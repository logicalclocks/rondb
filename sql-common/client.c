--- conflicted
+++ resolved
@@ -1105,7 +1105,6 @@
     } while (0)
 
 #if defined(HAVE_OPENSSL) && !defined(EMBEDDED_LIBRARY)
-<<<<<<< HEAD
 #define SET_SSL_OPTION(opt_var,arg) \
     if (mysql->options.opt_var) \
       my_free(mysql->options.opt_var); \
@@ -1128,8 +1127,9 @@
       ; \
     } while(0)
 #endif
-=======
-static char *set_ssl_option_unpack_path(const char *arg)
+
+static char *set_ssl_option_unpack_path(struct st_mysql_options *options,
+                                        const char *arg)
 {
   char *opt_var= NULL;
   if (arg)
@@ -1137,12 +1137,12 @@
     char *buff= (char *)my_malloc(FN_REFLEN + 1, MYF(MY_WME));
     unpack_filename(buff, (char *)arg);
     opt_var= my_strdup(buff, MYF(MY_WME));
+    options->use_ssl= 1;
     my_free(buff);
   }
   return opt_var;
 }
-#endif /* HAVE_OPENSSL && !EMBEDDED_LIBRARY */
->>>>>>> 76888919
+
 
 void mysql_read_default_options(struct st_mysql_options *options,
 				const char *filename,const char *group)
@@ -1751,7 +1751,6 @@
   my_bool result= 0;
   DBUG_ENTER("mysql_ssl_set");
 #if defined(HAVE_OPENSSL) && !defined(EMBEDDED_LIBRARY)
-<<<<<<< HEAD
   result=
     mysql_options(mysql, MYSQL_OPT_SSL_KEY,    key)    +
     mysql_options(mysql, MYSQL_OPT_SSL_CERT,   cert)   +
@@ -1761,15 +1760,6 @@
     ? 1 : 0;
 #endif
     DBUG_RETURN(result);
-=======
-  mysql->options.ssl_key=    set_ssl_option_unpack_path(key);
-  mysql->options.ssl_cert=   set_ssl_option_unpack_path(cert);
-  mysql->options.ssl_ca=     set_ssl_option_unpack_path(ca);
-  mysql->options.ssl_capath= set_ssl_option_unpack_path(capath);
-  mysql->options.ssl_cipher= strdup_if_not_null(cipher);
-#endif /* HAVE_OPENSSL && !EMBEDDED_LIBRARY */
-  DBUG_RETURN(0);
->>>>>>> 76888919
 }
 
 
@@ -4506,17 +4496,43 @@
   case MYSQL_DEFAULT_AUTH:
     EXTENSION_SET_STRING(&mysql->options, default_auth, arg);
     break;
-  case MYSQL_OPT_SSL_KEY:      SET_SSL_OPTION(ssl_key, arg);     break;
-  case MYSQL_OPT_SSL_CERT:     SET_SSL_OPTION(ssl_cert, arg);    break;
-  case MYSQL_OPT_SSL_CA:       SET_SSL_OPTION(ssl_ca, arg);      break;
-  case MYSQL_OPT_SSL_CAPATH:   SET_SSL_OPTION(ssl_capath, arg);  break;
+  case MYSQL_OPT_SSL_KEY:
+    if (mysql->options.ssl_key)
+      my_free(mysql->options.ssl_key);
+    mysql->options.ssl_key= set_ssl_option_unpack_path(&mysql->options, arg);
+    break;
+  case MYSQL_OPT_SSL_CERT:
+    if (mysql->options.ssl_cert)
+      my_free(mysql->options.ssl_cert);
+    mysql->options.ssl_cert= set_ssl_option_unpack_path(&mysql->options, arg);
+    break;
+  case MYSQL_OPT_SSL_CA:
+    if (mysql->options.ssl_ca)
+      my_free(mysql->options.ssl_ca);
+    mysql->options.ssl_ca= set_ssl_option_unpack_path(&mysql->options, arg);
+    break;
+  case MYSQL_OPT_SSL_CAPATH:
+    if (mysql->options.ssl_capath)
+      my_free(mysql->options.ssl_capath);
+    mysql->options.ssl_capath= set_ssl_option_unpack_path(&mysql->options, arg);
+    break;
   case MYSQL_OPT_SSL_CIPHER:   SET_SSL_OPTION(ssl_cipher, arg);  break;
-  case MYSQL_OPT_SSL_CRL:      EXTENSION_SET_SSL_STRING(&mysql->options,
-                                                        ssl_crl, arg);
-                               break;
-  case MYSQL_OPT_SSL_CRLPATH:  EXTENSION_SET_SSL_STRING(&mysql->options,
-                                                        ssl_crlpath, arg);
-                               break;
+  case MYSQL_OPT_SSL_CRL:
+    if (mysql->options.extension)
+      my_free(mysql->options.extension->ssl_crl);
+    else
+      ALLOCATE_EXTENSIONS(&mysql->options);
+    mysql->options.extension->ssl_crl=
+                   set_ssl_option_unpack_path(&mysql->options, arg);
+    break;
+  case MYSQL_OPT_SSL_CRLPATH:
+    if (mysql->options.extension)
+      my_free(mysql->options.extension->ssl_crlpath);
+    else
+      ALLOCATE_EXTENSIONS(&mysql->options);
+    mysql->options.extension->ssl_crlpath=
+                   set_ssl_option_unpack_path(&mysql->options, arg);
+    break;
   case MYSQL_SERVER_PUBLIC_KEY:
     EXTENSION_SET_STRING(&mysql->options, server_public_key_path, arg);
     break;
