/* Copyright (c) 2015, 2018, Oracle and/or its affiliates. All rights reserved.

  This program is free software; you can redistribute it and/or modify
  it under the terms of the GNU General Public License, version 2.0,
  as published by the Free Software Foundation.

  This program is also distributed with certain software (including
  but not limited to OpenSSL) that is licensed under separate terms,
  as designated in a particular file or component or in included license
  documentation.  The authors of MySQL hereby grant you an additional
  permission to link the program and your derivative works with the
  separately licensed software that they have included with MySQL.

  This program is distributed in the hope that it will be useful,
  but WITHOUT ANY WARRANTY; without even the implied warranty of
  MERCHANTABILITY or FITNESS FOR A PARTICULAR PURPOSE.  See the
  GNU General Public License, version 2.0, for more details.

  You should have received a copy of the GNU General Public License
  along with this program; if not, write to the Free Software
  Foundation, Inc., 51 Franklin St, Fifth Floor, Boston, MA 02110-1301  USA
  */

#include "storage/perfschema/pfs_variable.h"

#include <map>
#include <vector>

#include "my_compiler.h"
/**
  @file storage/perfschema/pfs_variable.cc
  Performance schema system variable and status variable (implementation).
*/
#include "my_dbug.h"
#include "my_macros.h"
#include "my_sys.h"
#include "sql/current_thd.h"
#include "sql/debug_sync.h"
#include "sql/derror.h"
#include "sql/mysqld.h"
#include "sql/persisted_variable.h"
#include "sql/sql_class.h"
#include "sql/sql_lex.h"
#include "sql/sql_show.h"
#include "storage/perfschema/pfs.h"
#include "storage/perfschema/pfs_global.h"
#include "storage/perfschema/pfs_visitor.h"

using std::map;
using std::vector;

bool
Find_THD_variable::operator()(THD *thd)
{
  // TODO: filter bg threads?
  if (thd != m_unsafe_thd)
  {
    return false;
  }

  /* Hold this lock to keep THD during materialization. */
  mysql_mutex_lock(&thd->LOCK_thd_data);
  return true;
}

template <class Var_type>
PFS_variable_cache<Var_type>::PFS_variable_cache(bool external_init)
  : m_safe_thd(NULL),
    m_unsafe_thd(NULL),
    m_current_thd(current_thd),
    m_pfs_thread(NULL),
    m_pfs_client(NULL),
    m_thd_finder(),
    m_cache(PSI_INSTRUMENT_ME),
    m_initialized(false),
    m_external_init(external_init),
    m_materialized(false),
    m_show_var_array(PSI_INSTRUMENT_ME),
    m_version(0),
    m_query_scope(OPT_DEFAULT),
    m_use_mem_root(false),
    m_aggregate(false)
{
}

PFS_system_variable_cache::PFS_system_variable_cache(bool external_init)
  : PFS_variable_cache<System_variable>(external_init),
    m_mem_thd(NULL),
    m_mem_thd_save(NULL),
    m_mem_sysvar_ptr(NULL)
{
}

/**
  Build a sorted list of all system variables from the system variable hash.
  Filter by scope. Must be called inside of LOCK_plugin_delete.
*/
bool
PFS_system_variable_cache::init_show_var_array(enum_var_type scope, bool strict)
{
  DBUG_ASSERT(!m_initialized);
  m_query_scope = scope;

  mysql_rwlock_rdlock(&LOCK_system_variables_hash);
  DEBUG_SYNC(m_current_thd, "acquired_LOCK_system_variables_hash");

  /* Record the system variable hash version to detect subsequent changes. */
  m_version = get_system_variable_hash_version();

  /* Build the SHOW_VAR array from the system variable hash. */
  enumerate_sys_vars(&m_show_var_array, true, m_query_scope, strict);

  mysql_rwlock_unlock(&LOCK_system_variables_hash);

  /* Increase cache size if necessary. */
  m_cache.reserve(m_show_var_array.size());

  m_initialized = true;
  return true;
}

/**
  Build an array of SHOW_VARs from the system variable hash.
  Filter for SESSION scope.
*/
bool
PFS_system_variable_cache::do_initialize_session(void)
{
  /* Block plugins from unloading. */
  mysql_mutex_lock(&LOCK_plugin_delete);

  /* Build the array. */
  bool ret = init_show_var_array(OPT_SESSION, true);

  mysql_mutex_unlock(&LOCK_plugin_delete);
  return ret;
}

/**
  Match system variable scope to desired scope.
*/
bool
PFS_system_variable_cache::match_scope(int scope)
{
  switch (scope)
  {
  case sys_var::GLOBAL:
    return m_query_scope == OPT_GLOBAL;
    break;

  case sys_var::SESSION:
    return (m_query_scope == OPT_GLOBAL || m_query_scope == OPT_SESSION);
    break;

  case sys_var::ONLY_SESSION:
    return m_query_scope == OPT_SESSION;
    break;

  default:
    return false;
    break;
  }
  return false;
}

/**
  Build a GLOBAL system variable cache.
*/
int
PFS_system_variable_cache::do_materialize_global(void)
{
  /* Block plugins from unloading. */
  mysql_mutex_lock(&LOCK_plugin_delete);

  m_materialized = false;

  /*
     Build array of SHOW_VARs from system variable hash. Do this within
     LOCK_plugin_delete to ensure that the hash table remains unchanged
     during materialization.
   */
  if (!m_external_init)
  {
    init_show_var_array(OPT_GLOBAL, true);
  }

  /* Resolve the value for each SHOW_VAR in the array, add to cache. */
  for (Show_var_array::iterator show_var = m_show_var_array.begin();
       show_var->value && (show_var != m_show_var_array.end());
       show_var++)
  {
    sys_var *value = (sys_var *)show_var->value;
    DBUG_ASSERT(value);

    /* Match the system variable scope to the target scope. */
    if (match_scope(value->scope()))
    {
      /* Resolve value, convert to text, add to cache. */
      System_variable system_var(m_current_thd, show_var, m_query_scope);
      m_cache.push_back(system_var);
    }
  }

  m_materialized = true;
  mysql_mutex_unlock(&LOCK_plugin_delete);
  return 0;
}

/**
  Build a GLOBAL and SESSION system variable cache.
*/
int
PFS_system_variable_cache::do_materialize_all(THD *unsafe_thd)
{
  int ret = 1;

  m_unsafe_thd = unsafe_thd;
  m_safe_thd = NULL;
  m_materialized = false;
  m_cache.clear();

  /* Block plugins from unloading. */
  mysql_mutex_lock(&LOCK_plugin_delete);

  /*
     Build array of SHOW_VARs from system variable hash. Do this within
     LOCK_plugin_delete to ensure that the hash table remains unchanged
     while this thread is materialized.
   */
  if (!m_external_init)
  {
    init_show_var_array(OPT_SESSION, false);
  }

  /* Get and lock a validated THD from the thread manager. */
  if ((m_safe_thd = get_THD(unsafe_thd)) != NULL)
  {
    for (Show_var_array::iterator show_var = m_show_var_array.begin();
         show_var->value && (show_var != m_show_var_array.end());
         show_var++)
    {
      /* Resolve value, convert to text, add to cache. */
      System_variable system_var(m_safe_thd, show_var, m_query_scope);
      m_cache.push_back(system_var);
    }

    /* Release lock taken in get_THD(). */
    mysql_mutex_unlock(&m_safe_thd->LOCK_thd_data);

    m_materialized = true;
    ret = 0;
  }

  mysql_mutex_unlock(&LOCK_plugin_delete);
  return ret;
}

/**
  Allocate and assign mem_root for system variable materialization.
*/
void
PFS_system_variable_cache::set_mem_root(void)
{
  if (m_mem_sysvar_ptr == NULL)
  {
    init_sql_alloc(
      PSI_INSTRUMENT_ME, &m_mem_sysvar, SYSVAR_MEMROOT_BLOCK_SIZE, 0);
    m_mem_sysvar_ptr = &m_mem_sysvar;
  }
  m_mem_thd = THR_MALLOC;      /* pointer to current THD mem_root */
  m_mem_thd_save = *m_mem_thd; /* restore later */
  *m_mem_thd = &m_mem_sysvar;  /* use temporary mem_root */
}

/**
  Mark memory blocks in the temporary mem_root as free.
  Restore THD::mem_root.
*/
void
PFS_system_variable_cache::clear_mem_root(void)
{
  if (m_mem_sysvar_ptr)
  {
    free_root(&m_mem_sysvar, MYF(MY_MARK_BLOCKS_FREE));
    *m_mem_thd = m_mem_thd_save; /* restore original mem_root */
    m_mem_thd = NULL;
    m_mem_thd_save = NULL;
  }
}

/**
  Free the temporary mem_root.
  Restore THD::mem_root if necessary.
*/
void
PFS_system_variable_cache::free_mem_root(void)
{
  if (m_mem_sysvar_ptr)
  {
    free_root(&m_mem_sysvar, MYF(0));
    m_mem_sysvar_ptr = NULL;
    if (m_mem_thd && m_mem_thd_save)
    {
      *m_mem_thd = m_mem_thd_save; /* restore original mem_root */
      m_mem_thd = NULL;
      m_mem_thd_save = NULL;
    }
  }
}

/**
  Build a SESSION system variable cache for a pfs_thread.
  Requires that init_show_var_array() has already been called.
  Return 0 for success.
*/
int
PFS_system_variable_cache::do_materialize_session(PFS_thread *pfs_thread)
{
  int ret = 1;

  m_pfs_thread = pfs_thread;
  m_materialized = false;
  m_cache.clear();

  /* Block plugins from unloading. */
  mysql_mutex_lock(&LOCK_plugin_delete);

  /* The SHOW_VAR array must be initialized externally. */
  DBUG_ASSERT(m_initialized);

  /* Use a temporary mem_root to avoid depleting THD mem_root. */
  if (m_use_mem_root)
  {
    set_mem_root();
  }

  /* Get and lock a validated THD from the thread manager. */
  if ((m_safe_thd = get_THD(pfs_thread)) != NULL)
  {
    for (Show_var_array::iterator show_var = m_show_var_array.begin();
         show_var->value && (show_var != m_show_var_array.end());
         show_var++)
    {
      sys_var *value = (sys_var *)show_var->value;

      /* Match the system variable scope to the target scope. */
      if (match_scope(value->scope()))
      {
        /* Resolve value, convert to text, add to cache. */
        System_variable system_var(m_safe_thd, show_var, m_query_scope);
        m_cache.push_back(system_var);
      }
    }

    /* Release lock taken in get_THD(). */
    mysql_mutex_unlock(&m_safe_thd->LOCK_thd_data);

    m_materialized = true;
    ret = 0;
  }

  /* Mark mem_root blocks as free. */
  if (m_use_mem_root)
  {
    clear_mem_root();
  }

  mysql_mutex_unlock(&LOCK_plugin_delete);
  return ret;
}

/**
  Materialize a single system variable for a pfs_thread.
  Requires that init_show_var_array() has already been called.
  Return 0 for success.
*/
int
PFS_system_variable_cache::do_materialize_session(PFS_thread *pfs_thread,
                                                  uint index)
{
  int ret = 1;

  m_pfs_thread = pfs_thread;
  m_materialized = false;
  m_cache.clear();

  /* Block plugins from unloading. */
  mysql_mutex_lock(&LOCK_plugin_delete);

  /* The SHOW_VAR array must be initialized externally. */
  DBUG_ASSERT(m_initialized);

  /* Get and lock a validated THD from the thread manager. */
  if ((m_safe_thd = get_THD(pfs_thread)) != NULL)
  {
    SHOW_VAR *show_var = &m_show_var_array.at(index);

    if (show_var && show_var->value && (show_var != m_show_var_array.end()))
    {
      sys_var *value = (sys_var *)show_var->value;

      /* Match the system variable scope to the target scope. */
      if (match_scope(value->scope()))
      {
        /* Resolve value, convert to text, add to cache. */
        System_variable system_var(m_safe_thd, show_var, m_query_scope);
        m_cache.push_back(system_var);
      }
    }

    /* Release lock taken in get_THD(). */
    mysql_mutex_unlock(&m_safe_thd->LOCK_thd_data);

    m_materialized = true;
    ret = 0;
  }

  mysql_mutex_unlock(&LOCK_plugin_delete);
  return ret;
}

/**
  Build a SESSION system variable cache for a THD.
*/
int
PFS_system_variable_cache::do_materialize_session(THD *unsafe_thd)
{
  int ret = 1;

  m_unsafe_thd = unsafe_thd;
  m_safe_thd = NULL;
  m_materialized = false;
  m_cache.clear();

  /* Block plugins from unloading. */
  mysql_mutex_lock(&LOCK_plugin_delete);

  /*
     Build array of SHOW_VARs from system variable hash. Do this within
     LOCK_plugin_delete to ensure that the hash table remains unchanged
     while this thread is materialized.
   */
  if (!m_external_init)
  {
    init_show_var_array(OPT_SESSION, true);
  }

  /* Get and lock a validated THD from the thread manager. */
  if ((m_safe_thd = get_THD(unsafe_thd)) != NULL)
  {
    for (Show_var_array::iterator show_var = m_show_var_array.begin();
         show_var->value && (show_var != m_show_var_array.end());
         show_var++)
    {
      sys_var *value = (sys_var *)show_var->value;

      /* Match the system variable scope to the target scope. */
      if (match_scope(value->scope()))
      {
        /* Resolve value, convert to text, add to cache. */
        System_variable system_var(m_safe_thd, show_var, m_query_scope);
        m_cache.push_back(system_var);
      }
    }

    /* Release lock taken in get_THD(). */
    mysql_mutex_unlock(&m_safe_thd->LOCK_thd_data);

    m_materialized = true;
    ret = 0;
  }

  mysql_mutex_unlock(&LOCK_plugin_delete);
  return ret;
}

/**
  CLASS PFS_system_variable_info_cache
*/

/**
  Build GLOBAL and SESSION system variable cache.
*/
int
PFS_system_variable_info_cache::do_materialize_all(THD *unsafe_thd)
{
  int ret = 1;

  m_unsafe_thd = unsafe_thd;
  m_safe_thd = NULL;
  m_materialized = false;
  m_cache.clear();

  /* Block plugins from unloading. */
  mysql_mutex_lock(&LOCK_plugin_delete);

  /*
     Build array of SHOW_VARs from system variable hash. Do this within
     LOCK_plugin_delete to ensure that the hash table remains unchanged
     while this thread is materialized.
   */
  if (!m_external_init)
  {
    init_show_var_array(OPT_SESSION, false);
  }

  /* Get and lock a validated THD from the thread manager. */
  if ((m_safe_thd = get_THD(unsafe_thd)) != NULL)
  {
    for (Show_var_array::iterator show_var = m_show_var_array.begin();
         show_var->value && (show_var != m_show_var_array.end());
         show_var++)
    {
      /* Resolve value, convert to text, add to cache. */
      System_variable system_var(m_safe_thd, show_var);
      m_cache.push_back(system_var);
    }

    /* Release lock taken in get_THD(). */
    mysql_mutex_unlock(&m_safe_thd->LOCK_thd_data);

    m_materialized = true;
    ret = 0;
  }

  mysql_mutex_unlock(&LOCK_plugin_delete);
  return ret;
}

/**
  CLASS PFS_system_persisted_variables_cache
*/

/**
  Build PERSISTED system variable cache.
*/
int
PFS_system_persisted_variables_cache::do_materialize_all(THD *unsafe_thd)
{
  int ret = 1;
  m_unsafe_thd = unsafe_thd;
  m_safe_thd = NULL;
  m_materialized = false;
  m_cache.clear();

  /* Block plugins from unloading. */
  mysql_mutex_lock(&LOCK_plugin_delete);

  /* Get and lock a validated THD from the thread manager. */
  if ((m_safe_thd = get_THD(unsafe_thd)) != NULL)
  {
    Persisted_variables_cache *pv = Persisted_variables_cache::get_instance();
    if (pv)
    {
      vector<st_persist_var> *persist_variables = pv->get_persisted_variables();
      pv->lock();
      for (auto iter = persist_variables->begin();
           iter != persist_variables->end();
           iter++)
      {
        System_variable system_var;
        system_var.m_charset = system_charset_info;

        system_var.m_name = iter->key.c_str();
        system_var.m_name_length = iter->key.length();
        system_var.m_value_length =
          std::min(SHOW_VAR_FUNC_BUFF_SIZE, (int)iter->value.length());
        memcpy(system_var.m_value_str,
               iter->value.c_str(),
               system_var.m_value_length);
        system_var.m_value_str[system_var.m_value_length] = 0;

        m_cache.push_back(system_var);
      }
      map<string, st_persist_var> *persist_ro_variables =
        pv->get_persist_ro_variables();
      for (auto ro_iter = persist_ro_variables->begin();
           ro_iter != persist_ro_variables->end();
           ro_iter++)
      {
        System_variable system_var;
        system_var.m_charset = system_charset_info;

        system_var.m_name = ro_iter->first.c_str();
        system_var.m_name_length = ro_iter->first.length();
        system_var.m_value_length = std::min(
          SHOW_VAR_FUNC_BUFF_SIZE, (int)ro_iter->second.value.length());
        memcpy(system_var.m_value_str,
               ro_iter->second.value.c_str(),
               system_var.m_value_length);
        system_var.m_value_str[system_var.m_value_length] = 0;

        m_cache.push_back(system_var);
      }
      pv->unlock();
    }
    /* Release lock taken in get_THD(). */
    mysql_mutex_unlock(&m_safe_thd->LOCK_thd_data);

    m_materialized = true;
    ret = 0;
  }

  mysql_mutex_unlock(&LOCK_plugin_delete);
  return ret;
}

/**
  CLASS System_variable
*/

/**
  Empty placeholder.
*/
System_variable::System_variable()
  : m_name(NULL),
    m_name_length(0),
    m_value_length(0),
    m_type(SHOW_UNDEF),
    m_scope(0),
    m_charset(NULL),
    m_source(enum_variable_source::COMPILED),
    m_path_length(0),
    m_min_value_length(0),
    m_max_value_length(0),
    m_set_time(0),
    m_set_user_str_length(0),
    m_set_host_str_length(0),
    m_initialized(false)
{
  m_value_str[0] = '\0';
  m_path_str[0] = '\0';
  m_min_value_str[0] = '\0';
  m_max_value_str[0] = '\0';
  m_set_user_str[0] = '\0';
  m_set_host_str[0] = '\0';
}

/**
  GLOBAL or SESSION system variable.
*/
System_variable::System_variable(THD *target_thd,
                                 const SHOW_VAR *show_var,
                                 enum_var_type query_scope)
  : m_name(NULL),
    m_name_length(0),
    m_value_length(0),
    m_type(SHOW_UNDEF),
    m_scope(0),
    m_charset(NULL),
    m_source(enum_variable_source::COMPILED),
    m_path_length(0),
    m_min_value_length(0),
    m_max_value_length(0),
    m_set_time(0),
    m_set_user_str_length(0),
    m_set_host_str_length(0),
    m_initialized(false)
{
  m_value_str[0] = '\0';
  m_path_str[0] = '\0';
  m_min_value_str[0] = '\0';
  m_max_value_str[0] = '\0';
  m_set_user_str[0] = '\0';
  m_set_host_str[0] = '\0';
  init(target_thd, show_var, query_scope);
}

/**
  GLOBAL and SESSION system variable.
*/
System_variable::System_variable(THD *target_thd, const SHOW_VAR *show_var)
  : m_name(NULL),
    m_name_length(0),
    m_value_length(0),
    m_type(SHOW_UNDEF),
    m_scope(0),
    m_charset(NULL),
    m_source(enum_variable_source::COMPILED),
    m_path_length(0),
    m_min_value_length(0),
    m_max_value_length(0),
    m_set_time(0),
    m_set_user_str_length(0),
    m_set_host_str_length(0),
    m_initialized(false)
{
  m_value_str[0] = '\0';
  m_path_str[0] = '\0';
  m_min_value_str[0] = '\0';
  m_max_value_str[0] = '\0';
  m_set_user_str[0] = '\0';
  m_set_host_str[0] = '\0';
  init(target_thd, show_var);
}

/**
  Get sys_var value from global or local source then convert to string.
*/
void
System_variable::init(THD *target_thd,
                      const SHOW_VAR *show_var,
                      enum_var_type query_scope)
{
  if (show_var == NULL || show_var->name == NULL)
  {
    return;
  }

  enum_mysql_show_type show_var_type = show_var->type;
  DBUG_ASSERT(show_var_type == SHOW_SYS);
  THD *current_thread = current_thd;

  m_name = show_var->name;
  m_name_length = strlen(m_name);

  /* Block remote target thread from updating this system variable. */
  if (target_thd != current_thread)
  {
    mysql_mutex_lock(&target_thd->LOCK_thd_sysvar);
  }
  /* Block system variable additions or deletions. */
  mysql_mutex_lock(&LOCK_global_system_variables);

  sys_var *system_var = (sys_var *)show_var->value;
  DBUG_ASSERT(system_var != NULL);
  m_charset = system_var->charset(target_thd);
  m_type = system_var->show_type();
  m_scope = system_var->scope();

  /* Get the value of the system variable. */
  const char *value;
  value = get_one_variable_ext(current_thread,
                               target_thd,
                               show_var,
                               query_scope,
                               show_var_type,
                               NULL,
                               &m_charset,
                               m_value_str,
                               &m_value_length);

  m_value_length = MY_MIN(m_value_length, SHOW_VAR_FUNC_BUFF_SIZE);

  /* Returned value may reference a string other than m_value_str. */
  if (value != m_value_str)
  {
    memcpy(m_value_str, value, m_value_length);
  }
  m_value_str[m_value_length] = 0;

  mysql_mutex_unlock(&LOCK_global_system_variables);
  if (target_thd != current_thread)
  {
    mysql_mutex_unlock(&target_thd->LOCK_thd_sysvar);
  }

  m_initialized = true;
}

/**
  Get sys_var value from global/session and then convert to string.
*/
void
System_variable::init(THD *target_thd, const SHOW_VAR *show_var)
{
  if (show_var == NULL || show_var->name == NULL)
  {
    return;
  }

  THD *current_thread = current_thd;

  m_name = show_var->name;
  m_name_length = strlen(m_name);

  /* Block remote target thread from updating this system variable. */
  if (target_thd != current_thread)
  {
    mysql_mutex_lock(&target_thd->LOCK_thd_sysvar);
  }
  /* Block system variable additions or deletions. */
  mysql_mutex_lock(&LOCK_global_system_variables);

  sys_var *system_var = (sys_var *)show_var->value;
  DBUG_ASSERT(system_var != NULL);
  m_charset = system_var->charset(target_thd);
  m_type = system_var->show_type();
  m_scope = system_var->scope();

  m_value_str[0] = '\0';
  m_value_length = 0;

  memset(m_path_str, 0, sizeof(m_path_str));
  m_path_length = 0;

  if (system_var->get_source())
  {
    if (system_var->get_source_name())
    {
      string src_name = system_var->get_source_name();
      m_path_length = src_name.length();
      memcpy(m_path_str, src_name.c_str(), m_path_length);
      m_path_str[m_path_length] = 0;
    }
    m_source = system_var->get_source();
  }
  snprintf(m_min_value_str,
           sizeof(m_min_value_str),
           "%lld",
           system_var->get_min_value());
  m_min_value_length = strlen(m_min_value_str);
  snprintf(m_max_value_str,
           sizeof(m_max_value_str),
           "%llu",
           system_var->get_max_value());
  m_max_value_length = strlen(m_max_value_str);

  m_set_time = system_var->get_timestamp();
  m_set_user_str_length = strlen(system_var->get_user());
  memcpy(m_set_user_str, system_var->get_user(), m_set_user_str_length);
  m_set_host_str_length = strlen(system_var->get_host());
  memcpy(m_set_host_str, system_var->get_host(), m_set_host_str_length);

  /*
   Read only persisted variables are handled as part of command line options,
   this will not update variable properties like user/host/timestamp in the
   corresponding sys_var instance, thus we do a look up in
   m_persist_ro_variables
   which got populated while reading mysqld-auto.cnf. If variable is present in
   m_persist_ro_variables we copy the properties into system_var.
  */
  Persisted_variables_cache *pv = Persisted_variables_cache::get_instance();
  if (pv)
  {
<<<<<<< HEAD
    map<string, st_persist_var> *persist_ro_variables =
      pv->get_persist_ro_variables();
=======
    map<string, st_persist_var>*
    persist_ro_variables = pv->get_persist_ro_variables();
    pv->lock();
>>>>>>> b35cd1fa
    auto ro_iter = persist_ro_variables->find(m_name);
    if (ro_iter != persist_ro_variables->end())
    {
      m_set_time = ro_iter->second.timestamp;
      m_set_user_str_length = ro_iter->second.user.length();
      memcpy(
        m_set_user_str, ro_iter->second.user.c_str(), m_set_user_str_length);
      m_set_host_str_length = ro_iter->second.host.length();
      memcpy(
        m_set_host_str, ro_iter->second.host.c_str(), m_set_host_str_length);
    }
    pv->unlock();
  }
  mysql_mutex_unlock(&LOCK_global_system_variables);
  if (target_thd != current_thread)
  {
    mysql_mutex_unlock(&target_thd->LOCK_thd_sysvar);
  }

  m_initialized = true;
}

/**
  CLASS PFS_status_variable_cache
*/

PFS_status_variable_cache::PFS_status_variable_cache(bool external_init)
  : PFS_variable_cache<Status_variable>(external_init),
    m_show_command(false),
    m_sum_client_status(NULL)
{
  /* Determine if the originating query is a SHOW command. */
  m_show_command = (m_current_thd->lex->sql_command == SQLCOM_SHOW_STATUS);
}

/**
  Build cache of SESSION status variables for a user.
*/
int
PFS_status_variable_cache::materialize_user(PFS_user *pfs_user)
{
  if (!pfs_user)
  {
    return 1;
  }

  if (is_materialized(pfs_user))
  {
    return 0;
  }

  if (!pfs_user->m_lock.is_populated())
  {
    return 1;
  }

  /* Set callback function. */
  m_sum_client_status = sum_user_status;
  return do_materialize_client((PFS_client *)pfs_user);
}

/**
  Build cache of SESSION status variables for a host.
*/
int
PFS_status_variable_cache::materialize_host(PFS_host *pfs_host)
{
  if (!pfs_host)
  {
    return 1;
  }

  if (is_materialized(pfs_host))
  {
    return 0;
  }

  if (!pfs_host->m_lock.is_populated())
  {
    return 1;
  }

  /* Set callback function. */
  m_sum_client_status = sum_host_status;
  return do_materialize_client((PFS_client *)pfs_host);
}

/**
  Build cache of SESSION status variables for an account.
*/
int
PFS_status_variable_cache::materialize_account(PFS_account *pfs_account)
{
  if (!pfs_account)
  {
    return 1;
  }

  if (is_materialized(pfs_account))
  {
    return 0;
  }

  if (!pfs_account->m_lock.is_populated())
  {
    return 1;
  }

  /* Set callback function. */
  m_sum_client_status = sum_account_status;
  return do_materialize_client((PFS_client *)pfs_account);
}
/**
  Compare status variable scope to desired scope.
  @param variable_scope         Scope of current status variable
  @param strict                 Strict mode, for compatibility with SHOW
  @return true if variable matches the query scope
*/
bool
PFS_status_variable_cache::match_scope(SHOW_SCOPE variable_scope, bool strict)
{
  switch (variable_scope)
  {
  case SHOW_SCOPE_GLOBAL:
    return (m_query_scope == OPT_GLOBAL) ||
           (!strict && (m_query_scope == OPT_SESSION));
    break;
  case SHOW_SCOPE_SESSION:
    /* Ignore session-only vars if aggregating by user, host or account. */
    if (m_aggregate)
    {
      return false;
    }
    else
    {
      return (m_query_scope == OPT_SESSION);
    }
    break;
  case SHOW_SCOPE_ALL:
    return (m_query_scope == OPT_GLOBAL || m_query_scope == OPT_SESSION);
    break;
  case SHOW_SCOPE_UNDEF:
  default:
    return false;
    break;
  }
  return false;
}

/*
  Exclude specific status variables from the query by name or prefix.
  Return true if variable should be filtered.
*/
bool
PFS_status_variable_cache::filter_by_name(const SHOW_VAR *show_var)
{
  DBUG_ASSERT(show_var);
  DBUG_ASSERT(show_var->name);

  if (show_var->type == SHOW_ARRAY)
  {
    /* The SHOW_ARRAY name is the prefix for the variables in the sub array. */
    const char *prefix = show_var->name;
    /* Exclude COM counters if not a SHOW STATUS command. */
    if (!my_strcasecmp(system_charset_info, prefix, "Com") && !m_show_command)
    {
      return true;
    }
  }
  else
  {
    /*
      Slave status resides in Performance Schema replication tables. Exclude
      these slave status variables from the SHOW STATUS command and from the
      status tables.
      Assume null prefix to ensure that only server-defined slave status
      variables are filtered.
    */
    const char *name = show_var->name;
    if (!my_strcasecmp(system_charset_info, name, "Slave_running") ||
        !my_strcasecmp(
          system_charset_info, name, "Slave_retried_transactions") ||
        !my_strcasecmp(system_charset_info, name, "Slave_last_heartbeat") ||
        !my_strcasecmp(
          system_charset_info, name, "Slave_received_heartbeats") ||
        !my_strcasecmp(system_charset_info, name, "Slave_heartbeat_period"))
    {
      return true;
    }
  }

  return false;
}

/**
  Check that the variable type is aggregatable.

  @param variable_type         Status variable type
  @return true if variable type can be aggregated
*/
bool
PFS_status_variable_cache::can_aggregate(enum_mysql_show_type variable_type)
{
  switch (variable_type)
  {
  /*
    All server status counters that are totaled across threads are defined in
    system_status_var as either SHOW_LONGLONG_STATUS or SHOW_LONG_STATUS.
    These data types are not available to plugins.
  */
  case SHOW_LONGLONG_STATUS:
  case SHOW_LONG_STATUS:
    return true;
    break;

  /* Server and plugin */
  case SHOW_UNDEF:
  case SHOW_BOOL:
  case SHOW_CHAR:
  case SHOW_CHAR_PTR:
  case SHOW_ARRAY:
  case SHOW_FUNC:
  case SHOW_INT:
  case SHOW_LONG:
  case SHOW_LONGLONG:
  case SHOW_DOUBLE:
  /* Server only */
  case SHOW_HAVE:
  case SHOW_MY_BOOL:
  case SHOW_SYS:
  case SHOW_LEX_STRING:
  case SHOW_KEY_CACHE_LONG:
  case SHOW_KEY_CACHE_LONGLONG:
  case SHOW_DOUBLE_STATUS:
  case SHOW_HA_ROWS:
  case SHOW_LONG_NOFLUSH:
  case SHOW_SIGNED_LONG:
  default:
    return false;
    break;
  }
}

/**
  Check if a status variable should be excluded from the query.
  Return true if the variable should be excluded.
*/
bool
PFS_status_variable_cache::filter_show_var(const SHOW_VAR *show_var,
                                           bool strict)
{
  /* Match the variable scope with the query scope. */
  if (!match_scope(show_var->scope, strict))
  {
    return true;
  }

  /* Exclude specific status variables by name or prefix. */
  if (filter_by_name(show_var))
  {
    return true;
  }

  /* For user, host or account, ignore variables having non-aggregatable types.
   */
  if (m_aggregate && !can_aggregate(show_var->type))
  {
    return true;
  }

  return false;
}

/**
  Build an array of SHOW_VARs from the global status array. Expand nested
  sub arrays, filter unwanted variables.
  NOTE: Must be done inside of LOCK_status to guard against plugin load/unload.
*/
bool
PFS_status_variable_cache::init_show_var_array(enum_var_type scope, bool strict)
{
  DBUG_ASSERT(!m_initialized);

  /* Resize if necessary. */
  m_show_var_array.reserve(all_status_vars.size() + 1);

  m_query_scope = scope;

  for (Status_var_array::iterator show_var_iter = all_status_vars.begin();
       show_var_iter != all_status_vars.end();
       show_var_iter++)
  {
    SHOW_VAR show_var = *show_var_iter;

    /* Check if this status var should be excluded from the query. */
    if (filter_show_var(&show_var, strict))
    {
      continue;
    }

    if (show_var.type == SHOW_ARRAY)
    {
      /* Expand nested sub array. The name is used as a prefix. */
      expand_show_var_array((SHOW_VAR *)show_var.value, show_var.name, strict);
    }
    else
    {
      show_var.name = make_show_var_name(NULL, show_var.name);
      m_show_var_array.push_back(show_var);
    }
  }

  /* Last element is NULL. */
  m_show_var_array.push_back(SHOW_VAR());

  /* Get the latest version of all_status_vars. */
  m_version = get_status_vars_version();

  /* Increase cache size if necessary. */
  m_cache.reserve(m_show_var_array.size());

  m_initialized = true;
  return true;
}

/**
  Expand a nested sub array of status variables, indicated by a type of
  SHOW_ARRAY.
*/
void
PFS_status_variable_cache::expand_show_var_array(const SHOW_VAR *show_var_array,
                                                 const char *prefix,
                                                 bool strict)
{
  for (const SHOW_VAR *show_var_ptr = show_var_array;
       show_var_ptr && show_var_ptr->name;
       show_var_ptr++)
  {
    SHOW_VAR show_var = *show_var_ptr;

    if (filter_show_var(&show_var, strict))
    {
      continue;
    }

    if (show_var.type == SHOW_ARRAY)
    {
      char name_buf[SHOW_VAR_MAX_NAME_LEN];
      show_var.name =
        make_show_var_name(prefix, show_var.name, name_buf, sizeof(name_buf));
      /* Expand nested sub array. The name is used as a prefix. */
      expand_show_var_array((SHOW_VAR *)show_var.value, show_var.name, strict);
    }
    else
    {
      /* Add the SHOW_VAR element. Make a local copy of the name string. */
      show_var.name = make_show_var_name(prefix, show_var.name);
      m_show_var_array.push_back(show_var);
    }
  }
}

/**
  Build the complete status variable name, with prefix. Return in buffer
  provided.
*/
char *
PFS_status_variable_cache::make_show_var_name(const char *prefix,
                                              const char *name,
                                              char *name_buf,
                                              size_t buf_len)
{
  DBUG_ASSERT(name_buf != NULL);
  char *prefix_end = name_buf;

  if (prefix && *prefix)
  {
    /* Drop the prefix into the front of the name buffer. */
    prefix_end = my_stpnmov(name_buf, prefix, buf_len - 1);
    *prefix_end++ = '_';
  }

  /* Restrict name length to remaining buffer size. */
  size_t max_name_len = name_buf + buf_len - prefix_end;

  /* Load the name into the buffer after the prefix. */
  my_stpnmov(prefix_end, name, max_name_len);
  name_buf[buf_len - 1] = 0;

  return (name_buf);
}

/**
  Make a copy of the name string prefixed with the sub array name if necessary.
*/
char *
PFS_status_variable_cache::make_show_var_name(const char *prefix,
                                              const char *name)
{
  char name_buf[SHOW_VAR_MAX_NAME_LEN];
  size_t buf_len = sizeof(name_buf);
  make_show_var_name(prefix, name, name_buf, buf_len);
  return m_current_thd->mem_strdup(name_buf); /* freed at statement end */
}

/**
  Build an internal SHOW_VAR array from the external status variable array.
*/
bool
PFS_status_variable_cache::do_initialize_session(void)
{
  /* Acquire LOCK_status to guard against plugin load/unload. */
  if (m_current_thd->fill_status_recursion_level++ == 0)
  {
    mysql_mutex_lock(&LOCK_status);
  }

  bool ret = init_show_var_array(OPT_SESSION, true);

  if (m_current_thd->fill_status_recursion_level-- == 1)
  {
    mysql_mutex_unlock(&LOCK_status);
  }

  return ret;
}

/**
  For the current THD, use initial_status_vars taken from before the query
  start.
*/
System_status_var *
PFS_status_variable_cache::set_status_vars(void)
{
  System_status_var *status_vars;
  if (m_safe_thd == m_current_thd && m_current_thd->initial_status_var != NULL)
  {
    status_vars = m_current_thd->initial_status_var;
  }
  else
  {
    status_vars = &m_safe_thd->status_var;
  }

  return status_vars;
}

/**
  Build cache for GLOBAL status variables using values totaled from all threads.
*/
int
PFS_status_variable_cache::do_materialize_global(void)
{
  System_status_var status_totals;

  m_materialized = false;
  DEBUG_SYNC(m_current_thd, "before_materialize_global_status_array");

  /* Acquire LOCK_status to guard against plugin load/unload. */
  if (m_current_thd->fill_status_recursion_level++ == 0)
  {
    mysql_mutex_lock(&LOCK_status);
  }

  /*
     Build array of SHOW_VARs from global status array. Do this within
     LOCK_status to ensure that the array remains unchanged during
     materialization.
   */
  if (!m_external_init)
  {
    init_show_var_array(OPT_GLOBAL, true);
  }

  /*
    Collect totals for all active threads. Start with global status vars as a
    baseline.
  */
  PFS_connection_status_visitor visitor(&status_totals);
  PFS_connection_iterator::visit_global(false, /* hosts */
                                        false, /* users */
                                        false, /* accounts */
                                        false, /* threads */
                                        true,  /* THDs */
                                        &visitor);
  /*
    Build the status variable cache using the SHOW_VAR array as a reference.
    Use the status totals collected from all threads.
  */
  manifest(
    m_current_thd, m_show_var_array.begin(), &status_totals, "", false, true);

  if (m_current_thd->fill_status_recursion_level-- == 1)
  {
    mysql_mutex_unlock(&LOCK_status);
  }

  m_materialized = true;
  DEBUG_SYNC(m_current_thd, "after_materialize_global_status_array");

  return 0;
}

/**
  Build GLOBAL and SESSION status variable cache using values for a
  non-instrumented thread.
*/
int
PFS_status_variable_cache::do_materialize_all(THD *unsafe_thd)
{
  int ret = 1;
  DBUG_ASSERT(unsafe_thd != NULL);

  m_unsafe_thd = unsafe_thd;
  m_materialized = false;
  m_cache.clear();

  /* Avoid recursive acquisition of LOCK_status. */
  if (m_current_thd->fill_status_recursion_level++ == 0)
  {
    mysql_mutex_lock(&LOCK_status);
  }

  /*
     Build array of SHOW_VARs from global status array. Do this within
     LOCK_status to ensure that the array remains unchanged while this
     thread is materialized.
   */
  if (!m_external_init)
  {
    init_show_var_array(OPT_SESSION, false);
  }

  /* Get and lock a validated THD from the thread manager. */
  if ((m_safe_thd = get_THD(unsafe_thd)) != NULL)
  {
    /*
      Build the status variable cache using the SHOW_VAR array as a reference.
      Use the status values from the THD protected by the thread manager lock.
    */
    System_status_var *status_vars = set_status_vars();
    manifest(
      m_safe_thd, m_show_var_array.begin(), status_vars, "", false, false);

    /* Release lock taken in get_THD(). */
    mysql_mutex_unlock(&m_safe_thd->LOCK_thd_data);

    m_materialized = true;
    ret = 0;
  }

  if (m_current_thd->fill_status_recursion_level-- == 1)
  {
    mysql_mutex_unlock(&LOCK_status);
  }
  return ret;
}

/**
  Build SESSION status variable cache using values for a non-instrumented
  thread.
*/
int
PFS_status_variable_cache::do_materialize_session(THD *unsafe_thd)
{
  int ret = 1;
  DBUG_ASSERT(unsafe_thd != NULL);

  m_unsafe_thd = unsafe_thd;
  m_materialized = false;
  m_cache.clear();

  /* Avoid recursive acquisition of LOCK_status. */
  if (m_current_thd->fill_status_recursion_level++ == 0)
  {
    mysql_mutex_lock(&LOCK_status);
  }

  /*
     Build array of SHOW_VARs from global status array. Do this within
     LOCK_status to ensure that the array remains unchanged while this
     thread is materialized.
   */
  if (!m_external_init)
  {
    init_show_var_array(OPT_SESSION, true);
  }

  /* Get and lock a validated THD from the thread manager. */
  if ((m_safe_thd = get_THD(unsafe_thd)) != NULL)
  {
    /*
      Build the status variable cache using the SHOW_VAR array as a reference.
      Use the status values from the THD protected by the thread manager lock.
    */
    System_status_var *status_vars = set_status_vars();
    manifest(
      m_safe_thd, m_show_var_array.begin(), status_vars, "", false, true);

    /* Release lock taken in get_THD(). */
    mysql_mutex_unlock(&m_safe_thd->LOCK_thd_data);

    m_materialized = true;
    ret = 0;
  }

  if (m_current_thd->fill_status_recursion_level-- == 1)
  {
    mysql_mutex_unlock(&LOCK_status);
  }
  return ret;
}

/**
  Build SESSION status variable cache using values for a PFS_thread.
  NOTE: Requires that init_show_var_array() has already been called.
*/
int
PFS_status_variable_cache::do_materialize_session(PFS_thread *pfs_thread)
{
  int ret = 1;
  DBUG_ASSERT(pfs_thread != NULL);

  m_pfs_thread = pfs_thread;
  m_materialized = false;
  m_cache.clear();

  /* Acquire LOCK_status to guard against plugin load/unload. */
  if (m_current_thd->fill_status_recursion_level++ == 0)
  {
    mysql_mutex_lock(&LOCK_status);
  }

  /* The SHOW_VAR array must be initialized externally. */
  DBUG_ASSERT(m_initialized);

  /* Get and lock a validated THD from the thread manager. */
  if ((m_safe_thd = get_THD(pfs_thread)) != NULL)
  {
    /*
      Build the status variable cache using the SHOW_VAR array as a reference.
      Use the status values from the THD protected by the thread manager lock.
    */
    System_status_var *status_vars = set_status_vars();
    manifest(
      m_safe_thd, m_show_var_array.begin(), status_vars, "", false, true);

    /* Release lock taken in get_THD(). */
    mysql_mutex_unlock(&m_safe_thd->LOCK_thd_data);

    m_materialized = true;
    ret = 0;
  }

  if (m_current_thd->fill_status_recursion_level-- == 1)
  {
    mysql_mutex_unlock(&LOCK_status);
  }
  return ret;
}

/**
  Build cache of SESSION status variables using the status values provided.
  The cache is associated with a user, host or account, but not with any
  particular thread.
  NOTE: Requires that init_show_var_array() has already been called.
*/
int
PFS_status_variable_cache::do_materialize_client(PFS_client *pfs_client)
{
  DBUG_ASSERT(pfs_client != NULL);
  System_status_var status_totals;

  m_pfs_client = pfs_client;
  m_materialized = false;
  m_cache.clear();

  /* Acquire LOCK_status to guard against plugin load/unload. */
  if (m_current_thd->fill_status_recursion_level++ == 0)
  {
    mysql_mutex_lock(&LOCK_status);
  }

  /* The SHOW_VAR array must be initialized externally. */
  DBUG_ASSERT(m_initialized);

  /*
    Generate status totals from active threads and from totals aggregated
    from disconnected threads.
  */
  m_sum_client_status(pfs_client, &status_totals);

  /*
    Build the status variable cache using the SHOW_VAR array as a reference and
    the status totals collected from threads associated with this client.
  */
  manifest(
    m_current_thd, m_show_var_array.begin(), &status_totals, "", false, true);

  if (m_current_thd->fill_status_recursion_level-- == 1)
  {
    mysql_mutex_unlock(&LOCK_status);
  }

  m_materialized = true;
  return 0;
}

/*
  Build the status variable cache from the expanded and sorted SHOW_VAR array.
  Resolve status values using the System_status_var struct provided.
*/
void
PFS_status_variable_cache::manifest(THD *thd,
                                    const SHOW_VAR *show_var_array,
                                    System_status_var *status_vars,
                                    const char *prefix,
                                    bool nested_array,
                                    bool strict)
{
  for (const SHOW_VAR *show_var_iter = show_var_array;
       show_var_iter && show_var_iter->name;
       show_var_iter++)
  {
    // work buffer, must be aligned to handle long/longlong values
    my_aligned_storage<SHOW_VAR_FUNC_BUFF_SIZE + 1, MY_ALIGNOF(longlong)>
      value_buf;
    SHOW_VAR show_var_tmp;
    const SHOW_VAR *show_var_ptr = show_var_iter; /* preserve array pointer */

    /*
      If the value is a function reference, then execute the function and
      reevaluate the new SHOW_TYPE and value. Handle nested case where
      SHOW_FUNC resolves to another SHOW_FUNC.
    */
    if (show_var_ptr->type == SHOW_FUNC)
    {
      show_var_tmp = *show_var_ptr;
      /*
        Execute the function reference in show_var_tmp->value, which returns
        show_var_tmp with a new type and new value.
      */
      for (const SHOW_VAR *var = show_var_ptr; var->type == SHOW_FUNC;
           var = &show_var_tmp)
      {
        ((mysql_show_var_func)(var->value))(thd, &show_var_tmp, value_buf.data);
      }
      show_var_ptr = &show_var_tmp;
    }

    /*
      If we are expanding a SHOW_ARRAY, filter variables that were not
      prefiltered by
      init_show_var_array().
    */
    if (nested_array && filter_show_var(show_var_ptr, strict))
    {
      continue;
    }

    if (show_var_ptr->type == SHOW_ARRAY)
    {
      /*
        Status variables of type SHOW_ARRAY were expanded and filtered by
        init_show_var_array(), except where a SHOW_FUNC resolves into a
        SHOW_ARRAY, such as with InnoDB. Recurse to expand the sub array.
      */
      manifest(thd,
               (SHOW_VAR *)show_var_ptr->value,
               status_vars,
               show_var_ptr->name,
               true,
               strict);
    }
    else
    {
      /* Add the materialized status variable to the cache. */
      SHOW_VAR show_var = *show_var_ptr;
      /*
        For nested array expansions, make a copy of the variable name, just as
        done in init_show_var_array().
      */
      if (nested_array)
      {
        show_var.name = make_show_var_name(prefix, show_var_ptr->name);
      }

      /* Convert status value to string format. Add to the cache. */
      Status_variable status_var(&show_var, status_vars, m_query_scope);
      m_cache.push_back(status_var);
    }
  }
}

/**
  CLASS Status_variable
*/
Status_variable::Status_variable(const SHOW_VAR *show_var,
                                 System_status_var *status_vars,
                                 enum_var_type query_scope)
  : m_name_length(0),
    m_value_length(0),
    m_type(SHOW_UNDEF),
    m_scope(SHOW_SCOPE_UNDEF),
    m_charset(NULL),
    m_initialized(false)
{
  init(show_var, status_vars, query_scope);
}

/**
  Resolve status value, convert to string.
  show_var->value is an offset into status_vars.
  NOTE: Assumes LOCK_status is held.
*/
void
Status_variable::init(const SHOW_VAR *show_var,
                      System_status_var *status_vars,
                      enum_var_type query_scope)
{
  if (show_var == NULL || show_var->name == NULL)
  {
    return;
  }
  m_name = show_var->name;
  m_name_length = strlen(m_name);
  m_type = show_var->type;
  m_scope = show_var->scope;

  /* Get the value of the status variable. */
  const char *value;
  value = get_one_variable(current_thd,
                           show_var,
                           query_scope,
                           m_type,
                           status_vars,
                           &m_charset,
                           m_value_str,
                           &m_value_length);
  m_value_length = MY_MIN(m_value_length, SHOW_VAR_FUNC_BUFF_SIZE);

  /* Returned value may reference a string other than m_value_str. */
  if (value != m_value_str)
  {
    memcpy(m_value_str, value, m_value_length);
  }
  m_value_str[m_value_length] = 0;

  m_initialized = true;
}

/*
  Get status totals for this user from active THDs and related accounts.
*/
void
sum_user_status(PFS_client *pfs_user, System_status_var *status_totals)
{
  PFS_connection_status_visitor visitor(status_totals);
  PFS_connection_iterator::visit_user((PFS_user *)pfs_user,
                                      true,  /* accounts */
                                      false, /* threads */
                                      true,  /* THDs */
                                      &visitor);
}

/*
  Get status totals for this host from active THDs and related accounts.
*/
void
sum_host_status(PFS_client *pfs_host, System_status_var *status_totals)
{
  PFS_connection_status_visitor visitor(status_totals);
  PFS_connection_iterator::visit_host((PFS_host *)pfs_host,
                                      true,  /* accounts */
                                      false, /* threads */
                                      true,  /* THDs */
                                      &visitor);
}

/*
  Get status totals for this account from active THDs and from totals aggregated
  from disconnectd threads.
*/
void
sum_account_status(PFS_client *pfs_account, System_status_var *status_totals)
{
  PFS_connection_status_visitor visitor(status_totals);
  PFS_connection_iterator::visit_account((PFS_account *)pfs_account,
                                         false, /* threads */
                                         true,  /* THDs */
                                         &visitor);
}

/**
  Reset aggregated status counter stats for account, user and host.
  NOTE: Assumes LOCK_status is held.
*/
void
reset_pfs_status_stats()
{
  reset_status_by_account();
  reset_status_by_user();
  reset_status_by_host();
  /* Clear again, updated by previous aggregations. */
  reset_global_status();
}

/**
  Warning issued if the version of the system variable hash table changes
  during a query. This can happen when a plugin is loaded or unloaded.
*/
void
system_variable_warning(void)
{
  THD *thd = current_thd;
  DBUG_ASSERT(thd != NULL);
  push_warning_printf(thd,
                      Sql_condition::SL_WARNING,
                      ER_WARN_TOO_FEW_RECORDS,
                      ER_THD(thd, ER_WARN_TOO_FEW_RECORDS),
                      "System variable hash changed during query.");
}

/**
  Warning issued if the global status variable array changes during a query.
  This can happen when a plugin is loaded or unloaded.
*/
void
status_variable_warning(void)
{
  THD *thd = current_thd;
  DBUG_ASSERT(thd != NULL);
  push_warning_printf(thd,
                      Sql_condition::SL_WARNING,
                      ER_WARN_TOO_FEW_RECORDS,
                      ER_THD(thd, ER_WARN_TOO_FEW_RECORDS),
                      "Global status variable array changed during query.");
}
/** @} */<|MERGE_RESOLUTION|>--- conflicted
+++ resolved
@@ -833,14 +833,9 @@
   Persisted_variables_cache *pv = Persisted_variables_cache::get_instance();
   if (pv)
   {
-<<<<<<< HEAD
     map<string, st_persist_var> *persist_ro_variables =
       pv->get_persist_ro_variables();
-=======
-    map<string, st_persist_var>*
-    persist_ro_variables = pv->get_persist_ro_variables();
     pv->lock();
->>>>>>> b35cd1fa
     auto ro_iter = persist_ro_variables->find(m_name);
     if (ro_iter != persist_ro_variables->end())
     {
