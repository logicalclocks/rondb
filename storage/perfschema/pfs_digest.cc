--- conflicted
+++ resolved
@@ -34,14 +34,8 @@
 #include <string.h>
 
 /* Generated code */
-<<<<<<< HEAD
-#define YYSTYPE_IS_DECLARED
-#include <../sql/sql_yacc.h>
-#include <../storage/perfschema/pfs_lex_token.h>
-=======
 #include "sql_yacc.h"
 #include "pfs_lex_token.h"
->>>>>>> e3252049
 
 /* Name pollution from sql/sql_lex.h */
 #ifdef LEX_YYSTYPE
