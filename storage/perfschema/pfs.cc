--- conflicted
+++ resolved
@@ -5701,11 +5701,6 @@
   pfs_set_socket_thread_owner_v1,
   pfs_digest_start_v1,
   pfs_digest_add_token_v1,
-<<<<<<< HEAD
-  pfs_set_thread_connect_attrs_v1
-
-    /* test */
-=======
   pfs_set_thread_connect_attrs_v1,
   pfs_start_sp_v1,
   pfs_end_sp_v1,
@@ -5716,7 +5711,6 @@
   memory_alloc_v1,
   memory_realloc_v1,
   memory_free_v1
->>>>>>> 029241b0
 };
 
 static void* get_interface(int version)
