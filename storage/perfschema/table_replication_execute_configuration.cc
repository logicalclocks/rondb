/*
      Copyright (c) 2013, 2014, Oracle and/or its affiliates. All rights reserved.

      This program is free software; you can redistribute it and/or modify
      it under the terms of the GNU General Public License as published by
      the Free Software Foundation; version 2 of the License.

      This program is distributed in the hope that it will be useful,
      but WITHOUT ANY WARRANTY; without even the implied warranty of
      MERCHANTABILITY or FITNESS FOR A PARTICULAR PURPOSE.  See the
      GNU General Public License for more details.

      You should have received a copy of the GNU General Public License
      along with this program; if not, write to the Free Software
      Foundation, Inc., 51 Franklin St, Fifth Floor, Boston, MA 02110-1301  USA */

/**
  @file storage/perfschema/table_replication_execute_configuration.cc
  Table replication_execute_configuration (implementation).
*/

#define HAVE_REPLICATION

#include "my_global.h"
#include "sql_priv.h"
#include "table_replication_execute_configuration.h"
#include "pfs_instr_class.h"
#include "pfs_instr.h"
#include "rpl_slave.h"
#include "rpl_info.h"
#include "rpl_rli.h"
#include "rpl_mi.h"
#include "sql_parse.h"
#include "rpl_msr.h"   /* Multisource replication */

THR_LOCK table_replication_execute_configuration::m_table_lock;

/*
  numbers in varchar count utf8 characters.
*/
static const TABLE_FIELD_TYPE field_types[]=
{
  {
    {C_STRING_WITH_LEN("CHANNEL_NAME")},
    {C_STRING_WITH_LEN("char(64)")},
    {NULL,0}
  },

  {
    {C_STRING_WITH_LEN("DESIRED_DELAY")},
    {C_STRING_WITH_LEN("int(11)")},
    {NULL, 0}
  }
};

TABLE_FIELD_DEF
table_replication_execute_configuration::m_field_def=
{ 2, field_types };

PFS_engine_table_share
table_replication_execute_configuration::m_share=
{
  { C_STRING_WITH_LEN("replication_execute_configuration") },
  &pfs_readonly_acl,
  table_replication_execute_configuration::create,
  NULL, /* write_row */
  NULL, /* delete_all_rows */
  table_replication_execute_configuration::get_row_count,
  sizeof(PFS_simple_index), /* ref length */
  &m_table_lock,
  &m_field_def,
  false /* checked */
};

PFS_engine_table* table_replication_execute_configuration::create(void)
{
  return new table_replication_execute_configuration();
}

table_replication_execute_configuration
  ::table_replication_execute_configuration()
  : PFS_engine_table(&m_share, &m_pos),
    m_row_exists(false), m_pos(0), m_next_pos(0)
{}

table_replication_execute_configuration
  ::~table_replication_execute_configuration()
{}

void table_replication_execute_configuration::reset_position(void)
{
  m_pos.m_index= 0;
  m_next_pos.m_index= 0;
}


ha_rows table_replication_execute_configuration::get_row_count()
{
 return msr_map.get_max_channels();
}


int table_replication_execute_configuration::rnd_next(void)
{
  Master_info *mi;

  mysql_mutex_lock(&LOCK_msr_map);

  for (m_pos.set_at(&m_next_pos); m_pos.m_index < msr_map.get_max_channels();
      m_pos.next())
  {
    mi= msr_map.get_mi_at_pos(m_pos.m_index);

    if (mi && mi->host[0])
    {
      make_row(mi);
      m_next_pos.set_after(&m_pos);

      mysql_mutex_unlock(&LOCK_msr_map);
      return 0;
    }
  }

  mysql_mutex_unlock(&LOCK_msr_map);

  return HA_ERR_END_OF_FILE;
}

int table_replication_execute_configuration::rnd_pos(const void *pos)
{
  Master_info *mi;

  set_position(pos);

  if ((mi= msr_map.get_mi_at_pos(m_pos.m_index)))
  {
    make_row(mi);
    return 0;
  }

  return HA_ERR_RECORD_DELETED;

}

void table_replication_execute_configuration::make_row(Master_info *mi)
{
  m_row_exists= false;

  DBUG_ASSERT(mi != NULL);
  DBUG_ASSERT(mi->rli != NULL);

  mysql_mutex_lock(&mi->data_lock);
  mysql_mutex_lock(&mi->rli->data_lock);

  m_row.channel_name_length= mi->get_channel() ? strlen(mi->get_channel()):0;
  memcpy(m_row.channel_name, mi->get_channel(), m_row.channel_name_length);
  m_row.desired_delay= mi->rli->get_sql_delay();

  mysql_mutex_unlock(&mi->rli->data_lock);
  mysql_mutex_unlock(&mi->data_lock);

  m_row_exists= true;
}

int table_replication_execute_configuration::read_row_values(TABLE *table,
                                                             unsigned char *buf,
                                                             Field **fields,
                                                             bool read_all)
{
  Field *f;

  if (unlikely(! m_row_exists))
    return HA_ERR_RECORD_DELETED;

  /*
    Note:
    There are no NULL columns in this table,
    so there are no null bits reserved for NULL flags per column.
    There are no VARCHAR columns either, so the record is not
    in HA_OPTION_PACK_RECORD format as most other performance_schema tables.
    When HA_OPTION_PACK_RECORD is not set,
    the table record reserves an extra null byte, see open_binary_frm().
  */

  DBUG_ASSERT(table->s->null_bytes == 1);
  buf[0]= 0;

  for (; (f= *fields) ; fields++)
  {
    if (read_all || bitmap_is_set(table->read_set, f->field_index))
    {
      switch(f->field_index)
      {
<<<<<<< HEAD
      case 0: /**channel_name*/
        set_field_char_utf8(f, m_row.channel_name, m_row.channel_name_length);
        break;
      case 1: /** desired_delay */
        set_field_ulong(f, m_row.desired_delay);
=======
      case 0: /** desired_delay */
        set_field_ulong(f, static_cast<ulong>(m_row.desired_delay));
>>>>>>> a7d022e7
        break;
      default:
        DBUG_ASSERT(false);
      }
    }
  }
  return 0;
}<|MERGE_RESOLUTION|>--- conflicted
+++ resolved
@@ -191,16 +191,11 @@
     {
       switch(f->field_index)
       {
-<<<<<<< HEAD
       case 0: /**channel_name*/
         set_field_char_utf8(f, m_row.channel_name, m_row.channel_name_length);
         break;
       case 1: /** desired_delay */
-        set_field_ulong(f, m_row.desired_delay);
-=======
-      case 0: /** desired_delay */
         set_field_ulong(f, static_cast<ulong>(m_row.desired_delay));
->>>>>>> a7d022e7
         break;
       default:
         DBUG_ASSERT(false);
