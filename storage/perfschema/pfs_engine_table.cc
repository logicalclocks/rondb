--- conflicted
+++ resolved
@@ -37,10 +37,7 @@
 /* For show status */
 #include "pfs_column_values.h"
 #include "pfs_instr.h"
-<<<<<<< HEAD
 #include "pfs_setup_actor.h"
-=======
->>>>>>> 36ff6cdf
 #include "pfs_global.h"
 
 #include "sql_base.h"                           // close_thread_tables
@@ -830,29 +827,6 @@
       total_memory+= size;
       break;
     case 44:
-<<<<<<< HEAD
-      name= "SETUP_ACTORS.ROW_SIZE";
-      size= sizeof(PFS_setup_actor);
-      break;
-    case 45:
-      name= "SETUP_ACTORS.ROW_COUNT";
-      size= setup_actor_max;
-      break;
-    case 46:
-      name= "SETUP_ACTORS.MEMORY";
-      size= setup_actor_max * sizeof(PFS_setup_actor);
-      total_memory+= size;
-      break;
-    case 47:
-      name= "(PFS_TABLE_SHARE).ROW_SIZE";
-      size= sizeof(PFS_table_share);
-      break;
-    case 48:
-      name= "(PFS_TABLE_SHARE).ROW_COUNT";
-      size= table_share_max;
-      break;
-    case 49:
-=======
       name= "(PFS_TABLE_SHARE).ROW_SIZE";
       size= sizeof(PFS_table_share);
       break;
@@ -861,22 +835,10 @@
       size= table_share_max;
       break;
     case 46:
->>>>>>> 36ff6cdf
       name= "(PFS_TABLE_SHARE).MEMORY";
       size= table_share_max * sizeof(PFS_table_share);
       total_memory+= size;
       break;
-<<<<<<< HEAD
-    case 50:
-      name= "(PFS_TABLE).ROW_SIZE";
-      size= sizeof(PFS_table);
-      break;
-    case 51:
-      name= "(PFS_TABLE).ROW_COUNT";
-      size= table_max;
-      break;
-    case 52:
-=======
     case 47:
       name= "(PFS_TABLE).ROW_SIZE";
       size= sizeof(PFS_table);
@@ -886,20 +848,28 @@
       size= table_max;
       break;
     case 49:
->>>>>>> 36ff6cdf
       name= "(PFS_TABLE).MEMORY";
       size= table_max * sizeof(PFS_table);
+      total_memory+= size;
+      break;
+    case 50:
+      name= "SETUP_ACTORS.ROW_SIZE";
+      size= sizeof(PFS_setup_actor);
+      break;
+    case 51:
+      name= "SETUP_ACTORS.ROW_COUNT";
+      size= setup_actor_max;
+      break;
+    case 52:
+      name= "SETUP_ACTORS.MEMORY";
+      size= setup_actor_max * sizeof(PFS_setup_actor);
       total_memory+= size;
       break;
     /*
       This case must be last,
       for aggregation in total_memory.
     */
-<<<<<<< HEAD
     case 53:
-=======
-    case 50:
->>>>>>> 36ff6cdf
       name= "PERFORMANCE_SCHEMA.MEMORY";
       size= total_memory;
       /* This will fail if something is not advertised here */
