/* Copyright (c) 2005, 2017, Oracle and/or its affiliates. All rights reserved.

  This program is free software; you can redistribute it and/or modify
  it under the terms of the GNU General Public License as published by
  the Free Software Foundation; version 2 of the License.

  This program is distributed in the hope that it will be useful,
  but WITHOUT ANY WARRANTY; without even the implied warranty of
  MERCHANTABILITY or FITNESS FOR A PARTICULAR PURPOSE.  See the
  GNU General Public License for more details.

  You should have received a copy of the GNU General Public License
  along with this program; if not, write to the Free Software
  Foundation, Inc., 51 Franklin St, Fifth Floor, Boston, MA 02110-1301  USA */

#include "thr_lock.h"                           /* THR_LOCK */
#include "handler.h"                            /* handler */
#include "table.h"                              /* TABLE_SHARE */

/*
  Shared structure for correct LOCK operation
*/
struct st_blackhole_share {
  THR_LOCK lock;
  uint use_count;
  uint table_name_length;
  char table_name[1];
};


/*
  Class definition for the blackhole storage engine
  "Dumbest named feature ever"
*/
class ha_blackhole: public handler
{
  THR_LOCK_DATA lock;      /* MySQL lock */
  st_blackhole_share *share;

public:
  ha_blackhole(handlerton *hton, TABLE_SHARE *table_arg);
  ~ha_blackhole()
  {
  }
  /* The name that will be used for display purposes */
  const char *table_type() const { return "BLACKHOLE"; }
  virtual enum ha_key_alg get_default_index_algorithm() const
  { return HA_KEY_ALG_BTREE; }
  virtual bool is_index_algorithm_supported(enum ha_key_alg key_alg) const
  { return key_alg == HA_KEY_ALG_BTREE || key_alg == HA_KEY_ALG_RTREE; }
  ulonglong table_flags() const
  {
    return(HA_NULL_IN_KEY | HA_CAN_FULLTEXT | HA_CAN_SQL_HANDLER |
           HA_BINLOG_STMT_CAPABLE | HA_BINLOG_ROW_CAPABLE |
           HA_CAN_INDEX_BLOBS | HA_AUTO_PART_KEY | HA_READ_OUT_OF_SYNC |
           HA_FILE_BASED | HA_CAN_GEOMETRY);
  }
  ulong index_flags(uint inx, uint, bool) const
  {
    return ((table_share->key_info[inx].algorithm == HA_KEY_ALG_FULLTEXT) ?
            0 : HA_READ_NEXT | HA_READ_PREV | HA_READ_RANGE |
            HA_READ_ORDER | HA_KEYREAD_ONLY);
  }
  /* The following defines can be increased if necessary */
#define BLACKHOLE_MAX_KEY	64		/* Max allowed keys */
#define BLACKHOLE_MAX_KEY_SEG	16		/* Max segments for key */
#define BLACKHOLE_MAX_KEY_LENGTH 1000
  uint max_supported_keys()          const { return BLACKHOLE_MAX_KEY; }
  uint max_supported_key_length()    const { return BLACKHOLE_MAX_KEY_LENGTH; }
  uint max_supported_key_part_length() const { return BLACKHOLE_MAX_KEY_LENGTH; }
  int open(const char *name, int mode, uint test_if_locked,
           const dd::Table *table_def);
  int close(void);
<<<<<<< HEAD
  int truncate(dd::Table *table_def);
=======
>>>>>>> dd0220f5
  int rnd_init(bool scan);
  int rnd_next(uchar *buf);
  int rnd_pos(uchar * buf, uchar *pos);
  int index_read_map(uchar * buf, const uchar * key, key_part_map keypart_map,
                     enum ha_rkey_function find_flag);
  int index_read_idx_map(uchar * buf, uint idx, const uchar * key,
                         key_part_map keypart_map,
                         enum ha_rkey_function find_flag);
  int index_read_last_map(uchar * buf, const uchar * key, key_part_map keypart_map);
  int index_next(uchar * buf);
  int index_prev(uchar * buf);
  int index_first(uchar * buf);
  int index_last(uchar * buf);
  void position(const uchar *record);
  int info(uint flag);
  int external_lock(THD *thd, int lock_type);
  int create(const char *name, TABLE *table_arg,
             HA_CREATE_INFO *create_info,
             dd::Table *table_def);
  THR_LOCK_DATA **store_lock(THD *thd,
                             THR_LOCK_DATA **to,
                             enum thr_lock_type lock_type);
private:
  virtual int write_row(uchar *buf);
  virtual int update_row(const uchar *old_data, uchar *new_data);
  virtual int delete_row(const uchar *buf);
};<|MERGE_RESOLUTION|>--- conflicted
+++ resolved
@@ -71,10 +71,6 @@
   int open(const char *name, int mode, uint test_if_locked,
            const dd::Table *table_def);
   int close(void);
-<<<<<<< HEAD
-  int truncate(dd::Table *table_def);
-=======
->>>>>>> dd0220f5
   int rnd_init(bool scan);
   int rnd_next(uchar *buf);
   int rnd_pos(uchar * buf, uchar *pos);
