--- conflicted
+++ resolved
@@ -4405,21 +4405,8 @@
 
 		rec_print_old(stderr,
 			      page_rec_get_next(btr_pcur_get_rec(pcur)));
-		fflush(stderr);
-
-		ibuf_btr_pcur_commit_specify_mtr(pcur, mtr);
-<<<<<<< HEAD
-
-		ib_logf(IB_LOG_LEVEL_INFO, "Validating insert buffer tree:");
-		if (!btr_validate_index(ibuf->index, 0, false)) {
-			ut_error;
-		}
-		ib_logf(IB_LOG_LEVEL_INFO, "ibuf tree is OK.");
 
 		ib_logf(IB_LOG_LEVEL_FATAL, "Failed to restore ibuf position.");
-=======
-		ut_ad(0);
->>>>>>> 78840bf4
 	}
 
 	return(FALSE);
