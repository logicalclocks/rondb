--- conflicted
+++ resolved
@@ -66,10 +66,7 @@
 			include/dict0load.ic	\
 			include/dict0mem.h	\
 			include/dict0mem.ic	\
-<<<<<<< HEAD
-=======
 			include/dict0priv.ic	\
->>>>>>> fad01fbe
 			include/dict0types.h	\
 			include/dyn0dyn.h	\
 			include/dyn0dyn.ic	\
@@ -119,10 +116,6 @@
 			include/mtr0mtr.h	\
 			include/mtr0mtr.ic	\
 			include/mtr0types.h	\
-<<<<<<< HEAD
-			include/mysql_addons.h	\
-=======
->>>>>>> fad01fbe
 			include/os0file.h	\
 			include/os0file.ic	\
 			include/os0proc.h	\
@@ -267,10 +260,6 @@
 			handler/ha_innodb.cc		\
 			handler/handler0alter.cc	\
 			handler/i_s.cc			\
-<<<<<<< HEAD
-			handler/mysql_addons.cc		\
-=======
->>>>>>> fad01fbe
 			ibuf/ibuf0ibuf.c		\
 			lock/lock0iter.c		\
 			lock/lock0lock.c		\
