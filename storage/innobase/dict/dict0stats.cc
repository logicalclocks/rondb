--- conflicted
+++ resolved
@@ -790,11 +790,6 @@
 /*==================================*/
 	dict_index_t*	index)	/*!< in/out: index */
 {
-<<<<<<< HEAD
-	if (srv_force_recovery < SRV_FORCE_NO_TRX_UNDO
-	     || (srv_force_recovery < SRV_FORCE_NO_LOG_REDO
-		 && dict_index_is_clust(index))) {
-=======
 	if (srv_force_recovery >= SRV_FORCE_NO_TRX_UNDO
 	    && (srv_force_recovery >= SRV_FORCE_NO_LOG_REDO
 		|| !dict_index_is_clust(index))) {
@@ -810,7 +805,6 @@
 		dict_stats_empty_index(index);
 #endif /* UNIV_DEBUG || UNIV_IBUF_DEBUG */
 	} else {
->>>>>>> f1519693
 		mtr_t	mtr;
 		ulint	size;
 
