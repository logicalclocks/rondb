/*****************************************************************************

Copyright (c) 1996, 2015, Oracle and/or its affiliates. All Rights Reserved.

This program is free software; you can redistribute it and/or modify it under
the terms of the GNU General Public License as published by the Free Software
Foundation; version 2 of the License.

This program is distributed in the hope that it will be useful, but WITHOUT
ANY WARRANTY; without even the implied warranty of MERCHANTABILITY or FITNESS
FOR A PARTICULAR PURPOSE. See the GNU General Public License for more details.

You should have received a copy of the GNU General Public License along with
this program; if not, write to the Free Software Foundation, Inc.,
51 Franklin Street, Suite 500, Boston, MA 02110-1335 USA

*****************************************************************************/

/**************************************************//**
@file dict/dict0load.cc
Loads to the memory cache database object definitions
from dictionary tables

Created 4/24/1996 Heikki Tuuri
*******************************************************/

#include "ha_prototypes.h"

#include "dict0load.h"
#ifdef UNIV_NONINL
#include "dict0load.ic"
#endif

#include "mysql_version.h"
#include "btr0pcur.h"
#include "btr0btr.h"
#include "dict0boot.h"
#include "dict0crea.h"
#include "dict0dict.h"
#include "dict0mem.h"
#include "dict0priv.h"
#include "dict0stats.h"
#include "fsp0file.h"
#include "fsp0sysspace.h"
#include "fts0priv.h"
#include "mach0data.h"
#include "page0page.h"
#include "rem0cmp.h"
#include "srv0start.h"
#include "srv0srv.h"
#include <stack>
#include <set>

/** Following are the InnoDB system tables. The positions in
this array are referenced by enum dict_system_table_id. */
static const char* SYSTEM_TABLE_NAME[] = {
	"SYS_TABLES",
	"SYS_INDEXES",
	"SYS_COLUMNS",
	"SYS_FIELDS",
	"SYS_FOREIGN",
	"SYS_FOREIGN_COLS",
	"SYS_TABLESPACES",
	"SYS_DATAFILES",
	"SYS_VIRTUAL"
};

/** Loads a table definition and also all its index definitions.

Loads those foreign key constraints whose referenced table is already in
dictionary cache.  If a foreign key constraint is not loaded, then the
referenced table is pushed into the output stack (fk_tables), if it is not
NULL.  These tables must be subsequently loaded so that all the foreign
key constraints are loaded into memory.

@param[in]	name		Table name in the db/tablename format
@param[in]	cached		true=add to cache, false=do not
@param[in]	ignore_err	Error to be ignored when loading table
				and its index definition
@param[out]	fk_tables	Related table names that must also be
				loaded to ensure that all foreign key
				constraints are loaded.
@return table, NULL if does not exist; if the table is stored in an
.ibd file, but the file does not exist, then we set the
ibd_file_missing flag TRUE in the table object we return */
static
dict_table_t*
dict_load_table_one(
	table_name_t&		name,
	bool			cached,
	dict_err_ignore_t	ignore_err,
	dict_names_t&		fk_tables);

/** Loads a table definition from a SYS_TABLES record to dict_table_t.
Does not load any columns or indexes.
@param[in]	name	Table name
@param[in]	rec	SYS_TABLES record
@param[out,own]	table	Table, or NULL
@return error message, or NULL on success */
static
const char*
dict_load_table_low(
	table_name_t&	name,
	const rec_t*	rec,
	dict_table_t**	table);

/* If this flag is TRUE, then we will load the cluster index's (and tables')
metadata even if it is marked as "corrupted". */
my_bool     srv_load_corrupted = FALSE;

#ifdef UNIV_DEBUG
/****************************************************************//**
Compare the name of an index column.
@return TRUE if the i'th column of index is 'name'. */
static
ibool
name_of_col_is(
/*===========*/
	const dict_table_t*	table,	/*!< in: table */
	const dict_index_t*	index,	/*!< in: index */
	ulint			i,	/*!< in: index field offset */
	const char*		name)	/*!< in: name to compare to */
{
	ulint	tmp = dict_col_get_no(dict_field_get_col(
					      dict_index_get_nth_field(
						      index, i)));

	return(strcmp(name, dict_table_get_col_name(table, tmp)) == 0);
}
#endif /* UNIV_DEBUG */

/********************************************************************//**
Finds the first table name in the given database.
@return own: table name, NULL if does not exist; the caller must free
the memory in the string! */
char*
dict_get_first_table_name_in_db(
/*============================*/
	const char*	name)	/*!< in: database name which ends in '/' */
{
	dict_table_t*	sys_tables;
	btr_pcur_t	pcur;
	dict_index_t*	sys_index;
	dtuple_t*	tuple;
	mem_heap_t*	heap;
	dfield_t*	dfield;
	const rec_t*	rec;
	const byte*	field;
	ulint		len;
	mtr_t		mtr;

	ut_ad(mutex_own(&dict_sys->mutex));

	heap = mem_heap_create(1000);

	mtr_start(&mtr);

	sys_tables = dict_table_get_low("SYS_TABLES");
	sys_index = UT_LIST_GET_FIRST(sys_tables->indexes);
	ut_ad(!dict_table_is_comp(sys_tables));

	tuple = dtuple_create(heap, 1);
	dfield = dtuple_get_nth_field(tuple, 0);

	dfield_set_data(dfield, name, ut_strlen(name));
	dict_index_copy_types(tuple, sys_index, 1);

	btr_pcur_open_on_user_rec(sys_index, tuple, PAGE_CUR_GE,
				  BTR_SEARCH_LEAF, &pcur, &mtr);
loop:
	rec = btr_pcur_get_rec(&pcur);

	if (!btr_pcur_is_on_user_rec(&pcur)) {
		/* Not found */

		btr_pcur_close(&pcur);
		mtr_commit(&mtr);
		mem_heap_free(heap);

		return(NULL);
	}

	field = rec_get_nth_field_old(
		rec, DICT_FLD__SYS_TABLES__NAME, &len);

	if (len < strlen(name)
	    || ut_memcmp(name, field, strlen(name)) != 0) {
		/* Not found */

		btr_pcur_close(&pcur);
		mtr_commit(&mtr);
		mem_heap_free(heap);

		return(NULL);
	}

	if (!rec_get_deleted_flag(rec, 0)) {

		/* We found one */

		char*	table_name = mem_strdupl((char*) field, len);

		btr_pcur_close(&pcur);
		mtr_commit(&mtr);
		mem_heap_free(heap);

		return(table_name);
	}

	btr_pcur_move_to_next_user_rec(&pcur, &mtr);

	goto loop;
}

/********************************************************************//**
This function gets the next system table record as it scans the table.
@return the next record if found, NULL if end of scan */
static
const rec_t*
dict_getnext_system_low(
/*====================*/
	btr_pcur_t*	pcur,		/*!< in/out: persistent cursor to the
					record*/
	mtr_t*		mtr)		/*!< in: the mini-transaction */
{
	rec_t*	rec = NULL;

	while (!rec || rec_get_deleted_flag(rec, 0)) {
		btr_pcur_move_to_next_user_rec(pcur, mtr);

		rec = btr_pcur_get_rec(pcur);

		if (!btr_pcur_is_on_user_rec(pcur)) {
			/* end of index */
			btr_pcur_close(pcur);

			return(NULL);
		}
	}

	/* Get a record, let's save the position */
	btr_pcur_store_position(pcur, mtr);

	return(rec);
}

/********************************************************************//**
This function opens a system table, and returns the first record.
@return first record of the system table */
const rec_t*
dict_startscan_system(
/*==================*/
	btr_pcur_t*	pcur,		/*!< out: persistent cursor to
					the record */
	mtr_t*		mtr,		/*!< in: the mini-transaction */
	dict_system_id_t system_id)	/*!< in: which system table to open */
{
	dict_table_t*	system_table;
	dict_index_t*	clust_index;
	const rec_t*	rec;

	ut_a(system_id < SYS_NUM_SYSTEM_TABLES);

	system_table = dict_table_get_low(SYSTEM_TABLE_NAME[system_id]);

	clust_index = UT_LIST_GET_FIRST(system_table->indexes);

	btr_pcur_open_at_index_side(true, clust_index, BTR_SEARCH_LEAF, pcur,
				    true, 0, mtr);

	rec = dict_getnext_system_low(pcur, mtr);

	return(rec);
}

/********************************************************************//**
This function gets the next system table record as it scans the table.
@return the next record if found, NULL if end of scan */
const rec_t*
dict_getnext_system(
/*================*/
	btr_pcur_t*	pcur,		/*!< in/out: persistent cursor
					to the record */
	mtr_t*		mtr)		/*!< in: the mini-transaction */
{
	const rec_t*	rec;

	/* Restore the position */
	btr_pcur_restore_position(BTR_SEARCH_LEAF, pcur, mtr);

	/* Get the next record */
	rec = dict_getnext_system_low(pcur, mtr);

	return(rec);
}

/********************************************************************//**
This function processes one SYS_TABLES record and populate the dict_table_t
struct for the table. Extracted out of dict_print() to be used by
both monitor table output and information schema innodb_sys_tables output.
@return error message, or NULL on success */
const char*
dict_process_sys_tables_rec_and_mtr_commit(
/*=======================================*/
	mem_heap_t*	heap,		/*!< in/out: temporary memory heap */
	const rec_t*	rec,		/*!< in: SYS_TABLES record */
	dict_table_t**	table,		/*!< out: dict_table_t to fill */
	dict_table_info_t status,	/*!< in: status bit controls
					options such as whether we shall
					look for dict_table_t from cache
					first */
	mtr_t*		mtr)		/*!< in/out: mini-transaction,
					will be committed */
{
	ulint		len;
	const char*	field;
	const char*	err_msg = NULL;
	table_name_t	table_name;

	field = (const char*) rec_get_nth_field_old(
		rec, DICT_FLD__SYS_TABLES__NAME, &len);

	ut_a(!rec_get_deleted_flag(rec, 0));

	ut_ad(mtr_memo_contains_page(mtr, rec, MTR_MEMO_PAGE_S_FIX));

	/* Get the table name */
	table_name.m_name = mem_heap_strdupl(heap, field, len);

	/* If DICT_TABLE_LOAD_FROM_CACHE is set, first check
	whether there is cached dict_table_t struct */
	if (status & DICT_TABLE_LOAD_FROM_CACHE) {

		/* Commit before load the table again */
		mtr_commit(mtr);

		*table = dict_table_get_low(table_name.m_name);

		if (!(*table)) {
			err_msg = "Table not found in cache";
		}
	} else {
		err_msg = dict_load_table_low(table_name, rec, table);
		mtr_commit(mtr);
	}

	if (err_msg) {
		return(err_msg);
	}

	return(NULL);
}

/** Error message for a delete-marked record in dict_load_index_low() */
static const char* dict_load_index_del = "delete-marked record in SYS_INDEXES";
/** Error message for table->id mismatch in dict_load_index_low() */
static const char* dict_load_index_id_err = "SYS_INDEXES.TABLE_ID mismatch";

/** Load an index definition from a SYS_INDEXES record to dict_index_t.
If allocate=TRUE, we will create a dict_index_t structure and fill it
accordingly. If allocated=FALSE, the dict_index_t will be supplied by
the caller and filled with information read from the record.  @return
error message, or NULL on success */
static
const char*
dict_load_index_low(
	byte*		table_id,	/*!< in/out: table id (8 bytes),
					an "in" value if allocate=TRUE
					and "out" when allocate=FALSE */
	const char*	table_name,	/*!< in: table name */
	mem_heap_t*	heap,		/*!< in/out: temporary memory heap */
	const rec_t*	rec,		/*!< in: SYS_INDEXES record */
	ibool		allocate,	/*!< in: TRUE=allocate *index,
					FALSE=fill in a pre-allocated
					*index */
	dict_index_t**	index)		/*!< out,own: index, or NULL */
{
	const byte*	field;
	ulint		len;
	ulint		name_len;
	char*		name_buf;
	space_index_t	id;
	ulint		n_fields;
	ulint		type;
	ulint		space;
	ulint		merge_threshold;

	if (allocate) {
		/* If allocate=TRUE, no dict_index_t will
		be supplied. Initialize "*index" to NULL */
		*index = NULL;
	}

	if (rec_get_deleted_flag(rec, 0)) {
		return(dict_load_index_del);
	}

	if (rec_get_n_fields_old(rec) == DICT_NUM_FIELDS__SYS_INDEXES) {
		/* MERGE_THRESHOLD exists */
		field = rec_get_nth_field_old(
			rec, DICT_FLD__SYS_INDEXES__MERGE_THRESHOLD, &len);
		switch (len) {
		case 4:
			merge_threshold = mach_read_from_4(field);
			break;
		case UNIV_SQL_NULL:
			merge_threshold = DICT_INDEX_MERGE_THRESHOLD_DEFAULT;
			break;
		default:
			return("incorrect MERGE_THRESHOLD length"
			       " in SYS_INDEXES");
		}
	} else if (rec_get_n_fields_old(rec)
		   == DICT_NUM_FIELDS__SYS_INDEXES - 1) {
		/* MERGE_THRESHOLD doesn't exist */

		merge_threshold = DICT_INDEX_MERGE_THRESHOLD_DEFAULT;
	} else {
		return("wrong number of columns in SYS_INDEXES record");
	}

	field = rec_get_nth_field_old(
		rec, DICT_FLD__SYS_INDEXES__TABLE_ID, &len);
	if (len != 8) {
err_len:
		return("incorrect column length in SYS_INDEXES");
	}

	if (!allocate) {
		/* We are reading a SYS_INDEXES record. Copy the table_id */
		memcpy(table_id, (const char*) field, 8);
	} else if (memcmp(field, table_id, 8)) {
		/* Caller supplied table_id, verify it is the same
		id as on the index record */
		return(dict_load_index_id_err);
	}

	field = rec_get_nth_field_old(
		rec, DICT_FLD__SYS_INDEXES__ID, &len);
	if (len != 8) {
		goto err_len;
	}

	id = mach_read_from_8(field);

	rec_get_nth_field_offs_old(
		rec, DICT_FLD__SYS_INDEXES__DB_TRX_ID, &len);
	if (len != DATA_TRX_ID_LEN && len != UNIV_SQL_NULL) {
		goto err_len;
	}
	rec_get_nth_field_offs_old(
		rec, DICT_FLD__SYS_INDEXES__DB_ROLL_PTR, &len);
	if (len != DATA_ROLL_PTR_LEN && len != UNIV_SQL_NULL) {
		goto err_len;
	}

	field = rec_get_nth_field_old(
		rec, DICT_FLD__SYS_INDEXES__NAME, &name_len);
	if (name_len == UNIV_SQL_NULL) {
		goto err_len;
	}

	name_buf = mem_heap_strdupl(heap, (const char*) field,
				    name_len);

	field = rec_get_nth_field_old(
		rec, DICT_FLD__SYS_INDEXES__N_FIELDS, &len);
	if (len != 4) {
		goto err_len;
	}
	n_fields = mach_read_from_4(field);

	field = rec_get_nth_field_old(
		rec, DICT_FLD__SYS_INDEXES__TYPE, &len);
	if (len != 4) {
		goto err_len;
	}
	type = mach_read_from_4(field);
	if (type & (~0 << DICT_IT_BITS)) {
		return("unknown SYS_INDEXES.TYPE bits");
	}

	field = rec_get_nth_field_old(
		rec, DICT_FLD__SYS_INDEXES__SPACE, &len);
	if (len != 4) {
		goto err_len;
	}
	space = mach_read_from_4(field);

	field = rec_get_nth_field_old(
		rec, DICT_FLD__SYS_INDEXES__PAGE_NO, &len);
	if (len != 4) {
		goto err_len;
	}

	if (allocate) {
		*index = dict_mem_index_create(table_name, name_buf,
					       space, type, n_fields);
	} else {
		ut_a(*index);

		dict_mem_fill_index_struct(*index, NULL, NULL, name_buf,
					   space, type, n_fields);
	}

	(*index)->id = id;
	(*index)->page = mach_read_from_4(field);
	ut_ad((*index)->page);
	(*index)->merge_threshold = merge_threshold;

	return(NULL);
}

/********************************************************************//**
This function parses a SYS_INDEXES record and populate a dict_index_t
structure with the information from the record. For detail information
about SYS_INDEXES fields, please refer to dict_boot() function.
@return error message, or NULL on success */
const char*
dict_process_sys_indexes_rec(
/*=========================*/
	mem_heap_t*	heap,		/*!< in/out: heap memory */
	const rec_t*	rec,		/*!< in: current SYS_INDEXES rec */
	dict_index_t*	index,		/*!< out: index to be filled */
	table_id_t*	table_id)	/*!< out: index table id */
{
	const char*	err_msg;
	byte*		buf;

	buf = static_cast<byte*>(mem_heap_alloc(heap, 8));

	/* Parse the record, and get "dict_index_t" struct filled */
	err_msg = dict_load_index_low(buf, NULL,
				      heap, rec, FALSE, &index);

	*table_id = mach_read_from_8(buf);

	return(err_msg);
}

/** Error message for a delete-marked record in dict_load_column_low() */
static const char* dict_load_column_del = "delete-marked record in SYS_COLUMN";

/** Load a table column definition from a SYS_COLUMNS record to
dict_table_t.
@return error message, or NULL on success */
static
const char*
dict_load_column_low(
	dict_table_t*	table,		/*!< in/out: table, could be NULL
					if we just populate a dict_column_t
					struct with information from
					a SYS_COLUMNS record */
	mem_heap_t*	heap,		/*!< in/out: memory heap
					for temporary storage */
	dict_col_t*	column,		/*!< out: dict_column_t to fill,
					or NULL if table != NULL */
	table_id_t*	table_id,	/*!< out: table id */
	const char**	col_name,	/*!< out: column name */
	const rec_t*	rec,		/*!< in: SYS_COLUMNS record */
	ulint*		nth_v_col)	/*!< out: if not NULL, this
					records the "n" of "nth" virtual
					column */
{
	char*		name;
	const byte*	field;
	ulint		len;
	ulint		mtype;
	ulint		prtype;
	ulint		col_len;
	ulint		pos;
	ulint		num_base;

	ut_ad(table || column);

	if (rec_get_deleted_flag(rec, 0)) {
		return(dict_load_column_del);
	}

	if (rec_get_n_fields_old(rec) != DICT_NUM_FIELDS__SYS_COLUMNS) {
		return("wrong number of columns in SYS_COLUMNS record");
	}

	field = rec_get_nth_field_old(
		rec, DICT_FLD__SYS_COLUMNS__TABLE_ID, &len);
	if (len != 8) {
err_len:
		return("incorrect column length in SYS_COLUMNS");
	}

	if (table_id) {
		*table_id = mach_read_from_8(field);
	} else if (table->id != mach_read_from_8(field)) {
		return("SYS_COLUMNS.TABLE_ID mismatch");
	}

	field = rec_get_nth_field_old(
		rec, DICT_FLD__SYS_COLUMNS__POS, &len);
	if (len != 4) {

		goto err_len;
	}

	pos = mach_read_from_4(field);

	rec_get_nth_field_offs_old(
		rec, DICT_FLD__SYS_COLUMNS__DB_TRX_ID, &len);
	if (len != DATA_TRX_ID_LEN && len != UNIV_SQL_NULL) {
		goto err_len;
	}
	rec_get_nth_field_offs_old(
		rec, DICT_FLD__SYS_COLUMNS__DB_ROLL_PTR, &len);
	if (len != DATA_ROLL_PTR_LEN && len != UNIV_SQL_NULL) {
		goto err_len;
	}

	field = rec_get_nth_field_old(
		rec, DICT_FLD__SYS_COLUMNS__NAME, &len);
	if (len == 0 || len == UNIV_SQL_NULL) {
		goto err_len;
	}

	name = mem_heap_strdupl(heap, (const char*) field, len);

	if (col_name) {
		*col_name = name;
	}

	field = rec_get_nth_field_old(
		rec, DICT_FLD__SYS_COLUMNS__MTYPE, &len);
	if (len != 4) {
		goto err_len;
	}

	mtype = mach_read_from_4(field);

	field = rec_get_nth_field_old(
		rec, DICT_FLD__SYS_COLUMNS__PRTYPE, &len);
	if (len != 4) {
		goto err_len;
	}
	prtype = mach_read_from_4(field);

	if (dtype_get_charset_coll(prtype) == 0
	    && dtype_is_string_type(mtype)) {
		/* The table was created with < 4.1.2. */

		if (dtype_is_binary_string_type(mtype, prtype)) {
			/* Use the binary collation for
			string columns of binary type. */

			prtype = dtype_form_prtype(
				prtype,
				DATA_MYSQL_BINARY_CHARSET_COLL);
		} else {
			/* Use the default charset for
			other than binary columns. */

			prtype = dtype_form_prtype(
				prtype,
				data_mysql_default_charset_coll);
		}
	}

	if (table && table->n_def != pos && !(prtype & DATA_VIRTUAL)) {
		return("SYS_COLUMNS.POS mismatch");
	}

	field = rec_get_nth_field_old(
		rec, DICT_FLD__SYS_COLUMNS__LEN, &len);
	if (len != 4) {
		goto err_len;
	}
	col_len = mach_read_from_4(field);
	field = rec_get_nth_field_old(
		rec, DICT_FLD__SYS_COLUMNS__PREC, &len);
	if (len != 4) {
		goto err_len;
	}

	num_base = mach_read_from_4(field);

	if (column == NULL) {
		if (prtype & DATA_VIRTUAL) {
#ifdef UNIV_DEBUG
			dict_v_col_t*   vcol =
#endif
			dict_mem_table_add_v_col(
				table, heap, name, mtype,
				prtype, col_len,
				dict_get_v_col_mysql_pos(pos), num_base);
			ut_ad(vcol->v_pos == dict_get_v_col_pos(pos));
		} else {
			ut_ad(num_base == 0);
			dict_mem_table_add_col(table, heap, name, mtype,
					       prtype, col_len);
		}
	} else {
		if (nth_v_col != NULL) {
			*nth_v_col = dict_get_v_col_pos(pos);
		}

		dict_mem_fill_column_struct(column, pos, mtype,
					    prtype, col_len);
	}

	return(NULL);
}

/********************************************************************//**
This function parses a SYS_COLUMNS record and populate a dict_column_t
structure with the information from the record.
@return error message, or NULL on success */
const char*
dict_process_sys_columns_rec(
/*=========================*/
	mem_heap_t*	heap,		/*!< in/out: heap memory */
	const rec_t*	rec,		/*!< in: current SYS_COLUMNS rec */
	dict_col_t*	column,		/*!< out: dict_col_t to be filled */
	table_id_t*	table_id,	/*!< out: table id */
	const char**	col_name,	/*!< out: column name */
	ulint*		nth_v_col)	/*!< out: if virtual col, this is
					record's sequence number */
{
	const char*	err_msg;

	/* Parse the record, and get "dict_col_t" struct filled */
	err_msg = dict_load_column_low(NULL, heap, column,
				       table_id, col_name, rec, nth_v_col);

	return(err_msg);
}

/** Error message for a delete-marked record in dict_load_virtual_low() */
static const char* dict_load_virtual_del = "delete-marked record in SYS_VIRTUAL";

/** Loads a virtual column "mapping" (to base columns) information
from a SYS_VIRTUAL record
@param[in,out]	table		table
@param[in,out]	heap		memory heap
@param[in,out]	column		mapped base column's dict_column_t
@param[in,out]	table_id	table id
@param[in,out]	pos		virtual column position
@param[in,out]	base_pos	base column position
@param[in]	rec		SYS_VIRTUAL record
@return error message, or NULL on success */
const char*
dict_load_virtual_low(
	dict_table_t*	table,
	mem_heap_t*	heap,
	dict_col_t**	column,
	table_id_t*	table_id,
	ulint*		pos,
	ulint*		base_pos,
	const rec_t*	rec)
{
	const byte*	field;
	ulint		len;
	ulint		base;

	if (rec_get_deleted_flag(rec, 0)) {
		return(dict_load_virtual_del);
	}

	if (rec_get_n_fields_old(rec) != DICT_NUM_FIELDS__SYS_VIRTUAL) {
		return("wrong number of columns in SYS_VIRTUAL record");
	}

	field = rec_get_nth_field_old(
		rec, DICT_FLD__SYS_VIRTUAL__TABLE_ID, &len);
	if (len != 8) {
err_len:
		return("incorrect column length in SYS_VIRTUAL");
	}

	if (table_id != NULL) {
		*table_id = mach_read_from_8(field);
	} else if (table->id != mach_read_from_8(field)) {
		return("SYS_VIRTUAL.TABLE_ID mismatch");
	}

	field = rec_get_nth_field_old(
		rec, DICT_FLD__SYS_VIRTUAL__POS, &len);
	if (len != 4) {
		goto err_len;
	}

	if (pos != NULL) {
		*pos = mach_read_from_4(field);
	}

	field = rec_get_nth_field_old(
		rec, DICT_FLD__SYS_VIRTUAL__BASE_POS, &len);
	if (len != 4) {
		goto err_len;
	}

	base = mach_read_from_4(field);

	if (base_pos != NULL) {
		*base_pos = base;
	}

	rec_get_nth_field_offs_old(
		rec, DICT_FLD__SYS_VIRTUAL__DB_TRX_ID, &len);
	if (len != DATA_TRX_ID_LEN && len != UNIV_SQL_NULL) {
		goto err_len;
	}

	rec_get_nth_field_offs_old(
		rec, DICT_FLD__SYS_VIRTUAL__DB_ROLL_PTR, &len);
	if (len != DATA_ROLL_PTR_LEN && len != UNIV_SQL_NULL) {
		goto err_len;
	}

	if (column != NULL) {
		*column = dict_table_get_nth_col(table, base);
	}

	return(NULL);
}

/** This function parses a SYS_VIRTUAL record and extracts virtual column
information
@param[in,out]	heap		heap memory
@param[in]	rec		current SYS_COLUMNS rec
@param[in,out]	table_id	table id
@param[in,out]	pos		virtual column position
@param[in,out]	base_pos	base column position
@return error message, or NULL on success */
const char*
dict_process_sys_virtual_rec(
	mem_heap_t*	heap,
	const rec_t*	rec,
	table_id_t*	table_id,
	ulint*		pos,
	ulint*		base_pos)
{
	const char*	err_msg;

	/* Parse the record, and get "dict_col_t" struct filled */
	err_msg = dict_load_virtual_low(NULL, heap, NULL, table_id,
				       pos, base_pos, rec);

	return(err_msg);
}

/** Loads SYS_VIRTUAL info for one virtual column
@param[in,out]	table		table
@param[in]	nth_v_col	virtual column sequence num
@param[in,out]	v_col		virtual column
@param[in,out]	heap		memory heap
*/
static
void
dict_load_virtual_one_col(
	dict_table_t*	table,
	ulint		nth_v_col,
	dict_v_col_t*	v_col,
	mem_heap_t*	heap)
{
	dict_table_t*	sys_virtual;
	dict_index_t*	sys_virtual_index;
	btr_pcur_t	pcur;
	dtuple_t*	tuple;
	dfield_t*	dfield;
	const rec_t*	rec;
	byte*		buf;
	ulint		i = 0;
	mtr_t		mtr;
	ulint		skipped = 0;

	ut_ad(mutex_own(&dict_sys->mutex));

	if (v_col->num_base == 0) {
		return;
	}

	mtr_start(&mtr);

	sys_virtual = dict_table_get_low("SYS_VIRTUAL");
	sys_virtual_index = UT_LIST_GET_FIRST(sys_virtual->indexes);
	ut_ad(!dict_table_is_comp(sys_virtual));

	ut_ad(name_of_col_is(sys_virtual, sys_virtual_index,
			     DICT_FLD__SYS_VIRTUAL__POS, "POS"));

	tuple = dtuple_create(heap, 2);

	/* table ID field */
	dfield = dtuple_get_nth_field(tuple, 0);

	buf = static_cast<byte*>(mem_heap_alloc(heap, 8));
	mach_write_to_8(buf, table->id);

	dfield_set_data(dfield, buf, 8);

	/* virtual column pos field */
	dfield = dtuple_get_nth_field(tuple, 1);

	buf = static_cast<byte*>(mem_heap_alloc(heap, 4));
	ulint	vcol_pos = dict_create_v_col_pos(nth_v_col, v_col->m_col.ind);
	mach_write_to_4(buf, vcol_pos);

	dfield_set_data(dfield, buf, 4);

	dict_index_copy_types(tuple, sys_virtual_index, 2);

	btr_pcur_open_on_user_rec(sys_virtual_index, tuple, PAGE_CUR_GE,
				  BTR_SEARCH_LEAF, &pcur, &mtr);

	for (i = 0; i < v_col->num_base + skipped; i++) {
		const char*	err_msg;
		ulint		pos;

		ut_ad(btr_pcur_is_on_user_rec(&pcur));

		rec = btr_pcur_get_rec(&pcur);

		ut_a(btr_pcur_is_on_user_rec(&pcur));

		err_msg = dict_load_virtual_low(table, heap,
						&v_col->base_col[i - skipped],
						NULL,
					        &pos, NULL, rec);

		if (err_msg) {
			if (err_msg != dict_load_virtual_del) {
				ib::fatal() << err_msg;
			} else {
				skipped++;
			}
		} else {
			ut_ad(pos == vcol_pos);
		}

		btr_pcur_move_to_next_user_rec(&pcur, &mtr);
	}

	btr_pcur_close(&pcur);
	mtr_commit(&mtr);
}

/** Loads info from SYS_VIRTUAL for virtual columns.
@param[in,out]	table	table
@param[in]	heap	memory heap
*/
static
void
dict_load_virtual(
	dict_table_t*	table,
	mem_heap_t*	heap)
{
	for (ulint i = 0; i < table->n_v_cols; i++) {
		dict_v_col_t*	v_col = dict_table_get_nth_v_col(table, i);

		dict_load_virtual_one_col(table, i, v_col, heap);
	}
}
/** Error message for a delete-marked record in dict_load_field_low() */
static const char* dict_load_field_del = "delete-marked record in SYS_FIELDS";

/** Loads an index field definition from a SYS_FIELDS record to
dict_index_t.
@return error message
@retval NULL on success */
static
const char*
dict_load_field_low(
	byte*		index_id,	/*!< in/out: index id (8 bytes)
					an "in" value if index != NULL
					and "out" if index == NULL */
	dict_index_t*	index,		/*!< in/out: index, could be NULL
					if we just populate a dict_field_t
					struct with information from
					a SYS_FIELDS record */
	dict_field_t*	sys_field,	/*!< out: dict_field_t to be
					filled */
	ulint*		pos,		/*!< out: Field position */
	byte*		last_index_id,	/*!< in: last index id */
	mem_heap_t*	heap,		/*!< in/out: memory heap
					for temporary storage */
	const rec_t*	rec)		/*!< in: SYS_FIELDS record */
{
	const byte*	field;
	ulint		len;
	ulint		pos_and_prefix_len;
	ulint		prefix_len;
	ibool		first_field;
	ulint		position;

	/* Either index or sys_field is supplied, not both */
	ut_a((!index) || (!sys_field));

	if (rec_get_deleted_flag(rec, 0)) {
		return(dict_load_field_del);
	}

	if (rec_get_n_fields_old(rec) != DICT_NUM_FIELDS__SYS_FIELDS) {
		return("wrong number of columns in SYS_FIELDS record");
	}

	field = rec_get_nth_field_old(
		rec, DICT_FLD__SYS_FIELDS__INDEX_ID, &len);
	if (len != 8) {
err_len:
		return("incorrect column length in SYS_FIELDS");
	}

	if (!index) {
		ut_a(last_index_id);
		memcpy(index_id, (const char*) field, 8);
		first_field = memcmp(index_id, last_index_id, 8);
	} else {
		first_field = (index->n_def == 0);
		if (memcmp(field, index_id, 8)) {
			return("SYS_FIELDS.INDEX_ID mismatch");
		}
	}

	/* The next field stores the field position in the index and a
	possible column prefix length if the index field does not
	contain the whole column. The storage format is like this: if
	there is at least one prefix field in the index, then the HIGH
	2 bytes contain the field number (index->n_def) and the low 2
	bytes the prefix length for the field. Otherwise the field
	number (index->n_def) is contained in the 2 LOW bytes. */

	field = rec_get_nth_field_old(
		rec, DICT_FLD__SYS_FIELDS__POS, &len);
	if (len != 4) {
		goto err_len;
	}

	pos_and_prefix_len = mach_read_from_4(field);

	if (index && UNIV_UNLIKELY
	    ((pos_and_prefix_len & 0xFFFFUL) != index->n_def
	     && (pos_and_prefix_len >> 16 & 0xFFFF) != index->n_def)) {
		return("SYS_FIELDS.POS mismatch");
	}

	if (first_field || pos_and_prefix_len > 0xFFFFUL) {
		prefix_len = pos_and_prefix_len & 0xFFFFUL;
		position = (pos_and_prefix_len & 0xFFFF0000UL)  >> 16;
	} else {
		prefix_len = 0;
		position = pos_and_prefix_len & 0xFFFFUL;
	}

	rec_get_nth_field_offs_old(
		rec, DICT_FLD__SYS_FIELDS__DB_TRX_ID, &len);
	if (len != DATA_TRX_ID_LEN && len != UNIV_SQL_NULL) {
		goto err_len;
	}
	rec_get_nth_field_offs_old(
		rec, DICT_FLD__SYS_FIELDS__DB_ROLL_PTR, &len);
	if (len != DATA_ROLL_PTR_LEN && len != UNIV_SQL_NULL) {
		goto err_len;
	}

	field = rec_get_nth_field_old(
		rec, DICT_FLD__SYS_FIELDS__COL_NAME, &len);
	if (len == 0 || len == UNIV_SQL_NULL) {
		goto err_len;
	}

	if (index) {
		dict_mem_index_add_field(
			index, mem_heap_strdupl(heap, (const char*) field, len),
			prefix_len);
	} else {
		ut_a(sys_field);
		ut_a(pos);

		sys_field->name = mem_heap_strdupl(
			heap, (const char*) field, len);
		sys_field->prefix_len = prefix_len;
		*pos = position;
	}

	return(NULL);
}

/********************************************************************//**
This function parses a SYS_FIELDS record and populates a dict_field_t
structure with the information from the record.
@return error message, or NULL on success */
const char*
dict_process_sys_fields_rec(
/*========================*/
	mem_heap_t*	heap,		/*!< in/out: heap memory */
	const rec_t*	rec,		/*!< in: current SYS_FIELDS rec */
	dict_field_t*	sys_field,	/*!< out: dict_field_t to be
					filled */
	ulint*		pos,		/*!< out: Field position */
	space_index_t*	index_id,	/*!< out: current index id */
	space_index_t	last_id)	/*!< in: previous index id */
{
	byte*		buf;
	byte*		last_index_id;
	const char*	err_msg;

	buf = static_cast<byte*>(mem_heap_alloc(heap, 8));

	last_index_id = static_cast<byte*>(mem_heap_alloc(heap, 8));
	mach_write_to_8(last_index_id, last_id);

	err_msg = dict_load_field_low(buf, NULL, sys_field,
				      pos, last_index_id, heap, rec);

	*index_id = mach_read_from_8(buf);

	return(err_msg);

}

/********************************************************************//**
This function parses a SYS_FOREIGN record and populate a dict_foreign_t
structure with the information from the record. For detail information
about SYS_FOREIGN fields, please refer to dict_load_foreign() function.
@return error message, or NULL on success */
const char*
dict_process_sys_foreign_rec(
/*=========================*/
	mem_heap_t*	heap,		/*!< in/out: heap memory */
	const rec_t*	rec,		/*!< in: current SYS_FOREIGN rec */
	dict_foreign_t*	foreign)	/*!< out: dict_foreign_t struct
					to be filled */
{
	ulint		len;
	const byte*	field;
	ulint		n_fields_and_type;

	if (rec_get_deleted_flag(rec, 0)) {
		return("delete-marked record in SYS_FOREIGN");
	}

	if (rec_get_n_fields_old(rec) != DICT_NUM_FIELDS__SYS_FOREIGN) {
		return("wrong number of columns in SYS_FOREIGN record");
	}

	field = rec_get_nth_field_old(
		rec, DICT_FLD__SYS_FOREIGN__ID, &len);
	if (len == 0 || len == UNIV_SQL_NULL) {
err_len:
		return("incorrect column length in SYS_FOREIGN");
	}

	/* This recieves a dict_foreign_t* that points to a stack variable.
	So mem_heap_free(foreign->heap) is not used as elsewhere.
	Since the heap used here is freed elsewhere, foreign->heap
	is not assigned. */
	foreign->id = mem_heap_strdupl(heap, (const char*) field, len);

	rec_get_nth_field_offs_old(
		rec, DICT_FLD__SYS_FOREIGN__DB_TRX_ID, &len);
	if (len != DATA_TRX_ID_LEN && len != UNIV_SQL_NULL) {
		goto err_len;
	}
	rec_get_nth_field_offs_old(
		rec, DICT_FLD__SYS_FOREIGN__DB_ROLL_PTR, &len);
	if (len != DATA_ROLL_PTR_LEN && len != UNIV_SQL_NULL) {
		goto err_len;
	}

	/* The _lookup versions of the referenced and foreign table names
	 are not assigned since they are not used in this dict_foreign_t */

	field = rec_get_nth_field_old(
		rec, DICT_FLD__SYS_FOREIGN__FOR_NAME, &len);
	if (len == 0 || len == UNIV_SQL_NULL) {
		goto err_len;
	}
	foreign->foreign_table_name = mem_heap_strdupl(
		heap, (const char*) field, len);

	field = rec_get_nth_field_old(
		rec, DICT_FLD__SYS_FOREIGN__REF_NAME, &len);
	if (len == 0 || len == UNIV_SQL_NULL) {
		goto err_len;
	}
	foreign->referenced_table_name = mem_heap_strdupl(
		heap, (const char*) field, len);

	field = rec_get_nth_field_old(
		rec, DICT_FLD__SYS_FOREIGN__N_COLS, &len);
	if (len != 4) {
		goto err_len;
	}
	n_fields_and_type = mach_read_from_4(field);

	foreign->type = (unsigned int) (n_fields_and_type >> 24);
	foreign->n_fields = (unsigned int) (n_fields_and_type & 0x3FFUL);

	return(NULL);
}

/********************************************************************//**
This function parses a SYS_FOREIGN_COLS record and extract necessary
information from the record and return to caller.
@return error message, or NULL on success */
const char*
dict_process_sys_foreign_col_rec(
/*=============================*/
	mem_heap_t*	heap,		/*!< in/out: heap memory */
	const rec_t*	rec,		/*!< in: current SYS_FOREIGN_COLS rec */
	const char**	name,		/*!< out: foreign key constraint name */
	const char**	for_col_name,	/*!< out: referencing column name */
	const char**	ref_col_name,	/*!< out: referenced column name
					in referenced table */
	ulint*		pos)		/*!< out: column position */
{
	ulint		len;
	const byte*	field;

	if (rec_get_deleted_flag(rec, 0)) {
		return("delete-marked record in SYS_FOREIGN_COLS");
	}

	if (rec_get_n_fields_old(rec) != DICT_NUM_FIELDS__SYS_FOREIGN_COLS) {
		return("wrong number of columns in SYS_FOREIGN_COLS record");
	}

	field = rec_get_nth_field_old(
		rec, DICT_FLD__SYS_FOREIGN_COLS__ID, &len);
	if (len == 0 || len == UNIV_SQL_NULL) {
err_len:
		return("incorrect column length in SYS_FOREIGN_COLS");
	}
	*name = mem_heap_strdupl(heap, (char*) field, len);

	field = rec_get_nth_field_old(
		rec, DICT_FLD__SYS_FOREIGN_COLS__POS, &len);
	if (len != 4) {
		goto err_len;
	}
	*pos = mach_read_from_4(field);

	rec_get_nth_field_offs_old(
		rec, DICT_FLD__SYS_FOREIGN_COLS__DB_TRX_ID, &len);
	if (len != DATA_TRX_ID_LEN && len != UNIV_SQL_NULL) {
		goto err_len;
	}
	rec_get_nth_field_offs_old(
		rec, DICT_FLD__SYS_FOREIGN_COLS__DB_ROLL_PTR, &len);
	if (len != DATA_ROLL_PTR_LEN && len != UNIV_SQL_NULL) {
		goto err_len;
	}

	field = rec_get_nth_field_old(
		rec, DICT_FLD__SYS_FOREIGN_COLS__FOR_COL_NAME, &len);
	if (len == 0 || len == UNIV_SQL_NULL) {
		goto err_len;
	}
	*for_col_name = mem_heap_strdupl(heap, (char*) field, len);

	field = rec_get_nth_field_old(
		rec, DICT_FLD__SYS_FOREIGN_COLS__REF_COL_NAME, &len);
	if (len == 0 || len == UNIV_SQL_NULL) {
		goto err_len;
	}
	*ref_col_name = mem_heap_strdupl(heap, (char*) field, len);

	return(NULL);
}

/********************************************************************//**
This function parses a SYS_TABLESPACES record, extracts necessary
information from the record and returns to caller.
@return error message, or NULL on success */
const char*
dict_process_sys_tablespaces(
/*=========================*/
	mem_heap_t*	heap,		/*!< in/out: heap memory */
	const rec_t*	rec,		/*!< in: current SYS_TABLESPACES rec */
	ulint*		space,		/*!< out: space id */
	const char**	name,		/*!< out: tablespace name */
	ulint*		flags)		/*!< out: tablespace flags */
{
	ulint		len;
	const byte*	field;

	/* Initialize the output values */
	*space = ULINT_UNDEFINED;
	*name = NULL;
	*flags = ULINT_UNDEFINED;

	if (rec_get_deleted_flag(rec, 0)) {
		return("delete-marked record in SYS_TABLESPACES");
	}

	if (rec_get_n_fields_old(rec) != DICT_NUM_FIELDS__SYS_TABLESPACES) {
		return("wrong number of columns in SYS_TABLESPACES record");
	}

	field = rec_get_nth_field_old(
		rec, DICT_FLD__SYS_TABLESPACES__SPACE, &len);
	if (len != DICT_FLD_LEN_SPACE) {
err_len:
		return("incorrect column length in SYS_TABLESPACES");
	}
	*space = mach_read_from_4(field);

	rec_get_nth_field_offs_old(
		rec, DICT_FLD__SYS_TABLESPACES__DB_TRX_ID, &len);
	if (len != DATA_TRX_ID_LEN && len != UNIV_SQL_NULL) {
		goto err_len;
	}

	rec_get_nth_field_offs_old(
		rec, DICT_FLD__SYS_TABLESPACES__DB_ROLL_PTR, &len);
	if (len != DATA_ROLL_PTR_LEN && len != UNIV_SQL_NULL) {
		goto err_len;
	}

	field = rec_get_nth_field_old(
		rec, DICT_FLD__SYS_TABLESPACES__NAME, &len);
	if (len == 0 || len == UNIV_SQL_NULL) {
		goto err_len;
	}
	*name = mem_heap_strdupl(heap, (char*) field, len);

	field = rec_get_nth_field_old(
		rec, DICT_FLD__SYS_TABLESPACES__FLAGS, &len);
	if (len != DICT_FLD_LEN_FLAGS) {
		goto err_len;
	}
	*flags = mach_read_from_4(field);

	return(NULL);
}

/********************************************************************//**
This function parses a SYS_DATAFILES record, extracts necessary
information from the record and returns it to the caller.
@return error message, or NULL on success */
const char*
dict_process_sys_datafiles(
/*=======================*/
	mem_heap_t*	heap,		/*!< in/out: heap memory */
	const rec_t*	rec,		/*!< in: current SYS_DATAFILES rec */
	ulint*		space,		/*!< out: space id */
	const char**	path)		/*!< out: datafile paths */
{
	ulint		len;
	const byte*	field;

	if (rec_get_deleted_flag(rec, 0)) {
		return("delete-marked record in SYS_DATAFILES");
	}

	if (rec_get_n_fields_old(rec) != DICT_NUM_FIELDS__SYS_DATAFILES) {
		return("wrong number of columns in SYS_DATAFILES record");
	}

	field = rec_get_nth_field_old(
		rec, DICT_FLD__SYS_DATAFILES__SPACE, &len);
	if (len != DICT_FLD_LEN_SPACE) {
err_len:
		return("incorrect column length in SYS_DATAFILES");
	}
	*space = mach_read_from_4(field);

	rec_get_nth_field_offs_old(
		rec, DICT_FLD__SYS_DATAFILES__DB_TRX_ID, &len);
	if (len != DATA_TRX_ID_LEN && len != UNIV_SQL_NULL) {
		goto err_len;
	}

	rec_get_nth_field_offs_old(
		rec, DICT_FLD__SYS_DATAFILES__DB_ROLL_PTR, &len);
	if (len != DATA_ROLL_PTR_LEN && len != UNIV_SQL_NULL) {
		goto err_len;
	}

	field = rec_get_nth_field_old(
		rec, DICT_FLD__SYS_DATAFILES__PATH, &len);
	if (len == 0 || len == UNIV_SQL_NULL) {
		goto err_len;
	}
	*path = mem_heap_strdupl(heap, (char*) field, len);

	return(NULL);
}

/** Get the first filepath from SYS_DATAFILES for a given space_id.
@param[in]	space_id	Tablespace ID
@return First filepath (caller must invoke ut_free() on it)
@retval NULL if no SYS_DATAFILES entry was found. */
static
char*
dict_get_first_path(
	ulint	space_id)
{
	mtr_t		mtr;
	dict_table_t*	sys_datafiles;
	dict_index_t*	sys_index;
	dtuple_t*	tuple;
	dfield_t*	dfield;
	byte*		buf;
	btr_pcur_t	pcur;
	const rec_t*	rec;
	const byte*	field;
	ulint		len;
	char*		filepath = NULL;
	mem_heap_t*	heap = mem_heap_create(1024);

	ut_ad(mutex_own(&dict_sys->mutex));

	mtr_start(&mtr);

	sys_datafiles = dict_table_get_low("SYS_DATAFILES");
	sys_index = UT_LIST_GET_FIRST(sys_datafiles->indexes);

	ut_ad(!dict_table_is_comp(sys_datafiles));
	ut_ad(name_of_col_is(sys_datafiles, sys_index,
			     DICT_FLD__SYS_DATAFILES__SPACE, "SPACE"));
	ut_ad(name_of_col_is(sys_datafiles, sys_index,
			     DICT_FLD__SYS_DATAFILES__PATH, "PATH"));

	tuple = dtuple_create(heap, 1);
	dfield = dtuple_get_nth_field(tuple, DICT_FLD__SYS_DATAFILES__SPACE);

	buf = static_cast<byte*>(mem_heap_alloc(heap, 4));
	mach_write_to_4(buf, space_id);

	dfield_set_data(dfield, buf, 4);
	dict_index_copy_types(tuple, sys_index, 1);

	btr_pcur_open_on_user_rec(sys_index, tuple, PAGE_CUR_GE,
				  BTR_SEARCH_LEAF, &pcur, &mtr);

	rec = btr_pcur_get_rec(&pcur);

	/* Get the filepath from this SYS_DATAFILES record. */
	if (btr_pcur_is_on_user_rec(&pcur)) {
		field = rec_get_nth_field_old(
			rec, DICT_FLD__SYS_DATAFILES__SPACE, &len);
		ut_a(len == 4);

		if (space_id == mach_read_from_4(field)) {
			/* A record for this space ID was found. */
			field = rec_get_nth_field_old(
				rec, DICT_FLD__SYS_DATAFILES__PATH, &len);

			ut_ad(len > 0);
			ut_ad(len < OS_FILE_MAX_PATH);

			if (len > 0 && len != UNIV_SQL_NULL) {
				filepath = mem_strdupl(
					reinterpret_cast<const char*>(field),
					len);
				ut_ad(filepath != NULL);

				/* The dictionary may have been written on
				another OS. */
				os_normalize_path(filepath);
			}
		}
	}

	btr_pcur_close(&pcur);
	mtr_commit(&mtr);
	mem_heap_free(heap);

	return(filepath);
}

/** Gets the space name from SYS_TABLESPACES for a given space ID.
@param[in]	space_id	Tablespace ID
@param[in]	callers_heap	A heap to allocate from, may be NULL
@return Tablespace name (caller is responsible to free it)
@retval NULL if no dictionary entry was found. */
static
char*
dict_get_space_name(
	ulint		space_id,
	mem_heap_t*	callers_heap)
{
	mtr_t		mtr;
	dict_table_t*	sys_tablespaces;
	dict_index_t*	sys_index;
	dtuple_t*	tuple;
	dfield_t*	dfield;
	byte*		buf;
	btr_pcur_t	pcur;
	const rec_t*	rec;
	const byte*	field;
	ulint		len;
	char*		space_name = NULL;
	mem_heap_t*	heap = mem_heap_create(1024);

	ut_ad(mutex_own(&dict_sys->mutex));

	sys_tablespaces = dict_table_get_low("SYS_TABLESPACES");
	if (sys_tablespaces == NULL) {
		ut_a(!srv_sys_tablespaces_open);
		return(NULL);
	}

	sys_index = UT_LIST_GET_FIRST(sys_tablespaces->indexes);

	ut_ad(!dict_table_is_comp(sys_tablespaces));
	ut_ad(name_of_col_is(sys_tablespaces, sys_index,
			     DICT_FLD__SYS_TABLESPACES__SPACE, "SPACE"));
	ut_ad(name_of_col_is(sys_tablespaces, sys_index,
			     DICT_FLD__SYS_TABLESPACES__NAME, "NAME"));

	tuple = dtuple_create(heap, 1);
	dfield = dtuple_get_nth_field(tuple, DICT_FLD__SYS_TABLESPACES__SPACE);

	buf = static_cast<byte*>(mem_heap_alloc(heap, 4));
	mach_write_to_4(buf, space_id);

	dfield_set_data(dfield, buf, 4);
	dict_index_copy_types(tuple, sys_index, 1);

	mtr_start(&mtr);

	btr_pcur_open_on_user_rec(sys_index, tuple, PAGE_CUR_GE,
				  BTR_SEARCH_LEAF, &pcur, &mtr);

	rec = btr_pcur_get_rec(&pcur);

	/* Get the tablespace name from this SYS_TABLESPACES record. */
	if (btr_pcur_is_on_user_rec(&pcur)) {
		field = rec_get_nth_field_old(
			rec, DICT_FLD__SYS_TABLESPACES__SPACE, &len);
		ut_a(len == 4);

		if (space_id == mach_read_from_4(field)) {
			/* A record for this space ID was found. */
			field = rec_get_nth_field_old(
				rec, DICT_FLD__SYS_TABLESPACES__NAME, &len);

			ut_ad(len > 0);
			ut_ad(len < OS_FILE_MAX_PATH);

			if (len > 0 && len != UNIV_SQL_NULL) {
				/* Found a tablespace name. */
				if (callers_heap == NULL) {
					space_name = mem_strdupl(
						reinterpret_cast<
							const char*>(field),
						len);
				} else {
					space_name = mem_heap_strdupl(
						callers_heap,
						reinterpret_cast<
							const char*>(field),
						len);
				}
				ut_ad(space_name);
			}
		}
	}

	btr_pcur_close(&pcur);
	mtr_commit(&mtr);
	mem_heap_free(heap);

	return(space_name);
}

/** Replace records in SYS_TABLESPACES and SYS_DATAFILES associated with
the given space_id using an independent transaction.
@param[in]	space_id	Tablespace ID
@param[in]	name		Tablespace name
@param[in]	filepath	First filepath
@param[in]	fsp_flags	Tablespace flags
@return DB_SUCCESS if OK, dberr_t if the insert failed */
dberr_t
dict_replace_tablespace_and_filepath(
	ulint		space_id,
	const char*	name,
	const char*	filepath,
	ulint		fsp_flags)
{
	if (!srv_sys_tablespaces_open) {
		/* Startup procedure is not yet ready for updates.
		Return success since this will likely get updated
		later. */
		return(DB_SUCCESS);
	}

	dberr_t		err = DB_SUCCESS;
	trx_t*		trx;

	DBUG_EXECUTE_IF("innodb_fail_to_update_tablespace_dict",
			return(DB_INTERRUPTED););

	ut_ad(rw_lock_own(dict_operation_lock, RW_LOCK_X));
	ut_ad(mutex_own(&dict_sys->mutex));
	ut_ad(filepath);

	trx = trx_allocate_for_background();
	trx->op_info = "insert tablespace and filepath";
	trx->dict_operation_lock_mode = RW_X_LATCH;
	trx_start_for_ddl(trx, TRX_DICT_OP_INDEX);

	/* A record for this space ID was not found in
	SYS_DATAFILES. Assume the record is also missing in
	SYS_TABLESPACES.  Insert records into them both. */
	err = dict_replace_tablespace_in_dictionary(
		space_id, name, fsp_flags, filepath, trx, false);

	trx_commit_for_mysql(trx);
	trx->dict_operation_lock_mode = 0;
	trx_free_for_background(trx);

	return(err);
}

/** Check the validity of a SYS_TABLES record
Make sure the fields are the right length and that they
do not contain invalid contents.
@param[in]	rec	SYS_TABLES record
@return error message, or NULL on success */
static
const char*
dict_sys_tables_rec_check(
	const rec_t*	rec)
{
	const byte*	field;
	ulint		len;

	ut_ad(mutex_own(&dict_sys->mutex));

	if (rec_get_deleted_flag(rec, 0)) {
		return("delete-marked record in SYS_TABLES");
	}

	if (rec_get_n_fields_old(rec) != DICT_NUM_FIELDS__SYS_TABLES) {
		return("wrong number of columns in SYS_TABLES record");
	}

	rec_get_nth_field_offs_old(
		rec, DICT_FLD__SYS_TABLES__NAME, &len);
	if (len == 0 || len == UNIV_SQL_NULL) {
err_len:
		return("incorrect column length in SYS_TABLES");
	}
	rec_get_nth_field_offs_old(
		rec, DICT_FLD__SYS_TABLES__DB_TRX_ID, &len);
	if (len != DATA_TRX_ID_LEN && len != UNIV_SQL_NULL) {
		goto err_len;
	}
	rec_get_nth_field_offs_old(
		rec, DICT_FLD__SYS_TABLES__DB_ROLL_PTR, &len);
	if (len != DATA_ROLL_PTR_LEN && len != UNIV_SQL_NULL) {
		goto err_len;
	}

	rec_get_nth_field_offs_old(rec, DICT_FLD__SYS_TABLES__ID, &len);
	if (len != 8) {
		goto err_len;
	}

	field = rec_get_nth_field_old(
		rec, DICT_FLD__SYS_TABLES__N_COLS, &len);
	if (field == NULL || len != 4) {
		goto err_len;
	}

	rec_get_nth_field_offs_old(rec, DICT_FLD__SYS_TABLES__TYPE, &len);
	if (len != 4) {
		goto err_len;
	}

	rec_get_nth_field_offs_old(
		rec, DICT_FLD__SYS_TABLES__MIX_ID, &len);
	if (len != 8) {
		goto err_len;
	}

	field = rec_get_nth_field_old(
		rec, DICT_FLD__SYS_TABLES__MIX_LEN, &len);
	if (field == NULL || len != 4) {
		goto err_len;
	}

	rec_get_nth_field_offs_old(
		rec, DICT_FLD__SYS_TABLES__CLUSTER_ID, &len);
	if (len != UNIV_SQL_NULL) {
		goto err_len;
	}
<<<<<<< HEAD

	field = rec_get_nth_field_old(
		rec, DICT_FLD__SYS_TABLES__SPACE, &len);
	if (field == NULL || len != 4) {
		goto err_len;
=======
	num_base = mach_read_from_4(field);

	if (column == NULL) {
		if (prtype & DATA_VIRTUAL) {
#ifdef UNIV_DEBUG
			dict_v_col_t*	vcol =
#endif
			dict_mem_table_add_v_col(
				table, heap, name, mtype,
				prtype, col_len,
				dict_get_v_col_mysql_pos(pos), num_base);
			ut_ad(vcol->v_pos == dict_get_v_col_pos(pos));
		} else {
			ut_ad(num_base == 0);
			dict_mem_table_add_col(table, heap, name, mtype,
					       prtype, col_len);
		}
	} else {
		dict_mem_fill_column_struct(column, pos, mtype,
					    prtype, col_len);
>>>>>>> b46366c8
	}

	/* Report the virtual column number */
	if ((prtype & DATA_VIRTUAL) && nth_v_col != NULL) {
		*nth_v_col = dict_get_v_col_pos(pos);
	}

	return(NULL);
}

/** Read and return the contents of a SYS_TABLESPACES record.
@param[in]	rec	A record of SYS_TABLESPACES
@param[out]	id	Pointer to the space_id for this table
@param[in,out]	name	Buffer for Tablespace Name of length NAME_LEN
@param[out]	flags	Pointer to tablespace flags
@return true if the record was read correctly, false if not. */
bool
dict_sys_tablespaces_rec_read(
	const rec_t*	rec,
	ulint*		id,
	char*		name,
	ulint*		flags)
{
	const byte*	field;
	ulint		len;

	field = rec_get_nth_field_old(
		rec, DICT_FLD__SYS_TABLESPACES__SPACE, &len);
	if (len != DICT_FLD_LEN_SPACE) {
		ib::error() << "Wrong field length in SYS_TABLESPACES.SPACE: "
		<< len;
		return(false);
	}
	*id = mach_read_from_4(field);

	field = rec_get_nth_field_old(
		rec, DICT_FLD__SYS_TABLESPACES__NAME, &len);
	if (len == 0 || len == UNIV_SQL_NULL) {
		ib::error() << "Wrong field length in SYS_TABLESPACES.NAME: "
		<< len;
		return(false);
	}
	strncpy(name, reinterpret_cast<const char*>(field), NAME_LEN);

	/* read the 4 byte flags from the TYPE field */
	field = rec_get_nth_field_old(
		rec, DICT_FLD__SYS_TABLESPACES__FLAGS, &len);
	if (len != 4) {
		ib::error() << "Wrong field length in SYS_TABLESPACES.FLAGS: "
		<< len;
		return(false);
	}
	*flags = mach_read_from_4(field);

	return(true);
}

/** Load and check each general tablespace mentioned in the SYS_TABLESPACES.
Ignore system and file-per-table tablespaces.
If it is valid, add it to the file_system list.
@param[in]	validate	true when the previous shutdown was not clean
@return the highest space ID found. */
UNIV_INLINE
ulint
dict_check_sys_tablespaces(
	bool		validate)
{
	ulint		max_space_id = 0;
	btr_pcur_t	pcur;
	const rec_t*	rec;
	mtr_t		mtr;

	DBUG_ENTER("dict_check_sys_tablespaces");

	ut_ad(rw_lock_own(dict_operation_lock, RW_LOCK_X));
	ut_ad(mutex_own(&dict_sys->mutex));

	/* Before traversing it, let's make sure we have
	SYS_TABLESPACES and SYS_DATAFILES loaded. */
	dict_table_get_low("SYS_TABLESPACES");
	dict_table_get_low("SYS_DATAFILES");

	mtr_start(&mtr);

	for (rec = dict_startscan_system(&pcur, &mtr, SYS_TABLESPACES);
	     rec != NULL;
	     rec = dict_getnext_system(&pcur, &mtr))
	{
		char	space_name[NAME_LEN];
		ulint	space_id = 0;
		ulint	fsp_flags;

		if (!dict_sys_tablespaces_rec_read(rec, &space_id,
						   space_name, &fsp_flags)) {
			continue;
		}

		/* Ignore system and file-per-table tablespaces,
		and tablespaces that already are in the tablespace cache. */
		if (is_system_tablespace(space_id)
		    || !fsp_is_shared_tablespace(fsp_flags)
		    || fil_space_for_table_exists_in_mem(
			    space_id, space_name,
			    false, true, NULL, 0)) {
			continue;
		}

		/* Set the expected filepath from the data dictionary.
		If the file is found elsewhere (from an ISL or the default
		location) or this path is the same file but looks different,
		fil_ibd_open() will update the dictionary with what is
		opened. */
		char*	filepath = dict_get_first_path(space_id);

		/* Check that the .ibd file exists. */
		dberr_t	err = fil_ibd_open(
			validate,
			FIL_TYPE_TABLESPACE,
			space_id,
			fsp_flags,
			space_name,
			filepath);

		if (err != DB_SUCCESS) {
			ib::warn() << "Ignoring tablespace "
				<< id_name_t(space_name)
				<< " because it could not be opened.";
		}

		max_space_id = ut_max(max_space_id, space_id);

		ut_free(filepath);
	}

	mtr_commit(&mtr);

	DBUG_RETURN(max_space_id);
}

/** Read and return 5 integer fields from a SYS_TABLES record.
@param[in]	rec		A record of SYS_TABLES
@param[in]	name		Table Name, the same as SYS_TABLES.NAME
@param[out]	table_id	Pointer to the table_id for this table
@param[out]	space_id	Pointer to the space_id for this table
@param[out]	n_cols		Pointer to number of columns for this table.
@param[out]	flags		Pointer to table flags
@param[out]	flags2		Pointer to table flags2
@return true if the record was read correctly, false if not. */
static
bool
dict_sys_tables_rec_read(
	const rec_t*		rec,
	const table_name_t&	table_name,
	table_id_t*		table_id,
	ulint*			space_id,
	ulint*			n_cols,
	ulint*			flags,
	ulint*			flags2)
{
	const byte*	field;
	ulint		len;
	ulint		type;

	*flags2 = 0;

	field = rec_get_nth_field_old(
		rec, DICT_FLD__SYS_TABLES__ID, &len);
	ut_ad(len == 8);
	*table_id = static_cast<table_id_t>(mach_read_from_8(field));

	field = rec_get_nth_field_old(
		rec, DICT_FLD__SYS_TABLES__SPACE, &len);
	ut_ad(len == 4);
	*space_id = mach_read_from_4(field);

	/* Read the 4 byte flags from the TYPE field */
	field = rec_get_nth_field_old(
		rec, DICT_FLD__SYS_TABLES__TYPE, &len);
	ut_a(len == 4);
	type = mach_read_from_4(field);

	/* The low order bit of SYS_TABLES.TYPE is always set to 1. But in
	dict_table_t::flags the low order bit is used to determine if the
	row format is Redundant (0) or Compact (1) when the format is Antelope.
	Read the 4 byte N_COLS field and look at the high order bit.  It
	should be set for COMPACT and later.  It should not be set for
	REDUNDANT. */
	field = rec_get_nth_field_old(
		rec, DICT_FLD__SYS_TABLES__N_COLS, &len);
	ut_a(len == 4);
	*n_cols = mach_read_from_4(field);

	/* This validation function also combines the DICT_N_COLS_COMPACT
	flag in n_cols into the type field to effectively make it a
	dict_table_t::flags. */

	if (ULINT_UNDEFINED == dict_sys_tables_type_validate(type, *n_cols)) {
		ib::error() << "Table " << table_name << " in InnoDB"
			" data dictionary contains invalid flags."
			" SYS_TABLES.TYPE=" << type <<
			" SYS_TABLES.N_COLS=" << *n_cols;
		*flags = ULINT_UNDEFINED;
		return(false);
	}

	*flags = dict_sys_tables_type_to_tf(type, *n_cols);

	/* For tables created with old versions of InnoDB, there may be
	garbage in SYS_TABLES.MIX_LEN where flags2 are found. Such tables
	would always be in ROW_FORMAT=REDUNDANT which do not have the
	high bit set in n_cols, and flags would be zero. */
	if (*flags != 0 || *n_cols & DICT_N_COLS_COMPACT) {

		/* Get flags2 from SYS_TABLES.MIX_LEN */
		field = rec_get_nth_field_old(
			rec, DICT_FLD__SYS_TABLES__MIX_LEN, &len);
		*flags2 = mach_read_from_4(field);

		if (!dict_tf2_is_valid(*flags, *flags2)
		    || (*flags2 & DICT_TF2_TEMPORARY)) {
			ib::error() << "Table " << table_name << " in InnoDB"
				" data dictionary contains invalid flags."
				" SYS_TABLES.MIX_LEN=" << *flags2;
			*flags2 = ULINT_UNDEFINED;
			return(false);
		}

		/* DICT_TF2_FTS will be set when indexes are being loaded */
		*flags2 &= ~DICT_TF2_FTS;

		/* Now that we have used this bit, unset it. */
		*n_cols &= ~DICT_N_COLS_COMPACT;
	}

	return(true);
}

/** Load and check each non-predefined tablespace mentioned in SYS_TABLES.
Search SYS_TABLES and check each tablespace mentioned that has not
already been added to the fil_system.  If it is valid, add it to the
file_system list.  Perform extra validation on the table if recovery from
the REDO log occurred.
@param[in]	validate	Whether to do validation on the table.
@return the highest space ID found. */
UNIV_INLINE
ulint
dict_check_sys_tables(
	bool		validate)
{
	ulint		max_space_id = 0;
	btr_pcur_t	pcur;
	const rec_t*	rec;
	mtr_t		mtr;

	DBUG_ENTER("dict_check_sys_tables");

	ut_ad(rw_lock_own(dict_operation_lock, RW_LOCK_X));
	ut_ad(mutex_own(&dict_sys->mutex));

	mtr_start(&mtr);

	/* Before traversing SYS_TABLES, let's make sure we have
	SYS_TABLESPACES and SYS_DATAFILES loaded. */
	dict_table_t*	sys_tablespaces;
	dict_table_t*	sys_datafiles;
	sys_tablespaces = dict_table_get_low("SYS_TABLESPACES");
	ut_a(sys_tablespaces != NULL);
	sys_datafiles = dict_table_get_low("SYS_DATAFILES");
	ut_a(sys_datafiles != NULL);

	for (rec = dict_startscan_system(&pcur, &mtr, SYS_TABLES);
	     rec != NULL;
	     rec = dict_getnext_system(&pcur, &mtr)) {
		const byte*	field;
		ulint		len;
		char*		space_name;
		table_name_t	table_name;
		table_id_t	table_id;
		ulint		space_id;
		ulint		n_cols;
		ulint		flags;
		ulint		flags2;

		/* If a table record is not useable, ignore it and continue
		on to the next record. Error messages were logged. */
		if (dict_sys_tables_rec_check(rec) != NULL) {
			continue;
		}

		/* Copy the table name from rec */
		field = rec_get_nth_field_old(
			rec, DICT_FLD__SYS_TABLES__NAME, &len);
		table_name.m_name = mem_strdupl((char*) field, len);
		DBUG_PRINT("dict_check_sys_tables",
			   ("name: %p, '%s'", table_name.m_name,
			    table_name.m_name));

		dict_sys_tables_rec_read(rec, table_name,
					 &table_id, &space_id,
					 &n_cols, &flags, &flags2);
		if (flags == ULINT_UNDEFINED
		    || is_system_tablespace(space_id)) {
			ut_free(table_name.m_name);
			continue;
		}

		if (flags2 & DICT_TF2_DISCARDED) {
			ib::info() << "Ignoring tablespace " << table_name
				<< " because the DISCARD flag is set .";
			ut_free(table_name.m_name);
			continue;
		}

		/* If the table is not a predefined tablespace then it must
		be in a file-per-table or shared tablespace.
		Note that flags2 is not available for REDUNDANT tables,
		so don't check those. */
		ut_ad(DICT_TF_HAS_SHARED_SPACE(flags)
		      || !DICT_TF_GET_COMPACT(flags)
		      || flags2 & DICT_TF2_USE_FILE_PER_TABLE);

		/* Look up the tablespace name in the data dictionary if this
		is a shared tablespace.  For file-per-table, the table_name
		and the tablespace_name are the same.
		Some hidden tables like FTS AUX tables may not be found in
		the dictionary since they can always be found in the default
		location. If so, then dict_get_space_name() will return NULL,
		the space name must be the table_name, and the filepath can be
		discovered in the default location.*/
		char*	shared_space_name = dict_get_space_name(space_id, NULL);
		space_name = shared_space_name == NULL
			? table_name.m_name
			: shared_space_name;

		/* Now that we have the proper name for this tablespace,
		whether it is a shared tablespace or a single table
		tablespace, look to see if it is already in the tablespace
		cache. */
		if (fil_space_for_table_exists_in_mem(
			    space_id, space_name, false, true, NULL, 0)) {
			ut_free(table_name.m_name);
			ut_free(shared_space_name);
			continue;
		}

		/* Set the expected filepath from the data dictionary.
		If the file is found elsewhere (from an ISL or the default
		location) or this path is the same file but looks different,
		fil_ibd_open() will update the dictionary with what is
		opened. */
		char*	filepath = dict_get_first_path(space_id);

		/* Check that the .ibd file exists. */
		ulint	fsp_flags = dict_tf_to_fsp_flags(flags);
		dberr_t	err = fil_ibd_open(
			validate,
			FIL_TYPE_TABLESPACE,
			space_id,
			fsp_flags,
			space_name,
			filepath);

		if (err != DB_SUCCESS) {
			ib::warn() << "Ignoring tablespace "
				<< id_name_t(space_name)
				<< " because it could not be opened.";
		}

		max_space_id = ut_max(max_space_id, space_id);

		ut_free(table_name.m_name);
		ut_free(shared_space_name);
		ut_free(filepath);
	}

	mtr_commit(&mtr);

	DBUG_RETURN(max_space_id);
}

/** Check each tablespace found in the data dictionary.
Look at each general tablespace found in SYS_TABLESPACES.
Then look at each table defined in SYS_TABLES that has a space_id > 0
to find all the file-per-table tablespaces.

In a crash recovery we already have some tablespace objects created from
processing the REDO log.  Any other tablespace in SYS_TABLESPACES not
previously used in recovery will be opened here.  We will compare the
space_id information in the data dictionary to what we find in the
tablespace file. In addition, more validation will be done if recovery
was needed and force_recovery is not set.

We also scan the biggest space id, and store it to fil_system.
@param[in]	validate	true if recovery was needed */
void
dict_check_tablespaces_and_store_max_id(
	bool	validate)
{
	mtr_t	mtr;

	DBUG_ENTER("dict_check_tablespaces_and_store_max_id");

	rw_lock_x_lock(dict_operation_lock);
	mutex_enter(&dict_sys->mutex);

	/* Initialize the max space_id from sys header */
	mtr_start(&mtr);
	ulint	max_space_id = mtr_read_ulint(
		dict_hdr_get(&mtr) + DICT_HDR_MAX_SPACE_ID,
		MLOG_4BYTES, &mtr);
	mtr_commit(&mtr);

	fil_set_max_space_id_if_bigger(max_space_id);

	/* Open all general tablespaces found in SYS_TABLESPACES. */
	ulint	max1 = dict_check_sys_tablespaces(validate);

	/* Open all tablespaces referenced in SYS_TABLES.
	This will update SYS_TABLESPACES and SYS_DATAFILES if it
	finds any file-per-table tablespaces not already there. */
	ulint	max2 = dict_check_sys_tables(validate);

	/* Store the max space_id found */
	max_space_id = ut_max(max1, max2);
	fil_set_max_space_id_if_bigger(max_space_id);

	mutex_exit(&dict_sys->mutex);
	rw_lock_x_unlock(dict_operation_lock);

	DBUG_VOID_RETURN;
}

/********************************************************************//**
Loads definitions for table columns. */
static
void
dict_load_columns(
/*==============*/
	dict_table_t*	table,	/*!< in/out: table */
	mem_heap_t*	heap)	/*!< in/out: memory heap
				for temporary storage */
{
	dict_table_t*	sys_columns;
	dict_index_t*	sys_index;
	btr_pcur_t	pcur;
	dtuple_t*	tuple;
	dfield_t*	dfield;
	const rec_t*	rec;
	byte*		buf;
	ulint		i;
	mtr_t		mtr;
	ulint		n_skipped = 0;

	ut_ad(mutex_own(&dict_sys->mutex));

	mtr_start(&mtr);

	sys_columns = dict_table_get_low("SYS_COLUMNS");
	sys_index = UT_LIST_GET_FIRST(sys_columns->indexes);
	ut_ad(!dict_table_is_comp(sys_columns));

	ut_ad(name_of_col_is(sys_columns, sys_index,
			     DICT_FLD__SYS_COLUMNS__NAME, "NAME"));
	ut_ad(name_of_col_is(sys_columns, sys_index,
			     DICT_FLD__SYS_COLUMNS__PREC, "PREC"));

	tuple = dtuple_create(heap, 1);
	dfield = dtuple_get_nth_field(tuple, 0);

	buf = static_cast<byte*>(mem_heap_alloc(heap, 8));
	mach_write_to_8(buf, table->id);

	dfield_set_data(dfield, buf, 8);
	dict_index_copy_types(tuple, sys_index, 1);

	btr_pcur_open_on_user_rec(sys_index, tuple, PAGE_CUR_GE,
				  BTR_SEARCH_LEAF, &pcur, &mtr);

	ut_ad(table->n_t_cols == static_cast<ulint>(
	     table->n_cols) + static_cast<ulint>(table->n_v_cols));

	for (i = 0;
	     i + DATA_N_SYS_COLS < table->n_t_cols + n_skipped;
	     i++) {
		const char*	err_msg;
		const char*	name = NULL;
		ulint		nth_v_col = ULINT_UNDEFINED;

		rec = btr_pcur_get_rec(&pcur);

		ut_a(btr_pcur_is_on_user_rec(&pcur));

		err_msg = dict_load_column_low(table, heap, NULL, NULL,
					       &name, rec, &nth_v_col);

		if (err_msg == dict_load_column_del) {
			n_skipped++;
			goto next_rec;
		} else if (err_msg) {
			ib::fatal() << err_msg;
		}
<<<<<<< HEAD
=======

		/* Note: Currently we have one DOC_ID column that is
		shared by all FTS indexes on a table. And only non-virtual
		column can be used for FULLTEXT index */
		if (innobase_strcasecmp(name,
					FTS_DOC_ID_COL_NAME) == 0
		    && nth_v_col == ULINT_UNDEFINED) {
			dict_col_t*	col;
			/* As part of normal loading of tables the
			table->flag is not set for tables with FTS
			till after the FTS indexes are loaded. So we
			create the fts_t instance here if there isn't
			one already created.

			This case does not arise for table create as
			the flag is set before the table is created. */
			if (table->fts == NULL) {
				table->fts = fts_create(table);
				fts_optimize_add_table(table);
			}

			ut_a(table->fts->doc_col == ULINT_UNDEFINED);

			col = dict_table_get_nth_col(table, i - n_skipped);

			ut_ad(col->len == sizeof(doc_id_t));

			if (col->prtype & DATA_FTS_DOC_ID) {
				DICT_TF2_FLAG_SET(
					table, DICT_TF2_FTS_HAS_DOC_ID);
				DICT_TF2_FLAG_UNSET(
					table, DICT_TF2_FTS_ADD_DOC_ID);
			}

			table->fts->doc_col = i - n_skipped;
		}
next_rec:
		btr_pcur_move_to_next_user_rec(&pcur, &mtr);
	}

	btr_pcur_close(&pcur);
	mtr_commit(&mtr);
}

/** Loads SYS_VIRTUAL info for one virtual column
@param[in,out]	table		table
@param[in]	nth_v_col	virtual column sequence num
@param[in,out]	v_col		virtual column
@param[in,out]	heap		memory heap
*/
static
void
dict_load_virtual_one_col(
	dict_table_t*	table,
	ulint		nth_v_col,
	dict_v_col_t*	v_col,
	mem_heap_t*	heap)
{
	dict_table_t*	sys_virtual;
	dict_index_t*	sys_virtual_index;
	btr_pcur_t	pcur;
	dtuple_t*	tuple;
	dfield_t*	dfield;
	const rec_t*	rec;
	byte*		buf;
	ulint		i = 0;
	mtr_t		mtr;
	ulint		skipped = 0;

	ut_ad(mutex_own(&dict_sys->mutex));

	if (v_col->num_base == 0) {
		return;
	}

	mtr_start(&mtr);

	sys_virtual = dict_table_get_low("SYS_VIRTUAL");
	sys_virtual_index = UT_LIST_GET_FIRST(sys_virtual->indexes);
	ut_ad(!dict_table_is_comp(sys_virtual));

	ut_ad(name_of_col_is(sys_virtual, sys_virtual_index,
			     DICT_FLD__SYS_VIRTUAL__POS, "POS"));

	tuple = dtuple_create(heap, 2);

	/* table ID field */
	dfield = dtuple_get_nth_field(tuple, 0);

	buf = static_cast<byte*>(mem_heap_alloc(heap, 8));
	mach_write_to_8(buf, table->id);

	dfield_set_data(dfield, buf, 8);

	/* virtual column pos field */
	dfield = dtuple_get_nth_field(tuple, 1);

	buf = static_cast<byte*>(mem_heap_alloc(heap, 4));
	ulint	vcol_pos = dict_create_v_col_pos(nth_v_col, v_col->m_col.ind);
	mach_write_to_4(buf, vcol_pos);

	dfield_set_data(dfield, buf, 4);

	dict_index_copy_types(tuple, sys_virtual_index, 2);

	btr_pcur_open_on_user_rec(sys_virtual_index, tuple, PAGE_CUR_GE,
				  BTR_SEARCH_LEAF, &pcur, &mtr);

	for (i = 0; i < v_col->num_base + skipped; i++) {
		const char*	err_msg;
		ulint		pos;

		ut_ad(btr_pcur_is_on_user_rec(&pcur));

		rec = btr_pcur_get_rec(&pcur);

		ut_a(btr_pcur_is_on_user_rec(&pcur));

		err_msg = dict_load_virtual_low(table, heap,
						&v_col->base_col[i - skipped],
						NULL,
					        &pos, NULL, rec);

		if (err_msg) {
			if (err_msg != dict_load_virtual_del) {
				ib::fatal() << err_msg;
			} else {
				skipped++;
			}
		} else {
			ut_ad(pos == vcol_pos);
		}

		btr_pcur_move_to_next_user_rec(&pcur, &mtr);
	}

	btr_pcur_close(&pcur);
	mtr_commit(&mtr);
}

/** Loads info from SYS_VIRTUAL for virtual columns.
@param[in,out]	table	table
@param[in]	heap	memory heap
*/
static
void
dict_load_virtual(
	dict_table_t*	table,
	mem_heap_t*	heap)
{
	for (ulint i = 0; i < table->n_v_cols; i++) {
		dict_v_col_t*	v_col = dict_table_get_nth_v_col(table, i);

		dict_load_virtual_one_col(table, i, v_col, heap);
	}
}

/** Error message for a delete-marked record in dict_load_field_low() */
static const char* dict_load_field_del = "delete-marked record in SYS_FIELDS";

/********************************************************************//**
Loads an index field definition from a SYS_FIELDS record to
dict_index_t.
@return error message, or NULL on success */
const char*
dict_load_field_low(
/*================*/
	byte*		index_id,	/*!< in/out: index id (8 bytes)
					an "in" value if index != NULL
					and "out" if index == NULL */
	dict_index_t*	index,		/*!< in/out: index, could be NULL
					if we just populate a dict_field_t
					struct with information from
					a SYS_FIELDS record */
	dict_field_t*	sys_field,	/*!< out: dict_field_t to be
					filled */
	ulint*		pos,		/*!< out: Field position */
	byte*		last_index_id,	/*!< in: last index id */
	mem_heap_t*	heap,		/*!< in/out: memory heap
					for temporary storage */
	const rec_t*	rec)		/*!< in: SYS_FIELDS record */
{
	const byte*	field;
	ulint		len;
	ulint		pos_and_prefix_len;
	ulint		prefix_len;
	ibool		first_field;
	ulint		position;

	/* Either index or sys_field is supplied, not both */
	ut_a((!index) || (!sys_field));

	if (rec_get_deleted_flag(rec, 0)) {
		return(dict_load_field_del);
	}

	if (rec_get_n_fields_old(rec) != DICT_NUM_FIELDS__SYS_FIELDS) {
		return("wrong number of columns in SYS_FIELDS record");
	}

	field = rec_get_nth_field_old(
		rec, DICT_FLD__SYS_FIELDS__INDEX_ID, &len);
	if (len != 8) {
err_len:
		return("incorrect column length in SYS_FIELDS");
	}

	if (!index) {
		ut_a(last_index_id);
		memcpy(index_id, (const char*) field, 8);
		first_field = memcmp(index_id, last_index_id, 8);
	} else {
		first_field = (index->n_def == 0);
		if (memcmp(field, index_id, 8)) {
			return("SYS_FIELDS.INDEX_ID mismatch");
		}
	}

	/* The next field stores the field position in the index and a
	possible column prefix length if the index field does not
	contain the whole column. The storage format is like this: if
	there is at least one prefix field in the index, then the HIGH
	2 bytes contain the field number (index->n_def) and the low 2
	bytes the prefix length for the field. Otherwise the field
	number (index->n_def) is contained in the 2 LOW bytes. */

	field = rec_get_nth_field_old(
		rec, DICT_FLD__SYS_FIELDS__POS, &len);
	if (len != 4) {
		goto err_len;
	}
>>>>>>> b46366c8

		/* Note: Currently we have one DOC_ID column that is
		shared by all FTS indexes on a table. */
		if (innobase_strcasecmp(name,
					FTS_DOC_ID_COL_NAME) == 0) {
			dict_col_t*	col;
			/* As part of normal loading of tables the
			table->flag is not set for tables with FTS
			till after the FTS indexes are loaded. So we
			create the fts_t instance here if there isn't
			one already created.

			This case does not arise for table create as
			the flag is set before the table is created. */
			if (table->fts == NULL) {
				table->fts = fts_create(table);
				fts_optimize_add_table(table);
			}

			ut_a(table->fts->doc_col == ULINT_UNDEFINED);

			col = dict_table_get_nth_col(table, i - n_skipped);

			ut_ad(col->len == sizeof(doc_id_t));

			if (col->prtype & DATA_FTS_DOC_ID) {
				DICT_TF2_FLAG_SET(
					table, DICT_TF2_FTS_HAS_DOC_ID);
				DICT_TF2_FLAG_UNSET(
					table, DICT_TF2_FTS_ADD_DOC_ID);
			}

			table->fts->doc_col = i - n_skipped;
		}
next_rec:
		btr_pcur_move_to_next_user_rec(&pcur, &mtr);
	}

	btr_pcur_close(&pcur);
	mtr_commit(&mtr);
}

/********************************************************************//**
Loads definitions for index fields.
@return DB_SUCCESS if ok, DB_CORRUPTION if corruption */
static
ulint
dict_load_fields(
/*=============*/
	dict_index_t*	index,	/*!< in/out: index whose fields to load */
	mem_heap_t*	heap)	/*!< in: memory heap for temporary storage */
{
	dict_table_t*	sys_fields;
	dict_index_t*	sys_index;
	btr_pcur_t	pcur;
	dtuple_t*	tuple;
	dfield_t*	dfield;
	const rec_t*	rec;
	byte*		buf;
	ulint		i;
	mtr_t		mtr;
	dberr_t		error;

	ut_ad(mutex_own(&dict_sys->mutex));

	mtr_start(&mtr);

	sys_fields = dict_table_get_low("SYS_FIELDS");
	sys_index = UT_LIST_GET_FIRST(sys_fields->indexes);
	ut_ad(!dict_table_is_comp(sys_fields));
	ut_ad(name_of_col_is(sys_fields, sys_index,
			     DICT_FLD__SYS_FIELDS__COL_NAME, "COL_NAME"));

	tuple = dtuple_create(heap, 1);
	dfield = dtuple_get_nth_field(tuple, 0);

	buf = static_cast<byte*>(mem_heap_alloc(heap, 8));
	mach_write_to_8(buf, index->id);

	dfield_set_data(dfield, buf, 8);
	dict_index_copy_types(tuple, sys_index, 1);

	btr_pcur_open_on_user_rec(sys_index, tuple, PAGE_CUR_GE,
				  BTR_SEARCH_LEAF, &pcur, &mtr);
	for (i = 0; i < index->n_fields; i++) {
		const char* err_msg;

		rec = btr_pcur_get_rec(&pcur);

		ut_a(btr_pcur_is_on_user_rec(&pcur));

		err_msg = dict_load_field_low(buf, index, NULL, NULL, NULL,
					      heap, rec);

		if (err_msg == dict_load_field_del) {
			/* There could be delete marked records in
			SYS_FIELDS because SYS_FIELDS.INDEX_ID can be
			updated by ALTER TABLE ADD INDEX. */

			goto next_rec;
		} else if (err_msg) {
			ib::error() << err_msg;
			error = DB_CORRUPTION;
			goto func_exit;
		}
next_rec:
		btr_pcur_move_to_next_user_rec(&pcur, &mtr);
	}

	error = DB_SUCCESS;
func_exit:
	btr_pcur_close(&pcur);
	mtr_commit(&mtr);
	return(error);
}

/********************************************************************//**
Loads definitions for table indexes. Adds them to the data dictionary
cache.
@return DB_SUCCESS if ok, DB_CORRUPTION if corruption of dictionary
table or DB_UNSUPPORTED if table has unknown index type */
static
dberr_t
dict_load_indexes(
/*==============*/
	dict_table_t*	table,	/*!< in/out: table */
	mem_heap_t*	heap,	/*!< in: memory heap for temporary storage */
	dict_err_ignore_t ignore_err)
				/*!< in: error to be ignored when
				loading the index definition */
{
	dict_table_t*	sys_indexes;
	dict_index_t*	sys_index;
	btr_pcur_t	pcur;
	dtuple_t*	tuple;
	dfield_t*	dfield;
	const rec_t*	rec;
	byte*		buf;
	mtr_t		mtr;
	dberr_t		error = DB_SUCCESS;

	ut_ad(mutex_own(&dict_sys->mutex));

	mtr_start(&mtr);

	sys_indexes = dict_table_get_low("SYS_INDEXES");
	sys_index = UT_LIST_GET_FIRST(sys_indexes->indexes);
	ut_ad(!dict_table_is_comp(sys_indexes));
	ut_ad(name_of_col_is(sys_indexes, sys_index,
			     DICT_FLD__SYS_INDEXES__NAME, "NAME"));
	ut_ad(name_of_col_is(sys_indexes, sys_index,
			     DICT_FLD__SYS_INDEXES__PAGE_NO, "PAGE_NO"));

	tuple = dtuple_create(heap, 1);
	dfield = dtuple_get_nth_field(tuple, 0);

	buf = static_cast<byte*>(mem_heap_alloc(heap, 8));
	mach_write_to_8(buf, table->id);

	dfield_set_data(dfield, buf, 8);
	dict_index_copy_types(tuple, sys_index, 1);

	btr_pcur_open_on_user_rec(sys_index, tuple, PAGE_CUR_GE,
				  BTR_SEARCH_LEAF, &pcur, &mtr);
	for (;;) {
		dict_index_t*	index = NULL;
		const char*	err_msg;

		if (!btr_pcur_is_on_user_rec(&pcur)) {

			/* We should allow the table to open even
			without index when DICT_ERR_IGNORE_CORRUPT is set.
			DICT_ERR_IGNORE_CORRUPT is currently only set
			for drop table */
			if (dict_table_get_first_index(table) == NULL
			    && !(ignore_err & DICT_ERR_IGNORE_CORRUPT)) {
				ib::warn() << "Cannot load table "
					<< table->name
					<< " because it has no indexes in"
					" InnoDB internal data dictionary.";
				error = DB_CORRUPTION;
				goto func_exit;
			}

			break;
		}

		rec = btr_pcur_get_rec(&pcur);

		if ((ignore_err & DICT_ERR_IGNORE_RECOVER_LOCK)
		    && (rec_get_n_fields_old(rec)
			== DICT_NUM_FIELDS__SYS_INDEXES
			/* a record for older SYS_INDEXES table
			(missing merge_threshold column) is acceptable. */
			|| rec_get_n_fields_old(rec)
			   == DICT_NUM_FIELDS__SYS_INDEXES - 1)) {
			const byte*	field;
			ulint		len;
			field = rec_get_nth_field_old(
				rec, DICT_FLD__SYS_INDEXES__NAME, &len);

			if (len != UNIV_SQL_NULL
			    && static_cast<char>(*field)
			    == static_cast<char>(*TEMP_INDEX_PREFIX_STR)) {
				/* Skip indexes whose name starts with
				TEMP_INDEX_PREFIX, because they will
				be dropped during crash recovery. */
				goto next_rec;
			}
		}

		err_msg = dict_load_index_low(
			buf, table->name.m_name, heap, rec, TRUE, &index);
		ut_ad((index == NULL && err_msg != NULL)
		      || (index != NULL && err_msg == NULL));

		if (err_msg == dict_load_index_id_err) {
			/* TABLE_ID mismatch means that we have
			run out of index definitions for the table. */

			if (dict_table_get_first_index(table) == NULL
			    && !(ignore_err & DICT_ERR_IGNORE_CORRUPT)) {

				ib::warn() << "Failed to load the"
					" clustered index for table "
					<< table->name
					<< " because of the following error: "
					<< err_msg << "."
					" Refusing to load the rest of the"
					" indexes (if any) and the whole table"
					" altogether.";
				error = DB_CORRUPTION;
				goto func_exit;
			}

			break;
		} else if (err_msg == dict_load_index_del) {
			/* Skip delete-marked records. */
			goto next_rec;
		} else if (err_msg) {
			ib::error() << err_msg;
			if (ignore_err & DICT_ERR_IGNORE_CORRUPT) {
				goto next_rec;
			}
			error = DB_CORRUPTION;
			goto func_exit;
		}

		ut_ad(index);

		/* Check whether the index is corrupted */
		if (dict_index_is_corrupted(index)) {

			ib::error() << "Index " << index->name
				<< " of table " << table->name
				<< " is corrupted";

			if (!srv_load_corrupted
			    && !(ignore_err & DICT_ERR_IGNORE_CORRUPT)
			    && dict_index_is_clust(index)) {
				dict_mem_index_free(index);

				error = DB_INDEX_CORRUPT;
				goto func_exit;
			} else {
				/* We will load the index if
				1) srv_load_corrupted is TRUE
				2) ignore_err is set with
				DICT_ERR_IGNORE_CORRUPT
				3) if the index corrupted is a secondary
				index */
				ib::info() << "Load corrupted index "
					<< index->name
					<< " of table " << table->name;
			}
		}

		if (index->type & DICT_FTS
		    && !dict_table_has_fts_index(table)) {
			/* This should have been created by now. */
			ut_a(table->fts != NULL);
			DICT_TF2_FLAG_SET(table, DICT_TF2_FTS);
		}

		/* We check for unsupported types first, so that the
		subsequent checks are relevant for the supported types. */
		if (index->type & ~(DICT_CLUSTERED | DICT_UNIQUE
				    | DICT_CORRUPT | DICT_FTS
				    | DICT_SPATIAL | DICT_VIRTUAL)) {

			ib::error() << "Unknown type " << index->type
				<< " of index " << index->name
				<< " of table " << table->name;

			error = DB_UNSUPPORTED;
			dict_mem_index_free(index);
			goto func_exit;
		} else if (index->page == FIL_NULL
			   && !table->ibd_file_missing
			   && (!(index->type & DICT_FTS))) {

			ib::error() << "Trying to load index " << index->name
				<< " for table " << table->name
				<< ", but the index tree has been freed!";

			if (ignore_err & DICT_ERR_IGNORE_INDEX_ROOT) {
				/* If caller can tolerate this error,
				we will continue to load the index and
				let caller deal with this error. However
				mark the index as corrupted. */
				dict_set_corrupted(index);

				ib::info() << "Index is corrupt but forcing"
					" load into data dictionary";
			} else {
corrupted:
				dict_mem_index_free(index);
				error = DB_CORRUPTION;
				goto func_exit;
			}
		} else if (!dict_index_is_clust(index)
			   && NULL == dict_table_get_first_index(table)) {

			ib::error() << "Trying to load index " << index->name
				<< " for table " << table->name
				<< ", but the first index is not clustered!";

			goto corrupted;
		} else if (dict_is_sys_table(table->id)
			   && (dict_index_is_clust(index)
			       || ((table == dict_sys->sys_tables)
				   && !strcmp("ID_IND", index->name)))) {

			/* The index was created in memory already at booting
			of the database server */
			dict_mem_index_free(index);
		} else {
			dict_load_fields(index, heap);

			error = dict_index_add_to_cache(
				table, index, index->page, FALSE);

			/* The data dictionary tables should never contain
			invalid index definitions.  If we ignored this error
			and simply did not load this index definition, the
			.frm file would disagree with the index definitions
			inside InnoDB. */
			if (UNIV_UNLIKELY(error != DB_SUCCESS)) {

				goto func_exit;
			}
		}
next_rec:
		btr_pcur_move_to_next_user_rec(&pcur, &mtr);
	}

	ut_ad(table->fts_doc_id_index == NULL);

	if (table->fts != NULL) {
		table->fts_doc_id_index = dict_table_get_index_on_name(
			table, FTS_DOC_ID_INDEX_NAME);
	}

	/* If the table contains FTS indexes, populate table->fts->indexes */
	if (dict_table_has_fts_index(table)) {
		ut_ad(table->fts_doc_id_index != NULL);
		/* table->fts->indexes should have been created. */
		ut_a(table->fts->indexes != NULL);
		dict_table_get_all_fts_indexes(table, table->fts->indexes);
	}

func_exit:
	btr_pcur_close(&pcur);
	mtr_commit(&mtr);

	return(error);
}

/** Loads a table definition from a SYS_TABLES record to dict_table_t.
Does not load any columns or indexes.
@param[in]	name	Table name
@param[in]	rec	SYS_TABLES record
@param[out,own]	table	table, or NULL
@return error message, or NULL on success */
static
const char*
dict_load_table_low(
	table_name_t&	name,
	const rec_t*	rec,
	dict_table_t**	table)
{
	table_id_t	table_id;
	ulint		space_id;
	ulint		n_cols;
	ulint		t_num;
	ulint		flags;
	ulint		flags2;
	ulint		n_v_col;

	const char* error_text = dict_sys_tables_rec_check(rec);
	if (error_text != NULL) {
		return(error_text);
	}

	dict_sys_tables_rec_read(rec, name, &table_id, &space_id,
				 &t_num, &flags, &flags2);

	if (flags == ULINT_UNDEFINED) {
		return("incorrect flags in SYS_TABLES");
	}

	dict_table_decode_n_col(t_num, &n_cols, &n_v_col);

	*table = dict_mem_table_create(
		name.m_name, space_id, n_cols + n_v_col, n_v_col, flags, flags2);

	(*table)->id = table_id;
	(*table)->ibd_file_missing = FALSE;

	return(NULL);
}

/********************************************************************//**
Using the table->heap, copy the null-terminated filepath into
table->data_dir_path and replace the 'databasename/tablename.ibd'
portion with 'tablename'.
This allows SHOW CREATE TABLE to return the correct DATA DIRECTORY path.
Make this data directory path only if it has not yet been saved. */
static
void
dict_save_data_dir_path(
/*====================*/
	dict_table_t*	table,		/*!< in/out: table */
	char*		filepath)	/*!< in: filepath of tablespace */
{
	ut_ad(mutex_own(&dict_sys->mutex));
	ut_a(DICT_TF_HAS_DATA_DIR(table->flags));

	ut_a(!table->data_dir_path);
	ut_a(filepath);

	/* Be sure this filepath is not the default filepath. */
	char*	default_filepath = fil_make_filepath(
			NULL, table->name.m_name, IBD, false);
	if (default_filepath) {
		if (0 != strcmp(filepath, default_filepath)) {
			ulint pathlen = strlen(filepath);
			ut_a(pathlen < OS_FILE_MAX_PATH);
			ut_a(0 == strcmp(filepath + pathlen - 4, DOT_IBD));

			table->data_dir_path = mem_heap_strdup(
				table->heap, filepath);
			os_file_make_data_dir_path(table->data_dir_path);
		}

		ut_free(default_filepath);
	}
}

/** Make sure the data_dir_path is saved in dict_table_t if DATA DIRECTORY
was used. Try to read it from the fil_system first, then from SYS_DATAFILES.
@param[in]	table		Table object
@param[in]	dict_mutex_own	true if dict_sys->mutex is owned already */
void
dict_get_and_save_data_dir_path(
	dict_table_t*	table,
	bool		dict_mutex_own)
{
	if (DICT_TF_HAS_DATA_DIR(table->flags)
	    && (!table->data_dir_path)) {
		char*	path = fil_space_get_first_path(table->space);

		if (!dict_mutex_own) {
			dict_mutex_enter_for_mysql();
		}

		if (path == NULL) {
			path = dict_get_first_path(table->space);
		}

		if (path != NULL) {
			dict_save_data_dir_path(table, path);
			ut_free(path);
		}

		if (table->data_dir_path == NULL) {
			/* Since we did not set the table data_dir_path,
			unset the flag.  This does not change SYS_DATAFILES
			or SYS_TABLES or FSP_FLAGS on the header page of the
			tablespace, but it makes dict_table_t consistent. */
			table->flags &= ~DICT_TF_MASK_DATA_DIR;
		}

		if (!dict_mutex_own) {
			dict_mutex_exit_for_mysql();
		}
	}
}

/** Make sure the tablespace name is saved in dict_table_t if the table
uses a general tablespace.
Try to read it from the fil_system_t first, then from SYS_TABLESPACES.
@param[in]	table		Table object
@param[in]	dict_mutex_own)	true if dict_sys->mutex is owned already */
void
dict_get_and_save_space_name(
	dict_table_t*	table,
	bool		dict_mutex_own)
{
	/* Do this only for general tablespaces. */
	if (!DICT_TF_HAS_SHARED_SPACE(table->flags)) {
		return;
	}

	bool	use_cache = true;
	if (table->tablespace != NULL) {

		if (srv_sys_tablespaces_open
		    && dict_table_has_temp_general_tablespace_name(
			    table->tablespace)) {
			/* We previous saved the temporary name,
			get the real one now. */
			use_cache = false;
		} else {
			/* Keep and use this name */
			return;
		}
	}

	if (use_cache) {
		fil_space_t* space = fil_space_acquire_silent(table->space);

		if (space != NULL) {
			/* Use this name unless it is a temporary general
			tablespace name and we can now replace it. */
			if (!srv_sys_tablespaces_open
			    || !dict_table_has_temp_general_tablespace_name(
				    space->name)) {

				/* Use this tablespace name */
				table->tablespace = mem_heap_strdup(
					table->heap, space->name);

				fil_space_release(space);
				return;
			}
			fil_space_release(space);
		}
	}

	/* Read it from the dictionary. */
	if (srv_sys_tablespaces_open) {
		if (!dict_mutex_own) {
			dict_mutex_enter_for_mysql();
		}

		table->tablespace = dict_get_space_name(
			table->space, table->heap);

		if (!dict_mutex_own) {
			dict_mutex_exit_for_mysql();
		}
	}
}

/** Loads a table definition and also all its index definitions, and also
the cluster definition if the table is a member in a cluster. Also loads
all foreign key constraints where the foreign key is in the table or where
a foreign key references columns in this table.
@param[in]	name		Table name in the dbname/tablename format
@param[in]	cached		true=add to cache, false=do not
@param[in]	ignore_err	Error to be ignored when loading
				table and its index definition
@return table, NULL if does not exist; if the table is stored in an
.ibd file, but the file does not exist, then we set the ibd_file_missing
flag in the table object we return. */
dict_table_t*
dict_load_table(
	const char*	name,
	bool		cached,
	dict_err_ignore_t ignore_err)
{
	dict_names_t			fk_list;
	dict_table_t*			result;
	dict_names_t::iterator		i;
	table_name_t			table_name;

	DBUG_ENTER("dict_load_table");
	DBUG_PRINT("dict_load_table", ("loading table: '%s'", name));

	ut_ad(mutex_own(&dict_sys->mutex));

	table_name.m_name = const_cast<char*>(name);

	result = dict_table_check_if_in_cache_low(name);

	if (!result) {
		result = dict_load_table_one(table_name, cached, ignore_err,
					     fk_list);
		while (!fk_list.empty()) {
			table_name_t	fk_table_name;
			dict_table_t*	fk_table;

			fk_table_name.m_name =
				const_cast<char*>(fk_list.front());
			fk_table = dict_table_check_if_in_cache_low(
				fk_table_name.m_name);
			if (!fk_table) {
				dict_load_table_one(fk_table_name, cached,
						    ignore_err, fk_list);
			}
			fk_list.pop_front();
		}
	}

	DBUG_RETURN(result);
}

/** Opens a tablespace for dict_load_table_one()
@param[in,out]	table		A table that refers to the tablespace to open
@param[in]	heap		A memory heap
@param[in]	ignore_err	Whether to ignore an error. */
UNIV_INLINE
void
dict_load_tablespace(
	dict_table_t*		table,
	mem_heap_t*		heap,
	dict_err_ignore_t	ignore_err)
{
	ut_ad(!dict_table_is_temporary(table));

	/* The system tablespace is always available. */
	if (is_system_tablespace(table->space)) {
		return;
	}

	if (table->flags2 & DICT_TF2_DISCARDED) {
		ib::warn() << "Tablespace for table " << table->name
			<< " is set as discarded.";
		table->ibd_file_missing = TRUE;
		return;
	}

	/* A file-per-table table name is also the tablespace name.
	A general tablespace name is not the same as the table name.
	Use the general tablespace name if it can be read from the
	dictionary, if not use 'innodb_general_##. */
	char*	shared_space_name = NULL;
	char*	space_name;
	if (DICT_TF_HAS_SHARED_SPACE(table->flags)) {
		if (srv_sys_tablespaces_open) {
			shared_space_name =
				dict_get_space_name(table->space, NULL);

		} else {
			/* Make the temporary tablespace name. */
			shared_space_name = static_cast<char*>(
				ut_malloc_nokey(
					strlen(general_space_name) + 20));

			sprintf(shared_space_name, "%s_" ULINTPF,
				general_space_name,
				static_cast<ulint>(table->space));
		}
		space_name = shared_space_name;
	} else {
		space_name = table->name.m_name;
	}

	/* The tablespace may already be open. */
	if (fil_space_for_table_exists_in_mem(
		    table->space, space_name, false,
		    true, heap, table->id)) {
		ut_free(shared_space_name);
		return;
	}

	if (!(ignore_err & DICT_ERR_IGNORE_RECOVER_LOCK)
	    /* FIXME: In WL#7141, the tweak below will be removed.
	    On startup, mysql.* tables will be opened before
	    dict_check_tablespaces_and_store_max_id() is called
	    in srv_dict_recover_on_restart(). */
	    && strncmp(table->name.m_name, "mysql/", 6)) {
		ib::error() << "Failed to find tablespace for table "
			<< table->name << " in the cache. Attempting"
			" to load the tablespace with space id "
			<< table->space;
	}

	/* Use the remote filepath if needed. This parameter is optional
	in the call to fil_ibd_open(). If not supplied, it will be built
	from the space_name. */
	char* filepath = NULL;
	if (DICT_TF_HAS_DATA_DIR(table->flags)) {
		/* This will set table->data_dir_path from either
		fil_system or SYS_DATAFILES */
		dict_get_and_save_data_dir_path(table, true);

		if (table->data_dir_path) {
			filepath = fil_make_filepath(
				table->data_dir_path,
				table->name.m_name, IBD, true);
		}

	} else if (DICT_TF_HAS_SHARED_SPACE(table->flags)) {
		/* Set table->tablespace from either
		fil_system or SYS_TABLESPACES */
		dict_get_and_save_space_name(table, true);

		/* Set the filepath from either
		fil_system or SYS_DATAFILES. */
		filepath = dict_get_first_path(table->space);
		if (filepath == NULL) {
			ib::warn() << "Could not find the filepath"
				" for table " << table->name <<
				", space ID " << table->space;
		}
	}

	/* Try to open the tablespace.  We set the 2nd param (fix_dict) to
	false because we do not have an x-lock on dict_operation_lock */
	ulint fsp_flags = dict_tf_to_fsp_flags(table->flags);
	dberr_t err = fil_ibd_open(
		true, FIL_TYPE_TABLESPACE, table->space,
		fsp_flags, space_name, filepath);

	if (err != DB_SUCCESS) {
		/* We failed to find a sensible tablespace file */
		table->ibd_file_missing = TRUE;
	}

	ut_free(shared_space_name);
	ut_free(filepath);
}

/** Loads a table definition and also all its index definitions.

Loads those foreign key constraints whose referenced table is already in
dictionary cache.  If a foreign key constraint is not loaded, then the
referenced table is pushed into the output stack (fk_tables), if it is not
NULL.  These tables must be subsequently loaded so that all the foreign
key constraints are loaded into memory.

@param[in]	name		Table name in the db/tablename format
@param[in]	cached		true=add to cache, false=do not
@param[in]	ignore_err	Error to be ignored when loading table
				and its index definition
@param[out]	fk_tables	Related table names that must also be
				loaded to ensure that all foreign key
				constraints are loaded.
@return table, NULL if does not exist; if the table is stored in an
.ibd file, but the file does not exist, then we set the
ibd_file_missing flag TRUE in the table object we return */
static
dict_table_t*
dict_load_table_one(
	table_name_t&		name,
	bool			cached,
	dict_err_ignore_t	ignore_err,
	dict_names_t&		fk_tables)
{
	dberr_t		err;
	dict_table_t*	table;
	dict_table_t*	sys_tables;
	btr_pcur_t	pcur;
	dict_index_t*	sys_index;
	dtuple_t*	tuple;
	mem_heap_t*	heap;
	dfield_t*	dfield;
	const rec_t*	rec;
	const byte*	field;
	ulint		len;
	const char*	err_msg;
	mtr_t		mtr;

	DBUG_ENTER("dict_load_table_one");
	DBUG_PRINT("dict_load_table_one", ("table: %s", name.m_name));

	ut_ad(mutex_own(&dict_sys->mutex));

	heap = mem_heap_create(32000);

	mtr_start(&mtr);

	sys_tables = dict_table_get_low("SYS_TABLES");
	sys_index = UT_LIST_GET_FIRST(sys_tables->indexes);
	ut_ad(!dict_table_is_comp(sys_tables));
	ut_ad(name_of_col_is(sys_tables, sys_index,
			     DICT_FLD__SYS_TABLES__ID, "ID"));
	ut_ad(name_of_col_is(sys_tables, sys_index,
			     DICT_FLD__SYS_TABLES__N_COLS, "N_COLS"));
	ut_ad(name_of_col_is(sys_tables, sys_index,
			     DICT_FLD__SYS_TABLES__TYPE, "TYPE"));
	ut_ad(name_of_col_is(sys_tables, sys_index,
			     DICT_FLD__SYS_TABLES__MIX_LEN, "MIX_LEN"));
	ut_ad(name_of_col_is(sys_tables, sys_index,
			     DICT_FLD__SYS_TABLES__SPACE, "SPACE"));

	tuple = dtuple_create(heap, 1);
	dfield = dtuple_get_nth_field(tuple, 0);

	dfield_set_data(dfield, name.m_name, ut_strlen(name.m_name));
	dict_index_copy_types(tuple, sys_index, 1);

	btr_pcur_open_on_user_rec(sys_index, tuple, PAGE_CUR_GE,
				  BTR_SEARCH_LEAF, &pcur, &mtr);
	rec = btr_pcur_get_rec(&pcur);

	if (!btr_pcur_is_on_user_rec(&pcur)
	    || rec_get_deleted_flag(rec, 0)) {
		/* Not found */
err_exit:
		btr_pcur_close(&pcur);
		mtr_commit(&mtr);
		mem_heap_free(heap);

		DBUG_RETURN(NULL);
	}

	field = rec_get_nth_field_old(
		rec, DICT_FLD__SYS_TABLES__NAME, &len);

	/* Check if the table name in record is the searched one */
	if (len != ut_strlen(name.m_name)
	    || 0 != ut_memcmp(name.m_name, field, len)) {

		goto err_exit;
	}

	err_msg = dict_load_table_low(name, rec, &table);

	if (err_msg) {

		ib::error() << err_msg;
		goto err_exit;
	}

	btr_pcur_close(&pcur);
	mtr_commit(&mtr);

	dict_load_tablespace(table, heap, ignore_err);

	dict_load_columns(table, heap);

	dict_load_virtual(table, heap);

	if (cached) {
		dict_table_add_to_cache(table, TRUE, heap);
	} else {
		dict_table_add_system_columns(table, heap);
	}

	mem_heap_empty(heap);

	/* If there is no tablespace for the table then we only need to
	load the index definitions. So that we can IMPORT the tablespace
	later. When recovering table locks for resurrected incomplete
	transactions, the tablespace should exist, because DDL operations
	were not allowed while the table is being locked by a transaction. */
	dict_err_ignore_t index_load_err =
		!(ignore_err & DICT_ERR_IGNORE_RECOVER_LOCK)
		&& table->ibd_file_missing
		? DICT_ERR_IGNORE_ALL
		: ignore_err;
	err = dict_load_indexes(table, heap, index_load_err);

	/* Load the corrupted index bits from DDTableBuffer */
	if (!is_system_tablespace(table->space)
	    && !dict_table_is_temporary(table)) {

		dict_table_load_dynamic_metadata(table);

		/* Re-check like we do in dict_load_indexes() */
		if (!srv_load_corrupted
		    && !(index_load_err & DICT_ERR_IGNORE_CORRUPT)
		    && dict_table_is_corrupted(table)) {
			err = DB_INDEX_CORRUPT;
		}
	}

	if (err == DB_INDEX_CORRUPT) {
		/* Refuse to load the table if the table has a corrupted
		clustered index */
		ut_ad(!srv_load_corrupted);

		ib::error() << "Load table " << table->name
			<< " failed, the table contains a"
			" corrupted clustered index. Turn on"
			" 'innodb_force_load_corrupted' to drop it";
		dict_table_remove_from_cache(table);
		table = NULL;
		goto func_exit;
	}

	/* Initialize table foreign_child value. Its value could be
	changed when dict_load_foreigns() is called below */
	table->fk_max_recusive_level = 0;

	/* If the force recovery flag is set, we open the table irrespective
	of the error condition, since the user may want to dump data from the
	clustered index. However we load the foreign key information only if
	all indexes were loaded. */
	if (!cached || table->ibd_file_missing) {
		/* Don't attempt to load the indexes from disk. */
	} else if (err == DB_SUCCESS) {
		err = dict_load_foreigns(table->name.m_name, NULL,
					 true, true,
					 ignore_err, fk_tables);

		if (err != DB_SUCCESS) {
			ib::warn() << "Load table " << table->name
				<< " failed, the table has missing"
				" foreign key indexes. Turn off"
				" 'foreign_key_checks' and try again.";

			dict_table_remove_from_cache(table);
			table = NULL;
		} else {
			table->fk_max_recusive_level = 0;
		}
	} else {
		dict_index_t*   index;

		/* Make sure that at least the clustered index was loaded.
		Otherwise refuse to load the table */
		index = dict_table_get_first_index(table);

		if (!srv_force_recovery
		    || !index
		    || !dict_index_is_clust(index)) {

			dict_table_remove_from_cache(table);
			table = NULL;

		}
	}

func_exit:
	mem_heap_free(heap);

	ut_ad(!table
	      || ignore_err != DICT_ERR_IGNORE_NONE
	      || table->ibd_file_missing
	      || !dict_table_is_corrupted(table));

	if (table && table->fts) {
		if (!(dict_table_has_fts_index(table)
		      || DICT_TF2_FLAG_IS_SET(table, DICT_TF2_FTS_HAS_DOC_ID)
		      || DICT_TF2_FLAG_IS_SET(table, DICT_TF2_FTS_ADD_DOC_ID))) {
			/* the table->fts could be created in dict_load_column
			when a user defined FTS_DOC_ID is present, but no
			FTS */
			fts_free(table);
		} else {
			fts_optimize_add_table(table);
		}
	}

	ut_ad(err != DB_SUCCESS || dict_foreign_set_validate(*table));

	DBUG_RETURN(table);
}

/***********************************************************************//**
Loads a table object based on the table id.
@return table; NULL if table does not exist */
dict_table_t*
dict_load_table_on_id(
/*==================*/
	table_id_t		table_id,	/*!< in: table id */
	dict_err_ignore_t	ignore_err)	/*!< in: errors to ignore
						when loading the table */
{
	byte		id_buf[8];
	btr_pcur_t	pcur;
	mem_heap_t*	heap;
	dtuple_t*	tuple;
	dfield_t*	dfield;
	dict_index_t*	sys_table_ids;
	dict_table_t*	sys_tables;
	const rec_t*	rec;
	const byte*	field;
	ulint		len;
	dict_table_t*	table;
	mtr_t		mtr;

	ut_ad(mutex_own(&dict_sys->mutex));

	table = NULL;

	/* NOTE that the operation of this function is protected by
	the dictionary mutex, and therefore no deadlocks can occur
	with other dictionary operations. */

	mtr_start(&mtr);
	/*---------------------------------------------------*/
	/* Get the secondary index based on ID for table SYS_TABLES */
	sys_tables = dict_sys->sys_tables;
	sys_table_ids = dict_table_get_next_index(
		dict_table_get_first_index(sys_tables));
	ut_ad(!dict_table_is_comp(sys_tables));
	ut_ad(!dict_index_is_clust(sys_table_ids));
	heap = mem_heap_create(256);

	tuple  = dtuple_create(heap, 1);
	dfield = dtuple_get_nth_field(tuple, 0);

	/* Write the table id in byte format to id_buf */
	mach_write_to_8(id_buf, table_id);

	dfield_set_data(dfield, id_buf, 8);
	dict_index_copy_types(tuple, sys_table_ids, 1);

	btr_pcur_open_on_user_rec(sys_table_ids, tuple, PAGE_CUR_GE,
				  BTR_SEARCH_LEAF, &pcur, &mtr);

check_rec:
	rec = btr_pcur_get_rec(&pcur);

	if (page_rec_is_user_rec(rec)) {
		/*---------------------------------------------------*/
		/* Now we have the record in the secondary index
		containing the table ID and NAME */

		field = rec_get_nth_field_old(
			rec, DICT_FLD__SYS_TABLE_IDS__ID, &len);
		ut_ad(len == 8);

		/* Check if the table id in record is the one searched for */
		if (table_id == mach_read_from_8(field)) {
			if (rec_get_deleted_flag(rec, 0)) {
				/* Until purge has completed, there
				may be delete-marked duplicate records
				for the same SYS_TABLES.ID.
				Due to Bug #60049, some delete-marked
				records may survive the purge forever. */
				if (btr_pcur_move_to_next(&pcur, &mtr)) {

					goto check_rec;
				}
			} else {
				/* Now we get the table name from the record */
				field = rec_get_nth_field_old(rec,
					DICT_FLD__SYS_TABLE_IDS__NAME, &len);
				/* Load the table definition to memory */
				char*	table_name = mem_heap_strdupl(
					heap, (char*) field, len);
				table = dict_load_table(table_name, true, ignore_err);
			}
		}
	}

	btr_pcur_close(&pcur);
	mtr_commit(&mtr);
	mem_heap_free(heap);

	return(table);
}

/********************************************************************//**
This function is called when the database is booted. Loads system table
index definitions except for the clustered index which is added to the
dictionary cache at booting before calling this function. */
void
dict_load_sys_table(
/*================*/
	dict_table_t*	table)	/*!< in: system table */
{
	mem_heap_t*	heap;

	ut_ad(mutex_own(&dict_sys->mutex));

	heap = mem_heap_create(1000);

	dict_load_indexes(table, heap, DICT_ERR_IGNORE_NONE);

	mem_heap_free(heap);
}

/********************************************************************//**
Loads foreign key constraint col names (also for the referenced table).
Members that must be set (and valid) in foreign:
foreign->heap
foreign->n_fields
foreign->id ('\0'-terminated)
Members that will be created and set by this function:
foreign->foreign_col_names[i]
foreign->referenced_col_names[i]
(for i=0..foreign->n_fields-1) */
static
void
dict_load_foreign_cols(
/*===================*/
	dict_foreign_t*	foreign)/*!< in/out: foreign constraint object */
{
	dict_table_t*	sys_foreign_cols;
	dict_index_t*	sys_index;
	btr_pcur_t	pcur;
	dtuple_t*	tuple;
	dfield_t*	dfield;
	const rec_t*	rec;
	const byte*	field;
	ulint		len;
	ulint		i;
	mtr_t		mtr;
	size_t		id_len;

	ut_ad(mutex_own(&dict_sys->mutex));

	id_len = strlen(foreign->id);

	foreign->foreign_col_names = static_cast<const char**>(
		mem_heap_alloc(foreign->heap,
			       foreign->n_fields * sizeof(void*)));

	foreign->referenced_col_names = static_cast<const char**>(
		mem_heap_alloc(foreign->heap,
			       foreign->n_fields * sizeof(void*)));

	mtr_start(&mtr);

	sys_foreign_cols = dict_table_get_low("SYS_FOREIGN_COLS");

	sys_index = UT_LIST_GET_FIRST(sys_foreign_cols->indexes);
	ut_ad(!dict_table_is_comp(sys_foreign_cols));

	tuple = dtuple_create(foreign->heap, 1);
	dfield = dtuple_get_nth_field(tuple, 0);

	dfield_set_data(dfield, foreign->id, id_len);
	dict_index_copy_types(tuple, sys_index, 1);

	btr_pcur_open_on_user_rec(sys_index, tuple, PAGE_CUR_GE,
				  BTR_SEARCH_LEAF, &pcur, &mtr);
	for (i = 0; i < foreign->n_fields; i++) {

		rec = btr_pcur_get_rec(&pcur);

		ut_a(btr_pcur_is_on_user_rec(&pcur));
		ut_a(!rec_get_deleted_flag(rec, 0));

		field = rec_get_nth_field_old(
			rec, DICT_FLD__SYS_FOREIGN_COLS__ID, &len);

		if (len != id_len || ut_memcmp(foreign->id, field, len) != 0) {
			const rec_t*	pos;
			ulint		pos_len;
			const rec_t*	for_col_name;
			ulint		for_col_name_len;
			const rec_t*	ref_col_name;
			ulint		ref_col_name_len;

			pos = rec_get_nth_field_old(
				rec, DICT_FLD__SYS_FOREIGN_COLS__POS,
				&pos_len);

			for_col_name = rec_get_nth_field_old(
				rec, DICT_FLD__SYS_FOREIGN_COLS__FOR_COL_NAME,
				&for_col_name_len);

			ref_col_name = rec_get_nth_field_old(
				rec, DICT_FLD__SYS_FOREIGN_COLS__REF_COL_NAME,
				&ref_col_name_len);

			ib::fatal	sout;

			sout << "Unable to load column names for foreign"
				" key '" << foreign->id
				<< "' because it was not found in"
				" InnoDB internal table SYS_FOREIGN_COLS. The"
				" closest entry we found is:"
				" (ID='";
			sout.write(field, len);
			sout << "', POS=" << mach_read_from_4(pos)
				<< ", FOR_COL_NAME='";
			sout.write(for_col_name, for_col_name_len);
			sout << "', REF_COL_NAME='";
			sout.write(ref_col_name, ref_col_name_len);
			sout << "')";
		}

		field = rec_get_nth_field_old(
			rec, DICT_FLD__SYS_FOREIGN_COLS__POS, &len);
		ut_a(len == 4);
		ut_a(i == mach_read_from_4(field));

		field = rec_get_nth_field_old(
			rec, DICT_FLD__SYS_FOREIGN_COLS__FOR_COL_NAME, &len);
		foreign->foreign_col_names[i] = mem_heap_strdupl(
			foreign->heap, (char*) field, len);

		field = rec_get_nth_field_old(
			rec, DICT_FLD__SYS_FOREIGN_COLS__REF_COL_NAME, &len);
		foreign->referenced_col_names[i] = mem_heap_strdupl(
			foreign->heap, (char*) field, len);

		btr_pcur_move_to_next_user_rec(&pcur, &mtr);
	}

	btr_pcur_close(&pcur);
	mtr_commit(&mtr);
}

/***********************************************************************//**
Loads a foreign key constraint to the dictionary cache. If the referenced
table is not yet loaded, it is added in the output parameter (fk_tables).
@return DB_SUCCESS or error code */
static __attribute__((warn_unused_result))
dberr_t
dict_load_foreign(
/*==============*/
	const char*		id,
				/*!< in: foreign constraint id, must be
				'\0'-terminated */
	const char**		col_names,
				/*!< in: column names, or NULL
				to use foreign->foreign_table->col_names */
	bool			check_recursive,
				/*!< in: whether to record the foreign table
				parent count to avoid unlimited recursive
				load of chained foreign tables */
	bool			check_charsets,
				/*!< in: whether to check charset
				compatibility */
	dict_err_ignore_t	ignore_err,
				/*!< in: error to be ignored */
	dict_names_t&	fk_tables)
				/*!< out: the foreign key constraint is added
				to the dictionary cache only if the referenced
				table is already in cache.  Otherwise, the
				foreign key constraint is not added to cache,
				and the referenced table is added to this
				stack. */
{
	dict_foreign_t*	foreign;
	dict_table_t*	sys_foreign;
	btr_pcur_t	pcur;
	dict_index_t*	sys_index;
	dtuple_t*	tuple;
	mem_heap_t*	heap2;
	dfield_t*	dfield;
	const rec_t*	rec;
	const byte*	field;
	ulint		len;
	ulint		n_fields_and_type;
	mtr_t		mtr;
	dict_table_t*	for_table;
	dict_table_t*	ref_table;
	size_t		id_len;

	DBUG_ENTER("dict_load_foreign");
	DBUG_PRINT("dict_load_foreign",
		   ("id: '%s', check_recursive: %d", id, check_recursive));

	ut_ad(mutex_own(&dict_sys->mutex));

	id_len = strlen(id);

	heap2 = mem_heap_create(1000);

	mtr_start(&mtr);

	sys_foreign = dict_table_get_low("SYS_FOREIGN");

	sys_index = UT_LIST_GET_FIRST(sys_foreign->indexes);
	ut_ad(!dict_table_is_comp(sys_foreign));

	tuple = dtuple_create(heap2, 1);
	dfield = dtuple_get_nth_field(tuple, 0);

	dfield_set_data(dfield, id, id_len);
	dict_index_copy_types(tuple, sys_index, 1);

	btr_pcur_open_on_user_rec(sys_index, tuple, PAGE_CUR_GE,
				  BTR_SEARCH_LEAF, &pcur, &mtr);
	rec = btr_pcur_get_rec(&pcur);

	if (!btr_pcur_is_on_user_rec(&pcur)
	    || rec_get_deleted_flag(rec, 0)) {
		/* Not found */

		ib::error() << "Cannot load foreign constraint " << id
			<< ": could not find the relevant record in "
			<< "SYS_FOREIGN";

		btr_pcur_close(&pcur);
		mtr_commit(&mtr);
		mem_heap_free(heap2);

		DBUG_RETURN(DB_ERROR);
	}

	field = rec_get_nth_field_old(rec, DICT_FLD__SYS_FOREIGN__ID, &len);

	/* Check if the id in record is the searched one */
	if (len != id_len || ut_memcmp(id, field, len) != 0) {

		{
			ib::error	err;
			err << "Cannot load foreign constraint " << id
				<< ": found ";
			err.write(field, len);
			err << " instead in SYS_FOREIGN";
		}

		btr_pcur_close(&pcur);
		mtr_commit(&mtr);
		mem_heap_free(heap2);

		DBUG_RETURN(DB_ERROR);
	}

	/* Read the table names and the number of columns associated
	with the constraint */

	mem_heap_free(heap2);

	foreign = dict_mem_foreign_create();

	n_fields_and_type = mach_read_from_4(
		rec_get_nth_field_old(
			rec, DICT_FLD__SYS_FOREIGN__N_COLS, &len));

	ut_a(len == 4);

	/* We store the type in the bits 24..29 of n_fields_and_type. */

	foreign->type = (unsigned int) (n_fields_and_type >> 24);
	foreign->n_fields = (unsigned int) (n_fields_and_type & 0x3FFUL);

	foreign->id = mem_heap_strdupl(foreign->heap, id, id_len);

	field = rec_get_nth_field_old(
		rec, DICT_FLD__SYS_FOREIGN__FOR_NAME, &len);

	foreign->foreign_table_name = mem_heap_strdupl(
		foreign->heap, (char*) field, len);
	dict_mem_foreign_table_name_lookup_set(foreign, TRUE);

	const ulint foreign_table_name_len = len;

	field = rec_get_nth_field_old(
		rec, DICT_FLD__SYS_FOREIGN__REF_NAME, &len);
	foreign->referenced_table_name = mem_heap_strdupl(
		foreign->heap, (char*) field, len);
	dict_mem_referenced_table_name_lookup_set(foreign, TRUE);

	btr_pcur_close(&pcur);
	mtr_commit(&mtr);

	dict_load_foreign_cols(foreign);

	ref_table = dict_table_check_if_in_cache_low(
		foreign->referenced_table_name_lookup);
	for_table = dict_table_check_if_in_cache_low(
		foreign->foreign_table_name_lookup);

	if (!for_table) {
		/* To avoid recursively loading the tables related through
		the foreign key constraints, the child table name is saved
		here.  The child table will be loaded later, along with its
		foreign key constraint. */

		lint	old_size = mem_heap_get_size(ref_table->heap);

		ut_a(ref_table != NULL);
		fk_tables.push_back(
			mem_heap_strdupl(ref_table->heap,
					 foreign->foreign_table_name_lookup,
					 foreign_table_name_len));

		lint	new_size = mem_heap_get_size(ref_table->heap);
		dict_sys->size += new_size - old_size;

		dict_foreign_remove_from_cache(foreign);
		DBUG_RETURN(DB_SUCCESS);
	}

	ut_a(for_table || ref_table);

	/* Note that there may already be a foreign constraint object in
	the dictionary cache for this constraint: then the following
	call only sets the pointers in it to point to the appropriate table
	and index objects and frees the newly created object foreign.
	Adding to the cache should always succeed since we are not creating
	a new foreign key constraint but loading one from the data
	dictionary. */

	DBUG_RETURN(dict_foreign_add_to_cache(foreign, col_names,
					      check_charsets,
					      ignore_err));
}

/***********************************************************************//**
Loads foreign key constraints where the table is either the foreign key
holder or where the table is referenced by a foreign key. Adds these
constraints to the data dictionary.

The foreign key constraint is loaded only if the referenced table is also
in the dictionary cache.  If the referenced table is not in dictionary
cache, then it is added to the output parameter (fk_tables).

@return DB_SUCCESS or error code */
dberr_t
dict_load_foreigns(
/*===============*/
	const char*		table_name,	/*!< in: table name */
	const char**		col_names,	/*!< in: column names, or NULL
						to use table->col_names */
	bool			check_recursive,/*!< in: Whether to check
						recursive load of tables
						chained by FK */
	bool			check_charsets,	/*!< in: whether to check
						charset compatibility */
	dict_err_ignore_t	ignore_err,	/*!< in: error to be ignored */
	dict_names_t&		fk_tables)
						/*!< out: stack of table
						names which must be loaded
						subsequently to load all the
						foreign key constraints. */
{
	ulint		tuple_buf[(DTUPLE_EST_ALLOC(1) + sizeof(ulint) - 1)
				/ sizeof(ulint)];
	btr_pcur_t	pcur;
	dtuple_t*	tuple;
	dfield_t*	dfield;
	dict_index_t*	sec_index;
	dict_table_t*	sys_foreign;
	const rec_t*	rec;
	const byte*	field;
	ulint		len;
	dberr_t		err;
	mtr_t		mtr;

	DBUG_ENTER("dict_load_foreigns");

	ut_ad(mutex_own(&dict_sys->mutex));

	sys_foreign = dict_table_get_low("SYS_FOREIGN");

	if (sys_foreign == NULL) {
		/* No foreign keys defined yet in this database */

		ib::info() << "No foreign key system tables in the database";
		DBUG_RETURN(DB_ERROR);
	}

	ut_ad(!dict_table_is_comp(sys_foreign));
	mtr_start(&mtr);

	/* Get the secondary index based on FOR_NAME from table
	SYS_FOREIGN */

	sec_index = dict_table_get_next_index(
		dict_table_get_first_index(sys_foreign));
	ut_ad(!dict_index_is_clust(sec_index));
start_load:

	tuple = dtuple_create_from_mem(tuple_buf, sizeof(tuple_buf), 1, 0);
	dfield = dtuple_get_nth_field(tuple, 0);

	dfield_set_data(dfield, table_name, ut_strlen(table_name));
	dict_index_copy_types(tuple, sec_index, 1);

	btr_pcur_open_on_user_rec(sec_index, tuple, PAGE_CUR_GE,
				  BTR_SEARCH_LEAF, &pcur, &mtr);
loop:
	rec = btr_pcur_get_rec(&pcur);

	if (!btr_pcur_is_on_user_rec(&pcur)) {
		/* End of index */

		goto load_next_index;
	}

	/* Now we have the record in the secondary index containing a table
	name and a foreign constraint ID */

	field = rec_get_nth_field_old(
		rec, DICT_FLD__SYS_FOREIGN_FOR_NAME__NAME, &len);

	/* Check if the table name in the record is the one searched for; the
	following call does the comparison in the latin1_swedish_ci
	charset-collation, in a case-insensitive way. */

	if (0 != cmp_data_data(dfield_get_type(dfield)->mtype,
			       dfield_get_type(dfield)->prtype,
			       static_cast<const byte*>(
				       dfield_get_data(dfield)),
			       dfield_get_len(dfield),
			       field, len)) {

		goto load_next_index;
	}

	/* Since table names in SYS_FOREIGN are stored in a case-insensitive
	order, we have to check that the table name matches also in a binary
	string comparison. On Unix, MySQL allows table names that only differ
	in character case.  If lower_case_table_names=2 then what is stored
	may not be the same case, but the previous comparison showed that they
	match with no-case.  */

	if (rec_get_deleted_flag(rec, 0)) {
		goto next_rec;
	}

	if ((innobase_get_lower_case_table_names() != 2)
	    && (0 != ut_memcmp(field, table_name, len))) {
		goto next_rec;
	}

	/* Now we get a foreign key constraint id */
	field = rec_get_nth_field_old(
		rec, DICT_FLD__SYS_FOREIGN_FOR_NAME__ID, &len);

	/* Copy the string because the page may be modified or evicted
	after mtr_commit() below. */
	char	fk_id[MAX_TABLE_NAME_LEN + 1];

	ut_a(len <= MAX_TABLE_NAME_LEN);
	memcpy(fk_id, field, len);
	fk_id[len] = '\0';

	btr_pcur_store_position(&pcur, &mtr);

	mtr_commit(&mtr);

	/* Load the foreign constraint definition to the dictionary cache */

	err = dict_load_foreign(fk_id, col_names,
				check_recursive, check_charsets, ignore_err,
				fk_tables);

	if (err != DB_SUCCESS) {
		btr_pcur_close(&pcur);

		DBUG_RETURN(err);
	}

	mtr_start(&mtr);

	btr_pcur_restore_position(BTR_SEARCH_LEAF, &pcur, &mtr);
next_rec:
	btr_pcur_move_to_next_user_rec(&pcur, &mtr);

	goto loop;

load_next_index:
	btr_pcur_close(&pcur);
	mtr_commit(&mtr);

	sec_index = dict_table_get_next_index(sec_index);

	if (sec_index != NULL) {

		mtr_start(&mtr);

		/* Switch to scan index on REF_NAME, fk_max_recusive_level
		already been updated when scanning FOR_NAME index, no need to
		update again */
		check_recursive = FALSE;

		goto start_load;
	}

	DBUG_RETURN(DB_SUCCESS);
}<|MERGE_RESOLUTION|>--- conflicted
+++ resolved
@@ -696,12 +696,13 @@
 					       prtype, col_len);
 		}
 	} else {
-		if (nth_v_col != NULL) {
-			*nth_v_col = dict_get_v_col_pos(pos);
-		}
-
 		dict_mem_fill_column_struct(column, pos, mtype,
 					    prtype, col_len);
+	}
+
+	/* Report the virtual column number */
+	if (prtype & DATA_VIRTUAL && nth_v_col != NULL) {
+		*nth_v_col = dict_get_v_col_pos(pos);
 	}
 
 	return(NULL);
@@ -1685,39 +1686,11 @@
 	if (len != UNIV_SQL_NULL) {
 		goto err_len;
 	}
-<<<<<<< HEAD
 
 	field = rec_get_nth_field_old(
 		rec, DICT_FLD__SYS_TABLES__SPACE, &len);
 	if (field == NULL || len != 4) {
 		goto err_len;
-=======
-	num_base = mach_read_from_4(field);
-
-	if (column == NULL) {
-		if (prtype & DATA_VIRTUAL) {
-#ifdef UNIV_DEBUG
-			dict_v_col_t*	vcol =
-#endif
-			dict_mem_table_add_v_col(
-				table, heap, name, mtype,
-				prtype, col_len,
-				dict_get_v_col_mysql_pos(pos), num_base);
-			ut_ad(vcol->v_pos == dict_get_v_col_pos(pos));
-		} else {
-			ut_ad(num_base == 0);
-			dict_mem_table_add_col(table, heap, name, mtype,
-					       prtype, col_len);
-		}
-	} else {
-		dict_mem_fill_column_struct(column, pos, mtype,
-					    prtype, col_len);
->>>>>>> b46366c8
-	}
-
-	/* Report the virtual column number */
-	if ((prtype & DATA_VIRTUAL) && nth_v_col != NULL) {
-		*nth_v_col = dict_get_v_col_pos(pos);
 	}
 
 	return(NULL);
@@ -2214,8 +2187,6 @@
 		} else if (err_msg) {
 			ib::fatal() << err_msg;
 		}
-<<<<<<< HEAD
-=======
 
 		/* Note: Currently we have one DOC_ID column that is
 		shared by all FTS indexes on a table. And only non-virtual
@@ -2223,236 +2194,6 @@
 		if (innobase_strcasecmp(name,
 					FTS_DOC_ID_COL_NAME) == 0
 		    && nth_v_col == ULINT_UNDEFINED) {
-			dict_col_t*	col;
-			/* As part of normal loading of tables the
-			table->flag is not set for tables with FTS
-			till after the FTS indexes are loaded. So we
-			create the fts_t instance here if there isn't
-			one already created.
-
-			This case does not arise for table create as
-			the flag is set before the table is created. */
-			if (table->fts == NULL) {
-				table->fts = fts_create(table);
-				fts_optimize_add_table(table);
-			}
-
-			ut_a(table->fts->doc_col == ULINT_UNDEFINED);
-
-			col = dict_table_get_nth_col(table, i - n_skipped);
-
-			ut_ad(col->len == sizeof(doc_id_t));
-
-			if (col->prtype & DATA_FTS_DOC_ID) {
-				DICT_TF2_FLAG_SET(
-					table, DICT_TF2_FTS_HAS_DOC_ID);
-				DICT_TF2_FLAG_UNSET(
-					table, DICT_TF2_FTS_ADD_DOC_ID);
-			}
-
-			table->fts->doc_col = i - n_skipped;
-		}
-next_rec:
-		btr_pcur_move_to_next_user_rec(&pcur, &mtr);
-	}
-
-	btr_pcur_close(&pcur);
-	mtr_commit(&mtr);
-}
-
-/** Loads SYS_VIRTUAL info for one virtual column
-@param[in,out]	table		table
-@param[in]	nth_v_col	virtual column sequence num
-@param[in,out]	v_col		virtual column
-@param[in,out]	heap		memory heap
-*/
-static
-void
-dict_load_virtual_one_col(
-	dict_table_t*	table,
-	ulint		nth_v_col,
-	dict_v_col_t*	v_col,
-	mem_heap_t*	heap)
-{
-	dict_table_t*	sys_virtual;
-	dict_index_t*	sys_virtual_index;
-	btr_pcur_t	pcur;
-	dtuple_t*	tuple;
-	dfield_t*	dfield;
-	const rec_t*	rec;
-	byte*		buf;
-	ulint		i = 0;
-	mtr_t		mtr;
-	ulint		skipped = 0;
-
-	ut_ad(mutex_own(&dict_sys->mutex));
-
-	if (v_col->num_base == 0) {
-		return;
-	}
-
-	mtr_start(&mtr);
-
-	sys_virtual = dict_table_get_low("SYS_VIRTUAL");
-	sys_virtual_index = UT_LIST_GET_FIRST(sys_virtual->indexes);
-	ut_ad(!dict_table_is_comp(sys_virtual));
-
-	ut_ad(name_of_col_is(sys_virtual, sys_virtual_index,
-			     DICT_FLD__SYS_VIRTUAL__POS, "POS"));
-
-	tuple = dtuple_create(heap, 2);
-
-	/* table ID field */
-	dfield = dtuple_get_nth_field(tuple, 0);
-
-	buf = static_cast<byte*>(mem_heap_alloc(heap, 8));
-	mach_write_to_8(buf, table->id);
-
-	dfield_set_data(dfield, buf, 8);
-
-	/* virtual column pos field */
-	dfield = dtuple_get_nth_field(tuple, 1);
-
-	buf = static_cast<byte*>(mem_heap_alloc(heap, 4));
-	ulint	vcol_pos = dict_create_v_col_pos(nth_v_col, v_col->m_col.ind);
-	mach_write_to_4(buf, vcol_pos);
-
-	dfield_set_data(dfield, buf, 4);
-
-	dict_index_copy_types(tuple, sys_virtual_index, 2);
-
-	btr_pcur_open_on_user_rec(sys_virtual_index, tuple, PAGE_CUR_GE,
-				  BTR_SEARCH_LEAF, &pcur, &mtr);
-
-	for (i = 0; i < v_col->num_base + skipped; i++) {
-		const char*	err_msg;
-		ulint		pos;
-
-		ut_ad(btr_pcur_is_on_user_rec(&pcur));
-
-		rec = btr_pcur_get_rec(&pcur);
-
-		ut_a(btr_pcur_is_on_user_rec(&pcur));
-
-		err_msg = dict_load_virtual_low(table, heap,
-						&v_col->base_col[i - skipped],
-						NULL,
-					        &pos, NULL, rec);
-
-		if (err_msg) {
-			if (err_msg != dict_load_virtual_del) {
-				ib::fatal() << err_msg;
-			} else {
-				skipped++;
-			}
-		} else {
-			ut_ad(pos == vcol_pos);
-		}
-
-		btr_pcur_move_to_next_user_rec(&pcur, &mtr);
-	}
-
-	btr_pcur_close(&pcur);
-	mtr_commit(&mtr);
-}
-
-/** Loads info from SYS_VIRTUAL for virtual columns.
-@param[in,out]	table	table
-@param[in]	heap	memory heap
-*/
-static
-void
-dict_load_virtual(
-	dict_table_t*	table,
-	mem_heap_t*	heap)
-{
-	for (ulint i = 0; i < table->n_v_cols; i++) {
-		dict_v_col_t*	v_col = dict_table_get_nth_v_col(table, i);
-
-		dict_load_virtual_one_col(table, i, v_col, heap);
-	}
-}
-
-/** Error message for a delete-marked record in dict_load_field_low() */
-static const char* dict_load_field_del = "delete-marked record in SYS_FIELDS";
-
-/********************************************************************//**
-Loads an index field definition from a SYS_FIELDS record to
-dict_index_t.
-@return error message, or NULL on success */
-const char*
-dict_load_field_low(
-/*================*/
-	byte*		index_id,	/*!< in/out: index id (8 bytes)
-					an "in" value if index != NULL
-					and "out" if index == NULL */
-	dict_index_t*	index,		/*!< in/out: index, could be NULL
-					if we just populate a dict_field_t
-					struct with information from
-					a SYS_FIELDS record */
-	dict_field_t*	sys_field,	/*!< out: dict_field_t to be
-					filled */
-	ulint*		pos,		/*!< out: Field position */
-	byte*		last_index_id,	/*!< in: last index id */
-	mem_heap_t*	heap,		/*!< in/out: memory heap
-					for temporary storage */
-	const rec_t*	rec)		/*!< in: SYS_FIELDS record */
-{
-	const byte*	field;
-	ulint		len;
-	ulint		pos_and_prefix_len;
-	ulint		prefix_len;
-	ibool		first_field;
-	ulint		position;
-
-	/* Either index or sys_field is supplied, not both */
-	ut_a((!index) || (!sys_field));
-
-	if (rec_get_deleted_flag(rec, 0)) {
-		return(dict_load_field_del);
-	}
-
-	if (rec_get_n_fields_old(rec) != DICT_NUM_FIELDS__SYS_FIELDS) {
-		return("wrong number of columns in SYS_FIELDS record");
-	}
-
-	field = rec_get_nth_field_old(
-		rec, DICT_FLD__SYS_FIELDS__INDEX_ID, &len);
-	if (len != 8) {
-err_len:
-		return("incorrect column length in SYS_FIELDS");
-	}
-
-	if (!index) {
-		ut_a(last_index_id);
-		memcpy(index_id, (const char*) field, 8);
-		first_field = memcmp(index_id, last_index_id, 8);
-	} else {
-		first_field = (index->n_def == 0);
-		if (memcmp(field, index_id, 8)) {
-			return("SYS_FIELDS.INDEX_ID mismatch");
-		}
-	}
-
-	/* The next field stores the field position in the index and a
-	possible column prefix length if the index field does not
-	contain the whole column. The storage format is like this: if
-	there is at least one prefix field in the index, then the HIGH
-	2 bytes contain the field number (index->n_def) and the low 2
-	bytes the prefix length for the field. Otherwise the field
-	number (index->n_def) is contained in the 2 LOW bytes. */
-
-	field = rec_get_nth_field_old(
-		rec, DICT_FLD__SYS_FIELDS__POS, &len);
-	if (len != 4) {
-		goto err_len;
-	}
->>>>>>> b46366c8
-
-		/* Note: Currently we have one DOC_ID column that is
-		shared by all FTS indexes on a table. */
-		if (innobase_strcasecmp(name,
-					FTS_DOC_ID_COL_NAME) == 0) {
 			dict_col_t*	col;
 			/* As part of normal loading of tables the
 			table->flag is not set for tables with FTS
