--- conflicted
+++ resolved
@@ -1744,17 +1744,6 @@
 		if (DICT_TF_HAS_DATA_DIR(table->flags)) {
 			new_path = os_file_make_new_pathname(
 				old_path, new_name);
-<<<<<<< HEAD
-=======
-
-			dberr_t	err = RemoteDatafile::create_link_file(
-				new_name, new_path);
-
-			if (err != DB_SUCCESS) {
-				ut_free(new_path);
-				ut_free(old_path);
-				return(DB_TABLESPACE_EXISTS);
-			}
 		} else {
 			new_path = fil_make_filepath(
 				NULL, new_name, IBD, false);
@@ -1767,7 +1756,6 @@
 			ut_free(old_path);
 			ut_free(new_path);
 			return(err);
->>>>>>> 133e8634
 		}
 
 		bool	success = fil_rename_tablespace(
@@ -1775,16 +1763,6 @@
 
 		ut_free(old_path);
 		ut_free(new_path);
-<<<<<<< HEAD
-=======
-
-		/* If the tablespace is remote, a new .isl file was created
-		If success, delete the old one. If not, delete the new one. */
-		if (DICT_TF_HAS_DATA_DIR(table->flags)) {
-			RemoteDatafile::delete_link_file(
-				success ? old_name : new_name);
-		}
->>>>>>> 133e8634
 
 		if (!success) {
 			return(DB_ERROR);
