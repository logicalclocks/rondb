--- conflicted
+++ resolved
@@ -689,12 +689,7 @@
 
 	switch (state) {
 	case TRX_STATE_COMMITTED_IN_MEMORY:
-<<<<<<< HEAD
 		trx_sys_mutex_exit();
-		trx_mutex_exit(trx);
-=======
-		mutex_exit(&trx_sys->mutex);
->>>>>>> 3e8d3c6c
 		fprintf(stderr,
 			"InnoDB: Cleaning up trx with id " TRX_ID_FMT "\n",
 			trx->id);
