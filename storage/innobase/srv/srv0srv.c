/*****************************************************************************

Copyright (c) 1995, 2011, Oracle and/or its affiliates. All Rights Reserved.
Copyright (c) 2008, 2009 Google Inc.
Copyright (c) 2009, Percona Inc.

Portions of this file contain modifications contributed and copyrighted by
Google, Inc. Those modifications are gratefully acknowledged and are described
briefly in the InnoDB documentation. The contributions by Google are
incorporated with their permission, and subject to the conditions contained in
the file COPYING.Google.

Portions of this file contain modifications contributed and copyrighted
by Percona Inc.. Those modifications are
gratefully acknowledged and are described briefly in the InnoDB
documentation. The contributions by Percona Inc. are incorporated with
their permission, and subject to the conditions contained in the file
COPYING.Percona.

This program is free software; you can redistribute it and/or modify it under
the terms of the GNU General Public License as published by the Free Software
Foundation; version 2 of the License.

This program is distributed in the hope that it will be useful, but WITHOUT
ANY WARRANTY; without even the implied warranty of MERCHANTABILITY or FITNESS
FOR A PARTICULAR PURPOSE. See the GNU General Public License for more details.

You should have received a copy of the GNU General Public License along with
this program; if not, write to the Free Software Foundation, Inc., 59 Temple
Place, Suite 330, Boston, MA 02111-1307 USA

*****************************************************************************/

/**************************************************//**
@file srv/srv0srv.c
The database server main program

Created 10/8/1995 Heikki Tuuri
*******************************************************/

/* Dummy comment */
#include "srv0srv.h"

#include "ut0mem.h"
#include "ut0ut.h"
#include "os0proc.h"
#include "mem0mem.h"
#include "mem0pool.h"
#include "sync0sync.h"
#include "que0que.h"
#include "log0recv.h"
#include "pars0pars.h"
#include "usr0sess.h"
#include "lock0lock.h"
#include "trx0purge.h"
#include "ibuf0ibuf.h"
#include "buf0flu.h"
#include "buf0lru.h"
#include "btr0sea.h"
#include "dict0load.h"
#include "dict0boot.h"
#include "srv0start.h"
#include "row0mysql.h"
#include "ha_prototypes.h"
#include "trx0i_s.h"
#include "os0sync.h" /* for HAVE_ATOMIC_BUILTINS */
#include "srv0mon.h"
#include "mysql/plugin.h"
#include "mysql/service_thd_wait.h"

/* This is set to the MySQL server value for this variable.  It is only
needed for FOREIGN KEY definition parsing since FOREIGN KEY names are not
stored in the server metadata. The server stores and enforces it for
regular database and table names.*/
UNIV_INTERN uint	srv_lower_case_table_names	= 0;

/* The following is the maximum allowed duration of a lock wait. */
UNIV_INTERN ulint	srv_fatal_semaphore_wait_threshold = 600;

/* How much data manipulation language (DML) statements need to be delayed,
in microseconds, in order to reduce the lagging of the purge thread. */
UNIV_INTERN ulint	srv_dml_needed_delay = 0;

UNIV_INTERN ibool	srv_monitor_active = FALSE;
UNIV_INTERN ibool	srv_error_monitor_active = FALSE;

UNIV_INTERN const char*	srv_main_thread_op_info = "";

/** Prefix used by MySQL to indicate pre-5.1 table name encoding */
UNIV_INTERN const char	srv_mysql50_table_name_prefix[9] = "#mysql50#";

/* Server parameters which are read from the initfile */

/* The following three are dir paths which are catenated before file
names, where the file name itself may also contain a path */

UNIV_INTERN char*	srv_data_home	= NULL;
#ifdef UNIV_LOG_ARCHIVE
UNIV_INTERN char*	srv_arch_dir	= NULL;
#endif /* UNIV_LOG_ARCHIVE */

/** store to its own file each table created by an user; data
dictionary tables are in the system tablespace 0 */
UNIV_INTERN my_bool	srv_file_per_table;
/** The file format to use on new *.ibd files. */
UNIV_INTERN ulint	srv_file_format = 0;
/** Whether to check file format during startup.  A value of
UNIV_FORMAT_MAX + 1 means no checking ie. FALSE.  The default is to
set it to the highest format we support. */
UNIV_INTERN ulint	srv_max_file_format_at_startup = UNIV_FORMAT_MAX;

#if UNIV_FORMAT_A
# error "UNIV_FORMAT_A must be 0!"
#endif
/** Place locks to records only i.e. do not use next-key locking except
on duplicate key checking and foreign key checking */
UNIV_INTERN ibool	srv_locks_unsafe_for_binlog = FALSE;

/* If this flag is TRUE, then we will use the native aio of the
OS (provided we compiled Innobase with it in), otherwise we will
use simulated aio we build below with threads.
Currently we support native aio on windows and linux */
UNIV_INTERN my_bool	srv_use_native_aio = TRUE;

#ifdef __WIN__
/* Windows native condition variables. We use runtime loading / function
pointers, because they are not available on Windows Server 2003 and
Windows XP/2000.

We use condition for events on Windows if possible, even if os_event
resembles Windows kernel event object well API-wise. The reason is
performance, kernel objects are heavyweights and WaitForSingleObject() is a
performance killer causing calling thread to context switch. Besides, Innodb
is preallocating large number (often millions) of os_events. With kernel event
objects it takes a big chunk out of non-paged pool, which is better suited
for tasks like IO than for storing idle event objects. */
UNIV_INTERN ibool	srv_use_native_conditions = FALSE;
#endif /* __WIN__ */

UNIV_INTERN ulint	srv_n_data_files = 0;
UNIV_INTERN char**	srv_data_file_names = NULL;
/* size in database pages */
UNIV_INTERN ulint*	srv_data_file_sizes = NULL;

/* if TRUE, then we auto-extend the last data file */
UNIV_INTERN ibool	srv_auto_extend_last_data_file	= FALSE;
/* if != 0, this tells the max size auto-extending may increase the
last data file size */
UNIV_INTERN ulint	srv_last_file_size_max	= 0;
/* If the last data file is auto-extended, we add this
many pages to it at a time */
UNIV_INTERN ulong	srv_auto_extend_increment = 8;
UNIV_INTERN ulint*	srv_data_file_is_raw_partition = NULL;

/* If the following is TRUE we do not allow inserts etc. This protects
the user from forgetting the 'newraw' keyword to my.cnf */

UNIV_INTERN ibool	srv_created_new_raw	= FALSE;

UNIV_INTERN char**	srv_log_group_home_dirs = NULL;

UNIV_INTERN ulint	srv_n_log_groups	= ULINT_MAX;
UNIV_INTERN ulint	srv_n_log_files		= ULINT_MAX;
/* size in database pages */
UNIV_INTERN ib_uint64_t	srv_log_file_size	= IB_UINT64_MAX;
/* size in database pages */
UNIV_INTERN ulint	srv_log_buffer_size	= ULINT_MAX;
UNIV_INTERN ulong	srv_flush_log_at_trx_commit = 1;

/* Try to flush dirty pages so as to avoid IO bursts at
the checkpoints. */
UNIV_INTERN char	srv_adaptive_flushing	= TRUE;

/** Maximum number of times allowed to conditionally acquire
mutex before switching to blocking wait on the mutex */
#define MAX_MUTEX_NOWAIT	20

/** Check whether the number of failed nonblocking mutex
acquisition attempts exceeds maximum allowed value. If so,
srv_printf_innodb_monitor() will request mutex acquisition
with mutex_enter(), which will wait until it gets the mutex. */
#define MUTEX_NOWAIT(mutex_skipped)	((mutex_skipped) < MAX_MUTEX_NOWAIT)

/** The sort order table of the MySQL latin1_swedish_ci character set
collation */
UNIV_INTERN const byte*	srv_latin1_ordering;

/* use os/external memory allocator */
UNIV_INTERN my_bool	srv_use_sys_malloc	= TRUE;
/* requested size in kilobytes */
UNIV_INTERN ulint	srv_buf_pool_size	= ULINT_MAX;
/* requested number of buffer pool instances */
UNIV_INTERN ulint       srv_buf_pool_instances  = 1;
/* number of locks to protect buf_pool->page_hash */
UNIV_INTERN ulong	srv_n_page_hash_locks = 16;
/* previously requested size */
UNIV_INTERN ulint	srv_buf_pool_old_size;
/* current size in kilobytes */
UNIV_INTERN ulint	srv_buf_pool_curr_size	= 0;
/* size in bytes */
UNIV_INTERN ulint	srv_mem_pool_size	= ULINT_MAX;
UNIV_INTERN ulint	srv_lock_table_size	= ULINT_MAX;

/* This parameter is deprecated. Use srv_n_io_[read|write]_threads
instead. */
UNIV_INTERN ulint	srv_n_file_io_threads	= ULINT_MAX;
UNIV_INTERN ulint	srv_n_read_io_threads	= ULINT_MAX;
UNIV_INTERN ulint	srv_n_write_io_threads	= ULINT_MAX;

/* User settable value of the number of pages that must be present
in the buffer cache and accessed sequentially for InnoDB to trigger a
readahead request. */
UNIV_INTERN ulong	srv_read_ahead_threshold	= 56;

#ifdef UNIV_LOG_ARCHIVE
UNIV_INTERN ibool		srv_log_archive_on	= FALSE;
UNIV_INTERN ibool		srv_archive_recovery	= 0;
UNIV_INTERN ib_uint64_t	srv_archive_recovery_limit_lsn;
#endif /* UNIV_LOG_ARCHIVE */

/* This parameter is used to throttle the number of insert buffers that are
merged in a batch. By increasing this parameter on a faster disk you can
possibly reduce the number of I/O operations performed to complete the
merge operation. The value of this parameter is used as is by the
background loop when the system is idle (low load), on a busy system
the parameter is scaled down by a factor of 4, this is to avoid putting
a heavier load on the I/O sub system. */

UNIV_INTERN ulong	srv_insert_buffer_batch_size = 20;

UNIV_INTERN char*	srv_file_flush_method_str = NULL;
UNIV_INTERN ulint	srv_unix_file_flush_method = SRV_UNIX_FSYNC;
UNIV_INTERN ulint	srv_win_file_flush_method = SRV_WIN_IO_UNBUFFERED;

UNIV_INTERN ulint	srv_max_n_open_files	  = 300;

/* Number of IO operations per second the server can do */
UNIV_INTERN ulong	srv_io_capacity         = 400;

/* The InnoDB main thread tries to keep the ratio of modified pages
in the buffer pool to all database pages in the buffer pool smaller than
the following number. But it is not guaranteed that the value stays below
that during a time of heavy update/insert activity. */

UNIV_INTERN ulong	srv_max_buf_pool_modified_pct	= 75;

/* the number of purge threads to use from the worker pool (currently 0 or 1).*/
UNIV_INTERN ulong srv_n_purge_threads = 0;

/* the number of pages to purge in one batch */
UNIV_INTERN ulong srv_purge_batch_size = 20;

/* the number of rollback segments to use */
UNIV_INTERN ulong srv_rollback_segments = TRX_SYS_N_RSEGS;

/* variable counts amount of data read in total (in bytes) */
UNIV_INTERN ulint srv_data_read = 0;

/* Internal setting for "innodb_stats_method". Decides how InnoDB treats
NULL value when collecting statistics. By default, it is set to
SRV_STATS_NULLS_EQUAL(0), ie. all NULL value are treated equal */
ulong srv_innodb_stats_method = SRV_STATS_NULLS_EQUAL;

/* here we count the amount of data written in total (in bytes) */
UNIV_INTERN ulint srv_data_written = 0;

/* the number of the log write requests done */
UNIV_INTERN ulint srv_log_write_requests = 0;

/* the number of physical writes to the log performed */
UNIV_INTERN ulint srv_log_writes = 0;

/* amount of data written to the log files in bytes */
UNIV_INTERN lsn_t srv_os_log_written = 0;

/* amount of writes being done to the log files */
UNIV_INTERN ulint srv_os_log_pending_writes = 0;

/* we increase this counter, when there we don't have enough space in the
log buffer and have to flush it */
UNIV_INTERN ulint srv_log_waits = 0;

/* this variable counts the amount of times, when the doublewrite buffer
was flushed */
UNIV_INTERN ulint srv_dblwr_writes = 0;

/* here we store the number of pages that have been flushed to the
doublewrite buffer */
UNIV_INTERN ulint srv_dblwr_pages_written = 0;

/* in this variable we store the number of write requests issued */
UNIV_INTERN ulint srv_buf_pool_write_requests = 0;

/* here we store the number of times when we had to wait for a free page
in the buffer pool. It happens when the buffer pool is full and we need
to make a flush, in order to be able to read or create a page. */
UNIV_INTERN ulint srv_buf_pool_wait_free = 0;

/* variable to count the number of pages that were written from buffer
pool to the disk */
UNIV_INTERN ulint srv_buf_pool_flushed = 0;

/** Number of buffer pool reads that led to the
reading of a disk page */
UNIV_INTERN ulint srv_buf_pool_reads = 0;

/* structure to pass status variables to MySQL */
UNIV_INTERN export_struc export_vars;

/* If the following is != 0 we do not allow inserts etc. This protects
the user from forgetting the innodb_force_recovery keyword to my.cnf */

UNIV_INTERN ulint	srv_force_recovery	= 0;
/*-----------------------*/
/* We are prepared for a situation that we have this many threads waiting for
a semaphore inside InnoDB. innobase_start_or_create_for_mysql() sets the
value. */

UNIV_INTERN ulint	srv_max_n_threads	= 0;

/* The following controls how many threads we let inside InnoDB concurrently:
threads waiting for locks are not counted into the number because otherwise
we could get a deadlock. MySQL creates a thread for each user session, and
semaphore contention and convoy problems can occur withput this restriction.
Value 10 should be good if there are less than 4 processors + 4 disks in the
computer. Bigger computers need bigger values. Value 0 will disable the
concurrency check. */

UNIV_INTERN ulong	srv_thread_concurrency	= 0;

/* number of transactions that have declared_to_be_inside_innodb set.
It used to be a non-error for this value to drop below zero temporarily.
This is no longer true. We'll, however, keep the lint datatype to add
assertions to catch any corner cases that we may have missed. */
UNIV_INTERN lint	srv_conc_n_threads	= 0;

/* print all user-level transactions deadlocks to mysqld stderr */
UNIV_INTERN my_bool	srv_print_all_deadlocks = FALSE;

/* this mutex protects srv_conc data structures */
static os_fast_mutex_t	srv_conc_mutex;

/* number of OS threads waiting in the FIFO for a permission to enter
InnoDB */
static ulint	srv_conc_n_waiting_threads = 0;

typedef struct srv_conc_slot_struct	srv_conc_slot_t;
struct srv_conc_slot_struct{
	os_event_t			event;		/*!< event to wait */
	ibool				reserved;	/*!< TRUE if slot
							reserved */
	ibool				wait_ended;	/*!< TRUE when another
							thread has already set
							the event and the
							thread in this slot is
							free to proceed; but
							reserved may still be
							TRUE at that point */
	UT_LIST_NODE_T(srv_conc_slot_t)	srv_conc_queue;	/*!< queue node */
};

/* queue of threads waiting to get in */
static UT_LIST_BASE_NODE_T(srv_conc_slot_t)	srv_conc_queue;
/* array of wait slots */
static srv_conc_slot_t* srv_conc_slots;

/* Number of times a thread is allowed to enter InnoDB within the same
SQL query after it has once got the ticket at srv_conc_enter_innodb */
#define SRV_FREE_TICKETS_TO_ENTER srv_n_free_tickets_to_enter
#define SRV_THREAD_SLEEP_DELAY srv_thread_sleep_delay
/*-----------------------*/
/* If the following is set to 1 then we do not run purge and insert buffer
merge to completion before shutdown. If it is set to 2, do not even flush the
buffer pool to data files at the shutdown: we effectively 'crash'
InnoDB (but lose no committed transactions). */
UNIV_INTERN ulint	srv_fast_shutdown	= 0;

/* Generate a innodb_status.<pid> file */
UNIV_INTERN ibool	srv_innodb_status	= FALSE;

/* When estimating number of different key values in an index, sample
this many index pages, there are 2 ways to calculate statistics:
* persistent stats that are calculated by ANALYZE TABLE and saved
  in the innodb database.
* quick transient stats, that are used if persistent stats for the given
  table/index are not found in the innodb database */
UNIV_INTERN unsigned long long	srv_stats_transient_sample_pages = 8;
UNIV_INTERN unsigned long long	srv_stats_persistent_sample_pages = 20;

UNIV_INTERN ibool	srv_use_doublewrite_buf	= TRUE;
UNIV_INTERN ibool	srv_use_checksums = TRUE;

UNIV_INTERN ulong	srv_replication_delay		= 0;

/*-------------------------------------------*/
UNIV_INTERN ulong	srv_n_spin_wait_rounds	= 30;
UNIV_INTERN ulong	srv_n_free_tickets_to_enter = 500;
UNIV_INTERN ulong	srv_thread_sleep_delay = 10000;
UNIV_INTERN ulong	srv_spin_wait_delay	= 6;
UNIV_INTERN ibool	srv_priority_boost	= TRUE;

#ifdef UNIV_DEBUG
UNIV_INTERN ibool	srv_print_thread_releases	= FALSE;
UNIV_INTERN ibool	srv_print_lock_waits		= FALSE;
UNIV_INTERN ibool	srv_print_buf_io		= FALSE;
UNIV_INTERN ibool	srv_print_log_io		= FALSE;
UNIV_INTERN ibool	srv_print_latch_waits		= FALSE;
#endif /* UNIV_DEBUG */

UNIV_INTERN ulint	srv_n_rows_inserted		= 0;
UNIV_INTERN ulint	srv_n_rows_updated		= 0;
UNIV_INTERN ulint	srv_n_rows_deleted		= 0;
UNIV_INTERN ulint	srv_n_rows_read			= 0;

static ulint		srv_n_rows_inserted_old		= 0;
static ulint		srv_n_rows_updated_old		= 0;
static ulint		srv_n_rows_deleted_old		= 0;
static ulint		srv_n_rows_read_old		= 0;

UNIV_INTERN ulint	srv_truncated_status_writes	= 0;

/* Set the following to 0 if you want InnoDB to write messages on
stderr on startup/shutdown. */
UNIV_INTERN ibool	srv_print_verbose_log		= TRUE;
UNIV_INTERN ibool	srv_print_innodb_monitor	= FALSE;
UNIV_INTERN ibool	srv_print_innodb_lock_monitor	= FALSE;
UNIV_INTERN ibool	srv_print_innodb_tablespace_monitor = FALSE;
UNIV_INTERN ibool	srv_print_innodb_table_monitor = FALSE;

/* Array of English strings describing the current state of an
i/o handler thread */

UNIV_INTERN const char* srv_io_thread_op_info[SRV_MAX_N_IO_THREADS];
UNIV_INTERN const char* srv_io_thread_function[SRV_MAX_N_IO_THREADS];

UNIV_INTERN time_t	srv_last_monitor_time;

UNIV_INTERN mutex_t	srv_innodb_monitor_mutex;

/* Mutex for locking srv_monitor_file */
UNIV_INTERN mutex_t	srv_monitor_file_mutex;

#ifdef UNIV_PFS_MUTEX
# ifndef HAVE_ATOMIC_BUILTINS
/* Key to register server_mutex with performance schema */
UNIV_INTERN mysql_pfs_key_t	server_mutex_key;
# endif /* !HAVE_ATOMIC_BUILTINS */
/* Key to register srv_innodb_monitor_mutex with performance schema */
UNIV_INTERN mysql_pfs_key_t	srv_innodb_monitor_mutex_key;
/* Key to register srv_monitor_file_mutex with performance schema */
UNIV_INTERN mysql_pfs_key_t	srv_monitor_file_mutex_key;
/* Key to register srv_dict_tmpfile_mutex with performance schema */
UNIV_INTERN mysql_pfs_key_t	srv_dict_tmpfile_mutex_key;
/* Key to register the mutex with performance schema */
UNIV_INTERN mysql_pfs_key_t	srv_misc_tmpfile_mutex_key;
/* Key to register srv_sys_t::mutex with performance schema */
UNIV_INTERN mysql_pfs_key_t	srv_sys_mutex_key;
/* Key to register srv_sys_t::tasks_mutex with performance schema */
UNIV_INTERN mysql_pfs_key_t	srv_sys_tasks_mutex_key;
/* Key to register srv_conc_mutex_key with performance schema */
UNIV_INTERN mysql_pfs_key_t	srv_conc_mutex_key;
#endif /* UNIV_PFS_MUTEX */

/* Temporary file for innodb monitor output */
UNIV_INTERN FILE*	srv_monitor_file;
/* Mutex for locking srv_dict_tmpfile.
This mutex has a very high rank; threads reserving it should not
be holding any InnoDB latches. */
UNIV_INTERN mutex_t	srv_dict_tmpfile_mutex;
/* Temporary file for output from the data dictionary */
UNIV_INTERN FILE*	srv_dict_tmpfile;
/* Mutex for locking srv_misc_tmpfile.
This mutex has a very low rank; threads reserving it should not
acquire any further latches or sleep before releasing this one. */
UNIV_INTERN mutex_t	srv_misc_tmpfile_mutex;
/* Temporary file for miscellanous diagnostic output */
UNIV_INTERN FILE*	srv_misc_tmpfile;

UNIV_INTERN ulint	srv_main_thread_process_no	= 0;
UNIV_INTERN ulint	srv_main_thread_id		= 0;

/* The following count work done by srv_master_thread. */

/* Iterations of the loop bounded by 'srv_active' label. */
static ulint   srv_main_active_loops		= 0;
/* Iterations of the loop bounded by the 'srv_idle' label. */
static ulint   srv_main_idle_loops		= 0;
/* Iterations of the loop bounded by the 'srv_shutdown' label. */
static ulint   srv_main_shutdown_loops		= 0;
/* Log writes involving flush. */
static ulint   srv_log_writes_and_flush		= 0;

/* This is only ever touched by the master thread. It records the
time when the last flush of log file has happened. The master
thread ensures that we flush the log files at least once per
second. */
static time_t	srv_last_log_flush_time;

/* Interval in seconds at which various tasks are performed by the
master thread when server is active. In order to balance the workload,
we should try to keep intervals such that they are not multiple of
each other. For example, if we have intervals for various tasks
defined as 5, 10, 15, 60 then all tasks will be performed when
current_time % 60 == 0 and no tasks will be performed when
current_time % 5 != 0. */

# define	SRV_MASTER_CHECKPOINT_INTERVAL		(7)
# define	SRV_MASTER_PURGE_INTERVAL		(10)
#ifdef MEM_PERIODIC_CHECK
# define	SRV_MASTER_MEM_VALIDATE_INTERVAL	(13)
#endif /* MEM_PERIODIC_CHECK */
# define	SRV_MASTER_DICT_LRU_INTERVAL		(47)

/** Acquire the system_mutex. */
#define srv_sys_mutex_enter() do {			\
	mutex_enter(&srv_sys->mutex);			\
} while (0)

/** Test if the system mutex is owned. */
#define srv_sys_mutex_own() mutex_own(&srv_sys->mutex)

/** Release the system mutex. */
#define srv_sys_mutex_exit() do {			\
	mutex_exit(&srv_sys->mutex);			\
} while (0)

#define fetch_lock_wait_timeout(trx)			\
	((trx)->lock.allowed_to_wait				\
	 ? thd_lock_wait_timeout((trx)->mysql_thd)	\
	 : 0)

/*
	IMPLEMENTATION OF THE SERVER MAIN PROGRAM
	=========================================

There is the following analogue between this database
server and an operating system kernel:

DB concept			equivalent OS concept
----------			---------------------
transaction		--	process;

query thread		--	thread;

lock			--	semaphore;

kernel			--	kernel;

query thread execution:
(a) without lock mutex
reserved		--	process executing in user mode;
(b) with lock mutex reserved
			--	process executing in kernel mode;

The server has several backgroind threads all running at the same
priority as user threads. It periodically checks if here is anything
happening in the server which requires intervention of the master
thread. Such situations may be, for example, when flushing of dirty
blocks is needed in the buffer pool or old version of database rows
have to be cleaned away (purged). The user can configure a separate
dedicated purge thread(s) too, in which case the master thread doesn't
do any purging.

The threads which we call user threads serve the queries of the MySQL
server. They run at normal priority.

When there is no activity in the system, also the master thread
suspends itself to wait for an event making the server totally silent.

There is still one complication in our server design. If a
background utility thread obtains a resource (e.g., mutex) needed by a user
thread, and there is also some other user activity in the system,
the user thread may have to wait indefinitely long for the
resource, as the OS does not schedule a background thread if
there is some other runnable user thread. This problem is called
priority inversion in real-time programming.

One solution to the priority inversion problem would be to keep record
of which thread owns which resource and in the above case boost the
priority of the background thread so that it will be scheduled and it
can release the resource.  This solution is called priority inheritance
in real-time programming.  A drawback of this solution is that the overhead
of acquiring a mutex increases slightly, maybe 0.2 microseconds on a 100
MHz Pentium, because the thread has to call os_thread_get_curr_id.  This may
be compared to 0.5 microsecond overhead for a mutex lock-unlock pair. Note
that the thread cannot store the information in the resource , say mutex,
itself, because competing threads could wipe out the information if it is
stored before acquiring the mutex, and if it stored afterwards, the
information is outdated for the time of one machine instruction, at least.
(To be precise, the information could be stored to lock_word in mutex if
the machine supports atomic swap.)

The above solution with priority inheritance may become actual in the
future, currently we don't implement any priority twiddling solution.
Our general aim is to reduce the contention of all mutexes by making
them more fine grained.

The thread table contains information of the current status of each
thread existing in the system, and also the event semaphores used in
suspending the master thread and utility threads when they have nothing
to do.  The thread table can be seen as an analogue to the process table
in a traditional Unix implementation. */

/** The server system */
typedef struct srv_sys_struct	srv_sys_t;

/** The server system struct */
struct srv_sys_struct{
	mutex_t		tasks_mutex;		/*!< variable protecting the
						tasks queue */
	UT_LIST_BASE_NODE_T(que_thr_t)
			tasks;			/*!< task queue */

	mutex_t		mutex;			/*!< variable protecting the
						fields below. */
	srv_table_t*	sys_threads;		/*!< server thread table */

	ulint		n_threads[SRV_MASTER + 1];
						/*!< number of system threads
						in a thread class */

	ulint		n_threads_active[SRV_MASTER + 1];
						/*!< number of threads active
						in a thread class */

	ulint		activity_count;		/*!< For tracking server
						activity */
};

#ifndef HAVE_ATOMIC_BUILTINS
/** Mutex protecting some server global variables. */
UNIV_INTERN mutex_t	server_mutex;
#endif /* !HAVE_ATOMIC_BUILTINS */

static srv_sys_t*	srv_sys	= NULL;

/** Event to signal the monitor thread. */
UNIV_INTERN os_event_t	srv_monitor_event;

/** Event to signal the error thread */
UNIV_INTERN os_event_t	srv_error_event;

/*********************************************************************//**
Asynchronous purge thread.
@return	a dummy parameter */
UNIV_INTERN
os_thread_ret_t
srv_purge_thread(
/*=============*/
	void*	arg __attribute__((unused)));	/*!< in: a dummy parameter
						required by os_thread_create */

/***********************************************************************
Prints counters for work done by srv_master_thread. */
static
void
srv_print_master_thread_info(
/*=========================*/
	FILE  *file)    /* in: output stream */
{
	fprintf(file, "srv_master_thread loops: %lu srv_active, "
		"%lu srv_shutdown, %lu srv_idle\n",
		srv_main_active_loops,
		srv_main_shutdown_loops,
		srv_main_idle_loops);
	fprintf(file, "srv_master_thread log flush and writes: %lu\n",
		srv_log_writes_and_flush);
}

/*********************************************************************//**
Sets the info describing an i/o thread current state. */
UNIV_INTERN
void
srv_set_io_thread_op_info(
/*======================*/
	ulint		i,	/*!< in: the 'segment' of the i/o thread */
	const char*	str)	/*!< in: constant char string describing the
				state */
{
	ut_a(i < SRV_MAX_N_IO_THREADS);

	srv_io_thread_op_info[i] = str;
}

/*********************************************************************//**
Accessor function to get pointer to n'th slot in the server thread
table.
@return	pointer to the slot */
static
srv_slot_t*
srv_table_get_nth_slot(
/*===================*/
	ulint	index)		/*!< in: index of the slot */
{
	ut_ad(srv_sys_mutex_own());
	ut_a(index < OS_THREAD_MAX_N);

	return(srv_sys->sys_threads + index);
}

/*********************************************************************//**
Gets the number of threads in the system.
@return	sum of srv_sys_t::n_threads[] */
UNIV_INTERN
ulint
srv_get_n_threads(void)
/*===================*/
{
	ulint	i;
	ulint	n_threads	= 0;

	srv_sys_mutex_enter();

	for (i = SRV_WORKER; i < SRV_MASTER + 1; i++) {

		n_threads += srv_sys->n_threads[i];
	}

	srv_sys_mutex_exit();

	return(n_threads);
}

#ifdef UNIV_DEBUG
/*********************************************************************//**
Validates the type of a thread table slot.
@return TRUE if ok */
static
ibool
srv_thread_type_validate(
/*=====================*/
	enum srv_thread_type	type)	/*!< in: thread type */
{
	switch (type) {
	case SRV_NONE:
		break;
	case SRV_WORKER:
	case SRV_PURGE:
	case SRV_MASTER:
		return(TRUE);
	}
	ut_error;
	return(FALSE);
}
#endif /* UNIV_DEBUG */

/*********************************************************************//**
Gets the type of a thread table slot.
@return thread type */
static
enum srv_thread_type
srv_slot_get_type(
/*==============*/
	const srv_slot_t*	slot)	/*!< in: thread slot */
{
	enum srv_thread_type	type	= (enum srv_thread_type) slot->type;
	ut_ad(srv_thread_type_validate(type));
	return(type);
}

/*********************************************************************//**
Reserves a slot in the thread table for the current thread.
NOTE! The server mutex has to be reserved by the caller!
@return	reserved slot */
static
srv_slot_t*
srv_table_reserve_slot(
/*===================*/
	enum srv_thread_type	type)	/*!< in: type of the thread */
{
	srv_slot_t*	slot;

	ut_ad(srv_sys_mutex_own());

	ut_ad(srv_thread_type_validate(type));

	if (type != SRV_MASTER) {
		ulint	i = 1;

		/* Find an empty slot. */
		for (slot = srv_table_get_nth_slot(i);
		     slot->in_use;
		     slot = srv_table_get_nth_slot(i)) {

			++i;
		}

	} else {
		slot = srv_table_get_nth_slot(0);
	}

	slot->in_use = TRUE;
	slot->suspended = FALSE;
	slot->type = type;
	ut_ad(srv_slot_get_type(slot) == type);
	slot->id = os_thread_get_curr_id();
	slot->handle = os_thread_get_curr();

	return(slot);
}

/*********************************************************************//**
Suspends the calling thread to wait for the event in its thread slot. */
static
void
srv_suspend_thread(
/*===============*/
	srv_slot_t*	slot)	/*!< in/out: thread slot */
{
	enum srv_thread_type	type;

	srv_sys_mutex_enter();
	ut_ad(slot->in_use);
	ut_ad(!slot->suspended);
	ut_ad(slot->id == os_thread_get_curr_id());

	if (srv_print_thread_releases) {
		fprintf(stderr,
			"Suspending thread %lu to slot %lu\n",
			(ulong) os_thread_get_curr_id(),
			(ulong) (slot - srv_sys->sys_threads));
	}

	type = srv_slot_get_type(slot);

	/* The master thread always uses the first slot. */
	ut_a(type != SRV_MASTER || slot == srv_sys->sys_threads);

	slot->suspended = TRUE;

	ut_ad(srv_sys->n_threads_active[type] > 0);

	srv_sys->n_threads_active[type]--;

	os_event_reset(slot->event);

	srv_sys_mutex_exit();
}

/*********************************************************************//**
Releases threads of the type given from suspension in the thread table.
NOTE! The server mutex has to be reserved by the caller!
@return number of threads released: this may be less than n if not
enough threads were suspended at the moment */
UNIV_INTERN
ulint
srv_release_threads(
/*================*/
	enum srv_thread_type	type,	/*!< in: thread type */
	ulint			n)	/*!< in: number of threads to release */
{
	ulint		i;
	ulint		count	= 0;

	ut_ad(srv_thread_type_validate(type));
	ut_ad(n > 0);

	srv_sys_mutex_enter();

	for (i = 0; i < OS_THREAD_MAX_N; i++) {
		srv_slot_t*	slot;

		slot = srv_table_get_nth_slot(i);

		if (slot->in_use && slot->suspended
		    && srv_slot_get_type(slot) == type) {

			slot->suspended = FALSE;

			srv_sys->n_threads_active[type]++;

			os_event_set(slot->event);

			if (srv_print_thread_releases) {
				fprintf(stderr,
					"Releasing thread %lu type %lu"
					" from slot %lu\n",
					(ulong) slot->id, (ulong) type,
					(ulong) i);
			}

			count++;

			if (count == n) {
				break;
			}
		/* We have only one master thread and it should be the
		first entry always. */
		} else if (type == SRV_MASTER) {
			ut_a(i == 0);
			break;
		}
	}

	srv_sys_mutex_exit();

	return(count);
}

/*********************************************************************//**
Check whether thread type has reserved a slot. Return the first slot that
is found. This works because we currently have only 1 thread of each type.
@return	slot number or ULINT_UNDEFINED if not found*/
UNIV_INTERN
ulint
srv_thread_has_reserved_slot(
/*=========================*/
	enum srv_thread_type	type)	/*!< in: thread type to check */
{
	ulint			i;
	ulint			slot_no = ULINT_UNDEFINED;

	ut_ad(srv_thread_type_validate(type));
	srv_sys_mutex_enter();

	for (i = 0; i < OS_THREAD_MAX_N; i++) {
		const srv_slot_t*	slot;

		slot = srv_table_get_nth_slot(i);

		if (slot->in_use && srv_slot_get_type(slot) == type) {
			slot_no = i;
			break;
		}
	}

	srv_sys_mutex_exit();

	return(slot_no);
}

/*********************************************************************//**
Initializes the server. */
UNIV_INTERN
void
srv_init(void)
/*==========*/
{
	ulint			i;
	ulint			srv_sys_sz;

#ifndef HAVE_ATOMIC_BUILTINS
	mutex_create(server_mutex_key, &server_mutex, SYNC_ANY_LATCH);
#endif /* !HAVE_ATOMIC_BUILTINS */

	mutex_create(srv_innodb_monitor_mutex_key,
		     &srv_innodb_monitor_mutex, SYNC_NO_ORDER_CHECK);

	srv_sys_sz = sizeof(*srv_sys) + (OS_THREAD_MAX_N * sizeof(srv_slot_t));

	srv_sys = mem_zalloc(srv_sys_sz);

	mutex_create(srv_sys_mutex_key, &srv_sys->mutex, SYNC_THREADS);

	mutex_create(srv_sys_tasks_mutex_key,
		     &srv_sys->tasks_mutex, SYNC_ANY_LATCH);

	srv_sys->sys_threads = (srv_slot_t*) &srv_sys[1];

	for (i = 0; i < OS_THREAD_MAX_N; i++) {
		srv_slot_t*	slot;

		slot = srv_sys->sys_threads + i;

		slot->event = os_event_create(NULL);

		ut_a(slot->event);
	}

	srv_error_event = os_event_create(NULL);

	srv_monitor_event = os_event_create(NULL);

	UT_LIST_INIT(srv_sys->tasks);

	/* Create dummy indexes for infimum and supremum records */

	dict_ind_init();

	/* Init the server concurrency restriction data structures */

	os_fast_mutex_init(srv_conc_mutex_key, &srv_conc_mutex);

	UT_LIST_INIT(srv_conc_queue);

	srv_conc_slots = mem_zalloc(OS_THREAD_MAX_N * sizeof(*srv_conc_slots));

	for (i = 0; i < OS_THREAD_MAX_N; i++) {
		srv_conc_slot_t*	conc_slot = &srv_conc_slots[i];

		conc_slot->event = os_event_create(NULL);
		ut_a(conc_slot->event);
	}

	/* Initialize some INFORMATION SCHEMA internal structures */
	trx_i_s_cache_init(trx_i_s_cache);
}

/*********************************************************************//**
Frees the data structures created in srv_init(). */
UNIV_INTERN
void
srv_free(void)
/*==========*/
{
	os_fast_mutex_free(&srv_conc_mutex);
	mem_free(srv_conc_slots);
	srv_conc_slots = NULL;

	/* The mutexes srv_sys->mutex and srv_sys->tasks_mutex should have
	been freed by sync_close() already. */
	mem_free(srv_sys);
	srv_sys = NULL;

	trx_i_s_cache_free(trx_i_s_cache);
}

/*********************************************************************//**
Initializes the synchronization primitives, memory system, and the thread
local storage. */
UNIV_INTERN
void
srv_general_init(void)
/*==================*/
{
	ut_mem_init();
	/* Reset the system variables in the recovery module. */
	recv_sys_var_init();
	os_sync_init();
	sync_init();
	mem_init(srv_mem_pool_size);
<<<<<<< HEAD
	thr_local_init();
	que_init();
	row_mysql_init();
=======
>>>>>>> 538e7d16
}

/*======================= InnoDB Server FIFO queue =======================*/

/*********************************************************************//**
Puts an OS thread to wait if there are too many concurrent threads
(>= srv_thread_concurrency) inside InnoDB. The threads wait in a FIFO queue. */
UNIV_INTERN
void
srv_conc_enter_innodb(
/*==================*/
	trx_t*	trx)	/*!< in: transaction object associated with the
			thread */
{
	ibool			has_slept = FALSE;
	srv_conc_slot_t*	slot	  = NULL;
	ulint			i;

	if (trx->mysql_thd != NULL
	    && thd_is_replication_slave_thread(trx->mysql_thd)) {

		UT_WAIT_FOR(srv_conc_n_threads
			    < (lint)srv_thread_concurrency,
			    srv_replication_delay * 1000);

		return;
	}

	/* If trx has 'free tickets' to enter the engine left, then use one
	such ticket */

	if (trx->n_tickets_to_enter_innodb > 0) {
		trx->n_tickets_to_enter_innodb--;

		return;
	}

	os_fast_mutex_lock(&srv_conc_mutex);
retry:
	if (UNIV_UNLIKELY(trx->declared_to_be_inside_innodb)) {
		os_fast_mutex_unlock(&srv_conc_mutex);
		ut_print_timestamp(stderr);
		fputs("  InnoDB: Error: trying to declare trx"
		      " to enter InnoDB, but\n"
		      "InnoDB: it already is declared.\n", stderr);
		trx_print(stderr, trx, 0);
		putc('\n', stderr);

		return;
	}

	ut_ad(srv_conc_n_threads >= 0);

	if (srv_conc_n_threads < (lint)srv_thread_concurrency) {

		srv_conc_n_threads++;
		trx->declared_to_be_inside_innodb = TRUE;
		trx->n_tickets_to_enter_innodb = SRV_FREE_TICKETS_TO_ENTER;

		os_fast_mutex_unlock(&srv_conc_mutex);

		return;
	}

	/* If the transaction is not holding resources, let it sleep
	for SRV_THREAD_SLEEP_DELAY microseconds, and try again then */

	if (!has_slept && !trx->has_search_latch
	    && NULL == UT_LIST_GET_FIRST(trx->lock.trx_locks)) {

		has_slept = TRUE; /* We let it sleep only once to avoid
				  starvation */

		srv_conc_n_waiting_threads++;

		os_fast_mutex_unlock(&srv_conc_mutex);

		trx->op_info = "sleeping before joining InnoDB queue";

		/* Peter Zaitsev suggested that we take the sleep away
		altogether. But the sleep may be good in pathological
		situations of lots of thread switches. Simply put some
		threads aside for a while to reduce the number of thread
		switches. */
		if (SRV_THREAD_SLEEP_DELAY > 0) {
			os_thread_sleep(SRV_THREAD_SLEEP_DELAY);
		}

		trx->op_info = "";

		os_fast_mutex_lock(&srv_conc_mutex);

		srv_conc_n_waiting_threads--;

		goto retry;
	}

	/* Too many threads inside: put the current thread to a queue */

	for (i = 0; i < OS_THREAD_MAX_N; i++) {
		slot = srv_conc_slots + i;

		if (!slot->reserved) {

			break;
		}
	}

	if (i == OS_THREAD_MAX_N) {
		/* Could not find a free wait slot, we must let the
		thread enter */

		srv_conc_n_threads++;
		trx->declared_to_be_inside_innodb = TRUE;
		trx->n_tickets_to_enter_innodb = 0;

		os_fast_mutex_unlock(&srv_conc_mutex);

		return;
	}

	/* Release possible search system latch this thread has */
	if (trx->has_search_latch) {
		trx_search_latch_release_if_reserved(trx);
	}

	/* Add to the queue */
	slot->reserved = TRUE;
	slot->wait_ended = FALSE;

	UT_LIST_ADD_LAST(srv_conc_queue, srv_conc_queue, slot);

	os_event_reset(slot->event);

	srv_conc_n_waiting_threads++;

	os_fast_mutex_unlock(&srv_conc_mutex);

	/* Go to wait for the event; when a thread leaves InnoDB it will
	release this thread */

	trx->op_info = "waiting in InnoDB queue";

	thd_wait_begin(trx->mysql_thd, THD_WAIT_ROW_TABLE_LOCK);
	os_event_wait(slot->event);
	thd_wait_end(trx->mysql_thd);

	trx->op_info = "";

	os_fast_mutex_lock(&srv_conc_mutex);

	srv_conc_n_waiting_threads--;

	/* NOTE that the thread which released this thread already
	incremented the thread counter on behalf of this thread */

	slot->reserved = FALSE;

	UT_LIST_REMOVE(srv_conc_queue, srv_conc_queue, slot);

	trx->declared_to_be_inside_innodb = TRUE;
	trx->n_tickets_to_enter_innodb = SRV_FREE_TICKETS_TO_ENTER;

	os_fast_mutex_unlock(&srv_conc_mutex);
}

/*********************************************************************//**
This lets a thread enter InnoDB regardless of the number of threads inside
InnoDB. This must be called when a thread ends a lock wait. */
UNIV_INTERN
void
srv_conc_force_enter_innodb(
/*========================*/
	trx_t*	trx)	/*!< in: transaction object associated with the
			thread */
{
	if (UNIV_LIKELY(!srv_thread_concurrency)) {

		return;
	}

	ut_ad(srv_conc_n_threads >= 0);

	os_fast_mutex_lock(&srv_conc_mutex);

	srv_conc_n_threads++;
	trx->declared_to_be_inside_innodb = TRUE;
	trx->n_tickets_to_enter_innodb = 1;

	os_fast_mutex_unlock(&srv_conc_mutex);
}

/*********************************************************************//**
This must be called when a thread exits InnoDB in a lock wait or at the
end of an SQL statement. */
UNIV_INTERN
void
srv_conc_force_exit_innodb(
/*=======================*/
	trx_t*	trx)	/*!< in: transaction object associated with the
			thread */
{
	srv_conc_slot_t*	slot	= NULL;

	if (trx->mysql_thd != NULL
	    && thd_is_replication_slave_thread(trx->mysql_thd)) {

		return;
	}

	if (trx->declared_to_be_inside_innodb == FALSE) {

		return;
	}

	os_fast_mutex_lock(&srv_conc_mutex);

	ut_ad(srv_conc_n_threads > 0);
	srv_conc_n_threads--;
	trx->declared_to_be_inside_innodb = FALSE;
	trx->n_tickets_to_enter_innodb = 0;

	if (srv_conc_n_threads < (lint)srv_thread_concurrency) {
		/* Look for a slot where a thread is waiting and no other
		thread has yet released the thread */

		slot = UT_LIST_GET_FIRST(srv_conc_queue);

		while (slot && slot->wait_ended == TRUE) {
			slot = UT_LIST_GET_NEXT(srv_conc_queue, slot);
		}

		if (slot != NULL) {
			slot->wait_ended = TRUE;

			/* We increment the count on behalf of the released
			thread */

			srv_conc_n_threads++;
		}
	}

	os_fast_mutex_unlock(&srv_conc_mutex);

	if (slot != NULL) {
		os_event_set(slot->event);
	}
}

/*********************************************************************//**
This must be called when a thread exits InnoDB. */
UNIV_INTERN
void
srv_conc_exit_innodb(
/*=================*/
	trx_t*	trx)	/*!< in: transaction object associated with the
			thread */
{
	if (trx->n_tickets_to_enter_innodb > 0) {
		/* We will pretend the thread is still inside InnoDB though it
		now leaves the InnoDB engine. In this way we save
		a lot of semaphore operations. srv_conc_force_exit_innodb is
		used to declare the thread definitely outside InnoDB. It
		should be called when there is a lock wait or an SQL statement
		ends. */

		return;
	}

	srv_conc_force_exit_innodb(trx);
}

/*========================================================================*/

/*********************************************************************//**
Normalizes init parameter values to use units we use inside InnoDB.
@return	DB_SUCCESS or error code */
static
ulint
srv_normalize_init_values(void)
/*===========================*/
{
	ulint	n;
	ulint	i;

	n = srv_n_data_files;

	for (i = 0; i < n; i++) {
		srv_data_file_sizes[i] = srv_data_file_sizes[i]
			* ((1024 * 1024) / UNIV_PAGE_SIZE);
	}

	srv_last_file_size_max = srv_last_file_size_max
		* ((1024 * 1024) / UNIV_PAGE_SIZE);

	srv_log_file_size = srv_log_file_size / UNIV_PAGE_SIZE;

	srv_log_buffer_size = srv_log_buffer_size / UNIV_PAGE_SIZE;

	srv_lock_table_size = 5 * (srv_buf_pool_size / UNIV_PAGE_SIZE);

	return(DB_SUCCESS);
}

/*********************************************************************//**
Boots the InnoDB server.
@return	DB_SUCCESS or error code */
UNIV_INTERN
ulint
srv_boot(void)
/*==========*/
{
	ulint	err;

	/* Transform the init parameter values given by MySQL to
	use units we use inside InnoDB: */

	err = srv_normalize_init_values();

	if (err != DB_SUCCESS) {
		return(err);
	}

	/* Initialize synchronization primitives, memory management, and thread
	local storage */

	srv_general_init();

	/* Initialize this module */

	srv_init();

	return(DB_SUCCESS);
}

/******************************************************************//**
Refreshes the values used to calculate per-second averages. */
static
void
srv_refresh_innodb_monitor_stats(void)
/*==================================*/
{
	mutex_enter(&srv_innodb_monitor_mutex);

	srv_last_monitor_time = time(NULL);

	os_aio_refresh_stats();

	btr_cur_n_sea_old = btr_cur_n_sea;
	btr_cur_n_non_sea_old = btr_cur_n_non_sea;

	log_refresh_stats();

	buf_refresh_io_stats_all();

	srv_n_rows_inserted_old = srv_n_rows_inserted;
	srv_n_rows_updated_old = srv_n_rows_updated;
	srv_n_rows_deleted_old = srv_n_rows_deleted;
	srv_n_rows_read_old = srv_n_rows_read;

	mutex_exit(&srv_innodb_monitor_mutex);
}

/******************************************************************//**
Outputs to a file the output of the InnoDB Monitor.
@return FALSE if not all information printed
due to failure to obtain necessary mutex */
UNIV_INTERN
ibool
srv_printf_innodb_monitor(
/*======================*/
	FILE*	file,		/*!< in: output stream */
	ibool	nowait,		/*!< in: whether to wait for the
				lock_sys_t:: mutex */
	ulint*	trx_start_pos,	/*!< out: file position of the start of
				the list of active transactions */
	ulint*	trx_end)	/*!< out: file position of the end of
				the list of active transactions */
{
	double	time_elapsed;
	time_t	current_time;
	ulint	n_reserved;
	ibool	ret;

	mutex_enter(&srv_innodb_monitor_mutex);

	current_time = time(NULL);

	/* We add 0.001 seconds to time_elapsed to prevent division
	by zero if two users happen to call SHOW ENGINE INNODB STATUS at the
	same time */

	time_elapsed = difftime(current_time, srv_last_monitor_time)
		+ 0.001;

	srv_last_monitor_time = time(NULL);

	fputs("\n=====================================\n", file);

	ut_print_timestamp(file);
	fprintf(file,
		" INNODB MONITOR OUTPUT\n"
		"=====================================\n"
		"Per second averages calculated from the last %lu seconds\n",
		(ulong)time_elapsed);

	fputs("-----------------\n"
	      "BACKGROUND THREAD\n"
	      "-----------------\n", file);
	srv_print_master_thread_info(file);

	fputs("----------\n"
	      "SEMAPHORES\n"
	      "----------\n", file);
	sync_print(file);

	/* Conceptually, srv_innodb_monitor_mutex has a very high latching
	order level in sync0sync.h, while dict_foreign_err_mutex has a very
	low level 135. Therefore we can reserve the latter mutex here without
	a danger of a deadlock of threads. */

	mutex_enter(&dict_foreign_err_mutex);

	if (ftell(dict_foreign_err_file) != 0L) {
		fputs("------------------------\n"
		      "LATEST FOREIGN KEY ERROR\n"
		      "------------------------\n", file);
		ut_copy_file(file, dict_foreign_err_file);
	}

	mutex_exit(&dict_foreign_err_mutex);

	/* Only if lock_print_info_summary proceeds correctly,
	before we call the lock_print_info_all_transactions
	to print all the lock information. IMPORTANT NOTE: This
	function acquires the lock mutex on success. */
	ret = lock_print_info_summary(file, nowait);

	if (ret) {
		if (trx_start_pos) {
			long	t = ftell(file);
			if (t < 0) {
				*trx_start_pos = ULINT_UNDEFINED;
			} else {
				*trx_start_pos = (ulint) t;
			}
		}

		/* NOTE: If we get here then we have the lock mutex. This
		function will release the lock mutex that we acquired when
		we called the lock_print_info_summary() function earlier. */

		lock_print_info_all_transactions(file);

		if (trx_end) {
			long	t = ftell(file);
			if (t < 0) {
				*trx_end = ULINT_UNDEFINED;
			} else {
				*trx_end = (ulint) t;
			}
		}
	}

	fputs("--------\n"
	      "FILE I/O\n"
	      "--------\n", file);
	os_aio_print(file);

	fputs("-------------------------------------\n"
	      "INSERT BUFFER AND ADAPTIVE HASH INDEX\n"
	      "-------------------------------------\n", file);
	ibuf_print(file);

	ha_print_info(file, btr_search_sys->hash_index);

	fprintf(file,
		"%.2f hash searches/s, %.2f non-hash searches/s\n",
		(btr_cur_n_sea - btr_cur_n_sea_old)
		/ time_elapsed,
		(btr_cur_n_non_sea - btr_cur_n_non_sea_old)
		/ time_elapsed);
	btr_cur_n_sea_old = btr_cur_n_sea;
	btr_cur_n_non_sea_old = btr_cur_n_non_sea;

	fputs("---\n"
	      "LOG\n"
	      "---\n", file);
	log_print(file);

	fputs("----------------------\n"
	      "BUFFER POOL AND MEMORY\n"
	      "----------------------\n", file);
	fprintf(file,
		"Total memory allocated " ULINTPF
		"; in additional pool allocated " ULINTPF "\n",
		ut_total_allocated_memory,
		mem_pool_get_reserved(mem_comm_pool));
	fprintf(file, "Dictionary memory allocated " ULINTPF "\n",
		dict_sys->size);

	buf_print_io(file);

	fputs("--------------\n"
	      "ROW OPERATIONS\n"
	      "--------------\n", file);
	fprintf(file, "%ld queries inside InnoDB, %lu queries in queue\n",
		(long) srv_conc_n_threads,
		(ulong) srv_conc_n_waiting_threads);

	/* This is a dirty read, without holding trx_sys->read_view_mutex. */
	fprintf(file, "%lu read views open inside InnoDB\n",
		UT_LIST_GET_LEN(trx_sys->view_list));

	n_reserved = fil_space_get_n_reserved_extents(0);
	if (n_reserved > 0) {
		fprintf(file,
			"%lu tablespace extents now reserved for"
			" B-tree split operations\n",
			(ulong) n_reserved);
	}

#ifdef UNIV_LINUX
	fprintf(file, "Main thread process no. %lu, id %lu, state: %s\n",
		(ulong) srv_main_thread_process_no,
		(ulong) srv_main_thread_id,
		srv_main_thread_op_info);
#else
	fprintf(file, "Main thread id %lu, state: %s\n",
		(ulong) srv_main_thread_id,
		srv_main_thread_op_info);
#endif
	fprintf(file,
		"Number of rows inserted " ULINTPF
		", updated " ULINTPF ", deleted " ULINTPF
		", read " ULINTPF "\n",
		srv_n_rows_inserted,
		srv_n_rows_updated,
		srv_n_rows_deleted,
		srv_n_rows_read);
	fprintf(file,
		"%.2f inserts/s, %.2f updates/s,"
		" %.2f deletes/s, %.2f reads/s\n",
		(srv_n_rows_inserted - srv_n_rows_inserted_old)
		/ time_elapsed,
		(srv_n_rows_updated - srv_n_rows_updated_old)
		/ time_elapsed,
		(srv_n_rows_deleted - srv_n_rows_deleted_old)
		/ time_elapsed,
		(srv_n_rows_read - srv_n_rows_read_old)
		/ time_elapsed);

	srv_n_rows_inserted_old = srv_n_rows_inserted;
	srv_n_rows_updated_old = srv_n_rows_updated;
	srv_n_rows_deleted_old = srv_n_rows_deleted;
	srv_n_rows_read_old = srv_n_rows_read;

	fputs("----------------------------\n"
	      "END OF INNODB MONITOR OUTPUT\n"
	      "============================\n", file);
	mutex_exit(&srv_innodb_monitor_mutex);
	fflush(file);

	return(ret);
}

/******************************************************************//**
Function to pass InnoDB status variables to MySQL */
UNIV_INTERN
void
srv_export_innodb_status(void)
/*==========================*/
{
	buf_pool_stat_t	stat;
	ulint		LRU_len;
	ulint		free_len;
	ulint		flush_list_len;

	buf_get_total_stat(&stat);
	buf_get_total_list_len(&LRU_len, &free_len, &flush_list_len);

	mutex_enter(&srv_innodb_monitor_mutex);

	export_vars.innodb_data_pending_reads
		= os_n_pending_reads;
	export_vars.innodb_data_pending_writes
		= os_n_pending_writes;
	export_vars.innodb_data_pending_fsyncs
		= fil_n_pending_log_flushes
		+ fil_n_pending_tablespace_flushes;
	export_vars.innodb_data_fsyncs = os_n_fsyncs;
	export_vars.innodb_data_read = srv_data_read;
	export_vars.innodb_data_reads = os_n_file_reads;
	export_vars.innodb_data_writes = os_n_file_writes;
	export_vars.innodb_data_written = srv_data_written;
	export_vars.innodb_buffer_pool_read_requests = stat.n_page_gets;
	export_vars.innodb_buffer_pool_write_requests
		= srv_buf_pool_write_requests;
	export_vars.innodb_buffer_pool_wait_free = srv_buf_pool_wait_free;
	export_vars.innodb_buffer_pool_pages_flushed = srv_buf_pool_flushed;
	export_vars.innodb_buffer_pool_reads = srv_buf_pool_reads;
	export_vars.innodb_buffer_pool_read_ahead
		= stat.n_ra_pages_read;
	export_vars.innodb_buffer_pool_read_ahead_evicted
		= stat.n_ra_pages_evicted;
	export_vars.innodb_buffer_pool_pages_data = LRU_len;
	export_vars.innodb_buffer_pool_pages_dirty = flush_list_len;
	export_vars.innodb_buffer_pool_pages_free = free_len;
#ifdef UNIV_DEBUG
	export_vars.innodb_buffer_pool_pages_latched
		= buf_get_latched_pages_number();
#endif /* UNIV_DEBUG */
	export_vars.innodb_buffer_pool_pages_total = buf_pool_get_n_pages();

	export_vars.innodb_buffer_pool_pages_misc
		= buf_pool_get_n_pages() - LRU_len - free_len;
#ifdef HAVE_ATOMIC_BUILTINS
	export_vars.innodb_have_atomic_builtins = 1;
#else
	export_vars.innodb_have_atomic_builtins = 0;
#endif
	export_vars.innodb_page_size = UNIV_PAGE_SIZE;
	export_vars.innodb_log_waits = srv_log_waits;
	export_vars.innodb_os_log_written = srv_os_log_written;
	export_vars.innodb_os_log_fsyncs = fil_n_log_flushes;
	export_vars.innodb_os_log_pending_fsyncs = fil_n_pending_log_flushes;
	export_vars.innodb_os_log_pending_writes = srv_os_log_pending_writes;
	export_vars.innodb_log_write_requests = srv_log_write_requests;
	export_vars.innodb_log_writes = srv_log_writes;
	export_vars.innodb_dblwr_pages_written = srv_dblwr_pages_written;
	export_vars.innodb_dblwr_writes = srv_dblwr_writes;
	export_vars.innodb_pages_created = stat.n_pages_created;
	export_vars.innodb_pages_read = stat.n_pages_read;
	export_vars.innodb_pages_written = stat.n_pages_written;
	export_vars.innodb_row_lock_waits = srv_n_lock_wait_count;
	export_vars.innodb_row_lock_current_waits
		= srv_n_lock_wait_current_count;
	export_vars.innodb_row_lock_time = srv_n_lock_wait_time / 1000;
	if (srv_n_lock_wait_count > 0) {
		export_vars.innodb_row_lock_time_avg = (ulint)
			(srv_n_lock_wait_time / 1000 / srv_n_lock_wait_count);
	} else {
		export_vars.innodb_row_lock_time_avg = 0;
	}
	export_vars.innodb_row_lock_time_max
		= srv_n_lock_max_wait_time / 1000;
	export_vars.innodb_rows_read = srv_n_rows_read;
	export_vars.innodb_rows_inserted = srv_n_rows_inserted;
	export_vars.innodb_rows_updated = srv_n_rows_updated;
	export_vars.innodb_rows_deleted = srv_n_rows_deleted;
	export_vars.innodb_num_open_files = fil_n_file_opened;
	export_vars.innodb_truncated_status_writes = srv_truncated_status_writes;

	mutex_exit(&srv_innodb_monitor_mutex);
}

/*********************************************************************//**
A thread which prints the info output by various InnoDB monitors.
@return	a dummy parameter */
UNIV_INTERN
os_thread_ret_t
srv_monitor_thread(
/*===============*/
	void*	arg __attribute__((unused)))
			/*!< in: a dummy parameter required by
			os_thread_create */
{
	ib_int64_t	sig_count;
	double		time_elapsed;
	time_t		current_time;
	time_t		last_table_monitor_time;
	time_t		last_tablespace_monitor_time;
	time_t		last_monitor_time;
	ulint		mutex_skipped;
	ibool		last_srv_print_monitor;

#ifdef UNIV_DEBUG_THREAD_CREATION
	fprintf(stderr, "Lock timeout thread starts, id %lu\n",
		os_thread_pf(os_thread_get_curr_id()));
#endif

#ifdef UNIV_PFS_THREAD
	pfs_register_thread(srv_monitor_thread_key);
#endif
	srv_monitor_active = TRUE;

	UT_NOT_USED(arg);
	srv_last_monitor_time = ut_time();
	last_table_monitor_time = ut_time();
	last_tablespace_monitor_time = ut_time();
	last_monitor_time = ut_time();
	mutex_skipped = 0;
	last_srv_print_monitor = srv_print_innodb_monitor;
loop:
	/* Wake up every 5 seconds to see if we need to print
	monitor information or if signalled at shutdown. */

	sig_count = os_event_reset(srv_monitor_event);

	os_event_wait_time_low(srv_monitor_event, 5000000, sig_count);

	current_time = ut_time();

	time_elapsed = difftime(current_time, last_monitor_time);

	if (time_elapsed > 15) {
		last_monitor_time = ut_time();

		if (srv_print_innodb_monitor) {
			/* Reset mutex_skipped counter everytime
			srv_print_innodb_monitor changes. This is to
			ensure we will not be blocked by lock_sys->mutex
			for short duration information printing,
			such as requested by sync_array_print_long_waits() */
			if (!last_srv_print_monitor) {
				mutex_skipped = 0;
				last_srv_print_monitor = TRUE;
			}

			if (!srv_printf_innodb_monitor(stderr,
						MUTEX_NOWAIT(mutex_skipped),
						NULL, NULL)) {
				mutex_skipped++;
			} else {
				/* Reset the counter */
				mutex_skipped = 0;
			}
		} else {
			last_srv_print_monitor = FALSE;
		}


		if (srv_innodb_status) {
			mutex_enter(&srv_monitor_file_mutex);
			rewind(srv_monitor_file);
			if (!srv_printf_innodb_monitor(srv_monitor_file,
						MUTEX_NOWAIT(mutex_skipped),
						NULL, NULL)) {
				mutex_skipped++;
			} else {
				mutex_skipped = 0;
			}

			os_file_set_eof(srv_monitor_file);
			mutex_exit(&srv_monitor_file_mutex);
		}

		if (srv_print_innodb_tablespace_monitor
		    && difftime(current_time,
				last_tablespace_monitor_time) > 60) {
			last_tablespace_monitor_time = ut_time();

			fputs("========================"
			      "========================\n",
			      stderr);

			ut_print_timestamp(stderr);

			fputs(" INNODB TABLESPACE MONITOR OUTPUT\n"
			      "========================"
			      "========================\n",
			      stderr);

			fsp_print(0);
			fputs("Validating tablespace\n", stderr);
			fsp_validate(0);
			fputs("Validation ok\n"
			      "---------------------------------------\n"
			      "END OF INNODB TABLESPACE MONITOR OUTPUT\n"
			      "=======================================\n",
			      stderr);
		}

		if (srv_print_innodb_table_monitor
		    && difftime(current_time, last_table_monitor_time) > 60) {

			last_table_monitor_time = ut_time();

			fputs("===========================================\n",
			      stderr);

			ut_print_timestamp(stderr);

			fputs(" INNODB TABLE MONITOR OUTPUT\n"
			      "===========================================\n",
			      stderr);
			dict_print();

			fputs("-----------------------------------\n"
			      "END OF INNODB TABLE MONITOR OUTPUT\n"
			      "==================================\n",
			      stderr);
		}
	}

	if (srv_shutdown_state >= SRV_SHUTDOWN_CLEANUP) {
		goto exit_func;
	}

	if (srv_print_innodb_monitor
	    || srv_print_innodb_lock_monitor
	    || srv_print_innodb_tablespace_monitor
	    || srv_print_innodb_table_monitor) {
		goto loop;
	}

	goto loop;

exit_func:
	srv_monitor_active = FALSE;

	/* We count the number of threads in os_thread_exit(). A created
	thread should always use that to exit and not use return() to exit. */

	os_thread_exit(NULL);

	OS_THREAD_DUMMY_RETURN;
}

/*********************************************************************//**
A thread which prints warnings about semaphore waits which have lasted
too long. These can be used to track bugs which cause hangs.
@return	a dummy parameter */
UNIV_INTERN
os_thread_ret_t
srv_error_monitor_thread(
/*=====================*/
	void*	arg __attribute__((unused)))
			/*!< in: a dummy parameter required by
			os_thread_create */
{
	/* number of successive fatal timeouts observed */
	ulint		fatal_cnt	= 0;
	lsn_t		old_lsn;
	lsn_t		new_lsn;
	ib_int64_t	sig_count;

	old_lsn = srv_start_lsn;

#ifdef UNIV_DEBUG_THREAD_CREATION
	fprintf(stderr, "Error monitor thread starts, id %lu\n",
		os_thread_pf(os_thread_get_curr_id()));
#endif

#ifdef UNIV_PFS_THREAD
	pfs_register_thread(srv_error_monitor_thread_key);
#endif
	srv_error_monitor_active = TRUE;

loop:
	/* Try to track a strange bug reported by Harald Fuchs and others,
	where the lsn seems to decrease at times */

	new_lsn = log_get_lsn();

	if (new_lsn < old_lsn) {
		ut_print_timestamp(stderr);
		fprintf(stderr,
			"  InnoDB: Error: old log sequence number " LSN_PF
			" was greater\n"
			"InnoDB: than the new log sequence number " LSN_PF "!\n"
			"InnoDB: Please submit a bug report"
			" to http://bugs.mysql.com\n",
			old_lsn, new_lsn);
	}

	old_lsn = new_lsn;

	if (difftime(time(NULL), srv_last_monitor_time) > 60) {
		/* We referesh InnoDB Monitor values so that averages are
		printed from at most 60 last seconds */

		srv_refresh_innodb_monitor_stats();
	}

	/* Update the statistics collected for deciding LRU
	eviction policy. */
	buf_LRU_stat_update();

	/* Update the statistics collected for flush rate policy. */
	buf_flush_stat_update();

	/* In case mutex_exit is not a memory barrier, it is
	theoretically possible some threads are left waiting though
	the semaphore is already released. Wake up those threads: */

	sync_arr_wake_threads_if_sema_free();

	if (sync_array_print_long_waits()) {
		fatal_cnt++;
		if (fatal_cnt > 10) {

			fprintf(stderr,
				"InnoDB: Error: semaphore wait has lasted"
				" > %lu seconds\n"
				"InnoDB: We intentionally crash the server,"
				" because it appears to be hung.\n",
				(ulong) srv_fatal_semaphore_wait_threshold);

			ut_error;
		}
	} else {
		fatal_cnt = 0;
	}

	/* Flush stderr so that a database user gets the output
	to possible MySQL error file */

	fflush(stderr);

	sig_count = os_event_reset(srv_error_event);

	os_event_wait_time_low(srv_error_event, 1000000, sig_count);

	if (srv_shutdown_state < SRV_SHUTDOWN_CLEANUP) {

		goto loop;
	}

	srv_error_monitor_active = FALSE;

	/* We count the number of threads in os_thread_exit(). A created
	thread should always use that to exit and not use return() to exit. */

	os_thread_exit(NULL);

	OS_THREAD_DUMMY_RETURN;
}

/******************************************************************//**
Increment the server activity count. */
UNIV_INTERN
void
srv_inc_activity_count(void)
/*========================*/
{
	++srv_sys->activity_count;
}

/**********************************************************************//**
Check whether any background thread is active. If so return the thread
type.
@return SRV_NONE if all are suspended or have exited, thread
type if any are still active. */
UNIV_INTERN
enum srv_thread_type
srv_get_active_thread_type(void)
/*============================*/
{
	ulint	i;
	enum srv_thread_type ret = SRV_NONE;

	srv_sys_mutex_enter();

	for (i = SRV_WORKER; i <= SRV_MASTER; ++i) {
		if (srv_sys->n_threads_active[i] != 0) {
			ret = i;
			break;
		}
	}

	srv_sys_mutex_exit();

	return(ret);
}

/**********************************************************************//**
Check whether any background thread are active. If so print which thread
is active. Send the threads wakeup signal. 
@return name of thread that is active or NULL */
UNIV_INTERN
const char*
srv_any_background_threads_are_active(void)
/*=======================================*/
{
	const char*	thread_active = NULL;

	if (srv_error_monitor_active) {
		thread_active = "srv_error_monitor_thread";
	} else if (srv_lock_timeout_active) {
		thread_active = "srv_lock_timeout thread";
	} else if (srv_monitor_active) {
		thread_active = "srv_monitor_thread";
	}

	os_event_set(srv_error_event);
	os_event_set(srv_monitor_event);
	os_event_set(srv_timeout_event);

	return(thread_active);
}

/*******************************************************************//**
Tells the InnoDB server that there has been activity in the database
and wakes up the master thread if it is suspended (not sleeping). Used
in the MySQL interface. Note that there is a small chance that the master
thread stays suspended (we do not protect our operation with the
srv_sys_t->mutex, for performance reasons). */
UNIV_INTERN
void
srv_active_wake_master_thread(void)
/*===============================*/
{
	ut_ad(!srv_sys_mutex_own());

	srv_inc_activity_count();

	if (srv_sys->n_threads_active[SRV_MASTER] == 0) {
		srv_slot_t*	slot;

		srv_sys_mutex_enter();

		slot = srv_table_get_nth_slot(0);

		/* Only if the master thread has been started. */

		if (slot->in_use) {
			ut_a(srv_slot_get_type(slot) == SRV_MASTER);

			if (slot->suspended) {

				slot->suspended = FALSE;

				++srv_sys->n_threads_active[SRV_MASTER];

				os_event_set(slot->event);
			}
		}

		srv_sys_mutex_exit();
	}
}

/*******************************************************************//**
Tells the purge thread that there has been activity in the database
and wakes up the purge thread if it is suspended (not sleeping).  Note
that there is a small chance that the purge thread stays suspended
(we do not protect our operation with the srv_sys_t:mutex, for
performance reasons). */
static
void
srv_wake_purge_thread_if_not_active(void)
/*=====================================*/
{
	ut_ad(!srv_sys_mutex_own());

	if (srv_n_purge_threads > 0
	    && srv_sys->n_threads_active[SRV_PURGE] == 0) {

		srv_release_threads(SRV_PURGE, 1);
	}
}

/*******************************************************************//**
Wakes up the master thread if it is suspended or being suspended. */
UNIV_INTERN
void
srv_wake_master_thread(void)
/*========================*/
{
	ut_ad(!srv_sys_mutex_own());

	srv_inc_activity_count();

	srv_release_threads(SRV_MASTER, 1);
}

/*******************************************************************//**
Wakes up the purge thread if it's not already awake. */
UNIV_INTERN
void
srv_wake_purge_thread(void)
/*=======================*/
{
	ut_ad(!srv_sys_mutex_own());

	if (srv_n_purge_threads > 0) {

		srv_release_threads(SRV_PURGE, 1);
	}
}

/*******************************************************************//**
Wakes up the worker threads. */
UNIV_INTERN
void
srv_wake_worker_threads(
/*====================*/
	ulint	n_workers)		/*!< number or workers to wake up */
{
	ut_ad(!srv_sys_mutex_own());

	if (srv_n_purge_threads > 1) {

		ut_a(n_workers > 0);
		srv_release_threads(SRV_WORKER, n_workers);
	}
}

/*******************************************************************//**
Get current server activity count. We don't hold srv_sys::mutex while
reading this value as it is only used in heuristics.
@return activity count. */
UNIV_INTERN
ulint
srv_get_activity_count(void)
/*========================*/
{
	return(srv_sys->activity_count);
}

/*******************************************************************//**
Check if there has been any activity.
@return FALSE if no change in activity counter. */
UNIV_INTERN
ibool
srv_check_activity(
/*===============*/
	ulint		old_activity_count)	/*!< old activity count */
{
	return(srv_sys->activity_count != old_activity_count);
}

/**********************************************************************
The master thread is tasked to ensure that flush of log file happens
once every second in the background. This is to ensure that not more
than one second of trxs are lost in case of crash when
innodb_flush_logs_at_trx_commit != 1 */
static
void
srv_sync_log_buffer_in_background(void)
/*===================================*/
{
	time_t	current_time = time(NULL);

	srv_main_thread_op_info = "flushing log";
	if (difftime(current_time, srv_last_log_flush_time) >= 1) {
		log_buffer_sync_in_background(TRUE);
		srv_last_log_flush_time = current_time;
		srv_log_writes_and_flush++;
	}
}

/********************************************************************//**
Do a full purge, reconfigure the purge sub-system if a dynamic
change is detected.
@return total pages purged */
static
ulint
srv_master_do_purge(void)
/*=====================*/
{
	ulint	n_pages_purged;
	ulint	total_pages_purged = 0;

	ut_a(srv_n_purge_threads == 0);

	do {
		srv_main_thread_op_info = "master purging";

		/* Check for shutdown and change in purge config. */
		if (srv_fast_shutdown
		    && srv_shutdown_state > SRV_SHUTDOWN_NONE) {

			/* Nothing to purge. */
			n_pages_purged = 0;
		} else {
			n_pages_purged = trx_purge(0, srv_purge_batch_size);
		}

		total_pages_purged += n_pages_purged;
		srv_sync_log_buffer_in_background();

	} while (n_pages_purged > 0);

	return(total_pages_purged);
}

/********************************************************************//**
Make room in the table cache by evicting an unused table.
@return number of tables evicted. */
static
ulint
srv_master_evict_from_table_cache(
/*==============================*/
	ulint	pct_check)	/*!< in: max percent to check */
{
	ulint	n_tables_evicted = 0;

	rw_lock_x_lock(&dict_operation_lock);

	dict_mutex_enter_for_mysql();

	n_tables_evicted = dict_make_room_in_cache(
		innobase_get_table_cache_size(), pct_check);

	dict_mutex_exit_for_mysql();

	rw_lock_x_unlock(&dict_operation_lock);

	return(n_tables_evicted);
}

/*********************************************************************//**
This function prints progress message every 60 seconds during server
shutdown, for any activities that master thread is pending on. */
static
void
srv_shutdown_print_master_pending(
/*==============================*/
	ib_time_t*	last_print_time,	/*!< last time the function
						print the message */
	ulint		n_tables_to_drop,	/*!< number of tables to
						be dropped */
	ulint		n_pages_purged,		/*!< number of pages just
						purged */
	ulint		n_bytes_merged)		/*!< number of change buffer
						just merged */
{
	ib_time_t	current_time;
	double		time_elapsed;

	current_time = ut_time();
	time_elapsed = ut_difftime(current_time, *last_print_time);

	if (time_elapsed > 60) {
		*last_print_time = ut_time();

		if (n_tables_to_drop) {
			ut_print_timestamp(stderr);
			fprintf(stderr, "  InnoDB: Waiting for "
				"%lu table(s) to be dropped\n",
				(ulong) n_tables_to_drop);
		}

		/* Check undo log purge, we only wait for the purge
		if it is a slow shutdown */
		if (!srv_fast_shutdown && n_pages_purged) {
			ut_print_timestamp(stderr);
			fprintf(stderr, "  InnoDB: Waiting for %lu "
				"undo logs to be purged\n"
				"  InnoDB: number of pages just "
				"purged: %lu\n",
					(ulong) trx_sys->rseg_history_len,
					(ulong) n_pages_purged);
			}

		/* Check change buffer merge, we only wait for change buffer
		merge if it is a slow shutdown */
		if (!srv_fast_shutdown && n_bytes_merged) {
			ut_print_timestamp(stderr);
			fprintf(stderr, "  InnoDB: Waiting for change "
				"buffer merge to complete\n"
				"  InnoDB: number of bytes of change buffer "
				"just merged:  %lu\n",
				n_bytes_merged);
		}
	}
}

/*********************************************************************//**
Perform the tasks that the master thread is supposed to do when the
server is active. There are two types of tasks. The first category is
of such tasks which are performed at each inovcation of this function.
We assume that this function is called roughly every second when the
server is active. The second category is of such tasks which are
performed at some interval e.g.: purge, dict_LRU cleanup etc. */
static
void
srv_master_do_active_tasks(void)
/*============================*/
{
	ib_time_t	cur_time = ut_time();
	ullint		counter_time = ut_time_us(NULL);

	/* First do the tasks that we are suppose to do at each
	invocation of this function. */

	++srv_main_active_loops;

	MONITOR_INC(MONITOR_MASTER_ACTIVE_LOOPS);

	/* ALTER TABLE in MySQL requires on Unix that the table handler
	can drop tables lazily after there no longer are SELECT
	queries to them. */
	srv_main_thread_op_info = "doing background drop tables";
	row_drop_tables_for_mysql_in_background();
	MONITOR_INC_TIME_IN_MICRO_SECS(
		MONITOR_SRV_BACKGROUND_DROP_TABLE_MICROSECOND, counter_time);

	if (srv_shutdown_state > 0) {
		return;
	}

	/* make sure that there is enough reusable space in the redo
	log files */
	srv_main_thread_op_info = "checking free log space";
	log_free_check();

	/* Do an ibuf merge */
	srv_main_thread_op_info = "doing insert buffer merge";
	counter_time = ut_time_us(NULL);
	ibuf_contract_in_background(FALSE);
	MONITOR_INC_TIME_IN_MICRO_SECS(
		MONITOR_SRV_IBUF_MERGE_MICROSECOND, counter_time);

	/* Flush logs if needed */
	srv_main_thread_op_info = "flushing log";
	srv_sync_log_buffer_in_background();
	MONITOR_INC_TIME_IN_MICRO_SECS(
		MONITOR_SRV_LOG_FLUSH_MICROSECOND, counter_time);

	/* Now see if various tasks that are performed at defined
	intervals need to be performed. */

#ifdef MEM_PERIODIC_CHECK
	/* Check magic numbers of every allocated mem block once in
	SRV_MASTER_MEM_VALIDATE_INTERVAL seconds */
	if (cur_time % SRV_MASTER_MEM_VALIDATE_INTERVAL == 0) {
		mem_validate_all_blocks();
		MONITOR_INC_TIME_IN_MICRO_SECS(
			MONITOR_SRV_MEM_VALIDATE_MICROSECOND, counter_time);
	}
#endif
	if (srv_shutdown_state > 0) {
		return;
	}

	/* Do a purge if we don't have a dedicated purge thread */
	if (srv_n_purge_threads == 0
	    && cur_time % SRV_MASTER_PURGE_INTERVAL == 0) {
		srv_master_do_purge();
		MONITOR_INC_TIME_IN_MICRO_SECS(
			MONITOR_SRV_PURGE_MICROSECOND, counter_time);
	}

	if (srv_shutdown_state > 0) {
		return;
	}

	if (cur_time % SRV_MASTER_DICT_LRU_INTERVAL == 0) {
		srv_main_thread_op_info = "enforcing dict cache limit";
		srv_master_evict_from_table_cache(50);
		MONITOR_INC_TIME_IN_MICRO_SECS(
			MONITOR_SRV_DICT_LRU_MICROSECOND, counter_time);
	}

	if (srv_shutdown_state > 0) {
		return;
	}

	/* Make a new checkpoint */
	if (cur_time % SRV_MASTER_CHECKPOINT_INTERVAL == 0) {
		srv_main_thread_op_info = "making checkpoint";
		log_checkpoint(TRUE, FALSE);
		MONITOR_INC_TIME_IN_MICRO_SECS(
			MONITOR_SRV_CHECKPOINT_MICROSECOND, counter_time);
	}
}

/*********************************************************************//**
Perform the tasks that the master thread is supposed to do whenever the
server is idle. We do check for the server state during this function
and if the server has entered the shutdown phase we may return from
the function without completing the required tasks.
Note that the server can move to active state when we are executing this
function but we don't check for that as we are suppose to perform more
or less same tasks when server is active. */
static
void
srv_master_do_idle_tasks(void)
/*==========================*/
{
	ullint	counter_time;

	++srv_main_idle_loops;

	MONITOR_INC(MONITOR_MASTER_IDLE_LOOPS);


	/* ALTER TABLE in MySQL requires on Unix that the table handler
	can drop tables lazily after there no longer are SELECT
	queries to them. */
	counter_time = ut_time_us(NULL);
	srv_main_thread_op_info = "doing background drop tables";
	row_drop_tables_for_mysql_in_background();
	MONITOR_INC_TIME_IN_MICRO_SECS(
		MONITOR_SRV_BACKGROUND_DROP_TABLE_MICROSECOND,
			 counter_time);

	if (srv_shutdown_state > 0) {
		return;
	}

	/* make sure that there is enough reusable space in the redo
	log files */
	srv_main_thread_op_info = "checking free log space";
	log_free_check();

	/* Do an ibuf merge */
	counter_time = ut_time_us(NULL);
	srv_main_thread_op_info = "doing insert buffer merge";
	ibuf_contract_in_background(TRUE);
	MONITOR_INC_TIME_IN_MICRO_SECS(
		MONITOR_SRV_IBUF_MERGE_MICROSECOND, counter_time);

	if (srv_shutdown_state > 0) {
		return;
	}

	srv_main_thread_op_info = "enforcing dict cache limit";
	srv_master_evict_from_table_cache(100);
	MONITOR_INC_TIME_IN_MICRO_SECS(
		MONITOR_SRV_DICT_LRU_MICROSECOND, counter_time);

	/* Flush logs if needed */
	srv_sync_log_buffer_in_background();
	MONITOR_INC_TIME_IN_MICRO_SECS(
		MONITOR_SRV_LOG_FLUSH_MICROSECOND, counter_time);

	/* Do a purge if we don't have a dedicated purge thread */
	if (srv_n_purge_threads == 0) {
		srv_master_do_purge();
		MONITOR_INC_TIME_IN_MICRO_SECS(
			MONITOR_SRV_PURGE_MICROSECOND, counter_time);
	}

	if (srv_shutdown_state > 0) {
		return;
	}

	/* Make a new checkpoint */
	srv_main_thread_op_info = "making checkpoint";
	log_checkpoint(TRUE, FALSE);
	MONITOR_INC_TIME_IN_MICRO_SECS(MONITOR_SRV_CHECKPOINT_MICROSECOND,
				       counter_time);
}

/*********************************************************************//**
Perform the tasks during shutdown. The tasks that we do at shutdown
depend on srv_fast_shutdown:
2 => very fast shutdown => do no book keeping
1 => normal shutdown => clear drop table queue and make checkpoint
0 => slow shutdown => in addition to above do complete purge and ibuf
merge
@return TRUE if some work was done. FALSE otherwise */
static
ibool
srv_master_do_shutdown_tasks(
/*=========================*/
	ib_time_t*	last_print_time)/*!< last time the function
					print the message */
{
	ulint		n_pages_purged = 0;
	ulint		n_bytes_merged = 0;
	ulint		n_tables_to_drop = 0;

	++srv_main_shutdown_loops;

	ut_a(srv_shutdown_state > 0);

	/* In very fast shutdown none of the following is necessary */
	if (srv_fast_shutdown == 2) {
		return(FALSE);
	}

	/* ALTER TABLE in MySQL requires on Unix that the table handler
	can drop tables lazily after there no longer are SELECT
	queries to them. */
	srv_main_thread_op_info = "doing background drop tables";
	n_tables_to_drop = row_drop_tables_for_mysql_in_background();

	/* make sure that there is enough reusable space in the redo
	log files */
	srv_main_thread_op_info = "checking free log space";
	log_free_check();

	/* In case of normal shutdown we don't do ibuf merge or purge */
	if (srv_fast_shutdown == 1) {
		goto func_exit;
	}

	/* Do an ibuf merge */
	srv_main_thread_op_info = "doing insert buffer merge";
	n_bytes_merged = ibuf_contract_in_background(TRUE);

	/* Flush logs if needed */
	srv_sync_log_buffer_in_background();

	/* Do a purge if we don't have a dedicated purge thread */
	if (srv_n_purge_threads == 0) {
		n_pages_purged = srv_master_do_purge();
	}

func_exit:
	/* Make a new checkpoint about once in 10 seconds */
	srv_main_thread_op_info = "making checkpoint";
	log_checkpoint(TRUE, FALSE);

	/* Print progress message every 60 seconds during shutdown */
	if (srv_shutdown_state > 0 && srv_print_verbose_log) {
		srv_shutdown_print_master_pending(last_print_time,
						  n_tables_to_drop,
						  n_pages_purged,
						  n_bytes_merged);
	}

	return(n_pages_purged
	       || n_bytes_merged
               || n_tables_to_drop);
}

/*********************************************************************//**
Puts master thread to sleep. At this point we are using polling to
service various activities. Master thread sleeps for one second before
checking the state of the server again */
static
void
srv_master_sleep(void)
/*==================*/
{
	srv_main_thread_op_info = "sleeping";
	os_thread_sleep(1000000);
	srv_main_thread_op_info = "";
}

/*********************************************************************//**
The master thread controlling the server.
@return	a dummy parameter */
UNIV_INTERN
os_thread_ret_t
srv_master_thread(
/*==============*/
	void*	arg __attribute__((unused)))
			/*!< in: a dummy parameter required by
			os_thread_create */
{
	srv_slot_t*	slot;
	ulint		old_activity_count = srv_get_activity_count();
	ib_time_t	last_print_time;

#ifdef UNIV_DEBUG_THREAD_CREATION
	fprintf(stderr, "Master thread starts, id %lu\n",
		os_thread_pf(os_thread_get_curr_id()));
#endif

#ifdef UNIV_PFS_THREAD
	pfs_register_thread(srv_master_thread_key);
#endif

	srv_main_thread_process_no = os_proc_get_number();
	srv_main_thread_id = os_thread_pf(os_thread_get_curr_id());

	srv_sys_mutex_enter();

	slot = srv_table_reserve_slot(SRV_MASTER);
	ut_a(slot == srv_sys->sys_threads);

	srv_sys->n_threads_active[SRV_MASTER]++;

	srv_sys_mutex_exit();

	last_print_time = ut_time();
loop:
	if (srv_force_recovery >= SRV_FORCE_NO_BACKGROUND) {
		goto suspend_thread;
	}

	while (srv_shutdown_state == SRV_SHUTDOWN_NONE) {

		srv_master_sleep();

		MONITOR_INC(MONITOR_MASTER_THREAD_SLEEP);

		if (srv_check_activity(old_activity_count)) {
			old_activity_count = srv_get_activity_count();
			srv_master_do_active_tasks();
		} else {
			srv_master_do_idle_tasks();
		}
	}

	while (srv_master_do_shutdown_tasks(&last_print_time)) {

		/* Shouldn't loop here in case of very fast shutdown */
		ut_ad(srv_fast_shutdown < 2);
	}

suspend_thread:
	srv_main_thread_op_info = "suspending";

	srv_suspend_thread(slot);

	/* DO NOT CHANGE THIS STRING. innobase_start_or_create_for_mysql()
	waits for database activity to die down when converting < 4.1.x
	databases, and relies on this string being exactly as it is. InnoDB
	manual also mentions this string in several places. */
	srv_main_thread_op_info = "waiting for server activity";

	os_event_wait(slot->event);

	if (srv_shutdown_state == SRV_SHUTDOWN_EXIT_THREADS) {
		/* This is only extra safety, the thread should exit
		already when the event wait ends */

		os_thread_exit(NULL);

	}

	goto loop;
}

/*********************************************************************//**
Fetch and execute a task from the work queue.
@return	TRUE if a task was executed */
static
ibool
srv_task_execute(void)
/*==================*/
{
	que_thr_t*	thr = NULL;

	ut_a(srv_force_recovery < SRV_FORCE_NO_BACKGROUND);

	os_atomic_inc_ulint(&purge_sys->bh_mutex, &purge_sys->n_executing, 1);

	mutex_enter(&srv_sys->tasks_mutex);

	if (UT_LIST_GET_LEN(srv_sys->tasks) > 0) {

		thr = UT_LIST_GET_FIRST(srv_sys->tasks);

		ut_a(que_node_get_type(thr->child) == QUE_NODE_PURGE);

		UT_LIST_REMOVE(queue, srv_sys->tasks, thr);
	}

	mutex_exit(&srv_sys->tasks_mutex);

	if (thr != NULL) {

		que_run_threads(thr);

		os_atomic_inc_ulint(
			&purge_sys->bh_mutex, &purge_sys->n_completed, 1);
	}

	os_atomic_dec_ulint(&purge_sys->bh_mutex, &purge_sys->n_executing, 1);

	return(thr != NULL);
}

/*********************************************************************//**
Worker thread that reads tasks from the work queue and executes them.
@return	a dummy parameter */
UNIV_INTERN
os_thread_ret_t
srv_worker_thread(
/*==============*/
	void*	arg __attribute__((unused)))	/*!< in: a dummy parameter
						required by os_thread_create */
{
	srv_slot_t*	slot;

#ifdef UNIV_DEBUG_THREAD_CREATION
	fprintf(stderr, "Worker thread starts, id %lu\n",
		os_thread_pf(os_thread_get_curr_id()));
#endif /* UNIV_DEBUG_THREAD_CREATION */

	srv_sys_mutex_enter();

	slot = srv_table_reserve_slot(SRV_WORKER);

	++srv_sys->n_threads_active[SRV_WORKER];

	ut_a(srv_n_purge_threads > 1);
	ut_a(srv_sys->n_threads_active[SRV_WORKER] < srv_n_purge_threads);

	srv_sys_mutex_exit();

	while (srv_shutdown_state == SRV_SHUTDOWN_NONE && !srv_fast_shutdown) {

		srv_suspend_thread(slot);

		os_event_wait(slot->event);

		srv_task_execute();

		/* If there is no task in the queue, wakeup the purge
		coordinator thread. */

		srv_wake_purge_thread_if_not_active();
	}

	srv_suspend_thread(slot);

	srv_sys_mutex_enter();

	/* Free the slot for reuse. */
	ut_ad(slot->in_use);
	slot->in_use = FALSE;

	srv_sys_mutex_exit();

<<<<<<< HEAD
#ifdef UNIV_DEBUG_THREAD_CREATION
	fprintf(stderr, "Worker thread exits, id %lu\n",
		os_thread_pf(os_thread_get_curr_id()));
#endif /* UNIV_DEBUG_THREAD_CREATION */

	/* We count the number of threads in os_thread_exit(). A created
	thread should always use that to exit and not use return() to exit. */
	os_thread_exit(NULL);

	OS_THREAD_DUMMY_RETURN;	/* Not reached, avoid compiler warning */
=======
	goto loop;
>>>>>>> 538e7d16
}

/*********************************************************************//**
Purge coordinator thread that schedules the purge tasks.
@return	a dummy parameter */
UNIV_INTERN
os_thread_ret_t
srv_purge_coordinator_thread(
/*=========================*/
	void*	arg __attribute__((unused)))	/*!< in: a dummy parameter
						required by os_thread_create */
{
	srv_slot_t*	slot;

	ut_a(srv_n_purge_threads >= 1);

	ut_a(srv_force_recovery < SRV_FORCE_NO_BACKGROUND);

#ifdef UNIV_PFS_THREAD
	pfs_register_thread(srv_purge_thread_key);
#endif /* UNIV_PFS_THREAD */


#ifdef UNIV_DEBUG_THREAD_CREATION
	fprintf(stderr, "Purge coordinator thread starts, id %lu\n",
		os_thread_pf(os_thread_get_curr_id()));
#endif /* UNIV_DEBUG_THREAD_CREATION */

	srv_sys_mutex_enter();

	slot = srv_table_reserve_slot(SRV_PURGE);

	++srv_sys->n_threads_active[SRV_PURGE];

	srv_sys_mutex_exit();

	for (;;) {
		ulint		n_pages_purged;
		ib_time_t	last_time = ut_time();
		ulint		count = srv_sys->activity_count;
		ulint		batch_size = srv_purge_batch_size;
		ulint		sleep_ms = ut_rnd_gen_ulint() % 10000;

		if (srv_shutdown_state != SRV_SHUTDOWN_NONE
		    && srv_fast_shutdown != 0) {

			break;
		}

		/* If number of threads is 1 then we let trx_purge() do
		the actual purge for us. */
		if (srv_n_purge_threads == 1) {

			do {
				n_pages_purged = trx_purge(0, batch_size);

				/* FIXME: Do some black magic. This code
				is purely guess work and needs to be tuned
				properly after some benchmarking. */
				if (srv_check_activity(count)) {
					sleep_ms = 60000;
					batch_size = srv_purge_batch_size;
				} else if (n_pages_purged == 0) {
					sleep_ms = 120000;
					batch_size = srv_purge_batch_size;
				} else {
					sleep_ms = 0;
					batch_size = 500;
				}

				/* No point in sleeping during shutdown. */
				if (srv_shutdown_state == SRV_SHUTDOWN_NONE
				    && sleep_ms > 0) {

					os_thread_sleep(sleep_ms);
				}

				/* Take snapshot to check for user
				activity at every second. */
				if (ut_time() - last_time >= 1) {
					count = srv_sys->activity_count;
					last_time = ut_time();
				}

			} while (n_pages_purged > 0 && srv_fast_shutdown == 0);

		} else {
			do {

				n_pages_purged = trx_purge(
					srv_n_purge_threads, batch_size);

				/* During shutdown the worker threads can
				exit when they detect a change in state.
				Force the coordinator thread to do the purge
				tasks from the work queue. */
				while (srv_get_task_queue_length() > 0) {

					ibool	success;

					ut_a(srv_shutdown_state);

					success = srv_task_execute();
					ut_a(success);
				}

				/* No point in sleeping during shutdown. */
				if (srv_shutdown_state == SRV_SHUTDOWN_NONE
				    && sleep_ms > 0) {

					os_thread_sleep(sleep_ms);
				}

				/* FIXME: Do some black magic. This code
				is purely guess work and needs to be tuned
				properly after some benchmarking. */
				if (!srv_check_activity(count)
				    && trx_sys->rseg_history_len > 500) {
					sleep_ms = 0;
					batch_size = 500;
				} else {
					sleep_ms = 60000;

					if (n_pages_purged > 0) {
						sleep_ms = 150000;
					}

					batch_size = srv_purge_batch_size;
				}

				/* Take snapshot to check for user
				activity at every second. */
				if (ut_time() - last_time >= 1) {
					count = srv_sys->activity_count;
					last_time = ut_time();
				}

			} while (trx_sys->rseg_history_len > 100
				 && srv_shutdown_state == SRV_SHUTDOWN_NONE
				 && srv_fast_shutdown == 0);
		}

		/* Check if Slow shutdown and no more pages to purge. */
		if (srv_shutdown_state != SRV_SHUTDOWN_NONE
		    && srv_fast_shutdown == 0
		    && n_pages_purged == 0) {

			break;
		}
	}

	/* The task queue should always be empty, independent of fast
	shutdown state. */
	ut_a(srv_get_task_queue_length() == 0);

	/* Ensure that all the worker threads quit. */
	if (srv_n_purge_threads > 1) {
		srv_wake_worker_threads(srv_n_purge_threads - 1);
	}

	/* Decrement the active count. */
	srv_suspend_thread(slot);

	srv_sys_mutex_enter();

	/* Free the slot for reuse. */
	ut_ad(slot->in_use);
	slot->in_use = FALSE;

	srv_sys_mutex_exit();

#ifdef UNIV_DEBUG_THREAD_CREATION
	fprintf(stderr, "Purge coordinator exiting, id %lu\n",
		os_thread_pf(os_thread_get_curr_id()));
#endif /* UNIV_DEBUG_THREAD_CREATION */

	/* We count the number of threads in os_thread_exit(). A created
	thread should always use that to exit and not use return() to exit. */
	os_thread_exit(NULL);

	OS_THREAD_DUMMY_RETURN;	/* Not reached, avoid compiler warning */
}

/**********************************************************************//**
Enqueues a task to server task queue and releases a worker thread, if there
is a suspended one. */
UNIV_INTERN
void
srv_que_task_enqueue_low(
/*=====================*/
	que_thr_t*	thr)	/*!< in: query thread */
{
	mutex_enter(&srv_sys->tasks_mutex);

	UT_LIST_ADD_LAST(queue, srv_sys->tasks, thr);

	mutex_exit(&srv_sys->tasks_mutex);

	srv_release_threads(SRV_WORKER, 1);
}

/**********************************************************************//**
Get count of tasks in the queue.
@return number of tasks in queue  */
UNIV_INTERN
ulint
srv_get_task_queue_length(void)
/*===========================*/
{
	ulint	n_tasks;

	mutex_enter(&srv_sys->tasks_mutex);

	n_tasks = UT_LIST_GET_LEN(srv_sys->tasks);

	mutex_exit(&srv_sys->tasks_mutex);

	return(n_tasks);
}<|MERGE_RESOLUTION|>--- conflicted
+++ resolved
@@ -1029,12 +1029,8 @@
 	os_sync_init();
 	sync_init();
 	mem_init(srv_mem_pool_size);
-<<<<<<< HEAD
-	thr_local_init();
 	que_init();
 	row_mysql_init();
-=======
->>>>>>> 538e7d16
 }
 
 /*======================= InnoDB Server FIFO queue =======================*/
@@ -2739,7 +2735,6 @@
 
 	srv_sys_mutex_exit();
 
-<<<<<<< HEAD
 #ifdef UNIV_DEBUG_THREAD_CREATION
 	fprintf(stderr, "Worker thread exits, id %lu\n",
 		os_thread_pf(os_thread_get_curr_id()));
@@ -2750,9 +2745,6 @@
 	os_thread_exit(NULL);
 
 	OS_THREAD_DUMMY_RETURN;	/* Not reached, avoid compiler warning */
-=======
-	goto loop;
->>>>>>> 538e7d16
 }
 
 /*********************************************************************//**
