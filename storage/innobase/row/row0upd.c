/*****************************************************************************

Copyright (c) 1996, 2011, Oracle and/or its affiliates. All Rights Reserved.

This program is free software; you can redistribute it and/or modify it under
the terms of the GNU General Public License as published by the Free Software
Foundation; version 2 of the License.

This program is distributed in the hope that it will be useful, but WITHOUT
ANY WARRANTY; without even the implied warranty of MERCHANTABILITY or FITNESS
FOR A PARTICULAR PURPOSE. See the GNU General Public License for more details.

You should have received a copy of the GNU General Public License along with
this program; if not, write to the Free Software Foundation, Inc., 59 Temple
Place, Suite 330, Boston, MA 02111-1307 USA

*****************************************************************************/

/**************************************************//**
@file row/row0upd.c
Update of a row

Created 12/27/1996 Heikki Tuuri
*******************************************************/

#include "row0upd.h"

#ifdef UNIV_NONINL
#include "row0upd.ic"
#endif

#include "dict0dict.h"
#include "trx0undo.h"
#include "rem0rec.h"
#ifndef UNIV_HOTBACKUP
#include "dict0boot.h"
#include "dict0crea.h"
#include "mach0data.h"
#include "btr0btr.h"
#include "btr0cur.h"
#include "que0que.h"
#include "row0ext.h"
#include "row0ins.h"
#include "row0sel.h"
#include "row0row.h"
#include "rem0cmp.h"
#include "lock0lock.h"
#include "log0log.h"
#include "pars0sym.h"
#include "eval0eval.h"
#include "buf0lru.h"


/* What kind of latch and lock can we assume when the control comes to
   -------------------------------------------------------------------
an update node?
--------------
Efficiency of massive updates would require keeping an x-latch on a
clustered index page through many updates, and not setting an explicit
x-lock on clustered index records, as they anyway will get an implicit
x-lock when they are updated. A problem is that the read nodes in the
graph should know that they must keep the latch when passing the control
up to the update node, and not set any record lock on the record which
will be updated. Another problem occurs if the execution is stopped,
as the kernel switches to another query thread, or the transaction must
wait for a lock. Then we should be able to release the latch and, maybe,
acquire an explicit x-lock on the record.
	Because this seems too complicated, we conclude that the less
efficient solution of releasing all the latches when the control is
transferred to another node, and acquiring explicit x-locks, is better. */

/* How is a delete performed? If there is a delete without an
explicit cursor, i.e., a searched delete, there are at least
two different situations:
the implicit select cursor may run on (1) the clustered index or
on (2) a secondary index. The delete is performed by setting
the delete bit in the record and substituting the id of the
deleting transaction for the original trx id, and substituting a
new roll ptr for previous roll ptr. The old trx id and roll ptr
are saved in the undo log record. Thus, no physical changes occur
in the index tree structure at the time of the delete. Only
when the undo log is purged, the index records will be physically
deleted from the index trees.

The query graph executing a searched delete would consist of
a delete node which has as a subtree a select subgraph.
The select subgraph should return a (persistent) cursor
in the clustered index, placed on page which is x-latched.
The delete node should look for all secondary index records for
this clustered index entry and mark them as deleted. When is
the x-latch freed? The most efficient way for performing a
searched delete is obviously to keep the x-latch for several
steps of query graph execution. */

/*************************************************************************
IMPORTANT NOTE: Any operation that generates redo MUST check that there
is enough space in the redo log before for that operation. This is
done by calling log_free_check(). The reason for checking the
availability of the redo log space before the start of the operation is
that we MUST not hold any synchonization objects when performing the
check.
If you make a change in this module make sure that no codepath is
introduced where a call to log_free_check() is bypassed. */

/***********************************************************//**
Checks if an update vector changes some of the first ordering fields of an
index record. This is only used in foreign key checks and we can assume
that index does not contain column prefixes.
@return	TRUE if changes */
static
ibool
row_upd_changes_first_fields_binary(
/*================================*/
	dtuple_t*	entry,	/*!< in: old value of index entry */
	dict_index_t*	index,	/*!< in: index of entry */
	const upd_t*	update,	/*!< in: update vector for the row */
	ulint		n);	/*!< in: how many first fields to check */


/*********************************************************************//**
Checks if index currently is mentioned as a referenced index in a foreign
key constraint.

NOTE that since we do not hold dict_operation_lock when leaving the
function, it may be that the referencing table has been dropped when
we leave this function: this function is only for heuristic use!

@return TRUE if referenced */
static
ibool
row_upd_index_is_referenced(
/*========================*/
	dict_index_t*	index,	/*!< in: index */
	trx_t*		trx)	/*!< in: transaction */
{
	dict_table_t*	table		= index->table;
	dict_foreign_t*	foreign;
	ibool		froze_data_dict	= FALSE;
	ibool		is_referenced	= FALSE;

	if (!UT_LIST_GET_FIRST(table->referenced_list)) {

		return(FALSE);
	}

	if (trx->dict_operation_lock_mode == 0) {
		row_mysql_freeze_data_dictionary(trx);
		froze_data_dict = TRUE;
	}

	foreign = UT_LIST_GET_FIRST(table->referenced_list);

	while (foreign) {
		if (foreign->referenced_index == index) {

			is_referenced = TRUE;
			goto func_exit;
		}

		foreign = UT_LIST_GET_NEXT(referenced_list, foreign);
	}

func_exit:
	if (froze_data_dict) {
		row_mysql_unfreeze_data_dictionary(trx);
	}

	return(is_referenced);
}

/*********************************************************************//**
Checks if possible foreign key constraints hold after a delete of the record
under pcur.

NOTE that this function will temporarily commit mtr and lose the
pcur position!

@return	DB_SUCCESS or an error code */
static
ulint
row_upd_check_references_constraints(
/*=================================*/
	upd_node_t*	node,	/*!< in: row update node */
	btr_pcur_t*	pcur,	/*!< in: cursor positioned on a record; NOTE: the
				cursor position is lost in this function! */
	dict_table_t*	table,	/*!< in: table in question */
	dict_index_t*	index,	/*!< in: index of the cursor */
	ulint*		offsets,/*!< in/out: rec_get_offsets(pcur.rec, index) */
	que_thr_t*	thr,	/*!< in: query thread */
	mtr_t*		mtr)	/*!< in: mtr */
{
	dict_foreign_t*	foreign;
	mem_heap_t*	heap;
	dtuple_t*	entry;
	trx_t*		trx;
	const rec_t*	rec;
	ulint		n_ext;
	ulint		err;
	ibool		got_s_lock	= FALSE;

	if (UT_LIST_GET_FIRST(table->referenced_list) == NULL) {

		return(DB_SUCCESS);
	}

	trx = thr_get_trx(thr);

	rec = btr_pcur_get_rec(pcur);
	ut_ad(rec_offs_validate(rec, index, offsets));

	heap = mem_heap_create(500);

	entry = row_rec_to_index_entry(ROW_COPY_DATA, rec, index, offsets,
				       &n_ext, heap);

	mtr_commit(mtr);

	mtr_start(mtr);

	if (trx->dict_operation_lock_mode == 0) {
		got_s_lock = TRUE;

		row_mysql_freeze_data_dictionary(trx);
	}

	foreign = UT_LIST_GET_FIRST(table->referenced_list);

	while (foreign) {
		/* Note that we may have an update which updates the index
		record, but does NOT update the first fields which are
		referenced in a foreign key constraint. Then the update does
		NOT break the constraint. */

		if (foreign->referenced_index == index
		    && (node->is_delete
			|| row_upd_changes_first_fields_binary(
				entry, index, node->update,
				foreign->n_fields))) {

			dict_table_t*	ref_table = NULL;

			if (foreign->foreign_table == NULL) {

				ref_table = dict_table_open_on_name(
					foreign->foreign_table_name_lookup, FALSE);
			}

			if (foreign->foreign_table) {
				os_inc_counter(dict_sys->mutex,
					       foreign->foreign_table
					       ->n_foreign_key_checks_running);
			}

			/* NOTE that if the thread ends up waiting for a lock
			we will release dict_operation_lock temporarily!
			But the counter on the table protects 'foreign' from
			being dropped while the check is running. */

			err = row_ins_check_foreign_constraint(
				FALSE, foreign, table, entry, thr);

			if (foreign->foreign_table) {
				os_dec_counter(dict_sys->mutex,
					       foreign->foreign_table
					       ->n_foreign_key_checks_running);
			}

			if (ref_table != NULL) {
				dict_table_close(ref_table, FALSE);
			}

			if (err != DB_SUCCESS) {

				goto func_exit;
			}
		}

		foreign = UT_LIST_GET_NEXT(referenced_list, foreign);
	}

	err = DB_SUCCESS;

func_exit:
	if (got_s_lock) {
		row_mysql_unfreeze_data_dictionary(trx);
	}

	mem_heap_free(heap);

	return(err);
}

/*********************************************************************//**
Creates an update node for a query graph.
@return	own: update node */
UNIV_INTERN
upd_node_t*
upd_node_create(
/*============*/
	mem_heap_t*	heap)	/*!< in: mem heap where created */
{
	upd_node_t*	node;

	node = mem_heap_alloc(heap, sizeof(upd_node_t));
	node->common.type = QUE_NODE_UPDATE;

	node->state = UPD_NODE_UPDATE_CLUSTERED;
	node->in_mysql_interface = FALSE;

	node->row = NULL;
	node->ext = NULL;
	node->upd_row = NULL;
	node->upd_ext = NULL;
	node->index = NULL;
	node->update = NULL;

	node->foreign = NULL;
	node->cascade_heap = NULL;
	node->cascade_node = NULL;

	node->select = NULL;

	node->heap = mem_heap_create(128);
	node->magic_n = UPD_NODE_MAGIC_N;

	node->cmpl_info = 0;

	return(node);
}
#endif /* !UNIV_HOTBACKUP */

/*********************************************************************//**
Updates the trx id and roll ptr field in a clustered index record in database
recovery. */
UNIV_INTERN
void
row_upd_rec_sys_fields_in_recovery(
/*===============================*/
	rec_t*		rec,	/*!< in/out: record */
	page_zip_des_t*	page_zip,/*!< in/out: compressed page, or NULL */
	const ulint*	offsets,/*!< in: array returned by rec_get_offsets() */
	ulint		pos,	/*!< in: TRX_ID position in rec */
	trx_id_t	trx_id,	/*!< in: transaction id */
	roll_ptr_t	roll_ptr)/*!< in: roll ptr of the undo log record */
{
	ut_ad(rec_offs_validate(rec, NULL, offsets));

	if (UNIV_LIKELY_NULL(page_zip)) {
		page_zip_write_trx_id_and_roll_ptr(
			page_zip, rec, offsets, pos, trx_id, roll_ptr);
	} else {
		byte*	field;
		ulint	len;

		field = rec_get_nth_field(rec, offsets, pos, &len);
		ut_ad(len == DATA_TRX_ID_LEN);
#if DATA_TRX_ID + 1 != DATA_ROLL_PTR
# error "DATA_TRX_ID + 1 != DATA_ROLL_PTR"
#endif
		trx_write_trx_id(field, trx_id);
		trx_write_roll_ptr(field + DATA_TRX_ID_LEN, roll_ptr);
	}
}

#ifndef UNIV_HOTBACKUP
/*********************************************************************//**
Sets the trx id or roll ptr field of a clustered index entry. */
UNIV_INTERN
void
row_upd_index_entry_sys_field(
/*==========================*/
	dtuple_t*	entry,	/*!< in/out: index entry, where the memory
				buffers for sys fields are already allocated:
				the function just copies the new values to
				them */
	dict_index_t*	index,	/*!< in: clustered index */
	ulint		type,	/*!< in: DATA_TRX_ID or DATA_ROLL_PTR */
	ib_uint64_t	val)	/*!< in: value to write */
{
	dfield_t*	dfield;
	byte*		field;
	ulint		pos;

	ut_ad(dict_index_is_clust(index));

	pos = dict_index_get_sys_col_pos(index, type);

	dfield = dtuple_get_nth_field(entry, pos);
	field = dfield_get_data(dfield);

	if (type == DATA_TRX_ID) {
		trx_write_trx_id(field, val);
	} else {
		ut_ad(type == DATA_ROLL_PTR);
		trx_write_roll_ptr(field, val);
	}
}

/***********************************************************//**
Returns TRUE if row update changes size of some field in index or if some
field to be updated is stored externally in rec or update.
@return TRUE if the update changes the size of some field in index or
the field is external in rec or update */
UNIV_INTERN
ibool
row_upd_changes_field_size_or_external(
/*===================================*/
	dict_index_t*	index,	/*!< in: index */
	const ulint*	offsets,/*!< in: rec_get_offsets(rec, index) */
	const upd_t*	update)	/*!< in: update vector */
{
	const upd_field_t*	upd_field;
	const dfield_t*		new_val;
	ulint			old_len;
	ulint			new_len;
	ulint			n_fields;
	ulint			i;

	ut_ad(rec_offs_validate(NULL, index, offsets));
	n_fields = upd_get_n_fields(update);

	for (i = 0; i < n_fields; i++) {
		upd_field = upd_get_nth_field(update, i);

		new_val = &(upd_field->new_val);
		new_len = dfield_get_len(new_val);

		if (dfield_is_null(new_val) && !rec_offs_comp(offsets)) {
			/* A bug fixed on Dec 31st, 2004: we looked at the
			SQL NULL size from the wrong field! We may backport
			this fix also to 4.0. The merge to 5.0 will be made
			manually immediately after we commit this to 4.1. */

			new_len = dict_col_get_sql_null_size(
				dict_index_get_nth_col(index,
						       upd_field->field_no),
				0);
		}

		old_len = rec_offs_nth_size(offsets, upd_field->field_no);

		if (rec_offs_comp(offsets)
		    && rec_offs_nth_sql_null(offsets,
					     upd_field->field_no)) {
			/* Note that in the compact table format, for a
			variable length field, an SQL NULL will use zero
			bytes in the offset array at the start of the physical
			record, but a zero-length value (empty string) will
			use one byte! Thus, we cannot use update-in-place
			if we update an SQL NULL varchar to an empty string! */

			old_len = UNIV_SQL_NULL;
		}

		if (dfield_is_ext(new_val) || old_len != new_len
		    || rec_offs_nth_extern(offsets, upd_field->field_no)) {

			return(TRUE);
		}
	}

	return(FALSE);
}
#endif /* !UNIV_HOTBACKUP */

/***********************************************************//**
Replaces the new column values stored in the update vector to the
record given. No field size changes are allowed. This function is
usually invoked on a clustered index. The only use case for a
secondary index is row_ins_sec_index_entry_by_modify() or its
counterpart in ibuf_insert_to_index_page(). */
UNIV_INTERN
void
row_upd_rec_in_place(
/*=================*/
	rec_t*		rec,	/*!< in/out: record where replaced */
	dict_index_t*	index,	/*!< in: the index the record belongs to */
	const ulint*	offsets,/*!< in: array returned by rec_get_offsets() */
	const upd_t*	update,	/*!< in: update vector */
	page_zip_des_t*	page_zip)/*!< in: compressed page with enough space
				available, or NULL */
{
	const upd_field_t*	upd_field;
	const dfield_t*		new_val;
	ulint			n_fields;
	ulint			i;

	ut_ad(rec_offs_validate(rec, index, offsets));

	if (rec_offs_comp(offsets)) {
		rec_set_info_bits_new(rec, update->info_bits);
	} else {
		rec_set_info_bits_old(rec, update->info_bits);
	}

	n_fields = upd_get_n_fields(update);

	for (i = 0; i < n_fields; i++) {
#ifdef UNIV_BLOB_DEBUG
		btr_blob_dbg_t	b;
		const byte*	field_ref	= NULL;
#endif /* UNIV_BLOB_DEBUG */

		upd_field = upd_get_nth_field(update, i);
		new_val = &(upd_field->new_val);
		ut_ad(!dfield_is_ext(new_val) ==
		      !rec_offs_nth_extern(offsets, upd_field->field_no));
#ifdef UNIV_BLOB_DEBUG
		if (dfield_is_ext(new_val)) {
			ulint	len;
			field_ref = rec_get_nth_field(rec, offsets, i, &len);
			ut_a(len != UNIV_SQL_NULL);
			ut_a(len >= BTR_EXTERN_FIELD_REF_SIZE);
			field_ref += len - BTR_EXTERN_FIELD_REF_SIZE;

			b.ref_page_no = page_get_page_no(page_align(rec));
			b.ref_heap_no = page_rec_get_heap_no(rec);
			b.ref_field_no = i;
			b.blob_page_no = mach_read_from_4(
				field_ref + BTR_EXTERN_PAGE_NO);
			ut_a(b.ref_field_no >= index->n_uniq);
			btr_blob_dbg_rbt_delete(index, &b, "upd_in_place");
		}
#endif /* UNIV_BLOB_DEBUG */

		rec_set_nth_field(rec, offsets, upd_field->field_no,
				  dfield_get_data(new_val),
				  dfield_get_len(new_val));

#ifdef UNIV_BLOB_DEBUG
		if (dfield_is_ext(new_val)) {
			b.blob_page_no = mach_read_from_4(
				field_ref + BTR_EXTERN_PAGE_NO);
			b.always_owner = b.owner = !(field_ref[BTR_EXTERN_LEN]
						     & BTR_EXTERN_OWNER_FLAG);
			b.del = rec_get_deleted_flag(
				rec, rec_offs_comp(offsets));

			btr_blob_dbg_rbt_insert(index, &b, "upd_in_place");
		}
#endif /* UNIV_BLOB_DEBUG */
	}

	if (UNIV_LIKELY_NULL(page_zip)) {
		page_zip_write_rec(page_zip, rec, index, offsets, 0);
	}
}

#ifndef UNIV_HOTBACKUP
/*********************************************************************//**
Writes into the redo log the values of trx id and roll ptr and enough info
to determine their positions within a clustered index record.
@return	new pointer to mlog */
UNIV_INTERN
byte*
row_upd_write_sys_vals_to_log(
/*==========================*/
	dict_index_t*	index,	/*!< in: clustered index */
	trx_t*		trx,	/*!< in: transaction */
	roll_ptr_t	roll_ptr,/*!< in: roll ptr of the undo log record */
	byte*		log_ptr,/*!< pointer to a buffer of size > 20 opened
				in mlog */
	mtr_t*		mtr __attribute__((unused))) /*!< in: mtr */
{
	ut_ad(dict_index_is_clust(index));
	ut_ad(mtr);

	log_ptr += mach_write_compressed(log_ptr,
					 dict_index_get_sys_col_pos(
						 index, DATA_TRX_ID));

	trx_write_roll_ptr(log_ptr, roll_ptr);
	log_ptr += DATA_ROLL_PTR_LEN;

	log_ptr += mach_ull_write_compressed(log_ptr, trx->id);

	return(log_ptr);
}
#endif /* !UNIV_HOTBACKUP */

/*********************************************************************//**
Parses the log data of system field values.
@return	log data end or NULL */
UNIV_INTERN
byte*
row_upd_parse_sys_vals(
/*===================*/
	byte*		ptr,	/*!< in: buffer */
	byte*		end_ptr,/*!< in: buffer end */
	ulint*		pos,	/*!< out: TRX_ID position in record */
	trx_id_t*	trx_id,	/*!< out: trx id */
	roll_ptr_t*	roll_ptr)/*!< out: roll ptr */
{
	ptr = mach_parse_compressed(ptr, end_ptr, pos);

	if (ptr == NULL) {

		return(NULL);
	}

	if (end_ptr < ptr + DATA_ROLL_PTR_LEN) {

		return(NULL);
	}

	*roll_ptr = trx_read_roll_ptr(ptr);
	ptr += DATA_ROLL_PTR_LEN;

	ptr = mach_ull_parse_compressed(ptr, end_ptr, trx_id);

	return(ptr);
}

#ifndef UNIV_HOTBACKUP
/***********************************************************//**
Writes to the redo log the new values of the fields occurring in the index. */
UNIV_INTERN
void
row_upd_index_write_log(
/*====================*/
	const upd_t*	update,	/*!< in: update vector */
	byte*		log_ptr,/*!< in: pointer to mlog buffer: must
				contain at least MLOG_BUF_MARGIN bytes
				of free space; the buffer is closed
				within this function */
	mtr_t*		mtr)	/*!< in: mtr into whose log to write */
{
	const upd_field_t*	upd_field;
	const dfield_t*		new_val;
	ulint			len;
	ulint			n_fields;
	byte*			buf_end;
	ulint			i;

	n_fields = upd_get_n_fields(update);

	buf_end = log_ptr + MLOG_BUF_MARGIN;

	mach_write_to_1(log_ptr, update->info_bits);
	log_ptr++;
	log_ptr += mach_write_compressed(log_ptr, n_fields);

	for (i = 0; i < n_fields; i++) {

#if MLOG_BUF_MARGIN <= 30
# error "MLOG_BUF_MARGIN <= 30"
#endif

		if (log_ptr + 30 > buf_end) {
			mlog_close(mtr, log_ptr);

			log_ptr = mlog_open(mtr, MLOG_BUF_MARGIN);
			buf_end = log_ptr + MLOG_BUF_MARGIN;
		}

		upd_field = upd_get_nth_field(update, i);

		new_val = &(upd_field->new_val);

		len = dfield_get_len(new_val);

		log_ptr += mach_write_compressed(log_ptr, upd_field->field_no);
		log_ptr += mach_write_compressed(log_ptr, len);

		if (len != UNIV_SQL_NULL) {
			if (log_ptr + len < buf_end) {
				memcpy(log_ptr, dfield_get_data(new_val), len);

				log_ptr += len;
			} else {
				mlog_close(mtr, log_ptr);

				mlog_catenate_string(mtr,
						     dfield_get_data(new_val),
						     len);

				log_ptr = mlog_open(mtr, MLOG_BUF_MARGIN);
				buf_end = log_ptr + MLOG_BUF_MARGIN;
			}
		}
	}

	mlog_close(mtr, log_ptr);
}
#endif /* !UNIV_HOTBACKUP */

/*********************************************************************//**
Parses the log data written by row_upd_index_write_log.
@return	log data end or NULL */
UNIV_INTERN
byte*
row_upd_index_parse(
/*================*/
	byte*		ptr,	/*!< in: buffer */
	byte*		end_ptr,/*!< in: buffer end */
	mem_heap_t*	heap,	/*!< in: memory heap where update vector is
				built */
	upd_t**		update_out)/*!< out: update vector */
{
	upd_t*		update;
	upd_field_t*	upd_field;
	dfield_t*	new_val;
	ulint		len;
	ulint		n_fields;
	ulint		info_bits;
	ulint		i;

	if (end_ptr < ptr + 1) {

		return(NULL);
	}

	info_bits = mach_read_from_1(ptr);
	ptr++;
	ptr = mach_parse_compressed(ptr, end_ptr, &n_fields);

	if (ptr == NULL) {

		return(NULL);
	}

	update = upd_create(n_fields, heap);
	update->info_bits = info_bits;

	for (i = 0; i < n_fields; i++) {
		ulint	field_no;
		upd_field = upd_get_nth_field(update, i);
		new_val = &(upd_field->new_val);

		ptr = mach_parse_compressed(ptr, end_ptr, &field_no);

		if (ptr == NULL) {

			return(NULL);
		}

		upd_field->field_no = field_no;

		ptr = mach_parse_compressed(ptr, end_ptr, &len);

		if (ptr == NULL) {

			return(NULL);
		}

		if (len != UNIV_SQL_NULL) {

			if (end_ptr < ptr + len) {

				return(NULL);
			}

			dfield_set_data(new_val,
					mem_heap_dup(heap, ptr, len), len);
			ptr += len;
		} else {
			dfield_set_null(new_val);
		}
	}

	*update_out = update;

	return(ptr);
}

#ifndef UNIV_HOTBACKUP
/***************************************************************//**
Builds an update vector from those fields which in a secondary index entry
differ from a record that has the equal ordering fields. NOTE: we compare
the fields as binary strings!
@return	own: update vector of differing fields */
UNIV_INTERN
upd_t*
row_upd_build_sec_rec_difference_binary(
/*====================================*/
	dict_index_t*	index,	/*!< in: index */
	const dtuple_t*	entry,	/*!< in: entry to insert */
	const rec_t*	rec,	/*!< in: secondary index record */
	trx_t*		trx,	/*!< in: transaction */
	mem_heap_t*	heap)	/*!< in: memory heap from which allocated */
{
	upd_field_t*	upd_field;
	const dfield_t*	dfield;
	const byte*	data;
	ulint		len;
	upd_t*		update;
	ulint		n_diff;
	ulint		i;
	ulint		offsets_[REC_OFFS_SMALL_SIZE];
	const ulint*	offsets;
	rec_offs_init(offsets_);

	/* This function is used only for a secondary index */
	ut_a(!dict_index_is_clust(index));

	update = upd_create(dtuple_get_n_fields(entry), heap);

	n_diff = 0;
	offsets = rec_get_offsets(rec, index, offsets_,
				  ULINT_UNDEFINED, &heap);

	for (i = 0; i < dtuple_get_n_fields(entry); i++) {

		data = rec_get_nth_field(rec, offsets, i, &len);

		dfield = dtuple_get_nth_field(entry, i);

		/* NOTE that it may be that len != dfield_get_len(dfield) if we
		are updating in a character set and collation where strings of
		different length can be equal in an alphabetical comparison,
		and also in the case where we have a column prefix index
		and the last characters in the index field are spaces; the
		latter case probably caused the assertion failures reported at
		row0upd.c line 713 in versions 4.0.14 - 4.0.16. */

		/* NOTE: we compare the fields as binary strings!
		(No collation) */

		if (!dfield_data_is_binary_equal(dfield, len, data)) {

			upd_field = upd_get_nth_field(update, n_diff);

			dfield_copy(&(upd_field->new_val), dfield);

			upd_field_set_field_no(upd_field, i, index, trx);

			n_diff++;
		}
	}

	update->n_fields = n_diff;

	return(update);
}

/***************************************************************//**
Builds an update vector from those fields, excluding the roll ptr and
trx id fields, which in an index entry differ from a record that has
the equal ordering fields. NOTE: we compare the fields as binary strings!
@return own: update vector of differing fields, excluding roll ptr and
trx id */
UNIV_INTERN
upd_t*
row_upd_build_difference_binary(
/*============================*/
	dict_index_t*	index,	/*!< in: clustered index */
	const dtuple_t*	entry,	/*!< in: entry to insert */
	const rec_t*	rec,	/*!< in: clustered index record */
	trx_t*		trx,	/*!< in: transaction */
	mem_heap_t*	heap)	/*!< in: memory heap from which allocated */
{
	upd_field_t*	upd_field;
	const dfield_t*	dfield;
	const byte*	data;
	ulint		len;
	upd_t*		update;
	ulint		n_diff;
	ulint		roll_ptr_pos;
	ulint		trx_id_pos;
	ulint		i;
	ulint		offsets_[REC_OFFS_NORMAL_SIZE];
	const ulint*	offsets;
	rec_offs_init(offsets_);

	/* This function is used only for a clustered index */
	ut_a(dict_index_is_clust(index));

	update = upd_create(dtuple_get_n_fields(entry), heap);

	n_diff = 0;

	roll_ptr_pos = dict_index_get_sys_col_pos(index, DATA_ROLL_PTR);
	trx_id_pos = dict_index_get_sys_col_pos(index, DATA_TRX_ID);

	offsets = rec_get_offsets(rec, index, offsets_,
				  ULINT_UNDEFINED, &heap);

	for (i = 0; i < dtuple_get_n_fields(entry); i++) {

		data = rec_get_nth_field(rec, offsets, i, &len);

		dfield = dtuple_get_nth_field(entry, i);

		/* NOTE: we compare the fields as binary strings!
		(No collation) */

		if (i == trx_id_pos || i == roll_ptr_pos) {

			goto skip_compare;
		}

		if (UNIV_UNLIKELY(!dfield_is_ext(dfield)
				  != !rec_offs_nth_extern(offsets, i))
		    || !dfield_data_is_binary_equal(dfield, len, data)) {

			upd_field = upd_get_nth_field(update, n_diff);

			dfield_copy(&(upd_field->new_val), dfield);

			upd_field_set_field_no(upd_field, i, index, trx);

			n_diff++;
		}
skip_compare:
		;
	}

	update->n_fields = n_diff;

	return(update);
}

/***********************************************************//**
Fetch a prefix of an externally stored column.  This is similar
to row_ext_lookup(), but the row_ext_t holds the old values
of the column and must not be poisoned with the new values.
@return	BLOB prefix */
static
byte*
row_upd_ext_fetch(
/*==============*/
	const byte*	data,		/*!< in: 'internally' stored part of the
					field containing also the reference to
					the external part */
	ulint		local_len,	/*!< in: length of data, in bytes */
	ulint		zip_size,	/*!< in: nonzero=compressed BLOB
					page size, zero for uncompressed
					BLOBs */
	ulint*		len,		/*!< in: length of prefix to fetch;
					out: fetched length of the prefix */
	mem_heap_t*	heap)		/*!< in: heap where to allocate */
{
	byte*	buf = mem_heap_alloc(heap, *len);

	*len = btr_copy_externally_stored_field_prefix(buf, *len,
						       zip_size,
						       data, local_len);
	/* We should never update records containing a half-deleted BLOB. */
	ut_a(*len);

	return(buf);
}

/***********************************************************//**
Replaces the new column value stored in the update vector in
the given index entry field. */
static
void
row_upd_index_replace_new_col_val(
/*==============================*/
	dfield_t*		dfield,	/*!< in/out: data field
					of the index entry */
	const dict_field_t*	field,	/*!< in: index field */
	const dict_col_t*	col,	/*!< in: field->col */
	const upd_field_t*	uf,	/*!< in: update field */
	mem_heap_t*		heap,	/*!< in: memory heap for allocating
					and copying the new value */
	ulint			zip_size)/*!< in: compressed page
					 size of the table, or 0 */
{
	ulint		len;
	const byte*	data;

	dfield_copy_data(dfield, &uf->new_val);

	if (dfield_is_null(dfield)) {
		return;
	}

	len = dfield_get_len(dfield);
	data = dfield_get_data(dfield);

	if (field->prefix_len > 0) {
		ibool		fetch_ext = dfield_is_ext(dfield)
			&& len < (ulint) field->prefix_len
			+ BTR_EXTERN_FIELD_REF_SIZE;

		if (fetch_ext) {
			ulint	l = len;

			len = field->prefix_len;

			data = row_upd_ext_fetch(data, l, zip_size,
						 &len, heap);
		}

		len = dtype_get_at_most_n_mbchars(col->prtype,
						  col->mbminmaxlen,
						  field->prefix_len, len,
						  (const char*) data);

		dfield_set_data(dfield, data, len);

		if (!fetch_ext) {
			dfield_dup(dfield, heap);
		}

		return;
	}

	switch (uf->orig_len) {
		byte*	buf;
	case BTR_EXTERN_FIELD_REF_SIZE:
		/* Restore the original locally stored
		part of the column.  In the undo log,
		InnoDB writes a longer prefix of externally
		stored columns, so that column prefixes
		in secondary indexes can be reconstructed. */
		dfield_set_data(dfield,
				data + len - BTR_EXTERN_FIELD_REF_SIZE,
				BTR_EXTERN_FIELD_REF_SIZE);
		dfield_set_ext(dfield);
		/* fall through */
	case 0:
		dfield_dup(dfield, heap);
		break;
	default:
		/* Reconstruct the original locally
		stored part of the column.  The data
		will have to be copied. */
		ut_a(uf->orig_len > BTR_EXTERN_FIELD_REF_SIZE);
		buf = mem_heap_alloc(heap, uf->orig_len);
		/* Copy the locally stored prefix. */
		memcpy(buf, data,
		       uf->orig_len - BTR_EXTERN_FIELD_REF_SIZE);
		/* Copy the BLOB pointer. */
		memcpy(buf + uf->orig_len - BTR_EXTERN_FIELD_REF_SIZE,
		       data + len - BTR_EXTERN_FIELD_REF_SIZE,
		       BTR_EXTERN_FIELD_REF_SIZE);

		dfield_set_data(dfield, buf, uf->orig_len);
		dfield_set_ext(dfield);
		break;
	}
}

/***********************************************************//**
Replaces the new column values stored in the update vector to the index entry
given. */
UNIV_INTERN
void
row_upd_index_replace_new_col_vals_index_pos(
/*=========================================*/
	dtuple_t*	entry,	/*!< in/out: index entry where replaced;
				the clustered index record must be
				covered by a lock or a page latch to
				prevent deletion (rollback or purge) */
	dict_index_t*	index,	/*!< in: index; NOTE that this may also be a
				non-clustered index */
	const upd_t*	update,	/*!< in: an update vector built for the index so
				that the field number in an upd_field is the
				index position */
	ibool		order_only,
				/*!< in: if TRUE, limit the replacement to
				ordering fields of index; note that this
				does not work for non-clustered indexes. */
	mem_heap_t*	heap)	/*!< in: memory heap for allocating and
				copying the new values */
{
	ulint		i;
	ulint		n_fields;
	const ulint	zip_size	= dict_table_zip_size(index->table);

	ut_ad(index);

	dtuple_set_info_bits(entry, update->info_bits);

	if (order_only) {
		n_fields = dict_index_get_n_unique(index);
	} else {
		n_fields = dict_index_get_n_fields(index);
	}

	for (i = 0; i < n_fields; i++) {
		const dict_field_t*	field;
		const dict_col_t*	col;
		const upd_field_t*	uf;

		field = dict_index_get_nth_field(index, i);
		col = dict_field_get_col(field);
		uf = upd_get_field_by_field_no(update, i);

		if (uf) {
			row_upd_index_replace_new_col_val(
				dtuple_get_nth_field(entry, i),
				field, col, uf, heap, zip_size);
		}
	}
}

/***********************************************************//**
Replaces the new column values stored in the update vector to the index entry
given. */
UNIV_INTERN
void
row_upd_index_replace_new_col_vals(
/*===============================*/
	dtuple_t*	entry,	/*!< in/out: index entry where replaced;
				the clustered index record must be
				covered by a lock or a page latch to
				prevent deletion (rollback or purge) */
	dict_index_t*	index,	/*!< in: index; NOTE that this may also be a
				non-clustered index */
	const upd_t*	update,	/*!< in: an update vector built for the
				CLUSTERED index so that the field number in
				an upd_field is the clustered index position */
	mem_heap_t*	heap)	/*!< in: memory heap for allocating and
				copying the new values */
{
	ulint			i;
	const dict_index_t*	clust_index
		= dict_table_get_first_index(index->table);
	const ulint		zip_size
		= dict_table_zip_size(index->table);

	dtuple_set_info_bits(entry, update->info_bits);

	for (i = 0; i < dict_index_get_n_fields(index); i++) {
		const dict_field_t*	field;
		const dict_col_t*	col;
		const upd_field_t*	uf;

		field = dict_index_get_nth_field(index, i);
		col = dict_field_get_col(field);
		uf = upd_get_field_by_field_no(
			update, dict_col_get_clust_pos(col, clust_index));

		if (uf) {
			row_upd_index_replace_new_col_val(
				dtuple_get_nth_field(entry, i),
				field, col, uf, heap, zip_size);
		}
	}
}

/***********************************************************//**
Replaces the new column values stored in the update vector. */
UNIV_INTERN
void
row_upd_replace(
/*============*/
	dtuple_t*		row,	/*!< in/out: row where replaced,
					indexed by col_no;
					the clustered index record must be
					covered by a lock or a page latch to
					prevent deletion (rollback or purge) */
	row_ext_t**		ext,	/*!< out, own: NULL, or externally
					stored column prefixes */
	const dict_index_t*	index,	/*!< in: clustered index */
	const upd_t*		update,	/*!< in: an update vector built for the
					clustered index */
	mem_heap_t*		heap)	/*!< in: memory heap */
{
	ulint			col_no;
	ulint			i;
	ulint			n_cols;
	ulint			n_ext_cols;
	ulint*			ext_cols;
	const dict_table_t*	table;

	ut_ad(row);
	ut_ad(ext);
	ut_ad(index);
	ut_ad(dict_index_is_clust(index));
	ut_ad(update);
	ut_ad(heap);

	n_cols = dtuple_get_n_fields(row);
	table = index->table;
	ut_ad(n_cols == dict_table_get_n_cols(table));

	ext_cols = mem_heap_alloc(heap, n_cols * sizeof *ext_cols);
	n_ext_cols = 0;

	dtuple_set_info_bits(row, update->info_bits);

	for (col_no = 0; col_no < n_cols; col_no++) {

		const dict_col_t*	col
			= dict_table_get_nth_col(table, col_no);
		const ulint		clust_pos
			= dict_col_get_clust_pos(col, index);
		dfield_t*		dfield;

		if (UNIV_UNLIKELY(clust_pos == ULINT_UNDEFINED)) {

			continue;
		}

		dfield = dtuple_get_nth_field(row, col_no);

		for (i = 0; i < upd_get_n_fields(update); i++) {

			const upd_field_t*	upd_field
				= upd_get_nth_field(update, i);

			if (upd_field->field_no != clust_pos) {

				continue;
			}

			dfield_copy_data(dfield, &upd_field->new_val);
			break;
		}

		if (dfield_is_ext(dfield) && col->ord_part) {
			ext_cols[n_ext_cols++] = col_no;
		}
	}

	if (n_ext_cols) {
		*ext = row_ext_create(n_ext_cols, ext_cols, table->flags, row,
				      heap);
	} else {
		*ext = NULL;
	}
}

/***********************************************************//**
Checks if an update vector changes an ordering field of an index record.

This function is fast if the update vector is short or the number of ordering
fields in the index is small. Otherwise, this can be quadratic.
NOTE: we compare the fields as binary strings!
@return TRUE if update vector changes an ordering field in the index record */
UNIV_INTERN
ibool
row_upd_changes_ord_field_binary_func(
/*==================================*/
	dict_index_t*	index,	/*!< in: index of the record */
	const upd_t*	update,	/*!< in: update vector for the row; NOTE: the
				field numbers in this MUST be clustered index
				positions! */
#ifdef UNIV_DEBUG
	const que_thr_t*thr,	/*!< in: query thread */
#endif /* UNIV_DEBUG */
	const dtuple_t*	row,	/*!< in: old value of row, or NULL if the
				row and the data values in update are not
				known when this function is called, e.g., at
				compile time */
	const row_ext_t*ext)	/*!< NULL, or prefixes of the externally
				stored columns in the old row */
{
	ulint			n_unique;
	ulint			i;
	const dict_index_t*	clust_index;

	ut_ad(index);
	ut_ad(update);
	ut_ad(thr);
	ut_ad(thr->graph);
	ut_ad(thr->graph->trx);

	n_unique = dict_index_get_n_unique(index);

	clust_index = dict_table_get_first_index(index->table);

	for (i = 0; i < n_unique; i++) {

		const dict_field_t*	ind_field;
		const dict_col_t*	col;
		ulint			col_no;
		const upd_field_t*	upd_field;
		const dfield_t*		dfield;
		dfield_t		dfield_ext;
		ulint			dfield_len;
		const byte*		buf;

		ind_field = dict_index_get_nth_field(index, i);
		col = dict_field_get_col(ind_field);
		col_no = dict_col_get_no(col);

		upd_field = upd_get_field_by_field_no(
			update, dict_col_get_clust_pos(col, clust_index));

		if (upd_field == NULL) {
			continue;
		}

		if (row == NULL) {
			ut_ad(ext == NULL);
			return(TRUE);
		}

		dfield = dtuple_get_nth_field(row, col_no);

		/* This treatment of column prefix indexes is loosely
		based on row_build_index_entry(). */

		if (UNIV_LIKELY(ind_field->prefix_len == 0)
		    || dfield_is_null(dfield)) {
			/* do nothing special */
		} else if (UNIV_LIKELY_NULL(ext)) {
			/* Silence a compiler warning without
			silencing a Valgrind error. */
			dfield_len = 0;
			UNIV_MEM_INVALID(&dfield_len, sizeof dfield_len);
			/* See if the column is stored externally. */
			buf = row_ext_lookup(ext, col_no, &dfield_len);

			ut_ad(col->ord_part);

			if (UNIV_LIKELY_NULL(buf)) {
				if (UNIV_UNLIKELY(buf == field_ref_zero)) {
					/* The externally stored field
					was not written yet. This
					record should only be seen by
					recv_recovery_rollback_active(),
					when the server had crashed before
					storing the field. */
					ut_ad(thr->graph->trx->is_recovered);
					ut_ad(trx_is_recv(thr->graph->trx));
					return(TRUE);
				}

				goto copy_dfield;
			}
		} else if (dfield_is_ext(dfield)) {
			dfield_len = dfield_get_len(dfield);
			ut_a(dfield_len > BTR_EXTERN_FIELD_REF_SIZE);
			dfield_len -= BTR_EXTERN_FIELD_REF_SIZE;
			ut_a(dict_index_is_clust(index)
			     || ind_field->prefix_len <= dfield_len);
			buf = dfield_get_data(dfield);
copy_dfield:
			ut_a(dfield_len > 0);
			dfield_copy(&dfield_ext, dfield);
			dfield_set_data(&dfield_ext, buf, dfield_len);
			dfield = &dfield_ext;
		}

		if (!dfield_datas_are_binary_equal(
			    dfield, &upd_field->new_val,
			    ind_field->prefix_len)) {

			return(TRUE);
		}
	}

	return(FALSE);
}

/***********************************************************//**
Checks if an update vector changes an ordering field of an index record.
NOTE: we compare the fields as binary strings!
@return TRUE if update vector may change an ordering field in an index
record */
UNIV_INTERN
ibool
row_upd_changes_some_index_ord_field_binary(
/*========================================*/
	const dict_table_t*	table,	/*!< in: table */
	const upd_t*		update)	/*!< in: update vector for the row */
{
	upd_field_t*	upd_field;
	dict_index_t*	index;
	ulint		i;

	index = dict_table_get_first_index(table);

	for (i = 0; i < upd_get_n_fields(update); i++) {

		upd_field = upd_get_nth_field(update, i);

		if (dict_field_get_col(dict_index_get_nth_field(
					       index, upd_field->field_no))
		    ->ord_part) {

			return(TRUE);
		}
	}

	return(FALSE);
}

/***********************************************************//**
Checks if an update vector changes some of the first ordering fields of an
index record. This is only used in foreign key checks and we can assume
that index does not contain column prefixes.
@return	TRUE if changes */
static
ibool
row_upd_changes_first_fields_binary(
/*================================*/
	dtuple_t*	entry,	/*!< in: index entry */
	dict_index_t*	index,	/*!< in: index of entry */
	const upd_t*	update,	/*!< in: update vector for the row */
	ulint		n)	/*!< in: how many first fields to check */
{
	ulint		n_upd_fields;
	ulint		i, j;
	dict_index_t*	clust_index;

	ut_ad(update && index);
	ut_ad(n <= dict_index_get_n_fields(index));

	n_upd_fields = upd_get_n_fields(update);
	clust_index = dict_table_get_first_index(index->table);

	for (i = 0; i < n; i++) {

		const dict_field_t*	ind_field;
		const dict_col_t*	col;
		ulint			col_pos;

		ind_field = dict_index_get_nth_field(index, i);
		col = dict_field_get_col(ind_field);
		col_pos = dict_col_get_clust_pos(col, clust_index);

		ut_a(ind_field->prefix_len == 0);

		for (j = 0; j < n_upd_fields; j++) {

			upd_field_t*	upd_field
				= upd_get_nth_field(update, j);

			if (col_pos == upd_field->field_no
			    && !dfield_datas_are_binary_equal(
				    dtuple_get_nth_field(entry, i),
				    &upd_field->new_val, 0)) {

				return(TRUE);
			}
		}
	}

	return(FALSE);
}

/*********************************************************************//**
Copies the column values from a record. */
UNIV_INLINE
void
row_upd_copy_columns(
/*=================*/
	rec_t*		rec,	/*!< in: record in a clustered index */
	const ulint*	offsets,/*!< in: array returned by rec_get_offsets() */
	sym_node_t*	column)	/*!< in: first column in a column list, or
				NULL */
{
	byte*	data;
	ulint	len;

	while (column) {
		data = rec_get_nth_field(rec, offsets,
					 column->field_nos[SYM_CLUST_FIELD_NO],
					 &len);
		eval_node_copy_and_alloc_val(column, data, len);

		column = UT_LIST_GET_NEXT(col_var_list, column);
	}
}

/*********************************************************************//**
Calculates the new values for fields to update. Note that row_upd_copy_columns
must have been called first. */
UNIV_INLINE
void
row_upd_eval_new_vals(
/*==================*/
	upd_t*	update)	/*!< in/out: update vector */
{
	que_node_t*	exp;
	upd_field_t*	upd_field;
	ulint		n_fields;
	ulint		i;

	n_fields = upd_get_n_fields(update);

	for (i = 0; i < n_fields; i++) {
		upd_field = upd_get_nth_field(update, i);

		exp = upd_field->exp;

		eval_exp(exp);

		dfield_copy_data(&(upd_field->new_val), que_node_get_val(exp));
	}
}

/***********************************************************//**
Stores to the heap the row on which the node->pcur is positioned. */
static
void
row_upd_store_row(
/*==============*/
	upd_node_t*	node)	/*!< in: row update node */
{
	dict_index_t*	clust_index;
	rec_t*		rec;
	mem_heap_t*	heap		= NULL;
	row_ext_t**	ext;
	ulint		offsets_[REC_OFFS_NORMAL_SIZE];
	const ulint*	offsets;
	rec_offs_init(offsets_);

	ut_ad(node->pcur->latch_mode != BTR_NO_LATCHES);

	if (node->row != NULL) {
		mem_heap_empty(node->heap);
	}

	clust_index = dict_table_get_first_index(node->table);

	rec = btr_pcur_get_rec(node->pcur);

	offsets = rec_get_offsets(rec, clust_index, offsets_,
				  ULINT_UNDEFINED, &heap);

	if (dict_table_get_format(node->table) >= UNIV_FORMAT_B) {
		/* In DYNAMIC or COMPRESSED format, there is no prefix
		of externally stored columns in the clustered index
		record. Build a cache of column prefixes. */
		ext = &node->ext;
	} else {
		/* REDUNDANT and COMPACT formats store a local
		768-byte prefix of each externally stored column.
		No cache is needed. */
		ext = NULL;
		node->ext = NULL;
	}

	node->row = row_build(ROW_COPY_DATA, clust_index, rec, offsets,
			      NULL, ext, node->heap);
	if (node->is_delete) {
		node->upd_row = NULL;
		node->upd_ext = NULL;
	} else {
		node->upd_row = dtuple_copy(node->row, node->heap);
		row_upd_replace(node->upd_row, &node->upd_ext,
				clust_index, node->update, node->heap);
	}

	if (UNIV_LIKELY_NULL(heap)) {
		mem_heap_free(heap);
	}
}

/***********************************************************//**
Updates a secondary index entry of a row.
@return DB_SUCCESS if operation successfully completed, else error
code or DB_LOCK_WAIT */
static
ulint
row_upd_sec_index_entry(
/*====================*/
	upd_node_t*	node,	/*!< in: row update node */
	que_thr_t*	thr)	/*!< in: query thread */
{
	mtr_t			mtr;
	const rec_t*		rec;
	btr_pcur_t		pcur;
	mem_heap_t*		heap;
	dtuple_t*		entry;
	dict_index_t*		index;
	btr_cur_t*		btr_cur;
	ibool			referenced;
	ulint			err	= DB_SUCCESS;
	trx_t*			trx	= thr_get_trx(thr);
	ulint			mode	= BTR_MODIFY_LEAF;
	enum row_search_result	search_result;

	index = node->index;

	referenced = row_upd_index_is_referenced(index, trx);

	heap = mem_heap_create(1024);

	/* Build old index entry */
	entry = row_build_index_entry(node->row, node->ext, index, heap);
	ut_a(entry);

	mtr_start(&mtr);

	/* Set the query thread, so that ibuf_insert_low() will be
	able to invoke thd_get_trx(). */
	btr_pcur_get_btr_cur(&pcur)->thr = thr;

	/* We can only try to use the insert/delete buffer to buffer
	delete-mark operations if the index we're modifying has no foreign
	key constraints referring to it. */
	if (!referenced) {
		mode |= BTR_DELETE_MARK;
	}

	search_result = row_search_index_entry(index, entry, mode,
					       &pcur, &mtr);

	btr_cur = btr_pcur_get_btr_cur(&pcur);

	rec = btr_cur_get_rec(btr_cur);

	switch (search_result) {
	case ROW_NOT_DELETED_REF:	/* should only occur for BTR_DELETE */
		ut_error;
		break;
	case ROW_BUFFERED:
		/* Entry was delete marked already. */
		break;

	case ROW_NOT_FOUND:
		fputs("InnoDB: error in sec index entry update in\n"
		      "InnoDB: ", stderr);
		dict_index_name_print(stderr, trx, index);
		fputs("\n"
		      "InnoDB: tuple ", stderr);
		dtuple_print(stderr, entry);
		fputs("\n"
		      "InnoDB: record ", stderr);
		rec_print(stderr, rec, index);
		putc('\n', stderr);
		trx_print(stderr, trx, 0);
		fputs("\n"
		      "InnoDB: Submit a detailed bug report"
		      " to http://bugs.mysql.com\n", stderr);
		break;
	case ROW_FOUND:
		/* Delete mark the old index record; it can already be
		delete marked if we return after a lock wait in
		row_ins_index_entry below */

		if (!rec_get_deleted_flag(
			rec, dict_table_is_comp(index->table))) {

			err = btr_cur_del_mark_set_sec_rec(
				0, btr_cur, TRUE, thr, &mtr);

			if (err == DB_SUCCESS && referenced) {

				ulint*	offsets;

				offsets = rec_get_offsets(
					rec, index, NULL, ULINT_UNDEFINED,
					&heap);

				/* NOTE that the following call loses
				the position of pcur ! */
				err = row_upd_check_references_constraints(
					node, &pcur, index->table,
					index, offsets, thr, &mtr);
			}
		}
		break;
	}

	btr_pcur_close(&pcur);
	mtr_commit(&mtr);

	if (node->is_delete || err != DB_SUCCESS) {

		goto func_exit;
	}

	/* Build a new index entry */
	entry = row_build_index_entry(node->upd_row, node->upd_ext,
				      index, heap);
	ut_a(entry);

	/* Insert new index entry */
	err = row_ins_index_entry(index, entry, 0, TRUE, thr);

func_exit:
	mem_heap_free(heap);

	return(err);
}

/***********************************************************//**
Updates the secondary index record if it is changed in the row update or
deletes it if this is a delete.
@return DB_SUCCESS if operation successfully completed, else error
code or DB_LOCK_WAIT */
static
ulint
row_upd_sec_step(
/*=============*/
	upd_node_t*	node,	/*!< in: row update node */
	que_thr_t*	thr)	/*!< in: query thread */
{
	ut_ad((node->state == UPD_NODE_UPDATE_ALL_SEC)
	      || (node->state == UPD_NODE_UPDATE_SOME_SEC));
	ut_ad(!dict_index_is_clust(node->index));

	if (node->state == UPD_NODE_UPDATE_ALL_SEC
	    || row_upd_changes_ord_field_binary(node->index, node->update,
						thr, node->row, node->ext)) {
		return(row_upd_sec_index_entry(node, thr));
	}

	return(DB_SUCCESS);
}

#ifdef UNIV_DEBUG
# define row_upd_clust_rec_by_insert_inherit(rec,offsets,entry,update)	\
	row_upd_clust_rec_by_insert_inherit_func(rec,offsets,entry,update)
#else /* UNIV_DEBUG */
# define row_upd_clust_rec_by_insert_inherit(rec,offsets,entry,update)	\
	row_upd_clust_rec_by_insert_inherit_func(entry,update)
#endif /* UNIV_DEBUG */
/*******************************************************************//**
Mark non-updated off-page columns inherited when the primary key is
updated. We must mark them as inherited in entry, so that they are not
freed in a rollback. A limited version of this function used to be
called btr_cur_mark_dtuple_inherited_extern().
@return TRUE if any columns were inherited */
static __attribute__((warn_unused_result))
ibool
row_upd_clust_rec_by_insert_inherit_func(
/*=====================================*/
#ifdef UNIV_DEBUG
	const rec_t*	rec,	/*!< in: old record, or NULL */
	const ulint*	offsets,/*!< in: rec_get_offsets(rec), or NULL */
#endif /* UNIV_DEBUG */
	dtuple_t*	entry,	/*!< in/out: updated entry to be
				inserted into the clustered index */
	const upd_t*	update)	/*!< in: update vector */
{
	ibool	inherit	= FALSE;
	ulint	i;

	ut_ad(!rec == !offsets);
	ut_ad(!rec || rec_offs_any_extern(offsets));

	for (i = 0; i < dtuple_get_n_fields(entry); i++) {
		dfield_t*	dfield	= dtuple_get_nth_field(entry, i);
		byte*		data;
		ulint		len;

		ut_ad(!offsets
		      || !rec_offs_nth_extern(offsets, i)
		      == !dfield_is_ext(dfield)
		      || upd_get_field_by_field_no(update, i));
		if (!dfield_is_ext(dfield)
		    || upd_get_field_by_field_no(update, i)) {
			continue;
		}

#ifdef UNIV_DEBUG
		if (UNIV_LIKELY(rec != NULL)) {
			const byte* rec_data
				= rec_get_nth_field(rec, offsets, i, &len);
			ut_ad(len == dfield_get_len(dfield));
			ut_ad(len != UNIV_SQL_NULL);
			ut_ad(len >= BTR_EXTERN_FIELD_REF_SIZE);

			rec_data += len - BTR_EXTERN_FIELD_REF_SIZE;

			/* The pointer must not be zero. */
			ut_ad(memcmp(rec_data, field_ref_zero,
				     BTR_EXTERN_FIELD_REF_SIZE));
			/* The BLOB must be owned. */
			ut_ad(!(rec_data[BTR_EXTERN_LEN]
				& BTR_EXTERN_OWNER_FLAG));
		}
#endif /* UNIV_DEBUG */

		len = dfield_get_len(dfield);
		ut_a(len != UNIV_SQL_NULL);
		ut_a(len >= BTR_EXTERN_FIELD_REF_SIZE);
		data = dfield_get_data(dfield);
		data += len - BTR_EXTERN_FIELD_REF_SIZE;
		/* The pointer must not be zero. */
		ut_a(memcmp(data, field_ref_zero, BTR_EXTERN_FIELD_REF_SIZE));
		/* The BLOB must be owned. */
		ut_a(!(data[BTR_EXTERN_LEN] & BTR_EXTERN_OWNER_FLAG));

		data[BTR_EXTERN_LEN] |= BTR_EXTERN_INHERITED_FLAG;
		/* The BTR_EXTERN_INHERITED_FLAG only matters in
		rollback. Purge will always free the extern fields of
		a delete-marked row. */

		inherit = TRUE;
	}

	return(inherit);
}

/***********************************************************//**
Marks the clustered index record deleted and inserts the updated version
of the record to the index. This function should be used when the ordering
fields of the clustered index record change. This should be quite rare in
database applications.
@return DB_SUCCESS if operation successfully completed, else error
code or DB_LOCK_WAIT */
static
ulint
row_upd_clust_rec_by_insert(
/*========================*/
	upd_node_t*	node,	/*!< in/out: row update node */
	dict_index_t*	index,	/*!< in: clustered index of the record */
	que_thr_t*	thr,	/*!< in: query thread */
	ibool		referenced,/*!< in: TRUE if index may be referenced in
				a foreign key constraint */
	mtr_t*		mtr)	/*!< in/out: mtr; gets committed here */
{
	mem_heap_t*	heap;
	btr_pcur_t*	pcur;
	btr_cur_t*	btr_cur;
	trx_t*		trx;
	dict_table_t*	table;
	dtuple_t*	entry;
	ulint		err;
	ibool		change_ownership	= FALSE;
	rec_t*		rec;
	ulint*		offsets			= NULL;

	ut_ad(node);
	ut_ad(dict_index_is_clust(index));

	trx = thr_get_trx(thr);
	table = node->table;
	pcur = node->pcur;
	btr_cur	= btr_pcur_get_btr_cur(pcur);

	heap = mem_heap_create(1000);

	entry = row_build_index_entry(node->upd_row, node->upd_ext,
				      index, heap);
	ut_a(entry);

	row_upd_index_entry_sys_field(entry, index, DATA_TRX_ID, trx->id);

	switch (node->state) {
	default:
		ut_error;
	case UPD_NODE_INSERT_BLOB:
		/* A lock wait occurred in row_ins_index_entry() in
		the previous invocation of this function. Mark the
		off-page columns in the entry inherited. */

		change_ownership = row_upd_clust_rec_by_insert_inherit(
			NULL, NULL, entry, node->update);
		ut_a(change_ownership);
		/* fall through */
	case UPD_NODE_INSERT_CLUSTERED:
		/* A lock wait occurred in row_ins_index_entry() in
		the previous invocation of this function. */
		break;
	case UPD_NODE_UPDATE_CLUSTERED:
		/* This is the first invocation of the function where
		we update the primary key.  Delete-mark the old record
		in the clustered index and prepare to insert a new entry. */
		rec = btr_cur_get_rec(btr_cur);
		offsets = rec_get_offsets(rec, index, NULL,
					  ULINT_UNDEFINED, &heap);
		ut_ad(page_rec_is_user_rec(rec));

		err = btr_cur_del_mark_set_clust_rec(
			BTR_NO_LOCKING_FLAG, btr_cur_get_block(btr_cur),
			rec, index, offsets, TRUE, thr, mtr);
		if (err != DB_SUCCESS) {
err_exit:
			mtr_commit(mtr);
			mem_heap_free(heap);
			return(err);
		}

		/* If the the new row inherits externally stored
		fields (off-page columns a.k.a. BLOBs) from the
		delete-marked old record, mark them disowned by the
		old record and owned by the new entry. */

		if (rec_offs_any_extern(offsets)) {
			change_ownership = row_upd_clust_rec_by_insert_inherit(
				rec, offsets, entry, node->update);

			if (change_ownership) {
				btr_pcur_store_position(pcur, mtr);
			}
		}

		if (referenced) {
			/* NOTE that the following call loses
			the position of pcur ! */

			err = row_upd_check_references_constraints(
				node, pcur, table, index, offsets, thr, mtr);

			if (err != DB_SUCCESS) {
				goto err_exit;
			}
		}
	}

	mtr_commit(mtr);

	err = row_ins_index_entry(index, entry,
				  node->upd_ext ? node->upd_ext->n_ext : 0,
				  TRUE, thr);
	node->state = change_ownership
		? UPD_NODE_INSERT_BLOB
		: UPD_NODE_INSERT_CLUSTERED;

	if (err == DB_SUCCESS && change_ownership) {
		/* Mark the non-updated fields disowned by the old record. */

		/* NOTE: this transaction has an x-lock on the record
		and therefore other transactions cannot modify the
		record when we have no latch on the page. In addition,
		we assume that other query threads of the same
		transaction do not modify the record in the meantime.
		Therefore we can assert that the restoration of the
		cursor succeeds. */

		mtr_start(mtr);

		if (!btr_pcur_restore_position(BTR_MODIFY_LEAF, pcur, mtr)) {
			ut_error;
		}

		rec = btr_cur_get_rec(btr_cur);
		offsets = rec_get_offsets(rec, index, offsets,
					  ULINT_UNDEFINED, &heap);
		ut_ad(page_rec_is_user_rec(rec));

		btr_cur_disown_inherited_fields(
			btr_cur_get_page_zip(btr_cur),
			rec, index, offsets, node->update, mtr);

		mtr_commit(mtr);
	}

	mem_heap_free(heap);

	return(err);
}

/***********************************************************//**
Updates a clustered index record of a row when the ordering fields do
not change.
@return DB_SUCCESS if operation successfully completed, else error
code or DB_LOCK_WAIT */
static
ulint
row_upd_clust_rec(
/*==============*/
	upd_node_t*	node,	/*!< in: row update node */
	dict_index_t*	index,	/*!< in: clustered index */
	que_thr_t*	thr,	/*!< in: query thread */
	mtr_t*		mtr)	/*!< in: mtr; gets committed here */
{
	mem_heap_t*	heap	= NULL;
	big_rec_t*	big_rec	= NULL;
	btr_pcur_t*	pcur;
	btr_cur_t*	btr_cur;
	ulint		err;

	ut_ad(node);
	ut_ad(dict_index_is_clust(index));

	pcur = node->pcur;
	btr_cur = btr_pcur_get_btr_cur(pcur);

	ut_ad(!rec_get_deleted_flag(btr_pcur_get_rec(pcur),
				    dict_table_is_comp(index->table)));

	/* Try optimistic updating of the record, keeping changes within
	the page; we do not check locks because we assume the x-lock on the
	record to update */

	if (node->cmpl_info & UPD_NODE_NO_SIZE_CHANGE) {
		err = btr_cur_update_in_place(BTR_NO_LOCKING_FLAG,
					      btr_cur, node->update,
					      node->cmpl_info, thr, mtr);
	} else {
		err = btr_cur_optimistic_update(BTR_NO_LOCKING_FLAG,
						btr_cur, node->update,
						node->cmpl_info, thr, mtr);
	}

	mtr_commit(mtr);

	if (UNIV_LIKELY(err == DB_SUCCESS)) {

		return(DB_SUCCESS);
	}

	if (buf_LRU_buf_pool_running_out()) {

		return(DB_LOCK_TABLE_FULL);
	}
	/* We may have to modify the tree structure: do a pessimistic descent
	down the index tree */

	mtr_start(mtr);

	/* NOTE: this transaction has an s-lock or x-lock on the record and
	therefore other transactions cannot modify the record when we have no
	latch on the page. In addition, we assume that other query threads of
	the same transaction do not modify the record in the meantime.
	Therefore we can assert that the restoration of the cursor succeeds. */

	ut_a(btr_pcur_restore_position(BTR_MODIFY_TREE, pcur, mtr));

	ut_ad(!rec_get_deleted_flag(btr_pcur_get_rec(pcur),
				    dict_table_is_comp(index->table)));

	err = btr_cur_pessimistic_update(
		BTR_NO_LOCKING_FLAG | BTR_KEEP_POS_FLAG, btr_cur,
		&heap, &big_rec, node->update, node->cmpl_info, thr, mtr);
	if (big_rec) {
		ulint		offsets_[REC_OFFS_NORMAL_SIZE];
		rec_t*		rec;
		rec_offs_init(offsets_);

		ut_a(err == DB_SUCCESS);
		/* Write out the externally stored columns while still
		x-latching index->lock and block->lock. We have to
		mtr_commit(mtr) first, so that the redo log will be
		written in the correct order. Otherwise, we would run
		into trouble on crash recovery if mtr freed B-tree
		pages on which some of the big_rec fields will be
		written. */
		btr_cur_mtr_commit_and_start(btr_cur, mtr);

		rec = btr_cur_get_rec(btr_cur);
		err = btr_store_big_rec_extern_fields(
			index, btr_cur_get_block(btr_cur), rec,
			rec_get_offsets(rec, index, offsets_,
					ULINT_UNDEFINED, &heap),
			mtr, TRUE, big_rec);
		/* If writing big_rec fails (for example, because of
		DB_OUT_OF_FILE_SPACE), the record will be corrupted.
		Even if we did not update any externally stored
		columns, our update could cause the record to grow so
		that a non-updated column was selected for external
		storage. This non-update would not have been written
		to the undo log, and thus the record cannot be rolled
		back. */
		ut_a(err == DB_SUCCESS);
	}

	mtr_commit(mtr);

	if (UNIV_LIKELY_NULL(heap)) {
		mem_heap_free(heap);
	}

	if (big_rec) {
		dtuple_big_rec_free(big_rec);
	}

	return(err);
}

/***********************************************************//**
Delete marks a clustered index record.
@return	DB_SUCCESS if operation successfully completed, else error code */
static
ulint
row_upd_del_mark_clust_rec(
/*=======================*/
	upd_node_t*	node,	/*!< in: row update node */
	dict_index_t*	index,	/*!< in: clustered index */
	ulint*		offsets,/*!< in/out: rec_get_offsets() for the
				record under the cursor */
	que_thr_t*	thr,	/*!< in: query thread */
	ibool		referenced,
				/*!< in: TRUE if index may be referenced in
				a foreign key constraint */
	mtr_t*		mtr)	/*!< in: mtr; gets committed here */
{
	btr_pcur_t*	pcur;
	btr_cur_t*	btr_cur;
	ulint		err;

	ut_ad(node);
	ut_ad(dict_index_is_clust(index));
	ut_ad(node->is_delete);

	pcur = node->pcur;
	btr_cur = btr_pcur_get_btr_cur(pcur);

	/* Store row because we have to build also the secondary index
	entries */

	row_upd_store_row(node);

	/* Mark the clustered index record deleted; we do not have to check
	locks, because we assume that we have an x-lock on the record */

	err = btr_cur_del_mark_set_clust_rec(
		BTR_NO_LOCKING_FLAG, btr_cur_get_block(btr_cur),
		btr_cur_get_rec(btr_cur), index, offsets, TRUE, thr, mtr);
	if (err == DB_SUCCESS && referenced) {
		/* NOTE that the following call loses the position of pcur ! */

		err = row_upd_check_references_constraints(
			node, pcur, index->table, index, offsets, thr, mtr);
	}

	mtr_commit(mtr);

	return(err);
}

/***********************************************************//**
Updates the clustered index record.
@return DB_SUCCESS if operation successfully completed, DB_LOCK_WAIT
in case of a lock wait, else error code */
static
ulint
row_upd_clust_step(
/*===============*/
	upd_node_t*	node,	/*!< in: row update node */
	que_thr_t*	thr)	/*!< in: query thread */
{
	dict_index_t*	index;
	btr_pcur_t*	pcur;
	ibool		success;
	ulint		err;
	mtr_t*		mtr;
	mtr_t		mtr_buf;
	rec_t*		rec;
	mem_heap_t*	heap		= NULL;
	ulint		offsets_[REC_OFFS_NORMAL_SIZE];
	ulint*		offsets;
	ibool		referenced;
	rec_offs_init(offsets_);

	index = dict_table_get_first_index(node->table);

	referenced = row_upd_index_is_referenced(index, thr_get_trx(thr));

	pcur = node->pcur;

	/* We have to restore the cursor to its position */
	mtr = &mtr_buf;

	mtr_start(mtr);

	/* If the restoration does not succeed, then the same
	transaction has deleted the record on which the cursor was,
	and that is an SQL error. If the restoration succeeds, it may
	still be that the same transaction has successively deleted
	and inserted a record with the same ordering fields, but in
	that case we know that the transaction has at least an
	implicit x-lock on the record. */

	ut_a(pcur->rel_pos == BTR_PCUR_ON);

	success = btr_pcur_restore_position(BTR_MODIFY_LEAF, pcur, mtr);

	if (!success) {
		err = DB_RECORD_NOT_FOUND;

		mtr_commit(mtr);

		return(err);
	}

	/* If this is a row in SYS_INDEXES table of the data dictionary,
	then we have to free the file segments of the index tree associated
	with the index */

	if (node->is_delete && node->table->id == DICT_INDEXES_ID) {

		dict_drop_index_tree(btr_pcur_get_rec(pcur), mtr);

		mtr_commit(mtr);

		mtr_start(mtr);

		success = btr_pcur_restore_position(BTR_MODIFY_LEAF, pcur,
						    mtr);
		if (!success) {
			err = DB_ERROR;

			mtr_commit(mtr);

			return(err);
		}
	}

	rec = btr_pcur_get_rec(pcur);
	offsets = rec_get_offsets(rec, index, offsets_,
				  ULINT_UNDEFINED, &heap);

	if (!node->has_clust_rec_x_lock) {
		err = lock_clust_rec_modify_check_and_lock(
			0, btr_pcur_get_block(pcur),
			rec, index, offsets, thr);
		if (err != DB_SUCCESS) {
			mtr_commit(mtr);
			goto exit_func;
		}
	}

	/* NOTE: the following function calls will also commit mtr */

	if (node->is_delete) {
		err = row_upd_del_mark_clust_rec(
			node, index, offsets, thr, referenced, mtr);

		if (err == DB_SUCCESS) {
			node->state = UPD_NODE_UPDATE_ALL_SEC;
			node->index = dict_table_get_next_index(index);
		}
exit_func:
		if (UNIV_LIKELY_NULL(heap)) {
			mem_heap_free(heap);
		}
		return(err);
	}

	/* If the update is made for MySQL, we already have the update vector
	ready, else we have to do some evaluation: */

	if (UNIV_UNLIKELY(!node->in_mysql_interface)) {
		/* Copy the necessary columns from clust_rec and calculate the
		new values to set */
		row_upd_copy_columns(rec, offsets,
				     UT_LIST_GET_FIRST(node->columns));
		row_upd_eval_new_vals(node->update);
	}

	if (UNIV_LIKELY_NULL(heap)) {
		mem_heap_free(heap);
	}

	if (node->cmpl_info & UPD_NODE_NO_ORD_CHANGE) {

		return(row_upd_clust_rec(node, index, thr, mtr));
	}

	row_upd_store_row(node);

	if (row_upd_changes_ord_field_binary(index, node->update, thr,
					     node->row, node->ext)) {

		/* Update causes an ordering field (ordering fields within
		the B-tree) of the clustered index record to change: perform
		the update by delete marking and inserting.

		TODO! What to do to the 'Halloween problem', where an update
		moves the record forward in index so that it is again
		updated when the cursor arrives there? Solution: the
		read operation must check the undo record undo number when
		choosing records to update. MySQL solves now the problem
		externally! */

		err = row_upd_clust_rec_by_insert(
			node, index, thr, referenced, mtr);

		if (err != DB_SUCCESS) {

			return(err);
		}

		node->state = UPD_NODE_UPDATE_ALL_SEC;
	} else {
		err = row_upd_clust_rec(node, index, thr, mtr);

		if (err != DB_SUCCESS) {

			return(err);
		}

		node->state = UPD_NODE_UPDATE_SOME_SEC;
	}

	node->index = dict_table_get_next_index(index);

	return(err);
}

/***********************************************************//**
Updates the affected index records of a row. When the control is transferred
to this node, we assume that we have a persistent cursor which was on a
record, and the position of the cursor is stored in the cursor.
@return DB_SUCCESS if operation successfully completed, else error
code or DB_LOCK_WAIT */
static
ulint
row_upd(
/*====*/
	upd_node_t*	node,	/*!< in: row update node */
	que_thr_t*	thr)	/*!< in: query thread */
{
	ulint	err	= DB_SUCCESS;

	ut_ad(node && thr);

	if (UNIV_LIKELY(node->in_mysql_interface)) {

		/* We do not get the cmpl_info value from the MySQL
		interpreter: we must calculate it on the fly: */

		if (node->is_delete
		    || row_upd_changes_some_index_ord_field_binary(
			    node->table, node->update)) {
			node->cmpl_info = 0;
		} else {
			node->cmpl_info = UPD_NODE_NO_ORD_CHANGE;
		}
	}

	switch (node->state) {
	case UPD_NODE_UPDATE_CLUSTERED:
	case UPD_NODE_INSERT_CLUSTERED:
	case UPD_NODE_INSERT_BLOB:
		log_free_check();
		err = row_upd_clust_step(node, thr);

		if (err != DB_SUCCESS) {

			return(err);
		}
	}

	if (node->index == NULL
	    || (!node->is_delete
		&& (node->cmpl_info & UPD_NODE_NO_ORD_CHANGE))) {

		return(DB_SUCCESS);
	}

	do {
<<<<<<< HEAD
=======
		/* Skip corrupted index */
		dict_table_skip_corrupt_index(node->index);

		if (!node->index) {
			break;
		}

>>>>>>> 6c989d1e
		log_free_check();
		err = row_upd_sec_step(node, thr);

		if (err != DB_SUCCESS) {

			return(err);
		}

		node->index = dict_table_get_next_index(node->index);
	} while (node->index != NULL);

	ut_ad(err == DB_SUCCESS);

	/* Do some cleanup */

	if (node->row != NULL) {
		node->row = NULL;
		node->ext = NULL;
		node->upd_row = NULL;
		node->upd_ext = NULL;
		mem_heap_empty(node->heap);
	}

	node->state = UPD_NODE_UPDATE_CLUSTERED;

	return(err);
}

/***********************************************************//**
Updates a row in a table. This is a high-level function used in SQL execution
graphs.
@return	query thread to run next or NULL */
UNIV_INTERN
que_thr_t*
row_upd_step(
/*=========*/
	que_thr_t*	thr)	/*!< in: query thread */
{
	upd_node_t*	node;
	sel_node_t*	sel_node;
	que_node_t*	parent;
	ulint		err		= DB_SUCCESS;
	trx_t*		trx;

	ut_ad(thr);

	trx = thr_get_trx(thr);

	trx_start_if_not_started_xa(trx);

	node = thr->run_node;

	sel_node = node->select;

	parent = que_node_get_parent(node);

	ut_ad(que_node_get_type(node) == QUE_NODE_UPDATE);

	if (thr->prev_node == parent) {
		node->state = UPD_NODE_SET_IX_LOCK;
	}

	if (node->state == UPD_NODE_SET_IX_LOCK) {

		if (!node->has_clust_rec_x_lock) {
			/* It may be that the current session has not yet
			started its transaction, or it has been committed: */

			err = lock_table(0, node->table, LOCK_IX, thr);

			if (err != DB_SUCCESS) {

				goto error_handling;
			}
		}

		node->state = UPD_NODE_UPDATE_CLUSTERED;

		if (node->searched_update) {
			/* Reset the cursor */
			sel_node->state = SEL_NODE_OPEN;

			/* Fetch a row to update */

			thr->run_node = sel_node;

			return(thr);
		}
	}

	/* sel_node is NULL if we are in the MySQL interface */

	if (sel_node && (sel_node->state != SEL_NODE_FETCH)) {

		if (!node->searched_update) {
			/* An explicit cursor should be positioned on a row
			to update */

			ut_error;

			err = DB_ERROR;

			goto error_handling;
		}

		ut_ad(sel_node->state == SEL_NODE_NO_MORE_ROWS);

		/* No more rows to update, or the select node performed the
		updates directly in-place */

		thr->run_node = parent;

		return(thr);
	}

	/* DO THE CHECKS OF THE CONSISTENCY CONSTRAINTS HERE */

	err = row_upd(node, thr);

error_handling:
	trx->error_state = err;

	if (err != DB_SUCCESS) {
		return(NULL);
	}

	/* DO THE TRIGGER ACTIONS HERE */

	if (node->searched_update) {
		/* Fetch next row to update */

		thr->run_node = sel_node;
	} else {
		/* It was an explicit cursor update */

		thr->run_node = parent;
	}

	node->state = UPD_NODE_UPDATE_CLUSTERED;

	return(thr);
}
#endif /* !UNIV_HOTBACKUP */<|MERGE_RESOLUTION|>--- conflicted
+++ resolved
@@ -2316,8 +2316,6 @@
 	}
 
 	do {
-<<<<<<< HEAD
-=======
 		/* Skip corrupted index */
 		dict_table_skip_corrupt_index(node->index);
 
@@ -2325,7 +2323,6 @@
 			break;
 		}
 
->>>>>>> 6c989d1e
 		log_free_check();
 		err = row_upd_sec_step(node, thr);
 
