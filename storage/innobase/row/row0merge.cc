--- conflicted
+++ resolved
@@ -1,6 +1,6 @@
 /*****************************************************************************
 
-Copyright (c) 2005, 2018, Oracle and/or its affiliates. All Rights Reserved.
+Copyright (c) 2005, 2017, Oracle and/or its affiliates. All Rights Reserved.
 
 This program is free software; you can redistribute it and/or modify it under
 the terms of the GNU General Public License as published by the Free Software
@@ -3730,51 +3730,34 @@
 row_merge_file_create_low(
 	const char*	path)
 {
-	int	fd;
-    char filename[] = "Innodb Merge Temp File\0";
-    char* filepath = NULL;
-    int path_len;
+    int fd;
     if (path == NULL) {
-        path = innobase_mysql_tmpdir();
+      path = innobase_mysql_tmpdir();
     }
 #ifdef UNIV_PFS_IO
 	/* This temp file open does not go through normal
 	file APIs, add instrumentation to register with
 	performance schema */
-    path_len = strlen(path) + sizeof  "/" + strlen(filename)+1;
-    filepath = static_cast<char*>(mem_alloc(path_len));
-    memcpy(filepath,path,strlen(path));
-    ut_snprintf(filepath + strlen(path),path_len - strlen(path),
-       "%c%s",'/',filename);
 	struct PSI_file_locker*	locker = NULL;
-
-	PSI_file_locker_state	state;
-	locker = PSI_FILE_CALL(get_thread_file_name_locker)(
-<<<<<<< HEAD
-				&state, innodb_temp_file_key.m_value, PSI_FILE_OPEN,
-				"Innodb Merge Temp File", &locker);
-=======
-			       &state, innodb_file_temp_key, PSI_FILE_OPEN,
-			       filepath, &locker);
->>>>>>> e297ad3c
-	if (locker != NULL) {
+        char *filepath = NULL;
+        filepath =
+            fil_make_filepath(path, "Innodb Merge Temp File", NO_EXT, false);
+        PSI_file_locker_state	state;
+        locker = PSI_FILE_CALL(get_thread_file_name_locker)(
+            &state, innodb_temp_file_key.m_value, PSI_FILE_OPEN, filepath,
+            &locker);
+        if (locker != NULL) {
 		PSI_FILE_CALL(start_file_open_wait)(locker,
 						__FILE__,
 						__LINE__);
-	}
+        }
 #endif
 	fd = innobase_mysql_tmpfile(path);
 #ifdef UNIV_PFS_IO
 	 if (locker != NULL) {
 		PSI_FILE_CALL(end_file_open_wait_and_bind_to_descriptor)(
-<<<<<<< HEAD
 				locker, fd);
 		}
-=======
-			      locker, fd);
-	}
-    mem_free(filepath);
->>>>>>> e297ad3c
 #endif
 
 	if (fd < 0) {
