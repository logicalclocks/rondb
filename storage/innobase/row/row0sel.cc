--- conflicted
+++ resolved
@@ -3199,14 +3199,9 @@
 	const ulint*	offsets,
 	bool		clust_templ_for_sec)
 {
-<<<<<<< HEAD
-	ulint			i;
-	std::vector<ulint>	template_col;
-
-=======
 	ulint				i;
 	std::vector<const dict_col_t*>	template_col;
->>>>>>> c7969358
+
 	DBUG_ENTER("row_sel_store_mysql_rec");
 
 	ut_ad(rec_clust || index == prebuilt->index);
@@ -3219,21 +3214,13 @@
 	if (clust_templ_for_sec) {
 		/* Store all clustered index column of
 		secondary index record. */
-<<<<<<< HEAD
 		for (i = 0; i < dict_index_get_n_fields(
 				prebuilt->index); i++) {
 			ulint	sec_field = dict_index_get_nth_field_pos(
-=======
-
-		ut_ad(dict_index_is_clust(index));
-
-		for (i = 0; i < dict_index_get_n_fields(prebuilt->index); i++) {
-			ulint   sec_field = dict_index_get_nth_field_pos(
->>>>>>> c7969358
 				index, prebuilt->index, i);
-			const dict_field_t*	field = dict_index_get_nth_field(
-						index, sec_field);
-			const dict_col_t*	col = dict_field_get_col(field);
+			const dict_field_t*	field =
+					index->get_field(sec_field);
+			const dict_col_t*	col = field->col;
 			template_col.push_back(col);
 		}
 	}
@@ -3314,15 +3301,10 @@
 		ut_ad(index->get_field(field_no)->prefix_len == 0);
 
 		if (clust_templ_for_sec) {
-<<<<<<< HEAD
-
-			std::vector<ulint>::iterator	it;
-=======
-			std::vector<const dict_col_t*>::iterator    it;
-			const dict_field_t*	field = dict_index_get_nth_field(
-							index, i);
-			const dict_col_t*	col = dict_field_get_col(field);
->>>>>>> c7969358
+
+			std::vector<const dict_col_t*>::iterator	it;
+			const dict_field_t*	field = index->get_field(i);
+			const dict_col_t*	col = field->col;
 
 			it = std::find(template_col.begin(),
 				       template_col.end(), col);
@@ -5181,6 +5163,7 @@
 				if (end_loop < 100) {
 					end_loop = 100;
 				});
+
 		/** Compare the last record of the page with end range
 		passed to InnoDB when there is no ICP and number of
 		loops in row_search_mvcc for rows found but not
@@ -5221,11 +5204,7 @@
 
 					/** In case of prebuilt->fetch,
 					set the error in prebuilt->end_range. */
-<<<<<<< HEAD
 					if (next_buf != nullptr) {
-=======
-					if (next_buf != NULL) {
->>>>>>> c7969358
 						prebuilt->m_end_range = true;
 					}
 
