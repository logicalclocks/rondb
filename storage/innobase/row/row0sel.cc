--- conflicted
+++ resolved
@@ -3217,22 +3217,15 @@
 
 	/* FIXME: We only need to read the doc_id if an FTS indexed
 	column is being updated.
-<<<<<<< HEAD
 	NOTE, the record can be cluster or secondary index record.
 	if secondary index is used then FTS_DOC_ID column should be part
 	of this index. */
-	if (dict_table_has_fts_index(prebuilt->table) &&
-		(dict_index_is_clust(index) ||
-			prebuilt->fts_doc_id_in_read_set)) {
-=======
-	NOTE, the record can be cluster index record or secondary
-	index. if secondary index is used then FTS_DOC_ID column
-	should be part of this index. */
 	if (dict_table_has_fts_index(prebuilt->table)) {
-
->>>>>>> cf91a5ac
-		prebuilt->fts_doc_id = fts_get_doc_id_from_rec(
-			prebuilt->table, rec, index, NULL);
+		if (dict_index_is_clust(index)
+		    || prebuilt->fts_doc_id_in_read_set) {
+			prebuilt->fts_doc_id = fts_get_doc_id_from_rec(
+				prebuilt->table, rec, index, NULL);
+		}
 	}
 
 	DBUG_RETURN(TRUE);
