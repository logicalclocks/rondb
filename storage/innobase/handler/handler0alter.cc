/*****************************************************************************

Copyright (c) 2005, 2013, Oracle and/or its affiliates. All Rights Reserved.

This program is free software; you can redistribute it and/or modify it under
the terms of the GNU General Public License as published by the Free Software
Foundation; version 2 of the License.

This program is distributed in the hope that it will be useful, but WITHOUT
ANY WARRANTY; without even the implied warranty of MERCHANTABILITY or FITNESS
FOR A PARTICULAR PURPOSE. See the GNU General Public License for more details.

You should have received a copy of the GNU General Public License along with
this program; if not, write to the Free Software Foundation, Inc.,
51 Franklin Street, Suite 500, Boston, MA 02110-1335 USA

*****************************************************************************/

/**************************************************//**
@file handler/handler0alter.cc
Smart ALTER TABLE
*******************************************************/

/* Include necessary SQL headers */
#include "ha_prototypes.h"
#include <debug_sync.h>
#include <log.h>
#include <sql_class.h>

/* Include necessary InnoDB headers */
#include "dict0crea.h"
#include "dict0dict.h"
#include "dict0priv.h"
#include "dict0stats.h"
#include "dict0stats_bg.h"
#include "log0log.h"
#include "rem0types.h"
#include "row0log.h"
#include "row0merge.h"
#include "srv0space.h"
#include "trx0trx.h"
#include "trx0roll.h"
#include "handler0alter.h"
#include "srv0mon.h"
#include "fts0priv.h"
#include "fts0plugin.h"
#include "pars0pars.h"
#include "row0sel.h"
#include "ha_innodb.h"

/** Operations for creating secondary indexes (no rebuild needed) */
static const Alter_inplace_info::HA_ALTER_FLAGS INNOBASE_ONLINE_CREATE
	= Alter_inplace_info::ADD_INDEX
	| Alter_inplace_info::ADD_UNIQUE_INDEX;

/** Operations for rebuilding a table in place */
static const Alter_inplace_info::HA_ALTER_FLAGS INNOBASE_ALTER_REBUILD
	= Alter_inplace_info::ADD_PK_INDEX
	| Alter_inplace_info::DROP_PK_INDEX
	| Alter_inplace_info::CHANGE_CREATE_OPTION
	/* CHANGE_CREATE_OPTION needs to check innobase_need_rebuild() */
	| Alter_inplace_info::ALTER_COLUMN_NULLABLE
	| Alter_inplace_info::ALTER_COLUMN_NOT_NULLABLE
	| Alter_inplace_info::ALTER_COLUMN_ORDER
	| Alter_inplace_info::DROP_COLUMN
	| Alter_inplace_info::ADD_COLUMN
	/*
	| Alter_inplace_info::ALTER_COLUMN_TYPE
	*/
	;

/** Operations that require changes to data */
static const Alter_inplace_info::HA_ALTER_FLAGS INNOBASE_ALTER_DATA
	= INNOBASE_ONLINE_CREATE | INNOBASE_ALTER_REBUILD;

/** Operations for altering a table that InnoDB does not care about */
static const Alter_inplace_info::HA_ALTER_FLAGS INNOBASE_INPLACE_IGNORE
	= Alter_inplace_info::ALTER_COLUMN_DEFAULT
	| Alter_inplace_info::ALTER_COLUMN_COLUMN_FORMAT
	| Alter_inplace_info::ALTER_COLUMN_STORAGE_TYPE
	| Alter_inplace_info::ALTER_RENAME;

/** Operations on foreign key definitions (changing the schema only) */
static const Alter_inplace_info::HA_ALTER_FLAGS INNOBASE_FOREIGN_OPERATIONS
	= Alter_inplace_info::DROP_FOREIGN_KEY
	| Alter_inplace_info::ADD_FOREIGN_KEY;

/** Operations that InnoDB cares about and can perform without rebuild */
static const Alter_inplace_info::HA_ALTER_FLAGS INNOBASE_ALTER_NOREBUILD
	= INNOBASE_ONLINE_CREATE
	| INNOBASE_FOREIGN_OPERATIONS
	| Alter_inplace_info::DROP_INDEX
	| Alter_inplace_info::DROP_UNIQUE_INDEX
	| Alter_inplace_info::RENAME_INDEX
	| Alter_inplace_info::ALTER_COLUMN_NAME
	| Alter_inplace_info::ALTER_COLUMN_EQUAL_PACK_LENGTH;

/* Report an InnoDB error to the client by invoking my_error(). */
static UNIV_COLD __attribute__((nonnull))
void
my_error_innodb(
/*============*/
	dberr_t		error,	/*!< in: InnoDB error code */
	const char*	table,	/*!< in: table name */
	ulint		flags)	/*!< in: table flags */
{
	switch (error) {
	case DB_MISSING_HISTORY:
		my_error(ER_TABLE_DEF_CHANGED, MYF(0));
		break;
	case DB_RECORD_NOT_FOUND:
		my_error(ER_KEY_NOT_FOUND, MYF(0), table);
		break;
	case DB_DEADLOCK:
		my_error(ER_LOCK_DEADLOCK, MYF(0));
		break;
	case DB_LOCK_WAIT_TIMEOUT:
		my_error(ER_LOCK_WAIT_TIMEOUT, MYF(0));
		break;
	case DB_INTERRUPTED:
		my_error(ER_QUERY_INTERRUPTED, MYF(0));
		break;
	case DB_OUT_OF_MEMORY:
		my_error(ER_OUT_OF_RESOURCES, MYF(0));
		break;
	case DB_OUT_OF_FILE_SPACE:
		my_error(ER_RECORD_FILE_FULL, MYF(0), table);
		break;
	case DB_TEMP_FILE_WRITE_FAILURE:
		my_error(ER_TEMP_FILE_WRITE_FAILURE, MYF(0));
		break;
	case DB_TOO_BIG_INDEX_COL:
		my_error(ER_INDEX_COLUMN_TOO_LONG, MYF(0),
			 DICT_MAX_FIELD_LEN_BY_FORMAT_FLAG(flags));
		break;
	case DB_TOO_MANY_CONCURRENT_TRXS:
		my_error(ER_TOO_MANY_CONCURRENT_TRXS, MYF(0));
		break;
	case DB_LOCK_TABLE_FULL:
		my_error(ER_LOCK_TABLE_FULL, MYF(0));
		break;
	case DB_UNDO_RECORD_TOO_BIG:
		my_error(ER_UNDO_RECORD_TOO_BIG, MYF(0));
		break;
	case DB_CORRUPTION:
		my_error(ER_NOT_KEYFILE, MYF(0), table);
		break;
	case DB_TOO_BIG_RECORD:
		my_error(ER_TOO_BIG_ROWSIZE, MYF(0),
			 page_get_free_space_of_empty(
				 flags & DICT_TF_COMPACT) / 2);
		break;
	case DB_INVALID_NULL:
		/* TODO: report the row, as we do for DB_DUPLICATE_KEY */
		my_error(ER_INVALID_USE_OF_NULL, MYF(0));
		break;
#ifdef UNIV_DEBUG
	case DB_SUCCESS:
	case DB_DUPLICATE_KEY:
	case DB_TABLESPACE_EXISTS:
	case DB_ONLINE_LOG_TOO_BIG:
		/* These codes should not be passed here. */
		ut_error;
#endif /* UNIV_DEBUG */
	default:
		my_error(ER_GET_ERRNO, MYF(0), error);
		break;
	}
}

/** Determine if fulltext indexes exist in a given table.
@param table MySQL table
@return whether fulltext indexes exist on the table */
static
bool
innobase_fulltext_exist(
/*====================*/
	const TABLE*	table)
{
	for (uint i = 0; i < table->s->keys; i++) {
		if (table->key_info[i].flags & HA_FULLTEXT) {
			return(true);
		}
	}

	return(false);
}

/*******************************************************************//**
Determine if ALTER TABLE needs to rebuild the table.
@param ha_alter_info the DDL operation
@return whether it is necessary to rebuild the table */
static __attribute__((nonnull, warn_unused_result))
bool
innobase_need_rebuild(
/*==================*/
	const Alter_inplace_info*	ha_alter_info)
{
	if (ha_alter_info->handler_flags
	    == Alter_inplace_info::CHANGE_CREATE_OPTION
	    && !(ha_alter_info->create_info->used_fields
		 & (HA_CREATE_USED_ROW_FORMAT
		    | HA_CREATE_USED_KEY_BLOCK_SIZE))) {
		/* Any other CHANGE_CREATE_OPTION than changing
		ROW_FORMAT or KEY_BLOCK_SIZE is ignored. */
		return(false);
	}

	return(!!(ha_alter_info->handler_flags & INNOBASE_ALTER_REBUILD));
}

/** Check if InnoDB supports a particular alter table in-place
@param altered_table TABLE object for new version of table.
@param ha_alter_info Structure describing changes to be done
by ALTER TABLE and holding data used during in-place alter.

@retval HA_ALTER_INPLACE_NOT_SUPPORTED Not supported
@retval HA_ALTER_INPLACE_NO_LOCK Supported
@retval HA_ALTER_INPLACE_SHARED_LOCK_AFTER_PREPARE Supported, but requires
lock during main phase and exclusive lock during prepare phase.
@retval HA_ALTER_INPLACE_NO_LOCK_AFTER_PREPARE Supported, prepare phase
requires exclusive lock (any transactions that have accessed the table
must commit or roll back first, and no transactions can access the table
while prepare_inplace_alter_table() is executing)
*/

enum_alter_inplace_result
ha_innobase::check_if_supported_inplace_alter(
/*==========================================*/
	TABLE*			altered_table,
	Alter_inplace_info*	ha_alter_info)
{
	DBUG_ENTER("check_if_supported_inplace_alter");

	if (srv_read_only_mode
	    || srv_sys_space.created_new_raw()
	    || srv_force_recovery) {
		ha_alter_info->unsupported_reason =
			innobase_get_err_msg(ER_READ_ONLY_MODE);
		DBUG_RETURN(HA_ALTER_INPLACE_NOT_SUPPORTED);
	}

	if (altered_table->s->fields > REC_MAX_N_USER_FIELDS) {
		/* Deny the inplace ALTER TABLE. MySQL will try to
		re-create the table and ha_innobase::create() will
		return an error too. This is how we effectively
		deny adding too many columns to a table. */
		ha_alter_info->unsupported_reason =
			innobase_get_err_msg(ER_TOO_MANY_FIELDS);
		DBUG_RETURN(HA_ALTER_INPLACE_NOT_SUPPORTED);
	}

	update_thd();
	trx_search_latch_release_if_reserved(prebuilt->trx);

	if (ha_alter_info->handler_flags
	    & ~(INNOBASE_INPLACE_IGNORE
		| INNOBASE_ALTER_NOREBUILD
		| INNOBASE_ALTER_REBUILD)) {

		if (ha_alter_info->handler_flags
		    & Alter_inplace_info::ALTER_COLUMN_TYPE)
			ha_alter_info->unsupported_reason = innobase_get_err_msg(
				ER_ALTER_OPERATION_NOT_SUPPORTED_REASON_COLUMN_TYPE);
		DBUG_RETURN(HA_ALTER_INPLACE_NOT_SUPPORTED);
	}

	/* Only support online add foreign key constraint when
	check_foreigns is turned off */
	if ((ha_alter_info->handler_flags
	     & Alter_inplace_info::ADD_FOREIGN_KEY)
	    && prebuilt->trx->check_foreigns) {
		ha_alter_info->unsupported_reason = innobase_get_err_msg(
			ER_ALTER_OPERATION_NOT_SUPPORTED_REASON_FK_CHECK);
		DBUG_RETURN(HA_ALTER_INPLACE_NOT_SUPPORTED);
	}

	if (!(ha_alter_info->handler_flags & ~INNOBASE_INPLACE_IGNORE)) {
		DBUG_RETURN(HA_ALTER_INPLACE_NO_LOCK);
	}

	/* Only support NULL -> NOT NULL change if strict table sql_mode
	is set. Fall back to COPY for conversion if not strict tables.
	In-Place will fail with an error when trying to convert
	NULL to a NOT NULL value. */
	if ((ha_alter_info->handler_flags
	     & Alter_inplace_info::ALTER_COLUMN_NOT_NULLABLE)
	    && !thd_is_strict_mode(user_thd)) {
		ha_alter_info->unsupported_reason = innobase_get_err_msg(
			ER_ALTER_OPERATION_NOT_SUPPORTED_REASON_NOT_NULL);
		DBUG_RETURN(HA_ALTER_INPLACE_NOT_SUPPORTED);
	}

	/* InnoDB cannot IGNORE when creating unique indexes. IGNORE
	should silently delete some duplicate rows. Our inplace_alter
	code will not delete anything from existing indexes. */
	if (ha_alter_info->ignore
	    && (ha_alter_info->handler_flags
		& (Alter_inplace_info::ADD_PK_INDEX
		   | Alter_inplace_info::ADD_UNIQUE_INDEX))) {
		ha_alter_info->unsupported_reason = innobase_get_err_msg(
			ER_ALTER_OPERATION_NOT_SUPPORTED_REASON_IGNORE);
		DBUG_RETURN(HA_ALTER_INPLACE_NOT_SUPPORTED);
	}

	/* DROP PRIMARY KEY is only allowed in combination with ADD
	PRIMARY KEY. */
	if ((ha_alter_info->handler_flags
	     & (Alter_inplace_info::ADD_PK_INDEX
		| Alter_inplace_info::DROP_PK_INDEX))
	    == Alter_inplace_info::DROP_PK_INDEX) {
		ha_alter_info->unsupported_reason = innobase_get_err_msg(
			ER_ALTER_OPERATION_NOT_SUPPORTED_REASON_NOPK);
		DBUG_RETURN(HA_ALTER_INPLACE_NOT_SUPPORTED);
	}

	/* If a column change from NOT NULL to NULL,
	and there's a implict pk on this column. the
	table should be rebuild. The change should
	only go through the "Copy" method.*/
	if ((ha_alter_info->handler_flags
	     & Alter_inplace_info::ALTER_COLUMN_NULLABLE)) {
		const uint my_primary_key = altered_table->s->primary_key;

		/* See if MYSQL table has no pk but we do.*/
		if (UNIV_UNLIKELY(my_primary_key >= MAX_KEY)
		    && !row_table_got_default_clust_index(prebuilt->table)) {
			ha_alter_info->unsupported_reason = innobase_get_err_msg(
				ER_PRIMARY_CANT_HAVE_NULL);
			DBUG_RETURN(HA_ALTER_INPLACE_NOT_SUPPORTED);
		}
	}

	/* We should be able to do the operation in-place.
	See if we can do it online (LOCK=NONE). */
	bool	online = true;

	List_iterator_fast<Create_field> cf_it(
		ha_alter_info->alter_info->create_list);

	/* Fix the key parts. */
	for (KEY* new_key = ha_alter_info->key_info_buffer;
	     new_key < ha_alter_info->key_info_buffer
		     + ha_alter_info->key_count;
	     new_key++) {
		for (KEY_PART_INFO* key_part = new_key->key_part;
		     key_part < new_key->key_part + new_key->user_defined_key_parts;
		     key_part++) {
			const Create_field*	new_field;

			DBUG_ASSERT(key_part->fieldnr
				    < altered_table->s->fields);

			cf_it.rewind();
			for (uint fieldnr = 0; (new_field = cf_it++);
			     fieldnr++) {
				if (fieldnr == key_part->fieldnr) {
					break;
				}
			}

			DBUG_ASSERT(new_field);

			key_part->field = altered_table->field[
				key_part->fieldnr];
			/* In some special cases InnoDB emits "false"
			duplicate key errors with NULL key values. Let
			us play safe and ensure that we can correctly
			print key values even in such cases .*/
			key_part->null_offset = key_part->field->null_offset();
			key_part->null_bit = key_part->field->null_bit;

			if (new_field->field) {
				/* This is an existing column. */
				continue;
			}

			/* This is an added column. */
			DBUG_ASSERT(ha_alter_info->handler_flags
				    & Alter_inplace_info::ADD_COLUMN);

			/* We cannot replace a hidden FTS_DOC_ID
			with a user-visible FTS_DOC_ID. */
			if (prebuilt->table->fts
			    && innobase_fulltext_exist(altered_table)
			    && !my_strcasecmp(
				    system_charset_info,
				    key_part->field->field_name,
				    FTS_DOC_ID_COL_NAME)) {
				ha_alter_info->unsupported_reason = innobase_get_err_msg(
					ER_ALTER_OPERATION_NOT_SUPPORTED_REASON_HIDDEN_FTS);
				DBUG_RETURN(HA_ALTER_INPLACE_NOT_SUPPORTED);
			}

			DBUG_ASSERT((MTYP_TYPENR(key_part->field->unireg_check)
				     == Field::NEXT_NUMBER)
				    == !!(key_part->field->flags
					  & AUTO_INCREMENT_FLAG));

			if (key_part->field->flags & AUTO_INCREMENT_FLAG) {
				/* We cannot assign an AUTO_INCREMENT
				column values during online ALTER. */
				DBUG_ASSERT(key_part->field == altered_table
					    -> found_next_number_field);
				ha_alter_info->unsupported_reason = innobase_get_err_msg(
					ER_ALTER_OPERATION_NOT_SUPPORTED_REASON_AUTOINC);
				online = false;
			}
		}
	}

	DBUG_ASSERT(!prebuilt->table->fts || prebuilt->table->fts->doc_col
		    <= table->s->fields);
	DBUG_ASSERT(!prebuilt->table->fts || prebuilt->table->fts->doc_col
		    < dict_table_get_n_user_cols(prebuilt->table));

	if (prebuilt->table->fts
	    && innobase_fulltext_exist(altered_table)) {
		/* FULLTEXT indexes are supposed to remain. */
		/* Disallow DROP INDEX FTS_DOC_ID_INDEX */

		for (uint i = 0; i < ha_alter_info->index_drop_count; i++) {
			if (!my_strcasecmp(
				    system_charset_info,
				    ha_alter_info->index_drop_buffer[i]->name,
				    FTS_DOC_ID_INDEX_NAME)) {
				ha_alter_info->unsupported_reason = innobase_get_err_msg(
					ER_ALTER_OPERATION_NOT_SUPPORTED_REASON_CHANGE_FTS);
				DBUG_RETURN(HA_ALTER_INPLACE_NOT_SUPPORTED);
			}
		}

		/* InnoDB can have a hidden FTS_DOC_ID_INDEX on a
		visible FTS_DOC_ID column as well. Prevent dropping or
		renaming the FTS_DOC_ID. */

		for (Field** fp = table->field; *fp; fp++) {
			if (!((*fp)->flags
			      & (FIELD_IS_RENAMED | FIELD_IS_DROPPED))) {
				continue;
			}

			if (!my_strcasecmp(
				    system_charset_info,
				    (*fp)->field_name,
				    FTS_DOC_ID_COL_NAME)) {
				ha_alter_info->unsupported_reason = innobase_get_err_msg(
					ER_ALTER_OPERATION_NOT_SUPPORTED_REASON_CHANGE_FTS);
				DBUG_RETURN(HA_ALTER_INPLACE_NOT_SUPPORTED);
			}
		}
	}

	prebuilt->trx->will_lock++;

	if (!online) {
		/* We already determined that only a non-locking
		operation is possible. */
	} else if (((ha_alter_info->handler_flags
		     & Alter_inplace_info::ADD_PK_INDEX)
		    || innobase_need_rebuild(ha_alter_info))
		   && (innobase_fulltext_exist(altered_table)
		       || (prebuilt->table->flags2
			   & DICT_TF2_FTS_HAS_DOC_ID))) {
		/* Refuse to rebuild the table online, if
		fulltext indexes are to survive the rebuild,
		or if the table contains a hidden FTS_DOC_ID column. */
		online = false;
		/* If the table already contains fulltext indexes,
		refuse to rebuild the table natively altogether. */
		if (prebuilt->table->fts) {
			ha_alter_info->unsupported_reason = innobase_get_err_msg(
				ER_INNODB_FT_LIMIT);
			DBUG_RETURN(HA_ALTER_INPLACE_NOT_SUPPORTED);
		}
		ha_alter_info->unsupported_reason = innobase_get_err_msg(
			ER_ALTER_OPERATION_NOT_SUPPORTED_REASON_FTS);
	} else if ((ha_alter_info->handler_flags
		    & Alter_inplace_info::ADD_INDEX)) {
		/* Building a full-text index requires a lock.
		We could do without a lock if the table already contains
		an FTS_DOC_ID column, but in that case we would have
		to apply the modification log to the full-text indexes. */

		for (uint i = 0; i < ha_alter_info->index_add_count; i++) {
			const KEY* key =
				&ha_alter_info->key_info_buffer[
					ha_alter_info->index_add_buffer[i]];
			if (key->flags & HA_FULLTEXT) {
				DBUG_ASSERT(!(key->flags & HA_KEYFLAG_MASK
					      & ~(HA_FULLTEXT
						  | HA_PACK_KEY
						  | HA_GENERATED_KEY
						  | HA_BINARY_PACK_KEY)));
				ha_alter_info->unsupported_reason = innobase_get_err_msg(
					ER_ALTER_OPERATION_NOT_SUPPORTED_REASON_FTS);
				online = false;
				break;
			}
		}
	}

	DBUG_RETURN(online
		    ? HA_ALTER_INPLACE_NO_LOCK_AFTER_PREPARE
		    : HA_ALTER_INPLACE_SHARED_LOCK_AFTER_PREPARE);
}

/*************************************************************//**
Initialize the dict_foreign_t structure with supplied info
@return true if added, false if duplicate foreign->id */
static __attribute__((nonnull(1,3,5,7)))
bool
innobase_init_foreign(
/*==================*/
	dict_foreign_t*	foreign,		/*!< in/out: structure to
						initialize */
	char*		constraint_name,	/*!< in/out: constraint name if
						exists */
	dict_table_t*	table,			/*!< in: foreign table */
	dict_index_t*	index,			/*!< in: foreign key index */
	const char**	column_names,		/*!< in: foreign key column
						names */
	ulint		num_field,		/*!< in: number of columns */
	const char*	referenced_table_name,	/*!< in: referenced table
						name */
	dict_table_t*	referenced_table,	/*!< in: referenced table */
	dict_index_t*	referenced_index,	/*!< in: referenced index */
	const char**	referenced_column_names,/*!< in: referenced column
						names */
	ulint		referenced_num_field)	/*!< in: number of referenced
						columns */
{
	ut_ad(mutex_own(&dict_sys->mutex));

        if (constraint_name) {
                ulint   db_len;

                /* Catenate 'databasename/' to the constraint name specified
                by the user: we conceive the constraint as belonging to the
                same MySQL 'database' as the table itself. We store the name
                to foreign->id. */

                db_len = dict_get_db_name_len(table->name);

                foreign->id = static_cast<char*>(mem_heap_alloc(
                        foreign->heap, db_len + strlen(constraint_name) + 2));

                ut_memcpy(foreign->id, table->name, db_len);
                foreign->id[db_len] = '/';
                strcpy(foreign->id + db_len + 1, constraint_name);

		/* Check if any existing foreign key has the same id,
		this is needed only if user supplies the constraint name */

		for (const dict_foreign_t* existing_foreign
			= UT_LIST_GET_FIRST(table->foreign_list);
		     existing_foreign != 0;
		     existing_foreign = UT_LIST_GET_NEXT(
			     foreign_list, existing_foreign)) {

			if (ut_strcmp(existing_foreign->id, foreign->id) == 0) {
				return(false);
			}
		}
        }

        foreign->foreign_table = table;
        foreign->foreign_table_name = mem_heap_strdup(
                foreign->heap, table->name);
        dict_mem_foreign_table_name_lookup_set(foreign, TRUE);

        foreign->foreign_index = index;
        foreign->n_fields = (unsigned int) num_field;

        foreign->foreign_col_names = static_cast<const char**>(
                mem_heap_alloc(foreign->heap, num_field * sizeof(void*)));

        for (ulint i = 0; i < foreign->n_fields; i++) {
                foreign->foreign_col_names[i] = mem_heap_strdup(
                        foreign->heap, column_names[i]);
        }

	foreign->referenced_index = referenced_index;
	foreign->referenced_table = referenced_table;

	foreign->referenced_table_name = mem_heap_strdup(
		foreign->heap, referenced_table_name);
        dict_mem_referenced_table_name_lookup_set(foreign, TRUE);

        foreign->referenced_col_names = static_cast<const char**>(
                mem_heap_alloc(foreign->heap,
			       referenced_num_field * sizeof(void*)));

        for (ulint i = 0; i < foreign->n_fields; i++) {
                foreign->referenced_col_names[i]
                        = mem_heap_strdup(foreign->heap,
					  referenced_column_names[i]);
        }

	return(true);
}

/*************************************************************//**
Check whether the foreign key options is legit
@return true if it is */
static __attribute__((nonnull, warn_unused_result))
bool
innobase_check_fk_option(
/*=====================*/
	const dict_foreign_t*	foreign)	/*!< in: foreign key */
{
	if (!foreign->foreign_index) {
		return(true);
	}

	if (foreign->type & (DICT_FOREIGN_ON_UPDATE_SET_NULL
			     | DICT_FOREIGN_ON_DELETE_SET_NULL)) {

		for (ulint j = 0; j < foreign->n_fields; j++) {
			if ((dict_index_get_nth_col(
				     foreign->foreign_index, j)->prtype)
			    & DATA_NOT_NULL) {

				/* It is not sensible to define
				SET NULL if the column is not
				allowed to be NULL! */
				return(false);
			}
		}
	}

	return(true);
}

/*************************************************************//**
Set foreign key options
@return true if successfully set */
static __attribute__((nonnull, warn_unused_result))
bool
innobase_set_foreign_key_option(
/*============================*/
	dict_foreign_t*	foreign,	/*!< in:InnoDB Foreign key */
	Foreign_key*	fk_key)		/*!< in: Foreign key info from
					MySQL */
{
	ut_ad(!foreign->type);

	switch (fk_key->delete_opt) {
	case Foreign_key::FK_OPTION_NO_ACTION:
	case Foreign_key::FK_OPTION_RESTRICT:
	case Foreign_key::FK_OPTION_DEFAULT:
		foreign->type = DICT_FOREIGN_ON_DELETE_NO_ACTION;
		break;
	case Foreign_key::FK_OPTION_CASCADE:
		foreign->type = DICT_FOREIGN_ON_DELETE_CASCADE;
		break;
	case Foreign_key::FK_OPTION_SET_NULL:
		foreign->type = DICT_FOREIGN_ON_DELETE_SET_NULL;
		break;
	}

	switch (fk_key->update_opt) {
	case Foreign_key::FK_OPTION_NO_ACTION:
	case Foreign_key::FK_OPTION_RESTRICT:
	case Foreign_key::FK_OPTION_DEFAULT:
		foreign->type |= DICT_FOREIGN_ON_UPDATE_NO_ACTION;
		break;
	case Foreign_key::FK_OPTION_CASCADE:
		foreign->type |= DICT_FOREIGN_ON_UPDATE_CASCADE;
		break;
	case Foreign_key::FK_OPTION_SET_NULL:
		foreign->type |= DICT_FOREIGN_ON_UPDATE_SET_NULL;
		break;
	}

	return(innobase_check_fk_option(foreign));
}

/*******************************************************************//**
Check if a foreign key constraint can make use of an index
that is being created.
@return useable index, or NULL if none found */
static __attribute__((nonnull, warn_unused_result))
const KEY*
innobase_find_equiv_index(
/*======================*/
	const char*const*	col_names,
					/*!< in: column names */
	uint			n_cols,	/*!< in: number of columns */
	const KEY*		keys,	/*!< in: index information */
	const uint*		add,	/*!< in: indexes being created */
	uint			n_add)	/*!< in: number of indexes to create */
{
	for (uint i = 0; i < n_add; i++) {
		const KEY*	key = &keys[add[i]];

		if (key->user_defined_key_parts < n_cols) {
no_match:
			continue;
		}

		for (uint j = 0; j < n_cols; j++) {
			const KEY_PART_INFO&	key_part = key->key_part[j];
			uint32			col_len
				= key_part.field->pack_length();

			/* The MySQL pack length contains 1 or 2 bytes
			length field for a true VARCHAR. */

			if (key_part.field->type() == MYSQL_TYPE_VARCHAR) {
				col_len -= static_cast<const Field_varstring*>(
					key_part.field)->length_bytes;
			}

			if (key_part.length < col_len) {

				/* Column prefix indexes cannot be
				used for FOREIGN KEY constraints. */
				goto no_match;
			}

			if (innobase_strcasecmp(col_names[j],
						key_part.field->field_name)) {
				/* Name mismatch */
				goto no_match;
			}
		}

		return(key);
	}

	return(NULL);
}

/*************************************************************//**
Find an index whose first fields are the columns in the array
in the same order and is not marked for deletion
@return matching index, NULL if not found */
static __attribute__((nonnull(1,2,6), warn_unused_result))
dict_index_t*
innobase_find_fk_index(
/*===================*/
	Alter_inplace_info*	ha_alter_info,
					/*!< in: alter table info */
	dict_table_t*		table,	/*!< in: table */
	const char**		col_names,
					/*!< in: column names, or NULL
					to use table->col_names */
	dict_index_t**		drop_index,
					/*!< in: indexes to be dropped */
	ulint			n_drop_index,
					/*!< in: size of drop_index[] */
	const char**		columns,/*!< in: array of column names */
	ulint			n_cols) /*!< in: number of columns */
{
	dict_index_t*	index;

	index = dict_table_get_first_index(table);

	while (index != NULL) {
		if (!(index->type & DICT_FTS)
		    && dict_foreign_qualify_index(
			    table, col_names, columns, n_cols,
			    index, NULL, true, 0)) {
			for (ulint i = 0; i < n_drop_index; i++) {
				if (index == drop_index[i]) {
					/* Skip to-be-dropped indexes. */
					goto next_rec;
				}
			}

			return(index);
		}

next_rec:
		index = dict_table_get_next_index(index);
	}

	return(NULL);
}

/*************************************************************//**
Create InnoDB foreign key structure from MySQL alter_info
@retval true if successful
@retval false on error (will call my_error()) */
static __attribute__((nonnull(1,2,3,7,8), warn_unused_result))
bool
innobase_get_foreign_key_info(
/*==========================*/
	Alter_inplace_info*
			ha_alter_info,	/*!< in: alter table info */
	const TABLE_SHARE*
			table_share,	/*!< in: the TABLE_SHARE */
	dict_table_t*	table,		/*!< in: table */
	const char**	col_names,	/*!< in: column names, or NULL
					to use table->col_names */
	dict_index_t**	drop_index,	/*!< in: indexes to be dropped */
	ulint		n_drop_index,	/*!< in: size of drop_index[] */
	dict_foreign_t**add_fk,		/*!< out: foreign constraint added */
	ulint*		n_add_fk,	/*!< out: number of foreign
					constraints added */
	const trx_t*	trx)		/*!< in: user transaction */
{
	Key*		key;
	Foreign_key*	fk_key;
	dict_table_t*	referenced_table = NULL;
	char*		referenced_table_name = NULL;
	ulint		num_fk = 0;
	Alter_info*	alter_info = ha_alter_info->alter_info;

	DBUG_ENTER("innobase_get_foreign_key_info");

	*n_add_fk = 0;

	List_iterator<Key> key_iterator(alter_info->key_list);

	while ((key=key_iterator++)) {
		if (key->type != Key::FOREIGN_KEY) {
			continue;
		}

		const char*	column_names[MAX_NUM_FK_COLUMNS];
		dict_index_t*	index = NULL;
		const char*	referenced_column_names[MAX_NUM_FK_COLUMNS];
		dict_index_t*	referenced_index = NULL;
		ulint		num_col = 0;
		ulint		referenced_num_col = 0;
		bool		correct_option;
		char*		db_namep = NULL;
		char*		tbl_namep = NULL;
		ulint		db_name_len = 0;
		ulint		tbl_name_len = 0;
#ifdef _WIN32
		char		db_name[MAX_DATABASE_NAME_LEN];
		char		tbl_name[MAX_TABLE_NAME_LEN];
#endif

		fk_key = static_cast<Foreign_key*>(key);

		if (fk_key->columns.elements > 0) {
			ulint	i = 0;
			Key_part_spec* column;
			List_iterator<Key_part_spec> key_part_iterator(
				fk_key->columns);

			/* Get all the foreign key column info for the
			current table */
			while ((column = key_part_iterator++)) {
				column_names[i] = column->field_name.str;
				ut_ad(i < MAX_NUM_FK_COLUMNS);
				i++;
			}

			index = innobase_find_fk_index(
				ha_alter_info,
				table, col_names,
				drop_index, n_drop_index,
				column_names, i);

			/* MySQL would add a index in the creation
			list if no such index for foreign table,
			so we have to use DBUG_EXECUTE_IF to simulate
			the scenario */
			DBUG_EXECUTE_IF("innodb_test_no_foreign_idx",
					index = NULL;);

			/* Check whether there exist such
			index in the the index create clause */
			if (!index && !innobase_find_equiv_index(
				    column_names, (uint) i,
				    ha_alter_info->key_info_buffer,
				    ha_alter_info->index_add_buffer,
				    ha_alter_info->index_add_count)) {
				my_error(
					ER_FK_NO_INDEX_CHILD,
					MYF(0),
					fk_key->name.str
					? fk_key->name.str : "",
					table_share->table_name.str);
				goto err_exit;
			}

			num_col = i;
		}

		add_fk[num_fk] = dict_mem_foreign_create();

#ifndef _WIN32
		tbl_namep = fk_key->ref_table.str;
		tbl_name_len = fk_key->ref_table.length;
		db_namep = fk_key->ref_db.str;
		db_name_len = fk_key->ref_db.length;
#else
		ut_ad(fk_key->ref_table.str);

		memcpy(tbl_name, fk_key->ref_table.str,
		       fk_key->ref_table.length);
		tbl_name[fk_key->ref_table.length] = 0;
		innobase_casedn_str(tbl_name);
		tbl_name_len = strlen(tbl_name);
		tbl_namep = &tbl_name[0];

		if (fk_key->ref_db.str != NULL) {
			memcpy(db_name, fk_key->ref_db.str,
			       fk_key->ref_db.length);
			db_name[fk_key->ref_db.length] = 0;
			innobase_casedn_str(db_name);
			db_name_len = strlen(db_name);
			db_namep = &db_name[0];
		}
#endif
		mutex_enter(&dict_sys->mutex);

		referenced_table_name = dict_get_referenced_table(
			table->name,
			db_namep,
			db_name_len,
			tbl_namep,
			tbl_name_len,
			&referenced_table,
			add_fk[num_fk]->heap);

		/* Test the case when referenced_table failed to
		open, if trx->check_foreigns is not set, we should
		still be able to add the foreign key */
		DBUG_EXECUTE_IF("innodb_test_open_ref_fail",
				referenced_table = NULL;);

		if (!referenced_table && trx->check_foreigns) {
			mutex_exit(&dict_sys->mutex);
			my_error(ER_FK_CANNOT_OPEN_PARENT,
				 MYF(0), tbl_namep);

			goto err_exit;
		}

		if (fk_key->ref_columns.elements > 0) {
			ulint	i = 0;
			Key_part_spec* column;
			List_iterator<Key_part_spec> key_part_iterator(
				fk_key->ref_columns);

			while ((column = key_part_iterator++)) {
				referenced_column_names[i] =
					column->field_name.str;
				ut_ad(i < MAX_NUM_FK_COLUMNS);
				i++;
			}

			if (referenced_table) {
				referenced_index =
					dict_foreign_find_index(
						referenced_table, 0,
						referenced_column_names,
						i, index,
						TRUE, FALSE);

				DBUG_EXECUTE_IF(
					"innodb_test_no_reference_idx",
					referenced_index = NULL;);

				/* Check whether there exist such
				index in the the index create clause */
				if (!referenced_index) {
					mutex_exit(&dict_sys->mutex);
					my_error(ER_FK_NO_INDEX_PARENT, MYF(0),
						 fk_key->name.str
						 ? fk_key->name.str : "",
						 tbl_namep);
					goto err_exit;
				}
			} else {
				ut_a(!trx->check_foreigns);
			}

			referenced_num_col = i;
		}

		if (!innobase_init_foreign(
			    add_fk[num_fk], fk_key->name.str,
			    table, index, column_names,
			    num_col, referenced_table_name,
			    referenced_table, referenced_index,
			    referenced_column_names, referenced_num_col)) {
			mutex_exit(&dict_sys->mutex);
			my_error(
				ER_FK_DUP_NAME,
				MYF(0),
				add_fk[num_fk]->id);
			goto err_exit;
		}

		mutex_exit(&dict_sys->mutex);

		correct_option = innobase_set_foreign_key_option(
			add_fk[num_fk], fk_key);

		DBUG_EXECUTE_IF("innodb_test_wrong_fk_option",
				correct_option = false;);

		if (!correct_option) {
			my_error(ER_FK_INCORRECT_OPTION,
				 MYF(0),
				 table_share->table_name.str,
				 add_fk[num_fk]->id);
			goto err_exit;
		}

		num_fk++;
	}

	*n_add_fk = num_fk;

	DBUG_RETURN(true);
err_exit:
	for (ulint i = 0; i <= num_fk; i++) {
		if (add_fk[i]) {
			dict_foreign_free(add_fk[i]);
		}
	}

	DBUG_RETURN(false);
}

/*************************************************************//**
Copies an InnoDB column to a MySQL field.  This function is
adapted from row_sel_field_store_in_mysql_format(). */
static
void
innobase_col_to_mysql(
/*==================*/
	const dict_col_t*	col,	/*!< in: InnoDB column */
	const uchar*		data,	/*!< in: InnoDB column data */
	ulint			len,	/*!< in: length of data, in bytes */
	Field*			field)	/*!< in/out: MySQL field */
{
	uchar*	ptr;
	uchar*	dest	= field->ptr;
	ulint	flen	= field->pack_length();

	switch (col->mtype) {
	case DATA_INT:
		ut_ad(len == flen);

		/* Convert integer data from Innobase to little-endian
		format, sign bit restored to normal */

		for (ptr = dest + len; ptr != dest; ) {
			*--ptr = *data++;
		}

		if (!(field->flags & UNSIGNED_FLAG)) {
			((byte*) dest)[len - 1] ^= 0x80;
		}

		break;

	case DATA_VARCHAR:
	case DATA_VARMYSQL:
	case DATA_BINARY:
		field->reset();

		if (field->type() == MYSQL_TYPE_VARCHAR) {
			/* This is a >= 5.0.3 type true VARCHAR. Store the
			length of the data to the first byte or the first
			two bytes of dest. */

			dest = row_mysql_store_true_var_len(
				dest, len, flen - field->key_length());
		}

		/* Copy the actual data */
		memcpy(dest, data, len);
		break;

	case DATA_GEOMETRY:
	case DATA_BLOB:
		/* Skip MySQL BLOBs when reporting an erroneous row
		during index creation or table rebuild. */
		field->set_null();
		break;

#ifdef UNIV_DEBUG
	case DATA_MYSQL:
		ut_ad(flen >= len);
		ut_ad(DATA_MBMAXLEN(col->mbminmaxlen)
		      >= DATA_MBMINLEN(col->mbminmaxlen));
		memcpy(dest, data, len);
		break;

	default:
	case DATA_SYS_CHILD:
	case DATA_SYS:
		/* These column types should never be shipped to MySQL. */
		ut_ad(0);

	case DATA_FIXBINARY:
	case DATA_FLOAT:
	case DATA_DOUBLE:
	case DATA_DECIMAL:
		/* Above are the valid column types for MySQL data. */
		ut_ad(flen == len);
		/* fall through */
	case DATA_CHAR:
		/* We may have flen > len when there is a shorter
		prefix on a CHAR column. */
		ut_ad(flen >= len);
#else /* UNIV_DEBUG */
	default:
#endif /* UNIV_DEBUG */
		memcpy(dest, data, len);
	}
}

/*************************************************************//**
Copies an InnoDB record to table->record[0]. */

void
innobase_rec_to_mysql(
/*==================*/
	struct TABLE*		table,	/*!< in/out: MySQL table */
	const rec_t*		rec,	/*!< in: record */
	const dict_index_t*	index,	/*!< in: index */
	const ulint*		offsets)/*!< in: rec_get_offsets(
					rec, index, ...) */
{
	uint	n_fields	= table->s->fields;

	ut_ad(n_fields == dict_table_get_n_user_cols(index->table)
	      - !!(DICT_TF2_FLAG_IS_SET(index->table,
					DICT_TF2_FTS_HAS_DOC_ID)));

	for (uint i = 0; i < n_fields; i++) {
		Field*		field	= table->field[i];
		ulint		ipos;
		ulint		ilen;
		const uchar*	ifield;

		field->reset();

		ipos = dict_index_get_nth_col_or_prefix_pos(index, i, TRUE);

		if (ipos == ULINT_UNDEFINED
		    || rec_offs_nth_extern(offsets, ipos)) {
null_field:
			field->set_null();
			continue;
		}

		ifield = rec_get_nth_field(rec, offsets, ipos, &ilen);

		/* Assign the NULL flag */
		if (ilen == UNIV_SQL_NULL) {
			ut_ad(field->real_maybe_null());
			goto null_field;
		}

		field->set_notnull();

		innobase_col_to_mysql(
			dict_field_get_col(
				dict_index_get_nth_field(index, ipos)),
			ifield, ilen, field);
	}
}

/*************************************************************//**
Copies an InnoDB index entry to table->record[0]. */

void
innobase_fields_to_mysql(
/*=====================*/
	struct TABLE*		table,	/*!< in/out: MySQL table */
	const dict_index_t*	index,	/*!< in: InnoDB index */
	const dfield_t*		fields)	/*!< in: InnoDB index fields */
{
	uint	n_fields	= table->s->fields;

	ut_ad(n_fields == dict_table_get_n_user_cols(index->table)
	      - !!(DICT_TF2_FLAG_IS_SET(index->table,
					DICT_TF2_FTS_HAS_DOC_ID)));

	for (uint i = 0; i < n_fields; i++) {
		Field*		field	= table->field[i];
		ulint		ipos;

		field->reset();

		ipos = dict_index_get_nth_col_or_prefix_pos(index, i, TRUE);

		if (ipos == ULINT_UNDEFINED
		    || dfield_is_ext(&fields[ipos])
		    || dfield_is_null(&fields[ipos])) {

			field->set_null();
		} else {
			field->set_notnull();

			const dfield_t*	df	= &fields[ipos];

			innobase_col_to_mysql(
				dict_field_get_col(
					dict_index_get_nth_field(index, ipos)),
				static_cast<const uchar*>(dfield_get_data(df)),
				dfield_get_len(df), field);
		}
	}
}

/*************************************************************//**
Copies an InnoDB row to table->record[0]. */

void
innobase_row_to_mysql(
/*==================*/
	struct TABLE*		table,	/*!< in/out: MySQL table */
	const dict_table_t*	itab,	/*!< in: InnoDB table */
	const dtuple_t*		row)	/*!< in: InnoDB row */
{
	uint  n_fields	= table->s->fields;

	/* The InnoDB row may contain an extra FTS_DOC_ID column at the end. */
	ut_ad(row->n_fields == dict_table_get_n_cols(itab));
	ut_ad(n_fields == row->n_fields - DATA_N_SYS_COLS
	      - !!(DICT_TF2_FLAG_IS_SET(itab, DICT_TF2_FTS_HAS_DOC_ID)));

	for (uint i = 0; i < n_fields; i++) {
		Field*		field	= table->field[i];
		const dfield_t*	df	= dtuple_get_nth_field(row, i);

		field->reset();

		if (dfield_is_ext(df) || dfield_is_null(df)) {
			field->set_null();
		} else {
			field->set_notnull();

			innobase_col_to_mysql(
				dict_table_get_nth_col(itab, i),
				static_cast<const uchar*>(dfield_get_data(df)),
				dfield_get_len(df), field);
		}
	}
}

/*************************************************************//**
Resets table->record[0]. */

void
innobase_rec_reset(
/*===============*/
	TABLE*			table)		/*!< in/out: MySQL table */
{
	uint	n_fields	= table->s->fields;
	uint	i;

	for (i = 0; i < n_fields; i++) {
		table->field[i]->set_default();
	}
}

/*******************************************************************//**
This function checks that index keys are sensible.
@return 0 or error number */
static __attribute__((nonnull, warn_unused_result))
int
innobase_check_index_keys(
/*======================*/
	const Alter_inplace_info*	info,
				/*!< in: indexes to be created or dropped */
	const dict_table_t*		innodb_table)
				/*!< in: Existing indexes */
{
	for (uint key_num = 0; key_num < info->index_add_count;
	     key_num++) {
		const KEY&	key = info->key_info_buffer[
			info->index_add_buffer[key_num]];

		/* Check that the same index name does not appear
		twice in indexes to be created. */

		for (ulint i = 0; i < key_num; i++) {
			const KEY&	key2 = info->key_info_buffer[
				info->index_add_buffer[i]];

			if (0 == strcmp(key.name, key2.name)) {
				my_error(ER_WRONG_NAME_FOR_INDEX, MYF(0),
					 key.name);

				return(ER_WRONG_NAME_FOR_INDEX);
			}
		}

		/* Check that the same index name does not already exist. */

		const dict_index_t* index;

		for (index = dict_table_get_first_index(innodb_table);
		     index; index = dict_table_get_next_index(index)) {

			if (!strcmp(key.name, index->name)) {
				break;
			}
		}

		/* Now we are in a situation where we have "ADD INDEX x"
		and an index by the same name already exists. We have 4
		possible cases:
		1. No further clauses for an index x are given. Should reject
		the operation.
		2. "DROP INDEX x" is given. Should allow the operation.
		3. "RENAME INDEX x TO y" is given. Should allow the operation.
		4. "DROP INDEX x, RENAME INDEX x TO y" is given. Should allow
		the operation, since no name clash occurs. In this particular
		case MySQL cancels the operation without calling InnoDB
		methods. */

		if (index) {
			/* If a key by the same name is being created and
			dropped, the name clash is OK. */
			for (uint i = 0; i < info->index_drop_count;
			     i++) {
				const KEY*	drop_key
					= info->index_drop_buffer[i];

				if (0 == strcmp(key.name, drop_key->name)) {
					goto name_ok;
				}
			}

			/* If a key by the same name is being created and
			renamed, the name clash is OK. E.g.
			ALTER TABLE t ADD INDEX i (col), RENAME INDEX i TO x
			where the index "i" exists prior to the ALTER command.
			In this case we:
			1. rename the existing index from "i" to "x"
			2. add the new index "i" */
			for (uint i = 0; i < info->index_rename_count; i++) {
				const KEY_PAIR*	pair
					= &info->index_rename_buffer[i];

				if (0 == strcmp(key.name, pair->old_key->name)) {
					goto name_ok;
				}
			}

			my_error(ER_WRONG_NAME_FOR_INDEX, MYF(0), key.name);

			return(ER_WRONG_NAME_FOR_INDEX);
		}

name_ok:
		for (ulint i = 0; i < key.user_defined_key_parts; i++) {
			const KEY_PART_INFO&	key_part1
				= key.key_part[i];
			const Field*		field
				= key_part1.field;
			ibool			is_unsigned;

			switch (get_innobase_type_from_mysql_type(
					&is_unsigned, field)) {
			default:
				break;
			case DATA_INT:
			case DATA_FLOAT:
			case DATA_DOUBLE:
			case DATA_DECIMAL:
				/* Check that MySQL does not try to
				create a column prefix index field on
				an inappropriate data type. */

				if (field->type() == MYSQL_TYPE_VARCHAR) {
					if (key_part1.length
					    >= field->pack_length()
					    - ((Field_varstring*) field)
					    ->length_bytes) {
						break;
					}
				} else {
					if (key_part1.length
					    >= field->pack_length()) {
						break;
					}
				}

				my_error(ER_WRONG_KEY_COLUMN, MYF(0),
					 field->field_name);
				return(ER_WRONG_KEY_COLUMN);
			}

			/* Check that the same column does not appear
			twice in the index. */

			for (ulint j = 0; j < i; j++) {
				const KEY_PART_INFO&	key_part2
					= key.key_part[j];

				if (key_part1.fieldnr != key_part2.fieldnr) {
					continue;
				}

				my_error(ER_WRONG_KEY_COLUMN, MYF(0),
					 field->field_name);
				return(ER_WRONG_KEY_COLUMN);
			}
		}
	}

	return(0);
}

/*******************************************************************//**
Create index field definition for key part */
static __attribute__((nonnull(2,3)))
void
innobase_create_index_field_def(
/*============================*/
	const TABLE*		altered_table,	/*!< in: MySQL table that is
						being altered, or NULL
						if a new clustered index is
						not being created */
	const KEY_PART_INFO*	key_part,	/*!< in: MySQL key definition */
	index_field_t*		index_field)	/*!< out: index field
						definition for key_part */
{
	const Field*	field;
	ibool		is_unsigned;
	ulint		col_type;

	DBUG_ENTER("innobase_create_index_field_def");

	ut_ad(key_part);
	ut_ad(index_field);

	field = altered_table
		? altered_table->field[key_part->fieldnr]
		: key_part->field;
	ut_a(field);

	index_field->col_no = key_part->fieldnr;

	col_type = get_innobase_type_from_mysql_type(&is_unsigned, field);

	if (DATA_LARGE_MTYPE(col_type)
	    || (key_part->length < field->pack_length()
		&& field->type() != MYSQL_TYPE_VARCHAR)
	    || (field->type() == MYSQL_TYPE_VARCHAR
		&& key_part->length < field->pack_length()
			- ((Field_varstring*) field)->length_bytes)) {

		index_field->prefix_len = key_part->length;
	} else {
		index_field->prefix_len = 0;
	}

	DBUG_VOID_RETURN;
}

/*******************************************************************//**
Create index definition for key */
static __attribute__((nonnull))
void
innobase_create_index_def(
/*======================*/
	const TABLE*		altered_table,	/*!< in: MySQL table that is
						being altered */
	const KEY*		keys,		/*!< in: key definitions */
	ulint			key_number,	/*!< in: MySQL key number */
	bool			new_clustered,	/*!< in: true if generating
						a new clustered index
						on the table */
	bool			key_clustered,	/*!< in: true if this is
						the new clustered index */
	index_def_t*		index,		/*!< out: index definition */
	mem_heap_t*		heap)		/*!< in: heap where memory
						is allocated */
{
	const KEY*	key = &keys[key_number];
	ulint		i;
	ulint		len;
	ulint		n_fields = key->user_defined_key_parts;
	char*		index_name;

	DBUG_ENTER("innobase_create_index_def");
	DBUG_ASSERT(!key_clustered || new_clustered);

	index->fields = static_cast<index_field_t*>(
		mem_heap_alloc(heap, n_fields * sizeof *index->fields));

	index->ind_type = 0;
	index->parser = NULL;
	index->key_number = key_number;
	index->n_fields = n_fields;
	len = strlen(key->name) + 1;
	index->name = index_name = static_cast<char*>(
		mem_heap_alloc(heap, len + !new_clustered));

	if (!new_clustered) {
		*index_name++ = TEMP_INDEX_PREFIX;
	}

	memcpy(index_name, key->name, len);

	if (key->flags & HA_NOSAME) {
		index->ind_type |= DICT_UNIQUE;
	}

	if (key_clustered) {
		DBUG_ASSERT(!(key->flags & HA_FULLTEXT));
		index->ind_type |= DICT_CLUSTERED;
	} else if (key->flags & HA_FULLTEXT) {
		DBUG_ASSERT(!(key->flags & HA_KEYFLAG_MASK
			      & ~(HA_FULLTEXT
				  | HA_PACK_KEY
				  | HA_BINARY_PACK_KEY)));
		DBUG_ASSERT(!(key->flags & HA_NOSAME));
		DBUG_ASSERT(!index->ind_type);
		index->ind_type |= DICT_FTS;

		/* Set plugin parser */
		/* Note: key->parser is only parser name,
			 we need to get parser from altered_table instead */
		if (key->flags & HA_USES_PARSER) {
			for (ulint j = 0; j < altered_table->s->keys; j++) {
				if (ut_strcmp(altered_table->key_info[j].name,
					      key->name) == 0) {
					ut_ad(altered_table->key_info[j].flags
					      & HA_USES_PARSER);

					plugin_ref	parser=
						altered_table->key_info[j].parser;
					index->parser =
						static_cast<st_mysql_ftparser*>(
						plugin_decl(parser)->info);
					break;
				}
			}

			DBUG_EXECUTE_IF("fts_instrument_use_default_parser",
				index->parser = &fts_default_parser;);
			ut_ad(index->parser);
		}
	}

	if (!new_clustered) {
		altered_table = NULL;
	}

	for (i = 0; i < n_fields; i++) {
		innobase_create_index_field_def(
			altered_table, &key->key_part[i], &index->fields[i]);
	}

	DBUG_VOID_RETURN;
}

/*******************************************************************//**
Check whether the table has the FTS_DOC_ID column
@return whether there exists an FTS_DOC_ID column */
static
bool
innobase_fts_check_doc_id_col(
/*==========================*/
	const dict_table_t*	table,  /*!< in: InnoDB table with
					fulltext index */
	const TABLE*		altered_table,
					/*!< in: MySQL table with
					fulltext index */
	ulint*			fts_doc_col_no)
					/*!< out: The column number for
					Doc ID, or ULINT_UNDEFINED
					if it is of wrong type */
{
	*fts_doc_col_no = ULINT_UNDEFINED;

	const uint n_cols = altered_table->s->fields;
	uint i;

	for (i = 0; i < n_cols; i++) {
		const Field*	field = altered_table->field[i];

		if (my_strcasecmp(system_charset_info,
				  field->field_name, FTS_DOC_ID_COL_NAME)) {
			continue;
		}

		if (strcmp(field->field_name, FTS_DOC_ID_COL_NAME)) {
			my_error(ER_WRONG_COLUMN_NAME, MYF(0),
				 field->field_name);
		} else if (field->type() != MYSQL_TYPE_LONGLONG
			   || field->pack_length() != 8
			   || field->real_maybe_null()
			   || !(field->flags & UNSIGNED_FLAG)) {
			my_error(ER_INNODB_FT_WRONG_DOCID_COLUMN, MYF(0),
				 field->field_name);
		} else {
			*fts_doc_col_no = i;
		}

		return(true);
	}

	if (!table) {
		return(false);
	}

	for (; i + DATA_N_SYS_COLS < (uint) table->n_cols; i++) {
		const char*     name = dict_table_get_col_name(table, i);

		if (strcmp(name, FTS_DOC_ID_COL_NAME) == 0) {
#ifdef UNIV_DEBUG
			const dict_col_t*       col;

			col = dict_table_get_nth_col(table, i);

			/* Because the FTS_DOC_ID does not exist in
			the MySQL data dictionary, this must be the
			internally created FTS_DOC_ID column. */
			ut_ad(col->mtype == DATA_INT);
			ut_ad(col->len == 8);
			ut_ad(col->prtype & DATA_NOT_NULL);
			ut_ad(col->prtype & DATA_UNSIGNED);
#endif /* UNIV_DEBUG */
			*fts_doc_col_no = i;
			return(true);
		}
	}

	return(false);
}

/*******************************************************************//**
Check whether the table has a unique index with FTS_DOC_ID_INDEX_NAME
on the Doc ID column.
@return the status of the FTS_DOC_ID index */

enum fts_doc_id_index_enum
innobase_fts_check_doc_id_index(
/*============================*/
	const dict_table_t*	table,		/*!< in: table definition */
	const TABLE*		altered_table,	/*!< in: MySQL table
						that is being altered */
	ulint*			fts_doc_col_no)	/*!< out: The column number for
						Doc ID, or ULINT_UNDEFINED
						if it is being created in
						ha_alter_info */
{
	const dict_index_t*	index;
	const dict_field_t*	field;

	if (altered_table) {
		/* Check if a unique index with the name of
		FTS_DOC_ID_INDEX_NAME is being created. */

		for (uint i = 0; i < altered_table->s->keys; i++) {
			const KEY& key = altered_table->key_info[i];

			if (innobase_strcasecmp(
				    key.name, FTS_DOC_ID_INDEX_NAME)) {
				continue;
			}

			if ((key.flags & HA_NOSAME)
			    && key.user_defined_key_parts == 1
			    && !strcmp(key.name, FTS_DOC_ID_INDEX_NAME)
			    && !strcmp(key.key_part[0].field->field_name,
				       FTS_DOC_ID_COL_NAME)) {
				if (fts_doc_col_no) {
					*fts_doc_col_no = ULINT_UNDEFINED;
				}
				return(FTS_EXIST_DOC_ID_INDEX);
			} else {
				return(FTS_INCORRECT_DOC_ID_INDEX);
			}
		}
	}

	if (!table) {
		return(FTS_NOT_EXIST_DOC_ID_INDEX);
	}

	for (index = dict_table_get_first_index(table);
	     index; index = dict_table_get_next_index(index)) {

		/* Check if there exists a unique index with the name of
		FTS_DOC_ID_INDEX_NAME */
		if (innobase_strcasecmp(index->name, FTS_DOC_ID_INDEX_NAME)) {
			continue;
		}

		if (!dict_index_is_unique(index)
		    || dict_index_get_n_unique(index) > 1
		    || strcmp(index->name, FTS_DOC_ID_INDEX_NAME)) {
			return(FTS_INCORRECT_DOC_ID_INDEX);
		}

		/* Check whether the index has FTS_DOC_ID as its
		first column */
		field = dict_index_get_nth_field(index, 0);

		/* The column would be of a BIGINT data type */
		if (strcmp(field->name, FTS_DOC_ID_COL_NAME) == 0
		    && field->col->mtype == DATA_INT
		    && field->col->len == 8
		    && field->col->prtype & DATA_NOT_NULL) {
			if (fts_doc_col_no) {
				*fts_doc_col_no = dict_col_get_no(field->col);
			}
			return(FTS_EXIST_DOC_ID_INDEX);
		} else {
			return(FTS_INCORRECT_DOC_ID_INDEX);
		}
	}


	/* Not found */
	return(FTS_NOT_EXIST_DOC_ID_INDEX);
}
/*******************************************************************//**
Check whether the table has a unique index with FTS_DOC_ID_INDEX_NAME
on the Doc ID column in MySQL create index definition.
@return FTS_EXIST_DOC_ID_INDEX if there exists the FTS_DOC_ID index,
FTS_INCORRECT_DOC_ID_INDEX if the FTS_DOC_ID index is of wrong format */

enum fts_doc_id_index_enum
innobase_fts_check_doc_id_index_in_def(
/*===================================*/
	ulint		n_key,		/*!< in: Number of keys */
	const KEY*	key_info)	/*!< in: Key definition */
{
	/* Check whether there is a "FTS_DOC_ID_INDEX" in the to be built index
	list */
	for (ulint j = 0; j < n_key; j++) {
		const KEY*	key = &key_info[j];

		if (innobase_strcasecmp(key->name, FTS_DOC_ID_INDEX_NAME)) {
			continue;
		}

		/* Do a check on FTS DOC ID_INDEX, it must be unique,
		named as "FTS_DOC_ID_INDEX" and on column "FTS_DOC_ID" */
		if (!(key->flags & HA_NOSAME)
		    || key->user_defined_key_parts != 1
		    || strcmp(key->name, FTS_DOC_ID_INDEX_NAME)
		    || strcmp(key->key_part[0].field->field_name,
			      FTS_DOC_ID_COL_NAME)) {
			return(FTS_INCORRECT_DOC_ID_INDEX);
		}

		return(FTS_EXIST_DOC_ID_INDEX);
	}

	return(FTS_NOT_EXIST_DOC_ID_INDEX);
}
/*******************************************************************//**
Create an index table where indexes are ordered as follows:

IF a new primary key is defined for the table THEN

	1) New primary key
	2) The remaining keys in key_info

ELSE

	1) All new indexes in the order they arrive from MySQL

ENDIF

@return key definitions */
static __attribute__((nonnull, warn_unused_result, malloc))
index_def_t*
innobase_create_key_defs(
/*=====================*/
	mem_heap_t*			heap,
			/*!< in/out: memory heap where space for key
			definitions are allocated */
	const Alter_inplace_info*	ha_alter_info,
			/*!< in: alter operation */
	const TABLE*			altered_table,
			/*!< in: MySQL table that is being altered */
	ulint&				n_add,
			/*!< in/out: number of indexes to be created */
	ulint&				n_fts_add,
			/*!< out: number of FTS indexes to be created */
	bool				got_default_clust,
			/*!< in: whether the table lacks a primary key */
	ulint&				fts_doc_id_col,
			/*!< in: The column number for Doc ID */
	bool&				add_fts_doc_id,
			/*!< in: whether we need to add new DOC ID
			column for FTS index */
	bool&				add_fts_doc_idx)
			/*!< in: whether we need to add new DOC ID
			index for FTS index */
{
	index_def_t*		indexdef;
	index_def_t*		indexdefs;
	bool			new_primary;
	const uint*const	add
		= ha_alter_info->index_add_buffer;
	const KEY*const		key_info
		= ha_alter_info->key_info_buffer;

	DBUG_ENTER("innobase_create_key_defs");
	DBUG_ASSERT(!add_fts_doc_id || add_fts_doc_idx);
	DBUG_ASSERT(ha_alter_info->index_add_count == n_add);

	/* If there is a primary key, it is always the first index
	defined for the innodb_table. */

	new_primary = n_add > 0
		&& !my_strcasecmp(system_charset_info,
				  key_info[*add].name, "PRIMARY");
	n_fts_add = 0;

	/* If there is a UNIQUE INDEX consisting entirely of NOT NULL
	columns and if the index does not contain column prefix(es)
	(only prefix/part of the column is indexed), MySQL will treat the
	index as a PRIMARY KEY unless the table already has one. */

	if (n_add > 0 && !new_primary && got_default_clust
	    && (key_info[*add].flags & HA_NOSAME)
	    && !(key_info[*add].flags & HA_KEY_HAS_PART_KEY_SEG)) {
		uint	key_part = key_info[*add].user_defined_key_parts;

		new_primary = true;

		while (key_part--) {
			const uint	maybe_null
				= key_info[*add].key_part[key_part].key_type
				& FIELDFLAG_MAYBE_NULL;
			DBUG_ASSERT(!maybe_null
				    == !key_info[*add].key_part[key_part].
				    field->real_maybe_null());

			if (maybe_null) {
				new_primary = false;
				break;
			}
		}
	}

	const bool rebuild = new_primary || add_fts_doc_id
		|| innobase_need_rebuild(ha_alter_info);
	/* Reserve one more space if new_primary is true, and we might
	need to add the FTS_DOC_ID_INDEX */
	indexdef = indexdefs = static_cast<index_def_t*>(
		mem_heap_alloc(
			heap, sizeof *indexdef
			* (ha_alter_info->key_count
			   + rebuild
			   + got_default_clust)));

	if (rebuild) {
		ulint	primary_key_number;

		if (new_primary) {
			DBUG_ASSERT(n_add > 0);
			primary_key_number = *add;
		} else if (got_default_clust) {
			/* Create the GEN_CLUST_INDEX */
			index_def_t*	index = indexdef++;

			index->fields = NULL;
			index->n_fields = 0;
			index->ind_type = DICT_CLUSTERED;
			index->name = mem_heap_strdup(
				heap, innobase_index_reserve_name);
			index->key_number = ~0;
			primary_key_number = ULINT_UNDEFINED;
			goto created_clustered;
		} else {
			primary_key_number = 0;
		}

		/* Create the PRIMARY key index definition */
		innobase_create_index_def(
			altered_table, key_info, primary_key_number,
			TRUE, TRUE, indexdef++, heap);

created_clustered:
		n_add = 1;

		for (ulint i = 0; i < ha_alter_info->key_count; i++) {
			if (i == primary_key_number) {
				continue;
			}
			/* Copy the index definitions. */
			innobase_create_index_def(
				altered_table, key_info, i, TRUE, FALSE,
				indexdef, heap);

			if (indexdef->ind_type & DICT_FTS) {
				n_fts_add++;
			}

			indexdef++;
			n_add++;
		}

		if (n_fts_add > 0) {
			if (!add_fts_doc_id
			    && !innobase_fts_check_doc_id_col(
				    NULL, altered_table,
				    &fts_doc_id_col)) {
				fts_doc_id_col = altered_table->s->fields;
				add_fts_doc_id = true;
			}

			if (!add_fts_doc_idx) {
				fts_doc_id_index_enum	ret;
				ulint			doc_col_no;

				ret = innobase_fts_check_doc_id_index(
					NULL, altered_table, &doc_col_no);

				/* This should have been checked before */
				ut_ad(ret != FTS_INCORRECT_DOC_ID_INDEX);

				if (ret == FTS_NOT_EXIST_DOC_ID_INDEX) {
					add_fts_doc_idx = true;
				} else {
					ut_ad(ret == FTS_EXIST_DOC_ID_INDEX);
					ut_ad(doc_col_no == ULINT_UNDEFINED
					      || doc_col_no == fts_doc_id_col);
				}
			}
		}
	} else {
		/* Create definitions for added secondary indexes. */

		for (ulint i = 0; i < n_add; i++) {
			innobase_create_index_def(
				altered_table, key_info, add[i], FALSE, FALSE,
				indexdef, heap);

			if (indexdef->ind_type & DICT_FTS) {
				n_fts_add++;
			}

			indexdef++;
		}
	}

	DBUG_ASSERT(indexdefs + n_add == indexdef);

	if (add_fts_doc_idx) {
		index_def_t*	index = indexdef++;

		index->fields = static_cast<index_field_t*>(
			mem_heap_alloc(heap, sizeof *index->fields));
		index->n_fields = 1;
		index->fields->col_no = fts_doc_id_col;
		index->fields->prefix_len = 0;
		index->ind_type = DICT_UNIQUE;

		if (rebuild) {
			index->name = mem_heap_strdup(
				heap, FTS_DOC_ID_INDEX_NAME);
			ut_ad(!add_fts_doc_id
			      || fts_doc_id_col == altered_table->s->fields);
		} else {
			char*	index_name;
			index->name = index_name = static_cast<char*>(
				mem_heap_alloc(
					heap,
					1 + sizeof FTS_DOC_ID_INDEX_NAME));
			*index_name++ = TEMP_INDEX_PREFIX;
			memcpy(index_name, FTS_DOC_ID_INDEX_NAME,
			       sizeof FTS_DOC_ID_INDEX_NAME);
		}

		/* TODO: assign a real MySQL key number for this */
		index->key_number = ULINT_UNDEFINED;
		n_add++;
	}

	DBUG_ASSERT(indexdef > indexdefs);
	DBUG_ASSERT((ulint) (indexdef - indexdefs)
		    <= ha_alter_info->key_count
		    + add_fts_doc_idx + got_default_clust);
	DBUG_ASSERT(ha_alter_info->index_add_count <= n_add);
	DBUG_RETURN(indexdefs);
}

/*******************************************************************//**
Check each index column size, make sure they do not exceed the max limit
@return true if index column size exceeds limit */
static __attribute__((nonnull, warn_unused_result))
bool
innobase_check_column_length(
/*=========================*/
	ulint		max_col_len,	/*!< in: maximum column length */
	const KEY*	key_info)	/*!< in: Indexes to be created */
{
	for (ulint key_part = 0; key_part < key_info->user_defined_key_parts; key_part++) {
		if (key_info->key_part[key_part].length > max_col_len) {
			return(true);
		}
	}
	return(false);
}

struct ha_innobase_inplace_ctx : public inplace_alter_handler_ctx
{
	/** Dummy query graph */
	que_thr_t*	thr;
	/** reference to the prebuilt struct of the creating instance */
	row_prebuilt_t*&prebuilt;
	/** InnoDB indexes being created */
	dict_index_t**	add_index;
	/** MySQL key numbers for the InnoDB indexes that are being created */
	const ulint*	add_key_numbers;
	/** number of InnoDB indexes being created */
	ulint		num_to_add_index;
	/** InnoDB indexes being dropped */
	dict_index_t**	drop_index;
	/** number of InnoDB indexes being dropped */
	const ulint	num_to_drop_index;
	/** InnoDB indexes being renamed */
	dict_index_t**	rename;
	/** number of InnoDB indexes being renamed */
	const ulint	num_to_rename;
	/** InnoDB foreign key constraints being dropped */
	dict_foreign_t** drop_fk;
	/** number of InnoDB foreign key constraints being dropped */
	const ulint	num_to_drop_fk;
	/** InnoDB foreign key constraints being added */
	dict_foreign_t** add_fk;
	/** number of InnoDB foreign key constraints being dropped */
	const ulint	num_to_add_fk;
	/** whether to create the indexes online */
	bool		online;
	/** memory heap */
	mem_heap_t*	heap;
	/** dictionary transaction */
	trx_t*		trx;
	/** original table (if rebuilt, differs from indexed_table) */
	dict_table_t*	old_table;
	/** table where the indexes are being created or dropped */
	dict_table_t*	new_table;
	/** mapping of old column numbers to new ones, or NULL */
	const ulint*	col_map;
	/** new column names, or NULL if nothing was renamed */
	const char**	col_names;
	/** added AUTO_INCREMENT column position, or ULINT_UNDEFINED */
	const ulint	add_autoinc;
	/** default values of ADD COLUMN, or NULL */
	const dtuple_t*	add_cols;
	/** autoinc sequence to use */
	ib_sequence_t	sequence;
	/** maximum auto-increment value */
	ulonglong	max_autoinc;
	/** temporary table name to use for old table when renaming tables */
	const char*	tmp_name;

	ha_innobase_inplace_ctx(row_prebuilt_t*& prebuilt_arg,
				dict_index_t** drop_arg,
				ulint num_to_drop_arg,
				dict_index_t** rename_arg,
				ulint num_to_rename_arg,
				dict_foreign_t** drop_fk_arg,
				ulint num_to_drop_fk_arg,
				dict_foreign_t** add_fk_arg,
				ulint num_to_add_fk_arg,
				bool online_arg,
				mem_heap_t* heap_arg,
				dict_table_t* new_table_arg,
				const char** col_names_arg,
				ulint add_autoinc_arg,
				ulonglong autoinc_col_min_value_arg,
				ulonglong autoinc_col_max_value_arg) :
		inplace_alter_handler_ctx(),
		prebuilt (prebuilt_arg),
		add_index (0), add_key_numbers (0), num_to_add_index (0),
		drop_index (drop_arg), num_to_drop_index (num_to_drop_arg),
		rename (rename_arg), num_to_rename (num_to_rename_arg),
		drop_fk (drop_fk_arg), num_to_drop_fk (num_to_drop_fk_arg),
		add_fk (add_fk_arg), num_to_add_fk (num_to_add_fk_arg),
		online (online_arg), heap (heap_arg), trx (0),
		old_table (prebuilt_arg->table),
		new_table (new_table_arg),
		col_map (0), col_names (col_names_arg),
		add_autoinc (add_autoinc_arg),
		add_cols (0),
		sequence(prebuilt->trx->mysql_thd,
			 autoinc_col_min_value_arg, autoinc_col_max_value_arg),
		max_autoinc (0),
		tmp_name (0)
	{
#ifdef UNIV_DEBUG
		for (ulint i = 0; i < num_to_add_index; i++) {
			ut_ad(!add_index[i]->to_be_dropped);
		}
		for (ulint i = 0; i < num_to_drop_index; i++) {
			ut_ad(drop_index[i]->to_be_dropped);
		}
#endif /* UNIV_DEBUG */

		thr = pars_complete_graph_for_exec(NULL, prebuilt->trx, heap);
	}

	~ha_innobase_inplace_ctx()
	{
		mem_heap_free(heap);
	}

	/** Determine if the table will be rebuilt.
	@return whether the table will be rebuilt */
	bool need_rebuild () const { return(old_table != new_table); }

private:
	// Disable copying
	ha_innobase_inplace_ctx(const ha_innobase_inplace_ctx&);
	ha_innobase_inplace_ctx& operator=(const ha_innobase_inplace_ctx&);
};

/********************************************************************//**
Drop any indexes that we were not able to free previously due to
open table handles. */
static
void
online_retry_drop_indexes_low(
/*==========================*/
	dict_table_t*	table,	/*!< in/out: table */
	trx_t*		trx)	/*!< in/out: transaction */
{
	ut_ad(mutex_own(&dict_sys->mutex));
	ut_ad(trx->dict_operation_lock_mode == RW_X_LATCH);
	ut_ad(trx_get_dict_operation(trx) == TRX_DICT_OP_INDEX);

	/* We can have table->n_ref_count > 1, because other threads
	may have prebuilt->table pointing to the table. However, these
	other threads should be between statements, waiting for the
	next statement to execute, or for a meta-data lock. */
	ut_ad(table->n_ref_count >= 1);

	if (table->drop_aborted) {
		row_merge_drop_indexes(trx, table, TRUE);
	}
}

/********************************************************************//**
Drop any indexes that we were not able to free previously due to
open table handles. */
static __attribute__((nonnull))
void
online_retry_drop_indexes(
/*======================*/
	dict_table_t*	table,		/*!< in/out: table */
	THD*		user_thd)	/*!< in/out: MySQL connection */
{
	if (table->drop_aborted) {
		trx_t*	trx = innobase_trx_allocate(user_thd);

		trx_start_for_ddl(trx, TRX_DICT_OP_INDEX);

		row_mysql_lock_data_dictionary(trx);
		online_retry_drop_indexes_low(table, trx);
		trx_commit_for_mysql(trx);
		row_mysql_unlock_data_dictionary(trx);
		trx_free_for_mysql(trx);
	}

#ifdef UNIV_DEBUG
	mutex_enter(&dict_sys->mutex);
	dict_table_check_for_dup_indexes(table, CHECK_ALL_COMPLETE);
	mutex_exit(&dict_sys->mutex);
	ut_a(!table->drop_aborted);
#endif /* UNIV_DEBUG */
}

/********************************************************************//**
Commit a dictionary transaction and drop any indexes that we were not
able to free previously due to open table handles. */
static __attribute__((nonnull))
void
online_retry_drop_indexes_with_trx(
/*===============================*/
	dict_table_t*	table,	/*!< in/out: table */
	trx_t*		trx)	/*!< in/out: transaction */
{
	ut_ad(trx_state_eq(trx, TRX_STATE_NOT_STARTED));
	ut_ad(trx->dict_operation_lock_mode == RW_X_LATCH);

	/* Now that the dictionary is being locked, check if we can
	drop any incompletely created indexes that may have been left
	behind in rollback_inplace_alter_table() earlier. */
	if (table->drop_aborted) {

		trx->table_id = 0;

		trx_start_for_ddl(trx, TRX_DICT_OP_INDEX);

		online_retry_drop_indexes_low(table, trx);
		trx_commit_for_mysql(trx);
	}
}

/** Determines if InnoDB is dropping a foreign key constraint.
@param foreign the constraint
@param drop_fk constraints being dropped
@param n_drop_fk number of constraints that are being dropped
@return whether the constraint is being dropped */
inline __attribute__((pure, nonnull, warn_unused_result))
bool
innobase_dropping_foreign(
/*======================*/
	const dict_foreign_t*	foreign,
	dict_foreign_t**	drop_fk,
	ulint			n_drop_fk)
{
	while (n_drop_fk--) {
		if (*drop_fk++ == foreign) {
			return(true);
		}
	}

	return(false);
}

/** Determines if an InnoDB FOREIGN KEY constraint depends on a
column that is being dropped or modified to NOT NULL.
@param user_table InnoDB table as it is before the ALTER operation
@param col_name Name of the column being altered
@param drop_fk constraints being dropped
@param n_drop_fk number of constraints that are being dropped
@param drop true=drop column, false=set NOT NULL
@retval true Not allowed (will call my_error())
@retval false Allowed
*/
static __attribute__((pure, nonnull, warn_unused_result))
bool
innobase_check_foreigns_low(
/*========================*/
	const dict_table_t*	user_table,
	dict_foreign_t**	drop_fk,
	ulint			n_drop_fk,
	const char*		col_name,
	bool			drop)
{
	ut_ad(mutex_own(&dict_sys->mutex));

	/* Check if any FOREIGN KEY constraints are defined on this
	column. */
	for (const dict_foreign_t* foreign = UT_LIST_GET_FIRST(
		     user_table->foreign_list);
	     foreign;
	     foreign = UT_LIST_GET_NEXT(foreign_list, foreign)) {
		if (!drop && !(foreign->type
			       & (DICT_FOREIGN_ON_DELETE_SET_NULL
				  | DICT_FOREIGN_ON_UPDATE_SET_NULL))) {
			continue;
		}

		if (innobase_dropping_foreign(foreign, drop_fk, n_drop_fk)) {
			continue;
		}

		for (unsigned f = 0; f < foreign->n_fields; f++) {
			if (!strcmp(foreign->foreign_col_names[f],
				    col_name)) {
				my_error(drop
					 ? ER_FK_COLUMN_CANNOT_DROP
					 : ER_FK_COLUMN_NOT_NULL, MYF(0),
					 col_name, foreign->id);
				return(true);
			}
		}
	}

	if (!drop) {
		/* SET NULL clauses on foreign key constraints of
		child tables affect the child tables, not the parent table.
		The column can be NOT NULL in the parent table. */
		return(false);
	}

	/* Check if any FOREIGN KEY constraints in other tables are
	referring to the column that is being dropped. */
	for (const dict_foreign_t* foreign = UT_LIST_GET_FIRST(
		     user_table->referenced_list);
	     foreign;
	     foreign = UT_LIST_GET_NEXT(referenced_list, foreign)) {
		if (innobase_dropping_foreign(foreign, drop_fk, n_drop_fk)) {
			continue;
		}

		for (unsigned f = 0; f < foreign->n_fields; f++) {
			char display_name[FN_REFLEN];

			if (strcmp(foreign->referenced_col_names[f],
				   col_name)) {
				continue;
			}

			char* buf_end = innobase_convert_name(
				display_name, (sizeof display_name) - 1,
				foreign->foreign_table_name,
				strlen(foreign->foreign_table_name),
				NULL, TRUE);
			*buf_end = '\0';
			my_error(ER_FK_COLUMN_CANNOT_DROP_CHILD,
				 MYF(0), col_name, foreign->id,
				 display_name);

			return(true);
		}
	}

	return(false);
}

/** Determines if an InnoDB FOREIGN KEY constraint depends on a
column that is being dropped or modified to NOT NULL.
@param ha_alter_info Data used during in-place alter
@param altered_table MySQL table that is being altered
@param old_table MySQL table as it is before the ALTER operation
@param user_table InnoDB table as it is before the ALTER operation
@param drop_fk constraints being dropped
@param n_drop_fk number of constraints that are being dropped
@retval true Not allowed (will call my_error())
@retval false Allowed
*/
static __attribute__((pure, nonnull, warn_unused_result))
bool
innobase_check_foreigns(
/*====================*/
	Alter_inplace_info*	ha_alter_info,
	const TABLE*		altered_table,
	const TABLE*		old_table,
	const dict_table_t*	user_table,
	dict_foreign_t**	drop_fk,
	ulint			n_drop_fk)
{
	List_iterator_fast<Create_field> cf_it(
		ha_alter_info->alter_info->create_list);

	for (Field** fp = old_table->field; *fp; fp++) {
		cf_it.rewind();
		const Create_field* new_field;

		ut_ad(!(*fp)->real_maybe_null()
		      == !!((*fp)->flags & NOT_NULL_FLAG));

		while ((new_field = cf_it++)) {
			if (new_field->field == *fp) {
				break;
			}
		}

		if (!new_field || (new_field->flags & NOT_NULL_FLAG)) {
			if (innobase_check_foreigns_low(
				    user_table, drop_fk, n_drop_fk,
				    (*fp)->field_name, !new_field)) {
				return(true);
			}
		}
	}

	return(false);
}

/** Convert a default value for ADD COLUMN.

@param heap Memory heap where allocated
@param dfield InnoDB data field to copy to
@param field MySQL value for the column
@param comp nonzero if in compact format */
static __attribute__((nonnull))
void
innobase_build_col_map_add(
/*=======================*/
	mem_heap_t*	heap,
	dfield_t*	dfield,
	const Field*	field,
	ulint		comp)
{
	if (field->is_real_null()) {
		dfield_set_null(dfield);
		return;
	}

	ulint	size	= field->pack_length();

	byte*	buf	= static_cast<byte*>(mem_heap_alloc(heap, size));

	row_mysql_store_col_in_innobase_format(
		dfield, buf, TRUE, field->ptr, size, comp);
}

/** Construct the translation table for reordering, dropping or
adding columns.

@param ha_alter_info Data used during in-place alter
@param altered_table MySQL table that is being altered
@param table MySQL table as it is before the ALTER operation
@param new_table InnoDB table corresponding to MySQL altered_table
@param old_table InnoDB table corresponding to MYSQL table
@param add_cols Default values for ADD COLUMN, or NULL if no ADD COLUMN
@param heap Memory heap where allocated
@return array of integers, mapping column numbers in the table
to column numbers in altered_table */
static __attribute__((nonnull(1,2,3,4,5,7), warn_unused_result))
const ulint*
innobase_build_col_map(
/*===================*/
	Alter_inplace_info*	ha_alter_info,
	const TABLE*		altered_table,
	const TABLE*		table,
	const dict_table_t*	new_table,
	const dict_table_t*	old_table,
	dtuple_t*		add_cols,
	mem_heap_t*		heap)
{
	DBUG_ENTER("innobase_build_col_map");
	DBUG_ASSERT(altered_table != table);
	DBUG_ASSERT(new_table != old_table);
	DBUG_ASSERT(dict_table_get_n_cols(new_table)
		    >= altered_table->s->fields + DATA_N_SYS_COLS);
	DBUG_ASSERT(dict_table_get_n_cols(old_table)
		    >= table->s->fields + DATA_N_SYS_COLS);
	DBUG_ASSERT(!!add_cols == !!(ha_alter_info->handler_flags
				     & Alter_inplace_info::ADD_COLUMN));
	DBUG_ASSERT(!add_cols || dtuple_get_n_fields(add_cols)
		    == dict_table_get_n_cols(new_table));

	ulint*	col_map = static_cast<ulint*>(
		mem_heap_alloc(heap, old_table->n_cols * sizeof *col_map));

	List_iterator_fast<Create_field> cf_it(
		ha_alter_info->alter_info->create_list);
	uint i = 0;

	/* Any dropped columns will map to ULINT_UNDEFINED. */
	for (uint old_i = 0; old_i + DATA_N_SYS_COLS < old_table->n_cols;
	     old_i++) {
		col_map[old_i] = ULINT_UNDEFINED;
	}

	while (const Create_field* new_field = cf_it++) {
		for (uint old_i = 0; table->field[old_i]; old_i++) {
			const Field* field = table->field[old_i];
			if (new_field->field == field) {
				col_map[old_i] = i;
				goto found_col;
			}
		}

		innobase_build_col_map_add(
			heap, dtuple_get_nth_field(add_cols, i),
			altered_table->field[i],
			dict_table_is_comp(new_table));
found_col:
		i++;
	}

	DBUG_ASSERT(i == altered_table->s->fields);

	i = table->s->fields;

	/* Add the InnoDB hidden FTS_DOC_ID column, if any. */
	if (i + DATA_N_SYS_COLS < old_table->n_cols) {
		/* There should be exactly one extra field,
		the FTS_DOC_ID. */
		DBUG_ASSERT(DICT_TF2_FLAG_IS_SET(old_table,
						 DICT_TF2_FTS_HAS_DOC_ID));
		DBUG_ASSERT(i + DATA_N_SYS_COLS + 1 == old_table->n_cols);
		DBUG_ASSERT(!strcmp(dict_table_get_col_name(
					    old_table, table->s->fields),
				    FTS_DOC_ID_COL_NAME));
		if (altered_table->s->fields + DATA_N_SYS_COLS
		    < new_table->n_cols) {
			DBUG_ASSERT(DICT_TF2_FLAG_IS_SET(
					    new_table,
					    DICT_TF2_FTS_HAS_DOC_ID));
			DBUG_ASSERT(altered_table->s->fields
				    + DATA_N_SYS_COLS + 1
				    == new_table->n_cols);
			col_map[i] = altered_table->s->fields;
		} else {
			DBUG_ASSERT(!DICT_TF2_FLAG_IS_SET(
					    new_table,
					    DICT_TF2_FTS_HAS_DOC_ID));
			col_map[i] = ULINT_UNDEFINED;
		}

		i++;
	} else {
		DBUG_ASSERT(!DICT_TF2_FLAG_IS_SET(
				    old_table,
				    DICT_TF2_FTS_HAS_DOC_ID));
	}

	for (; i < old_table->n_cols; i++) {
		col_map[i] = i + new_table->n_cols - old_table->n_cols;
	}

	DBUG_RETURN(col_map);
}

/** Drop newly create FTS index related auxiliary table during
FIC create index process, before fts_add_index is called
@param table table that was being rebuilt online
@param trx transaction
@return DB_SUCCESS if successful, otherwise last error code
*/
static
dberr_t
innobase_drop_fts_index_table(
/*==========================*/
        dict_table_t*   table,
	trx_t*		trx)
{
	dberr_t		ret_err = DB_SUCCESS;

	for (dict_index_t* index = dict_table_get_first_index(table);
	     index != NULL;
	     index = dict_table_get_next_index(index)) {
		if (index->type & DICT_FTS) {
			dberr_t	err;

			err = fts_drop_index_tables(trx, index);

			if (err != DB_SUCCESS) {
				ret_err = err;
			}
		}
	}

	return(ret_err);
}

/** Get the new column names if any columns were renamed
<<<<<<< HEAD
@param ha_alter_info Data used during in-place alter
@param altered_table MySQL table that is being altered
@param user_table InnoDB table as it is before the ALTER operation
@param heap Memory heap for the allocation
=======
@param ha_alter_info	Data used during in-place alter
@param altered_table	MySQL table that is being altered
@param table		MySQL table as it is before the ALTER operation
@param user_table	InnoDB table as it is before the ALTER operation
@param heap		Memory heap for the allocation
>>>>>>> 140fb60a
@return array of new column names in rebuilt_table, or NULL if not renamed */
static __attribute__((nonnull, warn_unused_result))
const char**
innobase_get_col_names(
	Alter_inplace_info*	ha_alter_info,
	const TABLE*		altered_table,
	const TABLE*		table,
	const dict_table_t*	user_table,
	mem_heap_t*		heap)
{
	const char**		cols;
	uint			i;

	DBUG_ENTER("innobase_get_col_names");
	DBUG_ASSERT(user_table->n_def > table->s->fields);
	DBUG_ASSERT(ha_alter_info->handler_flags
		    & Alter_inplace_info::ALTER_COLUMN_NAME);

	cols = static_cast<const char**>(
		mem_heap_zalloc(heap, user_table->n_def * sizeof *cols));

	i = 0;
	List_iterator_fast<Create_field> cf_it(
		ha_alter_info->alter_info->create_list);
	while (const Create_field* new_field = cf_it++) {
		DBUG_ASSERT(i < altered_table->s->fields);

		for (uint old_i = 0; table->field[old_i]; old_i++) {
			if (new_field->field == table->field[old_i]) {
				cols[old_i] = new_field->field_name;
				break;
			}
		}

		i++;
	}

	/* Copy the internal column names. */
	i = table->s->fields;
	cols[i] = dict_table_get_col_name(user_table, i);

	while (++i < user_table->n_def) {
		cols[i] = cols[i - 1] + strlen(cols[i - 1]) + 1;
	}

	DBUG_RETURN(cols);
}

/** Update internal structures with concurrent writes blocked,
while preparing ALTER TABLE.

@param ha_alter_info Data used during in-place alter
@param altered_table MySQL table that is being altered
@param old_table MySQL table as it is before the ALTER operation
@param table_name Table name in MySQL
@param flags Table and tablespace flags
@param flags2 Additional table flags
@param fts_doc_id_col The column number of FTS_DOC_ID
@param add_fts_doc_id Flag: add column FTS_DOC_ID?
@param add_fts_doc_id_idx Flag: add index FTS_DOC_ID_INDEX (FTS_DOC_ID)?

@retval true Failure
@retval false Success
*/
static __attribute__((warn_unused_result, nonnull(1,2,3,4)))
bool
prepare_inplace_alter_table_dict(
/*=============================*/
	Alter_inplace_info*	ha_alter_info,
	const TABLE*		altered_table,
	const TABLE*		old_table,
	const char*		table_name,
	ulint			flags,
	ulint			flags2,
	ulint			fts_doc_id_col,
	bool			add_fts_doc_id,
	bool			add_fts_doc_id_idx)
{
	bool			dict_locked	= false;
	ulint*			add_key_nums;	/* MySQL key numbers */
	index_def_t*		index_defs;	/* index definitions */
	dict_table_t*		user_table;
	dict_index_t*		fts_index	= NULL;
	ulint			new_clustered	= 0;
	dberr_t			error;
	ulint			num_fts_index;
	ha_innobase_inplace_ctx*ctx;

	DBUG_ENTER("prepare_inplace_alter_table_dict");

	ctx = static_cast<ha_innobase_inplace_ctx*>
		(ha_alter_info->handler_ctx);

	DBUG_ASSERT((ctx->add_autoinc != ULINT_UNDEFINED)
		    == (ctx->sequence.m_max_value > 0));
	DBUG_ASSERT(!ctx->num_to_drop_index == !ctx->drop_index);
	DBUG_ASSERT(!ctx->num_to_drop_fk == !ctx->drop_fk);
	DBUG_ASSERT(!add_fts_doc_id || add_fts_doc_id_idx);
	DBUG_ASSERT(!add_fts_doc_id_idx
		    || innobase_fulltext_exist(altered_table));
	DBUG_ASSERT(!ctx->add_cols);
	DBUG_ASSERT(!ctx->add_index);
	DBUG_ASSERT(!ctx->add_key_numbers);
	DBUG_ASSERT(!ctx->num_to_add_index);

	user_table = ctx->new_table;

	trx_start_if_not_started_xa(ctx->prebuilt->trx, true);

	/* Create a background transaction for the operations on
	the data dictionary tables. */
	ctx->trx = innobase_trx_allocate(ctx->prebuilt->trx->mysql_thd);

	trx_start_for_ddl(ctx->trx, TRX_DICT_OP_INDEX);

	/* Create table containing all indexes to be built in this
	ALTER TABLE ADD INDEX so that they are in the correct order
	in the table. */

	ctx->num_to_add_index = ha_alter_info->index_add_count;

	index_defs = innobase_create_key_defs(
		ctx->heap, ha_alter_info, altered_table, ctx->num_to_add_index,
		num_fts_index,
		row_table_got_default_clust_index(ctx->new_table),
		fts_doc_id_col, add_fts_doc_id, add_fts_doc_id_idx);

	new_clustered = DICT_CLUSTERED & index_defs[0].ind_type;

	if (num_fts_index > 1) {
		my_error(ER_INNODB_FT_LIMIT, MYF(0));
		goto error_handled;
	}

	if (!ctx->online) {
		/* This is not an online operation (LOCK=NONE). */
	} else if (ctx->add_autoinc == ULINT_UNDEFINED
		   && num_fts_index == 0
		   && (!innobase_need_rebuild(ha_alter_info)
		       || !innobase_fulltext_exist(altered_table))) {
		/* InnoDB can perform an online operation (LOCK=NONE). */
	} else {
		/* This should have been blocked in
		check_if_supported_inplace_alter(). */
		ut_ad(0);
		my_error(ER_NOT_SUPPORTED_YET, MYF(0),
			 thd_query_string(ctx->prebuilt->trx->mysql_thd)->str);
		goto error_handled;
	}

	/* The primary index would be rebuilt if a FTS Doc ID
	column is to be added, and the primary index definition
	is just copied from old table and stored in indexdefs[0] */
	DBUG_ASSERT(!add_fts_doc_id || new_clustered);
	DBUG_ASSERT(!!new_clustered ==
		    (innobase_need_rebuild(ha_alter_info)
		     || add_fts_doc_id));

	/* Allocate memory for dictionary index definitions */

	ctx->add_index = static_cast<dict_index_t**>(
		mem_heap_alloc(ctx->heap, ctx->num_to_add_index
			       * sizeof *ctx->add_index));
	ctx->add_key_numbers = add_key_nums = static_cast<ulint*>(
		mem_heap_alloc(ctx->heap, ctx->num_to_add_index
			       * sizeof *ctx->add_key_numbers));

	/* This transaction should be dictionary operation, so that
	the data dictionary will be locked during crash recovery. */

	ut_ad(ctx->trx->dict_operation == TRX_DICT_OP_INDEX);

	/* Acquire a lock on the table before creating any indexes. */

	if (ctx->online) {
		error = DB_SUCCESS;
	} else {
		error = row_merge_lock_table(
			ctx->prebuilt->trx, ctx->new_table, LOCK_S);

		if (error != DB_SUCCESS) {

			goto error_handling;
		}
	}

	/* Latch the InnoDB data dictionary exclusively so that no deadlocks
	or lock waits can happen in it during an index create operation. */

	row_mysql_lock_data_dictionary(ctx->trx);
	dict_locked = true;

	/* Wait for background stats processing to stop using the table that
	we are going to alter. We know bg stats will not start using it again
	until we are holding the data dict locked and we are holding it here
	at least until checking ut_ad(user_table->n_ref_count == 1) below.
	XXX what may happen if bg stats opens the table after we
	have unlocked data dictionary below? */
	dict_stats_wait_bg_to_stop_using_table(user_table, ctx->trx);

	online_retry_drop_indexes_low(ctx->new_table, ctx->trx);

	ut_d(dict_table_check_for_dup_indexes(
		     ctx->new_table, CHECK_ABORTED_OK));

	/* If a new clustered index is defined for the table we need
	to rebuild the table with a temporary name. */

	if (new_clustered) {
		const char*	new_table_name
			= dict_mem_create_temporary_tablename(
				ctx->heap,
				ctx->new_table->name,
				ctx->new_table->id);
		ulint		n_cols;
		dtuple_t*	add_cols;

		if (innobase_check_foreigns(
			    ha_alter_info, altered_table, old_table,
			    user_table, ctx->drop_fk, ctx->num_to_drop_fk)) {
			goto new_clustered_failed;
		}

		n_cols = altered_table->s->fields;

		if (add_fts_doc_id) {
			n_cols++;
			DBUG_ASSERT(flags2 & DICT_TF2_FTS);
			DBUG_ASSERT(add_fts_doc_id_idx);
			flags2 |= DICT_TF2_FTS_ADD_DOC_ID
				| DICT_TF2_FTS_HAS_DOC_ID
				| DICT_TF2_FTS;
		}

		DBUG_ASSERT(!add_fts_doc_id_idx || (flags2 & DICT_TF2_FTS));

		/* Create the table. */
		trx_set_dict_operation(ctx->trx, TRX_DICT_OP_TABLE);

		if (dict_table_get_low(new_table_name)) {
			my_error(ER_TABLE_EXISTS_ERROR, MYF(0),
				 new_table_name);
			goto new_clustered_failed;
		}

		/* The initial space id 0 may be overridden later. */
		ctx->new_table = dict_mem_table_create(
			new_table_name, 0, n_cols, flags, flags2);
		/* The rebuilt indexed_table will use the renamed
		column names. */
		ctx->col_names = NULL;

		if (DICT_TF_HAS_DATA_DIR(flags)) {
			ctx->new_table->data_dir_path =
				mem_heap_strdup(ctx->new_table->heap,
				user_table->data_dir_path);
		}

		for (uint i = 0; i < altered_table->s->fields; i++) {
			const Field*	field = altered_table->field[i];
			ulint		is_unsigned;
			ulint		field_type
				= (ulint) field->type();
			ulint		col_type
				= get_innobase_type_from_mysql_type(
					&is_unsigned, field);
			ulint		charset_no;
			ulint		col_len;

			/* we assume in dtype_form_prtype() that this
			fits in two bytes */
			ut_a(field_type <= MAX_CHAR_COLL_NUM);

			if (!field->real_maybe_null()) {
				field_type |= DATA_NOT_NULL;
			}

			if (field->binary()) {
				field_type |= DATA_BINARY_TYPE;
			}

			if (is_unsigned) {
				field_type |= DATA_UNSIGNED;
			}

			if (dtype_is_string_type(col_type)) {
				charset_no = (ulint) field->charset()->number;

				if (charset_no > MAX_CHAR_COLL_NUM) {
					dict_mem_table_free(
						ctx->new_table);
					my_error(ER_WRONG_KEY_COLUMN, MYF(0),
						 field->field_name);
					goto new_clustered_failed;
				}
			} else {
				charset_no = 0;
			}

			col_len = field->pack_length();

			/* The MySQL pack length contains 1 or 2 bytes
			length field for a true VARCHAR. Let us
			subtract that, so that the InnoDB column
			length in the InnoDB data dictionary is the
			real maximum byte length of the actual data. */

			if (field->type() == MYSQL_TYPE_VARCHAR) {
				uint32	length_bytes
					= static_cast<const Field_varstring*>(
						field)->length_bytes;

				col_len -= length_bytes;

				if (length_bytes == 2) {
					field_type |= DATA_LONG_TRUE_VARCHAR;
				}
			}

			if (dict_col_name_is_reserved(field->field_name)) {
				dict_mem_table_free(ctx->new_table);
				my_error(ER_WRONG_COLUMN_NAME, MYF(0),
					 field->field_name);
				goto new_clustered_failed;
			}

			dict_mem_table_add_col(
				ctx->new_table, ctx->heap,
				field->field_name,
				col_type,
				dtype_form_prtype(field_type, charset_no),
				col_len);
		}

		if (add_fts_doc_id) {
			fts_add_doc_id_column(ctx->new_table, ctx->heap);
			ctx->new_table->fts->doc_col = fts_doc_id_col;
			ut_ad(fts_doc_id_col == altered_table->s->fields);
		} else if (ctx->new_table->fts) {
			ctx->new_table->fts->doc_col = fts_doc_id_col;
		}

		error = row_create_table_for_mysql(
			ctx->new_table, ctx->trx, false);

		switch (error) {
			dict_table_t*	temp_table;
		case DB_SUCCESS:
			/* We need to bump up the table ref count and
			before we can use it we need to open the
			table. The new_table must be in the data
			dictionary cache, because we are still holding
			the dict_sys->mutex. */
			ut_ad(mutex_own(&dict_sys->mutex));
			temp_table = dict_table_open_on_name(
				ctx->new_table->name, TRUE, FALSE,
				DICT_ERR_IGNORE_NONE);
			ut_a(ctx->new_table == temp_table);
			/* n_ref_count must be 1, because purge cannot
			be executing on this very table as we are
			holding dict_operation_lock X-latch. */
			DBUG_ASSERT(ctx->new_table->n_ref_count == 1);
			break;
		case DB_TABLESPACE_EXISTS:
			my_error(ER_TABLESPACE_EXISTS, MYF(0),
				 new_table_name);
			goto new_clustered_failed;
		case DB_DUPLICATE_KEY:
			my_error(HA_ERR_TABLE_EXIST, MYF(0),
				 altered_table->s->table_name.str);
			goto new_clustered_failed;
		default:
			my_error_innodb(error, table_name, flags);
		new_clustered_failed:
			DBUG_ASSERT(ctx->trx != ctx->prebuilt->trx);
			trx_rollback_to_savepoint(ctx->trx, NULL);

			ut_ad(user_table->n_ref_count == 1);

			online_retry_drop_indexes_with_trx(
				user_table, ctx->trx);
			goto err_exit;
		}

		if (ha_alter_info->handler_flags
		    & Alter_inplace_info::ADD_COLUMN) {
			add_cols = dtuple_create(
				ctx->heap,
				dict_table_get_n_cols(ctx->new_table));

			dict_table_copy_types(add_cols, ctx->new_table);
		} else {
			add_cols = NULL;
		}

		ctx->col_map = innobase_build_col_map(
			ha_alter_info, altered_table, old_table,
			ctx->new_table, user_table,
			add_cols, ctx->heap);
		ctx->add_cols = add_cols;
	} else {
		DBUG_ASSERT(!innobase_need_rebuild(ha_alter_info));

		if (!ctx->new_table->fts
		    && innobase_fulltext_exist(altered_table)) {
			ctx->new_table->fts = fts_create(
				ctx->new_table);
			ctx->new_table->fts->doc_col = fts_doc_id_col;
		}
	}

	/* Assign table_id, so that no table id of
	fts_create_index_tables() will be written to the undo logs. */
	DBUG_ASSERT(ctx->new_table->id != 0);
	ctx->trx->table_id = ctx->new_table->id;

	/* Create the indexes in SYS_INDEXES and load into dictionary. */

	for (ulint a = 0; a < ctx->num_to_add_index; a++) {

		ctx->add_index[a] = row_merge_create_index(
			ctx->trx, ctx->new_table,
			&index_defs[a]);

		add_key_nums[a] = index_defs[a].key_number;

		if (!ctx->add_index[a]) {
			error = ctx->trx->error_state;
			DBUG_ASSERT(error != DB_SUCCESS);
			goto error_handling;
		}

		if (ctx->add_index[a]->type & DICT_FTS) {
			DBUG_ASSERT(num_fts_index);
			DBUG_ASSERT(!fts_index);
			DBUG_ASSERT(ctx->add_index[a]->type == DICT_FTS);
			fts_index = ctx->add_index[a];
		}

		/* If only online ALTER TABLE operations have been
		requested, allocate a modification log. If the table
		will be locked anyway, the modification
		log is unnecessary. When rebuilding the table
		(new_clustered), we will allocate the log for the
		clustered index of the old table, later. */
		if (new_clustered
		    || !ctx->online
		    || user_table->ibd_file_missing
		    || dict_table_is_discarded(user_table)) {
			/* No need to allocate a modification log. */
			ut_ad(!ctx->add_index[a]->online_log);
		} else if (ctx->add_index[a]->type & DICT_FTS) {
			/* Fulltext indexes are not covered
			by a modification log. */
		} else {
			DBUG_EXECUTE_IF("innodb_OOM_prepare_inplace_alter",
					error = DB_OUT_OF_MEMORY;
					goto error_handling;);
			rw_lock_x_lock(&ctx->add_index[a]->lock);
			bool ok = row_log_allocate(ctx->add_index[a],
						   NULL, true, NULL, NULL);
			rw_lock_x_unlock(&ctx->add_index[a]->lock);

			if (!ok) {
				error = DB_OUT_OF_MEMORY;
				goto error_handling;
			}
		}
	}

	ut_ad(new_clustered == ctx->need_rebuild());

	DBUG_EXECUTE_IF("innodb_OOM_prepare_inplace_alter",
			error = DB_OUT_OF_MEMORY;
			goto error_handling;);

	if (new_clustered && ctx->online) {
		/* Allocate a log for online table rebuild. */
		dict_index_t* clust_index = dict_table_get_first_index(
			user_table);

		rw_lock_x_lock(&clust_index->lock);
		bool ok = row_log_allocate(
			clust_index, ctx->new_table,
			!(ha_alter_info->handler_flags
			  & Alter_inplace_info::ADD_PK_INDEX),
			ctx->add_cols, ctx->col_map);
		rw_lock_x_unlock(&clust_index->lock);

		if (!ok) {
			error = DB_OUT_OF_MEMORY;
			goto error_handling;
		}
	}

	if (ctx->online) {
		/* Assign a consistent read view for
		row_merge_read_clustered_index(). */
		trx_assign_read_view(ctx->prebuilt->trx);
	}

	if (fts_index) {
		/* Ensure that the dictionary operation mode will
		not change while creating the auxiliary tables. */
		trx_dict_op_t	op = trx_get_dict_operation(ctx->trx);

#ifdef UNIV_DEBUG
		switch (op) {
		case TRX_DICT_OP_NONE:
			break;
		case TRX_DICT_OP_TABLE:
		case TRX_DICT_OP_INDEX:
			goto op_ok;
		}
		ut_error;
op_ok:
#endif /* UNIV_DEBUG */
		ut_ad(ctx->trx->dict_operation_lock_mode == RW_X_LATCH);
		ut_ad(mutex_own(&dict_sys->mutex));
#ifdef UNIV_SYNC_DEBUG
		ut_ad(rw_lock_own(&dict_operation_lock, RW_LOCK_X));
#endif /* UNIV_SYNC_DEBUG */

		DICT_TF2_FLAG_SET(ctx->new_table, DICT_TF2_FTS);

		/* This function will commit the transaction and reset
		the trx_t::dict_operation flag on success. */

		error = fts_create_index_tables(ctx->trx, fts_index);

		DBUG_EXECUTE_IF("innodb_test_fail_after_fts_index_table",
				error = DB_LOCK_WAIT_TIMEOUT;
				goto error_handling;);

		if (error != DB_SUCCESS) {
			goto error_handling;
		}

		trx_start_for_ddl(ctx->trx, op);

		if (!ctx->new_table->fts
		    || ib_vector_size(ctx->new_table->fts->indexes) == 0) {
			error = fts_create_common_tables(
				ctx->trx, ctx->new_table,
				user_table->name, TRUE);

			DBUG_EXECUTE_IF(
				"innodb_test_fail_after_fts_common_table",
				error = DB_LOCK_WAIT_TIMEOUT;);

			if (error != DB_SUCCESS) {
				goto error_handling;
			}

			ctx->new_table->fts->fts_status
				|= TABLE_DICT_LOCKED;

			error = innobase_fts_load_stopword(
				ctx->new_table, ctx->trx,
				ctx->prebuilt->trx->mysql_thd)
				? DB_SUCCESS : DB_ERROR;
			ctx->new_table->fts->fts_status
				&= ~TABLE_DICT_LOCKED;

			if (error != DB_SUCCESS) {
				goto error_handling;
			}
		}

		ut_ad(trx_get_dict_operation(ctx->trx) == op);
	}

	DBUG_ASSERT(error == DB_SUCCESS);

	/* Commit the data dictionary transaction in order to release
	the table locks on the system tables.  This means that if
	MySQL crashes while creating a new primary key inside
	row_merge_build_indexes(), ctx->new_table will not be dropped
	by trx_rollback_active().  It will have to be recovered or
	dropped by the database administrator. */
	trx_commit_for_mysql(ctx->trx);

	row_mysql_unlock_data_dictionary(ctx->trx);
	dict_locked = false;

	ut_a(ctx->trx->lock.n_active_thrs == 0);

error_handling:
	/* After an error, remove all those index definitions from the
	dictionary which were defined. */

	switch (error) {
	case DB_SUCCESS:
		ut_a(!dict_locked);

		ut_d(mutex_enter(&dict_sys->mutex));
		ut_d(dict_table_check_for_dup_indexes(
			     user_table, CHECK_PARTIAL_OK));
		ut_d(mutex_exit(&dict_sys->mutex));
		DBUG_RETURN(false);
	case DB_TABLESPACE_EXISTS:
		my_error(ER_TABLESPACE_EXISTS, MYF(0), "(unknown)");
		break;
	case DB_DUPLICATE_KEY:
		my_error(ER_DUP_KEY, MYF(0), "SYS_INDEXES");
		break;
	default:
		my_error_innodb(error, table_name, user_table->flags);
	}

error_handled:

	ctx->prebuilt->trx->error_info = NULL;
	ctx->trx->error_state = DB_SUCCESS;

	if (!dict_locked) {
		row_mysql_lock_data_dictionary(ctx->trx);
	}

	if (new_clustered) {
		if (ctx->need_rebuild()) {

			if (DICT_TF2_FLAG_IS_SET(
				    ctx->new_table, DICT_TF2_FTS)) {
				innobase_drop_fts_index_table(
					ctx->new_table, ctx->trx);
			}

			dict_table_close_and_drop(ctx->trx, ctx->new_table);

			/* Free the log for online table rebuild, if
			one was allocated. */

			dict_index_t* clust_index = dict_table_get_first_index(
				user_table);

			rw_lock_x_lock(&clust_index->lock);

			if (clust_index->online_log) {
				ut_ad(ctx->online);
				row_log_abort_sec(clust_index);
				clust_index->online_status
					= ONLINE_INDEX_COMPLETE;
			}

			rw_lock_x_unlock(&clust_index->lock);
		}

		trx_commit_for_mysql(ctx->trx);
		/* n_ref_count must be 1, because purge cannot
		be executing on this very table as we are
		holding dict_operation_lock X-latch. */
		DBUG_ASSERT(user_table->n_ref_count == 1 || ctx->online);

		online_retry_drop_indexes_with_trx(user_table, ctx->trx);
	} else {
		ut_ad(!ctx->need_rebuild());
		row_merge_drop_indexes(ctx->trx, user_table, TRUE);
		trx_commit_for_mysql(ctx->trx);
	}

	ut_d(dict_table_check_for_dup_indexes(user_table, CHECK_ALL_COMPLETE));
	ut_ad(!user_table->drop_aborted);

err_exit:
	/* Clear the to_be_dropped flag in the data dictionary cache. */
	for (ulint i = 0; i < ctx->num_to_drop_index; i++) {
		DBUG_ASSERT(*ctx->drop_index[i]->name != TEMP_INDEX_PREFIX);
		DBUG_ASSERT(ctx->drop_index[i]->to_be_dropped);
		ctx->drop_index[i]->to_be_dropped = 0;
	}

	row_mysql_unlock_data_dictionary(ctx->trx);

	trx_free_for_mysql(ctx->trx);
	trx_commit_for_mysql(ctx->prebuilt->trx);

	delete ctx;
	ha_alter_info->handler_ctx = NULL;

	/* There might be work for utility threads.*/
	srv_active_wake_master_thread();

	DBUG_RETURN(true);
}

/* Check whether an index is needed for the foreign key constraint.
If so, if it is dropped, is there an equivalent index can play its role.
@return true if the index is needed and can't be dropped */
static __attribute__((nonnull(1,2,3,5), warn_unused_result))
bool
innobase_check_foreign_key_index(
/*=============================*/
	Alter_inplace_info*	ha_alter_info,	/*!< in: Structure describing
						changes to be done by ALTER
						TABLE */
	dict_index_t*		index,		/*!< in: index to check */
	dict_table_t*		indexed_table,	/*!< in: table that owns the
						foreign keys */
	const char**		col_names,	/*!< in: column names, or NULL
						for indexed_table->col_names */
	trx_t*			trx,		/*!< in/out: transaction */
	dict_foreign_t**	drop_fk,	/*!< in: Foreign key constraints
						to drop */
	ulint			n_drop_fk)	/*!< in: Number of foreign keys
						to drop */
{
	dict_foreign_t*	foreign;

	/* Check if the index is referenced. */
	foreign = dict_table_get_referenced_constraint(indexed_table, index);

	ut_ad(!foreign || indexed_table
	      == foreign->referenced_table);

	if (foreign
	    && !dict_foreign_find_index(
		    indexed_table, col_names,
		    foreign->referenced_col_names,
		    foreign->n_fields, index,
		    /*check_charsets=*/TRUE,
		    /*check_null=*/FALSE)
	    && !innobase_find_equiv_index(
		    foreign->referenced_col_names,
		    foreign->n_fields,
		    ha_alter_info->key_info_buffer,
		    ha_alter_info->index_add_buffer,
		    ha_alter_info->index_add_count)
	    ) {
		trx->error_info = index;
		return(true);
	}

	/* Check if this index references some
	other table */
	foreign = dict_table_get_foreign_constraint(
		indexed_table, index);

	ut_ad(!foreign || indexed_table
	      == foreign->foreign_table);

	if (foreign
	    && !innobase_dropping_foreign(
		    foreign, drop_fk, n_drop_fk)
	    && !dict_foreign_find_index(
		    indexed_table, col_names,
		    foreign->foreign_col_names,
		    foreign->n_fields, index,
		    /*check_charsets=*/TRUE,
		    /*check_null=*/FALSE)
	    && !innobase_find_equiv_index(
		    foreign->foreign_col_names,
		    foreign->n_fields,
		    ha_alter_info->key_info_buffer,
		    ha_alter_info->index_add_buffer,
		    ha_alter_info->index_add_count)
	    ) {
		trx->error_info = index;
		return(true);
	}

	return(false);
}

/**
Rename a given index in the InnoDB data dictionary.

@param index index to rename
@param new_name new name of the index
@param[in,out] trx dict transaction to use, not going to be committed here

@retval true Failure
@retval false Success */
static __attribute__((warn_unused_result))
bool
rename_index_in_data_dictionary(
/*============================*/
	const dict_index_t*	index,
	const char*		new_name,
	trx_t*			trx)
{
	DBUG_ENTER("rename_index_in_data_dictionary");

	ut_ad(mutex_own(&dict_sys->mutex));
#ifdef UNIV_SYNC_DEBUG
	ut_ad(rw_lock_own(&dict_operation_lock, RW_LOCK_X));
#endif /* UNIV_SYNC_DEBUG */
	ut_ad(trx->dict_operation_lock_mode == RW_X_LATCH);

	pars_info_t*	pinfo;
	dberr_t		err;

	pinfo = pars_info_create();

	pars_info_add_ull_literal(pinfo, "table_id", index->table->id);
	pars_info_add_ull_literal(pinfo, "index_id", index->id);
	pars_info_add_str_literal(pinfo, "new_name", new_name);

	trx->op_info = "Renaming an index in SYS_INDEXES";

	DBUG_EXECUTE_IF(
		"ib_rename_index_fail1",
		DBUG_SET("+d,innodb_report_deadlock");
	);

	err = que_eval_sql(
		pinfo,
		"PROCEDURE RENAME_INDEX_IN_SYS_INDEXES () IS\n"
		"BEGIN\n"
		"UPDATE SYS_INDEXES SET\n"
		"NAME = :new_name\n"
		"WHERE\n"
		"ID = :index_id AND\n"
		"TABLE_ID = :table_id;\n"
		"END;\n",
		FALSE, trx); /* pinfo is freed by que_eval_sql() */

	DBUG_EXECUTE_IF(
		"ib_rename_index_fail1",
		DBUG_SET("-d,innodb_report_deadlock");
	);

	trx->op_info = "";

	if (err != DB_SUCCESS) {
		my_error_innodb(err, index->table->name, 0);
		DBUG_RETURN(true);
	}

	DBUG_RETURN(false);
}

/**
Rename all indexes in data dictionary of a given table that are
specified in ha_alter_info.

@param ctx alter context, used to fetch the list of indexes to
rename
@param ha_alter_info fetch the new names from here
@param[in,out] trx dict transaction to use, not going to be committed here

@retval true Failure
@retval false Success */
static __attribute__((warn_unused_result))
bool
rename_indexes_in_data_dictionary(
/*==============================*/
	const ha_innobase_inplace_ctx*	ctx,
	const Alter_inplace_info*	ha_alter_info,
	trx_t*				trx)
{
	DBUG_ENTER("rename_indexes_in_data_dictionary");

	ut_ad(ctx->num_to_rename == ha_alter_info->index_rename_count);

	for (ulint i = 0; i < ctx->num_to_rename; i++) {
		KEY_PAIR*	pair = &ha_alter_info->index_rename_buffer[i];
		dict_index_t*	index;

		index = ctx->rename[i];

		ut_ad(strcmp(index->name, pair->old_key->name) == 0);

		if (rename_index_in_data_dictionary(index,
						    pair->new_key->name,
						    trx)) {
			/* failed */
			DBUG_RETURN(true);
		}
	}

	DBUG_RETURN(false);
}

/**
Rename a given index in the InnoDB data dictionary cache.

@param[in,out] index index to rename
@param new_name new index name
*/
static
void
rename_index_in_cache(
/*==================*/
	dict_index_t*	index,
	const char*	new_name)
{
	DBUG_ENTER("rename_index_in_cache");

	ut_ad(mutex_own(&dict_sys->mutex));
#ifdef UNIV_SYNC_DEBUG
	ut_ad(rw_lock_own(&dict_operation_lock, RW_LOCK_X));
#endif /* UNIV_SYNC_DEBUG */

	size_t	old_name_len = strlen(index->name);
	size_t	new_name_len = strlen(new_name);

	if (old_name_len >= new_name_len) {
		/* reuse the old buffer for the name if it is large enough */
		memcpy(const_cast<char*>(index->name), new_name,
		       new_name_len + 1);
	} else {
		/* Free the old chunk of memory if it is at the topmost
		place in the heap, otherwise the old chunk will be freed
		when the index is evicted from the cache. This code will
		kick-in in a repeated ALTER sequences where the old name is
		alternately longer/shorter than the new name:
		1. ALTER TABLE t RENAME INDEX a TO aa;
		2. ALTER TABLE t RENAME INDEX aa TO a;
		3. go to 1. */
		index->name = mem_heap_strdup_replace(
			index->heap,
			/* Presumed topmost element of the heap: */
			index->name, old_name_len + 1,
			new_name);
	}

	DBUG_VOID_RETURN;
}

/**
Rename all indexes in data dictionary cache of a given table that are
specified in ha_alter_info.

@param ctx alter context, used to fetch the list of indexes to rename
@param ha_alter_info fetch the new names from here
*/
static
void
rename_indexes_in_cache(
/*====================*/
	const ha_innobase_inplace_ctx*	ctx,
	const Alter_inplace_info*	ha_alter_info)
{
	DBUG_ENTER("rename_indexes_in_cache");

	ut_ad(ctx->num_to_rename == ha_alter_info->index_rename_count);

	for (ulint i = 0; i < ctx->num_to_rename; i++) {
		KEY_PAIR*	pair = &ha_alter_info->index_rename_buffer[i];
		dict_index_t*	index;

		index = ctx->rename[i];

		ut_ad(strcmp(index->name, pair->old_key->name) == 0);

		rename_index_in_cache(index, pair->new_key->name);
	}

	DBUG_VOID_RETURN;
}

/** Allows InnoDB to update internal structures with concurrent
writes blocked (provided that check_if_supported_inplace_alter()
did not return HA_ALTER_INPLACE_NO_LOCK).
This will be invoked before inplace_alter_table().

@param altered_table TABLE object for new version of table.
@param ha_alter_info Structure describing changes to be done
by ALTER TABLE and holding data used during in-place alter.

@retval true Failure
@retval false Success
*/

bool
ha_innobase::prepare_inplace_alter_table(
/*=====================================*/
	TABLE*			altered_table,
	Alter_inplace_info*	ha_alter_info)
{
	dict_index_t**	drop_index;	/*!< Index to be dropped */
	ulint		n_drop_index;	/*!< Number of indexes to drop */
	dict_index_t**	rename_index;	/*!< Indexes to be dropped */
	ulint		n_rename_index;	/*!< Number of indexes to rename */
	dict_foreign_t**drop_fk;	/*!< Foreign key constraints to drop */
	ulint		n_drop_fk;	/*!< Number of foreign keys to drop */
	dict_foreign_t**add_fk = NULL;	/*!< Foreign key constraints to drop */
	ulint		n_add_fk;	/*!< Number of foreign keys to drop */
	dict_table_t*	indexed_table;	/*!< Table where indexes are created */
	mem_heap_t*     heap;
	const char**	col_names;
	int		error;
	ulint		flags;
	ulint		flags2;
	ulint		max_col_len;
	ulint		add_autoinc_col_no	= ULINT_UNDEFINED;
	ulonglong	autoinc_col_max_value	= 0;
	ulint		fts_doc_col_no		= ULINT_UNDEFINED;
	bool		add_fts_doc_id		= false;
	bool		add_fts_doc_id_idx	= false;
#ifdef _WIN32
	bool		add_fts_idx		= false;
#endif /* _WIN32 */

	DBUG_ENTER("prepare_inplace_alter_table");
	DBUG_ASSERT(!ha_alter_info->handler_ctx);
	DBUG_ASSERT(ha_alter_info->create_info);
	DBUG_ASSERT(!srv_read_only_mode);

	MONITOR_ATOMIC_INC(MONITOR_PENDING_ALTER_TABLE);

#ifdef UNIV_DEBUG
	for (dict_index_t* index = dict_table_get_first_index(prebuilt->table);
	     index;
	     index = dict_table_get_next_index(index)) {
		ut_ad(!index->to_be_dropped);
	}
#endif /* UNIV_DEBUG */

	ut_d(mutex_enter(&dict_sys->mutex));
	ut_d(dict_table_check_for_dup_indexes(
		     prebuilt->table, CHECK_ABORTED_OK));
	ut_d(mutex_exit(&dict_sys->mutex));

	if (!(ha_alter_info->handler_flags & ~INNOBASE_INPLACE_IGNORE)) {
		/* Nothing to do */
		goto func_exit;
	}

	if (ha_alter_info->handler_flags
	    & Alter_inplace_info::CHANGE_CREATE_OPTION) {
		if (const char* invalid_opt = create_options_are_invalid(
			    user_thd, ha_alter_info->create_info,
			    prebuilt->table->space != 0)) {
			my_error(ER_ILLEGAL_HA_CREATE_OPTION, MYF(0),
				 table_type(), invalid_opt);
			goto err_exit_no_heap;
		}
	}

	/* Check if any index name is reserved. */
	if (innobase_index_name_is_reserved(
		    user_thd,
		    ha_alter_info->key_info_buffer,
		    ha_alter_info->key_count)) {
err_exit_no_heap:
		DBUG_ASSERT(prebuilt->trx->dict_operation_lock_mode == 0);
		if (ha_alter_info->handler_flags & ~INNOBASE_INPLACE_IGNORE) {
			online_retry_drop_indexes(prebuilt->table, user_thd);
		}
		DBUG_RETURN(true);
	}

	indexed_table = prebuilt->table;

	/* Check that index keys are sensible */
	error = innobase_check_index_keys(ha_alter_info, indexed_table);

	if (error) {
		goto err_exit_no_heap;
	}

	/* Prohibit renaming a column to something that the table
	already contains. */
	if (ha_alter_info->handler_flags
	    & Alter_inplace_info::ALTER_COLUMN_NAME) {
		List_iterator_fast<Create_field> cf_it(
			ha_alter_info->alter_info->create_list);

		for (Field** fp = table->field; *fp; fp++) {
			if (!((*fp)->flags & FIELD_IS_RENAMED)) {
				continue;
			}

			const char* name = 0;

			cf_it.rewind();
			while (Create_field* cf = cf_it++) {
				if (cf->field == *fp) {
					name = cf->field_name;
					goto check_if_ok_to_rename;
				}
			}

			ut_error;
check_if_ok_to_rename:
			/* Prohibit renaming a column from FTS_DOC_ID
			if full-text indexes exist. */
			if (!my_strcasecmp(system_charset_info,
					   (*fp)->field_name,
					   FTS_DOC_ID_COL_NAME)
			    && innobase_fulltext_exist(altered_table)) {
				my_error(ER_INNODB_FT_WRONG_DOCID_COLUMN,
					 MYF(0), name);
				goto err_exit_no_heap;
			}

			/* Prohibit renaming a column to an internal column. */
			const char*	s = prebuilt->table->col_names;
			unsigned j;
			/* Skip user columns.
			MySQL should have checked these already.
			We want to allow renaming of c1 to c2, c2 to c1. */
			for (j = 0; j < table->s->fields; j++) {
				s += strlen(s) + 1;
			}

			for (; j < prebuilt->table->n_def; j++) {
				if (!my_strcasecmp(
					    system_charset_info, name, s)) {
					my_error(ER_WRONG_COLUMN_NAME, MYF(0),
						 s);
					goto err_exit_no_heap;
				}

				s += strlen(s) + 1;
			}
		}
	}

	if (!innobase_table_flags(altered_table,
				  ha_alter_info->create_info,
				  user_thd,
				  srv_file_per_table
				  || indexed_table->space != 0,
				  &flags, &flags2)) {
		goto err_exit_no_heap;
	}

	max_col_len = DICT_MAX_FIELD_LEN_BY_FORMAT_FLAG(flags);

	/* Check each index's column length to make sure they do not
	exceed limit */
	for (ulint i = 0; i < ha_alter_info->index_add_count; i++) {
		const KEY* key = &ha_alter_info->key_info_buffer[
			ha_alter_info->index_add_buffer[i]];

		if (key->flags & HA_FULLTEXT) {
			/* The column length does not matter for
			fulltext search indexes. But, UNIQUE
			fulltext indexes are not supported. */
			DBUG_ASSERT(!(key->flags & HA_NOSAME));
			DBUG_ASSERT(!(key->flags & HA_KEYFLAG_MASK
				      & ~(HA_FULLTEXT
					  | HA_PACK_KEY
					  | HA_BINARY_PACK_KEY)));
#ifdef _WIN32
			add_fts_idx = true;
#endif /* _WIN32 */
			continue;
		}

		if (innobase_check_column_length(max_col_len, key)) {
			my_error(ER_INDEX_COLUMN_TOO_LONG, MYF(0),
				 max_col_len);
			goto err_exit_no_heap;
		}
	}

#ifdef _WIN32
	/* We won't be allowed to add fts index to a table with
	fts indexes already but without AUX_HEX_NAME set.
	This means the aux tables of the table failed to
	rename to hex format but new created aux tables
	shall be in hex format, which is contradictory.
	It's only for Windows. */
	if (!DICT_TF2_FLAG_IS_SET(indexed_table, DICT_TF2_FTS_AUX_HEX_NAME)
	    && indexed_table->fts != NULL && add_fts_idx) {
		my_error(ER_INNODB_FT_AUX_NOT_HEX_ID, MYF(0));
		goto err_exit_no_heap;
	}
#endif /* _WIN32 */

	/* Check existing index definitions for too-long column
	prefixes as well, in case max_col_len shrunk. */
	for (const dict_index_t* index
		     = dict_table_get_first_index(indexed_table);
	     index;
	     index = dict_table_get_next_index(index)) {
		if (index->type & DICT_FTS) {
			DBUG_ASSERT(index->type == DICT_FTS
				    || (index->type & DICT_CORRUPT));
			continue;
		}

		for (ulint i = 0; i < dict_index_get_n_fields(index); i++) {
			const dict_field_t* field
				= dict_index_get_nth_field(index, i);
			if (field->prefix_len > max_col_len) {
				my_error(ER_INDEX_COLUMN_TOO_LONG, MYF(0),
					 max_col_len);
				goto err_exit_no_heap;
			}
		}
	}

	n_drop_index = 0;
	n_drop_fk = 0;

	if (ha_alter_info->handler_flags
	    & (INNOBASE_ALTER_NOREBUILD | INNOBASE_ALTER_REBUILD)) {
		heap = mem_heap_create(1024);

		if (ha_alter_info->handler_flags
		    & Alter_inplace_info::ALTER_COLUMN_NAME) {
			col_names = innobase_get_col_names(
				ha_alter_info, altered_table, table,
				indexed_table, heap);
		} else {
			col_names = NULL;
		}
	} else {
		heap = NULL;
		col_names = NULL;
	}

	if (ha_alter_info->handler_flags
	    & Alter_inplace_info::DROP_FOREIGN_KEY) {
		DBUG_ASSERT(ha_alter_info->alter_info->drop_list.elements > 0);

		drop_fk = static_cast<dict_foreign_t**>(
			mem_heap_alloc(
				heap,
				ha_alter_info->alter_info->drop_list.elements
				* sizeof(dict_foreign_t*)));

		List_iterator<Alter_drop> drop_it(
			ha_alter_info->alter_info->drop_list);

		while (Alter_drop* drop = drop_it++) {
			if (drop->type != Alter_drop::FOREIGN_KEY) {
				continue;
			}

			for (dict_foreign_t* foreign = UT_LIST_GET_FIRST(
				     prebuilt->table->foreign_list);
			     foreign != NULL;
			     foreign = UT_LIST_GET_NEXT(
				     foreign_list, foreign)) {
				const char* fid = strchr(foreign->id, '/');

				DBUG_ASSERT(fid);
				/* If no database/ prefix was present in
				the FOREIGN KEY constraint name, compare
				to the full constraint name. */
				fid = fid ? fid + 1 : foreign->id;

				if (!my_strcasecmp(system_charset_info,
						   fid, drop->name)) {
					drop_fk[n_drop_fk++] = foreign;
					goto found_fk;
				}
			}

			my_error(ER_CANT_DROP_FIELD_OR_KEY, MYF(0),
				 drop->name);
			goto err_exit;
found_fk:
			continue;
		}

		DBUG_ASSERT(n_drop_fk > 0);
		DBUG_ASSERT(n_drop_fk
			    == ha_alter_info->alter_info->drop_list.elements);
	} else {
		drop_fk = NULL;
	}

	if (ha_alter_info->index_drop_count) {
		dict_index_t*	drop_primary = NULL;

		DBUG_ASSERT(ha_alter_info->handler_flags
			    & (Alter_inplace_info::DROP_INDEX
			       | Alter_inplace_info::DROP_UNIQUE_INDEX
			       | Alter_inplace_info::DROP_PK_INDEX));
		/* Check which indexes to drop. */
		drop_index = static_cast<dict_index_t**>(
			mem_heap_alloc(
				heap, (ha_alter_info->index_drop_count + 1)
				* sizeof *drop_index));

		for (uint i = 0; i < ha_alter_info->index_drop_count; i++) {
			const KEY*	key
				= ha_alter_info->index_drop_buffer[i];
			dict_index_t*	index
				= dict_table_get_index_on_name_and_min_id(
					indexed_table, key->name);

			if (!index) {
				push_warning_printf(
					user_thd,
					Sql_condition::SL_WARNING,
					HA_ERR_WRONG_INDEX,
					"InnoDB could not find key "
					"with name %s", key->name);
			} else {
				ut_ad(!index->to_be_dropped);
				if (!dict_index_is_clust(index)) {
					drop_index[n_drop_index++] = index;
				} else {
					drop_primary = index;
				}
			}
		}

		/* If all FULLTEXT indexes were removed, drop an
		internal FTS_DOC_ID_INDEX as well, unless it exists in
		the table. */

		if (innobase_fulltext_exist(table)
		    && !innobase_fulltext_exist(altered_table)
		    && !DICT_TF2_FLAG_IS_SET(
			indexed_table, DICT_TF2_FTS_HAS_DOC_ID)) {
			dict_index_t*	fts_doc_index
				= dict_table_get_index_on_name(
					indexed_table, FTS_DOC_ID_INDEX_NAME);

			// Add some fault tolerance for non-debug builds.
			if (fts_doc_index == NULL) {
				goto check_if_can_drop_indexes;
			}

			DBUG_ASSERT(!fts_doc_index->to_be_dropped);

			for (uint i = 0; i < table->s->keys; i++) {
				if (!my_strcasecmp(
					    system_charset_info,
					    FTS_DOC_ID_INDEX_NAME,
					    table->key_info[i].name)) {
					/* The index exists in the MySQL
					data dictionary. Do not drop it,
					even though it is no longer needed
					by InnoDB fulltext search. */
					goto check_if_can_drop_indexes;
				}
			}

			drop_index[n_drop_index++] = fts_doc_index;
		}

check_if_can_drop_indexes:
		/* Check if the indexes can be dropped. */

		/* Prevent a race condition between DROP INDEX and
		CREATE TABLE adding FOREIGN KEY constraints. */
		row_mysql_lock_data_dictionary(prebuilt->trx);

		if (!n_drop_index) {
			drop_index = NULL;
		} else {
			/* Flag all indexes that are to be dropped. */
			for (ulint i = 0; i < n_drop_index; i++) {
				ut_ad(!drop_index[i]->to_be_dropped);
				drop_index[i]->to_be_dropped = 1;
			}
		}

		if (prebuilt->trx->check_foreigns) {
			for (uint i = 0; i < n_drop_index; i++) {
			     dict_index_t*	index = drop_index[i];

				if (innobase_check_foreign_key_index(
					ha_alter_info, index,
					indexed_table, col_names,
					prebuilt->trx, drop_fk, n_drop_fk)) {
					row_mysql_unlock_data_dictionary(
						prebuilt->trx);
					prebuilt->trx->error_info = index;
					print_error(HA_ERR_DROP_INDEX_FK,
						    MYF(0));
					goto err_exit;
				}
			}

			/* If a primary index is dropped, need to check
			any depending foreign constraints get affected */
			if (drop_primary
			    && innobase_check_foreign_key_index(
				ha_alter_info, drop_primary,
				indexed_table, col_names,
				prebuilt->trx, drop_fk, n_drop_fk)) {
				row_mysql_unlock_data_dictionary(prebuilt->trx);
				print_error(HA_ERR_DROP_INDEX_FK, MYF(0));
				goto err_exit;
			}
		}

		row_mysql_unlock_data_dictionary(prebuilt->trx);
	} else {
		drop_index = NULL;
	}

	n_rename_index = ha_alter_info->index_rename_count;
	rename_index = NULL;

	/* Create a list of dict_index_t objects that are to be renamed,
	also checking for requests to rename nonexistent indexes. If
	the table is going to be rebuilt (new_clustered == true in
	prepare_inplace_alter_table_dict()), then this can be skipped,
	but we don't for simplicity (we have not determined the value of
	new_clustered yet). */
	if (n_rename_index > 0) {
		rename_index = static_cast<dict_index_t**>(
			mem_heap_alloc(
				heap,
				n_rename_index * sizeof(*rename_index)));
		for (ulint i = 0; i < n_rename_index; i++) {
			dict_index_t*	index;
			const char*	old_name = ha_alter_info
				->index_rename_buffer[i].old_key->name;

			index = dict_table_get_index_on_name(indexed_table,
							     old_name);

			if (index == NULL) {
				my_error(ER_KEY_DOES_NOT_EXITS, MYF(0),
					 old_name,
					 prebuilt->table->name);
				goto err_exit;
			}

			rename_index[i] = index;
		}
	}

	n_add_fk = 0;

	if (ha_alter_info->handler_flags
	    & Alter_inplace_info::ADD_FOREIGN_KEY) {
		ut_ad(!prebuilt->trx->check_foreigns);

		add_fk = static_cast<dict_foreign_t**>(
			mem_heap_zalloc(
				heap,
				ha_alter_info->alter_info->key_list.elements
				* sizeof(dict_foreign_t*)));

		if (!innobase_get_foreign_key_info(
			    ha_alter_info, table_share,
			    prebuilt->table, col_names,
			    drop_index, n_drop_index,
			    add_fk, &n_add_fk, prebuilt->trx)) {
err_exit:
			if (n_drop_index) {
				row_mysql_lock_data_dictionary(prebuilt->trx);

				/* Clear the to_be_dropped flags, which might
				have been set at this point. */
				for (ulint i = 0; i < n_drop_index; i++) {
					DBUG_ASSERT(*drop_index[i]->name
						    != TEMP_INDEX_PREFIX);
					drop_index[i]->to_be_dropped = 0;
				}

				row_mysql_unlock_data_dictionary(prebuilt->trx);
			}

			if (heap) {
				mem_heap_free(heap);
			}

			goto err_exit_no_heap;
		}
	}

	if (!(ha_alter_info->handler_flags & INNOBASE_ALTER_DATA)
	    || (ha_alter_info->handler_flags
		== Alter_inplace_info::CHANGE_CREATE_OPTION
		&& !innobase_need_rebuild(ha_alter_info))) {

		if (heap) {
			ha_alter_info->handler_ctx
				= new ha_innobase_inplace_ctx(
					prebuilt,
					drop_index, n_drop_index,
					rename_index, n_rename_index,
					drop_fk, n_drop_fk,
					add_fk, n_add_fk,
					ha_alter_info->online,
					heap, indexed_table,
					col_names, ULINT_UNDEFINED, 0, 0);
		}

func_exit:
		DBUG_ASSERT(prebuilt->trx->dict_operation_lock_mode == 0);
		if (ha_alter_info->handler_flags & ~INNOBASE_INPLACE_IGNORE) {
			online_retry_drop_indexes(prebuilt->table, user_thd);
		}
		DBUG_RETURN(false);
	}

	/* If we are to build a full-text search index, check whether
	the table already has a DOC ID column.  If not, we will need to
	add a Doc ID hidden column and rebuild the primary index */
	if (innobase_fulltext_exist(altered_table)) {
		ulint	doc_col_no;

		if (!innobase_fts_check_doc_id_col(
			    prebuilt->table, altered_table, &fts_doc_col_no)) {
			fts_doc_col_no = altered_table->s->fields;
			add_fts_doc_id = true;
			add_fts_doc_id_idx = true;

			push_warning_printf(
				user_thd,
				Sql_condition::SL_WARNING,
				HA_ERR_WRONG_INDEX,
				"InnoDB rebuilding table to add column "
				FTS_DOC_ID_COL_NAME);
		} else if (fts_doc_col_no == ULINT_UNDEFINED) {
			goto err_exit;
		}

		switch (innobase_fts_check_doc_id_index(
				prebuilt->table, altered_table, &doc_col_no)) {
		case FTS_NOT_EXIST_DOC_ID_INDEX:
			add_fts_doc_id_idx = true;
			break;
		case FTS_INCORRECT_DOC_ID_INDEX:
			my_error(ER_INNODB_FT_WRONG_DOCID_INDEX, MYF(0),
				 FTS_DOC_ID_INDEX_NAME);
			goto err_exit;
		case FTS_EXIST_DOC_ID_INDEX:
			DBUG_ASSERT(doc_col_no == fts_doc_col_no
				    || doc_col_no == ULINT_UNDEFINED
				    || (ha_alter_info->handler_flags
					& (Alter_inplace_info::ALTER_COLUMN_ORDER
					   | Alter_inplace_info::DROP_COLUMN
					   | Alter_inplace_info::ADD_COLUMN)));
		}
	}

	/* See if an AUTO_INCREMENT column was added. */
	uint i = 0;
	List_iterator_fast<Create_field> cf_it(
		ha_alter_info->alter_info->create_list);
	while (const Create_field* new_field = cf_it++) {
		const Field*	field;

		DBUG_ASSERT(i < altered_table->s->fields);

		for (uint old_i = 0; table->field[old_i]; old_i++) {
			if (new_field->field == table->field[old_i]) {
				goto found_col;
			}
		}

		/* This is an added column. */
		DBUG_ASSERT(!new_field->field);
		DBUG_ASSERT(ha_alter_info->handler_flags
			    & Alter_inplace_info::ADD_COLUMN);

		field = altered_table->field[i];

		DBUG_ASSERT((MTYP_TYPENR(field->unireg_check)
			     == Field::NEXT_NUMBER)
			    == !!(field->flags & AUTO_INCREMENT_FLAG));

		if (field->flags & AUTO_INCREMENT_FLAG) {
			if (add_autoinc_col_no != ULINT_UNDEFINED) {
				/* This should have been blocked earlier. */
				ut_ad(0);
				my_error(ER_WRONG_AUTO_KEY, MYF(0));
				goto err_exit;
			}
			add_autoinc_col_no = i;

			autoinc_col_max_value =
				field->get_max_int_value();
		}
found_col:
		i++;
	}

	DBUG_ASSERT(heap);
	DBUG_ASSERT(user_thd == prebuilt->trx->mysql_thd);
	DBUG_ASSERT(!ha_alter_info->handler_ctx);

	ha_alter_info->handler_ctx = new ha_innobase_inplace_ctx(
		prebuilt,
		drop_index, n_drop_index,
		rename_index, n_rename_index,
		drop_fk, n_drop_fk, add_fk, n_add_fk,
		ha_alter_info->online,
		heap, prebuilt->table, col_names,
		add_autoinc_col_no,
		ha_alter_info->create_info->auto_increment_value,
		autoinc_col_max_value);

	DBUG_RETURN(prepare_inplace_alter_table_dict(
			    ha_alter_info, altered_table, table,
			    table_share->table_name.str,
			    flags, flags2,
			    fts_doc_col_no, add_fts_doc_id,
			    add_fts_doc_id_idx));
}

/** Alter the table structure in-place with operations
specified using Alter_inplace_info.
The level of concurrency allowed during this operation depends
on the return value from check_if_supported_inplace_alter().

@param altered_table TABLE object for new version of table.
@param ha_alter_info Structure describing changes to be done
by ALTER TABLE and holding data used during in-place alter.

@retval true Failure
@retval false Success
*/

bool
ha_innobase::inplace_alter_table(
/*=============================*/
	TABLE*			altered_table,
	Alter_inplace_info*	ha_alter_info)
{
	dberr_t	error;

	DBUG_ENTER("inplace_alter_table");
	DBUG_ASSERT(!srv_read_only_mode);

#ifdef UNIV_SYNC_DEBUG
	ut_ad(!rw_lock_own(&dict_operation_lock, RW_LOCK_X));
	ut_ad(!rw_lock_own(&dict_operation_lock, RW_LOCK_S));
#endif /* UNIV_SYNC_DEBUG */

	DEBUG_SYNC(user_thd, "innodb_inplace_alter_table_enter");

	if (!(ha_alter_info->handler_flags & INNOBASE_ALTER_DATA)) {
ok_exit:
		DEBUG_SYNC(user_thd, "innodb_after_inplace_alter_table");
		DBUG_RETURN(false);
	}

	if (ha_alter_info->handler_flags
	    == Alter_inplace_info::CHANGE_CREATE_OPTION
	    && !innobase_need_rebuild(ha_alter_info)) {
		goto ok_exit;
	}

	ha_innobase_inplace_ctx*	ctx
		= static_cast<ha_innobase_inplace_ctx*>
		(ha_alter_info->handler_ctx);

	DBUG_ASSERT(ctx);
	DBUG_ASSERT(ctx->trx);
	DBUG_ASSERT(ctx->prebuilt == prebuilt);

	if (prebuilt->table->ibd_file_missing
	    || dict_table_is_discarded(prebuilt->table)) {
		goto all_done;
	}

	/* Read the clustered index of the table and build
	indexes based on this information using temporary
	files and merge sort. */
	DBUG_EXECUTE_IF("innodb_OOM_inplace_alter",
			error = DB_OUT_OF_MEMORY; goto oom;);
	error = row_merge_build_indexes(
		prebuilt->trx,
		prebuilt->table, ctx->new_table,
		ctx->online,
		ctx->add_index, ctx->add_key_numbers, ctx->num_to_add_index,
		altered_table, ctx->add_cols, ctx->col_map,
		ctx->add_autoinc, ctx->sequence);
#ifndef DBUG_OFF
oom:
#endif /* !DBUG_OFF */
	if (error == DB_SUCCESS && ctx->online && ctx->need_rebuild()) {
		DEBUG_SYNC_C("row_log_table_apply1_before");
		error = row_log_table_apply(
			ctx->thr, prebuilt->table, altered_table);
	}

	DEBUG_SYNC_C("inplace_after_index_build");

	DBUG_EXECUTE_IF("create_index_fail",
			error = DB_DUPLICATE_KEY;
			prebuilt->trx->error_key_num = ULINT_UNDEFINED;);

	/* After an error, remove all those index definitions
	from the dictionary which were defined. */

	switch (error) {
		KEY*	dup_key;
	all_done:
	case DB_SUCCESS:
		ut_d(mutex_enter(&dict_sys->mutex));
		ut_d(dict_table_check_for_dup_indexes(
			     prebuilt->table, CHECK_PARTIAL_OK));
		ut_d(mutex_exit(&dict_sys->mutex));
		/* prebuilt->table->n_ref_count can be anything here,
		given that we hold at most a shared lock on the table. */
		goto ok_exit;
	case DB_DUPLICATE_KEY:
		if (prebuilt->trx->error_key_num == ULINT_UNDEFINED
		    || ha_alter_info->key_count == 0) {
			/* This should be the hidden index on
			FTS_DOC_ID, or there is no PRIMARY KEY in the
			table. Either way, we should be seeing and
			reporting a bogus duplicate key error. */
			dup_key = NULL;
		} else {
			DBUG_ASSERT(prebuilt->trx->error_key_num
				    < ha_alter_info->key_count);
			dup_key = &ha_alter_info->key_info_buffer[
				prebuilt->trx->error_key_num];
		}
		print_keydup_error(altered_table, dup_key, MYF(0));
		break;
	case DB_ONLINE_LOG_TOO_BIG:
		DBUG_ASSERT(ctx->online);
		my_error(ER_INNODB_ONLINE_LOG_TOO_BIG, MYF(0),
			 (prebuilt->trx->error_key_num == ULINT_UNDEFINED)
			 ? FTS_DOC_ID_INDEX_NAME
			 : ha_alter_info->key_info_buffer[
				 prebuilt->trx->error_key_num].name);
		break;
	case DB_INDEX_CORRUPT:
		my_error(ER_INDEX_CORRUPT, MYF(0),
			 (prebuilt->trx->error_key_num == ULINT_UNDEFINED)
			 ? FTS_DOC_ID_INDEX_NAME
			 : ha_alter_info->key_info_buffer[
				 prebuilt->trx->error_key_num].name);
		break;
	default:
		my_error_innodb(error,
				table_share->table_name.str,
				prebuilt->table->flags);
	}

	/* prebuilt->table->n_ref_count can be anything here, given
	that we hold at most a shared lock on the table. */
	prebuilt->trx->error_info = NULL;
	ctx->trx->error_state = DB_SUCCESS;

	DBUG_RETURN(true);
}

/** Free the modification log for online table rebuild.
@param table table that was being rebuilt online */
static
void
innobase_online_rebuild_log_free(
/*=============================*/
	dict_table_t*	table)
{
	dict_index_t* clust_index = dict_table_get_first_index(table);

	ut_ad(mutex_own(&dict_sys->mutex));
#ifdef UNIV_SYNC_DEBUG
	ut_ad(rw_lock_own(&dict_operation_lock, RW_LOCK_X));
#endif /* UNIV_SYNC_DEBUG */

	rw_lock_x_lock(&clust_index->lock);

	if (clust_index->online_log) {
		ut_ad(dict_index_get_online_status(clust_index)
		      == ONLINE_INDEX_CREATION);
		clust_index->online_status = ONLINE_INDEX_COMPLETE;
		row_log_free(clust_index->online_log);
		DEBUG_SYNC_C("innodb_online_rebuild_log_free_aborted");
	}

	DBUG_ASSERT(dict_index_get_online_status(clust_index)
		    == ONLINE_INDEX_COMPLETE);
	rw_lock_x_unlock(&clust_index->lock);
}

/** Rollback a secondary index creation, drop the indexes with
temparary index prefix
@param user_table InnoDB table
@param table the TABLE
@param locked TRUE=table locked, FALSE=may need to do a lazy drop
@param trx the transaction
*/
static __attribute__((nonnull))
void
innobase_rollback_sec_index(
/*========================*/
	dict_table_t*		user_table,
	const TABLE*		table,
	ibool			locked,
	trx_t*			trx)
{
	row_merge_drop_indexes(trx, user_table, locked);

	/* Free the table->fts only if there is no FTS_DOC_ID
	in the table */
	if (user_table->fts
	    && !DICT_TF2_FLAG_IS_SET(user_table,
				     DICT_TF2_FTS_HAS_DOC_ID)
	    && !innobase_fulltext_exist(table)) {
		fts_free(user_table);
	}
}

/** Roll back the changes made during prepare_inplace_alter_table()
and inplace_alter_table() inside the storage engine. Note that the
allowed level of concurrency during this operation will be the same as
for inplace_alter_table() and thus might be higher than during
prepare_inplace_alter_table(). (E.g concurrent writes were blocked
during prepare, but might not be during commit).

@param ha_alter_info Data used during in-place alter.
@param table the TABLE
@param prebuilt the prebuilt struct
@retval true Failure
@retval false Success
*/
inline __attribute__((nonnull, warn_unused_result))
bool
rollback_inplace_alter_table(
/*=========================*/
	Alter_inplace_info*	ha_alter_info,
	const TABLE*		table,
	row_prebuilt_t*		prebuilt)
{
	bool	fail	= false;

	ha_innobase_inplace_ctx*	ctx
		= static_cast<ha_innobase_inplace_ctx*>
		(ha_alter_info->handler_ctx);

	DBUG_ENTER("rollback_inplace_alter_table");

	if (!ctx || !ctx->trx) {
		/* If we have not started a transaction yet,
		(almost) nothing has been or needs to be done. */
		goto func_exit;
	}

	trx_start_for_ddl(ctx->trx, TRX_DICT_OP_INDEX);
	row_mysql_lock_data_dictionary(ctx->trx);

	if (ctx->need_rebuild()) {
		dberr_t	err = DB_SUCCESS;
		ulint	flags	= ctx->new_table->flags;

		/* DML threads can access ctx->new_table via the
		online rebuild log. Free it first. */
		innobase_online_rebuild_log_free(prebuilt->table);

		/* Since the FTS index specific auxiliary tables has
		not yet registered with "table->fts" by fts_add_index(),
		we will need explicitly delete them here */
		if (dict_table_has_fts_index(ctx->new_table)) {

			err = innobase_drop_fts_index_table(
				ctx->new_table, ctx->trx);

			if (err != DB_SUCCESS) {
				my_error_innodb(
					err, table->s->table_name.str,
					flags);
				fail = true;
			}
		}

		dict_table_close_and_drop(ctx->trx, ctx->new_table);

		switch (err) {
		case DB_SUCCESS:
			break;
		default:
			my_error_innodb(err, table->s->table_name.str,
					flags);
			fail = true;
		}
	} else {
		DBUG_ASSERT(!(ha_alter_info->handler_flags
			      & Alter_inplace_info::ADD_PK_INDEX));
		DBUG_ASSERT(ctx->new_table == prebuilt->table);

		innobase_rollback_sec_index(
			prebuilt->table, table, FALSE, ctx->trx);
	}

	trx_commit_for_mysql(ctx->trx);
	row_mysql_unlock_data_dictionary(ctx->trx);
	trx_free_for_mysql(ctx->trx);

func_exit:
#ifndef DBUG_OFF
	dict_index_t* clust_index = dict_table_get_first_index(
		prebuilt->table);
	DBUG_ASSERT(!clust_index->online_log);
	DBUG_ASSERT(dict_index_get_online_status(clust_index)
		    == ONLINE_INDEX_COMPLETE);
#endif /* !DBUG_OFF */

	if (ctx) {
		DBUG_ASSERT(ctx->prebuilt == prebuilt);

		if (ctx->num_to_add_fk) {
			for (ulint i = 0; i < ctx->num_to_add_fk; i++) {
				dict_foreign_free(ctx->add_fk[i]);
			}
		}

		if (ctx->num_to_drop_index) {
			row_mysql_lock_data_dictionary(prebuilt->trx);

			/* Clear the to_be_dropped flags
			in the data dictionary cache.
			The flags may already have been cleared,
			in case an error was detected in
			commit_inplace_alter_table(). */
			for (ulint i = 0; i < ctx->num_to_drop_index; i++) {
				dict_index_t*	index = ctx->drop_index[i];
				DBUG_ASSERT(*index->name != TEMP_INDEX_PREFIX);

				index->to_be_dropped = 0;
			}

			row_mysql_unlock_data_dictionary(prebuilt->trx);
		}
	}

	trx_commit_for_mysql(prebuilt->trx);
	srv_active_wake_master_thread();
	MONITOR_ATOMIC_DEC(MONITOR_PENDING_ALTER_TABLE);
	DBUG_RETURN(fail);
}

/** Drop a FOREIGN KEY constraint from the data dictionary tables.
@param trx data dictionary transaction
@param table_name Table name in MySQL
@param foreign_id Foreign key constraint identifier
@retval true Failure
@retval false Success */
static __attribute__((nonnull, warn_unused_result))
bool
innobase_drop_foreign_try(
/*======================*/
	trx_t*			trx,
	const char*		table_name,
	const char*		foreign_id)
{
	DBUG_ENTER("innobase_drop_foreign_try");

	DBUG_ASSERT(trx_get_dict_operation(trx) == TRX_DICT_OP_INDEX);
	ut_ad(trx->dict_operation_lock_mode == RW_X_LATCH);
	ut_ad(mutex_own(&dict_sys->mutex));
#ifdef UNIV_SYNC_DEBUG
	ut_ad(rw_lock_own(&dict_operation_lock, RW_LOCK_X));
#endif /* UNIV_SYNC_DEBUG */

	/* Drop the constraint from the data dictionary. */
	static const char sql[] =
		"PROCEDURE DROP_FOREIGN_PROC () IS\n"
		"BEGIN\n"
		"DELETE FROM SYS_FOREIGN WHERE ID=:id;\n"
		"DELETE FROM SYS_FOREIGN_COLS WHERE ID=:id;\n"
		"END;\n";

	dberr_t		error;
	pars_info_t*	info;

	info = pars_info_create();
	pars_info_add_str_literal(info, "id", foreign_id);

	trx->op_info = "dropping foreign key constraint from dictionary";
	error = que_eval_sql(info, sql, FALSE, trx);
	trx->op_info = "";

	DBUG_EXECUTE_IF("ib_drop_foreign_error",
			error = DB_OUT_OF_FILE_SPACE;);

	if (error != DB_SUCCESS) {
		my_error_innodb(error, table_name, 0);
		trx->error_state = DB_SUCCESS;
		DBUG_RETURN(true);
	}

	DBUG_RETURN(false);
}

/** Rename a column in the data dictionary tables.
@param user_table InnoDB table that was being altered
@param trx data dictionary transaction
@param table_name Table name in MySQL
@param nth_col 0-based index of the column
@param from old column name
@param to new column name
@param new_clustered whether the table has been rebuilt
@retval true Failure
@retval false Success */
static __attribute__((nonnull, warn_unused_result))
bool
innobase_rename_column_try(
/*=======================*/
	const dict_table_t*	user_table,
	trx_t*			trx,
	const char*		table_name,
	ulint			nth_col,
	const char*		from,
	const char*		to,
	bool			new_clustered)
{
	pars_info_t*	info;
	dberr_t		error;

	DBUG_ENTER("innobase_rename_column_try");

	DBUG_ASSERT(trx_get_dict_operation(trx) == TRX_DICT_OP_INDEX);
	ut_ad(trx->dict_operation_lock_mode == RW_X_LATCH);
	ut_ad(mutex_own(&dict_sys->mutex));
#ifdef UNIV_SYNC_DEBUG
	ut_ad(rw_lock_own(&dict_operation_lock, RW_LOCK_X));
#endif /* UNIV_SYNC_DEBUG */

	if (new_clustered) {
		goto rename_foreign;
	}

	info = pars_info_create();

	pars_info_add_ull_literal(info, "tableid", user_table->id);
	pars_info_add_int4_literal(info, "nth", nth_col);
	pars_info_add_str_literal(info, "old", from);
	pars_info_add_str_literal(info, "new", to);

	trx->op_info = "renaming column in SYS_COLUMNS";

	error = que_eval_sql(
		info,
		"PROCEDURE RENAME_SYS_COLUMNS_PROC () IS\n"
		"BEGIN\n"
		"UPDATE SYS_COLUMNS SET NAME=:new\n"
		"WHERE TABLE_ID=:tableid AND NAME=:old\n"
		"AND POS=:nth;\n"
		"END;\n",
		FALSE, trx);

	DBUG_EXECUTE_IF("ib_rename_column_error",
			error = DB_OUT_OF_FILE_SPACE;);

	if (error != DB_SUCCESS) {
err_exit:
		my_error_innodb(error, table_name, 0);
		trx->error_state = DB_SUCCESS;
		trx->op_info = "";
		DBUG_RETURN(true);
	}

	trx->op_info = "renaming column in SYS_FIELDS";

	for (const dict_index_t* index = dict_table_get_first_index(
		     user_table);
	     index != NULL;
	     index = dict_table_get_next_index(index)) {

		for (ulint i = 0; i < dict_index_get_n_fields(index); i++) {
			if (strcmp(dict_index_get_nth_field(index, i)->name,
				   from)) {
				continue;
			}

			info = pars_info_create();

			pars_info_add_ull_literal(info, "indexid", index->id);
			pars_info_add_int4_literal(info, "nth", i);
			pars_info_add_str_literal(info, "old", from);
			pars_info_add_str_literal(info, "new", to);

			error = que_eval_sql(
				info,
				"PROCEDURE RENAME_SYS_FIELDS_PROC () IS\n"
				"BEGIN\n"

				"UPDATE SYS_FIELDS SET COL_NAME=:new\n"
				"WHERE INDEX_ID=:indexid AND COL_NAME=:old\n"
				"AND POS=:nth;\n"

				/* Try again, in case there is a prefix_len
				encoded in SYS_FIELDS.POS */

				"UPDATE SYS_FIELDS SET COL_NAME=:new\n"
				"WHERE INDEX_ID=:indexid AND COL_NAME=:old\n"
				"AND POS>=65536*:nth AND POS<65536*(:nth+1);\n"

				"END;\n",
				FALSE, trx);

			if (error != DB_SUCCESS) {
				goto err_exit;
			}
		}
	}

rename_foreign:
	trx->op_info = "renaming column in SYS_FOREIGN_COLS";

	for (const dict_foreign_t* foreign = UT_LIST_GET_FIRST(
		     user_table->foreign_list);
	     foreign != NULL;
	     foreign = UT_LIST_GET_NEXT(foreign_list, foreign)) {
		for (unsigned i = 0; i < foreign->n_fields; i++) {
			if (strcmp(foreign->foreign_col_names[i], from)) {
				continue;
			}

			info = pars_info_create();

			pars_info_add_str_literal(info, "id", foreign->id);
			pars_info_add_int4_literal(info, "nth", i);
			pars_info_add_str_literal(info, "old", from);
			pars_info_add_str_literal(info, "new", to);

			error = que_eval_sql(
				info,
				"PROCEDURE RENAME_SYS_FOREIGN_F_PROC () IS\n"
				"BEGIN\n"
				"UPDATE SYS_FOREIGN_COLS\n"
				"SET FOR_COL_NAME=:new\n"
				"WHERE ID=:id AND POS=:nth\n"
				"AND FOR_COL_NAME=:old;\n"
				"END;\n",
				FALSE, trx);

			if (error != DB_SUCCESS) {
				goto err_exit;
			}
		}
	}

	for (const dict_foreign_t* foreign = UT_LIST_GET_FIRST(
		     user_table->referenced_list);
	     foreign != NULL;
	     foreign = UT_LIST_GET_NEXT(referenced_list, foreign)) {
		for (unsigned i = 0; i < foreign->n_fields; i++) {
			if (strcmp(foreign->referenced_col_names[i], from)) {
				continue;
			}

			info = pars_info_create();

			pars_info_add_str_literal(info, "id", foreign->id);
			pars_info_add_int4_literal(info, "nth", i);
			pars_info_add_str_literal(info, "old", from);
			pars_info_add_str_literal(info, "new", to);

			error = que_eval_sql(
				info,
				"PROCEDURE RENAME_SYS_FOREIGN_R_PROC () IS\n"
				"BEGIN\n"
				"UPDATE SYS_FOREIGN_COLS\n"
				"SET REF_COL_NAME=:new\n"
				"WHERE ID=:id AND POS=:nth\n"
				"AND REF_COL_NAME=:old;\n"
				"END;\n",
				FALSE, trx);

			if (error != DB_SUCCESS) {
				goto err_exit;
			}
		}
	}

	trx->op_info = "";
	DBUG_RETURN(false);
}

/** Rename columns in the data dictionary tables.
@param ha_alter_info Data used during in-place alter.
@param ctx In-place ALTER TABLE context
@param table the TABLE
@param trx data dictionary transaction
@param table_name Table name in MySQL
@retval true Failure
@retval false Success */
static __attribute__((nonnull, warn_unused_result))
bool
innobase_rename_columns_try(
/*========================*/
	Alter_inplace_info*	ha_alter_info,
	ha_innobase_inplace_ctx*ctx,
	const TABLE*		table,
	trx_t*			trx,
	const char*		table_name)
{
	List_iterator_fast<Create_field> cf_it(
		ha_alter_info->alter_info->create_list);
	uint i = 0;

	DBUG_ASSERT(ctx);
	DBUG_ASSERT(ha_alter_info->handler_flags
		    & Alter_inplace_info::ALTER_COLUMN_NAME);

	for (Field** fp = table->field; *fp; fp++, i++) {
		if (!((*fp)->flags & FIELD_IS_RENAMED)) {
			continue;
		}

		cf_it.rewind();
		while (Create_field* cf = cf_it++) {
			if (cf->field == *fp) {
				if (innobase_rename_column_try(
					    ctx->old_table, trx, table_name, i,
					    cf->field->field_name,
					    cf->field_name,
					    ctx->need_rebuild())) {
					return(true);
				}
				goto processed_field;
			}
		}

		ut_error;
processed_field:
		continue;
	}

	return(false);
}

/** Enlarge a column in the data dictionary tables.
@param user_table InnoDB table that was being altered
@param trx data dictionary transaction
@param table_name Table name in MySQL
@param nth_col 0-based index of the column
@param new_len new column length, in bytes
@retval true Failure
@retval false Success */
static __attribute__((nonnull, warn_unused_result))
bool
innobase_enlarge_column_try(
/*========================*/
	const dict_table_t*	user_table,
	trx_t*			trx,
	const char*		table_name,
	ulint			nth_col,
	ulint			new_len)
{
	pars_info_t*	info;
	dberr_t		error;

	DBUG_ENTER("innobase_enlarge_column_try");

	DBUG_ASSERT(trx_get_dict_operation(trx) == TRX_DICT_OP_INDEX);
	ut_ad(trx->dict_operation_lock_mode == RW_X_LATCH);
	ut_ad(mutex_own(&dict_sys->mutex));
#ifdef UNIV_SYNC_DEBUG
	ut_ad(rw_lock_own(&dict_operation_lock, RW_LOCK_X));
#endif /* UNIV_SYNC_DEBUG */
	ut_ad(dict_table_get_nth_col(user_table, nth_col)->len < new_len);
#ifdef UNIV_DEBUG
	switch (dict_table_get_nth_col(user_table, nth_col)->mtype) {
	case DATA_MYSQL:
		/* NOTE: we could allow this when !(prtype & DATA_BINARY_TYPE)
		and ROW_FORMAT is not REDUNDANT and mbminlen<mbmaxlen.
		That is, we treat a UTF-8 CHAR(n) column somewhat like
		a VARCHAR. */
		ut_error;
	case DATA_BINARY:
	case DATA_VARCHAR:
	case DATA_VARMYSQL:
	case DATA_DECIMAL:
	case DATA_BLOB:
		break;
	default:
		ut_error;
	}
#endif /* UNIV_DEBUG */
	info = pars_info_create();

	pars_info_add_ull_literal(info, "tableid", user_table->id);
	pars_info_add_int4_literal(info, "nth", nth_col);
	pars_info_add_int4_literal(info, "new", new_len);

	trx->op_info = "resizing column in SYS_COLUMNS";

	error = que_eval_sql(
		info,
		"PROCEDURE RESIZE_SYS_COLUMNS_PROC () IS\n"
		"BEGIN\n"
		"UPDATE SYS_COLUMNS SET LEN=:new\n"
		"WHERE TABLE_ID=:tableid AND POS=:nth;\n"
		"END;\n",
		FALSE, trx);

	DBUG_EXECUTE_IF("ib_resize_column_error",
			error = DB_OUT_OF_FILE_SPACE;);

	trx->op_info = "";
	trx->error_state = DB_SUCCESS;

	if (error != DB_SUCCESS) {
		my_error_innodb(error, table_name, 0);
		DBUG_RETURN(true);
	}

	DBUG_RETURN(false);
}

/** Enlarge columns in the data dictionary tables.
@param ha_alter_info Data used during in-place alter.
@param table the TABLE
@param user_table InnoDB table that was being altered
@param trx data dictionary transaction
@param table_name Table name in MySQL
@retval true Failure
@retval false Success */
static __attribute__((nonnull, warn_unused_result))
bool
innobase_enlarge_columns_try(
/*=========================*/
	Alter_inplace_info*	ha_alter_info,
	const TABLE*		table,
	const dict_table_t*	user_table,
	trx_t*			trx,
	const char*		table_name)
{
	List_iterator_fast<Create_field> cf_it(
		ha_alter_info->alter_info->create_list);
	ulint i = 0;

	for (Field** fp = table->field; *fp; fp++, i++) {
		cf_it.rewind();
		while (Create_field* cf = cf_it++) {
			if (cf->field == *fp) {
				if ((*fp)->is_equal(cf)
				    == IS_EQUAL_PACK_LENGTH
				    && innobase_enlarge_column_try(
					    user_table, trx, table_name,
					    i, cf->length)) {
					return(true);
				}

				break;
			}
		}
	}

	return(false);
}

/** Rename or enlarge columns in the data dictionary cache
as part of commit_cache_norebuild().
@param ha_alter_info Data used during in-place alter.
@param table the TABLE
@param user_table InnoDB table that was being altered */
static __attribute__((nonnull))
void
innobase_rename_or_enlarge_columns_cache(
/*=====================================*/
	Alter_inplace_info*	ha_alter_info,
	const TABLE*		table,
	dict_table_t*		user_table)
{
	if (!(ha_alter_info->handler_flags
	      & (Alter_inplace_info::ALTER_COLUMN_EQUAL_PACK_LENGTH
		 | Alter_inplace_info::ALTER_COLUMN_NAME))) {
		return;
	}

	List_iterator_fast<Create_field> cf_it(
		ha_alter_info->alter_info->create_list);
	uint i = 0;

	for (Field** fp = table->field; *fp; fp++, i++) {
		cf_it.rewind();
		while (Create_field* cf = cf_it++) {
			if (cf->field != *fp) {
				continue;
			}

			if ((*fp)->is_equal(cf) == IS_EQUAL_PACK_LENGTH) {
				dict_table_get_nth_col(
					user_table, i)->len = cf->length;
			}

			if ((*fp)->flags & FIELD_IS_RENAMED) {
				dict_mem_table_col_rename(
					user_table, i,
					cf->field->field_name, cf->field_name);
			}

			break;
		}
	}
}

/** Get the auto-increment value of the table on commit.
@param ha_alter_info Data used during in-place alter
@param ctx In-place ALTER TABLE context
@param altered_table MySQL table that is being altered
@param old_table MySQL table as it is before the ALTER operation
@return the next auto-increment value (0 if not present) */
static __attribute__((nonnull, warn_unused_result))
ulonglong
commit_get_autoinc(
/*===============*/
	Alter_inplace_info*	ha_alter_info,
	ha_innobase_inplace_ctx*ctx,
	const TABLE*		altered_table,
	const TABLE*		old_table)
{
	ulonglong		max_autoinc;

	DBUG_ENTER("commit_get_autoinc");

	if (!altered_table->found_next_number_field) {
		/* There is no AUTO_INCREMENT column in the table
		after the ALTER operation. */
		max_autoinc = 0;
	} else if (ctx->add_autoinc != ULINT_UNDEFINED) {
		/* An AUTO_INCREMENT column was added. Get the last
		value from the sequence, which may be based on a
		supplied AUTO_INCREMENT value. */
		max_autoinc = ctx->sequence.last();
	} else if ((ha_alter_info->handler_flags
		    & Alter_inplace_info::CHANGE_CREATE_OPTION)
		   && (ha_alter_info->create_info->used_fields
		       & HA_CREATE_USED_AUTO)) {
		/* An AUTO_INCREMENT value was supplied, but the table was not
		rebuilt. Get the user-supplied value or the last value from the
		sequence. */
		ib_uint64_t	max_value_table;
		dberr_t		err;

		Field*	autoinc_field =
			old_table->found_next_number_field;

		dict_index_t*	index = dict_table_get_index_on_first_col(
			ctx->old_table, autoinc_field->field_index);

		max_autoinc = ha_alter_info->create_info->auto_increment_value;

		dict_table_autoinc_lock(ctx->old_table);

		err = row_search_max_autoinc(
			index, autoinc_field->field_name, &max_value_table);

		if (err != DB_SUCCESS) {
			ut_ad(0);
			max_autoinc = 0;
		} else if (max_autoinc <= max_value_table) {
			ulonglong	col_max_value;
			ulonglong	offset;

			col_max_value = autoinc_field->get_max_int_value();

			offset = ctx->prebuilt->autoinc_offset;
			max_autoinc = innobase_next_autoinc(
				max_value_table, 1, 1, offset,
				col_max_value);
		}
		dict_table_autoinc_unlock(ctx->old_table);
	} else {
		/* An AUTO_INCREMENT value was not specified.
		Read the old counter value from the table. */
		ut_ad(old_table->found_next_number_field);
		dict_table_autoinc_lock(ctx->old_table);
		max_autoinc = ctx->old_table->autoinc;
		dict_table_autoinc_unlock(ctx->old_table);
	}

	DBUG_RETURN(max_autoinc);
}

/** Add or drop foreign key constraints to the data dictionary tables,
but do not touch the data dictionary cache.
@param ha_alter_info Data used during in-place alter
@param ctx In-place ALTER TABLE context
@param trx Data dictionary transaction
@param table_name Table name in MySQL
@retval true Failure
@retval false Success
*/
static __attribute__((nonnull, warn_unused_result))
bool
innobase_update_foreign_try(
/*========================*/
	ha_innobase_inplace_ctx*ctx,
	trx_t*			trx,
	const char*		table_name)
{
	ulint	foreign_id;
	ulint	i;

	DBUG_ENTER("innobase_update_foreign_try");
	DBUG_ASSERT(ctx);

	foreign_id = dict_table_get_highest_foreign_id(ctx->new_table);

	foreign_id++;

	for (i = 0; i < ctx->num_to_add_fk; i++) {
		dict_foreign_t*		fk = ctx->add_fk[i];

		ut_ad(fk->foreign_table == ctx->new_table
		      || fk->foreign_table == ctx->old_table);

		dberr_t error = dict_create_add_foreign_id(
			&foreign_id, ctx->old_table->name, fk);

		if (error != DB_SUCCESS) {
			my_error(ER_TOO_LONG_IDENT, MYF(0),
				 fk->id);
			DBUG_RETURN(true);
		}

		if (!fk->foreign_index) {
			fk->foreign_index = dict_foreign_find_index(
				ctx->new_table, ctx->col_names,
				fk->foreign_col_names,
				fk->n_fields, fk->referenced_index, TRUE,
				fk->type
				& (DICT_FOREIGN_ON_DELETE_SET_NULL
				   | DICT_FOREIGN_ON_UPDATE_SET_NULL));
			if (!fk->foreign_index) {
				my_error(ER_FK_INCORRECT_OPTION,
					 MYF(0), table_name, fk->id);
				DBUG_RETURN(true);
			}
		}

		/* The fk->foreign_col_names[] uses renamed column
		names, while the columns in ctx->old_table have not
		been renamed yet. */
		error = dict_create_add_foreign_to_dictionary(
			ctx->old_table->name, fk, trx);

		DBUG_EXECUTE_IF(
			"innodb_test_cannot_add_fk_system",
			error = DB_ERROR;);

		if (error != DB_SUCCESS) {
			my_error(ER_FK_FAIL_ADD_SYSTEM, MYF(0),
				 fk->id);
			DBUG_RETURN(true);
		}
	}

	for (i = 0; i < ctx->num_to_drop_fk; i++) {
		dict_foreign_t* fk = ctx->drop_fk[i];

		DBUG_ASSERT(fk->foreign_table == ctx->old_table);

		if (innobase_drop_foreign_try(trx, table_name, fk->id)) {
			DBUG_RETURN(true);
		}
	}

	DBUG_RETURN(false);
}

/** Update the foreign key constraint definitions in the data dictionary cache
after the changes to data dictionary tables were committed.
@param ctx In-place ALTER TABLE context
@return InnoDB error code (should always be DB_SUCCESS) */
static __attribute__((nonnull, warn_unused_result))
dberr_t
innobase_update_foreign_cache(
/*==========================*/
	ha_innobase_inplace_ctx*	ctx)
{
	dict_table_t*	user_table;
	dberr_t		err = DB_SUCCESS;

	DBUG_ENTER("innobase_update_foreign_cache");

	ut_ad(mutex_own(&dict_sys->mutex));

	user_table = ctx->old_table;

	/* Discard the added foreign keys, because we will
	load them from the data dictionary. */
	for (ulint i = 0; i < ctx->num_to_add_fk; i++) {
		dict_foreign_t*	fk = ctx->add_fk[i];
		dict_foreign_free(fk);
	}

	if (ctx->need_rebuild()) {
		/* The rebuilt table is already using the renamed
		column names. No need to pass col_names or to drop
		constraints from the data dictionary cache. */
		DBUG_ASSERT(!ctx->col_names);
		DBUG_ASSERT(UT_LIST_GET_LEN(user_table->foreign_list) == 0);
		DBUG_ASSERT(UT_LIST_GET_LEN(user_table->referenced_list) == 0);
		user_table = ctx->new_table;
	} else {
		/* Drop the foreign key constraints if the
		table was not rebuilt. If the table is rebuilt,
		there would not be any foreign key contraints for
		it yet in the data dictionary cache. */
		for (ulint i = 0; i < ctx->num_to_drop_fk; i++) {
			dict_foreign_t* fk = ctx->drop_fk[i];
			dict_foreign_remove_from_cache(fk);
		}
	}

	/* Load the old or added foreign keys from the data dictionary
	and prevent the table from being evicted from the data
	dictionary cache (work around the lack of WL#6049). */
	dict_names_t	fk_tables;

	err = dict_load_foreigns(user_table->name,
				 ctx->col_names, false, true,
				 DICT_ERR_IGNORE_NONE,
				 fk_tables);

	ut_ad(fk_tables.empty());

	DBUG_RETURN(err);
}

/** Commit the changes made during prepare_inplace_alter_table()
and inplace_alter_table() inside the data dictionary tables,
when rebuilding the table.
@param ha_alter_info Data used during in-place alter
@param ctx In-place ALTER TABLE context
@param altered_table MySQL table that is being altered
@param old_table MySQL table as it is before the ALTER operation
@param trx Data dictionary transaction
@param table_name Table name in MySQL
@retval true Failure
@retval false Success
*/
inline __attribute__((nonnull, warn_unused_result))
bool
commit_try_rebuild(
/*===============*/
	Alter_inplace_info*	ha_alter_info,
	ha_innobase_inplace_ctx*ctx,
	TABLE*			altered_table,
	const TABLE*		old_table,
	trx_t*			trx,
	const char*		table_name)
{
	dict_table_t*	rebuilt_table	= ctx->new_table;
	dict_table_t*	user_table	= ctx->old_table;

	DBUG_ENTER("commit_try_rebuild");
	DBUG_ASSERT(ctx->need_rebuild());
	DBUG_ASSERT(trx->dict_operation_lock_mode == RW_X_LATCH);
	DBUG_ASSERT(!(ha_alter_info->handler_flags
		      & Alter_inplace_info::DROP_FOREIGN_KEY)
		    || ctx->num_to_drop_fk > 0);
	DBUG_ASSERT(ctx->num_to_drop_fk
		    == ha_alter_info->alter_info->drop_list.elements);

	for (dict_index_t* index = dict_table_get_first_index(rebuilt_table);
	     index;
	     index = dict_table_get_next_index(index)) {
		DBUG_ASSERT(dict_index_get_online_status(index)
			    == ONLINE_INDEX_COMPLETE);
		DBUG_ASSERT(*index->name != TEMP_INDEX_PREFIX);
		if (dict_index_is_corrupted(index)) {
			my_error(ER_INDEX_CORRUPT, MYF(0),
				 index->name);
			DBUG_RETURN(true);
		}
	}

	if (innobase_update_foreign_try(ctx, trx, table_name)) {
		DBUG_RETURN(true);
	}

	dberr_t	error;

	/* Clear the to_be_dropped flag in the data dictionary cache
	of user_table. */
	for (ulint i = 0; i < ctx->num_to_drop_index; i++) {
		dict_index_t*	index = ctx->drop_index[i];
		DBUG_ASSERT(index->table == user_table);
		DBUG_ASSERT(*index->name != TEMP_INDEX_PREFIX);
		DBUG_ASSERT(index->to_be_dropped);
		index->to_be_dropped = 0;
	}

	/* We copied the table. Any indexes that were requested to be
	dropped were not created in the copy of the table. Apply any
	last bit of the rebuild log and then rename the tables. */

	if (ctx->online) {
		DEBUG_SYNC_C("row_log_table_apply2_before");
		error = row_log_table_apply(
			ctx->thr, user_table, altered_table);
		ulint	err_key = thr_get_trx(ctx->thr)->error_key_num;

		switch (error) {
			KEY*	dup_key;
		case DB_SUCCESS:
			break;
		case DB_DUPLICATE_KEY:
			if (err_key == ULINT_UNDEFINED) {
				/* This should be the hidden index on
				FTS_DOC_ID. */
				dup_key = NULL;
			} else {
				DBUG_ASSERT(err_key <
					    ha_alter_info->key_count);
				dup_key = &ha_alter_info
					->key_info_buffer[err_key];
			}
			print_keydup_error(altered_table, dup_key, MYF(0));
			DBUG_RETURN(true);
		case DB_ONLINE_LOG_TOO_BIG:
			my_error(ER_INNODB_ONLINE_LOG_TOO_BIG, MYF(0),
				 ha_alter_info->key_info_buffer[0].name);
			DBUG_RETURN(true);
		case DB_INDEX_CORRUPT:
			my_error(ER_INDEX_CORRUPT, MYF(0),
				 (err_key == ULINT_UNDEFINED)
				 ? FTS_DOC_ID_INDEX_NAME
				 : ha_alter_info->key_info_buffer[err_key]
				 .name);
			DBUG_RETURN(true);
		default:
			my_error_innodb(error, table_name, user_table->flags);
			DBUG_RETURN(true);
		}
	}

	if ((ha_alter_info->handler_flags
	     & Alter_inplace_info::ALTER_COLUMN_NAME)
	    && innobase_rename_columns_try(ha_alter_info, ctx, old_table,
					   trx, table_name)) {
		DBUG_RETURN(true);
	}

	DBUG_EXECUTE_IF("ib_ddl_crash_before_rename", DBUG_SUICIDE(););

	/* The new table must inherit the flag from the
	"parent" table. */
	if (dict_table_is_discarded(user_table)) {
		rebuilt_table->ibd_file_missing = true;
		rebuilt_table->flags2 |= DICT_TF2_DISCARDED;
	}

	/* We can now rename the old table as a temporary table,
	rename the new temporary table as the old table and drop the
	old table. First, we only do this in the data dictionary
	tables. The actual renaming will be performed in
	commit_cache_rebuild(), once the data dictionary transaction
	has been successfully committed. */

	error = row_merge_rename_tables_dict(
		user_table, rebuilt_table, ctx->tmp_name, trx);

	/* We must be still holding a table handle. */
	DBUG_ASSERT(user_table->n_ref_count >= 1);

	DBUG_EXECUTE_IF("ib_ddl_crash_after_rename", DBUG_SUICIDE(););
	DBUG_EXECUTE_IF("ib_rebuild_cannot_rename", error = DB_ERROR;);

	if (user_table->n_ref_count > 1) {
		/* This should only occur when an innodb_memcached
		connection with innodb_api_enable_mdl=off was started
		before commit_inplace_alter_table() locked the data
		dictionary. We must roll back the ALTER TABLE, because
		we cannot drop a table while it is being used. */

		/* Normally, n_ref_count must be 1, because purge
		cannot be executing on this very table as we are
		holding dict_operation_lock X-latch. */

		error = DB_LOCK_WAIT_TIMEOUT;
	}

	switch (error) {
	case DB_SUCCESS:
		DBUG_RETURN(false);
	case DB_TABLESPACE_EXISTS:
		ut_a(rebuilt_table->n_ref_count == 1);
		my_error(ER_TABLESPACE_EXISTS, MYF(0), ctx->tmp_name);
		DBUG_RETURN(true);
	case DB_DUPLICATE_KEY:
		ut_a(rebuilt_table->n_ref_count == 1);
		my_error(ER_TABLE_EXISTS_ERROR, MYF(0), ctx->tmp_name);
		DBUG_RETURN(true);
	default:
		my_error_innodb(error, table_name, user_table->flags);
		DBUG_RETURN(true);
	}
}

/** Apply the changes made during commit_try_rebuild(),
to the data dictionary cache and the file system.
@param ctx In-place ALTER TABLE context */
inline __attribute__((nonnull))
void
commit_cache_rebuild(
/*=================*/
	ha_innobase_inplace_ctx*	ctx)
{
	dberr_t		error;

	DBUG_ENTER("commit_cache_rebuild");
	DBUG_ASSERT(ctx->need_rebuild());
	DBUG_ASSERT(dict_table_is_discarded(ctx->old_table)
		    == dict_table_is_discarded(ctx->new_table));

	const char* old_name = mem_heap_strdup(
		ctx->heap, ctx->old_table->name);

	/* We already committed and redo logged the renames,
	so this must succeed. */
	error = dict_table_rename_in_cache(
		ctx->old_table, ctx->tmp_name, FALSE);
	ut_a(error == DB_SUCCESS);

	error = dict_table_rename_in_cache(
		ctx->new_table, old_name, FALSE);
	ut_a(error == DB_SUCCESS);

	DBUG_VOID_RETURN;
}

/** Commit the changes made during prepare_inplace_alter_table()
and inplace_alter_table() inside the data dictionary tables,
when not rebuilding the table.
@param ha_alter_info Data used during in-place alter
@param ctx In-place ALTER TABLE context
@param old_table MySQL table as it is before the ALTER operation
@param trx Data dictionary transaction
@param table_name Table name in MySQL
@retval true Failure
@retval false Success
*/
inline __attribute__((nonnull, warn_unused_result))
bool
commit_try_norebuild(
/*=================*/
	Alter_inplace_info*	ha_alter_info,
	ha_innobase_inplace_ctx*ctx,
	const TABLE*		old_table,
	trx_t*			trx,
	const char*		table_name)
{
	DBUG_ENTER("commit_try_norebuild");
	DBUG_ASSERT(!ctx->need_rebuild());
	DBUG_ASSERT(trx->dict_operation_lock_mode == RW_X_LATCH);
	DBUG_ASSERT(!(ha_alter_info->handler_flags
		      & Alter_inplace_info::DROP_FOREIGN_KEY)
		    || ctx->num_to_drop_fk > 0);
	DBUG_ASSERT(ctx->num_to_drop_fk
		    == ha_alter_info->alter_info->drop_list.elements);

	for (ulint i = 0; i < ctx->num_to_add_index; i++) {
		dict_index_t*	index = ctx->add_index[i];
		DBUG_ASSERT(dict_index_get_online_status(index)
			    == ONLINE_INDEX_COMPLETE);
		DBUG_ASSERT(*index->name == TEMP_INDEX_PREFIX);
		if (dict_index_is_corrupted(index)) {
			/* Report a duplicate key
			error for the index that was
			flagged corrupted, most likely
			because a duplicate value was
			inserted (directly or by
			rollback) after
			ha_innobase::inplace_alter_table()
			completed.
			TODO: report this as a corruption
			with a detailed reason once
			WL#6379 has been implemented. */
			my_error(ER_DUP_UNKNOWN_IN_INDEX,
				 MYF(0), index->name + 1);
			DBUG_RETURN(true);
		}
	}

	if (innobase_update_foreign_try(ctx, trx, table_name)) {
		DBUG_RETURN(true);
	}

	dberr_t	error;

	/* We altered the table in place. */
	/* Lose the TEMP_INDEX_PREFIX. */
	for (ulint i = 0; i < ctx->num_to_add_index; i++) {
		dict_index_t*	index = ctx->add_index[i];
		DBUG_ASSERT(dict_index_get_online_status(index)
			    == ONLINE_INDEX_COMPLETE);
		DBUG_ASSERT(*index->name
			    == TEMP_INDEX_PREFIX);
		error = row_merge_rename_index_to_add(
			trx, ctx->new_table->id, index->id);
		if (error != DB_SUCCESS) {
			sql_print_error(
				"InnoDB: rename index to add: %lu\n",
				(ulong) error);
			DBUG_ASSERT(0);
			my_error(ER_INTERNAL_ERROR, MYF(0),
				 "rename index to add");
			DBUG_RETURN(true);
		}
	}

	/* Drop any indexes that were requested to be dropped.
	Rename them to TEMP_INDEX_PREFIX in the data
	dictionary first. We do not bother to rename
	index->name in the dictionary cache, because the index
	is about to be freed after row_merge_drop_indexes_dict(). */

	for (ulint i = 0; i < ctx->num_to_drop_index; i++) {
		dict_index_t*	index = ctx->drop_index[i];
		DBUG_ASSERT(*index->name != TEMP_INDEX_PREFIX);
		DBUG_ASSERT(index->table == ctx->new_table);
		DBUG_ASSERT(index->to_be_dropped);

		error = row_merge_rename_index_to_drop(
			trx, index->table->id, index->id);
		if (error != DB_SUCCESS) {
			sql_print_error(
				"InnoDB: rename index to drop: %lu\n",
				(ulong) error);
			DBUG_ASSERT(0);
			my_error(ER_INTERNAL_ERROR, MYF(0),
				 "rename index to drop");
			DBUG_RETURN(true);
		}
	}

	if ((ha_alter_info->handler_flags
	     & Alter_inplace_info::ALTER_COLUMN_NAME)
	    && innobase_rename_columns_try(ha_alter_info, ctx, old_table,
					   trx, table_name)) {
		DBUG_RETURN(true);
	}

	if ((ha_alter_info->handler_flags
	     & Alter_inplace_info::ALTER_COLUMN_EQUAL_PACK_LENGTH)
	    && innobase_enlarge_columns_try(ha_alter_info, old_table,
					    ctx->old_table, trx, table_name)) {
		DBUG_RETURN(true);
	}

	if ((ha_alter_info->handler_flags
	     & Alter_inplace_info::RENAME_INDEX)
	    && rename_indexes_in_data_dictionary(ctx, ha_alter_info, trx)) {
		DBUG_RETURN(true);
	}

	DBUG_RETURN(false);
}

/** Commit the changes to the data dictionary cache
after a successful commit_try_norebuild() call.
@param ctx In-place ALTER TABLE context
@param table the TABLE before the ALTER
@param trx Data dictionary transaction object
(will be started and committed)
@return whether all replacements were found for dropped indexes */
inline __attribute__((nonnull, warn_unused_result))
bool
commit_cache_norebuild(
/*===================*/
	ha_innobase_inplace_ctx*ctx,
	const TABLE*		table,
	trx_t*			trx)
{
	DBUG_ENTER("commit_cache_norebuild");

	bool	found = true;

	DBUG_ASSERT(!ctx->need_rebuild());

	for (ulint i = 0; i < ctx->num_to_add_index; i++) {
		dict_index_t*	index = ctx->add_index[i];
		DBUG_ASSERT(dict_index_get_online_status(index)
			    == ONLINE_INDEX_COMPLETE);
		DBUG_ASSERT(*index->name == TEMP_INDEX_PREFIX);
		index->name++;
	}

	if (ctx->num_to_drop_index) {
		/* Really drop the indexes that were dropped.
		The transaction had to be committed first
		(after renaming the indexes), so that in the
		event of a crash, crash recovery will drop the
		indexes, because it drops all indexes whose
		names start with TEMP_INDEX_PREFIX. Once we
		have started dropping an index tree, there is
		no way to roll it back. */

		for (ulint i = 0; i < ctx->num_to_drop_index; i++) {
			dict_index_t*	index = ctx->drop_index[i];
			DBUG_ASSERT(*index->name != TEMP_INDEX_PREFIX);
			DBUG_ASSERT(index->table == ctx->new_table);
			DBUG_ASSERT(index->to_be_dropped);

			/* Replace the indexes in foreign key
			constraints if needed. */

			if (!dict_foreign_replace_index(
				    index->table, ctx->col_names, index)) {
				found = false;
			}

			/* Mark the index dropped
			in the data dictionary cache. */
			rw_lock_x_lock(dict_index_get_lock(index));
			index->page = FIL_NULL;
			rw_lock_x_unlock(dict_index_get_lock(index));
		}

		trx_start_for_ddl(trx, TRX_DICT_OP_INDEX);
		row_merge_drop_indexes_dict(trx, ctx->new_table->id);

		for (ulint i = 0; i < ctx->num_to_drop_index; i++) {
			dict_index_t*	index = ctx->drop_index[i];
			DBUG_ASSERT(*index->name != TEMP_INDEX_PREFIX);
			DBUG_ASSERT(index->table == ctx->new_table);

			if (index->type & DICT_FTS) {
				DBUG_ASSERT(index->type == DICT_FTS
					    || (index->type
						& DICT_CORRUPT));
				DBUG_ASSERT(index->table->fts);
				fts_drop_index(index->table, index, trx);
			}

			dict_index_remove_from_cache(index->table, index);
		}

		trx_commit_for_mysql(trx);
	}

	DBUG_RETURN(found);
}

/** Adjust the persistent statistics after non-rebuilding ALTER TABLE.
Remove statistics for dropped indexes, add statistics for created indexes
and rename statistics for renamed indexes.
@param ha_alter_info Data used during in-place alter
@param ctx In-place ALTER TABLE context
@param altered_table MySQL table that is being altered
@param table_name Table name in MySQL
@param thd MySQL connection
*/
static
void
alter_stats_norebuild(
/*==================*/
	Alter_inplace_info*		ha_alter_info,
	ha_innobase_inplace_ctx*	ctx,
	TABLE*				altered_table,
	const char*			table_name,
	THD*				thd)
{
	ulint	i;

	DBUG_ENTER("alter_stats_norebuild");
	DBUG_ASSERT(!ctx->need_rebuild());

	if (!dict_stats_is_persistent_enabled(ctx->new_table)) {
		DBUG_VOID_RETURN;
	}

	/* Delete corresponding rows from the stats table. We do this
	in a separate transaction from trx, because lock waits are not
	allowed in a data dictionary transaction. (Lock waits are possible
	on the statistics table, because it is directly accessible by users,
	not covered by the dict_operation_lock.)

	Because the data dictionary changes were already committed, orphaned
	rows may be left in the statistics table if the system crashes.

	FIXME: each change to the statistics tables is being committed in a
	separate transaction, meaning that the operation is not atomic

	FIXME: This will not drop the (unused) statistics for
	FTS_DOC_ID_INDEX if it was a hidden index, dropped together
	with the last renamining FULLTEXT index. */
	for (i = 0; i < ha_alter_info->index_drop_count; i++) {
		const KEY* key = ha_alter_info->index_drop_buffer[i];

		if (key->flags & HA_FULLTEXT) {
			/* There are no index cardinality
			statistics for FULLTEXT indexes. */
			continue;
		}

		char	errstr[1024];

		if (dict_stats_drop_index(
			    ctx->new_table->name, key->name,
			    errstr, sizeof errstr) != DB_SUCCESS) {
			push_warning(thd,
				     Sql_condition::SL_WARNING,
				     ER_LOCK_WAIT_TIMEOUT, errstr);
		}
	}

	for (i = 0; i < ha_alter_info->index_rename_count; i++) {
		KEY_PAIR*	pair = &ha_alter_info->index_rename_buffer[i];
		dberr_t		err;

		err = dict_stats_rename_index(ctx->new_table,
					      pair->old_key->name,
					      pair->new_key->name);

		if (err != DB_SUCCESS) {
			push_warning_printf(
				thd,
				Sql_condition::SL_WARNING,
				ER_ERROR_ON_RENAME,
				"Error renaming an index of table '%s' "
				"from '%s' to '%s' in InnoDB persistent "
				"statistics storage: %s",
				table_name,
				pair->old_key->name,
				pair->new_key->name,
				ut_strerr(err));
		}
	}

	for (i = 0; i < ctx->num_to_add_index; i++) {
		dict_index_t*	index = ctx->add_index[i];
		DBUG_ASSERT(index->table == ctx->new_table);

		if (!(index->type & DICT_FTS)) {
			dict_stats_init(ctx->new_table);
			dict_stats_update_for_index(index);
		}
	}

	DBUG_VOID_RETURN;
}

/** Adjust the persistent statistics after rebuilding ALTER TABLE.
Remove statistics for dropped indexes, add statistics for created indexes
and rename statistics for renamed indexes.
@param table InnoDB table that was rebuilt by ALTER TABLE
@param table_name Table name in MySQL
@param thd MySQL connection
*/
static
void
alter_stats_rebuild(
/*================*/
	dict_table_t*	table,
	const char*	table_name,
	THD*		thd)
{
	DBUG_ENTER("alter_stats_rebuild");

	if (dict_table_is_discarded(table)
	    || !dict_stats_is_persistent_enabled(table)) {
		DBUG_VOID_RETURN;
	}

	dberr_t	ret;
#ifndef DBUG_OFF
	bool	ibd_file_missing_orig= false;
#endif /* !DBUG_OFF */

	DBUG_EXECUTE_IF(
		"ib_rename_index_fail2",
		ibd_file_missing_orig = table->ibd_file_missing;
		table->ibd_file_missing = TRUE;
	);

	ret = dict_stats_update(table, DICT_STATS_RECALC_PERSISTENT);

	DBUG_EXECUTE_IF(
		"ib_rename_index_fail2",
		table->ibd_file_missing = ibd_file_missing_orig;
	);

	if (ret != DB_SUCCESS) {
		push_warning_printf(
			thd,
			Sql_condition::SL_WARNING,
			ER_ALTER_INFO,
			"Error updating stats for table '%s' "
			"after table rebuild: %s",
			table_name, ut_strerr(ret));
	}

	DBUG_VOID_RETURN;
}

#ifndef DBUG_OFF
# define DBUG_INJECT_CRASH(prefix, count)			\
do {								\
	char buf[32];						\
	ut_snprintf(buf, sizeof buf, prefix "_%u", count);	\
	DBUG_EXECUTE_IF(buf, DBUG_SUICIDE(););			\
} while (0)
#else
# define DBUG_INJECT_CRASH(prefix, count)
#endif

/** Commit or rollback the changes made during
prepare_inplace_alter_table() and inplace_alter_table() inside
the storage engine. Note that the allowed level of concurrency
during this operation will be the same as for
inplace_alter_table() and thus might be higher than during
prepare_inplace_alter_table(). (E.g concurrent writes were
blocked during prepare, but might not be during commit).
@param altered_table TABLE object for new version of table.
@param ha_alter_info Structure describing changes to be done
by ALTER TABLE and holding data used during in-place alter.
@param commit true => Commit, false => Rollback.
@retval true Failure
@retval false Success
*/

bool
ha_innobase::commit_inplace_alter_table(
/*====================================*/
	TABLE*			altered_table,
	Alter_inplace_info*	ha_alter_info,
	bool			commit)
{
	ha_innobase_inplace_ctx*	ctx0
		= static_cast<ha_innobase_inplace_ctx*>
		(ha_alter_info->handler_ctx);
#ifndef DBUG_OFF
	uint				crash_inject_count	= 1;
	uint				crash_fail_inject_count	= 1;
	uint				failure_inject_count	= 1;
#endif

	DBUG_ENTER("commit_inplace_alter_table");
	DBUG_ASSERT(!srv_read_only_mode);
	DBUG_ASSERT(!ctx0 || ctx0->prebuilt == prebuilt);
	DBUG_ASSERT(!ctx0 || ctx0->old_table == prebuilt->table);

	DEBUG_SYNC_C("innodb_commit_inplace_alter_table_enter");

	DEBUG_SYNC_C("innodb_commit_inplace_alter_table_wait");

	if (!commit) {
		/* A rollback is being requested. So far we may at
		most have created some indexes. If any indexes were to
		be dropped, they would actually be dropped in this
		method if commit=true. */
		DBUG_RETURN(rollback_inplace_alter_table(
				    ha_alter_info, table, prebuilt));
	}

	if (!(ha_alter_info->handler_flags & ~INNOBASE_INPLACE_IGNORE)) {
		DBUG_ASSERT(!ctx0);
		MONITOR_ATOMIC_DEC(MONITOR_PENDING_ALTER_TABLE);
		ha_alter_info->group_commit_ctx = NULL;
		DBUG_RETURN(false);
	}

	DBUG_ASSERT(ctx0);

	inplace_alter_handler_ctx**	ctx_array;
	inplace_alter_handler_ctx*	ctx_single[2];

	if (ha_alter_info->group_commit_ctx) {
		ctx_array = ha_alter_info->group_commit_ctx;
	} else {
		ctx_single[0] = ctx0;
		ctx_single[1] = NULL;
		ctx_array = ctx_single;
	}

	DBUG_ASSERT(ctx0 == ctx_array[0]);
	ut_ad(prebuilt->table == ctx0->old_table);
	ha_alter_info->group_commit_ctx = NULL;

	/* Free the ctx->trx of other partitions, if any. We will only
	use the ctx0->trx here. Others may have been allocated in
	the prepare stage. */

	for (inplace_alter_handler_ctx** pctx = &ctx_array[1]; *pctx;
	     pctx++) {
		ha_innobase_inplace_ctx*	ctx
			= static_cast<ha_innobase_inplace_ctx*>(*pctx);

		if (ctx->trx) {
			trx_free_for_mysql(ctx->trx);
			ctx->trx = NULL;
		}
	}

	trx_start_if_not_started_xa(prebuilt->trx, true);

	for (inplace_alter_handler_ctx** pctx = ctx_array; *pctx; pctx++) {
		ha_innobase_inplace_ctx*	ctx
			= static_cast<ha_innobase_inplace_ctx*>(*pctx);
		DBUG_ASSERT(ctx->prebuilt->trx == prebuilt->trx);

		/* Exclusively lock the table, to ensure that no other
		transaction is holding locks on the table while we
		change the table definition. The MySQL meta-data lock
		should normally guarantee that no conflicting locks
		exist. However, FOREIGN KEY constraints checks and any
		transactions collected during crash recovery could be
		holding InnoDB locks only, not MySQL locks. */

		dberr_t error = row_merge_lock_table(
			prebuilt->trx, ctx->old_table, LOCK_X);

		if (error != DB_SUCCESS) {
			my_error_innodb(
				error, table_share->table_name.str, 0);
			DBUG_RETURN(true);
		}
	}

	DEBUG_SYNC(user_thd, "innodb_alter_commit_after_lock_table");

	const bool	new_clustered	= ctx0->need_rebuild();
	trx_t*		trx		= ctx0->trx;
	bool		fail		= false;

	if (new_clustered) {
		for (inplace_alter_handler_ctx** pctx = ctx_array;
		     *pctx; pctx++) {
			ha_innobase_inplace_ctx*	ctx
				= static_cast<ha_innobase_inplace_ctx*>(*pctx);
			DBUG_ASSERT(ctx->need_rebuild());

			if (ctx->old_table->fts) {
				ut_ad(!ctx->old_table->fts->add_wq);
				fts_optimize_remove_table(
					ctx->old_table);
			}

			if (ctx->new_table->fts) {
				ut_ad(!ctx->new_table->fts->add_wq);
				fts_optimize_remove_table(
					ctx->new_table);
			}
		}
	}

	if (!trx) {
		DBUG_ASSERT(!new_clustered);
		trx = innobase_trx_allocate(user_thd);
	}

	trx_start_for_ddl(trx, TRX_DICT_OP_INDEX);
	/* Latch the InnoDB data dictionary exclusively so that no deadlocks
	or lock waits can happen in it during the data dictionary operation. */
	row_mysql_lock_data_dictionary(trx);

	/* Prevent the background statistics collection from accessing
	the tables. */
	for (;;) {
		bool	retry = false;

		for (inplace_alter_handler_ctx** pctx = ctx_array;
		     *pctx; pctx++) {
			ha_innobase_inplace_ctx*	ctx
				= static_cast<ha_innobase_inplace_ctx*>(*pctx);

			DBUG_ASSERT(new_clustered == ctx->need_rebuild());

			if (new_clustered
			    && !dict_stats_stop_bg(ctx->old_table)) {
				retry = true;
			}

			if (!dict_stats_stop_bg(ctx->new_table)) {
				retry = true;
			}
		}

		if (!retry) {
			break;
		}

		DICT_STATS_BG_YIELD(trx);
	}

	/* Apply the changes to the data dictionary tables, for all
	partitions. */

	for (inplace_alter_handler_ctx** pctx = ctx_array;
	     *pctx && !fail; pctx++) {
		ha_innobase_inplace_ctx*	ctx
			= static_cast<ha_innobase_inplace_ctx*>(*pctx);

		DBUG_ASSERT(new_clustered == ctx->need_rebuild());

		ctx->max_autoinc = commit_get_autoinc(
			ha_alter_info, ctx, altered_table, table);

		if (ctx->need_rebuild()) {
			ctx->tmp_name = dict_mem_create_temporary_tablename(
				ctx->heap, ctx->new_table->name,
				ctx->new_table->id);

			fail = commit_try_rebuild(
				ha_alter_info, ctx, altered_table, table,
				trx, table_share->table_name.str);
		} else {
			fail = commit_try_norebuild(
				ha_alter_info, ctx, table, trx,
				table_share->table_name.str);
		}
		DBUG_INJECT_CRASH("ib_commit_inplace_crash",
				  crash_inject_count++);
#ifndef DBUG_OFF
		{
			/* Generate a dynamic dbug text. */
			char buf[32];
			ut_snprintf(buf, sizeof buf, "ib_commit_inplace_fail_%u",
				    failure_inject_count++);
			DBUG_EXECUTE_IF(buf,
					my_error(ER_INTERNAL_ERROR, MYF(0),
						 "Injected error!");
					fail = true;
			);
		}
#endif
	}

	/* Commit or roll back the changes to the data dictionary. */

	if (fail) {
		trx_rollback_for_mysql(trx);
	} else if (!new_clustered) {
		trx_commit_for_mysql(trx);
	} else {
		mtr_t	mtr;
		mtr_start(&mtr);

		for (inplace_alter_handler_ctx** pctx = ctx_array;
		     *pctx; pctx++) {
			ha_innobase_inplace_ctx*	ctx
				= static_cast<ha_innobase_inplace_ctx*>(*pctx);

			DBUG_ASSERT(ctx->need_rebuild());
			/* Generate the redo log for the file
			operations that will be performed in
			commit_cache_rebuild(). */
			fil_mtr_rename_log(ctx->old_table->space,
					   ctx->old_table->name,
					   ctx->new_table->space,
					   ctx->new_table->name,
					   ctx->tmp_name, &mtr);
			DBUG_INJECT_CRASH("ib_commit_inplace_crash",
					  crash_inject_count++);
		}

		/* Test what happens on crash if the redo logs
		are flushed to disk here. The log records
		about the rename should not be committed, and
		the data dictionary transaction should be
		rolled back, restoring the old table. */
		DBUG_EXECUTE_IF("innodb_alter_commit_crash_before_commit",
				log_buffer_flush_to_disk();
				DBUG_SUICIDE(););
		ut_ad(trx_state_eq(trx, TRX_STATE_ACTIVE));
		ut_ad(!trx->fts_trx);
		ut_ad(trx_is_rseg_updated(trx));

		/* The following call commits the
		mini-transaction, making the data dictionary
		transaction committed at mtr.end_lsn. The
		transaction becomes 'durable' by the time when
		log_buffer_flush_to_disk() returns. In the
		logical sense the commit in the file-based
		data structures happens here. */
		trx_commit_low(trx, &mtr);

		/* If server crashes here, the dictionary in
		InnoDB and MySQL will differ.  The .ibd files
		and the .frm files must be swapped manually by
		the administrator. No loss of data. */
		DBUG_EXECUTE_IF("innodb_alter_commit_crash_after_commit",
				log_buffer_flush_to_disk();
				DBUG_SUICIDE(););
	}

	/* Flush the log to reduce probability that the .frm files and
	the InnoDB data dictionary get out-of-sync if the user runs
	with innodb_flush_log_at_trx_commit = 0 */

	log_buffer_flush_to_disk();

	/* At this point, the changes to the persistent storage have
	been committed or rolled back. What remains to be done is to
	update the in-memory structures, close some handles, release
	temporary files, and (unless we rolled back) update persistent
	statistics. */
	dberr_t	error		= DB_SUCCESS;

	for (inplace_alter_handler_ctx** pctx = ctx_array;
	     *pctx; pctx++) {
		ha_innobase_inplace_ctx*	ctx
			= static_cast<ha_innobase_inplace_ctx*>(*pctx);

		DBUG_ASSERT(ctx->need_rebuild() == new_clustered);

		if (new_clustered) {
			innobase_online_rebuild_log_free(ctx->old_table);
		}

		if (fail) {
			if (new_clustered) {
				trx_start_for_ddl(trx, TRX_DICT_OP_TABLE);

				dict_table_close_and_drop(trx, ctx->new_table);

				trx_commit_for_mysql(trx);
				ctx->new_table = NULL;
			} else {
				/* We failed, but did not rebuild the table.
				Roll back any ADD INDEX, or get rid of garbage
				ADD INDEX that was left over from a previous
				ALTER TABLE statement. */
				trx_start_for_ddl(trx, TRX_DICT_OP_INDEX);
				innobase_rollback_sec_index(
					ctx->new_table, table, TRUE, trx);
				trx_commit_for_mysql(trx);
			}
			DBUG_INJECT_CRASH("ib_commit_inplace_crash_fail",
					  crash_fail_inject_count++);

			continue;
		}

		innobase_copy_frm_flags_from_table_share(
			ctx->new_table, altered_table->s);

		if (new_clustered) {
			/* We will reload and refresh the
			in-memory foreign key constraint
			metadata. This is a rename operation
			in preparing for dropping the old
			table. Set the table to_be_dropped bit
			here, so to make sure DML foreign key
			constraint check does not use the
			stale dict_foreign_t. This is done
			because WL#6049 (FK MDL) has not been
			implemented yet. */
			ctx->old_table->to_be_dropped = true;

			DBUG_PRINT("to_be_dropped",
				   ("table: %s", ctx->old_table->name));

			/* Rename the tablespace files. */
			commit_cache_rebuild(ctx);

			error = innobase_update_foreign_cache(ctx);
			if (error != DB_SUCCESS) {
				goto foreign_fail;
			}
		} else {
			error = innobase_update_foreign_cache(ctx);

			if (error != DB_SUCCESS) {
foreign_fail:
				/* The data dictionary cache
				should be corrupted now.  The
				best solution should be to
				kill and restart the server,
				but the *.frm file has not
				been replaced yet. */
				my_error(ER_CANNOT_ADD_FOREIGN,
					 MYF(0));
				sql_print_error(
					"InnoDB: dict_load_foreigns()"
					" returned %u for %s",
					(unsigned) error,
					thd_query_string(user_thd)
					->str);
				ut_ad(0);
			} else {
				if (!commit_cache_norebuild(
					    ctx, table, trx)) {
					ut_a(!prebuilt->trx->check_foreigns);
				}

				innobase_rename_or_enlarge_columns_cache(
					ha_alter_info, table,
					ctx->new_table);

				rename_indexes_in_cache(ctx, ha_alter_info);
			}
		}
		DBUG_INJECT_CRASH("ib_commit_inplace_crash",
				  crash_inject_count++);
	}

	/* Invalidate the index translation table. In partitioned
	tables, there is one TABLE_SHARE (and also only one TABLE)
	covering all partitions. */
	share->idx_trans_tbl.index_count = 0;

	if (trx == ctx0->trx) {
		ctx0->trx = NULL;
	}

	/* Tell the InnoDB server that there might be work for
	utility threads: */

	srv_active_wake_master_thread();

	if (fail) {
		for (inplace_alter_handler_ctx** pctx = ctx_array;
		     *pctx; pctx++) {
			ha_innobase_inplace_ctx*	ctx
				= static_cast<ha_innobase_inplace_ctx*>
				(*pctx);
			DBUG_ASSERT(ctx->need_rebuild() == new_clustered);

			ut_d(dict_table_check_for_dup_indexes(
				     ctx->old_table,
				     CHECK_ABORTED_OK));
			ut_a(fts_check_cached_index(ctx->old_table));
			DBUG_INJECT_CRASH("ib_commit_inplace_crash_fail",
					  crash_fail_inject_count++);
		}

		row_mysql_unlock_data_dictionary(trx);
		trx_free_for_mysql(trx);
		DBUG_RETURN(true);
	}

	/* Release the table locks. */
	trx_commit_for_mysql(prebuilt->trx);

	DBUG_EXECUTE_IF("ib_ddl_crash_after_user_trx_commit", DBUG_SUICIDE(););

	for (inplace_alter_handler_ctx** pctx = ctx_array;
	     *pctx; pctx++) {
		ha_innobase_inplace_ctx*	ctx
			= static_cast<ha_innobase_inplace_ctx*>
			(*pctx);
		DBUG_ASSERT(ctx->need_rebuild() == new_clustered);

		if (altered_table->found_next_number_field) {
			dict_table_t* t = ctx->new_table;

			dict_table_autoinc_lock(t);
			dict_table_autoinc_initialize(t, ctx->max_autoinc);
			dict_table_autoinc_unlock(t);
		}

		bool	add_fts	= false;

		/* Publish the created fulltext index, if any.
		Note that a fulltext index can be created without
		creating the clustered index, if there already exists
		a suitable FTS_DOC_ID column. If not, one will be
		created, implying new_clustered */
		for (ulint i = 0; i < ctx->num_to_add_index; i++) {
			dict_index_t*	index = ctx->add_index[i];

			if (index->type & DICT_FTS) {
				DBUG_ASSERT(index->type == DICT_FTS);
				/* We reset DICT_TF2_FTS here because the bit
				is left unset when a drop proceeds the add. */
				DICT_TF2_FLAG_SET(ctx->new_table, DICT_TF2_FTS);
				fts_add_index(index, ctx->new_table);
				add_fts = true;
			}
		}

		ut_d(dict_table_check_for_dup_indexes(
			     ctx->new_table, CHECK_ALL_COMPLETE));

		if (add_fts) {
			fts_optimize_add_table(ctx->new_table);
		}

		ut_d(dict_table_check_for_dup_indexes(
			     ctx->new_table, CHECK_ABORTED_OK));
		ut_a(fts_check_cached_index(ctx->new_table));

		if (new_clustered) {
			/* Since the table has been rebuilt, we remove
			all persistent statistics corresponding to the
			old copy of the table (which was renamed to
			ctx->tmp_name). */

			char	errstr[1024];

			DBUG_ASSERT(0 == strcmp(ctx->old_table->name,
						ctx->tmp_name));

			DBUG_EXECUTE_IF(
				"ib_rename_index_fail3",
				DBUG_SET("+d,innodb_report_deadlock");
			);

			if (dict_stats_drop_table(
				    ctx->new_table->name,
				    errstr, sizeof(errstr))
			    != DB_SUCCESS) {
				push_warning_printf(
					user_thd,
					Sql_condition::SL_WARNING,
					ER_ALTER_INFO,
					"Deleting persistent statistics"
					" for rebuilt table '%s' in"
					" InnoDB failed: %s",
					table->s->table_name.str,
					errstr);
			}

			DBUG_EXECUTE_IF(
				"ib_rename_index_fail3",
				DBUG_SET("-d,innodb_report_deadlock");
			);

			DBUG_EXECUTE_IF("ib_ddl_crash_before_commit",
					DBUG_SUICIDE(););

			trx_t* const	user_trx = prebuilt->trx;

			row_prebuilt_free(ctx->prebuilt, TRUE);

			/* Drop the copy of the old table, which was
			renamed to ctx->tmp_name at the atomic DDL
			transaction commit.  If the system crashes
			before this is completed, some orphan tables
			with ctx->tmp_name may be recovered. */
			trx_start_for_ddl(trx, TRX_DICT_OP_TABLE);
			row_merge_drop_table(trx, ctx->old_table);
			trx_commit_for_mysql(trx);

			/* Rebuild the prebuilt object. */
			ctx->prebuilt = row_create_prebuilt(
				ctx->new_table, altered_table->s->reclength);
			trx_start_if_not_started(user_trx, true);
			user_trx->will_lock++;
			prebuilt->trx = user_trx;
		}
		DBUG_INJECT_CRASH("ib_commit_inplace_crash",
				  crash_inject_count++);
	}

	row_mysql_unlock_data_dictionary(trx);
	trx_free_for_mysql(trx);

	/* TODO: The following code could be executed
	while allowing concurrent access to the table
	(MDL downgrade). */

	if (new_clustered) {
		for (inplace_alter_handler_ctx** pctx = ctx_array;
		     *pctx; pctx++) {
			ha_innobase_inplace_ctx*	ctx
				= static_cast<ha_innobase_inplace_ctx*>
				(*pctx);
			DBUG_ASSERT(ctx->need_rebuild());

			alter_stats_rebuild(
				ctx->new_table, table->s->table_name.str,
				user_thd);
			DBUG_INJECT_CRASH("ib_commit_inplace_crash",
					  crash_inject_count++);
		}
	} else {
		for (inplace_alter_handler_ctx** pctx = ctx_array;
		     *pctx; pctx++) {
			ha_innobase_inplace_ctx*	ctx
				= static_cast<ha_innobase_inplace_ctx*>
				(*pctx);
			DBUG_ASSERT(!ctx->need_rebuild());

			alter_stats_norebuild(
				ha_alter_info, ctx, altered_table,
				table->s->table_name.str, user_thd);
			DBUG_INJECT_CRASH("ib_commit_inplace_crash",
					  crash_inject_count++);
		}
	}

	/* TODO: Also perform DROP TABLE and DROP INDEX after
	the MDL downgrade. */

#ifndef DBUG_OFF
	dict_index_t* clust_index = dict_table_get_first_index(
		prebuilt->table);
	DBUG_ASSERT(!clust_index->online_log);
	DBUG_ASSERT(dict_index_get_online_status(clust_index)
		    == ONLINE_INDEX_COMPLETE);

	for (dict_index_t* index = dict_table_get_first_index(
		     prebuilt->table);
	     index;
	     index = dict_table_get_next_index(index)) {
		DBUG_ASSERT(!index->to_be_dropped);
	}
#endif /* DBUG_OFF */

	MONITOR_ATOMIC_DEC(MONITOR_PENDING_ALTER_TABLE);
	DBUG_RETURN(false);
}

/**
@param thd the session
@param start_value the lower bound
@param max_value the upper bound (inclusive) */

ib_sequence_t::ib_sequence_t(
	THD*		thd,
	ulonglong	start_value,
	ulonglong	max_value)
	:
	m_max_value(max_value),
	m_increment(0),
	m_offset(0),
	m_next_value(start_value),
	m_eof(false)
{
	if (thd != 0 && m_max_value > 0) {

		thd_get_autoinc(thd, &m_offset, &m_increment);

		if (m_increment > 1 || m_offset > 1) {

			/* If there is an offset or increment specified
			then we need to work out the exact next value. */

			m_next_value = innobase_next_autoinc(
				start_value, 1,
				m_increment, m_offset, m_max_value);

		} else if (start_value == 0) {
			/* The next value can never be 0. */
			m_next_value = 1;
		}
	} else {
		m_eof = true;
	}
}

/**
Postfix increment
@return the next value to insert */

ulonglong
ib_sequence_t::operator++(int) UNIV_NOTHROW
{
	ulonglong	current = m_next_value;

	ut_ad(!m_eof);
	ut_ad(m_max_value > 0);

	m_next_value = innobase_next_autoinc(
		current, 1, m_increment, m_offset, m_max_value);

	if (m_next_value == m_max_value && current == m_next_value) {
		m_eof = true;
	}

	return(current);
}<|MERGE_RESOLUTION|>--- conflicted
+++ resolved
@@ -2532,18 +2532,11 @@
 }
 
 /** Get the new column names if any columns were renamed
-<<<<<<< HEAD
-@param ha_alter_info Data used during in-place alter
-@param altered_table MySQL table that is being altered
-@param user_table InnoDB table as it is before the ALTER operation
-@param heap Memory heap for the allocation
-=======
 @param ha_alter_info	Data used during in-place alter
 @param altered_table	MySQL table that is being altered
 @param table		MySQL table as it is before the ALTER operation
 @param user_table	InnoDB table as it is before the ALTER operation
 @param heap		Memory heap for the allocation
->>>>>>> 140fb60a
 @return array of new column names in rebuilt_table, or NULL if not renamed */
 static __attribute__((nonnull, warn_unused_result))
 const char**
