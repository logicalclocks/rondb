--- conflicted
+++ resolved
@@ -3232,18 +3232,10 @@
 
 	trx->n_autoinc_rows = 0; /* Reset the number AUTO-INC rows required */
 
-<<<<<<< HEAD
 	/* This is a statement level variable. */
 	trx->fts_next_doc_id = 0;
 
-	if (trx->declared_to_be_inside_innodb) {
-		/* Release our possible ticket in the FIFO */
-
-		srv_conc_force_exit_innodb(trx);
-	}
-=======
 	innobase_srv_conc_force_exit_innodb(trx);
->>>>>>> 4d581015
 
 	/* Tell the InnoDB server that there might be work for utility
 	threads: */
@@ -7435,12 +7427,12 @@
 		convert it to storage byte order. */
 		row_create_key(tuple, index, &ranking->doc_id);
 
-		innodb_srv_conc_enter_innodb(prebuilt->trx);
+		innobase_srv_conc_enter_innodb(prebuilt->trx);
 
 		ulint ret = row_search_for_mysql(
 			(byte*) buf, PAGE_CUR_GE, prebuilt, ROW_SEL_EXACT, 0);
 
-		innodb_srv_conc_exit_innodb(prebuilt->trx);
+		innobase_srv_conc_exit_innodb(prebuilt->trx);
 
 
 		if (ret == DB_SUCCESS) {
@@ -8127,9 +8119,7 @@
 	char		norm_name[FN_REFLEN];
 	THD*		thd = ha_thd();
 	ib_int64_t	auto_inc_value;
-<<<<<<< HEAD
 	ulint		fts_indexes = 0;
-=======
 	ibool		zip_allowed = TRUE;
 	enum row_type	row_format;
 	rec_format_t	innodb_row_format = REC_FORMAT_COMPACT;
@@ -8137,7 +8127,6 @@
 	/* Zip Shift Size - log2 - 9 of compressed page size,
 	zero for uncompressed */
 	ulint		zip_ssize = 0;
->>>>>>> 4d581015
 	ulint		flags = 0;
 	ulint		flags2 = 0;
 	dict_table_t*	innobase_table = NULL;
@@ -9854,14 +9843,9 @@
 
 		if (index == dict_table_get_first_index(prebuilt->table)) {
 			n_rows_in_table = n_rows;
-<<<<<<< HEAD
 		} else if (!(index->type & DICT_FTS)
 			   && (n_rows != n_rows_in_table)) {
-			push_warning_printf(thd, MYSQL_ERROR::WARN_LEVEL_WARN,
-=======
-		} else if (n_rows != n_rows_in_table) {
 			push_warning_printf(thd, Sql_condition::WARN_LEVEL_WARN,
->>>>>>> 4d581015
 					    ER_NOT_KEYFILE,
 					    "InnoDB: Index '%-.200s'"
 					    " contains %lu entries,"
