/*****************************************************************************

<<<<<<< HEAD
Copyright (c) 2000, 2011, Oracle and/or its affiliates. All Rights Reserved.
=======
Copyright (c) 2000, 2011, MySQL AB & Innobase Oy. All Rights Reserved.
>>>>>>> 1e4e9c11
Copyright (c) 2008, 2009 Google Inc.
Copyright (c) 2009, Percona Inc.

Portions of this file contain modifications contributed and copyrighted by
Google, Inc. Those modifications are gratefully acknowledged and are described
briefly in the InnoDB documentation. The contributions by Google are
incorporated with their permission, and subject to the conditions contained in
the file COPYING.Google.

Portions of this file contain modifications contributed and copyrighted
by Percona Inc.. Those modifications are
gratefully acknowledged and are described briefly in the InnoDB
documentation. The contributions by Percona Inc. are incorporated with
their permission, and subject to the conditions contained in the file
COPYING.Percona.

This program is free software; you can redistribute it and/or modify it under
the terms of the GNU General Public License as published by the Free Software
Foundation; version 2 of the License.

This program is distributed in the hope that it will be useful, but WITHOUT
ANY WARRANTY; without even the implied warranty of MERCHANTABILITY or FITNESS
FOR A PARTICULAR PURPOSE. See the GNU General Public License for more details.

You should have received a copy of the GNU General Public License along with
this program; if not, write to the Free Software Foundation, Inc., 59 Temple
Place, Suite 330, Boston, MA 02111-1307 USA

*****************************************************************************/

#ifdef USE_PRAGMA_IMPLEMENTATION
#pragma implementation				// gcc: Class implementation
#endif

#include <sql_table.h>	// explain_filename, nz2, EXPLAIN_PARTITIONS_AS_COMMENT,
			// EXPLAIN_FILENAME_MAX_EXTRA_LENGTH

#include <sql_acl.h>	// PROCESS_ACL
#include <m_ctype.h>
#include <mysys_err.h>
#include <mysql/plugin.h>
#include <mysql/innodb_priv.h>
#include <mysql/psi/psi.h>

/** @file ha_innodb.cc */

/* Include necessary InnoDB headers */
extern "C" {
#include "univ.i"
#include "buf0lru.h"
#include "buf0flu.h"
#include "btr0sea.h"
#include "os0file.h"
#include "os0thread.h"
#include "srv0start.h"
#include "srv0srv.h"
#include "trx0roll.h"
#include "trx0trx.h"
#include "trx0sys.h"
#include "mtr0mtr.h"
#include "row0ins.h"
#include "row0mysql.h"
#include "row0sel.h"
#include "row0upd.h"
#include "log0log.h"
#include "lock0lock.h"
#include "dict0crea.h"
#include "btr0cur.h"
#include "btr0btr.h"
#include "fsp0fsp.h"
#include "sync0sync.h"
#include "fil0fil.h"
#include "trx0xa.h"
#include "row0merge.h"
#include "thr0loc.h"
#include "dict0boot.h"
#include "dict0stats.h"
#include "ha_prototypes.h"
#include "ut0mem.h"
#include "ibuf0ibuf.h"
#include "dict0dict.h"
#include "srv0mon.h"
}

#include "ha_innodb.h"
#include "i_s.h"

# ifndef MYSQL_PLUGIN_IMPORT
#  define MYSQL_PLUGIN_IMPORT /* nothing */
# endif /* MYSQL_PLUGIN_IMPORT */

/** to protect innobase_open_files */
static mysql_mutex_t innobase_share_mutex;
/** to force correct commit order in binlog */
static mysql_mutex_t prepare_commit_mutex;
static ulong commit_threads = 0;
static mysql_mutex_t commit_threads_m;
static mysql_cond_t commit_cond;
static mysql_mutex_t commit_cond_m;
static bool innodb_inited = 0;

#define INSIDE_HA_INNOBASE_CC

/* In the Windows plugin, the return value of current_thd is
undefined.  Map it to NULL. */

#define EQ_CURRENT_THD(thd) ((thd) == current_thd)


static struct handlerton* innodb_hton_ptr;

static const long AUTOINC_OLD_STYLE_LOCKING = 0;
static const long AUTOINC_NEW_STYLE_LOCKING = 1;
static const long AUTOINC_NO_LOCKING = 2;

static long innobase_mirrored_log_groups;
static long innobase_log_files_in_group;
static long innobase_log_buffer_size;
static long innobase_additional_mem_pool_size;
static long innobase_file_io_threads;
static long innobase_force_recovery;
static long innobase_open_files;
static long innobase_autoinc_lock_mode;
static ulong innobase_commit_concurrency = 0;
static ulong innobase_read_io_threads;
static ulong innobase_write_io_threads;
static long innobase_buffer_pool_instances = 1;

static long long innobase_buffer_pool_size, innobase_log_file_size;

/** Percentage of the buffer pool to reserve for 'old' blocks.
Connected to buf_LRU_old_ratio. */
static uint innobase_old_blocks_pct;

/** Maximum on-disk size of change buffer in terms of percentage
of the buffer pool. */
static uint innobase_change_buffer_max_size = CHANGE_BUFFER_DEFAULT_SIZE;

/* The default values for the following char* start-up parameters
are determined in innobase_init below: */

static char*	innobase_data_home_dir			= NULL;
static char*	innobase_data_file_path			= NULL;
static char*	innobase_log_group_home_dir		= NULL;
static char*	innobase_file_format_name		= NULL;
static char*	innobase_change_buffering		= NULL;
static char*	innobase_enable_monitor_counter		= NULL;
static char*	innobase_disable_monitor_counter	= NULL;
static char*	innobase_reset_monitor_counter		= NULL;
static char*	innobase_reset_all_monitor_counter	= NULL;

/* The highest file format being used in the database. The value can be
set by user, however, it will be adjusted to the newer file format if
a table of such format is created/opened. */
static char*	innobase_file_format_max		= NULL;

static char*	innobase_file_flush_method		= NULL;

/* Below we have boolean-valued start-up parameters, and their default
values */

static ulong	innobase_fast_shutdown			= 1;
static my_bool	innobase_file_format_check		= TRUE;
#ifdef UNIV_LOG_ARCHIVE
static my_bool	innobase_log_archive			= FALSE;
static char*	innobase_log_arch_dir			= NULL;
#endif /* UNIV_LOG_ARCHIVE */
static my_bool	innobase_use_doublewrite		= TRUE;
static my_bool	innobase_use_checksums			= TRUE;
static my_bool	innobase_locks_unsafe_for_binlog	= FALSE;
static my_bool	innobase_rollback_on_timeout		= FALSE;
static my_bool	innobase_create_status_file		= FALSE;
static my_bool	innobase_stats_on_metadata		= TRUE;


static char*	internal_innobase_data_file_path	= NULL;

static char*	innodb_version_str = (char*) INNODB_VERSION_STR;

/** Possible values for system variable "innodb_stats_method". The values
are defined the same as its corresponding MyISAM system variable
"myisam_stats_method"(see "myisam_stats_method_names"), for better usability */
static const char* innodb_stats_method_names[] = {
	"nulls_equal",
	"nulls_unequal",
	"nulls_ignored",
	NullS
};

/** Used to define an enumerate type of the system variable innodb_stats_method.
This is the same as "myisam_stats_method_typelib" */
static TYPELIB innodb_stats_method_typelib = {
	array_elements(innodb_stats_method_names) - 1,
	"innodb_stats_method_typelib",
	innodb_stats_method_names,
	NULL
};

/* The following counter is used to convey information to InnoDB
about server activity: in selects it is not sensible to call
srv_active_wake_master_thread after each fetch or search, we only do
it every INNOBASE_WAKE_INTERVAL'th step. */

#define INNOBASE_WAKE_INTERVAL	32
static ulong	innobase_active_counter	= 0;

static hash_table_t*	innobase_open_tables;

/** Allowed values of innodb_change_buffering */
static const char* innobase_change_buffering_values[IBUF_USE_COUNT] = {
	"none",		/* IBUF_USE_NONE */
	"inserts",	/* IBUF_USE_INSERT */
	"deletes",	/* IBUF_USE_DELETE_MARK */
	"changes",	/* IBUF_USE_INSERT_DELETE_MARK */
	"purges",	/* IBUF_USE_DELETE */
	"all"		/* IBUF_USE_ALL */
};

#ifdef HAVE_PSI_INTERFACE
/* Keys to register pthread mutexes/cond in the current file with
performance schema */
static mysql_pfs_key_t	innobase_share_mutex_key;
static mysql_pfs_key_t	prepare_commit_mutex_key;
static mysql_pfs_key_t	commit_threads_m_key;
static mysql_pfs_key_t	commit_cond_mutex_key;
static mysql_pfs_key_t	commit_cond_key;

static PSI_mutex_info	all_pthread_mutexes[] = {
	{&commit_threads_m_key, "commit_threads_m", 0},
 	{&commit_cond_mutex_key, "commit_cond_mutex", 0},
 	{&innobase_share_mutex_key, "innobase_share_mutex", 0},
 	{&prepare_commit_mutex_key, "prepare_commit_mutex", 0}
};

static PSI_cond_info	all_innodb_conds[] = {
	{&commit_cond_key, "commit_cond", 0}
};

# ifdef UNIV_PFS_MUTEX
/* all_innodb_mutexes array contains mutexes that are
performance schema instrumented if "UNIV_PFS_MUTEX"
is defined */
static PSI_mutex_info all_innodb_mutexes[] = {
	{&autoinc_mutex_key, "autoinc_mutex", 0},
	{&btr_search_enabled_mutex_key, "btr_search_enabled_mutex", 0},
#  ifndef PFS_SKIP_BUFFER_MUTEX_RWLOCK
	{&buffer_block_mutex_key, "buffer_block_mutex", 0},
#  endif /* !PFS_SKIP_BUFFER_MUTEX_RWLOCK */
	{&buf_pool_mutex_key, "buf_pool_mutex", 0},
	{&buf_pool_zip_mutex_key, "buf_pool_zip_mutex", 0},
	{&cache_last_read_mutex_key, "cache_last_read_mutex", 0},
	{&dict_foreign_err_mutex_key, "dict_foreign_err_mutex", 0},
	{&dict_sys_mutex_key, "dict_sys_mutex", 0},
	{&file_format_max_mutex_key, "file_format_max_mutex", 0},
	{&fil_system_mutex_key, "fil_system_mutex", 0},
	{&flush_list_mutex_key, "flush_list_mutex", 0},
	{&log_flush_order_mutex_key, "log_flush_order_mutex", 0},
	{&hash_table_mutex_key, "hash_table_mutex", 0},
	{&ibuf_bitmap_mutex_key, "ibuf_bitmap_mutex", 0},
	{&ibuf_mutex_key, "ibuf_mutex", 0},
	{&ibuf_pessimistic_insert_mutex_key,
		 "ibuf_pessimistic_insert_mutex", 0},
#  ifndef HAVE_ATOMIC_BUILTINS
	{&server_mutex_key, "server_mutex", 0},
#  endif /* !HAVE_ATOMIC_BUILTINS */
	{&log_sys_mutex_key, "log_sys_mutex", 0},
#  ifdef UNIV_MEM_DEBUG
	{&mem_hash_mutex_key, "mem_hash_mutex", 0},
#  endif /* UNIV_MEM_DEBUG */
	{&mem_pool_mutex_key, "mem_pool_mutex", 0},
	{&mutex_list_mutex_key, "mutex_list_mutex", 0},
	{&purge_sys_bh_mutex_key, "purge_sys_bh_mutex", 0},
	{&recv_sys_mutex_key, "recv_sys_mutex", 0},
	{&rseg_mutex_key, "rseg_mutex", 0},
#  ifdef UNIV_SYNC_DEBUG
	{&rw_lock_debug_mutex_key, "rw_lock_debug_mutex", 0},
#  endif /* UNIV_SYNC_DEBUG */
	{&rw_lock_list_mutex_key, "rw_lock_list_mutex", 0},
	{&rw_lock_mutex_key, "rw_lock_mutex", 0},
	{&srv_dict_tmpfile_mutex_key, "srv_dict_tmpfile_mutex", 0},
	{&srv_innodb_monitor_mutex_key, "srv_innodb_monitor_mutex", 0},
	{&srv_misc_tmpfile_mutex_key, "srv_misc_tmpfile_mutex", 0},
	{&srv_monitor_file_mutex_key, "srv_monitor_file_mutex", 0},
	{&syn_arr_mutex_key, "syn_arr_mutex", 0},
#  ifdef UNIV_SYNC_DEBUG
	{&sync_thread_mutex_key, "sync_thread_mutex", 0},
#  endif /* UNIV_SYNC_DEBUG */
	{&trx_doublewrite_mutex_key, "trx_doublewrite_mutex", 0},
	{&thr_local_mutex_key, "thr_local_mutex", 0},
	{&trx_undo_mutex_key, "trx_undo_mutex", 0},
	{&srv_sys_mutex_key, "srv_sys_mutex", 0},
	{&lock_sys_mutex_key, "lock_mutex", 0},
	{&lock_sys_wait_mutex_key, "lock_wait_mutex", 0},
	{&trx_mutex_key, "trx_mutex", 0},
	{&srv_sys_tasks_mutex_key, "srv_threads_mutex", 0},
	{&read_view_mutex_key, "read_view_mutex", 0},

	/* mutex with os_fast_mutex_ interfaces */
#  ifndef PFS_SKIP_EVENT_MUTEX
	{&event_os_mutex_key, "event_os_mutex", 0},
#  endif /* PFS_SKIP_EVENT_MUTEX */
	{&os_mutex_key, "os_mutex", 0},
	{&srv_conc_mutex_key, "srv_conc_mutex", 0},
	{&ut_list_mutex_key, "ut_list_mutex", 0}
};
# endif /* UNIV_PFS_MUTEX */

# ifdef UNIV_PFS_RWLOCK
/* all_innodb_rwlocks array contains rwlocks that are
performance schema instrumented if "UNIV_PFS_RWLOCK"
is defined */
static PSI_rwlock_info all_innodb_rwlocks[] = {
#  ifdef UNIV_LOG_ARCHIVE
	{&archive_lock_key, "archive_lock", 0},
#  endif /* UNIV_LOG_ARCHIVE */
	{&btr_search_latch_key, "btr_search_latch", 0},
#  ifndef PFS_SKIP_BUFFER_MUTEX_RWLOCK
	{&buf_block_lock_key, "buf_block_lock", 0},
#  endif /* !PFS_SKIP_BUFFER_MUTEX_RWLOCK */
#  ifdef UNIV_SYNC_DEBUG
	{&buf_block_debug_latch_key, "buf_block_debug_latch", 0},
#  endif /* UNIV_SYNC_DEBUG */
	{&dict_operation_lock_key, "dict_operation_lock", 0},
	{&fil_space_latch_key, "fil_space_latch", 0},
	{&checkpoint_lock_key, "checkpoint_lock", 0},
	{&trx_i_s_cache_lock_key, "trx_i_s_cache_lock", 0},
	{&trx_purge_latch_key, "trx_purge_latch", 0},
	{&index_tree_rw_lock_key, "index_tree_rw_lock", 0},
	{&trx_sys_rw_lock_key, "trx_sys_lock", 0},
	{&dict_table_stats_latch_key, "dict_table_stats", 0}
};
# endif /* UNIV_PFS_RWLOCK */

# ifdef UNIV_PFS_THREAD
/* all_innodb_threads array contains threads that are
performance schema instrumented if "UNIV_PFS_THREAD"
is defined */
static PSI_thread_info	all_innodb_threads[] = {
	{&trx_rollback_clean_thread_key, "trx_rollback_clean_thread", 0},
	{&io_handler_thread_key, "io_handler_thread", 0},
	{&srv_lock_timeout_thread_key, "srv_lock_timeout_thread", 0},
	{&srv_error_monitor_thread_key, "srv_error_monitor_thread", 0},
	{&srv_monitor_thread_key, "srv_monitor_thread", 0},
	{&srv_master_thread_key, "srv_master_thread", 0},
	{&srv_purge_thread_key, "srv_purge_thread", 0},
	{&buf_page_cleaner_thread_key, "page_cleaner_thread", 0}
};
# endif /* UNIV_PFS_THREAD */

# ifdef UNIV_PFS_IO
/* all_innodb_files array contains the type of files that are
performance schema instrumented if "UNIV_PFS_IO" is defined */
static PSI_file_info	all_innodb_files[] = {
	{&innodb_file_data_key, "innodb_data_file", 0},
	{&innodb_file_log_key, "innodb_log_file", 0},
	{&innodb_file_temp_key, "innodb_temp_file", 0}
};
# endif /* UNIV_PFS_IO */
#endif /* HAVE_PSI_INTERFACE */

/** "GEN_CLUST_INDEX" is the name reserved for Innodb default
system primary index. */
static const char innobase_index_reserve_name[]= "GEN_CLUST_INDEX";

static const char innobase_hton_name[]= "InnoDB";

static MYSQL_THDVAR_BOOL(support_xa, PLUGIN_VAR_OPCMDARG,
  "Enable InnoDB support for the XA two-phase commit",
  /* check_func */ NULL, /* update_func */ NULL,
  /* default */ TRUE);

static MYSQL_THDVAR_BOOL(table_locks, PLUGIN_VAR_OPCMDARG,
  "Enable InnoDB locking in LOCK TABLES",
  /* check_func */ NULL, /* update_func */ NULL,
  /* default */ TRUE);

static MYSQL_THDVAR_BOOL(strict_mode, PLUGIN_VAR_OPCMDARG,
  "Use strict mode when evaluating create options.",
  NULL, NULL, FALSE);

static MYSQL_THDVAR_BOOL(analyze_is_persistent, PLUGIN_VAR_OPCMDARG,
  "ANALYZE TABLE in InnoDB uses a more precise (and slow) sampling "
  "algorithm and saves the results persistently.",
  /* check_func */ NULL, /* update_func */ NULL,
  /* default */ FALSE);

static MYSQL_THDVAR_ULONG(lock_wait_timeout, PLUGIN_VAR_RQCMDARG,
  "Timeout in seconds an InnoDB transaction may wait for a lock before being rolled back. Values above 100000000 disable the timeout.",
  NULL, NULL, 50, 1, 1024 * 1024 * 1024, 0);

static SHOW_VAR innodb_status_variables[]= {
  {"buffer_pool_pages_data",
  (char*) &export_vars.innodb_buffer_pool_pages_data,	  SHOW_LONG},
  {"buffer_pool_pages_dirty",
  (char*) &export_vars.innodb_buffer_pool_pages_dirty,	  SHOW_LONG},
  {"buffer_pool_pages_flushed",
  (char*) &export_vars.innodb_buffer_pool_pages_flushed,  SHOW_LONG},
  {"buffer_pool_pages_free",
  (char*) &export_vars.innodb_buffer_pool_pages_free,	  SHOW_LONG},
#ifdef UNIV_DEBUG
  {"buffer_pool_pages_latched",
  (char*) &export_vars.innodb_buffer_pool_pages_latched,  SHOW_LONG},
#endif /* UNIV_DEBUG */
  {"buffer_pool_pages_misc",
  (char*) &export_vars.innodb_buffer_pool_pages_misc,	  SHOW_LONG},
  {"buffer_pool_pages_total",
  (char*) &export_vars.innodb_buffer_pool_pages_total,	  SHOW_LONG},
  {"buffer_pool_read_ahead",
  (char*) &export_vars.innodb_buffer_pool_read_ahead,	  SHOW_LONG},
  {"buffer_pool_read_ahead_evicted",
  (char*) &export_vars.innodb_buffer_pool_read_ahead_evicted, SHOW_LONG},
  {"buffer_pool_read_requests",
  (char*) &export_vars.innodb_buffer_pool_read_requests,  SHOW_LONG},
  {"buffer_pool_reads",
  (char*) &export_vars.innodb_buffer_pool_reads,	  SHOW_LONG},
  {"buffer_pool_wait_free",
  (char*) &export_vars.innodb_buffer_pool_wait_free,	  SHOW_LONG},
  {"buffer_pool_write_requests",
  (char*) &export_vars.innodb_buffer_pool_write_requests, SHOW_LONG},
  {"data_fsyncs",
  (char*) &export_vars.innodb_data_fsyncs,		  SHOW_LONG},
  {"data_pending_fsyncs",
  (char*) &export_vars.innodb_data_pending_fsyncs,	  SHOW_LONG},
  {"data_pending_reads",
  (char*) &export_vars.innodb_data_pending_reads,	  SHOW_LONG},
  {"data_pending_writes",
  (char*) &export_vars.innodb_data_pending_writes,	  SHOW_LONG},
  {"data_read",
  (char*) &export_vars.innodb_data_read,		  SHOW_LONG},
  {"data_reads",
  (char*) &export_vars.innodb_data_reads,		  SHOW_LONG},
  {"data_writes",
  (char*) &export_vars.innodb_data_writes,		  SHOW_LONG},
  {"data_written",
  (char*) &export_vars.innodb_data_written,		  SHOW_LONG},
  {"dblwr_pages_written",
  (char*) &export_vars.innodb_dblwr_pages_written,	  SHOW_LONG},
  {"dblwr_writes",
  (char*) &export_vars.innodb_dblwr_writes,		  SHOW_LONG},
  {"have_atomic_builtins",
  (char*) &export_vars.innodb_have_atomic_builtins,	  SHOW_BOOL},
  {"log_waits",
  (char*) &export_vars.innodb_log_waits,		  SHOW_LONG},
  {"log_write_requests",
  (char*) &export_vars.innodb_log_write_requests,	  SHOW_LONG},
  {"log_writes",
  (char*) &export_vars.innodb_log_writes,		  SHOW_LONG},
  {"os_log_fsyncs",
  (char*) &export_vars.innodb_os_log_fsyncs,		  SHOW_LONG},
  {"os_log_pending_fsyncs",
  (char*) &export_vars.innodb_os_log_pending_fsyncs,	  SHOW_LONG},
  {"os_log_pending_writes",
  (char*) &export_vars.innodb_os_log_pending_writes,	  SHOW_LONG},
  {"os_log_written",
  (char*) &export_vars.innodb_os_log_written,		  SHOW_LONG},
  {"page_size",
  (char*) &export_vars.innodb_page_size,		  SHOW_LONG},
  {"pages_created",
  (char*) &export_vars.innodb_pages_created,		  SHOW_LONG},
  {"pages_read",
  (char*) &export_vars.innodb_pages_read,		  SHOW_LONG},
  {"pages_written",
  (char*) &export_vars.innodb_pages_written,		  SHOW_LONG},
  {"row_lock_current_waits",
  (char*) &export_vars.innodb_row_lock_current_waits,	  SHOW_LONG},
  {"row_lock_time",
  (char*) &export_vars.innodb_row_lock_time,		  SHOW_LONGLONG},
  {"row_lock_time_avg",
  (char*) &export_vars.innodb_row_lock_time_avg,	  SHOW_LONG},
  {"row_lock_time_max",
  (char*) &export_vars.innodb_row_lock_time_max,	  SHOW_LONG},
  {"row_lock_waits",
  (char*) &export_vars.innodb_row_lock_waits,		  SHOW_LONG},
  {"rows_deleted",
  (char*) &export_vars.innodb_rows_deleted,		  SHOW_LONG},
  {"rows_inserted",
  (char*) &export_vars.innodb_rows_inserted,		  SHOW_LONG},
  {"rows_read",
  (char*) &export_vars.innodb_rows_read,		  SHOW_LONG},
  {"rows_updated",
  (char*) &export_vars.innodb_rows_updated,		  SHOW_LONG},
  {"num_open_files",
  (char*) &export_vars.innodb_num_open_files,		  SHOW_LONG},
  {"truncated_status_writes",
  (char*) &export_vars.innodb_truncated_status_writes,	  SHOW_LONG},
  {NullS, NullS, SHOW_LONG}
};

/************************************************************************//**
Handling the shared INNOBASE_SHARE structure that is needed to provide table
locking. Register the table name if it doesn't exist in the hash table. */
static
INNOBASE_SHARE*
get_share(
/*======*/
	const char*	table_name);	/*!< in: table to lookup */

/************************************************************************//**
Free the shared object that was registered with get_share(). */
static
void
free_share(
/*=======*/
	INNOBASE_SHARE*	share);		/*!< in/own: share to free */

/*****************************************************************//**
Frees a possible InnoDB trx object associated with the current THD.
@return	0 or error number */
static
int
innobase_close_connection(
/*======================*/
	handlerton*	hton,		/*!< in: Innodb handlerton */
	THD*		thd);		/*!< in: MySQL thread handle for
					which to close the connection */

/*****************************************************************//**
Commits a transaction in an InnoDB database or marks an SQL statement
ended.
@return	0 */
static
int
innobase_commit(
/*============*/
	handlerton*	hton,		/*!< in: Innodb handlerton */
	THD*		thd,		/*!< in: MySQL thread handle of the
					user for whom the transaction should
					be committed */
	bool		commit_trx);	/*!< in: true - commit transaction
					false - the current SQL statement
					ended */

/*****************************************************************//**
Rolls back a transaction to a savepoint.
@return 0 if success, HA_ERR_NO_SAVEPOINT if no savepoint with the
given name */
static
int
innobase_rollback(
/*==============*/
	handlerton*	hton,		/*!< in: Innodb handlerton */ 
	THD*		thd,		/*!< in: handle to the MySQL thread
					of the user whose transaction should
					be rolled back */
	bool		rollback_trx);	/*!< in: TRUE - rollback entire
					transaction FALSE - rollback the current
					statement only */

/*****************************************************************//**
Rolls back a transaction to a savepoint.
@return 0 if success, HA_ERR_NO_SAVEPOINT if no savepoint with the
given name */
static
int
innobase_rollback_to_savepoint(
/*===========================*/
	handlerton*	hton,		/*!< in: InnoDB handlerton */
	THD*		thd,		/*!< in: handle to the MySQL thread of
					the user whose XA transaction should
					be rolled back to savepoint */
	void*		savepoint);	/*!< in: savepoint data */

/*****************************************************************//**
Sets a transaction savepoint.
@return	always 0, that is, always succeeds */
static
int
innobase_savepoint(
/*===============*/
	handlerton*	hton,		/*!< in: InnoDB handlerton */
	THD*		thd,		/*!< in: handle to the MySQL thread of
					the user's XA transaction for which
					we need to take a savepoint */
	void*		savepoint);	/*!< in: savepoint data */

/*****************************************************************//**
Release transaction savepoint name.
@return 0 if success, HA_ERR_NO_SAVEPOINT if no savepoint with the
given name */
static
int
innobase_release_savepoint(
/*=======================*/
	handlerton*	hton,		/*!< in: handlerton for Innodb */
	THD*		thd,		/*!< in: handle to the MySQL thread
					of the user whose transaction's
					savepoint should be released */
	void*		savepoint);	/*!< in: savepoint data */

/************************************************************************//**
Function for constructing an InnoDB table handler instance. */
static
handler*
innobase_create_handler(
/*====================*/
	handlerton*	hton,		/*!< in: handlerton for Innodb */
	TABLE_SHARE*	table,
	MEM_ROOT*	mem_root);

/** @brief Initialize the default value of innodb_commit_concurrency.

Once InnoDB is running, the innodb_commit_concurrency must not change
from zero to nonzero. (Bug #42101)

The initial default value is 0, and without this extra initialization,
SET GLOBAL innodb_commit_concurrency=DEFAULT would set the parameter
to 0, even if it was initially set to nonzero at the command line
or configuration file. */
static
void
innobase_commit_concurrency_init_default();
/*=======================================*/

/************************************************************//**
Validate the file format name and return its corresponding id.
@return	valid file format id */
static
uint
innobase_file_format_name_lookup(
/*=============================*/
	const char*	format_name);	/*!< in: pointer to file format
					name */
/************************************************************//**
Validate the file format check config parameters, as a side effect it
sets the srv_max_file_format_at_startup variable.
@return	the format_id if valid config value, otherwise, return -1 */
static
int
innobase_file_format_validate_and_set(
/*==================================*/
	const char*	format_max);	/*!< in: parameter value */
/****************************************************************//**
Return alter table flags supported in an InnoDB database. */
static
uint
innobase_alter_table_flags(
/*=======================*/
	uint	flags);

/*******************************************************************//**
This function is used to prepare an X/Open XA distributed transaction.
@return	0 or error number */
static
int
innobase_xa_prepare(
/*================*/
	handlerton*	hton,		/*!< in: InnoDB handlerton */
	THD*		thd,		/*!< in: handle to the MySQL thread of
					the user whose XA transaction should
					be prepared */
	bool		all);		/*!< in: true - prepare transaction
					false - the current SQL statement
					ended */
/*******************************************************************//**
This function is used to recover X/Open XA distributed transactions.
@return	number of prepared transactions stored in xid_list */
static
int
innobase_xa_recover(
/*================*/
	handlerton*	hton,		/*!< in: InnoDB handlerton */
	XID*		xid_list,	/*!< in/out: prepared transactions */
	uint		len);		/*!< in: number of slots in xid_list */
/*******************************************************************//**
This function is used to commit one X/Open XA distributed transaction
which is in the prepared state
@return	0 or error number */
static
int
innobase_commit_by_xid(
/*===================*/
	handlerton*	hton,		/*!< in: InnoDB handlerton */
	XID*		xid);		/*!< in: X/Open XA transaction
					identification */
/*******************************************************************//**
This function is used to rollback one X/Open XA distributed transaction
which is in the prepared state
@return	0 or error number */
static
int
innobase_rollback_by_xid(
/*=====================*/
	handlerton*	hton,		/*!< in: InnoDB handlerton */
	XID*		xid);		/*!< in: X/Open XA transaction
					identification */
/*******************************************************************//**
Create a consistent view for a cursor based on current transaction
which is created if the corresponding MySQL thread still lacks one.
This consistent view is then used inside of MySQL when accessing records
using a cursor.
@return	pointer to cursor view or NULL */
static
void*
innobase_create_cursor_view(
/*========================*/
	handlerton*	hton,		/*!< in: innobase hton */
	THD*		thd);		/*!< in: user thread handle */
/*******************************************************************//**
Set the given consistent cursor view to a transaction which is created
if the corresponding MySQL thread still lacks one. If the given
consistent cursor view is NULL global read view of a transaction is
restored to a transaction read view. */
static
void
innobase_set_cursor_view(
/*=====================*/
	handlerton*	hton,		/*!< in: handlerton of Innodb */
	THD*		thd,		/*!< in: user thread handle */
	void*		curview);	/*!< in: Consistent cursor view to
					be set */
/*******************************************************************//**
Close the given consistent cursor view of a transaction and restore
global read view to a transaction read view. Transaction is created if the
corresponding MySQL thread still lacks one. */
static
void
innobase_close_cursor_view(
/*=======================*/
	handlerton*	hton,		/*!< in: handlerton of Innodb */
	THD*		thd,		/*!< in: user thread handle */
	void*		curview);	/*!< in: Consistent read view to be
					closed */
/*****************************************************************//**
Removes all tables in the named database inside InnoDB. */
static
void
innobase_drop_database(
/*===================*/
	handlerton*	hton,		/*!< in: handlerton of Innodb */
	char*		path);		/*!< in: database path; inside InnoDB
					the name of the last directory in
					the path is used as the database name:
					for example, in 'mysql/data/test' the
					database name is 'test' */
/*******************************************************************//**
Closes an InnoDB database. */
static
int
innobase_end(
/*=========*/
	handlerton*		hton,	/* in: Innodb handlerton */
	ha_panic_function	type);

/*****************************************************************//**
Creates an InnoDB transaction struct for the thd if it does not yet have one.
Starts a new InnoDB transaction if a transaction is not yet started. And
assigns a new snapshot for a consistent read if the transaction does not yet
have one.
@return	0 */
static
int
innobase_start_trx_and_assign_read_view(
/*====================================*/
	handlerton*	hton,		/* in: Innodb handlerton */
	THD*		thd);		/* in: MySQL thread handle of the
					user for whom the transaction should
					be committed */
/****************************************************************//**
Flushes InnoDB logs to disk and makes a checkpoint. Really, a commit flushes
the logs, and the name of this function should be innobase_checkpoint.
@return	TRUE if error */
static
bool
innobase_flush_logs(
/*================*/
	handlerton*	hton);		/*!< in: InnoDB handlerton */

/************************************************************************//**
Implements the SHOW ENGINE INNODB STATUS command. Sends the output of the
InnoDB Monitor to the client.
@return 0 on success */
static
int
innodb_show_status(
/*===============*/
	handlerton*	hton,		/*!< in: the innodb handlerton */
	THD*		thd,		/*!< in: the MySQL query thread of
					the caller */
	stat_print_fn*	stat_print);
/************************************************************************//**
Return 0 on success and non-zero on failure. Note: the bool return type
seems to be abused here, should be an int. */
static
bool
innobase_show_status(
/*=================*/
	handlerton*		hton,	/*!< in: the innodb handlerton */
	THD*			thd,	/*!< in: the MySQL query thread of
					the caller */
	stat_print_fn*		stat_print,
	enum ha_stat_type	stat_type);

/*****************************************************************//**
Commits a transaction in an InnoDB database. */
static
void
innobase_commit_low(
/*================*/
	trx_t*	trx);	/*!< in: transaction handle */

/****************************************************************//**
Parse and enable InnoDB monitor counters during server startup.
User can enable monitor counters/groups by specifying
"loose-innodb_monitor_enable = monitor_name1;monitor_name2..."
in server configuration file or at the command line. */
static
void
innodb_enable_monitor_at_startup(
/*=============================*/
	char*	str);	/*!< in: monitor counter enable list */

/*************************************************************//**
Check for a valid value of innobase_commit_concurrency.
@return	0 for valid innodb_commit_concurrency */
static
int
innobase_commit_concurrency_validate(
/*=================================*/
	THD*				thd,	/*!< in: thread handle */
	struct st_mysql_sys_var*	var,	/*!< in: pointer to system
						variable */
	void*				save,	/*!< out: immediate result
						for update function */
	struct st_mysql_value*		value)	/*!< in: incoming string */
{
	long long	intbuf;
	ulong		commit_concurrency;

	DBUG_ENTER("innobase_commit_concurrency_validate");

	if (value->val_int(value, &intbuf)) {
		/* The value is NULL. That is invalid. */
		DBUG_RETURN(1);
	}

	*reinterpret_cast<ulong*>(save) = commit_concurrency
		= static_cast<ulong>(intbuf);

	/* Allow the value to be updated, as long as it remains zero
	or nonzero. */
	DBUG_RETURN(!(!commit_concurrency == !innobase_commit_concurrency));
}

/*******************************************************************//**
Function for constructing an InnoDB table handler instance. */
static
handler*
innobase_create_handler(
/*====================*/
	handlerton*	hton,	/*!< in: InnoDB handlerton */
	TABLE_SHARE*	table,
	MEM_ROOT*	mem_root)
{
	return new (mem_root) ha_innobase(hton, table);
}

/* General functions */

/******************************************************************//**
Returns true if the thread is the replication thread on the slave
server. Used in srv_conc_enter_innodb() to determine if the thread
should be allowed to enter InnoDB - the replication thread is treated
differently than other threads. Also used in
srv_conc_force_exit_innodb().
@return	true if thd is the replication thread */
extern "C" UNIV_INTERN
ibool
thd_is_replication_slave_thread(
/*============================*/
	void*	thd)	/*!< in: thread handle (THD*) */
{
	return((ibool) thd_slave_thread((THD*) thd));
}

/******************************************************************//**
Save some CPU by testing the value of srv_thread_concurrency in inline
functions. */
static inline
void
innodb_srv_conc_enter_innodb(
/*=========================*/
	trx_t*	trx)	/*!< in: transaction handle */
{
	if (UNIV_LIKELY(!srv_thread_concurrency)) {

		return;
	}

	srv_conc_enter_innodb(trx);
}

/******************************************************************//**
Save some CPU by testing the value of srv_thread_concurrency in inline
functions. */
static inline
void
innodb_srv_conc_exit_innodb(
/*========================*/
	trx_t*	trx)	/*!< in: transaction handle */
{
	if (UNIV_LIKELY(!trx->declared_to_be_inside_innodb)) {

		return;
	}

	srv_conc_exit_innodb(trx);
}

/******************************************************************//**
Releases possible search latch and InnoDB thread FIFO ticket. These should
be released at each SQL statement end, and also when mysqld passes the
control to the client. It does no harm to release these also in the middle
of an SQL statement. */
static inline
void
innobase_release_stat_resources(
/*============================*/
	trx_t*	trx)	/*!< in: transaction object */
{
	if (trx->has_search_latch) {
		trx_search_latch_release_if_reserved(trx);
	}

	if (trx->declared_to_be_inside_innodb) {
		/* Release our possible ticket in the FIFO */

		srv_conc_force_exit_innodb(trx);
	}
}

/******************************************************************//**
Returns true if the transaction this thread is processing has edited
non-transactional tables. Used by the deadlock detector when deciding
which transaction to rollback in case of a deadlock - we try to avoid
rolling back transactions that have edited non-transactional tables.
@return	true if non-transactional tables have been edited */
extern "C" UNIV_INTERN
ibool
thd_has_edited_nontrans_tables(
/*===========================*/
	void*	thd)	/*!< in: thread handle (THD*) */
{
	return((ibool) thd_non_transactional_update((THD*) thd));
}

/******************************************************************//**
Returns true if the thread is executing a SELECT statement.
@return	true if thd is executing SELECT */
extern "C" UNIV_INTERN
ibool
thd_is_select(
/*==========*/
	const void*	thd)	/*!< in: thread handle (THD*) */
{
	return(thd_sql_command((const THD*) thd) == SQLCOM_SELECT);
}

/******************************************************************//**
Returns true if the thread supports XA,
global value of innodb_supports_xa if thd is NULL.
@return	true if thd has XA support */
extern "C" UNIV_INTERN
ibool
thd_supports_xa(
/*============*/
	void*	thd)	/*!< in: thread handle (THD*), or NULL to query
			the global innodb_supports_xa */
{
	return(THDVAR((THD*) thd, support_xa));
}

/******************************************************************//**
Returns the lock wait timeout for the current connection.
@return	the lock wait timeout, in seconds */
extern "C" UNIV_INTERN
ulong
thd_lock_wait_timeout(
/*==================*/
	void*	thd)	/*!< in: thread handle (THD*), or NULL to query
			the global innodb_lock_wait_timeout */
{
	/* According to <mysql/plugin.h>, passing thd == NULL
	returns the global value of the session variable. */
	return(THDVAR((THD*) thd, lock_wait_timeout));
}

/******************************************************************//**
Set the time waited for the lock for the current query. */
extern "C" UNIV_INTERN
void
thd_set_lock_wait_time(
/*===================*/
	void*	thd,	/*!< in: thread handle (THD*) */
	ulint	value)	/*!< in: time waited for the lock */
{
	if (thd) {
		thd_storage_lock_wait((THD*)thd, value);
	}
}

/********************************************************************//**
Obtain the InnoDB transaction of a MySQL thread.
@return	reference to transaction pointer */
static inline
trx_t*&
thd_to_trx(
/*=======*/
	THD*	thd)	/*!< in: MySQL thread */
{
	return(*(trx_t**) thd_ha_data(thd, innodb_hton_ptr));
}

/********************************************************************//**
Call this function when mysqld passes control to the client. That is to
avoid deadlocks on the adaptive hash S-latch possibly held by thd. For more
documentation, see handler.cc.
@return	0 */
static
int
innobase_release_temporary_latches(
/*===============================*/
	handlerton*	hton,	/*!< in: handlerton */
	THD*		thd)	/*!< in: MySQL thread */
{
	trx_t*	trx;

	DBUG_ASSERT(hton == innodb_hton_ptr);

	if (!innodb_inited) {

		return(0);
	}

	trx = thd_to_trx(thd);

	if (trx) {
		innobase_release_stat_resources(trx);
	}
	return(0);
}

/********************************************************************//**
Increments innobase_active_counter and every INNOBASE_WAKE_INTERVALth
time calls srv_active_wake_master_thread. This function should be used
when a single database operation may introduce a small need for
server utility activity, like checkpointing. */
static inline
void
innobase_active_small(void)
/*=======================*/
{
	innobase_active_counter++;

	if ((innobase_active_counter % INNOBASE_WAKE_INTERVAL) == 0) {
		srv_active_wake_master_thread();
	}
}

/********************************************************************//**
Converts an InnoDB error code to a MySQL error code and also tells to MySQL
about a possible transaction rollback inside InnoDB caused by a lock wait
timeout or a deadlock.
@return	MySQL error code */
extern "C" UNIV_INTERN
int
convert_error_code_to_mysql(
/*========================*/
	int	error,	/*!< in: InnoDB error code */
	ulint	flags,	/*!< in: InnoDB table flags, or 0 */
	THD*	thd)	/*!< in: user thread handle or NULL */
{
	switch (error) {
	case DB_SUCCESS:
		return(0);

	case DB_INTERRUPTED:
		my_error(ER_QUERY_INTERRUPTED, MYF(0));
		/* fall through */

	case DB_FOREIGN_EXCEED_MAX_CASCADE:
		push_warning_printf(thd, MYSQL_ERROR::WARN_LEVEL_WARN,
				    HA_ERR_ROW_IS_REFERENCED,
				    "InnoDB: Cannot delete/update "
				    "rows with cascading foreign key "
				    "constraints that exceed max "
				    "depth of %d. Please "
				    "drop extra constraints and try "
				    "again", DICT_FK_MAX_RECURSIVE_LOAD);

		/* fall through */

	case DB_ERROR:
	default:
		return(-1); /* unspecified error */

	case DB_DUPLICATE_KEY:
		/* Be cautious with returning this error, since
		mysql could re-enter the storage layer to get
		duplicated key info, the operation requires a
		valid table handle and/or transaction information,
		which might not always be available in the error
		handling stage. */
		return(HA_ERR_FOUND_DUPP_KEY);

	case DB_FOREIGN_DUPLICATE_KEY:
		return(HA_ERR_FOREIGN_DUPLICATE_KEY);

	case DB_MISSING_HISTORY:
		return(HA_ERR_TABLE_DEF_CHANGED);

	case DB_RECORD_NOT_FOUND:
		return(HA_ERR_NO_ACTIVE_RECORD);

	case DB_DEADLOCK:
		/* Since we rolled back the whole transaction, we must
		tell it also to MySQL so that MySQL knows to empty the
		cached binlog for this transaction */

		if (thd) {
			thd_mark_transaction_to_rollback(thd, TRUE);
		}

		return(HA_ERR_LOCK_DEADLOCK);

	case DB_LOCK_WAIT_TIMEOUT:
		/* Starting from 5.0.13, we let MySQL just roll back the
		latest SQL statement in a lock wait timeout. Previously, we
		rolled back the whole transaction. */

		if (thd) {
			thd_mark_transaction_to_rollback(
				thd, (bool)row_rollback_on_timeout);
		}

		return(HA_ERR_LOCK_WAIT_TIMEOUT);

	case DB_NO_REFERENCED_ROW:
		return(HA_ERR_NO_REFERENCED_ROW);

	case DB_ROW_IS_REFERENCED:
		return(HA_ERR_ROW_IS_REFERENCED);

	case DB_CANNOT_ADD_CONSTRAINT:
	case DB_CHILD_NO_INDEX:
	case DB_PARENT_NO_INDEX:
		return(HA_ERR_CANNOT_ADD_FOREIGN);

	case DB_CANNOT_DROP_CONSTRAINT:

		return(HA_ERR_ROW_IS_REFERENCED); /* TODO: This is a bit
						misleading, a new MySQL error
						code should be introduced */

	case DB_COL_APPEARS_TWICE_IN_INDEX:
	case DB_CORRUPTION:
		return(HA_ERR_CRASHED);

	case DB_OUT_OF_FILE_SPACE:
		return(HA_ERR_RECORD_FILE_FULL);

	case DB_TABLE_IS_BEING_USED:
		return(HA_ERR_WRONG_COMMAND);

	case DB_TABLE_NOT_FOUND:
		return(HA_ERR_NO_SUCH_TABLE);

	case DB_TOO_BIG_RECORD:
		my_error(ER_TOO_BIG_ROWSIZE, MYF(0),
			 page_get_free_space_of_empty(flags
						      & DICT_TF_COMPACT) / 2);
		return(HA_ERR_TO_BIG_ROW);

	case DB_NO_SAVEPOINT:
		return(HA_ERR_NO_SAVEPOINT);

	case DB_LOCK_TABLE_FULL:
		/* Since we rolled back the whole transaction, we must
		tell it also to MySQL so that MySQL knows to empty the
		cached binlog for this transaction */

		if (thd) {
			thd_mark_transaction_to_rollback(thd, TRUE);
		}

		return(HA_ERR_LOCK_TABLE_FULL);

	case DB_PRIMARY_KEY_IS_NULL:
		return(ER_PRIMARY_CANT_HAVE_NULL);

	case DB_TOO_MANY_CONCURRENT_TRXS:
		/* New error code HA_ERR_TOO_MANY_CONCURRENT_TRXS is only
		available in 5.1.38 and later, but the plugin should still
		work with previous versions of MySQL. */
#ifdef HA_ERR_TOO_MANY_CONCURRENT_TRXS
		return(HA_ERR_TOO_MANY_CONCURRENT_TRXS);
#else /* HA_ERR_TOO_MANY_CONCURRENT_TRXS */
		return(HA_ERR_RECORD_FILE_FULL);
#endif /* HA_ERR_TOO_MANY_CONCURRENT_TRXS */
	case DB_UNSUPPORTED:
		return(HA_ERR_UNSUPPORTED);
	}
}

/*************************************************************//**
Prints info of a THD object (== user session thread) to the given file. */
extern "C" UNIV_INTERN
void
innobase_mysql_print_thd(
/*=====================*/
	FILE*	f,		/*!< in: output stream */
	void*	thd,		/*!< in: pointer to a MySQL THD object */
	uint	max_query_len)	/*!< in: max query length to print, or 0 to
				use the default max length */
{
	char	buffer[1024];

	fputs(thd_security_context((THD*) thd, buffer, sizeof buffer,
				   max_query_len), f);
	putc('\n', f);
}

/******************************************************************//**
Get the variable length bounds of the given character set. */
extern "C" UNIV_INTERN
void
innobase_get_cset_width(
/*====================*/
	ulint	cset,		/*!< in: MySQL charset-collation code */
	ulint*	mbminlen,	/*!< out: minimum length of a char (in bytes) */
	ulint*	mbmaxlen)	/*!< out: maximum length of a char (in bytes) */
{
	CHARSET_INFO*	cs;
	ut_ad(cset < 256);
	ut_ad(mbminlen);
	ut_ad(mbmaxlen);

	cs = all_charsets[cset];
	if (cs) {
		*mbminlen = cs->mbminlen;
		*mbmaxlen = cs->mbmaxlen;
		ut_ad(*mbminlen < DATA_MBMAX);
		ut_ad(*mbmaxlen < DATA_MBMAX);
	} else {
		THD*	thd = current_thd;

		if (thd && thd_sql_command(thd) == SQLCOM_DROP_TABLE) {

			/* Fix bug#46256: allow tables to be dropped if the
			collation is not found, but issue a warning. */
			if ((global_system_variables.log_warnings)
			    && (cset != 0)){

				sql_print_warning(
					"Unknown collation #%lu.", cset);
			}
		} else {

			ut_a(cset == 0);
		}

		*mbminlen = *mbmaxlen = 0;
	}
}

/******************************************************************//**
Converts an identifier to a table name. */
extern "C" UNIV_INTERN
void
innobase_convert_from_table_id(
/*===========================*/
	struct charset_info_st*	cs,	/*!< in: the 'from' character set */
	char*			to,	/*!< out: converted identifier */
	const char*		from,	/*!< in: identifier to convert */
	ulint			len)	/*!< in: length of 'to', in bytes */
{
	uint	errors;

	strconvert(cs, from, &my_charset_filename, to, (uint) len, &errors);
}

/******************************************************************//**
Converts an identifier to UTF-8. */
extern "C" UNIV_INTERN
void
innobase_convert_from_id(
/*=====================*/
	struct charset_info_st*	cs,	/*!< in: the 'from' character set */
	char*			to,	/*!< out: converted identifier */
	const char*		from,	/*!< in: identifier to convert */
	ulint			len)	/*!< in: length of 'to', in bytes */
{
	uint	errors;

	strconvert(cs, from, system_charset_info, to, (uint) len, &errors);
}

/******************************************************************//**
Compares NUL-terminated UTF-8 strings case insensitively.
@return	0 if a=b, <0 if a<b, >1 if a>b */
extern "C" UNIV_INTERN
int
innobase_strcasecmp(
/*================*/
	const char*	a,	/*!< in: first string to compare */
	const char*	b)	/*!< in: second string to compare */
{
	return(my_strcasecmp(system_charset_info, a, b));
}

/******************************************************************//**
Compares NUL-terminated UTF-8 strings case insensitively. The
second string contains wildcards.
@return 0 if a match is found, 1 if not */
extern "C" UNIV_INTERN
int
innobase_wildcasecmp(
/*=================*/
	const char*	a,	/*!< in: string to compare */
	const char*	b)	/*!< in: wildcard string to compare */
{
	return(wild_case_compare(system_charset_info, a, b));
}

/******************************************************************//**
Makes all characters in a NUL-terminated UTF-8 string lower case. */
extern "C" UNIV_INTERN
void
innobase_casedn_str(
/*================*/
	char*	a)	/*!< in/out: string to put in lower case */
{
	my_casedn_str(system_charset_info, a);
}

/**********************************************************************//**
Determines the connection character set.
@return	connection character set */
extern "C" UNIV_INTERN
struct charset_info_st*
innobase_get_charset(
/*=================*/
	void*	mysql_thd)	/*!< in: MySQL thread handle */
{
	return(thd_charset((THD*) mysql_thd));
}

/**********************************************************************//**
Determines the current SQL statement.
@return	SQL statement string */
extern "C" UNIV_INTERN
const char*
innobase_get_stmt(
/*==============*/
	void*	mysql_thd,	/*!< in: MySQL thread handle */
	size_t*	length)		/*!< out: length of the SQL statement */
{
	LEX_STRING* stmt;

	stmt = thd_query_string((THD*) mysql_thd);
	*length = stmt->length;
	return(stmt->str);
}

/**********************************************************************//**
Get the current seting of the table_def_size global parameter. We do
a dirty read because for one there is no synchronization object and
secondly there is little harm in doing so even if we get a torn read.
@return	value of table_def_size */
extern "C" UNIV_INTERN
ulint
innobase_get_table_cache_size(void)
/*===============================*/
{
	return(table_def_size);
}

#if defined (__WIN__) && defined (MYSQL_DYNAMIC_PLUGIN)
extern MYSQL_PLUGIN_IMPORT MY_TMPDIR mysql_tmpdir_list;
/*******************************************************************//**
Map an OS error to an errno value. The OS error number is stored in
_doserrno and the mapped value is stored in errno) */
extern "C"
void __cdecl
_dosmaperr(
	unsigned long);	/*!< in: OS error value */

/*********************************************************************//**
Creates a temporary file.
@return	temporary file descriptor, or < 0 on error */
extern "C" UNIV_INTERN
int
innobase_mysql_tmpfile(void)
/*========================*/
{
	int	fd;				/* handle of opened file */
	HANDLE	osfh;				/* OS handle of opened file */
	char*	tmpdir;				/* point to the directory
						where to create file */
	TCHAR	path_buf[MAX_PATH - 14];	/* buffer for tmp file path.
						The length cannot be longer
						than MAX_PATH - 14, or
						GetTempFileName will fail. */
	char	filename[MAX_PATH];		/* name of the tmpfile */
	DWORD	fileaccess = GENERIC_READ	/* OS file access */
			     | GENERIC_WRITE
			     | DELETE;
	DWORD	fileshare = FILE_SHARE_READ	/* OS file sharing mode */
			    | FILE_SHARE_WRITE
			    | FILE_SHARE_DELETE;
	DWORD	filecreate = CREATE_ALWAYS;	/* OS method of open/create */
	DWORD	fileattrib =			/* OS file attribute flags */
			     FILE_ATTRIBUTE_NORMAL
			     | FILE_FLAG_DELETE_ON_CLOSE
			     | FILE_ATTRIBUTE_TEMPORARY
			     | FILE_FLAG_SEQUENTIAL_SCAN;

	DBUG_ENTER("innobase_mysql_tmpfile");

	tmpdir = my_tmpdir(&mysql_tmpdir_list);

	/* The tmpdir parameter can not be NULL for GetTempFileName. */
	if (!tmpdir) {
		uint	ret;

		/* Use GetTempPath to determine path for temporary files. */
		ret = GetTempPath(sizeof(path_buf), path_buf);
		if (ret > sizeof(path_buf) || (ret == 0)) {

			_dosmaperr(GetLastError());	/* map error */
			DBUG_RETURN(-1);
		}

		tmpdir = path_buf;
	}

	/* Use GetTempFileName to generate a unique filename. */
	if (!GetTempFileName(tmpdir, "ib", 0, filename)) {

		_dosmaperr(GetLastError());	/* map error */
		DBUG_RETURN(-1);
	}

	DBUG_PRINT("info", ("filename: %s", filename));

	/* Open/Create the file. */
	osfh = CreateFile(filename, fileaccess, fileshare, NULL,
			  filecreate, fileattrib, NULL);
	if (osfh == INVALID_HANDLE_VALUE) {

		/* open/create file failed! */
		_dosmaperr(GetLastError());	/* map error */
		DBUG_RETURN(-1);
	}

	do {
		/* Associates a CRT file descriptor with the OS file handle. */
		fd = _open_osfhandle((intptr_t) osfh, 0);
	} while (fd == -1 && errno == EINTR);

	if (fd == -1) {
		/* Open failed, close the file handle. */

		_dosmaperr(GetLastError());	/* map error */
		CloseHandle(osfh);		/* no need to check if
						CloseHandle fails */
	}

	DBUG_RETURN(fd);
}
#else
/*********************************************************************//**
Creates a temporary file.
@return	temporary file descriptor, or < 0 on error */
extern "C" UNIV_INTERN
int
innobase_mysql_tmpfile(void)
/*========================*/
{
	int	fd2 = -1;
	File	fd = mysql_tmpfile("ib");
	if (fd >= 0) {
		/* Copy the file descriptor, so that the additional resources
		allocated by create_temp_file() can be freed by invoking
		my_close().

		Because the file descriptor returned by this function
		will be passed to fdopen(), it will be closed by invoking
		fclose(), which in turn will invoke close() instead of
		my_close(). */

#ifdef _WIN32
		/* Note that on Windows, the integer returned by mysql_tmpfile
		has no relation to C runtime file descriptor. Here, we need
		to call my_get_osfhandle to get the HANDLE and then convert it 
		to C runtime filedescriptor. */
		{
			HANDLE hFile = my_get_osfhandle(fd);
			HANDLE hDup;
			BOOL bOK = DuplicateHandle(
					GetCurrentProcess(),
					hFile, GetCurrentProcess(),
					&hDup, 0, FALSE, DUPLICATE_SAME_ACCESS);
			if (bOK) {
				fd2 = _open_osfhandle((intptr_t)hDup,0);
			} else {
				my_osmaperr(GetLastError());
				fd2 = -1;
			}	
		}
#else
		fd2 = dup(fd);
#endif
		if (fd2 < 0) {
			DBUG_PRINT("error",("Got error %d on dup",fd2));
			my_errno=errno;
			my_error(EE_OUT_OF_FILERESOURCES,
				 MYF(ME_BELL+ME_WAITTANG),
				 "ib*", my_errno);
		}
		my_close(fd, MYF(MY_WME));
	}
	return(fd2);
}
#endif /* defined (__WIN__) && defined (MYSQL_DYNAMIC_PLUGIN) */

/*********************************************************************//**
Wrapper around MySQL's copy_and_convert function.
@return	number of bytes copied to 'to' */
extern "C" UNIV_INTERN
ulint
innobase_convert_string(
/*====================*/
	void*		to,		/*!< out: converted string */
	ulint		to_length,	/*!< in: number of bytes reserved
					for the converted string */
	CHARSET_INFO*	to_cs,		/*!< in: character set to convert to */
	const void*	from,		/*!< in: string to convert */
	ulint		from_length,	/*!< in: number of bytes to convert */
	CHARSET_INFO*	from_cs,	/*!< in: character set to convert
					from */
	uint*		errors)		/*!< out: number of errors encountered
					during the conversion */
{
	return(copy_and_convert(
			(char*) to, (uint32) to_length, to_cs,
			(const char*) from, (uint32) from_length, from_cs,
			errors));
}

/*******************************************************************//**
Formats the raw data in "data" (in InnoDB on-disk format) that is of
type DATA_(CHAR|VARCHAR|MYSQL|VARMYSQL) using "charset_coll" and writes
the result to "buf". The result is converted to "system_charset_info".
Not more than "buf_size" bytes are written to "buf".
The result is always NUL-terminated (provided buf_size > 0) and the
number of bytes that were written to "buf" is returned (including the
terminating NUL).
@return	number of bytes that were written */
extern "C" UNIV_INTERN
ulint
innobase_raw_format(
/*================*/
	const char*	data,		/*!< in: raw data */
	ulint		data_len,	/*!< in: raw data length
					in bytes */
	ulint		charset_coll,	/*!< in: charset collation */
	char*		buf,		/*!< out: output buffer */
	ulint		buf_size)	/*!< in: output buffer size
					in bytes */
{
	/* XXX we use a hard limit instead of allocating
	but_size bytes from the heap */
	CHARSET_INFO*	data_cs;
	char		buf_tmp[8192];
	ulint		buf_tmp_used;
	uint		num_errors;

	data_cs = all_charsets[charset_coll];

	buf_tmp_used = innobase_convert_string(buf_tmp, sizeof(buf_tmp),
					       system_charset_info,
					       data, data_len, data_cs,
					       &num_errors);

	return(ut_str_sql_format(buf_tmp, buf_tmp_used, buf, buf_size));
}

/*********************************************************************//**
Compute the next autoinc value.

For MySQL replication the autoincrement values can be partitioned among
the nodes. The offset is the start or origin of the autoincrement value
for a particular node. For n nodes the increment will be n and the offset
will be in the interval [1, n]. The formula tries to allocate the next
value for a particular node.

Note: This function is also called with increment set to the number of
values we want to reserve for multi-value inserts e.g.,

	INSERT INTO T VALUES(), (), ();

innobase_next_autoinc() will be called with increment set to
n * 3 where autoinc_lock_mode != TRADITIONAL because we want
to reserve 3 values for the multi-value INSERT above.
@return	the next value */
static
ulonglong
innobase_next_autoinc(
/*==================*/
	ulonglong	current,	/*!< in: Current value */
	ulonglong	increment,	/*!< in: increment current by */
	ulonglong	offset,		/*!< in: AUTOINC offset */
	ulonglong	max_value)	/*!< in: max value for type */
{
	ulonglong	next_value;

	/* Should never be 0. */
	ut_a(increment > 0);

	/* According to MySQL documentation, if the offset is greater than
	the increment then the offset is ignored. */
	if (offset > increment) {
		offset = 0;
	}

	if (max_value <= current) {
		next_value = max_value;
	} else if (offset <= 1) {
		/* Offset 0 and 1 are the same, because there must be at
		least one node in the system. */
		if (max_value - current <= increment) {
			next_value = max_value;
		} else {
			next_value = current + increment;
		}
	} else if (max_value > current) {
		if (current > offset) {
			next_value = ((current - offset) / increment) + 1;
		} else {
			next_value = ((offset - current) / increment) + 1;
		}

		ut_a(increment > 0);
		ut_a(next_value > 0);

		/* Check for multiplication overflow. */
		if (increment > (max_value / next_value)) {

			next_value = max_value;
		} else {
			next_value *= increment;

			ut_a(max_value >= next_value);

			/* Check for overflow. */
			if (max_value - next_value <= offset) {
				next_value = max_value;
			} else {
				next_value += offset;
			}
		}
	} else {
		next_value = max_value;
	}

	ut_a(next_value <= max_value);

	return(next_value);
}

/*********************************************************************//**
Initializes some fields in an InnoDB transaction object. */
static
void
innobase_trx_init(
/*==============*/
	THD*	thd,	/*!< in: user thread handle */
	trx_t*	trx)	/*!< in/out: InnoDB transaction handle */
{
	DBUG_ENTER("innobase_trx_init");
	DBUG_ASSERT(EQ_CURRENT_THD(thd));
	DBUG_ASSERT(thd == trx->mysql_thd);

	trx->check_foreigns = !thd_test_options(
		thd, OPTION_NO_FOREIGN_KEY_CHECKS);

	trx->check_unique_secondary = !thd_test_options(
		thd, OPTION_RELAXED_UNIQUE_CHECKS);

	DBUG_VOID_RETURN;
}

/*********************************************************************//**
Allocates an InnoDB transaction for a MySQL handler object.
@return	InnoDB transaction handle */
extern "C" UNIV_INTERN
trx_t*
innobase_trx_allocate(
/*==================*/
	THD*	thd)	/*!< in: user thread handle */
{
	trx_t*	trx;

	DBUG_ENTER("innobase_trx_allocate");
	DBUG_ASSERT(thd != NULL);
	DBUG_ASSERT(EQ_CURRENT_THD(thd));

	trx = trx_allocate_for_mysql();

	trx->mysql_thd = thd;

	innobase_trx_init(thd, trx);

	DBUG_RETURN(trx);
}

/*********************************************************************//**
Gets the InnoDB transaction handle for a MySQL handler object, creates
an InnoDB transaction struct if the corresponding MySQL thread struct still
lacks one.
@return	InnoDB transaction handle */
static inline
trx_t*
check_trx_exists(
/*=============*/
	THD*	thd)	/*!< in: user thread handle */
{
	trx_t*&	trx = thd_to_trx(thd);

	ut_ad(EQ_CURRENT_THD(thd));

	if (trx == NULL) {
		trx = innobase_trx_allocate(thd);
	} else if (UNIV_UNLIKELY(trx->magic_n != TRX_MAGIC_N)) {
		mem_analyze_corruption(trx);
		ut_error;
	}

	innobase_trx_init(thd, trx);

	return(trx);
}

/*********************************************************************//**
Note that a transaction has been registered with MySQL.
@return true if transaction is registered with MySQL 2PC coordinator */
static inline
bool
trx_is_registered_for_2pc(
/*=========================*/
	const trx_t*	trx)	/* in: transaction */
{
	return(trx->is_registered == 1);
}

/*********************************************************************//**
Note that a transaction owns the prepare_commit_mutex. */
static inline
void
trx_owns_prepare_commit_mutex_set(
/*==============================*/
	trx_t*	trx)	/* in: transaction */
{
	ut_a(trx_is_registered_for_2pc(trx));
	trx->owns_prepare_mutex = 1;
}

/*********************************************************************//**
Note that a transaction has been registered with MySQL 2PC coordinator. */
static inline
void
trx_register_for_2pc(
/*==================*/
	trx_t*	trx)	/* in: transaction */
{
	trx->is_registered = 1;
	ut_ad(trx->owns_prepare_mutex == 0);
}

/*********************************************************************//**
Note that a transaction has been deregistered. */
static inline
void
trx_deregister_from_2pc(
/*====================*/
	trx_t*	trx)	/* in: transaction */
{
	trx->is_registered = 0;
	trx->owns_prepare_mutex = 0;
}

/*********************************************************************//**
Check whether atransaction owns the prepare_commit_mutex.
@return true if transaction owns the prepare commit mutex */
static inline
bool
trx_has_prepare_commit_mutex(
/*=========================*/
	const trx_t*	trx)	/* in: transaction */
{
	return(trx->owns_prepare_mutex == 1);
}

/*********************************************************************//**
Check if transaction is started.
@reutrn true if transaction is in state started */
static
bool
trx_is_started(
/*===========*/
	trx_t*	trx)	/* in: transaction */
{
	return(trx->state != TRX_STATE_NOT_STARTED);
}

/*********************************************************************//**
Construct ha_innobase handler. */
UNIV_INTERN
ha_innobase::ha_innobase(
/*=====================*/
	handlerton*	hton,
	TABLE_SHARE*	table_arg)
	:handler(hton, table_arg),
	int_table_flags(HA_REC_NOT_IN_SEQ |
		  HA_NULL_IN_KEY |
		  HA_CAN_INDEX_BLOBS |
		  HA_CAN_SQL_HANDLER |
		  HA_PRIMARY_KEY_REQUIRED_FOR_POSITION |
		  HA_PRIMARY_KEY_IN_READ_INDEX |
		  HA_BINLOG_ROW_CAPABLE |
		  HA_CAN_GEOMETRY | HA_PARTIAL_COLUMN_READ |
		  HA_TABLE_SCAN_ON_INDEX),
	start_of_scan(0),
	num_write_row(0)
{}

/*********************************************************************//**
Destruct ha_innobase handler. */
UNIV_INTERN
ha_innobase::~ha_innobase()
/*======================*/
{
}

/*********************************************************************//**
Updates the user_thd field in a handle and also allocates a new InnoDB
transaction handle if needed, and updates the transaction fields in the
prebuilt struct. */
UNIV_INTERN inline
void
ha_innobase::update_thd(
/*====================*/
	THD*	thd)	/*!< in: thd to use the handle */
{
	trx_t*		trx;

	trx = check_trx_exists(thd);

	if (prebuilt->trx != trx) {

		row_update_prebuilt_trx(prebuilt, trx);
	}

	user_thd = thd;
}

/*********************************************************************//**
Updates the user_thd field in a handle and also allocates a new InnoDB
transaction handle if needed, and updates the transaction fields in the
prebuilt struct. */
UNIV_INTERN
void
ha_innobase::update_thd()
/*=====================*/
{
	THD*	thd = ha_thd();

	ut_ad(EQ_CURRENT_THD(thd));
	update_thd(thd);
}

/*********************************************************************//**
Registers an InnoDB transaction with the MySQL 2PC coordinator, so that
the MySQL XA code knows to call the InnoDB prepare and commit, or rollback
for the transaction. This MUST be called for every transaction for which
the user may call commit or rollback. Calling this several times to register
the same transaction is allowed, too. This function also registers the
current SQL statement. */
static inline
void
innobase_register_trx(
/*==================*/
	handlerton*	hton,	/* in: Innobase handlerton */
	THD*		thd,	/* in: MySQL thd (connection) object */
	trx_t*		trx)	/* in: transaction to register */
{
	trans_register_ha(thd, FALSE, hton);

	if (!trx_is_registered_for_2pc(trx)
	    && thd_test_options(thd, OPTION_NOT_AUTOCOMMIT | OPTION_BEGIN)) {

		trans_register_ha(thd, TRUE, hton);
	}

	trx_register_for_2pc(trx);
}

/*	BACKGROUND INFO: HOW THE MYSQL QUERY CACHE WORKS WITH INNODB
	------------------------------------------------------------

1) The use of the query cache for TBL is disabled when there is an
uncommitted change to TBL.

2) When a change to TBL commits, InnoDB stores the current value of
its global trx id counter, let us denote it by INV_TRX_ID, to the table object
in the InnoDB data dictionary, and does only allow such transactions whose
id <= INV_TRX_ID to use the query cache.

3) When InnoDB does an INSERT/DELETE/UPDATE to a table TBL, or an implicit
modification because an ON DELETE CASCADE, we invalidate the MySQL query cache
of TBL immediately.

How this is implemented inside InnoDB:

1) Since every modification always sets an IX type table lock on the InnoDB
table, it is easy to check if there can be uncommitted modifications for a
table: just check if there are locks in the lock list of the table.

2) When a transaction inside InnoDB commits, it reads the global trx id
counter and stores the value INV_TRX_ID to the tables on which it had a lock.

3) If there is an implicit table change from ON DELETE CASCADE or SET NULL,
InnoDB calls an invalidate method for the MySQL query cache for that table.

How this is implemented inside sql_cache.cc:

1) The query cache for an InnoDB table TBL is invalidated immediately at an
INSERT/UPDATE/DELETE, just like in the case of MyISAM. No need to delay
invalidation to the transaction commit.

2) To store or retrieve a value from the query cache of an InnoDB table TBL,
any query must first ask InnoDB's permission. We must pass the thd as a
parameter because InnoDB will look at the trx id, if any, associated with
that thd.

3) Use of the query cache for InnoDB tables is now allowed also when
AUTOCOMMIT==0 or we are inside BEGIN ... COMMIT. Thus transactions no longer
put restrictions on the use of the query cache.
*/

/******************************************************************//**
The MySQL query cache uses this to check from InnoDB if the query cache at
the moment is allowed to operate on an InnoDB table. The SQL query must
be a non-locking SELECT.

The query cache is allowed to operate on certain query only if this function
returns TRUE for all tables in the query.

If thd is not in the autocommit state, this function also starts a new
transaction for thd if there is no active trx yet, and assigns a consistent
read view to it if there is no read view yet.

Why a deadlock of threads is not possible: the query cache calls this function
at the start of a SELECT processing. Then the calling thread cannot be
holding any InnoDB semaphores. The calling thread is holding the
query cache mutex, and this function will reserve the InnoDB trx_sys->lock.
Thus, the 'rank' in sync0sync.h of the MySQL query cache mutex is above
the InnoDB trx_sys->lock.
@return TRUE if permitted, FALSE if not; note that the value FALSE
does not mean we should invalidate the query cache: invalidation is
called explicitly */
static
my_bool
innobase_query_caching_of_table_permitted(
/*======================================*/
	THD*	thd,		/*!< in: thd of the user who is trying to
				store a result to the query cache or
				retrieve it */
	char*	full_name,	/*!< in: concatenation of database name,
				the null character NUL, and the table
				name */
	uint	full_name_len,	/*!< in: length of the full name, i.e.
				len(dbname) + len(tablename) + 1 */
	ulonglong *unused)	/*!< unused for this engine */
{
	ibool	is_autocommit;
	trx_t*	trx;
	char	norm_name[1000];

	ut_a(full_name_len < 999);

	trx = check_trx_exists(thd);

	if (trx->isolation_level == TRX_ISO_SERIALIZABLE) {
		/* In the SERIALIZABLE mode we add LOCK IN SHARE MODE to every
		plain SELECT if AUTOCOMMIT is not on. */

		return((my_bool)FALSE);
	}

	if (UNIV_UNLIKELY(trx->has_search_latch)) {
		sql_print_error("The calling thread is holding the adaptive "
				"search, latch though calling "
				"innobase_query_caching_of_table_permitted.");
		trx_print(stderr, trx, 1024);
	}

	innobase_release_stat_resources(trx);

	if (!thd_test_options(thd, OPTION_NOT_AUTOCOMMIT | OPTION_BEGIN)) {

		is_autocommit = TRUE;
	} else {
		is_autocommit = FALSE;

	}

	if (is_autocommit && trx->n_mysql_tables_in_use == 0) {
		/* We are going to retrieve the query result from the query
		cache. This cannot be a store operation to the query cache
		because then MySQL would have locks on tables already.

		TODO: if the user has used LOCK TABLES to lock the table,
		then we open a transaction in the call of row_.. below.
		That trx can stay open until UNLOCK TABLES. The same problem
		exists even if we do not use the query cache. MySQL should be
		modified so that it ALWAYS calls some cleanup function when
		the processing of a query ends!

		We can imagine we instantaneously serialize this consistent
		read trx to the current trx id counter. If trx2 would have
		changed the tables of a query result stored in the cache, and
		trx2 would have already committed, making the result obsolete,
		then trx2 would have already invalidated the cache. Thus we
		can trust the result in the cache is ok for this query. */

		return((my_bool)TRUE);
	}

	/* Normalize the table name to InnoDB format */

	memcpy(norm_name, full_name, full_name_len);

	norm_name[strlen(norm_name)] = '/'; 	/* InnoDB uses '/' as the
						separator between db and
						table */
	norm_name[full_name_len] = '\0';
#ifdef __WIN__
	innobase_casedn_str(norm_name);
#endif

	innobase_register_trx(innodb_hton_ptr, thd, trx);

	if (row_search_check_if_query_cache_permitted(trx, norm_name)) {

		/* printf("Query cache for %s permitted\n", norm_name); */

		return((my_bool)TRUE);
	}

	/* printf("Query cache for %s NOT permitted\n", norm_name); */

	return((my_bool)FALSE);
}

/*****************************************************************//**
Invalidates the MySQL query cache for the table. */
extern "C" UNIV_INTERN
void
innobase_invalidate_query_cache(
/*============================*/
	trx_t*		trx,		/*!< in: transaction which
					modifies the table */
	const char*	full_name,	/*!< in: concatenation of
					database name, null char NUL,
					table name, null char NUL;
					NOTE that in Windows this is
					always in LOWER CASE! */
	ulint		full_name_len)	/*!< in: full name length where
					also the null chars count */
{
	/* Note that the sync0sync.h rank of the query cache mutex is just
	above the InnoDB trx_sys_t->lock. The caller of this function must
	not have latches of a lower rank. */

	/* Argument TRUE below means we are using transactions */
#ifdef HAVE_QUERY_CACHE
	mysql_query_cache_invalidate4((THD*) trx->mysql_thd,
				      full_name,
				      (uint32) full_name_len,
				      TRUE);
#endif
}

/*****************************************************************//**
Convert an SQL identifier to the MySQL system_charset_info (UTF-8)
and quote it if needed.
@return	pointer to the end of buf */
static
char*
innobase_convert_identifier(
/*========================*/
	char*		buf,	/*!< out: buffer for converted identifier */
	ulint		buflen,	/*!< in: length of buf, in bytes */
	const char*	id,	/*!< in: identifier to convert */
	ulint		idlen,	/*!< in: length of id, in bytes */
	void*		thd,	/*!< in: MySQL connection thread, or NULL */
	ibool		file_id)/*!< in: TRUE=id is a table or database name;
				FALSE=id is an UTF-8 string */
{
	char nz[NAME_LEN + 1];
	char nz2[NAME_LEN + 1 + EXPLAIN_FILENAME_MAX_EXTRA_LENGTH];

	const char*	s	= id;
	int		q;

	if (file_id) {
		/* Decode the table name.  The MySQL function expects
		a NUL-terminated string.  The input and output strings
		buffers must not be shared. */

		if (UNIV_UNLIKELY(idlen > (sizeof nz) - 1)) {
			idlen = (sizeof nz) - 1;
		}

		memcpy(nz, id, idlen);
		nz[idlen] = 0;

		s = nz2;
		idlen = explain_filename((THD*) thd, nz, nz2, sizeof nz2,
					 EXPLAIN_PARTITIONS_AS_COMMENT);
		goto no_quote;
	}

	/* See if the identifier needs to be quoted. */
	if (UNIV_UNLIKELY(!thd)) {
		q = '"';
	} else {
		q = get_quote_char_for_identifier((THD*) thd, s, (int) idlen);
	}

	if (q == EOF) {
no_quote:
		if (UNIV_UNLIKELY(idlen > buflen)) {
			idlen = buflen;
		}
		memcpy(buf, s, idlen);
		return(buf + idlen);
	}

	/* Quote the identifier. */
	if (buflen < 2) {
		return(buf);
	}

	*buf++ = q;
	buflen--;

	for (; idlen; idlen--) {
		int	c = *s++;
		if (UNIV_UNLIKELY(c == q)) {
			if (UNIV_UNLIKELY(buflen < 3)) {
				break;
			}

			*buf++ = c;
			*buf++ = c;
			buflen -= 2;
		} else {
			if (UNIV_UNLIKELY(buflen < 2)) {
				break;
			}

			*buf++ = c;
			buflen--;
		}
	}

	*buf++ = q;
	return(buf);
}

/*****************************************************************//**
Convert a table or index name to the MySQL system_charset_info (UTF-8)
and quote it if needed.
@return	pointer to the end of buf */
extern "C" UNIV_INTERN
char*
innobase_convert_name(
/*==================*/
	char*		buf,	/*!< out: buffer for converted identifier */
	ulint		buflen,	/*!< in: length of buf, in bytes */
	const char*	id,	/*!< in: identifier to convert */
	ulint		idlen,	/*!< in: length of id, in bytes */
	void*		thd,	/*!< in: MySQL connection thread, or NULL */
	ibool		table_id)/*!< in: TRUE=id is a table or database name;
				FALSE=id is an index name */
{
	char*		s	= buf;
	const char*	bufend	= buf + buflen;

	if (table_id) {
		const char*	slash = (const char*) memchr(id, '/', idlen);
		if (!slash) {

			goto no_db_name;
		}

		/* Print the database name and table name separately. */
		s = innobase_convert_identifier(s, bufend - s, id, slash - id,
						thd, TRUE);
		if (UNIV_LIKELY(s < bufend)) {
			*s++ = '.';
			s = innobase_convert_identifier(s, bufend - s,
							slash + 1, idlen
							- (slash - id) - 1,
							thd, TRUE);
		}
	} else if (UNIV_UNLIKELY(*id == TEMP_INDEX_PREFIX)) {
		/* Temporary index name (smart ALTER TABLE) */
		const char temp_index_suffix[]= "--temporary--";

		s = innobase_convert_identifier(buf, buflen, id + 1, idlen - 1,
						thd, FALSE);
		if (s - buf + (sizeof temp_index_suffix - 1) < buflen) {
			memcpy(s, temp_index_suffix,
			       sizeof temp_index_suffix - 1);
			s += sizeof temp_index_suffix - 1;
		}
	} else {
no_db_name:
		s = innobase_convert_identifier(buf, buflen, id, idlen,
						thd, table_id);
	}

	return(s);

}

/**********************************************************************//**
Determines if the currently running transaction has been interrupted.
@return	TRUE if interrupted */
extern "C" UNIV_INTERN
ibool
trx_is_interrupted(
/*===============*/
	trx_t*	trx)	/*!< in: transaction */
{
	return(trx && trx->mysql_thd && thd_killed((THD*) trx->mysql_thd));
}

/**********************************************************************//**
Determines if the currently running transaction is in strict mode.
@return	TRUE if strict */
extern "C" UNIV_INTERN
ibool
trx_is_strict(
/*==========*/
	trx_t*	trx)	/*!< in: transaction */
{
	return(trx && trx->mysql_thd
	       && THDVAR((THD*) trx->mysql_thd, strict_mode));
}

/**************************************************************//**
Resets some fields of a prebuilt struct. The template is used in fast
retrieval of just those column values MySQL needs in its processing. */
inline
void
ha_innobase::reset_template(void)
/*=============================*/
{
	ut_ad(prebuilt->magic_n == ROW_PREBUILT_ALLOCATED);
	ut_ad(prebuilt->magic_n2 == prebuilt->magic_n);

	prebuilt->keep_other_fields_on_keyread = 0;
	prebuilt->read_just_key = 0;
	/* Reset index condition pushdown state. */
	if (prebuilt->idx_cond) {
		prebuilt->idx_cond = NULL;
		prebuilt->idx_cond_n_cols = 0;
		/* Invalidate prebuilt->mysql_template
		in ha_innobase::write_row(). */
		prebuilt->template_type = ROW_MYSQL_NO_TEMPLATE;
	}
}

/*****************************************************************//**
Call this when you have opened a new table handle in HANDLER, before you
call index_read_idx() etc. Actually, we can let the cursor stay open even
over a transaction commit! Then you should call this before every operation,
fetch next etc. This function inits the necessary things even after a
transaction commit. */
UNIV_INTERN
void
ha_innobase::init_table_handle_for_HANDLER(void)
/*============================================*/
{
	/* If current thd does not yet have a trx struct, create one.
	If the current handle does not yet have a prebuilt struct, create
	one. Update the trx pointers in the prebuilt struct. Normally
	this operation is done in external_lock. */

	update_thd(ha_thd());

	/* Initialize the prebuilt struct much like it would be inited in
	external_lock */

	innobase_release_stat_resources(prebuilt->trx);

	/* If the transaction is not started yet, start it */

	trx_start_if_not_started_xa(prebuilt->trx);

	/* Assign a read view if the transaction does not have it yet */

	trx_assign_read_view(prebuilt->trx);

	innobase_register_trx(ht, user_thd, prebuilt->trx);

	/* We did the necessary inits in this function, no need to repeat them
	in row_search_for_mysql */

	prebuilt->sql_stat_start = FALSE;

	/* We let HANDLER always to do the reads as consistent reads, even
	if the trx isolation level would have been specified as SERIALIZABLE */

	prebuilt->select_lock_type = LOCK_NONE;
	prebuilt->stored_select_lock_type = LOCK_NONE;

	/* Always fetch all columns in the index record */

	prebuilt->hint_need_to_fetch_extra_cols = ROW_RETRIEVE_ALL_COLS;

	/* We want always to fetch all columns in the whole row? Or do
	we???? */

	prebuilt->used_in_HANDLER = TRUE;
	reset_template();
}

/*********************************************************************//**
Opens an InnoDB database.
@return	0 on success, error code on failure */
static
int
innobase_init(
/*==========*/
	void	*p)	/*!< in: InnoDB handlerton */
{
	static char	current_dir[3];		/*!< Set if using current lib */
	int		err;
	bool		ret;
	char		*default_path;
	uint		format_id;

	DBUG_ENTER("innobase_init");
	handlerton *innobase_hton= (handlerton *)p;
	innodb_hton_ptr = innobase_hton;

	innobase_hton->state = SHOW_OPTION_YES;
	innobase_hton->db_type= DB_TYPE_INNODB;
	innobase_hton->savepoint_offset = sizeof(trx_named_savept_t);
	innobase_hton->close_connection = innobase_close_connection;
	innobase_hton->savepoint_set = innobase_savepoint;
	innobase_hton->savepoint_rollback = innobase_rollback_to_savepoint;
	innobase_hton->savepoint_release = innobase_release_savepoint;
	innobase_hton->commit = innobase_commit;
	innobase_hton->rollback = innobase_rollback;
	innobase_hton->prepare = innobase_xa_prepare;
	innobase_hton->recover = innobase_xa_recover;
	innobase_hton->commit_by_xid = innobase_commit_by_xid;
	innobase_hton->rollback_by_xid = innobase_rollback_by_xid;
	innobase_hton->create_cursor_read_view = innobase_create_cursor_view;
	innobase_hton->set_cursor_read_view = innobase_set_cursor_view;
	innobase_hton->close_cursor_read_view = innobase_close_cursor_view;
	innobase_hton->create = innobase_create_handler;
	innobase_hton->drop_database = innobase_drop_database;
	innobase_hton->panic = innobase_end;

	innobase_hton->start_consistent_snapshot =
		innobase_start_trx_and_assign_read_view;

	innobase_hton->flush_logs = innobase_flush_logs;
	innobase_hton->show_status = innobase_show_status;
	innobase_hton->flags = HTON_NO_FLAGS;

	innobase_hton->release_temporary_latches =
		innobase_release_temporary_latches;

	innobase_hton->alter_table_flags = innobase_alter_table_flags;

	ut_a(DATA_MYSQL_TRUE_VARCHAR == (ulint)MYSQL_TYPE_VARCHAR);

#ifndef DBUG_OFF
	static const char	test_filename[] = "-@";
	char			test_tablename[sizeof test_filename
				+ sizeof srv_mysql50_table_name_prefix];
	if ((sizeof test_tablename) - 1
			!= filename_to_tablename(test_filename, test_tablename,
			sizeof test_tablename, true)
			|| strncmp(test_tablename,
			srv_mysql50_table_name_prefix,
			sizeof srv_mysql50_table_name_prefix)
			|| strcmp(test_tablename
			+ sizeof srv_mysql50_table_name_prefix,
			test_filename)) {
		sql_print_error("tablename encoding has been changed");
		goto error;
	}
#endif /* DBUG_OFF */

	/* Check that values don't overflow on 32-bit systems. */
	if (sizeof(ulint) == 4) {
		if (innobase_buffer_pool_size > UINT_MAX32) {
			sql_print_error(
				"innobase_buffer_pool_size can't be over 4GB"
				" on 32-bit systems");

			goto error;
		}

		if (innobase_log_file_size > UINT_MAX32) {
			sql_print_error(
				"innobase_log_file_size can't be over 4GB"
				" on 32-bit systems");

			goto error;
		}
	}

	os_innodb_umask = (ulint)my_umask;

	/* First calculate the default path for innodb_data_home_dir etc.,
	in case the user has not given any value.

	Note that when using the embedded server, the datadirectory is not
	necessarily the current directory of this program. */

	if (mysqld_embedded) {
		default_path = mysql_real_data_home;
		fil_path_to_mysql_datadir = mysql_real_data_home;
	} else {
		/* It's better to use current lib, to keep paths short */
		current_dir[0] = FN_CURLIB;
		current_dir[1] = FN_LIBCHAR;
		current_dir[2] = 0;
		default_path = current_dir;
	}

	ut_a(default_path);

	/* Set InnoDB initialization parameters according to the values
	read from MySQL .cnf file */

	/*--------------- Data files -------------------------*/

	/* The default dir for data files is the datadir of MySQL */

	srv_data_home = (innobase_data_home_dir ? innobase_data_home_dir :
			 default_path);

	/* Set default InnoDB data file size to 10 MB and let it be
	auto-extending. Thus users can use InnoDB in >= 4.0 without having
	to specify any startup options. */

	if (!innobase_data_file_path) {
		innobase_data_file_path = (char*) "ibdata1:10M:autoextend";
	}

	/* Since InnoDB edits the argument in the next call, we make another
	copy of it: */

	internal_innobase_data_file_path = my_strdup(innobase_data_file_path,
						   MYF(MY_FAE));

	ret = (bool) srv_parse_data_file_paths_and_sizes(
		internal_innobase_data_file_path);
	if (ret == FALSE) {
		sql_print_error(
			"InnoDB: syntax error in innodb_data_file_path");
mem_free_and_error:
		srv_free_paths_and_sizes();
		my_free(internal_innobase_data_file_path);
		goto error;
	}

	/* -------------- Log files ---------------------------*/

	/* The default dir for log files is the datadir of MySQL */

	if (!innobase_log_group_home_dir) {
		innobase_log_group_home_dir = default_path;
	}

#ifdef UNIV_LOG_ARCHIVE
	/* Since innodb_log_arch_dir has no relevance under MySQL,
	starting from 4.0.6 we always set it the same as
	innodb_log_group_home_dir: */

	innobase_log_arch_dir = innobase_log_group_home_dir;

	srv_arch_dir = innobase_log_arch_dir;
#endif /* UNIG_LOG_ARCHIVE */

	ret = (bool)
		srv_parse_log_group_home_dirs(innobase_log_group_home_dir);

	if (ret == FALSE || innobase_mirrored_log_groups != 1) {
	  sql_print_error("syntax error in innodb_log_group_home_dir, or a "
			  "wrong number of mirrored log groups");

		goto mem_free_and_error;
	}

	/* Validate the file format by animal name */
	if (innobase_file_format_name != NULL) {

		format_id = innobase_file_format_name_lookup(
			innobase_file_format_name);

		if (format_id > DICT_TF_FORMAT_MAX) {

			sql_print_error("InnoDB: wrong innodb_file_format.");

			goto mem_free_and_error;
		}
	} else {
		/* Set it to the default file format id. Though this
		should never happen. */
		format_id = 0;
	}

	srv_file_format = format_id;

	/* Given the type of innobase_file_format_name we have little
	choice but to cast away the constness from the returned name.
	innobase_file_format_name is used in the MySQL set variable
	interface and so can't be const. */

	innobase_file_format_name =
		(char*) trx_sys_file_format_id_to_name(format_id);

	/* Check innobase_file_format_check variable */
	if (!innobase_file_format_check) {

		/* Set the value to disable checking. */
		srv_max_file_format_at_startup = DICT_TF_FORMAT_MAX + 1;

	} else {

		/* Set the value to the lowest supported format. */
		srv_max_file_format_at_startup = DICT_TF_FORMAT_MIN;
	}

	/* Did the user specify a format name that we support?
	As a side effect it will update the variable
	srv_max_file_format_at_startup */
	if (innobase_file_format_validate_and_set(
			innobase_file_format_max) < 0) {

		sql_print_error("InnoDB: invalid "
				"innodb_file_format_max value: "
				"should be any value up to %s or its "
				"equivalent numeric id",
				trx_sys_file_format_id_to_name(
					DICT_TF_FORMAT_MAX));

		goto mem_free_and_error;
	}

	if (innobase_change_buffering) {
		ulint	use;

		for (use = 0;
		     use < UT_ARR_SIZE(innobase_change_buffering_values);
		     use++) {
			if (!innobase_strcasecmp(
				    innobase_change_buffering,
				    innobase_change_buffering_values[use])) {
				ibuf_use = (ibuf_use_t) use;
				goto innobase_change_buffering_inited_ok;
			}
		}

		sql_print_error("InnoDB: invalid value "
				"innodb_change_buffering=%s",
				innobase_change_buffering);
		goto mem_free_and_error;
	}

innobase_change_buffering_inited_ok:
	ut_a((ulint) ibuf_use < UT_ARR_SIZE(innobase_change_buffering_values));
	innobase_change_buffering = (char*)
		innobase_change_buffering_values[ibuf_use];

	/* --------------------------------------------------*/

	srv_file_flush_method_str = innobase_file_flush_method;

	srv_n_log_groups = (ulint) innobase_mirrored_log_groups;
	srv_n_log_files = (ulint) innobase_log_files_in_group;
	srv_log_file_size = (ulint) innobase_log_file_size;

#ifdef UNIV_LOG_ARCHIVE
	srv_log_archive_on = (ulint) innobase_log_archive;
#endif /* UNIV_LOG_ARCHIVE */
	srv_log_buffer_size = (ulint) innobase_log_buffer_size;

	srv_buf_pool_size = (ulint) innobase_buffer_pool_size;
	srv_buf_pool_instances = (ulint) innobase_buffer_pool_instances;

	srv_mem_pool_size = (ulint) innobase_additional_mem_pool_size;

	srv_n_file_io_threads = (ulint) innobase_file_io_threads;
	srv_n_read_io_threads = (ulint) innobase_read_io_threads;
	srv_n_write_io_threads = (ulint) innobase_write_io_threads;

	srv_force_recovery = (ulint) innobase_force_recovery;

	srv_use_doublewrite_buf = (ibool) innobase_use_doublewrite;
	srv_use_checksums = (ibool) innobase_use_checksums;

#ifdef HAVE_LARGE_PAGES
	if ((os_use_large_pages = (ibool) my_use_large_pages)) {
		os_large_page_size = (ulint) opt_large_page_size;
	}
#endif

	row_rollback_on_timeout = (ibool) innobase_rollback_on_timeout;

	srv_locks_unsafe_for_binlog = (ibool) innobase_locks_unsafe_for_binlog;

	srv_max_n_open_files = (ulint) innobase_open_files;
	srv_innodb_status = (ibool) innobase_create_status_file;

	srv_print_verbose_log = mysqld_embedded ? 0 : 1;

	/* Store the default charset-collation number of this MySQL
	installation */

	data_mysql_default_charset_coll = (ulint)default_charset_info->number;

	ut_a(DATA_MYSQL_LATIN1_SWEDISH_CHARSET_COLL ==
					my_charset_latin1.number);
	ut_a(DATA_MYSQL_BINARY_CHARSET_COLL == my_charset_bin.number);

	/* Store the latin1_swedish_ci character ordering table to InnoDB. For
	non-latin1_swedish_ci charsets we use the MySQL comparison functions,
	and consequently we do not need to know the ordering internally in
	InnoDB. */

	ut_a(0 == strcmp(my_charset_latin1.name, "latin1_swedish_ci"));
	srv_latin1_ordering = my_charset_latin1.sort_order;

	innobase_commit_concurrency_init_default();

#ifdef HAVE_PSI_INTERFACE
	/* Register keys with MySQL performance schema */
	if (PSI_server) {
		int	count;

		count = array_elements(all_pthread_mutexes);

 		PSI_server->register_mutex(
			"innodb", all_pthread_mutexes, count);

# ifdef UNIV_PFS_MUTEX
		count = array_elements(all_innodb_mutexes);
		PSI_server->register_mutex("innodb",
					   all_innodb_mutexes, count);
# endif /* UNIV_PFS_MUTEX */

# ifdef UNIV_PFS_RWLOCK
		count = array_elements(all_innodb_rwlocks);
		PSI_server->register_rwlock("innodb",
					    all_innodb_rwlocks, count);
# endif /* UNIV_PFS_MUTEX */

# ifdef UNIV_PFS_THREAD
		count = array_elements(all_innodb_threads);
		PSI_server->register_thread("innodb",
					    all_innodb_threads, count);
# endif /* UNIV_PFS_THREAD */

# ifdef UNIV_PFS_IO
		count = array_elements(all_innodb_files);
		PSI_server->register_file("innodb",
					  all_innodb_files, count);
# endif /* UNIV_PFS_IO */

		count = array_elements(all_innodb_conds);
		PSI_server->register_cond("innodb",
					  all_innodb_conds, count);
	}
#endif /* HAVE_PSI_INTERFACE */

	/* Since we in this module access directly the fields of a trx
	struct, and due to different headers and flags it might happen that
	mutex_t has a different size in this module and in InnoDB
	modules, we check at run time that the size is the same in
	these compilation modules. */

	err = innobase_start_or_create_for_mysql();

	if (err != DB_SUCCESS) {
		goto mem_free_and_error;
	}

	innobase_old_blocks_pct = buf_LRU_old_ratio_update(
		innobase_old_blocks_pct, TRUE);

	ibuf_max_size_update(innobase_change_buffer_max_size);

	innobase_open_tables = hash_create(200);
	mysql_mutex_init(innobase_share_mutex_key,
			 &innobase_share_mutex,
			 MY_MUTEX_INIT_FAST);
	mysql_mutex_init(prepare_commit_mutex_key,
			 &prepare_commit_mutex, MY_MUTEX_INIT_FAST);
	mysql_mutex_init(commit_threads_m_key,
			 &commit_threads_m, MY_MUTEX_INIT_FAST);
	mysql_mutex_init(commit_cond_mutex_key,
			 &commit_cond_m, MY_MUTEX_INIT_FAST);
	mysql_cond_init(commit_cond_key, &commit_cond, NULL);
	innodb_inited= 1;
#ifdef MYSQL_DYNAMIC_PLUGIN
	if (innobase_hton != p) {
		innobase_hton = reinterpret_cast<handlerton*>(p);
		*innobase_hton = *innodb_hton_ptr;
	}
#endif /* MYSQL_DYNAMIC_PLUGIN */

	/* Get the current high water mark format. */
	innobase_file_format_max = (char*) trx_sys_file_format_max_get();

	/* Currently, monitor counter information are not persistent. */
	memset(monitor_set_tbl, 0, sizeof monitor_set_tbl);

	memset(innodb_counter_value, 0, sizeof innodb_counter_value);

	/* Do this as late as possible so server is fully starts up,
	since  we might get some initial stats if user choose to turn
	on some counters from start up */
	if (innobase_enable_monitor_counter) {
		innodb_enable_monitor_at_startup(
			innobase_enable_monitor_counter);
	}

	/* Turn on monitor counters that are default on */
	srv_mon_default_on();

	btr_search_fully_disabled = (!btr_search_enabled);
	DBUG_RETURN(FALSE);
error:
	DBUG_RETURN(TRUE);
}

/*******************************************************************//**
Closes an InnoDB database.
@return	TRUE if error */
static
int
innobase_end(
/*=========*/
	handlerton*		hton,	/*!< in/out: InnoDB handlerton */
	ha_panic_function	type __attribute__((unused)))
					/*!< in: ha_panic() parameter */
{
	int	err= 0;

	DBUG_ENTER("innobase_end");
	DBUG_ASSERT(hton == innodb_hton_ptr);

	if (innodb_inited) {

		srv_fast_shutdown = (ulint) innobase_fast_shutdown;

		innodb_inited = 0;
		hash_table_free(innobase_open_tables);
		innobase_open_tables = NULL;
		if (innobase_shutdown_for_mysql() != DB_SUCCESS) {
			err = 1;
		}
		srv_free_paths_and_sizes();
		my_free(internal_innobase_data_file_path);
		mysql_mutex_destroy(&innobase_share_mutex);
		mysql_mutex_destroy(&prepare_commit_mutex);
		mysql_mutex_destroy(&commit_threads_m);
		mysql_mutex_destroy(&commit_cond_m);
		mysql_cond_destroy(&commit_cond);
	}

	DBUG_RETURN(err);
}

/****************************************************************//**
Flushes InnoDB logs to disk and makes a checkpoint. Really, a commit flushes
the logs, and the name of this function should be innobase_checkpoint.
@return	TRUE if error */
static
bool
innobase_flush_logs(
/*================*/
	handlerton*	hton)	/*!< in/out: InnoDB handlerton */
{
	bool	result = 0;

	DBUG_ENTER("innobase_flush_logs");
	DBUG_ASSERT(hton == innodb_hton_ptr);

	log_buffer_flush_to_disk();

	DBUG_RETURN(result);
}

/****************************************************************//**
Return alter table flags supported in an InnoDB database. */
static
uint
innobase_alter_table_flags(
/*=======================*/
	uint	flags)
{
	return(HA_INPLACE_ADD_INDEX_NO_READ_WRITE
		| HA_INPLACE_ADD_INDEX_NO_WRITE
		| HA_INPLACE_DROP_INDEX_NO_READ_WRITE
		| HA_INPLACE_ADD_UNIQUE_INDEX_NO_READ_WRITE
		| HA_INPLACE_DROP_UNIQUE_INDEX_NO_READ_WRITE
		| HA_INPLACE_ADD_PK_INDEX_NO_READ_WRITE);
}

/*****************************************************************//**
Commits a transaction in an InnoDB database. */
static
void
innobase_commit_low(
/*================*/
	trx_t*	trx)	/*!< in: transaction handle */
{
	if (trx_is_started(trx)) {

		trx_commit_for_mysql(trx);
	}
}

/*****************************************************************//**
Creates an InnoDB transaction struct for the thd if it does not yet have one.
Starts a new InnoDB transaction if a transaction is not yet started. And
assigns a new snapshot for a consistent read if the transaction does not yet
have one.
@return	0 */
static
int
innobase_start_trx_and_assign_read_view(
/*====================================*/
	handlerton*	hton,	/*!< in: Innodb handlerton */
	THD*		thd)	/*!< in: MySQL thread handle of the user for
				whom the transaction should be committed */
{
	trx_t*	trx;

	DBUG_ENTER("innobase_start_trx_and_assign_read_view");
	DBUG_ASSERT(hton == innodb_hton_ptr);

	/* Create a new trx struct for thd, if it does not yet have one */

	trx = check_trx_exists(thd);

	/* This is just to play safe: release a possible FIFO ticket and
	search latch. Since we can potentially reserve the trx_sys->lock,
	we have to release the search system latch first to obey the latching
	order. */

	innobase_release_stat_resources(trx);

	/* If the transaction is not started yet, start it */

	trx_start_if_not_started_xa(trx);

	/* Assign a read view if the transaction does not have it yet */

	trx_assign_read_view(trx);

	/* Set the MySQL flag to mark that there is an active transaction */

	innobase_register_trx(hton, current_thd, trx);

	DBUG_RETURN(0);
}

/*****************************************************************//**
Commits a transaction in an InnoDB database or marks an SQL statement
ended.
@return	0 */
static
int
innobase_commit(
/*============*/
	handlerton*	hton,		/*!< in: Innodb handlerton */
	THD*		thd,		/*!< in: MySQL thread handle of the
					user for whom the transaction should
					be committed */
	bool		commit_trx)	/*!< in: true - commit transaction
					false - the current SQL statement
					ended */
{
	trx_t*		trx;

	DBUG_ENTER("innobase_commit");
	DBUG_ASSERT(hton == innodb_hton_ptr);
	DBUG_PRINT("trans", ("ending transaction"));

	trx = check_trx_exists(thd);

	/* Since we will reserve the trx_sys->lock, we have to release
	the search system latch first to obey the latching order. */

	if (trx->has_search_latch) {
		trx_search_latch_release_if_reserved(trx);
	}

	/* Transaction is deregistered only in a commit or a rollback. If
	it is deregistered we know there cannot be resources to be freed
	and we could return immediately.  For the time being, we play safe
	and do the cleanup though there should be nothing to clean up. */

	if (!trx_is_registered_for_2pc(trx) && trx_is_started(trx)) {

		sql_print_error("Transaction not registered for MySQL 2PC, "
				"but transaction is active");
	}

	if (commit_trx
	    || (!thd_test_options(thd, OPTION_NOT_AUTOCOMMIT | OPTION_BEGIN))) {

		/* We were instructed to commit the whole transaction, or
		this is an SQL statement end and autocommit is on */

		/* We need current binlog position for ibbackup to work.
		Note, the position is current because of
		prepare_commit_mutex */
retry:
		if (innobase_commit_concurrency > 0) {
			mysql_mutex_lock(&commit_cond_m);
			commit_threads++;

			if (commit_threads > innobase_commit_concurrency) {
				commit_threads--;
				mysql_cond_wait(&commit_cond,
					&commit_cond_m);
				mysql_mutex_unlock(&commit_cond_m);
				goto retry;
			}
			else {
				mysql_mutex_unlock(&commit_cond_m);
			}
		}

		/* The following calls to read the MySQL binary log
		file name and the position return consistent results:
		1) Other InnoDB transactions cannot intervene between
		these calls as we are holding prepare_commit_mutex.
		2) Binary logging of other engines is not relevant
		to InnoDB as all InnoDB requires is that committing
		InnoDB transactions appear in the same order in the
		MySQL binary log as they appear in InnoDB logs.
		3) A MySQL log file rotation cannot happen because
		MySQL protects against this by having a counter of
		transactions in prepared state and it only allows
		a rotation when the counter drops to zero. See
		LOCK_prep_xids and COND_prep_xids in log.cc. */
		trx->mysql_log_file_name = mysql_bin_log_file_name();
		trx->mysql_log_offset = (ib_int64_t) mysql_bin_log_file_pos();

		/* Don't do write + flush right now. For group commit
		to work we want to do the flush after releasing the
		prepare_commit_mutex. */
		trx->flush_log_later = TRUE;
		innobase_commit_low(trx);
		trx->flush_log_later = FALSE;

		if (innobase_commit_concurrency > 0) {
			mysql_mutex_lock(&commit_cond_m);
			commit_threads--;
			mysql_cond_signal(&commit_cond);
			mysql_mutex_unlock(&commit_cond_m);
		}

		if (trx_has_prepare_commit_mutex(trx)) {

			mysql_mutex_unlock(&prepare_commit_mutex);
		}
 
		trx_deregister_from_2pc(trx);

		/* Now do a write + flush of logs. */
		trx_commit_complete_for_mysql(trx);
	} else {
		/* We just mark the SQL statement ended and do not do a
		transaction commit */

		/* If we had reserved the auto-inc lock for some
		table in this SQL statement we release it now */

		lock_unlock_table_autoinc(trx);

		/* Store the current undo_no of the transaction so that we
		know where to roll back if we have to roll back the next
		SQL statement */

		trx_mark_sql_stat_end(trx);
	}

	trx->n_autoinc_rows = 0; /* Reset the number AUTO-INC rows required */

	if (trx->declared_to_be_inside_innodb) {
		/* Release our possible ticket in the FIFO */

		srv_conc_force_exit_innodb(trx);
	}

	/* Tell the InnoDB server that there might be work for utility
	threads: */
	srv_active_wake_master_thread();

	DBUG_RETURN(0);
}

/*****************************************************************//**
Rolls back a transaction or the latest SQL statement.
@return	0 or error number */
static
int
innobase_rollback(
/*==============*/
	handlerton*	hton,		/*!< in: Innodb handlerton */ 
	THD*		thd,		/*!< in: handle to the MySQL thread
					of the user whose transaction should
					be rolled back */
	bool		rollback_trx)	/*!< in: TRUE - rollback entire
					transaction FALSE - rollback the current
					statement only */
{
	int	error = 0;
	trx_t*	trx;

	DBUG_ENTER("innobase_rollback");
	DBUG_ASSERT(hton == innodb_hton_ptr);
	DBUG_PRINT("trans", ("aborting transaction"));

	trx = check_trx_exists(thd);

	/* Release a possible FIFO ticket and search latch. Since we will
	reserve the trx_sys->lock, we have to release the search system
	latch first to obey the latching order. */

	innobase_release_stat_resources(trx);

	trx->n_autoinc_rows = 0; /* Reset the number AUTO-INC rows required */

	/* If we had reserved the auto-inc lock for some table (if
	we come here to roll back the latest SQL statement) we
	release it now before a possibly lengthy rollback */

	lock_unlock_table_autoinc(trx);

	if (rollback_trx
	    || !thd_test_options(thd, OPTION_NOT_AUTOCOMMIT | OPTION_BEGIN)) {

		error = trx_rollback_for_mysql(trx);
		trx_deregister_from_2pc(trx);
	} else {
		error = trx_rollback_last_sql_stat_for_mysql(trx);
	}

	DBUG_RETURN(convert_error_code_to_mysql(error, 0, NULL));
}

/*****************************************************************//**
Rolls back a transaction
@return	0 or error number */
static
int
innobase_rollback_trx(
/*==================*/
	trx_t*	trx)	/*!< in: transaction */
{
	int	error = 0;

	DBUG_ENTER("innobase_rollback_trx");
	DBUG_PRINT("trans", ("aborting transaction"));

	/* Release a possible FIFO ticket and search latch. Since we will
	reserve the trx_sys->lock, we have to release the search system
	latch first to obey the latching order. */

	innobase_release_stat_resources(trx);

	/* If we had reserved the auto-inc lock for some table (if
	we come here to roll back the latest SQL statement) we
	release it now before a possibly lengthy rollback */

	lock_unlock_table_autoinc(trx);

	error = trx_rollback_for_mysql(trx);

	DBUG_RETURN(convert_error_code_to_mysql(error, 0, NULL));
}

/*****************************************************************//**
Rolls back a transaction to a savepoint.
@return 0 if success, HA_ERR_NO_SAVEPOINT if no savepoint with the
given name */
static
int
innobase_rollback_to_savepoint(
/*===========================*/
	handlerton*	hton,		/*!< in: Innodb handlerton */ 
	THD*		thd,		/*!< in: handle to the MySQL thread
					of the user whose transaction should
					be rolled back to savepoint */
	void*		savepoint)	/*!< in: savepoint data */
{
	ib_int64_t	mysql_binlog_cache_pos;
	int		error = 0;
	trx_t*		trx;
	char		name[64];

	DBUG_ENTER("innobase_rollback_to_savepoint");
	DBUG_ASSERT(hton == innodb_hton_ptr);

	trx = check_trx_exists(thd);

	/* Release a possible FIFO ticket and search latch. Since we will
	reserve the trx_sys->lock, we have to release the search system
	latch first to obey the latching order. */

	innobase_release_stat_resources(trx);

	/* TODO: use provided savepoint data area to store savepoint data */

	longlong2str((ulint)savepoint, name, 36);

	error = (int) trx_rollback_to_savepoint_for_mysql(
		trx, name, &mysql_binlog_cache_pos);

	DBUG_RETURN(convert_error_code_to_mysql(error, 0, NULL));
}

/*****************************************************************//**
Release transaction savepoint name.
@return 0 if success, HA_ERR_NO_SAVEPOINT if no savepoint with the
given name */
static
int
innobase_release_savepoint(
/*=======================*/
	handlerton*	hton,		/*!< in: handlerton for Innodb */
	THD*		thd,		/*!< in: handle to the MySQL thread
					of the user whose transaction's
					savepoint should be released */
	void*		savepoint)	/*!< in: savepoint data */
{
	int		error = 0;
	trx_t*		trx;
	char		name[64];

	DBUG_ENTER("innobase_release_savepoint");
	DBUG_ASSERT(hton == innodb_hton_ptr);

	trx = check_trx_exists(thd);

	/* TODO: use provided savepoint data area to store savepoint data */

	longlong2str((ulint)savepoint, name, 36);

	error = (int) trx_release_savepoint_for_mysql(trx, name);

	DBUG_RETURN(convert_error_code_to_mysql(error, 0, NULL));
}

/*****************************************************************//**
Sets a transaction savepoint.
@return	always 0, that is, always succeeds */
static
int
innobase_savepoint(
/*===============*/
	handlerton*	hton,	/*!< in: handle to the Innodb handlerton */
	THD*	thd,		/*!< in: handle to the MySQL thread */
	void*	savepoint)	/*!< in: savepoint data */
{
	int	error = 0;
	trx_t*	trx;

	DBUG_ENTER("innobase_savepoint");
	DBUG_ASSERT(hton == innodb_hton_ptr);

	/* In the autocommit mode there is no sense to set a savepoint
	(unless we are in sub-statement), so SQL layer ensures that
	this method is never called in such situation.  */

	trx = check_trx_exists(thd);

	/* Release a possible FIFO ticket and search latch. Since we will
	reserve the trx_sys->lock, we have to release the search system
	latch first to obey the latching order. */

	innobase_release_stat_resources(trx);

	/* Cannot happen outside of transaction */
	DBUG_ASSERT(trx_is_registered_for_2pc(trx));

	/* TODO: use provided savepoint data area to store savepoint data */
	char name[64];
	longlong2str((ulint)savepoint,name,36);

	error = (int) trx_savepoint_for_mysql(trx, name, (ib_int64_t)0);

	DBUG_RETURN(convert_error_code_to_mysql(error, 0, NULL));
}

/*****************************************************************//**
Frees a possible InnoDB trx object associated with the current THD.
@return	0 or error number */
static
int
innobase_close_connection(
/*======================*/
	handlerton*	hton,	/*!< in: innobase handlerton */
	THD*		thd)	/*!< in: handle to the MySQL thread of the user
				whose resources should be free'd */
{
	trx_t*	trx;

	DBUG_ENTER("innobase_close_connection");
	DBUG_ASSERT(hton == innodb_hton_ptr);
	trx = thd_to_trx(thd);

	ut_a(trx);

	if (!trx_is_registered_for_2pc(trx) && trx_is_started(trx)) {

		sql_print_error("Transaction not registered for MySQL 2PC, "
				"but transaction is active");
	}


	if (trx_is_started(trx) && global_system_variables.log_warnings) {

		sql_print_warning(
			"MySQL is closing a connection that has an active "
			"InnoDB transaction.  %llu row modifications will "
			"roll back.",
			(ullint) trx->undo_no);
	}

	innobase_rollback_trx(trx);

	thr_local_free(trx->mysql_thread_id);
	trx_free_for_mysql(trx);

	DBUG_RETURN(0);
}


/*************************************************************************//**
** InnoDB database tables
*****************************************************************************/

/****************************************************************//**
Get the record format from the data dictionary.
@return one of ROW_TYPE_REDUNDANT, ROW_TYPE_COMPACT,
ROW_TYPE_COMPRESSED, ROW_TYPE_DYNAMIC */
UNIV_INTERN
enum row_type
ha_innobase::get_row_type() const
/*=============================*/
{
	if (prebuilt && prebuilt->table) {
		const ulint	flags = prebuilt->table->flags;

		if (UNIV_UNLIKELY(!flags)) {
			return(ROW_TYPE_REDUNDANT);
		}

		ut_ad(flags & DICT_TF_COMPACT);

		switch (flags & DICT_TF_FORMAT_MASK) {
		case DICT_TF_FORMAT_51 << DICT_TF_FORMAT_SHIFT:
			return(ROW_TYPE_COMPACT);
		case DICT_TF_FORMAT_ZIP << DICT_TF_FORMAT_SHIFT:
			if (flags & DICT_TF_ZSSIZE_MASK) {
				return(ROW_TYPE_COMPRESSED);
			} else {
				return(ROW_TYPE_DYNAMIC);
			}
#if DICT_TF_FORMAT_ZIP != DICT_TF_FORMAT_MAX
# error "DICT_TF_FORMAT_ZIP != DICT_TF_FORMAT_MAX"
#endif
		}
	}
	ut_ad(0);
	return(ROW_TYPE_NOT_USED);
}



/****************************************************************//**
Get the table flags to use for the statement.
@return	table flags */
UNIV_INTERN
handler::Table_flags
ha_innobase::table_flags() const
/*============================*/
{
	/* Need to use tx_isolation here since table flags is (also)
	called before prebuilt is inited. */
	ulong const tx_isolation = thd_tx_isolation(ha_thd());

	if (tx_isolation <= ISO_READ_COMMITTED) {
		return int_table_flags;
	}

	return(int_table_flags | HA_BINLOG_STMT_CAPABLE);
}

/****************************************************************//**
Gives the file extension of an InnoDB single-table tablespace. */
static const char* ha_innobase_exts[] = {
	".ibd",
	NullS
};

/****************************************************************//**
Returns the table type (storage engine name).
@return	table type */
UNIV_INTERN
const char*
ha_innobase::table_type() const
/*===========================*/
{
	return(innobase_hton_name);
}

/****************************************************************//**
Returns the index type. */
UNIV_INTERN
const char*
ha_innobase::index_type(
/*====================*/
	uint)
				/*!< out: index type */
{
	return("BTREE");
}

/****************************************************************//**
Returns the table file name extension.
@return	file extension string */
UNIV_INTERN
const char**
ha_innobase::bas_ext() const
/*========================*/
{
	return(ha_innobase_exts);
}

/****************************************************************//**
Returns the operations supported for indexes.
@return	flags of supported operations */
UNIV_INTERN
ulong
ha_innobase::index_flags(
/*=====================*/
	uint,
	uint,
	bool) const
{
	return(HA_READ_NEXT | HA_READ_PREV | HA_READ_ORDER
	       | HA_READ_RANGE | HA_KEYREAD_ONLY
	       | HA_DO_INDEX_COND_PUSHDOWN);
}

/****************************************************************//**
Returns the maximum number of keys.
@return	MAX_KEY */
UNIV_INTERN
uint
ha_innobase::max_supported_keys() const
/*===================================*/
{
	return(MAX_KEY);
}

/****************************************************************//**
Returns the maximum key length.
@return	maximum supported key length, in bytes */
UNIV_INTERN
uint
ha_innobase::max_supported_key_length() const
/*=========================================*/
{
	/* An InnoDB page must store >= 2 keys; a secondary key record
	must also contain the primary key value: max key length is
	therefore set to slightly less than 1 / 4 of page size which
	is 16 kB; but currently MySQL does not work with keys whose
	size is > MAX_KEY_LENGTH */
	return(3500);
}

/****************************************************************//**
Returns the key map of keys that are usable for scanning.
@return	key_map_full */
UNIV_INTERN
const key_map*
ha_innobase::keys_to_use_for_scanning()
/*===================================*/
{
	return(&key_map_full);
}

/****************************************************************//**
Determines if table caching is supported.
@return	HA_CACHE_TBL_ASKTRANSACT */
UNIV_INTERN
uint8
ha_innobase::table_cache_type()
/*===========================*/
{
	return(HA_CACHE_TBL_ASKTRANSACT);
}

/****************************************************************//**
Determines if the primary key is clustered index.
@return	true */
UNIV_INTERN
bool
ha_innobase::primary_key_is_clustered()
/*===================================*/
{
	return(true);
}

/*****************************************************************//**
Normalizes a table name string. A normalized name consists of the
database name catenated to '/' and table name. An example:
test/mytable. On Windows normalization puts both the database name and the
table name always to lower case. */
static
void
normalize_table_name(
/*=================*/
	char*		norm_name,	/*!< out: normalized name as a
					null-terminated string */
	const char*	name)		/*!< in: table name string */
{
	char*	name_ptr;
	char*	db_ptr;
	char*	ptr;

	/* Scan name from the end */

	ptr = strend(name)-1;

	while (ptr >= name && *ptr != '\\' && *ptr != '/') {
		ptr--;
	}

	name_ptr = ptr + 1;

	DBUG_ASSERT(ptr > name);

	ptr--;

	while (ptr >= name && *ptr != '\\' && *ptr != '/') {
		ptr--;
	}

	db_ptr = ptr + 1;

	memcpy(norm_name, db_ptr, strlen(name) + 1 - (db_ptr - name));

	norm_name[name_ptr - db_ptr - 1] = '/';

#ifdef __WIN__
	innobase_casedn_str(norm_name);
#endif
}

/********************************************************************//**
Get the upper limit of the MySQL integral and floating-point type.
@return maximum allowed value for the field */
static
ulonglong
innobase_get_int_col_max_value(
/*===========================*/
	const Field*	field)	/*!< in: MySQL field */
{
	ulonglong	max_value = 0;

	switch(field->key_type()) {
	/* TINY */
	case HA_KEYTYPE_BINARY:
		max_value = 0xFFULL;
		break;
	case HA_KEYTYPE_INT8:
		max_value = 0x7FULL;
		break;
	/* SHORT */
	case HA_KEYTYPE_USHORT_INT:
		max_value = 0xFFFFULL;
		break;
	case HA_KEYTYPE_SHORT_INT:
		max_value = 0x7FFFULL;
		break;
	/* MEDIUM */
	case HA_KEYTYPE_UINT24:
		max_value = 0xFFFFFFULL;
		break;
	case HA_KEYTYPE_INT24:
		max_value = 0x7FFFFFULL;
		break;
	/* LONG */
	case HA_KEYTYPE_ULONG_INT:
		max_value = 0xFFFFFFFFULL;
		break;
	case HA_KEYTYPE_LONG_INT:
		max_value = 0x7FFFFFFFULL;
		break;
	/* BIG */
	case HA_KEYTYPE_ULONGLONG:
		max_value = 0xFFFFFFFFFFFFFFFFULL;
		break;
	case HA_KEYTYPE_LONGLONG:
		max_value = 0x7FFFFFFFFFFFFFFFULL;
		break;
	case HA_KEYTYPE_FLOAT:
		/* We use the maximum as per IEEE754-2008 standard, 2^24 */
		max_value = 0x1000000ULL;
		break;
	case HA_KEYTYPE_DOUBLE:
		/* We use the maximum as per IEEE754-2008 standard, 2^53 */
		max_value = 0x20000000000000ULL;
		break;
	default:
		ut_error;
	}

	return(max_value);
}

/*******************************************************************//**
This function checks whether the index column information
is consistent between KEY info from mysql and that from innodb index.
@return TRUE if all column types match. */
static
ibool
innobase_match_index_columns(
/*=========================*/
	const KEY*		key_info,	/*!< in: Index info
						from mysql */
	const dict_index_t*	index_info)	/*!< in: Index info
						from Innodb */
{
	const KEY_PART_INFO*	key_part;
	const KEY_PART_INFO*	key_end;
	const dict_field_t*	innodb_idx_fld;
	const dict_field_t*	innodb_idx_fld_end;

	DBUG_ENTER("innobase_match_index_columns");

	/* Check whether user defined index column count matches */
	if (key_info->key_parts != index_info->n_user_defined_cols) {
		DBUG_RETURN(FALSE);
	}

	key_part = key_info->key_part;
	key_end = key_part + key_info->key_parts;
	innodb_idx_fld = index_info->fields;
	innodb_idx_fld_end = index_info->fields + index_info->n_fields;

	/* Check each index column's datatype. We do not check
	column name because there exists case that index
	column name got modified in mysql but such change does not
	propagate to InnoDB.
	One hidden assumption here is that the index column sequences
	are matched up between those in mysql and Innodb. */
	for (; key_part != key_end; ++key_part) {
		ulint	col_type;
		ibool	is_unsigned;
		ulint	mtype = innodb_idx_fld->col->mtype;

		/* Need to translate to InnoDB column type before
		comparison. */
		col_type = get_innobase_type_from_mysql_type(&is_unsigned,
							     key_part->field);

		/* Ignore Innodb specific system columns. */
		while (mtype == DATA_SYS) {
			innodb_idx_fld++;

			if (innodb_idx_fld >= innodb_idx_fld_end) {
				DBUG_RETURN(FALSE);
			}
		}

		if (col_type != mtype) {
			/* Column Type mismatches */
			DBUG_RETURN(FALSE);
		}

		innodb_idx_fld++;
	}

	DBUG_RETURN(TRUE);
}

/*******************************************************************//**
This function builds a translation table in INNOBASE_SHARE
structure for fast index location with mysql array number from its
table->key_info structure. This also provides the necessary translation
between the key order in mysql key_info and Innodb ib_table->indexes if
they are not fully matched with each other.
Note we do not have any mutex protecting the translation table
building based on the assumption that there is no concurrent
index creation/drop and DMLs that requires index lookup. All table
handle will be closed before the index creation/drop.
@return TRUE if index translation table built successfully */
static
ibool
innobase_build_index_translation(
/*=============================*/
	const TABLE*		table,	/*!< in: table in MySQL data
					dictionary */
	dict_table_t*		ib_table,/*!< in: table in Innodb data
					dictionary */
	INNOBASE_SHARE*		share)	/*!< in/out: share structure
					where index translation table
					will be constructed in. */
{
	ulint		mysql_num_index;
	ulint		ib_num_index;
	dict_index_t**	index_mapping;
	ibool		ret = TRUE;

	DBUG_ENTER("innobase_build_index_translation");

	mutex_enter(&dict_sys->mutex);

	mysql_num_index = table->s->keys;
	ib_num_index = UT_LIST_GET_LEN(ib_table->indexes);

	index_mapping = share->idx_trans_tbl.index_mapping;

	/* If there exists inconsistency between MySQL and InnoDB dictionary
	(metadata) information, the number of index defined in MySQL
	could exceed that in InnoDB, do not build index translation
	table in such case */
	if (UNIV_UNLIKELY(ib_num_index < mysql_num_index)) {
		ret = FALSE;
		goto func_exit;
	}

	/* If index entry count is non-zero, nothing has
	changed since last update, directly return TRUE */
	if (share->idx_trans_tbl.index_count) {
		/* Index entry count should still match mysql_num_index */
		ut_a(share->idx_trans_tbl.index_count == mysql_num_index);
		goto func_exit;
	}

	/* The number of index increased, rebuild the mapping table */
	if (mysql_num_index > share->idx_trans_tbl.array_size) {
		index_mapping = (dict_index_t**) my_realloc(index_mapping,
							mysql_num_index *
							sizeof(*index_mapping),
							MYF(MY_ALLOW_ZERO_PTR));

		if (!index_mapping) {
			/* Report an error if index_mapping continues to be
			NULL and mysql_num_index is a non-zero value */
			sql_print_error("InnoDB: fail to allocate memory for "
					"index translation table. Number of "
					"Index:%lu, array size:%lu",
					mysql_num_index,
					share->idx_trans_tbl.array_size);
			ret = FALSE;
			goto func_exit;
		}

		share->idx_trans_tbl.array_size = mysql_num_index;
	}

	/* For each index in the mysql key_info array, fetch its
	corresponding InnoDB index pointer into index_mapping
	array. */
	for (ulint count = 0; count < mysql_num_index; count++) {

		/* Fetch index pointers into index_mapping according to mysql
		index sequence */
		index_mapping[count] = dict_table_get_index_on_name(
			ib_table, table->key_info[count].name);

		if (!index_mapping[count]) {
			sql_print_error("Cannot find index %s in InnoDB "
					"index dictionary.",
					table->key_info[count].name);
			ret = FALSE;
			goto func_exit;
		}

		/* Double check fetched index has the same
		column info as those in mysql key_info. */
		if (!innobase_match_index_columns(&table->key_info[count],
					          index_mapping[count])) {
			sql_print_error("Found index %s whose column info "
					"does not match that of MySQL.",
					table->key_info[count].name);
			ret = FALSE;
			goto func_exit;
		}
	}

	/* Successfully built the translation table */
	share->idx_trans_tbl.index_count = mysql_num_index;

func_exit:
	if (!ret) {
		/* Build translation table failed. */
		my_free(index_mapping);

		share->idx_trans_tbl.array_size = 0;
		share->idx_trans_tbl.index_count = 0;
		index_mapping = NULL;
	}

	share->idx_trans_tbl.index_mapping = index_mapping;

	mutex_exit(&dict_sys->mutex);

	DBUG_RETURN(ret);
}

/*******************************************************************//**
This function uses index translation table to quickly locate the
requested index structure.
Note we do not have mutex protection for the index translatoin table
access, it is based on the assumption that there is no concurrent
translation table rebuild (fter create/drop index) and DMLs that
require index lookup.
@return dict_index_t structure for requested index. NULL if
fail to locate the index structure. */
static
dict_index_t*
innobase_index_lookup(
/*==================*/
	INNOBASE_SHARE*	share,	/*!< in: share structure for index
				translation table. */
	uint		keynr)	/*!< in: index number for the requested
				index */
{
	if (!share->idx_trans_tbl.index_mapping
	    || keynr >= share->idx_trans_tbl.index_count) {
		return(NULL);
	}

	return(share->idx_trans_tbl.index_mapping[keynr]);
}

/************************************************************************
Set the autoinc column max value. This should only be called once from
ha_innobase::open(). Therefore there's no need for a covering lock. */
UNIV_INTERN
void
ha_innobase::innobase_initialize_autoinc()
/*======================================*/
{
	ulonglong	auto_inc;
	const Field*	field = table->found_next_number_field;

	if (field != NULL) {
		auto_inc = innobase_get_int_col_max_value(field);
	} else {
		/* We have no idea what's been passed in to us as the
		autoinc column. We set it to the 0, effectively disabling
		updates to the table. */
		auto_inc = 0;

		ut_print_timestamp(stderr);
		fprintf(stderr, "  InnoDB: Unable to determine the AUTOINC "
				"column name\n");
	}

	if (srv_force_recovery >= SRV_FORCE_NO_IBUF_MERGE) {
		/* If the recovery level is set so high that writes
		are disabled we force the AUTOINC counter to 0
		value effectively disabling writes to the table.
		Secondly, we avoid reading the table in case the read
		results in failure due to a corrupted table/index.

		We will not return an error to the client, so that the
		tables can be dumped with minimal hassle.  If an error
		were returned in this case, the first attempt to read
		the table would fail and subsequent SELECTs would succeed. */
		auto_inc = 0;
	} else if (field == NULL) {
		/* This is a far more serious error, best to avoid
		opening the table and return failure. */
		my_error(ER_AUTOINC_READ_FAILED, MYF(0));
	} else {
		dict_index_t*	index;
		const char*	col_name;
		ulonglong	read_auto_inc;
		ulint		err;

		update_thd(ha_thd());

		ut_a(prebuilt->trx == thd_to_trx(user_thd));

		col_name = field->field_name;
		index = innobase_get_index(table->s->next_number_index);

		/* Execute SELECT MAX(col_name) FROM TABLE; */
		err = row_search_max_autoinc(index, col_name, &read_auto_inc);

		switch (err) {
		case DB_SUCCESS: {
			ulonglong	col_max_value;

			col_max_value = innobase_get_int_col_max_value(field);

			/* At the this stage we do not know the increment
			nor the offset, so use a default increment of 1. */

			auto_inc = innobase_next_autoinc(
				read_auto_inc, 1, 1, col_max_value);

			break;
		}
		case DB_RECORD_NOT_FOUND:
			ut_print_timestamp(stderr);
			fprintf(stderr, "  InnoDB: MySQL and InnoDB data "
				"dictionaries are out of sync.\n"
				"InnoDB: Unable to find the AUTOINC column "
				"%s in the InnoDB table %s.\n"
				"InnoDB: We set the next AUTOINC column "
				"value to 0,\n"
				"InnoDB: in effect disabling the AUTOINC "
				"next value generation.\n"
				"InnoDB: You can either set the next "
				"AUTOINC value explicitly using ALTER TABLE\n"
				"InnoDB: or fix the data dictionary by "
				"recreating the table.\n",
				col_name, index->table->name);

			/* This will disable the AUTOINC generation. */
			auto_inc = 0;

			/* We want the open to succeed, so that the user can
			take corrective action. ie. reads should succeed but
			updates should fail. */
			err = DB_SUCCESS;
			break;
		default:
			/* row_search_max_autoinc() should only return
			one of DB_SUCCESS or DB_RECORD_NOT_FOUND. */
			ut_error;
		}
	}

	dict_table_autoinc_initialize(prebuilt->table, auto_inc);
}

/*****************************************************************//**
Creates and opens a handle to a table which already exists in an InnoDB
database.
@return	1 if error, 0 if success */
UNIV_INTERN
int
ha_innobase::open(
/*==============*/
	const char*	name,		/*!< in: table name */
	int		mode,		/*!< in: not used */
	uint		test_if_locked)	/*!< in: not used */
{
	dict_table_t*	ib_table;
	char		norm_name[1000];
	THD*		thd;
	ulint		retries = 0;
	char*		is_part = NULL;

	DBUG_ENTER("ha_innobase::open");

	UT_NOT_USED(mode);
	UT_NOT_USED(test_if_locked);

	thd = ha_thd();
	srv_lower_case_table_names = lower_case_table_names;

	/* Under some cases MySQL seems to call this function while
	holding btr_search_latch. This breaks the latching order as
	we acquire dict_sys->mutex below and leads to a deadlock. */
	if (thd != NULL) {
		innobase_release_temporary_latches(ht, thd);
	}

	normalize_table_name(norm_name, name);

	user_thd = NULL;

	if (!(share=get_share(name))) {

		DBUG_RETURN(1);
	}

	/* Create buffers for packing the fields of a record. Why
	table->reclength did not work here? Obviously, because char
	fields when packed actually became 1 byte longer, when we also
	stored the string length as the first byte. */

	upd_and_key_val_buff_len =
				table->s->reclength + table->s->max_key_length
							+ MAX_REF_PARTS * 3;
	if (!(uchar*) my_multi_malloc(MYF(MY_WME),
			&upd_buff, upd_and_key_val_buff_len,
			&key_val_buff, upd_and_key_val_buff_len,
			NullS)) {
		free_share(share);

		DBUG_RETURN(1);
	}

	/* We look for pattern #P# to see if the table is partitioned
	MySQL table. The retry logic for partitioned tables is a
	workaround for http://bugs.mysql.com/bug.php?id=33349. Look
	at support issue https://support.mysql.com/view.php?id=21080
	for more details. */
	is_part = strstr(norm_name, "#P#");
retry:
	/* Get pointer to a table object in InnoDB dictionary cache */
	ib_table = dict_table_open_on_name(norm_name, FALSE);

	if (NULL == ib_table) {
		if (is_part && retries < 10) {
			++retries;
			os_thread_sleep(100000);
			goto retry;
		}

		if (is_part) {
			sql_print_error("Failed to open table %s after "
					"%lu attempts.\n", norm_name,
					retries);
		}

		sql_print_error("Cannot find or open table %s from\n"
				"the internal data dictionary of InnoDB "
				"though the .frm file for the\n"
				"table exists. Maybe you have deleted and "
				"recreated InnoDB data\n"
				"files but have forgotten to delete the "
				"corresponding .frm files\n"
				"of InnoDB tables, or you have moved .frm "
				"files to another database?\n"
				"or, the table contains indexes that this "
				"version of the engine\n"
				"doesn't support.\n"
				"See " REFMAN "innodb-troubleshooting.html\n"
				"how you can resolve the problem.\n",
				norm_name);
		free_share(share);
		my_free(upd_buff);
		my_errno = ENOENT;

		DBUG_RETURN(HA_ERR_NO_SUCH_TABLE);
	}

	MONITOR_INC(MONITOR_TABLE_OPEN);

	if (ib_table->ibd_file_missing && !thd_tablespace_op(thd)) {
		sql_print_error("MySQL is trying to open a table handle but "
				"the .ibd file for\ntable %s does not exist.\n"
				"Have you deleted the .ibd file from the "
				"database directory under\nthe MySQL datadir, "
				"or have you used DISCARD TABLESPACE?\n"
				"See " REFMAN "innodb-troubleshooting.html\n"
				"how you can resolve the problem.\n",
				norm_name);
		free_share(share);
		my_free(upd_buff);
		my_errno = ENOENT;

		dict_table_close(ib_table, FALSE);
		DBUG_RETURN(HA_ERR_NO_SUCH_TABLE);
	}

	prebuilt = row_create_prebuilt(ib_table);

	prebuilt->mysql_row_len = table->s->reclength;
	prebuilt->default_rec = table->s->default_values;
	ut_ad(prebuilt->default_rec);

	/* Looks like MySQL-3.23 sometimes has primary key number != 0 */
	primary_key = table->s->primary_key;
	key_used_on_scan = primary_key;

	if (!innobase_build_index_translation(table, ib_table, share)) {
		  sql_print_error("Build InnoDB index translation table for"
				  " Table %s failed", name);
	}

	/* Allocate a buffer for a 'row reference'. A row reference is
	a string of bytes of length ref_length which uniquely specifies
	a row in our table. Note that MySQL may also compare two row
	references for equality by doing a simple memcmp on the strings
	of length ref_length! */

	if (!row_table_got_default_clust_index(ib_table)) {

		prebuilt->clust_index_was_generated = FALSE;

		if (UNIV_UNLIKELY(primary_key >= MAX_KEY)) {
			sql_print_error("Table %s has a primary key in "
					"InnoDB data dictionary, but not "
					"in MySQL!", name);

			/* This mismatch could cause further problems
			if not attended, bring this to the user's attention
			by printing a warning in addition to log a message
			in the errorlog */
			push_warning_printf(thd, MYSQL_ERROR::WARN_LEVEL_WARN,
					    ER_NO_SUCH_INDEX,
					    "InnoDB: Table %s has a "
					    "primary key in InnoDB data "
					    "dictionary, but not in "
					    "MySQL!", name);

			/* If primary_key >= MAX_KEY, its (primary_key)
			value could be out of bound if continue to index
			into key_info[] array. Find InnoDB primary index,
			and assign its key_length to ref_length.
			In addition, since MySQL indexes are sorted starting
			with primary index, unique index etc., initialize
			ref_length to the first index key length in
			case we fail to find InnoDB cluster index.

			Please note, this will not resolve the primary
			index mismatch problem, other side effects are
			possible if users continue to use the table.
			However, we allow this table to be opened so
			that user can adopt necessary measures for the
			mismatch while still being accessible to the table
			date. */
			if (!table->key_info) {
				ut_ad(!table->s->keys);
				ref_length = 0;
			} else {
				ref_length = table->key_info[0].key_length;
			}

			/* Find corresponding cluster index
			key length in MySQL's key_info[] array */
			for (ulint i = 0; i < table->s->keys; i++) {
				dict_index_t*	index;
				index = innobase_get_index(i);
				if (dict_index_is_clust(index)) {
					ref_length =
						 table->key_info[i].key_length;
				}
			}
		} else {
			/* MySQL allocates the buffer for ref.
			key_info->key_length includes space for all key
			columns + one byte for each column that may be
			NULL. ref_length must be as exact as possible to
			save space, because all row reference buffers are
			allocated based on ref_length. */

			ref_length = table->key_info[primary_key].key_length;
		}
	} else {
		if (primary_key != MAX_KEY) {
			sql_print_error(
				"Table %s has no primary key in InnoDB data "
				"dictionary, but has one in MySQL! If you "
				"created the table with a MySQL version < "
				"3.23.54 and did not define a primary key, "
				"but defined a unique key with all non-NULL "
				"columns, then MySQL internally treats that "
				"key as the primary key. You can fix this "
				"error by dump + DROP + CREATE + reimport "
				"of the table.", name);

			/* This mismatch could cause further problems
			if not attended, bring this to the user attention
			by printing a warning in addition to log a message
			in the errorlog */
			push_warning_printf(thd, MYSQL_ERROR::WARN_LEVEL_WARN,
					    ER_NO_SUCH_INDEX,
					    "InnoDB: Table %s has no "
					    "primary key in InnoDB data "
					    "dictionary, but has one in "
					    "MySQL!", name);
		}

		prebuilt->clust_index_was_generated = TRUE;

		ref_length = DATA_ROW_ID_LEN;

		/* If we automatically created the clustered index, then
		MySQL does not know about it, and MySQL must NOT be aware
		of the index used on scan, to make it avoid checking if we
		update the column of the index. That is why we assert below
		that key_used_on_scan is the undefined value MAX_KEY.
		The column is the row id in the automatical generation case,
		and it will never be updated anyway. */

		if (key_used_on_scan != MAX_KEY) {
			sql_print_warning(
				"Table %s key_used_on_scan is %lu even "
				"though there is no primary key inside "
				"InnoDB.", name, (ulong) key_used_on_scan);
		}
	}

	/* Index block size in InnoDB: used by MySQL in query optimization */
	stats.block_size = 16 * 1024;

	/* Init table lock structure */
	thr_lock_data_init(&share->lock,&lock,(void*) 0);

	if (prebuilt->table) {
		/* We update the highest file format in the system table
		space, if this table has higher file format setting. */

		trx_sys_file_format_max_upgrade(
			(const char**) &innobase_file_format_max,
			dict_table_get_format(prebuilt->table));
	}

	/* Only if the table has an AUTOINC column. */
	if (prebuilt->table != NULL && table->found_next_number_field != NULL) {
		dict_table_autoinc_lock(prebuilt->table);

		/* Since a table can already be "open" in InnoDB's internal
		data dictionary, we only init the autoinc counter once, the
		first time the table is loaded. We can safely reuse the
		autoinc value from a previous MySQL open. */
		if (dict_table_autoinc_read(prebuilt->table) == 0) {

			innobase_initialize_autoinc();
		}

		dict_table_autoinc_unlock(prebuilt->table);
	}

	info(HA_STATUS_NO_LOCK | HA_STATUS_VARIABLE | HA_STATUS_CONST);

	DBUG_RETURN(0);
}

UNIV_INTERN
uint
ha_innobase::max_supported_key_part_length() const
/*==============================================*/
{
	return(DICT_MAX_INDEX_COL_LEN - 1);
}

/******************************************************************//**
Closes a handle to an InnoDB table.
@return	0 */
UNIV_INTERN
int
ha_innobase::close()
/*================*/
{
	THD*	thd;

	DBUG_ENTER("ha_innobase::close");

	thd = ha_thd();
	if (thd != NULL) {
		innobase_release_temporary_latches(ht, thd);
	}

	row_prebuilt_free(prebuilt, FALSE);

	my_free(upd_buff);
	free_share(share);

	MONITOR_INC(MONITOR_TABLE_CLOSE);

	/* Tell InnoDB server that there might be work for
	utility threads: */

	srv_active_wake_master_thread();

	DBUG_RETURN(0);
}

/* The following accessor functions should really be inside MySQL code! */

/**************************************************************//**
Gets field offset for a field in a table.
@return	offset */
static inline
uint
get_field_offset(
/*=============*/
	const TABLE*	table,	/*!< in: MySQL table object */
	const Field*	field)	/*!< in: MySQL field object */
{
	return((uint) (field->ptr - table->record[0]));
}

/**************************************************************//**
Checks if a field in a record is SQL NULL. Uses the record format
information in table to track the null bit in record.
@return	1 if NULL, 0 otherwise */
static inline
uint
field_in_record_is_null(
/*====================*/
	TABLE*	table,	/*!< in: MySQL table object */
	Field*	field,	/*!< in: MySQL field object */
	char*	record)	/*!< in: a row in MySQL format */
{
	int	null_offset;

	if (!field->null_ptr) {

		return(0);
	}

	null_offset = (uint) ((char*) field->null_ptr
		    - (char*) table->record[0]);

	if (record[null_offset] & field->null_bit) {

		return(1);
	}

	return(0);
}

/**************************************************************//**
Sets a field in a record to SQL NULL. Uses the record format
information in table to track the null bit in record. */
static inline
void
set_field_in_record_to_null(
/*========================*/
	TABLE*	table,	/*!< in: MySQL table object */
	Field*	field,	/*!< in: MySQL field object */
	char*	record)	/*!< in: a row in MySQL format */
{
	int	null_offset;

	null_offset = (uint) ((char*) field->null_ptr
		    - (char*) table->record[0]);

	record[null_offset] = record[null_offset] | field->null_bit;
}

/*************************************************************//**
InnoDB uses this function to compare two data fields for which the data type
is such that we must use MySQL code to compare them. NOTE that the prototype
of this function is in rem0cmp.c in InnoDB source code! If you change this
function, remember to update the prototype there!
@return	1, 0, -1, if a is greater, equal, less than b, respectively */
extern "C" UNIV_INTERN
int
innobase_mysql_cmp(
/*===============*/
	int		mysql_type,	/*!< in: MySQL type */
	uint		charset_number,	/*!< in: number of the charset */
	const unsigned char* a,		/*!< in: data field */
	unsigned int	a_length,	/*!< in: data field length,
					not UNIV_SQL_NULL */
	const unsigned char* b,		/*!< in: data field */
	unsigned int	b_length)	/*!< in: data field length,
					not UNIV_SQL_NULL */
{
	CHARSET_INFO*		charset;
	enum_field_types	mysql_tp;
	int			ret;

	DBUG_ASSERT(a_length != UNIV_SQL_NULL);
	DBUG_ASSERT(b_length != UNIV_SQL_NULL);

	mysql_tp = (enum_field_types) mysql_type;

	switch (mysql_tp) {

	case MYSQL_TYPE_BIT:
	case MYSQL_TYPE_STRING:
	case MYSQL_TYPE_VAR_STRING:
	case MYSQL_TYPE_TINY_BLOB:
	case MYSQL_TYPE_MEDIUM_BLOB:
	case MYSQL_TYPE_BLOB:
	case MYSQL_TYPE_LONG_BLOB:
	case MYSQL_TYPE_VARCHAR:
		/* Use the charset number to pick the right charset struct for
		the comparison. Since the MySQL function get_charset may be
		slow before Bar removes the mutex operation there, we first
		look at 2 common charsets directly. */

		if (charset_number == default_charset_info->number) {
			charset = default_charset_info;
		} else if (charset_number == my_charset_latin1.number) {
			charset = &my_charset_latin1;
		} else {
			charset = get_charset(charset_number, MYF(MY_WME));

			if (charset == NULL) {
			  sql_print_error("InnoDB needs charset %lu for doing "
					  "a comparison, but MySQL cannot "
					  "find that charset.",
					  (ulong) charset_number);
				ut_a(0);
			}
		}

		/* Starting from 4.1.3, we use strnncollsp() in comparisons of
		non-latin1_swedish_ci strings. NOTE that the collation order
		changes then: 'b\0\0...' is ordered BEFORE 'b  ...'. Users
		having indexes on such data need to rebuild their tables! */

		ret = charset->coll->strnncollsp(
			charset, a, a_length, b, b_length, 0);

		if (ret < 0) {
			return(-1);
		} else if (ret > 0) {
			return(1);
		} else {
			return(0);
		}
	default:
		ut_error;
	}

	return(0);
}

/**************************************************************//**
Converts a MySQL type to an InnoDB type. Note that this function returns
the 'mtype' of InnoDB. InnoDB differentiates between MySQL's old <= 4.1
VARCHAR and the new true VARCHAR in >= 5.0.3 by the 'prtype'.
@return	DATA_BINARY, DATA_VARCHAR, ... */
extern "C" UNIV_INTERN
ulint
get_innobase_type_from_mysql_type(
/*==============================*/
	ulint*		unsigned_flag,	/*!< out: DATA_UNSIGNED if an
					'unsigned type';
					at least ENUM and SET,
					and unsigned integer
					types are 'unsigned types' */
	const void*	f)		/*!< in: MySQL Field */
{
	const class Field* field = reinterpret_cast<const class Field*>(f);

	/* The following asserts try to check that the MySQL type code fits in
	8 bits: this is used in ibuf and also when DATA_NOT_NULL is ORed to
	the type */

	DBUG_ASSERT((ulint)MYSQL_TYPE_STRING < 256);
	DBUG_ASSERT((ulint)MYSQL_TYPE_VAR_STRING < 256);
	DBUG_ASSERT((ulint)MYSQL_TYPE_DOUBLE < 256);
	DBUG_ASSERT((ulint)MYSQL_TYPE_FLOAT < 256);
	DBUG_ASSERT((ulint)MYSQL_TYPE_DECIMAL < 256);

	if (field->flags & UNSIGNED_FLAG) {

		*unsigned_flag = DATA_UNSIGNED;
	} else {
		*unsigned_flag = 0;
	}

	if (field->real_type() == MYSQL_TYPE_ENUM
		|| field->real_type() == MYSQL_TYPE_SET) {

		/* MySQL has field->type() a string type for these, but the
		data is actually internally stored as an unsigned integer
		code! */

		*unsigned_flag = DATA_UNSIGNED; /* MySQL has its own unsigned
						flag set to zero, even though
						internally this is an unsigned
						integer type */
		return(DATA_INT);
	}

	switch (field->type()) {
		/* NOTE that we only allow string types in DATA_MYSQL and
		DATA_VARMYSQL */
	case MYSQL_TYPE_VAR_STRING:	/* old <= 4.1 VARCHAR */
	case MYSQL_TYPE_VARCHAR:	/* new >= 5.0.3 true VARCHAR */
		if (field->binary()) {
			return(DATA_BINARY);
		} else if (strcmp(field->charset()->name,
				  "latin1_swedish_ci") == 0) {
			return(DATA_VARCHAR);
		} else {
			return(DATA_VARMYSQL);
		}
	case MYSQL_TYPE_BIT:
	case MYSQL_TYPE_STRING: if (field->binary()) {

			return(DATA_FIXBINARY);
		} else if (strcmp(field->charset()->name,
				  "latin1_swedish_ci") == 0) {
			return(DATA_CHAR);
		} else {
			return(DATA_MYSQL);
		}
	case MYSQL_TYPE_NEWDECIMAL:
		return(DATA_FIXBINARY);
	case MYSQL_TYPE_LONG:
	case MYSQL_TYPE_LONGLONG:
	case MYSQL_TYPE_TINY:
	case MYSQL_TYPE_SHORT:
	case MYSQL_TYPE_INT24:
	case MYSQL_TYPE_DATE:
	case MYSQL_TYPE_DATETIME:
	case MYSQL_TYPE_YEAR:
	case MYSQL_TYPE_NEWDATE:
	case MYSQL_TYPE_TIME:
	case MYSQL_TYPE_TIMESTAMP:
		return(DATA_INT);
	case MYSQL_TYPE_FLOAT:
		return(DATA_FLOAT);
	case MYSQL_TYPE_DOUBLE:
		return(DATA_DOUBLE);
	case MYSQL_TYPE_DECIMAL:
		return(DATA_DECIMAL);
	case MYSQL_TYPE_GEOMETRY:
	case MYSQL_TYPE_TINY_BLOB:
	case MYSQL_TYPE_MEDIUM_BLOB:
	case MYSQL_TYPE_BLOB:
	case MYSQL_TYPE_LONG_BLOB:
		return(DATA_BLOB);
	case MYSQL_TYPE_NULL:
		/* MySQL currently accepts "NULL" datatype, but will
		reject such datatype in the next release. We will cope
		with it and not trigger assertion failure in 5.1 */
		break;
	default:
		ut_error;
	}

	return(0);
}

/*******************************************************************//**
Writes an unsigned integer value < 64k to 2 bytes, in the little-endian
storage format. */
static inline
void
innobase_write_to_2_little_endian(
/*==============================*/
	byte*	buf,	/*!< in: where to store */
	ulint	val)	/*!< in: value to write, must be < 64k */
{
	ut_a(val < 256 * 256);

	buf[0] = (byte)(val & 0xFF);
	buf[1] = (byte)(val / 256);
}

/*******************************************************************//**
Reads an unsigned integer value < 64k from 2 bytes, in the little-endian
storage format.
@return	value */
static inline
uint
innobase_read_from_2_little_endian(
/*===============================*/
	const uchar*	buf)	/*!< in: from where to read */
{
	return (uint) ((ulint)(buf[0]) + 256 * ((ulint)(buf[1])));
}

/*******************************************************************//**
Stores a key value for a row to a buffer.
@return	key value length as stored in buff */
UNIV_INTERN
uint
ha_innobase::store_key_val_for_row(
/*===============================*/
	uint		keynr,	/*!< in: key number */
	char*		buff,	/*!< in/out: buffer for the key value (in MySQL
				format) */
	uint		buff_len,/*!< in: buffer length */
	const uchar*	record)/*!< in: row in MySQL format */
{
	KEY*		key_info	= table->key_info + keynr;
	KEY_PART_INFO*	key_part	= key_info->key_part;
	KEY_PART_INFO*	end		= key_part + key_info->key_parts;
	char*		buff_start	= buff;
	enum_field_types mysql_type;
	Field*		field;
	ibool		is_null;

	DBUG_ENTER("store_key_val_for_row");

	/* The format for storing a key field in MySQL is the following:

	1. If the column can be NULL, then in the first byte we put 1 if the
	field value is NULL, 0 otherwise.

	2. If the column is of a BLOB type (it must be a column prefix field
	in this case), then we put the length of the data in the field to the
	next 2 bytes, in the little-endian format. If the field is SQL NULL,
	then these 2 bytes are set to 0. Note that the length of data in the
	field is <= column prefix length.

	3. In a column prefix field, prefix_len next bytes are reserved for
	data. In a normal field the max field length next bytes are reserved
	for data. For a VARCHAR(n) the max field length is n. If the stored
	value is the SQL NULL then these data bytes are set to 0.

	4. We always use a 2 byte length for a true >= 5.0.3 VARCHAR. Note that
	in the MySQL row format, the length is stored in 1 or 2 bytes,
	depending on the maximum allowed length. But in the MySQL key value
	format, the length always takes 2 bytes.

	We have to zero-fill the buffer so that MySQL is able to use a
	simple memcmp to compare two key values to determine if they are
	equal. MySQL does this to compare contents of two 'ref' values. */

	bzero(buff, buff_len);

	for (; key_part != end; key_part++) {
		is_null = FALSE;

		if (key_part->null_bit) {
			if (record[key_part->null_offset]
						& key_part->null_bit) {
				*buff = 1;
				is_null = TRUE;
			} else {
				*buff = 0;
			}
			buff++;
		}

		field = key_part->field;
		mysql_type = field->type();

		if (mysql_type == MYSQL_TYPE_VARCHAR) {
						/* >= 5.0.3 true VARCHAR */
			ulint		lenlen;
			ulint		len;
			const byte*	data;
			ulint		key_len;
			ulint		true_len;
			CHARSET_INFO*	cs;
			int		error=0;

			key_len = key_part->length;

			if (is_null) {
				buff += key_len + 2;

				continue;
			}
			cs = field->charset();

			lenlen = (ulint)
				(((Field_varstring*)field)->length_bytes);

			data = row_mysql_read_true_varchar(&len,
				(byte*) (record
				+ (ulint)get_field_offset(table, field)),
				lenlen);

			true_len = len;

			/* For multi byte character sets we need to calculate
			the true length of the key */

			if (len > 0 && cs->mbmaxlen > 1) {
				true_len = (ulint) cs->cset->well_formed_len(cs,
						(const char *) data,
						(const char *) data + len,
 						(uint) (key_len / cs->mbmaxlen),
						&error);
			}

			/* In a column prefix index, we may need to truncate
			the stored value: */

			if (true_len > key_len) {
				true_len = key_len;
			}

			/* The length in a key value is always stored in 2
			bytes */

			row_mysql_store_true_var_len((byte*)buff, true_len, 2);
			buff += 2;

			memcpy(buff, data, true_len);

			/* Note that we always reserve the maximum possible
			length of the true VARCHAR in the key value, though
			only len first bytes after the 2 length bytes contain
			actual data. The rest of the space was reset to zero
			in the bzero() call above. */

			buff += key_len;

		} else if (mysql_type == MYSQL_TYPE_TINY_BLOB
			|| mysql_type == MYSQL_TYPE_MEDIUM_BLOB
			|| mysql_type == MYSQL_TYPE_BLOB
			|| mysql_type == MYSQL_TYPE_LONG_BLOB
			/* MYSQL_TYPE_GEOMETRY data is treated
			as BLOB data in innodb. */
			|| mysql_type == MYSQL_TYPE_GEOMETRY) {

			CHARSET_INFO*	cs;
			ulint		key_len;
			ulint		true_len;
			int		error=0;
			ulint		blob_len;
			const byte*	blob_data;

			ut_a(key_part->key_part_flag & HA_PART_KEY_SEG);

			key_len = key_part->length;

			if (is_null) {
				buff += key_len + 2;

				continue;
			}

			cs = field->charset();

			blob_data = row_mysql_read_blob_ref(&blob_len,
				(byte*) (record
				+ (ulint)get_field_offset(table, field)),
					(ulint) field->pack_length());

			true_len = blob_len;

			ut_a(get_field_offset(table, field)
				== key_part->offset);

			/* For multi byte character sets we need to calculate
			the true length of the key */

			if (blob_len > 0 && cs->mbmaxlen > 1) {
				true_len = (ulint) cs->cset->well_formed_len(cs,
						(const char *) blob_data,
						(const char *) blob_data
							+ blob_len,
						(uint) (key_len / cs->mbmaxlen),
						&error);
			}

			/* All indexes on BLOB and TEXT are column prefix
			indexes, and we may need to truncate the data to be
			stored in the key value: */

			if (true_len > key_len) {
				true_len = key_len;
			}

			/* MySQL reserves 2 bytes for the length and the
			storage of the number is little-endian */

			innobase_write_to_2_little_endian(
					(byte*)buff, true_len);
			buff += 2;

			memcpy(buff, blob_data, true_len);

			/* Note that we always reserve the maximum possible
			length of the BLOB prefix in the key value. */

			buff += key_len;
		} else {
			/* Here we handle all other data types except the
			true VARCHAR, BLOB and TEXT. Note that the column
			value we store may be also in a column prefix
			index. */

			CHARSET_INFO*		cs = NULL;
			ulint			true_len;
			ulint			key_len;
			const uchar*		src_start;
			int			error=0;
			enum_field_types	real_type;

			key_len = key_part->length;

			if (is_null) {
				 buff += key_len;

				 continue;
			}

			src_start = record + key_part->offset;
			real_type = field->real_type();
			true_len = key_len;

			/* Character set for the field is defined only
			to fields whose type is string and real field
			type is not enum or set. For these fields check
			if character set is multi byte. */

			if (real_type != MYSQL_TYPE_ENUM
				&& real_type != MYSQL_TYPE_SET
				&& ( mysql_type == MYSQL_TYPE_VAR_STRING
					|| mysql_type == MYSQL_TYPE_STRING)) {

				cs = field->charset();

				/* For multi byte character sets we need to
				calculate the true length of the key */

				if (key_len > 0 && cs->mbmaxlen > 1) {

					true_len = (ulint)
						cs->cset->well_formed_len(cs,
							(const char *)src_start,
							(const char *)src_start
								+ key_len,
							(uint) (key_len
								/ cs->mbmaxlen),
							&error);
				}
			}

			memcpy(buff, src_start, true_len);
			buff += true_len;

			/* Pad the unused space with spaces. */

			if (true_len < key_len) {
				ulint	pad_len = key_len - true_len;
				ut_a(cs != NULL);
				ut_a(!(pad_len % cs->mbminlen));

				cs->cset->fill(cs, buff, pad_len,
					       0x20 /* space */);
				buff += pad_len;
			}
		}
	}

	ut_a(buff <= buff_start + buff_len);

	DBUG_RETURN((uint)(buff - buff_start));
}

/**************************************************************//**
Determines if a field is needed in a prebuilt struct 'template'.
@return field to use, or NULL if the field is not needed */
static
const Field*
build_template_needs_field(
/*=======================*/
	ibool		index_contains,	/*!< in:
					dict_index_contains_col_or_prefix(
					index, i) */
	ibool		read_just_key,	/*!< in: TRUE when MySQL calls
					ha_innobase::extra with the
					argument HA_EXTRA_KEYREAD; it is enough
					to read just columns defined in
					the index (i.e., no read of the
					clustered index record necessary) */
	ibool		fetch_all_in_key,
					/*!< in: true=fetch all fields in
					the index */
	ibool		fetch_primary_key_cols,
					/*!< in: true=fetch the
					primary key columns */
	dict_index_t*	index,		/*!< in: InnoDB index to use */
	const TABLE*	table,		/*!< in: MySQL table object */
	ulint		i)		/*!< in: field index in InnoDB table */
{
	const Field*	field	= table->field[i];

	ut_ad(index_contains == dict_index_contains_col_or_prefix(index, i));

	if (!index_contains) {
		if (read_just_key) {
			/* If this is a 'key read', we do not need
			columns that are not in the key */

			return(NULL);
		}
	} else if (fetch_all_in_key) {
		/* This field is needed in the query */

		return(field);
	}

	if (bitmap_is_set(table->read_set, i)
	    || bitmap_is_set(table->write_set, i)) {
		/* This field is needed in the query */

		return(field);
	}

	if (fetch_primary_key_cols
	    && dict_table_col_in_clustered_key(index->table, i)) {
		/* This field is needed in the query */

		return(field);
	}

	/* This field is not needed in the query, skip it */

	return(NULL);
}

/**************************************************************//**
Determines if a field is needed in a prebuilt struct 'template'.
@return whether the field is needed for index condition pushdown */
inline
bool
build_template_needs_field_in_icp(
/*==============================*/
	const dict_index_t*	index,	/*!< in: InnoDB index */
	const row_prebuilt_t*	prebuilt,/*!< in: row fetch template */
	bool			contains,/*!< in: whether the index contains
					column i */
	ulint			i)	/*!< in: column number */
{
	ut_ad(contains == dict_index_contains_col_or_prefix(index, i));

	return(index == prebuilt->index
	       ? contains
	       : dict_index_contains_col_or_prefix(prebuilt->index, i));
}

/**************************************************************//**
Adds a field to a prebuilt struct 'template'.
@return the field template */
static
mysql_row_templ_t*
build_template_field(
/*=================*/
	row_prebuilt_t*	prebuilt,	/*!< in/out: template */
	dict_index_t*	clust_index,	/*!< in: InnoDB clustered index */
	dict_index_t*	index,		/*!< in: InnoDB index to use */
	TABLE*		table,		/*!< in: MySQL table object */
	const Field*	field,		/*!< in: field in MySQL table */
	ulint		i)		/*!< in: field index in InnoDB table */
{
	mysql_row_templ_t*	templ;
	const dict_col_t*	col;

	ut_ad(field == table->field[i]);
	ut_ad(clust_index->table == index->table);

	col = dict_table_get_nth_col(index->table, i);

	templ = prebuilt->mysql_template + prebuilt->n_template++;
	UNIV_MEM_INVALID(templ, sizeof *templ);
	templ->col_no = i;
	templ->clust_rec_field_no = dict_col_get_clust_pos(col, clust_index);
	ut_a(templ->clust_rec_field_no != ULINT_UNDEFINED);

	if (dict_index_is_clust(index)) {
		templ->rec_field_no = templ->clust_rec_field_no;
	} else {
		templ->rec_field_no = dict_index_get_nth_col_pos(index, i);
	}

	if (field->null_ptr) {
		templ->mysql_null_byte_offset =
			(ulint) ((char*) field->null_ptr
				 - (char*) table->record[0]);

		templ->mysql_null_bit_mask = (ulint) field->null_bit;
	} else {
		templ->mysql_null_bit_mask = 0;
	}

	templ->mysql_col_offset = (ulint) get_field_offset(table, field);

	templ->mysql_col_len = (ulint) field->pack_length();
	templ->type = col->mtype;
	templ->mysql_type = (ulint)field->type();

	if (templ->mysql_type == DATA_MYSQL_TRUE_VARCHAR) {
		templ->mysql_length_bytes = (ulint)
			(((Field_varstring*)field)->length_bytes);
	}

	templ->charset = dtype_get_charset_coll(col->prtype);
	templ->mbminlen = dict_col_get_mbminlen(col);
	templ->mbmaxlen = dict_col_get_mbmaxlen(col);
	templ->is_unsigned = col->prtype & DATA_UNSIGNED;

	if (!dict_index_is_clust(index)
	    && templ->rec_field_no == ULINT_UNDEFINED) {
		prebuilt->need_to_access_clustered = TRUE;
	}

	if (prebuilt->mysql_prefix_len < templ->mysql_col_offset
	    + templ->mysql_col_len) {
		prebuilt->mysql_prefix_len = templ->mysql_col_offset
			+ templ->mysql_col_len;
	}

	if (templ->type == DATA_BLOB) {
		prebuilt->templ_contains_blob = TRUE;
	}

	return(templ);
}

/**************************************************************//**
Builds a 'template' to the prebuilt struct. The template is used in fast
retrieval of just those column values MySQL needs in its processing. */
UNIV_INTERN
void
ha_innobase::build_template(
/*========================*/
	bool		whole_row)	/*!< in: true=ROW_MYSQL_WHOLE_ROW,
					false=ROW_MYSQL_REC_FIELDS */
{
	dict_index_t*	index;
	dict_index_t*	clust_index;
	ulint		n_fields;
	ibool		fetch_all_in_key	= FALSE;
	ibool		fetch_primary_key_cols	= FALSE;
	ulint		i;

	if (prebuilt->select_lock_type == LOCK_X) {
		/* We always retrieve the whole clustered index record if we
		use exclusive row level locks, for example, if the read is
		done in an UPDATE statement. */

		whole_row = true;
	} else if (!whole_row) {
		if (prebuilt->hint_need_to_fetch_extra_cols
			== ROW_RETRIEVE_ALL_COLS) {

			/* We know we must at least fetch all columns in the
			key, or all columns in the table */

			if (prebuilt->read_just_key) {
				/* MySQL has instructed us that it is enough
				to fetch the columns in the key; looks like
				MySQL can set this flag also when there is
				only a prefix of the column in the key: in
				that case we retrieve the whole column from
				the clustered index */

				fetch_all_in_key = TRUE;
			} else {
				whole_row = true;
			}
		} else if (prebuilt->hint_need_to_fetch_extra_cols
			== ROW_RETRIEVE_PRIMARY_KEY) {
			/* We must at least fetch all primary key cols. Note
			that if the clustered index was internally generated
			by InnoDB on the row id (no primary key was
			defined), then row_search_for_mysql() will always
			retrieve the row id to a special buffer in the
			prebuilt struct. */

			fetch_primary_key_cols = TRUE;
		}
	}

	clust_index = dict_table_get_first_index(prebuilt->table);

	index = whole_row ? clust_index : prebuilt->index;

	prebuilt->need_to_access_clustered = (index == clust_index);

	/* Below we check column by column if we need to access
	the clustered index. */

	n_fields = (ulint)table->s->fields; /* number of columns */

	if (!prebuilt->mysql_template) {
		prebuilt->mysql_template = (mysql_row_templ_t*)
			mem_alloc(n_fields * sizeof(mysql_row_templ_t));
	}

	prebuilt->template_type = whole_row
		? ROW_MYSQL_WHOLE_ROW : ROW_MYSQL_REC_FIELDS;
	prebuilt->null_bitmap_len = table->s->null_bytes;

	/* Prepare to build prebuilt->mysql_template[]. */
	prebuilt->templ_contains_blob = FALSE;
	prebuilt->mysql_prefix_len = 0;
	prebuilt->n_template = 0;
	prebuilt->idx_cond_n_cols = 0;

	/* Note that in InnoDB, i is the column number in the table.
	MySQL calls columns 'fields'. */

	if (active_index != MAX_KEY && active_index == pushed_idx_cond_keyno) {
		/* Push down an index condition or an end_range check. */
		for (i = 0; i < n_fields; i++) {
			const ibool		index_contains
				= dict_index_contains_col_or_prefix(index, i);

			/* Test if an end_range or an index condition
			refers to the field. Note that "index" and
			"index_contains" may refer to the clustered index.
			Index condition pushdown is relative to prebuilt->index
			(the index that is being looked up first). */

			/* When join_read_always_key() invokes this
			code via handler::ha_index_init() and
			ha_innobase::index_init(), end_range is not
			yet initialized. Because of that, we must
			always check for index_contains, instead of
			the subset
			field->part_of_key.is_set(active_index)
			which would be acceptable if end_range==NULL. */
			if (build_template_needs_field_in_icp(
				    index, prebuilt, index_contains, i)) {
				/* Needed in ICP */
				const Field*		field;
				mysql_row_templ_t*	templ;

				if (whole_row) {
					field = table->field[i];
				} else {
					field = build_template_needs_field(
						index_contains,
						prebuilt->read_just_key,
						fetch_all_in_key,
						fetch_primary_key_cols,
						index, table, i);
					if (!field) {
						continue;
					}
				}

				templ = build_template_field(
					prebuilt, clust_index, index,
					table, field, i);
				prebuilt->idx_cond_n_cols++;
				ut_ad(prebuilt->idx_cond_n_cols
				      == prebuilt->n_template);

				if (index == prebuilt->index) {
					templ->icp_rec_field_no
						= templ->rec_field_no;
				} else {
					templ->icp_rec_field_no
						= dict_index_get_nth_col_pos(
							prebuilt->index, i);
				}

				if (dict_index_is_clust(prebuilt->index)) {
					ut_ad(templ->icp_rec_field_no
					      != ULINT_UNDEFINED);
					/* If the primary key includes
					a column prefix, use it in
					index condition pushdown,
					because the condition is
					evaluated before fetching any
					off-page (externally stored)
					columns. */
					if (templ->icp_rec_field_no
					    < prebuilt->index->n_uniq) {
						/* This is a key column;
						all set. */
						continue;
					}
				} else if (templ->icp_rec_field_no
					   != ULINT_UNDEFINED) {
					continue;
				}

				/* This is a column prefix index.
				The column prefix can be used in
				an end_range comparison. */

				templ->icp_rec_field_no
					= dict_index_get_nth_col_or_prefix_pos(
						prebuilt->index, i, TRUE);
				ut_ad(templ->icp_rec_field_no
				      != ULINT_UNDEFINED);

				/* Index condition pushdown can be used on
				all columns of a secondary index, and on
				the PRIMARY KEY columns. On the clustered
				index, it must never be used on other than
				PRIMARY KEY columns, because those columns
				may be stored off-page, and we will not
				fetch externally stored columns before
				checking the index condition. */
				/* TODO: test the above with an assertion
				like this. Note that index conditions are
				currently pushed down as part of the
				"optimizer phase" while end_range is done
				as part of the execution phase. Therefore,
				we were unable to use an accurate condition
				for end_range in the "if" condition above,
				and the following assertion would fail.
				ut_ad(!dict_index_is_clust(prebuilt->index)
				      || templ->rec_field_no
				      < prebuilt->index->n_uniq);
				*/
			}
		}

		ut_ad(prebuilt->idx_cond_n_cols > 0);
		ut_ad(prebuilt->idx_cond_n_cols == prebuilt->n_template);

		/* Include the fields that are not needed in index condition
		pushdown. */
		for (i = 0; i < n_fields; i++) {
			const ibool		index_contains
				= dict_index_contains_col_or_prefix(index, i);

			if (!build_template_needs_field_in_icp(
				    index, prebuilt, index_contains, i)) {
				/* Not needed in ICP */
				const Field*	field;

				if (whole_row) {
					field = table->field[i];
				} else {
					field = build_template_needs_field(
						index_contains,
						prebuilt->read_just_key,
						fetch_all_in_key,
						fetch_primary_key_cols,
						index, table, i);
					if (!field) {
						continue;
					}
				}

				build_template_field(prebuilt,
						     clust_index, index,
						     table, field, i);
			}
		}

		prebuilt->idx_cond = this;
	} else {
		/* No index condition pushdown */
		prebuilt->idx_cond = NULL;

		for (i = 0; i < n_fields; i++) {
			const Field*	field;

			if (whole_row) {
				field = table->field[i];
			} else {
				field = build_template_needs_field(
					dict_index_contains_col_or_prefix(
						index, i),
					prebuilt->read_just_key,
					fetch_all_in_key,
					fetch_primary_key_cols,
					index, table, i);
				if (!field) {
					continue;
				}
			}

			build_template_field(prebuilt, clust_index, index,
					     table, field, i);
		}
	}

	if (index != clust_index && prebuilt->need_to_access_clustered) {
		/* Change rec_field_no's to correspond to the clustered index
		record */
		for (i = 0; i < prebuilt->n_template; i++) {

			mysql_row_templ_t*	templ
				= &prebuilt->mysql_template[i];

			templ->rec_field_no = templ->clust_rec_field_no;
		}
	}
}

/********************************************************************//**
This special handling is really to overcome the limitations of MySQL's
binlogging. We need to eliminate the non-determinism that will arise in
INSERT ... SELECT type of statements, since MySQL binlog only stores the
min value of the autoinc interval. Once that is fixed we can get rid of
the special lock handling.
@return	DB_SUCCESS if all OK else error code */
UNIV_INTERN
ulint
ha_innobase::innobase_lock_autoinc(void)
/*====================================*/
{
	ulint		error = DB_SUCCESS;

	switch (innobase_autoinc_lock_mode) {
	case AUTOINC_NO_LOCKING:
		/* Acquire only the AUTOINC mutex. */
		dict_table_autoinc_lock(prebuilt->table);
		break;

	case AUTOINC_NEW_STYLE_LOCKING:
		/* For simple (single/multi) row INSERTs, we fallback to the
		old style only if another transaction has already acquired
		the AUTOINC lock on behalf of a LOAD FILE or INSERT ... SELECT
		etc. type of statement. */
		if (thd_sql_command(user_thd) == SQLCOM_INSERT
		    || thd_sql_command(user_thd) == SQLCOM_REPLACE) {
			dict_table_t*	table = prebuilt->table;

			/* Acquire the AUTOINC mutex. */
			dict_table_autoinc_lock(table);

			/* We need to check that another transaction isn't
			already holding the AUTOINC lock on the table. */
			if (table->n_waiting_or_granted_auto_inc_locks) {
				/* Release the mutex to avoid deadlocks. */
				dict_table_autoinc_unlock(table);
			} else {
				break;
			}
		}
		/* Fall through to old style locking. */

	case AUTOINC_OLD_STYLE_LOCKING:
		error = row_lock_table_autoinc_for_mysql(prebuilt);

		if (error == DB_SUCCESS) {

			/* Acquire the AUTOINC mutex. */
			dict_table_autoinc_lock(prebuilt->table);
		}
		break;

	default:
		ut_error;
	}

	return(ulong(error));
}

/********************************************************************//**
Reset the autoinc value in the table.
@return	DB_SUCCESS if all went well else error code */
UNIV_INTERN
ulint
ha_innobase::innobase_reset_autoinc(
/*================================*/
	ulonglong	autoinc)	/*!< in: value to store */
{
	ulint		error;

	error = innobase_lock_autoinc();

	if (error == DB_SUCCESS) {

		dict_table_autoinc_initialize(prebuilt->table, autoinc);

		dict_table_autoinc_unlock(prebuilt->table);
	}

	return(ulong(error));
}

/********************************************************************//**
Store the autoinc value in the table. The autoinc value is only set if
it's greater than the existing autoinc value in the table.
@return	DB_SUCCESS if all went well else error code */
UNIV_INTERN
ulint
ha_innobase::innobase_set_max_autoinc(
/*==================================*/
	ulonglong	auto_inc)	/*!< in: value to store */
{
	ulint		error;

	error = innobase_lock_autoinc();

	if (error == DB_SUCCESS) {

		dict_table_autoinc_update_if_greater(prebuilt->table, auto_inc);

		dict_table_autoinc_unlock(prebuilt->table);
	}

	return(ulong(error));
}

/********************************************************************//**
Stores a row in an InnoDB database, to the table specified in this
handle.
@return	error code */
UNIV_INTERN
int
ha_innobase::write_row(
/*===================*/
	uchar*	record)	/*!< in: a row in MySQL format */
{
	ulint		error = 0;
	int		error_result= 0;
	ibool		auto_inc_used= FALSE;
	ulint		sql_command;
	trx_t*		trx = thd_to_trx(user_thd);

	DBUG_ENTER("ha_innobase::write_row");

	if (prebuilt->trx != trx) {
		sql_print_error("The transaction object for the table handle "
				"is at %p, but for the current thread it is at "
				"%p",
				(const void*) prebuilt->trx, (const void*) trx);

		fputs("InnoDB: Dump of 200 bytes around prebuilt: ", stderr);
		ut_print_buf(stderr, ((const byte*)prebuilt) - 100, 200);
		fputs("\n"
			"InnoDB: Dump of 200 bytes around ha_data: ",
			stderr);
		ut_print_buf(stderr, ((const byte*) trx) - 100, 200);
		putc('\n', stderr);
		ut_error;
	}

	ha_statistic_increment(&SSV::ha_write_count);

	if (table->timestamp_field_type & TIMESTAMP_AUTO_SET_ON_INSERT)
		table->timestamp_field->set_time();

	sql_command = thd_sql_command(user_thd);

	if ((sql_command == SQLCOM_ALTER_TABLE
	     || sql_command == SQLCOM_OPTIMIZE
	     || sql_command == SQLCOM_CREATE_INDEX
	     || sql_command == SQLCOM_DROP_INDEX)
	    && num_write_row >= 10000) {
		/* ALTER TABLE is COMMITted at every 10000 copied rows.
		The IX table lock for the original table has to be re-issued.
		As this method will be called on a temporary table where the
		contents of the original table is being copied to, it is
		a bit tricky to determine the source table.  The cursor
		position in the source table need not be adjusted after the
		intermediate COMMIT, since writes by other transactions are
		being blocked by a MySQL table lock TL_WRITE_ALLOW_READ. */

		dict_table_t*	src_table;
		enum lock_mode	mode;

		num_write_row = 0;

		/* Commit the transaction.  This will release the table
		locks, so they have to be acquired again. */

		/* Altering an InnoDB table */
		/* Get the source table. */
		src_table = lock_get_src_table(
				prebuilt->trx, prebuilt->table, &mode);
		if (!src_table) {
no_commit:
			/* Unknown situation: do not commit */
			/*
			ut_print_timestamp(stderr);
			fprintf(stderr,
				"  InnoDB: ALTER TABLE is holding lock"
				" on %lu tables!\n",
				prebuilt->trx->mysql_n_tables_locked);
			*/
			;
		} else if (src_table == prebuilt->table) {
			/* Source table is not in InnoDB format:
			no need to re-acquire locks on it. */

			/* Altering to InnoDB format */
			innobase_commit(ht, user_thd, 1);
			/* Note that this transaction is still active. */
			trx_register_for_2pc(prebuilt->trx);
			/* We will need an IX lock on the destination table. */
			prebuilt->sql_stat_start = TRUE;
		} else {
			/* Ensure that there are no other table locks than
			LOCK_IX and LOCK_AUTO_INC on the destination table. */

			if (!lock_is_table_exclusive(prebuilt->table,
							prebuilt->trx)) {
				goto no_commit;
			}

			/* Commit the transaction.  This will release the table
			locks, so they have to be acquired again. */
			innobase_commit(ht, user_thd, 1);
			/* Note that this transaction is still active. */
			trx_register_for_2pc(prebuilt->trx);
			/* Re-acquire the table lock on the source table. */
			row_lock_table_for_mysql(prebuilt, src_table, mode);
			/* We will need an IX lock on the destination table. */
			prebuilt->sql_stat_start = TRUE;
		}
	}

	num_write_row++;

	/* This is the case where the table has an auto-increment column */
	if (table->next_number_field && record == table->record[0]) {

		/* Reset the error code before calling
		innobase_get_auto_increment(). */
		prebuilt->autoinc_error = DB_SUCCESS;

		if ((error = update_auto_increment())) {
			/* We don't want to mask autoinc overflow errors. */

			/* Handle the case where the AUTOINC sub-system
			failed during initialization. */
			if (prebuilt->autoinc_error == DB_UNSUPPORTED) {
				error_result = ER_AUTOINC_READ_FAILED;
				/* Set the error message to report too. */
				my_error(ER_AUTOINC_READ_FAILED, MYF(0));
				goto func_exit;
			} else if (prebuilt->autoinc_error != DB_SUCCESS) {
				error = (int) prebuilt->autoinc_error;
				goto report_error;
			}

			/* MySQL errors are passed straight back. */
			error_result = (int) error;
			goto func_exit;
		}

		auto_inc_used = TRUE;
	}

	if (prebuilt->mysql_template == NULL
	    || prebuilt->template_type != ROW_MYSQL_WHOLE_ROW) {

		/* Build the template used in converting quickly between
		the two database formats */

		build_template(true);
	}

	innodb_srv_conc_enter_innodb(prebuilt->trx);

	error = row_insert_for_mysql((byte*) record, prebuilt);

	/* Handle duplicate key errors */
	if (auto_inc_used) {
		ulint		err;
		ulonglong	auto_inc;
		ulonglong	col_max_value;

		/* Note the number of rows processed for this statement, used
		by get_auto_increment() to determine the number of AUTO-INC
		values to reserve. This is only useful for a mult-value INSERT
		and is a statement level counter.*/
		if (trx->n_autoinc_rows > 0) {
			--trx->n_autoinc_rows;
		}

		/* We need the upper limit of the col type to check for
		whether we update the table autoinc counter or not. */
		col_max_value = innobase_get_int_col_max_value(
			table->next_number_field);

		/* Get the value that MySQL attempted to store in the table.*/
		auto_inc = table->next_number_field->val_int();

		switch (error) {
		case DB_DUPLICATE_KEY:

			/* A REPLACE command and LOAD DATA INFILE REPLACE
			handle a duplicate key error themselves, but we
			must update the autoinc counter if we are performing
			those statements. */

			switch (sql_command) {
			case SQLCOM_LOAD:
				if ((trx->duplicates
				    & (TRX_DUP_IGNORE | TRX_DUP_REPLACE))) {

					goto set_max_autoinc;
				}
				break;

			case SQLCOM_REPLACE:
			case SQLCOM_INSERT_SELECT:
			case SQLCOM_REPLACE_SELECT:
				goto set_max_autoinc;

			default:
				break;
			}

			break;

		case DB_SUCCESS:
			/* If the actual value inserted is greater than
			the upper limit of the interval, then we try and
			update the table upper limit. Note: last_value
			will be 0 if get_auto_increment() was not called.*/

			if (auto_inc >= prebuilt->autoinc_last_value) {
set_max_autoinc:
				/* This should filter out the negative
				values set explicitly by the user. */
				if (auto_inc <= col_max_value) {
					ut_a(prebuilt->autoinc_increment > 0);

					ulonglong	need;
					ulonglong	offset;

					offset = prebuilt->autoinc_offset;
					need = prebuilt->autoinc_increment;

					auto_inc = innobase_next_autoinc(
						auto_inc,
						need, offset, col_max_value);

					err = innobase_set_max_autoinc(
						auto_inc);

					if (err != DB_SUCCESS) {
						error = err;
					}
				}
			}
			break;
		}
	}

	innodb_srv_conc_exit_innodb(prebuilt->trx);

report_error:
	error_result = convert_error_code_to_mysql((int) error,
						   prebuilt->table->flags,
						   user_thd);

func_exit:
	innobase_active_small();

	DBUG_RETURN(error_result);
}

/**********************************************************************//**
Checks which fields have changed in a row and stores information
of them to an update vector.
@return	error number or 0 */
static
int
calc_row_difference(
/*================*/
	upd_t*		uvect,		/*!< in/out: update vector */
	uchar*		old_row,	/*!< in: old row in MySQL format */
	uchar*		new_row,	/*!< in: new row in MySQL format */
	TABLE*		table,		/*!< in: table in MySQL data
					dictionary */
	uchar*		upd_buff,	/*!< in: buffer to use */
	ulint		buff_len,	/*!< in: buffer length */
	row_prebuilt_t*	prebuilt,	/*!< in: InnoDB prebuilt struct */
	THD*		thd)		/*!< in: user thread */
{
	uchar*		original_upd_buff = upd_buff;
	Field*		field;
	enum_field_types field_mysql_type;
	uint		n_fields;
	ulint		o_len;
	ulint		n_len;
	ulint		col_pack_len;
	const byte*	new_mysql_row_col;
	const byte*	o_ptr;
	const byte*	n_ptr;
	byte*		buf;
	upd_field_t*	ufield;
	ulint		col_type;
	ulint		n_changed = 0;
	dfield_t	dfield;
	dict_index_t*	clust_index;
	uint		i;

	n_fields = table->s->fields;
	clust_index = dict_table_get_first_index(prebuilt->table);

	/* We use upd_buff to convert changed fields */
	buf = (byte*) upd_buff;

	for (i = 0; i < n_fields; i++) {
		field = table->field[i];

		o_ptr = (const byte*) old_row + get_field_offset(table, field);
		n_ptr = (const byte*) new_row + get_field_offset(table, field);

		/* Use new_mysql_row_col and col_pack_len save the values */

		new_mysql_row_col = n_ptr;
		col_pack_len = field->pack_length();

		o_len = col_pack_len;
		n_len = col_pack_len;

		/* We use o_ptr and n_ptr to dig up the actual data for
		comparison. */

		field_mysql_type = field->type();

		col_type = prebuilt->table->cols[i].mtype;

		switch (col_type) {

		case DATA_BLOB:
			o_ptr = row_mysql_read_blob_ref(&o_len, o_ptr, o_len);
			n_ptr = row_mysql_read_blob_ref(&n_len, n_ptr, n_len);

			break;

		case DATA_VARCHAR:
		case DATA_BINARY:
		case DATA_VARMYSQL:
			if (field_mysql_type == MYSQL_TYPE_VARCHAR) {
				/* This is a >= 5.0.3 type true VARCHAR where
				the real payload data length is stored in
				1 or 2 bytes */

				o_ptr = row_mysql_read_true_varchar(
					&o_len, o_ptr,
					(ulint)
					(((Field_varstring*)field)->length_bytes));

				n_ptr = row_mysql_read_true_varchar(
					&n_len, n_ptr,
					(ulint)
					(((Field_varstring*)field)->length_bytes));
			}

			break;
		default:
			;
		}

		if (field->null_ptr) {
			if (field_in_record_is_null(table, field,
							(char*) old_row)) {
				o_len = UNIV_SQL_NULL;
			}

			if (field_in_record_is_null(table, field,
							(char*) new_row)) {
				n_len = UNIV_SQL_NULL;
			}
		}

		if (o_len != n_len || (o_len != UNIV_SQL_NULL &&
					0 != memcmp(o_ptr, n_ptr, o_len))) {
			/* The field has changed */

			ufield = uvect->fields + n_changed;

			/* Let us use a dummy dfield to make the conversion
			from the MySQL column format to the InnoDB format */

			dict_col_copy_type(prebuilt->table->cols + i,
					   dfield_get_type(&dfield));

			if (n_len != UNIV_SQL_NULL) {
				buf = row_mysql_store_col_in_innobase_format(
					&dfield,
					(byte*)buf,
					TRUE,
					new_mysql_row_col,
					col_pack_len,
					dict_table_is_comp(prebuilt->table));
				dfield_copy_data(&ufield->new_val, &dfield);
			} else {
				dfield_set_null(&ufield->new_val);
			}

			ufield->exp = NULL;
			ufield->orig_len = 0;
			ufield->field_no = dict_col_get_clust_pos(
				&prebuilt->table->cols[i], clust_index);
			n_changed++;
		}
	}

	uvect->n_fields = n_changed;
	uvect->info_bits = 0;

	ut_a(buf <= (byte*)original_upd_buff + buff_len);

	return(0);
}

/**********************************************************************//**
Updates a row given as a parameter to a new value. Note that we are given
whole rows, not just the fields which are updated: this incurs some
overhead for CPU when we check which fields are actually updated.
TODO: currently InnoDB does not prevent the 'Halloween problem':
in a searched update a single row can get updated several times
if its index columns are updated!
@return	error number or 0 */
UNIV_INTERN
int
ha_innobase::update_row(
/*====================*/
	const uchar*	old_row,	/*!< in: old row in MySQL format */
	uchar*		new_row)	/*!< in: new row in MySQL format */
{
	upd_t*		uvect;
	int		error = 0;
	trx_t*		trx = thd_to_trx(user_thd);

	DBUG_ENTER("ha_innobase::update_row");

	ut_a(prebuilt->trx == trx);

	ha_statistic_increment(&SSV::ha_update_count);

	if (table->timestamp_field_type & TIMESTAMP_AUTO_SET_ON_UPDATE)
		table->timestamp_field->set_time();

	if (prebuilt->upd_node) {
		uvect = prebuilt->upd_node->update;
	} else {
		uvect = row_get_prebuilt_update_vector(prebuilt);
	}

	/* Build an update vector from the modified fields in the rows
	(uses upd_buff of the handle) */

	calc_row_difference(uvect, (uchar*) old_row, new_row, table,
			upd_buff, (ulint)upd_and_key_val_buff_len,
			prebuilt, user_thd);

	/* This is not a delete */
	prebuilt->upd_node->is_delete = FALSE;

	ut_a(prebuilt->template_type == ROW_MYSQL_WHOLE_ROW);

	innodb_srv_conc_enter_innodb(trx);

	error = row_update_for_mysql((byte*) old_row, prebuilt);

	/* We need to do some special AUTOINC handling for the following case:

	INSERT INTO t (c1,c2) VALUES(x,y) ON DUPLICATE KEY UPDATE ...

	We need to use the AUTOINC counter that was actually used by
	MySQL in the UPDATE statement, which can be different from the
	value used in the INSERT statement.*/

	if (error == DB_SUCCESS
	    && table->next_number_field
	    && new_row == table->record[0]
	    && thd_sql_command(user_thd) == SQLCOM_INSERT
	    && (trx->duplicates & (TRX_DUP_IGNORE | TRX_DUP_REPLACE))
		== TRX_DUP_IGNORE)  {

		ulonglong	auto_inc;
		ulonglong	col_max_value;

		auto_inc = table->next_number_field->val_int();

		/* We need the upper limit of the col type to check for
		whether we update the table autoinc counter or not. */
		col_max_value = innobase_get_int_col_max_value(
			table->next_number_field);

		if (auto_inc <= col_max_value && auto_inc != 0) {

			ulonglong	need;
			ulonglong	offset;

			offset = prebuilt->autoinc_offset;
			need = prebuilt->autoinc_increment;

			auto_inc = innobase_next_autoinc(
				auto_inc, need, offset, col_max_value);

			error = innobase_set_max_autoinc(auto_inc);
		}
	}

	innodb_srv_conc_exit_innodb(trx);

	error = convert_error_code_to_mysql(error,
					    prebuilt->table->flags, user_thd);

	if (error == 0 /* success */
	    && uvect->n_fields == 0 /* no columns were updated */) {

		/* This is the same as success, but instructs
		MySQL that the row is not really updated and it
		should not increase the count of updated rows.
		This is fix for http://bugs.mysql.com/29157 */
		error = HA_ERR_RECORD_IS_THE_SAME;
	}

	/* Tell InnoDB server that there might be work for
	utility threads: */

	innobase_active_small();

	DBUG_RETURN(error);
}

/**********************************************************************//**
Deletes a row given as the parameter.
@return	error number or 0 */
UNIV_INTERN
int
ha_innobase::delete_row(
/*====================*/
	const uchar*	record)	/*!< in: a row in MySQL format */
{
	int		error = 0;
	trx_t*		trx = thd_to_trx(user_thd);

	DBUG_ENTER("ha_innobase::delete_row");

	ut_a(prebuilt->trx == trx);

	ha_statistic_increment(&SSV::ha_delete_count);

	if (!prebuilt->upd_node) {
		row_get_prebuilt_update_vector(prebuilt);
	}

	/* This is a delete */

	prebuilt->upd_node->is_delete = TRUE;

	innodb_srv_conc_enter_innodb(trx);

	error = row_update_for_mysql((byte*) record, prebuilt);

	innodb_srv_conc_exit_innodb(trx);

	error = convert_error_code_to_mysql(
		error, prebuilt->table->flags, user_thd);

	/* Tell the InnoDB server that there might be work for
	utility threads: */

	innobase_active_small();

	DBUG_RETURN(error);
}

/**********************************************************************//**
Removes a new lock set on a row, if it was not read optimistically. This can
be called after a row has been read in the processing of an UPDATE or a DELETE
query, if the option innodb_locks_unsafe_for_binlog is set. */
UNIV_INTERN
void
ha_innobase::unlock_row(void)
/*=========================*/
{
	DBUG_ENTER("ha_innobase::unlock_row");

	/* Consistent read does not take any locks, thus there is
	nothing to unlock. */

	if (prebuilt->select_lock_type == LOCK_NONE) {
		DBUG_VOID_RETURN;
	}

	switch (prebuilt->row_read_type) {
	case ROW_READ_WITH_LOCKS:
		if (!srv_locks_unsafe_for_binlog
		    && prebuilt->trx->isolation_level
		    > TRX_ISO_READ_COMMITTED) {
			break;
		}
		/* fall through */
	case ROW_READ_TRY_SEMI_CONSISTENT:
		row_unlock_for_mysql(prebuilt, FALSE);
		break;
	case ROW_READ_DID_SEMI_CONSISTENT:
		prebuilt->row_read_type = ROW_READ_TRY_SEMI_CONSISTENT;
		break;
	}

	DBUG_VOID_RETURN;
}

/* See handler.h and row0mysql.h for docs on this function. */
UNIV_INTERN
bool
ha_innobase::was_semi_consistent_read(void)
/*=======================================*/
{
	return(prebuilt->row_read_type == ROW_READ_DID_SEMI_CONSISTENT);
}

/* See handler.h and row0mysql.h for docs on this function. */
UNIV_INTERN
void
ha_innobase::try_semi_consistent_read(bool yes)
/*===========================================*/
{
	ut_a(prebuilt->trx == thd_to_trx(ha_thd()));

	/* Row read type is set to semi consistent read if this was
	requested by the MySQL and either innodb_locks_unsafe_for_binlog
	option is used or this session is using READ COMMITTED isolation
	level. */

	if (yes
	    && (srv_locks_unsafe_for_binlog
		|| prebuilt->trx->isolation_level <= TRX_ISO_READ_COMMITTED)) {
		prebuilt->row_read_type = ROW_READ_TRY_SEMI_CONSISTENT;
	} else {
		prebuilt->row_read_type = ROW_READ_WITH_LOCKS;
	}
}

/******************************************************************//**
Initializes a handle to use an index.
@return	0 or error number */
UNIV_INTERN
int
ha_innobase::index_init(
/*====================*/
	uint	keynr,	/*!< in: key (index) number */
	bool sorted)	/*!< in: 1 if result MUST be sorted according to index */
{
	DBUG_ENTER("index_init");

	DBUG_RETURN(change_active_index(keynr));
}

/******************************************************************//**
Currently does nothing.
@return	0 */
UNIV_INTERN
int
ha_innobase::index_end(void)
/*========================*/
{
	int	error	= 0;
	DBUG_ENTER("index_end");
	active_index = MAX_KEY;
	in_range_check_pushed_down = FALSE;
	ds_mrr.dsmrr_close();
	DBUG_RETURN(error);
}

/*********************************************************************//**
Converts a search mode flag understood by MySQL to a flag understood
by InnoDB. */
static inline
ulint
convert_search_mode_to_innobase(
/*============================*/
	enum ha_rkey_function	find_flag)
{
	switch (find_flag) {
	case HA_READ_KEY_EXACT:
		/* this does not require the index to be UNIQUE */
		return(PAGE_CUR_GE);
	case HA_READ_KEY_OR_NEXT:
		return(PAGE_CUR_GE);
	case HA_READ_KEY_OR_PREV:
		return(PAGE_CUR_LE);
	case HA_READ_AFTER_KEY:	
		return(PAGE_CUR_G);
	case HA_READ_BEFORE_KEY:
		return(PAGE_CUR_L);
	case HA_READ_PREFIX:
		return(PAGE_CUR_GE);
	case HA_READ_PREFIX_LAST:
		return(PAGE_CUR_LE);
	case HA_READ_PREFIX_LAST_OR_PREV:
		return(PAGE_CUR_LE);
		/* In MySQL-4.0 HA_READ_PREFIX and HA_READ_PREFIX_LAST always
		pass a complete-field prefix of a key value as the search
		tuple. I.e., it is not allowed that the last field would
		just contain n first bytes of the full field value.
		MySQL uses a 'padding' trick to convert LIKE 'abc%'
		type queries so that it can use as a search tuple
		a complete-field-prefix of a key value. Thus, the InnoDB
		search mode PAGE_CUR_LE_OR_EXTENDS is never used.
		TODO: when/if MySQL starts to use also partial-field
		prefixes, we have to deal with stripping of spaces
		and comparison of non-latin1 char type fields in
		innobase_mysql_cmp() to get PAGE_CUR_LE_OR_EXTENDS to
		work correctly. */
	case HA_READ_MBR_CONTAIN:
	case HA_READ_MBR_INTERSECT:
	case HA_READ_MBR_WITHIN:
	case HA_READ_MBR_DISJOINT:
	case HA_READ_MBR_EQUAL:
		return(PAGE_CUR_UNSUPP);
	/* do not use "default:" in order to produce a gcc warning:
	enumeration value '...' not handled in switch
	(if -Wswitch or -Wall is used) */
	}

	my_error(ER_CHECK_NOT_IMPLEMENTED, MYF(0), "this functionality");

	return(PAGE_CUR_UNSUPP);
}

/*
   BACKGROUND INFO: HOW A SELECT SQL QUERY IS EXECUTED
   ---------------------------------------------------
The following does not cover all the details, but explains how we determine
the start of a new SQL statement, and what is associated with it.

For each table in the database the MySQL interpreter may have several
table handle instances in use, also in a single SQL query. For each table
handle instance there is an InnoDB  'prebuilt' struct which contains most
of the InnoDB data associated with this table handle instance.

  A) if the user has not explicitly set any MySQL table level locks:

  1) MySQL calls ::external_lock to set an 'intention' table level lock on
the table of the handle instance. There we set
prebuilt->sql_stat_start = TRUE. The flag sql_stat_start should be set
true if we are taking this table handle instance to use in a new SQL
statement issued by the user. We also increment trx->n_mysql_tables_in_use.

  2) If prebuilt->sql_stat_start == TRUE we 'pre-compile' the MySQL search
instructions to prebuilt->template of the table handle instance in
::index_read. The template is used to save CPU time in large joins.

  3) In row_search_for_mysql, if prebuilt->sql_stat_start is true, we
allocate a new consistent read view for the trx if it does not yet have one,
or in the case of a locking read, set an InnoDB 'intention' table level
lock on the table.

  4) We do the SELECT. MySQL may repeatedly call ::index_read for the
same table handle instance, if it is a join.

  5) When the SELECT ends, MySQL removes its intention table level locks
in ::external_lock. When trx->n_mysql_tables_in_use drops to zero,
 (a) we execute a COMMIT there if the autocommit is on,
 (b) we also release possible 'SQL statement level resources' InnoDB may
have for this SQL statement. The MySQL interpreter does NOT execute
autocommit for pure read transactions, though it should. That is why the
table handler in that case has to execute the COMMIT in ::external_lock.

  B) If the user has explicitly set MySQL table level locks, then MySQL
does NOT call ::external_lock at the start of the statement. To determine
when we are at the start of a new SQL statement we at the start of
::index_read also compare the query id to the latest query id where the
table handle instance was used. If it has changed, we know we are at the
start of a new SQL statement. Since the query id can theoretically
overwrap, we use this test only as a secondary way of determining the
start of a new SQL statement. */


/**********************************************************************//**
Positions an index cursor to the index specified in the handle. Fetches the
row if any.
@return	0, HA_ERR_KEY_NOT_FOUND, or error number */
UNIV_INTERN
int
ha_innobase::index_read(
/*====================*/
	uchar*		buf,		/*!< in/out: buffer for the returned
					row */
	const uchar*	key_ptr,	/*!< in: key value; if this is NULL
					we position the cursor at the
					start or end of index; this can
					also contain an InnoDB row id, in
					which case key_len is the InnoDB
					row id length; the key value can
					also be a prefix of a full key value,
					and the last column can be a prefix
					of a full column */
	uint			key_len,/*!< in: key value length */
	enum ha_rkey_function find_flag)/*!< in: search flags from my_base.h */
{
	ulint		mode;
	dict_index_t*	index;
	ulint		match_mode	= 0;
	int		error;
	ulint		ret;

	DBUG_ENTER("index_read");

	ut_a(prebuilt->trx == thd_to_trx(user_thd));

	ha_statistic_increment(&SSV::ha_read_key_count);

	index = prebuilt->index;

	if (UNIV_UNLIKELY(index == NULL)) {
		prebuilt->index_usable = FALSE;
		DBUG_RETURN(HA_ERR_CRASHED);
	}
	if (UNIV_UNLIKELY(!prebuilt->index_usable)) {
		DBUG_RETURN(HA_ERR_TABLE_DEF_CHANGED);
	}

	/* Note that if the index for which the search template is built is not
	necessarily prebuilt->index, but can also be the clustered index */

	if (prebuilt->sql_stat_start) {
		build_template(false);
	}

	if (key_ptr) {
		/* Convert the search key value to InnoDB format into
		prebuilt->search_tuple */

		row_sel_convert_mysql_key_to_innobase(
			prebuilt->search_tuple,
			(byte*) key_val_buff,
			(ulint)upd_and_key_val_buff_len,
			index,
			(byte*) key_ptr,
			(ulint) key_len,
			prebuilt->trx);
	} else {
		/* We position the cursor to the last or the first entry
		in the index */

		dtuple_set_n_fields(prebuilt->search_tuple, 0);
	}

	mode = convert_search_mode_to_innobase(find_flag);

	match_mode = 0;

	if (find_flag == HA_READ_KEY_EXACT) {

		match_mode = ROW_SEL_EXACT;

	} else if (find_flag == HA_READ_PREFIX
		   || find_flag == HA_READ_PREFIX_LAST) {

		match_mode = ROW_SEL_EXACT_PREFIX;
	}

	last_match_mode = (uint) match_mode;

	if (mode != PAGE_CUR_UNSUPP) {

		innodb_srv_conc_enter_innodb(prebuilt->trx);

		ret = row_search_for_mysql((byte*) buf, mode, prebuilt,
					   match_mode, 0);

		innodb_srv_conc_exit_innodb(prebuilt->trx);
	} else {

		ret = DB_UNSUPPORTED;
	}

	switch (ret) {
	case DB_SUCCESS:
		error = 0;
		table->status = 0;
		break;
	case DB_RECORD_NOT_FOUND:
		error = HA_ERR_KEY_NOT_FOUND;
		table->status = STATUS_NOT_FOUND;
		break;
	case DB_END_OF_INDEX:
		error = HA_ERR_KEY_NOT_FOUND;
		table->status = STATUS_NOT_FOUND;
		break;
	default:
		error = convert_error_code_to_mysql((int) ret,
						    prebuilt->table->flags,
						    user_thd);
		table->status = STATUS_NOT_FOUND;
		break;
	}

	DBUG_RETURN(error);
}

/*******************************************************************//**
The following functions works like index_read, but it find the last
row with the current key value or prefix.
@return	0, HA_ERR_KEY_NOT_FOUND, or an error code */
UNIV_INTERN
int
ha_innobase::index_read_last(
/*=========================*/
	uchar*		buf,	/*!< out: fetched row */
	const uchar*	key_ptr,/*!< in: key value, or a prefix of a full
				key value */
	uint		key_len)/*!< in: length of the key val or prefix
				in bytes */
{
	return(index_read(buf, key_ptr, key_len, HA_READ_PREFIX_LAST));
}

/********************************************************************//**
Get the index for a handle. Does not change active index.
@return	NULL or index instance. */
UNIV_INTERN
dict_index_t*
ha_innobase::innobase_get_index(
/*============================*/
	uint		keynr)	/*!< in: use this index; MAX_KEY means always
				clustered index, even if it was internally
				generated by InnoDB */
{
	KEY*		key = 0;
	dict_index_t*	index = 0;

	DBUG_ENTER("innobase_get_index");
	ha_statistic_increment(&SSV::ha_read_key_count);

	if (keynr != MAX_KEY && table->s->keys > 0) {
		key = table->key_info + keynr;

		index = innobase_index_lookup(share, keynr);

		if (index) {
			ut_a(ut_strcmp(index->name, key->name) == 0);
		} else {
			/* Can't find index with keynr in the translation
			table. Only print message if the index translation
			table exists */
			if (share->idx_trans_tbl.index_mapping) {
				sql_print_error("InnoDB could not find "
						"index %s key no %u for "
						"table %s through its "
						"index translation table",
						key ? key->name : "NULL",
						keynr,
						prebuilt->table->name);
			}

			index = dict_table_get_index_on_name(prebuilt->table,
							     key->name);
		}
	} else {
		index = dict_table_get_first_index(prebuilt->table);
	}

	if (!index) {
		sql_print_error(
			"Innodb could not find key n:o %u with name %s "
			"from dict cache for table %s",
			keynr, key ? key->name : "NULL",
			prebuilt->table->name);
	}

	DBUG_RETURN(index);
}

/********************************************************************//**
Changes the active index of a handle.
@return	0 or error code */
UNIV_INTERN
int
ha_innobase::change_active_index(
/*=============================*/
	uint	keynr)	/*!< in: use this index; MAX_KEY means always clustered
			index, even if it was internally generated by
			InnoDB */
{
	DBUG_ENTER("change_active_index");

	ut_ad(user_thd == ha_thd());
	ut_a(prebuilt->trx == thd_to_trx(user_thd));

	active_index = keynr;

	prebuilt->index = innobase_get_index(keynr);

	if (UNIV_UNLIKELY(!prebuilt->index)) {
		sql_print_warning("InnoDB: change_active_index(%u) failed",
				  keynr);
		prebuilt->index_usable = FALSE;
		DBUG_RETURN(1);
	}

	prebuilt->index_usable = row_merge_is_index_usable(prebuilt->trx,
							   prebuilt->index);

	if (UNIV_UNLIKELY(!prebuilt->index_usable)) {
		push_warning_printf(user_thd, MYSQL_ERROR::WARN_LEVEL_WARN,
				    HA_ERR_TABLE_DEF_CHANGED,
				    "InnoDB: insufficient history for index %u",
				    keynr);
		/* The caller seems to ignore this.  Thus, we must check
		this again in row_search_for_mysql(). */
		DBUG_RETURN(2);
	}

	ut_a(prebuilt->search_tuple != 0);

	dtuple_set_n_fields(prebuilt->search_tuple, prebuilt->index->n_fields);

	dict_index_copy_types(prebuilt->search_tuple, prebuilt->index,
			      prebuilt->index->n_fields);

	/* MySQL changes the active index for a handle also during some
	queries, for example SELECT MAX(a), SUM(a) first retrieves the MAX()
	and then calculates the sum. Previously we played safe and used
	the flag ROW_MYSQL_WHOLE_ROW below, but that caused unnecessary
	copying. Starting from MySQL-4.1 we use a more efficient flag here. */

	build_template(false);

	DBUG_RETURN(0);
}

/**********************************************************************//**
Positions an index cursor to the index specified in keynr. Fetches the
row if any.
??? This is only used to read whole keys ???
@return	error number or 0 */
UNIV_INTERN
int
ha_innobase::index_read_idx(
/*========================*/
	uchar*		buf,		/*!< in/out: buffer for the returned
					row */
	uint		keynr,		/*!< in: use this index */
	const uchar*	key,		/*!< in: key value; if this is NULL
					we position the cursor at the
					start or end of index */
	uint		key_len,	/*!< in: key value length */
	enum ha_rkey_function find_flag)/*!< in: search flags from my_base.h */
{
	if (change_active_index(keynr)) {

		return(1);
	}

	return(index_read(buf, key, key_len, find_flag));
}

/***********************************************************************//**
Reads the next or previous row from a cursor, which must have previously been
positioned using index_read.
@return	0, HA_ERR_END_OF_FILE, or error number */
UNIV_INTERN
int
ha_innobase::general_fetch(
/*=======================*/
	uchar*	buf,		/*!< in/out: buffer for next row in MySQL
				format */
	uint	direction,	/*!< in: ROW_SEL_NEXT or ROW_SEL_PREV */
	uint	match_mode)	/*!< in: 0, ROW_SEL_EXACT, or
				ROW_SEL_EXACT_PREFIX */
{
	ulint		ret;
	int		error	= 0;

	DBUG_ENTER("general_fetch");

	ut_a(prebuilt->trx == thd_to_trx(user_thd));

	innodb_srv_conc_enter_innodb(prebuilt->trx);

	ret = row_search_for_mysql(
		(byte*)buf, 0, prebuilt, match_mode, direction);

	innodb_srv_conc_exit_innodb(prebuilt->trx);

	switch (ret) {
	case DB_SUCCESS:
		error = 0;
		table->status = 0;
		break;
	case DB_RECORD_NOT_FOUND:
		error = HA_ERR_END_OF_FILE;
		table->status = STATUS_NOT_FOUND;
		break;
	case DB_END_OF_INDEX:
		error = HA_ERR_END_OF_FILE;
		table->status = STATUS_NOT_FOUND;
		break;
	default:
		error = convert_error_code_to_mysql(
			(int) ret, prebuilt->table->flags, user_thd);
		table->status = STATUS_NOT_FOUND;
		break;
	}

	DBUG_RETURN(error);
}

/***********************************************************************//**
Reads the next row from a cursor, which must have previously been
positioned using index_read.
@return	0, HA_ERR_END_OF_FILE, or error number */
UNIV_INTERN
int
ha_innobase::index_next(
/*====================*/
	uchar*		buf)	/*!< in/out: buffer for next row in MySQL
				format */
{
	ha_statistic_increment(&SSV::ha_read_next_count);

	return(general_fetch(buf, ROW_SEL_NEXT, 0));
}

/*******************************************************************//**
Reads the next row matching to the key value given as the parameter.
@return	0, HA_ERR_END_OF_FILE, or error number */
UNIV_INTERN
int
ha_innobase::index_next_same(
/*=========================*/
	uchar*		buf,	/*!< in/out: buffer for the row */
	const uchar*	key,	/*!< in: key value */
	uint		keylen)	/*!< in: key value length */
{
	ha_statistic_increment(&SSV::ha_read_next_count);

	return(general_fetch(buf, ROW_SEL_NEXT, last_match_mode));
}

/***********************************************************************//**
Reads the previous row from a cursor, which must have previously been
positioned using index_read.
@return	0, HA_ERR_END_OF_FILE, or error number */
UNIV_INTERN
int
ha_innobase::index_prev(
/*====================*/
	uchar*	buf)	/*!< in/out: buffer for previous row in MySQL format */
{
	ha_statistic_increment(&SSV::ha_read_prev_count);

	return(general_fetch(buf, ROW_SEL_PREV, 0));
}

/********************************************************************//**
Positions a cursor on the first record in an index and reads the
corresponding row to buf.
@return	0, HA_ERR_END_OF_FILE, or error code */
UNIV_INTERN
int
ha_innobase::index_first(
/*=====================*/
	uchar*	buf)	/*!< in/out: buffer for the row */
{
	int	error;

	DBUG_ENTER("index_first");
	ha_statistic_increment(&SSV::ha_read_first_count);

	error = index_read(buf, NULL, 0, HA_READ_AFTER_KEY);

	/* MySQL does not seem to allow this to return HA_ERR_KEY_NOT_FOUND */

	if (error == HA_ERR_KEY_NOT_FOUND) {
		error = HA_ERR_END_OF_FILE;
	}

	DBUG_RETURN(error);
}

/********************************************************************//**
Positions a cursor on the last record in an index and reads the
corresponding row to buf.
@return	0, HA_ERR_END_OF_FILE, or error code */
UNIV_INTERN
int
ha_innobase::index_last(
/*====================*/
	uchar*	buf)	/*!< in/out: buffer for the row */
{
	int	error;

	DBUG_ENTER("index_last");
	ha_statistic_increment(&SSV::ha_read_last_count);

	error = index_read(buf, NULL, 0, HA_READ_BEFORE_KEY);

	/* MySQL does not seem to allow this to return HA_ERR_KEY_NOT_FOUND */

	if (error == HA_ERR_KEY_NOT_FOUND) {
		error = HA_ERR_END_OF_FILE;
	}

	DBUG_RETURN(error);
}

/****************************************************************//**
Initialize a table scan.
@return	0 or error number */
UNIV_INTERN
int
ha_innobase::rnd_init(
/*==================*/
	bool	scan)	/*!< in: TRUE if table/index scan FALSE otherwise */
{
	int	err;

	/* Store the active index value so that we can restore the original
	value after a scan */

	if (prebuilt->clust_index_was_generated) {
		err = change_active_index(MAX_KEY);
	} else {
		err = change_active_index(primary_key);
	}

	/* Don't use semi-consistent read in random row reads (by position).
	This means we must disable semi_consistent_read if scan is false */

	if (!scan) {
		try_semi_consistent_read(0);
	}

	start_of_scan = 1;

	return(err);
}

/*****************************************************************//**
Ends a table scan.
@return	0 or error number */
UNIV_INTERN
int
ha_innobase::rnd_end(void)
/*======================*/
{
	return(index_end());
}

/*****************************************************************//**
Reads the next row in a table scan (also used to read the FIRST row
in a table scan).
@return	0, HA_ERR_END_OF_FILE, or error number */
UNIV_INTERN
int
ha_innobase::rnd_next(
/*==================*/
	uchar*	buf)	/*!< in/out: returns the row in this buffer,
			in MySQL format */
{
	int	error;

	DBUG_ENTER("rnd_next");
	ha_statistic_increment(&SSV::ha_read_rnd_next_count);

	if (start_of_scan) {
		error = index_first(buf);

		if (error == HA_ERR_KEY_NOT_FOUND) {
			error = HA_ERR_END_OF_FILE;
		}

		start_of_scan = 0;
	} else {
		error = general_fetch(buf, ROW_SEL_NEXT, 0);
	}

	DBUG_RETURN(error);
}

/**********************************************************************//**
Fetches a row from the table based on a row reference.
@return	0, HA_ERR_KEY_NOT_FOUND, or error code */
UNIV_INTERN
int
ha_innobase::rnd_pos(
/*=================*/
	uchar*	buf,	/*!< in/out: buffer for the row */
	uchar*	pos)	/*!< in: primary key value of the row in the
			MySQL format, or the row id if the clustered
			index was internally generated by InnoDB; the
			length of data in pos has to be ref_length */
{
	int		error;
	DBUG_ENTER("rnd_pos");
	DBUG_DUMP("key", pos, ref_length);

	ha_statistic_increment(&SSV::ha_read_rnd_count);

	ut_a(prebuilt->trx == thd_to_trx(ha_thd()));

	/* Note that we assume the length of the row reference is fixed
	for the table, and it is == ref_length */

	error = index_read(buf, pos, ref_length, HA_READ_KEY_EXACT);

	if (error) {
		DBUG_PRINT("error", ("Got error: %d", error));
	}

	DBUG_RETURN(error);
}

/*********************************************************************//**
Stores a reference to the current row to 'ref' field of the handle. Note
that in the case where we have generated the clustered index for the
table, the function parameter is illogical: we MUST ASSUME that 'record'
is the current 'position' of the handle, because if row ref is actually
the row id internally generated in InnoDB, then 'record' does not contain
it. We just guess that the row id must be for the record where the handle
was positioned the last time. */
UNIV_INTERN
void
ha_innobase::position(
/*==================*/
	const uchar*	record)	/*!< in: row in MySQL format */
{
	uint		len;

	ut_a(prebuilt->trx == thd_to_trx(ha_thd()));

	if (prebuilt->clust_index_was_generated) {
		/* No primary key was defined for the table and we
		generated the clustered index from row id: the
		row reference will be the row id, not any key value
		that MySQL knows of */

		len = DATA_ROW_ID_LEN;

		memcpy(ref, prebuilt->row_id, len);
	} else {
		len = store_key_val_for_row(primary_key, (char*)ref,
							 ref_length, record);
	}

	/* We assume that the 'ref' value len is always fixed for the same
	table. */

	if (len != ref_length) {
		sql_print_error("Stored ref len is %lu, but table ref len is "
				"%lu", (ulong) len, (ulong) ref_length);
	}
}

/* limit innodb monitor access to users with PROCESS privilege.
See http://bugs.mysql.com/32710 for expl. why we choose PROCESS. */
#define IS_MAGIC_TABLE_AND_USER_DENIED_ACCESS(table_name, thd) \
	(row_is_magic_monitor_table(table_name) \
	 && check_global_access(thd, PROCESS_ACL))

/*****************************************************************//**
Creates a table definition to an InnoDB database. */
static
int
create_table_def(
/*=============*/
	trx_t*		trx,		/*!< in: InnoDB transaction handle */
	TABLE*		form,		/*!< in: information on table
					columns and indexes */
	const char*	table_name,	/*!< in: table name */
	const char*	path_of_temp_table,/*!< in: if this is a table explicitly
					created by the user with the
					TEMPORARY keyword, then this
					parameter is the dir path where the
					table should be placed if we create
					an .ibd file for it (no .ibd extension
					in the path, though); otherwise this
					is NULL */
	ulint		flags)		/*!< in: table flags */
{
	Field*		field;
	dict_table_t*	table;
	ulint		n_cols;
	int		error;
	ulint		col_type;
	ulint		col_len;
	ulint		nulls_allowed;
	ulint		unsigned_type;
	ulint		binary_type;
	ulint		long_true_varchar;
	ulint		charset_no;
	ulint		i;

	DBUG_ENTER("create_table_def");
	DBUG_PRINT("enter", ("table_name: %s", table_name));

	ut_a(trx->mysql_thd != NULL);
	if (IS_MAGIC_TABLE_AND_USER_DENIED_ACCESS(table_name,
						  (THD*) trx->mysql_thd)) {
		DBUG_RETURN(HA_ERR_GENERIC);
	}

	n_cols = form->s->fields;

	/* We pass 0 as the space id, and determine at a lower level the space
	id where to store the table */

	table = dict_mem_table_create(table_name, 0, n_cols, flags);

	if (path_of_temp_table) {
		table->dir_path_of_temp_table =
			mem_heap_strdup(table->heap, path_of_temp_table);
	}

	for (i = 0; i < n_cols; i++) {
		field = form->field[i];

		col_type = get_innobase_type_from_mysql_type(&unsigned_type,
							     field);

		if (!col_type) {
			push_warning_printf(
				(THD*) trx->mysql_thd,
				MYSQL_ERROR::WARN_LEVEL_WARN,
				ER_CANT_CREATE_TABLE,
				"Error creating table '%s' with "
				"column '%s'. Please check its "
				"column type and try to re-create "
				"the table with an appropriate "
				"column type.",
				table->name, (char*) field->field_name);
			goto err_col;
		}

		if (field->null_ptr) {
			nulls_allowed = 0;
		} else {
			nulls_allowed = DATA_NOT_NULL;
		}

		if (field->binary()) {
			binary_type = DATA_BINARY_TYPE;
		} else {
			binary_type = 0;
		}

		charset_no = 0;

		if (dtype_is_string_type(col_type)) {

			charset_no = (ulint)field->charset()->number;

			if (UNIV_UNLIKELY(charset_no >= 256)) {
				/* in data0type.h we assume that the
				number fits in one byte in prtype */
				push_warning_printf(
					(THD*) trx->mysql_thd,
					MYSQL_ERROR::WARN_LEVEL_WARN,
					ER_CANT_CREATE_TABLE,
					"In InnoDB, charset-collation codes"
					" must be below 256."
					" Unsupported code %lu.",
					(ulong) charset_no);
				DBUG_RETURN(ER_CANT_CREATE_TABLE);
			}
		}

		ut_a(field->type() < 256); /* we assume in dtype_form_prtype()
					   that this fits in one byte */
		col_len = field->pack_length();

		/* The MySQL pack length contains 1 or 2 bytes length field
		for a true VARCHAR. Let us subtract that, so that the InnoDB
		column length in the InnoDB data dictionary is the real
		maximum byte length of the actual data. */

		long_true_varchar = 0;

		if (field->type() == MYSQL_TYPE_VARCHAR) {
			col_len -= ((Field_varstring*)field)->length_bytes;

			if (((Field_varstring*)field)->length_bytes == 2) {
				long_true_varchar = DATA_LONG_TRUE_VARCHAR;
			}
		}

		/* First check whether the column to be added has a
		system reserved name. */
		if (dict_col_name_is_reserved(field->field_name)){
			my_error(ER_WRONG_COLUMN_NAME, MYF(0),
				 field->field_name);
err_col:
			dict_mem_table_free(table);
			trx_commit_for_mysql(trx);

			error = DB_ERROR;
			goto error_ret;
		}

		dict_mem_table_add_col(table, table->heap,
			(char*) field->field_name,
			col_type,
			dtype_form_prtype(
				(ulint)field->type()
				| nulls_allowed | unsigned_type
				| binary_type | long_true_varchar,
				charset_no),
			col_len);
	}

	error = row_create_table_for_mysql(table, trx);

	if (error == DB_DUPLICATE_KEY) {
		char buf[100];
		char* buf_end = innobase_convert_identifier(
			buf, sizeof buf - 1, table_name, strlen(table_name),
			trx->mysql_thd, TRUE);

		*buf_end = '\0';
		my_error(ER_TABLE_EXISTS_ERROR, MYF(0), buf);
	}

error_ret:
	error = convert_error_code_to_mysql(error, flags, NULL);

	DBUG_RETURN(error);
}

/*****************************************************************//**
Creates an index in an InnoDB database. */
static
int
create_index(
/*=========*/
	trx_t*		trx,		/*!< in: InnoDB transaction handle */
	TABLE*		form,		/*!< in: information on table
					columns and indexes */
	ulint		flags,		/*!< in: InnoDB table flags */
	const char*	table_name,	/*!< in: table name */
	uint		key_num)	/*!< in: index number */
{
	Field*		field;
	dict_index_t*	index;
	int		error;
	ulint		n_fields;
	KEY*		key;
	KEY_PART_INFO*	key_part;
	ulint		ind_type;
	ulint		col_type;
	ulint		prefix_len;
	ulint		is_unsigned;
	ulint		i;
	ulint		j;
	ulint*		field_lengths;

	DBUG_ENTER("create_index");

	key = form->key_info + key_num;

	n_fields = key->key_parts;

	/* Assert that "GEN_CLUST_INDEX" cannot be used as non-primary index */
	ut_a(innobase_strcasecmp(key->name, innobase_index_reserve_name) != 0);

	ind_type = 0;

	if (key_num == form->s->primary_key) {
		ind_type = ind_type | DICT_CLUSTERED;
	}

	if (key->flags & HA_NOSAME ) {
		ind_type = ind_type | DICT_UNIQUE;
	}

	/* We pass 0 as the space id, and determine at a lower level the space
	id where to store the table */

	index = dict_mem_index_create(table_name, key->name, 0,
				      ind_type, n_fields);

	field_lengths = (ulint*) my_malloc(sizeof(ulint) * n_fields,
		MYF(MY_FAE));

	for (i = 0; i < n_fields; i++) {
		key_part = key->key_part + i;

		/* (The flag HA_PART_KEY_SEG denotes in MySQL a column prefix
		field in an index: we only store a specified number of first
		bytes of the column to the index field.) The flag does not
		seem to be properly set by MySQL. Let us fall back on testing
		the length of the key part versus the column. */

		field = NULL;
		for (j = 0; j < form->s->fields; j++) {

			field = form->field[j];

			if (0 == innobase_strcasecmp(
					field->field_name,
					key_part->field->field_name)) {
				/* Found the corresponding column */

				break;
			}
		}

		ut_a(j < form->s->fields);

		col_type = get_innobase_type_from_mysql_type(
					&is_unsigned, key_part->field);

		if (DATA_BLOB == col_type
			|| (key_part->length < field->pack_length()
				&& field->type() != MYSQL_TYPE_VARCHAR)
			|| (field->type() == MYSQL_TYPE_VARCHAR
				&& key_part->length < field->pack_length()
				- ((Field_varstring*)field)->length_bytes)) {

			prefix_len = key_part->length;

			if (col_type == DATA_INT
				|| col_type == DATA_FLOAT
				|| col_type == DATA_DOUBLE
				|| col_type == DATA_DECIMAL) {
				sql_print_error(
					"MySQL is trying to create a column "
					"prefix index field, on an "
					"inappropriate data type. Table "
					"name %s, column name %s.",
					table_name,
					key_part->field->field_name);

				prefix_len = 0;
			}
		} else {
			prefix_len = 0;
		}

		field_lengths[i] = key_part->length;

		dict_mem_index_add_field(index,
			(char*) key_part->field->field_name, prefix_len);
	}

	/* Even though we've defined max_supported_key_part_length, we
	still do our own checking using field_lengths to be absolutely
	sure we don't create too long indexes. */
	error = row_create_index_for_mysql(index, trx, field_lengths);

	error = convert_error_code_to_mysql(error, flags, NULL);

	my_free(field_lengths);

	DBUG_RETURN(error);
}

/*****************************************************************//**
Creates an index to an InnoDB table when the user has defined no
primary index. */
static
int
create_clustered_index_when_no_primary(
/*===================================*/
	trx_t*		trx,		/*!< in: InnoDB transaction handle */
	ulint		flags,		/*!< in: InnoDB table flags */
	const char*	table_name)	/*!< in: table name */
{
	dict_index_t*	index;
	int		error;

	/* We pass 0 as the space id, and determine at a lower level the space
	id where to store the table */
	index = dict_mem_index_create(table_name,
				      innobase_index_reserve_name,
				      0, DICT_CLUSTERED, 0);

	error = row_create_index_for_mysql(index, trx, NULL);

	error = convert_error_code_to_mysql(error, flags, NULL);

	return(error);
}

/*****************************************************************//**
Return a display name for the row format
@return row format name */
UNIV_INTERN
const char*
get_row_format_name(
/*================*/
	enum row_type	row_format)		/*!< in: Row Format */
{
	switch (row_format) {
	case ROW_TYPE_COMPACT:
		return("COMPACT");
	case ROW_TYPE_COMPRESSED:
		return("COMPRESSED");
	case ROW_TYPE_DYNAMIC:
		return("DYNAMIC");
	case ROW_TYPE_REDUNDANT:
		return("REDUNDANT");
	case ROW_TYPE_DEFAULT:
		return("DEFAULT");
	case ROW_TYPE_FIXED:
		return("FIXED");
	case ROW_TYPE_PAGE:
	case ROW_TYPE_NOT_USED:
		break;
	}
	return("NOT USED");
}

/** If file-per-table is missing, issue warning and set ret false */
#define CHECK_ERROR_ROW_TYPE_NEEDS_FILE_PER_TABLE		\
	if (!srv_file_per_table) {				\
		push_warning_printf(				\
			thd, MYSQL_ERROR::WARN_LEVEL_WARN,	\
			ER_ILLEGAL_HA_CREATE_OPTION,		\
			"InnoDB: ROW_FORMAT=%s requires"	\
			" innodb_file_per_table.",		\
			get_row_format_name(row_format));	\
		ret = FALSE;					\
	}

/** If file-format is Antelope, issue warning and set ret false */
#define CHECK_ERROR_ROW_TYPE_NEEDS_GT_ANTELOPE			\
	if (srv_file_format < DICT_TF_FORMAT_ZIP) {		\
		push_warning_printf(				\
			thd, MYSQL_ERROR::WARN_LEVEL_WARN,	\
			ER_ILLEGAL_HA_CREATE_OPTION,		\
			"InnoDB: ROW_FORMAT=%s requires"	\
			" innodb_file_format > Antelope.",	\
			get_row_format_name(row_format));	\
		ret = FALSE;					\
	}


/*****************************************************************//**
Validates the create options. We may build on this function
in future. For now, it checks two specifiers:
KEY_BLOCK_SIZE and ROW_FORMAT
If innodb_strict_mode is not set then this function is a no-op
@return	TRUE if valid. */
static
ibool
create_options_are_valid(
/*=====================*/
	THD*		thd,		/*!< in: connection thread. */
	TABLE*		form,		/*!< in: information on table
					columns and indexes */
	HA_CREATE_INFO*	create_info)	/*!< in: create info. */
{
	ibool	kbs_specified	= FALSE;
	ibool	ret		= TRUE;
	enum row_type	row_format	= form->s->row_type;

	ut_ad(thd != NULL);

	/* If innodb_strict_mode is not set don't do any validation. */
	if (!(THDVAR(thd, strict_mode))) {
		return(TRUE);
	}

	ut_ad(form != NULL);
	ut_ad(create_info != NULL);

	/* First check if a non-zero KEY_BLOCK_SIZE was specified. */
	if (create_info->key_block_size) {
		kbs_specified = TRUE;
		switch (create_info->key_block_size) {
		case 1:
		case 2:
		case 4:
		case 8:
		case 16:
			/* Valid KEY_BLOCK_SIZE, check its dependencies. */
			if (!srv_file_per_table) {
				push_warning(
					thd, MYSQL_ERROR::WARN_LEVEL_WARN,
					ER_ILLEGAL_HA_CREATE_OPTION,
					"InnoDB: KEY_BLOCK_SIZE requires"
					" innodb_file_per_table.");
				ret = FALSE;
			}
			if (srv_file_format < DICT_TF_FORMAT_ZIP) {
				push_warning(
					thd, MYSQL_ERROR::WARN_LEVEL_WARN,
					ER_ILLEGAL_HA_CREATE_OPTION,
					"InnoDB: KEY_BLOCK_SIZE requires"
					" innodb_file_format > Antelope.");
					ret = FALSE;
			}
			break;
		default:
			push_warning_printf(
				thd, MYSQL_ERROR::WARN_LEVEL_WARN,
				ER_ILLEGAL_HA_CREATE_OPTION,
				"InnoDB: invalid KEY_BLOCK_SIZE = %lu."
				" Valid values are [1, 2, 4, 8, 16]",
				create_info->key_block_size);
			ret = FALSE;
			break;
		}
	}
	
	/* Check for a valid Innodb ROW_FORMAT specifier and
	other incompatibilities. */
	switch (row_format) {
	case ROW_TYPE_COMPRESSED:
		CHECK_ERROR_ROW_TYPE_NEEDS_FILE_PER_TABLE;
		CHECK_ERROR_ROW_TYPE_NEEDS_GT_ANTELOPE;
		break;
	case ROW_TYPE_DYNAMIC:
		CHECK_ERROR_ROW_TYPE_NEEDS_FILE_PER_TABLE;
		CHECK_ERROR_ROW_TYPE_NEEDS_GT_ANTELOPE;
		/* fall through since dynamic also shuns KBS */
	case ROW_TYPE_COMPACT:
	case ROW_TYPE_REDUNDANT:
		if (kbs_specified) {
			push_warning_printf(
				thd, MYSQL_ERROR::WARN_LEVEL_WARN,
				ER_ILLEGAL_HA_CREATE_OPTION,
				"InnoDB: cannot specify ROW_FORMAT = %s"
				" with KEY_BLOCK_SIZE.",
				get_row_format_name(row_format));
			ret = FALSE;
		}
		break;
	case ROW_TYPE_DEFAULT:
		break;
	case ROW_TYPE_FIXED:
	case ROW_TYPE_PAGE:
	case ROW_TYPE_NOT_USED:
		push_warning(
			thd, MYSQL_ERROR::WARN_LEVEL_WARN,
			ER_ILLEGAL_HA_CREATE_OPTION,		\
			"InnoDB: invalid ROW_FORMAT specifier.");
		ret = FALSE;
		break;
	}

	return(ret);
}

/*****************************************************************//**
Update create_info.  Used in SHOW CREATE TABLE et al. */
UNIV_INTERN
void
ha_innobase::update_create_info(
/*============================*/
	HA_CREATE_INFO*	create_info)	/*!< in/out: create info */
{
	if (!(create_info->used_fields & HA_CREATE_USED_AUTO)) {
		ha_innobase::info(HA_STATUS_AUTO);
		create_info->auto_increment_value = stats.auto_increment_value;
	}
}

/*****************************************************************//**
Creates a new table to an InnoDB database.
@return	error number */
UNIV_INTERN
int
ha_innobase::create(
/*================*/
	const char*	name,		/*!< in: table name */
	TABLE*		form,		/*!< in: information on table
					columns and indexes */
	HA_CREATE_INFO*	create_info)	/*!< in: more information of the
					created table, contains also the
					create statement string */
{
	int		error;
	dict_table_t*	innobase_table;
	trx_t*		parent_trx;
	trx_t*		trx;
	int		primary_key_no;
	uint		i;
	char		name2[FN_REFLEN];
	char		norm_name[FN_REFLEN];
	THD*		thd = ha_thd();
	ib_int64_t	auto_inc_value;
	ulint		flags;
	/* Cache the value of innodb_file_format, in case it is
	modified by another thread while the table is being created. */
	const ulint	file_format = srv_file_format;
	const char*	stmt;
	size_t		stmt_len;
	enum row_type	row_format;

	DBUG_ENTER("ha_innobase::create");

	DBUG_ASSERT(thd != NULL);
	DBUG_ASSERT(create_info != NULL);

#ifdef __WIN__
	/* Names passed in from server are in two formats:
	1. <database_name>/<table_name>: for normal table creation
	2. full path: for temp table creation, or sym link

	When srv_file_per_table is on and mysqld_embedded is off,
	check for full path pattern, i.e.
	X:\dir\...,		X is a driver letter, or
	\\dir1\dir2\...,	UNC path
	returns error if it is in full path format, but not creating a temp.
	table. Currently InnoDB does not support symbolic link on Windows. */

	if (srv_file_per_table
	    && !mysqld_embedded
	    && (!create_info->options & HA_LEX_CREATE_TMP_TABLE)) {

		if ((name[1] == ':')
		    || (name[0] == '\\' && name[1] == '\\')) {
			sql_print_error("Cannot create table %s\n", name);
			DBUG_RETURN(HA_ERR_GENERIC);
		}
	}
#endif

	if (form->s->fields > 1000) {
		/* The limit probably should be REC_MAX_N_FIELDS - 3 = 1020,
		but we play safe here */

		DBUG_RETURN(HA_ERR_TO_BIG_ROW);
	}

	/* Get the transaction associated with the current thd, or create one
	if not yet created */

	parent_trx = check_trx_exists(thd);

	/* In case MySQL calls this in the middle of a SELECT query, release
	possible adaptive hash latch to avoid deadlocks of threads */

	trx_search_latch_release_if_reserved(parent_trx);

	trx = innobase_trx_allocate(thd);

	srv_lower_case_table_names = lower_case_table_names;

	strcpy(name2, name);

	normalize_table_name(norm_name, name2);

	/* Latch the InnoDB data dictionary exclusively so that no deadlocks
	or lock waits can happen in it during a table create operation.
	Drop table etc. do this latching in row0mysql.c. */

	row_mysql_lock_data_dictionary(trx);

	/* Create the table definition in InnoDB */

	flags = 0;

	/* Validate create options if innodb_strict_mode is set. */
	if (!create_options_are_valid(thd, form, create_info)) {
		error = ER_ILLEGAL_HA_CREATE_OPTION;
		goto cleanup;
	}

	if (create_info->key_block_size) {
		/* Determine the page_zip.ssize corresponding to the
		requested page size (key_block_size) in kilobytes. */

		ulint	ssize, ksize;
		ulint	key_block_size = create_info->key_block_size;

		/*  Set 'flags' to the correct key_block_size.
		It will be zero if key_block_size is an invalid number.*/
		for (ssize = ksize = 1; ssize <= DICT_TF_ZSSIZE_MAX;
		     ssize++, ksize <<= 1) {
			if (key_block_size == ksize) {
				flags = ssize << DICT_TF_ZSSIZE_SHIFT
					| DICT_TF_COMPACT
					| DICT_TF_FORMAT_ZIP
					  << DICT_TF_FORMAT_SHIFT;
				break;
			}
		}

		if (!srv_file_per_table) {
			push_warning(
				thd, MYSQL_ERROR::WARN_LEVEL_WARN,
				ER_ILLEGAL_HA_CREATE_OPTION,
				"InnoDB: KEY_BLOCK_SIZE requires"
				" innodb_file_per_table.");
			flags = 0;
		}

		if (file_format < DICT_TF_FORMAT_ZIP) {
			push_warning(
				thd, MYSQL_ERROR::WARN_LEVEL_WARN,
				ER_ILLEGAL_HA_CREATE_OPTION,
				"InnoDB: KEY_BLOCK_SIZE requires"
				" innodb_file_format > Antelope.");
			flags = 0;
		}

		if (!flags) {
			push_warning_printf(
				thd, MYSQL_ERROR::WARN_LEVEL_WARN,
				ER_ILLEGAL_HA_CREATE_OPTION,
				"InnoDB: ignoring KEY_BLOCK_SIZE=%lu.",
				create_info->key_block_size);
		}
	}

	row_format = form->s->row_type;

	if (flags) {
		/* if ROW_FORMAT is set to default,
		automatically change it to COMPRESSED.*/
		if (row_format == ROW_TYPE_DEFAULT) {
			row_format = ROW_TYPE_COMPRESSED;
		} else if (row_format != ROW_TYPE_COMPRESSED) {
			/* ROW_FORMAT other than COMPRESSED
			ignores KEY_BLOCK_SIZE.  It does not
			make sense to reject conflicting
			KEY_BLOCK_SIZE and ROW_FORMAT, because
			such combinations can be obtained
			with ALTER TABLE anyway. */
			push_warning_printf(
				thd, MYSQL_ERROR::WARN_LEVEL_WARN,
				ER_ILLEGAL_HA_CREATE_OPTION,
				"InnoDB: ignoring KEY_BLOCK_SIZE=%lu"
				" unless ROW_FORMAT=COMPRESSED.",
				create_info->key_block_size);
			flags = 0;
		}
	} else {
		/* flags == 0 means no KEY_BLOCK_SIZE.*/
		if (row_format == ROW_TYPE_COMPRESSED) {
			/* ROW_FORMAT=COMPRESSED without
			KEY_BLOCK_SIZE implies half the
			maximum KEY_BLOCK_SIZE. */
			flags = (DICT_TF_ZSSIZE_MAX - 1)
				<< DICT_TF_ZSSIZE_SHIFT
				| DICT_TF_COMPACT
				| DICT_TF_FORMAT_ZIP
				<< DICT_TF_FORMAT_SHIFT;
#if DICT_TF_ZSSIZE_MAX < 1
# error "DICT_TF_ZSSIZE_MAX < 1"
#endif
		}
	}

	switch (row_format) {
	case ROW_TYPE_REDUNDANT:
		break;
	case ROW_TYPE_COMPRESSED:
	case ROW_TYPE_DYNAMIC:
		if (!srv_file_per_table) {
			push_warning_printf(
				thd, MYSQL_ERROR::WARN_LEVEL_WARN,
				ER_ILLEGAL_HA_CREATE_OPTION,
				"InnoDB: ROW_FORMAT=%s requires"
				" innodb_file_per_table.",
				get_row_format_name(row_format));
		} else if (file_format < DICT_TF_FORMAT_ZIP) {
			push_warning_printf(
				thd, MYSQL_ERROR::WARN_LEVEL_WARN,
				ER_ILLEGAL_HA_CREATE_OPTION,
				"InnoDB: ROW_FORMAT=%s requires"
				" innodb_file_format > Antelope.",
				get_row_format_name(row_format));
		} else {
			flags |= DICT_TF_COMPACT
			         | (DICT_TF_FORMAT_ZIP
			            << DICT_TF_FORMAT_SHIFT);
			break;
		}

		/* fall through */
	case ROW_TYPE_NOT_USED:
	case ROW_TYPE_FIXED:
	case ROW_TYPE_PAGE:
		push_warning(
			thd, MYSQL_ERROR::WARN_LEVEL_WARN,
			ER_ILLEGAL_HA_CREATE_OPTION,
			"InnoDB: assuming ROW_FORMAT=COMPACT.");
	case ROW_TYPE_DEFAULT:
	case ROW_TYPE_COMPACT:
		flags = DICT_TF_COMPACT;
		break;
	}

	/* Look for a primary key */

	primary_key_no = (form->s->primary_key != MAX_KEY ?
			 (int) form->s->primary_key :
			 -1);

	/* Our function innobase_get_mysql_key_number_for_index assumes
	the primary key is always number 0, if it exists */

	ut_a(primary_key_no == -1 || primary_key_no == 0);

	/* Check for name conflicts (with reserved name) for
	any user indices to be created. */
	if (innobase_index_name_is_reserved(trx, form->key_info,
					    form->s->keys)) {
		error = -1;
		goto cleanup;
	}

	if (create_info->options & HA_LEX_CREATE_TMP_TABLE) {
		flags |= DICT_TF2_TEMPORARY << DICT_TF2_SHIFT;
	}

	error = create_table_def(trx, form, norm_name,
		create_info->options & HA_LEX_CREATE_TMP_TABLE ? name2 : NULL,
		flags);

	if (error) {
		goto cleanup;
	}


	/* Create the keys */

	if (form->s->keys == 0 || primary_key_no == -1) {
		/* Create an index which is used as the clustered index;
		order the rows by their row id which is internally generated
		by InnoDB */

		error = create_clustered_index_when_no_primary(
			trx, flags, norm_name);
		if (error) {
			goto cleanup;
		}
	}

	if (primary_key_no != -1) {
		/* In InnoDB the clustered index must always be created
		first */
		if ((error = create_index(trx, form, flags, norm_name,
					  (uint) primary_key_no))) {
			goto cleanup;
		}
	}

	for (i = 0; i < form->s->keys; i++) {

		if (i != (uint) primary_key_no) {

			if ((error = create_index(trx, form, flags, norm_name,
						  i))) {
				goto cleanup;
			}
		}
	}

	stmt = innobase_get_stmt(thd, &stmt_len);

	if (stmt) {
		error = row_table_add_foreign_constraints(
			trx, stmt, stmt_len, norm_name,
			create_info->options & HA_LEX_CREATE_TMP_TABLE);

		switch (error) {

		case DB_PARENT_NO_INDEX:
			push_warning_printf(
				thd, MYSQL_ERROR::WARN_LEVEL_WARN,
				HA_ERR_CANNOT_ADD_FOREIGN,
				"Create table '%s' with foreign key constraint"
				" failed. There is no index in the referenced"
				" table where the referenced columns appear"
				" as the first columns.\n", norm_name);
			break;

		case DB_CHILD_NO_INDEX:
			push_warning_printf(
				thd, MYSQL_ERROR::WARN_LEVEL_WARN,
				HA_ERR_CANNOT_ADD_FOREIGN,
				"Create table '%s' with foreign key constraint"
				" failed. There is no index in the referencing"
				" table where referencing columns appear"
				" as the first columns.\n", norm_name);
			break;
		}

		error = convert_error_code_to_mysql(error, flags, NULL);

		if (error) {
			goto cleanup;
		}
	}

	innobase_commit_low(trx);

	row_mysql_unlock_data_dictionary(trx);

	/* Flush the log to reduce probability that the .frm files and
	the InnoDB data dictionary get out-of-sync if the user runs
	with innodb_flush_log_at_trx_commit = 0 */

	log_buffer_flush_to_disk();

	innobase_table = dict_table_open_on_name(norm_name, FALSE);

	DBUG_ASSERT(innobase_table != 0);

	if (innobase_table) {
		/* We update the highest file format in the system table
		space, if this table has higher file format setting. */

		trx_sys_file_format_max_upgrade(
			(const char**) &innobase_file_format_max,
			dict_table_get_format(innobase_table));
	}

	/* Note: We can't call update_thd() as prebuilt will not be
	setup at this stage and so we use thd. */

	/* We need to copy the AUTOINC value from the old table if
	this is an ALTER|OPTIMIZE TABLE or CREATE INDEX because CREATE INDEX
	does a table copy too. If query was one of :

		CREATE TABLE ...AUTO_INCREMENT = x; or
		ALTER TABLE...AUTO_INCREMENT = x;   or
		OPTIMIZE TABLE t; or
		CREATE INDEX x on t(...);

	Find out a table definition from the dictionary and get
	the current value of the auto increment field. Set a new
	value to the auto increment field if the value is greater
	than the maximum value in the column. */

	if (((create_info->used_fields & HA_CREATE_USED_AUTO)
	    || thd_sql_command(thd) == SQLCOM_ALTER_TABLE
	    || thd_sql_command(thd) == SQLCOM_OPTIMIZE
	    || thd_sql_command(thd) == SQLCOM_CREATE_INDEX)
	    && create_info->auto_increment_value > 0) {

		auto_inc_value = create_info->auto_increment_value;

		dict_table_autoinc_lock(innobase_table);
		dict_table_autoinc_initialize(innobase_table, auto_inc_value);
		dict_table_autoinc_unlock(innobase_table);
	}

	dict_table_close(innobase_table, FALSE);

	/* Tell the InnoDB server that there might be work for
	utility threads: */

	srv_active_wake_master_thread();

	trx_free_for_mysql(trx);

	DBUG_RETURN(0);

cleanup:
	innobase_commit_low(trx);

	row_mysql_unlock_data_dictionary(trx);

	trx_free_for_mysql(trx);

	DBUG_RETURN(error);
}

/*****************************************************************//**
Discards or imports an InnoDB tablespace.
@return	0 == success, -1 == error */
UNIV_INTERN
int
ha_innobase::discard_or_import_tablespace(
/*======================================*/
	my_bool discard)	/*!< in: TRUE if discard, else import */
{
	dict_table_t*	dict_table;
	trx_t*		trx;
	int		err;

	DBUG_ENTER("ha_innobase::discard_or_import_tablespace");

	ut_a(prebuilt->trx);
	ut_a(prebuilt->trx->magic_n == TRX_MAGIC_N);
	ut_a(prebuilt->trx == thd_to_trx(ha_thd()));

	dict_table = prebuilt->table;
	trx = prebuilt->trx;

	if (discard) {
		err = row_discard_tablespace_for_mysql(dict_table->name, trx);
	} else {
		err = row_import_tablespace_for_mysql(dict_table->name, trx);
	}

	err = convert_error_code_to_mysql(err, dict_table->flags, NULL);

	DBUG_RETURN(err);
}

/*****************************************************************//**
Deletes all rows of an InnoDB table.
@return	error number */
UNIV_INTERN
int
ha_innobase::truncate()
/*===================*/
{
	int		error;

	DBUG_ENTER("ha_innobase::truncate");

	/* Get the transaction associated with the current thd, or create one
	if not yet created, and update prebuilt->trx */

	update_thd(ha_thd());

	/* Truncate the table in InnoDB */

	error = row_truncate_table_for_mysql(prebuilt->table, prebuilt->trx);

	error = convert_error_code_to_mysql(error, prebuilt->table->flags,
					    NULL);

	DBUG_RETURN(error);
}

/*****************************************************************//**
Drops a table from an InnoDB database. Before calling this function,
MySQL calls innobase_commit to commit the transaction of the current user.
Then the current user cannot have locks set on the table. Drop table
operation inside InnoDB will remove all locks any user has on the table
inside InnoDB.
@return	error number */
UNIV_INTERN
int
ha_innobase::delete_table(
/*======================*/
	const char*	name)	/*!< in: table name */
{
	ulint	name_len;
	int	error;
	trx_t*	parent_trx;
	trx_t*	trx;
	THD	*thd = ha_thd();
	char	norm_name[1000];
	char	errstr[1024];

	DBUG_ENTER("ha_innobase::delete_table");

	/* Strangely, MySQL passes the table name without the '.frm'
	extension, in contrast to ::create */
	normalize_table_name(norm_name, name);

	if (IS_MAGIC_TABLE_AND_USER_DENIED_ACCESS(norm_name, thd)) {
		DBUG_RETURN(HA_ERR_GENERIC);
	}

	/* Remove stats for this table and all of its indexes from the
	persistent storage if it exists and if there are stats for this
	table in there. This function creates its own trx and commits
	it. */
	error = dict_stats_delete_table_stats(norm_name,
					      errstr, sizeof(errstr));
	if (error != DB_SUCCESS) {
		push_warning(thd, MYSQL_ERROR::WARN_LEVEL_WARN,
			     ER_LOCK_WAIT_TIMEOUT, errstr);
	}

	/* Get the transaction associated with the current thd, or create one
	if not yet created */

	parent_trx = check_trx_exists(thd);

	/* In case MySQL calls this in the middle of a SELECT query, release
	possible adaptive hash latch to avoid deadlocks of threads */

	trx_search_latch_release_if_reserved(parent_trx);

	trx = innobase_trx_allocate(thd);

	srv_lower_case_table_names = lower_case_table_names;

	name_len = strlen(name);

	ut_a(name_len < 1000);

	/* Drop the table in InnoDB */

	error = row_drop_table_for_mysql(norm_name, trx,
					 thd_sql_command(thd)
					 == SQLCOM_DROP_DB);

	/* Flush the log to reduce probability that the .frm files and
	the InnoDB data dictionary get out-of-sync if the user runs
	with innodb_flush_log_at_trx_commit = 0 */

	log_buffer_flush_to_disk();

	/* Tell the InnoDB server that there might be work for
	utility threads: */

	srv_active_wake_master_thread();

	innobase_commit_low(trx);

	trx_free_for_mysql(trx);

	error = convert_error_code_to_mysql(error, 0, NULL);

	DBUG_RETURN(error);
}

/*****************************************************************//**
Removes all tables in the named database inside InnoDB. */
static
void
innobase_drop_database(
/*===================*/
	handlerton*	hton,	/*!< in: handlerton of Innodb */
	char*		path)	/*!< in: database path; inside InnoDB the name
				of the last directory in the path is used as
				the database name: for example, in
				'mysql/data/test' the database name is 'test' */
{
	ulint	len		= 0;
	trx_t*	trx;
	char*	ptr;
	char*	namebuf;
	THD*	thd		= current_thd;

	/* Get the transaction associated with the current thd, or create one
	if not yet created */

	DBUG_ASSERT(hton == innodb_hton_ptr);

	/* In the Windows plugin, thd = current_thd is always NULL */
	if (thd) {
		trx_t*	parent_trx = check_trx_exists(thd);

		/* In case MySQL calls this in the middle of a SELECT
		query, release possible adaptive hash latch to avoid
		deadlocks of threads */

		trx_search_latch_release_if_reserved(parent_trx);
	}

	ptr = strend(path) - 2;

	while (ptr >= path && *ptr != '\\' && *ptr != '/') {
		ptr--;
		len++;
	}

	ptr++;
	namebuf = (char*) my_malloc((uint) len + 2, MYF(0));

	memcpy(namebuf, ptr, len);
	namebuf[len] = '/';
	namebuf[len + 1] = '\0';
#ifdef	__WIN__
	innobase_casedn_str(namebuf);
#endif
	trx = innobase_trx_allocate(thd);

	row_drop_database_for_mysql(namebuf, trx);

	my_free(namebuf);

	/* Flush the log to reduce probability that the .frm files and
	the InnoDB data dictionary get out-of-sync if the user runs
	with innodb_flush_log_at_trx_commit = 0 */

	log_buffer_flush_to_disk();

	/* Tell the InnoDB server that there might be work for
	utility threads: */

	srv_active_wake_master_thread();

	innobase_commit_low(trx);
	trx_free_for_mysql(trx);
}
/*********************************************************************//**
Renames an InnoDB table.
@return	0 or error code */
static
int
innobase_rename_table(
/*==================*/
	trx_t*		trx,	/*!< in: transaction */
	const char*	from,	/*!< in: old name of the table */
	const char*	to,	/*!< in: new name of the table */
	ibool		lock_and_commit)
				/*!< in: TRUE=lock data dictionary and commit */
{
	int	error;
	char*	norm_to;
	char*	norm_from;

	srv_lower_case_table_names = lower_case_table_names;

	// Magic number 64 arbitrary
	norm_to = (char*) my_malloc(strlen(to) + 64, MYF(0));
	norm_from = (char*) my_malloc(strlen(from) + 64, MYF(0));

	normalize_table_name(norm_to, to);
	normalize_table_name(norm_from, from);

	/* Serialize data dictionary operations with dictionary mutex:
	no deadlocks can occur then in these operations */

	if (lock_and_commit) {
		row_mysql_lock_data_dictionary(trx);
	}

	error = row_rename_table_for_mysql(
		norm_from, norm_to, trx, lock_and_commit);

	if (error != DB_SUCCESS) {
		FILE* ef = dict_foreign_err_file;

		fputs("InnoDB: Renaming table ", ef);
		ut_print_name(ef, trx, TRUE, norm_from);
		fputs(" to ", ef);
		ut_print_name(ef, trx, TRUE, norm_to);
		fputs(" failed!\n", ef);
	}

	if (lock_and_commit) {
		row_mysql_unlock_data_dictionary(trx);

		/* Flush the log to reduce probability that the .frm
		files and the InnoDB data dictionary get out-of-sync
		if the user runs with innodb_flush_log_at_trx_commit = 0 */

		log_buffer_flush_to_disk();
	}

	my_free(norm_to);
	my_free(norm_from);

	return error;
}

/*********************************************************************//**
Renames an InnoDB table.
@return	0 or error code */
UNIV_INTERN
int
ha_innobase::rename_table(
/*======================*/
	const char*	from,	/*!< in: old name of the table */
	const char*	to)	/*!< in: new name of the table */
{
	trx_t*	trx;
	int	error;
	trx_t*	parent_trx;
	THD*	thd		= ha_thd();

	DBUG_ENTER("ha_innobase::rename_table");

	/* Get the transaction associated with the current thd, or create one
	if not yet created */

	parent_trx = check_trx_exists(thd);

	/* In case MySQL calls this in the middle of a SELECT query, release
	possible adaptive hash latch to avoid deadlocks of threads */

	trx_search_latch_release_if_reserved(parent_trx);

	trx = innobase_trx_allocate(thd);

	error = innobase_rename_table(trx, from, to, TRUE);

	/* Tell the InnoDB server that there might be work for
	utility threads: */

	srv_active_wake_master_thread();

	innobase_commit_low(trx);
	trx_free_for_mysql(trx);

	/* Add a special case to handle the Duplicated Key error
	and return DB_ERROR instead.
	This is to avoid a possible SIGSEGV error from mysql error
	handling code. Currently, mysql handles the Duplicated Key
	error by re-entering the storage layer and getting dup key
	info by calling get_dup_key(). This operation requires a valid
	table handle ('row_prebuilt_t' structure) which could no
	longer be available in the error handling stage. The suggested
	solution is to report a 'table exists' error message (since
	the dup key error here is due to an existing table whose name
	is the one we are trying to rename to) and return the generic
	error code. */
	if (error == (int) DB_DUPLICATE_KEY) {
		my_error(ER_TABLE_EXISTS_ERROR, MYF(0), to);

		error = DB_ERROR;
	}

	error = convert_error_code_to_mysql(error, 0, NULL);

	DBUG_RETURN(error);
}

/*********************************************************************//**
Estimates the number of index records in a range.
@return	estimated number of rows */
UNIV_INTERN
ha_rows
ha_innobase::records_in_range(
/*==========================*/
	uint			keynr,		/*!< in: index number */
	key_range		*min_key,	/*!< in: start key value of the
						range, may also be 0 */
	key_range		*max_key)	/*!< in: range end key val, may
						also be 0 */
{
	KEY*		key;
	dict_index_t*	index;
	uchar*		key_val_buff2	= (uchar*) my_malloc(
						  table->s->reclength
					+ table->s->max_key_length + 100,
								MYF(MY_FAE));
	ulint		buff2_len = table->s->reclength
					+ table->s->max_key_length + 100;
	dtuple_t*	range_start;
	dtuple_t*	range_end;
	ib_int64_t	n_rows;
	ulint		mode1;
	ulint		mode2;
	mem_heap_t*	heap;

	DBUG_ENTER("records_in_range");

	ut_a(prebuilt->trx == thd_to_trx(ha_thd()));

	prebuilt->trx->op_info = (char*)"estimating records in index range";

	/* In case MySQL calls this in the middle of a SELECT query, release
	possible adaptive hash latch to avoid deadlocks of threads */

	trx_search_latch_release_if_reserved(prebuilt->trx);

	active_index = keynr;

	key = table->key_info + active_index;

	index = innobase_get_index(keynr);

	/* There exists possibility of not being able to find requested
	index due to inconsistency between MySQL and InoDB dictionary info.
	Necessary message should have been printed in innobase_get_index() */
	if (UNIV_UNLIKELY(!index)) {
		n_rows = HA_POS_ERROR;
		goto func_exit;
	}
	if (UNIV_UNLIKELY(!row_merge_is_index_usable(prebuilt->trx, index))) {
		n_rows = HA_ERR_TABLE_DEF_CHANGED;
		goto func_exit;
	}

	heap = mem_heap_create(2 * (key->key_parts * sizeof(dfield_t)
				    + sizeof(dtuple_t)));

	range_start = dtuple_create(heap, key->key_parts);
	dict_index_copy_types(range_start, index, key->key_parts);

	range_end = dtuple_create(heap, key->key_parts);
	dict_index_copy_types(range_end, index, key->key_parts);

	row_sel_convert_mysql_key_to_innobase(
				range_start, (byte*) key_val_buff,
				(ulint)upd_and_key_val_buff_len,
				index,
				(byte*) (min_key ? min_key->key :
					 (const uchar*) 0),
				(ulint) (min_key ? min_key->length : 0),
				prebuilt->trx);

	row_sel_convert_mysql_key_to_innobase(
				range_end, (byte*) key_val_buff2,
				buff2_len, index,
				(byte*) (max_key ? max_key->key :
					 (const uchar*) 0),
				(ulint) (max_key ? max_key->length : 0),
				prebuilt->trx);

	mode1 = convert_search_mode_to_innobase(min_key ? min_key->flag :
						HA_READ_KEY_EXACT);
	mode2 = convert_search_mode_to_innobase(max_key ? max_key->flag :
						HA_READ_KEY_EXACT);

	if (mode1 != PAGE_CUR_UNSUPP && mode2 != PAGE_CUR_UNSUPP) {

		n_rows = btr_estimate_n_rows_in_range(index, range_start,
						      mode1, range_end,
						      mode2);
	} else {

		n_rows = HA_POS_ERROR;
	}

	mem_heap_free(heap);

func_exit:
	my_free(key_val_buff2);

	prebuilt->trx->op_info = (char*)"";

	/* The MySQL optimizer seems to believe an estimate of 0 rows is
	always accurate and may return the result 'Empty set' based on that.
	The accuracy is not guaranteed, and even if it were, for a locking
	read we should anyway perform the search to set the next-key lock.
	Add 1 to the value to make sure MySQL does not make the assumption! */

	if (n_rows == 0) {
		n_rows = 1;
	}

	DBUG_RETURN((ha_rows) n_rows);
}

/*********************************************************************//**
Gives an UPPER BOUND to the number of rows in a table. This is used in
filesort.cc.
@return	upper bound of rows */
UNIV_INTERN
ha_rows
ha_innobase::estimate_rows_upper_bound()
/*====================================*/
{
	dict_index_t*	index;
	ulonglong	estimate;
	ulonglong	local_data_file_length;
	ulint		stat_n_leaf_pages;

	DBUG_ENTER("estimate_rows_upper_bound");

	/* We do not know if MySQL can call this function before calling
	external_lock(). To be safe, update the thd of the current table
	handle. */

	update_thd(ha_thd());

	prebuilt->trx->op_info = (char*)
				 "calculating upper bound for table rows";

	/* In case MySQL calls this in the middle of a SELECT query, release
	possible adaptive hash latch to avoid deadlocks of threads */

	trx_search_latch_release_if_reserved(prebuilt->trx);

	index = dict_table_get_first_index(prebuilt->table);

	stat_n_leaf_pages = index->stat_n_leaf_pages;

	ut_a(stat_n_leaf_pages > 0);

	local_data_file_length =
		((ulonglong) stat_n_leaf_pages) * UNIV_PAGE_SIZE;


	/* Calculate a minimum length for a clustered index record and from
	that an upper bound for the number of rows. Since we only calculate
	new statistics in row0mysql.c when a table has grown by a threshold
	factor, we must add a safety factor 2 in front of the formula below. */

	estimate = 2 * local_data_file_length /
					 dict_index_calc_min_rec_len(index);

	prebuilt->trx->op_info = (char*)"";

	DBUG_RETURN((ha_rows) estimate);
}

/*********************************************************************//**
How many seeks it will take to read through the table. This is to be
comparable to the number returned by records_in_range so that we can
decide if we should scan the table or use keys.
@return	estimated time measured in disk seeks */
UNIV_INTERN
double
ha_innobase::scan_time()
/*====================*/
{
	/* Since MySQL seems to favor table scans too much over index
	searches, we pretend that a sequential read takes the same time
	as a random disk read, that is, we do not divide the following
	by 10, which would be physically realistic. */

	return((double) (prebuilt->table->stat_clustered_index_size));
}

/******************************************************************//**
Calculate the time it takes to read a set of ranges through an index
This enables us to optimise reads for clustered indexes.
@return	estimated time measured in disk seeks */
UNIV_INTERN
double
ha_innobase::read_time(
/*===================*/
	uint	index,	/*!< in: key number */
	uint	ranges,	/*!< in: how many ranges */
	ha_rows rows)	/*!< in: estimated number of rows in the ranges */
{
	ha_rows total_rows;
	double	time_for_scan;

	if (index != table->s->primary_key) {
		/* Not clustered */
		return(handler::read_time(index, ranges, rows));
	}

	if (rows <= 2) {

		return((double) rows);
	}

	/* Assume that the read time is proportional to the scan time for all
	rows + at most one seek per range. */

	time_for_scan = scan_time();

	if ((total_rows = estimate_rows_upper_bound()) < rows) {

		return(time_for_scan);
	}

	return(ranges + (double) rows / (double) total_rows * time_for_scan);
}

/*********************************************************************//**
Calculates the key number used inside MySQL for an Innobase index. We will
first check the "index translation table" for a match of the index to get
the index number. If there does not exist an "index translation table",
or not able to find the index in the translation table, then we will fall back
to the traditional way of looping through dict_index_t list to find a
match. In this case, we have to take into account if we generated a
default clustered index for the table
@return the key number used inside MySQL */
static
unsigned int
innobase_get_mysql_key_number_for_index(
/*====================================*/
	INNOBASE_SHARE*		share,	/*!< in: share structure for index
					translation table. */
	const TABLE*		table,	/*!< in: table in MySQL data
					dictionary */
	dict_table_t*		ib_table,/*!< in: table in Innodb data
					dictionary */
	const dict_index_t*	index)	/*!< in: index */
{
	const dict_index_t*	ind;
	unsigned int		i;

 	ut_a(index);

	/* If index does not belong to the table of share structure. Search
	index->table instead */
	if (index->table != ib_table) {
		i = 0;
		ind = dict_table_get_first_index(index->table);

		while (index != ind) {
			ind = dict_table_get_next_index(ind);
			i++;
		}

		if (row_table_got_default_clust_index(index->table)) {
			ut_a(i > 0);
			i--;
		}

		return(i);
	}

	/* If index translation table exists, we will first check
	the index through index translation table for a match. */
	if (share->idx_trans_tbl.index_mapping) {
		for (i = 0; i < share->idx_trans_tbl.index_count; i++) {
			if (share->idx_trans_tbl.index_mapping[i] == index) {
				return(i);
			}
		}

		/* Print an error message if we cannot find the index
		** in the "index translation table". */
		sql_print_error("Cannot find index %s in InnoDB index "
				"translation table.", index->name);
	}

	/* If we do not have an "index translation table", or not able
	to find the index in the translation table, we'll directly find
	matching index with information from mysql TABLE structure and
	InnoDB dict_index_t list */
	for (i = 0; i < table->s->keys; i++) {
		ind = dict_table_get_index_on_name(
			ib_table, table->key_info[i].name);

		if (index == ind) {
			return(i);
		}
	}

	ut_error;

	return(0);
}

/*********************************************************************//**
Calculate Record Per Key value. Need to exclude the NULL value if
innodb_stats_method is set to "nulls_ignored"
@return estimated record per key value */
static
ha_rows
innodb_rec_per_key(
/*===============*/
	dict_index_t*	index,		/*!< in: dict_index_t structure */
	ulint		i,		/*!< in: the column we are
					calculating rec per key */
	ha_rows		records)	/*!< in: estimated total records */
{
	ha_rows		rec_per_key;

	ut_ad(i < dict_index_get_n_unique(index));

	/* Note the stat_n_diff_key_vals[] stores the diff value with
	n-prefix indexing, so it is always stat_n_diff_key_vals[i + 1] */
	if (index->stat_n_diff_key_vals[i + 1] == 0) {

		rec_per_key = records;
	} else if (srv_innodb_stats_method == SRV_STATS_NULLS_IGNORED) {
		ib_uint64_t	num_null;

		/* In theory, index->stat_n_non_null_key_vals[i]
		should always be less than the number of records.
		Since this is statistics value, the value could
		have slight discrepancy. But we will make sure
		the number of null values is not a negative number. */
		if (records < index->stat_n_non_null_key_vals[i]) {
			num_null = 0;
		} else {
			num_null = records - index->stat_n_non_null_key_vals[i];
		}

		/* If the number of NULL values is the same as or
		large than that of the distinct values, we could
		consider that the table consists mostly of NULL value. 
		Set rec_per_key to 1. */
		if (index->stat_n_diff_key_vals[i + 1] <= num_null) {
			rec_per_key = 1;
		} else {
			/* Need to exclude rows with NULL values from
			rec_per_key calculation */
			rec_per_key = (ha_rows)(
				(records - num_null)
				/ (index->stat_n_diff_key_vals[i + 1]
				   - num_null));
		}
	} else {
		rec_per_key = (ha_rows)
			 (records / index->stat_n_diff_key_vals[i + 1]);
	}

	return(rec_per_key);
}

/*********************************************************************//**
Returns statistics information of the table to the MySQL interpreter,
in various fields of the handle object.
@return HA_ERR_* error code or 0 */
UNIV_INTERN
int
ha_innobase::info_low(
/*==================*/
	uint			flag,	/*!< in: what information MySQL
					requests */
	dict_stats_upd_option_t	stats_upd_option)
					/*!< in: whether to (re)calc
					the stats or to fetch them from
					the persistent storage */
{
	dict_table_t*	ib_table;
	dict_index_t*	index;
	ha_rows		rec_per_key;
	ib_int64_t	n_rows;
	char		path[FN_REFLEN];
	os_file_stat_t	stat_info;

	DBUG_ENTER("info");

	/* If we are forcing recovery at a high level, we will suppress
	statistics calculation on tables, because that may crash the
	server if an index is badly corrupted. */

	/* We do not know if MySQL can call this function before calling
	external_lock(). To be safe, update the thd of the current table
	handle. */

	update_thd(ha_thd());

	/* In case MySQL calls this in the middle of a SELECT query, release
	possible adaptive hash latch to avoid deadlocks of threads */

	prebuilt->trx->op_info = (char*)"returning various info to MySQL";

	trx_search_latch_release_if_reserved(prebuilt->trx);

	ib_table = prebuilt->table;

	if (flag & HA_STATUS_TIME) {
		if (stats_upd_option != DICT_STATS_FETCH
		    || innobase_stats_on_metadata) {
			/* In sql_show we call with this flag: update
			then statistics so that they are up-to-date */
			enum db_err	ret;

			prebuilt->trx->op_info = "updating table statistics";

			ut_ad(!mutex_own(&dict_sys->mutex));
			ret = dict_stats_update(ib_table, stats_upd_option,
						FALSE);

			if (ret != DB_SUCCESS) {
				prebuilt->trx->op_info = "";
				DBUG_RETURN(HA_ERR_GENERIC);
			}

			prebuilt->trx->op_info = "returning various info to MySQL";
		}

		my_snprintf(path, sizeof(path), "%s/%s%s",
				mysql_data_home, ib_table->name, reg_ext);

		unpack_filename(path,path);

		/* Note that we do not know the access time of the table,
		nor the CHECK TABLE time, nor the UPDATE or INSERT time. */

		if (os_file_get_status(path,&stat_info)) {
			stats.create_time = (ulong) stat_info.ctime;
		}
	}

	if (flag & HA_STATUS_VARIABLE) {

		n_rows = ib_table->stat_n_rows;

		/* Because we do not protect stat_n_rows by any mutex in a
		delete, it is theoretically possible that the value can be
		smaller than zero! TODO: fix this race.

		The MySQL optimizer seems to assume in a left join that n_rows
		is an accurate estimate if it is zero. Of course, it is not,
		since we do not have any locks on the rows yet at this phase.
		Since SHOW TABLE STATUS seems to call this function with the
		HA_STATUS_TIME flag set, while the left join optimizer does not
		set that flag, we add one to a zero value if the flag is not
		set. That way SHOW TABLE STATUS will show the best estimate,
		while the optimizer never sees the table empty. */

		if (n_rows < 0) {
			n_rows = 0;
		}

		if (n_rows == 0 && !(flag & HA_STATUS_TIME)) {
			n_rows++;
		}

		/* Fix bug#40386: Not flushing query cache after truncate.
		n_rows can not be 0 unless the table is empty, set to 1
		instead. The original problem of bug#29507 is actually
		fixed in the server code. */
		if (thd_sql_command(user_thd) == SQLCOM_TRUNCATE) {

			n_rows = 1;

			/* We need to reset the prebuilt value too, otherwise
			checks for values greater than the last value written
			to the table will fail and the autoinc counter will
			not be updated. This will force write_row() into
			attempting an update of the table's AUTOINC counter. */

			prebuilt->autoinc_last_value = 0;
		}

		stats.records = (ha_rows)n_rows;
		stats.deleted = 0;
		stats.data_file_length = ((ulonglong)
				ib_table->stat_clustered_index_size)
					* UNIV_PAGE_SIZE;
		stats.index_file_length = ((ulonglong)
				ib_table->stat_sum_of_other_index_sizes)
					* UNIV_PAGE_SIZE;

		/* Since fsp_get_available_space_in_free_extents() is
		acquiring latches inside InnoDB, we do not call it if we
		are asked by MySQL to avoid locking. Another reason to
		avoid the call is that it uses quite a lot of CPU.
		See Bug#38185. */
		if (flag & HA_STATUS_NO_LOCK
		    || !(flag & HA_STATUS_VARIABLE_EXTRA)) {
			/* We do not update delete_length if no
			locking is requested so the "old" value can
			remain. delete_length is initialized to 0 in
			the ha_statistics' constructor. Also we only
			need delete_length to be set when
			HA_STATUS_VARIABLE_EXTRA is set */
		} else if (UNIV_UNLIKELY
			   (srv_force_recovery >= SRV_FORCE_NO_IBUF_MERGE)) {
			/* Avoid accessing the tablespace if
			innodb_crash_recovery is set to a high value. */
			stats.delete_length = 0;
		} else {
			ullint	avail_space;

			avail_space = fsp_get_available_space_in_free_extents(
				ib_table->space);

			if (avail_space == ULLINT_UNDEFINED) {
				THD*	thd;

				thd = ha_thd();

				push_warning_printf(
					thd,
					MYSQL_ERROR::WARN_LEVEL_WARN,
					ER_CANT_GET_STAT,
					"InnoDB: Trying to get the free "
					"space for table %s but its "
					"tablespace has been discarded or "
					"the .ibd file is missing. Setting "
					"the free space to zero.",
					ib_table->name);

				stats.delete_length = 0;
			} else {
				stats.delete_length = avail_space * 1024;
			}
		}

		stats.check_time = 0;
		stats.mrr_length_per_rec = ref_length + sizeof(void*);

		if (stats.records == 0) {
			stats.mean_rec_length = 0;
		} else {
			stats.mean_rec_length = (ulong)
				(stats.data_file_length / stats.records);
		}
	}

	if (flag & HA_STATUS_CONST) {
		ulong	i;
		/* Verify the number of index in InnoDB and MySQL
		matches up. If prebuilt->clust_index_was_generated
		holds, InnoDB defines GEN_CLUST_INDEX internally */
		ulint	num_innodb_index = UT_LIST_GET_LEN(ib_table->indexes)
					- prebuilt->clust_index_was_generated;

		if (table->s->keys != num_innodb_index) {
			sql_print_error("Table %s contains %lu "
					"indexes inside InnoDB, which "
					"is different from the number of "
					"indexes %u defined in the MySQL ",
					ib_table->name, num_innodb_index,
					table->s->keys);
		}

		for (i = 0; i < table->s->keys; i++) {
			ulong	j;
			/* We could get index quickly through internal
			index mapping with the index translation table.
			The identity of index (match up index name with
			that of table->key_info[i]) is already verified in
			innobase_get_index().  */
			index = innobase_get_index(i);

			if (index == NULL) {
				sql_print_error("Table %s contains fewer "
						"indexes inside InnoDB than "
						"are defined in the MySQL "
						".frm file. Have you mixed up "
						".frm files from different "
						"installations? See "
						REFMAN
						"innodb-troubleshooting.html\n",
						ib_table->name);
				break;
			}

			for (j = 0; j < table->key_info[i].key_parts; j++) {

				if (j + 1 > index->n_uniq) {
					sql_print_error(
"Index %s of %s has %lu columns unique inside InnoDB, but MySQL is asking "
"statistics for %lu columns. Have you mixed up .frm files from different "
"installations? "
"See " REFMAN "innodb-troubleshooting.html\n",
							index->name,
							ib_table->name,
							(unsigned long)
							index->n_uniq, j + 1);
					break;
				}

				rec_per_key = innodb_rec_per_key(
					index, j, stats.records);

				/* Since MySQL seems to favor table scans
				too much over index searches, we pretend
				index selectivity is 2 times better than
				our estimate: */

				rec_per_key = rec_per_key / 2;

				if (rec_per_key == 0) {
					rec_per_key = 1;
				}

				table->key_info[i].rec_per_key[j] =
				  rec_per_key >= ~(ulong) 0 ? ~(ulong) 0 :
				  (ulong) rec_per_key;
			}
		}
	}

	if (srv_force_recovery >= SRV_FORCE_NO_IBUF_MERGE) {

		goto func_exit;
	}

	if (flag & HA_STATUS_ERRKEY) {
		const dict_index_t*	err_index;

		ut_a(prebuilt->trx);
		ut_a(prebuilt->trx->magic_n == TRX_MAGIC_N);

		err_index = trx_get_error_info(prebuilt->trx);

		if (err_index) {
			errkey = innobase_get_mysql_key_number_for_index(
					share, table, ib_table, err_index);
		} else {
			errkey = (unsigned int) prebuilt->trx->error_key_num;
		}
	}

	if ((flag & HA_STATUS_AUTO) && table->found_next_number_field) {
		stats.auto_increment_value = innobase_peek_autoinc();
	}

func_exit:
	prebuilt->trx->op_info = (char*)"";

	DBUG_RETURN(0);
}

/*********************************************************************//**
Returns statistics information of the table to the MySQL interpreter,
in various fields of the handle object.
@return HA_ERR_* error code or 0 */
UNIV_INTERN
int
ha_innobase::info(
/*==============*/
	uint	flag)	/*!< in: what information MySQL requests */
{
	return(info_low(flag, DICT_STATS_FETCH));
}

/**********************************************************************//**
Updates index cardinalities of the table, based on random dives into
each index tree. This does NOT calculate exact statistics on the table.
@return	HA_ADMIN_* error code or HA_ADMIN_OK */
UNIV_INTERN
int
ha_innobase::analyze(
/*=================*/
	THD*		thd,		/*!< in: connection thread handle */
	HA_CHECK_OPT*	check_opt)	/*!< in: currently ignored */
{
	dict_stats_upd_option_t	upd_option;
	int			ret;

	if (THDVAR(thd, analyze_is_persistent)) {
		upd_option = DICT_STATS_RECALC_PERSISTENT;
	} else {
		upd_option = DICT_STATS_RECALC_TRANSIENT;
	}

	/* Simply call ::info_low() with all the flags
	and request recalculation of the statistics */
	ret = info_low(HA_STATUS_TIME | HA_STATUS_CONST | HA_STATUS_VARIABLE,
		       upd_option);

	if (ret != 0) {
		return(HA_ADMIN_FAILED);
	}

	return(HA_ADMIN_OK);
}

/**********************************************************************//**
This is mapped to "ALTER TABLE tablename ENGINE=InnoDB", which rebuilds
the table in MySQL. */
UNIV_INTERN
int
ha_innobase::optimize(
/*==================*/
	THD*		thd,		/*!< in: connection thread handle */
	HA_CHECK_OPT*	check_opt)	/*!< in: currently ignored */
{
	return(HA_ADMIN_TRY_ALTER);
}

/*******************************************************************//**
Tries to check that an InnoDB table is not corrupted. If corruption is
noticed, prints to stderr information about it. In case of corruption
may also assert a failure and crash the server.
@return	HA_ADMIN_CORRUPT or HA_ADMIN_OK */
UNIV_INTERN
int
ha_innobase::check(
/*===============*/
	THD*		thd,		/*!< in: user thread handle */
	HA_CHECK_OPT*	check_opt)	/*!< in: check options, currently
					ignored */
{
	dict_index_t*	index;
	ulint		n_rows;
	ulint		n_rows_in_table	= ULINT_UNDEFINED;
	ibool		is_ok		= TRUE;
	ulint		old_isolation_level;

	DBUG_ENTER("ha_innobase::check");
	DBUG_ASSERT(thd == ha_thd());
	ut_a(prebuilt->trx);
	ut_a(prebuilt->trx->magic_n == TRX_MAGIC_N);
	ut_a(prebuilt->trx == thd_to_trx(thd));

	if (prebuilt->mysql_template == NULL) {
		/* Build the template; we will use a dummy template
		in index scans done in checking */

		build_template(true);
	}

	if (prebuilt->table->ibd_file_missing) {
		sql_print_error("InnoDB: Error:\n"
			"InnoDB: MySQL is trying to use a table handle"
			" but the .ibd file for\n"
			"InnoDB: table %s does not exist.\n"
			"InnoDB: Have you deleted the .ibd file"
			" from the database directory under\n"
			"InnoDB: the MySQL datadir, or have you"
			" used DISCARD TABLESPACE?\n"
			"InnoDB: Please refer to\n"
			"InnoDB: " REFMAN "innodb-troubleshooting.html\n"
			"InnoDB: how you can resolve the problem.\n",
			prebuilt->table->name);
		DBUG_RETURN(HA_ADMIN_CORRUPT);
	}

	prebuilt->trx->op_info = "checking table";

	old_isolation_level = prebuilt->trx->isolation_level;

	/* We must run the index record counts at an isolation level
	>= READ COMMITTED, because a dirty read can see a wrong number
	of records in some index; to play safe, we use always
	REPEATABLE READ here */

	prebuilt->trx->isolation_level = TRX_ISO_REPEATABLE_READ;

	/* Enlarge the fatal lock wait timeout during CHECK TABLE. */
	os_increment_counter_by_amount(
		server_mutex,
		srv_fatal_semaphore_wait_threshold, 7200/*2 hours*/);

	for (index = dict_table_get_first_index(prebuilt->table);
	     index != NULL;
	     index = dict_table_get_next_index(index)) {
#if 0
		fputs("Validating index ", stderr);
		ut_print_name(stderr, trx, FALSE, index->name);
		putc('\n', stderr);
#endif

		if (!btr_validate_index(index, prebuilt->trx)) {
			is_ok = FALSE;
			push_warning_printf(thd, MYSQL_ERROR::WARN_LEVEL_WARN,
					    ER_NOT_KEYFILE,
					    "InnoDB: The B-tree of"
					    " index '%-.200s' is corrupted.",
					    index->name);
			continue;
		}

		/* Instead of invoking change_active_index(), set up
		a dummy template for non-locking reads, disabling
		access to the clustered index. */
		prebuilt->index = index;

		prebuilt->index_usable = row_merge_is_index_usable(
			prebuilt->trx, prebuilt->index);

		if (UNIV_UNLIKELY(!prebuilt->index_usable)) {
			push_warning_printf(thd, MYSQL_ERROR::WARN_LEVEL_WARN,
					    HA_ERR_TABLE_DEF_CHANGED,
					    "InnoDB: Insufficient history for"
					    " index '%-.200s'",
					    index->name);
			continue;
		}

		prebuilt->sql_stat_start = TRUE;
		prebuilt->template_type = ROW_MYSQL_DUMMY_TEMPLATE;
		prebuilt->n_template = 0;
		prebuilt->need_to_access_clustered = FALSE;

		dtuple_set_n_fields(prebuilt->search_tuple, 0);

		prebuilt->select_lock_type = LOCK_NONE;

		if (!row_check_index_for_mysql(prebuilt, index, &n_rows)) {
			push_warning_printf(thd, MYSQL_ERROR::WARN_LEVEL_WARN,
					    ER_NOT_KEYFILE,
					    "InnoDB: The B-tree of"
					    " index '%-.200s' is corrupted.",
					    index->name);
			is_ok = FALSE;
		}

		if (thd_killed(user_thd)) {
			break;
		}

#if 0
		fprintf(stderr, "%lu entries in index %s\n", n_rows,
			index->name);
#endif

		if (index == dict_table_get_first_index(prebuilt->table)) {
			n_rows_in_table = n_rows;
		} else if (n_rows != n_rows_in_table) {
			push_warning_printf(thd, MYSQL_ERROR::WARN_LEVEL_WARN,
					    ER_NOT_KEYFILE,
					    "InnoDB: Index '%-.200s'"
					    " contains %lu entries,"
					    " should be %lu.",
					    index->name,
					    (ulong) n_rows,
					    (ulong) n_rows_in_table);
			is_ok = FALSE;
		}
	}

	/* Restore the original isolation level */
	prebuilt->trx->isolation_level = old_isolation_level;

	/* We validate also the whole adaptive hash index for all tables
	at every CHECK TABLE */

	if (!btr_search_validate()) {
		push_warning(thd, MYSQL_ERROR::WARN_LEVEL_WARN,
			     ER_NOT_KEYFILE,
			     "InnoDB: The adaptive hash index is corrupted.");
		is_ok = FALSE;
	}

	/* Restore the fatal lock wait timeout after CHECK TABLE. */
	os_decrement_counter_by_amount(
		server_mutex,
		srv_fatal_semaphore_wait_threshold, 7200/*2 hours*/);

	prebuilt->trx->op_info = "";
	if (thd_killed(user_thd)) {
		my_error(ER_QUERY_INTERRUPTED, MYF(0));
	}

	DBUG_RETURN(is_ok ? HA_ADMIN_OK : HA_ADMIN_CORRUPT);
}

/*************************************************************//**
Adds information about free space in the InnoDB tablespace to a table comment
which is printed out when a user calls SHOW TABLE STATUS. Adds also info on
foreign keys.
@return	table comment + InnoDB free space + info on foreign keys */
UNIV_INTERN
char*
ha_innobase::update_table_comment(
/*==============================*/
	const char*	comment)/*!< in: table comment defined by user */
{
	uint	length = (uint) strlen(comment);
	char*	str;
	long	flen;

	/* We do not know if MySQL can call this function before calling
	external_lock(). To be safe, update the thd of the current table
	handle. */

	if (length > 64000 - 3) {
		return((char*)comment); /* string too long */
	}

	update_thd(ha_thd());

	prebuilt->trx->op_info = (char*)"returning table comment";

	/* In case MySQL calls this in the middle of a SELECT query, release
	possible adaptive hash latch to avoid deadlocks of threads */

	trx_search_latch_release_if_reserved(prebuilt->trx);
	str = NULL;

	/* output the data to a temporary file */

	mutex_enter(&srv_dict_tmpfile_mutex);
	rewind(srv_dict_tmpfile);

	fprintf(srv_dict_tmpfile, "InnoDB free: %llu kB",
		fsp_get_available_space_in_free_extents(
			prebuilt->table->space));

	dict_print_info_on_foreign_keys(FALSE, srv_dict_tmpfile,
				prebuilt->trx, prebuilt->table);
	flen = ftell(srv_dict_tmpfile);
	if (flen < 0) {
		flen = 0;
	} else if (length + flen + 3 > 64000) {
		flen = 64000 - 3 - length;
	}

	/* allocate buffer for the full string, and
	read the contents of the temporary file */

	str = (char*) my_malloc(length + flen + 3, MYF(0));

	if (str) {
		char* pos	= str + length;
		if (length) {
			memcpy(str, comment, length);
			*pos++ = ';';
			*pos++ = ' ';
		}
		rewind(srv_dict_tmpfile);
		flen = (uint) fread(pos, 1, flen, srv_dict_tmpfile);
		pos[flen] = 0;
	}

	mutex_exit(&srv_dict_tmpfile_mutex);

	prebuilt->trx->op_info = (char*)"";

	return(str ? str : (char*) comment);
}

/*******************************************************************//**
Gets the foreign key create info for a table stored in InnoDB.
@return own: character string in the form which can be inserted to the
CREATE TABLE statement, MUST be freed with
ha_innobase::free_foreign_key_create_info */
UNIV_INTERN
char*
ha_innobase::get_foreign_key_create_info(void)
/*==========================================*/
{
	char*	str	= 0;
	long	flen;

	ut_a(prebuilt != NULL);

	/* We do not know if MySQL can call this function before calling
	external_lock(). To be safe, update the thd of the current table
	handle. */

	update_thd(ha_thd());

	prebuilt->trx->op_info = (char*)"getting info on foreign keys";

	/* In case MySQL calls this in the middle of a SELECT query,
	release possible adaptive hash latch to avoid
	deadlocks of threads */

	trx_search_latch_release_if_reserved(prebuilt->trx);

	mutex_enter(&srv_dict_tmpfile_mutex);
	rewind(srv_dict_tmpfile);

	/* output the data to a temporary file */
	dict_print_info_on_foreign_keys(TRUE, srv_dict_tmpfile,
				prebuilt->trx, prebuilt->table);
	prebuilt->trx->op_info = (char*)"";

	flen = ftell(srv_dict_tmpfile);
	if (flen < 0) {
		flen = 0;
	}

	/* allocate buffer for the string, and
	read the contents of the temporary file */

	str = (char*) my_malloc(flen + 1, MYF(0));

	if (str) {
		rewind(srv_dict_tmpfile);
		flen = (uint) fread(str, 1, flen, srv_dict_tmpfile);
		str[flen] = 0;
	}

	mutex_exit(&srv_dict_tmpfile_mutex);

	return(str);
}


/***********************************************************************//**
Maps a InnoDB foreign key constraint to a equivalent MySQL foreign key info.
@return pointer to foreign key info */
static
FOREIGN_KEY_INFO*
get_foreign_key_info(
/*=================*/
	THD*			thd,		/*!< in: user thread handle */
	dict_foreign_t*		foreign)	/*!< in: foreign key constraint */
{
	FOREIGN_KEY_INFO	f_key_info;
	FOREIGN_KEY_INFO*	pf_key_info;
	uint			i = 0;
	ulint			len;
	char			tmp_buff[NAME_LEN+1];
	char			name_buff[NAME_LEN+1];
	const char*		ptr;
	LEX_STRING*		referenced_key_name;
	LEX_STRING*		name = NULL;

	ptr = dict_remove_db_name(foreign->id);
	f_key_info.foreign_id = thd_make_lex_string(thd, 0, ptr,
						    (uint) strlen(ptr), 1);

	/* Name format: database name, '/', table name, '\0' */

	/* Referenced (parent) database name */
	len = dict_get_db_name_len(foreign->referenced_table_name);
	ut_a(len < sizeof(tmp_buff));
	ut_memcpy(tmp_buff, foreign->referenced_table_name, len);
	tmp_buff[len] = 0;

	len = filename_to_tablename(tmp_buff, name_buff, sizeof(name_buff));
	f_key_info.referenced_db = thd_make_lex_string(thd, 0, name_buff, len, 1);

	/* Referenced (parent) table name */
	ptr = dict_remove_db_name(foreign->referenced_table_name);
	len = filename_to_tablename(ptr, name_buff, sizeof(name_buff));
	f_key_info.referenced_table = thd_make_lex_string(thd, 0, name_buff, len, 1);

	/* Dependent (child) database name */
	len = dict_get_db_name_len(foreign->foreign_table_name);
	ut_a(len < sizeof(tmp_buff));
	ut_memcpy(tmp_buff, foreign->foreign_table_name, len);
	tmp_buff[len] = 0;

	len = filename_to_tablename(tmp_buff, name_buff, sizeof(name_buff));
	f_key_info.foreign_db = thd_make_lex_string(thd, 0, name_buff, len, 1);

	/* Dependent (child) table name */
	ptr = dict_remove_db_name(foreign->foreign_table_name);
	len = filename_to_tablename(ptr, name_buff, sizeof(name_buff));
	f_key_info.foreign_table = thd_make_lex_string(thd, 0, name_buff, len, 1);

	do {
		ptr = foreign->foreign_col_names[i];
		name = thd_make_lex_string(thd, name, ptr,
					   (uint) strlen(ptr), 1);
		f_key_info.foreign_fields.push_back(name);
		ptr = foreign->referenced_col_names[i];
		name = thd_make_lex_string(thd, name, ptr,
					   (uint) strlen(ptr), 1);
		f_key_info.referenced_fields.push_back(name);
	} while (++i < foreign->n_fields);

	if (foreign->type & DICT_FOREIGN_ON_DELETE_CASCADE) {
		len = 7;
		ptr = "CASCADE";
	} else if (foreign->type & DICT_FOREIGN_ON_DELETE_SET_NULL) {
		len = 8;
		ptr = "SET NULL";
	} else if (foreign->type & DICT_FOREIGN_ON_DELETE_NO_ACTION) {
		len = 9;
		ptr = "NO ACTION";
	} else {
		len = 8;
		ptr = "RESTRICT";
	}

	f_key_info.delete_method = thd_make_lex_string(thd,
						       f_key_info.delete_method,
						       ptr, len, 1);

	if (foreign->type & DICT_FOREIGN_ON_UPDATE_CASCADE) {
		len = 7;
		ptr = "CASCADE";
	} else if (foreign->type & DICT_FOREIGN_ON_UPDATE_SET_NULL) {
		len = 8;
		ptr = "SET NULL";
	} else if (foreign->type & DICT_FOREIGN_ON_UPDATE_NO_ACTION) {
		len = 9;
		ptr = "NO ACTION";
	} else {
		len = 8;
		ptr = "RESTRICT";
	}

	f_key_info.update_method = thd_make_lex_string(thd,
						       f_key_info.update_method,
						       ptr, len, 1);

	if (foreign->referenced_index && foreign->referenced_index->name) {
		referenced_key_name = thd_make_lex_string(thd,
					f_key_info.referenced_key_name,
					foreign->referenced_index->name,
					 (uint) strlen(foreign->referenced_index->name),
					1);
	} else {
		referenced_key_name = NULL;
	}

	f_key_info.referenced_key_name = referenced_key_name;

	pf_key_info = (FOREIGN_KEY_INFO *) thd_memdup(thd, &f_key_info,
						      sizeof(FOREIGN_KEY_INFO));

	return(pf_key_info);
}

/*******************************************************************//**
Gets the list of foreign keys in this table.
@return always 0, that is, always succeeds */
UNIV_INTERN
int
ha_innobase::get_foreign_key_list(
/*==============================*/
	THD*			thd,		/*!< in: user thread handle */
	List<FOREIGN_KEY_INFO>*	f_key_list)	/*!< out: foreign key list */
{
	FOREIGN_KEY_INFO*	pf_key_info;
	dict_foreign_t*		foreign;

	ut_a(prebuilt != NULL);
	update_thd(ha_thd());

	prebuilt->trx->op_info = "getting list of foreign keys";

	trx_search_latch_release_if_reserved(prebuilt->trx);

	mutex_enter(&(dict_sys->mutex));

	for (foreign = UT_LIST_GET_FIRST(prebuilt->table->foreign_list);
	     foreign != NULL;
	     foreign = UT_LIST_GET_NEXT(foreign_list, foreign)) {
		pf_key_info = get_foreign_key_info(thd, foreign);
		if (pf_key_info) {
			f_key_list->push_back(pf_key_info);
		}
	}

	mutex_exit(&(dict_sys->mutex));

	prebuilt->trx->op_info = "";

	return(0);
}

/*******************************************************************//**
Gets the set of foreign keys where this table is the referenced table.
@return always 0, that is, always succeeds */
UNIV_INTERN
int
ha_innobase::get_parent_foreign_key_list(
/*=====================================*/
	THD*			thd,		/*!< in: user thread handle */
	List<FOREIGN_KEY_INFO>*	f_key_list)	/*!< out: foreign key list */
{
	FOREIGN_KEY_INFO*	pf_key_info;
	dict_foreign_t*		foreign;

	ut_a(prebuilt != NULL);
	update_thd(ha_thd());

	prebuilt->trx->op_info = "getting list of referencing foreign keys";

	trx_search_latch_release_if_reserved(prebuilt->trx);

	mutex_enter(&(dict_sys->mutex));

	for (foreign = UT_LIST_GET_FIRST(prebuilt->table->referenced_list);
	     foreign != NULL;
	     foreign = UT_LIST_GET_NEXT(referenced_list, foreign)) {
		pf_key_info = get_foreign_key_info(thd, foreign);
		if (pf_key_info) {
			f_key_list->push_back(pf_key_info);
		}
	}

	mutex_exit(&(dict_sys->mutex));

	prebuilt->trx->op_info = "";

	return(0);
}

/*****************************************************************//**
Checks if ALTER TABLE may change the storage engine of the table.
Changing storage engines is not allowed for tables for which there
are foreign key constraints (parent or child tables).
@return	TRUE if can switch engines */
UNIV_INTERN
bool
ha_innobase::can_switch_engines(void)
/*=================================*/
{
	bool	can_switch;

	DBUG_ENTER("ha_innobase::can_switch_engines");

	ut_a(prebuilt->trx == thd_to_trx(ha_thd()));

	prebuilt->trx->op_info =
			"determining if there are foreign key constraints";
	row_mysql_lock_data_dictionary(prebuilt->trx);

	can_switch = !UT_LIST_GET_FIRST(prebuilt->table->referenced_list)
			&& !UT_LIST_GET_FIRST(prebuilt->table->foreign_list);

	row_mysql_unlock_data_dictionary(prebuilt->trx);
	prebuilt->trx->op_info = "";

	DBUG_RETURN(can_switch);
}

/*******************************************************************//**
Checks if a table is referenced by a foreign key. The MySQL manual states that
a REPLACE is either equivalent to an INSERT, or DELETE(s) + INSERT. Only a
delete is then allowed internally to resolve a duplicate key conflict in
REPLACE, not an update.
@return	> 0 if referenced by a FOREIGN KEY */
UNIV_INTERN
uint
ha_innobase::referenced_by_foreign_key(void)
/*========================================*/
{
	if (dict_table_is_referenced_by_foreign_key(prebuilt->table)) {

		return(1);
	}

	return(0);
}

/*******************************************************************//**
Frees the foreign key create info for a table stored in InnoDB, if it is
non-NULL. */
UNIV_INTERN
void
ha_innobase::free_foreign_key_create_info(
/*======================================*/
	char*	str)	/*!< in, own: create info string to free */
{
	if (str) {
		my_free(str);
	}
}

/*******************************************************************//**
Tells something additional to the handler about how to do things.
@return	0 or error number */
UNIV_INTERN
int
ha_innobase::extra(
/*===============*/
	enum ha_extra_function operation)
			   /*!< in: HA_EXTRA_FLUSH or some other flag */
{
	/* Warning: since it is not sure that MySQL calls external_lock
	before calling this function, the trx field in prebuilt can be
	obsolete! */

	switch (operation) {
		case HA_EXTRA_FLUSH:
			if (prebuilt->blob_heap) {
				row_mysql_prebuilt_free_blob_heap(prebuilt);
			}
			break;
		case HA_EXTRA_RESET_STATE:
			reset_template();
			break;
		case HA_EXTRA_NO_KEYREAD:
			prebuilt->read_just_key = 0;
			break;
		case HA_EXTRA_KEYREAD:
			prebuilt->read_just_key = 1;
			break;
		case HA_EXTRA_KEYREAD_PRESERVE_FIELDS:
			prebuilt->keep_other_fields_on_keyread = 1;
			break;

			/* IMPORTANT: prebuilt->trx can be obsolete in
			this method, because it is not sure that MySQL
			calls external_lock before this method with the
			parameters below.  We must not invoke update_thd()
			either, because the calling threads may change.
			CAREFUL HERE, OR MEMORY CORRUPTION MAY OCCUR! */
		case HA_EXTRA_IGNORE_DUP_KEY:
			thd_to_trx(ha_thd())->duplicates |= TRX_DUP_IGNORE;
			break;
		case HA_EXTRA_WRITE_CAN_REPLACE:
			thd_to_trx(ha_thd())->duplicates |= TRX_DUP_REPLACE;
			break;
		case HA_EXTRA_WRITE_CANNOT_REPLACE:
			thd_to_trx(ha_thd())->duplicates &= ~TRX_DUP_REPLACE;
			break;
		case HA_EXTRA_NO_IGNORE_DUP_KEY:
			thd_to_trx(ha_thd())->duplicates &=
				~(TRX_DUP_IGNORE | TRX_DUP_REPLACE);
			break;
		default:/* Do nothing */
			;
	}

	return(0);
}

/******************************************************************//**
*/
UNIV_INTERN
int
ha_innobase::reset()
/*================*/
{
	if (prebuilt->blob_heap) {
		row_mysql_prebuilt_free_blob_heap(prebuilt);
	}

	reset_template();
	ds_mrr.dsmrr_close();

	/* TODO: This should really be reset in reset_template() but for now
	it's safer to do it explicitly here. */

	/* This is a statement level counter. */
	prebuilt->autoinc_last_value = 0;

	return(0);
}

/******************************************************************//**
MySQL calls this function at the start of each SQL statement inside LOCK
TABLES. Inside LOCK TABLES the ::external_lock method does not work to
mark SQL statement borders. Note also a special case: if a temporary table
is created inside LOCK TABLES, MySQL has not called external_lock() at all
on that table.
MySQL-5.0 also calls this before each statement in an execution of a stored
procedure. To make the execution more deterministic for binlogging, MySQL-5.0
locks all tables involved in a stored procedure with full explicit table
locks (thd_in_lock_tables(thd) holds in store_lock()) before executing the
procedure.
@return	0 or error code */
UNIV_INTERN
int
ha_innobase::start_stmt(
/*====================*/
	THD*		thd,	/*!< in: handle to the user thread */
	thr_lock_type	lock_type)
{
	trx_t*		trx;

	update_thd(thd);

	trx = prebuilt->trx;

	/* Here we release the search latch and the InnoDB thread FIFO ticket
	if they were reserved. They should have been released already at the
	end of the previous statement, but because inside LOCK TABLES the
	lock count method does not work to mark the end of a SELECT statement,
	that may not be the case. We MUST release the search latch before an
	INSERT, for example. */

	innobase_release_stat_resources(trx);

	/* Reset the AUTOINC statement level counter for multi-row INSERTs. */
	trx->n_autoinc_rows = 0;

	prebuilt->sql_stat_start = TRUE;
	prebuilt->hint_need_to_fetch_extra_cols = 0;
	reset_template();

	if (!prebuilt->mysql_has_locked) {
		/* This handle is for a temporary table created inside
		this same LOCK TABLES; since MySQL does NOT call external_lock
		in this case, we must use x-row locks inside InnoDB to be
		prepared for an update of a row */

		prebuilt->select_lock_type = LOCK_X;

	} else if (trx->isolation_level != TRX_ISO_SERIALIZABLE
		   && thd_sql_command(thd) == SQLCOM_SELECT
		   && lock_type == TL_READ) {

		/* For other than temporary tables, we obtain
		no lock for consistent read (plain SELECT). */

		prebuilt->select_lock_type = LOCK_NONE;
	} else {
		/* Not a consistent read: restore the
		select_lock_type value. The value of
		stored_select_lock_type was decided in:
		1) ::store_lock(),
		2) ::external_lock(),
		3) ::init_table_handle_for_HANDLER(), and
		4) ::transactional_table_lock(). */

		prebuilt->select_lock_type = prebuilt->stored_select_lock_type;
	}

	*trx->detailed_error = 0;

	innobase_register_trx(ht, thd, trx);

	return(0);
}

/******************************************************************//**
Maps a MySQL trx isolation level code to the InnoDB isolation level code
@return	InnoDB isolation level */
static inline
ulint
innobase_map_isolation_level(
/*=========================*/
	enum_tx_isolation	iso)	/*!< in: MySQL isolation level code */
{
	switch(iso) {
	case ISO_REPEATABLE_READ:	return(TRX_ISO_REPEATABLE_READ);
	case ISO_READ_COMMITTED:	return(TRX_ISO_READ_COMMITTED);
	case ISO_SERIALIZABLE:		return(TRX_ISO_SERIALIZABLE);
	case ISO_READ_UNCOMMITTED:	return(TRX_ISO_READ_UNCOMMITTED);
	}

	ut_error;

	return(0);
}

/******************************************************************//**
As MySQL will execute an external lock for every new table it uses when it
starts to process an SQL statement (an exception is when MySQL calls
start_stmt for the handle) we can use this function to store the pointer to
the THD in the handle. We will also use this function to communicate
to InnoDB that a new SQL statement has started and that we must store a
savepoint to our transaction handle, so that we are able to roll back
the SQL statement in case of an error.
@return	0 */
UNIV_INTERN
int
ha_innobase::external_lock(
/*=======================*/
	THD*	thd,		/*!< in: handle to the user thread */
	int	lock_type)	/*!< in: lock type */
{
	trx_t*		trx;

	DBUG_ENTER("ha_innobase::external_lock");
	DBUG_PRINT("enter",("lock_type: %d", lock_type));

	update_thd(thd);

	/* Statement based binlogging does not work in isolation level
	READ UNCOMMITTED and READ COMMITTED since the necessary
	locks cannot be taken. In this case, we print an
	informative error message and return with an error.
	Note: decide_logging_format would give the same error message,
	except it cannot give the extra details. */
	if (lock_type == F_WRLCK
	    && !(table_flags() & HA_BINLOG_STMT_CAPABLE)
	    && thd_binlog_format(thd) == BINLOG_FORMAT_STMT
	    && thd_binlog_filter_ok(thd)
	    && thd_sqlcom_can_generate_row_events(thd))
	{
		int skip = 0;
		/* used by test case */
		DBUG_EXECUTE_IF("no_innodb_binlog_errors", skip = 1;);
		if (!skip) {
			my_error(ER_BINLOG_STMT_MODE_AND_ROW_ENGINE, MYF(0),
			         " InnoDB is limited to row-logging when "
			         "transaction isolation level is "
			         "READ COMMITTED or READ UNCOMMITTED.");
			DBUG_RETURN(HA_ERR_LOGGING_IMPOSSIBLE);
		}
	}


	trx = prebuilt->trx;

	prebuilt->sql_stat_start = TRUE;
	prebuilt->hint_need_to_fetch_extra_cols = 0;

	reset_template();

	if (lock_type == F_WRLCK) {

		/* If this is a SELECT, then it is in UPDATE TABLE ...
		or SELECT ... FOR UPDATE */
		prebuilt->select_lock_type = LOCK_X;
		prebuilt->stored_select_lock_type = LOCK_X;
	}

	if (lock_type != F_UNLCK) {
		/* MySQL is setting a new table lock */

		*trx->detailed_error = 0;

		innobase_register_trx(ht, thd, trx);

		if (trx->isolation_level == TRX_ISO_SERIALIZABLE
		    && prebuilt->select_lock_type == LOCK_NONE
		    && thd_test_options(
			    thd, OPTION_NOT_AUTOCOMMIT | OPTION_BEGIN)) {

			/* To get serializable execution, we let InnoDB
			conceptually add 'LOCK IN SHARE MODE' to all SELECTs
			which otherwise would have been consistent reads. An
			exception is consistent reads in the AUTOCOMMIT=1 mode:
			we know that they are read-only transactions, and they
			can be serialized also if performed as consistent
			reads. */

			prebuilt->select_lock_type = LOCK_S;
			prebuilt->stored_select_lock_type = LOCK_S;
		}

		/* Starting from 4.1.9, no InnoDB table lock is taken in LOCK
		TABLES if AUTOCOMMIT=1. It does not make much sense to acquire
		an InnoDB table lock if it is released immediately at the end
		of LOCK TABLES, and InnoDB's table locks in that case cause
		VERY easily deadlocks.

		We do not set InnoDB table locks if user has not explicitly
		requested a table lock. Note that thd_in_lock_tables(thd)
		can hold in some cases, e.g., at the start of a stored
		procedure call (SQLCOM_CALL). */

		if (prebuilt->select_lock_type != LOCK_NONE) {

			if (thd_sql_command(thd) == SQLCOM_LOCK_TABLES
			    && THDVAR(thd, table_locks)
			    && thd_test_options(thd, OPTION_NOT_AUTOCOMMIT)
			    && thd_in_lock_tables(thd)) {

				ulint	error = row_lock_table_for_mysql(
					prebuilt, NULL, 0);

				if (error != DB_SUCCESS) {
					error = convert_error_code_to_mysql(
						(int) error, 0, thd);
					DBUG_RETURN((int) error);
				}
			}

			trx->mysql_n_tables_locked++;
		}

		trx->n_mysql_tables_in_use++;
		prebuilt->mysql_has_locked = TRUE;

		DBUG_RETURN(0);
	}

	/* MySQL is releasing a table lock */

	trx->n_mysql_tables_in_use--;
	prebuilt->mysql_has_locked = FALSE;

	/* Release a possible FIFO ticket and search latch. Since we
	may reserve the trx_sys->lock, we have to release the search
	system latch first to obey the latching order. */

	innobase_release_stat_resources(trx);

	/* If the MySQL lock count drops to zero we know that the current SQL
	statement has ended */

	if (trx->n_mysql_tables_in_use == 0) {

		trx->mysql_n_tables_locked = 0;
		prebuilt->used_in_HANDLER = FALSE;

		if (!thd_test_options(
				thd, OPTION_NOT_AUTOCOMMIT | OPTION_BEGIN)) {

			if (trx_is_started(trx)) {
				innobase_commit(ht, thd, TRUE);
			}

		} else if (trx->isolation_level <= TRX_ISO_READ_COMMITTED
			   && trx->global_read_view) {

			/* At low transaction isolation levels we let
			each consistent read set its own snapshot */

			read_view_close_for_mysql(trx);
		}
	}

	DBUG_RETURN(0);
}

/******************************************************************//**
With this function MySQL request a transactional lock to a table when
user issued query LOCK TABLES..WHERE ENGINE = InnoDB.
@return	error code */
UNIV_INTERN
int
ha_innobase::transactional_table_lock(
/*==================================*/
	THD*	thd,		/*!< in: handle to the user thread */
	int	lock_type)	/*!< in: lock type */
{
	trx_t*		trx;

	DBUG_ENTER("ha_innobase::transactional_table_lock");
	DBUG_PRINT("enter",("lock_type: %d", lock_type));

	/* We do not know if MySQL can call this function before calling
	external_lock(). To be safe, update the thd of the current table
	handle. */

	update_thd(thd);

	if (prebuilt->table->ibd_file_missing && !thd_tablespace_op(thd)) {
		ut_print_timestamp(stderr);
		fprintf(stderr,
			"  InnoDB: MySQL is trying to use a table handle"
			" but the .ibd file for\n"
			"InnoDB: table %s does not exist.\n"
			"InnoDB: Have you deleted the .ibd file"
			" from the database directory under\n"
			"InnoDB: the MySQL datadir?"
			"InnoDB: See " REFMAN
			"innodb-troubleshooting.html\n"
			"InnoDB: how you can resolve the problem.\n",
			prebuilt->table->name);
		DBUG_RETURN(HA_ERR_CRASHED);
	}

	trx = prebuilt->trx;

	prebuilt->sql_stat_start = TRUE;
	prebuilt->hint_need_to_fetch_extra_cols = 0;

	reset_template();

	if (lock_type == F_WRLCK) {
		prebuilt->select_lock_type = LOCK_X;
		prebuilt->stored_select_lock_type = LOCK_X;
	} else if (lock_type == F_RDLCK) {
		prebuilt->select_lock_type = LOCK_S;
		prebuilt->stored_select_lock_type = LOCK_S;
	} else {
		ut_print_timestamp(stderr);
		fprintf(stderr, "  InnoDB error:\n"
"MySQL is trying to set transactional table lock with corrupted lock type\n"
"to table %s, lock type %d does not exist.\n",
				prebuilt->table->name, lock_type);
		DBUG_RETURN(HA_ERR_CRASHED);
	}

	/* MySQL is setting a new transactional table lock */

	innobase_register_trx(ht, thd, trx);

	if (THDVAR(thd, table_locks) && thd_in_lock_tables(thd)) {
		ulint	error = DB_SUCCESS;

		error = row_lock_table_for_mysql(prebuilt, NULL, 0);

		if (error != DB_SUCCESS) {
			error = convert_error_code_to_mysql(
				(int) error, prebuilt->table->flags, thd);
			DBUG_RETURN((int) error);
		}

		if (thd_test_options(
			thd, OPTION_NOT_AUTOCOMMIT | OPTION_BEGIN)) {

			/* Store the current undo_no of the transaction
			so that we know where to roll back if we have
			to roll back the next SQL statement */

			trx_mark_sql_stat_end(trx);
		}
	}

	DBUG_RETURN(0);
}

/************************************************************************//**
Here we export InnoDB status variables to MySQL. */
static
void
innodb_export_status()
/*==================*/
{
	if (innodb_inited) {
		srv_export_innodb_status();
	}
}

/************************************************************************//**
Implements the SHOW ENGINE INNODB STATUS command. Sends the output of the
InnoDB Monitor to the client.
@return 0 on success */
static
int
innodb_show_status(
/*===============*/
	handlerton*	hton,	/*!< in: the innodb handlerton */
	THD*		thd,	/*!< in: the MySQL query thread of the caller */
	stat_print_fn*	stat_print)
{
	trx_t*			trx;
	static const char	truncated_msg[] = "... truncated...\n";
	const long		MAX_STATUS_SIZE = 1048576;
	ulint			trx_list_start = ULINT_UNDEFINED;
	ulint			trx_list_end = ULINT_UNDEFINED;

	DBUG_ENTER("innodb_show_status");
	DBUG_ASSERT(hton == innodb_hton_ptr);

	trx = check_trx_exists(thd);

	innobase_release_stat_resources(trx);

	/* We let the InnoDB Monitor to output at most MAX_STATUS_SIZE
	bytes of text. */

	char*	str;
	ssize_t	flen, usable_len;

	mutex_enter(&srv_monitor_file_mutex);
	rewind(srv_monitor_file);

	srv_printf_innodb_monitor(srv_monitor_file, FALSE,
				  &trx_list_start, &trx_list_end);

	os_file_set_eof(srv_monitor_file);

	if ((flen = ftell(srv_monitor_file)) < 0) {
		flen = 0;
	}

	if (flen > MAX_STATUS_SIZE) {
		usable_len = MAX_STATUS_SIZE;
		srv_truncated_status_writes++;
	} else {
		usable_len = flen;
	}

	/* allocate buffer for the string, and
	read the contents of the temporary file */

	if (!(str = (char*) my_malloc(usable_len + 1, MYF(0)))) {
		mutex_exit(&srv_monitor_file_mutex);
		DBUG_RETURN(1);
	}

	rewind(srv_monitor_file);

	if (flen < MAX_STATUS_SIZE) {
		/* Display the entire output. */
		flen = fread(str, 1, flen, srv_monitor_file);
	} else if (trx_list_end < (ulint) flen
		   && trx_list_start < trx_list_end
		   && trx_list_start + (flen - trx_list_end)
		   < MAX_STATUS_SIZE - sizeof truncated_msg - 1) {

		/* Omit the beginning of the list of active transactions. */
		ssize_t	len = fread(str, 1, trx_list_start, srv_monitor_file);

		memcpy(str + len, truncated_msg, sizeof truncated_msg - 1);
		len += sizeof truncated_msg - 1;
		usable_len = (MAX_STATUS_SIZE - 1) - len;
		fseek(srv_monitor_file, flen - usable_len, SEEK_SET);
		len += fread(str + len, 1, usable_len, srv_monitor_file);
		flen = len;
	} else {
		/* Omit the end of the output. */
		flen = fread(str, 1, MAX_STATUS_SIZE - 1, srv_monitor_file);
	}

	mutex_exit(&srv_monitor_file_mutex);

	stat_print(thd, innobase_hton_name, (uint) strlen(innobase_hton_name),
		   STRING_WITH_LEN(""), str, flen);

	my_free(str);

	DBUG_RETURN(0);
}

/************************************************************************//**
Implements the SHOW MUTEX STATUS command.
@return 0 on success. */
static
int
innodb_mutex_show_status(
/*=====================*/
	handlerton*	hton,		/*!< in: the innodb handlerton */
	THD*		thd,		/*!< in: the MySQL query thread of the
					caller */
	stat_print_fn*	stat_print)	/*!< in: function for printing
					statistics */
{
	char		buf1[IO_SIZE];
	char		buf2[IO_SIZE];
	mutex_t*	mutex;
	rw_lock_t*	lock;
	ulint		block_mutex_oswait_count = 0;
	ulint		block_lock_oswait_count = 0;
	mutex_t*	block_mutex = NULL;
	rw_lock_t*	block_lock = NULL;
#ifdef UNIV_DEBUG
	ulint		rw_lock_count= 0;
	ulint		rw_lock_count_spin_loop= 0;
	ulint		rw_lock_count_spin_rounds= 0;
	ulint		rw_lock_count_os_wait= 0;
	ulint		rw_lock_count_os_yield= 0;
	ulonglong	rw_lock_wait_time= 0;
#endif /* UNIV_DEBUG */
	uint		buf1len;
	uint		buf2len;
	uint		hton_name_len;

	hton_name_len = (uint) strlen(innobase_hton_name);

	DBUG_ENTER("innodb_mutex_show_status");
	DBUG_ASSERT(hton == innodb_hton_ptr);

	mutex_enter(&mutex_list_mutex);

	for (mutex = UT_LIST_GET_FIRST(mutex_list); mutex != NULL;
	     mutex = UT_LIST_GET_NEXT(list, mutex)) {
		if (mutex->count_os_wait == 0) {
			continue;
		}

		if (buf_pool_is_block_mutex(mutex)) {
			block_mutex = mutex;
			block_mutex_oswait_count += mutex->count_os_wait;
			continue;
		}
#ifdef UNIV_DEBUG
		if (mutex->mutex_type != 1) {
			if (mutex->count_using > 0) {
				buf1len= my_snprintf(buf1, sizeof(buf1),
					"%s:%s",
					mutex->cmutex_name, mutex->cfile_name);
				buf2len= my_snprintf(buf2, sizeof(buf2),
					"count=%lu, spin_waits=%lu,"
					" spin_rounds=%lu, "
					"os_waits=%lu, os_yields=%lu,"
					" os_wait_times=%lu",
					mutex->count_using,
					mutex->count_spin_loop,
					mutex->count_spin_rounds,
					mutex->count_os_wait,
					mutex->count_os_yield,
					(ulong) (mutex->lspent_time/1000));

				if (stat_print(thd, innobase_hton_name,
						hton_name_len, buf1, buf1len,
						buf2, buf2len)) {
					mutex_exit(&mutex_list_mutex);
					DBUG_RETURN(1);
				}
			}
		} else {
			rw_lock_count += mutex->count_using;
			rw_lock_count_spin_loop += mutex->count_spin_loop;
			rw_lock_count_spin_rounds += mutex->count_spin_rounds;
			rw_lock_count_os_wait += mutex->count_os_wait;
			rw_lock_count_os_yield += mutex->count_os_yield;
			rw_lock_wait_time += mutex->lspent_time;
		}
#else /* UNIV_DEBUG */
		buf1len= (uint) my_snprintf(buf1, sizeof(buf1), "%s:%lu",
				     mutex->cfile_name, (ulong) mutex->cline);
		buf2len= (uint) my_snprintf(buf2, sizeof(buf2), "os_waits=%lu",
				     (ulong) mutex->count_os_wait);

		if (stat_print(thd, innobase_hton_name,
			       hton_name_len, buf1, buf1len,
			       buf2, buf2len)) {
			mutex_exit(&mutex_list_mutex);
			DBUG_RETURN(1);
		}
#endif /* UNIV_DEBUG */
	}

	if (block_mutex) {
		buf1len = (uint) my_snprintf(buf1, sizeof buf1,
					     "combined %s:%lu",
					     block_mutex->cfile_name,
					     (ulong) block_mutex->cline);
		buf2len = (uint) my_snprintf(buf2, sizeof buf2,
					     "os_waits=%lu",
					     (ulong) block_mutex_oswait_count);

		if (stat_print(thd, innobase_hton_name,
			       hton_name_len, buf1, buf1len,
			       buf2, buf2len)) {
			mutex_exit(&mutex_list_mutex);
			DBUG_RETURN(1);
		}
	}

	mutex_exit(&mutex_list_mutex);

	mutex_enter(&rw_lock_list_mutex);

	for (lock = UT_LIST_GET_FIRST(rw_lock_list); lock != NULL;
	     lock = UT_LIST_GET_NEXT(list, lock)) {
		if (lock->count_os_wait == 0) {
			continue;
		}

		if (buf_pool_is_block_lock(lock)) {
			block_lock = lock;
			block_lock_oswait_count += lock->count_os_wait;
			continue;
		}

		buf1len = my_snprintf(buf1, sizeof buf1, "%s:%lu",
				     lock->cfile_name, (ulong) lock->cline);
		buf2len = my_snprintf(buf2, sizeof buf2, "os_waits=%lu",
				      (ulong) lock->count_os_wait);

		if (stat_print(thd, innobase_hton_name,
			       hton_name_len, buf1, buf1len,
			       buf2, buf2len)) {
			mutex_exit(&rw_lock_list_mutex);
			DBUG_RETURN(1);
		}
	}

	if (block_lock) {
		buf1len = (uint) my_snprintf(buf1, sizeof buf1,
					     "combined %s:%lu",
					     block_lock->cfile_name,
					     (ulong) block_lock->cline);
		buf2len = (uint) my_snprintf(buf2, sizeof buf2,
					     "os_waits=%lu",
					     (ulong) block_lock_oswait_count);

		if (stat_print(thd, innobase_hton_name,
			       hton_name_len, buf1, buf1len,
			       buf2, buf2len)) {
			mutex_exit(&rw_lock_list_mutex);
			DBUG_RETURN(1);
		}
	}

	mutex_exit(&rw_lock_list_mutex);

#ifdef UNIV_DEBUG
	buf2len = my_snprintf(buf2, sizeof buf2,
			     "count=%lu, spin_waits=%lu, spin_rounds=%lu, "
			     "os_waits=%lu, os_yields=%lu, os_wait_times=%lu",
			      (ulong) rw_lock_count,
			      (ulong) rw_lock_count_spin_loop,
			      (ulong) rw_lock_count_spin_rounds,
			      (ulong) rw_lock_count_os_wait,
			      (ulong) rw_lock_count_os_yield,
			      (ulong) (rw_lock_wait_time / 1000));

	if (stat_print(thd, innobase_hton_name, hton_name_len,
			STRING_WITH_LEN("rw_lock_mutexes"), buf2, buf2len)) {
		DBUG_RETURN(1);
	}
#endif /* UNIV_DEBUG */

	/* Success */
	DBUG_RETURN(0);
}

/************************************************************************//**
Return 0 on success and non-zero on failure. Note: the bool return type
seems to be abused here, should be an int. */
static
bool
innobase_show_status(
/*=================*/
	handlerton*		hton,	/*!< in: the innodb handlerton */
	THD*			thd,	/*!< in: the MySQL query thread
					of the caller */
	stat_print_fn*		stat_print,
	enum ha_stat_type	stat_type)
{
	DBUG_ASSERT(hton == innodb_hton_ptr);

	switch (stat_type) {
	case HA_ENGINE_STATUS:
		/* Non-zero return value means there was an error. */
		return(innodb_show_status(hton, thd, stat_print) != 0);

	case HA_ENGINE_MUTEX:
		/* Non-zero return value means there was an error. */
		return(innodb_mutex_show_status(hton, thd, stat_print) != 0);

	case HA_ENGINE_LOGS:
		/* Not handled */
		break;
	}

	/* Success */
	return(false);
}

/************************************************************************//**
Handling the shared INNOBASE_SHARE structure that is needed to provide table
locking. Register the table name if it doesn't exist in the hash table. */
static
INNOBASE_SHARE*
get_share(
/*======*/
	const char*	table_name)
{
	INNOBASE_SHARE*	share;

	mysql_mutex_lock(&innobase_share_mutex);

	ulint	fold = ut_fold_string(table_name);

	HASH_SEARCH(table_name_hash, innobase_open_tables, fold,
		    INNOBASE_SHARE*, share,
		    ut_ad(share->use_count > 0),
		    !strcmp(share->table_name, table_name));

	if (!share) {

		uint length = (uint) strlen(table_name);

		/* TODO: invoke HASH_MIGRATE if innobase_open_tables
		grows too big */

		share = (INNOBASE_SHARE *) my_malloc(sizeof(*share)+length+1,
			MYF(MY_FAE | MY_ZEROFILL));

		share->table_name = (char*) memcpy(share + 1,
						   table_name, length + 1);

		HASH_INSERT(INNOBASE_SHARE, table_name_hash,
			    innobase_open_tables, fold, share);

		thr_lock_init(&share->lock);

		/* Index translation table initialization */
		share->idx_trans_tbl.index_mapping = NULL;
		share->idx_trans_tbl.index_count = 0;
		share->idx_trans_tbl.array_size = 0;
	}

	share->use_count++;
	mysql_mutex_unlock(&innobase_share_mutex);

	return(share);
}

/************************************************************************//**
Free the shared object that was registered with get_share(). */
static
void
free_share(
/*=======*/
	INNOBASE_SHARE*	share)	/*!< in/own: table share to free */
{
	mysql_mutex_lock(&innobase_share_mutex);

#ifdef UNIV_DEBUG
	INNOBASE_SHARE* share2;
	ulint	fold = ut_fold_string(share->table_name);

	HASH_SEARCH(table_name_hash, innobase_open_tables, fold,
		    INNOBASE_SHARE*, share2,
		    ut_ad(share->use_count > 0),
		    !strcmp(share->table_name, share2->table_name));

	ut_a(share2 == share);
#endif /* UNIV_DEBUG */

	if (!--share->use_count) {
		ulint	fold = ut_fold_string(share->table_name);

		HASH_DELETE(INNOBASE_SHARE, table_name_hash,
			    innobase_open_tables, fold, share);
		thr_lock_delete(&share->lock);

		/* Free any memory from index translation table */
		my_free(share->idx_trans_tbl.index_mapping);

		my_free(share);

		/* TODO: invoke HASH_MIGRATE if innobase_open_tables
		shrinks too much */
	}

	mysql_mutex_unlock(&innobase_share_mutex);
}

/*****************************************************************//**
Converts a MySQL table lock stored in the 'lock' field of the handle to
a proper type before storing pointer to the lock into an array of pointers.
MySQL also calls this if it wants to reset some table locks to a not-locked
state during the processing of an SQL query. An example is that during a
SELECT the read lock is released early on the 'const' tables where we only
fetch one row. MySQL does not call this when it releases all locks at the
end of an SQL statement.
@return	pointer to the next element in the 'to' array */
UNIV_INTERN
THR_LOCK_DATA**
ha_innobase::store_lock(
/*====================*/
	THD*			thd,		/*!< in: user thread handle */
	THR_LOCK_DATA**		to,		/*!< in: pointer to an array
						of pointers to lock structs;
						pointer to the 'lock' field
						of current handle is stored
						next to this array */
	enum thr_lock_type	lock_type)	/*!< in: lock type to store in
						'lock'; this may also be
						TL_IGNORE */
{
	trx_t*		trx;

	/* Note that trx in this function is NOT necessarily prebuilt->trx
	because we call update_thd() later, in ::external_lock()! Failure to
	understand this caused a serious memory corruption bug in 5.1.11. */

	trx = check_trx_exists(thd);

	/* NOTE: MySQL can call this function with lock 'type' TL_IGNORE!
	Be careful to ignore TL_IGNORE if we are going to do something with
	only 'real' locks! */

	/* If no MySQL table is in use, we need to set the isolation level
	of the transaction. */

	if (lock_type != TL_IGNORE
	    && trx->n_mysql_tables_in_use == 0) {
		trx->isolation_level = innobase_map_isolation_level(
			(enum_tx_isolation) thd_tx_isolation(thd));

		if (trx->isolation_level <= TRX_ISO_READ_COMMITTED
		    && trx->global_read_view) {

			/* At low transaction isolation levels we let
			each consistent read set its own snapshot */

			read_view_close_for_mysql(trx);
		}
	}

	DBUG_ASSERT(EQ_CURRENT_THD(thd));
	const bool in_lock_tables = thd_in_lock_tables(thd);
	const uint sql_command = thd_sql_command(thd);

	if (sql_command == SQLCOM_DROP_TABLE) {

		/* MySQL calls this function in DROP TABLE though this table
		handle may belong to another thd that is running a query. Let
		us in that case skip any changes to the prebuilt struct. */ 

	} else if ((lock_type == TL_READ && in_lock_tables)
		   || (lock_type == TL_READ_HIGH_PRIORITY && in_lock_tables)
		   || lock_type == TL_READ_WITH_SHARED_LOCKS
		   || lock_type == TL_READ_NO_INSERT
		   || (lock_type != TL_IGNORE
		       && sql_command != SQLCOM_SELECT)) {

		/* The OR cases above are in this order:
		1) MySQL is doing LOCK TABLES ... READ LOCAL, or we
		are processing a stored procedure or function, or
		2) (we do not know when TL_READ_HIGH_PRIORITY is used), or
		3) this is a SELECT ... IN SHARE MODE, or
		4) we are doing a complex SQL statement like
		INSERT INTO ... SELECT ... and the logical logging (MySQL
		binlog) requires the use of a locking read, or
		MySQL is doing LOCK TABLES ... READ.
		5) we let InnoDB do locking reads for all SQL statements that
		are not simple SELECTs; note that select_lock_type in this
		case may get strengthened in ::external_lock() to LOCK_X.
		Note that we MUST use a locking read in all data modifying
		SQL statements, because otherwise the execution would not be
		serializable, and also the results from the update could be
		unexpected if an obsolete consistent read view would be
		used. */

		ulint	isolation_level;

		isolation_level = trx->isolation_level;

		if ((srv_locks_unsafe_for_binlog
		     || isolation_level <= TRX_ISO_READ_COMMITTED)
		    && isolation_level != TRX_ISO_SERIALIZABLE
		    && (lock_type == TL_READ || lock_type == TL_READ_NO_INSERT)
		    && (sql_command == SQLCOM_INSERT_SELECT
			|| sql_command == SQLCOM_REPLACE_SELECT
			|| sql_command == SQLCOM_UPDATE
			|| sql_command == SQLCOM_CREATE_TABLE)) {

			/* If we either have innobase_locks_unsafe_for_binlog
			option set or this session is using READ COMMITTED
			isolation level and isolation level of the transaction
			is not set to serializable and MySQL is doing
			INSERT INTO...SELECT or REPLACE INTO...SELECT
			or UPDATE ... = (SELECT ...) or CREATE  ...
			SELECT... without FOR UPDATE or IN SHARE
			MODE in select, then we use consistent read
			for select. */

			prebuilt->select_lock_type = LOCK_NONE;
			prebuilt->stored_select_lock_type = LOCK_NONE;
		} else if (sql_command == SQLCOM_CHECKSUM) {
			/* Use consistent read for checksum table */

			prebuilt->select_lock_type = LOCK_NONE;
			prebuilt->stored_select_lock_type = LOCK_NONE;
		} else {
			prebuilt->select_lock_type = LOCK_S;
			prebuilt->stored_select_lock_type = LOCK_S;
		}

	} else if (lock_type != TL_IGNORE) {

		/* We set possible LOCK_X value in external_lock, not yet
		here even if this would be SELECT ... FOR UPDATE */

		prebuilt->select_lock_type = LOCK_NONE;
		prebuilt->stored_select_lock_type = LOCK_NONE;
	}

	if (lock_type != TL_IGNORE && lock.type == TL_UNLOCK) {

		/* Starting from 5.0.7, we weaken also the table locks
		set at the start of a MySQL stored procedure call, just like
		we weaken the locks set at the start of an SQL statement.
		MySQL does set in_lock_tables TRUE there, but in reality
		we do not need table locks to make the execution of a
		single transaction stored procedure call deterministic
		(if it does not use a consistent read). */

		if (lock_type == TL_READ
		    && sql_command == SQLCOM_LOCK_TABLES) {
			/* We come here if MySQL is processing LOCK TABLES
			... READ LOCAL. MyISAM under that table lock type
			reads the table as it was at the time the lock was
			granted (new inserts are allowed, but not seen by the
			reader). To get a similar effect on an InnoDB table,
			we must use LOCK TABLES ... READ. We convert the lock
			type here, so that for InnoDB, READ LOCAL is
			equivalent to READ. This will change the InnoDB
			behavior in mysqldump, so that dumps of InnoDB tables
			are consistent with dumps of MyISAM tables. */

			lock_type = TL_READ_NO_INSERT;
		}

		/* If we are not doing a LOCK TABLE, DISCARD/IMPORT
		TABLESPACE or TRUNCATE TABLE then allow multiple
		writers. Note that ALTER TABLE uses a TL_WRITE_ALLOW_READ
		< TL_WRITE_CONCURRENT_INSERT.

		We especially allow multiple writers if MySQL is at the
		start of a stored procedure call (SQLCOM_CALL) or a
		stored function call (MySQL does have in_lock_tables
		TRUE there). */

		if ((lock_type >= TL_WRITE_CONCURRENT_INSERT
		     && lock_type <= TL_WRITE)
		    && !(in_lock_tables
			 && sql_command == SQLCOM_LOCK_TABLES)
		    && !thd_tablespace_op(thd)
		    && sql_command != SQLCOM_TRUNCATE
		    && sql_command != SQLCOM_OPTIMIZE
		    && sql_command != SQLCOM_CREATE_TABLE) {

			lock_type = TL_WRITE_ALLOW_WRITE;
		}

		/* In queries of type INSERT INTO t1 SELECT ... FROM t2 ...
		MySQL would use the lock TL_READ_NO_INSERT on t2, and that
		would conflict with TL_WRITE_ALLOW_WRITE, blocking all inserts
		to t2. Convert the lock to a normal read lock to allow
		concurrent inserts to t2.

		We especially allow concurrent inserts if MySQL is at the
		start of a stored procedure call (SQLCOM_CALL)
		(MySQL does have thd_in_lock_tables() TRUE there). */

		if (lock_type == TL_READ_NO_INSERT
		    && sql_command != SQLCOM_LOCK_TABLES) {

			lock_type = TL_READ;
		}

		lock.type = lock_type;
	}

	*to++= &lock;

	return(to);
}

/*********************************************************************//**
Read the next autoinc value. Acquire the relevant locks before reading
the AUTOINC value. If SUCCESS then the table AUTOINC mutex will be locked
on return and all relevant locks acquired.
@return	DB_SUCCESS or error code */
UNIV_INTERN
ulint
ha_innobase::innobase_get_autoinc(
/*==============================*/
	ulonglong*	value)		/*!< out: autoinc value */
{
	*value = 0;
 
	prebuilt->autoinc_error = innobase_lock_autoinc();

	if (prebuilt->autoinc_error == DB_SUCCESS) {

		/* Determine the first value of the interval */
		*value = dict_table_autoinc_read(prebuilt->table);

		/* It should have been initialized during open. */
		if (*value == 0) {
			prebuilt->autoinc_error = DB_UNSUPPORTED;
			dict_table_autoinc_unlock(prebuilt->table);
		}
	}

	return(prebuilt->autoinc_error);
}

/*******************************************************************//**
This function reads the global auto-inc counter. It doesn't use the
AUTOINC lock even if the lock mode is set to TRADITIONAL.
@return	the autoinc value */
UNIV_INTERN
ulonglong
ha_innobase::innobase_peek_autoinc(void)
/*====================================*/
{
	ulonglong	auto_inc;
	dict_table_t*	innodb_table;

	ut_a(prebuilt != NULL);
	ut_a(prebuilt->table != NULL);

	innodb_table = prebuilt->table;

	dict_table_autoinc_lock(innodb_table);

	auto_inc = dict_table_autoinc_read(innodb_table);

	if (auto_inc == 0) {
		ut_print_timestamp(stderr);
		fprintf(stderr, "  InnoDB: AUTOINC next value generation "
			"is disabled for '%s'\n", innodb_table->name);
	}

	dict_table_autoinc_unlock(innodb_table);

	return(auto_inc);
}

/*********************************************************************//**
This function initializes the auto-inc counter if it has not been
initialized yet. This function does not change the value of the auto-inc
counter if it already has been initialized. Returns the value of the
auto-inc counter in *first_value, and ULONGLONG_MAX in *nb_reserved_values (as
we have a table-level lock). offset, increment, nb_desired_values are ignored.
*first_value is set to -1 if error (deadlock or lock wait timeout) */
UNIV_INTERN
void
ha_innobase::get_auto_increment(
/*============================*/
	ulonglong	offset,			/*!< in: table autoinc offset */
 	ulonglong	increment,		/*!< in: table autoinc
						increment */
	ulonglong	nb_desired_values,	/*!< in: number of values
						reqd */
 	ulonglong*	first_value,		/*!< out: the autoinc value */
	ulonglong*	nb_reserved_values)	/*!< out: count of reserved
						values */
{
	trx_t*		trx;
	ulint		error;
	ulonglong	autoinc = 0;

	/* Prepare prebuilt->trx in the table handle */
	update_thd(ha_thd());

	error = innobase_get_autoinc(&autoinc);

	if (error != DB_SUCCESS) {
		*first_value = (~(ulonglong) 0);
		return;
	}

	/* This is a hack, since nb_desired_values seems to be accurate only
	for the first call to get_auto_increment() for multi-row INSERT and
	meaningless for other statements e.g, LOAD etc. Subsequent calls to
	this method for the same statement results in different values which
	don't make sense. Therefore we store the value the first time we are
	called and count down from that as rows are written (see write_row()).
	*/

	trx = prebuilt->trx;

	/* Note: We can't rely on *first_value since some MySQL engines,
	in particular the partition engine, don't initialize it to 0 when
	invoking this method. So we are not sure if it's guaranteed to
	be 0 or not. */

	/* We need the upper limit of the col type to check for
	whether we update the table autoinc counter or not. */
	ulonglong	col_max_value = innobase_get_int_col_max_value(
		table->next_number_field);

	/* Called for the first time ? */
	if (trx->n_autoinc_rows == 0) {

		trx->n_autoinc_rows = (ulint) nb_desired_values;

		/* It's possible for nb_desired_values to be 0:
		e.g., INSERT INTO T1(C) SELECT C FROM T2; */
		if (nb_desired_values == 0) {

			trx->n_autoinc_rows = 1;
		}

		set_if_bigger(*first_value, autoinc);
	/* Not in the middle of a mult-row INSERT. */
	} else if (prebuilt->autoinc_last_value == 0) {
		set_if_bigger(*first_value, autoinc);
	/* Check for -ve values. */
	} else if (*first_value > col_max_value && trx->n_autoinc_rows > 0) {
		/* Set to next logical value. */
		ut_a(autoinc > trx->n_autoinc_rows);
		*first_value = (autoinc - trx->n_autoinc_rows) - 1;
	}

	*nb_reserved_values = trx->n_autoinc_rows;

	/* With old style AUTOINC locking we only update the table's
	AUTOINC counter after attempting to insert the row. */
	if (innobase_autoinc_lock_mode != AUTOINC_OLD_STYLE_LOCKING) {
		ulonglong	need;
		ulonglong	current;
		ulonglong	next_value;

		current = *first_value > col_max_value ? autoinc : *first_value;
		need = *nb_reserved_values * increment;

		/* Compute the last value in the interval */
		next_value = innobase_next_autoinc(
			current, need, offset, col_max_value);

		prebuilt->autoinc_last_value = next_value;

		if (prebuilt->autoinc_last_value < *first_value) {
			*first_value = (~(ulonglong) 0);
		} else {
			/* Update the table autoinc variable */
			dict_table_autoinc_update_if_greater(
				prebuilt->table, prebuilt->autoinc_last_value);
		}
	} else {
		/* This will force write_row() into attempting an update
		of the table's AUTOINC counter. */
		prebuilt->autoinc_last_value = 0;
	}

	/* The increment to be used to increase the AUTOINC value, we use
	this in write_row() and update_row() to increase the autoinc counter
	for columns that are filled by the user. We need the offset and
	the increment. */
	prebuilt->autoinc_offset = offset;
	prebuilt->autoinc_increment = increment;

	dict_table_autoinc_unlock(prebuilt->table);
}

/*******************************************************************//**
Reset the auto-increment counter to the given value, i.e. the next row
inserted will get the given value. This is called e.g. after TRUNCATE
is emulated by doing a 'DELETE FROM t'. HA_ERR_WRONG_COMMAND is
returned by storage engines that don't support this operation.
@return	0 or error code */
UNIV_INTERN
int
ha_innobase::reset_auto_increment(
/*==============================*/
	ulonglong	value)		/*!< in: new value for table autoinc */
{
	DBUG_ENTER("ha_innobase::reset_auto_increment");

	int	error;

	update_thd(ha_thd());

	error = row_lock_table_autoinc_for_mysql(prebuilt);

	if (error != DB_SUCCESS) {
		error = convert_error_code_to_mysql(error,
						    prebuilt->table->flags,
						    user_thd);

		DBUG_RETURN(error);
	}

	/* The next value can never be 0. */
	if (value == 0) {
		value = 1;
	}

	innobase_reset_autoinc(value);

	DBUG_RETURN(0);
}

/*******************************************************************//**
See comment in handler.cc */
UNIV_INTERN
bool
ha_innobase::get_error_message(
/*===========================*/
	int	error,
	String*	buf)
{
	trx_t*	trx = check_trx_exists(ha_thd());

	buf->copy(trx->detailed_error, (uint) strlen(trx->detailed_error),
		system_charset_info);

	return(FALSE);
}

/*******************************************************************//**
Compares two 'refs'. A 'ref' is the (internal) primary key value of the row.
If there is no explicitly declared non-null unique key or a primary key, then
InnoDB internally uses the row id as the primary key.
@return	< 0 if ref1 < ref2, 0 if equal, else > 0 */
UNIV_INTERN
int
ha_innobase::cmp_ref(
/*=================*/
	const uchar*	ref1,	/*!< in: an (internal) primary key value in the
				MySQL key value format */
	const uchar*	ref2)	/*!< in: an (internal) primary key value in the
				MySQL key value format */
{
	enum_field_types mysql_type;
	Field*		field;
	KEY_PART_INFO*	key_part;
	KEY_PART_INFO*	key_part_end;
	uint		len1;
	uint		len2;
	int		result;

	if (prebuilt->clust_index_was_generated) {
		/* The 'ref' is an InnoDB row id */

		return(memcmp(ref1, ref2, DATA_ROW_ID_LEN));
	}

	/* Do a type-aware comparison of primary key fields. PK fields
	are always NOT NULL, so no checks for NULL are performed. */

	key_part = table->key_info[table->s->primary_key].key_part;

	key_part_end = key_part
			+ table->key_info[table->s->primary_key].key_parts;

	for (; key_part != key_part_end; ++key_part) {
		field = key_part->field;
		mysql_type = field->type();

		if (mysql_type == MYSQL_TYPE_TINY_BLOB
			|| mysql_type == MYSQL_TYPE_MEDIUM_BLOB
			|| mysql_type == MYSQL_TYPE_BLOB
			|| mysql_type == MYSQL_TYPE_LONG_BLOB) {

			/* In the MySQL key value format, a column prefix of
			a BLOB is preceded by a 2-byte length field */

			len1 = innobase_read_from_2_little_endian(ref1);
			len2 = innobase_read_from_2_little_endian(ref2);

			ref1 += 2;
			ref2 += 2;
			result = ((Field_blob*)field)->cmp(
				ref1, len1, ref2, len2);
		} else {
			result = field->key_cmp(ref1, ref2);
		}

		if (result) {

			return(result);
		}

		ref1 += key_part->store_length;
		ref2 += key_part->store_length;
	}

	return(0);
}

/*******************************************************************//**
Ask InnoDB if a query to a table can be cached.
@return	TRUE if query caching of the table is permitted */
UNIV_INTERN
my_bool
ha_innobase::register_query_cache_table(
/*====================================*/
	THD*		thd,		/*!< in: user thread handle */
	char*		table_key,	/*!< in: concatenation of database name,
					the null character NUL,
					and the table name */
	uint		key_length,	/*!< in: length of the full name, i.e.
					len(dbname) + len(tablename) + 1 */
	qc_engine_callback*
			call_back,	/*!< out: pointer to function for
					checking if query caching
					is permitted */
	ulonglong	*engine_data)	/*!< in/out: data to call_back */
{
	*call_back = innobase_query_caching_of_table_permitted;
	*engine_data = 0;
	return(innobase_query_caching_of_table_permitted(thd, table_key,
							 key_length,
							 engine_data));
}

/*******************************************************************//**
Get the bin log name. */
UNIV_INTERN
const char*
ha_innobase::get_mysql_bin_log_name()
/*=================================*/
{
	return(trx_sys_mysql_bin_log_name);
}

/*******************************************************************//**
Get the bin log offset (or file position). */
UNIV_INTERN
ulonglong
ha_innobase::get_mysql_bin_log_pos()
/*================================*/
{
	/* trx... is ib_int64_t, which is a typedef for a 64-bit integer
	(__int64 or longlong) so it's ok to cast it to ulonglong. */

	return(trx_sys_mysql_bin_log_pos);
}

/******************************************************************//**
This function is used to find the storage length in bytes of the first n
characters for prefix indexes using a multibyte character set. The function
finds charset information and returns length of prefix_len characters in the
index field in bytes.
@return	number of bytes occupied by the first n characters */
extern "C" UNIV_INTERN
ulint
innobase_get_at_most_n_mbchars(
/*===========================*/
	ulint charset_id,	/*!< in: character set id */
	ulint prefix_len,	/*!< in: prefix length in bytes of the index
				(this has to be divided by mbmaxlen to get the
				number of CHARACTERS n in the prefix) */
	ulint data_len,		/*!< in: length of the string in bytes */
	const char* str)	/*!< in: character string */
{
	ulint char_length;	/*!< character length in bytes */
	ulint n_chars;		/*!< number of characters in prefix */
	CHARSET_INFO* charset;	/*!< charset used in the field */

	charset = get_charset((uint) charset_id, MYF(MY_WME));

	ut_ad(charset);
	ut_ad(charset->mbmaxlen);

	/* Calculate how many characters at most the prefix index contains */

	n_chars = prefix_len / charset->mbmaxlen;

	/* If the charset is multi-byte, then we must find the length of the
	first at most n chars in the string. If the string contains less
	characters than n, then we return the length to the end of the last
	character. */

	if (charset->mbmaxlen > 1) {
		/* my_charpos() returns the byte length of the first n_chars
		characters, or a value bigger than the length of str, if
		there were not enough full characters in str.

		Why does the code below work:
		Suppose that we are looking for n UTF-8 characters.

		1) If the string is long enough, then the prefix contains at
		least n complete UTF-8 characters + maybe some extra
		characters + an incomplete UTF-8 character. No problem in
		this case. The function returns the pointer to the
		end of the nth character.

		2) If the string is not long enough, then the string contains
		the complete value of a column, that is, only complete UTF-8
		characters, and we can store in the column prefix index the
		whole string. */

		char_length = my_charpos(charset, str,
						str + data_len, (int) n_chars);
		if (char_length > data_len) {
			char_length = data_len;
		}
	} else {
		if (data_len < prefix_len) {
			char_length = data_len;
		} else {
			char_length = prefix_len;
		}
	}

	return(char_length);
}

/*******************************************************************//**
This function is used to prepare an X/Open XA distributed transaction.
@return	0 or error number */
static
int
innobase_xa_prepare(
/*================*/
	handlerton*	hton,		/*!< in: InnoDB handlerton */
	THD*		thd,		/*!< in: handle to the MySQL thread of
					the user whose XA transaction should
					be prepared */
	bool		prepare_trx)	/*!< in: true - prepare transaction
					false - the current SQL statement
					ended */
{
	int error = 0;
	trx_t* trx = check_trx_exists(thd);

	DBUG_ASSERT(hton == innodb_hton_ptr);

	/* we use support_xa value as it was seen at transaction start
	time, not the current session variable value. Any possible changes
	to the session variable take effect only in the next transaction */
	if (!trx->support_xa) {

		return(0);
	}

	thd_get_xid(thd, (MYSQL_XID*) &trx->xid);

	/* Release a possible FIFO ticket and search latch. Since we will
	reserve the trx_sys->lock, we have to release the search system
	latch first to obey the latching order. */

	innobase_release_stat_resources(trx);

	if (!trx_is_registered_for_2pc(trx) && trx_is_started(trx)) {

		sql_print_error("Transaction not registered for MySQL 2PC, "
				"but transaction is active");
	}

	if (prepare_trx
	    || (!thd_test_options(thd, OPTION_NOT_AUTOCOMMIT | OPTION_BEGIN))) {

		/* We were instructed to prepare the whole transaction, or
		this is an SQL statement end and autocommit is on */

		ut_ad(trx_is_registered_for_2pc(trx));

		trx_prepare_for_mysql(trx);

		error = 0;
	} else {
		/* We just mark the SQL statement ended and do not do a
		transaction prepare */

		/* If we had reserved the auto-inc lock for some
		table in this SQL statement we release it now */

		lock_unlock_table_autoinc(trx);

		/* Store the current undo_no of the transaction so that we
		know where to roll back if we have to roll back the next
		SQL statement */

		trx_mark_sql_stat_end(trx);
	}

	/* Tell the InnoDB server that there might be work for utility
	threads: */

	srv_active_wake_master_thread();

	if (thd_sql_command(thd) != SQLCOM_XA_PREPARE
	    && (prepare_trx
		|| !thd_test_options(
			thd, OPTION_NOT_AUTOCOMMIT | OPTION_BEGIN))) {

		/* For ibbackup to work the order of transactions in binlog
		and InnoDB must be the same. Consider the situation

		  thread1> prepare; write to binlog; ...
			  <context switch>
		  thread2> prepare; write to binlog; commit
		  thread1>			     ... commit

		To ensure this will not happen we're taking the mutex on
		prepare, and releasing it on commit.

		Note: only do it for normal commits, done via ha_commit_trans.
		If 2pc protocol is executed by external transaction
		coordinator, it will be just a regular MySQL client
		executing XA PREPARE and XA COMMIT commands.
		In this case we cannot know how many minutes or hours
		will be between XA PREPARE and XA COMMIT, and we don't want
		to block for undefined period of time. */
		mysql_mutex_lock(&prepare_commit_mutex);
		trx_owns_prepare_commit_mutex_set(trx);
	}

	return(error);
}

/*******************************************************************//**
This function is used to recover X/Open XA distributed transactions.
@return	number of prepared transactions stored in xid_list */
static
int
innobase_xa_recover(
/*================*/
	handlerton*	hton,	/*!< in: InnoDB handlerton */
	XID*		xid_list,/*!< in/out: prepared transactions */
	uint		len)	/*!< in: number of slots in xid_list */
{
	DBUG_ASSERT(hton == innodb_hton_ptr);

	if (len == 0 || xid_list == NULL) {

		return(0);
	}

	return(trx_recover_for_mysql(xid_list, len));
}

/*******************************************************************//**
This function is used to commit one X/Open XA distributed transaction
which is in the prepared state
@return	0 or error number */
static
int
innobase_commit_by_xid(
/*===================*/
	handlerton*	hton,
	XID*		xid)	/*!< in: X/Open XA transaction identification */
{
	trx_t*	trx;

	DBUG_ASSERT(hton == innodb_hton_ptr);

	trx = trx_get_trx_by_xid(xid);

	if (trx) {
		innobase_commit_low(trx);

		return(XA_OK);
	} else {
		return(XAER_NOTA);
	}
}

/*******************************************************************//**
This function is used to rollback one X/Open XA distributed transaction
which is in the prepared state
@return	0 or error number */
static
int
innobase_rollback_by_xid(
/*=====================*/
	handlerton*	hton,	/*!< in: InnoDB handlerton */
	XID*		xid)	/*!< in: X/Open XA transaction
				identification */
{
	trx_t*	trx;

	DBUG_ASSERT(hton == innodb_hton_ptr);

	trx = trx_get_trx_by_xid(xid);

	if (trx) {
		return(innobase_rollback_trx(trx));
	} else {
		return(XAER_NOTA);
	}
}

/*******************************************************************//**
Create a consistent view for a cursor based on current transaction
which is created if the corresponding MySQL thread still lacks one.
This consistent view is then used inside of MySQL when accessing records
using a cursor.
@return	pointer to cursor view or NULL */
static
void*
innobase_create_cursor_view(
/*========================*/
	handlerton*	hton,	/*!< in: innobase hton */
	THD*		thd)	/*!< in: user thread handle */
{
	DBUG_ASSERT(hton == innodb_hton_ptr);

	return(read_cursor_view_create_for_mysql(check_trx_exists(thd)));
}

/*******************************************************************//**
Close the given consistent cursor view of a transaction and restore
global read view to a transaction read view. Transaction is created if the
corresponding MySQL thread still lacks one. */
static
void
innobase_close_cursor_view(
/*=======================*/
	handlerton*	hton,	/*!< in: innobase hton */
	THD*		thd,	/*!< in: user thread handle */
	void*		curview)/*!< in: Consistent read view to be closed */
{
	DBUG_ASSERT(hton == innodb_hton_ptr);

	read_cursor_view_close_for_mysql(check_trx_exists(thd),
					 (cursor_view_t*) curview);
}

/*******************************************************************//**
Set the given consistent cursor view to a transaction which is created
if the corresponding MySQL thread still lacks one. If the given
consistent cursor view is NULL global read view of a transaction is
restored to a transaction read view. */
static
void
innobase_set_cursor_view(
/*=====================*/
	handlerton*	hton,	/*!< in: innobase hton */
	THD*		thd,	/*!< in: user thread handle */
	void*		curview)/*!< in: Consistent cursor view to be set */
{
	DBUG_ASSERT(hton == innodb_hton_ptr);

	read_cursor_set_for_mysql(check_trx_exists(thd),
				  (cursor_view_t*) curview);
}

/*******************************************************************//**
If col_name is not NULL, check whether the named column is being
renamed in the table. If col_name is not provided, check
whether any one of columns in the table is being renamed.
@return true if the column is being renamed */
static
bool
check_column_being_renamed(
/*=======================*/
	const TABLE*	table,		/*!< in: MySQL table */
	const char*	col_name)	/*!< in: name of the column */
{
	uint		k;
	Field*		field;

	for (k = 0; k < table->s->fields; k++) {
		field = table->field[k];

		if (field->flags & FIELD_IS_RENAMED) {

			/* If col_name is not provided, return
			if the field is marked as being renamed. */
			if (!col_name) {
				return(true);
			}

			/* If col_name is provided, return only
			if names match */
			if (innobase_strcasecmp(field->field_name,
						col_name) == 0) {
				return(true);
			}
		}
	}

	return(false);
}

/*******************************************************************//**
Check whether any of the given columns is being renamed in the table.
@return true if any of col_names is being renamed in table */
static
bool
column_is_being_renamed(
/*====================*/
	TABLE*		table,		/*!< in: MySQL table */
	uint		n_cols,		/*!< in: number of columns */
	const char**	col_names)	/*!< in: names of the columns */
{
	uint		j;

	for (j = 0; j < n_cols; j++) {
		if (check_column_being_renamed(table, col_names[j])) {
			return(true);
		}
	}

	return(false);
}

/*******************************************************************//**
Check whether a column in table "table" is being renamed and if this column
is part of a foreign key, either part of another table, referencing this
table or part of this table, referencing another table.
@return true if a column that participates in a foreign key definition
is being renamed */
static
bool
foreign_key_column_is_being_renamed(
/*================================*/
	row_prebuilt_t*	prebuilt,	/* in: InnoDB prebuilt struct */
	TABLE*		table)		/* in: MySQL table */
{
	dict_foreign_t*	foreign;

	/* check whether there are foreign keys at all */
	if (UT_LIST_GET_LEN(prebuilt->table->foreign_list) == 0
	    && UT_LIST_GET_LEN(prebuilt->table->referenced_list) == 0) {
		/* no foreign keys involved with prebuilt->table */

		return(false);
	}

	row_mysql_lock_data_dictionary(prebuilt->trx);

	/* Check whether any column in the foreign key constraints which refer
	to this table is being renamed. */
	for (foreign = UT_LIST_GET_FIRST(prebuilt->table->referenced_list);
	     foreign != NULL;
	     foreign = UT_LIST_GET_NEXT(referenced_list, foreign)) {

		if (column_is_being_renamed(table, foreign->n_fields,
					    foreign->referenced_col_names)) {

			row_mysql_unlock_data_dictionary(prebuilt->trx);
			return(true);
		}
	}

	/* Check whether any column in the foreign key constraints in the
	table is being renamed. */
	for (foreign = UT_LIST_GET_FIRST(prebuilt->table->foreign_list);
	     foreign != NULL;
	     foreign = UT_LIST_GET_NEXT(foreign_list, foreign)) {

		if (column_is_being_renamed(table, foreign->n_fields,
					    foreign->foreign_col_names)) {

			row_mysql_unlock_data_dictionary(prebuilt->trx);
			return(true);
		}
	}

	row_mysql_unlock_data_dictionary(prebuilt->trx);

	return(false);
}

/*******************************************************************//**
*/
UNIV_INTERN
bool
ha_innobase::check_if_incompatible_data(
/*====================================*/
	HA_CREATE_INFO*	info,
	uint		table_changes)
{
	if (table_changes != IS_EQUAL_YES) {

		return(COMPATIBLE_DATA_NO);
	}

	/* Check that auto_increment value was not changed */
	if ((info->used_fields & HA_CREATE_USED_AUTO) &&
		info->auto_increment_value != 0) {

		return(COMPATIBLE_DATA_NO);
	}

	/* For column rename operation, MySQL does not supply enough
	information (new column name etc.) for InnoDB to make appropriate
	system metadata change. To avoid system metadata inconsistency,
	currently we can just request a table rebuild/copy by returning
	COMPATIBLE_DATA_NO */
	if (check_column_being_renamed(table, NULL)) {
		return(COMPATIBLE_DATA_NO);
	}

	/* Check if a column participating in a foreign key is being renamed.
	There is no mechanism for updating InnoDB foreign key definitions. */
	if (foreign_key_column_is_being_renamed(prebuilt, table)) {

		return(COMPATIBLE_DATA_NO);
	}

	/* Check that row format didn't change */
	if ((info->used_fields & HA_CREATE_USED_ROW_FORMAT)
	    && info->row_type != ROW_TYPE_DEFAULT
	    && info->row_type != get_row_type()) {

		return(COMPATIBLE_DATA_NO);
	}

	/* Specifying KEY_BLOCK_SIZE requests a rebuild of the table. */
	if (info->used_fields & HA_CREATE_USED_KEY_BLOCK_SIZE) {
		return(COMPATIBLE_DATA_NO);
	}

	return(COMPATIBLE_DATA_YES);
}

/************************************************************//**
Validate the file format name and return its corresponding id.
@return	valid file format id */
static
uint
innobase_file_format_name_lookup(
/*=============================*/
	const char*	format_name)	/*!< in: pointer to file format name */
{
	char*	endp;
	uint	format_id;

	ut_a(format_name != NULL);

	/* The format name can contain the format id itself instead of
	the name and we check for that. */
	format_id = (uint) strtoul(format_name, &endp, 10);

	/* Check for valid parse. */
	if (*endp == '\0' && *format_name != '\0') {

		if (format_id <= DICT_TF_FORMAT_MAX) {

			return(format_id);
		}
	} else {

		for (format_id = 0; format_id <= DICT_TF_FORMAT_MAX;
		     format_id++) {
			const char*	name;

			name = trx_sys_file_format_id_to_name(format_id);

			if (!innobase_strcasecmp(format_name, name)) {

				return(format_id);
			}
		}
	}

	return(DICT_TF_FORMAT_MAX + 1);
}

/************************************************************//**
Validate the file format check config parameters, as a side effect it
sets the srv_max_file_format_at_startup variable.
@return the format_id if valid config value, otherwise, return -1 */
static
int
innobase_file_format_validate_and_set(
/*==================================*/
	const char*	format_max)	/*!< in: parameter value */
{
	uint		format_id;

	format_id = innobase_file_format_name_lookup(format_max);

	if (format_id < DICT_TF_FORMAT_MAX + 1) {
		srv_max_file_format_at_startup = format_id;

		return((int) format_id);
	} else {
		return(-1);
	}
}

/*************************************************************//**
Check if it is a valid file format. This function is registered as
a callback with MySQL.
@return	0 for valid file format */
static
int
innodb_file_format_name_validate(
/*=============================*/
	THD*				thd,	/*!< in: thread handle */
	struct st_mysql_sys_var*	var,	/*!< in: pointer to system
						variable */
	void*				save,	/*!< out: immediate result
						for update function */
	struct st_mysql_value*		value)	/*!< in: incoming string */
{
	const char*	file_format_input;
	char		buff[STRING_BUFFER_USUAL_SIZE];
	int		len = sizeof(buff);

	ut_a(save != NULL);
	ut_a(value != NULL);

	file_format_input = value->val_str(value, buff, &len);

	if (file_format_input != NULL) {
		uint	format_id;

		format_id = innobase_file_format_name_lookup(
			file_format_input);

		if (format_id <= DICT_TF_FORMAT_MAX) {

			/* Save a pointer to the name in the
			'file_format_name_map' constant array. */
			*static_cast<const char**>(save) =
			    trx_sys_file_format_id_to_name(format_id);

			return(0);
		}
	}

	*static_cast<const char**>(save) = NULL;
	return(1);
}

/****************************************************************//**
Update the system variable innodb_file_format using the "saved"
value. This function is registered as a callback with MySQL. */
static
void
innodb_file_format_name_update(
/*===========================*/
	THD*				thd,		/*!< in: thread handle */
	struct st_mysql_sys_var*	var,		/*!< in: pointer to
							system variable */
	void*				var_ptr,	/*!< out: where the
							formal string goes */
	const void*			save)		/*!< in: immediate result
							from check function */
{
	const char* format_name;

	ut_a(var_ptr != NULL);
	ut_a(save != NULL);

	format_name = *static_cast<const char*const*>(save);

	if (format_name) {
		uint	format_id;

		format_id = innobase_file_format_name_lookup(format_name);

		if (format_id <= DICT_TF_FORMAT_MAX) {
			srv_file_format = format_id;
		}
	}

	*static_cast<const char**>(var_ptr)
		= trx_sys_file_format_id_to_name(srv_file_format);
}

/*************************************************************//**
Check if valid argument to innodb_file_format_max. This function
is registered as a callback with MySQL.
@return	0 for valid file format */
static
int
innodb_file_format_max_validate(
/*============================*/
	THD*				thd,	/*!< in: thread handle */
	struct st_mysql_sys_var*	var,	/*!< in: pointer to system
						variable */
	void*				save,	/*!< out: immediate result
						for update function */
	struct st_mysql_value*		value)	/*!< in: incoming string */
{
	const char*	file_format_input;
	char		buff[STRING_BUFFER_USUAL_SIZE];
	int		len = sizeof(buff);
	int		format_id;

	ut_a(save != NULL);
	ut_a(value != NULL);

	file_format_input = value->val_str(value, buff, &len);

	if (file_format_input != NULL) {

		format_id = innobase_file_format_validate_and_set(
			file_format_input);

		if (format_id >= 0) {
			/* Save a pointer to the name in the
			'file_format_name_map' constant array. */
			*static_cast<const char**>(save) =
			    trx_sys_file_format_id_to_name(
						(uint)format_id);

			return(0);

		} else {
			push_warning_printf(thd,
			  MYSQL_ERROR::WARN_LEVEL_WARN,
			  ER_WRONG_ARGUMENTS,
			  "InnoDB: invalid innodb_file_format_max "
			  "value; can be any format up to %s "
			  "or equivalent id of %d",
			  trx_sys_file_format_id_to_name(DICT_TF_FORMAT_MAX),
			  DICT_TF_FORMAT_MAX);
		}
	}

	*static_cast<const char**>(save) = NULL;
	return(1);
}

/****************************************************************//**
Update the system variable innodb_file_format_max using the "saved"
value. This function is registered as a callback with MySQL. */
static
void
innodb_file_format_max_update(
/*==========================*/
	THD*				thd,	/*!< in: thread handle */
	struct st_mysql_sys_var*	var,	/*!< in: pointer to
						system variable */
	void*				var_ptr,/*!< out: where the
						formal string goes */
	const void*			save)	/*!< in: immediate result
						from check function */
{
	const char*	format_name_in;
	const char**	format_name_out;
	uint		format_id;

	ut_a(save != NULL);
	ut_a(var_ptr != NULL);

	format_name_in = *static_cast<const char*const*>(save);

	if (!format_name_in) {

		return;
	}

	format_id = innobase_file_format_name_lookup(format_name_in);

	if (format_id > DICT_TF_FORMAT_MAX) {
		/* DEFAULT is "on", which is invalid at runtime. */
		push_warning_printf(thd, MYSQL_ERROR::WARN_LEVEL_WARN,
				    ER_WRONG_ARGUMENTS,
				    "Ignoring SET innodb_file_format=%s",
				    format_name_in);
		return;
	}

	format_name_out = static_cast<const char**>(var_ptr);

	/* Update the max format id in the system tablespace. */
	if (trx_sys_file_format_max_set(format_id, format_name_out)) {
		ut_print_timestamp(stderr);
		fprintf(stderr,
			" [Info] InnoDB: the file format in the system "
			"tablespace is now set to %s.\n", *format_name_out);
	}
}

/****************************************************************//**
Update the system variable innodb_adaptive_hash_index using the "saved"
value. This function is registered as a callback with MySQL. */
static
void
innodb_adaptive_hash_index_update(
/*==============================*/
	THD*				thd,	/*!< in: thread handle */
	struct st_mysql_sys_var*	var,	/*!< in: pointer to
						system variable */
	void*				var_ptr,/*!< out: where the
						formal string goes */
	const void*			save)	/*!< in: immediate result
						from check function */
{
	if (*(my_bool*) save) {
		btr_search_enable();
	} else {
		btr_search_disable();
	}
}

/****************************************************************//**
Update the system variable innodb_old_blocks_pct using the "saved"
value. This function is registered as a callback with MySQL. */
static
void
innodb_old_blocks_pct_update(
/*=========================*/
	THD*				thd,	/*!< in: thread handle */
	struct st_mysql_sys_var*	var,	/*!< in: pointer to
						system variable */
	void*				var_ptr,/*!< out: where the
						formal string goes */
	const void*			save)	/*!< in: immediate result
						from check function */
{
	innobase_old_blocks_pct = buf_LRU_old_ratio_update(
		*static_cast<const uint*>(save), TRUE);
}

/****************************************************************//**
Update the system variable innodb_old_blocks_pct using the "saved"
value. This function is registered as a callback with MySQL. */
static
void
innodb_change_buffer_max_size_update(
/*=================================*/
	THD*				thd,	/*!< in: thread handle */
	struct st_mysql_sys_var*	var,	/*!< in: pointer to
						system variable */
	void*				var_ptr,/*!< out: where the
						formal string goes */
	const void*			save)	/*!< in: immediate result
						from check function */
{
	innobase_change_buffer_max_size =
			(*static_cast<const uint*>(save));
	ibuf_max_size_update(innobase_change_buffer_max_size);
}

/*************************************************************//**
Find the corresponding ibuf_use_t value that indexes into
innobase_change_buffering_values[] array for the input
change buffering option name.
@return	corresponding IBUF_USE_* value for the input variable
name, or IBUF_USE_COUNT if not able to find a match */
static
ibuf_use_t
innodb_find_change_buffering_value(
/*===============================*/
	const char*	input_name)	/*!< in: input change buffering
					option name */
{
	ulint	use;

	for (use = 0; use < UT_ARR_SIZE(innobase_change_buffering_values);
	     use++) {
		/* found a match */
		if (!innobase_strcasecmp(
			input_name, innobase_change_buffering_values[use])) {
			return((ibuf_use_t)use);
		}
	}

	/* Did not find any match */
	return(IBUF_USE_COUNT);
}

/*************************************************************//**
Check if it is a valid value of innodb_change_buffering. This function is
registered as a callback with MySQL.
@return	0 for valid innodb_change_buffering */
static
int
innodb_change_buffering_validate(
/*=============================*/
	THD*				thd,	/*!< in: thread handle */
	struct st_mysql_sys_var*	var,	/*!< in: pointer to system
						variable */
	void*				save,	/*!< out: immediate result
						for update function */
	struct st_mysql_value*		value)	/*!< in: incoming string */
{
	const char*	change_buffering_input;
	char		buff[STRING_BUFFER_USUAL_SIZE];
	int		len = sizeof(buff);

	ut_a(save != NULL);
	ut_a(value != NULL);

	change_buffering_input = value->val_str(value, buff, &len);

	if (change_buffering_input != NULL) {
		ibuf_use_t	use;

		use = innodb_find_change_buffering_value(
			change_buffering_input);

		if (use != IBUF_USE_COUNT) {
			/* Find a matching change_buffering option value. */
			*static_cast<const char**>(save) =
				innobase_change_buffering_values[use];

			return(0);
		}
	}

	/* No corresponding change buffering option for user supplied
	"change_buffering_input" */
	return(1);
}

/****************************************************************//**
Update the system variable innodb_change_buffering using the "saved"
value. This function is registered as a callback with MySQL. */
static
void
innodb_change_buffering_update(
/*===========================*/
	THD*				thd,	/*!< in: thread handle */
	struct st_mysql_sys_var*	var,	/*!< in: pointer to
						system variable */
	void*				var_ptr,/*!< out: where the
						formal string goes */
	const void*			save)	/*!< in: immediate result
						from check function */
{
	ibuf_use_t	use;

	ut_a(var_ptr != NULL);
	ut_a(save != NULL);

	use = innodb_find_change_buffering_value(
		*static_cast<const char*const*>(save));

	ut_a(use < IBUF_USE_COUNT);

	ibuf_use = use;
	*static_cast<const char**>(var_ptr) =
		 *static_cast<const char*const*>(save);
}

/****************************************************************//**
Update the monitor counter according to the "set_option",  turn
on/off or reset specified monitor counter. */
static
void
innodb_monitor_set_option(
/*======================*/
	const monitor_info_t* monitor_info,/*!< in: monitor info for the monitor
					to set */
	mon_option_t	set_option)	/*!< in: Turn on/off reset the
					counter */
{
	monitor_id_t	monitor_id = monitor_info->monitor_id;

	/* If module type is MONITOR_GROUP_MODULE, it cannot be
	turned on/off individually. It should never use this
	function to set options */
	ut_a(!(monitor_info->monitor_type & MONITOR_GROUP_MODULE));

	switch (set_option) {
	case MONITOR_TURN_ON:
		MONITOR_ON(monitor_id);
		MONITOR_INIT(monitor_id);
		MONITOR_SET_START(monitor_id);

		/* If the monitor to be turned on uses
		exisitng monitor counter (status variable),
		make special processing to remember existing
		counter value. */
		if (monitor_info->monitor_type
		    & MONITOR_EXISTING) {
			srv_mon_process_existing_counter(
				monitor_id, MONITOR_TURN_ON);
		}
		break;

	case MONITOR_TURN_OFF:
		if (monitor_info->monitor_type & MONITOR_EXISTING) {
			srv_mon_process_existing_counter(
				monitor_id, MONITOR_TURN_OFF);
		}

		MONITOR_OFF(monitor_id);
		MONITOR_SET_OFF(monitor_id);
		break;

	case MONITOR_RESET_VALUE:
		srv_mon_reset(monitor_id);
		break;

	case MONITOR_RESET_ALL_VALUE:
		srv_mon_reset_all(monitor_id);
		break;

	default:
		ut_error;
	}
}

/****************************************************************//**
Find matching InnoDB monitor counters and update their status
according to the "set_option",  turn on/off or reset specified
monitor counter. */
static
void
innodb_monitor_update_wildcard(
/*===========================*/
	const char*	name,		/*!< in: monitor name to match */
	mon_option_t	set_option)	/*!< in: the set option, whether
					to turn on/off or reset the counter */
{
	ut_a(name);

	for (ulint use = 0; use < NUM_MONITOR; use++) {
		monitor_type_t	type;
		monitor_id_t	monitor_id = static_cast<monitor_id_t>(use);
		monitor_info_t*	monitor_info;

		if (!innobase_wildcasecmp(
			srv_mon_get_name(monitor_id), name)) {
			monitor_info = srv_mon_get_info(monitor_id);

			type = monitor_info->monitor_type;

			/* If the monitor counter is of MONITOR_MODULE
			type, skip it. Except for those also marked with
			MONITOR_GROUP_MODULE flag, which can be turned
			on only as a module. */
			if (!(type & MONITOR_MODULE)
			     && !(type & MONITOR_GROUP_MODULE)) {
				innodb_monitor_set_option(monitor_info,
							  set_option);
			}

			/* Need to special handle counters marked with
			MONITOR_GROUP_MODULE, turn on the whole module if
			any one of it comes here. Currently, only
			"module_buf_page" is marked with MONITOR_GROUP_MODULE */
			if (type & MONITOR_GROUP_MODULE) {
				if ((monitor_id >= MONITOR_MODULE_BUF_PAGE)
				     && (monitor_id < MONITOR_MODULE_OS)) {
					if (set_option == MONITOR_TURN_ON
					    && MONITOR_IS_ON(
						MONITOR_MODULE_BUF_PAGE)) {
						continue;
					}

					srv_mon_set_module_control(
						MONITOR_MODULE_BUF_PAGE,
						set_option);
				} else {
					/* If new monitor is added with
					MONITOR_GROUP_MODULE, it needs
					to be added here. */
					ut_ad(0);
				}
			}
		}
	}
}

/*************************************************************//**
Given a configuration variable name, find corresponding monitor counter
and return its monitor ID if found.
@return	monitor ID if found, MONITOR_NO_MATCH if there is no match */
static
ulint
innodb_monitor_id_by_name_get(
/*==========================*/
	const char*	name)	/*!< in: monitor counter namer */
{
	ut_a(name);

	/* Search for wild character '%' in the name, if
	found, we treat it as a wildcard match. We do not search for
	single character wildcard '_' since our monitor names already contain
	such character. To avoid confusion, we request user must include
	at least one '%' character to activate the wildcard search. */
	if (strchr(name, '%')) {
		return(MONITOR_WILDCARD_MATCH);
	}

	/* Not wildcard match, check for an exact match */
	for (ulint i = 0; i < NUM_MONITOR; i++) {
		if (!innobase_strcasecmp(
			name, srv_mon_get_name(static_cast<monitor_id_t>(i)))) {
			return(i);
		}
	}

	return(MONITOR_NO_MATCH);
}
/*************************************************************//**
Validate that the passed in monitor name matches at least one
monitor counter name with wildcard compare.
@return	TRUE if at least one monitor name matches */
static
ibool
innodb_monitor_validate_wildcard_name(
/*==================================*/
	const char*	name)	/*!< in: monitor counter namer */
{
	for (ulint i = 0; i < NUM_MONITOR; i++) {
		if (!innobase_wildcasecmp(
			srv_mon_get_name(static_cast<monitor_id_t>(i)), name)) {
			return(TRUE);
		}
	}

	return(FALSE);
}
/*************************************************************//**
Validate the passed in monitor name, find and save the
corresponding monitor name in the function parameter "save".
@return	0 if monitor name is valid */
static
int
innodb_monitor_valid_byname(
/*========================*/
	void*			save,	/*!< out: immediate result
					for update function */
	const char*		name)	/*!< in: incoming monitor name */
{
	ulint		use;
	monitor_info_t*	monitor_info;

	if (!name) {
		return(1);
	}

	use = innodb_monitor_id_by_name_get(name);

	/* No monitor name matches, nor it is wildcard match */
	if (use == MONITOR_NO_MATCH) {
		return(1);
	}

	if (use < NUM_MONITOR) {
		monitor_info = srv_mon_get_info((monitor_id_t)use);

		/* If the monitor counter is marked with
		MONITOR_GROUP_MODULE flag, then this counter
		cannot be turned on/off individually, instead
		it shall be turned on/off as a group using
		its module name */
		if ((monitor_info->monitor_type & MONITOR_GROUP_MODULE)
		    && (!(monitor_info->monitor_type & MONITOR_MODULE))) {
			sql_print_warning(
				"Monitor counter '%s' cannot"
				" be turned on/off individually."
				" Please use its module name"
				" to turn on/off the counters"
				" in the module as a group.\n",
				name);

			return(1);
		}

	} else {
		ut_a(use == MONITOR_WILDCARD_MATCH);

		/* For wildcard match, if there is not a single monitor
		counter name that matches, treat it as an invalid
		value for the system configuration variables */
		if (!innodb_monitor_validate_wildcard_name(name)) {
			return(1);
		}
	}

	/* Save the configure name for innodb_monitor_update() */
	*static_cast<const char**>(save) = name;

	return(0);
}
/*************************************************************//**
Validate passed-in "value" is a valid monitor counter name.
This function is registered as a callback with MySQL.
@return	0 for valid name */
static
int
innodb_monitor_validate(
/*====================*/
	THD*				thd,	/*!< in: thread handle */
	struct st_mysql_sys_var*	var,	/*!< in: pointer to system
						variable */
	void*				save,	/*!< out: immediate result
						for update function */
	struct st_mysql_value*		value)	/*!< in: incoming string */
{
	const char*	name;
	char*		monitor_name;
	char		buff[STRING_BUFFER_USUAL_SIZE];
	int		len = sizeof(buff);
	int		ret;

	ut_a(save != NULL);
	ut_a(value != NULL);

	name = value->val_str(value, buff, &len);

	/* monitor_name could point to memory from MySQL
	or buff[]. Always dup the name to memory allocated
	by InnoDB, so we can access it in another callback
	function innodb_monitor_update() and free it appropriately */
	if (name) {
		monitor_name = my_strdup(name, MYF(0));
	} else {
		return(1);
	}

	ret = innodb_monitor_valid_byname(save, monitor_name);

	if (ret) {
		/* Validation failed */
		my_free(monitor_name);
	} else {
		/* monitor_name will be freed in separate callback function
		innodb_monitor_update(). Assert "save" point to
		the "monitor_name" variable */
		ut_ad(*static_cast<char**>(save) == monitor_name);
	}

	return(ret);
}

/****************************************************************//**
Update the system variable innodb_enable(disable/reset/reset_all)_monitor
according to the "set_option" and turn on/off or reset specified monitor
counter. */
static
void
innodb_monitor_update(
/*==================*/
	THD*			thd,		/*!< in: thread handle */
	void*			var_ptr,	/*!< out: where the
						formal string goes */
	const void*		save,		/*!< in: immediate result
						from check function */
	mon_option_t		set_option,	/*!< in: the set option,
						whether to turn on/off or
						reset the counter */
	ibool			free_mem)	/*!< in: whether we will
						need to free the memory */
{
	monitor_info_t*	monitor_info;
	ulint		monitor_id;
	ulint		err_monitor = 0;
	const char*	name;

	ut_a(save != NULL);

	name = *static_cast<const char*const*>(save);

	if (!name) {
		monitor_id = MONITOR_DEFAULT_START;
	} else {
		monitor_id = innodb_monitor_id_by_name_get(name);

		/* Double check we have a valid monitor ID */
		if (monitor_id == MONITOR_NO_MATCH) {
			return;
		}
	}

	if (monitor_id == MONITOR_DEFAULT_START) {
		/* If user set the variable to "default", we will
		print a message and make this set operation a "noop".
		The check is being made here is because "set default"
		does not go through validation function */
		if (thd) {
			push_warning_printf(
				thd, MYSQL_ERROR::WARN_LEVEL_WARN,
				ER_NO_DEFAULT,
				"Default value is not defined for "
				"this set option. Please specify "
				"correct counter or module name.");
		} else {
			sql_print_error(
				"Default value is not defined for "
				"this set option. Please specify "
				"correct counter or module name.\n");
		}

		if (var_ptr) {
			*(const char**) var_ptr = NULL;
		}
	} else if (monitor_id == MONITOR_WILDCARD_MATCH) {
		innodb_monitor_update_wildcard(name, set_option);
	} else {
		monitor_info = srv_mon_get_info(
			static_cast<monitor_id_t>(monitor_id));

		ut_a(monitor_info);

		/* If monitor is already truned on, someone could already
		collect monitor data, exit and ask user to turn off the
		monitor before turn it on again. */
		if (set_option == MONITOR_TURN_ON
		    && MONITOR_IS_ON(monitor_id)) {
			err_monitor = monitor_id;
			goto exit;
		}

		if (var_ptr) {
			*(const char**) var_ptr = monitor_info->monitor_name;
		}

		/* Depending on the monitor name is for a module or
		a counter, process counters in the whole module or
		individual counter. */
		if (monitor_info->monitor_type & MONITOR_MODULE) {
			srv_mon_set_module_control(
				static_cast<monitor_id_t>(monitor_id),
				set_option);
		} else {
			innodb_monitor_set_option(monitor_info, set_option);
		}
	}
exit:
	/* Only if we are trying to turn on a monitor that already
	been turned on, we will set err_monitor. Print related
	information */
	if (err_monitor) {
		sql_print_warning("Monitor %s is already enabled.",
				  srv_mon_get_name((monitor_id_t)err_monitor));
	}

	if (free_mem && name) {
		my_free((void*) name);
	}

	return;
}

/****************************************************************//**
Update the system variable innodb_monitor_enable and enable
specified monitor counter.
This function is registered as a callback with MySQL. */
static
void
innodb_enable_monitor_update(
/*=========================*/
	THD*				thd,	/*!< in: thread handle */
	struct st_mysql_sys_var*	var,	/*!< in: pointer to
						system variable */
	void*				var_ptr,/*!< out: where the
						formal string goes */
	const void*			save)	/*!< in: immediate result
						from check function */
{
	innodb_monitor_update(thd, var_ptr, save, MONITOR_TURN_ON, TRUE);
}

/****************************************************************//**
Update the system variable innodb_monitor_disable and turn
off specified monitor counter. */
static
void
innodb_disable_monitor_update(
/*==========================*/
	THD*				thd,	/*!< in: thread handle */
	struct st_mysql_sys_var*	var,	/*!< in: pointer to
						system variable */
	void*				var_ptr,/*!< out: where the
						formal string goes */
	const void*			save)	/*!< in: immediate result
						from check function */
{
	innodb_monitor_update(thd, var_ptr, save, MONITOR_TURN_OFF, TRUE);
}

/****************************************************************//**
Update the system variable innodb_monitor_reset and reset
specified monitor counter(s).
This function is registered as a callback with MySQL. */
static
void
innodb_reset_monitor_update(
/*========================*/
	THD*				thd,	/*!< in: thread handle */
	struct st_mysql_sys_var*	var,	/*!< in: pointer to
						system variable */
	void*				var_ptr,/*!< out: where the
						formal string goes */
	const void*			save)	/*!< in: immediate result
						from check function */
{
	innodb_monitor_update(thd, var_ptr, save, MONITOR_RESET_VALUE, TRUE);
}

/****************************************************************//**
Update the system variable innodb_monitor_reset_all and reset
all value related monitor counter.
This function is registered as a callback with MySQL. */
static
void
innodb_reset_all_monitor_update(
/*============================*/
	THD*				thd,	/*!< in: thread handle */
	struct st_mysql_sys_var*	var,	/*!< in: pointer to
						system variable */
	void*				var_ptr,/*!< out: where the
						formal string goes */
	const void*			save)	/*!< in: immediate result
						from check function */
{
	innodb_monitor_update(thd, var_ptr, save, MONITOR_RESET_ALL_VALUE,
			      TRUE);
}

/****************************************************************//**
Parse and enable InnoDB monitor counters during server startup.
User can list the monitor counters/groups to be enable by specifying
"loose-innodb_monitor_enable=monitor_name1;monitor_name2..."
in server configuration file or at the command line. The string
separate could be ";", "," or empty space. */
static
void
innodb_enable_monitor_at_startup(
/*=============================*/
	char*	str)	/*!< in/out: monitor counter enable list */
{
	static const char*	sep = " ;,";
	char*			last;

	ut_a(str);

	/* Walk through the string, and separate each monitor counter
	and/or counter group name, and calling innodb_monitor_update()
	if successfully updated. Please note that the "str" would be
	changed by strtok_r() as it walks through it. */
	for (char* option = strtok_r(str, sep, &last);
	     option;
	     option = strtok_r(NULL, sep, &last)) {
		ulint	ret;
		char*	option_name;

		ret = innodb_monitor_valid_byname(&option_name, option);

		/* The name is validated if ret == 0 */
		if (!ret) {
			innodb_monitor_update(NULL, NULL, &option,
					      MONITOR_TURN_ON, FALSE);
		} else {
			sql_print_warning("Invalid monitor counter"
					  " name: '%s'", option);
		}
	}
}

/****************************************************************//**
Callback function for accessing the InnoDB variables from MySQL:
SHOW VARIABLES. */
static
int
show_innodb_vars(
/*=============*/
	THD*		thd,
	SHOW_VAR*	var,
	char*		buff)
{
	innodb_export_status();
	var->type = SHOW_ARRAY;
	var->value = (char *) &innodb_status_variables;

	return(0);
}

/****************************************************************//**
This function checks each index name for a table against reserved
system default primary index name 'GEN_CLUST_INDEX'. If a name matches,
this function pushes an warning message to the client, and returns true. */
extern "C" UNIV_INTERN
bool
innobase_index_name_is_reserved(
/*============================*/
					/* out: true if an index name
					matches the reserved name */
	const trx_t*	trx,		/* in: InnoDB transaction handle */
	const KEY*	key_info,	/* in: Indexes to be created */
	ulint		num_of_keys)	/* in: Number of indexes to
					be created. */
{
	const KEY*	key;
	uint		key_num;	/* index number */

	for (key_num = 0; key_num < num_of_keys; key_num++) {
		key = &key_info[key_num];

		if (innobase_strcasecmp(key->name,
					innobase_index_reserve_name) == 0) {
			/* Push warning to mysql */
			push_warning_printf((THD*) trx->mysql_thd,
					    MYSQL_ERROR::WARN_LEVEL_WARN,
					    ER_WRONG_NAME_FOR_INDEX,
					    "Cannot Create Index with name "
					    "'%s'. The name is reserved "
					    "for the system default primary "
					    "index.",
					    innobase_index_reserve_name);

			my_error(ER_WRONG_NAME_FOR_INDEX, MYF(0),
				 innobase_index_reserve_name);

			return(true);
		}
	}

	return(false);
}

static SHOW_VAR innodb_status_variables_export[]= {
  {"Innodb",                   (char*) &show_innodb_vars, SHOW_FUNC},
  {NullS, NullS, SHOW_LONG}
};

static struct st_mysql_storage_engine innobase_storage_engine=
{ MYSQL_HANDLERTON_INTERFACE_VERSION };

/* plugin options */
static MYSQL_SYSVAR_BOOL(checksums, innobase_use_checksums,
  PLUGIN_VAR_NOCMDARG | PLUGIN_VAR_READONLY,
  "Enable InnoDB checksums validation (enabled by default). "
  "Disable with --skip-innodb-checksums.",
  NULL, NULL, TRUE);

static MYSQL_SYSVAR_STR(data_home_dir, innobase_data_home_dir,
  PLUGIN_VAR_READONLY,
  "The common part for InnoDB table spaces.",
  NULL, NULL, NULL);

static MYSQL_SYSVAR_BOOL(doublewrite, innobase_use_doublewrite,
  PLUGIN_VAR_NOCMDARG | PLUGIN_VAR_READONLY,
  "Enable InnoDB doublewrite buffer (enabled by default). "
  "Disable with --skip-innodb-doublewrite.",
  NULL, NULL, TRUE);

static MYSQL_SYSVAR_ULONG(io_capacity, srv_io_capacity,
  PLUGIN_VAR_RQCMDARG,
  "Number of IOPs the server can do. Tunes the background IO rate",
  NULL, NULL, 200, 100, ~0L, 0);

static MYSQL_SYSVAR_ULONG(purge_batch_size, srv_purge_batch_size,
  PLUGIN_VAR_OPCMDARG,
  "Number of UNDO log pages to purge in one batch from the history list.",
  NULL, NULL,
  20,			/* Default setting */
  1,			/* Minimum value */
  10000, 0);		/* Maximum value */

static MYSQL_SYSVAR_ULONG(rollback_segments, srv_rollback_segments,
  PLUGIN_VAR_OPCMDARG,
  "Number of UNDO logs to use.",
  NULL, NULL,
  128,			/* Default setting */
  1,			/* Minimum value */
  TRX_SYS_N_RSEGS, 0);	/* Maximum value */

static MYSQL_SYSVAR_ULONG(purge_threads, srv_n_purge_threads,
  PLUGIN_VAR_OPCMDARG | PLUGIN_VAR_READONLY,
<<<<<<< HEAD
  "Purge threads can be from 0 to 32. Default is 0.",
=======
  "Purge threads can be either 0 or 1.",
>>>>>>> 1e4e9c11
  NULL, NULL,
  0,			/* Default setting */
  0,			/* Minimum value */
  32, 0);		/* Maximum value */

static MYSQL_SYSVAR_ULONG(fast_shutdown, innobase_fast_shutdown,
  PLUGIN_VAR_OPCMDARG,
  "Speeds up the shutdown process of the InnoDB storage engine. Possible "
  "values are 0, 1 (faster) or 2 (fastest - crash-like).",
  NULL, NULL, 1, 0, 2, 0);

static MYSQL_SYSVAR_BOOL(file_per_table, srv_file_per_table,
  PLUGIN_VAR_NOCMDARG,
  "Stores each InnoDB table to an .ibd file in the database dir.",
  NULL, NULL, FALSE);

static MYSQL_SYSVAR_STR(file_format, innobase_file_format_name,
  PLUGIN_VAR_RQCMDARG,
  "File format to use for new tables in .ibd files.",
  innodb_file_format_name_validate,
  innodb_file_format_name_update, "Antelope");

/* "innobase_file_format_check" decides whether we would continue
booting the server if the file format stamped on the system
table space exceeds the maximum file format supported
by the server. Can be set during server startup at command
line or configure file, and a read only variable after
server startup */
static MYSQL_SYSVAR_BOOL(file_format_check, innobase_file_format_check,
  PLUGIN_VAR_NOCMDARG | PLUGIN_VAR_READONLY,
  "Whether to perform system file format check.",
  NULL, NULL, TRUE);

/* If a new file format is introduced, the file format
name needs to be updated accordingly. Please refer to
file_format_name_map[] defined in trx0sys.c for the next
file format name. */
static MYSQL_SYSVAR_STR(file_format_max, innobase_file_format_max,
  PLUGIN_VAR_OPCMDARG,
  "The highest file format in the tablespace.",
  innodb_file_format_max_validate,
  innodb_file_format_max_update, "Antelope");

static MYSQL_SYSVAR_ULONG(flush_log_at_trx_commit, srv_flush_log_at_trx_commit,
  PLUGIN_VAR_OPCMDARG,
  "Set to 0 (write and flush once per second),"
  " 1 (write and flush at each commit)"
  " or 2 (write at commit, flush once per second).",
  NULL, NULL, 1, 0, 2, 0);

static MYSQL_SYSVAR_STR(flush_method, innobase_file_flush_method,
  PLUGIN_VAR_RQCMDARG | PLUGIN_VAR_READONLY,
  "With which method to flush data.", NULL, NULL, NULL);

static MYSQL_SYSVAR_BOOL(locks_unsafe_for_binlog, innobase_locks_unsafe_for_binlog,
  PLUGIN_VAR_NOCMDARG | PLUGIN_VAR_READONLY,
  "Force InnoDB to not use next-key locking, to use only row-level locking.",
  NULL, NULL, FALSE);

#ifdef UNIV_LOG_ARCHIVE
static MYSQL_SYSVAR_STR(log_arch_dir, innobase_log_arch_dir,
  PLUGIN_VAR_RQCMDARG | PLUGIN_VAR_READONLY,
  "Where full logs should be archived.", NULL, NULL, NULL);

static MYSQL_SYSVAR_BOOL(log_archive, innobase_log_archive,
  PLUGIN_VAR_OPCMDARG | PLUGIN_VAR_READONLY,
  "Set to 1 if you want to have logs archived.", NULL, NULL, FALSE);
#endif /* UNIV_LOG_ARCHIVE */

static MYSQL_SYSVAR_STR(log_group_home_dir, innobase_log_group_home_dir,
  PLUGIN_VAR_RQCMDARG | PLUGIN_VAR_READONLY,
  "Path to InnoDB log files.", NULL, NULL, NULL);

static MYSQL_SYSVAR_ULONG(max_dirty_pages_pct, srv_max_buf_pool_modified_pct,
  PLUGIN_VAR_RQCMDARG,
  "Percentage of dirty pages allowed in bufferpool.",
  NULL, NULL, 75, 0, 99, 0);

static MYSQL_SYSVAR_BOOL(adaptive_flushing, srv_adaptive_flushing,
  PLUGIN_VAR_NOCMDARG,
  "Attempt flushing dirty pages to avoid IO bursts at checkpoints.",
  NULL, NULL, TRUE);

static MYSQL_SYSVAR_ULONG(max_purge_lag, srv_max_purge_lag,
  PLUGIN_VAR_RQCMDARG,
  "Desired maximum length of the purge queue (0 = no limit)",
  NULL, NULL, 0, 0, ~0L, 0);

static MYSQL_SYSVAR_BOOL(rollback_on_timeout, innobase_rollback_on_timeout,
  PLUGIN_VAR_OPCMDARG | PLUGIN_VAR_READONLY,
  "Roll back the complete transaction on lock wait timeout, for 4.x compatibility (disabled by default)",
  NULL, NULL, FALSE);

static MYSQL_SYSVAR_BOOL(status_file, innobase_create_status_file,
  PLUGIN_VAR_OPCMDARG | PLUGIN_VAR_NOSYSVAR,
  "Enable SHOW ENGINE INNODB STATUS output in the innodb_status.<pid> file",
  NULL, NULL, FALSE);

static MYSQL_SYSVAR_BOOL(stats_on_metadata, innobase_stats_on_metadata,
  PLUGIN_VAR_OPCMDARG,
  "Enable statistics gathering for metadata commands such as SHOW TABLE STATUS (on by default)",
  NULL, NULL, TRUE);

static MYSQL_SYSVAR_ULONGLONG(stats_sample_pages, srv_stats_transient_sample_pages,
  PLUGIN_VAR_RQCMDARG,
  "Deprecated, use innodb_stats_transient_sample_pages instead",
  NULL, NULL, 8, 1, ~0ULL, 0);

static MYSQL_SYSVAR_ULONGLONG(stats_transient_sample_pages,
  srv_stats_transient_sample_pages,
  PLUGIN_VAR_RQCMDARG,
  "The number of leaf index pages to sample when calculating transient "
  "statistics (if persistent statistics are not used, default 8)",
  NULL, NULL, 8, 1, ~0ULL, 0);

static MYSQL_SYSVAR_ULONGLONG(stats_persistent_sample_pages,
  srv_stats_persistent_sample_pages,
  PLUGIN_VAR_RQCMDARG,
  "The number of leaf index pages to sample when calculating persistent "
  "statistics (by ANALYZE, default 20)",
  NULL, NULL, 20, 1, ~0ULL, 0);

static MYSQL_SYSVAR_BOOL(adaptive_hash_index, btr_search_enabled,
  PLUGIN_VAR_OPCMDARG,
  "Enable InnoDB adaptive hash index (enabled by default).  "
  "Disable with --skip-innodb-adaptive-hash-index.",
  NULL, innodb_adaptive_hash_index_update, TRUE);

static MYSQL_SYSVAR_ULONG(replication_delay, srv_replication_delay,
  PLUGIN_VAR_RQCMDARG,
  "Replication thread delay (ms) on the slave server if "
  "innodb_thread_concurrency is reached (0 by default)",
  NULL, NULL, 0, 0, ~0UL, 0);

static MYSQL_SYSVAR_LONG(additional_mem_pool_size, innobase_additional_mem_pool_size,
  PLUGIN_VAR_RQCMDARG | PLUGIN_VAR_READONLY,
  "Size of a memory pool InnoDB uses to store data dictionary information and other internal data structures.",
  NULL, NULL, 8*1024*1024L, 512*1024L, LONG_MAX, 1024);

static MYSQL_SYSVAR_ULONG(autoextend_increment, srv_auto_extend_increment,
  PLUGIN_VAR_RQCMDARG,
  "Data file autoextend increment in megabytes",
  NULL, NULL, 8L, 1L, 1000L, 0);

static MYSQL_SYSVAR_LONGLONG(buffer_pool_size, innobase_buffer_pool_size,
  PLUGIN_VAR_RQCMDARG | PLUGIN_VAR_READONLY,
  "The size of the memory buffer InnoDB uses to cache data and indexes of its tables.",
  NULL, NULL, 128*1024*1024L, 5*1024*1024L, LONGLONG_MAX, 1024*1024L);

#if defined UNIV_DEBUG || defined UNIV_PERF_DEBUG
static MYSQL_SYSVAR_ULONG(page_hash_locks, srv_n_page_hash_locks,
  PLUGIN_VAR_OPCMDARG | PLUGIN_VAR_READONLY,
  "Number of rw_locks protecting buffer pool page_hash. Rounded up to the next power of 2",
  NULL, NULL, 16, 1, MAX_PAGE_HASH_LOCKS, 0);
#endif /* defined UNIV_DEBUG || defined UNIV_PERF_DEBUG */

static MYSQL_SYSVAR_LONG(buffer_pool_instances, innobase_buffer_pool_instances,
  PLUGIN_VAR_RQCMDARG | PLUGIN_VAR_READONLY,
  "Number of buffer pool instances, set to higher value on high-end machines to increase scalability",
  NULL, NULL, 1L, 1L, MAX_BUFFER_POOLS, 1L);

static MYSQL_SYSVAR_ULONG(commit_concurrency, innobase_commit_concurrency,
  PLUGIN_VAR_RQCMDARG,
  "Helps in performance tuning in heavily concurrent environments.",
  innobase_commit_concurrency_validate, NULL, 0, 0, 1000, 0);

static MYSQL_SYSVAR_ULONG(concurrency_tickets, srv_n_free_tickets_to_enter,
  PLUGIN_VAR_RQCMDARG,
  "Number of times a thread is allowed to enter InnoDB within the same SQL query after it has once got the ticket",
  NULL, NULL, 500L, 1L, ~0L, 0);

static MYSQL_SYSVAR_LONG(file_io_threads, innobase_file_io_threads,
  PLUGIN_VAR_RQCMDARG | PLUGIN_VAR_READONLY | PLUGIN_VAR_NOSYSVAR,
  "Number of file I/O threads in InnoDB.",
  NULL, NULL, 4, 4, 64, 0);

static MYSQL_SYSVAR_ULONG(read_io_threads, innobase_read_io_threads,
  PLUGIN_VAR_RQCMDARG | PLUGIN_VAR_READONLY,
  "Number of background read I/O threads in InnoDB.",
  NULL, NULL, 4, 1, 64, 0);

static MYSQL_SYSVAR_ULONG(write_io_threads, innobase_write_io_threads,
  PLUGIN_VAR_RQCMDARG | PLUGIN_VAR_READONLY,
  "Number of background write I/O threads in InnoDB.",
  NULL, NULL, 4, 1, 64, 0);

static MYSQL_SYSVAR_LONG(force_recovery, innobase_force_recovery,
  PLUGIN_VAR_RQCMDARG | PLUGIN_VAR_READONLY,
  "Helps to save your data in case the disk image of the database becomes corrupt.",
  NULL, NULL, 0, 0, 6, 0);

static MYSQL_SYSVAR_LONG(log_buffer_size, innobase_log_buffer_size,
  PLUGIN_VAR_RQCMDARG | PLUGIN_VAR_READONLY,
  "The size of the buffer which InnoDB uses to write log to the log files on disk.",
  NULL, NULL, 8*1024*1024L, 256*1024L, LONG_MAX, 1024);

static MYSQL_SYSVAR_LONGLONG(log_file_size, innobase_log_file_size,
  PLUGIN_VAR_RQCMDARG | PLUGIN_VAR_READONLY,
  "Size of each log file in a log group.",
  NULL, NULL, 5*1024*1024L, 1*1024*1024L, LONGLONG_MAX, 1024*1024L);

static MYSQL_SYSVAR_LONG(log_files_in_group, innobase_log_files_in_group,
  PLUGIN_VAR_RQCMDARG | PLUGIN_VAR_READONLY,
  "Number of log files in the log group. InnoDB writes to the files in a circular fashion. Value 3 is recommended here.",
  NULL, NULL, 2, 2, 100, 0);

static MYSQL_SYSVAR_LONG(mirrored_log_groups, innobase_mirrored_log_groups,
  PLUGIN_VAR_RQCMDARG | PLUGIN_VAR_READONLY,
  "Number of identical copies of log groups we keep for the database. Currently this should be set to 1.",
  NULL, NULL, 1, 1, 10, 0);

static MYSQL_SYSVAR_UINT(old_blocks_pct, innobase_old_blocks_pct,
  PLUGIN_VAR_RQCMDARG,
  "Percentage of the buffer pool to reserve for 'old' blocks.",
  NULL, innodb_old_blocks_pct_update, 100 * 3 / 8, 5, 95, 0);

static MYSQL_SYSVAR_UINT(old_blocks_time, buf_LRU_old_threshold_ms,
  PLUGIN_VAR_RQCMDARG,
  "Move blocks to the 'new' end of the buffer pool if the first access"
  " was at least this many milliseconds ago."
  " The timeout is disabled if 0 (the default).",
  NULL, NULL, 0, 0, UINT_MAX32, 0);

static MYSQL_SYSVAR_LONG(open_files, innobase_open_files,
  PLUGIN_VAR_RQCMDARG | PLUGIN_VAR_READONLY,
  "How many files at the maximum InnoDB keeps open at the same time.",
  NULL, NULL, 300L, 10L, LONG_MAX, 0);

static MYSQL_SYSVAR_ULONG(sync_spin_loops, srv_n_spin_wait_rounds,
  PLUGIN_VAR_RQCMDARG,
  "Count of spin-loop rounds in InnoDB mutexes (30 by default)",
  NULL, NULL, 30L, 0L, ~0L, 0);

static MYSQL_SYSVAR_ULONG(spin_wait_delay, srv_spin_wait_delay,
  PLUGIN_VAR_OPCMDARG,
  "Maximum delay between polling for a spin lock (6 by default)",
  NULL, NULL, 6L, 0L, ~0L, 0);

static MYSQL_SYSVAR_ULONG(thread_concurrency, srv_thread_concurrency,
  PLUGIN_VAR_RQCMDARG,
  "Helps in performance tuning in heavily concurrent environments. Sets the maximum number of threads allowed inside InnoDB. Value 0 will disable the thread throttling.",
  NULL, NULL, 0, 0, 1000, 0);

static MYSQL_SYSVAR_ULONG(thread_sleep_delay, srv_thread_sleep_delay,
  PLUGIN_VAR_RQCMDARG,
  "Time of innodb thread sleeping before joining InnoDB queue (usec). Value 0 disable a sleep",
  NULL, NULL, 10000L, 0L, ~0L, 0);

static MYSQL_SYSVAR_STR(data_file_path, innobase_data_file_path,
  PLUGIN_VAR_RQCMDARG | PLUGIN_VAR_READONLY,
  "Path to individual files and their sizes.",
  NULL, NULL, NULL);

static MYSQL_SYSVAR_LONG(autoinc_lock_mode, innobase_autoinc_lock_mode,
  PLUGIN_VAR_RQCMDARG | PLUGIN_VAR_READONLY,
  "The AUTOINC lock modes supported by InnoDB:               "
  "0 => Old style AUTOINC locking (for backward"
  " compatibility)                                           "
  "1 => New style AUTOINC locking                            "
  "2 => No AUTOINC locking (unsafe for SBR)",
  NULL, NULL,
  AUTOINC_NEW_STYLE_LOCKING,	/* Default setting */
  AUTOINC_OLD_STYLE_LOCKING,	/* Minimum value */
  AUTOINC_NO_LOCKING, 0);	/* Maximum value */

static MYSQL_SYSVAR_STR(version, innodb_version_str,
  PLUGIN_VAR_NOCMDOPT | PLUGIN_VAR_READONLY,
  "InnoDB version", NULL, NULL, INNODB_VERSION_STR);

static MYSQL_SYSVAR_BOOL(use_sys_malloc, srv_use_sys_malloc,
  PLUGIN_VAR_NOCMDARG | PLUGIN_VAR_READONLY,
  "Use OS memory allocator instead of InnoDB's internal memory allocator",
  NULL, NULL, TRUE);

static MYSQL_SYSVAR_BOOL(use_native_aio, srv_use_native_aio,
  PLUGIN_VAR_NOCMDARG | PLUGIN_VAR_READONLY,
  "Use native AIO if supported on this platform.",
  NULL, NULL, TRUE);

static MYSQL_SYSVAR_STR(change_buffering, innobase_change_buffering,
  PLUGIN_VAR_RQCMDARG,
  "Buffer changes to reduce random access: "
  "OFF, ON, inserting, deleting, changing, or purging.",
  innodb_change_buffering_validate,
  innodb_change_buffering_update, "all");

static MYSQL_SYSVAR_UINT(change_buffer_max_size,
  innobase_change_buffer_max_size,
  PLUGIN_VAR_RQCMDARG,
  "Maximum on-disk size of change buffer in terms of percentage"
  " of the buffer pool.",
  NULL, innodb_change_buffer_max_size_update,
  CHANGE_BUFFER_DEFAULT_SIZE, 0, 50, 0);

static MYSQL_SYSVAR_ENUM(stats_method, srv_innodb_stats_method,
   PLUGIN_VAR_RQCMDARG,
  "Specifies how InnoDB index statistics collection code should "
  "treat NULLs. Possible values are NULLS_EQUAL (default), "
  "NULLS_UNEQUAL and NULLS_IGNORED",
   NULL, NULL, SRV_STATS_NULLS_EQUAL, &innodb_stats_method_typelib);

#if defined UNIV_DEBUG || defined UNIV_IBUF_DEBUG
static MYSQL_SYSVAR_UINT(change_buffering_debug, ibuf_debug,
  PLUGIN_VAR_RQCMDARG,
  "Debug flags for InnoDB change buffering (0=none)",
  NULL, NULL, 0, 0, 1, 0);
#endif /* UNIV_DEBUG || UNIV_IBUF_DEBUG */

static MYSQL_SYSVAR_ULONG(read_ahead_threshold, srv_read_ahead_threshold,
  PLUGIN_VAR_RQCMDARG,
  "Number of pages that must be accessed sequentially for InnoDB to "
  "trigger a readahead.",
  NULL, NULL, 56, 0, 64, 0);

static MYSQL_SYSVAR_STR(monitor_enable, innobase_enable_monitor_counter,
  PLUGIN_VAR_RQCMDARG,
  "Turn on a monitor counter",
  innodb_monitor_validate,
  innodb_enable_monitor_update, NULL);

static MYSQL_SYSVAR_STR(monitor_disable, innobase_disable_monitor_counter,
  PLUGIN_VAR_RQCMDARG,
  "Turn off a monitor counter",
  innodb_monitor_validate,
  innodb_disable_monitor_update, NULL);

static MYSQL_SYSVAR_STR(monitor_reset, innobase_reset_monitor_counter,
  PLUGIN_VAR_RQCMDARG,
  "Reset a monitor counter",
  innodb_monitor_validate,
  innodb_reset_monitor_update, NULL);

static MYSQL_SYSVAR_STR(monitor_reset_all, innobase_reset_all_monitor_counter,
  PLUGIN_VAR_RQCMDARG,
  "Reset all values for a monitor counter",
  innodb_monitor_validate,
  innodb_reset_all_monitor_update, NULL);

static MYSQL_SYSVAR_BOOL(print_all_deadlocks, srv_print_all_deadlocks,
  PLUGIN_VAR_OPCMDARG,
  "Print all deadlocks to MySQL error log (off by default)",
  NULL, NULL, FALSE);

static struct st_mysql_sys_var* innobase_system_variables[]= {
  MYSQL_SYSVAR(additional_mem_pool_size),
  MYSQL_SYSVAR(autoextend_increment),
  MYSQL_SYSVAR(buffer_pool_size),
  MYSQL_SYSVAR(buffer_pool_instances),
  MYSQL_SYSVAR(checksums),
  MYSQL_SYSVAR(commit_concurrency),
  MYSQL_SYSVAR(concurrency_tickets),
  MYSQL_SYSVAR(data_file_path),
  MYSQL_SYSVAR(data_home_dir),
  MYSQL_SYSVAR(doublewrite),
  MYSQL_SYSVAR(fast_shutdown),
  MYSQL_SYSVAR(file_io_threads),
  MYSQL_SYSVAR(read_io_threads),
  MYSQL_SYSVAR(write_io_threads),
  MYSQL_SYSVAR(file_per_table),
  MYSQL_SYSVAR(file_format),
  MYSQL_SYSVAR(file_format_check),
  MYSQL_SYSVAR(file_format_max),
  MYSQL_SYSVAR(flush_log_at_trx_commit),
  MYSQL_SYSVAR(flush_method),
  MYSQL_SYSVAR(force_recovery),
  MYSQL_SYSVAR(locks_unsafe_for_binlog),
  MYSQL_SYSVAR(lock_wait_timeout),
#ifdef UNIV_LOG_ARCHIVE
  MYSQL_SYSVAR(log_arch_dir),
  MYSQL_SYSVAR(log_archive),
#endif /* UNIV_LOG_ARCHIVE */
  MYSQL_SYSVAR(log_buffer_size),
  MYSQL_SYSVAR(log_file_size),
  MYSQL_SYSVAR(log_files_in_group),
  MYSQL_SYSVAR(log_group_home_dir),
  MYSQL_SYSVAR(max_dirty_pages_pct),
  MYSQL_SYSVAR(adaptive_flushing),
  MYSQL_SYSVAR(max_purge_lag),
  MYSQL_SYSVAR(mirrored_log_groups),
  MYSQL_SYSVAR(old_blocks_pct),
  MYSQL_SYSVAR(old_blocks_time),
  MYSQL_SYSVAR(open_files),
  MYSQL_SYSVAR(rollback_on_timeout),
  MYSQL_SYSVAR(stats_on_metadata),
  MYSQL_SYSVAR(stats_sample_pages),
  MYSQL_SYSVAR(stats_transient_sample_pages),
  MYSQL_SYSVAR(stats_persistent_sample_pages),
  MYSQL_SYSVAR(adaptive_hash_index),
  MYSQL_SYSVAR(stats_method),
  MYSQL_SYSVAR(replication_delay),
  MYSQL_SYSVAR(status_file),
  MYSQL_SYSVAR(strict_mode),
  MYSQL_SYSVAR(support_xa),
  MYSQL_SYSVAR(analyze_is_persistent),
  MYSQL_SYSVAR(sync_spin_loops),
  MYSQL_SYSVAR(spin_wait_delay),
  MYSQL_SYSVAR(table_locks),
  MYSQL_SYSVAR(thread_concurrency),
  MYSQL_SYSVAR(thread_sleep_delay),
  MYSQL_SYSVAR(autoinc_lock_mode),
  MYSQL_SYSVAR(version),
  MYSQL_SYSVAR(use_sys_malloc),
  MYSQL_SYSVAR(use_native_aio),
  MYSQL_SYSVAR(change_buffering),
  MYSQL_SYSVAR(change_buffer_max_size),
#if defined UNIV_DEBUG || defined UNIV_IBUF_DEBUG
  MYSQL_SYSVAR(change_buffering_debug),
#endif /* UNIV_DEBUG || UNIV_IBUF_DEBUG */
  MYSQL_SYSVAR(read_ahead_threshold),
  MYSQL_SYSVAR(io_capacity),
  MYSQL_SYSVAR(monitor_enable),
  MYSQL_SYSVAR(monitor_disable),
  MYSQL_SYSVAR(monitor_reset),
  MYSQL_SYSVAR(monitor_reset_all),
  MYSQL_SYSVAR(purge_threads),
  MYSQL_SYSVAR(purge_batch_size),
<<<<<<< HEAD
#if defined UNIV_DEBUG || defined UNIV_PERF_DEBUG
  MYSQL_SYSVAR(page_hash_locks),
#endif /* defined UNIV_DEBUG || defined UNIV_PERF_DEBUG */
  MYSQL_SYSVAR(print_all_deadlocks),
=======
  MYSQL_SYSVAR(rollback_segments),
>>>>>>> 1e4e9c11
  NULL
};

mysql_declare_plugin(innobase)
{
  MYSQL_STORAGE_ENGINE_PLUGIN,
  &innobase_storage_engine,
  innobase_hton_name,
  "Innobase Oy",
  "Supports transactions, row-level locking, and foreign keys",
  PLUGIN_LICENSE_GPL,
  innobase_init, /* Plugin Init */
  NULL, /* Plugin Deinit */
  INNODB_VERSION_SHORT,
  innodb_status_variables_export,/* status variables             */
  innobase_system_variables, /* system variables */
  NULL /* reserved */
},
i_s_innodb_trx,
i_s_innodb_locks,
i_s_innodb_lock_waits,
i_s_innodb_cmp,
i_s_innodb_cmp_reset,
i_s_innodb_cmpmem,
i_s_innodb_cmpmem_reset,
i_s_innodb_buffer_page,
i_s_innodb_buffer_page_lru,
i_s_innodb_buffer_stats,
i_s_innodb_metrics,
i_s_innodb_sys_tables,
i_s_innodb_sys_tablestats,
i_s_innodb_sys_indexes,
i_s_innodb_sys_columns,
i_s_innodb_sys_fields,
i_s_innodb_sys_foreign,
i_s_innodb_sys_foreign_cols

mysql_declare_plugin_end;

/** @brief Initialize the default value of innodb_commit_concurrency.

Once InnoDB is running, the innodb_commit_concurrency must not change
from zero to nonzero. (Bug #42101)

The initial default value is 0, and without this extra initialization,
SET GLOBAL innodb_commit_concurrency=DEFAULT would set the parameter
to 0, even if it was initially set to nonzero at the command line
or configuration file. */
static
void
innobase_commit_concurrency_init_default()
/*======================================*/
{
	MYSQL_SYSVAR_NAME(commit_concurrency).def_val
		= innobase_commit_concurrency;
}

#ifdef UNIV_COMPILE_TEST_FUNCS

typedef struct innobase_convert_name_test_struct {
	char*		buf;
	ulint		buflen;
	const char*	id;
	ulint		idlen;
	void*		thd;
	ibool		file_id;

	const char*	expected;
} innobase_convert_name_test_t;

void
test_innobase_convert_name()
{
	char	buf[1024];
	ulint	i;

	innobase_convert_name_test_t test_input[] = {
		{buf, sizeof(buf), "abcd", 4, NULL, TRUE, "\"abcd\""},
		{buf, 7, "abcd", 4, NULL, TRUE, "\"abcd\""},
		{buf, 6, "abcd", 4, NULL, TRUE, "\"abcd\""},
		{buf, 5, "abcd", 4, NULL, TRUE, "\"abc\""},
		{buf, 4, "abcd", 4, NULL, TRUE, "\"ab\""},

		{buf, sizeof(buf), "ab@0060cd", 9, NULL, TRUE, "\"ab`cd\""},
		{buf, 9, "ab@0060cd", 9, NULL, TRUE, "\"ab`cd\""},
		{buf, 8, "ab@0060cd", 9, NULL, TRUE, "\"ab`cd\""},
		{buf, 7, "ab@0060cd", 9, NULL, TRUE, "\"ab`cd\""},
		{buf, 6, "ab@0060cd", 9, NULL, TRUE, "\"ab`c\""},
		{buf, 5, "ab@0060cd", 9, NULL, TRUE, "\"ab`\""},
		{buf, 4, "ab@0060cd", 9, NULL, TRUE, "\"ab\""},

		{buf, sizeof(buf), "ab\"cd", 5, NULL, TRUE,
			"\"#mysql50#ab\"\"cd\""},
		{buf, 17, "ab\"cd", 5, NULL, TRUE,
			"\"#mysql50#ab\"\"cd\""},
		{buf, 16, "ab\"cd", 5, NULL, TRUE,
			"\"#mysql50#ab\"\"c\""},
		{buf, 15, "ab\"cd", 5, NULL, TRUE,
			"\"#mysql50#ab\"\"\""},
		{buf, 14, "ab\"cd", 5, NULL, TRUE,
			"\"#mysql50#ab\""},
		{buf, 13, "ab\"cd", 5, NULL, TRUE,
			"\"#mysql50#ab\""},
		{buf, 12, "ab\"cd", 5, NULL, TRUE,
			"\"#mysql50#a\""},
		{buf, 11, "ab\"cd", 5, NULL, TRUE,
			"\"#mysql50#\""},
		{buf, 10, "ab\"cd", 5, NULL, TRUE,
			"\"#mysql50\""},

		{buf, sizeof(buf), "ab/cd", 5, NULL, TRUE, "\"ab\".\"cd\""},
		{buf, 9, "ab/cd", 5, NULL, TRUE, "\"ab\".\"cd\""},
		{buf, 8, "ab/cd", 5, NULL, TRUE, "\"ab\".\"c\""},
		{buf, 7, "ab/cd", 5, NULL, TRUE, "\"ab\".\"\""},
		{buf, 6, "ab/cd", 5, NULL, TRUE, "\"ab\"."},
		{buf, 5, "ab/cd", 5, NULL, TRUE, "\"ab\"."},
		{buf, 4, "ab/cd", 5, NULL, TRUE, "\"ab\""},
		{buf, 3, "ab/cd", 5, NULL, TRUE, "\"a\""},
		{buf, 2, "ab/cd", 5, NULL, TRUE, "\"\""},
		/* XXX probably "" is a better result in this case
		{buf, 1, "ab/cd", 5, NULL, TRUE, "."},
		*/
		{buf, 0, "ab/cd", 5, NULL, TRUE, ""},
	};

	for (i = 0; i < sizeof(test_input) / sizeof(test_input[0]); i++) {

		char*	end;
		ibool	ok = TRUE;
		size_t	res_len;

		fprintf(stderr, "TESTING %lu, %s, %lu, %s\n",
			test_input[i].buflen,
			test_input[i].id,
			test_input[i].idlen,
			test_input[i].expected);

		end = innobase_convert_name(
			test_input[i].buf,
			test_input[i].buflen,
			test_input[i].id,
			test_input[i].idlen,
			test_input[i].thd,
			test_input[i].file_id);

		res_len = (size_t) (end - test_input[i].buf);

		if (res_len != strlen(test_input[i].expected)) {

			fprintf(stderr, "unexpected len of the result: %u, "
				"expected: %u\n", (unsigned) res_len,
				(unsigned) strlen(test_input[i].expected));
			ok = FALSE;
		}

		if (memcmp(test_input[i].buf,
			   test_input[i].expected,
			   strlen(test_input[i].expected)) != 0
		    || !ok) {

			fprintf(stderr, "unexpected result: %.*s, "
				"expected: %s\n", (int) res_len,
				test_input[i].buf,
				test_input[i].expected);
			ok = FALSE;
		}

		if (ok) {
			fprintf(stderr, "OK: res: %.*s\n\n", (int) res_len,
				buf);
		} else {
			fprintf(stderr, "FAILED\n\n");
			return;
		}
	}
}

#endif /* UNIV_COMPILE_TEST_FUNCS */

/****************************************************************************
 * DS-MRR implementation
 ***************************************************************************/

/**
 * Multi Range Read interface, DS-MRR calls
 */

int
ha_innobase::multi_range_read_init(
	RANGE_SEQ_IF*	seq,
	void*		seq_init_param,
	uint		n_ranges,
	uint		mode,
	HANDLER_BUFFER*	buf)
{
	return(ds_mrr.dsmrr_init(this, seq, seq_init_param,
				 n_ranges, mode, buf));
}

int
ha_innobase::multi_range_read_next(
	char**		range_info)
{
	return(ds_mrr.dsmrr_next(range_info));
}

ha_rows
ha_innobase::multi_range_read_info_const(
	uint		keyno,
	RANGE_SEQ_IF*	seq,
	void*		seq_init_param,
	uint		n_ranges,
	uint*		bufsz,
	uint*		flags,
	COST_VECT*	cost)
{
	/* See comments in ha_myisam::multi_range_read_info_const */
	ds_mrr.init(this, table);
	return(ds_mrr.dsmrr_info_const(keyno, seq, seq_init_param,
				       n_ranges, bufsz, flags, cost));
}

ha_rows
ha_innobase::multi_range_read_info(
	uint		keyno,
	uint		n_ranges,
	uint		keys,
	uint*		bufsz,
	uint*		flags,
	COST_VECT*	cost)
{
	ds_mrr.init(this, table);
	return(ds_mrr.dsmrr_info(keyno, n_ranges, keys, bufsz, flags, cost));
}


/**
 * Index Condition Pushdown interface implementation
 */

/*************************************************************//**
InnoDB index push-down condition check
@return ICP_NO_MATCH, ICP_MATCH, or ICP_OUT_OF_RANGE */
extern "C" UNIV_INTERN
enum icp_result
innobase_index_cond(
/*================*/
	void*	file)	/*!< in/out: pointer to ha_innobase */
{
	DBUG_ENTER("innobase_index_cond");

	ha_innobase*	h = reinterpret_cast<class ha_innobase*>(file);

	DBUG_ASSERT(h->pushed_idx_cond);
	DBUG_ASSERT(h->pushed_idx_cond_keyno != MAX_KEY);

	if (h->end_range && h->compare_key2(h->end_range) > 0) {

		/* caller should return HA_ERR_END_OF_FILE already */
		DBUG_RETURN(ICP_OUT_OF_RANGE);
	}

	DBUG_RETURN(h->pushed_idx_cond->val_int() ? ICP_MATCH : ICP_NO_MATCH);
}

/** Attempt to push down an index condition.
* @param[in] keyno	MySQL key number
* @param[in] idx_cond	Index condition to be checked
* @return idx_cond if pushed; NULL if not pushed
*/
UNIV_INTERN
class Item*
ha_innobase::idx_cond_push(
	uint		keyno,
	class Item*	idx_cond)
{
	DBUG_ENTER("ha_innobase::idx_cond_push");
	DBUG_ASSERT(keyno != MAX_KEY);
	DBUG_ASSERT(idx_cond != NULL);

	pushed_idx_cond = idx_cond;
	pushed_idx_cond_keyno = keyno;
	in_range_check_pushed_down = TRUE;
	/* Table handler will check the entire condition */
	DBUG_RETURN(NULL);
}<|MERGE_RESOLUTION|>--- conflicted
+++ resolved
@@ -1,10 +1,6 @@
 /*****************************************************************************
 
-<<<<<<< HEAD
 Copyright (c) 2000, 2011, Oracle and/or its affiliates. All Rights Reserved.
-=======
-Copyright (c) 2000, 2011, MySQL AB & Innobase Oy. All Rights Reserved.
->>>>>>> 1e4e9c11
 Copyright (c) 2008, 2009 Google Inc.
 Copyright (c) 2009, Percona Inc.
 
@@ -12073,11 +12069,7 @@
 
 static MYSQL_SYSVAR_ULONG(purge_threads, srv_n_purge_threads,
   PLUGIN_VAR_OPCMDARG | PLUGIN_VAR_READONLY,
-<<<<<<< HEAD
   "Purge threads can be from 0 to 32. Default is 0.",
-=======
-  "Purge threads can be either 0 or 1.",
->>>>>>> 1e4e9c11
   NULL, NULL,
   0,			/* Default setting */
   0,			/* Minimum value */
@@ -12494,14 +12486,11 @@
   MYSQL_SYSVAR(monitor_reset_all),
   MYSQL_SYSVAR(purge_threads),
   MYSQL_SYSVAR(purge_batch_size),
-<<<<<<< HEAD
 #if defined UNIV_DEBUG || defined UNIV_PERF_DEBUG
   MYSQL_SYSVAR(page_hash_locks),
 #endif /* defined UNIV_DEBUG || defined UNIV_PERF_DEBUG */
   MYSQL_SYSVAR(print_all_deadlocks),
-=======
   MYSQL_SYSVAR(rollback_segments),
->>>>>>> 1e4e9c11
   NULL
 };
 
