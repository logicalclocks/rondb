--- conflicted
+++ resolved
@@ -1338,7 +1338,7 @@
 
 	case DB_INTERRUPTED:
 		my_error(ER_QUERY_INTERRUPTED, MYF(0));
-		/* fall through */
+		return(-1);
 
 	case DB_FOREIGN_EXCEED_MAX_CASCADE:
 		ut_ad(thd);
@@ -2997,7 +2997,6 @@
 	innobase_change_buffering = (char*)
 		innobase_change_buffering_values[ibuf_use];
 
-<<<<<<< HEAD
 	/* Check that interdependent parameters have sane values. */
 	if (srv_max_buf_pool_modified_pct < srv_max_dirty_pages_pct_lwm) {
 		sql_print_warning("InnoDB: innodb_max_dirty_pages_pct_lwm"
@@ -3006,11 +3005,6 @@
 				  "InnoDB: Setting"
 				  " innodb_max_dirty_pages_pct_lwm to %lu\n",
 				  srv_max_buf_pool_modified_pct);
-=======
-	case DB_INTERRUPTED:
-		my_error(ER_QUERY_INTERRUPTED, MYF(0));
-		return(-1);
->>>>>>> 25bfbfdf
 
 		srv_max_dirty_pages_pct_lwm = srv_max_buf_pool_modified_pct;
 	}
