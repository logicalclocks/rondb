/*****************************************************************************

Copyright (c) 1996, 2014, Oracle and/or its affiliates. All Rights Reserved.

This program is free software; you can redistribute it and/or modify it under
the terms of the GNU General Public License as published by the Free Software
Foundation; version 2 of the License.

This program is distributed in the hope that it will be useful, but WITHOUT
ANY WARRANTY; without even the implied warranty of MERCHANTABILITY or FITNESS
FOR A PARTICULAR PURPOSE. See the GNU General Public License for more details.

You should have received a copy of the GNU General Public License along with
this program; if not, write to the Free Software Foundation, Inc.,
51 Franklin Street, Suite 500, Boston, MA 02110-1335 USA

*****************************************************************************/

/**************************************************//**
@file lock/lock0lock.cc
The transaction lock system

Created 5/7/1996 Heikki Tuuri
*******************************************************/

#define LOCK_MODULE_IMPLEMENTATION

#include "ha_prototypes.h"

#include "lock0lock.h"
#include "lock0priv.h"

#ifdef UNIV_NONINL
#include "lock0lock.ic"
#include "lock0priv.ic"
#endif

#include "dict0mem.h"
#include "usr0sess.h"
#include "trx0purge.h"
#include "trx0sys.h"
#include "srv0mon.h"
#include "ut0vec.h"
#include "btr0btr.h"
#include "dict0boot.h"

#include <set>

/** Restricts the length of search we will do in the waits-for
graph of transactions */
static const ulint	LOCK_MAX_N_STEPS_IN_DEADLOCK_CHECK = 1000000;

/** Restricts the search depth we will do in the waits-for graph of
transactions */
static const ulint	LOCK_MAX_DEPTH_IN_DEADLOCK_CHECK = 200;

/** When releasing transaction locks, this specifies how often we release
the lock mutex for a moment to give also others access to it */
static const ulint	LOCK_RELEASE_INTERVAL = 1000;

/** Safety margin when creating a new record lock: this many extra records
can be inserted to the page without need to create a lock with a bigger
bitmap */

static const ulint	LOCK_PAGE_BITMAP_MARGIN = 64;

/** Total number of cached record locks */
static const ulint	REC_LOCK_CACHE = 8;

/** Maximum record lock size in bytes */
static const ulint	REC_LOCK_SIZE = sizeof(ib_lock_t) + 256;

/** Total number of cached table locks */
static const ulint	TABLE_LOCK_CACHE = 8;

/** Size in bytes, of the table lock instance */
static const ulint	TABLE_LOCK_SIZE = sizeof(ib_lock_t);

/* An explicit record lock affects both the record and the gap before it.
An implicit x-lock does not affect the gap, it only locks the index
record from read or update.

If a transaction has modified or inserted an index record, then
it owns an implicit x-lock on the record. On a secondary index record,
a transaction has an implicit x-lock also if it has modified the
clustered index record, the max trx id of the page where the secondary
index record resides is >= trx id of the transaction (or database recovery
is running), and there are no explicit non-gap lock requests on the
secondary index record.

This complicated definition for a secondary index comes from the
implementation: we want to be able to determine if a secondary index
record has an implicit x-lock, just by looking at the present clustered
index record, not at the historical versions of the record. The
complicated definition can be explained to the user so that there is
nondeterminism in the access path when a query is answered: we may,
or may not, access the clustered index record and thus may, or may not,
bump into an x-lock set there.

Different transaction can have conflicting locks set on the gap at the
same time. The locks on the gap are purely inhibitive: an insert cannot
be made, or a select cursor may have to wait if a different transaction
has a conflicting lock on the gap. An x-lock on the gap does not give
the right to insert into the gap.

An explicit lock can be placed on a user record or the supremum record of
a page. The locks on the supremum record are always thought to be of the gap
type, though the gap bit is not set. When we perform an update of a record
where the size of the record changes, we may temporarily store its explicit
locks on the infimum record of the page, though the infimum otherwise never
carries locks.

A waiting record lock can also be of the gap type. A waiting lock request
can be granted when there is no conflicting mode lock request by another
transaction ahead of it in the explicit lock queue.

In version 4.0.5 we added yet another explicit lock type: LOCK_REC_NOT_GAP.
It only locks the record it is placed on, not the gap before the record.
This lock type is necessary to emulate an Oracle-like READ COMMITTED isolation
level.

-------------------------------------------------------------------------
RULE 1: If there is an implicit x-lock on a record, and there are non-gap
-------
lock requests waiting in the queue, then the transaction holding the implicit
x-lock also has an explicit non-gap record x-lock. Therefore, as locks are
released, we can grant locks to waiting lock requests purely by looking at
the explicit lock requests in the queue.

RULE 3: Different transactions cannot have conflicting granted non-gap locks
-------
on a record at the same time. However, they can have conflicting granted gap
locks.
RULE 4: If a there is a waiting lock request in a queue, no lock request,
-------
gap or not, can be inserted ahead of it in the queue. In record deletes
and page splits new gap type locks can be created by the database manager
for a transaction, and without rule 4, the waits-for graph of transactions
might become cyclic without the database noticing it, as the deadlock check
is only performed when a transaction itself requests a lock!
-------------------------------------------------------------------------

An insert is allowed to a gap if there are no explicit lock requests by
other transactions on the next record. It does not matter if these lock
requests are granted or waiting, gap bit set or not, with the exception
that a gap type request set by another transaction to wait for
its turn to do an insert is ignored. On the other hand, an
implicit x-lock by another transaction does not prevent an insert, which
allows for more concurrency when using an Oracle-style sequence number
generator for the primary key with many transactions doing inserts
concurrently.

A modify of a record is allowed if the transaction has an x-lock on the
record, or if other transactions do not have any non-gap lock requests on the
record.

A read of a single user record with a cursor is allowed if the transaction
has a non-gap explicit, or an implicit lock on the record, or if the other
transactions have no x-lock requests on the record. At a page supremum a
read is always allowed.

In summary, an implicit lock is seen as a granted x-lock only on the
record, not on the gap. An explicit lock with no gap bit set is a lock
both on the record and the gap. If the gap bit is set, the lock is only
on the gap. Different transaction cannot own conflicting locks on the
record at the same time, but they may own conflicting locks on the gap.
Granted locks on a record give an access right to the record, but gap type
locks just inhibit operations.

NOTE: Finding out if some transaction has an implicit x-lock on a secondary
index record can be cumbersome. We may have to look at previous versions of
the corresponding clustered index record to find out if a delete marked
secondary index record was delete marked by an active transaction, not by
a committed one.

FACT A: If a transaction has inserted a row, it can delete it any time
without need to wait for locks.

PROOF: The transaction has an implicit x-lock on every index record inserted
for the row, and can thus modify each record without the need to wait. Q.E.D.

FACT B: If a transaction has read some result set with a cursor, it can read
it again, and retrieves the same result set, if it has not modified the
result set in the meantime. Hence, there is no phantom problem. If the
biggest record, in the alphabetical order, touched by the cursor is removed,
a lock wait may occur, otherwise not.

PROOF: When a read cursor proceeds, it sets an s-lock on each user record
it passes, and a gap type s-lock on each page supremum. The cursor must
wait until it has these locks granted. Then no other transaction can
have a granted x-lock on any of the user records, and therefore cannot
modify the user records. Neither can any other transaction insert into
the gaps which were passed over by the cursor. Page splits and merges,
and removal of obsolete versions of records do not affect this, because
when a user record or a page supremum is removed, the next record inherits
its locks as gap type locks, and therefore blocks inserts to the same gap.
Also, if a page supremum is inserted, it inherits its locks from the successor
record. When the cursor is positioned again at the start of the result set,
the records it will touch on its course are either records it touched
during the last pass or new inserted page supremums. It can immediately
access all these records, and when it arrives at the biggest record, it
notices that the result set is complete. If the biggest record was removed,
lock wait can occur because the next record only inherits a gap type lock,
and a wait may be needed. Q.E.D. */

/* If an index record should be changed or a new inserted, we must check
the lock on the record or the next. When a read cursor starts reading,
we will set a record level s-lock on each record it passes, except on the
initial record on which the cursor is positioned before we start to fetch
records. Our index tree search has the convention that the B-tree
cursor is positioned BEFORE the first possibly matching record in
the search. Optimizations are possible here: if the record is searched
on an equality condition to a unique key, we could actually set a special
lock on the record, a lock which would not prevent any insert before
this record. In the next key locking an x-lock set on a record also
prevents inserts just before that record.
	There are special infimum and supremum records on each page.
A supremum record can be locked by a read cursor. This records cannot be
updated but the lock prevents insert of a user record to the end of
the page.
	Next key locks will prevent the phantom problem where new rows
could appear to SELECT result sets after the select operation has been
performed. Prevention of phantoms ensures the serilizability of
transactions.
	What should we check if an insert of a new record is wanted?
Only the lock on the next record on the same page, because also the
supremum record can carry a lock. An s-lock prevents insertion, but
what about an x-lock? If it was set by a searched update, then there
is implicitly an s-lock, too, and the insert should be prevented.
What if our transaction owns an x-lock to the next record, but there is
a waiting s-lock request on the next record? If this s-lock was placed
by a read cursor moving in the ascending order in the index, we cannot
do the insert immediately, because when we finally commit our transaction,
the read cursor should see also the new inserted record. So we should
move the read cursor backward from the next record for it to pass over
the new inserted record. This move backward may be too cumbersome to
implement. If we in this situation just enqueue a second x-lock request
for our transaction on the next record, then the deadlock mechanism
notices a deadlock between our transaction and the s-lock request
transaction. This seems to be an ok solution.
	We could have the convention that granted explicit record locks,
lock the corresponding records from changing, and also lock the gaps
before them from inserting. A waiting explicit lock request locks the gap
before from inserting. Implicit record x-locks, which we derive from the
transaction id in the clustered index record, only lock the record itself
from modification, not the gap before it from inserting.
	How should we store update locks? If the search is done by a unique
key, we could just modify the record trx id. Otherwise, we could put a record
x-lock on the record. If the update changes ordering fields of the
clustered index record, the inserted new record needs no record lock in
lock table, the trx id is enough. The same holds for a secondary index
record. Searched delete is similar to update.

PROBLEM:
What about waiting lock requests? If a transaction is waiting to make an
update to a record which another modified, how does the other transaction
know to send the end-lock-wait signal to the waiting transaction? If we have
the convention that a transaction may wait for just one lock at a time, how
do we preserve it if lock wait ends?

PROBLEM:
Checking the trx id label of a secondary index record. In the case of a
modification, not an insert, is this necessary? A secondary index record
is modified only by setting or resetting its deleted flag. A secondary index
record contains fields to uniquely determine the corresponding clustered
index record. A secondary index record is therefore only modified if we
also modify the clustered index record, and the trx id checking is done
on the clustered index record, before we come to modify the secondary index
record. So, in the case of delete marking or unmarking a secondary index
record, we do not have to care about trx ids, only the locks in the lock
table must be checked. In the case of a select from a secondary index, the
trx id is relevant, and in this case we may have to search the clustered
index record.

PROBLEM: How to update record locks when page is split or merged, or
--------------------------------------------------------------------
a record is deleted or updated?
If the size of fields in a record changes, we perform the update by
a delete followed by an insert. How can we retain the locks set or
waiting on the record? Because a record lock is indexed in the bitmap
by the heap number of the record, when we remove the record from the
record list, it is possible still to keep the lock bits. If the page
is reorganized, we could make a table of old and new heap numbers,
and permute the bitmaps in the locks accordingly. We can add to the
table a row telling where the updated record ended. If the update does
not require a reorganization of the page, we can simply move the lock
bits for the updated record to the position determined by its new heap
number (we may have to allocate a new lock, if we run out of the bitmap
in the old one).
	A more complicated case is the one where the reinsertion of the
updated record is done pessimistically, because the structure of the
tree may change.

PROBLEM: If a supremum record is removed in a page merge, or a record
---------------------------------------------------------------------
removed in a purge, what to do to the waiting lock requests? In a split to
the right, we just move the lock requests to the new supremum. If a record
is removed, we could move the waiting lock request to its inheritor, the
next record in the index. But, the next record may already have lock
requests on its own queue. A new deadlock check should be made then. Maybe
it is easier just to release the waiting transactions. They can then enqueue
new lock requests on appropriate records.

PROBLEM: When a record is inserted, what locks should it inherit from the
-------------------------------------------------------------------------
upper neighbor? An insert of a new supremum record in a page split is
always possible, but an insert of a new user record requires that the upper
neighbor does not have any lock requests by other transactions, granted or
waiting, in its lock queue. Solution: We can copy the locks as gap type
locks, so that also the waiting locks are transformed to granted gap type
locks on the inserted record. */

/* LOCK COMPATIBILITY MATRIX
 *    IS IX S  X  AI
 * IS +	 +  +  -  +
 * IX +	 +  -  -  +
 * S  +	 -  +  -  -
 * X  -	 -  -  -  -
 * AI +	 +  -  -  -
 *
 * Note that for rows, InnoDB only acquires S or X locks.
 * For tables, InnoDB normally acquires IS or IX locks.
 * S or X table locks are only acquired for LOCK TABLES.
 * Auto-increment (AI) locks are needed because of
 * statement-level MySQL binlog.
 * See also lock_mode_compatible().
 */
static const byte lock_compatibility_matrix[5][5] = {
 /**         IS     IX       S     X       AI */
 /* IS */ {  TRUE,  TRUE,  TRUE,  FALSE,  TRUE},
 /* IX */ {  TRUE,  TRUE,  FALSE, FALSE,  TRUE},
 /* S  */ {  TRUE,  FALSE, TRUE,  FALSE,  FALSE},
 /* X  */ {  FALSE, FALSE, FALSE, FALSE,  FALSE},
 /* AI */ {  TRUE,  TRUE,  FALSE, FALSE,  FALSE}
};

/* STRONGER-OR-EQUAL RELATION (mode1=row, mode2=column)
 *    IS IX S  X  AI
 * IS +  -  -  -  -
 * IX +  +  -  -  -
 * S  +  -  +  -  -
 * X  +  +  +  +  +
 * AI -  -  -  -  +
 * See lock_mode_stronger_or_eq().
 */
static const byte lock_strength_matrix[5][5] = {
 /**         IS     IX       S     X       AI */
 /* IS */ {  TRUE,  FALSE, FALSE,  FALSE, FALSE},
 /* IX */ {  TRUE,  TRUE,  FALSE, FALSE,  FALSE},
 /* S  */ {  TRUE,  FALSE, TRUE,  FALSE,  FALSE},
 /* X  */ {  TRUE,  TRUE,  TRUE,  TRUE,   TRUE},
 /* AI */ {  FALSE, FALSE, FALSE, FALSE,  TRUE}
};

/** Maximum depth of the DFS stack. */
static const ulint MAX_STACK_SIZE = 4096;


/** Deadlock checker. */
class DeadlockChecker {
public:
	/** Checks if a joining lock request results in a deadlock. If
	a deadlock is found this function will resolve the deadlock
	by choosing a victim transaction and rolling it back. It
	will attempt to resolve all deadlocks. The returned transaction
	id will be the joining transaction id or 0 if some other
	transaction was chosen as a victim and rolled back or no
	deadlock found.

	@param lock lock the transaction is requesting
	@param trx transaction requesting the lock

	@return id of transaction chosen as victim or 0 */
	static const trx_t* check_and_resolve(
		const lock_t*	lock,
		const trx_t*	trx);

private:
	/** Do a shallow copy. Default destructor OK.
	@param trx the start transaction (start node)
	@param wait_lock lock that a transaction wants
	@param mark_start visited node counter */
	DeadlockChecker(
		const trx_t*	trx,
		const lock_t*	wait_lock,
		ib_uint64_t	mark_start)
		:
		m_cost(),
		m_start(trx),
		m_too_deep(),
		m_wait_lock(wait_lock),
		m_mark_start(mark_start),
		m_n_elems()
	{
	}

	/** Check if the search is too deep. */
	bool is_too_deep() const
	{
		return(m_n_elems > LOCK_MAX_DEPTH_IN_DEADLOCK_CHECK
		       || m_cost > LOCK_MAX_N_STEPS_IN_DEADLOCK_CHECK);
	}

	/** Save current state.
	@param lock lock to push on the stack.
	@param heap_no the heap number to push on the stack.
	@return false if stack is full. */
	bool push(const lock_t*	lock, ulint heap_no)
	{
		ut_ad((lock_get_type_low(lock) & LOCK_REC)
		      || (lock_get_type_low(lock) & LOCK_TABLE));

		ut_ad(((lock_get_type_low(lock) & LOCK_TABLE) != 0)
		      == (heap_no == ULINT_UNDEFINED));

		/* Ensure that the stack is bounded. */
		if (m_n_elems >= UT_ARR_SIZE(s_states)) {
			return(false);
		}

		state_t&	state = s_states[m_n_elems++];

		state.m_lock = lock;
		state.m_wait_lock = m_wait_lock;
		state.m_heap_no =heap_no;

		return(true);
	}

	/** Restore state.
	@param[out] lock current lock
	@param[out] heap_no current heap_no */
	void pop(const lock_t*& lock, ulint& heap_no)
	{
		ut_a(m_n_elems > 0);

		const state_t&	state = s_states[--m_n_elems];

		lock = state.m_lock;
		heap_no = state.m_heap_no;
		m_wait_lock = state.m_wait_lock;
	}

	/** Check whether the node has been visited.
	@param lock lock to check
	@return true if the node has been visited */
	bool is_visited(const lock_t* lock) const
	{
		return(lock->trx->lock.deadlock_mark > m_mark_start);
	}

	/** Get the next lock in the queue that is owned by a transaction
	whose sub-tree has not already been searched.
	Note: "next" here means PREV for table locks.
	@param lock Lock in queue
	@param heap_no heap_no if lock is a record lock else ULINT_UNDEFINED
	@return next lock or NULL if at end of queue */
	const lock_t* get_next_lock(const lock_t* lock, ulint heap_no) const;

	/** Get the first lock to search. The search starts from the current
	wait_lock. What we are really interested in is an edge from the
	current wait_lock's owning transaction to another transaction that has
	a lock ahead in the queue. We skip locks where the owning transaction's
	sub-tree has already been searched.

	Note: The record locks are traversed from the oldest lock to the
	latest. For table locks we go from latest to oldest.

	For record locks, we first position the iterator on first lock on
	the page and then reposition on the actual heap_no. This is required
	due to the way the record lock has is implemented.

	@param[out] heap_no if rec lock, else ULINT_UNDEFINED.

	@return first lock or NULL */
	const lock_t* get_first_lock(ulint* heap_no) const;

	/** Notify that a deadlock has been detected and print the conflicting
	transaction info.
	@param lock lock causing deadlock */
	void notify(const lock_t* lock) const;

	/** Select the victim transaction that should be rolledback.
	@return victim transaction */
	const trx_t* select_victim() const;

	/** Rollback transaction selected as the victim. */
	void trx_rollback();

	/** Looks iteratively for a deadlock. Note: the joining transaction
	may have been granted its lock by the deadlock checks.

	@return 0 if no deadlock else the victim transaction.*/
	const trx_t* search();

	/** Print transaction data to the deadlock file and possibly to stderr.
	@param trx transaction
	@param max_query_len max query length to print */
	static void print(const trx_t* trx, ulint max_query_len);

	/** rewind(3) the file used for storing the latest detected deadlock
	and print a heading message to stderr if printing of all deadlocks to
	stderr is enabled. */
	static void start_print();

	/** Print lock data to the deadlock file and possibly to stderr.
	@param lock record or table type lock */
	static void print(const lock_t* lock);

	/** Print a message to the deadlock file and possibly to stderr.
	@param msg message to print */
	static void print(const char* msg);

	/** Print info about transaction that was rolled back.
	@param trx transaction rolled back
	@param lock lock trx wants */
	static void joining_trx_print(const trx_t* trx, const lock_t* lock);

private:
	/** DFS state information, used during deadlock checking. */
	struct state_t {
		const lock_t*	m_lock;		/*!< Current lock */
		const lock_t*	m_wait_lock;	/*!< Waiting for lock */
		ulint		m_heap_no;	/*!< heap number if rec lock */
	};

	/** Used in deadlock tracking. Protected by lock_sys->mutex. */
	static ib_uint64_t	s_lock_mark_counter;

	/** Calculation steps thus far. It is the count of the nodes visited. */
	ulint			m_cost;

	/** Joining transaction that is requesting a lock in an
	incompatible mode */
	const trx_t*		m_start;

	/** TRUE if search was too deep and was aborted */
	bool			m_too_deep;

	/** Lock that trx wants */
	const lock_t*		m_wait_lock;

	/**  Value of lock_mark_count at the start of the deadlock check. */
	ib_uint64_t		m_mark_start;

	/** Number of states pushed onto the stack */
	size_t			m_n_elems;

	/** This is to avoid malloc/free calls. */
	static state_t		s_states[MAX_STACK_SIZE];
};

/** Counter to mark visited nodes during deadlock search. */
ib_uint64_t	DeadlockChecker::s_lock_mark_counter = 0;

/** The stack used for deadlock searches. */
DeadlockChecker::state_t	DeadlockChecker::s_states[MAX_STACK_SIZE];

/** The count of the types of locks. */
static const ulint	lock_types = UT_ARR_SIZE(lock_compatibility_matrix);

#ifdef UNIV_DEBUG
/*********************************************************************//**
Validates the lock system.
@return TRUE if ok */
static
bool
lock_validate();
/*============*/

/*********************************************************************//**
Validates the record lock queues on a page.
@return TRUE if ok */
static
ibool
lock_rec_validate_page(
/*===================*/
	const buf_block_t*	block)	/*!< in: buffer block */
	__attribute__((warn_unused_result));
#endif /* UNIV_DEBUG */

/* The lock system */
lock_sys_t*	lock_sys	= NULL;

/** We store info on the latest deadlock error to this buffer. InnoDB
Monitor will then fetch it and print */
bool	lock_deadlock_found = false;

/** Only created if !srv_read_only_mode */
static FILE*		lock_latest_err_file;

/*********************************************************************//**
Gets the nth bit of a record lock.
@return TRUE if bit set also if i == ULINT_UNDEFINED return FALSE*/
UNIV_INLINE
ibool
lock_rec_get_nth_bit(
/*=================*/
	const lock_t*	lock,	/*!< in: record lock */
	ulint		i)	/*!< in: index of the bit */
{
	const byte*	b;

	ut_ad(lock);
	ut_ad(lock_get_type_low(lock) == LOCK_REC);

	if (i >= lock->un_member.rec_lock.n_bits) {

		return(FALSE);
	}

	b = ((const byte*) &lock[1]) + (i / 8);

	return(1 & *b >> (i % 8));
}

/*********************************************************************//**
Reports that a transaction id is insensible, i.e., in the future. */

void
lock_report_trx_id_insanity(
/*========================*/
	trx_id_t	trx_id,		/*!< in: trx id */
	const rec_t*	rec,		/*!< in: user record */
	dict_index_t*	index,		/*!< in: index */
	const ulint*	offsets,	/*!< in: rec_get_offsets(rec, index) */
	trx_id_t	max_trx_id)	/*!< in: trx_sys_get_max_trx_id() */
{
	ib_logf(IB_LOG_LEVEL_ERROR, "Transaction id associated with record");
	rec_print_new(stderr, rec, offsets);
	fputs("InnoDB: in ", stderr);
	dict_index_name_print(stderr, NULL, index);
	fprintf(stderr, "\n"
		"InnoDB: is " TRX_ID_FMT " which is higher than the"
		" global trx id counter " TRX_ID_FMT "!\n"
		"InnoDB: The table is corrupt. You have to do"
		" dump + drop + reimport.\n",
		trx_id, max_trx_id);
}

/*********************************************************************//**
Checks that a transaction id is sensible, i.e., not in the future.
@return true if ok */
#ifdef UNIV_DEBUG

#else
static __attribute__((warn_unused_result))
#endif
bool
lock_check_trx_id_sanity(
/*=====================*/
	trx_id_t	trx_id,		/*!< in: trx id */
	const rec_t*	rec,		/*!< in: user record */
	dict_index_t*	index,		/*!< in: index */
	const ulint*	offsets)	/*!< in: rec_get_offsets(rec, index) */
{
	bool		is_ok;
	trx_id_t	max_trx_id;

	ut_ad(rec_offs_validate(rec, index, offsets));

	max_trx_id = trx_sys_get_max_trx_id();
	is_ok = trx_id < max_trx_id;

	if (UNIV_UNLIKELY(!is_ok)) {
		lock_report_trx_id_insanity(trx_id,
					    rec, index, offsets, max_trx_id);
	}

	return(is_ok);
}

/*********************************************************************//**
Checks that a record is seen in a consistent read.
@return true if sees, or false if an earlier version of the record
should be retrieved */

bool
lock_clust_rec_cons_read_sees(
/*==========================*/
	const rec_t*	rec,	/*!< in: user record which should be read or
				passed over by a read cursor */
	dict_index_t*	index,	/*!< in: clustered index */
	const ulint*	offsets,/*!< in: rec_get_offsets(rec, index) */
	ReadView*	view)	/*!< in: consistent read view */
{
	ut_ad(dict_index_is_clust(index));
	ut_ad(page_rec_is_user_rec(rec));
	ut_ad(rec_offs_validate(rec, index, offsets));

	/* Temp-tables are not shared across connections and multiple
	transactions from different connections cannot simultaneously
	operate on same temp-table and so read of temp-table is
	always consistent read. */
	if (srv_read_only_mode || dict_table_is_temporary(index->table)) {
		ut_ad(view == 0 || dict_table_is_temporary(index->table));
		return(true);
	}

	/* NOTE that we call this function while holding the search
	system latch. */

	trx_id_t	trx_id = row_get_rec_trx_id(rec, index, offsets);

	return(view->changes_visible(trx_id));
}

/*********************************************************************//**
Checks that a non-clustered index record is seen in a consistent read.

NOTE that a non-clustered index page contains so little information on
its modifications that also in the case false, the present version of
rec may be the right, but we must check this from the clustered index
record.

@return true if certainly sees, or false if an earlier version of the
clustered index record might be needed */

bool
lock_sec_rec_cons_read_sees(
/*========================*/
	const rec_t*		rec,	/*!< in: user record which
					should be read or passed over
					by a read cursor */
	const dict_index_t*	index,	/*!< in: index */
	const ReadView*	view)	/*!< in: consistent read view */
{
	trx_id_t	max_trx_id;

	ut_ad(page_rec_is_user_rec(rec));

	/* NOTE that we might call this function while holding the search
	system latch. */

	if (recv_recovery_is_on()) {

		return(false);
	}

	/* Temp-tables are not shared across connections and multiple
	transactions from different connections cannot simultaneously
	operate on same temp-table and so read of temp-table is
	always consistent read. */
	if (dict_table_is_temporary(index->table)) {
		return(true);
	}

	max_trx_id = page_get_max_trx_id(page_align(rec));
	ut_ad(max_trx_id);

	return(view->sees(max_trx_id));
}

/*********************************************************************//**
Creates the lock system at database start. */

void
lock_sys_create(
/*============*/
	ulint	n_cells)	/*!< in: number of slots in lock hash table */
{
	ulint	lock_sys_sz;

	lock_sys_sz = sizeof(*lock_sys)
		+ OS_THREAD_MAX_N * sizeof(srv_slot_t);

	lock_sys = static_cast<lock_sys_t*>(ut_zalloc(lock_sys_sz));

	void*	ptr = &lock_sys[1];

	lock_sys->waiting_threads = static_cast<srv_slot_t*>(ptr);

	lock_sys->last_slot = lock_sys->waiting_threads;

	mutex_create("lock_sys", &lock_sys->mutex);

	mutex_create("lock_sys_wait", &lock_sys->wait_mutex);

	lock_sys->timeout_event = os_event_create(0);

	lock_sys->rec_hash = hash_create(n_cells);

	if (!srv_read_only_mode) {
		lock_latest_err_file = os_file_create_tmpfile();
		ut_a(lock_latest_err_file);
	}
}

/*********************************************************************//**
Closes the lock system at database shutdown. */

void
lock_sys_close(void)
/*================*/
{
	if (lock_latest_err_file != NULL) {
		fclose(lock_latest_err_file);
		lock_latest_err_file = NULL;
	}

	hash_table_free(lock_sys->rec_hash);

	os_event_destroy(lock_sys->timeout_event);

	mutex_destroy(&lock_sys->mutex);
	mutex_destroy(&lock_sys->wait_mutex);

	srv_slot_t*	slot = lock_sys->waiting_threads;

	for (ulint i = 0; i < OS_THREAD_MAX_N; i++, ++slot) {
		if (slot->event != NULL) {
			os_event_destroy(slot->event);
		}
	}

	ut_free(lock_sys);

	lock_sys = NULL;
}

/*********************************************************************//**
Gets the size of a lock struct.
@return size in bytes */

ulint
lock_get_size(void)
/*===============*/
{
	return((ulint) sizeof(lock_t));
}

/*********************************************************************//**
Gets the mode of a lock.
@return mode */
UNIV_INLINE
enum lock_mode
lock_get_mode(
/*==========*/
	const lock_t*	lock)	/*!< in: lock */
{
	ut_ad(lock);

	return(static_cast<enum lock_mode>(lock->type_mode & LOCK_MODE_MASK));
}

/*********************************************************************//**
Gets the wait flag of a lock.
@return LOCK_WAIT if waiting, 0 if not */
UNIV_INLINE
ulint
lock_get_wait(
/*==========*/
	const lock_t*	lock)	/*!< in: lock */
{
	ut_ad(lock);

	return(lock->type_mode & LOCK_WAIT);
}

/*********************************************************************//**
Gets the source table of an ALTER TABLE transaction.  The table must be
covered by an IX or IS table lock.
@return the source table of transaction, if it is covered by an IX or
IS table lock; dest if there is no source table, and NULL if the
transaction is locking more than two tables or an inconsistency is
found */

dict_table_t*
lock_get_src_table(
/*===============*/
	trx_t*		trx,	/*!< in: transaction */
	dict_table_t*	dest,	/*!< in: destination of ALTER TABLE */
	enum lock_mode*	mode)	/*!< out: lock mode of the source table */
{
	dict_table_t*	src;
	lock_t*		lock;

	ut_ad(!lock_mutex_own());

	src = NULL;
	*mode = LOCK_NONE;

	/* The trx mutex protects the trx_locks for our purposes.
	Other transactions could want to convert one of our implicit
	record locks to an explicit one. For that, they would need our
	trx mutex. Waiting locks can be removed while only holding
	lock_sys->mutex, but this is a running transaction and cannot
	thus be holding any waiting locks. */
	trx_mutex_enter(trx);

	for (lock = UT_LIST_GET_FIRST(trx->lock.trx_locks);
	     lock != NULL;
	     lock = UT_LIST_GET_NEXT(trx_locks, lock)) {
		lock_table_t*	tab_lock;
		enum lock_mode	lock_mode;
		if (!(lock_get_type_low(lock) & LOCK_TABLE)) {
			/* We are only interested in table locks. */
			continue;
		}
		tab_lock = &lock->un_member.tab_lock;
		if (dest == tab_lock->table) {
			/* We are not interested in the destination table. */
			continue;
		} else if (!src) {
			/* This presumably is the source table. */
			src = tab_lock->table;
			if (UT_LIST_GET_LEN(src->locks) != 1
			    || UT_LIST_GET_FIRST(src->locks) != lock) {
				/* We only support the case when
				there is only one lock on this table. */
				src = NULL;
				goto func_exit;
			}
		} else if (src != tab_lock->table) {
			/* The transaction is locking more than
			two tables (src and dest): abort */
			src = NULL;
			goto func_exit;
		}

		/* Check that the source table is locked by
		LOCK_IX or LOCK_IS. */
		lock_mode = lock_get_mode(lock);
		if (lock_mode == LOCK_IX || lock_mode == LOCK_IS) {
			if (*mode != LOCK_NONE && *mode != lock_mode) {
				/* There are multiple locks on src. */
				src = NULL;
				goto func_exit;
			}
			*mode = lock_mode;
		}
	}

	if (!src) {
		/* No source table lock found: flag the situation to caller */
		src = dest;
	}

func_exit:
	trx_mutex_exit(trx);
	return(src);
}

/*********************************************************************//**
Determine if the given table is exclusively "owned" by the given
transaction, i.e., transaction holds LOCK_IX and possibly LOCK_AUTO_INC
on the table.
@return TRUE if table is only locked by trx, with LOCK_IX, and
possibly LOCK_AUTO_INC */

ibool
lock_is_table_exclusive(
/*====================*/
	const dict_table_t*	table,	/*!< in: table */
	const trx_t*		trx)	/*!< in: transaction */
{
	const lock_t*	lock;
	ibool		ok	= FALSE;

	ut_ad(table);
	ut_ad(trx);

	lock_mutex_enter();

	for (lock = UT_LIST_GET_FIRST(table->locks);
	     lock != NULL;
	     lock = UT_LIST_GET_NEXT(locks, &lock->un_member.tab_lock)) {
		if (lock->trx != trx) {
			/* A lock on the table is held
			by some other transaction. */
			goto not_ok;
		}

		if (!(lock_get_type_low(lock) & LOCK_TABLE)) {
			/* We are interested in table locks only. */
			continue;
		}

		switch (lock_get_mode(lock)) {
		case LOCK_IX:
			ok = TRUE;
			break;
		case LOCK_AUTO_INC:
			/* It is allowed for trx to hold an
			auto_increment lock. */
			break;
		default:
not_ok:
			/* Other table locks than LOCK_IX are not allowed. */
			ok = FALSE;
			goto func_exit;
		}
	}

func_exit:
	lock_mutex_exit();

	return(ok);
}

/*********************************************************************//**
Sets the wait flag of a lock and the back pointer in trx to lock. */
UNIV_INLINE
void
lock_set_lock_and_trx_wait(
/*=======================*/
	lock_t*	lock,	/*!< in: lock */
	trx_t*	trx)	/*!< in/out: trx */
{
	ut_ad(lock);
	ut_ad(lock->trx == trx);
	ut_ad(trx->lock.wait_lock == NULL);
	ut_ad(lock_mutex_own());
	ut_ad(trx_mutex_own(trx));

	trx->lock.wait_lock = lock;
	lock->type_mode |= LOCK_WAIT;
}

/**********************************************************************//**
The back pointer to a waiting lock request in the transaction is set to NULL
and the wait bit in lock type_mode is reset. */
UNIV_INLINE
void
lock_reset_lock_and_trx_wait(
/*=========================*/
	lock_t*	lock)	/*!< in/out: record lock */
{
	ut_ad(lock->trx->lock.wait_lock == lock);
	ut_ad(lock_get_wait(lock));
	ut_ad(lock_mutex_own());

	lock->trx->lock.wait_lock = NULL;
	lock->type_mode &= ~LOCK_WAIT;
}

/*********************************************************************//**
Gets the gap flag of a record lock.
@return LOCK_GAP or 0 */
UNIV_INLINE
ulint
lock_rec_get_gap(
/*=============*/
	const lock_t*	lock)	/*!< in: record lock */
{
	ut_ad(lock);
	ut_ad(lock_get_type_low(lock) == LOCK_REC);

	return(lock->type_mode & LOCK_GAP);
}

/*********************************************************************//**
Gets the LOCK_REC_NOT_GAP flag of a record lock.
@return LOCK_REC_NOT_GAP or 0 */
UNIV_INLINE
ulint
lock_rec_get_rec_not_gap(
/*=====================*/
	const lock_t*	lock)	/*!< in: record lock */
{
	ut_ad(lock);
	ut_ad(lock_get_type_low(lock) == LOCK_REC);

	return(lock->type_mode & LOCK_REC_NOT_GAP);
}

/*********************************************************************//**
Gets the waiting insert flag of a record lock.
@return LOCK_INSERT_INTENTION or 0 */
UNIV_INLINE
ulint
lock_rec_get_insert_intention(
/*==========================*/
	const lock_t*	lock)	/*!< in: record lock */
{
	ut_ad(lock);
	ut_ad(lock_get_type_low(lock) == LOCK_REC);

	return(lock->type_mode & LOCK_INSERT_INTENTION);
}

/*********************************************************************//**
Calculates if lock mode 1 is stronger or equal to lock mode 2.
@return nonzero if mode1 stronger or equal to mode2 */
UNIV_INLINE
ulint
lock_mode_stronger_or_eq(
/*=====================*/
	enum lock_mode	mode1,	/*!< in: lock mode */
	enum lock_mode	mode2)	/*!< in: lock mode */
{
	ut_ad((ulint) mode1 < lock_types);
	ut_ad((ulint) mode2 < lock_types);

	return(lock_strength_matrix[mode1][mode2]);
}

/*********************************************************************//**
Calculates if lock mode 1 is compatible with lock mode 2.
@return nonzero if mode1 compatible with mode2 */
UNIV_INLINE
ulint
lock_mode_compatible(
/*=================*/
	enum lock_mode	mode1,	/*!< in: lock mode */
	enum lock_mode	mode2)	/*!< in: lock mode */
{
	ut_ad((ulint) mode1 < lock_types);
	ut_ad((ulint) mode2 < lock_types);

	return(lock_compatibility_matrix[mode1][mode2]);
}

/*********************************************************************//**
Checks if a lock request for a new lock has to wait for request lock2.
@return TRUE if new lock has to wait for lock2 to be removed */
UNIV_INLINE
ibool
lock_rec_has_to_wait(
/*=================*/
	const trx_t*	trx,	/*!< in: trx of new lock */
	ulint		type_mode,/*!< in: precise mode of the new lock
				to set: LOCK_S or LOCK_X, possibly
				ORed to LOCK_GAP or LOCK_REC_NOT_GAP,
				LOCK_INSERT_INTENTION */
	const lock_t*	lock2,	/*!< in: another record lock; NOTE that
				it is assumed that this has a lock bit
				set on the same record as in the new
				lock we are setting */
	ibool lock_is_on_supremum)  /*!< in: TRUE if we are setting the
				lock on the 'supremum' record of an
				index page: we know then that the lock
				request is really for a 'gap' type lock */
{
	ut_ad(trx && lock2);
	ut_ad(lock_get_type_low(lock2) == LOCK_REC);

	if (trx != lock2->trx
	    && !lock_mode_compatible(static_cast<enum lock_mode>(
			             LOCK_MODE_MASK & type_mode),
				     lock_get_mode(lock2))) {

		/* We have somewhat complex rules when gap type record locks
		cause waits */

		if ((lock_is_on_supremum || (type_mode & LOCK_GAP))
		    && !(type_mode & LOCK_INSERT_INTENTION)) {

			/* Gap type locks without LOCK_INSERT_INTENTION flag
			do not need to wait for anything. This is because
			different users can have conflicting lock types
			on gaps. */

			return(FALSE);
		}

		if (!(type_mode & LOCK_INSERT_INTENTION)
		    && lock_rec_get_gap(lock2)) {

			/* Record lock (LOCK_ORDINARY or LOCK_REC_NOT_GAP
			does not need to wait for a gap type lock */

			return(FALSE);
		}

		if ((type_mode & LOCK_GAP)
		    && lock_rec_get_rec_not_gap(lock2)) {

			/* Lock on gap does not need to wait for
			a LOCK_REC_NOT_GAP type lock */

			return(FALSE);
		}

		if (lock_rec_get_insert_intention(lock2)) {

			/* No lock request needs to wait for an insert
			intention lock to be removed. This is ok since our
			rules allow conflicting locks on gaps. This eliminates
			a spurious deadlock caused by a next-key lock waiting
			for an insert intention lock; when the insert
			intention lock was granted, the insert deadlocked on
			the waiting next-key lock.

			Also, insert intention locks do not disturb each
			other. */

			return(FALSE);
		}

		return(TRUE);
	}

	return(FALSE);
}

/*********************************************************************//**
Checks if a lock request lock1 has to wait for request lock2.
@return TRUE if lock1 has to wait for lock2 to be removed */

ibool
lock_has_to_wait(
/*=============*/
	const lock_t*	lock1,	/*!< in: waiting lock */
	const lock_t*	lock2)	/*!< in: another lock; NOTE that it is
				assumed that this has a lock bit set
				on the same record as in lock1 if the
				locks are record locks */
{
	ut_ad(lock1 && lock2);

	if (lock1->trx != lock2->trx
	    && !lock_mode_compatible(lock_get_mode(lock1),
				     lock_get_mode(lock2))) {
		if (lock_get_type_low(lock1) == LOCK_REC) {
			ut_ad(lock_get_type_low(lock2) == LOCK_REC);

			/* If this lock request is for a supremum record
			then the second bit on the lock bitmap is set */

			return(lock_rec_has_to_wait(lock1->trx,
						    lock1->type_mode, lock2,
						    lock_rec_get_nth_bit(
							    lock1, 1)));
		}

		return(TRUE);
	}

	return(FALSE);
}

/*============== RECORD LOCK BASIC FUNCTIONS ============================*/

/*********************************************************************//**
Gets the number of bits in a record lock bitmap.
@return number of bits */
UNIV_INLINE
ulint
lock_rec_get_n_bits(
/*================*/
	const lock_t*	lock)	/*!< in: record lock */
{
	return(lock->un_member.rec_lock.n_bits);
}

/**********************************************************************//**
Sets the nth bit of a record lock to TRUE. */
UNIV_INLINE
void
lock_rec_set_nth_bit(
/*=================*/
	lock_t*	lock,	/*!< in: record lock */
	ulint	i)	/*!< in: index of the bit */
{
	ulint	byte_index;
	ulint	bit_index;

	ut_ad(lock);
	ut_ad(lock_get_type_low(lock) == LOCK_REC);
	ut_ad(i < lock->un_member.rec_lock.n_bits);

	byte_index = i / 8;
	bit_index = i % 8;

	((byte*) &lock[1])[byte_index] |= 1 << bit_index;
}

/**********************************************************************//**
Looks for a set bit in a record lock bitmap. Returns ULINT_UNDEFINED,
if none found.
@return bit index == heap number of the record, or ULINT_UNDEFINED if
none found */

ulint
lock_rec_find_set_bit(
/*==================*/
	const lock_t*	lock)	/*!< in: record lock with at least one bit set */
{
	ulint	i;

	for (i = 0; i < lock_rec_get_n_bits(lock); i++) {

		if (lock_rec_get_nth_bit(lock, i)) {

			return(i);
		}
	}

	return(ULINT_UNDEFINED);
}

/** Reset the nth bit of a record lock.
@param[in,out] lock record lock
@param[in] i index of the bit that will be reset
@return previous value of the bit */
UNIV_INLINE
byte
lock_rec_reset_nth_bit(
	lock_t*	lock,
	ulint	i)
{
	ut_ad(lock_get_type_low(lock) == LOCK_REC);
	ut_ad(i < lock->un_member.rec_lock.n_bits);

	byte*	b = reinterpret_cast<byte*>(&lock[1]) + (i >> 3);
	byte	mask = 1 << (i & 7);
	byte	bit = *b & mask;
	*b &= ~mask;
	return(bit);
}

/*********************************************************************//**
Gets the first or next record lock on a page.
@return next lock, NULL if none exists */
UNIV_INLINE
const lock_t*
lock_rec_get_next_on_page_const(
/*============================*/
	const lock_t*	lock)	/*!< in: a record lock */
{
	ulint	space;
	ulint	page_no;

	ut_ad(lock_mutex_own());
	ut_ad(lock_get_type_low(lock) == LOCK_REC);

	space = lock->un_member.rec_lock.space;
	page_no = lock->un_member.rec_lock.page_no;

	for (;;) {
		lock = static_cast<const lock_t*>(HASH_GET_NEXT(hash, lock));

		if (!lock) {

			break;
		}

		if ((lock->un_member.rec_lock.space == space)
		    && (lock->un_member.rec_lock.page_no == page_no)) {

			break;
		}
	}

	return(lock);
}

/*********************************************************************//**
Gets the first or next record lock on a page.
@return next lock, NULL if none exists */
UNIV_INLINE
lock_t*
lock_rec_get_next_on_page(
/*======================*/
	lock_t*	lock)	/*!< in: a record lock */
{
	return((lock_t*) lock_rec_get_next_on_page_const(lock));
}

/*********************************************************************//**
Gets the first record lock on a page, where the page is identified by its
file address.
@return first lock, NULL if none exists */
UNIV_INLINE
lock_t*
lock_rec_get_first_on_page_addr(
/*============================*/
	ulint	space,	/*!< in: space */
	ulint	page_no)/*!< in: page number */
{
	lock_t*	lock;

	ut_ad(lock_mutex_own());

	for (lock = static_cast<lock_t*>(
			HASH_GET_FIRST(lock_sys->rec_hash,
				       lock_rec_hash(space, page_no)));
	      lock != NULL;
	      lock = static_cast<lock_t*>(HASH_GET_NEXT(hash, lock))) {

		if (lock->un_member.rec_lock.space == space
		    && lock->un_member.rec_lock.page_no == page_no) {

			break;
		}
	}

	return(lock);
}

/*********************************************************************//**
Determines if there are explicit record locks on a page.
@return an explicit record lock on the page, or NULL if there are none */

lock_t*
lock_rec_expl_exist_on_page(
/*========================*/
	ulint	space,	/*!< in: space id */
	ulint	page_no)/*!< in: page number */
{
	lock_t*	lock;

	lock_mutex_enter();
	lock = lock_rec_get_first_on_page_addr(space, page_no);
	lock_mutex_exit();

	return(lock);
}

/*********************************************************************//**
Gets the first record lock on a page, where the page is identified by a
pointer to it.
@return first lock, NULL if none exists */
UNIV_INLINE
lock_t*
lock_rec_get_first_on_page(
/*=======================*/
	const buf_block_t*	block)	/*!< in: buffer block */
{
	ulint	hash;
	lock_t*	lock;
	ulint	space	= buf_block_get_space(block);
	ulint	page_no	= buf_block_get_page_no(block);

	ut_ad(lock_mutex_own());

	hash = buf_block_get_lock_hash_val(block);

	for (lock = static_cast<lock_t*>(
			HASH_GET_FIRST( lock_sys->rec_hash, hash));
	     lock != NULL;
	     lock = static_cast<lock_t*>(HASH_GET_NEXT(hash, lock))) {

		if ((lock->un_member.rec_lock.space == space)
		    && (lock->un_member.rec_lock.page_no == page_no)) {

			break;
		}
	}

	return(lock);
}

/*********************************************************************//**
Gets the next explicit lock request on a record.
@return next lock, NULL if none exists or if heap_no == ULINT_UNDEFINED */
UNIV_INLINE
lock_t*
lock_rec_get_next(
/*==============*/
	ulint	heap_no,/*!< in: heap number of the record */
	lock_t*	lock)	/*!< in: lock */
{
	ut_ad(lock_mutex_own());

	do {
		ut_ad(lock_get_type_low(lock) == LOCK_REC);
		lock = lock_rec_get_next_on_page(lock);
	} while (lock && !lock_rec_get_nth_bit(lock, heap_no));

	return(lock);
}

/*********************************************************************//**
Gets the next explicit lock request on a record.
@return next lock, NULL if none exists or if heap_no == ULINT_UNDEFINED */
UNIV_INLINE
const lock_t*
lock_rec_get_next_const(
/*====================*/
	ulint		heap_no,/*!< in: heap number of the record */
	const lock_t*	lock)	/*!< in: lock */
{
	return(lock_rec_get_next(heap_no, (lock_t*) lock));
}

/*********************************************************************//**
Gets the first explicit lock request on a record.
@return first lock, NULL if none exists */
UNIV_INLINE
lock_t*
lock_rec_get_first(
/*===============*/
	const buf_block_t*	block,	/*!< in: block containing the record */
	ulint			heap_no)/*!< in: heap number of the record */
{
	lock_t*	lock;

	ut_ad(lock_mutex_own());

	for (lock = lock_rec_get_first_on_page(block); lock;
	     lock = lock_rec_get_next_on_page(lock)) {
		if (lock_rec_get_nth_bit(lock, heap_no)) {
			break;
		}
	}

	return(lock);
}

/*********************************************************************//**
Resets the record lock bitmap to zero. NOTE: does not touch the wait_lock
pointer in the transaction! This function is used in lock object creation
and resetting. */
static
void
lock_rec_bitmap_reset(
/*==================*/
	lock_t*	lock)	/*!< in: record lock */
{
	ulint	n_bytes;

	ut_ad(lock_get_type_low(lock) == LOCK_REC);

	/* Reset to zero the bitmap which resides immediately after the lock
	struct */

	n_bytes = lock_rec_get_n_bits(lock) / 8;

	ut_ad((lock_rec_get_n_bits(lock) % 8) == 0);

	memset(&lock[1], 0, n_bytes);
}

/*********************************************************************//**
Copies a record lock to heap.
@return copy of lock */
static
lock_t*
lock_rec_copy(
/*==========*/
	const lock_t*	lock,	/*!< in: record lock */
	mem_heap_t*	heap)	/*!< in: memory heap */
{
	ulint	size;

	ut_ad(lock_get_type_low(lock) == LOCK_REC);

	size = sizeof(lock_t) + lock_rec_get_n_bits(lock) / 8;

	return(static_cast<lock_t*>(mem_heap_dup(heap, lock, size)));
}

/*********************************************************************//**
Gets the previous record lock set on a record.
@return previous lock on the same record, NULL if none exists */

const lock_t*
lock_rec_get_prev(
/*==============*/
	const lock_t*	in_lock,/*!< in: record lock */
	ulint		heap_no)/*!< in: heap number of the record */
{
	lock_t*	lock;
	ulint	space;
	ulint	page_no;
	lock_t*	found_lock	= NULL;

	ut_ad(lock_mutex_own());
	ut_ad(lock_get_type_low(in_lock) == LOCK_REC);

	space = in_lock->un_member.rec_lock.space;
	page_no = in_lock->un_member.rec_lock.page_no;

	for (lock = lock_rec_get_first_on_page_addr(space, page_no);
	     /* No op */;
	     lock = lock_rec_get_next_on_page(lock)) {

		ut_ad(lock);

		if (lock == in_lock) {

			return(found_lock);
		}

		if (lock_rec_get_nth_bit(lock, heap_no)) {

			found_lock = lock;
		}
	}
}

/*============= FUNCTIONS FOR ANALYZING TABLE LOCK QUEUE ================*/

/*********************************************************************//**
Checks if a transaction has the specified table lock, or stronger. This
function should only be called by the thread that owns the transaction.
@return lock or NULL */
UNIV_INLINE
const lock_t*
lock_table_has(
/*===========*/
	const trx_t*		trx,	/*!< in: transaction */
	const dict_table_t*	table,	/*!< in: table */
	enum lock_mode		mode)	/*!< in: lock mode */
{
	lint			i;

	if (ib_vector_is_empty(trx->lock.table_locks)) {
		return(NULL);
	}

	/* Look for stronger locks the same trx already has on the table */

	for (i = ib_vector_size(trx->lock.table_locks) - 1; i >= 0; --i) {
		const lock_t*	lock;
		enum lock_mode	lock_mode;

		lock = *static_cast<const lock_t**>(
			ib_vector_get(trx->lock.table_locks, i));

		if (lock == NULL) {
			continue;
		}

		lock_mode = lock_get_mode(lock);

		ut_ad(trx == lock->trx);
		ut_ad(lock_get_type_low(lock) & LOCK_TABLE);
		ut_ad(lock->un_member.tab_lock.table != NULL);

		if (table == lock->un_member.tab_lock.table
		    && lock_mode_stronger_or_eq(lock_mode, mode)) {

			ut_ad(!lock_get_wait(lock));

			return(lock);
		}
	}

	return(NULL);
}

/*============= FUNCTIONS FOR ANALYZING RECORD LOCK QUEUE ================*/

/*********************************************************************//**
Checks if a transaction has a GRANTED explicit lock on rec stronger or equal
to precise_mode.
@return lock or NULL */
UNIV_INLINE
lock_t*
lock_rec_has_expl(
/*==============*/
	ulint			precise_mode,/*!< in: LOCK_S or LOCK_X
					possibly ORed to LOCK_GAP or
					LOCK_REC_NOT_GAP, for a
					supremum record we regard this
					always a gap type request */
	const buf_block_t*	block,	/*!< in: buffer block containing
					the record */
	ulint			heap_no,/*!< in: heap number of the record */
	const trx_t*		trx)	/*!< in: transaction */
{
	lock_t*	lock;

	ut_ad(lock_mutex_own());
	ut_ad((precise_mode & LOCK_MODE_MASK) == LOCK_S
	      || (precise_mode & LOCK_MODE_MASK) == LOCK_X);
	ut_ad(!(precise_mode & LOCK_INSERT_INTENTION));

	for (lock = lock_rec_get_first(block, heap_no);
	     lock != NULL;
	     lock = lock_rec_get_next(heap_no, lock)) {

		if (lock->trx == trx
		    && !lock_rec_get_insert_intention(lock)
		    && lock_mode_stronger_or_eq(
			    lock_get_mode(lock),
			    static_cast<enum lock_mode>(
				    precise_mode & LOCK_MODE_MASK))
		    && !lock_get_wait(lock)
		    && (!lock_rec_get_rec_not_gap(lock)
			|| (precise_mode & LOCK_REC_NOT_GAP)
			|| heap_no == PAGE_HEAP_NO_SUPREMUM)
		    && (!lock_rec_get_gap(lock)
			|| (precise_mode & LOCK_GAP)
			|| heap_no == PAGE_HEAP_NO_SUPREMUM)) {

			return(lock);
		}
	}

	return(NULL);
}

#ifdef UNIV_DEBUG
/*********************************************************************//**
Checks if some other transaction has a lock request in the queue.
@return lock or NULL */
static
const lock_t*
lock_rec_other_has_expl_req(
/*========================*/
	enum lock_mode		mode,	/*!< in: LOCK_S or LOCK_X */
	const buf_block_t*	block,	/*!< in: buffer block containing
					the record */
	bool			wait,	/*!< in: whether also waiting locks
					are taken into account */
	ulint			heap_no,/*!< in: heap number of the record */
	const trx_t*		trx)	/*!< in: transaction, or NULL if
					requests by all transactions
					are taken into account */
{

	ut_ad(lock_mutex_own());
	ut_ad(mode == LOCK_X || mode == LOCK_S);

	/* Only GAP lock can be on SUPREMUM, and we are not looking for
	GAP lock */
	if (heap_no == PAGE_HEAP_NO_SUPREMUM) {
		return(NULL);
	}

	for (const lock_t* lock = lock_rec_get_first(block, heap_no);
	     lock != NULL;
	     lock = lock_rec_get_next_const(heap_no, lock)) {

		if (lock->trx != trx
		    && !lock_rec_get_gap(lock)
		    && (!wait || !lock_get_wait(lock))
		    && lock_mode_stronger_or_eq(lock_get_mode(lock), mode)) {

			return(lock);
		}
	}

	return(NULL);
}
#endif /* UNIV_DEBUG */

/*********************************************************************//**
Checks if some other transaction has a conflicting explicit lock request
in the queue, so that we have to wait.
@return lock or NULL */
static
const lock_t*
lock_rec_other_has_conflicting(
/*===========================*/
	enum lock_mode		mode,	/*!< in: LOCK_S or LOCK_X,
					possibly ORed to LOCK_GAP or
					LOC_REC_NOT_GAP,
					LOCK_INSERT_INTENTION */
	const buf_block_t*	block,	/*!< in: buffer block containing
					the record */
	ulint			heap_no,/*!< in: heap number of the record */
	const trx_t*		trx)	/*!< in: our transaction */
{
	const lock_t*		lock;
	ibool			is_supremum;

	ut_ad(lock_mutex_own());

	is_supremum = (heap_no == PAGE_HEAP_NO_SUPREMUM);

	for (lock = lock_rec_get_first(block, heap_no);
	     lock != NULL;
	     lock = lock_rec_get_next_const(heap_no, lock)) {

		if (lock_rec_has_to_wait(trx, mode, lock, is_supremum)) {
			return(lock);
		}
	}

	return(NULL);
}

/*********************************************************************//**
Looks for a suitable type record lock struct by the same trx on the same page.
This can be used to save space when a new record lock should be set on a page:
no new struct is needed, if a suitable old is found.
@return lock or NULL */
UNIV_INLINE
lock_t*
lock_rec_find_similar_on_page(
/*==========================*/
	ulint		type_mode,	/*!< in: lock type_mode field */
	ulint		heap_no,	/*!< in: heap number of the record */
	lock_t*		lock,		/*!< in: lock_rec_get_first_on_page() */
	const trx_t*	trx)		/*!< in: transaction */
{
	ut_ad(lock_mutex_own());

	for (/* No op */;
	     lock != NULL;
	     lock = lock_rec_get_next_on_page(lock)) {

		if (lock->trx == trx
		    && lock->type_mode == type_mode
		    && lock_rec_get_n_bits(lock) > heap_no) {

			return(lock);
		}
	}

	return(NULL);
}

/*********************************************************************//**
Checks if some transaction has an implicit x-lock on a record in a secondary
index.
@return transaction id of the transaction which has the x-lock, or 0;
NOTE that this function can return false positives but never false
negatives. The caller must confirm all positive results by calling
trx_is_active(). */
static
trx_t*
lock_sec_rec_some_has_impl(
/*=======================*/
	const rec_t*	rec,	/*!< in: user record */
	dict_index_t*	index,	/*!< in: secondary index */
	const ulint*	offsets)/*!< in: rec_get_offsets(rec, index) */
{
	trx_t*		trx;
	trx_id_t	max_trx_id;
	const page_t*	page = page_align(rec);

	ut_ad(!lock_mutex_own());
	ut_ad(!trx_sys_mutex_own());
	ut_ad(!dict_index_is_clust(index));
	ut_ad(page_rec_is_user_rec(rec));
	ut_ad(rec_offs_validate(rec, index, offsets));

	max_trx_id = page_get_max_trx_id(page);

	/* Some transaction may have an implicit x-lock on the record only
	if the max trx id for the page >= min trx id for the trx list, or
	database recovery is running. We do not write the changes of a page
	max trx id to the log, and therefore during recovery, this value
	for a page may be incorrect. */

	if (max_trx_id < trx_rw_min_trx_id() && !recv_recovery_is_on()) {

		trx = 0;

	} else if (!lock_check_trx_id_sanity(max_trx_id, rec, index, offsets)) {

		buf_page_print(page, 0, 0);

		/* The page is corrupt: try to avoid a crash by returning 0 */
		trx = 0;

	/* In this case it is possible that some transaction has an implicit
	x-lock. We have to look in the clustered index. */

	} else {
		trx = row_vers_impl_x_locked(rec, index, offsets);
	}

	return(trx);
}

#ifdef UNIV_DEBUG
/*********************************************************************//**
Checks if some transaction, other than given trx_id, has an explicit
lock on the given rec, in the given precise_mode.
@return	the transaction, whose id is not equal to trx_id, that has an
explicit lock on the given rec, in the given precise_mode or NULL.*/
static
trx_t*
lock_rec_other_trx_holds_expl(
/*==========================*/
	ulint			precise_mode,	/*!< in: LOCK_S or LOCK_X
						possibly ORed to LOCK_GAP or
						LOCK_REC_NOT_GAP. */
	trx_t*			trx,		/*!< in: trx holding implicit
						lock on rec */
	const rec_t*		rec,		/*!< in: user record */
	const buf_block_t*	block)		/*!< in: buffer block
						containing the record */
{
	trx_t* holds = NULL;

	lock_mutex_enter();
	if (trx_t* impl_trx = trx_rw_is_active(trx->id, NULL, false)) {
		ulint heap_no = page_rec_get_heap_no(rec);
		for (trx_t* t = UT_LIST_GET_FIRST(trx_sys->rw_trx_list);
		     t != NULL;
		     t = UT_LIST_GET_NEXT(trx_list, t)) {

			lock_t* expl_lock = lock_rec_has_expl(
				precise_mode, block, heap_no, t);

			if (expl_lock && expl_lock->trx != impl_trx) {
				/* An explicit lock is held by trx other than
				the trx holding the implicit lock. */
				holds = expl_lock->trx;
				break;
			}
		}
        }
	lock_mutex_exit();

	return(holds);
}
#endif /* UNIV_DEBUG */

/*********************************************************************//**
Return approximate number or record locks (bits set in the bitmap) for
this transaction. Since delete-marked records may be removed, the
record count will not be precise.
The caller must be holding lock_sys->mutex. */

ulint
lock_number_of_rows_locked(
/*=======================*/
	const trx_lock_t*	trx_lock)	/*!< in: transaction locks */
{
	const lock_t*	lock;
	ulint		n_records = 0;

	ut_ad(lock_mutex_own());

	for (lock = UT_LIST_GET_FIRST(trx_lock->trx_locks);
	     lock != NULL;
	     lock = UT_LIST_GET_NEXT(trx_locks, lock)) {

		if (lock_get_type_low(lock) == LOCK_REC) {
			ulint	n_bit;
			ulint	n_bits = lock_rec_get_n_bits(lock);

			for (n_bit = 0; n_bit < n_bits; n_bit++) {
				if (lock_rec_get_nth_bit(lock, n_bit)) {
					n_records++;
				}
			}
		}
	}

	return(n_records);
}

/*********************************************************************//**
Return the number of table locks for a transaction.
The caller must be holding lock_sys->mutex. */
ulint
lock_number_of_tables_locked(
/*=========================*/
	const trx_lock_t*	trx_lock)	/*!< in: transaction locks */
{
	const lock_t*	lock;
	ulint		n_tables = 0;

	ut_ad(lock_mutex_own());

	for (lock = UT_LIST_GET_FIRST(trx_lock->trx_locks);
	     lock != NULL;
	     lock = UT_LIST_GET_NEXT(trx_locks, lock)) {

		if (lock_get_type_low(lock) == LOCK_TABLE) {
			n_tables++;
		}
	}

	return(n_tables);
}

/*============== RECORD LOCK CREATION AND QUEUE MANAGEMENT =============*/

/*********************************************************************//**
Creates a new record lock and inserts it to the lock queue. Does NOT check
for deadlocks or lock compatibility!
@return created lock */
static
lock_t*
lock_rec_create(
/*============*/
	ulint			type_mode,/*!< in: lock mode and wait
					flag, type is ignored and
					replaced by LOCK_REC */
	const buf_block_t*	block,	/*!< in: buffer block containing
					the record */
	ulint			heap_no,/*!< in: heap number of the record */
	dict_index_t*		index,	/*!< in: index of record */
	trx_t*			trx,	/*!< in/out: transaction */
	ibool			caller_owns_trx_mutex)
					/*!< in: TRUE if caller owns
					trx mutex */
{
	lock_t*		lock;
	ulint		page_no;
	ulint		space;
	ulint		n_bits;
	ulint		n_bytes;
	const page_t*	page;

	ut_ad(lock_mutex_own());
	ut_ad(caller_owns_trx_mutex == trx_mutex_own(trx));
	ut_ad(dict_index_is_clust(index) || !dict_index_is_online_ddl(index));

#ifdef UNIV_DEBUG
	/* Non-locking autocommit read-only transactions should not set
	any locks. See comment in trx_set_rw_mode explaining why this
	conditional check is required in debug code. */
	if (caller_owns_trx_mutex) {
		check_trx_state(trx);
	}
#endif /* UNIV_DEBUG */

	space = buf_block_get_space(block);
	page_no	= buf_block_get_page_no(block);
	page = block->frame;

	btr_assert_not_corrupted(block, index);

	/* If rec is the supremum record, then we reset the gap and
	LOCK_REC_NOT_GAP bits, as all locks on the supremum are
	automatically of the gap type */

	if (UNIV_UNLIKELY(heap_no == PAGE_HEAP_NO_SUPREMUM)) {
		ut_ad(!(type_mode & LOCK_REC_NOT_GAP));

		type_mode = type_mode & ~(LOCK_GAP | LOCK_REC_NOT_GAP);
	}

	/* Make lock bitmap bigger by a safety margin */
	n_bits = page_dir_get_n_heap(page) + LOCK_PAGE_BITMAP_MARGIN;
	n_bytes = 1 + n_bits / 8;

	if (trx->lock.rec_cached >= trx->lock.rec_pool.size()
	    || sizeof(lock_t) + n_bytes > REC_LOCK_SIZE) {

		lock = static_cast<lock_t*>(
			mem_heap_alloc(trx->lock.lock_heap,
				       sizeof(lock_t) + n_bytes));
	} else {
		lock = trx->lock.rec_pool[trx->lock.rec_cached++];
	}

	lock->trx = trx;

	lock->type_mode = (type_mode & ~LOCK_TYPE_MASK) | LOCK_REC;
	lock->index = index;

	lock->un_member.rec_lock.space = ib_uint32_t(space);
	lock->un_member.rec_lock.page_no = ib_uint32_t(page_no);
	lock->un_member.rec_lock.n_bits = ib_uint32_t(n_bytes * 8);

	/* Reset to zero the bitmap which resides immediately after the
	lock struct */

	lock_rec_bitmap_reset(lock);

	/* Set the bit corresponding to rec */
	lock_rec_set_nth_bit(lock, heap_no);

	index->table->n_rec_locks++;

	ut_ad(index->table->n_ref_count > 0 || !index->table->can_be_evicted);

	HASH_INSERT(lock_t, hash, lock_sys->rec_hash,
		    lock_rec_fold(space, page_no), lock);

	if (!caller_owns_trx_mutex) {
		trx_mutex_enter(trx);
	}
	ut_ad(trx_mutex_own(trx));

	if (type_mode & LOCK_WAIT) {

		lock_set_lock_and_trx_wait(lock, trx);
	}

	UT_LIST_ADD_LAST(trx->lock.trx_locks, lock);

	if (!caller_owns_trx_mutex) {
		trx_mutex_exit(trx);
	}

	MONITOR_INC(MONITOR_RECLOCK_CREATED);
	MONITOR_INC(MONITOR_NUM_RECLOCK);

	return(lock);
}

/*********************************************************************//**
Enqueues a waiting request for a lock which cannot be granted immediately.
Checks for deadlocks.
@return DB_LOCK_WAIT, DB_DEADLOCK, or DB_QUE_THR_SUSPENDED, or
DB_SUCCESS_LOCKED_REC; DB_SUCCESS_LOCKED_REC means that
there was a deadlock, but another transaction was chosen as a victim,
and we got the lock immediately: no need to wait then */
static
dberr_t
lock_rec_enqueue_waiting(
/*=====================*/
	ulint			type_mode,/*!< in: lock mode this
					transaction is requesting:
					LOCK_S or LOCK_X, possibly
					ORed with LOCK_GAP or
					LOCK_REC_NOT_GAP, ORed with
					LOCK_INSERT_INTENTION if this
					waiting lock request is set
					when performing an insert of
					an index record */
	const buf_block_t*	block,	/*!< in: buffer block containing
					the record */
	ulint			heap_no,/*!< in: heap number of the record */
	dict_index_t*		index,	/*!< in: index of record */
	que_thr_t*		thr)	/*!< in: query thread */
{
	trx_t*			trx;
	lock_t*			lock;

	ut_ad(lock_mutex_own());
	ut_ad(!srv_read_only_mode);
	ut_ad(dict_index_is_clust(index) || !dict_index_is_online_ddl(index));

	trx = thr_get_trx(thr);

	ut_ad(trx_mutex_own(trx));

	/* Test if there already is some other reason to suspend thread:
	we do not enqueue a lock request if the query thread should be
	stopped anyway */

	if (que_thr_stop(thr)) {
		ut_error;

		return(DB_QUE_THR_SUSPENDED);
	}

	switch (trx_get_dict_operation(trx)) {
	case TRX_DICT_OP_NONE:
		break;
	case TRX_DICT_OP_TABLE:
	case TRX_DICT_OP_INDEX:
		ib_logf(IB_LOG_LEVEL_ERROR,
			"A record lock wait happens in a dictionary operation!."
			" index %s of table %s. %s",
			ut_get_name(trx, FALSE, index->name).c_str(),
			ut_get_name(trx, TRUE, index->table_name).c_str(),
			BUG_REPORT_MSG);
		ut_ad(0);
	}

	/* Enqueue the lock request that will wait to be granted, note that
	we already own the trx mutex. */
	lock = lock_rec_create(
		type_mode | LOCK_WAIT, block, heap_no, index, trx, TRUE);

	/* Release the mutex to obey the latching order.
	This is safe, because DeadlockChecker::check_and_resolve()
	is invoked when a lock wait is enqueued for the currently
	running transaction. Because trx is a running transaction
	(it is not currently suspended because of a lock wait),
	its state can only be changed by this thread, which is
	currently associated with the transaction. */

	trx_mutex_exit(trx);

	const trx_t*	victim_trx;

	victim_trx = DeadlockChecker::check_and_resolve(lock, trx);

	trx_mutex_enter(trx);

	if (victim_trx != 0) {

		ut_ad(victim_trx == trx);

		lock_reset_lock_and_trx_wait(lock);
		lock_rec_reset_nth_bit(lock, heap_no);

		return(DB_DEADLOCK);

	} else if (trx->lock.wait_lock == NULL) {

		/* If there was a deadlock but we chose another
		transaction as a victim, it is possible that we
		already have the lock now granted! */

		return(DB_SUCCESS_LOCKED_REC);
	}

	trx->lock.que_state = TRX_QUE_LOCK_WAIT;

	trx->lock.was_chosen_as_deadlock_victim = false;
	trx->lock.wait_started = ut_time();

	ut_a(que_thr_stop(thr));

	DBUG_PRINT("ib_lock", ("wait for trx " TRX_ID_FMT
			       " in index %s of table %s",
			       trx->id, index->name, index->table_name));

	MONITOR_INC(MONITOR_LOCKREC_WAIT);

	return(DB_LOCK_WAIT);
}

/*********************************************************************//**
Adds a record lock request in the record queue. The request is normally
added as the last in the queue, but if there are no waiting lock requests
on the record, and the request to be added is not a waiting request, we
can reuse a suitable record lock object already existing on the same page,
just setting the appropriate bit in its bitmap. This is a low-level function
which does NOT check for deadlocks or lock compatibility!
@return lock where the bit was set */
static
lock_t*
lock_rec_add_to_queue(
/*==================*/
	ulint			type_mode,/*!< in: lock mode, wait, gap
					etc. flags; type is ignored
					and replaced by LOCK_REC */
	const buf_block_t*	block,	/*!< in: buffer block containing
					the record */
	ulint			heap_no,/*!< in: heap number of the record */
	dict_index_t*		index,	/*!< in: index of record */
	trx_t*			trx,	/*!< in/out: transaction */
	ibool			caller_owns_trx_mutex)
					/*!< in: TRUE if caller owns the
					transaction mutex */
{
	lock_t*	lock;
	lock_t*	first_lock;

	ut_ad(lock_mutex_own());
	ut_ad(caller_owns_trx_mutex == trx_mutex_own(trx));
	ut_ad(dict_index_is_clust(index) || !dict_index_is_online_ddl(index));
#ifdef UNIV_DEBUG
	switch (type_mode & LOCK_MODE_MASK) {
	case LOCK_X:
	case LOCK_S:
		break;
	default:
		ut_error;
	}

	if (!(type_mode & (LOCK_WAIT | LOCK_GAP))) {
		enum lock_mode	mode = (type_mode & LOCK_MODE_MASK) == LOCK_S
			? LOCK_X
			: LOCK_S;
		const lock_t*	other_lock
			= lock_rec_other_has_expl_req(
				mode, block, false, heap_no, trx);
		ut_a(!other_lock);
	}
#endif /* UNIV_DEBUG */

	type_mode |= LOCK_REC;

	/* If rec is the supremum record, then we can reset the gap bit, as
	all locks on the supremum are automatically of the gap type, and we
	try to avoid unnecessary memory consumption of a new record lock
	struct for a gap type lock */

	if (UNIV_UNLIKELY(heap_no == PAGE_HEAP_NO_SUPREMUM)) {
		ut_ad(!(type_mode & LOCK_REC_NOT_GAP));

		/* There should never be LOCK_REC_NOT_GAP on a supremum
		record, but let us play safe */

		type_mode = type_mode & ~(LOCK_GAP | LOCK_REC_NOT_GAP);
	}

	/* Look for a waiting lock request on the same record or on a gap */

	for (first_lock = lock = lock_rec_get_first_on_page(block);
	     lock != NULL;
	     lock = lock_rec_get_next_on_page(lock)) {

		if (lock_get_wait(lock)
		    && lock_rec_get_nth_bit(lock, heap_no)) {

			goto somebody_waits;
		}
	}

	if (UNIV_LIKELY(!(type_mode & LOCK_WAIT))) {

		/* Look for a similar record lock on the same page:
		if one is found and there are no waiting lock requests,
		we can just set the bit */

		lock = lock_rec_find_similar_on_page(
			type_mode, heap_no, first_lock, trx);

		if (lock) {

			lock_rec_set_nth_bit(lock, heap_no);

			return(lock);
		}
	}

somebody_waits:
	return(lock_rec_create(
			type_mode, block, heap_no, index, trx,
			caller_owns_trx_mutex));
}

/** Record locking request status */
enum lock_rec_req_status {
	/** Failed to acquire a lock */
	LOCK_REC_FAIL,
	/** Succeeded in acquiring a lock (implicit or already acquired) */
	LOCK_REC_SUCCESS,
	/** Explicitly created a new lock */
	LOCK_REC_SUCCESS_CREATED
};

/*********************************************************************//**
This is a fast routine for locking a record in the most common cases:
there are no explicit locks on the page, or there is just one lock, owned
by this transaction, and of the right type_mode. This is a low-level function
which does NOT look at implicit locks! Checks lock compatibility within
explicit locks. This function sets a normal next-key lock, or in the case of
a page supremum record, a gap type lock.
@return whether the locking succeeded */
UNIV_INLINE
enum lock_rec_req_status
lock_rec_lock_fast(
/*===============*/
	ibool			impl,	/*!< in: if TRUE, no lock is set
					if no wait is necessary: we
					assume that the caller will
					set an implicit lock */
	ulint			mode,	/*!< in: lock mode: LOCK_X or
					LOCK_S possibly ORed to either
					LOCK_GAP or LOCK_REC_NOT_GAP */
	const buf_block_t*	block,	/*!< in: buffer block containing
					the record */
	ulint			heap_no,/*!< in: heap number of record */
	dict_index_t*		index,	/*!< in: index of record */
	que_thr_t*		thr)	/*!< in: query thread */
{
	lock_t*			lock;
	trx_t*			trx;
	enum lock_rec_req_status status = LOCK_REC_SUCCESS;

	ut_ad(lock_mutex_own());
	ut_ad(!srv_read_only_mode);
	ut_ad((LOCK_MODE_MASK & mode) != LOCK_S
	      || lock_table_has(thr_get_trx(thr), index->table, LOCK_IS));
	ut_ad((LOCK_MODE_MASK & mode) != LOCK_X
	      || lock_table_has(thr_get_trx(thr), index->table, LOCK_IX)
	      || srv_read_only_mode);
	ut_ad((LOCK_MODE_MASK & mode) == LOCK_S
	      || (LOCK_MODE_MASK & mode) == LOCK_X);
	ut_ad(mode - (LOCK_MODE_MASK & mode) == LOCK_GAP
	      || mode - (LOCK_MODE_MASK & mode) == 0
	      || mode - (LOCK_MODE_MASK & mode) == LOCK_REC_NOT_GAP);
	ut_ad(dict_index_is_clust(index) || !dict_index_is_online_ddl(index));

	DBUG_EXECUTE_IF("innodb_report_deadlock", return(LOCK_REC_FAIL););

	lock = lock_rec_get_first_on_page(block);

	trx = thr_get_trx(thr);

	if (lock == NULL) {
		if (!impl) {
			/* Note that we don't own the trx mutex. */
			lock = lock_rec_create(
				mode, block, heap_no, index, trx, FALSE);

		}
		status = LOCK_REC_SUCCESS_CREATED;
	} else {
		trx_mutex_enter(trx);

		if (lock_rec_get_next_on_page(lock)
		     || lock->trx != trx
		     || lock->type_mode != (mode | LOCK_REC)
		     || lock_rec_get_n_bits(lock) <= heap_no) {

			status = LOCK_REC_FAIL;
		} else if (!impl) {
			/* If the nth bit of the record lock is already set
			then we do not set a new lock bit, otherwise we do
			set */
			if (!lock_rec_get_nth_bit(lock, heap_no)) {
				lock_rec_set_nth_bit(lock, heap_no);
				status = LOCK_REC_SUCCESS_CREATED;
			}
		}

		trx_mutex_exit(trx);
	}

	return(status);
}

/*********************************************************************//**
This is the general, and slower, routine for locking a record. This is a
low-level function which does NOT look at implicit locks! Checks lock
compatibility within explicit locks. This function sets a normal next-key
lock, or in the case of a page supremum record, a gap type lock.
@return DB_SUCCESS, DB_SUCCESS_LOCKED_REC, DB_LOCK_WAIT, DB_DEADLOCK,
or DB_QUE_THR_SUSPENDED */
static
dberr_t
lock_rec_lock_slow(
/*===============*/
	ibool			impl,	/*!< in: if TRUE, no lock is set
					if no wait is necessary: we
					assume that the caller will
					set an implicit lock */
	ulint			mode,	/*!< in: lock mode: LOCK_X or
					LOCK_S possibly ORed to either
					LOCK_GAP or LOCK_REC_NOT_GAP */
	const buf_block_t*	block,	/*!< in: buffer block containing
					the record */
	ulint			heap_no,/*!< in: heap number of record */
	dict_index_t*		index,	/*!< in: index of record */
	que_thr_t*		thr)	/*!< in: query thread */
{
	trx_t*			trx;
	dberr_t			err = DB_SUCCESS;

	ut_ad(lock_mutex_own());
	ut_ad(!srv_read_only_mode);
	ut_ad((LOCK_MODE_MASK & mode) != LOCK_S
	      || lock_table_has(thr_get_trx(thr), index->table, LOCK_IS));
	ut_ad((LOCK_MODE_MASK & mode) != LOCK_X
	      || lock_table_has(thr_get_trx(thr), index->table, LOCK_IX));
	ut_ad((LOCK_MODE_MASK & mode) == LOCK_S
	      || (LOCK_MODE_MASK & mode) == LOCK_X);
	ut_ad(mode - (LOCK_MODE_MASK & mode) == LOCK_GAP
	      || mode - (LOCK_MODE_MASK & mode) == 0
	      || mode - (LOCK_MODE_MASK & mode) == LOCK_REC_NOT_GAP);
	ut_ad(dict_index_is_clust(index) || !dict_index_is_online_ddl(index));

	DBUG_EXECUTE_IF("innodb_report_deadlock", return(DB_DEADLOCK););

	trx = thr_get_trx(thr);
	trx_mutex_enter(trx);

	if (lock_rec_has_expl(mode, block, heap_no, trx)) {

		/* The trx already has a strong enough lock on rec: do
		nothing */

	} else if (lock_rec_other_has_conflicting(
			static_cast<enum lock_mode>(mode),
			block, heap_no, trx)) {

		/* If another transaction has a non-gap conflicting
		request in the queue, as this transaction does not
		have a lock strong enough already granted on the
		record, we have to wait. */

		err = lock_rec_enqueue_waiting(
			mode, block, heap_no, index, thr);

	} else if (!impl) {
		/* Set the requested lock on the record, note that
		we already own the transaction mutex. */

		lock_rec_add_to_queue(
			LOCK_REC | mode, block, heap_no, index, trx, TRUE);

		err = DB_SUCCESS_LOCKED_REC;
	}

	trx_mutex_exit(trx);

	return(err);
}

/*********************************************************************//**
Tries to lock the specified record in the mode requested. If not immediately
possible, enqueues a waiting lock request. This is a low-level function
which does NOT look at implicit locks! Checks lock compatibility within
explicit locks. This function sets a normal next-key lock, or in the case
of a page supremum record, a gap type lock.
@return DB_SUCCESS, DB_SUCCESS_LOCKED_REC, DB_LOCK_WAIT, DB_DEADLOCK,
or DB_QUE_THR_SUSPENDED */
static
dberr_t
lock_rec_lock(
/*==========*/
	ibool			impl,	/*!< in: if TRUE, no lock is set
					if no wait is necessary: we
					assume that the caller will
					set an implicit lock */
	ulint			mode,	/*!< in: lock mode: LOCK_X or
					LOCK_S possibly ORed to either
					LOCK_GAP or LOCK_REC_NOT_GAP */
	const buf_block_t*	block,	/*!< in: buffer block containing
					the record */
	ulint			heap_no,/*!< in: heap number of record */
	dict_index_t*		index,	/*!< in: index of record */
	que_thr_t*		thr)	/*!< in: query thread */
{
	ut_ad(lock_mutex_own());
	ut_ad(!srv_read_only_mode);
	ut_ad((LOCK_MODE_MASK & mode) != LOCK_S
	      || lock_table_has(thr_get_trx(thr), index->table, LOCK_IS));
	ut_ad((LOCK_MODE_MASK & mode) != LOCK_X
	      || lock_table_has(thr_get_trx(thr), index->table, LOCK_IX));
	ut_ad((LOCK_MODE_MASK & mode) == LOCK_S
	      || (LOCK_MODE_MASK & mode) == LOCK_X);
	ut_ad(mode - (LOCK_MODE_MASK & mode) == LOCK_GAP
	      || mode - (LOCK_MODE_MASK & mode) == LOCK_REC_NOT_GAP
	      || mode - (LOCK_MODE_MASK & mode) == 0);
	ut_ad(dict_index_is_clust(index) || !dict_index_is_online_ddl(index));

	/* We try a simplified and faster subroutine for the most
	common cases */
	switch (lock_rec_lock_fast(impl, mode, block, heap_no, index, thr)) {
	case LOCK_REC_SUCCESS:
		return(DB_SUCCESS);
	case LOCK_REC_SUCCESS_CREATED:
		return(DB_SUCCESS_LOCKED_REC);
	case LOCK_REC_FAIL:
		return(lock_rec_lock_slow(impl, mode, block,
					  heap_no, index, thr));
	}

	ut_error;
	return(DB_ERROR);
}

/*********************************************************************//**
Checks if a waiting record lock request still has to wait in a queue.
@return lock that is causing the wait */
static
const lock_t*
lock_rec_has_to_wait_in_queue(
/*==========================*/
	const lock_t*	wait_lock)	/*!< in: waiting record lock */
{
	const lock_t*	lock;
	ulint		space;
	ulint		page_no;
	ulint		heap_no;
	ulint		bit_mask;
	ulint		bit_offset;

	ut_ad(lock_mutex_own());
	ut_ad(lock_get_wait(wait_lock));
	ut_ad(lock_get_type_low(wait_lock) == LOCK_REC);

	space = wait_lock->un_member.rec_lock.space;
	page_no = wait_lock->un_member.rec_lock.page_no;
	heap_no = lock_rec_find_set_bit(wait_lock);

	bit_offset = heap_no / 8;
<<<<<<< HEAD
	bit_mask = (ulint) 1 << (heap_no % 8);
=======
	bit_mask = static_cast<ulint>(1 << (heap_no % 8));
>>>>>>> b7095272

	for (lock = lock_rec_get_first_on_page_addr(space, page_no);
	     lock != wait_lock;
	     lock = lock_rec_get_next_on_page_const(lock)) {

		const byte*	p = (const byte*) &lock[1];

		if (heap_no < lock_rec_get_n_bits(lock)
		    && (p[bit_offset] & bit_mask)
		    && lock_has_to_wait(wait_lock, lock)) {

			return(lock);
		}
	}

	return(NULL);
}

/*************************************************************//**
Grants a lock to a waiting lock request and releases the waiting transaction.
The caller must hold lock_sys->mutex but not lock->trx->mutex. */
static
void
lock_grant(
/*=======*/
	lock_t*	lock)	/*!< in/out: waiting lock request */
{
	ut_ad(lock_mutex_own());

	lock_reset_lock_and_trx_wait(lock);

	trx_mutex_enter(lock->trx);

	if (lock_get_mode(lock) == LOCK_AUTO_INC) {
		dict_table_t*	table = lock->un_member.tab_lock.table;

		if (UNIV_UNLIKELY(table->autoinc_trx == lock->trx)) {
			ib_logf(IB_LOG_LEVEL_ERROR,
				"Transaction already had an AUTO-INC lock!");
		} else {
			table->autoinc_trx = lock->trx;

			ib_vector_push(lock->trx->autoinc_locks, &lock);
		}
	}

	DBUG_PRINT("ib_lock", ("wait for trx " TRX_ID_FMT " ends",
			       lock->trx->id));

	/* If we are resolving a deadlock by choosing another transaction
	as a victim, then our original transaction may not be in the
	TRX_QUE_LOCK_WAIT state, and there is no need to end the lock wait
	for it */

	if (lock->trx->lock.que_state == TRX_QUE_LOCK_WAIT) {
		que_thr_t*	thr;

		thr = que_thr_end_lock_wait(lock->trx);

		if (thr != NULL) {
			lock_wait_release_thread_if_suspended(thr);
		}
	}

	trx_mutex_exit(lock->trx);
}

/*************************************************************//**
Cancels a waiting record lock request and releases the waiting transaction
that requested it. NOTE: does NOT check if waiting lock requests behind this
one can now be granted! */
static
void
lock_rec_cancel(
/*============*/
	lock_t*	lock)	/*!< in: waiting record lock request */
{
	que_thr_t*	thr;

	ut_ad(lock_mutex_own());
	ut_ad(lock_get_type_low(lock) == LOCK_REC);

	/* Reset the bit (there can be only one set bit) in the lock bitmap */
	lock_rec_reset_nth_bit(lock, lock_rec_find_set_bit(lock));

	/* Reset the wait flag and the back pointer to lock in trx */

	lock_reset_lock_and_trx_wait(lock);

	/* The following function releases the trx from lock wait */

	trx_mutex_enter(lock->trx);

	thr = que_thr_end_lock_wait(lock->trx);

	if (thr != NULL) {
		lock_wait_release_thread_if_suspended(thr);
	}

	trx_mutex_exit(lock->trx);
}

/*************************************************************//**
Removes a record lock request, waiting or granted, from the queue and
grants locks to other transactions in the queue if they now are entitled
to a lock. NOTE: all record locks contained in in_lock are removed. */
static
void
lock_rec_dequeue_from_page(
/*=======================*/
	lock_t*		in_lock)	/*!< in: record lock object: all
					record locks which are contained in
					this lock object are removed;
					transactions waiting behind will
					get their lock requests granted,
					if they are now qualified to it */
{
	ulint		space;
	ulint		page_no;
	lock_t*		lock;
	trx_lock_t*	trx_lock;

	ut_ad(lock_mutex_own());
	ut_ad(lock_get_type_low(in_lock) == LOCK_REC);
	/* We may or may not be holding in_lock->trx->mutex here. */

	trx_lock = &in_lock->trx->lock;

	space = in_lock->un_member.rec_lock.space;
	page_no = in_lock->un_member.rec_lock.page_no;

	in_lock->index->table->n_rec_locks--;

	HASH_DELETE(lock_t, hash, lock_sys->rec_hash,
		    lock_rec_fold(space, page_no), in_lock);

	UT_LIST_REMOVE(trx_lock->trx_locks, in_lock);

	MONITOR_INC(MONITOR_RECLOCK_REMOVED);
	MONITOR_DEC(MONITOR_NUM_RECLOCK);

	/* Check if waiting locks in the queue can now be granted: grant
	locks if there are no conflicting locks ahead. Stop at the first
	X lock that is waiting or has been granted. */

	for (lock = lock_rec_get_first_on_page_addr(space, page_no);
	     lock != NULL;
	     lock = lock_rec_get_next_on_page(lock)) {

		if (lock_get_wait(lock)
		    && !lock_rec_has_to_wait_in_queue(lock)) {

			/* Grant the lock */
			ut_ad(lock->trx != in_lock->trx);
			lock_grant(lock);
		}
	}
}

/*************************************************************//**
Removes a record lock request, waiting or granted, from the queue. */
static
void
lock_rec_discard(
/*=============*/
	lock_t*		in_lock)	/*!< in: record lock object: all
					record locks which are contained
					in this lock object are removed */
{
	ulint		space;
	ulint		page_no;
	trx_lock_t*	trx_lock;

	ut_ad(lock_mutex_own());
	ut_ad(lock_get_type_low(in_lock) == LOCK_REC);

	trx_lock = &in_lock->trx->lock;

	space = in_lock->un_member.rec_lock.space;
	page_no = in_lock->un_member.rec_lock.page_no;

	in_lock->index->table->n_rec_locks--;

	HASH_DELETE(lock_t, hash, lock_sys->rec_hash,
		    lock_rec_fold(space, page_no), in_lock);

	UT_LIST_REMOVE(trx_lock->trx_locks, in_lock);

	MONITOR_INC(MONITOR_RECLOCK_REMOVED);
	MONITOR_DEC(MONITOR_NUM_RECLOCK);
}

/*************************************************************//**
Removes record lock objects set on an index page which is discarded. This
function does not move locks, or check for waiting locks, therefore the
lock bitmaps must already be reset when this function is called. */
static
void
lock_rec_free_all_from_discard_page(
/*================================*/
	const buf_block_t*	block)	/*!< in: page to be discarded */
{
	ulint	space;
	ulint	page_no;
	lock_t*	lock;
	lock_t*	next_lock;

	ut_ad(lock_mutex_own());

	space = buf_block_get_space(block);
	page_no = buf_block_get_page_no(block);

	lock = lock_rec_get_first_on_page_addr(space, page_no);

	while (lock != NULL) {
		ut_ad(lock_rec_find_set_bit(lock) == ULINT_UNDEFINED);
		ut_ad(!lock_get_wait(lock));

		next_lock = lock_rec_get_next_on_page(lock);

		lock_rec_discard(lock);

		lock = next_lock;
	}
}

/*============= RECORD LOCK MOVING AND INHERITING ===================*/

/*************************************************************//**
Resets the lock bits for a single record. Releases transactions waiting for
lock requests here. */
static
void
lock_rec_reset_and_release_wait(
/*============================*/
	const buf_block_t*	block,	/*!< in: buffer block containing
					the record */
	ulint			heap_no)/*!< in: heap number of record */
{
	lock_t*	lock;

	ut_ad(lock_mutex_own());

	for (lock = lock_rec_get_first(block, heap_no);
	     lock != NULL;
	     lock = lock_rec_get_next(heap_no, lock)) {

		if (lock_get_wait(lock)) {
			lock_rec_cancel(lock);
		} else {
			lock_rec_reset_nth_bit(lock, heap_no);
		}
	}
}

/*************************************************************//**
Makes a record to inherit the locks (except LOCK_INSERT_INTENTION type)
of another record as gap type locks, but does not reset the lock bits of
the other record. Also waiting lock requests on rec are inherited as
GRANTED gap locks. */
static
void
lock_rec_inherit_to_gap(
/*====================*/
	const buf_block_t*	heir_block,	/*!< in: block containing the
						record which inherits */
	const buf_block_t*	block,		/*!< in: block containing the
						record from which inherited;
						does NOT reset the locks on
						this record */
	ulint			heir_heap_no,	/*!< in: heap_no of the
						inheriting record */
	ulint			heap_no)	/*!< in: heap_no of the
						donating record */
{
	lock_t*	lock;

	ut_ad(lock_mutex_own());

	/* If srv_locks_unsafe_for_binlog is TRUE or session is using
	READ COMMITTED isolation level, we do not want locks set
	by an UPDATE or a DELETE to be inherited as gap type locks. But we
	DO want S-locks set by a consistency constraint to be inherited also
	then. */

	for (lock = lock_rec_get_first(block, heap_no);
	     lock != NULL;
	     lock = lock_rec_get_next(heap_no, lock)) {

		if (!lock_rec_get_insert_intention(lock)
		    && !((srv_locks_unsafe_for_binlog
			  || lock->trx->isolation_level
			  <= TRX_ISO_READ_COMMITTED)
			 && lock_get_mode(lock) == LOCK_X)) {

			lock_rec_add_to_queue(
				LOCK_REC | LOCK_GAP | lock_get_mode(lock),
				heir_block, heir_heap_no, lock->index,
				lock->trx, FALSE);
		}
	}
}

/*************************************************************//**
Makes a record to inherit the gap locks (except LOCK_INSERT_INTENTION type)
of another record as gap type locks, but does not reset the lock bits of the
other record. Also waiting lock requests are inherited as GRANTED gap locks. */
static
void
lock_rec_inherit_to_gap_if_gap_lock(
/*================================*/
	const buf_block_t*	block,		/*!< in: buffer block */
	ulint			heir_heap_no,	/*!< in: heap_no of
						record which inherits */
	ulint			heap_no)	/*!< in: heap_no of record
						from which inherited;
						does NOT reset the locks
						on this record */
{
	lock_t*	lock;

	lock_mutex_enter();

	for (lock = lock_rec_get_first(block, heap_no);
	     lock != NULL;
	     lock = lock_rec_get_next(heap_no, lock)) {

		if (!lock_rec_get_insert_intention(lock)
		    && (heap_no == PAGE_HEAP_NO_SUPREMUM
			|| !lock_rec_get_rec_not_gap(lock))) {

			lock_rec_add_to_queue(
				LOCK_REC | LOCK_GAP | lock_get_mode(lock),
				block, heir_heap_no, lock->index,
				lock->trx, FALSE);
		}
	}

	lock_mutex_exit();
}

/*************************************************************//**
Moves the locks of a record to another record and resets the lock bits of
the donating record. */
static
void
lock_rec_move(
/*==========*/
	const buf_block_t*	receiver,	/*!< in: buffer block containing
						the receiving record */
	const buf_block_t*	donator,	/*!< in: buffer block containing
						the donating record */
	ulint			receiver_heap_no,/*!< in: heap_no of the record
						which gets the locks; there
						must be no lock requests
						on it! */
	ulint			donator_heap_no)/*!< in: heap_no of the record
						which gives the locks */
{
	lock_t*	lock;

	ut_ad(lock_mutex_own());

	ut_ad(lock_rec_get_first(receiver, receiver_heap_no) == NULL);

	for (lock = lock_rec_get_first(donator, donator_heap_no);
	     lock != NULL;
	     lock = lock_rec_get_next(donator_heap_no, lock)) {

		const ulint	type_mode = lock->type_mode;

		lock_rec_reset_nth_bit(lock, donator_heap_no);

		if (UNIV_UNLIKELY(type_mode & LOCK_WAIT)) {
			lock_reset_lock_and_trx_wait(lock);
		}

		/* Note that we FIRST reset the bit, and then set the lock:
		the function works also if donator == receiver */

		lock_rec_add_to_queue(
			type_mode, receiver, receiver_heap_no,
			lock->index, lock->trx, FALSE);
	}

	ut_ad(lock_rec_get_first(donator, donator_heap_no) == NULL);
}

/*************************************************************//**
Updates the lock table when we have reorganized a page. NOTE: we copy
also the locks set on the infimum of the page; the infimum may carry
locks if an update of a record is occurring on the page, and its locks
were temporarily stored on the infimum. */

void
lock_move_reorganize_page(
/*======================*/
	const buf_block_t*	block,	/*!< in: old index page, now
					reorganized */
	const buf_block_t*	oblock)	/*!< in: copy of the old, not
					reorganized page */
{
	lock_t*		lock;
	UT_LIST_BASE_NODE_T(lock_t)	old_locks;
	mem_heap_t*	heap		= NULL;
	ulint		comp;

	lock_mutex_enter();

	lock = lock_rec_get_first_on_page(block);

	if (lock == NULL) {
		lock_mutex_exit();

		return;
	}

	heap = mem_heap_create(256);

	/* Copy first all the locks on the page to heap and reset the
	bitmaps in the original locks; chain the copies of the locks
	using the trx_locks field in them. */

	UT_LIST_INIT(old_locks, &lock_t::trx_locks);

	do {
		/* Make a copy of the lock */
		lock_t*	old_lock = lock_rec_copy(lock, heap);

		UT_LIST_ADD_LAST(old_locks, old_lock);

		/* Reset bitmap of lock */
		lock_rec_bitmap_reset(lock);

		if (lock_get_wait(lock)) {

			lock_reset_lock_and_trx_wait(lock);
		}

		lock = lock_rec_get_next_on_page(lock);
	} while (lock != NULL);

	comp = page_is_comp(block->frame);
	ut_ad(comp == page_is_comp(oblock->frame));

	for (lock = UT_LIST_GET_FIRST(old_locks); lock;
	     lock = UT_LIST_GET_NEXT(trx_locks, lock)) {
		/* NOTE: we copy also the locks set on the infimum and
		supremum of the page; the infimum may carry locks if an
		update of a record is occurring on the page, and its locks
		were temporarily stored on the infimum */
		const rec_t*	rec1 = page_get_infimum_rec(
			buf_block_get_frame(block));
		const rec_t*	rec2 = page_get_infimum_rec(
			buf_block_get_frame(oblock));

		/* Set locks according to old locks */
		for (;;) {
			ulint	old_heap_no;
			ulint	new_heap_no;

			if (comp) {
				old_heap_no = rec_get_heap_no_new(rec2);
				new_heap_no = rec_get_heap_no_new(rec1);

				rec1 = page_rec_get_next_low(rec1, TRUE);
				rec2 = page_rec_get_next_low(rec2, TRUE);
			} else {
				old_heap_no = rec_get_heap_no_old(rec2);
				new_heap_no = rec_get_heap_no_old(rec1);
				ut_ad(!memcmp(rec1, rec2,
					      rec_get_data_size_old(rec2)));

				rec1 = page_rec_get_next_low(rec1, FALSE);
				rec2 = page_rec_get_next_low(rec2, FALSE);
			}

			/* Clear the bit in old_lock. */
			if (old_heap_no < lock->un_member.rec_lock.n_bits
			    && lock_rec_reset_nth_bit(lock, old_heap_no)) {
				/* NOTE that the old lock bitmap could be too
				small for the new heap number! */

				lock_rec_add_to_queue(
					lock->type_mode, block, new_heap_no,
					lock->index, lock->trx, FALSE);
			}

			if (new_heap_no == PAGE_HEAP_NO_SUPREMUM) {
				ut_ad(old_heap_no == PAGE_HEAP_NO_SUPREMUM);
				break;
			}
		}

#ifdef UNIV_DEBUG
		{
			ulint	i = lock_rec_find_set_bit(lock);

			/* Check that all locks were moved. */
			if (UNIV_UNLIKELY(i != ULINT_UNDEFINED)) {
				ib_logf(IB_LOG_LEVEL_FATAL,
					"lock_move_reorganize_page():"
					" %lu not moved in %p",
					(ulong) i, (void*) lock);
			}
		}
#endif /* UNIV_DEBUG */
	}

	lock_mutex_exit();

	mem_heap_free(heap);

#ifdef UNIV_DEBUG_LOCK_VALIDATE
	ut_ad(lock_rec_validate_page(block));
#endif
}

/*************************************************************//**
Moves the explicit locks on user records to another page if a record
list end is moved to another page. */

void
lock_move_rec_list_end(
/*===================*/
	const buf_block_t*	new_block,	/*!< in: index page to move to */
	const buf_block_t*	block,		/*!< in: index page */
	const rec_t*		rec)		/*!< in: record on page: this
						is the first record moved */
{
	lock_t*		lock;
	const ulint	comp	= page_rec_is_comp(rec);

	ut_ad(buf_block_get_frame(block) == page_align(rec));
	ut_ad(comp == page_is_comp(buf_block_get_frame(new_block)));

	lock_mutex_enter();

	/* Note: when we move locks from record to record, waiting locks
	and possible granted gap type locks behind them are enqueued in
	the original order, because new elements are inserted to a hash
	table to the end of the hash chain, and lock_rec_add_to_queue
	does not reuse locks if there are waiters in the queue. */

	for (lock = lock_rec_get_first_on_page(block); lock;
	     lock = lock_rec_get_next_on_page(lock)) {
		const rec_t*	rec1	= rec;
		const rec_t*	rec2;
		const ulint	type_mode = lock->type_mode;

		if (comp) {
			if (page_offset(rec1) == PAGE_NEW_INFIMUM) {
				rec1 = page_rec_get_next_low(rec1, TRUE);
			}

			rec2 = page_rec_get_next_low(
				buf_block_get_frame(new_block)
				+ PAGE_NEW_INFIMUM, TRUE);
		} else {
			if (page_offset(rec1) == PAGE_OLD_INFIMUM) {
				rec1 = page_rec_get_next_low(rec1, FALSE);
			}

			rec2 = page_rec_get_next_low(
				buf_block_get_frame(new_block)
				+ PAGE_OLD_INFIMUM, FALSE);
		}

		/* Copy lock requests on user records to new page and
		reset the lock bits on the old */

		for (;;) {
			ulint	rec1_heap_no;
			ulint	rec2_heap_no;

			if (comp) {
				rec1_heap_no = rec_get_heap_no_new(rec1);

				if (rec1_heap_no == PAGE_HEAP_NO_SUPREMUM) {
					break;
				}

				rec2_heap_no = rec_get_heap_no_new(rec2);
				rec1 = page_rec_get_next_low(rec1, TRUE);
				rec2 = page_rec_get_next_low(rec2, TRUE);
			} else {
				rec1_heap_no = rec_get_heap_no_old(rec1);

				if (rec1_heap_no == PAGE_HEAP_NO_SUPREMUM) {
					break;
				}

				rec2_heap_no = rec_get_heap_no_old(rec2);

				ut_ad(!memcmp(rec1, rec2,
					      rec_get_data_size_old(rec2)));

				rec1 = page_rec_get_next_low(rec1, FALSE);
				rec2 = page_rec_get_next_low(rec2, FALSE);
			}

			if (rec1_heap_no < lock->un_member.rec_lock.n_bits
			    && lock_rec_reset_nth_bit(lock, rec1_heap_no)) {
				if (UNIV_UNLIKELY(type_mode & LOCK_WAIT)) {
					lock_reset_lock_and_trx_wait(lock);
				}

				lock_rec_add_to_queue(
					type_mode, new_block, rec2_heap_no,
					lock->index, lock->trx, FALSE);
			}
		}
	}

	lock_mutex_exit();

#ifdef UNIV_DEBUG_LOCK_VALIDATE
	ut_ad(lock_rec_validate_page(block));
	ut_ad(lock_rec_validate_page(new_block));
#endif
}

/*************************************************************//**
Moves the explicit locks on user records to another page if a record
list start is moved to another page. */

void
lock_move_rec_list_start(
/*=====================*/
	const buf_block_t*	new_block,	/*!< in: index page to
						move to */
	const buf_block_t*	block,		/*!< in: index page */
	const rec_t*		rec,		/*!< in: record on page:
						this is the first
						record NOT copied */
	const rec_t*		old_end)	/*!< in: old
						previous-to-last
						record on new_page
						before the records
						were copied */
{
	lock_t*		lock;
	const ulint	comp	= page_rec_is_comp(rec);

	ut_ad(block->frame == page_align(rec));
	ut_ad(new_block->frame == page_align(old_end));
	ut_ad(comp == page_rec_is_comp(old_end));

	lock_mutex_enter();

	for (lock = lock_rec_get_first_on_page(block); lock;
	     lock = lock_rec_get_next_on_page(lock)) {
		const rec_t*	rec1;
		const rec_t*	rec2;
		const ulint	type_mode = lock->type_mode;

		if (comp) {
			rec1 = page_rec_get_next_low(
				buf_block_get_frame(block)
				+ PAGE_NEW_INFIMUM, TRUE);
			rec2 = page_rec_get_next_low(old_end, TRUE);
		} else {
			rec1 = page_rec_get_next_low(
				buf_block_get_frame(block)
				+ PAGE_OLD_INFIMUM, FALSE);
			rec2 = page_rec_get_next_low(old_end, FALSE);
		}

		/* Copy lock requests on user records to new page and
		reset the lock bits on the old */

		while (rec1 != rec) {
			ulint	rec1_heap_no;
			ulint	rec2_heap_no;

			if (comp) {
				rec1_heap_no = rec_get_heap_no_new(rec1);
				rec2_heap_no = rec_get_heap_no_new(rec2);

				rec1 = page_rec_get_next_low(rec1, TRUE);
				rec2 = page_rec_get_next_low(rec2, TRUE);
			} else {
				rec1_heap_no = rec_get_heap_no_old(rec1);
				rec2_heap_no = rec_get_heap_no_old(rec2);

				ut_ad(!memcmp(rec1, rec2,
					      rec_get_data_size_old(rec2)));

				rec1 = page_rec_get_next_low(rec1, FALSE);
				rec2 = page_rec_get_next_low(rec2, FALSE);
			}

			if (rec1_heap_no < lock->un_member.rec_lock.n_bits
			    && lock_rec_reset_nth_bit(lock, rec1_heap_no)) {
				if (UNIV_UNLIKELY(type_mode & LOCK_WAIT)) {
					lock_reset_lock_and_trx_wait(lock);
				}

				lock_rec_add_to_queue(
					type_mode, new_block, rec2_heap_no,
					lock->index, lock->trx, FALSE);
			}
		}

#ifdef UNIV_DEBUG
		if (page_rec_is_supremum(rec)) {
			ulint	i;

			for (i = PAGE_HEAP_NO_USER_LOW;
			     i < lock_rec_get_n_bits(lock); i++) {
				if (UNIV_UNLIKELY
				    (lock_rec_get_nth_bit(lock, i))) {

					ib_logf(IB_LOG_LEVEL_FATAL,
						"lock_move_rec_list_start():"
						" %lu not moved in %p",
						(ulong) i, (void*) lock);
				}
			}
		}
#endif /* UNIV_DEBUG */
	}

	lock_mutex_exit();

#ifdef UNIV_DEBUG_LOCK_VALIDATE
	ut_ad(lock_rec_validate_page(block));
#endif
}

/*************************************************************//**
Updates the lock table when a page is split to the right. */

void
lock_update_split_right(
/*====================*/
	const buf_block_t*	right_block,	/*!< in: right page */
	const buf_block_t*	left_block)	/*!< in: left page */
{
	ulint	heap_no = lock_get_min_heap_no(right_block);

	lock_mutex_enter();

	/* Move the locks on the supremum of the left page to the supremum
	of the right page */

	lock_rec_move(right_block, left_block,
		      PAGE_HEAP_NO_SUPREMUM, PAGE_HEAP_NO_SUPREMUM);

	/* Inherit the locks to the supremum of left page from the successor
	of the infimum on right page */

	lock_rec_inherit_to_gap(left_block, right_block,
				PAGE_HEAP_NO_SUPREMUM, heap_no);

	lock_mutex_exit();
}

/*************************************************************//**
Updates the lock table when a page is merged to the right. */

void
lock_update_merge_right(
/*====================*/
	const buf_block_t*	right_block,	/*!< in: right page to
						which merged */
	const rec_t*		orig_succ,	/*!< in: original
						successor of infimum
						on the right page
						before merge */
	const buf_block_t*	left_block)	/*!< in: merged index
						page which will be
						discarded */
{
	lock_mutex_enter();

	/* Inherit the locks from the supremum of the left page to the
	original successor of infimum on the right page, to which the left
	page was merged */

	lock_rec_inherit_to_gap(right_block, left_block,
				page_rec_get_heap_no(orig_succ),
				PAGE_HEAP_NO_SUPREMUM);

	/* Reset the locks on the supremum of the left page, releasing
	waiting transactions */

	lock_rec_reset_and_release_wait(left_block,
					PAGE_HEAP_NO_SUPREMUM);

	lock_rec_free_all_from_discard_page(left_block);

	lock_mutex_exit();
}

/*************************************************************//**
Updates the lock table when the root page is copied to another in
btr_root_raise_and_insert. Note that we leave lock structs on the
root page, even though they do not make sense on other than leaf
pages: the reason is that in a pessimistic update the infimum record
of the root page will act as a dummy carrier of the locks of the record
to be updated. */

void
lock_update_root_raise(
/*===================*/
	const buf_block_t*	block,	/*!< in: index page to which copied */
	const buf_block_t*	root)	/*!< in: root page */
{
	lock_mutex_enter();

	/* Move the locks on the supremum of the root to the supremum
	of block */

	lock_rec_move(block, root,
		      PAGE_HEAP_NO_SUPREMUM, PAGE_HEAP_NO_SUPREMUM);
	lock_mutex_exit();
}

/*************************************************************//**
Updates the lock table when a page is copied to another and the original page
is removed from the chain of leaf pages, except if page is the root! */

void
lock_update_copy_and_discard(
/*=========================*/
	const buf_block_t*	new_block,	/*!< in: index page to
						which copied */
	const buf_block_t*	block)		/*!< in: index page;
						NOT the root! */
{
	lock_mutex_enter();

	/* Move the locks on the supremum of the old page to the supremum
	of new_page */

	lock_rec_move(new_block, block,
		      PAGE_HEAP_NO_SUPREMUM, PAGE_HEAP_NO_SUPREMUM);
	lock_rec_free_all_from_discard_page(block);

	lock_mutex_exit();
}

/*************************************************************//**
Updates the lock table when a page is split to the left. */

void
lock_update_split_left(
/*===================*/
	const buf_block_t*	right_block,	/*!< in: right page */
	const buf_block_t*	left_block)	/*!< in: left page */
{
	ulint	heap_no = lock_get_min_heap_no(right_block);

	lock_mutex_enter();

	/* Inherit the locks to the supremum of the left page from the
	successor of the infimum on the right page */

	lock_rec_inherit_to_gap(left_block, right_block,
				PAGE_HEAP_NO_SUPREMUM, heap_no);

	lock_mutex_exit();
}

/*************************************************************//**
Updates the lock table when a page is merged to the left. */

void
lock_update_merge_left(
/*===================*/
	const buf_block_t*	left_block,	/*!< in: left page to
						which merged */
	const rec_t*		orig_pred,	/*!< in: original predecessor
						of supremum on the left page
						before merge */
	const buf_block_t*	right_block)	/*!< in: merged index page
						which will be discarded */
{
	const rec_t*	left_next_rec;

	ut_ad(left_block->frame == page_align(orig_pred));

	lock_mutex_enter();

	left_next_rec = page_rec_get_next_const(orig_pred);

	if (!page_rec_is_supremum(left_next_rec)) {

		/* Inherit the locks on the supremum of the left page to the
		first record which was moved from the right page */

		lock_rec_inherit_to_gap(left_block, left_block,
					page_rec_get_heap_no(left_next_rec),
					PAGE_HEAP_NO_SUPREMUM);

		/* Reset the locks on the supremum of the left page,
		releasing waiting transactions */

		lock_rec_reset_and_release_wait(left_block,
						PAGE_HEAP_NO_SUPREMUM);
	}

	/* Move the locks from the supremum of right page to the supremum
	of the left page */

	lock_rec_move(left_block, right_block,
		      PAGE_HEAP_NO_SUPREMUM, PAGE_HEAP_NO_SUPREMUM);

	lock_rec_free_all_from_discard_page(right_block);

	lock_mutex_exit();
}

/*************************************************************//**
Resets the original locks on heir and replaces them with gap type locks
inherited from rec. */

void
lock_rec_reset_and_inherit_gap_locks(
/*=================================*/
	const buf_block_t*	heir_block,	/*!< in: block containing the
						record which inherits */
	const buf_block_t*	block,		/*!< in: block containing the
						record from which inherited;
						does NOT reset the locks on
						this record */
	ulint			heir_heap_no,	/*!< in: heap_no of the
						inheriting record */
	ulint			heap_no)	/*!< in: heap_no of the
						donating record */
{
	lock_mutex_enter();

	lock_rec_reset_and_release_wait(heir_block, heir_heap_no);

	lock_rec_inherit_to_gap(heir_block, block, heir_heap_no, heap_no);

	lock_mutex_exit();
}

/*************************************************************//**
Updates the lock table when a page is discarded. */

void
lock_update_discard(
/*================*/
	const buf_block_t*	heir_block,	/*!< in: index page
						which will inherit the locks */
	ulint			heir_heap_no,	/*!< in: heap_no of the record
						which will inherit the locks */
	const buf_block_t*	block)		/*!< in: index page
						which will be discarded */
{
	const page_t*	page = block->frame;
	const rec_t*	rec;
	ulint		heap_no;

	lock_mutex_enter();

	if (!lock_rec_get_first_on_page(block)) {
		/* No locks exist on page, nothing to do */

		lock_mutex_exit();

		return;
	}

	/* Inherit all the locks on the page to the record and reset all
	the locks on the page */

	if (page_is_comp(page)) {
		rec = page + PAGE_NEW_INFIMUM;

		do {
			heap_no = rec_get_heap_no_new(rec);

			lock_rec_inherit_to_gap(heir_block, block,
						heir_heap_no, heap_no);

			lock_rec_reset_and_release_wait(block, heap_no);

			rec = page + rec_get_next_offs(rec, TRUE);
		} while (heap_no != PAGE_HEAP_NO_SUPREMUM);
	} else {
		rec = page + PAGE_OLD_INFIMUM;

		do {
			heap_no = rec_get_heap_no_old(rec);

			lock_rec_inherit_to_gap(heir_block, block,
						heir_heap_no, heap_no);

			lock_rec_reset_and_release_wait(block, heap_no);

			rec = page + rec_get_next_offs(rec, FALSE);
		} while (heap_no != PAGE_HEAP_NO_SUPREMUM);
	}

	lock_rec_free_all_from_discard_page(block);

	lock_mutex_exit();
}

/*************************************************************//**
Updates the lock table when a new user record is inserted. */

void
lock_update_insert(
/*===============*/
	const buf_block_t*	block,	/*!< in: buffer block containing rec */
	const rec_t*		rec)	/*!< in: the inserted record */
{
	ulint	receiver_heap_no;
	ulint	donator_heap_no;

	ut_ad(block->frame == page_align(rec));

	/* Inherit the gap-locking locks for rec, in gap mode, from the next
	record */

	if (page_rec_is_comp(rec)) {
		receiver_heap_no = rec_get_heap_no_new(rec);
		donator_heap_no = rec_get_heap_no_new(
			page_rec_get_next_low(rec, TRUE));
	} else {
		receiver_heap_no = rec_get_heap_no_old(rec);
		donator_heap_no = rec_get_heap_no_old(
			page_rec_get_next_low(rec, FALSE));
	}

	lock_rec_inherit_to_gap_if_gap_lock(
		block, receiver_heap_no, donator_heap_no);
}

/*************************************************************//**
Updates the lock table when a record is removed. */

void
lock_update_delete(
/*===============*/
	const buf_block_t*	block,	/*!< in: buffer block containing rec */
	const rec_t*		rec)	/*!< in: the record to be removed */
{
	const page_t*	page = block->frame;
	ulint		heap_no;
	ulint		next_heap_no;

	ut_ad(page == page_align(rec));

	if (page_is_comp(page)) {
		heap_no = rec_get_heap_no_new(rec);
		next_heap_no = rec_get_heap_no_new(page
						   + rec_get_next_offs(rec,
								       TRUE));
	} else {
		heap_no = rec_get_heap_no_old(rec);
		next_heap_no = rec_get_heap_no_old(page
						   + rec_get_next_offs(rec,
								       FALSE));
	}

	lock_mutex_enter();

	/* Let the next record inherit the locks from rec, in gap mode */

	lock_rec_inherit_to_gap(block, block, next_heap_no, heap_no);

	/* Reset the lock bits on rec and release waiting transactions */

	lock_rec_reset_and_release_wait(block, heap_no);

	lock_mutex_exit();
}

/*********************************************************************//**
Stores on the page infimum record the explicit locks of another record.
This function is used to store the lock state of a record when it is
updated and the size of the record changes in the update. The record
is moved in such an update, perhaps to another page. The infimum record
acts as a dummy carrier record, taking care of lock releases while the
actual record is being moved. */

void
lock_rec_store_on_page_infimum(
/*===========================*/
	const buf_block_t*	block,	/*!< in: buffer block containing rec */
	const rec_t*		rec)	/*!< in: record whose lock state
					is stored on the infimum
					record of the same page; lock
					bits are reset on the
					record */
{
	ulint	heap_no = page_rec_get_heap_no(rec);

	ut_ad(block->frame == page_align(rec));

	lock_mutex_enter();

	lock_rec_move(block, block, PAGE_HEAP_NO_INFIMUM, heap_no);

	lock_mutex_exit();
}

/*********************************************************************//**
Restores the state of explicit lock requests on a single record, where the
state was stored on the infimum of the page. */

void
lock_rec_restore_from_page_infimum(
/*===============================*/
	const buf_block_t*	block,	/*!< in: buffer block containing rec */
	const rec_t*		rec,	/*!< in: record whose lock state
					is restored */
	const buf_block_t*	donator)/*!< in: page (rec is not
					necessarily on this page)
					whose infimum stored the lock
					state; lock bits are reset on
					the infimum */
{
	ulint	heap_no = page_rec_get_heap_no(rec);

	lock_mutex_enter();

	lock_rec_move(block, donator, heap_no, PAGE_HEAP_NO_INFIMUM);

	lock_mutex_exit();
}

/*========================= TABLE LOCKS ==============================*/

/** Functor for accessing the embedded node within a table lock. */
struct TableLockGetNode {
	ut_list_node<lock_t>& operator() (lock_t& elem)
	{
		return(elem.un_member.tab_lock.locks);
	}
};

/*********************************************************************//**
Creates a table lock object and adds it as the last in the lock queue
of the table. Does NOT check for deadlocks or lock compatibility.
@return own: new lock object */
UNIV_INLINE
lock_t*
lock_table_create(
/*==============*/
	dict_table_t*	table,	/*!< in/out: database table
				in dictionary cache */
	ulint		type_mode,/*!< in: lock mode possibly ORed with
				LOCK_WAIT */
	trx_t*		trx)	/*!< in: trx */
{
	lock_t*		lock;

	ut_ad(table && trx);
	ut_ad(lock_mutex_own());
	ut_ad(trx_mutex_own(trx));

	check_trx_state(trx);

	if ((type_mode & LOCK_MODE_MASK) == LOCK_AUTO_INC) {
		++table->n_waiting_or_granted_auto_inc_locks;
	}

	/* For AUTOINC locking we reuse the lock instance only if
	there is no wait involved else we allocate the waiting lock
	from the transaction lock heap. */
	if (type_mode == LOCK_AUTO_INC) {

		lock = table->autoinc_lock;

		table->autoinc_trx = trx;

		ib_vector_push(trx->autoinc_locks, &lock);

	} else if (trx->lock.table_cached < trx->lock.table_pool.size()) {
		lock = trx->lock.table_pool[trx->lock.table_cached++];
	} else {

		lock = static_cast<lock_t*>(
			mem_heap_alloc(trx->lock.lock_heap, sizeof(*lock)));

	}

	lock->type_mode = ib_uint32_t(type_mode | LOCK_TABLE);
	lock->trx = trx;

	lock->un_member.tab_lock.table = table;

	ut_ad(table->n_ref_count > 0 || !table->can_be_evicted);

	UT_LIST_ADD_LAST(trx->lock.trx_locks, lock);

	ut_list_append(table->locks, lock, TableLockGetNode());

	if (UNIV_UNLIKELY(type_mode & LOCK_WAIT)) {

		lock_set_lock_and_trx_wait(lock, trx);
	}

	ib_vector_push(lock->trx->lock.table_locks, &lock);

	MONITOR_INC(MONITOR_TABLELOCK_CREATED);
	MONITOR_INC(MONITOR_NUM_TABLELOCK);

	return(lock);
}

/*************************************************************//**
Pops autoinc lock requests from the transaction's autoinc_locks. We
handle the case where there are gaps in the array and they need to
be popped off the stack. */
UNIV_INLINE
void
lock_table_pop_autoinc_locks(
/*=========================*/
	trx_t*	trx)	/*!< in/out: transaction that owns the AUTOINC locks */
{
	ut_ad(lock_mutex_own());
	ut_ad(!ib_vector_is_empty(trx->autoinc_locks));

	/* Skip any gaps, gaps are NULL lock entries in the
	trx->autoinc_locks vector. */

	do {
		ib_vector_pop(trx->autoinc_locks);

		if (ib_vector_is_empty(trx->autoinc_locks)) {
			return;
		}

	} while (*(lock_t**) ib_vector_get_last(trx->autoinc_locks) == NULL);
}

/*************************************************************//**
Removes an autoinc lock request from the transaction's autoinc_locks. */
UNIV_INLINE
void
lock_table_remove_autoinc_lock(
/*===========================*/
	lock_t*	lock,	/*!< in: table lock */
	trx_t*	trx)	/*!< in/out: transaction that owns the lock */
{
	lock_t*	autoinc_lock;
	lint	i = ib_vector_size(trx->autoinc_locks) - 1;

	ut_ad(lock_mutex_own());
	ut_ad(lock_get_mode(lock) == LOCK_AUTO_INC);
	ut_ad(lock_get_type_low(lock) & LOCK_TABLE);
	ut_ad(!ib_vector_is_empty(trx->autoinc_locks));

	/* With stored functions and procedures the user may drop
	a table within the same "statement". This special case has
	to be handled by deleting only those AUTOINC locks that were
	held by the table being dropped. */

	autoinc_lock = *static_cast<lock_t**>(
		ib_vector_get(trx->autoinc_locks, i));

	/* This is the default fast case. */

	if (autoinc_lock == lock) {
		lock_table_pop_autoinc_locks(trx);
	} else {
		/* The last element should never be NULL */
		ut_a(autoinc_lock != NULL);

		/* Handle freeing the locks from within the stack. */

		while (--i >= 0) {
			autoinc_lock = *static_cast<lock_t**>(
				ib_vector_get(trx->autoinc_locks, i));

			if (UNIV_LIKELY(autoinc_lock == lock)) {
				void*	null_var = NULL;
				ib_vector_set(trx->autoinc_locks, i, &null_var);
				return;
			}
		}

		/* Must find the autoinc lock. */
		ut_error;
	}
}

/*************************************************************//**
Removes a table lock request from the queue and the trx list of locks;
this is a low-level function which does NOT check if waiting requests
can now be granted. */
UNIV_INLINE
void
lock_table_remove_low(
/*==================*/
	lock_t*	lock)	/*!< in/out: table lock */
{
	trx_t*		trx;
	dict_table_t*	table;

	ut_ad(lock_mutex_own());

	trx = lock->trx;
	table = lock->un_member.tab_lock.table;

	/* Remove the table from the transaction's AUTOINC vector, if
	the lock that is being released is an AUTOINC lock. */
	if (lock_get_mode(lock) == LOCK_AUTO_INC) {

		/* The table's AUTOINC lock can get transferred to
		another transaction before we get here. */
		if (table->autoinc_trx == trx) {
			table->autoinc_trx = NULL;
		}

		/* The locks must be freed in the reverse order from
		the one in which they were acquired. This is to avoid
		traversing the AUTOINC lock vector unnecessarily.

		We only store locks that were granted in the
		trx->autoinc_locks vector (see lock_table_create()
		and lock_grant()). Therefore it can be empty and we
		need to check for that. */

		if (!lock_get_wait(lock)
		    && !ib_vector_is_empty(trx->autoinc_locks)) {

			lock_table_remove_autoinc_lock(lock, trx);
		}

		ut_a(table->n_waiting_or_granted_auto_inc_locks > 0);
		table->n_waiting_or_granted_auto_inc_locks--;
	}

	UT_LIST_REMOVE(trx->lock.trx_locks, lock);
	ut_list_remove(table->locks, lock, TableLockGetNode());

	MONITOR_INC(MONITOR_TABLELOCK_REMOVED);
	MONITOR_DEC(MONITOR_NUM_TABLELOCK);
}

/*********************************************************************//**
Enqueues a waiting request for a table lock which cannot be granted
immediately. Checks for deadlocks.
@return DB_LOCK_WAIT, DB_DEADLOCK, or DB_QUE_THR_SUSPENDED, or
DB_SUCCESS; DB_SUCCESS means that there was a deadlock, but another
transaction was chosen as a victim, and we got the lock immediately:
no need to wait then */
static
dberr_t
lock_table_enqueue_waiting(
/*=======================*/
	ulint		mode,	/*!< in: lock mode this transaction is
				requesting */
	dict_table_t*	table,	/*!< in/out: table */
	que_thr_t*	thr)	/*!< in: query thread */
{
	trx_t*		trx;
	lock_t*		lock;

	ut_ad(lock_mutex_own());
	ut_ad(!srv_read_only_mode);

	trx = thr_get_trx(thr);
	ut_ad(trx_mutex_own(trx));

	/* Test if there already is some other reason to suspend thread:
	we do not enqueue a lock request if the query thread should be
	stopped anyway */

	if (que_thr_stop(thr)) {
		ut_error;

		return(DB_QUE_THR_SUSPENDED);
	}

	switch (trx_get_dict_operation(trx)) {
	case TRX_DICT_OP_NONE:
		break;
	case TRX_DICT_OP_TABLE:
	case TRX_DICT_OP_INDEX:
		ib_logf(IB_LOG_LEVEL_ERROR,
			"A table lock wait happens in a dictionary operation!."
			" Table name %s. %s",
			ut_get_name(trx, TRUE, table->name).c_str(),
			BUG_REPORT_MSG);
		ut_ad(0);
	}

	/* Enqueue the lock request that will wait to be granted */

	lock = lock_table_create(table, mode | LOCK_WAIT, trx);

	/* Release the mutex to obey the latching order.
	This is safe, because DeadlockChecker::check_and_resolve()
	is invoked when a lock wait is enqueued for the currently
	running transaction. Because trx is a running transaction
	(it is not currently suspended because of a lock wait),
	its state can only be changed by this thread, which is
	currently associated with the transaction. */

	trx_mutex_exit(trx);

	const trx_t*	victim_trx;

	victim_trx = DeadlockChecker::check_and_resolve(lock, trx);

	trx_mutex_enter(trx);

	if (victim_trx != 0) {
		ut_ad(victim_trx == trx);

		/* The order here is important, we don't want to
		lose the state of the lock before calling remove. */
		lock_table_remove_low(lock);
		lock_reset_lock_and_trx_wait(lock);

		return(DB_DEADLOCK);
	} else if (trx->lock.wait_lock == NULL) {
		/* Deadlock resolution chose another transaction as a victim,
		and we accidentally got our lock granted! */

		return(DB_SUCCESS);
	}

	trx->lock.que_state = TRX_QUE_LOCK_WAIT;

	trx->lock.wait_started = ut_time();
	trx->lock.was_chosen_as_deadlock_victim = false;

	ut_a(que_thr_stop(thr));

	MONITOR_INC(MONITOR_TABLELOCK_WAIT);

	return(DB_LOCK_WAIT);
}

/*********************************************************************//**
Checks if other transactions have an incompatible mode lock request in
the lock queue.
@return lock or NULL */
UNIV_INLINE
const lock_t*
lock_table_other_has_incompatible(
/*==============================*/
	const trx_t*		trx,	/*!< in: transaction, or NULL if all
					transactions should be included */
	ulint			wait,	/*!< in: LOCK_WAIT if also
					waiting locks are taken into
					account, or 0 if not */
	const dict_table_t*	table,	/*!< in: table */
	enum lock_mode		mode)	/*!< in: lock mode */
{
	const lock_t*	lock;

	ut_ad(lock_mutex_own());

	for (lock = UT_LIST_GET_LAST(table->locks);
	     lock != NULL;
	     lock = UT_LIST_GET_PREV(un_member.tab_lock.locks, lock)) {

		if (lock->trx != trx
		    && !lock_mode_compatible(lock_get_mode(lock), mode)
		    && (wait || !lock_get_wait(lock))) {

			return(lock);
		}
	}

	return(NULL);
}

/*********************************************************************//**
Locks the specified database table in the mode given. If the lock cannot
be granted immediately, the query thread is put to wait.
@return DB_SUCCESS, DB_LOCK_WAIT, DB_DEADLOCK, or DB_QUE_THR_SUSPENDED */

dberr_t
lock_table(
/*=======*/
	ulint		flags,	/*!< in: if BTR_NO_LOCKING_FLAG bit is set,
				does nothing */
	dict_table_t*	table,	/*!< in/out: database table
				in dictionary cache */
	lock_mode	mode,	/*!< in: lock mode */
	que_thr_t*	thr)	/*!< in: query thread */
{
	trx_t*		trx;
	dberr_t		err;
	const lock_t*	wait_for;

	ut_ad(table && thr);

	/* Given limited visibility of temp-table we can avoid
	locking overhead */
	if ((flags & BTR_NO_LOCKING_FLAG)
	    || srv_read_only_mode
	    || dict_table_is_temporary(table)) {

		return(DB_SUCCESS);
	}

	ut_a(flags == 0);

	trx = thr_get_trx(thr);

	/* Look for equal or stronger locks the same trx already
	has on the table. No need to acquire the lock mutex here
	because only this transacton can add/access table locks
	to/from trx_t::table_locks. */

	if (lock_table_has(trx, table, mode)) {

		return(DB_SUCCESS);
	}

	/* Read only transactions can write to temp tables, we don't want
	to promote them to RW transactions. Their updates cannot be visible
	to other transactions. Therefore we can keep them out
	of the read views. */

	if ((mode == LOCK_IX || mode == LOCK_X)
	    && !trx->read_only
	    && trx->rsegs.m_redo.rseg == 0) {

		trx_set_rw_mode(trx);
	}

	lock_mutex_enter();

	/* We have to check if the new lock is compatible with any locks
	other transactions have in the table lock queue. */

	wait_for = lock_table_other_has_incompatible(
		trx, LOCK_WAIT, table, mode);

	trx_mutex_enter(trx);

	/* Another trx has a request on the table in an incompatible
	mode: this trx may have to wait */

	if (wait_for != NULL) {
		err = lock_table_enqueue_waiting(mode | flags, table, thr);
	} else {
		lock_table_create(table, mode | flags, trx);

		ut_a(!flags || mode == LOCK_S || mode == LOCK_X);

		err = DB_SUCCESS;
	}

	lock_mutex_exit();

	trx_mutex_exit(trx);

<<<<<<< HEAD
	return(err);
=======
	ut_a(lock == NULL && ctx->depth == 0);

	/* No deadlock found. */
	return(0);
>>>>>>> b7095272
}

/*********************************************************************//**
Creates a table IX lock object for a resurrected transaction. */

void
lock_table_ix_resurrect(
/*====================*/
	dict_table_t*	table,	/*!< in/out: table */
	trx_t*		trx)	/*!< in/out: transaction */
{
	ut_ad(trx->is_recovered);

	if (lock_table_has(trx, table, LOCK_IX)) {
		return;
	}

	lock_mutex_enter();

	/* We have to check if the new lock is compatible with any locks
	other transactions have in the table lock queue. */

	ut_ad(!lock_table_other_has_incompatible(
		      trx, LOCK_WAIT, table, LOCK_IX));

	trx_mutex_enter(trx);
	lock_table_create(table, LOCK_IX, trx);
	lock_mutex_exit();
	trx_mutex_exit(trx);
}

/*********************************************************************//**
Checks if a waiting table lock request still has to wait in a queue.
@return TRUE if still has to wait */
static
bool
lock_table_has_to_wait_in_queue(
/*============================*/
	const lock_t*	wait_lock)	/*!< in: waiting table lock */
{
	const dict_table_t*	table;
	const lock_t*		lock;

	ut_ad(lock_mutex_own());
	ut_ad(lock_get_wait(wait_lock));

	table = wait_lock->un_member.tab_lock.table;

	for (lock = UT_LIST_GET_FIRST(table->locks);
	     lock != wait_lock;
	     lock = UT_LIST_GET_NEXT(un_member.tab_lock.locks, lock)) {

		if (lock_has_to_wait(wait_lock, lock)) {

			return(true);
		}
	}

	return(false);
}

/*************************************************************//**
Removes a table lock request, waiting or granted, from the queue and grants
locks to other transactions in the queue, if they now are entitled to a
lock. */
static
void
lock_table_dequeue(
/*===============*/
	lock_t*	in_lock)/*!< in/out: table lock object; transactions waiting
			behind will get their lock requests granted, if
			they are now qualified to it */
{
	ut_ad(lock_mutex_own());
	ut_a(lock_get_type_low(in_lock) == LOCK_TABLE);

	lock_t*	lock = UT_LIST_GET_NEXT(un_member.tab_lock.locks, in_lock);

	lock_table_remove_low(in_lock);

	/* Check if waiting locks in the queue can now be granted: grant
	locks if there are no conflicting locks ahead. */

	for (/* No op */;
	     lock != NULL;
	     lock = UT_LIST_GET_NEXT(un_member.tab_lock.locks, lock)) {

		if (lock_get_wait(lock)
		    && !lock_table_has_to_wait_in_queue(lock)) {

			/* Grant the lock */
			ut_ad(in_lock->trx != lock->trx);
			lock_grant(lock);
		}
	}
}

/*=========================== LOCK RELEASE ==============================*/

/*************************************************************//**
Removes a granted record lock of a transaction from the queue and grants
locks to other transactions waiting in the queue if they now are entitled
to a lock. */

void
lock_rec_unlock(
/*============*/
	trx_t*			trx,	/*!< in/out: transaction that has
					set a record lock */
	const buf_block_t*	block,	/*!< in: buffer block containing rec */
	const rec_t*		rec,	/*!< in: record */
	enum lock_mode		lock_mode)/*!< in: LOCK_S or LOCK_X */
{
	lock_t*		first_lock;
	lock_t*		lock;
	ulint		heap_no;
	const char*	stmt;
	size_t		stmt_len;

	ut_ad(trx);
	ut_ad(rec);
	ut_ad(block->frame == page_align(rec));
	ut_ad(!trx->lock.wait_lock);
	ut_ad(trx_state_eq(trx, TRX_STATE_ACTIVE));

	heap_no = page_rec_get_heap_no(rec);

	lock_mutex_enter();
	trx_mutex_enter(trx);

	first_lock = lock_rec_get_first(block, heap_no);

	/* Find the last lock with the same lock_mode and transaction
	on the record. */

	for (lock = first_lock; lock != NULL;
	     lock = lock_rec_get_next(heap_no, lock)) {
		if (lock->trx == trx && lock_get_mode(lock) == lock_mode) {
			goto released;
		}
	}

	lock_mutex_exit();
	trx_mutex_exit(trx);

	stmt = innobase_get_stmt(trx->mysql_thd, &stmt_len);
	ib_logf(IB_LOG_LEVEL_ERROR,
		"Unlock row could not find a %lu mode lock on the record",
		(ulong) lock_mode);
	ib_logf(IB_LOG_LEVEL_ERROR, "Current statement: %.*s",
		(int) stmt_len, stmt);

	return;

released:
	ut_a(!lock_get_wait(lock));
	lock_rec_reset_nth_bit(lock, heap_no);

	/* Check if we can now grant waiting lock requests */

	for (lock = first_lock; lock != NULL;
	     lock = lock_rec_get_next(heap_no, lock)) {
		if (lock_get_wait(lock)
		    && !lock_rec_has_to_wait_in_queue(lock)) {

			/* Grant the lock */
			ut_ad(trx != lock->trx);
			lock_grant(lock);
		}
	}

	lock_mutex_exit();
	trx_mutex_exit(trx);
}

#ifdef UNIV_DEBUG
/*********************************************************************//**
Check if a transaction that has X or IX locks has set the dict_op
code correctly. */
static
void
lock_check_dict_lock(
/*==================*/
	const lock_t*	lock)	/*!< in: lock to check */
{
	if (lock_get_type_low(lock) == LOCK_REC) {

		/* Check if the transcation locked a record
		in a system table in X mode. It should have set
		the dict_op code correctly if it did. */
		if (lock->index->table->id < DICT_HDR_FIRST_ID
		    && lock_get_mode(lock) == LOCK_X) {

			ut_ad(lock_get_mode(lock) != LOCK_IX);
			ut_ad(lock->trx->dict_operation != TRX_DICT_OP_NONE);
		}
	} else {
		ut_ad(lock_get_type_low(lock) & LOCK_TABLE);

		const dict_table_t*	table;

		table = lock->un_member.tab_lock.table;

		/* Check if the transcation locked a system table
		in IX mode. It should have set the dict_op code
		correctly if it did. */
		if (table->id < DICT_HDR_FIRST_ID
		    && (lock_get_mode(lock) == LOCK_X
			|| lock_get_mode(lock) == LOCK_IX)) {

			ut_ad(lock->trx->dict_operation != TRX_DICT_OP_NONE);
		}
	}
}
#endif /* UNIV_DEBUG */

/*********************************************************************//**
Releases transaction locks, and releases possible other transactions waiting
because of these locks. */
static
void
lock_release(
/*=========*/
	trx_t*	trx)	/*!< in/out: transaction */
{
	lock_t*		lock;
	ulint		count = 0;
	trx_id_t	max_trx_id = trx_sys_get_max_trx_id();

	ut_ad(lock_mutex_own());
	ut_ad(!trx_mutex_own(trx));

	for (lock = UT_LIST_GET_LAST(trx->lock.trx_locks);
	     lock != NULL;
	     lock = UT_LIST_GET_LAST(trx->lock.trx_locks)) {

		ut_d(lock_check_dict_lock(lock));

		if (lock_get_type_low(lock) == LOCK_REC) {

			lock_rec_dequeue_from_page(lock);
		} else {
			dict_table_t*	table;

			table = lock->un_member.tab_lock.table;

			if (lock_get_mode(lock) != LOCK_IS
			    && trx->undo_no != 0) {

				/* The trx may have modified the table. We
				block the use of the MySQL query cache for
				all currently active transactions. */

				table->query_cache_inv_id = max_trx_id;
			}

			lock_table_dequeue(lock);
		}

		if (count == LOCK_RELEASE_INTERVAL) {
			/* Release the  mutex for a while, so that we
			do not monopolize it */

			lock_mutex_exit();

			lock_mutex_enter();

			count = 0;
		}

		++count;
	}
}

/* True if a lock mode is S or X */
#define IS_LOCK_S_OR_X(lock) \
	(lock_get_mode(lock) == LOCK_S \
	 || lock_get_mode(lock) == LOCK_X)

/*********************************************************************//**
Removes table locks of the transaction on a table to be dropped. */
static
void
lock_trx_table_locks_remove(
/*========================*/
	const lock_t*	lock_to_remove)		/*!< in: lock to remove */
{
	lint		i;
	trx_t*		trx = lock_to_remove->trx;

	ut_ad(lock_mutex_own());

	/* It is safe to read this because we are holding the lock mutex */
	if (!trx->lock.cancel) {
		trx_mutex_enter(trx);
	} else {
		ut_ad(trx_mutex_own(trx));
	}

	for (i = ib_vector_size(trx->lock.table_locks) - 1; i >= 0; --i) {
		const lock_t*	lock;

		lock = *static_cast<lock_t**>(
			ib_vector_get(trx->lock.table_locks, i));

		if (lock == NULL) {
			continue;
		}

		ut_a(trx == lock->trx);
		ut_a(lock_get_type_low(lock) & LOCK_TABLE);
		ut_a(lock->un_member.tab_lock.table != NULL);

		if (lock == lock_to_remove) {
			void*	null_var = NULL;
			ib_vector_set(trx->lock.table_locks, i, &null_var);

			if (!trx->lock.cancel) {
				trx_mutex_exit(trx);
			}

			return;
		}
	}

	if (!trx->lock.cancel) {
		trx_mutex_exit(trx);
	}

	/* Lock must exist in the vector. */
	ut_error;
}

/*********************************************************************//**
Removes locks of a transaction on a table to be dropped.
If remove_also_table_sx_locks is TRUE then table-level S and X locks are
also removed in addition to other table-level and record-level locks.
No lock that is going to be removed is allowed to be a wait lock. */
static
void
lock_remove_all_on_table_for_trx(
/*=============================*/
	dict_table_t*	table,			/*!< in: table to be dropped */
	trx_t*		trx,			/*!< in: a transaction */
	ibool		remove_also_table_sx_locks)/*!< in: also removes
						table S and X locks */
{
	lock_t*		lock;
	lock_t*		prev_lock;

	ut_ad(lock_mutex_own());

	for (lock = UT_LIST_GET_LAST(trx->lock.trx_locks);
	     lock != NULL;
	     lock = prev_lock) {

		prev_lock = UT_LIST_GET_PREV(trx_locks, lock);

		if (lock_get_type_low(lock) == LOCK_REC
		    && lock->index->table == table) {
			ut_a(!lock_get_wait(lock));

			lock_rec_discard(lock);
		} else if (lock_get_type_low(lock) & LOCK_TABLE
			   && lock->un_member.tab_lock.table == table
			   && (remove_also_table_sx_locks
			       || !IS_LOCK_S_OR_X(lock))) {

			ut_a(!lock_get_wait(lock));

			lock_trx_table_locks_remove(lock);
			lock_table_remove_low(lock);
		}
	}
}

/*******************************************************************//**
Remove any explicit record locks held by recovering transactions on
the table.
@return number of recovered transactions examined */
static
ulint
lock_remove_recovered_trx_record_locks(
/*===================================*/
	dict_table_t*	table)	/*!< in: check if there are any locks
				held on records in this table or on the
				table itself */
{
	trx_t*		trx;
	ulint		n_recovered_trx = 0;

	ut_a(table != NULL);
	ut_ad(lock_mutex_own());

	mutex_enter(&trx_sys->mutex);

	for (trx = UT_LIST_GET_FIRST(trx_sys->rw_trx_list);
	     trx != NULL;
	     trx = UT_LIST_GET_NEXT(trx_list, trx)) {

		lock_t*	lock;
		lock_t*	next_lock;

		assert_trx_in_rw_list(trx);

		if (!trx->is_recovered) {
			continue;
		}

		/* Because we are holding the lock_sys->mutex,
		implicit locks cannot be converted to explicit ones
		while we are scanning the explicit locks. */

		for (lock = UT_LIST_GET_FIRST(trx->lock.trx_locks);
		     lock != NULL;
		     lock = next_lock) {

			ut_a(lock->trx == trx);

			/* Recovered transactions can't wait on a lock. */

			ut_a(!lock_get_wait(lock));

			next_lock = UT_LIST_GET_NEXT(trx_locks, lock);

			switch (lock_get_type_low(lock)) {
			default:
				ut_error;
			case LOCK_TABLE:
				if (lock->un_member.tab_lock.table == table) {
					lock_trx_table_locks_remove(lock);
					lock_table_remove_low(lock);
				}
				break;
			case LOCK_REC:
				if (lock->index->table == table) {
					lock_rec_discard(lock);
				}
			}
		}

		++n_recovered_trx;
	}

	mutex_exit(&trx_sys->mutex);

	return(n_recovered_trx);
}

/*********************************************************************//**
Removes locks on a table to be dropped or truncated.
If remove_also_table_sx_locks is TRUE then table-level S and X locks are
also removed in addition to other table-level and record-level locks.
No lock, that is going to be removed, is allowed to be a wait lock. */

void
lock_remove_all_on_table(
/*=====================*/
	dict_table_t*	table,			/*!< in: table to be dropped
						or truncated */
	ibool		remove_also_table_sx_locks)/*!< in: also removes
						table S and X locks */
{
	lock_t*		lock;

	lock_mutex_enter();

	for (lock = UT_LIST_GET_FIRST(table->locks);
	     lock != NULL;
	     /* No op */) {

		lock_t*	prev_lock;

		prev_lock = UT_LIST_GET_PREV(un_member.tab_lock.locks, lock);

		/* If we should remove all locks (remove_also_table_sx_locks
		is TRUE), or if the lock is not table-level S or X lock,
		then check we are not going to remove a wait lock. */
		if (remove_also_table_sx_locks
		    || !(lock_get_type(lock) == LOCK_TABLE
			 && IS_LOCK_S_OR_X(lock))) {

			ut_a(!lock_get_wait(lock));
		}

		lock_remove_all_on_table_for_trx(
			table, lock->trx, remove_also_table_sx_locks);

		if (prev_lock == NULL) {
			if (lock == UT_LIST_GET_FIRST(table->locks)) {
				/* lock was not removed, pick its successor */
				lock = UT_LIST_GET_NEXT(
					un_member.tab_lock.locks, lock);
			} else {
				/* lock was removed, pick the first one */
				lock = UT_LIST_GET_FIRST(table->locks);
			}
		} else if (UT_LIST_GET_NEXT(un_member.tab_lock.locks,
					    prev_lock) != lock) {
			/* If lock was removed by
			lock_remove_all_on_table_for_trx() then pick the
			successor of prev_lock ... */
			lock = UT_LIST_GET_NEXT(
				un_member.tab_lock.locks, prev_lock);
		} else {
			/* ... otherwise pick the successor of lock. */
			lock = UT_LIST_GET_NEXT(
				un_member.tab_lock.locks, lock);
		}
	}

	/* Note: Recovered transactions don't have table level IX or IS locks
	but can have implicit record locks that have been converted to explicit
	record locks. Such record locks cannot be freed by traversing the
	transaction lock list in dict_table_t (as above). */

	if (!lock_sys->rollback_complete
	    && lock_remove_recovered_trx_record_locks(table) == 0) {

		lock_sys->rollback_complete = TRUE;
	}

	lock_mutex_exit();
}

/*===================== VALIDATION AND DEBUGGING  ====================*/

/*********************************************************************//**
Prints info of a table lock. */

void
lock_table_print(
/*=============*/
	FILE*		file,	/*!< in: file where to print */
	const lock_t*	lock)	/*!< in: table type lock */
{
	ut_ad(lock_mutex_own());
	ut_a(lock_get_type_low(lock) == LOCK_TABLE);

	fputs("TABLE LOCK table ", file);
	ut_print_name(file, lock->trx, TRUE,
		      lock->un_member.tab_lock.table->name);
	fprintf(file, " trx id " TRX_ID_FMT,
		lock->trx->id > 0 ? lock->trx->id : (trx_id_t) lock->trx);

	if (lock_get_mode(lock) == LOCK_S) {
		fputs(" lock mode S", file);
	} else if (lock_get_mode(lock) == LOCK_X) {
		ut_ad(lock->trx->id > 0);
		fputs(" lock mode X", file);
	} else if (lock_get_mode(lock) == LOCK_IS) {
		fputs(" lock mode IS", file);
	} else if (lock_get_mode(lock) == LOCK_IX) {
		ut_ad(lock->trx->id > 0);
		fputs(" lock mode IX", file);
	} else if (lock_get_mode(lock) == LOCK_AUTO_INC) {
		fputs(" lock mode AUTO-INC", file);
	} else {
		fprintf(file, " unknown lock mode %lu",
			(ulong) lock_get_mode(lock));
	}

	if (lock_get_wait(lock)) {
		fputs(" waiting", file);
	}

	putc('\n', file);
}

/*********************************************************************//**
Prints info of a record lock. */

void
lock_rec_print(
/*===========*/
	FILE*		file,	/*!< in: file where to print */
	const lock_t*	lock)	/*!< in: record type lock */
{
	ulint			space;
	ulint			page_no;
	mtr_t			mtr;
	mem_heap_t*		heap		= NULL;
	ulint			offsets_[REC_OFFS_NORMAL_SIZE];
	ulint*			offsets		= offsets_;
	rec_offs_init(offsets_);

	ut_ad(lock_mutex_own());
	ut_a(lock_get_type_low(lock) == LOCK_REC);

	space = lock->un_member.rec_lock.space;
	page_no = lock->un_member.rec_lock.page_no;

	fprintf(file, "RECORD LOCKS space id %lu page no %lu n bits %lu ",
		(ulong) space, (ulong) page_no,
		(ulong) lock_rec_get_n_bits(lock));
	dict_index_name_print(file, lock->trx, lock->index);
	fprintf(file, " trx id " TRX_ID_FMT,
		lock->trx->id == 0 ? (trx_id_t) lock->trx : lock->trx->id);

	if (lock_get_mode(lock) == LOCK_S) {
		fputs(" lock mode S", file);
	} else if (lock_get_mode(lock) == LOCK_X) {
		fputs(" lock_mode X", file);
	} else {
		ut_error;
	}

	if (lock_rec_get_gap(lock)) {
		fputs(" locks gap before rec", file);
	}

	if (lock_rec_get_rec_not_gap(lock)) {
		fputs(" locks rec but not gap", file);
	}

	if (lock_rec_get_insert_intention(lock)) {
		fputs(" insert intention", file);
	}

	if (lock_get_wait(lock)) {
		fputs(" waiting", file);
	}

	mtr_start(&mtr);

	putc('\n', file);

	const buf_block_t*	block;

	block = buf_page_try_get(space, page_no, &mtr);

	for (ulint i = 0; i < lock_rec_get_n_bits(lock); ++i) {

		if (!lock_rec_get_nth_bit(lock, i)) {
			continue;
		}

		fprintf(file, "Record lock, heap no %lu", (ulong) i);

		if (block) {
			const rec_t*	rec;

			rec = page_find_rec_with_heap_no(
				buf_block_get_frame(block), i);

			offsets = rec_get_offsets(
				rec, lock->index, offsets,
				ULINT_UNDEFINED, &heap);

			putc(' ', file);
			rec_print_new(file, rec, offsets);
		}

		putc('\n', file);
	}

	mtr_commit(&mtr);

	if (heap) {
		mem_heap_free(heap);
	}
}

#ifdef UNIV_DEBUG
/* Print the number of lock structs from lock_print_info_summary() only
in non-production builds for performance reasons, see
http://bugs.mysql.com/36942 */
#define PRINT_NUM_OF_LOCK_STRUCTS
#endif /* UNIV_DEBUG */

#ifdef PRINT_NUM_OF_LOCK_STRUCTS
/*********************************************************************//**
Calculates the number of record lock structs in the record lock hash table.
@return number of record locks */
static
ulint
lock_get_n_rec_locks(void)
/*======================*/
{
	ulint	n_locks	= 0;
	ulint	i;

	ut_ad(lock_mutex_own());

	for (i = 0; i < hash_get_n_cells(lock_sys->rec_hash); i++) {
		const lock_t*	lock;

		for (lock = static_cast<const lock_t*>(
				HASH_GET_FIRST(lock_sys->rec_hash, i));
		     lock != 0;
		     lock = static_cast<const lock_t*>(
				HASH_GET_NEXT(hash, lock))) {

			n_locks++;
		}
	}

	return(n_locks);
}
#endif /* PRINT_NUM_OF_LOCK_STRUCTS */

/*********************************************************************//**
Prints info of locks for all transactions.
@return FALSE if not able to obtain lock mutex
and exits without printing info */

ibool
lock_print_info_summary(
/*====================*/
	FILE*	file,	/*!< in: file where to print */
	ibool   nowait)	/*!< in: whether to wait for the lock mutex */
{
	/* if nowait is FALSE, wait on the lock mutex,
	otherwise return immediately if fail to obtain the
	mutex. */
	if (!nowait) {
		lock_mutex_enter();
	} else if (lock_mutex_enter_nowait()) {
		fputs("FAIL TO OBTAIN LOCK MUTEX,"
		      " SKIP LOCK INFO PRINTING\n", file);
		return(FALSE);
	}

	if (lock_deadlock_found) {
		fputs("------------------------\n"
		      "LATEST DETECTED DEADLOCK\n"
		      "------------------------\n", file);

		if (!srv_read_only_mode) {
			ut_copy_file(file, lock_latest_err_file);
		}
	}

	fputs("------------\n"
	      "TRANSACTIONS\n"
	      "------------\n", file);

	fprintf(file, "Trx id counter " TRX_ID_FMT "\n",
		trx_sys_get_max_trx_id());

	fprintf(file,
		"Purge done for trx's n:o < " TRX_ID_FMT
		" undo n:o < " TRX_ID_FMT " state: ",
		purge_sys->iter.trx_no,
		purge_sys->iter.undo_no);

	/* Note: We are reading the state without the latch. One because it
	will violate the latching order and two because we are merely querying
	the state of the variable for display. */

	switch (purge_sys->state){
	case PURGE_STATE_INIT:
		/* Should never be in this state while the system is running. */
		ut_error;

	case PURGE_STATE_EXIT:
		fprintf(file, "exited");
		break;

	case PURGE_STATE_DISABLED:
		fprintf(file, "disabled");
		break;

	case PURGE_STATE_RUN:
		fprintf(file, "running");
		/* Check if it is waiting for more data to arrive. */
		if (!purge_sys->running) {
			fprintf(file, " but idle");
		}
		break;

	case PURGE_STATE_STOP:
		fprintf(file, "stopped");
		break;
	}

	fprintf(file, "\n");

	fprintf(file,
		"History list length %lu\n",
		(ulong) trx_sys->rseg_history_len);

#ifdef PRINT_NUM_OF_LOCK_STRUCTS
	fprintf(file,
		"Total number of lock structs in row lock hash table %lu\n",
		(ulong) lock_get_n_rec_locks());
#endif /* PRINT_NUM_OF_LOCK_STRUCTS */
	return(TRUE);
}

/** Functor to print not-started transaction from the mysql_trx_list. */

struct	PrintNotStarted {

	PrintNotStarted(FILE* file) : m_file(file) { }

	void	operator()(const trx_t* trx)
	{
		ut_ad(trx->in_mysql_trx_list);
		ut_ad(mutex_own(&trx_sys->mutex));

		/* See state transitions and locking rules in trx0trx.h */

		if (trx_state_eq(trx, TRX_STATE_NOT_STARTED)) {
			fputs("---", m_file);
			trx_print_latched(m_file, trx, 600);
		}
	}

	FILE*		m_file;
};

/** Iterate over a transaction's locks. Keeping track of the
iterator using an ordinal value. */

class TrxLockIterator {
public:
	TrxLockIterator() { rewind(); }

	/** Get the m_index(th) lock  of a transaction.
	@return current lock or 0 */
	const lock_t* current(const trx_t* trx) const
	{
		lock_t*	lock;
		ulint	i = 0;

		for (lock = UT_LIST_GET_FIRST(trx->lock.trx_locks);
		     lock != NULL && i < m_index;
		     lock = UT_LIST_GET_NEXT(trx_locks, lock), ++i) {

			/* No op */
		}

		return(lock);
	}

	/** Set the ordinal value to 0 */
	void rewind()
	{
		m_index = 0;
	}

	/** Increment the ordinal value.
	@retun the current index value */
	ulint next()
	{
		return(++m_index);
	}

private:
	/** Current iterator position */
	ulint		m_index;
};

/** This iterates over both the RW and RO trx_sys lists. We need to keep
track where the iterator was up to and we do that using an ordinal value. */

class TrxListIterator {
public:
	TrxListIterator() : m_index()
	{
		/* We iterate over the RW trx list first. */

		m_trx_list = &trx_sys->rw_trx_list;
	}

	/** Get the current transaction whose ordinality is m_index.
	@return current transaction or 0 */

	const trx_t* current()
	{
		return(reposition());
	}

	/** Advance the transaction current ordinal value and reset the
	transaction lock ordinal value */

	void next()
	{
		++m_index;
		m_lock_iter.rewind();
	}

	TrxLockIterator& lock_iter()
	{
		return(m_lock_iter);
	}

private:
	/** Reposition the "cursor" on the current transaction. If it
	is the first time then the "cursor" will be positioned on the
	first transaction.

	@return transaction instance or 0 */
	const trx_t* reposition() const
	{
		ulint	i;
		trx_t*	trx;

		/* Make the transaction at the ordinal value of m_index
		the current transaction. ie. reposition/restore */

		for (i = 0, trx = UT_LIST_GET_FIRST(*m_trx_list);
		     trx != NULL && (i < m_index);
		     trx = UT_LIST_GET_NEXT(trx_list, trx), ++i) {

			check_trx_state(trx);
		}

		return(trx);
	}

	/** Ordinal value of the transaction in the current transaction list */
	ulint			m_index;

	/** Current transaction list */
	trx_list_t*		m_trx_list;

	/** For iterating over a transaction's locks */
	TrxLockIterator		m_lock_iter;
};

/*********************************************************************//**
Prints transaction lock wait and MVCC state. */
static
void
lock_trx_print_wait_and_mvcc_state(
/*===============================*/
	FILE*		file,	/*!< in/out: file where to print */
	const trx_t*	trx)	/*!< in: transaction */
{
	fprintf(file, "---");

	trx_print_latched(file, trx, 600);

	const ReadView*	read_view = trx_get_read_view(trx);

	if (read_view != NULL) {
		read_view->print_limits(file);
	}

	if (trx->lock.que_state == TRX_QUE_LOCK_WAIT) {

		fprintf(file,
			"------- TRX HAS BEEN WAITING %lu SEC"
			" FOR THIS LOCK TO BE GRANTED:\n",
			(ulong) difftime(ut_time(), trx->lock.wait_started));

		if (lock_get_type_low(trx->lock.wait_lock) == LOCK_REC) {
			lock_rec_print(file, trx->lock.wait_lock);
		} else {
			lock_table_print(file, trx->lock.wait_lock);
		}

		fprintf(file, "------------------\n");
	}
}

/*********************************************************************//**
Prints info of locks for a transaction. This function will release the
lock mutex and the trx_sys_t::mutex if the page was read from disk.
@return true if page was read from the tablespace */
static
bool
lock_rec_fetch_page(
/*================*/
	const lock_t*	lock)	/*!< in: record lock */
{
	ut_ad(lock_get_type_low(lock) == LOCK_REC);

	ulint	space	= lock->un_member.rec_lock.space;
	ulint	zip_size = fil_space_get_zip_size(space);
	ulint	page_no = lock->un_member.rec_lock.page_no;

	/* Check if the .ibd file exists. */
	if (zip_size != ULINT_UNDEFINED) {
		mtr_t	mtr;

		lock_mutex_exit();

		mutex_exit(&trx_sys->mutex);

		mtr_start(&mtr);

		buf_page_get_with_no_latch(space, zip_size, page_no, &mtr);

		mtr_commit(&mtr);

		lock_mutex_enter();

		mutex_enter(&trx_sys->mutex);

		return(true);
	}

	return(false);
}

/*********************************************************************//**
Prints info of locks for a transaction.
@return true if all printed, false if latches were released. */
static
bool
lock_trx_print_locks(
/*=================*/
	FILE*		file,		/*!< in/out: File to write */
	const trx_t*	trx,		/*!< in: current transaction */
	TrxLockIterator&iter,		/*!< in: transaction lock iterator */
	bool		load_block)	/*!< in: if true then read block
					from disk */
{
	const lock_t* lock;

	/* Iterate over the transaction's locks. */
	while ((lock = iter.current(trx)) != 0) {

		if (lock_get_type_low(lock) == LOCK_REC) {

			if (load_block) {

				/* Note: lock_rec_fetch_page() will
				release both the lock mutex and the
				trx_sys_t::mutex if it does a read
				from disk. */

				if (lock_rec_fetch_page(lock)) {
					/* We need to resync the
					current transaction. */
					return(false);
				}

				/* It is a single table tablespace
				and the .ibd file is missing
				(TRUNCATE TABLE probably stole the
				locks): just print the lock without
				attempting to load the page in the
				buffer pool. */

				fprintf(file,
					"RECORD LOCKS on non-existing"
					" space %u\n",
					lock->un_member.rec_lock.space);
			}

			/* Print all the record locks on the page from
			the record lock bitmap */

			lock_rec_print(file, lock);

			load_block = true;

		} else {
			ut_ad(lock_get_type_low(lock) & LOCK_TABLE);

			lock_table_print(file, lock);
		}

		if (iter.next() >= 10) {

			fprintf(file,
				"10 LOCKS PRINTED FOR THIS TRX:"
				" SUPPRESSING FURTHER PRINTS\n");

			break;
		}
	}

	return(true);
}

/*********************************************************************//**
Prints info of locks for each transaction. This function assumes that the
caller holds the lock mutex and more importantly it will release the lock
mutex on behalf of the caller. (This should be fixed in the future). */

void
lock_print_info_all_transactions(
/*=============================*/
	FILE*		file)	/*!< in/out: file where to print */
{
	ut_ad(lock_mutex_own());

	fprintf(file, "LIST OF TRANSACTIONS FOR EACH SESSION:\n");

	mutex_enter(&trx_sys->mutex);

	/* First print info on non-active transactions */

	/* NOTE: information of auto-commit non-locking read-only
	transactions will be omitted here. The information will be
	available from INFORMATION_SCHEMA.INNODB_TRX. */

	ut_list_map(trx_sys->mysql_trx_list, PrintNotStarted(file));

	const trx_t*	trx;
	TrxListIterator	trx_iter;
	const trx_t*	prev_trx = 0;

	/* Control whether a block should be fetched from the buffer pool. */
	bool		load_block = true;
	bool		monitor = srv_print_innodb_lock_monitor;

	while ((trx = trx_iter.current()) != 0) {

		check_trx_state(trx);

		if (trx != prev_trx) {
			lock_trx_print_wait_and_mvcc_state(file, trx);
			prev_trx = trx;

			/* The transaction that read in the page is no
			longer the one that read the page in. We need to
			force a page read. */
			load_block = true;
		}

		/* If we need to print the locked record contents then we
		need to fetch the containing block from the buffer pool. */
		if (monitor) {

			/* Print the locks owned by the current transaction. */
			TrxLockIterator& lock_iter = trx_iter.lock_iter();

			if (!lock_trx_print_locks(
					file, trx, lock_iter, load_block)) {

				/* Resync trx_iter, the trx_sys->mutex and
				the lock mutex were released. A page was
				successfully read in.  We need to print its
				contents on the next call to
				lock_trx_print_locks(). On the next call to
				lock_trx_print_locks() we should simply print
				the contents of the page just read in.*/
				load_block = false;

				continue;
			}
		}

		load_block = true;

		/* All record lock details were printed without fetching
		a page from disk, or we didn't need to print the detail. */
		trx_iter.next();
	}

	lock_mutex_exit();
	mutex_exit(&trx_sys->mutex);

	ut_ad(lock_validate());
}

#ifdef UNIV_DEBUG
/*********************************************************************//**
Find the the lock in the trx_t::trx_lock_t::table_locks vector.
@return TRUE if found */
static
ibool
lock_trx_table_locks_find(
/*======================*/
	trx_t*		trx,		/*!< in: trx to validate */
	const lock_t*	find_lock)	/*!< in: lock to find */
{
	lint		i;
	ibool		found = FALSE;

	trx_mutex_enter(trx);

	for (i = ib_vector_size(trx->lock.table_locks) - 1; i >= 0; --i) {
		const lock_t*	lock;

		lock = *static_cast<const lock_t**>(
			ib_vector_get(trx->lock.table_locks, i));

		if (lock == NULL) {
			continue;
		} else if (lock == find_lock) {
			/* Can't be duplicates. */
			ut_a(!found);
			found = TRUE;
		}

		ut_a(trx == lock->trx);
		ut_a(lock_get_type_low(lock) & LOCK_TABLE);
		ut_a(lock->un_member.tab_lock.table != NULL);
	}

	trx_mutex_exit(trx);

	return(found);
}

/*********************************************************************//**
Validates the lock queue on a table.
@return TRUE if ok */
static
ibool
lock_table_queue_validate(
/*======================*/
	const dict_table_t*	table)	/*!< in: table */
{
	const lock_t*	lock;

	ut_ad(lock_mutex_own());
	ut_ad(trx_sys_mutex_own());

	for (lock = UT_LIST_GET_FIRST(table->locks);
	     lock != NULL;
	     lock = UT_LIST_GET_NEXT(un_member.tab_lock.locks, lock)) {

		/* lock->trx->state cannot change from or to NOT_STARTED
		while we are holding the trx_sys->mutex. It may change
		from ACTIVE to PREPARED, but it may not change to
		COMMITTED, because we are holding the lock_sys->mutex. */
		ut_ad(trx_assert_started(lock->trx));

		if (!lock_get_wait(lock)) {

			ut_a(!lock_table_other_has_incompatible(
				     lock->trx, 0, table,
				     lock_get_mode(lock)));
		} else {

			ut_a(lock_table_has_to_wait_in_queue(lock));
		}

		ut_a(lock_trx_table_locks_find(lock->trx, lock));
	}

	return(TRUE);
}

/*********************************************************************//**
Validates the lock queue on a single record.
@return TRUE if ok */
static
ibool
lock_rec_queue_validate(
/*====================*/
	ibool			locked_lock_trx_sys,
					/*!< in: if the caller holds
					both the lock mutex and
					trx_sys_t->lock. */
	const buf_block_t*	block,	/*!< in: buffer block containing rec */
	const rec_t*		rec,	/*!< in: record to look at */
	const dict_index_t*	index,	/*!< in: index, or NULL if not known */
	const ulint*		offsets)/*!< in: rec_get_offsets(rec, index) */
{
	const trx_t*	impl_trx;
	const lock_t*	lock;
	ulint		heap_no;

	ut_a(rec);
	ut_a(block->frame == page_align(rec));
	ut_ad(rec_offs_validate(rec, index, offsets));
	ut_ad(!page_rec_is_comp(rec) == !rec_offs_comp(offsets));
	ut_ad(lock_mutex_own() == locked_lock_trx_sys);
	ut_ad(!index || dict_index_is_clust(index)
	      || !dict_index_is_online_ddl(index));

	heap_no = page_rec_get_heap_no(rec);

	if (!locked_lock_trx_sys) {
		lock_mutex_enter();
		mutex_enter(&trx_sys->mutex);
	}

	if (!page_rec_is_user_rec(rec)) {

		for (lock = lock_rec_get_first(block, heap_no);
		     lock != NULL;
		     lock = lock_rec_get_next_const(heap_no, lock)) {

			ut_ad(!trx_is_ac_nl_ro(lock->trx));

			if (lock_get_wait(lock)) {
				ut_a(lock_rec_has_to_wait_in_queue(lock));
			}

			if (index) {
				ut_a(lock->index == index);
			}
		}

		goto func_exit;
	}

	if (!index);
	else if (dict_index_is_clust(index)) {
		trx_id_t	trx_id;

		/* Unlike the non-debug code, this invariant can only succeed
		if the check and assertion are covered by the lock mutex. */

		trx_id = lock_clust_rec_some_has_impl(rec, index, offsets);
		impl_trx = trx_rw_is_active_low(trx_id, NULL);

		ut_ad(lock_mutex_own());
		/* impl_trx cannot be committed until lock_mutex_exit()
		because lock_trx_release_locks() acquires lock_sys->mutex */

		if (impl_trx != NULL
		    && lock_rec_other_has_expl_req(
			    LOCK_S, block, false, heap_no, impl_trx)) {

			ut_a(lock_rec_has_expl(LOCK_X | LOCK_REC_NOT_GAP,
					       block, heap_no, impl_trx));
		}
	}

	for (lock = lock_rec_get_first(block, heap_no);
	     lock != NULL;
	     lock = lock_rec_get_next_const(heap_no, lock)) {

		ut_ad(!trx_is_ac_nl_ro(lock->trx));

		if (index) {
			ut_a(lock->index == index);
		}

		if (!lock_rec_get_gap(lock) && !lock_get_wait(lock)) {

			enum lock_mode	mode;

			if (lock_get_mode(lock) == LOCK_S) {
				mode = LOCK_X;
			} else {
				mode = LOCK_S;
			}
			ut_a(!lock_rec_other_has_expl_req(
				     mode, block, true, heap_no, lock->trx));

		} else if (lock_get_wait(lock) && !lock_rec_get_gap(lock)) {

			ut_a(lock_rec_has_to_wait_in_queue(lock));
		}
	}

func_exit:
	if (!locked_lock_trx_sys) {
		lock_mutex_exit();
		mutex_exit(&trx_sys->mutex);
	}

	return(TRUE);
}

/*********************************************************************//**
Validates the record lock queues on a page.
@return TRUE if ok */
static
ibool
lock_rec_validate_page(
/*===================*/
	const buf_block_t*	block)	/*!< in: buffer block */
{
	const lock_t*	lock;
	const rec_t*	rec;
	ulint		nth_lock	= 0;
	ulint		nth_bit		= 0;
	ulint		i;
	mem_heap_t*	heap		= NULL;
	ulint		offsets_[REC_OFFS_NORMAL_SIZE];
	ulint*		offsets		= offsets_;
	rec_offs_init(offsets_);

	ut_ad(!lock_mutex_own());

	lock_mutex_enter();
	mutex_enter(&trx_sys->mutex);
loop:
	lock = lock_rec_get_first_on_page_addr(buf_block_get_space(block),
					       buf_block_get_page_no(block));

	if (!lock) {
		goto function_exit;
	}

#if defined UNIV_DEBUG_FILE_ACCESSES || defined UNIV_DEBUG
	ut_a(!block->page.file_page_was_freed);
#endif

	for (i = 0; i < nth_lock; i++) {

		lock = lock_rec_get_next_on_page_const(lock);

		if (!lock) {
			goto function_exit;
		}
	}

	ut_ad(!trx_is_ac_nl_ro(lock->trx));

# ifdef UNIV_SYNC_DEBUG
	/* Only validate the record queues when this thread is not
	holding a space->latch.  Deadlocks are possible due to
	latching order violation when UNIV_DEBUG is defined while
	UNIV_SYNC_DEBUG is not. */
	if (!sync_check_find(SYNC_FSP))
# endif /* UNIV_SYNC_DEBUG */
	for (i = nth_bit; i < lock_rec_get_n_bits(lock); i++) {

		if (i == 1 || lock_rec_get_nth_bit(lock, i)) {

			rec = page_find_rec_with_heap_no(block->frame, i);
			ut_a(rec);
			offsets = rec_get_offsets(rec, lock->index, offsets,
						  ULINT_UNDEFINED, &heap);

			/* If this thread is holding the file space
			latch (fil_space_t::latch), the following
			check WILL break the latching order and may
			cause a deadlock of threads. */

			lock_rec_queue_validate(
				TRUE, block, rec, lock->index, offsets);

			nth_bit = i + 1;

			goto loop;
		}
	}

	nth_bit = 0;
	nth_lock++;

	goto loop;

function_exit:
	lock_mutex_exit();
	mutex_exit(&trx_sys->mutex);

	if (UNIV_LIKELY_NULL(heap)) {
		mem_heap_free(heap);
	}
	return(TRUE);
}

/*********************************************************************//**
Validates the table locks.
@return TRUE if ok */
static
ibool
lock_validate_table_locks(
/*======================*/
	const trx_list_t*	trx_list)	/*!< in: trx list */
{
	const trx_t*	trx;

	ut_ad(lock_mutex_own());
	ut_ad(trx_sys_mutex_own());

	ut_ad(trx_list == &trx_sys->rw_trx_list);

	for (trx = UT_LIST_GET_FIRST(*trx_list);
	     trx != NULL;
	     trx = UT_LIST_GET_NEXT(trx_list, trx)) {

		const lock_t*	lock;

		check_trx_state(trx);

		for (lock = UT_LIST_GET_FIRST(trx->lock.trx_locks);
		     lock != NULL;
		     lock = UT_LIST_GET_NEXT(trx_locks, lock)) {

			if (lock_get_type_low(lock) & LOCK_TABLE) {

				lock_table_queue_validate(
					lock->un_member.tab_lock.table);
			}
		}
	}

	return(TRUE);
}

/*********************************************************************//**
Validate record locks up to a limit.
@return lock at limit or NULL if no more locks in the hash bucket */
static __attribute__((warn_unused_result))
const lock_t*
lock_rec_validate(
/*==============*/
	ulint		start,		/*!< in: lock_sys->rec_hash
					bucket */
	ib_uint64_t*	limit)		/*!< in/out: upper limit of
					(space, page_no) */
{
	ut_ad(lock_mutex_own());
	ut_ad(trx_sys_mutex_own());

	for (const lock_t* lock = static_cast<const lock_t*>(
			HASH_GET_FIRST(lock_sys->rec_hash, start));
	     lock != NULL;
	     lock = static_cast<const lock_t*>(HASH_GET_NEXT(hash, lock))) {

		ib_uint64_t	current;

		ut_ad(!trx_is_ac_nl_ro(lock->trx));
		ut_ad(lock_get_type(lock) == LOCK_REC);

		current = ut_ull_create(
			lock->un_member.rec_lock.space,
			lock->un_member.rec_lock.page_no);

		if (current > *limit) {
			*limit = current + 1;
			return(lock);
		}
	}

	return(0);
}

/*********************************************************************//**
Validate a record lock's block */
static
void
lock_rec_block_validate(
/*====================*/
	ulint		space,
	ulint		page_no)
{
	/* The lock and the block that it is referring to may be freed at
	this point. We pass BUF_GET_POSSIBLY_FREED to skip a debug check.
	If the lock exists in lock_rec_validate_page() we assert
	!block->page.file_page_was_freed. */

	buf_block_t*	block;
	mtr_t		mtr;

	/* Make sure that the tablespace is not deleted while we are
	trying to access the page. */
	if (!fil_inc_pending_ops(space)) {
		mtr_start(&mtr);
		block = buf_page_get_gen(
			space, fil_space_get_zip_size(space),
			page_no, RW_X_LATCH, NULL,
			BUF_GET_POSSIBLY_FREED,
			__FILE__, __LINE__, &mtr);

		buf_block_dbg_add_level(block, SYNC_NO_ORDER_CHECK);

		ut_ad(lock_rec_validate_page(block));
		mtr_commit(&mtr);

		fil_decr_pending_ops(space);
	}
}

/*********************************************************************//**
Validates the lock system.
@return TRUE if ok */
static
bool
lock_validate()
/*===========*/
{
	typedef	std::pair<ulint, ulint> page_addr_t;
	typedef std::set<page_addr_t> page_addr_set;
	page_addr_set pages;

	lock_mutex_enter();
	mutex_enter(&trx_sys->mutex);

	ut_a(lock_validate_table_locks(&trx_sys->rw_trx_list));

	/* Iterate over all the record locks and validate the locks. We
	don't want to hog the lock_sys_t::mutex and the trx_sys_t::mutex.
	Release both mutexes during the validation check. */

	for (ulint i = 0; i < hash_get_n_cells(lock_sys->rec_hash); i++) {
		const lock_t*	lock;
		ib_uint64_t	limit = 0;

		while ((lock = lock_rec_validate(i, &limit)) != 0) {

			ulint	space = lock->un_member.rec_lock.space;
			ulint	page_no = lock->un_member.rec_lock.page_no;

			pages.insert(std::make_pair(space, page_no));
		}
	}

	mutex_exit(&trx_sys->mutex);
	lock_mutex_exit();

	for (page_addr_set::const_iterator it = pages.begin();
	     it != pages.end();
	     ++it) {
		lock_rec_block_validate((*it).first, (*it).second);
	}

	return(true);
}
#endif /* UNIV_DEBUG */
/*============ RECORD LOCK CHECKS FOR ROW OPERATIONS ====================*/

/*********************************************************************//**
Checks if locks of other transactions prevent an immediate insert of
a record. If they do, first tests if the query thread should anyway
be suspended for some reason; if not, then puts the transaction and
the query thread to the lock wait state and inserts a waiting request
for a gap x-lock to the lock queue.
@return DB_SUCCESS, DB_LOCK_WAIT, DB_DEADLOCK, or DB_QUE_THR_SUSPENDED */

dberr_t
lock_rec_insert_check_and_lock(
/*===========================*/
	ulint		flags,	/*!< in: if BTR_NO_LOCKING_FLAG bit is
				set, does nothing */
	const rec_t*	rec,	/*!< in: record after which to insert */
	buf_block_t*	block,	/*!< in/out: buffer block of rec */
	dict_index_t*	index,	/*!< in: index */
	que_thr_t*	thr,	/*!< in: query thread */
	mtr_t*		mtr,	/*!< in/out: mini-transaction */
	ibool*		inherit)/*!< out: set to TRUE if the new
				inserted record maybe should inherit
				LOCK_GAP type locks from the successor
				record */
{
	const rec_t*	next_rec;
	trx_t*		trx;
	lock_t*		lock;
	dberr_t		err;
	ulint		next_rec_heap_no;

	ut_ad(block->frame == page_align(rec));
	ut_ad(!dict_index_is_online_ddl(index)
	      || dict_index_is_clust(index)
	      || (flags & BTR_CREATE_FLAG));

	if (flags & BTR_NO_LOCKING_FLAG) {

		return(DB_SUCCESS);
	}
	ut_ad(!dict_table_is_temporary(index->table));

	trx = thr_get_trx(thr);
	next_rec = page_rec_get_next_const(rec);
	next_rec_heap_no = page_rec_get_heap_no(next_rec);

	lock_mutex_enter();
	/* Because this code is invoked for a running transaction by
	the thread that is serving the transaction, it is not necessary
	to hold trx->mutex here. */

	/* When inserting a record into an index, the table must be at
	least IX-locked. When we are building an index, we would pass
	BTR_NO_LOCKING_FLAG and skip the locking altogether. */
	ut_ad(lock_table_has(trx, index->table, LOCK_IX));

	lock = lock_rec_get_first(block, next_rec_heap_no);

	if (UNIV_LIKELY(lock == NULL)) {
		/* We optimize CPU time usage in the simplest case */

		lock_mutex_exit();

		if (!dict_index_is_clust(index)) {
			/* Update the page max trx id field */
			page_update_max_trx_id(block,
					       buf_block_get_page_zip(block),
					       trx->id, mtr);
		}

		*inherit = FALSE;

		return(DB_SUCCESS);
	}

	*inherit = TRUE;

	/* If another transaction has an explicit lock request which locks
	the gap, waiting or granted, on the successor, the insert has to wait.

	An exception is the case where the lock by the another transaction
	is a gap type lock which it placed to wait for its turn to insert. We
	do not consider that kind of a lock conflicting with our insert. This
	eliminates an unnecessary deadlock which resulted when 2 transactions
	had to wait for their insert. Both had waiting gap type lock requests
	on the successor, which produced an unnecessary deadlock. */

	if (lock_rec_other_has_conflicting(
		    static_cast<enum lock_mode>(
			    LOCK_X | LOCK_GAP | LOCK_INSERT_INTENTION),
		    block, next_rec_heap_no, trx)) {

		/* Note that we may get DB_SUCCESS also here! */
		trx_mutex_enter(trx);

		err = lock_rec_enqueue_waiting(
			LOCK_X | LOCK_GAP | LOCK_INSERT_INTENTION,
			block, next_rec_heap_no, index, thr);

		trx_mutex_exit(trx);
	} else {
		err = DB_SUCCESS;
	}

	lock_mutex_exit();

	switch (err) {
	case DB_SUCCESS_LOCKED_REC:
		err = DB_SUCCESS;
		/* fall through */
	case DB_SUCCESS:
		if (dict_index_is_clust(index)) {
			break;
		}
		/* Update the page max trx id field */
		page_update_max_trx_id(block,
				       buf_block_get_page_zip(block),
				       trx->id, mtr);
	default:
		/* We only care about the two return values. */
		break;
	}

#ifdef UNIV_DEBUG
	{
		mem_heap_t*	heap		= NULL;
		ulint		offsets_[REC_OFFS_NORMAL_SIZE];
		const ulint*	offsets;
		rec_offs_init(offsets_);

		offsets = rec_get_offsets(next_rec, index, offsets_,
					  ULINT_UNDEFINED, &heap);

		ut_ad(lock_rec_queue_validate(
				FALSE, block, next_rec, index, offsets));

		if (UNIV_LIKELY_NULL(heap)) {
			mem_heap_free(heap);
		}
	}
#endif /* UNIV_DEBUG */

	return(err);
}

/*********************************************************************//**
Creates an explicit record lock for a running transaction that currently only
has an implicit lock on the record. The transaction instance must have a
reference count > 0 so that it can't be committed and freed before this
function has completed. */
static
void
lock_rec_convert_impl_to_expl_for_trx(
/*==================================*/
	const buf_block_t*	block,	/*!< in: buffer block of rec */
	const rec_t*		rec,	/*!< in: user record on page */
	dict_index_t*		index,	/*!< in: index of record */
	const ulint*		offsets,/*!< in: rec_get_offsets(rec, index) */
	trx_t*			trx,	/*!< in/out: active transaction */
	ulint			heap_no)/*!< in: rec heap number to lock */
{
	ut_ad(trx_is_referenced(trx));

	DEBUG_SYNC_C("before_lock_rec_convert_impl_to_expl_for_trx");

	lock_mutex_enter();

	ut_ad(!trx_state_eq(trx, TRX_STATE_NOT_STARTED));

	if (!trx_state_eq(trx, TRX_STATE_COMMITTED_IN_MEMORY)
	    && !lock_rec_has_expl(LOCK_X | LOCK_REC_NOT_GAP,
				  block, heap_no, trx)) {

		ulint	type_mode;

		type_mode = (LOCK_REC | LOCK_X | LOCK_REC_NOT_GAP);

		lock_rec_add_to_queue(
			type_mode, block, heap_no, index, trx, FALSE);
	}

	lock_mutex_exit();

	trx_release_reference(trx);

	DEBUG_SYNC_C("after_lock_rec_convert_impl_to_expl_for_trx");
}

/*********************************************************************//**
If a transaction has an implicit x-lock on a record, but no explicit x-lock
set on the record, sets one for it. */
static
void
lock_rec_convert_impl_to_expl(
/*==========================*/
	const buf_block_t*	block,	/*!< in: buffer block of rec */
	const rec_t*		rec,	/*!< in: user record on page */
	dict_index_t*		index,	/*!< in: index of record */
	const ulint*		offsets)/*!< in: rec_get_offsets(rec, index) */
{
	trx_t*		trx;

	ut_ad(!lock_mutex_own());
	ut_ad(page_rec_is_user_rec(rec));
	ut_ad(rec_offs_validate(rec, index, offsets));
	ut_ad(!page_rec_is_comp(rec) == !rec_offs_comp(offsets));

	if (dict_index_is_clust(index)) {
		trx_id_t	trx_id;

		trx_id = lock_clust_rec_some_has_impl(rec, index, offsets);

		trx = trx_rw_is_active(trx_id, NULL, true);
	} else {
		ut_ad(!dict_index_is_online_ddl(index));

		trx = lock_sec_rec_some_has_impl(rec, index, offsets);

		ut_ad(!trx || !lock_rec_other_trx_holds_expl(
				LOCK_S | LOCK_REC_NOT_GAP, trx, rec, block));
	}

	if (trx != 0) {
		ulint	heap_no = page_rec_get_heap_no(rec);

		ut_ad(trx_is_referenced(trx));

		/* If the transaction is still active and has no
		explicit x-lock set on the record, set one for it.
		trx cannot be committed until the ref count is zero. */

		lock_rec_convert_impl_to_expl_for_trx(
			block, rec, index, offsets, trx, heap_no);
	}
}

/*********************************************************************//**
Checks if locks of other transactions prevent an immediate modify (update,
delete mark, or delete unmark) of a clustered index record. If they do,
first tests if the query thread should anyway be suspended for some
reason; if not, then puts the transaction and the query thread to the
lock wait state and inserts a waiting request for a record x-lock to the
lock queue.
@return DB_SUCCESS, DB_LOCK_WAIT, DB_DEADLOCK, or DB_QUE_THR_SUSPENDED */

dberr_t
lock_clust_rec_modify_check_and_lock(
/*=================================*/
	ulint			flags,	/*!< in: if BTR_NO_LOCKING_FLAG
					bit is set, does nothing */
	const buf_block_t*	block,	/*!< in: buffer block of rec */
	const rec_t*		rec,	/*!< in: record which should be
					modified */
	dict_index_t*		index,	/*!< in: clustered index */
	const ulint*		offsets,/*!< in: rec_get_offsets(rec, index) */
	que_thr_t*		thr)	/*!< in: query thread */
{
	dberr_t	err;
	ulint	heap_no;

	ut_ad(rec_offs_validate(rec, index, offsets));
	ut_ad(dict_index_is_clust(index));
	ut_ad(block->frame == page_align(rec));

	if (flags & BTR_NO_LOCKING_FLAG) {

		return(DB_SUCCESS);
	}
	ut_ad(!dict_table_is_temporary(index->table));

	heap_no = rec_offs_comp(offsets)
		? rec_get_heap_no_new(rec)
		: rec_get_heap_no_old(rec);

	/* If a transaction has no explicit x-lock set on the record, set one
	for it */

	lock_rec_convert_impl_to_expl(block, rec, index, offsets);

	lock_mutex_enter();

	ut_ad(lock_table_has(thr_get_trx(thr), index->table, LOCK_IX));

	err = lock_rec_lock(TRUE, LOCK_X | LOCK_REC_NOT_GAP,
			    block, heap_no, index, thr);

	MONITOR_INC(MONITOR_NUM_RECLOCK_REQ);

	lock_mutex_exit();

	ut_ad(lock_rec_queue_validate(FALSE, block, rec, index, offsets));

	if (UNIV_UNLIKELY(err == DB_SUCCESS_LOCKED_REC)) {
		err = DB_SUCCESS;
	}

	return(err);
}

/*********************************************************************//**
Checks if locks of other transactions prevent an immediate modify (delete
mark or delete unmark) of a secondary index record.
@return DB_SUCCESS, DB_LOCK_WAIT, DB_DEADLOCK, or DB_QUE_THR_SUSPENDED */

dberr_t
lock_sec_rec_modify_check_and_lock(
/*===============================*/
	ulint		flags,	/*!< in: if BTR_NO_LOCKING_FLAG
				bit is set, does nothing */
	buf_block_t*	block,	/*!< in/out: buffer block of rec */
	const rec_t*	rec,	/*!< in: record which should be
				modified; NOTE: as this is a secondary
				index, we always have to modify the
				clustered index record first: see the
				comment below */
	dict_index_t*	index,	/*!< in: secondary index */
	que_thr_t*	thr,	/*!< in: query thread
				(can be NULL if BTR_NO_LOCKING_FLAG) */
	mtr_t*		mtr)	/*!< in/out: mini-transaction */
{
	dberr_t	err;
	ulint	heap_no;

	ut_ad(!dict_index_is_clust(index));
	ut_ad(!dict_index_is_online_ddl(index) || (flags & BTR_CREATE_FLAG));
	ut_ad(block->frame == page_align(rec));

	if (flags & BTR_NO_LOCKING_FLAG) {

		return(DB_SUCCESS);
	}
	ut_ad(!dict_table_is_temporary(index->table));

	heap_no = page_rec_get_heap_no(rec);

	/* Another transaction cannot have an implicit lock on the record,
	because when we come here, we already have modified the clustered
	index record, and this would not have been possible if another active
	transaction had modified this secondary index record. */

	lock_mutex_enter();

	ut_ad(lock_table_has(thr_get_trx(thr), index->table, LOCK_IX));

	err = lock_rec_lock(TRUE, LOCK_X | LOCK_REC_NOT_GAP,
			    block, heap_no, index, thr);

	MONITOR_INC(MONITOR_NUM_RECLOCK_REQ);

	lock_mutex_exit();

#ifdef UNIV_DEBUG
	{
		mem_heap_t*	heap		= NULL;
		ulint		offsets_[REC_OFFS_NORMAL_SIZE];
		const ulint*	offsets;
		rec_offs_init(offsets_);

		offsets = rec_get_offsets(rec, index, offsets_,
					  ULINT_UNDEFINED, &heap);

		ut_ad(lock_rec_queue_validate(
			FALSE, block, rec, index, offsets));

		if (UNIV_LIKELY_NULL(heap)) {
			mem_heap_free(heap);
		}
	}
#endif /* UNIV_DEBUG */

	if (err == DB_SUCCESS || err == DB_SUCCESS_LOCKED_REC) {
		/* Update the page max trx id field */
		/* It might not be necessary to do this if
		err == DB_SUCCESS (no new lock created),
		but it should not cost too much performance. */
		page_update_max_trx_id(block,
				       buf_block_get_page_zip(block),
				       thr_get_trx(thr)->id, mtr);
		err = DB_SUCCESS;
	}

	return(err);
}

/*********************************************************************//**
Like lock_clust_rec_read_check_and_lock(), but reads a
secondary index record.
@return DB_SUCCESS, DB_SUCCESS_LOCKED_REC, DB_LOCK_WAIT, DB_DEADLOCK,
or DB_QUE_THR_SUSPENDED */

dberr_t
lock_sec_rec_read_check_and_lock(
/*=============================*/
	ulint			flags,	/*!< in: if BTR_NO_LOCKING_FLAG
					bit is set, does nothing */
	const buf_block_t*	block,	/*!< in: buffer block of rec */
	const rec_t*		rec,	/*!< in: user record or page
					supremum record which should
					be read or passed over by a
					read cursor */
	dict_index_t*		index,	/*!< in: secondary index */
	const ulint*		offsets,/*!< in: rec_get_offsets(rec, index) */
	enum lock_mode		mode,	/*!< in: mode of the lock which
					the read cursor should set on
					records: LOCK_S or LOCK_X; the
					latter is possible in
					SELECT FOR UPDATE */
	ulint			gap_mode,/*!< in: LOCK_ORDINARY, LOCK_GAP, or
					LOCK_REC_NOT_GAP */
	que_thr_t*		thr)	/*!< in: query thread */
{
	dberr_t	err;
	ulint	heap_no;

	ut_ad(!dict_index_is_clust(index));
	ut_ad(!dict_index_is_online_ddl(index));
	ut_ad(block->frame == page_align(rec));
	ut_ad(page_rec_is_user_rec(rec) || page_rec_is_supremum(rec));
	ut_ad(rec_offs_validate(rec, index, offsets));
	ut_ad(mode == LOCK_X || mode == LOCK_S);

	if ((flags & BTR_NO_LOCKING_FLAG)
	    || srv_read_only_mode
	    || dict_table_is_temporary(index->table)) {

		return(DB_SUCCESS);
	}

	heap_no = page_rec_get_heap_no(rec);

	/* Some transaction may have an implicit x-lock on the record only
	if the max trx id for the page >= min trx id for the trx list or a
	database recovery is running. */

	if ((page_get_max_trx_id(block->frame) >= trx_rw_min_trx_id()
	     || recv_recovery_is_on())
	    && !page_rec_is_supremum(rec)) {

		lock_rec_convert_impl_to_expl(block, rec, index, offsets);
	}

	lock_mutex_enter();

	ut_ad(mode != LOCK_X
	      || lock_table_has(thr_get_trx(thr), index->table, LOCK_IX));
	ut_ad(mode != LOCK_S
	      || lock_table_has(thr_get_trx(thr), index->table, LOCK_IS));

	err = lock_rec_lock(FALSE, mode | gap_mode,
			    block, heap_no, index, thr);

	MONITOR_INC(MONITOR_NUM_RECLOCK_REQ);

	lock_mutex_exit();

	ut_ad(lock_rec_queue_validate(FALSE, block, rec, index, offsets));

	return(err);
}

/*********************************************************************//**
Checks if locks of other transactions prevent an immediate read, or passing
over by a read cursor, of a clustered index record. If they do, first tests
if the query thread should anyway be suspended for some reason; if not, then
puts the transaction and the query thread to the lock wait state and inserts a
waiting request for a record lock to the lock queue. Sets the requested mode
lock on the record.
@return DB_SUCCESS, DB_SUCCESS_LOCKED_REC, DB_LOCK_WAIT, DB_DEADLOCK,
or DB_QUE_THR_SUSPENDED */

dberr_t
lock_clust_rec_read_check_and_lock(
/*===============================*/
	ulint			flags,	/*!< in: if BTR_NO_LOCKING_FLAG
					bit is set, does nothing */
	const buf_block_t*	block,	/*!< in: buffer block of rec */
	const rec_t*		rec,	/*!< in: user record or page
					supremum record which should
					be read or passed over by a
					read cursor */
	dict_index_t*		index,	/*!< in: clustered index */
	const ulint*		offsets,/*!< in: rec_get_offsets(rec, index) */
	enum lock_mode		mode,	/*!< in: mode of the lock which
					the read cursor should set on
					records: LOCK_S or LOCK_X; the
					latter is possible in
					SELECT FOR UPDATE */
	ulint			gap_mode,/*!< in: LOCK_ORDINARY, LOCK_GAP, or
					LOCK_REC_NOT_GAP */
	que_thr_t*		thr)	/*!< in: query thread */
{
	dberr_t	err;
	ulint	heap_no;

	ut_ad(dict_index_is_clust(index));
	ut_ad(block->frame == page_align(rec));
	ut_ad(page_rec_is_user_rec(rec) || page_rec_is_supremum(rec));
	ut_ad(gap_mode == LOCK_ORDINARY || gap_mode == LOCK_GAP
	      || gap_mode == LOCK_REC_NOT_GAP);
	ut_ad(rec_offs_validate(rec, index, offsets));

	if ((flags & BTR_NO_LOCKING_FLAG)
	    || srv_read_only_mode
	    || dict_table_is_temporary(index->table)) {

		return(DB_SUCCESS);
	}

	heap_no = page_rec_get_heap_no(rec);

	if (heap_no != PAGE_HEAP_NO_SUPREMUM) {

		lock_rec_convert_impl_to_expl(block, rec, index, offsets);
	}

	lock_mutex_enter();

	ut_ad(mode != LOCK_X
	      || lock_table_has(thr_get_trx(thr), index->table, LOCK_IX));
	ut_ad(mode != LOCK_S
	      || lock_table_has(thr_get_trx(thr), index->table, LOCK_IS));

	err = lock_rec_lock(FALSE, mode | gap_mode, block, heap_no, index, thr);

	MONITOR_INC(MONITOR_NUM_RECLOCK_REQ);

	lock_mutex_exit();

	ut_ad(lock_rec_queue_validate(FALSE, block, rec, index, offsets));

	DEBUG_SYNC_C("after_lock_clust_rec_read_check_and_lock");

	return(err);
}
/*********************************************************************//**
Checks if locks of other transactions prevent an immediate read, or passing
over by a read cursor, of a clustered index record. If they do, first tests
if the query thread should anyway be suspended for some reason; if not, then
puts the transaction and the query thread to the lock wait state and inserts a
waiting request for a record lock to the lock queue. Sets the requested mode
lock on the record. This is an alternative version of
lock_clust_rec_read_check_and_lock() that does not require the parameter
"offsets".
@return DB_SUCCESS, DB_LOCK_WAIT, DB_DEADLOCK, or DB_QUE_THR_SUSPENDED */

dberr_t
lock_clust_rec_read_check_and_lock_alt(
/*===================================*/
	ulint			flags,	/*!< in: if BTR_NO_LOCKING_FLAG
					bit is set, does nothing */
	const buf_block_t*	block,	/*!< in: buffer block of rec */
	const rec_t*		rec,	/*!< in: user record or page
					supremum record which should
					be read or passed over by a
					read cursor */
	dict_index_t*		index,	/*!< in: clustered index */
	enum lock_mode		mode,	/*!< in: mode of the lock which
					the read cursor should set on
					records: LOCK_S or LOCK_X; the
					latter is possible in
					SELECT FOR UPDATE */
	ulint			gap_mode,/*!< in: LOCK_ORDINARY, LOCK_GAP, or
					LOCK_REC_NOT_GAP */
	que_thr_t*		thr)	/*!< in: query thread */
{
	mem_heap_t*	tmp_heap	= NULL;
	ulint		offsets_[REC_OFFS_NORMAL_SIZE];
	ulint*		offsets		= offsets_;
	dberr_t		err;
	rec_offs_init(offsets_);

	offsets = rec_get_offsets(rec, index, offsets,
				  ULINT_UNDEFINED, &tmp_heap);
	err = lock_clust_rec_read_check_and_lock(flags, block, rec, index,
						 offsets, mode, gap_mode, thr);
	if (tmp_heap) {
		mem_heap_free(tmp_heap);
	}

	if (UNIV_UNLIKELY(err == DB_SUCCESS_LOCKED_REC)) {
		err = DB_SUCCESS;
	}

	return(err);
}

/*******************************************************************//**
Release the last lock from the transaction's autoinc locks. */
UNIV_INLINE
void
lock_release_autoinc_last_lock(
/*===========================*/
	ib_vector_t*	autoinc_locks)	/*!< in/out: vector of AUTOINC locks */
{
	ulint		last;
	lock_t*		lock;

	ut_ad(lock_mutex_own());
	ut_a(!ib_vector_is_empty(autoinc_locks));

	/* The lock to be release must be the last lock acquired. */
	last = ib_vector_size(autoinc_locks) - 1;
	lock = *static_cast<lock_t**>(ib_vector_get(autoinc_locks, last));

	/* Should have only AUTOINC locks in the vector. */
	ut_a(lock_get_mode(lock) == LOCK_AUTO_INC);
	ut_a(lock_get_type(lock) == LOCK_TABLE);

	ut_a(lock->un_member.tab_lock.table != NULL);

	/* This will remove the lock from the trx autoinc_locks too. */
	lock_table_dequeue(lock);

	/* Remove from the table vector too. */
	lock_trx_table_locks_remove(lock);
}

/*******************************************************************//**
Check if a transaction holds any autoinc locks.
@return TRUE if the transaction holds any AUTOINC locks. */
static
ibool
lock_trx_holds_autoinc_locks(
/*=========================*/
	const trx_t*	trx)		/*!< in: transaction */
{
	ut_a(trx->autoinc_locks != NULL);

	return(!ib_vector_is_empty(trx->autoinc_locks));
}

/*******************************************************************//**
Release all the transaction's autoinc locks. */
static
void
lock_release_autoinc_locks(
/*=======================*/
	trx_t*		trx)		/*!< in/out: transaction */
{
	ut_ad(lock_mutex_own());
	/* If this is invoked for a running transaction by the thread
	that is serving the transaction, then it is not necessary to
	hold trx->mutex here. */

	ut_a(trx->autoinc_locks != NULL);

	/* We release the locks in the reverse order. This is to
	avoid searching the vector for the element to delete at
	the lower level. See (lock_table_remove_low()) for details. */
	while (!ib_vector_is_empty(trx->autoinc_locks)) {

		/* lock_table_remove_low() will also remove the lock from
		the transaction's autoinc_locks vector. */
		lock_release_autoinc_last_lock(trx->autoinc_locks);
	}

	/* Should release all locks. */
	ut_a(ib_vector_is_empty(trx->autoinc_locks));
}

/*******************************************************************//**
Gets the type of a lock. Non-inline version for using outside of the
lock module.
@return LOCK_TABLE or LOCK_REC */

ulint
lock_get_type(
/*==========*/
	const lock_t*	lock)	/*!< in: lock */
{
	return(lock_get_type_low(lock));
}

/*******************************************************************//**
Gets the id of the transaction owning a lock.
@return transaction id */

trx_id_t
lock_get_trx_id(
/*============*/
	const lock_t*	lock)	/*!< in: lock */
{
	return(lock->trx->id > 0 ? lock->trx->id : (trx_id_t) lock->trx);
}

/*******************************************************************//**
Gets the mode of a lock in a human readable string.
The string should not be free()'d or modified.
@return lock mode */

const char*
lock_get_mode_str(
/*==============*/
	const lock_t*	lock)	/*!< in: lock */
{
	ibool	is_gap_lock;

	is_gap_lock = lock_get_type_low(lock) == LOCK_REC
		&& lock_rec_get_gap(lock);

	switch (lock_get_mode(lock)) {
	case LOCK_S:
		if (is_gap_lock) {
			return("S,GAP");
		} else {
			return("S");
		}
	case LOCK_X:
		if (is_gap_lock) {
			return("X,GAP");
		} else {
			return("X");
		}
	case LOCK_IS:
		if (is_gap_lock) {
			return("IS,GAP");
		} else {
			return("IS");
		}
	case LOCK_IX:
		if (is_gap_lock) {
			return("IX,GAP");
		} else {
			return("IX");
		}
	case LOCK_AUTO_INC:
		return("AUTO_INC");
	default:
		return("UNKNOWN");
	}
}

/*******************************************************************//**
Gets the type of a lock in a human readable string.
The string should not be free()'d or modified.
@return lock type */

const char*
lock_get_type_str(
/*==============*/
	const lock_t*	lock)	/*!< in: lock */
{
	switch (lock_get_type_low(lock)) {
	case LOCK_REC:
		return("RECORD");
	case LOCK_TABLE:
		return("TABLE");
	default:
		return("UNKNOWN");
	}
}

/*******************************************************************//**
Gets the table on which the lock is.
@return table */
UNIV_INLINE
dict_table_t*
lock_get_table(
/*===========*/
	const lock_t*	lock)	/*!< in: lock */
{
	switch (lock_get_type_low(lock)) {
	case LOCK_REC:
		ut_ad(dict_index_is_clust(lock->index)
		      || !dict_index_is_online_ddl(lock->index));
		return(lock->index->table);
	case LOCK_TABLE:
		return(lock->un_member.tab_lock.table);
	default:
		ut_error;
		return(NULL);
	}
}

/*******************************************************************//**
Gets the id of the table on which the lock is.
@return id of the table */

table_id_t
lock_get_table_id(
/*==============*/
	const lock_t*	lock)	/*!< in: lock */
{
	dict_table_t*	table;

	table = lock_get_table(lock);

	return(table->id);
}

/*******************************************************************//**
Gets the name of the table on which the lock is.
The string should not be free()'d or modified.
@return name of the table */

const char*
lock_get_table_name(
/*================*/
	const lock_t*	lock)	/*!< in: lock */
{
	dict_table_t*	table;

	table = lock_get_table(lock);

	return(table->name);
}

/*******************************************************************//**
For a record lock, gets the index on which the lock is.
@return index */

const dict_index_t*
lock_rec_get_index(
/*===============*/
	const lock_t*	lock)	/*!< in: lock */
{
	ut_a(lock_get_type_low(lock) == LOCK_REC);
	ut_ad(dict_index_is_clust(lock->index)
	      || !dict_index_is_online_ddl(lock->index));

	return(lock->index);
}

/*******************************************************************//**
For a record lock, gets the name of the index on which the lock is.
The string should not be free()'d or modified.
@return name of the index */

const char*
lock_rec_get_index_name(
/*====================*/
	const lock_t*	lock)	/*!< in: lock */
{
	ut_a(lock_get_type_low(lock) == LOCK_REC);
	ut_ad(dict_index_is_clust(lock->index)
	      || !dict_index_is_online_ddl(lock->index));

	return(lock->index->name);
}

/*******************************************************************//**
For a record lock, gets the tablespace number on which the lock is.
@return tablespace number */

ulint
lock_rec_get_space_id(
/*==================*/
	const lock_t*	lock)	/*!< in: lock */
{
	ut_a(lock_get_type_low(lock) == LOCK_REC);

	return(lock->un_member.rec_lock.space);
}

/*******************************************************************//**
For a record lock, gets the page number on which the lock is.
@return page number */

ulint
lock_rec_get_page_no(
/*=================*/
	const lock_t*	lock)	/*!< in: lock */
{
	ut_a(lock_get_type_low(lock) == LOCK_REC);

	return(lock->un_member.rec_lock.page_no);
}

/*********************************************************************//**
Cancels a waiting lock request and releases possible other transactions
waiting behind it. */

void
lock_cancel_waiting_and_release(
/*============================*/
	lock_t*	lock)	/*!< in/out: waiting lock request */
{
	que_thr_t*	thr;

	ut_ad(lock_mutex_own());
	ut_ad(trx_mutex_own(lock->trx));

	lock->trx->lock.cancel = true;

	if (lock_get_type_low(lock) == LOCK_REC) {

		lock_rec_dequeue_from_page(lock);
	} else {
		ut_ad(lock_get_type_low(lock) & LOCK_TABLE);

		if (lock->trx->autoinc_locks != NULL) {
			/* Release the transaction's AUTOINC locks. */
			lock_release_autoinc_locks(lock->trx);
		}

		lock_table_dequeue(lock);
	}

	/* Reset the wait flag and the back pointer to lock in trx. */

	lock_reset_lock_and_trx_wait(lock);

	/* The following function releases the trx from lock wait. */

	thr = que_thr_end_lock_wait(lock->trx);

	if (thr != NULL) {
		lock_wait_release_thread_if_suspended(thr);
	}

	lock->trx->lock.cancel = false;
}

/*********************************************************************//**
Unlocks AUTO_INC type locks that were possibly reserved by a trx. This
function should be called at the the end of an SQL statement, by the
connection thread that owns the transaction (trx->mysql_thd). */

void
lock_unlock_table_autoinc(
/*======================*/
	trx_t*	trx)	/*!< in/out: transaction */
{
	ut_ad(!lock_mutex_own());
	ut_ad(!trx_mutex_own(trx));
	ut_ad(!trx->lock.wait_lock);
	/* This can be invoked on NOT_STARTED, ACTIVE, PREPARED,
	but not COMMITTED transactions. */
	ut_ad(trx_state_eq(trx, TRX_STATE_NOT_STARTED)
	      || !trx_state_eq(trx, TRX_STATE_COMMITTED_IN_MEMORY));

	/* This function is invoked for a running transaction by the
	thread that is serving the transaction. Therefore it is not
	necessary to hold trx->mutex here. */

	if (lock_trx_holds_autoinc_locks(trx)) {
		lock_mutex_enter();

		lock_release_autoinc_locks(trx);

		lock_mutex_exit();
	}
}

/*********************************************************************//**
Releases a transaction's locks, and releases possible other transactions
waiting because of these locks. Change the state of the transaction to
TRX_STATE_COMMITTED_IN_MEMORY. */

void
lock_trx_release_locks(
/*===================*/
	trx_t*	trx)	/*!< in/out: transaction */
{
	check_trx_state(trx);

	if (trx_state_eq(trx, TRX_STATE_PREPARED)) {

		mutex_enter(&trx_sys->mutex);

		ut_a(trx_sys->n_prepared_trx > 0);
		--trx_sys->n_prepared_trx;

		if (trx->is_recovered) {
			ut_a(trx_sys->n_prepared_recovered_trx > 0);
			trx_sys->n_prepared_recovered_trx--;
		}

		mutex_exit(&trx_sys->mutex);
	} else {
		ut_ad(trx_state_eq(trx, TRX_STATE_ACTIVE));
	}

	/* The transition of trx->state to TRX_STATE_COMMITTED_IN_MEMORY
	is protected by both the lock_sys->mutex and the trx->mutex. */
	lock_mutex_enter();

	trx_mutex_enter(trx);

	/* The following assignment makes the transaction committed in memory
	and makes its changes to data visible to other transactions.
	NOTE that there is a small discrepancy from the strict formal
	visibility rules here: a human user of the database can see
	modifications made by another transaction T even before the necessary
	log segment has been flushed to the disk. If the database happens to
	crash before the flush, the user has seen modifications from T which
	will never be a committed transaction. However, any transaction T2
	which sees the modifications of the committing transaction T, and
	which also itself makes modifications to the database, will get an lsn
	larger than the committing transaction T. In the case where the log
	flush fails, and T never gets committed, also T2 will never get
	committed. */

	/*--------------------------------------*/
	trx->state = TRX_STATE_COMMITTED_IN_MEMORY;
	/*--------------------------------------*/

	if (trx_is_referenced(trx)) {

		lock_mutex_exit();

		while (trx_is_referenced(trx)) {

			trx_mutex_exit(trx);

			DEBUG_SYNC_C("waiting_trx_is_not_referenced");

			/** Doing an implicit to explicit conversion
			should not be expensive. */
			ut_delay(ut_rnd_interval(0, srv_spin_wait_delay));

			trx_mutex_enter(trx);
		}

		trx_mutex_exit(trx);

		lock_mutex_enter();

		trx_mutex_enter(trx);
	}

	ut_ad(!trx_is_referenced(trx));

	/* If the background thread trx_rollback_or_clean_recovered()
	is still active then there is a chance that the rollback
	thread may see this trx as COMMITTED_IN_MEMORY and goes ahead
	to clean it up calling trx_cleanup_at_db_startup(). This can
	happen in the case we are committing a trx here that is left
	in PREPARED state during the crash. Note that commit of the
	rollback of a PREPARED trx happens in the recovery thread
	while the rollback of other transactions happen in the
	background thread. To avoid this race we unconditionally unset
	the is_recovered flag. */

	trx->is_recovered = false;

	trx_mutex_exit(trx);

	lock_release(trx);

	lock_mutex_exit();

	/* We don't remove the locks one by one from the vector for
	efficiency reasons. We simply reset it because we would have
	released all the locks anyway. */

	ib_vector_reset(trx->lock.table_locks);

	ut_a(UT_LIST_GET_LEN(trx->lock.trx_locks) == 0);
	ut_a(ib_vector_is_empty(trx->autoinc_locks));
	ut_a(ib_vector_is_empty(trx->lock.table_locks));

	mem_heap_empty(trx->lock.lock_heap);
}

/*********************************************************************//**
Check whether the transaction has already been rolled back because it
was selected as a deadlock victim, or if it has to wait then cancel
the wait lock.
@return DB_DEADLOCK, DB_LOCK_WAIT or DB_SUCCESS */

dberr_t
lock_trx_handle_wait(
/*=================*/
	trx_t*	trx)	/*!< in/out: trx lock state */
{
	dberr_t	err;

	lock_mutex_enter();

	trx_mutex_enter(trx);

	if (trx->lock.was_chosen_as_deadlock_victim) {
		err = DB_DEADLOCK;
	} else if (trx->lock.wait_lock != NULL) {
		lock_cancel_waiting_and_release(trx->lock.wait_lock);
		err = DB_LOCK_WAIT;
	} else {
		/* The lock was probably granted before we got here. */
		err = DB_SUCCESS;
	}

	lock_mutex_exit();
	trx_mutex_exit(trx);

	return(err);
}

/*********************************************************************//**
Get the number of locks on a table.
@return number of locks */

ulint
lock_table_get_n_locks(
/*===================*/
	const dict_table_t*	table)	/*!< in: table */
{
	ulint		n_table_locks;

	lock_mutex_enter();

	n_table_locks = UT_LIST_GET_LEN(table->locks);

	lock_mutex_exit();

	return(n_table_locks);
}

#ifdef UNIV_DEBUG
/*******************************************************************//**
Do an exhaustive check for any locks (table or rec) against the table.
@return lock if found */
static
const lock_t*
lock_table_locks_lookup(
/*====================*/
	const dict_table_t*	table,		/*!< in: check if there are
						any locks held on records in
						this table or on the table
						itself */
	const trx_list_t*	trx_list)	/*!< in: trx list to check */
{
	trx_t*			trx;

	ut_a(table != NULL);
	ut_ad(lock_mutex_own());
	ut_ad(trx_sys_mutex_own());

	for (trx = UT_LIST_GET_FIRST(*trx_list);
	     trx != NULL;
	     trx = UT_LIST_GET_NEXT(trx_list, trx)) {

		const lock_t*	lock;

		check_trx_state(trx);

		for (lock = UT_LIST_GET_FIRST(trx->lock.trx_locks);
		     lock != NULL;
		     lock = UT_LIST_GET_NEXT(trx_locks, lock)) {

			ut_a(lock->trx == trx);

			if (lock_get_type_low(lock) == LOCK_REC) {
				ut_ad(!dict_index_is_online_ddl(lock->index)
				      || dict_index_is_clust(lock->index));
				if (lock->index->table == table) {
					return(lock);
				}
			} else if (lock->un_member.tab_lock.table == table) {
				return(lock);
			}
		}
	}

	return(NULL);
}
#endif /* UNIV_DEBUG */

/*******************************************************************//**
Check if there are any locks (table or rec) against table.
@return true if table has either table or record locks. */

bool
lock_table_has_locks(
/*=================*/
	const dict_table_t*	table)	/*!< in: check if there are any locks
					held on records in this table or on the
					table itself */
{
	ibool			has_locks;

	lock_mutex_enter();

	has_locks = UT_LIST_GET_LEN(table->locks) > 0 || table->n_rec_locks > 0;

#ifdef UNIV_DEBUG
	if (!has_locks) {
		mutex_enter(&trx_sys->mutex);

		ut_ad(!lock_table_locks_lookup(table, &trx_sys->rw_trx_list));

		mutex_exit(&trx_sys->mutex);
	}
#endif /* UNIV_DEBUG */

	lock_mutex_exit();

	return(has_locks);
}

/*******************************************************************//**
Initialise the table lock list. */

void
lock_table_lock_list_init(
/*======================*/
	table_lock_list_t*	lock_list)	/*!< List to initialise */
{
	UT_LIST_INIT(*lock_list, &lock_table_t::locks);
}

/*******************************************************************//**
Initialise the trx lock list. */

void
lock_trx_lock_list_init(
/*====================*/
	trx_lock_list_t*	lock_list)	/*!< List to initialise */
{
	UT_LIST_INIT(*lock_list, &lock_t::trx_locks);
}

/*******************************************************************//**
Set the lock system timeout event. */

void
lock_set_timeout_event()
/*====================*/
{
	os_event_set(lock_sys->timeout_event);
}

#ifdef UNIV_DEBUG
/*******************************************************************//**
Check if the transaction holds any locks on the sys tables
or its records.
@return the strongest lock found on any sys table or 0 for none */

const lock_t*
lock_trx_has_sys_table_locks(
/*=========================*/
	const trx_t*	trx)	/*!< in: transaction to check */
{
	lint		i;
	const lock_t*	strongest_lock = 0;
	lock_mode	strongest = LOCK_NONE;

	lock_mutex_enter();

	/* Find a valid mode. Note: ib_vector_size() can be 0. */
	for (i = ib_vector_size(trx->lock.table_locks) - 1; i >= 0; --i) {
		const lock_t*	lock;

		lock = *static_cast<const lock_t**>(
			ib_vector_get(trx->lock.table_locks, i));

		if (lock != NULL
		    && dict_is_sys_table(lock->un_member.tab_lock.table->id)) {

			strongest = lock_get_mode(lock);
			ut_ad(strongest != LOCK_NONE);
			strongest_lock = lock;
			break;
		}
	}

	if (strongest == LOCK_NONE) {
		lock_mutex_exit();
		return(NULL);
	}

	for (/* No op */; i >= 0; --i) {
		const lock_t*	lock;

		lock = *static_cast<const lock_t**>(
			ib_vector_get(trx->lock.table_locks, i));

		if (lock == NULL) {
			continue;
		}

		ut_ad(trx == lock->trx);
		ut_ad(lock_get_type_low(lock) & LOCK_TABLE);
		ut_ad(lock->un_member.tab_lock.table != NULL);

		lock_mode	mode = lock_get_mode(lock);

		if (dict_is_sys_table(lock->un_member.tab_lock.table->id)
		    && lock_mode_stronger_or_eq(mode, strongest)) {

			strongest = mode;
			strongest_lock = lock;
		}
	}

	lock_mutex_exit();

	return(strongest_lock);
}

/*******************************************************************//**
Check if the transaction holds an exclusive lock on a record.
@return whether the locks are held */

bool
lock_trx_has_rec_x_lock(
/*====================*/
	const trx_t*		trx,	/*!< in: transaction to check */
	const dict_table_t*	table,	/*!< in: table to check */
	const buf_block_t*	block,	/*!< in: buffer block of the record */
	ulint			heap_no)/*!< in: record heap number */
{
	ut_ad(heap_no > PAGE_HEAP_NO_SUPREMUM);

	lock_mutex_enter();
	ut_a(lock_table_has(trx, table, LOCK_IX)
	     || dict_table_is_temporary(table));
	ut_a(lock_rec_has_expl(LOCK_X | LOCK_REC_NOT_GAP,
			       block, heap_no, trx)
	     || dict_table_is_temporary(table));
	lock_mutex_exit();
	return(true);
}
#endif /* UNIV_DEBUG */

/** rewind(3) the file used for storing the latest detected deadlock and
print a heading message to stderr if printing of all deadlocks to stderr
is enabled. */
void
DeadlockChecker::start_print()
{
	ut_ad(lock_mutex_own());

	rewind(lock_latest_err_file);
	ut_print_timestamp(lock_latest_err_file);

	if (srv_print_all_deadlocks) {
		ib_logf(IB_LOG_LEVEL_INFO,
			"Transactions deadlock detected, dumping detailed"
			" information.");
	}
}

/** Print a message to the deadlock file and possibly to stderr.
@param msg message to print */
void
DeadlockChecker::print(const char* msg)
{
	fputs(msg, lock_latest_err_file);

	if (srv_print_all_deadlocks) {
		ib_logf(IB_LOG_LEVEL_INFO, "%s", msg);
	}
}

/** Print transaction data to the deadlock file and possibly to stderr.
@param trx transaction
@param max_query_len max query length to print */
void
DeadlockChecker::print(const trx_t* trx, ulint max_query_len)
{
	ut_ad(lock_mutex_own());

	ulint	n_rec_locks = lock_number_of_rows_locked(&trx->lock);
	ulint	n_trx_locks = UT_LIST_GET_LEN(trx->lock.trx_locks);
	ulint	heap_size = mem_heap_get_size(trx->lock.lock_heap);

	mutex_enter(&trx_sys->mutex);

	trx_print_low(lock_latest_err_file, trx, max_query_len,
		      n_rec_locks, n_trx_locks, heap_size);

	if (srv_print_all_deadlocks) {
		trx_print_low(stderr, trx, max_query_len,
			      n_rec_locks, n_trx_locks, heap_size);
	}

	mutex_exit(&trx_sys->mutex);
}

/** Print lock data to the deadlock file and possibly to stderr.
@param lock record or table type lock */
void
DeadlockChecker::print(const lock_t* lock)
{
	ut_ad(lock_mutex_own());

	if (lock_get_type_low(lock) == LOCK_REC) {
		lock_rec_print(lock_latest_err_file, lock);

		if (srv_print_all_deadlocks) {
			lock_rec_print(stderr, lock);
		}
	} else {
		lock_table_print(lock_latest_err_file, lock);

		if (srv_print_all_deadlocks) {
			lock_table_print(stderr, lock);
		}
	}
}

/** Get the next lock in the queue that is owned by a transaction whose
sub-tree has not already been searched.
Note: "next" here means PREV for table locks.

@param lock Lock in queue
@param heap_no heap_no if lock is a record lock else ULINT_UNDEFINED

@return next lock or NULL if at end of queue */
const lock_t*
DeadlockChecker::get_next_lock(const lock_t* lock, ulint heap_no) const
{
	ut_ad(lock_mutex_own());

	do {
		if (lock_get_type_low(lock) == LOCK_REC) {
			ut_ad(heap_no != ULINT_UNDEFINED);
			lock = lock_rec_get_next_const(heap_no, lock);
		} else {
			ut_ad(heap_no == ULINT_UNDEFINED);
			ut_ad(lock_get_type_low(lock) == LOCK_TABLE);

			lock = UT_LIST_GET_PREV(
				un_member.tab_lock.locks, lock);
		}

	} while (lock != NULL && is_visited(lock));

	ut_ad(lock == NULL
	      || lock_get_type_low(lock) == lock_get_type_low(m_wait_lock));

	return(lock);
}

/** Get the first lock to search. The search starts from the current
wait_lock. What we are really interested in is an edge from the
current wait_lock's owning transaction to another transaction that has
a lock ahead in the queue. We skip locks where the owning transaction's
sub-tree has already been searched.

Note: The record locks are traversed from the oldest lock to the
latest. For table locks we go from latest to oldest.

For record locks, we first position the "iterator" on the first lock on
the page and then reposition on the actual heap_no. This is required
due to the way the record lock has is implemented.

@param[out] heap_no if rec lock, else ULINT_UNDEFINED.
@return first lock or NULL */
const lock_t*
DeadlockChecker::get_first_lock(ulint* heap_no) const
{
	ut_ad(lock_mutex_own());

	const lock_t*	lock = m_wait_lock;

	if (lock_get_type_low(lock) == LOCK_REC) {

		/* We are only interested in records that match the heap_no. */
		*heap_no = lock_rec_find_set_bit(lock);

		ut_ad(*heap_no <= 0xffff);
		ut_ad(*heap_no != ULINT_UNDEFINED);

		/* Find the locks on the page. */
		lock = lock_rec_get_first_on_page_addr(
			lock->un_member.rec_lock.space,
			lock->un_member.rec_lock.page_no);

		/* Position on the first lock on the physical record.*/
		if (!lock_rec_get_nth_bit(lock, *heap_no)) {
			lock = lock_rec_get_next_const(*heap_no, lock);
		}

		ut_a(!lock_get_wait(lock));
	} else {
		/* Table locks don't care about the heap_no. */
		*heap_no = ULINT_UNDEFINED;
		ut_ad(lock_get_type_low(lock) == LOCK_TABLE);
		lock = UT_LIST_GET_PREV(un_member.tab_lock.locks, lock);
	}

	/* Must find at least two locks, otherwise there cannot be a
	waiting lock, secondly the first lock cannot be the wait_lock. */
	ut_a(lock != NULL);
	ut_a(lock != m_wait_lock);

	/* Check that the lock type doesn't change. */
	ut_ad(lock_get_type_low(lock) == lock_get_type_low(m_wait_lock));

	return(lock);
}

/** Notify that a deadlock has been detected and print the conflicting
transaction info.
@param lock lock causing deadlock */
void
DeadlockChecker::notify(const lock_t* lock) const
{
	ut_ad(lock_mutex_own());

	start_print();

	print("\n*** (1) TRANSACTION:\n");

	print(m_wait_lock->trx, 3000);

	print("*** (1) WAITING FOR THIS LOCK TO BE GRANTED:\n");

	print(m_wait_lock);

	print("*** (2) TRANSACTION:\n");

	print(lock->trx, 3000);

	print("*** (2) HOLDS THE LOCK(S):\n");

	print(lock);

	/* It is possible that the joining transaction was granted its
	lock when we rolled back some other waiting transaction. */

	if (m_start->lock.wait_lock != 0) {
		print("*** (2) WAITING FOR THIS LOCK TO BE GRANTED:\n");

		print(m_start->lock.wait_lock);
	}

	DBUG_PRINT("ib_lock", ("deadlock detected"));
}

/** Select the victim transaction that should be rolledback.
@return victim transaction */
const trx_t*
DeadlockChecker::select_victim() const
{
	ut_ad(lock_mutex_own());
	ut_ad(m_start->lock.wait_lock != 0);
	ut_ad(m_wait_lock->trx != m_start);

	if (trx_weight_ge(m_wait_lock->trx, m_start)) {
		/* The joining  transaction is 'smaller',
		choose it as the victim and roll it back. */

		return(m_start);
	}

	return(m_wait_lock->trx);
}

/** Looks iteratively for a deadlock. Note: the joining transaction may
have been granted its lock by the deadlock checks.
@return 0 if no deadlock else the victim transaction instance.*/
const trx_t*
DeadlockChecker::search()
{
	ut_ad(lock_mutex_own());
	ut_ad(!trx_mutex_own(m_start));

	ut_ad(m_start != NULL);
	ut_ad(m_wait_lock != NULL);
	check_trx_state(m_wait_lock->trx);
	ut_ad(m_mark_start <= s_lock_mark_counter);

	/* Look at the locks ahead of wait_lock in the lock queue. */
	ulint		heap_no;
	const lock_t*	lock = get_first_lock(&heap_no);

	for (;;) {

		/* We should never visit the same sub-tree more than once. */
		ut_ad(lock == NULL || !is_visited(lock));

		while (m_n_elems > 0 && lock == NULL) {

			/* Restore previous search state. */

			pop(lock, heap_no);

			lock = get_next_lock(lock, heap_no);
		}

		if (lock == NULL) {
			break;
		} else if (lock == m_wait_lock) {

			/* We can mark this subtree as searched */
			ut_ad(lock->trx->lock.deadlock_mark <= m_mark_start);

			lock->trx->lock.deadlock_mark = ++s_lock_mark_counter;

			/* We are not prepared for an overflow. This 64-bit
			counter should never wrap around. At 10^9 increments
			per second, it would take 10^3 years of uptime. */

			ut_ad(s_lock_mark_counter > 0);

			/* Backtrack */
			lock = NULL;

		} else if (!lock_has_to_wait(m_wait_lock, lock)) {

			/* No conflict, next lock */
			lock = get_next_lock(lock, heap_no);

		} else if (lock->trx == m_start) {

			/* Found a cycle. */

			notify(lock);

			return(select_victim());

		} else if (is_too_deep()) {

			/* Search too deep to continue. */

			m_too_deep = true;

			/* Select the joining transaction as the victim. */
			return(m_start);

		} else if (lock->trx->lock.que_state == TRX_QUE_LOCK_WAIT) {

			/* Another trx ahead has requested a lock in an
			incompatible mode, and is itself waiting for a lock. */

			++m_cost;

			if (!push(lock, heap_no)) {
				m_too_deep = true;
				return(m_start);
			}


			m_wait_lock = lock->trx->lock.wait_lock;

			lock = get_first_lock(&heap_no);

			if (is_visited(lock)) {
				lock = get_next_lock(lock, heap_no);
			}

		} else {
			lock = get_next_lock(lock, heap_no);
		}
	}

	ut_a(lock == NULL && m_n_elems == 0);

	/* No deadlock found. */
	return(0);
}

/** Print info about transaction that was rolled back.
@param trx transaction rolled back
@param lock lock trx wants */
void
DeadlockChecker::joining_trx_print(const trx_t*	trx, const lock_t* lock)
{
	ut_ad(lock_mutex_own());

	/* If the lock search exceeds the max step
	or the max depth, the current trx will be
	the victim. Print its information. */
	start_print();

	print("TOO DEEP OR LONG SEARCH IN THE LOCK TABLE"
	      " WAITS-FOR GRAPH, WE WILL ROLL BACK"
	      " FOLLOWING TRANSACTION \n\n"
	      "*** TRANSACTION:\n");

	print(trx, 3000);

	print("*** WAITING FOR THIS LOCK TO BE GRANTED:\n");

	print(lock);
}

/** Rollback transaction selected as the victim. */
void
DeadlockChecker::trx_rollback()
{
	ut_ad(lock_mutex_own());

	trx_t*	trx = m_wait_lock->trx;

	print("*** WE ROLL BACK TRANSACTION (1)\n");

	trx_mutex_enter(trx);

	trx->lock.was_chosen_as_deadlock_victim = true;

	lock_cancel_waiting_and_release(trx->lock.wait_lock);

	trx_mutex_exit(trx);
}

/** Checks if a joining lock request results in a deadlock. If a deadlock is
found this function will resolve the deadlock by choosing a victim transaction
and rolling it back. It will attempt to resolve all deadlocks. The returned
transaction id will be the joining transaction id or 0 if some other
transaction was chosen as a victim and rolled back or no deadlock found.

@param lock lock the transaction is requesting
@param trx transaction requesting the lock

@return transaction instanace chosen as victim or 0 */
const trx_t*
DeadlockChecker::check_and_resolve(const lock_t* lock, const trx_t* trx)
{
	ut_ad(lock_mutex_own());
	check_trx_state(trx);
	ut_ad(!srv_read_only_mode);

	const trx_t*	victim_trx;

	/* Try and resolve as many deadlocks as possible. */
	do {
		DeadlockChecker	checker(trx, lock, s_lock_mark_counter);

		victim_trx = checker.search();

		/* Search too deep, we rollback the joining transaction. */
		if (checker.is_too_deep()) {

			ut_ad(trx == checker.m_start);
			ut_ad(victim_trx == trx);

			joining_trx_print(trx, lock);

			MONITOR_INC(MONITOR_DEADLOCK);

		} else if (victim_trx != 0 && victim_trx != trx) {

			ut_ad(victim_trx == checker.m_wait_lock->trx);

			checker.trx_rollback();

			lock_deadlock_found = true;

			MONITOR_INC(MONITOR_DEADLOCK);
		}

	} while (victim_trx != 0 && victim_trx != trx);

	/* If the joining transaction was selected as the victim. */
	if (victim_trx != 0) {
		ut_a(victim_trx == trx);

		print("*** WE ROLL BACK TRANSACTION (2)\n");

		lock_deadlock_found = true;
	}

	return(victim_trx);
}

/**
Allocate cached locks for the transaction.
@param trx		allocate cached record locks for this transaction */

void
lock_trx_alloc_locks(trx_t* trx)
{
	ulint	sz = REC_LOCK_SIZE * REC_LOCK_CACHE;
	byte*	ptr = reinterpret_cast<byte*>(ut_malloc(sz));

	/* We allocate one big chunk and then distribute it among
	the rest of the elements. The allocated chunk pointer is always
	at index 0. */

	for (ulint i = 0; i < REC_LOCK_CACHE; ++i, ptr += REC_LOCK_SIZE) {
		trx->lock.rec_pool.push_back(
			reinterpret_cast<ib_lock_t*>(ptr));
	}

	sz = TABLE_LOCK_SIZE * TABLE_LOCK_CACHE;
	ptr = reinterpret_cast<byte*>(ut_malloc(sz));

	for (ulint i = 0; i < TABLE_LOCK_CACHE; ++i, ptr += TABLE_LOCK_SIZE) {
		trx->lock.table_pool.push_back(
			reinterpret_cast<ib_lock_t*>(ptr));
	}

}<|MERGE_RESOLUTION|>--- conflicted
+++ resolved
@@ -2539,11 +2539,7 @@
 	heap_no = lock_rec_find_set_bit(wait_lock);
 
 	bit_offset = heap_no / 8;
-<<<<<<< HEAD
-	bit_mask = (ulint) 1 << (heap_no % 8);
-=======
 	bit_mask = static_cast<ulint>(1 << (heap_no % 8));
->>>>>>> b7095272
 
 	for (lock = lock_rec_get_first_on_page_addr(space, page_no);
 	     lock != wait_lock;
@@ -4098,14 +4094,7 @@
 
 	trx_mutex_exit(trx);
 
-<<<<<<< HEAD
 	return(err);
-=======
-	ut_a(lock == NULL && ctx->depth == 0);
-
-	/* No deadlock found. */
-	return(0);
->>>>>>> b7095272
 }
 
 /*********************************************************************//**
