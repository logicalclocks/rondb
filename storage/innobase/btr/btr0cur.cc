--- conflicted
+++ resolved
@@ -1,10 +1,6 @@
 /*****************************************************************************
 
-<<<<<<< HEAD
-Copyright (c) 1994, 2020, Oracle and/or its affiliates.
-=======
 Copyright (c) 1994, 2021, Oracle and/or its affiliates.
->>>>>>> a2036369
 Copyright (c) 2008, Google Inc.
 Copyright (c) 2012, Facebook Inc.
 
