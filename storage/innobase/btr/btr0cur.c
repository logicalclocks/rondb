/*****************************************************************************

Copyright (c) 1994, 2011, Oracle and/or its affiliates. All Rights Reserved.
Copyright (c) 2008, Google Inc.

Portions of this file contain modifications contributed and copyrighted by
Google, Inc. Those modifications are gratefully acknowledged and are described
briefly in the InnoDB documentation. The contributions by Google are
incorporated with their permission, and subject to the conditions contained in
the file COPYING.Google.

This program is free software; you can redistribute it and/or modify it under
the terms of the GNU General Public License as published by the Free Software
Foundation; version 2 of the License.

This program is distributed in the hope that it will be useful, but WITHOUT
ANY WARRANTY; without even the implied warranty of MERCHANTABILITY or FITNESS
FOR A PARTICULAR PURPOSE. See the GNU General Public License for more details.

You should have received a copy of the GNU General Public License along with
this program; if not, write to the Free Software Foundation, Inc., 59 Temple
Place, Suite 330, Boston, MA 02111-1307 USA

*****************************************************************************/

/**************************************************//**
@file btr/btr0cur.c
The index tree cursor

All changes that row operations make to a B-tree or the records
there must go through this module! Undo log records are written here
of every modify or insert of a clustered index record.

			NOTE!!!
To make sure we do not run out of disk space during a pessimistic
insert or update, we have to reserve 2 x the height of the index tree
many pages in the tablespace before we start the operation, because
if leaf splitting has been started, it is difficult to undo, except
by crashing the database and doing a roll-forward.

Created 10/16/1994 Heikki Tuuri
*******************************************************/

#include "btr0cur.h"

#ifdef UNIV_NONINL
#include "btr0cur.ic"
#endif

#include "row0upd.h"
#ifndef UNIV_HOTBACKUP
#include "mtr0log.h"
#include "page0page.h"
#include "page0zip.h"
#include "rem0rec.h"
#include "rem0cmp.h"
#include "buf0lru.h"
#include "btr0btr.h"
#include "btr0sea.h"
#include "row0purge.h"
#include "row0upd.h"
#include "trx0rec.h"
<<<<<<< HEAD
#include "trx0roll.h" /* trx_is_recv() */
=======
#include "trx0roll.h" /* trx_roll_crash_recv_trx */
>>>>>>> f842fd50
#include "que0que.h"
#include "row0row.h"
#include "srv0srv.h"
#include "ibuf0ibuf.h"
#include "lock0lock.h"
#include "zlib.h"

/** Buffered B-tree operation types, introduced as part of delete buffering. */
typedef enum btr_op_enum {
	BTR_NO_OP = 0,			/*!< Not buffered */
	BTR_INSERT_OP,			/*!< Insert, do not ignore UNIQUE */
	BTR_INSERT_IGNORE_UNIQUE_OP,	/*!< Insert, ignoring UNIQUE */
	BTR_DELETE_OP,			/*!< Purge a delete-marked record */
	BTR_DELMARK_OP			/*!< Mark a record for deletion */
} btr_op_t;

#ifdef UNIV_DEBUG
/** If the following is set to TRUE, this module prints a lot of
trace information of individual record operations */
UNIV_INTERN ibool	btr_cur_print_record_ops = FALSE;
#endif /* UNIV_DEBUG */

/** Number of searches down the B-tree in btr_cur_search_to_nth_level(). */
UNIV_INTERN ulint	btr_cur_n_non_sea	= 0;
/** Number of successful adaptive hash index lookups in
btr_cur_search_to_nth_level(). */
UNIV_INTERN ulint	btr_cur_n_sea		= 0;
/** Old value of btr_cur_n_non_sea.  Copied by
srv_refresh_innodb_monitor_stats().  Referenced by
srv_printf_innodb_monitor(). */
UNIV_INTERN ulint	btr_cur_n_non_sea_old	= 0;
/** Old value of btr_cur_n_sea.  Copied by
srv_refresh_innodb_monitor_stats().  Referenced by
srv_printf_innodb_monitor(). */
UNIV_INTERN ulint	btr_cur_n_sea_old	= 0;

/** In the optimistic insert, if the insert does not fit, but this much space
can be released by page reorganize, then it is reorganized */
#define BTR_CUR_PAGE_REORGANIZE_LIMIT	(UNIV_PAGE_SIZE / 32)

/** The structure of a BLOB part header */
/* @{ */
/*--------------------------------------*/
#define BTR_BLOB_HDR_PART_LEN		0	/*!< BLOB part len on this
						page */
#define BTR_BLOB_HDR_NEXT_PAGE_NO	4	/*!< next BLOB part page no,
						FIL_NULL if none */
/*--------------------------------------*/
#define BTR_BLOB_HDR_SIZE		8	/*!< Size of a BLOB
						part header, in bytes */

/** Estimated table level stats from sampled value.
@param value		sampled stats
@param index		index being sampled
@param sample		number of sampled rows
@param ext_size		external stored data size
@param not_empty	table not empty
@return estimated table wide stats from sampled value */
#define BTR_TABLE_STATS_FROM_SAMPLE(value, index, sample, ext_size, not_empty)\
	(((value) * (ib_int64_t) index->stat_n_leaf_pages		\
	  + (sample) - 1 + (ext_size) + (not_empty)) / ((sample) + (ext_size)))

/* @} */
#endif /* !UNIV_HOTBACKUP */

/** A BLOB field reference full of zero, for use in assertions and tests.
Initially, BLOB field references are set to zero, in
dtuple_convert_big_rec(). */
UNIV_INTERN const byte field_ref_zero[BTR_EXTERN_FIELD_REF_SIZE];

#ifndef UNIV_HOTBACKUP
/*******************************************************************//**
Marks all extern fields in a record as owned by the record. This function
should be called if the delete mark of a record is removed: a not delete
marked record always owns all its extern fields. */
static
void
btr_cur_unmark_extern_fields(
/*=========================*/
	page_zip_des_t*	page_zip,/*!< in/out: compressed page whose uncompressed
				part will be updated, or NULL */
	rec_t*		rec,	/*!< in/out: record in a clustered index */
	dict_index_t*	index,	/*!< in: index of the page */
	const ulint*	offsets,/*!< in: array returned by rec_get_offsets() */
	mtr_t*		mtr);	/*!< in: mtr, or NULL if not logged */
/*******************************************************************//**
Adds path information to the cursor for the current page, for which
the binary search has been performed. */
static
void
btr_cur_add_path_info(
/*==================*/
	btr_cur_t*	cursor,		/*!< in: cursor positioned on a page */
	ulint		height,		/*!< in: height of the page in tree;
					0 means leaf node */
	ulint		root_height);	/*!< in: root node height in tree */
/***********************************************************//**
Frees the externally stored fields for a record, if the field is mentioned
in the update vector. */
static
void
btr_rec_free_updated_extern_fields(
/*===============================*/
	dict_index_t*	index,	/*!< in: index of rec; the index tree MUST be
				X-latched */
	rec_t*		rec,	/*!< in: record */
	page_zip_des_t*	page_zip,/*!< in: compressed page whose uncompressed
				part will be updated, or NULL */
	const ulint*	offsets,/*!< in: rec_get_offsets(rec, index) */
	const upd_t*	update,	/*!< in: update vector */
	enum trx_rb_ctx	rb_ctx,	/*!< in: rollback context */
	mtr_t*		mtr);	/*!< in: mini-transaction handle which contains
				an X-latch to record page and to the tree */
/***********************************************************//**
Frees the externally stored fields for a record. */
static
void
btr_rec_free_externally_stored_fields(
/*==================================*/
	dict_index_t*	index,	/*!< in: index of the data, the index
				tree MUST be X-latched */
	rec_t*		rec,	/*!< in: record */
	const ulint*	offsets,/*!< in: rec_get_offsets(rec, index) */
	page_zip_des_t*	page_zip,/*!< in: compressed page whose uncompressed
				part will be updated, or NULL */
	enum trx_rb_ctx	rb_ctx,	/*!< in: rollback context */
	mtr_t*		mtr);	/*!< in: mini-transaction handle which contains
				an X-latch to record page and to the index
				tree */
/***********************************************************//**
Gets the externally stored size of a record, in units of a database page.
@return	externally stored part, in units of a database page */
static
ulint
btr_rec_get_externally_stored_len(
/*==============================*/
	const rec_t*	rec,	/*!< in: record */
	const ulint*	offsets);/*!< in: array returned by rec_get_offsets() */
#endif /* !UNIV_HOTBACKUP */

/******************************************************//**
The following function is used to set the deleted bit of a record. */
UNIV_INLINE
void
btr_rec_set_deleted_flag(
/*=====================*/
	rec_t*		rec,	/*!< in/out: physical record */
	page_zip_des_t*	page_zip,/*!< in/out: compressed page (or NULL) */
	ulint		flag)	/*!< in: nonzero if delete marked */
{
	if (page_rec_is_comp(rec)) {
		rec_set_deleted_flag_new(rec, page_zip, flag);
	} else {
		ut_ad(!page_zip);
		rec_set_deleted_flag_old(rec, flag);
	}
}

#ifndef UNIV_HOTBACKUP
/*==================== B-TREE SEARCH =========================*/

/********************************************************************//**
Latches the leaf page or pages requested. */
static
void
btr_cur_latch_leaves(
/*=================*/
	page_t*		page,		/*!< in: leaf page where the search
					converged */
	ulint		space,		/*!< in: space id */
	ulint		zip_size,	/*!< in: compressed page size in bytes
					or 0 for uncompressed pages */
	ulint		page_no,	/*!< in: page number of the leaf */
	ulint		latch_mode,	/*!< in: BTR_SEARCH_LEAF, ... */
	btr_cur_t*	cursor,		/*!< in: cursor */
	mtr_t*		mtr)		/*!< in: mtr */
{
	ulint		mode;
	ulint		left_page_no;
	ulint		right_page_no;
	buf_block_t*	get_block;

	ut_ad(page && mtr);

	switch (latch_mode) {
	case BTR_SEARCH_LEAF:
	case BTR_MODIFY_LEAF:
		mode = latch_mode == BTR_SEARCH_LEAF ? RW_S_LATCH : RW_X_LATCH;
		get_block = btr_block_get(space, zip_size, page_no, mode, mtr);
#ifdef UNIV_BTR_DEBUG
		ut_a(page_is_comp(get_block->frame) == page_is_comp(page));
#endif /* UNIV_BTR_DEBUG */
		get_block->check_index_page_at_flush = TRUE;
		return;
	case BTR_MODIFY_TREE:
		/* x-latch also brothers from left to right */
		left_page_no = btr_page_get_prev(page, mtr);

		if (left_page_no != FIL_NULL) {
			get_block = btr_block_get(space, zip_size,
						  left_page_no,
						  RW_X_LATCH, mtr);
#ifdef UNIV_BTR_DEBUG
			ut_a(page_is_comp(get_block->frame)
			     == page_is_comp(page));
			ut_a(btr_page_get_next(get_block->frame, mtr)
			     == page_get_page_no(page));
#endif /* UNIV_BTR_DEBUG */
			get_block->check_index_page_at_flush = TRUE;
		}

		get_block = btr_block_get(space, zip_size, page_no,
					  RW_X_LATCH, mtr);
#ifdef UNIV_BTR_DEBUG
		ut_a(page_is_comp(get_block->frame) == page_is_comp(page));
#endif /* UNIV_BTR_DEBUG */
		get_block->check_index_page_at_flush = TRUE;

		right_page_no = btr_page_get_next(page, mtr);

		if (right_page_no != FIL_NULL) {
			get_block = btr_block_get(space, zip_size,
						  right_page_no,
						  RW_X_LATCH, mtr);
#ifdef UNIV_BTR_DEBUG
			ut_a(page_is_comp(get_block->frame)
			     == page_is_comp(page));
			ut_a(btr_page_get_prev(get_block->frame, mtr)
			     == page_get_page_no(page));
#endif /* UNIV_BTR_DEBUG */
			get_block->check_index_page_at_flush = TRUE;
		}

		return;

	case BTR_SEARCH_PREV:
	case BTR_MODIFY_PREV:
		mode = latch_mode == BTR_SEARCH_PREV ? RW_S_LATCH : RW_X_LATCH;
		/* latch also left brother */
		left_page_no = btr_page_get_prev(page, mtr);

		if (left_page_no != FIL_NULL) {
			get_block = btr_block_get(space, zip_size,
						  left_page_no, mode, mtr);
			cursor->left_block = get_block;
#ifdef UNIV_BTR_DEBUG
			ut_a(page_is_comp(get_block->frame)
			     == page_is_comp(page));
			ut_a(btr_page_get_next(get_block->frame, mtr)
			     == page_get_page_no(page));
#endif /* UNIV_BTR_DEBUG */
			get_block->check_index_page_at_flush = TRUE;
		}

		get_block = btr_block_get(space, zip_size, page_no, mode, mtr);
#ifdef UNIV_BTR_DEBUG
		ut_a(page_is_comp(get_block->frame) == page_is_comp(page));
#endif /* UNIV_BTR_DEBUG */
		get_block->check_index_page_at_flush = TRUE;
		return;
	}

	ut_error;
}

/********************************************************************//**
Searches an index tree and positions a tree cursor on a given level.
NOTE: n_fields_cmp in tuple must be set so that it cannot be compared
to node pointer page number fields on the upper levels of the tree!
Note that if mode is PAGE_CUR_LE, which is used in inserts, then
cursor->up_match and cursor->low_match both will have sensible values.
If mode is PAGE_CUR_GE, then up_match will a have a sensible value.

If mode is PAGE_CUR_LE , cursor is left at the place where an insert of the
search tuple should be performed in the B-tree. InnoDB does an insert
immediately after the cursor. Thus, the cursor may end up on a user record,
or on a page infimum record. */
UNIV_INTERN
void
btr_cur_search_to_nth_level(
/*========================*/
	dict_index_t*	index,	/*!< in: index */
	ulint		level,	/*!< in: the tree level of search */
	const dtuple_t*	tuple,	/*!< in: data tuple; NOTE: n_fields_cmp in
				tuple must be set so that it cannot get
				compared to the node ptr page number field! */
	ulint		mode,	/*!< in: PAGE_CUR_L, ...;
				Inserts should always be made using
				PAGE_CUR_LE to search the position! */
	ulint		latch_mode, /*!< in: BTR_SEARCH_LEAF, ..., ORed with
				at most one of BTR_INSERT, BTR_DELETE_MARK,
				BTR_DELETE, or BTR_ESTIMATE;
				cursor->left_block is used to store a pointer
				to the left neighbor page, in the cases
				BTR_SEARCH_PREV and BTR_MODIFY_PREV;
				NOTE that if has_search_latch
				is != 0, we maybe do not have a latch set
				on the cursor page, we assume
				the caller uses his search latch
				to protect the record! */
	btr_cur_t*	cursor, /*!< in/out: tree cursor; the cursor page is
				s- or x-latched, but see also above! */
	ulint		has_search_latch,/*!< in: info on the latch mode the
				caller currently has on btr_search_latch:
				RW_S_LATCH, or 0 */
	const char*	file,	/*!< in: file name */
	ulint		line,	/*!< in: line where called */
	mtr_t*		mtr)	/*!< in: mtr */
{
	page_t*		page;
	buf_block_t*	block;
	ulint		space;
	buf_block_t*	guess;
	ulint		height;
	ulint		page_no;
	ulint		up_match;
	ulint		up_bytes;
	ulint		low_match;
	ulint		low_bytes;
	ulint		savepoint;
	ulint		rw_latch;
	ulint		page_mode;
	ulint		buf_mode;
	ulint		estimate;
	ulint		zip_size;
	page_cur_t*	page_cursor;
	btr_op_t	btr_op;
	ulint		root_height = 0; /* remove warning */

#ifdef BTR_CUR_ADAPT
	btr_search_t*	info;
#endif
	mem_heap_t*	heap		= NULL;
	ulint		offsets_[REC_OFFS_NORMAL_SIZE];
	ulint*		offsets		= offsets_;
	rec_offs_init(offsets_);
	/* Currently, PAGE_CUR_LE is the only search mode used for searches
	ending to upper levels */

	ut_ad(level == 0 || mode == PAGE_CUR_LE);
	ut_ad(dict_index_check_search_tuple(index, tuple));
	ut_ad(!dict_index_is_ibuf(index) || ibuf_inside(mtr));
	ut_ad(dtuple_check_typed(tuple));

#ifdef UNIV_DEBUG
	cursor->up_match = ULINT_UNDEFINED;
	cursor->low_match = ULINT_UNDEFINED;
#endif

	/* These flags are mutually exclusive, they are lumped together
	with the latch mode for historical reasons. It's possible for
	none of the flags to be set. */
	switch (UNIV_EXPECT(latch_mode
			    & (BTR_INSERT | BTR_DELETE | BTR_DELETE_MARK),
			    0)) {
	case 0:
		btr_op = BTR_NO_OP;
		break;
	case BTR_INSERT:
		btr_op = (latch_mode & BTR_IGNORE_SEC_UNIQUE)
			? BTR_INSERT_IGNORE_UNIQUE_OP
			: BTR_INSERT_OP;
		break;
	case BTR_DELETE:
		btr_op = BTR_DELETE_OP;
		ut_a(cursor->purge_node);
		break;
	case BTR_DELETE_MARK:
		btr_op = BTR_DELMARK_OP;
		break;
	default:
		/* only one of BTR_INSERT, BTR_DELETE, BTR_DELETE_MARK
		should be specified at a time */
		ut_error;
	}

	/* Operations on the insert buffer tree cannot be buffered. */
	ut_ad(btr_op == BTR_NO_OP || !dict_index_is_ibuf(index));
	/* Operations on the clustered index cannot be buffered. */
	ut_ad(btr_op == BTR_NO_OP || !dict_index_is_clust(index));

	estimate = latch_mode & BTR_ESTIMATE;

	/* Turn the flags unrelated to the latch mode off. */
	latch_mode &= ~(BTR_INSERT
			| BTR_DELETE_MARK
			| BTR_DELETE
			| BTR_ESTIMATE
			| BTR_IGNORE_SEC_UNIQUE);

	cursor->flag = BTR_CUR_BINARY;
	cursor->index = index;

	cursor->ibuf_cnt = ULINT_UNDEFINED;

#ifndef BTR_CUR_ADAPT
	guess = NULL;
#else
	info = btr_search_get_info(index);

	guess = info->root_guess;

#ifdef BTR_CUR_HASH_ADAPT

#ifdef UNIV_SEARCH_PERF_STAT
	info->n_searches++;
#endif
	if (rw_lock_get_writer(&btr_search_latch) == RW_LOCK_NOT_LOCKED
	    && latch_mode <= BTR_MODIFY_LEAF
	    && info->last_hash_succ
	    && !estimate
#ifdef PAGE_CUR_LE_OR_EXTENDS
	    && mode != PAGE_CUR_LE_OR_EXTENDS
#endif /* PAGE_CUR_LE_OR_EXTENDS */
	    /* If !has_search_latch, we do a dirty read of
	    btr_search_enabled below, and btr_search_guess_on_hash()
	    will have to check it again. */
	    && UNIV_LIKELY(btr_search_enabled)
	    && btr_search_guess_on_hash(index, info, tuple, mode,
					latch_mode, cursor,
					has_search_latch, mtr)) {

		/* Search using the hash index succeeded */

		ut_ad(cursor->up_match != ULINT_UNDEFINED
		      || mode != PAGE_CUR_GE);
		ut_ad(cursor->up_match != ULINT_UNDEFINED
		      || mode != PAGE_CUR_LE);
		ut_ad(cursor->low_match != ULINT_UNDEFINED
		      || mode != PAGE_CUR_LE);
		btr_cur_n_sea++;

		return;
	}
#endif /* BTR_CUR_HASH_ADAPT */
#endif /* BTR_CUR_ADAPT */
	btr_cur_n_non_sea++;

	/* If the hash search did not succeed, do binary search down the
	tree */

	if (has_search_latch) {
		/* Release possible search latch to obey latching order */
		rw_lock_s_unlock(&btr_search_latch);
	}

	/* Store the position of the tree latch we push to mtr so that we
	know how to release it when we have latched leaf node(s) */

	savepoint = mtr_set_savepoint(mtr);

	if (latch_mode == BTR_MODIFY_TREE) {
		mtr_x_lock(dict_index_get_lock(index), mtr);

	} else if (latch_mode == BTR_CONT_MODIFY_TREE) {
		/* Do nothing */
		ut_ad(mtr_memo_contains(mtr, dict_index_get_lock(index),
					MTR_MEMO_X_LOCK));
	} else {
		mtr_s_lock(dict_index_get_lock(index), mtr);
	}

	page_cursor = btr_cur_get_page_cur(cursor);

	space = dict_index_get_space(index);
	page_no = dict_index_get_page(index);

	up_match = 0;
	up_bytes = 0;
	low_match = 0;
	low_bytes = 0;

	height = ULINT_UNDEFINED;

	/* We use these modified search modes on non-leaf levels of the
	B-tree. These let us end up in the right B-tree leaf. In that leaf
	we use the original search mode. */

	switch (mode) {
	case PAGE_CUR_GE:
		page_mode = PAGE_CUR_L;
		break;
	case PAGE_CUR_G:
		page_mode = PAGE_CUR_LE;
		break;
	default:
#ifdef PAGE_CUR_LE_OR_EXTENDS
		ut_ad(mode == PAGE_CUR_L || mode == PAGE_CUR_LE
		      || mode == PAGE_CUR_LE_OR_EXTENDS);
#else /* PAGE_CUR_LE_OR_EXTENDS */
		ut_ad(mode == PAGE_CUR_L || mode == PAGE_CUR_LE);
#endif /* PAGE_CUR_LE_OR_EXTENDS */
		page_mode = mode;
		break;
	}

	/* Loop and search until we arrive at the desired level */

search_loop:
	buf_mode = BUF_GET;
	rw_latch = RW_NO_LATCH;

	if (height != 0) {
		/* We are about to fetch the root or a non-leaf page. */
	} else if (latch_mode <= BTR_MODIFY_LEAF) {
		rw_latch = latch_mode;

		if (btr_op != BTR_NO_OP
		    && ibuf_should_try(index, btr_op != BTR_INSERT_OP)) {

			/* Try to buffer the operation if the leaf
			page is not in the buffer pool. */

			buf_mode = btr_op == BTR_DELETE_OP
				? BUF_GET_IF_IN_POOL_OR_WATCH
				: BUF_GET_IF_IN_POOL;
		}
	}

	zip_size = dict_table_zip_size(index->table);

retry_page_get:
	block = buf_page_get_gen(
		space, zip_size, page_no, rw_latch, guess, buf_mode,
		file, line, mtr);

	if (block == NULL) {
		/* This must be a search to perform an insert/delete
		mark/ delete; try using the insert/delete buffer */

		ut_ad(height == 0);
		ut_ad(cursor->thr);

		switch (btr_op) {
		case BTR_INSERT_OP:
		case BTR_INSERT_IGNORE_UNIQUE_OP:
			ut_ad(buf_mode == BUF_GET_IF_IN_POOL);

			if (ibuf_insert(IBUF_OP_INSERT, tuple, index,
					space, zip_size, page_no,
					cursor->thr)) {

				cursor->flag = BTR_CUR_INSERT_TO_IBUF;

				goto func_exit;
			}
			break;

		case BTR_DELMARK_OP:
			ut_ad(buf_mode == BUF_GET_IF_IN_POOL);

			if (ibuf_insert(IBUF_OP_DELETE_MARK, tuple,
					index, space, zip_size,
					page_no, cursor->thr)) {

				cursor->flag = BTR_CUR_DEL_MARK_IBUF;

				goto func_exit;
			}

			break;

		case BTR_DELETE_OP:
			ut_ad(buf_mode == BUF_GET_IF_IN_POOL_OR_WATCH);

			if (!row_purge_poss_sec(cursor->purge_node,
						index, tuple)) {

				/* The record cannot be purged yet. */
				cursor->flag = BTR_CUR_DELETE_REF;
			} else if (ibuf_insert(IBUF_OP_DELETE, tuple,
					       index, space, zip_size,
					       page_no,
					       cursor->thr)) {

				/* The purge was buffered. */
				cursor->flag = BTR_CUR_DELETE_IBUF;
			} else {
				/* The purge could not be buffered. */
				buf_pool_watch_unset(space, page_no);
				break;
			}

			buf_pool_watch_unset(space, page_no);
			goto func_exit;

		default:
			ut_error;
		}

		/* Insert to the insert/delete buffer did not succeed, we
		must read the page from disk. */

		buf_mode = BUF_GET;

		goto retry_page_get;
	}

	block->check_index_page_at_flush = TRUE;
	page = buf_block_get_frame(block);

	if (rw_latch != RW_NO_LATCH) {
#ifdef UNIV_ZIP_DEBUG
		const page_zip_des_t*	page_zip
			= buf_block_get_page_zip(block);
		ut_a(!page_zip || page_zip_validate(page_zip, page));
#endif /* UNIV_ZIP_DEBUG */

		buf_block_dbg_add_level(block, SYNC_TREE_NODE);
	}

	ut_ad(index->id == btr_page_get_index_id(page));

	if (UNIV_UNLIKELY(height == ULINT_UNDEFINED)) {
		/* We are in the root node */

		height = btr_page_get_level(page, mtr);
		root_height = height;
		cursor->tree_height = root_height + 1;

#ifdef BTR_CUR_ADAPT
		if (block != guess) {
			info->root_guess = block;
		}
#endif
	}

	if (height == 0) {
		if (rw_latch == RW_NO_LATCH) {

			btr_cur_latch_leaves(
				page, space, zip_size, page_no, latch_mode,
				cursor, mtr);
		}

		if (latch_mode != BTR_MODIFY_TREE
		    && latch_mode != BTR_CONT_MODIFY_TREE) {

			/* Release the tree s-latch */

			mtr_release_s_latch_at_savepoint(
				mtr, savepoint, dict_index_get_lock(index));
		}

		page_mode = mode;
	}

	page_cur_search_with_match(
		block, index, tuple, page_mode, &up_match, &up_bytes,
		&low_match, &low_bytes, page_cursor);

	if (estimate) {
		btr_cur_add_path_info(cursor, height, root_height);
	}

	/* If this is the desired level, leave the loop */

	ut_ad(height == btr_page_get_level(page_cur_get_page(page_cursor),
					   mtr));

	if (level != height) {

		const rec_t*	node_ptr;
		ut_ad(height > 0);

		height--;
		guess = NULL;

		node_ptr = page_cur_get_rec(page_cursor);

		offsets = rec_get_offsets(
			node_ptr, index, offsets, ULINT_UNDEFINED, &heap);

		/* Go to the child node */
		page_no = btr_node_ptr_get_child_page_no(node_ptr, offsets);

		if (UNIV_UNLIKELY(height == 0 && dict_index_is_ibuf(index))) {
			/* We're doing a search on an ibuf tree and we're one
			level above the leaf page. */

			ulint	is_min_rec;

			ut_ad(level == 0);

			is_min_rec = rec_get_info_bits(node_ptr, 0)
				& REC_INFO_MIN_REC_FLAG;

			if (!is_min_rec) {
				cursor->ibuf_cnt
					= ibuf_rec_get_counter(node_ptr);

				ut_a(cursor->ibuf_cnt <= 0xFFFF
				     || cursor->ibuf_cnt == ULINT_UNDEFINED);
			}

			buf_mode = BUF_GET;
			rw_latch = RW_NO_LATCH;
			goto retry_page_get;
		}

		goto search_loop;
	}

	if (level != 0) {
		/* x-latch the page */
		page = btr_page_get(
			space, zip_size, page_no, RW_X_LATCH, mtr);

		ut_a((ibool)!!page_is_comp(page)
		     == dict_table_is_comp(index->table));
	} else {
		cursor->low_match = low_match;
		cursor->low_bytes = low_bytes;
		cursor->up_match = up_match;
		cursor->up_bytes = up_bytes;

#ifdef BTR_CUR_ADAPT
		/* We do a dirty read of btr_search_enabled here.  We
		will properly check btr_search_enabled again in
		btr_search_build_page_hash_index() before building a
		page hash index, while holding btr_search_latch. */
		if (UNIV_LIKELY(btr_search_enabled)) {

			btr_search_info_update(index, cursor);
		}
#endif
		ut_ad(cursor->up_match != ULINT_UNDEFINED
		      || mode != PAGE_CUR_GE);
		ut_ad(cursor->up_match != ULINT_UNDEFINED
		      || mode != PAGE_CUR_LE);
		ut_ad(cursor->low_match != ULINT_UNDEFINED
		      || mode != PAGE_CUR_LE);
	}

func_exit:

	if (UNIV_LIKELY_NULL(heap)) {
		mem_heap_free(heap);
	}

	if (has_search_latch) {

		rw_lock_s_lock(&btr_search_latch);
	}
}

/*****************************************************************//**
Opens a cursor at either end of an index. */
UNIV_INTERN
void
btr_cur_open_at_index_side_func(
/*============================*/
	ibool		from_left,	/*!< in: TRUE if open to the low end,
					FALSE if to the high end */
	dict_index_t*	index,		/*!< in: index */
	ulint		latch_mode,	/*!< in: latch mode */
	btr_cur_t*	cursor,		/*!< in: cursor */
	const char*	file,		/*!< in: file name */
	ulint		line,		/*!< in: line where called */
	mtr_t*		mtr)		/*!< in: mtr */
{
	page_cur_t*	page_cursor;
	ulint		page_no;
	ulint		space;
	ulint		zip_size;
	ulint		height;
	ulint		root_height = 0; /* remove warning */
	rec_t*		node_ptr;
	ulint		estimate;
	ulint		savepoint;
	mem_heap_t*	heap		= NULL;
	ulint		offsets_[REC_OFFS_NORMAL_SIZE];
	ulint*		offsets		= offsets_;
	rec_offs_init(offsets_);

	estimate = latch_mode & BTR_ESTIMATE;
	latch_mode = latch_mode & ~BTR_ESTIMATE;

	/* Store the position of the tree latch we push to mtr so that we
	know how to release it when we have latched the leaf node */

	savepoint = mtr_set_savepoint(mtr);

	if (latch_mode == BTR_MODIFY_TREE) {
		mtr_x_lock(dict_index_get_lock(index), mtr);
	} else {
		mtr_s_lock(dict_index_get_lock(index), mtr);
	}

	page_cursor = btr_cur_get_page_cur(cursor);
	cursor->index = index;

	space = dict_index_get_space(index);
	zip_size = dict_table_zip_size(index->table);
	page_no = dict_index_get_page(index);

	height = ULINT_UNDEFINED;

	for (;;) {
		buf_block_t*	block;
		page_t*		page;
		block = buf_page_get_gen(space, zip_size, page_no,
					 RW_NO_LATCH, NULL, BUF_GET,
					 file, line, mtr);
		page = buf_block_get_frame(block);
		ut_ad(index->id == btr_page_get_index_id(page));

		block->check_index_page_at_flush = TRUE;

		if (height == ULINT_UNDEFINED) {
			/* We are in the root node */

			height = btr_page_get_level(page, mtr);
			root_height = height;
		}

		if (height == 0) {
			btr_cur_latch_leaves(page, space, zip_size, page_no,
					     latch_mode, cursor, mtr);

			/* In versions <= 3.23.52 we had forgotten to
			release the tree latch here. If in an index scan
			we had to scan far to find a record visible to the
			current transaction, that could starve others
			waiting for the tree latch. */

			if ((latch_mode != BTR_MODIFY_TREE)
			    && (latch_mode != BTR_CONT_MODIFY_TREE)) {

				/* Release the tree s-latch */

				mtr_release_s_latch_at_savepoint(
					mtr, savepoint,
					dict_index_get_lock(index));
			}
		}

		if (from_left) {
			page_cur_set_before_first(block, page_cursor);
		} else {
			page_cur_set_after_last(block, page_cursor);
		}

		if (height == 0) {
			if (estimate) {
				btr_cur_add_path_info(cursor, height,
						      root_height);
			}

			break;
		}

		ut_ad(height > 0);

		if (from_left) {
			page_cur_move_to_next(page_cursor);
		} else {
			page_cur_move_to_prev(page_cursor);
		}

		if (estimate) {
			btr_cur_add_path_info(cursor, height, root_height);
		}

		height--;

		node_ptr = page_cur_get_rec(page_cursor);
		offsets = rec_get_offsets(node_ptr, cursor->index, offsets,
					  ULINT_UNDEFINED, &heap);
		/* Go to the child node */
		page_no = btr_node_ptr_get_child_page_no(node_ptr, offsets);
	}

	if (UNIV_LIKELY_NULL(heap)) {
		mem_heap_free(heap);
	}
}

/**********************************************************************//**
Positions a cursor at a randomly chosen position within a B-tree. */
UNIV_INTERN
void
btr_cur_open_at_rnd_pos_func(
/*=========================*/
	dict_index_t*	index,		/*!< in: index */
	ulint		latch_mode,	/*!< in: BTR_SEARCH_LEAF, ... */
	btr_cur_t*	cursor,		/*!< in/out: B-tree cursor */
	const char*	file,		/*!< in: file name */
	ulint		line,		/*!< in: line where called */
	mtr_t*		mtr)		/*!< in: mtr */
{
	page_cur_t*	page_cursor;
	ulint		page_no;
	ulint		space;
	ulint		zip_size;
	ulint		height;
	rec_t*		node_ptr;
	mem_heap_t*	heap		= NULL;
	ulint		offsets_[REC_OFFS_NORMAL_SIZE];
	ulint*		offsets		= offsets_;
	rec_offs_init(offsets_);

	if (latch_mode == BTR_MODIFY_TREE) {
		mtr_x_lock(dict_index_get_lock(index), mtr);
	} else {
		mtr_s_lock(dict_index_get_lock(index), mtr);
	}

	page_cursor = btr_cur_get_page_cur(cursor);
	cursor->index = index;

	space = dict_index_get_space(index);
	zip_size = dict_table_zip_size(index->table);
	page_no = dict_index_get_page(index);

	height = ULINT_UNDEFINED;

	for (;;) {
		buf_block_t*	block;
		page_t*		page;

		block = buf_page_get_gen(space, zip_size, page_no,
					 RW_NO_LATCH, NULL, BUF_GET,
					 file, line, mtr);
		page = buf_block_get_frame(block);
		ut_ad(index->id == btr_page_get_index_id(page));

		if (height == ULINT_UNDEFINED) {
			/* We are in the root node */

			height = btr_page_get_level(page, mtr);
		}

		if (height == 0) {
			btr_cur_latch_leaves(page, space, zip_size, page_no,
					     latch_mode, cursor, mtr);
		}

		page_cur_open_on_rnd_user_rec(block, page_cursor);

		if (height == 0) {

			break;
		}

		ut_ad(height > 0);

		height--;

		node_ptr = page_cur_get_rec(page_cursor);
		offsets = rec_get_offsets(node_ptr, cursor->index, offsets,
					  ULINT_UNDEFINED, &heap);
		/* Go to the child node */
		page_no = btr_node_ptr_get_child_page_no(node_ptr, offsets);
	}

	if (UNIV_LIKELY_NULL(heap)) {
		mem_heap_free(heap);
	}
}

/*==================== B-TREE INSERT =========================*/

/*************************************************************//**
Inserts a record if there is enough space, or if enough space can
be freed by reorganizing. Differs from btr_cur_optimistic_insert because
no heuristics is applied to whether it pays to use CPU time for
reorganizing the page or not.
@return	pointer to inserted record if succeed, else NULL */
static
rec_t*
btr_cur_insert_if_possible(
/*=======================*/
	btr_cur_t*	cursor,	/*!< in: cursor on page after which to insert;
				cursor stays valid */
	const dtuple_t*	tuple,	/*!< in: tuple to insert; the size info need not
				have been stored to tuple */
	ulint		n_ext,	/*!< in: number of externally stored columns */
	mtr_t*		mtr)	/*!< in: mtr */
{
	page_cur_t*	page_cursor;
	buf_block_t*	block;
	rec_t*		rec;

	ut_ad(dtuple_check_typed(tuple));

	block = btr_cur_get_block(cursor);

	ut_ad(mtr_memo_contains(mtr, block, MTR_MEMO_PAGE_X_FIX));
	page_cursor = btr_cur_get_page_cur(cursor);

	/* Now, try the insert */
	rec = page_cur_tuple_insert(page_cursor, tuple,
				    cursor->index, n_ext, mtr);

	if (UNIV_UNLIKELY(!rec)) {
		/* If record did not fit, reorganize */

		if (btr_page_reorganize(block, cursor->index, mtr)) {

			page_cur_search(block, cursor->index, tuple,
					PAGE_CUR_LE, page_cursor);

			rec = page_cur_tuple_insert(page_cursor, tuple,
						    cursor->index, n_ext, mtr);
		}
	}

	return(rec);
}

/*************************************************************//**
For an insert, checks the locks and does the undo logging if desired.
@return	DB_SUCCESS, DB_WAIT_LOCK, DB_FAIL, or error number */
UNIV_INLINE
ulint
btr_cur_ins_lock_and_undo(
/*======================*/
	ulint		flags,	/*!< in: undo logging and locking flags: if
				not zero, the parameters index and thr
				should be specified */
	btr_cur_t*	cursor,	/*!< in: cursor on page after which to insert */
	dtuple_t*	entry,	/*!< in/out: entry to insert */
	que_thr_t*	thr,	/*!< in: query thread or NULL */
	mtr_t*		mtr,	/*!< in/out: mini-transaction */
	ibool*		inherit)/*!< out: TRUE if the inserted new record maybe
				should inherit LOCK_GAP type locks from the
				successor record */
{
	dict_index_t*	index;
	ulint		err;
	rec_t*		rec;
	roll_ptr_t	roll_ptr;

	/* Check if we have to wait for a lock: enqueue an explicit lock
	request if yes */

	rec = btr_cur_get_rec(cursor);
	index = cursor->index;

	err = lock_rec_insert_check_and_lock(flags, rec,
					     btr_cur_get_block(cursor),
					     index, thr, mtr, inherit);

	if (err != DB_SUCCESS) {

		return(err);
	}

	if (dict_index_is_clust(index) && !dict_index_is_ibuf(index)) {

		err = trx_undo_report_row_operation(flags, TRX_UNDO_INSERT_OP,
						    thr, index, entry,
						    NULL, 0, NULL,
						    &roll_ptr);
		if (err != DB_SUCCESS) {

			return(err);
		}

		/* Now we can fill in the roll ptr field in entry */

		if (!(flags & BTR_KEEP_SYS_FLAG)) {

			row_upd_index_entry_sys_field(entry, index,
						      DATA_ROLL_PTR, roll_ptr);
		}
	}

	return(DB_SUCCESS);
}

#ifdef UNIV_DEBUG
/*************************************************************//**
Report information about a transaction. */
static
void
btr_cur_trx_report(
/*===============*/
	trx_t*			trx,	/*!< in: transaction */
	const dict_index_t*	index,	/*!< in: index */
	const char*		op)	/*!< in: operation */
{
	fprintf(stderr, "Trx with id " TRX_ID_FMT " going to ",
		(ullint) trx->id);
	fputs(op, stderr);
	dict_index_name_print(stderr, trx, index);
	putc('\n', stderr);
}
#endif /* UNIV_DEBUG */

/*************************************************************//**
Tries to perform an insert to a page in an index tree, next to cursor.
It is assumed that mtr holds an x-latch on the page. The operation does
not succeed if there is too little space on the page. If there is just
one record on the page, the insert will always succeed; this is to
prevent trying to split a page with just one record.
@return	DB_SUCCESS, DB_WAIT_LOCK, DB_FAIL, or error number */
UNIV_INTERN
ulint
btr_cur_optimistic_insert(
/*======================*/
	ulint		flags,	/*!< in: undo logging and locking flags: if not
				zero, the parameters index and thr should be
				specified */
	btr_cur_t*	cursor,	/*!< in: cursor on page after which to insert;
				cursor stays valid */
	dtuple_t*	entry,	/*!< in/out: entry to insert */
	rec_t**		rec,	/*!< out: pointer to inserted record if
				succeed */
	big_rec_t**	big_rec,/*!< out: big rec vector whose fields have to
				be stored externally by the caller, or
				NULL */
	ulint		n_ext,	/*!< in: number of externally stored columns */
	que_thr_t*	thr,	/*!< in: query thread or NULL */
	mtr_t*		mtr)	/*!< in: mtr; if this function returns
				DB_SUCCESS on a leaf page of a secondary
				index in a compressed tablespace, the
				mtr must be committed before latching
				any further pages */
{
	big_rec_t*	big_rec_vec	= NULL;
	dict_index_t*	index;
	page_cur_t*	page_cursor;
	buf_block_t*	block;
	page_t*		page;
	ulint		max_size;
	rec_t*		dummy_rec;
	ibool		leaf;
	ibool		reorg;
	ibool		inherit;
	ulint		zip_size;
	ulint		rec_size;
	ulint		err;

	*big_rec = NULL;

	block = btr_cur_get_block(cursor);
	page = buf_block_get_frame(block);
	index = cursor->index;
	zip_size = buf_block_get_zip_size(block);
#ifdef UNIV_DEBUG_VALGRIND
	if (zip_size) {
		UNIV_MEM_ASSERT_RW(page, UNIV_PAGE_SIZE);
		UNIV_MEM_ASSERT_RW(block->page.zip.data, zip_size);
	}
#endif /* UNIV_DEBUG_VALGRIND */

	if (!dtuple_check_typed_no_assert(entry)) {
		fputs("InnoDB: Error in a tuple to insert into ", stderr);
		dict_index_name_print(stderr, thr_get_trx(thr), index);
	}
#ifdef UNIV_DEBUG
	if (btr_cur_print_record_ops && thr) {
		btr_cur_trx_report(thr_get_trx(thr), index, "insert into ");
		dtuple_print(stderr, entry);
	}
#endif /* UNIV_DEBUG */

	ut_ad(mtr_memo_contains(mtr, block, MTR_MEMO_PAGE_X_FIX));
	max_size = page_get_max_insert_size_after_reorganize(page, 1);
	leaf = page_is_leaf(page);

	/* Calculate the record size when entry is converted to a record */
	rec_size = rec_get_converted_size(index, entry, n_ext);

	if (page_zip_rec_needs_ext(rec_size, page_is_comp(page),
				   dtuple_get_n_fields(entry), zip_size)) {

		/* The record is so big that we have to store some fields
		externally on separate database pages */
		big_rec_vec = dtuple_convert_big_rec(index, entry, &n_ext);

		if (UNIV_UNLIKELY(big_rec_vec == NULL)) {

			return(DB_TOO_BIG_RECORD);
		}

		rec_size = rec_get_converted_size(index, entry, n_ext);
	}

	if (UNIV_UNLIKELY(zip_size)) {
		/* Estimate the free space of an empty compressed page.
		Subtract one byte for the encoded heap_no in the
		modification log. */
		ulint	free_space_zip = page_zip_empty_size(
			cursor->index->n_fields, zip_size) - 1;
		ulint	n_uniq = dict_index_get_n_unique_in_tree(index);

		ut_ad(dict_table_is_comp(index->table));

		/* There should be enough room for two node pointer
		records on an empty non-leaf page.  This prevents
		infinite page splits. */

		if (UNIV_LIKELY(entry->n_fields >= n_uniq)
		    && UNIV_UNLIKELY(REC_NODE_PTR_SIZE
				     + rec_get_converted_size_comp_prefix(
					     index, entry->fields, n_uniq,
					     NULL)
				     /* On a compressed page, there is
				     a two-byte entry in the dense
				     page directory for every record.
				     But there is no record header. */
				     - (REC_N_NEW_EXTRA_BYTES - 2)
				     > free_space_zip / 2)) {

			if (big_rec_vec) {
				dtuple_convert_back_big_rec(
					index, entry, big_rec_vec);
			}

			return(DB_TOO_BIG_RECORD);
		}
	}

	/* If there have been many consecutive inserts, and we are on the leaf
	level, check if we have to split the page to reserve enough free space
	for future updates of records. */

	if (dict_index_is_clust(index)
	    && (page_get_n_recs(page) >= 2)
	    && UNIV_LIKELY(leaf)
	    && (dict_index_get_space_reserve() + rec_size > max_size)
	    && (btr_page_get_split_rec_to_right(cursor, &dummy_rec)
		|| btr_page_get_split_rec_to_left(cursor, &dummy_rec))) {
fail:
		err = DB_FAIL;
fail_err:

		if (big_rec_vec) {
			dtuple_convert_back_big_rec(index, entry, big_rec_vec);
		}

		return(err);
	}

	if (UNIV_UNLIKELY(max_size < BTR_CUR_PAGE_REORGANIZE_LIMIT
			  || max_size < rec_size)
	    && UNIV_LIKELY(page_get_n_recs(page) > 1)
	    && page_get_max_insert_size(page, 1) < rec_size) {

		goto fail;
	}

	/* Check locks and write to the undo log, if specified */
	err = btr_cur_ins_lock_and_undo(flags, cursor, entry,
					thr, mtr, &inherit);

	if (UNIV_UNLIKELY(err != DB_SUCCESS)) {

		goto fail_err;
	}

	page_cursor = btr_cur_get_page_cur(cursor);

	/* Now, try the insert */

	{
		const rec_t* page_cursor_rec = page_cur_get_rec(page_cursor);
		*rec = page_cur_tuple_insert(page_cursor, entry, index,
					     n_ext, mtr);
		reorg = page_cursor_rec != page_cur_get_rec(page_cursor);

		if (UNIV_UNLIKELY(reorg)) {
			ut_a(zip_size);
			ut_a(*rec);
		}
	}

	if (UNIV_UNLIKELY(!*rec) && UNIV_LIKELY(!reorg)) {
		/* If the record did not fit, reorganize */
		if (UNIV_UNLIKELY(!btr_page_reorganize(block, index, mtr))) {
			ut_a(zip_size);

			goto fail;
		}

		ut_ad(zip_size
		      || page_get_max_insert_size(page, 1) == max_size);

		reorg = TRUE;

		page_cur_search(block, index, entry, PAGE_CUR_LE, page_cursor);

		*rec = page_cur_tuple_insert(page_cursor, entry, index,
					     n_ext, mtr);

		if (UNIV_UNLIKELY(!*rec)) {
			if (UNIV_LIKELY(zip_size != 0)) {

				goto fail;
			}

			fputs("InnoDB: Error: cannot insert tuple ", stderr);
			dtuple_print(stderr, entry);
			fputs(" into ", stderr);
			dict_index_name_print(stderr, thr_get_trx(thr), index);
			fprintf(stderr, "\nInnoDB: max insert size %lu\n",
				(ulong) max_size);
			ut_error;
		}
	}

#ifdef BTR_CUR_HASH_ADAPT
	if (!reorg && leaf && (cursor->flag == BTR_CUR_HASH)) {
		btr_search_update_hash_node_on_insert(cursor);
	} else {
		btr_search_update_hash_on_insert(cursor);
	}
#endif

	if (!(flags & BTR_NO_LOCKING_FLAG) && inherit) {

		lock_update_insert(block, *rec);
	}

#if 0
	fprintf(stderr, "Insert into page %lu, max ins size %lu,"
		" rec %lu ind type %lu\n",
		buf_block_get_page_no(block), max_size,
		rec_size + PAGE_DIR_SLOT_SIZE, index->type);
#endif
	if (leaf && !dict_index_is_clust(index)) {
		/* Update the free bits of the B-tree page in the
		insert buffer bitmap. */

		/* The free bits in the insert buffer bitmap must
		never exceed the free space on a page.  It is safe to
		decrement or reset the bits in the bitmap in a
		mini-transaction that is committed before the
		mini-transaction that affects the free space. */

		/* It is unsafe to increment the bits in a separately
		committed mini-transaction, because in crash recovery,
		the free bits could momentarily be set too high. */

		if (zip_size) {
			/* Update the bits in the same mini-transaction. */
			ibuf_update_free_bits_zip(block, mtr);
		} else {
			/* Decrement the bits in a separate
			mini-transaction. */
			ibuf_update_free_bits_if_full(
				block, max_size,
				rec_size + PAGE_DIR_SLOT_SIZE);
		}
	}

	*big_rec = big_rec_vec;

	return(DB_SUCCESS);
}

/*************************************************************//**
Performs an insert on a page of an index tree. It is assumed that mtr
holds an x-latch on the tree and on the cursor page. If the insert is
made on the leaf level, to avoid deadlocks, mtr must also own x-latches
to brothers of page, if those brothers exist.
@return	DB_SUCCESS or error number */
UNIV_INTERN
ulint
btr_cur_pessimistic_insert(
/*=======================*/
	ulint		flags,	/*!< in: undo logging and locking flags: if not
				zero, the parameter thr should be
				specified; if no undo logging is specified,
				then the caller must have reserved enough
				free extents in the file space so that the
				insertion will certainly succeed */
	btr_cur_t*	cursor,	/*!< in: cursor after which to insert;
				cursor stays valid */
	dtuple_t*	entry,	/*!< in/out: entry to insert */
	rec_t**		rec,	/*!< out: pointer to inserted record if
				succeed */
	big_rec_t**	big_rec,/*!< out: big rec vector whose fields have to
				be stored externally by the caller, or
				NULL */
	ulint		n_ext,	/*!< in: number of externally stored columns */
	que_thr_t*	thr,	/*!< in: query thread or NULL */
	mtr_t*		mtr)	/*!< in: mtr */
{
	dict_index_t*	index		= cursor->index;
	ulint		zip_size	= dict_table_zip_size(index->table);
	big_rec_t*	big_rec_vec	= NULL;
	mem_heap_t*	heap		= NULL;
	ulint		err;
	ibool		dummy_inh;
	ibool		success;
	ulint		n_extents	= 0;
	ulint		n_reserved;

	ut_ad(dtuple_check_typed(entry));

	*big_rec = NULL;

	ut_ad(mtr_memo_contains(mtr,
				dict_index_get_lock(btr_cur_get_index(cursor)),
				MTR_MEMO_X_LOCK));
	ut_ad(mtr_memo_contains(mtr, btr_cur_get_block(cursor),
				MTR_MEMO_PAGE_X_FIX));

	/* Try first an optimistic insert; reset the cursor flag: we do not
	assume anything of how it was positioned */

	cursor->flag = BTR_CUR_BINARY;

	err = btr_cur_optimistic_insert(flags, cursor, entry, rec,
					big_rec, n_ext, thr, mtr);
	if (err != DB_FAIL) {

		return(err);
	}

	/* Retry with a pessimistic insert. Check locks and write to undo log,
	if specified */

	err = btr_cur_ins_lock_and_undo(flags, cursor, entry,
					thr, mtr, &dummy_inh);

	if (err != DB_SUCCESS) {

		return(err);
	}

	if (!(flags & BTR_NO_UNDO_LOG_FLAG)) {
		/* First reserve enough free space for the file segments
		of the index tree, so that the insert will not fail because
		of lack of space */

		n_extents = cursor->tree_height / 16 + 3;

		success = fsp_reserve_free_extents(&n_reserved, index->space,
						   n_extents, FSP_NORMAL, mtr);
		if (!success) {
			return(DB_OUT_OF_FILE_SPACE);
		}
	}

	if (page_zip_rec_needs_ext(rec_get_converted_size(index, entry, n_ext),
				   dict_table_is_comp(index->table),
				   dict_index_get_n_fields(index),
				   zip_size)) {
		/* The record is so big that we have to store some fields
		externally on separate database pages */

		if (UNIV_LIKELY_NULL(big_rec_vec)) {
			/* This should never happen, but we handle
			the situation in a robust manner. */
			ut_ad(0);
			dtuple_convert_back_big_rec(index, entry, big_rec_vec);
		}

		big_rec_vec = dtuple_convert_big_rec(index, entry, &n_ext);

		if (big_rec_vec == NULL) {

			if (n_extents > 0) {
				fil_space_release_free_extents(index->space,
							       n_reserved);
			}
			return(DB_TOO_BIG_RECORD);
		}
	}

	if (dict_index_get_page(index)
	    == buf_block_get_page_no(btr_cur_get_block(cursor))) {

		/* The page is the root page */
		*rec = btr_root_raise_and_insert(cursor, entry, n_ext, mtr);
	} else {
		*rec = btr_page_split_and_insert(cursor, entry, n_ext, mtr);
	}

	if (UNIV_LIKELY_NULL(heap)) {
		mem_heap_free(heap);
	}

	ut_ad(page_rec_get_next(btr_cur_get_rec(cursor)) == *rec);

#ifdef BTR_CUR_ADAPT
	btr_search_update_hash_on_insert(cursor);
#endif
	if (!(flags & BTR_NO_LOCKING_FLAG)) {

		lock_update_insert(btr_cur_get_block(cursor), *rec);
	}

	if (n_extents > 0) {
		fil_space_release_free_extents(index->space, n_reserved);
	}

	*big_rec = big_rec_vec;

	return(DB_SUCCESS);
}

/*==================== B-TREE UPDATE =========================*/

/*************************************************************//**
For an update, checks the locks and does the undo logging.
@return	DB_SUCCESS, DB_WAIT_LOCK, or error number */
UNIV_INLINE
ulint
btr_cur_upd_lock_and_undo(
/*======================*/
	ulint		flags,	/*!< in: undo logging and locking flags */
	btr_cur_t*	cursor,	/*!< in: cursor on record to update */
	const upd_t*	update,	/*!< in: update vector */
	ulint		cmpl_info,/*!< in: compiler info on secondary index
				updates */
	que_thr_t*	thr,	/*!< in: query thread */
	mtr_t*		mtr,	/*!< in/out: mini-transaction */
	roll_ptr_t*	roll_ptr)/*!< out: roll pointer */
{
	dict_index_t*	index;
	rec_t*		rec;
	ulint		err;

	ut_ad(cursor && update && thr && roll_ptr);

	rec = btr_cur_get_rec(cursor);
	index = cursor->index;

	if (!dict_index_is_clust(index)) {
		/* We do undo logging only when we update a clustered index
		record */
		return(lock_sec_rec_modify_check_and_lock(
			       flags, btr_cur_get_block(cursor), rec,
			       index, thr, mtr));
	}

	/* Check if we have to wait for a lock: enqueue an explicit lock
	request if yes */

	err = DB_SUCCESS;

	if (!(flags & BTR_NO_LOCKING_FLAG)) {
		mem_heap_t*	heap		= NULL;
		ulint		offsets_[REC_OFFS_NORMAL_SIZE];
		rec_offs_init(offsets_);

		err = lock_clust_rec_modify_check_and_lock(
			flags, btr_cur_get_block(cursor), rec, index,
			rec_get_offsets(rec, index, offsets_,
					ULINT_UNDEFINED, &heap), thr);
		if (UNIV_LIKELY_NULL(heap)) {
			mem_heap_free(heap);
		}
		if (err != DB_SUCCESS) {

			return(err);
		}
	}

	/* Append the info about the update in the undo log */

	err = trx_undo_report_row_operation(flags, TRX_UNDO_MODIFY_OP, thr,
					    index, NULL, update,
					    cmpl_info, rec, roll_ptr);
	return(err);
}

/***********************************************************//**
Writes a redo log record of updating a record in-place. */
UNIV_INLINE
void
btr_cur_update_in_place_log(
/*========================*/
	ulint		flags,		/*!< in: flags */
	rec_t*		rec,		/*!< in: record */
	dict_index_t*	index,		/*!< in: index where cursor positioned */
	const upd_t*	update,		/*!< in: update vector */
	trx_t*		trx,		/*!< in: transaction */
	roll_ptr_t	roll_ptr,	/*!< in: roll ptr */
	mtr_t*		mtr)		/*!< in: mtr */
{
	byte*	log_ptr;
	page_t*	page	= page_align(rec);
	ut_ad(flags < 256);
	ut_ad(!!page_is_comp(page) == dict_table_is_comp(index->table));

	log_ptr = mlog_open_and_write_index(mtr, rec, index, page_is_comp(page)
					    ? MLOG_COMP_REC_UPDATE_IN_PLACE
					    : MLOG_REC_UPDATE_IN_PLACE,
					    1 + DATA_ROLL_PTR_LEN + 14 + 2
					    + MLOG_BUF_MARGIN);

	if (!log_ptr) {
		/* Logging in mtr is switched off during crash recovery */
		return;
	}

	/* The code below assumes index is a clustered index: change index to
	the clustered index if we are updating a secondary index record (or we
	could as well skip writing the sys col values to the log in this case
	because they are not needed for a secondary index record update) */

	index = dict_table_get_first_index(index->table);

	mach_write_to_1(log_ptr, flags);
	log_ptr++;

	log_ptr = row_upd_write_sys_vals_to_log(index, trx, roll_ptr, log_ptr,
						mtr);
	mach_write_to_2(log_ptr, page_offset(rec));
	log_ptr += 2;

	row_upd_index_write_log(update, log_ptr, mtr);
}
#endif /* UNIV_HOTBACKUP */

/***********************************************************//**
Parses a redo log record of updating a record in-place.
@return	end of log record or NULL */
UNIV_INTERN
byte*
btr_cur_parse_update_in_place(
/*==========================*/
	byte*		ptr,	/*!< in: buffer */
	byte*		end_ptr,/*!< in: buffer end */
	page_t*		page,	/*!< in/out: page or NULL */
	page_zip_des_t*	page_zip,/*!< in/out: compressed page, or NULL */
	dict_index_t*	index)	/*!< in: index corresponding to page */
{
	ulint		flags;
	rec_t*		rec;
	upd_t*		update;
	ulint		pos;
	trx_id_t	trx_id;
	roll_ptr_t	roll_ptr;
	ulint		rec_offset;
	mem_heap_t*	heap;
	ulint*		offsets;

	if (end_ptr < ptr + 1) {

		return(NULL);
	}

	flags = mach_read_from_1(ptr);
	ptr++;

	ptr = row_upd_parse_sys_vals(ptr, end_ptr, &pos, &trx_id, &roll_ptr);

	if (ptr == NULL) {

		return(NULL);
	}

	if (end_ptr < ptr + 2) {

		return(NULL);
	}

	rec_offset = mach_read_from_2(ptr);
	ptr += 2;

	ut_a(rec_offset <= UNIV_PAGE_SIZE);

	heap = mem_heap_create(256);

	ptr = row_upd_index_parse(ptr, end_ptr, heap, &update);

	if (!ptr || !page) {

		goto func_exit;
	}

	ut_a((ibool)!!page_is_comp(page) == dict_table_is_comp(index->table));
	rec = page + rec_offset;

	/* We do not need to reserve btr_search_latch, as the page is only
	being recovered, and there cannot be a hash index to it. */

	offsets = rec_get_offsets(rec, index, NULL, ULINT_UNDEFINED, &heap);

	if (!(flags & BTR_KEEP_SYS_FLAG)) {
		row_upd_rec_sys_fields_in_recovery(rec, page_zip, offsets,
						   pos, trx_id, roll_ptr);
	}

	row_upd_rec_in_place(rec, index, offsets, update, page_zip);

func_exit:
	mem_heap_free(heap);

	return(ptr);
}

#ifndef UNIV_HOTBACKUP
/*************************************************************//**
See if there is enough place in the page modification log to log
an update-in-place.
@return	TRUE if enough place */
UNIV_INTERN
ibool
btr_cur_update_alloc_zip(
/*=====================*/
	page_zip_des_t*	page_zip,/*!< in/out: compressed page */
	buf_block_t*	block,	/*!< in/out: buffer page */
	dict_index_t*	index,	/*!< in: the index corresponding to the block */
	ulint		length,	/*!< in: size needed */
	ibool		create,	/*!< in: TRUE=delete-and-insert,
				FALSE=update-in-place */
	mtr_t*		mtr)	/*!< in: mini-transaction */
{
	ut_a(page_zip == buf_block_get_page_zip(block));
	ut_ad(page_zip);
	ut_ad(!dict_index_is_ibuf(index));

	if (page_zip_available(page_zip, dict_index_is_clust(index),
			       length, create)) {
		return(TRUE);
	}

	if (!page_zip->m_nonempty) {
		/* The page has been freshly compressed, so
		recompressing it will not help. */
		return(FALSE);
	}

	if (!page_zip_compress(page_zip, buf_block_get_frame(block),
			       index, mtr)) {
		/* Unable to compress the page */
		return(FALSE);
	}

	/* After recompressing a page, we must make sure that the free
	bits in the insert buffer bitmap will not exceed the free
	space on the page.  Because this function will not attempt
	recompression unless page_zip_available() fails above, it is
	safe to reset the free bits if page_zip_available() fails
	again, below.  The free bits can safely be reset in a separate
	mini-transaction.  If page_zip_available() succeeds below, we
	can be sure that the page_zip_compress() above did not reduce
	the free space available on the page. */

	if (!page_zip_available(page_zip, dict_index_is_clust(index),
				length, create)) {
		/* Out of space: reset the free bits. */
		if (!dict_index_is_clust(index)
		    && page_is_leaf(buf_block_get_frame(block))) {
			ibuf_reset_free_bits(block);
		}
		return(FALSE);
	}

	return(TRUE);
}

/*************************************************************//**
Updates a record when the update causes no size changes in its fields.
We assume here that the ordering fields of the record do not change.
@return	DB_SUCCESS or error number */
UNIV_INTERN
ulint
btr_cur_update_in_place(
/*====================*/
	ulint		flags,	/*!< in: undo logging and locking flags */
	btr_cur_t*	cursor,	/*!< in: cursor on the record to update;
				cursor stays valid and positioned on the
				same record */
	const upd_t*	update,	/*!< in: update vector */
	ulint		cmpl_info,/*!< in: compiler info on secondary index
				updates */
	que_thr_t*	thr,	/*!< in: query thread */
	mtr_t*		mtr)	/*!< in: mtr; must be committed before
				latching any further pages */
{
	dict_index_t*	index;
	buf_block_t*	block;
	page_zip_des_t*	page_zip;
	ulint		err;
	rec_t*		rec;
	roll_ptr_t	roll_ptr	= 0;
	trx_t*		trx;
	ulint		was_delete_marked;
	mem_heap_t*	heap		= NULL;
	ulint		offsets_[REC_OFFS_NORMAL_SIZE];
	ulint*		offsets		= offsets_;
	rec_offs_init(offsets_);

	rec = btr_cur_get_rec(cursor);
	index = cursor->index;
	ut_ad(!!page_rec_is_comp(rec) == dict_table_is_comp(index->table));
	/* The insert buffer tree should never be updated in place. */
	ut_ad(!dict_index_is_ibuf(index));

	trx = thr_get_trx(thr);
	offsets = rec_get_offsets(rec, index, offsets, ULINT_UNDEFINED, &heap);
#ifdef UNIV_DEBUG
	if (btr_cur_print_record_ops && thr) {
		btr_cur_trx_report(trx, index, "update ");
		rec_print_new(stderr, rec, offsets);
	}
#endif /* UNIV_DEBUG */

	block = btr_cur_get_block(cursor);
	page_zip = buf_block_get_page_zip(block);

	/* Check that enough space is available on the compressed page. */
	if (UNIV_LIKELY_NULL(page_zip)
	    && !btr_cur_update_alloc_zip(page_zip, block, index,
					 rec_offs_size(offsets), FALSE, mtr)) {
		return(DB_ZIP_OVERFLOW);
	}

	/* Do lock checking and undo logging */
	err = btr_cur_upd_lock_and_undo(flags, cursor, update, cmpl_info,
					thr, mtr, &roll_ptr);
	if (UNIV_UNLIKELY(err != DB_SUCCESS)) {

		if (UNIV_LIKELY_NULL(heap)) {
			mem_heap_free(heap);
		}
		return(err);
	}

	if (block->is_hashed) {
		/* The function row_upd_changes_ord_field_binary works only
		if the update vector was built for a clustered index, we must
		NOT call it if index is secondary */

		if (!dict_index_is_clust(index)
		    || row_upd_changes_ord_field_binary(index, update, thr,
							NULL, NULL)) {

			/* Remove possible hash index pointer to this record */
			btr_search_update_hash_on_delete(cursor);
		}

		rw_lock_x_lock(&btr_search_latch);
	}

	if (!(flags & BTR_KEEP_SYS_FLAG)) {
		row_upd_rec_sys_fields(rec, NULL,
				       index, offsets, trx, roll_ptr);
	}

	was_delete_marked = rec_get_deleted_flag(
		rec, page_is_comp(buf_block_get_frame(block)));

	row_upd_rec_in_place(rec, index, offsets, update, page_zip);

	if (block->is_hashed) {
		rw_lock_x_unlock(&btr_search_latch);
	}

	if (page_zip && !dict_index_is_clust(index)
	    && page_is_leaf(buf_block_get_frame(block))) {
		/* Update the free bits in the insert buffer. */
		ibuf_update_free_bits_zip(block, mtr);
	}

	btr_cur_update_in_place_log(flags, rec, index, update,
				    trx, roll_ptr, mtr);

	if (was_delete_marked
	    && !rec_get_deleted_flag(rec, page_is_comp(
					     buf_block_get_frame(block)))) {
		/* The new updated record owns its possible externally
		stored fields */

		btr_cur_unmark_extern_fields(page_zip,
					     rec, index, offsets, mtr);
	}

	if (UNIV_LIKELY_NULL(heap)) {
		mem_heap_free(heap);
	}
	return(DB_SUCCESS);
}

/*************************************************************//**
Tries to update a record on a page in an index tree. It is assumed that mtr
holds an x-latch on the page. The operation does not succeed if there is too
little space on the page or if the update would result in too empty a page,
so that tree compression is recommended. We assume here that the ordering
fields of the record do not change.
@return DB_SUCCESS, or DB_OVERFLOW if the updated record does not fit,
DB_UNDERFLOW if the page would become too empty, or DB_ZIP_OVERFLOW if
there is not enough space left on the compressed page */
UNIV_INTERN
ulint
btr_cur_optimistic_update(
/*======================*/
	ulint		flags,	/*!< in: undo logging and locking flags */
	btr_cur_t*	cursor,	/*!< in: cursor on the record to update;
				cursor stays valid and positioned on the
				same record */
	const upd_t*	update,	/*!< in: update vector; this must also
				contain trx id and roll ptr fields */
	ulint		cmpl_info,/*!< in: compiler info on secondary index
				updates */
	que_thr_t*	thr,	/*!< in: query thread */
	mtr_t*		mtr)	/*!< in: mtr; must be committed before
				latching any further pages */
{
	dict_index_t*	index;
	page_cur_t*	page_cursor;
	ulint		err;
	buf_block_t*	block;
	page_t*		page;
	page_zip_des_t*	page_zip;
	rec_t*		rec;
	ulint		max_size;
	ulint		new_rec_size;
	ulint		old_rec_size;
	dtuple_t*	new_entry;
<<<<<<< HEAD
	roll_ptr_t	roll_ptr;
	trx_t*		trx;
=======
	dulint		roll_ptr;
>>>>>>> f842fd50
	mem_heap_t*	heap;
	ulint		i;
	ulint		n_ext;
	ulint*		offsets;

	block = btr_cur_get_block(cursor);
	page = buf_block_get_frame(block);
	rec = btr_cur_get_rec(cursor);
	index = cursor->index;
	ut_ad(!!page_rec_is_comp(rec) == dict_table_is_comp(index->table));
	ut_ad(mtr_memo_contains(mtr, block, MTR_MEMO_PAGE_X_FIX));
	/* The insert buffer tree should never be updated in place. */
	ut_ad(!dict_index_is_ibuf(index));

	heap = mem_heap_create(1024);
	offsets = rec_get_offsets(rec, index, NULL, ULINT_UNDEFINED, &heap);
#if defined UNIV_DEBUG || defined UNIV_BLOB_LIGHT_DEBUG
	ut_a(!rec_offs_any_null_extern(rec, offsets)
	     || thr_get_trx(thr) == trx_roll_crash_recv_trx);
#endif /* UNIV_DEBUG || UNIV_BLOB_LIGHT_DEBUG */

#ifdef UNIV_DEBUG
	if (btr_cur_print_record_ops && thr) {
		btr_cur_trx_report(thr_get_trx(thr), index, "update ");
		rec_print_new(stderr, rec, offsets);
	}
#endif /* UNIV_DEBUG */

	if (!row_upd_changes_field_size_or_external(index, offsets, update)) {

		/* The simplest and the most common case: the update does not
		change the size of any field and none of the updated fields is
		externally stored in rec or update, and there is enough space
		on the compressed page to log the update. */

		mem_heap_free(heap);
		return(btr_cur_update_in_place(flags, cursor, update,
					       cmpl_info, thr, mtr));
	}

	if (rec_offs_any_extern(offsets)) {
any_extern:
		/* Externally stored fields are treated in pessimistic
		update */

		mem_heap_free(heap);
		return(DB_OVERFLOW);
	}

	for (i = 0; i < upd_get_n_fields(update); i++) {
		if (dfield_is_ext(&upd_get_nth_field(update, i)->new_val)) {

			goto any_extern;
		}
	}

	page_cursor = btr_cur_get_page_cur(cursor);

	new_entry = row_rec_to_index_entry(ROW_COPY_DATA, rec, index, offsets,
					   &n_ext, heap);
	/* We checked above that there are no externally stored fields. */
	ut_a(!n_ext);

	/* The page containing the clustered index record
	corresponding to new_entry is latched in mtr.
	Thus the following call is safe. */
	row_upd_index_replace_new_col_vals_index_pos(new_entry, index, update,
						     FALSE, heap);
	old_rec_size = rec_offs_size(offsets);
	new_rec_size = rec_get_converted_size(index, new_entry, 0);

	page_zip = buf_block_get_page_zip(block);
#ifdef UNIV_ZIP_DEBUG
	ut_a(!page_zip || page_zip_validate(page_zip, page));
#endif /* UNIV_ZIP_DEBUG */

	if (UNIV_LIKELY_NULL(page_zip)
	    && !btr_cur_update_alloc_zip(page_zip, block, index,
					 new_rec_size, TRUE, mtr)) {
		err = DB_ZIP_OVERFLOW;
		goto err_exit;
	}

	if (UNIV_UNLIKELY(new_rec_size
			  >= (page_get_free_space_of_empty(page_is_comp(page))
			      / 2))) {

		err = DB_OVERFLOW;
		goto err_exit;
	}

	if (UNIV_UNLIKELY(page_get_data_size(page)
			  - old_rec_size + new_rec_size
			  < BTR_CUR_PAGE_COMPRESS_LIMIT)) {

		/* The page would become too empty */

		err = DB_UNDERFLOW;
		goto err_exit;
	}

	max_size = old_rec_size
		+ page_get_max_insert_size_after_reorganize(page, 1);

	if (!(((max_size >= BTR_CUR_PAGE_REORGANIZE_LIMIT)
	       && (max_size >= new_rec_size))
	      || (page_get_n_recs(page) <= 1))) {

		/* There was not enough space, or it did not pay to
		reorganize: for simplicity, we decide what to do assuming a
		reorganization is needed, though it might not be necessary */

		err = DB_OVERFLOW;
		goto err_exit;
	}

	/* Do lock checking and undo logging */
	err = btr_cur_upd_lock_and_undo(flags, cursor, update, cmpl_info,
					thr, mtr, &roll_ptr);
	if (err != DB_SUCCESS) {

		goto err_exit;
	}

	/* Ok, we may do the replacement. Store on the page infimum the
	explicit locks on rec, before deleting rec (see the comment in
	btr_cur_pessimistic_update). */

	lock_rec_store_on_page_infimum(block, rec);

	btr_search_update_hash_on_delete(cursor);

	/* The call to row_rec_to_index_entry(ROW_COPY_DATA, ...) above
	invokes rec_offs_make_valid() to point to the copied record that
	the fields of new_entry point to.  We have to undo it here. */
	ut_ad(rec_offs_validate(NULL, index, offsets));
	rec_offs_make_valid(page_cur_get_rec(page_cursor), index, offsets);

	page_cur_delete_rec(page_cursor, index, offsets, mtr);

	page_cur_move_to_prev(page_cursor);

	if (!(flags & BTR_KEEP_SYS_FLAG)) {
		row_upd_index_entry_sys_field(new_entry, index, DATA_ROLL_PTR,
					      roll_ptr);
		row_upd_index_entry_sys_field(new_entry, index, DATA_TRX_ID,
					      thr_get_trx(thr)->id);
	}

	/* There are no externally stored columns in new_entry */
	rec = btr_cur_insert_if_possible(cursor, new_entry, 0/*n_ext*/, mtr);
	ut_a(rec); /* <- We calculated above the insert would fit */

	if (page_zip && !dict_index_is_clust(index)
	    && page_is_leaf(page)) {
		/* Update the free bits in the insert buffer. */
		ibuf_update_free_bits_zip(block, mtr);
	}

	/* Restore the old explicit lock state on the record */

	lock_rec_restore_from_page_infimum(block, rec, block);

	page_cur_move_to_next(page_cursor);

	err = DB_SUCCESS;
err_exit:
	mem_heap_free(heap);
	return(err);
}

/*************************************************************//**
If, in a split, a new supremum record was created as the predecessor of the
updated record, the supremum record must inherit exactly the locks on the
updated record. In the split it may have inherited locks from the successor
of the updated record, which is not correct. This function restores the
right locks for the new supremum. */
static
void
btr_cur_pess_upd_restore_supremum(
/*==============================*/
	buf_block_t*	block,	/*!< in: buffer block of rec */
	const rec_t*	rec,	/*!< in: updated record */
	mtr_t*		mtr)	/*!< in: mtr */
{
	page_t*		page;
	buf_block_t*	prev_block;
	ulint		space;
	ulint		zip_size;
	ulint		prev_page_no;

	page = buf_block_get_frame(block);

	if (page_rec_get_next(page_get_infimum_rec(page)) != rec) {
		/* Updated record is not the first user record on its page */

		return;
	}

	space = buf_block_get_space(block);
	zip_size = buf_block_get_zip_size(block);
	prev_page_no = btr_page_get_prev(page, mtr);

	ut_ad(prev_page_no != FIL_NULL);
	prev_block = buf_page_get_with_no_latch(space, zip_size,
						prev_page_no, mtr);
#ifdef UNIV_BTR_DEBUG
	ut_a(btr_page_get_next(prev_block->frame, mtr)
	     == page_get_page_no(page));
#endif /* UNIV_BTR_DEBUG */

	/* We must already have an x-latch on prev_block! */
	ut_ad(mtr_memo_contains(mtr, prev_block, MTR_MEMO_PAGE_X_FIX));

	lock_rec_reset_and_inherit_gap_locks(prev_block, block,
					     PAGE_HEAP_NO_SUPREMUM,
					     page_rec_get_heap_no(rec));
}

/*************************************************************//**
Performs an update of a record on a page of a tree. It is assumed
that mtr holds an x-latch on the tree and on the cursor page. If the
update is made on the leaf level, to avoid deadlocks, mtr must also
own x-latches to brothers of page, if those brothers exist. We assume
here that the ordering fields of the record do not change.
@return	DB_SUCCESS or error code */
UNIV_INTERN
ulint
btr_cur_pessimistic_update(
/*=======================*/
	ulint		flags,	/*!< in: undo logging, locking, and rollback
				flags */
<<<<<<< HEAD
	btr_cur_t*	cursor,	/*!< in: cursor on the record to update */
	mem_heap_t**	heap,	/*!< in/out: pointer to memory heap, or NULL */
	big_rec_t**	big_rec,/*!< out: big rec vector whose fields have to
=======
	btr_cur_t*	cursor,	/* in/out: cursor on the record to update;
				cursor may become invalid if *big_rec == NULL
				|| !(flags & BTR_KEEP_POS_FLAG) */
	big_rec_t**	big_rec,/* out: big rec vector whose fields have to
>>>>>>> f842fd50
				be stored externally by the caller, or NULL */
	const upd_t*	update,	/*!< in: update vector; this is allowed also
				contain trx id and roll ptr fields, but
				the values in update vector have no effect */
	ulint		cmpl_info,/*!< in: compiler info on secondary index
				updates */
	que_thr_t*	thr,	/*!< in: query thread */
	mtr_t*		mtr)	/*!< in: mtr; must be committed before
				latching any further pages */
{
	big_rec_t*	big_rec_vec	= NULL;
	big_rec_t*	dummy_big_rec;
	dict_index_t*	index;
	buf_block_t*	block;
	page_t*		page;
	page_zip_des_t*	page_zip;
	rec_t*		rec;
	page_cur_t*	page_cursor;
	dtuple_t*	new_entry;
	ulint		err;
	ulint		optim_err;
	roll_ptr_t	roll_ptr;
	trx_t*		trx;
	ibool		was_first;
	ulint		n_extents	= 0;
	ulint		n_reserved;
	ulint		n_ext;
	ulint*		offsets		= NULL;

	*big_rec = NULL;

	block = btr_cur_get_block(cursor);
	page = buf_block_get_frame(block);
	page_zip = buf_block_get_page_zip(block);
	rec = btr_cur_get_rec(cursor);
	index = cursor->index;

	ut_ad(mtr_memo_contains(mtr, dict_index_get_lock(index),
				MTR_MEMO_X_LOCK));
	ut_ad(mtr_memo_contains(mtr, block, MTR_MEMO_PAGE_X_FIX));
#ifdef UNIV_ZIP_DEBUG
	ut_a(!page_zip || page_zip_validate(page_zip, page));
#endif /* UNIV_ZIP_DEBUG */
	/* The insert buffer tree should never be updated in place. */
	ut_ad(!dict_index_is_ibuf(index));

	optim_err = btr_cur_optimistic_update(flags, cursor, update,
					      cmpl_info, thr, mtr);

	switch (optim_err) {
	case DB_UNDERFLOW:
	case DB_OVERFLOW:
	case DB_ZIP_OVERFLOW:
		break;
	default:
		return(optim_err);
	}

	/* Do lock checking and undo logging */
	err = btr_cur_upd_lock_and_undo(flags, cursor, update, cmpl_info,
					thr, mtr, &roll_ptr);
	if (err != DB_SUCCESS) {

		return(err);
	}

	if (optim_err == DB_OVERFLOW) {
		ulint	reserve_flag;

		/* First reserve enough free space for the file segments
		of the index tree, so that the update will not fail because
		of lack of space */

		n_extents = cursor->tree_height / 16 + 3;

		if (flags & BTR_NO_UNDO_LOG_FLAG) {
			reserve_flag = FSP_CLEANING;
		} else {
			reserve_flag = FSP_NORMAL;
		}

		if (!fsp_reserve_free_extents(&n_reserved, index->space,
					      n_extents, reserve_flag, mtr)) {
			return(DB_OUT_OF_FILE_SPACE);
		}
	}

	if (!*heap) {
		*heap = mem_heap_create(1024);
	}
	offsets = rec_get_offsets(rec, index, NULL, ULINT_UNDEFINED, heap);

	trx = thr_get_trx(thr);

	new_entry = row_rec_to_index_entry(ROW_COPY_DATA, rec, index, offsets,
					   &n_ext, *heap);
	/* The call to row_rec_to_index_entry(ROW_COPY_DATA, ...) above
	invokes rec_offs_make_valid() to point to the copied record that
	the fields of new_entry point to.  We have to undo it here. */
	ut_ad(rec_offs_validate(NULL, index, offsets));
	rec_offs_make_valid(rec, index, offsets);

	/* The page containing the clustered index record
	corresponding to new_entry is latched in mtr.  If the
	clustered index record is delete-marked, then its externally
	stored fields cannot have been purged yet, because then the
	purge would also have removed the clustered index record
	itself.  Thus the following call is safe. */
	row_upd_index_replace_new_col_vals_index_pos(new_entry, index, update,
						     FALSE, *heap);
	if (!(flags & BTR_KEEP_SYS_FLAG)) {
		row_upd_index_entry_sys_field(new_entry, index, DATA_ROLL_PTR,
					      roll_ptr);
		row_upd_index_entry_sys_field(new_entry, index, DATA_TRX_ID,
					      trx->id);
	}

	if ((flags & BTR_NO_UNDO_LOG_FLAG) && rec_offs_any_extern(offsets)) {
		/* We are in a transaction rollback undoing a row
		update: we must free possible externally stored fields
		which got new values in the update, if they are not
		inherited values. They can be inherited if we have
		updated the primary key to another value, and then
		update it back again. */

		ut_ad(big_rec_vec == NULL);

		btr_rec_free_updated_extern_fields(
			index, rec, page_zip, offsets, update,
			trx_is_recv(trx) ? RB_RECOVERY : RB_NORMAL, mtr);
	}

	/* We have to set appropriate extern storage bits in the new
	record to be inserted: we have to remember which fields were such */

	ut_ad(!page_is_comp(page) || !rec_get_node_ptr_flag(rec));
	offsets = rec_get_offsets(rec, index, offsets, ULINT_UNDEFINED, heap);
	n_ext += btr_push_update_extern_fields(new_entry, update, *heap);

	if (UNIV_LIKELY_NULL(page_zip)) {
		ut_ad(page_is_comp(page));
		if (page_zip_rec_needs_ext(
			    rec_get_converted_size(index, new_entry, n_ext),
			    TRUE,
			    dict_index_get_n_fields(index),
			    page_zip_get_size(page_zip))) {

			goto make_external;
		}
	} else if (page_zip_rec_needs_ext(
			   rec_get_converted_size(index, new_entry, n_ext),
			   page_is_comp(page), 0, 0)) {
make_external:
		big_rec_vec = dtuple_convert_big_rec(index, new_entry, &n_ext);
		if (UNIV_UNLIKELY(big_rec_vec == NULL)) {

			err = DB_TOO_BIG_RECORD;
			goto return_after_reservations;
		}

		ut_ad(index->type & DICT_CLUSTERED);
		ut_ad(btr_page_get_level(page, mtr) == 0);
		ut_ad(flags & BTR_KEEP_POS_FLAG);
	}

	/* Store state of explicit locks on rec on the page infimum record,
	before deleting rec. The page infimum acts as a dummy carrier of the
	locks, taking care also of lock releases, before we can move the locks
	back on the actual record. There is a special case: if we are
	inserting on the root page and the insert causes a call of
	btr_root_raise_and_insert. Therefore we cannot in the lock system
	delete the lock structs set on the root page even if the root
	page carries just node pointers. */

	lock_rec_store_on_page_infimum(block, rec);

	btr_search_update_hash_on_delete(cursor);

#ifdef UNIV_ZIP_DEBUG
	ut_a(!page_zip || page_zip_validate(page_zip, page));
#endif /* UNIV_ZIP_DEBUG */
	page_cursor = btr_cur_get_page_cur(cursor);

	page_cur_delete_rec(page_cursor, index, offsets, mtr);

	page_cur_move_to_prev(page_cursor);

	rec = btr_cur_insert_if_possible(cursor, new_entry, n_ext, mtr);

	if (rec) {
<<<<<<< HEAD
		lock_rec_restore_from_page_infimum(btr_cur_get_block(cursor),
						   rec, block);
=======
		page_cursor->rec = rec;

		lock_rec_restore_from_page_infimum(rec, page);
		rec_set_field_extern_bits(rec, index,
					  ext_vect, n_ext_vect, mtr);
>>>>>>> f842fd50

		offsets = rec_get_offsets(rec, index, offsets,
					  ULINT_UNDEFINED, heap);

		if (!rec_get_deleted_flag(rec, rec_offs_comp(offsets))) {
			/* The new inserted record owns its possible externally
			stored fields */
			btr_cur_unmark_extern_fields(page_zip,
						     rec, index, offsets, mtr);
		}

		btr_cur_compress_if_useful(
			cursor,
			big_rec_vec != NULL && (flags & BTR_KEEP_POS_FLAG),
			mtr);

		if (page_zip && !dict_index_is_clust(index)
		    && page_is_leaf(page)) {
			/* Update the free bits in the insert buffer. */
			ibuf_update_free_bits_zip(block, mtr);
		}

		err = DB_SUCCESS;
		goto return_after_reservations;
<<<<<<< HEAD
=======
	}

	if (big_rec_vec) {
		ut_ad(index->type & DICT_CLUSTERED);
		ut_ad(btr_page_get_level(page, mtr) == 0);
		ut_ad(flags & BTR_KEEP_POS_FLAG);

		/* btr_page_split_and_insert() in
		btr_cur_pessimistic_insert() invokes
		mtr_memo_release(mtr, index->lock, MTR_MEMO_X_LOCK).
		We must keep the index->lock when we created a
		big_rec, so that row_upd_clust_rec() can store the
		big_rec in the same mini-transaction. */

		mtr_x_lock(dict_index_get_lock(index), mtr);
	}

	if (page_cur_is_before_first(page_cursor)) {
		/* The record to be updated was positioned as the first user
		record on its page */

		was_first = TRUE;
>>>>>>> f842fd50
	} else {
		ut_a(optim_err != DB_UNDERFLOW);

		/* Out of space: reset the free bits. */
		if (!dict_index_is_clust(index)
		    && page_is_leaf(page)) {
			ibuf_reset_free_bits(block);
		}
	}

	/* Was the record to be updated positioned as the first user
	record on its page? */
	was_first = page_cur_is_before_first(page_cursor);

	/* Lock checks and undo logging were already performed by
	btr_cur_upd_lock_and_undo(). */

	err = btr_cur_pessimistic_insert(BTR_NO_UNDO_LOG_FLAG
					 | BTR_NO_LOCKING_FLAG
					 | BTR_KEEP_SYS_FLAG,
					 cursor, new_entry, &rec,
					 &dummy_big_rec, n_ext, NULL, mtr);
	ut_a(rec);
	ut_a(err == DB_SUCCESS);
	ut_a(dummy_big_rec == NULL);
	page_cursor->rec = rec;

	if (dict_index_is_sec_or_ibuf(index)) {
		/* Update PAGE_MAX_TRX_ID in the index page header.
		It was not updated by btr_cur_pessimistic_insert()
		because of BTR_NO_LOCKING_FLAG. */
		buf_block_t*	rec_block;

		rec_block = btr_cur_get_block(cursor);

		page_update_max_trx_id(rec_block,
				       buf_block_get_page_zip(rec_block),
				       trx->id, mtr);
	}

	if (!rec_get_deleted_flag(rec, rec_offs_comp(offsets))) {
		/* The new inserted record owns its possible externally
		stored fields */
		buf_block_t*	rec_block = btr_cur_get_block(cursor);

#ifdef UNIV_ZIP_DEBUG
		ut_a(!page_zip || page_zip_validate(page_zip, page));
		page = buf_block_get_frame(rec_block);
#endif /* UNIV_ZIP_DEBUG */
		page_zip = buf_block_get_page_zip(rec_block);

		offsets = rec_get_offsets(rec, index, offsets,
					  ULINT_UNDEFINED, heap);
		btr_cur_unmark_extern_fields(page_zip,
					     rec, index, offsets, mtr);
	}

	lock_rec_restore_from_page_infimum(btr_cur_get_block(cursor),
					   rec, block);

	/* If necessary, restore also the correct lock state for a new,
	preceding supremum record created in a page split. While the old
	record was nonexistent, the supremum might have inherited its locks
	from a wrong record. */

	if (!was_first) {
		btr_cur_pess_upd_restore_supremum(btr_cur_get_block(cursor),
						  rec, mtr);
	}

return_after_reservations:
#ifdef UNIV_ZIP_DEBUG
	ut_a(!page_zip || page_zip_validate(page_zip, page));
#endif /* UNIV_ZIP_DEBUG */

	if (n_extents > 0) {
		fil_space_release_free_extents(index->space, n_reserved);
	}

	*big_rec = big_rec_vec;

	return(err);
}

/*****************************************************************
Commits and restarts a mini-transaction so that it will retain an
x-lock on index->lock and the cursor page. */

void
btr_cur_mtr_commit_and_start(
/*=========================*/
	btr_cur_t*	cursor,	/* in: cursor */
	mtr_t*		mtr)	/* in/out: mini-transaction */
{
	buf_block_t*	block;

	block = buf_block_align(btr_cur_get_rec(cursor));

	ut_ad(mtr_memo_contains(mtr, dict_index_get_lock(cursor->index),
				MTR_MEMO_X_LOCK));
	ut_ad(mtr_memo_contains(mtr, block, MTR_MEMO_PAGE_X_FIX));
	/* Keep the locks across the mtr_commit(mtr). */
	rw_lock_x_lock(dict_index_get_lock(cursor->index));
	rw_lock_x_lock(&block->lock);
	mutex_enter(&block->mutex);
#ifdef UNIV_SYNC_DEBUG
	buf_block_buf_fix_inc_debug(block, __FILE__, __LINE__);
#else
	buf_block_buf_fix_inc(block);
#endif
	mutex_exit(&block->mutex);
	/* Write out the redo log. */
	mtr_commit(mtr);
	mtr_start(mtr);
	/* Reassociate the locks with the mini-transaction.
	They will be released on mtr_commit(mtr). */
	mtr_memo_push(mtr, dict_index_get_lock(cursor->index),
		      MTR_MEMO_X_LOCK);
	mtr_memo_push(mtr, block, MTR_MEMO_PAGE_X_FIX);
}

/*==================== B-TREE DELETE MARK AND UNMARK ===============*/

/****************************************************************//**
Writes the redo log record for delete marking or unmarking of an index
record. */
UNIV_INLINE
void
btr_cur_del_mark_set_clust_rec_log(
/*===============================*/
	ulint		flags,	/*!< in: flags */
	rec_t*		rec,	/*!< in: record */
	dict_index_t*	index,	/*!< in: index of the record */
	ibool		val,	/*!< in: value to set */
	trx_t*		trx,	/*!< in: deleting transaction */
	roll_ptr_t	roll_ptr,/*!< in: roll ptr to the undo log record */
	mtr_t*		mtr)	/*!< in: mtr */
{
	byte*	log_ptr;
	ut_ad(flags < 256);
	ut_ad(val <= 1);

	ut_ad(!!page_rec_is_comp(rec) == dict_table_is_comp(index->table));

	log_ptr = mlog_open_and_write_index(mtr, rec, index,
					    page_rec_is_comp(rec)
					    ? MLOG_COMP_REC_CLUST_DELETE_MARK
					    : MLOG_REC_CLUST_DELETE_MARK,
					    1 + 1 + DATA_ROLL_PTR_LEN
					    + 14 + 2);

	if (!log_ptr) {
		/* Logging in mtr is switched off during crash recovery */
		return;
	}

	mach_write_to_1(log_ptr, flags);
	log_ptr++;
	mach_write_to_1(log_ptr, val);
	log_ptr++;

	log_ptr = row_upd_write_sys_vals_to_log(index, trx, roll_ptr, log_ptr,
						mtr);
	mach_write_to_2(log_ptr, page_offset(rec));
	log_ptr += 2;

	mlog_close(mtr, log_ptr);
}
#endif /* !UNIV_HOTBACKUP */

/****************************************************************//**
Parses the redo log record for delete marking or unmarking of a clustered
index record.
@return	end of log record or NULL */
UNIV_INTERN
byte*
btr_cur_parse_del_mark_set_clust_rec(
/*=================================*/
	byte*		ptr,	/*!< in: buffer */
	byte*		end_ptr,/*!< in: buffer end */
	page_t*		page,	/*!< in/out: page or NULL */
	page_zip_des_t*	page_zip,/*!< in/out: compressed page, or NULL */
	dict_index_t*	index)	/*!< in: index corresponding to page */
{
	ulint		flags;
	ulint		val;
	ulint		pos;
	trx_id_t	trx_id;
	roll_ptr_t	roll_ptr;
	ulint		offset;
	rec_t*		rec;

	ut_ad(!page
	      || !!page_is_comp(page) == dict_table_is_comp(index->table));

	if (end_ptr < ptr + 2) {

		return(NULL);
	}

	flags = mach_read_from_1(ptr);
	ptr++;
	val = mach_read_from_1(ptr);
	ptr++;

	ptr = row_upd_parse_sys_vals(ptr, end_ptr, &pos, &trx_id, &roll_ptr);

	if (ptr == NULL) {

		return(NULL);
	}

	if (end_ptr < ptr + 2) {

		return(NULL);
	}

	offset = mach_read_from_2(ptr);
	ptr += 2;

	ut_a(offset <= UNIV_PAGE_SIZE);

	if (page) {
		rec = page + offset;

		/* We do not need to reserve btr_search_latch, as the page
		is only being recovered, and there cannot be a hash index to
		it. */

		btr_rec_set_deleted_flag(rec, page_zip, val);

		if (!(flags & BTR_KEEP_SYS_FLAG)) {
			mem_heap_t*	heap		= NULL;
			ulint		offsets_[REC_OFFS_NORMAL_SIZE];
			rec_offs_init(offsets_);

			row_upd_rec_sys_fields_in_recovery(
				rec, page_zip,
				rec_get_offsets(rec, index, offsets_,
						ULINT_UNDEFINED, &heap),
				pos, trx_id, roll_ptr);
			if (UNIV_LIKELY_NULL(heap)) {
				mem_heap_free(heap);
			}
		}
	}

	return(ptr);
}

#ifndef UNIV_HOTBACKUP
/***********************************************************//**
Marks a clustered index record deleted. Writes an undo log record to
undo log on this delete marking. Writes in the trx id field the id
of the deleting transaction, and in the roll ptr field pointer to the
undo log record created.
@return	DB_SUCCESS, DB_LOCK_WAIT, or error number */
UNIV_INTERN
ulint
btr_cur_del_mark_set_clust_rec(
/*===========================*/
	ulint		flags,	/*!< in: undo logging and locking flags */
	buf_block_t*	block,	/*!< in/out: buffer block of the record */
	rec_t*		rec,	/*!< in/out: record */
	dict_index_t*	index,	/*!< in: clustered index of the record */
	const ulint*	offsets,/*!< in: rec_get_offsets(rec) */
	ibool		val,	/*!< in: value to set */
	que_thr_t*	thr,	/*!< in: query thread */
	mtr_t*		mtr)	/*!< in: mtr */
{
	roll_ptr_t	roll_ptr;
	ulint		err;
	page_zip_des_t*	page_zip;
	trx_t*		trx;

	ut_ad(dict_index_is_clust(index));
	ut_ad(rec_offs_validate(rec, index, offsets));
	ut_ad(!!page_rec_is_comp(rec) == dict_table_is_comp(index->table));
	ut_ad(buf_block_get_frame(block) == page_align(rec));
	ut_ad(page_is_leaf(page_align(rec)));

#ifdef UNIV_DEBUG
	if (btr_cur_print_record_ops && thr) {
		btr_cur_trx_report(thr_get_trx(thr), index, "del mark ");
		rec_print_new(stderr, rec, offsets);
	}
#endif /* UNIV_DEBUG */

	ut_ad(dict_index_is_clust(index));
	ut_ad(!rec_get_deleted_flag(rec, rec_offs_comp(offsets)));

	err = lock_clust_rec_modify_check_and_lock(flags, block,
						   rec, index, offsets, thr);

	if (err != DB_SUCCESS) {

		return(err);
	}

	err = trx_undo_report_row_operation(flags, TRX_UNDO_MODIFY_OP, thr,
					    index, NULL, NULL, 0, rec,
					    &roll_ptr);
	if (err != DB_SUCCESS) {

		return(err);
	}

	if (block->is_hashed) {
		rw_lock_x_lock(&btr_search_latch);
	}

	page_zip = buf_block_get_page_zip(block);

	btr_blob_dbg_set_deleted_flag(rec, index, offsets, val);
	btr_rec_set_deleted_flag(rec, page_zip, val);

	trx = thr_get_trx(thr);

	if (!(flags & BTR_KEEP_SYS_FLAG)) {
		row_upd_rec_sys_fields(rec, page_zip,
				       index, offsets, trx, roll_ptr);
	}

	if (block->is_hashed) {
		rw_lock_x_unlock(&btr_search_latch);
	}

	btr_cur_del_mark_set_clust_rec_log(flags, rec, index, val, trx,
					   roll_ptr, mtr);

	return(err);
}

/****************************************************************//**
Writes the redo log record for a delete mark setting of a secondary
index record. */
UNIV_INLINE
void
btr_cur_del_mark_set_sec_rec_log(
/*=============================*/
	rec_t*		rec,	/*!< in: record */
	ibool		val,	/*!< in: value to set */
	mtr_t*		mtr)	/*!< in: mtr */
{
	byte*	log_ptr;
	ut_ad(val <= 1);

	log_ptr = mlog_open(mtr, 11 + 1 + 2);

	if (!log_ptr) {
		/* Logging in mtr is switched off during crash recovery:
		in that case mlog_open returns NULL */
		return;
	}

	log_ptr = mlog_write_initial_log_record_fast(
		rec, MLOG_REC_SEC_DELETE_MARK, log_ptr, mtr);
	mach_write_to_1(log_ptr, val);
	log_ptr++;

	mach_write_to_2(log_ptr, page_offset(rec));
	log_ptr += 2;

	mlog_close(mtr, log_ptr);
}
#endif /* !UNIV_HOTBACKUP */

/****************************************************************//**
Parses the redo log record for delete marking or unmarking of a secondary
index record.
@return	end of log record or NULL */
UNIV_INTERN
byte*
btr_cur_parse_del_mark_set_sec_rec(
/*===============================*/
	byte*		ptr,	/*!< in: buffer */
	byte*		end_ptr,/*!< in: buffer end */
	page_t*		page,	/*!< in/out: page or NULL */
	page_zip_des_t*	page_zip)/*!< in/out: compressed page, or NULL */
{
	ulint	val;
	ulint	offset;
	rec_t*	rec;

	if (end_ptr < ptr + 3) {

		return(NULL);
	}

	val = mach_read_from_1(ptr);
	ptr++;

	offset = mach_read_from_2(ptr);
	ptr += 2;

	ut_a(offset <= UNIV_PAGE_SIZE);

	if (page) {
		rec = page + offset;

		/* We do not need to reserve btr_search_latch, as the page
		is only being recovered, and there cannot be a hash index to
		it. */

		btr_rec_set_deleted_flag(rec, page_zip, val);
	}

	return(ptr);
}

#ifndef UNIV_HOTBACKUP
/***********************************************************//**
Sets a secondary index record delete mark to TRUE or FALSE.
@return	DB_SUCCESS, DB_LOCK_WAIT, or error number */
UNIV_INTERN
ulint
btr_cur_del_mark_set_sec_rec(
/*=========================*/
	ulint		flags,	/*!< in: locking flag */
	btr_cur_t*	cursor,	/*!< in: cursor */
	ibool		val,	/*!< in: value to set */
	que_thr_t*	thr,	/*!< in: query thread */
	mtr_t*		mtr)	/*!< in: mtr */
{
	buf_block_t*	block;
	rec_t*		rec;
	ulint		err;

	block = btr_cur_get_block(cursor);
	rec = btr_cur_get_rec(cursor);

#ifdef UNIV_DEBUG
	if (btr_cur_print_record_ops && thr) {
		btr_cur_trx_report(thr_get_trx(thr), cursor->index,
				   "del mark ");
		rec_print(stderr, rec, cursor->index);
	}
#endif /* UNIV_DEBUG */

	err = lock_sec_rec_modify_check_and_lock(flags,
						 btr_cur_get_block(cursor),
						 rec, cursor->index, thr, mtr);
	if (err != DB_SUCCESS) {

		return(err);
	}

	ut_ad(!!page_rec_is_comp(rec)
	      == dict_table_is_comp(cursor->index->table));

	if (block->is_hashed) {
		rw_lock_x_lock(&btr_search_latch);
	}

	btr_rec_set_deleted_flag(rec, buf_block_get_page_zip(block), val);

	if (block->is_hashed) {
		rw_lock_x_unlock(&btr_search_latch);
	}

	btr_cur_del_mark_set_sec_rec_log(rec, val, mtr);

	return(DB_SUCCESS);
}

/***********************************************************//**
Sets a secondary index record's delete mark to the given value. This
function is only used by the insert buffer merge mechanism. */
UNIV_INTERN
void
btr_cur_set_deleted_flag_for_ibuf(
/*==============================*/
	rec_t*		rec,		/*!< in/out: record */
	page_zip_des_t*	page_zip,	/*!< in/out: compressed page
					corresponding to rec, or NULL
					when the tablespace is
					uncompressed */
	ibool		val,		/*!< in: value to set */
	mtr_t*		mtr)		/*!< in: mtr */
{
	/* We do not need to reserve btr_search_latch, as the page has just
	been read to the buffer pool and there cannot be a hash index to it. */

	btr_rec_set_deleted_flag(rec, page_zip, val);

	btr_cur_del_mark_set_sec_rec_log(rec, val, mtr);
}

/*==================== B-TREE RECORD REMOVE =========================*/

<<<<<<< HEAD
/*************************************************************//**
=======
/*****************************************************************
>>>>>>> f842fd50
Tries to compress a page of the tree if it seems useful. It is assumed
that mtr holds an x-latch on the tree and on the cursor page. To avoid
deadlocks, mtr must also own x-latches to brothers of page, if those
brothers exist. NOTE: it is assumed that the caller has reserved enough
free extents so that the compression will always succeed if done!
@return	TRUE if compression occurred */
UNIV_INTERN
ibool
btr_cur_compress_if_useful(
/*=======================*/
<<<<<<< HEAD
	btr_cur_t*	cursor,	/*!< in: cursor on the page to compress;
				cursor does not stay valid if compression
				occurs */
	mtr_t*		mtr)	/*!< in: mtr */
=======
				/* out: TRUE if compression occurred */
	btr_cur_t*	cursor,	/* in/out: cursor on the page to compress;
				cursor does not stay valid if !adjust and
				compression occurs */
	ibool		adjust,	/* in: TRUE if should adjust the
				cursor position even if compression occurs */
	mtr_t*		mtr)	/* in/out: mini-transaction */
>>>>>>> f842fd50
{
	ut_ad(mtr_memo_contains(mtr,
				dict_index_get_lock(btr_cur_get_index(cursor)),
				MTR_MEMO_X_LOCK));
	ut_ad(mtr_memo_contains(mtr, btr_cur_get_block(cursor),
				MTR_MEMO_PAGE_X_FIX));

<<<<<<< HEAD
	return(btr_cur_compress_recommendation(cursor, mtr)
	       && btr_compress(cursor, mtr));
=======
	if (btr_cur_compress_recommendation(cursor, mtr)) {

		btr_compress(cursor, adjust, mtr);

		return(TRUE);
	}

	return(FALSE);
>>>>>>> f842fd50
}

/*******************************************************//**
Removes the record on which the tree cursor is positioned on a leaf page.
It is assumed that the mtr has an x-latch on the page where the cursor is
positioned, but no latch on the whole tree.
@return	TRUE if success, i.e., the page did not become too empty */
UNIV_INTERN
ibool
btr_cur_optimistic_delete(
/*======================*/
	btr_cur_t*	cursor,	/*!< in: cursor on leaf page, on the record to
				delete; cursor stays valid: if deletion
				succeeds, on function exit it points to the
				successor of the deleted record */
	mtr_t*		mtr)	/*!< in: mtr; if this function returns
				TRUE on a leaf page of a secondary
				index, the mtr must be committed
				before latching any further pages */
{
	buf_block_t*	block;
	rec_t*		rec;
	mem_heap_t*	heap		= NULL;
	ulint		offsets_[REC_OFFS_NORMAL_SIZE];
	ulint*		offsets		= offsets_;
	ibool		no_compress_needed;
	rec_offs_init(offsets_);

	ut_ad(mtr_memo_contains(mtr, btr_cur_get_block(cursor),
				MTR_MEMO_PAGE_X_FIX));
	/* This is intended only for leaf page deletions */

	block = btr_cur_get_block(cursor);

	ut_ad(page_is_leaf(buf_block_get_frame(block)));

	rec = btr_cur_get_rec(cursor);
	offsets = rec_get_offsets(rec, cursor->index, offsets,
				  ULINT_UNDEFINED, &heap);

	no_compress_needed = !rec_offs_any_extern(offsets)
		&& btr_cur_can_delete_without_compress(
			cursor, rec_offs_size(offsets), mtr);

	if (no_compress_needed) {

		page_t*		page	= buf_block_get_frame(block);
		page_zip_des_t*	page_zip= buf_block_get_page_zip(block);
		ulint		max_ins	= 0;

		lock_update_delete(block, rec);

		btr_search_update_hash_on_delete(cursor);

		if (!page_zip) {
			max_ins = page_get_max_insert_size_after_reorganize(
				page, 1);
		}
#ifdef UNIV_ZIP_DEBUG
		ut_a(!page_zip || page_zip_validate(page_zip, page));
#endif /* UNIV_ZIP_DEBUG */
		page_cur_delete_rec(btr_cur_get_page_cur(cursor),
				    cursor->index, offsets, mtr);
#ifdef UNIV_ZIP_DEBUG
		ut_a(!page_zip || page_zip_validate(page_zip, page));
#endif /* UNIV_ZIP_DEBUG */

		if (dict_index_is_clust(cursor->index)
		    || dict_index_is_ibuf(cursor->index)
		    || !page_is_leaf(page)) {
			/* The insert buffer does not handle
			inserts to clustered indexes, to
			non-leaf pages of secondary index B-trees,
			or to the insert buffer. */
		} else if (page_zip) {
			ibuf_update_free_bits_zip(block, mtr);
		} else {
			ibuf_update_free_bits_low(block, max_ins, mtr);
		}
	}

	if (UNIV_LIKELY_NULL(heap)) {
		mem_heap_free(heap);
	}

	return(no_compress_needed);
}

/*************************************************************//**
Removes the record on which the tree cursor is positioned. Tries
to compress the page if its fillfactor drops below a threshold
or if it is the only page on the level. It is assumed that mtr holds
an x-latch on the tree and on the cursor page. To avoid deadlocks,
mtr must also own x-latches to brothers of page, if those brothers
exist.
@return	TRUE if compression occurred */
UNIV_INTERN
ibool
btr_cur_pessimistic_delete(
/*=======================*/
	ulint*		err,	/*!< out: DB_SUCCESS or DB_OUT_OF_FILE_SPACE;
				the latter may occur because we may have
				to update node pointers on upper levels,
				and in the case of variable length keys
				these may actually grow in size */
	ibool		has_reserved_extents, /*!< in: TRUE if the
				caller has already reserved enough free
				extents so that he knows that the operation
				will succeed */
	btr_cur_t*	cursor,	/*!< in: cursor on the record to delete;
				if compression does not occur, the cursor
				stays valid: it points to successor of
				deleted record on function exit */
	enum trx_rb_ctx	rb_ctx,	/*!< in: rollback context */
	mtr_t*		mtr)	/*!< in: mtr */
{
	buf_block_t*	block;
	page_t*		page;
	page_zip_des_t*	page_zip;
	dict_index_t*	index;
	rec_t*		rec;
	dtuple_t*	node_ptr;
	ulint		n_extents	= 0;
	ulint		n_reserved;
	ibool		success;
	ibool		ret		= FALSE;
	ulint		level;
	mem_heap_t*	heap;
	ulint*		offsets;

	block = btr_cur_get_block(cursor);
	page = buf_block_get_frame(block);
	index = btr_cur_get_index(cursor);

	ut_ad(mtr_memo_contains(mtr, dict_index_get_lock(index),
				MTR_MEMO_X_LOCK));
	ut_ad(mtr_memo_contains(mtr, block, MTR_MEMO_PAGE_X_FIX));
	if (!has_reserved_extents) {
		/* First reserve enough free space for the file segments
		of the index tree, so that the node pointer updates will
		not fail because of lack of space */

		n_extents = cursor->tree_height / 32 + 1;

		success = fsp_reserve_free_extents(&n_reserved,
						   index->space,
						   n_extents,
						   FSP_CLEANING, mtr);
		if (!success) {
			*err = DB_OUT_OF_FILE_SPACE;

			return(FALSE);
		}
	}

	heap = mem_heap_create(1024);
	rec = btr_cur_get_rec(cursor);
	page_zip = buf_block_get_page_zip(block);
#ifdef UNIV_ZIP_DEBUG
	ut_a(!page_zip || page_zip_validate(page_zip, page));
#endif /* UNIV_ZIP_DEBUG */

	offsets = rec_get_offsets(rec, index, NULL, ULINT_UNDEFINED, &heap);

	if (rec_offs_any_extern(offsets)) {
		btr_rec_free_externally_stored_fields(index,
						      rec, offsets, page_zip,
						      rb_ctx, mtr);
#ifdef UNIV_ZIP_DEBUG
		ut_a(!page_zip || page_zip_validate(page_zip, page));
#endif /* UNIV_ZIP_DEBUG */
	}

	if (UNIV_UNLIKELY(page_get_n_recs(page) < 2)
	    && UNIV_UNLIKELY(dict_index_get_page(index)
			     != buf_block_get_page_no(block))) {

		/* If there is only one record, drop the whole page in
		btr_discard_page, if this is not the root page */

		btr_discard_page(cursor, mtr);

		*err = DB_SUCCESS;
		ret = TRUE;

		goto return_after_reservations;
	}

	lock_update_delete(block, rec);
	level = btr_page_get_level(page, mtr);

	if (level > 0
	    && UNIV_UNLIKELY(rec == page_rec_get_next(
				     page_get_infimum_rec(page)))) {

		rec_t*	next_rec = page_rec_get_next(rec);

		if (btr_page_get_prev(page, mtr) == FIL_NULL) {

			/* If we delete the leftmost node pointer on a
			non-leaf level, we must mark the new leftmost node
			pointer as the predefined minimum record */

			/* This will make page_zip_validate() fail until
			page_cur_delete_rec() completes.  This is harmless,
			because everything will take place within a single
			mini-transaction and because writing to the redo log
			is an atomic operation (performed by mtr_commit()). */
			btr_set_min_rec_mark(next_rec, mtr);
		} else {
			/* Otherwise, if we delete the leftmost node pointer
			on a page, we have to change the father node pointer
			so that it is equal to the new leftmost node pointer
			on the page */

			btr_node_ptr_delete(index, block, mtr);

			node_ptr = dict_index_build_node_ptr(
				index, next_rec, buf_block_get_page_no(block),
				heap, level);

			btr_insert_on_non_leaf_level(index,
						     level + 1, node_ptr, mtr);
		}
	}

	btr_search_update_hash_on_delete(cursor);

	page_cur_delete_rec(btr_cur_get_page_cur(cursor), index, offsets, mtr);
#ifdef UNIV_ZIP_DEBUG
	ut_a(!page_zip || page_zip_validate(page_zip, page));
#endif /* UNIV_ZIP_DEBUG */

	ut_ad(btr_check_node_ptr(index, block, mtr));

	*err = DB_SUCCESS;

return_after_reservations:
	mem_heap_free(heap);

	if (ret == FALSE) {
		ret = btr_cur_compress_if_useful(cursor, FALSE, mtr);
	}

	if (n_extents > 0) {
		fil_space_release_free_extents(index->space, n_reserved);
	}

	return(ret);
}

/*******************************************************************//**
Adds path information to the cursor for the current page, for which
the binary search has been performed. */
static
void
btr_cur_add_path_info(
/*==================*/
	btr_cur_t*	cursor,		/*!< in: cursor positioned on a page */
	ulint		height,		/*!< in: height of the page in tree;
					0 means leaf node */
	ulint		root_height)	/*!< in: root node height in tree */
{
	btr_path_t*	slot;
	rec_t*		rec;
	page_t*		page;

	ut_a(cursor->path_arr);

	if (root_height >= BTR_PATH_ARRAY_N_SLOTS - 1) {
		/* Do nothing; return empty path */

		slot = cursor->path_arr;
		slot->nth_rec = ULINT_UNDEFINED;

		return;
	}

	if (height == 0) {
		/* Mark end of slots for path */
		slot = cursor->path_arr + root_height + 1;
		slot->nth_rec = ULINT_UNDEFINED;
	}

	rec = btr_cur_get_rec(cursor);

	slot = cursor->path_arr + (root_height - height);

	page = page_align(rec);

	slot->nth_rec = page_rec_get_n_recs_before(rec);
	slot->n_recs = page_get_n_recs(page);
	slot->page_no = page_get_page_no(page);
	slot->page_level = btr_page_get_level_low(page);
}

/*******************************************************************//**
Estimate the number of rows between slot1 and slot2 for any level on a
B-tree. This function starts from slot1->page and reads a few pages to
the right, counting their records. If we reach slot2->page quickly then
we know exactly how many records there are between slot1 and slot2 and
we set is_n_rows_exact to TRUE. If we cannot reach slot2->page quickly
then we calculate the average number of records in the pages scanned
so far and assume that all pages that we did not scan up to slot2->page
contain the same number of records, then we multiply that average to
the number of pages between slot1->page and slot2->page (which is
n_rows_on_prev_level). In this case we set is_n_rows_exact to FALSE.
@return	number of rows (exact or estimated) */
static
ib_int64_t
btr_estimate_n_rows_in_range_on_level(
/*==================================*/
	dict_index_t*	index,			/*!< in: index */
	btr_path_t*	slot1,			/*!< in: left border */
	btr_path_t*	slot2,			/*!< in: right border */
	ib_int64_t	n_rows_on_prev_level,	/*!< in: number of rows
						on the previous level for the
						same descend paths; used to
						determine the numbe of pages
						on this level */
	ibool*		is_n_rows_exact)	/*!< out: TRUE if the returned
						value is exact i.e. not an
						estimation */
{
	ulint		space;
	ib_int64_t	n_rows;
	ulint		n_pages_read;
	ulint		page_no;
	ulint		zip_size;
	ulint		level;

	space = dict_index_get_space(index);

	n_rows = 0;
	n_pages_read = 0;

	/* Assume by default that we will scan all pages between
	slot1->page_no and slot2->page_no */
	*is_n_rows_exact = TRUE;

	/* add records from slot1->page_no which are to the right of
	the record which serves as a left border of the range, if any */
	if (slot1->nth_rec < slot1->n_recs) {
		n_rows += slot1->n_recs - slot1->nth_rec;
	}

	/* add records from slot2->page_no which are to the left of
	the record which servers as a right border of the range, if any */
	if (slot2->nth_rec > 1) {
		n_rows += slot2->nth_rec - 1;
	}

	/* count the records in the pages between slot1->page_no and
	slot2->page_no (non inclusive), if any */

	zip_size = fil_space_get_zip_size(space);

	/* Do not read more than this number of pages in order not to hurt
	performance with this code which is just an estimation. If we read
	this many pages before reaching slot2->page_no then we estimate the
	average from the pages scanned so far */
#	define N_PAGES_READ_LIMIT	10

	page_no = slot1->page_no;
	level = slot1->page_level;

	do {
		mtr_t		mtr;
		page_t*		page;
		buf_block_t*	block;

		mtr_start(&mtr);

		/* Fetch the page. Because we are not holding the
		index->lock, the tree may have changed and we may be
		attempting to read a page that is no longer part of
		the B-tree. We pass BUF_GET_POSSIBLY_FREED in order to
		silence a debug assertion about this. */
		block = buf_page_get_gen(space, zip_size, page_no, RW_S_LATCH,
					 NULL, BUF_GET_POSSIBLY_FREED,
					 __FILE__, __LINE__, &mtr);

		page = buf_block_get_frame(block);

		/* It is possible that the tree has been reorganized in the
		meantime and this is a different page. If this happens the
		calculated estimate will be bogus, which is not fatal as
		this is only an estimate. We are sure that a page with
		page_no exists because InnoDB never frees pages, only
		reuses them. */
		if (fil_page_get_type(page) != FIL_PAGE_INDEX
		    || btr_page_get_index_id(page) != index->id
		    || btr_page_get_level_low(page) != level) {

			/* The page got reused for something else */
			mtr_commit(&mtr);
			goto inexact;
		}

		/* It is possible but highly unlikely that the page was
		originally written by an old version of InnoDB that did
		not initialize FIL_PAGE_TYPE on other than B-tree pages.
		For example, this could be an almost-empty BLOB page
		that happens to contain the magic values in the fields
		that we checked above. */

		n_pages_read++;

		if (page_no != slot1->page_no) {
			/* Do not count the records on slot1->page_no,
			we already counted them before this loop. */
			n_rows += page_get_n_recs(page);
		}

		page_no = btr_page_get_next(page, &mtr);

		mtr_commit(&mtr);

		if (n_pages_read == N_PAGES_READ_LIMIT
		    || page_no == FIL_NULL) {
			/* Either we read too many pages or
			we reached the end of the level without passing
			through slot2->page_no, the tree must have changed
			in the meantime */
			goto inexact;
		}

	} while (page_no != slot2->page_no);

	return(n_rows);

inexact:

	*is_n_rows_exact = FALSE;

	/* We did interrupt before reaching slot2->page */

	if (n_pages_read > 0) {
		/* The number of pages on this level is
		n_rows_on_prev_level, multiply it by the
		average number of recs per page so far */
		n_rows = n_rows_on_prev_level
			* n_rows / n_pages_read;
	} else {
		/* The tree changed before we could even
		start with slot1->page_no */
		n_rows = 10;
	}

	return(n_rows);
}

/*******************************************************************//**
Estimates the number of rows in a given index range.
@return	estimated number of rows */
UNIV_INTERN
ib_int64_t
btr_estimate_n_rows_in_range(
/*=========================*/
	dict_index_t*	index,	/*!< in: index */
	const dtuple_t*	tuple1,	/*!< in: range start, may also be empty tuple */
	ulint		mode1,	/*!< in: search mode for range start */
	const dtuple_t*	tuple2,	/*!< in: range end, may also be empty tuple */
	ulint		mode2)	/*!< in: search mode for range end */
{
	btr_path_t	path1[BTR_PATH_ARRAY_N_SLOTS];
	btr_path_t	path2[BTR_PATH_ARRAY_N_SLOTS];
	btr_cur_t	cursor;
	btr_path_t*	slot1;
	btr_path_t*	slot2;
	ibool		diverged;
	ibool		diverged_lot;
	ulint		divergence_level;
	ib_int64_t	n_rows;
	ibool		is_n_rows_exact;
	ulint		i;
	mtr_t		mtr;

	mtr_start(&mtr);

	cursor.path_arr = path1;

	if (dtuple_get_n_fields(tuple1) > 0) {

		btr_cur_search_to_nth_level(index, 0, tuple1, mode1,
					    BTR_SEARCH_LEAF | BTR_ESTIMATE,
					    &cursor, 0,
					    __FILE__, __LINE__, &mtr);
	} else {
		btr_cur_open_at_index_side(TRUE, index,
					   BTR_SEARCH_LEAF | BTR_ESTIMATE,
					   &cursor, &mtr);
	}

	mtr_commit(&mtr);

	mtr_start(&mtr);

	cursor.path_arr = path2;

	if (dtuple_get_n_fields(tuple2) > 0) {

		btr_cur_search_to_nth_level(index, 0, tuple2, mode2,
					    BTR_SEARCH_LEAF | BTR_ESTIMATE,
					    &cursor, 0,
					    __FILE__, __LINE__, &mtr);
	} else {
		btr_cur_open_at_index_side(FALSE, index,
					   BTR_SEARCH_LEAF | BTR_ESTIMATE,
					   &cursor, &mtr);
	}

	mtr_commit(&mtr);

	/* We have the path information for the range in path1 and path2 */

	n_rows = 1;
	is_n_rows_exact = TRUE;
	diverged = FALSE;	    /* This becomes true when the path is not
				    the same any more */
	diverged_lot = FALSE;	    /* This becomes true when the paths are
				    not the same or adjacent any more */
	divergence_level = 1000000; /* This is the level where paths diverged
				    a lot */
	for (i = 0; ; i++) {
		ut_ad(i < BTR_PATH_ARRAY_N_SLOTS);

		slot1 = path1 + i;
		slot2 = path2 + i;

		if (slot1->nth_rec == ULINT_UNDEFINED
		    || slot2->nth_rec == ULINT_UNDEFINED) {

			if (i > divergence_level + 1 && !is_n_rows_exact) {
				/* In trees whose height is > 1 our algorithm
				tends to underestimate: multiply the estimate
				by 2: */

				n_rows = n_rows * 2;
			}

			/* Do not estimate the number of rows in the range
			to over 1 / 2 of the estimated rows in the whole
			table */

			if (n_rows > index->table->stat_n_rows / 2
			    && !is_n_rows_exact) {

				n_rows = index->table->stat_n_rows / 2;

				/* If there are just 0 or 1 rows in the table,
				then we estimate all rows are in the range */

				if (n_rows == 0) {
					n_rows = index->table->stat_n_rows;
				}
			}

			return(n_rows);
		}

		if (!diverged && slot1->nth_rec != slot2->nth_rec) {

			diverged = TRUE;

			if (slot1->nth_rec < slot2->nth_rec) {
				n_rows = slot2->nth_rec - slot1->nth_rec;

				if (n_rows > 1) {
					diverged_lot = TRUE;
					divergence_level = i;
				}
			} else {
				/* It is possible that
				slot1->nth_rec >= slot2->nth_rec
				if, for example, we have a single page
				tree which contains (inf, 5, 6, supr)
				and we select where x > 20 and x < 30;
				in this case slot1->nth_rec will point
				to the supr record and slot2->nth_rec
				will point to 6 */
				n_rows = 0;
			}

		} else if (diverged && !diverged_lot) {

			if (slot1->nth_rec < slot1->n_recs
			    || slot2->nth_rec > 1) {

				diverged_lot = TRUE;
				divergence_level = i;

				n_rows = 0;

				if (slot1->nth_rec < slot1->n_recs) {
					n_rows += slot1->n_recs
						- slot1->nth_rec;
				}

				if (slot2->nth_rec > 1) {
					n_rows += slot2->nth_rec - 1;
				}
			}
		} else if (diverged_lot) {

			n_rows = btr_estimate_n_rows_in_range_on_level(
				index, slot1, slot2, n_rows,
				&is_n_rows_exact);
		}
	}
}

/*******************************************************************//**
Record the number of non_null key values in a given index for
each n-column prefix of the index where n < dict_index_get_n_unique(index).
The estimates are eventually stored in the array:
index->stat_n_non_null_key_vals. */
static
void
btr_record_not_null_field_in_rec(
/*=============================*/
	rec_t*		rec,		/*!< in: physical record */
	ulint		n_unique,	/*!< in: dict_index_get_n_unique(index),
					number of columns uniquely determine
					an index entry */
	const ulint*	offsets,	/*!< in: rec_get_offsets(rec, index),
					its size could be for all fields or
					that of "n_unique" */
	ib_int64_t*	n_not_null)	/*!< in/out: array to record number of
					not null rows for n-column prefix */
{
	ulint	i;

	ut_ad(rec_offs_n_fields(offsets) >= n_unique);

	if (n_not_null == NULL) {
		return;
	}

	for (i = 0; i < n_unique; i++) {
		ulint	rec_len;
		byte*	field;

		field = rec_get_nth_field(rec, offsets, i, &rec_len);

		if (rec_len != UNIV_SQL_NULL) {
			n_not_null[i]++;
		} else {
			/* Break if we hit the first NULL value */
			break;
		}
	}
}

/*******************************************************************//**
Estimates the number of different key values in a given index, for
each n-column prefix of the index where n <= dict_index_get_n_unique(index).
The estimates are stored in the array index->stat_n_diff_key_vals.
If innodb_stats_method is "nulls_ignored", we also record the number of
non-null values for each prefix and store the estimates in
array index->stat_n_non_null_key_vals. */
UNIV_INTERN
void
btr_estimate_number_of_different_key_vals(
/*======================================*/
	dict_index_t*	index)	/*!< in: index */
{
	btr_cur_t	cursor;
	page_t*		page;
	rec_t*		rec;
	ulint		n_cols;
	ulint		matched_fields;
	ulint		matched_bytes;
	ib_int64_t*	n_diff;
	ib_int64_t*	n_not_null;
	ibool		stats_null_not_equal;
	ullint		n_sample_pages; /* number of pages to sample */
	ulint		not_empty_flag	= 0;
	ulint		total_external_size = 0;
	ulint		i;
	ulint		j;
	ullint		add_on;
	mtr_t		mtr;
	mem_heap_t*	heap		= NULL;
	ulint*		offsets_rec	= NULL;
	ulint*		offsets_next_rec = NULL;

	n_cols = dict_index_get_n_unique(index);

	heap = mem_heap_create((sizeof *n_diff + sizeof *n_not_null)
			       * (n_cols + 1)
			       + dict_index_get_n_fields(index)
			       * (sizeof *offsets_rec
				  + sizeof *offsets_next_rec));

	n_diff = mem_heap_zalloc(heap, (n_cols + 1) * sizeof(ib_int64_t));

	n_not_null = NULL;

	/* Check srv_innodb_stats_method setting, and decide whether we
	need to record non-null value and also decide if NULL is
	considered equal (by setting stats_null_not_equal value) */
	switch (srv_innodb_stats_method) {
	case SRV_STATS_NULLS_IGNORED:
		n_not_null = mem_heap_zalloc(heap, (n_cols + 1)
					     * sizeof *n_not_null);
		/* fall through */

	case SRV_STATS_NULLS_UNEQUAL:
		/* for both SRV_STATS_NULLS_IGNORED and SRV_STATS_NULLS_UNEQUAL
		case, we will treat NULLs as unequal value */
		stats_null_not_equal = TRUE;
		break;

	case SRV_STATS_NULLS_EQUAL:
		stats_null_not_equal = FALSE;
		break;

	default:
		ut_error;
        }

	/* It makes no sense to test more pages than are contained
	in the index, thus we lower the number if it is too high */
	if (srv_stats_sample_pages > index->stat_index_size) {
		if (index->stat_index_size > 0) {
			n_sample_pages = index->stat_index_size;
		} else {
			n_sample_pages = 1;
		}
	} else {
		n_sample_pages = srv_stats_sample_pages;
	}

	/* We sample some pages in the index to get an estimate */

	for (i = 0; i < n_sample_pages; i++) {
		mtr_start(&mtr);

		btr_cur_open_at_rnd_pos(index, BTR_SEARCH_LEAF, &cursor, &mtr);

		/* Count the number of different key values for each prefix of
		the key on this index page. If the prefix does not determine
		the index record uniquely in the B-tree, then we subtract one
		because otherwise our algorithm would give a wrong estimate
		for an index where there is just one key value. */

		page = btr_cur_get_page(&cursor);

		rec = page_rec_get_next(page_get_infimum_rec(page));

		if (!page_rec_is_supremum(rec)) {
			not_empty_flag = 1;
			offsets_rec = rec_get_offsets(rec, index, offsets_rec,
						      ULINT_UNDEFINED, &heap);

			if (n_not_null) {
				btr_record_not_null_field_in_rec(
					rec, n_cols, offsets_rec, n_not_null);
			}
		}

		while (!page_rec_is_supremum(rec)) {
			rec_t*	next_rec = page_rec_get_next(rec);
			if (page_rec_is_supremum(next_rec)) {
				total_external_size +=
					btr_rec_get_externally_stored_len(
						rec, offsets_rec);
				break;
			}

			matched_fields = 0;
			matched_bytes = 0;
			offsets_next_rec = rec_get_offsets(next_rec, index,
							   offsets_next_rec,
							   ULINT_UNDEFINED,
							   &heap);

			cmp_rec_rec_with_match(rec, next_rec,
					       offsets_rec, offsets_next_rec,
					       index, stats_null_not_equal,
					       &matched_fields,
					       &matched_bytes);

			for (j = matched_fields + 1; j <= n_cols; j++) {
				/* We add one if this index record has
				a different prefix from the previous */

				n_diff[j]++;
			}

			if (n_not_null) {
				btr_record_not_null_field_in_rec(
					next_rec, n_cols, offsets_next_rec,
					n_not_null);
			}

			total_external_size
				+= btr_rec_get_externally_stored_len(
					rec, offsets_rec);

			rec = next_rec;
			/* Initialize offsets_rec for the next round
			and assign the old offsets_rec buffer to
			offsets_next_rec. */
			{
				ulint*	offsets_tmp = offsets_rec;
				offsets_rec = offsets_next_rec;
				offsets_next_rec = offsets_tmp;
			}
		}


		if (n_cols == dict_index_get_n_unique_in_tree(index)) {

			/* If there is more than one leaf page in the tree,
			we add one because we know that the first record
			on the page certainly had a different prefix than the
			last record on the previous index page in the
			alphabetical order. Before this fix, if there was
			just one big record on each clustered index page, the
			algorithm grossly underestimated the number of rows
			in the table. */

			if (btr_page_get_prev(page, &mtr) != FIL_NULL
			    || btr_page_get_next(page, &mtr) != FIL_NULL) {

				n_diff[n_cols]++;
			}
		}

		mtr_commit(&mtr);
	}

	/* If we saw k borders between different key values on
	n_sample_pages leaf pages, we can estimate how many
	there will be in index->stat_n_leaf_pages */

	/* We must take into account that our sample actually represents
	also the pages used for external storage of fields (those pages are
	included in index->stat_n_leaf_pages) */

	for (j = 0; j <= n_cols; j++) {
		index->stat_n_diff_key_vals[j]
			= BTR_TABLE_STATS_FROM_SAMPLE(
				n_diff[j], index, n_sample_pages,
				total_external_size, not_empty_flag); 

		/* If the tree is small, smaller than
		10 * n_sample_pages + total_external_size, then
		the above estimate is ok. For bigger trees it is common that we
		do not see any borders between key values in the few pages
		we pick. But still there may be n_sample_pages
		different key values, or even more. Let us try to approximate
		that: */

		add_on = index->stat_n_leaf_pages
			/ (10 * (n_sample_pages
				 + total_external_size));

		if (add_on > n_sample_pages) {
			add_on = n_sample_pages;
		}

		index->stat_n_diff_key_vals[j] += add_on;

		/* Update the stat_n_non_null_key_vals[] with our
		sampled result. stat_n_non_null_key_vals[] is created
		and initialized to zero in dict_index_add_to_cache(),
		along with stat_n_diff_key_vals[] array */
		if (n_not_null != NULL && (j < n_cols)) {
			index->stat_n_non_null_key_vals[j] =
				 BTR_TABLE_STATS_FROM_SAMPLE(
					n_not_null[j], index, n_sample_pages,
					total_external_size, not_empty_flag);
		}
	}

	mem_heap_free(heap);
}

/*================== EXTERNAL STORAGE OF BIG FIELDS ===================*/

/***********************************************************//**
Gets the offset of the pointer to the externally stored part of a field.
@return	offset of the pointer to the externally stored part */
static
ulint
btr_rec_get_field_ref_offs(
/*=======================*/
	const ulint*	offsets,/*!< in: array returned by rec_get_offsets() */
	ulint		n)	/*!< in: index of the external field */
{
	ulint	field_ref_offs;
	ulint	local_len;

	ut_a(rec_offs_nth_extern(offsets, n));
	field_ref_offs = rec_get_nth_field_offs(offsets, n, &local_len);
	ut_a(local_len != UNIV_SQL_NULL);
	ut_a(local_len >= BTR_EXTERN_FIELD_REF_SIZE);

	return(field_ref_offs + local_len - BTR_EXTERN_FIELD_REF_SIZE);
}

/** Gets a pointer to the externally stored part of a field.
@param rec	record
@param offsets	rec_get_offsets(rec)
@param n	index of the externally stored field
@return pointer to the externally stored part */
#define btr_rec_get_field_ref(rec, offsets, n)			\
	((rec) + btr_rec_get_field_ref_offs(offsets, n))

/***********************************************************//**
Gets the externally stored size of a record, in units of a database page.
@return	externally stored part, in units of a database page */
static
ulint
btr_rec_get_externally_stored_len(
/*==============================*/
	const rec_t*	rec,	/*!< in: record */
	const ulint*	offsets)/*!< in: array returned by rec_get_offsets() */
{
	ulint	n_fields;
	ulint	total_extern_len = 0;
	ulint	i;

	ut_ad(!rec_offs_comp(offsets) || !rec_get_node_ptr_flag(rec));

	if (!rec_offs_any_extern(offsets)) {
		return(0);
	}

	n_fields = rec_offs_n_fields(offsets);

	for (i = 0; i < n_fields; i++) {
		if (rec_offs_nth_extern(offsets, i)) {

			ulint	extern_len = mach_read_from_4(
				btr_rec_get_field_ref(rec, offsets, i)
				+ BTR_EXTERN_LEN + 4);

			total_extern_len += ut_calc_align(extern_len,
							  UNIV_PAGE_SIZE);
		}
	}

	return(total_extern_len / UNIV_PAGE_SIZE);
}

/*******************************************************************//**
Sets the ownership bit of an externally stored field in a record. */
static
void
btr_cur_set_ownership_of_extern_field(
/*==================================*/
	page_zip_des_t*	page_zip,/*!< in/out: compressed page whose uncompressed
				part will be updated, or NULL */
	rec_t*		rec,	/*!< in/out: clustered index record */
	dict_index_t*	index,	/*!< in: index of the page */
	const ulint*	offsets,/*!< in: array returned by rec_get_offsets() */
	ulint		i,	/*!< in: field number */
	ibool		val,	/*!< in: value to set */
	mtr_t*		mtr)	/*!< in: mtr, or NULL if not logged */
{
	byte*	data;
	ulint	local_len;
	ulint	byte_val;

	data = rec_get_nth_field(rec, offsets, i, &local_len);
	ut_ad(rec_offs_nth_extern(offsets, i));
	ut_a(local_len >= BTR_EXTERN_FIELD_REF_SIZE);

	local_len -= BTR_EXTERN_FIELD_REF_SIZE;

	byte_val = mach_read_from_1(data + local_len + BTR_EXTERN_LEN);

	if (val) {
		byte_val = byte_val & (~BTR_EXTERN_OWNER_FLAG);
	} else {
#if defined UNIV_DEBUG || defined UNIV_BLOB_LIGHT_DEBUG
		ut_a(!(byte_val & BTR_EXTERN_OWNER_FLAG));
#endif /* UNIV_DEBUG || UNIV_BLOB_LIGHT_DEBUG */
		byte_val = byte_val | BTR_EXTERN_OWNER_FLAG;
	}

	if (UNIV_LIKELY_NULL(page_zip)) {
		mach_write_to_1(data + local_len + BTR_EXTERN_LEN, byte_val);
		page_zip_write_blob_ptr(page_zip, rec, index, offsets, i, mtr);
	} else if (UNIV_LIKELY(mtr != NULL)) {

		mlog_write_ulint(data + local_len + BTR_EXTERN_LEN, byte_val,
				 MLOG_1BYTE, mtr);
	} else {
		mach_write_to_1(data + local_len + BTR_EXTERN_LEN, byte_val);
	}

	btr_blob_dbg_owner(rec, index, offsets, i, val);
}

/*******************************************************************//**
Marks non-updated off-page fields as disowned by this record. The ownership
must be transferred to the updated record which is inserted elsewhere in the
index tree. In purge only the owner of externally stored field is allowed
to free the field. */
UNIV_INTERN
void
btr_cur_disown_inherited_fields(
/*============================*/
	page_zip_des_t*	page_zip,/*!< in/out: compressed page whose uncompressed
				part will be updated, or NULL */
	rec_t*		rec,	/*!< in/out: record in a clustered index */
	dict_index_t*	index,	/*!< in: index of the page */
	const ulint*	offsets,/*!< in: array returned by rec_get_offsets() */
	const upd_t*	update,	/*!< in: update vector */
	mtr_t*		mtr)	/*!< in/out: mini-transaction */
{
	ulint	i;

	ut_ad(rec_offs_validate(rec, index, offsets));
	ut_ad(!rec_offs_comp(offsets) || !rec_get_node_ptr_flag(rec));
	ut_ad(rec_offs_any_extern(offsets));
	ut_ad(mtr);

	for (i = 0; i < rec_offs_n_fields(offsets); i++) {
		if (rec_offs_nth_extern(offsets, i)
		    && !upd_get_field_by_field_no(update, i)) {
			btr_cur_set_ownership_of_extern_field(
				page_zip, rec, index, offsets, i, FALSE, mtr);
		}
	}
}

/*******************************************************************//**
Marks all extern fields in a record as owned by the record. This function
should be called if the delete mark of a record is removed: a not delete
marked record always owns all its extern fields. */
static
void
btr_cur_unmark_extern_fields(
/*=========================*/
	page_zip_des_t*	page_zip,/*!< in/out: compressed page whose uncompressed
				part will be updated, or NULL */
	rec_t*		rec,	/*!< in/out: record in a clustered index */
	dict_index_t*	index,	/*!< in: index of the page */
	const ulint*	offsets,/*!< in: array returned by rec_get_offsets() */
	mtr_t*		mtr)	/*!< in: mtr, or NULL if not logged */
{
	ulint	n;
	ulint	i;

	ut_ad(!rec_offs_comp(offsets) || !rec_get_node_ptr_flag(rec));
	n = rec_offs_n_fields(offsets);

	if (!rec_offs_any_extern(offsets)) {

		return;
	}

	for (i = 0; i < n; i++) {
		if (rec_offs_nth_extern(offsets, i)) {

			btr_cur_set_ownership_of_extern_field(
				page_zip, rec, index, offsets, i, TRUE, mtr);
		}
	}
}

/*******************************************************************//**
Flags the data tuple fields that are marked as extern storage in the
update vector.  We use this function to remember which fields we must
mark as extern storage in a record inserted for an update.
@return	number of flagged external columns */
UNIV_INTERN
ulint
btr_push_update_extern_fields(
/*==========================*/
	dtuple_t*	tuple,	/*!< in/out: data tuple */
	const upd_t*	update,	/*!< in: update vector */
	mem_heap_t*	heap)	/*!< in: memory heap */
{
	ulint			n_pushed	= 0;
	ulint			n;
	const upd_field_t*	uf;

	ut_ad(tuple);
	ut_ad(update);

	uf = update->fields;
	n = upd_get_n_fields(update);

	for (; n--; uf++) {
		if (dfield_is_ext(&uf->new_val)) {
			dfield_t*	field
				= dtuple_get_nth_field(tuple, uf->field_no);

			if (!dfield_is_ext(field)) {
				dfield_set_ext(field);
				n_pushed++;
			}

			switch (uf->orig_len) {
				byte*	data;
				ulint	len;
				byte*	buf;
			case 0:
				break;
			case BTR_EXTERN_FIELD_REF_SIZE:
				/* Restore the original locally stored
				part of the column.  In the undo log,
				InnoDB writes a longer prefix of externally
				stored columns, so that column prefixes
				in secondary indexes can be reconstructed. */
				dfield_set_data(field, (byte*) dfield_get_data(field)
						+ dfield_get_len(field)
						- BTR_EXTERN_FIELD_REF_SIZE,
						BTR_EXTERN_FIELD_REF_SIZE);
				dfield_set_ext(field);
				break;
			default:
				/* Reconstruct the original locally
				stored part of the column.  The data
				will have to be copied. */
				ut_a(uf->orig_len > BTR_EXTERN_FIELD_REF_SIZE);

				data = dfield_get_data(field);
				len = dfield_get_len(field);

				buf = mem_heap_alloc(heap, uf->orig_len);
				/* Copy the locally stored prefix. */
				memcpy(buf, data,
				       uf->orig_len
				       - BTR_EXTERN_FIELD_REF_SIZE);
				/* Copy the BLOB pointer. */
				memcpy(buf + uf->orig_len
				       - BTR_EXTERN_FIELD_REF_SIZE,
				       data + len - BTR_EXTERN_FIELD_REF_SIZE,
				       BTR_EXTERN_FIELD_REF_SIZE);

				dfield_set_data(field, buf, uf->orig_len);
				dfield_set_ext(field);
			}
		}
	}

	return(n_pushed);
}

/*******************************************************************//**
Returns the length of a BLOB part stored on the header page.
@return	part length */
static
ulint
btr_blob_get_part_len(
/*==================*/
	const byte*	blob_header)	/*!< in: blob header */
{
	return(mach_read_from_4(blob_header + BTR_BLOB_HDR_PART_LEN));
}

/*******************************************************************//**
Returns the page number where the next BLOB part is stored.
@return	page number or FIL_NULL if no more pages */
static
ulint
btr_blob_get_next_page_no(
/*======================*/
	const byte*	blob_header)	/*!< in: blob header */
{
	return(mach_read_from_4(blob_header + BTR_BLOB_HDR_NEXT_PAGE_NO));
}

/*******************************************************************//**
Deallocate a buffer block that was reserved for a BLOB part. */
static
void
btr_blob_free(
/*==========*/
	buf_block_t*	block,	/*!< in: buffer block */
	ibool		all,	/*!< in: TRUE=remove also the compressed page
				if there is one */
	mtr_t*		mtr)	/*!< in: mini-transaction to commit */
{
	buf_pool_t*	buf_pool = buf_pool_from_block(block);
	ulint		space	= buf_block_get_space(block);
	ulint		page_no	= buf_block_get_page_no(block);

	ut_ad(mtr_memo_contains(mtr, block, MTR_MEMO_PAGE_X_FIX));

	mtr_commit(mtr);

	buf_pool_mutex_enter(buf_pool);
	mutex_enter(&block->mutex);

	/* Only free the block if it is still allocated to
	the same file page. */

	if (buf_block_get_state(block)
	    == BUF_BLOCK_FILE_PAGE
	    && buf_block_get_space(block) == space
	    && buf_block_get_page_no(block) == page_no) {

		if (buf_LRU_free_block(&block->page, all) != BUF_LRU_FREED
		    && all && block->page.zip.data) {
			/* Attempt to deallocate the uncompressed page
			if the whole block cannot be deallocted. */

			buf_LRU_free_block(&block->page, FALSE);
		}
	}

	buf_pool_mutex_exit(buf_pool);
	mutex_exit(&block->mutex);
}

/*******************************************************************//**
Stores the fields in big_rec_vec to the tablespace and puts pointers to
them in rec.  The extern flags in rec will have to be set beforehand.
The fields are stored on pages allocated from leaf node
file segment of the index tree.
@return	DB_SUCCESS or DB_OUT_OF_FILE_SPACE */
UNIV_INTERN
ulint
btr_store_big_rec_extern_fields_func(
/*=================================*/
	dict_index_t*	index,		/*!< in: index of rec; the index tree
					MUST be X-latched */
	buf_block_t*	rec_block,	/*!< in/out: block containing rec */
	rec_t*		rec,		/*!< in/out: record */
	const ulint*	offsets,	/*!< in: rec_get_offsets(rec, index);
					the "external storage" flags in offsets
					will not correspond to rec when
					this function returns */
#ifdef UNIV_DEBUG
	mtr_t*		local_mtr,	/*!< in: mtr containing the
					latch to rec and to the tree */
#endif /* UNIV_DEBUG */
#if defined UNIV_DEBUG || defined UNIV_BLOB_LIGHT_DEBUG
	ibool		update_in_place,/*! in: TRUE if the record is updated
					in place (not delete+insert) */
#endif /* UNIV_DEBUG || UNIV_BLOB_LIGHT_DEBUG */
	const big_rec_t*big_rec_vec)	/*!< in: vector containing fields
					to be stored externally */

{
	ulint	rec_page_no;
	byte*	field_ref;
	ulint	extern_len;
	ulint	store_len;
	ulint	page_no;
	ulint	space_id;
	ulint	zip_size;
	ulint	prev_page_no;
	ulint	hint_page_no;
	ulint	i;
	mtr_t	mtr;
	mem_heap_t* heap = NULL;
	page_zip_des_t*	page_zip;
	z_stream c_stream;

	ut_ad(rec_offs_validate(rec, index, offsets));
	ut_ad(rec_offs_any_extern(offsets));
	ut_ad(mtr_memo_contains(local_mtr, dict_index_get_lock(index),
				MTR_MEMO_X_LOCK));
	ut_ad(mtr_memo_contains(local_mtr, rec_block, MTR_MEMO_PAGE_X_FIX));
	ut_ad(buf_block_get_frame(rec_block) == page_align(rec));
	ut_a(dict_index_is_clust(index));

	page_zip = buf_block_get_page_zip(rec_block);
	ut_a(dict_table_zip_size(index->table)
	     == buf_block_get_zip_size(rec_block));

	space_id = buf_block_get_space(rec_block);
	zip_size = buf_block_get_zip_size(rec_block);
	rec_page_no = buf_block_get_page_no(rec_block);
	ut_a(fil_page_get_type(page_align(rec)) == FIL_PAGE_INDEX);

	if (UNIV_LIKELY_NULL(page_zip)) {
		int	err;

		/* Zlib deflate needs 128 kilobytes for the default
		window size, plus 512 << memLevel, plus a few
		kilobytes for small objects.  We use reduced memLevel
		to limit the memory consumption, and preallocate the
		heap, hoping to avoid memory fragmentation. */
		heap = mem_heap_create(250000);
		page_zip_set_alloc(&c_stream, heap);

		err = deflateInit2(&c_stream, Z_DEFAULT_COMPRESSION,
				   Z_DEFLATED, 15, 7, Z_DEFAULT_STRATEGY);
		ut_a(err == Z_OK);
	}

#if defined UNIV_DEBUG || defined UNIV_BLOB_LIGHT_DEBUG
	/* All pointers to externally stored columns in the record
	must either be zero or they must be pointers to inherited
	columns, owned by this record or an earlier record version. */
	for (i = 0; i < rec_offs_n_fields(offsets); i++) {
		if (!rec_offs_nth_extern(offsets, i)) {
			continue;
		}
		field_ref = btr_rec_get_field_ref(rec, offsets, i);

		ut_a(!(field_ref[BTR_EXTERN_LEN] & BTR_EXTERN_OWNER_FLAG));
		/* Either this must be an update in place,
		or the BLOB must be inherited, or the BLOB pointer
		must be zero (will be written in this function). */
		ut_a(update_in_place
		     || (field_ref[BTR_EXTERN_LEN] & BTR_EXTERN_INHERITED_FLAG)
		     || !memcmp(field_ref, field_ref_zero,
				BTR_EXTERN_FIELD_REF_SIZE));
	}
#endif /* UNIV_DEBUG || UNIV_BLOB_LIGHT_DEBUG */
	/* We have to create a file segment to the tablespace
	for each field and put the pointer to the field in rec */

	for (i = 0; i < big_rec_vec->n_fields; i++) {
		field_ref = btr_rec_get_field_ref(
			rec, offsets, big_rec_vec->fields[i].field_no);
#if defined UNIV_DEBUG || defined UNIV_BLOB_LIGHT_DEBUG
		/* A zero BLOB pointer should have been initially inserted. */
		ut_a(!memcmp(field_ref, field_ref_zero,
			     BTR_EXTERN_FIELD_REF_SIZE));
#endif /* UNIV_DEBUG || UNIV_BLOB_LIGHT_DEBUG */
		extern_len = big_rec_vec->fields[i].len;
		UNIV_MEM_ASSERT_RW(big_rec_vec->fields[i].data,
				   extern_len);

		ut_a(extern_len > 0);

		prev_page_no = FIL_NULL;

		if (UNIV_LIKELY_NULL(page_zip)) {
			int	err = deflateReset(&c_stream);
			ut_a(err == Z_OK);

			c_stream.next_in = (void*) big_rec_vec->fields[i].data;
			c_stream.avail_in = extern_len;
		}

		for (;;) {
			buf_block_t*	block;
			page_t*		page;

			mtr_start(&mtr);

			if (prev_page_no == FIL_NULL) {
				hint_page_no = 1 + rec_page_no;
			} else {
				hint_page_no = prev_page_no + 1;
			}

			block = btr_page_alloc(index, hint_page_no,
					       FSP_NO_DIR, 0, &mtr);
			if (UNIV_UNLIKELY(block == NULL)) {

				mtr_commit(&mtr);

				if (UNIV_LIKELY_NULL(page_zip)) {
					deflateEnd(&c_stream);
					mem_heap_free(heap);
				}

				return(DB_OUT_OF_FILE_SPACE);
			}

			page_no = buf_block_get_page_no(block);
			page = buf_block_get_frame(block);

			if (prev_page_no != FIL_NULL) {
				buf_block_t*	prev_block;
				page_t*		prev_page;

				prev_block = buf_page_get(space_id, zip_size,
							  prev_page_no,
							  RW_X_LATCH, &mtr);
				buf_block_dbg_add_level(prev_block,
							SYNC_EXTERN_STORAGE);
				prev_page = buf_block_get_frame(prev_block);

				if (UNIV_LIKELY_NULL(page_zip)) {
					mlog_write_ulint(
						prev_page + FIL_PAGE_NEXT,
						page_no, MLOG_4BYTES, &mtr);
					memcpy(buf_block_get_page_zip(
						       prev_block)
					       ->data + FIL_PAGE_NEXT,
					       prev_page + FIL_PAGE_NEXT, 4);
				} else {
					mlog_write_ulint(
						prev_page + FIL_PAGE_DATA
						+ BTR_BLOB_HDR_NEXT_PAGE_NO,
						page_no, MLOG_4BYTES, &mtr);
				}

			}

			if (UNIV_LIKELY_NULL(page_zip)) {
				int		err;
				page_zip_des_t*	blob_page_zip;

				/* Write FIL_PAGE_TYPE to the redo log
				separately, before logging any other
				changes to the page, so that the debug
				assertions in
				recv_parse_or_apply_log_rec_body() can
				be made simpler.  Before InnoDB Plugin
				1.0.4, the initialization of
				FIL_PAGE_TYPE was logged as part of
				the mlog_log_string() below. */

				mlog_write_ulint(page + FIL_PAGE_TYPE,
						 prev_page_no == FIL_NULL
						 ? FIL_PAGE_TYPE_ZBLOB
						 : FIL_PAGE_TYPE_ZBLOB2,
						 MLOG_2BYTES, &mtr);

				c_stream.next_out = page
					+ FIL_PAGE_DATA;
				c_stream.avail_out
					= page_zip_get_size(page_zip)
					- FIL_PAGE_DATA;

				err = deflate(&c_stream, Z_FINISH);
				ut_a(err == Z_OK || err == Z_STREAM_END);
				ut_a(err == Z_STREAM_END
				     || c_stream.avail_out == 0);

				/* Write the "next BLOB page" pointer */
				mlog_write_ulint(page + FIL_PAGE_NEXT,
						 FIL_NULL, MLOG_4BYTES, &mtr);
				/* Initialize the unused "prev page" pointer */
				mlog_write_ulint(page + FIL_PAGE_PREV,
						 FIL_NULL, MLOG_4BYTES, &mtr);
				/* Write a back pointer to the record
				into the otherwise unused area.  This
				information could be useful in
				debugging.  Later, we might want to
				implement the possibility to relocate
				BLOB pages.  Then, we would need to be
				able to adjust the BLOB pointer in the
				record.  We do not store the heap
				number of the record, because it can
				change in page_zip_reorganize() or
				btr_page_reorganize().  However, also
				the page number of the record may
				change when B-tree nodes are split or
				merged. */
				mlog_write_ulint(page
						 + FIL_PAGE_FILE_FLUSH_LSN,
						 space_id,
						 MLOG_4BYTES, &mtr);
				mlog_write_ulint(page
						 + FIL_PAGE_FILE_FLUSH_LSN + 4,
						 rec_page_no,
						 MLOG_4BYTES, &mtr);

				/* Zero out the unused part of the page. */
				memset(page + page_zip_get_size(page_zip)
				       - c_stream.avail_out,
				       0, c_stream.avail_out);
				mlog_log_string(page + FIL_PAGE_FILE_FLUSH_LSN,
						page_zip_get_size(page_zip)
						- FIL_PAGE_FILE_FLUSH_LSN,
						&mtr);
				/* Copy the page to compressed storage,
				because it will be flushed to disk
				from there. */
				blob_page_zip = buf_block_get_page_zip(block);
				ut_ad(blob_page_zip);
				ut_ad(page_zip_get_size(blob_page_zip)
				      == page_zip_get_size(page_zip));
				memcpy(blob_page_zip->data, page,
				       page_zip_get_size(page_zip));

				if (err == Z_OK && prev_page_no != FIL_NULL) {

					goto next_zip_page;
				}

				rec_block = buf_page_get(space_id, zip_size,
							 rec_page_no,
							 RW_X_LATCH, &mtr);
				buf_block_dbg_add_level(rec_block,
							SYNC_NO_ORDER_CHECK);

				if (err == Z_STREAM_END) {
					mach_write_to_4(field_ref
							+ BTR_EXTERN_LEN, 0);
					mach_write_to_4(field_ref
							+ BTR_EXTERN_LEN + 4,
							c_stream.total_in);
				} else {
					memset(field_ref + BTR_EXTERN_LEN,
					       0, 8);
				}

				if (prev_page_no == FIL_NULL) {
					btr_blob_dbg_add_blob(
						rec, big_rec_vec->fields[i]
						.field_no, page_no, index,
						"store");

					mach_write_to_4(field_ref
							+ BTR_EXTERN_SPACE_ID,
							space_id);

					mach_write_to_4(field_ref
							+ BTR_EXTERN_PAGE_NO,
							page_no);

					mach_write_to_4(field_ref
							+ BTR_EXTERN_OFFSET,
							FIL_PAGE_NEXT);
				}

				page_zip_write_blob_ptr(
					page_zip, rec, index, offsets,
					big_rec_vec->fields[i].field_no, &mtr);

next_zip_page:
				prev_page_no = page_no;

				/* Commit mtr and release the
				uncompressed page frame to save memory. */
				btr_blob_free(block, FALSE, &mtr);

				if (err == Z_STREAM_END) {
					break;
				}
			} else {
				mlog_write_ulint(page + FIL_PAGE_TYPE,
						 FIL_PAGE_TYPE_BLOB,
						 MLOG_2BYTES, &mtr);

				if (extern_len > (UNIV_PAGE_SIZE
						  - FIL_PAGE_DATA
						  - BTR_BLOB_HDR_SIZE
						  - FIL_PAGE_DATA_END)) {
					store_len = UNIV_PAGE_SIZE
						- FIL_PAGE_DATA
						- BTR_BLOB_HDR_SIZE
						- FIL_PAGE_DATA_END;
				} else {
					store_len = extern_len;
				}

				mlog_write_string(page + FIL_PAGE_DATA
						  + BTR_BLOB_HDR_SIZE,
						  (const byte*)
						  big_rec_vec->fields[i].data
						  + big_rec_vec->fields[i].len
						  - extern_len,
						  store_len, &mtr);
				mlog_write_ulint(page + FIL_PAGE_DATA
						 + BTR_BLOB_HDR_PART_LEN,
						 store_len, MLOG_4BYTES, &mtr);
				mlog_write_ulint(page + FIL_PAGE_DATA
						 + BTR_BLOB_HDR_NEXT_PAGE_NO,
						 FIL_NULL, MLOG_4BYTES, &mtr);

				extern_len -= store_len;

				rec_block = buf_page_get(space_id, zip_size,
							 rec_page_no,
							 RW_X_LATCH, &mtr);
				buf_block_dbg_add_level(rec_block,
							SYNC_NO_ORDER_CHECK);

				mlog_write_ulint(field_ref + BTR_EXTERN_LEN, 0,
						 MLOG_4BYTES, &mtr);
				mlog_write_ulint(field_ref
						 + BTR_EXTERN_LEN + 4,
						 big_rec_vec->fields[i].len
						 - extern_len,
						 MLOG_4BYTES, &mtr);

				if (prev_page_no == FIL_NULL) {
					btr_blob_dbg_add_blob(
						rec, big_rec_vec->fields[i]
						.field_no, page_no, index,
						"store");

					mlog_write_ulint(field_ref
							 + BTR_EXTERN_SPACE_ID,
							 space_id,
							 MLOG_4BYTES, &mtr);

					mlog_write_ulint(field_ref
							 + BTR_EXTERN_PAGE_NO,
							 page_no,
							 MLOG_4BYTES, &mtr);

					mlog_write_ulint(field_ref
							 + BTR_EXTERN_OFFSET,
							 FIL_PAGE_DATA,
							 MLOG_4BYTES, &mtr);
				}

				prev_page_no = page_no;

				mtr_commit(&mtr);

				if (extern_len == 0) {
					break;
				}
			}
		}
	}

	if (UNIV_LIKELY_NULL(page_zip)) {
		deflateEnd(&c_stream);
		mem_heap_free(heap);
	}

#if defined UNIV_DEBUG || defined UNIV_BLOB_LIGHT_DEBUG
	/* All pointers to externally stored columns in the record
	must be valid. */
	for (i = 0; i < rec_offs_n_fields(offsets); i++) {
		if (!rec_offs_nth_extern(offsets, i)) {
			continue;
		}

		field_ref = btr_rec_get_field_ref(rec, offsets, i);

		/* The pointer must not be zero. */
		ut_a(0 != memcmp(field_ref, field_ref_zero,
				 BTR_EXTERN_FIELD_REF_SIZE));
		/* The column must not be disowned by this record. */
		ut_a(!(field_ref[BTR_EXTERN_LEN] & BTR_EXTERN_OWNER_FLAG));
	}
#endif /* UNIV_DEBUG || UNIV_BLOB_LIGHT_DEBUG */
	return(DB_SUCCESS);
}

/*******************************************************************//**
Check the FIL_PAGE_TYPE on an uncompressed BLOB page. */
static
void
btr_check_blob_fil_page_type(
/*=========================*/
	ulint		space_id,	/*!< in: space id */
	ulint		page_no,	/*!< in: page number */
	const page_t*	page,		/*!< in: page */
	ibool		read)		/*!< in: TRUE=read, FALSE=purge */
{
	ulint	type = fil_page_get_type(page);

	ut_a(space_id == page_get_space_id(page));
	ut_a(page_no == page_get_page_no(page));

	if (UNIV_UNLIKELY(type != FIL_PAGE_TYPE_BLOB)) {
		ulint	flags = fil_space_get_flags(space_id);

#ifndef UNIV_DEBUG /* Improve debug test coverage */
		if (UNIV_LIKELY
		    ((flags & DICT_TF_FORMAT_MASK) == DICT_TF_FORMAT_51)) {
			/* Old versions of InnoDB did not initialize
			FIL_PAGE_TYPE on BLOB pages.  Do not print
			anything about the type mismatch when reading
			a BLOB page that is in Antelope format.*/
			return;
		}
#endif /* !UNIV_DEBUG */

		ut_print_timestamp(stderr);
		fprintf(stderr,
			"  InnoDB: FIL_PAGE_TYPE=%lu"
			" on BLOB %s space %lu page %lu flags %lx\n",
			(ulong) type, read ? "read" : "purge",
			(ulong) space_id, (ulong) page_no, (ulong) flags);
		ut_error;
	}
}

/*******************************************************************//**
Frees the space in an externally stored field to the file space
management if the field in data is owned by the externally stored field,
in a rollback we may have the additional condition that the field must
not be inherited. */
UNIV_INTERN
void
btr_free_externally_stored_field(
/*=============================*/
	dict_index_t*	index,		/*!< in: index of the data, the index
					tree MUST be X-latched; if the tree
					height is 1, then also the root page
					must be X-latched! (this is relevant
					in the case this function is called
					from purge where 'data' is located on
					an undo log page, not an index
					page) */
	byte*		field_ref,	/*!< in/out: field reference */
	const rec_t*	rec,		/*!< in: record containing field_ref, for
					page_zip_write_blob_ptr(), or NULL */
	const ulint*	offsets,	/*!< in: rec_get_offsets(rec, index),
					or NULL */
	page_zip_des_t*	page_zip,	/*!< in: compressed page corresponding
					to rec, or NULL if rec == NULL */
	ulint		i,		/*!< in: field number of field_ref;
					ignored if rec == NULL */
	enum trx_rb_ctx	rb_ctx,		/*!< in: rollback context */
	mtr_t*		local_mtr __attribute__((unused))) /*!< in: mtr
					containing the latch to data an an
					X-latch to the index tree */
{
	page_t*		page;
	ulint		space_id;
	ulint		rec_zip_size = dict_table_zip_size(index->table);
	ulint		ext_zip_size;
	ulint		page_no;
	ulint		next_page_no;
	mtr_t		mtr;

	ut_ad(mtr_memo_contains(local_mtr, dict_index_get_lock(index),
				MTR_MEMO_X_LOCK));
	ut_ad(mtr_memo_contains_page(local_mtr, field_ref,
				     MTR_MEMO_PAGE_X_FIX));
	ut_ad(!rec || rec_offs_validate(rec, index, offsets));
	ut_ad(!rec || field_ref == btr_rec_get_field_ref(rec, offsets, i));

	if (UNIV_UNLIKELY(!memcmp(field_ref, field_ref_zero,
				  BTR_EXTERN_FIELD_REF_SIZE))) {
		/* In the rollback of uncommitted transactions, we may
		encounter a clustered index record whose BLOBs have
		not been written.  There is nothing to free then. */
		ut_a(rb_ctx == RB_RECOVERY || rb_ctx == RB_RECOVERY_PURGE_REC);
		return;
	}

	space_id = mach_read_from_4(field_ref + BTR_EXTERN_SPACE_ID);

	if (UNIV_UNLIKELY(space_id != dict_index_get_space(index))) {
		ext_zip_size = fil_space_get_zip_size(space_id);
		/* This must be an undo log record in the system tablespace,
		that is, in row_purge_upd_exist_or_extern().
		Currently, externally stored records are stored in the
		same tablespace as the referring records. */
		ut_ad(!page_get_space_id(page_align(field_ref)));
		ut_ad(!rec);
		ut_ad(!page_zip);
	} else {
		ext_zip_size = rec_zip_size;
	}

	if (!rec) {
		/* This is a call from row_purge_upd_exist_or_extern(). */
		ut_ad(!page_zip);
		rec_zip_size = 0;
	}

#ifdef UNIV_BLOB_DEBUG
	if (!(field_ref[BTR_EXTERN_LEN] & BTR_EXTERN_OWNER_FLAG)
	    && !((field_ref[BTR_EXTERN_LEN] & BTR_EXTERN_INHERITED_FLAG)
		 && (rb_ctx == RB_NORMAL || rb_ctx == RB_RECOVERY))) {
		/* This off-page column will be freed.
		Check that no references remain. */

		btr_blob_dbg_t	b;

		b.blob_page_no = mach_read_from_4(
			field_ref + BTR_EXTERN_PAGE_NO);

		if (rec) {
			/* Remove the reference from the record to the
			BLOB. If the BLOB were not freed, the
			reference would be removed when the record is
			removed. Freeing the BLOB will overwrite the
			BTR_EXTERN_PAGE_NO in the field_ref of the
			record with FIL_NULL, which would make the
			btr_blob_dbg information inconsistent with the
			record. */
			b.ref_page_no = page_get_page_no(page_align(rec));
			b.ref_heap_no = page_rec_get_heap_no(rec);
			b.ref_field_no = i;
			btr_blob_dbg_rbt_delete(index, &b, "free");
		}

		btr_blob_dbg_assert_empty(index, b.blob_page_no);
	}
#endif /* UNIV_BLOB_DEBUG */

	for (;;) {
#ifdef UNIV_SYNC_DEBUG
		buf_block_t*	rec_block;
#endif /* UNIV_SYNC_DEBUG */
		buf_block_t*	ext_block;

		mtr_start(&mtr);

#ifdef UNIV_SYNC_DEBUG
		rec_block =
#endif /* UNIV_SYNC_DEBUG */
		buf_page_get(page_get_space_id(page_align(field_ref)),
			     rec_zip_size,
			     page_get_page_no(page_align(field_ref)),
			     RW_X_LATCH, &mtr);
		buf_block_dbg_add_level(rec_block, SYNC_NO_ORDER_CHECK);
		page_no = mach_read_from_4(field_ref + BTR_EXTERN_PAGE_NO);

		if (/* There is no external storage data */
		    page_no == FIL_NULL
		    /* This field does not own the externally stored field */
		    || (mach_read_from_1(field_ref + BTR_EXTERN_LEN)
			& BTR_EXTERN_OWNER_FLAG)
		    /* Rollback and inherited field */
		    || ((rb_ctx == RB_NORMAL || rb_ctx == RB_RECOVERY)
			&& (mach_read_from_1(field_ref + BTR_EXTERN_LEN)
			    & BTR_EXTERN_INHERITED_FLAG))) {

			/* Do not free */
			mtr_commit(&mtr);

			return;
		}

		ext_block = buf_page_get(space_id, ext_zip_size, page_no,
					 RW_X_LATCH, &mtr);
		buf_block_dbg_add_level(ext_block, SYNC_EXTERN_STORAGE);
		page = buf_block_get_frame(ext_block);

		if (ext_zip_size) {
			/* Note that page_zip will be NULL
			in row_purge_upd_exist_or_extern(). */
			switch (fil_page_get_type(page)) {
			case FIL_PAGE_TYPE_ZBLOB:
			case FIL_PAGE_TYPE_ZBLOB2:
				break;
			default:
				ut_error;
			}
			next_page_no = mach_read_from_4(page + FIL_PAGE_NEXT);

			btr_page_free_low(index, ext_block, 0, &mtr);

			if (UNIV_LIKELY(page_zip != NULL)) {
				mach_write_to_4(field_ref + BTR_EXTERN_PAGE_NO,
						next_page_no);
				mach_write_to_4(field_ref + BTR_EXTERN_LEN + 4,
						0);
				page_zip_write_blob_ptr(page_zip, rec, index,
							offsets, i, &mtr);
			} else {
				mlog_write_ulint(field_ref
						 + BTR_EXTERN_PAGE_NO,
						 next_page_no,
						 MLOG_4BYTES, &mtr);
				mlog_write_ulint(field_ref
						 + BTR_EXTERN_LEN + 4, 0,
						 MLOG_4BYTES, &mtr);
			}
		} else {
			ut_a(!page_zip);
			btr_check_blob_fil_page_type(space_id, page_no, page,
						     FALSE);

			next_page_no = mach_read_from_4(
				page + FIL_PAGE_DATA
				+ BTR_BLOB_HDR_NEXT_PAGE_NO);

			/* We must supply the page level (= 0) as an argument
			because we did not store it on the page (we save the
			space overhead from an index page header. */

			btr_page_free_low(index, ext_block, 0, &mtr);

			mlog_write_ulint(field_ref + BTR_EXTERN_PAGE_NO,
					 next_page_no,
					 MLOG_4BYTES, &mtr);
			/* Zero out the BLOB length.  If the server
			crashes during the execution of this function,
			trx_rollback_or_clean_all_recovered() could
			dereference the half-deleted BLOB, fetching a
			wrong prefix for the BLOB. */
			mlog_write_ulint(field_ref + BTR_EXTERN_LEN + 4,
					 0,
					 MLOG_4BYTES, &mtr);
		}

		/* Commit mtr and release the BLOB block to save memory. */
		btr_blob_free(ext_block, TRUE, &mtr);
	}
}

/***********************************************************//**
Frees the externally stored fields for a record. */
static
void
btr_rec_free_externally_stored_fields(
/*==================================*/
	dict_index_t*	index,	/*!< in: index of the data, the index
				tree MUST be X-latched */
	rec_t*		rec,	/*!< in/out: record */
	const ulint*	offsets,/*!< in: rec_get_offsets(rec, index) */
	page_zip_des_t*	page_zip,/*!< in: compressed page whose uncompressed
				part will be updated, or NULL */
	enum trx_rb_ctx	rb_ctx,	/*!< in: rollback context */
	mtr_t*		mtr)	/*!< in: mini-transaction handle which contains
				an X-latch to record page and to the index
				tree */
{
	ulint	n_fields;
	ulint	i;

	ut_ad(rec_offs_validate(rec, index, offsets));
	ut_ad(mtr_memo_contains_page(mtr, rec, MTR_MEMO_PAGE_X_FIX));
	/* Free possible externally stored fields in the record */

	ut_ad(dict_table_is_comp(index->table) == !!rec_offs_comp(offsets));
	n_fields = rec_offs_n_fields(offsets);

	for (i = 0; i < n_fields; i++) {
		if (rec_offs_nth_extern(offsets, i)) {
			btr_free_externally_stored_field(
				index, btr_rec_get_field_ref(rec, offsets, i),
				rec, offsets, page_zip, i, rb_ctx, mtr);
		}
	}
}

/***********************************************************//**
Frees the externally stored fields for a record, if the field is mentioned
in the update vector. */
static
void
btr_rec_free_updated_extern_fields(
/*===============================*/
	dict_index_t*	index,	/*!< in: index of rec; the index tree MUST be
				X-latched */
	rec_t*		rec,	/*!< in/out: record */
	page_zip_des_t*	page_zip,/*!< in: compressed page whose uncompressed
				part will be updated, or NULL */
	const ulint*	offsets,/*!< in: rec_get_offsets(rec, index) */
	const upd_t*	update,	/*!< in: update vector */
	enum trx_rb_ctx	rb_ctx,	/*!< in: rollback context */
	mtr_t*		mtr)	/*!< in: mini-transaction handle which contains
				an X-latch to record page and to the tree */
{
	ulint	n_fields;
	ulint	i;

	ut_ad(rec_offs_validate(rec, index, offsets));
	ut_ad(mtr_memo_contains_page(mtr, rec, MTR_MEMO_PAGE_X_FIX));

	/* Free possible externally stored fields in the record */

	n_fields = upd_get_n_fields(update);

	for (i = 0; i < n_fields; i++) {
		const upd_field_t* ufield = upd_get_nth_field(update, i);

		if (rec_offs_nth_extern(offsets, ufield->field_no)) {
			ulint	len;
			byte*	data = rec_get_nth_field(
				rec, offsets, ufield->field_no, &len);
			ut_a(len >= BTR_EXTERN_FIELD_REF_SIZE);

			btr_free_externally_stored_field(
				index, data + len - BTR_EXTERN_FIELD_REF_SIZE,
				rec, offsets, page_zip,
				ufield->field_no, rb_ctx, mtr);
		}
	}
}

/*******************************************************************//**
Copies the prefix of an uncompressed BLOB.  The clustered index record
that points to this BLOB must be protected by a lock or a page latch.
@return	number of bytes written to buf */
static
ulint
btr_copy_blob_prefix(
/*=================*/
	byte*		buf,	/*!< out: the externally stored part of
				the field, or a prefix of it */
	ulint		len,	/*!< in: length of buf, in bytes */
	ulint		space_id,/*!< in: space id of the BLOB pages */
	ulint		page_no,/*!< in: page number of the first BLOB page */
	ulint		offset)	/*!< in: offset on the first BLOB page */
{
	ulint	copied_len	= 0;

	for (;;) {
		mtr_t		mtr;
		buf_block_t*	block;
		const page_t*	page;
		const byte*	blob_header;
		ulint		part_len;
		ulint		copy_len;

		mtr_start(&mtr);

		block = buf_page_get(space_id, 0, page_no, RW_S_LATCH, &mtr);
		buf_block_dbg_add_level(block, SYNC_EXTERN_STORAGE);
		page = buf_block_get_frame(block);

		btr_check_blob_fil_page_type(space_id, page_no, page, TRUE);

		blob_header = page + offset;
		part_len = btr_blob_get_part_len(blob_header);
		copy_len = ut_min(part_len, len - copied_len);

		memcpy(buf + copied_len,
		       blob_header + BTR_BLOB_HDR_SIZE, copy_len);
		copied_len += copy_len;

		page_no = btr_blob_get_next_page_no(blob_header);

		mtr_commit(&mtr);

		if (page_no == FIL_NULL || copy_len != part_len) {
			UNIV_MEM_ASSERT_RW(buf, copied_len);
			return(copied_len);
		}

		/* On other BLOB pages except the first the BLOB header
		always is at the page data start: */

		offset = FIL_PAGE_DATA;

		ut_ad(copied_len <= len);
	}
}

/*******************************************************************//**
Copies the prefix of a compressed BLOB.  The clustered index record
that points to this BLOB must be protected by a lock or a page latch.
@return	number of bytes written to buf */
static
ulint
btr_copy_zblob_prefix(
/*==================*/
	byte*		buf,	/*!< out: the externally stored part of
				the field, or a prefix of it */
	ulint		len,	/*!< in: length of buf, in bytes */
	ulint		zip_size,/*!< in: compressed BLOB page size */
	ulint		space_id,/*!< in: space id of the BLOB pages */
	ulint		page_no,/*!< in: page number of the first BLOB page */
	ulint		offset)	/*!< in: offset on the first BLOB page */
{
	ulint		page_type = FIL_PAGE_TYPE_ZBLOB;
	mem_heap_t*	heap;
	int		err;
	z_stream	d_stream;

	d_stream.next_out = buf;
	d_stream.avail_out = len;
	d_stream.next_in = Z_NULL;
	d_stream.avail_in = 0;

	/* Zlib inflate needs 32 kilobytes for the default
	window size, plus a few kilobytes for small objects. */
	heap = mem_heap_create(40000);
	page_zip_set_alloc(&d_stream, heap);

	ut_ad(ut_is_2pow(zip_size));
	ut_ad(zip_size >= PAGE_ZIP_MIN_SIZE);
	ut_ad(zip_size <= UNIV_PAGE_SIZE);
	ut_ad(space_id);

	err = inflateInit(&d_stream);
	ut_a(err == Z_OK);

	for (;;) {
		buf_page_t*	bpage;
		ulint		next_page_no;

		/* There is no latch on bpage directly.  Instead,
		bpage is protected by the B-tree page latch that
		is being held on the clustered index record, or,
		in row_merge_copy_blobs(), by an exclusive table lock. */
		bpage = buf_page_get_zip(space_id, zip_size, page_no);

		if (UNIV_UNLIKELY(!bpage)) {
			ut_print_timestamp(stderr);
			fprintf(stderr,
				"  InnoDB: Cannot load"
				" compressed BLOB"
				" page %lu space %lu\n",
				(ulong) page_no, (ulong) space_id);
			goto func_exit;
		}

		if (UNIV_UNLIKELY
		    (fil_page_get_type(bpage->zip.data) != page_type)) {
			ut_print_timestamp(stderr);
			fprintf(stderr,
				"  InnoDB: Unexpected type %lu of"
				" compressed BLOB"
				" page %lu space %lu\n",
				(ulong) fil_page_get_type(bpage->zip.data),
				(ulong) page_no, (ulong) space_id);
			goto end_of_blob;
		}

		next_page_no = mach_read_from_4(bpage->zip.data + offset);

		if (UNIV_LIKELY(offset == FIL_PAGE_NEXT)) {
			/* When the BLOB begins at page header,
			the compressed data payload does not
			immediately follow the next page pointer. */
			offset = FIL_PAGE_DATA;
		} else {
			offset += 4;
		}

		d_stream.next_in = bpage->zip.data + offset;
		d_stream.avail_in = zip_size - offset;

		err = inflate(&d_stream, Z_NO_FLUSH);
		switch (err) {
		case Z_OK:
			if (!d_stream.avail_out) {
				goto end_of_blob;
			}
			break;
		case Z_STREAM_END:
			if (next_page_no == FIL_NULL) {
				goto end_of_blob;
			}
			/* fall through */
		default:
inflate_error:
			ut_print_timestamp(stderr);
			fprintf(stderr,
				"  InnoDB: inflate() of"
				" compressed BLOB"
				" page %lu space %lu returned %d (%s)\n",
				(ulong) page_no, (ulong) space_id,
				err, d_stream.msg);
		case Z_BUF_ERROR:
			goto end_of_blob;
		}

		if (next_page_no == FIL_NULL) {
			if (!d_stream.avail_in) {
				ut_print_timestamp(stderr);
				fprintf(stderr,
					"  InnoDB: unexpected end of"
					" compressed BLOB"
					" page %lu space %lu\n",
					(ulong) page_no,
					(ulong) space_id);
			} else {
				err = inflate(&d_stream, Z_FINISH);
				switch (err) {
				case Z_STREAM_END:
				case Z_BUF_ERROR:
					break;
				default:
					goto inflate_error;
				}
			}

end_of_blob:
			buf_page_release_zip(bpage);
			goto func_exit;
		}

		buf_page_release_zip(bpage);

		/* On other BLOB pages except the first
		the BLOB header always is at the page header: */

		page_no = next_page_no;
		offset = FIL_PAGE_NEXT;
		page_type = FIL_PAGE_TYPE_ZBLOB2;
	}

func_exit:
	inflateEnd(&d_stream);
	mem_heap_free(heap);
	UNIV_MEM_ASSERT_RW(buf, d_stream.total_out);
	return(d_stream.total_out);
}

/*******************************************************************//**
Copies the prefix of an externally stored field of a record.  The
clustered index record that points to this BLOB must be protected by a
lock or a page latch.
@return	number of bytes written to buf */
static
ulint
btr_copy_externally_stored_field_prefix_low(
/*========================================*/
	byte*		buf,	/*!< out: the externally stored part of
				the field, or a prefix of it */
	ulint		len,	/*!< in: length of buf, in bytes */
	ulint		zip_size,/*!< in: nonzero=compressed BLOB page size,
				zero for uncompressed BLOBs */
	ulint		space_id,/*!< in: space id of the first BLOB page */
	ulint		page_no,/*!< in: page number of the first BLOB page */
	ulint		offset)	/*!< in: offset on the first BLOB page */
{
	if (UNIV_UNLIKELY(len == 0)) {
		return(0);
	}

	if (UNIV_UNLIKELY(zip_size)) {
		return(btr_copy_zblob_prefix(buf, len, zip_size,
					     space_id, page_no, offset));
	} else {
		return(btr_copy_blob_prefix(buf, len, space_id,
					    page_no, offset));
	}
}

/*******************************************************************//**
Copies the prefix of an externally stored field of a record.  The
clustered index record must be protected by a lock or a page latch.
@return the length of the copied field, or 0 if the column was being
or has been deleted */
UNIV_INTERN
ulint
btr_copy_externally_stored_field_prefix(
/*====================================*/
	byte*		buf,	/*!< out: the field, or a prefix of it */
	ulint		len,	/*!< in: length of buf, in bytes */
	ulint		zip_size,/*!< in: nonzero=compressed BLOB page size,
				zero for uncompressed BLOBs */
	const byte*	data,	/*!< in: 'internally' stored part of the
				field containing also the reference to
				the external part; must be protected by
				a lock or a page latch */
	ulint		local_len)/*!< in: length of data, in bytes */
{
	ulint	space_id;
	ulint	page_no;
	ulint	offset;

	ut_a(local_len >= BTR_EXTERN_FIELD_REF_SIZE);

	local_len -= BTR_EXTERN_FIELD_REF_SIZE;

	if (UNIV_UNLIKELY(local_len >= len)) {
		memcpy(buf, data, len);
		return(len);
	}

	memcpy(buf, data, local_len);
	data += local_len;

	ut_a(memcmp(data, field_ref_zero, BTR_EXTERN_FIELD_REF_SIZE));

	if (!mach_read_from_4(data + BTR_EXTERN_LEN + 4)) {
		/* The externally stored part of the column has been
		(partially) deleted.  Signal the half-deleted BLOB
		to the caller. */

		return(0);
	}

	space_id = mach_read_from_4(data + BTR_EXTERN_SPACE_ID);

	page_no = mach_read_from_4(data + BTR_EXTERN_PAGE_NO);

	offset = mach_read_from_4(data + BTR_EXTERN_OFFSET);

	return(local_len
	       + btr_copy_externally_stored_field_prefix_low(buf + local_len,
							     len - local_len,
							     zip_size,
							     space_id, page_no,
							     offset));
}

/*******************************************************************//**
Copies an externally stored field of a record to mem heap.  The
clustered index record must be protected by a lock or a page latch.
@return	the whole field copied to heap */
static
byte*
btr_copy_externally_stored_field(
/*=============================*/
	ulint*		len,	/*!< out: length of the whole field */
	const byte*	data,	/*!< in: 'internally' stored part of the
				field containing also the reference to
				the external part; must be protected by
				a lock or a page latch */
	ulint		zip_size,/*!< in: nonzero=compressed BLOB page size,
				zero for uncompressed BLOBs */
	ulint		local_len,/*!< in: length of data */
	mem_heap_t*	heap)	/*!< in: mem heap */
{
	ulint	space_id;
	ulint	page_no;
	ulint	offset;
	ulint	extern_len;
	byte*	buf;

	ut_a(local_len >= BTR_EXTERN_FIELD_REF_SIZE);

	local_len -= BTR_EXTERN_FIELD_REF_SIZE;

	space_id = mach_read_from_4(data + local_len + BTR_EXTERN_SPACE_ID);

	page_no = mach_read_from_4(data + local_len + BTR_EXTERN_PAGE_NO);

	offset = mach_read_from_4(data + local_len + BTR_EXTERN_OFFSET);

	/* Currently a BLOB cannot be bigger than 4 GB; we
	leave the 4 upper bytes in the length field unused */

	extern_len = mach_read_from_4(data + local_len + BTR_EXTERN_LEN + 4);

	buf = mem_heap_alloc(heap, local_len + extern_len);

	memcpy(buf, data, local_len);
	*len = local_len
		+ btr_copy_externally_stored_field_prefix_low(buf + local_len,
							      extern_len,
							      zip_size,
							      space_id,
							      page_no, offset);

	return(buf);
}

/*******************************************************************//**
Copies an externally stored field of a record to mem heap.
@return	the field copied to heap, or NULL if the field is incomplete */
UNIV_INTERN
byte*
btr_rec_copy_externally_stored_field(
/*=================================*/
	const rec_t*	rec,	/*!< in: record in a clustered index;
				must be protected by a lock or a page latch */
	const ulint*	offsets,/*!< in: array returned by rec_get_offsets() */
	ulint		zip_size,/*!< in: nonzero=compressed BLOB page size,
				zero for uncompressed BLOBs */
	ulint		no,	/*!< in: field number */
	ulint*		len,	/*!< out: length of the field */
	mem_heap_t*	heap)	/*!< in: mem heap */
{
	ulint		local_len;
	const byte*	data;

	ut_a(rec_offs_nth_extern(offsets, no));

	/* An externally stored field can contain some initial
	data from the field, and in the last 20 bytes it has the
	space id, page number, and offset where the rest of the
	field data is stored, and the data length in addition to
	the data stored locally. We may need to store some data
	locally to get the local record length above the 128 byte
	limit so that field offsets are stored in two bytes, and
	the extern bit is available in those two bytes. */

	data = rec_get_nth_field(rec, offsets, no, &local_len);

	ut_a(local_len >= BTR_EXTERN_FIELD_REF_SIZE);

	if (UNIV_UNLIKELY
	    (!memcmp(data + local_len - BTR_EXTERN_FIELD_REF_SIZE,
		     field_ref_zero, BTR_EXTERN_FIELD_REF_SIZE))) {
		/* The externally stored field was not written yet.
		This record should only be seen by
		recv_recovery_rollback_active() or any
		TRX_ISO_READ_UNCOMMITTED transactions. */
		return(NULL);
	}

	return(btr_copy_externally_stored_field(len, data,
						zip_size, local_len, heap));
}
#endif /* !UNIV_HOTBACKUP */<|MERGE_RESOLUTION|>--- conflicted
+++ resolved
@@ -60,11 +60,7 @@
 #include "row0purge.h"
 #include "row0upd.h"
 #include "trx0rec.h"
-<<<<<<< HEAD
 #include "trx0roll.h" /* trx_is_recv() */
-=======
-#include "trx0roll.h" /* trx_roll_crash_recv_trx */
->>>>>>> f842fd50
 #include "que0que.h"
 #include "row0row.h"
 #include "srv0srv.h"
@@ -1975,12 +1971,7 @@
 	ulint		new_rec_size;
 	ulint		old_rec_size;
 	dtuple_t*	new_entry;
-<<<<<<< HEAD
 	roll_ptr_t	roll_ptr;
-	trx_t*		trx;
-=======
-	dulint		roll_ptr;
->>>>>>> f842fd50
 	mem_heap_t*	heap;
 	ulint		i;
 	ulint		n_ext;
@@ -1999,7 +1990,7 @@
 	offsets = rec_get_offsets(rec, index, NULL, ULINT_UNDEFINED, &heap);
 #if defined UNIV_DEBUG || defined UNIV_BLOB_LIGHT_DEBUG
 	ut_a(!rec_offs_any_null_extern(rec, offsets)
-	     || thr_get_trx(thr) == trx_roll_crash_recv_trx);
+	     || trx_is_recv(thr_get_trx(thr)));
 #endif /* UNIV_DEBUG || UNIV_BLOB_LIGHT_DEBUG */
 
 #ifdef UNIV_DEBUG
@@ -2213,16 +2204,11 @@
 /*=======================*/
 	ulint		flags,	/*!< in: undo logging, locking, and rollback
 				flags */
-<<<<<<< HEAD
-	btr_cur_t*	cursor,	/*!< in: cursor on the record to update */
+	btr_cur_t*	cursor,	/*!< in/out: cursor on the record to update;
+				cursor may become invalid if *big_rec == NULL
+				|| !(flags & BTR_KEEP_POS_FLAG) */
 	mem_heap_t**	heap,	/*!< in/out: pointer to memory heap, or NULL */
 	big_rec_t**	big_rec,/*!< out: big rec vector whose fields have to
-=======
-	btr_cur_t*	cursor,	/* in/out: cursor on the record to update;
-				cursor may become invalid if *big_rec == NULL
-				|| !(flags & BTR_KEEP_POS_FLAG) */
-	big_rec_t**	big_rec,/* out: big rec vector whose fields have to
->>>>>>> f842fd50
 				be stored externally by the caller, or NULL */
 	const upd_t*	update,	/*!< in: update vector; this is allowed also
 				contain trx id and roll ptr fields, but
@@ -2359,7 +2345,7 @@
 	record to be inserted: we have to remember which fields were such */
 
 	ut_ad(!page_is_comp(page) || !rec_get_node_ptr_flag(rec));
-	offsets = rec_get_offsets(rec, index, offsets, ULINT_UNDEFINED, heap);
+	ut_ad(rec_offs_validate(rec, index, offsets));
 	n_ext += btr_push_update_extern_fields(new_entry, update, *heap);
 
 	if (UNIV_LIKELY_NULL(page_zip)) {
@@ -2383,8 +2369,8 @@
 			goto return_after_reservations;
 		}
 
-		ut_ad(index->type & DICT_CLUSTERED);
-		ut_ad(btr_page_get_level(page, mtr) == 0);
+		ut_ad(page_is_leaf(page));
+		ut_ad(dict_index_is_clust(index));
 		ut_ad(flags & BTR_KEEP_POS_FLAG);
 	}
 
@@ -2413,16 +2399,10 @@
 	rec = btr_cur_insert_if_possible(cursor, new_entry, n_ext, mtr);
 
 	if (rec) {
-<<<<<<< HEAD
+		page_cursor->rec = rec;
+
 		lock_rec_restore_from_page_infimum(btr_cur_get_block(cursor),
 						   rec, block);
-=======
-		page_cursor->rec = rec;
-
-		lock_rec_restore_from_page_infimum(rec, page);
-		rec_set_field_extern_bits(rec, index,
-					  ext_vect, n_ext_vect, mtr);
->>>>>>> f842fd50
 
 		offsets = rec_get_offsets(rec, index, offsets,
 					  ULINT_UNDEFINED, heap);
@@ -2447,13 +2427,19 @@
 
 		err = DB_SUCCESS;
 		goto return_after_reservations;
-<<<<<<< HEAD
-=======
+	} else {
+		ut_a(optim_err != DB_UNDERFLOW);
+
+		/* Out of space: reset the free bits. */
+		if (!dict_index_is_clust(index)
+		    && page_is_leaf(page)) {
+			ibuf_reset_free_bits(block);
+		}
 	}
 
 	if (big_rec_vec) {
-		ut_ad(index->type & DICT_CLUSTERED);
-		ut_ad(btr_page_get_level(page, mtr) == 0);
+		ut_ad(page_is_leaf(page));
+		ut_ad(dict_index_is_clust(index));
 		ut_ad(flags & BTR_KEEP_POS_FLAG);
 
 		/* btr_page_split_and_insert() in
@@ -2464,22 +2450,6 @@
 		big_rec in the same mini-transaction. */
 
 		mtr_x_lock(dict_index_get_lock(index), mtr);
-	}
-
-	if (page_cur_is_before_first(page_cursor)) {
-		/* The record to be updated was positioned as the first user
-		record on its page */
-
-		was_first = TRUE;
->>>>>>> f842fd50
-	} else {
-		ut_a(optim_err != DB_UNDERFLOW);
-
-		/* Out of space: reset the free bits. */
-		if (!dict_index_is_clust(index)
-		    && page_is_leaf(page)) {
-			ibuf_reset_free_bits(block);
-		}
 	}
 
 	/* Was the record to be updated positioned as the first user
@@ -2556,19 +2526,19 @@
 	return(err);
 }
 
-/*****************************************************************
+/**************************************************************//**
 Commits and restarts a mini-transaction so that it will retain an
 x-lock on index->lock and the cursor page. */
-
+UNIV_INTERN
 void
 btr_cur_mtr_commit_and_start(
 /*=========================*/
-	btr_cur_t*	cursor,	/* in: cursor */
-	mtr_t*		mtr)	/* in/out: mini-transaction */
+	btr_cur_t*	cursor,	/*!< in: cursor */
+	mtr_t*		mtr)	/*!< in/out: mini-transaction */
 {
 	buf_block_t*	block;
 
-	block = buf_block_align(btr_cur_get_rec(cursor));
+	block = btr_cur_get_block(cursor);
 
 	ut_ad(mtr_memo_contains(mtr, dict_index_get_lock(cursor->index),
 				MTR_MEMO_X_LOCK));
@@ -2577,11 +2547,7 @@
 	rw_lock_x_lock(dict_index_get_lock(cursor->index));
 	rw_lock_x_lock(&block->lock);
 	mutex_enter(&block->mutex);
-#ifdef UNIV_SYNC_DEBUG
-	buf_block_buf_fix_inc_debug(block, __FILE__, __LINE__);
-#else
-	buf_block_buf_fix_inc(block);
-#endif
+	buf_block_buf_fix_inc(block, __FILE__, __LINE__);
 	mutex_exit(&block->mutex);
 	/* Write out the redo log. */
 	mtr_commit(mtr);
@@ -2962,11 +2928,7 @@
 
 /*==================== B-TREE RECORD REMOVE =========================*/
 
-<<<<<<< HEAD
 /*************************************************************//**
-=======
-/*****************************************************************
->>>>>>> f842fd50
 Tries to compress a page of the tree if it seems useful. It is assumed
 that mtr holds an x-latch on the tree and on the cursor page. To avoid
 deadlocks, mtr must also own x-latches to brothers of page, if those
@@ -2977,20 +2939,12 @@
 ibool
 btr_cur_compress_if_useful(
 /*=======================*/
-<<<<<<< HEAD
-	btr_cur_t*	cursor,	/*!< in: cursor on the page to compress;
-				cursor does not stay valid if compression
-				occurs */
-	mtr_t*		mtr)	/*!< in: mtr */
-=======
-				/* out: TRUE if compression occurred */
-	btr_cur_t*	cursor,	/* in/out: cursor on the page to compress;
+	btr_cur_t*	cursor,	/*!< in/out: cursor on the page to compress;
 				cursor does not stay valid if !adjust and
 				compression occurs */
-	ibool		adjust,	/* in: TRUE if should adjust the
+	ibool		adjust,	/*!< in: TRUE if should adjust the
 				cursor position even if compression occurs */
-	mtr_t*		mtr)	/* in/out: mini-transaction */
->>>>>>> f842fd50
+	mtr_t*		mtr)	/*!< in/out: mini-transaction */
 {
 	ut_ad(mtr_memo_contains(mtr,
 				dict_index_get_lock(btr_cur_get_index(cursor)),
@@ -2998,19 +2952,8 @@
 	ut_ad(mtr_memo_contains(mtr, btr_cur_get_block(cursor),
 				MTR_MEMO_PAGE_X_FIX));
 
-<<<<<<< HEAD
 	return(btr_cur_compress_recommendation(cursor, mtr)
-	       && btr_compress(cursor, mtr));
-=======
-	if (btr_cur_compress_recommendation(cursor, mtr)) {
-
-		btr_compress(cursor, adjust, mtr);
-
-		return(TRUE);
-	}
-
-	return(FALSE);
->>>>>>> f842fd50
+	       && btr_compress(cursor, adjust, mtr));
 }
 
 /*******************************************************//**
