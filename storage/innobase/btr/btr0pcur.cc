--- conflicted
+++ resolved
@@ -315,28 +315,18 @@
   auto next_page = buf_block_get_frame(next_block);
 
 #ifdef UNIV_BTR_DEBUG
-<<<<<<< HEAD
-  ut_a(page_is_comp(next_page) == page_is_comp(page));
-  ut_a(btr_page_get_prev(next_page, mtr) == get_block()->page.id.page_no());
-=======
-	if (!cursor->import_ctx) {
-		ut_a(page_is_comp(next_page) == page_is_comp(page));
-		ut_a(btr_page_get_prev(next_page, mtr)
-			== btr_pcur_get_block(cursor)->page.id.page_no());
-	}
-	else {
-		if (page_is_comp(next_page) != page_is_comp(page)
-			|| btr_page_get_prev(next_page, mtr) !=
-			btr_pcur_get_block(cursor)->page.id.page_no()) {
-			/* next page does not contain valid previous page
-			number, next page is corrupted, can't move cursor
-			to the next page */
-			cursor->import_ctx->is_error = true;
-		}
-		DBUG_EXECUTE_IF("ib_import_page_corrupt",
-				cursor->import_ctx->is_error = true;);
-	}
->>>>>>> 48de4d74
+  if (!import_ctx) {
+    ut_a(page_is_comp(next_page) == page_is_comp(page));
+    ut_a(btr_page_get_prev(next_page, mtr) == get_block()->page.id.page_no());
+  } else {
+    if (page_is_comp(next_page) != page_is_comp(page) ||
+        btr_page_get_prev(next_page, mtr) != get_block()->page.id.page_no()) {
+      /* next page does not contain valid previous page number,
+      next page is corrupted, can't move cursor to the next page*/
+      import_ctx->is_error = true;
+    }
+    DBUG_EXECUTE_IF("ib_import_page_corrupt", import_ctx->is_error = true;);
+  }
 #endif /* UNIV_BTR_DEBUG */
 
   btr_leaf_page_release(get_block(), mode, mtr);
