/*****************************************************************************

Copyright (c) 1995, 2020, Oracle and/or its affiliates.
Copyright (c) 2008, Google Inc.

Portions of this file contain modifications contributed and copyrighted by
Google, Inc. Those modifications are gratefully acknowledged and are described
briefly in the InnoDB documentation. The contributions by Google are
incorporated with their permission, and subject to the conditions contained in
the file COPYING.Google.

This program is free software; you can redistribute it and/or modify it under
the terms of the GNU General Public License, version 2.0, as published by the
Free Software Foundation.

This program is also distributed with certain software (including but not
limited to OpenSSL) that is licensed under separate terms, as designated in a
particular file or component or in included license documentation. The authors
of MySQL hereby grant you an additional permission to link the program and
your derivative works with the separately licensed software that they have
included with MySQL.

This program is distributed in the hope that it will be useful, but WITHOUT
ANY WARRANTY; without even the implied warranty of MERCHANTABILITY or FITNESS
FOR A PARTICULAR PURPOSE. See the GNU General Public License, version 2.0,
for more details.

You should have received a copy of the GNU General Public License along with
this program; if not, write to the Free Software Foundation, Inc.,
51 Franklin St, Fifth Floor, Boston, MA 02110-1301  USA

*****************************************************************************/

/** @file buf/buf0buf.cc
 The database buffer buf_pool

 Created 11/5/1995 Heikki Tuuri
 *******************************************************/

#include "my_config.h"

#include "btr0btr.h"
#include "buf0buf.h"
#include "fil0fil.h"
#include "fsp0sysspace.h"
#include "ha_prototypes.h"
#include "mem0mem.h"
#include "my_dbug.h"
#include "page0size.h"
#ifndef UNIV_HOTBACKUP
#include "btr0sea.h"
#include "buf0buddy.h"
#include "buf0stats.h"
#include "dict0stats_bg.h"
#include "ibuf0ibuf.h"
#include "lock0lock.h"
#include "log0log.h"
#include "sync0rw.h"
#include "trx0purge.h"
#include "trx0undo.h"

#include <errno.h>
#include <stdarg.h>
#include <sys/types.h>
#include <time.h>
#include <map>
#include <new>
#include <sstream>

#include "buf0checksum.h"
#include "buf0dump.h"
#include "dict0dict.h"
#include "log0recv.h"
#include "os0thread-create.h"
#include "page0zip.h"
#include "srv0mon.h"
#include "srv0srv.h"
#include "srv0start.h"
#include "sync0sync.h"
#include "ut0new.h"
#endif /* !UNIV_HOTBACKUP */

#ifdef HAVE_LIBNUMA
#include <numa.h>
#include <numaif.h>

<<<<<<< HEAD
struct set_numa_interleave_t {
  set_numa_interleave_t() {
    if (srv_numa_interleave) {
      ib::info(ER_IB_MSG_47) << "Setting NUMA memory policy to"
                                " MPOL_INTERLEAVE";
      if (set_mempolicy(MPOL_INTERLEAVE, numa_get_mems_allowed()->maskp,
                        numa_get_mems_allowed()->size) != 0) {
        ib::warn(ER_IB_MSG_48) << "Failed to set NUMA memory"
                                  " policy to MPOL_INTERLEAVE: "
                               << strerror(errno);
      }
    }
  }

  ~set_numa_interleave_t() {
    if (srv_numa_interleave) {
      ib::info(ER_IB_MSG_49) << "Setting NUMA memory policy to"
                                " MPOL_DEFAULT";
      if (set_mempolicy(MPOL_DEFAULT, nullptr, 0) != 0) {
        ib::warn(ER_IB_MSG_50) << "Failed to set NUMA memory"
                                  " policy to MPOL_DEFAULT: "
                               << strerror(errno);
      }
    }
  }
=======
struct set_numa_interleave_t
{
	set_numa_interleave_t()
	{
		if (srv_numa_interleave) {

			ib::info() << "Setting NUMA memory policy to"
				" MPOL_INTERLEAVE";
			struct bitmask* numa_nodes = numa_get_mems_allowed();
			if (set_mempolicy(MPOL_INTERLEAVE,
					  numa_nodes->maskp,
					  numa_nodes->size) != 0) {

				ib::warn() << "Failed to set NUMA memory"
					" policy to MPOL_INTERLEAVE: "
					<< strerror(errno);
			}
			numa_bitmask_free(numa_nodes);
		}
	}

	~set_numa_interleave_t()
	{
		if (srv_numa_interleave) {

			ib::info() << "Setting NUMA memory policy to"
				" MPOL_DEFAULT";
			if (set_mempolicy(MPOL_DEFAULT, NULL, 0) != 0) {
				ib::warn() << "Failed to set NUMA memory"
					" policy to MPOL_DEFAULT: "
					<< strerror(errno);
			}
		}
	}
>>>>>>> c5ae183a
};

#define NUMA_MEMPOLICY_INTERLEAVE_IN_SCOPE set_numa_interleave_t scoped_numa
#else
#define NUMA_MEMPOLICY_INTERLEAVE_IN_SCOPE
#endif /* HAVE_LIBNUMA */

/*
                IMPLEMENTATION OF THE BUFFER POOL
                =================================

                Buffer frames and blocks
                ------------------------
Following the terminology of Gray and Reuter, we call the memory
blocks where file pages are loaded buffer frames. For each buffer
frame there is a control block, or shortly, a block, in the buffer
control array. The control info which does not need to be stored
in the file along with the file page, resides in the control block.

                Buffer pool struct
                ------------------
The buffer buf_pool contains several mutexes which protect all the
control data structures of the buf_pool. The content of a buffer frame is
protected by a separate read-write lock in its control block, though.

buf_pool->chunks_mutex protects the chunks, n_chunks during resize;
  it also protects buf_pool_should_madvise:
  - readers of buf_pool_should_madvise hold any buf_pool's chunks_mutex
  - writers hold all buf_pools' chunk_mutex-es;
  it is useful to think that it also protects the status of madvice() flags set
  for chunks in this pool, even though these flags are handled by OS, as we only
  modify them why holding this latch;
buf_pool->LRU_list_mutex protects the LRU_list;
buf_pool->free_list_mutex protects the free_list and withdraw list;
buf_pool->flush_state_mutex protects the flush state related data structures;
buf_pool->zip_free mutex protects the zip_free arrays;
buf_pool->zip_hash mutex protects the zip_hash hash and in_zip_hash flag.

                Control blocks
                --------------

The control block contains, for instance, the bufferfix count
which is incremented when a thread wants a file page to be fixed
in a buffer frame. The bufferfix operation does not lock the
contents of the frame, however. For this purpose, the control
block contains a read-write lock.

The buffer frames have to be aligned so that the start memory
address of a frame is divisible by the universal page size, which
is a power of two.

The control blocks containing file pages are put to a hash table
according to the file address of the page.
We could speed up the access to an individual page by using
"pointer swizzling": we could replace the page references on
non-leaf index pages by direct pointers to the page, if it exists
in the buf_pool. We could make a separate hash table where we could
chain all the page references in non-leaf pages residing in the buf_pool,
using the page reference as the hash key,
and at the time of reading of a page update the pointers accordingly.
Drawbacks of this solution are added complexity and,
possibly, extra space required on non-leaf pages for memory pointers.
A simpler solution is just to speed up the hash table mechanism
in the database, using tables whose size is a power of 2.

                Lists of blocks
                ---------------

There are several lists of control blocks.

The free list (buf_pool->free) contains blocks which are currently not
used.

The common LRU list contains all the blocks holding a file page
except those for which the bufferfix count is non-zero.
The pages are in the LRU list roughly in the order of the last
access to the page, so that the oldest pages are at the end of the
list. We also keep a pointer to near the end of the LRU list,
which we can use when we want to artificially age a page in the
buf_pool. This is used if we know that some page is not needed
again for some time: we insert the block right after the pointer,
causing it to be replaced sooner than would normally be the case.
Currently this aging mechanism is used for read-ahead mechanism
of pages, and it can also be used when there is a scan of a full
table which cannot fit in the memory. Putting the pages near the
end of the LRU list, we make sure that most of the buf_pool stays
in the main memory, undisturbed.

The unzip_LRU list contains a subset of the common LRU list.  The
blocks on the unzip_LRU list hold a compressed file page and the
corresponding uncompressed page frame.  A block is in unzip_LRU if and
only if the predicate buf_page_belongs_to_unzip_LRU(&block->page)
holds.  The blocks in unzip_LRU will be in same order as they are in
the common LRU list.  That is, each manipulation of the common LRU
list will result in the same manipulation of the unzip_LRU list.

The chain of modified blocks (buf_pool->flush_list) contains the blocks
holding file pages that have been modified in the memory
but not written to disk yet. The block with the oldest modification
which has not yet been written to disk is at the end of the chain.
The access to this list is protected by buf_pool->flush_list_mutex.

The chain of unmodified compressed blocks (buf_pool->zip_clean)
contains the control blocks (buf_page_t) of those compressed pages
that are not in buf_pool->flush_list and for which no uncompressed
page has been allocated in the buffer pool.  The control blocks for
uncompressed pages are accessible via buf_block_t objects that are
reachable via buf_pool->chunks[].

The chains of free memory blocks (buf_pool->zip_free[]) are used by
the buddy allocator (buf0buddy.cc) to keep track of currently unused
memory blocks of size sizeof(buf_page_t)..UNIV_PAGE_SIZE / 2.  These
blocks are inside the UNIV_PAGE_SIZE-sized memory blocks of type
BUF_BLOCK_MEMORY that the buddy allocator requests from the buffer
pool.  The buddy allocator is solely used for allocating control
blocks for compressed pages (buf_page_t) and compressed page frames.

                Loading a file page
                -------------------

First, a victim block for replacement has to be found in the
buf_pool. It is taken from the free list or searched for from the
end of the LRU-list. An exclusive lock is reserved for the frame,
the io_fix field is set in the block fixing the block in buf_pool,
and the io-operation for loading the page is queued. The io-handler thread
releases the X-lock on the frame and resets the io_fix field
when the io operation completes.

A thread may request the above operation using the function
buf_page_get(). It may then continue to request a lock on the frame.
The lock is granted when the io-handler releases the x-lock.

                Read-ahead
                ----------

The read-ahead mechanism is intended to be intelligent and
isolated from the semantically higher levels of the database
index management. From the higher level we only need the
information if a file page has a natural successor or
predecessor page. On the leaf level of a B-tree index,
these are the next and previous pages in the natural
order of the pages.

Let us first explain the read-ahead mechanism when the leafs
of a B-tree are scanned in an ascending or descending order.
When a read page is the first time referenced in the buf_pool,
the buffer manager checks if it is at the border of a so-called
linear read-ahead area. The tablespace is divided into these
areas of size 64 blocks, for example. So if the page is at the
border of such an area, the read-ahead mechanism checks if
all the other blocks in the area have been accessed in an
ascending or descending order. If this is the case, the system
looks at the natural successor or predecessor of the page,
checks if that is at the border of another area, and in this case
issues read-requests for all the pages in that area. Maybe
we could relax the condition that all the pages in the area
have to be accessed: if data is deleted from a table, there may
appear holes of unused pages in the area.

A different read-ahead mechanism is used when there appears
to be a random access pattern to a file.
If a new page is referenced in the buf_pool, and several pages
of its random access area (for instance, 32 consecutive pages
in a tablespace) have recently been referenced, we may predict
that the whole area may be needed in the near future, and issue
the read requests for the whole area.
*/

#ifndef UNIV_HOTBACKUP
/** Value in microseconds */
static const int WAIT_FOR_READ = 100;
static const int WAIT_FOR_WRITE = 100;
/** Number of attempts made to read in a page in the buffer pool */
static const ulint BUF_PAGE_READ_MAX_RETRIES = 100;
/** Number of pages to read ahead */
static const ulint BUF_READ_AHEAD_PAGES = 64;
/** The maximum portion of the buffer pool that can be used for the
read-ahead buffer.  (Divide buf_pool size by this amount) */
static const ulint BUF_READ_AHEAD_PORTION = 32;

/** The buffer pools of the database */
buf_pool_t *buf_pool_ptr;

/** true when resizing buffer pool is in the critical path. */
volatile bool buf_pool_resizing;

/** Map of buffer pool chunks by its first frame address
This is newly made by initialization of buffer pool and buf_resize_thread.
Note: mutex protection is required when creating multiple buffer pools
in parallel. We don't use a mutex during resize because that is still single
threaded. */
typedef std::map<const byte *, buf_chunk_t *, std::less<const byte *>,
                 ut_allocator<std::pair<const byte *const, buf_chunk_t *>>>
    buf_pool_chunk_map_t;

static buf_pool_chunk_map_t *buf_chunk_map_reg;

/** Container for how many pages from each index are contained in the buffer
pool(s). */
buf_stat_per_index_t *buf_stat_per_index;

#if defined UNIV_DEBUG || defined UNIV_BUF_DEBUG
/** This is used to insert validation operations in execution
in the debug version */
static ulint buf_dbg_counter = 0;
#endif /* UNIV_DEBUG || UNIV_BUF_DEBUG */

#ifdef UNIV_DEBUG
/** This is used to enable multiple buffer pool instances
with small buffer pool size. */
bool srv_buf_pool_debug;
#endif /* UNIV_DEBUG */

#if defined UNIV_PFS_MUTEX || defined UNIV_PFS_RWLOCK
#ifndef PFS_SKIP_BUFFER_MUTEX_RWLOCK

/* Buffer block mutexes and rwlocks can be registered
in one group rather than individually. If PFS_GROUP_BUFFER_SYNC
is defined, register buffer block mutex and rwlock
in one group after their initialization. */
#define PFS_GROUP_BUFFER_SYNC

/* This define caps the number of mutexes/rwlocks can
be registered with performance schema. Developers can
modify this define if necessary. Please note, this would
be effective only if PFS_GROUP_BUFFER_SYNC is defined. */
#define PFS_MAX_BUFFER_MUTEX_LOCK_REGISTER ULINT_MAX

#endif /* !PFS_SKIP_BUFFER_MUTEX_RWLOCK */
#endif /* UNIV_PFS_MUTEX || UNIV_PFS_RWLOCK */

/** Macro to determine whether the read of write counter is used depending
on the io_type */
#define MONITOR_RW_COUNTER(io_type, counter) \
  ((io_type == BUF_IO_READ) ? (counter##_READ) : (counter##_WRITTEN))

/** Registers a chunk to buf_pool_chunk_map
@param[in]	chunk	chunk of buffers */
static void buf_pool_register_chunk(buf_chunk_t *chunk) {
  buf_chunk_map_reg->insert(
      buf_pool_chunk_map_t::value_type(chunk->blocks->frame, chunk));
}

lsn_t buf_pool_get_oldest_modification_approx(void) {
  lsn_t lsn = 0;
  lsn_t oldest_lsn = 0;

  /* When we traverse all the flush lists we don't care if previous
  flush lists changed. We do not require consistent result. */

  for (ulint i = 0; i < srv_buf_pool_instances; i++) {
    buf_pool_t *buf_pool;

    buf_pool = buf_pool_from_array(i);

    buf_flush_list_mutex_enter(buf_pool);

    buf_page_t *bpage;

    /* We don't let log-checkpoint halt because pages from system
    temporary are not yet flushed to the disk. Anyway, object
    residing in system temporary doesn't generate REDO logging. */
    bpage = buf_pool->oldest_hp.get();
    if (bpage != nullptr) {
      ut_ad(bpage->in_flush_list);
    } else {
      bpage = UT_LIST_GET_LAST(buf_pool->flush_list);
    }

    for (; bpage != nullptr && fsp_is_system_temporary(bpage->id.space());
         bpage = UT_LIST_GET_PREV(list, bpage)) {
      /* Do nothing. */
    }

    if (bpage != nullptr) {
      ut_ad(bpage->in_flush_list);
      lsn = bpage->oldest_modification;
      buf_pool->oldest_hp.set(bpage);
    } else {
      /* The last scanned page as entry point, or nullptr. */
      buf_pool->oldest_hp.set(UT_LIST_GET_FIRST(buf_pool->flush_list));
    }

    buf_flush_list_mutex_exit(buf_pool);

    if (!oldest_lsn || oldest_lsn > lsn) {
      oldest_lsn = lsn;
    }
  }

  /* The returned answer may be out of date: the flush_list can
  change after the mutex has been released. */

  return (oldest_lsn);
}

lsn_t buf_pool_get_oldest_modification_lwm(void) {
  const lsn_t lsn = buf_pool_get_oldest_modification_approx();

  if (lsn == 0) {
    return (0);
  }

  ut_a(lsn % OS_FILE_LOG_BLOCK_SIZE >= LOG_BLOCK_HDR_SIZE);

  const log_t &log = *log_sys;

  const lsn_t lag = log_buffer_flush_order_lag(log);

  ut_a(lag % OS_FILE_LOG_BLOCK_SIZE == 0);

  const lsn_t checkpoint_lsn = log_get_checkpoint_lsn(log);

  ut_a(checkpoint_lsn != 0);

  if (lsn > lag) {
    return (std::max(checkpoint_lsn, lsn - lag));

  } else {
    return (checkpoint_lsn);
  }
}

/** Get total buffer pool statistics.
@param[out] LRU_len Length of all lru lists
@param[out] free_len Length of all free lists
@param[out] flush_list_len Length of all flush lists */
void buf_get_total_list_len(ulint *LRU_len, ulint *free_len,
                            ulint *flush_list_len) {
  ulint i;

  *LRU_len = 0;
  *free_len = 0;
  *flush_list_len = 0;

  for (i = 0; i < srv_buf_pool_instances; i++) {
    buf_pool_t *buf_pool;

    buf_pool = buf_pool_from_array(i);

    *LRU_len += UT_LIST_GET_LEN(buf_pool->LRU);
    *free_len += UT_LIST_GET_LEN(buf_pool->free);
    *flush_list_len += UT_LIST_GET_LEN(buf_pool->flush_list);
  }
}

/** Get total list size in bytes from all buffer pools. */
void buf_get_total_list_size_in_bytes(
    buf_pools_list_size_t *buf_pools_list_size) /*!< out: list sizes
                                                in all buffer pools */
{
  ut_ad(buf_pools_list_size);
  memset(buf_pools_list_size, 0, sizeof(*buf_pools_list_size));

  for (ulint i = 0; i < srv_buf_pool_instances; i++) {
    buf_pool_t *buf_pool;

    buf_pool = buf_pool_from_array(i);
    /* We don't need mutex protection since this is
    for statistics purpose */
    buf_pools_list_size->LRU_bytes += buf_pool->stat.LRU_bytes;
    buf_pools_list_size->unzip_LRU_bytes +=
        UT_LIST_GET_LEN(buf_pool->unzip_LRU) * UNIV_PAGE_SIZE;
    buf_pools_list_size->flush_list_bytes += buf_pool->stat.flush_list_bytes;
  }
}

/** Get total buffer pool statistics. */
void buf_get_total_stat(
    buf_pool_stat_t *tot_stat) /*!< out: buffer pool stats */
{
  ulint i;

  tot_stat->reset();

  for (i = 0; i < srv_buf_pool_instances; i++) {
    buf_pool_t *buf_pool = buf_pool_from_array(i);
    buf_pool_stat_t *buf_stat = &buf_pool->stat;

    Counter::add(tot_stat->m_n_page_gets, buf_stat->m_n_page_gets);
    tot_stat->n_pages_read += buf_stat->n_pages_read;
    tot_stat->n_pages_written += buf_stat->n_pages_written;
    tot_stat->n_pages_created += buf_stat->n_pages_created;
    tot_stat->n_ra_pages_read_rnd += buf_stat->n_ra_pages_read_rnd;
    tot_stat->n_ra_pages_read += buf_stat->n_ra_pages_read;
    tot_stat->n_ra_pages_evicted += buf_stat->n_ra_pages_evicted;
    tot_stat->n_pages_made_young += buf_stat->n_pages_made_young;

    tot_stat->n_pages_not_made_young += buf_stat->n_pages_not_made_young;
  }
}

/** Allocates a buffer block.
 @return own: the allocated block, in state BUF_BLOCK_MEMORY */
buf_block_t *buf_block_alloc(
    buf_pool_t *buf_pool) /*!< in/out: buffer pool instance,
                          or NULL for round-robin selection
                          of the buffer pool */
{
  buf_block_t *block;
  ulint index;
  static ulint buf_pool_index;

  if (buf_pool == nullptr) {
    /* We are allocating memory from any buffer pool, ensure
    we spread the grace on all buffer pool instances. */
    index = buf_pool_index++ % srv_buf_pool_instances;
    buf_pool = buf_pool_from_array(index);
  }

  block = buf_LRU_get_free_block(buf_pool);

  buf_block_set_state(block, BUF_BLOCK_MEMORY);

  return (block);
}
#endif /* !UNIV_HOTBACKUP */

/** Prints a page to stderr.
@param[in]	read_buf	a database page
@param[in]	page_size	page size
@param[in]	flags		0 or BUF_PAGE_PRINT_NO_CRASH or
BUF_PAGE_PRINT_NO_FULL */
void buf_page_print(const byte *read_buf, const page_size_t &page_size,
                    ulint flags) {
  if (!(flags & BUF_PAGE_PRINT_NO_FULL)) {
    ib::info(ER_IB_MSG_51) << "Page dump in ascii and hex ("
                           << page_size.physical() << " bytes):";

    ut_print_buf(stderr, read_buf, page_size.physical());
    fputs("\nInnoDB: End of page dump\n", stderr);
  }

  if (page_size.is_compressed()) {
    BlockReporter compressed = BlockReporter(false, read_buf, page_size, false);

    /* Print compressed page. */
    ib::info(ER_IB_MSG_52)
        << "Compressed page type (" << fil_page_get_type(read_buf)
        << "); stored checksum in field1 "
        << mach_read_from_4(read_buf + FIL_PAGE_SPACE_OR_CHKSUM)
        << "; calculated checksums for field1: "
        << buf_checksum_algorithm_name(SRV_CHECKSUM_ALGORITHM_CRC32) << " "
        << compressed.calc_zip_checksum(SRV_CHECKSUM_ALGORITHM_CRC32) << "/"
        << compressed.calc_zip_checksum(SRV_CHECKSUM_ALGORITHM_CRC32, true)
        << ", " << buf_checksum_algorithm_name(SRV_CHECKSUM_ALGORITHM_INNODB)
        << " " << compressed.calc_zip_checksum(SRV_CHECKSUM_ALGORITHM_INNODB)
        << ", " << buf_checksum_algorithm_name(SRV_CHECKSUM_ALGORITHM_NONE)
        << " " << compressed.calc_zip_checksum(SRV_CHECKSUM_ALGORITHM_NONE)
        << "; page LSN " << mach_read_from_8(read_buf + FIL_PAGE_LSN)
        << "; page number (if stored to page"
        << " already) " << mach_read_from_4(read_buf + FIL_PAGE_OFFSET)
        << "; space id (if stored to page already) "
        << mach_read_from_4(read_buf + FIL_PAGE_ARCH_LOG_NO_OR_SPACE_ID);

  } else {
    const uint32_t crc32 = buf_calc_page_crc32(read_buf);

    const uint32_t crc32_legacy = buf_calc_page_crc32(read_buf, true);

    ib::info(ER_IB_MSG_53)
        << "Uncompressed page, stored checksum in field1 "
        << mach_read_from_4(read_buf + FIL_PAGE_SPACE_OR_CHKSUM)
        << ", calculated checksums for field1: "
        << buf_checksum_algorithm_name(SRV_CHECKSUM_ALGORITHM_CRC32) << " "
        << crc32 << "/" << crc32_legacy << ", "
        << buf_checksum_algorithm_name(SRV_CHECKSUM_ALGORITHM_INNODB) << " "
        << buf_calc_page_new_checksum(read_buf) << ", "
        << buf_checksum_algorithm_name(SRV_CHECKSUM_ALGORITHM_NONE) << " "
        << BUF_NO_CHECKSUM_MAGIC << ", stored checksum in field2 "
        << mach_read_from_4(read_buf + page_size.logical() -
                            FIL_PAGE_END_LSN_OLD_CHKSUM)
        << ", calculated checksums for field2: "
        << buf_checksum_algorithm_name(SRV_CHECKSUM_ALGORITHM_CRC32) << " "
        << crc32 << "/" << crc32_legacy << ", "
        << buf_checksum_algorithm_name(SRV_CHECKSUM_ALGORITHM_INNODB) << " "
        << buf_calc_page_old_checksum(read_buf) << ", "
        << buf_checksum_algorithm_name(SRV_CHECKSUM_ALGORITHM_NONE) << " "
        << BUF_NO_CHECKSUM_MAGIC << ",  page LSN "
        << mach_read_from_4(read_buf + FIL_PAGE_LSN) << " "
        << mach_read_from_4(read_buf + FIL_PAGE_LSN + 4)
        << ", low 4 bytes of LSN at page end "
        << mach_read_from_4(read_buf + page_size.logical() -
                            FIL_PAGE_END_LSN_OLD_CHKSUM + 4)
        << ", page number (if stored to page already) "
        << mach_read_from_4(read_buf + FIL_PAGE_OFFSET)
        << ", space id (if created with >= MySQL-4.1.1"
           " and stored already) "
        << mach_read_from_4(read_buf + FIL_PAGE_ARCH_LOG_NO_OR_SPACE_ID);
  }

#ifndef UNIV_HOTBACKUP
  if (mach_read_from_2(read_buf + TRX_UNDO_PAGE_HDR + TRX_UNDO_PAGE_TYPE) ==
      TRX_UNDO_INSERT) {
    fprintf(stderr, "InnoDB: Page may be an insert undo log page\n");
  } else if (mach_read_from_2(read_buf + TRX_UNDO_PAGE_HDR +
                              TRX_UNDO_PAGE_TYPE) == TRX_UNDO_UPDATE) {
    fprintf(stderr, "InnoDB: Page may be an update undo log page\n");
  }
#endif /* !UNIV_HOTBACKUP */

  switch (fil_page_get_type(read_buf)) {
    space_index_t index_id;
    case FIL_PAGE_INDEX:
    case FIL_PAGE_RTREE:
      index_id = btr_page_get_index_id(read_buf);
      fprintf(stderr,
              "InnoDB: Page may be an index page where"
              " index id is " IB_ID_FMT "\n",
              index_id);
      break;
    case FIL_PAGE_INODE:
      fputs("InnoDB: Page may be an 'inode' page\n", stderr);
      break;
    case FIL_PAGE_IBUF_FREE_LIST:
      fputs("InnoDB: Page may be an insert buffer free list page\n", stderr);
      break;
    case FIL_PAGE_TYPE_ALLOCATED:
      fputs("InnoDB: Page may be a freshly allocated page\n", stderr);
      break;
    case FIL_PAGE_IBUF_BITMAP:
      fputs("InnoDB: Page may be an insert buffer bitmap page\n", stderr);
      break;
    case FIL_PAGE_TYPE_SYS:
      fputs("InnoDB: Page may be a system page\n", stderr);
      break;
    case FIL_PAGE_TYPE_TRX_SYS:
      fputs("InnoDB: Page may be a transaction system page\n", stderr);
      break;
    case FIL_PAGE_TYPE_FSP_HDR:
      fputs("InnoDB: Page may be a file space header page\n", stderr);
      break;
    case FIL_PAGE_TYPE_XDES:
      fputs("InnoDB: Page may be an extent descriptor page\n", stderr);
      break;
    case FIL_PAGE_TYPE_BLOB:
      fputs("InnoDB: Page may be a BLOB page\n", stderr);
      break;
    case FIL_PAGE_SDI_BLOB:
      fputs("InnoDB: Page may be a SDI BLOB page\n", stderr);
      break;
    case FIL_PAGE_TYPE_ZBLOB:
    case FIL_PAGE_TYPE_ZBLOB2:
      fputs("InnoDB: Page may be a compressed BLOB page\n", stderr);
      break;
    case FIL_PAGE_SDI_ZBLOB:
      fputs("InnoDB: Page may be a compressed SDI BLOB page\n", stderr);
      break;
    case FIL_PAGE_TYPE_RSEG_ARRAY:
      fputs("InnoDB: Page may be a Rollback Segment Array page\n", stderr);
      break;
  }

  ut_ad(flags & BUF_PAGE_PRINT_NO_CRASH);
}

#ifndef UNIV_HOTBACKUP

#ifdef PFS_GROUP_BUFFER_SYNC

#ifndef PFS_SKIP_BUFFER_MUTEX_RWLOCK
extern mysql_pfs_key_t buffer_block_mutex_key;
#endif /* !PFS_SKIP_BUFFER_MUTEX_RWLOCK */

/** This function registers mutexes and rwlocks in buffer blocks with
 performance schema. If PFS_MAX_BUFFER_MUTEX_LOCK_REGISTER is
 defined to be a value less than chunk->size, then only mutexes
 and rwlocks in the first PFS_MAX_BUFFER_MUTEX_LOCK_REGISTER
 blocks are registered. */
static void pfs_register_buffer_block(
    buf_chunk_t *chunk) /*!< in/out: chunk of buffers */
{
  buf_block_t *block;
  ulint num_to_register;

  block = chunk->blocks;

  num_to_register = ut_min(chunk->size, PFS_MAX_BUFFER_MUTEX_LOCK_REGISTER);

  for (ulint i = 0; i < num_to_register; i++) {
#ifdef UNIV_PFS_MUTEX
    BPageMutex *mutex;

    mutex = &block->mutex;

#ifndef PFS_SKIP_BUFFER_MUTEX_RWLOCK
    mutex->pfs_add(buffer_block_mutex_key);
#endif /* !PFS_SKIP_BUFFER_MUTEX_RWLOCK */

#endif /* UNIV_PFS_MUTEX */

    rw_lock_t *rwlock;

#ifdef UNIV_PFS_RWLOCK
    rwlock = &block->lock;
    ut_a(!rwlock->pfs_psi);

#ifndef PFS_SKIP_BUFFER_MUTEX_RWLOCK
    rwlock->pfs_psi = (PSI_server)
                          ? PSI_server->init_rwlock(buf_block_lock_key, rwlock)
                          : NULL;
#else
    rwlock->pfs_psi =
        (PSI_server) ? PSI_server->init_rwlock(PFS_NOT_INSTRUMENTED, rwlock)
                     : NULL;
#endif /* !PFS_SKIP_BUFFER_MUTEX_RWLOCK */

#ifdef UNIV_DEBUG
    rwlock = &block->debug_latch;
    ut_a(!rwlock->pfs_psi);
    rwlock->pfs_psi = (PSI_server) ? PSI_server->init_rwlock(
                                         buf_block_debug_latch_key, rwlock)
                                   : NULL;
#endif /* UNIV_DEBUG */

#endif /* UNIV_PFS_RWLOCK */
    block++;
  }
}
#endif /* PFS_GROUP_BUFFER_SYNC */

/** Initializes a buffer control block when the buf_pool is created. */
static void buf_block_init(
    buf_pool_t *buf_pool, /*!< in: buffer pool instance */
    buf_block_t *block,   /*!< in: pointer to control block */
    byte *frame)          /*!< in: pointer to buffer frame */
{
  UNIV_MEM_DESC(frame, UNIV_PAGE_SIZE);

  /* This function should only be executed at database startup or by
  buf_pool_resize(). Either way, adaptive hash index must not exist. */
  assert_block_ahi_empty_on_init(block);

  block->frame = frame;

  block->page.buf_pool_index = buf_pool_index(buf_pool);
  block->page.state = BUF_BLOCK_NOT_USED;
  block->page.buf_fix_count = 0;
  block->page.io_fix = BUF_IO_NONE;
  block->page.flush_observer = nullptr;

  block->modify_clock = 0;

  ut_d(block->page.file_page_was_freed = FALSE);

  block->index = nullptr;
  block->made_dirty_with_no_latch = false;

  ut_d(block->page.in_page_hash = FALSE);
  ut_d(block->page.in_zip_hash = FALSE);
  ut_d(block->page.in_flush_list = FALSE);
  ut_d(block->page.in_free_list = FALSE);
  ut_d(block->page.in_LRU_list = FALSE);
  ut_d(block->in_unzip_LRU_list = FALSE);
  ut_d(block->in_withdraw_list = FALSE);

  page_zip_des_init(&block->page.zip);

  mutex_create(LATCH_ID_BUF_BLOCK_MUTEX, &block->mutex);

#if defined PFS_SKIP_BUFFER_MUTEX_RWLOCK || defined PFS_GROUP_BUFFER_SYNC
  /* If PFS_SKIP_BUFFER_MUTEX_RWLOCK is defined, skip registration
  of buffer block rwlock with performance schema.

  If PFS_GROUP_BUFFER_SYNC is defined, skip the registration
  since buffer block rwlock will be registered later in
  pfs_register_buffer_block(). */

  rw_lock_create(PFS_NOT_INSTRUMENTED, &block->lock, SYNC_LEVEL_VARYING);

  ut_d(rw_lock_create(PFS_NOT_INSTRUMENTED, &block->debug_latch,
                      SYNC_NO_ORDER_CHECK));

#else /* PFS_SKIP_BUFFER_MUTEX_RWLOCK || PFS_GROUP_BUFFER_SYNC */

  rw_lock_create(buf_block_lock_key, &block->lock, SYNC_LEVEL_VARYING);

  ut_d(rw_lock_create(buf_block_debug_latch_key, &block->debug_latch,
                      SYNC_NO_ORDER_CHECK));

#endif /* PFS_SKIP_BUFFER_MUTEX_RWLOCK || PFS_GROUP_BUFFER_SYNC */

  block->lock.is_block_lock = 1;

  ut_ad(rw_lock_validate(&(block->lock)));
}
/* We maintain our private view of innobase_should_madvise_buf_pool() which we
initialize at the beginning of buf_pool_init() and then update when the
@@global.innodb_buffer_pool_in_core_file changes.
Changes to buf_pool_should_madvise are protected by holding chunk_mutex for all
buf_pool_t instances.
This way, even if @@global.innodb_buffer_pool_in_core_file changes during
execution of buf_pool_init() (unlikely) or during buf_pool_resize(), we will use
a single consistent value for all (de)allocated chunks.
The function buf_pool_update_madvise() handles updating buf_pool_should_madvise
in reaction to changes to @@global.innodb_buffer_pool_in_core_file and makes
sure before releasing chunk_mutex-es that all chunks are properly madvised
according to new value.
It is important that initial value of this variable is `false` and not `true`,
as on some platforms which do not support madvise() or MADV_DONT_DUMP we need to
avoid taking any actions which might trigger a warning or disabling @@core_file.
*/
static bool buf_pool_should_madvise = false;

// Doxygen gets confused by buf_chunk_t somehow.

//! @cond

/* Implementation of buf_chunk_t's methods */

/** Advices the OS that this chunk should not be dumped to a core file.
Emits a warning to the log if could not succeed.
@return true iff succeeded, false if no OS support or failed */
bool buf_chunk_t::madvise_dump() {
#ifdef HAVE_MADV_DONTDUMP
  if (madvise(mem, mem_size(), MADV_DODUMP)) {
    ib::warn(ER_IB_MSG_MADVISE_FAILED, mem, mem_size(), "MADV_DODUMP",
             strerror(errno));
    return false;
  }
  return true;
#else  /* HAVE_MADV_DONTDUMP */
  ib::warn(ER_IB_MSG_MADV_DONTDUMP_UNSUPPORTED);
  return false;
#endif /* HAVE_MADV_DONTDUMP */
}

/** Advices the OS that this chunk should be dumped to a core file.
Emits a warning to the log if could not succeed.
@return true iff succeeded, false if no OS support or failed */
bool buf_chunk_t::madvise_dont_dump() {
#ifdef HAVE_MADV_DONTDUMP
  if (madvise(mem, mem_size(), MADV_DONTDUMP)) {
    ib::warn(ER_IB_MSG_MADVISE_FAILED, mem, mem_size(), "MADV_DONTDUMP",
             strerror(errno));
    return false;
  }
  return true;
#else  /* HAVE_MADV_DONTDUMP */
  ib::warn(ER_IB_MSG_MADV_DONTDUMP_UNSUPPORTED);
  return false;
#endif /* HAVE_MADV_DONTDUMP */
}

/* End of implementation of buf_chunk_t's methods */

//! @endcond

/* Implementation of buf_pool_t's methods */

/** A wrapper for buf_pool_t::allocator.alocate_large which also advices the OS
that this chunk should not be dumped to a core file if that was requested.
Emits a warning to the log and disables @@global.core_file if advising was
requested but could not be performed, but still return true as the allocation
itself succeeded.
@param[in]	mem_size  number of bytes to allocate
@param[in,out]  chunk     mem and mem_pfx fields of this chunk will be updated
                          to contain information about allocated memory region
@return true iff allocated successfully */
bool buf_pool_t::allocate_chunk(ulonglong mem_size, buf_chunk_t *chunk) {
  ut_ad(mutex_own(&chunks_mutex));
  chunk->mem = allocator.allocate_large(mem_size, &chunk->mem_pfx);
  if (chunk->mem == nullptr) {
    return false;
  }
  /* Dump core without large memory buffers */
  if (buf_pool_should_madvise) {
    if (!chunk->madvise_dont_dump()) {
      innobase_disable_core_dump();
    }
  }
  return true;
}

/** A wrapper for buf_pool_t::allocator.deallocate_large which also advices the
OS that this chunk can be dumped to a core file.
Emits a warning to the log and disables @@global.core_file if advising was
requested but could not be performed.
@param[in]  chunk    mem and mem_pfx fields of this chunk will be used to locate
                     the memory region to free */
void buf_pool_t::deallocate_chunk(buf_chunk_t *chunk) {
  ut_ad(mutex_own(&chunks_mutex));
  /* Undo the effect of the earlier MADV_DONTDUMP */
  if (buf_pool_should_madvise) {
    if (!chunk->madvise_dump()) {
      innobase_disable_core_dump();
    }
  }
  allocator.deallocate_large(chunk->mem, &chunk->mem_pfx);
}

/** Advices the OS that all chunks in this buffer pool instance can be dumped
to a core file.
Emits a warning to the log if could not succeed.
@return true iff succeeded, false if no OS support or failed */
bool buf_pool_t::madvise_dump() {
  ut_ad(mutex_own(&chunks_mutex));
  for (buf_chunk_t *chunk = chunks; chunk < chunks + n_chunks; chunk++) {
    if (!chunk->madvise_dump()) {
      return false;
    }
  }
  return true;
}

/** Advices the OS that all chunks in this buffer pool instance should not
be dumped to a core file.
Emits a warning to the log if could not succeed.
@return true iff succeeded, false if no OS support or failed */
bool buf_pool_t::madvise_dont_dump() {
  ut_ad(mutex_own(&chunks_mutex));
  for (buf_chunk_t *chunk = chunks; chunk < chunks + n_chunks; chunk++) {
    if (!chunk->madvise_dont_dump()) {
      return false;
    }
  }
  return true;
}

/* End of implementation of buf_pool_t's methods */

/** Checks if innobase_should_madvise_buf_pool() value has changed since we've
last check and if so, then updates buf_pool_should_madvise and calls madvise
for all chunks in all srv_buf_pool_instances.
@see buf_pool_should_madvise comment for a longer explanation. */
void buf_pool_update_madvise() {
  /* We need to make sure that buf_pool_should_madvise value change does not
  occur in parallel with allocation or deallocation of chunks in some buf_pool
  as this could lead to inconsistency - we would call madvise for some but not
  all chunks, perhaps with a wrong MADV_DO(NT)_DUMP flag.
  Moreover, we are about to iterate over chunks, which requires the bounds of
  for loop to be fixed.
  To solve both problems we first latch all buf_pool_t::chunks_mutex-es, and
  only then update the buf_pool_should_madvise, and perform iteration over
  buf_pool-s and their chunks.*/
  for (ulint i = 0; i < srv_buf_pool_instances; i++) {
    mutex_enter(&buf_pool_from_array(i)->chunks_mutex);
  }

  auto should_madvise = innobase_should_madvise_buf_pool();
  /* This `if` is here not for performance, but for correctness: on platforms
  which do not support madvise MADV_DONT_DUMP we prefer to not call madvice to
  avoid warnings and disabling @@global.core_file in cases where the user did
  not really intend to change anything */
  if (should_madvise != buf_pool_should_madvise) {
    buf_pool_should_madvise = should_madvise;
    for (ulint i = 0; i < srv_buf_pool_instances; i++) {
      buf_pool_t *buf_pool = buf_pool_from_array(i);
      bool success = buf_pool_should_madvise ? buf_pool->madvise_dont_dump()
                                             : buf_pool->madvise_dump();
      if (!success) {
        innobase_disable_core_dump();
        break;
      }
    }
  }
  for (ulint i = 0; i < srv_buf_pool_instances; i++) {
    mutex_exit(&buf_pool_from_array(i)->chunks_mutex);
  }
}

/** Allocates a chunk of buffer frames. If called for an existing buf_pool, its
 free_list_mutex must be locked.
 @return chunk, or NULL on failure */
static buf_chunk_t *buf_chunk_init(
    buf_pool_t *buf_pool, /*!< in: buffer pool instance */
    buf_chunk_t *chunk,   /*!< out: chunk of buffers */
    ulonglong mem_size,   /*!< in: requested size in bytes */
    std::mutex *mutex)    /*!< in,out: Mutex protecting chunk map. */
{
  buf_block_t *block;
  byte *frame;
  ulint i;

  mutex_own(&buf_pool->chunks_mutex);

  /* Round down to a multiple of page size,
  although it already should be. */
  mem_size = ut_2pow_round(mem_size, UNIV_PAGE_SIZE);
  /* Reserve space for the block descriptors. */
  mem_size += ut_2pow_round(
      (mem_size / UNIV_PAGE_SIZE) * (sizeof *block) + (UNIV_PAGE_SIZE - 1),
      UNIV_PAGE_SIZE);

  DBUG_EXECUTE_IF("ib_buf_chunk_init_fails", return (nullptr););

  if (!buf_pool->allocate_chunk(mem_size, chunk)) {
    return (nullptr);
  }

#ifdef HAVE_LIBNUMA
<<<<<<< HEAD
  if (srv_numa_interleave) {
    int st = mbind(chunk->mem, chunk->mem_size(), MPOL_INTERLEAVE,
                   numa_get_mems_allowed()->maskp,
                   numa_get_mems_allowed()->size, MPOL_MF_MOVE);
    if (st != 0) {
      ib::warn(ER_IB_MSG_54) << "Failed to set NUMA memory policy of"
                                " buffer pool page frames to MPOL_INTERLEAVE"
                                " (error: "
                             << strerror(errno) << ").";
    }
  }
=======
	if (srv_numa_interleave) {
		struct 	bitmask* numa_nodes = numa_get_mems_allowed();
		int	st = mbind(chunk->mem, chunk->mem_size(),
				   MPOL_INTERLEAVE,
				   numa_nodes->maskp,
				   numa_nodes->size,
				   MPOL_MF_MOVE);
		if (st != 0) {
			ib::warn() << "Failed to set NUMA memory policy of"
				" buffer pool page frames to MPOL_INTERLEAVE"
				" (error: " << strerror(errno) << ").";
		}
		numa_bitmask_free(numa_nodes);
	}
>>>>>>> c5ae183a
#endif /* HAVE_LIBNUMA */

  /* Allocate the block descriptors from
  the start of the memory block. */
  chunk->blocks = (buf_block_t *)chunk->mem;

  /* Align a pointer to the first frame.  Note that when
  os_large_page_size is smaller than UNIV_PAGE_SIZE,
  we may allocate one fewer block than requested.  When
  it is bigger, we may allocate more blocks than requested. */

  frame = (byte *)ut_align(chunk->mem, UNIV_PAGE_SIZE);
  chunk->size = chunk->mem_pfx.m_size / UNIV_PAGE_SIZE - (frame != chunk->mem);

  /* Subtract the space needed for block descriptors. */
  {
    ulint size = chunk->size;

    while (frame < (byte *)(chunk->blocks + size)) {
      frame += UNIV_PAGE_SIZE;
      size--;
    }

    chunk->size = size;
  }

  /* Init block structs and assign frames for them. Then we
  assign the frames to the first blocks (we already mapped the
  memory above). */

  block = chunk->blocks;

  for (i = chunk->size; i--;) {
    buf_block_init(buf_pool, block, frame);
    UNIV_MEM_INVALID(block->frame, UNIV_PAGE_SIZE);

    /* Add the block to the free list */
    UT_LIST_ADD_LAST(buf_pool->free, &block->page);

    ut_d(block->page.in_free_list = TRUE);
    ut_ad(buf_pool_from_block(block) == buf_pool);

    block++;
    frame += UNIV_PAGE_SIZE;
  }

  if (mutex != nullptr) {
    mutex->lock();
  }

  buf_pool_register_chunk(chunk);

  if (mutex != nullptr) {
    mutex->unlock();
  }

#ifdef PFS_GROUP_BUFFER_SYNC
  pfs_register_buffer_block(chunk);
#endif /* PFS_GROUP_BUFFER_SYNC */
  return (chunk);
}

#ifdef UNIV_DEBUG
/** Finds a block in the given buffer chunk that points to a
 given compressed page.
 @return buffer block pointing to the compressed page, or NULL */
static buf_block_t *buf_chunk_contains_zip(
    buf_chunk_t *chunk, /*!< in: chunk being checked */
    const void *data)   /*!< in: pointer to compressed page */
{
  buf_block_t *block;
  ulint i;

  block = chunk->blocks;

  for (i = chunk->size; i--; block++) {
    if (block->page.zip.data == data) {
      return (block);
    }
  }

  return (nullptr);
}

/** Finds a block in the buffer pool that points to a
given compressed page. Used only to confirm that buffer pool does not contain a
given pointer, thus protected by zip_free_mutex.
@param[in]	buf_pool	buffer pool instance
@param[in]	data		pointer to compressed page
@return buffer block pointing to the compressed page, or NULL */
buf_block_t *buf_pool_contains_zip(buf_pool_t *buf_pool, const void *data) {
  ulint n;
  buf_chunk_t *chunk = buf_pool->chunks;

  ut_ad(buf_pool);
  ut_ad(mutex_own(&buf_pool->zip_free_mutex));
  for (n = buf_pool->n_chunks; n--; chunk++) {
    buf_block_t *block = buf_chunk_contains_zip(chunk, data);

    if (block) {
      return (block);
    }
  }

  return (nullptr);
}
#endif /* UNIV_DEBUG */

/** Checks that all file pages in the buffer chunk are in a replaceable state.
 @return address of a non-free block, or NULL if all freed */
static const buf_block_t *buf_chunk_not_freed(
    buf_chunk_t *chunk) /*!< in: chunk being checked */
{
  buf_block_t *block;
  ulint i;

  block = chunk->blocks;

  for (i = chunk->size; i--; block++) {
    ibool ready;

    switch (buf_block_get_state(block)) {
      case BUF_BLOCK_POOL_WATCH:
      case BUF_BLOCK_ZIP_PAGE:
      case BUF_BLOCK_ZIP_DIRTY:
        /* The uncompressed buffer pool should never
        contain compressed block descriptors. */
        ut_error;
        break;
      case BUF_BLOCK_NOT_USED:
      case BUF_BLOCK_READY_FOR_USE:
      case BUF_BLOCK_MEMORY:
      case BUF_BLOCK_REMOVE_HASH:
        /* Skip blocks that are not being used for
        file pages. */
        break;
      case BUF_BLOCK_FILE_PAGE:
        buf_page_mutex_enter(block);
        ready = buf_flush_ready_for_replace(&block->page);
        buf_page_mutex_exit(block);

        if (!ready) {
          return (block);
        }

        break;
    }
  }

  return (nullptr);
}

/** Set buffer pool size variables
 Note: It's safe without mutex protection because of startup only. */
static void buf_pool_set_sizes(void) {
  ulint i;
  ulint curr_size = 0;

  for (i = 0; i < srv_buf_pool_instances; i++) {
    buf_pool_t *buf_pool;

    buf_pool = buf_pool_from_array(i);
    curr_size += buf_pool->curr_pool_size;
  }
  if (srv_buf_pool_curr_size == 0) {
    srv_buf_pool_curr_size = curr_size;
  } else {
    srv_buf_pool_curr_size = srv_buf_pool_size;
  }
  srv_buf_pool_old_size = srv_buf_pool_size;
  srv_buf_pool_base_size = srv_buf_pool_size;
  os_wmb;
}

/** Initialize a buffer pool instance.
@param[in]	buf_pool	    buffer pool instance
@param[in]	buf_pool_size size in bytes
@param[in]	instance_no   id of the instance
@param[in,out]  mutex     Mutex to protect common data structures
@param[out] err           DB_SUCCESS if all goes well */
static void buf_pool_create(buf_pool_t *buf_pool, ulint buf_pool_size,
                            ulint instance_no, std::mutex *mutex,
                            dberr_t &err) {
  ulint i;
  ulint chunk_size;
  buf_chunk_t *chunk;

#ifdef UNIV_LINUX
  cpu_set_t cpuset;

  CPU_ZERO(&cpuset);

  const long n_cores = sysconf(_SC_NPROCESSORS_ONLN);

  CPU_SET(instance_no % n_cores, &cpuset);

  os_thread_id_t thread_id;

  thread_id = os_thread_get_curr_id();

  buf_pool->stat.reset();

  if (pthread_setaffinity_np(thread_id, sizeof(cpuset), &cpuset) == -1) {
    ib::error(ER_IB_ERR_SCHED_SETAFFNINITY_FAILED)
        << "sched_setaffinity() failed!";
  }
  /* Linux might be able to set different setting for each thread
  worth to try to set high priority for this thread. */
  setpriority(PRIO_PROCESS, (pid_t)syscall(SYS_gettid), -20);
#endif /* UNIV_LINUX */

  ut_ad(buf_pool_size % srv_buf_pool_chunk_unit == 0);

  /* 1. Initialize general fields
  ------------------------------- */
  mutex_create(LATCH_ID_BUF_POOL_CHUNKS, &buf_pool->chunks_mutex);
  mutex_create(LATCH_ID_BUF_POOL_LRU_LIST, &buf_pool->LRU_list_mutex);
  mutex_create(LATCH_ID_BUF_POOL_FREE_LIST, &buf_pool->free_list_mutex);
  mutex_create(LATCH_ID_BUF_POOL_ZIP_FREE, &buf_pool->zip_free_mutex);
  mutex_create(LATCH_ID_BUF_POOL_ZIP_HASH, &buf_pool->zip_hash_mutex);
  mutex_create(LATCH_ID_BUF_POOL_ZIP, &buf_pool->zip_mutex);
  mutex_create(LATCH_ID_BUF_POOL_FLUSH_STATE, &buf_pool->flush_state_mutex);

  new (&buf_pool->allocator) ut_allocator<unsigned char>(mem_key_buf_buf_pool);

  if (buf_pool_size > 0) {
    mutex_enter(&buf_pool->chunks_mutex);
    buf_pool->n_chunks = buf_pool_size / srv_buf_pool_chunk_unit;
    chunk_size = srv_buf_pool_chunk_unit;

    buf_pool->chunks = reinterpret_cast<buf_chunk_t *>(
        ut_zalloc_nokey(buf_pool->n_chunks * sizeof(*chunk)));
    buf_pool->chunks_old = nullptr;

    UT_LIST_INIT(buf_pool->LRU, &buf_page_t::LRU);
    UT_LIST_INIT(buf_pool->free, &buf_page_t::list);
    UT_LIST_INIT(buf_pool->withdraw, &buf_page_t::list);
    buf_pool->withdraw_target = 0;
    UT_LIST_INIT(buf_pool->flush_list, &buf_page_t::list);
    UT_LIST_INIT(buf_pool->unzip_LRU, &buf_block_t::unzip_LRU);

#if defined UNIV_DEBUG || defined UNIV_BUF_DEBUG
    UT_LIST_INIT(buf_pool->zip_clean, &buf_page_t::list);
#endif /* UNIV_DEBUG || UNIV_BUF_DEBUG */

    for (i = 0; i < UT_ARR_SIZE(buf_pool->zip_free); ++i) {
      UT_LIST_INIT(buf_pool->zip_free[i], &buf_buddy_free_t::list);
    }

    buf_pool->curr_size = 0;
    chunk = buf_pool->chunks;

    do {
      if (!buf_chunk_init(buf_pool, chunk, chunk_size, mutex)) {
        while (--chunk >= buf_pool->chunks) {
          buf_block_t *block = chunk->blocks;

          for (i = chunk->size; i--; block++) {
            mutex_free(&block->mutex);
            rw_lock_free(&block->lock);

            ut_d(rw_lock_free(&block->debug_latch));
          }
          buf_pool->deallocate_chunk(chunk);
        }
        ut_free(buf_pool->chunks);
        buf_pool->chunks = nullptr;

        err = DB_ERROR;
        mutex_exit(&buf_pool->chunks_mutex);
        return;
      }

      buf_pool->curr_size += chunk->size;
    } while (++chunk < buf_pool->chunks + buf_pool->n_chunks);
    mutex_exit(&buf_pool->chunks_mutex);

    buf_pool->instance_no = instance_no;
    buf_pool->read_ahead_area = static_cast<page_no_t>(
        ut_min(BUF_READ_AHEAD_PAGES,
               ut_2_power_up(buf_pool->curr_size / BUF_READ_AHEAD_PORTION)));
    buf_pool->curr_pool_size = buf_pool->curr_size * UNIV_PAGE_SIZE;

    buf_pool->old_size = buf_pool->curr_size;
    buf_pool->n_chunks_new = buf_pool->n_chunks;

    /* Number of locks protecting page_hash must be a
    power of two */
    srv_n_page_hash_locks =
        static_cast<ulong>(ut_2_power_up(srv_n_page_hash_locks));
    ut_a(srv_n_page_hash_locks != 0);
    ut_a(srv_n_page_hash_locks <= MAX_PAGE_HASH_LOCKS);

    buf_pool->page_hash =
        ib_create(2 * buf_pool->curr_size, LATCH_ID_HASH_TABLE_RW_LOCK,
                  srv_n_page_hash_locks, MEM_HEAP_FOR_PAGE_HASH);

    buf_pool->page_hash_old = nullptr;

    buf_pool->zip_hash = hash_create(2 * buf_pool->curr_size);

    buf_pool->last_printout_time = ut_time_monotonic();
  }
  /* 2. Initialize flushing fields
  -------------------------------- */

  mutex_create(LATCH_ID_FLUSH_LIST, &buf_pool->flush_list_mutex);

  for (i = BUF_FLUSH_LRU; i < BUF_FLUSH_N_TYPES; i++) {
    buf_pool->no_flush[i] = os_event_create();
  }

  buf_pool->watch = (buf_page_t *)ut_zalloc_nokey(sizeof(*buf_pool->watch) *
                                                  BUF_POOL_WATCH_SIZE);
  for (i = 0; i < BUF_POOL_WATCH_SIZE; i++) {
    buf_pool->watch[i].buf_pool_index = buf_pool->instance_no;
  }

  /* All fields are initialized by ut_zalloc_nokey(). */

  buf_pool->try_LRU_scan = TRUE;

  /* Dirty Page Tracking is disabled by default. */
  buf_pool->track_page_lsn = LSN_MAX;

  buf_pool->max_lsn_io = 0;

  /* Initialize the hazard pointer for flush_list batches */
  new (&buf_pool->flush_hp) FlushHp(buf_pool, &buf_pool->flush_list_mutex);

  /* Initialize the hazard pointer for the oldest page scan */
  new (&buf_pool->oldest_hp) FlushHp(buf_pool, &buf_pool->flush_list_mutex);

  /* Initialize the hazard pointer for LRU batches */
  new (&buf_pool->lru_hp) LRUHp(buf_pool, &buf_pool->LRU_list_mutex);

  /* Initialize the iterator for LRU scan search */
  new (&buf_pool->lru_scan_itr) LRUItr(buf_pool, &buf_pool->LRU_list_mutex);

  /* Initialize the iterator for single page scan search */
  new (&buf_pool->single_scan_itr) LRUItr(buf_pool, &buf_pool->LRU_list_mutex);

  err = DB_SUCCESS;
}

/** Free one buffer pool instance
@param[in]	buf_pool	buffer pool instance to free */
static void buf_pool_free_instance(buf_pool_t *buf_pool) {
  buf_chunk_t *chunk;
  buf_chunk_t *chunks;
  buf_page_t *bpage;
  buf_page_t *prev_bpage = nullptr;

  mutex_free(&buf_pool->LRU_list_mutex);
  mutex_free(&buf_pool->free_list_mutex);
  mutex_free(&buf_pool->zip_free_mutex);
  mutex_free(&buf_pool->zip_hash_mutex);
  mutex_free(&buf_pool->flush_state_mutex);
  mutex_free(&buf_pool->zip_mutex);
  mutex_free(&buf_pool->flush_list_mutex);

  for (bpage = UT_LIST_GET_LAST(buf_pool->LRU); bpage != nullptr;
       bpage = prev_bpage) {
    prev_bpage = UT_LIST_GET_PREV(LRU, bpage);
    buf_page_state state = buf_page_get_state(bpage);

    ut_ad(buf_page_in_file(bpage));
    ut_ad(bpage->in_LRU_list);

    if (state != BUF_BLOCK_FILE_PAGE) {
      /* We must not have any dirty block except
      when doing a fast shutdown. */
      ut_ad(state == BUF_BLOCK_ZIP_PAGE || srv_fast_shutdown == 2);
      buf_page_free_descriptor(bpage);
    }
  }

  ut_free(buf_pool->watch);
  buf_pool->watch = nullptr;
  mutex_enter(&buf_pool->chunks_mutex);
  chunks = buf_pool->chunks;
  chunk = chunks + buf_pool->n_chunks;

  while (--chunk >= chunks) {
    buf_block_t *block = chunk->blocks;

    for (ulint i = chunk->size; i--; block++) {
      mutex_free(&block->mutex);
      rw_lock_free(&block->lock);

      ut_d(rw_lock_free(&block->debug_latch));
    }

    buf_pool->deallocate_chunk(chunk);
  }

  for (ulint i = BUF_FLUSH_LRU; i < BUF_FLUSH_N_TYPES; ++i) {
    os_event_destroy(buf_pool->no_flush[i]);
  }

  ut_free(buf_pool->chunks);
  mutex_exit(&buf_pool->chunks_mutex);
  mutex_free(&buf_pool->chunks_mutex);
  ha_clear(buf_pool->page_hash);
  hash_table_free(buf_pool->page_hash);
  hash_table_free(buf_pool->zip_hash);

  buf_pool->allocator.~ut_allocator();
}

/** Frees the buffer pool global data structures. */
static void buf_pool_free() {
  UT_DELETE(buf_stat_per_index);

  UT_DELETE(buf_chunk_map_reg);
  buf_chunk_map_reg = nullptr;

  ut_free(buf_pool_ptr);
  buf_pool_ptr = nullptr;
}

/** Creates the buffer pool.
@param[in]  total_size    Size of the total pool in bytes.
@param[in]  n_instances   Number of buffer pool instances to create.
@return DB_SUCCESS if success, DB_ERROR if not enough memory or error */
dberr_t buf_pool_init(ulint total_size, ulint n_instances) {
  ulint i;
  const ulint size = total_size / n_instances;

  ut_ad(n_instances > 0);
  ut_ad(n_instances <= MAX_BUFFER_POOLS);
  ut_ad(n_instances == srv_buf_pool_instances);

  NUMA_MEMPOLICY_INTERLEAVE_IN_SCOPE;

  /* Usually buf_pool_should_madvise is protected by buf_pool_t::chunk_mutex-es,
  but at this point in time there is no buf_pool_t instances yet, and no risk of
  race condition with sys_var modifications or buffer pool resizing because we
  have just started initializing the buffer pool.*/
  buf_pool_should_madvise = innobase_should_madvise_buf_pool();

  buf_pool_resizing = false;

  buf_pool_ptr =
      (buf_pool_t *)ut_zalloc_nokey(n_instances * sizeof *buf_pool_ptr);

  buf_chunk_map_reg = UT_NEW_NOKEY(buf_pool_chunk_map_t());

  std::vector<dberr_t> errs;

  errs.assign(n_instances, DB_SUCCESS);

#ifdef UNIV_LINUX
  ulint n_cores = sysconf(_SC_NPROCESSORS_ONLN);

  /* Magic nuber 8 is from empirical testing on a
  4 socket x 10 Cores x 2 HT host. 128G / 16 instances
  takes about 4 secs, compared to 10 secs without this
  optimisation.. */

  if (n_cores > 8) {
    n_cores = 8;
  }
#else
  ulint n_cores = 4;
#endif /* UNIV_LINUX */

  dberr_t err = DB_SUCCESS;

  for (i = 0; i < n_instances; /* no op */) {
    ulint n = i + n_cores;

    if (n > n_instances) {
      n = n_instances;
    }

    std::vector<std::thread> threads;

    std::mutex m;

    for (ulint id = i; id < n; ++id) {
      threads.emplace_back(std::thread(buf_pool_create, &buf_pool_ptr[id], size,
                                       id, &m, std::ref(errs[id])));
    }

    for (ulint id = i; id < n; ++id) {
      threads[id - i].join();

      if (errs[id] != DB_SUCCESS) {
        err = errs[id];
      }
    }

    if (err != DB_SUCCESS) {
      for (size_t id = 0; id < n; ++id) {
        if (buf_pool_ptr[id].chunks != nullptr) {
          buf_pool_free_instance(&buf_pool_ptr[id]);
        }
      }

      buf_pool_free();

      return (err);
    }

    /* Do the next block of instances */
    i = n;
  }

  buf_pool_set_sizes();
  buf_LRU_old_ratio_update(100 * 3 / 8, FALSE);

  btr_search_sys_create(buf_pool_get_curr_size() / sizeof(void *) / 64);

  buf_stat_per_index =
      UT_NEW(buf_stat_per_index_t(), mem_key_buf_stat_per_index_t);

  return (DB_SUCCESS);
}

/** Reallocate a control block.
@param[in]	buf_pool	buffer pool instance
@param[in]	block		pointer to control block
@retval true	if succeeded or if failed because the block was fixed
@retval false	if failed because of no free blocks. */
static bool buf_page_realloc(buf_pool_t *buf_pool, buf_block_t *block) {
  buf_block_t *new_block;

  ut_ad(mutex_own(&buf_pool->LRU_list_mutex));

  new_block = buf_LRU_get_free_only(buf_pool);

  if (new_block == nullptr) {
    return (false); /* free_list was not enough */
  }

  rw_lock_t *hash_lock = buf_page_hash_lock_get(buf_pool, block->page.id);

  rw_lock_x_lock(hash_lock);
  mutex_enter(&block->mutex);

  if (buf_page_can_relocate(&block->page)) {
    mutex_enter(&new_block->mutex);

    memcpy(new_block->frame, block->frame, UNIV_PAGE_SIZE);
    new (&new_block->page) buf_page_t(block->page);

    /* relocate LRU list */
    ut_ad(block->page.in_LRU_list);
    ut_ad(!block->page.in_zip_hash);
    ut_d(block->page.in_LRU_list = FALSE);

    buf_LRU_adjust_hp(buf_pool, &block->page);

    buf_page_t *prev_b = UT_LIST_GET_PREV(LRU, &block->page);
    UT_LIST_REMOVE(buf_pool->LRU, &block->page);

    if (prev_b != nullptr) {
      UT_LIST_INSERT_AFTER(buf_pool->LRU, prev_b, &new_block->page);
    } else {
      UT_LIST_ADD_FIRST(buf_pool->LRU, &new_block->page);
    }

    if (buf_pool->LRU_old == &block->page) {
      buf_pool->LRU_old = &new_block->page;
    }

    ut_ad(new_block->page.in_LRU_list);

    /* relocate unzip_LRU list */
    if (block->page.zip.data != nullptr) {
      ut_ad(block->in_unzip_LRU_list);
      ut_d(new_block->in_unzip_LRU_list = TRUE);
      UNIV_MEM_DESC(&new_block->page.zip.data,
                    page_zip_get_size(&new_block->page.zip));

      buf_block_t *prev_block = UT_LIST_GET_PREV(unzip_LRU, block);
      UT_LIST_REMOVE(buf_pool->unzip_LRU, block);

      ut_d(block->in_unzip_LRU_list = FALSE);
      block->page.zip.data = nullptr;
      page_zip_set_size(&block->page.zip, 0);

      if (prev_block != nullptr) {
        UT_LIST_INSERT_AFTER(buf_pool->unzip_LRU, prev_block, new_block);
      } else {
        UT_LIST_ADD_FIRST(buf_pool->unzip_LRU, new_block);
      }
    } else {
      ut_ad(!block->in_unzip_LRU_list);
      ut_d(new_block->in_unzip_LRU_list = FALSE);
    }

    /* relocate buf_pool->page_hash */
    ut_ad(block->page.in_page_hash);
    ut_ad(&block->page == buf_page_hash_get_low(buf_pool, block->page.id));
    ut_d(block->page.in_page_hash = FALSE);
    ulint fold = block->page.id.fold();
    ut_ad(fold == new_block->page.id.fold());
    HASH_DELETE(buf_page_t, hash, buf_pool->page_hash, fold, (&block->page));
    HASH_INSERT(buf_page_t, hash, buf_pool->page_hash, fold,
                (&new_block->page));

    ut_ad(new_block->page.in_page_hash);

    buf_block_modify_clock_inc(block);
    memset(block->frame + FIL_PAGE_OFFSET, 0xff, 4);
    memset(block->frame + FIL_PAGE_ARCH_LOG_NO_OR_SPACE_ID, 0xff, 4);
    UNIV_MEM_INVALID(block->frame, UNIV_PAGE_SIZE);
    buf_block_set_state(block, BUF_BLOCK_REMOVE_HASH);
    block->page.id.reset(UINT32_UNDEFINED, UINT32_UNDEFINED);

    /* Relocate buf_pool->flush_list. */
    if (block->page.oldest_modification) {
      buf_flush_relocate_on_flush_list(&block->page, &new_block->page);
    }

    /* set other flags of buf_block_t */

    /* This code should only be executed by buf_pool_resize(),
    while the adaptive hash index is disabled. */
    assert_block_ahi_empty(block);
    assert_block_ahi_empty_on_init(new_block);
    ut_ad(!block->index);
    new_block->index = nullptr;
    new_block->n_hash_helps = 0;
    new_block->n_fields = 1;
    new_block->left_side = TRUE;

    new_block->lock_hash_val = block->lock_hash_val;
    ut_ad(new_block->lock_hash_val == lock_rec_hash(new_block->page.id));

    rw_lock_x_unlock(hash_lock);
    mutex_exit(&block->mutex);
    mutex_exit(&new_block->mutex);

    /* free block */
    buf_block_set_state(block, BUF_BLOCK_MEMORY);
    buf_LRU_block_free_non_file_page(block);
  } else {
    rw_lock_x_unlock(hash_lock);
    mutex_exit(&block->mutex);

    /* free new_block */
    buf_LRU_block_free_non_file_page(new_block);
  }

  return (true); /* free_list was enough */
}

static void buf_resize_status(const char *fmt, ...)
    MY_ATTRIBUTE((format(printf, 1, 2)));

/** Sets the global variable that feeds MySQL's innodb_buffer_pool_resize_status
to the specified string. The format and the following parameters are the
same as the ones used for printf(3).
@param[in]	fmt	format
@param[in]	...	extra parameters according to fmt */
static void buf_resize_status(const char *fmt, ...) {
  va_list ap;

  va_start(ap, fmt);

  ut_vsnprintf(export_vars.innodb_buffer_pool_resize_status,
               sizeof(export_vars.innodb_buffer_pool_resize_status), fmt, ap);

  va_end(ap);

  ib::info(ER_IB_MSG_55) << export_vars.innodb_buffer_pool_resize_status;
}

/** Determines if a block is intended to be withdrawn. The caller must ensure
that there was a sufficient memory barrier to read curr_size and old_size.
@param[in]	buf_pool	buffer pool instance
@param[in]	block		pointer to control block
@retval true	if will be withdrawn */
bool buf_block_will_withdrawn(buf_pool_t *buf_pool, const buf_block_t *block) {
  ut_ad(buf_pool->curr_size < buf_pool->old_size);

  const buf_chunk_t *chunk = buf_pool->chunks + buf_pool->n_chunks_new;
  const buf_chunk_t *echunk = buf_pool->chunks + buf_pool->n_chunks;

  while (chunk < echunk) {
    if (block >= chunk->blocks && block < chunk->blocks + chunk->size) {
      return (true);
    }
    ++chunk;
  }

  return (false);
}

/** Determines if a frame is intended to be withdrawn. The caller must ensure
that there was a sufficient memory barrier to read curr_size and old_size.
@param[in]	buf_pool	buffer pool instance
@param[in]	ptr		pointer to a frame
@retval true	if will be withdrawn */
bool buf_frame_will_withdrawn(buf_pool_t *buf_pool, const byte *ptr) {
  ut_ad(buf_pool->curr_size < buf_pool->old_size);

  const buf_chunk_t *chunk = buf_pool->chunks + buf_pool->n_chunks_new;
  const buf_chunk_t *echunk = buf_pool->chunks + buf_pool->n_chunks;

  while (chunk < echunk) {
    if (ptr >= chunk->blocks->frame &&
        ptr < (chunk->blocks + chunk->size - 1)->frame + UNIV_PAGE_SIZE) {
      return (true);
    }
    ++chunk;
  }

  return (false);
}

/** Withdraw the buffer pool blocks from end of the buffer pool instance
until withdrawn by buf_pool->withdraw_target.
@param[in]	buf_pool	buffer pool instance
@retval true	if retry is needed */
static bool buf_pool_withdraw_blocks(buf_pool_t *buf_pool) {
  buf_block_t *block;
  ulint loop_count = 0;
  ulint i = buf_pool_index(buf_pool);
  ulint lru_len;

  ib::info(ER_IB_MSG_56) << "buffer pool " << i
                         << " : start to withdraw the last "
                         << buf_pool->withdraw_target << " blocks.";

  /* Minimize buf_pool->zip_free[i] lists */
  buf_buddy_condense_free(buf_pool);

  mutex_enter(&buf_pool->LRU_list_mutex);
  lru_len = UT_LIST_GET_LEN(buf_pool->LRU);
  mutex_exit(&buf_pool->LRU_list_mutex);

  mutex_enter(&buf_pool->free_list_mutex);
  while (UT_LIST_GET_LEN(buf_pool->withdraw) < buf_pool->withdraw_target) {
    /* try to withdraw from free_list */
    ulint count1 = 0;

    block = reinterpret_cast<buf_block_t *>(UT_LIST_GET_FIRST(buf_pool->free));
    while (block != nullptr &&
           UT_LIST_GET_LEN(buf_pool->withdraw) < buf_pool->withdraw_target) {
      ut_ad(block->page.in_free_list);
      ut_ad(!block->page.in_flush_list);
      ut_ad(!block->page.in_LRU_list);
      ut_a(!buf_page_in_file(&block->page));

      buf_block_t *next_block;
      next_block =
          reinterpret_cast<buf_block_t *>(UT_LIST_GET_NEXT(list, &block->page));

      if (buf_block_will_withdrawn(buf_pool, block)) {
        /* This should be withdrawn */
        UT_LIST_REMOVE(buf_pool->free, &block->page);
        UT_LIST_ADD_LAST(buf_pool->withdraw, &block->page);
        ut_d(block->in_withdraw_list = TRUE);
        count1++;
      }

      block = next_block;
    }

    /* reserve free_list length */
    if (UT_LIST_GET_LEN(buf_pool->withdraw) < buf_pool->withdraw_target) {
      ulint scan_depth;
      ulint n_flushed = 0;

      /* cap scan_depth with current LRU size. */
      scan_depth = ut_min(ut_max(buf_pool->withdraw_target -
                                     UT_LIST_GET_LEN(buf_pool->withdraw),
                                 static_cast<ulint>(srv_LRU_scan_depth)),
                          lru_len);
      mutex_exit(&buf_pool->free_list_mutex);

      buf_flush_do_batch(buf_pool, BUF_FLUSH_LRU, scan_depth, 0, &n_flushed);
      buf_flush_wait_batch_end(buf_pool, BUF_FLUSH_LRU);

      if (n_flushed) {
        MONITOR_INC_VALUE_CUMULATIVE(MONITOR_LRU_BATCH_FLUSH_TOTAL_PAGE,
                                     MONITOR_LRU_BATCH_FLUSH_COUNT,
                                     MONITOR_LRU_BATCH_FLUSH_PAGES, n_flushed);
      }
    } else {
      mutex_exit(&buf_pool->free_list_mutex);
    }

    /* relocate blocks/buddies in withdrawn area */
    ulint count2 = 0;

    mutex_enter(&buf_pool->LRU_list_mutex);
    buf_page_t *bpage;
    bpage = UT_LIST_GET_FIRST(buf_pool->LRU);
    while (bpage != nullptr) {
      BPageMutex *block_mutex;
      buf_page_t *next_bpage;

      block_mutex = buf_page_get_mutex(bpage);
      mutex_enter(block_mutex);

      next_bpage = UT_LIST_GET_NEXT(LRU, bpage);

      if (bpage->zip.data != nullptr &&
          buf_frame_will_withdrawn(buf_pool,
                                   static_cast<byte *>(bpage->zip.data))) {
        if (buf_page_can_relocate(bpage)) {
          mutex_exit(block_mutex);
          if (!buf_buddy_realloc(buf_pool, bpage->zip.data,
                                 page_zip_get_size(&bpage->zip))) {
            /* failed to allocate block */
            break;
          }
          mutex_enter(block_mutex);
          count2++;
        }
        /* NOTE: if the page is in use,
        not reallocated yet */
      }

      if (buf_page_get_state(bpage) == BUF_BLOCK_FILE_PAGE &&
          buf_block_will_withdrawn(buf_pool,
                                   reinterpret_cast<buf_block_t *>(bpage))) {
        if (buf_page_can_relocate(bpage)) {
          mutex_exit(block_mutex);
          if (!buf_page_realloc(buf_pool,
                                reinterpret_cast<buf_block_t *>(bpage))) {
            /* failed to allocate block */
            break;
          }
          count2++;
        } else {
          mutex_exit(block_mutex);
        }
        /* NOTE: if the page is in use,
        not reallocated yet */
      } else {
        mutex_exit(block_mutex);
      }

      bpage = next_bpage;
    }

    mutex_exit(&buf_pool->LRU_list_mutex);

    mutex_enter(&buf_pool->free_list_mutex);

    buf_resize_status("buffer pool %lu : withdrawing blocks. (%lu/%lu)", i,
                      UT_LIST_GET_LEN(buf_pool->withdraw),
                      buf_pool->withdraw_target);

    ib::info(ER_IB_MSG_57) << "buffer pool " << i << " : withdrew " << count1
                           << " blocks from free list."
                           << " Tried to relocate " << count2 << " pages ("
                           << UT_LIST_GET_LEN(buf_pool->withdraw) << "/"
                           << buf_pool->withdraw_target << ").";

    if (++loop_count >= 10) {
      /* give up for now.
      retried after user threads paused. */

      mutex_exit(&buf_pool->free_list_mutex);

      ib::info(ER_IB_MSG_58)
          << "buffer pool " << i << " : will retry to withdraw later.";

      /* need retry later */
      return (true);
    }
  }
  mutex_exit(&buf_pool->free_list_mutex);

  /* confirm withdrawn enough */
  const buf_chunk_t *chunk = buf_pool->chunks + buf_pool->n_chunks_new;
  const buf_chunk_t *echunk = buf_pool->chunks + buf_pool->n_chunks;

  while (chunk < echunk) {
    block = chunk->blocks;
    for (ulint j = chunk->size; j--; block++) {
      /* If !=BUF_BLOCK_NOT_USED block in the
      withdrawn area, it means corruption
      something */
      ut_a(buf_block_get_state(block) == BUF_BLOCK_NOT_USED);
      ut_ad(block->in_withdraw_list);
    }
    ++chunk;
  }

  mutex_enter(&buf_pool->free_list_mutex);
  ib::info(ER_IB_MSG_59) << "buffer pool " << i << " : withdrawn target "
                         << UT_LIST_GET_LEN(buf_pool->withdraw) << " blocks.";
  mutex_exit(&buf_pool->free_list_mutex);

  /* retry is not needed */
  os_wmb;

  return (false);
}

/** resize page_hash and zip_hash for a buffer pool instance.
@param[in]	buf_pool	buffer pool instance */
static void buf_pool_resize_hash(buf_pool_t *buf_pool) {
  hash_table_t *new_hash_table;

  ut_ad(mutex_own(&buf_pool->zip_hash_mutex));
  ut_ad(buf_pool->page_hash_old == nullptr);

  /* recreate page_hash */
  new_hash_table = ib_recreate(buf_pool->page_hash, 2 * buf_pool->curr_size);

  for (ulint i = 0; i < hash_get_n_cells(buf_pool->page_hash); i++) {
    buf_page_t *bpage;

    bpage = static_cast<buf_page_t *>(HASH_GET_FIRST(buf_pool->page_hash, i));

    while (bpage) {
      buf_page_t *prev_bpage = bpage;
      ulint fold;

      bpage = static_cast<buf_page_t *>(HASH_GET_NEXT(hash, prev_bpage));

      fold = prev_bpage->id.fold();

      HASH_DELETE(buf_page_t, hash, buf_pool->page_hash, fold, prev_bpage);

      HASH_INSERT(buf_page_t, hash, new_hash_table, fold, prev_bpage);
    }
  }

  buf_pool->page_hash_old = buf_pool->page_hash;
  buf_pool->page_hash = new_hash_table;

  /* recreate zip_hash */
  new_hash_table = hash_create(2 * buf_pool->curr_size);

  for (ulint i = 0; i < hash_get_n_cells(buf_pool->zip_hash); i++) {
    buf_page_t *bpage;

    bpage = static_cast<buf_page_t *>(HASH_GET_FIRST(buf_pool->zip_hash, i));

    while (bpage) {
      buf_page_t *prev_bpage = bpage;
      ulint fold;

      bpage = static_cast<buf_page_t *>(HASH_GET_NEXT(hash, prev_bpage));

      fold = BUF_POOL_ZIP_FOLD(reinterpret_cast<buf_block_t *>(prev_bpage));

      HASH_DELETE(buf_page_t, hash, buf_pool->zip_hash, fold, prev_bpage);

      HASH_INSERT(buf_page_t, hash, new_hash_table, fold, prev_bpage);
    }
  }

  hash_table_free(buf_pool->zip_hash);
  buf_pool->zip_hash = new_hash_table;
}

#ifdef UNIV_DEBUG
/** This is a debug routine to inject an memory allocation failure error. */
static void buf_pool_resize_chunk_make_null(buf_chunk_t **new_chunks) {
  static int count = 0;

  if (count == 1) {
    ut_free(*new_chunks);
    *new_chunks = nullptr;
  }

  count++;
}
#endif /* UNIV_DEBUG */

ulonglong buf_pool_adjust_chunk_unit(ulonglong size) {
  /* Size unit of buffer pool is larger than srv_buf_pool_size.
  adjust srv_buf_pool_chunk_unit for srv_buf_pool_size. */
  if (size * srv_buf_pool_instances > srv_buf_pool_size) {
    size = (srv_buf_pool_size + srv_buf_pool_instances - 1) /
           srv_buf_pool_instances;
  }

  /* Make sure that srv_buf_pool_chunk_unit is divisible by blk_sz */
  if (size % srv_buf_pool_chunk_unit_blk_sz != 0) {
    size += srv_buf_pool_chunk_unit_blk_sz -
            (size % srv_buf_pool_chunk_unit_blk_sz);
  }

  /* Make sure that srv_buf_pool_chunk_unit is not larger than max, and don't
  forget that it also has to be divisible by blk_sz */
  const auto CHUNK_UNIT_ALIGNED_MAX =
      srv_buf_pool_chunk_unit_max -
      (srv_buf_pool_chunk_unit_max % srv_buf_pool_chunk_unit_blk_sz);
  if (size > CHUNK_UNIT_ALIGNED_MAX) {
    size = CHUNK_UNIT_ALIGNED_MAX;
  }

  /* Make sure that srv_buf_pool_chunk_unit is not smaller than min */
  ut_ad(srv_buf_pool_chunk_unit_min % srv_buf_pool_chunk_unit_blk_sz == 0);
  if (size < srv_buf_pool_chunk_unit_min) {
    size = srv_buf_pool_chunk_unit_min;
  }

  ut_ad(size >= srv_buf_pool_chunk_unit_min);
  ut_ad(size <= srv_buf_pool_chunk_unit_max);
  ut_ad(size % srv_buf_pool_chunk_unit_blk_sz == 0);
  ut_ad(size % UNIV_PAGE_SIZE == 0);

  return size;
}

/** Resize the buffer pool based on srv_buf_pool_size from
srv_buf_pool_old_size. */
static void buf_pool_resize() {
  buf_pool_t *buf_pool;
  ulint new_instance_size;
  bool warning = false;

  NUMA_MEMPOLICY_INTERLEAVE_IN_SCOPE;

  ut_ad(!buf_pool_resizing);
  ut_ad(srv_buf_pool_chunk_unit > 0);

  /* Assumes that buf_resize_thread has already issued the necessary
  memory barrier to read srv_buf_pool_size and srv_buf_pool_old_size */
  new_instance_size = srv_buf_pool_size / srv_buf_pool_instances;
  new_instance_size /= UNIV_PAGE_SIZE;

  buf_resize_status(
      "Resizing buffer pool from " ULINTPF " to " ULINTPF " (unit=%llu).",
      srv_buf_pool_old_size, srv_buf_pool_size, srv_buf_pool_chunk_unit);

  /* set new limit for all buffer pool for resizing */
  for (ulint i = 0; i < srv_buf_pool_instances; i++) {
    buf_pool = buf_pool_from_array(i);

    // No locking needed to read, same thread updated those
    ut_ad(buf_pool->curr_size == buf_pool->old_size);
    ut_ad(buf_pool->n_chunks_new == buf_pool->n_chunks);
#ifdef UNIV_DEBUG
    mutex_enter(&buf_pool->free_list_mutex);
    ut_ad(UT_LIST_GET_LEN(buf_pool->withdraw) == 0);
    mutex_exit(&buf_pool->free_list_mutex);

    buf_flush_list_mutex_enter(buf_pool);
    ut_ad(buf_pool->flush_rbt == nullptr);
    buf_flush_list_mutex_exit(buf_pool);
#endif

    buf_pool->curr_size = new_instance_size;

    ut_ad(srv_buf_pool_chunk_unit % UNIV_PAGE_SIZE == 0);
    buf_pool->n_chunks_new =
        new_instance_size * UNIV_PAGE_SIZE / srv_buf_pool_chunk_unit;

    os_wmb;
  }

  /* disable AHI if needed */
  bool btr_search_disabled = false;

  buf_resize_status("Disabling adaptive hash index.");

  btr_search_s_lock_all();
  if (btr_search_enabled) {
    btr_search_s_unlock_all();
    btr_search_disabled = true;
  } else {
    btr_search_s_unlock_all();
  }

  btr_search_disable(true);

  if (btr_search_disabled) {
    ib::info(ER_IB_MSG_60) << "disabled adaptive hash index.";
  }

  /* set withdraw target */
  for (ulint i = 0; i < srv_buf_pool_instances; i++) {
    buf_pool = buf_pool_from_array(i);
    if (buf_pool->curr_size < buf_pool->old_size) {
      ulint withdraw_target = 0;

      const buf_chunk_t *chunk = buf_pool->chunks + buf_pool->n_chunks_new;
      const buf_chunk_t *echunk = buf_pool->chunks + buf_pool->n_chunks;

      while (chunk < echunk) {
        withdraw_target += chunk->size;
        ++chunk;
      }

      ut_ad(buf_pool->withdraw_target == 0);
      buf_pool->withdraw_target = withdraw_target;
    }
  }

  buf_resize_status("Withdrawing blocks to be shrunken.");

  ib_time_t withdraw_started = ut_time();
  ulint message_interval = 60;
  ulint retry_interval = 1;

withdraw_retry:
  bool should_retry_withdraw = false;

  /* wait for the number of blocks fit to the new size (if needed)*/
  for (ulint i = 0; i < srv_buf_pool_instances; i++) {
    buf_pool = buf_pool_from_array(i);
    if (buf_pool->curr_size < buf_pool->old_size) {
      should_retry_withdraw |= buf_pool_withdraw_blocks(buf_pool);
    }
  }

  if (srv_shutdown_state.load() >= SRV_SHUTDOWN_CLEANUP) {
    /* abort to resize for shutdown. */
    return;
  }

  /* abort buffer pool load */
  buf_load_abort();

  if (should_retry_withdraw &&
      ut_difftime(ut_time(), withdraw_started) >= message_interval) {
    if (message_interval > 900) {
      message_interval = 1800;
    } else {
      message_interval *= 2;
    }

    {
      /* lock_trx_print_wait_and_mvcc_state() requires exclusive global latch */
      locksys::Global_exclusive_latch_guard guard{};
      trx_sys_mutex_enter();
      bool found = false;
      for (trx_t *trx = UT_LIST_GET_FIRST(trx_sys->mysql_trx_list);
           trx != nullptr; trx = UT_LIST_GET_NEXT(mysql_trx_list, trx)) {
        if (trx->state != TRX_STATE_NOT_STARTED && trx->mysql_thd != nullptr &&
            ut_difftime(withdraw_started, trx->start_time) > 0) {
          if (!found) {
            ib::warn(ER_IB_MSG_61) << "The following trx might hold"
                                      " the blocks in buffer pool to"
                                      " be withdrawn. Buffer pool"
                                      " resizing can complete only"
                                      " after all the transactions"
                                      " below release the blocks.";
            found = true;
          }

          lock_trx_print_wait_and_mvcc_state(stderr, trx);
        }
      }
      trx_sys_mutex_exit();
    }

    withdraw_started = ut_time();
  }

  if (should_retry_withdraw) {
    ib::info(ER_IB_MSG_62) << "Will retry to withdraw " << retry_interval
                           << " seconds later.";
    os_thread_sleep(retry_interval * 1000000);

    if (retry_interval > 5) {
      retry_interval = 10;
    } else {
      retry_interval *= 2;
    }

    goto withdraw_retry;
  }

  buf_resize_status("Latching whole of buffer pool.");

#ifdef UNIV_DEBUG
  {
    bool should_wait = true;

    while (should_wait) {
      should_wait = false;
      DBUG_EXECUTE_IF("ib_buf_pool_resize_wait_before_resize",
                      should_wait = true;
                      os_thread_sleep(10000););
    }
  }
#endif /* UNIV_DEBUG */

  if (srv_shutdown_state.load() >= SRV_SHUTDOWN_CLEANUP) {
    return;
  }

  /* Indicate critical path */
  buf_pool_resizing = true;

  /* Acquire all buffer pool mutexes and hash table locks */
  /* TODO: while we certainly lock a lot here, it does not necessarily
  buy us enough correctness. Exploits the fact that freed pages must
  have no pointers to them from the buffer pool nor from any other thread
  except for the freeing one to remove redundant locking. The same applies
  to freshly allocated pages before any pointers to them are published.*/
  for (ulint i = 0; i < srv_buf_pool_instances; ++i) {
    mutex_enter(&(buf_pool_from_array(i)->chunks_mutex));
  }

  for (ulint i = 0; i < srv_buf_pool_instances; ++i) {
    mutex_enter(&(buf_pool_from_array(i)->LRU_list_mutex));
  }

  for (ulint i = 0; i < srv_buf_pool_instances; ++i) {
    hash_lock_x_all(buf_pool_from_array(i)->page_hash);
  }

  for (ulint i = 0; i < srv_buf_pool_instances; ++i) {
    mutex_enter(&(buf_pool_from_array(i)->zip_free_mutex));
  }

  for (ulint i = 0; i < srv_buf_pool_instances; ++i) {
    mutex_enter(&(buf_pool_from_array(i)->free_list_mutex));
  }

  for (ulint i = 0; i < srv_buf_pool_instances; ++i) {
    mutex_enter(&(buf_pool_from_array(i)->zip_hash_mutex));
  }

  for (ulint i = 0; i < srv_buf_pool_instances; ++i) {
    mutex_enter(&(buf_pool_from_array(i)->flush_state_mutex));
  }

  UT_DELETE(buf_chunk_map_reg);
  buf_chunk_map_reg = UT_NEW_NOKEY(buf_pool_chunk_map_t());

  /* add/delete chunks */
  for (ulint i = 0; i < srv_buf_pool_instances; ++i) {
    buf_pool_t *buf_pool = buf_pool_from_array(i);
    buf_chunk_t *chunk;
    buf_chunk_t *echunk;

    buf_resize_status(
        "buffer pool %lu :"
        " resizing with chunks %lu to %lu.",
        i, buf_pool->n_chunks, buf_pool->n_chunks_new);

    if (buf_pool->n_chunks_new < buf_pool->n_chunks) {
      /* delete chunks */
      chunk = buf_pool->chunks + buf_pool->n_chunks_new;
      echunk = buf_pool->chunks + buf_pool->n_chunks;

      ulint sum_freed = 0;

      while (chunk < echunk) {
        buf_block_t *block = chunk->blocks;

        for (ulint j = chunk->size; j--; block++) {
          mutex_free(&block->mutex);
          rw_lock_free(&block->lock);

          ut_d(rw_lock_free(&block->debug_latch));
        }

        buf_pool->deallocate_chunk(chunk);

        sum_freed += chunk->size;

        ++chunk;
      }

      /* discard withdraw list */
      UT_LIST_INIT(buf_pool->withdraw, &buf_page_t::list);
      buf_pool->withdraw_target = 0;

      ib::info(ER_IB_MSG_63)
          << "buffer pool " << i << " : "
          << buf_pool->n_chunks - buf_pool->n_chunks_new << " chunks ("
          << sum_freed << " blocks) were freed.";

      buf_pool->n_chunks = buf_pool->n_chunks_new;
    }

    {
      /* reallocate buf_pool->chunks */
      const ulint new_chunks_size = buf_pool->n_chunks_new * sizeof(*chunk);

      buf_chunk_t *new_chunks = reinterpret_cast<buf_chunk_t *>(
          ut_zalloc_nokey_nofatal(new_chunks_size));

      DBUG_EXECUTE_IF("buf_pool_resize_chunk_null",
                      buf_pool_resize_chunk_make_null(&new_chunks););

      if (new_chunks == nullptr) {
        ib::error(ER_IB_MSG_64) << "buffer pool " << i
                                << " : failed to allocate"
                                   " the chunk array.";
        buf_pool->n_chunks_new = buf_pool->n_chunks;
        warning = true;
        buf_pool->chunks_old = nullptr;
        for (ulint j = 0; j < buf_pool->n_chunks_new; j++) {
          buf_pool_register_chunk(&buf_pool->chunks[j]);
        }
        goto calc_buf_pool_size;
      }

      ulint n_chunks_copy = ut_min(buf_pool->n_chunks_new, buf_pool->n_chunks);

      memcpy(new_chunks, buf_pool->chunks, n_chunks_copy * sizeof(*chunk));

      for (ulint j = 0; j < n_chunks_copy; j++) {
        buf_pool_register_chunk(&new_chunks[j]);
      }

      buf_pool->chunks_old = buf_pool->chunks;
      buf_pool->chunks = new_chunks;
    }

    if (buf_pool->n_chunks_new > buf_pool->n_chunks) {
      /* add chunks */
      chunk = buf_pool->chunks + buf_pool->n_chunks;
      echunk = buf_pool->chunks + buf_pool->n_chunks_new;

      ulint sum_added = 0;
      ulint n_chunks = buf_pool->n_chunks;

      while (chunk < echunk) {
        ulonglong unit = srv_buf_pool_chunk_unit;

        if (!buf_chunk_init(buf_pool, chunk, unit, nullptr)) {
          ib::error(ER_IB_MSG_65) << "buffer pool " << i
                                  << " : failed to allocate"
                                     " new memory.";

          warning = true;

          buf_pool->n_chunks_new = n_chunks;

          break;
        }

        sum_added += chunk->size;

        ++n_chunks;
        ++chunk;
      }

      ib::info(ER_IB_MSG_66)
          << "buffer pool " << i << " : "
          << buf_pool->n_chunks_new - buf_pool->n_chunks << " chunks ("
          << sum_added << " blocks) were added.";

      buf_pool->n_chunks = n_chunks;
    }
  calc_buf_pool_size:

    /* recalc buf_pool->curr_size */
    ulint new_size = 0;

    chunk = buf_pool->chunks;
    do {
      new_size += chunk->size;
    } while (++chunk < buf_pool->chunks + buf_pool->n_chunks);

    buf_pool->curr_size = new_size;
    buf_pool->n_chunks_new = buf_pool->n_chunks;

    if (buf_pool->chunks_old) {
      ut_free(buf_pool->chunks_old);
      buf_pool->chunks_old = nullptr;
    }
  }

  /* set instance sizes */
  {
    ulint curr_size = 0;

    for (ulint i = 0; i < srv_buf_pool_instances; i++) {
      buf_pool = buf_pool_from_array(i);

      ut_ad(UT_LIST_GET_LEN(buf_pool->withdraw) == 0);

      buf_pool->read_ahead_area = static_cast<page_no_t>(
          ut_min(BUF_READ_AHEAD_PAGES,
                 ut_2_power_up(buf_pool->curr_size / BUF_READ_AHEAD_PORTION)));
      buf_pool->curr_pool_size = buf_pool->curr_size * UNIV_PAGE_SIZE;
      curr_size += buf_pool->curr_pool_size;
      buf_pool->old_size = buf_pool->curr_size;
    }
    srv_buf_pool_curr_size = curr_size;
    innodb_set_buf_pool_size(buf_pool_size_align(curr_size));
  }

  const bool new_size_too_diff =
      srv_buf_pool_base_size > srv_buf_pool_size * 2 ||
      srv_buf_pool_base_size * 2 < srv_buf_pool_size;

  /* Normalize page_hash and zip_hash,
  if the new size is too different */
  if (!warning && new_size_too_diff) {
    buf_resize_status("Resizing hash tables.");

    for (ulint i = 0; i < srv_buf_pool_instances; ++i) {
      buf_pool_t *buf_pool = buf_pool_from_array(i);

      buf_pool_resize_hash(buf_pool);

      ib::info(ER_IB_MSG_67)
          << "buffer pool " << i << " : hash tables were resized.";
    }
  }

  /* Release all buf_pool_mutex/page_hash */
  for (ulint i = 0; i < srv_buf_pool_instances; ++i) {
    buf_pool_t *buf_pool = buf_pool_from_array(i);

    mutex_exit(&buf_pool->chunks_mutex);
    mutex_exit(&buf_pool->flush_state_mutex);
    mutex_exit(&buf_pool->zip_hash_mutex);
    mutex_exit(&buf_pool->free_list_mutex);
    mutex_exit(&buf_pool->zip_free_mutex);
    hash_unlock_x_all(buf_pool->page_hash);
    mutex_exit(&buf_pool->LRU_list_mutex);

    if (buf_pool->page_hash_old != nullptr) {
      hash_table_free(buf_pool->page_hash_old);
      buf_pool->page_hash_old = nullptr;
    }
  }
  buf_pool_resizing = false;

  /* Normalize other components, if the new size is too different */
  if (!warning && new_size_too_diff) {
    srv_buf_pool_base_size = srv_buf_pool_size;

    buf_resize_status("Resizing also other hash tables.");

    /* normalize lock_sys */
    srv_lock_table_size = 5 * (srv_buf_pool_size / UNIV_PAGE_SIZE);
    lock_sys_resize(srv_lock_table_size);

    /* normalize btr_search_sys */
    btr_search_sys_resize(buf_pool_get_curr_size() / sizeof(void *) / 64);

    /* normalize dict_sys */
    dict_resize();

    ib::info(ER_IB_MSG_68) << "Resized hash tables at lock_sys,"
                              " adaptive hash index, dictionary.";
  }

  /* normalize ibuf->max_size */
  ibuf_max_size_update(srv_change_buffer_max_size);

  if (srv_buf_pool_old_size != srv_buf_pool_size) {
    ib::info(ER_IB_MSG_69) << "Completed to resize buffer pool from "
                           << srv_buf_pool_old_size << " to "
                           << srv_buf_pool_size << ".";
    srv_buf_pool_old_size = srv_buf_pool_size;
    os_wmb;
  }

  /* enable AHI if needed */
  if (btr_search_disabled) {
    btr_search_enable();
    ib::info(ER_IB_MSG_70) << "Re-enabled adaptive hash index.";
  }

  char now[32];

  ut_sprintf_timestamp(now);
  if (!warning) {
    buf_resize_status("Completed resizing buffer pool at %s.", now);
  } else {
    buf_resize_status(
        "Resizing buffer pool failed,"
        " finished resizing at %s.",
        now);
  }

#if defined UNIV_DEBUG || defined UNIV_BUF_DEBUG
  ut_a(buf_validate());
#endif /* UNIV_DEBUG || UNIV_BUF_DEBUG */

  return;
}

/** This is the thread for resizing buffer pool. It waits for an event and
when waked up either performs a resizing and sleeps again. */
void buf_resize_thread() {
  while (srv_shutdown_state.load() < SRV_SHUTDOWN_CLEANUP) {
    os_event_wait(srv_buf_resize_event);
    os_event_reset(srv_buf_resize_event);

    if (srv_shutdown_state.load() >= SRV_SHUTDOWN_CLEANUP) {
      break;
    }

    os_rmb;
    if (srv_buf_pool_old_size == srv_buf_pool_size) {
      std::ostringstream sout;
      sout << "Size did not change (old size = new size = " << srv_buf_pool_size
           << ". Nothing to do.";
      buf_resize_status("%s", sout.str().c_str());

      /* nothing to do */
      continue;
    }

    buf_pool_resize();
  }
}

/** Clears the adaptive hash index on all pages in the buffer pool. */
void buf_pool_clear_hash_index(void) {
  ulint p;

  ut_ad(btr_search_own_all(RW_LOCK_X));
  ut_ad(!buf_pool_resizing);
  ut_ad(!btr_search_enabled);

  DEBUG_SYNC_C("purge_wait_for_btr_search_latch");

  for (p = 0; p < srv_buf_pool_instances; p++) {
    buf_pool_t *buf_pool = buf_pool_from_array(p);
    buf_chunk_t *chunks = buf_pool->chunks;
    buf_chunk_t *chunk = chunks + buf_pool->n_chunks;

    while (--chunk >= chunks) {
      buf_block_t *block = chunk->blocks;
      ulint i = chunk->size;

      for (; i--; block++) {
        dict_index_t *index = block->index;
        assert_block_ahi_valid(block);

        /* We can set block->index = NULL
        and block->n_pointers = 0
        when btr_search_own_all(RW_LOCK_X);
        see the comments in buf0buf.h */

        if (!index) {
          continue;
        }

        switch (buf_block_get_state(block)) {
          case BUF_BLOCK_FILE_PAGE:
            break;
          case BUF_BLOCK_REMOVE_HASH:
            /* It is possible that a parallel thread
            might have set this state. It means AHI
            for this block is being removed. After
            this function, AHI entries would anyway
            be removed. So its Ok to reset block
            index/pointers here otherwise it would
            be pointing to removed AHI entries. */
            break;
          default:
            /* No other state should have AHI */
            ut_ad(block->index == nullptr);
            ut_ad(block->n_pointers == 0);
        }

#if defined UNIV_AHI_DEBUG || defined UNIV_DEBUG
        block->n_pointers = 0;
#endif /* UNIV_AHI_DEBUG || UNIV_DEBUG */
        block->index = nullptr;
      }
    }
  }
}

/** Relocate a buffer control block.  Relocates the block on the LRU list
and in buf_pool->page_hash.  Does not relocate bpage->list.
The caller must take care of relocating bpage->list.
@param[in,out]	bpage	control block being relocated, buf_page_get_state()
                        must be BUF_BLOCK_ZIP_DIRTY or BUF_BLOCK_ZIP_PAGE
@param[in,out]	dpage	destination control block */
static void buf_relocate(buf_page_t *bpage, buf_page_t *dpage) {
  buf_page_t *b;
  buf_pool_t *buf_pool = buf_pool_from_bpage(bpage);

  ut_ad(mutex_own(&buf_pool->LRU_list_mutex));
  ut_ad(buf_page_hash_lock_held_x(buf_pool, bpage));
  ut_ad(mutex_own(buf_page_get_mutex(bpage)));
  ut_a(buf_page_get_io_fix(bpage) == BUF_IO_NONE);
  ut_a(bpage->buf_fix_count == 0);
  ut_ad(bpage->in_LRU_list);
  ut_ad(!bpage->in_zip_hash);
  ut_ad(bpage->in_page_hash);
  ut_ad(bpage == buf_page_hash_get_low(buf_pool, bpage->id));

  ut_ad(!buf_pool_watch_is_sentinel(buf_pool, bpage));
#ifdef UNIV_DEBUG
  switch (buf_page_get_state(bpage)) {
    case BUF_BLOCK_POOL_WATCH:
    case BUF_BLOCK_NOT_USED:
    case BUF_BLOCK_READY_FOR_USE:
    case BUF_BLOCK_FILE_PAGE:
    case BUF_BLOCK_MEMORY:
    case BUF_BLOCK_REMOVE_HASH:
      ut_error;
    case BUF_BLOCK_ZIP_DIRTY:
    case BUF_BLOCK_ZIP_PAGE:
      break;
  }
#endif /* UNIV_DEBUG */

  new (dpage) buf_page_t(*bpage);

  /* Important that we adjust the hazard pointer before
  removing bpage from LRU list. */
  buf_LRU_adjust_hp(buf_pool, bpage);

  ut_d(bpage->in_LRU_list = FALSE);
  ut_d(bpage->in_page_hash = FALSE);

  /* relocate buf_pool->LRU */
  b = UT_LIST_GET_PREV(LRU, bpage);
  UT_LIST_REMOVE(buf_pool->LRU, bpage);

  if (b != nullptr) {
    UT_LIST_INSERT_AFTER(buf_pool->LRU, b, dpage);
  } else {
    UT_LIST_ADD_FIRST(buf_pool->LRU, dpage);
  }

  if (buf_pool->LRU_old == bpage) {
    buf_pool->LRU_old = dpage;
#ifdef UNIV_LRU_DEBUG
    /* buf_pool->LRU_old must be the first item in the LRU list
    whose "old" flag is set. */
    ut_a(buf_pool->LRU_old->old);
    ut_a(!UT_LIST_GET_PREV(LRU, buf_pool->LRU_old) ||
         !UT_LIST_GET_PREV(LRU, buf_pool->LRU_old)->old);
    ut_a(!UT_LIST_GET_NEXT(LRU, buf_pool->LRU_old) ||
         UT_LIST_GET_NEXT(LRU, buf_pool->LRU_old)->old);
  } else {
    /* Check that the "old" flag is consistent in
    the block and its neighbours. */
    buf_page_set_old(dpage, buf_page_is_old(dpage));
#endif /* UNIV_LRU_DEBUG */
  }

  ut_d(CheckInLRUList::validate(buf_pool));

  /* relocate buf_pool->page_hash */
  ulint fold = bpage->id.fold();
  ut_ad(fold == dpage->id.fold());
  HASH_DELETE(buf_page_t, hash, buf_pool->page_hash, fold, bpage);
  HASH_INSERT(buf_page_t, hash, buf_pool->page_hash, fold, dpage);
}

/* Hazard Pointer implementation. */

/** Set current value
@param bpage	buffer block to be set as hp */
void HazardPointer::set(buf_page_t *bpage) {
  ut_ad(mutex_own(m_mutex));
  ut_ad(!bpage || buf_pool_from_bpage(bpage) == m_buf_pool);
  ut_ad(!bpage || buf_page_in_file(bpage) ||
        buf_page_get_state(bpage) == BUF_BLOCK_REMOVE_HASH);

  m_hp = bpage;
}

/** Checks if a bpage is the hp
@param bpage    buffer block to be compared
@return true if it is hp */

bool HazardPointer::is_hp(const buf_page_t *bpage) {
  ut_ad(mutex_own(m_mutex));
  ut_ad(!m_hp || buf_pool_from_bpage(m_hp) == m_buf_pool);
  ut_ad(!bpage || buf_pool_from_bpage(bpage) == m_buf_pool);

  return (bpage == m_hp);
}

/** Adjust the value of hp for moving. This happens when some other thread
working on the same list attempts to relocate the hp of the page.
@param bpage    buffer block to be compared
@param dpage    buffer block to be moved to */
void HazardPointer::move(const buf_page_t *bpage, buf_page_t *dpage) {
  ut_ad(bpage != nullptr);
  ut_ad(dpage != nullptr);

  if (is_hp(bpage)) {
    m_hp = dpage;
  }
}

/** Adjust the value of hp. This happens when some other thread working
on the same list attempts to remove the hp from the list.
@param bpage	buffer block to be compared */

void FlushHp::adjust(const buf_page_t *bpage) {
  ut_ad(bpage != nullptr);

  /** We only support reverse traversal for now. */
  if (is_hp(bpage)) {
    m_hp = UT_LIST_GET_PREV(list, m_hp);
  }

  ut_ad(!m_hp || m_hp->in_flush_list);
}

/** Adjust the value of hp. This happens when some other thread working
on the same list attempts to remove the hp from the list.
@param bpage	buffer block to be compared */

void LRUHp::adjust(const buf_page_t *bpage) {
  ut_ad(bpage);

  /** We only support reverse traversal for now. */
  if (is_hp(bpage)) {
    m_hp = UT_LIST_GET_PREV(LRU, m_hp);
  }

  ut_ad(!m_hp || m_hp->in_LRU_list);
}

/** Selects from where to start a scan. If we have scanned too deep into
the LRU list it resets the value to the tail of the LRU list.
@return buf_page_t from where to start scan. */

buf_page_t *LRUItr::start() {
  ut_ad(mutex_own(m_mutex));

  if (!m_hp || m_hp->old) {
    m_hp = UT_LIST_GET_LAST(m_buf_pool->LRU);
  }

  return (m_hp);
}

/** Determine if a block is a sentinel for a buffer pool watch.
@param[in]	buf_pool	buffer pool instance
@param[in]	bpage		block
@return true if a sentinel for a buffer pool watch, false if not */
ibool buf_pool_watch_is_sentinel(const buf_pool_t *buf_pool,
                                 const buf_page_t *bpage) {
  /* We must own the appropriate hash lock. */
  ut_ad(buf_page_hash_lock_held_s_or_x(buf_pool, bpage));
  ut_ad(buf_page_in_file(bpage));

  if (bpage < &buf_pool->watch[0] ||
      bpage >= &buf_pool->watch[BUF_POOL_WATCH_SIZE]) {
    ut_ad(buf_page_get_state(bpage) != BUF_BLOCK_ZIP_PAGE ||
          bpage->zip.data != nullptr);

    return (FALSE);
  }

  ut_ad(buf_page_get_state(bpage) == BUF_BLOCK_ZIP_PAGE);
  ut_ad(!bpage->in_zip_hash);
  ut_ad(bpage->in_page_hash);
  ut_ad(bpage->zip.data == nullptr);
  return (TRUE);
}

/** Add watch for the given page to be read in. Caller must have
appropriate hash_lock for the bpage and hold the LRU list mutex to avoid a race
condition with buf_LRU_free_page inserting the same page into the page hash.
This function may release the hash_lock and reacquire it.
@param[in]	page_id		page id
@param[in,out]	hash_lock	hash_lock currently latched
@return NULL if watch set, block if the page is in the buffer pool */
static buf_page_t *buf_pool_watch_set(const page_id_t &page_id,
                                      rw_lock_t **hash_lock) {
  buf_page_t *bpage;
  ulint i;
  buf_pool_t *buf_pool = buf_pool_get(page_id);

  ut_ad(*hash_lock == buf_page_hash_lock_get(buf_pool, page_id));

  ut_ad(rw_lock_own(*hash_lock, RW_LOCK_X));

  bpage = buf_page_hash_get_low(buf_pool, page_id);

  if (bpage != nullptr) {
  page_found:
    if (!buf_pool_watch_is_sentinel(buf_pool, bpage)) {
      /* The page was loaded meanwhile. */
      return (bpage);
    }

    /* Add to an existing watch. */
    buf_block_fix(bpage);
    return (nullptr);
  }

  /* From this point this function becomes fairly heavy in terms
  of latching. We acquire all the hash_locks. They are needed
  because we don't want to read any stale information in
  buf_pool->watch[]. However, it is not in the critical code path
  as this function will be called only by the purge thread. */

  /* To obey latching order first release the hash_lock. */
  rw_lock_x_unlock(*hash_lock);

  mutex_enter(&buf_pool->LRU_list_mutex);
  hash_lock_x_all(buf_pool->page_hash);

  /* If not own LRU_list_mutex, page_hash can be changed. */
  *hash_lock = buf_page_hash_lock_get(buf_pool, page_id);

  /* We have to recheck that the page
  was not loaded or a watch set by some other
  purge thread. This is because of the small
  time window between when we release the
  hash_lock to lock all the hash_locks. */

  bpage = buf_page_hash_get_low(buf_pool, page_id);
  if (bpage) {
    mutex_exit(&buf_pool->LRU_list_mutex);
    hash_unlock_x_all_but(buf_pool->page_hash, *hash_lock);
    goto page_found;
  }

  /* The maximum number of purge threads should never exceed
  BUF_POOL_WATCH_SIZE. So there is no way for purge thread
  instance to hold a watch when setting another watch. */
  for (i = 0; i < BUF_POOL_WATCH_SIZE; i++) {
    bpage = &buf_pool->watch[i];

    ut_ad(bpage->access_time == 0);
    ut_ad(bpage->newest_modification == 0);
    ut_ad(bpage->oldest_modification == 0);
    ut_ad(bpage->zip.data == nullptr);
    ut_ad(!bpage->in_zip_hash);

    switch (bpage->state) {
      case BUF_BLOCK_POOL_WATCH:
        ut_ad(!bpage->in_page_hash);
        ut_ad(bpage->buf_fix_count == 0);

        bpage->state = BUF_BLOCK_ZIP_PAGE;
        bpage->id = page_id;
        bpage->buf_fix_count = 1;
        bpage->buf_pool_index = buf_pool_index(buf_pool);

        ut_d(bpage->in_page_hash = TRUE);
        HASH_INSERT(buf_page_t, hash, buf_pool->page_hash, page_id.fold(),
                    bpage);

        mutex_exit(&buf_pool->LRU_list_mutex);

        /* Once the sentinel is in the page_hash we can
        safely release all locks except just the
        relevant hash_lock */
        hash_unlock_x_all_but(buf_pool->page_hash, *hash_lock);

        return (nullptr);
      case BUF_BLOCK_ZIP_PAGE:
        ut_ad(bpage->in_page_hash);
        ut_ad(bpage->buf_fix_count > 0);
        break;
      default:
        ut_error;
    }
  }

  /* Allocation failed.  Either the maximum number of purge
  threads should never exceed BUF_POOL_WATCH_SIZE, or this code
  should be modified to return a special non-NULL value and the
  caller should purge the record directly. */
  ut_error;
}

/** Remove the sentinel block for the watch before replacing it with a
real block. buf_page_watch_unset() or buf_page_watch_occurred() will notice
that the block has been replaced with the real block.
@param[in,out]	buf_pool	buffer pool instance
@param[in,out]	watch		sentinel for watch
*/
static void buf_pool_watch_remove(buf_pool_t *buf_pool, buf_page_t *watch) {
#ifdef UNIV_DEBUG
  /* We must also own the appropriate hash_bucket mutex. */
  rw_lock_t *hash_lock = buf_page_hash_lock_get(buf_pool, watch->id);
  ut_ad(rw_lock_own(hash_lock, RW_LOCK_X));
#endif /* UNIV_DEBUG */

  ut_ad(buf_page_get_state(watch) == BUF_BLOCK_ZIP_PAGE);

  HASH_DELETE(buf_page_t, hash, buf_pool->page_hash, watch->id.fold(), watch);
  ut_d(watch->in_page_hash = FALSE);
  watch->buf_fix_count = 0;
  watch->state = BUF_BLOCK_POOL_WATCH;
}

/** Stop watching if the page has been read in.
buf_pool_watch_set(same_page_id) must have returned NULL before.
@param[in]	page_id	page id */
void buf_pool_watch_unset(const page_id_t &page_id) {
  buf_page_t *bpage;
  buf_pool_t *buf_pool = buf_pool_get(page_id);

  rw_lock_t *hash_lock = buf_page_hash_lock_get(buf_pool, page_id);
  rw_lock_x_lock(hash_lock);

  /* page_hash can be changed. */
  hash_lock = buf_page_hash_lock_x_confirm(hash_lock, buf_pool, page_id);

  /* The page must exist because buf_pool_watch_set()
  increments buf_fix_count. */
  bpage = buf_page_hash_get_low(buf_pool, page_id);

  if (buf_block_unfix(bpage) == 0 &&
      buf_pool_watch_is_sentinel(buf_pool, bpage)) {
    buf_pool_watch_remove(buf_pool, bpage);
  }

  rw_lock_x_unlock(hash_lock);
}

/** Check if the page has been read in.
This may only be called after buf_pool_watch_set(same_page_id)
has returned NULL and before invoking buf_pool_watch_unset(same_page_id).
@param[in]	page_id	page id
@return false if the given page was not read in, true if it was */
ibool buf_pool_watch_occurred(const page_id_t &page_id) {
  ibool ret;
  buf_page_t *bpage;
  buf_pool_t *buf_pool = buf_pool_get(page_id);
  rw_lock_t *hash_lock = buf_page_hash_lock_get(buf_pool, page_id);

  rw_lock_s_lock(hash_lock);

  /* If not own buf_pool_mutex, page_hash can be changed. */
  hash_lock = buf_page_hash_lock_s_confirm(hash_lock, buf_pool, page_id);

  /* The page must exist because buf_pool_watch_set()
  increments buf_fix_count. */
  bpage = buf_page_hash_get_low(buf_pool, page_id);

  ret = !buf_pool_watch_is_sentinel(buf_pool, bpage);
  rw_lock_s_unlock(hash_lock);

  return (ret);
}

/** Moves a page to the start of the buffer pool LRU list. This high-level
function can be used to prevent an important page from slipping out of
the buffer pool.
@param[in,out]	bpage	buffer block of a file page */
void buf_page_make_young(buf_page_t *bpage) {
  buf_pool_t *buf_pool = buf_pool_from_bpage(bpage);

  mutex_enter(&buf_pool->LRU_list_mutex);

  ut_a(buf_page_in_file(bpage));

  buf_LRU_make_block_young(bpage);

  mutex_exit(&buf_pool->LRU_list_mutex);
}

void buf_page_make_old(buf_page_t *bpage) {
  buf_pool_t *buf_pool = buf_pool_from_bpage(bpage);

  mutex_enter(&buf_pool->LRU_list_mutex);

  ut_a(buf_page_in_file(bpage));

  buf_LRU_make_block_old(bpage);

  mutex_exit(&buf_pool->LRU_list_mutex);
}

/** Moves a page to the start of the buffer pool LRU list if it is too old.
This high-level function can be used to prevent an important page from
slipping out of the buffer pool. The page must be fixed to the buffer pool.
@param[in,out]	bpage	buffer block of a file page */
static void buf_page_make_young_if_needed(buf_page_t *bpage) {
  ut_ad(!mutex_own(&buf_pool_from_bpage(bpage)->LRU_list_mutex));
  ut_ad(bpage->buf_fix_count > 0);
  ut_a(buf_page_in_file(bpage));

  if (buf_page_peek_if_too_old(bpage)) {
    buf_page_make_young(bpage);
  }
}

#ifdef UNIV_DEBUG

/** Sets file_page_was_freed TRUE if the page is found in the buffer pool.
This function should be called when we free a file page and want the
debug version to check that it is not accessed any more unless
reallocated.
@param[in]	page_id	page id
@return control block if found in page hash table, otherwise NULL */
buf_page_t *buf_page_set_file_page_was_freed(const page_id_t &page_id) {
  buf_page_t *bpage;
  buf_pool_t *buf_pool = buf_pool_get(page_id);
  rw_lock_t *hash_lock;

  bpage = buf_page_hash_get_s_locked(buf_pool, page_id, &hash_lock);

  if (bpage) {
    BPageMutex *block_mutex = buf_page_get_mutex(bpage);
    ut_ad(!buf_pool_watch_is_sentinel(buf_pool, bpage));
    mutex_enter(block_mutex);
    rw_lock_s_unlock(hash_lock);

    bpage->file_page_was_freed = TRUE;
    mutex_exit(block_mutex);
  }

  return (bpage);
}

/** Sets file_page_was_freed FALSE if the page is found in the buffer pool.
This function should be called when we free a file page and want the
debug version to check that it is not accessed any more unless
reallocated.
@param[in]	page_id	page id
@return control block if found in page hash table, otherwise NULL */
buf_page_t *buf_page_reset_file_page_was_freed(const page_id_t &page_id) {
  buf_page_t *bpage;
  buf_pool_t *buf_pool = buf_pool_get(page_id);
  rw_lock_t *hash_lock;

  bpage = buf_page_hash_get_s_locked(buf_pool, page_id, &hash_lock);
  if (bpage) {
    BPageMutex *block_mutex = buf_page_get_mutex(bpage);
    ut_ad(!buf_pool_watch_is_sentinel(buf_pool, bpage));
    mutex_enter(block_mutex);
    rw_lock_s_unlock(hash_lock);
    bpage->file_page_was_freed = FALSE;
    mutex_exit(block_mutex);
  }

  return (bpage);
}
#endif /* UNIV_DEBUG */

/** Attempts to discard the uncompressed frame of a compressed page.
The caller should not be holding any mutexes when this function is called.
@param[in]	page_id	page id
*/
static void buf_block_try_discard_uncompressed(const page_id_t &page_id) {
  buf_page_t *bpage;
  buf_pool_t *buf_pool = buf_pool_get(page_id);

  /* Since we need to acquire buf_pool->LRU_list_mutex to discard
  the uncompressed frame and because page_hash mutex resides below
  buf_pool->LRU_list_mutex in sync ordering therefore we must first
  release the page_hash mutex. This means that the block in question
  can move out of page_hash. Therefore we need to check again if the
  block is still in page_hash. */
  mutex_enter(&buf_pool->LRU_list_mutex);

  bpage = buf_page_hash_get(buf_pool, page_id);

  if (bpage) {
    BPageMutex *block_mutex = buf_page_get_mutex(bpage);

    mutex_enter(block_mutex);

    if (buf_LRU_free_page(bpage, false)) {
      return;
    }
    mutex_exit(block_mutex);
  }

  mutex_exit(&buf_pool->LRU_list_mutex);
}

/** Get read access to a compressed page (usually of type
FIL_PAGE_TYPE_ZBLOB or FIL_PAGE_TYPE_ZBLOB2).
The page must be released with buf_page_release_zip().
NOTE: the page is not protected by any latch.  Mutual exclusion has to
be implemented at a higher level.  In other words, all possible
accesses to a given page through this function must be protected by
the same set of mutexes or latches.
@param[in]	page_id		page id
@param[in]	page_size	page size
@return pointer to the block */
buf_page_t *buf_page_get_zip(const page_id_t &page_id,
                             const page_size_t &page_size) {
  buf_page_t *bpage;
  BPageMutex *block_mutex;
  rw_lock_t *hash_lock;
  ibool discard_attempted = FALSE;
  ibool must_read;
  buf_pool_t *buf_pool = buf_pool_get(page_id);

  Counter::inc(buf_pool->stat.m_n_page_gets, page_id.page_no());

  for (;;) {
  lookup:

    /* The following call will also grab the page_hash
    mutex if the page is found. */
    bpage = buf_page_hash_get_s_locked(buf_pool, page_id, &hash_lock);
    if (bpage) {
      ut_ad(!buf_pool_watch_is_sentinel(buf_pool, bpage));
      break;
    }

    /* Page not in buf_pool: needs to be read from file */

    ut_ad(!hash_lock);
    buf_read_page(page_id, page_size);

#if defined UNIV_DEBUG || defined UNIV_BUF_DEBUG
    ut_a(++buf_dbg_counter % 5771 || buf_validate());
#endif /* UNIV_DEBUG || UNIV_BUF_DEBUG */
  }

  ut_ad(buf_page_hash_lock_held_s(buf_pool, bpage));

  if (bpage->zip.data == nullptr) {
    /* There is no compressed page. */
  err_exit:
    rw_lock_s_unlock(hash_lock);

    return (nullptr);
  }

  ut_ad(!buf_pool_watch_is_sentinel(buf_pool, bpage));

  switch (buf_page_get_state(bpage)) {
    case BUF_BLOCK_POOL_WATCH:
    case BUF_BLOCK_NOT_USED:
    case BUF_BLOCK_READY_FOR_USE:
    case BUF_BLOCK_MEMORY:
    case BUF_BLOCK_REMOVE_HASH:
      ut_error;

    case BUF_BLOCK_ZIP_PAGE:
    case BUF_BLOCK_ZIP_DIRTY:
      buf_block_fix(bpage);
      block_mutex = &buf_pool->zip_mutex;
      mutex_enter(block_mutex);
      goto got_block;
    case BUF_BLOCK_FILE_PAGE:
      /* Discard the uncompressed page frame if possible. */
      if (!discard_attempted) {
        rw_lock_s_unlock(hash_lock);
        buf_block_try_discard_uncompressed(page_id);
        discard_attempted = TRUE;
        goto lookup;
      }

      block_mutex = &((buf_block_t *)bpage)->mutex;

      mutex_enter(block_mutex);

      buf_block_buf_fix_inc((buf_block_t *)bpage, __FILE__, __LINE__);

      goto got_block;
  }

  ut_error;
  goto err_exit;

got_block:
  must_read = buf_page_get_io_fix(bpage) == BUF_IO_READ;

  rw_lock_s_unlock(hash_lock);

  ut_ad(!bpage->file_page_was_freed);

  buf_page_set_accessed(bpage);

  mutex_exit(block_mutex);

  buf_page_make_young_if_needed(bpage);

#if defined UNIV_DEBUG || defined UNIV_BUF_DEBUG
  ut_a(++buf_dbg_counter % 5771 || buf_validate());
  ut_a(bpage->buf_fix_count > 0);
  ut_a(buf_page_in_file(bpage));
#endif /* UNIV_DEBUG || UNIV_BUF_DEBUG */

  if (must_read) {
    /* Let us wait until the read operation
    completes */

    for (;;) {
      enum buf_io_fix io_fix;

      mutex_enter(block_mutex);
      io_fix = buf_page_get_io_fix(bpage);
      mutex_exit(block_mutex);

      if (io_fix == BUF_IO_READ) {
        os_thread_sleep(WAIT_FOR_READ);
      } else {
        break;
      }
    }
  }

#ifdef UNIV_IBUF_COUNT_DEBUG
  ut_a(ibuf_count_get(page_id) == 0);
#endif /* UNIV_IBUF_COUNT_DEBUG */

  return (bpage);
}

/** Initialize some fields of a control block. */
UNIV_INLINE
void buf_block_init_low(buf_block_t *block) /*!< in: block to init */
{
  /* No adaptive hash index entries may point to a previously
  unused (and now freshly allocated) block. */
  assert_block_ahi_empty_on_init(block);
  block->index = nullptr;
  block->made_dirty_with_no_latch = false;

  block->n_hash_helps = 0;
  block->n_fields = 1;
  block->n_bytes = 0;
  block->left_side = TRUE;
}
#endif /* !UNIV_HOTBACKUP */

/** Decompress a block.
 @return true if successful */
ibool buf_zip_decompress(buf_block_t *block, /*!< in/out: block */
                         ibool check) /*!< in: TRUE=verify the page checksum */
{
  const byte *frame = block->page.zip.data;

  ut_ad(block->page.size.is_compressed());
  ut_a(block->page.id.space() != 0);

  BlockReporter compressed =
      BlockReporter(false, frame, block->page.size, false);

  if (check && !compressed.verify_zip_checksum()) {
    ib::error(ER_IB_MSG_71)
        << "Compressed page checksum mismatch " << block->page.id
        << "): stored: " << mach_read_from_4(frame + FIL_PAGE_SPACE_OR_CHKSUM)
        << ", crc32: "
        << compressed.calc_zip_checksum(SRV_CHECKSUM_ALGORITHM_CRC32) << "/"
        << compressed.calc_zip_checksum(SRV_CHECKSUM_ALGORITHM_CRC32, true)
        << " innodb: "
        << compressed.calc_zip_checksum(SRV_CHECKSUM_ALGORITHM_INNODB)
        << ", none: "
        << compressed.calc_zip_checksum(SRV_CHECKSUM_ALGORITHM_NONE);

    return (FALSE);
  }

  switch (fil_page_get_type(frame)) {
    case FIL_PAGE_INDEX:
    case FIL_PAGE_SDI:
    case FIL_PAGE_RTREE:
      if (page_zip_decompress(&block->page.zip, block->frame, TRUE)) {
        return (TRUE);
      }

      ib::error(ER_IB_MSG_72)
          << "Unable to decompress space " << block->page.id.space() << " page "
          << block->page.id.page_no();

      return (FALSE);

    case FIL_PAGE_TYPE_ALLOCATED:
    case FIL_PAGE_INODE:
    case FIL_PAGE_IBUF_BITMAP:
    case FIL_PAGE_TYPE_FSP_HDR:
    case FIL_PAGE_TYPE_XDES:
    case FIL_PAGE_TYPE_ZBLOB:
    case FIL_PAGE_TYPE_ZBLOB2:
    case FIL_PAGE_SDI_ZBLOB:
    case FIL_PAGE_TYPE_ZLOB_FIRST:
    case FIL_PAGE_TYPE_ZLOB_DATA:
    case FIL_PAGE_TYPE_ZLOB_INDEX:
    case FIL_PAGE_TYPE_ZLOB_FRAG:
    case FIL_PAGE_TYPE_ZLOB_FRAG_ENTRY:
      /* Copy to uncompressed storage. */
      memcpy(block->frame, frame, block->page.size.physical());
      return (TRUE);
  }

  ib::error(ER_IB_MSG_73) << "Unknown compressed page type "
                          << fil_page_get_type(frame);

  return (FALSE);
}

#ifndef UNIV_HOTBACKUP
/** Get a buffer block from an adaptive hash index pointer.
This function does not return if the block is not identified.
@param[in]	ptr	pointer to within a page frame
@return pointer to block, never NULL */
buf_block_t *buf_block_from_ahi(const byte *ptr) {
  buf_pool_chunk_map_t::iterator it;

  buf_pool_chunk_map_t *chunk_map = buf_chunk_map_reg;
  ut_ad(!buf_pool_resizing);

  buf_chunk_t *chunk;
  it = chunk_map->upper_bound(ptr);

  ut_a(it != chunk_map->begin());

  if (it == chunk_map->end()) {
    chunk = chunk_map->rbegin()->second;
  } else {
    chunk = (--it)->second;
  }

  ulint offs = ptr - chunk->blocks->frame;

  offs >>= UNIV_PAGE_SIZE_SHIFT;

  ut_a(offs < chunk->size);

  buf_block_t *block = &chunk->blocks[offs];

  /* The function buf_chunk_init() invokes buf_block_init() so that
  block[n].frame == block->frame + n * UNIV_PAGE_SIZE.  Check it. */
  ut_ad(block->frame == page_align(ptr));
  /* Read the state of the block without holding a mutex.
  A state transition from BUF_BLOCK_FILE_PAGE to
  BUF_BLOCK_REMOVE_HASH is possible during this execution. */
  ut_d(const buf_page_state state = buf_block_get_state(block));
  ut_ad(state == BUF_BLOCK_FILE_PAGE || state == BUF_BLOCK_REMOVE_HASH);
  return (block);
}

bool buf_is_block_in_instance(const buf_pool_t *buf_pool,
                              const buf_block_t *ptr) {
  const size_t n_chunks = std::min(buf_pool->n_chunks, buf_pool->n_chunks_new);
  for (size_t i = 0; i < n_chunks; ++i) {
    if (buf_pool->chunks[i].contains(ptr)) {
      return true;
    }
  }

  return false;
}

#if defined UNIV_DEBUG || defined UNIV_IBUF_DEBUG
/** Return true if probe is enabled.
 @return true if probe enabled. */
static bool buf_debug_execute_is_force_flush() {
  DBUG_EXECUTE_IF("ib_buf_force_flush", return (true););

  /* This is used during queisce testing, we want to ensure maximum
  buffering by the change buffer. */

  if (srv_ibuf_disable_background_merge) {
    return (true);
  }

  return (false);
}
#endif /* UNIV_DEBUG || UNIV_IBUF_DEBUG */

/** Wait for the block to be read in.
@param[in]	block	The block to check */
static void buf_wait_for_read(buf_block_t *block) {
  /* Note:

  We are using the block->lock to check for IO state (and a dirty read).
  We set the IO_READ state under the protection of the hash_lock
  (and block->mutex). This is safe because another thread can only
  access the block (and check for IO state) after the block has been
  added to the page hashtable. */

  if (buf_block_get_io_fix_unlocked(block) == BUF_IO_READ) {
    /* Wait until the read operation completes */
    for (;;) {
      if (buf_block_get_io_fix_unlocked(block) == BUF_IO_READ) {
        /* Wait by temporaly s-latch */
        if (rw_lock_s_lock_low(&block->lock, 0, __FILE__, __LINE__)) {
          rw_lock_s_unlock(&block->lock);
        } else {
          /* If we can't acquire the latch in S mode then the IO thread
          must have read the page in. */
          os_thread_sleep(20);
        }
      } else {
        break;
      }
    }
  }
}

template <typename T>
struct Buf_fetch {
  Buf_fetch(const page_id_t &page_id, const page_size_t &page_size)
      : m_page_id(page_id),
        m_page_size(page_size),
        m_is_temp_space(fsp_is_system_temporary(page_id.space())),
        m_buf_pool(buf_pool_get(m_page_id)) {}

  buf_block_t *single_page();

  buf_block_t *lookup();

  buf_block_t *is_on_watch();

  void read_page();

  dberr_t zip_page_handler(buf_block_t *&fix_block);

  dberr_t check_state(buf_block_t *&block);

  void temp_space_page_handler(buf_block_t *block);

  void mtr_add_page(buf_block_t *block);

  bool is_optimistic() const;

#if defined UNIV_DEBUG || defined UNIV_IBUF_DEBUG
  dberr_t debug_check(buf_block_t *fix_block);
#endif /* UNIV_DEBUG || UNIV_IBUF_DEBUG */

  const page_id_t &m_page_id;
  const page_size_t &m_page_size;
  const bool m_is_temp_space{};
  ulint m_rw_latch;
  buf_block_t *m_guess{};
  Page_fetch m_mode;
  const char *m_file{};
  ulint m_line{};
  mtr_t *m_mtr{};
  bool m_dirty_with_no_latch{};
  size_t m_retries{};
  buf_pool_t *m_buf_pool{};
  rw_lock_t *m_hash_lock{};

  friend T;
};

struct Buf_fetch_normal : public Buf_fetch<Buf_fetch_normal> {
  Buf_fetch_normal(const page_id_t &page_id, const page_size_t &page_size)
      : Buf_fetch(page_id, page_size) {}

  dberr_t get(buf_block_t *&block);
};

dberr_t Buf_fetch_normal::get(buf_block_t *&block) {
  /* Keep this path as simple as possible. */
  for (;;) {
    /* Lookup the page in the page hash. If it doesn't exist in the
    buffer pool then try and read it in from disk. */

    block = lookup();

    if (block != nullptr) {
      buf_block_fix(block);

      /* Now safe to release page_hash S lock. */
      rw_lock_s_unlock(m_hash_lock);
      break;
    }

    /* Page not in buf_pool: needs to be read from file */
    read_page();
  }

  return (DB_SUCCESS);
}

struct Buf_fetch_other : public Buf_fetch<Buf_fetch_other> {
  Buf_fetch_other(const page_id_t &page_id, const page_size_t &page_size)
      : Buf_fetch(page_id, page_size) {}
  dberr_t get(buf_block_t *&block);
};

dberr_t Buf_fetch_other::get(buf_block_t *&block) {
  for (;;) {
    /* Lookup the page in the page hash. If it doesn't exist in the
    buffer pool then try and read it in from disk. */

    block = lookup();

    if (block != nullptr) {
      if (m_is_temp_space) {
        temp_space_page_handler(block);
      } else {
        buf_block_fix(block);
      }

      /* Now safe to release page_hash S lock. */
      rw_lock_s_unlock(m_hash_lock);
      break;
    }

    if (m_mode == Page_fetch::IF_IN_POOL_OR_WATCH) {
      block = is_on_watch();
    }

    if (block != nullptr) {
      break;
    }

    if (is_optimistic() || m_mode == Page_fetch::IF_IN_POOL_OR_WATCH) {
      /* If it was an optimistic request, return the page only if it was
      found in the buffer pool and we haven't been able to find it then
      return nullptr (not found). */

      ut_ad(!rw_lock_own(m_hash_lock, RW_LOCK_X));
      ut_ad(!rw_lock_own(m_hash_lock, RW_LOCK_S));

      return (DB_NOT_FOUND);
    }

    /* Page not in buf_pool: needs to be read from file */
    read_page();
  }

  return (DB_SUCCESS);
}

template <typename T>
buf_block_t *Buf_fetch<T>::lookup() {
  m_hash_lock = buf_page_hash_lock_get(m_buf_pool, m_page_id);

  auto block = m_guess;

  rw_lock_s_lock(m_hash_lock);

  /* If not own LRU_list_mutex, page_hash can be changed. */
  m_hash_lock =
      buf_page_hash_lock_s_confirm(m_hash_lock, m_buf_pool, m_page_id);

  if (block != nullptr) {
    /* If the m_guess is a compressed page descriptor that has been allocated
    by buf_page_alloc_descriptor(), it may have been freed by buf_relocate().
    Also, the buffer pool could get resized and m_guess's chunk could get freed,
    so we need to check the `block` pointer is still within one of the chunks
    before dereferencing it to verify it still contains the same m_page_id */

    if (!buf_is_block_in_instance(m_buf_pool, block) ||
        m_page_id != block->page.id ||
        buf_block_get_state(block) != BUF_BLOCK_FILE_PAGE) {
      /* Our m_guess was bogus or things have changed since. */
      block = m_guess = nullptr;

    } else {
      ut_ad(!block->page.in_zip_hash);
    }
  }

  if (block == nullptr) {
    block = reinterpret_cast<buf_block_t *>(
        buf_page_hash_get_low(m_buf_pool, m_page_id));
  }

  if (block == nullptr) {
    rw_lock_s_unlock(m_hash_lock);

    return (nullptr);
  }

  const auto bpage = &block->page;

  if (buf_pool_watch_is_sentinel(m_buf_pool, bpage)) {
    rw_lock_s_unlock(m_hash_lock);

    return (nullptr);
  }

  return (block);
}

template <typename T>
buf_block_t *Buf_fetch<T>::is_on_watch() {
  ut_ad(m_mode == Page_fetch::IF_IN_POOL_OR_WATCH);

  rw_lock_x_lock(m_hash_lock);

  /* If not own LRU_list_mutex, page_hash can be changed. */
  m_hash_lock =
      buf_page_hash_lock_x_confirm(m_hash_lock, m_buf_pool, m_page_id);

  auto block = reinterpret_cast<buf_block_t *>(
      buf_pool_watch_set(m_page_id, &m_hash_lock));

  if (block == nullptr) {
    rw_lock_x_unlock(m_hash_lock);
    return (nullptr);
  }

  /* We can release hash_lock after we increment the fix count to make
  sure that no state change takes place. */

  if (m_is_temp_space) {
    temp_space_page_handler(block);
  } else {
    buf_block_fix(block);
  }

  rw_lock_x_unlock(m_hash_lock);

  return (block);
}

template <typename T>
dberr_t Buf_fetch<T>::zip_page_handler(buf_block_t *&fix_block) {
  if (m_mode == Page_fetch::PEEK_IF_IN_POOL) {
    /* This m_mode is only used for dropping an adaptive hash index.  There
    cannot be an adaptive hash index for a compressed-only page, so do
    not bother decompressing the page. */

    buf_block_unfix(fix_block);

    return (DB_NOT_FOUND);
  }

#if defined UNIV_DEBUG || defined UNIV_IBUF_DEBUG
  ut_ad(buf_page_get_mutex(&fix_block->page) == &m_buf_pool->zip_mutex);
#endif /* UNIV_DEBUG || UNIV_IBUF_DEBUG */

  const auto bpage = &fix_block->page;

  /* Note: We have already buffer fixed this block. */
  if (bpage->buf_fix_count > 1 ||
      buf_page_get_io_fix_unlocked(bpage) != BUF_IO_NONE) {
    /* This condition often occurs when the buffer is not buffer-fixed, but
    I/O-fixed by buf_page_init_for_read(). */

    buf_block_unfix(fix_block);

    /* The block is buffer-fixed or I/O-fixed.  Try again later. */
    os_thread_sleep(WAIT_FOR_READ);

    return (DB_FAIL);
  }

  /* Buffer-fix the block so that it cannot be evicted or relocated while we
  are attempting to allocate an uncompressed page. */

  auto block = buf_LRU_get_free_block(m_buf_pool);

  mutex_enter(&m_buf_pool->LRU_list_mutex);

  /* If not own LRU_list_mutex, page_hash can be changed. */
  m_hash_lock = buf_page_hash_lock_get(m_buf_pool, m_page_id);

  rw_lock_x_lock(m_hash_lock);

  /* Buffer-fixing prevents the page_hash from changing. */
  ut_ad(bpage == buf_page_hash_get_low(m_buf_pool, m_page_id));

  buf_block_unfix(fix_block);

  buf_page_mutex_enter(block);

  mutex_enter(&m_buf_pool->zip_mutex);

  if (bpage->buf_fix_count > 0 || buf_page_get_io_fix(bpage) != BUF_IO_NONE) {
    mutex_exit(&m_buf_pool->zip_mutex);

    /* The block was buffer-fixed or I/O-fixed while buf_pool->mutex was not
    held by this thread.  Free the block that was allocated and retry.
    This should be extremely unlikely, for example, if buf_page_get_zip()
    was invoked. */

    mutex_exit(&m_buf_pool->LRU_list_mutex);

    rw_lock_x_unlock(m_hash_lock);

    buf_page_mutex_exit(block);

    buf_LRU_block_free_non_file_page(block);

    /* Try again */
    return (DB_FAIL);
  }

  /* Move the compressed page from bpage to block, and uncompress it. */

  /* Note: this is the uncompressed block and it is not accessible by other
  threads yet because it is not in any list or hash table */

  buf_relocate(bpage, &block->page);

  buf_block_init_low(block);

  /* Set after buf_relocate(). */
  block->page.buf_fix_count = 1;

  block->lock_hash_val = lock_rec_hash(m_page_id);

  UNIV_MEM_DESC(&block->page.zip.data, page_zip_get_size(&block->page.zip));

  if (buf_page_get_state(&block->page) == BUF_BLOCK_ZIP_PAGE) {
#if defined UNIV_DEBUG || defined UNIV_BUF_DEBUG
    UT_LIST_REMOVE(m_buf_pool->zip_clean, &block->page);
#endif /* UNIV_DEBUG || UNIV_BUF_DEBUG */
    ut_ad(!block->page.in_flush_list);

  } else {
    /* Relocate buf_pool->flush_list. */
    buf_flush_relocate_on_flush_list(bpage, &block->page);
  }

  /* Buffer-fix, I/O-fix, and X-latch the block for the duration of the
  decompression.  Also add the block to the unzip_LRU list. */
  block->page.state = BUF_BLOCK_FILE_PAGE;

  /* Insert at the front of unzip_LRU list. */
  buf_unzip_LRU_add_block(block, FALSE);

  mutex_exit(&m_buf_pool->LRU_list_mutex);

  buf_block_set_io_fix(block, BUF_IO_READ);

  rw_lock_x_lock_inline(&block->lock, 0, m_file, m_line);

  UNIV_MEM_INVALID(bpage, sizeof *bpage);

  rw_lock_x_unlock(m_hash_lock);

  mutex_exit(&m_buf_pool->zip_mutex);

  auto access_time = buf_page_is_accessed(&block->page);

  buf_page_mutex_exit(block);

  os_atomic_increment_ulint(&m_buf_pool->n_pend_unzip, 1);

  buf_page_free_descriptor(bpage);

  /* Decompress the page while not holding any buf_pool or block->mutex. */

  /* Page checksum verification is already done when the page is read from
  disk. Hence page checksum verification is not necessary when
  decompressing the page. */
  {
    bool success = buf_zip_decompress(block, FALSE);
    ut_a(success);
  }

  if (!recv_no_ibuf_operations) {
    if (access_time != 0) {
#ifdef UNIV_IBUF_COUNT_DEBUG
      ut_a(ibuf_count_get(m_page_id) == 0);
#endif /* UNIV_IBUF_COUNT_DEBUG */
    } else {
      ibuf_merge_or_delete_for_page(block, m_page_id, &m_page_size, TRUE);
    }
  }

  buf_page_mutex_enter(block);

  buf_block_set_io_fix(block, BUF_IO_NONE);

  buf_page_mutex_exit(block);

  os_atomic_decrement_ulint(&m_buf_pool->n_pend_unzip, 1);

  rw_lock_x_unlock(&block->lock);

  fix_block = block;

  return (DB_SUCCESS);
}

template <typename T>
dberr_t Buf_fetch<T>::check_state(buf_block_t *&block) {
  switch (buf_block_get_state(block)) {
    case BUF_BLOCK_FILE_PAGE:
      ut_ad(buf_page_get_mutex(&block->page) != &m_buf_pool->zip_mutex);

      {
        const auto bpage = &block->page;

        if (m_is_temp_space &&
            buf_page_get_io_fix_unlocked(bpage) != BUF_IO_NONE) {
          /* This suggest that page is being flushed.  Avoid returning
          reference to this page.  Instead wait for flush action to
          complete.  For normal page this sync is done using SX lock but for
          intrinsic there is no latching. */

          buf_block_unfix(block);

          os_thread_sleep(WAIT_FOR_WRITE);

          return (DB_FAIL);
        }
      }

      return (DB_SUCCESS);

    case BUF_BLOCK_ZIP_PAGE:
    case BUF_BLOCK_ZIP_DIRTY:

      return (zip_page_handler(block));

    case BUF_BLOCK_POOL_WATCH:
    case BUF_BLOCK_NOT_USED:
    case BUF_BLOCK_READY_FOR_USE:
    case BUF_BLOCK_MEMORY:
    case BUF_BLOCK_REMOVE_HASH:
      ut_error;
      break;
  }

  return (DB_ERROR);
}

template <typename T>
void Buf_fetch<T>::read_page() {
  bool success{};
  auto sync = m_mode != Page_fetch::SCAN;

  if (sync) {
    success = buf_read_page(m_page_id, m_page_size);
  } else {
    dberr_t err;

    auto ret = buf_read_page_low(&err, false, 0, BUF_READ_ANY_PAGE, m_page_id,
                                 m_page_size, false);
    success = ret > 0;

    if (success) {
      srv_stats.buf_pool_reads.add(1);
    }

    ut_a(err != DB_TABLESPACE_DELETED);

    /* Increment number of I/O operations used for LRU policy. */
    buf_LRU_stat_inc_io();
  }

  if (success) {
    if (sync) {
      buf_read_ahead_random(m_page_id, m_page_size, ibuf_inside(m_mtr));
    }
    m_retries = 0;
  } else if (m_retries < BUF_PAGE_READ_MAX_RETRIES) {
    ++m_retries;

    DBUG_EXECUTE_IF("innodb_page_corruption_retries",
                    m_retries = BUF_PAGE_READ_MAX_RETRIES;);
  } else {
    ib::fatal(ER_IB_MSG_74)
        << "Unable to read page " << m_page_id << " into the buffer pool after "
        << BUF_PAGE_READ_MAX_RETRIES
        << " attempts. The most probable cause of this error may"
           " be that the table has been corrupted. Or, the table was"
           " compressed with with an algorithm that is not supported by "
           "this"
           " instance. If it is not a decompress failure, you can try to "
           "fix"
           " this problem by using innodb_force_recovery. Please "
           "see " REFMAN " for more details. Aborting...";
  }

#if defined UNIV_DEBUG || defined UNIV_BUF_DEBUG
  ut_ad(fsp_skip_sanity_check(m_page_id.space()) || ++buf_dbg_counter % 5771 ||
        buf_validate());
#endif /* UNIV_DEBUG || UNIV_BUF_DEBUG */
}

template <typename T>
void Buf_fetch<T>::mtr_add_page(buf_block_t *block) {
  mtr_memo_type_t fix_type;

  switch (m_rw_latch) {
    case RW_NO_LATCH:

      fix_type = MTR_MEMO_BUF_FIX;
      break;

    case RW_S_LATCH:
      rw_lock_s_lock_inline(&block->lock, 0, m_file, m_line);

      fix_type = MTR_MEMO_PAGE_S_FIX;
      break;

    case RW_SX_LATCH:
      rw_lock_sx_lock_inline(&block->lock, 0, m_file, m_line);

      fix_type = MTR_MEMO_PAGE_SX_FIX;
      break;

    default:
      ut_ad(m_rw_latch == RW_X_LATCH);
      rw_lock_x_lock_inline(&block->lock, 0, m_file, m_line);

      fix_type = MTR_MEMO_PAGE_X_FIX;
      break;
  }

  mtr_memo_push(m_mtr, block, fix_type);
}

template <typename T>
bool Buf_fetch<T>::is_optimistic() const {
  return (m_mode == Page_fetch::IF_IN_POOL ||
          m_mode == Page_fetch::PEEK_IF_IN_POOL);
}

template <typename T>
void Buf_fetch<T>::temp_space_page_handler(buf_block_t *block) {
  /* For temporary tablespace, the mutex is being used for synchronization
  between user thread and flush thread, instead of block->lock. See
  buf_flush_page() for the flush thread counterpart. */
  auto block_mutex = buf_page_get_mutex(&block->page);

  mutex_enter(block_mutex);

  buf_block_fix(block);

  mutex_exit(block_mutex);
}

#if defined UNIV_DEBUG || defined UNIV_IBUF_DEBUG
template <typename T>
dberr_t Buf_fetch<T>::debug_check(buf_block_t *fix_block) {
  if ((m_mode == Page_fetch::IF_IN_POOL ||
       m_mode == Page_fetch::IF_IN_POOL_OR_WATCH) &&
      (ibuf_debug || buf_debug_execute_is_force_flush())) {
    /* Try to evict the block from the buffer pool, to use the
    insert buffer (change buffer) as much as possible. */

    mutex_enter(&m_buf_pool->LRU_list_mutex);

    buf_block_unfix(fix_block);

    /* Now we are only holding the buf_pool->LRU_list_mutex,
    not block->mutex or m_hash_lock. Blocks cannot be
    relocated or enter or exit the buf_pool while we
    are holding the buf_pool->LRU_list_mutex. */

    auto fix_mutex = buf_page_get_mutex(&fix_block->page);

    mutex_enter(fix_mutex);

    if (buf_LRU_free_page(&fix_block->page, true)) {
      /* If not own LRU_list_mutex, page_hash can be changed. */
      m_hash_lock = buf_page_hash_lock_get(m_buf_pool, m_page_id);

      rw_lock_x_lock(m_hash_lock);

      /* If not own LRU_list_mutex, page_hash can be changed. */
      m_hash_lock =
          buf_page_hash_lock_x_confirm(m_hash_lock, m_buf_pool, m_page_id);

      buf_block_t *block;

      if (m_mode == Page_fetch::IF_IN_POOL_OR_WATCH) {
        /* Set the watch, as it would have been set if the page were not in the
        buffer pool in the first place. */

        block = reinterpret_cast<buf_block_t *>(
            buf_pool_watch_set(m_page_id, &m_hash_lock));

      } else {
        block = reinterpret_cast<buf_block_t *>(
            buf_page_hash_get_low(m_buf_pool, m_page_id));
      }

      rw_lock_x_unlock(m_hash_lock);

      if (block != nullptr) {
        /* Either the page has been read in or a watch was set on that in the
        window where we released the buf_pool::mutex and before we acquire
        the m_hash_lock above. Try again. */
        m_guess = block;

        return (DB_FAIL);
      }

      ib::info(ER_IB_MSG_75)
          << "innodb_change_buffering_debug evict " << m_page_id;

      return (DB_NOT_FOUND);
    }

    if (buf_flush_page_try(m_buf_pool, fix_block)) {
      ib::info(ER_IB_MSG_76)
          << "innodb_change_buffering_debug flush " << m_page_id;

      m_guess = fix_block;

      return (DB_FAIL);
    }

    mutex_exit(&m_buf_pool->LRU_list_mutex);

    buf_block_fix(fix_block);

    buf_page_mutex_exit(fix_block);

    /* Failed to evict the page; change it directly */
  }

  return (DB_SUCCESS);
}

#endif /* UNIV_DEBUG || UNIV_IBUF_DEBUG */

template <typename T>
buf_block_t *Buf_fetch<T>::single_page() {
  buf_block_t *block;

  Counter::inc(m_buf_pool->stat.m_n_page_gets, m_page_id.page_no());

  for (;;) {
    if (static_cast<T *>(this)->get(block) == DB_NOT_FOUND) {
      return (nullptr);
    }

    if (is_optimistic()) {
      const auto bpage = &block->page;
      auto block_mutex = buf_page_get_mutex(bpage);

      mutex_enter(block_mutex);

      const auto state = buf_page_get_io_fix_unlocked(bpage);

      mutex_exit(block_mutex);

      if (state == BUF_IO_READ) {
        /* The page is being read to buffer pool, but we cannot wait around for
        the read to complete. */

        buf_block_unfix(block);

        return (nullptr);
      }
    }

    switch (check_state(block)) {
      case DB_NOT_FOUND:
        return (nullptr);
      case DB_FAIL:
        /* Restart the outer for(;;) loop. */
        continue;
      case DB_SUCCESS:
        break;
      default:
        ut_error;
        break;
    }

    ut_ad(block->page.buf_fix_count > 0);

    ut_ad(!rw_lock_own(m_hash_lock, RW_LOCK_X));

    ut_ad(!rw_lock_own(m_hash_lock, RW_LOCK_S));

    ut_ad(buf_block_get_state(block) == BUF_BLOCK_FILE_PAGE);

#if defined UNIV_DEBUG || defined UNIV_IBUF_DEBUG
    switch (debug_check(block)) {
      case DB_NOT_FOUND:
        return (nullptr);
      case DB_FAIL:
        /* Restart the outer for(;;) loop. */
        continue;
      case DB_SUCCESS:
        break;
      default:
        ut_error;
        break;
    }
#endif /* UNIV_DEBUG || UNIV_IBUF_DEBUG */

    /* Break out of the outer for (;;) loop. */
    break;
  }

  ut_ad(block->page.buf_fix_count > 0);

#ifdef UNIV_DEBUG
  /* We have already buffer fixed the page, and we are committed to returning
  this page to the caller. Register for debugging.  Avoid debug latching if
  page/block belongs to system temporary tablespace (Not much needed for
  table with single threaded access.). */

  if (!m_is_temp_space) {
    bool ret;
    ret = rw_lock_s_lock_nowait(&block->debug_latch, m_file, m_line);
    ut_a(ret);
  }
#endif /* UNIV_DEBUG */

  ut_ad(m_mode == Page_fetch::POSSIBLY_FREED ||
        !block->page.file_page_was_freed);

  /* Check if this is the first access to the page */
  const auto access_time = buf_page_is_accessed(&block->page);

  /* Don't move the page to the head of the LRU list so that the
  page can be discarded quickly if it is not accessed again. */
  if (m_mode != Page_fetch::SCAN) {
    /* This is a heuristic and we don't care about ordering issues. */
    if (access_time == 0) {
      buf_page_mutex_enter(block);

      buf_page_set_accessed(&block->page);

      buf_page_mutex_exit(block);
    }

    if (m_mode != Page_fetch::PEEK_IF_IN_POOL) {
      buf_page_make_young_if_needed(&block->page);
    }
  }

#if defined UNIV_DEBUG || defined UNIV_BUF_DEBUG
  ut_a(fsp_skip_sanity_check(m_page_id.space()) || ++buf_dbg_counter % 5771 ||
       buf_validate());
  ut_a(buf_block_get_state(block) == BUF_BLOCK_FILE_PAGE);
#endif /* UNIV_DEBUG || UNIV_BUF_DEBUG */

  /* We have to wait here because the IO_READ state was set under the protection
  of the hash_lock and not the block->mutex and block->lock. */
  buf_wait_for_read(block);

  /* Mark block as dirty if requested by caller. If not requested (false)
  then we avoid updating the dirty state of the block and retain the
  original one. This is reason why ?
  Same block can be shared/pinned by 2 different mtrs. If first mtr
  set the dirty state to true and second mtr mark it as false the last
  updated dirty state is retained. Which means we can loose flushing of
  a modified block. */
  if (m_dirty_with_no_latch) {
    block->made_dirty_with_no_latch = m_dirty_with_no_latch;
  }

  mtr_add_page(block);

  if (m_mode != Page_fetch::PEEK_IF_IN_POOL && m_mode != Page_fetch::SCAN &&
      access_time == 0) {
    /* In the case of a first access, try to apply linear read-ahead */

    buf_read_ahead_linear(m_page_id, m_page_size, ibuf_inside(m_mtr));
  }

#ifdef UNIV_IBUF_COUNT_DEBUG
  ut_ad(ibuf_count_get(block->page.id) == 0);
#endif /* UNIV_IBUF_COUNT_DEBUG */

  ut_ad(!rw_lock_own(m_hash_lock, RW_LOCK_X));
  ut_ad(!rw_lock_own(m_hash_lock, RW_LOCK_S));

  return (block);
}

buf_block_t *buf_page_get_gen(const page_id_t &page_id,
                              const page_size_t &page_size, ulint rw_latch,
                              buf_block_t *guess, Page_fetch mode,
                              const char *file, ulint line, mtr_t *mtr,
                              bool dirty_with_no_latch) {
#ifdef UNIV_DEBUG
  ut_ad(mtr->is_active());

  ut_ad(rw_latch == RW_S_LATCH || rw_latch == RW_X_LATCH ||
        rw_latch == RW_SX_LATCH || rw_latch == RW_NO_LATCH);

  ut_ad(!ibuf_inside(mtr) ||
        ibuf_page_low(page_id, page_size, false, file, line, nullptr));

  switch (mode) {
    case Page_fetch::NO_LATCH:
      ut_ad(rw_latch == RW_NO_LATCH);
      break;
    case Page_fetch::NORMAL:
    case Page_fetch::SCAN:
    case Page_fetch::IF_IN_POOL:
    case Page_fetch::PEEK_IF_IN_POOL:
    case Page_fetch::IF_IN_POOL_OR_WATCH:
    case Page_fetch::POSSIBLY_FREED:
      break;
    default:
      ib::fatal(ER_IB_ERR_UNKNOWN_PAGE_FETCH_MODE)
          << "Unknown fetch mode: " << (int)mode;
      ut_error;
  }

  bool found;
  const page_size_t &space_page_size =
      fil_space_get_page_size(page_id.space(), &found);

  ut_ad(page_size.equals_to(space_page_size));
#endif /* UNIV_DEBUG */

  if (mode == Page_fetch::NORMAL && !fsp_is_system_temporary(page_id.space())) {
    Buf_fetch_normal fetch(page_id, page_size);

    fetch.m_rw_latch = rw_latch;
    fetch.m_guess = guess;
    fetch.m_mode = mode;
    fetch.m_file = file;
    fetch.m_line = line;
    fetch.m_mtr = mtr;
    fetch.m_dirty_with_no_latch = dirty_with_no_latch;

    return (fetch.single_page());

  } else {
    Buf_fetch_other fetch(page_id, page_size);

    fetch.m_rw_latch = rw_latch;
    fetch.m_guess = guess;
    fetch.m_mode = mode;
    fetch.m_file = file;
    fetch.m_line = line;
    fetch.m_mtr = mtr;
    fetch.m_dirty_with_no_latch = dirty_with_no_latch;

    return (fetch.single_page());
  }
}

bool buf_page_optimistic_get(ulint rw_latch, buf_block_t *block,
                             uint64_t modify_clock, Page_fetch fetch_mode,
                             const char *file, ulint line, mtr_t *mtr) {
  ut_ad(mtr->is_active());
  ut_ad(rw_latch == RW_S_LATCH || rw_latch == RW_X_LATCH);

  buf_page_mutex_enter(block);

  if (buf_block_get_state(block) != BUF_BLOCK_FILE_PAGE) {
    buf_page_mutex_exit(block);

    return (false);
  }

  buf_block_buf_fix_inc(block, file, line);

  auto access_time = buf_page_is_accessed(&block->page);

  buf_page_set_accessed(&block->page);

  buf_page_mutex_exit(block);

  if (fetch_mode != Page_fetch::SCAN) {
    buf_page_make_young_if_needed(&block->page);
  }

  ut_ad(!ibuf_inside(mtr) ||
        ibuf_page(block->page.id, block->page.size, nullptr));

  bool success;
  mtr_memo_type_t fix_type;

  switch (rw_latch) {
    case RW_S_LATCH:
      success = rw_lock_s_lock_nowait(&block->lock, file, line);

      fix_type = MTR_MEMO_PAGE_S_FIX;
      break;
    case RW_X_LATCH:
      success = rw_lock_x_lock_func_nowait_inline(&block->lock, file, line);

      fix_type = MTR_MEMO_PAGE_X_FIX;
      break;
    default:
      ut_error; /* RW_SX_LATCH is not implemented yet */
  }

  if (!success) {
    buf_block_buf_fix_dec(block);
    return (false);
  }

  if (modify_clock != block->modify_clock) {
    buf_block_dbg_add_level(block, SYNC_NO_ORDER_CHECK);

    if (rw_latch == RW_S_LATCH) {
      rw_lock_s_unlock(&block->lock);
    } else {
      rw_lock_x_unlock(&block->lock);
    }

    buf_block_buf_fix_dec(block);

    return (false);
  }

  mtr_memo_push(mtr, block, fix_type);

#if defined UNIV_DEBUG || defined UNIV_BUF_DEBUG
  ut_a(fsp_skip_sanity_check(block->page.id.space()) ||
       ++buf_dbg_counter % 5771 || buf_validate());
  ut_a(block->page.buf_fix_count > 0);
  ut_a(buf_block_get_state(block) == BUF_BLOCK_FILE_PAGE);
#endif /* UNIV_DEBUG || UNIV_BUF_DEBUG */

  ut_d(buf_page_mutex_enter(block));
  ut_ad(!block->page.file_page_was_freed);
  ut_d(buf_page_mutex_exit(block));

  if (access_time == 0) {
    /* In the case of a first access, try to apply linear read-ahead */
    buf_read_ahead_linear(block->page.id, block->page.size, ibuf_inside(mtr));
  }

#ifdef UNIV_IBUF_COUNT_DEBUG
  ut_a(ibuf_count_get(block->page.id) == 0);
#endif /* UNIV_IBUF_COUNT_DEBUG */

  {
    auto buf_pool = buf_pool_from_block(block);
    Counter::inc(buf_pool->stat.m_n_page_gets, block->page.id.page_no());
  }

  return (true);
}

bool buf_page_get_known_nowait(ulint rw_latch, buf_block_t *block,
                               Cache_hint hint, const char *file, ulint line,
                               mtr_t *mtr) {
  ut_ad(mtr->is_active());
  ut_ad((rw_latch == RW_S_LATCH) || (rw_latch == RW_X_LATCH));

  buf_page_mutex_enter(block);

  if (buf_block_get_state(block) == BUF_BLOCK_REMOVE_HASH) {
    /* Another thread is just freeing the block from the LRU list
    of the buffer pool: do not try to access this page; this
    attempt to access the page can only come through the hash
    index because when the buffer block state is ..._REMOVE_HASH,
    we have already removed it from the page address hash table
    of the buffer pool. */

    buf_page_mutex_exit(block);

    return (false);
  }

  ut_a(buf_block_get_state(block) == BUF_BLOCK_FILE_PAGE);

  buf_block_buf_fix_inc(block, file, line);

  buf_page_set_accessed(&block->page);

  buf_page_mutex_exit(block);

  auto buf_pool = buf_pool_from_block(block);

  if (hint == Cache_hint::MAKE_YOUNG) {
    buf_page_make_young_if_needed(&block->page);
  }

  ut_ad(!ibuf_inside(mtr) || hint == Cache_hint::KEEP_OLD);

  bool success;
  mtr_memo_type_t fix_type;

  switch (rw_latch) {
    case RW_S_LATCH:
      success = rw_lock_s_lock_nowait(&block->lock, file, line);
      fix_type = MTR_MEMO_PAGE_S_FIX;
      break;
    case RW_X_LATCH:
      success = rw_lock_x_lock_func_nowait_inline(&block->lock, file, line);

      fix_type = MTR_MEMO_PAGE_X_FIX;
      break;
    default:
      ut_error; /* RW_SX_LATCH is not implemented yet */
  }

  if (!success) {
    buf_block_buf_fix_dec(block);

    return (false);
  }

  mtr_memo_push(mtr, block, fix_type);

#if defined UNIV_DEBUG || defined UNIV_BUF_DEBUG
  ut_a(++buf_dbg_counter % 5771 || buf_validate());
  ut_a(block->page.buf_fix_count > 0);
  ut_a(buf_block_get_state(block) == BUF_BLOCK_FILE_PAGE);
#endif /* UNIV_DEBUG || UNIV_BUF_DEBUG */

#ifdef UNIV_DEBUG
  if (hint != Cache_hint::KEEP_OLD) {
    /* If hint == BUF_KEEP_OLD, we are executing an I/O
    completion routine.  Avoid a bogus assertion failure
    when ibuf_merge_or_delete_for_page() is processing a
    page that was just freed due to DROP INDEX, or
    deleting a record from SYS_INDEXES. This check will be
    skipped in recv_recover_page() as well. */

    buf_page_mutex_enter(block);
    ut_a(!block->page.file_page_was_freed);
    buf_page_mutex_exit(block);
  }
#endif /* UNIV_DEBUG */

#ifdef UNIV_IBUF_COUNT_DEBUG
  ut_a((hint == Cache_hint::KEEP_OLD) || ibuf_count_get(block->page.id) == 0);
#endif /* UNIV_IBUF_COUNT_DEBUG */

  Counter::inc(buf_pool->stat.m_n_page_gets, block->page.id.page_no());

  return (true);
}

const buf_block_t *buf_page_try_get_func(const page_id_t &page_id,
                                         const char *file, ulint line,
                                         mtr_t *mtr) {
  buf_block_t *block;
  ibool success;
  buf_pool_t *buf_pool = buf_pool_get(page_id);
  rw_lock_t *hash_lock;

  ut_ad(mtr);
  ut_ad(mtr->is_active());

  block = buf_block_hash_get_s_locked(buf_pool, page_id, &hash_lock);

  if (!block || buf_block_get_state(block) != BUF_BLOCK_FILE_PAGE) {
    if (block) {
      rw_lock_s_unlock(hash_lock);
    }
    return (nullptr);
  }

  ut_ad(!buf_pool_watch_is_sentinel(buf_pool, &block->page));

  buf_page_mutex_enter(block);
  rw_lock_s_unlock(hash_lock);

#if defined UNIV_DEBUG || defined UNIV_BUF_DEBUG
  ut_a(buf_block_get_state(block) == BUF_BLOCK_FILE_PAGE);
  ut_a(page_id == block->page.id);
#endif /* UNIV_DEBUG || UNIV_BUF_DEBUG */

  buf_block_buf_fix_inc(block, file, line);
  buf_page_mutex_exit(block);

  mtr_memo_type_t fix_type = MTR_MEMO_PAGE_S_FIX;
  success = rw_lock_s_lock_nowait(&block->lock, file, line);

  if (!success) {
    /* Let us try to get an X-latch. If the current thread
    is holding an X-latch on the page, we cannot get an
    S-latch. */

    fix_type = MTR_MEMO_PAGE_X_FIX;
    success = rw_lock_x_lock_func_nowait_inline(&block->lock, file, line);
  }

  if (!success) {
    buf_block_buf_fix_dec(block);

    return (nullptr);
  }

  mtr_memo_push(mtr, block, fix_type);

#if defined UNIV_DEBUG || defined UNIV_BUF_DEBUG
  ut_a(fsp_skip_sanity_check(block->page.id.space()) ||
       ++buf_dbg_counter % 5771 || buf_validate());
  ut_a(block->page.buf_fix_count > 0);
  ut_a(buf_block_get_state(block) == BUF_BLOCK_FILE_PAGE);
#endif /* UNIV_DEBUG || UNIV_BUF_DEBUG */

  ut_d(buf_page_mutex_enter(block));
  ut_d(ut_a(!block->page.file_page_was_freed));
  ut_d(buf_page_mutex_exit(block));

  buf_block_dbg_add_level(block, SYNC_NO_ORDER_CHECK);

  Counter::inc(buf_pool->stat.m_n_page_gets, block->page.id.page_no());

#ifdef UNIV_IBUF_COUNT_DEBUG
  ut_a(ibuf_count_get(block->page.id) == 0);
#endif /* UNIV_IBUF_COUNT_DEBUG */

  return (block);
}

/** Initialize some fields of a control block. */
UNIV_INLINE
void buf_page_init_low(buf_page_t *bpage) /*!< in: block to init */
{
  bpage->flush_type = BUF_FLUSH_LRU;
  bpage->io_fix = BUF_IO_NONE;
  bpage->buf_fix_count = 0;
  bpage->freed_page_clock = 0;
  bpage->access_time = 0;
  bpage->newest_modification = 0;
  bpage->oldest_modification = 0;
  HASH_INVALIDATE(bpage, hash);

  ut_d(bpage->file_page_was_freed = FALSE);
}

/** Inits a page to the buffer buf_pool. The block pointer must be private to
the calling thread at the start of this function.
@param[in,out]	buf_pool	buffer pool
@param[in]	page_id		page id
@param[in]	page_size	page size
@param[in,out]	block		block to init */
static void buf_page_init(buf_pool_t *buf_pool, const page_id_t &page_id,
                          const page_size_t &page_size, buf_block_t *block) {
  buf_page_t *hash_page;

  ut_ad(buf_pool == buf_pool_get(page_id));

  ut_ad(mutex_own(buf_page_get_mutex(&block->page)));
  ut_a(buf_block_get_state(block) != BUF_BLOCK_FILE_PAGE);

  ut_ad(rw_lock_own(buf_page_hash_lock_get(buf_pool, page_id), RW_LOCK_X));

  /* Set the state of the block */
  buf_block_set_file_page(block, page_id);

#ifdef UNIV_DEBUG_VALGRIND
  if (fsp_is_system_or_temp_tablespace(page_id.space())) {
    /* Silence valid Valgrind warnings about uninitialized
    data being written to data files.  There are some unused
    bytes on some pages that InnoDB does not initialize. */
    UNIV_MEM_VALID(block->frame, UNIV_PAGE_SIZE);
  }
#endif /* UNIV_DEBUG_VALGRIND */

  buf_block_init_low(block);

  block->lock_hash_val = lock_rec_hash(page_id);

  buf_page_init_low(&block->page);

  /* Insert into the hash table of file pages */

  hash_page = buf_page_hash_get_low(buf_pool, page_id);

  if (hash_page == nullptr) {
    /* Block not found in hash table */
  } else if (buf_pool_watch_is_sentinel(buf_pool, hash_page)) {
    /* Preserve the reference count. */
    uint32_t buf_fix_count = hash_page->buf_fix_count;

    ut_a(buf_fix_count > 0);

    os_atomic_increment_uint32(&block->page.buf_fix_count, buf_fix_count);

    buf_pool_watch_remove(buf_pool, hash_page);
  } else {
    ib::error(ER_IB_MSG_77)
        << "Page " << page_id
        << " already found in the hash table: " << hash_page << ", " << block;

    ut_d(buf_print());
    ut_d(buf_LRU_print());
    ut_d(buf_validate());
    ut_d(buf_LRU_validate());
    ut_ad(0);
  }

  ut_ad(!block->page.in_zip_hash);
  ut_ad(!block->page.in_page_hash);
  ut_d(block->page.in_page_hash = TRUE);

  block->page.id = page_id;
  block->page.size.copy_from(page_size);

  HASH_INSERT(buf_page_t, hash, buf_pool->page_hash, page_id.fold(),
              &block->page);

  if (page_size.is_compressed()) {
    page_zip_set_size(&block->page.zip, page_size.physical());
  }
}

/** Inits a page for read to the buffer buf_pool. If the page is
(1) already in buf_pool, or
(2) if we specify to read only ibuf pages and the page is not an ibuf page, or
(3) if the space is deleted or being deleted,
then this function does nothing.
Sets the io_fix flag to BUF_IO_READ and sets a non-recursive exclusive lock
on the buffer frame. The io-handler must take care that the flag is cleared
and the lock released later.
@param[out]	err			DB_SUCCESS or DB_TABLESPACE_DELETED
@param[in]	mode			BUF_READ_IBUF_PAGES_ONLY, ...
@param[in]	page_id			page id
@param[in]	page_size		page size
@param[in]	unzip			TRUE=request uncompressed page
@return pointer to the block or NULL */
buf_page_t *buf_page_init_for_read(dberr_t *err, ulint mode,
                                   const page_id_t &page_id,
                                   const page_size_t &page_size, ibool unzip) {
  buf_block_t *block;
  rw_lock_t *hash_lock;
  mtr_t mtr;
  void *data = nullptr;
  buf_pool_t *buf_pool = buf_pool_get(page_id);

  ut_ad(buf_pool);

  *err = DB_SUCCESS;

  if (mode == BUF_READ_IBUF_PAGES_ONLY) {
    /* It is a read-ahead within an ibuf routine */

    ut_ad(!ibuf_bitmap_page(page_id, page_size));

    ibuf_mtr_start(&mtr);

    if (!recv_no_ibuf_operations && !ibuf_page(page_id, page_size, &mtr)) {
      ibuf_mtr_commit(&mtr);

      return (nullptr);
    }
  } else {
    ut_ad(mode == BUF_READ_ANY_PAGE);
  }

  if (page_size.is_compressed() && !unzip && !recv_recovery_is_on()) {
    block = nullptr;
  } else {
    block = buf_LRU_get_free_block(buf_pool);
    ut_ad(block);
    ut_ad(buf_pool_from_block(block) == buf_pool);
  }

  buf_page_t *bpage = nullptr;
  if (block == nullptr) {
    bpage = buf_page_alloc_descriptor();
  }

  if ((block != nullptr && page_size.is_compressed()) || block == nullptr) {
    data = buf_buddy_alloc(buf_pool, page_size.physical());
  }

  mutex_enter(&buf_pool->LRU_list_mutex);

  hash_lock = buf_page_hash_lock_get(buf_pool, page_id);

  rw_lock_x_lock(hash_lock);

  buf_page_t *watch_page;

  watch_page = buf_page_hash_get_low(buf_pool, page_id);

  if (watch_page != nullptr &&
      !buf_pool_watch_is_sentinel(buf_pool, watch_page)) {
    /* The page is already in the buffer pool. */
    watch_page = nullptr;

    mutex_exit(&buf_pool->LRU_list_mutex);

    rw_lock_x_unlock(hash_lock);

    if (bpage != nullptr) {
      buf_page_free_descriptor(bpage);
    }

    if (data != nullptr) {
      buf_buddy_free(buf_pool, data, page_size.physical());
    }

    if (block != nullptr) {
      buf_LRU_block_free_non_file_page(block);
    }

    bpage = nullptr;

    goto func_exit;
  }

  if (block != nullptr) {
    ut_ad(!bpage);
    bpage = &block->page;

    ut_ad(buf_pool_from_bpage(bpage) == buf_pool);

    buf_page_mutex_enter(block);

    buf_page_init(buf_pool, page_id, page_size, block);

    /* Note: We are using the hash_lock for protection. This is
    safe because no other thread can lookup the block from the
    page hashtable yet. */

    buf_page_set_io_fix(bpage, BUF_IO_READ);

    /* The block must be put to the LRU list, to the old blocks */
    buf_LRU_add_block(bpage, TRUE /* to old blocks */);

    if (page_size.is_compressed()) {
      block->page.zip.data = (page_zip_t *)data;

      /* To maintain the invariant
      block->in_unzip_LRU_list
      == buf_page_belongs_to_unzip_LRU(&block->page)
      we have to add this block to unzip_LRU
      after block->page.zip.data is set. */
      ut_ad(buf_page_belongs_to_unzip_LRU(&block->page));
      buf_unzip_LRU_add_block(block, TRUE);
    }

    mutex_exit(&buf_pool->LRU_list_mutex);

    /* We set a pass-type x-lock on the frame because then
    the same thread which called for the read operation
    (and is running now at this point of code) can wait
    for the read to complete by waiting for the x-lock on
    the frame; if the x-lock were recursive, the same
    thread would illegally get the x-lock before the page
    read is completed.  The x-lock is cleared by the
    io-handler thread. */

    rw_lock_x_lock_gen(&block->lock, BUF_IO_READ);

    rw_lock_x_unlock(hash_lock);

    buf_page_mutex_exit(block);
  } else {
    /* Initialize the buf_pool pointer. */
    bpage->buf_pool_index = buf_pool_index(buf_pool);

    page_zip_des_init(&bpage->zip);
    page_zip_set_size(&bpage->zip, page_size.physical());
    ut_ad(data);
    bpage->zip.data = (page_zip_t *)data;

    bpage->size.copy_from(page_size);

    mutex_enter(&buf_pool->zip_mutex);
    UNIV_MEM_DESC(bpage->zip.data, bpage->size.physical());

    buf_page_init_low(bpage);

    bpage->state = BUF_BLOCK_ZIP_PAGE;
    bpage->id = page_id;
    bpage->flush_observer = nullptr;

    ut_d(bpage->in_page_hash = FALSE);
    ut_d(bpage->in_zip_hash = FALSE);
    ut_d(bpage->in_flush_list = FALSE);
    ut_d(bpage->in_free_list = FALSE);
    ut_d(bpage->in_LRU_list = FALSE);

    ut_d(bpage->in_page_hash = TRUE);

    if (watch_page != nullptr) {
      /* Preserve the reference count. */
      uint32_t buf_fix_count;

      buf_fix_count = watch_page->buf_fix_count;

      ut_a(buf_fix_count > 0);

      os_atomic_increment_uint32(&bpage->buf_fix_count, buf_fix_count);

      ut_ad(buf_pool_watch_is_sentinel(buf_pool, watch_page));
      buf_pool_watch_remove(buf_pool, watch_page);
    }

    HASH_INSERT(buf_page_t, hash, buf_pool->page_hash, bpage->id.fold(), bpage);

    rw_lock_x_unlock(hash_lock);

    /* The block must be put to the LRU list, to the old blocks.
    The zip size is already set into the page zip */
    buf_LRU_add_block(bpage, TRUE /* to old blocks */);
#if defined UNIV_DEBUG || defined UNIV_BUF_DEBUG
    buf_LRU_insert_zip_clean(bpage);
#endif /* UNIV_DEBUG || UNIV_BUF_DEBUG */
    mutex_exit(&buf_pool->LRU_list_mutex);

    buf_page_set_io_fix(bpage, BUF_IO_READ);

    mutex_exit(&buf_pool->zip_mutex);
  }

  os_atomic_increment_ulint(&buf_pool->n_pend_reads, 1);
func_exit:

  if (mode == BUF_READ_IBUF_PAGES_ONLY) {
    ibuf_mtr_commit(&mtr);
  }

  ut_ad(!rw_lock_own(hash_lock, RW_LOCK_X));
  ut_ad(!rw_lock_own(hash_lock, RW_LOCK_S));
  ut_ad(!bpage || buf_page_in_file(bpage));

  return (bpage);
}

buf_block_t *buf_page_create(const page_id_t &page_id,
                             const page_size_t &page_size,
                             rw_lock_type_t rw_latch, mtr_t *mtr) {
  buf_frame_t *frame;
  buf_block_t *block;
  buf_block_t *free_block = nullptr;
  buf_pool_t *buf_pool = buf_pool_get(page_id);
  rw_lock_t *hash_lock;

  ut_ad(mtr->is_active());
  ut_ad(page_id.space() != 0 || !page_size.is_compressed());

  free_block = buf_LRU_get_free_block(buf_pool);

  mutex_enter(&buf_pool->LRU_list_mutex);

  hash_lock = buf_page_hash_lock_get(buf_pool, page_id);
  rw_lock_x_lock(hash_lock);

  block = (buf_block_t *)buf_page_hash_get_low(buf_pool, page_id);

  if (block && buf_page_in_file(&block->page) &&
      !buf_pool_watch_is_sentinel(buf_pool, &block->page)) {
#ifdef UNIV_IBUF_COUNT_DEBUG
    ut_a(ibuf_count_get(page_id) == 0);
#endif /* UNIV_IBUF_COUNT_DEBUG */

    ut_d(block->page.file_page_was_freed = FALSE);

    /* Page can be found in buf_pool */
    mutex_exit(&buf_pool->LRU_list_mutex);
    rw_lock_x_unlock(hash_lock);

    buf_block_free(free_block);

    return (buf_page_get(page_id, page_size, rw_latch, mtr));
  }

  /* If we get here, the page was not in buf_pool: init it there */

  DBUG_PRINT("ib_buf", ("create page " UINT32PF ":" UINT32PF, page_id.space(),
                        page_id.page_no()));

  block = free_block;

  buf_page_mutex_enter(block);

  buf_page_init(buf_pool, page_id, page_size, block);

  buf_block_buf_fix_inc(block, __FILE__, __LINE__);

  buf_page_set_accessed(&block->page);

  mutex_exit(&block->mutex);

  /* Latch the page before releasing hash lock so that concurrent request for
  this page doesn't see half initialized page. ALTER tablespace for encryption
  and clone page copy can request page for any page id within tablespace
  size limit. */
  mtr_memo_type_t mtr_latch_type;

  if (rw_latch == RW_X_LATCH) {
    rw_lock_x_lock(&block->lock);
    mtr_latch_type = MTR_MEMO_PAGE_X_FIX;
  } else {
    rw_lock_sx_lock(&block->lock);
    mtr_latch_type = MTR_MEMO_PAGE_SX_FIX;
  }
  mtr_memo_push(mtr, block, mtr_latch_type);

  rw_lock_x_unlock(hash_lock);

  /* The block must be put to the LRU list */
  buf_LRU_add_block(&block->page, FALSE);

  os_atomic_increment_ulint(&buf_pool->stat.n_pages_created, 1);

  if (page_size.is_compressed()) {
    mutex_exit(&buf_pool->LRU_list_mutex);

    auto data = buf_buddy_alloc(buf_pool, page_size.physical());

    mutex_enter(&buf_pool->LRU_list_mutex);

    buf_page_mutex_enter(block);
    block->page.zip.data = (page_zip_t *)data;
    buf_page_mutex_exit(block);

    /* To maintain the invariant
    block->in_unzip_LRU_list
    == buf_page_belongs_to_unzip_LRU(&block->page)
    we have to add this block to unzip_LRU after
    block->page.zip.data is set. */
    ut_ad(buf_page_belongs_to_unzip_LRU(&block->page));
    buf_unzip_LRU_add_block(block, FALSE);
  }

  mutex_exit(&buf_pool->LRU_list_mutex);

  /* Change buffer will not contain entries for undo tablespaces or temporary
   * tablespaces. */
  bool skip_ibuf = fsp_is_system_temporary(page_id.space()) ||
                   fsp_is_undo_tablespace(page_id.space());

  if (!skip_ibuf) {
    /* Delete possible entries for the page from the insert buffer:
    such can exist if the page belonged to an index which was dropped */
    ibuf_merge_or_delete_for_page(nullptr, page_id, &page_size, TRUE);
  }

  frame = block->frame;

  memset(frame + FIL_PAGE_PREV, 0xff, 4);
  memset(frame + FIL_PAGE_NEXT, 0xff, 4);
  mach_write_to_2(frame + FIL_PAGE_TYPE, FIL_PAGE_TYPE_ALLOCATED);

  /* These 8 bytes are also repurposed for PageIO compression and must
  be reset when the frame is assigned to a new page id. See fil0fil.h.

  FIL_PAGE_FILE_FLUSH_LSN is used on the following pages:
  (1) The first page of the InnoDB system tablespace (page 0:0)
  (2) FIL_RTREE_SPLIT_SEQ_NUM on R-tree pages .

  Therefore we don't transparently compress such pages. */

  memset(frame + FIL_PAGE_FILE_FLUSH_LSN, 0, 8);

#if defined UNIV_DEBUG || defined UNIV_BUF_DEBUG
  ut_a(++buf_dbg_counter % 5771 || buf_validate());
#endif /* UNIV_DEBUG || UNIV_BUF_DEBUG */
#ifdef UNIV_IBUF_COUNT_DEBUG
  ut_a(ibuf_count_get(block->page.id) == 0);
#endif
  return (block);
}

/** Monitor the buffer page read/write activity, and increment corresponding
 counter value if MONITOR_MODULE_BUF_PAGE (module_buf_page) module is
 enabled. */
static void buf_page_monitor(
    const buf_page_t *bpage, /*!< in: pointer to the block */
    enum buf_io_fix io_type) /*!< in: io_fix types */
{
  monitor_id_t counter;

  ut_a(io_type == BUF_IO_READ || io_type == BUF_IO_WRITE);

  const byte *frame = bpage->zip.data != nullptr
                          ? bpage->zip.data
                          : ((buf_block_t *)bpage)->frame;

  const ulint page_type = fil_page_get_type(frame);

  bool is_leaf = false;
  bool is_ibuf = false;

  if (page_type == FIL_PAGE_INDEX || page_type == FIL_PAGE_RTREE) {
    is_leaf = page_is_leaf(frame);

    const space_index_t ibuf_index_id =
        static_cast<space_index_t>(DICT_IBUF_ID_MIN + IBUF_SPACE_ID);

    const uint32_t space_id = bpage->id.space();
    const space_index_t idx_id = btr_page_get_index_id(frame);

    is_ibuf = space_id == IBUF_SPACE_ID && idx_id == ibuf_index_id;

    /* Account reading of leaf pages into the buffer pool(s). */
    if (is_leaf && io_type == BUF_IO_READ) {
      buf_stat_per_index->inc(index_id_t(space_id, idx_id));
    }
  }

  if (!MONITOR_IS_ON(MONITOR_MODULE_BUF_PAGE)) {
    return;
  }

  switch (page_type) {
    case FIL_PAGE_INDEX:
      /* Check if it is an index page for insert buffer */
      if (is_ibuf) {
        if (is_leaf) {
          counter = MONITOR_RW_COUNTER(io_type, MONITOR_INDEX_IBUF_LEAF_PAGE);
        } else {
          counter =
              MONITOR_RW_COUNTER(io_type, MONITOR_INDEX_IBUF_NON_LEAF_PAGE);
        }
        break;
      }
      /* fall through */
    case FIL_PAGE_RTREE:
      if (is_leaf) {
        counter = MONITOR_RW_COUNTER(io_type, MONITOR_INDEX_LEAF_PAGE);
      } else {
        counter = MONITOR_RW_COUNTER(io_type, MONITOR_INDEX_NON_LEAF_PAGE);
      }
      break;

    case FIL_PAGE_UNDO_LOG:
      counter = MONITOR_RW_COUNTER(io_type, MONITOR_UNDO_LOG_PAGE);
      break;

    case FIL_PAGE_INODE:
      counter = MONITOR_RW_COUNTER(io_type, MONITOR_INODE_PAGE);
      break;

    case FIL_PAGE_IBUF_FREE_LIST:
      counter = MONITOR_RW_COUNTER(io_type, MONITOR_IBUF_FREELIST_PAGE);
      break;

    case FIL_PAGE_IBUF_BITMAP:
      counter = MONITOR_RW_COUNTER(io_type, MONITOR_IBUF_BITMAP_PAGE);
      break;

    case FIL_PAGE_TYPE_SYS:
      counter = MONITOR_RW_COUNTER(io_type, MONITOR_SYSTEM_PAGE);
      break;

    case FIL_PAGE_TYPE_TRX_SYS:
      counter = MONITOR_RW_COUNTER(io_type, MONITOR_TRX_SYSTEM_PAGE);
      break;

    case FIL_PAGE_TYPE_FSP_HDR:
      counter = MONITOR_RW_COUNTER(io_type, MONITOR_FSP_HDR_PAGE);
      break;

    case FIL_PAGE_TYPE_XDES:
      counter = MONITOR_RW_COUNTER(io_type, MONITOR_XDES_PAGE);
      break;

    case FIL_PAGE_TYPE_BLOB:
      counter = MONITOR_RW_COUNTER(io_type, MONITOR_BLOB_PAGE);
      break;

    case FIL_PAGE_TYPE_ZBLOB:
      counter = MONITOR_RW_COUNTER(io_type, MONITOR_ZBLOB_PAGE);
      break;

    case FIL_PAGE_TYPE_ZBLOB2:
      counter = MONITOR_RW_COUNTER(io_type, MONITOR_ZBLOB2_PAGE);
      break;

    case FIL_PAGE_TYPE_RSEG_ARRAY:
      counter = MONITOR_RW_COUNTER(io_type, MONITOR_RSEG_ARRAY_PAGE);
      break;

    default:
      counter = MONITOR_RW_COUNTER(io_type, MONITOR_OTHER_PAGE);
  }

  MONITOR_INC_NOCHECK(counter);
}

/** Unfixes the page, unlatches the page,
removes it from page_hash and removes it from LRU.
@param[in,out]	bpage	pointer to the block */
void buf_read_page_handle_error(buf_page_t *bpage) {
  buf_pool_t *buf_pool = buf_pool_from_bpage(bpage);
  const ibool uncompressed = (buf_page_get_state(bpage) == BUF_BLOCK_FILE_PAGE);

  /* First unfix and release lock on the bpage */
  mutex_enter(&buf_pool->LRU_list_mutex);

  rw_lock_t *hash_lock = buf_page_hash_lock_get(buf_pool, bpage->id);

  rw_lock_x_lock(hash_lock);

  mutex_enter(buf_page_get_mutex(bpage));

  ut_ad(buf_page_get_io_fix(bpage) == BUF_IO_READ);
  ut_ad(bpage->buf_fix_count == 0);

  /* Set BUF_IO_NONE before we remove the block from LRU list */
  buf_page_set_io_fix(bpage, BUF_IO_NONE);

  if (uncompressed) {
    rw_lock_x_unlock_gen(&((buf_block_t *)bpage)->lock, BUF_IO_READ);
  }

  /* The hash lock and block mutex will be released during the "free" */
  buf_LRU_free_one_page(bpage, true, true);

  ut_ad(!rw_lock_own(hash_lock, RW_LOCK_X) &&
        !rw_lock_own(hash_lock, RW_LOCK_S));

  mutex_exit(&buf_pool->LRU_list_mutex);

  ut_ad(buf_pool->n_pend_reads > 0);
  os_atomic_decrement_ulint(&buf_pool->n_pend_reads, 1);
}

/** Completes an asynchronous read or write request of a file page to or from
the buffer pool.
@param[in]	bpage	pointer to the block in question
@param[in]	evict	whether or not to evict the page from LRU list
@return true if successful */
bool buf_page_io_complete(buf_page_t *bpage, bool evict) {
  enum buf_io_fix io_type;
  buf_pool_t *buf_pool = buf_pool_from_bpage(bpage);
  const ibool uncompressed = (buf_page_get_state(bpage) == BUF_BLOCK_FILE_PAGE);
  bool have_LRU_mutex = false;

  ut_a(buf_page_in_file(bpage));

  /* We do not need protect io_fix here by mutex to read
  it because this is the only function where we can change the value
  from BUF_IO_READ or BUF_IO_WRITE to some other value, and our code
  ensures that this is the only thread that handles the i/o for this
  block. */

  io_type = buf_page_get_io_fix_unlocked(bpage);
  ut_ad(io_type == BUF_IO_READ || io_type == BUF_IO_WRITE);

  if (io_type == BUF_IO_READ) {
    page_no_t read_page_no;
    space_id_t read_space_id;
    byte *frame;
    bool compressed_page;

    if (bpage->size.is_compressed()) {
      frame = bpage->zip.data;
      os_atomic_increment_ulint(&buf_pool->n_pend_unzip, 1);
      if (uncompressed && !buf_zip_decompress((buf_block_t *)bpage, FALSE)) {
        os_atomic_decrement_ulint(&buf_pool->n_pend_unzip, 1);

        compressed_page = false;
        goto corrupt;
      }
      os_atomic_decrement_ulint(&buf_pool->n_pend_unzip, 1);
    } else {
      ut_a(uncompressed);
      frame = ((buf_block_t *)bpage)->frame;
    }

    /* If this page is not uninitialized and not in the
    doublewrite buffer, then the page number and space id
    should be the same as in block. */
    read_page_no = mach_read_from_4(frame + FIL_PAGE_OFFSET);
    read_space_id = mach_read_from_4(frame + FIL_PAGE_ARCH_LOG_NO_OR_SPACE_ID);

    if (bpage->id.space() == TRX_SYS_SPACE &&
        dblwr::v1::is_inside(bpage->id.page_no())) {
      ib::error(ER_IB_MSG_78) << "Reading page " << bpage->id
                              << ", which is in the doublewrite buffer!";

    } else if (read_space_id == 0 && read_page_no == 0) {
      /* This is likely an uninitialized page. */
    } else if ((bpage->id.space() != 0 && bpage->id.space() != read_space_id) ||
               bpage->id.page_no() != read_page_no) {
      /* We did not compare space_id to read_space_id
      if bpage->space == 0, because the field on the
      page may contain garbage in MySQL < 4.1.1,
      which only supported bpage->space == 0. */

      ib::error(ER_IB_MSG_79) << "Space id and page number stored in "
                                 "the page read in are "
                              << page_id_t(read_space_id, read_page_no)
                              << ", should be " << bpage->id;
    }

    compressed_page = Compression::is_compressed_page(frame);

    /* If the decompress failed then the most likely case is
    that we are reading in a page for which this instance doesn't
    support the compression algorithm. */
    if (compressed_page) {
      Compression::meta_t meta;

      Compression::deserialize_header(frame, &meta);

      ib::error(ER_IB_MSG_80)
          << "Page " << bpage->id << " "
          << "compressed with " << Compression::to_string(meta) << " "
          << "that is not supported by this instance";
    }

    /* From version 3.23.38 up we store the page checksum
    to the 4 first bytes of the page end lsn field */
    bool is_corrupted;
    {
      BlockReporter reporter =
          BlockReporter(true, frame, bpage->size,
                        fsp_is_checksum_disabled(bpage->id.space()));
      is_corrupted = reporter.is_corrupted();
    }

    if (compressed_page || is_corrupted) {
      /* Not a real corruption if it was triggered by
      error injection */
      DBUG_EXECUTE_IF("buf_page_import_corrupt_failure",
                      goto page_not_corrupt;);

    corrupt:
      /* Compressed pages are basically gibberish avoid
      printing the contents. */
      if (!compressed_page) {
        ib::error(ER_IB_MSG_81)
            << "Database page corruption on disk"
               " or a failed file read of page "
            << bpage->id << ". You may have to recover from "
            << "a backup.";

        buf_page_print(frame, bpage->size, BUF_PAGE_PRINT_NO_CRASH);

        ib::info(ER_IB_MSG_82) << "It is also possible that your"
                                  " operating system has corrupted"
                                  " its own file cache and rebooting"
                                  " your computer removes the error."
                                  " If the corrupt page is an index page."
                                  " You can also try to fix the"
                                  " corruption by dumping, dropping,"
                                  " and reimporting the corrupt table."
                                  " You can use CHECK TABLE to scan"
                                  " your table for corruption. "
                               << FORCE_RECOVERY_MSG;
      }

      if (srv_force_recovery < SRV_FORCE_IGNORE_CORRUPT) {
        /* We do not have to mark any index as
        corrupted here, since we only know the space
        id but not the exact index id. There could
        be multiple tables/indexes in the same space,
        so we will mark it later in upper layer */

        buf_read_page_handle_error(bpage);
        return (false);
      }
    }

    DBUG_EXECUTE_IF("buf_page_import_corrupt_failure", page_not_corrupt
                    : bpage = bpage;);

    if (recv_recovery_is_on()) {
      /* Pages must be uncompressed for crash recovery. */
      ut_a(uncompressed);
      recv_recover_page(true, (buf_block_t *)bpage);
    }

    if (uncompressed && !Compression::is_compressed_page(frame) &&
        !recv_no_ibuf_operations &&
        fil_page_get_type(frame) == FIL_PAGE_INDEX && page_is_leaf(frame) &&
        !fsp_is_system_temporary(bpage->id.space()) &&
        !fsp_is_undo_tablespace(bpage->id.space())) {
      ibuf_merge_or_delete_for_page((buf_block_t *)bpage, bpage->id,
                                    &bpage->size, TRUE);
    }
  }

  auto page_mutex = buf_page_get_mutex(bpage);

  if (io_type == BUF_IO_WRITE) {
    mutex_enter(&buf_pool->LRU_list_mutex);

    mutex_enter(page_mutex);

    if (
#if defined UNIV_DEBUG || defined UNIV_BUF_DEBUG
        /* to keep consistency at buf_LRU_insert_zip_clean() */
        buf_page_get_state(bpage) == BUF_BLOCK_ZIP_DIRTY ||
#endif /* UNIV_DEBUG || UNIV_BUF_DEBUG */
        buf_page_get_flush_type(bpage) == BUF_FLUSH_LRU ||
        buf_page_get_flush_type(bpage) == BUF_FLUSH_SINGLE_PAGE) {

      have_LRU_mutex = true; /* optimistic */
    } else {
      mutex_exit(&buf_pool->LRU_list_mutex);
    }
  } else {
    mutex_enter(page_mutex);
  }

#ifdef UNIV_IBUF_COUNT_DEBUG
  if (io_type == BUF_IO_WRITE || uncompressed) {
    /* For BUF_IO_READ of compressed-only blocks, the
    buffered operations will be merged by buf_page_get_gen()
    after the block has been uncompressed. */
    ut_a(ibuf_count_get(bpage->id) == 0);
  }
#endif /* UNIV_IBUF_COUNT_DEBUG */

  /* Because this thread which does the unlocking is not the same that
  did the locking, we use a pass value != 0 in unlock, which simply
  removes the newest lock debug record, without checking the thread
  id. */

  buf_page_monitor(bpage, io_type);

  switch (io_type) {
    case BUF_IO_READ:

      ut_ad(!have_LRU_mutex);

      buf_page_set_io_fix(bpage, BUF_IO_NONE);

      /* NOTE that the call to ibuf may have moved the ownership of
      the x-latch to this OS thread: do not let this confuse you in
      debugging! */

      if (uncompressed) {
        rw_lock_x_unlock_gen(&((buf_block_t *)bpage)->lock, BUF_IO_READ);
      }

      mutex_exit(page_mutex);

      ut_ad(buf_pool->n_pend_reads > 0);
      os_atomic_decrement_ulint(&buf_pool->n_pend_reads, 1);
      os_atomic_increment_ulint(&buf_pool->stat.n_pages_read, 1);

      break;

    case BUF_IO_WRITE:
      /* Write means a flush operation: call the completion
      routine in the flush system */

      buf_flush_write_complete(bpage);

      if (uncompressed) {
        rw_lock_sx_unlock_gen(&((buf_block_t *)bpage)->lock, BUF_IO_WRITE);
      }

      os_atomic_increment_ulint(&buf_pool->stat.n_pages_written, 1);

      /* We decide whether or not to evict the page from the
      LRU list based on the flush_type.
      * BUF_FLUSH_LIST: don't evict
      * BUF_FLUSH_LRU: always evict
      * BUF_FLUSH_SINGLE_PAGE: eviction preference is passed
      by the caller explicitly. */
      if (buf_page_get_flush_type(bpage) == BUF_FLUSH_LRU) {
        evict = true;
        ut_ad(have_LRU_mutex);
      }

      if (evict && buf_LRU_free_page(bpage, true)) {
        have_LRU_mutex = false;
      } else {
        mutex_exit(buf_page_get_mutex(bpage));
      }
      if (have_LRU_mutex) {
        mutex_exit(&buf_pool->LRU_list_mutex);
      }

      break;

    default:
      ut_error;
  }

  DBUG_PRINT("ib_buf", ("%s page " UINT32PF ":" UINT32PF,
                        io_type == BUF_IO_READ ? "read" : "wrote",
                        bpage->id.space(), bpage->id.page_no()));

  return (true);
}

/** Asserts that all file pages in the buffer are in a replaceable state.
@param[in]	buf_pool	buffer pool instance */
static void buf_must_be_all_freed_instance(buf_pool_t *buf_pool) {
  ulint i;
  buf_chunk_t *chunk;

  ut_ad(buf_pool);

  chunk = buf_pool->chunks;

  for (i = buf_pool->n_chunks; i--; chunk++) {
    mutex_enter(&buf_pool->LRU_list_mutex);

    const buf_block_t *block = buf_chunk_not_freed(chunk);

    mutex_exit(&buf_pool->LRU_list_mutex);

    if (block) {
      ib::fatal(ER_IB_MSG_83)
          << "Page " << block->page.id << " still fixed or dirty";
    }
  }
}

/** Refreshes the statistics used to print per-second averages.
@param[in,out]	buf_pool	buffer pool instance */
static void buf_refresh_io_stats(buf_pool_t *buf_pool) {
  buf_pool->last_printout_time = ut_time_monotonic();

  buf_pool_stat_t::copy(buf_pool->old_stat, buf_pool->stat);
}

/** Invalidates file pages in one buffer pool instance
@param[in]	buf_pool	buffer pool instance */
static void buf_pool_invalidate_instance(buf_pool_t *buf_pool) {
  ulint i;

  ut_ad(!mutex_own(&buf_pool->LRU_list_mutex));

  mutex_enter(&buf_pool->flush_state_mutex);

  for (i = BUF_FLUSH_LRU; i < BUF_FLUSH_N_TYPES; i++) {
    /* As this function is called during startup and
    during redo application phase during recovery, InnoDB
    is single threaded (apart from IO helper threads) at
    this stage. No new write batch can be in intialization
    stage at this point. */
    ut_ad(buf_pool->init_flush[i] == FALSE);

    /* However, it is possible that a write batch that has
    been posted earlier is still not complete. For buffer
    pool invalidation to proceed we must ensure there is NO
    write activity happening. */
    if (buf_pool->n_flush[i] > 0) {
      buf_flush_t type = static_cast<buf_flush_t>(i);

      mutex_exit(&buf_pool->flush_state_mutex);
      buf_flush_wait_batch_end(buf_pool, type);
      mutex_enter(&buf_pool->flush_state_mutex);
    }
  }

  mutex_exit(&buf_pool->flush_state_mutex);

  ut_d(buf_must_be_all_freed_instance(buf_pool));

  while (buf_LRU_scan_and_free_block(buf_pool, true)) {
  }

  mutex_enter(&buf_pool->LRU_list_mutex);

  ut_ad(UT_LIST_GET_LEN(buf_pool->LRU) == 0);
  ut_ad(UT_LIST_GET_LEN(buf_pool->unzip_LRU) == 0);

  buf_pool->freed_page_clock = 0;
  buf_pool->LRU_old = nullptr;
  buf_pool->LRU_old_len = 0;

  mutex_exit(&buf_pool->LRU_list_mutex);

  buf_pool->stat.reset();
  buf_refresh_io_stats(buf_pool);
}

/** Invalidates the file pages in the buffer pool when an archive recovery is
 completed. All the file pages buffered must be in a replaceable state when
 this function is called: not latched and not modified. */
void buf_pool_invalidate(void) {
  ulint i;

  for (i = 0; i < srv_buf_pool_instances; i++) {
    buf_pool_invalidate_instance(buf_pool_from_array(i));
  }
}

#if defined UNIV_DEBUG || defined UNIV_BUF_DEBUG
/** Validates data in one buffer pool instance
@param[in]	buf_pool	buffer pool instance
@return true */
static ibool buf_pool_validate_instance(buf_pool_t *buf_pool) {
  buf_page_t *b;
  buf_chunk_t *chunk;
  ulint i;
  ulint n_lru_flush = 0;
  ulint n_page_flush = 0;
  ulint n_list_flush = 0;
  ulint n_lru = 0;
  ulint n_flush = 0;
  ulint n_free = 0;
  ulint n_zip = 0;

  ut_ad(buf_pool);

  mutex_enter(&buf_pool->chunks_mutex);
  mutex_enter(&buf_pool->LRU_list_mutex);
  hash_lock_x_all(buf_pool->page_hash);
  mutex_enter(&buf_pool->zip_mutex);
  mutex_enter(&buf_pool->free_list_mutex);
  mutex_enter(&buf_pool->flush_state_mutex);

  chunk = buf_pool->chunks;

  /* Check the uncompressed blocks. */

  for (i = buf_pool->n_chunks; i--; chunk++) {
    ulint j;
    buf_block_t *block = chunk->blocks;

    for (j = chunk->size; j--; block++) {
      switch (buf_block_get_state(block)) {
        case BUF_BLOCK_POOL_WATCH:
        case BUF_BLOCK_ZIP_PAGE:
        case BUF_BLOCK_ZIP_DIRTY:
          /* These should only occur on
          zip_clean, zip_free[], or flush_list. */
          ut_error;
          break;

        case BUF_BLOCK_FILE_PAGE:
          ut_a(buf_page_hash_get_low(buf_pool, block->page.id) == &block->page);

#ifdef UNIV_IBUF_COUNT_DEBUG
          ut_a(buf_page_get_io_fix(&block->page) == BUF_IO_READ ||
               !ibuf_count_get(block->page.id));
#endif
          switch (buf_page_get_io_fix_unlocked(&block->page)) {
            case BUF_IO_NONE:
              break;

            case BUF_IO_WRITE:
              switch (buf_page_get_flush_type(&block->page)) {
                case BUF_FLUSH_LRU:
                case BUF_FLUSH_SINGLE_PAGE:
                case BUF_FLUSH_LIST:
                  break;
                default:
                  ut_error;
              }

              break;

            case BUF_IO_READ:

              ut_a(rw_lock_is_locked(&block->lock, RW_LOCK_X));
              break;

            case BUF_IO_PIN:
              break;
          }

          n_lru++;
          break;

        case BUF_BLOCK_NOT_USED:
          n_free++;
          break;

        case BUF_BLOCK_READY_FOR_USE:
        case BUF_BLOCK_MEMORY:
        case BUF_BLOCK_REMOVE_HASH:
          /* do nothing */
          break;
      }
    }
  }

  /* Check clean compressed-only blocks. */

  for (b = UT_LIST_GET_FIRST(buf_pool->zip_clean); b;
       b = UT_LIST_GET_NEXT(list, b)) {
    ut_a(buf_page_get_state(b) == BUF_BLOCK_ZIP_PAGE);
    switch (buf_page_get_io_fix(b)) {
      case BUF_IO_NONE:
      case BUF_IO_PIN:
        /* All clean blocks should be I/O-unfixed. */
        break;
      case BUF_IO_READ:
        /* In buf_LRU_free_page(), we temporarily set
        b->io_fix = BUF_IO_READ for a newly allocated
        control block in order to prevent
        buf_page_get_gen() from decompressing the block. */
        break;
      default:
        ut_error;
        break;
    }

    /* It is OK to read oldest_modification here because
    we have acquired buf_pool->zip_mutex above which acts
    as the 'block->mutex' for these bpages. */
    ut_a(!b->oldest_modification);
    ut_a(buf_page_hash_get_low(buf_pool, b->id) == b);
    n_lru++;
    n_zip++;
  }

  /* Check dirty blocks. */

  buf_flush_list_mutex_enter(buf_pool);
  for (b = UT_LIST_GET_FIRST(buf_pool->flush_list); b;
       b = UT_LIST_GET_NEXT(list, b)) {
    ut_ad(b->in_flush_list);
    ut_a(b->oldest_modification);
    n_flush++;

    switch (buf_page_get_state(b)) {
      case BUF_BLOCK_ZIP_DIRTY:
        n_lru++;
        n_zip++;
        /* fallthrough */
      case BUF_BLOCK_FILE_PAGE:
        switch (buf_page_get_io_fix_unlocked(b)) {
          case BUF_IO_NONE:
          case BUF_IO_READ:
          case BUF_IO_PIN:
            break;
          case BUF_IO_WRITE:
            switch (buf_page_get_flush_type(b)) {
              case BUF_FLUSH_LRU:
                n_lru_flush++;
                break;
              case BUF_FLUSH_SINGLE_PAGE:
                n_page_flush++;
                break;
              case BUF_FLUSH_LIST:
                n_list_flush++;
                break;
              default:
                ut_error;
            }
            break;
        }
        break;
      case BUF_BLOCK_POOL_WATCH:
      case BUF_BLOCK_ZIP_PAGE:
      case BUF_BLOCK_NOT_USED:
      case BUF_BLOCK_READY_FOR_USE:
      case BUF_BLOCK_MEMORY:
      case BUF_BLOCK_REMOVE_HASH:
        ut_error;
        break;
    }
    ut_a(buf_page_hash_get_low(buf_pool, b->id) == b);
  }

  ut_a(UT_LIST_GET_LEN(buf_pool->flush_list) == n_flush);

  hash_unlock_x_all(buf_pool->page_hash);
  buf_flush_list_mutex_exit(buf_pool);

  mutex_exit(&buf_pool->zip_mutex);

  if (buf_pool->curr_size == buf_pool->old_size &&
      n_lru + n_free > buf_pool->curr_size + n_zip) {
    ib::fatal(ER_IB_MSG_84)
        << "n_LRU " << n_lru << ", n_free " << n_free << ", pool "
        << buf_pool->curr_size << " zip " << n_zip << ". Aborting...";
  }

  ut_a(UT_LIST_GET_LEN(buf_pool->LRU) == n_lru);

  mutex_exit(&buf_pool->LRU_list_mutex);
  mutex_exit(&buf_pool->chunks_mutex);

  if (buf_pool->curr_size == buf_pool->old_size &&
      UT_LIST_GET_LEN(buf_pool->free) > n_free) {
    ib::fatal(ER_IB_MSG_85)
        << "Free list len " << UT_LIST_GET_LEN(buf_pool->free)
        << ", free blocks " << n_free << ". Aborting...";
  }

  mutex_exit(&buf_pool->free_list_mutex);

  ut_a(buf_pool->n_flush[BUF_FLUSH_LIST] == n_list_flush);
  ut_a(buf_pool->n_flush[BUF_FLUSH_LRU] == n_lru_flush);
  ut_a(buf_pool->n_flush[BUF_FLUSH_SINGLE_PAGE] == n_page_flush);

  mutex_exit(&buf_pool->flush_state_mutex);

  ut_a(buf_LRU_validate());
  ut_a(buf_flush_validate(buf_pool));

  return (TRUE);
}

/** Validates the buffer buf_pool data structure.
 @return true */
ibool buf_validate(void) {
  ulint i;

  for (i = 0; i < srv_buf_pool_instances; i++) {
    buf_pool_t *buf_pool;

    buf_pool = buf_pool_from_array(i);

    buf_pool_validate_instance(buf_pool);
  }
  return (TRUE);
}

#endif /* UNIV_DEBUG || UNIV_BUF_DEBUG */

#if defined UNIV_DEBUG_PRINT || defined UNIV_DEBUG || defined UNIV_BUF_DEBUG
/** Prints info of the buffer buf_pool data structure for one instance.
@param[in]	buf_pool	buffer pool instance */
static void buf_print_instance(buf_pool_t *buf_pool) {
  index_id_t *index_ids;
  ulint *counts;
  ulint size;
  ulint i;
  ulint j;
  ulint n_found;
  buf_chunk_t *chunk;

  ut_ad(buf_pool);

  size = buf_pool->curr_size;

  index_ids =
      static_cast<index_id_t *>(ut_malloc_nokey(size * sizeof *index_ids));

  counts = static_cast<ulint *>(ut_malloc_nokey(sizeof(ulint) * size));

  mutex_enter(&buf_pool->LRU_list_mutex);
  mutex_enter(&buf_pool->free_list_mutex);
  mutex_enter(&buf_pool->flush_state_mutex);
  buf_flush_list_mutex_enter(buf_pool);

  ib::info(ER_IB_MSG_86) << *buf_pool;

  buf_flush_list_mutex_exit(buf_pool);
  mutex_exit(&buf_pool->flush_state_mutex);
  mutex_exit(&buf_pool->free_list_mutex);

  /* Count the number of blocks belonging to each index in the buffer */

  n_found = 0;

  chunk = buf_pool->chunks;

  for (i = buf_pool->n_chunks; i--; chunk++) {
    buf_block_t *block = chunk->blocks;
    ulint n_blocks = chunk->size;

    for (; n_blocks--; block++) {
      const buf_frame_t *frame = block->frame;

      if (fil_page_index_page_check(frame)) {
        index_id_t id(block->page.id.space(), btr_page_get_index_id(frame));

        /* Look for the id in the index_ids array */
        j = 0;

        while (j < n_found) {
          if (index_ids[j] == id) {
            counts[j]++;

            break;
          }
          j++;
        }

        if (j == n_found) {
          n_found++;
          index_ids[j] = id;
          counts[j] = 1;
        }
      }
    }
  }

  mutex_exit(&buf_pool->LRU_list_mutex);

  for (i = 0; i < n_found; i++) {
    ib::info info(ER_IB_MSG_1217);

    info << "Block count for index " << index_ids[i] << " in buffer is about "
         << counts[i];
  }

  ut_free(index_ids);
  ut_free(counts);

  ut_a(buf_pool_validate_instance(buf_pool));
}

/** Prints info of the buffer buf_pool data structure. */
void buf_print(void) {
  ulint i;

  for (i = 0; i < srv_buf_pool_instances; i++) {
    buf_pool_t *buf_pool;

    buf_pool = buf_pool_from_array(i);
    buf_print_instance(buf_pool);
  }
}
#endif /* UNIV_DEBUG_PRINT || UNIV_DEBUG || UNIV_BUF_DEBUG */

#ifdef UNIV_DEBUG
/** Returns the number of latched pages in the buffer pool.
@param[in]	buf_pool	buffer pool instance
@return number of latched pages */
static ulint buf_get_latched_pages_number_instance(buf_pool_t *buf_pool) {
  buf_page_t *b;
  ulint i;
  buf_chunk_t *chunk;
  ulint fixed_pages_number = 0;

  mutex_enter(&buf_pool->LRU_list_mutex);

  chunk = buf_pool->chunks;

  for (i = buf_pool->n_chunks; i--; chunk++) {
    buf_block_t *block;
    ulint j;

    block = chunk->blocks;

    for (j = chunk->size; j--; block++) {
      if (buf_block_get_state(block) != BUF_BLOCK_FILE_PAGE) {
        continue;
      }

      if (block->page.buf_fix_count != 0 ||
          buf_page_get_io_fix_unlocked(&block->page) != BUF_IO_NONE) {
        fixed_pages_number++;
      }
    }
  }

  mutex_exit(&buf_pool->LRU_list_mutex);

  mutex_enter(&buf_pool->zip_mutex);

  /* Traverse the lists of clean and dirty compressed-only blocks. */

  for (b = UT_LIST_GET_FIRST(buf_pool->zip_clean); b;
       b = UT_LIST_GET_NEXT(list, b)) {
    ut_a(buf_page_get_state(b) == BUF_BLOCK_ZIP_PAGE);
    ut_a(buf_page_get_io_fix(b) != BUF_IO_WRITE);

    if (b->buf_fix_count != 0 || buf_page_get_io_fix(b) != BUF_IO_NONE) {
      fixed_pages_number++;
    }
  }

  buf_flush_list_mutex_enter(buf_pool);
  for (b = UT_LIST_GET_FIRST(buf_pool->flush_list); b;
       b = UT_LIST_GET_NEXT(list, b)) {
    ut_ad(b->in_flush_list);

    switch (buf_page_get_state(b)) {
      case BUF_BLOCK_ZIP_DIRTY:
        if (b->buf_fix_count != 0 || buf_page_get_io_fix(b) != BUF_IO_NONE) {
          fixed_pages_number++;
        }
        break;
      case BUF_BLOCK_FILE_PAGE:
        /* uncompressed page */
        break;
      case BUF_BLOCK_REMOVE_HASH:
        /* We hold flush list but not LRU list mutex here.
        Thus encountering BUF_BLOCK_REMOVE_HASH pages is
        possible.  */
        break;
      case BUF_BLOCK_POOL_WATCH:
      case BUF_BLOCK_ZIP_PAGE:
      case BUF_BLOCK_NOT_USED:
      case BUF_BLOCK_READY_FOR_USE:
      case BUF_BLOCK_MEMORY:
        ut_error;
        break;
    }
  }

  buf_flush_list_mutex_exit(buf_pool);
  mutex_exit(&buf_pool->zip_mutex);

  return (fixed_pages_number);
}

/** Returns the number of latched pages in all the buffer pools.
 @return number of latched pages */
ulint buf_get_latched_pages_number(void) {
  ulint i;
  ulint total_latched_pages = 0;

  for (i = 0; i < srv_buf_pool_instances; i++) {
    buf_pool_t *buf_pool;

    buf_pool = buf_pool_from_array(i);

    total_latched_pages += buf_get_latched_pages_number_instance(buf_pool);
  }

  return (total_latched_pages);
}

#endif /* UNIV_DEBUG */

/** Returns the number of pending buf pool read ios.
 @return number of pending read I/O operations */
ulint buf_get_n_pending_read_ios(void) {
  ulint pend_ios = 0;

  os_rmb;
  for (ulint i = 0; i < srv_buf_pool_instances; i++) {
    pend_ios += buf_pool_from_array(i)->n_pend_reads;
  }

  return (pend_ios);
}

/** Returns the ratio in percents of modified pages in the buffer pool /
 database pages in the buffer pool.
 @return modified page percentage ratio */
double buf_get_modified_ratio_pct(void) {
  double ratio;
  ulint lru_len = 0;
  ulint free_len = 0;
  ulint flush_list_len = 0;

  buf_get_total_list_len(&lru_len, &free_len, &flush_list_len);

  ratio = static_cast<double>(100 * flush_list_len) / (1 + lru_len + free_len);

  /* 1 + is there to avoid division by zero */

  return (ratio);
}

/** Aggregates a pool stats information with the total buffer pool stats  */
static void buf_stats_aggregate_pool_info(
    buf_pool_info_t *total_info,      /*!< in/out: the buffer pool
                                      info to store aggregated
                                      result */
    const buf_pool_info_t *pool_info) /*!< in: individual buffer pool
                                      stats info */
{
  ut_a(total_info && pool_info);

  /* Nothing to copy if total_info is the same as pool_info */
  if (total_info == pool_info) {
    return;
  }

  total_info->pool_size += pool_info->pool_size;
  total_info->lru_len += pool_info->lru_len;
  total_info->old_lru_len += pool_info->old_lru_len;
  total_info->free_list_len += pool_info->free_list_len;
  total_info->flush_list_len += pool_info->flush_list_len;
  total_info->n_pend_unzip += pool_info->n_pend_unzip;
  total_info->n_pend_reads += pool_info->n_pend_reads;
  total_info->n_pending_flush_lru += pool_info->n_pending_flush_lru;
  total_info->n_pending_flush_list += pool_info->n_pending_flush_list;
  total_info->n_pages_made_young += pool_info->n_pages_made_young;
  total_info->n_pages_not_made_young += pool_info->n_pages_not_made_young;
  total_info->n_pages_read += pool_info->n_pages_read;
  total_info->n_pages_created += pool_info->n_pages_created;
  total_info->n_pages_written += pool_info->n_pages_written;
  total_info->n_page_gets += pool_info->n_page_gets;
  total_info->n_ra_pages_read_rnd += pool_info->n_ra_pages_read_rnd;
  total_info->n_ra_pages_read += pool_info->n_ra_pages_read;
  total_info->n_ra_pages_evicted += pool_info->n_ra_pages_evicted;
  total_info->page_made_young_rate += pool_info->page_made_young_rate;
  total_info->page_not_made_young_rate += pool_info->page_not_made_young_rate;
  total_info->pages_read_rate += pool_info->pages_read_rate;
  total_info->pages_created_rate += pool_info->pages_created_rate;
  total_info->pages_written_rate += pool_info->pages_written_rate;
  total_info->n_page_get_delta += pool_info->n_page_get_delta;
  total_info->page_read_delta += pool_info->page_read_delta;
  total_info->young_making_delta += pool_info->young_making_delta;
  total_info->not_young_making_delta += pool_info->not_young_making_delta;
  total_info->pages_readahead_rnd_rate += pool_info->pages_readahead_rnd_rate;
  total_info->pages_readahead_rate += pool_info->pages_readahead_rate;
  total_info->pages_evicted_rate += pool_info->pages_evicted_rate;
  total_info->unzip_lru_len += pool_info->unzip_lru_len;
  total_info->io_sum += pool_info->io_sum;
  total_info->io_cur += pool_info->io_cur;
  total_info->unzip_sum += pool_info->unzip_sum;
  total_info->unzip_cur += pool_info->unzip_cur;
}
/** Collect buffer pool stats information for a buffer pool. Also
 record aggregated stats if there are more than one buffer pool
 in the server */
void buf_stats_get_pool_info(
    buf_pool_t *buf_pool,           /*!< in: buffer pool */
    ulint pool_id,                  /*!< in: buffer pool ID */
    buf_pool_info_t *all_pool_info) /*!< in/out: buffer pool info
                                    to fill */
{
  buf_pool_info_t *pool_info;
  time_t current_time;
  double time_elapsed;

  /* Find appropriate pool_info to store stats for this buffer pool */
  pool_info = &all_pool_info[pool_id];

  pool_info->pool_unique_id = pool_id;

  pool_info->pool_size = buf_pool->curr_size;

  pool_info->lru_len = UT_LIST_GET_LEN(buf_pool->LRU);

  pool_info->old_lru_len = buf_pool->LRU_old_len;

  pool_info->free_list_len = UT_LIST_GET_LEN(buf_pool->free);

  pool_info->flush_list_len = UT_LIST_GET_LEN(buf_pool->flush_list);

  pool_info->n_pend_unzip = UT_LIST_GET_LEN(buf_pool->unzip_LRU);

  pool_info->n_pend_reads = buf_pool->n_pend_reads;

  pool_info->n_pending_flush_lru =
      (buf_pool->n_flush[BUF_FLUSH_LRU] + buf_pool->init_flush[BUF_FLUSH_LRU]);

  pool_info->n_pending_flush_list = (buf_pool->n_flush[BUF_FLUSH_LIST] +
                                     buf_pool->init_flush[BUF_FLUSH_LIST]);

  pool_info->n_pending_flush_single_page =
      (buf_pool->n_flush[BUF_FLUSH_SINGLE_PAGE] +
       buf_pool->init_flush[BUF_FLUSH_SINGLE_PAGE]);

  current_time = time(nullptr);
  time_elapsed = 0.001 + difftime(current_time, buf_pool->last_printout_time);

  pool_info->n_pages_made_young = buf_pool->stat.n_pages_made_young;

  pool_info->n_pages_not_made_young = buf_pool->stat.n_pages_not_made_young;

  pool_info->n_pages_read = buf_pool->stat.n_pages_read;

  pool_info->n_pages_created = buf_pool->stat.n_pages_created;

  pool_info->n_pages_written = buf_pool->stat.n_pages_written;

  pool_info->n_page_gets = Counter::total(buf_pool->stat.m_n_page_gets);

  pool_info->n_ra_pages_read_rnd = buf_pool->stat.n_ra_pages_read_rnd;
  pool_info->n_ra_pages_read = buf_pool->stat.n_ra_pages_read;

  pool_info->n_ra_pages_evicted = buf_pool->stat.n_ra_pages_evicted;

  pool_info->page_made_young_rate = (buf_pool->stat.n_pages_made_young -
                                     buf_pool->old_stat.n_pages_made_young) /
                                    time_elapsed;

  pool_info->page_not_made_young_rate =
      (buf_pool->stat.n_pages_not_made_young -
       buf_pool->old_stat.n_pages_not_made_young) /
      time_elapsed;

  pool_info->pages_read_rate =
      (buf_pool->stat.n_pages_read - buf_pool->old_stat.n_pages_read) /
      time_elapsed;

  pool_info->pages_created_rate =
      (buf_pool->stat.n_pages_created - buf_pool->old_stat.n_pages_created) /
      time_elapsed;

  pool_info->pages_written_rate =
      (buf_pool->stat.n_pages_written - buf_pool->old_stat.n_pages_written) /
      time_elapsed;

  pool_info->n_page_get_delta =
      Counter::total(buf_pool->stat.m_n_page_gets) -
      Counter::total(buf_pool->old_stat.m_n_page_gets);

  if (pool_info->n_page_get_delta) {
    pool_info->page_read_delta =
        buf_pool->stat.n_pages_read - buf_pool->old_stat.n_pages_read;

    pool_info->young_making_delta = buf_pool->stat.n_pages_made_young -
                                    buf_pool->old_stat.n_pages_made_young;

    pool_info->not_young_making_delta =
        buf_pool->stat.n_pages_not_made_young -
        buf_pool->old_stat.n_pages_not_made_young;
  }
  pool_info->pages_readahead_rnd_rate =
      (buf_pool->stat.n_ra_pages_read_rnd -
       buf_pool->old_stat.n_ra_pages_read_rnd) /
      time_elapsed;

  pool_info->pages_readahead_rate =
      (buf_pool->stat.n_ra_pages_read - buf_pool->old_stat.n_ra_pages_read) /
      time_elapsed;

  pool_info->pages_evicted_rate = (buf_pool->stat.n_ra_pages_evicted -
                                   buf_pool->old_stat.n_ra_pages_evicted) /
                                  time_elapsed;

  pool_info->unzip_lru_len = UT_LIST_GET_LEN(buf_pool->unzip_LRU);

  pool_info->io_sum = buf_LRU_stat_sum.io;

  pool_info->io_cur = buf_LRU_stat_cur.io;

  pool_info->unzip_sum = buf_LRU_stat_sum.unzip;

  pool_info->unzip_cur = buf_LRU_stat_cur.unzip;

  buf_refresh_io_stats(buf_pool);
}

/** Prints info of the buffer i/o. */
static void buf_print_io_instance(
    buf_pool_info_t *pool_info, /*!< in: buffer pool info */
    FILE *file)                 /*!< in/out: buffer where to print */
{
  ut_ad(pool_info);

  fprintf(file,
          "Buffer pool size   " ULINTPF
          "\n"
          "Free buffers       " ULINTPF
          "\n"
          "Database pages     " ULINTPF
          "\n"
          "Old database pages " ULINTPF
          "\n"
          "Modified db pages  " ULINTPF
          "\n"
          "Pending reads      " ULINTPF
          "\n"
          "Pending writes: LRU " ULINTPF ", flush list " ULINTPF
          ", single page " ULINTPF "\n",
          pool_info->pool_size, pool_info->free_list_len, pool_info->lru_len,
          pool_info->old_lru_len, pool_info->flush_list_len,
          pool_info->n_pend_reads, pool_info->n_pending_flush_lru,
          pool_info->n_pending_flush_list,
          pool_info->n_pending_flush_single_page);

  fprintf(file,
          "Pages made young " ULINTPF ", not young " ULINTPF
          "\n"
          "%.2f youngs/s, %.2f non-youngs/s\n"
          "Pages read " ULINTPF ", created " ULINTPF ", written " ULINTPF
          "\n"
          "%.2f reads/s, %.2f creates/s, %.2f writes/s\n",
          pool_info->n_pages_made_young, pool_info->n_pages_not_made_young,
          pool_info->page_made_young_rate, pool_info->page_not_made_young_rate,
          pool_info->n_pages_read, pool_info->n_pages_created,
          pool_info->n_pages_written, pool_info->pages_read_rate,
          pool_info->pages_created_rate, pool_info->pages_written_rate);

  if (pool_info->n_page_get_delta) {
    fprintf(file,
            "Buffer pool hit rate %lu / 1000,"
            " young-making rate %lu / 1000 not %lu / 1000\n",
            (ulong)(1000 - (1000 * pool_info->page_read_delta /
                            pool_info->n_page_get_delta)),
            (ulong)(1000 * pool_info->young_making_delta /
                    pool_info->n_page_get_delta),
            (ulong)(1000 * pool_info->not_young_making_delta /
                    pool_info->n_page_get_delta));
  } else {
    fputs("No buffer pool page gets since the last printout\n", file);
  }

  /* Statistics about read ahead algorithm */
  fprintf(file,
          "Pages read ahead %.2f/s,"
          " evicted without access %.2f/s,"
          " Random read ahead %.2f/s\n",

          pool_info->pages_readahead_rate, pool_info->pages_evicted_rate,
          pool_info->pages_readahead_rnd_rate);

  /* Print some values to help us with visualizing what is
  happening with LRU eviction. */
  fprintf(file,
          "LRU len: " ULINTPF ", unzip_LRU len: " ULINTPF
          "\n"
          "I/O sum[" ULINTPF "]:cur[" ULINTPF
          "], "
          "unzip sum[" ULINTPF "]:cur[" ULINTPF "]\n",
          pool_info->lru_len, pool_info->unzip_lru_len, pool_info->io_sum,
          pool_info->io_cur, pool_info->unzip_sum, pool_info->unzip_cur);
}

/** Prints info of the buffer i/o. */
void buf_print_io(FILE *file) /*!< in/out: buffer where to print */
{
  ulint i;
  buf_pool_info_t *pool_info;
  buf_pool_info_t *pool_info_total;

  /* If srv_buf_pool_instances is greater than 1, allocate
  one extra buf_pool_info_t, the last one stores
  aggregated/total values from all pools */
  if (srv_buf_pool_instances > 1) {
    pool_info = (buf_pool_info_t *)ut_zalloc_nokey(
        (srv_buf_pool_instances + 1) * sizeof *pool_info);

    pool_info_total = &pool_info[srv_buf_pool_instances];
  } else {
    ut_a(srv_buf_pool_instances == 1);

    pool_info_total = pool_info =
        static_cast<buf_pool_info_t *>(ut_zalloc_nokey(sizeof *pool_info));
  }

  os_rmb;

  for (i = 0; i < srv_buf_pool_instances; i++) {
    buf_pool_t *buf_pool;

    buf_pool = buf_pool_from_array(i);

    /* Fetch individual buffer pool info and calculate
    aggregated stats along the way */
    buf_stats_get_pool_info(buf_pool, i, pool_info);

    /* If we have more than one buffer pool, store
    the aggregated stats  */
    if (srv_buf_pool_instances > 1) {
      buf_stats_aggregate_pool_info(pool_info_total, &pool_info[i]);
    }
  }

  /* Print the aggreate buffer pool info */
  buf_print_io_instance(pool_info_total, file);

  /* If there are more than one buffer pool, print each individual pool
  info */
  if (srv_buf_pool_instances > 1) {
    fputs(
        "----------------------\n"
        "INDIVIDUAL BUFFER POOL INFO\n"
        "----------------------\n",
        file);

    for (i = 0; i < srv_buf_pool_instances; i++) {
      fprintf(file, "---BUFFER POOL " ULINTPF "\n", i);
      buf_print_io_instance(&pool_info[i], file);
    }
  }

  ut_free(pool_info);
}

/** Refreshes the statistics used to print per-second averages. */
void buf_refresh_io_stats_all(void) {
  for (ulint i = 0; i < srv_buf_pool_instances; i++) {
    buf_pool_t *buf_pool;

    buf_pool = buf_pool_from_array(i);

    buf_refresh_io_stats(buf_pool);
  }
}

/** Aborts the current process if there is any page in other state. */
void buf_must_be_all_freed(void) {
  for (ulint i = 0; i < srv_buf_pool_instances; i++) {
    buf_pool_t *buf_pool;

    buf_pool = buf_pool_from_array(i);

    buf_must_be_all_freed_instance(buf_pool);
  }
}

/** Checks that there currently are no pending i/o-operations for the buffer
pool.
@return number of pending i/o */
ulint buf_pool_check_no_pending_io(void) {
  ulint i;
  ulint pending_io = 0;

  for (i = 0; i < srv_buf_pool_instances; i++) {
    buf_pool_t *buf_pool;

    buf_pool = buf_pool_from_array(i);

    pending_io += buf_pool->n_pend_reads;

    mutex_enter(&buf_pool->flush_state_mutex);
    pending_io += +buf_pool->n_flush[BUF_FLUSH_LRU] +
                  buf_pool->n_flush[BUF_FLUSH_SINGLE_PAGE] +
                  buf_pool->n_flush[BUF_FLUSH_LIST];
    mutex_exit(&buf_pool->flush_state_mutex);
  }

  return (pending_io);
}

#if 0
Code currently not used
/*********************************************************************//**
Gets the current length of the free list of buffer blocks.
@return length of the free list */
ulint
buf_get_free_list_len(void)
{
	ulint	len;

	mutex_enter(&buf_pool->free_list_mutex);

	len = UT_LIST_GET_LEN(buf_pool->free);

	mutex_exit(&buf_pool->free_list_mutex);

	return(len);
}
#endif

#else /* !UNIV_HOTBACKUP */

/** Inits a page to the buffer buf_pool, for use in mysqlbackup --restore.
@param[in]	page_id		page id
@param[in]	page_size	page size
@param[in,out]	block		block to init */
void meb_page_init(const page_id_t &page_id, const page_size_t &page_size,
                   buf_block_t *block) {
  block->page.state = BUF_BLOCK_FILE_PAGE;
  block->page.id = page_id;
  block->page.size.copy_from(page_size);

  page_zip_des_init(&block->page.zip);

  /* We assume that block->page.data has been allocated
  with page_size == univ_page_size. */
  if (page_size.is_compressed()) {
    page_zip_set_size(&block->page.zip, page_size.physical());
    block->page.zip.data = block->frame + page_size.logical();
  } else {
    page_zip_set_size(&block->page.zip, 0);
  }

  ib::trace_1() << "meb_page_init: block  Space: " << block->page.id.space()
                << " , zip_size: " << block->page.size.physical()
                << " unzip_size: " << block->page.size.logical() << " }\n";
}

#endif /* !UNIV_HOTBACKUP */

/** Print the given buf_pool_t object.
@param[in,out]	out		the output stream
@param[in]	buf_pool	the buf_pool_t object to be printed
@return the output stream */
std::ostream &operator<<(std::ostream &out, const buf_pool_t &buf_pool) {
#ifndef UNIV_HOTBACKUP
  /* These locking requirements might be relaxed if desired */
  ut_ad(mutex_own(&buf_pool.LRU_list_mutex));
  ut_ad(mutex_own(&buf_pool.free_list_mutex));
  ut_ad(mutex_own(&buf_pool.flush_state_mutex));
  ut_ad(buf_flush_list_mutex_own(&buf_pool));

  out << "[buffer pool instance: "
      << "buf_pool size=" << buf_pool.curr_size
      << ", database pages=" << UT_LIST_GET_LEN(buf_pool.LRU)
      << ", free pages=" << UT_LIST_GET_LEN(buf_pool.free)
      << ", modified database pages=" << UT_LIST_GET_LEN(buf_pool.flush_list)
      << ", n pending decompressions=" << buf_pool.n_pend_unzip
      << ", n pending reads=" << buf_pool.n_pend_reads
      << ", n pending flush LRU=" << buf_pool.n_flush[BUF_FLUSH_LRU]
      << " list=" << buf_pool.n_flush[BUF_FLUSH_LIST]
      << " single page=" << buf_pool.n_flush[BUF_FLUSH_SINGLE_PAGE]
      << ", pages made young=" << buf_pool.stat.n_pages_made_young
      << ", not young=" << buf_pool.stat.n_pages_not_made_young
      << ", pages read=" << buf_pool.stat.n_pages_read
      << ", created=" << buf_pool.stat.n_pages_created
      << ", written=" << buf_pool.stat.n_pages_written << "]";
#endif /* !UNIV_HOTBACKUP */
  return (out);
}

/** Get the page type as a string.
@return the page type as a string. */
const char *buf_block_t::get_page_type_str() const {
  page_type_t type = get_page_type();

#define PAGE_TYPE(x) \
  case x:            \
    return (#x);

  switch (type) {
    PAGE_TYPE(FIL_PAGE_INDEX);
    PAGE_TYPE(FIL_PAGE_RTREE);
    PAGE_TYPE(FIL_PAGE_SDI);
    PAGE_TYPE(FIL_PAGE_UNDO_LOG);
    PAGE_TYPE(FIL_PAGE_INODE);
    PAGE_TYPE(FIL_PAGE_IBUF_FREE_LIST);
    PAGE_TYPE(FIL_PAGE_TYPE_ALLOCATED);
    PAGE_TYPE(FIL_PAGE_IBUF_BITMAP);
    PAGE_TYPE(FIL_PAGE_TYPE_SYS);
    PAGE_TYPE(FIL_PAGE_TYPE_TRX_SYS);
    PAGE_TYPE(FIL_PAGE_TYPE_FSP_HDR);
    PAGE_TYPE(FIL_PAGE_TYPE_XDES);
    PAGE_TYPE(FIL_PAGE_TYPE_BLOB);
    PAGE_TYPE(FIL_PAGE_TYPE_ZBLOB);
    PAGE_TYPE(FIL_PAGE_TYPE_ZBLOB2);
    PAGE_TYPE(FIL_PAGE_TYPE_UNKNOWN);
    PAGE_TYPE(FIL_PAGE_COMPRESSED);
    PAGE_TYPE(FIL_PAGE_ENCRYPTED);
    PAGE_TYPE(FIL_PAGE_COMPRESSED_AND_ENCRYPTED);
    PAGE_TYPE(FIL_PAGE_ENCRYPTED_RTREE);
    PAGE_TYPE(FIL_PAGE_SDI_BLOB);
    PAGE_TYPE(FIL_PAGE_SDI_ZBLOB);
    PAGE_TYPE(FIL_PAGE_TYPE_LOB_INDEX);
    PAGE_TYPE(FIL_PAGE_TYPE_LOB_DATA);
    PAGE_TYPE(FIL_PAGE_TYPE_LOB_FIRST);
    PAGE_TYPE(FIL_PAGE_TYPE_ZLOB_FIRST);
    PAGE_TYPE(FIL_PAGE_TYPE_ZLOB_DATA);
    PAGE_TYPE(FIL_PAGE_TYPE_ZLOB_INDEX);
    PAGE_TYPE(FIL_PAGE_TYPE_ZLOB_FRAG);
    PAGE_TYPE(FIL_PAGE_TYPE_ZLOB_FRAG_ENTRY);
  }
  ut_ad(0);
  return ("UNKNOWN");
}

#ifndef UNIV_HOTBACKUP
/** Frees the buffer pool instances and the global data structures. */
void buf_pool_free_all() {
  for (ulint i = 0; i < srv_buf_pool_instances; ++i) {
    buf_pool_t *ptr = &buf_pool_ptr[i];

    buf_pool_free_instance(ptr);
  }

  buf_pool_free();
}
#endif /* !UNIV_HOTBACKUP */<|MERGE_RESOLUTION|>--- conflicted
+++ resolved
@@ -84,18 +84,19 @@
 #include <numa.h>
 #include <numaif.h>
 
-<<<<<<< HEAD
 struct set_numa_interleave_t {
   set_numa_interleave_t() {
     if (srv_numa_interleave) {
       ib::info(ER_IB_MSG_47) << "Setting NUMA memory policy to"
                                 " MPOL_INTERLEAVE";
-      if (set_mempolicy(MPOL_INTERLEAVE, numa_get_mems_allowed()->maskp,
-                        numa_get_mems_allowed()->size) != 0) {
+      struct bitmask *numa_nodes = numa_get_mems_allowed();
+      if (set_mempolicy(MPOL_INTERLEAVE, numa_nodes->maskp, numa_nodes->size) !=
+          0) {
         ib::warn(ER_IB_MSG_48) << "Failed to set NUMA memory"
                                   " policy to MPOL_INTERLEAVE: "
                                << strerror(errno);
       }
+      numa_bitmask_free(numa_nodes);
     }
   }
 
@@ -110,42 +111,6 @@
       }
     }
   }
-=======
-struct set_numa_interleave_t
-{
-	set_numa_interleave_t()
-	{
-		if (srv_numa_interleave) {
-
-			ib::info() << "Setting NUMA memory policy to"
-				" MPOL_INTERLEAVE";
-			struct bitmask* numa_nodes = numa_get_mems_allowed();
-			if (set_mempolicy(MPOL_INTERLEAVE,
-					  numa_nodes->maskp,
-					  numa_nodes->size) != 0) {
-
-				ib::warn() << "Failed to set NUMA memory"
-					" policy to MPOL_INTERLEAVE: "
-					<< strerror(errno);
-			}
-			numa_bitmask_free(numa_nodes);
-		}
-	}
-
-	~set_numa_interleave_t()
-	{
-		if (srv_numa_interleave) {
-
-			ib::info() << "Setting NUMA memory policy to"
-				" MPOL_DEFAULT";
-			if (set_mempolicy(MPOL_DEFAULT, NULL, 0) != 0) {
-				ib::warn() << "Failed to set NUMA memory"
-					" policy to MPOL_DEFAULT: "
-					<< strerror(errno);
-			}
-		}
-	}
->>>>>>> c5ae183a
 };
 
 #define NUMA_MEMPOLICY_INTERLEAVE_IN_SCOPE set_numa_interleave_t scoped_numa
@@ -1037,34 +1002,18 @@
   }
 
 #ifdef HAVE_LIBNUMA
-<<<<<<< HEAD
   if (srv_numa_interleave) {
+    struct bitmask *numa_nodes = numa_get_mems_allowed();
     int st = mbind(chunk->mem, chunk->mem_size(), MPOL_INTERLEAVE,
-                   numa_get_mems_allowed()->maskp,
-                   numa_get_mems_allowed()->size, MPOL_MF_MOVE);
+                   numa_nodes->maskp, numa_nodes->size, MPOL_MF_MOVE);
     if (st != 0) {
       ib::warn(ER_IB_MSG_54) << "Failed to set NUMA memory policy of"
                                 " buffer pool page frames to MPOL_INTERLEAVE"
                                 " (error: "
                              << strerror(errno) << ").";
     }
-  }
-=======
-	if (srv_numa_interleave) {
-		struct 	bitmask* numa_nodes = numa_get_mems_allowed();
-		int	st = mbind(chunk->mem, chunk->mem_size(),
-				   MPOL_INTERLEAVE,
-				   numa_nodes->maskp,
-				   numa_nodes->size,
-				   MPOL_MF_MOVE);
-		if (st != 0) {
-			ib::warn() << "Failed to set NUMA memory policy of"
-				" buffer pool page frames to MPOL_INTERLEAVE"
-				" (error: " << strerror(errno) << ").";
-		}
-		numa_bitmask_free(numa_nodes);
-	}
->>>>>>> c5ae183a
+    numa_bitmask_free(numa_nodes);
+  }
 #endif /* HAVE_LIBNUMA */
 
   /* Allocate the block descriptors from
