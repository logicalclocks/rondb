--- conflicted
+++ resolved
@@ -929,16 +929,10 @@
 os_aio_simulated_wake_handler_threads after we have posted a batch of
 writes! NOTE: buf_pool->mutex and buf_page_get_mutex(bpage) must be
 held upon entering this function, and they will be released by this
-<<<<<<< HEAD
-function. */
-
-void
-=======
 function if it returns true.
 @return TRUE if the page was flushed */
-UNIV_INTERN
-bool
->>>>>>> d3748c32
+
+ibool
 buf_flush_page(
 /*===========*/
 	buf_pool_t*	buf_pool,	/*!< in: buffer pool instance */
@@ -946,19 +940,14 @@
 	buf_flush_t	flush_type,	/*!< in: type of flush */
 	bool		sync)		/*!< in: true if sync IO request */
 {
-<<<<<<< HEAD
 	BPageMutex*	block_mutex;
-	ibool		is_uncompressed;
-
-=======
->>>>>>> d3748c32
+
 	ut_ad(flush_type < BUF_FLUSH_N_TYPES);
 	ut_ad(buf_pool_mutex_own(buf_pool));
 	ut_ad(buf_page_in_file(bpage));
 	ut_ad(!sync || flush_type == BUF_FLUSH_SINGLE_PAGE);
 
-	ib_mutex_t*	block_mutex = buf_page_get_mutex(bpage);
-
+	block_mutex = buf_page_get_mutex(bpage);
 	ut_ad(mutex_own(block_mutex));
 
 	ut_ad(buf_flush_ready_for_flush(bpage, flush_type));
@@ -975,34 +964,16 @@
         if (!is_uncompressed) {
                 flush = TRUE;
 		rw_lock = NULL;
-
 	} else if (!(no_fix_count || flush_type == BUF_FLUSH_LIST)) {
-		/* This is a heuristic, to avoid expensive S attempts. */
+		/* This is a heuristic, to avoid expensive SX attempts. */
 		flush = FALSE;
 	} else {
-
 		rw_lock = &reinterpret_cast<buf_block_t*>(bpage)->lock;
-
-<<<<<<< HEAD
-	switch (flush_type) {
-		ibool	is_s_latched;
-	case BUF_FLUSH_LIST:
-		/* If the simulated aio thread is not running, we must
-		not wait for any latch, as we may end up in a deadlock:
-		if buf_fix_count == 0, then we know we need not wait */
-
-		is_s_latched = (bpage->buf_fix_count == 0);
-		if (is_s_latched && is_uncompressed) {
-			rw_lock_sx_lock_gen(&((buf_block_t*) bpage)->lock,
-					    BUF_IO_WRITE);
-=======
 		if (flush_type != BUF_FLUSH_LIST) {
-			flush = rw_lock_s_lock_nowait(
-				rw_lock, __FILE__, __LINE__);
+			flush = rw_lock_sx_lock_nowait(rw_lock, BUF_IO_WRITE);
 		} else {
-			/* Will S lock later */
+			/* Will SX lock later */
 			flush = TRUE;
->>>>>>> d3748c32
 		}
 	}
 
@@ -1012,40 +983,12 @@
 
                 buf_page_set_io_fix(bpage, BUF_IO_WRITE);
 
-<<<<<<< HEAD
-			if (is_uncompressed) {
-				rw_lock_sx_lock_gen(&((buf_block_t*) bpage)
-						    ->lock, BUF_IO_WRITE);
-			}
-		}
-=======
                 buf_page_set_flush_type(bpage, flush_type);
->>>>>>> d3748c32
 
                 if (buf_pool->n_flush[flush_type] == 0) {
 
-<<<<<<< HEAD
-	case BUF_FLUSH_LRU:
-	case BUF_FLUSH_SINGLE_PAGE:
-		/* VERY IMPORTANT:
-		Because any thread may call single page flush, even when
-		owning locks on pages, to avoid deadlocks, we must make
-		sure that the s-lock is acquired on the page without
-		waiting: this is accomplished because
-		buf_flush_ready_for_flush() must hold, and that requires
-		the page not to be bufferfixed.
-		The same holds true for LRU flush because a user thread
-		may end up waiting for an LRU flush to end while
-		holding locks on other pages. */
-
-		if (is_uncompressed) {
-			rw_lock_sx_lock_gen(&((buf_block_t*) bpage)->lock,
-					    BUF_IO_WRITE);
-		}
-=======
                         os_event_reset(buf_pool->no_flush[flush_type]);
                 }
->>>>>>> d3748c32
 
                 ++buf_pool->n_flush[flush_type];
 
@@ -1056,14 +999,11 @@
 
 			/* This is a heuristic for reducing syncs */
 			if (!no_fix_count) {
-				buf_dblwr_flush_buffered_writes();
-			}
-
-<<<<<<< HEAD
-	buf_flush_write_block_low(bpage, flush_type, sync);
-=======
+                        	buf_dblwr_flush_buffered_writes();
+		}
+
 			if (is_uncompressed) {
-				rw_lock_s_lock_gen(rw_lock, BUF_IO_WRITE);
+				rw_lock_sx_lock_gen(rw_lock, BUF_IO_WRITE);
 			}
                 }
 
@@ -1076,7 +1016,6 @@
         }
 
 	return(flush);
->>>>>>> d3748c32
 }
 
 # if defined UNIV_DEBUG || defined UNIV_IBUF_DEBUG
@@ -1176,6 +1115,7 @@
 	ulint		i;
 	ulint		low;
 	ulint		high;
+	ulint		count = 0;
 	buf_pool_t*	buf_pool = buf_pool_get(space, offset);
 
 	ut_ad(flush_type == BUF_FLUSH_LRU || flush_type == BUF_FLUSH_LIST);
@@ -1229,17 +1169,13 @@
 		high = fil_space_get_size(space);
 	}
 
-<<<<<<< HEAD
 	DBUG_PRINT("ib_buf", ("flush %u:%u..%u",
 			      unsigned(space),
 			      unsigned(low), unsigned(high)));
 
 	for (i = low; i < high; i++) {
-=======
-	ulint	count = 0;
->>>>>>> d3748c32
-
-	for (i = low; i < high; i++) {
+
+		buf_page_t*	bpage;
 
 		if ((count + n_flushed) >= n_to_flush) {
 
@@ -1261,9 +1197,9 @@
 		buf_pool_mutex_enter(buf_pool);
 
 		/* We only want to flush pages from this buffer pool. */
-		buf_page_t*	bpage = buf_page_hash_get(buf_pool, space, i);
-
-		if (bpage == NULL) {
+		bpage = buf_page_hash_get(buf_pool, space, i);
+
+		if (!bpage) {
 
 			buf_pool_mutex_exit(buf_pool);
 			continue;
@@ -1277,28 +1213,30 @@
 		if (flush_type != BUF_FLUSH_LRU
 		    || i == offset
 		    || buf_page_is_old(bpage)) {
-<<<<<<< HEAD
+
 			BPageMutex* block_mutex = buf_page_get_mutex(bpage);
-=======
-
-			ib_mutex_t* block_mutex = buf_page_get_mutex(bpage);
->>>>>>> d3748c32
 
 			mutex_enter(block_mutex);
 
 			if (buf_flush_ready_for_flush(bpage, flush_type)
-			    && (i == offset || bpage->buf_fix_count == 0)
-			    && buf_flush_page(
+			    && (i == offset || bpage->buf_fix_count == 0)) {
+
+				/* We also try to flush those
+				neighbors != offset */
+
+				if (buf_flush_page(
 					buf_pool, bpage, flush_type, false)) {
-
-				++count;
+					++count;
+				} else {
+					mutex_exit(block_mutex);
+					buf_pool_mutex_exit(buf_pool);
+				}
 
 				continue;
+			} else {
+				mutex_exit(block_mutex);
 			}
-
-			mutex_exit(block_mutex);
 		}
-
 		buf_pool_mutex_exit(buf_pool);
 	}
 
@@ -1334,13 +1272,8 @@
 	ulint*		count)		/*!< in/out: number of pages
 					flushed */
 {
-<<<<<<< HEAD
 	BPageMutex*	block_mutex;
 	ibool		flushed = FALSE;
-=======
-	ibool		flushed;
-	ib_mutex_t*	block_mutex;
->>>>>>> d3748c32
 #ifdef UNIV_DEBUG
 	buf_pool_t*	buf_pool = buf_pool_from_bpage(bpage);
 #endif /* UNIV_DEBUG */
@@ -1353,6 +1286,8 @@
 	ut_a(buf_page_in_file(bpage));
 
 	if (buf_flush_ready_for_flush(bpage, flush_type)) {
+		ulint		space;
+		ulint		offset;
 		buf_pool_t*	buf_pool;
 
 		buf_pool = buf_pool_from_bpage(bpage);
@@ -1361,22 +1296,22 @@
 
 		/* These fields are protected by both the
 		buffer pool mutex and block mutex. */
-		ulint	space = buf_page_get_space(bpage);
-		ulint	offset = buf_page_get_page_no(bpage);
+		space = buf_page_get_space(bpage);
+		offset = buf_page_get_page_no(bpage);
 
 		mutex_exit(block_mutex);
 
 		/* Try to flush also all the neighbors */
-		*count += buf_flush_try_neighbors(
-			space, offset, flush_type, *count, n_to_flush);
+		*count += buf_flush_try_neighbors(space,
+						  offset,
+						  flush_type,
+						  *count,
+						  n_to_flush);
 
 		buf_pool_mutex_enter(buf_pool);
-
 		flushed = TRUE;
-
 	} else {
 		mutex_exit(block_mutex);
-		flushed = FALSE;
 	}
 
 	ut_ad(buf_pool_mutex_own(buf_pool));
@@ -1459,13 +1394,9 @@
 					blocks in the free_list */
 {
 	buf_page_t*	bpage;
-<<<<<<< HEAD
 	ulint		scanned = 0;
 	ulint		evict_count = 0;
-=======
->>>>>>> d3748c32
 	ulint		count = 0;
-	ulint		scanned = 0;
 	ulint		free_len = UT_LIST_GET_LEN(buf_pool->free);
 	ulint		lru_len = UT_LIST_GET_LEN(buf_pool->LRU);
 
@@ -1492,7 +1423,6 @@
 			if (buf_LRU_free_page(bpage, true)) {
 				++evict_count;
 			}
-<<<<<<< HEAD
 		} else if (buf_flush_ready_for_flush(bpage, BUF_FLUSH_LRU)) {
 			/* Block is ready for flush. Dispatch an IO
 			request. The IO helper thread will put it on
@@ -1505,46 +1435,6 @@
 			previous. */
 			ut_ad(buf_pool->lru_hp.is_hp(prev));
 			mutex_exit(block_mutex);
-=======
-		} else {
-			ulint		space;
-			ulint		offset;
-			buf_page_t*	prev_bpage;
-
-			prev_bpage = UT_LIST_GET_PREV(LRU, bpage);
-
-			/* Save the previous bpage */
-
-			if (prev_bpage != NULL) {
-				space = prev_bpage->space;
-				offset = prev_bpage->offset;
-			} else {
-				space = ULINT_UNDEFINED;
-				offset = ULINT_UNDEFINED;
-			}
-
-			if (!buf_flush_page_and_try_neighbors(
-				bpage, BUF_FLUSH_LRU, max, &count)) {
-
-				bpage = prev_bpage;
-			} else {
-				/* buf_pool->mutex was released.
-				reposition the iterator. Note: the
-				prev block could have been repositioned
-				too but that should be rare. */
-
-				if (prev_bpage != NULL) {
-
-					ut_ad(space != ULINT_UNDEFINED);
-					ut_ad(offset != ULINT_UNDEFINED);
-
-					prev_bpage = buf_page_hash_get(
-						buf_pool, space, offset);
-				}
-
-				bpage = prev_bpage;
-			}
->>>>>>> d3748c32
 		}
 
 		ut_ad(!mutex_own(block_mutex));
@@ -1994,10 +1884,7 @@
 {
 	ulint		scanned;
 	buf_page_t*	bpage;
-<<<<<<< HEAD
 	ibool		freed;
-=======
->>>>>>> d3748c32
 
 	buf_pool_mutex_enter(buf_pool);
 
@@ -2006,62 +1893,17 @@
 	     bpage != NULL;
 	     ++scanned, bpage = buf_pool->single_scan_itr.get()) {
 
-<<<<<<< HEAD
 		ut_ad(buf_pool_mutex_own(buf_pool));
-=======
-		ib_mutex_t*	block_mutex = buf_page_get_mutex(bpage);
-
-		mutex_enter(block_mutex);
-
-		if (buf_flush_ready_for_flush(bpage, BUF_FLUSH_SINGLE_PAGE)) {
-
-			/* The following call will release the buffer pool
-			and block mutex. */
-
-			ibool	flushed = buf_flush_page(
-				buf_pool, bpage, BUF_FLUSH_SINGLE_PAGE, true);
-
-			if (flushed) {
-				/* buf_flush_page() will release the
-				block mutex */
-				break;
-			}
-		}
-
-		mutex_exit(block_mutex);
-	}
->>>>>>> d3748c32
 
 		buf_page_t* prev = UT_LIST_GET_PREV(LRU, bpage);
 		buf_pool->single_scan_itr.set(prev);
 
-<<<<<<< HEAD
 		BPageMutex*	block_mutex;
 
 		block_mutex = buf_page_get_mutex(bpage);
-=======
-	if (bpage == NULL) {
-		/* Can't find a single flushable page. */
-		buf_pool_mutex_exit(buf_pool);
-		return(FALSE);
-	}
-
-
-	ibool	freed = FALSE;
-
-	/* At this point the page has been written to the disk.
-	As we are not holding buffer pool or block mutex therefore
-	we cannot use the bpage safely. It may have been plucked out
-	of the LRU list by some other thread or it may even have
-	relocated in case of a compressed page. We need to start
-	the scan of LRU list again to remove the block from the LRU
-	list and put it on the free list. */
-	buf_pool_mutex_enter(buf_pool);
->>>>>>> d3748c32
 
 		mutex_enter(block_mutex);
 
-<<<<<<< HEAD
 		if (buf_flush_ready_for_replace(bpage)) {
 			/* block is ready for eviction i.e., it is
 			clean and is not IO-fixed or buffer fixed. */
@@ -2073,15 +1915,23 @@
 			}
 
 		} else if (buf_flush_ready_for_flush(
-				bpage, BUF_FLUSH_SINGLE_PAGE)) {
-			/* Block is ready for flush. Dispatch an IO
-			request. We'll put it on free list in IO
-			completion routine. The following call will
-			release the buffer pool and block mutex. */
-			buf_flush_page(buf_pool, bpage,
-				       BUF_FLUSH_SINGLE_PAGE, true);
-			freed = true;
-			break;
+				   bpage, BUF_FLUSH_SINGLE_PAGE)) {
+
+			/* Block is ready for flush. Try and dispatch an IO
+			request. We'll put it on free list in IO completion
+			routine if it is not buffer fixed. The following call
+			will release the buffer pool and block mutex.
+
+			Note: There is no guarantee that this page has actually
+			been freed, only that it has been flushed to disk */
+			freed = buf_flush_page(
+				buf_pool, bpage, BUF_FLUSH_SINGLE_PAGE, true);
+
+			if (freed) {
+				break;
+			}
+
+			mutex_exit(block_mutex);
 		} else {
 			mutex_exit(block_mutex);
 		}
@@ -2104,28 +1954,6 @@
 	}
 
 	ut_ad(!buf_pool_mutex_own(buf_pool));
-=======
-		ib_mutex_t*	block_mutex = buf_page_get_mutex(bpage);
-
-		mutex_enter(block_mutex);
-
-		ibool	ready = buf_flush_ready_for_replace(bpage);
-
-		mutex_exit(block_mutex);
-
-		if (ready) {
-			bool	evict_zip;
-
-			evict_zip = !buf_LRU_evict_from_unzip_LRU(buf_pool);;
-
-			freed = buf_LRU_free_page(bpage, evict_zip);
-
-			break;
-		}
-	}
-
-	buf_pool_mutex_exit(buf_pool);
->>>>>>> d3748c32
 
 	return(freed);
 }
