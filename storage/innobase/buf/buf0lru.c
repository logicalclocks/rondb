--- conflicted
+++ resolved
@@ -617,14 +617,7 @@
 		ut_ad(block->in_unzip_LRU_list);
 		ut_ad(block->page.in_LRU_list);
 
-<<<<<<< HEAD
-		freed = buf_LRU_free_block(&block->page, FALSE, NULL);
-=======
-		mutex_enter(&block->mutex);
 		freed = buf_LRU_free_block(&block->page, FALSE);
-		mutex_exit(&block->mutex);
-
->>>>>>> d56143d8
 		switch (freed) {
 		case BUF_LRU_FREED:
 			return(TRUE);
@@ -682,13 +675,7 @@
 		ut_ad(bpage->in_LRU_list);
 
 		accessed = buf_page_is_accessed(bpage);
-<<<<<<< HEAD
-		freed = buf_LRU_free_block(bpage, TRUE, NULL);
-=======
 		freed = buf_LRU_free_block(bpage, TRUE);
-		mutex_exit(block_mutex);
-
->>>>>>> d56143d8
 		switch (freed) {
 		case BUF_LRU_FREED:
 			/* Keep track of pages that are evicted without
@@ -1669,7 +1656,6 @@
 			buf_LRU_add_block_low(b, buf_page_is_old(b));
 		}
 
-<<<<<<< HEAD
 		if (b->state == BUF_BLOCK_ZIP_PAGE) {
 			buf_LRU_insert_zip_clean(b);
 		} else {
@@ -1687,14 +1673,7 @@
 		b->io_fix = BUF_IO_READ;
 
 		rw_lock_x_unlock(hash_lock);
-=======
-		buf_pool_mutex_exit(buf_pool);
->>>>>>> d56143d8
 		mutex_exit(block_mutex);
-	}
-
-	if (buf_pool_mutex_released) {
-		*buf_pool_mutex_released = TRUE;
 	}
 
 	buf_pool_mutex_exit(buf_pool);
