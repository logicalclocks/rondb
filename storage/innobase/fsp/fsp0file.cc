--- conflicted
+++ resolved
@@ -833,297 +833,4 @@
 	return(os_file_write(
 			request,
 			m_filepath, m_handle, page, 0, page_size.physical()));
-<<<<<<< HEAD
-=======
-}
-
-/** Opens a handle to the file linked to in an InnoDB Symbolic Link file
-in read-only mode so that it can be validated.
-@param[in]	strict	whether to issue error messages
-@return DB_SUCCESS if remote linked tablespace file is found and opened. */
-dberr_t
-RemoteDatafile::open_read_only(bool strict)
-{
-	if (m_filepath == NULL) {
-		if (m_link_filepath == NULL) {
-			m_link_filepath = fil_make_filepath(
-				NULL, name(), ISL, false);
-		}
-
-		bool	is_shared = FSP_FLAGS_GET_SHARED(flags());
-		m_filepath = read_link_file(m_link_filepath, is_shared);
-
-		/* Validate m_filepath */
-		if (m_filepath == NULL) {
-			/* There is no ISL file or
-			its contents are not valid. */
-			return(DB_ERROR);
-		}
-	}
-
-	dberr_t err = Datafile::open_read_only(strict);
-
-	if (err != DB_SUCCESS && strict) {
-		/* The following call prints an error message */
-		os_file_get_last_error(true);
-		ib::error() << "A link file was found named '"
-			<< m_link_filepath << "' but the linked tablespace '"
-			<< m_filepath << "' could not be opened read-only.";
-	}
-
-	return(err);
-}
-
-/** Opens a handle to the file linked to in an InnoDB Symbolic Link file
-in read-write mode so that it can be restored from doublewrite and validated.
-@param[in]	read_only_mode	If true, then readonly mode checks are enforced.
-@return DB_SUCCESS if remote linked tablespace file is found and opened. */
-dberr_t
-RemoteDatafile::open_read_write(bool read_only_mode)
-{
-	if (m_filepath == NULL) {
-		if (m_link_filepath == NULL) {
-			m_link_filepath = fil_make_filepath(
-				NULL, name(), ISL, false);
-		}
-
-		bool	is_shared = FSP_FLAGS_GET_SHARED(flags());
-		m_filepath = read_link_file(m_link_filepath, is_shared);
-
-		if (m_filepath == NULL) {
-			/* There is no remote file */
-			return(DB_ERROR);
-		}
-	}
-
-	dberr_t err = Datafile::open_read_write(read_only_mode);
-
-	if (err != DB_SUCCESS) {
-		/* The following call prints an error message */
-		m_last_os_error = os_file_get_last_error(true);
-		ib::error() << "A link file was found named '"
-			<< m_link_filepath << "' but the linked data file '"
-			<< m_filepath << "' could not be opened for writing.";
-	}
-
-	return(err);
-}
-
-/** Release the resources. */
-void
-RemoteDatafile::shutdown()
-{
-	Datafile::shutdown();
-
-	if (m_link_filepath != 0) {
-		ut_free(m_link_filepath);
-		m_link_filepath = 0;
-	}
-}
-
-/** Set the link filepath. Use default datadir, the base name of
-the path provided without its suffix, plus DOT_ISL.
-@param[in]	path	filepath which contains a basename to use.
-			If NULL, use m_name as the basename. */
-void
-RemoteDatafile::set_link_filepath(const char* path)
-{
-	char*	basename;
-	bool	is_shared =  FSP_FLAGS_GET_SHARED(flags());
-
-	if (is_shared) {
-		ut_ad(path != NULL);
-		ut_ad(strcmp(&path[strlen(path) - strlen(DOT_IBD)],
-		      DOT_IBD) == 0);
-
-		basename = mem_strdup(base_name(path));
-		basename[strlen(basename) - strlen(DOT_IBD)] = '\0';
-
-		m_link_filepath = fil_make_filepath(NULL, basename, ISL, false);
-
-		ut_free(basename);
-	} else {
-		ut_ad(path == NULL);
-		m_link_filepath = fil_make_filepath(NULL, name(), ISL, false);
-	}
-}
-
-/** Creates a new InnoDB Symbolic Link (ISL) file.  It is always created
-under the 'datadir' of MySQL. The datadir is the directory of a
-running mysqld program. We can refer to it by simply using the path ".".
-@param[in]	name		tablespace name
-@param[in]	filepath	remote filepath of tablespace datafile
-@param[in]	is_shared	true for general tablespace,
-				false for file-per-table
-@return DB_SUCCESS or error code */
-dberr_t
-RemoteDatafile::create_link_file(
-	const char*	name,
-	const char*	filepath,
-	bool		is_shared)
-{
-	os_file_t	file;
-	bool		success;
-	dberr_t		err = DB_SUCCESS;
-	char*		link_filepath = NULL;
-	char*		prev_filepath = NULL;
-
-	ut_ad(!srv_read_only_mode);
-	ut_ad(0 == strcmp(&filepath[strlen(filepath) - 4], DOT_IBD));
-
-	if (is_shared) {
-		/* The default location for a shared tablespace is the
-		datadir. We previously made sure that this filepath is
-		not under the datadir.  If it is in the datadir there
-		is no need for a link file. */
-
-		size_t	len = dirname_length(filepath);
-		if (len == 0) {
-			/* File is in the datadir. */
-			return(DB_SUCCESS);
-		}
-
-		Folder	folder(filepath, len);
-
-		if (folder_mysql_datadir == folder) {
-			/* File is in the datadir. */
-			return(DB_SUCCESS);
-		}
-	}
-
-	link_filepath = fil_make_filepath(NULL, name, ISL, false);
-	if (link_filepath == NULL) {
-		return(DB_ERROR);
-	}
-
-	prev_filepath = read_link_file(link_filepath, is_shared);
-	if (prev_filepath) {
-		/* Truncate will call this with an existing
-		link file which contains the same filepath. */
-		bool same = !strcmp(prev_filepath, filepath);
-		ut_free(prev_filepath);
-		if (same) {
-			ut_free(link_filepath);
-			return(DB_SUCCESS);
-		}
-	}
-
-	file = os_file_create_simple_no_error_handling(
-		innodb_data_file_key, link_filepath,
-		OS_FILE_CREATE, OS_FILE_READ_WRITE,
-		srv_read_only_mode, &success);
-
-	if (!success) {
-		/* This call will print its own error message */
-		ulint	error = os_file_get_last_error(true);
-
-		ib::error() << "Cannot create file " << link_filepath << ".";
-
-		if (error == OS_FILE_ALREADY_EXISTS) {
-			ib::error() << "The link file: " << link_filepath
-				<< " already exists.";
-			err = DB_TABLESPACE_EXISTS;
-
-		} else if (error == OS_FILE_DISK_FULL) {
-			err = DB_OUT_OF_FILE_SPACE;
-
-		} else {
-			err = DB_ERROR;
-		}
-
-		/* file is not open, no need to close it. */
-		ut_free(link_filepath);
-		return(err);
-	}
-
-	IORequest	request(IORequest::WRITE);
-
-	/* Note: The pages are written out as uncompressed because we don't
-	have the compression algorithm information at this point. */
-
-	request.disable_compression();
-
-	err = os_file_write(
-		request, link_filepath, file, filepath, 0, strlen(filepath));
-
-	/* Close the file, we only need it at startup */
-	os_file_close(file);
-
-	ut_free(link_filepath);
-
-	return(err);
-}
-
-/** Delete an InnoDB Symbolic Link (ISL) file. */
-void
-RemoteDatafile::delete_link_file(void)
-{
-	if (m_link_filepath == NULL) {
-		m_link_filepath = fil_make_filepath(NULL, name(),
-						    ISL, false);
-	}
-
-	if (m_link_filepath != NULL) {
-		os_file_delete_if_exists(innodb_data_file_key,
-					 m_link_filepath, NULL);
-	}
-}
-
-/** Delete an InnoDB Symbolic Link (ISL) file by name.
-@param[in]	name	tablespace name */
-void
-RemoteDatafile::delete_link_file(
-	const char*	name)
-{
-	char* link_filepath = fil_make_filepath(NULL, name, ISL, false);
-
-	if (link_filepath != NULL) {
-		os_file_delete_if_exists(
-			innodb_data_file_key, link_filepath, NULL);
-
-		ut_free(link_filepath);
-	}
-}
-
-/** Read an InnoDB Symbolic Link (ISL) file by name.
-It is always created under the datadir of MySQL.
-For file-per-table tablespaces, the isl file is expected to be
-in a 'database' directory and called 'tablename.isl'.
-For general tablespaces, there will be no 'database' directory.
-The 'basename.isl' will be in the datadir.
-The caller must free the memory returned if it is not null.
-@param[in]	link_filepath	filepath of the ISL file
-@param[in]	is_shared	true for general tablespace,
-				false for file-per-table
-@return Filepath of the IBD file read from the ISL file */
-char*
-RemoteDatafile::read_link_file(
-	const char*	link_filepath,
-	bool		is_shared)
-{
-	char*		filepath = NULL;
-	FILE*		file = NULL;
-
-	file = fopen(link_filepath, "r+b");
-	if (file == NULL) {
-		return(NULL);
-	}
-
-	filepath = static_cast<char*>(
-		ut_malloc_nokey(OS_FILE_MAX_PATH));
-
-	os_file_read_string(file, filepath, OS_FILE_MAX_PATH);
-	fclose(file);
-
-	if (filepath[0] != '\0') {
-		/* Trim whitespace from end of filepath */
-		ulint last_ch = strlen(filepath) - 1;
-		while (last_ch > 4 && filepath[last_ch] <= 0x20) {
-			filepath[last_ch--] = 0x00;
-		}
-		os_normalize_path(filepath);
-	}
-
-	return(filepath);
->>>>>>> 0975fd13
 }