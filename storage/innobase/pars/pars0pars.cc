/*****************************************************************************

Copyright (c) 1996, 2017, Oracle and/or its affiliates. All Rights Reserved.

This program is free software; you can redistribute it and/or modify it under
the terms of the GNU General Public License as published by the Free Software
Foundation; version 2 of the License.

This program is distributed in the hope that it will be useful, but WITHOUT
ANY WARRANTY; without even the implied warranty of MERCHANTABILITY or FITNESS
FOR A PARTICULAR PURPOSE. See the GNU General Public License for more details.

You should have received a copy of the GNU General Public License along with
this program; if not, write to the Free Software Foundation, Inc., 51 Franklin St,
Fifth Floor, Boston, MA 02110-1301 USA

*****************************************************************************/

/**************************************************//**
@file pars/pars0pars.cc
SQL parser

Created 11/19/1996 Heikki Tuuri
*******************************************************/

/* Historical note: Innobase executed its first SQL string (CREATE TABLE)
on 1/27/1998 */

#include "ha_prototypes.h"
#include "current_thd.h"

#include "pars0pars.h"
#include "row0sel.h"
#include "row0ins.h"
#include "row0upd.h"
#include "dict0dict.h"
#include "dict0mem.h"
#include "dict0crea.h"
#include "dict0dd.h"
#include "que0que.h"
#include "data0data.h"
#include "data0type.h"
#include "eval0eval.h"
#include "ha_prototypes.h"
#include "lock0lock.h"
#include "my_compiler.h"
#include "my_dbug.h"
#include "my_inttypes.h"
#include "pars0grm.h"
#include "pars0opt.h"
#include "pars0pars.h"
#include "que0que.h"
#include "row0ins.h"
#include "row0sel.h"
#include "row0upd.h"
#include "trx0roll.h"
#include "trx0trx.h"

/* Global variable used while parsing a single procedure or query : the code is
NOT re-entrant */
sym_tab_t*	pars_sym_tab_global;

/* Global variables used to denote certain reserved words, used in
constructing the parsing tree */

pars_res_word_t	pars_to_binary_token = {PARS_TO_BINARY_TOKEN};
pars_res_word_t	pars_substr_token = {PARS_SUBSTR_TOKEN};
pars_res_word_t	pars_concat_token = {PARS_CONCAT_TOKEN};
pars_res_word_t	pars_instr_token = {PARS_INSTR_TOKEN};
pars_res_word_t	pars_length_token = {PARS_LENGTH_TOKEN};
pars_res_word_t	pars_count_token = {PARS_COUNT_TOKEN};
pars_res_word_t	pars_sum_token = {PARS_SUM_TOKEN};
pars_res_word_t	pars_distinct_token = {PARS_DISTINCT_TOKEN};
pars_res_word_t	pars_binary_token = {PARS_BINARY_TOKEN};
pars_res_word_t	pars_blob_token = {PARS_BLOB_TOKEN};
pars_res_word_t	pars_int_token = {PARS_INT_TOKEN};
pars_res_word_t	pars_bigint_token = {PARS_BIGINT_TOKEN};
pars_res_word_t	pars_char_token = {PARS_CHAR_TOKEN};
pars_res_word_t	pars_float_token = {PARS_FLOAT_TOKEN};
pars_res_word_t	pars_update_token = {PARS_UPDATE_TOKEN};
pars_res_word_t	pars_asc_token = {PARS_ASC_TOKEN};
pars_res_word_t	pars_desc_token = {PARS_DESC_TOKEN};
pars_res_word_t	pars_open_token = {PARS_OPEN_TOKEN};
pars_res_word_t	pars_close_token = {PARS_CLOSE_TOKEN};
pars_res_word_t	pars_share_token = {PARS_SHARE_TOKEN};
pars_res_word_t	pars_unique_token = {PARS_UNIQUE_TOKEN};
pars_res_word_t	pars_clustered_token = {PARS_CLUSTERED_TOKEN};

/** Global variable used to denote the '*' in SELECT * FROM. */
ulint	pars_star_denoter	= 12345678;

/********************************************************************
Get user function with the given name.*/
UNIV_INLINE
pars_user_func_t*
pars_info_lookup_user_func(
/*=======================*/
					/* out: user func, or NULL if not
					found */
	pars_info_t*		info,	/* in: info struct */
	const char*		name)	/* in: function name to find*/
{
	if (info && info->funcs) {
		ulint		i;
		ib_vector_t*	vec = info->funcs;

		for (i = 0; i < ib_vector_size(vec); i++) {
			pars_user_func_t*	puf;

			puf = static_cast<pars_user_func_t*>(
				ib_vector_get(vec, i));

			if (strcmp(puf->name, name) == 0) {
				return(puf);
			}
		}
	}

	return(NULL);
}

/********************************************************************
Get bound identifier with the given name.*/
UNIV_INLINE
pars_bound_id_t*
pars_info_lookup_bound_id(
/*======================*/
					/* out: bound literal, or NULL if
					not found */
	pars_info_t*		info,	/* in: info struct */
	const char*		name)	/* in: bound literal name to find */
{
	if (info && info->bound_ids) {
		ulint		i;
		ib_vector_t*	vec = info->bound_ids;

		for (i = 0; i < ib_vector_size(vec); i++) {
			pars_bound_id_t*	bid;

		       	bid = static_cast<pars_bound_id_t*>(
				ib_vector_get(vec, i));

			if (strcmp(bid->name, name) == 0) {
				return(bid);
			}
		}
	}

	return(NULL);
}

/********************************************************************
Get bound literal with the given name.*/
UNIV_INLINE
pars_bound_lit_t*
pars_info_lookup_bound_lit(
/*=======================*/
					/* out: bound literal, or NULL if
					not found */
	pars_info_t*		info,	/* in: info struct */
	const char*		name)	/* in: bound literal name to find */
{
	if (info && info->bound_lits) {
		ulint		i;
		ib_vector_t*	vec = info->bound_lits;

		for (i = 0; i < ib_vector_size(vec); i++) {
			pars_bound_lit_t*	pbl;

			pbl = static_cast<pars_bound_lit_t*>(
				ib_vector_get(vec, i));

			if (strcmp(pbl->name, name) == 0) {
				return(pbl);
			}
		}
	}

	return(NULL);
}

/*********************************************************************//**
Determines the class of a function code.
@return function class: PARS_FUNC_ARITH, ... */
static
ulint
pars_func_get_class(
/*================*/
	int	func)	/*!< in: function code: '=', PARS_GE_TOKEN, ... */
{
	switch (func) {
	case '+': case '-': case '*': case '/':
		return(PARS_FUNC_ARITH);

	case '=': case '<': case '>':
	case PARS_GE_TOKEN: case PARS_LE_TOKEN: case PARS_NE_TOKEN:
		return(PARS_FUNC_CMP);

	case PARS_AND_TOKEN: case PARS_OR_TOKEN: case PARS_NOT_TOKEN:
		return(PARS_FUNC_LOGICAL);

	case PARS_COUNT_TOKEN: case PARS_SUM_TOKEN:
		return(PARS_FUNC_AGGREGATE);

	case PARS_TO_BINARY_TOKEN:
	case PARS_SUBSTR_TOKEN:
	case PARS_CONCAT_TOKEN:
	case PARS_LENGTH_TOKEN:
	case PARS_INSTR_TOKEN:
	case PARS_NOTFOUND_TOKEN:
		return(PARS_FUNC_PREDEFINED);

	default:
		return(PARS_FUNC_OTHER);
	}
}

/*********************************************************************//**
Parses an operator or predefined function expression.
@return own: function node in a query tree */
static
func_node_t*
pars_func_low(
/*==========*/
	int		func,	/*!< in: function token code */
	que_node_t*	arg)	/*!< in: first argument in the argument list */
{
	func_node_t*	node;

	node = static_cast<func_node_t*>(
		mem_heap_alloc(pars_sym_tab_global->heap, sizeof(func_node_t)));

	node->common.type = QUE_NODE_FUNC;
	dfield_set_data(&(node->common.val), NULL, 0);
	node->common.val_buf_size = 0;

	node->func = func;

	node->fclass = pars_func_get_class(func);

	node->args = arg;

	UT_LIST_ADD_LAST(pars_sym_tab_global->func_node_list, node);

	return(node);
}

/*********************************************************************//**
Parses a function expression.
@return own: function node in a query tree */
func_node_t*
pars_func(
/*======*/
	que_node_t*	res_word,/*!< in: function name reserved word */
	que_node_t*	arg)	/*!< in: first argument in the argument list */
{
	return(pars_func_low(((pars_res_word_t*) res_word)->code, arg));
}

/*************************************************************************
Rebind a LIKE search string. NOTE: We ignore any '%' characters embedded
within the search string.*/
int
pars_like_rebind(
/*=============*/
				/* out, own: function node in a query tree */
	sym_node_t*	node,	/* in: The search string node.*/
	const byte*	ptr,	/* in: literal to (re) bind */
	ulint		ptr_len)/* in: length of literal to (re) bind*/
{
	dtype_t*	dtype;
	dfield_t*	dfield;
	ib_like_t	op_check;
	sym_node_t*	like_node;
	sym_node_t*	str_node = NULL;
	ib_like_t	op = IB_LIKE_EXACT;
	int		func = PARS_LIKE_TOKEN_EXACT;

	/* Is this a STRING% ? */
	if (ptr[ptr_len - 1] == '%') {
		op = IB_LIKE_PREFIX;
	}

	/* Is this a '%STRING' or %STRING% ?*/
	ut_ad(*ptr != '%');

	if (node->like_node == NULL) {
		/* Add the LIKE operator info node to the node list.
		This will be used during the comparison phase to determine
		how to match.*/
		like_node = sym_tab_add_int_lit(node->sym_table, op);
		que_node_list_add_last(NULL, like_node);
		node->like_node = like_node;
		str_node = sym_tab_add_str_lit(node->sym_table, ptr, ptr_len);
		que_node_list_add_last(like_node, str_node);
	} else {
		like_node = node->like_node;

		/* Change the value of the string in the existing
		string node of like node */
		str_node = static_cast<sym_node_t*>(
			que_node_list_get_last(like_node));

		/* Must find the string node */
		ut_a(str_node);
		ut_a(str_node != like_node);
		ut_a(str_node->token_type == SYM_LIT);

		dfield = que_node_get_val(str_node);
		dfield_set_data(dfield, ptr, ptr_len);
	}

	dfield = que_node_get_val(like_node);
	dtype = dfield_get_type(dfield);

	ut_a(dtype_get_mtype(dtype) == DATA_INT);
	op_check = static_cast<ib_like_t>(
		mach_read_from_4(static_cast<byte*>(dfield_get_data(dfield))));

	switch (op_check) {
	case IB_LIKE_PREFIX:
	case IB_LIKE_EXACT:
		break;

	default:
		ut_error;
	}

	mach_write_to_4(static_cast<byte*>(dfield_get_data(dfield)), op);

	dfield = que_node_get_val(node);

	/* Adjust the length of the search value so the '%' is not
	visible. Then create and add a search string node to the
	search value node. Searching for %SUFFIX and %SUBSTR% requires
	a full table scan and so we set the search value to ''.
	For PREFIX% we simply remove the trailing '%'.*/

	switch (op) {
	case	IB_LIKE_EXACT:
		dfield = que_node_get_val(str_node);
		dtype = dfield_get_type(dfield);

		ut_a(dtype_get_mtype(dtype) == DATA_VARCHAR);

		dfield_set_data(dfield, ptr, ptr_len);
		break;

	case	IB_LIKE_PREFIX:
		func = PARS_LIKE_TOKEN_PREFIX;

		/* Modify the original node */
		dfield_set_len(dfield, ptr_len - 1);

		dfield = que_node_get_val(str_node);
		dtype = dfield_get_type(dfield);

		ut_a(dtype_get_mtype(dtype) == DATA_VARCHAR);

		dfield_set_data(dfield, ptr, ptr_len - 1);
		break;

	default:
		ut_error;
	}

	return(func);
}

/*************************************************************************
Parses a LIKE operator expression. */
static
int
pars_like_op(
/*=========*/
				/* out, own: function node in a query tree */
	que_node_t*	arg)	/* in: LIKE comparison string.*/
{
	char*		ptr;
	ulint		ptr_len;
	int		func = PARS_LIKE_TOKEN_EXACT;
	dfield_t*	dfield = que_node_get_val(arg);
	dtype_t*	dtype = dfield_get_type(dfield);

	ut_a(dtype_get_mtype(dtype) == DATA_CHAR
	     || dtype_get_mtype(dtype) == DATA_VARCHAR);

	ptr = static_cast<char*>(dfield_get_data(dfield));
	ptr_len = strlen(ptr);

	if (ptr_len) {

		func = pars_like_rebind(
			static_cast<sym_node_t*>(arg), (byte*) ptr, ptr_len);
	}

	return(func);
}
/*********************************************************************//**
Parses an operator expression.
@return own: function node in a query tree */
func_node_t*
pars_op(
/*====*/
	int		func,	/*!< in: operator token code */
	que_node_t*	arg1,	/*!< in: first argument */
	que_node_t*	arg2)	/*!< in: second argument or NULL for an unary
				operator */
{
	que_node_list_add_last(NULL, arg1);

	if (arg2) {
		que_node_list_add_last(arg1, arg2);
	}

	/* We need to parse the string and determine whether it's a
	PREFIX, SUFFIX or SUBSTRING comparison */
	if (func == PARS_LIKE_TOKEN) {

		ut_a(que_node_get_type(arg2) == QUE_NODE_SYMBOL);

		func = pars_like_op(arg2);

		ut_a(func == PARS_LIKE_TOKEN_EXACT
		     || func == PARS_LIKE_TOKEN_PREFIX
		     || func == PARS_LIKE_TOKEN_SUFFIX
		     || func == PARS_LIKE_TOKEN_SUBSTR);
	}

	return(pars_func_low(func, arg1));
}

/*********************************************************************//**
Parses an ORDER BY clause. Order by a single column only is supported.
@return own: order-by node in a query tree */
order_node_t*
pars_order_by(
/*==========*/
	sym_node_t*	column,	/*!< in: column name */
	pars_res_word_t* asc)	/*!< in: &pars_asc_token or pars_desc_token */
{
	order_node_t*	node;

	node = static_cast<order_node_t*>(
		mem_heap_alloc(
			pars_sym_tab_global->heap, sizeof(order_node_t)));

	node->common.type = QUE_NODE_ORDER;

	node->column = column;

	if (asc == &pars_asc_token) {
		node->asc = TRUE;
	} else {
		ut_a(asc == &pars_desc_token);
		node->asc = FALSE;
	}

	return(node);
}

/*********************************************************************//**
Determine if a data type is a built-in string data type of the InnoDB
SQL parser.
@return TRUE if string data type */
static
ibool
pars_is_string_type(
/*================*/
	ulint	mtype)	/*!< in: main data type */
{
	switch (mtype) {
	case DATA_VARCHAR: case DATA_CHAR:
	case DATA_FIXBINARY: case DATA_BINARY:
		return(TRUE);
	}

	return(FALSE);
}

/*********************************************************************//**
Resolves the data type of a function in an expression. The argument data
types must already be resolved. */
static
void
pars_resolve_func_data_type(
/*========================*/
	func_node_t*	node)	/*!< in: function node */
{
	que_node_t*	arg;

	ut_a(que_node_get_type(node) == QUE_NODE_FUNC);

	arg = node->args;

	switch (node->func) {
	case PARS_SUM_TOKEN:
	case '+': case '-': case '*': case '/':
		/* Inherit the data type from the first argument (which must
		not be the SQL null literal whose type is DATA_ERROR) */

		dtype_copy(que_node_get_data_type(node),
			   que_node_get_data_type(arg));

		ut_a(dtype_get_mtype(que_node_get_data_type(node))
		     == DATA_INT);
		break;

	case PARS_COUNT_TOKEN:
		ut_a(arg);
		dtype_set(que_node_get_data_type(node), DATA_INT, 0, 4);
		break;

	case PARS_TO_BINARY_TOKEN:
		if (dtype_get_mtype(que_node_get_data_type(arg)) == DATA_INT) {
			dtype_set(que_node_get_data_type(node), DATA_VARCHAR,
				  DATA_ENGLISH, 0);
		} else {
			dtype_set(que_node_get_data_type(node), DATA_BINARY,
				  0, 0);
		}
		break;

	case PARS_LENGTH_TOKEN:
	case PARS_INSTR_TOKEN:
		ut_a(pars_is_string_type(que_node_get_data_type(arg)->mtype));
		dtype_set(que_node_get_data_type(node), DATA_INT, 0, 4);
		break;

	case PARS_SUBSTR_TOKEN:
	case PARS_CONCAT_TOKEN:
		ut_a(pars_is_string_type(que_node_get_data_type(arg)->mtype));
		dtype_set(que_node_get_data_type(node), DATA_VARCHAR,
			  DATA_ENGLISH, 0);
		break;

	case '>': case '<': case '=':
	case PARS_GE_TOKEN:
	case PARS_LE_TOKEN:
	case PARS_NE_TOKEN:
	case PARS_AND_TOKEN:
	case PARS_OR_TOKEN:
	case PARS_NOT_TOKEN:
	case PARS_NOTFOUND_TOKEN:

		/* We currently have no iboolean type: use integer type */
		dtype_set(que_node_get_data_type(node), DATA_INT, 0, 4);
		break;

	case PARS_LIKE_TOKEN_EXACT:
	case PARS_LIKE_TOKEN_PREFIX:
	case PARS_LIKE_TOKEN_SUFFIX:
	case PARS_LIKE_TOKEN_SUBSTR:
		dtype_set(que_node_get_data_type(node), DATA_VARCHAR,
			  DATA_ENGLISH, 0);
		break;

	default:
		ut_error;
	}
}

/*********************************************************************//**
Resolves the meaning of variables in an expression and the data types of
functions. It is an error if some identifier cannot be resolved here. */
static
void
pars_resolve_exp_variables_and_types(
/*=================================*/
	sel_node_t*	select_node,	/*!< in: select node or NULL; if
					this is not NULL then the variable
					sym nodes are added to the
					copy_variables list of select_node */
	que_node_t*	exp_node)	/*!< in: expression */
{
	func_node_t*	func_node;
	que_node_t*	arg;
	sym_node_t*	sym_node;
	sym_node_t*	node;

	ut_a(exp_node);

	if (que_node_get_type(exp_node) == QUE_NODE_FUNC) {
		func_node = static_cast<func_node_t*>(exp_node);

		arg = func_node->args;

		while (arg) {
			pars_resolve_exp_variables_and_types(select_node, arg);

			arg = que_node_get_next(arg);
		}

		pars_resolve_func_data_type(func_node);

		return;
	}

	ut_a(que_node_get_type(exp_node) == QUE_NODE_SYMBOL);

	sym_node = static_cast<sym_node_t*>(exp_node);

	if (sym_node->resolved) {

		return;
	}

	/* Not resolved yet: look in the symbol table for a variable
	or a cursor or a function with the same name */

	node = UT_LIST_GET_FIRST(pars_sym_tab_global->sym_list);

	while (node) {
		if (node->resolved
		    && ((node->token_type == SYM_VAR)
			|| (node->token_type == SYM_CURSOR)
			|| (node->token_type == SYM_FUNCTION))
		    && node->name
		    && (sym_node->name_len == node->name_len)
		    && (ut_memcmp(sym_node->name, node->name,
				  node->name_len) == 0)) {

			/* Found a variable or a cursor declared with
			the same name */

			break;
		}

		node = UT_LIST_GET_NEXT(sym_list, node);
	}

	if (!node) {
		fprintf(stderr, "PARSER ERROR: Unresolved identifier %s\n",
			sym_node->name);
	}

	ut_a(node);

	sym_node->resolved = TRUE;
	sym_node->token_type = SYM_IMPLICIT_VAR;
	sym_node->alias = node;
	sym_node->indirection = node;

	if (select_node) {
		UT_LIST_ADD_LAST(select_node->copy_variables, sym_node);
	}

	dfield_set_type(que_node_get_val(sym_node),
			que_node_get_data_type(node));
}

/*********************************************************************//**
Resolves the meaning of variables in an expression list. It is an error if
some identifier cannot be resolved here. Resolves also the data types of
functions. */
static
void
pars_resolve_exp_list_variables_and_types(
/*======================================*/
	sel_node_t*	select_node,	/*!< in: select node or NULL */
	que_node_t*	exp_node)	/*!< in: expression list first node, or
					NULL */
{
	while (exp_node) {
		pars_resolve_exp_variables_and_types(select_node, exp_node);

		exp_node = que_node_get_next(exp_node);
	}
}

/*********************************************************************//**
Resolves the columns in an expression. */
static
void
pars_resolve_exp_columns(
/*=====================*/
	sym_node_t*	table_node,	/*!< in: first node in a table list */
	que_node_t*	exp_node)	/*!< in: expression */
{
	func_node_t*	func_node;
	que_node_t*	arg;
	sym_node_t*	sym_node;
	dict_table_t*	table;
	sym_node_t*	t_node;
	ulint		n_cols;
	ulint		i;

	ut_a(exp_node);

	if (que_node_get_type(exp_node) == QUE_NODE_FUNC) {
		func_node = static_cast<func_node_t*>(exp_node);

		arg = func_node->args;

		while (arg) {
			pars_resolve_exp_columns(table_node, arg);

			arg = que_node_get_next(arg);
		}

		return;
	}

	ut_a(que_node_get_type(exp_node) == QUE_NODE_SYMBOL);

	sym_node = static_cast<sym_node_t*>(exp_node);

	if (sym_node->resolved) {

		return;
	}

	/* Not resolved yet: look in the table list for a column with the
	same name */

	t_node = table_node;

	while (t_node) {
		table = t_node->table;

		n_cols = table->get_n_cols();

		for (i = 0; i < n_cols; i++) {
			const dict_col_t* col = table->get_col(i);
			const char*	col_name = table->get_col_name(i);

			if ((sym_node->name_len == ut_strlen(col_name))
			    && (0 == ut_memcmp(sym_node->name, col_name,
					       sym_node->name_len))) {
				/* Found */
				sym_node->resolved = TRUE;
				sym_node->token_type = SYM_COLUMN;
				sym_node->table = table;
				sym_node->col_no = i;
				sym_node->prefetch_buf = NULL;

				col->copy_type(dfield_get_type(
						&sym_node->common.val));

				return;
			}
		}

		t_node = static_cast<sym_node_t*>(que_node_get_next(t_node));
	}
}

/*********************************************************************//**
Resolves the meaning of columns in an expression list. */
static
void
pars_resolve_exp_list_columns(
/*==========================*/
	sym_node_t*	table_node,	/*!< in: first node in a table list */
	que_node_t*	exp_node)	/*!< in: expression list first node, or
					NULL */
{
	while (exp_node) {
		pars_resolve_exp_columns(table_node, exp_node);

		exp_node = que_node_get_next(exp_node);
	}
}

/*********************************************************************//**
Retrieves the table definition for a table name id. */
static
void
pars_retrieve_table_def(
/*====================*/
	sym_node_t*	sym_node)	/*!< in: table node */
{
	ut_a(sym_node);
	ut_a(que_node_get_type(sym_node) == QUE_NODE_SYMBOL);

	/* Open the table only if it is not already opened. */
	if (sym_node->token_type != SYM_TABLE_REF_COUNTED) {

		ut_a(sym_node->table == NULL);

		sym_node->resolved = TRUE;
		sym_node->token_type = SYM_TABLE_REF_COUNTED;

		/* TODO: Use dict_table_open for InnoDB system
		table. To be removed by WL#9535. */
		if (strstr(sym_node->name, "sys") != nullptr
		    || strstr(sym_node->name, "SYS") != nullptr) {
			sym_node->table = dict_table_open_on_name(
				sym_node->name, TRUE, FALSE,
				DICT_ERR_IGNORE_NONE);
		} else {
			THD*		thd = current_thd;

			sym_node->mdl = nullptr;
<<<<<<< HEAD
			sym_node->table = dd_table_open_on_name(
				thd, &sym_node->mdl,  sym_node->name,
				true, DICT_ERR_IGNORE_NONE);
=======
			sym_node->table = dd_table_open_on_name_in_mem(
				sym_node->name, true);

			if (sym_node->table == nullptr) {
				sym_node->table = dd_table_open_on_name(
					thd, &sym_node->mdl, sym_node->name,
					true, DICT_ERR_IGNORE_NONE);
			}
>>>>>>> 0c8ab2e8
		}

		ut_a(sym_node->table != NULL);
	}
}

/*********************************************************************//**
Retrieves the table definitions for a list of table name ids.
@return number of tables */
static
ulint
pars_retrieve_table_list_defs(
/*==========================*/
	sym_node_t*	sym_node)	/*!< in: first table node in list */
{
	ulint		count		= 0;

	if (sym_node == NULL) {

		return(count);
	}

	while (sym_node) {
		pars_retrieve_table_def(sym_node);

		count++;

		sym_node = static_cast<sym_node_t*>(
			que_node_get_next(sym_node));
	}

	return(count);
}

/*********************************************************************//**
Adds all columns to the select list if the query is SELECT * FROM ... */
static
void
pars_select_all_columns(
/*====================*/
	sel_node_t*	select_node)	/*!< in: select node already containing
					the table list */
{
	sym_node_t*	col_node;
	sym_node_t*	table_node;
	dict_table_t*	table;
	ulint		i;

	select_node->select_list = NULL;

	table_node = select_node->table_list;

	while (table_node) {
		table = table_node->table;

		for (i = 0; i < table->get_n_user_cols(); i++) {
			const char*	col_name = table->get_col_name(i);

			col_node = sym_tab_add_id(pars_sym_tab_global,
						  (byte*) col_name,
						  ut_strlen(col_name));

			select_node->select_list = que_node_list_add_last(
				select_node->select_list, col_node);
		}

		table_node = static_cast<sym_node_t*>(
			que_node_get_next(table_node));
	}
}

/*********************************************************************//**
Parses a select list; creates a query graph node for the whole SELECT
statement.
@return own: select node in a query tree */
sel_node_t*
pars_select_list(
/*=============*/
	que_node_t*	select_list,	/*!< in: select list */
	sym_node_t*	into_list)	/*!< in: variables list or NULL */
{
	sel_node_t*	node;

	node = sel_node_create(pars_sym_tab_global->heap);

	node->select_list = select_list;
	node->into_list = into_list;

	pars_resolve_exp_list_variables_and_types(NULL, into_list);

	return(node);
}

/*********************************************************************//**
Checks if the query is an aggregate query, in which case the selct list must
contain only aggregate function items. */
static
void
pars_check_aggregate(
/*=================*/
	sel_node_t*	select_node)	/*!< in: select node already containing
					the select list */
{
	que_node_t*	exp_node;
	func_node_t*	func_node;
	ulint		n_nodes			= 0;
	ulint		n_aggregate_nodes	= 0;

	exp_node = select_node->select_list;

	while (exp_node) {

		n_nodes++;

		if (que_node_get_type(exp_node) == QUE_NODE_FUNC) {

			func_node = static_cast<func_node_t*>(exp_node);

			if (func_node->fclass == PARS_FUNC_AGGREGATE) {

				n_aggregate_nodes++;
			}
		}

		exp_node = que_node_get_next(exp_node);
	}

	if (n_aggregate_nodes > 0) {
		ut_a(n_nodes == n_aggregate_nodes);

		select_node->is_aggregate = TRUE;
	} else {
		select_node->is_aggregate = FALSE;
	}
}

/*********************************************************************//**
Parses a select statement.
@return own: select node in a query tree */
sel_node_t*
pars_select_statement(
/*==================*/
	sel_node_t*	select_node,	/*!< in: select node already containing
					the select list */
	sym_node_t*	table_list,	/*!< in: table list */
	que_node_t*	search_cond,	/*!< in: search condition or NULL */
	pars_res_word_t* for_update,	/*!< in: NULL or &pars_update_token */
	pars_res_word_t* lock_shared,	/*!< in: NULL or &pars_share_token */
	order_node_t*	order_by)	/*!< in: NULL or an order-by node */
{
	select_node->state = SEL_NODE_OPEN;

	select_node->table_list = table_list;
	select_node->n_tables = pars_retrieve_table_list_defs(table_list);

	if (select_node->select_list == &pars_star_denoter) {

		/* SELECT * FROM ... */
		pars_select_all_columns(select_node);
	}

	if (select_node->into_list) {
		ut_a(que_node_list_get_len(select_node->into_list)
		     == que_node_list_get_len(select_node->select_list));
	}

	UT_LIST_INIT(select_node->copy_variables, &sym_node_t::col_var_list);

	pars_resolve_exp_list_columns(table_list, select_node->select_list);
	pars_resolve_exp_list_variables_and_types(select_node,
						  select_node->select_list);
	pars_check_aggregate(select_node);

	select_node->search_cond = search_cond;

	if (search_cond) {
		pars_resolve_exp_columns(table_list, search_cond);
		pars_resolve_exp_variables_and_types(select_node, search_cond);
	}

	if (for_update) {
		ut_a(!lock_shared);

		select_node->set_x_locks = TRUE;
		select_node->row_lock_mode = LOCK_X;

		select_node->consistent_read = FALSE;
		select_node->read_view = NULL;
	} else if (lock_shared){
		select_node->set_x_locks = FALSE;
		select_node->row_lock_mode = LOCK_S;

		select_node->consistent_read = FALSE;
		select_node->read_view = NULL;
	} else {
		select_node->set_x_locks = FALSE;
		select_node->row_lock_mode = LOCK_S;

		select_node->consistent_read = TRUE;
	}

	select_node->order_by = order_by;

	if (order_by) {
		pars_resolve_exp_columns(table_list, order_by->column);
	}

	/* The final value of the following fields depend on the environment
	where the select statement appears: */

	select_node->can_get_updated = FALSE;
	select_node->explicit_cursor = NULL;

	opt_search_plan(select_node);

	return(select_node);
}

/*********************************************************************//**
Parses a cursor declaration.
@return sym_node */
que_node_t*
pars_cursor_declaration(
/*====================*/
	sym_node_t*	sym_node,	/*!< in: cursor id node in the symbol
					table */
	sel_node_t*	select_node)	/*!< in: select node */
{
	sym_node->resolved = TRUE;
	sym_node->token_type = SYM_CURSOR;
	sym_node->cursor_def = select_node;

	select_node->state = SEL_NODE_CLOSED;
	select_node->explicit_cursor = sym_node;

	return(sym_node);
}

/*********************************************************************//**
Parses a function declaration.
@return sym_node */
que_node_t*
pars_function_declaration(
/*======================*/
	sym_node_t*	sym_node)	/*!< in: function id node in the symbol
					table */
{
	sym_node->resolved = TRUE;
	sym_node->token_type = SYM_FUNCTION;

	/* Check that the function exists. */
	ut_a(pars_info_lookup_user_func(
		pars_sym_tab_global->info, sym_node->name));

	return(sym_node);
}

/*********************************************************************//**
Parses a delete or update statement start.
@return own: update node in a query tree */
upd_node_t*
pars_update_statement_start(
/*========================*/
	ibool		is_delete,	/*!< in: TRUE if delete */
	sym_node_t*	table_sym,	/*!< in: table name node */
	col_assign_node_t* col_assign_list)/*!< in: column assignment list, NULL
					if delete */
{
	upd_node_t*	node;

	node = upd_node_create(pars_sym_tab_global->heap);

	node->is_delete = is_delete;

	node->table_sym = table_sym;
	node->col_assign_list = col_assign_list;

	return(node);
}

/*********************************************************************//**
Parses a column assignment in an update.
@return column assignment node */
col_assign_node_t*
pars_column_assignment(
/*===================*/
	sym_node_t*	column,	/*!< in: column to assign */
	que_node_t*	exp)	/*!< in: value to assign */
{
	col_assign_node_t*	node;

	node = static_cast<col_assign_node_t*>(
		mem_heap_alloc(pars_sym_tab_global->heap,
			      sizeof(col_assign_node_t)));
	node->common.type = QUE_NODE_COL_ASSIGNMENT;

	node->col = column;
	node->val = exp;

	return(node);
}

/*********************************************************************//**
Processes an update node assignment list. */
static
void
pars_process_assign_list(
/*=====================*/
	upd_node_t*	node)	/*!< in: update node */
{
	col_assign_node_t*	col_assign_list;
	sym_node_t*		table_sym;
	col_assign_node_t*	assign_node;
	upd_field_t*		upd_field;
	dict_index_t*		clust_index;
	sym_node_t*		col_sym;
	ulint			changes_ord_field;
	ulint			changes_field_size;
	ulint			n_assigns;
	ulint			i;

	table_sym = node->table_sym;
	col_assign_list = static_cast<col_assign_node_t*>(
		 node->col_assign_list);
	clust_index = node->table->first_index();

	assign_node = col_assign_list;
	n_assigns = 0;

	while (assign_node) {
		pars_resolve_exp_columns(table_sym, assign_node->col);
		pars_resolve_exp_columns(table_sym, assign_node->val);
		pars_resolve_exp_variables_and_types(NULL, assign_node->val);
#if 0
		ut_a(dtype_get_mtype(
			     dfield_get_type(que_node_get_val(
						     assign_node->col)))
		     == dtype_get_mtype(
			     dfield_get_type(que_node_get_val(
						     assign_node->val))));
#endif

		/* Add to the update node all the columns found in assignment
		values as columns to copy: therefore, TRUE */

		opt_find_all_cols(TRUE, clust_index, &(node->columns), NULL,
				  assign_node->val);
		n_assigns++;

		assign_node = static_cast<col_assign_node_t*>(
				que_node_get_next(assign_node));
	}

	node->update = upd_create(n_assigns, pars_sym_tab_global->heap);

	assign_node = col_assign_list;

	changes_field_size = UPD_NODE_NO_SIZE_CHANGE;

	for (i = 0; i < n_assigns; i++) {
		upd_field = upd_get_nth_field(node->update, i);

		col_sym = assign_node->col;

		upd_field_set_field_no(upd_field,
				clust_index->get_col_pos(col_sym->col_no),
				clust_index, NULL);
		upd_field->exp = assign_node->val;

		if (!clust_index->get_col(upd_field->field_no)->get_fixed_size(
			dict_table_is_comp(node->table))) {
			changes_field_size = 0;
		}

		assign_node = static_cast<col_assign_node_t*>(
				que_node_get_next(assign_node));
	}

	/* Find out if the update can modify an ordering field in any index */

	changes_ord_field = UPD_NODE_NO_ORD_CHANGE;

	if (row_upd_changes_some_index_ord_field_binary(node->table,
							node->update)) {
		changes_ord_field = 0;
	}

	node->cmpl_info = changes_ord_field | changes_field_size;
}

/*********************************************************************//**
Parses an update or delete statement.
@return own: update node in a query tree */
upd_node_t*
pars_update_statement(
/*==================*/
	upd_node_t*	node,		/*!< in: update node */
	sym_node_t*	cursor_sym,	/*!< in: pointer to a cursor entry in
					the symbol table or NULL */
	que_node_t*	search_cond)	/*!< in: search condition or NULL */
{
	sym_node_t*	table_sym;
	sel_node_t*	sel_node;
	plan_t*		plan;

	table_sym = node->table_sym;

	pars_retrieve_table_def(table_sym);
	node->table = table_sym->table;

	UT_LIST_INIT(node->columns, &sym_node_t::col_var_list);

	/* Make the single table node into a list of table nodes of length 1 */

	que_node_list_add_last(NULL, table_sym);

	if (cursor_sym) {
		pars_resolve_exp_variables_and_types(NULL, cursor_sym);

		sel_node = cursor_sym->alias->cursor_def;

		node->searched_update = FALSE;
	} else {
		sel_node = pars_select_list(NULL, NULL);

		pars_select_statement(sel_node, table_sym, search_cond, NULL,
				      &pars_share_token, NULL);
		node->searched_update = TRUE;
		sel_node->common.parent = node;
	}

	node->select = sel_node;

	ut_a(!node->is_delete || (node->col_assign_list == NULL));
	ut_a(node->is_delete || (node->col_assign_list != NULL));

	if (node->is_delete) {
		node->cmpl_info = 0;
	} else {
		pars_process_assign_list(node);
	}

	if (node->searched_update) {
		node->has_clust_rec_x_lock = TRUE;
		sel_node->set_x_locks = TRUE;
		sel_node->row_lock_mode = LOCK_X;
	} else {
		node->has_clust_rec_x_lock = sel_node->set_x_locks;
	}

	ut_a(sel_node->n_tables == 1);
	ut_a(sel_node->consistent_read == FALSE);
	ut_a(sel_node->order_by == NULL);
	ut_a(sel_node->is_aggregate == FALSE);

	sel_node->can_get_updated = TRUE;

	node->state = UPD_NODE_UPDATE_CLUSTERED;

	plan = sel_node_get_nth_plan(sel_node, 0);

	plan->no_prefetch = TRUE;

	if (!plan->index->is_clustered()) {

		plan->must_get_clust = TRUE;

		node->pcur = &(plan->clust_pcur);
	} else {
		node->pcur = &(plan->pcur);
	}

	return(node);
}

/*********************************************************************//**
Parses an insert statement.
@return own: update node in a query tree */
ins_node_t*
pars_insert_statement(
/*==================*/
	sym_node_t*	table_sym,	/*!< in: table name node */
	que_node_t*	values_list,	/*!< in: value expression list or NULL */
	sel_node_t*	select)		/*!< in: select condition or NULL */
{
	ins_node_t*	node;
	dtuple_t*	row;
	ulint		ins_type;

	ut_a(values_list || select);
	ut_a(!values_list || !select);

	if (values_list) {
		ins_type = INS_VALUES;
	} else {
		ins_type = INS_SEARCHED;
	}

	pars_retrieve_table_def(table_sym);

	node = ins_node_create(ins_type, table_sym->table,
			       pars_sym_tab_global->heap);

	row = dtuple_create(pars_sym_tab_global->heap,
			    node->table->get_n_cols());

	dict_table_copy_types(row, table_sym->table);

	ins_node_set_new_row(node, row);

	node->select = select;

	if (select) {
		select->common.parent = node;

		ut_a(que_node_list_get_len(select->select_list)
		     == table_sym->table->get_n_user_cols());
	}

	node->values_list = values_list;

	if (node->values_list) {
		pars_resolve_exp_list_variables_and_types(NULL, values_list);

		ut_a(que_node_list_get_len(values_list)
		     == table_sym->table->get_n_user_cols());
	}

	return(node);
}

/*********************************************************************//**
Set the type of a dfield. */
static
void
pars_set_dfield_type(
/*=================*/
	dfield_t*		dfield,		/*!< in: dfield */
	pars_res_word_t*	type,		/*!< in: pointer to a type
						token */
	ulint			len,		/*!< in: length, or 0 */
	ibool			is_unsigned,	/*!< in: if TRUE, column is
						UNSIGNED. */
	ibool			is_not_null)	/*!< in: if TRUE, column is
						NOT NULL. */
{
	ulint flags = 0;

	if (is_not_null) {
		flags |= DATA_NOT_NULL;
	}

	if (is_unsigned) {
		flags |= DATA_UNSIGNED;
	}

	if (type == &pars_bigint_token) {
		ut_a(len == 0);

		dtype_set(dfield_get_type(dfield), DATA_INT, flags, 8);
	} else if (type == &pars_int_token) {
		ut_a(len == 0);

		dtype_set(dfield_get_type(dfield), DATA_INT, flags, 4);

	} else if (type == &pars_char_token) {
		//ut_a(len == 0);

		dtype_set(dfield_get_type(dfield), DATA_VARCHAR,
			  DATA_ENGLISH | flags, len);
	} else if (type == &pars_binary_token) {
		ut_a(len != 0);

		dtype_set(dfield_get_type(dfield), DATA_FIXBINARY,
			  DATA_BINARY_TYPE | flags, len);
	} else if (type == &pars_blob_token) {
		ut_a(len == 0);

		dtype_set(dfield_get_type(dfield), DATA_BLOB,
			  DATA_BINARY_TYPE | flags, 0);
	} else {
		ut_error;
	}
}

/*********************************************************************//**
Parses a variable declaration.
@return own: symbol table node of type SYM_VAR */
sym_node_t*
pars_variable_declaration(
/*======================*/
	sym_node_t*	node,	/*!< in: symbol table node allocated for the
				id of the variable */
	pars_res_word_t* type)	/*!< in: pointer to a type token */
{
	node->resolved = TRUE;
	node->token_type = SYM_VAR;

	node->param_type = PARS_NOT_PARAM;

	pars_set_dfield_type(que_node_get_val(node), type, 0, FALSE, FALSE);

	return(node);
}

/*********************************************************************//**
Parses a procedure parameter declaration.
@return own: symbol table node of type SYM_VAR */
sym_node_t*
pars_parameter_declaration(
/*=======================*/
	sym_node_t*	node,	/*!< in: symbol table node allocated for the
				id of the parameter */
	ulint		param_type,
				/*!< in: PARS_INPUT or PARS_OUTPUT */
	pars_res_word_t* type)	/*!< in: pointer to a type token */
{
	ut_a((param_type == PARS_INPUT) || (param_type == PARS_OUTPUT));

	pars_variable_declaration(node, type);

	node->param_type = param_type;

	return(node);
}

/*********************************************************************//**
Sets the parent field in a query node list. */
static
void
pars_set_parent_in_list(
/*====================*/
	que_node_t*	node_list,	/*!< in: first node in a list */
	que_node_t*	parent)		/*!< in: parent value to set in all
					nodes of the list */
{
	que_common_t*	common;

	common = static_cast<que_common_t*>(node_list);

	while (common) {
		common->parent = parent;

		common = static_cast<que_common_t*>(que_node_get_next(common));
	}
}

/*********************************************************************//**
Parses an elsif element.
@return elsif node */
elsif_node_t*
pars_elsif_element(
/*===============*/
	que_node_t*	cond,		/*!< in: if-condition */
	que_node_t*	stat_list)	/*!< in: statement list */
{
	elsif_node_t*	node;

	node = static_cast<elsif_node_t*>(
		mem_heap_alloc(
			pars_sym_tab_global->heap, sizeof(elsif_node_t)));

	node->common.type = QUE_NODE_ELSIF;

	node->cond = cond;

	pars_resolve_exp_variables_and_types(NULL, cond);

	node->stat_list = stat_list;

	return(node);
}

/*********************************************************************//**
Parses an if-statement.
@return if-statement node */
if_node_t*
pars_if_statement(
/*==============*/
	que_node_t*	cond,		/*!< in: if-condition */
	que_node_t*	stat_list,	/*!< in: statement list */
	que_node_t*	else_part)	/*!< in: else-part statement list
					or elsif element list */
{
	if_node_t*	node;
	elsif_node_t*	elsif_node;

	node = static_cast<if_node_t*>(
		 mem_heap_alloc(
			pars_sym_tab_global->heap, sizeof(if_node_t)));

	node->common.type = QUE_NODE_IF;

	node->cond = cond;

	pars_resolve_exp_variables_and_types(NULL, cond);

	node->stat_list = stat_list;

	if (else_part && (que_node_get_type(else_part) == QUE_NODE_ELSIF)) {

		/* There is a list of elsif conditions */

		node->else_part = NULL;
		node->elsif_list = static_cast<elsif_node_t*>(else_part);

		elsif_node = static_cast<elsif_node_t*>(else_part);

		while (elsif_node) {
			pars_set_parent_in_list(elsif_node->stat_list, node);

			elsif_node = static_cast<elsif_node_t*>(
				que_node_get_next(elsif_node));
		}
	} else {
		node->else_part = else_part;
		node->elsif_list = NULL;

		pars_set_parent_in_list(else_part, node);
	}

	pars_set_parent_in_list(stat_list, node);

	return(node);
}

/*********************************************************************//**
Parses a while-statement.
@return while-statement node */
while_node_t*
pars_while_statement(
/*=================*/
	que_node_t*	cond,		/*!< in: while-condition */
	que_node_t*	stat_list)	/*!< in: statement list */
{
	while_node_t*	node;

	node = static_cast<while_node_t*>(
		mem_heap_alloc(
			pars_sym_tab_global->heap, sizeof(while_node_t)));

	node->common.type = QUE_NODE_WHILE;

	node->cond = cond;

	pars_resolve_exp_variables_and_types(NULL, cond);

	node->stat_list = stat_list;

	pars_set_parent_in_list(stat_list, node);

	return(node);
}

/*********************************************************************//**
Parses a for-loop-statement.
@return for-statement node */
for_node_t*
pars_for_statement(
/*===============*/
	sym_node_t*	loop_var,	/*!< in: loop variable */
	que_node_t*	loop_start_limit,/*!< in: loop start expression */
	que_node_t*	loop_end_limit,	/*!< in: loop end expression */
	que_node_t*	stat_list)	/*!< in: statement list */
{
	for_node_t*	node;

	node = static_cast<for_node_t*>(
		mem_heap_alloc(pars_sym_tab_global->heap, sizeof(for_node_t)));

	node->common.type = QUE_NODE_FOR;

	pars_resolve_exp_variables_and_types(NULL, loop_var);
	pars_resolve_exp_variables_and_types(NULL, loop_start_limit);
	pars_resolve_exp_variables_and_types(NULL, loop_end_limit);

	node->loop_var = loop_var->indirection;

	ut_a(loop_var->indirection);

	node->loop_start_limit = loop_start_limit;
	node->loop_end_limit = loop_end_limit;

	node->stat_list = stat_list;

	pars_set_parent_in_list(stat_list, node);

	return(node);
}

/*********************************************************************//**
Parses an exit statement.
@return exit statement node */
exit_node_t*
pars_exit_statement(void)
/*=====================*/
{
	exit_node_t*	node;

	node = static_cast<exit_node_t*>(
		mem_heap_alloc(pars_sym_tab_global->heap, sizeof(exit_node_t)));
	node->common.type = QUE_NODE_EXIT;

	return(node);
}

/*********************************************************************//**
Parses a return-statement.
@return return-statement node */
return_node_t*
pars_return_statement(void)
/*=======================*/
{
	return_node_t*	node;

	node = static_cast<return_node_t*>(
		mem_heap_alloc(
			pars_sym_tab_global->heap, sizeof(return_node_t)));
	node->common.type = QUE_NODE_RETURN;

	return(node);
}

/*********************************************************************//**
Parses an assignment statement.
@return assignment statement node */
assign_node_t*
pars_assignment_statement(
/*======================*/
	sym_node_t*	var,	/*!< in: variable to assign */
	que_node_t*	val)	/*!< in: value to assign */
{
	assign_node_t*	node;

	node = static_cast<assign_node_t*>(
		mem_heap_alloc(
			pars_sym_tab_global->heap, sizeof(assign_node_t)));
	node->common.type = QUE_NODE_ASSIGNMENT;

	node->var = var;
	node->val = val;

	pars_resolve_exp_variables_and_types(NULL, var);
	pars_resolve_exp_variables_and_types(NULL, val);

	ut_a(dtype_get_mtype(dfield_get_type(que_node_get_val(var)))
	     == dtype_get_mtype(dfield_get_type(que_node_get_val(val))));

	return(node);
}

/*********************************************************************//**
Parses a fetch statement. into_list or user_func (but not both) must be
non-NULL.
@return fetch statement node */
fetch_node_t*
pars_fetch_statement(
/*=================*/
	sym_node_t*	cursor,		/*!< in: cursor node */
	sym_node_t*	into_list,	/*!< in: variables to set, or NULL */
	sym_node_t*	user_func)	/*!< in: user function name, or NULL */
{
	sym_node_t*	cursor_decl;
	fetch_node_t*	node;

	/* Logical XOR. */
	ut_a(!into_list != !user_func);

	node = static_cast<fetch_node_t*>(
		mem_heap_alloc(
			pars_sym_tab_global->heap, sizeof(fetch_node_t)));

	node->common.type = QUE_NODE_FETCH;

	pars_resolve_exp_variables_and_types(NULL, cursor);

	if (into_list) {
		pars_resolve_exp_list_variables_and_types(NULL, into_list);
		node->into_list = into_list;
		node->func = NULL;
	} else {
		pars_resolve_exp_variables_and_types(NULL, user_func);

		node->func = pars_info_lookup_user_func(
			pars_sym_tab_global->info, user_func->name);

		ut_a(node->func);

		node->into_list = NULL;
	}

	cursor_decl = cursor->alias;

	ut_a(cursor_decl->token_type == SYM_CURSOR);

	node->cursor_def = cursor_decl->cursor_def;

	if (into_list) {
		ut_a(que_node_list_get_len(into_list)
		     == que_node_list_get_len(node->cursor_def->select_list));
	}

	return(node);
}

/*********************************************************************//**
Parses an open or close cursor statement.
@return fetch statement node */
open_node_t*
pars_open_statement(
/*================*/
	ulint		type,	/*!< in: ROW_SEL_OPEN_CURSOR
				or ROW_SEL_CLOSE_CURSOR */
	sym_node_t*	cursor)	/*!< in: cursor node */
{
	sym_node_t*	cursor_decl;
	open_node_t*	node;

	node = static_cast<open_node_t*>(
		mem_heap_alloc(
			pars_sym_tab_global->heap, sizeof(open_node_t)));

	node->common.type = QUE_NODE_OPEN;

	pars_resolve_exp_variables_and_types(NULL, cursor);

	cursor_decl = cursor->alias;

	ut_a(cursor_decl->token_type == SYM_CURSOR);

	node->op_type = static_cast<open_node_op>(type);
	node->cursor_def = cursor_decl->cursor_def;

	return(node);
}

/*********************************************************************//**
Parses a commit statement.
@return own: commit node struct */
commit_node_t*
pars_commit_statement(void)
/*=======================*/
{
	return(trx_commit_node_create(pars_sym_tab_global->heap));
}

/*********************************************************************//**
Parses a rollback statement.
@return own: rollback node struct */
roll_node_t*
pars_rollback_statement(void)
/*=========================*/
{
	return(roll_node_create(pars_sym_tab_global->heap));
}

/*********************************************************************//**
Parses a column definition at a table creation.
@return column sym table node */
sym_node_t*
pars_column_def(
/*============*/
	sym_node_t*		sym_node,	/*!< in: column node in the
						symbol table */
	pars_res_word_t*	type,		/*!< in: data type */
	sym_node_t*		len,		/*!< in: length of column, or
						NULL */
	void*			is_unsigned,	/*!< in: if not NULL, column
						is of type UNSIGNED. */
	void*			is_not_null)	/*!< in: if not NULL, column
						is of type NOT NULL. */
{
	ulint len2;

	if (len) {
		len2 = eval_node_get_int_val(len);
	} else {
		len2 = 0;
	}

	pars_set_dfield_type(que_node_get_val(sym_node), type, len2,
			     is_unsigned != NULL, is_not_null != NULL);

	return(sym_node);
}

/** Parses a table creation operation.
@param[in]	table_sym		table name node in the symbol table
@param[in]	column_defs		list of column names
@param[in]	not_fit_in_memory	a non-NULL pointer means that this is a
					table which in simulations should be
					simulated as not fitting in memory;
					thread is put to sleep to simulate disk
					accesses; NOTE that this flag is not
					stored to the data dictionary on disk,
					and the database will forget about
					non-NULL value if it has to reload the
					table definition from disk
@param[in]	compact			non-NULL if COMPACT table
@param[in]	block_size		block size (can be NULL)
@return table create subgraph */
tab_node_t*
pars_create_table(
	sym_node_t*	table_sym,
	sym_node_t*	column_defs,
	sym_node_t*	compact,
	sym_node_t*	block_size,
	void*		not_fit_in_memory MY_ATTRIBUTE((unused)))
{
	return(NULL);
}

/*********************************************************************//**
Parses an index creation operation.
@return index create subgraph */
ind_node_t*
pars_create_index(
/*==============*/
	pars_res_word_t* unique_def,	/*!< in: not NULL if a unique index */
	pars_res_word_t* clustered_def,	/*!< in: not NULL if a clustered index */
	sym_node_t*	index_sym,	/*!< in: index name node in the symbol
					table */
	sym_node_t*	table_sym,	/*!< in: table name node in the symbol
					table */
	sym_node_t*	column_list)	/*!< in: list of column names */
{
	return(NULL);
}

/*********************************************************************//**
Parses a procedure definition.
@return query fork node */
que_fork_t*
pars_procedure_definition(
/*======================*/
	sym_node_t*	sym_node,	/*!< in: procedure id node in the symbol
					table */
	sym_node_t*	param_list,	/*!< in: parameter declaration list */
	que_node_t*	stat_list)	/*!< in: statement list */
{
	proc_node_t*	node;
	que_fork_t*	fork;
	que_thr_t*	thr;
	mem_heap_t*	heap;

	heap = pars_sym_tab_global->heap;

	fork = que_fork_create(NULL, NULL, QUE_FORK_PROCEDURE, heap);
	fork->trx = NULL;

	thr = que_thr_create(fork, heap, NULL);

	node = static_cast<proc_node_t*>(
		mem_heap_alloc(heap, sizeof(proc_node_t)));

	node->common.type = QUE_NODE_PROC;
	node->common.parent = thr;

	sym_node->token_type = SYM_PROCEDURE_NAME;
	sym_node->resolved = TRUE;

	node->proc_id = sym_node;
	node->param_list = param_list;
	node->stat_list = stat_list;

	pars_set_parent_in_list(stat_list, node);

	node->sym_tab = pars_sym_tab_global;

	thr->child = node;

	pars_sym_tab_global->query_graph = fork;

	return(fork);
}

/*************************************************************//**
Retrieves characters to the lexical analyzer. */
int
pars_get_lex_chars(
/*===============*/
	char*	buf,		/*!< in/out: buffer where to copy */
	size_t	max_size)	/*!< in: maximum number of characters which fit
				in the buffer */
{
	int	len;

	len = static_cast<int>(
		pars_sym_tab_global->string_len
		- pars_sym_tab_global->next_char_pos);
	if (len == 0) {
		return(0);
	}

	if (len > static_cast<int>(max_size)) {
		len =  static_cast<int>(max_size);
	}

	ut_memcpy(buf, pars_sym_tab_global->sql_string
		  + pars_sym_tab_global->next_char_pos, len);

	pars_sym_tab_global->next_char_pos += len;

	return(len);
}

/*************************************************************//**
Called by yyparse on error. */
void
yyerror(
/*====*/
	const char*	s MY_ATTRIBUTE((unused)))
				/*!< in: error message string */
{
	ut_ad(s);

	ib::fatal() << "PARSER: Syntax error in SQL string";
}

/*************************************************************//**
Parses an SQL string returning the query graph.
@return own: the query graph */
que_t*
pars_sql(
/*=====*/
	pars_info_t*	info,	/*!< in: extra information, or NULL */
	const char*	str)	/*!< in: SQL string */
{
	sym_node_t*	sym_node;
	mem_heap_t*	heap;
	que_t*		graph;

	ut_ad(str);

	heap = mem_heap_create(16000);

	/* Currently, the parser is not reentrant: */
	ut_ad(mutex_own(&dict_sys->mutex));

	pars_sym_tab_global = sym_tab_create(heap);

	pars_sym_tab_global->string_len = strlen(str);
	pars_sym_tab_global->sql_string = static_cast<char*>(
		mem_heap_dup(heap, str, pars_sym_tab_global->string_len + 1));
	pars_sym_tab_global->next_char_pos = 0;
	pars_sym_tab_global->info = info;

	yyparse();

	sym_node = UT_LIST_GET_FIRST(pars_sym_tab_global->sym_list);

	while (sym_node) {
		ut_a(sym_node->resolved);

		sym_node = UT_LIST_GET_NEXT(sym_list, sym_node);
	}

	graph = pars_sym_tab_global->query_graph;

	graph->sym_tab = pars_sym_tab_global;
	graph->info = info;

	pars_sym_tab_global = NULL;

	/* fprintf(stderr, "SQL graph size %lu\n", mem_heap_get_size(heap)); */

	return(graph);
}

/** Completes a query graph by adding query thread and fork nodes
above it and prepares the graph for running. The fork created is of
type QUE_FORK_MYSQL_INTERFACE.
@param[in]	node		root node for an incomplete query
				graph, or NULL for dummy graph
@param[in]	trx		transaction handle
@param[in]	heap		memory heap from which allocated
@param[in]	prebuilt	row prebuilt structure
@return query thread node to run */
que_thr_t*
pars_complete_graph_for_exec(
	que_node_t*	node,
	trx_t*		trx,
	mem_heap_t*	heap,
	row_prebuilt_t*	prebuilt)
{
	que_fork_t*	fork;
	que_thr_t*	thr;

	fork = que_fork_create(NULL, NULL, QUE_FORK_MYSQL_INTERFACE, heap);
	fork->trx = trx;

	thr = que_thr_create(fork, heap, prebuilt);

	thr->child = node;

	if (node) {
		que_node_set_parent(node, thr);
	}

	trx->graph = NULL;

	return(thr);
}

/****************************************************************//**
Create parser info struct.
@return own: info struct */
pars_info_t*
pars_info_create(void)
/*==================*/
{
	pars_info_t*	info;
	mem_heap_t*	heap;

	heap = mem_heap_create(512);

	info = static_cast<pars_info_t*>(mem_heap_alloc(heap, sizeof(*info)));

	info->heap = heap;
	info->funcs = NULL;
	info->bound_lits = NULL;
	info->bound_ids = NULL;
	info->graph_owns_us = TRUE;

	return(info);
}

/****************************************************************//**
Free info struct and everything it contains. */
void
pars_info_free(
/*===========*/
	pars_info_t*	info)	/*!< in, own: info struct */
{
	mem_heap_free(info->heap);
}

/****************************************************************//**
Add bound literal. */
void
pars_info_add_literal(
/*==================*/
	pars_info_t*	info,		/*!< in: info struct */
	const char*	name,		/*!< in: name */
	const void*	address,	/*!< in: address */
	ulint		length,		/*!< in: length of data */
	ulint		type,		/*!< in: type, e.g. DATA_FIXBINARY */
	ulint		prtype)		/*!< in: precise type, e.g.
					DATA_UNSIGNED */
{
	pars_bound_lit_t*	pbl;

	ut_ad(!pars_info_get_bound_lit(info, name));

	pbl = static_cast<pars_bound_lit_t*>(
		mem_heap_alloc(info->heap, sizeof(*pbl)));

	pbl->name = name;

	pbl->address = address;
	pbl->length = length;
	pbl->type = type;
	pbl->prtype = prtype;

	if (!info->bound_lits) {
		ib_alloc_t*     heap_alloc;

		heap_alloc = ib_heap_allocator_create(info->heap);

		info->bound_lits = ib_vector_create(heap_alloc, sizeof(*pbl), 8);
	}

	ib_vector_push(info->bound_lits, pbl);
}

/****************************************************************//**
Equivalent to pars_info_add_literal(info, name, str, strlen(str),
DATA_VARCHAR, DATA_ENGLISH). */
void
pars_info_add_str_literal(
/*======================*/
	pars_info_t*	info,		/*!< in: info struct */
	const char*	name,		/*!< in: name */
	const char*	str)		/*!< in: string */
{
	pars_info_add_literal(info, name, str, strlen(str),
			      DATA_VARCHAR, DATA_ENGLISH);
}

/********************************************************************
If the literal value already exists then it rebinds otherwise it
creates a new entry.*/
void
pars_info_bind_literal(
/*===================*/
	pars_info_t*	info,		/* in: info struct */
	const char*	name,		/* in: name */
	const void*	address,	/* in: address */
	ulint		length,		/* in: length of data */
	ulint		type,		/* in: type, e.g. DATA_FIXBINARY */
	ulint		prtype)		/* in: precise type, e.g. */
{
	pars_bound_lit_t*	pbl;

	pbl = pars_info_lookup_bound_lit(info, name);

	if (!pbl) {
		pars_info_add_literal(
			info, name, address, length, type, prtype);
	} else {
		pbl->address = address;
		pbl->length = length;

		sym_tab_rebind_lit(pbl->node, address, length);
	}
}

/********************************************************************
If the literal value already exists then it rebinds otherwise it
creates a new entry.*/
void
pars_info_bind_varchar_literal(
/*===========================*/
	pars_info_t*	info,		/*!< in: info struct */
	const char*	name,		/*!< in: name */
	const byte*	str,		/*!< in: string */
	ulint		str_len)	/*!< in: string length */
{
	pars_bound_lit_t*	pbl;

	pbl = pars_info_lookup_bound_lit(info, name);

	if (!pbl) {
		pars_info_add_literal(
			info, name, str, str_len, DATA_VARCHAR, DATA_ENGLISH);
	} else {

		pbl->address = str;
		pbl->length = str_len;

		sym_tab_rebind_lit(pbl->node, str, str_len);
	}
}

/****************************************************************//**
Equivalent to:

char buf[4];
mach_write_to_4(buf, val);
pars_info_add_literal(info, name, buf, 4, DATA_INT, 0);

except that the buffer is dynamically allocated from the info struct's
heap. */
void
pars_info_add_int4_literal(
/*=======================*/
	pars_info_t*	info,		/*!< in: info struct */
	const char*	name,		/*!< in: name */
	lint		val)		/*!< in: value */
{
	byte*	buf = static_cast<byte*>(mem_heap_alloc(info->heap, 4));

	mach_write_to_4(buf, val);
	pars_info_add_literal(info, name, buf, 4, DATA_INT, 0);
}

/** If the literal value already exists then it rebinds otherwise it creates a
new entry.
@param[in]	info	info struct
@param[in]	name 	name
@param[in]	val	value */
void
pars_info_bind_int4_literal(
	pars_info_t*		info,
	const char*		name,
	const ib_uint32_t*	val)
{
	pars_bound_lit_t*       pbl;

	pbl = pars_info_lookup_bound_lit(info, name);

	if (!pbl) {
		pars_info_add_literal(info, name, val, 4, DATA_INT, 0);
	} else {

		pbl->address = val;
		pbl->length = sizeof(*val);

		sym_tab_rebind_lit(pbl->node, val, sizeof(*val));
	}
}

/** If the literal value already exists then it rebinds otherwise it creates a
new entry.
@param[in]	info	info struct
@param[in]	name 	name
@param[in]	val	value */
void
pars_info_bind_int8_literal(
	pars_info_t*		info,
	const char*		name,
	const ib_uint64_t*	val)
{
	pars_bound_lit_t*	pbl;

	pbl = pars_info_lookup_bound_lit(info, name);

	if (!pbl) {
		pars_info_add_literal(
			info, name, val, sizeof(*val), DATA_INT, 0);
	} else {

		pbl->address = val;
		pbl->length = sizeof(*val);

		sym_tab_rebind_lit(pbl->node, val, sizeof(*val));
	}
}

/****************************************************************//**
Equivalent to:

char buf[8];
mach_write_to_8(buf, val);
pars_info_add_literal(info, name, buf, 8, DATA_FIXBINARY, 0);

except that the buffer is dynamically allocated from the info struct's
heap. */
void
pars_info_add_ull_literal(
/*======================*/
	pars_info_t*	info,		/*!< in: info struct */
	const char*	name,		/*!< in: name */
	ib_uint64_t	val)		/*!< in: value */
{
	byte*	buf = static_cast<byte*>(mem_heap_alloc(info->heap, 8));

	mach_write_to_8(buf, val);

	pars_info_add_literal(info, name, buf, 8, DATA_FIXBINARY, 0);
}

/****************************************************************//**
If the literal value already exists then it rebinds otherwise it
creates a new entry. */
void
pars_info_bind_ull_literal(
/*=======================*/
	pars_info_t*		info,		/*!< in: info struct */
	const char*		name,		/*!< in: name */
	const ib_uint64_t*	val)		/*!< in: value */
{
	pars_bound_lit_t*	pbl;

	pbl = pars_info_lookup_bound_lit(info, name);

	if (!pbl) {
		pars_info_add_literal(
			info, name, val, sizeof(*val), DATA_FIXBINARY, 0);
	} else {

		pbl->address = val;
		pbl->length = sizeof(*val);

		sym_tab_rebind_lit(pbl->node, val, sizeof(*val));
	}
}

/****************************************************************//**
Add user function. */
void
pars_info_bind_function(
/*====================*/
	pars_info_t*		info,	/*!< in: info struct */
	const char*		name,	/*!< in: function name */
	pars_user_func_cb_t	func,	/*!< in: function address */
	void*			arg)	/*!< in: user-supplied argument */
{
	pars_user_func_t*	puf;

	puf = pars_info_lookup_user_func(info, name);

	if (!puf) {
		if (!info->funcs) {
			ib_alloc_t*     heap_alloc;

			heap_alloc = ib_heap_allocator_create(info->heap);

			info->funcs = ib_vector_create(
				heap_alloc, sizeof(*puf), 8);
		}

		/* Create a "new" element */
		puf = static_cast<pars_user_func_t*>(
			ib_vector_push(info->funcs, NULL));
		puf->name = name;
	}

	puf->arg = arg;
	puf->func = func;
}

/** Add bound id.
@param[in]	info		info struct
@param[in]	copy_name	copy name if TRUE
@param[in]	name		name
@param[in]	id		id */
void
pars_info_bind_id(
	pars_info_t*	info,
	ibool		copy_name,
	const char*	name,
	const char*	id)
{
	pars_bound_id_t*	bid;

	bid = pars_info_lookup_bound_id(info, name);

	if (!bid) {

		if (!info->bound_ids) {
			ib_alloc_t*     heap_alloc;

			heap_alloc = ib_heap_allocator_create(info->heap);

			info->bound_ids = ib_vector_create(
				heap_alloc, sizeof(*bid), 8);
		}

		/* Create a "new" element */
		bid = static_cast<pars_bound_id_t*>(
			ib_vector_push(info->bound_ids, NULL));

		bid->name = (copy_name)
		    ? mem_heap_strdup(info->heap, name) : name;
	}

	bid->id = id;
}

/** Get bound identifier with the given name.
@param[in]	info	info struct
@param[in]	name	bound id name to find
@return bound id, or NULL if not found */
pars_bound_id_t*
pars_info_get_bound_id(
	pars_info_t*		info,
	const char*		name)
{
	return(pars_info_lookup_bound_id(info, name));
}

/****************************************************************//**
Get bound literal with the given name.
@return bound literal, or NULL if not found */
pars_bound_lit_t*
pars_info_get_bound_lit(
/*====================*/
	pars_info_t*		info,	/*!< in: info struct */
	const char*		name)	/*!< in: bound literal name to find */
{
	return(pars_info_lookup_bound_lit(info, name));
}<|MERGE_RESOLUTION|>--- conflicted
+++ resolved
@@ -792,11 +792,6 @@
 			THD*		thd = current_thd;
 
 			sym_node->mdl = nullptr;
-<<<<<<< HEAD
-			sym_node->table = dd_table_open_on_name(
-				thd, &sym_node->mdl,  sym_node->name,
-				true, DICT_ERR_IGNORE_NONE);
-=======
 			sym_node->table = dd_table_open_on_name_in_mem(
 				sym_node->name, true);
 
@@ -805,7 +800,6 @@
 					thd, &sym_node->mdl, sym_node->name,
 					true, DICT_ERR_IGNORE_NONE);
 			}
->>>>>>> 0c8ab2e8
 		}
 
 		ut_a(sym_node->table != NULL);
