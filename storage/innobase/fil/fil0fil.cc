--- conflicted
+++ resolved
@@ -53,20 +53,12 @@
 # include "sync0sync.h"
 #else /* !UNIV_HOTBACKUP */
 # include "srv0srv.h"
+# include "log0log.h"
 #endif /* !UNIV_HOTBACKUP */
-<<<<<<< HEAD
 
 #ifdef UNIV_DEBUG
 #include <fstream>
 #endif /* UNIV_DEBUG */
-=======
-#include "buf0flu.h"
-#include "srv0start.h"
-#include "trx0purge.h"
-#include "ut0new.h"
-#include "btr0sea.h"
-#include "log0log.h"
->>>>>>> e3286a8d
 
 /** Tries to close a file in the LRU list. The caller must hold the fil_sys
 mutex.
@@ -6196,11 +6188,6 @@
 	mtr_t	mtr;
 	ulint	mtr_checkpoint_size = LOG_CHECKPOINT_FREE_PER_THREAD;
 
-	DBUG_EXECUTE_IF(
-		"increase_mtr_checkpoint_size",
-		mtr_checkpoint_size = 75 * 1024;
-		);
-
 	ut_ad(log_mutex_own());
 
 	if (log_sys->append_on_checkpoint) {
