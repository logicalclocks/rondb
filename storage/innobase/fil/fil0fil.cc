/*****************************************************************************

Copyright (c) 1995, 2017, Oracle and/or its affiliates. All Rights Reserved.

This program is free software; you can redistribute it and/or modify it under
the terms of the GNU General Public License as published by the Free Software
Foundation; version 2 of the License.

This program is distributed in the hope that it will be useful, but WITHOUT
ANY WARRANTY; without even the implied warranty of MERCHANTABILITY or FITNESS
FOR A PARTICULAR PURPOSE. See the GNU General Public License for more details.

You should have received a copy of the GNU General Public License along with
this program; if not, write to the Free Software Foundation, Inc.,
51 Franklin Street, Suite 500, Boston, MA 02110-1335 USA

*****************************************************************************/

/** @file fil/fil0fil.cc
The tablespace memory cache */

#include "my_config.h"

#include <errno.h>
#include <fcntl.h>
#include <sys/types.h>

#include "btr0btr.h"
#include "buf0buf.h"
#include "buf0flu.h"
#include "dict0boot.h"
#include "dict0dict.h"
#include "dict0dd.h"
#include "fsp0file.h"
#include "fsp0fsp.h"
#include "fsp0space.h"
#include "fsp0sysspace.h"
#include "ha_prototypes.h"
#include "hash0hash.h"
#include "log0recv.h"
#include "mach0data.h"
#include "mem0mem.h"
#include "mtr0log.h"
#include "my_dbug.h"
#include "my_inttypes.h"
#include "os0file.h"
#include "page0zip.h"
#include "row0mysql.h"
#include "srv0start.h"
#include "trx0purge.h"
#include "clone0api.h"

#ifndef UNIV_HOTBACKUP
# include "buf0lru.h"
# include "ibuf0ibuf.h"
# include "os0event.h"
# include "sync0sync.h"
#else /* !UNIV_HOTBACKUP */
# include "log0log.h"
# include "srv0srv.h"
#endif /* !UNIV_HOTBACKUP */
#include "os0thread-create.h"

#include "current_thd.h"
#include "ha_prototypes.h"

#include <fstream>
#include <list>
#include <array>
#include <mutex>
#include <tuple>
#include <thread>
#include <functional>
#include <unordered_map>

using Dirs = std::vector<std::string>;
using Space_id_set = std::set<space_id_t>;

/** Used for collecting the data in boot_tablespaces() */
namespace dd_fil {

	static const size_t OBJECT_ID = 0;
	static const size_t OLD_PATH = 2;
	static const size_t NEW_PATH = 3;

	using Moved = std::tuple<
		dd::Object_id, space_id_t, std::string, std::string>;

	using Tablespaces = std::vector<Moved>;
}

/* uint16_t is the index into Tablespace_dirs::m_dirs */
using Scanned_files = std::vector<std::pair<uint16_t, std::string>>;

#ifdef UNIV_PFS_IO
mysql_pfs_key_t  innodb_tablespace_open_file_key;
#endif /* UNIV_PFS_IO */

fil_space_t*	fil_space_t::s_sys_space;

/*
		IMPLEMENTATION OF THE TABLESPACE MEMORY CACHE
		=============================================

The tablespace cache is responsible for providing fast read/write access to
tablespaces and logs of the database. File creation and deletion is done
in other modules which know more of the logic of the operation, however.

Only the system  tablespace consists of a list  of files. The size of these
files does not have to be divisible by the database block size, because
we may just leave the last incomplete block unused. When a new file is
appended to the tablespace, the maximum size of the file is also specified.
At the moment, we think that it is best to extend the file to its maximum
size already at the creation of the file, because then we can avoid dynamically
extending the file when more space is needed for the tablespace.

Non system tablespaces contain only a single file.

A block's position in the tablespace is specified with a 32-bit unsigned
integer. The files in the list  are thought to be catenated, and the block
corresponding to an address n is the nth block in the catenated file (where
the first block is named the 0th block, and the incomplete block fragments
at the end of files are not taken into account). A tablespace can be extended
by appending a new file at the end of the list.

Our tablespace concept is similar to the one of Oracle.

To have fast access to a tablespace or a log file, we put the data structures
to a hash table. Each tablespace and log file is given an unique 32-bit
identifier, its tablespace ID.

Some operating systems do not support many open files at the same time,
Therefore, we put the open files in an LRU-list. If we need to open another
file, we may close the file at the end of the LRU-list. When an I/O-operation
is pending on a file, the file cannot be closed. We take the file nodes with
pending I/O-operations out of the LRU-list and keep a count of pending
operations. When an operation completes, we decrement the count and return
the file to the LRU-list if the count drops to zero.

The data structure (Fil_shard) that keeps track of the tablespace ID to
fil_space_t* mapping are hashed on the tablespace ID. The tablespace name to
fil_space_t* mapping is stored in the same shard. A shard tracks the flushing
and open state of a file. When we run out open file handles, we use a ticketing
system to serialize the file open, see Fil_shard::reserve_open_slot() and
Fil_shard::release_open_slot().

When updating the global/shared data in Fil_system acquire the mutexes of
all shards in ascending order. The shard mutex covers the fil_space_t data
members as noted in the fil_space_t and fil_node_t definition. */

/** This tablespace name is used internally during recovery to open a
general tablespace before the data dictionary are recovered and available. */
const char general_space_name[] = "innodb_general";

/** Reference to the server data directory. */
Fil_path	MySQL_datadir_path;

/** Sentinel value to check for "NULL" Fil_path. */
Fil_path	Fil_path::s_null_path;

/** Common InnoDB file extentions */
const char* dot_ext[] = { "", ".ibd", ".cfg", ".cfp" };

/** The number of fsyncs done to the log */
ulint	fil_n_log_flushes			= 0;

/** Number of pending redo log flushes */
ulint	fil_n_pending_log_flushes		= 0;

/** Number of pending tablespace flushes */
ulint	fil_n_pending_tablespace_flushes	= 0;

/** Number of files currently open */
ulint	fil_n_file_opened			= 0;

enum fil_load_status {
	/** The tablespace file(s) were found and valid. */
	FIL_LOAD_OK,

	/** The name no longer matches space_id */
	FIL_LOAD_ID_CHANGED,

	/** The file(s) were not found */
	FIL_LOAD_NOT_FOUND,

	/** The file(s) were not valid */
	FIL_LOAD_INVALID,

	/** The tablespace file ID in the first page doesn't match
	expected value. */
	FIL_LOAD_MISMATCH
};

/** File operations for tablespace */
enum fil_operation_t {

	/** delete a single-table tablespace */
	FIL_OPERATION_DELETE,

	/** close a single-table tablespace */
	FIL_OPERATION_CLOSE
};

/** The null file address */
fil_addr_t	fil_addr_null = {FIL_NULL, 0};

/** Maximum number of threads to use for scanning data files. */
static const size_t	MAX_SCAN_THREADS = 8;

/** Maximum number of shards supported. */
static const size_t	MAX_SHARDS = 32;

/** Maximum pages to check for valid space ID during start up. */
static const size_t	MAX_PAGES_TO_CHECK = 4;

/** Sentinel for empty open slot. */
static const size_t	EMPTY_OPEN_SLOT = std::numeric_limits<size_t>::max();

/** We want to store the line number from where it was called. */
#define mutex_acquire()	acquire(__LINE__)

/** Hash a NUL terminated 'string' */
struct Char_Ptr_Hash {

	/** Hashing function
	@param[in]	ptr		NUL terminated string to hash
	@return the hash */
	size_t operator()(const char* ptr) const
	{
		return(ut_fold_string(ptr));
	}
};

/** Compare two 'strings' */
struct Char_Ptr_Compare {

	/** Compare two NUL terminated strings
	@param[in]	lhs		Left hand side
	@param[in]	rhs		Right hand side
	@return true if the contents match */
	bool operator()(const char* lhs, const char* rhs) const
	{
		return(strcmp(lhs, rhs) == 0);
	}
};

/** Tablespace files disovered during startup. */
class Tablespace_files {
public:
	using Names = std::vector<std::string, ut_allocator<std::string>>;
	using Paths = std::unordered_map<space_id_t, Names>;

	/** Default constructor
	@param[in]	dir		Directory that the files are under */
	explicit Tablespace_files(const std::string& dir);

	/** Add a space ID to filename mapping.
	@param[in]	space_id	Tablespace ID
	@param[in]	name		File name.
	@return number of files that map to the space ID */
	size_t add(space_id_t space_id, const std::string& name)
		MY_ATTRIBUTE((warn_unused_result));

	/** Get the file names that map to a space ID
	@param[in]	space_id	Tablespace ID
	@return the filenames that map to space id */
	Names* find(space_id_t space_id)
		MY_ATTRIBUTE((warn_unused_result))
	{
		ut_ad(space_id != TRX_SYS_SPACE);

		if (dict_sys_t::is_reserved(space_id)
		    && space_id != dict_sys_t::s_space_id) {

			auto	it = m_undo_paths.find(space_id);

			if (it != m_undo_paths.end()) {
				return(&it->second);
			}

		} else {

			auto	it = m_ibd_paths.find(space_id);

			if (it != m_ibd_paths.end()) {
				return(&it->second);
			}
		}

		return(nullptr);
	}

	/** Remove the entry for the space ID.
	@param[in]	space_id	Tablespace ID mapping to remove
	@return true if erase successful */
	bool erase(space_id_t space_id)
		MY_ATTRIBUTE((warn_unused_result))
	{
		ut_ad(space_id != TRX_SYS_SPACE);

		if (dict_sys_t::is_reserved(space_id)
		    && space_id != dict_sys_t::s_space_id) {

			auto	n_erased = m_undo_paths.erase(space_id);

			return(n_erased == 1);
		} else {
			auto	n_erased = m_ibd_paths.erase(space_id);

			return(n_erased == 1);
		}

		return(false);
	}

	/** Clear all the tablespace data. */
	void clear()
	{
		m_ibd_paths.clear();
	}

	/** @return m_dir */
	const Fil_path& root() const
	{
		return(m_dir);
	}

	/** @return the directory path specified by the user. */
	const std::string& path() const
	{
		return(m_dir.path());
	}

	/** @return the real path of the directory searched. */
	const std::string& real_path() const
	{
		return(m_dir.abs_path());
	}

private:
	/* Note:  The file names in m_ibd_paths and m_undo_paths are relative
	to m_real_path. */

	/** Mapping from tablespace ID to data filenames */
	Paths			m_ibd_paths;

	/** Mapping from tablespace ID to Undo files */
	Paths			m_undo_paths;

	/** Top level directory where the above files were found. */
	const Fil_path	m_dir;
};

/** Directories scanned during startup and the files discovered. */
class Tablespace_dirs {
public:
	using Result = std::pair<std::string, Tablespace_files::Names*>;

	/** Constructor */
	Tablespace_dirs() : m_dirs(), m_checked() { }

	/** Discover tablespaces by reading the header from .ibd files.
	@param[in]	directories	Directories to scan
	@return DB_SUCCESS if all goes well */
	dberr_t scan(const std::string& directories)
		MY_ATTRIBUTE((warn_unused_result));

	/** Clear all the tablespace data. */
	void clear()
	{
		for (auto& dir : m_dirs) {
			dir.clear();
		}
	}

	/** Erase a space ID to filename mapping.
	@param[in]	space_id	Tablespace ID to erase
	@return true if successful */
	bool erase(space_id_t space_id)
		MY_ATTRIBUTE((warn_unused_result))
	{
		for (auto& dir : m_dirs) {

			if (dir.erase(space_id)) {

				return(true);
			}
		}

		return(false);
	}

	/* Find the first matching space ID -> name mapping.
	@param[in]	space_id	Tablespace ID
	@return directory searched and pointer to names that map to the
		tablespace ID */
	Result find(space_id_t space_id)
		MY_ATTRIBUTE((warn_unused_result))
	{
		for (auto& dir : m_dirs) {

			const auto	names = dir.find(space_id);

			if (names != nullptr) {
				return(Result{dir.path(), names});
			}
		}

		return(Result{"", nullptr});
	}

	/** @return the directory that contains path */
	const Fil_path& contains(const std::string& path) const
		MY_ATTRIBUTE((warn_unused_result))
	{
		Fil_path	file{path};

		for (const auto& dir : m_dirs) {
			const auto&	root = dir.root().abs_path();

			if (dir.root().is_ancestor(file)
			    || root.compare(file.abs_path()) == 0) {

				return(dir.root());
			}
		}

		return(Fil_path::null());
	}

	/** Check if a path is known to InnoDB.
	@return the list of directories 'dir1;dir2;....;dirN' */
	std::string get_dirs() const
	{
		std::string	dirs;

		ut_ad(!m_dirs.empty());

		for (const auto& dir : m_dirs) {

			dirs.append(dir.root());
			dirs.push_back(FIL_PATH_SEPARATOR);
		}

		dirs.pop_back();

		ut_ad(!dirs.empty());

		return(dirs);
	}

private:
	/** Print the duplicate filenames for a tablespce ID to the log
	@param[in]	duplicates	Duplicate tablespace IDs*/
	void print_duplicates(const Space_id_set&  duplicates);

private:
	/** first=dir path from the user, second=files found under first. */
	using Scanned = std::vector<Tablespace_files>;

	/** Tokenize a path specification. Convert relative paths to
	absolute paths. Check if the paths are valid and filter out
	invalid or unreadable directories.  Sort and filter out duplicates
	from dirs.
	@param[in]	str		Path specification to tokenize
	@param[out]	dirs		Parsed directory paths
	@param[in]	delimiters	Delimiters */
	void tokenize_paths(
		const std::string&	str,
		const std::string&	delimiters);

	using Const_iter = Scanned_files::const_iterator;

	/** Check for duplicate tablespace IDs.
	@param[in]	begin		Start of slice
	@param[in]	end		End of slice
	@param[in]	thread_id	Thread ID
	@param[in,out]	mutex		Mutex protecting the global state
	@param[in,out]	unique		To check for duplciates
	@param[in,out]	duplicates	Duplicate space IDs found */
	void duplicate_check(
		const Const_iter&	begin,
		const Const_iter&	end,
		size_t			thread_id,
		std::mutex*		mutex,
		Space_id_set*		unique,
		Space_id_set*		duplicates);

private:
	/** Directories scanned and the files discovered under them. */
	Scanned			m_dirs;

	/** Number of files checked. */
	std::atomic_size_t	m_checked;
};

/** Determine if user has explicitly disabled fsync(). */
#ifndef _WIN32
# define fil_buffering_disabled(s)					\
	((s)->purpose == FIL_TYPE_TABLESPACE				\
	 && srv_unix_file_flush_method == SRV_UNIX_O_DIRECT_NO_FSYNC)
#else /* _WIN32 */
# define fil_buffering_disabled(s)	(0)
#endif /* _WIN32 */

class Fil_shard {

	using File_list = UT_LIST_BASE_NODE_T(fil_node_t);
	using Space_list = UT_LIST_BASE_NODE_T(fil_space_t);
	using Spaces = std::unordered_map<space_id_t, fil_space_t*>;

	using Names = std::unordered_map<
		const char*, fil_space_t*, Char_Ptr_Hash, Char_Ptr_Compare>;

public:
	/** Constructor
	@param[in]	shard_id	Shard ID  */
	explicit Fil_shard(size_t shard_id);

	/** Destructor */
	~Fil_shard()
	{
		mutex_destroy(&m_mutex);

		ut_a(UT_LIST_GET_LEN(m_LRU) == 0);
		ut_a(UT_LIST_GET_LEN(m_unflushed_spaces) == 0);
	}

	/** @return the shard ID */
	size_t id() const
	{
		return(m_id);
	}

#ifndef UNIV_HOTBACKUP

	/** Acquire the mutex.
	@param[in]	line	Line number from where it was called */
	void acquire(int line) const
	{
		m_mutex.enter(
			srv_n_spin_wait_rounds, srv_spin_wait_delay,
			__FILE__, line);
	}

	/** Release the mutex. */
	void mutex_release() const
	{
		mutex_exit(&m_mutex);
	}

# ifdef UNIV_DEBUG
	/** @return true if the mutex is owned. */
	bool mutex_owned() const
	{
		return(mutex_own(&m_mutex));
	}
# endif /* UNIV_DEBUG */

	/** Mutex protecting this shard. */

	mutable ib_mutex_t	m_mutex;

#endif /* !UNIV_HOTBACKUP */

	/** Fetch the fil_space_t instance that maps to space_id.
	@param[in]	space_id	Tablespace ID to lookup
	@return tablespace instance or nullptr if not found. */
	fil_space_t* get_space_by_id(space_id_t space_id) const
		MY_ATTRIBUTE((warn_unused_result))
	{
		ut_ad(mutex_owned());

		auto	it = m_spaces.find(space_id);

		if (it == m_spaces.end()) {
			return(nullptr);
		}

		ut_ad(it->second->magic_n == FIL_SPACE_MAGIC_N);

		return(it->second);
	}

	/** Fetch the fil_space_t instance that maps to the name.
	@param[in]	name		Tablespace name to lookup
	@return tablespace instance or nullptr if not found. */
	fil_space_t* get_space_by_name(const char* name) const
		MY_ATTRIBUTE((warn_unused_result))
	{
		ut_ad(mutex_owned());

		auto	it = m_names.find(name);

		if (it == m_names.end()) {
			return(nullptr);
		}

		ut_ad(it->second->magic_n == FIL_SPACE_MAGIC_N);

		return(it->second);
	}

	/** Tries to close a file in the shard LRU list.
	The caller must hold the Fil_shard::m_mutex.
	@param[in] print_info		if true, prints information
					why it cannot close a file
	@return true if success, false if should retry later */
	bool close_files_in_LRU(bool print_info)
		MY_ATTRIBUTE((warn_unused_result));

	/** Remove the file node from the LRU list.
	@param[in,out]	file		File for the tablespace */
	void remove_from_LRU(fil_node_t* file);

	/** Add the file node to the LRU list if required.
	@param[in,out]	file		File for the tablespace */
	void open_file(fil_node_t* file);

	/** Open all the system files.
	@param[in]	max_n_open	Max files that can be opened.
	@param[in]	n_open		Current number of open files */
	void open_system_tablespaces(size_t max_n_open, size_t* n_open);

	/** Close a tablespace file.
	@param[in,out]	file		Tablespace file to close
	@param[in]	LRU_close	true if called from LRU close */
	void close_file(fil_node_t* file, bool LRU_close);

	/** Close a tablespace file based on tablespace ID.
	@param[in]	space_id	Tablespace ID
	@return false if space_id was not found. */
	bool close_file(space_id_t space_id);

	/** Prepare to free a file object from a tablespace
	memory cache.
	@param[in,out]	file	Tablespace file
	@param[in]	space	tablespace */
	void file_close_to_free(fil_node_t* file, fil_space_t* space);

	/** Close log files.
	@param[in]	free_all	If set then free all */
	void close_log_files(bool free_all);

	/** Close all open files. */
	void close_all_files();

	/** Detach a space object from the tablespace memory cache.
	Closes the tablespace files but does not delete them.
	There must not be any pending I/O's or flushes on the files.
	@param[in,out]	space		tablespace */
	void space_detach(fil_space_t* space);

	/** Delete the instance that maps to space_id
	@param[in]	space_id	Tablespace ID to delete */
	void space_delete(space_id_t space_id)
	{
		ut_ad(mutex_owned());

		auto	it = m_spaces.find(space_id);

		if (it != m_spaces.end()) {
			m_names.erase(it->second->name);
			m_spaces.erase(it);
		}
	}

	/** Frees a space object from the tablespace memory cache.
	Closes a tablespaces' files but does not delete them.
	There must not be any pending I/O's or flushes on the files.
	@param[in]	space_id	Tablespace ID
	@return fil_space_t instance on success or nullptr */
	fil_space_t* space_free(space_id_t space_id)
		MY_ATTRIBUTE((warn_unused_result));

	/** Map the space ID and name to the tablespace instance.
	@param[in]	space		Tablespace instance */
	void space_add(fil_space_t* space);

	/** Prepare to free a file. Remove from the unflushed list
	if there are no pending flushes.
	@param[in,out]	file		File instance to free */
	void prepare_to_free_file(fil_node_t* file);

	/** If the tablespace is on the unflushed list and there
	are no pending flushed then remove from the unflushed list.
	@param[in,out]	space		Tablespace to remove*/
	void remove_from_unflushed_list(fil_space_t* space);

	/** Updates the data structures when an I/O operation
	finishes. Updates the pending I/O's field in the file
	appropriately.
	@param[in]	file		Tablespace file
	@param[in]	type		Marks the file as modified
					if type == WRITE */
	void complete_io(fil_node_t* file, const IORequest& type);

	/** Prepares a file for I/O. Opens the file if it is closed.
	Updates the pending I/O's field in the file and the system
	appropriately. Takes the file off the LRU list if it is in
	the LRU list.
	@param[in]	file		Tablespace file for IO
	@param[in]	extend		true if file is being extended
	@return false if the file can't be opened, otherwise true */
	bool prepare_file_for_io(fil_node_t* file, bool extend)
		MY_ATTRIBUTE((warn_unused_result));

	/** Reserves the mutex and tries to make sure we can
	open at least one file while holding it. This should be called
	before calling prepare_file_for_io(), because that function
	may need to open a file.
	@param[in]	space_id	Tablespace ID
	@return true if a slot was reserved. */
	bool mutex_acquire_and_prepare_for_io(space_id_t space_id)
		MY_ATTRIBUTE((warn_unused_result));

	/** Remap the the tablespace to the new name.
	@param[in]	space		Tablespace instance with old name
	@param[in]	new_name	New tablespace name */
	void update_space_name_map(fil_space_t* space, const char* new_name);

	/** Collect the tablespace IDs of unflushed tablespaces in space_ids.
	@param[in]	purpose		FIL_TYPE_TABLESPACE or FIL_TYPE_LOG,
					can be ORred */
	void flush_file_spaces(uint8_t purpose);

	/** Try to extend a tablespace if it is smaller than the specified size.
	@param[in,out]	space		tablespace
	@param[in]	size		desired size in pages
	@return whether the tablespace is at least as big as requested */
	bool space_extend(fil_space_t* space, page_no_t size)
		MY_ATTRIBUTE((warn_unused_result));

	/** Flushes to disk possible writes cached by the OS. If the space does
	not exist or is being dropped, does not do anything.
	@param[in]	space_id	File space ID (this can be a group of
					log files or a tablespace of the
					database) */
	void space_flush(space_id_t space_id);

	/** Open a file of a tablespace.
	The caller must own the fil_system mutex.
	@param[in,out]	file		Tablespace file
	@param[in]	extend		true if the file is being extended
	@return false if the file can't be opened, otherwise true */
	bool open_file(fil_node_t* file, bool extend)
		MY_ATTRIBUTE((warn_unused_result));

	/** Checks if all the file nodes in a space are flushed.
	The caller must hold all fil_system mutexes.
	@param[in]	space		Tablespace to check
	@return true if all are flushed */
	bool space_is_flushed(const fil_space_t* space)
		MY_ATTRIBUTE((warn_unused_result));

	/** Open each file of a tablespace if not already open.
	@param[in]	space_id	tablespace identifier
	@retval	true	if all file nodes were opened
	@retval	false	on failure */
	bool space_open(space_id_t space_id)
		MY_ATTRIBUTE((warn_unused_result));

	/** Opens the files associated with a tablespace and returns a
	pointer to the fil_space_t that is in the memory cache associated
	with a space id.
	@param[in]	space_id	Get the tablespace instance or this ID
	@return file_space_t pointer, nullptr if space not found */
	fil_space_t* space_load(space_id_t space_id)
		MY_ATTRIBUTE((warn_unused_result));

	/** Check pending operations on a tablespace.
	@param[in]	space_id	Tablespace ID
	@param[in]	operation	File operation
	@param[out]	space		tablespace instance in memory
	@param[out]	path		tablespace path
	@return DB_SUCCESS or DB_TABLESPACE_NOT_FOUND. */
	dberr_t space_check_pending_operations(
		space_id_t	space_id,
		fil_operation_t	operation,
		fil_space_t**	space,
		char**		path) const
		MY_ATTRIBUTE((warn_unused_result));

	/** Rename a single-table tablespace.
	The tablespace must exist in the memory cache.
	@param[in]	space_id	Tablespace ID
	@param[in]	old_path	Old file name
	@param[in]	new_name	New table name in the
					Databasename/tablename format
	@param[in]	new_path_in	New file name, or nullptr if it
					is located in the normal data directory
	@return true if success */
	bool space_rename(
		space_id_t	space_id,
		const char*	old_path,
		const char*	new_name,
		const char*	new_path_in)
		MY_ATTRIBUTE((warn_unused_result));

	/** Deletes an IBD tablespace, either general or single-table.
	The tablespace must be cached in the memory cache. This will delete the
	datafile, fil_space_t & fil_node_t entries from the file_system_t cache.
	@param[in]	space_id	Tablespace ID
	@param[in]	buf_remove	Specify the action to take on the pages
					for this table in the buffer pool.
	@return DB_SUCCESS, DB_TABLESPCE_NOT_FOUND or DB_IO_ERROR */
	dberr_t space_delete(
		space_id_t	space_id,
		buf_remove_t	buf_remove)
		MY_ATTRIBUTE((warn_unused_result));

	/** Truncate the tablespace to needed size.
	@param[in]	space_id	Tablespace ID to truncate
	@param[in]	size_in_pages	Truncate size.
	@return true if truncate was successful. */
	bool space_truncate(space_id_t space_id, page_no_t size_in_pages)
		MY_ATTRIBUTE((warn_unused_result));

	/** Create a space memory object and put it to the fil_system hash
	table. The tablespace name is independent from the tablespace file-name.
	Error messages are issued to the server log.
	@param[in]	name		Tablespace name
	@param[in]	space_id	Tablespace ID
	@param[in]	flags		Tablespace flags
	@param[in]	purpose		Tablespace purpose
	@return pointer to created tablespace
	@retval nullptr on failure (such as when the same tablespace exists) */
	fil_space_t* space_create(
		const char*	name,
		space_id_t	space_id,
		ulint		flags,
		fil_type_t	purpose)
		MY_ATTRIBUTE((warn_unused_result));

	/** Returns true if a matching tablespace exists in the InnoDB
	tablespace memory cache. Note that if we have not done a crash
	recovery at the database startup, there may be many tablespaces
	which are not yet in the memory cache.
	@param[in]	space_id	Tablespace ID
	@param[in]	name		Tablespace name used in space_create().
	@param[in]	print_err	Print detailed error information to the
					error log if a matching tablespace is
					not found from memory.
	@param[in]	adjust_space	Whether to adjust space id on mismatch
	@param[in]	heap			Heap memory
	@param[in]	table_id		table id
	@return true if a matching tablespace exists in the memory cache */
	bool space_check_exists(
		space_id_t	space_id,
		const char*	name,
		bool		print_err,
		bool		adjust_space,
		mem_heap_t*	heap,
		table_id_t	table_id)
		MY_ATTRIBUTE((warn_unused_result));

	/** Read or write data. This operation could be asynchronous (aio).
	@param[in,out]	type		IO context
	@param[in]	sync		whether synchronous aio is desired
	@param[in]	page_id		page id
	@param[in]	page_size	page size
	@param[in]	byte_offset	remainder of offset in bytes; in AIO
					this must be divisible by the OS
					block size
	@param[in]	len		how many bytes to read or write;
					this must not cross a file boundary;
					in AIO this must be a block size
					multiple
	@param[in,out]	buf		buffer where to store read data
					or from where to write; in AIO
					this must be appropriately aligned
	@param[in]	message		message for AIO handler if !sync,
					else ignored
	@return error code
	@retval DB_SUCCESS on success
	@retval DB_TABLESPACE_DELETED if the tablespace does not exist */
	dberr_t do_io(
		const IORequest&	type,
		bool			sync,
		const page_id_t&	page_id,
		const page_size_t&	page_size,
		ulint			byte_offset,
		ulint			len,
		void*			buf,
		void*			message)
		MY_ATTRIBUTE((warn_unused_result));

	/** Iterate through all persistent tablespace files
	(FIL_TYPE_TABLESPACE) returning the nodes via callback function cbk.
	@param[in]	include_log	include log files, if true
	@param[in]	f		Callback
	@return any error returned by the callback function. */
	dberr_t iterate(bool include_log, Fil_iterator::Function& f)
		MY_ATTRIBUTE((warn_unused_result));

	/** Free a tablespace object on which fil_space_detach() was invoked.
	There must not be any pending i/o's or flushes on the files.
	@param[in,out]	space		tablespace */
	static void space_free_low(fil_space_t* space);

	/** Wait for an empty slot to reserve for opening a file.
	@return true on success. */
	static bool reserve_open_slot(size_t shard_id)
		MY_ATTRIBUTE((warn_unused_result));

	/** Release the slot reserved for opening a file.
	@param[in]	shard_id	ID of shard relasing the slot */
	static void release_open_slot(size_t shard_id);

	/** We are going to do a rename file and want to stop new I/O
	for a while.
	@param[in,out]	space		Tablespace for which we want to
					wait for IO to stop */
	static void wait_for_io_to_stop(fil_space_t* space);

private:

	/** Prepare for truncating a single-table tablespace.
	1) Check pending operations on a tablespace;
	2) Remove all insert buffer entries for the tablespace;
	@param[in]	space_id	Tablespace ID
	@return DB_SUCCESS or error */
	dberr_t space_prepare_for_truncate(space_id_t space_id)
		MY_ATTRIBUTE((warn_unused_result));

	/** Note that a write IO has completed.
	@param[in,out]	file		File on which a write was
					completed */
	void write_completed(fil_node_t* file);

	/** If the tablespace is not on the unflushed list, add it.
	@param[in,out]	space		Tablespace to add */
	void add_to_unflushed_list(fil_space_t* space);

	/** Check for pending operations.
	@param[in]	space	tablespace
	@param[in]	count	number of attempts so far
	@return 0 if no pending operations else count + 1. */
	ulint space_check_pending_operations(
		fil_space_t*	space,
		ulint		count) const
		MY_ATTRIBUTE((warn_unused_result));

	/** Check for pending IO.
	@param[in]	operation	File operation
	@param[in,out]	space		Tablespace to check
	@param[out]	file		File in space list
	@param[in]	count		number of attempts so far
	@return 0 if no pending else count + 1. */
	ulint check_pending_io(
		fil_operation_t	operation,
		fil_space_t*	space,
		fil_node_t**	file,
		ulint		count) const
		MY_ATTRIBUTE((warn_unused_result));

private:

	/** Fil_shard ID */

	const size_t	m_id;

	/** Tablespace instances hashed on the space id */

	Spaces		m_spaces;

	/** Tablespace instances hashed on the space name */

	Names		m_names;

	/** Base node for the LRU list of the most recently used open
	files with no pending I/O's; if we start an I/O on the file,
	we first remove it from this list, and return it to the start
	of the list when the I/O ends; log files and the system
	tablespace are not put to this list: they are opened after
	the startup, and kept open until shutdown */

	File_list	m_LRU;

	/** Base node for the list of those tablespaces whose files
	contain unflushed writes; those spaces have at least one file
	where modification_counter > flush_counter */

	Space_list	m_unflushed_spaces;

	/** When we write to a file we increment this by one */

	int64_t		m_modification_counter;

	/** Number of files currently open */

	static std::atomic_size_t	s_n_open;

	/** ID of shard that has reserved the open slot. */

	static std::atomic_size_t	s_open_slot;

	// Disable copying
	Fil_shard(Fil_shard&&) = delete;
	Fil_shard(const Fil_shard&) = delete;
	Fil_shard& operator=(const Fil_shard&) = delete;

	friend class Fil_system;
};

/** The tablespace memory cache; also the totality of logs (the log
data space) is stored here; below we talk about tablespaces, but also
the ib_logfiles form a 'space' and it is handled here */
class Fil_system {
public:

	using Fil_shards = std::vector<Fil_shard*>;

	/** Constructor.
	@param[in]	n_shards	Number of shards to create
	@param[in]	max_open	Maximum number of open files */
	Fil_system(size_t n_shards, size_t max_open);

	/** Destructor */
	~Fil_system();

	/** Fetch the file names opened for a space_id during recovery.
	@param[in]	space_id	Tablespace ID to lookup
	@return pair of top level directory scanned and names that map
		to space_id or nullptr if not found for names */
	Tablespace_dirs::Result get_scanned_files(space_id_t space_id)
		MY_ATTRIBUTE((warn_unused_result))
	{
		return(m_dirs.find(space_id));
	}

	/** Fetch the file name opened for a space_id during recovery
	from the file map.
	@param[in]	space_id	Undo tablespace ID
	@return Full path to the file name that was opened, empty string
		if space ID not found. */
	std::string find(space_id_t space_id)
		MY_ATTRIBUTE((warn_unused_result))
	{
		auto	result = get_scanned_files(space_id);

		if (result.second != nullptr) {
			return(result.first + result.second->front());
		}

		return("");
	}

	/** Erase a tablespace ID and its mapping from the scanned files.
	@param[in]	space_id	Tablespace ID to erase
	@return true if successful */
	bool erase(space_id_t space_id)
		MY_ATTRIBUTE((warn_unused_result))
	{
		return(m_dirs.erase(space_id));
	}

	/** Get the top level directory where this filename was found.
	@param[in]	path		Path to look for.
	@return the top level directory under which this file was found. */
	const std::string& get_root(const std::string& path) const
		MY_ATTRIBUTE((warn_unused_result));

	/** Update the DD if any files were moved to a new location.
	Free the Tablespace_files instance.
	@param[in]	read_only_mode	true if InnoDB is started in
					read only mode.
	@return DB_SUCCESS if all OK */
	dberr_t prepare_open_for_business(bool read_only_mode)
		MY_ATTRIBUTE((warn_unused_result));

	/** Flush to disk the writes in file spaces of the given type
	possibly cached by the OS.
	@param[in]	purpose		FIL_TYPE_TABLESPACE or FIL_TYPE_LOG,
					can be ORred */
	void flush_file_spaces(uint8_t purpose);

	/** Fetch the fil_space_t instance that maps to the name.
	@param[in]	name		Tablespace name to lookup
	@return tablespace instance or nullptr if not found. */
	fil_space_t* get_space_by_name(const char* name)
		MY_ATTRIBUTE((warn_unused_result))
	{
		for (auto shard : m_shards) {

			shard->mutex_acquire();

			auto	space = shard->get_space_by_name(name);

			shard->mutex_release();

			if (space != nullptr) {

				return(space);
			}
		}

		return(nullptr);
	}

	/** Check a space ID against the maximum known tablespace ID.
	@param[in]	space_id	Tablespace ID to check
	@return true if it is > than maximum known tablespace ID. */
	bool is_greater_than_max_id(space_id_t space_id) const
		MY_ATTRIBUTE((warn_unused_result))
	{
		ut_ad(mutex_owned_all());

		return(space_id > m_max_assigned_id);
	}

	/** Update the maximum known tablespace ID.
	@param[in]	space		Tablespace instance */
	void set_maximum_space_id(const fil_space_t* space)
	{
		ut_ad(mutex_owned_all());

		if (!m_space_id_reuse_warned) {

			m_space_id_reuse_warned = true;

			ib::warn()
				<< "Allocated tablespace ID " << space->id
				<< " for " << space->name << ", old maximum"
				<< " was " << m_max_assigned_id;
		}

		m_max_assigned_id = space->id;
	}

	/** Update the maximim known space ID if it's smaller than max_id.
	@param[in]	space_id		Value to set if it's greater */
	void update_maximum_space_id(space_id_t space_id)
	{
		mutex_acquire_all();

		if (is_greater_than_max_id(space_id)){

			m_max_assigned_id = space_id;
		}

		mutex_release_all();
	}

	/** Assigns a new space id for a new single-table tablespace. This
	works simply by incrementing the global counter. If 4 billion ids
	is not enough, we may need to recycle ids.
	@param[out]	space_id	Set this to the new tablespace ID
	@return true if assigned, false if not */
	bool assign_new_space_id(space_id_t* space_id)
		MY_ATTRIBUTE((warn_unused_result));

	/** Tries to close a file in all the LRU lists.
	The caller must hold the mutex.
	@param[in] print_info		if true, prints information why it
					cannot close a file
	@return true if success, false if should retry later */
	bool close_file_in_all_LRU(bool print_info)
		MY_ATTRIBUTE((warn_unused_result));

	/** Opens all log files and system tablespace data files in
	all shards. */
	void open_all_system_tablespaces();

	/** Close all open files in a shard
	@param[in,out]	shard		Close files of this shard */
	void close_files_in_a_shard(Fil_shard* shard);

	/** Close all open files. */
	void close_all_files();

	/** Close all the log files in all shards.
	@param[in]	free_all	If set then free all instances */
	void close_all_log_files(bool free_all);

	/** Iterate through all persistent tablespace files
	(FIL_TYPE_TABLESPACE) returning the nodes via callback function cbk.
	@param[in]	include_log	Include log files, if true
	@param[in]	f		Callback
	@return any error returned by the callback function. */
	dberr_t iterate(bool include_log, Fil_iterator::Function& f)
		MY_ATTRIBUTE((warn_unused_result));

	/** Rotate the tablespace keys by new master key.
	@param[in,out]	shard		Rotate the keys in this shard
	@return true if the re-encrypt succeeds */
	bool encryption_rotate_in_a_shard(Fil_shard* shard);

	/** Rotate the tablespace keys by new master key.
	@return true if the re-encrypt succeeds */
	bool encryption_rotate_all()
		MY_ATTRIBUTE((warn_unused_result));

	/** Detach a space object from the tablespace memory cache.
	Closes the tablespace files but does not delete them.
	There must not be any pending I/O's or flushes on the files.
	@param[in,out]	space		tablespace */
	void space_detach(fil_space_t* space);

	/** @return the maximum assigned ID so far */
	space_id_t get_max_space_id() const
	{
		return(m_max_assigned_id);
	}

	/** Lookup the tablespace ID.
	@param[in]	space_i		Tablespace ID to lookup
	@return true if the space ID is known. */
	bool lookup_for_recovery(space_id_t space_id)
		MY_ATTRIBUTE((warn_unused_result));

	/** Open a tablespace that has a redo log record to apply.
	@param[in]	space_id		Tablespace ID
	@return true if the open was successful */
	bool open_for_recovery(space_id_t space_id)
		MY_ATTRIBUTE((warn_unused_result));

	/** This function should be called after recovery has completed.
	Check for tablespace files for which we did not see any MLOG_FILE_DELETE
	or MLOG_FILE_RENAME record. These could not be recovered.
	@return true if there were some filenames missing for which we had to
		ignore redo log records during the apply phase */
	bool check_missing_tablespaces()
		MY_ATTRIBUTE((warn_unused_result));

	/** Note that a file has been relocated.
	@param[in]	object_id	Server DD tablespace ID
	@param[in]	space_id	InnoDB tablespace ID
	@param[in]	old_path	Path to the old location
	@param[in]	new_path	Path scanned from disk */
	void moved(
		dd::Object_id		object_id,
		space_id_t		space_id,
		const std::string&	old_path,
		const std::string&	new_path)
	{
		auto	tuple = std::make_tuple(
			object_id, space_id, old_path, new_path);

		m_moved.push_back(tuple);
	}

	/** Check if a path is known to InnoDB.
	@param[in]	path		Path to check
	@return true if path is known to InnoDB */
	bool check_path(const std::string& path) const
	{
		const auto&	dir = m_dirs.contains(path);

		return(dir != Fil_path::null());
	}

	/** Check if a path is known to InnoDB.
	@return the list of directories 'dir1;dir2;....;dirN' */
	std::string get_dirs() const
	{
		return(m_dirs.get_dirs());
	}

	/** Determines if a file belongs to the least-recently-used list.
	@param[in]	space		Tablespace to check
	@return true if the file belongs to fil_system->m_LRU mutex. */
	static bool space_belongs_in_LRU(const fil_space_t* space)
		MY_ATTRIBUTE((warn_unused_result));

	/** Scan the directories to build the tablespace ID to file name
	mapping table. */
	dberr_t scan(const std::string& directories)
	{
		return(m_dirs.scan(directories));
	}

	/** Get the tablespace ID from an .ibd and/or an undo tablespace.
	If the ID is == 0 on the first page then check for at least
	MAX_PAGES_TO_CHECK  pages with the same tablespace ID. Do a Light
	weight check before trying with DataFile::find_space_id().
	@param[in,out]	ifs		Input file stream
	@param[in]	filename	File name to check
	@return ULINT32_UNDEFINED if not found, otherwise the space ID */
	static space_id_t get_tablespace_id(
		std::ifstream*		ifs,
		const std::string&	filename)
		MY_ATTRIBUTE((warn_unused_result));

	/** Get the space IDs active in the system.
	@param[out]	space_ids	All the registered tablespace IDs */
	void get_space_ids(Space_ids* space_ids)
	{
		for (auto shard : m_shards) {
	
			shard->mutex_acquire();
	
			for (auto& elem : shard->m_spaces) {
				space_ids->push_back(elem.first);
			}
	
			shard->mutex_release();
		}
	}

#ifdef UNIV_DEBUG
	/** Validate a shard
	@param[in]	shard	shard to validate */
	void validate_shard(const Fil_shard* shard) const;

	/** Checks the consistency of the tablespace cache.
	@return true if ok */
	bool validate() const
		MY_ATTRIBUTE((warn_unused_result));
#endif /* UNIV_DEBUG */

#ifndef UNIV_HOTBACKUP

	/** Fil_shard by space ID.
	@param[in]	space_id	Tablespace ID
	@return reference to the shard */
	Fil_shard*	shard_by_id(space_id_t space_id) const
		MY_ATTRIBUTE((warn_unused_result))
	{
		return(m_shards[space_id % m_shards.size()]);
	}

	/** Acquire mutex by space ID.
	@param[in]	space_id	Tablespace ID */
	void mutex_acquire_by_id(space_id_t space_id)
	{
		auto	shard = shard_by_id(space_id);

		shard->mutex_acquire();
	}

	/** Release mutex by space ID.
	@param[in]	space_id	Tablespace ID */
	void mutex_release_by_id(space_id_t space_id)
	{
		auto	shard = shard_by_id(space_id);

		shard->mutex_release();
	}

	/** Acquire all the mutexes. */
	void mutex_acquire_all() const
	{
		for (auto shard : m_shards) {
			shard->mutex_acquire();
		}
	}

	/** Release all the mutexes. */
	void mutex_release_all() const
	{
		for (auto shard : m_shards) {
			shard->mutex_release();
		}
	}

# ifdef UNIV_DEBUG

	/** Check if all mutexes are owned
	@return true if all owned. */
	bool mutex_owned_all() const
		MY_ATTRIBUTE((warn_unused_result))
	{
		for (const auto shard: m_shards) {
			ut_ad(shard->mutex_owned());
		}

		return(true);
	}

	/** Check if mutex is owned by space ID
	@param[in]	space_id	Tablespace ID
	@return true if mutex is owned. */
	bool mutex_owned_by_id(space_id_t space_id) const
		MY_ATTRIBUTE((warn_unused_result))
	{
		const auto	shard = shard_by_id(space_id);

		return(shard->mutex_owned());
	}

# endif /* UNIV_DEBUG */
	/** The mutex protecting the cache related to shard split
	by space id */
#else
	/** Extends all tablespaces to the size stored in the space header.
	During the mysqlbackup --apply-log phase we extended the spaces
	on-demand so that log records could be applied, but that may have
	left spaces still too small compared to the size stored in the space
	header. */
	void extend_tablespaes_to_stored_len();
#endif /* !UNIV_HOTBACKUP */

private:
	/** Fil_shards managed */
	Fil_shards		m_shards;

	/** n_open is not allowed to exceed this */
	const size_t		m_max_n_open;

	/** Maximum space id in the existing tables, or assigned during
	the time mysqld has been up; at an InnoDB startup we scan the
	data dictionary and set here the maximum of the space id's of
	the tables there */
	space_id_t		m_max_assigned_id;

	/** true if fil_space_create() has issued a warning about
	potential space_id reuse */
	bool			m_space_id_reuse_warned;

	/** List of tablespaces that have been relocated. We need to
	update the DD when it is safe to do so. */
	dd_fil::Tablespaces	m_moved;

	/** Tablespace directories scanned at startup */
	Tablespace_dirs		m_dirs;

	// Disable copying
	Fil_system(Fil_system&&) = delete;
	Fil_system(const Fil_system&) = delete;
	Fil_system& operator=(const Fil_system&) = delete;

	friend class Fil_shard;
};

/** The tablespace memory cache. This variable is nullptr before the module is
initialized. */
static Fil_system*	fil_system = nullptr;

/** Total number of open files. */
std::atomic_size_t	Fil_shard::s_n_open;

/** Slot reserved for opening a file. */
std::atomic_size_t	Fil_shard::s_open_slot;

#ifdef UNIV_HOTBACKUP
static ulint	srv_data_read;
static ulint	srv_data_written;
#endif /* UNIV_HOTBACKUP */

#ifdef UNIV_DEBUG
/** Try fil_validate() every this many times */
static const size_t	FIL_VALIDATE_SKIP = 17;
/** Checks the consistency of the tablespace cache some of the time.
@return true if ok or the check was skipped */
static
bool
fil_validate_skip()
{
	/** The fil_validate() call skip counter. Use a signed type
	because of the race condition below. */
	static int fil_validate_count = FIL_VALIDATE_SKIP;

	/* There is a race condition below, but it does not matter,
	because this call is only for heuristic purposes. We want to
	reduce the call frequency of the costly fil_validate() check
	in debug builds. */
	--fil_validate_count;

	if (fil_validate_count > 0) {
		return(true);
	}

	fil_validate_count = FIL_VALIDATE_SKIP;
	return(fil_validate());
}

/** Validate a shard
@param[in]	shard	shard to validate */
void
Fil_system::validate_shard(const Fil_shard* shard) const
{
	ut_ad(shard->mutex_owned());

	size_t	n_open = 0;

	for (auto elem : shard->m_spaces) {

		ulint	size = 0;
		auto	space = elem.second;

		for (const auto& file : space->files) {

			ut_a(file.is_open || !file.n_pending);

			if (file.is_open) {
				++n_open;
			}

			size += file.size;
		}

		ut_a(space->size == size);
	}

	UT_LIST_CHECK(shard->m_LRU);

	for (auto file  = UT_LIST_GET_FIRST(shard->m_LRU);
	     file != nullptr;
	     file = UT_LIST_GET_NEXT(LRU, file)) {

		ut_a(file->is_open);
		ut_a(file->n_pending == 0);
		ut_a(space_belongs_in_LRU(file->space));
	}
}

/** Checks the consistency of the tablespace cache.
@return true if ok */
bool
Fil_system::validate() const
{
	for (const auto shard : m_shards) {

		shard->mutex_acquire();

		validate_shard(shard);

		shard->mutex_release();
	}

	return(true);
}
/** Checks the consistency of the tablespace cache.
@return true if ok */
bool
fil_validate()
{
	return(fil_system->validate());
}
#endif /* UNIV_DEBUG */

/** Constructor.
@param[in]	n_shards	Number of shards to create
@param[in]	max_open	Maximum number of open files */
Fil_system::Fil_system(size_t n_shards, size_t max_open)
	:
	m_shards(),
	m_max_n_open(max_open),
	m_max_assigned_id(),
	m_space_id_reuse_warned()
{
	ut_ad(Fil_shard::s_open_slot == 0);
	Fil_shard::s_open_slot = EMPTY_OPEN_SLOT;

	for (size_t i = 0; i < n_shards; ++i) {

		auto	shard = UT_NEW_NOKEY(Fil_shard(i));

		m_shards.push_back(shard);
	}
}

/** Destructor */
Fil_system::~Fil_system()
{
	ut_ad(Fil_shard::s_open_slot == EMPTY_OPEN_SLOT);

	Fil_shard::s_open_slot = 0;

	for (auto shard : m_shards) {

		UT_DELETE(shard);
	}

	m_shards.clear();
}

/** Determines if a file belongs to the least-recently-used list.
@param[in]	space		Tablespace to check
@return true if the file belongs to m_LRU. */
bool
Fil_system::space_belongs_in_LRU(const fil_space_t* space)
{
	switch (space->purpose) {
	case FIL_TYPE_TEMPORARY:
	case FIL_TYPE_LOG:
		return(false);

	case FIL_TYPE_TABLESPACE:
		return(fsp_is_ibd_tablespace(space->id));

	case FIL_TYPE_IMPORT:
		return(true);
	}

	ut_ad(0);
	return(false);
}

/** Constructor
@param[in]	shard_id	Shard ID  */
Fil_shard::Fil_shard(size_t shard_id)
	:
	m_id(shard_id),
	m_spaces(),
	m_names(),
	m_modification_counter()
{
	latch_id_t	latch_id = LATCH_ID_FIL_SHARD_1;

	latch_id = static_cast<latch_id_t>(to_int(latch_id) + m_id);

	ut_ad(latch_id >= LATCH_ID_FIL_SHARD_1
	      && latch_id <= LATCH_ID_FIL_SHARD_32);

	mutex_create(latch_id, &m_mutex);

	UT_LIST_INIT(m_LRU, &fil_node_t::LRU);

	UT_LIST_INIT(m_unflushed_spaces, &fil_space_t::unflushed_spaces);
}

/** Wait for an empty slot to reserve for opening a file.
@return true on success. */
bool
Fil_shard::reserve_open_slot(size_t shard_id)
{
	size_t	expected = EMPTY_OPEN_SLOT;

	return(s_open_slot.compare_exchange_weak(expected, shard_id));
}


/** Release the slot reserved for opening a file.
@param[in]	shard_id	ID of shard relasing the slot */
void
Fil_shard::release_open_slot(size_t shard_id)
{
	size_t  expected = shard_id;

	bool    success = s_open_slot.compare_exchange_weak(
		expected, EMPTY_OPEN_SLOT);

	ut_a(success);
}

/** Map the space ID and name to the tablespace instance.
@param[in]	space		Tablespace instance */
void
Fil_shard::space_add(fil_space_t* space)
{
	ut_ad(mutex_owned());

	{
		auto	it = m_spaces.insert(
			Spaces::value_type(space->id, space));

		ut_a(it.second);
	}

	{
		auto	name = space->name;

		auto	it = m_names.insert(Names::value_type(name, space));

		ut_a(it.second);
	}
}

/** Add the file node to the LRU list if required.
@param[in,out]	file		File for the tablespace */
void
Fil_shard::open_file(fil_node_t* file)
{
	ut_ad(mutex_owned());

	if (Fil_system::space_belongs_in_LRU(file->space)) {

		/* Put the file to the LRU list */
		UT_LIST_ADD_FIRST(m_LRU, file);
	}

	++s_n_open;

	file->is_open = true;

	++fil_n_file_opened;
}

/** Remove the file node from the LRU list.
@param[in,out]	file		File for the tablespace */
void
Fil_shard::remove_from_LRU(fil_node_t* file)
{
	ut_ad(mutex_owned());

	if (Fil_system::space_belongs_in_LRU(file->space)) {

		ut_ad(mutex_owned());

		ut_a(UT_LIST_GET_LEN(m_LRU) > 0);

		/* The file is in the LRU list, remove it */
		UT_LIST_REMOVE(m_LRU, file);
	}
}

/** Close a tablespace file based on tablespace ID.
@param[in]	space_id	Tablespace ID
@return false if space_id was not found. */
bool
Fil_shard::close_file(space_id_t space_id)
{
	mutex_acquire();

	auto	space = get_space_by_id(space_id);

	if (space == nullptr) {

		mutex_release();

		return(false);
	}

	for (auto& file : space->files) {

		while (file.in_use > 0) {

		       mutex_release();

		       os_thread_sleep(10000);

		       mutex_acquire();
		}

		if (file.is_open) {
			close_file(&file, false);
		}
	}

	mutex_release();

	return(true);
}

/** Remap the the tablespace to the new name.
@param[in]	space		Tablespace instance, with old name.
@param[in]	name		New tablespace name */
void
Fil_shard::update_space_name_map(fil_space_t* space, const char* new_name)
{
	ut_ad(mutex_owned());

	ut_ad(m_spaces.find(space->id) != m_spaces.end());

	m_names.erase(space->name);

	auto	it = m_names.insert(Names::value_type(new_name, space));

	ut_a(it.second);
}

/** Check if the name is an undo tablespace name.
@param[in]	name	Tablespace name
@param[in]	len	Tablespace name length in bytes
@return true if it is an undo tablespace name */
bool
Fil_path::is_undo_tablespace_name(const char* name, size_t len)
{
	if (len >= 8) {

		const char*	end_ptr = name + len;
		size_t	u = (end_ptr[-4] == '_' ? 1 : 0);

		return(end_ptr[-7-u] == 'u'
		       && end_ptr[-6-u] == 'n'
		       && end_ptr[-5-u] == 'd'
		       && end_ptr[-4-u] == 'o'
		       && isdigit(end_ptr[-3])
		       && isdigit(end_ptr[-2])
		       && isdigit(end_ptr[-1]));
	}

	return(false);
}

/** Add a space ID to filename mapping.
@param[in]	space_id	Tablespace ID
@param[in]	name		File name.
@return number of files that map to the space ID */
size_t
Tablespace_files::add(space_id_t space_id, const std::string& name)
{
	ut_a(space_id != TRX_SYS_SPACE);

	Names*	names;

	if (Fil_path::is_undo_tablespace_name(name.c_str(), name.length())) {

		if (!dict_sys_t::is_reserved(space_id)) {

			ib::warn()
				<< "Tablespace '" << name << "' naming"
				<< " format is like an undo tablespace"
				<< " but its ID " << space_id << " is not"
				<< " in the undo tablespace range";
		}

		names = &m_undo_paths[space_id];

	} else {

		ut_ad(Fil_path::has_ibd_suffix(name.c_str()));

		names = &m_ibd_paths[space_id];
	}

	names->push_back(name);

	return(names->size());
}

/** Reads data from a space to a buffer. Remember that the possible incomplete
blocks at the end of file are ignored: they are not taken into account when
calculating the byte offset within a space.
@param[in]	page_id		page id
@param[in]	page_size	page size
@param[in]	byte_offset	remainder of offset in bytes; in aio this
must be divisible by the OS block size
@param[in]	len		how many bytes to read; this must not cross a
file boundary; in aio this must be a block size multiple
@param[in,out]	buf		buffer where to store data read; in aio this
must be appropriately aligned
@return DB_SUCCESS, or DB_TABLESPACE_DELETED if we are trying to do
i/o on a tablespace which does not exist */
static
dberr_t
fil_read(
	const page_id_t&	page_id,
	const page_size_t&	page_size,
	ulint			byte_offset,
	ulint			len,
	void*			buf)
{
	return(fil_io(IORequestRead, true, page_id, page_size,
		      byte_offset, len, buf, nullptr));
}

/** Writes data to a space from a buffer. Remember that the possible incomplete
blocks at the end of file are ignored: they are not taken into account when
calculating the byte offset within a space.
@param[in]	page_id		page id
@param[in]	page_size	page size
@param[in]	byte_offset	remainder of offset in bytes; in aio this
must be divisible by the OS block size
@param[in]	len		how many bytes to write; this must not cross
a file boundary; in aio this must be a block size multiple
@param[in]	buf		buffer from which to write; in aio this must
be appropriately aligned
@return DB_SUCCESS, or DB_TABLESPACE_DELETED if we are trying to do
	I/O on a tablespace which does not exist */
static
dberr_t
fil_write(
	const page_id_t&	page_id,
	const page_size_t&	page_size,
	ulint			byte_offset,
	ulint			len,
	void*			buf)
{
	ut_ad(!srv_read_only_mode);

	return(fil_io(IORequestWrite, true, page_id, page_size,
		      byte_offset, len, buf, nullptr));
}

#ifndef UNIV_HOTBACKUP
/** Look up a tablespace.
The caller should hold an InnoDB table lock or a MDL that prevents
the tablespace from being dropped during the operation,
or the caller should be in single-threaded crash recovery mode
(no user connections that could drop tablespaces).
If this is not the case, fil_space_acquire() and fil_space_release()
should be used instead.
@param[in]	space_id	Tablespace ID
@return tablespace, or nullptr if not found */
fil_space_t*
fil_space_get(space_id_t space_id)
{
	auto	shard = fil_system->shard_by_id(space_id);

	shard->mutex_acquire();

	fil_space_t*	space = shard->get_space_by_id(space_id);

	shard->mutex_release();

	return(space);
}

/** Returns the latch of a file space.
@param[in]	space_id	Tablespace ID
@param[out]	flags		Tablespace flags
@return latch protecting storage allocation */
rw_lock_t*
fil_space_get_latch(space_id_t space_id, ulint* flags)
{
	auto	shard = fil_system->shard_by_id(space_id);

	shard->mutex_acquire();

	fil_space_t*	space = shard->get_space_by_id(space_id);

	ut_a(space != nullptr);

	if (flags != nullptr) {
		*flags = space->flags;
	}

	shard->mutex_release();

	return(&space->latch);
}

#ifdef UNIV_DEBUG
/** Gets the type of a file space.
@param[in]	space_id	Tablespace ID
@return file type */
fil_type_t
fil_space_get_type(space_id_t space_id)
{
	fil_space_t*	space;

	auto	shard = fil_system->shard_by_id(space_id);

	shard->mutex_acquire();

	space = shard->get_space_by_id(space_id);

	shard->mutex_release();

	return(space->purpose);
}
#endif /* UNIV_DEBUG */

/** Note that a tablespace has been imported.
It is initially marked as FIL_TYPE_IMPORT so that no logging is
done during the import process when the space ID is stamped to each page.
Now we change it to FIL_SPACE_TABLESPACE to start redo and undo logging.
NOTE: temporary tablespaces are never imported.
@param[in]	space_id	Tablespace ID */
void
fil_space_set_imported(space_id_t space_id)
{
	auto	shard = fil_system->shard_by_id(space_id);

	shard->mutex_acquire();

	fil_space_t*	space = shard->get_space_by_id(space_id);

	ut_ad(space->purpose == FIL_TYPE_IMPORT);
	space->purpose = FIL_TYPE_TABLESPACE;

	shard->mutex_release();
}
#endif /* !UNIV_HOTBACKUP */

/** Checks if all the file nodes in a space are flushed. The caller must hold
the fil_system mutex.
@param[in]	space		Tablespace to check
@return true if all are flushed */
bool
Fil_shard::space_is_flushed(const fil_space_t* space)
{
	ut_ad(mutex_owned());

	for (const auto& file : space->files) {

		if (file.modification_counter > file.flush_counter) {

			ut_ad(!fil_buffering_disabled(space));
			return(false);
		}
	}

	return(true);
}

#if !defined(NO_FALLOCATE) && defined(UNIV_LINUX)

#include <sys/ioctl.h>

/** FusionIO atomic write control info */
#define DFS_IOCTL_ATOMIC_WRITE_SET	_IOW(0x95, 2, uint)

/** Try and enable FusionIO atomic writes.
@param[in] file		OS file handle
@return true if successful */
bool
fil_fusionio_enable_atomic_write(pfs_os_file_t file)
{
	if (srv_unix_file_flush_method == SRV_UNIX_O_DIRECT) {

		uint	atomic = 1;

		ut_a(file.m_file != -1);

		if (ioctl(file.m_file, DFS_IOCTL_ATOMIC_WRITE_SET, &atomic)
		    != -1) {

			return(true);
		}
	}

	return(false);
}
#endif /* !NO_FALLOCATE && UNIV_LINUX */

/** Attach a file to a tablespace
@param[in]	name		file name of a file that is not open
@param[in]	size		file size in entire database blocks
@param[in,out]	space		tablespace from fil_space_create()
@param[in]	is_raw		whether this is a raw device or partition
@param[in]	punch_hole	true if supported for this file
@param[in]	atomic_write	true if the file has atomic write enabled
@param[in]	max_pages	maximum number of pages in file
@return pointer to the file name
@retval nullptr if error */
static
fil_node_t*
fil_node_create_low(
	const char*	name,
	page_no_t	size,
	fil_space_t*	space,
	bool		is_raw,
	bool		punch_hole,
	bool		atomic_write,
	page_no_t	max_pages = PAGE_NO_MAX)
{
	ut_ad(name != nullptr);
	ut_ad(fil_system != nullptr);

	if (space == nullptr) {
		return(nullptr);
	}

	fil_node_t	file;

	memset(&file, 0x0, sizeof(file));

	file.name = mem_strdup(name);

	ut_a(!is_raw || srv_start_raw_disk_in_use);

	file.sync_event = os_event_create("fsync_event");

	file.is_raw_disk = is_raw;

	file.size = size;

	file.magic_n = FIL_NODE_MAGIC_N;

	file.init_size = size;

	file.max_size = max_pages;

	fil_system->mutex_acquire_by_id(space->id);

	space->size += size;

	file.space = space;

	os_file_stat_t	stat_info;

#ifdef UNIV_DEBUG
	dberr_t err =
#endif /* UNIV_DEBUG */

	os_file_get_status(
		file.name, &stat_info, false,
		fsp_is_system_temporary(space->id) ? true : srv_read_only_mode);

	ut_ad(err == DB_SUCCESS);

	file.block_size = stat_info.block_size;

	/* In this debugging mode, we can overcome the limitation of some
	OSes like Windows that support Punch Hole but have a hole size
	effectively too large.  By setting the block size to be half the
	page size, we can bypass one of the checks that would normally
	turn Page Compression off.  This execution mode allows compression
	to be tested even when full punch hole support is not available. */
	DBUG_EXECUTE_IF("ignore_punch_hole",
		file.block_size = ut_min(
			static_cast<ulint>(stat_info.block_size),
			UNIV_PAGE_SIZE / 2);
	);

	if (!IORequest::is_punch_hole_supported()
	    || !punch_hole
	    || file.block_size >= srv_page_size) {

		fil_no_punch_hole(&file);
	} else {
		file.punch_hole = punch_hole;
	}

	file.atomic_write = atomic_write;

	space->files.push_back(file);

	ut_a(space->id == TRX_SYS_SPACE
	     || space->id == dict_sys_t::s_log_space_first_id
	     || space->purpose == FIL_TYPE_TEMPORARY
	     || space->files.size() == 1);

	fil_system->mutex_release_by_id(space->id);

	return(&space->files.front());
}

/** Attach a file to a tablespace. File must be closed.
@param[in]	name		file name (file must be closed)
@param[in]	size		file size in database blocks, rounded
				downwards to an integer
@param[in,out]	space		space where to append
@param[in]	is_raw		true if a raw device or a raw disk partition
@param[in]	atomic_write	true if the file has atomic write enabled
@param[in]	max_pages	maximum number of pages in file
@return pointer to the file name
@retval nullptr if error */
char*
fil_node_create(
	const char*	name,
	page_no_t	size,
	fil_space_t*	space,
	bool		is_raw,
	bool		atomic_write,
	page_no_t	max_pages)
{
	fil_node_t*	file;

	file = fil_node_create_low(
		name, size, space, is_raw, IORequest::is_punch_hole_supported(),
		atomic_write, max_pages);

	return(file == nullptr ? nullptr : file->name);
}

/** Open a file of a tablespace.
The caller must own the fil_system mutex.
@param[in,out]	file		Tablespace file
@param[in]	extend		true if the file is being extended
@return false if the file can't be opened, otherwise true */
bool
Fil_shard::open_file(fil_node_t* file, bool extend)
{
	bool		success;
	fil_space_t*	space = file->space;

	ut_ad(mutex_owned());

	ut_a(!file->is_open);
	ut_a(file->n_pending == 0);

	while (file->in_use > 0) {

		/* We increment the reference count when extending
		the file. */
		if (file->in_use == 1 && extend) {
			break;
		}

		mutex_release();

		os_thread_sleep(100000);

		mutex_acquire();
	}

	if (file->is_open) {

		return(true);
	}

	bool	read_only_mode;

	read_only_mode = !fsp_is_system_temporary(space->id)
		&& srv_read_only_mode;

	std::string	file_path;

	file_path = Fil_path::get_real_path(file->name);

	if (file->size == 0
	    || (space->size_in_header == 0
		&& space->purpose == FIL_TYPE_TABLESPACE
		&& file == &space->files.front()
		&& undo::is_active(space->id)
		&& srv_startup_is_before_trx_rollback_phase)) {

		/* We do not know the size of the file yet. First we
		open the file in the normal mode, no async I/O here,
		for simplicity. Then do some checks, and close the
		file again.  NOTE that we could not use the simple
		file read function os_file_read() in Windows to read
		from a file opened for async I/O! */

		do {
			ut_a(!file->is_open);

			file->handle = os_file_create_simple_no_error_handling(
				innodb_data_file_key, file->name, OS_FILE_OPEN,
				OS_FILE_READ_ONLY, read_only_mode, &success);

			if (!success) {

				/* The following call prints an error message */
				ulint	err = os_file_get_last_error(true);

				if (err == EMFILE + 100) {

					if (close_files_in_LRU(true)) {

						continue;
					}
				}

				ib::warn()
					<< "Cannot open '" << file->name << "'."
					" Have you deleted .ibd files under a"
					" running mysqld server?";

				return(false);
			}

		} while (!success);

		os_offset_t	size_bytes;

		size_bytes = os_file_get_size(file->handle);

		ut_a(size_bytes != (os_offset_t) -1);

#ifdef UNIV_HOTBACKUP
		if (space->id == TRX_SYS_SIZE) {
			file->size = (ulint) (size_bytes / UNIV_PAGE_SIZE);
			os_file_close(file->handle);
			goto add_size;
		}
#endif /* UNIV_HOTBACKUP */
		ut_a(space->purpose != FIL_TYPE_LOG);

		/* Read the first page of the tablespace */

		byte*	buf2;

		buf2 = static_cast<byte*>(ut_malloc_nokey(2 * UNIV_PAGE_SIZE));

		/* Align memory for file I/O if we might have O_DIRECT set */

		byte*	page;

		page = static_cast<byte*>(ut_align(buf2, UNIV_PAGE_SIZE));
		ut_ad(page == page_align(page));

		IORequest	request(IORequest::READ);

		success = os_file_read(
			request,
			file->handle, page, 0, UNIV_PAGE_SIZE);

		ulint		flags = fsp_header_get_flags(page);
		space_id_t	space_id = fsp_header_get_space_id(page);

		/* Close the file now that we have read the space id from it */

		os_file_close(file->handle);

		const page_size_t	page_size(flags);

		ulint	min_size;

		min_size = FIL_IBD_FILE_INITIAL_SIZE * page_size.physical();

		if (size_bytes < min_size) {

			ib::error()
				<< "The size of tablespace file "
				<< file->name << " is only " << size_bytes
				<< ", should be at least " << min_size << "!";

			ut_error;
		}

		if (space_id != space->id) {

			ib::fatal()
				<< "Tablespace id is " << space->id
				<< " in the data dictionary but in file "
				<< file->name << " it is " << space_id << "!";
		}

		const page_size_t	space_page_size(space->flags);

		if (!page_size.equals_to(space_page_size)) {

			ib::fatal()
				<< "Tablespace file " << file->name
				<< " has page size " << page_size
				<< " (flags=" << ib::hex(flags) << ") but the"
				" data dictionary expects page size "
				<< space_page_size << " (flags="
				<< ib::hex(space->flags) << ")!";
		}

		/* TODO: Remove this adjustment and enable the below assert
		after dict_tf_to_fsp_flags() removal. */
		space->flags |= flags & FSP_FLAGS_MASK_SDI;
		/* ut_ad(space->flags == flags); */

		if (space->flags != flags) {

			ib::fatal()
				<< "Table flags are "
				<< ib::hex(space->flags) << " in the data"
				" dictionary but the flags in file "
				<< file->name << " are " << ib::hex(flags)
				<< "!";
		}

		{
			page_no_t	size;

			size = fsp_header_get_field(page, FSP_SIZE);

			page_no_t	free_limit;

			free_limit = fsp_header_get_field(
				page, FSP_FREE_LIMIT);

			ulint		free_len;

			free_len = flst_get_len(
				FSP_HEADER_OFFSET + FSP_FREE + page);

			ut_ad(space->free_limit == 0
			      || space->free_limit == free_limit);
			ut_ad(space->free_len == 0
			      || space->free_len == free_len);

			space->size_in_header = size;
			space->free_limit = free_limit;

			ut_a(free_len < std::numeric_limits<uint32_t>::max());
			space->free_len = (uint32_t) free_len;
		}

		ut_free(buf2);

		/* For encrypted tablespace, we need to check the
		encrytion key and iv(initial vector) is readed. */
		if (FSP_FLAGS_GET_ENCRYPTION(flags)
		    && !recv_recovery_is_on()) {

			if (space->encryption_type != Encryption::AES) {

				ib::error()
					<< "Can't read encryption"
					<< " key from file "
					<< file->name << "!";

				return(false);
			}
		}

		if (file->size == 0) {
			ulint	extent_size;

			extent_size = page_size.physical() * FSP_EXTENT_SIZE;

			/* Truncate the size to a multiple of extent size. */
			if (size_bytes >= extent_size) {

				size_bytes = ut_2pow_round(
					size_bytes, extent_size);
			}

			file->size = static_cast<page_no_t>(
				(size_bytes / page_size.physical()));

#ifdef UNIV_HOTBACKUP
add_size:
#endif /* UNIV_HOTBACKUP */
			space->size += file->size;
		}
	}

	/* Open the file for reading and writing, in Windows normally in the
	unbuffered async I/O mode, though global variables may make
	os_file_create() to fall back to the normal file I/O mode. */

	if (space->purpose == FIL_TYPE_LOG) {
		file->handle = os_file_create(
			innodb_log_file_key, file->name, OS_FILE_OPEN,
			OS_FILE_AIO, OS_LOG_FILE, read_only_mode, &success);
	} else if (file->is_raw_disk) {
		file->handle = os_file_create(
			innodb_data_file_key, file->name, OS_FILE_OPEN_RAW,
			OS_FILE_AIO, OS_DATA_FILE, read_only_mode, &success);
	} else {
		file->handle = os_file_create(
			innodb_data_file_key, file->name, OS_FILE_OPEN,
			OS_FILE_AIO, OS_DATA_FILE, read_only_mode, &success);
	}

	ut_a(success);

	/* The file is ready for IO. */

	open_file(file);

	return(true);
}

/** Close a tablespace file.
@param[in]	LRU_close	true if called from LRU close
@param[in,out]	file		Tablespace file to close */
void
Fil_shard::close_file(fil_node_t* file, bool LRU_close)
{
	ut_ad(mutex_owned());

	ut_a(file->is_open);
	ut_a(file->in_use == 0);
	ut_a(file->n_pending == 0);
	ut_a(file->n_pending_flushes == 0);

#ifndef UNIV_HOTBACKUP
	ut_a(file->modification_counter == file->flush_counter
	     || file->space->purpose == FIL_TYPE_TEMPORARY
	     || srv_fast_shutdown == 2);
#endif /* !UNIV_HOTBACKUP */

	bool	ret = os_file_close(file->handle);

	ut_a(ret);

	file->is_open = false;

	ut_a(s_n_open > 0);

	--s_n_open;

	ut_a(fil_n_file_opened > 0);

	--fil_n_file_opened;

	remove_from_LRU(file);
}

/** Tries to close a file in the LRU list.
@param[in]	print_info	if true, prints information why it cannot close
				a file
@return true if success, false if should retry later */
bool
Fil_shard::close_files_in_LRU(bool print_info)
{
	ut_ad(mutex_owned());

	for (auto file = UT_LIST_GET_LAST(m_LRU);
	     file != nullptr;
	     file = UT_LIST_GET_PREV(LRU, file)) {

		if (file->modification_counter == file->flush_counter
		    && file->n_pending_flushes == 0
		    && file->in_use == 0) {

			close_file(file, true);

			return(true);
		}

		if (!print_info) {
			continue;
		}

		if (file->n_pending_flushes > 0) {

			ib::info()
				<< "Cannot close file " << file->name
				<< ", because n_pending_flushes "
				<< file->n_pending_flushes;
		}

		if (file->modification_counter != file->flush_counter) {

			ib::warn()
				<< "Cannot close file " << file->name
				<< ", because modification count "
				<< file->modification_counter <<
				" != flush count " << file->flush_counter;
		}

		if (file->in_use > 0) {

			ib::info()
				<< "Cannot close file " << file->name
				<< ", because it is in use";
		}
	}

	return(false);
}

/** Tries to close a file in the LRU list.
@param[in] print_info   if true, prints information why it cannot close a file
@return true if success, false if should retry later */
bool
Fil_system::close_file_in_all_LRU(bool print_info)
{
	for (auto shard : m_shards) {

		shard->mutex_acquire();

		if (print_info) {
			ib::info()
				<< "Open file list len in shard "
				<< shard->id() << " is "
				<< UT_LIST_GET_LEN(shard->m_LRU);
		}

		bool	success = shard->close_files_in_LRU(print_info);

		shard->mutex_release();

		if (success) {
			return(true);;
		}
	}

	return(false);
}

/** We are going to do a rename file and want to stop new I/O for a while.
@param[in,out]	space		Tablespace for which we want to wait for IO
				to stop */
void
Fil_shard::wait_for_io_to_stop(fil_space_t* space)
{
	/* Note: We are reading the value of space->stop_ios without the
	cover of the Fil_shard::mutex. We incremented the in_use counter
	before waiting for IO to stop. */

	auto	begin_time = ut_time();
	auto	start_time = begin_time;

	/* Spam the log after every minute. Ignore any race here. */

	while (space->stop_ios) {

		if ((ut_time() - start_time) == PRINT_INTERVAL_SECS) {

			start_time = ut_time();

			ib::warn()
				<< "Tablespace " << space->name << ", "
				<< " waiting for IO to stop for "
				<< ut_time() - begin_time << " seconds";
		}

#ifndef UNIV_HOTBACKUP

		/* Wake the I/O handler threads to make sure
		pending I/O's are performed */
		os_aio_simulated_wake_handler_threads();

#endif /* UNIV_HOTBACKUP */

		/* Give the IO threads some time to work. */
		os_thread_yield();
	}
}

/** Reserves the mutex and tries to make sure we can open at least
one file while holding it. This should be called before calling
prepare_file_for_io(), because that function may need to open a file.
@param[in]	space_id	Tablespace ID
@return if a slot was reserved. */
bool
Fil_shard::mutex_acquire_and_prepare_for_io(space_id_t space_id)
{
	mutex_acquire();

	if (space_id == TRX_SYS_SPACE || dict_sys_t::is_reserved(space_id)) {

		/* We keep log files and system tablespace
		files always open; this is important in
		preventing deadlocks in this module, as
		a page read completion often performs
		another read from the insert buffer. The
		insert buffer is in tablespace TRX_SYS_SPACE,
		and we cannot end up waiting in this
		function. */


		return(false);
	}

	auto	space = get_space_by_id(space_id);

	if (space == nullptr) {
		/* Caller handles the case of a missing tablespce. */
		return(false);
	}

	ut_ad(space->files.size() == 1);

	auto	is_open = space->files.front().is_open;

	if (is_open) {
		/* Ensure that the file is not closed behind our back. */
		++space->files.front().in_use;
	}

	mutex_release();

	if (is_open) {

		wait_for_io_to_stop(space);

		mutex_acquire();

		/* We are guaranteed that this file cannot be closed
		because we now own the mutex. */

		ut_ad(space->files.front().in_use > 0);
		--space->files.front().in_use;

		return(false);
	}

	/* The number of open file descriptors is a shared resource, in
	order to guarantee that we don't over commit, we use a ticket system
	to reserve a slot/ticket to open a file. This slot/ticket should
	be released after the file is opened. */

	while (!reserve_open_slot(m_id)) {
		os_thread_yield();
	}

	auto	begin_time = ut_time();
	auto	start_time = begin_time;

	size_t	i;

	for (i = 0; i < 3; ++i) {

		/* Flush tablespaces so that we can close modified
		files in the LRU list */

		auto	type = to_int(FIL_TYPE_TABLESPACE);

		fil_system->flush_file_spaces(type);

		os_thread_yield();

		/* Reserve an open slot for this shard. So that this
		shard's open file succeeds. */

		while (fil_system->m_max_n_open <= s_n_open
		       && !fil_system->close_file_in_all_LRU(i > 1)) {

			if (ut_time() - start_time == PRINT_INTERVAL_SECS) {

				start_time = ut_time();

				ib::warn()
					<< "Trying to close a file for "
					<< ut_time() - begin_time << " seconds"
					<< ". Configuration only allows for "
					<< fil_system->m_max_n_open
					<<" open files.";
			}
		}

		if (fil_system->m_max_n_open > s_n_open) {
			break;
		}

#ifndef UNIV_HOTBACKUP
		/* Wake the I/O-handler threads to make sure pending I/Os are
		performed */
		os_aio_simulated_wake_handler_threads();

		os_thread_yield();
#endif /* !UNIV_HOTBACKUP */
	}

	if (i >= 2) {

		ib::warn()
			<< "Too many (" << s_n_open
			<< ") files are open the maximum allowed"
			<< " value is " << fil_system->m_max_n_open
			<< ". You should raise the value of"
			<< " --innodb-open-files in my.cnf.";
	}

	mutex_acquire();

	return(true);
}

/** Prepare to free a file. Remove from the unflushed list if there
are no pending flushes.
@param[in,out]	file		File instance to free */
void
Fil_shard::prepare_to_free_file(fil_node_t* file)
{
	ut_ad(mutex_owned());

	fil_space_t*	space = file->space;

	if (space->is_in_unflushed_spaces
	    && space_is_flushed(space)) {


		space->is_in_unflushed_spaces = false;

		UT_LIST_REMOVE(m_unflushed_spaces, space);
	}
}

/** Prepare to free a file object from a tablespace memory cache.
@param[in,out]	file	Tablespace file
@param[in]	space	tablespace */
void
Fil_shard::file_close_to_free(
	fil_node_t*	file,
	fil_space_t*	space)
{
	ut_ad(mutex_owned());
	ut_a(file->magic_n == FIL_NODE_MAGIC_N);
	ut_a(file->n_pending == 0);
	ut_a(file->in_use == 0);
	ut_a(file->space == space);

	if (file->is_open) {

		/* We fool the assertion in Fil_system::close_file() to think
		there are no unflushed modifications in the file */

		file->modification_counter = file->flush_counter;

		os_event_set(file->sync_event);

		if (fil_buffering_disabled(space)) {

			ut_ad(!space->is_in_unflushed_spaces);
			ut_ad(space_is_flushed(space));

		} else {
			prepare_to_free_file(file);
		}

		/* TODO: set second parameter to true, so to release
		fil_system mutex before logging tablespace name and id.
		To go around Bug#26271853 - POTENTIAL DEADLOCK BETWEEN
		FIL_SYSTEM MUTEX AND LOG MUTEX */
<<<<<<< HEAD
		close_file(file, true);
=======
		fil_node_close_file(node, true);
>>>>>>> c3696201
	}
}

/** Detach a space object from the tablespace memory cache.
Closes the tablespace files but does not delete them.
There must not be any pending I/O's or flushes on the files.
@param[in,out]	space		tablespace */
void
Fil_shard::space_detach(fil_space_t* space)
{
	ut_ad(mutex_owned());

	m_names.erase(space->name);

	if (space->is_in_unflushed_spaces) {

		ut_ad(!fil_buffering_disabled(space));

		space->is_in_unflushed_spaces = false;

		UT_LIST_REMOVE(m_unflushed_spaces, space);
	}

	ut_a(space->magic_n == FIL_SPACE_MAGIC_N);
	ut_a(space->n_pending_flushes == 0);

	for (auto& file : space->files) {

		file_close_to_free(&file, space);
	}
}

/** Free a tablespace object on which fil_space_detach() was invoked.
There must not be any pending i/o's or flushes on the files.
@param[in,out]	space		tablespace */
void
Fil_shard::space_free_low(fil_space_t* space)
{
	ut_ad(srv_fast_shutdown == 2 || space->max_lsn == 0);

	for (auto& file : space->files) {

		ut_d(space->size -= file.size);

		os_event_destroy(file.sync_event);

		ut_free(file.name);
	}

	call_destructor(&space->files);

	ut_ad(space->size == 0);

	rw_lock_free(&space->latch);

	ut_free(space->name);
	ut_free(space);
}

/** Frees a space object from the tablespace memory cache.
Closes a tablespaces' files but does not delete them.
There must not be any pending I/O's or flushes on the files.
@param[in]	space_id	Tablespace ID
@return fil_space_t instance on success or nullptr */
fil_space_t*
Fil_shard::space_free(space_id_t space_id)
{
	mutex_acquire();

	fil_space_t*	space = get_space_by_id(space_id);

	if (space != nullptr) {

		space_detach(space);

		space_delete(space_id);
	}

	mutex_release();

	return(space);
}

/** Frees a space object from the tablespace memory cache.
Closes a tablespaces' files but does not delete them.
There must not be any pending i/o's or flushes on the files.
@param[in]	space_id	Tablespace ID
@param[in]	x_latched	Whether the caller holds X-mode space->latch
@return true if success */
static
bool
fil_space_free(space_id_t space_id, bool x_latched)
{
	ut_ad(space_id != TRX_SYS_SPACE);

	auto	shard = fil_system->shard_by_id(space_id);
	auto	space = shard->space_free(space_id);

	if (space != nullptr) {

		if (x_latched) {
			rw_lock_x_unlock(&space->latch);
		}

		Fil_shard::space_free_low(space);
	}

	return(space != nullptr);
}

/** Create a space memory object and put it to the fil_system hash table.
The tablespace name is independent from the tablespace file-name.
Error messages are issued to the server log.
@param[in]	name		Tablespace name
@param[in]	space_id	Tablespace identifier
@param[in]	flags		Tablespace flags
@param[in]	purpose		Tablespace purpose
@return pointer to created tablespace, to be filled in with fil_node_create()
@retval nullptr on failure (such as when the same tablespace exists) */
fil_space_t*
Fil_shard::space_create(
	const char*	name,
	space_id_t	space_id,
	ulint		flags,
	fil_type_t	purpose)
{
	ut_ad(mutex_owned());

	/* Look for a matching tablespace. */
	fil_space_t*	space = get_space_by_name(name);

	if (space != nullptr) {

		ib::warn()
			<< "Tablespace '" << name << "' exists in the cache"
			<< " with id << " << space->id << " != " << space_id;

		return(get_space_by_id(space_id) == space ? space : nullptr);
	}

	space = get_space_by_id(space_id);

	if (space != nullptr) {

		ib::error()
			<< "Trying to add tablespace '" << name << "'"
			<< " with id " << space_id << " to the tablespace"
			<< " memory cache, but tablespace '" << name << "'"
			<< " already exists in the cache!";

		return(nullptr);
	}

	space = static_cast<fil_space_t*>(ut_zalloc_nokey(sizeof(*space)));

	space->id = space_id;

	space->name = mem_strdup(name);

	new(&space->files) fil_space_t::Files();

	if (fil_system->is_greater_than_max_id(space_id)
	    && fil_type_is_data(purpose)
	    && !recv_recovery_on
	    && !dict_sys_t::is_reserved(space_id)) {

		fil_system->set_maximum_space_id(space);
	}

	space->purpose = purpose;

	ut_a(flags < std::numeric_limits<uint32_t>::max());
	space->flags = (uint32_t) flags;

	space->magic_n = FIL_SPACE_MAGIC_N;

	space->encryption_type = Encryption::NONE;

	rw_lock_create(fil_space_latch_key, &space->latch, SYNC_FSP);

	if (space->purpose == FIL_TYPE_TEMPORARY) {
		ut_d(space->latch.set_temp_fsp());
	}

	space_add(space);

	return(space);
}

/** Create a space memory object and put it to the fil_system hash table.
The tablespace name is independent from the tablespace file-name.
Error messages are issued to the server log.
@param[in]	name		Tablespace name
@param[in]	space_id	Tablespace ID
@param[in]	flags		Tablespace flags
@param[in]	purpose		Tablespace purpose
@return pointer to created tablespace, to be filled in with fil_node_create()
@retval nullptr on failure (such as when the same tablespace exists) */
fil_space_t*
fil_space_create(
	const char*	name,
	space_id_t	space_id,
	ulint		flags,
	fil_type_t	purpose)
{
	ut_ad(fsp_flags_is_valid(flags));
	ut_ad(srv_page_size == UNIV_PAGE_SIZE_ORIG || flags != 0);

	DBUG_EXECUTE_IF("fil_space_create_failure", return(nullptr););

	fil_system->mutex_acquire_all();

	/* Must set back to active before returning from function. */
	clone_mark_abort(true);

	auto	shard = fil_system->shard_by_id(space_id);

	auto	space = shard->space_create(name, space_id, flags, purpose);

	fil_system->mutex_release_all();

	clone_mark_active();

	return(space);
}

/** Assigns a new space id for a new single-table tablespace. This works
simply by incrementing the global counter. If 4 billion id's is not enough,
we may need to recycle id's.
@param[out]	space_id		Set this to the new tablespace ID
@return true if assigned, false if not */
bool
Fil_system::assign_new_space_id(space_id_t* space_id)
{
	mutex_acquire_all();

	space_id_t	id = *space_id;

	if (id < m_max_assigned_id) {
		id = m_max_assigned_id;
	}

	++id;

	space_id_t	reserved_space_id = dict_sys_t::s_reserved_space_id;

<<<<<<< HEAD
=======
	space_id_t	reserved_space_id = dict_sys_t::s_reserved_space_id;
>>>>>>> c3696201
	if (id > (reserved_space_id / 2) && (id % 1000000UL == 0)) {

		ib::warn()
			<< "You are running out of new single-table"
			" tablespace id's. Current counter is " << id
			<< " and it must not exceed " << reserved_space_id
			<< "! To reset the counter to zero you have to dump"
			" all your tables and recreate the whole InnoDB"
			" installation.";
	}

	bool	success = !dict_sys_t::is_reserved(id);

	if (success) {

		*space_id = m_max_assigned_id = id;

	} else {

		ib::warn()
			<< "You have run out of single-table tablespace"
			" id's! Current counter is " << id
			<< ". To reset the counter to zero"
			" you have to dump all your tables and"
			" recreate the whole InnoDB installation.";

		*space_id = SPACE_UNKNOWN;
	}

	mutex_release_all();

	return(success);
}

/** Assigns a new space id for a new single-table tablespace. This works
simply by incrementing the global counter. If 4 billion id's is not enough,
we may need to recycle id's.
@param[out]	space_id		Set this to the new tablespace ID
@return true if assigned, false if not */
bool
fil_assign_new_space_id(space_id_t* space_id)
{
	return(fil_system->assign_new_space_id(space_id));
}

/** Opens the files associated with a tablespace and returns a pointer to
the fil_space_t that is in the memory cache associated with a space id.
@param[in]	space_id	Get the tablespace instance or this ID
@return file_space_t pointer, nullptr if space not found */
fil_space_t*
Fil_shard::space_load(space_id_t space_id)
{
	ut_ad(mutex_owned());

	fil_space_t*	space = get_space_by_id(space_id);

	if (space == nullptr || space->size != 0) {
		return(space);
	}

	switch (space->purpose) {
	case FIL_TYPE_LOG:
		break;

	case FIL_TYPE_IMPORT:
	case FIL_TYPE_TEMPORARY:
	case FIL_TYPE_TABLESPACE:

		ut_a(space_id != TRX_SYS_SPACE);

		mutex_release();

		/* It is possible that the space gets evicted at this point
		before the mutex_acquire_and_prepare_for_io() acquires
		the mutex. Check for this after completing the call to
		mutex_acquire_and_prepare_for_io(). */

		auto	slot = mutex_acquire_and_prepare_for_io(space_id);

		/* We are still holding the mutex. Check if the space is
		still in memory cache. */

		space = get_space_by_id(space_id);

		if (space == nullptr) {

			if (slot) {
				release_open_slot(m_id);
			}

			return(nullptr);
		}

		ut_a(1 == space->files.size());

		{
			fil_node_t*	file;

			file = &space->files.front();

			/* It must be a single-table tablespace and
			we have not opened the file yet; the following
			calls will open it and update the size fields */

			bool	success = prepare_file_for_io(file, false);

			if (slot) {
				release_open_slot(m_id);
			}

			if (!success) {

				/* The single-table tablespace can't be opened,
				because the ibd file is missing. */

				return(nullptr);
			}

			complete_io(file, IORequestRead);
		}
	}

	return(space);
}

/** Returns the path from the first fil_node_t found with this space ID.
The caller is responsible for freeing the memory allocated here for the
value returned.
@param[in]	space_id	Tablespace ID
@return own: A copy of fil_node_t::path, nullptr if space ID is zero
or not found. */
char*
fil_space_get_first_path(space_id_t space_id)
{
	ut_a(space_id != TRX_SYS_SPACE);

	auto	shard = fil_system->shard_by_id(space_id);

	shard->mutex_acquire();

	fil_space_t*	space = shard->space_load(space_id);

	char*	path;

	if (space != nullptr) {

		path = mem_strdup(space->files.front().name);
	} else {
		path = nullptr;
	}

	shard->mutex_release();

	return(path);
}

/** Returns the size of the space in pages. The tablespace must be cached
in the memory cache.
@param[in]	space_id	Tablespace ID
@return space size, 0 if space not found */
page_no_t
fil_space_get_size(space_id_t space_id)
{
	auto	shard = fil_system->shard_by_id(space_id);

	shard->mutex_acquire();

	fil_space_t*	space = shard->space_load(space_id);

	page_no_t	size = space ? space->size : 0;

	shard->mutex_release();

	return(size);
}

/** Returns the flags of the space. The tablespace must be cached
in the memory cache.
@param[in]	space_id	Tablespace ID for which to get the flags
@return flags, ULINT_UNDEFINED if space not found */
ulint
fil_space_get_flags(space_id_t space_id)
{
	auto	shard = fil_system->shard_by_id(space_id);

	shard->mutex_acquire();

	fil_space_t*	space = shard->space_load(space_id);

	ulint	flags;

	flags = (space != nullptr) ? space->flags : ULINT_UNDEFINED;

	shard->mutex_release();

	return(flags);
}

/** Open each file of a tablespace if not already open.
@param[in]	space_id	tablespace identifier
@retval	true	if all file nodes were opened
@retval	false	on failure */
bool
Fil_shard::space_open(space_id_t space_id)
{
	ut_ad(mutex_owned());

	fil_space_t*	space = get_space_by_id(space_id);

	for (auto& file : space->files) {

		if (!file.is_open && !open_file(&file, false)) {

			return(false);
		}
	}

	return(true);
}

/** Open each file of a tablespace if not already open.
@param[in]	space_id	tablespace identifier
@retval	true	if all file nodes were opened
@retval	false	on failure */
bool
fil_space_open(space_id_t space_id)
{
	auto	shard = fil_system->shard_by_id(space_id);

	shard->mutex_acquire();

	bool	success = shard->space_open(space_id);

	shard->mutex_release();

	return(success);
}

/** Close each file of a tablespace if open.
@param[in]	space_id	tablespace identifier */
void
fil_space_close(space_id_t space_id)
{
	if (fil_system == nullptr) {
		return;
	}

	auto	shard = fil_system->shard_by_id(space_id);

	shard->close_file(space_id);
}

/** Returns the page size of the space and whether it is compressed or not.
The tablespace must be cached in the memory cache.
@param[in]	space_id	Tablespace ID
@param[out]	found		true if tablespace was found
@return page size */
const page_size_t
fil_space_get_page_size(space_id_t space_id, bool* found)
{
	const ulint	flags = fil_space_get_flags(space_id);

	if (flags == ULINT_UNDEFINED) {
		*found = false;
		return(univ_page_size);
	}

	*found = true;

	return(page_size_t(flags));
}

/** Initializes the tablespace memory cache.
@param[in]	max_n_open	Maximum number of open files */
void
fil_init(ulint max_n_open)
{
	ut_a(fil_system == nullptr);

	ut_a(max_n_open > 0);

	fil_system = UT_NEW_NOKEY(Fil_system(MAX_SHARDS, max_n_open));
}

/** Open all the system files.
@param[in]	max_n_open	Maximum number of open files allowed
@param[in,out]	n_open		Current number of open files */
void
Fil_shard::open_system_tablespaces(size_t max_n_open, size_t* n_open)
{
	mutex_acquire();

	for (auto elem : m_spaces) {

		auto	space = elem.second;

		if (Fil_system::space_belongs_in_LRU(space)) {

			continue;
		}

		if (space->id == TRX_SYS_SPACE) {

			ut_a(fil_space_t::s_sys_space == nullptr
			     || fil_space_t::s_sys_space == space);

			fil_space_t::s_sys_space = space;
		}

		for (auto& file : space->files) {

			if (!file.is_open) {

				if (!open_file(&file, false)) {
					/* This func is called during server's
					startup. If some file of log or system
					tablespace is missing, the server
					can't start successfully. So we should
					assert for it. */
					ut_a(0);
				}

				++*n_open;
			}

			if (max_n_open < 10 + *n_open) {

				ib::warn()
					<< "You must raise the value of"
					" innodb_open_files in my.cnf!"
					" Remember that InnoDB keeps all"
					" log files and all system"
					" tablespace files open"
					" for the whole time mysqld is"
					" running, and needs to open also"
					" some .ibd files if the"
					" file-per-table storage model is used."
					" Current open files "
					<< *n_open
					<< ", max allowed open files "
					<< max_n_open
					<< ".";
			}
		}
	}

	mutex_release();
}

/** Opens all log files and system tablespace data files in all shards. */
void
Fil_system::open_all_system_tablespaces()
{
	size_t	n_open = 0;

	for (auto shard : m_shards) {

		shard->open_system_tablespaces(m_max_n_open, &n_open);
	}
}

/** Opens all log files and system tablespace data files. They stay open
until the database server shutdown. This should be called at a server
startup after the space objects for the log and the system tablespace
have been created. The purpose of this operation is to make sure we
never run out of file descriptors if we need to read from the insert
buffer or to write to the log. */
void
fil_open_log_and_system_tablespace_files()
{
	fil_system->open_all_system_tablespaces();
}

/** Close all open files. */
void
Fil_shard::close_all_files()
{
	ut_ad(mutex_owned());

	auto	end = m_spaces.end();

	for (auto it = m_spaces.begin(); it != end; it = m_spaces.erase(it)) {

		auto	space = it->second;

		ut_a(space->id == TRX_SYS_SPACE
		     || space->purpose == FIL_TYPE_TEMPORARY
		     || space->id == dict_sys_t::s_log_space_first_id
		     || space->files.size() == 1);

		for (auto& file: space->files) {

			if (file.is_open) {
				close_file(&file, false);
			}
		}

		space_detach(space);

		space_free_low(space);
	}
}

/** Close all open files. */
void
Fil_system::close_all_files()
{
	for (auto shard : m_shards) {

		shard->mutex_acquire();

		shard->close_all_files();

		shard->mutex_release();
	}
}

/** Closes all open files. There must not be any pending i/o's or not flushed
modifications in the files. */
void
fil_close_all_files()
{
	fil_system->close_all_files();
}

/** Close log files.
@param[in]	free_all	If set then free all instances */
void
Fil_shard::close_log_files(bool free_all)
{
	mutex_acquire();

	auto	end = m_spaces.end();

	for (auto it = m_spaces.begin(); it != end; /* No op */) {

		auto	space = it->second;

		if (space->purpose != FIL_TYPE_LOG) {
			++it;
			continue;
		}

		ut_ad(space->max_lsn == 0);

		for (auto& file : space->files) {

			if (file.is_open) {
				close_file(&file, false);
			}
		}

		if (free_all) {

			space_detach(space);
			space_free_low(space);

			it = m_spaces.erase(it);

		} else {
			++it;
		}
	}

	mutex_release();
}

/** Close all log files in all shards.
@param[in]	free_all	If set then free all instances */
void
Fil_system::close_all_log_files(bool free_all)
{
	for (auto shard : m_shards) {

		shard->close_log_files(free_all);
	}
}

/** Closes the redo log files. There must not be any pending i/o's or not
flushed modifications in the files.
@param[in]	free_all	If set then free all instances */
void
fil_close_log_files(bool free_all)
{
	fil_system->close_all_log_files(free_all);
}

/** Iterate through all persistent tablespace files (FIL_TYPE_TABLESPACE)
returning the nodes via callback function cbk.
@param[in]	include_log	Include log files, if true
@param[in]	f		Callback
@return any error returned by the callback function. */
dberr_t
Fil_shard::iterate(bool include_log, Fil_iterator::Function& f)
{
	mutex_acquire();

	for (auto& elem : m_spaces) {

		auto	space = elem.second;

		if (space->purpose != FIL_TYPE_TABLESPACE
		    && (!include_log || space->purpose != FIL_TYPE_LOG)) {

			continue;
		}

		for (auto& file: space->files) {

			/* Note: The callback can release the mutex. */

			dberr_t	err = f(&file);

			if (err != DB_SUCCESS) {

				mutex_release();

				return(err);;
			}
		}
	}

	mutex_release();

	return(DB_SUCCESS);
}

/** Iterate through all persistent tablespace files (FIL_TYPE_TABLESPACE)
returning the nodes via callback function cbk.
@param[in]	include_log	include log files, if true
@param[in]	f		callback function
@return any error returned by the callback function. */
dberr_t
Fil_system::iterate(bool include_log, Fil_iterator::Function& f)
{
	for (auto shard : m_shards) {

		dberr_t	err = shard->iterate(include_log, f);

		if (err != DB_SUCCESS) {
			return(err);
		}
	}

	return(DB_SUCCESS);
}

<<<<<<< HEAD
/** Iterate through all persistent tablespace files (FIL_TYPE_TABLESPACE)
returning the nodes via callback function cbk.
@param[in]	include_log	include log files, if true
@param[in]	f		Callback
@return any error returned by the callback function. */
dberr_t
Fil_iterator::iterate(bool include_log, Function&& f)
=======
/** Replay a file rename operation if possible.
@param[in]	page_id		Space ID and first page number in the file
@param[in]	name		old file name
@param[in]	new_name	new file name
@return	whether the operation was successfully applied
(the name did not exist, or new_name did not exist and
name was successfully renamed to new_name)  */
bool
fil_op_replay_rename(
	const page_id_t&	page_id,
	const char*		name,
	const char*		new_name)
>>>>>>> c3696201
{
	return(fil_system->iterate(include_log, f));
}

/** Sets the max tablespace id counter if the given number is bigger than the
previous value.
@param[in]	max_id		Maximum known tablespace ID */
void
fil_set_max_space_id_if_bigger(space_id_t max_id)
{
	if (dict_sys_t::is_reserved(max_id)) {
		ib::fatal() << "Max tablespace id is too high, " << max_id;
	}

	fil_system->update_maximum_space_id(max_id);
}

/** Write the flushed LSN to the page header of the first page in the
system tablespace.
@param[in]	lsn	flushed LSN
@return DB_SUCCESS or error number */
dberr_t
fil_write_flushed_lsn(
	lsn_t	lsn)
{
	byte*	buf1;
	byte*	buf;
	dberr_t	err;

	buf1 = static_cast<byte*>(ut_malloc_nokey(2 * UNIV_PAGE_SIZE));
	buf = static_cast<byte*>(ut_align(buf1, UNIV_PAGE_SIZE));

	const page_id_t	page_id(TRX_SYS_SPACE, 0);

	err = fil_read(page_id, univ_page_size, 0, univ_page_size.physical(),
		       buf);

	if (err == DB_SUCCESS) {
		mach_write_to_8(buf + FIL_PAGE_FILE_FLUSH_LSN, lsn);

		err = fil_write(page_id, univ_page_size, 0,
				univ_page_size.physical(), buf);

		fil_system->flush_file_spaces(to_int(FIL_TYPE_TABLESPACE));
	}

	ut_free(buf1);

	return(err);
}

#ifndef UNIV_HOTBACKUP
/** Acquire a tablespace when it could be dropped concurrently.
Used by background threads that do not necessarily hold proper locks
for concurrency control.
@param[in]	space_id	Tablespace ID
@param[in]	silent		Whether to silently ignore missing tablespaces
@return the tablespace, or nullptr if missing or being deleted */
inline
fil_space_t*
fil_space_acquire_low(space_id_t space_id, bool	 silent)
{
	auto	shard = fil_system->shard_by_id(space_id);

	shard->mutex_acquire();

	fil_space_t*	space = shard->get_space_by_id(space_id);

	if (space == nullptr) {
		if (!silent) {
			ib::warn()
				<< "Trying to access missing tablespace "
				<< space_id;
		}
	} else if (space->stop_new_ops) {
		space = nullptr;
	} else {
		++space->n_pending_ops;
	}

	shard->mutex_release();

	return(space);
}

/** Acquire a tablespace when it could be dropped concurrently.
Used by background threads that do not necessarily hold proper locks
for concurrency control.
@param[in]	space_id	Tablespace ID
@return the tablespace, or nullptr if missing or being deleted */
fil_space_t*
fil_space_acquire(space_id_t space_id)
{
	return(fil_space_acquire_low(space_id, false));
}

/** Acquire a tablespace that may not exist.
Used by background threads that do not necessarily hold proper locks
for concurrency control.
@param[in]	space_id	Tablespace ID
@return the tablespace, or nullptr if missing or being deleted */
fil_space_t*
fil_space_acquire_silent(space_id_t space_id)
{
	return(fil_space_acquire_low(space_id, true));
}

/** Release a tablespace acquired with fil_space_acquire().
@param[in,out]	space	tablespace to release  */
void
fil_space_release(fil_space_t* space)
{
	auto	shard = fil_system->shard_by_id(space->id);

	shard->mutex_acquire();

	ut_ad(space->magic_n == FIL_SPACE_MAGIC_N);
	ut_ad(space->n_pending_ops > 0);

	--space->n_pending_ops;

	shard->mutex_release();
}

<<<<<<< HEAD
#endif /* !UNIV_HOTBACKUP */
=======
/** Replay a file rename operation for ddl replay.
@param[in]	page_id		Space ID and first page number in the file
@param[in]	name		old file name
@param[in]	new_name	new file name
@return	whether the operation was successfully applied
(the name did not exist, or new_name did not exist and
name was successfully renamed to new_name)  */
bool
fil_op_replay_rename_for_ddl(
	const page_id_t&	page_id,
	const char*		name,
	const char*		new_name)
{
	space_id_t	space_id = page_id.space();

	fil_space_t*	space = fil_space_get(space_id);

	if (space == nullptr) {
		/* If can't find the space, try to load it by
		the information in tablespace.open.*. */
		fil_system->m_open.open_for_recovery(space_id);
		if (!fil_space_get(space_id)) {
			ib::info()
				<< "Can not find space with space ID "
				<< space_id << " when replaying ddl log "
				<< "rename from '"  << name
				<< "' to '" << new_name << "'";
			return(true);
		}
	}

	return(fil_op_replay_rename(page_id, name, new_name));
}

/** File operations for tablespace */
enum fil_operation_t {
	FIL_OPERATION_DELETE,	/*!< delete a single-table tablespace */
	FIL_OPERATION_CLOSE	/*!< close a single-table tablespace */
};
>>>>>>> c3696201

/** Check for pending operations.
@param[in]	space	tablespace
@param[in]	count	number of attempts so far
@return 0 if no pending operations else count + 1. */
ulint
Fil_shard::space_check_pending_operations(fil_space_t* space, ulint count) const
{
	ut_ad(mutex_owned());

	if (space != nullptr && space->n_pending_ops > 0) {

		if (count > 5000) {
			ib::warn()
				<< "Trying to close/delete"
				" tablespace '" << space->name
				<< "' but there are " << space->n_pending_ops
				<< " pending operations on it.";
		}

		return(count + 1);
	}

	return(0);
}

/** Check for pending IO.
@param[in]	operation	File operation
@param[in,out]	space		Tablespace to check
@param[out]	file		File in space list
@param[in]	count		number of attempts so far
@return 0 if no pending else count + 1. */
ulint
Fil_shard::check_pending_io(
	fil_operation_t	operation,
	fil_space_t*	space,
	fil_node_t**	file,
	ulint		count) const
{
	ut_ad(mutex_owned());
	ut_a(space->n_pending_ops == 0);

	switch (operation) {
	case FIL_OPERATION_CLOSE:
	case FIL_OPERATION_DELETE:
		break;
	}

	ut_a(space->id == TRX_SYS_SPACE
	     || space->purpose == FIL_TYPE_TEMPORARY
	     || space->id == dict_sys_t::s_log_space_first_id
	     || space->files.size() == 1);

	*file = &space->files.front();

	if (space->n_pending_flushes > 0 || (*file)->n_pending > 0) {

		ut_a((*file)->in_use == 0);

		if (count > 1000) {
			ib::warn() << "Trying to delete/close"
				" tablespace '" << space->name
				<< "' but there are "
				<< space->n_pending_flushes
				<< " flushes and " << (*file)->n_pending
				<< " pending I/O's on it.";
		}

		return(count + 1);
	}

	return(0);
}

/** Check pending operations on a tablespace.
@param[in]	space_id	Tablespace ID
@param[in]	operation	File operation
@param[out]	space		tablespace instance in memory
@param[out]	path		tablespace path
@return DB_SUCCESS or DB_TABLESPACE_NOT_FOUND. */
dberr_t
Fil_shard::space_check_pending_operations(
	space_id_t	space_id,
	fil_operation_t	operation,
	fil_space_t**	space,
	char**		path) const
{
	ut_ad(!fsp_is_system_or_temp_tablespace(space_id));

	*space = nullptr;

	mutex_acquire();

	fil_space_t*	sp = get_space_by_id(space_id);

	if (sp != nullptr) {
		sp->stop_new_ops = true;
	}

	mutex_release();

	/* Check for pending operations. */

	ulint		count = 0;

	do {
		mutex_acquire();

		sp = get_space_by_id(space_id);

		count = space_check_pending_operations(sp, count);

		mutex_release();

		if (count > 0) {
			os_thread_sleep(20000);
		}

	} while (count > 0);

	/* Check for pending IO. */

	*path = 0;

	do {
		mutex_acquire();

		sp = get_space_by_id(space_id);

		if (sp == nullptr) {

			mutex_release();

			return(DB_TABLESPACE_NOT_FOUND);
		}

		fil_node_t*	file;

		count = check_pending_io(operation, sp, &file, count);

		if (count == 0) {
			*path = mem_strdup(file->name);
		}

		mutex_release();

		if (count > 0) {
			os_thread_sleep(20000);
		}

	} while (count > 0);

	ut_ad(sp != nullptr);

	*space = sp;

	return(DB_SUCCESS);
}

#ifndef UNIV_HOTBACKUP

/** Get the real path for a file name, useful for comparing
symlinked files. If path doesn't exist it will be ignored.
@param[in]	path		Directory or filename
@param[in]	filename	Filename without directory prefix, path must
				be a directory
@return the absolute path of dir + filename, or "" on error.  */
std::string
Fil_path::get_real_path(const char* path, const std::string& filename)
{
	char	abspath[FN_REFLEN  + 2];

	/* FIXME: Why don't we check for error here? */
	my_realpath(abspath, path, MYF(0));

	std::string	real_path(abspath);

	/* On Windows, my_realpath() puts a '\' at the end of any directory
	path, on non-Windows it does not. */

	if (!is_separator(real_path.back())
	    && get_file_type(real_path) == OS_FILE_TYPE_DIR) {

		real_path.push_back(OS_SEPARATOR);
	}

	if (!filename.empty()) {

		ut_ad(is_separator(real_path.back()));

		real_path.append(filename);
	}

	ut_a(real_path.length() < sizeof(abspath));

	return(real_path);
}

/** Constructor
@param[in]	dir		Directory that the files are under */
Tablespace_files::Tablespace_files(const std::string& dir)
	:
	m_ibd_paths(),
	m_undo_paths(),
	m_dir(dir)
{
	ut_ad(Fil_path::is_separator(dir.back()));
}

/** Fetch the file name opened for a space_id during recovery
from the file map.
@param[in]	space_id	Undo tablespace ID
@return file name that was opened, empty string if space ID not found. */
std::string
fil_system_open_fetch(space_id_t space_id)
{
	ut_a(dict_sys_t::is_reserved(space_id));

	return(fil_system->find(space_id));
}

/** Closes a single-table tablespace. The tablespace must be cached in the
memory cache. Free all pages used by the tablespace.
@param[in,out]	trx		Transaction covering the close
@param[in]	space_id	Tablespace ID
@return DB_SUCCESS or error */
dberr_t
fil_close_tablespace(trx_t* trx, space_id_t space_id)
{
	char*		path = nullptr;
	fil_space_t*	space = nullptr;

	ut_ad(!fsp_is_undo_tablespace(space_id));
	ut_ad(!fsp_is_system_or_temp_tablespace(space_id));

	auto	shard = fil_system->shard_by_id(space_id);

	dberr_t	err = shard->space_check_pending_operations(
		space_id, FIL_OPERATION_CLOSE, &space, &path);

	if (err != DB_SUCCESS) {
		return(err);
	}

	ut_a(path != nullptr);

	rw_lock_x_lock(&space->latch);

	/* Invalidate in the buffer pool all pages belonging to the
	tablespace. Since we have set space->stop_new_ops = true, readahead
	or ibuf merge can no longer read more pages of this tablespace to the
	buffer pool. Thus we can clean the tablespace out of the buffer pool
	completely and permanently. The flag stop_new_ops also prevents
	fil_flush() from being applied to this tablespace. */

	buf_LRU_flush_or_remove_pages(space_id, BUF_REMOVE_FLUSH_WRITE, trx);

	/* If the free is successful, the X lock will be released before
	the space memory data structure is freed. */

	if (!fil_space_free(space_id, true)) {
		rw_lock_x_unlock(&space->latch);
		err = DB_TABLESPACE_NOT_FOUND;
	} else {
		err = DB_SUCCESS;
	}

	/* If it is a delete then also delete any generated files, otherwise
	when we drop the database the remove directory will fail. */

	char*	cfg_name = Fil_path::make(path, nullptr, CFG, false);

	if (cfg_name != nullptr) {

		os_file_delete_if_exists(
			innodb_data_file_key, cfg_name, nullptr);

		ut_free(cfg_name);
	}

	char*	cfp_name = Fil_path::make(path, nullptr, CFP, false);

	if (cfp_name != nullptr) {

		os_file_delete_if_exists(
			innodb_data_file_key, cfp_name, nullptr);

		ut_free(cfp_name);
	}

	ut_free(path);

	return(err);
}

/** Write a log record about an operation on a tablespace file.
@param[in]	type		MLOG_FILE_OPEN or MLOG_FILE_DELETE
				or MLOG_FILE_CREATE2 or MLOG_FILE_RENAME2
@param[in]	space_id	tablespace identifier
@param[in]	path		file path
@param[in]	new_path	if type is MLOG_FILE_RENAME2, the new name
@param[in]	flags		if type is MLOG_FILE_CREATE2, the space flags
@param[in,out]	mtr		mini-transaction */
static
void
fil_op_write_log(
	mlog_id_t	type,
	space_id_t	space_id,
	const char*	path,
	const char*	new_path,
	ulint		flags,
	mtr_t*		mtr)
{
	ut_ad(space_id != TRX_SYS_SPACE);

	byte*		log_ptr;

	log_ptr = mlog_open(mtr, 11 + 4 + 2 + 1);

	if (log_ptr == nullptr) {
		/* Logging in mtr is switched off during crash recovery:
		in that case mlog_open returns nullptr */
		return;
	}

	log_ptr = mlog_write_initial_log_record_low(
		type, space_id, 0, log_ptr, mtr);

	if (type == MLOG_FILE_CREATE) {
		mach_write_to_4(log_ptr, flags);
		log_ptr += 4;
	}

	/* Let us store the strings as null-terminated for easier readability
	and handling */

	ulint	len = strlen(path) + 1;

	mach_write_to_2(log_ptr, len);
	log_ptr += 2;

	mlog_close(mtr, log_ptr);

	mlog_catenate_string(
		mtr, reinterpret_cast<const byte*>(path), len);

	switch (type) {
	case MLOG_FILE_RENAME:

		ut_ad(strchr(new_path, Fil_path::OS_SEPARATOR) != nullptr);

		len = strlen(new_path) + 1;

		log_ptr = mlog_open(mtr, 2 + len);

		mach_write_to_2(log_ptr, len);

		log_ptr += 2;

		mlog_close(mtr, log_ptr);

		mlog_catenate_string(
			mtr, reinterpret_cast<const byte*>(new_path), len);
		break;
	case MLOG_FILE_DELETE:
	case MLOG_FILE_CREATE:
		break;
	default:
		ut_ad(0);
	}
}

#endif /* !UNIV_HOTBACKUP */

/** Deletes an IBD tablespace, either general or single-table.
The tablespace must be cached in the memory cache. This will delete the
datafile, fil_space_t & fil_node_t entries from the file_system_t cache.
@param[in]	space_id	Tablespace ID
@param[in]	buf_remove	Specify the action to take on the pages
				for this table in the buffer pool.
@return DB_SUCCESS, DB_TABLESPCE_NOT_FOUND or DB_IO_ERROR */
dberr_t
Fil_shard::space_delete(
	space_id_t	space_id,
	buf_remove_t	buf_remove)
{
	char*		path = nullptr;
	fil_space_t*	space = nullptr;

	ut_ad(!fsp_is_system_or_temp_tablespace(space_id));
	ut_ad(!fsp_is_undo_tablespace(space_id));

	dberr_t err = space_check_pending_operations(
		space_id, FIL_OPERATION_DELETE, &space, &path);

	if (err != DB_SUCCESS) {

		ut_a(err == DB_TABLESPACE_NOT_FOUND);

		ib::error()
			<< "Cannot delete tablespace " << space_id
			<< " because it is not found in the tablespace"
			" memory cache.";

		return(err);
	}

	ut_a(path != nullptr);
	ut_a(space != nullptr);

#ifndef UNIV_HOTBACKUP
	/* IMPORTANT: Because we have set space::stop_new_ops there
	can't be any new ibuf merges, reads or flushes. We are here
	because file::n_pending was zero above. However, it is still
	possible to have pending read and write requests:

	A read request can happen because the reader thread has
	gone through the ::stop_new_ops check in buf_page_init_for_read()
	before the flag was set and has not yet incremented ::n_pending
	when we checked it above.

	A write request can be issued any time because we don't check
	the ::stop_new_ops flag when queueing a block for write.

	We deal with pending write requests in the following function
	where we'd minimally evict all dirty pages belonging to this
	space from the flush_list. Note that if a block is IO-fixed
	we'll wait for IO to complete.

	To deal with potential read requests, we will check the
	::stop_new_ops flag in fil_io(). */

	buf_LRU_flush_or_remove_pages(space_id, buf_remove, 0);

#endif /* !UNIV_HOTBACKUP */

	/* If it is a delete then also delete any generated files, otherwise
	when we drop the database the remove directory will fail. */
	{
#ifdef UNIV_HOTBACKUP
		/* When replaying the operation in MySQL Enterprise
		Backup, we do not try to write any log record. */
#else /* UNIV_HOTBACKUP */
		/* Before deleting the file, write a log record about
		it, so that InnoDB crash recovery will expect the file
		to be gone. */
		mtr_t		mtr;

		mtr_start(&mtr);

		fil_op_write_log(
			MLOG_FILE_DELETE, space_id, path, nullptr, 0, &mtr);

		mtr_commit(&mtr);

		/* Even if we got killed shortly after deleting the
		tablespace file, the record must have already been
		written to the redo log. */
		log_write_up_to(mtr.commit_lsn(), true);

#endif /* UNIV_HOTBACKUP */

		char*	cfg_name = Fil_path::make(
			path, nullptr, CFG, false);

		if (cfg_name != nullptr) {

			os_file_delete_if_exists(
				innodb_data_file_key, cfg_name, nullptr);

			ut_free(cfg_name);
		}

		char*	cfp_name = Fil_path::make(
			path, nullptr, CFP, false);

		if (cfp_name != nullptr) {

			os_file_delete_if_exists(
				innodb_data_file_key, cfp_name, nullptr);

			ut_free(cfp_name);
		}
	}

	/* Must set back to active before returning from function. */
	clone_mark_abort(true);

	mutex_acquire();

	/* Double check the sanity of pending ops after reacquiring
	the fil_system::mutex. */
	if (const fil_space_t* s = get_space_by_id(space_id)) {

		ut_a(s == space);
		ut_a(space->n_pending_ops == 0);
		ut_a(space->files.size() == 1);
		ut_a(space->files.front().n_pending == 0);

		space_detach(space);

		space_delete(space_id);

		mutex_release();

		space_free_low(space);

		if (!os_file_delete(innodb_data_file_key, path)
		    && !os_file_delete_if_exists(
			    innodb_data_file_key, path, nullptr)) {

			/* Note: This is because we have removed the
			tablespace instance from the cache. */

			err = DB_IO_ERROR;
		}

	} else {

		mutex_release();

		err = DB_TABLESPACE_NOT_FOUND;
	}

	ut_free(path);

	clone_mark_active();

	return(err);
}

/** Deletes an IBD tablespace, either general or single-table.
The tablespace must be cached in the memory cache. This will delete the
datafile, fil_space_t & fil_node_t entries from the file_system_t cache.
@param[in]	space_id	Tablespace ID
@param[in]	buf_remove	Specify the action to take on the pages
				for this table in the buffer pool.
@return DB_SUCCESS, DB_TABLESPCE_NOT_FOUND or DB_IO_ERROR */
dberr_t
fil_delete_tablespace(
	space_id_t	space_id,
	buf_remove_t	buf_remove)
{
	auto	shard = fil_system->shard_by_id(space_id);

	return(shard->space_delete(space_id, buf_remove));
}

/** Prepare for truncating a single-table tablespace.
1) Check pending operations on a tablespace;
2) Remove all insert buffer entries for the tablespace;
@param[in]	space_id	Tablespace ID
@return DB_SUCCESS or error */
dberr_t
Fil_shard::space_prepare_for_truncate(space_id_t space_id)
{
	char*		path = nullptr;
	fil_space_t*	space = nullptr;

	ut_ad(!fsp_is_system_or_temp_tablespace(space_id));
	ut_ad(fsp_is_undo_tablespace(space_id));

	dberr_t err = space_check_pending_operations(
		space_id, FIL_OPERATION_CLOSE, &space, &path);

	ut_free(path);

	return(err);
}

/** Truncate the tablespace to needed size.
@param[in]	space_id	Tablespace ID to truncate
@param[in]	size_in_pages	Truncate size.
@return true if truncate was successful. */
bool
Fil_shard::space_truncate(
	space_id_t	space_id,
	page_no_t	size_in_pages)
{
	/* Step-1: Prepare tablespace for truncate. This involves
	stopping all the new operations + IO on that tablespace
	and ensuring that related pages are flushed to disk. */
	if (space_prepare_for_truncate(space_id) != DB_SUCCESS) {
		return(false);
	}

	/* Step-2: Invalidate buffer pool pages belonging to the tablespace
	to re-create. Remove all insert buffer entries for the tablespace */
	buf_LRU_flush_or_remove_pages(space_id, BUF_REMOVE_ALL_NO_WRITE, 0);

	/* Step-3: Truncate the tablespace and accordingly update
	the fil_space_t handler that is used to access this tablespace. */
	mutex_acquire();

	fil_space_t*	space = get_space_by_id(space_id);

	ut_a(space->files.size() == 1);

	fil_node_t&	file = space->files.front();

	ut_ad(file.is_open);

	space->size = file.size = size_in_pages;

	bool success = os_file_truncate(file.name, file.handle, 0);

	if (success) {

		os_offset_t	size = size_in_pages * UNIV_PAGE_SIZE;

		success = os_file_set_size(
			file.name, file.handle, size,
			srv_read_only_mode, true);

		if (success) {
			space->stop_new_ops = false;
		}
	}

	mutex_release();

	return(success);
}

/** Truncate the tablespace to needed size.
@param[in]	space_id	Tablespace ID to truncate
@param[in]	size_in_pages	Truncate size.
@return true if truncate was successful. */
bool
fil_truncate_tablespace(
	space_id_t	space_id,
	page_no_t	size_in_pages)
{
	auto	shard = fil_system->shard_by_id(space_id);

	return(shard->space_truncate(space_id, size_in_pages));
}

#ifdef UNIV_DEBUG
/** Increase redo skipped count for a tablespace.
@param[in]	space_id	Tablespace ID */
void
fil_space_inc_redo_skipped_count(space_id_t space_id)
{
	auto	shard = fil_system->shard_by_id(space_id);

	shard->mutex_acquire();

	fil_space_t*	space = shard->get_space_by_id(space_id);

	ut_a(space != nullptr);

	++space->redo_skipped_count;

	shard->mutex_release();
}

/** Decrease redo skipped count for a tablespace.
@param[in]	space_id	Tablespace id */
void
fil_space_dec_redo_skipped_count(space_id_t space_id)
{
	auto	shard = fil_system->shard_by_id(space_id);

	shard->mutex_acquire();

	fil_space_t*	space = shard->get_space_by_id(space_id);

	ut_a(space != nullptr);
	ut_a(space->redo_skipped_count > 0);

	--space->redo_skipped_count;

	shard->mutex_release();
}

/** Check whether a single-table tablespace is redo skipped.
@param[in]	space_id	Tablespace id
@return true if redo skipped */
bool
fil_space_is_redo_skipped(space_id_t space_id)
{
	auto	shard = fil_system->shard_by_id(space_id);

	shard->mutex_acquire();

	fil_space_t*	space = shard->get_space_by_id(space_id);

	ut_a(space != nullptr);

	bool	is_redo_skipped = space->redo_skipped_count > 0;

	shard->mutex_release();

	return(is_redo_skipped);
}
#endif /* UNIV_DEBUG */

#ifndef UNIV_HOTBACKUP
/** Discards a single-table tablespace. The tablespace must be cached in the
memory cache. Discarding is like deleting a tablespace, but

 1. We do not drop the table from the data dictionary;

 2. We remove all insert buffer entries for the tablespace immediately;
    in DROP TABLE they are only removed gradually in the background;

 3. Free all the pages in use by the tablespace.
@param[in]	space_id		Tablespace ID
@return DB_SUCCESS or error */
dberr_t
fil_discard_tablespace(space_id_t space_id)
{
	dberr_t	err;

	err = fil_delete_tablespace(space_id, BUF_REMOVE_ALL_NO_WRITE);

	switch (err) {
	case DB_SUCCESS:
		break;

	case DB_IO_ERROR:

		ib::warn()
			<< "While deleting tablespace " << space_id
			<< " in DISCARD TABLESPACE. File rename/delete"
			" failed: " << ut_strerr(err);
		break;

	case DB_TABLESPACE_NOT_FOUND:

		ib::warn()
			<< "Cannot delete tablespace " << space_id
			<< " in DISCARD TABLESPACE: " << ut_strerr(err);
		break;

	default:
		ut_error;
	}

	/* Remove all insert buffer entries for the tablespace */

	ibuf_delete_for_discarded_space(space_id);

	return(err);
}
#endif /* !UNIV_HOTBACKUP */

/** Allocate and build a file name from a path, a table or tablespace name
and a suffix.
@param[in]	path_in	nullptr or the direcory path or the full path and
			filename
@param[in]	name_in	nullptr if path is full, or Table/Tablespace name
@param[in]	ext	the file extension to use
@param[in]	trim	whether last name on the path should be trimmed
@return own: file name; must be freed by ut_free() */
char*
Fil_path::make(
	const char*	path_in,
	const char*	name_in,
	ib_file_suffix	ext,
	bool		trim)
{
	/* The path may contain the basename of the file, if so we do not
	need the name.  If the path is nullptr, we can use the default path,
	but there needs to be a name. */
	ut_ad(path_in != nullptr || name_in != nullptr);

	if (path_in == nullptr || *path_in == 0) {

		if (!is_absolute_path(name_in)) {
			path_in = MySQL_datadir_path;
		} else {
			path_in = "";
		}
	}

	std::string	name;

	if (name_in != nullptr) {
		name.append(name_in);
	}

	std::string	path(path_in);

	/* If the name is a relative path like './', do not prepend "./". */
	if (!is_absolute_path(name.c_str())
	    && name.length() >= 2
	    && name.at(0) == '.'
	    && (name.at(1) == '.' || is_separator(name.at(1)))) {

		path.clear();
	}

	std::string	filepath;

	if (!path.empty()) {
		filepath.assign(path);
	}

	if (trim) {
		/* Find the offset of the last DIR separator and set it to
		null in order to strip off the old basename from this path. */
		auto	pos = filepath.find_last_of(SEPARATOR);

		if (pos != std::string::npos) {
			filepath.resize(pos);
		}
	}

	if (!name.empty()) {

		if (!filepath.empty() && !is_separator(filepath.back())) {

			filepath.push_back(OS_SEPARATOR);
		}

		filepath.append(name);
	}

	if (ext != NO_EXT) {

		const auto	suffix = dot_ext[ext];
		size_t		len = strlen(suffix);

		/* This assumes that the suffix starts with '.'.  If the
		first char of the suffix is found in the filepath at the
		same length as the suffix from the end, then we will assume
		that there is a previous suffix that needs to be replaced. */

		ut_ad(*suffix == '.');

		if (filepath.length() > len
		    && *(filepath.end() - len) == *suffix) {

			filepath.replace(
				filepath.end() - len,
				filepath.end(), suffix);
		} else {

			filepath.append(suffix);
		}
	}

	normalize(filepath);

	return(mem_strdup(filepath.c_str()));
}

/** Write redo log for renaming a file.
@param[in]	space_id	tablespace id
@param[in]	old_name	tablespace file name
@param[in]	new_name	tablespace file name after renaming
@param[in,out]	mtr		mini-transaction */
static
void
fil_name_write_rename(
	space_id_t	space_id,
	const char*	old_name,
	const char*	new_name,
	mtr_t*		mtr)
{
	ut_ad(!fsp_is_system_or_temp_tablespace(space_id));
	ut_ad(!fsp_is_undo_tablespace(space_id));

	/* Note: A checkpoint can take place here. */

	DBUG_EXECUTE_IF( "ib_crash_rename_log_1", DBUG_SUICIDE(););

	static const auto	type = MLOG_FILE_RENAME;

	fil_op_write_log(type, space_id, old_name, new_name, 0, mtr);

	DBUG_EXECUTE_IF( "ib_crash_rename_log_2", DBUG_SUICIDE(););

	/* Note: A checkpoint can take place here too before we
	have physically renamed the file. */
}

/** Test if a tablespace file can be renamed to a new filepath by checking
if that the old filepath exists and the new filepath does not exist.
@param[in]	space_id	tablespace id
@param[in]	old_path	old filepath
@param[in]	new_path	new filepath
@param[in]	is_discarded	whether the tablespace is discarded
@return innodb error code */
dberr_t
fil_rename_tablespace_check(
	space_id_t	space_id,
	const char*	old_path,
	const char*	new_path,
	bool		is_discarded)
{
	bool	exists = false;
	os_file_type_t	ftype;

	if (!is_discarded
	    && os_file_status(old_path, &exists, &ftype)
	    && !exists) {

		ib::error()
			<< "Cannot rename '" << old_path
			<< "' to '" << new_path
			<< "' for space ID " << space_id
			<< " because the source file"
			<< " does not exist.";
		return(DB_TABLESPACE_NOT_FOUND);
	}

	exists = false;

	if (!os_file_status(new_path, &exists, &ftype) || exists) {

		ib::error()
			<< "Cannot rename '" << old_path
			<< "' to '" << new_path
			<< "' for space ID " << space_id
			<< " because the target file exists."
			" Remove the target file and try again.";
		return(DB_TABLESPACE_EXISTS);
	}

	return(DB_SUCCESS);
}

/** Rename a single-table tablespace.
The tablespace must exist in the memory cache.
@param[in]	space_id	Tablespace ID
@param[in]	old_path	Old file name
@param[in]	new_name	New table name in the
				Databasename/tablename format
@param[in]	new_path_in	New file name, or nullptr if it is located
				in the normal data directory
@return true if success */
bool
Fil_shard::space_rename(
	space_id_t	space_id,
	const char*	old_path,
	const char*	new_name,
	const char*	new_path_in)
{
	fil_space_t*	space;
<<<<<<< HEAD
	ulint		count = 0;
	fil_node_t*	file = nullptr;
	bool		write_ddl_log = true;

#ifdef UNIV_DEBUG
	static uint32_t	crash_injection_rename_tablespace_counter = 1;
#endif /* UNIV_DEBUG */
=======
	fil_node_t*	node;
	ulint		count		= 0;
	bool		write_ddl_log	= true;
	ut_d(static uint32_t	crash_injection_rename_tablespace_counter = 1;);

	ut_a(id != 0);
	ut_ad(strchr(new_name, '/') != NULL);
>>>>>>> c3696201

	ut_a(space_id != TRX_SYS_SPACE);
	ut_ad(strchr(new_name, '/') != nullptr);

	for (;;) {
		bool	retry = false;
		bool	flush = false;

		++count;

		if (!(count % 1000)) {
			ib::warn()
				<< "Cannot rename file " << old_path
				<< " (space id " << space_id << "),"
				<< " retried " << count << " times."
				<< " There are either pending IOs or"
				<< " flushes or the file is being extended.";
		}

		/* The name map and space ID map are in the same shard. */
		mutex_acquire();

		space = get_space_by_id(space_id);

		DBUG_EXECUTE_IF("fil_rename_tablespace_failure_1",
				space = nullptr; );

		if (space == nullptr) {

			ib::error()
				<< "Cannot find space id " << space_id
				<< " in the tablespace memory cache,"
				<< " though the file '" << old_path << "'"
				<< " in a rename operation should have"
				<< " that ID.";

			mutex_release();

			return(false);

		} else if (count > 25000) {

			space->stop_ios = false;

			mutex_release();

			return(false);

		} else if (space != get_space_by_name(space->name)) {

			ib::error()
				<< "Cannot find " << space->name
				<< " in tablespace memory cache";

			space->stop_ios = false;

			mutex_release();

			return(false);

		} else {

			auto	new_space = get_space_by_name(new_name);

			if (new_space != nullptr) {

				if (new_space == space) {

					mutex_release();

					return(true);
				}

				ut_a(new_space->id == space->id);
			}
		}

<<<<<<< HEAD
		ut_a(space->files.size() == 1);

		/* Don't write DDL log during recovery when log_ddl is
		not initialized. */

		if (write_ddl_log && log_ddl != nullptr) {

			/* Write ddl log when space->stop_ios is true can
			cause deadlock: a. buffer flush thread waits for
			rename thread to set stop_ios to false; b. rename
			thread waits for buffer flush thread to flush a
			page and release page lock. The page is ready for
			flush in double write buffer. */

			ut_ad(!space->stop_ios);

			file = &space->files.front();

			char*   new_file_name = new_path_in == nullptr
				? Fil_path::make(nullptr, new_name, IBD, false)
				: mem_strdup(new_path_in);

			char*   old_file_name = file->name;

			ut_ad(strchr(old_file_name, OS_PATH_SEPARATOR) != NULL);
		       	ut_ad(strchr(new_file_name, OS_PATH_SEPARATOR) != NULL);

			mutex_release();
			
			/* Rename ddl log is for rollback, so we exchange
			old file name with new file name. */
			log_ddl->write_rename_space_log(
				space_id, new_file_name, old_file_name);

			ut_free(new_file_name);
			
			write_ddl_log = false;
			continue;
		}

		/* We temporarily close the .ibd file because we do
		not trust that operating systems can rename an open
		file. For the closing we have to wait until there
		are no pending I/O's or flushes on the file. */
=======
	/* Don't write DDL log during recovery when log_ddl is not
	initialized */
	if (write_ddl_log && log_ddl != nullptr) {
		/* Write ddl log when space->stop_ios is true can
		cause deadlock:
		a. buffer flush thread waits for rename thread to set
		   stop_ios to false;
		b. rename thread waits for buffer flush thread to flush
		   a page and release page lock. The page is ready for
		   flush in double write buffer. */
		ut_ad(!space->stop_ios);

		ut_a(UT_LIST_GET_LEN(space->chain) == 1);
		node = UT_LIST_GET_FIRST(space->chain);

		char*	new_file_name = new_path_in == NULL
			? fil_make_filepath(NULL, new_name, IBD, false)
			: mem_strdup(new_path_in);
		char*	old_file_name = node->name;

		ut_ad(strchr(old_file_name, OS_PATH_SEPARATOR) != NULL);
		ut_ad(strchr(new_file_name, OS_PATH_SEPARATOR) != NULL);

		mutex_exit(&fil_system->mutex);

		/* Rename ddl log is for rollback, so we exchange old file
		name with new file name. */
		log_ddl->write_rename_space_log(
			id, new_file_name, old_file_name);

		ut_free(new_file_name);

		write_ddl_log = false;

		goto retry;
	}
>>>>>>> c3696201

		space->stop_ios = true;

		file = &space->files.front();

		if (file->n_pending > 0
		    || file->n_pending_flushes > 0
		    || file->in_use > 0) {

			/* There are pending I/O's or flushes or the
			file is currently being extended, sleep for
			a while and retry */

			retry = true;

		} else if (file->modification_counter > file->flush_counter) {

			/* Flush the space */

			retry = flush = true;

		} else if (file->is_open) {

			/* Close the file */

			close_file(file, false);
		}

		mutex_release();

		if (!retry) {
			break;
		}

		os_thread_sleep(20000);

		if (flush) {

			mutex_acquire();

			space_flush(space->id);

			mutex_release();
		}
	}

	ut_ad(space->stop_ios);

	char*	new_file_name;

	if (new_path_in == nullptr) {

		new_file_name = Fil_path::make(
			nullptr, new_name, IBD, false);
	} else {
		new_file_name = mem_strdup(new_path_in);
	}

	char*	old_file_name = file->name;
	char*	old_space_name = space->name;
	char*	new_space_name = mem_strdup(new_name);

#ifndef UNIV_HOTBACKUP
	if (!recv_recovery_on) {
		mtr_t	mtr;

		mtr.start();

		fil_name_write_rename(
			space_id, old_file_name, new_file_name, &mtr);

		mtr.commit();
	}
#endif /* !UNIV_HOTBACKUP */

	ut_ad(strchr(old_file_name, OS_PATH_SEPARATOR) != nullptr);
	ut_ad(strchr(new_file_name, OS_PATH_SEPARATOR) != nullptr);

	mutex_acquire();

	ut_ad(space->name == old_space_name);

	/* We already checked these. */
	ut_ad(space == get_space_by_name(old_space_name));
	ut_ad(get_space_by_name(new_space_name) == nullptr);

	ut_ad(file->name == old_file_name);

	bool	success;

	DBUG_EXECUTE_IF("fil_rename_tablespace_failure_2", goto skip_rename; );

	DBUG_INJECT_CRASH("ddl_crash_before_rename_tablespace",
			  crash_injection_rename_tablespace_counter++);

	DBUG_INJECT_CRASH("ddl_crash_before_rename_tablespace",
			  crash_injection_rename_tablespace_counter++);

	success = os_file_rename(
		innodb_data_file_key, old_file_name, new_file_name);

	DBUG_EXECUTE_IF("fil_rename_tablespace_failure_2",
			skip_rename: success = false; );

<<<<<<< HEAD
	ut_ad(file->name == old_file_name);
=======
	DBUG_INJECT_CRASH("ddl_crash_after_rename_tablespace",
			  crash_injection_rename_tablespace_counter++);

	ut_ad(node->name == old_file_name);
>>>>>>> c3696201

	if (success) {
		file->name = new_file_name;
	}

	ut_ad(space->name == old_space_name);

	if (success) {

		update_space_name_map(space, new_space_name);

		space->name = new_space_name;

	} else {
		/* Because nothing was renamed, we must free the new
		names, not the old ones. */
		old_file_name = new_file_name;
		old_space_name = new_space_name;
	}

	ut_ad(space->stop_ios);
	space->stop_ios = false;

	mutex_release();

	ut_free(old_file_name);
	ut_free(old_space_name);

	return(success);
}

/** Rename a single-table tablespace.
The tablespace must exist in the memory cache.
@param[in]	space_id	Tablespace ID
@param[in]	old_path	Old file name
@param[in]	new_name	New table name in the
				Databasename/tablename format
@param[in]	new_path_in	New file name, or nullptr if it is located
				in the normal data directory
@return true if success */
bool
fil_rename_tablespace(
	space_id_t	space_id,
	const char*	old_path,
	const char*	new_name,
	const char*	new_path_in)
{
	auto	shard = fil_system->shard_by_id(space_id);

	bool	success = shard->space_rename(
		space_id, old_path, new_name, new_path_in);

	return(success);
}

/** Create a tablespace file.
@param[in]	space_id	Tablespace ID
@param[in]	name		Tablespace name in dbname/tablename format.
				For general tablespaces, the 'dbname/' part
				may be missing.
@param[in]	path		Path and filename of the datafile to create.
@param[in]	flags		Tablespace flags
@param[in]	size		Initial size of the tablespace file in pages,
				must be >= FIL_IBD_FILE_INITIAL_SIZE
@return DB_SUCCESS or error code */
dberr_t
fil_ibd_create(
	space_id_t	space_id,
	const char*	name,
	const char*	path,
	ulint		flags,
	page_no_t	size)
{
	pfs_os_file_t	file;
	dberr_t		err;
	byte*		buf2;
	byte*		page;
	bool		success;
	bool		has_shared_space = FSP_FLAGS_GET_SHARED(flags);
	fil_space_t*	space = nullptr;

	ut_ad(!fsp_is_system_or_temp_tablespace(space_id));
	ut_ad(!srv_read_only_mode);
	ut_a(size >= FIL_IBD_FILE_INITIAL_SIZE);
	ut_a(fsp_flags_is_valid(flags));

	/* Create the subdirectories in the path, if they are
	not there already. */
	if (!has_shared_space) {

		err = os_file_create_subdirs_if_needed(path);

		if (err != DB_SUCCESS) {
			return(err);
		}
	}

	file = os_file_create(
		innodb_data_file_key, path,
		OS_FILE_CREATE | OS_FILE_ON_ERROR_NO_EXIT,
		OS_FILE_NORMAL,
		OS_DATA_FILE,
		srv_read_only_mode,
		&success);

	if (!success) {
		/* The following call will print an error message */
		ulint	error = os_file_get_last_error(true);

		ib::error() << "Cannot create file '" << path << "'";

		if (error == OS_FILE_ALREADY_EXISTS) {
			ib::error()
				<< "The file '" << path << "'"
				" already exists though the"
				" corresponding table did not exist."
				" Have you moved InnoDB .ibd files"
				" around without using the SQL commands"
				" DISCARD TABLESPACE and IMPORT TABLESPACE,"
				" or did mysqld crash in the middle of"
				" CREATE TABLE?"
				" You can resolve the problem by removing"
				" the file '" << path
				<< "' under the 'datadir' of MySQL.";

			return(DB_TABLESPACE_EXISTS);
		}

		if (error == OS_FILE_DISK_FULL) {
			return(DB_OUT_OF_FILE_SPACE);
		}

		return(DB_ERROR);
	}

	bool	atomic_write;

#if !defined(NO_FALLOCATE) && defined(UNIV_LINUX)
	if (fil_fusionio_enable_atomic_write(file)) {

		int     ret = posix_fallocate(
				file.m_file, 0, size * UNIV_PAGE_SIZE);

		if (ret != 0) {

			ib::error() <<
				"posix_fallocate(): Failed to preallocate"
				" data for file " << path
				<< ", desired size "
				<< size * UNIV_PAGE_SIZE
				<< " Operating system error number " << ret
				<< ". Check"
				" that the disk is not full or a disk quota"
				" exceeded. Make sure the file system supports"
				" this function. Some operating system error"
				" numbers are described at " REFMAN
				" operating-system-error-codes.html";

			success = false;
		} else {
			success = true;
		}

		atomic_write = true;
	} else {
		atomic_write = false;

		success = os_file_set_size(
			path, file, size * UNIV_PAGE_SIZE,
			srv_read_only_mode, true);
	}
#else
	atomic_write = false;

	success = os_file_set_size(
		path, file, size * UNIV_PAGE_SIZE,
		srv_read_only_mode, true);

#endif /* !NO_FALLOCATE && UNIV_LINUX */

	if (!success) {
		os_file_close(file);
		os_file_delete(innodb_data_file_key, path);
		return(DB_OUT_OF_FILE_SPACE);
	}

	/* Note: We are actually punching a hole, previous contents will
	be lost after this call, if it succeeds. In this case the file
	should be full of NULs. */

	bool	punch_hole = os_is_sparse_file_supported(path, file);

	if (punch_hole) {

		dberr_t	punch_err;

		punch_err = os_file_punch_hole(
			file.m_file, 0, size * UNIV_PAGE_SIZE);

		if (punch_err != DB_SUCCESS) {
			punch_hole = false;
		}
	}

	/* We have to write the space id to the file immediately and flush the
	file to disk. This is because in crash recovery we must be aware what
	tablespaces exist and what are their space id's, so that we can apply
	the log records to the right file. It may take quite a while until
	buffer pool flush algorithms write anything to the file and flush it to
	disk. If we would not write here anything, the file would be filled
	with zeros from the call of os_file_set_size(), until a buffer pool
	flush would write to it. */

	buf2 = static_cast<byte*>(ut_malloc_nokey(3 * UNIV_PAGE_SIZE));
	/* Align the memory for file i/o if we might have O_DIRECT set */
	page = static_cast<byte*>(ut_align(buf2, UNIV_PAGE_SIZE));

	memset(page, '\0', UNIV_PAGE_SIZE);

	/* Add the UNIV_PAGE_SIZE to the table flags and write them to the
	tablespace header. */
	flags = fsp_flags_set_page_size(flags, univ_page_size);
	fsp_header_init_fields(page, space_id, flags);
	mach_write_to_4(page + FIL_PAGE_ARCH_LOG_NO_OR_SPACE_ID, space_id);

	const page_size_t	page_size(flags);
	IORequest		request(IORequest::WRITE);

	if (!page_size.is_compressed()) {

		buf_flush_init_for_writing(
			nullptr, page, nullptr, 0,
			fsp_is_checksum_disabled(space_id));

		err = os_file_write(
		request, path, file, page, 0, page_size.physical());

		ut_ad(err != DB_IO_NO_PUNCH_HOLE);

	} else {
		page_zip_des_t	page_zip;

		page_zip_set_size(&page_zip, page_size.physical());
		page_zip.data = page + UNIV_PAGE_SIZE;
#ifdef UNIV_DEBUG
		page_zip.m_start =
#endif /* UNIV_DEBUG */
			page_zip.m_end = page_zip.m_nonempty =
			page_zip.n_blobs = 0;

		buf_flush_init_for_writing(
			nullptr, page, &page_zip, 0,
			fsp_is_checksum_disabled(space_id));

		err = os_file_write(
			request, path, file, page_zip.data, 0,
			page_size.physical());

		ut_a(err != DB_IO_NO_PUNCH_HOLE);

		punch_hole = false;
	}

	ut_free(buf2);

	if (err != DB_SUCCESS) {

		ib::error()
			<< "Could not write the first page to"
			<< " tablespace '" << path << "'";

		os_file_close(file);
		os_file_delete(innodb_data_file_key, path);

		return(DB_ERROR);
	}

	success = os_file_flush(file);

	if (!success) {
		ib::error() << "File flush of tablespace '"
			<< path << "' failed";
		os_file_close(file);
		os_file_delete(innodb_data_file_key, path);
		return(DB_ERROR);
	}

	space = fil_space_create(name, space_id, flags, FIL_TYPE_TABLESPACE);

	if (space == nullptr){
		os_file_close(file);
		os_file_delete(innodb_data_file_key, path);
		return(DB_ERROR);
	}

	DEBUG_SYNC_C("fil_ibd_created_space");

	err = fil_node_create_low(
		path, size, space, false, punch_hole, atomic_write)
		? DB_SUCCESS
		: DB_ERROR;

#ifndef UNIV_HOTBACKUP
	if (err == DB_SUCCESS) {
		const auto&	file = space->files.front();

		mtr_t	mtr;

		mtr_start(&mtr);

		fil_op_write_log(
			MLOG_FILE_CREATE, space_id, file.name,
			nullptr, space->flags, &mtr);

		mtr_commit(&mtr);

		DBUG_EXECUTE_IF(
			"fil_ibd_create_log",
			log_make_checkpoint_at(LSN_MAX, true););
	}
#endif /* !UNIV_HOTBACKUP */

	/* For encryption tablespace, initial encryption information. */
	if (space != nullptr && FSP_FLAGS_GET_ENCRYPTION(space->flags)) {

		err = fil_set_encryption(
			space->id, Encryption::AES, nullptr, nullptr);

		ut_ad(err == DB_SUCCESS);
	}

	os_file_close(file);
	if (err != DB_SUCCESS) {
		os_file_delete(innodb_data_file_key, path);
	}

	return(err);
}

#ifndef UNIV_HOTBACKUP
/** Open a single-table tablespace and optionally check the space id is
right in it. If not successful, print an error message to the error log. This
function is used to open a tablespace when we start up mysqld, and also in
IMPORT TABLESPACE.
NOTE that we assume this operation is used either at the database startup
or under the protection of the dictionary mutex, so that two users cannot
race here.

The fil_node_t::handle will not be left open.

@param[in]	validate	whether we should validate the tablespace
				(read the first page of the file and
				check that the space id in it matches id)
@param[in]	purpose		FIL_TYPE_TABLESPACE or FIL_TYPE_TEMPORARY
@param[in]	space_id	Tablespace ID
@param[in]	flags		tablespace flags
@param[in]	space_name	tablespace name of the datafile
				If file-per-table, it is the table name in
				the databasename/tablename format
@param[in]	path_in		expected filepath, usually read from dictionary
@param[in]	strict		whether to report error when open ibd failed
@return DB_SUCCESS or error code */
dberr_t
fil_ibd_open(
	bool		validate,
	fil_type_t	purpose,
	space_id_t	space_id,
	ulint		flags,
	const char*	space_name,
	const char*	path_in,
	bool		strict)
{
	Datafile	df;
	bool		is_encrypted = FSP_FLAGS_GET_ENCRYPTION(flags);
	bool		for_import = (purpose == FIL_TYPE_IMPORT);

	ut_ad(fil_type_is_data(purpose));

	if (!fsp_flags_is_valid(flags)) {
		return(DB_CORRUPTION);
	}

	df.init(space_name, flags);
	df.make_filepath(nullptr, space_name, IBD);

	if (path_in) {
		df.set_filepath(path_in);
	}

	/* Attempt to open the tablespace at the dictionary filepath. */
	if (df.open_read_only(strict) == DB_SUCCESS) {
		ut_ad(df.is_open());
	} else {
		ut_ad(!df.is_open());
		return(DB_CORRUPTION);
	}

#if !defined(NO_FALLOCATE) && defined(UNIV_LINUX)
	const bool	atomic_write = !srv_use_doublewrite_buf
		&& fil_fusionio_enable_atomic_write(df.handle());
#else
	const bool	atomic_write = false;
#endif /* !NO_FALLOCATE && UNIV_LINUX */

	if ((validate || is_encrypted)
	    && df.validate_to_dd(space_id, flags, for_import) != DB_SUCCESS) {
		if (!is_encrypted) {
			/* The following call prints an error message.
			For encrypted tablespace we skip print, since it should
			be keyring plugin issues. */
			os_file_get_last_error(true);

			ib::error()
				<< "Could not find a valid tablespace file"
			       << " for `" << space_name << "`. "
			       << TROUBLESHOOT_DATADICT_MSG;
		}

		return(DB_CORRUPTION);
	}

	/* If the encrypted tablespace is already opened,
	return success. */
	if (validate && is_encrypted && fil_space_get(space_id)) {
		return(DB_SUCCESS);
	}

	fil_space_t*	space = fil_space_create(
		space_name, space_id, flags, purpose);

	if (space == nullptr){
		return(DB_ERROR);
	}

	/* We do not measure the size of the file, that is why
	we pass the 0 below */

	if (nullptr == fil_node_create_low(
		    df.filepath(), 0, space, false, true, atomic_write)) {

		return(DB_ERROR);
	}

	/* For encryption tablespace, initialize encryption information.*/
	if (is_encrypted && !for_import) {

		dberr_t err;
		byte*	key = df.m_encryption_key;
		byte*	iv = df.m_encryption_iv;

		ut_ad(key && iv);

		err = fil_set_encryption(space->id, Encryption::AES, key, iv);

		if (err != DB_SUCCESS) {
			return(DB_ERROR);
		}
	}

	return(DB_SUCCESS);
}
#endif /* !UNIV_HOTBACKUP */

#ifdef UNIV_HOTBACKUP
/** Allocates a file name for an old version of a single-table tablespace.
The string must be freed by caller with ut_free()!
@param[in]	name		Original file name
@return own: file name */
static
char*
fil_make_ibbackup_old_name(const char* name)
{
	static const char	suffix[] = "_ibbackup_old_vers_";
	char*			path;
	ulint			len = strlen(name);

	path = static_cast<char*>(ut_malloc_nokey(len + 15 + sizeof(suffix)));

	memcpy(path, name, len);
	memcpy(path + len, suffix, sizeof(suffix) - 1);
	ut_sprintf_timestamp_without_extra_chars(
		path + len + sizeof(suffix) - 1);
	return(path);
}
#endif /* UNIV_HOTBACKUP */

/** Looks for a pre-existing fil_space_t with the given tablespace ID
and, if found, returns the name and filepath in newly allocated buffers
that the caller must free.
@param[in]	space_id	The tablespace ID to search for.
@param[out]	name		Name of the tablespace found.
@param[out]	filepath	The filepath of the first datafile for the
tablespace.
@return true if tablespace is found, false if not. */
bool
fil_space_read_name_and_filepath(
	space_id_t	space_id,
	char**		name,
	char**		filepath)
{
	bool	success = false;

	*name = nullptr;
	*filepath = nullptr;

	auto	shard = fil_system->shard_by_id(space_id);

	shard->mutex_acquire();

	fil_space_t*	space = shard->get_space_by_id(space_id);

	if (space != nullptr) {

		*name = mem_strdup(space->name);

		*filepath = mem_strdup(space->files.front().name);

		success = true;
	}

	shard->mutex_release();

	return(success);
}

/** Convert a file name to a tablespace name. Strip the file name
prefix and suffix, leaving only databasename/tablename.
@param[in]	filename	directory/databasename/tablename.ibd
@return database/tablename string, to be freed with ut_free() */
char*
fil_path_to_space_name(const char* filename)
{
	std::string	path{filename};
	auto	 	pos = path.find_last_of(Fil_path::SEPARATOR);

	ut_a(pos != std::string::npos && !Fil_path::is_separator(path.back()));

	std::string	db_name = path.substr(0, pos);
	std::string	space_name = path.substr(pos + 1, path.length());

	/* If it is a path such as a/b/c.ibd, ignore everything before 'b'. */
	pos = db_name.find_last_of(Fil_path::SEPARATOR);

	if (pos != std::string::npos){
		db_name = db_name.substr(pos + 1);
	}

	char*	name;

	if (Fil_path::has_ibd_suffix(space_name)) {

		/* fil_space_t::name always uses '/' . */

		path = db_name;
		path.push_back('/');

		/* Strip the ".ibd" suffix. */
		path.append(space_name.substr(0, space_name.length() - 4));

		name = mem_strdupl(path.c_str(), path.length());

	} else {
		/* Must have an "undo" prefix. */
		ut_ad(space_name.find("undo") == 0);

		name = mem_strdupl(space_name.c_str(), space_name.length());
	}

	return(name);
}

/** Open an ibd tablespace and add it to the InnoDB data structures.
This is similar to fil_ibd_open() except that it is used while processing
the redo log, so the data dictionary is not available and very little
validation is done. The tablespace name is extracted from the
dbname/tablename.ibd portion of the filename, which assumes that the file
is a file-per-table tablespace.  Any name will do for now.  General
tablespace names will be read from the dictionary after it has been
recovered.  The tablespace flags are read at this time from the first page
of the file in validate_for_recovery().
@param[in]	space_id	tablespace ID
@param[in]	path		path/to/databasename/tablename.ibd
@param[out]	space		the tablespace, or nullptr on error
@return status of the operation */
static
fil_load_status
fil_ibd_open_for_recovery(
	space_id_t		space_id,
	const std::string&	path,
	fil_space_t*&		space)
{
	const char*	filename = path.c_str();

	/* System tablespace open should never come here. It should be
	opened explicitly using the config path. */

	ut_a(space_id != TRX_SYS_SPACE);

	/* If the a space is already in the file system cache with this
	space ID, then there is nothing to do. */

	auto	shard = fil_system->shard_by_id(space_id);

	shard->mutex_acquire();

	space = shard->get_space_by_id(space_id);

	shard->mutex_release();

	/* Only TRX_SYS_SPACE may contain multiple nodes. */

	if (space != nullptr) {

		ut_a(space->files.size() == 1);

		const auto&	file = space->files.front();

		/* Compare the real paths. */
		if (Fil_path::equal(filename, file.name)) {
			return(FIL_LOAD_OK);
		}

		ib::info()
			<< "Ignoring data file '" << filename
			<< "' with space ID " << space->id
			<< ". Another data file called '" << file.name
			<< "' exists with the same space ID";

		space = nullptr;

		return(FIL_LOAD_ID_CHANGED);
	}

	Datafile	file;

	file.set_filepath(filename);

	if (file.open_read_only(false) != DB_SUCCESS) {
		return(FIL_LOAD_NOT_FOUND);
	}

	ut_ad(file.is_open());

	os_offset_t	size;

	/* Read and validate the first page of the tablespace.
	Assign a tablespace name based on the tablespace type. */
	dberr_t	err = file.validate_for_recovery(space_id);

	ut_a(err == DB_SUCCESS);

	if (err == DB_SUCCESS) {

		ut_a(file.space_id() == space_id);

		/* Get and test the file size. */
		size = os_file_get_size(file.handle());

		/* Every .ibd file is created >= 4 pages in size.
		Smaller files cannot be OK. */
		os_offset_t	minimum_size;

		minimum_size = FIL_IBD_FILE_INITIAL_SIZE * UNIV_PAGE_SIZE;

		if (size == static_cast<os_offset_t>(-1)) {

			/* The following call prints an error message */
			os_file_get_last_error(true);

			ib::error()
				<< "Could not measure the size of"
				" single-table tablespace file '"
				<< file.filepath() << "'";

		} else if (size < minimum_size) {
#ifndef UNIV_HOTBACKUP
			ib::error()
				<< "The size of tablespace file '"
				<< file.filepath() << "' is only " << size
				<< ", should be at least " << minimum_size
				<< "!";
#else
			/* In MEB, we work around this error. */
			file.set_space_id(SPACE_UNKNOWN);
			file.set_flags(0);
#endif /* !UNIV_HOTBACKUP */
		}
	}

	ut_ad(space == nullptr);

#ifdef UNIV_HOTBACKUP
	if (file.space_id() == SPACE_UNKNOWN || file.space_id() == 0) {
		char*	new_path;

		ib::info()
			<< "Renaming tablespace file '" << file.filepath()
			<< "' with space ID " << file.space_id() << " to "
			<< file.name() << "_ibbackup_old_vers_<timestamp>"
			" because its size " << size() << " is too small"
			" (< 4 pages 16 kB each), or the space id in the"
			" file header is not sensible. This can happen in"
			" an mysqlbackup run, and is not dangerous.";
		file.close();

		new_path = fil_make_ibbackup_old_name(file.filepath());

		bool	success = os_file_rename(
			innodb_data_file_key, file.filepath(), new_path);

		ut_a(success);

		ut_free(new_path);

		return(FIL_LOAD_ID_CHANGED);
	}

	/* A backup may contain the same space several times, if the space got
	renamed at a sensitive time. Since it is enough to have one version of
	the space, we rename the file if a space with the same space id
	already exists in the tablespace memory cache. We rather rename the
	file than delete it, because if there is a bug, we do not want to
	destroy valuable data. */

	shard->mutex_acquire();

	space = shard->get_space_by_id(space_id);

	shard->mutex_release();

	if (space != nullptr) {

		ib::info()
			<< "Renaming data file '" << file.filepath()
			<< "' with space ID " << space_id << " to "
			<< file.name()
			<< "_ibbackup_old_vers_<timestamp> because space "
			<< space->name << " with the same id was scanned"
			" earlier. This can happen if you have renamed tables"
			" during an mysqlbackup run.";

		file.close();

		char*	new_path = fil_make_ibbackup_old_name(file.filepath());

		bool	success = os_file_rename(
			innodb_data_file_key, file.filepath(), new_path);

		ut_a(success);

		ut_free(new_path);
		return(FIL_LOAD_OK);
	}
#endif /* UNIV_HOTBACKUP */

	space = fil_space_create(
		file.name(), space_id, file.flags(), FIL_TYPE_TABLESPACE);

	if (space == nullptr) {
		return(FIL_LOAD_INVALID);
	}

	ut_ad(space->id == file.space_id());
	ut_ad(space->id == space_id);

	/* We do not use the size information we have about the file, because
	the rounding formula for extents and pages is somewhat complex; we
	let fil_node_open() do that task. */

	if (!fil_node_create_low(
		file.filepath(), 0, space, false, true, false)) {

		ut_error;
	}

	/* For encryption tablespace, initial encryption information. */
	if (FSP_FLAGS_GET_ENCRYPTION(space->flags)
	    && file.m_encryption_key != nullptr) {

		dberr_t err = fil_set_encryption(
			space->id, Encryption::AES,
			file.m_encryption_key, file.m_encryption_iv);

		if (err != DB_SUCCESS) {
			ib::error() << "Can't set encryption information for"
				" tablespace " << space->name << "!";
		}
	}


	return(FIL_LOAD_OK);
}

/** Report that a tablespace for a table was not found.
@param[in]	name		Table name
@param[in]	space_id	Table's space ID */
static
void
fil_report_missing_tablespace(const char* name, space_id_t space_id)
{
	ib::error()
		<< "Table " << name
		<< " in the InnoDB data dictionary has tablespace id "
		<< space_id << ","
		" but tablespace with that id or name does not exist. Have"
		" you deleted or moved .ibd files?";
}

/** Returns true if a matching tablespace exists in the InnoDB tablespace
memory cache. Note that if we have not done a crash recovery at the database
startup, there may be many tablespaces which are not yet in the memory cache.
@param[in]	space_id		Tablespace ID
@param[in]	name			Tablespace name used in
					fil_space_create().
@param[in]	print_err		Print detailed error information to the
					error log if a matching tablespace is
					not found from memory.
@param[in]	adjust_space		Whether to adjust space id on mismatch
@param[in]	heap			Heap memory
@param[in]	table_id		table id
@return true if a matching tablespace exists in the memory cache */
bool
Fil_shard::space_check_exists(
	space_id_t	space_id,
	const char*	name,
	bool		print_err,
	bool		adjust_space,
	mem_heap_t*	heap,
	table_id_t	table_id)
{
	fil_space_t*	fnamespace = nullptr;

	mutex_acquire();

	/* Look if there is a space with the same id */

	fil_space_t*	space = get_space_by_id(space_id);

	/* name is NULL when replay DELETE ddl log. */
	if (name == nullptr) {

		mutex_release();

		return(space != nullptr);
	}

<<<<<<< HEAD
	if (space != nullptr
=======
	/* name is NULL when replay DELETE ddl log. */
	if (name == NULL) {
		mutex_exit(&fil_system->mutex);

		if (space != NULL) {
			return(true);
		} else {
			return(false);
		}
	}

	if (space != NULL
>>>>>>> c3696201
	    && FSP_FLAGS_GET_SHARED(space->flags)
	    && adjust_space
	    && srv_sys_tablespaces_open
	    && 0 == strncmp(space->name, general_space_name,
			    strlen(general_space_name))) {

		char*	old_name = space->name;
		char*	new_name = mem_strdup(name);

		update_space_name_map(space, new_name);

		space->name = new_name;

		ut_free(old_name);

		mutex_release();

		return(true);

	} else if (space != nullptr) {

		if (FSP_FLAGS_GET_SHARED(space->flags)
		    && !srv_sys_tablespaces_open) {

			/* No need to check the name */
			mutex_release();

			return(true);
		}

		/* If this space has the expected name, use it. */
		fnamespace = get_space_by_name(name);

		if (space == fnamespace) {

			/* Found */
			mutex_release();

			return(true);
		}
	}

	bool	matching_exists = false;

	/* Info from "fnamespace" comes from the ibd file itself, it can
	be different from data obtained from System tables since file
	operations are not transactional. If adjust_space is set, and the
	mismatching space are between a user table and its temp table, we
	shall adjust the ibd file name according to system table info */
	if (adjust_space
	    && space != nullptr
	    && row_is_mysql_tmp_table_name(space->name)
	    && !row_is_mysql_tmp_table_name(name)) {

<<<<<<< HEAD
		/* Atomic DDL's "ddl_log" will adjust the tablespace name. */
		mutex_release();
=======
		/* Atomic DDL's "ddl_log" will adjust the tablespace name */
		mutex_exit(&fil_system->mutex);
>>>>>>> c3696201

		return(true);

	} else if (!print_err) {

		;

	} else if (space == nullptr) {

		if (fnamespace == nullptr) {

			if (print_err) {
				fil_report_missing_tablespace(name, space_id);
			}

		} else {
			ib::error()
				<< "Table " << name << " in InnoDB data"
				" dictionary has tablespace id " << space_id
				<< ", but a tablespace with that id does not"
				" exist. There is a tablespace of name "
				<< fnamespace->name << " and id "
				<< fnamespace->id << ", though. Have you"
				" deleted or moved .ibd files?";
		}

		ib::warn() << TROUBLESHOOT_DATADICT_MSG;

	} else if (0 != strcmp(space->name, name)) {

		ib::error()
			<< "Table " << name << " in InnoDB data dictionary"
			" has tablespace id " << space_id << ", but the"
		        " tablespace with that id has name "
			<< space->name << ". Have you deleted or moved .ibd"
			" files?";

		if (fnamespace != nullptr) {

			ib::error()
				<< "There is a tablespace with the right"
				" name: " << fnamespace->name << ", but its id"
				" is " << fnamespace->id << ".";
		}

		ib::warn() << TROUBLESHOOT_DATADICT_MSG;
	}

	mutex_release();

	return(matching_exists);
}

/** Returns true if a matching tablespace exists in the InnoDB tablespace
memory cache. Note that if we have not done a crash recovery at the database
startup, there may be many tablespaces which are not yet in the memory cache.
@param[in]	space_id	Tablespace ID
@param[in]	name		Tablespace name used in space_create().
@param[in]	print_err	Print detailed error information to the
				error log if a matching tablespace is
				not found from memory.
@param[in]	adjust_space	Whether to adjust space id on mismatch
@param[in]	heap		Heap memory
@param[in]	table_id	table ID
@return true if a matching tablespace exists in the memory cache */
bool
fil_space_exists_in_mem(
	space_id_t	space_id,
	const char*	name,
	bool		print_err,
	bool		adjust_space,
	mem_heap_t*	heap,
	table_id_t	table_id)
{
	auto	shard = fil_system->shard_by_id(space_id);

	return(shard->space_check_exists(
		space_id, name, print_err, adjust_space, heap, table_id));
}

/** Return the space ID based on the tablespace name.
The tablespace must be found in the tablespace memory cache.
@param[in]	name		Tablespace name
@return space ID if tablespace found, SPACE_UNKNOWN if space not. */
space_id_t
fil_space_get_id_by_name(const char* name)
{
	auto	space = fil_system->get_space_by_name(name);

	return((space == nullptr) ? SPACE_UNKNOWN : space->id);
}

/** Fill the pages with NULs
@param[in] file		Tablespace file
@param[in] page_size	physical page size
@param[in] start	Offset from the start of the file in bytes
@param[in] len		Length in bytes
@param[in] read_only_mode
			if true, then read only mode checks are enforced.
@return DB_SUCCESS or error code */
static
dberr_t
fil_write_zeros(
	const fil_node_t*	file,
	ulint			page_size,
	os_offset_t		start,
	ulint			len,
	bool			read_only_mode)
{
	ut_a(len > 0);

	/* Extend at most 1M at a time */
	ulint	n_bytes = ut_min(static_cast<ulint>(1024 * 1024), len);
	byte*	ptr = reinterpret_cast<byte*>(ut_zalloc_nokey(n_bytes
							      + page_size));
	byte*	buf = reinterpret_cast<byte*>(ut_align(ptr, page_size));

	os_offset_t		offset = start;
	dberr_t			err = DB_SUCCESS;
	const os_offset_t	end = start + len;
	IORequest		request(IORequest::WRITE);

	while (offset < end) {

#ifdef UNIV_HOTBACKUP
		err = = os_file_write(
			request, file->name, file->handle, buf, offset,
			n_bytes);
#else
		err = os_aio_func(
			request, OS_AIO_SYNC, file->name,
			file->handle, buf, offset, n_bytes, read_only_mode,
			nullptr, nullptr);
#endif /* UNIV_HOTBACKUP */

		if (err != DB_SUCCESS) {
			break;
		}

		offset += n_bytes;

		n_bytes = ut_min(n_bytes, static_cast<ulint>(end - offset));

		DBUG_EXECUTE_IF("ib_crash_during_tablespace_extension",
				DBUG_SUICIDE(););
	}

	ut_free(ptr);

	return(err);
}

/** Try to extend a tablespace if it is smaller than the specified size.
@param[in,out]	space		tablespace
@param[in]	size		desired size in pages
@return whether the tablespace is at least as big as requested */
bool
Fil_shard::space_extend(fil_space_t* space, page_no_t size)
{
	/* In read-only mode we allow write to shared temporary tablespace
	as intrinsic table created by Optimizer reside in this tablespace. */
	ut_ad(!srv_read_only_mode || fsp_is_system_temporary(space->id));

	DBUG_EXECUTE_IF("fil_space_print_xdes_pages",
			space->print_xdes_pages("xdes_pages.log"););

	fil_node_t*	file;
	bool		slot;
	size_t		phy_page_size;
	bool		success = true;

	for (;;) {

		slot = mutex_acquire_and_prepare_for_io(space->id);

		/* Note:If the file is being opened for the first time then
		we don't have the file physical size. There is no guarantee
		that the file has been opened at this stage. */

		if (size < space->size) {

			/* Space already big enough */
			mutex_release();

			if (slot) {
				release_open_slot(m_id);
			}

			return(true);
		}

		file = &space->files.back();

		page_size_t	page_size(space->flags);

		phy_page_size = page_size.physical();

		if (file->in_use == 0) {

			/* Mark this file as undergoing extension. This flag
			is used by other threads to wait for the extension
			opereation to finish or wait for open to complete. */

			++file->in_use;

			break;
		}

		if (slot) {
			release_open_slot(m_id);
		}

		/* Another thread is currently using the file. Wait
		for it to finish.  It'd have been better to use an event
		driven mechanism but the entire module is peppered with
		polling code. */

		mutex_release();

		os_thread_sleep(100000);
	}

	bool	opened = prepare_file_for_io(file, true);

	if (slot) {
		release_open_slot(m_id);
	}

	if (!opened) {

		/* The tablespace data file, such as .ibd file, is missing */
		ut_a(file->in_use > 0);
		--file->in_use;

		mutex_release();

		return(false);
	}

	ut_a(file->is_open);

	if (size <= space->size) {

		ut_a(file->in_use > 0);
		--file->in_use;

		complete_io(file, IORequestRead);

		mutex_release();

		return(true);
	}

	/* At this point it is safe to release the shard mutex. No
	other thread can rename, delete or close the file because
	we have set the file->in_use flag. */

	mutex_release();

	page_no_t	pages_added;
	os_offset_t	node_start = os_file_get_size(file->handle);

	ut_a(node_start != (os_offset_t) -1);

	/* File first page number */
	page_no_t	node_first_page = space->size - file->size;

	/* Number of physical pages in the file */
	page_no_t	n_node_physical_pages
		= static_cast<page_no_t>(node_start / phy_page_size);

	/* Number of pages to extend in the file */
	page_no_t	n_node_extend;

	n_node_extend = size - (node_first_page + file->size);

	/* If we already have enough physical pages to satisfy the
	extend request on the file then ignore it */
	if (file->size + n_node_extend > n_node_physical_pages) {

		DBUG_EXECUTE_IF("ib_crash_during_tablespace_extension",
				DBUG_SUICIDE(););

		os_offset_t     len;
		dberr_t		err = DB_SUCCESS;

		len = ((file->size + n_node_extend)
		       * phy_page_size) - node_start;

		ut_ad(len > 0);

#if !defined(NO_FALLOCATE) && defined(UNIV_LINUX)
		/* This is required by FusionIO HW/Firmware */

		int     ret = posix_fallocate(
			file->handle.m_file, node_start, len);

		/* We already pass the valid offset and len in, if EINVAL
		is returned, it could only mean that the file system doesn't
		support fallocate(), currently one known case is
		ext3 FS with O_DIRECT. We ignore EINVAL here so that the
		error message won't flood. */
		if (ret != 0 && ret != EINVAL) {
			ib::error()
				<< "posix_fallocate(): Failed to preallocate"
				" data for file "
				<< file->name << ", desired size "
				<< len << " bytes."
				" Operating system error number "
				<< ret << ". Check"
				" that the disk is not full or a disk quota"
				" exceeded. Make sure the file system supports"
				" this function. Some operating system error"
				" numbers are described at " REFMAN
				" operating-system-error-codes.html";

			err = DB_IO_ERROR;
		}
#endif /* NO_FALLOCATE || !UNIV_LINUX */

		if (!file->atomic_write || err == DB_IO_ERROR) {

			bool	read_only_mode;

			read_only_mode = (space->purpose != FIL_TYPE_TEMPORARY
					  ? false : srv_read_only_mode);

			err = fil_write_zeros(
				file, phy_page_size, node_start,
				static_cast<ulint>(len), read_only_mode);

			if (err != DB_SUCCESS) {

				ib::warn()
					<< "Error while writing " << len
					<< " zeroes to " << file->name
					<< " starting at offset " << node_start;
			}
		}

		/* Check how many pages actually added */
		os_offset_t	end = os_file_get_size(file->handle);
		ut_a(end != static_cast<os_offset_t>(-1) && end >= node_start);

		os_has_said_disk_full = !(success = (end == node_start + len));

		pages_added = static_cast<page_no_t>(end / phy_page_size);

		ut_a(pages_added >= file->size);
		pages_added -= file->size;

	} else {
		success = true;
		pages_added = n_node_extend;
		os_has_said_disk_full = FALSE;
	}

	mutex_acquire();

	file->size += pages_added;
	space->size += pages_added;

	ut_a(file->in_use > 0);
	--file->in_use;

	complete_io(file, IORequestWrite);

#ifndef UNIV_HOTBACKUP
	/* Keep the last data file size info up to date, rounded to
	full megabytes */
	page_no_t	pages_per_mb = static_cast<page_no_t>(
		(1024 * 1024) / phy_page_size);

	page_no_t	size_in_pages =
		((file->size / pages_per_mb) * pages_per_mb);

	if (space->id == TRX_SYS_SPACE) {
		srv_sys_space.set_last_file_size(size_in_pages);
	} else if (fsp_is_system_temporary(space->id)) {
		srv_tmp_space.set_last_file_size(size_in_pages);
	}
#endif /* !UNIV_HOTBACKUP */

	space_flush(space->id);

	mutex_release();

	return(success);
}

/** Try to extend a tablespace if it is smaller than the specified size.
@param[in,out]	space	tablespace
@param[in]	size	desired size in pages
@return whether the tablespace is at least as big as requested */
bool
fil_space_extend(fil_space_t* space, page_no_t size)
{
	auto	shard = fil_system->shard_by_id(space->id);

	return(shard->space_extend(space, size));
}

#ifdef UNIV_HOTBACKUP
/** Extends all tablespaces to the size stored in the space header. During the
mysqlbackup --apply-log phase we extended the spaces on-demand so that log
records could be applied, but that may have left spaces still too small
compared to the size stored in the space header. */
void
Fil_shard::extend_tablespaes_to_stored_len()
{
	byte*	buf = ut_malloc_nokey(UNIV_PAGE_SIZE);

	ut_a(buf != nullptr);

	for (auto& elem : m_spaces) {

		auto	space = elem.second;

		ut_a(space->purpose == FIL_TYPE_TABLESPACE);

		/* No need to protect with a mutex, because this is
		a single-threaded operation */

		dberr_t	error;

		error = fil_read(
			page_id_t(space->id, 0),
			page_size_t(space->flags),
			0, univ_page_size.physical(), buf);

		ut_a(error == DB_SUCCESS);

		ulint	size_in_header;

		size_in_header = fsp_header_get_field(buf, FSP_SIZE);

		bool	success;

		success = space_extend(space, size_in_header);

		if (!success) {

			ib::error()
				<< "Could not extend the tablespace of "
				<< space->name  << " to the size stored in"
				" header, " << size_in_header << " pages;"
				" size after extension " << 0
				<< " pages. Check that you have free disk"
				" space and retry!";

			ut_a(success);
		}
	}

	ut_free(buf);
}

/** Extends all tablespaces to the size stored in the space header. During the
mysqlbackup --apply-log phase we extended the spaces on-demand so that log
records could be applied, but that may have left spaces still too small
compared to the size stored in the space header. */
void
fil_extend_tablespaces_to_stored_len()
{
	fil_system->extend_tablespaces_to_stored_len();
}

#endif /* UNIV_HOTBACKUP */

/*========== RESERVE FREE EXTENTS (for a B-tree split, for example) ===*/

/** Tries to reserve free extents in a file space.
@param[in]	space_id	Tablespace ID
@param[in]	n_free_now	Number of free extents now
@param[in]	n_to_reserve	How many one wants to reserve
@return true if succeed */
bool
fil_space_reserve_free_extents(
	space_id_t	space_id,
	ulint		n_free_now,
	ulint		n_to_reserve)
{
	auto	shard = fil_system->shard_by_id(space_id);

	shard->mutex_acquire();

	fil_space_t*	space = shard->get_space_by_id(space_id);

	bool		success;

	if (space->n_reserved_extents + n_to_reserve > n_free_now) {
		success = false;
	} else {
		ut_a(n_to_reserve < std::numeric_limits<uint32_t>::max());
		space->n_reserved_extents += (uint32_t) n_to_reserve;
		success = true;
	}

	shard->mutex_release();

	return(success);
}

/** Releases free extents in a file space.
@param[in]	space_id	Tablespace ID
@param[in]	n_reserved	How many were reserved */
void
fil_space_release_free_extents(space_id_t space_id, ulint n_reserved)
{
	auto	shard = fil_system->shard_by_id(space_id);

	shard->mutex_acquire();

	fil_space_t*	space = shard->get_space_by_id(space_id);

	ut_a(n_reserved < std::numeric_limits<uint32_t>::max());
	ut_a(space->n_reserved_extents >= n_reserved);

	space->n_reserved_extents -= (uint32_t) n_reserved;

	shard->mutex_release();
}

/** Gets the number of reserved extents. If the database is silent, this number
should be zero.
@param[in]	space_id	Tablespace ID
@return the number of reserved extents */
ulint
fil_space_get_n_reserved_extents(space_id_t space_id)
{
	auto	shard = fil_system->shard_by_id(space_id);

	shard->mutex_acquire();

	fil_space_t*	space = shard->get_space_by_id(space_id);

	ulint	n = space->n_reserved_extents;

	shard->mutex_release();

	return(n);
}

/*============================ FILE I/O ================================*/

/** Prepares a file for I/O. Opens the file if it is closed. Updates the
pending I/O's field in the file and the system appropriately. Takes the file
off the LRU list if it is in the LRU list.
@param[in]	file		Tablespace file
@param[in]	extend		true if file is being extended
@return false if the file can't be opened, otherwise true */
bool
Fil_shard::prepare_file_for_io(fil_node_t* file, bool extend)
{
	ut_ad(mutex_owned());

	fil_space_t*	space = file->space;

	if (s_n_open > fil_system->m_max_n_open + 5) {

		static ulint	prev_time;
		auto		curr_time = ut_time();

		/* Spam the log after every minute. Ignore any race here. */

		if ((curr_time - prev_time) > 60) {

			ib::warn()
				<< "Open files " << s_n_open
				<< " exceeds the limit "
				<< fil_system->m_max_n_open;

			prev_time = curr_time;
		}
	}

	if (!file->is_open) {

		/* File is closed: open it */
		ut_a(file->n_pending == 0);

		if (!open_file(file, extend)) {
			return(false);
		}
	}

	if (file->n_pending == 0
	    && Fil_system::space_belongs_in_LRU(space)) {

		/* The file is in the LRU list, remove it */

		ut_a(UT_LIST_GET_LEN(m_LRU) > 0);

		UT_LIST_REMOVE(m_LRU, file);
	}

	++file->n_pending;

	return(true);
}

/** If the tablespace is not on the unflushed list, add it.
@param[in,out]	space		Tablespace to add */
void
Fil_shard::add_to_unflushed_list(fil_space_t* space)
{
	ut_ad(mutex_owned());

	if (!space->is_in_unflushed_spaces) {

		space->is_in_unflushed_spaces = true;

		UT_LIST_ADD_FIRST(m_unflushed_spaces, space);
	}
}

/** Note that a write IO has completed.
@param[in,out]	file		File on which a write was completed */
void
Fil_shard::write_completed(fil_node_t* file)
{
	++m_modification_counter;

	file->modification_counter = m_modification_counter;

	if (fil_buffering_disabled(file->space)) {

		/* We don't need to keep track of unflushed
		changes as user has explicitly disabled
		buffering. */
		ut_ad(!file->space->is_in_unflushed_spaces);

		file->flush_counter = file->modification_counter;

	} else {
		add_to_unflushed_list(file->space);
	}
}

/** Updates the data structures when an I/O operation finishes. Updates the
pending i/o's field in the file appropriately.
@param[in]	file		Tablespace file
@param[in]	type		Marks the file as modified if type == WRITE */
void
Fil_shard::complete_io(fil_node_t* file, const IORequest& type)
{
	ut_ad(mutex_owned());

	ut_a(file->n_pending > 0);

	--file->n_pending;

	ut_ad(type.validate());

	if (type.is_write()) {

		ut_ad(!srv_read_only_mode
		      || fsp_is_system_temporary(file->space->id));

		write_completed(file);
	}

	if (file->n_pending == 0
	    && Fil_system::space_belongs_in_LRU(file->space)) {

		/* The file must be put back to the LRU list */
		UT_LIST_ADD_FIRST(m_LRU, file);
	}
}

/** Report information about an invalid page access.
@param[in]	block_offset	Block offset
@param[in]	space_id	Tablespace ID
@param[in]	space_name	Tablespace name
@param[in]	byte_offset	Byte offset
@param[in]	len		I/O length
@param[in]	is_read		I/O type
@param[in]	line		Line called from */
static
void
fil_report_invalid_page_access_low(
	page_no_t	block_offset,
	space_id_t	space_id,
	const char*	space_name,
	ulint		byte_offset,
	ulint		len,
	bool		is_read,
	int		line)
{
	ib::error()
		<< "Trying to access page number " << block_offset << " in"
		" space " << space_id << ", space name " << space_name << ","
		" which is outside the tablespace bounds. Byte offset "
		<< byte_offset << ", len " << len << ", i/o type " <<
		(is_read ? "read" : "write")
		<< ". If you get this error at mysqld startup, please check"
		" that your my.cnf matches the ibdata files that you have in"
		" the MySQL server.";

	ib::error() << "Server exits"
#ifdef UNIV_DEBUG
		<< " at " << "fil0fil.cc" << "[" << line << "]"
#endif /* UNIV_DEBUG */
		<< ".";

	_exit(1);
}

#define fil_report_invalid_page_access(b, s, n, o, l, t)		\
	fil_report_invalid_page_access_low(				\
		(b), (s), (n), (o), (l), (t), __LINE__)

/** Set encryption information for IORequest.
@param[in,out]	req_type	IO request
@param[in]	page_id		page id
@param[in]	space		table space */
void
fil_io_set_encryption(
	IORequest&		req_type,
	const page_id_t&	page_id,
	fil_space_t*		space)
{
	/* Don't encrypt page 0 of all tablespaces except redo log
	tablespace, all pages from the system tablespace. */
	if (space->encryption_type == Encryption::NONE
	    || (page_id.page_no() == 0 && !req_type.is_log())) {
		req_type.clear_encrypted();
		return;
	}

	/* For writting redo log, if encryption for redo log is disabled,
	skip set encryption. */
	if (req_type.is_log() && req_type.is_write()
	    && !srv_redo_log_encrypt) {
		req_type.clear_encrypted();
		return;
	}

	/* For writting undo log, if encryption for undo log is disabled,
	skip set encryption. */
	if (fsp_is_undo_tablespace(space->id)
	    && !srv_undo_log_encrypt && req_type.is_write()) {
		req_type.clear_encrypted();
		return;
	}

	/* Make any active clone operation to abort, in case
	log encryption is set after clone operation is started. */
	clone_mark_abort(true);
	clone_mark_active();

	req_type.encryption_key(space->encryption_key,
				space->encryption_klen,
				space->encryption_iv);
	req_type.encryption_algorithm(Encryption::AES);
}

/** Read or write data. This operation could be asynchronous (aio).
@param[in,out]	type		IO context
@param[in]	sync		whether synchronous aio is desired
@param[in]	page_id		page id
@param[in]	page_size	page size
@param[in]	byte_offset	remainder of offset in bytes; in aio this
				must be divisible by the OS block size
@param[in]	len		how many bytes to read or write; this must
				not cross a file boundary; in AIO this must
				be a block size multiple
@param[in,out]	buf		buffer where to store read data or from where
				to write; in aio this must be appropriately
				aligned
@param[in]	message		message for aio handler if !sync, else ignored
@return error code
@retval DB_SUCCESS on success
@retval DB_TABLESPACE_DELETED if the tablespace does not exist */
dberr_t
Fil_shard::do_io(
	const IORequest&	type,
	bool			sync,
	const page_id_t&	page_id,
	const page_size_t&	page_size,
	ulint			byte_offset,
	ulint			len,
	void*			buf,
	void*			message)
{
	os_offset_t		offset;
	IORequest		req_type(type);

	ut_ad(req_type.validate());

	ut_ad(len > 0);
	ut_ad(byte_offset < UNIV_PAGE_SIZE);
	ut_ad(!page_size.is_compressed() || byte_offset == 0);
	ut_ad(UNIV_PAGE_SIZE == (ulong)(1 << UNIV_PAGE_SIZE_SHIFT));

	static_assert(
		(1 << UNIV_PAGE_SIZE_SHIFT_MAX) == UNIV_PAGE_SIZE_MAX,
		"(1 << UNIV_PAGE_SIZE_SHIFT_MAX) != UNIV_PAGE_SIZE_MAX");

	static_assert(
		(1 << UNIV_PAGE_SIZE_SHIFT_MIN) == UNIV_PAGE_SIZE_MIN,
		"(1 << UNIV_PAGE_SIZE_SHIFT_MIN) != UNIV_PAGE_SIZE_MIN");

	ut_ad(fil_validate_skip());

#ifndef UNIV_HOTBACKUP

	/* ibuf bitmap pages must be read in the sync AIO mode: */
	ut_ad(recv_no_ibuf_operations
	      || req_type.is_write()
	      || !ibuf_bitmap_page(page_id, page_size)
	      || sync
	      || req_type.is_log());

	ulint	mode;

	if (sync) {

		mode = OS_AIO_SYNC;

	} else if (req_type.is_log()) {

		mode = OS_AIO_LOG;

	} else if (req_type.is_read()
		   && !recv_no_ibuf_operations
		   && ibuf_page(page_id, page_size, nullptr)) {

		mode = OS_AIO_IBUF;

		/* Reduce probability of deadlock bugs in connection with ibuf:
		do not let the ibuf i/o handler sleep */

		req_type.clear_do_not_wake();
	} else {
		mode = OS_AIO_NORMAL;
	}
#else /* !UNIV_HOTBACKUP */
	ut_a(sync);
	mode = OS_AIO_SYNC;
#endif /* !UNIV_HOTBACKUP */

	if (req_type.is_read()) {

		srv_stats.data_read.add(len);

	} else if (req_type.is_write()) {

		ut_ad(!srv_read_only_mode
		      || fsp_is_system_temporary(page_id.space()));

		srv_stats.data_written.add(len);
	}

	/* Reserve the mutex and make sure that we can open at
	least one file while holding it, if the file is not already open */

	auto	slot = mutex_acquire_and_prepare_for_io(page_id.space());

	fil_space_t*	space = get_space_by_id(page_id.space());

	/* If we are deleting a tablespace we don't allow async read
	operations on that. However, we do allow write operations and
	sync read operations. */
	if (space == nullptr
	    || (req_type.is_read() && !sync && space->stop_new_ops)) {

		if (slot) {
			release_open_slot(m_id);
		}

		mutex_release();

		if (!req_type.ignore_missing()) {
			if (space == nullptr) {
				ib::error()
					<< "Trying to do I/O on a tablespace"
					<< " which does not exist. I/O type: "
					<< (req_type.is_read()
					    ? "read" : "write")
					<< ", page: " << page_id
					<< ", I/O length: " << len << " bytes";
			} else {
				ib::error()
					<< "Trying to do async read on a"
					<< " tablespace which is being deleted."
					<< " Tablespace name: \"" << space->name
					<< "\", page: " << page_id
					<< ", read length: " << len << " bytes";
			}
		}

		return(DB_TABLESPACE_DELETED);
	}

	ut_ad(mode != OS_AIO_IBUF || fil_type_is_data(space->purpose));

	fil_node_t*	file = nullptr;
	page_no_t	cur_page_no = page_id.page_no();

	if (space->files.size() > 1) {

		ut_a(space->id == TRX_SYS_SPACE
		     || space->purpose == FIL_TYPE_TEMPORARY
		     || space->id == dict_sys_t::s_log_space_first_id);

		for (auto& f : space->files) {

			if (f.size > cur_page_no) {
				file = &f;
				break;

			} else {
				cur_page_no -= f.size;
			}
		}

	} else if (!space->files.empty()) {

		fil_node_t&	f = space->files.front();

		if ((fsp_is_ibd_tablespace(space->id) && f.size == 0)
		    || f.size > cur_page_no) {

			/* We do not know the size of a single-table tablespace
			before we open the file */

			file = &f;

		} else if (space->id != TRX_SYS_SPACE
			   && req_type.is_read()
			   && undo::is_inactive(space->id)) {

			/* Page access request for a page that is
			outside the truncated UNDO tablespace bounds. */

			if (slot) {
				release_open_slot(m_id);
			}

			mutex_release();

			return(DB_TABLESPACE_DELETED);
		}
	}

	if (file == nullptr) {

		if (req_type.ignore_missing()) {

			if (slot) {
				release_open_slot(m_id);
			}

			mutex_release();

			return(DB_ERROR);
		}

		/* This is a hard error. */
		fil_report_invalid_page_access(
			page_id.page_no(), page_id.space(),
			space->name, byte_offset, len,
			req_type.is_read());
	}

	/* Open file if closed */
	bool	opened = prepare_file_for_io(file, false);

	if (slot) {
		release_open_slot(m_id);
	}

	if (!opened) {

		if (fil_type_is_data(space->purpose)
		    && fsp_is_ibd_tablespace(space->id)) {

			mutex_release();

			if (!req_type.ignore_missing()) {

				ib::error()
					<< "Trying to do I/O to a tablespace"
					" which exists without .ibd data file."
					" I/O type: "
					<< (req_type.is_read()
					    ? "read" : "write")
					<< ", page: "
					<< page_id_t(page_id.space(),
						     cur_page_no)
					<< ", I/O length: " << len << " bytes";
			}

			return(DB_TABLESPACE_DELETED);
		}

		/* The tablespace is for log. Currently, we just assert here
		to prevent handling errors along the way fil_io returns.
		Also, if the log files are missing, it would be hard to
		promise the server can continue running. */
		ut_a(0);
	}

	/* Check that at least the start offset is within the bounds of a
	single-table tablespace, including rollback tablespaces. */
	if (file->size <= cur_page_no
	    && space->id != TRX_SYS_SPACE
	    && fil_type_is_data(space->purpose)) {

		if (req_type.ignore_missing()) {

			/* If we can tolerate the non-existent pages, we
			should return with DB_ERROR and let caller decide
			what to do. */

			complete_io(file, req_type);

			mutex_release();

			return(DB_ERROR);
		}

		fil_report_invalid_page_access(
			page_id.page_no(), page_id.space(),
			space->name, byte_offset, len, req_type.is_read());
	}

	/* Now we have made the changes in the data structures of fil_system */
	mutex_release();

	/* Calculate the low 32 bits and the high 32 bits of the file offset */

	if (!page_size.is_compressed()) {

		offset = ((os_offset_t) cur_page_no
			  << UNIV_PAGE_SIZE_SHIFT) + byte_offset;

		ut_a(file->size - cur_page_no
		     >= ((byte_offset + len + (UNIV_PAGE_SIZE - 1))
			 / UNIV_PAGE_SIZE));
	} else {
		ulint	size_shift;

		switch (page_size.physical()) {
		case 1024: size_shift = 10; break;
		case 2048: size_shift = 11; break;
		case 4096: size_shift = 12; break;
		case 8192: size_shift = 13; break;
		case 16384: size_shift = 14; break;
		case 32768: size_shift = 15; break;
		case 65536: size_shift = 16; break;
		default: ut_error;
		}

		offset = ((os_offset_t) cur_page_no << size_shift)
			+ byte_offset;

		ut_a(file->size - cur_page_no
		     >= (len + (page_size.physical() - 1))
		     / page_size.physical());
	}

	/* Do AIO */

	ut_a(byte_offset % OS_FILE_LOG_BLOCK_SIZE == 0);
	ut_a((len % OS_FILE_LOG_BLOCK_SIZE) == 0);

	/* Don't compress the log, page 0 of all tablespaces, tables
	compresssed with the old scheme and all pages from the system
	tablespace. */

	if (req_type.is_write()
	    && !req_type.is_log()
	    && !page_size.is_compressed()
	    && page_id.page_no() > 0
	    && IORequest::is_punch_hole_supported()
	    && file->punch_hole) {

		ut_ad(!req_type.is_log());

		req_type.set_punch_hole();

		req_type.compression_algorithm(space->compression_type);

	} else {
		req_type.clear_compressed();
	}

	/* Set encryption information. */
	fil_io_set_encryption(req_type, page_id, space);

	req_type.block_size(file->block_size);

	dberr_t	err;

#ifdef UNIV_HOTBACKUP
	/* In mysqlbackup do normal i/o, not aio */
	if (req_type.is_read()) {

		err = os_file_read(req_type, file->handle, buf, offset, len);

	} else {

		ut_ad(!srv_read_only_mode
		      || fsp_is_system_temporary(page_id.space()));

		err = os_file_write(
			req_type, file->name, file->handle, buf, offset, len);
	}
#else
	/* Queue the aio request */
	err = os_aio(
		req_type,
		mode, file->name, file->handle, buf, offset, len,
		fsp_is_system_temporary(page_id.space())
		? false : srv_read_only_mode,
		file, message);

#endif /* UNIV_HOTBACKUP */

	if (err == DB_IO_NO_PUNCH_HOLE) {

		err = DB_SUCCESS;

		if (file->punch_hole) {

			ib::warn()
				<< "Punch hole failed for '"
				<< file->name << "'";
		}

		fil_no_punch_hole(file);
	}

	/* We an try to recover the page from the double write buffer if
	the decompression fails or the page is corrupt. */

	ut_a(req_type.is_dblwr_recover() || err == DB_SUCCESS);

	if (sync) {
		/* The i/o operation is already completed when we return from
		os_aio: */

		fil_system->mutex_acquire_by_id(page_id.space());

		complete_io(file, req_type);

		mutex_release();

		ut_ad(fil_validate_skip());
	}

	return(err);
}

/** Read or write data. This operation could be asynchronous (aio).
@param[in,out]	type		IO context
@param[in]	sync		whether synchronous aio is desired
@param[in]	page_id		page id
@param[in]	page_size	page size
@param[in]	byte_offset	remainder of offset in bytes; in aio this
must be divisible by the OS block size
@param[in]	len		how many bytes to read or write; this must
not cross a file boundary; in aio this must be a block size multiple
@param[in,out]	buf		buffer where to store read data or from where
to write; in aio this must be appropriately aligned
@param[in]	message		message for aio handler if !sync, else ignored
@return error code
@retval DB_SUCCESS on success
@retval DB_TABLESPACE_DELETED if the tablespace does not exist */
dberr_t
fil_io(
	const IORequest&	type,
	bool			sync,
	const page_id_t&	page_id,
	const page_size_t&	page_size,
	ulint			byte_offset,
	ulint			len,
	void*			buf,
	void*			message)
{
	auto	shard = fil_system->shard_by_id(page_id.space());

	return(shard->do_io(
		type, sync, page_id, page_size,
		byte_offset, len, buf, message));

}

#ifndef UNIV_HOTBACKUP
/** Waits for an aio operation to complete. This function is used to write the
handler for completed requests. The aio array of pending requests is divided
into segments (see os0file.cc for more info). The thread specifies which
segment it wants to wait for.
@param[in]	segment		The number of the segment in the AIO array
				to wait for */
void
fil_aio_wait(ulint segment)
{
	fil_node_t*	file;
	IORequest	type;
	void*		message;

	ut_ad(fil_validate_skip());

	dberr_t	err = os_aio_handler(segment, &file, &message, &type);

	ut_a(err == DB_SUCCESS);

	if (file == nullptr) {
		ut_ad(srv_shutdown_state == SRV_SHUTDOWN_EXIT_THREADS);
		return;
	}

	srv_set_io_thread_op_info(segment, "complete io for file");

	auto	shard = fil_system->shard_by_id(file->space->id);

	shard->mutex_acquire();

	shard->complete_io(file, type);

	shard->mutex_release();

	ut_ad(fil_validate_skip());

	/* Do the i/o handling */
	/* IMPORTANT: since i/o handling for reads will read also the insert
	buffer in tablespace 0, you have to be very careful not to introduce
	deadlocks in the i/o system. We keep tablespace 0 data files always
	open, and use a special i/o thread to serve insert buffer requests. */

	switch (file->space->purpose) {
	case FIL_TYPE_TABLESPACE:
	case FIL_TYPE_TEMPORARY:
	case FIL_TYPE_IMPORT:
		srv_set_io_thread_op_info(segment, "complete io for buf page");

		/* async single page writes from the dblwr buffer don't have
		access to the page */
		if (message != nullptr) {
			buf_page_io_complete(static_cast<buf_page_t*>(message));
		}
		return;
	case FIL_TYPE_LOG:
		srv_set_io_thread_op_info(segment, "complete io for log");
		log_io_complete(static_cast<log_group_t*>(message));
		return;
	}

	ut_ad(0);
}
#endif /* UNIV_HOTBACKUP */

/** If the tablespace is on the unflushed list and there are no pending
flushed then remove from the unflushed list.
@param[in,out]	space		Tablespace to remove*/
void
Fil_shard::remove_from_unflushed_list(fil_space_t* space)
{
	ut_ad(mutex_owned());

	if (space->is_in_unflushed_spaces
	    && space_is_flushed(space)) {

		space->is_in_unflushed_spaces = false;

		UT_LIST_REMOVE(m_unflushed_spaces, space);
	}
}

/** Flushes to disk possible writes cached by the OS. If the space does
not exist or is being dropped, does not do anything.
@param[in]	space_id	File space ID (this can be a group of log files
				or a tablespace of the database) */
void
Fil_shard::space_flush(space_id_t space_id)
{
	ut_ad(mutex_owned());

	fil_space_t*	space = get_space_by_id(space_id);

	if (space == nullptr
	    || space->purpose == FIL_TYPE_TEMPORARY
	    || space->stop_new_ops) {

		return;
	}

	if (fil_buffering_disabled(space)) {

		/* No need to flush. User has explicitly disabled
		buffering. */
		ut_ad(!space->is_in_unflushed_spaces);
		ut_ad(space_is_flushed(space));
		ut_ad(space->n_pending_flushes == 0);

#ifdef UNIV_DEBUG
		for (const auto& file : space->files) {
			ut_ad(file.modification_counter == file.flush_counter);
			ut_ad(file.n_pending_flushes == 0);
		}
#endif /* UNIV_DEBUG */

		return;
	}

	/* Prevent dropping of the space while we are flushing */
	++space->n_pending_flushes;

	for (auto& file : space->files) {

		int64_t	old_mod_counter = file.modification_counter;

		if (old_mod_counter <= file.flush_counter) {
			continue;
		}

		ut_a(file.is_open);

		switch (space->purpose) {
		case FIL_TYPE_TEMPORARY:
			ut_ad(0); // we already checked for this

		case FIL_TYPE_TABLESPACE:
		case FIL_TYPE_IMPORT:
			++fil_n_pending_tablespace_flushes;
			break;

		case FIL_TYPE_LOG:
			++fil_n_log_flushes;
			++fil_n_pending_log_flushes;
			break;
		}

		bool	skip_flush = false;
#ifdef _WIN32
		if (file.is_raw_disk) {

			skip_flush = true;;
		}
#endif /* _WIN32 */

		while (file.n_pending_flushes > 0 && !skip_flush) {

			/* We want to avoid calling os_file_flush() on
			the file twice at the same time, because we do
			not know what bugs OS's may contain in file
			I/O */

			int64_t	sig_count = os_event_reset(file.sync_event);

			mutex_release();

			os_event_wait_low(file.sync_event, sig_count);

			mutex_acquire();

			if (file.flush_counter >= old_mod_counter) {

				skip_flush = true;
			}
		}

		if (!skip_flush) {

			ut_a(file.is_open);

			++file.n_pending_flushes;

			mutex_release();

			os_file_flush(file.handle);

			mutex_acquire();

			os_event_set(file.sync_event);

			--file.n_pending_flushes;
		}

		if (file.flush_counter < old_mod_counter) {

			file.flush_counter = old_mod_counter;

			remove_from_unflushed_list(space);
		}

		switch (space->purpose) {
		case FIL_TYPE_TEMPORARY:
			ut_ad(0); // we already checked for this

		case FIL_TYPE_TABLESPACE:
		case FIL_TYPE_IMPORT:
			--fil_n_pending_tablespace_flushes;
			continue;

		case FIL_TYPE_LOG:
			--fil_n_pending_log_flushes;
			continue;
		}

		ut_ad(0);
	}

	--space->n_pending_flushes;
}

/** Flushes to disk possible writes cached by the OS. If the space does
not exist or is being dropped, does not do anything.
@param[in]	space_id	File space ID (this can be a group of log files
				or a tablespace of the database) */
void
fil_flush(space_id_t space_id)
{
	auto	shard = fil_system->shard_by_id(space_id);

	shard->mutex_acquire();

	/* Note: Will release and reacquire the Fil_shard::mutex. */
	shard->space_flush(space_id);

	shard->mutex_release();
}

/** Collect the tablespace IDs of unflushed tablespaces in space_ids.
@param[in]	purpose		FIL_TYPE_TABLESPACE or FIL_TYPE_LOG,
				can be ORred */
void
Fil_shard::flush_file_spaces(uint8_t purpose)
{
	Space_ids	space_ids;

	ut_ad((purpose & FIL_TYPE_TABLESPACE) || (purpose & FIL_TYPE_LOG));

	mutex_acquire();

	for (auto space = UT_LIST_GET_FIRST(m_unflushed_spaces);
	     space != nullptr;
	     space = UT_LIST_GET_NEXT(unflushed_spaces, space)) {

		if ((to_int(space->purpose) & purpose)
		    && !space->stop_new_ops) {

			space_ids.push_back(space->id);
		}
	}

	mutex_release();

	/* Flush the spaces.  It will not hurt to call fil_flush() on
	a non-existing space id. */
	for (auto space_id : space_ids) {

		fil_flush(space_id);
	}
}

/** Flush to disk the writes in file spaces of the given type
possibly cached by the OS.
@param[in]	purpose		FIL_TYPE_TABLESPACE or FIL_TYPE_LOG,
				can be ORred */
void
Fil_system::flush_file_spaces(uint8_t purpose)
{
	for (auto shard : m_shards) {

		shard->flush_file_spaces(purpose);
	}
}

/** Flush to disk the writes in file spaces of the given type
possibly cached by the OS.
@param[in]     purpose FIL_TYPE_TABLESPACE or FIL_TYPE_LOG, can be ORred */
void
fil_flush_file_spaces(uint8_t purpose)
{
	fil_system->flush_file_spaces(purpose);
}

/** Returns true if file address is undefined.
@param[in]	addr		Address
@return true if undefined */
bool
fil_addr_is_null(fil_addr_t addr)
{
	return(addr.page == FIL_NULL);
}

/** Get the predecessor of a file page.
@param[in]	page		File page
@return FIL_PAGE_PREV */
page_no_t
fil_page_get_prev(const byte* page)
{
	return(mach_read_from_4(page + FIL_PAGE_PREV));
}

/** Get the successor of a file page.
@param[in]	page		File page
@return FIL_PAGE_NEXT */
page_no_t
fil_page_get_next(const byte* page)
{
	return(mach_read_from_4(page + FIL_PAGE_NEXT));
}

/** Sets the file page type.
@param[in,out]	page		File page
@param[in]	type		Page type */
void
fil_page_set_type(byte* page, ulint type)
{
	mach_write_to_2(page + FIL_PAGE_TYPE, type);
}

/** Reset the page type.
Data files created before MySQL 5.1 may contain garbage in FIL_PAGE_TYPE.
In MySQL 3.23.53, only undo log pages and index pages were tagged.
Any other pages were written with uninitialized bytes in FIL_PAGE_TYPE.
@param[in]	page_id	page number
@param[in,out]	page	page with invalid FIL_PAGE_TYPE
@param[in]	type	expected page type
@param[in,out]	mtr	mini-transaction */
void
fil_page_reset_type(
	const page_id_t&	page_id,
	byte*			page,
	ulint			type,
	mtr_t*			mtr)
{
	ib::info()
		<< "Resetting invalid page " << page_id << " type "
		<< fil_page_get_type(page) << " to " << type << ".";
	mlog_write_ulint(page + FIL_PAGE_TYPE, type, MLOG_2BYTES, mtr);
}

/** Closes the tablespace memory cache. */
void
fil_close()
{
	if (fil_system == nullptr) {
		return;
	}

	UT_DELETE(fil_system);

	fil_system = nullptr;
}

/** Initializes a buffer control block when the buf_pool is created.
@param[in]	block		Pointer to the control block
@param[in]	frame		Pointer to buffer frame */
static
void
fil_buf_block_init(
	buf_block_t*	block,
	byte*		frame)
{
	UNIV_MEM_DESC(frame, UNIV_PAGE_SIZE);

	block->frame = frame;

	block->page.io_fix = BUF_IO_NONE;
	/* There are assertions that check for this. */
	block->page.buf_fix_count = 1;
	block->page.state = BUF_BLOCK_READY_FOR_USE;

	page_zip_des_init(&block->page.zip);
}

struct fil_iterator_t {
	/** File handle */
	pfs_os_file_t		file;

	/** File path name */
	const char*		filepath;

	/** From where to start */
	os_offset_t		start;

	/** Where to stop */
	os_offset_t		end;

	/* File size in bytes */
	os_offset_t		file_size;

	/** Page size */
	ulint			page_size;

	/** Number of pages to use for I/O */
	ulint			n_io_buffers;

	/** Buffer to use for IO */
	byte*			io_buffer;

	/** Encryption key */
	byte*			encryption_key;

	/** Encruption iv */
	byte*			encryption_iv;
};

/** TODO: This can be made parallel trivially by chunking up the file
and creating a callback per thread. Main benefit will be to use multiple
CPUs for checksums and compressed tables. We have to do compressed tables
block by block right now. Secondly we need to decompress/compress and copy
too much of data. These are CPU intensive.

Iterate over all the pages in the tablespace.
@param[in]	 iter		Tablespace iterator
@param[in,out]	 block		Block to use for IO
@param[in]	 callback	Callback to inspect and update page contents
@retval DB_SUCCESS or error code */
static
dberr_t
fil_iterate(
	const fil_iterator_t&	iter,
	buf_block_t*		block,
	PageCallback&		callback)
{
	os_offset_t		offset;
	page_no_t		page_no = 0;
	space_id_t		space_id = callback.get_space_id();
	ulint			n_bytes = iter.n_io_buffers * iter.page_size;

	ut_ad(!srv_read_only_mode);

	/* For old style compressed tables we do a lot of useless copying
	for non-index pages. Unfortunately, it is required by
	buf_zip_decompress() */

	ulint	read_type = IORequest::READ;
	ulint	write_type = IORequest::WRITE;

	for (offset = iter.start; offset < iter.end; offset += n_bytes) {

		byte*	io_buffer = iter.io_buffer;

		block->frame = io_buffer;

		if (callback.get_page_size().is_compressed()) {
			page_zip_des_init(&block->page.zip);
			page_zip_set_size(&block->page.zip, iter.page_size);

			block->page.size.copy_from(
				page_size_t(iter.page_size,
					    univ_page_size.logical(),
					    true));

			block->page.zip.data = block->frame + UNIV_PAGE_SIZE;
			ut_d(block->page.zip.m_external = true);
			ut_ad(iter.page_size
			      == callback.get_page_size().physical());

			/* Zip IO is done in the compressed page buffer. */
			io_buffer = block->page.zip.data;
		} else {
			io_buffer = iter.io_buffer;
		}

		/* We have to read the exact number of bytes. Otherwise the
		InnoDB IO functions croak on failed reads. */

		n_bytes = static_cast<ulint>(
			ut_min(static_cast<os_offset_t>(n_bytes),
			       iter.end - offset));

		ut_ad(n_bytes > 0);
		ut_ad(!(n_bytes % iter.page_size));

		dberr_t		err;
		IORequest	read_request(read_type);

		/* For encrypted table, set encryption information. */
		if (iter.encryption_key != nullptr && offset != 0) {
			read_request.encryption_key(iter.encryption_key,
						    ENCRYPTION_KEY_LEN,
						    iter.encryption_iv);
			read_request.encryption_algorithm(Encryption::AES);
		}

		err = os_file_read(
			read_request, iter.file, io_buffer, offset,
			(ulint) n_bytes);

		if (err != DB_SUCCESS) {

			ib::error() << "os_file_read() failed";

			return(err);
		}

		bool		updated = false;
		os_offset_t	page_off = offset;
		ulint		n_pages_read = (ulint) n_bytes / iter.page_size;

		for (ulint i = 0; i < n_pages_read; ++i) {

			buf_block_set_file_page(
				block, page_id_t(space_id, page_no++));

			if ((err = callback(page_off, block)) != DB_SUCCESS) {

				return(err);

			} else if (!updated) {
				updated = buf_block_get_state(block)
					== BUF_BLOCK_FILE_PAGE;
			}

			buf_block_set_state(block, BUF_BLOCK_NOT_USED);
			buf_block_set_state(block, BUF_BLOCK_READY_FOR_USE);

			page_off += iter.page_size;
			block->frame += iter.page_size;
		}

		IORequest	write_request(write_type);

		/* For encrypted table, set encryption information. */
		if (iter.encryption_key != nullptr && offset != 0) {
			write_request.encryption_key(iter.encryption_key,
						     ENCRYPTION_KEY_LEN,
						     iter.encryption_iv);
			write_request.encryption_algorithm(Encryption::AES);
		}

		/* A page was updated in the set, write back to disk.
		Note: We don't have the compression algorithm, we write
		out the imported file as uncompressed. */

		if (updated
		    && (err = os_file_write(
				write_request,
				iter.filepath, iter.file, io_buffer,
				offset, (ulint) n_bytes)) != DB_SUCCESS) {

			/* This is not a hard error */
			if (err == DB_IO_NO_PUNCH_HOLE) {

				err = DB_SUCCESS;
				write_type &= ~IORequest::PUNCH_HOLE;

			} else {
				ib::error() << "os_file_write() failed";

				return(err);
			}
		}
	}

	return(DB_SUCCESS);
}

/** Iterate over all the pages in the tablespace.
@param[in,out]	 table		the table definiton in the server
@param[in]	 n_io_buffers	number of blocks to read and write together
@param[in]	 callback	functor that will do the page updates
@return DB_SUCCESS or error code */
dberr_t
fil_tablespace_iterate(
	dict_table_t*	table,
	ulint		n_io_buffers,
	PageCallback&	callback)
{
	dberr_t		err;
	pfs_os_file_t	file;
	char*		filepath;
	bool		success;

	ut_a(n_io_buffers > 0);
	ut_ad(!srv_read_only_mode);

	DBUG_EXECUTE_IF("ib_import_trigger_corruption_1",
			return(DB_CORRUPTION););

	/* Make sure the data_dir_path is set. */
	dd_get_and_save_data_dir_path<dd::Table>(table, NULL, false);

	if (DICT_TF_HAS_DATA_DIR(table->flags)) {
		ut_a(table->data_dir_path);

		filepath = Fil_path::make(
			table->data_dir_path, table->name.m_name, IBD, true);
	} else {
		filepath = Fil_path::make(
			nullptr, table->name.m_name, IBD, false);
	}

	if (filepath == nullptr) {
		return(DB_OUT_OF_MEMORY);
	}

	file = os_file_create_simple_no_error_handling(
		innodb_data_file_key, filepath,
		OS_FILE_OPEN, OS_FILE_READ_WRITE, srv_read_only_mode, &success);

	DBUG_EXECUTE_IF("fil_tablespace_iterate_failure",
	{
		static bool once;

		if (!once || ut_rnd_interval(0, 10) == 5) {
			once = true;
			success = false;
			os_file_close(file);
		}
	});

	if (!success) {
		/* The following call prints an error message */
		os_file_get_last_error(true);

		ib::error() << "Trying to import a tablespace, but could not"
			" open the tablespace file " << filepath;

		ut_free(filepath);

		return(DB_TABLESPACE_NOT_FOUND);

	} else {
		err = DB_SUCCESS;
	}

	callback.set_file(filepath, file);

	os_offset_t	file_size = os_file_get_size(file);
	ut_a(file_size != (os_offset_t) -1);

	/* The block we will use for every physical page */
	buf_block_t*	block;

	block = reinterpret_cast<buf_block_t*>(ut_zalloc_nokey(sizeof(*block)));

	mutex_create(LATCH_ID_BUF_BLOCK_MUTEX, &block->mutex);

	/* Allocate a page to read in the tablespace header, so that we
	can determine the page size and zip size (if it is compressed).
	We allocate an extra page in case it is a compressed table. One
	page is to ensure alignement. */

	void*	page_ptr = ut_malloc_nokey(3 * UNIV_PAGE_SIZE);
	byte*	page = static_cast<byte*>(ut_align(page_ptr, UNIV_PAGE_SIZE));

	fil_buf_block_init(block, page);

	/* Read the first page and determine the page and zip size. */

	IORequest	request(IORequest::READ);

	err = os_file_read(request, file, page, 0, UNIV_PAGE_SIZE);

	if (err != DB_SUCCESS) {

		err = DB_IO_ERROR;

	} else if ((err = callback.init(file_size, block)) == DB_SUCCESS) {
		fil_iterator_t	iter;

		iter.file = file;
		iter.start = 0;
		iter.end = file_size;
		iter.filepath = filepath;
		iter.file_size = file_size;
		iter.n_io_buffers = n_io_buffers;
		iter.page_size = callback.get_page_size().physical();

		/* Set encryption info. */
		iter.encryption_key = table->encryption_key;
		iter.encryption_iv = table->encryption_iv;

		/* Check encryption is matched or not. */
		ulint	space_flags = callback.get_space_flags();
		if (FSP_FLAGS_GET_ENCRYPTION(space_flags)) {
			ut_ad(table->encryption_key != nullptr);

			if (!dict_table_is_encrypted(table)) {
				ib::error() << "Table is not in an encrypted"
					" tablespace, but the data file which"
					" trying to import is an encrypted"
					" tablespace";
				err = DB_IO_NO_ENCRYPT_TABLESPACE;
			}
		}

		if (err == DB_SUCCESS) {

			/* Compressed pages can't be optimised for block IO
			for now.  We do the IMPORT page by page. */

			if (callback.get_page_size().is_compressed()) {
				iter.n_io_buffers = 1;
				ut_a(iter.page_size
				     == callback.get_page_size().physical());
			}

			/** Add an extra page for compressed page scratch
			area. */
			void*	io_buffer = ut_malloc_nokey(
				(2 + iter.n_io_buffers) * UNIV_PAGE_SIZE);

			iter.io_buffer = static_cast<byte*>(
				ut_align(io_buffer, UNIV_PAGE_SIZE));

			err = fil_iterate(iter, block, callback);

			ut_free(io_buffer);
		}
	}

	if (err == DB_SUCCESS) {

		ib::info() << "Sync to disk";

		if (!os_file_flush(file)) {
			ib::info() << "os_file_flush() failed!";
			err = DB_IO_ERROR;
		} else {
			ib::info() << "Sync to disk - done!";
		}
	}

	os_file_close(file);

	ut_free(page_ptr);
	ut_free(filepath);

	mutex_free(&block->mutex);

	ut_free(block);

	return(err);
}

/** Set the tablespace table size.
@param[in]	page	a page belonging to the tablespace */
void
PageCallback::set_page_size(
	const buf_frame_t*	page) UNIV_NOTHROW
{
	m_page_size.copy_from(fsp_header_get_page_size(page));
<<<<<<< HEAD
=======
}

/********************************************************************//**
Delete the tablespace file and any related files like .cfg.
This should not be called for temporary tables.
@param[in] ibd_filepath File path of the IBD tablespace */
void
fil_delete_file(
/*============*/
	const char*	ibd_filepath)
{
	/* Force a delete of any stale .ibd files that are lying around. */

	ib::info() << "Deleting " << ibd_filepath;

#ifdef _WIN32
	/* For Windows, we need to check the status of the file.
	If there's a subdir with same name, we will skip to delete it.
	Otherwise, it'll keep looping in os_file_delete_if_exists_func. */
	os_file_type_t	type;
	bool		exists;

	os_file_status(ibd_filepath, &exists, &type);
	if (type == OS_FILE_TYPE_DIR) {
		ib::info() << "There is a directory with same name, skip deleting "
			<< ibd_filepath;
	} else {
			os_file_delete_if_exists(innodb_data_file_key, ibd_filepath, NULL);
	}
#else
	os_file_delete_if_exists(innodb_data_file_key, ibd_filepath, NULL);
#endif /* _WIN32 */

	char*	cfg_filepath = fil_make_filepath(
		ibd_filepath, NULL, CFG, false);
	if (cfg_filepath != NULL) {
		os_file_delete_if_exists(
			innodb_data_file_key, cfg_filepath, NULL);
		ut_free(cfg_filepath);
	}

	char*	cfp_filepath = fil_make_filepath(
		ibd_filepath, NULL, CFP, false);
	if (cfp_filepath != NULL) {
		os_file_delete_if_exists(
			innodb_data_file_key, cfp_filepath, NULL);
		ut_free(cfp_filepath);
	}
}

/**
Iterate over all the spaces in the space list and fetch the
tablespace names. It will return a copy of the name that must be
freed by the caller using: delete[].
@return DB_SUCCESS if all OK. */
dberr_t
fil_get_space_names(
/*================*/
	space_name_list_t&	space_name_list)
				/*!< in/out: List to append to */
{
	fil_space_t*	space;
	dberr_t		err = DB_SUCCESS;

	mutex_enter(&fil_system->mutex);

	for (space = UT_LIST_GET_FIRST(fil_system->space_list);
	     space != NULL;
	     space = UT_LIST_GET_NEXT(space_list, space)) {

		if (space->purpose == FIL_TYPE_TABLESPACE) {
			ulint	len;
			char*	name;

			len = ::strlen(space->name);
			name = UT_NEW_ARRAY_NOKEY(char, len + 1);

			if (name == 0) {
				/* Caller to free elements allocated so far. */
				err = DB_OUT_OF_MEMORY;
				break;
			}

			memcpy(name, space->name, len);
			name[len] = 0;

			space_name_list.push_back(name);
		}
	}

	mutex_exit(&fil_system->mutex);

	return(err);
>>>>>>> c3696201
}

/** Delete the tablespace file and any related files like .cfg.
This should not be called for temporary tables.
@param[in]	path		File path of the IBD tablespace */
void
fil_delete_file(const char* path)
{
	/* Force a delete of any stale .ibd files that are lying around. */

	os_file_delete_if_exists(innodb_data_file_key, path, nullptr);

	char*	cfg_filepath = Fil_path::make(path, nullptr, CFG, false);

	if (cfg_filepath != nullptr) {

		os_file_delete_if_exists(
			innodb_data_file_key, cfg_filepath, nullptr);

		ut_free(cfg_filepath);
	}

	char*	cfp_filepath = Fil_path::make(path, nullptr, CFP, false);

	if (cfp_filepath != nullptr) {

		os_file_delete_if_exists(
			innodb_data_file_key, cfp_filepath, nullptr);

		ut_free(cfp_filepath);
	}
}

/** Check if swapping two .ibd files can be done without failure 
@param[in]	old_table	old table
@param[in]	new_table	new table
@param[in]	tmp_name	temporary table name
@return innodb error code */
dberr_t
fil_rename_precheck(
	const dict_table_t*	old_table,
	const dict_table_t*	new_table,
	const char*		tmp_name)
{
	dberr_t	err;

	bool	old_is_file_per_table =
		dict_table_is_file_per_table(old_table);

	bool	new_is_file_per_table =
		dict_table_is_file_per_table(new_table);

	/* If neither table is file-per-table,
	there will be no renaming of files. */
	if (!old_is_file_per_table && !new_is_file_per_table) {
		return(DB_SUCCESS);
	}

	const char*	old_dir = DICT_TF_HAS_DATA_DIR(old_table->flags)
		? old_table->data_dir_path
		: nullptr;

	char*	old_path = Fil_path::make(
		old_dir, old_table->name.m_name, IBD, (old_dir != nullptr));

	if (old_path == nullptr) {
		return(DB_OUT_OF_MEMORY);
	}

	if (old_is_file_per_table) {

		char*	tmp_path = Fil_path::make(
			old_dir, tmp_name, IBD, (old_dir != nullptr));

		if (tmp_path == nullptr) {
			ut_free(old_path);
			return(DB_OUT_OF_MEMORY);
		}

		/* Temp filepath must not exist. */
		err = fil_rename_tablespace_check(
			old_table->space, old_path, tmp_path,
			dict_table_is_discarded(old_table));

		if (err != DB_SUCCESS) {
			ut_free(old_path);
			ut_free(tmp_path);
			return(err);
		}

		ut_free(tmp_path);
	}

	if (new_is_file_per_table) {

		const char*	new_dir = DICT_TF_HAS_DATA_DIR(new_table->flags)
			? new_table->data_dir_path
			: nullptr;

		char*	new_path = Fil_path::make(
				new_dir, new_table->name.m_name,
				IBD, (new_dir != nullptr));

		if (new_path == nullptr) {
			ut_free(old_path);
			return(DB_OUT_OF_MEMORY);
		}

		/* Destination filepath must not exist unless this ALTER
		TABLE starts and ends with a file_per-table tablespace. */
		if (!old_is_file_per_table) {

			err = fil_rename_tablespace_check(
				new_table->space, new_path, old_path,
				dict_table_is_discarded(new_table));

			if (err != DB_SUCCESS) {
				ut_free(old_path);
				ut_free(new_path);
				return(err);
			}
		}

		ut_free(new_path);
	}

	ut_free(old_path);

	return(DB_SUCCESS);
}

/** Note that the file system where the file resides doesn't support PUNCH HOLE.
Called from AIO handlers when IO returns DB_IO_NO_PUNCH_HOLE
@param[in,out]	file		file to set */
void
fil_no_punch_hole(fil_node_t* file)
{
	file->punch_hole = false;
}

/** Set the compression type for the tablespace of a table
@param[in]	table		The table that should be compressed
@param[in]	algorithm	Text representation of the algorithm
@return DB_SUCCESS or error code */
dberr_t
fil_set_compression(
	dict_table_t*	table,
	const char*	algorithm)
{
	ut_ad(table != nullptr);

	/* We don't support Page Compression for the system tablespace,
	the temporary tablespace, or any general tablespace because
	COMPRESSION is set by TABLE DDL, not TABLESPACE DDL. There is
	no other technical reason.  Also, do not use it for missing
	tables or tables with compressed row_format. */
	if (table->ibd_file_missing
	    || !DICT_TF2_FLAG_IS_SET(table, DICT_TF2_USE_FILE_PER_TABLE)
	    || DICT_TF2_FLAG_IS_SET(table, DICT_TF2_TEMPORARY)
	    || page_size_t(table->flags).is_compressed()) {

		return(DB_IO_NO_PUNCH_HOLE_TABLESPACE);
	}

	dberr_t		err;
	Compression	compression;

	if (algorithm == nullptr || strlen(algorithm) == 0) {

#ifndef UNIV_DEBUG
		compression.m_type = Compression::NONE;
#else
		/* This is a Debug tool for setting compression on all
		compressible tables not otherwise specified. */
		switch (srv_debug_compress) {
		case Compression::LZ4:
		case Compression::ZLIB:
		case Compression::NONE:

			compression.m_type =
				static_cast<Compression::Type>(
					srv_debug_compress);
			break;

		default:
			compression.m_type = Compression::NONE;
		}

#endif /* UNIV_DEBUG */

		err = DB_SUCCESS;

	} else {

		err = Compression::check(algorithm, &compression);
	}

	fil_space_t*	space = fil_space_get(table->space);

	if (space == nullptr) {
		return(DB_NOT_FOUND);
	}

	space->compression_type = compression.m_type;

	if (space->compression_type != Compression::NONE) {

		if (!space->files.front().punch_hole) {

			return(DB_IO_NO_PUNCH_HOLE_FS);
		}
	}

	return(err);
}

/** Get the compression algorithm for a tablespace.
@param[in]	space_id	Space ID to check
@return the compression algorithm */
Compression::Type
fil_get_compression(space_id_t space_id)
{
	fil_space_t*	space = fil_space_get(space_id);

	return(space == nullptr ? Compression::NONE : space->compression_type);
}

/** Set the encryption type for the tablespace
@param[in] space_id		Space ID of tablespace for which to set
@param[in] algorithm		Encryption algorithm
@param[in] key			Encryption key
@param[in] iv			Encryption iv
@return DB_SUCCESS or error code */
dberr_t
fil_set_encryption(
	space_id_t		space_id,
	Encryption::Type	algorithm,
	byte*			key,
	byte*			iv)
{
	ut_ad(space_id != TRX_SYS_SPACE);

	if (fsp_is_system_or_temp_tablespace(space_id)) {
		return(DB_IO_NO_ENCRYPT_TABLESPACE);
	}

	auto	shard = fil_system->shard_by_id(space_id);

	shard->mutex_acquire();

	fil_space_t*	space = shard->get_space_by_id(space_id);

	if (space == nullptr) {
		shard->mutex_release();
		return(DB_NOT_FOUND);
	}

	if (key == nullptr) {
		Encryption::random_value(space->encryption_key);
	} else {
		memcpy(space->encryption_key, key, ENCRYPTION_KEY_LEN);
	}

	space->encryption_klen = ENCRYPTION_KEY_LEN;

	if (iv == nullptr) {
		Encryption::random_value(space->encryption_iv);
	} else {
		memcpy(space->encryption_iv, iv, ENCRYPTION_KEY_LEN);
	}

	ut_ad(algorithm != Encryption::NONE);
	space->encryption_type = algorithm;

	shard->mutex_release();

	return(DB_SUCCESS);
}

/** Rotate the tablespace keys by new master key.
@param[in,out]	shard		Rotate the keys in this shard
@return true if the re-encrypt succeeds */
bool
Fil_system::encryption_rotate_in_a_shard(Fil_shard* shard)
{
	byte	encrypt_info[ENCRYPTION_INFO_SIZE_V2];

	for (auto& elem : shard->m_spaces) {

		auto	space = elem.second;

		/* Skip unencypted tablespaces. Encrypted redo log
		tablespaces is handled in function log_rotate_encryption. */

		if (fsp_is_system_or_temp_tablespace(space->id)
		    || space->purpose == FIL_TYPE_LOG) {

			continue;
		}

		/* Skip the undo tablespace when it's in default key status,
		since it's the first server startup after bootstrap, and the
		server uuid is not ready yet. */

		if (fsp_is_undo_tablespace(space->id)
		    && Encryption::master_key_id
		    == ENCRYPTION_DEFAULT_MASTER_KEY_ID) {

			continue;
		}

		/* Rotate the encrypted tablespaces. */
		if (space->encryption_type != Encryption::NONE) {

			mtr_t	mtr;

			mtr_start(&mtr);

			mtr_x_lock_space(space, &mtr);

			memset(encrypt_info, 0, ENCRYPTION_INFO_SIZE_V2);

			if (!fsp_header_rotate_encryption(
				space, encrypt_info, &mtr)) {

				mtr_commit(&mtr);

				return(false);
			}

			mtr_commit(&mtr);
		}

		DBUG_EXECUTE_IF("ib_crash_during_rotation_for_encryption",
				DBUG_SUICIDE(););
	}

	return(true);
}

/** Rotate the tablespace keys by new master key.
@return true if the re-encrypt succeeds */
bool
Fil_system::encryption_rotate_all()
{
	for (auto shard : m_shards) {

		// FIXME: We don't acquire the fil_sys::mutex here. Why?

		bool	success = encryption_rotate_in_a_shard(shard);

		if (!success) {
			return(false);
		}
	}

	return(true);
}

/** Rotate the tablespace keys by new master key.
@return true if the re-encrypt succeeds */
bool
fil_encryption_rotate()
{
	return(fil_system->encryption_rotate_all());
}

/** Constructor
@param[in]	path	pathname (may also include the file basename)
@param[in]	len	length of the path, in bytes */
Fil_path::Fil_path(const std::string& path)
	:
	m_path(path)
{
	m_abs_path = get_real_path(m_path.c_str());
}

/** Constructor
@param[in]	path	pathname (may also include the file basename)
@param[in]	len	length of the path, in bytes */
Fil_path::Fil_path(const char* path, size_t len)
	:
	m_path(path, len)
{
	m_abs_path = get_real_path(m_path.c_str());
}

/** Default constructor. */
Fil_path::Fil_path()
	:
	m_path(),
	m_abs_path()
{
	/* No op */
}

/** Destructor */
Fil_path::~Fil_path()
{
}

/** @return true if the path exists and is a file . */
os_file_type_t
Fil_path::get_file_type(const std::string& path)
{
	const std::string*	ptr;
	os_file_type_t		type;
	bool			exists;

#ifdef _WIN32
	/* Temporarily strip the trailing_separator since it will cause
	stat64() to fail on Windows unless the path is the root of some
	drive; like "C:\".  _stat64() will fail if it is "C:". */

	std::string	p{path};

	if (path.length() > 3
	    && is_separator(path.back())
	    && path.at(p.length() - 2) != ':') {

		p.pop_back();
	}

	ptr = &p;
#else
	ptr = &path;
#endif /* WIN32 */

	bool	ret = os_file_status(ptr->c_str(), &exists, &type);

	return(exists && ret ? type : OS_FILE_TYPE_UNKNOWN);
}

/** @return true if the path exists and is a file . */
bool
Fil_path::is_file_and_exists() const
{
	return(get_file_type(m_abs_path) == OS_FILE_TYPE_FILE);
}

/** @return true if the path exists and is a directory. */
bool
Fil_path::is_directory_and_exists() const
{
	return(get_file_type(m_abs_path) == OS_FILE_TYPE_DIR);
}

/** Sets the flags of the tablespace. The tablespace must be locked
in MDL_EXCLUSIVE MODE.
@param[in]	space	tablespace in-memory struct
@param[in]	flags	tablespace flags */
void
fil_space_set_flags(
	fil_space_t*	space,
	ulint		flags)
{
	ut_ad(fsp_flags_is_valid(flags));

	rw_lock_x_lock(&space->latch);

	ut_a(flags < std::numeric_limits<uint32_t>::max());
	space->flags = (uint32_t) flags;

	rw_lock_x_unlock(&space->latch);
}

/* Unit Tests */
#ifdef UNIV_ENABLE_UNIT_TEST_MAKE_FILEPATH
#define MF  Fil_path::make
#define DISPLAY ib::info() << path
void
test_make_filepath()
{
	char* path;
	const char* long_path =
		"this/is/a/very/long/path/including/a/very/"
		"looooooooooooooooooooooooooooooooooooooooooooooooo"
		"oooooooooooooooooooooooooooooooooooooooooooooooooo"
		"oooooooooooooooooooooooooooooooooooooooooooooooooo"
		"oooooooooooooooooooooooooooooooooooooooooooooooooo"
		"oooooooooooooooooooooooooooooooooooooooooooooooooo"
		"oooooooooooooooooooooooooooooooooooooooooooooooooo"
		"oooooooooooooooooooooooooooooooooooooooooooooooooo"
		"oooooooooooooooooooooooooooooooooooooooooooooooooo"
		"oooooooooooooooooooooooooooooooooooooooooooooooooo"
		"oooooooooooooooooooooooooooooooooooooooooooooooong"
		"/folder/name";
	path = MF("/this/is/a/path/with/a/filename", nullptr, IBD, false); DISPLAY;
	path = MF("/this/is/a/path/with/a/filename", nullptr, ISL, false); DISPLAY;
	path = MF("/this/is/a/path/with/a/filename", nullptr, CFG, false); DISPLAY;
	path = MF("/this/is/a/path/with/a/filename", nullptr, CFP, false); DISPLAY;
	path = MF("/this/is/a/path/with/a/filename.ibd", nullptr, IBD, false); DISPLAY;
	path = MF("/this/is/a/path/with/a/filename.ibd", nullptr, IBD, false); DISPLAY;
	path = MF("/this/is/a/path/with/a/filename.dat", nullptr, IBD, false); DISPLAY;
	path = MF(nullptr, "tablespacename", NO_EXT, false); DISPLAY;
	path = MF(nullptr, "tablespacename", IBD, false); DISPLAY;
	path = MF(nullptr, "dbname/tablespacename", NO_EXT, false); DISPLAY;
	path = MF(nullptr, "dbname/tablespacename", IBD, false); DISPLAY;
	path = MF(nullptr, "dbname/tablespacename", ISL, false); DISPLAY;
	path = MF(nullptr, "dbname/tablespacename", CFG, false); DISPLAY;
	path = MF(nullptr, "dbname/tablespacename", CFP, false); DISPLAY;
	path = MF(nullptr, "dbname\\tablespacename", NO_EXT, false); DISPLAY;
	path = MF(nullptr, "dbname\\tablespacename", IBD, false); DISPLAY;
	path = MF("/this/is/a/path", "dbname/tablespacename", IBD, false); DISPLAY;
	path = MF("/this/is/a/path", "dbname/tablespacename", IBD, true); DISPLAY;
	path = MF("./this/is/a/path", "dbname/tablespacename.ibd", IBD, true); DISPLAY;
	path = MF("this\\is\\a\\path", "dbname/tablespacename", IBD, true); DISPLAY;
	path = MF("/this/is/a/path", "dbname\\tablespacename", IBD, true); DISPLAY;
	path = MF(long_path, nullptr, IBD, false); DISPLAY;
	path = MF(long_path, "tablespacename", IBD, false); DISPLAY;
	path = MF(long_path, "tablespacename", IBD, true); DISPLAY;
}
#endif /* UNIV_ENABLE_UNIT_TEST_MAKE_FILEPATH */
/* @} */

/** Release the reserved free extents.
@param[in]	n_reserved	number of reserved extents */
void
fil_space_t::release_free_extents(ulint	n_reserved)
{
	ut_ad(rw_lock_own(&latch, RW_LOCK_X));
	ut_a(n_reserved < std::numeric_limits<uint32_t>::max());

	ut_a(n_reserved_extents >= n_reserved);
	n_reserved_extents -= (uint32_t) n_reserved;
}

#ifdef UNIV_DEBUG
/** Print the extent descriptor pages of this tablespace into
the given file.
@param[in]	filename	the output file name. */
void
fil_space_t::print_xdes_pages(const char* filename) const
{
	std::ofstream	out(filename);
	print_xdes_pages(out);
}

/** Print the extent descriptor pages of this tablespace into
the given file.
@param[in]	out	the output file name.
@return	the output stream. */
std::ostream&
fil_space_t::print_xdes_pages(std::ostream& out) const
{
	mtr_t			mtr;
	const page_size_t	page_size(flags);

	mtr_start(&mtr);

	for (page_no_t i = 0; i < 100; ++i) {

		page_no_t xdes_page_no = i * UNIV_PAGE_SIZE;

		if (xdes_page_no >= size) {
			break;
		}

		buf_block_t*	xdes_block = buf_page_get(
			page_id_t(id, xdes_page_no), page_size,
			RW_S_LATCH, &mtr);

		page_t*	page = buf_block_get_frame(xdes_block);

		ulint page_type = fil_page_get_type(page);

		switch (page_type) {
		case FIL_PAGE_TYPE_ALLOCATED:

			ut_ad(xdes_page_no >= free_limit);

			mtr_commit(&mtr);
			return(out);

		case FIL_PAGE_TYPE_FSP_HDR:
		case FIL_PAGE_TYPE_XDES:
			break;
		default:
			ut_error;
		}

		xdes_page_print(out, page, xdes_page_no, &mtr);
	}

	mtr_commit(&mtr);
	return(out);
}
#endif /* UNIV_DEBUG */

/** Initialize the table space encryption
@param[in,out]	space		Tablespace instance */
static
void
fil_tablespace_encryption_init(const fil_space_t* space)
{
	for (auto& key : *recv_sys->keys) {

		if (key.space_id != space->id) {
			continue;
		}

		dberr_t	err;

		err = fil_set_encryption(
			space->id, Encryption::AES, key.ptr, key.iv);

		if (err != DB_SUCCESS) {

			ib::error()
				<< "Can't set encryption information"
				<< " for tablespace" << space->name
				<< "!";
		}

		ut_free(key.iv);
		ut_free(key.ptr);

		key.iv = nullptr;
		key.ptr = nullptr;

		key.space_id = std::numeric_limits<space_id_t>::max();
	}
}

/** Lookup the tablespace ID and return the path to the file. The filename
is ignored when testing for equality. Only the path up to the file name is
considered for matching: e.g. ./test/a.ibd == ./test/b.ibd.
@param[in]	dd_object_id	Server DD tablespace ID
@param[in]	space_id	Tablespace ID to lookup
@param[in]	old_path	Path in the data dictionary
@param[out]	new_path	New path if scanned path not equal to path
@return status of the match. */
Fil_state
fil_tablespace_path_equals(
	dd::Object_id	dd_object_id,
	space_id_t	space_id,
	const char*	old_path,
	std::string*	new_path)
{
	ut_ad(Fil_path::has_ibd_suffix(old_path));

	/* Single threaded code, no need to acquire mutex. */
	const auto&	end = recv_sys->deleted.end();
	const auto	result = fil_system->get_scanned_files(space_id);
	const auto&	it = recv_sys->deleted.find(space_id);

	if (result.second == nullptr) {

		/* If it wasn't deleted during redo apply, we tag it
		as missing. */

		if (it == end && recv_recovery_is_on()) {

			recv_sys->missing_ids.insert(space_id);
		}

		return(Fil_state::MISSING);
	}

	/* Check that it wasn't deleted. */
	if (it != end) {

		return(Fil_state::DELETED);

	} else {

		/* Don't compare the full filename, there can be a mismatch if
		there was a DDL in progress and we will end up renaming the path
		in the DD dictionary. Such renames should be handled by the
		atomic DDL "ddl_log". */

		std::string	real_old_path;

		real_old_path = Fil_path::get_real_path(old_path);

		auto	pos = real_old_path.find_last_of(Fil_path::SEPARATOR);

		ut_a(pos != std::string::npos);

		/* Ignore the filename component of the old path. */
		real_old_path.resize(pos + 1);

		ut_ad(Fil_path::is_separator(result.first.back()));
		ut_ad(Fil_path::is_separator(real_old_path.back()));

		std::string		real_new_path{result.first};
		const std::string&	file = result.second->front();

		pos = file.find_first_of(Fil_path::SEPARATOR);

		if (pos != std::string::npos) {

			real_new_path.append(
				result.second->front().substr(0, pos + 1));
		}

		real_new_path = Fil_path::get_real_path(real_new_path.c_str());

		ut_ad(Fil_path::is_separator(real_new_path.back()));

		if (real_old_path.compare(real_new_path) != 0) {

			*new_path = result.first + result.second->front();

			fil_system->moved(
				dd_object_id, space_id, old_path, *new_path);

			return(Fil_state::MOVED);
		} else{
			*new_path = old_path;
		}
	}

	return(Fil_state::MATCHES);
}

/** Lookup the tablespace ID.
@param[in]	space_id		Tablespace ID to lookup
@return true if the space ID is known. */
bool
Fil_system::lookup_for_recovery(space_id_t space_id)
{
	ut_ad(recv_recovery_is_on());

	/* Single threaded code, no need to acquire mutex. */
	const auto&	end = recv_sys->deleted.end();
	const auto	result = get_scanned_files(space_id);
	const auto&	it = recv_sys->deleted.find(space_id);

	if (result.second == nullptr) {

		/* If it wasn't deleted after finding it on disk then
		we tag it as missing. */

		if (it == end) {

			recv_sys->missing_ids.insert(space_id);
		}

		return(false);
	}

	/* Check that it wasn't deleted. */

	return(it == end);
}

/** Lookup the tablespace ID.
@param[in]	space_id		Tablespace ID to lookup
@return true if the space ID is known. */
bool
fil_tablespace_lookup_for_recovery(space_id_t space_id)
{
	return(fil_system->lookup_for_recovery(space_id));
}

/** Open a tablespace that has a redo log record to apply.
@param[in]	space_id		Tablespace ID
@return true if the open was successful */
bool
Fil_system::open_for_recovery(space_id_t space_id)
{
	ut_ad(recv_recovery_is_on());

	if (!fil_tablespace_lookup_for_recovery(space_id)) {
		return(false);
	}

	const auto	result = get_scanned_files(space_id);

	/* Duplicates should have been sorted out before start of recovery. */
	ut_a(result.second->size() == 1);

	const auto&		filename = result.second->front();
	const std::string	path = result.first + filename;

	fil_space_t*	space;

	auto	status = fil_ibd_open_for_recovery(space_id, path, space);

	if (status == FIL_LOAD_OK) {

		/* For encrypted tablespace, set key and iv. */
		if (FSP_FLAGS_GET_ENCRYPTION(space->flags)
		    && recv_sys->keys!= nullptr) {

			fil_tablespace_encryption_init(space);
		}

		if (!recv_sys->dblwr.deferred.empty()) {
			buf_dblwr_recover_pages(space);
		}

		return(true);
	}

	return(false);
}

/** Open a tablespace that has a redo log record to apply.
@param[in]	space_id		Tablespace ID
@return true if the open was successful */
bool
fil_tablespace_open_for_recovery(space_id_t space_id)
{
	return(fil_system->open_for_recovery(space_id));
}

/** This function should be called after recovery has completed.
Check for tablespace files for which we did not see any MLOG_FILE_DELETE
or MLOG_FILE_RENAME record. These could not be recovered.
@return true if there were some filenames missing for which we had to
	ignore redo log records during the apply phase */
bool
Fil_system::check_missing_tablespaces()
{
	bool		missing = false;
	auto&		dblwr	= recv_sys->dblwr;
	const auto	end = recv_sys->deleted.end();

	/* Called in single threaded mode, no need to acquire the mutex. */

	/* First check if we were able to restore all the doublewrite
	buffer pages. If not then print a warning. */

	for (auto& page : dblwr.deferred) {

		space_id_t	space_id;

		space_id = page_get_space_id(page.m_page);

		/* If the tablespace was in the missing IDs then we
		know that the problem is elsewhere. If a file deleted
		record was not found in the redo log and the tablespace
		doesn't exist in the SYS_TABLESPACES file then it is
		an error or data corruption. */

		if (recv_sys->deleted.find(space_id) == end
		    && recv_sys->missing_ids.find(space_id)
		    != recv_sys->missing_ids.end()) {

			page_no_t	page_no;

			page_no = page_get_page_no(page.m_page);

			ib::warn()
				<< "Doublewrite page " << page.m_no
				<< " for {space: " << space_id << ", page_no:"
				<< page_no << "} could not be restored."
				<< " File name unknown for tablespace ID "
				<< space_id;
		}

		/* Free the memory. */
		page.close();
	}

	dblwr.deferred.clear();

	for (auto space_id : recv_sys->missing_ids) {

		if (recv_sys->deleted.find(space_id) != end) {

			continue;
		}

		const auto	result = get_scanned_files(space_id);

		if (result.second == nullptr) {

			ib::error()
				<< "Could not find any file associated with"
				<< " the tablespace ID: " << space_id;

			missing = true;
		} else {
			ut_a(!result.second->empty());
		}
	}

	return(missing);
}

/** This function should be called after recovery has completed.
Check for tablespace files for which we did not see any MLOG_FILE_DELETE
or MLOG_FILE_RENAME record. These could not be recovered
@return true if there were some filenames missing for which we had to
	ignore redo log records during the apply phase */
bool
fil_check_missing_tablespaces()
{
	return(fil_system->check_missing_tablespaces());
}

/** Redo a tablespace create.
@param[in]	ptr		redo log record
@param[in]	end		end of the redo log buffer
@param[in]	page_id		Tablespace Id and first page in file
@param[in]	parsed_bytes	Number of bytes parsed so far
@return pointer to next redo log record
@retval nullptr if this log record was truncated */
byte*
fil_tablespace_redo_create(
	byte*			ptr,
	const byte*		end,
	const page_id_t&	page_id,
	ulint			parsed_bytes)
{
	ut_a(page_id.page_no() == 0);

	/* We never recreate the system tablespace. */
	ut_a(page_id.space() != TRX_SYS_SPACE);

	ut_a(parsed_bytes != ULINT_UNDEFINED);

	/* Where 6 = flags (uint32_t) + len (uint16_t). */
	if (end <= ptr + 6) {
		return(nullptr);
	}

	/* Skip the flags, not used here. */
	ulint	len = mach_read_from_2(ptr + 4);

	ptr += 6;

	/* Do we have the full/valid file name. */
	if (end < ptr + len || len < 5) {

		if (len < 5) {

			char	name[6];

			snprintf(name, sizeof(name), "%.*s", (int) len, ptr);

			ib::error()
				<< "MLOG_FILE_CREATE : Invalid file name."
				<< " Length (" << len << ") must be >= 5"
				<< " and end in '.ibd'. File name in the"
				<< " redo log is '" << name << "'";

			recv_sys->found_corrupt_log = true;
		}

		return(nullptr);
	}

	char*	name	= reinterpret_cast<char*>(ptr);

	Fil_path::normalize(name);

	ptr += len;

	if (!Fil_path::has_ibd_suffix(name)) {

		recv_sys->found_corrupt_log = true;

		return(nullptr);
	}

	const auto	result = fil_system->get_scanned_files(page_id.space());

	if (result.second == nullptr) {

		/* No files map to this tablespace ID. It's possible that
		the files were deleted later or ar misisng. */

		return(ptr);
	}

	auto	abs_name = Fil_path::get_real_path(name);

	/* Duplicates should have been sorted out before we get here. */
	ut_a(result.second->size() == 1);

	/* It's possible that the tablespace file was renamed later. */

	ib::info() << "REDO CREATE: " << page_id.space() << ", " << abs_name;

	if (result.second->front().compare(abs_name) == 0) {
		bool	success;

		success = fil_tablespace_open_for_recovery(page_id.space());

		ut_a(success);
	}

	return(ptr);
}

/** Redo a tablespace rename
@param[in]	ptr		redo log record
@param[in]	end		end of the redo log buffer
@param[in]	page_id		Tablespace Id and first page in file
@param[in]	parsed_bytes	Number of bytes parsed so far
@return pointer to next redo log record
@retval nullptr if this log record was truncated */
byte*
fil_tablespace_redo_rename(
	byte*			ptr,
	const byte*		end,
	const page_id_t&	page_id,
	ulint			parsed_bytes)
{
	ut_a(page_id.page_no() == 0);

	/* We never recreate the system tablespace. */
	ut_a(page_id.space() != TRX_SYS_SPACE);

	ut_a(parsed_bytes != ULINT_UNDEFINED);

	/* Where 2 = from name len (uint16_t). */
	if (end <= ptr + 2) {
		return(nullptr);
	}

	/* Read and check the RENAME FROM_NAME. */
	ulint	from_len = mach_read_from_2(ptr);

	ptr += 2;

	/* Do we have the full/valid from and to file names. */
	if (end < ptr + from_len || from_len < 5) {

		if (from_len < 5) {

			char	name[6];

			snprintf(name, sizeof(name), "%.*s",
				 (int) from_len, ptr);

			ib::error()
				<< "MLOG_FILE_RENAME: Invalid from file name."
				<< " Length (" << from_len << ") must be >= 5"
				<< " and end in '.ibd'. File name in the"
				<< " redo log is '" << name << "'";
		}

		return(nullptr);
	}

	char*	from_name = reinterpret_cast<char*>(ptr);

	Fil_path::normalize(from_name);

	auto	abs_from_name = Fil_path::get_real_path(from_name);

	ptr += from_len;

	if (!Fil_path::has_ibd_suffix(abs_from_name)) {

		ib::error()
			<< "MLOG_FILE_RENAME: From file name doesn't end in"
			<< " .ibd. File name in the redo log is '"
			<< from_name << "'";

		recv_sys->found_corrupt_log = true;

		return(nullptr);
	}

	/* Read and check the RENAME TO_NAME. */

	ulint	to_len = mach_read_from_2(ptr);

	ptr += 2;

	if (end < ptr + to_len || to_len < 5) {

		if (to_len < 5) {

			char	name[6];

			snprintf(name, sizeof(name), "%.*s",
				 (int) to_len, ptr);

			ib::error()
				<< "MLOG_FILE_RENAME: Invalid to file name."
				<< " Length (" << to_len << ") must be >= 5"
				<< " and end in '.ibd'. File name in the"
				<< " redo log is '" << name << "'";
		}

		return(nullptr);
	}

	char*	to_name = reinterpret_cast<char*>(ptr);

	Fil_path::normalize(to_name);

	auto	abs_to_name = Fil_path::get_real_path(to_name);

	if (from_len == to_len && strncmp(to_name, from_name, to_len) == 0) {

		ib::error()
			<< "MLOG_FILE_RENAME: The from and to name are the"
			<< " same: '" << from_name << "', '" << to_name << "'";

		recv_sys->found_corrupt_log = true;

		return(nullptr);
	}

	ptr += to_len;

	if (!Fil_path::has_ibd_suffix(abs_to_name)) {

<<<<<<< HEAD
		ib::error()
			<< "MLOG_FILE_RENAME: To file name doesn't end in"
			<< " .ibd. File name in the redo log is '"
			<< to_name << "'";

		recv_sys->found_corrupt_log = true;
=======
			continue;
		}
>>>>>>> c3696201

		return(nullptr);
	}

	const auto	result = fil_system->get_scanned_files(page_id.space());

	if (result.second == nullptr) {

		/* No file on disk maps to this tablespace ID. It's possible
		that the files were deleted later or are misisng. */

		return(ptr);
	}

	/* Duplicates should have been sorted out before start of recovery. */

	ut_a(result.second->size() == 1);

	auto&	path = result.second->front();

	if (path.compare(abs_to_name) == 0) {

		/* Rename must have succeeded, open the file. */

		bool	success;

		success = fil_tablespace_open_for_recovery(page_id.space());

		ut_a(success);

	} else if (path.compare(abs_from_name) == 0) {

		/* Replay the rename. */

#ifdef UNIV_HOTBACKUP
		ut_ad(recv_replay_file_ops);
#endif /* UNIV_HOTBACKUP */

		/* In order to replay the rename, the following must hold:
		1. The to name is not already used.
		2. A tablespace exists with the from name.
		3. The space ID for that tablepace matches this log entry.
		This will prevent unintended renames during recovery. */

		space_id_t	space_id = page_id.space();
		fil_space_t*	space = fil_space_get(space_id);

		if (space == nullptr) {
			return(ptr);
		}

		/* If the file is opened then it must match the from name. */

		const auto&	file = space->files.front();

		ut_a(abs_from_name.compare(file.name) == 0);

		/* Create the database directory for the new name, if
		it does not exist yet. */

		const char*	namend = strrchr(to_name, OS_PATH_SEPARATOR);
		ut_a(namend != nullptr);

		char*	dir = static_cast<char*>(
			ut_malloc_nokey(namend - to_name + 1));

		memcpy(dir, to_name, namend - to_name);
		dir[namend - to_name] = '\0';

		bool	success = os_file_create_directory(dir, false);
		ut_a(success);

		ulint	dirlen;

		if (const char* dirend = strrchr(dir, OS_PATH_SEPARATOR)) {
			dirlen = dirend - dir + 1;
		} else {
			dirlen = 0;
		}

		ut_free(dir);

		char*	new_table = mem_strdupl(
			to_name + dirlen, strlen(to_name + dirlen)
			- 4 /* Remove ".ibd" */);

		ut_ad(Fil_path::is_separator(
			new_table[namend - to_name - dirlen]));

#if OS_PATH_SEPARATOR != '/'
		new_table[namend - to_name - dirlen] = '/';
#endif /* OS_PATH_SEPARATOR != '/' */

		clone_mark_abort(true);

		if (!fil_rename_tablespace(
				space_id, from_name, new_table, to_name)) {

			ut_error;
		}

		clone_mark_active();

		ut_free(new_table);

		/* Update the name in the space ID to file name mapping. */
		path.assign(abs_to_name);

		success = fil_tablespace_open_for_recovery(page_id.space());

		ut_a(success);

		ib::info() << "RENAME " << from_name << " TO " << to_name;
	}

	return(ptr);
}

/** Redo a tablespace delete.
@param[in]	ptr		redo log record
@param[in]	end		end of the redo log buffer
@param[in]	page_id		Tablespace Id and first page in file
@param[in]	parsed_bytes	Number of bytes parsed so far
@return pointer to next redo log record
@retval nullptr if this log record was truncated */
byte*
fil_tablespace_redo_delete(
	byte*			ptr,
	const byte*		end,
	const page_id_t&	page_id,
	ulint			parsed_bytes)
{
	ut_a(page_id.page_no() == 0);

	/* We never recreate the system tablespace. */
	ut_a(page_id.space() != TRX_SYS_SPACE);

	ut_a(parsed_bytes != ULINT_UNDEFINED);

	/* Where 2 =  len (uint16_t). */
	if (end <= ptr + 2) {
		return(nullptr);
	}

	ulint	len = mach_read_from_2(ptr);

	ptr += 2;

	/* Do we have the full/valid file name. */
	if (end < ptr + len || len < 5) {

		if (len < 5) {

			char	name[6];

			snprintf(name, sizeof(name), "%.*s", (int) len, ptr);

			ib::error()
				<< "MLOG_FILE_DELETE : Invalid file name."
				<< " Length (" << len << ") must be >= 5"
				<< " and end in '.ibd'. File name in the"
				<< " redo log is '" << name << "'";
		}

		return(nullptr);
	}

	char*	name	= reinterpret_cast<char*>(ptr);

	Fil_path::normalize(name);

<<<<<<< HEAD
	ptr += len;
=======
		if (space.first == TRX_SYS_SPACE
		    || space.first == dict_sys_t::s_temp_space_id){
>>>>>>> c3696201

	if (!Fil_path::has_ibd_suffix(name)) {

		recv_sys->found_corrupt_log = true;

		return(nullptr);
	}

	const auto	result = fil_system->get_scanned_files(page_id.space());

	recv_sys->deleted.insert(page_id.space());
	recv_sys->missing_ids.erase(page_id.space());

	if (result.second == nullptr) {

		/* No files map to this tablespace ID. The drop must
		have succeeded. */

		return(ptr);
	}


	/* Space_id_set should have been sorted out before we get here. */

	ut_a(result.second->size() == 1);

	auto	abs_name = Fil_path::get_real_path(name);

	ut_ad(!Fil_path::is_separator(abs_name.back()));

	ib::info() << "REDO DELETE: " << page_id.space() << ", " << abs_name;

	fil_space_free(page_id.space(), false);

	bool	success = fil_system->erase(page_id.space());
	ut_a(success);

	return(ptr);
}

/** Tokenize a path specification. Convert relative paths to absolute paths.
Check if the paths are valid and filter out invalid or unreadable directories.
Sort and filter out duplicates from dirs.
@param[in]	str		Path specification to tokenize
@param[in]	delimiters	Delimiters */
void
Tablespace_dirs::tokenize_paths(
	const std::string&		str,
	const std::string&		delimiters)
{
	std::string::size_type	start = str.find_first_not_of(delimiters);
	std::string::size_type	end = str.find_first_of(delimiters, start);

	using Paths = std::vector<std::pair<std::string, std::string>>;

	Paths	dirs;

	/* Scan until 'end' and 'start' don't reach the end of string (npos) */
	while (std::string::npos != start || std::string::npos != end) {

<<<<<<< HEAD
		std::array<char, OS_FILE_MAX_PATH>	dir;
=======
	ut_ad(recv_recovery_is_on() || Log_DDL::is_in_recovery());
>>>>>>> c3696201

		dir.fill(0);

		const auto	path = str.substr(start, end - start);

		ut_a(path.length() < dir.max_size());

		std::copy(path.begin(), path.end(), dir.data());

		/* Filter out paths that contain '*'. */
		auto	pos = path.find('*');

		/* Filter out invalid path components. */
		if (pos == std::string::npos) {

			Fil_path::normalize(dir.data());

			if (Fil_path::get_file_type(dir.data())
			    == OS_FILE_TYPE_DIR) {

				std::string	cur_path;
				std::string	d{dir.data()};

				cur_path = Fil_path::get_real_path(
					d.c_str());

				if (!Fil_path::is_separator(d.back())) {
					d.push_back(Fil_path::OS_SEPARATOR);
				}

				using	value = Paths::value_type;

				dirs.push_back(value(d, cur_path));

			} else {
				ib::warn()
					<< "'" << path << "' ignored"
					<< ", not a directory.";
			}
		} else {
			ib::warn()
				<< "Scan path '" << path << "' ignored"
				<< " contains '*'";
		}

		start = str.find_first_not_of(delimiters, end);

		end = str.find_first_of(delimiters, start);
	}

	/* Remove duplicate paths by comparing the real paths.  Note, this
	will change the order of the directory scan because of the sort. */

	using type = Paths::value_type;

	std::sort(dirs.begin(), dirs.end(), [](const type& lhs, const type& rhs)
	{
		return(lhs.second < rhs.second);
	});

	dirs.erase(
		std::unique(
			dirs.begin(), dirs.end(),
			[](const type& lhs, const type& rhs)
		{
			return(lhs.second == rhs.second);

		}),
		dirs.end());

	/* Eliminate sub-tress */

	Dirs	scan_dirs;

	for (size_t i = 0; i < dirs.size(); ++i) {

		const auto&	path_i = dirs[i].second;

		for (size_t j = i + 1; j < dirs.size(); ++j) {

			auto&	path_j = dirs[j].second;

			if (Fil_path::is_ancestor(path_i,path_j)) {

				path_j.resize(0);
			}
		}
	}

	for (auto& dir : dirs) {

		if (dir.second.length() == 0) {
			continue;
		}

		m_dirs.push_back(Tablespace_files{dir.first});
	}
}

/** Check whether we can rename the file
@param[in]	space			Tablespace for which to rename
@param[in]	name			Source file name
@param[in]	file			Target file that exists on disk
@return DB_SUCCESS if all OK */
static
dberr_t
fil_rename_validate(fil_space_t* space, const char* name, Datafile& df)
{
	dberr_t	err = df.validate_for_recovery(space->id);

	if (err == DB_TABLESPACE_NOT_FOUND) {

		/* Tablespace header doesn't contain the expected
		tablespace ID. */

		return(DB_ERROR);

	} else if (err != DB_SUCCESS) {

		ib::warn()
			<< "Failed to read the first page of the"
			<< " file '" << df.filepath() << "'."
			<< " You will need to verify and move the"
			<< " file out of the way retry recovery.";

		return(DB_ERROR);
	}

	auto	file = &space->files.front();

	if (strcmp(df.filepath(), file->name) == 0) {

		/* Check if already points to the correct file.
		Must have the same space ID */

		ib::info()
			<< "Tablespace ID already maps to: '"
			<< df.filepath() << "', rename ignored.";

		ut_a(df.space_id() == space->id);

		return(DB_SUCCESS);

	} else if (df.space_id() != space->id) {

		/* Target file exists on disk but has a different
		tablespce ID. The user should manually delete it. */

		ib::error()
			<< "Cannot rename '"
			<< name << "' to '"
			<< df.filepath() << "'. File '" << df.filepath()
			<< "' tablespace ID " << df.space_id()
			<< " doesn't match the expected tablespace"
			<< " ID " << space->id
			<< ". You will need to verify and move '"
			<< df.filepath() << "' manually and retry recovery!";

		return(DB_ERROR);
	}

	/* Target file exists on disk and has the same ID. */

	ib::error()
		<< "Cannot rename '" << name << "' to '" << df.filepath()
		<< "'. The File '" << df.filepath() << " already exists on"
		<< " disk. You will need to verify and move either file"
		<< " manually and retry recovery!";

	return(DB_ERROR);
}

/** Replay a file rename operation if possible.
@param[in]	page_id		Space ID and first page number in the file
@param[in]	old_name	old file name
@param[in]	new_name	new file name
@return	whether the operation was successfully applied (the name did not exist,
or new_name did not exist and name was successfully renamed to new_name)  */
static
bool
fil_op_replay_rename(
	const page_id_t&	page_id,
	const char*		old_name,
	const char*		new_name)
{
#ifdef UNIV_HOTBACKUP
	ut_ad(recv_replay_file_ops);
#endif /* UNIV_HOTBACKUP */

	ut_ad(page_id.page_no() == 0);
	ut_ad(strcmp(old_name, new_name) != 0);
	ut_ad(Fil_path::has_ibd_suffix(new_name));
	ut_ad(page_id.space() != TRX_SYS_SPACE);

	/* In order to replay the rename, the following must hold:
	1. The new name is not already used.
	2. A tablespace exists with the old name.
	3. The space ID for that tablepace matches this log entry.
	This will prevent unintended renames during recovery. */

	space_id_t	space_id = page_id.space();
	fil_space_t*	space = fil_space_get(space_id);

	if (space == nullptr) {
		return(true);
	}

	Datafile	df;
	std::string	name{new_name};

	df.set_filepath(name.c_str());

	if (df.open_read_only(false) == DB_SUCCESS) {

		dberr_t	err = fil_rename_validate(space, old_name, df);

		df.close();

		return(err == DB_SUCCESS);
	}

	auto	path_sep_pos = name.find_last_of(Fil_path::SEPARATOR);

	ut_a(path_sep_pos != std::string::npos);

<<<<<<< HEAD
	/* We want to strip the .ibd suffix too. */
	size_t	name_len = name.length() - (path_sep_pos + 1 + 4);
=======
	} else if (strcmp(name, dict_sys_t::s_dd_space_file_name) == 0) {
		/* new dd tablespace (mysql.ibd) */
		if (page_id.page_no() != 0) {
			corrupt = true;
		}
>>>>>>> c3696201

	/* Create the database directory for the new name, if
	it does not exist yet */

	name.resize(path_sep_pos);

	bool	success = os_file_create_directory(name.c_str(), false);
	ut_a(success);

	auto	datadir_pos = name.find_last_of(Fil_path::SEPARATOR);

	ut_ad(datadir_pos != std::string::npos);

	name.erase(0, datadir_pos + 1);

	ut_ad(!Fil_path::is_separator(name.back()));

	/* schema/table separator is always a '/'. */
	name.push_back('/');

	/* Strip the '.ibd' suffix. */
	name.append(new_name + path_sep_pos + 1, name_len);

	ut_ad(!Fil_path::has_ibd_suffix(name));

	clone_mark_abort(true);

	const auto	ptr = name.c_str();

	success = fil_rename_tablespace(space_id, old_name, ptr, new_name);

	ut_a(success);

	clone_mark_active();

	return(true);
}

/** Replay a file rename operation for ddl replay.
@param[in]	page_id		Space ID and first page number in the file
@param[in]	name		old file name
@param[in]	new_name	new file name
@return	whether the operation was successfully applied (the name did not
exist, or new_name did not exist and name was successfully renamed to
new_name)  */
bool
fil_op_replay_rename_for_ddl(
	const page_id_t&	page_id,
	const char*		old_name,
	const char*		new_name)
{
	space_id_t	space_id = page_id.space();
	fil_space_t*	space = fil_space_get(space_id);

	if (space == nullptr) {

		if (!fil_space_get(space_id)) {

			ib::info()
				<< "Can not find space with space ID "
				<< space_id << " when replaying ddl log "
				<< "rename from '"  << old_name
				<< "' to '" << new_name << "'";

			return(true);
		}
	}

	return(fil_op_replay_rename(page_id, old_name, new_name));
}

/** Get the tablespace ID from an .ibd and/or an undo tablespace. If the ID
is == 0 on the first page then check for at least MAX_PAGES_TO_CHECK  pages
with the same tablespace ID. Do a Light weight check before trying with
DataFile::find_space_id().
@param[in,out]	ifs		Input file stream
@param[in]	filename	File name to check
@return ULINT32_UNDEFINED if not found, otherwise the space ID */
space_id_t
Fil_system::get_tablespace_id(std::ifstream* ifs, const std::string& filename)
{
	dberr_t		err = DB_CORRUPTION;
	char		buf[sizeof(space_id_t)];
	space_id_t	space_id = ULINT32_UNDEFINED;
	space_id_t	prev_space_id = ULINT32_UNDEFINED;

	for (page_no_t page_no = 0; page_no < MAX_PAGES_TO_CHECK; ++page_no) {

		off_t	off;

		off = page_no * srv_page_size + FIL_PAGE_SPACE_ID;

		ifs->seekg(off,  ifs->beg);

		if ((ifs->rdstate() & std::ifstream::eofbit) != 0
		    || (ifs->rdstate() & std::ifstream::failbit) != 0
		    || (ifs->rdstate() & std::ifstream::badbit) != 0) {

			ib::error()
				<< "'" << filename << "' seek to"
				<< " " << off << " failed!";

			return(ULINT32_UNDEFINED);
		}

		ifs->read(buf, sizeof(buf));

		if (!ifs->good() || (size_t) ifs->gcount() < sizeof(buf)) {

<<<<<<< HEAD
			ib::error()
				<< "'" << filename
				<< "' read failed! - attempted to read"
				<< " " << sizeof(buf) << " bytes, read only"
				<< " " << ifs->gcount() << " bytes @offset "
				<< off;
=======
				recv_sys->found_corrupt_fs = true;

				ib::error() << "Cannot replay the rename '"
					<< from << "' to '" << to << "'"
					<< " for tablespace with ID "
					<< page_id.space() << "."
					<< " Please try to increase"
					<< " innodb_buffer_pool_size to"
					<< " see if it helps the redo"
					<< " recovery.";
			} else {
>>>>>>> c3696201

			return(ULINT32_UNDEFINED);
		}

		space_id = mach_read_from_4(reinterpret_cast<byte*>(buf));

		if (space_id == 0 || space_id == ULINT32_UNDEFINED) {

			/* We don't write the space ID to new pages. */
			if (prev_space_id != ULINT32_UNDEFINED
			    && prev_space_id != 0) {

				err = DB_SUCCESS;
				space_id = prev_space_id;

				break;
			}

			continue;

		} else if (space_id > 0 && prev_space_id == space_id) {

			ut_a(prev_space_id != ULINT32_UNDEFINED);

			err = DB_SUCCESS;
			break;

		} else if (space_id > 0) {

			prev_space_id = space_id;
		}
	}

	/* Try the more heavy duty method, as a last resort. */
	if (err != DB_SUCCESS) {

		ifs->close();

		Datafile	file;

		file.set_filepath(filename.c_str());

		err = file.open_read_only(false);

		ut_a(file.is_open());
		ut_a(err == DB_SUCCESS);

		/* Read and validate the first page of the tablespace.
		Assign a tablespace name based on the tablespace type. */
		err = file.find_space_id();

<<<<<<< HEAD
		if (err == DB_SUCCESS) {
			space_id = file.space_id();
		}

		file.close();
=======
		if (recv_sys->deleted.find(space_id) == end
		    && recv_sys->missing_ids.find(space_id)
		    != recv_sys->missing_ids.end()) {
			page_no_t	page_no;
>>>>>>> c3696201

		ifs->open(filename, std::ios::binary);

		if (!*ifs) {
			ib::fatal() << "'" << filename << "' failed to open!";
		}
	}

	if (err != DB_SUCCESS) {
		return(ULINT32_UNDEFINED);
	}

	return(space_id);
}

/** Check for duplicate tablespace IDs.
@param[in]	start		Slice start
@param[in]	end		Slice end
@param[in]	thread_id	Thread ID
@param[in,out]	mutex		Mutex that covers the global state
@param[in,out]	unique		To check for duplciates
@param[in,out]	duplicates	Duplicate space IDs found */
void
Tablespace_dirs::duplicate_check(
	const Const_iter&	start,
	const Const_iter&	end,
	size_t			thread_id,
	std::mutex*		mutex,
	Space_id_set*		unique,
	Space_id_set*		duplicates)
{
	size_t	count = 0;
	bool	printed_msg = false;
	auto	start_time = ut_time();

	for (auto it = start; it != end; ++it, ++m_checked) {

		const std::string	filename = it->second;
		auto&			files = m_dirs[it->first];
		const std::string	phy_filename = files.path() + filename;

		std::ifstream	ifs(phy_filename, std::ios::binary);

		if (!ifs) {
			ib::warn() << "Unable to open '" << phy_filename << "'";
			continue;
		}

		space_id_t	space_id;

		space_id = Fil_system::get_tablespace_id(&ifs, phy_filename);

		ut_a(space_id != 0);

		if (space_id != ULINT32_UNDEFINED) {

			std::lock_guard<std::mutex> guard(*mutex);

			auto	ret = unique->insert(space_id);

			size_t	n_files;

			n_files = files.add(space_id, filename);

			if (n_files > 1 || !ret.second) {

				duplicates->insert(space_id);
			}

		} else {
			ib::warn()
				<< "Ignoring '" << phy_filename << "' invalid"
				<< " tablespace ID in the header";
		}

		ifs.close();

		++count;

		if (ut_time() - start_time >= PRINT_INTERVAL_SECS) {

			ib::info()
				<< "Thread# " << thread_id
				<< " - Checked "
				<< count << "/" << (end - start)
				<< " files";

			start_time = ut_time();

			printed_msg = true;
		}
	}

	if (printed_msg) {
		ib::info() << "Checked " << count << " files";
	}
}

/** Print the duplicate filenames for a tablespce ID to the log
@param[in]	duplicates	Duplicate tablespace IDs*/
void
Tablespace_dirs::print_duplicates(const Space_id_set&  duplicates)
{
	/* Print the duplicate names to the error log. */
	for (auto space_id : duplicates) {

		Dirs	files;

		for (auto& dir : m_dirs) {

			const auto	names = dir.find(space_id);

			if (names == nullptr) {
				continue;
			}

			files.insert(files.end(), names->begin(), names->end());
		}

		/* Fixes the order in the mtr tests. */
		std::sort(files.begin(), files.end());

		ut_a(files.size() > 1);

		std::ostringstream	oss;

		oss << "Tablespace ID: " << space_id << " = [";

		for (size_t i = 0; i < files.size(); ++i) {

			oss << "'" << files[i] << "'";

			if (i < files.size() - 1) {
				oss << ", ";
			}
		}

		oss << "]" << std::endl;

		ib::error() << oss.str();
	}
}

/** Discover tablespaces by reading the header from .ibd files.
@param[in]	directories	Directories to scan
@return DB_SUCCESS if all goes well */
dberr_t
Tablespace_dirs::scan(const std::string& directories)
{
	ib::info() << "Directories to scan '" << directories << "'";

	Scanned_files	ibd_files;
	Scanned_files	undo_files;

	{
		std::string	separators;

		separators.push_back(FIL_PATH_SEPARATOR);

		tokenize_paths(directories, separators);
	}

	uint16_t	count = 0;
	bool		print_msg = false;
	auto		start_time = ut_time();

	/* Should be trivial to parallelize the scan and ID check. */
	for (const auto& dir : m_dirs) {

		const auto&	real_path_dir = dir.real_path();

		ut_a(Fil_path::is_separator(dir.path().back()));

		ib::info() << "Scanning '" << dir.path() << "'";

		/* Walk the sub-tree of dir. */

		Dir_Walker::walk(real_path_dir, [&](const std::string& path)
		{
			/* If it is a file and the suffix matches ".ibd"
			or the undo file name format then store it for
			determining the space ID. */

			ut_a(path.length() > real_path_dir.length());
			ut_a(Fil_path::get_file_type(path) != OS_FILE_TYPE_DIR);

			/* Make the filename relative to the directory that
			was scanned. */

			std::string	file = path.substr(
				real_path_dir.length(), path.length());

			if (file.size() <= 4) {

				return;
			}

			using value = Scanned_files::value_type;

			if (Fil_path::has_ibd_suffix(file.c_str())) {

				ibd_files.push_back(value{count, file});

			} else if (Fil_path::is_undo_tablespace_name(
				   file.c_str(), file.length())) {

				undo_files.push_back(value{count, file});
			}

			if (ut_time() - start_time >= PRINT_INTERVAL_SECS) {

				ib::info()
					<< "Files found so far: "
					<< ibd_files.size() << " data files"
					<< " and "
					<< undo_files.size() << " undo files";

				start_time = ut_time();
				print_msg = true;
			}
		});

		++count;
	}

	if (print_msg) {
		ib::info()
			<< "Found " << ibd_files.size()
			<< " '.ibd' and "
			<< undo_files.size() << " undo files";
	}

	Space_id_set	unique;
	Space_id_set	duplicates;

	size_t		n_threads = (ibd_files.size() / 50000);

	if (n_threads > 0) {

		if (n_threads > MAX_SCAN_THREADS) {
			n_threads = MAX_SCAN_THREADS;
		}

		ib::info()
			<< "Using " << (n_threads + 1)  << " threads to"
			<< " scan the tablespace files";
	}

	std::mutex	m;

	using std::placeholders::_1;
	using std::placeholders::_2;
	using std::placeholders::_3;
	using std::placeholders::_4;
	using std::placeholders::_5;
	using std::placeholders::_6;

	std::function<void(
		const Const_iter&, const Const_iter&, size_t,
		std::mutex*, Space_id_set*, Space_id_set*)>
		check = std::bind(
			&Tablespace_dirs::duplicate_check, this,
			_1, _2, _3, _4, _5, _6);

	par_for(PFS_NOT_INSTRUMENTED,
		ibd_files, n_threads, check, &m, &unique, &duplicates);

	duplicate_check(
		undo_files.begin(), undo_files.end(), n_threads,
		&m, &unique, &duplicates);

	ut_a(m_checked == ibd_files.size() + undo_files.size());

	ib::info() << "Completed space ID check of " << m_checked << " files.";

	dberr_t	err;

	if (!duplicates.empty()) {

		ib::error()
			<< "Multiple files found for the same tablespace ID:";

		print_duplicates(duplicates);

		err = DB_FAIL;
	} else {
		err = DB_SUCCESS;
	}

	return(err);
}

/** Discover tablespaces by reading the header from .ibd files.
@param[in]	directories	Directories to scan
@return DB_SUCCESS if all goes well */
dberr_t
fil_scan_for_tablespaces(const std::string& directories)
{
	return(fil_system->scan(directories));
}

/** Callback to check tablespace size with space header size and extend.
Caller must own the Fil_shard mutex that the file belongs to.
@param[in]	file	Tablespace file
@return	error code */
dberr_t
fil_check_extend_space(fil_node_t* file)
{
	dberr_t	err = DB_SUCCESS;
	bool	open_node = !file->is_open;

	if (recv_sys == nullptr || !recv_sys->is_cloned_db) {

		return(DB_SUCCESS);
	}

	fil_space_t*	space = file->space;

	auto	shard = fil_system->shard_by_id(space->id);

	if (open_node && !shard->open_file(file, false)) {

		return(DB_CANNOT_OPEN_FILE);
	}

	shard->mutex_release();

	if (space->size < space->size_in_header) {

		ib::info()
			<< "Extending space: " << space->name
			<< " from size " << space->size
			<< " pages to " << space->size_in_header
			<< " pages as stored in space header.";

		if(!shard->space_extend(space, space->size_in_header)) {

			ib::error()
				<< "Failed to extend tablespace."
				<< " Check for free space in disk"
				<< " and try again.";

			err = DB_OUT_OF_FILE_SPACE;
		}
	}

	shard->mutex_acquire();

	/* Close the file if it was opened by current function */
	if (open_node) {

		shard->close_file(file, true);
	}

	return(err);
}

/** Update the DD if any files were moved to a new location.
Free the Tablespace_files instance.
@param[in]	read_only_mode	true if InnoDB is started in read only mode.
@return DB_SUCCESS if all OK */
dberr_t
Fil_system::prepare_open_for_business(bool read_only_mode)
{
	if (read_only_mode && !m_moved.empty()) {

		ib::error()
			<< m_moved.size() << " files have been relocated"
			<< " and the server has been started in read"
			<<" only mode. Cannot update the data dictionary.";

		return(DB_READ_ONLY);
	}

	trx_t*	trx = check_trx_exists(current_thd);

	TrxInInnoDB	trx_in_innodb(trx);

	/* The transaction should not be active yet, start it */

	trx->isolation_level = trx_t::READ_UNCOMMITTED;

	trx_start_if_not_started_xa(trx, false);

	size_t	count = 0;
	size_t	failed = 0;
	size_t	batch_size = 0;
	bool	print_msg = false;
	auto	start_time = ut_time();

	/* If some file paths have changed then update the DD */
	for (auto& tablespace : m_moved) {

		dberr_t	err;

		auto	old_path = std::get<dd_fil::OLD_PATH>(tablespace);
		auto	new_path = std::get<dd_fil::NEW_PATH>(tablespace);
		auto	object_id = std::get<dd_fil::OBJECT_ID>(tablespace);

		err = dd_tablespace_update_filename(
			object_id, new_path.c_str());

		if (err != DB_SUCCESS) {

			ib::error()
				<< "Unable to update tablespace ID"
				<< " " << object_id << " path from"
				<< " '" << old_path << "' to"
				<< " '" << new_path << "'";

			++failed;
		}

		++count;

		if (ut_time() - start_time >= PRINT_INTERVAL_SECS) {

			ib::info()
				<< "Processed "
				<< count << "/"  << m_moved.size()
				<< " tablespace paths. Failures " << failed;

			start_time = ut_time();
			print_msg = true;
		}

		++batch_size;

		if (batch_size > 10000) {

			innobase_commit_low(trx);

			ib::info() << "Committed : " << batch_size;

			batch_size = 0;

			trx_start_if_not_started_xa(trx, false);
		}
	}

	if (batch_size > 0) {

		ib::info() << "Committed : " << batch_size;
	}

	innobase_commit_low(trx);

	if (print_msg) {

		ib::info()
			<< "Updated " << count << " tablespace paths"
			<< ", failures " << failed;
	}

	m_dirs.clear();

	return(failed == 0 ? DB_SUCCESS : DB_ERROR);
}

/** Free the Tablespace_files instance.
@param[in]	read_only_mode	true if InnoDB is started in read only mode.
@return DB_SUCCESS if all OK */
dberr_t
fil_open_for_business(bool read_only_mode)
{
	return(fil_system->prepare_open_for_business(read_only_mode));
}

/** Check if a path is known to InnoDB.
@param[in]	path		Path to check
@return true if path is known to InnoDB */
bool
fil_check_path(const std::string& path)
{
	return(fil_system->check_path(path));
}

/** Get the list of directories that InnoDB will search on startup.
@return the list of directories 'dir1;dir2;....;dirN' */
std::string
fil_get_dirs()
{
	return(fil_system->get_dirs());
}

/** Get the space IDs active in the system.
@param[out]	space_ids	All the registered tablespace IDs */
void
fil_space_ids_get(Space_ids* space_ids)
{
	ut_a(space_ids->empty());

	fil_system->get_space_ids(space_ids);
}

/** Get the filenames for a tablespace ID and increment pending ops.
@param[in]	space_id	Tablespace ID
@param[out]	files		Files for a tablespace ID */
void
fil_node_fetch(
	space_id_t		space_id,
	fil_space_t::Files*	files)
{
	ut_a(files->empty());

	auto	shard = fil_system->shard_by_id(space_id);

	shard->mutex_acquire();

	auto	space = shard->get_space_by_id(space_id);

	/* Skip spaces that are being dropped. */
	if (space != nullptr && !space->stop_new_ops) {

		++space->n_pending_ops;

		for (const auto& file : space->files) {
			files->push_back(file);
		}
	}

	shard->mutex_release();
}

/** Releases the tablespace instance by decrementing pending ops.
@param[in]	space_id	Tablespace ID to release. */
void
fil_node_release(space_id_t space_id)
{
	auto	shard = fil_system->shard_by_id(space_id);

	shard->mutex_acquire();

	auto	space = shard->get_space_by_id(space_id);

	/* Tablespace could have been dropped before fil_node_fetch() call. */
	if (space != nullptr) {
		ut_a(!space->stop_new_ops);

		ut_a(space->n_pending_ops > 0);

		--space->n_pending_ops;
	}

	shard->mutex_release();
}
<|MERGE_RESOLUTION|>--- conflicted
+++ resolved
@@ -2759,11 +2759,7 @@
 		fil_system mutex before logging tablespace name and id.
 		To go around Bug#26271853 - POTENTIAL DEADLOCK BETWEEN
 		FIL_SYSTEM MUTEX AND LOG MUTEX */
-<<<<<<< HEAD
 		close_file(file, true);
-=======
-		fil_node_close_file(node, true);
->>>>>>> c3696201
 	}
 }
 
@@ -3010,10 +3006,6 @@
 
 	space_id_t	reserved_space_id = dict_sys_t::s_reserved_space_id;
 
-<<<<<<< HEAD
-=======
-	space_id_t	reserved_space_id = dict_sys_t::s_reserved_space_id;
->>>>>>> c3696201
 	if (id > (reserved_space_id / 2) && (id % 1000000UL == 0)) {
 
 		ib::warn()
@@ -3561,7 +3553,6 @@
 	return(DB_SUCCESS);
 }
 
-<<<<<<< HEAD
 /** Iterate through all persistent tablespace files (FIL_TYPE_TABLESPACE)
 returning the nodes via callback function cbk.
 @param[in]	include_log	include log files, if true
@@ -3569,20 +3560,6 @@
 @return any error returned by the callback function. */
 dberr_t
 Fil_iterator::iterate(bool include_log, Function&& f)
-=======
-/** Replay a file rename operation if possible.
-@param[in]	page_id		Space ID and first page number in the file
-@param[in]	name		old file name
-@param[in]	new_name	new file name
-@return	whether the operation was successfully applied
-(the name did not exist, or new_name did not exist and
-name was successfully renamed to new_name)  */
-bool
-fil_op_replay_rename(
-	const page_id_t&	page_id,
-	const char*		name,
-	const char*		new_name)
->>>>>>> c3696201
 {
 	return(fil_system->iterate(include_log, f));
 }
@@ -3707,49 +3684,7 @@
 	shard->mutex_release();
 }
 
-<<<<<<< HEAD
 #endif /* !UNIV_HOTBACKUP */
-=======
-/** Replay a file rename operation for ddl replay.
-@param[in]	page_id		Space ID and first page number in the file
-@param[in]	name		old file name
-@param[in]	new_name	new file name
-@return	whether the operation was successfully applied
-(the name did not exist, or new_name did not exist and
-name was successfully renamed to new_name)  */
-bool
-fil_op_replay_rename_for_ddl(
-	const page_id_t&	page_id,
-	const char*		name,
-	const char*		new_name)
-{
-	space_id_t	space_id = page_id.space();
-
-	fil_space_t*	space = fil_space_get(space_id);
-
-	if (space == nullptr) {
-		/* If can't find the space, try to load it by
-		the information in tablespace.open.*. */
-		fil_system->m_open.open_for_recovery(space_id);
-		if (!fil_space_get(space_id)) {
-			ib::info()
-				<< "Can not find space with space ID "
-				<< space_id << " when replaying ddl log "
-				<< "rename from '"  << name
-				<< "' to '" << new_name << "'";
-			return(true);
-		}
-	}
-
-	return(fil_op_replay_rename(page_id, name, new_name));
-}
-
-/** File operations for tablespace */
-enum fil_operation_t {
-	FIL_OPERATION_DELETE,	/*!< delete a single-table tablespace */
-	FIL_OPERATION_CLOSE	/*!< close a single-table tablespace */
-};
->>>>>>> c3696201
 
 /** Check for pending operations.
 @param[in]	space	tablespace
@@ -4692,7 +4627,6 @@
 	const char*	new_path_in)
 {
 	fil_space_t*	space;
-<<<<<<< HEAD
 	ulint		count = 0;
 	fil_node_t*	file = nullptr;
 	bool		write_ddl_log = true;
@@ -4700,15 +4634,6 @@
 #ifdef UNIV_DEBUG
 	static uint32_t	crash_injection_rename_tablespace_counter = 1;
 #endif /* UNIV_DEBUG */
-=======
-	fil_node_t*	node;
-	ulint		count		= 0;
-	bool		write_ddl_log	= true;
-	ut_d(static uint32_t	crash_injection_rename_tablespace_counter = 1;);
-
-	ut_a(id != 0);
-	ut_ad(strchr(new_name, '/') != NULL);
->>>>>>> c3696201
 
 	ut_a(space_id != TRX_SYS_SPACE);
 	ut_ad(strchr(new_name, '/') != nullptr);
@@ -4786,7 +4711,6 @@
 			}
 		}
 
-<<<<<<< HEAD
 		ut_a(space->files.size() == 1);
 
 		/* Don't write DDL log during recovery when log_ddl is
@@ -4795,11 +4719,12 @@
 		if (write_ddl_log && log_ddl != nullptr) {
 
 			/* Write ddl log when space->stop_ios is true can
-			cause deadlock: a. buffer flush thread waits for
-			rename thread to set stop_ios to false; b. rename
-			thread waits for buffer flush thread to flush a
-			page and release page lock. The page is ready for
-			flush in double write buffer. */
+			cause deadlock:
+			a. buffer flush thread waits for rename thread to set
+		   	stop_ios to false;
+			b. rename thread waits for buffer flush thread to flush
+		   	a page and release page lock. The page is ready for
+		   	flush in double write buffer. */
 
 			ut_ad(!space->stop_ios);
 
@@ -4831,44 +4756,6 @@
 		not trust that operating systems can rename an open
 		file. For the closing we have to wait until there
 		are no pending I/O's or flushes on the file. */
-=======
-	/* Don't write DDL log during recovery when log_ddl is not
-	initialized */
-	if (write_ddl_log && log_ddl != nullptr) {
-		/* Write ddl log when space->stop_ios is true can
-		cause deadlock:
-		a. buffer flush thread waits for rename thread to set
-		   stop_ios to false;
-		b. rename thread waits for buffer flush thread to flush
-		   a page and release page lock. The page is ready for
-		   flush in double write buffer. */
-		ut_ad(!space->stop_ios);
-
-		ut_a(UT_LIST_GET_LEN(space->chain) == 1);
-		node = UT_LIST_GET_FIRST(space->chain);
-
-		char*	new_file_name = new_path_in == NULL
-			? fil_make_filepath(NULL, new_name, IBD, false)
-			: mem_strdup(new_path_in);
-		char*	old_file_name = node->name;
-
-		ut_ad(strchr(old_file_name, OS_PATH_SEPARATOR) != NULL);
-		ut_ad(strchr(new_file_name, OS_PATH_SEPARATOR) != NULL);
-
-		mutex_exit(&fil_system->mutex);
-
-		/* Rename ddl log is for rollback, so we exchange old file
-		name with new file name. */
-		log_ddl->write_rename_space_log(
-			id, new_file_name, old_file_name);
-
-		ut_free(new_file_name);
-
-		write_ddl_log = false;
-
-		goto retry;
-	}
->>>>>>> c3696201
 
 		space->stop_ios = true;
 
@@ -4964,23 +4851,18 @@
 	DBUG_INJECT_CRASH("ddl_crash_before_rename_tablespace",
 			  crash_injection_rename_tablespace_counter++);
 
-	DBUG_INJECT_CRASH("ddl_crash_before_rename_tablespace",
-			  crash_injection_rename_tablespace_counter++);
-
 	success = os_file_rename(
 		innodb_data_file_key, old_file_name, new_file_name);
 
 	DBUG_EXECUTE_IF("fil_rename_tablespace_failure_2",
 			skip_rename: success = false; );
 
-<<<<<<< HEAD
 	ut_ad(file->name == old_file_name);
-=======
+
 	DBUG_INJECT_CRASH("ddl_crash_after_rename_tablespace",
 			  crash_injection_rename_tablespace_counter++);
 
-	ut_ad(node->name == old_file_name);
->>>>>>> c3696201
+	ut_ad(file->name == old_file_name);
 
 	if (success) {
 		file->name = new_file_name;
@@ -5827,22 +5709,7 @@
 		return(space != nullptr);
 	}
 
-<<<<<<< HEAD
 	if (space != nullptr
-=======
-	/* name is NULL when replay DELETE ddl log. */
-	if (name == NULL) {
-		mutex_exit(&fil_system->mutex);
-
-		if (space != NULL) {
-			return(true);
-		} else {
-			return(false);
-		}
-	}
-
-	if (space != NULL
->>>>>>> c3696201
 	    && FSP_FLAGS_GET_SHARED(space->flags)
 	    && adjust_space
 	    && srv_sys_tablespaces_open
@@ -5897,13 +5764,8 @@
 	    && row_is_mysql_tmp_table_name(space->name)
 	    && !row_is_mysql_tmp_table_name(name)) {
 
-<<<<<<< HEAD
 		/* Atomic DDL's "ddl_log" will adjust the tablespace name. */
 		mutex_release();
-=======
-		/* Atomic DDL's "ddl_log" will adjust the tablespace name */
-		mutex_exit(&fil_system->mutex);
->>>>>>> c3696201
 
 		return(true);
 
@@ -7846,102 +7708,6 @@
 	const buf_frame_t*	page) UNIV_NOTHROW
 {
 	m_page_size.copy_from(fsp_header_get_page_size(page));
-<<<<<<< HEAD
-=======
-}
-
-/********************************************************************//**
-Delete the tablespace file and any related files like .cfg.
-This should not be called for temporary tables.
-@param[in] ibd_filepath File path of the IBD tablespace */
-void
-fil_delete_file(
-/*============*/
-	const char*	ibd_filepath)
-{
-	/* Force a delete of any stale .ibd files that are lying around. */
-
-	ib::info() << "Deleting " << ibd_filepath;
-
-#ifdef _WIN32
-	/* For Windows, we need to check the status of the file.
-	If there's a subdir with same name, we will skip to delete it.
-	Otherwise, it'll keep looping in os_file_delete_if_exists_func. */
-	os_file_type_t	type;
-	bool		exists;
-
-	os_file_status(ibd_filepath, &exists, &type);
-	if (type == OS_FILE_TYPE_DIR) {
-		ib::info() << "There is a directory with same name, skip deleting "
-			<< ibd_filepath;
-	} else {
-			os_file_delete_if_exists(innodb_data_file_key, ibd_filepath, NULL);
-	}
-#else
-	os_file_delete_if_exists(innodb_data_file_key, ibd_filepath, NULL);
-#endif /* _WIN32 */
-
-	char*	cfg_filepath = fil_make_filepath(
-		ibd_filepath, NULL, CFG, false);
-	if (cfg_filepath != NULL) {
-		os_file_delete_if_exists(
-			innodb_data_file_key, cfg_filepath, NULL);
-		ut_free(cfg_filepath);
-	}
-
-	char*	cfp_filepath = fil_make_filepath(
-		ibd_filepath, NULL, CFP, false);
-	if (cfp_filepath != NULL) {
-		os_file_delete_if_exists(
-			innodb_data_file_key, cfp_filepath, NULL);
-		ut_free(cfp_filepath);
-	}
-}
-
-/**
-Iterate over all the spaces in the space list and fetch the
-tablespace names. It will return a copy of the name that must be
-freed by the caller using: delete[].
-@return DB_SUCCESS if all OK. */
-dberr_t
-fil_get_space_names(
-/*================*/
-	space_name_list_t&	space_name_list)
-				/*!< in/out: List to append to */
-{
-	fil_space_t*	space;
-	dberr_t		err = DB_SUCCESS;
-
-	mutex_enter(&fil_system->mutex);
-
-	for (space = UT_LIST_GET_FIRST(fil_system->space_list);
-	     space != NULL;
-	     space = UT_LIST_GET_NEXT(space_list, space)) {
-
-		if (space->purpose == FIL_TYPE_TABLESPACE) {
-			ulint	len;
-			char*	name;
-
-			len = ::strlen(space->name);
-			name = UT_NEW_ARRAY_NOKEY(char, len + 1);
-
-			if (name == 0) {
-				/* Caller to free elements allocated so far. */
-				err = DB_OUT_OF_MEMORY;
-				break;
-			}
-
-			memcpy(name, space->name, len);
-			name[len] = 0;
-
-			space_name_list.push_back(name);
-		}
-	}
-
-	mutex_exit(&fil_system->mutex);
-
-	return(err);
->>>>>>> c3696201
 }
 
 /** Delete the tablespace file and any related files like .cfg.
@@ -9048,17 +8814,12 @@
 
 	if (!Fil_path::has_ibd_suffix(abs_to_name)) {
 
-<<<<<<< HEAD
 		ib::error()
 			<< "MLOG_FILE_RENAME: To file name doesn't end in"
 			<< " .ibd. File name in the redo log is '"
 			<< to_name << "'";
 
 		recv_sys->found_corrupt_log = true;
-=======
-			continue;
-		}
->>>>>>> c3696201
 
 		return(nullptr);
 	}
@@ -9230,12 +8991,7 @@
 
 	Fil_path::normalize(name);
 
-<<<<<<< HEAD
 	ptr += len;
-=======
-		if (space.first == TRX_SYS_SPACE
-		    || space.first == dict_sys_t::s_temp_space_id){
->>>>>>> c3696201
 
 	if (!Fil_path::has_ibd_suffix(name)) {
 
@@ -9296,11 +9052,7 @@
 	/* Scan until 'end' and 'start' don't reach the end of string (npos) */
 	while (std::string::npos != start || std::string::npos != end) {
 
-<<<<<<< HEAD
 		std::array<char, OS_FILE_MAX_PATH>	dir;
-=======
-	ut_ad(recv_recovery_is_on() || Log_DDL::is_in_recovery());
->>>>>>> c3696201
 
 		dir.fill(0);
 
@@ -9526,16 +9278,8 @@
 
 	ut_a(path_sep_pos != std::string::npos);
 
-<<<<<<< HEAD
 	/* We want to strip the .ibd suffix too. */
 	size_t	name_len = name.length() - (path_sep_pos + 1 + 4);
-=======
-	} else if (strcmp(name, dict_sys_t::s_dd_space_file_name) == 0) {
-		/* new dd tablespace (mysql.ibd) */
-		if (page_id.page_no() != 0) {
-			corrupt = true;
-		}
->>>>>>> c3696201
 
 	/* Create the database directory for the new name, if
 	it does not exist yet */
@@ -9645,26 +9389,12 @@
 
 		if (!ifs->good() || (size_t) ifs->gcount() < sizeof(buf)) {
 
-<<<<<<< HEAD
 			ib::error()
 				<< "'" << filename
 				<< "' read failed! - attempted to read"
 				<< " " << sizeof(buf) << " bytes, read only"
 				<< " " << ifs->gcount() << " bytes @offset "
 				<< off;
-=======
-				recv_sys->found_corrupt_fs = true;
-
-				ib::error() << "Cannot replay the rename '"
-					<< from << "' to '" << to << "'"
-					<< " for tablespace with ID "
-					<< page_id.space() << "."
-					<< " Please try to increase"
-					<< " innodb_buffer_pool_size to"
-					<< " see if it helps the redo"
-					<< " recovery.";
-			} else {
->>>>>>> c3696201
 
 			return(ULINT32_UNDEFINED);
 		}
@@ -9716,18 +9446,11 @@
 		Assign a tablespace name based on the tablespace type. */
 		err = file.find_space_id();
 
-<<<<<<< HEAD
 		if (err == DB_SUCCESS) {
 			space_id = file.space_id();
 		}
 
 		file.close();
-=======
-		if (recv_sys->deleted.find(space_id) == end
-		    && recv_sys->missing_ids.find(space_id)
-		    != recv_sys->missing_ids.end()) {
-			page_no_t	page_no;
->>>>>>> c3696201
 
 		ifs->open(filename, std::ios::binary);
 
