/*****************************************************************************

Copyright (c) 1995, 2013, Oracle and/or its affiliates. All Rights Reserved.

This program is free software; you can redistribute it and/or modify it under
the terms of the GNU General Public License as published by the Free Software
Foundation; version 2 of the License.

This program is distributed in the hope that it will be useful, but WITHOUT
ANY WARRANTY; without even the implied warranty of MERCHANTABILITY or FITNESS
FOR A PARTICULAR PURPOSE. See the GNU General Public License for more details.

You should have received a copy of the GNU General Public License along with
this program; if not, write to the Free Software Foundation, Inc.,
51 Franklin Street, Suite 500, Boston, MA 02110-1335 USA

*****************************************************************************/

/**************************************************//**
@file fil/fil0fil.cc
The tablespace memory cache

Created 10/25/1995 Heikki Tuuri
*******************************************************/

#include "fil0fil.h"

#include "ha_prototypes.h"

#include "mem0mem.h"
#include "hash0hash.h"
#include "os0file.h"
#include "mach0data.h"
#include "buf0buf.h"
#include "buf0flu.h"
#include "log0recv.h"
#include "fsp0fsp.h"
#include "srv0srv.h"
#include "srv0start.h"
#include "mtr0mtr.h"
#include "mtr0log.h"
#include "dict0dict.h"
#include "page0page.h"
#include "page0zip.h"
#include "trx0sys.h"
#include "btr0btr.h"
#include "dict0boot.h"
#include "row0mysql.h"
#ifndef UNIV_HOTBACKUP
# include "buf0lru.h"
# include "ibuf0ibuf.h"
# include "sync0sync.h"
# include "os0sync.h"
#else /* !UNIV_HOTBACKUP */
# include "srv0srv.h"
static ulint srv_data_read, srv_data_written;
#endif /* !UNIV_HOTBACKUP */
#include "srv0space.h"
#include <set>

/*
		IMPLEMENTATION OF THE TABLESPACE MEMORY CACHE
		=============================================

The tablespace cache is responsible for providing fast read/write access to
tablespaces and logs of the database. File creation and deletion is done
in other modules which know more of the logic of the operation, however.

A tablespace consists of a chain of files. The size of the files does not
have to be divisible by the database block size, because we may just leave
the last incomplete block unused. When a new file is appended to the
tablespace, the maximum size of the file is also specified. At the moment,
we think that it is best to extend the file to its maximum size already at
the creation of the file, because then we can avoid dynamically extending
the file when more space is needed for the tablespace.

A block's position in the tablespace is specified with a 32-bit unsigned
integer. The files in the chain are thought to be catenated, and the block
corresponding to an address n is the nth block in the catenated file (where
the first block is named the 0th block, and the incomplete block fragments
at the end of files are not taken into account). A tablespace can be extended
by appending a new file at the end of the chain.

Our tablespace concept is similar to the one of Oracle.

To acquire more speed in disk transfers, a technique called disk striping is
sometimes used. This means that logical block addresses are divided in a
round-robin fashion across several disks. Windows NT supports disk striping,
so there we do not need to support it in the database. Disk striping is
implemented in hardware in RAID disks. We conclude that it is not necessary
to implement it in the database. Oracle 7 does not support disk striping,
either.

Another trick used at some database sites is replacing tablespace files by
raw disks, that is, the whole physical disk drive, or a partition of it, is
opened as a single file, and it is accessed through byte offsets calculated
from the start of the disk or the partition. This is recommended in some
books on database tuning to achieve more speed in i/o. Using raw disk
certainly prevents the OS from fragmenting disk space, but it is not clear
if it really adds speed. We measured on the Pentium 100 MHz + NT + NTFS file
system + EIDE Conner disk only a negligible difference in speed when reading
from a file, versus reading from a raw disk.

To have fast access to a tablespace or a log file, we put the data structures
to a hash table. Each tablespace and log file is given an unique 32-bit
identifier.

Some operating systems do not support many open files at the same time,
though NT seems to tolerate at least 900 open files. Therefore, we put the
open files in an LRU-list. If we need to open another file, we may close the
file at the end of the LRU-list. When an i/o-operation is pending on a file,
the file cannot be closed. We take the file nodes with pending i/o-operations
out of the LRU-list and keep a count of pending operations. When an operation
completes, we decrement the count and return the file node to the LRU-list if
the count drops to zero. */

/** When mysqld is run, the default directory "." is the mysqld datadir,
but in the MySQL Embedded Server Library and ibbackup it is not the default
directory, and we must set the base file path explicitly */
const char*	fil_path_to_mysql_datadir	= ".";

/** The number of fsyncs done to the log */
ulint	fil_n_log_flushes			= 0;

/** Number of pending redo log flushes */
ulint	fil_n_pending_log_flushes		= 0;
/** Number of pending tablespace flushes */
ulint	fil_n_pending_tablespace_flushes	= 0;

/** Number of files currently open */
ulint	fil_n_file_opened			= 0;

/* If true, indicate that table is being fixed for left over
truncate action on serve restart post crash. */
bool			fil_trunc_table_fix_up_active		= false;

/** The null file address */
fil_addr_t	fil_addr_null = {FIL_NULL, 0};

#ifdef UNIV_PFS_MUTEX
/* Key to register fil_system_mutex with performance schema */
mysql_pfs_key_t	fil_system_mutex_key;
#endif /* UNIV_PFS_MUTEX */

#ifdef UNIV_PFS_RWLOCK
/* Key to register file space latch with performance schema */
mysql_pfs_key_t	fil_space_latch_key;
#endif /* UNIV_PFS_RWLOCK */

/** File node of a tablespace or the log data space */
struct fil_node_t {
	fil_space_t*	space;	/*!< backpointer to the space where this node
				belongs */
	char*		name;	/*!< path to the file */
	ibool		open;	/*!< TRUE if file open */
	os_file_t	handle;	/*!< OS handle to the file, if file open */
	os_event_t	sync_event;/*!< Condition event to group and
				serialize calls to fsync */
	ibool		is_raw_disk;/*!< TRUE if the 'file' is actually a raw
				device or a raw disk partition */
	ulint		size;	/*!< size of the file in database pages, 0 if
				not known yet; the possible last incomplete
				megabyte may be ignored if space == 0 */
	ulint		n_pending;
				/*!< count of pending i/o's on this file;
				closing of the file is not allowed if
				this is > 0 */
	ulint		n_pending_flushes;
				/*!< count of pending flushes on this file;
				closing of the file is not allowed if
				this is > 0 */
	ibool		being_extended;
				/*!< TRUE if the node is currently
				being extended. */
	ib_int64_t	modification_counter;/*!< when we write to the file we
				increment this by one */
	ib_int64_t	flush_counter;/*!< up to what
				modification_counter value we have
				flushed the modifications to disk */
	UT_LIST_NODE_T(fil_node_t) chain;
				/*!< link field for the file chain */
	UT_LIST_NODE_T(fil_node_t) LRU;
				/*!< link field for the LRU list */
	ulint		magic_n;/*!< FIL_NODE_MAGIC_N */
};

/** Value of fil_node_t::magic_n */
#define	FIL_NODE_MAGIC_N	89389

/** Tablespace or log data space: let us call them by a common name space */
struct fil_space_t {
	char*		name;	/*!< space name = the path to the first file in
				it */
	ulint		id;	/*!< space id */
	ib_int64_t	tablespace_version;
				/*!< in DISCARD/IMPORT this timestamp
				is used to check if we should ignore
				an insert buffer merge request for a
				page because it actually was for the
				previous incarnation of the space */
	ibool		stop_ios;/*!< TRUE if we want to rename the
				.ibd file of tablespace and want to
				stop temporarily posting of new i/o
				requests on the file */
	ibool		stop_new_ops;
				/*!< we set this TRUE when we start
				deleting a single-table tablespace.
				When this is set following new ops
				are not allowed:
				* read IO request
				* ibuf merge
				* file flush
				Note that we can still possibly have
				new write operations because we don't
				check this flag when doing flush
				batches. */
	bool		is_being_truncated;
				/*!< this is set to true when we prepare to
				truncate a single-table tablespace and its
				.ibd file */
	ulint		purpose;/*!< FIL_TABLESPACE, FIL_LOG, or
				FIL_ARCH_LOG */
	UT_LIST_BASE_NODE_T(fil_node_t) chain;
				/*!< base node for the file chain */
	ulint		size;	/*!< space size in pages; 0 if a single-table
				tablespace whose size we do not know yet;
				last incomplete megabytes in data files may be
				ignored if space == 0 */
	ulint		flags;	/*!< tablespace flags; see
				fsp_flags_is_valid(),
				fsp_flags_get_zip_size() */
	ulint		n_reserved_extents;
				/*!< number of reserved free extents for
				ongoing operations like B-tree page split */
	ulint		n_pending_flushes; /*!< this is positive when flushing
				the tablespace to disk; dropping of the
				tablespace is forbidden if this is positive */
	ulint		n_pending_ops;/*!< this is positive when we
				have pending operations against this
				tablespace. The pending operations can
				be ibuf merges or lock validation code
				trying to read a block.
				Dropping of the tablespace is forbidden
				if this is positive */
	hash_node_t	hash;	/*!< hash chain node */
	hash_node_t	name_hash;/*!< hash chain the name_hash table */
#ifndef UNIV_HOTBACKUP
	rw_lock_t	latch;	/*!< latch protecting the file space storage
				allocation */
#endif /* !UNIV_HOTBACKUP */
	UT_LIST_NODE_T(fil_space_t) unflushed_spaces;
				/*!< list of spaces with at least one unflushed
				file we have written to */
	bool		is_in_unflushed_spaces;
				/*!< true if this space is currently in
				unflushed_spaces */
	UT_LIST_NODE_T(fil_space_t) space_list;
				/*!< list of all spaces */
	ulint		magic_n;/*!< FIL_SPACE_MAGIC_N */
};

/** Value of fil_space_t::magic_n */
#define	FIL_SPACE_MAGIC_N	89472

/** The tablespace memory cache; also the totality of logs (the log
data space) is stored here; below we talk about tablespaces, but also
the ib_logfiles form a 'space' and it is handled here */
struct fil_system_t {
#ifndef UNIV_HOTBACKUP
	ib_mutex_t		mutex;		/*!< The mutex protecting the cache */
#endif /* !UNIV_HOTBACKUP */
	hash_table_t*	spaces;		/*!< The hash table of spaces in the
					system; they are hashed on the space
					id */
	hash_table_t*	name_hash;	/*!< hash table based on the space
					name */
	UT_LIST_BASE_NODE_T(fil_node_t) LRU;
					/*!< base node for the LRU list of the
					most recently used open files with no
					pending i/o's; if we start an i/o on
					the file, we first remove it from this
					list, and return it to the start of
					the list when the i/o ends;
					log files and the system tablespace are
					not put to this list: they are opened
					after the startup, and kept open until
					shutdown */
	UT_LIST_BASE_NODE_T(fil_space_t) unflushed_spaces;
					/*!< base node for the list of those
					tablespaces whose files contain
					unflushed writes; those spaces have
					at least one file node where
					modification_counter > flush_counter */
	ulint		n_open;		/*!< number of files currently open */
	ulint		max_n_open;	/*!< n_open is not allowed to exceed
					this */
	ib_int64_t	modification_counter;/*!< when we write to a file we
					increment this by one */
	ulint		max_assigned_id;/*!< maximum space id in the existing
					tables, or assigned during the time
					mysqld has been up; at an InnoDB
					startup we scan the data dictionary
					and set here the maximum of the
					space id's of the tables there */
	ib_int64_t	tablespace_version;
					/*!< a counter which is incremented for
					every space object memory creation;
					every space mem object gets a
					'timestamp' from this; in DISCARD/
					IMPORT this is used to check if we
					should ignore an insert buffer merge
					request */
	UT_LIST_BASE_NODE_T(fil_space_t) space_list;
					/*!< list of all file spaces */
	ibool		space_id_reuse_warned;
					/* !< TRUE if fil_space_create()
					has issued a warning about
					potential space_id reuse */
};

/** The tablespace memory cache. This variable is NULL before the module is
initialized. */
static fil_system_t*	fil_system	= NULL;

/** Determine if (i) is a user tablespace id or not. */
# define fil_is_user_tablespace_id(i) ((i) > srv_undo_tablespaces_open)

/** Determine if user has explicitly disabled fsync(). */
#ifndef _WIN32
# define fil_buffering_disabled(s)	\
	((s)->purpose == FIL_TABLESPACE	\
	 && srv_unix_file_flush_method	\
	 == SRV_UNIX_O_DIRECT_NO_FSYNC)
#else /* _WIN32 */
# define fil_buffering_disabled(s)	(0)
#endif /* _WIN32_ */

#ifdef UNIV_DEBUG
/** Try fil_validate() every this many times */
# define FIL_VALIDATE_SKIP	17

/******************************************************************//**
Checks the consistency of the tablespace cache some of the time.
@return	TRUE if ok or the check was skipped */
static
ibool
fil_validate_skip(void)
/*===================*/
{
	/** The fil_validate() call skip counter. Use a signed type
	because of the race condition below. */
	static int fil_validate_count = FIL_VALIDATE_SKIP;

	/* There is a race condition below, but it does not matter,
	because this call is only for heuristic purposes. We want to
	reduce the call frequency of the costly fil_validate() check
	in debug builds. */
	if (--fil_validate_count > 0) {
		return(TRUE);
	}

	fil_validate_count = FIL_VALIDATE_SKIP;
	return(fil_validate());
}
#endif /* UNIV_DEBUG */

/********************************************************************//**
Determines if a file node belongs to the least-recently-used list.
@return TRUE if the file belongs to fil_system->LRU mutex. */
UNIV_INLINE
ibool
fil_space_belongs_in_lru(
/*=====================*/
	const fil_space_t*	space)	/*!< in: file space */
{
	/* Even if temp-tablespace id > undo-tablespace-open it serve
	as system-level-tablepsace so indicate it accordingly.*/
	return(space->purpose == FIL_TABLESPACE
	       && (space->id == srv_tmp_space.space_id()
		   ? false : fil_is_user_tablespace_id(space->id)));
}

/********************************************************************//**
NOTE: you must call fil_mutex_enter_and_prepare_for_io() first!

Prepares a file node for i/o. Opens the file if it is closed. Updates the
pending i/o's field in the node and the system appropriately. Takes the node
off the LRU list if it is in the LRU list. The caller must hold the fil_sys
mutex. */
static
void
fil_node_prepare_for_io(
/*====================*/
	fil_node_t*	node,	/*!< in: file node */
	fil_system_t*	system,	/*!< in: tablespace memory cache */
	fil_space_t*	space);	/*!< in: space */
/********************************************************************//**
Updates the data structures when an i/o operation finishes. Updates the
pending i/o's field in the node appropriately. */
static
void
fil_node_complete_io(
/*=================*/
	fil_node_t*	node,	/*!< in: file node */
	fil_system_t*	system,	/*!< in: tablespace memory cache */
	ulint		type);	/*!< in: OS_FILE_WRITE or OS_FILE_READ; marks
				the node as modified if
				type == OS_FILE_WRITE */
/*******************************************************************//**
Frees a space object from the tablespace memory cache. Closes the files in
the chain but does not delete them. There must not be any pending i/o's or
flushes on the files.
@return TRUE on success */
static
ibool
fil_space_free(
/*===========*/
	ulint		id,		/* in: space id */
	ibool		x_latched);	/* in: TRUE if caller has space->latch
					in X mode */
/********************************************************************//**
Reads data from a space to a buffer. Remember that the possible incomplete
blocks at the end of file are ignored: they are not taken into account when
calculating the byte offset within a space.
@return DB_SUCCESS, or DB_TABLESPACE_DELETED if we are trying to do
i/o on a tablespace which does not exist */
UNIV_INLINE
dberr_t
fil_read(
/*=====*/
	bool	sync,		/*!< in: true if synchronous aio is desired */
	ulint	space_id,	/*!< in: space id */
	ulint	zip_size,	/*!< in: compressed page size in bytes;
				0 for uncompressed pages */
	ulint	block_offset,	/*!< in: offset in number of blocks */
	ulint	byte_offset,	/*!< in: remainder of offset in bytes; in aio
				this must be divisible by the OS block size */
	ulint	len,		/*!< in: how many bytes to read; this must not
				cross a file boundary; in aio this must be a
				block size multiple */
	void*	buf,		/*!< in/out: buffer where to store data read;
				in aio this must be appropriately aligned */
	void*	message)	/*!< in: message for aio handler if non-sync
				aio used, else ignored */
{
	return(fil_io(OS_FILE_READ, sync, space_id, zip_size, block_offset,
					  byte_offset, len, buf, message));
}

/********************************************************************//**
Writes data to a space from a buffer. Remember that the possible incomplete
blocks at the end of file are ignored: they are not taken into account when
calculating the byte offset within a space.
@return DB_SUCCESS, or DB_TABLESPACE_DELETED if we are trying to do
i/o on a tablespace which does not exist */
UNIV_INLINE
dberr_t
fil_write(
/*======*/
	bool	sync,		/*!< in: true if synchronous aio is desired */
	ulint	space_id,	/*!< in: space id */
	ulint	zip_size,	/*!< in: compressed page size in bytes;
				0 for uncompressed pages */
	ulint	block_offset,	/*!< in: offset in number of blocks */
	ulint	byte_offset,	/*!< in: remainder of offset in bytes; in aio
				this must be divisible by the OS block size */
	ulint	len,		/*!< in: how many bytes to write; this must
				not cross a file boundary; in aio this must
				be a block size multiple */
	void*	buf,		/*!< in: buffer from which to write; in aio
				this must be appropriately aligned */
	void*	message)	/*!< in: message for aio handler if non-sync
				aio used, else ignored */
{
	ut_ad(!srv_read_only_mode);

	return(fil_io(OS_FILE_WRITE, sync, space_id, zip_size, block_offset,
					   byte_offset, len, buf, message));
}

/*******************************************************************//**
Returns the table space by a given id, NULL if not found. */
UNIV_INLINE
fil_space_t*
fil_space_get_by_id(
/*================*/
	ulint	id)	/*!< in: space id */
{
	fil_space_t*	space;

	ut_ad(mutex_own(&fil_system->mutex));

	HASH_SEARCH(hash, fil_system->spaces, id,
		    fil_space_t*, space,
		    ut_ad(space->magic_n == FIL_SPACE_MAGIC_N),
		    space->id == id);

	return(space);
}

/*******************************************************************//**
Returns the table space by a given name, NULL if not found. */
UNIV_INLINE
fil_space_t*
fil_space_get_by_name(
/*==================*/
	const char*	name)	/*!< in: space name */
{
	fil_space_t*	space;
	ulint		fold;

	ut_ad(mutex_own(&fil_system->mutex));

	fold = ut_fold_string(name);

	HASH_SEARCH(name_hash, fil_system->name_hash, fold,
		    fil_space_t*, space,
		    ut_ad(space->magic_n == FIL_SPACE_MAGIC_N),
		    !strcmp(name, space->name));

	return(space);
}

#ifndef UNIV_HOTBACKUP
/*******************************************************************//**
Returns the version number of a tablespace, -1 if not found.
@return version number, -1 if the tablespace does not exist in the
memory cache */

ib_int64_t
fil_space_get_version(
/*==================*/
	ulint	id)	/*!< in: space id */
{
	fil_space_t*	space;
	ib_int64_t	version		= -1;

	ut_ad(fil_system);

	mutex_enter(&fil_system->mutex);

	space = fil_space_get_by_id(id);

	if (space) {
		version = space->tablespace_version;
	}

	mutex_exit(&fil_system->mutex);

	return(version);
}

/*******************************************************************//**
Returns the latch of a file space.
@return	latch protecting storage allocation */

rw_lock_t*
fil_space_get_latch(
/*================*/
	ulint	id,	/*!< in: space id */
	ulint*	flags)	/*!< out: tablespace flags */
{
	fil_space_t*	space;

	ut_ad(fil_system);

	mutex_enter(&fil_system->mutex);

	space = fil_space_get_by_id(id);

	ut_a(space);

	if (flags) {
		*flags = space->flags;
	}

	mutex_exit(&fil_system->mutex);

	return(&(space->latch));
}

/*******************************************************************//**
Returns the type of a file space.
@return	FIL_TABLESPACE or FIL_LOG */

ulint
fil_space_get_type(
/*===============*/
	ulint	id)	/*!< in: space id */
{
	fil_space_t*	space;

	ut_ad(fil_system);

	mutex_enter(&fil_system->mutex);

	space = fil_space_get_by_id(id);

	ut_a(space);

	mutex_exit(&fil_system->mutex);

	return(space->purpose);
}
#endif /* !UNIV_HOTBACKUP */

/**********************************************************************//**
Checks if all the file nodes in a space are flushed. The caller must hold
the fil_system mutex.
@return	true if all are flushed */
static
bool
fil_space_is_flushed(
/*=================*/
	fil_space_t*	space)	/*!< in: space */
{
	fil_node_t*	node;

	ut_ad(mutex_own(&fil_system->mutex));

	node = UT_LIST_GET_FIRST(space->chain);

	while (node) {
		if (node->modification_counter > node->flush_counter) {

			ut_ad(!fil_buffering_disabled(space));
			return(false);
		}

		node = UT_LIST_GET_NEXT(chain, node);
	}

	return(true);
}

/*******************************************************************//**
Appends a new file to the chain of files of a space. File must be closed.
@return pointer to the file name, or NULL on error */

char*
fil_node_create(
/*============*/
	const char*	name,	/*!< in: file name (file must be closed) */
	ulint		size,	/*!< in: file size in database blocks, rounded
				downwards to an integer */
	ulint		id,	/*!< in: space id where to append */
	ibool		is_raw)	/*!< in: TRUE if a raw device or
				a raw disk partition */
{
	fil_node_t*	node;
	fil_space_t*	space;

	ut_a(fil_system);
	ut_a(name);

	mutex_enter(&fil_system->mutex);

	node = static_cast<fil_node_t*>(mem_zalloc(sizeof(fil_node_t)));

	node->name = mem_strdup(name);

	ut_a(!is_raw || srv_start_raw_disk_in_use);

	node->sync_event = os_event_create();
	node->is_raw_disk = is_raw;
	node->size = size;
	node->magic_n = FIL_NODE_MAGIC_N;

	space = fil_space_get_by_id(id);

	if (!space) {
		ut_print_timestamp(stderr);
		fprintf(stderr,
			"  InnoDB: Error: Could not find tablespace %lu for\n"
			"InnoDB: file ", (ulong) id);
		ut_print_filename(stderr, name);
		fputs(" in the tablespace memory cache.\n", stderr);
		mem_free(node->name);

		mem_free(node);

		mutex_exit(&fil_system->mutex);

		return(NULL);
	}

	space->size += size;

	node->space = space;

	UT_LIST_ADD_LAST(space->chain, node);

	if (id < SRV_LOG_SPACE_FIRST_ID && fil_system->max_assigned_id < id) {

		fil_system->max_assigned_id = id;
	}

	mutex_exit(&fil_system->mutex);

	return(node->name);
}

/********************************************************************//**
Opens a file of a node of a tablespace. The caller must own the fil_system
mutex. */
static
void
fil_node_open_file(
/*===============*/
	fil_node_t*	node,	/*!< in: file node */
	fil_system_t*	system,	/*!< in: tablespace memory cache */
	fil_space_t*	space)	/*!< in: space */
{
	os_offset_t	size_bytes;
	ibool		ret;
	ibool		success;
	byte*		buf2;
	byte*		page;
	ulint		space_id;
	ulint		flags;
	ulint		page_size;
	ulint		min_size;

	ut_ad(mutex_own(&(system->mutex)));
	ut_a(node->n_pending == 0);
	ut_a(node->open == FALSE);

	if (node->size == 0) {
		/* It must be a single-table tablespace and we do not know the
		size of the file yet. First we open the file in the normal
		mode, no async I/O here, for simplicity. Then do some checks,
		and close the file again.
		NOTE that we could not use the simple file read function
		os_file_read() in Windows to read from a file opened for
		async I/O! */

		node->handle = os_file_create_simple_no_error_handling(
			innodb_data_file_key, node->name, OS_FILE_OPEN,
			OS_FILE_READ_ONLY, &success);
		if (!success) {
			/* The following call prints an error message */
			os_file_get_last_error(true);

			ut_print_timestamp(stderr);

			fprintf(stderr,
				"  InnoDB: Fatal error: cannot open %s\n."
				"InnoDB: Have you deleted .ibd files"
				" under a running mysqld server?\n",
				node->name);
			ut_a(0);
		}

		size_bytes = os_file_get_size(node->handle);
		ut_a(size_bytes != (os_offset_t) -1);
#ifdef UNIV_HOTBACKUP
		if (space->id == 0) {
			node->size = (ulint) (size_bytes / UNIV_PAGE_SIZE);
			os_file_close(node->handle);
			goto add_size;
		}
#endif /* UNIV_HOTBACKUP */
		ut_a(space->purpose != FIL_LOG);
		ut_a(fil_is_user_tablespace_id(space->id));

		/* Read the first page of the tablespace */

		buf2 = static_cast<byte*>(ut_malloc(2 * UNIV_PAGE_SIZE));
		/* Align the memory for file i/o if we might have O_DIRECT
		set */
		page = static_cast<byte*>(ut_align(buf2, UNIV_PAGE_SIZE));

		success = os_file_read(node->handle, page, 0, UNIV_PAGE_SIZE);
		space_id = fsp_header_get_space_id(page);
		flags = fsp_header_get_flags(page);
		page_size = fsp_flags_get_page_size(flags);

		ut_free(buf2);

		/* Close the file now that we have read the space id from it */

		os_file_close(node->handle);

		min_size = FIL_IBD_FILE_INITIAL_SIZE
			   * (fsp_flags_is_compressed(flags)
			      ? fsp_flags_get_zip_size(flags) : UNIV_PAGE_SIZE);

		if (size_bytes < min_size) {
			ib_logf(IB_LOG_LEVEL_ERROR,
				"The size of single-table "
				"tablespace file %s, is "
				"only "UINT64PF", should "
				"be at least %lu!",
				node->name,
				size_bytes,
				min_size);

			ut_error;
		}

		if (UNIV_UNLIKELY(space_id != space->id)) {
			ib_logf(IB_LOG_LEVEL_FATAL,
				"Tablespace id is %lu in the data"
				" dictionary but in file %s it is %lu!",
				space->id, node->name, space_id);
		}

		if (UNIV_UNLIKELY(space_id == ULINT_UNDEFINED
				  || space_id == 0)) {
			ib_logf(IB_LOG_LEVEL_FATAL,
				"Tablespace id %lu in file %s"
				" is not sensible",
				(ulong) space_id, node->name);
		}

		if (UNIV_UNLIKELY(fsp_flags_get_page_size(space->flags)
				  != page_size)) {
			ib_logf(IB_LOG_LEVEL_FATAL,
				"Error: Tablespace file %s has page size"
				" 0x%lx but the data dictionary expects"
				" page size 0x%lx!",
				node->name, flags,
				fsp_flags_get_page_size(space->flags));
		}

		if (UNIV_UNLIKELY(space->flags != flags)) {
			ib_logf(IB_LOG_LEVEL_FATAL,
				"Error: table flags are 0x%lx in the"
				" data dictionary but the flags in file"
				" %s are 0x%lx!",
				space->flags, node->name, flags);
		}

		if (size_bytes >= 1024 * 1024) {
			/* Truncate the size to whole megabytes. */
			size_bytes = ut_2pow_round(size_bytes, 1024 * 1024);
		}

		if (!fsp_flags_is_compressed(flags)) {
			node->size = (ulint) (size_bytes / UNIV_PAGE_SIZE);
		} else {
			node->size = (ulint)
				(size_bytes
				 / fsp_flags_get_zip_size(flags));
		}

#ifdef UNIV_HOTBACKUP
add_size:
#endif /* UNIV_HOTBACKUP */
		space->size += node->size;
	}

	/* printf("Opening file %s\n", node->name); */

	/* Open the file for reading and writing, in Windows normally in the
	unbuffered async I/O mode, though global variables may make
	os_file_create() to fall back to the normal file I/O mode. */

	if (space->purpose == FIL_LOG) {
		node->handle = os_file_create(innodb_log_file_key,
					      node->name, OS_FILE_OPEN,
					      OS_FILE_AIO, OS_LOG_FILE,
					      &ret);
	} else if (node->is_raw_disk) {
		node->handle = os_file_create(innodb_data_file_key,
					      node->name,
					      OS_FILE_OPEN_RAW,
					      OS_FILE_AIO, OS_DATA_FILE,
						     &ret);
	} else {
		node->handle = os_file_create(innodb_data_file_key,
					      node->name, OS_FILE_OPEN,
					      OS_FILE_AIO, OS_DATA_FILE,
					      &ret);
	}

	ut_a(ret);

	node->open = TRUE;

	system->n_open++;
	fil_n_file_opened++;

	if (fil_space_belongs_in_lru(space)) {

		/* Put the node to the LRU list */
		UT_LIST_ADD_FIRST(system->LRU, node);
	}
}

/**********************************************************************//**
Closes a file. */
static
void
fil_node_close_file(
/*================*/
	fil_node_t*	node,	/*!< in: file node */
	fil_system_t*	system)	/*!< in: tablespace memory cache */
{
	ibool	ret;

	ut_ad(node && system);
	ut_ad(mutex_own(&(system->mutex)));
	ut_a(node->open);
	ut_a(node->n_pending == 0);
	ut_a(node->n_pending_flushes == 0);
	ut_a(!node->being_extended);
#ifndef UNIV_HOTBACKUP
	ut_a(node->modification_counter == node->flush_counter
	     || srv_fast_shutdown == 2);
#endif /* !UNIV_HOTBACKUP */

	ret = os_file_close(node->handle);
	ut_a(ret);

	/* printf("Closing file %s\n", node->name); */

	node->open = FALSE;
	ut_a(system->n_open > 0);
	system->n_open--;
	fil_n_file_opened--;

	if (fil_space_belongs_in_lru(node->space)) {

		ut_a(UT_LIST_GET_LEN(system->LRU) > 0);

		/* The node is in the LRU list, remove it */
		UT_LIST_REMOVE(system->LRU, node);
	}
}

/********************************************************************//**
Tries to close a file in the LRU list. The caller must hold the fil_sys
mutex.
@return TRUE if success, FALSE if should retry later; since i/o's
generally complete in < 100 ms, and as InnoDB writes at most 128 pages
from the buffer pool in a batch, and then immediately flushes the
files, there is a good chance that the next time we find a suitable
node from the LRU list */
static
ibool
fil_try_to_close_file_in_LRU(
/*=========================*/
	ibool	print_info)	/*!< in: if TRUE, prints information why it
				cannot close a file */
{
	fil_node_t*	node;

	ut_ad(mutex_own(&fil_system->mutex));

	if (print_info) {
		fprintf(stderr,
			"InnoDB: fil_sys open file LRU len %lu\n",
			(ulong) UT_LIST_GET_LEN(fil_system->LRU));
	}

	for (node = UT_LIST_GET_LAST(fil_system->LRU);
	     node != NULL;
	     node = UT_LIST_GET_PREV(LRU, node)) {

		if (node->modification_counter == node->flush_counter
		    && node->n_pending_flushes == 0
		    && !node->being_extended) {

			fil_node_close_file(node, fil_system);

			return(TRUE);
		}

		if (!print_info) {
			continue;
		}

		if (node->n_pending_flushes > 0) {
			fputs("InnoDB: cannot close file ", stderr);
			ut_print_filename(stderr, node->name);
			fprintf(stderr, ", because n_pending_flushes %lu\n",
				(ulong) node->n_pending_flushes);
		}

		if (node->modification_counter != node->flush_counter) {
			fputs("InnoDB: cannot close file ", stderr);
			ut_print_filename(stderr, node->name);
			fprintf(stderr,
				", because mod_count %ld != fl_count %ld\n",
				(long) node->modification_counter,
				(long) node->flush_counter);

		}

		if (node->being_extended) {
			fputs("InnoDB: cannot close file ", stderr);
			ut_print_filename(stderr, node->name);
			fprintf(stderr, ", because it is being extended\n");
		}
	}

	return(FALSE);
}

/*******************************************************************//**
Reserves the fil_system mutex and tries to make sure we can open at least one
file while holding it. This should be called before calling
fil_node_prepare_for_io(), because that function may need to open a file. */
static
void
fil_mutex_enter_and_prepare_for_io(
/*===============================*/
	ulint	space_id)	/*!< in: space id */
{
	fil_space_t*	space;
	ibool		success;
	ibool		print_info	= FALSE;
	ulint		count		= 0;
	ulint		count2		= 0;

retry:
	mutex_enter(&fil_system->mutex);

	if (space_id == 0 || space_id >= SRV_LOG_SPACE_FIRST_ID) {
		/* We keep log files and system tablespace files always open;
		this is important in preventing deadlocks in this module, as
		a page read completion often performs another read from the
		insert buffer. The insert buffer is in tablespace 0, and we
		cannot end up waiting in this function. */

		return;
	}

	space = fil_space_get_by_id(space_id);

	if (space != NULL && space->stop_ios) {
		/* We are going to do a rename file and want to stop new i/o's
		for a while */

		if (count2 > 20000) {
			fputs("InnoDB: Warning: tablespace ", stderr);
			ut_print_filename(stderr, space->name);
			fprintf(stderr,
				" has i/o ops stopped for a long time %lu\n",
				(ulong) count2);
		}

		mutex_exit(&fil_system->mutex);

#ifndef UNIV_HOTBACKUP

		/* Wake the i/o-handler threads to make sure pending
		i/o's are performed */
		os_aio_simulated_wake_handler_threads();

		/* The sleep here is just to give IO helper threads a
		bit of time to do some work. It is not required that
		all IO related to the tablespace being renamed must
		be flushed here as we do fil_flush() in
		fil_rename_tablespace() as well. */
		os_thread_sleep(20000);

#endif /* UNIV_HOTBACKUP */

		/* Flush tablespaces so that we can close modified
		files in the LRU list */
		fil_flush_file_spaces(FIL_TABLESPACE);

		os_thread_sleep(20000);

		count2++;

		goto retry;
	}

	if (fil_system->n_open < fil_system->max_n_open) {

		return;
	}

	/* If the file is already open, no need to do anything; if the space
	does not exist, we handle the situation in the function which called
	this function */

	if (!space || UT_LIST_GET_FIRST(space->chain)->open) {

		return;
	}

	if (count > 1) {
		print_info = TRUE;
	}

	/* Too many files are open, try to close some */
close_more:
	success = fil_try_to_close_file_in_LRU(print_info);

	if (success && fil_system->n_open >= fil_system->max_n_open) {

		goto close_more;
	}

	if (fil_system->n_open < fil_system->max_n_open) {
		/* Ok */

		return;
	}

	if (count >= 2) {
		ut_print_timestamp(stderr);
		fprintf(stderr,
			"  InnoDB: Warning: too many (%lu) files stay open"
			" while the maximum\n"
			"InnoDB: allowed value would be %lu.\n"
			"InnoDB: You may need to raise the value of"
			" innodb_open_files in\n"
			"InnoDB: my.cnf.\n",
			(ulong) fil_system->n_open,
			(ulong) fil_system->max_n_open);

		return;
	}

	mutex_exit(&fil_system->mutex);

#ifndef UNIV_HOTBACKUP
	/* Wake the i/o-handler threads to make sure pending i/o's are
	performed */
	os_aio_simulated_wake_handler_threads();

	os_thread_sleep(20000);
#endif
	/* Flush tablespaces so that we can close modified files in the LRU
	list */

	fil_flush_file_spaces(FIL_TABLESPACE);

	count++;

	goto retry;
}

/*******************************************************************//**
Frees a file node object from a tablespace memory cache. */
static
void
fil_node_free(
/*==========*/
	fil_node_t*	node,	/*!< in, own: file node */
	fil_system_t*	system,	/*!< in: tablespace memory cache */
	fil_space_t*	space)	/*!< in: space where the file node is chained */
{
	ut_ad(node && system && space);
	ut_ad(mutex_own(&(system->mutex)));
	ut_a(node->magic_n == FIL_NODE_MAGIC_N);
	ut_a(node->n_pending == 0);
	ut_a(!node->being_extended);

	if (node->open) {
		/* We fool the assertion in fil_node_close_file() to think
		there are no unflushed modifications in the file */

		node->modification_counter = node->flush_counter;
		os_event_set(node->sync_event);

		if (fil_buffering_disabled(space)) {

			ut_ad(!space->is_in_unflushed_spaces);
			ut_ad(fil_space_is_flushed(space));

		} else if (space->is_in_unflushed_spaces
			   && fil_space_is_flushed(space)) {

			space->is_in_unflushed_spaces = false;

			UT_LIST_REMOVE(system->unflushed_spaces, space);
		}

		fil_node_close_file(node, system);
	}

	space->size -= node->size;

	UT_LIST_REMOVE(space->chain, node);

	os_event_free(node->sync_event);
	mem_free(node->name);
	mem_free(node);
}

/*******************************************************************//**
Creates a space memory object and puts it to the 'fil system' hash table.
If there is an error, prints an error message to the .err log.
@return	TRUE if success */

ibool
fil_space_create(
/*=============*/
	const char*	name,	/*!< in: space name */
	ulint		id,	/*!< in: space id */
	ulint		flags,	/*!< in: tablespace flags */
	ulint		purpose)/*!< in: FIL_TABLESPACE, or FIL_LOG if log */
{
	fil_space_t*	space;

	DBUG_EXECUTE_IF("fil_space_create_failure", return(false););

	ut_a(fil_system);
	ut_a(fsp_flags_is_valid(flags));

	/* Look for a matching tablespace and if found free it. */
	do {
		mutex_enter(&fil_system->mutex);

		space = fil_space_get_by_name(name);

		if (space != 0) {
			ib_logf(IB_LOG_LEVEL_WARN,
				"Tablespace '%s' exists in the cache "
				"with id %lu != %lu",
				name, (ulong) space->id, (ulong) id);

			if (Tablespace::is_system_tablespace(id)
			    || purpose != FIL_TABLESPACE) {

				mutex_exit(&fil_system->mutex);

				return(FALSE);
			}

			ib_logf(IB_LOG_LEVEL_WARN,
				"Freeing existing tablespace '%s' entry "
				"from the cache with id %lu",
				name, (ulong) id);

			ibool	success = fil_space_free(space->id, FALSE);
			ut_a(success);

			mutex_exit(&fil_system->mutex);
		}

	} while (space != 0);

	space = fil_space_get_by_id(id);

	if (space != 0) {
		ib_logf(IB_LOG_LEVEL_ERROR,
			"Trying to add tablespace '%s' with id %lu "
			"to the tablespace memory cache, but tablespace '%s' "
			"with id %lu already exists in the cache!",
			name, (ulong) id, space->name, (ulong) space->id);

		mutex_exit(&fil_system->mutex);

		return(FALSE);
	}

	space = static_cast<fil_space_t*>(mem_zalloc(sizeof(*space)));

	space->name = mem_strdup(name);
	space->id = id;

 	UT_LIST_INIT(space->chain, &fil_node_t::chain);

	fil_system->tablespace_version++;
	space->tablespace_version = fil_system->tablespace_version;

	if (purpose == FIL_TABLESPACE
	    && !recv_recovery_on
	    && id > fil_system->max_assigned_id) {

		if (!fil_system->space_id_reuse_warned) {
			fil_system->space_id_reuse_warned = TRUE;

			ib_logf(IB_LOG_LEVEL_WARN,
				"Allocated tablespace %lu, old maximum "
				"was %lu",
				(ulong) id,
				(ulong) fil_system->max_assigned_id);
		}

		fil_system->max_assigned_id = id;
	}

	space->purpose = purpose;
	space->flags = flags;
	space->is_being_truncated = false;

	space->magic_n = FIL_SPACE_MAGIC_N;

	rw_lock_create(fil_space_latch_key, &space->latch, SYNC_FSP);

	HASH_INSERT(fil_space_t, hash, fil_system->spaces, id, space);

	HASH_INSERT(fil_space_t, name_hash, fil_system->name_hash,
		    ut_fold_string(name), space);
	space->is_in_unflushed_spaces = false;

	UT_LIST_ADD_LAST(fil_system->space_list, space);

	mutex_exit(&fil_system->mutex);

	return(TRUE);
}

/*******************************************************************//**
Assigns a new space id for a new single-table tablespace. This works simply by
incrementing the global counter. If 4 billion id's is not enough, we may need
to recycle id's.
@return	TRUE if assigned, FALSE if not */

ibool
fil_assign_new_space_id(
/*====================*/
	ulint*	space_id)	/*!< in/out: space id */
{
	ulint	id;
	ibool	success;

	mutex_enter(&fil_system->mutex);

	id = *space_id;

	if (id < fil_system->max_assigned_id) {
		id = fil_system->max_assigned_id;
	}

	id++;

	if (id > (SRV_LOG_SPACE_FIRST_ID / 2) && (id % 1000000UL == 0)) {
		ut_print_timestamp(stderr);
		fprintf(stderr,
			"InnoDB: Warning: you are running out of new"
			" single-table tablespace id's.\n"
			"InnoDB: Current counter is %lu and it"
			" must not exceed %lu!\n"
			"InnoDB: To reset the counter to zero"
			" you have to dump all your tables and\n"
			"InnoDB: recreate the whole InnoDB installation.\n",
			(ulong) id,
			(ulong) SRV_LOG_SPACE_FIRST_ID);
	}

	success = (id < SRV_LOG_SPACE_FIRST_ID);

	if (success) {
		*space_id = fil_system->max_assigned_id = id;
	} else {
		ut_print_timestamp(stderr);
		fprintf(stderr,
			"InnoDB: You have run out of single-table"
			" tablespace id's!\n"
			"InnoDB: Current counter is %lu.\n"
			"InnoDB: To reset the counter to zero you"
			" have to dump all your tables and\n"
			"InnoDB: recreate the whole InnoDB installation.\n",
			(ulong) id);
		*space_id = ULINT_UNDEFINED;
	}

	mutex_exit(&fil_system->mutex);

	return(success);
}

/*******************************************************************//**
Frees a space object from the tablespace memory cache. Closes the files in
the chain but does not delete them. There must not be any pending i/o's or
flushes on the files.
@return	TRUE if success */
static
ibool
fil_space_free(
/*===========*/
					/* out: TRUE if success */
	ulint		id,		/* in: space id */
	ibool		x_latched)	/* in: TRUE if caller has space->latch
					in X mode */
{
	fil_space_t*	space;
	fil_space_t*	fnamespace;

	ut_ad(mutex_own(&fil_system->mutex));

	space = fil_space_get_by_id(id);

	if (!space) {
		ut_print_timestamp(stderr);
		fprintf(stderr,
			"  InnoDB: Error: trying to remove tablespace %lu"
			" from the cache but\n"
			"InnoDB: it is not there.\n", (ulong) id);

		return(FALSE);
	}

	HASH_DELETE(fil_space_t, hash, fil_system->spaces, id, space);

	fnamespace = fil_space_get_by_name(space->name);
	ut_a(fnamespace);
	ut_a(space == fnamespace);

	HASH_DELETE(fil_space_t, name_hash, fil_system->name_hash,
		    ut_fold_string(space->name), space);

	if (space->is_in_unflushed_spaces) {

		ut_ad(!fil_buffering_disabled(space));
		space->is_in_unflushed_spaces = false;

		UT_LIST_REMOVE(fil_system->unflushed_spaces, space);
	}

	UT_LIST_REMOVE(fil_system->space_list, space);

	ut_a(space->magic_n == FIL_SPACE_MAGIC_N);
	ut_a(0 == space->n_pending_flushes);

	for (fil_node_t* fil_node = UT_LIST_GET_FIRST(space->chain);
	     fil_node != NULL;
	     fil_node = UT_LIST_GET_FIRST(space->chain)) {

		fil_node_free(fil_node, fil_system, space);
	}

	ut_a(0 == UT_LIST_GET_LEN(space->chain));

	if (x_latched) {
		rw_lock_x_unlock(&space->latch);
	}

	rw_lock_free(&(space->latch));

	mem_free(space->name);
	mem_free(space);

	return(TRUE);
}

/*******************************************************************//**
Returns a pointer to the file_space_t that is in the memory cache
associated with a space id. The caller must lock fil_system->mutex.
@return	file_space_t pointer, NULL if space not found */
UNIV_INLINE
fil_space_t*
fil_space_get_space(
/*================*/
	ulint	id)	/*!< in: space id */
{
	fil_space_t*	space;
	fil_node_t*	node;

	ut_ad(fil_system);

	space = fil_space_get_by_id(id);
	if (space == NULL) {
		return(NULL);
	}

	if (space->size == 0 && space->purpose == FIL_TABLESPACE) {
		ut_a(id != 0);

		mutex_exit(&fil_system->mutex);

		/* It is possible that the space gets evicted at this point
		before the fil_mutex_enter_and_prepare_for_io() acquires
		the fil_system->mutex. Check for this after completing the
		call to fil_mutex_enter_and_prepare_for_io(). */
		fil_mutex_enter_and_prepare_for_io(id);

		/* We are still holding the fil_system->mutex. Check if
		the space is still in memory cache. */
		space = fil_space_get_by_id(id);
		if (space == NULL) {
			return(NULL);
		}

		/* The following code must change when InnoDB supports
		multiple datafiles per tablespace. */
		ut_a(1 == UT_LIST_GET_LEN(space->chain));

		node = UT_LIST_GET_FIRST(space->chain);

		/* It must be a single-table tablespace and we have not opened
		the file yet; the following calls will open it and update the
		size fields */

		fil_node_prepare_for_io(node, fil_system, space);
		fil_node_complete_io(node, fil_system, OS_FILE_READ);
	}

	return(space);
}

/*******************************************************************//**
Returns the path from the first fil_node_t found for the space ID sent.
The caller is responsible for freeing the memory allocated here for the
value returned.
@return	own: A copy of fil_node_t::path, NULL if space ID is zero
or not found. */

char*
fil_space_get_first_path(
/*=====================*/
	ulint		id)	/*!< in: space id */
{
	fil_space_t*	space;
	fil_node_t*	node;
	char*		path;

	ut_ad(fil_system);
	ut_a(id);

	fil_mutex_enter_and_prepare_for_io(id);

	space = fil_space_get_space(id);

	if (space == NULL) {
		mutex_exit(&fil_system->mutex);

		return(NULL);
	}

	ut_ad(mutex_own(&fil_system->mutex));

	node = UT_LIST_GET_FIRST(space->chain);

	path = mem_strdup(node->name);

	mutex_exit(&fil_system->mutex);

	return(path);
}

/*******************************************************************//**
Returns the size of the space in pages. The tablespace must be cached in the
memory cache.
@return	space size, 0 if space not found */

ulint
fil_space_get_size(
/*===============*/
	ulint	id)	/*!< in: space id */
{
	fil_space_t*	space;
	ulint		size;

	ut_ad(fil_system);
	mutex_enter(&fil_system->mutex);

	space = fil_space_get_space(id);

	size = space ? space->size : 0;

	mutex_exit(&fil_system->mutex);

	return(size);
}

/*******************************************************************//**
Returns the flags of the space. The tablespace must be cached
in the memory cache.
@return	flags, ULINT_UNDEFINED if space not found */

ulint
fil_space_get_flags(
/*================*/
	ulint	id)	/*!< in: space id */
{
	fil_space_t*	space;
	ulint		flags;

	ut_ad(fil_system);

	if (!id) {
		return(0);
	}

	mutex_enter(&fil_system->mutex);

	space = fil_space_get_space(id);

	if (space == NULL) {
		mutex_exit(&fil_system->mutex);

		return(ULINT_UNDEFINED);
	}

	flags = space->flags;

	mutex_exit(&fil_system->mutex);

	return(flags);
}

/*******************************************************************//**
Returns the compressed page size of the space, or 0 if the space
is not compressed. The tablespace must be cached in the memory cache.
@return	compressed page size, ULINT_UNDEFINED if space not found */

ulint
fil_space_get_zip_size(
/*===================*/
	ulint	id)	/*!< in: space id */
{
	ulint	flags = fil_space_get_flags(id);

	if (flags && flags != ULINT_UNDEFINED) {

		return(fsp_flags_get_zip_size(flags));
	}

	return(flags);
}

/*******************************************************************//**
Checks if the pair space, page_no refers to an existing page in a tablespace
file space. The tablespace must be cached in the memory cache.
@return	TRUE if the address is meaningful */

ibool
fil_check_adress_in_tablespace(
/*===========================*/
	ulint	id,	/*!< in: space id */
	ulint	page_no)/*!< in: page number */
{
	if (fil_space_get_size(id) > page_no) {

		return(TRUE);
	}

	return(FALSE);
}

/****************************************************************//**
Initializes the tablespace memory cache. */

void
fil_init(
/*=====*/
	ulint	hash_size,	/*!< in: hash table size */
	ulint	max_n_open)	/*!< in: max number of open files */
{
	ut_a(fil_system == NULL);

	ut_a(hash_size > 0);
	ut_a(max_n_open > 0);

	fil_system = static_cast<fil_system_t*>(mem_zalloc(sizeof(*fil_system)));

	mutex_create(fil_system_mutex_key,
		     &fil_system->mutex, SYNC_ANY_LATCH);

	fil_system->spaces = hash_create(hash_size);
	fil_system->name_hash = hash_create(hash_size);

	UT_LIST_INIT(fil_system->LRU, &fil_node_t::LRU);
	UT_LIST_INIT(fil_system->space_list, &fil_space_t::space_list);

	UT_LIST_INIT(fil_system->unflushed_spaces,
		     &fil_space_t::unflushed_spaces);

	fil_system->max_n_open = max_n_open;
}

/*******************************************************************//**
Opens all log files and system tablespace data files. They stay open until the
database server shutdown. This should be called at a server startup after the
space objects for the log and the system tablespace have been created. The
purpose of this operation is to make sure we never run out of file descriptors
if we need to read from the insert buffer or to write to the log. */

void
fil_open_log_and_system_tablespace_files(void)
/*==========================================*/
{
	fil_space_t*	space;

	mutex_enter(&fil_system->mutex);

	for (space = UT_LIST_GET_FIRST(fil_system->space_list);
	     space != NULL;
	     space = UT_LIST_GET_NEXT(space_list, space)) {

		fil_node_t*	node;

		if (fil_space_belongs_in_lru(space)) {

			continue;
		}

		for (node = UT_LIST_GET_FIRST(space->chain);
		     node != NULL;
		     node = UT_LIST_GET_NEXT(chain, node)) {

			if (!node->open) {
				fil_node_open_file(node, fil_system, space);
			}

			if (fil_system->max_n_open < 10 + fil_system->n_open) {

				fprintf(stderr,
					"InnoDB: Warning: you must"
					" raise the value of"
					" innodb_open_files in\n"
					"InnoDB: my.cnf! Remember that"
					" InnoDB keeps all log files"
					" and all system\n"
					"InnoDB: tablespace files open"
					" for the whole time mysqld is"
					" running, and\n"
					"InnoDB: needs to open also"
					" some .ibd files if the"
					" file-per-table storage\n"
					"InnoDB: model is used."
					" Current open files %lu,"
					" max allowed"
					" open files %lu.\n",
					(ulong) fil_system->n_open,
					(ulong) fil_system->max_n_open);
			}
		}
	}

	mutex_exit(&fil_system->mutex);
}

/*******************************************************************//**
Closes all open files. There must not be any pending i/o's or not flushed
modifications in the files. */

void
fil_close_all_files(void)
/*=====================*/
{
	fil_space_t*	space;

	mutex_enter(&fil_system->mutex);

	space = UT_LIST_GET_FIRST(fil_system->space_list);

	while (space != NULL) {
		fil_node_t*	node;
		fil_space_t*	prev_space = space;

		for (node = UT_LIST_GET_FIRST(space->chain);
		     node != NULL;
		     node = UT_LIST_GET_NEXT(chain, node)) {

			if (node->open) {
				fil_node_close_file(node, fil_system);
			}
		}

		space = UT_LIST_GET_NEXT(space_list, space);

		fil_space_free(prev_space->id, FALSE);
	}

	mutex_exit(&fil_system->mutex);
}

/*******************************************************************//**
Closes the redo log files. There must not be any pending i/o's or not
flushed modifications in the files. */

void
fil_close_log_files(
/*================*/
	bool	free)	/*!< in: whether to free the memory object */
{
	fil_space_t*	space;

	mutex_enter(&fil_system->mutex);

	space = UT_LIST_GET_FIRST(fil_system->space_list);

	while (space != NULL) {
		fil_node_t*	node;
		fil_space_t*	prev_space = space;

		if (space->purpose != FIL_LOG) {
			space = UT_LIST_GET_NEXT(space_list, space);
			continue;
		}

		for (node = UT_LIST_GET_FIRST(space->chain);
		     node != NULL;
		     node = UT_LIST_GET_NEXT(chain, node)) {

			if (node->open) {
				fil_node_close_file(node, fil_system);
			}
		}

		space = UT_LIST_GET_NEXT(space_list, space);

		if (free) {
			fil_space_free(prev_space->id, FALSE);
		}
	}

	mutex_exit(&fil_system->mutex);
}

/*******************************************************************//**
Sets the max tablespace id counter if the given number is bigger than the
previous value. */

void
fil_set_max_space_id_if_bigger(
/*===========================*/
	ulint	max_id)	/*!< in: maximum known id */
{
	if (max_id >= SRV_LOG_SPACE_FIRST_ID) {
		ib_logf(IB_LOG_LEVEL_FATAL,
			"Fatal error: max tablespace id"
			" is too high, %lu", (ulong) max_id);
	}

	mutex_enter(&fil_system->mutex);

	if (fil_system->max_assigned_id < max_id) {

		fil_system->max_assigned_id = max_id;
	}

	mutex_exit(&fil_system->mutex);
}

/****************************************************************//**
Writes the flushed lsn and the latest archived log number to the page header
of the first page of a data file of the system tablespace (space 0),
which is uncompressed. */
static __attribute__((warn_unused_result))
dberr_t
fil_write_lsn_and_arch_no_to_file(
/*==============================*/
	ulint	space,		/*!< in: space to write to */
	ulint	sum_of_sizes,	/*!< in: combined size of previous files
				in space, in database pages */
	lsn_t	lsn,		/*!< in: lsn to write */
	ulint	arch_log_no __attribute__((unused)))
				/*!< in: archived log number to write */
{
	byte*	buf1;
	byte*	buf;
	dberr_t	err;

	buf1 = static_cast<byte*>(mem_alloc(2 * UNIV_PAGE_SIZE));
	buf = static_cast<byte*>(ut_align(buf1, UNIV_PAGE_SIZE));

	err = fil_read(TRUE, space, 0, sum_of_sizes, 0,
		       UNIV_PAGE_SIZE, buf, NULL);
	if (err == DB_SUCCESS) {
		mach_write_to_8(buf + FIL_PAGE_FILE_FLUSH_LSN, lsn);

		err = fil_write(TRUE, space, 0, sum_of_sizes, 0,
				UNIV_PAGE_SIZE, buf, NULL);
	}

	mem_free(buf1);

	return(err);
}

/****************************************************************//**
Writes the flushed lsn and the latest archived log number to the page
header of the first page of each data file in the system tablespace.
@return	DB_SUCCESS or error number */

dberr_t
fil_write_flushed_lsn_to_data_files(
/*================================*/
	lsn_t	lsn,		/*!< in: lsn to write */
	ulint	arch_log_no)	/*!< in: latest archived log file number */
{
	fil_space_t*	space;
	fil_node_t*	node;
	dberr_t		err;

	mutex_enter(&fil_system->mutex);

	for (space = UT_LIST_GET_FIRST(fil_system->space_list);
	     space != NULL;
	     space = UT_LIST_GET_NEXT(space_list, space)) {

		/* We only write the lsn to all existing data files which have
		been open during the lifetime of the mysqld process; they are
		represented by the space objects in the tablespace memory
		cache. Note that all data files in the system tablespace 0
		and the UNDO log tablespaces (if separate) are always open. */

		if (space->purpose == FIL_TABLESPACE
		    && !fil_is_user_tablespace_id(space->id)) {
			ulint	sum_of_sizes = 0;

			for (node = UT_LIST_GET_FIRST(space->chain);
			     node != NULL;
			     node = UT_LIST_GET_NEXT(chain, node)) {

				mutex_exit(&fil_system->mutex);

				err = fil_write_lsn_and_arch_no_to_file(
					space->id, sum_of_sizes, lsn,
					arch_log_no);

				if (err != DB_SUCCESS) {

					return(err);
				}

				mutex_enter(&fil_system->mutex);

				sum_of_sizes += node->size;
			}
		}
	}

	mutex_exit(&fil_system->mutex);

	return(DB_SUCCESS);
}

/*******************************************************************//**
Checks the consistency of the first data page of a data file
at database startup.
@retval NULL on success, or if innodb_force_recovery is set
@return pointer to an error message string */
static __attribute__((warn_unused_result))
const char*
fil_check_first_page(
/*=================*/
	const page_t*	page,		/*!< in: data page */
	bool		first_page)	/*!< in: true if this is the
					first page of the tablespace */
{
	ulint	space_id;
	ulint	flags;

	if (srv_force_recovery >= SRV_FORCE_IGNORE_CORRUPT) {
		return(NULL);
	}

	space_id = mach_read_from_4(FSP_HEADER_OFFSET + FSP_SPACE_ID + page);
	flags = mach_read_from_4(FSP_HEADER_OFFSET + FSP_SPACE_FLAGS + page);

	if (first_page && UNIV_PAGE_SIZE != fsp_flags_get_page_size(flags)) {
		return("innodb-page-size mismatch");
	}

	if (first_page && !space_id && !flags) {
		ulint		nonzero_bytes	= UNIV_PAGE_SIZE;
		const byte*	b		= page;

		while (!*b && --nonzero_bytes) {
			b++;
		}

		if (!nonzero_bytes) {
			return("space header page consists of zero bytes");
		}
	}

	if (buf_page_is_corrupted(
		    false, page, fsp_flags_get_zip_size(flags))) {
		return("checksum mismatch");
	}

	if (!first_page
	    || (page_get_space_id(page) == space_id
		&& page_get_page_no(page) == 0)) {
		return(NULL);
	}

	return("inconsistent data in space header");
}

/*******************************************************************//**
Reads the flushed lsn and tablespace flag fields from a data
file at database startup.
@retval NULL on success, or if innodb_force_recovery is set
@return pointer to an error message string */

const char*
fil_read_first_page(
/*================*/
	os_file_t	data_file,		/*!< in: open data file */
	bool		one_read_already,	/*!< in: true when not reading
						the first data file of a
						tablespace */
	ulint*		flags,			/*!< out: tablespace flags */
	ulint*		space_id,		/*!< out: tablespace ID */
	lsn_t*		min_flushed_lsn,	/*!< out: min of flushed
						lsn values in data files */
	lsn_t*		max_flushed_lsn)	/*!< out: max of flushed
						lsn values in data files */
{
	byte*		buf;
	byte*		page;
	lsn_t		flushed_lsn;
	const char*	check_msg;

	buf = static_cast<byte*>(ut_malloc(2 * UNIV_PAGE_SIZE));

	/* Align the memory for a possible read from a raw device */

	page = static_cast<byte*>(ut_align(buf, UNIV_PAGE_SIZE));

	os_file_read(data_file, page, 0, UNIV_PAGE_SIZE);

	*flags = fsp_header_get_flags(page);

	*space_id = fsp_header_get_space_id(page);

	flushed_lsn = mach_read_from_8(page + FIL_PAGE_FILE_FLUSH_LSN);

	check_msg = fil_check_first_page(page, !one_read_already);

	ut_free(buf);

	if (check_msg) {
		return(check_msg);
	}

	if (*min_flushed_lsn > flushed_lsn) {
		*min_flushed_lsn = flushed_lsn;
	}

	if (*max_flushed_lsn < flushed_lsn) {
		*max_flushed_lsn = flushed_lsn;
	}

	return(NULL);
}

/*================ SINGLE-TABLE TABLESPACES ==========================*/

#ifndef UNIV_HOTBACKUP
/*******************************************************************//**
<<<<<<< HEAD
Increments the count of pending operation, if space is not being deleted
or truncated.
@return	TRUE if being deleted/truncated, and operations should be skipped */
UNIV_INTERN
=======
Increments the count of pending operation, if space is not being deleted.
@return	TRUE if being deleted, and operation should be skipped */

>>>>>>> b1f0337c
ibool
fil_inc_pending_ops(
/*================*/
	ulint	id)	/*!< in: space id */
{
	fil_space_t*	space;

	mutex_enter(&fil_system->mutex);

	space = fil_space_get_by_id(id);

	if (space == NULL) {
		fprintf(stderr,
			"InnoDB: Error: trying to do an operation on a"
			" dropped tablespace %lu\n",
			(ulong) id);
	}

	if (space == NULL
	    || space->stop_new_ops
	    || space->is_being_truncated) {
		mutex_exit(&fil_system->mutex);

		return(TRUE);
	}

	space->n_pending_ops++;

	mutex_exit(&fil_system->mutex);

	return(FALSE);
}

/*******************************************************************//**
Decrements the count of pending operations. */

void
fil_decr_pending_ops(
/*=================*/
	ulint	id)	/*!< in: space id */
{
	fil_space_t*	space;

	mutex_enter(&fil_system->mutex);

	space = fil_space_get_by_id(id);

	if (space == NULL) {
		fprintf(stderr,
			"InnoDB: Error: decrementing pending operation"
			" of a dropped tablespace %lu\n",
			(ulong) id);
	}

	if (space != NULL) {
		space->n_pending_ops--;
	}

	mutex_exit(&fil_system->mutex);
}
#endif /* !UNIV_HOTBACKUP */

/********************************************************//**
Creates the database directory for a table if it does not exist yet. */
UNIV_INTERN
void
fil_create_directory_for_tablename(
/*===============================*/
	const char*	name)	/*!< in: name in the standard
				'databasename/tablename' format */
{
	const char*	namend;
	char*		path;
	ulint		len;

	len = strlen(fil_path_to_mysql_datadir);
	namend = strchr(name, '/');
	ut_a(namend);
	path = static_cast<char*>(mem_alloc(len + (namend - name) + 2));

	memcpy(path, fil_path_to_mysql_datadir, len);
	path[len] = '/';
	memcpy(path + len + 1, name, namend - name);
	path[len + (namend - name) + 1] = 0;

	srv_normalize_path_for_win(path);

	ibool	success = os_file_create_directory(path, FALSE);
	ut_a(success);

	mem_free(path);
}

#ifndef UNIV_HOTBACKUP
/********************************************************//**
Writes a log record about an .ibd file
create/rename/delete/truncate. */
static
void
fil_op_write_log(
/*=============*/
	ulint		type,		/*!< in: MLOG_FILE_CREATE,
					MLOG_FILE_CREATE2,
					MLOG_FILE_DELETE, or
					MLOG_FILE_RENAME */
	ulint		space_id,	/*!< in: space id */
	ulint		log_flags,	/*!< in: redo log flags (stored
					in the page number field) */
	ulint		flags,		/*!< in: compressed page size
					and file format
					if type==MLOG_FILE_CREATE2, or 0 */
	const char*	name,		/*!< in: table name in the familiar
					'databasename/tablename' format, or
					the file path in the case of
					MLOG_FILE_DELETE */
	const char*	new_name,	/*!< in: if type is MLOG_FILE_RENAME,
					the new table name in the
					'databasename/tablename' format */
	mtr_t*		mtr)		/*!< in/out: mini-transaction handle */
{
	byte*		log_ptr;
	ulint		len;

	log_ptr = mlog_open(mtr, 11 + 2 + 1);

	if (!log_ptr) {
		/* Logging in mtr is switched off during crash recovery:
		in that case mlog_open returns NULL */
		return;
	}

	log_ptr = mlog_write_initial_log_record_for_file_op(
		type, space_id, log_flags, log_ptr, mtr);
	if (type == MLOG_FILE_CREATE2) {
		mach_write_to_4(log_ptr, flags);
		log_ptr += 4;
	}
	/* Let us store the strings as null-terminated for easier readability
	and handling */

	len = strlen(name) + 1;

	mach_write_to_2(log_ptr, len);
	log_ptr += 2;
	mlog_close(mtr, log_ptr);

	mlog_catenate_string(mtr, (byte*) name, len);

	if (type == MLOG_FILE_RENAME) {
		len = strlen(new_name) + 1;
		log_ptr = mlog_open(mtr, 2 + len);
		ut_a(log_ptr);
		mach_write_to_2(log_ptr, len);
		log_ptr += 2;
		mlog_close(mtr, log_ptr);

		mlog_catenate_string(mtr, (byte*) new_name, len);
	}
}
#endif

/********************************************************//**
Recreates table indexes by applying
MLOG_FILE_TRUNCATE redo record during recovery. */
UNIV_INTERN
void
fil_recreate_table(
/*===============*/
	ulint			space_id,	/*!< in: space id */
	ulint			format_flags,	/*!< in: page format */
	ulint			flags,		/*!< in: tablespace flags */
	const char*		name,		/*!< in: table name */
	truncate_t&		truncate)	/*!< in: The information of
						MLOG_FILE_TRUNCATE record */
{
	dberr_t		err;
	ulint		zip_size;

	zip_size = fil_space_get_zip_size(space_id);
	if (zip_size == ULINT_UNDEFINED) {

		ib_logf(IB_LOG_LEVEL_INFO,
			"Missing .ibd file for table '%s' with"
			" tablespace %lu", name, space_id);
		return;
	}

	ut_ad(!srv_trunc_table_fix_up_active);
	srv_trunc_table_fix_up_active = true;

	/* Step-1: Scan for active indexes from REDO logs and drop
	all the indexes using low level function that take root_page_no
	and space-id. */
	truncate.drop_indexes(space_id);

	/* Step-2: Scan for active indexes and re-create them. */
	err = truncate.create_indexes(
		name, space_id, zip_size, flags, format_flags);
	if (err != DB_SUCCESS) {
		return;
	}

	srv_trunc_table_fix_up_active = false;
}

/********************************************************//**
Recreates the tablespace and table indexes by applying
MLOG_FILE_TRUNCATE redo record during recovery. */
UNIV_INTERN
void
fil_recreate_tablespace(
/*====================*/
	ulint			space_id,	/*!< in: space id */
	ulint			format_flags,	/*!< in: page format */
	ulint			flags,		/*!< in: tablespace flags */
	const char*		name,		/*!< in: table name */
	truncate_t&		truncate,	/*!< in: The information of
						MLOG_FILE_TRUNCATE record */
	lsn_t			recv_lsn)	/*!< in: the end LSN of
						the log record */
{
	dberr_t			err;
	mtr_t			mtr;

	ut_ad(!srv_trunc_table_fix_up_active);
	srv_trunc_table_fix_up_active = true;

	/* Step-1: Invalidate buffer pool pages belonging to the tablespace
	to re-create. */
	buf_LRU_flush_or_remove_pages(space_id, BUF_REMOVE_ALL_NO_WRITE, 0);

	/* Step-2: truncate tablespace (reset the size back to original or
	default size) of tablespace. */
	err = truncate.truncate(
		space_id, name, truncate.m_dir_path, flags, true);
	if (err != DB_SUCCESS) {

		ib_logf(IB_LOG_LEVEL_INFO,
			"Cannot access .ibd file for table '%s' with"
			" tablespace %lu while truncating", name, space_id);
		return;
	}

	ulint zip_size = fil_space_get_zip_size(space_id);
	if (zip_size == ULINT_UNDEFINED) {

		ib_logf(IB_LOG_LEVEL_INFO,
			"Missing .ibd file for table '%s' with"
			" tablespace %lu", name, space_id);
		return;
	}

	/* Step-3: Initialize Header. */
	if (fsp_flags_is_compressed(flags)) {
		byte*	buf;
		page_t*	page;

		buf = static_cast<byte*>(mem_zalloc(3 * UNIV_PAGE_SIZE));

		/* Align the memory for file i/o */
		page = static_cast<byte*>(ut_align(buf, UNIV_PAGE_SIZE));

		flags = fsp_flags_set_page_size(flags, UNIV_PAGE_SIZE);

		fsp_header_init_fields(page, space_id, flags);

		mach_write_to_4(
			page + FIL_PAGE_ARCH_LOG_NO_OR_SPACE_ID, space_id);

		page_zip_des_t  page_zip;
		page_zip_set_size(&page_zip, zip_size);
		page_zip.data = page + UNIV_PAGE_SIZE;

#ifdef UNIV_DEBUG
		page_zip.m_start =
#endif /* UNIV_DEBUG */
		page_zip.m_end = page_zip.m_nonempty = page_zip.n_blobs = 0;
		buf_flush_init_for_writing(page, &page_zip, 0);

		err = fil_write(
			TRUE, space_id, zip_size, 0, 0, zip_size,
			page_zip.data, NULL);

		if (err != DB_SUCCESS) {
			ib_logf(IB_LOG_LEVEL_INFO,
				"Failed to clean header of the table '%s' with"
				" tablespace %lu", name, space_id);
		}

		mem_free(buf);
	}

	mtr_start(&mtr);
	/* Don't log the operation while fixing up table truncate operation
	as crash at this level can still be sustained with recovery restarting
	from last checkpoint. */
	mtr_set_log_mode(&mtr, MTR_LOG_NO_REDO);

	/* Initialize the first extent descriptor page and
	the second bitmap page for the new tablespace. */
	fsp_header_init(space_id, FIL_IBD_FILE_INITIAL_SIZE, &mtr);
	mtr_commit(&mtr);

	/* Step-4: Re-Create Indexes to newly re-created tablespace.
	This operation will restore tablespace back to what it was
	when it was created during CREATE TABLE. */
	err = truncate.create_indexes(
		name, space_id, zip_size, flags, format_flags);
	if (err != DB_SUCCESS) {
		return;
	}

	/* Step-5: Write new created pages into ibd file handle and
	flush it to disk for the tablespace, in case i/o-handler thread
	deletes the bitmap page from buffer. */
	mtr_start(&mtr);

	mtr_set_log_mode(&mtr, MTR_LOG_NO_REDO);

	mutex_enter(&fil_system->mutex);

	fil_space_t*	space = fil_space_get_by_id(space_id);

	mutex_exit(&fil_system->mutex);

	fil_node_t*	node = UT_LIST_GET_FIRST(space->chain);

	for (ulint page_no = 0; page_no < node->size; ++page_no) {

		buf_block_t*	block = buf_page_get(
			space_id, zip_size, page_no, RW_X_LATCH, &mtr);

		byte*	page = buf_block_get_frame(block);

		if (!fsp_flags_is_compressed(flags)) {

			buf_flush_init_for_writing(page, NULL, recv_lsn);

			err = fil_write(
				TRUE, space_id, 0, page_no, 0,
				UNIV_PAGE_SIZE, page, NULL);
		} else {

			/* We don't want to rewrite empty pages. */

			if (fil_page_get_type(page) != 0) {
				page_zip_des_t*  page_zip =
					buf_block_get_page_zip(block);

				buf_flush_init_for_writing(
					page, page_zip, recv_lsn);

				err = fil_write(
					TRUE, space_id, zip_size, page_no, 0,
					zip_size, page_zip->data, NULL);
			} else {
#ifdef UNIV_DEBUG
				const byte*	data = block->page.zip.data;

				/* Make sure that the page is really empty */
				for (ulint i = 0; i < zip_size; ++i) {
					ut_a(data[i] == 0);
				}
#endif /* UNIV_DEBUG */
			}
		}

		if (err != DB_SUCCESS) {
			ib_logf(IB_LOG_LEVEL_INFO,
				"Cannot write page %lu into a .ibd file for"
				" table '%s' with tablespace %lu",
				page_no, name, space_id);
		}
	}

	mtr_commit(&mtr);
	srv_trunc_table_fix_up_active = false;
	return;
}

/*******************************************************************//**
Parses the body of a log record written about an .ibd file operation. That is,
the log record part after the standard (type, space id, page no) header of the
log record.

If desired, also replays the delete or rename operation if the .ibd file
exists and the space id in it matches. Replays the create operation if a file
at that path does not exist yet. If the database directory for the file to be
created does not exist, then we create the directory, too.

Note that ibbackup --apply-log sets fil_path_to_mysql_datadir to point to the
datadir that we should use in replaying the file operations.

InnoDB recovery does not replay these fully since it always sets the space id
to zero. But ibbackup does replay them.  TODO: If remote tablespaces are used,
ibbackup will only create tables in the default directory since MLOG_FILE_CREATE
and MLOG_FILE_CREATE2 only know the tablename, not the path.

@return end of log record, or NULL if the record was not completely
contained between ptr and end_ptr */

byte*
fil_op_log_parse_or_replay(
/*=======================*/
	byte*		ptr,		/*!< in/out: buffer containing the log
					record body, or an initial segment
					of it, if the record does not fire
					completely between ptr and end_ptr */
	const byte*	end_ptr,	/*!< in: buffer end */
	ulint		type,		/*!< in: the type of this log record */
	ulint		space_id,	/*!< in: the space id of the tablespace
					in question */
	ulint		log_flags,	/*!< in: redo log flags
					(stored in the page number parameter) */
	lsn_t		recv_lsn,	/*!< in: the end LSN of log record */
	bool		parse_only)	/*!< in: if true, parse the
					log record don't replay it. */
{
	const char*		name;
	ulint			name_len;
	ulint			tablespace_flags = 0;
	ulint			new_name_len;
	const char*		new_name = NULL;
	truncate_t*		truncate = NULL;

	/* Step-1: Parse the log records. */

	/* Step-1a: Parse initial information which include
	flags and name of table. Other field viz. type, space-id, page-no are
	pre-parsed before invocation of this function */
	{
		if (type == MLOG_FILE_CREATE2 || type == MLOG_FILE_TRUNCATE) {
			if (end_ptr < ptr + 4) {

				return(NULL);
			}

			tablespace_flags = mach_read_from_4(ptr);
			ptr += 4;
		}

		if (end_ptr < ptr + 2) {
			return(NULL);
		}

		name_len = mach_read_from_2(ptr);
		ptr += 2;
		if (end_ptr < ptr + name_len) {
			return(NULL);
		}

		name = (const char*) ptr;
		ptr += name_len;
	}


	/* Step-1b: Parse remaining field in type specific form. */
	{
		if (type == MLOG_FILE_TRUNCATE) {

			truncate = new truncate_t();
			truncate->m_space_id = space_id;
			truncate->m_tablename = strdup(name);
			truncate->m_tablespace_flags = tablespace_flags;
			truncate->m_format_flags = log_flags;

			/* old/new table-id, dir-path, indexes array is
			populated by parse */
			truncate->parse(&ptr, &end_ptr, tablespace_flags);

			srv_tables_to_truncate.push_back(truncate);

		} else if (type == MLOG_FILE_RENAME) {

			if (end_ptr < ptr + 2) {
				return(NULL);
			}

			new_name_len = mach_read_from_2(ptr);
			ptr += 2;

			if (end_ptr < ptr + new_name_len) {
				return(NULL);
			}

			new_name = (const char*) ptr;
			ptr += new_name_len;
		}
	}

	/* Condition to check if replay of log record is demanded by caller. */
	if (parse_only) {
		return(ptr);
	}

	/* Step-2: Replay log records. */

	/* MLOG_FILE_XXXX ops are not carried out on system tablespaces
	except for MLOG_FILE_TRUNCATE. */
	ut_ad(!Tablespace::is_system_tablespace(space_id)
	      || type == MLOG_FILE_TRUNCATE);

	/* Let us try to perform the file operation, if sensible. Note that
	ibbackup has at this stage already read in all space id info to the
	fil0fil.cc data structures.

	NOTE that our algorithm is not guaranteed to work correctly if there
	were renames of tables during the backup. See ibbackup code for more
	on the problem. */

	switch (type) {
	case MLOG_FILE_DELETE:
		if (fil_tablespace_exists_in_mem(space_id)) {
			dberr_t	err = fil_delete_tablespace(
				space_id, BUF_REMOVE_FLUSH_NO_WRITE);
			ut_a(err == DB_SUCCESS);
		}

		break;

	case MLOG_FILE_TRUNCATE:
		/* Do nothing if replay is demanded.
		Replay of REDO log is done post recovery in truncate table
		fix-up state. */
		break;

	case MLOG_FILE_RENAME:
		/* We do the rename based on space id, not old file name;
		this should guarantee that after the log replay each .ibd file
		has the correct name for the latest log sequence number; the
		proof is left as an exercise :) */

		if (fil_tablespace_exists_in_mem(space_id)) {
			/* Create the database directory for the new name, if
			it does not exist yet */
			fil_create_directory_for_tablename(new_name);

			/* Rename the table if there is not yet a tablespace
			with the same name */

			if (fil_get_space_id_for_table(new_name)
			    == ULINT_UNDEFINED) {
				/* We do not care about the old name, that
				is why we pass NULL as the first argument. */
				if (!fil_rename_tablespace(NULL, space_id,
							   new_name, NULL)) {
					ut_error;
				}
			}
		}

		break;

	case MLOG_FILE_CREATE:
	case MLOG_FILE_CREATE2:
		if (fil_tablespace_exists_in_mem(space_id)) {
			/* Do nothing */
		} else if (fil_get_space_id_for_table(name)
			   != ULINT_UNDEFINED) {
			/* Do nothing */
		} else if (log_flags & MLOG_FILE_FLAG_TEMP) {
			/* Temporary table, do nothing */
		} else {
			const char*	path = NULL;

			/* Create the database directory for name, if it does
			not exist yet */
			fil_create_directory_for_tablename(name);

			if (fil_create_new_single_table_tablespace(
				    space_id, name, path, tablespace_flags,
				    DICT_TF2_USE_TABLESPACE,
				    FIL_IBD_FILE_INITIAL_SIZE) != DB_SUCCESS) {
				ut_error;
			}
		}

		break;

	default:
		ut_error;
	}

	return(ptr);
}

/*******************************************************************//**
Allocates a file name for the EXPORT/IMPORT config file name.  The
string must be freed by caller with mem_free().
@return own: file name */
static
char*
fil_make_cfg_name(
/*==============*/
	const char*	filepath)	/*!< in: .ibd file name */
{
	char*	cfg_name;

	/* Create a temporary file path by replacing the .ibd suffix
	with .cfg. */

	ut_ad(strlen(filepath) > 4);

	cfg_name = mem_strdup(filepath);
	ut_snprintf(cfg_name + strlen(cfg_name) - 3, 4, "cfg");
	return(cfg_name);
}

/** File operations for tablespace */
enum fil_operation_t {
	FIL_OPERATION_DELETE,	/*!< delete a single-table tablespace */
	FIL_OPERATION_CLOSE,	/*!< close a single-table tablespace */
	FIL_OPERATION_TRUNCATE	/*!< truncate a single-table tablespace */
};

/*******************************************************************//**
Check for change buffer merges.
@return 0 if no merges else count + 1. */
static
ulint
fil_ibuf_check_pending_ops(
/*=======================*/
	fil_space_t*	space,	/*!< in/out: Tablespace to check */
	ulint		count)	/*!< in: number of attempts so far */
{
	ut_ad(mutex_own(&fil_system->mutex));

	if (space != 0 && space->n_pending_ops != 0) {

		if (count > 5000) {
			ib_logf(IB_LOG_LEVEL_WARN,
				"Trying to close/delete/truncate tablespace "
				"'%s' but there are %lu pending change "
				"buffer merges on it.",
				space->name,
				(ulong) space->n_pending_ops);
		}

		return(count + 1);
	}

	return(0);
}

/*******************************************************************//**
Check for pending IO.
@return 0 if no pending else count + 1. */
static
ulint
fil_check_pending_io(
/*=================*/
	fil_operation_t	operation,	/*!< in: File operation */
	fil_space_t*	space,		/*!< in/out: Tablespace to check */
	fil_node_t**	node,		/*!< out: Node in space list */
	ulint		count)		/*!< in: number of attempts so far */
{
	ut_ad(mutex_own(&fil_system->mutex));
	ut_a(space->n_pending_ops == 0);

	switch(operation) {
	case FIL_OPERATION_DELETE:
	case FIL_OPERATION_CLOSE:
		break;
	case FIL_OPERATION_TRUNCATE:
		space->is_being_truncated = true;
		break;
	}

	/* The following code must change when InnoDB supports
	multiple datafiles per tablespace. */
	ut_a(UT_LIST_GET_LEN(space->chain) == 1);

	*node = UT_LIST_GET_FIRST(space->chain);

	if (space->n_pending_flushes > 0 || (*node)->n_pending > 0) {

		ut_a(!(*node)->being_extended);

		if (count > 1000) {
			ib_logf(IB_LOG_LEVEL_WARN,
				"Trying to delete/close/truncate tablespace "
				"'%s' but there are %lu flushes "
				"and %lu pending i/o's on it.",
				space->name,
				(ulong) space->n_pending_flushes,
				(ulong) (*node)->n_pending);
		}

		return(count + 1);
	}

	return(0);
}

/*******************************************************************//**
Check pending operations on a tablespace.
@return DB_SUCCESS or error failure. */
static
dberr_t
fil_check_pending_operations(
/*=========================*/
	ulint		id,		/*!< in: space id */
	fil_operation_t	operation,	/*!< in: File operation */
	fil_space_t**	space,		/*!< out: tablespace instance
					in memory */
	char**		path)		/*!< out/own: tablespace path */
{
	ulint		count = 0;

	ut_a(!Tablespace::is_system_tablespace(id));
	ut_ad(space);

	*space = 0;

	mutex_enter(&fil_system->mutex);
	fil_space_t* sp = fil_space_get_by_id(id);
	if (sp) {
		sp->stop_new_ops = TRUE;
	}
	mutex_exit(&fil_system->mutex);

	/* Check for pending change buffer merges. */

	do {
		mutex_enter(&fil_system->mutex);

		sp = fil_space_get_by_id(id);

		count = fil_ibuf_check_pending_ops(sp, count);

		mutex_exit(&fil_system->mutex);

		if (count > 0) {
			os_thread_sleep(20000);
		}

	} while (count > 0);

	/* Check for pending IO. */

	*path = 0;

	do {
		mutex_enter(&fil_system->mutex);

		sp = fil_space_get_by_id(id);

		if (sp == NULL) {
			mutex_exit(&fil_system->mutex);
			return(DB_TABLESPACE_NOT_FOUND);
		}

		fil_node_t*	node;

		count = fil_check_pending_io(operation, sp, &node, count);

		if (count == 0) {
			*path = mem_strdup(node->name);
		}

		mutex_exit(&fil_system->mutex);

		if (count > 0) {
			os_thread_sleep(20000);
		}

	} while (count > 0);

	ut_ad(sp);

	*space = sp;
	return(DB_SUCCESS);
}

/*******************************************************************//**
Closes a single-table tablespace. The tablespace must be cached in the
memory cache. Free all pages used by the tablespace.
@return	DB_SUCCESS or error */

dberr_t
fil_close_tablespace(
/*=================*/
	trx_t*		trx,	/*!< in/out: Transaction covering the close */
	ulint		id)	/*!< in: space id */
{
	char*		path = 0;
	fil_space_t*	space = 0;
	dberr_t		err;

	ut_a(!Tablespace::is_system_tablespace(id));

	err = fil_check_pending_operations(id, FIL_OPERATION_CLOSE,
					   &space, &path);

	if (err != DB_SUCCESS) {
		return(err);
	}

	ut_a(space);
	ut_a(path != 0);

	rw_lock_x_lock(&space->latch);

#ifndef UNIV_HOTBACKUP
	/* Invalidate in the buffer pool all pages belonging to the
	tablespace. Since we have set space->stop_new_ops = TRUE, readahead
	or ibuf merge can no longer read more pages of this tablespace to the
	buffer pool. Thus we can clean the tablespace out of the buffer pool
	completely and permanently. The flag stop_new_ops also prevents
	fil_flush() from being applied to this tablespace. */

	buf_LRU_flush_or_remove_pages(id, BUF_REMOVE_FLUSH_WRITE, trx);
#endif
	mutex_enter(&fil_system->mutex);

	/* If the free is successful, the X lock will be released before
	the space memory data structure is freed. */

	if (!fil_space_free(id, TRUE)) {
		rw_lock_x_unlock(&space->latch);
		err = DB_TABLESPACE_NOT_FOUND;
	} else {
		err = DB_SUCCESS;
	}

	mutex_exit(&fil_system->mutex);

	/* If it is a delete then also delete any generated files, otherwise
	when we drop the database the remove directory will fail. */

	char*	cfg_name = fil_make_cfg_name(path);

	os_file_delete_if_exists(innodb_data_file_key, cfg_name, NULL);

	mem_free(path);
	mem_free(cfg_name);

	return(err);
}

/*******************************************************************//**
Deletes a single-table tablespace. The tablespace must be cached in the
memory cache.
@return	DB_SUCCESS or error */

dberr_t
fil_delete_tablespace(
/*==================*/
	ulint		id,		/*!< in: space id */
	buf_remove_t	buf_remove)	/*!< in: specify the action to take
					on the tables pages in the buffer
					pool */
{
	dberr_t		err;
	char*		path = 0;
	fil_space_t*	space = 0;

	ut_a(!Tablespace::is_system_tablespace(id));

	err = fil_check_pending_operations(id, FIL_OPERATION_DELETE,
					   &space, &path);

	if (err != DB_SUCCESS) {

		ib_logf(IB_LOG_LEVEL_ERROR,
			"Cannot delete tablespace %lu because it is not "
			"found in the tablespace memory cache.",
			(ulong) id);

		return(err);
	}

	ut_a(space);
	ut_a(path != 0);

	/* Important: We rely on the data dictionary mutex to ensure
	that a race is not possible here. It should serialize the tablespace
	drop/free. We acquire an X latch only to avoid a race condition
	when accessing the tablespace instance via:

	  fsp_get_available_space_in_free_extents().

	There our main motivation is to reduce the contention on the
	dictionary mutex. */

	rw_lock_x_lock(&space->latch);

#ifndef UNIV_HOTBACKUP
	/* IMPORTANT: Because we have set space::stop_new_ops there
	can't be any new ibuf merges, reads or flushes. We are here
	because node::n_pending was zero above. However, it is still
	possible to have pending read and write requests:

	A read request can happen because the reader thread has
	gone through the ::stop_new_ops check in buf_page_init_for_read()
	before the flag was set and has not yet incremented ::n_pending
	when we checked it above.

	A write request can be issued any time because we don't check
	the ::stop_new_ops flag when queueing a block for write.

	We deal with pending write requests in the following function
	where we'd minimally evict all dirty pages belonging to this
	space from the flush_list. Not that if a block is IO-fixed
	we'll wait for IO to complete.

	To deal with potential read requests by checking the
	::stop_new_ops flag in fil_io() */

	buf_LRU_flush_or_remove_pages(id, buf_remove, 0);

#endif /* !UNIV_HOTBACKUP */

	/* If it is a delete then also delete any generated files, otherwise
	when we drop the database the remove directory will fail. */
	{
		char*	cfg_name = fil_make_cfg_name(path);
		os_file_delete_if_exists(innodb_data_file_key, cfg_name, NULL);
		mem_free(cfg_name);
	}

	/* Delete the link file pointing to the ibd file we are deleting. */
	if (FSP_FLAGS_HAS_DATA_DIR(space->flags)) {
		fil_delete_link_file(space->name);
	}

	mutex_enter(&fil_system->mutex);

	/* Double check the sanity of pending ops after reacquiring
	the fil_system::mutex. */
	if (fil_space_get_by_id(id)) {
		ut_a(space->n_pending_ops == 0);
		ut_a(UT_LIST_GET_LEN(space->chain) == 1);
		fil_node_t* node = UT_LIST_GET_FIRST(space->chain);
		ut_a(node->n_pending == 0);
	}

	if (!fil_space_free(id, TRUE)) {
		err = DB_TABLESPACE_NOT_FOUND;
	}

	mutex_exit(&fil_system->mutex);

	if (err != DB_SUCCESS) {
		rw_lock_x_unlock(&space->latch);
	} else if (!os_file_delete(innodb_data_file_key, path)
		   && !os_file_delete_if_exists(
			innodb_data_file_key, path, NULL)) {

		/* Note: This is because we have removed the
		tablespace instance from the cache. */

		err = DB_IO_ERROR;
	}

	if (err == DB_SUCCESS) {
#ifndef UNIV_HOTBACKUP
		/* Write a log record about the deletion of the .ibd
		file, so that ibbackup can replay it in the
		--apply-log phase. We use a dummy mtr and the familiar
		log write mechanism. */
		mtr_t		mtr;

		/* When replaying the operation in ibbackup, do not try
		to write any log record */
		mtr_start(&mtr);

		fil_op_write_log(MLOG_FILE_DELETE, id, 0, 0, path, NULL, &mtr);
		mtr_commit(&mtr);
#endif
		err = DB_SUCCESS;
	}

	mem_free(path);

	return(err);
}

/*******************************************************************//**
Check if an index tree is freed by a descriptor bit of index root page.
@return true if the index tree is freed */
UNIV_INTERN
bool
fil_index_tree_is_freed(
/*====================*/
	ulint	space_id,	/*!< in: space id */
	ulint	root_page_no,	/*!< in: root page no of an index tree */
	ulint	zip_size)	/*!< in: compressed page size in bytes */
{
	rw_lock_t*	latch;
	mtr_t		mtr;
	xdes_t*		descr;

	latch = fil_space_get_latch(space_id, NULL);

	mtr_start(&mtr);
	mtr_x_lock(latch, &mtr);

	descr = xdes_get_descriptor(space_id, zip_size, root_page_no, &mtr);

	if (descr == NULL
	    || (descr != NULL
		&& xdes_get_bit(descr, XDES_FREE_BIT,
			root_page_no % FSP_EXTENT_SIZE)) == TRUE) {
		mtr_commit(&mtr);
		/* The tree has already been freed */
		return(true);
	}
	mtr_commit(&mtr);

	return(false);
}

/*******************************************************************//**
Prepare for truncating a single-table tablespace.
1) Check pending operations on a tablespace;
2) Remove all insert buffer entries for the tablespace;
@return DB_SUCCESS or error */
UNIV_INTERN
dberr_t
fil_prepare_for_truncate(
/*=====================*/
	ulint	id)		/*!< in: space id */
{
	char*		path = 0;
	fil_space_t*	space = 0;

	ut_a(!Tablespace::is_system_tablespace(id));

	dberr_t	err = fil_check_pending_operations(
		id, FIL_OPERATION_TRUNCATE, &space, &path);

	mem_free(path);

	if (err == DB_TABLESPACE_NOT_FOUND) {
		ib_logf(IB_LOG_LEVEL_ERROR,
			"Cannot truncate tablespace %lu because it is "
			"not found in the tablespace memory cache.",
			(ulong) id);
	}

	return(err);
}

/**********************************************************************//**
Reinitialize the original tablespace header with the same space id
for single tablespace */
UNIV_INTERN
void
fil_reinit_space_header(
/*====================*/
	ulint		id,	/*!< in: space id */
	ulint		size)	/*!< in: size in blocks */
{
	ut_a(!Tablespace::is_system_tablespace(id));

	/* Invalidate in the buffer pool all pages belonging
	to the tablespace */
	buf_LRU_flush_or_remove_pages(id, BUF_REMOVE_ALL_NO_WRITE, 0);

	/* Remove all insert buffer entries for the tablespace */
	ibuf_delete_for_discarded_space(id);

	mutex_enter(&fil_system->mutex);

	fil_space_t*	space = fil_space_get_by_id(id);

	/* The following code must change when InnoDB supports
	multiple datafiles per tablespace. */
	ut_a(UT_LIST_GET_LEN(space->chain) == 1);

	fil_node_t*	node = UT_LIST_GET_FIRST(space->chain);

	space->size = node->size = size;

	mutex_exit(&fil_system->mutex);

	mtr_t	mtr;

	mtr_start(&mtr);

	fsp_header_init(id, size, &mtr);

	mtr_commit(&mtr);
}

/*******************************************************************//**
Returns TRUE if a single-table tablespace is being deleted.
@return TRUE if being deleted */

ibool
fil_tablespace_is_being_deleted(
/*============================*/
	ulint		id)	/*!< in: space id */
{
	fil_space_t*	space;
	ibool		is_being_deleted;

	mutex_enter(&fil_system->mutex);

	space = fil_space_get_by_id(id);

	ut_a(space != NULL);

	is_being_deleted = (space->stop_new_ops && !space->is_being_truncated);

	mutex_exit(&fil_system->mutex);

	return(is_being_deleted);
}

#ifndef UNIV_HOTBACKUP
/*******************************************************************//**
Discards a single-table tablespace. The tablespace must be cached in the
memory cache. Discarding is like deleting a tablespace, but

 1. We do not drop the table from the data dictionary;

 2. We remove all insert buffer entries for the tablespace immediately;
    in DROP TABLE they are only removed gradually in the background;

 3. Free all the pages in use by the tablespace.
@return	DB_SUCCESS or error */

dberr_t
fil_discard_tablespace(
/*===================*/
	ulint	id)	/*!< in: space id */
{
	dberr_t	err;

	switch (err = fil_delete_tablespace(id, BUF_REMOVE_ALL_NO_WRITE)) {
	case DB_SUCCESS:
		break;

	case DB_IO_ERROR:
		ib_logf(IB_LOG_LEVEL_WARN,
			"While deleting tablespace %lu in DISCARD TABLESPACE."
			" File rename/delete failed: %s",
			(ulong) id, ut_strerr(err));
		break;

	case DB_TABLESPACE_NOT_FOUND:
		ib_logf(IB_LOG_LEVEL_WARN,
			"Cannot delete tablespace %lu in DISCARD "
			"TABLESPACE. %s",
			(ulong) id, ut_strerr(err));
		break;

	default:
		ut_error;
	}

	/* Remove all insert buffer entries for the tablespace */

	ibuf_delete_for_discarded_space(id);

	return(err);
}
#endif /* !UNIV_HOTBACKUP */

/*******************************************************************//**
Renames the memory cache structures of a single-table tablespace.
@return	TRUE if success */
static
ibool
fil_rename_tablespace_in_mem(
/*=========================*/
	fil_space_t*	space,	/*!< in: tablespace memory object */
	fil_node_t*	node,	/*!< in: file node of that tablespace */
	const char*	new_name,	/*!< in: new name */
	const char*	new_path)	/*!< in: new file path */
{
	fil_space_t*	space2;
	const char*	old_name	= space->name;

	ut_ad(mutex_own(&fil_system->mutex));

	space2 = fil_space_get_by_name(old_name);
	if (space != space2) {
		fputs("InnoDB: Error: cannot find ", stderr);
		ut_print_filename(stderr, old_name);
		fputs(" in tablespace memory cache\n", stderr);

		return(FALSE);
	}

	space2 = fil_space_get_by_name(new_name);
	if (space2 != NULL) {
		fputs("InnoDB: Error: ", stderr);
		ut_print_filename(stderr, new_name);
		fputs(" is already in tablespace memory cache\n", stderr);

		return(FALSE);
	}

	HASH_DELETE(fil_space_t, name_hash, fil_system->name_hash,
		    ut_fold_string(space->name), space);
	mem_free(space->name);
	mem_free(node->name);

	space->name = mem_strdup(new_name);
	node->name = mem_strdup(new_path);

	HASH_INSERT(fil_space_t, name_hash, fil_system->name_hash,
		    ut_fold_string(new_name), space);
	return(TRUE);
}

/*******************************************************************//**
Allocates a file name for a single-table tablespace. The string must be freed
by caller with mem_free().
@return	own: file name */

char*
fil_make_ibd_name(
/*==============*/
	const char*	name,		/*!< in: table name or a dir path */
	bool		is_full_path)	/*!< in: TRUE if it is a dir path */
{
	char*	filename;
	ulint	namelen		= strlen(name);
	ulint	dirlen		= strlen(fil_path_to_mysql_datadir);
	ulint	pathlen		= dirlen + namelen + sizeof "/.ibd";

	filename = static_cast<char*>(mem_alloc(pathlen));

	if (is_full_path) {
		memcpy(filename, name, namelen);
		memcpy(filename + namelen, ".ibd", sizeof ".ibd");
	} else {
		ut_snprintf(filename, pathlen, "%s/%s.ibd",
			fil_path_to_mysql_datadir, name);

	}

	srv_normalize_path_for_win(filename);

	return(filename);
}

/*******************************************************************//**
Allocates a file name for a tablespace ISL file (InnoDB Symbolic Link).
The string must be freed by caller with mem_free().
@return	own: file name */

char*
fil_make_isl_name(
/*==============*/
	const char*	name)	/*!< in: table name */
{
	char*	filename;
	ulint	namelen		= strlen(name);
	ulint	dirlen		= strlen(fil_path_to_mysql_datadir);
	ulint	pathlen		= dirlen + namelen + sizeof "/.isl";

	filename = static_cast<char*>(mem_alloc(pathlen));

	ut_snprintf(filename, pathlen, "%s/%s.isl",
		fil_path_to_mysql_datadir, name);

	srv_normalize_path_for_win(filename);

	return(filename);
}

/*******************************************************************//**
Renames a single-table tablespace. The tablespace must be cached in the
tablespace memory cache.
@return	TRUE if success */

ibool
fil_rename_tablespace(
/*==================*/
	const char*	old_name_in,	/*!< in: old table name in the
					standard databasename/tablename
					format of InnoDB, or NULL if we
					do the rename based on the space
					id only */
	ulint		id,		/*!< in: space id */
	const char*	new_name,	/*!< in: new table name in the
					standard databasename/tablename
					format of InnoDB */
	const char*	new_path_in)	/*!< in: new full datafile path
					if the tablespace is remotely
					located, or NULL if it is located
					in the normal data directory. */
{
	ibool		success;
	fil_space_t*	space;
	fil_node_t*	node;
	ulint		count		= 0;
	char*		new_path;
	char*		old_name;
	char*		old_path;
	const char*	not_given	= "(name not specified)";

	ut_a(id != 0);

retry:
	count++;

	if (!(count % 1000)) {
		ut_print_timestamp(stderr);
		fputs("  InnoDB: Warning: problems renaming ", stderr);
		ut_print_filename(stderr,
				  old_name_in ? old_name_in : not_given);
		fputs(" to ", stderr);
		ut_print_filename(stderr, new_name);
		fprintf(stderr, ", %lu iterations\n", (ulong) count);
	}

	mutex_enter(&fil_system->mutex);

	space = fil_space_get_by_id(id);

	DBUG_EXECUTE_IF("fil_rename_tablespace_failure_1", space = NULL; );

	if (space == NULL) {
		ib_logf(IB_LOG_LEVEL_ERROR,
			"Cannot find space id %lu in the tablespace "
			"memory cache, though the table '%s' in a "
			"rename operation should have that id.",
			(ulong) id, old_name_in ? old_name_in : not_given);
		mutex_exit(&fil_system->mutex);

		return(FALSE);
	}

	if (count > 25000) {
		space->stop_ios = FALSE;
		mutex_exit(&fil_system->mutex);

		return(FALSE);
	}

	/* We temporarily close the .ibd file because we do not trust that
	operating systems can rename an open file. For the closing we have to
	wait until there are no pending i/o's or flushes on the file. */

	space->stop_ios = TRUE;

	/* The following code must change when InnoDB supports
	multiple datafiles per tablespace. */
	ut_a(UT_LIST_GET_LEN(space->chain) == 1);
	node = UT_LIST_GET_FIRST(space->chain);

	if (node->n_pending > 0
	    || node->n_pending_flushes > 0
	    || node->being_extended) {
		/* There are pending i/o's or flushes or the file is
		currently being extended, sleep for a while and
		retry */

		mutex_exit(&fil_system->mutex);

		os_thread_sleep(20000);

		goto retry;

	} else if (node->modification_counter > node->flush_counter) {
		/* Flush the space */

		mutex_exit(&fil_system->mutex);

		os_thread_sleep(20000);

		fil_flush(id);

		goto retry;

	} else if (node->open) {
		/* Close the file */

		fil_node_close_file(node, fil_system);
	}

	/* Check that the old name in the space is right */

	if (old_name_in) {
		old_name = mem_strdup(old_name_in);
		ut_a(strcmp(space->name, old_name) == 0);
	} else {
		old_name = mem_strdup(space->name);
	}
	old_path = mem_strdup(node->name);

	/* Rename the tablespace and the node in the memory cache */
	new_path = new_path_in ? mem_strdup(new_path_in)
		: fil_make_ibd_name(new_name, false);

	success = fil_rename_tablespace_in_mem(
		space, node, new_name, new_path);

	if (success) {

		DBUG_EXECUTE_IF("fil_rename_tablespace_failure_2",
			goto skip_second_rename; );

		success = os_file_rename(
			innodb_data_file_key, old_path, new_path);

		DBUG_EXECUTE_IF("fil_rename_tablespace_failure_2",
skip_second_rename:
			success = FALSE; );

		if (!success) {
			/* We have to revert the changes we made
			to the tablespace memory cache */

			ibool	reverted = fil_rename_tablespace_in_mem(
				space, node, old_name, old_path);

			ut_a(reverted);
		}
	}

	space->stop_ios = FALSE;

	mutex_exit(&fil_system->mutex);

#ifndef UNIV_HOTBACKUP
	if (success && !recv_recovery_on) {
		mtr_t		mtr;

		mtr_start(&mtr);

		fil_op_write_log(MLOG_FILE_RENAME, id, 0, 0, old_name, new_name,
				 &mtr);
		mtr_commit(&mtr);
	}
#endif /* !UNIV_HOTBACKUP */

	mem_free(new_path);
	mem_free(old_path);
	mem_free(old_name);

	return(success);
}

/*******************************************************************//**
Creates a new InnoDB Symbolic Link (ISL) file.  It is always created
under the 'datadir' of MySQL. The datadir is the directory of a
running mysqld program. We can refer to it by simply using the path '.'.
@return	DB_SUCCESS or error code */

dberr_t
fil_create_link_file(
/*=================*/
	const char*	tablename,	/*!< in: tablename */
	const char*	filepath)	/*!< in: pathname of tablespace */
{
	os_file_t	file;
	ibool		success;
	dberr_t		err = DB_SUCCESS;
	char*		link_filepath;
	char*		prev_filepath = fil_read_link_file(tablename);

	ut_ad(!srv_read_only_mode);

	if (prev_filepath) {
		/* Truncate will call this with an existing
		link file which contains the same filepath. */
		if (0 == strcmp(prev_filepath, filepath)) {
			mem_free(prev_filepath);
			return(DB_SUCCESS);
		}
		mem_free(prev_filepath);
	}

	link_filepath = fil_make_isl_name(tablename);

	file = os_file_create_simple_no_error_handling(
		innodb_data_file_key, link_filepath,
		OS_FILE_CREATE, OS_FILE_READ_WRITE, &success);

	if (!success) {
		/* The following call will print an error message */
		ulint	error = os_file_get_last_error(true);

		ut_print_timestamp(stderr);
		fputs("  InnoDB: Cannot create file ", stderr);
		ut_print_filename(stderr, link_filepath);
		fputs(".\n", stderr);

		if (error == OS_FILE_ALREADY_EXISTS) {
			fputs("InnoDB: The link file: ", stderr);
			ut_print_filename(stderr, filepath);
			fputs(" already exists.\n", stderr);
			err = DB_TABLESPACE_EXISTS;

		} else if (error == OS_FILE_DISK_FULL) {
			err = DB_OUT_OF_FILE_SPACE;

		} else {
			err = DB_ERROR;
		}

		/* file is not open, no need to close it. */
		mem_free(link_filepath);
		return(err);
	}

	if (!os_file_write(link_filepath, file, filepath, 0,
			    strlen(filepath))) {
		err = DB_ERROR;
	}

	/* Close the file, we only need it at startup */
	os_file_close(file);

	mem_free(link_filepath);

	return(err);
}

/*******************************************************************//**
Deletes an InnoDB Symbolic Link (ISL) file. */

void
fil_delete_link_file(
/*=================*/
	const char*	tablename)	/*!< in: name of table */
{
	char* link_filepath = fil_make_isl_name(tablename);

	os_file_delete_if_exists(innodb_data_file_key, link_filepath, NULL);

	mem_free(link_filepath);
}

/*******************************************************************//**
Reads an InnoDB Symbolic Link (ISL) file.
It is always created under the 'datadir' of MySQL.  The name is of the
form {databasename}/{tablename}. and the isl file is expected to be in a
'{databasename}' directory called '{tablename}.isl'. The caller must free
the memory of the null-terminated path returned if it is not null.
@return	own: filepath found in link file, NULL if not found. */

char*
fil_read_link_file(
/*===============*/
	const char*	name)		/*!< in: tablespace name */
{
	char*		filepath = NULL;
	char*		link_filepath;
	FILE*		file = NULL;

	/* The .isl file is in the 'normal' tablespace location. */
	link_filepath = fil_make_isl_name(name);

	file = fopen(link_filepath, "r+b");

	mem_free(link_filepath);

	if (file) {
		filepath = static_cast<char*>(mem_alloc(OS_FILE_MAX_PATH));

		os_file_read_string(file, filepath, OS_FILE_MAX_PATH);
		fclose(file);

		if (strlen(filepath)) {
			/* Trim whitespace from end of filepath */
			ulint lastch = strlen(filepath) - 1;
			while (lastch > 4 && filepath[lastch] <= 0x20) {
				filepath[lastch--] = 0x00;
			}
			srv_normalize_path_for_win(filepath);
		}
	}

	return(filepath);
}

/*******************************************************************//**
Opens a handle to the file linked to in an InnoDB Symbolic Link file.
@return	TRUE if remote linked tablespace file is found and opened. */

ibool
fil_open_linked_file(
/*===============*/
	const char*	tablename,	/*!< in: database/tablename */
	char**		remote_filepath,/*!< out: remote filepath */
	os_file_t*	remote_file)	/*!< out: remote file handle */

{
	ibool		success;

	*remote_filepath = fil_read_link_file(tablename);
	if (*remote_filepath == NULL) {
		return(FALSE);
	}

	/* The filepath provided is different from what was
	found in the link file. */
	*remote_file = os_file_create_simple_no_error_handling(
		innodb_data_file_key, *remote_filepath,
		OS_FILE_OPEN, OS_FILE_READ_ONLY,
		&success);

	if (!success) {
		char*	link_filepath = fil_make_isl_name(tablename);

		/* The following call prints an error message */
		os_file_get_last_error(true);

		ib_logf(IB_LOG_LEVEL_ERROR,
			"A link file was found named '%s' "
			"but the linked tablespace '%s' "
			"could not be opened.",
			link_filepath, *remote_filepath);

		mem_free(link_filepath);
		mem_free(*remote_filepath);
		*remote_filepath = NULL;
	}

	return(success);
}

/*******************************************************************//**
Creates a new single-table tablespace to a database directory of MySQL.
Database directories are under the 'datadir' of MySQL. The datadir is the
directory of a running mysqld program. We can refer to it by simply the
path '.'. Tables created with CREATE TEMPORARY TABLE we place in the temp
dir of the mysqld server.

@return	DB_SUCCESS or error code */

dberr_t
fil_create_new_single_table_tablespace(
/*===================================*/
	ulint		space_id,	/*!< in: space id */
	const char*	tablename,	/*!< in: the table name in the usual
					databasename/tablename format
					of InnoDB */
	const char*	dir_path,	/*!< in: NULL or a dir path */
	ulint		flags,		/*!< in: tablespace flags */
	ulint		flags2,		/*!< in: table flags2 */
	ulint		size)		/*!< in: the initial size of the
					tablespace file in pages,
					must be >= FIL_IBD_FILE_INITIAL_SIZE */
{
	os_file_t	file;
	ibool		ret;
	dberr_t		err;
	byte*		buf2;
	byte*		page;
	char*		path;
	ibool		success;
	bool		is_temp = !!(flags2 & DICT_TF2_TEMPORARY);
	bool		has_data_dir = FSP_FLAGS_HAS_DATA_DIR(flags);

	ut_ad(!Tablespace::is_system_tablespace(space_id));
	ut_ad(!srv_read_only_mode);
	ut_a(space_id < SRV_LOG_SPACE_FIRST_ID);
	ut_a(size >= FIL_IBD_FILE_INITIAL_SIZE);
	ut_a(fsp_flags_is_valid(flags));

	if (is_temp) {
		/* Temporary table filepath */
		ut_ad(dir_path);
		path = fil_make_ibd_name(dir_path, true);
	} else if (has_data_dir) {
		ut_ad(dir_path);
		path = os_file_make_remote_pathname(dir_path, tablename, "ibd");

		/* Since this tablespace file will be created in a
		remote directory, let's create the subdirectories
		in the path, if they are not there already. */
		success = os_file_create_subdirs_if_needed(path);
		if (!success) {
			err = DB_ERROR;
			goto error_exit_3;
		}
	} else {
		path = fil_make_ibd_name(tablename, false);
	}

	file = os_file_create(
		innodb_data_file_key, path,
		OS_FILE_CREATE | OS_FILE_ON_ERROR_NO_EXIT,
		OS_FILE_NORMAL,
		OS_DATA_FILE,
		&ret);

	if (ret == FALSE) {
		/* The following call will print an error message */
		ulint	error = os_file_get_last_error(true);

		ib_logf(IB_LOG_LEVEL_ERROR,
			"Cannot create file '%s'\n", path);

		if (error == OS_FILE_ALREADY_EXISTS) {
			ib_logf(IB_LOG_LEVEL_ERROR,
				"The file '%s' already exists though the "
				"corresponding table did not exist "
				"in the InnoDB data dictionary. "
				"Have you moved InnoDB .ibd files "
				"around without using the SQL commands "
				"DISCARD TABLESPACE and IMPORT TABLESPACE, "
				"or did mysqld crash in the middle of "
				"CREATE TABLE? "
				"You can resolve the problem by removing "
				"the file '%s' under the 'datadir' of MySQL.",
				path, path);

			err = DB_TABLESPACE_EXISTS;
			goto error_exit_3;
		}

		if (error == OS_FILE_DISK_FULL) {
			err = DB_OUT_OF_FILE_SPACE;
			goto error_exit_3;
		}

		err = DB_ERROR;
		goto error_exit_3;
	}

	ret = os_file_set_size(path, file, size * UNIV_PAGE_SIZE);

	if (!ret) {
		err = DB_OUT_OF_FILE_SPACE;
		goto error_exit_2;
	}

	/* printf("Creating tablespace %s id %lu\n", path, space_id); */

	/* We have to write the space id to the file immediately and flush the
	file to disk. This is because in crash recovery we must be aware what
	tablespaces exist and what are their space id's, so that we can apply
	the log records to the right file. It may take quite a while until
	buffer pool flush algorithms write anything to the file and flush it to
	disk. If we would not write here anything, the file would be filled
	with zeros from the call of os_file_set_size(), until a buffer pool
	flush would write to it. */

	buf2 = static_cast<byte*>(ut_malloc(3 * UNIV_PAGE_SIZE));
	/* Align the memory for file i/o if we might have O_DIRECT set */
	page = static_cast<byte*>(ut_align(buf2, UNIV_PAGE_SIZE));

	memset(page, '\0', UNIV_PAGE_SIZE);

	/* Add the UNIV_PAGE_SIZE to the table flags and write them to the
	tablespace header. */
	flags = fsp_flags_set_page_size(flags, UNIV_PAGE_SIZE);
	fsp_header_init_fields(page, space_id, flags);
	mach_write_to_4(page + FIL_PAGE_ARCH_LOG_NO_OR_SPACE_ID, space_id);

	if (!fsp_flags_is_compressed(flags)) {
		buf_flush_init_for_writing(page, NULL, 0);
		ret = os_file_write(path, file, page, 0, UNIV_PAGE_SIZE);
	} else {
		page_zip_des_t	page_zip;
		ulint		zip_size;

		zip_size = fsp_flags_get_zip_size(flags);

		page_zip_set_size(&page_zip, zip_size);
		page_zip.data = page + UNIV_PAGE_SIZE;
#ifdef UNIV_DEBUG
		page_zip.m_start =
#endif /* UNIV_DEBUG */
			page_zip.m_end = page_zip.m_nonempty =
			page_zip.n_blobs = 0;
		buf_flush_init_for_writing(page, &page_zip, 0);
		ret = os_file_write(path, file, page_zip.data, 0, zip_size);
	}

	ut_free(buf2);

	if (!ret) {
		ib_logf(IB_LOG_LEVEL_ERROR,
			"Could not write the first page to tablespace "
			"'%s'", path);

		err = DB_ERROR;
		goto error_exit_2;
	}

	ret = os_file_flush(file);

	if (!ret) {
		ib_logf(IB_LOG_LEVEL_ERROR,
			"File flush of tablespace '%s' failed", path);
		err = DB_ERROR;
		goto error_exit_2;
	}

	if (has_data_dir) {
		/* Now that the IBD file is created, make the ISL file. */
		err = fil_create_link_file(tablename, path);
		if (err != DB_SUCCESS) {
			goto error_exit_2;
		}
	}

	success = fil_space_create(tablename, space_id, flags, FIL_TABLESPACE);
	if (!success || !fil_node_create(path, size, space_id, FALSE)) {
		err = DB_ERROR;
		goto error_exit_1;
	}

#ifndef UNIV_HOTBACKUP
	{
		mtr_t		mtr;
		ulint		mlog_file_flag = 0;

		if (is_temp) {
			mlog_file_flag |= MLOG_FILE_FLAG_TEMP;
		}

		mtr_start(&mtr);

		fil_op_write_log(flags
				 ? MLOG_FILE_CREATE2
				 : MLOG_FILE_CREATE,
				 space_id, mlog_file_flag, flags,
				 tablename, NULL, &mtr);

		mtr_commit(&mtr);
	}
#endif
	err = DB_SUCCESS;

	/* Error code is set.  Cleanup the various variables used.
	These labels reflect the order in which variables are assigned or
	actions are done. */
error_exit_1:
	if (has_data_dir && err != DB_SUCCESS) {
		fil_delete_link_file(tablename);
	}
error_exit_2:
	os_file_close(file);
	if (err != DB_SUCCESS) {
		os_file_delete(innodb_data_file_key, path);
	}
error_exit_3:
	mem_free(path);

	return(err);
}

#ifndef UNIV_HOTBACKUP
/********************************************************************//**
Report information about a bad tablespace. */
static
void
fil_report_bad_tablespace(
/*======================*/
	const char*	filepath,	/*!< in: filepath */
	const char*	check_msg,	/*!< in: fil_check_first_page() */
	ulint		found_id,	/*!< in: found space ID */
	ulint		found_flags,	/*!< in: found flags */
	ulint		expected_id,	/*!< in: expected space id */
	ulint		expected_flags)	/*!< in: expected flags */
{
	if (check_msg) {
		ib_logf(IB_LOG_LEVEL_ERROR,
			"Error %s in file '%s',"
			"tablespace id=%lu, flags=%lu. "
			"Please refer to "
			REFMAN "innodb-troubleshooting-datadict.html "
			"for how to resolve the issue.",
			check_msg, filepath,
			(ulong) expected_id, (ulong) expected_flags);
		return;
	}

	ib_logf(IB_LOG_LEVEL_ERROR,
		"In file '%s', tablespace id and flags are %lu and %lu, "
		"but in the InnoDB data dictionary they are %lu and %lu. "
		"Have you moved InnoDB .ibd files around without using the "
		"commands DISCARD TABLESPACE and IMPORT TABLESPACE? "
		"Please refer to "
		REFMAN "innodb-troubleshooting-datadict.html "
		"for how to resolve the issue.",
		filepath, (ulong) found_id, (ulong) found_flags,
		(ulong) expected_id, (ulong) expected_flags);
}

struct fsp_open_info {
	ibool		success;	/*!< Has the tablespace been opened? */
	const char*	check_msg;	/*!< fil_check_first_page() message */
	ibool		valid;		/*!< Is the tablespace valid? */
	os_file_t	file;		/*!< File handle */
	char*		filepath;	/*!< File path to open */
	lsn_t		lsn;		/*!< Flushed LSN from header page */
	ulint		id;		/*!< Space ID */
	ulint		flags;		/*!< Tablespace flags */
};

/********************************************************************//**
Tries to open a single-table tablespace and optionally checks that the
space id in it is correct. If this does not succeed, print an error message
to the .err log. This function is used to open a tablespace when we start
mysqld after the dictionary has been booted, and also in IMPORT TABLESPACE.

NOTE that we assume this operation is used either at the database startup
or under the protection of the dictionary mutex, so that two users cannot
race here. This operation does not leave the file associated with the
tablespace open, but closes it after we have looked at the space id in it.

If the validate boolean is set, we read the first page of the file and
check that the space id in the file is what we expect. We assume that
this function runs much faster if no check is made, since accessing the
file inode probably is much faster (the OS caches them) than accessing
the first page of the file.  This boolean may be initially FALSE, but if
a remote tablespace is found it will be changed to true.

If the fix_dict boolean is set, then it is safe to use an internal SQL
statement to update the dictionary tables if they are incorrect.

@return	DB_SUCCESS or error code */

dberr_t
fil_open_single_table_tablespace(
/*=============================*/
	bool		validate,	/*!< in: Do we validate tablespace? */
	bool		fix_dict,	/*!< in: Can we fix the dictionary? */
	ulint		id,		/*!< in: space id */
	ulint		flags,		/*!< in: tablespace flags */
	const char*	tablename,	/*!< in: table name in the
					databasename/tablename format */
	const char*	path_in)	/*!< in: tablespace filepath */
{
	dberr_t		err = DB_SUCCESS;
	bool		dict_filepath_same_as_default = false;
	bool		link_file_found = false;
	bool		link_file_is_bad = false;
	fsp_open_info	def;
	fsp_open_info	dict;
	fsp_open_info	remote;
	ulint		tablespaces_found = 0;
	ulint		valid_tablespaces_found = 0;

#ifdef UNIV_SYNC_DEBUG
	ut_ad(!fix_dict || rw_lock_own(&dict_operation_lock, RW_LOCK_EX));
#endif /* UNIV_SYNC_DEBUG */
	ut_ad(!fix_dict || mutex_own(&(dict_sys->mutex)));

	if (!fsp_flags_is_valid(flags)) {
		return(DB_CORRUPTION);
	}

	/* If the tablespace was relocated, we do not
	compare the DATA_DIR flag */
	ulint mod_flags = flags & ~FSP_FLAGS_MASK_DATA_DIR;

	memset(&def, 0, sizeof(def));
	memset(&dict, 0, sizeof(dict));
	memset(&remote, 0, sizeof(remote));

	/* Discover the correct filepath.  We will always look for an ibd
	in the default location. If it is remote, it should not be here. */
	def.filepath = fil_make_ibd_name(tablename, false);

	/* The path_in was read from SYS_DATAFILES. */
	if (path_in) {
		if (strcmp(def.filepath, path_in)) {
			dict.filepath = mem_strdup(path_in);
			/* possibility of multiple files. */
			validate = true;
		} else {
			dict_filepath_same_as_default = true;
		}
	}

	link_file_found = fil_open_linked_file(
		tablename, &remote.filepath, &remote.file);
	remote.success = link_file_found;
	if (remote.success) {
		/* possibility of multiple files. */
		validate = true;
		tablespaces_found++;

		/* A link file was found. MySQL does not allow a DATA
		DIRECTORY to be be the same as the default filepath. */
		ut_a(strcmp(def.filepath, remote.filepath));

		/* If there was a filepath found in SYS_DATAFILES,
		we hope it was the same as this remote.filepath found
		in the ISL file. */
		if (dict.filepath
		    && (0 == strcmp(dict.filepath, remote.filepath))) {
			remote.success = FALSE;
			os_file_close(remote.file);
			mem_free(remote.filepath);
			remote.filepath = NULL;
			tablespaces_found--;
		}
	}

	/* Attempt to open the tablespace at other possible filepaths. */
	if (dict.filepath) {
		dict.file = os_file_create_simple_no_error_handling(
			innodb_data_file_key, dict.filepath, OS_FILE_OPEN,
			OS_FILE_READ_ONLY, &dict.success);
		if (dict.success) {
			/* possibility of multiple files. */
			validate = true;
			tablespaces_found++;
		}
	}

	/* Always look for a file at the default location. */
	ut_a(def.filepath);
	def.file = os_file_create_simple_no_error_handling(
		innodb_data_file_key, def.filepath, OS_FILE_OPEN,
		OS_FILE_READ_ONLY, &def.success);
	if (def.success) {
		tablespaces_found++;
	}

	/*  We have now checked all possible tablespace locations and
	have a count of how many we found.  If things are normal, we
	only found 1. */
	if (!validate && tablespaces_found == 1) {
		goto skip_validate;
	}

	/* Read the first page of the datadir tablespace, if found. */
	if (def.success) {
		def.check_msg = fil_read_first_page(
			def.file, false, &def.flags,
			&def.id, &def.lsn, &def.lsn);
		def.valid = !def.check_msg;

		/* Validate this single-table-tablespace with SYS_TABLES,
		but do not compare the DATA_DIR flag, in case the
		tablespace was relocated. */
		if (def.valid && def.id == id
		    && (def.flags & ~FSP_FLAGS_MASK_DATA_DIR) == mod_flags) {
			valid_tablespaces_found++;
		} else {
			def.valid = false;
			/* Do not use this tablespace. */
			fil_report_bad_tablespace(
				def.filepath, def.check_msg, def.id,
				def.flags, id, flags);
		}
	}

	/* Read the first page of the remote tablespace */
	if (remote.success) {
		remote.check_msg = fil_read_first_page(
			remote.file, false, &remote.flags,
			&remote.id, &remote.lsn, &remote.lsn);
		remote.valid = !remote.check_msg;

		/* Validate this single-table-tablespace with SYS_TABLES,
		but do not compare the DATA_DIR flag, in case the
		tablespace was relocated. */
		if (remote.valid && remote.id == id
		    && (remote.flags & ~FSP_FLAGS_MASK_DATA_DIR) == mod_flags) {
			valid_tablespaces_found++;
		} else {
			remote.valid = false;
			/* Do not use this linked tablespace. */
			fil_report_bad_tablespace(
				remote.filepath, remote.check_msg, remote.id,
				remote.flags, id, flags);
			link_file_is_bad = true;
		}
	}

	/* Read the first page of the datadir tablespace, if found. */
	if (dict.success) {
		dict.check_msg = fil_read_first_page(
			dict.file, false, &dict.flags,
			&dict.id, &dict.lsn, &dict.lsn);
		dict.valid = !dict.check_msg;

		/* Validate this single-table-tablespace with SYS_TABLES,
		but do not compare the DATA_DIR flag, in case the
		tablespace was relocated. */
		if (dict.valid && dict.id == id
		    && (dict.flags & ~FSP_FLAGS_MASK_DATA_DIR) == mod_flags) {
			valid_tablespaces_found++;
		} else {
			dict.valid = false;
			/* Do not use this tablespace. */
			fil_report_bad_tablespace(
				dict.filepath, dict.check_msg, dict.id,
				dict.flags, id, flags);
		}
	}

	/* Make sense of these three possible locations.
	First, bail out if no tablespace files were found. */
	if (valid_tablespaces_found == 0) {
		/* The following call prints an error message */
		os_file_get_last_error(true);

		ib_logf(IB_LOG_LEVEL_ERROR,
			"Could not find a valid tablespace file for '%s'. "
			"See " REFMAN "innodb-troubleshooting-datadict.html "
			"for how to resolve the issue.",
			tablename);

		err = DB_CORRUPTION;

		goto cleanup_and_exit;
	}

	/* Do not open any tablespaces if more than one tablespace with
	the correct space ID and flags were found. */
	if (tablespaces_found > 1) {
		ib_logf(IB_LOG_LEVEL_ERROR,
			"A tablespace for %s has been found in "
			"multiple places;", tablename);
		if (def.success) {
			ib_logf(IB_LOG_LEVEL_ERROR,
				"Default location; %s, LSN=" LSN_PF
				", Space ID=%lu, Flags=%lu",
				def.filepath, def.lsn,
				(ulong) def.id, (ulong) def.flags);
		}
		if (remote.success) {
			ib_logf(IB_LOG_LEVEL_ERROR,
				"Remote location; %s, LSN=" LSN_PF
				", Space ID=%lu, Flags=%lu",
				remote.filepath, remote.lsn,
				(ulong) remote.id, (ulong) remote.flags);
		}
		if (dict.success) {
			ib_logf(IB_LOG_LEVEL_ERROR,
				"Dictionary location; %s, LSN=" LSN_PF
				", Space ID=%lu, Flags=%lu",
				dict.filepath, dict.lsn,
				(ulong) dict.id, (ulong) dict.flags);
		}

		/* Force-recovery will allow some tablespaces to be
		skipped by REDO if there was more than one file found.
		Unlike during the REDO phase of recovery, we now know
		if the tablespace is valid according to the dictionary,
		which was not available then. So if we did not force
		recovery and there is only one good tablespace, ignore
		any bad tablespaces. */
		if (valid_tablespaces_found > 1 || srv_force_recovery > 0) {
			ib_logf(IB_LOG_LEVEL_ERROR,
				"Will not open the tablespace for '%s'",
				tablename);

			if (def.success != def.valid
			    || dict.success != dict.valid
			    || remote.success != remote.valid) {
				err = DB_CORRUPTION;
			} else {
				err = DB_ERROR;
			}
			goto cleanup_and_exit;
		}

		/* There is only one valid tablespace found and we did
		not use srv_force_recovery during REDO.  Use this one
		tablespace and clean up invalid tablespace pointers */
		if (def.success && !def.valid) {
			def.success = false;
			os_file_close(def.file);
			tablespaces_found--;
		}
		if (dict.success && !dict.valid) {
			dict.success = false;
			os_file_close(dict.file);
			/* Leave dict.filepath so that SYS_DATAFILES
			can be corrected below. */
			tablespaces_found--;
		}
		if (remote.success && !remote.valid) {
			remote.success = false;
			os_file_close(remote.file);
			mem_free(remote.filepath);
			remote.filepath = NULL;
			tablespaces_found--;
		}
	}

	/* At this point, there should be only one filepath. */
	ut_a(tablespaces_found == 1);
	ut_a(valid_tablespaces_found == 1);

	/* Only fix the dictionary at startup when there is only one thread.
	Calls to dict_load_table() can be done while holding other latches. */
	if (!fix_dict) {
		goto skip_validate;
	}

	/* We may need to change what is stored in SYS_DATAFILES or
	SYS_TABLESPACES or adjust the link file.
	Since a failure to update SYS_TABLESPACES or SYS_DATAFILES does
	not prevent opening and using the single_table_tablespace either
	this time or the next, we do not check the return code or fail
	to open the tablespace. But dict_update_filepath() will issue a
	warning to the log. */
	if (dict.filepath) {
		if (remote.success) {
			dict_update_filepath(id, remote.filepath);
		} else if (def.success) {
			dict_update_filepath(id, def.filepath);
			if (link_file_is_bad) {
				fil_delete_link_file(tablename);
			}
		} else if (!link_file_found || link_file_is_bad) {
			ut_ad(dict.success);
			/* Fix the link file if we got our filepath
			from the dictionary but a link file did not
			exist or it did not point to a valid file. */
			fil_delete_link_file(tablename);
			fil_create_link_file(tablename, dict.filepath);
		}

	} else if (remote.success && dict_filepath_same_as_default) {
		dict_update_filepath(id, remote.filepath);

	} else if (remote.success && path_in == NULL) {
		/* SYS_DATAFILES record for this space ID was not found. */
		dict_insert_tablespace_and_filepath(
			id, tablename, remote.filepath, flags);
	}

skip_validate:
	if (err != DB_SUCCESS) {
		; // Don't load the tablespace into the cache
	} else if (!fil_space_create(tablename, id, flags, FIL_TABLESPACE)) {
		err = DB_ERROR;
	} else {
		/* We do not measure the size of the file, that is why
		we pass the 0 below */

		if (!fil_node_create(remote.success ? remote.filepath :
				     dict.success ? dict.filepath :
				     def.filepath, 0, id, FALSE)) {
			err = DB_ERROR;
		}
	}

cleanup_and_exit:
	if (remote.success) {
		os_file_close(remote.file);
	}
	if (remote.filepath) {
		mem_free(remote.filepath);
	}
	if (dict.success) {
		os_file_close(dict.file);
	}
	if (dict.filepath) {
		mem_free(dict.filepath);
	}
	if (def.success) {
		os_file_close(def.file);
	}
	mem_free(def.filepath);

	return(err);
}
#endif /* !UNIV_HOTBACKUP */

#ifdef UNIV_HOTBACKUP
/*******************************************************************//**
Allocates a file name for an old version of a single-table tablespace.
The string must be freed by caller with mem_free()!
@return	own: file name */
static
char*
fil_make_ibbackup_old_name(
/*=======================*/
	const char*	name)		/*!< in: original file name */
{
	static const char suffix[] = "_ibbackup_old_vers_";
	char*	path;
	ulint	len	= strlen(name);

	path = static_cast<char*>(mem_alloc(len + (15 + sizeof suffix)));

	memcpy(path, name, len);
	memcpy(path + len, suffix, (sizeof suffix) - 1);
	ut_sprintf_timestamp_without_extra_chars(
		path + len + ((sizeof suffix) - 1));
	return(path);
}
#endif /* UNIV_HOTBACKUP */

/********************************************************************//**
Opens an .ibd file and adds the associated single-table tablespace to the
InnoDB fil0fil.cc data structures.
Set fsp->success to TRUE if tablespace is valid, FALSE if not. */
static
void
fil_validate_single_table_tablespace(
/*=================================*/
	const char*	tablename,	/*!< in: database/tablename */
	fsp_open_info*	fsp)		/*!< in/out: tablespace info */
{
	if (const char* check_msg = fil_read_first_page(
		    fsp->file, false, &fsp->flags,
		    &fsp->id, &fsp->lsn, &fsp->lsn)) {
		ib_logf(IB_LOG_LEVEL_ERROR,
			"%s in tablespace %s (table %s)",
			check_msg, fsp->filepath, tablename);
		fsp->success = FALSE;
		return;
	}

	if (fsp->id == ULINT_UNDEFINED || fsp->id == 0) {
		ib_logf(IB_LOG_LEVEL_ERROR,
			"Tablespace is not sensible;"
			" Table: %s  Space ID: %lu  Filepath: %s\n",
		tablename, (ulong) fsp->id, fsp->filepath);
		fsp->success = FALSE;
		return;
	}

	mutex_enter(&fil_system->mutex);
	fil_space_t* space = fil_space_get_by_id(fsp->id);
	mutex_exit(&fil_system->mutex);
	if (space != NULL) {
		char* prev_filepath = fil_space_get_first_path(fsp->id);

		ib_logf(IB_LOG_LEVEL_ERROR,
			"Attempted to open a previously opened tablespace. "
			"Previous tablespace %s uses space ID: %lu at "
			"filepath: %s. Cannot open tablespace %s which uses "
			"space ID: %lu at filepath: %s",
			space->name, (ulong) space->id, prev_filepath,
			tablename, (ulong) fsp->id, fsp->filepath);

		mem_free(prev_filepath);
		fsp->success = FALSE;
		return;
	}

	fsp->success = TRUE;
}


/********************************************************************//**
Opens an .ibd file and adds the associated single-table tablespace to the
InnoDB fil0fil.cc data structures. */
static
void
fil_load_single_table_tablespace(
/*=============================*/
	const char*	dbname,		/*!< in: database name */
	const char*	filename)	/*!< in: file name (not a path),
					including the .ibd or .isl extension */
{
	char*		tablename;
	ulint		tablename_len;
	ulint		dbname_len = strlen(dbname);
	ulint		filename_len = strlen(filename);
	fsp_open_info	def;
	fsp_open_info	remote;
	os_offset_t	size;
#ifdef UNIV_HOTBACKUP
	fil_space_t*	space;
#endif

	memset(&def, 0, sizeof(def));
	memset(&remote, 0, sizeof(remote));

	/* The caller assured that the extension is ".ibd" or ".isl". */
	ut_ad(0 == memcmp(filename + filename_len - 4, ".ibd", 4)
	      || 0 == memcmp(filename + filename_len - 4, ".isl", 4));

	/* Build up the tablename in the standard form database/table. */
	tablename = static_cast<char*>(
		mem_alloc(dbname_len + filename_len + 2));
	sprintf(tablename, "%s/%s", dbname, filename);
	tablename_len = strlen(tablename) - strlen(".ibd");
	tablename[tablename_len] = '\0';

	/* There may be both .ibd and .isl file in the directory.
	And it is possible that the .isl file refers to a different
	.ibd file.  If so, we open and compare them the first time
	one of them is sent to this function.  So if this table has
	already been loaded, there is nothing to do.*/
	mutex_enter(&fil_system->mutex);
	if (fil_space_get_by_name(tablename)) {
		mem_free(tablename);
		mutex_exit(&fil_system->mutex);
		return;
	}
	mutex_exit(&fil_system->mutex);

	/* Build up the filepath of the .ibd tablespace in the datadir.
	This must be freed independent of def.success. */
	def.filepath = fil_make_ibd_name(tablename, false);

#ifdef _WIN32
# ifndef UNIV_HOTBACKUP
	/* If lower_case_table_names is 0 or 2, then MySQL allows database
	directory names with upper case letters. On Windows, all table and
	database names in InnoDB are internally always in lower case. Put the
	file path to lower case, so that we are consistent with InnoDB's
	internal data dictionary. */

	dict_casedn_str(def.filepath);
# endif /* !UNIV_HOTBACKUP */
#endif

	/* Check for a link file which locates a remote tablespace. */
	remote.success = fil_open_linked_file(
		tablename, &remote.filepath, &remote.file);

	/* Read the first page of the remote tablespace */
	if (remote.success) {
		fil_validate_single_table_tablespace(tablename, &remote);
		if (!remote.success) {
			os_file_close(remote.file);
			mem_free(remote.filepath);
		}
	}


	/* Try to open the tablespace in the datadir. */
	def.file = os_file_create_simple_no_error_handling(
		innodb_data_file_key, def.filepath, OS_FILE_OPEN,
		OS_FILE_READ_ONLY, &def.success);

	/* Read the first page of the remote tablespace */
	if (def.success) {
		fil_validate_single_table_tablespace(tablename, &def);
		if (!def.success) {
			os_file_close(def.file);
		}
	}

	if (!def.success && !remote.success) {
		/* The following call prints an error message */
		os_file_get_last_error(true);
		fprintf(stderr,
			"InnoDB: Error: could not open single-table"
			" tablespace file %s\n", def.filepath);

		if (!strncmp(filename,
			     TEMP_FILE_PREFIX, TEMP_FILE_PREFIX_LENGTH)) {
			/* Ignore errors for #sql tablespaces. */
			mem_free(tablename);
			if (remote.filepath) {
				mem_free(remote.filepath);
			}
			if (def.filepath) {
				mem_free(def.filepath);
			}
			return;
		}
no_good_file:
		fprintf(stderr,
			"InnoDB: We do not continue the crash recovery,"
			" because the table may become\n"
			"InnoDB: corrupt if we cannot apply the log"
			" records in the InnoDB log to it.\n"
			"InnoDB: To fix the problem and start mysqld:\n"
			"InnoDB: 1) If there is a permission problem"
			" in the file and mysqld cannot\n"
			"InnoDB: open the file, you should"
			" modify the permissions.\n"
			"InnoDB: 2) If the table is not needed, or you"
			" can restore it from a backup,\n"
			"InnoDB: then you can remove the .ibd file,"
			" and InnoDB will do a normal\n"
			"InnoDB: crash recovery and ignore that table.\n"
			"InnoDB: 3) If the file system or the"
			" disk is broken, and you cannot remove\n"
			"InnoDB: the .ibd file, you can set"
			" innodb_force_recovery > 0 in my.cnf\n"
			"InnoDB: and force InnoDB to continue crash"
			" recovery here.\n");
will_not_choose:
		mem_free(tablename);
		if (remote.filepath) {
			mem_free(remote.filepath);
		}
		if (def.filepath) {
			mem_free(def.filepath);
		}

		if (srv_force_recovery > 0) {
			ib_logf(IB_LOG_LEVEL_INFO,
				"innodb_force_recovery was set to %lu. "
				"Continuing crash recovery even though we "
				"cannot access the .ibd file of this table.",
				srv_force_recovery);
			return;
		}

		exit(1);
	}

	if (def.success && remote.success) {
		ib_logf(IB_LOG_LEVEL_ERROR,
			"Tablespaces for %s have been found in two places;\n"
			"Location 1: SpaceID: %lu  LSN: %lu  File: %s\n"
			"Location 2: SpaceID: %lu  LSN: %lu  File: %s\n"
			"You must delete one of them.",
			tablename, (ulong) def.id, (ulong) def.lsn,
			def.filepath, (ulong) remote.id, (ulong) remote.lsn,
			remote.filepath);

		def.success = FALSE;
		os_file_close(def.file);
		os_file_close(remote.file);
		goto will_not_choose;
	}

	/* At this point, only one tablespace is open */
	ut_a(def.success == !remote.success);

	fsp_open_info*	fsp = def.success ? &def : &remote;

	/* Get and test the file size. */
	size = os_file_get_size(fsp->file);

	if (size == (os_offset_t) -1) {
		/* The following call prints an error message */
		os_file_get_last_error(true);

		ib_logf(IB_LOG_LEVEL_ERROR,
			"could not measure the size of single-table "
			"tablespace file %s", fsp->filepath);

		os_file_close(fsp->file);
		goto no_good_file;
	}

	/* Every .ibd file is created >= 4 pages in size. Smaller files
	cannot be ok. */
	ulong minimum_size = FIL_IBD_FILE_INITIAL_SIZE * UNIV_PAGE_SIZE;
	if (size < minimum_size) {
#ifndef UNIV_HOTBACKUP
		ib_logf(IB_LOG_LEVEL_ERROR,
			"The size of single-table tablespace file %s "
			"is only " UINT64PF ", should be at least %lu!",
			fsp->filepath, size, minimum_size);
		os_file_close(fsp->file);
		goto no_good_file;
#else
		fsp->id = ULINT_UNDEFINED;
		fsp->flags = 0;
#endif /* !UNIV_HOTBACKUP */
	}

#ifdef UNIV_HOTBACKUP
	if (fsp->id == ULINT_UNDEFINED || fsp->id == 0) {
		char*	new_path;

		fprintf(stderr,
			"InnoDB: Renaming tablespace %s of id %lu,\n"
			"InnoDB: to %s_ibbackup_old_vers_<timestamp>\n"
			"InnoDB: because its size %" PRId64 " is too small"
			" (< 4 pages 16 kB each),\n"
			"InnoDB: or the space id in the file header"
			" is not sensible.\n"
			"InnoDB: This can happen in an ibbackup run,"
			" and is not dangerous.\n",
			fsp->filepath, fsp->id, fsp->filepath, size);
		os_file_close(fsp->file);

		new_path = fil_make_ibbackup_old_name(fsp->filepath);

		bool	success = os_file_rename(
			innodb_data_file_key, fsp->filepath, new_path);

		ut_a(success);

		mem_free(new_path);

		goto func_exit_after_close;
	}

	/* A backup may contain the same space several times, if the space got
	renamed at a sensitive time. Since it is enough to have one version of
	the space, we rename the file if a space with the same space id
	already exists in the tablespace memory cache. We rather rename the
	file than delete it, because if there is a bug, we do not want to
	destroy valuable data. */

	mutex_enter(&fil_system->mutex);

	space = fil_space_get_by_id(fsp->id);

	if (space) {
		char*	new_path;

		fprintf(stderr,
			"InnoDB: Renaming tablespace %s of id %lu,\n"
			"InnoDB: to %s_ibbackup_old_vers_<timestamp>\n"
			"InnoDB: because space %s with the same id\n"
			"InnoDB: was scanned earlier. This can happen"
			" if you have renamed tables\n"
			"InnoDB: during an ibbackup run.\n",
			fsp->filepath, fsp->id, fsp->filepath,
			space->name);
		os_file_close(fsp->file);

		new_path = fil_make_ibbackup_old_name(fsp->filepath);

		mutex_exit(&fil_system->mutex);

		bool	success = os_file_rename(
			innodb_data_file_key, fsp->filepath, new_path);

		ut_a(success);

		mem_free(new_path);

		goto func_exit_after_close;
	}
	mutex_exit(&fil_system->mutex);
#endif /* UNIV_HOTBACKUP */
	ibool file_space_create_success = fil_space_create(
		tablename, fsp->id, fsp->flags, FIL_TABLESPACE);

	if (!file_space_create_success) {
		if (srv_force_recovery > 0) {
			fprintf(stderr,
				"InnoDB: innodb_force_recovery was set"
				" to %lu. Continuing crash recovery\n"
				"InnoDB: even though the tablespace"
				" creation of this table failed.\n",
				srv_force_recovery);
			goto func_exit;
		}

		/* Exit here with a core dump, stack, etc. */
		ut_a(file_space_create_success);
	}

	/* We do not use the size information we have about the file, because
	the rounding formula for extents and pages is somewhat complex; we
	let fil_node_open() do that task. */

	if (!fil_node_create(fsp->filepath, 0, fsp->id, FALSE)) {
		ut_error;
	}

func_exit:
	os_file_close(fsp->file);

#ifdef UNIV_HOTBACKUP
func_exit_after_close:
#else
	ut_ad(!mutex_own(&fil_system->mutex));
#endif
	mem_free(tablename);
	if (remote.success) {
		mem_free(remote.filepath);
	}
	mem_free(def.filepath);
}

/***********************************************************************//**
A fault-tolerant function that tries to read the next file name in the
directory. We retry 100 times if os_file_readdir_next_file() returns -1. The
idea is to read as much good data as we can and jump over bad data.
@return 0 if ok, -1 if error even after the retries, 1 if at the end
of the directory */
static
int
fil_file_readdir_next_file(
/*=======================*/
	dberr_t*	err,	/*!< out: this is set to DB_ERROR if an error
				was encountered, otherwise not changed */
	const char*	dirname,/*!< in: directory name or path */
	os_file_dir_t	dir,	/*!< in: directory stream */
	os_file_stat_t*	info)	/*!< in/out: buffer where the
				info is returned */
{
	for (ulint i = 0; i < 100; i++) {
		int	ret = os_file_readdir_next_file(dirname, dir, info);

		if (ret != -1) {

			return(ret);
		}

		ib_logf(IB_LOG_LEVEL_ERROR,
			"os_file_readdir_next_file() returned -1 in "
			"directory %s, crash recovery may have failed "
			"for some .ibd files!", dirname);

		*err = DB_ERROR;
	}

	return(-1);
}

/********************************************************************//**
At the server startup, if we need crash recovery, scans the database
directories under the MySQL datadir, looking for .ibd files. Those files are
single-table tablespaces. We need to know the space id in each of them so that
we know into which file we should look to check the contents of a page stored
in the doublewrite buffer, also to know where to apply log records where the
space id is != 0.
@return	DB_SUCCESS or error number */

dberr_t
fil_load_single_table_tablespaces(void)
/*===================================*/
{
	int		ret;
	char*		dbpath		= NULL;
	ulint		dbpath_len	= 100;
	os_file_dir_t	dir;
	os_file_dir_t	dbdir;
	os_file_stat_t	dbinfo;
	os_file_stat_t	fileinfo;
	dberr_t		err		= DB_SUCCESS;

	/* The datadir of MySQL is always the default directory of mysqld */

	dir = os_file_opendir(fil_path_to_mysql_datadir, TRUE);

	if (dir == NULL) {

		return(DB_ERROR);
	}

	dbpath = static_cast<char*>(mem_alloc(dbpath_len));

	/* Scan all directories under the datadir. They are the database
	directories of MySQL. */

	ret = fil_file_readdir_next_file(&err, fil_path_to_mysql_datadir, dir,
					 &dbinfo);
	while (ret == 0) {
		ulint len;
		/* printf("Looking at %s in datadir\n", dbinfo.name); */

		if (dbinfo.type == OS_FILE_TYPE_FILE
		    || dbinfo.type == OS_FILE_TYPE_UNKNOWN) {

			goto next_datadir_item;
		}

		/* We found a symlink or a directory; try opening it to see
		if a symlink is a directory */

		len = strlen(fil_path_to_mysql_datadir)
			+ strlen (dbinfo.name) + 2;
		if (len > dbpath_len) {
			dbpath_len = len;

			if (dbpath) {
				mem_free(dbpath);
			}

			dbpath = static_cast<char*>(mem_alloc(dbpath_len));
		}
		ut_snprintf(dbpath, dbpath_len,
			    "%s/%s", fil_path_to_mysql_datadir, dbinfo.name);
		srv_normalize_path_for_win(dbpath);

		dbdir = os_file_opendir(dbpath, FALSE);

		if (dbdir != NULL) {

			/* We found a database directory; loop through it,
			looking for possible .ibd files in it */

			ret = fil_file_readdir_next_file(&err, dbpath, dbdir,
							 &fileinfo);
			while (ret == 0) {

				if (fileinfo.type == OS_FILE_TYPE_DIR) {

					goto next_file_item;
				}

				/* We found a symlink or a file */
				if (strlen(fileinfo.name) > 4
				    && (0 == strcmp(fileinfo.name
						   + strlen(fileinfo.name) - 4,
						   ".ibd")
					|| 0 == strcmp(fileinfo.name
						   + strlen(fileinfo.name) - 4,
						   ".isl"))) {
					/* The name ends in .ibd or .isl;
					try opening the file */
					fil_load_single_table_tablespace(
						dbinfo.name, fileinfo.name);
				}
next_file_item:
				ret = fil_file_readdir_next_file(&err,
								 dbpath, dbdir,
								 &fileinfo);
			}

			if (0 != os_file_closedir(dbdir)) {
				fputs("InnoDB: Warning: could not"
				      " close database directory ", stderr);
				ut_print_filename(stderr, dbpath);
				putc('\n', stderr);

				err = DB_ERROR;
			}
		}

next_datadir_item:
		ret = fil_file_readdir_next_file(&err,
						 fil_path_to_mysql_datadir,
						 dir, &dbinfo);
	}

	mem_free(dbpath);

	if (0 != os_file_closedir(dir)) {
		fprintf(stderr,
			"InnoDB: Error: could not close MySQL datadir\n");

		return(DB_ERROR);
	}

	return(err);
}

/*******************************************************************//**
Returns TRUE if a single-table tablespace does not exist in the memory cache,
or is being deleted there.
@return	TRUE if does not exist or is being deleted */

ibool
fil_tablespace_deleted_or_being_deleted_in_mem(
/*===========================================*/
	ulint		id,	/*!< in: space id */
	ib_int64_t	version)/*!< in: tablespace_version should be this; if
				you pass -1 as the value of this, then this
				parameter is ignored */
{
	fil_space_t*	space;

	ut_ad(fil_system);

	mutex_enter(&fil_system->mutex);

	space = fil_space_get_by_id(id);

	if (space == NULL
	    || (space->stop_new_ops && !space->is_being_truncated)) {
		mutex_exit(&fil_system->mutex);

		return(TRUE);
	}

	if (version != ((ib_int64_t)-1)
	    && space->tablespace_version != version) {
		mutex_exit(&fil_system->mutex);

		return(TRUE);
	}

	mutex_exit(&fil_system->mutex);

	return(FALSE);
}

/*******************************************************************//**
Returns TRUE if a single-table tablespace exists in the memory cache.
@return	TRUE if exists */

ibool
fil_tablespace_exists_in_mem(
/*=========================*/
	ulint	id)	/*!< in: space id */
{
	fil_space_t*	space;

	ut_ad(fil_system);

	mutex_enter(&fil_system->mutex);

	space = fil_space_get_by_id(id);

	mutex_exit(&fil_system->mutex);

	return(space != NULL);
}

/*******************************************************************//**
Report that a tablespace for a table was not found. */
static
void
fil_report_missing_tablespace(
/*===========================*/
	const char*	name,			/*!< in: table name */
	ulint		space_id)		/*!< in: table's space id */
{
	char index_name[MAX_FULL_NAME_LEN + 1];

	innobase_format_name(index_name, sizeof(index_name), name, TRUE);

	ib_logf(IB_LOG_LEVEL_ERROR,
		"Table %s in the InnoDB data dictionary has tablespace id %lu, "
		"but tablespace with that id or name does not exist. Have "
		"you deleted or moved .ibd files? This may also be a table "
		"created with CREATE TEMPORARY TABLE whose .ibd and .frm "
		"files MySQL automatically removed, but the table still "
		"exists in the InnoDB internal data dictionary.",
		name, space_id);
}

/*******************************************************************//**
Returns TRUE if a matching tablespace exists in the InnoDB tablespace memory
cache. Note that if we have not done a crash recovery at the database startup,
there may be many tablespaces which are not yet in the memory cache.
@return	TRUE if a matching tablespace exists in the memory cache */

ibool
fil_space_for_table_exists_in_mem(
/*==============================*/
	ulint		id,		/*!< in: space id */
	const char*	name,		/*!< in: table name used in
					fil_space_create().  Either the
					standard 'dbname/tablename' format
					or table->dir_path_of_temp_table */
	bool		print_error_if_does_not_exist,
					/*!< in: print detailed error
					information to the .err log if a
					matching tablespace is not found from
					memory */
	bool		adjust_space,	/*!< in: whether to adjust space id
					when find table space mismatch */
	mem_heap_t*	heap,		/*!< in: heap memory */
	table_id_t	table_id)	/*!< in: table id */
{
	fil_space_t*	fnamespace;
	fil_space_t*	space;

	ut_ad(fil_system);

	mutex_enter(&fil_system->mutex);

	/* Look if there is a space with the same id */

	space = fil_space_get_by_id(id);

	/* Look if there is a space with the same name; the name is the
	directory path from the datadir to the file */

	fnamespace = fil_space_get_by_name(name);
	if (space && space == fnamespace) {
		/* Found */

		mutex_exit(&fil_system->mutex);

		return(TRUE);
	}

	/* Info from "fnamespace" comes from the ibd file itself, it can
	be different from data obtained from System tables since it is
	not transactional. If adjust_space is set, and the mismatching
	space are between a user table and its temp table, we shall
	adjust the ibd file name according to system table info */
	if (adjust_space
	    && space != NULL
	    && row_is_mysql_tmp_table_name(space->name)
	    && !row_is_mysql_tmp_table_name(name)) {

		mutex_exit(&fil_system->mutex);

		DBUG_EXECUTE_IF("ib_crash_before_adjust_fil_space",
				DBUG_SUICIDE(););

		if (fnamespace) {
			char*	tmp_name;

			tmp_name = dict_mem_create_temporary_tablename(
				heap, name, table_id);

			fil_rename_tablespace(fnamespace->name, fnamespace->id,
					      tmp_name, NULL);
		}

		DBUG_EXECUTE_IF("ib_crash_after_adjust_one_fil_space",
				DBUG_SUICIDE(););

		fil_rename_tablespace(space->name, id, name, NULL);

		DBUG_EXECUTE_IF("ib_crash_after_adjust_fil_space",
				DBUG_SUICIDE(););

		mutex_enter(&fil_system->mutex);
		fnamespace = fil_space_get_by_name(name);
		ut_ad(space == fnamespace);
		mutex_exit(&fil_system->mutex);

		return(TRUE);
	}

	if (!print_error_if_does_not_exist) {

		mutex_exit(&fil_system->mutex);

		return(FALSE);
	}

	if (space == NULL) {
		if (fnamespace == NULL) {
			if (print_error_if_does_not_exist) {
				fil_report_missing_tablespace(name, id);
			}
		} else {
			ut_print_timestamp(stderr);
			fputs("  InnoDB: Error: table ", stderr);
			ut_print_filename(stderr, name);
			fprintf(stderr, "\n"
				"InnoDB: in InnoDB data dictionary has"
				" tablespace id %lu,\n"
				"InnoDB: but a tablespace with that id"
				" does not exist. There is\n"
				"InnoDB: a tablespace of name %s and id %lu,"
				" though. Have\n"
				"InnoDB: you deleted or moved .ibd files?\n",
				(ulong) id, fnamespace->name,
				(ulong) fnamespace->id);
		}
error_exit:
		fputs("InnoDB: Please refer to\n"
		      "InnoDB: " REFMAN "innodb-troubleshooting-datadict.html\n"
		      "InnoDB: for how to resolve the issue.\n", stderr);

		mutex_exit(&fil_system->mutex);

		return(FALSE);
	}

	if (0 != strcmp(space->name, name)) {
		ut_print_timestamp(stderr);
		fputs("  InnoDB: Error: table ", stderr);
		ut_print_filename(stderr, name);
		fprintf(stderr, "\n"
			"InnoDB: in InnoDB data dictionary has"
			" tablespace id %lu,\n"
			"InnoDB: but the tablespace with that id"
			" has name %s.\n"
			"InnoDB: Have you deleted or moved .ibd files?\n",
			(ulong) id, space->name);

		if (fnamespace != NULL) {
			fputs("InnoDB: There is a tablespace"
			      " with the right name\n"
			      "InnoDB: ", stderr);
			ut_print_filename(stderr, fnamespace->name);
			fprintf(stderr, ", but its id is %lu.\n",
				(ulong) fnamespace->id);
		}

		goto error_exit;
	}

	mutex_exit(&fil_system->mutex);

	return(FALSE);
}

/*******************************************************************//**
Checks if a single-table tablespace for a given table name exists in the
tablespace memory cache.
@return	space id, ULINT_UNDEFINED if not found */

ulint
fil_get_space_id_for_table(
/*=======================*/
	const char*	tablename)	/*!< in: table name in the standard
				'databasename/tablename' format */
{
	fil_space_t*	fnamespace;
	ulint		id		= ULINT_UNDEFINED;

	ut_ad(fil_system);

	mutex_enter(&fil_system->mutex);

	/* Look if there is a space with the same name. */

	fnamespace = fil_space_get_by_name(tablename);

	if (fnamespace) {
		id = fnamespace->id;
	}

	mutex_exit(&fil_system->mutex);

	return(id);
}

/**********************************************************************//**
Tries to extend a data file so that it would accommodate the number of pages
given. The tablespace must be cached in the memory cache. If the space is big
enough already, does nothing.
@return	TRUE if success */

ibool
fil_extend_space_to_desired_size(
/*=============================*/
	ulint*	actual_size,	/*!< out: size of the space after extension;
				if we ran out of disk space this may be lower
				than the desired size */
	ulint	space_id,	/*!< in: space id */
	ulint	size_after_extend)/*!< in: desired size in pages after the
				extension; if the current space size is bigger
				than this already, the function does nothing */
{
	fil_node_t*	node;
	fil_space_t*	space;
	byte*		buf2;
	byte*		buf;
	ulint		buf_size;
	ulint		start_page_no;
	ulint		file_start_page_no;
	ulint		page_size;
	ulint		pages_added;
	ibool		success;

	ut_ad(!srv_read_only_mode);

retry:
	pages_added = 0;
	success = TRUE;

	fil_mutex_enter_and_prepare_for_io(space_id);

	space = fil_space_get_by_id(space_id);
	ut_a(space);

	if (space->size >= size_after_extend) {
		/* Space already big enough */

		*actual_size = space->size;

		mutex_exit(&fil_system->mutex);

		return(TRUE);
	}

	page_size = fsp_flags_get_zip_size(space->flags);
	if (!page_size) {
		page_size = UNIV_PAGE_SIZE;
	}

	node = UT_LIST_GET_LAST(space->chain);

	if (!node->being_extended) {
		/* Mark this node as undergoing extension. This flag
		is used by other threads to wait for the extension
		opereation to finish. */
		node->being_extended = TRUE;
	} else {
		/* Another thread is currently extending the file. Wait
		for it to finish.
		It'd have been better to use event driven mechanism but
		the entire module is peppered with polling stuff. */
		mutex_exit(&fil_system->mutex);
		os_thread_sleep(100000);
		goto retry;
	}

	fil_node_prepare_for_io(node, fil_system, space);

	/* At this point it is safe to release fil_system mutex. No
	other thread can rename, delete or close the file because
	we have set the node->being_extended flag. */
	mutex_exit(&fil_system->mutex);

	start_page_no = space->size;
	file_start_page_no = space->size - node->size;

	/* Extend at most 64 pages at a time */
	buf_size = ut_min(64, size_after_extend - start_page_no) * page_size;
	buf2 = static_cast<byte*>(mem_alloc(buf_size + page_size));
	buf = static_cast<byte*>(ut_align(buf2, page_size));

	memset(buf, 0, buf_size);

	while (start_page_no < size_after_extend) {
		ulint		n_pages
			= ut_min(buf_size / page_size,
				 size_after_extend - start_page_no);

		os_offset_t	offset
			= ((os_offset_t) (start_page_no - file_start_page_no))
			* page_size;
#ifdef UNIV_HOTBACKUP
		success = os_file_write(node->name, node->handle, buf,
					offset, page_size * n_pages);
#else
		success = os_aio(OS_FILE_WRITE, OS_AIO_SYNC,
				 node->name, node->handle, buf,
				 offset, page_size * n_pages,
				 NULL, NULL);
#endif /* UNIV_HOTBACKUP */
		if (success) {
			os_has_said_disk_full = FALSE;
		} else {
			/* Let us measure the size of the file to determine
			how much we were able to extend it */
			os_offset_t	size;

			size = os_file_get_size(node->handle);
			ut_a(size != (os_offset_t) -1);

			n_pages = ((ulint) (size / page_size))
				- node->size - pages_added;

			pages_added += n_pages;
			break;
		}

		start_page_no += n_pages;
		pages_added += n_pages;
		DBUG_EXECUTE_IF("ib_crash_during_tablespace_extension",
				DBUG_SUICIDE(););
	}

	mem_free(buf2);

	mutex_enter(&fil_system->mutex);

	ut_a(node->being_extended);

	space->size += pages_added;
	node->size += pages_added;
	node->being_extended = FALSE;

	fil_node_complete_io(node, fil_system, OS_FILE_WRITE);

	*actual_size = space->size;

#ifndef UNIV_HOTBACKUP
	/* Keep the last data file size info up to date, rounded to
	full megabytes */
	ulint pages_per_mb = (1024 * 1024) / page_size;
	ulint size_in_pages = ((node->size / pages_per_mb) * pages_per_mb);

	if (space_id == srv_sys_space.space_id()) {
		srv_sys_space.set_last_file_size(size_in_pages);
	} else if (space_id == srv_tmp_space.space_id()) {
		srv_tmp_space.set_last_file_size(size_in_pages);
	}
#endif /* !UNIV_HOTBACKUP */

	/*
	printf("Extended %s to %lu, actual size %lu pages\n", space->name,
	size_after_extend, *actual_size); */
	mutex_exit(&fil_system->mutex);

	fil_flush(space_id);

	return(success);
}

#ifdef UNIV_HOTBACKUP
/********************************************************************//**
Extends all tablespaces to the size stored in the space header. During the
ibbackup --apply-log phase we extended the spaces on-demand so that log records
could be applied, but that may have left spaces still too small compared to
the size stored in the space header. */

void
fil_extend_tablespaces_to_stored_len(void)
/*======================================*/
{
	fil_space_t*	space;
	byte*		buf;
	ulint		actual_size;
	ulint		size_in_header;
	dberr_t		error;
	ibool		success;

	buf = mem_alloc(UNIV_PAGE_SIZE);

	mutex_enter(&fil_system->mutex);

	space = UT_LIST_GET_FIRST(fil_system->space_list);

	while (space) {
		ut_a(space->purpose == FIL_TABLESPACE);

		mutex_exit(&fil_system->mutex); /* no need to protect with a
					      mutex, because this is a
					      single-threaded operation */
		error = fil_read(TRUE, space->id,
				 fsp_flags_get_zip_size(space->flags),
				 0, 0, UNIV_PAGE_SIZE, buf, NULL);
		ut_a(error == DB_SUCCESS);

		size_in_header = fsp_get_size_low(buf);

		success = fil_extend_space_to_desired_size(
			&actual_size, space->id, size_in_header);
		if (!success) {
			fprintf(stderr,
				"InnoDB: Error: could not extend the"
				" tablespace of %s\n"
				"InnoDB: to the size stored in header,"
				" %lu pages;\n"
				"InnoDB: size after extension %lu pages\n"
				"InnoDB: Check that you have free disk space"
				" and retry!\n",
				space->name, size_in_header, actual_size);
			ut_a(success);
		}

		mutex_enter(&fil_system->mutex);

		space = UT_LIST_GET_NEXT(space_list, space);
	}

	mutex_exit(&fil_system->mutex);

	mem_free(buf);
}
#endif

/*========== RESERVE FREE EXTENTS (for a B-tree split, for example) ===*/

/*******************************************************************//**
Tries to reserve free extents in a file space.
@return	TRUE if succeed */

ibool
fil_space_reserve_free_extents(
/*===========================*/
	ulint	id,		/*!< in: space id */
	ulint	n_free_now,	/*!< in: number of free extents now */
	ulint	n_to_reserve)	/*!< in: how many one wants to reserve */
{
	fil_space_t*	space;
	ibool		success;

	ut_ad(fil_system);

	mutex_enter(&fil_system->mutex);

	space = fil_space_get_by_id(id);

	ut_a(space);

	if (space->n_reserved_extents + n_to_reserve > n_free_now) {
		success = FALSE;
	} else {
		space->n_reserved_extents += n_to_reserve;
		success = TRUE;
	}

	mutex_exit(&fil_system->mutex);

	return(success);
}

/*******************************************************************//**
Releases free extents in a file space. */

void
fil_space_release_free_extents(
/*===========================*/
	ulint	id,		/*!< in: space id */
	ulint	n_reserved)	/*!< in: how many one reserved */
{
	fil_space_t*	space;

	ut_ad(fil_system);

	mutex_enter(&fil_system->mutex);

	space = fil_space_get_by_id(id);

	ut_a(space);
	ut_a(space->n_reserved_extents >= n_reserved);

	space->n_reserved_extents -= n_reserved;

	mutex_exit(&fil_system->mutex);
}

/*******************************************************************//**
Gets the number of reserved extents. If the database is silent, this number
should be zero. */

ulint
fil_space_get_n_reserved_extents(
/*=============================*/
	ulint	id)		/*!< in: space id */
{
	fil_space_t*	space;
	ulint		n;

	ut_ad(fil_system);

	mutex_enter(&fil_system->mutex);

	space = fil_space_get_by_id(id);

	ut_a(space);

	n = space->n_reserved_extents;

	mutex_exit(&fil_system->mutex);

	return(n);
}

/*============================ FILE I/O ================================*/

/********************************************************************//**
NOTE: you must call fil_mutex_enter_and_prepare_for_io() first!

Prepares a file node for i/o. Opens the file if it is closed. Updates the
pending i/o's field in the node and the system appropriately. Takes the node
off the LRU list if it is in the LRU list. The caller must hold the fil_sys
mutex. */
static
void
fil_node_prepare_for_io(
/*====================*/
	fil_node_t*	node,	/*!< in: file node */
	fil_system_t*	system,	/*!< in: tablespace memory cache */
	fil_space_t*	space)	/*!< in: space */
{
	ut_ad(node && system && space);
	ut_ad(mutex_own(&(system->mutex)));

	if (system->n_open > system->max_n_open + 5) {
		ut_print_timestamp(stderr);
		fprintf(stderr,
			"  InnoDB: Warning: open files %lu"
			" exceeds the limit %lu\n",
			(ulong) system->n_open,
			(ulong) system->max_n_open);
	}

	if (node->open == FALSE) {
		/* File is closed: open it */
		ut_a(node->n_pending == 0);
		fil_node_open_file(node, system, space);
	}

	if (node->n_pending == 0 && fil_space_belongs_in_lru(space)) {
		/* The node is in the LRU list, remove it */

		ut_a(UT_LIST_GET_LEN(system->LRU) > 0);

		UT_LIST_REMOVE(system->LRU, node);
	}

	node->n_pending++;
}

/********************************************************************//**
Updates the data structures when an i/o operation finishes. Updates the
pending i/o's field in the node appropriately. */
static
void
fil_node_complete_io(
/*=================*/
	fil_node_t*	node,	/*!< in: file node */
	fil_system_t*	system,	/*!< in: tablespace memory cache */
	ulint		type)	/*!< in: OS_FILE_WRITE or OS_FILE_READ; marks
				the node as modified if
				type == OS_FILE_WRITE */
{
	ut_ad(node);
	ut_ad(system);
	ut_ad(mutex_own(&(system->mutex)));

	ut_a(node->n_pending > 0);

	node->n_pending--;

	if (type == OS_FILE_WRITE) {
		ut_ad(!srv_read_only_mode);
		system->modification_counter++;
		node->modification_counter = system->modification_counter;

		if (fil_buffering_disabled(node->space)) {

			/* We don't need to keep track of unflushed
			changes as user has explicitly disabled
			buffering. */
			ut_ad(!node->space->is_in_unflushed_spaces);
			node->flush_counter = node->modification_counter;

		} else if (!node->space->is_in_unflushed_spaces) {

			node->space->is_in_unflushed_spaces = true;

			UT_LIST_ADD_FIRST(
				system->unflushed_spaces, node->space);
		}
	}

	if (node->n_pending == 0 && fil_space_belongs_in_lru(node->space)) {

		/* The node must be put back to the LRU list */
		UT_LIST_ADD_FIRST(system->LRU, node);
	}
}

/********************************************************************//**
Report information about an invalid page access. */
static
void
fil_report_invalid_page_access(
/*===========================*/
	ulint		block_offset,	/*!< in: block offset */
	ulint		space_id,	/*!< in: space id */
	const char*	space_name,	/*!< in: space name */
	ulint		byte_offset,	/*!< in: byte offset */
	ulint		len,		/*!< in: I/O length */
	ulint		type)		/*!< in: I/O type */
{
	fprintf(stderr,
		"InnoDB: Error: trying to access page number %lu"
		" in space %lu,\n"
		"InnoDB: space name %s,\n"
		"InnoDB: which is outside the tablespace bounds.\n"
		"InnoDB: Byte offset %lu, len %lu, i/o type %lu.\n"
		"InnoDB: If you get this error at mysqld startup,"
		" please check that\n"
		"InnoDB: your my.cnf matches the ibdata files"
		" that you have in the\n"
		"InnoDB: MySQL server.\n",
		(ulong) block_offset, (ulong) space_id, space_name,
		(ulong) byte_offset, (ulong) len, (ulong) type);
}

/********************************************************************//**
Reads or writes data. This operation is asynchronous (aio).
<<<<<<< HEAD
@return DB_SUCCESS, DB_TABLESPACE_DELETED or DB_TABLESPACE_TRUNCATED
if we are trying to do i/o on a tablespace which does not exist */
UNIV_INTERN
=======
@return DB_SUCCESS, or DB_TABLESPACE_DELETED if we are trying to do
i/o on a tablespace which does not exist */

>>>>>>> b1f0337c
dberr_t
fil_io(
/*===*/
	ulint	type,		/*!< in: OS_FILE_READ or OS_FILE_WRITE,
				ORed to OS_FILE_LOG, if a log i/o
				and ORed to OS_AIO_SIMULATED_WAKE_LATER
				if simulated aio and we want to post a
				batch of i/os; NOTE that a simulated batch
				may introduce hidden chances of deadlocks,
				because i/os are not actually handled until
				all have been posted: use with great
				caution! */
	bool	sync,		/*!< in: true if synchronous aio is desired */
	ulint	space_id,	/*!< in: space id */
	ulint	zip_size,	/*!< in: compressed page size in bytes;
				0 for uncompressed pages */
	ulint	block_offset,	/*!< in: offset in number of blocks */
	ulint	byte_offset,	/*!< in: remainder of offset in bytes; in
				aio this must be divisible by the OS block
				size */
	ulint	len,		/*!< in: how many bytes to read or write; this
				must not cross a file boundary; in aio this
				must be a block size multiple */
	void*	buf,		/*!< in/out: buffer where to store read data
				or from where to write; in aio this must be
				appropriately aligned */
	void*	message)	/*!< in: message for aio handler if non-sync
				aio used, else ignored */
{
	ulint		mode;
	fil_space_t*	space;
	fil_node_t*	node;
	ibool		ret;
	ulint		is_log;
	ulint		wake_later;
	os_offset_t	offset;
	ibool		ignore_nonexistent_pages;

	is_log = type & OS_FILE_LOG;
	type = type & ~OS_FILE_LOG;

	wake_later = type & OS_AIO_SIMULATED_WAKE_LATER;
	type = type & ~OS_AIO_SIMULATED_WAKE_LATER;

	ignore_nonexistent_pages = type & BUF_READ_IGNORE_NONEXISTENT_PAGES;
	type &= ~BUF_READ_IGNORE_NONEXISTENT_PAGES;

	ut_ad(byte_offset < UNIV_PAGE_SIZE);
	ut_ad(!zip_size || !byte_offset);
	ut_ad(ut_is_2pow(zip_size));
	ut_ad(buf);
	ut_ad(len > 0);
	ut_ad(UNIV_PAGE_SIZE == (ulong)(1 << UNIV_PAGE_SIZE_SHIFT));
#if (1 << UNIV_PAGE_SIZE_SHIFT_MAX) != UNIV_PAGE_SIZE_MAX
# error "(1 << UNIV_PAGE_SIZE_SHIFT_MAX) != UNIV_PAGE_SIZE_MAX"
#endif
#if (1 << UNIV_PAGE_SIZE_SHIFT_MIN) != UNIV_PAGE_SIZE_MIN
# error "(1 << UNIV_PAGE_SIZE_SHIFT_MIN) != UNIV_PAGE_SIZE_MIN"
#endif
	ut_ad(fil_validate_skip());
#ifndef UNIV_HOTBACKUP
# ifndef UNIV_LOG_DEBUG
	/* ibuf bitmap pages must be read in the sync aio mode: */
	ut_ad(recv_no_ibuf_operations
	      || type == OS_FILE_WRITE
	      || !ibuf_bitmap_page(zip_size, block_offset)
	      || sync
	      || is_log);
# endif /* UNIV_LOG_DEBUG */
	if (sync) {
		mode = OS_AIO_SYNC;
	} else if (is_log) {
		mode = OS_AIO_LOG;
	} else if (type == OS_FILE_READ
		   && !recv_no_ibuf_operations
		   && ibuf_page(space_id, zip_size, block_offset, NULL)) {
		mode = OS_AIO_IBUF;
	} else {
		mode = OS_AIO_NORMAL;
	}
#else /* !UNIV_HOTBACKUP */
	ut_a(sync);
	mode = OS_AIO_SYNC;
#endif /* !UNIV_HOTBACKUP */

	if (type == OS_FILE_READ) {
		srv_stats.data_read.add(len);
	} else if (type == OS_FILE_WRITE) {
		ut_ad(!srv_read_only_mode);
		srv_stats.data_written.add(len);
	}

	/* Reserve the fil_system mutex and make sure that we can open at
	least one file while holding it, if the file is not already open */

	fil_mutex_enter_and_prepare_for_io(space_id);

	space = fil_space_get_by_id(space_id);

	/* If we are deleting a tablespace we don't allow any read
	operations on that. However, we do allow write operations. */
	if (space == NULL
	    || (type == OS_FILE_READ
		&& space->stop_new_ops && !space->is_being_truncated)) {
		mutex_exit(&fil_system->mutex);

		ib_logf(IB_LOG_LEVEL_ERROR,
			"Trying to do i/o to a tablespace which does "
			"not exist. i/o type %lu, space id %lu, "
			"page no. %lu, i/o length %lu bytes",
			(ulong) type, (ulong) space_id, (ulong) block_offset,
			(ulong) len);

		return(DB_TABLESPACE_DELETED);
	}

	ut_ad(mode != OS_AIO_IBUF || space->purpose == FIL_TABLESPACE);

	node = UT_LIST_GET_FIRST(space->chain);

	for (;;) {
		if (node == NULL) {
			if (ignore_nonexistent_pages) {
				mutex_exit(&fil_system->mutex);
				return(DB_ERROR);
			}

			fil_report_invalid_page_access(
				block_offset, space_id, space->name,
				byte_offset, len, type);

			ut_error;

		} else  if (fil_is_user_tablespace_id(space->id)
			   && node->size == 0) {

			/* We do not know the size of a single-table tablespace
			before we open the file */
			break;
		} else if (node->size > block_offset) {
			/* Found! */
			break;
		} else {
			if (space->id != srv_sys_space.space_id()
			    && UT_LIST_GET_LEN(space->chain) == 1
			    && (srv_trunc_table_fix_up_active
				|| space->is_being_truncated)
			    && type == OS_FILE_READ) {
				/* Handle page which is outside the truncated
				tablespace bounds when recovering from a crash
				happened during a truncation */
				mutex_exit(&fil_system->mutex);
				return(DB_TABLESPACE_TRUNCATED);
			}

			block_offset -= node->size;
			node = UT_LIST_GET_NEXT(chain, node);
		}
	}

	/* Open file if closed */
	fil_node_prepare_for_io(node, fil_system, space);

	/* Check that at least the start offset is within the bounds of a
	single-table tablespace, including rollback tablespaces. */
	if (UNIV_UNLIKELY(node->size <= block_offset)
	    && space->id != 0 && space->purpose == FIL_TABLESPACE) {

		fil_report_invalid_page_access(
			block_offset, space_id, space->name, byte_offset,
			len, type);

		ut_error;
	}

	/* Now we have made the changes in the data structures of fil_system */
	mutex_exit(&fil_system->mutex);

	/* Calculate the low 32 bits and the high 32 bits of the file offset */

	if (!zip_size) {
		offset = ((os_offset_t) block_offset << UNIV_PAGE_SIZE_SHIFT)
			+ byte_offset;

		ut_a(node->size - block_offset
		     >= ((byte_offset + len + (UNIV_PAGE_SIZE - 1))
			 / UNIV_PAGE_SIZE));
	} else {
		ulint	zip_size_shift;
		switch (zip_size) {
		case 1024: zip_size_shift = 10; break;
		case 2048: zip_size_shift = 11; break;
		case 4096: zip_size_shift = 12; break;
		case 8192: zip_size_shift = 13; break;
		case 16384: zip_size_shift = 14; break;
		default: ut_error;
		}
		offset = ((os_offset_t) block_offset << zip_size_shift)
			+ byte_offset;
		ut_a(node->size - block_offset
		     >= (len + (zip_size - 1)) / zip_size);
	}

	/* Do aio */

	ut_a(byte_offset % OS_FILE_LOG_BLOCK_SIZE == 0);
	ut_a((len % OS_FILE_LOG_BLOCK_SIZE) == 0);

#ifdef UNIV_HOTBACKUP
	/* In ibbackup do normal i/o, not aio */
	if (type == OS_FILE_READ) {
		ret = os_file_read(node->handle, buf, offset, len);
	} else {
		ut_ad(!srv_read_only_mode);
		ret = os_file_write(node->name, node->handle, buf,
				    offset, len);
	}
#else
	/* Queue the aio request */
	ret = os_aio(type, mode | wake_later, node->name, node->handle, buf,
		     offset, len, node, message);
#endif /* UNIV_HOTBACKUP */
	ut_a(ret);

	if (mode == OS_AIO_SYNC) {
		/* The i/o operation is already completed when we return from
		os_aio: */

		mutex_enter(&fil_system->mutex);

		fil_node_complete_io(node, fil_system, type);

		mutex_exit(&fil_system->mutex);

		ut_ad(fil_validate_skip());
	}

	return(DB_SUCCESS);
}

#ifndef UNIV_HOTBACKUP
/**********************************************************************//**
Waits for an aio operation to complete. This function is used to write the
handler for completed requests. The aio array of pending requests is divided
into segments (see os0file.cc for more info). The thread specifies which
segment it wants to wait for. */

void
fil_aio_wait(
/*=========*/
	ulint	segment)	/*!< in: the number of the segment in the aio
				array to wait for */
{
	ibool		ret;
	fil_node_t*	fil_node;
	void*		message;
	ulint		type;

	ut_ad(fil_validate_skip());

	if (srv_use_native_aio) {
		srv_set_io_thread_op_info(segment, "native aio handle");
#ifdef WIN_ASYNC_IO
		ret = os_aio_windows_handle(
			segment, 0, &fil_node, &message, &type);
#elif defined(LINUX_NATIVE_AIO)
		ret = os_aio_linux_handle(
			segment, &fil_node, &message, &type);
#else
		ut_error;
		ret = 0; /* Eliminate compiler warning */
#endif /* WIN_ASYNC_IO */
	} else {
		srv_set_io_thread_op_info(segment, "simulated aio handle");

		ret = os_aio_simulated_handle(
			segment, &fil_node, &message, &type);
	}

	ut_a(ret);
	if (fil_node == NULL) {
		ut_ad(srv_shutdown_state == SRV_SHUTDOWN_EXIT_THREADS);
		return;
	}

	srv_set_io_thread_op_info(segment, "complete io for fil node");

	mutex_enter(&fil_system->mutex);

	fil_node_complete_io(fil_node, fil_system, type);

	mutex_exit(&fil_system->mutex);

	ut_ad(fil_validate_skip());

	/* Do the i/o handling */
	/* IMPORTANT: since i/o handling for reads will read also the insert
	buffer in tablespace 0, you have to be very careful not to introduce
	deadlocks in the i/o system. We keep tablespace 0 data files always
	open, and use a special i/o thread to serve insert buffer requests. */

	if (fil_node->space->purpose == FIL_TABLESPACE) {
		srv_set_io_thread_op_info(segment, "complete io for buf page");
		buf_page_io_complete(static_cast<buf_page_t*>(message));
	} else {
		srv_set_io_thread_op_info(segment, "complete io for log");
		log_io_complete(static_cast<log_group_t*>(message));
	}
}
#endif /* UNIV_HOTBACKUP */

/**********************************************************************//**
Flushes to disk possible writes cached by the OS. If the space does not exist
or is being dropped, does not do anything. */

void
fil_flush(
/*======*/
	ulint	space_id)	/*!< in: file space id (this can be a group of
				log files or a tablespace of the database) */
{
	fil_space_t*	space;
	fil_node_t*	node;
	os_file_t	file;


	mutex_enter(&fil_system->mutex);

	space = fil_space_get_by_id(space_id);

	if (!space
	    || space->stop_new_ops
	    || space->is_being_truncated) {
		mutex_exit(&fil_system->mutex);

		return;
	}

	if (fil_buffering_disabled(space)) {

		/* No need to flush. User has explicitly disabled
		buffering. */
		ut_ad(!space->is_in_unflushed_spaces);
		ut_ad(fil_space_is_flushed(space));
		ut_ad(space->n_pending_flushes == 0);

#ifdef UNIV_DEBUG
		for (node = UT_LIST_GET_FIRST(space->chain);
		     node != NULL;
		     node = UT_LIST_GET_NEXT(chain, node)) {
			ut_ad(node->modification_counter
			      == node->flush_counter);
			ut_ad(node->n_pending_flushes == 0);
		}
#endif /* UNIV_DEBUG */

		mutex_exit(&fil_system->mutex);
		return;
	}

	space->n_pending_flushes++;	/*!< prevent dropping of the space while
					we are flushing */
	for (node = UT_LIST_GET_FIRST(space->chain);
	     node != NULL;
	     node = UT_LIST_GET_NEXT(chain, node)) {

		ib_int64_t old_mod_counter = node->modification_counter;;

		if (old_mod_counter <= node->flush_counter) {
			continue;
		}

		ut_a(node->open);

		if (space->purpose == FIL_TABLESPACE) {
			fil_n_pending_tablespace_flushes++;
		} else {
			fil_n_pending_log_flushes++;
			fil_n_log_flushes++;
		}
#ifdef _WIN32
		if (node->is_raw_disk) {

			goto skip_flush;
		}
#endif /* _WIN32 */
retry:
		if (node->n_pending_flushes > 0) {
			/* We want to avoid calling os_file_flush() on
			the file twice at the same time, because we do
			not know what bugs OS's may contain in file
			i/o */

			ib_int64_t sig_count =
				os_event_reset(node->sync_event);

			mutex_exit(&fil_system->mutex);

			os_event_wait_low(node->sync_event, sig_count);

			mutex_enter(&fil_system->mutex);

			if (node->flush_counter >= old_mod_counter) {

				goto skip_flush;
			}

			goto retry;
		}

		ut_a(node->open);
		file = node->handle;
		node->n_pending_flushes++;

		mutex_exit(&fil_system->mutex);

		os_file_flush(file);

		mutex_enter(&fil_system->mutex);

		os_event_set(node->sync_event);

		node->n_pending_flushes--;
skip_flush:
		if (node->flush_counter < old_mod_counter) {
			node->flush_counter = old_mod_counter;

			if (space->is_in_unflushed_spaces
			    && fil_space_is_flushed(space)) {

				space->is_in_unflushed_spaces = false;

				UT_LIST_REMOVE(
					fil_system->unflushed_spaces,
					space);
			}
		}

		if (space->purpose == FIL_TABLESPACE) {
			fil_n_pending_tablespace_flushes--;
		} else {
			fil_n_pending_log_flushes--;
		}
	}

	space->n_pending_flushes--;

	mutex_exit(&fil_system->mutex);
}

/**********************************************************************//**
Flushes to disk the writes in file spaces of the given type possibly cached by
the OS. */

void
fil_flush_file_spaces(
/*==================*/
	ulint	purpose)	/*!< in: FIL_TABLESPACE, FIL_LOG */
{
	fil_space_t*	space;
	ulint*		space_ids;
	ulint		n_space_ids;
	ulint		i;

	mutex_enter(&fil_system->mutex);

	n_space_ids = UT_LIST_GET_LEN(fil_system->unflushed_spaces);
	if (n_space_ids == 0) {

		mutex_exit(&fil_system->mutex);
		return;
	}

	/* Assemble a list of space ids to flush.  Previously, we
	traversed fil_system->unflushed_spaces and called UT_LIST_GET_NEXT()
	on a space that was just removed from the list by fil_flush().
	Thus, the space could be dropped and the memory overwritten. */
	space_ids = static_cast<ulint*>(
		mem_alloc(n_space_ids * sizeof *space_ids));

	n_space_ids = 0;

	for (space = UT_LIST_GET_FIRST(fil_system->unflushed_spaces);
	     space;
	     space = UT_LIST_GET_NEXT(unflushed_spaces, space)) {

		if (space->purpose == purpose
		    && !space->stop_new_ops
		    && !space->is_being_truncated) {

			space_ids[n_space_ids++] = space->id;
		}
	}

	mutex_exit(&fil_system->mutex);

	/* Flush the spaces.  It will not hurt to call fil_flush() on
	a non-existing space id. */
	for (i = 0; i < n_space_ids; i++) {

		fil_flush(space_ids[i]);
	}

	mem_free(space_ids);
}

/** Functor to validate the space list. */
struct	Check {
	void	operator()(const fil_node_t* elem)
	{
		ut_a(elem->open || !elem->n_pending);
	}
};

/******************************************************************//**
Checks the consistency of the tablespace cache.
@return	TRUE if ok */

ibool
fil_validate(void)
/*==============*/
{
	fil_space_t*	space;
	fil_node_t*	fil_node;
	ulint		n_open		= 0;

	mutex_enter(&fil_system->mutex);

	/* Look for spaces in the hash table */

	for (ulint i = 0; i < hash_get_n_cells(fil_system->spaces); i++) {

		for (space = static_cast<fil_space_t*>(
				HASH_GET_FIRST(fil_system->spaces, i));
		     space != 0;
		     space = static_cast<fil_space_t*>(
				HASH_GET_NEXT(hash, space))) {

			UT_LIST_VALIDATE(space->chain, Check());

			for (fil_node = UT_LIST_GET_FIRST(space->chain);
			     fil_node != 0;
			     fil_node = UT_LIST_GET_NEXT(chain, fil_node)) {

				if (fil_node->n_pending > 0) {
					ut_a(fil_node->open);
				}

				if (fil_node->open) {
					n_open++;
				}
			}
		}
	}

	ut_a(fil_system->n_open == n_open);

	UT_LIST_CHECK(fil_system->LRU);

	for (fil_node = UT_LIST_GET_FIRST(fil_system->LRU);
	     fil_node != 0;
	     fil_node = UT_LIST_GET_NEXT(LRU, fil_node)) {

		ut_a(fil_node->n_pending == 0);
		ut_a(!fil_node->being_extended);
		ut_a(fil_node->open);
		ut_a(fil_space_belongs_in_lru(fil_node->space));
	}

	mutex_exit(&fil_system->mutex);

	return(TRUE);
}

/********************************************************************//**
Returns TRUE if file address is undefined.
@return	TRUE if undefined */

ibool
fil_addr_is_null(
/*=============*/
	fil_addr_t	addr)	/*!< in: address */
{
	return(addr.page == FIL_NULL);
}

/********************************************************************//**
Get the predecessor of a file page.
@return	FIL_PAGE_PREV */

ulint
fil_page_get_prev(
/*==============*/
	const byte*	page)	/*!< in: file page */
{
	return(mach_read_from_4(page + FIL_PAGE_PREV));
}

/********************************************************************//**
Get the successor of a file page.
@return	FIL_PAGE_NEXT */

ulint
fil_page_get_next(
/*==============*/
	const byte*	page)	/*!< in: file page */
{
	return(mach_read_from_4(page + FIL_PAGE_NEXT));
}

/*********************************************************************//**
Sets the file page type. */

void
fil_page_set_type(
/*==============*/
	byte*	page,	/*!< in/out: file page */
	ulint	type)	/*!< in: type */
{
	ut_ad(page);

	mach_write_to_2(page + FIL_PAGE_TYPE, type);
}

/*********************************************************************//**
Gets the file page type.
@return type; NOTE that if the type has not been written to page, the
return value not defined */

ulint
fil_page_get_type(
/*==============*/
	const byte*	page)	/*!< in: file page */
{
	ut_ad(page);

	return(mach_read_from_2(page + FIL_PAGE_TYPE));
}

/****************************************************************//**
Closes the tablespace memory cache. */

void
fil_close(void)
/*===========*/
{
#ifndef UNIV_HOTBACKUP
	/* The mutex should already have been freed. */
	ut_ad(fil_system->mutex.magic_n == 0);
#endif /* !UNIV_HOTBACKUP */

	hash_table_free(fil_system->spaces);

	hash_table_free(fil_system->name_hash);

	ut_a(UT_LIST_GET_LEN(fil_system->LRU) == 0);
	ut_a(UT_LIST_GET_LEN(fil_system->unflushed_spaces) == 0);
	ut_a(UT_LIST_GET_LEN(fil_system->space_list) == 0);

	mem_free(fil_system);

	fil_system = NULL;
}

/********************************************************************//**
Initializes a buffer control block when the buf_pool is created. */
static
void
fil_buf_block_init(
/*===============*/
	buf_block_t*	block,		/*!< in: pointer to control block */
	byte*		frame)		/*!< in: pointer to buffer frame */
{
	UNIV_MEM_DESC(frame, UNIV_PAGE_SIZE);

	block->frame = frame;

	block->page.io_fix = BUF_IO_NONE;
	/* There are assertions that check for this. */
	block->page.buf_fix_count = 1;
	block->page.state = BUF_BLOCK_READY_FOR_USE;

	page_zip_des_init(&block->page.zip);
}

struct fil_iterator_t {
	os_file_t	file;			/*!< File handle */
	const char*	filepath;		/*!< File path name */
	os_offset_t	start;			/*!< From where to start */
	os_offset_t	end;			/*!< Where to stop */
	os_offset_t	file_size;		/*!< File size in bytes */
	ulint		page_size;		/*!< Page size */
	ulint		n_io_buffers;		/*!< Number of pages to use
						for IO */
	byte*		io_buffer;		/*!< Buffer to use for IO */
};

/********************************************************************//**
TODO: This can be made parallel trivially by chunking up the file and creating
a callback per thread. . Main benefit will be to use multiple CPUs for
checksums and compressed tables. We have to do compressed tables block by
block right now. Secondly we need to decompress/compress and copy too much
of data. These are CPU intensive.

Iterate over all the pages in the tablespace.
@param iter - Tablespace iterator
@param block - block to use for IO
@param callback - Callback to inspect and update page contents
@retval DB_SUCCESS or error code */
static
dberr_t
fil_iterate(
/*========*/
	const fil_iterator_t&	iter,
	buf_block_t*		block,
	PageCallback&		callback)
{
	os_offset_t		offset;
	ulint			page_no = 0;
	ulint			space_id = callback.get_space_id();
	ulint			n_bytes = iter.n_io_buffers * iter.page_size;

	ut_ad(!srv_read_only_mode);

	/* TODO: For compressed tables we do a lot of useless
	copying for non-index pages. Unfortunately, it is
	required by buf_zip_decompress() */

	for (offset = iter.start; offset < iter.end; offset += n_bytes) {

		byte*		io_buffer = iter.io_buffer;

		block->frame = io_buffer;

		if (callback.get_zip_size() > 0) {
			page_zip_des_init(&block->page.zip);
			page_zip_set_size(&block->page.zip, iter.page_size);
			block->page.zip.data = block->frame + UNIV_PAGE_SIZE;
			ut_d(block->page.zip.m_external = true);
			ut_ad(iter.page_size == callback.get_zip_size());

			/* Zip IO is done in the compressed page buffer. */
			io_buffer = block->page.zip.data;
		} else {
			io_buffer = iter.io_buffer;
		}

		/* We have to read the exact number of bytes. Otherwise the
		InnoDB IO functions croak on failed reads. */

		n_bytes = static_cast<ulint>(
			ut_min(static_cast<os_offset_t>(n_bytes),
			       iter.end - offset));

		ut_ad(n_bytes > 0);
		ut_ad(!(n_bytes % iter.page_size));

		if (!os_file_read(iter.file, io_buffer, offset,
				  (ulint) n_bytes)) {

			ib_logf(IB_LOG_LEVEL_ERROR, "os_file_read() failed");

			return(DB_IO_ERROR);
		}

		bool		updated = false;
		os_offset_t	page_off = offset;
		ulint		n_pages_read = (ulint) n_bytes / iter.page_size;

		for (ulint i = 0; i < n_pages_read; ++i) {

			buf_block_set_file_page(block, space_id, page_no++);

			dberr_t	err;

			if ((err = callback(page_off, block)) != DB_SUCCESS) {

				return(err);

			} else if (!updated) {
				updated = buf_block_get_state(block)
					== BUF_BLOCK_FILE_PAGE;
			}

			buf_block_set_state(block, BUF_BLOCK_NOT_USED);
			buf_block_set_state(block, BUF_BLOCK_READY_FOR_USE);

			page_off += iter.page_size;
			block->frame += iter.page_size;
		}

		/* A page was updated in the set, write back to disk. */
		if (updated
		    && !os_file_write(
				iter.filepath, iter.file, io_buffer,
				offset, (ulint) n_bytes)) {

			ib_logf(IB_LOG_LEVEL_ERROR, "os_file_write() failed");

			return(DB_IO_ERROR);
		}
	}

	return(DB_SUCCESS);
}

/********************************************************************//**
Iterate over all the pages in the tablespace.
@param table - the table definiton in the server
@param n_io_buffers - number of blocks to read and write together
@param callback - functor that will do the page updates
@return	DB_SUCCESS or error code */

dberr_t
fil_tablespace_iterate(
/*===================*/
	dict_table_t*	table,
	ulint		n_io_buffers,
	PageCallback&	callback)
{
	dberr_t		err;
	os_file_t	file;
	char*		filepath;

	ut_a(n_io_buffers > 0);
	ut_ad(!srv_read_only_mode);

	DBUG_EXECUTE_IF("ib_import_trigger_corruption_1",
			return(DB_CORRUPTION););

	if (DICT_TF_HAS_DATA_DIR(table->flags)) {
		dict_get_and_save_data_dir_path(table, false);
		ut_a(table->data_dir_path);

		filepath = os_file_make_remote_pathname(
			table->data_dir_path, table->name, "ibd");
	} else {
		filepath = fil_make_ibd_name(table->name, false);
	}

	{
		ibool	success;

		file = os_file_create_simple_no_error_handling(
			innodb_data_file_key, filepath,
			OS_FILE_OPEN, OS_FILE_READ_WRITE, &success);

		DBUG_EXECUTE_IF("fil_tablespace_iterate_failure",
		{
			static bool once;

			if (!once || ut_rnd_interval(0, 10) == 5) {
				once = true;
				success = FALSE;
				os_file_close(file);
			}
		});

		if (!success) {
			/* The following call prints an error message */
			os_file_get_last_error(true);

			ib_logf(IB_LOG_LEVEL_ERROR,
				"Trying to import a tablespace, but could not "
				"open the tablespace file %s", filepath);

			mem_free(filepath);

			return(DB_TABLESPACE_NOT_FOUND);

		} else {
			err = DB_SUCCESS;
		}
	}

	callback.set_file(filepath, file);

	os_offset_t	file_size = os_file_get_size(file);
	ut_a(file_size != (os_offset_t) -1);

	/* The block we will use for every physical page */
	buf_block_t	block;

	memset(&block, 0x0, sizeof(block));

	/* Allocate a page to read in the tablespace header, so that we
	can determine the page size and zip_size (if it is compressed).
	We allocate an extra page in case it is a compressed table. One
	page is to ensure alignement. */

	void*	page_ptr = mem_alloc(3 * UNIV_PAGE_SIZE);
	byte*	page = static_cast<byte*>(ut_align(page_ptr, UNIV_PAGE_SIZE));

	fil_buf_block_init(&block, page);

	/* Read the first page and determine the page and zip size. */

	if (!os_file_read(file, page, 0, UNIV_PAGE_SIZE)) {

		err = DB_IO_ERROR;

	} else if ((err = callback.init(file_size, &block)) == DB_SUCCESS) {
		fil_iterator_t	iter;

		iter.file = file;
		iter.start = 0;
		iter.end = file_size;
		iter.filepath = filepath;
		iter.file_size = file_size;
		iter.n_io_buffers = n_io_buffers;
		iter.page_size = callback.get_page_size();

		/* Compressed pages can't be optimised for block IO for now.
		We do the IMPORT page by page. */

		if (callback.get_zip_size() > 0) {
			iter.n_io_buffers = 1;
			ut_a(iter.page_size == callback.get_zip_size());
		}

		/** Add an extra page for compressed page scratch area. */

		void*	io_buffer = mem_alloc(
			(2 + iter.n_io_buffers) * UNIV_PAGE_SIZE);

		iter.io_buffer = static_cast<byte*>(
			ut_align(io_buffer, UNIV_PAGE_SIZE));

		err = fil_iterate(iter, &block, callback);

		mem_free(io_buffer);
	}

	if (err == DB_SUCCESS) {

		ib_logf(IB_LOG_LEVEL_INFO, "Sync to disk");

		if (!os_file_flush(file)) {
			ib_logf(IB_LOG_LEVEL_INFO, "os_file_flush() failed!");
			err = DB_IO_ERROR;
		} else {
			ib_logf(IB_LOG_LEVEL_INFO, "Sync to disk - done!");
		}
	}

	os_file_close(file);

	mem_free(page_ptr);
	mem_free(filepath);

	return(err);
}

/**
Set the tablespace compressed table size.
@return DB_SUCCESS if it is valie or DB_CORRUPTION if not */
dberr_t
PageCallback::set_zip_size(const buf_frame_t* page) UNIV_NOTHROW
{
	m_zip_size = fsp_header_get_zip_size(page);

	if (!ut_is_2pow(m_zip_size) || m_zip_size > UNIV_ZIP_SIZE_MAX) {
		return(DB_CORRUPTION);
	}

	return(DB_SUCCESS);
}

/********************************************************************//**
Delete the tablespace file and any related files like .cfg.
This should not be called for temporary tables. */

void
fil_delete_file(
/*============*/
	const char*	ibd_name)	/*!< in: filepath of the ibd
					tablespace */
{
	/* Force a delete of any stale .ibd files that are lying around. */

	ib_logf(IB_LOG_LEVEL_INFO, "Deleting %s", ibd_name);

	os_file_delete_if_exists(innodb_data_file_key, ibd_name, NULL);

	char*	cfg_name = fil_make_cfg_name(ibd_name);

	os_file_delete_if_exists(innodb_data_file_key, cfg_name, NULL);

	mem_free(cfg_name);
}

/**
Iterate over all the spaces in the space list and fetch the
tablespace names. It will return a copy of the name that must be
freed by the caller using: delete[].
@return DB_SUCCESS if all OK. */

dberr_t
fil_get_space_names(
/*================*/
	space_name_list_t&	space_name_list)
				/*!< in/out: List to append to */
{
	fil_space_t*	space;
	dberr_t		err = DB_SUCCESS;

	mutex_enter(&fil_system->mutex);

	for (space = UT_LIST_GET_FIRST(fil_system->space_list);
	     space != NULL;
	     space = UT_LIST_GET_NEXT(space_list, space)) {

		if (space->purpose == FIL_TABLESPACE) {
			ulint	len;
			char*	name;

			len = strlen(space->name);
			name = new(std::nothrow) char[len + 1];

			if (name == 0) {
				/* Caller to free elements allocated so far. */
				err = DB_OUT_OF_MEMORY;
				break;
			}

			memcpy(name, space->name, len);
			name[len] = 0;

			space_name_list.push_back(name);
		}
	}

	mutex_exit(&fil_system->mutex);

	return(err);
}

/****************************************************************//**
Generate redo logs for swapping two .ibd files */

void
fil_mtr_rename_log(
/*===============*/
	ulint		old_space_id,	/*!< in: tablespace id of the old
					table. */
	const char*	old_name,	/*!< in: old table name */
	ulint		new_space_id,	/*!< in: tablespace id of the new
					table */
	const char*	new_name,	/*!< in: new table name */
	const char*	tmp_name,	/*!< in: temp table name used while
					swapping */
	mtr_t*		mtr)		/*!< in/out: mini-transaction */
{
	if (!Tablespace::is_system_tablespace(old_space_id)) {
		fil_op_write_log(MLOG_FILE_RENAME, old_space_id,
				 0, 0, old_name, tmp_name, mtr);
	}

	if (!Tablespace::is_system_tablespace(new_space_id)) {
		fil_op_write_log(MLOG_FILE_RENAME, new_space_id,
				 0, 0, new_name, old_name, mtr);
	}
}

/**
Set the truncate redo log values for a compressed table. */
void
truncate_t::index_t::set(
/*=====================*/
	const dict_index_t* index)
{
	/* Collects info for creating compressed index page during recovery */
	ulint	pos;

	if (dict_index_is_clust(index)) {

		pos = dict_index_get_sys_col_pos(index, DATA_TRX_ID);

		ut_ad(pos > 0);
		ut_ad(pos != ULINT_UNDEFINED);

	} else {
		pos = ULINT_UNDEFINED;
	}

	m_trx_id_pos = pos;

	m_n_fields = dict_index_get_n_fields(index);

	ulint	len;

	/* See requirements of page_zip_fields_encode for size. */
	ulint	sz = (m_n_fields + 1) * 2;
	byte*	encoded = new (std::nothrow) byte[sz];

	len = page_zip_fields_encode(m_n_fields, index, m_trx_id_pos, encoded);

	ut_a(len <= sz);

	/* Append the encoded fields data. */
	m_fields.insert(m_fields.end(), &encoded[0], &encoded[len]);

	/* NUL terminate the encoded data */
	m_fields.push_back(0);

	delete[] encoded;
}

/**
Create an index for a table.

@param table_name	table name, for which to create the index
@param space_id		space id where we have to create the index
@param zip_size		page size of the .ibd file
@param index_type	type of index to truncate
@param index_id		id of index to truncate
@param btr_create_info	control info for ::btr_create()
@param mtr		mini-transaction covering the create index
@return root page no or FIL_NULL on failure */
ulint
truncate_t::create_index(
/*=====================*/
	const char*	table_name,
	ulint		space_id,
	ulint		zip_size,
	ulint		index_type,
	index_id_t	index_id,
	btr_create_t&	btr_create_info,
	mtr_t*		mtr) const
{
	ulint	root_page_no = btr_create(
		index_type, space_id, zip_size, index_id,
		NULL, &btr_create_info, mtr);

	if (root_page_no == FIL_NULL) {

		ib_logf(IB_LOG_LEVEL_INFO,
			"innodb_force_recovery was set to %lu. "
			"Continuing crash recovery even though "
			"we failed to create index %lu for "
			"compressed table '%s' with tablespace "
			"%lu during recovery",
			srv_force_recovery,
			index_id, table_name, space_id);
	}

	return(root_page_no);
}

/** Drop indexes for a table.
@param space_id		space_id where table/indexes resides. */
void truncate_t::drop_indexes(
/*==========================*/
	ulint		space_id) const
{
	mtr_t           mtr;

	ulint   root_page_no = FIL_NULL;

	indexes_t::const_iterator       end = m_indexes.end();
	for (indexes_t::const_iterator it = m_indexes.begin();
	     it != end;
	     ++it) {

		mtr_start(&mtr);

		/* Don't log the operation while fixing up table truncate
		operation as crash at this level can still be sustained with
		recovery restarting from last checkpoint. */
		mtr_set_log_mode(&mtr, MTR_LOG_NO_REDO);

		root_page_no = it->m_root_page_no;

		ulint   zip_size = fil_space_get_zip_size(space_id);

		if (fil_index_tree_is_freed(space_id, root_page_no, zip_size)) {
			continue;
		}

		if (root_page_no != FIL_NULL && zip_size != ULINT_UNDEFINED) {

			/* We free all the pages but the root page first;
			this operation may span several mini-transactions */
			btr_free_but_not_root(
				space_id, zip_size, root_page_no,
				MTR_LOG_NO_REDO);

			/* Then we free the root page. */
			btr_free_root(space_id, zip_size, root_page_no, &mtr);
		}

		/* If tree is already freed then we might return immediately
		in which case we need to release the lock we have acquired
		on root_page. */
		mtr_commit(&mtr);
	}
}


/** Create the indexes for a table

@param table_name	table name, for which to create the indexes
@param space_id		space id where we have to create the indexes
@param zip_size		page size of the .ibd file
@param flags		tablespace flags
@param format_flags	page format flags
@return DB_SUCCESS or error code. */
dberr_t
truncate_t::create_indexes(
/*=======================*/
	const char*		table_name,
	ulint			space_id,
	ulint			zip_size,
	ulint			flags,
	ulint			format_flags)
{
	mtr_t           mtr;

	mtr_start(&mtr);

	/* Don't log changes, we are in recoery mode. */
	mtr_set_log_mode(&mtr, MTR_LOG_NO_REDO);

	/* Create all new index trees with table format, index ids, index
	types, number of index fields and index field information taken
	out from the TRUNCATE log record. */

	ulint   root_page_no = FIL_NULL;
	indexes_t::iterator       end = m_indexes.end();
	for (indexes_t::iterator it = m_indexes.begin();
	     it != end;
	     ++it) {

		btr_create_t    btr_create_info(&it->m_fields[0]);

		btr_create_info.format_flags = format_flags;

		if (fsp_flags_is_compressed(flags)) {

			btr_create_info.n_fields = it->m_n_fields;
			btr_create_info.field_len = it->m_fields.size();
		}

		root_page_no = create_index(
			table_name, space_id, zip_size, it->m_type, it->m_id,
			btr_create_info, &mtr);

		if (root_page_no == FIL_NULL) {
			break;
		}

		it->m_new_root_page_no = root_page_no;
	}

	mtr_commit(&mtr);

	return(root_page_no == FIL_NULL ? DB_ERROR : DB_SUCCESS);
}

/**
Write a redo log record for truncating a single-table tablespace.
@param space_id		space id
@param tablename	the table name in the usual databasename/tablename
			format of InnoDB
@param flags		tablespace flags
@param format_flags	page format */
void
truncate_t::write(
/*==============*/
	ulint		space_id,
	const char*	tablename,
	ulint		flags,
	ulint		format_flags) const
{
	mtr_t		mtr;

	mtr_start(&mtr);

	byte*	log_ptr = mlog_open(&mtr, 14);

	if (log_ptr == NULL) {

		mtr_commit(&mtr);

		/* Logging in mtr is switched off during crash recovery:
		in that case mlog_open returns NULL */
		return;
	}

	/* Type, Space-ID, format-flag (also know as log_flag. Stored in page_no
	field), tablespace flags */
	{
		log_ptr = mlog_write_initial_log_record_for_file_op(
			MLOG_FILE_TRUNCATE, space_id, format_flags,
			log_ptr, &mtr);

		mach_write_to_4(log_ptr, flags);
		log_ptr += 4;
	}

	/* Name of the table. */
	{
		/* Include the NUL in the log record. */
		ulint	len = strlen(tablename) + 1;

		mach_write_to_2(log_ptr, len);
		log_ptr += 2;

		mlog_close(&mtr, log_ptr);

		mlog_catenate_string(
			&mtr, reinterpret_cast<const byte*>(tablename), len);
	}

	DBUG_EXECUTE_IF("ib_trunc_crash_while_writing_redo_log",
			DBUG_SUICIDE(););

	/* Old/New Table-ID, Number of Indexes and Tablespace dir-path-name. */
	{
		/* Write the remote directory of the table into mtr log */
		ulint len = m_dir_path != NULL ? strlen(m_dir_path) + 1 : 0;

		log_ptr = mlog_open(&mtr, 8 + 8 + 2 + 2);

		/* Write out old-table-id. */
		mach_write_to_8(log_ptr, m_old_table_id);
		log_ptr += 8;

		/* Write out new-table-id. */
		mach_write_to_8(log_ptr, m_new_table_id);
		log_ptr += 8;

		/* Write out the number of indexes. */
		mach_write_to_2(log_ptr, m_indexes.size());
		log_ptr += 2;

		/* Write the length (NUL included) of the .ibd path. */
		mach_write_to_2(log_ptr, len);
		log_ptr += 2;

		mlog_close(&mtr, log_ptr);

		if (m_dir_path != NULL) {

			/* Must be NUL terminated. */
			ut_ad(m_dir_path[len - 1] == 0);

			const byte*	path;
			path = reinterpret_cast<const byte*>(m_dir_path);

			mlog_catenate_string(&mtr, path, len);
		}
	}

	/* Indexes information (id, type) */
	{
		/* Write index ids, type, root-page-no into mtr log */
		for (ulint i = 0; i < m_indexes.size(); ++i) {

			log_ptr = mlog_open(&mtr, 8 + 4 + 4);

			mach_write_to_8(log_ptr, m_indexes[i].m_id);
			log_ptr += 8;

			mach_write_to_4(log_ptr, m_indexes[i].m_type);
			log_ptr += 4;

			mach_write_to_4(log_ptr, m_indexes[i].m_root_page_no);
			log_ptr += 4;

			mlog_close(&mtr, log_ptr);
		}
	}

	/* If tablespace compressed then field info of each index. */
	{
		if (fsp_flags_is_compressed(flags)) {

			/* Write the number of index fields into mtr log */
			for (ulint i = 0; i < m_indexes.size(); ++i) {

				ulint len = m_indexes[i].m_fields.size();

				log_ptr = mlog_open(&mtr, 2 + 2);

				mach_write_to_2(
					log_ptr, m_indexes[i].m_n_fields);
				log_ptr += 2;

				/* Must be NUL terminated. */
				mach_write_to_2(log_ptr, len);
				log_ptr += 2;

				mlog_close(&mtr, log_ptr);

				const byte*	ptr = &m_indexes[i].m_fields[0];

				/* Must be NUL terminated. */
				ut_ad(ptr[len - 1] == 0);

				mlog_catenate_string(&mtr, ptr, len);
			}
		}
	}

	mtr_commit(&mtr);
}
/**
Parses MLOG_FILE_TRUNCATE redo record during recovery
@param ptr		buffer containing the main body of MLOG_FILE_TRUNCATE
			record
@param end_ptr		buffer end
@param flags		tablespace flags

@return true if successfully parsed the MLOG_FILE_TRUNCATE record */
bool
truncate_t::parse(
/*==============*/
	byte**		ptr,
	const byte**	end_ptr,
	ulint		flags)
{
	ulint n_indexes;

	/* Initial field are parsed by a common routine of REDO logging
	parsing and so not available for re-parsing. */

	/* Parse and read old/new table-id, number of indexes */
	{
		if (*end_ptr < *ptr + (8 + 8 + 2 + 2)) {
			return(false);
		}

		ut_ad(m_indexes.empty());

		m_old_table_id = mach_read_from_8(*ptr);
		*ptr += 8;

		m_new_table_id = mach_read_from_8(*ptr);
		*ptr += 8;

		n_indexes = mach_read_from_2(*ptr);
		*ptr += 2;
	}

	/* Parse the remote directory from TRUNCATE log record */
	{
		ulint n_tabledirpath_len = mach_read_from_2(*ptr);
		*ptr += 2;

		if (*end_ptr < *ptr + n_tabledirpath_len) {
			return(false);
		}

		if (n_tabledirpath_len > 0) {

			m_dir_path = strdup(reinterpret_cast<char*>(*ptr));

			/* Should be NUL terminated. */
			ut_ad(m_dir_path[n_tabledirpath_len - 1] == 0);

			*ptr += n_tabledirpath_len;
		}
	}

	/* Parse index ids and types from TRUNCATE log record */
	{
		for (ulint i = 0; i < n_indexes; ++i) {
			index_t	index;

			if (*end_ptr < *ptr + (8 + 4 + 4)) {
				return(false);
			}

			index.m_id = mach_read_from_8(*ptr);
			*ptr += 8;

			index.m_type = mach_read_from_4(*ptr);
			*ptr += 4;

			index.m_root_page_no = mach_read_from_4(*ptr);
			*ptr += 4;

			m_indexes.push_back(index);
		}
		ut_ad(!m_indexes.empty());
	}

	if (fsp_flags_is_compressed(flags)) {

		/* Parse the number of index fields from TRUNCATE log record */
		for (ulint i = 0; i < m_indexes.size(); ++i) {

			if (*end_ptr < *ptr + 4) {
				return(false);
			}

			m_indexes[i].m_n_fields = mach_read_from_2(*ptr);
			*ptr += 2;

			ulint	len = mach_read_from_2(*ptr);
			*ptr += 2;

			if (*end_ptr < *ptr + len) {
				return(false);
			}

			index_t&	index = m_indexes[i];

			/* Should be NUL terminated. */
			ut_ad((*ptr)[len - 1] == 0);

			index_t::fields_t::iterator	end;

			end = index.m_fields.end();

			index.m_fields.insert(end, *ptr, &(*ptr)[len]);

			*ptr += len;
		}
	}

	return(true);
}

/**
Truncate a single-table tablespace. The tablespace must be cached
in the memory cache.
@param space_id			space id
@param tablename		the table name in the usual
				databasename/tablename format of InnoDB
@param path			data directory path
@param flags			tablespace flags
@param trunc_to_default		truncate to default size if tablespace
				is being newly re-initialized.
@return DB_SUCCESS or error */
dberr_t
truncate_t::truncate(
/*=================*/
	ulint		space_id,
	const char*	tablename,
	const char*	dir_path,
	ulint		flags,
	bool		trunc_to_default)
{
	char*		path;
	bool		has_data_dir = FSP_FLAGS_HAS_DATA_DIR(flags);

	ut_a(!Tablespace::is_system_tablespace(space_id));

	if (has_data_dir) {
		ut_ad(dir_path != NULL);

		path = os_file_make_remote_pathname(dir_path, tablename, "ibd");

	} else {
		path = fil_make_ibd_name(tablename, false);
	}

	mutex_enter(&fil_system->mutex);

	fil_space_t*	space = fil_space_get_by_id(space_id);

	/* The following code must change when InnoDB supports
	multiple datafiles per tablespace. */
	ut_a(UT_LIST_GET_LEN(space->chain) == 1);

	fil_node_t*	node = UT_LIST_GET_FIRST(space->chain);

	if (trunc_to_default) {
		space->size = node->size = FIL_IBD_FILE_INITIAL_SIZE;
	}

	bool	opened;

	if (!node->open) {

		ibool	ret;

		node->handle = os_file_create_simple_no_error_handling(
			innodb_data_file_key, path, OS_FILE_OPEN,
			OS_FILE_READ_WRITE, &ret);

		if (!ret) {

			ib_logf(IB_LOG_LEVEL_ERROR,
				"Failed to open tablespace file %s.", path);

			mem_free(path);

			return(DB_ERROR);
		}

		node->open = TRUE;
		opened = true;
	} else {
		opened = false;
	}

	os_offset_t	trunc_size = trunc_to_default
		? FIL_IBD_FILE_INITIAL_SIZE
		: space->size;

	bool	success = os_file_truncate(
		path, node->handle, trunc_size * UNIV_PAGE_SIZE);

	dberr_t	err = DB_SUCCESS;

	if (!success) {

		ib_logf(IB_LOG_LEVEL_ERROR,
			"Cannot truncate file %s in TRUNCATE TABLESPACE.",
			path);

		err = DB_ERROR;
	}

	space->stop_new_ops = FALSE;
	space->is_being_truncated = false;

	mutex_exit(&fil_system->mutex);

	if (opened) {
		ibool	ret = os_file_close(node->handle);

		if (!ret) {

			ib_logf(IB_LOG_LEVEL_ERROR,
				"Failed to close tablespace file %s.", path);

			err = DB_ERROR;
		} else {
			node->open = FALSE;
		}
	}

	mem_free(path);

	return(err);
}<|MERGE_RESOLUTION|>--- conflicted
+++ resolved
@@ -2034,16 +2034,10 @@
 
 #ifndef UNIV_HOTBACKUP
 /*******************************************************************//**
-<<<<<<< HEAD
 Increments the count of pending operation, if space is not being deleted
 or truncated.
 @return	TRUE if being deleted/truncated, and operations should be skipped */
-UNIV_INTERN
-=======
-Increments the count of pending operation, if space is not being deleted.
-@return	TRUE if being deleted, and operation should be skipped */
-
->>>>>>> b1f0337c
+
 ibool
 fil_inc_pending_ops(
 /*================*/
@@ -2108,7 +2102,7 @@
 
 /********************************************************//**
 Creates the database directory for a table if it does not exist yet. */
-UNIV_INTERN
+
 void
 fil_create_directory_for_tablename(
 /*===============================*/
@@ -2208,7 +2202,7 @@
 /********************************************************//**
 Recreates table indexes by applying
 MLOG_FILE_TRUNCATE redo record during recovery. */
-UNIV_INTERN
+
 void
 fil_recreate_table(
 /*===============*/
@@ -2252,7 +2246,7 @@
 /********************************************************//**
 Recreates the tablespace and table indexes by applying
 MLOG_FILE_TRUNCATE redo record during recovery. */
-UNIV_INTERN
+
 void
 fil_recreate_tablespace(
 /*====================*/
@@ -3025,7 +3019,7 @@
 /*******************************************************************//**
 Check if an index tree is freed by a descriptor bit of index root page.
 @return true if the index tree is freed */
-UNIV_INTERN
+
 bool
 fil_index_tree_is_freed(
 /*====================*/
@@ -3062,7 +3056,7 @@
 1) Check pending operations on a tablespace;
 2) Remove all insert buffer entries for the tablespace;
 @return DB_SUCCESS or error */
-UNIV_INTERN
+
 dberr_t
 fil_prepare_for_truncate(
 /*=====================*/
@@ -3091,7 +3085,7 @@
 /**********************************************************************//**
 Reinitialize the original tablespace header with the same space id
 for single tablespace */
-UNIV_INTERN
+
 void
 fil_reinit_space_header(
 /*====================*/
@@ -5576,15 +5570,9 @@
 
 /********************************************************************//**
 Reads or writes data. This operation is asynchronous (aio).
-<<<<<<< HEAD
 @return DB_SUCCESS, DB_TABLESPACE_DELETED or DB_TABLESPACE_TRUNCATED
 if we are trying to do i/o on a tablespace which does not exist */
-UNIV_INTERN
-=======
-@return DB_SUCCESS, or DB_TABLESPACE_DELETED if we are trying to do
-i/o on a tablespace which does not exist */
-
->>>>>>> b1f0337c
+
 dberr_t
 fil_io(
 /*===*/
