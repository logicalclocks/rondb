/*****************************************************************************

Copyright (c) 1997, 2023, Oracle and/or its affiliates.
Copyright (c) 2012, Facebook Inc.

This program is free software; you can redistribute it and/or modify it under
the terms of the GNU General Public License, version 2.0, as published by the
Free Software Foundation.

This program is also distributed with certain software (including but not
limited to OpenSSL) that is licensed under separate terms, as designated in a
particular file or component or in included license documentation. The authors
of MySQL hereby grant you an additional permission to link the program and
your derivative works with the separately licensed software that they have
included with MySQL.

This program is distributed in the hope that it will be useful, but WITHOUT
ANY WARRANTY; without even the implied warranty of MERCHANTABILITY or FITNESS
FOR A PARTICULAR PURPOSE. See the GNU General Public License, version 2.0,
for more details.

You should have received a copy of the GNU General Public License along with
this program; if not, write to the Free Software Foundation, Inc.,
51 Franklin St, Fifth Floor, Boston, MA 02110-1301  USA

*****************************************************************************/

/** @file log/log0recv.cc
 Recovery

 Created 9/20/1997 Heikki Tuuri
 *******************************************************/

#include "ha_prototypes.h"

#include <my_aes.h>
#include <sys/types.h>

#include <array>
#include <iomanip>
#include <map>
#include <new>
#include <string>
#include <vector>

#include "arch0arch.h"
#include "btr0btr.h"
#include "btr0cur.h"
#include "buf0buf.h"
#include "buf0flu.h"
#include "clone0api.h"
#include "dict0dd.h"
#include "fil0fil.h"
#include "ha_prototypes.h"
#include "ibuf0ibuf.h"
#include "log0chkp.h"       /* log_next_checkpoint_header */
#include "log0encryption.h" /* log_encryption_read */
#include "log0files_io.h"
#include "log0pre_8_0_30.h"
#include "log0recv.h"
#include "log0test.h"
#include "mem0mem.h"
#include "mtr0log.h"
#include "mtr0mtr.h"
#include "os0thread-create.h"
#include "page0cur.h"
#include "page0zip.h"
#include "trx0rec.h"
#include "trx0undo.h"
#include "ut0new.h"

#include "my_dbug.h"

#ifndef UNIV_HOTBACKUP
#include "buf0rea.h"
#include "ddl0ddl.h"
#include "srv0srv.h"
#include "srv0start.h"
#include "trx0purge.h"
#else /* !UNIV_HOTBACKUP */
#include "../meb/mutex.h"
#endif /* !UNIV_HOTBACKUP */

std::list<space_id_t> recv_encr_ts_list;

/** Log records are stored in the hash table in chunks at most of this size;
this must be less than UNIV_PAGE_SIZE as it is stored in the buffer pool */
#define RECV_DATA_BLOCK_SIZE (MEM_MAX_ALLOC_IN_BUF - sizeof(recv_data_t))

/** Read-ahead area in applying log records to file pages */
static const size_t RECV_READ_AHEAD_AREA = 32;

/** The recovery system */
recv_sys_t *recv_sys = nullptr;

/** true when applying redo log records during crash recovery; false
otherwise.  Note that this is false while a background thread is
rolling back incomplete transactions. */
volatile bool recv_recovery_on;

#ifdef UNIV_HOTBACKUP
std::list<std::pair<space_id_t, lsn_t>> index_load_list;
volatile lsn_t backup_redo_log_flushed_lsn;

extern bool meb_is_space_loaded(const space_id_t space_id);

/* Re-define mutex macros to use the Mutex class defined by the MEB
source. MEB calls the routines in "fil0fil.cc" in parallel and,
therefore, the mutex protecting the critical sections of the tablespace
memory cache must be included also in the MEB compilation of this
module. (For other modules the mutex macros are defined as no ops in the
MEB compilation in "meb/src/include/bh_univ.i".) */

#undef mutex_enter
#undef mutex_exit
#undef mutex_own
#undef mutex_validate

#define mutex_enter(M) recv_mutex.lock()
#define mutex_exit(M) recv_mutex.unlock()
#define mutex_own(M) 1
#define mutex_validate(M) 1

/* Re-define the mutex macros for the mutex protecting the critical
sections of the log subsystem using an object of the meb::Mutex class. */

meb::Mutex recv_mutex;
extern meb::Mutex log_mutex;
meb::Mutex apply_log_mutex;

#undef log_mutex_enter
#undef log_mutex_exit
#define log_mutex_enter() log_mutex.lock()
#define log_mutex_exit() log_mutex.unlock()

/** Print important values from a page header.
@param[in]      page    page */
void meb_print_page_header(const page_t *page) {
  ib::trace_1() << "space_id " << mach_read_from_4(page + FIL_PAGE_SPACE_ID)
                << " page_nr " << mach_read_from_4(page + FIL_PAGE_OFFSET)
                << " lsn " << mach_read_from_8(page + FIL_PAGE_LSN) << " type "
                << mach_read_from_2(page + FIL_PAGE_TYPE);
}
#endif /* UNIV_HOTBACKUP */

//#ifndef UNIV_HOTBACKUP
PSI_memory_key mem_log_recv_page_hash_key;
PSI_memory_key mem_log_recv_space_hash_key;
//#endif /* !UNIV_HOTBACKUP */

/** true when recv_init_crash_recovery() has been called. */
bool recv_needed_recovery;

/** true if buf_page_is_corrupted() should check if the log sequence
number (FIL_PAGE_LSN) is in the future.  Initially false, and set by
recv_recovery_from_checkpoint_start(). */
bool recv_lsn_checks_on;

/** If the following is true, the buffer pool file pages must be invalidated
after recovery and no ibuf operations are allowed; this becomes true if
the log record hash table becomes too full, and log records must be merged
to file pages already before the recovery is finished: in this case no
ibuf operations are allowed, as they could modify the pages read in the
buffer pool before the pages have been recovered to the up-to-date state.

true means that recovery is running and no operations on the log files
are allowed yet: the variable name is misleading. */
bool recv_no_ibuf_operations;

/** true When the redo log is being backed up */
bool recv_is_making_a_backup = false;

/** true when recovering from a backed up redo log file */
bool recv_is_from_backup = false;

/** The following counter is used to decide when to print info on
log scan */
static ulint recv_scan_print_counter;

/** The type of the previous parsed redo log record */
static mlog_id_t recv_previous_parsed_rec_type;

/** The offset of the previous parsed redo log record */
static ulint recv_previous_parsed_rec_offset;

/** The 'multi' flag of the previous parsed redo log record */
static ulint recv_previous_parsed_rec_is_multi;

/** This many frames must be left free in the buffer pool when we scan
the log and store the scanned log records in the buffer pool: we will
use these free frames to read in pages when we start applying the
log records to the database.
This is the default value. If the actual size of the buffer pool is
larger than 10 MB we'll set this value to 512. */
ulint recv_n_pool_free_frames;

/** The maximum lsn we see for a page during the recovery process. If this
is bigger than the lsn we are able to scan up to, that is an indication that
the recovery failed and the database may be corrupt. */
static lsn_t recv_max_page_lsn;

#ifndef UNIV_HOTBACKUP
#ifdef UNIV_PFS_THREAD
mysql_pfs_key_t recv_writer_thread_key;
#endif /* UNIV_PFS_THREAD */

static bool recv_writer_is_active() {
  return srv_thread_is_active(srv_threads.m_recv_writer);
}

#endif /* !UNIV_HOTBACKUP */

/* prototypes */

#ifndef UNIV_HOTBACKUP

/** Reads a specified log segment to a buffer.
@param[in,out]  log             redo log
@param[in,out]  buf             buffer where to read
@param[in]      start_lsn       read area start
@param[in]      end_lsn         read area end
@return lsn up to which data was available on disk (ideally end_lsn) */
static lsn_t recv_read_log_seg(log_t &log, byte *buf, lsn_t start_lsn,
                               lsn_t end_lsn);

/** Initialize crash recovery environment. Can be called iff
recv_needed_recovery == false. */
static void recv_init_crash_recovery();
#endif /* !UNIV_HOTBACKUP */

/** Calculates the new value for lsn when more data is added to the log.
@param[in]      lsn             Old LSN
@param[in]      len             This many bytes of data is added, log block
                                headers not included
@return LSN after data addition */
lsn_t recv_calc_lsn_on_data_add(lsn_t lsn, os_offset_t len) {
  os_offset_t frag_len;
  os_offset_t lsn_len;

  frag_len = (lsn % OS_FILE_LOG_BLOCK_SIZE) - LOG_BLOCK_HDR_SIZE;

  ut_ad(frag_len <
        OS_FILE_LOG_BLOCK_SIZE - LOG_BLOCK_HDR_SIZE - LOG_BLOCK_TRL_SIZE);

  lsn_len = len;

  lsn_len +=
      (lsn_len + frag_len) /
      (OS_FILE_LOG_BLOCK_SIZE - LOG_BLOCK_HDR_SIZE - LOG_BLOCK_TRL_SIZE) *
      (LOG_BLOCK_HDR_SIZE + LOG_BLOCK_TRL_SIZE);

  return lsn + lsn_len;
}

/** Destructor */
MetadataRecover::~MetadataRecover() {
  for (auto &table : m_tables) {
    ut::delete_(table.second);
  }
}

/** Get the dynamic metadata of a specified table, create a new one
if not exist
@param[in]      id      table id
@return the metadata of the specified table */
PersistentTableMetadata *MetadataRecover::getMetadata(table_id_t id) {
  PersistentTableMetadata *metadata = nullptr;
  PersistentTables::iterator iter = m_tables.find(id);

  if (iter == m_tables.end()) {
    metadata = ut::new_withkey<PersistentTableMetadata>(
        UT_NEW_THIS_FILE_PSI_KEY, id, 0);

    m_tables.insert(std::make_pair(id, metadata));
  } else {
    metadata = iter->second;
    ut_ad(metadata->get_table_id() == id);
  }

  ut_ad(metadata != nullptr);
  return metadata;
}

/** Parse a dynamic metadata redo log of a table and store
the metadata locally
@param[in]      id      table id
@param[in]      version table dynamic metadata version
@param[in]      ptr     redo log start
@param[in]      end     end of redo log
@retval ptr to next redo log record, nullptr if this log record
was truncated */
byte *MetadataRecover::parseMetadataLog(table_id_t id, uint64_t version,
                                        byte *ptr, byte *end) {
  if (ptr + 2 > end) {
    /* At least we should get type byte and another one byte
    for data, if not, it's an incomplete log */
    return nullptr;
  }

  persistent_type_t type = static_cast<persistent_type_t>(ptr[0]);

  ut_ad(dict_persist->persisters != nullptr);

  Persister *persister = dict_persist->persisters->get(type);
  if (persister == nullptr) {
    recv_sys->found_corrupt_log = true;
    return ptr;
  }

  ptr++;

  PersistentTableMetadata *metadata = getMetadata(id);

  PersistentTableMetadata new_entry{id, version};
  bool corrupt;
  ulint consumed = persister->read(new_entry, ptr, end - ptr, &corrupt);

  if (corrupt) {
    recv_sys->found_corrupt_log = true;
    return ptr + consumed;
  }

  if (consumed == 0) {
    return nullptr;
  }
<<<<<<< HEAD
=======

  persister->aggregate(*metadata, new_entry);
  return ptr + consumed;
>>>>>>> 057f5c95
}

/** Creates the recovery system. */
void recv_sys_create() {
  if (recv_sys != nullptr) {
    return;
  }

  recv_sys = static_cast<recv_sys_t *>(
      ut::zalloc_withkey(UT_NEW_THIS_FILE_PSI_KEY, sizeof(*recv_sys)));
  ut_a(recv_sys->last_block_first_mtr_boundary == 0);
  mutex_create(LATCH_ID_RECV_SYS, &recv_sys->mutex);
  mutex_create(LATCH_ID_RECV_WRITER, &recv_sys->writer_mutex);

  recv_sys->spaces = nullptr;
}

/** Resize the recovery parsing buffer up to log_buffer_size */
static bool recv_sys_resize_buf() {
  ut_ad(recv_sys->buf_len <= srv_log_buffer_size);

#ifndef UNIV_HOTBACKUP
  /* If the buffer cannot be extended further, return false. */
  if (recv_sys->buf_len == srv_log_buffer_size) {
    ib::error(ER_IB_MSG_723, srv_log_buffer_size);
    return false;
  }
#else  /* !UNIV_HOTBACKUP */
  if ((recv_sys->buf_len >= srv_log_buffer_size) ||
      (recv_sys->len >= srv_log_buffer_size)) {
    ib::fatal(UT_LOCATION_HERE, ER_IB_ERR_LOG_PARSING_BUFFER_OVERFLOW)
        << "Log parsing buffer overflow. Log parse failed. "
        << "Please increase --limit-memory above "
        << srv_log_buffer_size / 1024 / 1024 << " (MB)";
  }
#endif /* !UNIV_HOTBACKUP */

  /* Extend the buffer by double the current size with the resulting
  size not more than srv_log_buffer_size. */
  recv_sys->buf_len = ((recv_sys->buf_len * 2) >= srv_log_buffer_size)
                          ? srv_log_buffer_size
                          : recv_sys->buf_len * 2;

  /* Resize the buffer to the new size. */
  recv_sys->buf = static_cast<byte *>(ut::realloc_withkey(
      UT_NEW_THIS_FILE_PSI_KEY, recv_sys->buf, recv_sys->buf_len));

  ut_ad(recv_sys->buf != nullptr);

  /* Return error and fail the recovery if not enough memory available */
  if (recv_sys->buf == nullptr) {
    ib::error(ER_IB_MSG_740);
    return false;
  }

  ib::info(ER_IB_MSG_739, recv_sys->buf_len);
  return true;
}

/** Free up recovery data structures. */
static void recv_sys_finish() {
#ifndef UNIV_HOTBACKUP
  recv_sys->dblwr->recovered();
#endif /* !UNIV_HOTBACKUP */

  if (recv_sys->spaces != nullptr) {
    for (auto &space : *recv_sys->spaces) {
      if (space.second.m_heap != nullptr) {
        mem_heap_free(space.second.m_heap);
        space.second.m_heap = nullptr;
      }
    }

    ut::delete_(recv_sys->spaces);
  }

  ut::free(recv_sys->buf);
  ut::delete_(recv_sys->metadata_recover);

  recv_sys->buf = nullptr;
  recv_sys->spaces = nullptr;
  recv_sys->metadata_recover = nullptr;
}

/** Release recovery system mutexes. */
void recv_sys_close() {
  if (recv_sys == nullptr) {
    return;
  }

  recv_sys_finish();

#ifndef UNIV_HOTBACKUP
  if (recv_sys->flush_start != nullptr) {
    os_event_destroy(recv_sys->flush_start);
  }

  if (recv_sys->flush_end != nullptr) {
    os_event_destroy(recv_sys->flush_end);
  }

#endif /* !UNIV_HOTBACKUP */

  ut::delete_(recv_sys->dblwr);

  call_destructor(&recv_sys->deleted);
  call_destructor(&recv_sys->missing_ids);
  call_destructor(&recv_sys->saved_recs);

  mutex_free(&recv_sys->mutex);

#ifndef UNIV_HOTBACKUP
  ut_ad(!recv_writer_is_active());
#endif /* !UNIV_HOTBACKUP */
  mutex_free(&recv_sys->writer_mutex);

  ut::free(recv_sys);
  recv_sys = nullptr;
}

#ifndef UNIV_HOTBACKUP
/** Reset the state of the recovery system variables. */
void recv_sys_var_init() {
  recv_recovery_on = false;
  recv_needed_recovery = false;
  recv_lsn_checks_on = false;
  recv_no_ibuf_operations = false;
  recv_scan_print_counter = 0;
  recv_previous_parsed_rec_type = MLOG_SINGLE_REC_FLAG;
  recv_previous_parsed_rec_offset = 0;
  recv_previous_parsed_rec_is_multi = 0;
  recv_n_pool_free_frames = 256;
  recv_max_page_lsn = 0;
}
#endif /* !UNIV_HOTBACKUP */

/** Get the number of bytes used by all the heaps
@return number of bytes used */
#ifndef UNIV_HOTBACKUP
static size_t recv_heap_used()
#else  /* !UNIV_HOTBACKUP */
size_t meb_heap_used()
#endif /* !UNIV_HOTBACKUP */
{
  size_t size = 0;

  for (auto &space : *recv_sys->spaces) {
    if (space.second.m_heap != nullptr) {
      size += mem_heap_get_size(space.second.m_heap);
    }
  }

  return size;
}

/** Prints diagnostic info of corrupt log.
@param[in]      ptr     pointer to corrupt log record
@param[in]      type    type of the log record (could be garbage)
@param[in]      space   tablespace ID (could be garbage)
@param[in]      page_no page number (could be garbage)
@return whether processing should continue */
static bool recv_report_corrupt_log(const byte *ptr, int type, space_id_t space,
                                    page_no_t page_no) {
  ib::error(ER_IB_MSG_694);

  ib::info(
      ER_IB_MSG_695, type, ulong{space}, ulong{page_no},
      ulonglong{recv_sys->recovered_lsn}, int{recv_previous_parsed_rec_type},
      ulonglong{recv_previous_parsed_rec_is_multi},
      ssize_t{ptr - recv_sys->buf}, ulonglong{recv_previous_parsed_rec_offset});

#ifdef UNIV_HOTBACKUP
  ut_ad(ptr >= recv_sys->buf);
#endif /* UNIV_HOTBACKUP */
  ut_ad(ptr <= recv_sys->buf + recv_sys->len);

  const ulint limit = 100;
  const ulint before = std::min(recv_previous_parsed_rec_offset, limit);
  const ulint after = std::min(recv_sys->len - (ptr - recv_sys->buf), limit);

  ib::info(ER_IB_MSG_696, ulonglong{before}, ulonglong{after});

  ut_print_buf(
      stderr, recv_sys->buf + recv_previous_parsed_rec_offset - before,
      ptr - recv_sys->buf + before + after - recv_previous_parsed_rec_offset);
  putc('\n', stderr);

#ifndef UNIV_HOTBACKUP
  if (srv_force_recovery == 0) {
    ib::info(ER_IB_MSG_697);

    return false;
  }

  ib::warn(ER_IB_MSG_LOG_CORRUPT, FORCE_RECOVERY_MSG);
#endif /* !UNIV_HOTBACKUP */

  return true;
}

void recv_sys_init() {
  if (recv_sys->spaces != nullptr) {
    return;
  }

  mutex_enter(&recv_sys->mutex);

#ifndef UNIV_HOTBACKUP
  if (!srv_read_only_mode) {
    recv_sys->flush_start = os_event_create();
    recv_sys->flush_end = os_event_create();
  }
#else  /* !UNIV_HOTBACKUP */
  recv_is_from_backup = true;
  recv_sys->apply_file_operations = false;
#endif /* !UNIV_HOTBACKUP */

  recv_sys->buf_len =
      std::min<unsigned long>(RECV_PARSING_BUF_SIZE, srv_log_buffer_size);
  recv_sys->buf = static_cast<byte *>(
      ut::malloc_withkey(UT_NEW_THIS_FILE_PSI_KEY, recv_sys->buf_len));

  recv_sys->len = 0;
  recv_sys->recovered_offset = 0;

  using Spaces = recv_sys_t::Spaces;

  recv_sys->spaces = ut::new_withkey<Spaces>(
      ut::make_psi_memory_key(mem_log_recv_space_hash_key));

  recv_sys->n_addrs = 0;

  recv_sys->apply_log_recs = false;
  recv_sys->apply_batch_on = false;
  recv_sys->is_cloned_db = false;

  recv_sys->found_corrupt_log = false;
  recv_sys->found_corrupt_fs = false;

  recv_max_page_lsn = 0;

  recv_sys->dblwr =
      ut::new_withkey<dblwr::recv::DBLWR>(UT_NEW_THIS_FILE_PSI_KEY);

  new (&recv_sys->deleted) recv_sys_t::Missing_Ids();

  new (&recv_sys->missing_ids) recv_sys_t::Missing_Ids();

  new (&recv_sys->saved_recs) recv_sys_t::Mlog_records();

  recv_sys->saved_recs.resize(recv_sys_t::MAX_SAVED_MLOG_RECS);

  recv_sys->metadata_recover =
      ut::new_withkey<MetadataRecover>(UT_NEW_THIS_FILE_PSI_KEY);

  mutex_exit(&recv_sys->mutex);
}

/** Empties the hash table when it has been fully processed. */
static void recv_sys_empty_hash() {
  ut_ad(mutex_own(&recv_sys->mutex));

  if (recv_sys->n_addrs != 0) {
    ib::fatal(UT_LOCATION_HERE, ER_IB_MSG_699, ulonglong{recv_sys->n_addrs});
  }

  for (auto &space : *recv_sys->spaces) {
    if (space.second.m_heap != nullptr) {
      mem_heap_free(space.second.m_heap);
      space.second.m_heap = nullptr;
    }
  }

  ut::delete_(recv_sys->spaces);

  using Spaces = recv_sys_t::Spaces;

  recv_sys->spaces = ut::new_withkey<Spaces>(
      ut::make_psi_memory_key(mem_log_recv_space_hash_key));
}

/** Check the 4-byte checksum to the trailer checksum field of a log
block.
@param[in]      block   pointer to a log block
@return whether the checksum matches */
#ifndef UNIV_HOTBACKUP
static
#endif /* !UNIV_HOTBACKUP */
    bool
    log_block_checksum_is_ok(const byte *block) {
  return !srv_log_checksums ||
         log_block_get_checksum(block) == log_block_calc_checksum(block);
}

/** Get the page map for a tablespace. It will create one if one isn't found.
@param[in]      space_id        Tablespace ID for which page map required.
@param[in]      create          false if lookup only
@return the space data or null if not found */
static recv_sys_t::Space *recv_get_page_map(space_id_t space_id, bool create) {
  auto it = recv_sys->spaces->find(space_id);

  if (it != recv_sys->spaces->end()) {
    return &it->second;

  } else if (create) {
    mem_heap_t *heap;

    heap = mem_heap_create(256, UT_LOCATION_HERE, MEM_HEAP_FOR_RECV_SYS);

    using Space = recv_sys_t::Space;
    using Value = recv_sys_t::Spaces::value_type;

    auto where = recv_sys->spaces->insert(it, Value{space_id, Space(heap)});

    return &where->second;
  }

  return nullptr;
}

/** Gets the list of log records for a <space, page>.
@param[in]      space_id        Tablespace ID
@param[in]      page_no         Page number
@return the redo log entries or nullptr if not found */
static recv_addr_t *recv_get_rec(space_id_t space_id, page_no_t page_no) {
  recv_sys_t::Space *space;

  space = recv_get_page_map(space_id, false);

  if (space != nullptr) {
    auto it = space->m_pages.find(page_no);

    if (it != space->m_pages.end()) {
      return it->second;
    }
  }

  return nullptr;
}

/** Checks if a given log data block could be considered a next valid block,
with regards to the epoch_no it has stored in its header, during the recovery.
@param[in]  log_block_epoch_no  epoch_no of the log data block to check
@param[in]  last_epoch_no       epoch_no of the last data block scanned
@return true iff the provided log block has valid epoch_no */
static bool log_block_epoch_no_is_valid(uint32_t log_block_epoch_no,
                                        uint32_t last_epoch_no) {
  const auto expected_next_epoch_no = last_epoch_no + 1;

  return log_block_epoch_no == last_epoch_no ||
         log_block_epoch_no == expected_next_epoch_no;
}

#ifndef UNIV_HOTBACKUP
/** Store the collected persistent dynamic metadata to
mysql.innodb_dynamic_metadata */
void MetadataRecover::store() {
  ut_ad(dict_sys->dynamic_metadata != nullptr);
  ut_ad(dict_persist->table_buffer != nullptr);

  DDTableBuffer *table_buffer = dict_persist->table_buffer;

  if (empty()) {
    return;
  }

  mutex_enter(&dict_persist->mutex);

  for (auto meta : m_tables) {
    table_id_t table_id = meta.first;
    PersistentTableMetadata *metadata = meta.second;
    byte buffer[REC_MAX_DATA_SIZE];
    size_t size;

    size = dict_persist->persisters->write(*metadata, buffer);

    dberr_t error =
        table_buffer->replace(table_id, metadata->get_version(), buffer, size);
    if (error != DB_SUCCESS) {
      ut_d(ut_error);
    }
  }

  mutex_exit(&dict_persist->mutex);
}

/** recv_writer thread tasked with flushing dirty pages from the buffer
pools. */
static void recv_writer_thread() {
  ut_ad(!srv_read_only_mode);

  /* The code flow is as follows:
  Step 1: In recv_recovery_from_checkpoint_start().
  Step 2: This recv_writer thread is started.
  Step 3: In recv_recovery_from_checkpoint_finish().
  Step 4: Wait for recv_writer thread to complete.
  Step 5: Assert that recv_writer thread is not active anymore.

  It is possible that the thread that is started in step 2,
  becomes active only after step 4 and hence the assert in
  step 5 fails.  So mark this thread active only if necessary. */
  mutex_enter(&recv_sys->writer_mutex);

  if (!recv_recovery_on) {
    mutex_exit(&recv_sys->writer_mutex);
    return;
  }
  mutex_exit(&recv_sys->writer_mutex);

  while (srv_shutdown_state.load() == SRV_SHUTDOWN_NONE) {
    ut_a(srv_shutdown_state_matches([](auto state) {
      return state == SRV_SHUTDOWN_NONE || state == SRV_SHUTDOWN_EXIT_THREADS;
    }));

    std::this_thread::sleep_for(std::chrono::milliseconds(100));

    mutex_enter(&recv_sys->writer_mutex);

    if (!recv_recovery_on) {
      mutex_exit(&recv_sys->writer_mutex);
      break;
    }

    if (log_test != nullptr) {
      mutex_exit(&recv_sys->writer_mutex);
      continue;
    }

    /* Flush pages from end of LRU if required */
    os_event_reset(recv_sys->flush_end);
    recv_sys->flush_type = BUF_FLUSH_LRU;
    os_event_set(recv_sys->flush_start);
    os_event_wait(recv_sys->flush_end);

    mutex_exit(&recv_sys->writer_mutex);
  }
}

#endif /* !UNIV_HOTBACKUP */

/** Frees the recovery system. */
void recv_sys_free() {
  mutex_enter(&recv_sys->mutex);

  recv_sys_finish();

#ifndef UNIV_HOTBACKUP
  /* wake page cleaner up to progress */
  if (!srv_read_only_mode) {
    ut_ad(!recv_recovery_on);
    ut_ad(!recv_writer_is_active());
    if (buf_flush_event != nullptr) {
      os_event_reset(buf_flush_event);
    }
    os_event_set(recv_sys->flush_start);
  }
#endif /* !UNIV_HOTBACKUP */

  /* Free encryption data structures. */
  if (recv_sys->keys != nullptr) {
    for (auto &key : *recv_sys->keys) {
      if (key.ptr != nullptr) {
        ut::free(key.ptr);
        key.ptr = nullptr;
      }

      if (key.iv != nullptr) {
        ut::free(key.iv);
        key.iv = nullptr;
      }
    }

    recv_sys->keys->swap(*recv_sys->keys);

    ut::delete_(recv_sys->keys);
    recv_sys->keys = nullptr;
  }

  mutex_exit(&recv_sys->mutex);
}

#ifndef UNIV_HOTBACKUP

/** Determine if a redo log from a version before MySQL 8.0.30 is clean.
@param[in,out]  log             redo log
@return error code
@retval DB_SUCCESS  if the redo log is clean
@retval DB_ERROR    if the redo log is corrupted or dirty */
dberr_t recv_verify_log_is_clean_pre_8_0_30(log_t &log) {
  ut_a(log.m_format < Log_format::CURRENT);

  const size_t n_files = log_files_number_of_existing_files(log.m_files);
  ut_a(n_files >= 2);

  ib::info(ER_IB_MSG_LOG_FORMAT_OLD, ulong{to_int(log.m_format)});

  using namespace log_pre_8_0_30;

  const auto logfile0 = log.m_files.file(0);
  ut_a(logfile0 != log.m_files.end());

  const os_offset_t file_size = logfile0->m_size_in_bytes;

  /* For unknown reasons, InnoDB before 8.0.30 was choosing the latest
  checkpoint by comparing checkpoints' numbers instead of checkpoints'
  LSN values. These should be ordered the same and there shouldn't be
  difference, but to preserve the full compatibility, we prefer to do
  it the same way as it was (after 8.0.30, checkpoints are compared by
  their LSN values because we no longer store checkpoint numbers). */
  byte header_buf[OS_FILE_LOG_BLOCK_SIZE] = {};

  Checkpoint_header chkp_header = {};
  bool checkpoint_found = false;
  for (auto hdr_no : {Log_checkpoint_header_no::HEADER_1,
                      Log_checkpoint_header_no::HEADER_2}) {
    auto file_handle = logfile0->open(Log_file_access_mode::READ_ONLY);
    if (!file_handle.is_open()) {
      return DB_CANNOT_OPEN_FILE;
    }

    const dberr_t err =
        log_checkpoint_header_read(file_handle, hdr_no, header_buf);
    if (err != DB_SUCCESS) {
      return DB_ERROR;
    }

    Checkpoint_header h;
    if (!checkpoint_header_deserialize(header_buf, h)) {
      continue;
    }

    if (!checkpoint_found || h.m_checkpoint_no > chkp_header.m_checkpoint_no) {
      chkp_header = h;
      checkpoint_found = true;
    }
  }

  if (!checkpoint_found) {
    ib::error(ER_IB_MSG_RECOVERY_CHECKPOINT_NOT_FOUND);
    return DB_ERROR;
  }

  if (log_encryption_read(log, *logfile0) != DB_SUCCESS) {
    return DB_ERROR;
  }

  os_offset_t source_offset =
      chkp_header.m_checkpoint_offset % (file_size * n_files);

  const Log_file_id file_id = source_offset / file_size;

  source_offset %= file_size;

  static const char *RTFM_LINK = REFMAN "upgrading.html";

  byte buf[OS_FILE_LOG_BLOCK_SIZE];

  auto file_handle =
      Log_file::open(log.m_files_ctx, file_id, Log_file_access_mode::READ_ONLY,
                     log.m_encryption_metadata);
  ut_a(file_handle.is_open());

  const dberr_t err = file_handle.read(
      ut_uint64_align_down(source_offset, OS_FILE_LOG_BLOCK_SIZE),
      OS_FILE_LOG_BLOCK_SIZE, buf);
  ut_a(err == DB_SUCCESS);

  file_handle.close();

  if (!log_block_checksum_is_ok(buf)) {
    ib::error(ER_IB_MSG_LOG_FORMAT_OLD_AND_LOG_CORRUPTED,
              log.m_creator_name.c_str(), RTFM_LINK);
    return DB_ERROR;
  }

  /* On a shutdown with innodb-fast-shutdown < 2, the redo log will be
  logically empty after the checkpoint LSN. */

  if (log_block_get_data_len(buf) !=
      (source_offset & (OS_FILE_LOG_BLOCK_SIZE - 1))) {
    ib::error(ER_IB_MSG_LOG_FORMAT_OLD_AND_NO_CLEAN_SHUTDOWN,
              log.m_creator_name.c_str(), RTFM_LINK);
    return DB_ERROR;
  }

  /* This lsn might be larger than flushed_lsn found in system tablespace if the
  shutdown wasn't slow. This isn't officially supported scenario, but we can
  handle it if redo was logically empty, by creating new redo with start_lsn
  larger than the checkpoint_lsn found here. */
  recv_sys->checkpoint_lsn = chkp_header.m_checkpoint_lsn;

  return DB_SUCCESS;
}

/** Describes location of a single checkpoint. */
struct Log_checkpoint_location {
  /** File containing checkpoint header and checkpoint lsn. */
  Log_file_id m_checkpoint_file_id{0};

  /** Checkpoint header number. */
  Log_checkpoint_header_no m_checkpoint_header_no{};

  /** Checkpoint LSN. */
  lsn_t m_checkpoint_lsn{0};
};

/** Find the latest checkpoint in the given log file.
@param[in]      file_handle     handle for the opened redo log file
@param[out]     checkpoint      the latest checkpoint found (if any)
@return true iff any checkpoint has been found */
[[nodiscard]] static bool recv_find_max_checkpoint(
    log_t &, Log_file_handle &file_handle,
    Log_checkpoint_location &checkpoint) {
  bool found = false;
  checkpoint = {};

  for (auto checkpoint_header_no : {Log_checkpoint_header_no::HEADER_1,
                                    Log_checkpoint_header_no::HEADER_2}) {
    Log_checkpoint_header checkpoint_header;
    const dberr_t err = log_checkpoint_header_read(
        file_handle, checkpoint_header_no, checkpoint_header);
    if (err != DB_SUCCESS) {
      /* Crash if IO error on read */
      ut_a(err == DB_CORRUPTION);
      continue;
    }

    const lsn_t checkpoint_lsn = checkpoint_header.m_checkpoint_lsn;
    if (checkpoint_lsn == 0) {
      continue;
    }

    DBUG_PRINT("ib_log", ("checkpoint at " LSN_PF, checkpoint_lsn));

    if (!found || checkpoint_lsn > checkpoint.m_checkpoint_lsn) {
      ut_a(checkpoint_lsn >= LOG_START_LSN);
      found = true;
      checkpoint.m_checkpoint_file_id = file_handle.file_id();
      checkpoint.m_checkpoint_header_no = checkpoint_header_no;
      checkpoint.m_checkpoint_lsn = checkpoint_lsn;
    }
  }

  return found;
}

/** Find the latest checkpoint (check all existing redo log files).
@param[in,out]  log             redo log
@param[out]     checkpoint      the latest checkpoint found (if any)
@return true iff any checkpoint has been found */
static bool recv_find_max_checkpoint(log_t &log,
                                     Log_checkpoint_location &checkpoint) {
  bool found = false;
  checkpoint = {};

  log_files_for_each(log.m_files, [&](const Log_file &file) {
    auto file_handle = file.open(Log_file_access_mode::READ_ONLY);
    ut_a(file_handle.is_open());

    Log_checkpoint_location checkpoint_in_file;

    if (!recv_find_max_checkpoint(log, file_handle, checkpoint_in_file)) {
      return;
    }

    if (!file.contains(checkpoint_in_file.m_checkpoint_lsn)) {
      const auto file_path = file_handle.file_path();
      ib::error(ER_IB_MSG_RECOVERY_CHECKPOINT_OUTSIDE_LOG_FILE,
                ulonglong{checkpoint_in_file.m_checkpoint_lsn},
                file_path.c_str(), ulonglong{file.m_start_lsn},
                ulonglong{file.m_end_lsn});
      return;
    }

    if (!found ||
        checkpoint_in_file.m_checkpoint_lsn > checkpoint.m_checkpoint_lsn) {
      found = true;
      checkpoint = checkpoint_in_file;
    }
  });

  return found;
}

/** Reads in pages which have hashed log records, from an area around a given
page number.
@param[in]      page_id         Read the pages around this page number
@return number of pages found */
static ulint recv_read_in_area(const page_id_t &page_id) {
  page_no_t low_limit;

  low_limit = page_id.page_no() - (page_id.page_no() % RECV_READ_AHEAD_AREA);

  ulint n = 0;

  std::array<page_no_t, RECV_READ_AHEAD_AREA> page_nos;

  for (page_no_t page_no = low_limit;
       page_no < low_limit + RECV_READ_AHEAD_AREA; ++page_no) {
    recv_addr_t *recv_addr;

    recv_addr = recv_get_rec(page_id.space(), page_no);

    const page_id_t cur_page_id(page_id.space(), page_no);

    if (recv_addr != nullptr && !buf_page_peek(cur_page_id)) {
      mutex_enter(&recv_sys->mutex);

      if (recv_addr->state == RECV_NOT_PROCESSED) {
        recv_addr->state = RECV_BEING_READ;

        page_nos[n] = page_no;

        ++n;
      }

      mutex_exit(&recv_sys->mutex);
    }
  }

  if (n > 0) {
    /* There are pages that need to be read. Go ahead and read them
    for recovery. */
    buf_read_recv_pages(false, page_id.space(), &page_nos[0], n);
  }

  return n;
}

/** Apply the log records to a page
@param[in,out]  recv_addr       Redo log records to apply */
static void recv_apply_log_rec(recv_addr_t *recv_addr) {
  if (recv_addr->state == RECV_DISCARDED) {
    ut_a(recv_sys->n_addrs > 0);
    --recv_sys->n_addrs;
    return;
  }

  bool found;
  const page_id_t page_id(recv_addr->space, recv_addr->page_no);

  const page_size_t page_size =
      fil_space_get_page_size(recv_addr->space, &found);

  if (!found || recv_sys->missing_ids.find(recv_addr->space) !=
                    recv_sys->missing_ids.end()) {
    /* Tablespace was discarded or dropped after changes were
    made to it. Or, we have ignored redo log for this tablespace
    earlier and somehow it has been found now. We can't apply
    this redo log out of order. */

    recv_addr->state = RECV_PROCESSED;

    ut_a(recv_sys->n_addrs > 0);
    --recv_sys->n_addrs;

    /* If the tablespace has been explicitly deleted, we
    can safely ignore it. */

    if (recv_sys->deleted.find(recv_addr->space) == recv_sys->deleted.end()) {
      recv_sys->missing_ids.insert(recv_addr->space);
    }

  } else if (recv_addr->state == RECV_NOT_PROCESSED) {
    mutex_exit(&recv_sys->mutex);

    if (buf_page_peek(page_id)) {
      mtr_t mtr;

      mtr_start(&mtr);

      buf_block_t *block;

      block =
          buf_page_get(page_id, page_size, RW_X_LATCH, UT_LOCATION_HERE, &mtr);

      buf_block_dbg_add_level(block, SYNC_NO_ORDER_CHECK);

      recv_recover_page(false, block);

      mtr_commit(&mtr);

    } else {
      recv_read_in_area(page_id);
    }

    mutex_enter(&recv_sys->mutex);
  }
}

dberr_t recv_apply_hashed_log_recs(log_t &log, bool allow_ibuf) {
  for (;;) {
    mutex_enter(&recv_sys->mutex);

    if (!recv_sys->apply_batch_on) {
      break;
    }

    mutex_exit(&recv_sys->mutex);

    std::this_thread::sleep_for(std::chrono::milliseconds(500));
  }

  if (!allow_ibuf) {
    recv_no_ibuf_operations = true;
  }

  recv_sys->apply_log_recs = true;
  recv_sys->apply_batch_on = true;

  auto batch_size = recv_sys->n_addrs;

  ib::info(ER_IB_MSG_707, ulonglong{batch_size});

  static const size_t PCT = 10;

  size_t pct = PCT;
  size_t applied = 0;
  auto unit = batch_size / PCT;

  if (unit <= PCT) {
    pct = 100;
    unit = batch_size;
  }

  auto start_time = std::chrono::steady_clock::now();

  for (const auto &space : *recv_sys->spaces) {
    bool dropped;

    if (space.first == TRX_SYS_SPACE) {
      dropped = false;
    } else {
      dberr_t err = fil_tablespace_open_for_recovery(space.first);
      if (err == DB_SUCCESS) {
        dropped = false;
      } else if (err == DB_CORRUPTION) {
        /* Page couldn't be recovered from doublewrite, we cannot proceed
        with recovery. Skip applying redos and abort the startup. */
        mutex_exit(&recv_sys->mutex);
        return err;
      } else {
        /* Tablespace was dropped. It should not have been scanned unless it
        is an undo space that was under construction. */

        if (fil_tablespace_lookup_for_recovery(space.first)) {
          ut_ad(fsp_is_undo_tablespace(space.first));
        }
        dropped = true;
      }
    }

    for (auto pages : space.second.m_pages) {
      ut_ad(pages.second->space == space.first);

      if (dropped) {
        pages.second->state = RECV_DISCARDED;
      }

      recv_apply_log_rec(pages.second);

      ++applied;

      if (unit == 0 || (applied % unit) == 0) {
        ib::info(ER_IB_MSG_708) << pct << "%";

        pct += PCT;

        start_time = std::chrono::steady_clock::now();

      } else if (std::chrono::steady_clock::now() - start_time >=
                 PRINT_INTERVAL) {
        start_time = std::chrono::steady_clock::now();

        ib::info(ER_IB_MSG_709)
            << std::setprecision(2)
            << ((double)applied * 100) / (double)batch_size << "%";
      }
    }
  }

  /* Wait until all the pages have been processed */

  while (recv_sys->n_addrs != 0) {
    mutex_exit(&recv_sys->mutex);

    std::this_thread::sleep_for(std::chrono::milliseconds(500));

    mutex_enter(&recv_sys->mutex);
  }

  if (!allow_ibuf) {
    /* Flush all the file pages to disk and invalidate them in
    the buffer pool */
    ut_d(log.disable_redo_writes = true);
    ut_a(recv_sys->flush_end != nullptr);

    mutex_exit(&recv_sys->mutex);

    /* Stop the recv_writer thread from issuing any LRU
    flush batches. */
    mutex_enter(&recv_sys->writer_mutex);

    /* Wait for any currently run batch to end. */
    buf_flush_wait_LRU_batch_end();

    os_event_reset(recv_sys->flush_end);

    recv_sys->flush_type = BUF_FLUSH_LIST;

    os_event_set(recv_sys->flush_start);

    os_event_wait(recv_sys->flush_end);

    buf_pool_invalidate();

    /* Allow batches from recv_writer thread. */
    mutex_exit(&recv_sys->writer_mutex);

    ut_d(log.disable_redo_writes = false);

    mutex_enter(&recv_sys->mutex);

    recv_no_ibuf_operations = false;
  }

  recv_sys->apply_log_recs = false;
  recv_sys->apply_batch_on = false;

  recv_sys_empty_hash();

  mutex_exit(&recv_sys->mutex);

  ib::info(ER_IB_MSG_710);
  return DB_SUCCESS;
}

#else /* !UNIV_HOTBACKUP */
/** Scans the log segment and n_bytes_scanned is set to the length of valid
log scanned.
@param[in]      buf                     buffer containing log data
@param[in]      buf_len                 data length in that buffer
@param[in,out]  scanned_lsn             LSN of buffer start, we return scanned
lsn
@param[in,out]  scanned_epoch_no        the highest scanned epoch number so far
@param[out]     block_no        highest block no in scanned buffer.
@param[out]     n_bytes_scanned         how much we were able to scan, smaller
than buf_len if log data ended here
+@param[out]    has_encrypted_log       set true, if buffer contains encrypted
+redo log, set false otherwise */
void meb_scan_log_seg(byte *buf, size_t buf_len, lsn_t *scanned_lsn,
                      uint32_t *scanned_epoch_no, uint32_t *block_no,
                      size_t *n_bytes_scanned, bool *has_encrypted_log) {
  *n_bytes_scanned = 0;
  *has_encrypted_log = false;

  for (auto log_block = buf; log_block < buf + buf_len;
       log_block += OS_FILE_LOG_BLOCK_SIZE) {
    Log_data_block_header block_header;
    log_data_block_header_deserialize(log_block, block_header);
    uint32_t no = block_header.m_hdr_no;
    bool is_encrypted = log_block_get_encrypt_bit(log_block);

    if (is_encrypted) {
      *has_encrypted_log = true;
      return;
    }

    if (no != log_block_convert_lsn_to_hdr_no(*scanned_lsn) ||
        !log_block_checksum_is_ok(log_block)) {
      ib::trace_2() << "Scanned lsn: " << *scanned_lsn << " header no: " << no
                    << " converted no: "
                    << log_block_convert_lsn_to_hdr_no(*scanned_lsn)
                    << " checksum: " << log_block_checksum_is_ok(log_block)
                    << " block epoch no: " << block_header.m_epoch_no;

      /* Garbage or an incompletely written log block */

      log_block += OS_FILE_LOG_BLOCK_SIZE;
      break;
    }

    if (*scanned_epoch_no > 0 &&
        !log_block_epoch_no_is_valid(block_header.m_epoch_no,
                                     *scanned_epoch_no)) {
      /* Garbage from a log buffer flush which was made
      before the most recent database recovery */

      ib::trace_2() << "Scanned ep no: " << *scanned_epoch_no << " block ep no "
                    << block_header.m_epoch_no;

      break;
    }

    const auto data_len = block_header.m_data_len;

    *scanned_epoch_no = block_header.m_epoch_no;
    *scanned_lsn += data_len;

    *n_bytes_scanned += data_len;

    if (data_len < OS_FILE_LOG_BLOCK_SIZE) {
      /* Log data ends here */

      break;
    }
    *block_no = no;
  }
}

/** Apply a single log record stored in the hash table.
@param[in,out]  recv_addr       a parsed log record
@param[in,out]  block           a buffer pool frame for applying the record */
void meb_apply_log_record(recv_addr_t *recv_addr, buf_block_t *block) {
  bool found;
  const page_id_t page_id(recv_addr->space, recv_addr->page_no);

  const page_size_t &page_size =
      fil_space_get_page_size(recv_addr->space, &found);

  ib::trace_3() << "meb_apply_log_record: recv state " << recv_addr->state
                << " space_id " << recv_addr->space << " page_nr "
                << recv_addr->page_no << " page size " << page_size << " found "
                << found;

  if (!found) {
    recv_addr->state = RECV_DISCARDED;

    mutex_enter(&recv_sys->mutex);

    ut_a(recv_sys->n_addrs);
    --recv_sys->n_addrs;

    mutex_exit(&recv_sys->mutex);

    return;
  }

  mutex_enter(&recv_sys->mutex);

  /* We simulate a page read made by the buffer pool, to
  make sure the recovery apparatus works ok. We must init
  the block. */

  meb_page_init(page_id, page_size, block);

  /* Extend the tablespace's last file if the page_no
  does not fall inside its bounds; we assume the last
  file is auto-extending, and mysqlbackup copied the file
  when it still was smaller */

  fil_space_t *space = fil_space_get(recv_addr->space);

  bool success;

  success = fil_space_extend(space, recv_addr->page_no + 1);

  if (!success) {
    ib::fatal(UT_LOCATION_HERE, ER_IB_MSG_711)
        << "Cannot extend tablespace " << recv_addr->space << " to hold "
        << recv_addr->page_no << " pages";
  }

  mutex_exit(&recv_sys->mutex);

  /* Read the page from the tablespace file. */

  dberr_t err;

  if (page_size.is_compressed()) {
    err = fil_io(IORequestRead, true, page_id, page_size, 0,
                 page_size.physical(), block->page.zip.data, nullptr);

    if (err == DB_SUCCESS && !buf_zip_decompress(block, true)) {
      ut_error;
    }
  } else {
    err = fil_io(IORequestRead, true, page_id, page_size, 0,
                 page_size.logical(), block->frame, nullptr);
  }

  if (err != DB_SUCCESS) {
    ib::fatal(UT_LOCATION_HERE, ER_IB_MSG_712)
        << "Cannot read from tablespace " << recv_addr->space << " page number "
        << recv_addr->page_no;
  }

  apply_log_mutex.lock();

  /* Apply the log records to this page */
  recv_recover_page(false, block);

  apply_log_mutex.unlock();

  mutex_enter(&recv_sys->mutex);

  /* Write the page back to the tablespace file using the
  fil0fil.cc routines */

  buf_flush_init_for_writing(block, block->frame, buf_block_get_page_zip(block),
                             mach_read_from_8(block->frame + FIL_PAGE_LSN),
                             fsp_is_checksum_disabled(block->page.id.space()),
                             true /* skip_lsn_check */);

  mutex_exit(&recv_sys->mutex);

  if (page_size.is_compressed()) {
    err = fil_io(IORequestWrite, true, page_id, page_size, 0,
                 page_size.physical(), block->page.zip.data, nullptr);
  } else {
    err = fil_io(IORequestWrite, true, page_id, page_size, 0,
                 page_size.logical(), block->frame, nullptr);
  }

  if (err != DB_SUCCESS) {
    ib::fatal(UT_LOCATION_HERE, ER_IB_MSG_713)
        << "Cannot write to tablespace " << recv_addr->space << " page number "
        << recv_addr->page_no;
  }
}

/** Apply a single log record stored in the hash table using default block.
@param[in,out]  recv_addr       a parsed log record */
void meb_apply_log_rec_func(recv_addr_t *recv_addr) {
  meb_apply_log_record(recv_addr, back_block1);
}

/** Dummy wait function for meb_apply_log_recs_via_callback(). */
void meb_nowait_func() { return; }

/** Applies log records in the hash table to a backup. */
void meb_apply_log_recs() {
  meb_apply_log_recs_via_callback(meb_apply_log_rec_func, meb_nowait_func);
}

/** Apply all log records in the hash table to a backup using callback
functions. This function employes two callback functions that allow redo
log records to be applied in parallel. The apply_log_record_function
assigns a parsed redo log record for application. The
apply_log_record_function is called repeatedly until all log records in
the hash table are assigned for application. After that the
wait_till_done_function is called once. The wait_till_done_function
function blocks until the application of all the redo log records
previously assigned with apply_log_record_function calls is complete.
Even though this function assigns the log records in the hash table
sequentially, the application of the log records may be done in parallel
if the apply_log_record_function delegates the actual application work
to multiple worker threads running in parallel.
@param[in]  apply_log_record_function   a function that assigns one redo log
record for application
@param[in]  wait_till_done_function     a function that blocks until all
assigned redo log records have been applied */
void meb_apply_log_recs_via_callback(
    void (*apply_log_record_function)(recv_addr_t *),
    void (*wait_till_done_function)()) {
  ulint n_hash_cells = recv_sys->n_addrs;
  ulint i = 0;

  recv_sys->apply_log_recs = true;
  recv_sys->apply_batch_on = true;

  ib::info(ER_IB_MSG_714) << "Starting to apply a batch of log records to the"
                          << " database...";

  fputs("InnoDB: Progress in percent: ", stderr);

  for (const auto &space : *recv_sys->spaces) {
    for (auto pages : space.second.m_pages) {
      ut_ad(pages.second->space == space.first);

      (*apply_log_record_function)(pages.second);
    }

    ++i;
    if ((100 * i) / n_hash_cells != (100 * (i + 1)) / n_hash_cells) {
      fprintf(stderr, "%lu ", (ulong)((100 * i) / n_hash_cells));
      fflush(stderr);
    }
  }

  /* wait till all the redo log records have been applied */
  (*wait_till_done_function)();

  /* write logs in next line */
  fprintf(stderr, "\n");
  recv_sys->apply_log_recs = false;
  recv_sys->apply_batch_on = false;
  recv_sys_empty_hash();
}

#endif /* !UNIV_HOTBACKUP */

/** Check if redo log is for encryption information.
@param[in]      page_no         Page number
@param[in]      space_id        Tablespace identifier
@param[in]      start           Redo log record body
@param[in]      end             End of buffer
@return true if encryption information. */
static inline bool check_encryption(page_no_t page_no, space_id_t space_id,
                                    const byte *start, const byte *end) {
  /* Only page zero contains encryption metadata. */
  if (page_no != 0 || fsp_is_system_or_temp_tablespace(space_id) ||
      end < start + 4) {
    return false;
  }

  bool found = false;

  const page_size_t &page_size = fil_space_get_page_size(space_id, &found);

  if (!found) {
    return false;
  }

  auto encryption_offset = fsp_header_get_encryption_offset(page_size);
  auto offset = mach_read_from_2(start);

  /* Encryption offset at page 0 is the only way we can identify encryption
  information as of today. Ideally we should have a separate redo type. */
  if (offset == encryption_offset) {
    auto len = mach_read_from_2(start + 2);
    ut_ad(len == Encryption::INFO_SIZE);

    if (len != Encryption::INFO_SIZE) {
      /* purecov: begin inspected */
      ib::warn(ER_IB_WRN_ENCRYPTION_INFO_SIZE_MISMATCH, size_t{len},
               Encryption::INFO_SIZE);
      return false;
      /* purecov: end */
    }
    return true;
  }

  return false;
}

/** Try to parse a single log record body and also applies it if
specified.
@param[in]      type            Redo log entry type
@param[in]      ptr             Redo log record body
@param[in]      end_ptr         End of buffer
@param[in]      space_id        Tablespace identifier
@param[in]      page_no         Page number
@param[in,out]  block           Buffer block, or nullptr if
                                a page log record should not be applied
                                or if it is a MLOG_FILE_ operation
@param[in,out]  mtr             Mini-transaction, or nullptr if
                                a page log record should not be applied
@param[in]      parsed_bytes    Number of bytes parsed so far
@param[in]      start_lsn       lsn for REDO record
@return log record end, nullptr if not a complete record */
static byte *recv_parse_or_apply_log_rec_body(
    mlog_id_t type, byte *ptr, byte *end_ptr, space_id_t space_id,
    page_no_t page_no, buf_block_t *block, mtr_t *mtr, ulint parsed_bytes,
    lsn_t start_lsn) {
  bool applying_redo = (block != nullptr);

  switch (type) {
#ifndef UNIV_HOTBACKUP
    case MLOG_FILE_DELETE:

      return fil_tablespace_redo_delete(
          ptr, end_ptr, page_id_t(space_id, page_no), parsed_bytes,
          recv_sys->bytes_to_ignore_before_checkpoint != 0);

    case MLOG_FILE_CREATE:

      return fil_tablespace_redo_create(
          ptr, end_ptr, page_id_t(space_id, page_no), parsed_bytes,
          recv_sys->bytes_to_ignore_before_checkpoint != 0);

    case MLOG_FILE_RENAME:

      return fil_tablespace_redo_rename(
          ptr, end_ptr, page_id_t(space_id, page_no), parsed_bytes,
          recv_sys->bytes_to_ignore_before_checkpoint != 0);

    case MLOG_FILE_EXTEND:

      return fil_tablespace_redo_extend(
          ptr, end_ptr, page_id_t(space_id, page_no), parsed_bytes,
          recv_sys->bytes_to_ignore_before_checkpoint != 0);
#else  /* !UNIV_HOTBACKUP */
      // Mysqlbackup does not execute file operations. It cares for all
      // files to be at their final places when it applies the redo log.
      // The exception is the restore of an incremental_with_redo_log_only
      // backup.
    case MLOG_FILE_DELETE:

      return fil_tablespace_redo_delete(
          ptr, end_ptr, page_id_t(space_id, page_no), parsed_bytes,
          !recv_sys->apply_file_operations);

    case MLOG_FILE_CREATE:

      return fil_tablespace_redo_create(
          ptr, end_ptr, page_id_t(space_id, page_no), parsed_bytes,
          !recv_sys->apply_file_operations);

    case MLOG_FILE_RENAME:

      return fil_tablespace_redo_rename(
          ptr, end_ptr, page_id_t(space_id, page_no), parsed_bytes,
          !recv_sys->apply_file_operations);

    case MLOG_FILE_EXTEND:

      return fil_tablespace_redo_extend(
          ptr, end_ptr, page_id_t(space_id, page_no), parsed_bytes,
          !recv_sys->apply_file_operations);
#endif /* !UNIV_HOTBACKUP */

    case MLOG_INDEX_LOAD:
#ifdef UNIV_HOTBACKUP
      // While scanning redo logs during a backup operation a
      // MLOG_INDEX_LOAD type redo log record indicates, that a DDL
      // (create index, alter table...) is performed with
      // 'algorithm=inplace'. The affected tablespace must be re-copied
      // in the backup lock phase. Record it in the index_load_list.
      if (!recv_recovery_on) {
        index_load_list.emplace_back(
            std::pair<space_id_t, lsn_t>(space_id, recv_sys->recovered_lsn));
      }
#endif /* UNIV_HOTBACKUP */
      if (end_ptr < ptr + 8) {
        return nullptr;
      }

      return ptr + 8;

    case MLOG_WRITE_STRING:

#ifdef UNIV_HOTBACKUP
      if (recv_recovery_on && meb_is_space_loaded(space_id)) {
#endif /* UNIV_HOTBACKUP */
        /* For encrypted tablespace, we need to get the encryption key
        information before the page 0 is recovered. Otherwise, redo will not
        find the key to decrypt the data pages. */
        if (page_no == 0 && !applying_redo &&
            !fsp_is_system_or_temp_tablespace(space_id) &&
            /* For cloned db header page has the encryption information. */
            !recv_sys->is_cloned_db) {
          ut_ad(LSN_MAX != start_lsn);
          return fil_tablespace_redo_encryption(ptr, end_ptr, space_id,
                                                start_lsn);
        }
#ifdef UNIV_HOTBACKUP
      }
#endif /* UNIV_HOTBACKUP */

      break;

    default:
      break;
  }

  page_t *page;
  page_zip_des_t *page_zip;
  dict_index_t *index = nullptr;

#ifdef UNIV_DEBUG
  ulint page_type;
#endif /* UNIV_DEBUG */

#if defined(UNIV_HOTBACKUP) && defined(UNIV_DEBUG)
  ib::trace_3() << "recv_parse_or_apply_log_rec_body: type "
                << get_mlog_string(type) << " space_id " << space_id
                << " page_nr " << page_no << " ptr "
                << static_cast<const void *>(ptr) << " end_ptr "
                << static_cast<const void *>(end_ptr) << " block "
                << static_cast<const void *>(block) << " mtr "
                << static_cast<const void *>(mtr);
#endif /* UNIV_HOTBACKUP && UNIV_DEBUG */

  if (applying_redo) {
    /* Applying a page log record. */
    ut_ad(mtr != nullptr);

    page = block->frame;
    page_zip = buf_block_get_page_zip(block);

    ut_d(page_type = fil_page_get_type(page));
#if defined(UNIV_HOTBACKUP) && defined(UNIV_DEBUG)
    if (page_type == 0) {
      meb_print_page_header(page);
    }
#endif /* UNIV_HOTBACKUP && UNIV_DEBUG */

  } else {
    /* Parsing a page log record. */
    ut_ad(mtr == nullptr);
    page = nullptr;
    page_zip = nullptr;

    ut_d(page_type = FIL_PAGE_TYPE_ALLOCATED);
  }

  const byte *old_ptr = ptr;

  switch (type) {
#ifdef UNIV_LOG_LSN_DEBUG
    case MLOG_LSN:
      /* The LSN is checked in recv_parse_log_rec(). */
      break;
#endif /* UNIV_LOG_LSN_DEBUG */
    case MLOG_4BYTES:

      ut_ad(page == nullptr || end_ptr > ptr + 2);

      /* Most FSP flags can only be changed by CREATE or ALTER with
      ALGORITHM=COPY, so they do not change once the file
      is created. The SDI flag is the only one that can be
      changed by a recoverable transaction. So if there is
      change in FSP flags, update the in-memory space structure
      (fil_space_t) */

      if (page != nullptr && page_no == 0 &&
          mach_read_from_2(ptr) == FSP_HEADER_OFFSET + FSP_SPACE_FLAGS) {
        ptr = mlog_parse_nbytes(MLOG_4BYTES, ptr, end_ptr, page, page_zip);

        /* When applying log, we have complete records.
        They can be incomplete (ptr=nullptr) only during
        scanning (page==nullptr) */

        ut_ad(ptr != nullptr);

        fil_space_t *space = fil_space_acquire(space_id);

        ut_ad(space != nullptr);

        fil_space_set_flags(space, mach_read_from_4(FSP_HEADER_OFFSET +
                                                    FSP_SPACE_FLAGS + page));
        fil_space_release(space);

        break;
      }

      [[fallthrough]];

    case MLOG_1BYTE:
      /* If 'ALTER TABLESPACE ... ENCRYPTION' was in progress and page 0 has
      REDO entry for this, now while applying this entry, set
      encryption_op_in_progress flag now so that any other page of this
      tablespace in redo log is written accordingly. */
      if (page_no == 0 && page != nullptr && end_ptr >= ptr + 2) {
        ulint offs = mach_read_from_2(ptr);

        fil_space_t *space = fil_space_acquire(space_id);
        ut_ad(space != nullptr);
        ulint offset = fsp_header_get_encryption_progress_offset(
            page_size_t(space->flags));

        if (offs == offset) {
          ptr = mlog_parse_nbytes(MLOG_1BYTE, ptr, end_ptr, page, page_zip);
          byte op = mach_read_from_1(page + offset);
          switch (op) {
            case Encryption::ENCRYPT_IN_PROGRESS:
              space->encryption_op_in_progress =
                  Encryption::Progress::ENCRYPTION;
              break;
            case Encryption::DECRYPT_IN_PROGRESS:
              space->encryption_op_in_progress =
                  Encryption::Progress::DECRYPTION;
              break;
            default:
              space->encryption_op_in_progress = Encryption::Progress::NONE;
              break;
          }
        }
        fil_space_release(space);
      }

      [[fallthrough]];

    case MLOG_2BYTES:
    case MLOG_8BYTES:
#ifdef UNIV_DEBUG
      if (page && page_type == FIL_PAGE_TYPE_ALLOCATED && end_ptr >= ptr + 2) {
        /* It is OK to set FIL_PAGE_TYPE and certain
        list node fields on an empty page.  Any other
        write is not OK. */

        /* NOTE: There may be bogus assertion failures for
        dict_hdr_create(), trx_rseg_header_create(),
        trx_sys_create_doublewrite_buf(), and
        trx_sysf_create().
        These are only called during database creation. */

        ulint offs = mach_read_from_2(ptr);

        switch (type) {
          default:
            ut_error;
          case MLOG_2BYTES:
            /* Note that this can fail when the
            redo log been written with something
            older than InnoDB Plugin 1.0.4. */
            ut_ad(
                offs == FIL_PAGE_TYPE ||
                offs == IBUF_TREE_SEG_HEADER + IBUF_HEADER + FSEG_HDR_OFFSET ||
                offs == PAGE_BTR_IBUF_FREE_LIST + PAGE_HEADER + FIL_ADDR_BYTE ||
                offs == PAGE_BTR_IBUF_FREE_LIST + PAGE_HEADER + FIL_ADDR_BYTE +
                            FIL_ADDR_SIZE ||
                offs == PAGE_BTR_SEG_LEAF + PAGE_HEADER + FSEG_HDR_OFFSET ||
                offs == PAGE_BTR_SEG_TOP + PAGE_HEADER + FSEG_HDR_OFFSET ||
                offs == PAGE_BTR_IBUF_FREE_LIST_NODE + PAGE_HEADER +
                            FIL_ADDR_BYTE + 0 /*FLST_PREV*/
                || offs == PAGE_BTR_IBUF_FREE_LIST_NODE + PAGE_HEADER +
                               FIL_ADDR_BYTE + FIL_ADDR_SIZE /*FLST_NEXT*/);
            break;
          case MLOG_4BYTES:
            /* Note that this can fail when the
            redo log been written with something
            older than InnoDB Plugin 1.0.4. */
            ut_ad(
                0 ||
                offs == IBUF_TREE_SEG_HEADER + IBUF_HEADER + FSEG_HDR_SPACE ||
                offs == IBUF_TREE_SEG_HEADER + IBUF_HEADER + FSEG_HDR_PAGE_NO ||
                offs == PAGE_BTR_IBUF_FREE_LIST + PAGE_HEADER /* flst_init */
                ||
                offs == PAGE_BTR_IBUF_FREE_LIST + PAGE_HEADER + FIL_ADDR_PAGE ||
                offs == PAGE_BTR_IBUF_FREE_LIST + PAGE_HEADER + FIL_ADDR_PAGE +
                            FIL_ADDR_SIZE ||
                offs == PAGE_BTR_SEG_LEAF + PAGE_HEADER + FSEG_HDR_PAGE_NO ||
                offs == PAGE_BTR_SEG_LEAF + PAGE_HEADER + FSEG_HDR_SPACE ||
                offs == PAGE_BTR_SEG_TOP + PAGE_HEADER + FSEG_HDR_PAGE_NO ||
                offs == PAGE_BTR_SEG_TOP + PAGE_HEADER + FSEG_HDR_SPACE ||
                offs == PAGE_BTR_IBUF_FREE_LIST_NODE + PAGE_HEADER +
                            FIL_ADDR_PAGE + 0 /*FLST_PREV*/
                || offs == PAGE_BTR_IBUF_FREE_LIST_NODE + PAGE_HEADER +
                               FIL_ADDR_PAGE + FIL_ADDR_SIZE /*FLST_NEXT*/);
            break;
        }
      }
#endif /* UNIV_DEBUG */

      ptr = mlog_parse_nbytes(type, ptr, end_ptr, page, page_zip);

      if (ptr != nullptr && page != nullptr && page_no == 0 &&
          type == MLOG_4BYTES) {
        ulint offs = mach_read_from_2(old_ptr);

        switch (offs) {
          fil_space_t *space;
          uint32_t val;
          default:
            break;

          case FSP_HEADER_OFFSET + FSP_SPACE_FLAGS:
          case FSP_HEADER_OFFSET + FSP_SIZE:
          case FSP_HEADER_OFFSET + FSP_FREE_LIMIT:
          case FSP_HEADER_OFFSET + FSP_FREE + FLST_LEN:

            space = fil_space_get(space_id);

            ut_a(space != nullptr);

            val = mach_read_from_4(page + offs);

            switch (offs) {
              case FSP_HEADER_OFFSET + FSP_SPACE_FLAGS:
                space->flags = val;
                break;

              case FSP_HEADER_OFFSET + FSP_SIZE:

                space->size_in_header = val;

                if (space->size >= val) {
                  break;
                }

                ib::info(ER_IB_MSG_718, ulong{space->id}, space->name,
                         ulong{val});

                if (fil_space_extend(space, val)) {
                  break;
                }

                ib::error(ER_IB_MSG_719, ulong{space->id}, space->name,
                          ulong{val});
                break;

              case FSP_HEADER_OFFSET + FSP_FREE_LIMIT:
                space->free_limit = val;
                break;

              case FSP_HEADER_OFFSET + FSP_FREE + FLST_LEN:
                space->free_len = val;
                ut_ad(val == flst_get_len(page + offs));
                break;
            }
        }
      }
      break;

    case MLOG_REC_INSERT:

      ut_ad(!page || fil_page_type_is_index(page_type));

      if (nullptr != (ptr = mlog_parse_index(ptr, end_ptr, &index))) {
        ut_a(!page || page_is_comp(page) == dict_table_is_comp(index->table));

        ptr = page_cur_parse_insert_rec(false, ptr, end_ptr, block, index, mtr);
      }
      break;

    case MLOG_REC_INSERT_8027:
    case MLOG_COMP_REC_INSERT_8027:

      ut_ad(!page || fil_page_type_is_index(page_type));

      if (nullptr !=
          (ptr = mlog_parse_index_8027(
               ptr, end_ptr, type == MLOG_COMP_REC_INSERT_8027, &index))) {
        ut_a(!page || page_is_comp(page) == dict_table_is_comp(index->table));

        ptr = page_cur_parse_insert_rec(false, ptr, end_ptr, block, index, mtr);
      }
      break;

    case MLOG_REC_CLUST_DELETE_MARK:

      ut_ad(!page || fil_page_type_is_index(page_type));

      if (nullptr != (ptr = mlog_parse_index(ptr, end_ptr, &index))) {
        ut_a(!page || page_is_comp(page) == dict_table_is_comp(index->table));

        ptr = btr_cur_parse_del_mark_set_clust_rec(ptr, end_ptr, page, page_zip,
                                                   index);
      }

      break;

    case MLOG_REC_CLUST_DELETE_MARK_8027:
    case MLOG_COMP_REC_CLUST_DELETE_MARK_8027:

      ut_ad(!page || fil_page_type_is_index(page_type));

      if (nullptr !=
          (ptr = mlog_parse_index_8027(
               ptr, end_ptr, type == MLOG_COMP_REC_CLUST_DELETE_MARK_8027,
               &index))) {
        ut_a(!page || page_is_comp(page) == dict_table_is_comp(index->table));

        ptr = btr_cur_parse_del_mark_set_clust_rec(ptr, end_ptr, page, page_zip,
                                                   index);
      }

      break;

    case MLOG_COMP_REC_SEC_DELETE_MARK:

      ut_ad(!page || fil_page_type_is_index(page_type));

      /* This log record type is obsolete, but we process it for
      backward compatibility with MySQL 5.0.3 and 5.0.4. */

      ut_a(!page || page_is_comp(page));
      ut_a(!page_zip);

      ptr = mlog_parse_index_8027(ptr, end_ptr, true, &index);

      if (ptr == nullptr) {
        break;
      }

      [[fallthrough]];

    case MLOG_REC_SEC_DELETE_MARK:

      ut_ad(!page || fil_page_type_is_index(page_type));

      ptr = btr_cur_parse_del_mark_set_sec_rec(ptr, end_ptr, page, page_zip);
      break;

    case MLOG_REC_UPDATE_IN_PLACE:

      ut_ad(!page || fil_page_type_is_index(page_type));

      if (nullptr != (ptr = mlog_parse_index(ptr, end_ptr, &index))) {
        ut_a(!page || page_is_comp(page) == dict_table_is_comp(index->table));

        ptr =
            btr_cur_parse_update_in_place(ptr, end_ptr, page, page_zip, index);
      }

      break;

    case MLOG_REC_UPDATE_IN_PLACE_8027:
    case MLOG_COMP_REC_UPDATE_IN_PLACE_8027:

      ut_ad(!page || fil_page_type_is_index(page_type));

      if (nullptr !=
          (ptr = mlog_parse_index_8027(
               ptr, end_ptr, type == MLOG_COMP_REC_UPDATE_IN_PLACE_8027,
               &index))) {
        ut_a(!page || page_is_comp(page) == dict_table_is_comp(index->table));

        ptr =
            btr_cur_parse_update_in_place(ptr, end_ptr, page, page_zip, index);
      }

      break;

    case MLOG_LIST_END_DELETE:
    case MLOG_LIST_START_DELETE:

      ut_ad(!page || fil_page_type_is_index(page_type));

      if (nullptr != (ptr = mlog_parse_index(ptr, end_ptr, &index))) {
        ut_a(!page || page_is_comp(page) == dict_table_is_comp(index->table));

        ptr = page_parse_delete_rec_list(type, ptr, end_ptr, block, index, mtr);
      }

      break;

    case MLOG_LIST_END_DELETE_8027:
    case MLOG_COMP_LIST_END_DELETE_8027:
    case MLOG_LIST_START_DELETE_8027:
    case MLOG_COMP_LIST_START_DELETE_8027:

      ut_ad(!page || fil_page_type_is_index(page_type));

      if (nullptr != (ptr = mlog_parse_index_8027(
                          ptr, end_ptr,
                          type == MLOG_COMP_LIST_END_DELETE_8027 ||
                              type == MLOG_COMP_LIST_START_DELETE_8027,
                          &index))) {
        ut_a(!page || page_is_comp(page) == dict_table_is_comp(index->table));

        ptr = page_parse_delete_rec_list(type, ptr, end_ptr, block, index, mtr);
      }

      break;

    case MLOG_LIST_END_COPY_CREATED:

      ut_ad(!page || fil_page_type_is_index(page_type));

      if (nullptr != (ptr = mlog_parse_index(ptr, end_ptr, &index))) {
        ut_a(!page || page_is_comp(page) == dict_table_is_comp(index->table));

        ptr = page_parse_copy_rec_list_to_created_page(ptr, end_ptr, block,
                                                       index, mtr);
      }

      break;

    case MLOG_LIST_END_COPY_CREATED_8027:
    case MLOG_COMP_LIST_END_COPY_CREATED_8027:

      ut_ad(!page || fil_page_type_is_index(page_type));

      if (nullptr !=
          (ptr = mlog_parse_index_8027(
               ptr, end_ptr, type == MLOG_COMP_LIST_END_COPY_CREATED_8027,
               &index))) {
        ut_a(!page || page_is_comp(page) == dict_table_is_comp(index->table));

        ptr = page_parse_copy_rec_list_to_created_page(ptr, end_ptr, block,
                                                       index, mtr);
      }

      break;

    case MLOG_PAGE_REORGANIZE:

      ut_ad(!page || fil_page_type_is_index(page_type));

      if (nullptr != (ptr = mlog_parse_index(ptr, end_ptr, &index))) {
        ut_a(!page || page_is_comp(page) == dict_table_is_comp(index->table));

        ptr = btr_parse_page_reorganize(ptr, end_ptr, index,
                                        type == MLOG_ZIP_PAGE_REORGANIZE_8027,
                                        block, mtr);
      }

      break;

    case MLOG_PAGE_REORGANIZE_8027:
      ut_ad(!page || fil_page_type_is_index(page_type));
      /* Uncompressed pages don't have any payload in the
      MTR so ptr and end_ptr can be, and are nullptr */
      mlog_parse_index_8027(ptr, end_ptr, false, &index);
      ut_a(!page || page_is_comp(page) == dict_table_is_comp(index->table));

      ptr = btr_parse_page_reorganize(ptr, end_ptr, index, false, block, mtr);

      break;

    case MLOG_ZIP_PAGE_REORGANIZE:

      ut_ad(!page || fil_page_type_is_index(page_type));

      if (nullptr != (ptr = mlog_parse_index(ptr, end_ptr, &index))) {
        ut_a(!page || page_is_comp(page) == dict_table_is_comp(index->table));

        ptr = btr_parse_page_reorganize(ptr, end_ptr, index, true, block, mtr);
      }

      break;

    case MLOG_COMP_PAGE_REORGANIZE_8027:
    case MLOG_ZIP_PAGE_REORGANIZE_8027:

      ut_ad(!page || fil_page_type_is_index(page_type));

      if (nullptr !=
          (ptr = mlog_parse_index_8027(ptr, end_ptr, true, &index))) {
        ut_a(!page || page_is_comp(page) == dict_table_is_comp(index->table));

        ptr = btr_parse_page_reorganize(ptr, end_ptr, index,
                                        type == MLOG_ZIP_PAGE_REORGANIZE_8027,
                                        block, mtr);
      }

      break;

    case MLOG_PAGE_CREATE:
    case MLOG_COMP_PAGE_CREATE:

      /* Allow anything in page_type when creating a page. */
      ut_a(!page_zip);

      page_parse_create(block, type == MLOG_COMP_PAGE_CREATE, FIL_PAGE_INDEX);

      break;

    case MLOG_PAGE_CREATE_RTREE:
    case MLOG_COMP_PAGE_CREATE_RTREE:

      page_parse_create(block, type == MLOG_COMP_PAGE_CREATE_RTREE,
                        FIL_PAGE_RTREE);

      break;

    case MLOG_PAGE_CREATE_SDI:
    case MLOG_COMP_PAGE_CREATE_SDI:

      page_parse_create(block, type == MLOG_COMP_PAGE_CREATE_SDI, FIL_PAGE_SDI);

      break;

    case MLOG_UNDO_INSERT:

      ut_ad(!page || page_type == FIL_PAGE_UNDO_LOG);

      ptr = trx_undo_parse_add_undo_rec(ptr, end_ptr, page);

      break;

    case MLOG_UNDO_ERASE_END:

      ut_ad(!page || page_type == FIL_PAGE_UNDO_LOG);

      ptr = trx_undo_parse_erase_page_end(ptr, end_ptr, page, mtr);

      break;

    case MLOG_UNDO_INIT:

      /* Allow anything in page_type when creating a page. */

      ptr = trx_undo_parse_page_init(ptr, end_ptr, page, mtr);

      break;
    case MLOG_UNDO_HDR_CREATE:
    case MLOG_UNDO_HDR_REUSE:

      ut_ad(!page || page_type == FIL_PAGE_UNDO_LOG);

      ptr = trx_undo_parse_page_header(type, ptr, end_ptr, page, mtr);

      break;

    case MLOG_REC_MIN_MARK:
    case MLOG_COMP_REC_MIN_MARK:

      ut_ad(!page || fil_page_type_is_index(page_type));

      /* On a compressed page, MLOG_COMP_REC_MIN_MARK
      will be followed by MLOG_COMP_REC_DELETE
      or MLOG_ZIP_WRITE_HEADER(FIL_PAGE_PREV, FIL_nullptr)
      in the same mini-transaction. */

      ut_a(type == MLOG_COMP_REC_MIN_MARK || !page_zip);

      ptr = btr_parse_set_min_rec_mark(
          ptr, end_ptr, type == MLOG_COMP_REC_MIN_MARK, page, mtr);

      break;

    case MLOG_REC_DELETE:

      ut_ad(!page || fil_page_type_is_index(page_type));

      if (nullptr != (ptr = mlog_parse_index(ptr, end_ptr, &index))) {
        ut_a(!page || page_is_comp(page) == dict_table_is_comp(index->table));

        ptr = page_cur_parse_delete_rec(ptr, end_ptr, block, index, mtr);
      }

      break;

    case MLOG_REC_DELETE_8027:
    case MLOG_COMP_REC_DELETE_8027:

      ut_ad(!page || fil_page_type_is_index(page_type));

      if (nullptr !=
          (ptr = mlog_parse_index_8027(
               ptr, end_ptr, type == MLOG_COMP_REC_DELETE_8027, &index))) {
        ut_a(!page || page_is_comp(page) == dict_table_is_comp(index->table));

        ptr = page_cur_parse_delete_rec(ptr, end_ptr, block, index, mtr);
      }

      break;

    case MLOG_IBUF_BITMAP_INIT:

      /* Allow anything in page_type when creating a page. */

      ptr = ibuf_parse_bitmap_init(ptr, end_ptr, block, mtr);

      break;

    case MLOG_INIT_FILE_PAGE:
    case MLOG_INIT_FILE_PAGE2: {
      /* For clone, avoid initializing page-0. Page-0 should already have been
      initialized. This is to avoid erasing encryption information. We cannot
      update encryption information later with redo logged information for
      clone. Please check comments in MLOG_WRITE_STRING. */
      bool skip_init = (recv_sys->is_cloned_db && page_no == 0);

      if (!skip_init) {
        /* Allow anything in page_type when creating a page. */
        ptr = fsp_parse_init_file_page(ptr, end_ptr, block);
      }
      break;
    }

    case MLOG_WRITE_STRING: {
      ut_ad(!page || page_type != FIL_PAGE_TYPE_ALLOCATED || page_no == 0);
      bool is_encryption = check_encryption(page_no, space_id, ptr, end_ptr);

#ifndef UNIV_HOTBACKUP
      /* Reset in-mem encryption information for the tablespace here if this
      is "resetting encryprion info" log. */
      if (is_encryption && !recv_sys->is_cloned_db) {
        byte buf[Encryption::INFO_SIZE] = {0};

        if (memcmp(ptr + 4, buf, Encryption::INFO_SIZE - 4) == 0) {
          ut_a(DB_SUCCESS == fil_reset_encryption(space_id));
        }
      }

#endif
      auto apply_page = page;

      /* For clone recovery, skip applying encryption information from
      redo log. It is already updated in page 0. Redo log encryption
      information is encrypted with donor master key and must be ignored. */
      if (recv_sys->is_cloned_db && is_encryption) {
        apply_page = nullptr;
      }

      ptr = mlog_parse_string(ptr, end_ptr, apply_page, page_zip);
      break;
    }

    case MLOG_ZIP_WRITE_NODE_PTR:

      ut_ad(!page || fil_page_type_is_index(page_type));

      ptr = page_zip_parse_write_node_ptr(ptr, end_ptr, page, page_zip);

      break;

    case MLOG_ZIP_WRITE_BLOB_PTR:

      ut_ad(!page || fil_page_type_is_index(page_type));

      ptr = page_zip_parse_write_blob_ptr(ptr, end_ptr, page, page_zip);

      break;

    case MLOG_ZIP_WRITE_HEADER:

      ut_ad(!page || fil_page_type_is_index(page_type));

      ptr = page_zip_parse_write_header(ptr, end_ptr, page, page_zip);

      break;

    case MLOG_ZIP_PAGE_COMPRESS:

      /* Allow anything in page_type when creating a page. */
      ptr = page_zip_parse_compress(ptr, end_ptr, page, page_zip);
      break;

    case MLOG_ZIP_PAGE_COMPRESS_NO_DATA:

      if (nullptr != (ptr = mlog_parse_index(ptr, end_ptr, &index))) {
        ut_a(!page || (page_is_comp(page) == dict_table_is_comp(index->table)));

        ptr = page_zip_parse_compress_no_data(ptr, end_ptr, page, page_zip,
                                              index);
      }

      break;

    case MLOG_ZIP_PAGE_COMPRESS_NO_DATA_8027:

      if (nullptr !=
          (ptr = mlog_parse_index_8027(ptr, end_ptr, true, &index))) {
        ut_a(!page || (page_is_comp(page) == dict_table_is_comp(index->table)));

        ptr = page_zip_parse_compress_no_data(ptr, end_ptr, page, page_zip,
                                              index);
      }

      break;

    case MLOG_TEST:
#ifndef UNIV_HOTBACKUP
      if (log_test != nullptr) {
        ptr = log_test->parse_mlog_rec(ptr, end_ptr);
      } else {
        /* Just parse and ignore record to pass it and go forward. Note that
        this record is also used in the innodb.log_first_rec_group mtr test.
        The record is written in the buf0flu.cc when flushing page in that
        case. */
        Log_test::Key key;
        Log_test::Value value;
        lsn_t start_lsn, end_lsn;

        ptr = Log_test::parse_mlog_rec(ptr, end_ptr, key, value, start_lsn,
                                       end_lsn);
      }
      break;
#endif /* !UNIV_HOTBACKUP */
      /* Fall through. */

    default:
      ptr = nullptr;
      recv_sys->found_corrupt_log = true;
  }

  if (index != nullptr) {
    dict_table_t *table = index->table;

    dict_mem_index_free(index);
    dict_mem_table_free(table);
  }

  return ptr;
}

/** Adds a new log record to the hash table of log records.
@param[in]      type            log record type
@param[in]      space_id        Tablespace id
@param[in]      page_no         page number
@param[in]      body            log record body
@param[in]      rec_end         log record end
@param[in]      start_lsn       start lsn of the mtr
@param[in]      end_lsn         end lsn of the mtr */
static void recv_add_to_hash_table(mlog_id_t type, space_id_t space_id,
                                   page_no_t page_no, byte *body, byte *rec_end,
                                   lsn_t start_lsn, lsn_t end_lsn) {
  ut_ad(type != MLOG_FILE_DELETE);
  ut_ad(type != MLOG_FILE_CREATE);
  ut_ad(type != MLOG_FILE_RENAME);
  ut_ad(type != MLOG_FILE_EXTEND);
  ut_ad(type != MLOG_DUMMY_RECORD);
  ut_ad(type != MLOG_INDEX_LOAD);

  recv_sys_t::Space *space;

  space = recv_get_page_map(space_id, true);

  recv_t *recv;

  recv = static_cast<recv_t *>(mem_heap_alloc(space->m_heap, sizeof(*recv)));

  recv->type = type;
  recv->end_lsn = end_lsn;
  recv->len = rec_end - body;
  recv->start_lsn = start_lsn;

  auto it = space->m_pages.find(page_no);

  recv_addr_t *recv_addr;

  if (it != space->m_pages.end()) {
    recv_addr = it->second;

  } else {
    recv_addr = static_cast<recv_addr_t *>(
        mem_heap_alloc(space->m_heap, sizeof(*recv_addr)));

    recv_addr->space = space_id;
    recv_addr->page_no = page_no;
    recv_addr->state = RECV_NOT_PROCESSED;

    UT_LIST_INIT(recv_addr->rec_list);

    using Value = recv_sys_t::Pages::value_type;

    space->m_pages.insert(it, Value{page_no, recv_addr});

    ++recv_sys->n_addrs;
  }

  UT_LIST_ADD_LAST(recv_addr->rec_list, recv);

  recv_data_t **prev_field;

  prev_field = &recv->data;

  /* Store the log record body in chunks of less than UNIV_PAGE_SIZE:
  the heap grows into the buffer pool, and bigger chunks could not
  be allocated */

  while (rec_end > body) {
    ulint len = rec_end - body;

    if (len > RECV_DATA_BLOCK_SIZE) {
      len = RECV_DATA_BLOCK_SIZE;
    }

    recv_data_t *recv_data;

    recv_data = static_cast<recv_data_t *>(
        mem_heap_alloc(space->m_heap, sizeof(*recv_data) + len));

    *prev_field = recv_data;

    memcpy(recv_data + 1, body, len);

    prev_field = &recv_data->next;

    body += len;
  }

  *prev_field = nullptr;
}

/** Copies the log record body from recv to buf.
@param[in]      buf             Buffer of length at least recv->len
@param[in]      recv            Log record */
static void recv_data_copy_to_buf(byte *buf, recv_t *recv) {
  ulint len = recv->len;
  recv_data_t *recv_data = recv->data;

  while (len > 0) {
    ulint part_len;

    if (len > RECV_DATA_BLOCK_SIZE) {
      part_len = RECV_DATA_BLOCK_SIZE;
    } else {
      part_len = len;
    }

    memcpy(buf, ((byte *)recv_data) + sizeof(*recv_data), part_len);

    buf += part_len;
    len -= part_len;

    recv_data = recv_data->next;
  }
}

bool recv_page_is_brand_new(buf_block_t *block) {
  mutex_enter(&recv_sys->mutex);

  recv_addr_t *recv_addr;
  recv_addr = recv_get_rec(block->page.id.space(), block->page.id.page_no());
  if (recv_addr == nullptr) {
    /* no redo log treated as brand new */
    mutex_exit(&recv_sys->mutex);
    return true;
  }

  auto recv = UT_LIST_GET_FIRST(recv_addr->rec_list);
  if (recv == nullptr) {
    /* no redo log treated as brand new */
    mutex_exit(&recv_sys->mutex);
    return true;
  }
  if (recv->type == MLOG_INIT_FILE_PAGE2 || recv->type == MLOG_INIT_FILE_PAGE) {
    mutex_exit(&recv_sys->mutex);
    return true;
  }

  mutex_exit(&recv_sys->mutex);
  return false;
}

/** Applies the hashed log records to the page, if the page lsn is less than
the lsn of a log record. This can be called when a buffer page has just been
read in, or also for a page already in the buffer pool.

@param[in]      just_read_in    true if the IO handler calls this for a freshly
                                read page
@param[in,out]  block           buffer block */
void recv_recover_page_func(
#ifndef UNIV_HOTBACKUP
    bool just_read_in,
#endif /* !UNIV_HOTBACKUP */
    buf_block_t *block) {
  mutex_enter(&recv_sys->mutex);

  if (recv_sys->apply_log_recs == false) {
    /* Log records should not be applied now */

    mutex_exit(&recv_sys->mutex);

    return;
  }

  recv_addr_t *recv_addr;

  recv_addr = recv_get_rec(block->page.id.space(), block->page.id.page_no());

  if (recv_addr == nullptr || recv_addr->state == RECV_BEING_PROCESSED ||
      recv_addr->state == RECV_PROCESSED) {
#ifndef UNIV_HOTBACKUP
    ut_ad(recv_addr == nullptr || recv_needed_recovery ||
          recv_sys->scanned_lsn < recv_sys->checkpoint_lsn);
#endif /* !UNIV_HOTBACKUP */

    mutex_exit(&recv_sys->mutex);

    return;
  }

#ifndef UNIV_HOTBACKUP
  /* The following block is the scope of usage of the following bpage object
  reference.*/
  {
    buf_page_t &bpage = block->page;

    if (!fsp_is_system_temporary(bpage.id.space()) &&
        (arch_page_sys != nullptr && arch_page_sys->is_active())) {
      page_t *frame;
      lsn_t frame_lsn;

      frame = bpage.zip.data;

      if (!frame) {
        frame = block->frame;
      }
      frame_lsn = mach_read_from_8(frame + FIL_PAGE_LSN);

      arch_page_sys->track_page(&bpage, LSN_MAX, frame_lsn, true);
    }
  }
#endif /* !UNIV_HOTBACKUP */

#ifndef UNIV_HOTBACKUP
  /* this is explicitly false in case of meb, skip the assert */
  ut_ad(recv_needed_recovery ||
        recv_sys->scanned_lsn < recv_sys->checkpoint_lsn);

  DBUG_PRINT("ib_log", ("Applying log to page %u:%u", recv_addr->space,
                        recv_addr->page_no));

#ifdef UNIV_DEBUG
  lsn_t max_lsn;

  ut_d(max_lsn = log_sys->m_scanned_lsn);
#endif /* UNIV_DEBUG */
#else  /* !UNIV_HOTBACKUP */
  ib::trace_2() << "Applying log to space_id " << recv_addr->space
                << " page_nr " << recv_addr->page_no;
#endif /* !UNIV_HOTBACKUP */

  recv_addr->state = RECV_BEING_PROCESSED;

  mutex_exit(&recv_sys->mutex);

  mtr_t mtr;

  mtr_start(&mtr);

  mtr_set_log_mode(&mtr, MTR_LOG_NONE);

  page_t *page = block->frame;

  page_zip_des_t *page_zip = buf_block_get_page_zip(block);

#ifndef UNIV_HOTBACKUP
  if (just_read_in) {
    /* Move the ownership of the x-latch on the page to
    this OS thread, so that we can acquire a second
    x-latch on it.  This is needed for the operations to
    the page to pass the debug checks. */

    rw_lock_x_lock_move_ownership(&block->lock);
  }

  bool success = buf_page_get_known_nowait(
      RW_X_LATCH, block, Cache_hint::KEEP_OLD, __FILE__, __LINE__, &mtr);
  ut_a(success);

  buf_block_dbg_add_level(block, SYNC_NO_ORDER_CHECK);
#endif /* !UNIV_HOTBACKUP */

  /* Read the newest modification lsn from the page */
  lsn_t page_lsn = mach_read_from_8(page + FIL_PAGE_LSN);

#ifndef UNIV_HOTBACKUP

  /* It may be that the page has been modified in the buffer
  pool: read the newest modification LSN there */

  lsn_t page_newest_lsn;

  page_newest_lsn = buf_page_get_newest_modification(&block->page);

  if (page_newest_lsn) {
    page_lsn = page_newest_lsn;
  }
#else  /* !UNIV_HOTBACKUP */
  /* In recovery from a backup we do not really use the buffer pool */
  lsn_t page_newest_lsn = 0;
  /* Count applied and skipped log records */
  size_t applied_recs = 0;
  size_t skipped_recs = 0;
#endif /* !UNIV_HOTBACKUP */

#ifndef UNIV_HOTBACKUP
  lsn_t end_lsn = 0;
#endif /* !UNIV_HOTBACKUP */
  lsn_t start_lsn = 0;
  bool modification_to_page = false;

  for (auto recv : recv_addr->rec_list) {
#ifndef UNIV_HOTBACKUP
    end_lsn = recv->end_lsn;

    ut_ad(end_lsn <= max_lsn);
#endif /* !UNIV_HOTBACKUP */

    byte *buf = nullptr;

    if (recv->len > RECV_DATA_BLOCK_SIZE) {
      /* We have to copy the record body to a separate
      buffer */

      buf = static_cast<byte *>(
          ut::malloc_withkey(UT_NEW_THIS_FILE_PSI_KEY, recv->len));

      recv_data_copy_to_buf(buf, recv);
    } else if (recv->data != nullptr) {
      buf = ((byte *)(recv->data)) + sizeof(recv_data_t);
    } else {
      /* Redo record that does not have a payload, such as
       MLOG_UNDO_ERASE_END, MLOG_COMP_PAGE_CREATE, MLOG_INIT_FILE_PAGE2 etc.
     */
      ut_ad(recv->data == nullptr);
      ut_ad(recv->len == 0);
    }

    if (recv->type == MLOG_INIT_FILE_PAGE) {
      page_lsn = page_newest_lsn;

      memset(FIL_PAGE_LSN + page, 0, 8);
      memset(UNIV_PAGE_SIZE - FIL_PAGE_END_LSN_OLD_CHKSUM + page, 0, 8);

      if (page_zip) {
        memset(FIL_PAGE_LSN + page_zip->data, 0, 8);
      }
    }

    /* Ignore applying the redo logs for tablespace that is
    truncated. Truncated tablespaces are handled explicitly
    post-recovery, where we will restore the tablespace back
    to a normal state.

    Applying redo at this stage will cause problems because the
    redo will have action recorded on page before tablespace
    was re-inited and that would lead to a problem later. */

    if (recv->start_lsn >= page_lsn
#ifndef UNIV_HOTBACKUP
        && undo::is_active(recv_addr->space)
#endif /* !UNIV_HOTBACKUP */
    ) {

      lsn_t end_lsn;

      if (!modification_to_page) {
#ifndef UNIV_HOTBACKUP
        ut_a(recv_needed_recovery);
#endif /* !UNIV_HOTBACKUP */
        modification_to_page = true;
        start_lsn = recv->start_lsn;
      }

      DBUG_PRINT("ib_log", ("apply " LSN_PF ":"
                            " %s len " ULINTPF " page %u:%u",
                            recv->start_lsn, get_mlog_string(recv->type),
                            recv->len, recv_addr->space, recv_addr->page_no));
      /* Since buf can be a nullptr for record types without a payload we can
      end up with nullptr + 0 if we calc buf + recv->len. This is undefined
      behaviour. Avoid this by only calculating the end_ptr when there's
      actual data to work with, otherwise set it to nullptr. */
      unsigned char *buf_end = nullptr;
      if (buf != nullptr) {
        buf_end = buf + recv->len;
      }
      recv_parse_or_apply_log_rec_body(recv->type, buf, buf_end,
                                       recv_addr->space, recv_addr->page_no,
                                       block, &mtr, ULINT_UNDEFINED, LSN_MAX);

      end_lsn = recv->start_lsn + recv->len;

      mach_write_to_8(FIL_PAGE_LSN + page, end_lsn);

      mach_write_to_8(UNIV_PAGE_SIZE - FIL_PAGE_END_LSN_OLD_CHKSUM + page,
                      end_lsn);

      if (page_zip) {
        mach_write_to_8(FIL_PAGE_LSN + page_zip->data, end_lsn);
      }
#ifdef UNIV_HOTBACKUP
      ++applied_recs;
    } else {
      ++skipped_recs;
#endif /* UNIV_HOTBACKUP */
    }

    if (recv->len > RECV_DATA_BLOCK_SIZE) {
      ut::free(buf);
    }
  }

#ifdef UNIV_ZIP_DEBUG
  if (fil_page_index_page_check(page)) {
    page_zip_des_t *page_zip = buf_block_get_page_zip(block);

    ut_a(!page_zip || page_zip_validate_low(page_zip, page, nullptr, false));
  }
#endif /* UNIV_ZIP_DEBUG */

#ifndef UNIV_HOTBACKUP
  if (modification_to_page) {
    buf_flush_recv_note_modification(block, start_lsn, end_lsn);
  }
#else  /* !UNIV_HOTBACKUP */
  UT_NOT_USED(start_lsn);
#endif /* !UNIV_HOTBACKUP */

  /* Make sure that committing mtr does not change the modification
  LSN values of page */
  ut_a(mtr.get_log_mode() == MTR_LOG_NONE);

  mtr_commit(&mtr);

  mutex_enter(&recv_sys->mutex);

  if (recv_max_page_lsn < page_lsn) {
    recv_max_page_lsn = page_lsn;
  }

  recv_addr->state = RECV_PROCESSED;

  ut_a(recv_sys->n_addrs > 0);
  --recv_sys->n_addrs;

  mutex_exit(&recv_sys->mutex);

#ifdef UNIV_HOTBACKUP
  ib::trace_2() << "Applied " << applied_recs << " Skipped " << skipped_recs;
#endif /* UNIV_HOTBACKUP */
}

/** Tries to parse a single log record.
@param[out]     type            log record type
@param[in]      ptr             pointer to a buffer
@param[in]      end_ptr         end of the buffer
@param[out]     space_id        tablespace identifier
@param[out]     page_no         page number
@param[out]     body            start of log record body
@return length of the record, or 0 if the record was not complete */
static ulint recv_parse_log_rec(mlog_id_t *type, byte *ptr, byte *end_ptr,
                                space_id_t *space_id, page_no_t *page_no,
                                byte **body) {
  byte *new_ptr;

  *body = nullptr;

  UNIV_MEM_INVALID(type, sizeof *type);
  UNIV_MEM_INVALID(space_id, sizeof *space_id);
  UNIV_MEM_INVALID(page_no, sizeof *page_no);
  UNIV_MEM_INVALID(body, sizeof *body);

  if (ptr == end_ptr) {
    return 0;
  }

  switch (*ptr) {
#ifdef UNIV_LOG_LSN_DEBUG
    case MLOG_LSN | MLOG_SINGLE_REC_FLAG:
    case MLOG_LSN:

      new_ptr =
          mlog_parse_initial_log_record(ptr, end_ptr, type, space_id, page_no);

      if (new_ptr != nullptr) {
        const lsn_t lsn = static_cast<lsn_t>(*space_id) << 32 | *page_no;

        ut_a(lsn == recv_sys->recovered_lsn);
      }

      *type = MLOG_LSN;
      return new_ptr == nullptr ? 0 : new_ptr - ptr;
#endif /* UNIV_LOG_LSN_DEBUG */

    case MLOG_MULTI_REC_END:
    case MLOG_DUMMY_RECORD:
      *page_no = FIL_NULL;
      *space_id = SPACE_UNKNOWN;
      *type = static_cast<mlog_id_t>(*ptr);
      return 1;

    case MLOG_MULTI_REC_END | MLOG_SINGLE_REC_FLAG:
    case MLOG_DUMMY_RECORD | MLOG_SINGLE_REC_FLAG:
      recv_sys->found_corrupt_log = true;
      return 0;

    case MLOG_TABLE_DYNAMIC_META:
    case MLOG_TABLE_DYNAMIC_META | MLOG_SINGLE_REC_FLAG:

      table_id_t id;
      uint64_t version;

      *page_no = FIL_NULL;
      *space_id = SPACE_UNKNOWN;

      new_ptr =
          mlog_parse_initial_dict_log_record(ptr, end_ptr, type, &id, &version);

      if (new_ptr != nullptr) {
        new_ptr = recv_sys->metadata_recover->parseMetadataLog(
            id, version, new_ptr, end_ptr);
      }

      return new_ptr == nullptr ? 0 : new_ptr - ptr;
  }

  new_ptr =
      mlog_parse_initial_log_record(ptr, end_ptr, type, space_id, page_no);

  *body = new_ptr;

  if (new_ptr == nullptr) {
    return 0;
  }

  new_ptr = recv_parse_or_apply_log_rec_body(
      *type, new_ptr, end_ptr, *space_id, *page_no, nullptr, nullptr,
      new_ptr - ptr, recv_sys->recovered_lsn);

  if (new_ptr == nullptr) {
    return 0;
  }

  return new_ptr - ptr;
}

/** Subtracts next number of bytes to ignore before we reach the checkpoint
or returns information that there was nothing more to skip.
@param[in]      next_parsed_bytes       number of next bytes that were parsed,
which are supposed to be subtracted from bytes to ignore before checkpoint
@retval true    there were still bytes to ignore
@retval false   there was already 0 bytes to ignore, nothing changed. */
static bool recv_update_bytes_to_ignore_before_checkpoint(
    size_t next_parsed_bytes) {
  auto &to_ignore = recv_sys->bytes_to_ignore_before_checkpoint;

  if (to_ignore != 0) {
    if (to_ignore >= next_parsed_bytes) {
      to_ignore -= next_parsed_bytes;
    } else {
      to_ignore = 0;
    }
    return true;
  }

  return false;
}

/** Tracks changes of recovered_lsn and tracks proper values for what
first_rec_group should be for consecutive blocks. Must be called when
recv_sys->recovered_lsn is changed to next lsn pointing at boundary
between consecutive parsed mini-transactions. */
static void recv_track_changes_of_recovered_lsn() {
  if (recv_sys->parse_start_lsn == 0) {
    return;
  }
  /* If we have already found the first block with mtr beginning there,
  we started to track boundaries between blocks. Since then we track
  all proper values of first_rec_group for consecutive blocks.
  The reason for that is to ensure that the first_rec_group of the last
  block is correct. Even though we do not depend during this recovery
  on that value, it would become important if we crashed later, because
  the last recovered block would become the first used block in redo and
  since then we would depend on a proper value of first_rec_group there.
  The checksums of log blocks should detect if it was incorrect, but the
  checksums might be disabled in the configuration. */
  const auto old_block =
      recv_sys->previous_recovered_lsn / OS_FILE_LOG_BLOCK_SIZE;

  const auto new_block = recv_sys->recovered_lsn / OS_FILE_LOG_BLOCK_SIZE;

  if (old_block != new_block) {
    ut_a(new_block > old_block);

    recv_sys->last_block_first_mtr_boundary = recv_sys->recovered_lsn;
  }

  recv_sys->previous_recovered_lsn = recv_sys->recovered_lsn;
}

/** Parse and store a single log record entry.
@param[in]      ptr             start of buffer
@param[in]      end_ptr         end of buffer
@return true if end of processing */
static bool recv_single_rec(byte *ptr, byte *end_ptr) {
  /* The mtr did not modify multiple pages */

  lsn_t old_lsn = recv_sys->recovered_lsn;

  /* Try to parse a log record, fetching its type, space id,
  page no, and a pointer to the body of the log record */

  byte *body;
  mlog_id_t type;
  page_no_t page_no;
  space_id_t space_id;

  ulint len =
      recv_parse_log_rec(&type, ptr, end_ptr, &space_id, &page_no, &body);

  if (recv_sys->found_corrupt_log) {
    recv_report_corrupt_log(ptr, type, space_id, page_no);

#ifdef UNIV_HOTBACKUP
    return true;
#endif /* UNIV_HOTBACKUP */

  } else if (len == 0 || recv_sys->found_corrupt_fs) {
    return true;
  }

  lsn_t new_recovered_lsn;

  new_recovered_lsn = recv_calc_lsn_on_data_add(old_lsn, len);

  if (new_recovered_lsn > recv_sys->scanned_lsn) {
    /* The log record filled a log block, and we
    require that also the next log block should
    have been scanned in */

    return true;
  }

  recv_previous_parsed_rec_type = type;
  recv_previous_parsed_rec_is_multi = 0;
  recv_previous_parsed_rec_offset = recv_sys->recovered_offset;

  recv_sys->recovered_offset += len;
  recv_sys->recovered_lsn = new_recovered_lsn;

  recv_track_changes_of_recovered_lsn();

  if (recv_update_bytes_to_ignore_before_checkpoint(len)) {
    return false;
  }

  switch (type) {
    case MLOG_DUMMY_RECORD:
      /* Do nothing */
      break;

#ifdef UNIV_LOG_LSN_DEBUG
    case MLOG_LSN:
      /* Do not add these records to the hash table.
      The page number and space id fields are misused
      for something else. */
      break;
#endif /* UNIV_LOG_LSN_DEBUG */

    default:

      if (recv_recovery_on) {
#ifndef UNIV_HOTBACKUP
        if (space_id == TRX_SYS_SPACE ||
            fil_tablespace_lookup_for_recovery(space_id)) {
#endif /* !UNIV_HOTBACKUP */

          recv_add_to_hash_table(type, space_id, page_no, body, ptr + len,
                                 old_lsn, recv_sys->recovered_lsn);

#ifndef UNIV_HOTBACKUP
        } else {
          recv_sys->missing_ids.insert(space_id);
        }
#endif /* !UNIV_HOTBACKUP */
      }

      [[fallthrough]];

    case MLOG_INDEX_LOAD:
    case MLOG_FILE_DELETE:
    case MLOG_FILE_RENAME:
    case MLOG_FILE_CREATE:
    case MLOG_FILE_EXTEND:
    case MLOG_TABLE_DYNAMIC_META:

      /* These were already handled by
      recv_parse_log_rec() and
      recv_parse_or_apply_log_rec_body(). */

      DBUG_PRINT("ib_log",
                 ("scan " LSN_PF ": log rec %s"
                  " len " ULINTPF " " PAGE_ID_PF,
                  old_lsn, get_mlog_string(type), len, space_id, page_no));
      break;
  }

  return false;
}

/** Parse and store a multiple record log entry.
@param[in]      ptr             start of buffer
@param[in]      end_ptr         end of buffer
@return true if end of processing */
static bool recv_multi_rec(byte *ptr, byte *end_ptr) {
  /* Check that all the records associated with the single mtr
  are included within the buffer */

  ulint n_recs = 0;
  ulint total_len = 0;

  for (;;) {
    mlog_id_t type = MLOG_BIGGEST_TYPE;
    byte *body;
    page_no_t page_no = 0;
    space_id_t space_id = 0;

    ulint len =
        recv_parse_log_rec(&type, ptr, end_ptr, &space_id, &page_no, &body);

    if (recv_sys->found_corrupt_log) {
      recv_report_corrupt_log(ptr, type, space_id, page_no);

      return true;

    } else if (len == 0) {
      return true;

    } else if ((*ptr & MLOG_SINGLE_REC_FLAG)) {
      recv_sys->found_corrupt_log = true;

      recv_report_corrupt_log(ptr, type, space_id, page_no);

      return true;

    } else if (recv_sys->found_corrupt_fs) {
      return true;
    }

    recv_sys->save_rec(n_recs, space_id, page_no, type, body, len);

    recv_previous_parsed_rec_type = type;

    recv_previous_parsed_rec_offset = recv_sys->recovered_offset + total_len;

    recv_previous_parsed_rec_is_multi = 1;

    total_len += len;
    ++n_recs;

    ptr += len;

    if (type == MLOG_MULTI_REC_END) {
      DBUG_PRINT("ib_log", ("scan " LSN_PF ": multi-log end total_len " ULINTPF
                            " n=" ULINTPF,
                            recv_sys->recovered_lsn, total_len, n_recs));

      break;
    }

    DBUG_PRINT("ib_log",
               ("scan " LSN_PF ": multi-log rec %s len " ULINTPF " " PAGE_ID_PF,
                recv_sys->recovered_lsn, get_mlog_string(type), len, space_id,
                page_no));
  }

  lsn_t new_recovered_lsn =
      recv_calc_lsn_on_data_add(recv_sys->recovered_lsn, total_len);

  if (new_recovered_lsn > recv_sys->scanned_lsn) {
    /* The log record filled a log block, and we require
    that also the next log block should have been scanned in */

    return true;
  }

  /* Add all the records to the hash table */

  ptr = recv_sys->buf + recv_sys->recovered_offset;

  for (ulint i = 0; i < n_recs; i++) {
    lsn_t old_lsn = recv_sys->recovered_lsn;

    /* This will apply MLOG_FILE_ records. */
    space_id_t space_id = 0;
    page_no_t page_no = 0;

    mlog_id_t type = MLOG_BIGGEST_TYPE;

    byte *body = nullptr;
    size_t len = 0;

    /* Avoid parsing if we have the record saved already. */
    if (!recv_sys->get_saved_rec(i, space_id, page_no, type, body, len)) {
      len = recv_parse_log_rec(&type, ptr, end_ptr, &space_id, &page_no, &body);
    }

    if (recv_sys->found_corrupt_log &&
        !recv_report_corrupt_log(ptr, type, space_id, page_no)) {
      return true;

    } else if (recv_sys->found_corrupt_fs) {
      return true;
    }

    ut_a(len != 0);
    ut_a(!(*ptr & MLOG_SINGLE_REC_FLAG));

    recv_sys->recovered_offset += len;

    recv_sys->recovered_lsn = recv_calc_lsn_on_data_add(old_lsn, len);

    const bool apply = !recv_update_bytes_to_ignore_before_checkpoint(len);

    switch (type) {
      case MLOG_MULTI_REC_END:
        recv_track_changes_of_recovered_lsn();
        /* Found the end mark for the records */
        return false;

#ifdef UNIV_LOG_LSN_DEBUG
      case MLOG_LSN:
        /* Do not add these records to the hash table.
        The page number and space id fields are misused
        for something else. */
        break;
#endif /* UNIV_LOG_LSN_DEBUG */

      case MLOG_FILE_DELETE:
      case MLOG_FILE_CREATE:
      case MLOG_FILE_RENAME:
      case MLOG_FILE_EXTEND:
      case MLOG_TABLE_DYNAMIC_META:
        /* case MLOG_TRUNCATE: Disabled for WL6378 */
        /* These were already handled by
        recv_parse_or_apply_log_rec_body(). */
        break;

      default:

        if (!apply) {
          break;
        }

        if (recv_recovery_on) {
#ifndef UNIV_HOTBACKUP
          if (space_id == TRX_SYS_SPACE ||
              fil_tablespace_lookup_for_recovery(space_id)) {
#endif /* !UNIV_HOTBACKUP */

            recv_add_to_hash_table(type, space_id, page_no, body, ptr + len,
                                   old_lsn, new_recovered_lsn);

#ifndef UNIV_HOTBACKUP
          } else {
            recv_sys->missing_ids.insert(space_id);
          }
#endif /* !UNIV_HOTBACKUP */
        }
    }

    ptr += len;
  }

  return false;
}

/** Parse log records from a buffer and optionally store them to a
hash table to wait merging to file pages. */
static void recv_parse_log_recs() {
  ut_ad(recv_sys->parse_start_lsn != 0);

  for (;;) {
    byte *ptr = recv_sys->buf + recv_sys->recovered_offset;

    byte *end_ptr = recv_sys->buf + recv_sys->len;

    if (ptr == end_ptr) {
      return;
    }

    bool single_rec;

    switch (*ptr) {
#ifdef UNIV_LOG_LSN_DEBUG
      case MLOG_LSN:
#endif /* UNIV_LOG_LSN_DEBUG */
      case MLOG_DUMMY_RECORD:
        single_rec = true;
        break;
      default:
        single_rec = !!(*ptr & MLOG_SINGLE_REC_FLAG);
    }

    if (single_rec) {
      if (recv_single_rec(ptr, end_ptr)) {
        return;
      }

    } else if (recv_multi_rec(ptr, end_ptr)) {
      return;
    }
  }
}

/** Adds data from a new log block to the parsing buffer of recv_sys if
recv_sys->parse_start_lsn is non-zero.
@param[in]      log_block               log block
@param[in]      scanned_lsn             lsn of how far we were able
                                        to find data in this log block
@return true if more data added */
static bool recv_sys_add_to_parsing_buf(const byte *log_block,
                                        lsn_t scanned_lsn) {
  ut_ad(scanned_lsn >= recv_sys->scanned_lsn);

  if (!recv_sys->parse_start_lsn) {
    /* Cannot start parsing yet because no start point for
    it found */

    return false;
  }

  ulint more_len;
  ulint data_len = log_block_get_data_len(log_block);

  if (recv_sys->parse_start_lsn >= scanned_lsn) {
    return false;

  } else if (recv_sys->scanned_lsn >= scanned_lsn) {
    return false;

  } else if (recv_sys->parse_start_lsn > recv_sys->scanned_lsn) {
    more_len = (ulint)(scanned_lsn - recv_sys->parse_start_lsn);

  } else {
    more_len = (ulint)(scanned_lsn - recv_sys->scanned_lsn);
  }

  if (more_len == 0) {
    return false;
  }

  ut_ad(data_len >= more_len);

  ulint start_offset = data_len - more_len;

  if (start_offset < LOG_BLOCK_HDR_SIZE) {
    start_offset = LOG_BLOCK_HDR_SIZE;
  }

  ulint end_offset = data_len;

  if (end_offset > OS_FILE_LOG_BLOCK_SIZE - LOG_BLOCK_TRL_SIZE) {
    end_offset = OS_FILE_LOG_BLOCK_SIZE - LOG_BLOCK_TRL_SIZE;
  }

  ut_ad(start_offset <= end_offset);

  if (start_offset < end_offset) {
    memcpy(recv_sys->buf + recv_sys->len, log_block + start_offset,
           end_offset - start_offset);

    recv_sys->len += end_offset - start_offset;

    ut_a(recv_sys->len <= recv_sys->buf_len);
  }

  return true;
}

/** Moves the parsing buffer data left to the buffer start. */
static void recv_reset_buffer() {
  ut_memmove(recv_sys->buf, recv_sys->buf + recv_sys->recovered_offset,
             recv_sys->len - recv_sys->recovered_offset);

  recv_sys->len -= recv_sys->recovered_offset;

  recv_sys->recovered_offset = 0;
}

/** Scans log from a buffer and stores new log data to the parsing buffer.
Parses and hashes the log records if new data found.  Unless
UNIV_HOTBACKUP is defined, this function will apply log records
automatically when the hash table becomes full.
@param[in,out]  log             redo log
@param[in]      max_memory      we let the hash table of recs to grow to
                                this size, at the maximum
@param[in]      buf             buffer containing a log segment or garbage
@param[in]      len             buffer length
@param[in]      start_lsn       buffer start lsn
@param[out]  read_upto_lsn  scanning succeeded up to this lsn
@return true if not able to scan any more in this log */
#ifndef UNIV_HOTBACKUP
static bool recv_scan_log_recs(log_t &log,
#else  /* !UNIV_HOTBACKUP */
bool meb_scan_log_recs(
#endif /* !UNIV_HOTBACKUP */
                               size_t max_memory, const byte *buf, size_t len,
                               lsn_t start_lsn, lsn_t *read_upto_lsn) {
  const byte *log_block = buf;
  lsn_t scanned_lsn = start_lsn;
  bool finished = false;
  bool more_data = false;

  ut_ad(start_lsn % OS_FILE_LOG_BLOCK_SIZE == 0);
  ut_ad(len % OS_FILE_LOG_BLOCK_SIZE == 0);
  ut_ad(len >= OS_FILE_LOG_BLOCK_SIZE);

  do {
    ut_ad(!finished);

    Log_data_block_header block_header;
    log_data_block_header_deserialize(log_block, block_header);

    const uint32_t expected_hdr_no =
        log_block_convert_lsn_to_hdr_no(scanned_lsn);

    if (block_header.m_hdr_no != expected_hdr_no) {
      /* Garbage or an incompletely written log block.

      We will not report any error, because this can
      happen when InnoDB was killed while it was
      writing redo log. We simply treat this as an
      abrupt end of the redo log. */

      finished = true;

      break;
    }

    if (!log_block_checksum_is_ok(log_block)) {
      uint32_t checksum1 = log_block_get_checksum(log_block);
      uint32_t checksum2 = log_block_calc_checksum(log_block);
      ib::error(ER_IB_MSG_720, ulong{block_header.m_hdr_no},
                ulonglong{scanned_lsn}, ulong{checksum1}, ulong{checksum2});

      /* Garbage or an incompletely written log block.

      This could be the result of killing the server
      while it was writing this log block. We treat
      this as an abrupt end of the redo log. */

      finished = true;

      break;
    }

    const auto data_len = block_header.m_data_len;

    if (scanned_lsn + data_len > recv_sys->scanned_lsn &&
        recv_sys->scanned_epoch_no > 0 &&
        !log_block_epoch_no_is_valid(block_header.m_epoch_no,
                                     recv_sys->scanned_epoch_no)) {
      /* Garbage from a log buffer flush which was made
      before the most recent database recovery */

      finished = true;

      break;
    }

    if (!recv_sys->parse_start_lsn && block_header.m_first_rec_group > 0) {
      /* We found a point from which to start the parsing of log records */

      recv_sys->parse_start_lsn = scanned_lsn + block_header.m_first_rec_group;

      ib::info(ER_IB_MSG_1261)
          << "Starting to parse redo log at lsn = " << recv_sys->parse_start_lsn
          << ", whereas checkpoint_lsn = " << recv_sys->checkpoint_lsn
          << " and start_lsn = " << start_lsn;

      if (recv_sys->parse_start_lsn < recv_sys->checkpoint_lsn) {
        /* We start to parse log records even before
        checkpoint_lsn, from the beginning of the log
        block which contains the checkpoint_lsn.

        That's because the first group of log records
        in the log block, starts before checkpoint_lsn,
        and checkpoint_lsn could potentially point to
        the middle of some log record. We need to find
        the first group of log records that starts at
        or after checkpoint_lsn. This could be only
        achieved by traversing all groups of log records
        that start within the log block since the first
        one (to discover their beginnings we need to
        parse them). However, we don't want to report
        missing tablespaces for space_id in log records
        before checkpoint_lsn. Hence we need to ignore
        those records and that's why we need a counter
        of bytes to ignore. */

        recv_sys->bytes_to_ignore_before_checkpoint =
            recv_sys->checkpoint_lsn - recv_sys->parse_start_lsn;

        ut_a(recv_sys->bytes_to_ignore_before_checkpoint <=
             OS_FILE_LOG_BLOCK_SIZE - LOG_BLOCK_HDR_SIZE);

        ut_a(recv_sys->checkpoint_lsn % OS_FILE_LOG_BLOCK_SIZE +
                 LOG_BLOCK_TRL_SIZE <
             OS_FILE_LOG_BLOCK_SIZE);

        ut_a(recv_sys->parse_start_lsn % OS_FILE_LOG_BLOCK_SIZE >=
             LOG_BLOCK_HDR_SIZE);
      }

      recv_sys->scanned_lsn = recv_sys->parse_start_lsn;
      recv_sys->recovered_lsn = recv_sys->parse_start_lsn;

      recv_track_changes_of_recovered_lsn();
    }

    scanned_lsn += data_len;

    if (scanned_lsn > recv_sys->scanned_lsn) {
#ifndef UNIV_HOTBACKUP
      if (!recv_needed_recovery && scanned_lsn > recv_sys->checkpoint_lsn) {
        if (srv_read_only_mode) {
          ut_a(srv_force_recovery < SRV_FORCE_NO_LOG_REDO);
          ib::warn(ER_IB_MSG_RECOVERY_SKIPPED_IN_READ_ONLY_MODE);
          *read_upto_lsn = scanned_lsn;
          return true;
        }

        ib::info(ER_IB_MSG_722, ulonglong{recv_sys->scanned_lsn});

        recv_init_crash_recovery();
      }
#endif /* !UNIV_HOTBACKUP */

      /* We were able to find more log data: add it to the
      parsing buffer if parse_start_lsn is already
      non-zero */

      DBUG_EXECUTE_IF("simulate_3mb_mtr_recovery", {
        uint saved_len = recv_sys->len;
        recv_sys->len = 3 * 1024 * 1024;
        recv_sys_resize_buf();
        recv_sys->len = saved_len;
      });

      if (recv_sys->len + 4 * OS_FILE_LOG_BLOCK_SIZE >= recv_sys->buf_len) {
        if (!recv_sys_resize_buf()) {
          recv_sys->found_corrupt_log = true;

#ifndef UNIV_HOTBACKUP
          if (srv_force_recovery == 0) {
            ib::error(ER_IB_MSG_724);
            return true;
          }
#else  /* !UNIV_HOTBACKUP */
          ib::fatal(UT_LOCATION_HERE,
                    ER_IB_ERR_NOT_ENOUGH_MEMORY_FOR_PARSE_BUFFER)
              << "Insufficient memory for InnoDB parse buffer; want "
              << recv_sys->buf_len;
#endif /* !UNIV_HOTBACKUP */
        }
      }

      if (!recv_sys->found_corrupt_log) {
        more_data = recv_sys_add_to_parsing_buf(log_block, scanned_lsn);
      }

      recv_sys->scanned_lsn = scanned_lsn;

      recv_sys->scanned_epoch_no = block_header.m_epoch_no;
    }

    if (data_len < OS_FILE_LOG_BLOCK_SIZE) {
      /* Log data for this group ends here */
      finished = true;

      break;

    } else {
      log_block += OS_FILE_LOG_BLOCK_SIZE;
    }

  } while (log_block < buf + len);

  *read_upto_lsn = scanned_lsn;

  if (recv_needed_recovery ||
      (recv_is_from_backup && !recv_is_making_a_backup)) {
    ++recv_scan_print_counter;

    if (finished || (recv_scan_print_counter % 80) == 0) {
      ib::info(ER_IB_MSG_725, ulonglong{scanned_lsn});
    }
  }

  if (more_data && !recv_sys->found_corrupt_log) {
    /* Try to parse more log records */

    recv_parse_log_recs();

#ifndef UNIV_HOTBACKUP
    if (recv_heap_used() > max_memory) {
      recv_apply_hashed_log_recs(log, false);
    }
#endif /* !UNIV_HOTBACKUP */

    if (recv_sys->recovered_offset > recv_sys->buf_len / 4) {
      /* Move parsing buffer data to the buffer start */

      recv_reset_buffer();
    }
  }

  return finished;
}

#ifndef UNIV_HOTBACKUP
static lsn_t recv_read_log_seg(log_t &log, byte *buf, lsn_t start_lsn,
                               const lsn_t end_lsn) {
  log_background_threads_inactive_validate();

  ut_a(start_lsn < end_lsn);

  auto file = log.m_files.find(start_lsn);

  if (file == log.m_files.end()) {
    /* Missing valid file ! */
    return start_lsn;
  }

  auto file_handle = file->open(Log_file_access_mode::READ_ONLY);
  ut_a(file_handle.is_open());

  do {
    os_offset_t source_offset;

    source_offset = file->offset(start_lsn);

    ut_a(end_lsn - start_lsn <= ULINT_MAX);

    os_offset_t len = end_lsn - start_lsn;

    ut_ad(len != 0);

    bool switch_to_next_file = false;

    if (source_offset + len > file->m_size_in_bytes) {
      /* If the above condition is true then len
      (which is unsigned) is > the expression below,
      so the typecast is ok */
      ut_a(file->m_size_in_bytes > source_offset);
      len = file->m_size_in_bytes - source_offset;
      switch_to_next_file = true;
    }

    ++log.n_log_ios;

    const dberr_t err =
        log_data_blocks_read(file_handle, source_offset, len, buf);
    ut_a(err == DB_SUCCESS);

    start_lsn += len;
    buf += len;

    if (switch_to_next_file) {
      auto next_id = file->next_id();

      const auto next_file = log.m_files.file(next_id);

      if (next_file == log.m_files.end() || !next_file->contains(start_lsn)) {
        return start_lsn;
      }

      file_handle.close();

      file = next_file;

      file_handle = file->open(Log_file_access_mode::READ_ONLY);
      ut_a(file_handle.is_open());
    }

  } while (start_lsn != end_lsn);

  ut_a(start_lsn == end_lsn);

  return end_lsn;
}

/** Scans log from a buffer and stores new log data to the parsing buffer.
Parses and hashes the log records if new data found.
@param[in,out]  log                     redo log
@param[in,out]  checkpoint_lsn          log sequence number found in checkpoint
                                        header. May be inexact (in a middle of
                                        an mtr which we can ignore, as it is
                                        already applied to tablespace files)
                                        until which all redo log has been
                                        scanned */
static void recv_recovery_begin(log_t &log, const lsn_t checkpoint_lsn) {
  mutex_enter(&recv_sys->mutex);

  recv_sys->len = 0;
  recv_sys->recovered_offset = 0;
  recv_sys->n_addrs = 0;
  recv_sys_empty_hash();

  /* Since 8.0, we can start recovery at checkpoint_lsn which points
  to the middle of log record. In such case we first to need to find
  the beginning of the first group of log records, which is at lsn
  greater than the checkpoint_lsn. */
  recv_sys->parse_start_lsn = 0;

  /* This is updated when we find value for parse_start_lsn. */
  recv_sys->bytes_to_ignore_before_checkpoint = 0;

  recv_sys->checkpoint_lsn = checkpoint_lsn;
  recv_sys->scanned_lsn = checkpoint_lsn;
  recv_sys->recovered_lsn = checkpoint_lsn;

  /* We have to trust that the first_rec_group in the first block is
  correct as we can't start parsing earlier to check it ourselves. */
  recv_sys->previous_recovered_lsn = checkpoint_lsn;
  recv_sys->last_block_first_mtr_boundary = 0;

  recv_sys->scanned_epoch_no = 0;
  recv_previous_parsed_rec_type = MLOG_SINGLE_REC_FLAG;
  recv_previous_parsed_rec_offset = 0;
  recv_previous_parsed_rec_is_multi = 0;
  ut_ad(recv_max_page_lsn == 0);

  mutex_exit(&recv_sys->mutex);

  ulint max_mem =
      UNIV_PAGE_SIZE * (buf_pool_get_n_pages() -
                        (recv_n_pool_free_frames * srv_buf_pool_instances));

  lsn_t start_lsn =
      ut_uint64_align_down(checkpoint_lsn, OS_FILE_LOG_BLOCK_SIZE);

  bool finished = false;

  while (!finished) {
    const lsn_t end_lsn =
        recv_read_log_seg(log, log.buf, start_lsn, start_lsn + RECV_SCAN_SIZE);

    if (end_lsn == start_lsn) {
      /* This could happen if we crashed just after completing file,
      and before next file has been successfully created. */
      break;
    }

    finished = recv_scan_log_recs(log, max_mem, log.buf, end_lsn - start_lsn,
                                  start_lsn, &log.m_scanned_lsn);

    start_lsn = end_lsn;
  }

  DBUG_PRINT("ib_log", ("scan " LSN_PF " completed", log.m_scanned_lsn));
}

/** Initialize crash recovery environment. Can be called iff
recv_needed_recovery == false. */
static void recv_init_crash_recovery() {
  ut_ad(!srv_read_only_mode);
  ut_a(!recv_needed_recovery);

  recv_needed_recovery = true;

  ib::info(ER_IB_MSG_726);
  ib::info(ER_IB_MSG_727);

  recv_sys->dblwr->recover();

  if (srv_force_recovery < SRV_FORCE_NO_LOG_REDO) {
    /* Spawn the background thread to flush dirty pages
    from the buffer pools. */

    srv_threads.m_recv_writer =
        os_thread_create(recv_writer_thread_key, 0, recv_writer_thread);

    srv_threads.m_recv_writer.start();
  }
}
#endif /* !UNIV_HOTBACKUP */

#ifndef UNIV_HOTBACKUP

dberr_t recv_recovery_from_checkpoint_start(log_t &log, lsn_t flush_lsn) {
  /* Initialize red-black tree for fast insertions into the
  flush_list during recovery process. */
  buf_flush_init_flush_rbt();

  if (srv_force_recovery >= SRV_FORCE_NO_LOG_REDO) {
    ib::info(ER_IB_MSG_728);

    /* We leave redo log not started and this is read-only mode. */
    ut_a(log.sn == 0);
    ut_a(srv_read_only_mode);

    return DB_SUCCESS;
  }

  recv_recovery_on = true;

  ut_a(log.m_format == Log_format::CURRENT);

  /* Look for the latest checkpoint */
  Log_checkpoint_location checkpoint;
  if (!recv_find_max_checkpoint(log, checkpoint)) {
    ib::error(ER_IB_MSG_RECOVERY_CHECKPOINT_NOT_FOUND);
    return DB_ERROR;
  }

  const auto checkpoint_file = log.m_files.find(checkpoint.m_checkpoint_lsn);

  /* When reading checkpoints from redo log files, error would be reported
  if checkpoint_lsn was outside the redo log file from which it was read,
  and such file would be skipped. If no checkpoint was found because of that,
  then recv_find_max_checkpoint would return false. Therefore here we know
  that InnoDB found a valid checkpoint (for which there is a redo log file
  which contains the checkpoint_lsn). */
  if (checkpoint_file == log.m_files.end()) {
    ut_d(ut_error);
    ut_o(return DB_ERROR);
  }

  log.last_checkpoint_lsn.store(checkpoint.m_checkpoint_lsn);

  const auto file_path = log_file_path(log.m_files_ctx, checkpoint_file->m_id);
  ib::info(ER_IB_MSG_LOG_CHECKPOINT_FOUND,
           ulonglong{checkpoint.m_checkpoint_lsn}, file_path.c_str());

  Log_checkpoint_header checkpoint_header;

  auto checkpoint_file_handle =
      checkpoint_file->open(Log_file_access_mode::READ_ONLY);

  if (!checkpoint_file_handle.is_open()) {
    return DB_CANNOT_OPEN_FILE;
  }

  dberr_t err = log_checkpoint_header_read(checkpoint_file_handle,
                                           checkpoint.m_checkpoint_header_no,
                                           checkpoint_header);
  if (err != DB_SUCCESS) {
    return err;
  }

  checkpoint_file_handle.close();

  const lsn_t checkpoint_lsn = checkpoint.m_checkpoint_lsn;

  ut_a(checkpoint_lsn == checkpoint_header.m_checkpoint_lsn);

  /* Read the encryption header to get the encryption information. */
  err = log_encryption_read(log);
  if (err != DB_SUCCESS) {
    return DB_ERROR;
  }

  /* Start reading the log from the checkpoint LSN up. */

  ut_ad(RECV_SCAN_SIZE <= log.buf_size);

  ut_ad(recv_sys->n_addrs == 0);

  /* NOTE: we always do a 'recovery' at startup, but only if
  there is something wrong we will print a message to the
  user about recovery: */

  if (checkpoint_lsn != flush_lsn) {
    if (checkpoint_lsn < flush_lsn) {
      ib::warn(ER_IB_MSG_RECOVERY_CHECKPOINT_FROM_BEFORE_CLEAN_SHUTDOWN,
               ulonglong{checkpoint_lsn}, ulonglong{flush_lsn});
    }

    if (!recv_needed_recovery) {
      ib::info(ER_IB_MSG_RECOVERY_IS_NEEDED, ulonglong{flush_lsn},
               ulonglong{checkpoint_lsn});

      if (srv_read_only_mode) {
        ib::error(ER_IB_MSG_RECOVERY_IN_READ_ONLY);

        return DB_ERROR;
      }

      recv_init_crash_recovery();
    }
  }

  recv_recovery_begin(log, checkpoint_lsn);

  if (srv_read_only_mode && log.m_scanned_lsn > checkpoint_lsn) {
    ib::error(ER_IB_MSG_RECOVERY_IN_READ_ONLY);
    return DB_ERROR;
  }

  lsn_t recovered_lsn;

  recovered_lsn = recv_sys->recovered_lsn;

  ut_a(recv_needed_recovery || checkpoint_lsn == recovered_lsn);

  ut_a(!srv_read_only_mode || !recv_needed_recovery);
  ut_a(!srv_read_only_mode || checkpoint_lsn == recovered_lsn);

  log.recovered_lsn = recovered_lsn;

  ut_a(log.m_files.find(recovered_lsn) != log.m_files.end());

  /* If it is at block boundary, add header size. */
  auto check_scanned_lsn = log.m_scanned_lsn;
  if (check_scanned_lsn % OS_FILE_LOG_BLOCK_SIZE == 0) {
    check_scanned_lsn += LOG_BLOCK_HDR_SIZE;
  }

  if (check_scanned_lsn < checkpoint_lsn ||
      check_scanned_lsn < recv_max_page_lsn) {
    ib::error(ER_IB_MSG_737, ulonglong{log.m_scanned_lsn},
              ulonglong{checkpoint_lsn}, ulonglong{recv_max_page_lsn});
  }

  if (recovered_lsn < checkpoint_lsn) {
    /* No harm in trying to do RO access. */
    if (!srv_read_only_mode) {
      ut_error;
    }

    return DB_ERROR;
  }

  if ((recv_sys->found_corrupt_log && srv_force_recovery == 0) ||
      recv_sys->found_corrupt_fs) {
    return DB_ERROR;
  }

  /* Disallow checkpoints until recovery is finished, and changes gathered
  in recv_sys->metadata_recover (dict_metadata) are transferred to
  dict_table_t objects (happens in srv0start.cc). */

  err = log_start(log, checkpoint_lsn, recovered_lsn, false);
  if (err != DB_SUCCESS) {
    return err;
  }

  /* Make the preservation of max checkpoint info on disk certain by writing
  the checkpoint also to the other checkpoint header. After that both headers
  will have the same checkpoint_lsn. This is an extra protection in case next
  checkpoint write will become corrupted because of crash during the write. */

  if (!srv_read_only_mode) {
    log.next_checkpoint_header_no =
        log_next_checkpoint_header(checkpoint.m_checkpoint_header_no);

    err = log_files_next_checkpoint(log, checkpoint_lsn);
    if (err != DB_SUCCESS) {
      return err;
    }
  }

  mutex_enter(&recv_sys->mutex);
  recv_sys->apply_log_recs = true;
  mutex_exit(&recv_sys->mutex);

  /* The database is now ready to start almost normal processing of user
  transactions: transaction rollbacks and the application of the log
  records in the hash table can be run in background. */

  return DB_SUCCESS;
}

/** Check the page type, if there is a mismtach then throw
fatal error. It may so happen that data file before 5.7 GA version
may contain uninitialized bytes in the FIL_PAGE_TYPE field.
@param[in]  page_id         Page id to verify
@param[in]  type            Expected page type
*/
static void verify_page_type(page_id_t page_id, page_type_t type) {
  mtr_t mtr;
  mtr_start(&mtr);
  /* We should not write to redo log before checkpointing is enabled as it risks
  running out of space, and we don't expect to write anything in this mtr.
  It should be read only */
  mtr_set_log_mode(&mtr, MTR_LOG_NO_REDO);

  const auto *block =
      buf_page_get(page_id, univ_page_size, RW_S_LATCH, UT_LOCATION_HERE, &mtr);

  const auto page_type = fil_page_get_type(block->frame);
  if (page_type != type) {
    ib::fatal(UT_LOCATION_HERE, ER_IB_MSG_INVALID_PAGE_TYPE, unsigned{type},
              unsigned{page_type}, ulong{page_id.space()},
              ulong{page_id.page_no()});
  }
  mtr_commit(&mtr);
}

MetadataRecover *recv_recovery_from_checkpoint_finish(bool aborting) {
  /* Make sure that the recv_writer thread is done. This is
  required because it grabs various mutexes and we want to
  ensure that when we enable sync_order_checks there is no
  mutex currently held by any thread. */
  mutex_enter(&recv_sys->writer_mutex);

  /* Restore state. */
  if (recv_sys->is_meb_db) dblwr::g_mode = recv_sys->dblwr_state;

  /* Free the resources of the recovery system */
  recv_recovery_on = false;

  /* By acquiring the mutex we ensure that the recv_writer thread
  won't trigger any more LRU batches. Now wait for currently
  in progress batches to finish. */
  buf_flush_wait_LRU_batch_end();

  mutex_exit(&recv_sys->writer_mutex);

  uint32_t count = 0;

  while (recv_writer_is_active()) {
    ++count;

    std::this_thread::sleep_for(std::chrono::milliseconds(100));

    if (count >= 600) {
      ib::info(ER_IB_MSG_738);
      count = 0;
    }
  }

  MetadataRecover *metadata{};

  if (!aborting) {
    std::swap(metadata, recv_sys->metadata_recover);
  }

  recv_sys_free();

  if (!aborting) {
    /* Validate a few system page types that were left uninitialized
    by older versions of MySQL. */
    verify_page_type({IBUF_SPACE_ID, FSP_IBUF_HEADER_PAGE_NO},
                     FIL_PAGE_TYPE_SYS);
    verify_page_type({TRX_SYS_SPACE, FSP_FIRST_RSEG_PAGE_NO},
                     FIL_PAGE_TYPE_SYS);
    verify_page_type({TRX_SYS_SPACE, TRX_SYS_PAGE_NO}, FIL_PAGE_TYPE_TRX_SYS);
    verify_page_type({TRX_SYS_SPACE, FSP_DICT_HDR_PAGE_NO}, FIL_PAGE_TYPE_SYS);
  }

  /* Free up the flush_rbt. */
  buf_flush_free_flush_rbt();

  return metadata;
}

#endif /* !UNIV_HOTBACKUP */

#if defined(UNIV_DEBUG) || defined(UNIV_HOTBACKUP)
/** Return string name of the redo log record type.
@param[in]      type    record log record enum
@return string name of record log record */
const char *get_mlog_string(mlog_id_t type) {
  switch (type) {
    case MLOG_SINGLE_REC_FLAG:
      return "MLOG_SINGLE_REC_FLAG";

    case MLOG_1BYTE:
      return "MLOG_1BYTE";

    case MLOG_2BYTES:
      return "MLOG_2BYTES";

    case MLOG_4BYTES:
      return "MLOG_4BYTES";

    case MLOG_8BYTES:
      return "MLOG_8BYTES";

    case MLOG_REC_INSERT_8027:
      return "MLOG_REC_INSERT_8027";

    case MLOG_REC_CLUST_DELETE_MARK_8027:
      return "MLOG_REC_CLUST_DELETE_MARK_8027";

    case MLOG_REC_SEC_DELETE_MARK:
      return "MLOG_REC_SEC_DELETE_MARK";

    case MLOG_REC_UPDATE_IN_PLACE_8027:
      return "MLOG_REC_UPDATE_IN_PLACE_8027";

    case MLOG_REC_DELETE_8027:
      return "MLOG_REC_DELETE_8027";

    case MLOG_LIST_END_DELETE_8027:
      return "MLOG_LIST_END_DELETE_8027";

    case MLOG_LIST_START_DELETE_8027:
      return "MLOG_LIST_START_DELETE_8027";

    case MLOG_LIST_END_COPY_CREATED_8027:
      return "MLOG_LIST_END_COPY_CREATED_8027";

    case MLOG_PAGE_REORGANIZE_8027:
      return "MLOG_PAGE_REORGANIZE_8027";

    case MLOG_PAGE_CREATE:
      return "MLOG_PAGE_CREATE";

    case MLOG_UNDO_INSERT:
      return "MLOG_UNDO_INSERT";

    case MLOG_UNDO_ERASE_END:
      return "MLOG_UNDO_ERASE_END";

    case MLOG_UNDO_INIT:
      return "MLOG_UNDO_INIT";

    case MLOG_UNDO_HDR_REUSE:
      return "MLOG_UNDO_HDR_REUSE";

    case MLOG_UNDO_HDR_CREATE:
      return "MLOG_UNDO_HDR_CREATE";

    case MLOG_REC_MIN_MARK:
      return "MLOG_REC_MIN_MARK";

    case MLOG_IBUF_BITMAP_INIT:
      return "MLOG_IBUF_BITMAP_INIT";

#ifdef UNIV_LOG_LSN_DEBUG
    case MLOG_LSN:
      return "MLOG_LSN";
#endif /* UNIV_LOG_LSN_DEBUG */

    case MLOG_INIT_FILE_PAGE:
      return "MLOG_INIT_FILE_PAGE";

    case MLOG_WRITE_STRING:
      return "MLOG_WRITE_STRING";

    case MLOG_MULTI_REC_END:
      return "MLOG_MULTI_REC_END";

    case MLOG_DUMMY_RECORD:
      return "MLOG_DUMMY_RECORD";

    case MLOG_FILE_DELETE:
      return "MLOG_FILE_DELETE";

    case MLOG_COMP_REC_MIN_MARK:
      return "MLOG_COMP_REC_MIN_MARK";

    case MLOG_COMP_PAGE_CREATE:
      return "MLOG_COMP_PAGE_CREATE";

    case MLOG_COMP_REC_INSERT_8027:
      return "MLOG_COMP_REC_INSERT_8027";

    case MLOG_COMP_REC_CLUST_DELETE_MARK_8027:
      return "MLOG_COMP_REC_CLUST_DELETE_MARK_8027";

    case MLOG_COMP_REC_SEC_DELETE_MARK:
      return "MLOG_COMP_REC_SEC_DELETE_MARK";

    case MLOG_COMP_REC_UPDATE_IN_PLACE_8027:
      return "MLOG_COMP_REC_UPDATE_IN_PLACE_8027";

    case MLOG_COMP_REC_DELETE_8027:
      return "MLOG_COMP_REC_DELETE_8027";

    case MLOG_COMP_LIST_END_DELETE_8027:
      return "MLOG_COMP_LIST_END_DELETE_8027";

    case MLOG_COMP_LIST_START_DELETE_8027:
      return "MLOG_COMP_LIST_START_DELETE_8027";

    case MLOG_COMP_LIST_END_COPY_CREATED_8027:
      return "MLOG_COMP_LIST_END_COPY_CREATED_8027";

    case MLOG_COMP_PAGE_REORGANIZE_8027:
      return "MLOG_COMP_PAGE_REORGANIZE_8027";

    case MLOG_FILE_CREATE:
      return "MLOG_FILE_CREATE";

    case MLOG_ZIP_WRITE_NODE_PTR:
      return "MLOG_ZIP_WRITE_NODE_PTR";

    case MLOG_ZIP_WRITE_BLOB_PTR:
      return "MLOG_ZIP_WRITE_BLOB_PTR";

    case MLOG_ZIP_WRITE_HEADER:
      return "MLOG_ZIP_WRITE_HEADER";

    case MLOG_ZIP_PAGE_COMPRESS:
      return "MLOG_ZIP_PAGE_COMPRESS";

    case MLOG_ZIP_PAGE_COMPRESS_NO_DATA_8027:
      return "MLOG_ZIP_PAGE_COMPRESS_NO_DATA_8027";

    case MLOG_ZIP_PAGE_REORGANIZE_8027:
      return "MLOG_ZIP_PAGE_REORGANIZE_8027";

    case MLOG_FILE_RENAME:
      return "MLOG_FILE_RENAME";

    case MLOG_FILE_EXTEND:
      return "MLOG_FILE_EXTEND";

    case MLOG_PAGE_CREATE_RTREE:
      return "MLOG_PAGE_CREATE_RTREE";

    case MLOG_COMP_PAGE_CREATE_RTREE:
      return "MLOG_COMP_PAGE_CREATE_RTREE";

    case MLOG_INIT_FILE_PAGE2:
      return "MLOG_INIT_FILE_PAGE2";

    case MLOG_INDEX_LOAD:
      return "MLOG_INDEX_LOAD";

      /* Disabled for WL6378
      case MLOG_TRUNCATE:
              return "MLOG_TRUNCATE";
      */

    case MLOG_TABLE_DYNAMIC_META:
      return "MLOG_TABLE_DYNAMIC_META";

    case MLOG_PAGE_CREATE_SDI:
      return "MLOG_PAGE_CREATE_SDI";

    case MLOG_COMP_PAGE_CREATE_SDI:
      return "MLOG_COMP_PAGE_CREATE_SDI";

    case MLOG_REC_INSERT:
      return "MLOG_REC_INSERT";

    case MLOG_REC_CLUST_DELETE_MARK:
      return "MLOG_REC_CLUST_DELETE_MARK";

    case MLOG_REC_DELETE:
      return "MLOG_REC_DELETE";

    case MLOG_REC_UPDATE_IN_PLACE:
      return "MLOG_REC_UPDATE_IN_PLACE";

    case MLOG_LIST_END_COPY_CREATED:
      return "MLOG_LIST_END_COPY_CREATED";

    case MLOG_PAGE_REORGANIZE:
      return "MLOG_PAGE_REORGANIZE";

    case MLOG_ZIP_PAGE_REORGANIZE:
      return "MLOG_ZIP_PAGE_REORGANIZE";

    case MLOG_ZIP_PAGE_COMPRESS_NO_DATA:
      return "MLOG_ZIP_PAGE_COMPRESS_NO_DATA";

    case MLOG_LIST_END_DELETE:
      return "MLOG_LIST_END_DELETE";

    case MLOG_LIST_START_DELETE:
      return "MLOG_LIST_START_DELETE";

    case MLOG_TEST:
      return "MLOG_TEST";
  }

  assert(0);

  return nullptr;
}
#endif /* UNIV_DEBUG || UNIV_HOTBACKUP */<|MERGE_RESOLUTION|>--- conflicted
+++ resolved
@@ -323,12 +323,9 @@
   if (consumed == 0) {
     return nullptr;
   }
-<<<<<<< HEAD
-=======
 
   persister->aggregate(*metadata, new_entry);
   return ptr + consumed;
->>>>>>> 057f5c95
 }
 
 /** Creates the recovery system. */
