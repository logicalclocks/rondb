--- conflicted
+++ resolved
@@ -1346,14 +1346,8 @@
 static
 bool
 log_preflush_pool_modified_pages(
-<<<<<<< HEAD
-/*=============================*/
-	lsn_t	new_oldest,	/*!< in: try to advance oldest_modified_lsn
-				at least to this lsn */
+	lsn_t			new_oldest,
 	ut_stage_alter_t*	stage = NULL)
-=======
-	lsn_t			new_oldest)
->>>>>>> 531cdd32
 {
 	bool	success;
 	ulint	n_pages;
@@ -1797,12 +1791,8 @@
 void
 log_make_checkpoint_at(
 	lsn_t			lsn,
-<<<<<<< HEAD
 	bool			write_always,
 	ut_stage_alter_t*	stage /* = NULL */)
-=======
-	bool			write_always)
->>>>>>> 531cdd32
 {
 	/* Preflush pages synchronously */
 
