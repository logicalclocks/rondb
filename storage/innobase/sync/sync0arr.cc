--- conflicted
+++ resolved
@@ -1103,11 +1103,7 @@
 
 		os_thread_sleep(30000000);
 
-<<<<<<< HEAD
-		srv_print_innodb_monitor = my_bool(old_val);
-=======
 		srv_print_innodb_monitor = static_cast<my_bool>(old_val);
->>>>>>> da5f9af9
 		fprintf(stderr,
 			"InnoDB: ###### Diagnostic info printed"
 			" to the standard error stream\n");
