--- conflicted
+++ resolved
@@ -151,34 +151,22 @@
   /** Scan (Scan_ctx) configuration. */
   struct Config {
     /** Constructor.
-<<<<<<< HEAD
     @param[in] scan_range     Range to scan.
     @param[in] index          Cluster index to scan.
     @param[in] read_level     Btree level from which records need to be read.
-    @param[in] partition_id   Partition id if it the index to be scanned
+    @param[in] partition_id   Partition id if it the index to be scanned.
     belongs to a partitioned table.
-  */
+    @param[in] read_ahead       If true then start read ahead threads. */
     Config(const Scan_range &scan_range, dict_index_t *index,
-           size_t read_level = 0, size_t partition_id = 0)
-=======
-    @param[in] scan_range       Range to scan.
-    @param[in] index            Cluster index to scan.
-    @param[in] read_level       Btree level from which records need to be read.
-    @param[in] read_ahead       If true then start read ahead threads.
-  */
-    Config(const Scan_range &scan_range, dict_index_t *index,
-           size_t read_level = 0, bool read_ahead = false)
->>>>>>> 2d93e9a8
+           size_t read_level = 0, size_t partition_id = 0,
+           bool read_ahead = false)
         : m_scan_range(scan_range),
           m_index(index),
           m_is_compact(dict_table_is_comp(index->table)),
           m_page_size(dict_tf_to_fsp_flags(index->table->flags)),
           m_read_level(read_level),
-<<<<<<< HEAD
-          m_partition_id(partition_id) {}
-=======
+          m_partition_id(partition_id),
           m_read_ahead(read_ahead) {}
->>>>>>> 2d93e9a8
 
     /** Copy constructor.
     @param[in] config           Instance to copy from. */
@@ -188,11 +176,8 @@
           m_is_compact(config.m_is_compact),
           m_page_size(config.m_page_size),
           m_read_level(config.m_read_level),
-<<<<<<< HEAD
-          m_partition_id(config.m_partition_id) {}
-=======
+          m_partition_id(config.m_partition_id),
           m_read_ahead(config.m_read_ahead) {}
->>>>>>> 2d93e9a8
 
     /** Range to scan. */
     const Scan_range m_scan_range;
@@ -209,14 +194,12 @@
     /** Btree level from which records need to be read. */
     size_t m_read_level{0};
 
-<<<<<<< HEAD
     /** Partition id if the index to be scanned belongs to a partitioned table,
     else std::numeric_limits<uint64_t>::max(). */
     size_t m_partition_id{std::numeric_limits<size_t>::max()};
-=======
+
     /** if true then enable separate read ahead threads. */
     bool m_read_ahead{false};
->>>>>>> 2d93e9a8
   };
 
   /** Constructor.
