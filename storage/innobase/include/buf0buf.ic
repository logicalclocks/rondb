/*****************************************************************************

Copyright (c) 1995, 2010, Innobase Oy. All Rights Reserved.
Copyright (c) 2008, Google Inc.

Portions of this file contain modifications contributed and copyrighted by
Google, Inc. Those modifications are gratefully acknowledged and are described
briefly in the InnoDB documentation. The contributions by Google are
incorporated with their permission, and subject to the conditions contained in
the file COPYING.Google.

This program is free software; you can redistribute it and/or modify it under
the terms of the GNU General Public License as published by the Free Software
Foundation; version 2 of the License.

This program is distributed in the hope that it will be useful, but WITHOUT
ANY WARRANTY; without even the implied warranty of MERCHANTABILITY or FITNESS
FOR A PARTICULAR PURPOSE. See the GNU General Public License for more details.

You should have received a copy of the GNU General Public License along with
this program; if not, write to the Free Software Foundation, Inc., 59 Temple
Place, Suite 330, Boston, MA 02111-1307 USA

*****************************************************************************/

/**************************************************//**
@file include/buf0buf.ic
The database buffer buf_pool

Created 11/5/1995 Heikki Tuuri
*******************************************************/

#include "mtr0mtr.h"
#include "buf0flu.h"
#include "buf0lru.h"
#include "buf0rea.h"

/*********************************************************************//**
Gets the current size of buffer buf_pool in bytes.
@return size in bytes */
UNIV_INLINE
ulint
buf_pool_get_curr_size(void)
/*========================*/
<<<<<<< HEAD
{
	return(srv_buf_pool_curr_size);
}

/*********************************************************************//**
Gets the current size of buffer buf_pool in pages.
@return size in pages*/
UNIV_INLINE
ulint
buf_pool_get_n_pages(void)
/*======================*/
{
	return(buf_pool_get_curr_size() / UNIV_PAGE_SIZE);
}

/********************************************************************//**
Reads the freed_page_clock of a buffer block.
@return	freed_page_clock */
UNIV_INLINE
ulint
buf_page_get_freed_page_clock(
/*==========================*/
	const buf_page_t*	bpage)	/*!< in: block */
{
	/* This is sometimes read without holding buf_pool->mutex. */
	return(bpage->freed_page_clock);
}

/********************************************************************//**
Reads the freed_page_clock of a buffer block.
@return	freed_page_clock */
UNIV_INLINE
ulint
buf_block_get_freed_page_clock(
/*===========================*/
	const buf_block_t*	block)	/*!< in: block */
{
	return(buf_page_get_freed_page_clock(&block->page));
}

/********************************************************************//**
Recommends a move of a block to the start of the LRU list if there is danger
of dropping from the buffer pool. NOTE: does not reserve the buffer pool
mutex.
@return	TRUE if should be made younger */
UNIV_INLINE
ibool
buf_page_peek_if_too_old(
/*=====================*/
	const buf_page_t*	bpage)	/*!< in: block to make younger */
{
	buf_pool_t*		buf_pool = buf_pool_from_bpage(bpage);

	if (UNIV_UNLIKELY(buf_pool->freed_page_clock == 0)) {
		/* If eviction has not started yet, do not update the
		statistics or move blocks in the LRU list.  This is
		either the warm-up phase or an in-memory workload. */
		return(FALSE);
	} else if (buf_LRU_old_threshold_ms && bpage->old) {
		unsigned	access_time = buf_page_is_accessed(bpage);

		if (access_time > 0
		    && ((ib_uint32_t) (ut_time_ms() - access_time))
		    >= buf_LRU_old_threshold_ms) {
			return(TRUE);
		}

		buf_pool->stat.n_pages_not_made_young++;
		return(FALSE);
	} else {
		/* FIXME: bpage->freed_page_clock is 31 bits */
		return((buf_pool->freed_page_clock & ((1UL << 31) - 1))
		       > ((ulint) bpage->freed_page_clock
			  + (buf_pool->curr_size
			     * (BUF_LRU_OLD_RATIO_DIV - buf_pool->LRU_old_ratio)
			     / (BUF_LRU_OLD_RATIO_DIV * 4))));
	}
}

/*********************************************************************//**
Gets the state of a block.
@return	state */
UNIV_INLINE
enum buf_page_state
buf_page_get_state(
/*===============*/
	const buf_page_t*	bpage)	/*!< in: pointer to the control block */
{
	enum buf_page_state	state = (enum buf_page_state) bpage->state;

#ifdef UNIV_DEBUG
	switch (state) {
	case BUF_BLOCK_ZIP_FREE:
	case BUF_BLOCK_ZIP_PAGE:
	case BUF_BLOCK_ZIP_DIRTY:
	case BUF_BLOCK_NOT_USED:
	case BUF_BLOCK_READY_FOR_USE:
	case BUF_BLOCK_FILE_PAGE:
	case BUF_BLOCK_MEMORY:
	case BUF_BLOCK_REMOVE_HASH:
		break;
	default:
		ut_error;
	}
#endif /* UNIV_DEBUG */

	return(state);
}
/*********************************************************************//**
Gets the state of a block.
@return	state */
UNIV_INLINE
enum buf_page_state
buf_block_get_state(
/*================*/
	const buf_block_t*	block)	/*!< in: pointer to the control block */
{
	return(buf_page_get_state(&block->page));
}
/*********************************************************************//**
Sets the state of a block. */
UNIV_INLINE
void
buf_page_set_state(
/*===============*/
	buf_page_t*		bpage,	/*!< in/out: pointer to control block */
	enum buf_page_state	state)	/*!< in: state */
{
#ifdef UNIV_DEBUG
	enum buf_page_state	old_state	= buf_page_get_state(bpage);

	switch (old_state) {
	case BUF_BLOCK_ZIP_FREE:
		ut_error;
		break;
	case BUF_BLOCK_ZIP_PAGE:
		ut_a(state == BUF_BLOCK_ZIP_DIRTY);
		break;
	case BUF_BLOCK_ZIP_DIRTY:
		ut_a(state == BUF_BLOCK_ZIP_PAGE);
		break;
	case BUF_BLOCK_NOT_USED:
		ut_a(state == BUF_BLOCK_READY_FOR_USE);
		break;
	case BUF_BLOCK_READY_FOR_USE:
		ut_a(state == BUF_BLOCK_MEMORY
		     || state == BUF_BLOCK_FILE_PAGE
		     || state == BUF_BLOCK_NOT_USED);
		break;
	case BUF_BLOCK_MEMORY:
		ut_a(state == BUF_BLOCK_NOT_USED);
		break;
	case BUF_BLOCK_FILE_PAGE:
		ut_a(state == BUF_BLOCK_NOT_USED
		     || state == BUF_BLOCK_REMOVE_HASH);
		break;
	case BUF_BLOCK_REMOVE_HASH:
		ut_a(state == BUF_BLOCK_MEMORY);
		break;
	}
#endif /* UNIV_DEBUG */
	bpage->state = state;
	ut_ad(buf_page_get_state(bpage) == state);
}

/*********************************************************************//**
Sets the state of a block. */
UNIV_INLINE
void
buf_block_set_state(
/*================*/
	buf_block_t*		block,	/*!< in/out: pointer to control block */
	enum buf_page_state	state)	/*!< in: state */
{
=======
{
	return(srv_buf_pool_curr_size);
}

/********************************************************************//**
Calculates the index of a buffer pool to the buf_pool[] array.
@return	the position of the buffer pool in buf_pool[] */
UNIV_INLINE
ulint
buf_pool_index(
/*===========*/
	const buf_pool_t*	buf_pool)	/*!< in: buffer pool */
{
	ulint	i = buf_pool - buf_pool_ptr;
	ut_ad(i < MAX_BUFFER_POOLS);
	ut_ad(i < srv_buf_pool_instances);
	return(i);
}

/******************************************************************//**
Returns the buffer pool instance given a page instance
@return buf_pool */
UNIV_INLINE
buf_pool_t*
buf_pool_from_bpage(
/*================*/
	const buf_page_t*	bpage) /*!< in: buffer pool page */
{
	ulint	i;
	i = bpage->buf_pool_index;
	ut_ad(i < srv_buf_pool_instances);
	return(&buf_pool_ptr[i]);
}

/******************************************************************//**
Returns the buffer pool instance given a block instance
@return buf_pool */
UNIV_INLINE
buf_pool_t*
buf_pool_from_block(
/*================*/
	const buf_block_t*	block) /*!< in: block */
{
	return(buf_pool_from_bpage(&block->page));
}

/*********************************************************************//**
Gets the current size of buffer buf_pool in pages.
@return size in pages*/
UNIV_INLINE
ulint
buf_pool_get_n_pages(void)
/*======================*/
{
	return(buf_pool_get_curr_size() / UNIV_PAGE_SIZE);
}

/********************************************************************//**
Reads the freed_page_clock of a buffer block.
@return	freed_page_clock */
UNIV_INLINE
ulint
buf_page_get_freed_page_clock(
/*==========================*/
	const buf_page_t*	bpage)	/*!< in: block */
{
	/* This is sometimes read without holding buf_pool->mutex. */
	return(bpage->freed_page_clock);
}

/********************************************************************//**
Reads the freed_page_clock of a buffer block.
@return	freed_page_clock */
UNIV_INLINE
ulint
buf_block_get_freed_page_clock(
/*===========================*/
	const buf_block_t*	block)	/*!< in: block */
{
	return(buf_page_get_freed_page_clock(&block->page));
}

/********************************************************************//**
Recommends a move of a block to the start of the LRU list if there is danger
of dropping from the buffer pool. NOTE: does not reserve the buffer pool
mutex.
@return	TRUE if should be made younger */
UNIV_INLINE
ibool
buf_page_peek_if_too_old(
/*=====================*/
	const buf_page_t*	bpage)	/*!< in: block to make younger */
{
	buf_pool_t*		buf_pool = buf_pool_from_bpage(bpage);

	if (UNIV_UNLIKELY(buf_pool->freed_page_clock == 0)) {
		/* If eviction has not started yet, do not update the
		statistics or move blocks in the LRU list.  This is
		either the warm-up phase or an in-memory workload. */
		return(FALSE);
	} else if (buf_LRU_old_threshold_ms && bpage->old) {
		unsigned	access_time = buf_page_is_accessed(bpage);

		if (access_time > 0
		    && ((ib_uint32_t) (ut_time_ms() - access_time))
		    >= buf_LRU_old_threshold_ms) {
			return(TRUE);
		}

		buf_pool->stat.n_pages_not_made_young++;
		return(FALSE);
	} else {
		/* FIXME: bpage->freed_page_clock is 31 bits */
		return((buf_pool->freed_page_clock & ((1UL << 31) - 1))
		       > ((ulint) bpage->freed_page_clock
			  + (buf_pool->curr_size
			     * (BUF_LRU_OLD_RATIO_DIV - buf_pool->LRU_old_ratio)
			     / (BUF_LRU_OLD_RATIO_DIV * 4))));
	}
}

/*********************************************************************//**
Gets the state of a block.
@return	state */
UNIV_INLINE
enum buf_page_state
buf_page_get_state(
/*===============*/
	const buf_page_t*	bpage)	/*!< in: pointer to the control block */
{
	enum buf_page_state	state = (enum buf_page_state) bpage->state;

#ifdef UNIV_DEBUG
	switch (state) {
	case BUF_BLOCK_ZIP_FREE:
	case BUF_BLOCK_ZIP_PAGE:
	case BUF_BLOCK_ZIP_DIRTY:
	case BUF_BLOCK_NOT_USED:
	case BUF_BLOCK_READY_FOR_USE:
	case BUF_BLOCK_FILE_PAGE:
	case BUF_BLOCK_MEMORY:
	case BUF_BLOCK_REMOVE_HASH:
		break;
	default:
		ut_error;
	}
#endif /* UNIV_DEBUG */

	return(state);
}
/*********************************************************************//**
Gets the state of a block.
@return	state */
UNIV_INLINE
enum buf_page_state
buf_block_get_state(
/*================*/
	const buf_block_t*	block)	/*!< in: pointer to the control block */
{
	return(buf_page_get_state(&block->page));
}
/*********************************************************************//**
Sets the state of a block. */
UNIV_INLINE
void
buf_page_set_state(
/*===============*/
	buf_page_t*		bpage,	/*!< in/out: pointer to control block */
	enum buf_page_state	state)	/*!< in: state */
{
#ifdef UNIV_DEBUG
	enum buf_page_state	old_state	= buf_page_get_state(bpage);

	switch (old_state) {
	case BUF_BLOCK_ZIP_FREE:
		ut_error;
		break;
	case BUF_BLOCK_ZIP_PAGE:
		ut_a(state == BUF_BLOCK_ZIP_DIRTY);
		break;
	case BUF_BLOCK_ZIP_DIRTY:
		ut_a(state == BUF_BLOCK_ZIP_PAGE);
		break;
	case BUF_BLOCK_NOT_USED:
		ut_a(state == BUF_BLOCK_READY_FOR_USE);
		break;
	case BUF_BLOCK_READY_FOR_USE:
		ut_a(state == BUF_BLOCK_MEMORY
		     || state == BUF_BLOCK_FILE_PAGE
		     || state == BUF_BLOCK_NOT_USED);
		break;
	case BUF_BLOCK_MEMORY:
		ut_a(state == BUF_BLOCK_NOT_USED);
		break;
	case BUF_BLOCK_FILE_PAGE:
		ut_a(state == BUF_BLOCK_NOT_USED
		     || state == BUF_BLOCK_REMOVE_HASH);
		break;
	case BUF_BLOCK_REMOVE_HASH:
		ut_a(state == BUF_BLOCK_MEMORY);
		break;
	}
#endif /* UNIV_DEBUG */
	bpage->state = state;
	ut_ad(buf_page_get_state(bpage) == state);
}

/*********************************************************************//**
Sets the state of a block. */
UNIV_INLINE
void
buf_block_set_state(
/*================*/
	buf_block_t*		block,	/*!< in/out: pointer to control block */
	enum buf_page_state	state)	/*!< in: state */
{
>>>>>>> fad01fbe
	buf_page_set_state(&block->page, state);
}

/*********************************************************************//**
Determines if a block is mapped to a tablespace.
@return	TRUE if mapped */
UNIV_INLINE
ibool
buf_page_in_file(
/*=============*/
	const buf_page_t*	bpage)	/*!< in: pointer to control block */
{
	switch (buf_page_get_state(bpage)) {
	case BUF_BLOCK_ZIP_FREE:
		/* This is a free page in buf_pool->zip_free[].
		Such pages should only be accessed by the buddy allocator. */
		ut_error;
		break;
	case BUF_BLOCK_ZIP_PAGE:
	case BUF_BLOCK_ZIP_DIRTY:
	case BUF_BLOCK_FILE_PAGE:
		return(TRUE);
	case BUF_BLOCK_NOT_USED:
	case BUF_BLOCK_READY_FOR_USE:
	case BUF_BLOCK_MEMORY:
	case BUF_BLOCK_REMOVE_HASH:
		break;
	}

	return(FALSE);
}

#ifndef UNIV_HOTBACKUP
/*********************************************************************//**
Determines if a block should be on unzip_LRU list.
@return	TRUE if block belongs to unzip_LRU */
UNIV_INLINE
ibool
buf_page_belongs_to_unzip_LRU(
/*==========================*/
	const buf_page_t*	bpage)	/*!< in: pointer to control block */
{
	ut_ad(buf_page_in_file(bpage));

	return(bpage->zip.data
	       && buf_page_get_state(bpage) == BUF_BLOCK_FILE_PAGE);
}

/*********************************************************************//**
Gets the mutex of a block.
@return	pointer to mutex protecting bpage */
UNIV_INLINE
mutex_t*
buf_page_get_mutex(
/*===============*/
	const buf_page_t*	bpage)	/*!< in: pointer to control block */
{
	buf_pool_t*	buf_pool = buf_pool_from_bpage(bpage);

	switch (buf_page_get_state(bpage)) {
	case BUF_BLOCK_ZIP_FREE:
		ut_error;
		return(NULL);
	case BUF_BLOCK_ZIP_PAGE:
	case BUF_BLOCK_ZIP_DIRTY:
		return(&buf_pool->zip_mutex);
	default:
		return(&((buf_block_t*) bpage)->mutex);
	}
}

/*********************************************************************//**
Get the flush type of a page.
@return	flush type */
UNIV_INLINE
enum buf_flush
buf_page_get_flush_type(
/*====================*/
	const buf_page_t*	bpage)	/*!< in: buffer page */
{
	enum buf_flush	flush_type = (enum buf_flush) bpage->flush_type;

#ifdef UNIV_DEBUG
	switch (flush_type) {
	case BUF_FLUSH_LRU:
<<<<<<< HEAD
	case BUF_FLUSH_SINGLE_PAGE:
=======
>>>>>>> fad01fbe
	case BUF_FLUSH_LIST:
		return(flush_type);
	case BUF_FLUSH_N_TYPES:
		break;
	}
	ut_error;
#endif /* UNIV_DEBUG */
	return(flush_type);
}
/*********************************************************************//**
Set the flush type of a page. */
UNIV_INLINE
void
buf_page_set_flush_type(
/*====================*/
	buf_page_t*	bpage,		/*!< in: buffer page */
	enum buf_flush	flush_type)	/*!< in: flush type */
{
	bpage->flush_type = flush_type;
	ut_ad(buf_page_get_flush_type(bpage) == flush_type);
}

/*********************************************************************//**
Map a block to a file page. */
UNIV_INLINE
void
buf_block_set_file_page(
/*====================*/
	buf_block_t*		block,	/*!< in/out: pointer to control block */
	ulint			space,	/*!< in: tablespace id */
	ulint			page_no)/*!< in: page number */
{
	buf_block_set_state(block, BUF_BLOCK_FILE_PAGE);
	block->page.space = space;
	block->page.offset = page_no;
}

/*********************************************************************//**
Gets the io_fix state of a block.
@return	io_fix state */
UNIV_INLINE
enum buf_io_fix
buf_page_get_io_fix(
/*================*/
	const buf_page_t*	bpage)	/*!< in: pointer to the control block */
{
	enum buf_io_fix	io_fix = (enum buf_io_fix) bpage->io_fix;
#ifdef UNIV_DEBUG
	switch (io_fix) {
	case BUF_IO_NONE:
	case BUF_IO_READ:
	case BUF_IO_WRITE:
		return(io_fix);
	}
	ut_error;
#endif /* UNIV_DEBUG */
	return(io_fix);
}

/*********************************************************************//**
Gets the io_fix state of a block.
@return	io_fix state */
UNIV_INLINE
enum buf_io_fix
buf_block_get_io_fix(
/*=================*/
	const buf_block_t*	block)	/*!< in: pointer to the control block */
{
	return(buf_page_get_io_fix(&block->page));
}

/*********************************************************************//**
Sets the io_fix state of a block. */
UNIV_INLINE
void
buf_page_set_io_fix(
/*================*/
	buf_page_t*	bpage,	/*!< in/out: control block */
	enum buf_io_fix	io_fix)	/*!< in: io_fix state */
{
#ifdef UNIV_DEBUG
	buf_pool_t*	buf_pool = buf_pool_from_bpage(bpage);
	ut_ad(buf_pool_mutex_own(buf_pool));
#endif
	ut_ad(mutex_own(buf_page_get_mutex(bpage)));

	bpage->io_fix = io_fix;
	ut_ad(buf_page_get_io_fix(bpage) == io_fix);
}

/*********************************************************************//**
Sets the io_fix state of a block. */
UNIV_INLINE
void
buf_block_set_io_fix(
/*=================*/
	buf_block_t*	block,	/*!< in/out: control block */
	enum buf_io_fix	io_fix)	/*!< in: io_fix state */
{
	buf_page_set_io_fix(&block->page, io_fix);
}
<<<<<<< HEAD

/********************************************************************//**
Determine if a buffer block can be relocated in memory.  The block
can be dirty, but it must not be I/O-fixed or bufferfixed. */
UNIV_INLINE
ibool
buf_page_can_relocate(
/*==================*/
	const buf_page_t*	bpage)	/*!< control block being relocated */
{
#ifdef UNIV_DEBUG
	buf_pool_t*	buf_pool = buf_pool_from_bpage(bpage);
	ut_ad(buf_pool_mutex_own(buf_pool));
#endif
	ut_ad(mutex_own(buf_page_get_mutex(bpage)));
	ut_ad(buf_page_in_file(bpage));
	ut_ad(bpage->in_LRU_list);

=======

/********************************************************************//**
Determine if a buffer block can be relocated in memory.  The block
can be dirty, but it must not be I/O-fixed or bufferfixed. */
UNIV_INLINE
ibool
buf_page_can_relocate(
/*==================*/
	const buf_page_t*	bpage)	/*!< control block being relocated */
{
#ifdef UNIV_DEBUG
	buf_pool_t*	buf_pool = buf_pool_from_bpage(bpage);
	ut_ad(buf_pool_mutex_own(buf_pool));
#endif
	ut_ad(mutex_own(buf_page_get_mutex(bpage)));
	ut_ad(buf_page_in_file(bpage));
	ut_ad(bpage->in_LRU_list);

>>>>>>> fad01fbe
	return(buf_page_get_io_fix(bpage) == BUF_IO_NONE
	       && bpage->buf_fix_count == 0);
}

/*********************************************************************//**
Determine if a block has been flagged old.
@return	TRUE if old */
UNIV_INLINE
ibool
buf_page_is_old(
/*============*/
	const buf_page_t*	bpage)	/*!< in: control block */
{
#ifdef UNIV_DEBUG
	buf_pool_t*	buf_pool = buf_pool_from_bpage(bpage);
	ut_ad(buf_pool_mutex_own(buf_pool));
#endif
	ut_ad(buf_page_in_file(bpage));

	return(bpage->old);
}

/*********************************************************************//**
Flag a block old. */
UNIV_INLINE
void
buf_page_set_old(
/*=============*/
	buf_page_t*	bpage,	/*!< in/out: control block */
	ibool		old)	/*!< in: old */
{
#ifdef UNIV_DEBUG
	buf_pool_t*	buf_pool = buf_pool_from_bpage(bpage);
#endif /* UNIV_DEBUG */
	ut_a(buf_page_in_file(bpage));
	ut_ad(buf_pool_mutex_own(buf_pool));
	ut_ad(bpage->in_LRU_list);

#ifdef UNIV_LRU_DEBUG
	ut_a((buf_pool->LRU_old_len == 0) == (buf_pool->LRU_old == NULL));
	/* If a block is flagged "old", the LRU_old list must exist. */
	ut_a(!old || buf_pool->LRU_old);

	if (UT_LIST_GET_PREV(LRU, bpage) && UT_LIST_GET_NEXT(LRU, bpage)) {
		const buf_page_t*	prev = UT_LIST_GET_PREV(LRU, bpage);
		const buf_page_t*	next = UT_LIST_GET_NEXT(LRU, bpage);
		if (prev->old == next->old) {
			ut_a(prev->old == old);
		} else {
			ut_a(!prev->old);
			ut_a(buf_pool->LRU_old == (old ? bpage : next));
		}
	}
#endif /* UNIV_LRU_DEBUG */

	bpage->old = old;
}

/*********************************************************************//**
Determine the time of first access of a block in the buffer pool.
@return	ut_time_ms() at the time of first access, 0 if not accessed */
UNIV_INLINE
unsigned
buf_page_is_accessed(
/*=================*/
	const buf_page_t*	bpage)	/*!< in: control block */
{
	ut_ad(buf_page_in_file(bpage));

	return(bpage->access_time);
}

/*********************************************************************//**
Flag a block accessed. */
UNIV_INLINE
void
buf_page_set_accessed(
/*==================*/
	buf_page_t*	bpage,		/*!< in/out: control block */
	ulint		time_ms)	/*!< in: ut_time_ms() */
{
#ifdef UNIV_DEBUG
	buf_pool_t*	buf_pool = buf_pool_from_bpage(bpage);
	ut_ad(buf_pool_mutex_own(buf_pool));
#endif
	ut_a(buf_page_in_file(bpage));

	if (!bpage->access_time) {
		/* Make this the time of the first access. */
		bpage->access_time = time_ms;
	}
}

/*********************************************************************//**
Gets the buf_block_t handle of a buffered file block if an uncompressed
page frame exists, or NULL.
@return	control block, or NULL */
UNIV_INLINE
buf_block_t*
buf_page_get_block(
/*===============*/
	buf_page_t*	bpage)	/*!< in: control block, or NULL */
{
	if (UNIV_LIKELY(bpage != NULL)) {
		ut_ad(buf_page_in_file(bpage));

		if (buf_page_get_state(bpage) == BUF_BLOCK_FILE_PAGE) {
			return((buf_block_t*) bpage);
		}
	}

	return(NULL);
}
#endif /* !UNIV_HOTBACKUP */

#ifdef UNIV_DEBUG
/*********************************************************************//**
Gets a pointer to the memory frame of a block.
@return	pointer to the frame */
UNIV_INLINE
buf_frame_t*
buf_block_get_frame(
/*================*/
	const buf_block_t*	block)	/*!< in: pointer to the control block */
{
	ut_ad(block);

	switch (buf_block_get_state(block)) {
	case BUF_BLOCK_ZIP_FREE:
	case BUF_BLOCK_ZIP_PAGE:
	case BUF_BLOCK_ZIP_DIRTY:
	case BUF_BLOCK_NOT_USED:
		ut_error;
		break;
	case BUF_BLOCK_FILE_PAGE:
# ifndef UNIV_HOTBACKUP
		ut_a(block->page.buf_fix_count > 0);
# endif /* !UNIV_HOTBACKUP */
		/* fall through */
	case BUF_BLOCK_READY_FOR_USE:
	case BUF_BLOCK_MEMORY:
	case BUF_BLOCK_REMOVE_HASH:
		goto ok;
	}
	ut_error;
ok:
	return((buf_frame_t*) block->frame);
}
#endif /* UNIV_DEBUG */

/*********************************************************************//**
Gets the space id of a block.
@return	space id */
UNIV_INLINE
ulint
buf_page_get_space(
/*===============*/
	const buf_page_t*	bpage)	/*!< in: pointer to the control block */
{
	ut_ad(bpage);
	ut_a(buf_page_in_file(bpage));

	return(bpage->space);
}
<<<<<<< HEAD

/*********************************************************************//**
Gets the space id of a block.
@return	space id */
UNIV_INLINE
ulint
buf_block_get_space(
/*================*/
	const buf_block_t*	block)	/*!< in: pointer to the control block */
{
	ut_ad(block);
	ut_a(buf_block_get_state(block) == BUF_BLOCK_FILE_PAGE);

	return(block->page.space);
=======

/*********************************************************************//**
Gets the space id of a block.
@return	space id */
UNIV_INLINE
ulint
buf_block_get_space(
/*================*/
	const buf_block_t*	block)	/*!< in: pointer to the control block */
{
	ut_ad(block);
	ut_a(buf_block_get_state(block) == BUF_BLOCK_FILE_PAGE);

	return(block->page.space);
}

/*********************************************************************//**
Gets the page number of a block.
@return	page number */
UNIV_INLINE
ulint
buf_page_get_page_no(
/*=================*/
	const buf_page_t*	bpage)	/*!< in: pointer to the control block */
{
	ut_ad(bpage);
	ut_a(buf_page_in_file(bpage));

	return(bpage->offset);
>>>>>>> fad01fbe
}

/*********************************************************************//**
Gets the page number of a block.
@return	page number */
UNIV_INLINE
ulint
<<<<<<< HEAD
buf_page_get_page_no(
/*=================*/
	const buf_page_t*	bpage)	/*!< in: pointer to the control block */
{
	ut_ad(bpage);
	ut_a(buf_page_in_file(bpage));

	return(bpage->offset);
}

/*********************************************************************//**
Gets the page number of a block.
@return	page number */
UNIV_INLINE
ulint
buf_block_get_page_no(
/*==================*/
	const buf_block_t*	block)	/*!< in: pointer to the control block */
{
	ut_ad(block);
	ut_a(buf_block_get_state(block) == BUF_BLOCK_FILE_PAGE);

	return(block->page.offset);
}

/*********************************************************************//**
Gets the compressed page size of a block.
@return	compressed page size, or 0 */
UNIV_INLINE
ulint
buf_page_get_zip_size(
/*==================*/
	const buf_page_t*	bpage)	/*!< in: pointer to the control block */
{
	return(bpage->zip.ssize ? 512 << bpage->zip.ssize : 0);
=======
buf_block_get_page_no(
/*==================*/
	const buf_block_t*	block)	/*!< in: pointer to the control block */
{
	ut_ad(block);
	ut_a(buf_block_get_state(block) == BUF_BLOCK_FILE_PAGE);

	return(block->page.offset);
>>>>>>> fad01fbe
}

/*********************************************************************//**
Gets the compressed page size of a block.
@return	compressed page size, or 0 */
UNIV_INLINE
ulint
<<<<<<< HEAD
buf_block_get_zip_size(
/*===================*/
	const buf_block_t*	block)	/*!< in: pointer to the control block */
{
	return(block->page.zip.ssize ? 512 << block->page.zip.ssize : 0);
=======
buf_page_get_zip_size(
/*==================*/
	const buf_page_t*	bpage)	/*!< in: pointer to the control block */
{
	return(bpage->zip.ssize ? 512 << bpage->zip.ssize : 0);
}

/*********************************************************************//**
Gets the compressed page size of a block.
@return	compressed page size, or 0 */
UNIV_INLINE
ulint
buf_block_get_zip_size(
/*===================*/
	const buf_block_t*	block)	/*!< in: pointer to the control block */
{
	return(block->page.zip.ssize ? 512 << block->page.zip.ssize : 0);
}

#ifndef UNIV_HOTBACKUP
#if defined UNIV_DEBUG || defined UNIV_ZIP_DEBUG
/*********************************************************************//**
Gets the compressed page descriptor corresponding to an uncompressed page
if applicable.
@return	compressed page descriptor, or NULL */
UNIV_INLINE
const page_zip_des_t*
buf_frame_get_page_zip(
/*===================*/
	const byte*	ptr)	/*!< in: pointer to the page */
{
	return(buf_block_get_page_zip(buf_block_align(ptr)));
>>>>>>> fad01fbe
}
#endif /* UNIV_DEBUG || UNIV_ZIP_DEBUG */
#endif /* !UNIV_HOTBACKUP */

<<<<<<< HEAD
#ifndef UNIV_HOTBACKUP
#if defined UNIV_DEBUG || defined UNIV_ZIP_DEBUG
/*********************************************************************//**
Gets the compressed page descriptor corresponding to an uncompressed page
if applicable.
@return	compressed page descriptor, or NULL */
UNIV_INLINE
const page_zip_des_t*
buf_frame_get_page_zip(
/*===================*/
	const byte*	ptr)	/*!< in: pointer to the page */
{
	return(buf_block_get_page_zip(buf_block_align(ptr)));
}
#endif /* UNIV_DEBUG || UNIV_ZIP_DEBUG */
#endif /* !UNIV_HOTBACKUP */

=======
>>>>>>> fad01fbe
/**********************************************************************//**
Gets the space id, page offset, and byte offset within page of a
pointer pointing to a buffer frame containing a file page. */
UNIV_INLINE
void
buf_ptr_get_fsp_addr(
/*=================*/
	const void*	ptr,	/*!< in: pointer to a buffer frame */
	ulint*		space,	/*!< out: space id */
	fil_addr_t*	addr)	/*!< out: page offset and byte offset */
{
	const page_t*	page = (const page_t*) ut_align_down(ptr,
							     UNIV_PAGE_SIZE);

	*space = mach_read_from_4(page + FIL_PAGE_ARCH_LOG_NO_OR_SPACE_ID);
	addr->page = mach_read_from_4(page + FIL_PAGE_OFFSET);
	addr->boffset = ut_align_offset(ptr, UNIV_PAGE_SIZE);
}

#ifndef UNIV_HOTBACKUP
/**********************************************************************//**
Gets the hash value of the page the pointer is pointing to. This can be used
in searches in the lock hash table.
@return	lock hash value */
UNIV_INLINE
ulint
buf_block_get_lock_hash_val(
/*========================*/
	const buf_block_t*	block)	/*!< in: block */
{
	ut_ad(block);
	ut_ad(buf_page_in_file(&block->page));
#ifdef UNIV_SYNC_DEBUG
	ut_ad(rw_lock_own(&(((buf_block_t*) block)->lock), RW_LOCK_EXCLUSIVE)
	      || rw_lock_own(&(((buf_block_t*) block)->lock), RW_LOCK_SHARED));
#endif /* UNIV_SYNC_DEBUG */
	return(block->lock_hash_val);
}

/********************************************************************//**
Frees a buffer block which does not contain a file page. */
UNIV_INLINE
void
buf_block_free(
/*===========*/
	buf_block_t*	block)	/*!< in, own: block to be freed */
{
	buf_pool_t*	buf_pool = buf_pool_from_bpage((buf_page_t*)block);

	buf_pool_mutex_enter(buf_pool);

	mutex_enter(&block->mutex);
<<<<<<< HEAD

	ut_a(buf_block_get_state(block) != BUF_BLOCK_FILE_PAGE);

	buf_LRU_block_free_non_file_page(block);

=======

	ut_a(buf_block_get_state(block) != BUF_BLOCK_FILE_PAGE);

	buf_LRU_block_free_non_file_page(block);

>>>>>>> fad01fbe
	mutex_exit(&block->mutex);

	buf_pool_mutex_exit(buf_pool);
}
#endif /* !UNIV_HOTBACKUP */

/*********************************************************************//**
Copies contents of a buffer frame to a given buffer.
@return	buf */
UNIV_INLINE
byte*
buf_frame_copy(
/*===========*/
	byte*			buf,	/*!< in: buffer to copy to */
	const buf_frame_t*	frame)	/*!< in: buffer frame */
{
	ut_ad(buf && frame);

	ut_memcpy(buf, frame, UNIV_PAGE_SIZE);

	return(buf);
}

#ifndef UNIV_HOTBACKUP
/********************************************************************//**
Calculates a folded value of a file page address to use in the page hash
table.
@return	the folded value */
UNIV_INLINE
ulint
buf_page_address_fold(
/*==================*/
	ulint	space,	/*!< in: space id */
	ulint	offset)	/*!< in: offset of the page within space */
{
	return((space << 20) + space + offset);
}

/********************************************************************//**
Gets the youngest modification log sequence number for a frame.
Returns zero if not file page or no modification occurred yet.
@return	newest modification to page */
UNIV_INLINE
ib_uint64_t
buf_page_get_newest_modification(
/*=============================*/
	const buf_page_t*	bpage)	/*!< in: block containing the
					page frame */
{
	ib_uint64_t	lsn;
	mutex_t*	block_mutex = buf_page_get_mutex(bpage);

	mutex_enter(block_mutex);

	if (buf_page_in_file(bpage)) {
		lsn = bpage->newest_modification;
	} else {
		lsn = 0;
	}

	mutex_exit(block_mutex);

	return(lsn);
}

/********************************************************************//**
Increments the modify clock of a frame by 1. The caller must (1) own the
buf_pool mutex and block bufferfix count has to be zero, (2) or own an x-lock
on the block. */
UNIV_INLINE
void
buf_block_modify_clock_inc(
/*=======================*/
	buf_block_t*	block)	/*!< in: block */
{
#ifdef UNIV_SYNC_DEBUG
	buf_pool_t*	buf_pool = buf_pool_from_bpage((buf_page_t*)block);

	ut_ad((buf_pool_mutex_own(buf_pool)
	       && (block->page.buf_fix_count == 0))
	      || rw_lock_own(&(block->lock), RW_LOCK_EXCLUSIVE));
#endif /* UNIV_SYNC_DEBUG */

	block->modify_clock++;
}

/********************************************************************//**
Returns the value of the modify clock. The caller must have an s-lock
or x-lock on the block.
@return	value */
UNIV_INLINE
ib_uint64_t
buf_block_get_modify_clock(
/*=======================*/
	buf_block_t*	block)	/*!< in: block */
{
#ifdef UNIV_SYNC_DEBUG
	ut_ad(rw_lock_own(&(block->lock), RW_LOCK_SHARED)
	      || rw_lock_own(&(block->lock), RW_LOCK_EXCLUSIVE));
#endif /* UNIV_SYNC_DEBUG */

	return(block->modify_clock);
}

/*******************************************************************//**
Increments the bufferfix count. */
UNIV_INLINE
void
buf_block_buf_fix_inc_func(
/*=======================*/
#ifdef UNIV_SYNC_DEBUG
	const char*	file,	/*!< in: file name */
	ulint		line,	/*!< in: line */
#endif /* UNIV_SYNC_DEBUG */
	buf_block_t*	block)	/*!< in/out: block to bufferfix */
{
#ifdef UNIV_SYNC_DEBUG
	ibool	ret;

	ret = rw_lock_s_lock_nowait(&(block->debug_latch), file, line);
	ut_a(ret);
#endif /* UNIV_SYNC_DEBUG */
	ut_ad(mutex_own(&block->mutex));

	block->page.buf_fix_count++;
}
#ifdef UNIV_SYNC_DEBUG
/** Increments the bufferfix count.
@param b	in/out: block to bufferfix
@param f	in: file name where requested
@param l	in: line number where requested */
# define buf_block_buf_fix_inc(b,f,l) buf_block_buf_fix_inc_func(f,l,b)
#else /* UNIV_SYNC_DEBUG */
/** Increments the bufferfix count.
@param b	in/out: block to bufferfix
@param f	in: file name where requested
@param l	in: line number where requested */
# define buf_block_buf_fix_inc(b,f,l) buf_block_buf_fix_inc_func(b)
#endif /* UNIV_SYNC_DEBUG */

/*******************************************************************//**
Decrements the bufferfix count. */
UNIV_INLINE
void
buf_block_buf_fix_dec(
/*==================*/
	buf_block_t*	block)	/*!< in/out: block to bufferunfix */
{
	ut_ad(mutex_own(&block->mutex));

	block->page.buf_fix_count--;
#ifdef UNIV_SYNC_DEBUG
	rw_lock_s_unlock(&block->debug_latch);
#endif
}

/******************************************************************//**
<<<<<<< HEAD
Returns the buffer pool instance given a page instance
@return buf_pool */
UNIV_INLINE
buf_pool_t*
buf_pool_from_bpage(
/*================*/
	const buf_page_t*	bpage) /*!< in: buffer pool page */
{
	/* Every page must be in some buffer pool. */
	ut_ad(bpage->buf_pool != NULL);

	return(bpage->buf_pool);
}

/******************************************************************//**
Returns the buffer pool instance given a block instance
@return buf_pool */
UNIV_INLINE
buf_pool_t*
buf_pool_from_block(
/*================*/
	const buf_block_t*	block) /*!< in: block */
{
	return(buf_pool_from_bpage(&block->page));
}

/******************************************************************//**
Returns the buffer pool instance given space and offset of page
@return buffer pool */
UNIV_INLINE
buf_pool_t*
buf_pool_get(
/*==========*/
	ulint	space,	/*!< in: space id */
	ulint	offset)	/*!< in: offset of the page within space */
{
=======
Returns the buffer pool instance given space and offset of page
@return buffer pool */
UNIV_INLINE
buf_pool_t*
buf_pool_get(
/*==========*/
	ulint	space,	/*!< in: space id */
	ulint	offset)	/*!< in: offset of the page within space */
{
>>>>>>> fad01fbe
	ulint	fold;
	ulint	index;
	ulint	ignored_offset;

	ignored_offset = offset >> 6; /* 2log of BUF_READ_AHEAD_AREA (64)*/
	fold = buf_page_address_fold(space, ignored_offset);
	index = fold % srv_buf_pool_instances;
<<<<<<< HEAD
	return buf_pool_ptr[index];
=======
	return(&buf_pool_ptr[index]);
>>>>>>> fad01fbe
}

/******************************************************************//**
Returns the buffer pool instance given its array index
@return buffer pool */
UNIV_INLINE
buf_pool_t*
buf_pool_from_array(
/*================*/
<<<<<<< HEAD
	ulint	index) 		/*!< in: array index to get
				buffer pool instance from */
{
	return buf_pool_ptr[index];
=======
	ulint	index)		/*!< in: array index to get
				buffer pool instance from */
{
	ut_ad(index < MAX_BUFFER_POOLS);
	ut_ad(index < srv_buf_pool_instances);
	return(&buf_pool_ptr[index]);
>>>>>>> fad01fbe
}

/******************************************************************//**
Returns the control block of a file page, NULL if not found.
@return	block, NULL if not found */
UNIV_INLINE
buf_page_t*
buf_page_hash_get_low(
/*==================*/
	buf_pool_t*	buf_pool,/*!< buffer pool instance */
	ulint		space,	/*!< in: space id */
	ulint		offset,	/*!< in: offset of the page within space */
	ulint		fold)	/*!< in: buf_page_address_fold(space, offset) */
{
	buf_page_t*	bpage;

#ifdef UNIV_DEBUG
	ulint		hash_fold;
	mutex_t*	hash_mutex;

	ut_ad(buf_pool);

	hash_fold = buf_page_address_fold(space, offset);
	ut_ad(hash_fold == fold);

	hash_mutex = hash_get_mutex(buf_pool->page_hash, fold);
	ut_ad(mutex_own(hash_mutex));
#endif /* UNIV_DEBUG */

	/* Look for the page in the hash table */

	HASH_SEARCH(hash, buf_pool->page_hash, fold, buf_page_t*, bpage,
		    ut_ad(bpage->in_page_hash && !bpage->in_zip_hash
			  && buf_page_in_file(bpage)),
		    bpage->space == space && bpage->offset == offset);
	if (bpage) {
		ut_a(buf_page_in_file(bpage));
		ut_ad(bpage->in_page_hash);
		ut_ad(!bpage->in_zip_hash);
#if UNIV_WORD_SIZE == 4
		/* On 32-bit systems, there is no padding in
		buf_page_t.  On other systems, Valgrind could complain
		about uninitialized pad bytes. */
		UNIV_MEM_ASSERT_RW(bpage, sizeof *bpage);
#endif
	}

	return(bpage);
}

/******************************************************************//**
Returns the control block of a file page, NULL if not found.
If the block is found and mutex is not NULL then the appropriate
page_hash mutex is acquired. It is up to the caller to release the
mutex. If the block is found and the mutex is NULL then the page_hash
mutex is released by this function.
@return	block, NULL if not found */
UNIV_INLINE
buf_page_t*
buf_page_hash_get(
/*==============*/
					/*!< out: pointer to the bpage,
					or NULL; if NULL, hash_mutex
					is also NULL. */
	buf_pool_t*	buf_pool,	/*!< buffer pool instance */
	ulint		space,		/*!< in: space id */
	ulint		offset,		/*!< in: page number */
	mutex_t**	mutex)		/*!< in/out: mutex of the page
					hash acquired if bpage is
					found. NULL otherwise. If NULL
					is passed then the hash_mutex
					is released by this function */
{
	buf_page_t*	bpage;
	ulint		fold;
	mutex_t*	hash_mutex;

	if (mutex != NULL) {
		*mutex = NULL;
	}

	fold = buf_page_address_fold(space, offset);
	hash_mutex = hash_get_mutex(buf_pool->page_hash, fold);

	mutex_enter(hash_mutex);
	bpage = buf_page_hash_get_low(buf_pool, space, offset, fold);

	if (!bpage || UNIV_UNLIKELY(buf_pool_watch_is_sentinel(buf_pool, bpage))) {
		mutex_exit(hash_mutex);
		return(NULL);
	}

	ut_ad(buf_page_in_file(bpage));
	ut_ad(offset == bpage->offset);
	ut_ad(space == bpage->space);

	if (mutex == NULL) {
		/* The caller wants us to release the page_hash mutex */
		mutex_exit(hash_mutex);
	} else {
		/* To be released by the caller */
		*mutex = hash_mutex;
	}

	return(bpage);
}

/******************************************************************//**
Returns the control block of a file page, NULL if not found or an
uncompressed page frame does not exist.
If the block is found and mutex is not NULL then the appropriate
page_hash mutex is acquired. It is upto the caller to release the
mutex. If the block is found and the mutex is NULL then the page_hash
mutex is released by this function.
@return	block, NULL if not found */
UNIV_INLINE
buf_block_t*
buf_block_hash_get(
/*===============*/
					/*!< out: pointer to the bpage,
					or NULL; if NULL, hash_mutex
					is also NULL. */
	buf_pool_t*	buf_pool,	/*!< buffer pool instance */
	ulint		space,		/*!< in: space id */
	ulint		offset,		/*!< in: page number */
	mutex_t**	mutex)		/*!< in/out: mutex of the page
					hash acquired if bpage is
					found. NULL otherwise. If NULL
					is passed then the hash_mutex
					is released by this function */
{
	buf_page_t*	bpage = buf_page_hash_get(buf_pool, space, offset, mutex);
	buf_block_t*	block = buf_page_get_block(bpage);

	if (block) {
		ut_ad(buf_block_get_state(block) == BUF_BLOCK_FILE_PAGE);
		ut_ad(!mutex || mutex_own(*mutex));
		return(block);
	} else if (bpage) {
		/* It is not a block. Just a bpage */
		ut_ad(buf_page_in_file(bpage));

		if (mutex) {
			mutex_exit(*mutex);
		}
		*mutex = NULL;
		return(NULL);
	}

	ut_ad(!bpage);
	ut_ad(mutex == NULL ||*mutex == NULL);
	return(NULL);
}

/********************************************************************//**
Returns TRUE if the page can be found in the buffer pool hash table.

NOTE that it is possible that the page is not yet read from disk,
though.

@return	TRUE if found in the page hash table */
UNIV_INLINE
ibool
buf_page_peek(
/*==========*/
	ulint	space,	/*!< in: space id */
	ulint	offset)	/*!< in: page number */
{
	buf_pool_t*		buf_pool = buf_pool_get(space, offset);

	return(buf_page_hash_get(buf_pool, space, offset, NULL) != NULL);
}

/********************************************************************//**
Releases a compressed-only page acquired with buf_page_get_zip(). */
UNIV_INLINE
void
buf_page_release_zip(
/*=================*/
	buf_page_t*	bpage)		/*!< in: buffer block */
{
	buf_block_t*	block;
	buf_pool_t*	buf_pool = buf_pool_from_bpage(bpage);

	ut_ad(bpage);
	ut_a(bpage->buf_fix_count > 0);

	switch (buf_page_get_state(bpage)) {
	case BUF_BLOCK_ZIP_PAGE:
	case BUF_BLOCK_ZIP_DIRTY:
		mutex_enter(&buf_pool->zip_mutex);
		bpage->buf_fix_count--;
		mutex_exit(&buf_pool->zip_mutex);
		return;
	case BUF_BLOCK_FILE_PAGE:
		block = (buf_block_t*) bpage;
		mutex_enter(&block->mutex);
#ifdef UNIV_SYNC_DEBUG
		rw_lock_s_unlock(&block->debug_latch);
#endif
		bpage->buf_fix_count--;
		mutex_exit(&block->mutex);
		return;
	case BUF_BLOCK_ZIP_FREE:
	case BUF_BLOCK_NOT_USED:
	case BUF_BLOCK_READY_FOR_USE:
	case BUF_BLOCK_MEMORY:
	case BUF_BLOCK_REMOVE_HASH:
		break;
	}

	
	ut_error;
}

/********************************************************************//**
Decrements the bufferfix count of a buffer control block and releases
a latch, if specified. */
UNIV_INLINE
void
buf_page_release(
/*=============*/
	buf_block_t*	block,		/*!< in: buffer block */
	ulint		rw_latch)	/*!< in: RW_S_LATCH, RW_X_LATCH,
					RW_NO_LATCH */
{
	ut_ad(block);

	ut_a(buf_block_get_state(block) == BUF_BLOCK_FILE_PAGE);
	ut_a(block->page.buf_fix_count > 0);

	mutex_enter(&block->mutex);

#ifdef UNIV_SYNC_DEBUG
	rw_lock_s_unlock(&(block->debug_latch));
#endif
	block->page.buf_fix_count--;

	mutex_exit(&block->mutex);

	if (rw_latch == RW_S_LATCH) {
		rw_lock_s_unlock(&(block->lock));
	} else if (rw_latch == RW_X_LATCH) {
		rw_lock_x_unlock(&(block->lock));
	}
}

#ifdef UNIV_SYNC_DEBUG
/*********************************************************************//**
Adds latch level info for the rw-lock protecting the buffer frame. This
should be called in the debug version after a successful latching of a
page if we know the latching order level of the acquired latch. */
UNIV_INLINE
void
buf_block_dbg_add_level(
/*====================*/
	buf_block_t*	block,	/*!< in: buffer page
				where we have acquired latch */
	ulint		level)	/*!< in: latching order level */
{
	sync_thread_add_level(&block->lock, level);
}
#endif /* UNIV_SYNC_DEBUG */
/********************************************************************//**
Acquire mutex on all buffer pool instances. */
UNIV_INLINE
void
buf_pool_mutex_enter_all(void)
/*==========================*/
{
	ulint   i;

	for (i = 0; i < srv_buf_pool_instances; i++) {
		buf_pool_t*	buf_pool;

		buf_pool = buf_pool_from_array(i);
		buf_pool_mutex_enter(buf_pool);
	}
}

/********************************************************************//**
Release mutex on all buffer pool instances. */
UNIV_INLINE
void
buf_pool_mutex_exit_all(void)
/*=========================*/
{
	ulint   i;

	for (i = 0; i < srv_buf_pool_instances; i++) {
		buf_pool_t*	buf_pool;

		buf_pool = buf_pool_from_array(i);
		buf_pool_mutex_exit(buf_pool);
	}
}
#endif /* !UNIV_HOTBACKUP */<|MERGE_RESOLUTION|>--- conflicted
+++ resolved
@@ -42,9 +42,50 @@
 ulint
 buf_pool_get_curr_size(void)
 /*========================*/
-<<<<<<< HEAD
 {
 	return(srv_buf_pool_curr_size);
+}
+
+/********************************************************************//**
+Calculates the index of a buffer pool to the buf_pool[] array.
+@return	the position of the buffer pool in buf_pool[] */
+UNIV_INLINE
+ulint
+buf_pool_index(
+/*===========*/
+	const buf_pool_t*	buf_pool)	/*!< in: buffer pool */
+{
+	ulint	i = buf_pool - buf_pool_ptr;
+	ut_ad(i < MAX_BUFFER_POOLS);
+	ut_ad(i < srv_buf_pool_instances);
+	return(i);
+}
+
+/******************************************************************//**
+Returns the buffer pool instance given a page instance
+@return buf_pool */
+UNIV_INLINE
+buf_pool_t*
+buf_pool_from_bpage(
+/*================*/
+	const buf_page_t*	bpage) /*!< in: buffer pool page */
+{
+	ulint	i;
+	i = bpage->buf_pool_index;
+	ut_ad(i < srv_buf_pool_instances);
+	return(&buf_pool_ptr[i]);
+}
+
+/******************************************************************//**
+Returns the buffer pool instance given a block instance
+@return buf_pool */
+UNIV_INLINE
+buf_pool_t*
+buf_pool_from_block(
+/*================*/
+	const buf_block_t*	block) /*!< in: block */
+{
+	return(buf_pool_from_bpage(&block->page));
 }
 
 /*********************************************************************//**
@@ -217,224 +258,6 @@
 	buf_block_t*		block,	/*!< in/out: pointer to control block */
 	enum buf_page_state	state)	/*!< in: state */
 {
-=======
-{
-	return(srv_buf_pool_curr_size);
-}
-
-/********************************************************************//**
-Calculates the index of a buffer pool to the buf_pool[] array.
-@return	the position of the buffer pool in buf_pool[] */
-UNIV_INLINE
-ulint
-buf_pool_index(
-/*===========*/
-	const buf_pool_t*	buf_pool)	/*!< in: buffer pool */
-{
-	ulint	i = buf_pool - buf_pool_ptr;
-	ut_ad(i < MAX_BUFFER_POOLS);
-	ut_ad(i < srv_buf_pool_instances);
-	return(i);
-}
-
-/******************************************************************//**
-Returns the buffer pool instance given a page instance
-@return buf_pool */
-UNIV_INLINE
-buf_pool_t*
-buf_pool_from_bpage(
-/*================*/
-	const buf_page_t*	bpage) /*!< in: buffer pool page */
-{
-	ulint	i;
-	i = bpage->buf_pool_index;
-	ut_ad(i < srv_buf_pool_instances);
-	return(&buf_pool_ptr[i]);
-}
-
-/******************************************************************//**
-Returns the buffer pool instance given a block instance
-@return buf_pool */
-UNIV_INLINE
-buf_pool_t*
-buf_pool_from_block(
-/*================*/
-	const buf_block_t*	block) /*!< in: block */
-{
-	return(buf_pool_from_bpage(&block->page));
-}
-
-/*********************************************************************//**
-Gets the current size of buffer buf_pool in pages.
-@return size in pages*/
-UNIV_INLINE
-ulint
-buf_pool_get_n_pages(void)
-/*======================*/
-{
-	return(buf_pool_get_curr_size() / UNIV_PAGE_SIZE);
-}
-
-/********************************************************************//**
-Reads the freed_page_clock of a buffer block.
-@return	freed_page_clock */
-UNIV_INLINE
-ulint
-buf_page_get_freed_page_clock(
-/*==========================*/
-	const buf_page_t*	bpage)	/*!< in: block */
-{
-	/* This is sometimes read without holding buf_pool->mutex. */
-	return(bpage->freed_page_clock);
-}
-
-/********************************************************************//**
-Reads the freed_page_clock of a buffer block.
-@return	freed_page_clock */
-UNIV_INLINE
-ulint
-buf_block_get_freed_page_clock(
-/*===========================*/
-	const buf_block_t*	block)	/*!< in: block */
-{
-	return(buf_page_get_freed_page_clock(&block->page));
-}
-
-/********************************************************************//**
-Recommends a move of a block to the start of the LRU list if there is danger
-of dropping from the buffer pool. NOTE: does not reserve the buffer pool
-mutex.
-@return	TRUE if should be made younger */
-UNIV_INLINE
-ibool
-buf_page_peek_if_too_old(
-/*=====================*/
-	const buf_page_t*	bpage)	/*!< in: block to make younger */
-{
-	buf_pool_t*		buf_pool = buf_pool_from_bpage(bpage);
-
-	if (UNIV_UNLIKELY(buf_pool->freed_page_clock == 0)) {
-		/* If eviction has not started yet, do not update the
-		statistics or move blocks in the LRU list.  This is
-		either the warm-up phase or an in-memory workload. */
-		return(FALSE);
-	} else if (buf_LRU_old_threshold_ms && bpage->old) {
-		unsigned	access_time = buf_page_is_accessed(bpage);
-
-		if (access_time > 0
-		    && ((ib_uint32_t) (ut_time_ms() - access_time))
-		    >= buf_LRU_old_threshold_ms) {
-			return(TRUE);
-		}
-
-		buf_pool->stat.n_pages_not_made_young++;
-		return(FALSE);
-	} else {
-		/* FIXME: bpage->freed_page_clock is 31 bits */
-		return((buf_pool->freed_page_clock & ((1UL << 31) - 1))
-		       > ((ulint) bpage->freed_page_clock
-			  + (buf_pool->curr_size
-			     * (BUF_LRU_OLD_RATIO_DIV - buf_pool->LRU_old_ratio)
-			     / (BUF_LRU_OLD_RATIO_DIV * 4))));
-	}
-}
-
-/*********************************************************************//**
-Gets the state of a block.
-@return	state */
-UNIV_INLINE
-enum buf_page_state
-buf_page_get_state(
-/*===============*/
-	const buf_page_t*	bpage)	/*!< in: pointer to the control block */
-{
-	enum buf_page_state	state = (enum buf_page_state) bpage->state;
-
-#ifdef UNIV_DEBUG
-	switch (state) {
-	case BUF_BLOCK_ZIP_FREE:
-	case BUF_BLOCK_ZIP_PAGE:
-	case BUF_BLOCK_ZIP_DIRTY:
-	case BUF_BLOCK_NOT_USED:
-	case BUF_BLOCK_READY_FOR_USE:
-	case BUF_BLOCK_FILE_PAGE:
-	case BUF_BLOCK_MEMORY:
-	case BUF_BLOCK_REMOVE_HASH:
-		break;
-	default:
-		ut_error;
-	}
-#endif /* UNIV_DEBUG */
-
-	return(state);
-}
-/*********************************************************************//**
-Gets the state of a block.
-@return	state */
-UNIV_INLINE
-enum buf_page_state
-buf_block_get_state(
-/*================*/
-	const buf_block_t*	block)	/*!< in: pointer to the control block */
-{
-	return(buf_page_get_state(&block->page));
-}
-/*********************************************************************//**
-Sets the state of a block. */
-UNIV_INLINE
-void
-buf_page_set_state(
-/*===============*/
-	buf_page_t*		bpage,	/*!< in/out: pointer to control block */
-	enum buf_page_state	state)	/*!< in: state */
-{
-#ifdef UNIV_DEBUG
-	enum buf_page_state	old_state	= buf_page_get_state(bpage);
-
-	switch (old_state) {
-	case BUF_BLOCK_ZIP_FREE:
-		ut_error;
-		break;
-	case BUF_BLOCK_ZIP_PAGE:
-		ut_a(state == BUF_BLOCK_ZIP_DIRTY);
-		break;
-	case BUF_BLOCK_ZIP_DIRTY:
-		ut_a(state == BUF_BLOCK_ZIP_PAGE);
-		break;
-	case BUF_BLOCK_NOT_USED:
-		ut_a(state == BUF_BLOCK_READY_FOR_USE);
-		break;
-	case BUF_BLOCK_READY_FOR_USE:
-		ut_a(state == BUF_BLOCK_MEMORY
-		     || state == BUF_BLOCK_FILE_PAGE
-		     || state == BUF_BLOCK_NOT_USED);
-		break;
-	case BUF_BLOCK_MEMORY:
-		ut_a(state == BUF_BLOCK_NOT_USED);
-		break;
-	case BUF_BLOCK_FILE_PAGE:
-		ut_a(state == BUF_BLOCK_NOT_USED
-		     || state == BUF_BLOCK_REMOVE_HASH);
-		break;
-	case BUF_BLOCK_REMOVE_HASH:
-		ut_a(state == BUF_BLOCK_MEMORY);
-		break;
-	}
-#endif /* UNIV_DEBUG */
-	bpage->state = state;
-	ut_ad(buf_page_get_state(bpage) == state);
-}
-
-/*********************************************************************//**
-Sets the state of a block. */
-UNIV_INLINE
-void
-buf_block_set_state(
-/*================*/
-	buf_block_t*		block,	/*!< in/out: pointer to control block */
-	enum buf_page_state	state)	/*!< in: state */
-{
->>>>>>> fad01fbe
 	buf_page_set_state(&block->page, state);
 }
 
@@ -520,10 +343,6 @@
 #ifdef UNIV_DEBUG
 	switch (flush_type) {
 	case BUF_FLUSH_LRU:
-<<<<<<< HEAD
-	case BUF_FLUSH_SINGLE_PAGE:
-=======
->>>>>>> fad01fbe
 	case BUF_FLUSH_LIST:
 		return(flush_type);
 	case BUF_FLUSH_N_TYPES:
@@ -625,7 +444,6 @@
 {
 	buf_page_set_io_fix(&block->page, io_fix);
 }
-<<<<<<< HEAD
 
 /********************************************************************//**
 Determine if a buffer block can be relocated in memory.  The block
@@ -644,26 +462,6 @@
 	ut_ad(buf_page_in_file(bpage));
 	ut_ad(bpage->in_LRU_list);
 
-=======
-
-/********************************************************************//**
-Determine if a buffer block can be relocated in memory.  The block
-can be dirty, but it must not be I/O-fixed or bufferfixed. */
-UNIV_INLINE
-ibool
-buf_page_can_relocate(
-/*==================*/
-	const buf_page_t*	bpage)	/*!< control block being relocated */
-{
-#ifdef UNIV_DEBUG
-	buf_pool_t*	buf_pool = buf_pool_from_bpage(bpage);
-	ut_ad(buf_pool_mutex_own(buf_pool));
-#endif
-	ut_ad(mutex_own(buf_page_get_mutex(bpage)));
-	ut_ad(buf_page_in_file(bpage));
-	ut_ad(bpage->in_LRU_list);
-
->>>>>>> fad01fbe
 	return(buf_page_get_io_fix(bpage) == BUF_IO_NONE
 	       && bpage->buf_fix_count == 0);
 }
@@ -828,7 +626,6 @@
 
 	return(bpage->space);
 }
-<<<<<<< HEAD
 
 /*********************************************************************//**
 Gets the space id of a block.
@@ -843,21 +640,6 @@
 	ut_a(buf_block_get_state(block) == BUF_BLOCK_FILE_PAGE);
 
 	return(block->page.space);
-=======
-
-/*********************************************************************//**
-Gets the space id of a block.
-@return	space id */
-UNIV_INLINE
-ulint
-buf_block_get_space(
-/*================*/
-	const buf_block_t*	block)	/*!< in: pointer to the control block */
-{
-	ut_ad(block);
-	ut_a(buf_block_get_state(block) == BUF_BLOCK_FILE_PAGE);
-
-	return(block->page.space);
 }
 
 /*********************************************************************//**
@@ -873,23 +655,6 @@
 	ut_a(buf_page_in_file(bpage));
 
 	return(bpage->offset);
->>>>>>> fad01fbe
-}
-
-/*********************************************************************//**
-Gets the page number of a block.
-@return	page number */
-UNIV_INLINE
-ulint
-<<<<<<< HEAD
-buf_page_get_page_no(
-/*=================*/
-	const buf_page_t*	bpage)	/*!< in: pointer to the control block */
-{
-	ut_ad(bpage);
-	ut_a(buf_page_in_file(bpage));
-
-	return(bpage->offset);
 }
 
 /*********************************************************************//**
@@ -917,35 +682,6 @@
 	const buf_page_t*	bpage)	/*!< in: pointer to the control block */
 {
 	return(bpage->zip.ssize ? 512 << bpage->zip.ssize : 0);
-=======
-buf_block_get_page_no(
-/*==================*/
-	const buf_block_t*	block)	/*!< in: pointer to the control block */
-{
-	ut_ad(block);
-	ut_a(buf_block_get_state(block) == BUF_BLOCK_FILE_PAGE);
-
-	return(block->page.offset);
->>>>>>> fad01fbe
-}
-
-/*********************************************************************//**
-Gets the compressed page size of a block.
-@return	compressed page size, or 0 */
-UNIV_INLINE
-ulint
-<<<<<<< HEAD
-buf_block_get_zip_size(
-/*===================*/
-	const buf_block_t*	block)	/*!< in: pointer to the control block */
-{
-	return(block->page.zip.ssize ? 512 << block->page.zip.ssize : 0);
-=======
-buf_page_get_zip_size(
-/*==================*/
-	const buf_page_t*	bpage)	/*!< in: pointer to the control block */
-{
-	return(bpage->zip.ssize ? 512 << bpage->zip.ssize : 0);
 }
 
 /*********************************************************************//**
@@ -973,31 +709,10 @@
 	const byte*	ptr)	/*!< in: pointer to the page */
 {
 	return(buf_block_get_page_zip(buf_block_align(ptr)));
->>>>>>> fad01fbe
 }
 #endif /* UNIV_DEBUG || UNIV_ZIP_DEBUG */
 #endif /* !UNIV_HOTBACKUP */
 
-<<<<<<< HEAD
-#ifndef UNIV_HOTBACKUP
-#if defined UNIV_DEBUG || defined UNIV_ZIP_DEBUG
-/*********************************************************************//**
-Gets the compressed page descriptor corresponding to an uncompressed page
-if applicable.
-@return	compressed page descriptor, or NULL */
-UNIV_INLINE
-const page_zip_des_t*
-buf_frame_get_page_zip(
-/*===================*/
-	const byte*	ptr)	/*!< in: pointer to the page */
-{
-	return(buf_block_get_page_zip(buf_block_align(ptr)));
-}
-#endif /* UNIV_DEBUG || UNIV_ZIP_DEBUG */
-#endif /* !UNIV_HOTBACKUP */
-
-=======
->>>>>>> fad01fbe
 /**********************************************************************//**
 Gets the space id, page offset, and byte offset within page of a
 pointer pointing to a buffer frame containing a file page. */
@@ -1050,19 +765,11 @@
 	buf_pool_mutex_enter(buf_pool);
 
 	mutex_enter(&block->mutex);
-<<<<<<< HEAD
 
 	ut_a(buf_block_get_state(block) != BUF_BLOCK_FILE_PAGE);
 
 	buf_LRU_block_free_non_file_page(block);
 
-=======
-
-	ut_a(buf_block_get_state(block) != BUF_BLOCK_FILE_PAGE);
-
-	buf_LRU_block_free_non_file_page(block);
-
->>>>>>> fad01fbe
 	mutex_exit(&block->mutex);
 
 	buf_pool_mutex_exit(buf_pool);
@@ -1220,34 +927,6 @@
 }
 
 /******************************************************************//**
-<<<<<<< HEAD
-Returns the buffer pool instance given a page instance
-@return buf_pool */
-UNIV_INLINE
-buf_pool_t*
-buf_pool_from_bpage(
-/*================*/
-	const buf_page_t*	bpage) /*!< in: buffer pool page */
-{
-	/* Every page must be in some buffer pool. */
-	ut_ad(bpage->buf_pool != NULL);
-
-	return(bpage->buf_pool);
-}
-
-/******************************************************************//**
-Returns the buffer pool instance given a block instance
-@return buf_pool */
-UNIV_INLINE
-buf_pool_t*
-buf_pool_from_block(
-/*================*/
-	const buf_block_t*	block) /*!< in: block */
-{
-	return(buf_pool_from_bpage(&block->page));
-}
-
-/******************************************************************//**
 Returns the buffer pool instance given space and offset of page
 @return buffer pool */
 UNIV_INLINE
@@ -1257,17 +936,6 @@
 	ulint	space,	/*!< in: space id */
 	ulint	offset)	/*!< in: offset of the page within space */
 {
-=======
-Returns the buffer pool instance given space and offset of page
-@return buffer pool */
-UNIV_INLINE
-buf_pool_t*
-buf_pool_get(
-/*==========*/
-	ulint	space,	/*!< in: space id */
-	ulint	offset)	/*!< in: offset of the page within space */
-{
->>>>>>> fad01fbe
 	ulint	fold;
 	ulint	index;
 	ulint	ignored_offset;
@@ -1275,11 +943,7 @@
 	ignored_offset = offset >> 6; /* 2log of BUF_READ_AHEAD_AREA (64)*/
 	fold = buf_page_address_fold(space, ignored_offset);
 	index = fold % srv_buf_pool_instances;
-<<<<<<< HEAD
-	return buf_pool_ptr[index];
-=======
 	return(&buf_pool_ptr[index]);
->>>>>>> fad01fbe
 }
 
 /******************************************************************//**
@@ -1289,19 +953,12 @@
 buf_pool_t*
 buf_pool_from_array(
 /*================*/
-<<<<<<< HEAD
-	ulint	index) 		/*!< in: array index to get
-				buffer pool instance from */
-{
-	return buf_pool_ptr[index];
-=======
 	ulint	index)		/*!< in: array index to get
 				buffer pool instance from */
 {
 	ut_ad(index < MAX_BUFFER_POOLS);
 	ut_ad(index < srv_buf_pool_instances);
 	return(&buf_pool_ptr[index]);
->>>>>>> fad01fbe
 }
 
 /******************************************************************//**
