/*****************************************************************************

Copyright (c) 2011, 2015, Oracle and/or its affiliates. All Rights Reserved.

This program is free software; you can redistribute it and/or modify it under
the terms of the GNU General Public License as published by the Free Software
Foundation; version 2 of the License.

This program is distributed in the hope that it will be useful, but WITHOUT
ANY WARRANTY; without even the implied warranty of MERCHANTABILITY or FITNESS
FOR A PARTICULAR PURPOSE. See the GNU General Public License for more details.

You should have received a copy of the GNU General Public License along with
this program; if not, write to the Free Software Foundation, Inc.,
51 Franklin Street, Suite 500, Boston, MA 02110-1335 USA

*****************************************************************************/

/******************************************************************//**
@file include/fts0fts.h
Full text search header file

Created 2011/09/02 Sunny Bains
***********************************************************************/

#ifndef fts0fts_h
#define fts0fts_h

#include "ha_prototypes.h"

#include "data0type.h"
#include "data0types.h"
#include "dict0types.h"
#include "hash0hash.h"
#include "mem0mem.h"
#include "rem0types.h"
#include "row0types.h"
#include "trx0types.h"
#include "ut0vec.h"
#include "ut0rbt.h"
#include "ut0wqueue.h"
#include "que0types.h"
#include "ft_global.h"
#include "mysql/plugin_ftparser.h"

/** "NULL" value of a document id. */
#define FTS_NULL_DOC_ID			0

/** FTS hidden column that is used to map to and from the row */
#define FTS_DOC_ID_COL_NAME		"FTS_DOC_ID"

/** The name of the index created by FTS */
#define FTS_DOC_ID_INDEX_NAME		"FTS_DOC_ID_INDEX"

#define FTS_DOC_ID_INDEX_NAME_LEN	16

/** Doc ID is a 8 byte value */
#define FTS_DOC_ID_LEN			8

/** The number of fields to sort when we build FT index with
FIC. Three fields are sort: (word, doc_id, position) */
#define FTS_NUM_FIELDS_SORT		3

/** Maximum number of rows in a table, smaller than which, we will
optimize using a 4 byte Doc ID for FIC merge sort to reduce sort size */
#define MAX_DOC_ID_OPT_VAL		1073741824

/** Document id type. */
typedef ib_uint64_t doc_id_t;

/** doc_id_t printf format */
#define FTS_DOC_ID_FORMAT	IB_ID_FMT

/** Convert document id to the InnoDB (BIG ENDIAN) storage format. */
#define fts_write_doc_id(d, s)	mach_write_to_8(d, s)

/** Read a document id to internal format. */
#define fts_read_doc_id(s)	mach_read_from_8(s)

/** Bind the doc id to a variable */
#define fts_bind_doc_id(i, n, v) pars_info_bind_int8_literal(i, n, v)

/** Defines for FTS query mode, they have the same values as
those defined in mysql file ft_global.h */
#define FTS_NL		0
#define FTS_BOOL	1
#define FTS_SORTED	2
#define FTS_EXPAND	4
#define FTS_NO_RANKING	8
#define FTS_PROXIMITY	16
#define FTS_PHRASE	32
#define FTS_OPT_RANKING	64

#define FTS_INDEX_TABLE_IND_NAME	"FTS_INDEX_TABLE_IND"

/** The number of FTS index partitions for a fulltext idnex */
#define FTS_NUM_AUX_INDEX		6

/** Threshold where our optimize thread automatically kicks in */
#define FTS_OPTIMIZE_THRESHOLD		10000000

#define FTS_DOC_ID_MAX_STEP		10000

/** Maximum possible Fulltext word length */
#define FTS_MAX_WORD_LEN		HA_FT_MAXBYTELEN

/** Maximum possible Fulltext word length (in characters) */
#define FTS_MAX_WORD_LEN_IN_CHAR	HA_FT_MAXCHARLEN

/** Number of columns in FTS AUX Tables */
#define FTS_DELETED_TABLE_NUM_COLS	1
#define FTS_CONFIG_TABLE_NUM_COLS	2
#define FTS_AUX_INDEX_TABLE_NUM_COLS	5

/** DELETED_TABLE(doc_id BIGINT UNSIGNED) */
#define FTS_DELETED_TABLE_COL_LEN	8
/** CONFIG_TABLE(key CHAR(50), value CHAR(200)) */
#define FTS_CONFIG_TABLE_KEY_COL_LEN	50
#define FTS_CONFIG_TABLE_VALUE_COL_LEN	200

#define FTS_INDEX_WORD_LEN		FTS_MAX_WORD_LEN
#define FTS_INDEX_FIRST_DOC_ID_LEN	8
#define FTS_INDEX_LAST_DOC_ID_LEN	8
#define FTS_INDEX_DOC_COUNT_LEN		4
/* BLOB COLUMN, 0 means VARIABLE SIZE */
#define FTS_INDEX_ILIST_LEN		0

/** Variable specifying the FTS parallel sort degree */
extern ulong		fts_sort_pll_degree;

/** Variable specifying the number of word to optimize for each optimize table
call */
extern ulong		fts_num_word_optimize;

/** Variable specifying whether we do additional FTS diagnostic printout
in the log */
extern char		fts_enable_diag_print;

/** FTS rank type, which will be between 0 .. 1 inclusive */
typedef float 		fts_rank_t;

/** Type of a row during a transaction. FTS_NOTHING means the row can be
forgotten from the FTS system's POV, FTS_INVALID is an internal value used
to mark invalid states.

NOTE: Do not change the order or value of these, fts_trx_row_get_new_state
depends on them being exactly as they are. */
enum fts_row_state {
	FTS_INSERT = 0,
	FTS_MODIFY,
	FTS_DELETE,
	FTS_NOTHING,
	FTS_INVALID
};

/** The FTS table types. */
enum fts_table_type_t {
	FTS_INDEX_TABLE,		/*!< FTS auxiliary table that is
					specific to a particular FTS index
					on a table */

	FTS_COMMON_TABLE		/*!< FTS auxiliary table that is common
					for all FTS index on a table */
};

struct fts_doc_t;
struct fts_cache_t;
struct fts_token_t;
struct fts_doc_ids_t;
struct fts_index_cache_t;


/** Initialize the "fts_table" for internal query into FTS auxiliary
tables */
#define FTS_INIT_FTS_TABLE(fts_table, m_suffix, m_type, m_table)\
do {								\
	(fts_table)->suffix = m_suffix;				\
        (fts_table)->type = m_type;				\
        (fts_table)->table_id = m_table->id;			\
        (fts_table)->parent = m_table->name.m_name;		\
        (fts_table)->table = m_table;				\
} while (0);

#define FTS_INIT_INDEX_TABLE(fts_table, m_suffix, m_type, m_index)\
do {								\
	(fts_table)->suffix = m_suffix;				\
        (fts_table)->type = m_type;				\
        (fts_table)->table_id = m_index->table->id;		\
        (fts_table)->parent = m_index->table->name.m_name;	\
        (fts_table)->table = m_index->table;			\
        (fts_table)->index_id = m_index->id;			\
} while (0);

/** Information about changes in a single transaction affecting
the FTS system. */
struct fts_trx_t {
	trx_t*		trx;		/*!< InnoDB transaction */

	ib_vector_t*	savepoints;	/*!< Active savepoints, must have at
					least one element, the implied
					savepoint */
	ib_vector_t*	last_stmt;	/*!< last_stmt */

	mem_heap_t*	heap;		/*!< heap */
};

/** Information required for transaction savepoint handling. */
struct fts_savepoint_t {
	char*		name;		/*!< First entry is always NULL, the
					default instance. Otherwise the name
					of the savepoint */

	ib_rbt_t*	tables;		/*!< Modified FTS tables */
};

/** Information about changed rows in a transaction for a single table. */
struct fts_trx_table_t {
	dict_table_t*	table;		/*!< table */

	fts_trx_t*	fts_trx;	/*!< link to parent */

	ib_rbt_t*	rows;		/*!< rows changed; indexed by doc-id,
					cells are fts_trx_row_t* */

	fts_doc_ids_t*	added_doc_ids;	/*!< list of added doc ids (NULL until
					the first addition) */

					/*!< for adding doc ids */
	que_t*		docs_added_graph;
};

/** Information about one changed row in a transaction. */
struct fts_trx_row_t {
	doc_id_t	doc_id;		/*!< Id of the ins/upd/del document */

	fts_row_state	state;		/*!< state of the row */

	ib_vector_t*	fts_indexes;	/*!< The indexes that are affected */
};

/** List of document ids that were added during a transaction. This
list is passed on to a background 'Add' thread and OPTIMIZE, so it
needs its own memory heap. */
struct fts_doc_ids_t {
	ib_vector_t*	doc_ids;	/*!< document ids (each element is
					of type doc_id_t). */

	ib_alloc_t*	self_heap;	/*!< Allocator used to create an
					instance of this type and the
					doc_ids vector */
};

// FIXME: Get rid of this if possible.
/** Since MySQL's character set support for Unicode is woefully inadequate
(it supports basic operations like isalpha etc. only for 8-bit characters),
we have to implement our own. We use UTF-16 without surrogate processing
as our in-memory format. This typedef is a single such character. */
typedef unsigned short ib_uc_t;

/** An UTF-16 ro UTF-8 string. */
struct fts_string_t {
	byte*		f_str;		/*!< string, not necessary terminated in
					any way */
	ulint		f_len;		/*!< Length of the string in bytes */
	ulint		f_n_char;	/*!< Number of characters */
};

/** Query ranked doc ids. */
struct fts_ranking_t {
	doc_id_t	doc_id;		/*!< Document id */

	fts_rank_t	rank;		/*!< Rank is between 0 .. 1 */

	byte*		words;		/*!< this contains the words
					that were queried
					and found in this document */
	ulint		words_len;	/*!< words len */
};

/** Query result. */
struct fts_result_t {
	ib_rbt_node_t*	current;	/*!< Current element */

	ib_rbt_t*	rankings_by_id;	/*!< RB tree of type fts_ranking_t
					indexed by doc id */
	ib_rbt_t*	rankings_by_rank;/*!< RB tree of type fts_ranking_t
					indexed by rank */
};

/** This is used to generate the FTS auxiliary table name, we need the
table id and the index id to generate the column specific FTS auxiliary
table name. */
struct fts_table_t {
	const char*	parent;		/*!< Parent table name, this is
					required only for the database
					name */

	fts_table_type_t
			type;		/*!< The auxiliary table type */

	table_id_t	table_id;	/*!< The table id */

	index_id_t	index_id;	/*!< The index id */

	const char*	suffix;		/*!< The suffix of the fts auxiliary
					table name, can be NULL, not used
					everywhere (yet) */
	const dict_table_t*
			table;		/*!< Parent table */
	CHARSET_INFO*	charset;	/*!< charset info if it is for FTS
					index auxiliary table */
};

enum	fts_status {
	BG_THREAD_STOP = 1,	 	/*!< TRUE if the FTS background thread
					has finished reading the ADDED table,
					meaning more items can be added to
					the table. */

	BG_THREAD_READY = 2,		/*!< TRUE if the FTS background thread
					is ready */

	ADD_THREAD_STARTED = 4,		/*!< TRUE if the FTS add thread
					has started */

	ADDED_TABLE_SYNCED = 8,		/*!< TRUE if the ADDED table record is
					sync-ed after crash recovery */

	TABLE_DICT_LOCKED = 16		/*!< Set if the table has
					dict_sys->mutex */
};

typedef	enum fts_status	fts_status_t;

/** The state of the FTS sub system. */
class fts_t {
public:
	/** fts_t constructor.
	@param[in]	table	table with FTS indexes
	@param[in,out]	heap	memory heap where 'this' is stored */
	fts_t(
		const dict_table_t*	table,
		mem_heap_t*		heap);

	/** fts_t destructor. */
	~fts_t();

	/** Mutex protecting bg_threads* and fts_add_wq. */
	ib_mutex_t	bg_threads_mutex;

	/** Number of background threads accessing this table. */
	ulint		bg_threads;

	/** Status bit regarding fts running state. TRUE if background
	threads running should stop themselves. */
	ulint		fts_status;

	/** Work queue for scheduling jobs for the FTS 'Add' thread, or NULL
	if the thread has not yet been created. Each work item is a
	fts_trx_doc_ids_t*. */
	ib_wqueue_t*	add_wq;

	/** FTS memory buffer for this table, or NULL if the table has no FTS
	index. */
	fts_cache_t*	cache;

	/** FTS doc id hidden column number in the CLUSTERED index. */
	ulint		doc_col;

	/** Vector of FTS indexes, this is mainly for caching purposes. */
	ib_vector_t*	indexes;

	/** Heap for fts_t allocation. */
	mem_heap_t*	fts_heap;
};

struct fts_stopword_t;

/** status bits for fts_stopword_t status field. */
#define STOPWORD_NOT_INIT               0x1
#define STOPWORD_OFF                    0x2
#define STOPWORD_FROM_DEFAULT           0x4
#define STOPWORD_USER_TABLE             0x8

extern const char*	fts_default_stopword[];

/** Variable specifying the maximum FTS cache size for each table */
extern ulong		fts_max_cache_size;

/** Variable specifying the total memory allocated for FTS cache */
extern ulong		fts_max_total_cache_size;

/** Variable specifying the FTS result cache limit for each query */
extern ulong		fts_result_cache_limit;

/** Variable specifying the maximum FTS max token size */
extern ulong		fts_max_token_size;

/** Variable specifying the minimum FTS max token size */
extern ulong		fts_min_token_size;

/** Whether the total memory used for FTS cache is exhausted, and we will
need a sync to free some memory */
extern bool		fts_need_sync;

/** Variable specifying the table that has Fulltext index to display its
content through information schema table */
extern char*		fts_internal_tbl_name;

#define	fts_que_graph_free(graph)			\
do {							\
	mutex_enter(&dict_sys->mutex);			\
	que_graph_free(graph);				\
	mutex_exit(&dict_sys->mutex);			\
} while (0)

/******************************************************************//**
Create a FTS cache. */
fts_cache_t*
fts_cache_create(
/*=============*/
	dict_table_t*	table);			/*!< table owns the FTS cache */

/******************************************************************//**
Create a FTS index cache.
@return Index Cache */
fts_index_cache_t*
fts_cache_index_cache_create(
/*=========================*/
	dict_table_t*	table,			/*!< in: table with FTS index */
	dict_index_t*	index);			/*!< in: FTS index */

/******************************************************************//**
Get the next available document id. This function creates a new
transaction to generate the document id.
@return DB_SUCCESS if OK */
dberr_t
fts_get_next_doc_id(
/*================*/
	const dict_table_t*	table,	/*!< in: table */
	doc_id_t*		doc_id);/*!< out: new document id */
/*********************************************************************//**
Update the next and last Doc ID in the CONFIG table to be the input
"doc_id" value (+ 1). We would do so after each FTS index build or
table truncate */
void
fts_update_next_doc_id(
/*===================*/
	trx_t*			trx,		/*!< in/out: transaction */
	const dict_table_t*	table,		/*!< in: table */
	const char*		table_name,	/*!< in: table name, or NULL */
	doc_id_t		doc_id);	/*!< in: DOC ID to set */

/******************************************************************//**
Create a new document id .
@return DB_SUCCESS if all went well else error */
dberr_t
fts_create_doc_id(
/*==============*/
	dict_table_t*	table,			/*!< in: row is of this
						table. */
	dtuple_t*	row,			/*!< in/out: add doc id
						value to this row. This is the
						current row that is being
						inserted. */
	mem_heap_t*	heap);			/*!< in: heap */

/******************************************************************//**
Create a new fts_doc_ids_t.
@return new fts_doc_ids_t. */
fts_doc_ids_t*
fts_doc_ids_create(void);
/*=====================*/

/******************************************************************//**
Free a fts_doc_ids_t. */
void
fts_doc_ids_free(
/*=============*/
	fts_doc_ids_t*	doc_ids);		/*!< in: doc_ids to free */

/******************************************************************//**
Notify the FTS system about an operation on an FTS-indexed table. */
void
fts_trx_add_op(
/*===========*/
	trx_t*		trx,			/*!< in: InnoDB transaction */
	dict_table_t*	table,			/*!< in: table */
	doc_id_t	doc_id,			/*!< in: doc id */
	fts_row_state	state,			/*!< in: state of the row */
	ib_vector_t*	fts_indexes);		/*!< in: FTS indexes affected
						(NULL=all) */

/******************************************************************//**
Free an FTS trx. */
void
fts_trx_free(
/*=========*/
	fts_trx_t*	fts_trx);		/*!< in, own: FTS trx */

/******************************************************************//**
Creates the common ancillary tables needed for supporting an FTS index
on the given table. row_mysql_lock_data_dictionary must have been
called before this.
@return DB_SUCCESS or error code */
dberr_t
fts_create_common_tables(
/*=====================*/
	trx_t*		trx,			/*!< in: transaction handle */
	const dict_table_t*
			table,			/*!< in: table with one FTS
						index */
	const char*	name,			/*!< in: table name */
	bool		skip_doc_id_index)	/*!< in: Skip index on doc id */
	__attribute__((warn_unused_result));
/******************************************************************//**
Wrapper function of fts_create_index_tables_low(), create auxiliary
tables for an FTS index
@return DB_SUCCESS or error code */
dberr_t
fts_create_index_tables(
/*====================*/
	trx_t*			trx,		/*!< in: transaction handle */
	const dict_index_t*	index)		/*!< in: the FTS index
						instance */
	__attribute__((warn_unused_result));
/******************************************************************//**
Creates the column specific ancillary tables needed for supporting an
FTS index on the given table. row_mysql_lock_data_dictionary must have
been called before this.
@return DB_SUCCESS or error code */
dberr_t
fts_create_index_tables_low(
/*========================*/
	trx_t*		trx,			/*!< in: transaction handle */
	const dict_index_t*
			index,			/*!< in: the FTS index
						instance */
	const char*	table_name,		/*!< in: the table name */
	table_id_t	table_id)		/*!< in: the table id */
	__attribute__((warn_unused_result));
/******************************************************************//**
Add the FTS document id hidden column. */
void
fts_add_doc_id_column(
/*==================*/
	dict_table_t*	table,	/*!< in/out: Table with FTS index */
	mem_heap_t*	heap);	/*!< in: temporary memory heap, or NULL */

/*********************************************************************//**
Drops the ancillary tables needed for supporting an FTS index on the
given table. row_mysql_lock_data_dictionary must have been called before
this.
@return DB_SUCCESS or error code */
dberr_t
fts_drop_tables(
/*============*/
	trx_t*		trx,			/*!< in: transaction */
	dict_table_t*	table);			/*!< in: table has the FTS
						index */
/******************************************************************//**
The given transaction is about to be committed; do whatever is necessary
from the FTS system's POV.
@return DB_SUCCESS or error code */
dberr_t
fts_commit(
/*=======*/
	trx_t*		trx)			/*!< in: transaction */
	__attribute__((warn_unused_result));

/*******************************************************************//**
FTS Query entry point.
@return DB_SUCCESS if successful otherwise error code */
dberr_t
fts_query(
/*======*/
	trx_t*		trx,			/*!< in: transaction */
	dict_index_t*	index,			/*!< in: FTS index to search */
	uint		flags,			/*!< in: FTS search mode */
	const byte*	query,			/*!< in: FTS query */
	ulint		query_len,		/*!< in: FTS query string len
						in bytes */
	fts_result_t**	result)			/*!< out: query result, to be
						freed by the caller.*/
	__attribute__((warn_unused_result));

/******************************************************************//**
Retrieve the FTS Relevance Ranking result for doc with doc_id
@return the relevance ranking value. */
float
fts_retrieve_ranking(
/*=================*/
	fts_result_t*	result,			/*!< in: FTS result structure */
	doc_id_t	doc_id);		/*!< in: the interested document
						doc_id */

/******************************************************************//**
FTS Query sort result, returned by fts_query() on fts_ranking_t::rank. */
void
fts_query_sort_result_on_rank(
/*==========================*/
	fts_result_t*	result);		/*!< out: result instance
						to sort.*/

/******************************************************************//**
FTS Query free result, returned by fts_query(). */
void
fts_query_free_result(
/*==================*/
	fts_result_t*	result);		/*!< in: result instance
						to free.*/

/******************************************************************//**
Extract the doc id from the FTS hidden column. */
doc_id_t
fts_get_doc_id_from_row(
/*====================*/
	dict_table_t*	table,			/*!< in: table */
	dtuple_t*	row);			/*!< in: row whose FTS doc id we
						want to extract.*/

<<<<<<< HEAD
/******************************************************************//**
Extract the doc id from the FTS hidden column. */
=======
/** Extract the doc id from the record that belongs to index.
@param[in]	table	table
@param[in]	rec	record contains FTS_DOC_ID
@param[in]	index	index of rec
@param[in]	heap	memory heap
@return doc id that was extracted from rec */
UNIV_INTERN
>>>>>>> cf91a5ac
doc_id_t
fts_get_doc_id_from_rec(
	dict_table_t*		table,
	const rec_t*		rec,
	const dict_index_t*	index,
	mem_heap_t*		heap);

/******************************************************************//**
Update the query graph with a new document id.
@return Doc ID used */
doc_id_t
fts_update_doc_id(
/*==============*/
	dict_table_t*	table,			/*!< in: table */
	upd_field_t*	ufield,			/*!< out: update node */
	doc_id_t*	next_doc_id);		/*!< out: buffer for writing */

/******************************************************************//**
FTS initialize. */
void
fts_startup(void);
/*==============*/

/******************************************************************//**
Signal FTS threads to initiate shutdown. */
void
fts_start_shutdown(
/*===============*/
	dict_table_t*	table,			/*!< in: table with FTS
						indexes */
	fts_t*		fts);			/*!< in: fts instance to
						shutdown */

/******************************************************************//**
Wait for FTS threads to shutdown. */
void
fts_shutdown(
/*=========*/
	dict_table_t*	table,			/*!< in: table with FTS
						indexes */
	fts_t*		fts);			/*!< in: fts instance to
						shutdown */

/******************************************************************//**
Create an instance of fts_t.
@return instance of fts_t */
fts_t*
fts_create(
/*=======*/
	dict_table_t*	table);			/*!< out: table with FTS
						indexes */

/**********************************************************************//**
Free the FTS resources. */
void
fts_free(
/*=====*/
	dict_table_t*   table);			/*!< in/out: table with
						FTS indexes */

/*********************************************************************//**
Run OPTIMIZE on the given table.
@return DB_SUCCESS if all OK */
dberr_t
fts_optimize_table(
/*===============*/
	dict_table_t*	table);			/*!< in: table to optimiza */

/**********************************************************************//**
Startup the optimize thread and create the work queue. */
void
fts_optimize_init(void);
/*====================*/

/**********************************************************************//**
Check whether the work queue is initialized.
@return TRUE if optimze queue is initialized. */
ibool
fts_optimize_is_init(void);
/*======================*/

/****************************************************************//**
Drops index ancillary tables for a FTS index
@return DB_SUCCESS or error code */
dberr_t
fts_drop_index_tables(
/*==================*/
	trx_t*		trx,			/*!< in: transaction */
	dict_index_t*	index)			/*!< in: Index to drop */
	__attribute__((warn_unused_result));

/******************************************************************//**
Remove the table from the OPTIMIZER's list. We do wait for
acknowledgement from the consumer of the message. */
void
fts_optimize_remove_table(
/*======================*/
	dict_table_t*	table);			/*!< in: table to remove */

/**********************************************************************//**
Signal the optimize thread to prepare for shutdown. */
void
fts_optimize_start_shutdown(void);
/*==============================*/

/**********************************************************************//**
Inform optimize to clean up. */
void
fts_optimize_end(void);
/*===================*/

/**********************************************************************//**
Take a FTS savepoint. */
void
fts_savepoint_take(
/*===============*/
	trx_t*		trx,			/*!< in: transaction */
	fts_trx_t*	fts_trx,		/*!< in: fts transaction */
	const char*	name);			/*!< in: savepoint name */

/**********************************************************************//**
Refresh last statement savepoint. */
void
fts_savepoint_laststmt_refresh(
/*===========================*/
	trx_t*		trx);			/*!< in: transaction */

/**********************************************************************//**
Release the savepoint data identified by  name. */
void
fts_savepoint_release(
/*==================*/
	trx_t*		trx,			/*!< in: transaction */
	const char*	name);			/*!< in: savepoint name */

/**********************************************************************//**
Free the FTS cache. */
void
fts_cache_destroy(
/*==============*/
	fts_cache_t*	cache);			/*!< in: cache*/

/*********************************************************************//**
Clear cache. */
void
fts_cache_clear(
/*============*/
	fts_cache_t*	cache);			/*!< in: cache */

/*********************************************************************//**
Initialize things in cache. */
void
fts_cache_init(
/*===========*/
	fts_cache_t*	cache);			/*!< in: cache */

/*********************************************************************//**
Rollback to and including savepoint indentified by name. */
void
fts_savepoint_rollback(
/*===================*/
	trx_t*		trx,			/*!< in: transaction */
	const char*	name);			/*!< in: savepoint name */

/*********************************************************************//**
Rollback to and including savepoint indentified by name. */
void
fts_savepoint_rollback_last_stmt(
/*=============================*/
	trx_t*		trx);			/*!< in: transaction */

/***********************************************************************//**
Drop all orphaned FTS auxiliary tables, those that don't have a parent
table or FTS index defined on them. */
void
fts_drop_orphaned_tables(void);
/*==========================*/

/******************************************************************//**
Since we do a horizontal split on the index table, we need to drop
all the split tables.
@return DB_SUCCESS or error code */
dberr_t
fts_drop_index_split_tables(
/*========================*/
	trx_t*		trx,			/*!< in: transaction */
	dict_index_t*	index)			/*!< in: fts instance */
	__attribute__((warn_unused_result));

/****************************************************************//**
Run SYNC on the table, i.e., write out data from the cache to the
FTS auxiliary INDEX table and clear the cache at the end. */
dberr_t
fts_sync_table(
/*===========*/
	dict_table_t*	table);			/*!< in: table */

/****************************************************************//**
Free the query graph but check whether dict_sys->mutex is already
held */
void
fts_que_graph_free_check_lock(
/*==========================*/
	fts_table_t*		fts_table,	/*!< in: FTS table */
	const fts_index_cache_t*index_cache,	/*!< in: FTS index cache */
	que_t*			graph);		/*!< in: query graph */

/****************************************************************//**
Create an FTS index cache. */
CHARSET_INFO*
fts_index_get_charset(
/*==================*/
	dict_index_t*		index);		/*!< in: FTS index */

/*********************************************************************//**
Get the initial Doc ID by consulting the CONFIG table
@return initial Doc ID */
doc_id_t
fts_init_doc_id(
/*============*/
	const dict_table_t*		table);	/*!< in: table */

/******************************************************************//**
compare two character string according to their charset. */
extern
int
innobase_fts_text_cmp(
/*==================*/
	const void*	cs,			/*!< in: Character set */
	const void*	p1,			/*!< in: key */
	const void*	p2);			/*!< in: node */

/******************************************************************//**
Makes all characters in a string lower case. */
extern
size_t
innobase_fts_casedn_str(
/*====================*/
        CHARSET_INFO*	cs,			/*!< in: Character set */
	char*		src,			/*!< in: string to put in
						lower case */
	size_t		src_len,		/*!< in: input string length */
	char*		dst,			/*!< in: buffer for result
						string */
	size_t		dst_len);		/*!< in: buffer size */


/******************************************************************//**
compare two character string according to their charset. */
extern
int
innobase_fts_text_cmp_prefix(
/*=========================*/
	const void*	cs,			/*!< in: Character set */
	const void*	p1,			/*!< in: key */
	const void*	p2);			/*!< in: node */

/*************************************************************//**
Get the next token from the given string and store it in *token. */
extern
ulint
innobase_mysql_fts_get_token(
/*=========================*/
	CHARSET_INFO*	charset,		/*!< in: Character set */
	const byte*	start,			/*!< in: start of text */
	const byte*	end,			/*!< in: one character past
						end of text */
	fts_string_t*	token);			/*!< out: token's text */

/*************************************************************//**
Get token char size by charset
@return the number of token char size */
ulint
fts_get_token_size(
/*===============*/
	const CHARSET_INFO*	cs,		/*!< in: Character set */
	const char*		token,		/*!< in: token */
	ulint			len);		/*!< in: token length */

/*************************************************************//**
FULLTEXT tokenizer internal in MYSQL_FTPARSER_SIMPLE_MODE
@return 0 if tokenize sucessfully */
int
fts_tokenize_document_internal(
/*===========================*/
	MYSQL_FTPARSER_PARAM*	param,	/*!< in: parser parameter */
	char*			doc,	/*!< in: document to tokenize */
	int			len);	/*!< in: document length */

/*********************************************************************//**
Fetch COUNT(*) from specified table.
@return the number of rows in the table */
ulint
fts_get_rows_count(
/*===============*/
	fts_table_t*	fts_table);		/*!< in: fts table to read */

/*************************************************************//**
Get maximum Doc ID in a table if index "FTS_DOC_ID_INDEX" exists
@return max Doc ID or 0 if index "FTS_DOC_ID_INDEX" does not exist */
doc_id_t
fts_get_max_doc_id(
/*===============*/
	dict_table_t*	table);			/*!< in: user table */

/******************************************************************//**
Check whether user supplied stopword table exists and is of
the right format.
@return the stopword column charset if qualifies */
CHARSET_INFO*
fts_valid_stopword_table(
/*=====================*/
	const char*	stopword_table_name);	/*!< in: Stopword table
						name */
/****************************************************************//**
This function loads specified stopword into FTS cache
@return TRUE if success */
ibool
fts_load_stopword(
/*==============*/
	const dict_table_t*
			table,			/*!< in: Table with FTS */
	trx_t*		trx,			/*!< in: Transaction */
	const char*	global_stopword_table,	/*!< in: Global stopword table
						name */
	const char*	session_stopword_table,	/*!< in: Session stopword table
						name */
	ibool		stopword_is_on,		/*!< in: Whether stopword
						option is turned on/off */
	ibool		reload);		/*!< in: Whether it is during
						reload of FTS table */

/****************************************************************//**
Create the vector of fts_get_doc_t instances.
@return vector of fts_get_doc_t instances */
ib_vector_t*
fts_get_docs_create(
/*================*/
	fts_cache_t*	cache);			/*!< in: fts cache */

/****************************************************************//**
Read the rows from the FTS index
@return DB_SUCCESS if OK */
dberr_t
fts_table_fetch_doc_ids(
/*====================*/
	trx_t*		trx,			/*!< in: transaction */
	fts_table_t*	fts_table,		/*!< in: aux table */
	fts_doc_ids_t*	doc_ids);		/*!< in: For collecting
						doc ids */
/****************************************************************//**
This function brings FTS index in sync when FTS index is first
used. There are documents that have not yet sync-ed to auxiliary
tables from last server abnormally shutdown, we will need to bring
such document into FTS cache before any further operations
@return TRUE if all OK */
ibool
fts_init_index(
/*===========*/
	dict_table_t*	table,			/*!< in: Table with FTS */
	ibool		has_cache_lock);	/*!< in: Whether we already
						have cache lock */
/*******************************************************************//**
Add a newly create index in FTS cache */
void
fts_add_index(
/*==========*/
	dict_index_t*	index,			/*!< FTS index to be added */
	dict_table_t*	table);			/*!< table */

/*******************************************************************//**
Drop auxiliary tables related to an FTS index
@return DB_SUCCESS or error number */
dberr_t
fts_drop_index(
/*===========*/
	dict_table_t*	table,	/*!< in: Table where indexes are dropped */
	dict_index_t*	index,	/*!< in: Index to be dropped */
	trx_t*		trx);	/*!< in: Transaction for the drop */

/****************************************************************//**
Rename auxiliary tables for all fts index for a table
@return DB_SUCCESS or error code */
dberr_t
fts_rename_aux_tables(
/*==================*/
	dict_table_t*	table,		/*!< in: user Table */
	const char*	new_name,	/*!< in: new table name */
	trx_t*		trx);		/*!< in: transaction */

/*******************************************************************//**
Check indexes in the fts->indexes is also present in index cache and
table->indexes list
@return TRUE if all indexes match */
ibool
fts_check_cached_index(
/*===================*/
	dict_table_t*	table);  /*!< in: Table where indexes are dropped */
#endif /*!< fts0fts.h */
<|MERGE_RESOLUTION|>--- conflicted
+++ resolved
@@ -619,24 +619,18 @@
 	dtuple_t*	row);			/*!< in: row whose FTS doc id we
 						want to extract.*/
 
-<<<<<<< HEAD
-/******************************************************************//**
-Extract the doc id from the FTS hidden column. */
-=======
 /** Extract the doc id from the record that belongs to index.
 @param[in]	table	table
 @param[in]	rec	record contains FTS_DOC_ID
 @param[in]	index	index of rec
-@param[in]	heap	memory heap
+@param[in]	heap	heap memory
 @return doc id that was extracted from rec */
-UNIV_INTERN
->>>>>>> cf91a5ac
 doc_id_t
 fts_get_doc_id_from_rec(
-	dict_table_t*		table,
-	const rec_t*		rec,
-	const dict_index_t*	index,
-	mem_heap_t*		heap);
+        dict_table_t*           table,
+        const rec_t*            rec,
+        const dict_index_t*     index,
+        mem_heap_t*             heap);
 
 /******************************************************************//**
 Update the query graph with a new document id.
@@ -1029,4 +1023,5 @@
 fts_check_cached_index(
 /*===================*/
 	dict_table_t*	table);  /*!< in: Table where indexes are dropped */
+
 #endif /*!< fts0fts.h */
