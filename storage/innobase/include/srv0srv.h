/*****************************************************************************

Copyright (c) 1995, 2018, Oracle and/or its affiliates. All rights reserved.
Copyright (c) 2008, 2009, Google Inc.
Copyright (c) 2009, Percona Inc.

Portions of this file contain modifications contributed and copyrighted by
Google, Inc. Those modifications are gratefully acknowledged and are described
briefly in the InnoDB documentation. The contributions by Google are
incorporated with their permission, and subject to the conditions contained in
the file COPYING.Google.

Portions of this file contain modifications contributed and copyrighted
by Percona Inc.. Those modifications are
gratefully acknowledged and are described briefly in the InnoDB
documentation. The contributions by Percona Inc. are incorporated with
their permission, and subject to the conditions contained in the file
COPYING.Percona.

This program is free software; you can redistribute it and/or modify it under
the terms of the GNU General Public License, version 2.0, as published by the
Free Software Foundation.

This program is also distributed with certain software (including but not
limited to OpenSSL) that is licensed under separate terms, as designated in a
particular file or component or in included license documentation. The authors
of MySQL hereby grant you an additional permission to link the program and
your derivative works with the separately licensed software that they have
included with MySQL.

This program is distributed in the hope that it will be useful, but WITHOUT
ANY WARRANTY; without even the implied warranty of MERCHANTABILITY or FITNESS
FOR A PARTICULAR PURPOSE. See the GNU General Public License, version 2.0,
for more details.

You should have received a copy of the GNU General Public License along with
this program; if not, write to the Free Software Foundation, Inc.,
51 Franklin St, Fifth Floor, Boston, MA 02110-1301  USA

*****************************************************************************/

/** @file include/srv0srv.h
 The server main program

 Created 10/10/1995 Heikki Tuuri
 *******************************************************/

#ifndef srv0srv_h
#define srv0srv_h

#include "buf0checksum.h"
#include "fil0fil.h"
#include "log0types.h"
#include "mysql/psi/mysql_stage.h"
#include "univ.i"

#ifndef UNIV_HOTBACKUP
#include "log0ddl.h"
#include "os0event.h"
#include "os0file.h"
#include "que0types.h"
#include "srv0conc.h"
#include "trx0types.h"
#include "ut0counter.h"

/* Global counters used inside InnoDB. */
struct srv_stats_t {
  typedef ib_counter_t<ulint, 64> ulint_ctr_64_t;
  typedef ib_counter_t<lsn_t, 1, single_indexer_t> lsn_ctr_1_t;
  typedef ib_counter_t<ulint, 1, single_indexer_t> ulint_ctr_1_t;
  typedef ib_counter_t<lint, 1, single_indexer_t> lint_ctr_1_t;
  typedef ib_counter_t<int64_t, 1, single_indexer_t> int64_ctr_1_t;

  /** Count the amount of data written in total (in bytes) */
  ulint_ctr_1_t data_written;

  /** Number of the log write requests done */
  ulint_ctr_1_t log_write_requests;

  /** Number of physical writes to the log performed */
  ulint_ctr_1_t log_writes;

  /** Amount of data written to the log files in bytes */
  lsn_ctr_1_t os_log_written;

  /** Number of writes being done to the log files */
  lint_ctr_1_t os_log_pending_writes;

  /** We increase this counter, when we don't have enough
  space in the log buffer and have to flush it */
  ulint_ctr_1_t log_waits;

  /** Count the number of times the doublewrite buffer was flushed */
  ulint_ctr_1_t dblwr_writes;

  /** Store the number of pages that have been flushed to the
  doublewrite buffer */
  ulint_ctr_1_t dblwr_pages_written;

  /** Store the number of write requests issued */
  ulint_ctr_1_t buf_pool_write_requests;

  /** Store the number of times when we had to wait for a free page
  in the buffer pool. It happens when the buffer pool is full and we
  need to make a flush, in order to be able to read or create a page. */
  ulint_ctr_1_t buf_pool_wait_free;

  /** Count the number of pages that were written from buffer
  pool to the disk */
  ulint_ctr_1_t buf_pool_flushed;

  /** Number of buffer pool reads that led to the reading of
  a disk page */
  ulint_ctr_1_t buf_pool_reads;

  /** Number of data read in total (in bytes) */
  ulint_ctr_1_t data_read;

  /** Wait time of database locks */
  int64_ctr_1_t n_lock_wait_time;

  /** Number of database lock waits */
  ulint_ctr_1_t n_lock_wait_count;

  /** Number of threads currently waiting on database locks */
  lint_ctr_1_t n_lock_wait_current_count;

  /** Number of rows read. */
  ulint_ctr_64_t n_rows_read;

  /** Number of rows updated */
  ulint_ctr_64_t n_rows_updated;

  /** Number of rows deleted */
  ulint_ctr_64_t n_rows_deleted;

  /** Number of rows inserted */
  ulint_ctr_64_t n_rows_inserted;
};

struct Srv_threads {
  /** true if monitor thread is created */
  bool m_monitor_thread_active;

  /** true if error monitor thread is created */
  bool m_error_monitor_thread_active;

  /** true if buffer pool dump/load thread is created */
  bool m_buf_dump_thread_active;

  /** true if buffer pool resize thread is created */
  bool m_buf_resize_thread_active;

  /** true if stats thread is created */
  bool m_dict_stats_thread_active;

  /** true if timeout thread is created */
  bool m_timeout_thread_active;

  /** true if master thread is created */
  bool m_master_thread_active;
};

struct Srv_cpu_usage {
  int n_cpu;
  double utime_abs;
  double stime_abs;
  double utime_pct;
  double stime_pct;
};

/** Structure with state of srv background threads. */
extern Srv_threads srv_threads;

/** Structure with cpu usage information. */
extern Srv_cpu_usage srv_cpu_usage;

extern Log_DDL *log_ddl;

#ifdef INNODB_DD_TABLE
extern bool srv_is_upgrade_mode;
extern bool srv_downgrade_logs;
extern bool srv_upgrade_old_undo_found;
#endif /* INNODB_DD_TABLE */

extern const char *srv_main_thread_op_info;

/* The monitor thread waits on this event. */
extern os_event_t srv_monitor_event;

/* The error monitor thread waits on this event. */
extern os_event_t srv_error_event;

/** The buffer pool dump/load thread waits on this event. */
extern os_event_t srv_buf_dump_event;

/** The buffer pool resize thread waits on this event. */
extern os_event_t srv_buf_resize_event;
#endif /* !UNIV_HOTBACKUP */

/** The buffer pool dump/load file name */
#define SRV_BUF_DUMP_FILENAME_DEFAULT "ib_buffer_pool"
extern char *srv_buf_dump_filename;

/** Boolean config knobs that tell InnoDB to dump the buffer pool at shutdown
and/or load it during startup. */
extern bool srv_buffer_pool_dump_at_shutdown;
extern bool srv_buffer_pool_load_at_startup;

/* Whether to disable file system cache if it is defined */
extern bool srv_disable_sort_file_cache;

/* If the last data file is auto-extended, we add this many pages to it
at a time */
#define SRV_AUTO_EXTEND_INCREMENT (srv_sys_space.get_autoextend_increment())

#ifndef UNIV_HOTBACKUP
/** Mutex protecting page_zip_stat_per_index */
extern ib_mutex_t page_zip_stat_per_index_mutex;
/* Mutex for locking srv_monitor_file. Not created if srv_read_only_mode */
extern ib_mutex_t srv_monitor_file_mutex;
/* Temporary file for innodb monitor output */
extern FILE *srv_monitor_file;
/* Mutex for locking srv_dict_tmpfile. Only created if !srv_read_only_mode.
This mutex has a very high rank; threads reserving it should not
be holding any InnoDB latches. */
extern ib_mutex_t srv_dict_tmpfile_mutex;
/* Temporary file for output from the data dictionary */
extern FILE *srv_dict_tmpfile;
/* Mutex for locking srv_misc_tmpfile. Only created if !srv_read_only_mode.
This mutex has a very low rank; threads reserving it should not
acquire any further latches or sleep before releasing this one. */
extern ib_mutex_t srv_misc_tmpfile_mutex;
/* Temporary file for miscellanous diagnostic output */
extern FILE *srv_misc_tmpfile;
#endif /* !UNIV_HOTBACKUP */

/* Server parameters which are read from the initfile */

extern char *srv_data_home;

/** Set if InnoDB must operate in read-only mode. We don't do any
recovery and open all tables in RO mode instead of RW mode. We don't
sync the max trx id to disk either. */
extern bool srv_read_only_mode;
/** Set if InnoDB operates in read-only mode or innodb-force-recovery
is greater than SRV_FORCE_NO_TRX_UNDO. */
extern bool high_level_read_only;
/** store to its own file each table created by an user; data
dictionary tables are in the system tablespace 0 */
extern bool srv_file_per_table;
/** Sleep delay for threads waiting to enter InnoDB. In micro-seconds. */
extern ulong srv_thread_sleep_delay;
/** Maximum sleep delay (in micro-seconds), value of 0 disables it.*/
extern ulong srv_adaptive_max_sleep_delay;

/** Sort buffer size in index creation */
extern ulong srv_sort_buf_size;

/** Maximum modification log file size for online index creation */
extern unsigned long long srv_online_max_size;

/* If this flag is TRUE, then we will use the native aio of the
OS (provided we compiled Innobase with it in), otherwise we will
use simulated aio we build below with threads.
Currently we support native aio on windows and linux */
extern bool srv_use_native_aio;
extern bool srv_numa_interleave;

/** Server undo tablespaces directory, can be absolute path. */
extern char *srv_undo_dir;

/** Number of undo tablespaces to use. */
extern ulong srv_undo_tablespaces;

/** The number of rollback segments per tablespace */
extern ulong srv_rollback_segments;

/** Maximum size of undo tablespace. */
extern unsigned long long srv_max_undo_tablespace_size;

/** Rate at which UNDO records should be purged. */
extern ulong srv_purge_rseg_truncate_frequency;

/** Enable or Disable Truncate of UNDO tablespace. */
extern bool srv_undo_log_truncate;

/** Enable or disable Encrypt of UNDO tablespace. */
extern bool srv_undo_log_encrypt;

/** Default size of UNDO tablespace while it is created new. */
extern const page_no_t SRV_UNDO_TABLESPACE_SIZE_IN_PAGES;

extern char *srv_log_group_home_dir;

/** Enable or Disable Encrypt of REDO tablespace. */
extern bool srv_redo_log_encrypt;

/** Maximum number of srv_n_log_files, or innodb_log_files_in_group */
#define SRV_N_LOG_FILES_MAX 100
extern ulong srv_n_log_files;

/** At startup, this is the current redo log file size.
During startup, if this is different from srv_log_file_size_requested
(innodb_log_file_size), the redo log will be rebuilt and this size
will be initialized to srv_log_file_size_requested.
When upgrading from a previous redo log format, this will be set to 0,
and writing to the redo log is not allowed.

During startup, this is in bytes, and later converted to pages. */
extern ulonglong srv_log_file_size;

/** The value of the startup parameter innodb_log_file_size. */
extern ulonglong srv_log_file_size_requested;

/** Space for log buffer, expressed in bytes. Note, that log buffer
will use only the largest power of two, which is not greater than
the assigned space. */
extern ulong srv_log_buffer_size;

/** When log writer follows links in the log recent written buffer,
it stops when it has reached at least that many bytes to write,
limiting how many bytes can be written in single call. */
extern ulong srv_log_write_max_size;

/** Size of block, used for writing ahead to avoid read-on-write. */
extern ulong srv_log_write_ahead_size;

/** Number of events used for notifications about redo write. */
extern ulong srv_log_write_events;

/** Number of events used for notifications about redo flush. */
extern ulong srv_log_flush_events;

/** Number of slots in a small buffer, which is used to allow concurrent
writes to log buffer. The slots are addressed by LSN values modulo number
of the slots. */
extern ulong srv_log_recent_written_size;

/** Number of slots in a small buffer, which is used to break requirement
for total order of dirty pages, when they are added to flush lists.
The slots are addressed by LSN values modulo number of the slots. */
extern ulong srv_log_recent_closed_size;

/** Minimum absolute value of cpu time for which spin-delay is used. */
extern uint srv_log_spin_cpu_abs_lwm;

/** Maximum percentage of cpu time for which spin-delay is used. */
extern uint srv_log_spin_cpu_pct_hwm;

/** Number of spin iterations, when spinning and waiting for log buffer
written up to given LSN, before we fallback to loop with sleeps.
This is not used when user thread has to wait for log flushed to disk. */
extern ulong srv_log_wait_for_write_spin_delay;

/** Timeout used when waiting for redo write (microseconds). */
extern ulong srv_log_wait_for_write_timeout;

/** Number of spin iterations, when spinning and waiting for log flushed. */
extern ulong srv_log_wait_for_flush_spin_delay;

/** Maximum value of average log flush time for which spin-delay is used.
When flushing takes longer, user threads no longer spin when waiting for
flushed redo. Expressed in microseconds. */
extern ulong srv_log_wait_for_flush_spin_hwm;

/** Timeout used when waiting for redo flush (microseconds). */
extern ulong srv_log_wait_for_flush_timeout;

/** Number of spin iterations, for which log writer thread is waiting
for new data to write or flush without sleeping. */
extern ulong srv_log_writer_spin_delay;

/** Initial timeout used to wait on writer_event. */
extern ulong srv_log_writer_timeout;

/** Number of milliseconds every which a periodical checkpoint is written
by the log checkpointer thread (unless periodical checkpoints are disabled,
which is a case during initial phase of startup). */
extern ulong srv_log_checkpoint_every;

/** Number of spin iterations, for which log flusher thread is waiting
for new data to flush, without sleeping. */
extern ulong srv_log_flusher_spin_delay;

/** Initial timeout used to wait on flusher_event. */
extern ulong srv_log_flusher_timeout;

/** Number of spin iterations, for which log write notifier thread is waiting
for advanced writeed_to_disk_lsn without sleeping. */
extern ulong srv_log_write_notifier_spin_delay;

/** Initial timeout used to wait on write_notifier_event. */
extern ulong srv_log_write_notifier_timeout;

/** Number of spin iterations, for which log flush notifier thread is waiting
for advanced flushed_to_disk_lsn without sleeping. */
extern ulong srv_log_flush_notifier_spin_delay;

/** Initial timeout used to wait on flush_notifier_event. */
extern ulong srv_log_flush_notifier_timeout;

/** Number of spin iterations, for which log closerr thread is waiting
for a reachable untraversed link in recent_closed. */
extern ulong srv_log_closer_spin_delay;

/** Initial sleep used in log closer after spin delay is finished. */
extern ulong srv_log_closer_timeout;

/** Whether to generate and require checksums on the redo log pages. */
extern bool srv_log_checksums;

#ifdef UNIV_DEBUG

/** If true then disable checkpointing. */
extern bool srv_checkpoint_disabled;

#endif /* UNIV_DEBUG */

extern ulong srv_flush_log_at_trx_commit;
extern uint srv_flush_log_at_timeout;
extern ulong srv_log_write_ahead_size;
extern bool srv_adaptive_flushing;
extern bool srv_flush_sync;

/* If this flag is TRUE, then we will load the indexes' (and tables') metadata
even if they are marked as "corrupted". Mostly it is for DBA to process
corrupted index and table */
extern bool srv_load_corrupted;

/** Dedicated server setting */
extern bool srv_dedicated_server;
/** Requested size in bytes */
extern ulint srv_buf_pool_size;
/** Minimum pool size in bytes */
extern const ulint srv_buf_pool_min_size;
/** Default pool size in bytes */
extern const ulint srv_buf_pool_def_size;
/** Requested buffer pool chunk size. Each buffer pool instance consists
of one or more chunks. */
<<<<<<< HEAD
extern ulong srv_buf_pool_chunk_unit;
=======
extern ulonglong	srv_buf_pool_chunk_unit;
>>>>>>> f391faae
/** Requested number of buffer pool instances */
extern ulong srv_buf_pool_instances;
/** Default number of buffer pool instances */
extern const ulong srv_buf_pool_instances_default;
/** Number of locks to protect buf_pool->page_hash */
extern ulong srv_n_page_hash_locks;
/** Scan depth for LRU flush batch i.e.: number of blocks scanned*/
extern ulong srv_LRU_scan_depth;
/** Whether or not to flush neighbors of a block */
extern ulong srv_flush_neighbors;
/** Previously requested size. Accesses protected by memory barriers. */
extern ulint srv_buf_pool_old_size;
/** Current size as scaling factor for the other components */
extern ulint srv_buf_pool_base_size;
/** Current size in bytes */
extern long long srv_buf_pool_curr_size;
/** Dump this % of each buffer pool during BP dump */
extern ulong srv_buf_pool_dump_pct;
/** Lock table size in bytes */
extern ulint srv_lock_table_size;

extern ulint srv_n_file_io_threads;
extern bool srv_random_read_ahead;
extern ulong srv_read_ahead_threshold;
extern ulong srv_n_read_io_threads;
extern ulong srv_n_write_io_threads;

extern uint srv_change_buffer_max_size;

/* Number of IO operations per second the server can do */
extern ulong srv_io_capacity;

/* We use this dummy default value at startup for max_io_capacity.
The real value is set based on the value of io_capacity. */
#define SRV_MAX_IO_CAPACITY_DUMMY_DEFAULT (~0UL)
#define SRV_MAX_IO_CAPACITY_LIMIT (~0UL)
extern ulong srv_max_io_capacity;
/* Returns the number of IO operations that is X percent of the
capacity. PCT_IO(5) -> returns the number of IO operations that
is 5% of the max where max is srv_io_capacity.  */
#define PCT_IO(p) ((ulong)(srv_io_capacity * ((double)(p) / 100.0)))

/** Maximum number of purge threads, including the purge coordinator */
#define MAX_PURGE_THREADS 32

/* The "innodb_stats_method" setting, decides how InnoDB is going
to treat NULL value when collecting statistics. It is not defined
as enum type because the configure option takes unsigned integer type. */
extern ulong srv_innodb_stats_method;

extern ulint srv_max_n_open_files;

extern ulong srv_n_page_cleaners;

extern double srv_max_dirty_pages_pct;
extern double srv_max_dirty_pages_pct_lwm;

extern ulong srv_adaptive_flushing_lwm;
extern ulong srv_flushing_avg_loops;

extern ulong srv_force_recovery;
#ifdef UNIV_DEBUG
extern ulong srv_force_recovery_crash;
#endif /* UNIV_DEBUG */

/** The value of the configuration parameter innodb_fast_shutdown,
controlling the InnoDB shutdown.

If innodb_fast_shutdown=0, InnoDB shutdown will purge all undo log
records (except XA PREPARE transactions) and complete the merge of the
entire change buffer, and then shut down the redo log.

If innodb_fast_shutdown=1, InnoDB shutdown will only flush the buffer
pool to data files, cleanly shutting down the redo log.

If innodb_fast_shutdown=2, shutdown will effectively 'crash' InnoDB
(but lose no committed transactions). */
extern ulong srv_fast_shutdown;
extern ibool srv_innodb_status;

extern unsigned long long srv_stats_transient_sample_pages;
extern bool srv_stats_persistent;
extern unsigned long long srv_stats_persistent_sample_pages;
extern bool srv_stats_auto_recalc;
extern bool srv_stats_include_delete_marked;

extern ibool srv_use_doublewrite_buf;
extern ulong srv_doublewrite_batch_size;
extern ulong srv_checksum_algorithm;

extern double srv_max_buf_pool_modified_pct;
extern ulong srv_max_purge_lag;
extern ulong srv_max_purge_lag_delay;

extern ulong srv_replication_delay;
/*-------------------------------------------*/

extern bool srv_print_innodb_monitor;
extern bool srv_print_innodb_lock_monitor;

extern ulong srv_n_spin_wait_rounds;
extern ulong srv_n_free_tickets_to_enter;
extern ulong srv_thread_sleep_delay;
extern ulong srv_spin_wait_delay;
extern ibool srv_priority_boost;

extern ulint srv_truncated_status_writes;

#if defined UNIV_DEBUG || defined UNIV_IBUF_DEBUG
extern bool srv_ibuf_disable_background_merge;
#endif /* UNIV_DEBUG || UNIV_IBUF_DEBUG */

#ifdef UNIV_DEBUG
extern bool srv_buf_pool_debug;
extern bool srv_sync_debug;
extern bool srv_purge_view_update_only_debug;

/** Value of MySQL global used to disable master thread. */
extern bool srv_master_thread_disabled_debug;
#endif /* UNIV_DEBUG */

extern ulint srv_fatal_semaphore_wait_threshold;
#define SRV_SEMAPHORE_WAIT_EXTENSION 7200
extern ulint srv_dml_needed_delay;

#ifdef UNIV_HOTBACKUP
// MAHI: changed from 130 to 1 assuming the apply-log is single threaded
#define SRV_MAX_N_IO_THREADS 1
#else /* UNIV_HOTBACKUP */
#define SRV_MAX_N_IO_THREADS 130
#endif /* UNIV_HOTBACKUP */

/* Array of English strings describing the current state of an
i/o handler thread */
extern const char *srv_io_thread_op_info[];
extern const char *srv_io_thread_function[];

/* the number of purge threads to use from the worker pool (currently 0 or 1) */
extern ulong srv_n_purge_threads;

/* the number of pages to purge in one batch */
extern ulong srv_purge_batch_size;

/* the number of sync wait arrays */
extern ulong srv_sync_array_size;

/* print all user-level transactions deadlocks to mysqld stderr */
extern bool srv_print_all_deadlocks;

/** Print all DDL logs to mysqld stderr */
extern bool srv_print_ddl_logs;

extern bool srv_cmp_per_index_enabled;

/** Status variables to be passed to MySQL */
extern struct export_var_t export_vars;

#ifndef UNIV_HOTBACKUP
/** Global counters */
extern srv_stats_t srv_stats;

/* Keys to register InnoDB threads with performance schema */

#ifdef UNIV_PFS_THREAD
extern mysql_pfs_key_t archiver_thread_key;
extern mysql_pfs_key_t buf_dump_thread_key;
extern mysql_pfs_key_t buf_resize_thread_key;
extern mysql_pfs_key_t dict_stats_thread_key;
extern mysql_pfs_key_t fts_optimize_thread_key;
extern mysql_pfs_key_t fts_parallel_merge_thread_key;
extern mysql_pfs_key_t fts_parallel_tokenization_thread_key;
extern mysql_pfs_key_t io_handler_thread_key;
extern mysql_pfs_key_t io_ibuf_thread_key;
extern mysql_pfs_key_t io_log_thread_key;
extern mysql_pfs_key_t io_read_thread_key;
extern mysql_pfs_key_t io_write_thread_key;
extern mysql_pfs_key_t log_writer_thread_key;
extern mysql_pfs_key_t log_closer_thread_key;
extern mysql_pfs_key_t log_checkpointer_thread_key;
extern mysql_pfs_key_t log_flusher_thread_key;
extern mysql_pfs_key_t log_write_notifier_thread_key;
extern mysql_pfs_key_t log_flush_notifier_thread_key;
extern mysql_pfs_key_t page_flush_coordinator_thread_key;
extern mysql_pfs_key_t page_flush_thread_key;
extern mysql_pfs_key_t recv_writer_thread_key;
extern mysql_pfs_key_t srv_error_monitor_thread_key;
extern mysql_pfs_key_t srv_lock_timeout_thread_key;
extern mysql_pfs_key_t srv_master_thread_key;
extern mysql_pfs_key_t srv_monitor_thread_key;
extern mysql_pfs_key_t srv_purge_thread_key;
extern mysql_pfs_key_t srv_worker_thread_key;
extern mysql_pfs_key_t trx_recovery_rollback_thread_key;
#endif /* UNIV_PFS_THREAD */
#endif /* !UNIV_HOTBACKUP */

#ifdef HAVE_PSI_STAGE_INTERFACE
/** Performance schema stage event for monitoring ALTER TABLE progress
everything after flush log_make_checkpoint_at(). */
extern PSI_stage_info srv_stage_alter_table_end;

/** Performance schema stage event for monitoring ALTER TABLE progress
log_make_checkpoint_at(). */
extern PSI_stage_info srv_stage_alter_table_flush;

/** Performance schema stage event for monitoring ALTER TABLE progress
row_merge_insert_index_tuples(). */
extern PSI_stage_info srv_stage_alter_table_insert;

/** Performance schema stage event for monitoring ALTER TABLE progress
row_log_apply(). */
extern PSI_stage_info srv_stage_alter_table_log_index;

/** Performance schema stage event for monitoring ALTER TABLE progress
row_log_table_apply(). */
extern PSI_stage_info srv_stage_alter_table_log_table;

/** Performance schema stage event for monitoring ALTER TABLE progress
row_merge_sort(). */
extern PSI_stage_info srv_stage_alter_table_merge_sort;

/** Performance schema stage event for monitoring ALTER TABLE progress
row_merge_read_clustered_index(). */
extern PSI_stage_info srv_stage_alter_table_read_pk_internal_sort;

/** Performance schema stage event for monitoring buffer pool load progress. */
extern PSI_stage_info srv_stage_buffer_pool_load;

/** Performance schema stage event for monitoring clone file copy progress. */
extern PSI_stage_info srv_stage_clone_file_copy;

/** Performance schema stage event for monitoring clone redo copy progress. */
extern PSI_stage_info srv_stage_clone_redo_copy;

/** Performance schema stage event for monitoring clone page copy progress. */
extern PSI_stage_info srv_stage_clone_page_copy;
#endif /* HAVE_PSI_STAGE_INTERFACE */

#ifndef _WIN32
/** Alternatives for the file flush option in Unix.
@see innodb_flush_method_names */
enum srv_unix_flush_t {
  SRV_UNIX_FSYNC = 0,  /*!< fsync, the default */
  SRV_UNIX_O_DSYNC,    /*!< open log files in O_SYNC mode */
  SRV_UNIX_LITTLESYNC, /*!< do not call os_file_flush()
                       when writing data files, but do flush
                       after writing to log files */
  SRV_UNIX_NOSYNC,     /*!< do not flush after writing */
  SRV_UNIX_O_DIRECT,   /*!< invoke os_file_set_nocache() on
                       data files. This implies using
                       non-buffered IO but still using fsync,
                       the reason for which is that some FS
                       do not flush meta-data when
                       unbuffered IO happens */
  SRV_UNIX_O_DIRECT_NO_FSYNC
  /*!< do not use fsync() when using
  direct IO i.e.: it can be set to avoid
  the fsync() call that we make when
  using SRV_UNIX_O_DIRECT. However, in
  this case user/DBA should be sure about
  the integrity of the meta-data */
};
extern enum srv_unix_flush_t srv_unix_file_flush_method;

inline bool srv_is_direct_io() {
  return (srv_unix_file_flush_method == SRV_UNIX_O_DIRECT ||
          srv_unix_file_flush_method == SRV_UNIX_O_DIRECT_NO_FSYNC);
}

#else
/** Alternatives for file i/o in Windows. @see innodb_flush_method_names. */
enum srv_win_flush_t {
  /** unbuffered I/O; this is the default */
  SRV_WIN_IO_UNBUFFERED = 0,
  /** buffered I/O */
  SRV_WIN_IO_NORMAL,
};
extern enum srv_win_flush_t srv_win_file_flush_method;

inline bool srv_is_direct_io() {
  return (srv_win_file_flush_method == SRV_WIN_IO_UNBUFFERED);
}

#endif /* _WIN32 */

/** Alternatives for srv_force_recovery. Non-zero values are intended
to help the user get a damaged database up so that he can dump intact
tables and rows with SELECT INTO OUTFILE. The database must not otherwise
be used with these options! A bigger number below means that all precautions
of lower numbers are included. */
enum {
  SRV_FORCE_IGNORE_CORRUPT = 1,   /*!< let the server run even if it
                                  detects a corrupt page */
  SRV_FORCE_NO_BACKGROUND = 2,    /*!< prevent the main thread from
                                  running: if a crash would occur
                                  in purge, this prevents it */
  SRV_FORCE_NO_TRX_UNDO = 3,      /*!< do not run trx rollback after
                                  recovery */
  SRV_FORCE_NO_IBUF_MERGE = 4,    /*!< prevent also ibuf operations:
                                  if they would cause a crash, better
                                  not do them */
  SRV_FORCE_NO_UNDO_LOG_SCAN = 5, /*!< do not look at undo logs when
                                  starting the database: InnoDB will
                                  treat even incomplete transactions
                                  as committed */
  SRV_FORCE_NO_LOG_REDO = 6       /*!< do not do the log roll-forward
                                  in connection with recovery */
};

/* Alternatives for srv_innodb_stats_method, which could be changed by
setting innodb_stats_method */
enum srv_stats_method_name_enum {
  SRV_STATS_NULLS_EQUAL,   /* All NULL values are treated as
                           equal. This is the default setting
                           for innodb_stats_method */
  SRV_STATS_NULLS_UNEQUAL, /* All NULL values are treated as
                           NOT equal. */
  SRV_STATS_NULLS_IGNORED  /* NULL values are ignored */
};

typedef enum srv_stats_method_name_enum srv_stats_method_name_t;

#ifdef UNIV_DEBUG
/** Force all user tables to use page compression. */
extern ulong srv_debug_compress;
#endif /* UNIV_DEBUG */

/** Types of threads existing in the system. */
enum srv_thread_type {
  SRV_NONE,   /*!< None */
  SRV_WORKER, /*!< threads serving parallelized
              queries and queries released from
              lock wait */
  SRV_PURGE,  /*!< Purge coordinator thread */
  SRV_MASTER  /*!< the master thread, (whose type
              number must be biggest) */
};

/** Boots Innobase server. */
void srv_boot(void);
/** Frees the data structures created in srv_init(). */
void srv_free(void);
/** Sets the info describing an i/o thread current state. */
void srv_set_io_thread_op_info(
    ulint i,          /*!< in: the 'segment' of the i/o thread */
    const char *str); /*!< in: constant char string describing the
                      state */
/** Resets the info describing an i/o thread current state. */
void srv_reset_io_thread_op_info();
/** Tells the purge thread that there has been activity in the database
 and wakes up the purge thread if it is suspended (not sleeping).  Note
 that there is a small chance that the purge thread stays suspended
 (we do not protect our operation with the srv_sys_t:mutex, for
 performance reasons). */
void srv_wake_purge_thread_if_not_active(void);
/** Tells the Innobase server that there has been activity in the database
 and wakes up the master thread if it is suspended (not sleeping). Used
 in the MySQL interface. Note that there is a small chance that the master
 thread stays suspended (we do not protect our operation with the kernel
 mutex, for performace reasons). */
void srv_active_wake_master_thread_low(void);
#define srv_active_wake_master_thread()    \
  do {                                     \
    if (!srv_read_only_mode) {             \
      srv_active_wake_master_thread_low(); \
    }                                      \
  } while (0)
/** Wakes up the master thread if it is suspended or being suspended. */
void srv_wake_master_thread(void);
#ifndef UNIV_HOTBACKUP
/** Outputs to a file the output of the InnoDB Monitor.
 @return false if not all information printed
 due to failure to obtain necessary mutex */
ibool srv_printf_innodb_monitor(
    FILE *file,       /*!< in: output stream */
    ibool nowait,     /*!< in: whether to wait for the
                      lock_sys_t::mutex */
    ulint *trx_start, /*!< out: file position of the start of
                      the list of active transactions */
    ulint *trx_end);  /*!< out: file position of the end of
                      the list of active transactions */

/** Function to pass InnoDB status variables to MySQL */
void srv_export_innodb_status(void);
/** Get current server activity count. We don't hold srv_sys::mutex while
 reading this value as it is only used in heuristics.
 @return activity count. */
ulint srv_get_activity_count(void);
/** Check if there has been any activity.
 @return false if no change in activity counter. */
ibool srv_check_activity(ulint old_activity_count); /*!< old activity count */
/** Increment the server activity counter. */
void srv_inc_activity_count(void);

/** Enqueues a task to server task queue and releases a worker thread, if there
 is a suspended one. */
void srv_que_task_enqueue_low(que_thr_t *thr); /*!< in: query thread */

/** A thread which prints the info output by various InnoDB monitors. */
void srv_monitor_thread();

/** A thread which prints warnings about semaphore waits which have lasted
too long. These can be used to track bugs which cause hangs. */
void srv_error_monitor_thread();

/** The master thread controlling the server. */
void srv_master_thread();

/** Purge coordinator thread that schedules the purge tasks. */
void srv_purge_coordinator_thread();

/** Worker thread that reads tasks from the work queue and executes them. */
void srv_worker_thread();

/** Get count of tasks in the queue.
 @return number of tasks in queue */
ulint srv_get_task_queue_length(void);

/** Releases threads of the type given from suspension in the thread table.
 NOTE! The server mutex has to be reserved by the caller!
 @return number of threads released: this may be less than n if not
 enough threads were suspended at the moment */
ulint srv_release_threads(enum srv_thread_type type, /*!< in: thread type */
                          ulint n); /*!< in: number of threads to release */

/** Check whether any background thread is created.
Send the threads wakeup signal.

NOTE: this check is part of the final shutdown, when the first phase of
shutdown has already been completed.
@see srv_pre_dd_shutdown()
@see srv_master_thread_active()
@return name of thread that is active
@retval NULL if no thread is active */
const char *srv_any_background_threads_are_active();

/** Check whether the master thread is active.
This is polled during the final phase of shutdown.
The first phase of server shutdown must have already been executed
(or the server must not have been fully started up).
@see srv_pre_dd_shutdown()
@see srv_any_background_threads_are_active()
@retval true   if any thread is active
@retval false  if no thread is active */
bool srv_master_thread_active();

/** Wakeup the purge threads. */
void srv_purge_wakeup(void);

/** Check if the purge threads are active, both coordinator and worker threads
@return true if any thread is active, false if no thread is active */
bool srv_purge_threads_active();

#ifdef UNIV_DEBUG
struct SYS_VAR;

/** Disables master thread. It's used by:
        SET GLOBAL innodb_master_thread_disabled_debug = 1 (0).
@param[in]	thd		thread handle
@param[in]	var		pointer to system variable
@param[out]	var_ptr		where the formal string goes
@param[in]	save		immediate result from check function */
void srv_master_thread_disabled_debug_update(THD *thd, SYS_VAR *var,
                                             void *var_ptr, const void *save);
#endif /* UNIV_DEBUG */
#endif /* !UNIV_HOTBACKUP */

/** Status variables to be passed to MySQL */
struct export_var_t {
  ulint innodb_data_pending_reads;  /*!< Pending reads */
  ulint innodb_data_pending_writes; /*!< Pending writes */
  ulint innodb_data_pending_fsyncs; /*!< Pending fsyncs */
  ulint innodb_data_fsyncs;         /*!< Number of fsyncs so far */
  ulint innodb_data_read;           /*!< Data bytes read */
  ulint innodb_data_writes;         /*!< I/O write requests */
  ulint innodb_data_written;        /*!< Data bytes written */
  ulint innodb_data_reads;          /*!< I/O read requests */
  char innodb_buffer_pool_dump_status[OS_FILE_MAX_PATH +
                                      128]; /*!< Buf pool dump status */
  char innodb_buffer_pool_load_status[OS_FILE_MAX_PATH +
                                      128];   /*!< Buf pool load status */
  char innodb_buffer_pool_resize_status[512]; /*!< Buf pool resize status */
  ulint innodb_buffer_pool_pages_total;       /*!< Buffer pool size */
  ulint innodb_buffer_pool_pages_data;        /*!< Data pages */
  ulint innodb_buffer_pool_bytes_data;        /*!< File bytes used */
  ulint innodb_buffer_pool_pages_dirty;       /*!< Dirty data pages */
  ulint innodb_buffer_pool_bytes_dirty;       /*!< File bytes modified */
  ulint innodb_buffer_pool_pages_misc;        /*!< Miscellanous pages */
  ulint innodb_buffer_pool_pages_free;        /*!< Free pages */
#ifdef UNIV_DEBUG
  ulint innodb_buffer_pool_pages_latched;  /*!< Latched pages */
#endif                                     /* UNIV_DEBUG */
  ulint innodb_buffer_pool_read_requests;  /*!< buf_pool->stat.n_page_gets */
  ulint innodb_buffer_pool_reads;          /*!< srv_buf_pool_reads */
  ulint innodb_buffer_pool_wait_free;      /*!< srv_buf_pool_wait_free */
  ulint innodb_buffer_pool_pages_flushed;  /*!< srv_buf_pool_flushed */
  ulint innodb_buffer_pool_write_requests; /*!< srv_buf_pool_write_requests */
  ulint innodb_buffer_pool_read_ahead_rnd; /*!< srv_read_ahead_rnd */
  ulint innodb_buffer_pool_read_ahead;     /*!< srv_read_ahead */
  ulint innodb_buffer_pool_read_ahead_evicted; /*!< srv_read_ahead evicted*/
  ulint innodb_dblwr_pages_written;            /*!< srv_dblwr_pages_written */
  ulint innodb_dblwr_writes;                   /*!< srv_dblwr_writes */
  ulint innodb_log_waits;                      /*!< srv_log_waits */
  ulint innodb_log_write_requests;             /*!< srv_log_write_requests */
  ulint innodb_log_writes;                     /*!< srv_log_writes */
  lsn_t innodb_os_log_written;                 /*!< srv_os_log_written */
  ulint innodb_os_log_fsyncs;                  /*!< fil_n_log_flushes */
  ulint innodb_os_log_pending_writes;          /*!< srv_os_log_pending_writes */
  ulint innodb_os_log_pending_fsyncs;          /*!< fil_n_pending_log_flushes */
  ulint innodb_page_size;                      /*!< UNIV_PAGE_SIZE */
  ulint innodb_pages_created;           /*!< buf_pool->stat.n_pages_created */
  ulint innodb_pages_read;              /*!< buf_pool->stat.n_pages_read */
  ulint innodb_pages_written;           /*!< buf_pool->stat.n_pages_written */
  ulint innodb_row_lock_waits;          /*!< srv_n_lock_wait_count */
  ulint innodb_row_lock_current_waits;  /*!< srv_n_lock_wait_current_count */
  int64_t innodb_row_lock_time;         /*!< srv_n_lock_wait_time
                                        / 1000 */
  ulint innodb_row_lock_time_avg;       /*!< srv_n_lock_wait_time
                                        / 1000
                                        / srv_n_lock_wait_count */
  ulint innodb_row_lock_time_max;       /*!< srv_n_lock_max_wait_time
                                        / 1000 */
  ulint innodb_rows_read;               /*!< srv_n_rows_read */
  ulint innodb_rows_inserted;           /*!< srv_n_rows_inserted */
  ulint innodb_rows_updated;            /*!< srv_n_rows_updated */
  ulint innodb_rows_deleted;            /*!< srv_n_rows_deleted */
  ulint innodb_num_open_files;          /*!< fil_n_file_opened */
  ulint innodb_truncated_status_writes; /*!< srv_truncated_status_writes */
#ifdef UNIV_DEBUG
  ulint innodb_purge_trx_id_age;      /*!< rw_max_trx_id - purged trx_id */
  ulint innodb_purge_view_trx_id_age; /*!< rw_max_trx_id
                                      - purged view's min trx_id */
  ulint innodb_ahi_drop_lookups;      /*!< number of adaptive hash
                                      index lookups when freeing
                                      file pages */
#endif                                /* UNIV_DEBUG */
};

#ifndef UNIV_HOTBACKUP
/** Thread slot in the thread table.  */
struct srv_slot_t {
  srv_thread_type type;   /*!< thread type: user,
                          utility etc. */
  ibool in_use;           /*!< TRUE if this slot
                          is in use */
  ibool suspended;        /*!< TRUE if the thread is
                          waiting for the event of this
                          slot */
  ib_time_t suspend_time; /*!< time when the thread was
                          suspended. Initialized by
                          lock_wait_table_reserve_slot()
                          for lock wait */
  ulong wait_timeout;     /*!< wait time that if exceeded
                          the thread will be timed out.
                          Initialized by
                          lock_wait_table_reserve_slot()
                          for lock wait */
  os_event_t event;       /*!< event used in suspending
                          the thread when it has nothing
                          to do */
  que_thr_t *thr;         /*!< suspended query thread
                          (only used for user threads) */
};
#endif /* !UNIV_HOTBACKUP */

#endif<|MERGE_RESOLUTION|>--- conflicted
+++ resolved
@@ -438,11 +438,7 @@
 extern const ulint srv_buf_pool_def_size;
 /** Requested buffer pool chunk size. Each buffer pool instance consists
 of one or more chunks. */
-<<<<<<< HEAD
-extern ulong srv_buf_pool_chunk_unit;
-=======
-extern ulonglong	srv_buf_pool_chunk_unit;
->>>>>>> f391faae
+extern ulonglong srv_buf_pool_chunk_unit;
 /** Requested number of buffer pool instances */
 extern ulong srv_buf_pool_instances;
 /** Default number of buffer pool instances */
