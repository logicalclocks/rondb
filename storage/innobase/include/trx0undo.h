--- conflicted
+++ resolved
@@ -98,30 +98,15 @@
 /*==============*/
 	const byte*	ptr);	/*!< in: pointer to memory from where to read */
 #ifndef UNIV_HOTBACKUP
-<<<<<<< HEAD
-/******************************************************************//**
-Gets an undo log page and x-latches it.
-=======
 
 /** Gets an undo log page and x-latches it.
 @param[in]	page_id		page id
 @param[in]	page_size	page size
 @param[in,out]	mtr		mini-transaction
->>>>>>> a9800d0d
 @return pointer to page x-latched */
 UNIV_INLINE
 page_t*
 trx_undo_page_get(
-<<<<<<< HEAD
-/*==============*/
-	ulint	space,		/*!< in: space where placed */
-	ulint	zip_size,	/*!< in: compressed page size in bytes
-				or 0 for uncompressed pages */
-	ulint	page_no,	/*!< in: page number */
-	mtr_t*	mtr);		/*!< in: mtr */
-/******************************************************************//**
-Gets an undo log page and s-latches it.
-=======
 	const page_id_t&	page_id,
 	const page_size_t&	page_size,
 	mtr_t*			mtr);
@@ -130,7 +115,6 @@
 @param[in]	page_id		page id
 @param[in]	page_size	page size
 @param[in,out]	mtr		mini-transaction
->>>>>>> a9800d0d
 @return pointer to page s-latched */
 UNIV_INLINE
 page_t*
@@ -206,12 +190,6 @@
 	ulint		page_no,/*!< in: undo log header page number */
 	ulint		offset,	/*!< in: undo log header offset on page */
 	mtr_t*		mtr);	/*!< in: mtr */
-<<<<<<< HEAD
-/***********************************************************************//**
-Gets the first record in an undo log.
-@return undo log record, the page latched, NULL if none */
-
-=======
 
 /** Gets the first record in an undo log.
 @param[in]	space		undo log header space
@@ -221,7 +199,6 @@
 @param[in]	mode		latching mode: RW_S_LATCH or RW_X_LATCH
 @param[in,out]	mtr		mini-transaction
 @return undo log record, the page latched, NULL if none */
->>>>>>> a9800d0d
 trx_undo_rec_t*
 trx_undo_get_first_rec(
 	ulint			space,
@@ -292,11 +269,6 @@
 	trx_undo_truncate_end_func(undo,limit)
 #endif /* UNIV_DEBUG */
 
-<<<<<<< HEAD
-/***********************************************************************//**
-Truncates an undo log from the start. This function is used during a purge
-operation. */
-=======
 /** Truncate the head of an undo log.
 NOTE that only whole pages are freed; the header page is not
 freed, but emptied, if all the records there are below the limit.
@@ -305,7 +277,6 @@
 @param[in]	hdr_offset	header offset on the page
 @param[in]	limit		first undo number to preserve
 (everything below the limit will be truncated) */
->>>>>>> a9800d0d
 
 void
 trx_undo_truncate_start(
@@ -378,17 +349,6 @@
 	ulint		n_added_logs,	/*!< in: number of logs added */
 	mtr_t*		mtr);		/*!< in: mtr */
 
-<<<<<<< HEAD
-/******************************************************************//**
-Frees or caches an insert undo log after a transaction commit or rollback.
-Knowledge of inserts is not needed after a commit or rollback, therefore
-the data can be discarded. */
-
-void
-trx_undo_insert_cleanup(
-/*====================*/
-	trx_undo_ptr_t*	undo_ptr);	/*!< in: undo log to cleanup. */
-=======
 /** Frees an insert undo log after a transaction commit or rollback.
 Knowledge of inserts is not needed after a commit or rollback, therefore
 the data can be discarded.
@@ -399,7 +359,6 @@
 trx_undo_insert_cleanup(
 	trx_undo_ptr_t*	undo_ptr,
 	bool		noredo);
->>>>>>> a9800d0d
 
 /********************************************************************//**
 At shutdown, frees the undo logs of a PREPARED transaction. */
@@ -417,14 +376,6 @@
 byte*
 trx_undo_parse_page_init(
 /*=====================*/
-<<<<<<< HEAD
-	byte*	ptr,	/*!< in: buffer */
-	byte*	end_ptr,/*!< in: buffer end */
-	page_t*	page,	/*!< in: page or NULL */
-	mtr_t*	mtr);	/*!< in: mtr or NULL */
-/***********************************************************//**
-Parses the redo log entry of an undo log page header create or reuse.
-=======
 	const byte*	ptr,	/*!< in: buffer */
 	const byte*	end_ptr,/*!< in: buffer end */
 	page_t*		page,	/*!< in: page or NULL */
@@ -435,7 +386,6 @@
 @param[in]	end_ptr	end of log buffer
 @param[in,out]	page	page frame or NULL
 @param[in,out]	mtr	mini-transaction or NULL
->>>>>>> a9800d0d
 @return end of log record or NULL */
 
 byte*
