--- conflicted
+++ resolved
@@ -888,24 +888,8 @@
 			1, srv_spin_wait_delay / 2, __FILE__, __LINE__);\
 	} while (0)
 
-<<<<<<< HEAD
 /** Release the flush order mutex. */
-# define log_flush_order_mutex_exit()	redo_log->m_flush_order_mutex.exit();
-=======
-/** Test if log sys mutex is owned. */
-#define log_mutex_own()					\
-	mutex_own(&log_sys->mutex)
-
-/** Acquire the log sys mutex. */
-#define log_mutex_enter() do {				\
-	mutex_enter(&log_sys->mutex);			\
-} while (0)
-
-/** Release the log sys mutex. */
-# define log_mutex_exit() do {				\
-	mutex_exit(&log_sys->mutex);			\
-} while (0)
->>>>>>> 67468bc5
+#define log_flush_order_mutex_exit()	redo_log->m_flush_order_mutex.exit();
 
 /**
 Redo log writer thread.
@@ -915,4 +899,4 @@
 os_thread_ret_t
 DECLARE_THREAD(log_writer_thread)(void* arg __attribute__((unused)));
 
-#endif /* log0log_h */
+#endif /* log0log_h */