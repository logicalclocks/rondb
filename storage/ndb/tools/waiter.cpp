--- conflicted
+++ resolved
@@ -60,18 +60,6 @@
 static NdbNodeBitmask nowait_nodes_bitmask;
 static int _verbose = 1;
 
-<<<<<<< HEAD
-static struct my_option my_long_options[] =
-{
-  NdbStdOpt::usage,
-  NdbStdOpt::help,
-  NdbStdOpt::version,
-  NdbStdOpt::ndb_connectstring,
-  NdbStdOpt::mgmd_host,
-  NdbStdOpt::connectstring,
-  NdbStdOpt::connect_retry_delay,
-  NdbStdOpt::connect_retries,
-=======
 static TlsKeyManager tlsKeyManager;
 
 static struct my_option my_long_options[] = {
@@ -85,7 +73,6 @@
     NdbStdOpt::connect_retries,
     NdbStdOpt::tls_search_path,
     NdbStdOpt::mgm_tls,
->>>>>>> 05e4357f
     NDB_STD_OPT_DEBUG{"no-contact", 'n', "Wait for cluster no contact",
                       &_no_contact, nullptr, nullptr, GET_BOOL, NO_ARG, 0, 0, 0,
                       nullptr, 0, nullptr},
