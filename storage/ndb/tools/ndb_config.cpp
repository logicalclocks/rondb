--- conflicted
+++ resolved
@@ -310,17 +310,11 @@
             "sources:\n");
     fprintf(stderr, "\tconfig stored at mgmd (default),\n");
     fprintf(stderr,
-<<<<<<< HEAD
             "\tconfig stored at a data node (--config_from_node=<nodeid>),\n");
     fprintf(stderr,
             "\tmy.cnf(--mycnf=<my.cnf file>),\n");
     fprintf(stderr,
              "\tconfig.file (--config_file=<config file>).\n");
-=======
-            "\tconfig stored at a data node (--config_from_node=<nodeid>), \n");
-    fprintf(stderr, "\tmy.cnf(--mycnf=<my.cnf file>),\n");
-    fprintf(stderr, "\tconfig.file (--config_file=<config file>).\n");
->>>>>>> 2bf0f4a5
     exit(255);
   }
 
