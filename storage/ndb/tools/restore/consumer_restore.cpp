--- conflicted
+++ resolved
@@ -1,10 +1,6 @@
 /*
-<<<<<<< HEAD
    Copyright (c) 2004, 2023, Oracle and/or its affiliates.
-=======
-   Copyright (c) 2004, 2020, Oracle and/or its affiliates. All rights reserved.
    Copyright (c) 2023, 2023, Hopsworks and/or its affiliates.
->>>>>>> b3fa6689
 
    This program is free software; you can redistribute it and/or modify
    it under the terms of the GNU General Public License, version 2.0,
@@ -2245,9 +2241,6 @@
     return true;
 
   const NdbTableImpl & tmptab = NdbTableImpl::getImpl(* tableS.m_dictTable);
-<<<<<<< HEAD
-  if ((int)tmptab.m_indexType != (int)NdbDictionary::Index::Undefined) {
-=======
   if ((int) tmptab.m_indexType != (int) NdbDictionary::Index::Undefined)
   {
     if((int) tmptab.m_indexType == (int) NdbDictionary::Index::UniqueHashIndex)
@@ -2274,7 +2267,6 @@
         return false;
       }
     }
->>>>>>> b3fa6689
     return true;
   }
 
