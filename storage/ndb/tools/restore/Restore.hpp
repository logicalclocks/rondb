/*
   Copyright (c) 2003, 2016, Oracle and/or its affiliates. All rights reserved.

   This program is free software; you can redistribute it and/or modify
   it under the terms of the GNU General Public License as published by
   the Free Software Foundation; version 2 of the License.

   This program is distributed in the hope that it will be useful,
   but WITHOUT ANY WARRANTY; without even the implied warranty of
   MERCHANTABILITY or FITNESS FOR A PARTICULAR PURPOSE.  See the
   GNU General Public License for more details.

   You should have received a copy of the GNU General Public License
   along with this program; if not, write to the Free Software
   Foundation, Inc., 51 Franklin St, Fifth Floor, Boston, MA 02110-1301  USA
*/

// Restore

#ifndef RESTORE_H
#define RESTORE_H

#include <ndb_global.h>
#include <NdbOut.hpp>
#include "../src/kernel/blocks/backup/BackupFormat.hpp"
#include <NdbApi.hpp>
#include <util/ndbzio.h>
#include <util/UtilBuffer.hpp>

#include <ndb_version.h>
#include <version.h>

#define NDB_RESTORE_STAGING_SUFFIX "$ST"
#ifdef ERROR_INSERT
#define NDB_RESTORE_ERROR_INSERT_SMALL_BUFFER 1
#endif

enum TableChangesMask
{
  /**
   * Allow attribute type promotion
   */
  TCM_ATTRIBUTE_PROMOTION = 0x1,

  /**
   * Allow missing columns
   */
  TCM_EXCLUDE_MISSING_COLUMNS = 0x2,

  /**
   * Allow attribute type demotion and integral signed/unsigned type changes.
   */
  TCM_ATTRIBUTE_DEMOTION = 0x4
};

inline
bool
isDrop6(Uint32 version)
{
  return (getMajor(version) == 5 && getMinor(version) == 2);
}

typedef NdbDictionary::Table NDBTAB;
typedef NdbDictionary::Column NDBCOL;
typedef  void* (*AttrConvertFunc)(const void *old_data, 
                                  void *parameter,
                                  bool &truncated);

struct AttributeData {
  bool null;
  Uint32 size;
  union {
    Int8 * int8_value;
    Uint8 * u_int8_value;
    
    Int16 * int16_value;
    Uint16 * u_int16_value;

    Int32 * int32_value;
    Uint32 * u_int32_value;
    
    Int64 * int64_value;
    Uint64 * u_int64_value;

    char * string_value;
    
    void* void_value;
  };
};

struct AttributeDesc {
  //private:
  friend class TupleS;
  friend class TableS;
  friend class RestoreDataIterator;
  friend class RestoreMetaData;
  friend class AttributeS;
  Uint32 size; // bits       
  Uint32 arraySize;
  Uint32 attrId;
  NdbDictionary::Column *m_column;

  bool m_exclude;
  Uint32 m_nullBitIndex;
  AttrConvertFunc convertFunc;
  void *parameter;
  Uint32 parameterSz; 
  bool truncation_detected;
  bool staging;

public:
  
  AttributeDesc(NdbDictionary::Column *column);
  AttributeDesc();

  Uint32 getSizeInWords() const { return (size * arraySize + 31)/ 32;}
  Uint32 getSizeInBytes() const {
    assert(size >= 8);
    return (size / 8) * arraySize;
  }
}; // AttributeDesc

class AttributeS {
public:
  AttributeDesc * Desc;
  AttributeData Data;
  void printAttributeValue() const;
};

class TupleS {
private:
  friend class RestoreDataIterator;
  
  class TableS *m_currentTable;
  AttributeData *allAttrData;
  bool prepareRecord(TableS &);
  
public:
  TupleS() {
    m_currentTable= 0;
    allAttrData= 0;
  };
  ~TupleS()
  {
    if (allAttrData)
      delete [] allAttrData;
  };
  TupleS(const TupleS& tuple); // disable copy constructor
  TupleS & operator=(const TupleS& tuple);
  int getNoOfAttributes() const;
  TableS * getTable() const;
  AttributeDesc * getDesc(int i) const;
  AttributeData * getData(int i) const;
}; // class TupleS

struct FragmentInfo
{
  Uint32 fragmentNo;
  Uint64 noOfRecords;
  Uint32 filePosLow;
  Uint32 filePosHigh;
};

class TableS {
  
  friend class TupleS;
  friend class RestoreMetaData;
  friend class RestoreDataIterator;
  
  Uint32 schemaVersion;
  Uint32 backupVersion;
  Vector<AttributeDesc *> allAttributesDesc;
  Vector<AttributeDesc *> m_fixedKeys;
  //Vector<AttributeDesc *> m_variableKey; 
  Vector<AttributeDesc *> m_fixedAttribs;
  Vector<AttributeDesc *> m_variableAttribs;
  
  Uint32 m_noOfNullable;
  Uint32 m_nullBitmaskSize;

  AttributeDesc * m_auto_val_attrib;
  Uint64 m_max_auto_val;

  bool m_isSysTable;
  bool m_isSYSTAB_0;
  bool m_broken;

  TableS *m_main_table;
  Uint32 m_main_column_id;
  Uint32 m_local_id;

  Uint64 m_noOfRecords;
  Vector<FragmentInfo *> m_fragmentInfo;

  void createAttr(NdbDictionary::Column *column);

public:
  class NdbDictionary::Table* m_dictTable;
  TableS (Uint32 version, class NdbTableImpl* dictTable);
  ~TableS();

  Uint32 getTableId() const { 
    return m_dictTable->getTableId(); 
  }
  Uint32 getLocalId() const { 
    return m_local_id; 
  }
  Uint64 getNoOfRecords() const { 
    return m_noOfRecords; 
  }
  /*
  void setMysqlTableName(char * tableName) {
    strpcpy(mysqlTableName, tableName);
  }
  
  char * 
  void setMysqlDatabaseName(char * databaseName) {
    strpcpy(mysqlDatabaseName, databaseName);
  }

  table.setMysqlDatabaseName(database);
  */
  void setBackupVersion(Uint32 version) { 
    backupVersion = version;
  }
  
  Uint32 getBackupVersion() const { 
    return backupVersion;
  }
  
  const char * getTableName() const { 
    return m_dictTable->getName();
  }
  
  int getNoOfAttributes() const { 
    return allAttributesDesc.size();
  };
  
  bool have_auto_inc() const {
    return m_auto_val_attrib != 0;
  };

  bool have_auto_inc(Uint32 id) const {
    return (m_auto_val_attrib ? m_auto_val_attrib->attrId == id : false);
  };

  Uint64 get_max_auto_val() const {
    return m_max_auto_val;
  };

  void update_max_auto_val(const char *data, int size) {
    union {
      Uint8  u8;
      Uint16 u16;
      Uint32 u32;
    } val;
    Uint64 v;
    switch(size){
    case 64:
      memcpy(&v,data,8);
      break;
    case 32:
      memcpy(&val.u32,data,4);
      v= val.u32;
      break;
    case 24:
      v= uint3korr((unsigned char*)data);
      break;
    case 16:
      memcpy(&val.u16,data,2);
      v= val.u16;
      break;
    case 8:
      memcpy(&val.u8,data,1);
      v= val.u8;
      break;
    default:
      return;
    };
    if(v > m_max_auto_val)
      m_max_auto_val= v;
  };

  bool get_auto_data(const TupleS & tuple, Uint32 * syskey, Uint64 * nextid) const;

  /**
   * Get attribute descriptor
   */
  const AttributeDesc * operator[](int attributeId) const { 
    return allAttributesDesc[attributeId]; 
  }

  AttributeDesc *getAttributeDesc(int attributeId) const {
    return allAttributesDesc[attributeId];
  }

  bool getSysTable() const {
    return m_isSysTable;
  }

  const TableS *getMainTable() const {
    return m_main_table;
  }
 
  Uint32 getMainColumnId() const {
    return m_main_column_id;
  }

  TableS& operator=(TableS& org) ;

  bool isSYSTAB_0() const {
    return m_isSYSTAB_0;
  } 

  inline
  bool isBroken() const {
    return m_broken || (m_main_table && m_main_table->isBroken());
  }

  bool m_staging;
  BaseString m_stagingName;
  NdbDictionary::Table* m_stagingTable;
  int m_stagingFlags;
}; // TableS;

class RestoreLogIterator;

class BackupFile {
protected:
  ndbzio_stream m_file;
  char m_path[PATH_MAX];
  char m_fileName[PATH_MAX];
  bool m_hostByteOrder;
  BackupFormat::FileHeader m_fileHeader;
  BackupFormat::FileHeader m_expectedFileHeader;
  
  Uint32 m_nodeId;
  
  void * m_buffer;
  void * m_buffer_ptr;
  Uint32 m_buffer_sz;
  Uint32 m_buffer_data_left;
#ifdef ERROR_INSERT
  unsigned m_error_insert;
#endif
  Uint64 m_file_size;
  Uint64 m_file_pos;
  
  UtilBuffer m_twiddle_buffer;

  bool  m_is_undolog;

  void (* free_data_callback)();
  virtual void reset_buffers() {}

  bool openFile();
  void setCtlFile(Uint32 nodeId, Uint32 backupId, const char * path);
  void setDataFile(const BackupFile & bf, Uint32 no);
  void setLogFile(const BackupFile & bf, Uint32 no);
  
  Uint32 buffer_get_ptr(void **p_buf_ptr, Uint32 size, Uint32 nmemb);
  Uint32 buffer_read(void *ptr, Uint32 size, Uint32 nmemb);
  Uint32 buffer_get_ptr_ahead(void **p_buf_ptr, Uint32 size, Uint32 nmemb);
  Uint32 buffer_read_ahead(void *ptr, Uint32 size, Uint32 nmemb);

  void setName(const char * path, const char * name);

  BackupFile(void (* free_data_callback)() = 0);
  virtual ~BackupFile();

public:
  bool readHeader();
  bool validateFooter();
  bool validateBackupFile();

  const char * getPath() const { return m_path;}
  const char * getFilename() const { return m_fileName;}
  Uint32 getNodeId() const { return m_nodeId;}
  const BackupFormat::FileHeader & getFileHeader() const { return m_fileHeader;}
  bool Twiddle(const AttributeDesc * const attr_desc,
               AttributeData * attr_data);

  Uint64 get_file_size() const { return m_file_size; }
  Uint64 get_file_pos() const { return m_file_pos; }
#ifdef ERROR_INSERT
  void error_insert(unsigned int code); 
#endif
<<<<<<< HEAD

=======
  static const Uint32 BUFFER_SIZE = 128*1024;
>>>>>>> fc06bafa
private:
  void
  twiddle_atribute(const AttributeDesc * const attr_desc,
                   AttributeData* attr_data);
};

struct DictObject {
  Uint32 m_objType;
  void * m_objPtr;
};

class RestoreMetaData : public BackupFile {

  Vector<TableS *> allTables;
  bool readMetaFileHeader();
  bool readMetaTableDesc();
  bool markSysTables();
  bool fixBlobs();
		
  bool readGCPEntry();
  bool readFragmentInfo();
  Uint32 readMetaTableList();

  Uint32 m_startGCP;
  Uint32 m_stopGCP;
  
  bool parseTableDescriptor(const Uint32 * data, Uint32 len);

  Vector<DictObject> m_objects;
  
public:
  RestoreMetaData(const char * path, Uint32 nodeId, Uint32 bNo);
  virtual ~RestoreMetaData();
  
  int loadContent();
		  
  Uint32 getNoOfTables() const { return allTables.size();}
  
  const TableS * operator[](int i) const { return allTables[i];}
  TableS * operator[](int i) { return allTables[i];}
  TableS * getTable(Uint32 tableId) const;

  Uint32 getNoOfObjects() const { return m_objects.size();}
  Uint32 getObjType(Uint32 i) const { return m_objects[i].m_objType; }
  void* getObjPtr(Uint32 i) const { return m_objects[i].m_objPtr; }
  
  Uint32 getStopGCP() const;
  Uint32 getNdbVersion() const { return m_fileHeader.NdbVersion; };
}; // RestoreMetaData


class RestoreDataIterator : public BackupFile {
  const RestoreMetaData & m_metaData;
  Uint32 m_count;
  TableS* m_currentTable;
  TupleS m_tuple;

public:

  // Constructor
  RestoreDataIterator(const RestoreMetaData &,
                      void (* free_data_callback)());
  virtual ~RestoreDataIterator();
  
  // Read data file fragment header
  bool readFragmentHeader(int & res, Uint32 *fragmentId);
  bool validateFragmentFooter();
  bool validateRestoreDataIterator();

  const TupleS *getNextTuple(int & res);
  TableS *getCurrentTable();

private:
  void init_bitfield_storage(const NdbDictionary::Table*);
  void free_bitfield_storage();
  void reset_bitfield_storage();
  Uint32* get_bitfield_storage(Uint32 len);
  Uint32 get_free_bitfield_storage() const;

  Uint32 m_row_bitfield_len; // in words
  Uint32* m_bitfield_storage_ptr;
  Uint32* m_bitfield_storage_curr_ptr;
  Uint32 m_bitfield_storage_len; // In words

protected:
  virtual void reset_buffers() { reset_bitfield_storage();}

  int readTupleData_old(Uint32 *buf_ptr, Uint32 dataLength);
  int readTupleData_packed(Uint32 *buf_ptr, Uint32 dataLength);

  int readVarData(Uint32 *buf_ptr, Uint32 *ptr, Uint32 dataLength);
  int readVarData_drop6(Uint32 *buf_ptr, Uint32 *ptr, Uint32 dataLength);
};

class LogEntry {
public:
  enum EntryType {
    LE_INSERT,
    LE_DELETE,
    LE_UPDATE
  };
  Uint32 m_frag_id;
  EntryType m_type;
  TableS * m_table;
  Vector<AttributeS*> m_values;
  Vector<AttributeS*> m_values_e;
  AttributeS *add_attr() {
    AttributeS * attr;
    if (m_values_e.size() > 0) {
      attr = m_values_e[m_values_e.size()-1];
      m_values_e.erase(m_values_e.size()-1);
    }
    else
    {
      attr = new AttributeS;
    }
    m_values.push_back(attr);
    return attr;
  }
  void clear() {
    for(Uint32 i= 0; i < m_values.size(); i++)
      m_values_e.push_back(m_values[i]);
    m_values.clear();
  }
  LogEntry() {}
  ~LogEntry()
  {
    Uint32 i;
    for(i= 0; i< m_values.size(); i++)
      delete m_values[i];
    for(i= 0; i< m_values_e.size(); i++)
      delete m_values_e[i];
  }
  Uint32 size() const { return m_values.size(); }
  const AttributeS * operator[](int i) const { return m_values[i];}
  void printSqlLog() const;
};

class RestoreLogIterator : public BackupFile {
private:
  const RestoreMetaData & m_metaData;

  Uint32 m_count;  
  Uint32 m_last_gci;
  LogEntry m_logEntry;
public:
  RestoreLogIterator(const RestoreMetaData &);
  virtual ~RestoreLogIterator() {};

  const LogEntry * getNextLogEntry(int & res);
};

NdbOut& operator<<(NdbOut& ndbout, const TableS&);
NdbOut& operator<<(NdbOut& ndbout, const TupleS&);
NdbOut& operator<<(NdbOut& ndbout, const LogEntry&);
NdbOut& operator<<(NdbOut& ndbout, const RestoreMetaData&);

bool readSYSTAB_0(const TupleS & tup, Uint32 * syskey, Uint64 * nextid);

#endif

<|MERGE_RESOLUTION|>--- conflicted
+++ resolved
@@ -385,11 +385,7 @@
 #ifdef ERROR_INSERT
   void error_insert(unsigned int code); 
 #endif
-<<<<<<< HEAD
-
-=======
   static const Uint32 BUFFER_SIZE = 128*1024;
->>>>>>> fc06bafa
 private:
   void
   twiddle_atribute(const AttributeDesc * const attr_desc,
