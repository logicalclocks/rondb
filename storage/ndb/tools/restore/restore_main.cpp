--- conflicted
+++ resolved
@@ -1,10 +1,6 @@
 /*
-<<<<<<< HEAD
-   Copyright (c) 2003, 2021, Oracle and/or its affiliates.
-   Copyright (c) 2021, 2022, Logical Clocks and/or its affiliates.
-=======
    Copyright (c) 2003, 2022, Oracle and/or its affiliates.
->>>>>>> fbdaa4de
+   Copyright (c) 2021, 2022, Hopsworks and/or its affiliates.
 
    This program is free software; you can redistribute it and/or modify
    it under the terms of the GNU General Public License, version 2.0,
@@ -299,21 +295,12 @@
     &opt_decrypt, &opt_decrypt, 0,
     GET_BOOL, NO_ARG, 0, 0, 0, 0, 0, 0 },
   { "restore_data", 'r', 
-<<<<<<< HEAD
     "Restore table data/logs into RonDB using NDBAPI", 
-    (uchar**) &_restore_data, (uchar**) &_restore_data,  0,
+    &_restore_data, &_restore_data,  0,
     GET_BOOL, NO_ARG, 0, 0, 0, 0, 0, 0 },
   { "restore_meta", 'm',
     "Restore meta data into RonDB using NDBAPI",
-    (uchar**) &_restore_meta, (uchar**) &_restore_meta,  0,
-=======
-    "Restore table data/logs into NDB Cluster using NDBAPI", 
-    &_restore_data, &_restore_data,  0,
-    GET_BOOL, NO_ARG, 0, 0, 0, 0, 0, 0 },
-  { "restore_meta", 'm',
-    "Restore meta data into NDB Cluster using NDBAPI",
     &_restore_meta, &_restore_meta,  0,
->>>>>>> fbdaa4de
     GET_BOOL, NO_ARG, 0, 0, 0, 0, 0, 0 },
   { "no-upgrade", 'u',
     "Don't upgrade array type for var attributes, which don't resize VAR data and don't change column attributes",
