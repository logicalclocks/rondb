/*
   Copyright (c) 2009, 2024, Oracle and/or its affiliates.
   Copyright (c) 2021, 2023, Hopsworks and/or its affiliates.

   This program is free software; you can redistribute it and/or modify
   it under the terms of the GNU General Public License, version 2.0,
   as published by the Free Software Foundation.

   This program is designed to work with certain software (including
   but not limited to OpenSSL) that is licensed under separate terms,
   as designated in a particular file or component or in included license
   documentation.  The authors of MySQL hereby grant you an additional
   permission to link the program and your derivative works with the
   separately licensed software that they have either included with
   the program or referenced in the documentation.

   This program is distributed in the hope that it will be useful,
   but WITHOUT ANY WARRANTY; without even the implied warranty of
   MERCHANTABILITY or FITNESS FOR A PARTICULAR PURPOSE.  See the
   GNU General Public License, version 2.0, for more details.

   You should have received a copy of the GNU General Public License
   along with this program; if not, write to the Free Software
   Foundation, Inc., 51 Franklin St, Fifth Floor, Boston, MA 02110-1301  USA
*/

package testsuite.clusterj;

import com.mysql.clusterj.ClusterJException;
import com.mysql.clusterj.ClusterJHelper;
import com.mysql.clusterj.Constants;
import com.mysql.clusterj.Session;
import com.mysql.clusterj.SessionFactory;
import com.mysql.clusterj.Transaction;
import com.mysql.clusterj.core.util.Logger;
import com.mysql.clusterj.core.util.LoggerFactoryService;

import java.io.BufferedReader;
import java.io.File;
import java.io.FileInputStream;
import java.io.FileNotFoundException;
import java.io.IOException;
import java.io.InputStream;
import java.io.InputStreamReader;
import java.lang.Thread.UncaughtExceptionHandler;

import java.sql.Connection;
import java.sql.DriverManager;
import java.sql.PreparedStatement;
import java.sql.SQLException;
import java.sql.SQLWarning;
import java.sql.Statement;

import java.util.ArrayList;
import java.util.Arrays;
import java.util.Collection;
import java.util.Collections;
import java.util.Comparator;
import java.util.HashSet;
import java.util.Iterator;
import java.util.LinkedList;
import java.util.List;
import java.util.Map.Entry;
import java.util.Properties;
import java.util.Set;
import java.util.TimeZone;
import java.util.concurrent.TimeUnit;

import junit.framework.TestCase;

/**
 *
 */
public abstract class AbstractClusterJTest extends TestCase {
    /** My logger */
    static final Logger logger = LoggerFactoryService.getFactory()
            .getInstance("com.mysql.clusterj.test");

    /** My class loader */
    private static ClassLoader ABSTRACT_CLUSTERJ_TEST_CLASS_LOADER =
            AbstractClusterJTest.class.getClassLoader();

    protected static final String JDBC_DRIVER_NAME = "jdbc.driverName";
    protected static final String JDBC_URL = "jdbc.url";
    protected static Connection connection;
    protected static String jdbcDriverName;
    protected static String jdbcPassword;
    protected static String jdbcURL;
    protected static String jdbcUsername;
    protected static Properties props;
    protected static List<String> schemaDefinition = new ArrayList<String>();
    /** Has the schema been initialized */
    protected static boolean schemaInitialized = false;
    String PROPS_FILE_NAME = System.getProperty("clusterj.properties", "clusterj.properties");
    protected Session session;
    protected SessionFactory sessionFactory;
    protected Transaction tx;
    /** Set of all SessionFactories created by the tests */
    private static Set<SessionFactory> existingSessionFactories = new HashSet<SessionFactory>();

    /**
     *
     * Error messages collected during a test.
     */
    protected StringBuffer errorMessages;
    /**
     *
     * A list of registered pc classes.
     * The extents of these classes are deleted in <code>tearDown</code>.
     */
    private Collection<Class<?>> tearDownClasses = new LinkedList<Class<?>>();
    /**
     *
     * A list of registered oid instances.
     * Corresponding pc instances are deleted in <code>localTearDown</code>.
     *
     */
    private Collection<Object> tearDownInstances = new LinkedList<Object>();

    /**
     *
     * Indicates an exception thrown in method <code>tearDown</code>.
     * At the end of method <code>tearDown</code> this field is nullified.
     * TODO support this feature
     */
//    private Throwable tearDownThrowable;
    private String NL = "\n";

    protected boolean debug;

    /** Subclasses can override this method to get debugging info printed to System.out */
    protected boolean getDebug() {
        return false;
    }

    public AbstractClusterJTest() {
        debug = getDebug();
    }

    protected void addTearDownClasses(Class<?>... classes) {
        for (Class<?> cls : classes) {
            tearDownClasses.add(cls);
        }
    }

    protected void createSessionFactory() {
        if (sessionFactory == null) {
            loadProperties();
            Properties modifiedProperties = modifyProperties();
            if (debug) System.out.println("createSessionFactory props: " + modifiedProperties);
            sessionFactory = ClusterJHelper.getSessionFactory(modifiedProperties);
            existingSessionFactories.add(sessionFactory);
            loadSchema();
            createSession();
        }
    }

    /** Close any open session factories.
     * Tests can call this function to close any open session factories,
     * to prevent them from causing any interference with their testing.
     */
    protected static void closeAllExistingSessionFactories () {
        for (SessionFactory sessionFactory : existingSessionFactories) {
            if (sessionFactory.currentState() != SessionFactory.State.Closed) {
                sessionFactory.close();
            }
        }
        existingSessionFactories.clear();
    }

    protected Properties modifyProperties() {
        // doesn't do anything but can be overridden by a subclass
        return props;
    }

    public void createSession() {
        if (session != null && !session.isClosed()) {
            tx = session.currentTransaction();
            if (tx.isActive()) {
                tx.commit();
            }
            session.close();
        }
        session = sessionFactory.getSession();
        tx = session.currentTransaction();
    }

    public void closeSession() {
        if (session != null && !session.isClosed()) {
            session.dropInstanceCache();
            session.close();
            session = null;
        }
    }

    protected void dumpSystemProperties() {
        Properties sysprops = System.getProperties();
        List<Entry<Object, Object>> entries = new ArrayList<Entry<Object, Object>>(sysprops.entrySet());
        Collections.sort(entries, new Comparator<Entry<Object, Object>>() {

            public int compare(Entry<Object, Object> o1, Entry<Object, Object> o2) {
                return ((String) o1.getKey()).compareToIgnoreCase((String) o2.getKey());
            }
        });
        for (Iterator<Entry<Object, Object>> iterator = entries.iterator(); iterator.hasNext();) {
            Entry<Object, Object> entry = iterator.next();
            System.out.println("key: " + entry.getKey() + "; value: " + entry.getValue());
        }
    }

    protected void error(String message) {
        initializeErrorMessages();
        errorMessages.append(message + NL);
    }

    protected void error(String context, Exception ex) {
        String message = context + " " + ex.getClass().getName() + ":" + ex.getMessage();
        error(message);
        if (getDebug()) {
            ex.printStackTrace();
        }
    }

    protected void errorIfNotEqual(String message, Object expected, Object actual) {
        if (expected == null && actual == null) {
            return;
        }
        if (expected != null && expected.equals(actual)) {
            return;
        } else {
            initializeErrorMessages();
            errorMessages.append(message + NL);
            errorMessages.append(
                    "Expected: " + ((expected==null)?"null":expected.toString())
                    + " actual: " + ((actual==null)?"null":actual.toString()) + NL);
        }
    }

    protected void errorIfNotEqual(String message, int[] expected, int[] actual) {
        if (expected == null && actual == null) {
            return;
        }
        int i;
        if (expected.length == actual.length) {
            for (i = 0; i < expected.length; ++i) {
                if (expected[i] != actual[i]) {
                    break;
                }
            }
            if (i == expected.length) {
                return;
            }
        }
        initializeErrorMessages();
        errorMessages.append(message + NL);
        errorMessages.append(
                "Expected: " + ((expected==null)?"null":Arrays.toString(expected))
                + " actual: " + ((actual==null)?"null":Arrays.toString(actual)) + NL);
    }

    protected void errorIfEqual(String message, Object expected, Object actual) {
        if (expected == null && actual != null) {
            return;
        }
        if (expected != null && !expected.equals(actual)) {
            return;
        } else {
            initializeErrorMessages();
            errorMessages.append(message + NL);
            errorMessages.append(
                    "Error value: " + ((expected==null)?"null":expected.toString()));
        }
    }

    protected void verifyException(String message, Exception ex, String exceptionPattern) {
        if(ex == null) {
            error(message + ", didn't fail.");
            return;
        }
        // Some exception messages have multiple lines.
        // Enable single line mode in the expectedPattern regex to get a proper match.
        exceptionPattern = "(?s)" + exceptionPattern;
        if(!ex.getMessage().matches(exceptionPattern)) {
            error(message + ", failed with wrong exception :");
            error(ex.getMessage());
        }
    }

    protected void failOnError() {
        if (errorMessages != null) {
            fail(errorMessages.toString());
        }
    }

    /** Close the connection and reset the connection variable.
     * 
     */
    protected void closeConnection() {
        try {
            if (connection != null) {
                connection.close();
            }
        } catch (SQLException e) {
            throw new RuntimeException("Caught SQLException during close.", e);
        } finally {
            connection = null;
        }
    }

    /** Get a connection with properties from the Properties instance.
     * 
     */
    protected Connection getConnection() {
        Properties props = modifyProperties();
        if (connection == null) {
            try {
                Class.forName(jdbcDriverName, true, ABSTRACT_CLUSTERJ_TEST_CLASS_LOADER);
                connection = DriverManager.getConnection(jdbcURL, props);
            } catch (SQLException ex) {
                throw new ClusterJException("Exception getting connection to " + jdbcURL + "; username " + jdbcUsername, ex);
            } catch (ClassNotFoundException ex) {
                throw new ClusterJException("Exception loading JDBC driver." + jdbcDriverName, ex);
            }
        }
        return connection;
    }

    /**
     * @throws ClassNotFoundException
     */
    protected void loadDriver() {
        String driverName = props.getProperty(JDBC_DRIVER_NAME);
        try {
            Class.forName(driverName);
        } catch (ClassNotFoundException e) {
            throw new RuntimeException("Class not found: " + driverName, e);
        }
    }

    protected void setAutoCommit(Connection connection, boolean b) {
        try {
            connection.setAutoCommit(false);
        } catch (SQLException e) {
            throw new RuntimeException("setAutoCommit failed", e);
        }
    }

    /** Execute the sql in its own statement. If the connection is not
     * currently autocommit, set autocommit to true and restore it after
     * the statement is executed.
     * @param sql the sql to execute
     */
    protected void executeSQL(String sql) {
        Statement statement = null;
        try {
            boolean autoCommit = connection.getAutoCommit();
            if (!autoCommit) {
                connection.setAutoCommit(true);
            }
            statement = connection.createStatement();
            statement.execute(sql);
            if (!autoCommit) {
                connection.setAutoCommit(autoCommit);
            }
        } catch (SQLException e) {
            error("Caught " + e.getClass() + " trying: " + sql);
            if (statement == null) {
                error(analyzeWarnings(connection));
            } else {
                error(analyzeWarnings(statement));
            }
        } finally {
            if (statement != null) {
                try {
                    statement.close();
                } catch (SQLException e) {
                    // nothing can be done here
                    error("Error closing statement " + sql);
                }
            }
        }
    }

    protected String analyzeWarnings(Connection connection) {
        SQLWarning warning = null;
        StringBuilder builder = new StringBuilder();
        try {
            warning = connection.getWarnings();
            analyzeWarnings(warning, builder);
        } catch (SQLException e) {
            builder.append("Error getting warnings from connection:\n");
            builder.append(e.getMessage());
        }
        return builder.toString();
    }

    protected String analyzeWarnings(Statement statement) {
        SQLWarning warning = null;
        StringBuilder builder = new StringBuilder();
        try {
            warning = statement.getWarnings();
            analyzeWarnings(warning, builder);
        } catch (SQLException e) {
            builder.append("Error getting warnings from statement:\n");
            builder.append(e.getMessage());
        }
        return builder.toString();
    }

    protected StringBuilder analyzeWarnings(SQLWarning warning, StringBuilder builder) {
        if (warning != null) {
            builder.append(warning.getMessage());
            builder.append("\n");
            analyzeWarnings(warning.getNextWarning(), builder);
        }
        return builder;
    }

    Properties getProperties(String fileName) {
        Properties result = null;
        try {
            InputStream stream = new FileInputStream(new File(fileName));
            result = new Properties();
            result.load(stream);
            return result;
        } catch (FileNotFoundException ex) {
            // ignore and try getResourceAsStream
        } catch (IOException ex) {
            // ignore and try getResourceAsStream
        }
        if (result == null) {
            try {
                // try to load the resource from the class loader
                InputStream stream = ABSTRACT_CLUSTERJ_TEST_CLASS_LOADER.getResourceAsStream(fileName);
                result = new Properties();
                result.load(stream);
                return result;
            } catch (IOException ex) {
                fail("Could not create ConnectionFactory " + ex);
            } catch (NullPointerException ex) {
                fail("Missing properties file " + fileName);
            }
        }
        return null;
    }

    protected void initializeErrorMessages() {
        if (errorMessages == null) {
            errorMessages = new StringBuffer();
            errorMessages.append(NL);
        }
    }

    /** Initialize the JDBC driver */
    protected void initializeJDBC() {
        loadProperties();
        getConnection();
    }

    protected void initializeSchema() {
        getConnection();
        Iterator<String> it = schemaDefinition.iterator();
        // skip past drop table
        it.next();
        // skip past test table
        it.next();
        String statement = null;
        try {
            while (it.hasNext()) {
                statement = it.next();
                if (debug) System.out.println("Executing statement " + statement + ";");
                PreparedStatement s = connection.prepareStatement(statement);
                s.execute();
                s.close();
            }
            schemaInitialized = true;
//            connection.close();
            System.out.println("Successfully initialized schema.");
        } catch (SQLException ex) {
            // on failure, drop the test table so we try again
            resetSchema();
            throw new ClusterJException("initializeSchema threw exception on " + statement, ex);
        }
    }

    /** Generate the timezone in UTC offset of format +/-HH:MM */
    private static String getTimeZoneInUTCOffset() {
        long now = System.currentTimeMillis();
        long timeZoneOffset = TimeZone.getDefault().getOffset(now);
        long offsetHours = TimeUnit.MILLISECONDS.toHours(timeZoneOffset);
        long offsetMinutes = TimeUnit.MILLISECONDS.toMinutes(timeZoneOffset -
                               TimeUnit.HOURS.toMillis(offsetHours));
        // prevent cases like -02:-02
        offsetMinutes = Math.abs(offsetMinutes);
        String timeZoneUTCOffset = "";
        if (timeZoneOffset >= 0) {
            timeZoneUTCOffset += "+";
        }
        timeZoneUTCOffset += String.format("%02d:%02d", offsetHours, offsetMinutes);
        return timeZoneUTCOffset;
    }

    /** Load properties from clusterj.properties */
    protected void loadProperties() {
        if (props != null) {
            // Properties have been loaded already
            return;
        }
        props = getProperties(PROPS_FILE_NAME);
        jdbcDriverName = props.getProperty(Constants.PROPERTY_JDBC_DRIVER_NAME);
        jdbcURL = props.getProperty(Constants.PROPERTY_JDBC_URL);
        jdbcUsername = props.getProperty(Constants.PROPERTY_JDBC_USERNAME);
        jdbcPassword = props.getProperty(Constants.PROPERTY_JDBC_PASSWORD);
        if (jdbcPassword == null) {
            jdbcPassword = "";
        }
        // Set the time zone of the current session through sessionVariables
        props.put("sessionVariables", "time_zone='" + getTimeZoneInUTCOffset() + "'");
        props.put("useSSL", "false");
        props.put("user", jdbcUsername);
        props.put("password",jdbcPassword);
        props.put("allowPublicKeyRetrieval", "true");
    }

    /** Load the schema for tests */
    protected void loadSchema() {
        initializeJDBC();
        if (!schemaInitialized) {
            loadSchemaDefinition();
            if (!testSchema()) {
                initializeSchema();
            }
        }
    }

    protected void loadSchemaDefinition() {
        InputStream inputStream = null;
        StringBuffer buffer = new StringBuffer();
        String line;
        try {
            inputStream = ABSTRACT_CLUSTERJ_TEST_CLASS_LOADER.getResourceAsStream("schema.sql");
            BufferedReader reader = new BufferedReader(new InputStreamReader(inputStream));
            while (reader.ready()) {
                line = reader.readLine();
                if (line.contains("#") || line.startsWith("--")) {
                    // comment line; ignore
                    continue;
                }
                int semi = line.indexOf(";");
                if (semi != -1) {
                    buffer.append(line.substring(0, semi));
                    schemaDefinition.add(buffer.toString());
                    buffer = new StringBuffer();
                } else {
                    buffer.append(line);
                }
            }
        } catch (IOException ex) {
            throw new ClusterJException("Exception reading schema.sql.", ex);
        } finally {
            try {
                if (inputStream != null) {
                    inputStream.close();
                }
            } catch (IOException ex) {
            }
        }
    }

    /**
     * Subclasses may override this method to allocate any data and resources
     * that they need in order to successfully execute this testcase.
     * Adding teardown classes and instances is done in the overridden method.
     */
    protected void localSetUp() {
    }

    /**
     * Subclasses may override this method to deallocate any data and resources
     * that they needed in order to successfully execute this testcase.
     */
    protected void localTearDown() {
    }

    @Override
    protected final void setUp() throws Exception {
<<<<<<< HEAD
         System.out.println(this.getClass().getName());
=======
        System.out.println(this.getClass().getName());
>>>>>>> d69a12a9
        localSetUp();
    }

    @Override
    protected final void tearDown() throws Exception {
        localTearDown();
        // if session is null or closed, test class has already cleaned up
        if (session != null && !(session.isClosed())) {
            // if tx is null, get it again
            if (tx == null) {
                tx = session.currentTransaction();
            }
            // if transaction is active (leftover), roll it back
            if (tx.isActive()) {
                tx.rollback();
            }
            // if any work to do, start a transaction and clean up
            if (!tearDownClasses.isEmpty() | !tearDownInstances.isEmpty()) {
                tx.begin();
                for (Class<?> cls : tearDownClasses) {
                    session.deletePersistentAll(cls);
                }
                for (Object o : tearDownInstances) {
                    session.deletePersistent(o);
                }
                tx.commit();
                session.close();
                session = null;
            }
        }
        session = null;
        sessionFactory = null;
        // close the jdbc connection
        closeConnection();
    }

    protected void removeAll(Class<?> cls) {
        sessionFactory.getSession();
        session.currentTransaction().begin();
        session.deletePersistentAll(cls);
        session.currentTransaction().commit();
    }

    protected boolean testSchema() {
        try {
            Statement statement = connection.createStatement();
            statement.execute(schemaDefinition.get(1));
            statement.close();
            return true;
        } catch (SQLException ex) {
            if (debug) {
                ex.printStackTrace();
            }
            System.out.println("Test schema failed (normal) " + schemaDefinition.get(1));
            return false;
        }
    }

    protected boolean resetSchema() {
        try {
            Statement statement = connection.createStatement();
            statement.execute(schemaDefinition.get(0));
            statement.close();
            return true;
        } catch (SQLException ex) {
            System.out.println("Test schema failed (normal) " + schemaDefinition.get(0));
            return false;
        }
    }

    protected static String dump(String string) {
        StringBuffer buffer = new StringBuffer("[");
        for (int i = 0; i < string.length(); ++i) {
            int theCharacter = string.charAt(i);
            buffer.append(theCharacter);
            buffer.append(" ");
        }
        buffer.append("]");
        return buffer.toString();
    }

    protected String dump(List<String> list) {
        StringBuffer result = new StringBuffer();
        for (String string: list) {
            result.append(dump(string));
            result.append('\n');
        }
        return result.toString();
    }

    /** Compare one byte array with another.
     * @param expected the expected byte array
     * @param actual the actual byte array
     * @return String identifying the differences, or null if identical
     */
    public String compareBytes(byte[] expected, byte[] actual) {
        StringBuffer mismatches = new StringBuffer();
        if (expected == null && actual == null) {
            return null;
        }
        if (expected != null && actual == null) {
            return "compareBytes mismatch; expected: " + dumpBytes(expected) + "; actual: null";
        }
        if (expected.length != actual.length) {
            return "compareBytes mismatch; expected: " + dumpBytes(expected) + "; actual: " + dumpBytes(actual);
        }
        // lengths are equal; compare values
        for (int i = 0; i < expected.length; ++i) {
            if (expected[i] != actual[i]) {
                mismatches.append(i);
                mismatches.append(' ');
            }
        }
        if (mismatches.length() != 0) {
            return "compareBytes mismatch; expected: " + dumpBytes(expected) + "; actual: " + dumpBytes(actual);
        }
        return null;
    }

    /** Convert the byte[] into a String to be used for logging and debugging.
     * 
     * @param bytes the byte[] to be dumped
     * @return the String representation
     */
    public static String dumpBytes (byte[] bytes) {
        if (bytes == null) {
            return "(byte[])null";
        }
        StringBuffer buffer = new StringBuffer("byte[");
        buffer.append(bytes.length);
        buffer.append("]: [");
        for (int i = 0; i < bytes.length; ++i) {
            buffer.append((int)bytes[i]);
            buffer.append(" ");
        }
        buffer.append("]");
        return buffer.toString();
    }

    public static String dump(Object object) {
        if (object instanceof byte[]) {
            return dumpBytes((byte[])object);
        } else {
            return object.toString();
        }
    }

    /** Catch otherwise uncaught exceptions and maintain a list of them.
     * When needed, they can be obtained via the getUncaughtExceptions method.
     */
    public static class MyUncaughtExceptionHandler implements UncaughtExceptionHandler {
        private static List<Throwable> uncaughtExceptions = new ArrayList<Throwable>();
        public List<Throwable> getUncaughtExceptions() {
            return uncaughtExceptions;
        }
        public synchronized void uncaughtException(Thread t, Throwable e) {
            {
                uncaughtExceptions.add(e);
            }
        }
    }

}<|MERGE_RESOLUTION|>--- conflicted
+++ resolved
@@ -584,11 +584,7 @@
 
     @Override
     protected final void setUp() throws Exception {
-<<<<<<< HEAD
-         System.out.println(this.getClass().getName());
-=======
         System.out.println(this.getClass().getName());
->>>>>>> d69a12a9
         localSetUp();
     }
 
