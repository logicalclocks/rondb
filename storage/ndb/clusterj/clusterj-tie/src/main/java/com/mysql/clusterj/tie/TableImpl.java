/*
<<<<<<< HEAD
 *  Copyright (c) 2010, 2014, Oracle and/or its affiliates. All rights reserved.
=======
 *  Copyright (c) 2010, 2016, Oracle and/or its affiliates. All rights reserved.
>>>>>>> 79a25525
 *
 *  This program is free software; you can redistribute it and/or modify
 *  it under the terms of the GNU General Public License as published by
 *  the Free Software Foundation; version 2 of the License.
 *
 *  This program is distributed in the hope that it will be useful,
 *  but WITHOUT ANY WARRANTY; without even the implied warranty of
 *  MERCHANTABILITY or FITNESS FOR A PARTICULAR PURPOSE.  See the
 *  GNU General Public License for more details.
 *
 *  You should have received a copy of the GNU General Public License
 *  along with this program; if not, write to the Free Software
 *  Foundation, Inc., 51 Franklin St, Fifth Floor, Boston, MA 02110-1301  USA
 */

package com.mysql.clusterj.tie;

import java.util.ArrayList;
import java.util.Arrays;
import java.util.HashMap;
import java.util.List;
import java.util.Map;

import com.mysql.clusterj.core.store.Column;
import com.mysql.clusterj.core.store.PartitionKey;
import com.mysql.clusterj.core.store.Table;

import com.mysql.clusterj.core.util.I18NHelper;
import com.mysql.clusterj.core.util.Logger;
import com.mysql.clusterj.core.util.LoggerFactoryService;

import com.mysql.ndbjtie.ndbapi.NdbDictionary.ColumnConst;
import com.mysql.ndbjtie.ndbapi.NdbDictionary.TableConst;

/**
 *
 */
class TableImpl implements Table {

    /** My message translator */
    static final I18NHelper local = I18NHelper
            .getInstance(TableImpl.class);

    /** My logger */
    static final Logger logger = LoggerFactoryService.getFactory()
            .getInstance(TableImpl.class);

    /** The TableConst wrapped by this */
    protected TableConst ndbTable;

<<<<<<< HEAD
=======
    /** The projected column names */
    protected String[] projectedColumnNames;

    /** The projection key */
    protected String key;

>>>>>>> 79a25525
    /** The table name */
    private String tableName;

    /** The column names */
    private String[] columnNames;

    /** The primary key column names */
    private String[] primaryKeyColumnNames;

    /** The partition key column names */
    private String[] partitionKeyColumnNames;

    /** The columns in this table */
    private Map<String, ColumnImpl> columns = new HashMap<String, ColumnImpl>();

    /** The index names for this table */
    private String[] indexNames;

    /** The array of lengths of column space indexed by column id */
    private int[] lengths;

    /** The array of offsets of column space indexed by column id */
    private int[] offsets;

    /** The total size of buffer needed for all columns */
    private int bufferSize;

    /** The maximum column id */
    private int maximumColumnId;

    /** The maximum column length */
    private int maximumColumnLength = 0;

    /** The autoincrement column */
    private Column autoIncrementColumn = null;

    public TableImpl(TableConst ndbTable, String[] indexNames) {
        this.ndbTable = ndbTable;
        this.tableName = ndbTable.getName();
        // process columns and partition key columns
        List<String> partitionKeyColumnNameList = new ArrayList<String>();
        List<String> primaryKeyColumnNameList = new ArrayList<String>();

        int noOfColumns = ndbTable.getNoOfColumns();
        ColumnImpl[] columnImpls = new ColumnImpl[noOfColumns];
        columnNames = new String[noOfColumns];
        for (int i = 0; i < noOfColumns; ++i) {
            ColumnConst ndbColumn = ndbTable.getColumn(i);
            // primary key and partition key columns are listed in the order declared in the schema
            if (ndbColumn.getPartitionKey()) {
                partitionKeyColumnNameList.add(ndbColumn.getName());
            }
            if (ndbColumn.getPrimaryKey()) {
                primaryKeyColumnNameList.add(ndbColumn.getName());
            }
            String columnName = ndbColumn.getName();
            ColumnImpl columnImpl = new ColumnImpl(tableName, ndbColumn);
            if (ndbColumn.getAutoIncrement()) {
                autoIncrementColumn = columnImpl;
            }
            columns.put(columnName, columnImpl);
            columnImpls[i] = columnImpl;
            columnNames[i] = columnName;
            // find maximum column id
            int columnId = ndbColumn.getColumnNo();
            if (columnId > maximumColumnId) {
                maximumColumnId = columnId;
            }
        }
        projectedColumnNames = columnNames;
        key = tableName;
        this.primaryKeyColumnNames = 
            primaryKeyColumnNameList.toArray(new String[primaryKeyColumnNameList.size()]);
        this.partitionKeyColumnNames = 
            partitionKeyColumnNameList.toArray(new String[partitionKeyColumnNameList.size()]);
        this.indexNames = indexNames;
    }

    public Column getAutoIncrementColumn() {
        return autoIncrementColumn;
    }
    public Column getColumn(String columnName) {
        return columns.get(columnName);
    }

    public String getName() {
        return tableName;
    }

    public String getKey() {
        return key;
    }

    public String[] getPrimaryKeyColumnNames() {
        return primaryKeyColumnNames;
    }

    public String[] getPartitionKeyColumnNames() {
        return partitionKeyColumnNames;
    }

    public PartitionKey createPartitionKey() {
        PartitionKeyImpl result = new PartitionKeyImpl();
        result.setTable(tableName);
        return result;
    }

    public String[] getIndexNames() {
        return indexNames;
    }

    public String[] getColumnNames() {
        return columnNames;
    }

    public String[] getProjectedColumnNames() {
        return projectedColumnNames;
    }

    /** DomainTypeHandler has determined that this is a projection. Set the
     * projectedColumnNames and create a key for the TableImpl that includes
     * a projection indicator for each column in the projection.
     * For example, a table "test" with six columns in which the first column
     * and the last are projected, the key would be test100001.
     */
    public void setProjectedColumnNames(String[] names) {
        projectedColumnNames = names;
        StringBuffer buffer = new StringBuffer(tableName);
        char found = 'x';
        for (int i = 0; i < columnNames.length; ++i) {
            found = '0';
            for (int j = 0; j < projectedColumnNames.length; ++j) {
                if (columnNames[i].equals(projectedColumnNames[j])) {
                    found = '1';
                    break;
                }
            }
            buffer.append(found);
        }
        key = buffer.toString();
    }

    public int getMaximumColumnId() {
        return maximumColumnId;
    }

    public int getBufferSize() {
        return bufferSize;
    }

    public int[] getOffsets() {
        return offsets;
    }

    public int[] getLengths() {
        return lengths;
    }

    public int getMaximumColumnLength() {
        return maximumColumnLength;
    }

}<|MERGE_RESOLUTION|>--- conflicted
+++ resolved
@@ -1,9 +1,5 @@
 /*
-<<<<<<< HEAD
- *  Copyright (c) 2010, 2014, Oracle and/or its affiliates. All rights reserved.
-=======
  *  Copyright (c) 2010, 2016, Oracle and/or its affiliates. All rights reserved.
->>>>>>> 79a25525
  *
  *  This program is free software; you can redistribute it and/or modify
  *  it under the terms of the GNU General Public License as published by
@@ -54,15 +50,12 @@
     /** The TableConst wrapped by this */
     protected TableConst ndbTable;
 
-<<<<<<< HEAD
-=======
     /** The projected column names */
     protected String[] projectedColumnNames;
 
     /** The projection key */
     protected String key;
 
->>>>>>> 79a25525
     /** The table name */
     private String tableName;
 
