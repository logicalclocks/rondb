#!/usr/bin/perl

# Copyright (c) 2011, 2021, Oracle and/or its affiliates.
#
# This program is free software; you can redistribute it and/or modify
# it under the terms of the GNU General Public License, version 2.0,
# as published by the Free Software Foundation.
#
# This program is also distributed with certain software (including
# but not limited to OpenSSL) that is licensed under separate terms,
# as designated in a particular file or component or in included license
# documentation.  The authors of MySQL hereby grant you an additional
# permission to link the program and your derivative works with the
# separately licensed software that they have included with MySQL.
#
# This program is distributed in the hope that it will be useful,
# but WITHOUT ANY WARRANTY; without even the implied warranty of
# MERCHANTABILITY or FITNESS FOR A PARTICULAR PURPOSE.  See the
# GNU General Public License, version 2.0, for more details.
#
# You should have received a copy of the GNU General Public License
# along with this program; if not, write to the Free Software
# Foundation, Inc., 51 Franklin St, Fifth Floor, Boston, MA 02110-1301  USA

# -*- cperl -*-
#
# MySQL Cluster compile script to bridge the gap between
# different build systems in different versions of MySQL Server
#
# This script is intended for internal use
#
use strict;
use Cwd qw[abs_path cwd];
use File::Basename;
use Getopt::Long;
use IPC::Cmd qw[can_run];

# Automatically flush STDOUT
select(STDOUT);
$| = 1;

# Only add the command line options handled by this script, 
# thus acting like a filter and passing all other arguments
# straight through
my $opt_debug;
my $opt_build_type;
my $opt_build = 1;
if ($^O eq "cygwin" or $^O eq "MSWin32" or $^O eq "msys")
{
  # Default to not build on Windows, just configure a solution
  # which can then be opened in VS
  $opt_build = 0;
}
my $opt_embedded = 0;
my $opt_just_print;
my $opt_vanilla;
my $opt_autotest;
my $opt_valgrind;
my $opt_distcheck;
my $opt_quick = 1;
Getopt::Long::Configure("pass_through");
GetOptions(

  # Build MySQL Server and NDB with debug
  'debug!' => \$opt_debug,
  'with-debug:s' => sub { $opt_debug = 1; },
  'build-type=s' => \$opt_build_type,
  'build!' => \$opt_build,
  'c|just-configure' => sub { $opt_build = 0; },
  'n|just-print' => \$opt_just_print,
  'vanilla' => \$opt_vanilla,
  'autotest' => \$opt_autotest,
  'valgrind' => \$opt_valgrind,
  'distcheck' => \$opt_distcheck,
  'embedded' => sub { $opt_embedded = 1; },
  'quick=s' => \$opt_quick

) or exit(1);

# Find source root directory, assume this script is
# in <srcroot>/storage/ndb/
my $opt_srcdir = dirname(dirname(dirname(abs_path($0))));
die unless -d $opt_srcdir; # Sanity check that the srcdir exist
if ($^O eq "cygwin" or $^O eq "msys") {
  # Convert posix path to Windows mixed path since cmake
  # is most likely a windows binary
  $opt_srcdir= `cygpath -m $opt_srcdir`;
  chomp $opt_srcdir;
}

# Check that cmake exists and figure out it's version
my $cmake = can_run("cmake3") || can_run("cmake");

my $cmake_version_id;
{
  my $version_text = `$cmake --version`;
  print $version_text;
  die "Could not find cmake" if ($?);
  if ( $version_text =~ /^cmake[3]? version ([0-9]*)\.([0-9]*)\.*([^\s]*)/ )
  {
    #print "1: $1 2: $2 3: $3\n";
    $cmake_version_id= $1*10000 + $2*100 + $3;
    #print "cmake_version_id: $cmake_version_id\n";
  }
  die "Could not parse cmake version" unless ($cmake_version_id);
}

# Replace gcc with g++ in CXX environment variable
if(defined $ENV{"CXX"} and $ENV{"CXX"} =~ m/gcc/)
{
  my $old_cxx= $ENV{"CXX"};
  $ENV{"CXX"} =~ s/gcc/g++/;
  print("compile-cluster: switched CXX compiler from '$old_cxx' to '$ENV{CXX}'\n");
}

# Remove -fno-exceptions from CXXFLAGS environment variable
if(defined $ENV{"CXXFLAGS"} and $ENV{"CXXFLAGS"} =~ "-fno-exceptions")
{
  $ENV{"CXXFLAGS"} =~ s/-fno-exceptions//g;
  print("compile-cluster: stripped off -fno-exceptions from CXXFLAGS='$ENV{CXXFLAGS}'\n");
}

# If no libmysqld directory in source, there is support for build embedded server.
if(! -d "$opt_srcdir/libmysqld")
{
  if($opt_embedded)
  {
    die "Build with embedded server is not possible";
  }
  $opt_embedded = undef;
}

#
# Configure
#
{
  # Remove old CMakeCache.txt(ignore if not exists) to
  # force fresh configure
  unlink("CMakeCache.txt");

  my @args;
  if ($opt_debug)
  {
    print("compile-cluster: debug build requested\n");
    push(@args, "-DWITH_DEBUG=1");
    # The MySQL maintainter mode is automatically turned on when
    # building with debug using gcc on linux, turn it off
    # by uncommenting the line below or use --mysql-maintainer-mode=0
    # push(@args, "-DMYSQL_MAINTAINER_MODE=0");
  }

  if ($opt_vanilla)
  {
    # Use default options for building
    print("compile-cluster: vanilla build requested, no sugar\n");
  }
  else
  {
    # Hardcoded options controlling how to build MySQL Server
    push(@args, "-DWITH_SSL=system"); # Consistent error messages
    push(@args, "-DWITH_NDBCLUSTER=1"); # Build MySQL Cluster

    # Hardcoded options controlling how to build NDB
    push(@args, "-DWITH_NDB_TEST=1");
    push(@args, "-DWITH_NDBAPI_EXAMPLES=1")
      unless ($^O eq "cygwin" or $^O eq "MSWin32")
  }

  if ($opt_quick)
  {
    # Hardcoded options removing an arbitrary set of slow to build
    # unrelated components
    push(@args, "-DWITH_ROUTER=0"); # No MySQL Router
<<<<<<< HEAD
    push(@args, "-DWITH_MEB=0"); # No MEB
    push(@args, "-DWITH_RAPID=0"); # No RAPID
    push(@args, "-DWITH_GROUP_REPLICATION=0"); # No GR
=======
>>>>>>> 2e3f570b

    # To speed up build it's possible to skip building the
    # unittests with "-DWITH_UNIT_TESTS=0", however those
    # are important and certainly well worth the time spent
    # to detect problems early and should thus not be skipped
    # by default.
  }

  if ($opt_autotest)
  {
    print("compile-cluster: autotest build requested, extra everything\n");
    push(@args, "-DWITH_DEBUG=0");
    push(@args, "-DWITH_ERROR_INSERT=1");
    push(@args, "-DWITH_UNIT_TESTS=1");
  }

  if (defined $opt_embedded)
  {
    push(@args, "-DWITH_EMBEDDED_SERVER=$opt_embedded");
  }

  if ($opt_valgrind)
  {
    print("compile-cluster: valgrind build requested, adjusting the knobs\n");
    # Add HAVE_purify to compiler flags in order to silence
    # inspected warnings
    push(@args, "-DCMAKE_C_FLAGS='-DHAVE_purify'");
    push(@args, "-DCMAKE_CXX_FLAGS='-DHAVE_purify'");
    # Turn on use of the valgrind headers to enhance detection
    push(@args, "-DWITH_VALGRIND=1");
  }

  # The cmake generator to use
  if ($opt_build_type)
  {
    push(@args, "-G \"$opt_build_type\"");
  }

  if ($^O eq "cygwin" or $^O eq "MSWin32" or $^O eq "msys")
  {
    # Default to x64 since that's currrenlty the only supported
    # architecture for building MySQL on Windows
    push(@args, "-A x64");
  }

  # Sets installation directory,  bindir, libdir, libexecdir etc.
  # The equivalent CMake variables are given without prefix
  # e.g if --prefix is /usr and --bindir is /usr/bin
  # then cmake variable (INSTALL_BINDIR) must be just "bin"
  my $opt_prefix;
  sub set_installdir
  {
    my($path, $varname) = @_;
    my $prefix_length = length($opt_prefix);
    if (($prefix_length > 0) && (index($path,$opt_prefix) == 0))
    {
      # path is under the prefix, remove the prefix and
      # maybe following "/"
      $path = substr($path, $prefix_length);
      if(length($path) > 0)
      {
        my $char = substr($path, 0, 1);
        if($char eq "/")
        {
          $path= substr($path, 1);
        }
      }
      if(length($path) > 0)
      {
        push(@args, "-D$varname=$path");
      }
    }
  }

  # Process --configure style arguments which need special conversion 
  my $opt_bindir;
  my $opt_libdir;
  my $opt_libexecdir;
  my $opt_includedir;
  my $opt_with_zlib_dir;
  my $opt_with_ssl;
  my $opt_localstatedir;
  my $opt_mysql_maintainer_mode;
  my $opt_with_gcov;
  my $opt_with_comment;
  my $opt_with_plugins;
  my $opt_without_plugin;
  my $opt_extra_charsets;
  my $opt_with_extra_charsets;
  my $opt_force_insource_build;
  Getopt::Long::Configure("pass_through");
  GetOptions(
    'prefix=s' => \$opt_prefix,
    'srcdir=s' => \$opt_srcdir,
    'bindir=s' => \$opt_bindir,
    'libdir=s' => \$opt_libdir,
    'libexecdir=s' => \$opt_libexecdir,
    'includedir=s' => \$opt_includedir,
    'with-zlib-dir=s' => \$opt_with_zlib_dir,
    'with-ssl:s' => \$opt_with_ssl,
    'localstatedir=s' => \$opt_localstatedir,
    'mysql-maintainer-mode=s' => \$opt_mysql_maintainer_mode,
    'with-gcov' => \$opt_with_gcov,
    'with-comment=s' => \$opt_with_comment,
    'with-plugins=s' => \$opt_with_plugins,
    'without-plugin=s' => \$opt_without_plugin,
    'with-extra-charsets=s' => \$opt_with_extra_charsets,
    'extra-charsets=s' => \$opt_extra_charsets,
    'force-insource-build' => \$opt_force_insource_build,
  ) or exit(1);

  if($opt_prefix)
  {
    push(@args, "-DCMAKE_INSTALL_PREFIX=$opt_prefix");
  }
  if($opt_bindir)
  {
    set_installdir($opt_bindir, "INSTALL_BINDIR");
  }
  if($opt_libdir)
  {
    set_installdir($opt_libdir, "INSTALL_LIBDIR");
  }
  if($opt_libexecdir)
  {
    set_installdir($opt_libexecdir, "INSTALL_SBINDIR");
  }
  if($opt_includedir)
  {
    set_installdir($opt_includedir, "INSTALL_INCLUDEDIR");
  }
  if($opt_with_zlib_dir)
  {
    $opt_with_zlib_dir = "system"
      if ($opt_with_zlib_dir ne "bundled");
    push(@args, "-DWITH_ZLIB=$opt_with_zlib_dir");
  }
  if($opt_with_ssl)
  {
    push(@args, "-DWITH_SSL=".($opt_with_ssl ? "yes" : "wolfssl"));
  }
  if ($opt_localstatedir)
  {
    push(@args, "-DMYSQL_DATADIR=$opt_localstatedir"); 
  }
  if ($opt_mysql_maintainer_mode)
  {
    push(@args, "-DMYSQL_MAINTAINER_MODE=" .
                 ($opt_mysql_maintainer_mode =~ /enable/ ? "1" : "0"));
  }
  if ($opt_with_gcov)
  {
    push(@args, "-DENABLE_GCOV=ON"); 
  }
  if ($opt_with_comment)
  {
    push(@args, "\"-DWITH_COMMENT=$opt_with_comment\""); 
  }
  if($opt_with_plugins)
  {
    my @plugins= split(/,/, $opt_with_plugins);
    foreach my $p (@plugins)
    {
      $p =~ s/-/_/g;
      push(@args, "-DWITH_".uc($p)."=1");
    }
  }
  if($opt_without_plugin)
  {
    push(@args, "-DWITHOUT_".uc($opt_without_plugin)."=1");
  }
  if ($opt_extra_charsets)
  {
    push(@args, "-DWITH_CHARSETS=$opt_extra_charsets"); 
  }
  if($opt_with_extra_charsets)
  {
    push(@args, "-DWITH_EXTRA_CHARSETS=$opt_with_extra_charsets");
  }
  if ($opt_force_insource_build)
  {
    push(@args, "-DFORCE_INSOURCE_BUILD=1");
  }

  # Default conversion of remaining args in ARGV from
  # 1) --arg          -> -DARG=1
  # 2) --arg=value    -> -DARG=value
  # 3) arg=value      -> environment variable arg=value
  foreach my $option (@ARGV)
  {
    if ($option =~  /^--/)
    {  
      # Remove leading --
      $option = substr($option, 2);
    
      my @v  = split('=', $option);
      my $name = shift(@v);
      $name = uc($name);
      $name =~ s/-/_/g;
      if (@v)
      {
        push(@args, "-D$name=".join('=', @v));
      }
      else
      {
        push(@args, "-D$name=1");
      }
    }
    else
    {
 
      # This must be environment variable
      my @v  = split('=', $option);
      my $name = shift(@v);
      if(@v)
      {
        $ENV{$name} = join('=', @v);  
      }
      else
      {
        die "unhandled argument '$option' found"; 
      }
    }
  }
  
  # The source directory to build from
  die "srcdir already contains CMakeCache.txt, this will not work!"
    if (-f "$opt_srcdir/CMakeCache.txt");
  push(@args, $opt_srcdir);

  if (cwd() eq $opt_srcdir && !$opt_force_insource_build)
  {
    die "
    Please do not build in-source.  Out-of source builds are highly
    recommended: you can have multiple builds for the same source, and there is
    an easy way to do cleanup, simply remove the build directory (note that
    'make clean' or 'make distclean' does *not* work)

    You *can* force in-source build by invoking compile-cluster with
    -force-insource-build option which in turn invokes cmake with
    -DFORCE_INSOURCE_BUILD=1";
  }

  if ($cmake_version_id < 30403)
  {
    die "CMake 3.4.3 or higher is required";
  }
  
  cmd($cmake, @args);
}

#
# Build
#
if (!$opt_build)
{
  print "Configuration completed, skipping build(used --no-build)\n";
  exit(0);
}

{
  # Use the universal "cmake --build <dir>" way of building
  # which is available from cmake 2.8 and works on all platforms
  my @args;
  push(@args, "--build");
  push(@args, ".");

  if ($^O eq "cygwin" or $^O eq "MSWin32" or $^O eq "msys")
  {
    # Choose to build RelWitDebInfo by default on Windows
    my $config = 'RelWithDebInfo';
    if ($opt_debug)
    {
      $config = 'Debug';
    }
    push(@args, "--config");
    push(@args, $config);
  }

  cmd($cmake, @args);

}

if ($opt_distcheck)
{
    print "\n";
    print "NOTE! 'make distcheck' not (yet) supported in this version\n";
    print "\n";
}

exit(0);


sub cmd {
  my ($cmd, @a)= @_;
  my $cmd_str = join(' ', $cmd, @a);
  print "compile-cluster: '$cmd_str'\n";
  return if ($opt_just_print);
  system($cmd_str)
    and print("command '$cmd_str' failed\n")
	  and exit(1);
}
<|MERGE_RESOLUTION|>--- conflicted
+++ resolved
@@ -171,12 +171,7 @@
     # Hardcoded options removing an arbitrary set of slow to build
     # unrelated components
     push(@args, "-DWITH_ROUTER=0"); # No MySQL Router
-<<<<<<< HEAD
-    push(@args, "-DWITH_MEB=0"); # No MEB
-    push(@args, "-DWITH_RAPID=0"); # No RAPID
     push(@args, "-DWITH_GROUP_REPLICATION=0"); # No GR
-=======
->>>>>>> 2e3f570b
 
     # To speed up build it's possible to skip building the
     # unittests with "-DWITH_UNIT_TESTS=0", however those
