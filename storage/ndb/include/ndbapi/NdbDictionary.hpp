--- conflicted
+++ resolved
@@ -2339,15 +2339,6 @@
         char *name;           ///< Name of object
         Element()
             : id(0),
-<<<<<<< HEAD
-          type(Object::TypeUndefined),
-          state(Object::StateUndefined),
-          store(Object::StoreUndefined),
-          temp(NDB_TEMP_TAB_PERMANENT),
-          database(0),
-          schema(0),
-              name(0) {}
-=======
               type(Object::TypeUndefined),
               state(Object::StateUndefined),
               store(Object::StoreUndefined),
@@ -2355,7 +2346,6 @@
               database(nullptr),
               schema(nullptr),
               name(nullptr) {}
->>>>>>> 05e4357f
         /* qsort compare functions */
         static int compareByName(const void *p, const void *q);
         static int compareById(const void *p, const void *q);
