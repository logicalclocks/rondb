/*
   Copyright (c) 2003, 2023, Oracle and/or its affiliates.
   Copyright (c) 2021, 2023, Hopsworks and/or its affiliates.

   This program is free software; you can redistribute it and/or modify
   it under the terms of the GNU General Public License, version 2.0,
   as published by the Free Software Foundation.

   This program is also distributed with certain software (including
   but not limited to OpenSSL) that is licensed under separate terms,
   as designated in a particular file or component or in included license
   documentation.  The authors of MySQL hereby grant you an additional
   permission to link the program and your derivative works with the
   separately licensed software that they have included with MySQL.

   This program is distributed in the hope that it will be useful,
   but WITHOUT ANY WARRANTY; without even the implied warranty of
   MERCHANTABILITY or FITNESS FOR A PARTICULAR PURPOSE.  See the
   GNU General Public License, version 2.0, for more details.

   You should have received a copy of the GNU General Public License
   along with this program; if not, write to the Free Software
   Foundation, Inc., 51 Franklin St, Fifth Floor, Boston, MA 02110-1301  USA
*/

#ifndef NDBD_EXIT_CODES_H
#define NDBD_EXIT_CODES_H

#ifdef __cplusplus
extern "C" {
#endif

#ifndef DOXYGEN_SHOULD_SKIP_INTERNAL

/**
 * Exit error codes for NDBD
 *
 * These errorcodes should be used whenever a condition
 * is detected where it's necesssary to shutdown NDB.
 *
 * Example: When another node fails while a NDB node are performing
 * a system restart the node should be shutdown. This
 * is kind of an error but the cause of the error is known
 * and a proper errormessage describing the problem should
 * be printed in error.log. It's therefore important to use
 * the proper errorcode.
 *
 */

typedef enum {
  ndbd_exit_st_success = 0,
  ndbd_exit_st_unknown = 1,
  ndbd_exit_st_permanent = 2,
  ndbd_exit_st_temporary = 3,
  ndbd_exit_st_filesystem_error = 4
} ndbd_exit_status_enum;

typedef enum {
  ndbd_exit_cl_none = 0,
  ndbd_exit_cl_unknown = 1,
  ndbd_exit_cl_internal_error = 2,
  ndbd_exit_cl_configuration_error = 3,
  ndbd_exit_cl_arbitration_error = 4,
  ndbd_exit_cl_restart_error = 5,
  ndbd_exit_cl_resource_configuration_error = 6,
  ndbd_exit_cl_filesystem_full_error = 7,
  ndbd_exit_cl_filesystem_inconsistency_error = 8,
  ndbd_exit_cl_filesystem_limit = 9
} ndbd_exit_classification_enum;

typedef ndbd_exit_status_enum ndbd_exit_status;
typedef ndbd_exit_classification_enum ndbd_exit_classification;

/* Errorcodes before block division was used */
#define NDBD_EXIT_GENERIC 2300
#define NDBD_EXIT_PRGERR 2301
#define NDBD_EXIT_NODE_NOT_IN_CONFIG 2302
#define NDBD_EXIT_SYSTEM_ERROR 2303
#define NDBD_EXIT_INDEX_NOTINRANGE 2304
#define NDBD_EXIT_ARBIT_SHUTDOWN 2305
#define NDBD_EXIT_POINTER_NOTINRANGE 2306
#define NDBD_EXIT_PARTITIONED_SHUTDOWN 2307
#define NDBD_EXIT_SR_OTHERNODEFAILED 2308
#define NDBD_EXIT_NODE_NOT_DEAD 2309
#define NDBD_EXIT_SR_REDOLOG 2310
#define NDBD_EXIT_SR_RESTARTCONFLICT 2311
#define NDBD_EXIT_NO_MORE_UNDOLOG 2312
#define NDBD_EXIT_SR_UNDOLOG 2313
#define NDBD_EXIT_SINGLE_USER_MODE 2314
#define NDBD_EXIT_NODE_DECLARED_DEAD 2315
#define NDBD_EXIT_SR_SCHEMAFILE 2316
#define NDBD_EXIT_MEMALLOC 2327
#define NDBD_EXIT_BLOCK_JBUFCONGESTION 2334
#define NDBD_EXIT_TIME_QUEUE_SHORT 2335
#define NDBD_EXIT_TIME_QUEUE_LONG 2336
#define NDBD_EXIT_TIME_QUEUE_DELAY 2337
#define NDBD_EXIT_TIME_QUEUE_INDEX 2338
#define NDBD_EXIT_BLOCK_BNR_ZERO 2339
#define NDBD_EXIT_WRONG_PRIO_LEVEL 2340
#define NDBD_EXIT_NDBREQUIRE 2341
#define NDBD_EXIT_ERROR_INSERT 2342
#define NDBD_EXIT_NDBASSERT 2343
#define NDBD_EXIT_TIME_QUEUE_ZERO 2344
#define NDBD_EXIT_INVALID_CONFIG 2350
#define NDBD_EXIT_OUT_OF_LONG_SIGNAL_MEMORY 2351
#define NDBD_EXIT_NO_MORE_REDOLOG 2354

/* Errorcodes for fatal resource errors */
#define NDBD_EXIT_RESOURCE_ALLOC_ERROR 2500

#define NDBD_EXIT_OS_SIGNAL_RECEIVED 6000

/* VM 6050-> */
#define NDBD_EXIT_WATCHDOG_TERMINATE 6050
#define NDBD_EXIT_SIGNAL_LOST 6051
#define NDBD_EXIT_SIGNAL_LOST_SEND_BUFFER_FULL 6052
#define NDBD_EXIT_ILLEGAL_SIGNAL 6053
#define NDBD_EXIT_CONNECTION_SETUP_FAILED 6054

/* NDBCNTR 6100-> */
#define NDBD_EXIT_RESTART_TIMEOUT 6100
#define NDBD_EXIT_RESTART_DURING_SHUTDOWN 6101
#define NDBD_EXIT_UPGRADE_INITIAL_REQUIRED 6102
#define NDBD_EXIT_WRONG_FILESYSTEM_PASSWORD 6103
#define NDBD_EXIT_FS_ENCRYPTION_REQUIRED 6104
#define NDBD_EXIT_INVALID_SECRETS_FILE 6105
#define NDBD_EXIT_MISSING_SECRETS_FILE 6106

/* TC  6200-> */
/* DIH 6300-> */
#define NDBD_EXIT_MAX_CRASHED_REPLICAS 6300
#define NDBD_EXIT_MASTER_FAILURE_DURING_NR 6301
#define NDBD_EXIT_LOST_NODE_GROUP 6302
#define NDBD_EXIT_NO_RESTORABLE_REPLICA 6303
#define NDBD_EXIT_UNSUPPORTED_VERSION 6304

#define NDBD_EXIT_GRACEFUL_SHUTDOWN_ERROR 6305

/* ACC 6600-> */
#define NDBD_EXIT_SR_OUT_OF_INDEXMEMORY 6600
/* TUP 6800-> */
#define NDBD_EXIT_SR_OUT_OF_DATAMEMORY 6800
/* LQH 7200-> */
#define NDBD_EXIT_LCP_SCAN_WATCHDOG_FAIL 7200

/* Errorcodes for NDB filesystem */
#define NDBD_EXIT_AFS_NOPATH 2801
/*
#define NDBD_EXIT_AFS_CHANNALFULL           2802
#define NDBD_EXIT_AFS_NOMORETHREADS         2803
*/
<<<<<<< HEAD
#define NDBD_EXIT_AFS_PARAMETER             2804
#define NDBD_EXIT_AFS_INVALIDPATH           2805
#define NDBD_EXIT_AFS_MAXOPEN               2806
#define NDBD_EXIT_AFS_ALREADY_OPEN          2807

#define NDBD_EXIT_AFS_ENVIRONMENT           2808
#define NDBD_EXIT_AFS_TEMP_NO_ACCESS        2809
#define NDBD_EXIT_AFS_DISK_FULL             2810
#define NDBD_EXIT_AFS_PERMISSION_DENIED     2811
#define NDBD_EXIT_AFS_INVALID_PARAM         2812
#define NDBD_EXIT_AFS_UNKNOWN               2813
#define NDBD_EXIT_AFS_NO_MORE_RESOURCES     2814
#define NDBD_EXIT_AFS_NO_SUCH_FILE          2815
#define NDBD_EXIT_AFS_READ_UNDERFLOW        2816
#define NDBD_EXIT_AFS_ZLIB_INIT_FAIL        2817

#define NDBD_EXIT_INVALID_LCP_FILE          2352
#define NDBD_EXIT_INSUFFICENT_NODES         2353
#define NDBD_EXIT_RESTORE_SCHEMA            2355
#define NDBD_OUT_OF_MEMORY                  2356

const char *
ndbd_exit_message(int faultId, ndbd_exit_classification *cl);
const char *
ndbd_exit_classification_message(ndbd_exit_classification classification,
			        ndbd_exit_status *status);
const char *
ndbd_exit_status_message(ndbd_exit_status status);

int ndbd_exit_code_get_next(int index,
                            int* exit_code,
                            const char** status_msg,
                            const char** class_msg,
                            const char** error_msg);
=======
#define NDBD_EXIT_AFS_PARAMETER 2804
#define NDBD_EXIT_AFS_INVALIDPATH 2805
#define NDBD_EXIT_AFS_MAXOPEN 2806
#define NDBD_EXIT_AFS_ALREADY_OPEN 2807

#define NDBD_EXIT_AFS_ENVIRONMENT 2808
#define NDBD_EXIT_AFS_TEMP_NO_ACCESS 2809
#define NDBD_EXIT_AFS_DISK_FULL 2810
#define NDBD_EXIT_AFS_PERMISSION_DENIED 2811
#define NDBD_EXIT_AFS_INVALID_PARAM 2812
#define NDBD_EXIT_AFS_UNKNOWN 2813
#define NDBD_EXIT_AFS_NO_MORE_RESOURCES 2814
#define NDBD_EXIT_AFS_NO_SUCH_FILE 2815
#define NDBD_EXIT_AFS_READ_UNDERFLOW 2816
#define NDBD_EXIT_AFS_ZLIB_INIT_FAIL 2817

#define NDBD_EXIT_INVALID_LCP_FILE 2352
#define NDBD_EXIT_INSUFFICENT_NODES 2353
#define NDBD_EXIT_RESTORE_SCHEMA 2355

const char *ndbd_exit_message(int faultId, ndbd_exit_classification *cl);
const char *ndbd_exit_classification_message(
    ndbd_exit_classification classification, ndbd_exit_status *status);
const char *ndbd_exit_status_message(ndbd_exit_status status);

int ndbd_exit_code_get_next(int index, int *exit_code, const char **status_msg,
                            const char **class_msg, const char **error_msg);
>>>>>>> 2bf0f4a5

int ndbd_is_software_error(int errorCode);

#endif

#ifdef __cplusplus
}
#endif

#endif /* NDBD_EXIT_CODES_H */<|MERGE_RESOLUTION|>--- conflicted
+++ resolved
@@ -39,7 +39,7 @@
  * is detected where it's necesssary to shutdown NDB.
  *
  * Example: When another node fails while a NDB node are performing
- * a system restart the node should be shutdown. This
+ * a system restart the node should be shutdown. This 
  * is kind of an error but the cause of the error is known
  * and a proper errormessage describing the problem should
  * be printed in error.log. It's therefore important to use
@@ -72,84 +72,83 @@
 typedef ndbd_exit_classification_enum ndbd_exit_classification;
 
 /* Errorcodes before block division was used */
-#define NDBD_EXIT_GENERIC 2300
-#define NDBD_EXIT_PRGERR 2301
-#define NDBD_EXIT_NODE_NOT_IN_CONFIG 2302
-#define NDBD_EXIT_SYSTEM_ERROR 2303
-#define NDBD_EXIT_INDEX_NOTINRANGE 2304
-#define NDBD_EXIT_ARBIT_SHUTDOWN 2305
-#define NDBD_EXIT_POINTER_NOTINRANGE 2306
-#define NDBD_EXIT_PARTITIONED_SHUTDOWN 2307
-#define NDBD_EXIT_SR_OTHERNODEFAILED 2308
-#define NDBD_EXIT_NODE_NOT_DEAD 2309
-#define NDBD_EXIT_SR_REDOLOG 2310
-#define NDBD_EXIT_SR_RESTARTCONFLICT 2311
-#define NDBD_EXIT_NO_MORE_UNDOLOG 2312
-#define NDBD_EXIT_SR_UNDOLOG 2313
-#define NDBD_EXIT_SINGLE_USER_MODE 2314
-#define NDBD_EXIT_NODE_DECLARED_DEAD 2315
-#define NDBD_EXIT_SR_SCHEMAFILE 2316
-#define NDBD_EXIT_MEMALLOC 2327
-#define NDBD_EXIT_BLOCK_JBUFCONGESTION 2334
-#define NDBD_EXIT_TIME_QUEUE_SHORT 2335
-#define NDBD_EXIT_TIME_QUEUE_LONG 2336
-#define NDBD_EXIT_TIME_QUEUE_DELAY 2337
-#define NDBD_EXIT_TIME_QUEUE_INDEX 2338
-#define NDBD_EXIT_BLOCK_BNR_ZERO 2339
-#define NDBD_EXIT_WRONG_PRIO_LEVEL 2340
-#define NDBD_EXIT_NDBREQUIRE 2341
-#define NDBD_EXIT_ERROR_INSERT 2342
-#define NDBD_EXIT_NDBASSERT 2343
-#define NDBD_EXIT_TIME_QUEUE_ZERO 2344
-#define NDBD_EXIT_INVALID_CONFIG 2350
-#define NDBD_EXIT_OUT_OF_LONG_SIGNAL_MEMORY 2351
-#define NDBD_EXIT_NO_MORE_REDOLOG 2354
+#define NDBD_EXIT_GENERIC                     2300
+#define NDBD_EXIT_PRGERR                      2301
+#define NDBD_EXIT_NODE_NOT_IN_CONFIG          2302
+#define NDBD_EXIT_SYSTEM_ERROR                2303
+#define NDBD_EXIT_INDEX_NOTINRANGE            2304
+#define NDBD_EXIT_ARBIT_SHUTDOWN              2305
+#define NDBD_EXIT_POINTER_NOTINRANGE          2306
+#define NDBD_EXIT_PARTITIONED_SHUTDOWN        2307
+#define NDBD_EXIT_SR_OTHERNODEFAILED          2308
+#define NDBD_EXIT_NODE_NOT_DEAD               2309
+#define NDBD_EXIT_SR_REDOLOG                  2310
+#define NDBD_EXIT_SR_RESTARTCONFLICT          2311
+#define NDBD_EXIT_NO_MORE_UNDOLOG             2312 
+#define NDBD_EXIT_SR_UNDOLOG                  2313 
+#define NDBD_EXIT_SINGLE_USER_MODE            2314 
+#define NDBD_EXIT_NODE_DECLARED_DEAD          2315 
+#define NDBD_EXIT_SR_SCHEMAFILE               2316
+#define NDBD_EXIT_MEMALLOC                    2327
+#define NDBD_EXIT_BLOCK_JBUFCONGESTION        2334
+#define NDBD_EXIT_TIME_QUEUE_SHORT            2335
+#define NDBD_EXIT_TIME_QUEUE_LONG             2336
+#define NDBD_EXIT_TIME_QUEUE_DELAY            2337
+#define NDBD_EXIT_TIME_QUEUE_INDEX            2338
+#define NDBD_EXIT_BLOCK_BNR_ZERO              2339
+#define NDBD_EXIT_WRONG_PRIO_LEVEL            2340
+#define NDBD_EXIT_NDBREQUIRE                  2341
+#define NDBD_EXIT_ERROR_INSERT                2342
+#define NDBD_EXIT_NDBASSERT                   2343
+#define NDBD_EXIT_TIME_QUEUE_ZERO             2344
+#define NDBD_EXIT_INVALID_CONFIG              2350
+#define NDBD_EXIT_OUT_OF_LONG_SIGNAL_MEMORY   2351
+#define NDBD_EXIT_NO_MORE_REDOLOG             2354
 
 /* Errorcodes for fatal resource errors */
-#define NDBD_EXIT_RESOURCE_ALLOC_ERROR 2500
+#define NDBD_EXIT_RESOURCE_ALLOC_ERROR        2500
 
-#define NDBD_EXIT_OS_SIGNAL_RECEIVED 6000
+#define NDBD_EXIT_OS_SIGNAL_RECEIVED          6000
 
 /* VM 6050-> */
-#define NDBD_EXIT_WATCHDOG_TERMINATE 6050
-#define NDBD_EXIT_SIGNAL_LOST 6051
+#define NDBD_EXIT_WATCHDOG_TERMINATE          6050
+#define NDBD_EXIT_SIGNAL_LOST                 6051
 #define NDBD_EXIT_SIGNAL_LOST_SEND_BUFFER_FULL 6052
-#define NDBD_EXIT_ILLEGAL_SIGNAL 6053
-#define NDBD_EXIT_CONNECTION_SETUP_FAILED 6054
+#define NDBD_EXIT_ILLEGAL_SIGNAL              6053
+#define NDBD_EXIT_CONNECTION_SETUP_FAILED     6054
 
 /* NDBCNTR 6100-> */
-#define NDBD_EXIT_RESTART_TIMEOUT 6100
-#define NDBD_EXIT_RESTART_DURING_SHUTDOWN 6101
-#define NDBD_EXIT_UPGRADE_INITIAL_REQUIRED 6102
-#define NDBD_EXIT_WRONG_FILESYSTEM_PASSWORD 6103
-#define NDBD_EXIT_FS_ENCRYPTION_REQUIRED 6104
-#define NDBD_EXIT_INVALID_SECRETS_FILE 6105
-#define NDBD_EXIT_MISSING_SECRETS_FILE 6106
+#define NDBD_EXIT_RESTART_TIMEOUT             6100
+#define NDBD_EXIT_RESTART_DURING_SHUTDOWN     6101
+#define NDBD_EXIT_UPGRADE_INITIAL_REQUIRED    6102
+#define NDBD_EXIT_WRONG_FILESYSTEM_PASSWORD   6103
+#define NDBD_EXIT_FS_ENCRYPTION_REQUIRED      6104
+#define NDBD_EXIT_INVALID_SECRETS_FILE        6105
+#define NDBD_EXIT_MISSING_SECRETS_FILE        6106
 
 /* TC  6200-> */
 /* DIH 6300-> */
-#define NDBD_EXIT_MAX_CRASHED_REPLICAS 6300
-#define NDBD_EXIT_MASTER_FAILURE_DURING_NR 6301
-#define NDBD_EXIT_LOST_NODE_GROUP 6302
-#define NDBD_EXIT_NO_RESTORABLE_REPLICA 6303
-#define NDBD_EXIT_UNSUPPORTED_VERSION 6304
+#define NDBD_EXIT_MAX_CRASHED_REPLICAS        6300
+#define NDBD_EXIT_MASTER_FAILURE_DURING_NR    6301
+#define NDBD_EXIT_LOST_NODE_GROUP             6302
+#define NDBD_EXIT_NO_RESTORABLE_REPLICA       6303
+#define NDBD_EXIT_UNSUPPORTED_VERSION         6304
 
-#define NDBD_EXIT_GRACEFUL_SHUTDOWN_ERROR 6305
+#define NDBD_EXIT_GRACEFUL_SHUTDOWN_ERROR     6305
 
 /* ACC 6600-> */
-#define NDBD_EXIT_SR_OUT_OF_INDEXMEMORY 6600
+#define NDBD_EXIT_SR_OUT_OF_INDEXMEMORY       6600
 /* TUP 6800-> */
-#define NDBD_EXIT_SR_OUT_OF_DATAMEMORY 6800
+#define NDBD_EXIT_SR_OUT_OF_DATAMEMORY        6800
 /* LQH 7200-> */
-#define NDBD_EXIT_LCP_SCAN_WATCHDOG_FAIL 7200
+#define NDBD_EXIT_LCP_SCAN_WATCHDOG_FAIL      7200
 
 /* Errorcodes for NDB filesystem */
-#define NDBD_EXIT_AFS_NOPATH 2801
+#define NDBD_EXIT_AFS_NOPATH                2801
 /*
 #define NDBD_EXIT_AFS_CHANNALFULL           2802
 #define NDBD_EXIT_AFS_NOMORETHREADS         2803
 */
-<<<<<<< HEAD
 #define NDBD_EXIT_AFS_PARAMETER             2804
 #define NDBD_EXIT_AFS_INVALIDPATH           2805
 #define NDBD_EXIT_AFS_MAXOPEN               2806
@@ -171,40 +170,6 @@
 #define NDBD_EXIT_RESTORE_SCHEMA            2355
 #define NDBD_OUT_OF_MEMORY                  2356
 
-const char *
-ndbd_exit_message(int faultId, ndbd_exit_classification *cl);
-const char *
-ndbd_exit_classification_message(ndbd_exit_classification classification,
-			        ndbd_exit_status *status);
-const char *
-ndbd_exit_status_message(ndbd_exit_status status);
-
-int ndbd_exit_code_get_next(int index,
-                            int* exit_code,
-                            const char** status_msg,
-                            const char** class_msg,
-                            const char** error_msg);
-=======
-#define NDBD_EXIT_AFS_PARAMETER 2804
-#define NDBD_EXIT_AFS_INVALIDPATH 2805
-#define NDBD_EXIT_AFS_MAXOPEN 2806
-#define NDBD_EXIT_AFS_ALREADY_OPEN 2807
-
-#define NDBD_EXIT_AFS_ENVIRONMENT 2808
-#define NDBD_EXIT_AFS_TEMP_NO_ACCESS 2809
-#define NDBD_EXIT_AFS_DISK_FULL 2810
-#define NDBD_EXIT_AFS_PERMISSION_DENIED 2811
-#define NDBD_EXIT_AFS_INVALID_PARAM 2812
-#define NDBD_EXIT_AFS_UNKNOWN 2813
-#define NDBD_EXIT_AFS_NO_MORE_RESOURCES 2814
-#define NDBD_EXIT_AFS_NO_SUCH_FILE 2815
-#define NDBD_EXIT_AFS_READ_UNDERFLOW 2816
-#define NDBD_EXIT_AFS_ZLIB_INIT_FAIL 2817
-
-#define NDBD_EXIT_INVALID_LCP_FILE 2352
-#define NDBD_EXIT_INSUFFICENT_NODES 2353
-#define NDBD_EXIT_RESTORE_SCHEMA 2355
-
 const char *ndbd_exit_message(int faultId, ndbd_exit_classification *cl);
 const char *ndbd_exit_classification_message(
     ndbd_exit_classification classification, ndbd_exit_status *status);
@@ -212,7 +177,6 @@
 
 int ndbd_exit_code_get_next(int index, int *exit_code, const char **status_msg,
                             const char **class_msg, const char **error_msg);
->>>>>>> 2bf0f4a5
 
 int ndbd_is_software_error(int errorCode);
 
