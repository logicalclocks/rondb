/*
   Copyright (c) 2004, 2023, Oracle and/or its affiliates.
   Copyright (c) 2021, 2023, Hopsworks and/or its affiliates.

   This program is free software; you can redistribute it and/or modify
   it under the terms of the GNU General Public License, version 2.0,
   as published by the Free Software Foundation.

   This program is also distributed with certain software (including
   but not limited to OpenSSL) that is licensed under separate terms,
   as designated in a particular file or component or in included license
   documentation.  The authors of MySQL hereby grant you an additional
   permission to link the program and your derivative works with the
   separately licensed software that they have included with MySQL.

   This program is distributed in the hope that it will be useful,
   but WITHOUT ANY WARRANTY; without even the implied warranty of
   MERCHANTABILITY or FITNESS FOR A PARTICULAR PURPOSE.  See the
   GNU General Public License, version 2.0, for more details.

   You should have received a copy of the GNU General Public License
   along with this program; if not, write to the Free Software
   Foundation, Inc., 51 Franklin St, Fifth Floor, Boston, MA 02110-1301  USA
*/

#ifndef MGMAPI_CONFIG_PARAMTERS_H
#define MGMAPI_CONFIG_PARAMTERS_H

#define CFG_SYS_NAME                  3
#define CFG_SYS_PRIMARY_MGM_NODE      1
#define CFG_SYS_CONFIG_GENERATION     2
#define CFG_SYS_PORT_BASE             8

#define CFG_NODE_ID                   3
#define CFG_NODE_BYTE_ORDER           4
#define CFG_NODE_HOST                 5
#define CFG_NODE_SYSTEM               6
#define CFG_NODE_DATADIR              7
#define CFG_TOTAL_SEND_BUFFER_MEMORY  9
#define CFG_LOCATION_DOMAIN_ID        10
#define CFG_NODE_DEDICATED            11
#define CFG_NODE_PIDFILE_DIR          12
#define CFG_NODE_ACTIVE               13

/**
 * DB config parameters
 */
#define CFG_DB_NO_SAVE_MSGS           100

#define CFG_DB_NO_REPLICAS            101
#define CFG_DB_NO_TABLES              102
#define CFG_DB_NO_ATTRIBUTES          103
#define CFG_DB_NO_TRIGGERS            105

#define CFG_DB_NO_TRANSACTIONS        106
#define CFG_DB_NO_OPS                 107
#define CFG_DB_NO_SCANS               108
#define CFG_DB_NO_TRIGGER_OPS         109
#define CFG_DB_NO_INDEX_OPS           110

#define CFG_DB_TRANS_BUFFER_MEM       111
#define CFG_DB_DATA_MEM               112
#define CFG_DB_INDEX_MEM              113
#define CFG_DB_MEMLOCK                114

#define CFG_DB_START_PARTIAL_TIMEOUT   115
#define CFG_DB_START_PARTITION_TIMEOUT 116
#define CFG_DB_START_FAILURE_TIMEOUT   117

#define CFG_DB_HEARTBEAT_INTERVAL     118
#define CFG_DB_API_HEARTBEAT_INTERVAL 119
#define CFG_DB_LCP_INTERVAL           120
#define CFG_DB_GCP_INTERVAL           121
#define CFG_DB_ARBIT_TIMEOUT          122
#define CFG_DB_ARBIT_METHOD           142

#define CFG_DB_WATCHDOG_INTERVAL      123
#define CFG_DB_STOP_ON_ERROR          124

#define CFG_DB_FILESYSTEM_PATH        125
#define CFG_DB_NO_REDOLOG_FILES       126
#define CFG_DB_NO_REDOLOG_PARTS       632
#define CFG_DB_REDOLOG_FILE_SIZE      140

#define CFG_DB_TRANSACTION_CHECK_INTERVAL   129
#define CFG_DB_TRANSACTION_INACTIVE_TIMEOUT 130
#define CFG_DB_TRANSACTION_DEADLOCK_TIMEOUT 131

#define CFG_DB_PARALLEL_BACKUPS           132
#define CFG_DB_BACKUP_MEM                 133
#define CFG_DB_BACKUP_DATA_BUFFER_MEM     134
#define CFG_DB_BACKUP_LOG_BUFFER_MEM      135
#define CFG_DB_BACKUP_WRITE_SIZE          136
#define CFG_DB_BACKUP_MAX_WRITE_SIZE      139

#define CFG_DB_WATCHDOG_INTERVAL_INITIAL  141

#define CFG_LOG_DESTINATION           147

#define CFG_DB_DISCLESS               148

#define CFG_DB_NO_ORDERED_INDEXES     149
#define CFG_DB_NO_UNIQUE_HASH_INDEXES 150
#define CFG_DB_NO_LOCAL_OPS           151
#define CFG_DB_NO_LOCAL_SCANS         152
#define CFG_DB_BATCH_SIZE             153

#define CFG_DB_UNDO_INDEX_BUFFER      154
#define CFG_DB_UNDO_DATA_BUFFER       155
#define CFG_DB_REDO_BUFFER            156

#define CFG_DB_LONG_SIGNAL_BUFFER     157

#define CFG_DB_BACKUP_DATADIR         158

#define CFG_DB_MAX_OPEN_FILES         159
#define CFG_DB_DISK_PAGE_BUFFER_MEMORY 160 /* used from 5.1 */
#define CFG_DB_STRING_MEMORY          161 /* used from 5.1 */
#define CFG_DB_INITIAL_OPEN_FILES     162 /* used from 5.1 */

#define CFG_DB_DISK_PAGE_BUFFER_MEMORY 160
#define CFG_DB_STRING_MEMORY          161

#define CFG_DB_DISK_SYNCH_SIZE        163

#define CFG_DB_MEMREPORT_FREQUENCY    166
#define CFG_DB_BACKUP_REPORT_FREQUENCY    167

#define CFG_DB_O_DIRECT               168

#define CFG_DB_MAX_ALLOCATE           169
#define CFG_DB_MICRO_GCP_INTERVAL     170 /* micro gcp */
#define CFG_DB_MICRO_GCP_TIMEOUT      171

#define CFG_DB_COMPRESSED_BACKUP      172
#define CFG_DB_COMPRESSED_LCP         173

#define CFG_DB_SCHED_EXEC_TIME        174
#define CFG_DB_SCHED_SPIN_TIME        175
#define CFG_DB_REALTIME_SCHEDULER     176
#define CFG_DB_EXECUTE_LOCK_CPU       177
#define CFG_DB_MAINT_LOCK_CPU         178

#define CFG_DB_SUBSCRIPTIONS          179
#define CFG_DB_SUBSCRIBERS            180
#define CFG_DB_SUB_OPERATIONS         181
#define CFG_DB_MAX_BUFFERED_EPOCHS    182
#define CFG_DB_SUMA_HANDOVER_TIMEOUT  183

#define CFG_DB_STARTUP_REPORT_FREQUENCY 184

#define CFG_DB_NODEGROUP              185
#define CFG_DB_MT_THREADS             186
#define CFG_NDBMT_LQH_THREADS         187
#define CFG_NDBMT_LQH_WORKERS         188

#define CFG_DB_INIT_REDO              189
#define CFG_DB_THREAD_POOL            190

#define CFG_NDBMT_CLASSIC             191

#define CFG_DB_DD_FILESYSTEM_PATH     193
#define CFG_DB_DD_DATAFILE_PATH       194
#define CFG_DB_DD_UNDOFILE_PATH       195
#define CFG_DB_DD_LOGFILEGROUP_SPEC   196
#define CFG_DB_DD_TABLEPACE_SPEC      197

#define CFG_DB_SGA                    198 /* super pool mem */
#define CFG_DB_DATA_MEM_2             199 /* used in special build in 5.1 */

#define CFG_DB_LCP_TRY_LOCK_TIMEOUT   605
#define CFG_DB_MT_BUILD_INDEX         606
#define CFG_DB_HB_ORDER               607

#define CFG_DB_DICT_TRACE             608

#define CFG_DB_MAX_START_FAIL         609 /* For StopOnError=0 */
#define CFG_DB_START_FAIL_DELAY_SECS  610 /* For StopOnError=0 */

#define CFG_DB_REDO_OVERCOMMIT_LIMIT  611
#define CFG_DB_REDO_OVERCOMMIT_COUNTER 612

#define CFG_DB_EVENTLOG_BUFFER_SIZE   613
#define CFG_DB_NUMA                   614
#define CFG_DB_LATE_ALLOC             615

#define CFG_DB_2PASS_INR              616
#define CFG_DB_PARALLEL_SCANS_PER_FRAG 617

#define CFG_DB_CONNECT_CHECK_DELAY    618

#define CFG_DB_START_NO_NODEGROUP_TIMEOUT 619

#define CFG_DB_INDEX_STAT_AUTO_CREATE    620
#define CFG_DB_INDEX_STAT_AUTO_UPDATE    621
#define CFG_DB_INDEX_STAT_SAVE_SIZE      622
#define CFG_DB_INDEX_STAT_SAVE_SCALE     623
#define CFG_DB_INDEX_STAT_TRIGGER_PCT    624
#define CFG_DB_INDEX_STAT_TRIGGER_SCALE  625
#define CFG_DB_INDEX_STAT_UPDATE_DELAY   626

#define CFG_DB_MAX_DML_OPERATIONS_PER_TRANSACTION 627
#define CFG_DB_MT_THREAD_CONFIG          628

#define CFG_DB_CRASH_ON_CORRUPTED_TUPLE  629
#define CFG_DB_FREE_PCT                  630

#define CFG_DB_LCP_SCAN_WATCHDOG_LIMIT   631

/* 632 used for CFG_DB_NO_REDOLOG_PARTS */

#define CFG_DB_AT_RESTART_SKIP_INDEXES   633
#define CFG_DB_AT_RESTART_SKIP_FKS       634
#define CFG_DB_SERVER_PORT               635
#define CFG_DB_TCPBIND_INADDR_ANY        636
#define CFG_DB_AT_RESTART_SUBSCRIBER_CONNECT_TIMEOUT 637

#define CFG_DB_MIN_DISK_WRITE_SPEED   638
#define CFG_DB_MAX_DISK_WRITE_SPEED   639
#define CFG_DB_MAX_DISK_WRITE_SPEED_OTHER_NODE_RESTART   640
#define CFG_DB_MAX_DISK_WRITE_SPEED_OWN_RESTART   641

/* <= 641 used */
#define CFG_MIXOLOGY_LEVEL            642
#define CFG_DB_PARALLEL_COPY_THREADS  643
#define CFG_DB_MAX_SEND_DELAY         644
#define CFG_DB_BACKUP_DISK_WRITE_PCT  645

#define CFG_DB_SCHED_RESPONSIVENESS   646

#define CFG_DB_SCHED_SCAN_PRIORITY    647

#define CFG_DB_DISK_DATA_FORMAT       648
#define CFG_DB_ENABLE_PARTIAL_LCP     649
#define CFG_DB_O_DIRECT_SYNC_FLAG     650

#define CFG_DB_UI_BUILD_MAX_BATCHSIZE 651
#define CFG_DB_FK_BUILD_MAX_BATCHSIZE 652
#define CFG_DB_REORG_BUILD_MAX_BATCHSIZE 653
#define CFG_DB_RECOVERY_WORK          654
#define CFG_DB_USE_SHM                655
#define CFG_DB_INSERT_RECOVERY_WORK   656
#define CFG_DB_WATCHDOG_IMMEDIATE_KILL 657
#define CFG_DB_ENABLE_REDO_CONTROL    658
#define CFG_DB_ENABLE_MT_BACKUP       659

#define CFG_DB_RESERVED_INDEX_OPS     660
#define CFG_DB_RESERVED_TRIGGER_OPS   661
#define CFG_DB_RESERVED_OPS           662
#define CFG_DB_RESERVED_LOCAL_SCANS   663
#define CFG_DB_RESERVED_TRANSACTIONS  664
#define CFG_DB_RESERVED_SCANS         665
#define CFG_DB_RESERVED_TRANS_BUFFER_MEM 666

#define CFG_DB_TRANSACTION_MEM        667
#define CFG_DB_MAX_DD_LATENCY         668
#define CFG_DB_DD_USING_SAME_DISK     669
#define CFG_DB_NODE_GROUP_TRANSPORTERS 670
#define CFG_DB_SPIN_METHOD            671
#define CFG_DB_SPIN_TIME_PER_CALL     672

#define CFG_DB_REQUIRE_ENCRYPTED_BACKUP 673

#define CFG_DB_PARTITIONS_PER_NODE    674
#define CFG_DB_CLASSIC_FRAGMENTATION  675

#define CFG_DB_NUM_CPUS               676
#define CFG_DB_AUTO_THREAD_CONFIG     677
#define CFG_DB_TRP_KEEP_ALIVE_SEND_INTERVAL 678
#define CFG_DB_TRANS_ERROR_LOGLEVEL 679
#define CFG_DB_ENCRYPTED_FILE_SYSTEM  680

<<<<<<< HEAD
#define CFG_DB_BACKUP_SCHEMA_MEM      693
#define CFG_DB_SCHEMA_MEM             694
#define CFG_DB_REPLICATION_MEM        695
=======
#define CFG_DB_OS_STATIC_OVERHEAD     694
#define CFG_DB_OS_CPU_OVERHEAD        695
>>>>>>> b3fa6689
#define CFG_DB_LOW_LATENCY            696
#define CFG_DB_UNDO_BUFFER            697
#define CFG_DB_TOTAL_MEMORY_CONFIG    698
#define CFG_DB_AUTO_MEMORY_CONFIG     699

#define CFG_NODE_ARBIT_RANK           200
#define CFG_NODE_ARBIT_DELAY          201
#define CFG_EXTRA_SEND_BUFFER_MEMORY  203

#define CFG_MGMD_MGMD_HEARTBEAT_INTERVAL 204

#define CFG_DB_DISK_PAGE_BUFFER_ENTRIES 205

#define CFG_DB_GCP_TIMEOUT           206

#define CFG_MIN_LOGLEVEL          250
#define CFG_LOGLEVEL_STARTUP      250
#define CFG_LOGLEVEL_SHUTDOWN     251
#define CFG_LOGLEVEL_STATISTICS   252
#define CFG_LOGLEVEL_CHECKPOINT   253
#define CFG_LOGLEVEL_NODERESTART  254
#define CFG_LOGLEVEL_CONNECTION   255
#define CFG_LOGLEVEL_INFO         256
#define CFG_LOGLEVEL_WARNING      257
#define CFG_LOGLEVEL_ERROR        258
#define CFG_LOGLEVEL_CONGESTION   259
#define CFG_LOGLEVEL_DEBUG        260
#define CFG_LOGLEVEL_BACKUP       261
#define CFG_LOGLEVEL_SCHEMA       262
#define CFG_MAX_LOGLEVEL          262

#define CFG_MGM_PORT                  300

#define CFG_DB_MAX_BUFFERED_EPOCH_BYTES 350

#define CFG_CONNECTION_NODE_1         400
#define CFG_CONNECTION_NODE_2         401
#define CFG_CONNECTION_SEND_SIGNAL_ID 402
#define CFG_CONNECTION_CHECKSUM       403
#define CFG_CONNECTION_NODE_1_SYSTEM  404
#define CFG_CONNECTION_NODE_2_SYSTEM  405
#define CFG_CONNECTION_SERVER_PORT    406
#define CFG_CONNECTION_HOSTNAME_1     407
#define CFG_CONNECTION_HOSTNAME_2     408
#define CFG_CONNECTION_GROUP          409
#define CFG_CONNECTION_NODE_ID_SERVER 410
#define CFG_CONNECTION_OVERLOAD       411
#define CFG_CONNECTION_PRESEND_CHECKSUM 412
#define CFG_CONNECTION_UNRES_HOSTS    413
#define CFG_CONNECTION_PREFER_IP_VER  414

#define CFG_TCP_SERVER                452
#define CFG_TCP_SEND_BUFFER_SIZE      454
#define CFG_TCP_RECEIVE_BUFFER_SIZE   455
#define CFG_TCP_PROXY                 456
#define CFG_TCP_RCV_BUF_SIZE          457
#define CFG_TCP_SND_BUF_SIZE          458
#define CFG_TCP_MAXSEG_SIZE           459
#define CFG_TCP_BIND_INADDR_ANY       460
#define CFG_TCP_SPINTIME              461

#define CFG_TCP_ONLY_IPV4             499

#define CFG_SHM_SEND_SIGNAL_ID        500
#define CFG_SHM_CHECKSUM              501
#define CFG_SHM_KEY                   502
#define CFG_SHM_BUFFER_MEM            503
#define CFG_SHM_SIGNUM                504 //Deprecated
#define CFG_SHM_SPINTIME              505
#define CFG_SHM_SEND_BUFFER_SIZE      506

/**
 * No longer used, deprecated
 */
#define CFG_SCI_HOST1_ID_0            550
#define CFG_SCI_HOST1_ID_1            551
#define CFG_SCI_HOST2_ID_0            552
#define CFG_SCI_HOST2_ID_1            553
#define CFG_SCI_SEND_LIMIT            554
#define CFG_SCI_BUFFER_MEM            555

#define CFG_602                       602 /* Removed: was OSE */
#define CFG_603                       603 /* Removed: was OSE */
#define CFG_604                       604 /* Removed: was OSE */

/**
 * API Config variables
 *
 */
#define CFG_MAX_SCAN_BATCH_SIZE       800
#define CFG_BATCH_BYTE_SIZE           801
#define CFG_BATCH_SIZE                802
#define CFG_AUTO_RECONNECT            803
#define CFG_HB_THREAD_PRIO            804
#define CFG_DEFAULT_OPERATION_REDO_PROBLEM_ACTION 805
#define CFG_DEFAULT_HASHMAP_SIZE      806
#define CFG_CONNECT_BACKOFF_MAX_TIME 807
#define CFG_START_CONNECT_BACKOFF_MAX_TIME 808
#define CFG_API_VERBOSE               809

/**
 * Internal
 */
#define CFG_DB_STOP_ON_ERROR_INSERT   1

#define CFG_TYPE_OF_SECTION           999                 
#define CFG_SECTION_SYSTEM            1000
#define CFG_SECTION_NODE              2000
#define CFG_SECTION_CONNECTION        3000

#define NODE_TYPE_DB                  0
#define NODE_TYPE_API                 1
#define NODE_TYPE_MGM                 2

#define CONNECTION_TYPE_TCP           0
#define CONNECTION_TYPE_SHM           1
#define CONNECTION_TYPE_SCI           2 /* Removed */
#define CONNECTION_TYPE_OSE           3 /* Removed. */

#define ARBIT_METHOD_DISABLED         0
#define ARBIT_METHOD_DEFAULT          1
#define ARBIT_METHOD_WAITEXTERNAL     2

#define OPERATION_REDO_PROBLEM_ACTION_ABORT 0
#define OPERATION_REDO_PROBLEM_ACTION_QUEUE 1

#endif<|MERGE_RESOLUTION|>--- conflicted
+++ resolved
@@ -270,14 +270,13 @@
 #define CFG_DB_TRANS_ERROR_LOGLEVEL 679
 #define CFG_DB_ENCRYPTED_FILE_SYSTEM  680
 
-<<<<<<< HEAD
+#define CFG_DB_OS_STATIC_OVERHEAD     691
+#define CFG_DB_OS_CPU_OVERHEAD        692
+
 #define CFG_DB_BACKUP_SCHEMA_MEM      693
 #define CFG_DB_SCHEMA_MEM             694
 #define CFG_DB_REPLICATION_MEM        695
-=======
-#define CFG_DB_OS_STATIC_OVERHEAD     694
-#define CFG_DB_OS_CPU_OVERHEAD        695
->>>>>>> b3fa6689
+
 #define CFG_DB_LOW_LATENCY            696
 #define CFG_DB_UNDO_BUFFER            697
 #define CFG_DB_TOTAL_MEMORY_CONFIG    698
