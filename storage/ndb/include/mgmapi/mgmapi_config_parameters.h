--- conflicted
+++ resolved
@@ -153,19 +153,14 @@
 #define CFG_DB_SGA                    198 /* super pool mem */
 #define CFG_DB_DATA_MEM_2             199 /* used in special build in 5.1 */
 
-<<<<<<< HEAD
 #define CFG_DB_LCP_TRY_LOCK_TIMEOUT   605
 #define CFG_DB_MT_BUILD_INDEX         606
 #define CFG_DB_HB_ORDER               607
 
 #define CFG_DB_DICT_TRACE             608
-=======
-/* Gen-purpose numbers map onto 605+ from here
- * 605-608 used in later versions
- */
+
 #define CFG_DB_MAX_START_FAIL         609 /* For StopOnError=0 */
 #define CFG_DB_START_FAIL_DELAY_SECS  610 /* For StopOnError=0 */
->>>>>>> 4ee4de4c
 
 #define CFG_NODE_ARBIT_RANK           200
 #define CFG_NODE_ARBIT_DELAY          201
