--- conflicted
+++ resolved
@@ -75,7 +75,6 @@
   /**
    * Don't perform "graceful" shutdown/restart...
    */
-<<<<<<< HEAD
   static void setStopAbort(Uint32 & requestInfo, bool value);
   static void setStopNodes(Uint32 & requestInfo, bool value);
 
@@ -86,17 +85,6 @@
   static bool getStopAbort(const Uint32 & requestInfo);
   static bool getStopNodes(const Uint32 & requestInfo);
   static bool getForceFlag(const Uint32 & requestInfo);
-=======
-  static void setStopAbort(Uint32 &requestInfo, bool value);
-  static void setStopNodes(Uint32 &requestInfo, bool value);
-
-  static bool getSystemStop(const Uint32 &requestInfo);
-  static bool getPerformRestart(const Uint32 &requestInfo);
-  static bool getNoStart(const Uint32 &requestInfo);
-  static bool getInitialStart(const Uint32 &requestInfo);
-  static bool getStopAbort(const Uint32 &requestInfo);
-  static bool getStopNodes(const Uint32 &requestInfo);
->>>>>>> 2bf0f4a5
 };
 
 struct StopConf {
@@ -162,7 +150,6 @@
   return requestInfo & 64;
 }
 
-<<<<<<< HEAD
 inline
 bool
 StopReq::getForceFlag(const Uint32 & requestInfo)
@@ -176,10 +163,6 @@
 StopReq::setSystemStop(Uint32 & requestInfo, bool value)
 {
   if(value)
-=======
-inline void StopReq::setSystemStop(Uint32 &requestInfo, bool value) {
-  if (value)
->>>>>>> 2bf0f4a5
     requestInfo |= 1;
   else
     requestInfo &= ~1;
@@ -220,7 +203,6 @@
     requestInfo &= ~64;
 }
 
-<<<<<<< HEAD
 inline
 void
 StopReq::setForceFlag(Uint32 & requestInfo, bool value)
@@ -231,8 +213,6 @@
     requestInfo &= ~128;
 }
 
-=======
->>>>>>> 2bf0f4a5
 #undef JAM_FILE_ID
 
 #endif