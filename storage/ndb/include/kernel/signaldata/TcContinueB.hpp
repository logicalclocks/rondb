--- conflicted
+++ resolved
@@ -38,7 +38,6 @@
 
  private:
   enum {
-<<<<<<< HEAD
     ZRETURN_FROM_QUEUED_DELIVERY           = 1,
     ZCOMPLETE_TRANS_AT_TAKE_OVER           = 2,
     ZCONTINUE_TIME_OUT_CONTROL             = 3,
@@ -51,20 +50,6 @@
     ZABORT_BREAK                           = 10,
     ZSEND_SETUP_FAIL_DATA                  = 11,
     ZCONTINUE_TIME_OUT_FRAG_CONTROL        = 12,
-=======
-    ZRETURN_FROM_QUEUED_DELIVERY = 1,
-    ZCOMPLETE_TRANS_AT_TAKE_OVER = 2,
-    ZCONTINUE_TIME_OUT_CONTROL = 3,
-    ZNODE_TAKE_OVER_COMPLETED = 4,
-    ZINITIALISE_RECORDS = 5,
-    ZSEND_COMMIT_LOOP = 6,
-    ZSEND_COMPLETE_LOOP = 7,
-    ZHANDLE_FAILED_API_NODE = 8,
-    ZTRANS_EVENT_REP = 9,
-    ZABORT_BREAK = 10,
-    ZABORT_TIMEOUT_BREAK = 11,
-    ZCONTINUE_TIME_OUT_FRAG_CONTROL = 12,
->>>>>>> 2bf0f4a5
     ZHANDLE_FAILED_API_NODE_REMOVE_MARKERS = 13,
     ZWAIT_ABORT_ALL = 14,
     ZCHECK_SCAN_ACTIVE_FAILED_LQH = 15,
@@ -79,7 +64,6 @@
     ZDEBUG_DELAYED_ABORT = 23,
     ZDEBUG_DELAY_TCROLLBACKREP = 24
 #endif
-<<<<<<< HEAD
     ,ZSCAN_FOR_READ_BACKUP                 = 25
     ,ZTRANSIENT_POOL_STAT                  = 26
     ,ZSHRINK_TRANSIENT_POOLS               = 27
@@ -97,12 +81,6 @@
     ,ZRELEASE_TAKE_OVER_TRANS              = 39
     ,ZQUERY_THREAD_USAGE                   = 40
     ,ZCHECK_GCP_FINISHED                   = 41
-=======
-    ,
-    ZSCAN_FOR_READ_BACKUP = 25,
-    ZTRANSIENT_POOL_STAT = 26,
-    ZSHRINK_TRANSIENT_POOLS = 27
->>>>>>> 2bf0f4a5
   };
 };
 
