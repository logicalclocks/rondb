/*
   Copyright (c) 2003, 2023, Oracle and/or its affiliates.
   Copyright (c) 2021, 2023, Hopsworks and/or its affiliates.

   This program is free software; you can redistribute it and/or modify
   it under the terms of the GNU General Public License, version 2.0,
   as published by the Free Software Foundation.

   This program is also distributed with certain software (including
   but not limited to OpenSSL) that is licensed under separate terms,
   as designated in a particular file or component or in included license
   documentation.  The authors of MySQL hereby grant you an additional
   permission to link the program and your derivative works with the
   separately licensed software that they have included with MySQL.

   This program is distributed in the hope that it will be useful,
   but WITHOUT ANY WARRANTY; without even the implied warranty of
   MERCHANTABILITY or FITNESS FOR A PARTICULAR PURPOSE.  See the
   GNU General Public License, version 2.0, for more details.

   You should have received a copy of the GNU General Public License
   along with this program; if not, write to the Free Software
   Foundation, Inc., 51 Franklin St, Fifth Floor, Boston, MA 02110-1301  USA
*/

#ifndef TUP_FRAG_HPP
#define TUP_FRAG_HPP

#include "SignalData.hpp"

#define JAM_FILE_ID 197

/*
 * Add fragment and add attribute signals between LQH and TUP,TUX.
 * NOTE: return signals from TUP,TUX to LQH must have same format.
 */

// TUP: add fragment

class TupFragReq {
  friend class Dblqh;
  friend class Dbtup;

 public:
  static constexpr Uint32 SignalLength = 12;

 private:
  Uint32 userPtr;
  Uint32 userRef;
  Uint32 reqInfo;
  Uint32 tableId;
  Uint32 fragId;
  Uint32 maxRowsLow;
  Uint32 maxRowsHigh;
  Uint32 minRowsLow;
  Uint32 minRowsHigh;
  Uint32 tablespaceid;
  Uint32 changeMask;
  Uint32 partitionId;
};

class TupFragConf {
  friend class Dblqh;
  friend class Dbtup;

 public:
  static constexpr Uint32 SignalLength = 4;

 private:
  Uint32 userPtr;
  Uint32 tupConnectPtr;
  Uint32 fragPtr;
  Uint32 fragId;
};

class TupFragRef {
  friend class Dblqh;
  friend class Dbtup;

 public:
  static constexpr Uint32 SignalLength = 2;

 private:
  Uint32 userPtr;
  Uint32 errorCode;
};

// TUX: add fragment

class TuxFragReq {
  friend class Dblqh;
  friend class Dbtux;
<<<<<<< HEAD
public:
  static constexpr Uint32 SignalLength = 6;
private:
=======

 public:
  static constexpr Uint32 SignalLength = 9;

 private:
>>>>>>> 2bf0f4a5
  Uint32 userPtr;
  Uint32 userRef;
  Uint32 reqInfo;
  Uint32 tableId;
  Uint32 fragId;
  Uint32 primaryTableId;
};

class TuxFragConf {
  friend class Dblqh;
  friend class Dbtux;

 public:
  static constexpr Uint32 SignalLength = 4;

 private:
  Uint32 userPtr;
  Uint32 tuxConnectPtr;
  Uint32 fragPtr;
  Uint32 fragId;
};

class TuxFragRef {
  friend class Dblqh;
  friend class Dbtux;

 public:
  static constexpr Uint32 SignalLength = 2;
  enum ErrorCode {
    NoError = 0,
    InvalidRequest = 903,
    NoFreeFragment = 904,
    NoFreeAttributes = 905
  };

 private:
  Uint32 userPtr;
  Uint32 errorCode;
};

// TUP: add attribute

class TupAddAttrReq {
  friend class Dblqh;
  friend class Dbtux;

 public:
  static constexpr Uint32 SignalLength = 5;
  static constexpr Uint32 DEFAULT_VALUE_SECTION_NUM = 0;

 private:
  Uint32 tupConnectPtr;
  Uint32 notused1;
  Uint32 attrId;
  Uint32 attrDescriptor;
  Uint32 extTypeInfo;
};

class TupAddAttrConf {
  friend class Dblqh;
  friend class Dbtup;

 public:
  static constexpr Uint32 SignalLength = 2;

 private:
  Uint32 userPtr;
  Uint32 lastAttr;  // bool: got last attr and closed frag op
};

class TupAddAttrRef {
  friend class Dblqh;
  friend class Dbtup;

 public:
  static constexpr Uint32 SignalLength = 2;
  enum ErrorCode {
    NoError = 0,
    InvalidCharset = 743,
    TooManyBitsUsed = 831,
    UnsupportedType = 906
  };

 private:
  Uint32 userPtr;
  Uint32 errorCode;
};

// TUX: add attribute

class TuxAddAttrReq {
  friend class Dblqh;
  friend class Dbtux;

 public:
  static constexpr Uint32 SignalLength = 6;

 private:
  Uint32 tuxConnectPtr;
  Uint32 notused1;
  Uint32 attrId;
  Uint32 attrDescriptor;
  Uint32 extTypeInfo;
  Uint32 primaryAttrId;
};

class TuxAddAttrConf {
  friend class Dblqh;
  friend class Dbtux;

 public:
  static constexpr Uint32 SignalLength = 2;

 private:
  Uint32 userPtr;
  Uint32 lastAttr;  // bool: got last attr and closed frag op
};

class TuxAddAttrRef {
  friend class Dblqh;
  friend class Dbtux;

 public:
  static constexpr Uint32 SignalLength = 2;
  enum ErrorCode {
    NoError = 0,
    InvalidAttributeType = 906,
    InvalidCharset = 907,
    InvalidNodeSize = 908
  };

 private:
  Uint32 userPtr;
  Uint32 errorCode;
};

#undef JAM_FILE_ID

#endif<|MERGE_RESOLUTION|>--- conflicted
+++ resolved
@@ -90,17 +90,9 @@
 class TuxFragReq {
   friend class Dblqh;
   friend class Dbtux;
-<<<<<<< HEAD
 public:
   static constexpr Uint32 SignalLength = 6;
 private:
-=======
-
- public:
-  static constexpr Uint32 SignalLength = 9;
-
- private:
->>>>>>> 2bf0f4a5
   Uint32 userPtr;
   Uint32 userRef;
   Uint32 reqInfo;
