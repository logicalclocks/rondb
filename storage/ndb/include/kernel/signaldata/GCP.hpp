--- conflicted
+++ resolved
@@ -73,11 +73,7 @@
 
 struct GCPTCFinished // Local TC-DIH
 {
-<<<<<<< HEAD
-  static constexpr Uint32 SignalLength = 4;
-=======
-  STATIC_CONST( SignalLength = 5 );
->>>>>>> 2cfe2eb8
+  static constexpr Uint32 SignalLength = 5;
 
   Uint32 senderData;
   Uint32 gci_hi;
