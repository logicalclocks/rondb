/*
   Copyright (c) 2003, 2023, Oracle and/or its affiliates.
   Copyright (c) 2022, 2023, Hopsworks and/or its affiliates.

   This program is free software; you can redistribute it and/or modify
   it under the terms of the GNU General Public License, version 2.0,
   as published by the Free Software Foundation.

   This program is also distributed with certain software (including
   but not limited to OpenSSL) that is licensed under separate terms,
   as designated in a particular file or component or in included license
   documentation.  The authors of MySQL hereby grant you an additional
   permission to link the program and your derivative works with the
   separately licensed software that they have included with MySQL.

   This program is distributed in the hope that it will be useful,
   but WITHOUT ANY WARRANTY; without even the implied warranty of
   MERCHANTABILITY or FITNESS FOR A PARTICULAR PURPOSE.  See the
   GNU General Public License, version 2.0, for more details.

   You should have received a copy of the GNU General Public License
   along with this program; if not, write to the Free Software
   Foundation, Inc., 51 Franklin St, Fifth Floor, Boston, MA 02110-1301  USA
*/

#ifndef DICT_TAB_INFO_HPP
#define DICT_TAB_INFO_HPP

#include <ndb_global.h>
#include <ndb_limits.h>
#include <AttributeDescriptor.hpp>
#include <NdbSqlUtil.hpp>
#include <SimpleProperties.hpp>
#include "SignalData.hpp"
#include "decimal.h"

#define JAM_FILE_ID 87

#ifndef my_decimal_h

// sql/my_decimal.h requires many more sql/*.h new to ndb
// for now, copy the bit we need  TODO proper fix

#define DECIMAL_MAX_FIELD_SIZE ((9 * 9) - (2 * 8))

#ifndef DECIMAL_NOT_SPECIFIED
#define DECIMAL_NOT_SPECIFIED 31
#endif

inline int my_decimal_get_binary_size(uint precision, uint scale) {
  return decimal_bin_size((int)precision, (int)scale);
}

#endif

#define DTI_MAP_INT(x, y, z)                     \
  {                                              \
    DictTabInfo::y, (unsigned)my_offsetof(x, z), \
        SimpleProperties::Uint32Value, 0, 0      \
  }

#define DTI_MAP_STR(x, y, z, len)                \
  {                                              \
    DictTabInfo::y, (unsigned)my_offsetof(x, z), \
        SimpleProperties::StringValue, len, 0    \
  }

#define DTI_MAP_BIN(x, y, z, len, off)                                    \
  {                                                                       \
    DictTabInfo::y, (unsigned)my_offsetof(x, z),                          \
        SimpleProperties::BinaryValue, len, (unsigned)my_offsetof(x, off) \
  }

#define DTI_MAP_BIN_EXTERNAL(y, len)                       \
  {                                                        \
    DictTabInfo::y, 0, SimpleProperties::BinaryValue, len, \
        SimpleProperties::SP2StructMapping::ExternalData   \
  }

#define DTIBREAK(x) \
  { DictTabInfo::x, 0, SimpleProperties::InvalidValue, 0, 0 }

class DictTabInfo {
  /**
   * Sender(s) / Reciver(s)
   */
  // Blocks
  friend class Backup;
  friend class Dbdict;
  friend class Ndbcntr;
  friend class Trix;
  friend class DbUtil;
  // API
  friend class NdbSchemaOp;

  /**
   * For printing
   */
  friend bool printDICTTABINFO(FILE *output, const Uint32 *theData, Uint32 len,
                               Uint16 receiverBlockNo);

 public:
  enum RequestType {
    CreateTableFromAPI = 1,
    AddTableFromDict = 2,     // Between DICT's
    CopyTable = 3,            // Between DICT's
    ReadTableFromDiskSR = 4,  // Local in DICT
    GetTabInfoConf = 5,
    AlterTableFromAPI = 6
  };

  enum KeyValues {
    TableName = 1,         // String, Mandatory
    TableId = 2,           // Mandatory between DICT's otherwise not allowed
    TableVersion = 3,      // Mandatory between DICT's otherwise not allowed
    TableLoggedFlag = 4,   // Default Logged
    NoOfKeyAttr = 5,       // Default 1
    NoOfAttributes = 6,    // Mandatory
    NoOfNullable = 7,      // Default 0
    NoOfVariable = 8,      // Default 0
    TableKValue = 9,       // Default 6
    MinLoadFactor = 10,    // Default 70
    MaxLoadFactor = 11,    // Default 80
    KeyLength = 12,        // Default 1  (No of words in primary key)
    FragmentTypeVal = 13,  // Default AllNodesSmallTable
    TableTypeVal = 18,     // Default TableType::UserTable
    PrimaryTable = 19,     // Mandatory for index otherwise RNIL
    PrimaryTableId = 20,   // ditto
    IndexState = 21,
    InsertTriggerId = 22,
    UpdateTriggerId = 23,
    DeleteTriggerId = 24,
    CustomTriggerId = 25,
    FrmLen = 26,
    FrmData = 27,
    TableTemporaryFlag = 28,  // Default not Temporary
    ForceVarPartFlag = 29,
    MysqlDictMetadata = 30,

    PartitionBalance = 127,
    FragmentCount = 128,  // No of fragments in table (!fragment replicas)
    FragmentDataLen = 129,
    FragmentData = 130,  // CREATE_FRAGMENTATION reply
    TablespaceId = 131,
    TablespaceVersion = 132,
    TablespaceDataLen = 133,
    TablespaceData = 134,
    RangeListDataLen = 135,
    RangeListData = 136,
    ReplicaDataLen = 137,
    ReplicaData = 138,
    MaxRowsLow = 139,
    MaxRowsHigh = 140,
    DefaultNoPartFlag = 141,
    LinearHashFlag = 142,
    MinRowsLow = 143,
    MinRowsHigh = 144,

    RowGCIFlag = 150,
    RowChecksumFlag = 151,

    SingleUserMode = 152,

    HashMapObjectId = 153,
    HashMapVersion = 154,

    TableStorageType = 155,

    ExtraRowGCIBits = 156,
    ExtraRowAuthorBits = 157,

    ReadBackupFlag = 158,

    FullyReplicatedFlag = 159,
    PartitionCount = 160,
    /**
     * Needed for NR
     */
    FullyReplicatedTriggerId = 161,

<<<<<<< HEAD
    UseVarSizedDiskDataFlag = 162,

    HashFunctionFlag   = 163,

    TableEnd           = 999,
    
    AttributeName          = 1000, // String, Mandatory
    AttributeId        = 1001, //Mandatory between DICT's otherwise not allowed
    AttributeType          = 1002, //for osu 4.1->5.0.x
    AttributeSize          = 1003, //Default DictTabInfo::a32Bit
    AttributeArraySize     = 1005, //Default 1
    AttributeKeyFlag       = 1006, //Default noKey
    AttributeStorageType   = 1007, //Default NDB_STORAGETYPE_MEMORY
    AttributeNullableFlag  = 1008, //Default NotNullable
    AttributeDynamic       = 1009, //Default not dynamic
    AttributeDKey          = 1010, //Default NotDKey
    AttributeExtType       = 1013, //Default ExtUnsigned
    AttributeExtPrecision  = 1014, //Default 0
    AttributeExtScale      = 1015, //Default 0
    AttributeExtLength     = 1016, //Default 0
    AttributeAutoIncrement = 1017, //Default false
    AttributeArrayType     = 1019, //Default NDB_ARRAYTYPE_FIXED
    AttributeDefaultValueLen = 1020, //Actual Length saved in AttributeDefaultValue
=======
    TableEnd = 999,

    AttributeName = 1000,  // String, Mandatory
    AttributeId = 1001,    // Mandatory between DICT's otherwise not allowed
    AttributeType = 1002,  // for osu 4.1->5.0.x
    AttributeSize = 1003,  // Default DictTabInfo::a32Bit
    AttributeArraySize = 1005,      // Default 1
    AttributeKeyFlag = 1006,        // Default noKey
    AttributeStorageType = 1007,    // Default NDB_STORAGETYPE_MEMORY
    AttributeNullableFlag = 1008,   // Default NotNullable
    AttributeDynamic = 1009,        // Default not dynamic
    AttributeDKey = 1010,           // Default NotDKey
    AttributeExtType = 1013,        // Default ExtUnsigned
    AttributeExtPrecision = 1014,   // Default 0
    AttributeExtScale = 1015,       // Default 0
    AttributeExtLength = 1016,      // Default 0
    AttributeAutoIncrement = 1017,  // Default false
    AttributeArrayType = 1019,      // Default NDB_ARRAYTYPE_FIXED
    AttributeDefaultValueLen =
        1020,  // Actual Length saved in AttributeDefaultValue
>>>>>>> 2bf0f4a5
    /* Default value (Binary type, not printable as string),
     * For backward compatibility, the new keyValue
     * (not use the old keyValue 1018) is added
       when restoring data from low backup version data.
    */
    AttributeDefaultValue = 1021,
    AttributeEnd = 1999  //
  };
  // ----------------------------------------------------------------------
  // Part of the protocol is that we only transfer parameters which do not
  // have a default value. Thus the default values are part of the protocol.
  // ----------------------------------------------------------------------

  // FragmentType constants
  enum FragmentType {
    AllNodesSmallTable = 0,
    AllNodesMediumTable = 1,
    AllNodesLargeTable = 2,
    SingleFragment = 3,
    DistrKeyHash = 4,
    DistrKeyLin = 5,
    UserDefined = 6,
    DistrKeyOrderedIndex = 8,  // alias
    HashMapPartition = 9
  };

  // TableType constants + objects
  enum TableType {
    UndefTableType = 0,
    SystemTable = 1,
    UserTable = 2,
    UniqueHashIndex = 3,
    HashIndex = 4,
    UniqueOrderedIndex = 5,
    OrderedIndex = 6,
    // constant 10 hardcoded in Dbdict.cpp
    HashIndexTrigger = 11,
    SubscriptionTrigger = 16,
    ReadOnlyConstraint = 17,
    IndexTrigger = 18,
    ReorgTrigger = 19,

    Tablespace = 20,    ///< Tablespace
    LogfileGroup = 21,  ///< Logfile group
    Datafile = 22,      ///< Datafile
    Undofile = 23,      ///< Undofile
    HashMap = 24,

    ForeignKey = 25,  // The definition
    FKParentTrigger = 26,
    FKChildTrigger = 27,

    /**
     * Trigger that propagates DML to all fragments
     */
    FullyReplicatedTrigger = 28,

    SchemaTransaction = 30
  };

  // used 1) until type BlobTable added 2) in upgrade code
  static bool isBlobTableName(const char *name, Uint32 *ptab_id = nullptr,
                              Uint32 *pcol_no = nullptr);

  static inline bool isTable(int tableType) {
    return tableType == SystemTable || tableType == UserTable;
  }
  static inline bool isIndex(int tableType) {
    return tableType == UniqueHashIndex || tableType == HashIndex ||
           tableType == UniqueOrderedIndex || tableType == OrderedIndex;
  }
  static inline bool isUniqueIndex(int tableType) {
    return tableType == UniqueHashIndex || tableType == UniqueOrderedIndex;
  }
  static inline bool isNonUniqueIndex(int tableType) {
    return tableType == HashIndex || tableType == OrderedIndex;
  }
  static inline bool isHashIndex(int tableType) {
    return tableType == UniqueHashIndex || tableType == HashIndex;
  }
  static inline bool isOrderedIndex(int tableType) {
    return tableType == UniqueOrderedIndex || tableType == OrderedIndex;
  }
  static inline bool isTrigger(int tableType) {
    return tableType == HashIndexTrigger || tableType == SubscriptionTrigger ||
           tableType == ReadOnlyConstraint || tableType == IndexTrigger ||
           tableType == ReorgTrigger || tableType == FKParentTrigger ||
           tableType == FKChildTrigger || tableType == FullyReplicatedTrigger;
  }
  static inline bool isFilegroup(int tableType) {
    return tableType == Tablespace || tableType == LogfileGroup;
  }

  static inline bool isFile(int tableType) {
    return tableType == Datafile || tableType == Undofile;
  }

  static inline bool isHashMap(int tableType) { return tableType == HashMap; }

  static inline bool isForeignKey(int tableType) {
    return tableType == ForeignKey;
  }

  // Object state for translating from/to API
  enum ObjectState {
    StateUndefined = 0,
    StateOffline = 1,
    StateBuilding = 2,
    StateDropping = 3,
    StateOnline = 4,
    ObsoleteStateBackup = 5,
    StateBroken = 9
  };

  // Object store for translating from/to API
  enum ObjectStore {
    StoreUndefined = 0,
    StoreNotLogged = 1,
    StorePermanent = 2
  };

  // AttributeSize constants
  static constexpr Uint32 aBit = 0;
  static constexpr Uint32 an8Bit = 3;
  static constexpr Uint32 a16Bit = 4;
  static constexpr Uint32 a32Bit = 5;
  static constexpr Uint32 a64Bit = 6;
  static constexpr Uint32 a128Bit = 7;

  // Table data interpretation
  struct Table {
    char TableName[MAX_TAB_NAME_SIZE];
    Uint32 TableId;
    char PrimaryTable[MAX_TAB_NAME_SIZE];  // Only used when "index"
    Uint32 PrimaryTableId;
    Uint32 TableLoggedFlag;
    Uint32 TableTemporaryFlag;
    Uint32 ForceVarPartFlag;
    Uint32 NoOfKeyAttr;
    Uint32 NoOfAttributes;
    Uint32 NoOfNullable;
    Uint32 NoOfVariable;
    Uint32 TableKValue;
    Uint32 MinLoadFactor;
    Uint32 MaxLoadFactor;
    Uint32 KeyLength;
    Uint32 FragmentType;
    Uint32 TableType;
    Uint32 TableVersion;
    Uint32 IndexState;
    Uint32 InsertTriggerId;
    Uint32 UpdateTriggerId;
    Uint32 DeleteTriggerId;
    Uint32 CustomTriggerId;
    Uint32 TablespaceId;
    Uint32 TablespaceVersion;
    Uint32 DefaultNoPartFlag;
    Uint32 LinearHashFlag;
    /*
      TODO RONM:
      We need to replace FRM, Fragment Data, Tablespace Data and in
      very particular RangeListData with dynamic arrays
    */
    Uint32 PartitionBalance;
    Uint32 FragmentCount;
    Uint32 ReplicaDataLen;
    Uint16 ReplicaData[MAX_FRAGMENT_DATA_ENTRIES];
    Uint32 FragmentDataLen;
    Uint16 FragmentData[3 * MAX_NDB_PARTITIONS];

    Uint32 MaxRowsLow;
    Uint32 MaxRowsHigh;
    Uint32 MinRowsLow;
    Uint32 MinRowsHigh;

    Uint32 TablespaceDataLen;
    Uint32 TablespaceData[2 * MAX_NDB_PARTITIONS];
    Uint32 RangeListDataLen;
    Uint32 RangeListData[2 * MAX_NDB_PARTITIONS * 2];

    Uint32 RowGCIFlag;
    Uint32 RowChecksumFlag;

    Uint32 SingleUserMode;

    Uint32 HashMapObjectId;
    Uint32 HashMapVersion;

    Uint32 TableStorageType;

    Uint32 ExtraRowGCIBits;
    Uint32 ExtraRowAuthorBits;

    Uint32 ReadBackupFlag;
    Uint32 FullyReplicatedFlag;
    Uint32 FullyReplicatedTriggerId;
    Uint32 PartitionCount;

    Uint32 UseVarSizedDiskDataFlag;
    Uint32 HashFunctionFlag;

    Table() {}
    void init();
  };

  static const SimpleProperties::SP2StructMapping TableMapping[];

  static const Uint32 TableMappingSize;

  // AttributeExtType values
  enum ExtType {
    ExtUndefined = NdbSqlUtil::Type::Undefined,
    ExtTinyint = NdbSqlUtil::Type::Tinyint,
    ExtTinyunsigned = NdbSqlUtil::Type::Tinyunsigned,
    ExtSmallint = NdbSqlUtil::Type::Smallint,
    ExtSmallunsigned = NdbSqlUtil::Type::Smallunsigned,
    ExtMediumint = NdbSqlUtil::Type::Mediumint,
    ExtMediumunsigned = NdbSqlUtil::Type::Mediumunsigned,
    ExtInt = NdbSqlUtil::Type::Int,
    ExtUnsigned = NdbSqlUtil::Type::Unsigned,
    ExtBigint = NdbSqlUtil::Type::Bigint,
    ExtBigunsigned = NdbSqlUtil::Type::Bigunsigned,
    ExtFloat = NdbSqlUtil::Type::Float,
    ExtDouble = NdbSqlUtil::Type::Double,
    ExtOlddecimal = NdbSqlUtil::Type::Olddecimal,
    ExtOlddecimalunsigned = NdbSqlUtil::Type::Olddecimalunsigned,
    ExtDecimal = NdbSqlUtil::Type::Decimal,
    ExtDecimalunsigned = NdbSqlUtil::Type::Decimalunsigned,
    ExtChar = NdbSqlUtil::Type::Char,
    ExtVarchar = NdbSqlUtil::Type::Varchar,
    ExtBinary = NdbSqlUtil::Type::Binary,
    ExtVarbinary = NdbSqlUtil::Type::Varbinary,
    ExtDatetime = NdbSqlUtil::Type::Datetime,
    ExtDate = NdbSqlUtil::Type::Date,
    ExtBlob = NdbSqlUtil::Type::Blob,
    ExtText = NdbSqlUtil::Type::Text,
    ExtBit = NdbSqlUtil::Type::Bit,
    ExtLongvarchar = NdbSqlUtil::Type::Longvarchar,
    ExtLongvarbinary = NdbSqlUtil::Type::Longvarbinary,
    ExtTime = NdbSqlUtil::Type::Time,
    ExtYear = NdbSqlUtil::Type::Year,
    ExtTimestamp = NdbSqlUtil::Type::Timestamp,
    ExtTime2 = NdbSqlUtil::Type::Time2,
    ExtDatetime2 = NdbSqlUtil::Type::Datetime2,
    ExtTimestamp2 = NdbSqlUtil::Type::Timestamp2
  };

  // Attribute data interpretation
  struct Attribute {
    char AttributeName[MAX_TAB_NAME_SIZE];
    Uint32 AttributeId;
    Uint32 AttributeType;  // for osu 4.1->5.0.x
    Uint32 AttributeSize;
    Uint32 AttributeArraySize;
    Uint32 AttributeArrayType;
    Uint32 AttributeKeyFlag;
    Uint32 AttributeNullableFlag;
    Uint32 AttributeDKey;
    Uint32 AttributeExtType;
    Uint32 AttributeExtPrecision;
    Uint32 AttributeExtScale;
    Uint32 AttributeExtLength;
    Uint32 AttributeAutoIncrement;
    Uint32 AttributeStorageType;
    Uint32 AttributeDynamic;
    Uint32 AttributeDefaultValueLen;  // byte sizes
    Uint8 AttributeDefaultValue[MAX_ATTR_DEFAULT_VALUE_SIZE];

    Attribute() {}
    void init();

    inline Uint32 sizeInWords() {
      return ((1 << AttributeSize) * AttributeArraySize + 31) >> 5;
    }

    // compute old-sty|e attribute size and array size
    inline bool translateExtType() {
      switch (AttributeExtType) {
        case DictTabInfo::ExtUndefined:
          return false;
        case DictTabInfo::ExtTinyint:
        case DictTabInfo::ExtTinyunsigned:
          AttributeSize = DictTabInfo::an8Bit;
          AttributeArraySize = AttributeExtLength;
          break;
        case DictTabInfo::ExtSmallint:
        case DictTabInfo::ExtSmallunsigned:
          AttributeSize = DictTabInfo::a16Bit;
          AttributeArraySize = AttributeExtLength;
          break;
        case DictTabInfo::ExtMediumint:
        case DictTabInfo::ExtMediumunsigned:
          AttributeSize = DictTabInfo::an8Bit;
          AttributeArraySize = 3 * AttributeExtLength;
          break;
        case DictTabInfo::ExtInt:
        case DictTabInfo::ExtUnsigned:
          AttributeSize = DictTabInfo::a32Bit;
          AttributeArraySize = AttributeExtLength;
          break;
        case DictTabInfo::ExtBigint:
        case DictTabInfo::ExtBigunsigned:
          AttributeSize = DictTabInfo::a64Bit;
          AttributeArraySize = AttributeExtLength;
          break;
        case DictTabInfo::ExtFloat:
          AttributeSize = DictTabInfo::a32Bit;
          AttributeArraySize = AttributeExtLength;
          break;
        case DictTabInfo::ExtDouble:
          AttributeSize = DictTabInfo::a64Bit;
          AttributeArraySize = AttributeExtLength;
          break;
        case DictTabInfo::ExtOlddecimal:
          AttributeSize = DictTabInfo::an8Bit;
          AttributeArraySize =
              (1 + AttributeExtPrecision + (int(AttributeExtScale) > 0)) *
              AttributeExtLength;
          break;
        case DictTabInfo::ExtOlddecimalunsigned:
          AttributeSize = DictTabInfo::an8Bit;
          AttributeArraySize =
              (0 + AttributeExtPrecision + (int(AttributeExtScale) > 0)) *
              AttributeExtLength;
          break;
        case DictTabInfo::ExtDecimal:
        case DictTabInfo::ExtDecimalunsigned: {
          // copy from Field_new_decimal ctor
          uint precision = AttributeExtPrecision;
          uint scale = AttributeExtScale;
          if (precision > DECIMAL_MAX_FIELD_SIZE ||
              scale >= DECIMAL_NOT_SPECIFIED)
            return false;
          uint bin_size = my_decimal_get_binary_size(precision, scale);
          AttributeSize = DictTabInfo::an8Bit;
          AttributeArraySize = bin_size * AttributeExtLength;
        } break;
        case DictTabInfo::ExtChar:
        case DictTabInfo::ExtBinary:
          AttributeSize = DictTabInfo::an8Bit;
          AttributeArraySize = AttributeExtLength;
          break;
        case DictTabInfo::ExtVarchar:
        case DictTabInfo::ExtVarbinary:
          if (AttributeExtLength > 0xff) return false;
          AttributeSize = DictTabInfo::an8Bit;
          AttributeArraySize = AttributeExtLength + 1;
          break;
        case DictTabInfo::ExtDatetime:
          // to fix
          AttributeSize = DictTabInfo::an8Bit;
          AttributeArraySize = 8 * AttributeExtLength;
          break;
        case DictTabInfo::ExtDate:
          // to fix
          AttributeSize = DictTabInfo::an8Bit;
          AttributeArraySize = 3 * AttributeExtLength;
          break;
        case DictTabInfo::ExtBlob:
        case DictTabInfo::ExtText:
          AttributeSize = DictTabInfo::an8Bit;
          if (unlikely(AttributeArrayType == NDB_ARRAYTYPE_FIXED)) {
            // head + inline part (length in precision lower half)
            AttributeArraySize =
                (NDB_BLOB_V1_HEAD_SIZE << 2) + (AttributeExtPrecision & 0xFFFF);
          } else {
            AttributeArraySize =
                (NDB_BLOB_V2_HEAD_SIZE << 2) + (AttributeExtPrecision & 0xFFFF);
          }
          break;
        case DictTabInfo::ExtBit:
          AttributeSize = DictTabInfo::aBit;
          AttributeArraySize = AttributeExtLength;
          break;
        case DictTabInfo::ExtLongvarchar:
        case DictTabInfo::ExtLongvarbinary:
          if (AttributeExtLength > 0xffff) return false;
          AttributeSize = DictTabInfo::an8Bit;
          AttributeArraySize = AttributeExtLength + 2;
          break;
        case DictTabInfo::ExtTime:
          AttributeSize = DictTabInfo::an8Bit;
          AttributeArraySize = 3 * AttributeExtLength;
          break;
        case DictTabInfo::ExtYear:
          AttributeSize = DictTabInfo::an8Bit;
          AttributeArraySize = 1 * AttributeExtLength;
          break;
        case DictTabInfo::ExtTimestamp:
          AttributeSize = DictTabInfo::an8Bit;
          AttributeArraySize = 4 * AttributeExtLength;
          break;
        // fractional time types, see wl#946
        case DictTabInfo::ExtTime2:
          AttributeSize = DictTabInfo::an8Bit;
          AttributeArraySize =
              (3 + (1 + AttributeExtPrecision) / 2) * AttributeExtLength;
          break;
        case DictTabInfo::ExtDatetime2:
          AttributeSize = DictTabInfo::an8Bit;
          AttributeArraySize =
              (5 + (1 + AttributeExtPrecision) / 2) * AttributeExtLength;
          break;
        case DictTabInfo::ExtTimestamp2:
          AttributeSize = DictTabInfo::an8Bit;
          AttributeArraySize =
              (4 + (1 + AttributeExtPrecision) / 2) * AttributeExtLength;
          break;
        default:
          return false;
      };
      return true;
    }

    inline void print(FILE *out) {
      fprintf(out, "AttributeId = %d\n", AttributeId);
      fprintf(out, "AttributeType = %d\n", AttributeType);
      fprintf(out, "AttributeSize = %d\n", AttributeSize);
      fprintf(out, "AttributeArraySize = %d\n", AttributeArraySize);
      fprintf(out, "AttributeArrayType = %d\n", AttributeArrayType);
      fprintf(out, "AttributeKeyFlag = %d\n", AttributeKeyFlag);
      fprintf(out, "AttributeStorageType = %d\n", AttributeStorageType);
      fprintf(out, "AttributeNullableFlag = %d\n", AttributeNullableFlag);
      fprintf(out, "AttributeDKey = %d\n", AttributeDKey);
      fprintf(out, "AttributeGroup = %d\n", AttributeGroup);
      fprintf(out, "AttributeAutoIncrement = %d\n", AttributeAutoIncrement);
      fprintf(out, "AttributeExtType = %d\n", AttributeExtType);
      fprintf(out, "AttributeExtPrecision = %d\n", AttributeExtPrecision);
      fprintf(out, "AttributeExtScale = %d\n", AttributeExtScale);
      fprintf(out, "AttributeExtLength = %d\n", AttributeExtLength);
<<<<<<< HEAD
      fprintf(out, "AttributeDefaultValueLen = %d\n",
              AttributeDefaultValueLen);
      fprintf(out, "AttributeDefaultValue:\n");
=======
      fprintf(out, "AttributeDefaultValueLen = %d\n", AttributeDefaultValueLen);
      fprintf(out, "AttributeDefaultValue: \n");
>>>>>>> 2bf0f4a5
      for (unsigned int i = 0; i < AttributeDefaultValueLen; i++)
        fprintf(out, "0x%x", AttributeDefaultValue[i]);
    }
  };

  static const SimpleProperties::SP2StructMapping AttributeMapping[];

  static const Uint32 AttributeMappingSize;

  // Signal constants
  static constexpr Uint32 DataLength = 20;
  static constexpr Uint32 HeaderLength = 5;

 private:
  Uint32 senderRef;
  Uint32 senderData;
  Uint32 requestType;
  Uint32 totalLen;
  Uint32 offset;

  /**
   * Length of this data = signal->length() - HeaderLength
   * Sender block ref = signal->senderBlockRef()
   */

  Uint32 tabInfoData[DataLength];

 public:
  enum Deprecated {
    AttributeDGroup = 1009,     // Default NotDGroup
    AttributeStoredInd = 1011,  // Default NotStored
    TableStorageVal = 14,       // Disk storage specified per attribute
    SecondTableId = 17,      // Mandatory between DICT's otherwise not allowed
    FragmentKeyTypeVal = 16  // Default PrimaryKey
  };

  enum Unimplemented {
    ScanOptimised = 15,     // Default updateOptimised
    AttributeGroup = 1012,  // Default 0
    FileNo = 102
  };
};

#define DFGI_MAP_INT(x, y, z)                          \
  {                                                    \
    DictFilegroupInfo::y, (unsigned)my_offsetof(x, z), \
        SimpleProperties::Uint32Value, 0, 0            \
  }

#define DFGI_MAP_STR(x, y, z, len)                     \
  {                                                    \
    DictFilegroupInfo::y, (unsigned)my_offsetof(x, z), \
        SimpleProperties::StringValue, len, 0          \
  }

#define DFGI_MAP_BIN(x, y, z, len, off)                                   \
  {                                                                       \
    DictFilegroupInfo::y, (unsigned)my_offsetof(x, z),                    \
        SimpleProperties::BinaryValue, len, (unsigned)my_offsetof(x, off) \
  }

#define DFGIBREAK(x) \
  { DictFilegroupInfo::x, 0, SimpleProperties::InvalidValue, 0, 0 }

struct DictFilegroupInfo {
  enum KeyValues {
    FilegroupName = 1,
    FilegroupType = 2,
    FilegroupId = 3,
    FilegroupVersion = 4,

    /**
     * File parameters
     */
    FileName = 100,
    FileType = 101,
    FileId = 103,
    FileFGroupId = 104,
    FileFGroupVersion = 105,
    FileSizeHi = 106,
    FileSizeLo = 107,
    FileFreeExtents = 108,
    FileVersion = 109,
    FileEnd = 199,  //

    /**
     * Tablespace parameters
     */
    TS_ExtentSize = 1000,  // specified in bytes
    TS_LogfileGroupId = 1001,
    TS_LogfileGroupVersion = 1002,
    TS_GrowLimit = 1003,  // In bytes
    TS_GrowSizeHi = 1004,
    TS_GrowSizeLo = 1005,
    TS_GrowPattern = 1006,
    TS_GrowMaxSize = 1007,

    /**
     * Logfile group parameters
     */
    LF_UndoBufferSize = 2005,  // In bytes
    LF_UndoGrowLimit = 2000,   // In bytes
    LF_UndoGrowSizeHi = 2001,
    LF_UndoGrowSizeLo = 2002,
    LF_UndoGrowPattern = 2003,
    LF_UndoGrowMaxSize = 2004,
    LF_UndoFreeWordsHi = 2006,
    LF_UndoFreeWordsLo = 2007
  };

  // FragmentType constants
  enum FileTypeValues {
    Datafile = 0,
    Undofile = 1
    //, Redofile
  };

  struct GrowSpec {
    Uint32 GrowLimit;
    Uint32 GrowSizeHi;
    Uint32 GrowSizeLo;
    char GrowPattern[PATH_MAX];
    Uint32 GrowMaxSize;
  };

  // Table data interpretation
  struct Filegroup {
    char FilegroupName[MAX_TAB_NAME_SIZE];
    Uint32 FilegroupType;  // ObjType
    Uint32 FilegroupId;
    Uint32 FilegroupVersion;

    union {
      Uint32 TS_ExtentSize;
      Uint32 LF_UndoBufferSize;
    };
    Uint32 TS_LogfileGroupId;
    Uint32 TS_LogfileGroupVersion;
    union {
      GrowSpec TS_DataGrow;
      GrowSpec LF_UndoGrow;
    };
    // GrowSpec LF_RedoGrow;
    Uint32 LF_UndoFreeWordsHi;
    Uint32 LF_UndoFreeWordsLo;
    Filegroup() {}
    void init();
  };
  static const Uint32 MappingSize;
  static const SimpleProperties::SP2StructMapping Mapping[];

  struct File {
    char FileName[PATH_MAX];
    Uint32 FileType;
    Uint32 FileId;
    Uint32 FileVersion;
    Uint32 FilegroupId;
    Uint32 FilegroupVersion;
    Uint32 FileSizeHi;
    Uint32 FileSizeLo;
    Uint32 FileFreeExtents;

    File() {}
    void init();
  };
  static const Uint32 FileMappingSize;
  static const SimpleProperties::SP2StructMapping FileMapping[];
};

#define DHMI_MAP_INT(x, y, z)                        \
  {                                                  \
    DictHashMapInfo::y, (unsigned)my_offsetof(x, z), \
        SimpleProperties::Uint32Value, 0, 0          \
  }

#define DHMI_MAP_STR(x, y, z, len)                   \
  {                                                  \
    DictHashMapInfo::y, (unsigned)my_offsetof(x, z), \
        SimpleProperties::StringValue, len, 0        \
  }

#define DHMI_MAP_BIN(x, y, z, len, off)                                   \
  {                                                                       \
    DictHashMapInfo::y, (unsigned)my_offsetof(x, z),                      \
        SimpleProperties::BinaryValue, len, (unsigned)my_offsetof(x, off) \
  }

#define DHMIBREAK(x) \
  { DictHashMapInfo::x, 0, SimpleProperties::InvalidValue, 0, 0 }

struct DictHashMapInfo {
  enum KeyValues { HashMapName = 1, HashMapBuckets = 2, HashMapValues = 3 };

  // Table data interpretation
  struct HashMap {
    char HashMapName[MAX_TAB_NAME_SIZE];
    Uint32 HashMapBuckets;
    Uint16 HashMapValues[NDB_MAX_HASHMAP_BUCKETS];
    Uint32 HashMapObjectId;
    Uint32 HashMapVersion;
    HashMap() {}
    void init();
  };
  static const Uint32 MappingSize;
  static const SimpleProperties::SP2StructMapping Mapping[];
};

/**
 * Foreign Keys
 */
struct DictForeignKeyInfo {
  enum KeyValues {
    ForeignKeyName = 1,
    ForeignKeyId = 2,
    ForeignKeyVersion = 3,
    ForeignKeyParentTableId = 4,
    ForeignKeyParentTableVersion = 5,
    ForeignKeyChildTableId = 6,
    ForeignKeyChildTableVersion = 7,
    ForeignKeyParentIndexId = 8,
    ForeignKeyParentIndexVersion = 9,
    ForeignKeyChildIndexId = 10,
    ForeignKeyChildIndexVersion = 11,
    ForeignKeyOnUpdateAction = 12,
    ForeignKeyOnDeleteAction = 13,
    ForeignKeyParentTableName = 14,
    ForeignKeyParentIndexName = 15,
    ForeignKeyChildTableName = 16,
    ForeignKeyChildIndexName = 17,
    ForeignKeyParentColumnsLength = 18,
    ForeignKeyParentColumns = 19,
    ForeignKeyChildColumnsLength = 20,
    ForeignKeyChildColumns = 21
  };

  // Table data interpretation
  struct ForeignKey {
    char Name[MAX_TAB_NAME_SIZE];
    char ParentTableName[MAX_TAB_NAME_SIZE];
    char ParentIndexName[MAX_TAB_NAME_SIZE];
    char ChildTableName[MAX_TAB_NAME_SIZE];
    char ChildIndexName[MAX_TAB_NAME_SIZE];
    Uint32 ForeignKeyId;
    Uint32 ForeignKeyVersion;
    Uint32 ParentTableId;
    Uint32 ParentTableVersion;
    Uint32 ChildTableId;
    Uint32 ChildTableVersion;
    Uint32 ParentIndexId;
    Uint32 ParentIndexVersion;
    Uint32 ChildIndexId;
    Uint32 ChildIndexVersion;
    Uint32 OnUpdateAction;
    Uint32 OnDeleteAction;
    Uint32 ParentColumnsLength;
    Uint32 ParentColumns[MAX_ATTRIBUTES_IN_INDEX];
    Uint32 ChildColumnsLength;
    Uint32 ChildColumns[MAX_ATTRIBUTES_IN_INDEX];
    ForeignKey() {}
    void init();
  };
  static const Uint32 MappingSize;
  static const SimpleProperties::SP2StructMapping Mapping[];
};

void ndbout_print(const DictForeignKeyInfo::ForeignKey &fk, char *buf,
                  size_t sz);

class NdbOut &operator<<(class NdbOut &out,
                         const DictForeignKeyInfo::ForeignKey &fk);

#define DFKI_MAP_INT(x, y, z)                           \
  {                                                     \
    DictForeignKeyInfo::y, (unsigned)my_offsetof(x, z), \
        SimpleProperties::Uint32Value, 0, 0             \
  }

#define DFKI_MAP_STR(x, y, z, len)                      \
  {                                                     \
    DictForeignKeyInfo::y, (unsigned)my_offsetof(x, z), \
        SimpleProperties::StringValue, 0, 0             \
  }

#define DFKI_MAP_BIN(x, y, z, len, off)                                   \
  {                                                                       \
    DictForeignKeyInfo::y, (unsigned)my_offsetof(x, z),                   \
        SimpleProperties::BinaryValue, len, (unsigned)my_offsetof(x, off) \
  }

#define DFKIBREAK(x) \
  { DictForeignKeyInfo::x, 0, SimpleProperties::InvalidValue, 0, 0 }

#undef JAM_FILE_ID

#endif<|MERGE_RESOLUTION|>--- conflicted
+++ resolved
@@ -178,7 +178,6 @@
      */
     FullyReplicatedTriggerId = 161,
 
-<<<<<<< HEAD
     UseVarSizedDiskDataFlag = 162,
 
     HashFunctionFlag   = 163,
@@ -202,28 +201,6 @@
     AttributeAutoIncrement = 1017, //Default false
     AttributeArrayType     = 1019, //Default NDB_ARRAYTYPE_FIXED
     AttributeDefaultValueLen = 1020, //Actual Length saved in AttributeDefaultValue
-=======
-    TableEnd = 999,
-
-    AttributeName = 1000,  // String, Mandatory
-    AttributeId = 1001,    // Mandatory between DICT's otherwise not allowed
-    AttributeType = 1002,  // for osu 4.1->5.0.x
-    AttributeSize = 1003,  // Default DictTabInfo::a32Bit
-    AttributeArraySize = 1005,      // Default 1
-    AttributeKeyFlag = 1006,        // Default noKey
-    AttributeStorageType = 1007,    // Default NDB_STORAGETYPE_MEMORY
-    AttributeNullableFlag = 1008,   // Default NotNullable
-    AttributeDynamic = 1009,        // Default not dynamic
-    AttributeDKey = 1010,           // Default NotDKey
-    AttributeExtType = 1013,        // Default ExtUnsigned
-    AttributeExtPrecision = 1014,   // Default 0
-    AttributeExtScale = 1015,       // Default 0
-    AttributeExtLength = 1016,      // Default 0
-    AttributeAutoIncrement = 1017,  // Default false
-    AttributeArrayType = 1019,      // Default NDB_ARRAYTYPE_FIXED
-    AttributeDefaultValueLen =
-        1020,  // Actual Length saved in AttributeDefaultValue
->>>>>>> 2bf0f4a5
     /* Default value (Binary type, not printable as string),
      * For backward compatibility, the new keyValue
      * (not use the old keyValue 1018) is added
@@ -654,14 +631,9 @@
       fprintf(out, "AttributeExtPrecision = %d\n", AttributeExtPrecision);
       fprintf(out, "AttributeExtScale = %d\n", AttributeExtScale);
       fprintf(out, "AttributeExtLength = %d\n", AttributeExtLength);
-<<<<<<< HEAD
       fprintf(out, "AttributeDefaultValueLen = %d\n",
               AttributeDefaultValueLen);
       fprintf(out, "AttributeDefaultValue:\n");
-=======
-      fprintf(out, "AttributeDefaultValueLen = %d\n", AttributeDefaultValueLen);
-      fprintf(out, "AttributeDefaultValue: \n");
->>>>>>> 2bf0f4a5
       for (unsigned int i = 0; i < AttributeDefaultValueLen; i++)
         fprintf(out, "0x%x", AttributeDefaultValue[i]);
     }
