/*
   Copyright (c) 2003, 2023, Oracle and/or its affiliates.
   Copyright (c) 2021, 2024, Hopsworks and/or its affiliates.

   This program is free software; you can redistribute it and/or modify
   it under the terms of the GNU General Public License, version 2.0,
   as published by the Free Software Foundation.

   This program is also distributed with certain software (including
   but not limited to OpenSSL) that is licensed under separate terms,
   as designated in a particular file or component or in included license
   documentation.  The authors of MySQL hereby grant you an additional
   permission to link the program and your derivative works with the
   separately licensed software that they have included with MySQL.

   This program is distributed in the hope that it will be useful,
   but WITHOUT ANY WARRANTY; without even the implied warranty of
   MERCHANTABILITY or FITNESS FOR A PARTICULAR PURPOSE.  See the
   GNU General Public License, version 2.0, for more details.

   You should have received a copy of the GNU General Public License
   along with this program; if not, write to the Free Software
   Foundation, Inc., 51 Franklin St, Fifth Floor, Boston, MA 02110-1301  USA
*/

#ifndef SUMA_IMPL_HPP
#define SUMA_IMPL_HPP

#include <NodeBitmask.hpp>
#include "SignalData.hpp"

#define JAM_FILE_ID 79

struct SubCreateReq {
  friend bool printSUB_CREATE_REQ(FILE *, const Uint32 *, Uint32, Uint16);
  static constexpr Uint32 SignalLength = 7;

  enum SubscriptionType {
    SingleTableScan = 1,         //
    DatabaseSnapshot = 2,        // All tables/all data (including new ones)
    TableEvent = 3,              //
    SelectiveTableSnapshot = 4,  // User defines tables
    RemoveFlags = 0xff,
    GetFlags = 0xff << 16,
    RestartFlag = 0x2 << 16,
    ReportAll = 0x4 << 16,
    ReportSubscribe = 0x8 << 16,
    NoReportDDL = 0x10 << 16,
    NR_Sub_Dropped = 0x1 << 24  // sub is dropped but needs to be copied
  };

  Uint32 senderRef;
  Uint32 senderData;
  Uint32 subscriptionId;
  Uint32 subscriptionKey;
  Uint32 subscriptionType;
  Uint32 tableId;
  Uint32 schemaTransId;
};

struct SubCreateRef {
  friend bool printSUB_CREATE_REF(FILE *, const Uint32 *, Uint32, Uint16);
  static constexpr Uint32 SignalLength = 3;

  Uint32 senderRef;
  Uint32 senderData;
  Uint32 errorCode;

  enum ErrorCode {
    SubscriptionAlreadyExist = 1415,
    OutOfSubscriptionRecords = 1422,
    OutOfTableRecords = 1423,
    TableDropped = 1417,
    NF_FakeErrorREF = 11,
    NotStarted = 1428
  };
};

struct SubCreateConf {
  friend bool printSUB_CREATE_CONF(FILE *, const Uint32 *, Uint32, Uint16);
  static constexpr Uint32 SignalLength = 2;

  Uint32 senderRef;
  Uint32 senderData;
};

struct SubscriptionData {
  enum Part { MetaData = 1, TableData = 2 };
};

struct SubStartReq {
  /**
   * Sender(s)/Reciver(s)
   */
  friend class Suma;

  friend bool printSUB_START_REQ(FILE *, const Uint32 *, Uint32, Uint16);
  static constexpr Uint32 SignalLength = 7;

  Uint32 senderRef;
  Uint32 senderData;
  Uint32 subscriptionId;
  Uint32 subscriptionKey;
  Uint32 part;  // SubscriptionData::Part
  Uint32 subscriberData;
  Uint32 subscriberRef;
};

struct SubStartRef {
  /**
   * Sender(s)/Reciver(s)
   */
  friend class Suma;

  friend bool printSUB_START_REF(FILE *, const Uint32 *, Uint32, Uint16);
  enum ErrorCode {
    Undefined = 1,
    NF_FakeErrorREF = 11,
    Busy = 701,
    PartiallyConnected = 1421,
    NoSuchSubscription = 1407,
    Locked = 1411,
    Dropped = 1418,
    Defining = 1418,
    OutOfSubscriberRecords = 1412,
    OutOfSubOpRecords = 1424,
    NotMaster = 702,  // For API/DICT communication
    BusyWithNR = 1405,
    NodeDied = 1427,
    NotStarted = 1428,
    SubscriberNodeIdUndefined = 1429
  };

  static constexpr Uint32 SignalLength = 7;
  static constexpr Uint32 SignalLength2 = SignalLength + 1;
  static constexpr Uint32 SL_MasterNode = 9;

  Uint32 senderRef;
  Uint32 senderData;
  Uint32 subscriptionId;
  Uint32 subscriptionKey;
  Uint32 part;  // SubscriptionData::Part
  Uint32 subscriberData;
  // do not change the order here!
  Uint32 errorCode;
  // with SignalLength2
  union {
    Uint32 subscriberRef;
    Uint32 m_masterNodeId;
  };
};

struct SubStartConf {
  /**
   * Sender(s)/Reciver(s)
   */

  friend bool printSUB_START_CONF(FILE *, const Uint32 *, Uint32, Uint16);
  static constexpr Uint32 SignalLength = 9;

  Uint32 senderRef;
  Uint32 senderData;
  Uint32 subscriptionId;
  Uint32 subscriptionKey;
  Uint32 firstGCI;
  Uint32 part;  // SubscriptionData::Part
  Uint32 subscriberData;
  Uint32 bucketCount;
  Uint32 nodegroup;
};

struct SubStopReq {
  /**
   * Sender(s)/Reciver(s)
   */
  friend class Suma;

  enum RequestInfo { RI_ABORT_START = 0x1 };

  friend bool printSUB_STOP_REQ(FILE *, const Uint32 *, Uint32, Uint16);
  static constexpr Uint32 SignalLength = 8;
  Uint32 senderRef;
  Uint32 senderData;
  Uint32 subscriptionId;
  Uint32 subscriptionKey;
  Uint32 part;  // SubscriptionData::Part
  Uint32 subscriberData;
  Uint32 subscriberRef;
  Uint32 requestInfo;
};

struct SubStopRef {
  /**
   * Sender(s)/Reciver(s)
   */
  friend class Suma;

  friend bool printSUB_STOP_REF(FILE *, const Uint32 *, Uint32, Uint16);
  enum ErrorCode {
    Undefined = 1,
    NF_FakeErrorREF = 11,
    Busy = 701,
    NoSuchSubscription = 1407,
    Locked = 1411,
    Defining = 1425,
    OutOfSubOpRecords = 1424,
    NoSuchSubscriber = 1426,
    NotMaster = 702,
    BusyWithNR = 1405,
    NotStarted = 1428
  };

  static constexpr Uint32 SignalLength = 8;
  static constexpr Uint32 SL_MasterNode = 9;

  Uint32 senderRef;
  Uint32 senderData;
  Uint32 subscriptionId;
  Uint32 subscriptionKey;
  Uint32 part;  // SubscriptionData::Part
  Uint32 subscriberData;
  Uint32 subscriberRef;
  Uint32 errorCode;
  Uint32 m_masterNodeId;
};

struct SubStopConf {
  /**
   * Sender(s)/Reciver(s)
   */

  friend bool printSUB_STOP_CONF(FILE *, const Uint32 *, Uint32, Uint16);
  static constexpr Uint32 SignalLengthWithGci = 9;
  static constexpr Uint32 SignalLength = 9;

  Uint32 senderRef;
  Uint32 senderData;
  Uint32 subscriptionId;
  Uint32 subscriptionKey;
  Uint32 part;  // SubscriptionData::Part
  Uint32 subscriberData;
  Uint32 subscriberRef;
  //
  Uint32 gci_hi;
  Uint32 gci_lo;
};

struct SubSyncReq {
  /**
   * Sender(s)/Reciver(s)
   */
  friend class Suma;

  friend bool printSUB_SYNC_REQ(FILE *, const Uint32 *, Uint32, Uint16);
  static constexpr Uint32 SignalLength = 9;

  Uint32 senderRef;
  Uint32 senderData;
  Uint32 subscriptionId;
  Uint32 subscriptionKey;
  Uint32 part;  // SubscriptionData::Part
  Uint32 requestInfo;
  Uint32 fragCount;
  Uint32 fragId;  // ZNIL if not used
  Uint32 batchSize;

  enum {
    LM_Exclusive = 0x1,
    ReorgDelete = 0x2,
    NoDisk = 0x4,
    TupOrder = 0x8,
    LM_CommittedRead = 0x10,
    RangeScan = 0x20,
    StatScan = 0x40
  };

  SECTION(ATTRIBUTE_LIST = 0);  // Used when doing SingelTableScan
  SECTION(TABLE_LIST = 1);
  SECTION(TUX_BOUND_INFO = 1);  // If range scan
};

struct SubSyncRef {
  /**
   * Sender(s)/Reciver(s)
   */
  friend class Suma;

  friend bool printSUB_SYNC_REF(FILE *, const Uint32 *, Uint32, Uint16);
  enum ErrorCode { Undefined = 1 };
  static constexpr Uint32 SignalLength = 3;

  Uint32 senderRef;
  Uint32 senderData;
  Uint32 errorCode;
  Uint32 masterNodeId;
};

struct SubSyncConf {
  /**
   * Sender(s)/Reciver(s)
   */
  friend class Suma;

  friend bool printSUB_SYNC_CONF(FILE *, const Uint32 *, Uint32, Uint16);
  static constexpr Uint32 SignalLength = 2;

  Uint32 senderRef;
  Uint32 senderData;
};

struct SubTableData {
  friend bool printSUB_TABLE_DATA(FILE *, const Uint32 *, Uint32, Uint16);
  static constexpr Uint32 SignalLength = 8;
  static constexpr Uint32 SignalLengthWithTransId = 10;
  SECTION(DICT_TAB_INFO = 0);
  SECTION(ATTR_INFO = 0);
  SECTION(AFTER_VALUES = 1);
  SECTION(BEFORE_VALUES = 2);

  enum Flags { SCAN = 1, LOG = 2, REMOVE_FLAGS = 0xff };

  Uint32 senderData;
  Uint32 gci_hi;
  Uint32 tableId;
  Uint32 requestInfo;
  Uint32 flags;
  union {
    Uint32 changeMask;
    Uint32 anyValue;
    Uint32 takeOver;
  };
  Uint32 totalLen;
  Uint32 gci_lo;
  Uint32 transId1;
  Uint32 transId2;

  static void setOperation(Uint32 &ri, Uint32 val) {
    ri = (ri & 0xFFFFFF00) | val;
  }
  static void setReqNodeId(Uint32 &ri, Uint32 val) {
    ri = (ri & 0xFFFF00FF) | (val << 8);
  }
  static void setNdbdNodeId(Uint32 &ri, Uint32 val) {
    ri = (ri & 0xFF00FFFF) | (val << 16);
  }

  static Uint32 getOperation(const Uint32 &ri) { return (ri & 0xFF); }

  static Uint32 getReqNodeId(const Uint32 &ri) { return (ri >> 8) & 0xFF; }

  static Uint32 getNdbdNodeId(const Uint32 &ri) { return (ri >> 16) & 0xFF; }
};

struct SubSyncContinueReq {
  /**
   * Sender(s)/Reciver(s)
   */
  friend class Trix;

  friend bool printSUB_SYNC_CONTINUE_REQ(FILE *, const Uint32 *, Uint32,
                                         Uint16);
  static constexpr Uint32 SignalLength = 3;

  Uint32 subscriberData;
  Uint32 noOfRowsSent;
  Uint32 senderData;
};

struct SubSyncContinueRef {
  /**
   * Sender(s)/Reciver(s)
   */
  friend class Trix;

  friend bool printSUB_SYNC_CONTINUE_REF(FILE *, const Uint32 *, Uint32,
                                         Uint16);
  static constexpr Uint32 SignalLength = 3;

  Uint32 subscriptionId;
  Uint32 subscriptionKey;
  Uint32 senderData;
};

struct SubSyncContinueConf {
  /**
   * Sender(s)/Reciver(s)
   */
  friend class Trix;

  friend bool printSUB_SYNC_CONTINUE_CONF(FILE *, const Uint32 *, Uint32,
                                          Uint16);
  static constexpr Uint32 SignalLength = 3;

  Uint32 subscriptionId;
  Uint32 subscriptionKey;
  Uint32 senderData;
};

struct SubGcpCompleteRep {
  /**
   * Sender(s)/Reciver(s)
   */
  friend class Dbdih;
  friend class Trix;

  friend bool printSUB_GCP_COMPLETE_REP(FILE *, const Uint32 *, Uint32, Uint16);
  static constexpr Uint32 SignalLength = 5;
  static constexpr Uint32 ON_DISK = 1;
  static constexpr Uint32 IN_MEMORY = 2;
  static constexpr Uint32 MISSING_DATA = 4;
  static constexpr Uint32 ADD_CNT = 8;   // Uses hi 16-bit for delta
  static constexpr Uint32 SUB_CNT = 16;  // Uses hi 16-bit for delta
  static constexpr Uint32 SUB_DATA_STREAMS_IN_SIGNAL =
      32;  // Whether sub datat stream identifiers are appended to signal
  // If the number of sub data streams increase in future, we may need to put
  // the identifiers in a separate section.

  Uint32 gci_hi;
  Uint32 senderRef;
  Uint32 gcp_complete_rep_count;
  Uint32 gci_lo;
  Uint32 flags;

  /**
   * If SUB_DATA_STREAMS_IN_SIGNAL flag is set,
   * gcp_complete_rep_count will indicate the number of 16-bit data
   * stream identifiers appended.  A word is packed with two stream
   * identifiers.  If and odd number of identifiers are indicated,
   * the high 16-bit of last word are not used, but should be zero
   * filled.
   */
  Uint32 sub_data_streams[1];
};

struct SubGcpCompleteAck {
  /**
   * Sender(s)/Reciver(s)
   */
  static constexpr Uint32 SignalLength = SubGcpCompleteRep::SignalLength;

  SubGcpCompleteRep rep;
};

struct SubRemoveReq {
  friend bool printSUB_REMOVE_REQ(FILE *, const Uint32 *, Uint32, Uint16);
  static constexpr Uint32 SignalLength = 4;

  Uint32 senderRef;
  Uint32 senderData;
  Uint32 subscriptionId;
  Uint32 subscriptionKey;
};

struct SubRemoveRef {
  friend bool printSUB_REMOVE_REF(FILE *, const Uint32 *, Uint32, Uint16);
  static constexpr Uint32 SignalLength = 5;
  enum ErrorCode {
    Undefined = 1,
    NF_FakeErrorREF = 11,
    Busy = 701,
    NoSuchSubscription = 1407,
    Locked = 1411,
    Defining = 1418,
    AlreadyDropped = 1419,
    NotStarted = 1428
  };

  Uint32 senderRef;
  Uint32 subscriptionId;
  Uint32 subscriptionKey;
  Uint32 errorCode;
  Uint32 senderData;
};

struct SubRemoveConf {
  friend bool printSUB_REMOVE_CONF(FILE *, const Uint32 *, Uint32, Uint16);
  static constexpr Uint32 SignalLength = 5;

  Uint32 senderRef;
  Uint32 subscriptionId;
  Uint32 subscriptionKey;
  Uint32 errorCode;
  Uint32 senderData;
};

struct CreateSubscriptionIdReq {
  friend bool printCREATE_SUBSCRIPTION_ID_REQ(FILE *, const Uint32 *, Uint32,
                                              Uint16);
  static constexpr Uint32 SignalLength = 2;

  Uint32 senderRef;
  Uint32 senderData;
};

struct CreateSubscriptionIdConf {
  friend bool printCREATE_SUBSCRIPTION_ID_CONF(FILE *, const Uint32 *, Uint32,
                                               Uint16);
  static constexpr Uint32 SignalLength = 4;

  Uint32 senderRef;
  Uint32 senderData;
  Uint32 subscriptionId;
  Uint32 subscriptionKey;
};

struct CreateSubscriptionIdRef {
  friend bool printCREATE_SUBSCRIPTION_ID_REF(FILE *, const Uint32 *, Uint32,
                                              Uint16);
  static constexpr Uint32 SignalLength = 3;

  Uint32 senderRef;
  Uint32 senderData;
  Uint32 errorCode;
};

struct SumaStartMeReq {
  static constexpr Uint32 SignalLength = 1;
  Uint32 unused;
};

struct SumaStartMeRef {
  static constexpr Uint32 SignalLength = 1;
  Uint32 errorCode;
  enum { Busy = 0x1, NotStarted = 0x2 };
};

struct SumaStartMeConf {
  static constexpr Uint32 SignalLength = 1;
  Uint32 unused;
};

struct SumaHandoverReq {
  static constexpr Uint32 SignalLength = 4;
  Uint32 gci;
  Uint32 nodeId;
  Uint32 theBucketMask[1];
  Uint32 requestType;

  enum RequestType { RT_START_NODE = 0, RT_STOP_NODE = 1 };
};

struct SumaHandoverConf {
  static constexpr Uint32 SignalLength = 4;
  Uint32 gci;
  Uint32 nodeId;
  Uint32 theBucketMask[1];
  Uint32 requestType;
};

<<<<<<< HEAD
struct SumaContinueB
{
  enum 
  {
    RESEND_BUCKET = 1
    ,RELEASE_GCI = 2
    ,OUT_OF_BUFFER_RELEASE = 3
    ,API_FAIL_GCI_LIST = 4
    ,API_FAIL_SUBSCRIBER_LIST = 5
    ,API_FAIL_SUBSCRIPTION = 6
    ,SUB_STOP_REQ = 7
    ,RETRY_DICT_LOCK = 8
    ,HANDOVER_WAIT_TIMEOUT = 9
    ,WAIT_SCAN_TAB_REQ = 10
    ,WAIT_GET_FRAGMENT = 11
    ,SEND_SUB_GCP_COMPLETE_REP = 12
    ,SUMA_TRANSIENT_POOL_STAT = 13
    ,SHRINK_TRANSIENT_POOLS = 14
    ,REPORT_SUBSCRIPTION_SET = 15
=======
struct SumaContinueB {
  enum {
    RESEND_BUCKET = 1,
    RELEASE_GCI = 2,
    OUT_OF_BUFFER_RELEASE = 3,
    API_FAIL_GCI_LIST = 4,
    API_FAIL_SUBSCRIBER_LIST = 5,
    API_FAIL_SUBSCRIPTION = 6,
    SUB_STOP_REQ = 7,
    RETRY_DICT_LOCK = 8,
    HANDOVER_WAIT_TIMEOUT = 9,
    WAIT_SCAN_TAB_REQ = 10,
    WAIT_GET_FRAGMENT = 11,
    SEND_SUB_GCP_COMPLETE_REP = 12,
    REPORT_SUBSCRIPTION_SET = 13
>>>>>>> 2bf0f4a5
  };
};

#undef JAM_FILE_ID

#endif<|MERGE_RESOLUTION|>--- conflicted
+++ resolved
@@ -547,7 +547,6 @@
   Uint32 requestType;
 };
 
-<<<<<<< HEAD
 struct SumaContinueB
 {
   enum 
@@ -567,23 +566,6 @@
     ,SUMA_TRANSIENT_POOL_STAT = 13
     ,SHRINK_TRANSIENT_POOLS = 14
     ,REPORT_SUBSCRIPTION_SET = 15
-=======
-struct SumaContinueB {
-  enum {
-    RESEND_BUCKET = 1,
-    RELEASE_GCI = 2,
-    OUT_OF_BUFFER_RELEASE = 3,
-    API_FAIL_GCI_LIST = 4,
-    API_FAIL_SUBSCRIBER_LIST = 5,
-    API_FAIL_SUBSCRIPTION = 6,
-    SUB_STOP_REQ = 7,
-    RETRY_DICT_LOCK = 8,
-    HANDOVER_WAIT_TIMEOUT = 9,
-    WAIT_SCAN_TAB_REQ = 10,
-    WAIT_GET_FRAGMENT = 11,
-    SEND_SUB_GCP_COMPLETE_REP = 12,
-    REPORT_SUBSCRIPTION_SET = 13
->>>>>>> 2bf0f4a5
   };
 };
 
