/*
   Copyright (c) 2016, 2023, Oracle and/or its affiliates.
<<<<<<< HEAD
   Copyright (c) 2022, 2023, Hopsworks and/or its affiliates.
=======
>>>>>>> 057f5c95

   This program is free software; you can redistribute it and/or modify
   it under the terms of the GNU General Public License, version 2.0,
   as published by the Free Software Foundation.

   This program is also distributed with certain software (including
   but not limited to OpenSSL) that is licensed under separate terms,
   as designated in a particular file or component or in included license
   documentation.  The authors of MySQL hereby grant you an additional
   permission to link the program and your derivative works with the
   separately licensed software that they have included with MySQL.

   This program is distributed in the hope that it will be useful,
   but WITHOUT ANY WARRANTY; without even the implied warranty of
   MERCHANTABILITY or FITNESS FOR A PARTICULAR PURPOSE.  See the
   GNU General Public License, version 2.0, for more details.

   You should have received a copy of the GNU General Public License
   along with this program; if not, write to the Free Software
   Foundation, Inc., 51 Franklin St, Fifth Floor, Boston, MA 02110-1301  USA
*/

#ifndef NDB_OWNPROCESSINFO_HPP
#define NDB_OWNPROCESSINFO_HPP

#include "ndb_types.h"

class ProcessInfo;
class ndb_sockaddr;

void setOwnProcessInfoAngelPid(Uint32);
<<<<<<< HEAD
void setOwnProcessInfoServerAddress(struct sockaddr * addr);
void setOwnProcessInfoServerAddress4(struct sockaddr * addr);
=======
void setOwnProcessInfoServerAddress(ndb_sockaddr * addr);
>>>>>>> 057f5c95
void setOwnProcessInfoPort(Uint16);

ProcessInfo * getOwnProcessInfo(Uint16 nodeId);

#endif<|MERGE_RESOLUTION|>--- conflicted
+++ resolved
@@ -1,9 +1,6 @@
 /*
    Copyright (c) 2016, 2023, Oracle and/or its affiliates.
-<<<<<<< HEAD
    Copyright (c) 2022, 2023, Hopsworks and/or its affiliates.
-=======
->>>>>>> 057f5c95
 
    This program is free software; you can redistribute it and/or modify
    it under the terms of the GNU General Public License, version 2.0,
@@ -35,12 +32,7 @@
 class ndb_sockaddr;
 
 void setOwnProcessInfoAngelPid(Uint32);
-<<<<<<< HEAD
-void setOwnProcessInfoServerAddress(struct sockaddr * addr);
-void setOwnProcessInfoServerAddress4(struct sockaddr * addr);
-=======
 void setOwnProcessInfoServerAddress(ndb_sockaddr * addr);
->>>>>>> 057f5c95
 void setOwnProcessInfoPort(Uint16);
 
 ProcessInfo * getOwnProcessInfo(Uint16 nodeId);
