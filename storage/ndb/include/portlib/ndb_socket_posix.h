--- conflicted
+++ resolved
@@ -97,63 +97,7 @@
     return ndb_socket_errno();
 
   return 0;
-<<<<<<< HEAD
 #undef NONBLOCKFLAG
-}
-
-static inline
-int ndb_bind_inet(ndb_socket_t s, const struct sockaddr_in6 *addr)
-{
-  return bind(s.fd, (const struct sockaddr*)addr, sizeof(struct sockaddr_in6));
-}
-
-static inline
-int ndb_bind_inet4(ndb_socket_t s, const struct sockaddr_in *addr)
-{
-  return bind(s.fd, (const struct sockaddr*)addr, sizeof(struct sockaddr_in));
-}
-
-static inline
-int ndb_socket_get_port(ndb_socket_t s, unsigned short *port)
-{
-  struct sockaddr_in6 servaddr;
-  ndb_socket_len_t sock_len = sizeof(servaddr);
-  if(getsockname(s.fd, (struct sockaddr*)&servaddr, &sock_len) < 0) {
-    return 1;
-  }
-
-  *port= ntohs(servaddr.sin6_port);
-  return 0;
-}
-
-static inline
-int ndb_socket_get_port4(ndb_socket_t s, unsigned short *port)
-{
-  struct sockaddr_in servaddr;
-  ndb_socket_len_t sock_len = sizeof(servaddr);
-  if(getsockname(s.fd, (struct sockaddr*)&servaddr, &sock_len) < 0) {
-    return 1;
-  }
-
-  *port= ntohs(servaddr.sin_port);
-  return 0;
-}
-
-static inline
-int ndb_listen(ndb_socket_t s, int backlog)
-{
-  return listen(s.fd, backlog);
-}
-
-static inline
-ndb_socket_t ndb_accept(ndb_socket_t s, struct sockaddr *addr,
-                       ndb_socket_len_t *addrlen)
-{
-  ndb_socket_t r;
-  r.fd= accept(s.fd, addr, addrlen);
-  return r;
-=======
->>>>>>> a246bad7
 }
 
 static inline
@@ -175,23 +119,7 @@
 }
 
 static inline
-<<<<<<< HEAD
-int ndb_socket_connect_address4(ndb_socket_t s, struct in_addr *a)
-{
-  struct sockaddr_in addr;
-  ndb_socket_len_t addrlen= sizeof(addr);
-  if(getpeername(s.fd, (struct sockaddr*)&addr, &addrlen))
-    return ndb_socket_errno();
-
-  *a= addr.sin_addr;
-  return 0;
-}
-
-static inline
-int ndb_getpeername(ndb_socket_t s, struct sockaddr *a, ndb_socket_len_t *addrlen)
-=======
 ssize_t ndb_socket_writev(ndb_socket_t s, const struct iovec *iov, int iovcnt)
->>>>>>> a246bad7
 {
   return writev(s.s, iov, iovcnt);
 }
