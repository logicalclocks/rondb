/*
   Copyright (c) 2003, 2023, Oracle and/or its affiliates.
   Copyright (c) 2021, 2023, Hopsworks and/or its affiliates.

   This program is free software; you can redistribute it and/or modify
   it under the terms of the GNU General Public License, version 2.0,
   as published by the Free Software Foundation.

   This program is also distributed with certain software (including
   but not limited to OpenSSL) that is licensed under separate terms,
   as designated in a particular file or component or in included license
   documentation.  The authors of MySQL hereby grant you an additional
   permission to link the program and your derivative works with the
   separately licensed software that they have included with MySQL.

   This program is distributed in the hope that it will be useful,
   but WITHOUT ANY WARRANTY; without even the implied warranty of
   MERCHANTABILITY or FITNESS FOR A PARTICULAR PURPOSE.  See the
   GNU General Public License, version 2.0, for more details.

   You should have received a copy of the GNU General Public License
   along with this program; if not, write to the Free Software
   Foundation, Inc., 51 Franklin St, Fifth Floor, Boston, MA 02110-1301  USA
*/


//**************************************************************************** 
// 
//  AUTHOR 
//      Åsa Fransson 
// 
//  NAME 
//      TransporterCallback 
// 
// 
//***************************************************************************/ 
#ifndef TRANSPORTER_CALLBACK_H 
#define TRANSPORTER_CALLBACK_H 
 
#include <kernel_types.h> 
#include "TransporterDefinitions.hpp" 
#include "TransporterRegistry.hpp"

class Transporter;

/**
 * The TransporterReceiveCallback class encapsulates
 * the receive aspects of the transporter code that is
 * specific to particular
 * upper layer (NDB API, single-threaded kernel, or multi-threaded kernel).
 */
class TransporterReceiveHandle : public TransporterReceiveData {
public:
  /**
   * This method is called to deliver a signal to the upper layer.
   *
   * The method may either execute the signal immediately (NDB API), or
   * queue it for later execution (kernel).
   *
   * @returns true if no more signals should be delivered
   */
  virtual bool deliver_signal(SignalHeader * const header,
                              Uint8 prio,
                              TransporterError &error_code,
                              Uint32 * const signalData,
                              LinearSectionPtr ptr[3]) = 0;

  /**
   * This method is called regularly (currently after receive from each
   * transporter) by the transporter code.
   *
   * It provides an opportunity for the upper layer to interleave signal
   * handling with signal reception, if so desired, so as to not needlessly
   * overflow the received signals job buffers. Ie. the single-threaded
   * kernel implementation currently executes received signals if the
   * job buffer reaches a certain percentage of occupancy.
   *
   * The method should return non-zero if signals were execute, zero if not.
   */
  virtual int checkJobBuffer() = 0;

  /**
   * Same as reportSendLen(), but for received data.
   *
   * For multithreaded cases, this is only called while holding the global
   * receive lock.
   */
  virtual void reportReceiveLen(NodeId nodeId, Uint32 count, Uint64 bytes) = 0;

  /**
   * Transporter code calls this method when a connection to a node has been
   * established (state becomes CONNECTED).
   *
   * This is called from TransporterRegistry::update_connections(), which only
   * runs from the receive thread.
   */
  virtual void reportConnect(NodeId nodeId) = 0;

  /**
   * Transporter code calls this method when a connection to a node is lost
   * (state becomes DISCONNECTED).
   *
   * This is called from TransporterRegistry::update_connections(), which only
   * runs from the receive thread.
   */
  virtual void reportDisconnect(NodeId nodeId, Uint32 errNo) = 0;

  /**
   * Called by transporter code to report error
   *
   * This is called from TransporterRegistry::update_connections(), which only
   * runs from the receive thread.
   */
  virtual void reportError(NodeId nodeId, TransporterError errorCode,
                           const char *info = nullptr) = 0;

  /**
   * Called from transporter code after a successful receive from a node.
   *
   * Used for heartbeat detection by upper layer.
   */
  virtual void transporter_recv_from(NodeId node) = 0;

  /**
   *
   */
  virtual ~TransporterReceiveHandle() {}

#ifndef NDEBUG
  /**
   * 'm_active' is used by 'class TransporterReceiveWatchdog' in 
   * DEBUG to detect concurrent calls to ::update_connections and
   * ::performReceive() which isn't allowed.
   */
  TransporterReceiveHandle() :
    m_active(false),
    m_has_extra_wakeup_socket(false)
  {}

  volatile bool m_active;
#endif
  Uint32 nTCPTransporters;
  Uint32 nSHMTransporters;
  bool m_has_extra_wakeup_socket;
  ndb_socket_t m_extra_wakeup_sockets[2];
};

/**
 * The TransporterCallback class encapsulates those aspects of the transporter
 * code that is specific to particular upper layer (NDB API, single-threaded
 * kernel, or multi-threaded kernel).
 */
class TransporterCallback {
public:
  /**
   * Enable or disable the send buffers.
   *
   * These are used for enabling/disabling of sending as the transporter
   * is connected or disconnect.
   *
   * Initially the transporter is in a disabled (disconnected) state and
   * must be 'enabled' when a connection to a 'node' is established.
   * If it later disconnect, disabling it will discard any unsent
   * data in the send buffer(s).
   *
   * Note that the entire process of multiple client- / block-threads
   * writing to the send buffers, and the connect/disconnect handling is
   * highly asynch: We may disconnect at any time, and data successfully
   * written to the send buffers may thus later be discarded before they
   * are sent.
   *
   * The upper layer implementing the TransporterCallback
   * interface, should provide sufficient locking of enable/disable vs.
   * get_bytes_to_send_iovec(). It may, or may not, also provide
   * synchronization wrt TransporterSendBufferHandle::isSendEnabled().
   * Iff not synchronized, we allow send buffer allocation to disconnected
   * the transporter and silently discard the written contents later
   * (at next synch point)
   *
   * A send buffer should not be enabled without first being in a
   * disabled state. This might be asserted by the implementation.
   * Duplicated disable call is allowed in case a connection attempt
   * failures, e.g. a couple of direct transitions from CONNECTING
   * to DISCONNECTING in the TransporterRegistry.
   */
<<<<<<< HEAD
  virtual void enable_send_buffer(NodeId, TrpId, bool) = 0;
  virtual void disable_send_buffer(NodeId, TrpId, bool) = 0;
=======
  virtual void enable_send_buffer(TrpId) = 0;
  virtual void disable_send_buffer(TrpId) = 0;
>>>>>>> 20884deb

  /**
   * The transporter periodically calls this method, indicating the number
   * of sends done to one NodeId, as well as total bytes sent.
   *
   * For multithreaded cases, this is only called while the send lock for the
   * given node is held.
   */
  virtual void reportSendLen(NodeId nodeId, Uint32 count, Uint64 bytes) = 0;

  /**
   * Locking (no-op in single-threaded VM).
   *
   * These are used to lock/unlock the transporter for connect and disconnect
   * operation.
   *
   * Upper layer must implement these so that between return of
   * lock_transporter() and call of unlock_transporter(), no thread will be
   * running simultaneously in performSend() (for that node) or
   * performReceive().
   *
   * See src/common/transporter/trp.txt for more information.
   */
  virtual void lock_transporter(TrpId) { }
  virtual void unlock_transporter(TrpId) { }
  virtual void lock_send_transporter(TrpId) { }
  virtual void unlock_send_transporter(TrpId) { }

  /**
   * ToDo: In current patch, these are not used, instead we use default
   * implementations in TransporterRegistry.
   */

  /**
   * Notify upper layer of explicit wakeup request
   *
   * The is called from the thread holding receiving data from the
   * transporter, under the protection of the transporter lock.
   */
  virtual void reportWakeup() { }

  /**
   * Ask upper layer to supply a list of struct iovec's with data to
   * send over a transporter.
   *
   * The call should fill in data from all threads (if any).
   *
   * The call will write at most MAX iovec structures starting at DST.
   *
   * Returns number of entries filled-in on success. 0 if nothing
   * available.
   *
   * Will be called from the thread that does performSend(), so multi-threaded
   * use cases must be prepared for that and do any necessary locking.
   *
   * Nothing should be returned for a transporter with a disabled send buffer.
   */
  virtual Uint32 get_bytes_to_send_iovec(TrpId id,
                                         struct iovec *dst,
                                         Uint32) = 0;

  /**
   * Called when data has been sent, allowing to free / reuse the space. Passes
   * number of bytes sent.
   *
   * Note that this may be less than the sum of all iovec::iov_len supplied
   * (in case of partial send). In particular, one iovec entry may have been
   * partially sent, and may not be freed until another call to bytes_sent()
   * which covers the rest of its data.
   *
   * Returns total amount of unsent data in send buffers for this transporter.
   *
   * Like get_bytes_to_send_iovec(), this is called during performSend().
   */
  virtual Uint32 bytes_sent(TrpId, Uint32 bytes) = 0;

  virtual ~TransporterCallback() {}
};


/**
 * This interface implements send buffer access for the
 * TransporterRegistry::prepareSend() method.
 *
 * It is used to allocate send buffer memory in thread local buffers.
 * The 'protocol' requires that isSendEnabled() should be checked
 * before any allocation is attempted.
 *
 * Depending on each implementation of this interface, there might(Ndb API),
 * or might not(data nodes) be thread synchronization protecting against
 * Transporters being disconnected while we write to these thread-local
 * send buffers. Without such synchronication, checking for transporters
 * being connected, or returning 'not connected' type errors from 
 * prepareSend() is 'unsafe', and result should not be trusted. Thus,
 * SEND_DISCONNECTED errors are also ignored on the data nodes.
 *
 * Reading and freeing data is done from the TransporterCallback class
 * methods get_bytes_to_send_iovec() and bytes_sent(). These *are*
 * synchronized with the connection state of the transporter, such that
 * send data allocated with get-/updateWritePtr() will not show up in
 * get_bytes_to_send_iovec() if the transporter was, or later becomes,
 * disconnected.
 */
class TransporterSendBufferHandle {
public:

  /**
   * - Allocate send buffer for default send buffer handling.
   *
   * - Upper layer that implements their own TransporterSendBufferHandle do not
   * - use this, instead they manage their own send buffers.
   *
   * Argument is the value of config parameter TotalSendBufferMemory. If 0,
   * a default will be used of sum(max send buffer) over all transporters.
   * The second is the config parameter ExtraSendBufferMemory
   */
  virtual void allocate_send_buffers(Uint64 /*total_send_buffer*/,
			             Uint64 /*extra_send_buffer*/) {}

  /**
   * Check that send bufferes are enabled for the specified transporter.
   * Calling getWritePtr() for a transporter with a disabled send buffer
   * is considered a protocol breakage. (could be asserted).
   *
   * It is up to each implementation whether we allow send buffer
   * allocation to a possibly disconnected transporter or not.
   * Default is to always allow buffer allocation and silently
   * discard the prepared send message if it later turns out that
   * the transporter was disconnected.
   *
   * Note, that even if send was enabled at the time we allocated 
   * send buffers, it may be disabled before the written data is
   * actually sent. The buffer contents is then silently discarded.
   */
  virtual bool isSendEnabled(TrpId) const
  { return true; }

  /**
   * Get space for packing a signal into, allocate more buffer as needed.
   *
   * The max_use parameter is a limit on the amount of unsent data (whether
   * delivered through get_bytes_to_send_iovec() or not) for a transporter;
   * the method must return NULL rather than allow to exceed this amount.
   */
  virtual Uint32 *getWritePtr(TrpId,
                              Uint32 lenBytes,
                              Uint32 prio,
                              Uint32 max_use,
                              SendStatus *error) = 0;
  /**
   * Called when new signal is packed.
   *
   * Returns number of bytes in buffer not yet sent (this includes data that
   * was made available to send with get_bytes_to_send_iovec(), but has not
   * yet been marked as really sent from bytes_sent()).
   */
  virtual Uint32 updateWritePtr(TrpId,
                                Uint32 lenBytes,
                                Uint32 prio) = 0;

  /**
   * Provide a mechanism to check the level of risk in using the send buffer.
   * This is useful in long-running activities to ensure that they don't
   * jeopardize short, high priority actions in the cluster.
   */
  //virtual void getSendBufferLevel(TrpId, SB_LevelType &level) = 0;

  /**
   * Called during prepareSend() if send buffer gets full, to do an emergency
   * send on th etransporter with the hope of freeing up send buffer for the
   * signal to be queued.
   */
  virtual bool forceSend(TrpId) = 0;

  virtual ~TransporterSendBufferHandle() {}
};

/**
 * Return the TransporterSendBufferHandle if the 'default' (non-mt) 
 * implementation of the SendBufferHandle is used, NULL otherwise.
 */
TransporterSendBufferHandle *getNonMTTransporterSendHandle();

#endif<|MERGE_RESOLUTION|>--- conflicted
+++ resolved
@@ -1,6 +1,6 @@
 /*
    Copyright (c) 2003, 2023, Oracle and/or its affiliates.
-   Copyright (c) 2021, 2023, Hopsworks and/or its affiliates.
+   Copyright (c) 2021, 2024, Hopsworks and/or its affiliates.
 
    This program is free software; you can redistribute it and/or modify
    it under the terms of the GNU General Public License, version 2.0,
@@ -183,13 +183,8 @@
    * failures, e.g. a couple of direct transitions from CONNECTING
    * to DISCONNECTING in the TransporterRegistry.
    */
-<<<<<<< HEAD
-  virtual void enable_send_buffer(NodeId, TrpId, bool) = 0;
-  virtual void disable_send_buffer(NodeId, TrpId, bool) = 0;
-=======
   virtual void enable_send_buffer(TrpId) = 0;
   virtual void disable_send_buffer(TrpId) = 0;
->>>>>>> 20884deb
 
   /**
    * The transporter periodically calls this method, indicating the number
