/*
   Copyright (c) 2003, 2022, Oracle and/or its affiliates.
   Copyright (c) 2021, 2023, Hopsworks and/or its affiliates.

   This program is free software; you can redistribute it and/or modify
   it under the terms of the GNU General Public License, version 2.0,
   as published by the Free Software Foundation.

   This program is also distributed with certain software (including
   but not limited to OpenSSL) that is licensed under separate terms,
   as designated in a particular file or component or in included license
   documentation.  The authors of MySQL hereby grant you an additional
   permission to link the program and your derivative works with the
   separately licensed software that they have included with MySQL.

   This program is distributed in the hope that it will be useful,
   but WITHOUT ANY WARRANTY; without even the implied warranty of
   MERCHANTABILITY or FITNESS FOR A PARTICULAR PURPOSE.  See the
   GNU General Public License, version 2.0, for more details.

   You should have received a copy of the GNU General Public License
   along with this program; if not, write to the Free Software
   Foundation, Inc., 51 Franklin St, Fifth Floor, Boston, MA 02110-1301  USA
*/

//****************************************************************************
//
//  NAME
//      TransporterRegistry
//
//  DESCRIPTION
//      TransporterRegistry (singleton) is the interface to the 
//      transporter layer. It handles transporter states and 
//      holds the transporter arrays.
//
//***************************************************************************/
#ifndef TransporterRegistry_H
#define TransporterRegistry_H

#if defined(HAVE_EPOLL_CREATE)
#include <sys/epoll.h>
#endif
#include "TransporterDefinitions.hpp"
#include <SocketServer.hpp>
#include <SocketClient.hpp>

#include <mgmapi/mgmapi.h>

#include <NodeBitmask.hpp>
#include <NdbMutex.h>

#include "portlib/NdbTick.h"

#ifndef _WIN32
/*
 * Shared memory (SHM) transporter is not implemented on Windows.
 *
 * This macro is not intended for turning SHM transporter feature on and off,
 * it should always be on for any platform that supports it.
 *
 * If one still want to try and build without full SHM transporter, partly
 * simulate a Windows build, support one also need to remove:
 *
 *   SET(EXTRA_SRC SHM_Transporter.unix.cpp SHM_Transporter.cpp)
 *
 * from CMakeLists.txt
 */
#define NDB_SHM_TRANSPORTER_SUPPORTED 1
#endif

// A transporter is always in an IOState.
// NoHalt is used initially and as long as it is no restrictions on
// sending or receiving.
enum IOState {
  NoHalt     = 0,
  HaltInput  = 1,
  HaltOutput = 2,
  HaltIO     = 3
};


static const char *performStateString[] = 
  { "is connected",
    "is trying to connect",
    "does nothing",
    "is trying to disconnect" };

class Transporter;
class TCP_Transporter;
class SHM_Transporter;
class Multi_Transporter;

class TransporterRegistry;
class SocketAuthenticator;

class TransporterService : public SocketServer::Service {
  SocketAuthenticator * m_auth;
  TransporterRegistry * m_transporter_registry;
public:
  TransporterService(SocketAuthenticator *auth= nullptr)
  {
    m_auth= auth;
    m_transporter_registry= nullptr;
  }
  void setTransporterRegistry(TransporterRegistry *t)
  {
    m_transporter_registry= t;
  }
  SocketServer::Session * newSession(ndb_socket_t socket) override;
};

/**
 * TransporterReceiveData
 *
 *   State for pollReceive/performReceive
 *   Moved into own class to enable multiple receive threads
 */
struct TransporterReceiveData
{
  TransporterReceiveData();
  ~TransporterReceiveData();

  bool init (unsigned maxTransporters);

  /**
   * Add a transporter to epoll_set
   *   does nothing if epoll not active
   */
  bool epoll_add(Transporter*);

  /**
   * Bitmask of transporters currently handled by this instance
   */
  TrpBitmask m_transporters;

  /**
   * Bitmask of transporters having data awaiting to be received
   * on its socket.
   */
  TrpBitmask m_recv_socket_transporters;

  /**
   * This is the bitmap indicating which transporters to read
   * from. Normally all transporters in m_recv_socket_transporters
   * should be read, but in Job buffer full conditions this is
   * not always true. Thus we need to execute an OR of
   * m_recv_socket_transporters and m_read_transporters to find
   * transporters to look at in performRececive.
   *
   * The bitmap is set in the start of a new iteration in pollReceive.
   * It includes those transporters that had more data from the
   * previous iteration (these will set m_read_transporters, but
   * not m_recv_socket_transporters).
   */
  TrpBitmask m_read_transporters;

  /**
   * Bitmask of transporters that had more data remaining in transporter
   * even after handling it in performReceive. Those transporters will
   * be set in m_read_transporters in the next iteration from
   * pollReceive.
   */
  TrpBitmask m_has_data_transporters;

  /**
   * Bitmask of transporters having received corrupted or unsupported
   * message. No more unpacking and delivery of messages allowed.
   */
  NodeBitmask m_bad_data_transporters;

  /**
   * Last node received from if unable to complete all transporters
   * in previous ::performReceive(). Next ::performReceive will
   * resume from first transporter after this.
   */
  Uint32 m_last_trp_id;

  /**
   * We found a Job buffer full condition. Report this with a
   * transporter id != 0. Ensure next iteration only unpacks
   * starting at m_stop_trp_id.
   */
  Uint32 m_stop_trp_id;
  /**
   * Spintime calculated as maximum of currently connected transporters.
   * Only applies to shared memory transporters.
   */
  Uint32 m_spintime;

  /**
   * Total spintime
   */
  Uint32 m_total_spintime;

#if defined(HAVE_EPOLL_CREATE)
  int m_epoll_fd;
  struct epoll_event *m_epoll_events;
  bool change_epoll(TCP_Transporter *t, bool add);
#endif

  /**
   * Used in polling if exists TCP_Transporter
   */
  ndb_socket_poller m_socket_poller;
};

#include "TransporterCallback.hpp"

/**
 * @class TransporterRegistry
 * @brief ...
 */
class TransporterRegistry 
{
  friend class SHM_Transporter;
  friend class SHM_Writer;
  friend class Transporter;
  friend class TransporterService;
public:
 /**
  * Constructor
  */
  TransporterRegistry(TransporterCallback *callback,
                      TransporterReceiveHandle * receiveHandle,
		      unsigned maxTransporters = MAX_NTRANSPORTERS);

  /**
   * this handle will be used in the client connect thread
   * to fetch information on dynamic ports.  The old handle
   * (if set) is destroyed, and this is destroyed by the destructor
   */
  void set_mgm_handle(NdbMgmHandle h);
  NdbMgmHandle get_mgm_handle(void) { return m_mgm_handle; }

  bool init(NodeId localNodeId);

  /**
   * Iff using non-default TransporterReceiveHandle's
   *   they need to get initialized
   */
  bool init(TransporterReceiveHandle&);

  /**
     Perform handshaking of a client connection to accept it
     as transporter.

     @note Connection should be closed by caller if function
     returns false

     @param sockfd           the socket to handshake
     @param msg              error message describing why handshake failed,
                             to be filled in when function return
     @param close_with_reset allows the function to indicate to the caller
                             how the socket should be closed when function
                             returns false
     @param log_failure      whether a failure to connect is log-worthy

     @returns false on failure and true on success
  */
  bool connect_server(ndb_socket_t sockfd,
                      BaseString& msg,
                      bool& close_with_reset,
                      bool& log_failure);

  bool connect_client(NdbMgmHandle *h);

  /**
   * Given a SocketClient, creates a NdbMgmHandle, turns it into a transporter
   * and returns the socket.
   */
  ndb_socket_t connect_ndb_mgmd(const char* server_name,
                                unsigned short server_port);

  /**
   * Given a connected NdbMgmHandle, turns it into a transporter
   * and returns the socket.
   */
  ndb_socket_t connect_ndb_mgmd(NdbMgmHandle *h);

  /**
   * Manage allTransporters and theNodeIdTransporters when using
   * Multi_Transporter changes. There is a mutex protecting changes
   * to those data structures.
   */
  void lockMultiTransporters();
  void unlockMultiTransporters();
  void insert_allTransporters(Transporter*);
  void remove_allTransporters(Transporter*);
  void insert_node_transporter(NodeId, Transporter*);
  bool isMultiTransporter(Transporter*);
  void switch_active_trp(Multi_Transporter*);
  Uint32 get_num_active_transporters(Multi_Transporter*);
  void set_hostname(Uint32 nodeId, const char *new_hostname);
private:

  NdbMutex *theMultiTransporterMutex;
  /**
   * Report the dynamically allocated ports to ndb_mgmd so that clients
   * which want to connect to ndbd can ask ndb_mgmd which port to use.
   */
  bool report_dynamic_ports(NdbMgmHandle h) const;

  /**
   * Remove all transporters
   */
  void removeAll();
  
  /**
   * Disconnect all transporters
   */
  void disconnectAll();

  /**
   * Reset awake state on shared memory transporters before sleep.
   */
  int reset_shm_awake_state(TransporterReceiveHandle& recvdata,
                            bool& sleep_state_set);

  /**
   * Set awake state on shared memory transporters after sleep.
   */
  void set_shm_awake_state(TransporterReceiveHandle& recvdata);

public:

  /**
   * Stops the server, disconnects all the transporter 
   * and deletes them and remove it from the transporter arrays
   */
  virtual ~TransporterRegistry();

  bool start_service(SocketServer& server, bool use_only_ipv4);
  struct NdbThread* start_clients();
  bool stop_clients();
  void start_clients_thread();

  /**
   * Start/Stop receiving
   */
  void startReceiving();
  void stopReceiving();
  
  /**
   * Start/Stop sending
   */
  void startSending();
  void stopSending();

  // A transporter is always in a PerformState.
  // PerformIO is used initially and as long as any of the events 
  // PerformConnect, ... 
  enum PerformState {
    CONNECTED         = 0,
    CONNECTING        = 1,
    DISCONNECTED      = 2,
    DISCONNECTING     = 3
  };
  const char *getPerformStateString(NodeId nodeId) const
  { return performStateString[(unsigned)performStates[nodeId]]; }

  PerformState getPerformState(NodeId nodeId) const { return performStates[nodeId]; }

  /**
   * Get and set methods for PerformState
   */
  void do_connect(NodeId node_id);
  /**
   * do_disconnect can be issued both from send and recv, it is possible to
   * specify from where it is called in send_source parameter, this enables
   * us to provide more detailed information for disconnects.
   */
  bool do_disconnect(NodeId node_id, int errnum = 0, bool send_source = true);
  bool is_connected(NodeId node_id) const {
    return performStates[node_id] == CONNECTED;
  }
private:
  void report_connect(TransporterReceiveHandle&, NodeId node_id);
  void report_disconnect(TransporterReceiveHandle&, NodeId node_id, int errnum);
  void report_error(NodeId nodeId, TransporterError errorCode,
                    const char *errorInfo = nullptr);
  void dump_and_report_bad_message(const char file[], unsigned line,
                    TransporterReceiveHandle & recvHandle,
                    SignalHeader & sig_header,
                    Uint32 * readPtr,
                    size_t sizeOfData,
                    NodeId remoteNodeId,
                    IOState state,
                    TransporterError errorCode);
public:
  
  /**
   * Get and set methods for IOState
   */
  IOState ioState(NodeId nodeId) const;
  void setIOState(NodeId nodeId, IOState state);

  /**
   * Methods to handle backoff of connection attempts when attempt fails
   */
public:
  void indicate_node_up(NodeId nodeId);
  void set_connect_backoff_max_time_in_ms(Uint32 max_time_in_ms);
private:
  Uint32 get_connect_backoff_max_time_in_laps() const;
  bool get_and_clear_node_up_indicator(NodeId nodeId);
  void backoff_reset_connecting_time(NodeId nodeId);
  bool backoff_update_and_check_time_for_connect(NodeId nodeId);

private:

  bool createTCPTransporter(TransporterConfiguration * config);
  bool createSHMTransporter(TransporterConfiguration * config);

public:
  bool createMultiTransporter(Uint32 node_id, Uint32 num_trps);
  /**
   *   configureTransporter
   *
   *   Configure a transporter, ie. create new if it
   *   does not exist otherwise try to reconfigure it
   *
   */
  bool configureTransporter(TransporterConfiguration * config);

  /**
   * Get sum of max send buffer over all transporters, to be used as a default
   * for allocate_send_buffers eg.
   *
   * Must be called after creating all transporters for returned value to be
   * correct.
   */
  Uint64 get_total_max_send_buffer() {
    assert(m_total_max_send_buffer > 0);
    return m_total_max_send_buffer;
  } 

  /**
   * Get transporter's connect count
   */
  Uint32 get_connect_count(Uint32 nodeId);

  /**
   * Set or clear overloaded bit.
   * Query if any overloaded bit is set.
   */
  void set_status_overloaded(Uint32 nodeId, bool val);
  const NodeBitmask& get_status_overloaded() const;
  
  /**
   * Get transporter's overload count since connect
   */
  Uint32 get_overload_count(Uint32 nodeId);

  /**
   * Set or clear slowdown bit.
   * Query if any slowdown bit is set.
   */
  void set_status_slowdown(Uint32 nodeId, bool val);
  const NodeBitmask& get_status_slowdown() const;
 
  /** 
   * Get transporter's slowdown count since connect
   */
  Uint32 get_slowdown_count(Uint32 nodeId);

  /**
   * prepareSend
   *
   * When IOState is HaltOutput or HaltIO do not send or insert any 
   * signals in the SendBuffer, unless it is intended for the remote 
   * QMGR block (blockno 252)
   * Perform prepareSend on the transporter. 
   *
   * NOTE signalHeader->xxxBlockRef should contain block numbers and 
   *                                not references
   */

private:
  template <typename AnySectionArg>
  SendStatus prepareSendTemplate(
                         TransporterSendBufferHandle *sendHandle,
                         const SignalHeader *signalHeader,
                         Uint8 prio,
                         const Uint32 *signalData,
                         NodeId nodeId,
                         Transporter* t,
                         AnySectionArg section);

  Transporter* prepareSend_getTransporter(const SignalHeader *signalHeader,
                                          NodeId nodeId,
                                          TrpId &trp_id,
                                          SendStatus& status);

public:
  SendStatus prepareSend(TransporterSendBufferHandle *sendHandle,
                         const SignalHeader *signalHeader,
                         Uint8 prio,
                         const Uint32 *signalData,
                         NodeId nodeId,
                         TrpId &trp_id,
                         const LinearSectionPtr ptr[3]);

  SendStatus prepareSend(TransporterSendBufferHandle *sendHandle,
                         const SignalHeader *signalHeader,
                         Uint8 prio,
                         const Uint32 *signalData,
                         NodeId nodeId,
                         TrpId &trp_id,
                         class SectionSegmentPool & pool,
                         const SegmentedSectionPtr ptr[3]);

  SendStatus prepareSend(TransporterSendBufferHandle *sendHandle,
                         const SignalHeader *signalHeader,
                         Uint8 prio,
                         const Uint32 *signalData,
                         NodeId nodeId,
                         const GenericSectionPtr ptr[3]);

  SendStatus prepareSendOverAllLinks(
                         TransporterSendBufferHandle *sendHandle,
                         const SignalHeader *signalHeader,
                         Uint8 prio,
                         const Uint32 *signalData,
                         NodeId nodeId,
                         TrpBitmask &trp_mask);

  /* Send on a specific transporter */
  bool performSend(TrpId id, bool need_wakeup = true);
  /* performSendNode is only used from NDB API */
  bool performSendNode(NodeId nodeId, bool need_wakeup = true);
  void performSend();
  
  void printState();

  class Transporter_interface {
  public:
    NodeId m_remote_nodeId;
    int m_s_service_port;			// signed port number
    const char *m_interface;
  };
  Vector<Transporter_interface> m_transporter_interface;
  void add_transporter_interface(NodeId remoteNodeId, const char *interf,
		  		 int s_port);	// signed port. <0 is dynamic

  int get_transporter_count() const;
  Transporter* get_transporter(TrpId id) const;
  NodeId get_node_id_trp(TrpId id) const;
  Transporter* get_node_transporter(NodeId nodeId) const;
  bool is_shm_transporter(NodeId nodeId);
  bool use_only_ipv4(NodeId nodeId)
  {
    (void)nodeId;
    return m_use_only_ipv4;
  }
  struct sockaddr_in6 get_connect_address(NodeId node_id) const;
  bool is_server(NodeId) const;

  Uint64 get_bytes_sent(NodeId nodeId) const;
  Uint64 get_bytes_received(NodeId nodeId) const;

  Uint32 get_num_multi_transporters();
  Multi_Transporter* get_multi_transporter(Uint32 index);
  Multi_Transporter* get_node_multi_transporter(NodeId node_id);

  bool m_use_only_ipv4;

private:
  TransporterCallback *const callbackObj;
  TransporterReceiveHandle *const receiveHandle;

  NdbMgmHandle m_mgm_handle;

  struct NdbThread   *m_start_clients_thread;
  bool                m_run_start_clients_thread;

  int sendCounter;
  NodeId localNodeId;
  unsigned maxTransporters;
  Uint32 nTransporters;
  Uint32 nMultiTransporters;
  Uint32 nTCPTransporters;
  Uint32 nSHMTransporters;

#ifdef ERROR_INSERT
  NodeBitmask m_blocked;
  TrpBitmask m_blocked_trp;
  NodeBitmask m_blocked_disconnected;
  int m_disconnect_errors[MAX_NTRANSPORTERS];

  NodeBitmask m_sendBlocked;

  Uint32 m_mixology_level;
#endif

  /**
   * Arrays holding all transporters in the order they are created
   */
  Transporter**     allTransporters;
  Multi_Transporter** theMultiTransporters;
  TCP_Transporter** theTCPTransporters;
#ifdef NDB_SHM_TRANSPORTER_SUPPORTED
  SHM_Transporter** theSHMTransporters;
#endif

  /**
   * Array, indexed by nodeId, holding all transporters
   */
  TransporterType* theTransporterTypes;
  Transporter**    theNodeIdTransporters;

  /** 
   * State arrays, index by host id
   */
  PerformState* performStates;
  bool*         nodeActiveStates;
  int*          m_disconnect_errnum;
  Uint32*       m_disconnect_enomem_error;
  IOState*      ioStates;
  struct ErrorState {
    TransporterError m_code;
    const char *m_info;
  };
  struct ErrorState *m_error_states;

  /**
   * peerUpIndicators[nodeId] is set by receiver thread
   * to indicate that node is probable up.
   * It is read and cleared by start clients thread.
   */
  volatile bool* peerUpIndicators;

  /**
   * Count of how long time one have been attempting to
   * connect to node nodeId, in units of 100ms.
   */
  Uint32*       connectingTime;

  /**
   * The current maximal time between connection attempts to a
   * node in units of 100ms.
   * Updated by receive thread, read by start clients thread
   */
  volatile Uint32 connectBackoffMaxTime;

  /**
   * Overloaded bits, for fast check.
   * Similarly slowdown bits for fast check.
   */
  NodeBitmask m_status_overloaded;
  NodeBitmask m_status_slowdown;

  /**
   * Unpack signal data.
   *
   * Defined in Packer.cpp.
   */
  Uint32 unpack(TransporterReceiveHandle&,
                Uint32 * readPtr,
                Uint32 bufferSize,
                NodeId remoteNodeId,
                IOState state,
		bool & stopReceiving);

  Uint32 * unpack(TransporterReceiveHandle&,
                  Uint32 * readPtr,
                  Uint32 * eodPtr,
                  Uint32 * endPtr,
                  NodeId remoteNodeId,
                  IOState state,
		  bool & stopReceiving);

  static Uint32 unpack_length_words(const Uint32 *readPtr,
                                    Uint32 maxWords,
                                    bool extra_signal);

  Uint32 poll_TCP(Uint32 timeOutMillis, TransporterReceiveHandle&);
  Uint32 poll_SHM(TransporterReceiveHandle&, bool &any_connected);
  Uint32 poll_SHM(TransporterReceiveHandle&,
                  NDB_TICKS start_time,
                  Uint32 micros_to_poll);
  Uint32 check_TCP(TransporterReceiveHandle&, Uint32 timeoutMillis);
  Uint32 spin_check_transporters(TransporterReceiveHandle&);

#ifdef NDB_SHM_TRANSPORTER_SUPPORTED
  int m_shm_own_pid;
#endif
  Uint32 m_transp_count;

public:
  bool setup_recv_wakeup_socket(TransporterReceiveHandle&);
  bool setup_wakeup_socket(TransporterReceiveHandle&);
  void wakeup();
  void wakeup(TransporterReceiveHandle*);

  inline bool setup_wakeup_socket() {
    assert(receiveHandle != nullptr);
    return setup_wakeup_socket(* receiveHandle);
  }
private:
  bool m_has_extra_wakeup_socket;
  ndb_socket_t m_extra_wakeup_sockets[2];
  void consume_extra_sockets();
  void consume_extra_sockets(TransporterReceiveHandle &recvdata);

  Uint32 *getWritePtr(TransporterSendBufferHandle *handle,
                      Transporter*,
                      Uint32 trp_id,
                      Uint32 lenBytes,
                      Uint32 prio,
                      SendStatus *error);
  void updateWritePtr(TransporterSendBufferHandle *handle,
                      Transporter*,
                      Uint32 trp_id,
                      Uint32 lenBytes,
                      Uint32 prio);

public:
  /* Various internal */
  void inc_overload_count(Uint32 nodeId);
  void inc_slowdown_count(Uint32 nodeId);

  void get_trps_for_node(Uint32 nodeId,
                         TrpId *trp_ids,
                         Uint32 &num_trp_ids,
                         Uint32 max_trp_ids);

  Uint32 get_num_trps();
private:
  /**
   * Sum of max transporter memory for each transporter.
   * Used to compute default send buffer size.
   */
  Uint64 m_total_max_send_buffer;

public:
  /**
   * Receiving
   */
  Uint32 pollReceive(Uint32 timeOutMillis, TransporterReceiveHandle& mask);
  Uint32 performReceive(TransporterReceiveHandle&,
                        Uint32 receive_thread_idx,
                        bool data_node);
  Uint32 update_connections(TransporterReceiveHandle&,
                          Uint32 max_spintime = UINT32_MAX);

  inline Uint32 pollReceive(Uint32 timeOutMillis) {
    assert(receiveHandle != nullptr);
    return pollReceive(timeOutMillis, * receiveHandle);
  }

  inline Uint32 performReceive() {
<<<<<<< HEAD
    assert(receiveHandle != 0);
    return performReceive(* receiveHandle,
                          0,
                          false);
=======
    assert(receiveHandle != nullptr);
    return performReceive(* receiveHandle, 0);
>>>>>>> 1bfe02bd
  }

  inline void update_connections() {
    assert(receiveHandle != nullptr);
    update_connections(* receiveHandle);
  }
  inline Uint32 get_total_spintime()
  {
    assert(receiveHandle != nullptr);
    return receiveHandle->m_total_spintime;
  }
  inline void reset_total_spintime()
  {
    assert(receiveHandle != nullptr);
    receiveHandle->m_total_spintime = 0;
  }

  TrpId getTransporterIndex(Transporter* t);
  void set_recv_thread_idx(Transporter* t, Uint32 recv_thread_idx);

  void set_active_node(Uint32 nodeId, Uint32 active, bool log);
  bool get_active_node(Uint32 nodeId);
#ifdef ERROR_INSERT
  /* Utils for testing latency issues */
  bool isBlocked(NodeId nodeId);
  void blockReceive(TransporterReceiveHandle&, NodeId nodeId);
  void unblockReceive(TransporterReceiveHandle&, NodeId nodeId);
  bool isSendBlocked(NodeId nodeId) const;
  void blockSend(TransporterReceiveHandle& recvdata,
                 NodeId nodeId);
  void unblockSend(TransporterReceiveHandle& recvdata,
                   NodeId nodeId);

  /* Testing interleaving of signal processing */
  Uint32 getMixologyLevel() const;
  void setMixologyLevel(Uint32 l);
#endif
};

inline Uint32
TransporterRegistry::get_num_trps()
{
  return nTransporters;
}

inline void
TransporterRegistry::set_status_overloaded(Uint32 nodeId, bool val)
{
  assert(nodeId < MAX_NODES);
  if (val != m_status_overloaded.get(nodeId))
  {
    m_status_overloaded.set(nodeId, val);
    if (val)
      inc_overload_count(nodeId);
  }
  if (val)
    set_status_slowdown(nodeId, val);
}

inline const NodeBitmask&
TransporterRegistry::get_status_overloaded() const
{
  return m_status_overloaded;
}

inline void
TransporterRegistry::set_status_slowdown(Uint32 nodeId, bool val)
{
  assert(nodeId < MAX_NODES);
  if (val != m_status_slowdown.get(nodeId))
  {
    m_status_slowdown.set(nodeId, val);
    if (val)
      inc_slowdown_count(nodeId);
  }
}

inline const NodeBitmask&
TransporterRegistry::get_status_slowdown() const
{
  return m_status_slowdown;
}

inline void
TransporterRegistry::indicate_node_up(NodeId nodeId) // Called from receive thread
{
  assert(nodeId < MAX_NODES);

  if (!peerUpIndicators[nodeId])
  {
    peerUpIndicators[nodeId] = true;
  }
}

inline bool
TransporterRegistry::get_and_clear_node_up_indicator(NodeId nodeId) // Called from start client thread
{
  assert(nodeId < MAX_NODES);

  bool indicator = peerUpIndicators[nodeId];
  if (indicator)
  {
    peerUpIndicators[nodeId] = false;
  }
  return indicator;
}

inline Uint32
TransporterRegistry::get_connect_backoff_max_time_in_laps() const
{ /* one lap, 100 ms */
  return connectBackoffMaxTime;
}

inline void
TransporterRegistry::set_connect_backoff_max_time_in_ms(Uint32 backoff_max_time_in_ms)
{
  /**
   * Round up backoff_max_time to nearest higher 100ms, since that is lap time
   * in start_client_threads using this function.
   */
  connectBackoffMaxTime = (backoff_max_time_in_ms + 99) / 100;
}

inline void
TransporterRegistry::backoff_reset_connecting_time(NodeId nodeId)
{
  assert(nodeId < MAX_NODES);

  connectingTime[nodeId] = 0;
}

inline bool
TransporterRegistry::backoff_update_and_check_time_for_connect(NodeId nodeId)
{
  assert(nodeId < MAX_NODES);

  Uint32 backoff_max_time = get_connect_backoff_max_time_in_laps();

  if (backoff_max_time == 0)
  {
    // Backoff disabled
    return true;
  }

  connectingTime[nodeId] ++;

  if (connectingTime[nodeId] >= backoff_max_time)
  {
    return (connectingTime[nodeId] % backoff_max_time == 0);
  }

  /**
   * Attempt moments from start of connecting.
   * This function is called from start_clients_thread
   * roughly every 100ms for each node it is connecting
   * to.
   */
  static const Uint16 attempt_moments[] = {1, 2, 4, 8, 16, 32, 64, 128, 256, 512, 1024};
  static const int attempt_moments_count = sizeof(attempt_moments) / sizeof(attempt_moments[0]);
  for(int i = 0; i < attempt_moments_count; i ++)
  {
    if (connectingTime[nodeId] == attempt_moments[i])
    {
      return true;
    }
    else if (connectingTime[nodeId] < attempt_moments[i])
    {
      return false;
    }
  }
  return (connectingTime[nodeId] % attempt_moments[attempt_moments_count - 1] == 0);
}

/**
 * A function used to calculate a send buffer level given the size of the node
 * send buffer and the total send buffer size for all nodes and the total send
 * buffer used for all nodes. There is also a thread parameter that specifies
 * the number of threads used (this is 0 except for ndbmtd).
 */
void calculate_send_buffer_level(Uint64 node_send_buffer_size,
                                 Uint64 total_send_buffer_size,
                                 Uint64 total_used_send_buffer_size,
                                 Uint32 num_threads,
                                 SB_LevelType &level);
#endif // Define of TransporterRegistry_H<|MERGE_RESOLUTION|>--- conflicted
+++ resolved
@@ -749,15 +749,10 @@
   }
 
   inline Uint32 performReceive() {
-<<<<<<< HEAD
     assert(receiveHandle != 0);
     return performReceive(* receiveHandle,
                           0,
                           false);
-=======
-    assert(receiveHandle != nullptr);
-    return performReceive(* receiveHandle, 0);
->>>>>>> 1bfe02bd
   }
 
   inline void update_connections() {
