/*
   Copyright (c) 2009, 2024, Oracle and/or its affiliates.
   Copyright (c) 2022, 2024, Hopsworks and/or its affiliates.

   This program is free software; you can redistribute it and/or modify
   it under the terms of the GNU General Public License, version 2.0,
   as published by the Free Software Foundation.

   This program is designed to work with certain software (including
   but not limited to OpenSSL) that is licensed under separate terms,
   as designated in a particular file or component or in included license
   documentation.  The authors of MySQL hereby grant you an additional
   permission to link the program and your derivative works with the
   separately licensed software that they have either included with
   the program or referenced in the documentation.

   This program is distributed in the hope that it will be useful,
   but WITHOUT ANY WARRANTY; without even the implied warranty of
   MERCHANTABILITY or FITNESS FOR A PARTICULAR PURPOSE.  See the
   GNU General Public License, version 2.0, for more details.

   You should have received a copy of the GNU General Public License
   along with this program; if not, write to the Free Software
   Foundation, Inc., 51 Franklin St, Fifth Floor, Boston, MA 02110-1301  USA
*/

#ifndef KERNEL_NDBINFO_HPP
#define KERNEL_NDBINFO_HPP

#include <functional>   // std::function

#include <signaldata/DbinfoScan.hpp>

#define JAM_FILE_ID 230

class Ndbinfo {
 public:
  enum ColumnType { String = 1, Number = 2, Number64 = 3 };

  struct Column {
    const char *name;
    ColumnType coltype;
    const char *comment;
  };

  enum TableId {
    TABLES_TABLEID =             0,
    COLUMNS_TABLEID =            1,
    TEST_TABLEID =               2,
    POOLS_TABLEID =              3,
    TRANSPORTERS_TABLEID =       4,
    LOGSPACES_TABLEID =          5,
    LOGBUFFERS_TABLEID =         6,
    RESOURCES_TABLEID =          7,
    COUNTERS_TABLEID =           8,
    NODES_TABLEID =              9,
    DISKPAGEBUFFER_TABLEID =     10,
    THREADBLOCKS_TABLEID =       11,
    THREADSTAT_TABLEID =         12,
    TRANSACTIONS_TABLEID =       13,
    OPERATIONS_TABLEID =         14,
    MEMBERSHIP_TABLEID =         15,
    DICT_OBJ_INFO_TABLEID =      16,
    FRAG_MEM_USE_TABLEID =       17,
    DISK_WRITE_SPEED_BASE_TABLEID = 18,
    DISK_WRITE_SPEED_AGGREGATE_TABLEID = 19,
    FRAG_OPERATIONS_TABLEID =    20,
    RESTART_INFO_TABLEID =       21,
    TC_TIME_TRACK_STATS_TABLEID = 22,
    CONFIG_VALUES_TABLEID =      23,
    THREADS_TABLEID =            24,
    CPUSTAT_50MS_TABLEID =       25,
    CPUSTAT_1SEC_TABLEID =       26,
    CPUSTAT_20SEC_TABLEID =      27,
    CPUSTAT_TABLEID =            28,
    FRAG_LOCKS_TABLEID =         29,
    ACC_OPERATIONS_TABLEID =     30,
    TABLE_DIST_STATUS_TABLEID =  31,
    TABLE_FRAGMENTS_TABLEID =    32,
    TABLE_REPLICAS_TABLEID =     33,
    TABLE_DIST_STATUS_ALL_TABLEID = 34,
    TABLE_FRAGMENTS_ALL_TABLEID = 35,
    TABLE_REPLICAS_ALL_TABLEID = 36,
    STORED_TABLES_TABLEID =      37,
    PROCESSES_TABLEID =          38,
    CONFIG_NODES_TABLEID =       39,
    PGMAN_TIME_TRACK_STATS_TABLEID = 40,
<<<<<<< HEAD
    DISKSTAT_TABLEID =           41,
    DISKSTATS_1SEC_TABLEID =     42,
    HWINFO_TABLEID =             43,
    CPUINFO_TABLEID =            44,
    CPUDATA_TABLEID =            45,
    CPUDATA_50MS_TABLEID =       46,
    CPUDATA_1SEC_TABLEID =       47,
    CPUDATA_20SEC_TABLEID =      48,
    TABLE_MEM_USE_TABLEID =      49,
    TABLE_MAP_TABLEID =          50,
    unsupported_CERTIFICATES_TABLEID = 51,
    THREADBLOCK_DETAILS_TABLEID = 52,
    TRANSPORTER_DETAILS_TABLEID = 53
=======
    DISKSTAT_TABLEID = 41,
    DISKSTATS_1SEC_TABLEID = 42,
    HWINFO_TABLEID = 43,
    CPUINFO_TABLEID = 44,
    CPUDATA_TABLEID = 45,
    CPUDATA_50MS_TABLEID = 46,
    CPUDATA_1SEC_TABLEID = 47,
    CPUDATA_20SEC_TABLEID = 48,
    CERTIFICATES_TABLEID = 49,
    THREADBLOCK_DETAILS_TABLEID = 50,
    TRANSPORTER_DETAILS_TABLEID = 51
>>>>>>> 05e4357f
  };

  enum BufferId {
    REDO = 0,
    DD_UNDO = 1,
    BACKUP_DATA_BUFFER = 2,
    BACKUP_LOG_BUFFER = 3
  };

  struct Counts {
    int data_nodes{0};
    int all_nodes{0};
    int log_parts{1};
    int est_tables{0};
    int cpus{1};
    struct {
      int db{1};    // all threads, from getThreadCount()
      int send{0};  // send threads, from GlobalData.ndbMtSendThreads
      int ldm{1};   // LDM threads, from getThreadCount(THRConfig::T_LDM)
    } threads;
    struct {
      int tc{1};    // ndbMtTcWorkers
      int lqh{1};   // ndbMtLqhWorkers
      int pgman{1}; // ndbMtLqhWorkers + 1
    } instances;
  };

  struct Table {
    struct Members {
      const char *name;
      int ncols;
      int flags;
      std::function<Uint32(const struct Counts &)> estimate_rows;
      const char *comment;
    } m;
    Column col[1];

    int columns(void) const { return m.ncols; }
  };
  static int getNumTableEntries();
  static const Table *getTable(int i);
  static const Table *getTable(Uint32 i);

  class Row {
    friend class SimulatedBlock;
    Uint32 *start;      // Start of row buffer
    Uint32 *curr;       // Current position in row buffer
    Uint32 *end;        // End of buffer
    int col_counter;    // Current column counter
    DbinfoScan &m_req;  // The scan parameters
    Row();              // Not impl
    Row(const Row &);   // Not impl
  public:
    Row(class Signal *signal, DbinfoScanReq &req);

    Uint32 getLength(void) const { return (Uint32)(curr - start); }

    Uint32 *getDataPtr() const { return start; }

    void write_null();
    void write_string(const char *col);
    void write_uint32(Uint32 value);
    void write_uint64(Uint64 value);

    int columns(void) const { return col_counter; }

  private:
    bool check_buffer_space(class AttributeHeader &ah) const;
    void check_attribute_type(class AttributeHeader &ah, ColumnType) const;
  };

  struct ScanCursor {
    Uint32 senderRef;
    Uint32 saveSenderRef;
    Uint32 currRef; // The current node, block and instance
    Uint32 saveCurrRef;
    /**
     * Flags
     *
     m = More data         - 1  Bit 1

               1111111111222222222233
     01234567890123456789012345678901
     m
    */
    Uint32 flags;
    Uint32 data[4];  // Cursor data

    Uint32 totalRows;
    Uint32 totalBytes;
    static constexpr Uint32 Length = 10;

    static constexpr Uint32 MOREDATA_SHIFT = 0;
    static constexpr Uint32 MOREDATA_MASK = 1;

    static bool getHasMoreData(const UintR &flags) {
      return (bool)((flags >> MOREDATA_SHIFT) & MOREDATA_MASK);
    }
    static void setHasMoreData(UintR &flags, bool value) {
      flags = (flags & ~(MOREDATA_MASK << MOREDATA_SHIFT)) |
              ((value & MOREDATA_MASK) << MOREDATA_SHIFT);
    }
  };

  class Ratelimit {
    friend class SimulatedBlock;
    Uint32 rows;
    Uint32 bytes;
    Ratelimit(const Ratelimit &);  // Not impl
  public:
    Ratelimit() : rows(0), bytes(0) {}

    bool need_break(const DbinfoScan &scan) const {
      const Uint32 MAX_ROWS = 256;

      // Upgrade zero to MAX_ROWS 
      Uint32 maxRows = scan.maxRows ? scan.maxRows : MAX_ROWS; 

      // Limit maxRows to MAX_ROWS
      if (maxRows > MAX_ROWS) maxRows = MAX_ROWS;

      if (maxRows != 0 && rows >= maxRows)
        return true; // More than max rows already sent
      if (scan.maxBytes != 0 &&  bytes >= scan.maxBytes)
        return true; // More than max bytes already sent
      return false;
    }
  };

  struct pool_entry {
    const char *poolname;
    Uint64 used;
    Uint64 total;
    Uint64 entry_size;
    Uint64 used_hi;
    Uint32 config_params[4];
    Uint32 record_type;
  };

  enum counter_id {
    ATTRINFO_COUNTER = 1,
    TRANSACTIONS_COUNTER = 2,
    COMMITS_COUNTER = 3,
    READS_COUNTER = 4,
    SIMPLE_READS_COUNTER = 5,
    WRITES_COUNTER = 6,
    ABORTS_COUNTER = 7,
    TABLE_SCANS_COUNTER = 8,
    RANGE_SCANS_COUNTER = 9,
    OPERATIONS_COUNTER = 10,
    /* Counters fetched from the SPJ block.*/
    SPJ_READS_RECEIVED_COUNTER = 11,
    SPJ_LOCAL_READS_SENT_COUNTER = 12,
    SPJ_REMOTE_READS_SENT_COUNTER = 13,
    SPJ_READS_NOT_FOUND_COUNTER = 14,
    SPJ_TABLE_SCANS_RECEIVED_COUNTER = 15,
    SPJ_LOCAL_TABLE_SCANS_SENT_COUNTER = 16,
    SPJ_RANGE_SCANS_RECEIVED_COUNTER = 17,
    SPJ_LOCAL_RANGE_SCANS_SENT_COUNTER = 18,
    SPJ_REMOTE_RANGE_SCANS_SENT_COUNTER = 19,
    SPJ_SCAN_BATCHES_RETURNED_COUNTER = 20,
    SPJ_SCAN_ROWS_RETURNED_COUNTER = 21,
    SPJ_PRUNED_RANGE_SCANS_RECEIVED_COUNTER = 22,
    SPJ_CONST_PRUNED_RANGE_SCANS_RECEIVED_COUNTER = 23,
    LOCAL_READ_COUNTER = 24,
    LOCAL_WRITE_COUNTER = 25,
    LQHKEY_OVERLOAD = 26,
    LQHKEY_OVERLOAD_TC = 27,
    LQHKEY_OVERLOAD_READER = 28,
    LQHKEY_OVERLOAD_NODE_PEER = 29,
    LQHKEY_OVERLOAD_SUBSCRIBER = 30,
    LQHSCAN_SLOWDOWN = 31
  };

  struct counter_entry {
    counter_id id;
    Uint64 val;
  };
};

#undef JAM_FILE_ID

#endif<|MERGE_RESOLUTION|>--- conflicted
+++ resolved
@@ -85,21 +85,6 @@
     PROCESSES_TABLEID =          38,
     CONFIG_NODES_TABLEID =       39,
     PGMAN_TIME_TRACK_STATS_TABLEID = 40,
-<<<<<<< HEAD
-    DISKSTAT_TABLEID =           41,
-    DISKSTATS_1SEC_TABLEID =     42,
-    HWINFO_TABLEID =             43,
-    CPUINFO_TABLEID =            44,
-    CPUDATA_TABLEID =            45,
-    CPUDATA_50MS_TABLEID =       46,
-    CPUDATA_1SEC_TABLEID =       47,
-    CPUDATA_20SEC_TABLEID =      48,
-    TABLE_MEM_USE_TABLEID =      49,
-    TABLE_MAP_TABLEID =          50,
-    unsupported_CERTIFICATES_TABLEID = 51,
-    THREADBLOCK_DETAILS_TABLEID = 52,
-    TRANSPORTER_DETAILS_TABLEID = 53
-=======
     DISKSTAT_TABLEID = 41,
     DISKSTATS_1SEC_TABLEID = 42,
     HWINFO_TABLEID = 43,
@@ -108,10 +93,11 @@
     CPUDATA_50MS_TABLEID = 46,
     CPUDATA_1SEC_TABLEID = 47,
     CPUDATA_20SEC_TABLEID = 48,
-    CERTIFICATES_TABLEID = 49,
-    THREADBLOCK_DETAILS_TABLEID = 50,
-    TRANSPORTER_DETAILS_TABLEID = 51
->>>>>>> 05e4357f
+    TABLE_MEM_USE_TABLEID = 49,
+    TABLE_MAP_TABLEID = 50,
+    CERTIFICATES_TABLEID = 51,
+    THREADBLOCK_DETAILS_TABLEID = 52,
+    TRANSPORTER_DETAILS_TABLEID = 53
   };
 
   enum BufferId {
