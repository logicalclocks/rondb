--- conflicted
+++ resolved
@@ -675,7 +675,6 @@
   return x >= NDBD_SUPPORT_ACTIVATE;
 }
 
-<<<<<<< HEAD
 #define NDBD_SUPPORT_DYNAMIC_PRIMARY_REPLICAS NDB_MAKE_VERSION(21,10,2)
 static
 inline
@@ -733,9 +732,7 @@
   return x >= NDBD_SUPPORT_PARAM_CMP;
 }
 
-=======
 #define NDBD_SUPPORT_ABORTREQ_FULL NDB_MAKE_VERSION(21,04,2)
-
 static
 inline
 bool
@@ -752,5 +749,4 @@
 {
   return x >= NDBD_SUPPORT_TC_HBREP_API;
 }
->>>>>>> c1aafc91
 #endif