--- conflicted
+++ resolved
@@ -1,6 +1,6 @@
 /*
    Copyright (c) 2004, 2023, Oracle and/or its affiliates.
-   Copyright (c) 2021, 2023, Hopsworks and/or its affiliates.
+   Copyright (c) 2021, 2024, Hopsworks and/or its affiliates.
 
    This program is free software; you can redistribute it and/or modify
    it under the terms of the GNU General Public License, version 2.0,
@@ -864,7 +864,6 @@
   return v >= NDBD_INTERPRETED_WRITE;
 }
 
-<<<<<<< HEAD
 static
 inline
 bool
@@ -930,7 +929,6 @@
   return false;
 }
 
-=======
 /*
  * Data nodes reply to MGMD START BACKUP NOWAIT REQ from
  * MGMD with BACKUP_REF/CONF.
@@ -982,5 +980,4 @@
   }
   return 1;
 }
->>>>>>> 20884deb
 #endif