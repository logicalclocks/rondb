/*
   Copyright (c) 2004, 2024, Oracle and/or its affiliates.
   Copyright (c) 2021, 2024, Hopsworks and/or its affiliates.

   This program is free software; you can redistribute it and/or modify
   it under the terms of the GNU General Public License, version 2.0,
   as published by the Free Software Foundation.

   This program is designed to work with certain software (including
   but not limited to OpenSSL) that is licensed under separate terms,
   as designated in a particular file or component or in included license
   documentation.  The authors of MySQL hereby grant you an additional
   permission to link the program and your derivative works with the
   separately licensed software that they have either included with
   the program or referenced in the documentation.

   This program is distributed in the hope that it will be useful,
   but WITHOUT ANY WARRANTY; without even the implied warranty of
   MERCHANTABILITY or FITNESS FOR A PARTICULAR PURPOSE.  See the
   GNU General Public License, version 2.0, for more details.

   You should have received a copy of the GNU General Public License
   along with this program; if not, write to the Free Software
   Foundation, Inc., 51 Franklin St, Fifth Floor, Boston, MA 02110-1301  USA
*/

#ifndef NDB_VERSION_H
#define NDB_VERSION_H

#include <stdbool.h>
#include <ndb_types.h>
#include <mysql_version.h>

/*
  Creates a composite version number from major, minor and build
  ex: NDB_MAKE_VERSION(5,1,47) => 0x00050147
*/
#define NDB_MAKE_VERSION(A,B,C) (((A) << 16) | ((B) << 8)  | ((C) << 0))

/*
  Creates a stringified version from major, minor and build
  ex: NDB_MAKE_STRING_VERSION(7,0,22) => "7.0.22"
*/
#define NDB_MAKE_QUOTED_VERSION(A,B,C) #A "." #B "." #C
#define NDB_MAKE_STRING_VERSION(A,B,C) NDB_MAKE_QUOTED_VERSION(A,B,C)

/* NDB version numbers and status  */
#define NDB_VERSION_MAJOR @NDB_VERSION_MAJOR@
#define NDB_VERSION_MINOR @NDB_VERSION_MINOR@
#define NDB_VERSION_BUILD @NDB_VERSION_BUILD@
#define NDB_VERSION_STATUS "@NDB_VERSION_STATUS@"

/* Composite version number for NDB */
#define NDB_VERSION_D \
  NDB_MAKE_VERSION(NDB_VERSION_MAJOR, NDB_VERSION_MINOR, NDB_VERSION_BUILD)

/* Version string for NDB, ex: "ndb-7.0.22" */
#define NDB_NDB_VERSION_STRING \
  "RonDB-" NDB_MAKE_STRING_VERSION(NDB_VERSION_MAJOR, \
                                   NDB_VERSION_MINOR, \
                                   NDB_VERSION_BUILD) NDB_VERSION_STATUS

/*
  The version number of the MySQL Server that NDB is built
  with. Extracted from MYSQL_VERSION_ID
*/
#define NDB_MYSQL_VERSION_MAJOR ((MYSQL_VERSION_ID / 10000) % 100)
#define NDB_MYSQL_VERSION_MINOR ((MYSQL_VERSION_ID /100) % 100)
#define NDB_MYSQL_VERSION_BUILD (MYSQL_VERSION_ID % 100)

/* Composite version number for MYSQL Server */
#define NDB_MYSQL_VERSION_D \
  NDB_MAKE_VERSION(NDB_MYSQL_VERSION_MAJOR, \
                   NDB_MYSQL_VERSION_MINOR, \
                   NDB_MYSQL_VERSION_BUILD)

#define NDB_VERSION_STRING_BUF_SZ 200

#ifdef __cplusplus
extern "C" {
#endif

void ndbPrintVersion();

Uint32 ndbMakeVersion(Uint32 major, Uint32 minor, Uint32 build);

Uint32 ndbGetMajor(Uint32 version);
  
Uint32 ndbGetMinor(Uint32 version);
  
Uint32 ndbGetBuild(Uint32 version);

const char* ndbGetVersionString(Uint32 version, Uint32 mysql_version, const char * status,
                                char *buf, unsigned sz);
const char* ndbGetOwnVersionString();

Uint32 ndbGetOwnVersion();

#ifdef __cplusplus
}
#endif

#define NDB_VERSION_STRING ndbGetOwnVersionString()

#define NDB_VERSION ndbGetOwnVersion()

/**
 * This is updated each time a version of backup/lcp format is changed
 *   when it's updated, it's set to version that made the change
 */
#define NDB_BACKUP_VERSION NDB_MAKE_VERSION(6,3,11)

#define NDB_DISK_V2 NDB_MAKE_VERSION(7,6,0)
/**
 * From which version do we support rowid
 */ 
#define NDBD_ROWID_VERSION (NDB_MAKE_VERSION(5,1,6))
#define NDBD_FRAGID_VERSION (NDB_MAKE_VERSION(5,1,6))

#define NDBD_MICRO_GCP_62 NDB_MAKE_VERSION(6,2,5)
#define NDBD_MICRO_GCP_63 NDB_MAKE_VERSION(6,3,2)
#define NDBD_RAW_LCP MAKE_VERSION(6,3,11)
#define NDBD_MAX_RECVBYTESIZE_32K MAKE_VERSION(6,3,18)

#define NDBD_LOCAL_SYSFILE_VERSION NDB_MAKE_VERSION(7,6,3)

/**
 * Including vers. 'NDBD_SPJ_API_ONLY_LONG_TRANSID_AI',
 * TRANSID_AI received from a SPJ query execution
 * was required to always be a 'long signal'.
 * (As it was always sent with the FLUSH_AI pseudo-read)
 * From Cluster 7.6.2 and up, TRANSID_AI results rows from
 * SPJ execution can be sent as (packed) 'short' signals.
 */
#define NDBD_SPJ_API_ONLY_LONG_TRANSID_AI NDB_MAKE_VERSION(7,6,1)

static
inline
int
ndbd_spj_api_support_short_TRANSID_AI(Uint32 x)
{
  return x > NDBD_SPJ_API_ONLY_LONG_TRANSID_AI;
}

/**
 * Does the SPJ-block (contrary to SPJ_API above) support
 * short TRANSID_AI signals to be received.
 */
#define NDBD_SPJ_SHORT_TRANSID_AI NDB_MAKE_VERSION(8,0,22)

static
inline
int
ndbd_spj_support_short_TRANSID_AI(Uint32 x)
{
  return x >= NDBD_SPJ_SHORT_TRANSID_AI;
}

/**
 * An enhanced version of the SCAN_FRAGREQ signal has been
 * introduced in 7.6.4, where multiple fragments to be scanned
 * can be specified in a single 'REQ'.
 *
 * At the same time an updated version of QueryNode introduced
 * a new QN_SCAN_FRAG OpNode type, with an extended format
 * for specifying the scan 'batchSize'.
 *
 * That also deprecated (still supported) the former 'SCAN' type
 * QueryNode into QN_SCAN_FRAG_v1 and QN_SCAN_INDEX_v1.
 */
#define NDBD_SPJ_MULTIFRAG_SCAN NDB_MAKE_VERSION(7,6,4)

static
inline
int
ndbd_spj_multifrag_scan(Uint32 x)
{
  return x >= NDBD_SPJ_MULTIFRAG_SCAN;
}

/**
 * Support for wl#9819 ndbinfo.processes
 */
#define NDBD_PROCESSINFO_VERSION_75 NDB_MAKE_VERSION(7,5,7)
#define NDBD_PROCESSINFO_VERSION_76 NDB_MAKE_VERSION(7,6,2)
#define RELEASE_7_6_0 NDB_MAKE_VERSION(7,6,0)
static
inline
int
ndbd_supports_processinfo(Uint32 x)
{
  if(x < NDBD_PROCESSINFO_VERSION_75 ||
    (x >= RELEASE_7_6_0 && x < NDBD_PROCESSINFO_VERSION_76))
  {
    return 0;
  }
  return 1;
}

/**
 * Support for NDB_TABLE=PARTITION_BALANCE=...
 * This is a table property that can change the number of fragments per
 * table and still maintaining the automatic behaviour of NDB tables.
 * Thus the real fragment number is still a function of cluster size.
 */
#define NDBD_SUPPORT_PARTITION_BALANCE NDB_MAKE_VERSION(7,5,2)

static
inline
int
ndbd_support_partition_balance(Uint32 x)
{
  const Uint32 major = (x >> 16) & 0xFF;
  const Uint32 minor = (x >>  8) & 0xFF;
  if (major < 7)
  {
    return 0;
  }
  else if (major == 7)
  {
    if (minor < 5)
    {
      return 0;
    }
    else if (minor == 5)
    {
      return x >= NDBD_SUPPORT_PARTITION_BALANCE;
    }
  }
  return 1;
}

/**
 * Support for NDB_TABLE=READ_BACKUP=...
 * This is a table property that adapts the transaction protocol
 * on these tables. It requires all data nodes to support this
 * feature to be useful.
 */
#define NDBD_SUPPORT_READ_BACKUP NDB_MAKE_VERSION(7,5,2)

static
inline
int
ndbd_support_read_backup(Uint32 x)
{
  const Uint32 major = (x >> 16) & 0xFF;
  const Uint32 minor = (x >>  8) & 0xFF;
  if (major < 7)
  {
    return 0;
  }
  else if (major == 7)
  {
    if (minor < 5)
    {
      return 0;
    }
    else if (minor == 5)
    {
      return x >= NDBD_SUPPORT_READ_BACKUP;
    }
  }
  return 1;
}

/**
 * Support for NDB_TABLE=FULLY_REPLICATED=...
 * This is a table property that adapts the transaction protocol
 * on these tables. It requires all data nodes to support this
 * feature to be useful.
 */
#define NDBD_SUPPORT_FULLY_REPLICATED NDB_MAKE_VERSION(7,5,2)

static
inline
int
ndbd_support_fully_replicated(Uint32 x)
{
  const Uint32 major = (x >> 16) & 0xFF;
  const Uint32 minor = (x >>  8) & 0xFF;
  if (major < 7)
  {
    return 0;
  }
  else if (major == 7)
  {
    if (minor < 5)
    {
      return 0;
    }
    else if (minor == 5)
    {
      return x >= NDBD_SUPPORT_FULLY_REPLICATED;
    }
  }
  return 1;
}

/**
 * Uses new Partial LCP format for LCPs
 */
#define NDBD_USE_PARTIAL_LCP_v1 NDB_MAKE_VERSION(7,6,3)
#define NDBD_USE_PARTIAL_LCP_v2 NDB_MAKE_VERSION(7,6,4)

static
inline
int
ndbd_use_partial_lcp(Uint32 x)
{
  const Uint32 major = (x >> 16) & 0xFF;
  const Uint32 minor = (x >>  8) & 0xFF;
  if (major < 7)
  {
    return 0;
  }
  else if (major == 7)
  {
    if (minor < 5)
    {
      return 0;
    }
    else if (minor == 5)
    {
      return x >= NDBD_USE_PARTIAL_LCP_v2;
    }
  }
  return 1;
}

/**
 * Enable Redo control for LCPs
 */
#define NDBD_ENABLE_REDO_CONTROL_76 NDB_MAKE_VERSION(7,6,8)
#define NDBD_ENABLE_REDO_CONTROL_80 NDB_MAKE_VERSION(8,0,14)
static
inline
int
ndbd_enable_redo_control(Uint32 x)
{
  const Uint32 major = (x >> 16) & 0xFF;
  if (major < 8)
  {
    return x >= NDBD_ENABLE_REDO_CONTROL_76;
  }
  return x >= NDBD_ENABLE_REDO_CONTROL_80;
}

/**
 * Drop6 version, have impact on some file formats.
 */

static
inline
int
ndbd_drop6(Uint32 x)
{
  const Uint32 major = (x >> 16) & 0xFF;
  const Uint32 minor = (x >>  8) & 0xFF;
  return (major == 5) && (minor == 2);
}

static
inline
int
ndbd_backup_file_fragid(Uint32 x)
{
  return (x >= NDBD_FRAGID_VERSION) && !ndbd_drop6(x);
}

/**
 * Fragmented SUB_TABLE_DATA signal.
 * Introduced with wl#11160 for supporting 30'000 bytes rows.
 */

#define NDBD_FRAG_SUB_TABLE_DATA NDB_MAKE_VERSION(8,0,18)

static
inline
int
ndbd_frag_sub_table_data(Uint32 x)
{
  return x >= NDBD_FRAG_SUB_TABLE_DATA;
}

/**
 * Fragmented FIRE_TRIG_ORD signal.
 * Introduced with wl#11160 for supporting 30'000 bytes rows.
 */

#define NDBD_FRAG_FIRE_TRIG_ORD NDB_MAKE_VERSION(8,0,18)

static
inline
int
ndbd_frag_fire_trig_ord(Uint32 x)
{
  return x >= NDBD_FRAG_FIRE_TRIG_ORD;
}

/**
 * Fragmented LQHKEYREQ signal.
 * Introduced with wl#11160 for supporting 30'000 bytes rows.
 */

#define NDBD_FRAG_LQHKEYREQ NDB_MAKE_VERSION(8,0,18)

static
inline
int
ndbd_frag_lqhkeyreq(Uint32 x)
{
  return x >= NDBD_FRAG_LQHKEYREQ;
}

/**
 * Fragmented TCKEYREQ and TCINDXREQ signals.
 * Introduced with wl#11160 for supporting 30'000 bytes rows.
 */

#define NDBD_FRAG_TCKEYREQ NDB_MAKE_VERSION(8,0,18)

static
inline
int
ndbd_frag_tckeyreq(Uint32 x)
{
  return x >= NDBD_FRAG_TCKEYREQ;
}

#define NDBD_NOWAIT_KEYREQ NDB_MAKE_VERSION(8,0,18)

/**
 * wl#13120 extended NdbScanFilter and NdbInterpretedCode to allow
 * two columns to be compared.
 */

#define NDBD_SUPPORT_CMP_COLUMNS NDB_MAKE_VERSION(8,0,18)

static
inline
bool
ndbd_support_column_cmp(Uint32 x)
{
  return x >= NDBD_SUPPORT_CMP_COLUMNS;
}

/**
 * Send the node bitmask in a long signal section:
 */
#define NDBD_NODE_BITMASK_IN_SECTION_80 NDB_MAKE_VERSION(8,0,18)

static
inline
int
ndbd_send_node_bitmask_in_section(Uint32 x)
{
  return x >= NDBD_NODE_BITMASK_IN_SECTION_80;
}

#define NDBD_UPGRADE_OK_74 NDB_MAKE_VERSION(7,4,6)
#define NDBD_UPGRADE_OK_75 NDB_MAKE_VERSION(7,5,4)
#define NDBD_UPGRADE_OK_76 NDB_MAKE_VERSION(7,6,4)

static
inline
int
ndbd_upgrade_ok(Uint32 x)
{
  const Uint32 major = (x >> 16) & 0xFF;
  const Uint32 minor = (x >>  8) & 0xFF;
  if (major < 7)
  {
    return 0;
  }
  else if (major == 7)
  {
    if (minor < 4)
    {
      return 0;
    }
    else if (minor == 4)
    {
      return x >= NDBD_UPGRADE_OK_74;
    }
    else if (minor == 5)
    {
      return x >= NDBD_UPGRADE_OK_75;
    }
    else if (minor == 6)
    {
      return x >= NDBD_UPGRADE_OK_76;
    }
    else
    {
      return 0;
    }
  }
  else
  {
    return 1;
  }
}

#define NDB_USE_CONFIG_VERSION_V2_80 NDB_MAKE_VERSION(8,0,18)

static
inline
int
ndb_config_version_v2(Uint32 x)
{
  return x >= NDB_USE_CONFIG_VERSION_V2_80;
}

/**
 * Formerly defined as
 * #define MAX_FRM_DATA_SIZE 6000
 */
#define NDB_SHORT_OPAQUE_METADATA_MAX_BYTES 6000

/**
 * Multiple transporters per node in same node group is available.
 */
#define NDBD_MULTI_NODE_GROUP_TRANSPORTERS_v8 NDB_MAKE_VERSION(8,0,20)
static
inline
int
ndbd_use_multi_ng_trps(Uint32 x)
{
  return x >= NDBD_MULTI_NODE_GROUP_TRANSPORTERS_v8;
}

/*
 * Send both cntr_started and started bitmasks in CNTR_START_CONF
 */
#define NDBD_SEND_STARTED_BITMASK NDB_MAKE_VERSION(8,0,19)
static
inline
int
ndbd_send_started_bitmask(Uint32 x)
{
  return x >= NDBD_SEND_STARTED_BITMASK;
}

// New limitations from WL#12757

#define NDBD_80_PROTOCOL_ACCEPT_74 NDB_MAKE_VERSION(7,4,6)
#define NDBD_80_PROTOCOL_ACCEPT_75 NDB_MAKE_VERSION(7,5,4)
#define NDBD_80_PROTOCOL_ACCEPT_76 NDB_MAKE_VERSION(7,6,4)

static
inline
int
ndbd_protocol_accepted_by_8_0(Uint32 x)
{
  const Uint32 major = (x >> 16) & 0xFF;
  const Uint32 minor = (x >>  8) & 0xFF;
  if (major < 7)
  {
    return 0;
  }
  else if (major == 7)
  {
    if (minor < 4)
    {
      return 0;
    }
    else if (minor == 4)
    {
      return x >= NDBD_80_PROTOCOL_ACCEPT_74;
    }
    else if (minor == 5)
    {
      return x >= NDBD_80_PROTOCOL_ACCEPT_75;
    }
    else if (minor == 6)
    {
      return x >= NDBD_80_PROTOCOL_ACCEPT_76;
    }
  }
  return 1;
}

/*
 * Send/expect the extra 'still active' word as part of ScanTabConf and
 * ScanFragConf signals.
 */
#define NDBD_SEND_ACTIVE_BITMASK NDB_MAKE_VERSION(8,0,20)
static
inline
int
ndbd_send_active_bitmask(Uint32 x)
{
  return x >= NDBD_SEND_ACTIVE_BITMASK;
}



#define NDBD_WAITGCP_SHUTDOWNSYNC_73 NDB_MAKE_VERSION(7,3,30)
#define NDBD_WAITGCP_SHUTDOWNSYNC_74 NDB_MAKE_VERSION(7,4,29)
#define NDBD_WAITGCP_SHUTDOWNSYNC_75 NDB_MAKE_VERSION(7,5,19)
#define NDBD_WAITGCP_SHUTDOWNSYNC_76 NDB_MAKE_VERSION(7,6,15)
#define NDBD_WAITGCP_SHUTDOWNSYNC_80 NDB_MAKE_VERSION(8,0,21)

static
inline
int
ndbd_support_waitgcp_shutdownsync(Uint32 x)
{
  const Uint32 major = (x >> 16) & 0xFF;
  const Uint32 minor = (x >>  8) & 0xFF;
  if (major < 7)
  {
    return 0;
  }
  else if (major == 7)
  {
    if (minor < 3)
    {
      return 0;
    }
    else if (minor == 3)
    {
      return x >= NDBD_WAITGCP_SHUTDOWNSYNC_73;
    }
    else if (minor == 4)
    {
      return x >= NDBD_WAITGCP_SHUTDOWNSYNC_74;
    }
    else if (minor == 5)
    {
      return x >= NDBD_WAITGCP_SHUTDOWNSYNC_75;
    }
    else if (minor == 6)
    {
      return x >= NDBD_WAITGCP_SHUTDOWNSYNC_76;
    }
  }
  else if (major == 8)
  {
    return x >= NDBD_WAITGCP_SHUTDOWNSYNC_80;
  }
  return 1;
}

/*
 * Data Node sends minimum API version connected to cluster
 * as a part of ApiRegConf reply since 8.0.21
 */
#define NDBD_SEND_MIN_API_VERSION NDB_MAKE_VERSION(8,0,21)
static
inline
int
ndbd_send_min_api_version(Uint32 x)
{
  return x >= NDBD_SEND_MIN_API_VERSION;
}


// Backup file encryption

#define NDBD_SUPPORT_BACKUP_FILE_ENCRYPTION NDB_MAKE_VERSION(8,0,22)

static
inline
bool
ndbd_support_backup_file_encryption(Uint32 x)
{
  return x >= NDBD_SUPPORT_BACKUP_FILE_ENCRYPTION;
}

#define NDBD_SUPPORT_ACTIVATE NDB_MAKE_VERSION(21,04,0)
static
inline
bool
ndbd_support_activate(Uint32 x)
{
  return x >= NDBD_SUPPORT_ACTIVATE;
}

#define NDBD_SUPPORT_DYNAMIC_PRIMARY_REPLICAS NDB_MAKE_VERSION(21,10,2)
static
inline
bool
ndbd_support_dynamic_primary_replicas(Uint32 x)
{
  return x >= NDBD_SUPPORT_DYNAMIC_PRIMARY_REPLICAS;
}

#define NDBD_SUPPORT_LOCKED_READS_IN_QUERY_THREADS NDB_MAKE_VERSION(21,10,2)
static
inline
bool
ndbd_support_locked_reads_in_query_threads(Uint32 x)
{
  return x >= NDBD_SUPPORT_LOCKED_READS_IN_QUERY_THREADS;
}

/*
 * NdbInterpreter may compare NULL values according to the semantic
 * specified by the SQL standard, which is what MySQL expect. (WL#14476)
 * Introduced in MySQL 8.0.26 which maps to RonDB 21.10.2
 */
#define NDBD_SUPPORT_SQL_COMPARE_SEMANTICS NDB_MAKE_VERSION(21,10,2)
static
inline
int
ndbd_support_sql_compare_semantics(Uint32 x)
{
  return x >= NDBD_SUPPORT_SQL_COMPARE_SEMANTICS;
}

#define NDBD_SUPPORT_TRP_KEEP_ALIVE NDB_MAKE_VERSION(22,10,0)
#define NDBD_SUPPORT_PARAM_CMP NDB_MAKE_VERSION(22,10,0)
static
inline bool
support_8027(Uint32 x)
{
  const Uint32 major = (x >> 16) & 0xFF;
  const Uint32 minor = (x >>  8) & 0xFF;
  const Uint32 rel = x & 0xFF;
  if (major < 22)
  {
    if (major < 21)
    {
      /* NDB version */
      return x >= NDBD_SUPPORT_PARAM_CMP;
    }
    /* Not supported in RonDB 21.04 versions */
    return false;
  }
  else if (major == 22)
  {
    if (minor > 1)
    {
      return true;
    }
    else if (minor == 0)
    {
      return false;
    }
    else
    {
      if (rel > 0)
      {
        return true;
      }
      else
      {
        return false;
      }
    }
  }
  else
  {
    return true;
  }
}

/*
 * Only send GSN_TRP_KEEP_ALIVE to data nodes from 8.0.27 and newer.
 */
static
inline
bool
ndbd_support_trp_keep_alive(Uint32 x)
{
  return support_8027(x);
}

#define NDBD_API_SUPPORT_ACTIVATE NDB_MAKE_VERSION(21,04,5)
static
inline
bool
ndbd_api_support_activate(Uint32 x)
{
  const Uint32 major = (x >> 16) & 0xFF;
  const Uint32 minor = (x >>  8) & 0xFF;
  const Uint32 rel = x & 0xFF;
  if (major < 22)
  {
    return x >= NDBD_API_SUPPORT_ACTIVATE;
  }
  else if (major > 22)
  {
    return true;
  }
  else if (minor > 1)
  {
    return true;
  }
  else if (rel > 1)
  {
    return true;
  }
  else
  {
    return false;
  }
}


/*
 * SPJ implemented support for creating parameters to be sent in attrInfo
 * section to LDMs, together with the Interpreter code. (WL#14388)
 */
static
inline
int
ndbd_support_param_cmp(Uint32 x)
{
  return support_8027(x);
}

#define NDBD_SUPPORT_ABORTREQ_FULL NDB_MAKE_VERSION(21,04,2)
static
inline
bool
ndbd_support_abortreq_full(Uint32 x)
{
  return x >= NDBD_SUPPORT_ABORTREQ_FULL;
}

#define NDBD_SUPPORT_TC_HBREP_API NDB_MAKE_VERSION(21,04,2)
static
inline
bool
ndbd_support_tc_hbrep_api(Uint32 x)
{
  return x >= NDBD_SUPPORT_TC_HBREP_API;
}

#define NDBD_SUPPORT_VARSIZED_DISKDATA NDB_MAKE_VERSION(22,05,0)
static
inline
bool
ndbd_support_varsized_diskdata(Uint32 x)
{
  return x >= NDBD_SUPPORT_VARSIZED_DISKDATA;
}

/*
 * Replace EncryptionPasswordData with EncryptionKeyMaterial. Mostly compatible
 * but old code had some redundant checks. New ndb_mgmd need to maintain the
 * conditions when sending to old data nodes.
 */
#define NDBD_SUPPORT_ENCRYPTION_KEY_MATERIAL NDB_MAKE_VERSION(22,05,0)
static
inline
bool
ndbd_support_encryption_key_material(Uint32 x)
{
  return x >= NDBD_SUPPORT_ENCRYPTION_KEY_MATERIAL;
}

/*
 * Along with the newly added conflict detection and resolution algorithms
 * for INSERTs, support for Interpreted write is also added from 8.0.30.
 */
#define NDBD_INTERPRETED_WRITE NDB_MAKE_VERSION(22, 10, 0)
static
inline
bool
ndbd_interpreted_write_supported(Uint32 v)
{
  return v >= NDBD_INTERPRETED_WRITE;
}

static
inline
bool
ndbd_support_parallel_copy_fragment(Uint32 x)
{
  const Uint32 major = (x >> 16) & 0xFF;
  const Uint32 minor = (x >>  8) & 0xFF;
  const Uint32 rel = x & 0xFF;
  if (major > 22)
  {
    return true;
  }
  if ((major == 22) && (minor == 10) && (rel >= 1))
  {
    return true;
  }
  if ((major == 21) && (minor == 4) && (rel >= 13))
  {
    return true;
  }
  return false;
}

static
inline
bool
ndbd_support_new_hash_function(Uint32 x)
{
  const Uint32 major = (x >> 16) & 0xFF;
  const Uint32 minor = (x >>  8) & 0xFF;
  const Uint32 rel = x & 0xFF;
  if (major > 22)
  {
    return true;
  }
  if ((major == 22) && (minor == 10) && (rel >= 1))
  {
    return true;
  }
  return false;
}

static
inline
bool
ndbd_handle_new_hash_function(Uint32 x)
{
  const Uint32 major = (x >> 16) & 0xFF;
  const Uint32 minor = (x >>  8) & 0xFF;
  const Uint32 rel = x & 0xFF;
  if (major > 22)
  {
    return true;
  }
  if ((major == 22) && (minor == 10) && (rel >= 1))
  {
    return true;
  }
  if ((major == 21) && (minor == 04) && (rel >= 15))
  {
    return true;
  }
  return false;
}

/*
 * Data nodes reply to MGMD START BACKUP NOWAIT REQ from
 * MGMD with BACKUP_REF/CONF.
 */
#define NDBD_START_BACKUP_NOWAIT_REPLY_75 NDB_MAKE_VERSION(7,5,31)
#define NDBD_START_BACKUP_NOWAIT_REPLY_76 NDB_MAKE_VERSION(7,6,27)
#define NDBD_START_BACKUP_NOWAIT_REPLY_80 NDB_MAKE_VERSION(8,0,35)
#define NDBD_START_BACKUP_NOWAIT_REPLY_82 NDB_MAKE_VERSION(8,2,0)
static
inline
int
ndbd_start_backup_nowait_reply(Uint32 x)
{
  const Uint32 major = (x >> 16) & 0xFF;
  const Uint32 minor = (x >>  8) & 0xFF;
  if (major < 7)
  {
    return 0;
  }
  else if (major == 7)
  {
    if (minor < 5)
    {
      return 0;
    }
    else if (minor == 5)
    {
      return x >= NDBD_START_BACKUP_NOWAIT_REPLY_75;
    }
    else if (minor == 6)
    {
      return x >= NDBD_START_BACKUP_NOWAIT_REPLY_76;
    }
  }
  else if (major == 8)
  {
    if (minor == 0)
    {
      return x >= NDBD_START_BACKUP_NOWAIT_REPLY_80;
    }
    else if (minor == 1)
    {
      return 0;
    }
    else
    {
      return x >= NDBD_START_BACKUP_NOWAIT_REPLY_82;
    }
  }
  return 1;
}
<<<<<<< HEAD
=======

#define NDBD_PUSHDOWN_AGGREGATION NDB_MAKE_VERSION(24, 10, 0)
static
inline
bool
ndbd_pushdown_aggregation_supported(Uint32 v)
{
  return v >= NDBD_PUSHDOWN_AGGREGATION;
}

>>>>>>> e64a25e2
#endif<|MERGE_RESOLUTION|>--- conflicted
+++ resolved
@@ -981,8 +981,6 @@
   }
   return 1;
 }
-<<<<<<< HEAD
-=======
 
 #define NDBD_PUSHDOWN_AGGREGATION NDB_MAKE_VERSION(24, 10, 0)
 static
@@ -993,5 +991,4 @@
   return v >= NDBD_PUSHDOWN_AGGREGATION;
 }
 
->>>>>>> e64a25e2
 #endif