--- conflicted
+++ resolved
@@ -1,5 +1,6 @@
 /*
   Copyright (c) 2019, 2023, Oracle and/or its affiliates.
+  Copyright (c) 2023, 2023, Hopsworks and/or its affiliates.
 
    This program is free software; you can redistribute it and/or modify
    it under the terms of the GNU General Public License, version 2.0,
@@ -286,29 +287,19 @@
 
 /* returns false on success */
 bool ThreadContext::exec_sql(const std::string &statement) {
-<<<<<<< HEAD
-  assert(m_closed);
-  /* execute_query_iso() returns false on success */
-  m_closed = execute_query_iso(statement, nullptr);
-=======
-  DBUG_ASSERT(m_closed);
-  uint ignore_mysql_errors[1] = {0};  // Don't ignore any errors
-  MYSQL_LEX_STRING sql_text = {const_cast<char *>(statement.c_str()),
-                               statement.length()};
-
   /* Many queries can be ignored if we are a slave thread. Since this query is
      executed for internal purposes, we always want it to execute. We therefore
      pretend to not be a slave thread. */
   bool save_slave_thread = m_thd->slave_thread;
   m_thd->slave_thread = false;
 
+  assert(m_closed);
   /* execute_query_iso() returns false on success */
-  m_closed = execute_query_iso(sql_text, ignore_mysql_errors, nullptr);
+  m_closed = execute_query_iso(statement, nullptr);
 
   /* Restore the slave_thread flag */
   m_thd->slave_thread = save_slave_thread;
 
->>>>>>> 8397b925
   return m_closed;
 }
 
