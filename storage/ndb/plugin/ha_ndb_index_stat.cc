/*
   Copyright (c) 2011, 2021, Oracle and/or its affiliates.
   Copyright (c) 2021, 2021, Logical Clocks and/or its affiliates.

   This program is free software; you can redistribute it and/or modify
   it under the terms of the GNU General Public License, version 2.0,
   as published by the Free Software Foundation.

   This program is also distributed with certain software (including
   but not limited to OpenSSL) that is licensed under separate terms,
   as designated in a particular file or component or in included license
   documentation.  The authors of MySQL hereby grant you an additional
   permission to link the program and your derivative works with the
   separately licensed software that they have included with MySQL.

   This program is distributed in the hope that it will be useful,
   but WITHOUT ANY WARRANTY; without even the implied warranty of
   MERCHANTABILITY or FITNESS FOR A PARTICULAR PURPOSE.  See the
   GNU General Public License, version 2.0, for more details.

   You should have received a copy of the GNU General Public License
   along with this program; if not, write to the Free Software
   Foundation, Inc., 51 Franklin St, Fifth Floor, Boston, MA 02110-1301  USA
*/

#include "storage/ndb/plugin/ha_ndb_index_stat.h"

#include <ctype.h>
#include <mysql/plugin.h>
#include <mysql/psi/mysql_thread.h>
#include <time.h>

#include "my_dbug.h"
#include "sql/field.h"
#include "sql/mysqld.h"  // LOCK_global_system_variables
#include "sql/partition_info.h"
#include "sql/table.h"
#include "storage/ndb/plugin/ha_ndbcluster.h"
#include "storage/ndb/plugin/ha_ndbcluster_connection.h"
#include "storage/ndb/plugin/ndb_require.h"
#include <atomic>

// Implementation still uses its own instance
extern Ndb_index_stat_thread ndb_index_stat_thread;

/* Implemented in ha_ndbcluster.cc */
extern bool ndb_index_stat_get_enable(THD *thd);

// Typedefs for long names
typedef NdbDictionary::Table NDBTAB;
typedef NdbDictionary::Index NDBINDEX;

/** ndb_index_stat_thread */
Ndb_index_stat_thread::Ndb_index_stat_thread()
    : Ndb_component("Index Stat"), client_waiting(false) {}

int Ndb_index_stat_thread::do_init() {
  mysql_mutex_init(PSI_INSTRUMENT_ME, &LOCK_client_waiting, MY_MUTEX_INIT_FAST);
  mysql_cond_init(PSI_INSTRUMENT_ME, &COND_client_waiting);

  mysql_mutex_init(PSI_INSTRUMENT_ME, &stat_mutex, MY_MUTEX_INIT_FAST);
  mysql_cond_init(PSI_INSTRUMENT_ME, &stat_cond);
  return 0;
}

Ndb_index_stat_thread::~Ndb_index_stat_thread() {}

int Ndb_index_stat_thread::do_deinit() {
  mysql_mutex_destroy(&LOCK_client_waiting);
  mysql_cond_destroy(&COND_client_waiting);

  mysql_mutex_destroy(&stat_mutex);
  mysql_cond_destroy(&stat_cond);
  return 0;
}

void Ndb_index_stat_thread::do_wakeup() {
  // Wakeup from potential wait
  log_info("Wakeup");

  wakeup();
}

void Ndb_index_stat_thread::wakeup() {
  mysql_mutex_lock(&LOCK_client_waiting);
  client_waiting = true;
  mysql_cond_signal(&COND_client_waiting);
  mysql_mutex_unlock(&LOCK_client_waiting);
}

struct Ndb_index_stat {
  enum List_type {
    LT_Undef = 0,
    LT_New = 1,    /* new entry added by a table handler */
    LT_Update = 2, /* force kernel update from analyze table */
    LT_Read = 3,   /* read or reread stats into new query cache */
    LT_Idle = 4,   /* stats exist */
    LT_Check = 5,  /* check for new stats */
    LT_Delete = 6, /* delete the entry */
    LT_Error = 7,  /* error, on hold for a while */
    LT_Count = 8
  };
  NdbIndexStat *is;
  int index_id;
  int index_version;
#ifndef NDEBUG
  char id[32];
#endif
  uint query_count;
  time_t access_time;  /* by any table handler */
  time_t update_time;  /* latest successful update by us */
  time_t load_time;    /* when stats were created by kernel */
  time_t read_time;    /* when stats were read by us (>= load_time) */
  uint sample_version; /* goes with read_time */
  time_t check_time;   /* when checked for updated stats (>= read_time) */
  uint query_bytes;    /* cache query bytes in use */
  uint clean_bytes;    /* cache clean bytes waiting to be deleted */
  uint drop_bytes;     /* cache bytes waiting for drop */
  uint evict_bytes;    /* cache bytes waiting for evict */
  bool force_update;   /* one-time force update from analyze table */
  bool no_stats;       /* have detected that no stats exist */
  NdbIndexStat::Error error;
  NdbIndexStat::Error client_error;
  time_t error_time;
  uint error_count;                  /* forever increasing */
  struct Ndb_index_stat *share_next; /* per-share list */
  int array_index{LT_Undef}; /* Index indicating which of the lists in the
                                "ndb_index_stat_list" array is used */
  struct Ndb_index_stat *list_next;
  struct Ndb_index_stat *list_prev;
  struct NDB_SHARE *share;
  std::atomic<unsigned int> ref_count;     /* from client requests */
  bool to_delete;     /* detached from share and marked for delete */
                      /* abort all requests and allow no more */
  Ndb_index_stat();
};

struct Ndb_index_stat_list {
  const char *const name;                    /* name of list */
  const Ndb_index_stat::List_type list_type; /* type of list */
  struct Ndb_index_stat *head{nullptr};
  struct Ndb_index_stat *tail{nullptr};
  uint count{0}; /* number of entries in list, i.e between "head" and "tail" */
  Ndb_index_stat_list(Ndb_index_stat::List_type the_list_type,
                      const char *the_name);
};

extern Ndb_index_stat_list ndb_index_stat_list[];

static time_t ndb_index_stat_time_now = 0;

static time_t ndb_index_stat_time() {
  time_t now = time(0);

  if (unlikely(ndb_index_stat_time_now == 0)) ndb_index_stat_time_now = now;

  if (unlikely(now < ndb_index_stat_time_now)) {
    DBUG_PRINT("index_stat", ("time moved backwards %d seconds",
                              int(ndb_index_stat_time_now - now)));
    now = ndb_index_stat_time_now;
  }

  ndb_index_stat_time_now = now;
  return now;
}

/* Options */

/* Options in string format buffer size */
static const uint ndb_index_stat_option_sz = 512;
static void ndb_index_stat_opt2str(const struct Ndb_index_stat_opt &, char *);

struct Ndb_index_stat_opt {
  enum Unit { Ubool = 1, Usize = 2, Utime = 3, Umsec = 4 };
  enum Flag { Freadonly = (1 << 0), Fcontrol = (1 << 1) };
  struct Val {
    const char *name;
    uint val;
    uint minval;
    uint maxval;
    Unit unit;
    uint flag;
  };
  enum Idx {
    Iloop_enable = 0,
    Iloop_idle = 1,
    Iloop_busy = 2,
    Iupdate_batch = 3,
    Iread_batch = 4,
    Iidle_batch = 5,
    Icheck_batch = 6,
    Icheck_delay = 7,
    Idelete_batch = 8,
    Iclean_delay = 9,
    Ierror_batch = 10,
    Ierror_delay = 11,
    Ievict_batch = 12,
    Ievict_delay = 13,
    Icache_limit = 14,
    Icache_lowpct = 15,
    Izero_total = 16,
    Imax = 17
  };
  Val val[Imax];
  /* Options in string format (SYSVAR ndb_index_stat_option) */
  char *option;
  Ndb_index_stat_opt(char *buf);
  uint get(Idx i) const {
    assert(i < Imax);
    return val[i].val;
  }
  void set(Idx i, uint the_val) {
    assert(i < Imax);
    val[i].val = the_val;
  }
};

Ndb_index_stat_opt::Ndb_index_stat_opt(char *buf) : option(buf) {
#define ival(aname, aval, aminval, amaxval, aunit, aflag) \
  val[I##aname].name = #aname;                            \
  val[I##aname].val = aval;                               \
  val[I##aname].minval = aminval;                         \
  val[I##aname].maxval = amaxval;                         \
  val[I##aname].unit = aunit;                             \
  val[I##aname].flag = aflag
  ival(loop_enable, 1000, 0, ~(uint)0, Umsec, 0);
  ival(loop_idle, 1000, 0, ~(uint)0, Umsec, 0);
  ival(loop_busy, 100, 0, ~(uint)0, Umsec, 0);
  ival(update_batch, 1, 1, ~(uint)0, Usize, 0);
  ival(read_batch, 4, 1, ~(uint)0, Usize, 0);
  ival(idle_batch, 32, 1, ~(uint)0, Usize, 0);
  ival(check_batch, 8, 1, ~(uint)0, Usize, 0);
  ival(check_delay, 600, 0, ~(uint)0, Utime, 0);
  ival(clean_delay, 60, 0, ~(uint)0, Utime, 0);
  ival(delete_batch, 8, 1, ~(uint)0, Usize, 0);
  ival(error_batch, 4, 1, ~(uint)0, Usize, 0);
  ival(error_delay, 60, 0, ~(uint)0, Utime, 0);
  ival(evict_batch, 8, 1, ~(uint)0, Usize, 0);
  ival(evict_delay, 60, 0, ~(uint)0, Utime, 0);
  ival(cache_limit, 32 * 1024 * 1024, 0, ~(uint)0, Usize, 0);
  ival(cache_lowpct, 90, 0, 100, Usize, 0);
  ival(zero_total, 0, 0, 1, Ubool, Fcontrol);
#undef ival

  ndb_index_stat_opt2str(*this, option);
}

/* Hard limits */
static const uint ndb_index_stat_max_evict_batch = 32;

char ndb_index_stat_option_buf[ndb_index_stat_option_sz];
static Ndb_index_stat_opt ndb_index_stat_opt(ndb_index_stat_option_buf);

/* Copy option struct to string buffer */
static void ndb_index_stat_opt2str(const Ndb_index_stat_opt &opt, char *str) {
  DBUG_TRACE;

  char buf[ndb_index_stat_option_sz];
  char *const end = &buf[sizeof(buf)];
  char *ptr = buf;
  *ptr = 0;

  const uint imax = Ndb_index_stat_opt::Imax;
  for (uint i = 0; i < imax; i++) {
    const Ndb_index_stat_opt::Val &v = opt.val[i];
    ptr += strlen(ptr);
    const char *sep = (ptr == buf ? "" : ",");
    const uint sz = ptr < end ? (uint)(end - ptr) : 0;

    switch (v.unit) {
      case Ndb_index_stat_opt::Ubool: {
        assert(v.val == 0 || v.val == 1);
        if (v.val == 0)
          snprintf(ptr, sz, "%s%s=0", sep, v.name);
        else
          snprintf(ptr, sz, "%s%s=1", sep, v.name);
      } break;

      case Ndb_index_stat_opt::Usize: {
        uint m;
        if (v.val == 0)
          snprintf(ptr, sz, "%s%s=0", sep, v.name);
        else if (v.val % (m = 1024 * 1024 * 1024) == 0)
          snprintf(ptr, sz, "%s%s=%uG", sep, v.name, v.val / m);
        else if (v.val % (m = 1024 * 1024) == 0)
          snprintf(ptr, sz, "%s%s=%uM", sep, v.name, v.val / m);
        else if (v.val % (m = 1024) == 0)
          snprintf(ptr, sz, "%s%s=%uK", sep, v.name, v.val / m);
        else
          snprintf(ptr, sz, "%s%s=%u", sep, v.name, v.val);
      } break;

      case Ndb_index_stat_opt::Utime: {
        uint m;
        if (v.val == 0)
          snprintf(ptr, sz, "%s%s=0", sep, v.name);
        else if (v.val % (m = 60 * 60 * 24) == 0)
          snprintf(ptr, sz, "%s%s=%ud", sep, v.name, v.val / m);
        else if (v.val % (m = 60 * 60) == 0)
          snprintf(ptr, sz, "%s%s=%uh", sep, v.name, v.val / m);
        else if (v.val % (m = 60) == 0)
          snprintf(ptr, sz, "%s%s=%um", sep, v.name, v.val / m);
        else
          snprintf(ptr, sz, "%s%s=%us", sep, v.name, v.val);
      } break;

      case Ndb_index_stat_opt::Umsec: {
        if (v.val == 0)
          snprintf(ptr, sz, "%s%s=0", sep, v.name);
        else
          snprintf(ptr, sz, "%s%s=%ums", sep, v.name, v.val);
      } break;

      default:
        assert(false);
        break;
    }
  }

  memset(str, 0, ndb_index_stat_option_sz);
  strcpy(str, buf);
  DBUG_PRINT("index_stat", ("str: \"%s\"", str));
}

static int ndb_index_stat_option_parse(char *p, Ndb_index_stat_opt &opt) {
  DBUG_TRACE;

  char *r = strchr(p, '=');
  if (r == 0) return -1;
  *r++ = 0;

  while (isspace(*r)) *r++ = 0;
  if (*r == 0) return -1;

  bool found = false;
  const uint imax = Ndb_index_stat_opt::Imax;
  for (uint i = 0; i < imax; i++) {
    Ndb_index_stat_opt::Val &v = opt.val[i];
    if (strcmp(p, v.name) != 0) continue;
    found = true;

    char *s;
    for (s = r; *s != 0; s++) *s = tolower(*s);
    ulonglong val = my_strtoull(r, &s, 10);

    switch (v.unit) {
      case Ndb_index_stat_opt::Ubool: {
        if ((s > r && *s == 0 && val == 0) || strcmp(r, "off") == 0 ||
            strcmp(r, "false") == 0)
          val = 0;
        else if ((s > r && *s == 0 && val == 1) || strcmp(r, "on") == 0 ||
                 strcmp(r, "true") == 0)
          val = 1;
        else
          return -1;
        v.val = (uint)val;
      } break;

      case Ndb_index_stat_opt::Usize: {
        if (s == r) return -1;
        if (strcmp(s, "") == 0)
          ;
        else if (strcmp(s, "k") == 0)
          val *= 1024;
        else if (strcmp(s, "m") == 0)
          val *= 1024 * 1024;
        else if (strcmp(s, "g") == 0)
          val *= 1024 * 1024 * 1024;
        else
          return -1;
        if (val < v.minval || val > v.maxval) return -1;
        v.val = (uint)val;
      } break;

      case Ndb_index_stat_opt::Utime: {
        if (s == r) return -1;
        if (strcmp(s, "") == 0)
          ;
        else if (strcmp(s, "s") == 0)
          ;
        else if (strcmp(s, "m") == 0)
          val *= 60;
        else if (strcmp(s, "h") == 0)
          val *= 60 * 60;
        else if (strcmp(s, "d") == 0)
          val *= 24 * 60 * 60;
        else
          return -1;
        if (val < v.minval || val > v.maxval) return -1;
        v.val = (uint)val;
      } break;

      case Ndb_index_stat_opt::Umsec: {
        if (s == r) return -1;
        if (strcmp(s, "") == 0)
          ;
        else if (strcmp(s, "ms") == 0)
          ;
        else
          return -1;
        if (val < v.minval || val > v.maxval) return -1;
        v.val = (uint)val;
      } break;

      default:
        assert(false);
        break;
    }
  }

  if (!found) return -1;
  return 0;
}

/* Copy option string to option struct */
static int ndb_index_stat_str2opt(const char *str, Ndb_index_stat_opt &opt) {
  DBUG_TRACE;
  DBUG_PRINT("index_stat", ("str: \"%s\"", str));

  char buf[ndb_index_stat_option_sz];

  assert(str != 0);
  if (strlen(str) >= sizeof(buf)) return -1;
  strcpy(buf, str);

  char *p = buf;
  while (1) {
    while (isspace(*p)) p++;
    if (*p == 0) break;

    char *q = strchr(p, ',');
    if (q == p) return -1;
    if (q != 0) *q = 0;

    DBUG_PRINT("index_stat", ("parse: %s", p));
    if (ndb_index_stat_option_parse(p, opt) == -1) return -1;

    if (q == 0) break;
    p = q + 1;
  }

  ndb_index_stat_opt2str(opt, opt.option);
  return 0;
}

/* Thanks to ha_innodb.cc */

/* Need storage between check and update (assume locked) */
static char ndb_index_stat_option_tmp[ndb_index_stat_option_sz];

int ndb_index_stat_option_check(THD *, SYS_VAR *, void *save,
                                struct st_mysql_value *value) {
  DBUG_TRACE;
  char buf[ndb_index_stat_option_sz];
  int len = sizeof(buf);
  const char *str = value->val_str(value, buf, &len);
  if (str != 0) {
    /* Seems to be nothing in buf */
    DBUG_PRINT("index_stat", ("str: %s len: %d", str, len));
    char buf2[ndb_index_stat_option_sz];
    Ndb_index_stat_opt opt(buf2);
    if (ndb_index_stat_str2opt(str, opt) == 0) {
      /* Passed to update */
      strcpy(ndb_index_stat_option_tmp, str);
      *(const char **)save = ndb_index_stat_option_tmp;
      return 0;
    }
  }
  return 1;
}

void ndb_index_stat_option_update(THD *, SYS_VAR *, void *var_ptr,
                                  const void *save) {
  DBUG_TRACE;
  const char *str = *static_cast<const char *const *>(save);
  DBUG_PRINT("index_stat", ("str: %s", str));
  Ndb_index_stat_opt &opt = ndb_index_stat_opt;
  int ret = ndb_index_stat_str2opt(str, opt);
  ndbcluster::ndbrequire(ret == 0);
  *(const char **)var_ptr = ndb_index_stat_opt.option;
}

/* Global stuff */

std::atomic<unsigned int> glob_query_count;
struct Ndb_index_stat_glob {
  bool th_allow;  /* Queries allowed */
  bool th_enable; /* Stats thread idea of ndb_index_stat_enable */
  bool th_busy;   /* Stats thread is busy-looping */
  uint th_loop;   /* Stats thread current loop wait in ms */
  uint force_update;
  uint wait_update;
  uint no_stats;
  uint wait_stats;
  /* Accumulating counters */
  uint analyze_count; /* Client counters */
  uint analyze_error;
  uint query_no_stats;
  uint query_error;
  uint event_act;     /* Events acted on */
  uint event_skip;    /* Events skipped (likely event-to-self) */
  uint event_miss;    /* Events received for unknown index */
  uint refresh_count; /* Successful cache refreshes */
  uint clean_count;   /* Times old caches (1 or more) cleaned */
  uint pinned_count;  /* Times not cleaned due to old cache ref count */
  uint drop_count;    /* From index drop */
  uint evict_count;   /* From LRU cleanup */
  /* Cache */
  uint cache_query_bytes; /* In use */
  uint cache_clean_bytes; /* Obsolete versions not yet removed */
  uint cache_high_bytes;  /* Max ever of above */
  uint cache_drop_bytes;  /* Part of above waiting to be evicted */
  uint cache_evict_bytes; /* Part of above waiting to be evicted */
  char status[2][1024];
  uint status_i;

  Ndb_index_stat_glob();
  void set_status();
  void zero_total();
};

Ndb_index_stat_glob::Ndb_index_stat_glob() {
  th_allow = false;
  th_enable = false;
  th_busy = false;
  th_loop = 0;
  force_update = 0;
  wait_update = 0;
  no_stats = 0;
  wait_stats = 0;
  analyze_count = 0;
  analyze_error = 0;
  query_no_stats = 0;
  query_error = 0;
  event_act = 0;
  event_skip = 0;
  event_miss = 0;
  refresh_count = 0;
  clean_count = 0;
  pinned_count = 0;
  drop_count = 0;
  evict_count = 0;
  cache_query_bytes = 0;
  cache_clean_bytes = 0;
  cache_high_bytes = 0;
  cache_drop_bytes = 0;
  cache_evict_bytes = 0;
  memset(status, 0, sizeof(status));
  status_i = 0;
}

static Ndb_index_stat_glob ndb_index_stat_glob;

static void
move_to_glob(Ndb_index_stat *st)
{
  glob_query_count += st->query_count;
  st->query_count = 0;
}

/*
  Check if stats thread is running and has initialized required
  objects.  Sync the value with global status ("allow" field).
*/

static bool ndb_index_stat_allow_flag = false;

static bool ndb_index_stat_get_allow() { return ndb_index_stat_allow_flag; }

static bool ndb_index_stat_set_allow(bool flag) {
  if (ndb_index_stat_allow_flag != flag) {
    ndb_index_stat_allow_flag = flag;
    Ndb_index_stat_glob &glob = ndb_index_stat_glob;
    mysql_mutex_lock(&ndb_index_stat_thread.stat_mutex);
    glob.set_status();
    mysql_mutex_unlock(&ndb_index_stat_thread.stat_mutex);
  }
  return ndb_index_stat_allow_flag;
}

static const char *g_ndb_status_index_stat_status = "";
static long g_ndb_status_index_stat_cache_query = 0;
static long g_ndb_status_index_stat_cache_clean = 0;

/* Update status variable (must hold stat_mutex) */
void Ndb_index_stat_glob::set_status() {
  const Ndb_index_stat_opt &opt = ndb_index_stat_opt;
  char *p = status[status_i];

  // stats thread
  th_allow = ndb_index_stat_get_allow();
  sprintf(p, "allow:%d,enable:%d,busy:%d,loop:%u", th_allow, th_enable, th_busy,
          th_loop);
  p += strlen(p);

  // entry lists
  strcpy(p, ",list:(");
  p += strlen(p);
  uint list_count = 0;
  for (int lt = Ndb_index_stat::LT_New; lt < Ndb_index_stat::LT_Count; lt++) {
    const Ndb_index_stat_list &list = ndb_index_stat_list[lt];
    sprintf(p, "%s:%u,", list.name, list.count);
    p += strlen(p);
    list_count += list.count;
  }
  sprintf(p, "%s:%u)", "total", list_count);
  p += strlen(p);

  // special counters
  sprintf(p, ",analyze:(queue:%u,wait:%u)", force_update, wait_update);
  p += strlen(p);
  sprintf(p, ",stats:(nostats:%u,wait:%u)", no_stats, wait_stats);
  p += strlen(p);

  // accumulating counters
  sprintf(p, ",total:(");
  p += strlen(p);
  sprintf(p, "analyze:(all:%u,error:%u)", analyze_count, analyze_error);
  p += strlen(p);
  uint loc_query_count = glob_query_count;
  sprintf(p, ",query:(all:%u,nostats:%u,error:%u)", loc_query_count, query_no_stats,
          query_error);
  p += strlen(p);
  sprintf(p, ",event:(act:%u,skip:%u,miss:%u)", event_act, event_skip,
          event_miss);
  p += strlen(p);
  sprintf(p, ",cache:(refresh:%u,clean:%u,pinned:%u,drop:%u,evict:%u)",
          refresh_count, clean_count, pinned_count, drop_count, evict_count);
  p += strlen(p);
  sprintf(p, ")");
  p += strlen(p);

  // cache size
  const uint cache_limit = opt.get(Ndb_index_stat_opt::Icache_limit);
  const uint cache_total = cache_query_bytes + cache_clean_bytes;
  double cache_pct = (double)0.0;
  double cache_high_pct = (double)0.0;
  if (cache_limit != 0) {
    cache_pct = (double)100.0 * (double)cache_total / (double)cache_limit;
    cache_high_pct =
        (double)100.0 * (double)cache_high_bytes / (double)cache_limit;
  }
  sprintf(p,
          ",cache:(query:%u,clean:%u"
          ",drop:%u,evict:%u"
          ",usedpct:%.2f,highpct:%.2f)",
          cache_query_bytes, cache_clean_bytes, cache_drop_bytes,
          cache_evict_bytes, cache_pct, cache_high_pct);
  p += strlen(p);

  // alternating status buffers to keep this lock short
  mysql_mutex_lock(&LOCK_global_system_variables);
  g_ndb_status_index_stat_status = status[status_i];
  status_i = (status_i + 1) % 2;
  g_ndb_status_index_stat_cache_query = cache_query_bytes;
  g_ndb_status_index_stat_cache_clean = cache_clean_bytes;
  mysql_mutex_unlock(&LOCK_global_system_variables);
}

static long g_ndb_status_index_stat_event_count = 0;

/* Zero accumulating counters */
void Ndb_index_stat_glob::zero_total() {
  analyze_count = 0;
  analyze_error = 0;
  glob_query_count = 0;
  query_no_stats = 0;
  query_error = 0;
  event_act = 0;
  event_skip = 0;
  event_miss = 0;
  refresh_count = 0;
  clean_count = 0;
  pinned_count = 0;
  drop_count = 0;
  evict_count = 0;
  /* Reset highest use seen to current */
  cache_high_bytes = cache_query_bytes + cache_clean_bytes;
  g_ndb_status_index_stat_event_count = 0;
}

/* Shared index entries */

Ndb_index_stat::Ndb_index_stat() {
  is = 0;
  index_id = 0;
  index_version = 0;
#ifndef NDEBUG
  memset(id, 0, sizeof(id));
#endif
  query_count = 0;
  access_time = 0;
  update_time = 0;
  load_time = 0;
  read_time = 0;
  sample_version = 0;
  check_time = 0;
  query_bytes = 0;
  clean_bytes = 0;
  drop_bytes = 0;
  evict_bytes = 0;
  force_update = false;
  no_stats = false;
  error_time = 0;
  error_count = 0;
  share_next = 0;
  list_next = 0;
  list_prev = 0;
  share = 0;
  ref_count = 0;
  to_delete = false;
}

/*
  Called by stats thread and (rarely) by client.  Caller must hold
  stat_mutex.  Client errors currently have no effect on execution
  since they are probably local e.g. bad range (internal error).
  Argument "from" is 0=stats thread 1=client.
*/
static void ndb_index_stat_error(Ndb_index_stat *st, int from,
                                 const char *place [[maybe_unused]]) {
  time_t now = ndb_index_stat_time();
  NdbIndexStat::Error error = st->is->getNdbError();
  if (error.code == 0) {
    /* Make sure code is not 0 */
    NdbIndexStat::Error error2;
    error = error2;
    error.code = NdbIndexStat::InternalError;
    error.status = NdbError::TemporaryError;
  }
  if (from == 0) {
    st->error = error;
    st->error_time = now; /* Controls proc_error */
  } else
    st->client_error = error;
  st->error_count++;

  DBUG_PRINT("index_stat", ("%s error, code: %d, line: %d, extra: %d", place,
                            error.code, error.line, error.extra));
}

static void ndb_index_stat_clear_error(Ndb_index_stat *st) {
  st->error.code = 0;
  st->error.status = NdbError::Success;
}

/* Lists across shares */

Ndb_index_stat_list::Ndb_index_stat_list(
    Ndb_index_stat::List_type the_list_type, const char *the_name)
    : name(the_name), list_type(the_list_type) {}

Ndb_index_stat_list ndb_index_stat_list[Ndb_index_stat::LT_Count] = {
    Ndb_index_stat_list(Ndb_index_stat::LT_Undef, nullptr),
    Ndb_index_stat_list(Ndb_index_stat::LT_New, "new"),
    Ndb_index_stat_list(Ndb_index_stat::LT_Update, "update"),
    Ndb_index_stat_list(Ndb_index_stat::LT_Read, "read"),
    Ndb_index_stat_list(Ndb_index_stat::LT_Idle, "idle"),
    Ndb_index_stat_list(Ndb_index_stat::LT_Check, "check"),
    Ndb_index_stat_list(Ndb_index_stat::LT_Delete, "delete"),
    Ndb_index_stat_list(Ndb_index_stat::LT_Error, "error")};

static void ndb_index_stat_list_add(Ndb_index_stat *st, int lt) {
  assert(st != nullptr && st->array_index == Ndb_index_stat::LT_Undef);
  assert(st->list_next == 0 && st->list_prev == 0);
  assert(Ndb_index_stat::LT_New <= lt && lt < Ndb_index_stat::LT_Count);
  Ndb_index_stat_list &list = ndb_index_stat_list[lt];

  DBUG_PRINT("index_stat", ("st %s -> %s", st->id, list.name));

  if (list.count == 0) {
    assert(list.head == 0 && list.tail == 0);
    list.head = st;
    list.tail = st;
  } else {
    assert(list.tail != 0 && list.tail->list_next == 0);
    st->list_prev = list.tail;
    list.tail->list_next = st;
    list.tail = st;
  }
  list.count++;

  st->array_index = lt;
}

static void ndb_index_stat_list_remove(Ndb_index_stat *st) {
  assert(st != 0);
  const int lt = st->array_index;
  assert(Ndb_index_stat::LT_New <= lt && lt < Ndb_index_stat::LT_Count);
  Ndb_index_stat_list &list = ndb_index_stat_list[lt];

  DBUG_PRINT("index_stat", ("st %s <- %s", st->id, list.name));

  Ndb_index_stat *next = st->list_next;
  Ndb_index_stat *prev = st->list_prev;

  if (list.head == st) list.head = next;
  if (list.tail == st) list.tail = prev;
  assert(list.count != 0);
  list.count--;

  if (next != 0) next->list_prev = prev;
  if (prev != 0) prev->list_next = next;

  st->array_index = Ndb_index_stat::LT_Undef;
  st->list_next = 0;
  st->list_prev = 0;
}

static void ndb_index_stat_list_move(Ndb_index_stat *st, int lt) {
  assert(st != 0);
  ndb_index_stat_list_remove(st);
  ndb_index_stat_list_add(st, lt);
}

/* Stats entry changes (must hold stat_mutex) */

static void ndb_index_stat_force_update(Ndb_index_stat *st, bool onoff) {
  Ndb_index_stat_glob &glob = ndb_index_stat_glob;
  move_to_glob(st);
  if (onoff) {
    if (!st->force_update) {
      glob.force_update++;
      st->force_update = true;
      glob.set_status();
    }
  } else {
    if (st->force_update) {
      assert(glob.force_update != 0);
      glob.force_update--;
      st->force_update = false;
      glob.set_status();
    }
  }
}

static void ndb_index_stat_no_stats(Ndb_index_stat *st, bool flag) {
  Ndb_index_stat_glob &glob = ndb_index_stat_glob;
  move_to_glob(st);
  if (st->no_stats != flag) {
    if (flag) {
      glob.no_stats++;
      st->no_stats = true;
    } else {
      assert(glob.no_stats >= 1);
      glob.no_stats -= 1;
      st->no_stats = false;
    }
    glob.set_status();
  }
}

static void ndb_index_stat_ref_count(Ndb_index_stat *st, bool flag) {
  uint old_count = st->ref_count;
  (void)old_count;  // USED
  if (flag) {
    st->ref_count++;
  } else {
    assert(st->ref_count != 0);
    st->ref_count--;
  }
  uint loc_ref_count = st->ref_count;
  (void)loc_ref_count;
  DBUG_PRINT("index_stat",
             ("st %s ref_count:%u->%u", st->id, old_count, loc_ref_count));
}

/* Find or add entry under the share */

/* Saved in ndb_index_stat_get_share() under stat_mutex */
struct Ndb_index_stat_snap {
  time_t load_time;
  uint sample_version;
  uint error_count;
  Ndb_index_stat_snap() {
    load_time = 0;
    sample_version = 0;
    error_count = 0;
  }
};

/* Subroutine, have lock */
static Ndb_index_stat *ndb_index_stat_alloc(const NDBINDEX *index,
                                            const NDBTAB *table, int &err_out) {
  err_out = 0;
  Ndb_index_stat *st = new Ndb_index_stat;
  NdbIndexStat *is = new NdbIndexStat;
  if (st != 0 && is != 0) {
    st->is = is;
    st->index_id = index->getObjectId();
    st->index_version = index->getObjectVersion();
#ifndef NDEBUG
    snprintf(st->id, sizeof(st->id), "%d.%d", st->index_id, st->index_version);
#endif
    if (is->set_index(*index, *table) == 0) return st;
    ndb_index_stat_error(st, 1, "set_index");
    err_out = st->client_error.code;
  } else {
    err_out = NdbIndexStat::NoMemError;
  }
  if (is != 0) delete is;
  if (st != 0) delete st;
  return 0;
}

/* Subroutine, have lock */
static Ndb_index_stat *ndb_index_stat_find_share(NDB_SHARE *share,
                                                 const NDBINDEX *index,
                                                 Ndb_index_stat *&st_last) {
  struct Ndb_index_stat *st = share->index_stat_list;
  st_last = 0;
  while (st != 0) {
    assert(st->share == share);
    assert(st->is != 0);
    NdbIndexStat::Head head;
    st->is->get_head(head);
    if (head.m_indexId == (uint)index->getObjectId() &&
        head.m_indexVersion == (uint)index->getObjectVersion())
      break;
    st_last = st;
    st = st->share_next;
  }
  return st;
}

/* Subroutine, have lock */
static void ndb_index_stat_add_share(NDB_SHARE *share, Ndb_index_stat *st,
                                     Ndb_index_stat *st_last) {
  st->share = share;
  if (st_last == 0)
    share->index_stat_list = st;
  else
    st_last->share_next = st;
}

static Ndb_index_stat *ndb_index_stat_get_share(NDB_SHARE *share,
                                                const NDBINDEX *index,
                                                const NDBTAB *table,
                                                Ndb_index_stat_snap &snap,
                                                int &err_out, bool allow_add,
                                                bool force_update) {
  Ndb_index_stat_glob &glob = ndb_index_stat_glob;

  /**
   * The fast path when we arrive here is that we will find a share
   * in the call to ndb_index_stat_find_share. This searches for a
   * Ndb_index_stat in the NDB_SHARE object which is local to each
   * handler object (one such object per MySQL connection.
   *
   * The only thing to worry about in this path is to ensure that
   * the object isn't deleted before we have managed to increment
   * ref_count on this object.
   *
   * The deletion of those objects happens in the function
   * ndb_index_stat_proc_delete. However the deletion happens in
   * steps, before the object can be released it must be removed
   * from the list on the NDB_SHARE object. At this point the
   * variable to_delete is set to true. Thus if an object is
   * found in ndb_index_stat_find_share it cannot have the
   * variable to_delete set to true. Thus it cannot be deleted
   * while it is still in this list.
   *
   * Since we removed holding the stat_mutex while processing this
   * list we have to protect this list. This protection comes from
   * holding the share->mutex while both inserting, deleting and
   * reading from this list.
   *
   * However as soon as we have released this mutex the deletion
   * process can continue. However the Ndb_index_stat object will
   * not be deleted if it has a ref_count which is higher than 0.
   *
   * Thus before we release the share->mutex we need to ensure that
   * the ref_count is incremented. This ensures that the object is
   * not deleted until we are done using it.
   *
   * If find_share doesn't find an object in its list of objects,
   * then we create a new Ndb_index_stat, this is still happening
   * using protection from the global stat_mutex since we will
   * insert it into a global list of Ndb_index_stat objects.
   *
   * The share->mutex also protects changes to the to_delete
   * variable on the Ndb_index_stat object.
   *
   * Thus if this function returns an object it will be in the
   * NDB_SHARE and thus cannot be deleted. It can still be
   * removed from the share object, but it cannot be deleted
   * due to incrementing the ref_count. Thus it is safe to use
   * until we are done with it.
   *
   * One problem to handle is counting the query_count, this is
   * statistics on how often we queried the index statistics.
   * To avoid making this variable a global bottleneck we increment
   * it in the Ndb_index_stat object instead and regularly move
   * the result of those increments to the global object. In
   * addition we check it during the hot path to see if it reaches
   * beyond 1000 when we perform a move to the global object.
   * The global query count is an atomic variable to avoid the
   * need to update it during holding the global index stats mutex.
   *
   * The ref_count is an atomic variable. Thus it is always incremented
   * while holding the share->mutex, this mutex ensures that it stays
   * in the NDB_SHARE list, the ref_count is only checked before
   * deleting the object. Thus it is sufficient to use an atomic
   * variable here. We will not execute the delete logic before the
   * object has moved from the list, and moving from the NDB_SHARE
   * list happens under protection of share->mutex. Thus it is
   * sufficient to ensure that no updates of the ref_count is lost
   * through making it an atomic variable. It isn't necessary to
   * protect it with a mutex.
   */
  mysql_mutex_lock(&share->mutex);
  time_t now = ndb_index_stat_time();
  err_out = 0;

  struct Ndb_index_stat *st = 0;
  struct Ndb_index_stat *st_last = 0;
  do {
    if (unlikely(!ndb_index_stat_get_allow())) {
      err_out = NdbIndexStat::MyNotAllow;
      break;
    }
    st = ndb_index_stat_find_share(share, index, st_last);
    if (unlikely(st == 0)) {
      if (!allow_add) {
        err_out = NdbIndexStat::MyNotFound;
        break;
      }
      st = ndb_index_stat_alloc(index, table, err_out);
      if (st == 0) {
        assert(err_out != 0);
        break;
      }
      ndb_index_stat_add_share(share, st, st_last);
      move_to_glob(st);
      mysql_mutex_lock(&ndb_index_stat_thread.stat_mutex);
      ndb_index_stat_list_add(st, Ndb_index_stat::LT_New);
      glob.set_status();
      mysql_mutex_unlock(&ndb_index_stat_thread.stat_mutex);
    } else if (unlikely(st->to_delete)) {
      err_out = NdbIndexStat::MyAbortReq;
      break;
    }
    if (unlikely(force_update)) {
      mysql_mutex_lock(&ndb_index_stat_thread.stat_mutex);
      ndb_index_stat_force_update(st, true);
      mysql_mutex_unlock(&ndb_index_stat_thread.stat_mutex);
    }
    snap.load_time = st->load_time;
    snap.sample_version = st->sample_version;
    snap.error_count = st->error_count;
    st->access_time = now;
  } while (0);

  if (likely(err_out == 0)) {
    assert(st != 0);
    ndb_index_stat_ref_count(st, true);
  } else
    st = 0;

  mysql_mutex_unlock(&share->mutex);
  return st;
}

/*
  Prepare to delete index stat entry.  Remove it from per-share
  list and set "to_delete" flag.  Stats thread does real delete.
*/

/* caller must hold stat_mutex */
static void ndb_index_stat_free(Ndb_index_stat *st) {
  DBUG_TRACE;
  Ndb_index_stat_glob &glob = ndb_index_stat_glob;
  NDB_SHARE *share = st->share;
  assert(share != 0);

  Ndb_index_stat *st_head = 0;
  Ndb_index_stat *st_tail = 0;
  Ndb_index_stat *st_loop = share->index_stat_list;
  uint found = 0;
  while (st_loop != 0) {
    move_to_glob(st_loop);
    if (st == st_loop) {
      // Unlink entry from NDB_SHARE and request it to be released
      DBUG_PRINT("index_stat", ("st %s stat free one", st->id));
      st_loop = st_loop->share_next;
      st->share_next = 0;
      st->share = 0;
      assert(!st->to_delete);
      st->to_delete = true;
      found++;
    } else {
      if (st_head == 0)
        st_head = st_loop;
      else
        st_tail->share_next = st_loop;
      st_tail = st_loop;
      st_loop = st_loop->share_next;
      st_tail->share_next = 0;
    }
  }
  assert(found == 1);
  share->index_stat_list = st_head;

  glob.set_status();
}

/* Interface to online drop index */
void ndb_index_stat_free(NDB_SHARE *share, int index_id, int index_version) {
  DBUG_TRACE;
  DBUG_PRINT("index_stat",
             ("(index_id:%d index_version:%d", index_id, index_version));
  Ndb_index_stat_glob &glob = ndb_index_stat_glob;
  mysql_mutex_lock(&share->mutex);
  mysql_mutex_lock(&ndb_index_stat_thread.stat_mutex);

  Ndb_index_stat *st = share->index_stat_list;
  while (st != 0) {
    move_to_glob(st);
    if (st->index_id == index_id && st->index_version == index_version) {
      ndb_index_stat_free(st);
      glob.drop_count++;
      assert(st->drop_bytes == 0);
      st->drop_bytes = st->query_bytes + st->clean_bytes;
      glob.cache_drop_bytes += st->drop_bytes;
      break;
    }
    st = st->share_next;
  }

  glob.set_status();
  mysql_mutex_unlock(&ndb_index_stat_thread.stat_mutex);
  mysql_mutex_unlock(&share->mutex);
}

void ndb_index_stat_free(NDB_SHARE *share) {
  DBUG_TRACE;
  Ndb_index_stat_glob &glob = ndb_index_stat_glob;
  mysql_mutex_lock(&share->mutex);
  mysql_mutex_lock(&ndb_index_stat_thread.stat_mutex);

  Ndb_index_stat *st;
  while ((st = share->index_stat_list) != 0) {
    move_to_glob(st);
    // Unlink entry from NDB_SHARE and request it to be released
    DBUG_PRINT("index_stat", ("st %s stat free all", st->id));
    share->index_stat_list = st->share_next;
    st->share_next = 0;
    st->share = 0;
    assert(!st->to_delete);
    st->to_delete = true;
    glob.drop_count++;
    assert(st->drop_bytes == 0);
    st->drop_bytes += st->query_bytes + st->clean_bytes;
    glob.cache_drop_bytes += st->drop_bytes;
  }

  glob.set_status();
  mysql_mutex_unlock(&ndb_index_stat_thread.stat_mutex);
  mysql_mutex_unlock(&share->mutex);
}

/**
   @brief Find first Ndb_index_stat entry matching id and version in any of the
   ndb_index_stat_lists

   @param index_id Id of the index stat to find
   @param index_version Version of the index stat to find

   @return Pointer to Ndb_index_stat or nullptr if no matching index stat found
*/
static Ndb_index_stat *find_entry(int index_id, int index_version) {
  DBUG_TRACE;
  DBUG_PRINT("enter", ("id: %d version: %d", index_id, index_version));

  mysql_mutex_lock(&ndb_index_stat_thread.stat_mutex);
  // Iterate through array of Ndb_index_stat_list
  for (int lt = Ndb_index_stat::LT_New; lt < Ndb_index_stat::LT_Count; lt++) {
    Ndb_index_stat *st = ndb_index_stat_list[lt].head;
    // Iterate the linked list of Ndb_index_stat
    while (st != nullptr) {
      if (st->index_id == index_id && st->index_version == index_version) {
        // Found Ndb_index_stat with matching id and version
        mysql_mutex_unlock(&ndb_index_stat_thread.stat_mutex);
        return st;
      }
      st = st->list_next;
    }
  }
  mysql_mutex_unlock(&ndb_index_stat_thread.stat_mutex);
  return nullptr;
}

/* Statistics thread sub-routines */

static void ndb_index_stat_cache_move(Ndb_index_stat *st) {
  Ndb_index_stat_glob &glob = ndb_index_stat_glob;
  NdbIndexStat::CacheInfo infoBuild;
  NdbIndexStat::CacheInfo infoQuery;

  st->is->get_cache_info(infoBuild, NdbIndexStat::CacheBuild);
  st->is->get_cache_info(infoQuery, NdbIndexStat::CacheQuery);
  const uint new_query_bytes = infoBuild.m_totalBytes;
  const uint old_query_bytes = infoQuery.m_totalBytes;
  DBUG_PRINT("index_stat", ("st %s cache move: query:%u clean:%u", st->id,
                            new_query_bytes, old_query_bytes));
  st->is->move_cache();
  st->query_bytes = new_query_bytes;
  st->clean_bytes += old_query_bytes;
  assert(glob.cache_query_bytes >= old_query_bytes);
  glob.cache_query_bytes -= old_query_bytes;
  glob.cache_query_bytes += new_query_bytes;
  glob.cache_clean_bytes += old_query_bytes;
  const uint cache_total = glob.cache_query_bytes + glob.cache_clean_bytes;
  if (glob.cache_high_bytes < cache_total) glob.cache_high_bytes = cache_total;
}

static bool ndb_index_stat_cache_clean(Ndb_index_stat *st) {
  Ndb_index_stat_glob &glob = ndb_index_stat_glob;
  NdbIndexStat::CacheInfo infoClean;

  st->is->get_cache_info(infoClean, NdbIndexStat::CacheClean);
  const uint old_clean_bytes = infoClean.m_totalBytes;
  const uint ref_count = infoClean.m_ref_count;
  DBUG_PRINT("index_stat", ("st %s cache clean: clean:%u ref_count:%u", st->id,
                            old_clean_bytes, ref_count));
  if (ref_count != 0) return false;
  st->is->clean_cache();
  st->clean_bytes = 0;
  assert(glob.cache_clean_bytes >= old_clean_bytes);
  glob.cache_clean_bytes -= old_clean_bytes;
  return true;
}

static void ndb_index_stat_cache_evict(Ndb_index_stat *st) {
  NdbIndexStat::Head head;
  NdbIndexStat::CacheInfo infoBuild;
  NdbIndexStat::CacheInfo infoQuery;
  NdbIndexStat::CacheInfo infoClean;
  st->is->get_head(head);
  st->is->get_cache_info(infoBuild, NdbIndexStat::CacheBuild);
  st->is->get_cache_info(infoQuery, NdbIndexStat::CacheQuery);
  st->is->get_cache_info(infoClean, NdbIndexStat::CacheClean);

  DBUG_PRINT("index_stat", ("evict table: %u index: %u version: %u"
                            " sample version: %u"
                            " cache bytes build:%u query:%u clean:%u",
                            head.m_tableId, head.m_indexId, head.m_indexVersion,
                            head.m_sampleVersion, infoBuild.m_totalBytes,
                            infoQuery.m_totalBytes, infoClean.m_totalBytes));

  /* Twice to move all caches to clean */
  ndb_index_stat_cache_move(st);
  ndb_index_stat_cache_move(st);
  /* Unused variable release vs debug nonsense */
  bool ok = false;
  (void)ok;  // USED
  ok = ndb_index_stat_cache_clean(st);
  assert(ok);
}

/* Misc in/out parameters for process steps */
struct Ndb_index_stat_proc {
  NdbIndexStat *is_util;  // For metadata and polling
  Ndb *ndb;
  time_t start;  // start of current processing slice
  time_t now;
  int lt;
  bool busy;
  bool end;
#ifndef NDEBUG
  uint cache_query_bytes;
  uint cache_clean_bytes;
#endif
  Ndb_index_stat_proc()
      : is_util(nullptr),
        ndb(nullptr),
        now(0),
        lt(0),
        busy(false),
        end(false) {}

  ~Ndb_index_stat_proc() { assert(ndb == nullptr); }
};

static void ndb_index_stat_proc_new(Ndb_index_stat_proc &pr,
                                    Ndb_index_stat *st) {
  assert(st->error.code == 0);
  if (st->force_update)
    pr.lt = Ndb_index_stat::LT_Update;
  else
    pr.lt = Ndb_index_stat::LT_Read;
}

static void ndb_index_stat_proc_new(Ndb_index_stat_proc &pr) {
  Ndb_index_stat_glob &glob = ndb_index_stat_glob;
  mysql_mutex_lock(&ndb_index_stat_thread.stat_mutex);
  Ndb_index_stat_list &list = ndb_index_stat_list[Ndb_index_stat::LT_New];

  Ndb_index_stat *st_loop = list.head;
  while (st_loop != 0) {
    move_to_glob(st_loop);
    Ndb_index_stat *st = st_loop;
    st_loop = st_loop->list_next;
    DBUG_PRINT("index_stat", ("st %s proc %s", st->id, list.name));
    ndb_index_stat_proc_new(pr, st);
    assert(pr.lt != Ndb_index_stat::LT_New);
    ndb_index_stat_list_move(st, pr.lt);
  }
  glob.set_status();
  mysql_mutex_unlock(&ndb_index_stat_thread.stat_mutex);
}

static void ndb_index_stat_proc_update(Ndb_index_stat_proc &pr,
                                       Ndb_index_stat *st) {
  if (st->is->update_stat(pr.ndb) == -1) {
    mysql_mutex_lock(&ndb_index_stat_thread.stat_mutex);
    ndb_index_stat_error(st, 0, "update_stat");

    /*
      Turn off force update or else proc_error() thinks
      it is a new analyze request.
    */
    ndb_index_stat_force_update(st, false);

    /*
      If the index has an unsupported length,
      remove it from the list and stop monitoring
    */
    if (st->is->getNdbError().code == NdbIndexStat::InvalidKeySize) {
      ndb_index_stat_free(st);
    }

    mysql_cond_broadcast(&ndb_index_stat_thread.stat_cond);
    mysql_mutex_unlock(&ndb_index_stat_thread.stat_mutex);

    pr.lt = Ndb_index_stat::LT_Error;
    return;
  }

  pr.now = ndb_index_stat_time();
  st->update_time = pr.now;
  pr.lt = Ndb_index_stat::LT_Read;
}

static void ndb_index_stat_proc_update(Ndb_index_stat_proc &pr) {
  Ndb_index_stat_glob &glob = ndb_index_stat_glob;
  Ndb_index_stat_list &list = ndb_index_stat_list[Ndb_index_stat::LT_Update];
  const Ndb_index_stat_opt &opt = ndb_index_stat_opt;
  const uint batch = opt.get(Ndb_index_stat_opt::Iupdate_batch);

  Ndb_index_stat *st_loop = list.head;
  uint cnt = 0;
  while (st_loop != 0 && cnt < batch) {
    Ndb_index_stat *st = st_loop;
    st_loop = st_loop->list_next;
    DBUG_PRINT("index_stat", ("st %s proc %s", st->id, list.name));
    ndb_index_stat_proc_update(pr, st);
    assert(pr.lt != Ndb_index_stat::LT_Update);
    ndb_index_stat_list_move(st, pr.lt);
    // db op so update status after each
    move_to_glob(st);
    mysql_mutex_lock(&ndb_index_stat_thread.stat_mutex);
    glob.set_status();
    mysql_mutex_unlock(&ndb_index_stat_thread.stat_mutex);
    cnt++;
  }
  if (cnt == batch) pr.busy = true;
}

static void ndb_index_stat_proc_read(Ndb_index_stat_proc &pr,
                                     Ndb_index_stat *st) {
  Ndb_index_stat_glob &glob = ndb_index_stat_glob;
  NdbIndexStat::Head head;
  if (st->is->read_stat(pr.ndb) == -1) {
    mysql_mutex_lock(&ndb_index_stat_thread.stat_mutex);
    ndb_index_stat_error(st, 0, "read_stat");
    const bool force_update = st->force_update;
    ndb_index_stat_force_update(st, false);

    /* no stats is not unexpected error, unless analyze was done */
    if (st->is->getNdbError().code == NdbIndexStat::NoIndexStats &&
        !force_update) {
      ndb_index_stat_no_stats(st, true);
      pr.lt = Ndb_index_stat::LT_Idle;
    } else {
      pr.lt = Ndb_index_stat::LT_Error;
    }

    mysql_cond_broadcast(&ndb_index_stat_thread.stat_cond);
    pr.now = ndb_index_stat_time();
    st->check_time = pr.now;
    mysql_mutex_unlock(&ndb_index_stat_thread.stat_mutex);
    return;
  }

  mysql_mutex_lock(&ndb_index_stat_thread.stat_mutex);
  pr.now = ndb_index_stat_time();
  st->is->get_head(head);
  st->load_time = (time_t)head.m_loadTime;
  st->read_time = pr.now;
  st->sample_version = head.m_sampleVersion;
  st->check_time = pr.now;

  ndb_index_stat_force_update(st, false);
  ndb_index_stat_no_stats(st, false);

  ndb_index_stat_cache_move(st);
  pr.lt = Ndb_index_stat::LT_Idle;
  glob.refresh_count++;
  mysql_cond_broadcast(&ndb_index_stat_thread.stat_cond);
  mysql_mutex_unlock(&ndb_index_stat_thread.stat_mutex);
}

static void ndb_index_stat_proc_read(Ndb_index_stat_proc &pr) {
  Ndb_index_stat_glob &glob = ndb_index_stat_glob;
  Ndb_index_stat_list &list = ndb_index_stat_list[Ndb_index_stat::LT_Read];
  const Ndb_index_stat_opt &opt = ndb_index_stat_opt;
  const uint batch = opt.get(Ndb_index_stat_opt::Iread_batch);

  Ndb_index_stat *st_loop = list.head;
  uint cnt = 0;
  while (st_loop != 0 && cnt < batch) {
    Ndb_index_stat *st = st_loop;
    st_loop = st_loop->list_next;
    DBUG_PRINT("index_stat", ("st %s proc %s", st->id, list.name));
    ndb_index_stat_proc_read(pr, st);
    assert(pr.lt != Ndb_index_stat::LT_Read);
    ndb_index_stat_list_move(st, pr.lt);
    // db op so update status after each
    move_to_glob(st);
    mysql_mutex_lock(&ndb_index_stat_thread.stat_mutex);
    glob.set_status();
    mysql_mutex_unlock(&ndb_index_stat_thread.stat_mutex);
    cnt++;
  }
  if (cnt == batch) pr.busy = true;
}

static void ndb_index_stat_proc_idle(Ndb_index_stat_proc &pr,
                                     Ndb_index_stat *st) {
  Ndb_index_stat_glob &glob = ndb_index_stat_glob;
  const Ndb_index_stat_opt &opt = ndb_index_stat_opt;
  const longlong clean_delay = opt.get(Ndb_index_stat_opt::Iclean_delay);
  const longlong check_delay = opt.get(Ndb_index_stat_opt::Icheck_delay);

  const longlong pr_now = (longlong)pr.now;
  const longlong st_read_time = (longlong)st->read_time;
  const longlong st_check_time = (longlong)st->check_time;

  const longlong clean_wait = st_read_time + clean_delay - pr_now;
  const longlong check_wait = st_check_time + check_delay - pr_now;

  DBUG_PRINT("index_stat",
             ("st %s clean_wait:%lld check_wait:%lld"
              " force_update:%d to_delete:%d",
              st->id, clean_wait, check_wait, st->force_update, st->to_delete));

  if (st->to_delete) {
    pr.lt = Ndb_index_stat::LT_Delete;
    return;
  }

  if (st->clean_bytes != 0 && clean_wait <= 0) {
    if (ndb_index_stat_cache_clean(st))
      glob.clean_count++;
    else
      glob.pinned_count++;
  }
  if (st->force_update) {
    pr.lt = Ndb_index_stat::LT_Update;
    pr.busy = true;
    return;
  }
  if (check_wait <= 0) {
    // avoid creating "idle" entries on Check list
    const Ndb_index_stat_list &list_check =
        ndb_index_stat_list[Ndb_index_stat::LT_Check];
    const uint check_batch = opt.get(Ndb_index_stat_opt::Icheck_batch);
    if (list_check.count < check_batch) {
      pr.lt = Ndb_index_stat::LT_Check;
      return;
    }
  }
  pr.lt = Ndb_index_stat::LT_Idle;
}

static void ndb_index_stat_proc_idle(Ndb_index_stat_proc &pr) {
  Ndb_index_stat_glob &glob = ndb_index_stat_glob;
  Ndb_index_stat_list &list = ndb_index_stat_list[Ndb_index_stat::LT_Idle];
  const Ndb_index_stat_opt &opt = ndb_index_stat_opt;
  uint batch = opt.get(Ndb_index_stat_opt::Iidle_batch);
  {
    mysql_mutex_lock(&ndb_index_stat_thread.stat_mutex);
    const Ndb_index_stat_glob &glob = ndb_index_stat_glob;
    const Ndb_index_stat_list &list_update =
        ndb_index_stat_list[Ndb_index_stat::LT_Update];
    if (glob.force_update > list_update.count) {
      // probably there is a force update waiting on Idle list
      batch = ~(uint)0;
    }
    mysql_mutex_unlock(&ndb_index_stat_thread.stat_mutex);
  }
  // entry may be moved to end of this list
  if (batch > list.count) batch = list.count;
  pr.now = ndb_index_stat_time();

  Ndb_index_stat *st_loop = list.head;
  uint cnt = 0;
  while (st_loop != 0 && cnt < batch) {
    Ndb_index_stat *st = st_loop;
    st_loop = st_loop->list_next;
    DBUG_PRINT("index_stat", ("st %s proc %s", st->id, list.name));
    ndb_index_stat_proc_idle(pr, st);
    // rotates list if entry remains LT_Idle
    ndb_index_stat_list_move(st, pr.lt);
    cnt++;
    move_to_glob(st);
  }
  // full batch does not set pr.busy
  mysql_mutex_lock(&ndb_index_stat_thread.stat_mutex);
  glob.set_status();
  mysql_mutex_unlock(&ndb_index_stat_thread.stat_mutex);
}

static void ndb_index_stat_proc_check(Ndb_index_stat_proc &pr,
                                      Ndb_index_stat *st) {
  pr.now = ndb_index_stat_time();
  st->check_time = pr.now;
  NdbIndexStat::Head head;
  if (st->is->read_head(pr.ndb) == -1) {
    mysql_mutex_lock(&ndb_index_stat_thread.stat_mutex);
    ndb_index_stat_error(st, 0, "read_head");
    /* no stats is not unexpected error */
    if (st->is->getNdbError().code == NdbIndexStat::NoIndexStats) {
      ndb_index_stat_no_stats(st, true);
      pr.lt = Ndb_index_stat::LT_Idle;
    } else {
      pr.lt = Ndb_index_stat::LT_Error;
    }
    mysql_cond_broadcast(&ndb_index_stat_thread.stat_cond);
    mysql_mutex_unlock(&ndb_index_stat_thread.stat_mutex);
    return;
  }
  st->is->get_head(head);
  const uint version_old = st->sample_version;
  const uint version_new = head.m_sampleVersion;
  if (version_old != version_new) {
    DBUG_PRINT("index_stat", ("st %s sample version old:%u new:%u", st->id,
                              version_old, version_new));
    pr.lt = Ndb_index_stat::LT_Read;
    return;
  }
  pr.lt = Ndb_index_stat::LT_Idle;
}

static void ndb_index_stat_proc_check(Ndb_index_stat_proc &pr) {
  Ndb_index_stat_glob &glob = ndb_index_stat_glob;
  Ndb_index_stat_list &list = ndb_index_stat_list[Ndb_index_stat::LT_Check];
  const Ndb_index_stat_opt &opt = ndb_index_stat_opt;
  const uint batch = opt.get(Ndb_index_stat_opt::Icheck_batch);

  Ndb_index_stat *st_loop = list.head;
  uint cnt = 0;
  while (st_loop != 0 && cnt < batch) {
    Ndb_index_stat *st = st_loop;
    st_loop = st_loop->list_next;
    DBUG_PRINT("index_stat", ("st %s proc %s", st->id, list.name));
    ndb_index_stat_proc_check(pr, st);
    assert(pr.lt != Ndb_index_stat::LT_Check);
    ndb_index_stat_list_move(st, pr.lt);
    // db op so update status after each
    move_to_glob(st);
    mysql_mutex_lock(&ndb_index_stat_thread.stat_mutex);
    glob.set_status();
    mysql_mutex_unlock(&ndb_index_stat_thread.stat_mutex);
    cnt++;
  }
  if (cnt == batch) pr.busy = true;
}

/* Check if need to evict more */
static bool ndb_index_stat_proc_evict() {
  const Ndb_index_stat_opt &opt = ndb_index_stat_opt;
  const Ndb_index_stat_glob &glob = ndb_index_stat_glob;
  uint curr_size = glob.cache_query_bytes + glob.cache_clean_bytes;

  /* Subtract bytes already scheduled for evict */
  assert(curr_size >= glob.cache_evict_bytes);
  curr_size -= glob.cache_evict_bytes;

  const uint cache_lowpct = opt.get(Ndb_index_stat_opt::Icache_lowpct);
  const uint cache_limit = opt.get(Ndb_index_stat_opt::Icache_limit);
  if (100 * curr_size <= cache_lowpct * cache_limit) return false;
  return true;
}

/* Check if st1 is better or as good to evict than st2 */
static bool ndb_index_stat_evict(const Ndb_index_stat *st1,
                                 const Ndb_index_stat *st2) {
  if (st1->access_time < st2->access_time) return true;
  if (st1->access_time == st2->access_time &&
      st1->query_bytes + st1->clean_bytes >=
          st2->query_bytes + st2->clean_bytes)
    return true;
  return false;
}

static void ndb_index_stat_proc_evict(Ndb_index_stat_proc &pr, int lt) {
  Ndb_index_stat_glob &glob = ndb_index_stat_glob;
  Ndb_index_stat_list &list = ndb_index_stat_list[lt];
  const Ndb_index_stat_opt &opt = ndb_index_stat_opt;
  const uint batch = opt.get(Ndb_index_stat_opt::Ievict_batch);
  const longlong evict_delay = opt.get(Ndb_index_stat_opt::Ievict_delay);
  pr.now = ndb_index_stat_time();
  const longlong pr_now = (longlong)pr.now;

  if (!ndb_index_stat_proc_evict()) return;

  /* Mutex entire routine (protect access_time) */
  mysql_mutex_lock(&ndb_index_stat_thread.stat_mutex);

  /* Create a LRU batch */
  Ndb_index_stat *st_lru_arr[ndb_index_stat_max_evict_batch + 1];
  uint st_lru_cnt = 0;
  Ndb_index_stat *st_loop = list.head;
  while (st_loop != 0 && st_lru_cnt < batch) {
    Ndb_index_stat *st = st_loop;
    st_loop = st_loop->list_next;
    const longlong st_read_time = (longlong)st->read_time;
    if (st_read_time + evict_delay <= pr_now &&
        st->query_bytes + st->clean_bytes != 0 && !st->to_delete) {
      /* Insertion sort into the batch from the end */
      if (st_lru_cnt == 0)
        st_lru_arr[st_lru_cnt++] = st;
      else {
        uint i = st_lru_cnt;
        while (i != 0) {
          const Ndb_index_stat *st1 = st_lru_arr[i - 1];
          if (ndb_index_stat_evict(st1, st)) {
            /*
              The old entry at i-1 is preferred over st.
              Stop at first such entry.  Therefore entries
              after it (>= i) are less preferred than st.
            */
            break;
          }
          i--;
        }
        if (i < st_lru_cnt) {
          /*
            Some old entry is less preferred than st.  If this is
            true for all then i is 0 and st becomes new first entry.
            Otherwise st is inserted after i-1.  In both case entries
            >= i are shifted up.  The extra position at the end of
            st_lru_arr avoids a special case when the array is full.
          */
          uint j = st_lru_cnt;
          while (j > i) {
            st_lru_arr[j] = st_lru_arr[j - 1];
            j--;
          }
          st_lru_arr[i] = st;
          if (st_lru_cnt < batch) st_lru_cnt++;
        }
      }
    }
  }

#ifndef NDEBUG
  for (uint i = 0; i < st_lru_cnt; i++) {
    Ndb_index_stat *st1 = st_lru_arr[i];
    assert(!st1->to_delete && st1->share != 0);
    if (i + 1 < st_lru_cnt) {
      Ndb_index_stat *st2 = st_lru_arr[i + 1];
      assert(ndb_index_stat_evict(st1, st2));
    }
  }
#endif

  /* Process the LRU batch */
  uint cnt = 0;
  while (cnt < st_lru_cnt) {
    if (!ndb_index_stat_proc_evict()) break;

    Ndb_index_stat *st = st_lru_arr[cnt];
    DBUG_PRINT("index_stat", ("st %s proc evict %s", st->id, list.name));

    /* Entry may have requests.  Cache is evicted at delete. */
    ndb_index_stat_free(st);
    assert(st->evict_bytes == 0);
    st->evict_bytes = st->query_bytes + st->clean_bytes;
    glob.cache_evict_bytes += st->evict_bytes;
    cnt++;
  }
  if (cnt == batch) pr.busy = true;

  glob.evict_count += cnt;
  mysql_mutex_unlock(&ndb_index_stat_thread.stat_mutex);
}

static void ndb_index_stat_proc_evict(Ndb_index_stat_proc &pr) {
  ndb_index_stat_proc_evict(pr, Ndb_index_stat::LT_Error);
  ndb_index_stat_proc_evict(pr, Ndb_index_stat::LT_Idle);
}

static void ndb_index_stat_proc_delete(Ndb_index_stat_proc &pr) {
  Ndb_index_stat_glob &glob = ndb_index_stat_glob;
  Ndb_index_stat_list &list = ndb_index_stat_list[Ndb_index_stat::LT_Delete];
  const Ndb_index_stat_opt &opt = ndb_index_stat_opt;
  const uint delete_batch = opt.get(Ndb_index_stat_opt::Idelete_batch);
  const uint batch = !pr.end ? delete_batch : ~(uint)0;

  /* Mutex entire routine */
  mysql_mutex_lock(&ndb_index_stat_thread.stat_mutex);

  Ndb_index_stat *st_loop = list.head;
  uint cnt = 0;
  while (st_loop != 0 && cnt < batch) {
    Ndb_index_stat *st = st_loop;
    st_loop = st_loop->list_next;
    DBUG_PRINT("index_stat", ("st %s proc %s", st->id, list.name));

    // adjust global counters at drop
    ndb_index_stat_force_update(st, false);
    ndb_index_stat_no_stats(st, false);

    /*
      Do not wait for requests to terminate since this could
      risk stats thread hanging.  Instead try again next time.
      Presumably clients will eventually notice to_delete.
    */
    uint loc_ref_count = st->ref_count;
    if (loc_ref_count != 0) {
      DBUG_PRINT("index_stat", ("st %s proc %s: ref_count:%u", st->id,
                                list.name, loc_ref_count));
      continue;
    }

    ndb_index_stat_cache_evict(st);
    assert(glob.cache_drop_bytes >= st->drop_bytes);
    glob.cache_drop_bytes -= st->drop_bytes;
    assert(glob.cache_evict_bytes >= st->evict_bytes);
    glob.cache_evict_bytes -= st->evict_bytes;
    ndb_index_stat_list_remove(st);
    move_to_glob(st);
    delete st->is;
    delete st;
    cnt++;
  }
  if (cnt == batch) pr.busy = true;

  glob.set_status();
  mysql_mutex_unlock(&ndb_index_stat_thread.stat_mutex);
}

static void ndb_index_stat_proc_error(Ndb_index_stat_proc &pr,
                                      Ndb_index_stat *st) {
  const Ndb_index_stat_opt &opt = ndb_index_stat_opt;
  const longlong error_delay = opt.get(Ndb_index_stat_opt::Ierror_delay);

  const longlong pr_now = (longlong)pr.now;
  const longlong st_error_time = (longlong)st->error_time;
  const longlong error_wait = st_error_time + error_delay - pr_now;

  DBUG_PRINT("index_stat", ("st %s error_wait:%lld error_count:%u"
                            " force_update:%d to_delete:%d",
                            st->id, error_wait, st->error_count,
                            st->force_update, st->to_delete));

  if (st->to_delete) {
    pr.lt = Ndb_index_stat::LT_Delete;
    return;
  }

  if (error_wait <= 0 ||
      /* Analyze issued after previous error */
      st->force_update) {
    ndb_index_stat_clear_error(st);
    if (st->force_update)
      pr.lt = Ndb_index_stat::LT_Update;
    else
      pr.lt = Ndb_index_stat::LT_Read;
    return;
  }
  pr.lt = Ndb_index_stat::LT_Error;
}

static void ndb_index_stat_proc_error(Ndb_index_stat_proc &pr) {
  Ndb_index_stat_glob &glob = ndb_index_stat_glob;
  Ndb_index_stat_list &list = ndb_index_stat_list[Ndb_index_stat::LT_Error];
  const Ndb_index_stat_opt &opt = ndb_index_stat_opt;
  uint batch = opt.get(Ndb_index_stat_opt::Ierror_batch);
  // entry may be moved to end of this list
  if (batch > list.count) batch = list.count;
  pr.now = ndb_index_stat_time();

  Ndb_index_stat *st_loop = list.head;
  uint cnt = 0;
  while (st_loop != 0 && cnt < batch) {
    Ndb_index_stat *st = st_loop;
    st_loop = st_loop->list_next;
    DBUG_PRINT("index_stat", ("st %s proc %s", st->id, list.name));
    ndb_index_stat_proc_error(pr, st);
    // rotates list if entry remains LT_Error
    ndb_index_stat_list_move(st, pr.lt);
    cnt++;
    move_to_glob(st);
  }
  // full batch does not set pr.busy
  mysql_mutex_lock(&ndb_index_stat_thread.stat_mutex);
  glob.set_status();
  mysql_mutex_unlock(&ndb_index_stat_thread.stat_mutex);
}

static void ndb_index_stat_proc_event(Ndb_index_stat_proc &pr,
                                      Ndb_index_stat *st) {
  /*
    Put on Check list if idle.
    We get event also for our own analyze but this should not matter.

    bug#13524696
    The useless event-to-self makes an immediate second analyze wait
    for loop_idle time since the entry moves to LT_Check temporarily.
    Ignore the event if an update was done near this processing slice.
   */
  pr.lt = st->array_index;
  if (st->array_index == Ndb_index_stat::LT_Idle ||
      st->array_index == Ndb_index_stat::LT_Error) {
    if (st->update_time < pr.start) {
      DBUG_PRINT("index_stat", ("st %s accept event for check", st->id));
      pr.lt = Ndb_index_stat::LT_Check;
    } else {
      DBUG_PRINT("index_stat", ("st %s ignore likely event to self", st->id));
    }
  } else {
    DBUG_PRINT("index_stat", ("st %s ignore event on array_index=%d", st->id,
                              st->array_index));
  }
}

static void ndb_index_stat_proc_event(Ndb_index_stat_proc &pr) {
  Ndb_index_stat_glob &glob = ndb_index_stat_glob;
  NdbIndexStat *is = pr.is_util;
  Ndb *ndb = pr.ndb;
  int ret;
  ret = is->poll_listener(ndb, 0);
  DBUG_PRINT("index_stat", ("poll_listener ret: %d", ret));
  if (ret == -1) {
    // wl4124_todo report error
    assert(false);
    return;
  }
  if (ret == 0) return;

  while (1) {
    ret = is->next_listener(ndb);
    DBUG_PRINT("index_stat", ("next_listener ret: %d", ret));
    if (ret == -1) {
      // wl4124_todo report error
      assert(false);
      return;
    }
    if (ret == 0) break;

    NdbIndexStat::Head head;
    is->get_head(head);
    DBUG_PRINT("index_stat", ("next_listener eventType: %d indexId: %u",
                              head.m_eventType, head.m_indexId));

    if (head.m_eventType == 4) {
      // Event that denotes that the stats have been updated in the kernel
      g_ndb_status_index_stat_event_count++;
      DBUG_PRINT("index_stat", ("Incremented stat_event_count to %ld",
                                g_ndb_status_index_stat_event_count));
    }
    Ndb_index_stat *st = find_entry(head.m_indexId, head.m_indexVersion);
    /*
      Another process can update stats for an index which is not found
      in this mysqld.  Ignore it.
     */
    if (st != 0) {
      DBUG_PRINT("index_stat", ("st %s proc %s", st->id, "event"));
      ndb_index_stat_proc_event(pr, st);
      if (pr.lt != st->array_index) {
        ndb_index_stat_list_move(st, pr.lt);
        glob.event_act++;
      } else
        glob.event_skip++;
      move_to_glob(st);
    } else {
      DBUG_PRINT("index_stat", ("entry not found in this mysqld"));
      glob.event_miss++;
    }
  }
  mysql_mutex_lock(&ndb_index_stat_thread.stat_mutex);
  glob.set_status();
  mysql_mutex_unlock(&ndb_index_stat_thread.stat_mutex);
}

/* Control options */

static void ndb_index_stat_proc_control() {
  Ndb_index_stat_glob &glob = ndb_index_stat_glob;
  Ndb_index_stat_opt &opt = ndb_index_stat_opt;

  /* Request to zero accumulating counters */
  if (opt.get(Ndb_index_stat_opt::Izero_total) == 1) {
    mysql_mutex_lock(&ndb_index_stat_thread.stat_mutex);
    glob.zero_total();
    glob.set_status();
    opt.set(Ndb_index_stat_opt::Izero_total, 0);
    mysql_mutex_unlock(&ndb_index_stat_thread.stat_mutex);
  }
}

#ifndef NDEBUG
static void ndb_index_stat_entry_verify(Ndb_index_stat_proc &pr,
                                        const Ndb_index_stat *st) {
  const NDB_SHARE *share = st->share;
  if (st->to_delete) {
    assert(st->share_next == 0);
    assert(share == 0);
  } else {
    assert(share != 0);
    const Ndb_index_stat *st2 = share->index_stat_list;
    assert(st2 != 0);
    uint found = 0;
    while (st2 != 0) {
      assert(st2->share == share);
      const Ndb_index_stat *st3 = st2->share_next;
      uint guard = 0;
      while (st3 != 0) {
        assert(st2 != st3);
        guard++;
        assert(guard <= 1000);  // MAX_INDEXES
        st3 = st3->share_next;
      }
      if (st == st2) found++;
      st2 = st2->share_next;
    }
    assert(found == 1);
  }
  assert(st->read_time <= st->check_time);
  pr.cache_query_bytes += st->query_bytes;
  pr.cache_clean_bytes += st->clean_bytes;
}

static void ndb_index_stat_list_verify(Ndb_index_stat_proc &pr, int lt) {
  const Ndb_index_stat_list &list = ndb_index_stat_list[lt];
  const Ndb_index_stat *st = list.head;
  uint count = 0;
  while (st != 0) {
    count++;
    assert(count <= list.count);
    if (st->list_prev != 0) {
      assert(st->list_prev->list_next == st);
    }
    if (st->list_next != 0) {
      assert(st->list_next->list_prev == st);
    }
    if (count == 1) {
      assert(st == list.head);
    }
    if (count == list.count) {
      assert(st == list.tail);
    }
    if (st == list.head) {
      assert(count == 1);
      assert(st->list_prev == 0);
    }
    if (st == list.tail) {
      assert(count == list.count);
      assert(st->list_next == 0);
    }
    const Ndb_index_stat *st2 = st->list_next;
    uint guard = 0;
    while (st2 != 0) {
      assert(st != st2);
      guard++;
      assert(guard <= list.count);
      st2 = st2->list_next;
    }
    ndb_index_stat_entry_verify(pr, st);
    st = st->list_next;
  }
  assert(count == list.count);
}

static void ndb_index_stat_list_verify(Ndb_index_stat_proc &pr) {
  const Ndb_index_stat_glob &glob = ndb_index_stat_glob;
  mysql_mutex_lock(&ndb_index_stat_thread.stat_mutex);
  pr.cache_query_bytes = 0;
  pr.cache_clean_bytes = 0;

  for (int lt = Ndb_index_stat::LT_New; lt < Ndb_index_stat::LT_Count; lt++)
    ndb_index_stat_list_verify(pr, lt);

  assert(glob.cache_query_bytes == pr.cache_query_bytes);
  assert(glob.cache_clean_bytes == pr.cache_clean_bytes);
  mysql_mutex_unlock(&ndb_index_stat_thread.stat_mutex);
}

static void ndb_index_stat_report(const Ndb_index_stat_glob &old_glob) {
  const Ndb_index_stat_glob &new_glob = ndb_index_stat_glob;
  const char *old_status = old_glob.status[old_glob.status_i];
  const char *new_status = new_glob.status[new_glob.status_i];

  if (strcmp(old_status, new_status) != 0) {
    DBUG_PRINT("index_stat", ("old_status: %s", old_status));
    DBUG_PRINT("index_stat", ("new_status: %s", new_status));
  }
}
#endif

static void ndb_index_stat_proc(Ndb_index_stat_proc &pr) {
  DBUG_TRACE;

  ndb_index_stat_proc_control();

#ifndef NDEBUG
  ndb_index_stat_list_verify(pr);
  Ndb_index_stat_glob old_glob = ndb_index_stat_glob;
#endif

  pr.start = pr.now = ndb_index_stat_time();

  ndb_index_stat_proc_new(pr);
  ndb_index_stat_proc_update(pr);
  ndb_index_stat_proc_read(pr);
  ndb_index_stat_proc_idle(pr);
  ndb_index_stat_proc_check(pr);
  ndb_index_stat_proc_evict(pr);
  ndb_index_stat_proc_delete(pr);
  ndb_index_stat_proc_error(pr);
  ndb_index_stat_proc_event(pr);

#ifndef NDEBUG
  ndb_index_stat_list_verify(pr);
  ndb_index_stat_report(old_glob);
#endif
}

/*
  Runs after stats thread exits and needs no locks.
*/
void ndb_index_stat_end() {
  DBUG_TRACE;
  Ndb_index_stat_proc pr;
  pr.end = true;

  /*
   * Shares have been freed so any index stat entries left should be
   * in LT_Delete.  The first two steps here should be unnecessary.
   */
  for (int lt = Ndb_index_stat::LT_New; lt < Ndb_index_stat::LT_Count; lt++) {
    if (lt == Ndb_index_stat::LT_Delete) continue;
    Ndb_index_stat_list &list = ndb_index_stat_list[lt];
    Ndb_index_stat *st_loop = list.head;
    while (st_loop != 0) {
      Ndb_index_stat *st = st_loop;
      st_loop = st_loop->list_next;
      DBUG_PRINT("index_stat", ("st %s end %s", st->id, list.name));
      pr.lt = Ndb_index_stat::LT_Delete;
      ndb_index_stat_list_move(st, pr.lt);
    }
  }

  /* Real free */
  ndb_index_stat_proc_delete(pr);
}

/* Index stats thread */

int Ndb_index_stat_thread::check_or_create_systables(
    const Ndb_index_stat_proc &pr) const {
  DBUG_TRACE;

  NdbIndexStat *is = pr.is_util;
  Ndb *ndb = pr.ndb;

  if (is->check_systables(ndb) == 0) {
    DBUG_PRINT("index_stat", ("using existing index stats tables"));
    return 0;
  }

  if (is->create_systables(ndb) == 0) {
    DBUG_PRINT("index_stat", ("created index stats tables"));
    return 0;
  }

<<<<<<< HEAD
  if (is->getNdbError().code == 4009) {
    // No connection
=======
  if (is->getNdbError().code == 721 || is->getNdbError().code == 4244 ||
      is_cluster_failure_code(is->getNdbError().code))  // no connection
  {
    // probably race between mysqlds
>>>>>>> ab4056d3
    DBUG_PRINT("index_stat",
               ("create index stats tables failed: error %d line %d",
                is->getNdbError().code, is->getNdbError().line));
    return -1;
  }

  log_info("create tables failed, error: %d, line: %d", is->getNdbError().code,
           is->getNdbError().line);
  return -1;
}

int Ndb_index_stat_thread::check_or_create_sysevents(
    const Ndb_index_stat_proc &pr) const {
  DBUG_TRACE;

  NdbIndexStat *is = pr.is_util;
  Ndb *ndb = pr.ndb;

  if (is->check_sysevents(ndb) == 0) {
    DBUG_PRINT("index_stat", ("using existing index stats events"));
    return 0;
  }

  if (is->create_sysevents(ndb) == 0) {
    DBUG_PRINT("index_stat", ("created index stats events"));
    return 0;
  }

  if (is->getNdbError().code == 746) {
    // Probably race between mysqlds
    DBUG_PRINT("index_stat",
               ("create index stats events failed: error %d line %d",
                is->getNdbError().code, is->getNdbError().line));
    return -1;
  }

  log_info("create events failed, error: %d, line: %d", is->getNdbError().code,
           is->getNdbError().line);
  return -1;
}

int Ndb_index_stat_thread::create_ndb(
    Ndb_index_stat_proc *const pr,
    Ndb_cluster_connection *const connection) const {
  DBUG_TRACE;
  assert(pr->ndb == nullptr);
  assert(connection != nullptr);

  pr->ndb = new (std::nothrow) Ndb(connection, NDB_INDEX_STAT_DB);
  if (pr->ndb == nullptr) {
    log_error("Failed to create Ndb object");
    return -1;
  }

  if (pr->ndb->setNdbObjectName("Ndb Index Stat")) {
    log_error("Failed to set Ndb object name. Error = %d: %s",
              pr->ndb->getNdbError().code, pr->ndb->getNdbError().message);
    delete pr->ndb;
    pr->ndb = nullptr;
    return -1;
  }

  if (pr->ndb->init() != 0) {
    log_error("Failed to init Ndb. Error = %d:%s", pr->ndb->getNdbError().code,
              pr->ndb->getNdbError().message);
    delete pr->ndb;
    pr->ndb = nullptr;
    return -1;
  }

  log_info("Created Ndb object '%s', ref: 0x%x", pr->ndb->getNdbObjectName(),
           pr->ndb->getReference());
  return 0;
}

void Ndb_index_stat_thread::drop_ndb(Ndb_index_stat_proc *const pr) const {
  DBUG_TRACE;

  if (pr->is_util->has_listener()) {
    stop_listener(*pr);
  }
  if (pr->ndb != nullptr) {
    delete pr->ndb;
    pr->ndb = nullptr;
  }
}

int Ndb_index_stat_thread::start_listener(const Ndb_index_stat_proc &pr) const {
  DBUG_TRACE;

  NdbIndexStat *is = pr.is_util;
  Ndb *ndb = pr.ndb;

  if (is->create_listener(ndb) == -1) {
    log_info("create index stats listener failed: error %d line %d",
             is->getNdbError().code, is->getNdbError().line);
    return -1;
  }

  if (is->execute_listener(ndb) == -1) {
    log_info("execute index stats listener failed: error %d line %d",
             is->getNdbError().code, is->getNdbError().line);
    // Drop the created listener
    (void)is->drop_listener(ndb);
    return -1;
  }

  return 0;
}

void Ndb_index_stat_thread::stop_listener(const Ndb_index_stat_proc &pr) const {
  DBUG_TRACE;
  (void)pr.is_util->drop_listener(pr.ndb);
}

/* Restart things after system restart */

static bool ndb_index_stat_restart_flag = false;

void ndb_index_stat_restart() {
  DBUG_TRACE;
  ndb_index_stat_restart_flag = true;
  ndb_index_stat_set_allow(false);
}

bool Ndb_index_stat_thread::is_setup_complete() {
  if (ndb_index_stat_get_enable(nullptr)) {
    return ndb_index_stat_get_allow();
  }
  return true;
}

extern Ndb_cluster_connection *g_ndb_cluster_connection;

void Ndb_index_stat_thread::do_run() {
  DBUG_TRACE;

  Ndb_index_stat_glob &glob = ndb_index_stat_glob;
  Ndb_index_stat_proc pr;

  log_info("Starting...");

  if (!wait_for_server_started()) {
    mysql_mutex_lock(&LOCK_client_waiting);
    goto ndb_index_stat_thread_end;
  }

  log_verbose(1, "Wait for cluster to start");
  /*
    Wait for cluster to start
  */
  while (!ndbcluster_is_connected(1)) {
    /* ndb not connected yet */
    if (is_stop_requested()) {
      /* Terminated with a stop_request */
      mysql_mutex_lock(&LOCK_client_waiting);
      goto ndb_index_stat_thread_end;
    }
  }

  /* Get instance used for sys objects check and create */
  if (!(pr.is_util = new NdbIndexStat)) {
    log_error("Could not allocate NdbIndexStat is_util object");
    mysql_mutex_lock(&LOCK_client_waiting);
    goto ndb_index_stat_thread_end;
  }

  /* Fill in initial status variable */
  mysql_mutex_lock(&stat_mutex);
  glob.set_status();
  mysql_mutex_unlock(&stat_mutex);

  log_info("Started");

  bool enable_ok;
  enable_ok = false;

  // Set up Ndb object, stats tables and events, and the listener. This is done
  // as an initial step. They could be re-created later after an initial start.
  // See the check_sys flag used below
  if (create_ndb(&pr, g_ndb_cluster_connection) == -1) {
    log_error("Could not create Ndb object");
    mysql_mutex_lock(&LOCK_client_waiting);
    goto ndb_index_stat_thread_end;
  }

  // Check or create stats tables and events
  if (check_or_create_systables(pr) == -1 ||
      check_or_create_sysevents(pr) == -1) {
    log_error("Could not create index stat system tables");
    mysql_mutex_lock(&LOCK_client_waiting);
    goto ndb_index_stat_thread_end;
  }

  // Listener is not critical. There's a reattempt to start it as part of the
  // normal processing below should it fail here
  if (start_listener(pr) == -1) {
    log_info("Could not start listener");
  }

  // Flag used to indicate if there's a need to check for creation of index
  // stat tables and events. Initially off since they've just been created
  bool check_sys;
  check_sys = false;

  struct timespec abstime;
  set_timespec(&abstime, 0);
  for (;;) {
    mysql_mutex_lock(&LOCK_client_waiting);
    if (client_waiting == false) {
      const int ret = mysql_cond_timedwait(&COND_client_waiting,
                                           &LOCK_client_waiting, &abstime);
      if (ret == ETIMEDOUT)
        DBUG_PRINT("index_stat", ("loop: timed out"));
      else
        DBUG_PRINT("index_stat", ("loop: wake up"));
    }
    client_waiting = false;
    mysql_mutex_unlock(&LOCK_client_waiting);

    if (is_stop_requested()) /* Shutting down server */
    {
      mysql_mutex_lock(&LOCK_client_waiting);
      goto ndb_index_stat_thread_end;
    }

    /*
     * Next processing slice.  Each time we check that global enable
     * flag is on and that required objects have been found or can be
     * created.  If not, drop out and try again next time.
     *
     * It is allowed to do initial restart of cluster while we are
     * running. In such cases, the listener must be restarted for the event
     * functionality to work correctly
     */
    do {
      // An initial restart may have occurred while this mysqld was left running
      if (ndb_index_stat_restart_flag) {
        log_info("Restart flag is true inside do_run()");
        ndb_index_stat_restart_flag = false;
        ndb_index_stat_set_allow(false);
        // Stop the listener thus enforcing that it's started again further
        // down in the loop
        if (pr.is_util->has_listener()) stop_listener(pr);
        check_sys = true;  // check if sys objects are gone
        log_info("Initial restart detected");
      }

      // check enable flag
      {
        const bool enable_ok_new = ndb_index_stat_get_enable(nullptr);

        if (enable_ok != enable_ok_new) {
          DBUG_PRINT("index_stat",
                     ("global enable: %d -> %d", enable_ok, enable_ok_new));
          enable_ok = enable_ok_new;
          check_sys = enable_ok;  // check sys objects if enabling
        }
      }

      if (!enable_ok) {
        DBUG_PRINT("index_stat", ("Index stats is not enabled"));
        ndb_index_stat_set_allow(false);
        drop_ndb(&pr);
        break;
      }

      // the Ndb object is needed first
      if (pr.ndb == nullptr) {
        if (create_ndb(&pr, g_ndb_cluster_connection) == -1) break;
      }

      // sys objects
      if (check_sys) {
        // at enable check or create stats tables and events
        if (check_or_create_systables(pr) == -1 ||
            check_or_create_sysevents(pr) == -1)
          break;
      }

      // listener is not critical but error means something is wrong
      if (!pr.is_util->has_listener()) {
        if (start_listener(pr) == -1) break;
      }

      // normal processing
      check_sys = false;
      ndb_index_stat_set_allow(true);
      pr.busy = false;
      ndb_index_stat_proc(pr);
    } while (0);

    /* Calculate new time to wake up */

    const Ndb_index_stat_opt &opt = ndb_index_stat_opt;
    uint msecs = 0;
    if (!enable_ok)
      msecs = opt.get(Ndb_index_stat_opt::Iloop_enable);
    else if (!pr.busy)
      msecs = opt.get(Ndb_index_stat_opt::Iloop_idle);
    else
      msecs = opt.get(Ndb_index_stat_opt::Iloop_busy);
    DBUG_PRINT("index_stat", ("sleep %dms", msecs));

    set_timespec_nsec(&abstime, msecs * 1000000ULL);

    /* Update status variable */
    glob.th_enable = enable_ok;
    glob.th_busy = pr.busy;
    glob.th_loop = msecs;
    mysql_mutex_lock(&stat_mutex);
    glob.set_status();
    mysql_mutex_unlock(&stat_mutex);
  }

ndb_index_stat_thread_end:
  log_info("Stopping...");

  /* Prevent clients */
  ndb_index_stat_set_allow(false);

  if (pr.is_util) {
    drop_ndb(&pr);
    delete pr.is_util;
    pr.is_util = 0;
  }

  mysql_mutex_unlock(&LOCK_client_waiting);
  DBUG_PRINT("exit", ("ndb_index_stat_thread"));

  log_info("Stopped");
}

/* Optimizer queries */

static ulonglong ndb_index_stat_round(double x) {
  char buf[100];
  if (x < 0.0) x = 0.0;
  snprintf(buf, sizeof(buf), "%.0f", x);
  /* mysql provides my_strtoull */
  ulonglong n = my_strtoull(buf, 0, 10);
  return n;
}

/*
  Client waits for query or analyze.  The routines are
  similar but separated for clarity.
*/

static int ndb_index_stat_wait_query(Ndb_index_stat *st,
                                     const Ndb_index_stat_snap &snap) {
  DBUG_TRACE;

  bool hold_lock = false;
  Ndb_index_stat_glob &glob = ndb_index_stat_glob;
  int err = 0;
  uint count = 0;
  struct timespec abstime;
  while (true) {
    int ret = 0;
    /* Query waits for any samples */
    if (likely(st->sample_version > 0)) break;
    if (!hold_lock) {
      mysql_mutex_lock(&ndb_index_stat_thread.stat_mutex);
      glob.wait_stats++;
    }
    hold_lock = true;
    if (st->no_stats) {
      /* Have detected no stats now or before */
      err = NdbIndexStat::NoIndexStats;
      glob.query_no_stats++;
      break;
    }
    if (st->error.code != 0) {
      /* An error has accured now or before */
      err = NdbIndexStat::MyHasError;
      glob.query_error++;
      break;
    }
    /*
      Try to detect changes behind our backs.  Should really not
      happen but make sure.
    */
    if (st->load_time != snap.load_time ||
        st->sample_version != snap.sample_version) {
      assert(false);
      err = NdbIndexStat::NoIndexStats;
      break;
    }
    if (st->to_delete) {
      err = NdbIndexStat::MyAbortReq;
      break;
    }
    count++;
    DBUG_PRINT("index_stat", ("st %s wait_query count:%u", st->id, count));
    ndb_index_stat_thread.wakeup();

    set_timespec(&abstime, 1);
    ret = mysql_cond_timedwait(&ndb_index_stat_thread.stat_cond,
                               &ndb_index_stat_thread.stat_mutex, &abstime);
    if (ret != 0 && ret != ETIMEDOUT) {
      err = ret;
      break;
    }
  }
  if (unlikely(hold_lock)) {
    assert(glob.wait_stats != 0);
    glob.wait_stats--;
    mysql_mutex_unlock(&ndb_index_stat_thread.stat_mutex);
  }
  if (unlikely(err != 0)) {
    DBUG_PRINT("index_stat", ("st %s wait_query error: %d", st->id, err));
    return err;
  }
  DBUG_PRINT("index_stat", ("st %s wait_query ok: sample_version %u -> %u",
                            st->id, snap.sample_version, st->sample_version));
  return 0;
}

static int ndb_index_stat_wait_analyze(Ndb_index_stat *st,
                                       const Ndb_index_stat_snap &snap) {
  DBUG_TRACE;

  Ndb_index_stat_glob &glob = ndb_index_stat_glob;
  mysql_mutex_lock(&ndb_index_stat_thread.stat_mutex);
  int err = 0;
  uint count = 0;
  struct timespec abstime;
  glob.wait_update++;
  glob.analyze_count++;
  while (true) {
    int ret = 0;
    /* Analyze waits for newer samples */
    if (st->sample_version > snap.sample_version) break;
    if (st->error_count != snap.error_count) {
      /* A new error has occurred */
      assert(st->error_count > snap.error_count);
      err = st->error.code;
      glob.analyze_error++;
      break;
    }
    /*
      Try to detect changes behind our backs.  If another process
      deleted stats, an analyze here could wait forever.
    */
    if (st->load_time != snap.load_time ||
        st->sample_version != snap.sample_version) {
      assert(false);
      err = NdbIndexStat::AlienUpdate;
      break;
    }
    if (st->to_delete) {
      err = NdbIndexStat::MyAbortReq;
      break;
    }
    if (!st->force_update || glob.wait_update == 0) {
      /**
       * If there is somehow nothing happening and
       * nothing to wait for, then it is an error to wait any
       * longer.
       */
      fprintf(stderr,
              "ndb_index_stat_wait_analyze idx %u st->force_update %u "
              "glob.wait_update %u status : %s\n",
              st->index_id, st->force_update, glob.wait_update,
              g_ndb_status_index_stat_status);
      err = NdbIndexStat::InternalError;
      break;
    }
    count++;
    DBUG_PRINT("index_stat", ("st %s wait_analyze count:%u", st->id, count));
    ndb_index_stat_thread.wakeup();

    set_timespec(&abstime, 1);
    ret = mysql_cond_timedwait(&ndb_index_stat_thread.stat_cond,
                               &ndb_index_stat_thread.stat_mutex, &abstime);
    if (ret != 0 && ret != ETIMEDOUT) {
      err = ret;
      break;
    }
  }
  assert(glob.wait_update != 0);
  glob.wait_update--;
  mysql_mutex_unlock(&ndb_index_stat_thread.stat_mutex);
  if (err != 0) {
    DBUG_PRINT("index_stat", ("st %s wait_analyze error: %d", st->id, err));
    return err;
  }
  DBUG_PRINT("index_stat", ("st %s wait_analyze ok: sample_version %u -> %u",
                            st->id, snap.sample_version, st->sample_version));
  return 0;
}

void compute_index_bounds(NdbIndexScanOperation::IndexBound &bound,
                          const KEY *key_info, const key_range *start_key,
                          const key_range *end_key, int from);

int ha_ndbcluster::ndb_index_stat_query(uint inx, const key_range *min_key,
                                        const key_range *max_key,
                                        NdbIndexStat::Stat &stat, int from) {
  DBUG_TRACE;

  const KEY *key_info = table->key_info + inx;
  const NDB_INDEX_DATA &data = m_index[inx];
  const NDBINDEX *index = data.index;
  DBUG_PRINT("index_stat", ("index: %u name: %s", inx, index->getName()));

  int err = 0;

  /* Create an IndexBound struct for the keys */
  NdbIndexScanOperation::IndexBound ib;
  compute_index_bounds(ib, key_info, min_key, max_key, from);
  ib.range_no = 0;

  Ndb_index_stat_snap snap;
  Ndb_index_stat *st =
      ndb_index_stat_get_share(m_share, index, m_table, snap, err, true, false);
  if (unlikely(st == 0)) return err;
  /* Now holding reference to st */

  do {
    st->query_count++;
    if (unlikely(st->query_count > 1000)) {
      move_to_glob(st);
    }
    err = ndb_index_stat_wait_query(st, snap);
    if (err != 0) break;
    assert(st->sample_version != 0);
    uint8 bound_lo_buffer[NdbIndexStat::BoundBufferBytes];
    uint8 bound_hi_buffer[NdbIndexStat::BoundBufferBytes];
    NdbIndexStat::Bound bound_lo(st->is, bound_lo_buffer);
    NdbIndexStat::Bound bound_hi(st->is, bound_hi_buffer);
    NdbIndexStat::Range range(bound_lo, bound_hi);

    const NdbRecord *key_record = data.ndb_record_key;
    if (st->is->convert_range(range, key_record, &ib) == -1) {
      mysql_mutex_lock(&ndb_index_stat_thread.stat_mutex);
      ndb_index_stat_error(st, 1, "convert_range");
      err = st->client_error.code;
      mysql_mutex_unlock(&ndb_index_stat_thread.stat_mutex);
      break;
    }
    if (st->is->query_stat(range, stat) == -1) {
      /* Invalid cache - should remove the entry */
      mysql_mutex_lock(&ndb_index_stat_thread.stat_mutex);
      ndb_index_stat_error(st, 1, "query_stat");
      err = st->client_error.code;
      mysql_mutex_unlock(&ndb_index_stat_thread.stat_mutex);
      break;
    }
  } while (0);

  /* Release reference to st */
  ndb_index_stat_ref_count(st, false);
  return err;
}

int ha_ndbcluster::ndb_index_stat_get_rir(uint inx, key_range *min_key,
                                          key_range *max_key,
                                          ha_rows *rows_out) {
  DBUG_TRACE;
  uint8 stat_buffer[NdbIndexStat::StatBufferBytes];
  NdbIndexStat::Stat stat(stat_buffer);
  int err = ndb_index_stat_query(inx, min_key, max_key, stat, 1);
  if (err == 0) {
    /*
     * TODO: 'Rows in range' estimates will be inaccurate for
     * 'pruned-scan' ranges. Need to be solved in a way similar to
     * ::ndb_index_stat_set_rpk()
     */
    const Uint32 fragments = m_table->getFragmentCount();

    /**
     * Check quality of index_stat before it is used to set RPK.
     * There might have been too much update activity on the table,
     * not yet reflected by the statistics, or the single fragment sample
     * being too skeewed such that it does not represent the real data.
     */
    if (stats.records / fragments <= 1) {
      // Too few rows for a single fragment sample to be usefull at all
      DBUG_PRINT("index_stat",
                 ("Too few rows in: %s", m_index[inx].index->getName()));
      return NdbIndexStat::NoIndexStats;
    }
    Uint32 rows_in_sample;
    NdbIndexStat::get_numrows(stat, &rows_in_sample);
    const ha_rows estm_rows = rows_in_sample * fragments;
    if (estm_rows * 2 < stats.records || estm_rows / 2 > stats.records) {
      /**
       * Number of estimated rows in statistics deviated too much from
       * what we have recorded on the table stats level. Thus we choose
       * to not use it, handle it as 'NoIndexStats'.
       */
      DBUG_PRINT("index_stat",
                 ("Ignored outdated statistics: %s"
                  ", estm_rows:%llu, records:%llu",
                  m_index[inx].index->getName(), estm_rows, stats.records));
      return NdbIndexStat::NoIndexStats;
    }
    double rir = -1.0;
    NdbIndexStat::get_rir(stat, &rir);
    ha_rows rows = ndb_index_stat_round(rir);
    /* Estimate only so cannot return exact zero */
    if (rows == 0) rows = 1;
    *rows_out = rows;
#ifndef NDEBUG
    char rule[NdbIndexStat::RuleBufferBytes];
    NdbIndexStat::get_rule(stat, rule);
#endif
    DBUG_PRINT("index_stat", ("rir: %u rule: %s", (uint)rows, rule));
    return 0;
  }
  return err;
}

int ha_ndbcluster::ndb_index_stat_set_rpk(uint inx) {
  DBUG_TRACE;

  uint8 stat_buffer[NdbIndexStat::StatBufferBytes];
  NdbIndexStat::Stat stat(stat_buffer);
  const key_range *min_key = 0;
  const key_range *max_key = 0;
  const int err = ndb_index_stat_query(inx, min_key, max_key, stat, 2);
  if (err == 0) {
    Uint32 rows_in_sample;
    NdbIndexStat::get_numrows(stat, &rows_in_sample);
    const Uint32 fragments = m_table->getFragmentCount();
    const ha_rows estm_rows = rows_in_sample * fragments;

    /**
     * Check quality of index_stat before it is used to get RPK.
     * There might have been too much update activity on the table,
     * not yet reflected by the statistics, or the single fragment sample
     * being too skeewed such that it does not represent the real data.
     */
    if (stats.records / fragments <= 1) {
      // Too few rows for a single fragment sample to be usefull at all
      DBUG_PRINT("index_stat",
                 ("Too few rows in: %s", m_index[inx].index->getName()));
      return NdbIndexStat::NoIndexStats;
    }
    if (estm_rows * 2 < stats.records || estm_rows / 2 > stats.records) {
      /**
       * Number of estimated rows in statistics deviated too much from
       * what we have recorded on the table stats level. Thus we choose
       * to not use it, handle it as 'NoIndexStats'.
       */
      DBUG_PRINT("index_stat",
                 ("Ignored outdated statistics: %s"
                  ", estm_rows:%llu, records:%llu",
                  m_index[inx].index->getName(), estm_rows, stats.records));
      return NdbIndexStat::NoIndexStats;
    }
    KEY *key_info = table->key_info + inx;
    const KEY_PART_INFO *key_part_info = key_info->key_part;
    const uint num_part_fields =
        bitmap_bits_set(&m_part_info->full_part_field_set);
    uint num_part_fields_found = 0;
    for (uint k = 0; k < key_info->user_defined_key_parts; k++) {
      double rpk = REC_PER_KEY_UNKNOWN;  // unknown -> -1.0
      const uint field_index = key_part_info[k].field->field_index();
      if (bitmap_is_set(&m_part_info->full_part_field_set, field_index)) {
        num_part_fields_found++;
      }
      if ((k == (key_info->user_defined_key_parts - 1)) &&
          (get_index_type(inx) == UNIQUE_ORDERED_INDEX ||
           get_index_type(inx) == PRIMARY_KEY_ORDERED_INDEX)) {
        /**
         * All key fields in a UQ/PK are specified. No need to consult
         * index stat to know that only a single row will be returned.
         */
        rpk = 1.0;
      } else {
        if (num_part_fields_found >= num_part_fields) {
          /**
           * The records per key calculation assumes independence between
           * distribution of data and key columns. This is true as long as
           * the key parts don't set the entire partion key. In this case
           * the records per key as calculated by one fragment is the
           * records per key also for the entire table since different
           * fragments will have its own set of unique key values in this
           * case. For more information on this see NdbIndexStatImpl.cpp
           * and the method iterative_solution and get_unp_factor.
           */
          assert(num_part_fields_found == num_part_fields);
          NdbIndexStat::get_rpk_pruned(stat, k, &rpk);
        } else {
          NdbIndexStat::get_rpk(stat, k, &rpk);
        }
      }
      if (rpk != REC_PER_KEY_UNKNOWN) {
        key_info->set_records_per_key(k, static_cast<rec_per_key_t>(rpk));
      }
#ifndef NDEBUG
      char rule[NdbIndexStat::RuleBufferBytes];
      NdbIndexStat::get_rule(stat, rule);
#endif
      DBUG_PRINT("index_stat", ("rpk[%u]: %f rule: %s", k, rpk, rule));
    }
    return 0;
  }
  return err;
}

int ha_ndbcluster::ndb_index_stat_analyze(uint *inx_list, uint inx_count) {
  DBUG_TRACE;

  struct Req {
    Ndb_index_stat *st;
    Ndb_index_stat_snap snap;
    int err;
    Req() {
      st = 0;
      err = 0;
    }
  };
  Req req[MAX_INDEXES];

  /* Force stats update on each index */
  for (uint i = 0; i < inx_count; i++) {
    Req &r = req[i];
    uint inx = inx_list[i];
    const NDB_INDEX_DATA &data = m_index[inx];
    const NDBINDEX *index = data.index;
    DBUG_PRINT("index_stat", ("force update: %s", index->getName()));

    r.st = ndb_index_stat_get_share(m_share, index, m_table, r.snap, r.err,
                                    true, true);
    assert((r.st != 0) == (r.err == 0));
    /* Now holding reference to r.st if r.err == 0 */
  }

  /* Wait for each update */
  for (uint i = 0; i < inx_count; i++) {
    Req &r = req[i];
    uint inx = inx_list[i];
    const NDB_INDEX_DATA &data = m_index[inx];
    const NDBINDEX *index = data.index;
    (void)index;  // USED

    if (r.err == 0) {
      DBUG_PRINT("index_stat", ("wait for update: %s", index->getName()));
      r.err = ndb_index_stat_wait_analyze(r.st, r.snap);
      /* Release reference to r.st */
      ndb_index_stat_ref_count(r.st, false);
    }
  }

  /* Return first error if any */
  int err = 0;
  for (uint i = 0; i < inx_count; i++) {
    Req &r = req[i];
    if (r.err != 0) {
      err = r.err;
      break;
    }
  }

  return err;
}

static SHOW_VAR ndb_status_vars_index_stat[] = {
    {"status", (char *)&g_ndb_status_index_stat_status, SHOW_CHAR_PTR,
     SHOW_SCOPE_GLOBAL},
    {"cache_query", (char *)&g_ndb_status_index_stat_cache_query, SHOW_LONG,
     SHOW_SCOPE_GLOBAL},
    {"cache_clean", (char *)&g_ndb_status_index_stat_cache_clean, SHOW_LONG,
     SHOW_SCOPE_GLOBAL},
    {"event_count", (char *)&g_ndb_status_index_stat_event_count, SHOW_LONG,
     SHOW_SCOPE_GLOBAL},
    {NullS, NullS, SHOW_LONG, SHOW_SCOPE_GLOBAL}};

int show_ndb_status_index_stat(THD *, SHOW_VAR *var, char *) {
  var->type = SHOW_ARRAY;
  var->value = (char *)&ndb_status_vars_index_stat;
  return 0;
}<|MERGE_RESOLUTION|>--- conflicted
+++ resolved
@@ -2088,15 +2088,9 @@
     return 0;
   }
 
-<<<<<<< HEAD
-  if (is->getNdbError().code == 4009) {
+  if (is_cluster_failure_code(is->getNdbError().code))
+  {
     // No connection
-=======
-  if (is->getNdbError().code == 721 || is->getNdbError().code == 4244 ||
-      is_cluster_failure_code(is->getNdbError().code))  // no connection
-  {
-    // probably race between mysqlds
->>>>>>> ab4056d3
     DBUG_PRINT("index_stat",
                ("create index stats tables failed: error %d line %d",
                 is->getNdbError().code, is->getNdbError().line));
