--- conflicted
+++ resolved
@@ -741,18 +741,9 @@
   int update_stats(THD *thd, bool do_read_stat);
 };
 
-<<<<<<< HEAD
 bool is_cluster_failure_code(int error);
 
-// Global handler synchronization
-extern mysql_cond_t ndbcluster_cond;
-
-extern int ndb_setup_complete;
-
-static const int NDB_INVALID_SCHEMA_OBJECT = 241;
-=======
 static constexpr int NDB_INVALID_SCHEMA_OBJECT = 241;
->>>>>>> 6846e6b2
 
 int ndb_to_mysql_error(const NdbError *ndberr);
 
