-- This file is part of the RonDB REST API Server
-- Copyright (c) 2023 Hopsworks AB
--
-- This program is free software: you can redistribute it and/or modify
-- it under the terms of the GNU General Public License as published by
-- the Free Software Foundation, version 3.
--
-- This program is distributed in the hope that it will be useful, but
-- WITHOUT ANY WARRANTY; without even the implied warranty of
-- MERCHANTABILITY or FITNESS FOR A PARTICULAR PURPOSE. See the GNU
-- General Public License for more details.
--
-- You should have received a copy of the GNU General Public License
-- along with this program. If not, see <http://www.gnu.org/licenses/>.

DROP DATABASE IF EXISTS hopsworks;

CREATE DATABASE hopsworks;

USE hopsworks;

CREATE TABLE `users` (
    `uid` int NOT NULL AUTO_INCREMENT,
    `username` varchar(10) CHARACTER SET latin1 COLLATE latin1_general_cs NOT NULL,
    `password` varchar(128) CHARACTER SET latin1 COLLATE latin1_general_cs NOT NULL,
    `email` varchar(150) CHARACTER SET latin1 COLLATE latin1_general_cs DEFAULT NULL,
    `fname` varchar(30) CHARACTER SET utf8mb4 COLLATE utf8mb4_0900_ai_ci DEFAULT NULL,
    `lname` varchar(30) CHARACTER SET utf8mb4 COLLATE utf8mb4_0900_ai_ci DEFAULT NULL,
    `activated` timestamp NOT NULL DEFAULT CURRENT_TIMESTAMP,
    `title` varchar(10) CHARACTER SET latin1 COLLATE latin1_general_cs DEFAULT '-',
    `false_login` int NOT NULL DEFAULT '-1',
    `status` int NOT NULL DEFAULT '-1',
    `isonline` int NOT NULL DEFAULT '-1',
    `secret` varchar(20) CHARACTER SET latin1 COLLATE latin1_general_cs DEFAULT NULL,
    `validation_key` varchar(128) CHARACTER SET latin1 COLLATE latin1_general_cs DEFAULT NULL,
    `validation_key_updated` timestamp NULL DEFAULT NULL,
    `validation_key_type` varchar(20) COLLATE latin1_general_cs DEFAULT NULL,
    `mode` int NOT NULL DEFAULT '0',
    `password_changed` timestamp NOT NULL DEFAULT CURRENT_TIMESTAMP,
    `notes` varchar(500) CHARACTER SET latin1 COLLATE latin1_general_cs DEFAULT '-',
    `max_num_projects` int NOT NULL,
    `num_active_projects` int NOT NULL DEFAULT '0',
    `two_factor` tinyint(1) NOT NULL DEFAULT '1',
    `tours_state` tinyint(1) NOT NULL DEFAULT '0',
    `salt` varchar(128) CHARACTER SET latin1 COLLATE latin1_general_cs NOT NULL DEFAULT '',
    PRIMARY KEY (`uid`),
    UNIQUE KEY `username` (`username`),
    UNIQUE KEY `email` (`email`)
) ENGINE = ndbcluster;

CREATE TABLE `project` (
    `id` int(11) NOT NULL AUTO_INCREMENT,
    `projectname` varchar(100) COLLATE latin1_general_cs NOT NULL,
    `username` varchar(150) COLLATE latin1_general_cs NOT NULL,
    `created` timestamp NOT NULL DEFAULT CURRENT_TIMESTAMP,
    `description` varchar(2000) COLLATE latin1_general_cs DEFAULT NULL,
    `payment_type` varchar(255) COLLATE latin1_general_cs NOT NULL DEFAULT 'PREPAID',
    `last_quota_update` timestamp NOT NULL DEFAULT CURRENT_TIMESTAMP,
    `kafka_max_num_topics` int(11) NOT NULL DEFAULT '100',
    `docker_image` varchar(255) COLLATE latin1_general_cs DEFAULT NULL,
    `python_env_id` int(11) DEFAULT NULL,
    `creation_status` tinyint(1) NOT NULL DEFAULT '0',
    PRIMARY KEY (`id`),
    UNIQUE KEY `projectname` (`projectname`),
    KEY `user_idx` (`username`),
    CONSTRAINT `FK_262_290` FOREIGN KEY (`username`) REFERENCES `users` (`email`) ON DELETE NO ACTION ON UPDATE NO ACTION
) ENGINE=ndbcluster AUTO_INCREMENT=119 DEFAULT CHARSET=latin1 COLLATE=latin1_general_cs;

CREATE TABLE `project_team` (
    `project_id` int(11) NOT NULL,
    `team_member` varchar(150) COLLATE latin1_general_cs NOT NULL,
    `team_role` varchar(32) COLLATE latin1_general_cs NOT NULL,
    `added` timestamp NOT NULL DEFAULT CURRENT_TIMESTAMP ON UPDATE CURRENT_TIMESTAMP,
    PRIMARY KEY (`project_id`,`team_member`),
    KEY `team_member` (`team_member`),
    CONSTRAINT `FK_262_304` FOREIGN KEY (`team_member`) REFERENCES `users` (`email`) ON DELETE CASCADE ON UPDATE NO ACTION,
    CONSTRAINT `FK_284_303` FOREIGN KEY (`project_id`) REFERENCES `project` (`id`) ON DELETE CASCADE ON UPDATE NO ACTION
) ENGINE=ndbcluster DEFAULT CHARSET=latin1 COLLATE=latin1_general_cs;

CREATE TABLE `api_key` (
    `id` int NOT NULL AUTO_INCREMENT,
    `prefix` varchar(45) COLLATE latin1_general_cs NOT NULL,
    `secret` varchar(512) COLLATE latin1_general_cs NOT NULL,
    `salt` varchar(256) COLLATE latin1_general_cs NOT NULL,
    `created` timestamp NOT NULL,
    `modified` timestamp NOT NULL,
    `name` varchar(45) COLLATE latin1_general_cs NOT NULL,
    `user_id` int NOT NULL,
    `reserved` tinyint(1) DEFAULT '0',
    PRIMARY KEY (`id`),
    UNIQUE KEY `prefix_UNIQUE` (`prefix`),
    UNIQUE KEY `index4` (`user_id`, `name`),
    KEY `fk_api_key_1_idx` (`user_id`),
    CONSTRAINT `fk_api_key_1` FOREIGN KEY (`user_id`) REFERENCES `users` (`uid`) ON DELETE CASCADE
) ENGINE = ndbcluster;

INSERT INTO
    `users`
VALUES
    (
        10000,
        'macho',
        '12fa520ec8f65d3a6feacfa97a705e622e1fea95b80b521ec016e43874dfed5a',
        'macho@hopsworks.ai',
        '',
        'macho',
        '2015-05-15 10:22:36',
        'Mr',
        0,
        2,
        1,
        'V3WBPS4G2WMQ53VA',
        NULL,
        NULL,
        NULL,
        0,
        '2015-04-28 15:18:42',
        NULL,
        2,
        1,
        0,
        3,
        '+9mTLmYSpnZROFEJEaednw8+GDH/s2J1QuRZy8okxW5myI/q8ek8Xu+ab5CyE9GzhWX6Sa4cr7KX8cAHi5IC4g=='
    );

INSERT INTO
    `project`
VALUES
    (
        999, 'demo0', 'macho@hopsworks.ai', Timestamp('2022-05-30 14:17:22'), 'Some desc', 'NOLIMIT', Timestamp('2022-05-30 14:17:38'), 100, 'SomeDockerImage', 1, 0
    ),
    (
        1000, 'fsdb001', 'macho@hopsworks.ai', Timestamp('2023-03-16 14:27:17'), 'Some desc', 'NOLIMIT', Timestamp('2023-03-16 14:27:18'), 100, 'SomeDockerImage', 14.0, 0
    ),
    (
        1001, 'fsdb002', 'macho@hopsworks.ai', Timestamp('2023-04-20 16:14:15'), 'Some desc', 'NOLIMIT', Timestamp('2023-04-20 16:14:15'), 100, 'SomeDockerImage', 1025.0, 0
    ),
    (
        1002, 'fsdb_isolate', 'macho@hopsworks.ai', Timestamp('2023-04-20 16:14:15'), 'Some desc', 'NOLIMIT', Timestamp('2023-04-20 16:14:15'), 100, 'SomeDockerImage', 1025.0, 0
    );

INSERT INTO
    `project_team`
VALUES
    (
        999,
        'macho@hopsworks.ai',
        'Data scientist',
        '2022-06-01 13:28:05'
    ),
    (
        1000,
        'macho@hopsworks.ai',
        'Data scientist',
        '2022-06-01 13:28:05'
    ),
    (
        1001,
        'macho@hopsworks.ai',
        'Data scientist',
        '2022-06-01 13:28:05'
    );

-- We're inserting our test API key into the database, so we can test authentication
-- This API key is:
--      bkYjEz6OTZyevbqt.ocHajJhnE0ytBh8zbYj3IXupyMqeMZp8PW464eTxzxqP5afBjodEQUgY0lmL33ub
INSERT INTO
    `api_key`
VALUES
    (
        1,
        'bkYjEz6OTZyevbqt',
        '709faa77accc3f30394cfb53b67253ba64881528cb3056eea110703ca430cce4',
        '1/1TxiaiIB01rIcY2E36iuwKP6fm2GzBaNaQqOVGMhH0AvcIlIzaUIw0fMDjKNLa0OWxAOrfTSPqAolpI/n+ug==',
        '2022-06-14 10:27:03',
        '2022-06-14 10:27:03',
        'myapikey1',
        10000,
        0
    );

CREATE TABLE `feature_store` (
                                 `id` int(11) NOT NULL AUTO_INCREMENT,
                                 `name` varchar(100) COLLATE latin1_general_cs NOT NULL,
                                 `project_id` int(11) NOT NULL,
                                 `created` timestamp NULL DEFAULT CURRENT_TIMESTAMP,
                                 `hive_db_id` bigint(20) NOT NULL,
                                 PRIMARY KEY (`id`),
                                 KEY `project_id` (`project_id`),
                                 KEY `hive_db_id` (`hive_db_id`),
                                 CONSTRAINT `FK_883_662` FOREIGN KEY (`project_id`) REFERENCES `project` (`id`) ON DELETE CASCADE ON UPDATE NO ACTION
) ENGINE=ndbcluster AUTO_INCREMENT=67 DEFAULT CHARSET=latin1 COLLATE=latin1_general_cs;

CREATE TABLE `feature_group` (
    `id` int(11) NOT NULL AUTO_INCREMENT,
    `name` varchar(63) NOT NULL,
    `feature_store_id` int(11) NOT NULL,
    `created` timestamp NULL DEFAULT CURRENT_TIMESTAMP,
    `creator` int(11) NOT NULL,
    `version` int(11) NOT NULL,
    `feature_group_type` INT(11) NOT NULL DEFAULT '0',
    `on_demand_feature_group_id` INT(11) NULL,
    `cached_feature_group_id` INT(11) NULL,
    `stream_feature_group_id` INT(11) NULL,
    `event_time` VARCHAR(63) DEFAULT NULL,
    `online_enabled` TINYINT(1) NULL,
    PRIMARY KEY (`id`),
    UNIQUE KEY `name_version` (`feature_store_id`, `name`, `version`),
    KEY `feature_store_id` (`feature_store_id`),
    KEY `creator` (`creator`),
    KEY `on_demand_feature_group_fk` (`on_demand_feature_group_id`),
    KEY `cached_feature_group_fk` (`cached_feature_group_id`),
    KEY `stream_feature_group_fk` (`stream_feature_group_id`),
    CONSTRAINT `FK_1012_790` FOREIGN KEY (`creator`) REFERENCES `users` (`uid`) ON DELETE NO ACTION ON UPDATE NO ACTION,
    CONSTRAINT `FK_656_740` FOREIGN KEY (`feature_store_id`) REFERENCES `feature_store` (`id`) ON DELETE CASCADE ON UPDATE NO ACTION
) ENGINE=ndbcluster AUTO_INCREMENT=13 DEFAULT CHARSET=latin1 COLLATE=latin1_general_cs;

CREATE TABLE `feature_view` (
    `id` int(11) NOT NULL AUTO_INCREMENT,
    `name` varchar(63) NOT NULL,
    `feature_store_id` int(11) NOT NULL,
    `created` timestamp NULL DEFAULT CURRENT_TIMESTAMP,
    `creator` int(11) NOT NULL,
    `version` int(11) NOT NULL,
    `description` varchar(10000) COLLATE latin1_general_cs DEFAULT NULL,
    PRIMARY KEY (`id`),
    UNIQUE KEY `name_version` (`feature_store_id`, `name`, `version`),
    KEY `feature_store_id` (`feature_store_id`),
    KEY `creator` (`creator`),
    CONSTRAINT `fv_creator_fk` FOREIGN KEY (`creator`) REFERENCES `users` (`uid`) ON
        DELETE NO ACTION ON UPDATE NO ACTION,
    CONSTRAINT `fv_feature_store_id_fk` FOREIGN KEY (`feature_store_id`) REFERENCES
        `feature_store` (`id`) ON DELETE CASCADE ON UPDATE NO ACTION
) ENGINE=ndbcluster AUTO_INCREMENT=9 DEFAULT CHARSET=latin1 COLLATE=latin1_general_cs;

CREATE TABLE `training_dataset_join` (
    `id` int(11) NOT NULL AUTO_INCREMENT,
    `training_dataset` int(11) NULL,
    `feature_group` int(11) NULL,
    `feature_group_commit_id` BIGINT(20) NULL,
    `type` tinyint(5) NOT NULL DEFAULT 0,
    `idx` int(11) NOT NULL DEFAULT 0,
    `prefix` VARCHAR(63) NULL,
    `feature_view_id` INT(11) NULL,
    PRIMARY KEY (`id`),
    KEY `fg_key` (`feature_group`),
    CONSTRAINT `tdj_feature_view_fk` FOREIGN KEY  (`feature_view_id`) REFERENCES
        `feature_view` (`id`) ON DELETE CASCADE ON UPDATE NO ACTION,
    CONSTRAINT `fg_left` FOREIGN KEY (`feature_group`) REFERENCES `feature_group` (`id`) ON DELETE CASCADE ON UPDATE NO ACTION
) ENGINE=ndbcluster DEFAULT CHARSET=latin1 COLLATE=latin1_general_cs;

CREATE TABLE `training_dataset_feature` (
    `id` int(11) NOT NULL AUTO_INCREMENT,
    `training_dataset` int(11) NULL,
    `feature_group` int(11) NULL,
    `name` varchar(1000) COLLATE latin1_general_cs NOT NULL,
    `type` varchar(1000) COLLATE latin1_general_cs,
    `td_join`int(11) NULL,
    `idx` int(11) NULL,
    `label` tinyint(1) NOT NULL DEFAULT '0',
    `transformation_function`  int(11) NULL,
    `feature_view_id` INT(11) NULL,
    PRIMARY KEY (`id`),
    KEY `td_key` (`training_dataset`),
    KEY `fg_key` (`feature_group`),
    CONSTRAINT `tdf_feature_view_fk` FOREIGN KEY  (`feature_view_id`)
        REFERENCES `feature_view` (`id`) ON DELETE CASCADE ON UPDATE NO ACTION,
    CONSTRAINT `join_fk_tdf` FOREIGN KEY (`td_join`) REFERENCES `training_dataset_join` (`id`) ON DELETE SET NULL ON UPDATE NO ACTION,
    CONSTRAINT `fg_fk_tdf` FOREIGN KEY (`feature_group`) REFERENCES `feature_group` (`id`) ON DELETE SET NULL ON UPDATE NO ACTION
) ENGINE=ndbcluster DEFAULT CHARSET=latin1 COLLATE=latin1_general_cs;

INSERT INTO
    `feature_store`
VALUES
    (
        66, "fsdb_isolate", 1002, "2023-03-16 14:27:29", 4
    ),
    (
        67, "fsdb001", 1000, "2023-03-16 14:27:29", 4
    ),
    (
        1091, "fsdb002", 1001, "2023-03-16 14:27:29", 4
    );

INSERT INTO
    `feature_group`
VALUES
    (
        2068, 'sample_2', 1091, Timestamp('2023-04-21 09:32:38'), 10000, 1, 2, NULL, NULL, 2056, 'ts', 1
    ),
    (
        2069, 'sample_1', 67, Timestamp('2023-04-21 09:33:40'), 10000, 1, 2, NULL, NULL, 2057, 'ts', 1
    ),
    (
        2071, 'sample_2', 67, Timestamp('2023-04-21 09:37:25'), 10000, 1, 2, NULL, NULL, 2059, 'ts', 1
    ),
    (
        2072, 'sample_1', 1091, Timestamp('2023-04-21 10:00:40'), 10000, 1, 2, NULL, NULL, 2060, 'ts', 1
    ),
    (
        2070, 'sample_1', 67, Timestamp('2023-04-21 09:35:38'), 10000, 2, 2, NULL, NULL, 2058, 'ts', 1
    ),
    (
        2076, 'sample_3', 67, Timestamp('2023-05-08 15:20:51'), 10000, 1, 2, NULL, NULL, 2064, 'ts', 1
    ),
    (
        2067, 'sample_4', 66, Timestamp('2023-05-08 15:20:51'), 10000, 1, 2, NULL, NULL, 2055, 'ts', 1
    ),
    (
	    3089, 'sample_cache', 67, Timestamp('2023-06-15 11:46:25'), 10000, 1, 0, NULL, 1025, NULL, NULL, 1
    ),
    (
	    31, 'sample_complex_type', 1091, Timestamp('2023-09-26 10:02:58'), 10000, 1, 2, NULL, NULL, 18, 'ts', 1
    );

INSERT INTO
    `feature_view`
VALUES
    (
        2059, 'sample_1', 67, Timestamp('2023-04-21 09:52:51'), 10000, 1, ''
    ),
    (
        2060, 'sample_2', 67, Timestamp('2023-04-21 09:52:52'), 10000, 1, ''
    ),
    (
        2061, 'sample_1n2', 67, Timestamp('2023-04-21 09:52:53'), 10000, 1, ''
    ),
    (
        2064, 'sample_2', 1091, Timestamp('2023-04-21 10:03:49'), 10000, 1, ''
    ),
    (
        2065, 'sample_1n2', 1091, Timestamp('2023-04-21 10:03:51'), 10000, 1, ''
    ),
    (
        2066, 'sample_share_1n2', 67, Timestamp('2023-04-21 11:10:32'), 10000, 1, ''
    ),
    (
        2063, 'sample_1', 1091, Timestamp('2023-04-21 10:03:48'), 10000, 2, ''
    ),
    /**
    SELECT `fg0`.`id1` `id1`, `fg0`.`id2` `id2`, `fg0`.`ts` `ts`, `fg0`.`bigint` `bigint`
    FROM `test_ken_featurestore`.`sample_3_1` `fg0`
    */
    (
        2078, 'sample_3', 67, Timestamp('2023-05-09 06:59:06'), 10000, 1, ''
    ),
    /**
    SELECT `fg0`.`id1` `id1`, `fg0`.`id2` `id2`, `fg0`.`ts` `ts`, `fg0`.`bigint` `bigint`, `fg0`.`string` `string`, `fg0`.`date` `date`, `fg0`.`bool` `bool`, `fg0`.`float` `float`, `fg0`.`double` `double`, `fg0`.`binary` `binary`
    FROM `test_ken_featurestore`.`sample_3_1` `fg0`
    */
    (
	    2079, 'sample_3', 67, Timestamp('2023-05-09 12:10:53'), 10000, 2, ''
    ),
    /**
    SELECT `fg0`.`id1` `id1`, `fg0`.`ts` `ts`, `fg0`.`data1` `data1`, `fg0`.`data2` `data2`, `fg1`.`id1` `fg1_id1`, `fg1`.`ts` `fg1_ts`, `fg1`.`data1` `fg1_data1`, `fg1`.`data2` `fg1_data2`
    FROM `test_ken_featurestore`.`sample_1_1` `fg0`
    INNER JOIN `test_ken_featurestore`.`sample_1_2` `fg1` ON `fg0`.`id1` = `fg1`.`id1`
    */
    (
	    2080, 'sample_1n1', 67, Timestamp('2023-05-10 10:45:26'), 10000, 1, ''
    ),
    (
        2085, 'sample_4', 66, Timestamp('2023-05-23 15:31:53'), 10000, 1, ''
    ),
    /**
    SELECT `fg1`.`id1` `id1`, `fg1`.`ts` `ts`, `fg1`.`data1` `data1`, `fg1`.`data2` `data2`, `fg0`.`id1` `fg2_id1`, `fg0`.`ts` `fg2_ts`, `fg0`.`data1` `fg2_data1`, `fg0`.`data2` `fg2_data2`
    FROM `test_ken`.`sample_1_1` `fg1`
    INNER JOIN `test_ken`.`sample_2_1` `fg0` ON `fg1`.`id1` = `fg0`.`id1`
    */
    (
	    3082, 'sample_1n2_label', 67, Timestamp('2023-06-05 13:13:35'), 10000, 1, ''
    ),
    /**
    SELECT `fg1`.`data1` `data1`, `fg0`.`id1` `fg2_id1`, `fg0`.`ts` `fg2_ts`, `fg0`.`data1` `fg2_data1`, `fg0`.`data2` `fg2_data2`
    FROM `test_ken`.`sample_1_1` `fg1`
    INNER JOIN `test_ken`.`sample_2_1` `fg0` ON `fg1`.`id1` = `fg0`.`id1`
    */
    (
        3083, 'sample_1n2_labelonly', 67, Timestamp('2023-06-05 13:15:14'), 10000, 1, ''
    ),
    -- SELECT `fg0`.`id1` `id1`, `fg0`.`data` `data`\nFROM `test_ken`.`sample_cache_1` `fg0`
    (
	    3086, 'sample_cache', 67, Timestamp('2023-06-15 11:49:52'), 10000, 1, ''
    ),
    /**
    SELECT `fg0`.`id1` `id1`, `fg0`.`ts` `ts`, `fg0`.`data1` `data1`, `fg0`.`data2` `data2`, `fg1`.`id1` `fg1_id1`, `fg1`.`ts` `fg1_ts`, `fg1`.`data1` `fg1_data1`, `fg1`.`data2` `fg1_data2`
    FROM `test_ken_featurestore`.`sample_1_1` `fg0`
    INNER JOIN `test_ken_featurestore`.`sample_1_1` `fg1` ON `fg0`.`id1` = `fg1`.`id1`
    */
    (
	    3087, 'sample_1n1_self', 67, Timestamp('2023-05-10 10:45:26'), 10000, 1, ''
    ),
    (
	    3088, 'test_deleted_fg', 67, Timestamp('2023-05-10 10:45:26'), 10000, 1, ''
    ),
    (
	    3089, 'test_deleted_joint_fg', 67, Timestamp('2023-05-10 10:45:26'), 10000, 1, ''
    ),
    /**
    SELECT `fg0`.`id1` `id1`, `fg0`.`ts` `ts`, `fg0`.`data1` `data1`, `fg0`.`data2` `data2`, `fg1`.`bigint` `bigint`
    FROM `test_ken_featurestore`.`sample_1_1` `fg0`
    INNER JOIN `test_ken_featurestore`.`sample_3_1` `fg1` ON `fg0`.`id1` = `fg1`.`bigint`
    */
    (
        4113, 'sample_1n3', 67, Timestamp('2023-08-08 14:00:53'), 10000, 1, ''
    ),
    /**
    SELECT `fg0`.`id1` `id1`, `fg0`.`ts` `ts`, `fg0`.`data1` `data1`, `fg0`.`data2` `data2`, `fg1`.`bigint` `bigint`
    FROM `test_ken_featurestore`.`sample_1_1` `fg0`
    INNER JOIN `test_ken_featurestore`.`sample_3_1` `fg1` ON `fg0`.`data1` = `fg1`.`id1`
    */
    (
        4114, 'sample_1n3_joinoncol', 67, Timestamp('2023-08-09 09:08:02'), 10000, 1, ''
    ),
    /**
    SELECT `fg0`.`id1` `id1`, `fg0`.`ts` `ts`, `fg0`.`data1` `data1`, `fg0`.`data2` `data2`, `fg1`.`bigint` `bigint`
    FROM `test_ken_featurestore`.`sample_1_1` `fg0`
    INNER JOIN `test_ken_featurestore`.`sample_3_1` `fg1` ON `fg0`.`data1` = `fg1`.`bigint`
    */
    (
        4115, 'sample_1n3_joincoloncol', 67, Timestamp('2023-08-09 09:29:37'), 10000, 1, ''
    ),
    /**
    SELECT `fg1`.`id1` `id1`, `fg0`.`id1` `fg2_id1`
    FROM `test_ken`.`sample_1_1` `fg1`
    INNER JOIN `test_ken`.`sample_2_1` `fg0` ON `fg1`.`id1` = `fg0`.`id1`
    */
    (
        4116, 'sample_1n2_pkonly', 67, Timestamp('2023-06-05 13:13:35'), 10000, 1, ''
<<<<<<< HEAD
=======
    ),
    /**
    SELECT `fg0`.`id1` `id1`, `fg0`.`ts` `ts`, `fg0`.`array` `array`, `fg0`.`struct` `struct`
    FROM `test_ken_featurestore`.`sample_complex_type_1` `fg0`
    */
    (
	    19, 'sample_complex_type', 1091, Timestamp('2023-09-26 10:03:16'), 10000, 1, ''
>>>>>>> 8a05441f
    );

INSERT INTO 
    `training_dataset_join`
VALUES
    (
        2053, NULL, 2071, NULL, 0, 1, 'fg2_', 2061
    ),
    (
        2056, NULL, 2072, NULL, 0, 0, NULL, 2063
    ),
    (
        2058, NULL, 2068, NULL, 0, 1, 'fg2_', 2065
    ),
    (
        2059, NULL, 2072, NULL, 0, 0, NULL, 2065
    ),
    (
        2060, NULL, 2069, NULL, 0, 0, NULL, 2066
    ),
    (
        2061, NULL, 2068, NULL, 0, 1, 'fg2_', 2066
    ),
    (
        2051, NULL, 2069, NULL, 0, 0, NULL, 2059
    ),
    (
        2052, NULL, 2071, NULL, 0, 0, NULL, 2060
    ),
    (
        2054, NULL, 2069, NULL, 0, 0, NULL, 2061
    ),
    (
        2057, NULL, 2068, NULL, 0, 0, NULL, 2064
    ),
    (
	    2085, NULL, 2076, NULL, 0, 0, NULL, 2079
    ),
    (
	    2084, NULL, 2076, NULL, 0, 0, NULL, 2078
    ),
    (
	    2086, NULL, 2069, NULL, 0, 0, NULL, 2080
    ),
    (
        2087, NULL, 2070, NULL, 0, 1, 'fg1_', 2080
    ),
    (
	    2096, NULL, 2067, NULL, 0, 0, NULL, 2085
    ),
    (
        3074, NULL, 2071, NULL, 0, 1, 'fg2_', 3082
    ),
    (
        3075, NULL, 2069, NULL, 0, 0, NULL, 3082
    ),
    (
        3076, NULL, 2069, NULL, 0, 0, NULL, 3083
    ),
    (
        3077, NULL, 2071, NULL, 0, 1, 'fg2_', 3083
    ),
    (
	    3082, NULL, 3089, NULL, 0, 0, NULL, 3086
    ),
    (
	    3083, NULL, 2069, NULL, 0, 0, NULL, 3087
    ),
    (
        3084, NULL, 2069, NULL, 0, 1, 'fg1_', 3087
    ),
    (
        3085, NULL, 2069, NULL, 0, 1, 'fg1_', 3089
    ),
    (
        5126, NULL, 2069, NULL, 0, 0, NULL, 4113
    ),
    (
        5125, NULL, 2076, NULL, 0, 1, NULL, 4113
    ),
    (
        5127, NULL, 2069, NULL, 0, 0, NULL, 4114
    ),
    (
        5128, NULL, 2076, NULL, 0, 1, NULL, 4114
    ),
    (
        5129, NULL, 2076, NULL, 0, 1, NULL, 4115
    ),
    (
        5130, NULL, 2069, NULL, 0, 0, NULL, 4115
    ),
    (
        5131, NULL, 2071, NULL, 0, 1, 'fg2_', 4116
    ),
    (
        5132, NULL, 2069, NULL, 0, 0, NULL, 4116
<<<<<<< HEAD
=======
    ),
    (
	    25, NULL, 31, NULL, 0, 0, NULL, 19
>>>>>>> 8a05441f
    );

INSERT INTO
    `training_dataset_feature`
VALUES
    (
        2058, NULL, 2069, 'id1', 'bigint', 2051, 0, 0, NULL, 2059
    ),
    (
        2059, NULL, 2069, 'ts', 'timestamp', 2051, 1, 0, NULL, 2059
    ),
    (
        2060, NULL, 2069, 'data2', 'bigint', 2051, 3, 0, NULL, 2059
    ),
    (
        2061, NULL, 2071, 'data2', 'string', 2052, 3, 0, NULL, 2060
    ),
    (
        2062, NULL, 2071, 'data1', 'string', 2052, 2, 0, NULL, 2060
    ),
    (
        2064, NULL, 2071, 'id1', 'bigint', 2052, 0, 0, NULL, 2060
    ),
    (
        2065, NULL, 2069, 'ts', 'timestamp', 2054, 1, 0, NULL, 2061
    ),
    (
        2066, NULL, 2071, 'id1', 'bigint', 2053, 4, 0, NULL, 2061
    ),
    (
        2067, NULL, 2071, 'data1', 'string', 2053, 6, 0, NULL, 2061
    ),
    (
        2070, NULL, 2069, 'data1', 'bigint', 2054, 2, 0, NULL, 2061
    ),
    (
        2072, NULL, 2069, 'data2', 'bigint', 2054, 3, 0, NULL, 2061
    ),
    (
        2077, NULL, 2072, 'data1', 'bigint', 2056, 2, 0, NULL, 2063
    ),
    (
        2079, NULL, 2072, 'id1', 'bigint', 2056, 0, 0, NULL, 2063
    ),
    (
        2080, NULL, 2072, 'ts', 'timestamp', 2056, 1, 0, NULL, 2063
    ),
    (
        2082, NULL, 2068, 'id1', 'bigint', 2057, 0, 0, NULL, 2064
    ),
    (
        2083, NULL, 2068, 'ts', 'date', 2057, 1, 0, NULL, 2064
    ),
    (
        2084, NULL, 2068, 'data2', 'string', 2057, 3, 0, NULL, 2064
    ),
    (
        2085, NULL, 2068, 'data2', 'string', 2058, 7, 0, NULL, 2065
    ),
    (
        2086, NULL, 2068, 'ts', 'date', 2058, 5, 0, NULL, 2065
    ),
    (
        2094, NULL, 2069, 'data1', 'bigint', 2060, 2, 0, NULL, 2066
    ),
    (
        2097, NULL, 2068, 'id1', 'bigint', 2061, 4, 0, NULL, 2066
    ),
    (
        2098, NULL, 2068, 'data2', 'string', 2061, 7, 0, NULL, 2066
    ),
    (
        2100, NULL, 2068, 'data1', 'string', 2061, 6, 0, NULL, 2066
    ),
    (
        2057, NULL, 2069, 'data1', 'bigint', 2051, 2, 0, NULL, 2059
    ),
    (
        2063, NULL, 2071, 'ts', 'date', 2052, 1, 0, NULL, 2060
    ),
    (
        2068, NULL, 2071, 'ts', 'date', 2053, 5, 0, NULL, 2061
    ),
    (
        2069, NULL, 2071, 'data2', 'string', 2053, 7, 0, NULL, 2061
    ),
    (
        2071, NULL, 2069, 'id1', 'bigint', 2054, 0, 0, NULL, 2061
    ),
    (
        2078, NULL, 2072, 'data2', 'bigint', 2056, 3, 0, NULL, 2063
    ),
    (
        2081, NULL, 2068, 'data1', 'string', 2057, 2, 0, NULL, 2064
    ),
    (
        2087, NULL, 2072, 'id1', 'bigint', 2059, 0, 0, NULL, 2065
    ),
    (
        2088, NULL, 2072, 'data2', 'bigint', 2059, 3, 0, NULL, 2065
    ),
    (
        2089, NULL, 2072, 'ts', 'timestamp', 2059, 1, 0, NULL, 2065
    ),
    (
        2090, NULL, 2072, 'data1', 'bigint', 2059, 2, 0, NULL, 2065
    ),
    (
        2091, NULL, 2068, 'id1', 'bigint', 2058, 4, 0, NULL, 2065
    ),
    (
        2092, NULL, 2068, 'data1', 'string', 2058, 6, 0, NULL, 2065
    ),
    (
        2093, NULL, 2069, 'id1', 'bigint', 2060, 0, 0, NULL, 2066
    ),
    (
        2095, NULL, 2069, 'data2', 'bigint', 2060, 3, 0, NULL, 2066
    ),
    (
        2096, NULL, 2069, 'ts', 'timestamp', 2060, 1, 0, NULL, 2066
    ),
    (
        2099, NULL, 2068, 'ts', 'date', 2061, 5, 0, NULL, 2066
    ),
    (
        2182, NULL, 2076, 'id2', 'string', 2084, 1, 0, NULL, 2078
    ),
    (
        2188, NULL, 2076, 'bigint', 'bigint', 2084, 3, 0, NULL, 2078
    ),
    (
        2183, NULL, 2076, 'ts', 'timestamp', 2084, 2, 0, NULL, 2078
    ),
    (
        2189, NULL, 2076, 'id1', 'bigint', 2084, 0, 0, NULL, 2078
    ),
    (
	    2192, NULL, 2076, 'bigint', 'bigint', 2085, 3, 0, NULL, 2079
    ),
    (
        2193, NULL, 2076, 'bool', 'boolean', 2085, 6, 0, NULL, 2079
    ),
    (
        2194, NULL, 2076, 'ts', 'timestamp', 2085, 2, 0, NULL, 2079
    ),
    (
        2195, NULL, 2076, 'date', 'date', 2085, 5, 0, NULL, 2079
    ),
    (
        2198, NULL, 2076, 'binary', 'binary', 2085, 9, 0, NULL, 2079
    ),
    (
        2199, NULL, 2076, 'id2', 'string', 2085, 1, 0, NULL, 2079
    ),
    (
        2190, NULL, 2076, 'double', 'double', 2085, 8, 0, NULL, 2079
    ),
    (
        2191, NULL, 2076, 'string', 'string', 2085, 4, 0, NULL, 2079
    ),
    (
        2196, NULL, 2076, 'id1', 'bigint', 2085, 0, 0, NULL, 2079
    ),
    (
        2197, NULL, 2076, 'float', 'float', 2085, 7, 0, NULL, 2079
    ),
    (
	    2202, NULL, 2070, 'data1', 'bigint', 2087, 6, 0, NULL, 2080
    ),
    (
        2203, NULL, 2069, 'id1', 'bigint', 2086, 0, 0, NULL, 2080
    ),
    (
        2207, NULL, 2070, 'ts', 'timestamp', 2087, 5, 0, NULL, 2080
    ),
    (
        2200, NULL, 2069, 'data1', 'bigint', 2086, 2, 0, NULL, 2080
    ),
    (
        2201, NULL, 2070, 'id1', 'bigint', 2087, 4, 0, NULL, 2080
    ),
    (
        2204, NULL, 2069, 'ts', 'timestamp', 2086, 1, 0, NULL, 2080
    ),
    (
        2205, NULL, 2070, 'data2', 'bigint', 2087, 7, 0, NULL, 2080
    ),
    (
        2206, NULL, 2069, 'data2', 'bigint', 2086, 3, 0, NULL, 2080
    ),
    (
	    2253, NULL, 2067, 'bigint', 'bigint', 2096, 3, 0, NULL, 2085
    ),
    (
        2254, NULL, 2067, 'ts', 'timestamp', 2096, 2, 0, NULL, 2085
    ),
    (
        2260, NULL, 2067, 'id1', 'bigint', 2096, 0, 0, NULL, 2085
    ),
    (
        2261, NULL, 2067, 'id2', 'string', 2096, 1, 0, NULL, 2085
    ),
    (
        3077, NULL, 2069, 'data1', 'bigint', 3075, 2, 1, NULL, 3082
    ),
    (
        3078, NULL, 2071, 'data2', 'string', 3074, 7, 0, NULL, 3082
    ),
    (
        3080, NULL, 2069, 'ts', 'timestamp', 3075, 1, 0, NULL, 3082
    ),
    (
        3081, NULL, 2069, 'data2', 'bigint', 3075, 3, 0, NULL, 3082
    ),
    (
        3084, NULL, 2069, 'id1', 'bigint', 3075, 0, 0, NULL, 3082
    ),
    (
        3087, NULL, 2071, 'data1', 'string', 3077, 3, 0, NULL, 3083
    ),
    (
        3089, NULL, 2071, 'ts', 'date', 3077, 2, 0, NULL, 3083
    ),
    (
        3079, NULL, 2071, 'ts', 'date', 3074, 5, 0, NULL, 3082
    ),
    (
        3082, NULL, 2071, 'id1', 'bigint', 3074, 4, 0, NULL, 3082
    ),
    (
        3083, NULL, 2071, 'data1', 'string', 3074, 6, 0, NULL, 3082
    ),
    (
        3085, NULL, 2071, 'data2', 'string', 3077, 4, 0, NULL, 3083
    ),
    (
        3086, NULL, 2071, 'id1', 'bigint', 3077, 1, 0, NULL, 3083
    ),
    (
        3088, NULL, 2069, 'data1', 'bigint', 3076, 0, 1, NULL, 3083
    ),
    (
        3106, NULL, 3089, 'data', 'bigint', 3082, 1, 0, NULL, 3086
    ),
    (
        3107, NULL, 3089, 'id1', 'bigint', 3082, 0, 0, NULL, 3086
    ),
    (
	    3108, NULL, 2069, 'data1', 'bigint', 3084, 6, 0, NULL, 3087
    ),
    (
        3109, NULL, 2069, 'id1', 'bigint', 3083, 0, 0, NULL, 3087
    ),
    (
        3110, NULL, 2069, 'ts', 'timestamp', 3084, 5, 0, NULL, 3087
    ),
    (
        3111, NULL, 2069, 'data1', 'bigint', 3083, 2, 0, NULL, 3087
    ),
    (
        3112, NULL, 2069, 'id1', 'bigint', 3084, 4, 0, NULL, 3087
    ),
    (
        3113, NULL, 2069, 'ts', 'timestamp', 3083, 1, 0, NULL, 3087
    ),
    (
        3114, NULL, 2069, 'data2', 'bigint', 3084, 7, 0, NULL, 3087
    ),
    (
        3115, NULL, 2069, 'data2', 'bigint', 3083, 3, 0, NULL, 3087
    ),
    (
        3116, NULL, NULL, 'id1', 'bigint', NULL, 0, 0, NULL, 3088
    ),
    (
        3117, NULL, NULL, 'id1', 'bigint', 3085, 0, 0, NULL, 3089
    ),
    (
        5131, NULL, 2069, 'data1', 'bigint', 5126, 2, 0, NULL, 4113
    ),
    (
        5134, NULL, 2069, 'data2', 'bigint', 5126, 3, 0, NULL, 4113
    ),
    (
        5133, NULL, 2076, 'bigint', 'bigint', 5125, 4, 0, NULL, 4113
    ),
    (
        5132, NULL, 2069, 'id1', 'bigint', 5126, 0, 0, NULL, 4113
    ),
    (
        5135, NULL, 2069, 'ts', 'timestamp', 5126, 1, 0, NULL, 4113
    ),
    (
        5139, NULL, 2069, 'ts', 'timestamp', 5127, 1, 0, NULL, 4114
    ),
    (
        5138, NULL, 2069, 'data1', 'bigint', 5127, 2, 0, NULL, 4114
    ),
    (
        5136, NULL, 2069, 'id1', 'bigint', 5127, 0, 0, NULL, 4114
    ),
    (
        5140, NULL, 2069, 'data2', 'bigint', 5127, 3, 0, NULL, 4114
    ),
    (
        5137, NULL, 2076, 'bigint', 'bigint', 5128, 4, 0, NULL, 4114
    ),
    (
        5141, NULL, 2076, 'bigint', 'bigint', 5129, 4, 0, NULL, 4115
    ),
    (
        5142, NULL, 2069, 'ts', 'timestamp', 5130, 1, 0, NULL, 4115
    ),
    (
        5143, NULL, 2069, 'data2', 'bigint', 5130, 3, 0, NULL, 4115
    ),
    (
        5144, NULL, 2069, 'data1', 'bigint', 5130, 2, 0, NULL, 4115
    ),
    (
        5145, NULL, 2069, 'id1', 'bigint', 5130, 0, 0, NULL, 4115
    ),
    (
        5146, NULL, 2071, 'id1', 'bigint', 5131, 1, 0, NULL, 4116
    ),
    (
        5147, NULL, 2069, 'id1', 'bigint', 5132, 0, 0, NULL, 4116
<<<<<<< HEAD
=======
    ),
    (
        57, NULL, 31, 'array', 'array<bigint>', 25, 2, 0, NULL, 19
    ),
    (
        55, NULL, 31, 'struct', 'struct<int1:bigint,int2:bigint>', 25, 3, 0, NULL, 19
    ),
    (
        58, NULL, 31, 'ts', 'bigint', 25, 1, 0, NULL, 19
    ),
    (
        56, NULL, 31, 'id1', 'bigint', 25, 0, 0, NULL, 19
>>>>>>> 8a05441f
    );

CREATE TABLE `serving_key` (
                               `id` int(11) NOT NULL AUTO_INCREMENT,
                               `prefix` VARCHAR(63) NULL DEFAULT '',
                               `feature_name` VARCHAR(1000) NOT NULL,
                               `join_on` VARCHAR(1000) NULL,
                               `join_index` int(11) NOT NULL,
                               `feature_group_id` INT(11) NOT NULL,
                               `required` tinyint(1) NOT NULL DEFAULT '0',
                               `feature_view_id` INT(11) NULL,
                               PRIMARY KEY (`id`),
                               KEY `feature_view_id` (`feature_view_id`),
                               KEY `feature_group_id` (`feature_group_id`),
                               CONSTRAINT `feature_view_serving_key_fk` FOREIGN KEY (`feature_view_id`) REFERENCES `feature_view` (`id`) ON DELETE CASCADE ON UPDATE NO ACTION,
                               CONSTRAINT `feature_group_serving_key_fk` FOREIGN KEY (`feature_group_id`) REFERENCES `feature_group` (`id`) ON DELETE CASCADE ON UPDATE NO ACTION
) ENGINE=ndbcluster DEFAULT CHARSET=latin1 COLLATE=latin1_general_cs;

INSERT INTO 
    `serving_key`
VALUES
    (
        68, NULL, 'id1', NULL, 0, 2069, 1, 2059
    ),
    (
        53, NULL, 'id1', NULL, 0, 2071, 1, 2060
    ),
    (
        63, 'fg2_', 'id1', 'id1', 1, 2071, 0, 2061
    ),
    (
        62, NULL, 'id1', NULL, 0, 2069, 1, 2061
    ),
    (
        1, NULL, 'id1', NULL, 0, 2072, 1, 2063
    ),
    (
        2, NULL, 'id1', NULL, 0, 2068, 1, 2064
    ),
    (
        3, 'fg2_', 'id1', 'id1', 1, 2068, 0, 2065
    ),
    (
        4, NULL, 'id1', NULL, 0, 2072, 1, 2065
    ),
    (
        48, 'fg2_', 'id1', 'id1', 1, 2068, 0, 2066
    ),
    (
        47, NULL, 'id1', NULL, 0, 2069, 1, 2066
    ),
    (
        19, NULL, 'id1', NULL, 0, 2076, 1, 2078
    ),
    (
        20, NULL, 'id2', NULL, 0, 2076, 1, 2078
    ),
    (
        52, NULL, 'id2', NULL, 0, 2076, 1, 2079
    ),
    (
        51, NULL, 'id1', NULL, 0, 2076, 1, 2079
    ),
    (
        66, 'fg1_', 'id1', 'id1', 1, 2070, 0, 2080
    ),
    (
        67, NULL, 'id1', NULL, 0, 2069, 1, 2080
    ),
    (
        50, NULL, 'id2', NULL, 0, 2076, 1, 2085
    ),
    (
        49, NULL, 'id1', NULL, 0, 2076, 1, 2085
    ),
    (
        26, 'fg2_', 'id1', 'id1', 1, 2071, 0, 3082
    ),
    (
        27, NULL, 'id1', NULL, 0, 2069, 1, 3082
    ),
    (
        24, NULL, 'id1', NULL, 0, 2069, 0, 3083
    ),
    (
        25, 'fg2_', 'id1', 'id1', 1, 2071, 0, 3083
    ),
    (
        64, NULL, 'id1', NULL, 0, 2069, 1, 3087
    ),
    (
        65, 'fg1_', 'id1', 'id1', 1, 2069, 0, 3087
    ),
    (
        1503, '0_', 'id1', NULL, 1, 2076, 1, 4113
    ),
    (
        1502, NULL, 'id1', NULL, 0, 2069, 1, 4113
    ),
    (
        1504, NULL, 'id2', NULL, 1, 2076, 1, 4113
    ),
    (
        1469, NULL, 'id2', NULL, 1, 2076, 1, 4114
    ),
    (
        1468, '0_', 'id1', 'data1', 1, 2076, 1, 4114
    ),
    (
        1467, NULL, 'id1', NULL, 0, 2069, 1, 4114
    ),
    (
        59, NULL, 'id2', NULL, 1, 2076, 1, 4115
    ),
    (
        58, '0_', 'id1', NULL, 1, 2076, 1, 4115
    ),
    (
        57, NULL, 'id1', NULL, 0, 2069, 1, 4115
    ),
    (
        70, NULL, 'id1', NULL, 0, 3089, 1, 3086
    ),
    (
        1506, 'fg2_', 'id1', 'id1', 1, 2071, 0, 4116
    ),
    (
        1507, NULL, 'id1', NULL, 0, 2069, 1, 4116
<<<<<<< HEAD
=======
    ),
    (
        1508, NULL, 'id1', NULL, 0, 31, 1, 19
    );

CREATE TABLE `schemas` (
                           `id` int(11) NOT NULL AUTO_INCREMENT,
                           `schema` varchar(29000) COLLATE latin1_general_cs NOT NULL,
                           `project_id` int(11) NOT NULL,
                           PRIMARY KEY (`id`),
                           CONSTRAINT `project_idx_schemas` FOREIGN KEY (`project_id`) REFERENCES `project` (`id`) ON DELETE CASCADE ON UPDATE NO ACTION
) ENGINE=ndbcluster;

INSERT INTO
    `schemas`
VALUES
    (
	    20, '{"type":"record","name":"sample_complex_type_1","namespace":"test_ken_featurestore.db","fields":[{"name":"id1","type":["null","str"]},{"name":"ts","type":["null","long"]},{"name":"array","type":["null",{"type":"array","items":["null","long"]}]},{"name":"struct","type":["null",{"type":"record","name":"r854762204","namespace":"struct","fields":[{"name":"int1","type":["null","long"]},{"name":"int2","type":["null","long"]}]}]}]}', 1001
    ),
    (
	    21, '{"type":"record","name":"sample_complex_type_1","namespace":"test_ken_featurestore.db","fields":[{"name":"id1","type":["null","long"]},{"name":"ts","type":["null","long"]},{"name":"array","type":["null",{"type":"array","items":["null","long"]}]},{"name":"struct","type":["null",{"type":"record","name":"r854762204","namespace":"struct","fields":[{"name":"int1","type":["null","long"]},{"name":"int2","type":["null","long"]}]}]}]}', 1001
    );

CREATE TABLE `subjects` (
                            `id` int(11) NOT NULL AUTO_INCREMENT,
                            `subject` varchar(255) COLLATE latin1_general_cs NOT NULL,
                            `version` int(11) NOT NULL,
                            `schema_id` int(11) NOT NULL,
                            `project_id` int(11) NOT NULL,
                            `created_on` timestamp NOT NULL DEFAULT CURRENT_TIMESTAMP,
                            PRIMARY KEY (`id`),
                            KEY `project_id_idx` (`project_id`),
                            KEY `created_on_idx` (`created_on`),
                            CONSTRAINT `project_idx_subjects` FOREIGN KEY (`project_id`) REFERENCES `project` (`id`) ON DELETE CASCADE ON UPDATE NO ACTION,
                            CONSTRAINT `schema_id_idx` FOREIGN KEY (`schema_id`) REFERENCES `schemas` (`id`) ON DELETE NO ACTION ON UPDATE NO ACTION,
                            CONSTRAINT `subjects__constraint_key` UNIQUE (`subject`, `version`, `project_id`)
) ENGINE=ndbcluster;

INSERT INTO
    `subjects`
VALUES
    (
        21, 'sample_complex_type_1', 1, 20, 1001, Timestamp('2023-09-26 10:02:58')
    ),
    (
        22, 'sample_complex_type_1', 2, 21, 1001, Timestamp('2023-09-27 10:02:58')
>>>>>>> 8a05441f
    );<|MERGE_RESOLUTION|>--- conflicted
+++ resolved
@@ -427,8 +427,6 @@
     */
     (
         4116, 'sample_1n2_pkonly', 67, Timestamp('2023-06-05 13:13:35'), 10000, 1, ''
-<<<<<<< HEAD
-=======
     ),
     /**
     SELECT `fg0`.`id1` `id1`, `fg0`.`ts` `ts`, `fg0`.`array` `array`, `fg0`.`struct` `struct`
@@ -436,7 +434,6 @@
     */
     (
 	    19, 'sample_complex_type', 1091, Timestamp('2023-09-26 10:03:16'), 10000, 1, ''
->>>>>>> 8a05441f
     );
 
 INSERT INTO 
@@ -534,12 +531,9 @@
     ),
     (
         5132, NULL, 2069, NULL, 0, 0, NULL, 4116
-<<<<<<< HEAD
-=======
     ),
     (
 	    25, NULL, 31, NULL, 0, 0, NULL, 19
->>>>>>> 8a05441f
     );
 
 INSERT INTO
@@ -868,8 +862,6 @@
     ),
     (
         5147, NULL, 2069, 'id1', 'bigint', 5132, 0, 0, NULL, 4116
-<<<<<<< HEAD
-=======
     ),
     (
         57, NULL, 31, 'array', 'array<bigint>', 25, 2, 0, NULL, 19
@@ -882,7 +874,6 @@
     ),
     (
         56, NULL, 31, 'id1', 'bigint', 25, 0, 0, NULL, 19
->>>>>>> 8a05441f
     );
 
 CREATE TABLE `serving_key` (
@@ -1011,8 +1002,6 @@
     ),
     (
         1507, NULL, 'id1', NULL, 0, 2069, 1, 4116
-<<<<<<< HEAD
-=======
     ),
     (
         1508, NULL, 'id1', NULL, 0, 31, 1, 19
@@ -1059,5 +1048,4 @@
     ),
     (
         22, 'sample_complex_type_1', 2, 21, 1001, Timestamp('2023-09-27 10:02:58')
->>>>>>> 8a05441f
     );