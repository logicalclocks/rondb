/*
 * Copyright (C) 2022, 2023 Hopsworks AB
 *
 * This program is free software; you can redistribute it and/or
 * modify it under the terms of the GNU General Public License
 * as published by the Free Software Foundation; either version 2
 * of the License, or (at your option) any later version.
 *
 * This program is distributed in the hope that it will be useful,
 * but WITHOUT ANY WARRANTY; without even the implied warranty of
 * MERCHANTABILITY or FITNESS FOR A PARTICULAR PURPOSE.  See the
 * GNU General Public License for more details.
 *
 * You should have received a copy of the GNU General Public License
 * along with this program; if not, write to the Free Software
 * Foundation, Inc., 51 Franklin Street, Fifth Floor, Boston, MA  02110-1301,
 * USA.
 */

#include "src/rdrs_rondb_connection.hpp"
#include <cstddef>
#include <cstring>
#include <iostream>
#include <string>
#include <thread>
#include <NdbThread.h>
#include <ndb_global.h>
#include <util/require.h>
#include "src/status.hpp"
#include "src/error-strings.h"
#include "src/logger.hpp"
#include <util/require.h>


//--------------------------------------------------------------------------------------------------

RDRSRonDBConnection::RDRSRonDBConnection(const char *connection_string, Uint32 *node_ids,
                                         Uint32 node_ids_len, Uint32 connection_retries,
                                         Uint32 connection_retry_delay_in_sec) {

  require(node_ids_len == 1);
  // __instance = new RDRSRonDBConnection();

  stats.ndb_objects_available       = 0;
  stats.ndb_objects_count           = 0;
  stats.ndb_objects_created         = 0;
  stats.ndb_objects_deleted         = 0;
  stats.is_reconnection_in_progress = false;
  stats.is_shutdown                 = false;
  stats.is_shutting_down             = false;
  stats.connection_state            = DISCONNECTED;

  size_t connection_string_len = strlen(connection_string);
  this->connection_string      = reinterpret_cast<char *>(malloc(connection_string_len + 1));
  std::strncpy(this->connection_string, connection_string, connection_string_len);
  this->connection_string[connection_string_len] = '\0';

  this->node_ids = reinterpret_cast<Uint32 *>(malloc(node_ids_len * sizeof(Uint32)));
  memcpy(this->node_ids, node_ids, node_ids_len * sizeof(Uint32));
  this->node_ids_len = node_ids_len;

  this->connection_retries            = connection_retries;
  this->connection_retry_delay_in_sec = connection_retry_delay_in_sec;

  ndbConnection      = nullptr;
  reconnectionThread = nullptr;
}

//--------------------------------------------------------------------------------------------------

RS_Status RDRSRonDBConnection::Connect() {

  LOG_INFO(std::string("Connecting to ") + connection_string);

  {
    std::lock_guard<std::mutex> guardInfo(connectionInfoMutex);
    if (stats.is_shutdown || stats.is_shutting_down) {
      return RS_SERVER_ERROR(ERROR_034);
    }
    require(stats.connection_state != CONNECTED);
  }

  {
    std::lock_guard<std::mutex> guard(connectionMutex);
    require(ndbConnection == nullptr);
    int retCode   = 0;
    ndbConnection = new Ndb_cluster_connection(connection_string, node_ids[0]);
    retCode       = ndbConnection->connect(connection_retries, connection_retry_delay_in_sec, 0);
    if (retCode != 0) {
      return RS_SERVER_ERROR(ERROR_002 + std::string(" RetCode: ") + std::to_string(retCode));
    }

    retCode = ndbConnection->wait_until_ready(30, 0);
    if (retCode != 0) {
      return RS_SERVER_ERROR(
          ERROR_003 + std::string(" RetCode: ") + std::to_string(retCode) +
          std::string(" Lastest Error: ") + std::to_string(ndbConnection->get_latest_error()) +
          std::string(" Lastest Error Msg: ") + std::string(ndbConnection->get_latest_error_msg()));
    }
  }

  {
    std::lock_guard<std::mutex> guardInfo(connectionInfoMutex);
    stats.connection_state = CONNECTED;
  }

  LOG_INFO("RonDB connection and object pool initialized");
  return RS_OK;
}

//--------------------------------------------------------------------------------------------------
RDRSRonDBConnection::~RDRSRonDBConnection() {
  Shutdown(true);
}

//--------------------------------------------------------------------------------------------------

RS_Status RDRSRonDBConnection::GetNdbObject(Ndb **ndb_object) {

  {
    bool is_shutdown;
    bool reconnection_in_progress;
    STATE connection_state = DISCONNECTED;
    {
      std::lock_guard<std::mutex> guardInfo(connectionInfoMutex);
      is_shutdown              = stats.is_shutdown || stats.is_shutting_down;
      reconnection_in_progress = stats.is_reconnection_in_progress;
      connection_state         = stats.connection_state;
    }

    if (is_shutdown) {
      LOG_ERROR(ERROR_034);
      return RS_SERVER_ERROR(ERROR_034);
    }

    if (connection_state != CONNECTED) {
      if (!reconnection_in_progress) {
        // If previous reconnection attempts have failed then
        // restart the reconnection process
        LOG_DEBUG("GetNdbObject triggered reconnection");
        Reconnect();
      }

      LOG_WARN(ERROR_033 + std::string(" Connection State: ") + std::to_string(connection_state) +
               std::string(" Reconnection State: ") + std::to_string(reconnection_in_progress));
      return RS_SERVER_ERROR(ERROR_033);
    }
  }

  {
    std::lock_guard<std::mutex> guardInfo(connectionInfoMutex);
    std::lock_guard<std::mutex> guard(connectionMutex);
    RS_Status ret_status = RS_OK;
    if (availableNdbObjects.empty()) {
      *ndb_object = new Ndb(ndbConnection);
      int retCode = (*ndb_object)->init();
      if (retCode != 0) {
        delete ndb_object;
        ret_status =
            RS_SERVER_ERROR(ERROR_004 + std::string(" RetCode: ") + std::to_string(retCode));
      }
      stats.ndb_objects_created++;
      stats.ndb_objects_count++;
      allAvailableNdbObjects.push_back(*ndb_object);
    } else {
      *ndb_object = availableNdbObjects.front();
      availableNdbObjects.pop_front();
    }
    return ret_status;
  }
}

//--------------------------------------------------------------------------------------------------

void RDRSRonDBConnection::ReturnNDBObjectToPool(Ndb *ndb_object, RS_Status *status) {
  {
    std::lock_guard<std::mutex> guard(connectionMutex);
    availableNdbObjects.push_back(ndb_object);
  }

  // Note there are no unit test for this
  // Inorder to test this run the  TestReconnection1 for longer duration
  // and then drop the ndbconnection  using iptables or by disconnection the network
  if (status != nullptr && status->http_code != SUCCESS) {  // check for errors
    // Classification.UnknownResultError is the classification
    // for loss of connectivity to the cluster
    if (status->classification == NdbError::UnknownResultError) {
      LOG_ERROR("Detected connection loss. Triggering reconnection.");
      Reconnect();
    }
  }
}

//--------------------------------------------------------------------------------------------------

RonDB_Stats RDRSRonDBConnection::GetStats() {
  std::lock_guard<std::mutex> guardInfo(connectionInfoMutex);

  stats.ndb_objects_available = availableNdbObjects.size();
  return stats;
}

//--------------------------------------------------------------------------------------------------

// TODO: Call this class in the class's destructor
RS_Status RDRSRonDBConnection::Shutdown(bool end) {

  // wait for all NDB objects to return
  using namespace std::chrono;
  Int64 startTime   = duration_cast<milliseconds>(system_clock::now().time_since_epoch()).count();
  Int64 timeElapsed = 0;

  if (end) { // we are shutting down for good
    std::lock_guard<std::mutex> guard(connectionInfoMutex);
    stats.is_shutting_down = true;
  }

  bool allNDBObjectsCountedFor = false;
  do {

    size_t expectedSize = 0;
    Uint32 sizeGot      = 0;
    {
      std::lock_guard<std::mutex> guard(connectionMutex);
      sizeGot      = availableNdbObjects.size();
      expectedSize = stats.ndb_objects_created;
    }

    if (expectedSize != sizeGot) {
      LOG_WARN("Waiting to all NDB objects to return before shutdown. Expected Size: " +
               std::to_string(expectedSize) + " Have: " + std::to_string(sizeGot));
      std::this_thread::sleep_for(std::chrono::milliseconds(500));
    } else {
      allNDBObjectsCountedFor = true;
      break;
    }
    timeElapsed =
        duration_cast<milliseconds>(system_clock::now().time_since_epoch()).count() - startTime;
  } while (timeElapsed < 120 * 1000);

  if (!allNDBObjectsCountedFor) {
    LOG_ERROR("Timedout waiting for all NDB objects.");
  } else {
    LOG_INFO("All NDB objects are accounted for. Total objects: " +
             std::to_string(stats.ndb_objects_created));
  }

  LOG_INFO("Shutting down RonDB connection and NDB object pool");

  {
    std::lock_guard<std::mutex> guardInfo(connectionInfoMutex);
    stats.connection_state = DISCONNECTED;
  }

  {
    std::lock_guard<std::mutex> guardInfo(connectionInfoMutex);
    std::lock_guard<std::mutex> guard(connectionMutex);
    // delete all ndb objects
    while (allAvailableNdbObjects.size() > 0) {
      Ndb *ndb_object = allAvailableNdbObjects.front();
      allAvailableNdbObjects.pop_front();
      delete ndb_object;
    }
    availableNdbObjects.clear();
    allAvailableNdbObjects.clear();

    // clean up stats
    stats.ndb_objects_available = 0;
    stats.ndb_objects_count     = 0;
    stats.ndb_objects_created   = 0;
    stats.ndb_objects_deleted   = 0;
  }

  {
    std::lock_guard<std::mutex> guard(connectionMutex);
    // delete connection
    try {
      LOG_DEBUG("delete ndbconnection");
      delete ndbConnection;
    } catch (...) {
      LOG_WARN("Exception in Shutdown");
    }
    ndbConnection = nullptr;
  }

  {
    std::lock_guard<std::mutex> guardInfo(connectionInfoMutex);
    std::lock_guard<std::mutex> guard(connectionMutex);
    if (end) {
<<<<<<< HEAD
      stats.is_shutdown = true;
      ndb_end(1);  // sometimes causes seg faults when called repeatedly from unit tests
      delete connection_string;
      connection_string = nullptr;
      delete node_ids;
      node_ids = nullptr;
=======
      stats.is_shutdown     = true;
      stats.is_shutting_down = false;
      free(connection_string);
      free(node_ids);
>>>>>>> 8397b925
      if (reconnectionThread != nullptr) {
        NdbThread_Destroy(&reconnectionThread);
        reconnectionThread = nullptr;
      }
    }

    LOG_INFO("RonDB connection and NDB object pool shutdown");
    return RS_OK;
  }
}

//--------------------------------------------------------------------------------------------------
RS_Status RDRSRonDBConnection::ReconnectHandler() {

  {
    std::lock_guard<std::mutex> guardInfo(connectionInfoMutex);
    require(stats.is_reconnection_in_progress);
  }

  RS_Status status = Shutdown(false);
  if (status.http_code != SUCCESS) {
    std::lock_guard<std::mutex> guardInfo(connectionInfoMutex);
    stats.is_reconnection_in_progress = false;
    return RS_SERVER_ERROR("Reconnection. Shutdown failed. " + std::string("code: ") +
                           std::to_string(status.code) + std::string(" Classification: ") +
                           std::to_string(status.classification) + std::string(" Msg: ") +
                           std::string(status.message));
  }

  status = Connect();
  if (status.http_code != SUCCESS) {
    std::lock_guard<std::mutex> guardInfo(connectionInfoMutex);
    stats.is_reconnection_in_progress = false;
    return RS_SERVER_ERROR("Reconnection. Connection failed. " + std::string("code: ") +
                           std::to_string(status.code) + std::string(" Classification: ") +
                           std::to_string(status.classification) + std::string(" Msg: ") +
                           std::string(status.message));
  }

  std::lock_guard<std::mutex> guardInfo(connectionInfoMutex);
  stats.is_reconnection_in_progress = false;
  return RS_OK;
}

//--------------------------------------------------------------------------------------------------

static void *reconnect_thread_wrapper(void *arg) {
  LOG_INFO("Reconnection thread has started running.");
  RDRSRonDBConnection *rdrsRonDBConnection = (RDRSRonDBConnection *)arg;
  rdrsRonDBConnection->ReconnectHandler();
  return NULL;
}

//--------------------------------------------------------------------------------------------------

// Note it is only public for testing
RS_Status RDRSRonDBConnection::Reconnect() {

  std::lock_guard<std::mutex> guardInfo(connectionInfoMutex);
  std::lock_guard<std::mutex> guard(connectionMutex);

  if (stats.is_reconnection_in_progress) {
    LOG_INFO("Ignoring RonDB reconnection request. A reconnection request is already in progress");
    return RS_SERVER_ERROR(ERROR_036);
  }

  stats.is_reconnection_in_progress = true;

  if (reconnectionThread != nullptr) {  // clean previous failed/completed reconnection thread
    NdbThread_Destroy(&reconnectionThread);
    reconnectionThread = nullptr;
  }

  reconnectionThread = NdbThread_Create(reconnect_thread_wrapper, (NDB_THREAD_ARG *)this,
                                        0,  // default stack size
                                        "reconnection_thread", NDB_THREAD_PRIO_MEAN);

  if (reconnectionThread == nullptr) {
    LOG_PANIC("Failed to start reconnection thread");
  }

  return RS_OK;
}

//--------------------------------------------------------------------------------------------------
<|MERGE_RESOLUTION|>--- conflicted
+++ resolved
@@ -287,19 +287,13 @@
     std::lock_guard<std::mutex> guardInfo(connectionInfoMutex);
     std::lock_guard<std::mutex> guard(connectionMutex);
     if (end) {
-<<<<<<< HEAD
-      stats.is_shutdown = true;
-      ndb_end(1);  // sometimes causes seg faults when called repeatedly from unit tests
+      stats.is_shutdown     = true;
+      stats.is_shutting_down = false;
       delete connection_string;
       connection_string = nullptr;
+      free(node_ids);
       delete node_ids;
       node_ids = nullptr;
-=======
-      stats.is_shutdown     = true;
-      stats.is_shutting_down = false;
-      free(connection_string);
-      free(node_ids);
->>>>>>> 8397b925
       if (reconnectionThread != nullptr) {
         NdbThread_Destroy(&reconnectionThread);
         reconnectionThread = nullptr;
