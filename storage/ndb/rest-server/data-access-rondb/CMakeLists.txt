
# Copyright (C) 2022, 2024 Hopsworks AB 
#
# This program is free software; you can redistribute it and/or
# modify it under the terms of the GNU General Public License
# as published by the Free Software Foundation; either version 2
# of the License, or (at your option) any later version.
# 
# This program is distributed in the hope that it will be useful,
# but WITHOUT ANY WARRANTY; without even the implied warranty of
# MERCHANTABILITY or FITNESS FOR A PARTICULAR PURPOSE.  See the
# GNU General Public License for more details.
#
# You should have received a copy of the GNU General Public License
# along with this program; if not, write to the Free Software
# Foundation, Inc., 51 Franklin Street, Fifth Floor, Boston, MA  02110-1301, USA.
#

project (rdrclient)

if(WITH_RDRS) 
  SET(BOOST "$ENV{BOOST_ROOT}") 
  INCLUDE_DIRECTORIES(
    ${PROJECT_SOURCE_DIR}
    ${BASE64_INCLUDE_DIR}
    ${BOOST}
    ${CMAKE_SOURCE_DIR}/include
    ${CMAKE_SOURCE_DIR}/storage/ndb/src/ndbapi
    ${CMAKE_SOURCE_DIR}/storage/ndb/src/mgmapi
    ${CMAKE_SOURCE_DIR}/storage/ndb/include/util
    ${CMAKE_SOURCE_DIR}/include)
<<<<<<< HEAD
  INCLUDE_DIRECTORIES(SYSTEM)
=======
>>>>>>> e5ea4805
  
  file(GLOB_RECURSE RDRS_LIB_SOURCE ${PROJECT_SOURCE_DIR}/src/*)
  
  ADD_LIBRARY(rdrclient SHARED ${RDRS_LIB_SOURCE})
  
  TARGET_LINK_LIBRARIES(rdrclient ndbclient_so rdrs_string pthread base64)

  SET_TARGET_PROPERTIES(rdrclient PROPERTIES
    LIBRARY_OUTPUT_DIRECTORY ${CMAKE_BINARY_DIR}/library_output_directory)

  INSTALL(TARGETS rdrclient
      DESTINATION ${INSTALL_LIBDIR} COMPONENT Development)
endif()<|MERGE_RESOLUTION|>--- conflicted
+++ resolved
@@ -19,7 +19,6 @@
 project (rdrclient)
 
 if(WITH_RDRS) 
-  SET(BOOST "$ENV{BOOST_ROOT}") 
   INCLUDE_DIRECTORIES(
     ${PROJECT_SOURCE_DIR}
     ${BASE64_INCLUDE_DIR}
@@ -29,10 +28,6 @@
     ${CMAKE_SOURCE_DIR}/storage/ndb/src/mgmapi
     ${CMAKE_SOURCE_DIR}/storage/ndb/include/util
     ${CMAKE_SOURCE_DIR}/include)
-<<<<<<< HEAD
-  INCLUDE_DIRECTORIES(SYSTEM)
-=======
->>>>>>> e5ea4805
   
   file(GLOB_RECURSE RDRS_LIB_SOURCE ${PROJECT_SOURCE_DIR}/src/*)
   
