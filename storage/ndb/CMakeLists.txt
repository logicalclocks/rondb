--- conflicted
+++ resolved
@@ -341,14 +341,9 @@
   ADD_SUBDIRECTORY(ndbapi-examples)
 ENDIF()
 
-<<<<<<< HEAD
-ADD_SUBDIRECTORY(wix)
-
 IF(WITH_RDRS)
   ADD_SUBDIRECTORY(rest-server)
   ADD_SUBDIRECTORY(rest-server2)
 ENDIF()
-=======
 ## WiX support disabled for now
-# ADD_SUBDIRECTORY(wix)
->>>>>>> 19feac36
+# ADD_SUBDIRECTORY(wix)