--- conflicted
+++ resolved
@@ -221,20 +221,12 @@
   h->connected = 0;
   h->last_error = 0;
   h->last_error_line = 0;
-<<<<<<< HEAD
   h->timeout         = 60000;
   h->connect_timeout = 3000;
   h->cfg_i           = -1;
   h->errstream       = stdout;
   h->m_name          = nullptr;
   h->m_bindaddress   = nullptr;
-=======
-  h->timeout = 60000;
-  h->cfg_i = -1;
-  h->errstream = stdout;
-  h->m_name = nullptr;
-  h->m_bindaddress = nullptr;
->>>>>>> 2bf0f4a5
   h->m_bindaddress_port = 0;
   h->ignore_sigpipe = true;
 
@@ -602,17 +594,11 @@
   return handle->connected;
 }
 
-<<<<<<< HEAD
 extern "C"
 int ndb_mgm_set_connect_timeout(NdbMgmHandle handle, unsigned int seconds)
 {
   handle->connect_timeout= seconds*1000;
   return 0;
-=======
-extern "C" int ndb_mgm_set_connect_timeout(NdbMgmHandle handle,
-                                           unsigned int seconds) {
-  return ndb_mgm_set_timeout(handle, seconds * 1000);
->>>>>>> 2bf0f4a5
 }
 
 extern "C" int ndb_mgm_set_timeout(NdbMgmHandle handle,
@@ -775,14 +761,9 @@
       addr.set_port(cfg.ids[i].port);
       SocketClient s;
       s.set_connect_timeout(handle->timeout);
-<<<<<<< HEAD
       if (!s.init(addr.get_address_family(), false))
       {
         fprintf(handle->errstream, 
-=======
-      if (!s.init(addr.get_address_family())) {
-        fprintf(handle->errstream,
->>>>>>> 2bf0f4a5
                 "Unable to create socket, "
                 "while trying to connect with connect string: %s\n",
                 cfg.makeConnectString(buf, sizeof(buf)));
@@ -1521,11 +1502,7 @@
   reply = ndb_mgm_call(handle, exit_single_reply, "exit single user", nullptr);
   CHECK_REPLY(handle, reply, -1);
 
-<<<<<<< HEAD
   const char * buf = nullptr;
-=======
-  const char *buf;
->>>>>>> 2bf0f4a5
   reply->get("result", &buf);
   if (strcmp(buf, "Ok") != 0) {
     SET_ERROR(handle, NDB_MGM_COULD_NOT_EXIT_SINGLE_USER_MODE, buf);
@@ -2170,12 +2147,8 @@
   addr.set_port(port);
   SocketClient s;
   s.set_connect_timeout(handle->timeout);
-<<<<<<< HEAD
   if (!s.init(addr.get_address_family(), false))
   {
-=======
-  if (!s.init(addr.get_address_family())) {
->>>>>>> 2bf0f4a5
     fprintf(handle->errstream, "Unable to create socket");
     setError(handle, NDB_MGM_COULD_NOT_CONNECT_TO_SOCKET, __LINE__,
              "Unable to create socket");
@@ -2499,7 +2472,6 @@
   return ndb_mgm_insert_error_impl(handle, nodeId, errorCode, &extra, reply);
 }
 
-<<<<<<< HEAD
 extern "C"
 int
 ndb_mgm_get_nodeid(NdbMgmHandle handle,
@@ -2651,10 +2623,6 @@
 int 
 ndb_mgm_start(NdbMgmHandle handle, int no_of_nodes, const int * node_list)
 {
-=======
-extern "C" int ndb_mgm_start(NdbMgmHandle handle, int no_of_nodes,
-                             const int *node_list) {
->>>>>>> 2bf0f4a5
   DBUG_ENTER("ndb_mgm_start");
   CHECK_HANDLE(handle, -1);
   SET_ERROR(handle, NDB_MGM_NO_ERROR, "Executing: ndb_mgm_start");
