/*
<<<<<<< HEAD
   Copyright (c) 2003, 2022, Oracle and/or its affiliates.
   Copyright (c) 2021, 2022, Hopsworks and/or its affiliates.
=======
   Copyright (c) 2003, 2020, Oracle and/or its affiliates.
   Copyright (c) 2021, 2023, Hopsworks and/or its affiliates.
>>>>>>> b4600d76

   This program is free software; you can redistribute it and/or modify
   it under the terms of the GNU General Public License, version 2.0,
   as published by the Free Software Foundation.

   This program is also distributed with certain software (including
   but not limited to OpenSSL) that is licensed under separate terms,
   as designated in a particular file or component or in included license
   documentation.  The authors of MySQL hereby grant you an additional
   permission to link the program and your derivative works with the
   separately licensed software that they have included with MySQL.

   This program is distributed in the hope that it will be useful,
   but WITHOUT ANY WARRANTY; without even the implied warranty of
   MERCHANTABILITY or FITNESS FOR A PARTICULAR PURPOSE.  See the
   GNU General Public License, version 2.0, for more details.

   You should have received a copy of the GNU General Public License
   along with this program; if not, write to the Free Software
   Foundation, Inc., 51 Franklin St, Fifth Floor, Boston, MA 02110-1301  USA
*/

#include "util/require.h"
#include <ndb_global.h>
#include <cstring>

#include "MgmtSrvr.hpp"
#include "ndb_mgmd_error.h"
#include "Services.hpp"
#include "ConfigManager.hpp"
#include "Defragger.hpp"

#include <NdbOut.hpp>
#include "NdbTCP.h"
#include <NdbApiSignal.hpp>
#include <kernel_types.h>
#include <GlobalSignalNumbers.h>
#include <signaldata/FsOpenReq.hpp>
#include <signaldata/TestOrd.hpp>
#include <signaldata/TamperOrd.hpp>
#include <signaldata/StartOrd.hpp>
#include <signaldata/ApiVersion.hpp>
#include <signaldata/ResumeReq.hpp>
#include <signaldata/SetLogLevelOrd.hpp>
#include <signaldata/EventSubscribeReq.hpp>
#include <signaldata/EventReport.hpp>
#include <signaldata/DumpStateOrd.hpp>
#include <signaldata/BackupSignalData.hpp>
#include <signaldata/NFCompleteRep.hpp>
#include <signaldata/NodeFailRep.hpp>
#include <signaldata/AllocNodeId.hpp>
#include <signaldata/SchemaTrans.hpp>
#include <signaldata/CreateNodegroup.hpp>
#include <signaldata/DropNodegroup.hpp>
#include <signaldata/Sync.hpp>
#include <signaldata/GetConfig.hpp>
#include <signaldata/Activate.hpp>
#include <signaldata/SetHostname.hpp>
#include <NdbSleep.h>
#include <portlib/NdbDir.hpp>
#include <EventLogger.hpp>
#include <logger/FileLogHandler.hpp>
#include <logger/ConsoleLogHandler.hpp>
#include <logger/SysLogHandler.hpp>
#include <DebuggerNames.hpp>
#include <ndb_version.h>
#include <OwnProcessInfo.hpp>

#include <SocketServer.hpp>
#include <NdbConfig.h>

#include <NdbAutoPtr.hpp>
#include <NdbDir.hpp>
#include <ndberror.h>

#include <mgmapi.h>
#include <mgmapi_configuration.hpp>
#include <mgmapi_config_parameters.h>

#include <SignalSender.hpp>

#include <LogBuffer.hpp>
#include <BufferedLogHandler.hpp>

int g_errorInsert = 0;
#define ERROR_INSERTED(x) (g_errorInsert == x)

#define INIT_SIGNAL_SENDER(ss,nodeId) \
  SignalSender ss(theFacade); \
  ss.lock(); /* lock will be released on exit */ \
  {\
    int result = okToSendTo(nodeId, true);\
    if (result != 0) {\
      return result;\
    }\
  }

#if 0
#define DEBUG_FPRINTF(arglist) do { fprintf arglist ; } while (0)
#else
#define DEBUG_FPRINTF(a)
#endif

void *
MgmtSrvr::logLevelThread_C(void* m)
{
  MgmtSrvr *mgm = (MgmtSrvr*)m;
  mgm->logLevelThreadRun();
  return 0;
}


#ifdef NOT_USED
static NdbOut&
operator<<(NdbOut& out, const LogLevel & ll)
{
  out << "[LogLevel: ";
  for(size_t i = 0; i<LogLevel::LOGLEVEL_CATEGORIES; i++)
    out << ll.getLogLevel((LogLevel::EventCategory)i) << " ";
  out << "]";
  return out;
}
#endif

void
MgmtSrvr::logLevelThreadRun() 
{
  while (!_isStopThread) 
  {
    Vector<NodeId> failed_started_nodes;
    Vector<EventSubscribeReq> failed_log_level_requests;

    /**
     * Handle started nodes
     */
    m_started_nodes.lock();
    if (m_started_nodes.size() > 0)
    {
      // calculate max log level
      EventSubscribeReq req;
      {
        LogLevel tmp;
        m_event_listner.lock();
        for(int i = m_event_listner.m_clients.size() - 1; i >= 0; i--)
          tmp.set_max(m_event_listner[i].m_logLevel);
        m_event_listner.unlock();
        req.assign(tmp);
      }
      req.blockRef = _ownReference;
      while (m_started_nodes.size() > 0)
      {
        Uint32 node = m_started_nodes[0];
        m_started_nodes.erase(0, false);
        m_started_nodes.unlock();

        if (setEventReportingLevelImpl(node, req))
        {
          failed_started_nodes.push_back(node);
        }
        else
        {
          SetLogLevelOrd ord;
          ord.assign(m_nodeLogLevel[node]);
          setNodeLogLevelImpl(node, ord);
        }
        m_started_nodes.lock();
      }
    }
    m_started_nodes.unlock();
    
    m_log_level_requests.lock();
    while (m_log_level_requests.size() > 0)
    {
      EventSubscribeReq req = m_log_level_requests[0];
      m_log_level_requests.erase(0, false);
      m_log_level_requests.unlock();

      if(req.blockRef == 0)
      {
        req.blockRef = _ownReference;
        if (setEventReportingLevelImpl(0, req))
        {
          failed_log_level_requests.push_back(req);
        }
      } 
      else 
      {
        SetLogLevelOrd ord;
        ord.assign(req);
        if (setNodeLogLevelImpl(req.blockRef, ord))
        {
          failed_log_level_requests.push_back(req);
        }
      }
      m_log_level_requests.lock();
    }      
    m_log_level_requests.unlock();

    if(!ERROR_INSERTED(10000))
      m_event_listner.check_listeners();

    Uint32 sleeptime = _logLevelThreadSleep;
    if (failed_started_nodes.size())
    {
      m_started_nodes.lock();
      for (Uint32 i = 0; i<failed_started_nodes.size(); i++)
        m_started_nodes.push_back(failed_started_nodes[i], false);
      m_started_nodes.unlock();
      failed_started_nodes.clear();
      sleeptime = 100;
    }

    if (failed_log_level_requests.size())
    {
      m_log_level_requests.lock();
      for (Uint32 i = 0; i<failed_log_level_requests.size(); i++)
        m_log_level_requests.push_back(failed_log_level_requests[i], false);
      m_log_level_requests.unlock();
      failed_log_level_requests.clear();
      sleeptime = 100;
    }

    NdbSleep_MilliSleep(sleeptime);
  }
}


static int
translateStopRef(Uint32 errCode)
{
  switch(errCode){
  case StopRef::NodeShutdownInProgress:
    return NODE_SHUTDOWN_IN_PROGESS;
    break;
  case StopRef::SystemShutdownInProgress:
    return SYSTEM_SHUTDOWN_IN_PROGRESS;
    break;
  case StopRef::NodeShutdownWouldCauseSystemCrash:
    return NODE_SHUTDOWN_WOULD_CAUSE_SYSTEM_CRASH;
    break;
  case StopRef::UnsupportedNodeShutdown:
    return UNSUPPORTED_NODE_SHUTDOWN;
    break;
  }
  return 4999;
}


MgmtSrvr::MgmtSrvr(const MgmtOpts& opts) :
  m_opts(opts),
  _blockNumber(0),
  _ownNodeId(0),
  m_port(0),
  m_local_config(NULL),
  _ownReference(0),
  m_config_manager(NULL),
  m_need_restart(false),
  theFacade(NULL),
  _isStopThread(false),
  _logLevelThreadSleep(500),
  m_event_listner(this),
  m_master_node(0),
  _logLevelThread(NULL),
  m_version_string(ndbGetOwnVersionString()),
  m_async_cluster_logging(false)
{
  DBUG_ENTER("MgmtSrvr::MgmtSrvr");

  m_local_config_mutex= NdbMutex_Create();
  m_reserved_nodes_mutex= NdbMutex_Create();
  if (!m_local_config_mutex || !m_reserved_nodes_mutex)
  {
    g_eventLogger->error("Failed to create MgmtSrvr mutexes");
    require(false);
  }

  /* Init node arrays */
  for(Uint32 i = 0; i<MAX_NODES; i++) {
    nodeTypes[i] = (enum ndb_mgm_node_type)-1;
    clear_connect_address_cache(i);
  }

  /* Setup clusterlog as client[0] in m_event_listner */
  {
    Ndb_mgmd_event_service::Event_listener se;
    ndb_socket_initialize(&(se.m_socket));
    for(size_t t = 0; t<LogLevel::LOGLEVEL_CATEGORIES; t++){
      se.m_logLevel.setLogLevel((LogLevel::EventCategory)t, 7);
    }
    se.m_logLevel.setLogLevel(LogLevel::llError, 15);
    se.m_logLevel.setLogLevel(LogLevel::llConnection, 8);
    se.m_logLevel.setLogLevel(LogLevel::llBackup, 15);
    m_event_listner.m_clients.push_back(se);
    m_event_listner.m_logLevel = se.m_logLevel;
  }

  DBUG_VOID_RETURN;
}


/*
  check_configdir

  Make sure configdir exist and try to create it if not

*/

const char*
MgmtSrvr::check_configdir() const
{
  if (m_opts.configdir &&
      strcmp(m_opts.configdir, MYSQLCLUSTERDIR) != 0)
  {
    // Specified on command line
    if (access(m_opts.configdir, F_OK))
    {
      g_eventLogger->error("Directory '%s' specified with --configdir " \
                           "does not exist. Either create it or pass " \
                           "the path to an already existing directory.",
                           m_opts.configdir);
      return NULL;
    }
    return m_opts.configdir;
  }
  else
  {
    // Compiled in path MYSQLCLUSTERDIR
    if (access(MYSQLCLUSTERDIR, F_OK))
    {
      g_eventLogger->info("The default config directory '%s' "            \
                          "does not exist. Trying to create it...",
                          MYSQLCLUSTERDIR);

      if (!NdbDir::create(MYSQLCLUSTERDIR) ||
          access(MYSQLCLUSTERDIR, F_OK))
      {
        g_eventLogger->error("Could not create directory '%s'. "        \
                             "Either create it manually or "            \
                             "specify a different directory with "      \
                             "--configdir=<path>",
                             MYSQLCLUSTERDIR);
        return NULL;
      }

      g_eventLogger->info("Sucessfully created config directory");
    }
    return MYSQLCLUSTERDIR;
  }
}


bool
MgmtSrvr::init()
{
  DBUG_ENTER("MgmtSrvr::init");

  const char* configdir;

  if (!m_opts.config_cache)
  {
    g_eventLogger->info("Skipping check of config directory since "
                        "config cache is disabled.");
    configdir = NULL;
  }
  else
  {
    if (!(configdir= check_configdir()))
      DBUG_RETURN(false);
  }

  if (!(m_config_manager= new ConfigManager(m_opts, configdir)))
  {
    g_eventLogger->error("Failed to create ConfigManager");
    DBUG_RETURN(false);
  }

  if (m_config_manager->add_config_change_subscriber(this) < 0)
  {
    g_eventLogger->error("Failed to add MgmtSrvr as config change subscriber");
    DBUG_RETURN(false);
  }

  if (!m_config_manager->init())
  {
    DBUG_RETURN(false);
  }

  /* 'config_changed' should have been called from 'init' */
  require(m_local_config != 0);

  if (m_opts.print_full_config)
  {
    print_config();
    DBUG_RETURN(false);
  }

  assert(_ownNodeId);

  if (!is_node_active())
  {
    g_eventLogger->error("Failed to start MgmtSrvr as node is deactivated");
    DBUG_RETURN(false);
  }
  DBUG_RETURN(true);
}

bool
MgmtSrvr::is_node_active()
{
  ConfigIter iter(m_local_config, CFG_SECTION_NODE);
  require(iter.find(CFG_NODE_ID, _ownNodeId) == 0);

  unsigned is_active = 1;
  iter.get(CFG_NODE_ACTIVE, &is_active);
  return (bool)is_active;
}

bool
MgmtSrvr::start_transporter(const Config* config)
{
  DBUG_ENTER("MgmtSrvr::start_transporter");

  theFacade= new TransporterFacade(0);
  if (theFacade == 0)
  {
    g_eventLogger->error("Could not create TransporterFacade.");
    DBUG_RETURN(false);
  }

  assert(_blockNumber == 0); // Blocknumber shouldn't been allocated yet

  /*
    Register ourself at TransporterFacade to be able to receive signals
    and to be notified when a database process has died.
  */
  Uint32 res;
  if ((res = open(theFacade)) == 0)
  {
    g_eventLogger->error("Failed to open block in TransporterFacade");
    theFacade->stop_instance();
    delete theFacade;
    theFacade = 0;
    DBUG_RETURN(false);
  }
  _blockNumber = refToBlock(res);
  assert(_blockNumber > 0);

  /**
   * Need to call ->open() prior to actually starting TF
   */
  m_config_manager->set_facade(theFacade);

  if (theFacade->start_instance(_ownNodeId,
                                config->m_configuration) < 0)
  {
    g_eventLogger->error("Failed to start transporter");
    delete theFacade;
    theFacade = 0;
    DBUG_RETURN(false);
  }

  _ownReference = numberToRef(_blockNumber, _ownNodeId);

  /*
    set api reg req frequency quite high:

    100 ms interval to make sure we have fairly up-to-date
    info from the nodes.  This to make sure that this info
    is not dependent on heartbeat settings in the
    configuration
  */
  theFacade->ext_set_max_api_reg_req_interval(100);

  DBUG_RETURN(true);
}


bool
MgmtSrvr::start_mgm_service(const Config* config)
{
  DBUG_ENTER("MgmtSrvr::start_mgm_service");

  assert(m_port == 0);
  {
    // Find the portnumber to use for mgm service
    ConfigIter iter(config, CFG_SECTION_NODE);

    if(iter.find(CFG_NODE_ID, _ownNodeId) != 0){
      g_eventLogger->error("Could not find node %d in config", _ownNodeId);
      DBUG_RETURN(false);
    }

    unsigned type;
    if(iter.get(CFG_TYPE_OF_SECTION, &type) != 0 ||
       type != NODE_TYPE_MGM){
      g_eventLogger->error("Node %d is not defined as management server",
                           _ownNodeId);
      DBUG_RETURN(false);
    }

    if(iter.get(CFG_MGM_PORT, &m_port) != 0){
      g_eventLogger->error("PortNumber not defined for node %d", _ownNodeId);
      DBUG_RETURN(false);
    }
  }

  unsigned short port= m_port;
  DBUG_PRINT("info", ("Using port %d", port));
  if (port == 0)
  {
    g_eventLogger->error("Could not find out which port to use"\
                        " for management service");
    DBUG_RETURN(false);
  }

  char buf[512];
  char *sockaddr_string = Ndb_combine_address_port(buf, sizeof(buf),
                                                   m_opts.bind_address,
                                                   port);
  {
    int count= 5; // no of retries for tryBind
    while(!m_socket_server.tryBind(port, false, m_opts.bind_address))
    {
      if (--count > 0)
      {
	NdbSleep_SecSleep(1);
	continue;
      }
      g_eventLogger->error("Unable to bind management service to address %s!\n"
                           "Please check if the port is already used,\n"
                           "(perhaps a ndb_mgmd is already running),\n"
                           "and if you are executing on the correct computer",
                           sockaddr_string);
      DBUG_RETURN(false);
    }
  }

  {
    MgmApiService * mapi = new MgmApiService(*this);
    if (mapi == NULL)
    {
      g_eventLogger->error("Could not allocate MgmApiService");
      DBUG_RETURN(false);
    }

    if(!m_socket_server.setup(mapi, &port, m_opts.bind_address))
    {
      delete mapi; // Will be deleted by SocketServer in all other cases
      g_eventLogger->error("Unable to setup management service port: %s!\n"
                           "Please check if the port is already used,\n"
                           "(perhaps a ndb_mgmd is already running),\n"
                           "and if you are executing on the correct computer",
                           sockaddr_string);
      DBUG_RETURN(false);
    }

    if (port != m_port)
    {
      g_eventLogger->error("Couldn't start management service on the "\
                           "requested port: %d. Got port: %d instead",
                          m_port, port);
      DBUG_RETURN(false);
    }
  }
  setOwnProcessInfoPort(port);

  m_socket_server.startServer();

  g_eventLogger->info("Id: %d, Command port: %s",
                      _ownNodeId,
                      sockaddr_string);
  DBUG_RETURN(true);
}


bool
MgmtSrvr::start()
{
  DBUG_ENTER("MgmtSrvr::start");

  /* Start transporter */
  if(!start_transporter(m_local_config))
  {
    g_eventLogger->error("Failed to start transporter!");
    DBUG_RETURN(false);
  }

  /* Start mgm service */
  if (!start_mgm_service(m_local_config))
  {
    g_eventLogger->error("Failed to start management service!");
    DBUG_RETURN(false);
  }

  /* Use local MGM port for TransporterRegistry */
  if(!connect_to_self())
  {
    g_eventLogger->error("Failed to connect to ourself!");
    DBUG_RETURN(false);
  }

  set_async_cluster_logging(true);
  /* Start config manager */
  if (!m_config_manager->start())
  {
    g_eventLogger->error("Failed to start ConfigManager");
    DBUG_RETURN(false);
  }

  /* Loglevel thread */
  assert(_isStopThread == false);
  _logLevelThread = NdbThread_Create(logLevelThread_C,
				     (void**)this,
                                     0, // default stack size
				     "MgmtSrvr_Loglevel",
				     NDB_THREAD_PRIO_LOW);

  DBUG_RETURN(true);
}

void
MgmtSrvr::set_async_cluster_logging(bool async_cluster_logging)
{
  m_async_cluster_logging = true;
}

void
MgmtSrvr::configure_eventlogger(const BaseString& logdestination) const
{
  // Close old log handlers before creating the new
  g_eventLogger->close();

  Vector<BaseString> logdestinations;
  logdestination.split(logdestinations, ";");

  for(unsigned i = 0; i < logdestinations.size(); i++)
  {
    // Extract type(everything left of colon)
    Vector<BaseString> v_type_params;
    logdestinations[i].split(v_type_params, ":", 2);
    BaseString type(v_type_params[0]);
    
    // Extract params(everything right of colon)
    BaseString params;
    if(v_type_params.size() >= 2)
      params = v_type_params[1];

    LogHandler *handler = NULL;
    if(type == "FILE")
    {
      char *default_file_name= NdbConfig_ClusterLogFileName(_ownNodeId);
      FileLogHandler* file_handler = new FileLogHandler(default_file_name);
      free(default_file_name);

      if(m_async_cluster_logging)
      {
        /**
         *  Log to a buffered log handler, and pass the file log handler
         *  as the destination log handler.
         */
        file_handler->parseParams(params);
        if (!file_handler->is_open() &&
            !file_handler->open())
        {
          ndbout_c("INTERNAL ERROR: Could not create log handler for: '%s'",
                   logdestinations[i].c_str());
          continue;
        }

        handler = new BufferedLogHandler(file_handler);
      }
      else
      {
        handler = file_handler;
      }
    }
    else if(type == "CONSOLE")
    {
      handler = new ConsoleLogHandler();
    }
#ifndef _WIN32
    else if(type == "SYSLOG")
    {
      handler = new SysLogHandler();
    }
#endif  
    if(handler == NULL)
    {
      ndbout_c("INTERNAL ERROR: Could not create log handler for: '%s'",
               logdestinations[i].c_str());
      continue;
    }

    if(!handler->parseParams(params))
    {
      ndbout_c("Failed to parse parameters for log handler: '%s', error: %d '%s'",
               logdestinations[i].c_str(), handler->getErrorCode(), handler->getErrorStr());
      delete handler;
      continue;
    }

    if (!g_eventLogger->addHandler(handler))
    {
      ndbout_c("INTERNAL ERROR: Could not add %s log handler", handler->handler_type());
      g_eventLogger->error("INTERNAL ERROR: Could not add %s log handler",
                           handler->handler_type());
      delete handler;
      continue;
    }
  }
}


void
MgmtSrvr::setClusterLog(const Config* config)
{
  assert(_ownNodeId);

  ConfigIter iter(config, CFG_SECTION_NODE);
  require(iter.find(CFG_NODE_ID, _ownNodeId) == 0);

  // Update DataDir from config
  const char *datadir;
  require(iter.get(CFG_NODE_DATADIR, &datadir) == 0);
  NdbConfig_SetPath(datadir);

  const char *pidfile_dir = nullptr;
  if (iter.get(CFG_NODE_PIDFILE_DIR, &pidfile_dir) == 0)
  {
    NdbConfig_SetPidfilePath(pidfile_dir);
    g_eventLogger->debug("Using Directory: %s for pid file", pidfile_dir);
  }

  if (NdbDir::chdir(NdbConfig_get_path(NULL)) != 0)
  {
    g_eventLogger->warning("Cannot change directory to '%s', error: %d",
                           NdbConfig_get_path(NULL), errno);
    // Ignore error
  }

  // Get log destination from config
  BaseString logdest;
  const char *value;
  if(iter.get(CFG_LOG_DESTINATION, &value) == 0){
    logdest.assign(value);
  }

  bool logdest_configured = true;
  if(logdest.length() == 0 || logdest == "") {
    // No LogDestination set, use default settings
    char *clusterLog= NdbConfig_ClusterLogFileName(_ownNodeId);
    logdest.assfmt("FILE:filename=%s,maxsize=1000000,maxfiles=6",
		   clusterLog);
    free(clusterLog);
    logdest_configured = false;
  }

  configure_eventlogger(logdest);

  if (logdest_configured == false &&
      m_opts.non_interactive)
  {
    g_eventLogger->createConsoleHandler();
  }

#ifdef _WIN32
  /* Output to Windows event log */
  g_eventLogger->createEventLogHandler("RonDB Management Server");
#endif

  if (m_opts.verbose)
    g_eventLogger->enable(Logger::LL_DEBUG);
}


void
MgmtSrvr::config_changed(NodeId node_id, const Config* new_config)
{
  DBUG_ENTER("MgmtSrvr::config_changed");

  Guard g(m_local_config_mutex);

  // Don't allow nodeid to change, once it's been set
  require(_ownNodeId == 0 || _ownNodeId == node_id);

  _ownNodeId= node_id;

  if (m_local_config)
    delete m_local_config;

  m_local_config= new Config(new_config); // Copy
  require(m_local_config != 0);

  /* Rebuild node arrays */
  ConfigIter iter(m_local_config, CFG_SECTION_NODE);
  for(Uint32 i = 0; i<MAX_NODES; i++) {

    clear_connect_address_cache(i);

    if (iter.first())
      continue;

    if (iter.find(CFG_NODE_ID, i) == 0){
      unsigned type;
      require(iter.get(CFG_TYPE_OF_SECTION, &type) == 0);

      switch(type){
      case NODE_TYPE_DB:
        nodeTypes[i] = NDB_MGM_NODE_TYPE_NDB;
        break;
      case NODE_TYPE_API:
        nodeTypes[i] = NDB_MGM_NODE_TYPE_API;
        break;
      case NODE_TYPE_MGM:
        nodeTypes[i] = NDB_MGM_NODE_TYPE_MGM;
        break;
      default:
        break;
      }
    }
    else
    {
      nodeTypes[i] = (enum ndb_mgm_node_type)-1;
    }

  }

  // Setup cluster log
  setClusterLog(m_local_config);

  if (theFacade)
  {
    if (!theFacade->configure(_ownNodeId,
                              m_local_config->m_configuration))
    {
      g_eventLogger->warning("Could not reconfigure everything online, "
                             "this node need a restart");
      m_need_restart= true;
    }
  }

  DBUG_VOID_RETURN;
}


bool
MgmtSrvr::get_packed_config(ndb_mgm_node_type node_type,
                            BaseString& buf64,
                            BaseString& error,
                            bool v2,
                            Uint32 node_id)
{
  return m_config_manager->get_packed_config(node_type,
                                             &buf64,
                                             error,
                                             v2,
                                             node_id);
}

bool
MgmtSrvr::get_packed_config_from_node(NodeId nodeId,
                            BaseString& buf64,
                            BaseString& error,
                            bool v2_requester)
{
  DBUG_ENTER("get_packed_config_from_node");

  if (nodeId >= MAX_NODES_ID)
  {
    error.assfmt("Nodeid %d is greater than max nodeid %d. ",
                 nodeId, MAX_NODES_ID);
    DBUG_RETURN(false);
  }

  if (getNodeType(nodeId) == NDB_MGM_NODE_TYPE_UNKNOWN)
  {
    error.assfmt("Nodeid %d does not exist. ", nodeId);
    DBUG_RETURN(false);
  }

  if (getNodeType(nodeId) != NDB_MGM_NODE_TYPE_NDB)
  {
    error.assfmt("Node %d is not a data node. ", nodeId);
    DBUG_RETURN(false);
  }

  trp_node node = getNodeInfo(nodeId);

  if (!node.m_alive)
  {
    error.assfmt("Data node %d is not alive. ", nodeId);
    DBUG_RETURN(false);
  }

  const Uint32 version = node.m_info.m_version;
  bool v2_data_node = ndb_config_version_v2(version);
  INIT_SIGNAL_SENDER(ss,nodeId);

  SimpleSignal ssig;
  GetConfigReq* req = CAST_PTR(GetConfigReq, ssig.getDataPtrSend());
  req->senderRef = ss.getOwnRef();
  req->nodeId = nodeId;

  g_eventLogger->debug("Sending GET_CONFIG_REQ to %d", nodeId);

  ssig.set(ss, TestOrd::TraceAPI, CMVMI, GSN_GET_CONFIG_REQ,
           GetConfigReq::SignalLength);
  if ((ss.sendSignal(nodeId, &ssig)) != SEND_OK)
  {
    DBUG_RETURN(false);
  }

  Defragger defragger;
  while (true)
  {
    SimpleSignal *signal = ss.waitFor();
    int gsn = signal->readSignalNumber();

    switch (gsn)
    {
    case GSN_GET_CONFIG_CONF:
    {
      if (refToNode(signal->header.theSendersBlockRef) != nodeId)
      {
        error.assfmt("Internal Error: Reply from wrong node %d, expected from %d. ",
                     refToNode(signal->header.theSendersBlockRef),
                     nodeId);
        DBUG_RETURN(false);
      }

      const GetConfigConf * const conf =
	CAST_CONSTPTR(GetConfigConf, signal->getDataPtr());

      if (signal->header.m_noOfSections != 1)
      {
        error.assfmt("Internal Error: Wrong number of sections %d received, expected %d. ",
                     signal->header.m_noOfSections, 1);
        DBUG_RETURN(false);
      }

      if (defragger.defragment(signal))
      {
        ConfigValuesFactory cf;
        if (v2_data_node)
          require(cf.unpack_v2(signal->ptr[0].p, conf->configLength));
        else
          require(cf.unpack_v1(signal->ptr[0].p, conf->configLength));

        Config received_config(cf.getConfigValues());
        bool ret;
        if (v2_requester)
          ret = received_config.pack64_v2(buf64);
        else
          ret = received_config.pack64_v1(buf64);
        if (!ret)
        {
          error.assign("Failed to pack64");
          DBUG_RETURN(false);
        }
        DBUG_RETURN(true);
      }
      // wait until all fragments are received
      continue;
    }

    case GSN_GET_CONFIG_REF:
    {
      if (refToNode(ssig.header.theSendersBlockRef) != nodeId)
      {
        error.assfmt("Internal Error: Reply from wrong node %d, expected from %d. ",
                     refToNode(signal->header.theSendersBlockRef),
                     nodeId);
        DBUG_RETURN(false);
      }
      const GetConfigRef * const ref =
	CAST_CONSTPTR(GetConfigRef, signal->getDataPtr());
      error.assfmt("Error in retrieving config from node %d: Internal error: %d",
                   nodeId, ref->error);

      DBUG_RETURN(false);
    }

    case GSN_NF_COMPLETEREP:
    {
      const NFCompleteRep * rep = CAST_CONSTPTR(NFCompleteRep,
                                                signal->getDataPtr());
      if (rep->failedNodeId == nodeId)
      {
        error.assfmt("Node %d is not available", nodeId);
        DBUG_RETURN(false);
      }
      continue;
    }

    case GSN_NODE_FAILREP:
    {
      // Wait until GSN_NODE_COMPLETEREP is received.
      continue;
    }

    case GSN_API_REGCONF:
    case GSN_TAKE_OVERTCCONF:
    case GSN_CONNECT_REP:
      // Ignore
      continue;

    default:
      report_unknown_signal(signal);
      DBUG_RETURN(false);
    }
  }
  // Should never come here
  require(false);
  DBUG_RETURN(false);
}

MgmtSrvr::~MgmtSrvr()
{
  /* Stop log level thread */
  void* res = 0;
  _isStopThread = true;

  if (_logLevelThread != NULL) {
    NdbThread_WaitFor(_logLevelThread, &res);
    NdbThread_Destroy(&_logLevelThread);
  }

  /* Stop mgm service, don't allow new connections */
  m_socket_server.stopServer();

  /* Stop all active session */
  if (!m_socket_server.stopSessions(true,
                                    2 * MgmApiSession::SOCKET_TIMEOUT))
  {
    g_eventLogger->error("Failed to wait for all sessions to stop, "
                         "continuing with shutdown anyway.");
  }

  /* Stop config manager */
  if (m_config_manager != 0)
  {
    m_config_manager->stop();
    delete m_config_manager;
    m_config_manager= 0;
  }

  this->close(); // close trp_client before stopping TransporterFacade

  // Stop transporter
  if(theFacade != 0){
    theFacade->stop_instance();
    delete theFacade;
    theFacade = 0;
  }

  delete m_local_config;

  if (m_opts.bind_address != nullptr)
    free(const_cast<char*>(m_opts.bind_address));
  NdbMutex_Destroy(m_local_config_mutex);
  NdbMutex_Destroy(m_reserved_nodes_mutex);
}


//****************************************************************************
//****************************************************************************

int MgmtSrvr::okToSendTo(NodeId nodeId, bool unCond) 
{
  if (nodeId == 0 || getNodeType(nodeId) != NDB_MGM_NODE_TYPE_NDB)
  {
    return WRONG_PROCESS_TYPE;
  }
  // Check if we have contact with it
  if(unCond)
  {
    if (getNodeInfo(nodeId).is_confirmed())
    {
      DEBUG_FPRINTF((stderr, "okSendTo:is_confirmed(%u)", nodeId));
      return 0;
    }
  }
  else if (getNodeInfo(nodeId).m_alive == true)
  {
    return 0;
  }
  return NO_CONTACT_WITH_PROCESS;
}

void
MgmtSrvr::report_unknown_signal(SimpleSignal *signal)
{
  signal->print();
  g_eventLogger->error("Unknown signal received. SignalNumber: "
                       "%i from (%d, 0x%x)",
                       signal->readSignalNumber(),
                       refToNode(signal->header.theSendersBlockRef),
                       refToBlock(signal->header.theSendersBlockRef));
  assert(false);
}

/*****************************************************************************
 * Starting and stopping database nodes
 ****************************************************************************/

int 
MgmtSrvr::sendSTART_ORD(int nodeId)
{
  INIT_SIGNAL_SENDER(ss,nodeId);
  
  SimpleSignal ssig;
  StartOrd* const startOrd = CAST_PTR(StartOrd, ssig.getDataPtrSend());
  ssig.set(ss,TestOrd::TraceAPI, CMVMI, GSN_START_ORD, StartOrd::SignalLength);
  startOrd->restartInfo = 0;
  
  return ss.sendSignal(nodeId, &ssig) == SEND_OK ? 0 : SEND_OR_RECEIVE_FAILED;
}

/*****************************************************************************
 * Version handling
 *****************************************************************************/

void
MgmtSrvr::status_api(int nodeId,
                     ndb_mgm_node_status& node_status,
                     Uint32& version, Uint32& mysql_version,
                     const char **address,
                     char *addr_buf,
                     size_t addr_buf_size,
                     bool& is_single_user)
{
  assert(getNodeType(nodeId) == NDB_MGM_NODE_TYPE_API);
  assert(version == 0 && mysql_version == 0);

  if (sendVersionReq(nodeId,
                     version,
                     mysql_version,
                     address,
                     addr_buf,
                     addr_buf_size,
                     is_single_user) != 0)
  {
    // Couldn't get version from any NDB node.
    assert(version == 0);
    node_status = NDB_MGM_NODE_STATUS_UNKNOWN;
    return;
  }

  if (version)
  {
    assert(mysql_version);
    node_status = NDB_MGM_NODE_STATUS_CONNECTED;
  }
  else
  {
    assert(mysql_version == 0);
    node_status = NDB_MGM_NODE_STATUS_NO_CONTACT;
  }
  return;
}


int
MgmtSrvr::sendVersionReq(int v_nodeId,
			 Uint32 &version,
			 Uint32& mysql_version,
			 const char **address,
                         char *addr_buf,
                         size_t addr_buf_size,
                         bool& is_single_user)
{
  SignalSender ss(theFacade);
  ss.lock();

  SimpleSignal ssig;
  ApiVersionReq* req = CAST_PTR(ApiVersionReq, ssig.getDataPtrSend());
  req->senderRef = ss.getOwnRef();
  req->nodeId = v_nodeId;
  ssig.set(ss, TestOrd::TraceAPI, QMGR,
           GSN_API_VERSION_REQ, ApiVersionReq::SignalLength);

  NodeId nodeId = 0;
  bool do_send = true;
  while(true)
  {
    if (do_send)
    {
      nodeId = ss.get_an_alive_node();
      if (nodeId == 0)
      {
        return NO_CONTACT_WITH_DB_NODES;
      }

      if (ss.sendSignal(nodeId, &ssig) != SEND_OK)
      {
        return SEND_OR_RECEIVE_FAILED;
      }

      do_send = false;
    }

    SimpleSignal *signal = ss.waitFor();

    switch (signal->readSignalNumber()) {
    case GSN_API_VERSION_CONF: {
      const ApiVersionConf * const conf =
	CAST_CONSTPTR(ApiVersionConf, signal->getDataPtr());

      assert((int) conf->nodeId == v_nodeId);

      version = conf->version;
      mysql_version = conf->mysql_version;
      if (signal->getLength() <= ApiVersionConf::SignalLengthIPv4)
      {
        struct in_addr in;
        in.s_addr = conf->m_inet_addr;
        *address= Ndb_inet_ntop(AF_INET,
                                static_cast<void*>(&in),
                                addr_buf,
                                addr_buf_size);
      }
      else
      {
        struct in6_addr in;
        memcpy(in.s6_addr, conf->m_inet6_addr, sizeof(in.s6_addr));
        *address= Ndb_inet_ntop(AF_INET6,
                                static_cast<void*>(&in),
                                addr_buf,
                                addr_buf_size);
      }
      is_single_user = false;
      if (signal->getLength() > ApiVersionConf::SignalLengthWithoutSingleUser) {
        // New nodes will return info about single user
        is_single_user = conf->isSingleUser;
      }
      return 0;
    }

    case GSN_NF_COMPLETEREP:{
      const NFCompleteRep * const rep =
	CAST_CONSTPTR(NFCompleteRep, signal->getDataPtr());
      if (rep->failedNodeId == nodeId)
	do_send = true; // retry with other node
      continue;
    }

    case GSN_NODE_FAILREP:{
      const NodeFailRep * const rep =
	CAST_CONSTPTR(NodeFailRep, signal->getDataPtr());
      Uint32 len = NodeFailRep::getNodeMaskLength(signal->getLength());
      assert(len == NodeBitmask::Size ||
             len == 0); // only full length in ndbapi
      if (signal->header.m_noOfSections >= 1)
      {
        len = signal->ptr[0].sz;
        if (BitmaskImpl::safe_get(len, signal->ptr[0].p, nodeId))
        {
          do_send = true;
        }
      }
      else
      {
        assert(len > 0);
        if (BitmaskImpl::safe_get(len, rep->theAllNodes, nodeId))
        {
	  do_send = true; // retry with other node
        }
      }
      continue;
    }
    case GSN_API_REGCONF:
    case GSN_TAKE_OVERTCCONF:
    case GSN_CONNECT_REP:
      // Ignore
      continue;
    default:
      report_unknown_signal(signal);
      return SEND_OR_RECEIVE_FAILED;
    }
  }

  // Should never come here
  require(false);
  return -1;
}


int MgmtSrvr::sendStopMgmd(NodeId nodeId,
			   bool abort,
			   bool stop,
			   bool restart,
			   bool nostart,
			   bool initialStart)
{
  const char* hostname;
  Uint32 port;
  BaseString connect_string;

  {
    Guard g(m_local_config_mutex);
    {
      ConfigIter iter(m_local_config, CFG_SECTION_NODE);

      if(iter.first())                       return SEND_OR_RECEIVE_FAILED;
      if(iter.find(CFG_NODE_ID, nodeId))     return SEND_OR_RECEIVE_FAILED;
      if(iter.get(CFG_NODE_HOST, &hostname)) return SEND_OR_RECEIVE_FAILED;
    }
    {
      ConfigIter iter(m_local_config, CFG_SECTION_NODE);

      if(iter.first())                   return SEND_OR_RECEIVE_FAILED;
      if(iter.find(CFG_NODE_ID, nodeId)) return SEND_OR_RECEIVE_FAILED;
      if(iter.get(CFG_MGM_PORT, &port))  return SEND_OR_RECEIVE_FAILED;
    }
    if( strlen(hostname) == 0 )
      return SEND_OR_RECEIVE_FAILED;

  }
  connect_string.assfmt("%s %u",hostname,port);

  DBUG_PRINT("info",("connect string: %s",connect_string.c_str()));

  NdbMgmHandle h= ndb_mgm_create_handle();
  if ( h && connect_string.length() > 0 )
  {
    ndb_mgm_set_connectstring(h,connect_string.c_str());
    if(ndb_mgm_connect(h,1,0,0))
    {
      DBUG_PRINT("info",("failed ndb_mgm_connect"));
      ndb_mgm_destroy_handle(&h);
      return SEND_OR_RECEIVE_FAILED;
    }
    if(!restart)
    {
      int nodes[1];
      nodes[0]= (int)nodeId;
      if(ndb_mgm_stop(h, 1, nodes) < 0)
      {
        ndb_mgm_destroy_handle(&h);
        return SEND_OR_RECEIVE_FAILED;
      }
    }
    else
    {
      int nodes[1];
      nodes[0]= (int)nodeId;
      if(ndb_mgm_restart2(h, 1, nodes, initialStart, nostart, abort) < 0)
      {
        ndb_mgm_destroy_handle(&h);
        return SEND_OR_RECEIVE_FAILED;
      }
    }
  }
  ndb_mgm_destroy_handle(&h);

  return 0;
}

int
MgmtSrvr::set_hostname_request(int nodeId, const char *new_hostname)
{
  DBUG_ENTER("MgmtSrvr::set_hostname_request");
  DBUG_PRINT("enter", ("set_hostname node %d", nodeId));

  SignalSender ss(theFacade);
  SimpleSignal ssig;
  ss.lock(); // lock will be released on exit
  SetHostnameReq* const setHostnameReq = CAST_PTR(SetHostnameReq,
                                            ssig.getDataPtrSend());
  union
  {
    char hostname_buf[256];
    Uint32 hostname_buf32[64];
  };
  memset(&hostname_buf[0], 0, 256);
  strncpy(hostname_buf, new_hostname, 255);
  Uint32 hostname_len = strlen(&hostname_buf[0]);

  ssig.ptr[0].p = &hostname_buf32[0];
  ssig.ptr[0].sz = (hostname_len + 3) / 4;
  ssig.header.m_noOfSections = 1;

  setHostnameReq->senderRef = ss.getOwnRef();
  setHostnameReq->changeNodeId = Uint32(nodeId);

  if (!check_node_support_activate())
  {
    DBUG_RETURN(FAILED_SET_HOSTNAME_REQUEST);
  }
  theFacade->set_hostname(nodeId, &hostname_buf[0]);
  g_eventLogger->info("SET HOSTNAME of Node %u to %s",
                      nodeId,
                      &hostname_buf[0]);
  // send the signals
  int failed = 0;
  NodeBitmask nodes;
  {
    NodeId nodeId = 0;
    while(getNextNodeId(&nodeId, NDB_MGM_NODE_TYPE_NDB))
    {
      if (okToSendTo(nodeId, true) == 0)
      {
        int result = ss.sendFragmentedSignal(nodeId,
                                             ssig,
                                             CMVMI,
                                             GSN_SET_HOSTNAME_REQ,
                                             SetHostnameReq::SignalLength);
        if (result == SEND_OK)
          nodes.set(nodeId);
        else
          failed++;
      }
    }
  }
  if (nodes.isclear() && failed > 0)
  {
    DBUG_RETURN(SEND_OR_RECEIVE_FAILED);
  }
  while (!nodes.isclear())
  {
    SimpleSignal *signal = ss.waitFor();
    int gsn = signal->readSignalNumber();
    switch (gsn) {
    case GSN_SET_HOSTNAME_REF:
    {
      DBUG_RETURN(FAILED_SET_HOSTNAME_REQUEST);
      break;
    }
    case GSN_SET_HOSTNAME_CONF:
    {
      const SetHostnameConf* setHostnameConf = CAST_CONSTPTR(SetHostnameConf,
                                                       signal->getDataPtr());
      assert(setHostnameConf->changeNodeId == Uint32(nodeId));
      assert(setHostnameConf->senderNodeId <= nodes.max_size());
      nodes.clear(setHostnameConf->senderNodeId);
      break;
    }
    case GSN_NF_COMPLETEREP:
    {
      const NFCompleteRep * rep = CAST_CONSTPTR(NFCompleteRep,
                                                signal->getDataPtr());
      if (rep->failedNodeId <= nodes.max_size())
        nodes.clear(rep->failedNodeId); // clear the failed node
      break;
    }
    case GSN_NODE_FAILREP:
    {
      const NodeFailRep * rep = CAST_CONSTPTR(NodeFailRep,
                                              signal->getDataPtr());
      Uint32 len = NodeFailRep::getNodeMaskLength(signal->getLength());
      assert(len == NodeBitmask::Size || // only full length in ndbapi
             len == 0);
      NodeBitmask mask;
      if (signal->header.m_noOfSections >= 1)
      {
        mask.assign(signal->ptr[0].sz, signal->ptr[0].p);
      }
      else
      {
        mask.assign(len, rep->theAllNodes);
      }
      nodes.bitANDC(mask);
      break;
    }
    case GSN_API_REGCONF:
    case GSN_TAKE_OVERTCCONF:
    case GSN_CONNECT_REP:
      continue;
    default:
      report_unknown_signal(signal);
      DBUG_RETURN(SEND_OR_RECEIVE_FAILED);
    }
  }
  DBUG_RETURN(0);
}

NodeId
MgmtSrvr::get_mgm_nodeid_request()
{
  DBUG_ENTER("MgmtSrvr::get_mgm_nodeid_request");
  SignalSender ss(theFacade);
  BlockReference ref = ss.getOwnRef();
  NodeId node_id = refToNode(ref);
  DBUG_RETURN(node_id);
}

bool
MgmtSrvr::check_node_support_activate()
{
  NodeId nodeId = 0;
  while(getNextNodeId(&nodeId, NDB_MGM_NODE_TYPE_NDB))
  {
    if (okToSendTo(nodeId, true) == 0)
    {
      Uint32 version = getNodeInfo(nodeId).m_info.m_version;
      if (!ndbd_support_activate(version))
      {
        return false;
      }
    }
  }
  return true;
}

int
MgmtSrvr::activate_request(int activateNodeId)
{
  DBUG_ENTER("MgmtSrvr::activate_request");
  DBUG_PRINT("enter", ("activate node %d", activateNodeId));

  SignalSender ss(theFacade);
  SimpleSignal ssig;
  ss.lock(); // lock will be released on exit
  ActivateReq* const activateReq = CAST_PTR(ActivateReq,
                                            ssig.getDataPtrSend());
  ssig.set(ss,
           TestOrd::TraceAPI,
           CMVMI,
           GSN_ACTIVATE_REQ,
           ActivateReq::SignalLength);
  activateReq->senderRef = ss.getOwnRef();
  activateReq->activateNodeId = Uint32(activateNodeId);

  if (!check_node_support_activate())
  {
    DBUG_RETURN(FAILED_ACTIVATE_REQUEST);
  }
  // send the signals
  int failed = 0;
  NodeBitmask nodes;
  {
    NodeId nodeId = 0;
    while(getNextNodeId(&nodeId, NDB_MGM_NODE_TYPE_NDB))
    {
      if (okToSendTo(nodeId, true) == 0)
      {
        SendStatus result = ss.sendSignal(nodeId, &ssig);
        if (result == SEND_OK)
          nodes.set(nodeId);
        else
          failed++;
      }
    }
  }
  if (nodes.isclear() && failed > 0)
  {
    DBUG_RETURN(SEND_OR_RECEIVE_FAILED);
  }
  while (!nodes.isclear())
  {
    SimpleSignal *signal = ss.waitFor();
    int gsn = signal->readSignalNumber();
    switch (gsn) {
    case GSN_ACTIVATE_REF:
    {
      DBUG_RETURN(FAILED_ACTIVATE_REQUEST);
      break;
    }
    case GSN_ACTIVATE_CONF:
    {
      const ActivateConf* activateConf = CAST_CONSTPTR(ActivateConf,
                                                       signal->getDataPtr());
      assert(activateConf->activateNodeId == Uint32(activateNodeId));
      assert(activateConf->senderNodeId <= nodes.max_size());
      nodes.clear(activateConf->senderNodeId);
      break;
    }
    case GSN_NF_COMPLETEREP:
    {
      const NFCompleteRep * rep = CAST_CONSTPTR(NFCompleteRep,
                                                signal->getDataPtr());
      if (rep->failedNodeId <= nodes.max_size())
        nodes.clear(rep->failedNodeId); // clear the failed node
      break;
    }
    case GSN_NODE_FAILREP:
    {
      const NodeFailRep * rep = CAST_CONSTPTR(NodeFailRep,
                                              signal->getDataPtr());
      Uint32 len = NodeFailRep::getNodeMaskLength(signal->getLength());
      assert(len == NodeBitmask::Size || // only full length in ndbapi
             len == 0);
      NodeBitmask mask;
      if (signal->header.m_noOfSections >= 1)
      {
        mask.assign(signal->ptr[0].sz, signal->ptr[0].p);
      }
      else
      {
        mask.assign(len, rep->theAllNodes);
      }
      nodes.bitANDC(mask);
      break;
    }
    case GSN_API_REGCONF:
    case GSN_TAKE_OVERTCCONF:
    case GSN_CONNECT_REP:
      continue;
    default:
      report_unknown_signal(signal);
      DBUG_RETURN(SEND_OR_RECEIVE_FAILED);
    }
  }
  DBUG_RETURN(0);
}

int
MgmtSrvr::deactivate_request(int deactivateNodeId)
{
  DBUG_ENTER("MgmtSrvr::deactivate_request");
  DBUG_PRINT("enter", ("deactivate node %d", deactivateNodeId));

  SignalSender ss(theFacade);
  SimpleSignal ssig;
  ss.lock(); // lock will be released on exit
  DeactivateReq* const deactivateReq = CAST_PTR(DeactivateReq,
                                                ssig.getDataPtrSend());
  ssig.set(ss,
           TestOrd::TraceAPI,
           CMVMI,
           GSN_DEACTIVATE_REQ,
           DeactivateReq::SignalLength);
  deactivateReq->senderRef = ss.getOwnRef();
  deactivateReq->deactivateNodeId = Uint32(deactivateNodeId);

  m_config_manager->set_node_failed(deactivateNodeId);

  if (!check_node_support_activate())
  {
    DBUG_RETURN(FAILED_DEACTIVATE_REQUEST);
  }
  // send the signals
  int failed = 0;
  NodeBitmask nodes;
  {
    NodeId nodeId = 0;
    while(getNextNodeId(&nodeId, NDB_MGM_NODE_TYPE_NDB))
    {
      if (okToSendTo(nodeId, true) == 0)
      {
        SendStatus result = ss.sendSignal(nodeId, &ssig);
        if (result == SEND_OK)
          nodes.set(nodeId);
        else
          failed++;
      }
    }
  }
  if (nodes.isclear() && failed > 0)
  {
    DBUG_RETURN(SEND_OR_RECEIVE_FAILED);
  }
  while (!nodes.isclear())
  {
    SimpleSignal *signal = ss.waitFor();
    int gsn = signal->readSignalNumber();
    switch (gsn) {
    case GSN_DEACTIVATE_REF:
    {
      DBUG_RETURN(FAILED_DEACTIVATE_REQUEST);
      break;
    }
    case GSN_DEACTIVATE_CONF:
    {
      const DeactivateConf* deactivateConf = CAST_CONSTPTR(DeactivateConf,
                                                       signal->getDataPtr());
      assert(deactivateConf->deactivateNodeId == Uint32(deactivateNodeId));
      assert(deactivateConf->senderNodeId <= nodes.max_size());
      nodes.clear(deactivateConf->senderNodeId);
      break;
    }
    case GSN_NF_COMPLETEREP:
    {
      const NFCompleteRep * rep = CAST_CONSTPTR(NFCompleteRep,
                                                signal->getDataPtr());
      if (rep->failedNodeId <= nodes.max_size())
        nodes.clear(rep->failedNodeId); // clear the failed node
      break;
    }
    case GSN_NODE_FAILREP:
    {
      const NodeFailRep * rep = CAST_CONSTPTR(NodeFailRep,
                                              signal->getDataPtr());
      Uint32 len = NodeFailRep::getNodeMaskLength(signal->getLength());
      assert(len == NodeBitmask::Size || // only full length in ndbapi
             len == 0);
      NodeBitmask mask;
      if (signal->header.m_noOfSections >= 1)
      {
        mask.assign(signal->ptr[0].sz, signal->ptr[0].p);
      }
      else
      {
        mask.assign(len, rep->theAllNodes);
      }
      nodes.bitANDC(mask);
      break;
    }
    case GSN_API_REGCONF:
    case GSN_TAKE_OVERTCCONF:
    case GSN_CONNECT_REP:
      continue;
    default:
      report_unknown_signal(signal);
      DBUG_RETURN(SEND_OR_RECEIVE_FAILED);
    }
  }
  DBUG_RETURN(0);
}

/**
 * send STOP_REQ to all DB-nodes
 *   and wait for them to stop or refuse
 *
 */
int
MgmtSrvr::sendall_STOP_REQ(NodeBitmask &stoppedNodes,
                           bool abort,
                           bool stop,
                           bool restart,
                           bool nostart,
                           bool initialStart)
{
  int error = 0;
  DBUG_ENTER("MgmtSrvr::sendall_STOP_REQ");
  DBUG_PRINT("enter", ("abort: %d  stop: %d  restart: %d  "
                       "nostart: %d  initialStart: %d",
                       abort, stop, restart, nostart, initialStart));

  if (ERROR_INSERTED(10006))
  {
    /*
     * This error insert is for Bug #11757421. Error
     * 10006 is used to skip the STOP_REQ call sent by
     * the restart command thus ensuring that the nodes
     * do not start the shut down process.
     */
    DBUG_RETURN(error);
  }

  stoppedNodes.clear();

  SignalSender ss(theFacade);
  ss.lock(); // lock will be released on exit

  SimpleSignal ssig;
  StopReq* const stopReq = CAST_PTR(StopReq, ssig.getDataPtrSend());
  ssig.set(ss, TestOrd::TraceAPI, NDBCNTR, GSN_STOP_REQ,StopReq::SignalLength);

  stopReq->requestInfo = 0;
  stopReq->apiTimeout = 5000;
  stopReq->transactionTimeout = 1000;
  stopReq->readOperationTimeout = 1000;
  stopReq->operationTimeout = 1000;
  stopReq->senderData = 12;
  stopReq->senderRef = ss.getOwnRef();
  stopReq->singleuser = 0;
  StopReq::setSystemStop(stopReq->requestInfo, stop);
  StopReq::setPerformRestart(stopReq->requestInfo, restart);
  StopReq::setStopAbort(stopReq->requestInfo, abort);
  StopReq::setNoStart(stopReq->requestInfo, nostart);
  StopReq::setInitialStart(stopReq->requestInfo, initialStart);

  if (ERROR_INSERTED(10007))
  {
    /*
     * This error insert is for Bug #11757421. Error
     * 10007 is used to hard code a value of false to
     * the nostart flag in the signal. This ensures
     * that the nodes do not reach NOT_STARTED state.
     */
    StopReq::setNoStart(stopReq->requestInfo, false);
  }

  // send the signals
  int failed = 0;
  NodeBitmask nodes;
  {
    NodeId nodeId = 0;
    while(getNextNodeId(&nodeId, NDB_MGM_NODE_TYPE_NDB))
    {
      if (okToSendTo(nodeId, true) == 0)
      {
	SendStatus result = ss.sendSignal(nodeId, &ssig);
	if (result == SEND_OK)
	  nodes.set(nodeId);
        else
          failed++;
      }
    }
  }

  if (nodes.isclear() && failed > 0)
  {
    DBUG_RETURN(SEND_OR_RECEIVE_FAILED);
  }

  // now wait for the replies
  while (!nodes.isclear())
  {
    SimpleSignal *signal = ss.waitFor();
    int gsn = signal->readSignalNumber();
    switch (gsn) {
    case GSN_STOP_REF:
    {
      const StopRef * const ref = CAST_CONSTPTR(StopRef, signal->getDataPtr());
      const NodeId nodeId = refToNode(signal->header.theSendersBlockRef);
#ifdef VM_TRACE
      ndbout_c("Node %d refused stop", nodeId);
#endif
      assert(nodes.get(nodeId));
      nodes.clear(nodeId);
      error = translateStopRef(ref->errorCode);
      break;
    }
    case GSN_STOP_CONF:
    {
      const NodeId nodeId = refToNode(signal->header.theSendersBlockRef);
      assert(nodes.get(nodeId));
      nodes.clear(nodeId);
      break;
    }
    case GSN_NF_COMPLETEREP:
    {
      const NFCompleteRep * rep = CAST_CONSTPTR(NFCompleteRep,
                                                signal->getDataPtr());
      if (rep->failedNodeId <= nodes.max_size())
        nodes.clear(rep->failedNodeId); // clear the failed node

      if (rep->failedNodeId <= stoppedNodes.max_size())
        stoppedNodes.set(rep->failedNodeId);
      break;
    }
    case GSN_NODE_FAILREP:
    {
      const NodeFailRep * rep = CAST_CONSTPTR(NodeFailRep,
                                              signal->getDataPtr());
      Uint32 len = NodeFailRep::getNodeMaskLength(signal->getLength());
      assert(len == NodeBitmask::Size || // only full length in ndbapi
             len == 0);
      NodeBitmask mask;
      if (signal->header.m_noOfSections >= 1)
      {
        mask.assign(signal->ptr[0].sz, signal->ptr[0].p);
      }
      else
      {
        mask.assign(len, rep->theAllNodes);
      }
      nodes.bitANDC(mask);
      stoppedNodes.bitOR(mask);
      break;
    }
    case GSN_API_REGCONF:
    case GSN_TAKE_OVERTCCONF:
    case GSN_CONNECT_REP:
      continue;
    default:
      report_unknown_signal(signal);
      DBUG_RETURN(SEND_OR_RECEIVE_FAILED);
    }
  }

  DBUG_RETURN(error);
}

int
MgmtSrvr::guess_master_node(SignalSender& ss)
{
  /**
   * First check if m_master_node is started
   */
  NodeId guess = m_master_node;
  if (guess != 0)
  {
    trp_node node = ss.getNodeInfo(guess);
    if (node.m_state.startLevel == NodeState::SL_STARTED)
      return guess;
  }

  /**
   * Check for any started node
   */
  guess = 0;
  while(getNextNodeId(&guess, NDB_MGM_NODE_TYPE_NDB))
  {
    trp_node node = ss.getNodeInfo(guess);
    if (node.m_state.startLevel == NodeState::SL_STARTED)
    {
      return guess;
    }
  }

  /**
   * Check any confirmed node
   */
  guess = 0;
  while(getNextNodeId(&guess, NDB_MGM_NODE_TYPE_NDB))
  {
    trp_node node = ss.getNodeInfo(guess);
    if (node.is_confirmed())
    {
      return guess;
    }
  }

  /**
   * Check any connected node
   */
  guess = 0;
  while(getNextNodeId(&guess, NDB_MGM_NODE_TYPE_NDB))
  {
    trp_node node = ss.getNodeInfo(guess);
    if (node.is_connected())
    {
      return guess;
    }
  }

  return 0; // give up
}

/*
 * Common method for handling all STOP_REQ signalling that
 * is used by Stopping, Restarting and Single user commands
 *
 * In the event that we need to stop a mgmd, we create a mgm
 * client connection to that mgmd and stop it that way.
 * This allows us to stop mgm servers when there isn't any real
 * distributed communication up.
 *
 * node_ids.size()==0 means to stop all DB nodes.
 *                    MGM nodes will *NOT* be stopped.
 *
 * If we work out we should be stopping or restarting ourselves,
 * we return <0 in stopSelf for restart, >0 for stop
 * and 0 for do nothing.
 */

int MgmtSrvr::sendSTOP_REQ(const Vector<NodeId> &node_ids,
			   NodeBitmask &stoppedNodes,
			   bool abort,
			   bool stop,
			   bool restart,
			   bool nostart,
			   bool initialStart,
                           int* stopSelf)
{
  int error = 0;
  DBUG_ENTER("MgmtSrvr::sendSTOP_REQ");
  DBUG_PRINT("enter", ("no of nodes: %d "
                       "abort: %d  stop: %d  restart: %d  "
                       "nostart: %d  initialStart: %d",
                       node_ids.size(),
                       abort, stop, restart, nostart, initialStart));

  if (ERROR_INSERTED(10006))
  {
    /*
     * This error insert is for Bug #11757421. Error
     * 10006 is used to skip the STOP_REQ call sent by
     * the restart command thus ensuring that the node
     * does not start the shut down process.
     */
    DBUG_RETURN(error);
  }

  stoppedNodes.clear();
  *stopSelf= 0;

  NodeBitmask ndb_nodes_to_stop;
  NodeBitmask mgm_nodes_to_stop;

  SignalSender ss(theFacade);
  ss.lock(); // lock will be released on exit

  /**
   * First verify arguments
   */
  for (unsigned i = 0; i < node_ids.size(); i++)
  {
    switch(getNodeType(node_ids[i])){
    case NDB_MGM_NODE_TYPE_MGM:
      mgm_nodes_to_stop.set(node_ids[i]);
      break;
    case NDB_MGM_NODE_TYPE_NDB:
      ndb_nodes_to_stop.set(node_ids[i]);
      break;
    default:
      DBUG_RETURN(WRONG_PROCESS_TYPE);
    }
  }

  /**
   * Process ndb_mgmd
   */
  for (Uint32 i = mgm_nodes_to_stop.find(0);
       i != mgm_nodes_to_stop.NotFound;
       i = mgm_nodes_to_stop.find(i + 1))
  {
    if (i != getOwnNodeId())
    {
      error= sendStopMgmd(i, abort, stop, restart,
                          nostart, initialStart);
      if (error == 0)
      {
        stoppedNodes.set(i);
      }
    }
    else
    {
      g_eventLogger->info("Stopping this node");
      * stopSelf = (restart)? -1 : 1;
      stoppedNodes.set(i);
    }
  }

  /**
   * Process ndbd
   */
  SimpleSignal ssig;
  StopReq* const stopReq = CAST_PTR(StopReq, ssig.getDataPtrSend());
  ssig.set(ss, TestOrd::TraceAPI, NDBCNTR, GSN_STOP_REQ, StopReq::SignalLength_v1);

  stopReq->requestInfo = 0;
  stopReq->apiTimeout = 5000;
  stopReq->transactionTimeout = 1000;
  stopReq->readOperationTimeout = 1000;
  stopReq->operationTimeout = 1000;
  stopReq->senderData = 12;
  stopReq->senderRef = ss.getOwnRef();
  stopReq->singleuser = 0;
  StopReq::setSystemStop(stopReq->requestInfo, stop);
  StopReq::setPerformRestart(stopReq->requestInfo, restart);
  StopReq::setStopAbort(stopReq->requestInfo, abort);
  StopReq::setNoStart(stopReq->requestInfo, nostart);
  StopReq::setInitialStart(stopReq->requestInfo, initialStart);

  if (ERROR_INSERTED(10007))
  {
    /*
     * This error insert is for Bug #11757421. Error
     * 10007 is used to hard code a value of false to
     * the nostart flag in the signal. This ensures
     * that the node does not reach NOT_STARTED state.
     */
    StopReq::setNoStart(stopReq->requestInfo, false);
  }

  int use_master_node = 0;
  int do_send = 0;
  Uint32 packed_length = 0;
  if (ndb_nodes_to_stop.count() > 1)
  {
    do_send = 1;
    use_master_node = 1;
    ndb_nodes_to_stop.copyto(NdbNodeBitmask::Size, stopReq->nodes);
    packed_length = ndb_nodes_to_stop.getPackedLengthInWords();
    StopReq::setStopNodes(stopReq->requestInfo, 1);
  }
  else if (ndb_nodes_to_stop.count() == 1)
  {
    Uint32 nodeId = ndb_nodes_to_stop.find(0);
    if (okToSendTo(nodeId, true) == 0)
    {
      if (ndbd_send_node_bitmask_in_section(getNodeInfo(nodeId).m_info.m_version))
      {
        ssig.ptr[0].p = stopReq->nodes;
        ssig.ptr[0].sz = packed_length;
        ssig.header.m_noOfSections = 1;
        ssig.header.theLength = StopReq::SignalLength;
      }
      else
      {
        assert(packed_length <= NdbNodeBitmask48::Size);
        ssig.header.m_noOfSections = 0;
        ssig.header.theLength = StopReq::SignalLength_v1;
      }

      SendStatus result = ss.sendSignal(nodeId, &ssig);
      if (result != SEND_OK)
      {
        DBUG_RETURN(SEND_OR_RECEIVE_FAILED);
      }
    }
    else
    {
      DBUG_RETURN(SEND_OR_RECEIVE_FAILED);
    }
  }


  // now wait for the replies
  Uint32 sendNodeId = ndb_nodes_to_stop.find(0);
  while (!stoppedNodes.contains(ndb_nodes_to_stop))
  {
    if (do_send)
    {
      assert(use_master_node);
      sendNodeId = guess_master_node(ss);
      if (okToSendTo(sendNodeId, true) != 0)
      {
        DBUG_RETURN(SEND_OR_RECEIVE_FAILED);
      }

      if (ndbd_send_node_bitmask_in_section(getNodeInfo(sendNodeId).m_info.m_version))
      {
        ssig.ptr[0].p = stopReq->nodes;
        ssig.ptr[0].sz = packed_length;
        ssig.header.m_noOfSections = 1;
        ssig.header.theLength = StopReq::SignalLength;
      }
      else
      {
        assert(packed_length <= NdbNodeBitmask48::Size);
        ssig.header.m_noOfSections = 0;
        ssig.header.theLength = StopReq::SignalLength_v1;
      }

      if (ss.sendSignal(sendNodeId, &ssig) != SEND_OK)
      {
        DBUG_RETURN(SEND_OR_RECEIVE_FAILED);
      }
      do_send = 0;
    }

    SimpleSignal *signal = ss.waitFor();
    int gsn = signal->readSignalNumber();
    switch (gsn) {
    case GSN_STOP_REF:{
      const StopRef * const ref = CAST_CONSTPTR(StopRef, signal->getDataPtr());
      const NodeId nodeId = refToNode(signal->header.theSendersBlockRef);
      require(nodeId == sendNodeId);
      if (ref->errorCode == StopRef::MultiNodeShutdownNotMaster)
      {
        assert(use_master_node);
        m_master_node= ref->masterNodeId;
        do_send = 1;
        continue;
      }
      DBUG_RETURN(translateStopRef(ref->errorCode));
      break;
    }
    case GSN_STOP_CONF:{
#ifdef NOT_USED
      const StopConf * const ref = CAST_CONSTPTR(StopConf, signal->getDataPtr());
#endif
      const NodeId nodeId = refToNode(signal->header.theSendersBlockRef);
      require(nodeId == sendNodeId);
      stoppedNodes.bitOR(ndb_nodes_to_stop);
      break;
    }
    case GSN_NF_COMPLETEREP:{
      const NFCompleteRep * const rep =
	CAST_CONSTPTR(NFCompleteRep, signal->getDataPtr());
      if (rep->failedNodeId <= stoppedNodes.max_size())
        stoppedNodes.set(rep->failedNodeId);
      break;
    }
    case GSN_NODE_FAILREP:{
      const NodeFailRep * const rep =
	CAST_CONSTPTR(NodeFailRep, signal->getDataPtr());
      Uint32 len = NodeFailRep::getNodeMaskLength(signal->getLength());
      require(len == NodeBitmask::Size || // only full length in ndbapi
              len == 0); // bitmask sent in signal section
      NodeBitmask mask;
      if (len == 0)
      {
        mask.assign(signal->ptr[0].sz, signal->ptr[0].p);
      }
      else
      {
        mask.assign(len, rep->theAllNodes);
      }
      stoppedNodes.bitOR(mask);
      break;
    }
    case GSN_API_REGCONF:
    case GSN_TAKE_OVERTCCONF:
    case GSN_CONNECT_REP:
      continue;
    default:
      report_unknown_signal(signal);
      DBUG_RETURN(SEND_OR_RECEIVE_FAILED);
    }
  }
  if (error && *stopSelf)
  {
    *stopSelf= 0;
  }
  DBUG_RETURN(error);
}

/*
 * Stop one nodes
 */

int MgmtSrvr::stopNodes(const Vector<NodeId> &node_ids,
                        int *stopCount, bool abort, bool force,
                        int* stopSelf)
{
  if (force || abort)
    ; // Skip node state checks
  else if (is_any_node_starting())
  {
    /* Refuse to stop since some node(s) are starting */
    return OPERATION_NOT_ALLOWED_START_STOP;
  }

  NodeBitmask nodes;
  int ret = 0;
  if (node_ids.size() > 0)
  {
    ret = sendSTOP_REQ(node_ids, nodes,
                       abort, false, false, false, false,
                       stopSelf);
  }
  else
  {
    ret = sendall_STOP_REQ(nodes,
                           abort, false, false, false, false);
  }

  if (stopCount)
    *stopCount= nodes.count();
  return ret;
}

int MgmtSrvr::shutdownMGM(int *stopCount, bool abort, int *stopSelf)
{
  NodeId nodeId = 0;
  int error;

  while(getNextNodeId(&nodeId, NDB_MGM_NODE_TYPE_MGM))
  {
    if(nodeId==getOwnNodeId())
      continue;
    error= sendStopMgmd(nodeId, abort, true, false,
                        false, false);
    if (error == 0)
      (*stopCount)++;
  }

  *stopSelf= 1;
  (*stopCount)++;

  return 0;
}

/*
 * Perform DB nodes shutdown.
 * MGM servers are left in their current state
 */

int MgmtSrvr::shutdownDB(int * stopCount, bool abort)
{
  NodeBitmask nodes;

  int ret = sendall_STOP_REQ(nodes,
                             abort,
                             true,
                             false,
                             false,
                             false);

  if (stopCount)
    *stopCount = nodes.count();
  return ret;
}

/*
 * Enter single user mode on all live nodes
 */

int MgmtSrvr::enterSingleUser(int * stopCount, Uint32 apiNodeId)
{
  if (getNodeType(apiNodeId) != NDB_MGM_NODE_TYPE_API)
    return NODE_NOT_API_NODE;

  // Init
  if (stopCount)
  {
    * stopCount = 0;
  }

  SignalSender ss(theFacade);
  ss.lock(); // lock will be released on exit

  SimpleSignal ssig;
  StopReq* const stopReq = CAST_PTR(StopReq, ssig.getDataPtrSend());
  ssig.set(ss, TestOrd::TraceAPI, NDBCNTR, GSN_STOP_REQ, StopReq::SignalLength);

  stopReq->requestInfo = 0;
  stopReq->apiTimeout = 5000;
  stopReq->transactionTimeout = 1000;
  stopReq->readOperationTimeout = 1000;
  stopReq->operationTimeout = 1000;
  stopReq->senderData = 12;
  stopReq->senderRef = ss.getOwnRef();
  stopReq->singleuser = 1;
  stopReq->singleUserApi = apiNodeId;
  StopReq::setSystemStop(stopReq->requestInfo, false);
  StopReq::setPerformRestart(stopReq->requestInfo, false);
  StopReq::setStopAbort(stopReq->requestInfo, false);

  NodeBitmask nodes;
  {
    NodeId nodeId = 0;
    Uint32 failed = 0;
    while (getNextNodeId(&nodeId, NDB_MGM_NODE_TYPE_NDB))
    {
      if (okToSendTo(nodeId, true) == 0)
      {
	SendStatus result = ss.sendSignal(nodeId, &ssig);
	if (result == SEND_OK)
	  nodes.set(nodeId);
        else
          failed++;
      }
      else
      {
        failed++;
      }
    }
    if (nodes.isclear())
    {
      if (failed)
      {
        return SEND_OR_RECEIVE_FAILED;
      }
      return NO_CONTACT_WITH_DB_NODES;
    }
  }

  int error = 0;
  int ok = 0;
  while (!nodes.isclear())
  {
    SimpleSignal *signal = ss.waitFor();
    int gsn = signal->readSignalNumber();
    switch (gsn) {
    case GSN_STOP_REF:
    {
      const StopRef * const ref = CAST_CONSTPTR(StopRef, signal->getDataPtr());
      nodes.clear(refToNode(signal->header.theSendersBlockRef));
      error = translateStopRef(ref->errorCode);
      break;
    }
    case GSN_STOP_CONF:
    {
      ok++;
      nodes.clear(refToNode(signal->header.theSendersBlockRef));
      break;
    }
    case GSN_NF_COMPLETEREP:
    {
      const NFCompleteRep * rep = CAST_CONSTPTR(NFCompleteRep,
                                                signal->getDataPtr());
      if (rep->failedNodeId <= nodes.max_size())
        nodes.clear(rep->failedNodeId);
      break;
    }

    case GSN_NODE_FAILREP:
    {
      const NodeFailRep * rep = CAST_CONSTPTR(NodeFailRep,
                                              signal->getDataPtr());
      Uint32 len = NodeFailRep::getNodeMaskLength(signal->getLength());
      assert(len == NodeBitmask::Size || // only full length in ndbapi
             len == 0);
      NodeBitmask mask;

      if (signal->header.m_noOfSections >= 1)
      {
        mask.assign(signal->ptr[0].sz, signal->ptr[0].p);
      }
      else
      {
        mask.assign(len, rep->theAllNodes);
      }
      nodes.bitANDC(mask);
      break;
    }
    case GSN_API_REGCONF:
    case GSN_TAKE_OVERTCCONF:
    case GSN_CONNECT_REP:
      continue;

    default:
      report_unknown_signal(signal);
      return SEND_OR_RECEIVE_FAILED;
    }
  }

  if (stopCount)
  {
    * stopCount = ok;
  }

  return error;
}

/*
 * Perform node restart
 */

bool MgmtSrvr::is_any_node_stopping()
{
  NodeId nodeId = 0;
  trp_node node;
  while(getNextNodeId(&nodeId, NDB_MGM_NODE_TYPE_NDB))
  {
    node = getNodeInfo(nodeId);
    if((node.m_state.startLevel == NodeState::SL_STOPPING_1) || 
       (node.m_state.startLevel == NodeState::SL_STOPPING_2) || 
       (node.m_state.startLevel == NodeState::SL_STOPPING_3) || 
       (node.m_state.startLevel == NodeState::SL_STOPPING_4))
      return true; // At least one node was stopping
  }
  return false; // No node was stopping
}

bool MgmtSrvr::is_any_node_starting()
{
  NodeId nodeId = 0;
  trp_node node;
  while(getNextNodeId(&nodeId, NDB_MGM_NODE_TYPE_NDB))
  {
    node = getNodeInfo(nodeId);
    if (node.m_state.startLevel == NodeState::SL_STARTING)
      return true; // At least one node was starting
  }
  return false; // No node was starting
}

bool MgmtSrvr::is_any_node_alive()
{
  NodeId nodeId = 0;
  while (getNextNodeId(&nodeId, NDB_MGM_NODE_TYPE_NDB))
  {
    if (getNodeInfo(nodeId).m_alive == true)
      return true; // At least one node in alive state
  }
  return false; // No node in alive state
}

bool MgmtSrvr::is_any_node_in_started_state()
{
  NodeId nodeId = 0;
  trp_node node;
  while(getNextNodeId(&nodeId, NDB_MGM_NODE_TYPE_NDB))
  {
    node = getNodeInfo(nodeId);
    if (node.m_state.startLevel == NodeState::SL_STARTED)
      return true; // At least one node is in started state
  }
  return false; // No node is in started state
}

bool MgmtSrvr::are_all_nodes_in_cmvmi_state()
{
  NodeId nodeId = 0;
  trp_node node;
  while(getNextNodeId(&nodeId, NDB_MGM_NODE_TYPE_NDB))
  {
    node = getNodeInfo(nodeId);
    if (node.m_state.startLevel != NodeState::SL_CMVMI)
      return false; // At least one node is not in CMVMI state
  }
  return true; // All nodes are in CMVMI state
}

bool MgmtSrvr::isTimeUp(const NDB_TICKS startTime,
                        const Uint64 delay,
                        const Uint64 sleepInterval)
{
  if(NdbTick_Elapsed(startTime, NdbTick_getCurrentTicks()).milliSec()
      < delay)
  {
    NdbSleep_MilliSleep(sleepInterval);
    return false;
  }
  return true;
}

bool MgmtSrvr::is_cluster_single_user()
{
  NodeId nodeId = 0;
  trp_node node;
  while(getNextNodeId(&nodeId, NDB_MGM_NODE_TYPE_NDB))
  {
    node = getNodeInfo(nodeId);
    if (node.m_state.startLevel == NodeState::SL_SINGLEUSER)
      return true; // Cluster is in single user modes
  }
  return false; // Cluster is not in single user mode
}

int MgmtSrvr::restartNodes(const Vector<NodeId> &node_ids,
                           int * stopCount, bool nostart,
                           bool initialStart, bool abort,
                           bool force,
                           int *stopSelf,
                           unsigned int num_secs_to_wait_for_node)
{
  if (is_cluster_single_user())
  {
    /*
      Refuse to restart since cluster is in single user mode
      and when the node is restarting it would not be allowed to
      join cluster, see BUG#31056
    */
    return OPERATION_NOT_ALLOWED_START_STOP;
  }

  if (force || abort)
    ; // Skip node state checks
  else if (is_any_node_starting())
  {
    /* Refuse to restart since some node(s) are starting */
    return OPERATION_NOT_ALLOWED_START_STOP;
  }

  NodeBitmask nodes;
  int ret = 0;
  if (node_ids.size() > 0)
  {
    ret = sendSTOP_REQ(node_ids, nodes,
                       abort, false, true, true, initialStart,
                       stopSelf);
  }
  else
  {
    ret = sendall_STOP_REQ(nodes,
                           abort, false, true, true, initialStart);
  }

  if (ret)
    return ret;

  if (stopCount)
    *stopCount = nodes.count();
  
  // start up the nodes again

  /*
   * The wait for all nodes to reach NOT_STARTED state is
   * split into 2 separate checks:
   * 1. Wait for ndbd to start shutting down
   * 2. Wait for ndbd to shutdown and reach NOT_STARTED
   *    state
   *
   * Wait 1: Wait for ndbd to start shutting down. A short
   * wait duration of 12 seconds is being used.
   *
   * During shutdown the nodes traverse the 4 stopping
   * levels namely, SL_STOPPING_1 through SL_STOPPING_4.
   *
   * Thus, waiting for all the nodes to enter one of these
   * levels would be the obvious and intuitive approach for
   * this wait. However, the nodes pass these levels in
   * exec_STOP_REQ before the flow of execution reaches
   * here. An alternate approach adopted here is to check if
   * the nodes leave the SL_STARTED state in the first place.
   * A failure to leave this state would indicate that for
   * some reason the shutdown process failed to start and
   * can be considered the equivalent of checking if the
   * nodes have transitioned to any of the stopping levels.
   *
   * The immediate question that arises is how can one be sure
   * that the nodes have not gone from STARTED -> STOPPED ->
   * STARTED. This scenario is not an issue since we are waiting
   * for NOT_STARTED state and only once that state is reached is
   * the START_ORD fired which makes the node transition from
   * SL_NOTHING to further states.
   *
   * To summarize, the first of the two waits will wait a short
   * (12s) time to check if the shutdown process has been initiated
   * and exit in case any of the nodes have not left the
   * SL_STARTED state.
   */
  Uint64 waitTime = 12000;
  NDB_TICKS startTime = NdbTick_getCurrentTicks();
  bool any_node_in_started_state;
  do
  {
    /*
     * Check if any of the data nodes are still
     * stuck in STARTED state
     */
    any_node_in_started_state = false;
    for (unsigned i = 0; i < node_ids.size(); i++)
    {
      NodeId nodeId = node_ids[i];
      /*
       * Check performed only for data nodes
       */
      if(getNodeType(nodeId) == NDB_MGM_NODE_TYPE_NDB)
      {
        trp_node node = getNodeInfo(nodeId);
        any_node_in_started_state |= (node.m_state.startLevel ==
                  NodeState::SL_STARTED);
      }
    }
  } while(any_node_in_started_state && !isTimeUp(startTime,waitTime,100));

  if(any_node_in_started_state)
  {
    return WAIT_FOR_NDBD_TO_START_SHUTDOWN_FAILED;
  }

  /*
   * Wait 2: Wait for ndbd to shutdown and reach NOT_STARTED state
   *
   * Having confirmed that the shutdown is on its way, the
   * second wait involves simply waiting for the shutdown to complete
   * and the nodes to enter the NOT_STARTED state.
   *
   * Once the nodes reach the NOT_STARTED state, they are ready for the
   * START_ORD signal. It must be noted that while NOT_STARTED state has
   * been mentioned throughout the comments since it is better known from
   * a user's perspective, since we are dealing with data nodes, it is
   * quicker and more efficient to check if the state is SL_CMVMI which is
   * the equivalent of the MGMAPI state of NOT_STARTED.
   *
   * The wait time in this case is the value of num_secs_to_wait_for_node
   */

  startTime = NdbTick_getCurrentTicks();
  waitTime = num_secs_to_wait_for_node * 1000;
  bool all_nodes_in_cmvmi_state;
  do
  {
    /*
     * Check if all the data nodes are in
     * SL_CMVMI state
     */
    all_nodes_in_cmvmi_state = true;
    for (unsigned i = 0; i < node_ids.size(); i++)
    {
      NodeId nodeId= node_ids[i];
      if(getNodeType(nodeId) == NDB_MGM_NODE_TYPE_NDB)
      {
        trp_node node = getNodeInfo(nodeId);
        all_nodes_in_cmvmi_state &= (node.m_state.startLevel ==
                  NodeState::SL_CMVMI);
      }
    }
  } while(!all_nodes_in_cmvmi_state &&
          !isTimeUp(startTime,waitTime,1000));

  if(!all_nodes_in_cmvmi_state)
  {
    return WAIT_FOR_NDBD_SHUTDOWN_FAILED;
  }

  if (nostart)
    return 0;

  /*
    verify that no nodes are stopping before starting as this would cause
    the starting node to shutdown
  */
  int retry= 600*10;
  for (;is_any_node_stopping();)
  {
    if (--retry)
      break;
    NdbSleep_MilliSleep(100);
  }

  /*
    start the nodes
  */
  for (unsigned i = 0; i < node_ids.size(); i++)
  {
    unsigned int loop_count = 0;
    do
    {
      int result = sendSTART_ORD(node_ids[i]);
      if (result == SEND_OR_RECEIVE_FAILED ||
          result == NO_CONTACT_WITH_PROCESS)
      {
        if (loop_count >= num_secs_to_wait_for_node)
          break;
        loop_count++;
        NdbSleep_MilliSleep(1000);
      }
      else
      {
        break;
      }
    } while (1);
  }
  return 0;
}

/*
 * Perform restart of all DB nodes
 */

int MgmtSrvr::restartDB(bool nostart, bool initialStart,
                        bool abort, int * stopCount,
                        unsigned int num_secs_to_wait_for_node)
{
  NodeBitmask nodes;

  /*
  * Restart cannot be performed without any data nodes being started.
  */
  if (!is_any_node_alive())
  {
    return 0;
  }

  int ret = sendall_STOP_REQ(nodes,
                             abort,
                             true,
                             true,
                             true,
                             initialStart);

  if (ret)
    return ret;

  if (stopCount)
    *stopCount = nodes.count();

#ifdef VM_TRACE
    ndbout_c("Stopped %d nodes", nodes.count());
#endif


  /*
   * The wait for all nodes to reach NOT_STARTED state is
   * split into 2 separate checks:
   * 1. Wait for ndbd to start shutting down
   * 2. Wait for ndbd to shutdown and reach NOT_STARTED
   *    state
   *
   * Wait 1: Wait for ndbd to start shutting down. A short
   * wait duration of 12 seconds is being used.
   *
   * During shutdown the nodes traverse the 4 stopping
   * levels namely, SL_STOPPING_1 through SL_STOPPING_4.
   *
   * Thus, waiting for all the nodes to enter one of these
   * levels would be the obvious and intuitive approach for
   * this wait. However, the nodes pass these levels in
   * exec_STOP_REQ before the flow of execution reaches
   * here. An alternate approach adopted here is to check if
   * the nodes leave the SL_STARTED state in the first place.
   * A failure to leave this state would indicate that for
   * some reason the shutdown process failed to start and
   * can be considered the equivalent of checking if the
   * nodes have transitioned to any of the stopping levels.
   *
   * The immediate question that arises is how can one be sure
   * that the nodes have not gone from STARTED -> STOPPED ->
   * STARTED. This scenario is not an issue since we are waiting
   * for NOT_STARTED state and only once that state is reached is
   * the START_ORD fired which makes the node transition from
   * SL_NOTHING to further states.
   *
   * To summarize, the first of the two waits will wait a short
   * (12s) time to check if the shutdown process has been initiated
   * and exit in case any of the nodes have not left the
   * SL_STARTED state.
   */
  Uint64 waitTime = 12000;
  NDB_TICKS startTime = NdbTick_getCurrentTicks();

  /*
   * Check if any of the data nodes are still
   * stuck in STARTED state
   */
  while(is_any_node_in_started_state() &&
      !isTimeUp(startTime,waitTime,100));

  if(is_any_node_in_started_state())
  {
    return WAIT_FOR_NDBD_TO_START_SHUTDOWN_FAILED;
  }

  /*
   * Wait 2: Wait for ndbd to shutdown and reach NOT_STARTED state
   *
   * Having confirmed that the shutdown is on its way, the
   * second wait involves simply waiting for the shutdown to complete
   * and the nodes to enter the NOT_STARTED state.
   *
   * Once the nodes reach the NOT_STARTED state, they are ready for the
   * START_ORD signal. It must be noted that while NOT_STARTED state has
   * been mentioned throughout the comments since it is better known from
   * a user's perspective, since we are dealing with data nodes, it is
   * quicker and more efficient to check if the state is SL_CMVMI which is
   * the equivalent of the MGMAPI state of NOT_STARTED.
   *
   * The wait time in this case is the value of num_secs_to_wait_for_node
   */
  startTime = NdbTick_getCurrentTicks();
  waitTime = num_secs_to_wait_for_node * 1000;
  while(!are_all_nodes_in_cmvmi_state() &&
          !isTimeUp(startTime,waitTime,1000));

  if(!are_all_nodes_in_cmvmi_state())
  {
    return WAIT_FOR_NDBD_SHUTDOWN_FAILED;
  }
  
  if(nostart)
    return 0;
  
  /**
   * Now we start all database nodes (i.e. we make them non-idle)
   * We ignore the result we get from the start command.
   */
  NodeId nodeId = 0;
  while(getNextNodeId(&nodeId, NDB_MGM_NODE_TYPE_NDB)) {
    if (!nodes.get(nodeId))
      continue;
    int result;
    unsigned int loop_count = 0;
    do
    {
      result = sendSTART_ORD(nodeId);
      if (result != SEND_OR_RECEIVE_FAILED &&
          result != NO_CONTACT_WITH_PROCESS)
        break;
      if (loop_count >= num_secs_to_wait_for_node)
        break;
      NdbSleep_MilliSleep(1000);
      loop_count++;
    } while (1);
    g_eventLogger->debug("Started node %d with result %d", nodeId, result);
    /**
     * Errors from this call are deliberately ignored.
     * Maybe the user only wanted to restart a subset of the nodes.
     * It is also easy for the user to check which nodes have 
     * started and which nodes have not.
     */
  }
  
  return 0;
}

int
MgmtSrvr::exitSingleUser(int * stopCount, bool abort)
{
  NodeId nodeId = 0;
  int count = 0;

  SignalSender ss(theFacade);
  ss.lock(); // lock will be released on exit

  SimpleSignal ssig;
  ResumeReq* const resumeReq = 
    CAST_PTR(ResumeReq, ssig.getDataPtrSend());

  ssig.set(ss,TestOrd::TraceAPI, NDBCNTR, GSN_RESUME_REQ, 
	   ResumeReq::SignalLength);
  resumeReq->senderData = 12;
  resumeReq->senderRef = ss.getOwnRef();

  while(getNextNodeId(&nodeId, NDB_MGM_NODE_TYPE_NDB)){
    if(okToSendTo(nodeId, true) == 0){
      SendStatus result = ss.sendSignal(nodeId, &ssig);
      if (result == SEND_OK)
	count++;
    }
  }

  if(stopCount != 0)
    * stopCount = count;

  return 0;
}

/*****************************************************************************
 * Status
 ****************************************************************************/

void
MgmtSrvr::status_mgmd(NodeId node_id,
                      ndb_mgm_node_status& node_status,
                      Uint32& version, Uint32& mysql_version,
                      const char **address,
                      char *addr_buf,
                      size_t addr_buf_size,
                      bool& is_single_user)
{
  assert(getNodeType(node_id) == NDB_MGM_NODE_TYPE_MGM);

  if (node_id == getOwnNodeId())
  {
    /*
      Special case to get version of own node
      - version and mysql_version is hardcoded
      - address should be the address seen from ndbd(if it's connected)
        else use HostName from config
    */
    Uint32 tmp_version = 0, tmp_mysql_version = 0;
    sendVersionReq(node_id,
                   tmp_version,
                   tmp_mysql_version,
                   address,
                   addr_buf,
                   addr_buf_size,
                   is_single_user);
    // Check that the version returned is equal to compiled in version
    assert(tmp_version == 0 ||
           (tmp_version == NDB_VERSION &&
            tmp_mysql_version == NDB_MYSQL_VERSION_D));

    version = NDB_VERSION;
    mysql_version = NDB_MYSQL_VERSION_D;
    if(!*address)
    {
      // No address returned from ndbd -> get HostName from config
      Guard g(m_local_config_mutex);
      ConfigIter iter(m_local_config, CFG_SECTION_NODE);
      require(iter.find(CFG_NODE_ID, node_id) == 0);
      require(iter.get(CFG_NODE_HOST, address) == 0);

      /*
        Try to convert HostName to numerical ip address
        (to get same output as if ndbd had replied)
      */
      struct in6_addr addr;
      if (Ndb_getInAddr6(&addr, *address) == 0)
      {
        *address = Ndb_inet_ntop(AF_INET6,
                                 static_cast<void*>(&addr),
                                 addr_buf,
                                 addr_buf_size);
      }
      else if (Ndb_getInAddr((struct in_addr*)&addr, *address) == 0)
      {
        *address = Ndb_inet_ntop(AF_INET,
                                 static_cast<void*>(&addr),
                                 addr_buf,
                                 addr_buf_size);
      }
    }

    node_status = NDB_MGM_NODE_STATUS_CONNECTED;
    return;
  }

  /*
    MGM nodes are connected directly to all other MGM
    node(s), return status as seen by ClusterMgr
  */
  const trp_node node = getNodeInfo(node_id);
  if(node.is_connected())
  {
    version = node.m_info.m_version;
    mysql_version = node.m_info.m_mysql_version;
    node_status = NDB_MGM_NODE_STATUS_CONNECTED;
    *address= get_connect_address(node_id,
                                  addr_buf,
                                  addr_buf_size);
  }
  else
  {
    version = 0;
    mysql_version = 0;
    node_status = NDB_MGM_NODE_STATUS_NO_CONTACT;
  }

  return;
}

int 
MgmtSrvr::status(int nodeId, 
                 ndb_mgm_node_status * _status, 
		 Uint32 * version,
		 Uint32 * mysql_version,
		 Uint32 * _phase, 
		 bool * _system,
		 Uint32 * dynamic,
		 Uint32 * nodegroup,
		 Uint32 * connectCount,
		 const char **address,
                 char *addr_buf,
                 size_t addr_buf_size,
                 bool* is_single_user)
{
  switch(getNodeType(nodeId)){
  case NDB_MGM_NODE_TYPE_API:
    status_api(nodeId,
               *_status,
               *version,
               *mysql_version,
               address,
               addr_buf,
               addr_buf_size,
               *is_single_user);
    return 0;
    break;

  case NDB_MGM_NODE_TYPE_MGM:
    status_mgmd(nodeId,
                *_status,
                *version,
                *mysql_version,
                address,
                addr_buf,
                addr_buf_size,
                *is_single_user);
    return 0;
    break;

  case NDB_MGM_NODE_TYPE_NDB:
    break;

  default:
    abort();
    break;
  }

  const trp_node node = getNodeInfo(nodeId);
  assert(getNodeType(nodeId) == NDB_MGM_NODE_TYPE_NDB &&
         node.m_info.getType() == NodeInfo::DB);

  if(!node.is_connected()){
    * _status = NDB_MGM_NODE_STATUS_NO_CONTACT;
    return 0;
  }

  * version = node.m_info.m_version;
  * mysql_version = node.m_info.m_mysql_version;

  *address= get_connect_address(nodeId, addr_buf, addr_buf_size);

  * dynamic = node.m_state.dynamicId;
  * nodegroup = node.m_state.nodeGroup;
  * connectCount = node.m_info.m_connectCount;
  
  switch(node.m_state.startLevel){
  case NodeState::SL_CMVMI:
    * _status = NDB_MGM_NODE_STATUS_NOT_STARTED;
    * _phase = 0;
    return 0;
    break;
  case NodeState::SL_STARTING:
    * _status     = NDB_MGM_NODE_STATUS_STARTING;
    * _phase = node.m_state.starting.startPhase;
    return 0;
    break;
  case NodeState::SL_STARTED:
    * _status = NDB_MGM_NODE_STATUS_STARTED;
    * _phase = 0;
    return 0;
    break;
  case NodeState::SL_STOPPING_1:
    * _status = NDB_MGM_NODE_STATUS_SHUTTING_DOWN;
    * _phase = 1;
    * _system = node.m_state.stopping.systemShutdown != 0;
    return 0;
    break;
  case NodeState::SL_STOPPING_2:
    * _status = NDB_MGM_NODE_STATUS_SHUTTING_DOWN;
    * _phase = 2;
    * _system = node.m_state.stopping.systemShutdown != 0;
    return 0;
    break;
  case NodeState::SL_STOPPING_3:
    * _status = NDB_MGM_NODE_STATUS_SHUTTING_DOWN;
    * _phase = 3;
    * _system = node.m_state.stopping.systemShutdown != 0;
    return 0;
    break;
  case NodeState::SL_STOPPING_4:
    * _status = NDB_MGM_NODE_STATUS_SHUTTING_DOWN;
    * _phase = 4;
    * _system = node.m_state.stopping.systemShutdown != 0;
    return 0;
    break;
  case NodeState::SL_SINGLEUSER:
    * _status = NDB_MGM_NODE_STATUS_SINGLEUSER;
    * _phase  = 0;
    return 0;
    break;
  default:
    * _status = NDB_MGM_NODE_STATUS_UNKNOWN;
    * _phase = 0;
    return 0;
  }
  
  return -1;
}

int 
MgmtSrvr::setEventReportingLevelImpl(int nodeId_arg, 
				     const EventSubscribeReq& ll)
{
  SignalSender ss(theFacade);
  NdbNodeBitmask nodes;
  nodes.clear();
  while (1)
  {
    Uint32 nodeId, max;
    ss.lock();
    SimpleSignal ssig;
    EventSubscribeReq * dst = 
      CAST_PTR(EventSubscribeReq, ssig.getDataPtrSend());
    ssig.set(ss,TestOrd::TraceAPI, CMVMI, GSN_EVENT_SUBSCRIBE_REQ,
             EventSubscribeReq::SignalLength);
    *dst = ll;

    if (nodeId_arg == 0)
    {
      // all nodes
      nodeId = 1;
      max = MAX_NDB_NODES;
    }
    else
    {
      // only one node
      max = nodeId = nodeId_arg;
    }
    // first make sure nodes are sendable
    for(; nodeId <= max; nodeId++)
    {
      if (nodeTypes[nodeId] != NODE_TYPE_DB)
        continue;
      if (okToSendTo(nodeId, true))
      {
        if (getNodeInfo(nodeId).is_connected()  == false)
        {
          // node not connected we can safely skip this one
          continue;
        }
        // api_reg_conf not received yet, need to retry
        return SEND_OR_RECEIVE_FAILED;
      }
    }

    if (nodeId_arg == 0)
    {
      // all nodes
      nodeId = 1;
      max = MAX_NDB_NODES;
    }
    else
    {
      // only one node
      max = nodeId = nodeId_arg;
    }
    // now send to all sendable nodes nodes
    // note, lock is held, so states have not changed
    for(; (Uint32) nodeId <= max; nodeId++)
    {
      if (nodeTypes[nodeId] != NODE_TYPE_DB)
        continue;
      if (getNodeInfo(nodeId).is_connected()  == false)
        continue; // node is not connected, skip
      if (ss.sendSignal(nodeId, &ssig) == SEND_OK)
        nodes.set(nodeId);
      else if (max == nodeId)
      {
        return SEND_OR_RECEIVE_FAILED;
      }
    }
    break;
  }

  if (nodes.isclear())
  {
    return SEND_OR_RECEIVE_FAILED;
  }
  
  int error = 0;
  while (!nodes.isclear())
  {
    Uint32 nodeId;
    SimpleSignal *signal = ss.waitFor();
    int gsn = signal->readSignalNumber();
    nodeId = refToNode(signal->header.theSendersBlockRef);
    switch (gsn) {
    case GSN_EVENT_SUBSCRIBE_CONF:{
      nodes.clear(nodeId);
      break;
    }
    case GSN_EVENT_SUBSCRIBE_REF:{
      nodes.clear(nodeId);
      error = 1;
      break;
    }
      // Since sending okToSend(true), 
      // there is no guarantee that NF_COMPLETEREP will come
      // i.e listen also to NODE_FAILREP
    case GSN_NODE_FAILREP: {
      const NodeFailRep * const rep =
	CAST_CONSTPTR(NodeFailRep, signal->getDataPtr());
      Uint32 len = NodeFailRep::getNodeMaskLength(signal->getLength());
      require(len == NodeBitmask::Size || // only full length in ndbapi
              len == 0);
      NdbNodeBitmask mask;
      // only care about data nodes
      if (signal->header.m_noOfSections >= 1)
      {
        mask.assign(signal->ptr[0].sz, signal->ptr[0].p);
      }
      else
      {
        mask.assign(NdbNodeBitmask::Size, rep->theNodes);
      }
      nodes.bitANDC(mask);
      break;
    }
      
    case GSN_NF_COMPLETEREP:{
      const NFCompleteRep * const rep =
	CAST_CONSTPTR(NFCompleteRep, signal->getDataPtr());
      if (rep->failedNodeId <= nodes.max_size())
        nodes.clear(rep->failedNodeId);
      break;
    }
    case GSN_API_REGCONF:
    case GSN_TAKE_OVERTCCONF:
    case GSN_CONNECT_REP:
      continue;
    default:
      report_unknown_signal(signal);
      return SEND_OR_RECEIVE_FAILED;
    }
  }
  if (error)
    return SEND_OR_RECEIVE_FAILED;
  return 0;
}

//****************************************************************************
//****************************************************************************
int 
MgmtSrvr::setNodeLogLevelImpl(int nodeId, const SetLogLevelOrd & ll)
{
  INIT_SIGNAL_SENDER(ss,nodeId);

  SimpleSignal ssig;
  ssig.set(ss,TestOrd::TraceAPI, CMVMI, GSN_SET_LOGLEVELORD,
	   SetLogLevelOrd::SignalLength);
  SetLogLevelOrd* const dst = CAST_PTR(SetLogLevelOrd, ssig.getDataPtrSend());
  *dst = ll;
  
  return ss.sendSignal(nodeId, &ssig) == SEND_OK ? 0 : SEND_OR_RECEIVE_FAILED;
}

//****************************************************************************
//****************************************************************************

int 
MgmtSrvr::insertError(int nodeId, int errorNo, Uint32 * extra)
{
  BlockNumber block;

  if (errorNo < 0) {
    return INVALID_ERROR_NUMBER;
  }

  SignalSender ss(theFacade);
  ss.lock(); /* lock will be released on exit */

  if(getNodeType(nodeId) == NDB_MGM_NODE_TYPE_NDB)
  {
    block= CMVMI;
  }
  else if(nodeId == _ownNodeId)
  {
    g_errorInsert= errorNo;
    return 0;
  }
  else if(getNodeType(nodeId) == NDB_MGM_NODE_TYPE_MGM)
    block= _blockNumber;
  else
    return WRONG_PROCESS_TYPE;

  SimpleSignal ssig;
  ssig.set(ss,TestOrd::TraceAPI, block, GSN_TAMPER_ORD, 
	   TamperOrd::SignalLength);
  TamperOrd* const tamperOrd = CAST_PTR(TamperOrd, ssig.getDataPtrSend());
  tamperOrd->errorNo = errorNo;

  if (extra)
  {
    ssig.getDataPtrSend()[1] = * extra;
    ssig.header.theLength++;
  }

  int res = ss.sendSignal(nodeId, &ssig) == SEND_OK ? 0 :SEND_OR_RECEIVE_FAILED;

  if (res == 0)
  {
    /**
<<<<<<< HEAD
     * In order to make NDB_TAMPER (almost) syncronous,
     *   make a synchronous request *after* the NDB_TAMPER
     * Add a small sleep as well to raise probability a bit more
=======
     * In order to make NDB_TAMPER (almost) synchronous,
     *   make a synchronous request *after* the NDB_TAMPER
>>>>>>> a246bad76b9271cb4333634e954040a970222e0a
     */
    make_sync_req(ss, Uint32(nodeId));
    NdbSleep_MilliSleep(20);
  }

  return res;
}


int
MgmtSrvr::startSchemaTrans(SignalSender& ss, NodeId & out_nodeId,
                           Uint32 transId, Uint32 & out_transKey)
{
  SimpleSignal ssig;

  ssig.set(ss, 0, DBDICT, GSN_SCHEMA_TRANS_BEGIN_REQ,
           SchemaTransBeginReq::SignalLength);

  SchemaTransBeginReq* req =
    CAST_PTR(SchemaTransBeginReq, ssig.getDataPtrSend());

  req->clientRef =  ss.getOwnRef();
  req->transId = transId;
  req->requestInfo = 0;

  NodeId nodeId = ss.get_an_alive_node();

retry:
  if (ss.get_node_alive(nodeId) == false)
  {
    nodeId = ss.get_an_alive_node();
  }

  if (ss.sendSignal(nodeId, &ssig) != SEND_OK)
  {
    return SEND_OR_RECEIVE_FAILED;
  }

  while (true)
  {
    SimpleSignal *signal = ss.waitFor();
    int gsn = signal->readSignalNumber();
    switch (gsn) {
    case GSN_SCHEMA_TRANS_BEGIN_CONF: {
      const SchemaTransBeginConf * conf =
        CAST_CONSTPTR(SchemaTransBeginConf, signal->getDataPtr());
      out_transKey = conf->transKey;
      out_nodeId = nodeId;
      return 0;
    }
    case GSN_SCHEMA_TRANS_BEGIN_REF: {
      const SchemaTransBeginRef * ref =
        CAST_CONSTPTR(SchemaTransBeginRef, signal->getDataPtr());

      switch(ref->errorCode){
      case SchemaTransBeginRef::NotMaster:
        nodeId = ref->masterNodeId;
        // Fall-through
      case SchemaTransBeginRef::Busy:
      case SchemaTransBeginRef::BusyWithNR:
        goto retry;
      default:
        return ref->errorCode;
      }
    }
    case GSN_NF_COMPLETEREP:
      // ignore
      break;
    case GSN_NODE_FAILREP:{
      const NodeFailRep * const rep =
        CAST_CONSTPTR(NodeFailRep, signal->getDataPtr());
      Uint32 len = NodeFailRep::getNodeMaskLength(signal->getLength());
      assert(len == NodeBitmask::Size || // only full length in ndbapi
             len == 0);
      if (signal->header.m_noOfSections >= 1)
      {
        if (BitmaskImpl::safe_get(NodeBitmask::getPackedLengthInWords(signal->ptr[0].p),
                                  signal->ptr[0].p, nodeId))
        {
          nodeId++;
          goto retry;
        }
      }
      else if (BitmaskImpl::safe_get(len, rep->theAllNodes, nodeId))
      {
        nodeId++;
        goto retry;
      }
      break;
    }
    case GSN_API_REGCONF:
    case GSN_TAKE_OVERTCCONF:
    case GSN_CONNECT_REP:
      break;
    default:
      report_unknown_signal(signal);
      return SEND_OR_RECEIVE_FAILED;
    }
  }
}

int
MgmtSrvr::endSchemaTrans(SignalSender& ss, NodeId nodeId,
                         Uint32 transId, Uint32 transKey,
                         Uint32 flags)
{
  SimpleSignal ssig;

  ssig.set(ss, 0, DBDICT, GSN_SCHEMA_TRANS_END_REQ,
           SchemaTransEndReq::SignalLength);

  SchemaTransEndReq* req =
    CAST_PTR(SchemaTransEndReq, ssig.getDataPtrSend());

  req->clientRef =  ss.getOwnRef();
  req->transId = transId;
  req->requestInfo = 0;
  req->transKey = transKey;
  req->flags = flags;

  if (ss.sendSignal(nodeId, &ssig) != SEND_OK)
  {
    return SEND_OR_RECEIVE_FAILED;
  }

  while (true)
  {
    SimpleSignal *signal = ss.waitFor();
    int gsn = signal->readSignalNumber();
    switch (gsn) {
    case GSN_SCHEMA_TRANS_END_CONF: {
      return 0;
    }
    case GSN_SCHEMA_TRANS_END_REF: {
      const SchemaTransEndRef * ref =
        CAST_CONSTPTR(SchemaTransEndRef, signal->getDataPtr());
      return ref->errorCode;
    }
    case GSN_NF_COMPLETEREP:
      // ignore
      break;
    case GSN_NODE_FAILREP:{
      const NodeFailRep * const rep =
        CAST_CONSTPTR(NodeFailRep, signal->getDataPtr());
      Uint32 len = NodeFailRep::getNodeMaskLength(signal->getLength());
      assert(len == NodeBitmask::Size || // only full length in ndbapi
             len == 0);

      if (signal->header.m_noOfSections >= 1)
      {
        if (BitmaskImpl::safe_get(NodeBitmask::getPackedLengthInWords(signal->ptr[0].p),
                                  signal->ptr[0].p, nodeId))
        {
          return -1;
        }
      }
      else if (BitmaskImpl::safe_get(len, rep->theAllNodes, nodeId))
      {
        return -1;
      }
      break;
    }
    case GSN_API_REGCONF:
    case GSN_TAKE_OVERTCCONF:
    case GSN_CONNECT_REP:
      break;
    default:
      report_unknown_signal(signal);
      return SEND_OR_RECEIVE_FAILED;
    }
  }
}

int
MgmtSrvr::createNodegroup(int *nodes, int count, int *ng)
{
  int res;
  SignalSender ss(theFacade);
  ss.lock();

  Uint32 transId = rand();
  Uint32 transKey;
  NodeId nodeId;

  if ((res = startSchemaTrans(ss, nodeId, transId, transKey)))
  {
    return res;
  }

  SimpleSignal ssig;
  ssig.set(ss, 0, DBDICT, GSN_CREATE_NODEGROUP_REQ,
           CreateNodegroupReq::SignalLength);

  CreateNodegroupReq* req =
    CAST_PTR(CreateNodegroupReq, ssig.getDataPtrSend());

  req->transId = transId;
  req->transKey = transKey;
  req->nodegroupId = RNIL;
  req->senderData = 77;
  req->senderRef = ss.getOwnRef();
  std::memset(req->nodes, 0, sizeof(req->nodes));

  if (ng)
  {
    if (* ng != -1)
    {
      req->nodegroupId = * ng;
    }
  }
  for (int i = 0; i<count && i<(int)NDB_ARRAY_SIZE(req->nodes); i++)
  {
    req->nodes[i] = nodes[i];
  }

  if (ss.sendSignal(nodeId, &ssig) != SEND_OK)
  {
    return SEND_OR_RECEIVE_FAILED;
  }

  bool wait = true;
  while (wait)
  {
    SimpleSignal *signal = ss.waitFor();
    int gsn = signal->readSignalNumber();
    switch (gsn) {
    case GSN_CREATE_NODEGROUP_CONF: {
      const CreateNodegroupConf * conf =
        CAST_CONSTPTR(CreateNodegroupConf, signal->getDataPtr());

      if (ng)
      {
        * ng = conf->nodegroupId;
      }

      wait = false;
      break;
    }
    case GSN_CREATE_NODEGROUP_REF:{
      const CreateNodegroupRef * ref =
        CAST_CONSTPTR(CreateNodegroupRef, signal->getDataPtr());
      Uint32 err = ref->errorCode;
      endSchemaTrans(ss, nodeId, transId, transKey,
                     SchemaTransEndReq::SchemaTransAbort);
      return err;
    }
    case GSN_NF_COMPLETEREP:
      // ignore
      break;
    case GSN_NODE_FAILREP:{
      const NodeFailRep * const rep =
        CAST_CONSTPTR(NodeFailRep, signal->getDataPtr());
      Uint32 len = NodeFailRep::getNodeMaskLength(signal->getLength());
      assert(len == NodeBitmask::Size || // only full length in ndbapi
             len == 0);

      if (signal->header.m_noOfSections >= 1)
      {
        if (BitmaskImpl::safe_get(NodeBitmask::getPackedLengthInWords(signal->ptr[0].p),
                                  signal->ptr[0].p, nodeId))
        {
          return SchemaTransBeginRef::Nodefailure;
        }
      }
      else if (BitmaskImpl::safe_get(len, rep->theAllNodes, nodeId))
      {
        return SchemaTransBeginRef::Nodefailure;
      }
      break;
    }
    case GSN_API_REGCONF:
    case GSN_TAKE_OVERTCCONF:
    case GSN_CONNECT_REP:
      break;
    default:
      report_unknown_signal(signal);
      return SEND_OR_RECEIVE_FAILED;
    }
  }

  return endSchemaTrans(ss, nodeId, transId, transKey, 0);
}

int
MgmtSrvr::dropNodegroup(unsigned ng)
{
  int res;
  SignalSender ss(theFacade);
  ss.lock();

  Uint32 transId = rand();
  Uint32 transKey;
  NodeId nodeId;

  if ((res = startSchemaTrans(ss, nodeId, transId, transKey)))
  {
    return res;
  }

  SimpleSignal ssig;
  ssig.set(ss, 0, DBDICT, GSN_DROP_NODEGROUP_REQ, DropNodegroupReq::SignalLength);

  DropNodegroupReq* req =
    CAST_PTR(DropNodegroupReq, ssig.getDataPtrSend());

  req->transId = transId;
  req->transKey = transKey;
  req->nodegroupId = ng;
  req->senderData = 77;
  req->senderRef = ss.getOwnRef();

  if (ss.sendSignal(nodeId, &ssig) != SEND_OK)
  {
    return SEND_OR_RECEIVE_FAILED;
  }

  bool wait = true;
  while (wait)
  {
    SimpleSignal *signal = ss.waitFor();
    int gsn = signal->readSignalNumber();
    switch (gsn) {
    case GSN_DROP_NODEGROUP_CONF: {
      wait = false;
      break;
    }
    case GSN_DROP_NODEGROUP_REF:
    {
      const DropNodegroupRef * ref =
        CAST_CONSTPTR(DropNodegroupRef, signal->getDataPtr());
      endSchemaTrans(ss, nodeId, transId, transKey,
                     SchemaTransEndReq::SchemaTransAbort);
      return ref->errorCode;
    }
    case GSN_NF_COMPLETEREP:
      // ignore
      break;
    case GSN_NODE_FAILREP:{
      const NodeFailRep * const rep =
        CAST_CONSTPTR(NodeFailRep, signal->getDataPtr());
      Uint32 len = NodeFailRep::getNodeMaskLength(signal->getLength());
      assert(len == NodeBitmask::Size || // only full length in ndbapi
             len == 0);

      if (signal->header.m_noOfSections >= 1)
      {
        if (BitmaskImpl::safe_get(NodeBitmask::getPackedLengthInWords(signal->ptr[0].p),
                                  signal->ptr[0].p, nodeId))
        {
          return SchemaTransBeginRef::Nodefailure;
        }
      }
      else if (BitmaskImpl::safe_get(len, rep->theAllNodes, nodeId))
      {
        return SchemaTransBeginRef::Nodefailure;
      }
      break;
    }
    case GSN_API_REGCONF:
    case GSN_TAKE_OVERTCCONF:
    case GSN_CONNECT_REP:
      break;
    default:
      report_unknown_signal(signal);
      return SEND_OR_RECEIVE_FAILED;
    }
  }

  int ret = endSchemaTrans(ss, nodeId, transId, transKey, 0);
  if (ret == 0)
  {
    // Check whether nodegroup is dropped using the current cached node states
    bool ng_is_empty = true;
    NodeId node_id = 0;
    while (getNextNodeId(&node_id, NDB_MGM_NODE_TYPE_NDB))
    {
      const trp_node& node = getNodeInfo(node_id);
      if (node.is_connected() && node.m_state.nodeGroup == ng)
      {
        ng_is_empty = false;
        break;
      }
    }
    if (!ng_is_empty)
    {
      /*
       * Some node is still reported to belong to dropped nodegroup.
       * Wait for 4 heartbeats, when either the heartbeat with new nodegroup
       * information should have arrived, or node should been declared failed.
       */
      NdbSleep_MilliSleep(4 * 100);
    }
  }
  return ret;
}


//****************************************************************************
//****************************************************************************

int 
MgmtSrvr::setTraceNo(int nodeId, int traceNo)
{
  if (traceNo < 0) {
    return INVALID_TRACE_NUMBER;
  }

  INIT_SIGNAL_SENDER(ss,nodeId);

  SimpleSignal ssig;
  ssig.set(ss,TestOrd::TraceAPI, CMVMI, GSN_TEST_ORD, TestOrd::SignalLength);
  TestOrd* const testOrd = CAST_PTR(TestOrd, ssig.getDataPtrSend());
  testOrd->clear();
  // Assume TRACE command causes toggling. Not really defined... ? TODO
  testOrd->setTraceCommand(TestOrd::Toggle, 
			   (TestOrd::TraceSpecification)traceNo);

  return ss.sendSignal(nodeId, &ssig) == SEND_OK ? 0 : SEND_OR_RECEIVE_FAILED;
}

//****************************************************************************
//****************************************************************************

int 
MgmtSrvr::setSignalLoggingMode(int nodeId, LogMode mode, 
			       const Vector<BaseString>& blocks)
{
  INIT_SIGNAL_SENDER(ss,nodeId);

  // Convert from MgmtSrvr format...

  TestOrd::Command command;
  if (mode == Off) {
    command = TestOrd::Off;
  }
  else {
    command = TestOrd::On;
  }

  TestOrd::SignalLoggerSpecification logSpec;
  switch (mode) {
  case In:
    logSpec = TestOrd::InputSignals;
    break;
  case Out:
    logSpec = TestOrd::OutputSignals;
    break;
  case InOut:
    logSpec = TestOrd::InputOutputSignals;
    break;
  case Off:
    // In MgmtSrvr interface it's just possible to switch off all logging, both
    // "in" and "out" (this should probably be changed).
    logSpec = TestOrd::InputOutputSignals;
    break;
  default:
    ndbout_c("Unexpected value %d, MgmtSrvr::setSignalLoggingMode, line %d",
	     (unsigned)mode, __LINE__);
    assert(false);
    return -1;
  }

  SimpleSignal ssig;
  ssig.set(ss,TestOrd::TraceAPI, CMVMI, GSN_TEST_ORD, TestOrd::SignalLength);

  TestOrd* const testOrd = CAST_PTR(TestOrd, ssig.getDataPtrSend());
  testOrd->clear();
  
  if (blocks.size() == 0 || blocks[0] == "ALL") {
    // Logg command for all blocks
    testOrd->addSignalLoggerCommand(command, logSpec);
  } else {
    for(unsigned i = 0; i < blocks.size(); i++)
    {
      BlockNumber blockNumber = getBlockNo(blocks[i].c_str());
      if (blockNumber == 0)
        return INVALID_BLOCK_NAME;
      testOrd->addSignalLoggerCommand(blockNumber, command, logSpec);
    }
  }

  return ss.sendSignal(nodeId, &ssig) == SEND_OK ? 0 : SEND_OR_RECEIVE_FAILED;
}

/*****************************************************************************
 * Signal tracing
 *****************************************************************************/
int MgmtSrvr::startSignalTracing(int nodeId)
{
  INIT_SIGNAL_SENDER(ss,nodeId);
  
  SimpleSignal ssig;
  ssig.set(ss,TestOrd::TraceAPI, CMVMI, GSN_TEST_ORD, TestOrd::SignalLength);

  TestOrd* const testOrd = CAST_PTR(TestOrd, ssig.getDataPtrSend());
  testOrd->clear();
  testOrd->setTestCommand(TestOrd::On);

  return ss.sendSignal(nodeId, &ssig) == SEND_OK ? 0 : SEND_OR_RECEIVE_FAILED;
}

int 
MgmtSrvr::stopSignalTracing(int nodeId) 
{
  INIT_SIGNAL_SENDER(ss,nodeId);

  SimpleSignal ssig;
  ssig.set(ss,TestOrd::TraceAPI, CMVMI, GSN_TEST_ORD, TestOrd::SignalLength);
  TestOrd* const testOrd = CAST_PTR(TestOrd, ssig.getDataPtrSend());
  testOrd->clear();
  testOrd->setTestCommand(TestOrd::Off);

  return ss.sendSignal(nodeId, &ssig) == SEND_OK ? 0 : SEND_OR_RECEIVE_FAILED;
}


/*****************************************************************************
 * Dump state
 *****************************************************************************/

int
MgmtSrvr::dumpState(int nodeId, const char* args)
{
  // Convert the space separated args 
  // string to an int array
  Uint32 args_array[25];
  Uint32 numArgs = 0;

  const int BufSz = 12; /* 32 bit signed = 10 digits + sign + trailing \0 */
  char buf[BufSz];  
  int b  = 0;
  std::memset(buf, 0, BufSz);
  for (size_t i = 0; i <= strlen(args); i++){
    if (b == NDB_ARRAY_SIZE(buf))
    {
      return -1;
    }
    if (numArgs == NDB_ARRAY_SIZE(args_array))
    {
      return -1;
    }
    if (args[i] == ' ' || args[i] == 0){
      assert(buf[b] == 0);
      args_array[numArgs] = atoi(buf);
      numArgs++;
      std::memset(buf, 0, BufSz);
      b = 0;
    } else {
      buf[b] = args[i];
      b++;
    }    
  }
  
  return dumpState(nodeId, args_array, numArgs);
}

int
MgmtSrvr::dumpState(int nodeId, const Uint32 args[], Uint32 no)
{
  if (nodeId == _ownNodeId)
  {
    return dumpStateSelf(args, no);
  }

  INIT_SIGNAL_SENDER(ss,nodeId);

  const Uint32 len = no > 25 ? 25 : no;
  
  SimpleSignal ssig;
  DumpStateOrd * const dumpOrd = 
    CAST_PTR(DumpStateOrd, ssig.getDataPtrSend());
  ssig.set(ss,TestOrd::TraceAPI, CMVMI, GSN_DUMP_STATE_ORD, len);
  for(Uint32 i = 0; i<25; i++){
    if (i < len)
      dumpOrd->args[i] = args[i];
    else
      dumpOrd->args[i] = 0;
  }
  
  int res = ss.sendSignal(nodeId, &ssig) == SEND_OK ? 0 :SEND_OR_RECEIVE_FAILED;

  if (res == 0)
  {
    /**
     * In order to make DUMP (almost) synchronous,
     *   make a synchronous request *after* the NDB_TAMPER
     */
    make_sync_req(ss, Uint32(nodeId));
  }

  return res;

}

int
MgmtSrvr::dumpStateSelf(const Uint32 args[], Uint32 no)
{
  if (no < 1)
    return -1;

#ifdef ERROR_INSERT
  switch(args[0])
  {
  case 9994:
  {
    /* Transporter send blocking */
    if (no >= 2)
    {
      Uint32 nodeId = args[1];
      ndbout_c("Blocking send to node %u",
               nodeId);
      TransporterRegistry* tr = theFacade->get_registry();
      tr->blockSend(*theFacade, nodeId);
    }
    break;
  }
  case 9995:
  {
    /* Transporter send unblocking */
    if (no >= 2)
    {
      Uint32 nodeId = args[1];
      ndbout_c("Unblocking send to node %u",
               nodeId);
      TransporterRegistry* tr = theFacade->get_registry();
      tr->unblockSend(*theFacade, nodeId);
    }
    break;
  }

  case 9996:
  {
    /* Sendbuffer consumption */
    if (no >= 2)
    {
      Uint64 remain_bytes = args[1];
      ndbout_c("Consuming sendbuffer except for %llu bytes",
               remain_bytes);
      theFacade->consume_sendbuffer(remain_bytes);
    }
    break;
  }
  case 9997:
  {
    /* Sendbuffer release */
    ndbout_c("Releasing consumed sendbuffer");
    theFacade->release_consumed_sendbuffer();
    break;
  }
  default:
    ;
  }
#endif

  return 0;
}



//****************************************************************************
//****************************************************************************

const char* MgmtSrvr::getErrorText(int errorCode, char *buf, int buf_sz)
{
  ndb_error_string(errorCode, buf, buf_sz);
  buf[buf_sz-1]= 0;
  return buf;
}


void
MgmtSrvr::trp_deliver_signal(const NdbApiSignal* signal,
                             const LinearSectionPtr ptr[3])
{
  int gsn = signal->readSignalNumber();

  switch (gsn) {
  case GSN_EVENT_REP:
  {
    /**
     * This EVENT_REP receives all infoEvent and eventLog messages that
     * are NOT generated through a DUMP command.
     */
    const Uint32 *data = signal->getDataPtr();
    Uint32 sz = signal->getLength();
    if (signal->getNoOfSections() > 0)
    {
      /**
       * Data comes in segmented part.
       */
      data = ptr[0].p;
      sz = ptr[0].sz;
    }
    eventReport(signal->getDataPtr(), sz, data);
    break;
  }

  case GSN_NF_COMPLETEREP:{
    const NFCompleteRep * rep = CAST_CONSTPTR(NFCompleteRep,
                                               signal->getDataPtr());
    /* Clear local nodeid reservation(if any) */
    release_local_nodeid_reservation(rep->failedNodeId);

     clear_connect_address_cache(rep->failedNodeId);
    break;
  }
  case GSN_TAMPER_ORD:
    ndbout << "TAMPER ORD" << endl;
    break;
  case GSN_API_REGCONF:
  case GSN_TAKE_OVERTCCONF:
    break;
  case GSN_CONNECT_REP:{
    const Uint32 nodeId = signal->getDataPtr()[0];

    /*
      Clear local nodeid reservation since nodeid is
      now reserved by a connected transporter
    */
    release_local_nodeid_reservation(nodeId);

    union {
      Uint32 theData[25];
      EventReport repData;
    };
    EventReport * rep = &repData;
    theData[1] = nodeId;
    rep->setEventType(NDB_LE_Connected);

    if (nodeTypes[nodeId] == NODE_TYPE_DB)
    {
      m_started_nodes.push_back(nodeId);
    }
    rep->setEventType(NDB_LE_Connected);
    rep->setNodeId(_ownNodeId);
    eventReport(theData, 1, theData);
    return;
  }
  case GSN_NODE_FAILREP:
  {
    union {
      Uint32 theData[25];
      EventReport repData;
    };
    std::memset(theData, 0, sizeof(theData));
    EventReport * event = &repData;
    event->setEventType(NDB_LE_Disconnected);
    event->setNodeId(_ownNodeId);

    const NodeFailRep *rep = CAST_CONSTPTR(NodeFailRep,
                                           signal->getDataPtr());
    Uint32 len = NodeFailRep::getNodeMaskLength(signal->getLength());

    const Uint32* nbm;
    if (signal->m_noOfSections >= 1)
    {
      assert (len == 0);
      nbm = ptr[0].p;
      len = ptr[0].sz;
    }
    else
    {
      assert(len == NodeBitmask::Size); // only full length in ndbapi
      nbm = rep->theAllNodes;
    }

    for (Uint32 i = BitmaskImpl::find_first(len, nbm);
         i != BitmaskImpl::NotFound;
         i = BitmaskImpl::find_next(len, nbm, i + 1))
    {
      theData[1] = i;
      eventReport(theData, 1, theData);
      g_eventLogger->debug("NODE_FAILREP for node: %u", i);
      m_config_manager->set_node_failed(i);

      /* Clear local nodeid reservation(if any) */
      release_local_nodeid_reservation(i);

      clear_connect_address_cache(i);
    }
    return;
  }
  case GSN_CLOSE_COMREQ:
  {
    theFacade->perform_close_clnt(this);
    break;
  }
  default:
    g_eventLogger->error("Unknown signal received. SignalNumber: "
                         "%i from (%d, 0x%x)",
                         gsn,
                         refToNode(signal->theSendersBlockRef),
                         refToBlock(signal->theSendersBlockRef));
    assert(false);
  }
}


void
MgmtSrvr::trp_node_status(Uint32 nodeId, Uint32 _event)
{
}

enum ndb_mgm_node_type 
MgmtSrvr::getNodeType(NodeId nodeId) const 
{
  if(nodeId >= MAX_NODES)
    return (enum ndb_mgm_node_type)-1;
  
  return nodeTypes[nodeId];
}


const char*
MgmtSrvr::get_connect_address(NodeId node_id,
                              char *addr_buf,
                              size_t addr_buf_size)
{
  assert(node_id < NDB_ARRAY_SIZE(m_connect_address));

  if (!is_m_connect_address_set[node_id])
  {
    // No cached connect address available
    const trp_node &node= getNodeInfo(node_id);
    if (node.is_connected())
    {
      // Cache the connect address, it's valid until
      // node disconnects
      is_m_connect_address_set[node_id] = true;
      m_connect_address[node_id] =
        theFacade->ext_get_connect_address(node_id);
    }
    else
    {
      addr_buf[0] = 0;
      return addr_buf;
    }
  }

  // Return the cached connect address
  if (m_connect_address[node_id].sin6_family == AF_INET6)
  {
    struct in6_addr *addr = &m_connect_address[node_id].sin6_addr;
    return Ndb_inet_ntop(AF_INET6,
                         static_cast<void*>(addr),
                         addr_buf,
                         addr_buf_size);
  }
  else
  {
    struct sockaddr_in *in4 = (struct sockaddr_in*)&m_connect_address[node_id];
    struct in_addr *addr = &in4->sin_addr;
    return Ndb_inet_ntop(m_connect_address[node_id].sin6_family,
                         static_cast<void*>(addr),
                         addr_buf,
                         addr_buf_size);
  }
}


void
MgmtSrvr::clear_connect_address_cache(NodeId nodeid)
{
  assert(nodeid < NDB_ARRAY_SIZE(m_connect_address));
  if (nodeid < NDB_ARRAY_SIZE(m_connect_address))
  {
    memset(&m_connect_address[nodeid], 0, sizeof(struct sockaddr_in6));
    is_m_connect_address_set[nodeid] = false;
  }
}

/***************************************************************************
 * Alloc nodeid
 ***************************************************************************/

MgmtSrvr::NodeIdReservations::NodeIdReservations()
    : m_reservations()  // zero fill using value initialization
{
}


void
MgmtSrvr::NodeIdReservations::check_array(NodeId n) const
{
  assert( n < NDB_ARRAY_SIZE(m_reservations));
}


bool
MgmtSrvr::NodeIdReservations::get(NodeId n) const
{
  check_array(n);

  return (m_reservations[n].m_timeout != 0);
}


void
MgmtSrvr::NodeIdReservations::set(NodeId n, unsigned timeout)
{
  check_array(n);

  Reservation& r = m_reservations[n];
  // Don't allow double set
  assert(r.m_timeout == 0 && !NdbTick_IsValid(r.m_start));

  r.m_timeout = timeout;
  r.m_start = NdbTick_getCurrentTicks();
}


BaseString
MgmtSrvr::NodeIdReservations::pretty_str() const
{
  const char* sep = "";
  BaseString str;
  for (size_t i = 0; i < NDB_ARRAY_SIZE(m_reservations); i++)
  {
    const Reservation& r = m_reservations[i];
    if (r.m_timeout)
    {
      str.appfmt("%s%u", sep, (unsigned)i);
      sep = ",";
    }
  }
  return str;
}


void
MgmtSrvr::NodeIdReservations::clear(NodeId n)
{
  check_array(n);

  Reservation& r = m_reservations[n];
  // Don't allow double clear
  assert(r.m_timeout != 0 && NdbTick_IsValid(r.m_start));

  r.m_timeout = 0;
  NdbTick_Invalidate(&r.m_start);
}


bool
MgmtSrvr::NodeIdReservations::has_timedout(NodeId n, NDB_TICKS now) const
{
  check_array(n);

  const Reservation& r = m_reservations[n];
  if (r.m_timeout && 
      NdbTick_Elapsed(r.m_start,now).milliSec() > r.m_timeout)
    return true;
  return false;
}


void
MgmtSrvr::release_local_nodeid_reservation(NodeId nodeid)
{
  NdbMutex_Lock(m_reserved_nodes_mutex);
  if (m_reserved_nodes.get(nodeid))
  {
    g_eventLogger->debug("Releasing local reservation for nodeid %d", nodeid);
    m_reserved_nodes.clear(nodeid);
  }
  NdbMutex_Unlock(m_reserved_nodes_mutex);
}


int
MgmtSrvr::alloc_node_id_req(NodeId free_node_id,
                            enum ndb_mgm_node_type type,
                            Uint32 timeout_ms)
{
  bool first_attempt = true;
  SignalSender ss(theFacade);
  ss.lock(); // lock will be released on exit

  SimpleSignal ssig;
  AllocNodeIdReq* req = CAST_PTR(AllocNodeIdReq, ssig.getDataPtrSend());
  ssig.set(ss, TestOrd::TraceAPI, QMGR, GSN_ALLOC_NODEID_REQ,
           AllocNodeIdReq::SignalLength);
  
  req->senderRef = ss.getOwnRef();
  req->senderData = 19;
  req->nodeId = free_node_id;
  req->nodeType = type;
  req->timeout = timeout_ms;

  int do_send = 1;
  NodeId nodeId = 0;
  while (1)
  {
    NodeBitmask active_nodes;
    {
      Guard g(m_local_config_mutex);
      m_local_config->get_nodemask(active_nodes);
    }
    if (nodeId == 0)
    {
      bool next;
      while((next = getNextNodeId(&nodeId, NDB_MGM_NODE_TYPE_NDB)) == true &&
            getNodeInfo(nodeId).is_confirmed() == false)
        ;
      if (!next)
        return NO_CONTACT_WITH_DB_NODES;
      do_send = 1;
    }
    if (free_node_id != 0)
    {
      if (!active_nodes.get(free_node_id))
      {
        g_eventLogger->info("Node %u is currently deactivated", free_node_id);
        return NODE_CURRENTLY_DEACTIVATED;
      }
    }
    if (do_send)
    {
      g_eventLogger->info("Sending ALLOC_NODE_ID_REQ to node %u", nodeId);
      if (ss.sendSignal(nodeId, &ssig) != SEND_OK)
        return SEND_OR_RECEIVE_FAILED;
      do_send = 0;
    }

    SimpleSignal *signal = ss.waitFor();

    int gsn = signal->readSignalNumber();
    switch (gsn) {
    case GSN_ALLOC_NODEID_CONF:
    {
#ifdef NOT_USED
      const AllocNodeIdConf * const conf =
        CAST_CONSTPTR(AllocNodeIdConf, signal->getDataPtr());
#endif
      g_eventLogger->info("Alloc node id %u succeeded", free_node_id);
      return 0;
    }
    case GSN_ALLOC_NODEID_REF:
    {
      const AllocNodeIdRef * const ref =
        CAST_CONSTPTR(AllocNodeIdRef, signal->getDataPtr());
      if (ref->errorCode == AllocNodeIdRef::NotMaster &&
          refToNode(ref->masterRef) == 0xFFFF)
      {
        /*
          This data node is not aware of who is the president (yet)
          and thus cannot allocate nodeids.
          If all data nodes are in the same state, then there's
          effectively 'no contact'.
          However, some other data nodes might be 'up' (node(s) in
          NOT_STARTED state).
        */
        bool next;
        while((next = getNextNodeId(&nodeId, NDB_MGM_NODE_TYPE_NDB)) == true &&
              getNodeInfo(nodeId).is_confirmed() == false)
          ;
        if (!next)
        {
          /* No viable node(s) */
          g_eventLogger->info("Alloc node id %u rejected, no new president yet",
                              free_node_id);
          return NO_CONTACT_WITH_DB_NODES;
        }

        /* Found another node, try to allocate a nodeid from it */
        do_send = 1;
        continue;
      }

      if (ref->errorCode == AllocNodeIdRef::NotReady)
      {
        g_eventLogger->info("Alloc node id %u request rejected, cluster not ready yet",
                            free_node_id);
        return NO_CONTACT_WITH_DB_NODES;
      }

      const bool refFromMaster = (refToNode(ref->masterRef) == nodeId);
      if (ref->errorCode == AllocNodeIdRef::NotMaster ||
          ref->errorCode == AllocNodeIdRef::Busy ||
          ref->errorCode == AllocNodeIdRef::NodeFailureHandlingNotCompleted)
      {
        do_send = 1;
        nodeId = refToNode(ref->masterRef);
	if (!getNodeInfo(nodeId).is_confirmed())
	  nodeId = 0;
        if (first_attempt && (ref->errorCode != AllocNodeIdRef::NotMaster))
        {
          first_attempt = false;
          g_eventLogger->info("Alloc node id %u rejected with error code %u, will retry",
                              free_node_id,
                              ref->errorCode);
        }
        /* sleep for a while before retrying */
        ss.unlock();
        if (ref->errorCode == AllocNodeIdRef::Busy)
        {
          NdbSleep_MilliSleep(100);  
        }
        else if (ref->errorCode == AllocNodeIdRef::NotMaster)
        {
          if (refFromMaster)
          {
            /* AllocNodeIdReq sent to master node, but master not ready
             * to alloc node ID. Sleep before retrying. */
            NdbSleep_SecSleep(1);
          }
          else
          {
            /* AllocNodeIdReq sent to non-master node, retry by sending
             * AllocNodeIdReq to ref->masterRef. No sleep before retrying */
          }
        }
        else /* AllocNodeIdRef::NodeFailureHandlingNotCompleted */
        {
          NdbSleep_SecSleep(1);
        }
        ss.lock();
        continue;
      }
      return ref->errorCode;
    }
    case GSN_NF_COMPLETEREP:
    {
      continue;
    }
    case GSN_NODE_FAILREP:{
      /**
       * ok to trap using NODE_FAILREP
       *   as we don't really wait on anything interesting
       */
      const NodeFailRep * const rep =
	CAST_CONSTPTR(NodeFailRep, signal->getDataPtr());
      Uint32 len = NodeFailRep::getNodeMaskLength(signal->getLength());
      const Uint32* nbm;
      if (signal->header.m_noOfSections >= 1)
      {
        assert (len == 0);
        nbm = signal->ptr[0].p;
        len = signal->ptr[0].sz;
      }
      else
      {
        assert(len == NodeBitmask::Size); // only full length in ndbapi
        nbm = rep->theAllNodes;
      }

      if (BitmaskImpl::safe_get(len, nbm, nodeId))
      {
        do_send = 1;
        nodeId = 0;
      }
      continue;
    }
    case GSN_API_REGCONF:
    case GSN_TAKE_OVERTCCONF:
    case GSN_CONNECT_REP:
      continue;
    default:
      report_unknown_signal(signal);
      return SEND_OR_RECEIVE_FAILED;
    }
  }
  return 0;
}

<<<<<<< HEAD
static inline bool is_loopback(const struct in6_addr *addr) {
=======
inline struct in6_addr * get_in6_addr(const struct sockaddr *clnt_addr) {
  return clnt_addr ? &((sockaddr_in6*)clnt_addr)->sin6_addr : nullptr;
}

inline struct in_addr * get_in_addr(const struct sockaddr *clnt_addr) {
  return &((sockaddr_in*)clnt_addr)->sin_addr;
}

inline bool is_loopback(const struct in6_addr *addr) {
>>>>>>> b4600d76
  return (IN6_IS_ADDR_LOOPBACK(addr) ||
         (IN6_IS_ADDR_V4MAPPED(addr) && addr->s6_addr[12] == 0x7f));
}

<<<<<<< HEAD
enum class HostnameMatch
{
   no_resolve,       // failure: could not resolve hostname
   no_match,         // failure: hostname does not match socket address
   ok_exact_match,   // success: exact match
   ok_wildcard,      // success: match not required
};

static HostnameMatch
match_hostname(const in6_addr *client_in6_addr,
               const char *config_hostname)
{
  if (config_hostname == nullptr || config_hostname[0] == 0) {
    return HostnameMatch::ok_wildcard;
  }

  // Check if the configured hostname can be resolved.
  // NOTE! Without this step it's not possible to:
  // - try to bind() the socket (since that requires resolve)
  // - compare the resolved address with the clients.
  struct in6_addr resolved_addr;
  if (Ndb_getInAddr6(&resolved_addr, config_hostname) != 0)
    return HostnameMatch::no_resolve;

  // Special case for client connecting on loopback address, check if it
  // can use this hostname by trying to bind the configured hostname. If this
  // process can bind it also means the client can use it (is on same machine).
  if (is_loopback(client_in6_addr)) {
    if (SocketServer::tryBind(0, false, config_hostname)) {
      // Match clients connecting on loopback address by trying to bind the
      // configured hostname, if it binds the client could use it as well.
      return HostnameMatch::ok_exact_match;
    }
    return HostnameMatch::no_match;
  }

  // Bitwise comparison of the two IPv6 addresses
  if (memcmp(&resolved_addr, client_in6_addr, sizeof(resolved_addr)) != 0)
    return HostnameMatch::no_match;

  return HostnameMatch::ok_exact_match;
}


/**
   @brief Build list of nodes in configuration

   @param config_nodes List of nodes
   @return true if list was filled properly, false otherwise
 */
bool
MgmtSrvr::build_node_list_from_config(NodeId node_id,
                                      ndb_mgm_node_type type,
                                      Vector<ConfigNode>& config_nodes,
                                      int& error_code,
                                      BaseString& error_string) const
{
=======
static HostnameMatch
match_hostname(const struct sockaddr *clnt_addr,
               const char *config_hostname)
{
  if (clnt_addr->sa_family == AF_INET6)
  {
    struct in6_addr resolved_addr;
    struct in6_addr *clnt_in6_addr = get_in6_addr(clnt_addr);
    if (Ndb_getInAddr6(&resolved_addr, config_hostname) != 0)
      return HostnameMatch::no_resolve;
    if (is_loopback(clnt_in6_addr)) {
      if (SocketServer::tryBind(0, false, config_hostname)) {
        return HostnameMatch::ok_exact_match;
      }
      return HostnameMatch::no_match;
    }
    // Bitwise comparison of the two IPv6 addresses
    if (memcmp(&resolved_addr, clnt_in6_addr, sizeof(resolved_addr)) != 0)
      return HostnameMatch::no_match;
    return HostnameMatch::ok_exact_match;
  }
  else
  {
    struct in_addr resolved_addr;
    struct in_addr tmp_addr;
    struct in_addr *clnt_in_addr = get_in_addr(clnt_addr);
    if (Ndb_getInAddr(&resolved_addr, config_hostname) != 0)
      return HostnameMatch::no_resolve;
    if (Ndb_getInAddr(&tmp_addr, "localhost") == 0 &&
        memcmp(&tmp_addr, &resolved_addr, sizeof(tmp_addr)) == 0)
      return HostnameMatch::ok_exact_match;
    // Bitwise comparison of the two IPv4 addresses
    if (memcmp(&resolved_addr, clnt_in_addr, sizeof(resolved_addr)) != 0)
      return HostnameMatch::no_match;
    return HostnameMatch::ok_exact_match;
  }
}

int
MgmtSrvr::find_node_type(NodeId node_id,
                         ndb_mgm_node_type type,
                         const struct sockaddr* client_addr,
                         Vector<PossibleNode>& nodes,
                         int& error_code, BaseString& error_string)
{
  const char* found_config_hostname= 0;
  unsigned type_c= (unsigned)type;
  bool found_unresolved_hosts = false;
  bool use_ipv6 = (client_addr->sa_family == AF_INET6);
>>>>>>> b4600d76
  Guard g(m_local_config_mutex);

  ConfigIter iter(m_local_config, CFG_SECTION_NODE);
  for(iter.first(); iter.valid(); iter.next())
  {
    // Check current nodeid, the caller either asks to find any
    // nodeid (nodeid=0) or a specific node (nodeid=x)
    unsigned current_node_id;
    require(iter.get(CFG_NODE_ID, &current_node_id) == 0);
    if (node_id && node_id != current_node_id) continue;

    // Check the optional Dedicated setting
    unsigned dedicated_node = 0;
    iter.get(CFG_NODE_DEDICATED, &dedicated_node);
    if (dedicated_node && current_node_id != node_id) {
      // This node id is only handed out if explicitly requested.
      continue;
    }

    // Check type of node, the caller will ask for API, MGM or NDB
    unsigned current_node_type;
    require(iter.get(CFG_TYPE_OF_SECTION, &current_node_type) == 0);
    if (current_node_type != (unsigned)type) {
      if (node_id) {
        // Caller asked for this exact nodeid, but it is not the correct type.
        BaseString type_string, current_type_string;
        const char *alias, *str = nullptr;
        alias = ndb_mgm_get_node_type_alias_string(type, &str);
        type_string.assfmt("%s(%s)", alias, str);
        alias = ndb_mgm_get_node_type_alias_string(
            (enum ndb_mgm_node_type)current_node_type, &str);
        current_type_string.assfmt("%s(%s)", alias, str);
        error_string.appfmt("Id %d configured as %s, connect attempted as %s.",
                            node_id, current_type_string.c_str(),
                            type_string.c_str());
        error_code= NDB_MGM_ALLOCID_CONFIG_MISMATCH;
        return false;
      }
      continue;
    }

<<<<<<< HEAD
    // Get configured HostName of this node
    const char *config_hostname;
    require(iter.get(CFG_NODE_HOST, &config_hostname) == 0);

    if (config_nodes.push_back({current_node_id,
                               config_hostname}) != 0)
    {
      error_string.assfmt("Failed to build config_nodes list");
      error_code = NDB_MGM_ALLOCID_ERROR;
      return false;
=======
    if (iter.get(CFG_NODE_HOST, &config_hostname))
      require(false);
    if (config_hostname == 0 || config_hostname[0] == 0)
    {
      config_hostname= "";
      matchType = HostnameMatch::ok_wildcard;
      DEBUG_FPRINTF((stderr, "nodeid: %u, wildcard\n", id));
    }
    else
    {
      found_config_hostname= config_hostname;
      DEBUG_FPRINTF((stderr, "nodeid: %u, hostname: %s\n",
                     id, config_hostname));
      matchType = match_hostname(client_addr,
                                 config_hostname);
>>>>>>> b4600d76
    }
  }
  return true;
}

int
MgmtSrvr::find_node_type(NodeId node_id,
                         ndb_mgm_node_type type,
                         const sockaddr_in6* client_addr,
                         const Vector<ConfigNode>& config_nodes,
                         Vector<PossibleNode>& nodes,
                         int& error_code, BaseString& error_string)
{
  const char* found_config_hostname = nullptr;
  bool found_unresolved_hosts = false;

  for (unsigned i = 0; i < config_nodes.size(); i++)
  {
    const ConfigNode& node = config_nodes[i];

    // Get current nodeid
    const unsigned current_node_id = node.nodeid;

    // Get configured HostName of this node
    const char *config_hostname = node.hostname.c_str();

    // Check if the connecting clients address matches the configured hostname
    const HostnameMatch matchType = match_hostname(&(client_addr->sin6_addr),
                                                   config_hostname);
    switch(matchType)
    {
      case HostnameMatch::no_resolve:
<<<<<<< HEAD
        found_config_hostname = config_hostname;
=======
        DEBUG_FPRINTF((stderr, "nodeid: %u, no resolve\n", id));
>>>>>>> b4600d76
        found_unresolved_hosts = true;
        break;

      case HostnameMatch::no_match:
<<<<<<< HEAD
        found_config_hostname = config_hostname;
=======
        DEBUG_FPRINTF((stderr, "nodeid: %u, no match\n", id));
>>>>>>> b4600d76
        break;

      case HostnameMatch::ok_wildcard:
        nodes.push_back({current_node_id, "", false});
        break;

      case HostnameMatch::ok_exact_match:
      {
        found_config_hostname = config_hostname;

        unsigned int pos = 0;
        DEBUG_FPRINTF((stderr, "nodeid: %u, match\n", id));
        // Insert this node into the list ahead of the non-exact matches
        for(; pos < nodes.size() && nodes[pos].exact_match ; pos++);
        nodes.push({current_node_id, config_hostname, true}, pos);
        break;
      }
    }

    if (node_id)
      break;
  }

  if (nodes.size() != 0)
  {
    return 0;
  }

  char *addr_str = nullptr;
  char addr_buf[NDB_ADDR_STRLEN];
  if (found_unresolved_hosts ||
      found_config_hostname)
  {
    if (use_ipv6)
    {
      struct in6_addr conn_addr =
        ((struct sockaddr_in6*)(client_addr))->sin6_addr;
      addr_str = Ndb_inet_ntop(AF_INET6,
                               static_cast<void*>(&conn_addr),
                               addr_buf,
                               sizeof(addr_buf));
    }
    else
    {
      struct in_addr conn_addr =
        ((struct sockaddr_in*)(client_addr))->sin_addr;
      addr_str = Ndb_inet_ntop(AF_INET,
                               static_cast<void*>(&conn_addr),
                               addr_buf,
                               sizeof(addr_buf));
    }
  }
  if (found_unresolved_hosts)
  {
    error_code= NDB_MGM_ALLOCID_CONFIG_RETRY;

    BaseString type_string;
<<<<<<< HEAD
    const char *alias, *str = nullptr;
    char addr_buf[NDB_ADDR_STRLEN];
    alias= ndb_mgm_get_node_type_alias_string(type, &str);
    type_string.assfmt("%s(%s)", alias, str);

    struct in6_addr conn_addr = client_addr->sin6_addr;
    char* addr_str =
        Ndb_inet_ntop(AF_INET6,
                      static_cast<void*>(&conn_addr),
                      addr_buf,
                      sizeof(addr_buf));

=======
    const char *alias, *str;
    alias= ndb_mgm_get_node_type_alias_string(type, &str);
    type_string.assfmt("%s(%s)", alias, str);

>>>>>>> b4600d76
    error_string.appfmt("No configured host found of node type %s for "
                        "connection from ip %s. Some hostnames are currently "
                        "unresolvable. Can be retried.",
                        type_string.c_str(), addr_str);
    return -1;
  }

  /*
    lock on m_configMutex held because found_config_hostname may have
    reference into config structure
  */
  error_code= NDB_MGM_ALLOCID_CONFIG_MISMATCH;
  if (node_id)
  {
    if (found_config_hostname)
    {
      char *loc_addr_str;
      char addr_buf[NDB_ADDR_STRLEN];
      {
        // Append error describing which host the faulty connection was from
<<<<<<< HEAD
        struct in6_addr conn_addr = client_addr->sin6_addr;
        char* addr_str =
            Ndb_inet_ntop(AF_INET6,
                          static_cast<void*>(&conn_addr),
                          addr_buf,
                          sizeof(addr_buf));
=======
>>>>>>> b4600d76
        error_string.appfmt("Connection with id %d done from wrong host ip %s,",
                            node_id, addr_str);
      }
      {
        // Append error describing which was the expected host
        int r_config_addr;
        if (use_ipv6)
        {
          struct in6_addr config_addr;
          r_config_addr = Ndb_getInAddr6(&config_addr, found_config_hostname);
          loc_addr_str = Ndb_inet_ntop(AF_INET6,
                                       static_cast<void*>(&config_addr),
                                       addr_buf,
                                       sizeof(addr_buf));
        }
        else
        {
          struct in_addr config_addr;
          r_config_addr = Ndb_getInAddr(&config_addr, found_config_hostname);
          loc_addr_str = Ndb_inet_ntop(AF_INET,
                                       static_cast<void*>(&config_addr),
                                       addr_buf,
                                       sizeof(addr_buf));
        }
        error_string.appfmt(" expected %s(%s).", found_config_hostname,
                            r_config_addr ?
                            "lookup failed" : loc_addr_str);
      }
      return -1;
    }
    error_string.appfmt("No node defined with id=%d in config file.", node_id);
    return -1;
  }

  // node_id == 0 and nodes.size() == 0
  if (found_config_hostname)
  {
<<<<<<< HEAD
    char addr_buf[NDB_ADDR_STRLEN];
    struct in6_addr conn_addr = client_addr->sin6_addr;
    char *addr_str = Ndb_inet_ntop(AF_INET6,
                                   static_cast<void*>(&conn_addr),
                                   addr_buf,
                                   sizeof(addr_buf));
=======
>>>>>>> b4600d76
    error_string.appfmt("Connection done from wrong host ip %s.",
                        (client_addr) ? addr_str : "");
    return -1;
  }

  error_string.append("No nodes defined in config file.");
  return -1;
}


int
MgmtSrvr::try_alloc(NodeId id,
                    ndb_mgm_node_type type,
                    Uint32 timeout_ms,
                    int& error_code,
                    BaseString& error_string)
{
  assert(type == NDB_MGM_NODE_TYPE_NDB ||
         type == NDB_MGM_NODE_TYPE_API);

  const NDB_TICKS start = NdbTick_getCurrentTicks();
  while (true)
  {
    int res = alloc_node_id_req(id, type, timeout_ms);
    if (res == 0)
    {
      /* Node id allocation succeeded */
      g_eventLogger->debug("Allocated nodeid %u in cluster", id);
      assert(id > 0);
      return id;
    }
    if (res == NO_CONTACT_WITH_DB_NODES &&
        type == NDB_MGM_NODE_TYPE_API)
    {
      const Uint64 retry_timeout = 3000; // milliseconds
      const NDB_TICKS now = NdbTick_getCurrentTicks();
      const Uint64 elapsed = NdbTick_Elapsed(start,now).milliSec();
      if (elapsed > retry_timeout)
      {
        /*
          Have waited long enough time for data nodes to
          decide on a master, return error
        */
        g_eventLogger->debug("Unable to allocate nodeid %u for API node " \
                             "in cluster (retried during %u milliseconds)",
                             id, (unsigned)elapsed);
        error_string.appfmt("No contact with data nodes to get node id %u",
                            id);
        error_code = NDB_MGM_ALLOCID_ERROR;
        return -1;
      }

      g_eventLogger->debug("Retrying allocation of nodeid %u...", id);
      NdbSleep_MilliSleep(1000);
      continue;
    }

    if (res == NO_CONTACT_WITH_DB_NODES &&
        type == NDB_MGM_NODE_TYPE_NDB)
    {
      /*
        No reply from data node(s) -> use the requested nodeid
        so that data node can start
      */
      g_eventLogger->debug("Nodeid %u for data node reserved locally "  \
                           "since cluster was not available ", id);
      return id;
    }
    if (res == NODE_CURRENTLY_DEACTIVATED)
    {
      g_eventLogger->debug("Nodeid %u for data node not active currently", id);
      error_string.appfmt("Nodeid %u currently deactive", id);
      error_code = NDB_MGM_ALLOCID_ERROR;
      return -1;
    }

    /* Unspecified error */
    return 0;
  }

  assert(false); // Never reached
  return 0;
}

/**
 * try_alloc_from_list
 *
 * returns :
 *    0 : Nodeid allocated
 *   -1 : Nodeid not available
 *   -2 : No contact with cluster
 */
int
MgmtSrvr::try_alloc_from_list(NodeId& nodeid,
                              ndb_mgm_node_type type,
                              Uint32 timeout_ms,
                              const Vector<PossibleNode>& nodes,
                              int& error_code,
                              BaseString& error_string)
{
  NodeBitmask active_nodes;
  {
    Guard g(m_local_config_mutex);
    m_local_config->get_nodemask(active_nodes);
  }
  for (unsigned i = 0; i < nodes.size(); i++)
  {
    const unsigned id= nodes[i].id;
    if (theFacade->ext_isConnected(id))
    {
      // Node is already reserved(connected via transporter)
      continue;
    }
    if (!active_nodes.get(id))
    {
      /* Node is deactivated, so not to be choosen as a free node id */
      continue;
    }

    NdbMutex_Lock(m_reserved_nodes_mutex);
    if (m_reserved_nodes.get(id))
    {
      // Node is already reserved(locally in this node)
      NdbMutex_Unlock(m_reserved_nodes_mutex);
      continue;
    }

    /*
      Reserve the nodeid locally while checking if it can
      be allocated in the data nodes
    */
    m_reserved_nodes.set(id, timeout_ms);

    NdbMutex_Unlock(m_reserved_nodes_mutex);
    int res = try_alloc(id,
                        type,
                        timeout_ms,
                        error_code,
                        error_string);
    if (res > 0)
    {
      // Nodeid allocation succeeded
      nodeid= id;

      if (type == NDB_MGM_NODE_TYPE_API)
      {
        /*
          Release the local reservation(which was set to avoid that
          more than one thread asked for same nodeid) since it's
          now reserved in data node
        */
        release_local_nodeid_reservation(id);
      }

      return 0; /* Nodeid allocated */
    }

    /* Release the local reservation */
    release_local_nodeid_reservation(id);

    if (res < 0)
    {
      // Don't try any more nodes from the list
      return -2; /* No contact with cluster */
    }
  }
  return -1; /* Nodeid not available */
}


bool
MgmtSrvr::alloc_node_id_impl(NodeId& nodeid,
                             enum ndb_mgm_node_type type,
                             const sockaddr_in6* client_addr,
                             int& error_code, BaseString& error_string,
                             Uint32 timeout_s)
{
  if (m_opts.no_nodeid_checks)
  {
    if (nodeid == 0)
    {
      error_string.appfmt("no-nodeid-checks set in management server. "
			  "node id must be set explicitly in connectstring");
      error_code = NDB_MGM_ALLOCID_CONFIG_MISMATCH;
      return false;
    }
    return true;
  }
  /* Don't allow allocation of this ndb_mgmd's nodeid */
  assert(_ownNodeId);
  if (nodeid == _ownNodeId)
  {
    // Fatal error
    error_code= NDB_MGM_ALLOCID_CONFIG_MISMATCH;
    if (type != NDB_MGM_NODE_TYPE_MGM)
    {
      /**
       * be backwards compatible wrt error messages
       */
      BaseString type_string, type_c_string;
      const char *alias, *str = nullptr;
      alias= ndb_mgm_get_node_type_alias_string(type, &str);
      type_string.assfmt("%s(%s)", alias, str);
      alias= ndb_mgm_get_node_type_alias_string(NDB_MGM_NODE_TYPE_MGM, &str);
      type_c_string.assfmt("%s(%s)", alias, str);
      error_string.appfmt("Id %d configured as %s, connect attempted as %s.",
                          nodeid, type_c_string.c_str(),
                          type_string.c_str());
    }
    else
    {
      error_string.appfmt("Id %d is already allocated by this ndb_mgmd",
                          nodeid);
    }
    return false;
  }

  /* Make sure that config is confirmed before allocating nodeid */
  Uint32 timeout_ms = timeout_s * 1000;
  {
    const NDB_TICKS start = NdbTick_getCurrentTicks();
    BaseString getconfig_message;
    while (!m_config_manager->get_packed_config(type,
                                                0,
                                                getconfig_message,
                                                true,
                                                nodeid))
    {
      const NDB_TICKS now = NdbTick_getCurrentTicks();
      if (NdbTick_Elapsed(start,now).milliSec() > timeout_ms)
      {
        error_code = NDB_MGM_ALLOCID_ERROR;
        error_string.append("Unable to allocate nodeid as configuration"
                            " not yet confirmed");
        return false;
      }

      NdbSleep_MilliSleep(20);
    }
  }

  // Build list of nodes fom configuration, this is done as a separate step
  // in order to hold the config mutex only for a short time and also
  // avoid holding it while resolving addresses.
  Vector<ConfigNode> config_nodes;
  if (!build_node_list_from_config(nodeid, type, config_nodes,
                                   error_code, error_string)) {
    assert(error_string.length() > 0);
    return false;
  }

  /* Find possible nodeids */
  Vector<PossibleNode> nodes;
  if (find_node_type(nodeid, type, client_addr, config_nodes,
                     nodes, error_code, error_string))
    return false;

  if (nodeid != 0)
  {
    NodeBitmask active_nodes;
    {
      Guard g(m_local_config_mutex);
      m_local_config->get_nodemask(active_nodes);
    }
    if (!active_nodes.get(nodeid))
    {
      g_eventLogger->debug("Nodeid %u deactivated, failed to alloc id",
                           nodeid);
      error_code = NDB_MGM_ALLOCID_ERROR;
      error_string.appfmt("Unable to allocate nodeid %u as node is"
                          " currently deactivated",
                          nodeid);
      return false;
    }
  }

  // Print list of possible nodes
  for (unsigned i = 0; i < nodes.size(); i++)
  {
    const PossibleNode& node = nodes[i];
    g_eventLogger->debug(" [%u]: %u, '%s', %d",
                         (unsigned)i, node.id,
                         node.host.c_str(),
                         node.exact_match);
  }

  // nodes.size() == 0 handled inside find_node_type
  assert(nodes.size() != 0);

  if (type == NDB_MGM_NODE_TYPE_MGM && nodes.size() > 1)
  {
    // mgmt server may only have one match
    error_string.appfmt("Ambiguous node id's %d and %d. "
                        "Suggest specifying node id in connectstring, "
                        "or specifying unique host names in config file.",
                        nodes[0].id, nodes[1].id);
    error_code= NDB_MGM_ALLOCID_CONFIG_MISMATCH;
    return false;
  }

  /* Check timeout of nodeid reservations for NDB */
  if (type == NDB_MGM_NODE_TYPE_NDB)
  {
    const NDB_TICKS now = NdbTick_getCurrentTicks();
    for (unsigned i = 0; i < nodes.size(); i++)
    {
      const NodeId ndb_nodeid = nodes[i].id;
      {
        Guard g(m_reserved_nodes_mutex);
        if (!m_reserved_nodes.has_timedout(ndb_nodeid, now))
          continue;
      }

      // Found a timedout reservation
      if (theFacade->ext_isConnected(ndb_nodeid))
        continue; // Still connected, ignore the timeout

      g_eventLogger->warning("Found timedout nodeid reservation for %u, " \
                             "releasing it", ndb_nodeid);

      // Clear the reservation
      release_local_nodeid_reservation(ndb_nodeid);
    }
  }

  const int try_alloc_rc =
    try_alloc_from_list(nodeid,
                        type,
                        timeout_ms,
                        nodes,
                        error_code,
                        error_string);
  if (try_alloc_rc == 0)
  {
    if (type == NDB_MGM_NODE_TYPE_NDB)
    {
      /* Be ready to accept connections from this node */
      theFacade->ext_doConnect(nodeid);
    }

    return true;
  }


  if (try_alloc_rc == -1)
  {
    /*
      there are nodes with correct type available but
      allocation failed for some reason
    */
    if (nodeid)
    {
      if (error_code == 0)
      {
        error_string.appfmt("Id %d already allocated by another node.",
                            nodeid);
      }
    }
    else
    {
      if (error_code == 0)
      {
        const char *alias, *str = nullptr;
        alias = ndb_mgm_get_node_type_alias_string(type, &str);
        error_string.appfmt("No free node id found for %s(%s).",
                            alias,
                            str);
      }
    }
    error_code = NDB_MGM_ALLOCID_ERROR;
  }
  else
  {
    assert(try_alloc_rc == -2); /* No contact with cluster */
    error_string.assfmt("Cluster not ready for nodeid allocation.");
  }
  return false;
}


bool
MgmtSrvr::alloc_node_id(NodeId& nodeid,
                        enum ndb_mgm_node_type type,
                        const sockaddr_in6* client_addr,
                        int& error_code, BaseString& error_string,
                        bool log_event,
                        Uint32 timeout_s)
{
  char addr_buf[NDB_ADDR_STRLEN];
<<<<<<< HEAD
  struct in6_addr conn_addr = client_addr->sin6_addr;
  const char* type_str = ndb_mgm_get_node_type_string(type);
  char* addr_str = Ndb_inet_ntop(AF_INET6,
                                 static_cast<void*>(&conn_addr),
                                 addr_buf,
                                 sizeof(addr_buf));
=======
  char *addr_str;
  if (client_addr->sa_family == AF_INET6)
  {
    struct in6_addr conn_addr = ((sockaddr_in6*)client_addr)->sin6_addr;
    addr_str = Ndb_inet_ntop(AF_INET6,
                             static_cast<void*>(&conn_addr),
                             addr_buf,
                             sizeof(addr_buf));
  }
  else
  {
    struct in_addr conn_addr = ((sockaddr_in*)client_addr)->sin_addr;
    addr_str = Ndb_inet_ntop(AF_INET,
                             static_cast<void*>(&conn_addr),
                             addr_buf,
                             sizeof(addr_buf));
  }
>>>>>>> b4600d76

  const char *type_str = ndb_mgm_get_node_type_string(type);
  error_code = 0;
  g_eventLogger->debug("Trying to allocate nodeid for %s" \
                       "(nodeid: %u, type: %s)",
                       addr_str, (unsigned)nodeid, type_str);

  DEBUG_FPRINTF((stderr, "Allocate nodeid %u for %s type: %s\n",
                 (unsigned)nodeid,
                 addr_str,
                 type_str));

  if (alloc_node_id_impl(nodeid, type, client_addr,
                         error_code, error_string,
                         timeout_s))
  {
    g_eventLogger->info("Nodeid %u allocated for %s at %s",
                        (unsigned)nodeid, type_str, addr_str);
    return true;
  }

  if (!log_event)
    return false;

  g_eventLogger->warning("Unable to allocate nodeid for %s at %s. "
                         "Returned error: '%s'",
                         type_str, addr_str, error_string.c_str());

  return false;
}


bool
MgmtSrvr::getNextNodeId(NodeId * nodeId, enum ndb_mgm_node_type type) const 
{
  NodeId tmp = * nodeId;

  tmp++;
  while(nodeTypes[tmp] != type && tmp < MAX_NODES)
    tmp++;
  
  if(tmp == MAX_NODES){
    return false;
  }

  * nodeId = tmp;
  return true;
}

#include "Services.hpp"

void
MgmtSrvr::eventReport(const Uint32 *theSignalData,
                      Uint32 len,
                      const Uint32 *theData)
{
  const EventReport* const eventReport = (const EventReport*)&theSignalData[0];

  NodeId nodeId = eventReport->getNodeId();
  Ndb_logevent_type type = eventReport->getEventType();
  // Log event
  g_eventLogger->log(type, theData, len, nodeId,
                     &m_event_listner[0].m_logLevel);
  m_event_listner.log(type, theData, len, nodeId);
}

/***************************************************************************
 * Backup
 ***************************************************************************/

int
MgmtSrvr::startBackup(Uint32& backupId, int waitCompleted,
                      Uint32 input_backupId, Uint32 backuppoint,
                      const char* encryption_password,
                      Uint32 password_length)
{
  SignalSender ss(theFacade);
  ss.lock(); // lock will be released on exit

  NodeId nodeId = m_master_node;
  if (okToSendTo(nodeId, false) != 0)
  {
    bool next;
    nodeId = m_master_node = 0;
    while((next = getNextNodeId(&nodeId, NDB_MGM_NODE_TYPE_NDB)) == true &&
          okToSendTo(nodeId, false) != 0);
    if(!next)
      return NO_CONTACT_WITH_DB_NODES;
  }

  SimpleSignal ssig;
  BackupReq* req = CAST_PTR(BackupReq, ssig.getDataPtrSend());
  EncryptionKeyMaterial epd;
  /*
   * Single-threaded backup.  Set instance key 1.  In the kernel
   * this maps to main instance 0 or worker instance 1 (if MT LQH).
   */
  BlockNumber backupBlockNo = numberToBlock(BACKUP, 1);
  if(input_backupId > 0)
  {
    ssig.set(ss, TestOrd::TraceAPI, backupBlockNo, GSN_BACKUP_REQ,
	     BackupReq::SignalLength);
    req->inputBackupId = input_backupId;
  }
  else
    ssig.set(ss, TestOrd::TraceAPI, backupBlockNo, GSN_BACKUP_REQ,
	     BackupReq::SignalLength - 1);
  
  req->senderData = 19;
  req->backupDataLen = 0;
  assert(waitCompleted < 3);
  req->flags = waitCompleted & 0x3;
  if(backuppoint == 1)
    req->flags |= BackupReq::USE_UNDO_LOG;

  if (encryption_password != nullptr)
  {
    if (ndbd_support_backup_file_encryption(
        getNodeInfo(nodeId).m_info.m_version))
    {
      epd.length = password_length;
      Uint32 section_size;
      if (ndbd_support_encryption_key_material(
              getNodeInfo(nodeId).m_info.m_version))
      {
        if (password_length > epd.MAX_LENGTH)
          return BackupRef::EncryptionPasswordTooLong;
        memcpy(epd.data, encryption_password, password_length);
        section_size = epd.get_needed_words();
      }
      else
      {
        /*
         * For sending to old data nodes, version 8.0.28 and older, password
         * need to be null-terminated, and also need to have a nul in position
         * MAX_BACKUP_ENCRYPTION_PASSWORD_LENGTH.
         * And the section size must be exact
         * MAX_BACKUP_ENCRYPTION_PASSWORD_LENGTH + 8 bytes.
         */
        if (password_length > MAX_BACKUP_ENCRYPTION_PASSWORD_LENGTH)
          return BackupRef::EncryptionPasswordTooLong;
        memcpy(epd.data, encryption_password, password_length + 1);
        epd.data[MAX_BACKUP_ENCRYPTION_PASSWORD_LENGTH] = 0;

        section_size =
            ndb_ceil_div(4 + MAX_BACKUP_ENCRYPTION_PASSWORD_LENGTH + 4, 4);
      }

      ssig.ptr[0].p = (Uint32*)&epd;
      ssig.ptr[0].sz = section_size;
      ssig.header.m_noOfSections = 1;
      req->flags |= BackupReq::ENCRYPTED_BACKUP;
    }
    else
    {
      return BackupRef::EncryptionNotSupported;
    }
  }

  int do_send = 1;
  while (1) {
    if (do_send)
    {
      if (ss.sendSignal(nodeId, &ssig) != SEND_OK) {
	return SEND_OR_RECEIVE_FAILED;
      }
      if (waitCompleted == 0)
	return 0;
      do_send = 0;
    }
    SimpleSignal *signal = ss.waitFor();

    int gsn = signal->readSignalNumber();
    switch (gsn) {
    case GSN_BACKUP_CONF:{
      const BackupConf * const conf = 
	CAST_CONSTPTR(BackupConf, signal->getDataPtr());
#ifdef VM_TRACE
      ndbout_c("Backup(%d) master is %d", conf->backupId,
	       refToNode(signal->header.theSendersBlockRef));
#endif
      backupId = conf->backupId;
      if (waitCompleted == 1)
	return 0;
      // wait for next signal
      break;
    }
    case GSN_BACKUP_COMPLETE_REP:{
      const BackupCompleteRep * const rep = 
	CAST_CONSTPTR(BackupCompleteRep, signal->getDataPtr());
#ifdef VM_TRACE
      ndbout_c("Backup(%d) completed", rep->backupId);
#endif
      backupId = rep->backupId;
      return 0;
    }
    case GSN_BACKUP_REF:{
      const BackupRef * const ref = 
	CAST_CONSTPTR(BackupRef, signal->getDataPtr());
      if(ref->errorCode == BackupRef::IAmNotMaster){
	m_master_node = nodeId = refToNode(ref->masterRef);
#ifdef VM_TRACE
	ndbout_c("I'm not master resending to %d", nodeId);
#endif
	do_send = 1; // try again
	if (!getNodeInfo(nodeId).m_alive)
	  m_master_node = nodeId = 0;
	continue;
      }
      return ref->errorCode;
    }
    case GSN_BACKUP_ABORT_REP:{
      const BackupAbortRep * const rep = 
	CAST_CONSTPTR(BackupAbortRep, signal->getDataPtr());
#ifdef VM_TRACE
      ndbout_c("Backup %d aborted", rep->backupId);
#endif
      return rep->reason;
    }
    case GSN_NF_COMPLETEREP:{
      const NFCompleteRep * const rep =
	CAST_CONSTPTR(NFCompleteRep, signal->getDataPtr());
#ifdef VM_TRACE
      ndbout_c("Node %d fail completed", rep->failedNodeId);
#endif
      if (rep->failedNodeId == nodeId ||
	  waitCompleted == 1)
	return 1326;
      // wait for next signal
      // master node will report aborted backup
      break;
    }
    case GSN_NODE_FAILREP:{
      const NodeFailRep * const rep =
	CAST_CONSTPTR(NodeFailRep, signal->getDataPtr());
      Uint32 len = NodeFailRep::getNodeMaskLength(signal->getLength());
      const Uint32* nbm;
       if (signal->header.m_noOfSections >= 1)
       {
         assert (len == 0);
         nbm = signal->ptr[0].p;
         len = signal->ptr[0].sz;
       }
       else
       {
         assert(len == NodeBitmask::Size); // only full length in ndbapi
         nbm = rep->theAllNodes;
       }

      if (BitmaskImpl::safe_get(len, nbm, nodeId) ||
	  waitCompleted == 1)
	return 1326;
      // wait for next signal
      // master node will report aborted backup
      break;
    }
    case GSN_API_REGCONF:
    case GSN_TAKE_OVERTCCONF:
    case GSN_CONNECT_REP:
      continue;
    default:
      report_unknown_signal(signal);
      return SEND_OR_RECEIVE_FAILED;
    }
  }
}

int 
MgmtSrvr::abortBackup(Uint32 backupId)
{
  SignalSender ss(theFacade);
  ss.lock(); // lock will be released on exit

  bool next;
  NodeId nodeId = 0;
  while((next = getNextNodeId(&nodeId, NDB_MGM_NODE_TYPE_NDB)) == true &&
	getNodeInfo(nodeId).m_alive == false);
  
  if(!next){
    return NO_CONTACT_WITH_DB_NODES;
  }
  
  SimpleSignal ssig;

  AbortBackupOrd* ord = CAST_PTR(AbortBackupOrd, ssig.getDataPtrSend());
  /*
   * Single-threaded backup.  Set instance key 1.  In the kernel
   * this maps to main instance 0 or worker instance 1 (if MT LQH).
   */
  BlockNumber backupBlockNo = numberToBlock(BACKUP, 1);
  ssig.set(ss, TestOrd::TraceAPI, backupBlockNo, GSN_ABORT_BACKUP_ORD, 
	   AbortBackupOrd::SignalLength);
  
  ord->requestType = AbortBackupOrd::ClientAbort;
  ord->senderData = 19;
  ord->backupId = backupId;
  
  return ss.sendSignal(nodeId, &ssig) == SEND_OK ? 0 : SEND_OR_RECEIVE_FAILED;
}


int
MgmtSrvr::setDbParameter(int node, int param, const char * value,
			 BaseString& msg)
{

  Guard g(m_local_config_mutex);

  /**
   * Check parameter
   */
  ConfigIter iter(m_local_config, CFG_SECTION_NODE);
  if(iter.first() != 0){
    msg.assign("Unable to find node section (iter.first())");
    return -1;
  }

  Uint32 type = NODE_TYPE_DB + 1;
  if(node != 0){
    // Set parameter only in the specified node
    if(iter.find(CFG_NODE_ID, node) != 0){
      msg.assign("Unable to find node (iter.find())");
      return -1;
    }
    if(iter.get(CFG_TYPE_OF_SECTION, &type) != 0){
      msg.assign("Unable to get node type(iter.get(CFG_TYPE_OF_SECTION))");
      return -1;
    }
  } else {
    // Set parameter in all DB nodes
    do {
      if(iter.get(CFG_TYPE_OF_SECTION, &type) != 0){
	msg.assign("Unable to get node type(iter.get(CFG_TYPE_OF_SECTION))");
	return -1;
      }
      if(type == NODE_TYPE_DB)
	break;
    } while(iter.next() == 0);
  }

  if(type != NODE_TYPE_DB){
    msg.assfmt("Invalid node type or no such node (%d %d)", 
	       type, NODE_TYPE_DB);
    return -1;
  }

  int p_type;
  unsigned val_32;
  Uint64 val_64 = 0;
  const char * val_char;
  do {
    p_type = 0;
    if(iter.get(param, &val_32) == 0){
      val_32 = atoi(value);
      break;
    }

    p_type++;
    if(iter.get(param, &val_64) == 0){
      val_64 = my_strtoll(value, 0, 10);
      break;
    }
    p_type++;
    if(iter.get(param, &val_char) == 0){
      val_char = value;
      break;
    }
    msg.assign("Could not get parameter");
    return -1;
  } while(0);

  bool res = false;
  do {
    int ret = iter.get(CFG_TYPE_OF_SECTION, &type);
    assert(ret == 0);

    if(type != NODE_TYPE_DB)
      continue;

    Uint32 node;
    ret = iter.get(CFG_NODE_ID, &node);
    assert(ret == 0);

    ConfigValues::Iterator i2(m_local_config->m_configuration->m_config_values, 
			      iter.m_config);
    switch(p_type){
    case 0:
      res = i2.set(param, val_32);
      ndbout_c("Updating node %d param: %d to %d",  node, param, val_32);
      break;
    case 1:
      res = i2.set(param, val_64);
      ndbout_c("Updating node %d param: %d to %u",  node, param, val_32);
      break;
    case 2:
      res = i2.set(param, val_char);
      ndbout_c("Updating node %d param: %d to %s",  node, param, val_char);
      break;
    default:
      require(false);
    }
    require(res);
  } while(node == 0 && iter.next() == 0);

  msg.assign("Success");
  return 0;
}


int
MgmtSrvr::setConnectionDbParameter(int node1, int node2,
                                   int param, int value,
                                   BaseString& msg)
{
  DBUG_ENTER("MgmtSrvr::setConnectionDbParameter");
  DBUG_PRINT("enter", ("node1: %d, node2: %d, param: %d, value: %d",
                       node1, node2, param, value));

  // This function only supports setting dynamic ports
  if (param != CFG_CONNECTION_SERVER_PORT)
  {
    msg.assign("Only param CFG_CONNECTION_SERVER_PORT can be set");
    DBUG_RETURN(-1);
  }

  if (!m_config_manager->set_dynamic_port(node1, node2, value, msg))
    DBUG_RETURN(-1);

  DBUG_PRINT("exit", ("Set parameter(%d) to %d for %d -> %d",
                      param, value, node1, node2));
  DBUG_RETURN(1);
}


bool MgmtSrvr::setDynamicPorts(int node, DynPortSpec ports[],
                               unsigned num_ports, BaseString& msg)
{
  return m_config_manager->set_dynamic_ports(node, ports, num_ports, msg);
}


int
MgmtSrvr::getConnectionDbParameter(int node1, int node2,
                                   int param, int *value,
                                   BaseString& msg)
{
  DBUG_ENTER("MgmtSrvr::getConnectionDbParameter");
  DBUG_PRINT("enter", ("node1: %d, node2: %d, param: %d",
                       node1, node2, param));

  // This function only supports asking about dynamic ports
  if (param != CFG_CONNECTION_SERVER_PORT)
  {
    msg.assign("Only param CFG_CONNECTION_SERVER_PORT can be retrieved");
    DBUG_RETURN(-1);
  }

  if (!m_config_manager->get_dynamic_port(node1, node2, value, msg))
    DBUG_RETURN(-1);

  DBUG_PRINT("exit", ("Return parameter(%d): %u for %d -> %d, msg: %s",
                      param, *value, node1, node2, msg.c_str()));
  DBUG_RETURN(1);
}


bool
MgmtSrvr::transporter_connect(ndb_socket_t sockfd,
                              BaseString& msg,
                              bool& close_with_reset)
{
  DBUG_ENTER("MgmtSrvr::transporter_connect");
  TransporterRegistry* tr= theFacade->get_registry();
  bool dummy_log_failure = false;
  if (!tr->connect_server(sockfd, msg, close_with_reset, dummy_log_failure))
    DBUG_RETURN(false);

  /**
   * TransporterRegistry::update_connections() is responsible
   * for doing the final step of bringing the connection into 
   * CONNECTED state when it detects it 'isConnected()'.
   * This is required due to all such state changes has to 
   * be synchroniced with ::performReceive().
   * To speed up CONNECTED detection, we request it to 
   * happen ASAP. (There is no guarantee when it happen though)
   */
  theFacade->request_connection_check();
  DBUG_RETURN(true);
}


bool MgmtSrvr::connect_to_self()
{
  BaseString buf;
  NdbMgmHandle mgm_handle= ndb_mgm_create_handle();

  buf.assfmt("%s %u",
             m_opts.bind_address ? m_opts.bind_address : "localhost",
             m_port);
  ndb_mgm_set_connectstring(mgm_handle, buf.c_str());

  if(ndb_mgm_connect(mgm_handle, 0, 0, 0) < 0)
  {
    g_eventLogger->warning("%d %s",
                           ndb_mgm_get_latest_error(mgm_handle),
                           ndb_mgm_get_latest_error_desc(mgm_handle));
    ndb_mgm_destroy_handle(&mgm_handle);
    return false;
  }
  // TransporterRegistry now owns the handle and will destroy it.
  theFacade->get_registry()->set_mgm_handle(mgm_handle);

  return true;
}


bool
MgmtSrvr::change_config(Config& new_config, BaseString& msg)
{
  SignalSender ss(theFacade);
  ss.lock();

  NodeBitmask mgm_nodes;
  {
    Guard g(m_local_config_mutex);
    m_local_config->get_nodemask(mgm_nodes, NDB_MGM_NODE_TYPE_MGM);
  }

  NodeId nodeId= ss.find_confirmed_node(mgm_nodes);
  if (nodeId == 0)
  {
    msg = "INTERNAL ERROR Could not find any mgmd!";
    return false;
  }

  bool v2;
  {
    const trp_node node = ss.getNodeInfo(nodeId);
    v2 = ndb_config_version_v2(node.m_info.m_version);
  }
  SimpleSignal ssig;
  UtilBuffer buf;
  new_config.pack(buf, v2);
  ssig.ptr[0].p = (Uint32*)buf.get_data();
  ssig.ptr[0].sz = (buf.length() + 3) / 4;
  ssig.header.m_noOfSections = 1;

  ConfigChangeReq *req= CAST_PTR(ConfigChangeReq, ssig.getDataPtrSend());
  req->length = buf.length();

  if (ss.sendFragmentedSignal(nodeId, ssig,
                              MGM_CONFIG_MAN, GSN_CONFIG_CHANGE_REQ,
                              ConfigChangeReq::SignalLength) != 0)
  {
    msg.assfmt("Could not start configuration change, send to "
               "node %d failed", nodeId);
    return false;
  }
  mgm_nodes.clear(nodeId);

  bool done = false;
  while(!done)
  {
    SimpleSignal *signal= ss.waitFor();

    switch(signal->readSignalNumber()){
    case GSN_CONFIG_CHANGE_CONF:
      done= true;
      break;
    case GSN_CONFIG_CHANGE_REF:
    {
      const ConfigChangeRef * const ref =
        CAST_CONSTPTR(ConfigChangeRef, signal->getDataPtr());
      g_eventLogger->debug("Got CONFIG_CHANGE_REF, error: %d", ref->errorCode);
      switch(ref->errorCode)
      {
      case ConfigChangeRef::NotMaster:
      {
        // Retry with next node if any
        NodeId nodeId= ss.find_confirmed_node(mgm_nodes);
        if (nodeId == 0)
        {
          msg = "INTERNAL ERROR Could not find any mgmd!";
          return false;
        }
        {
          const trp_node node = ss.getNodeInfo(nodeId);
          bool v2_new = ndb_config_version_v2(node.m_info.m_version);
          if (v2 != v2_new)
          {
            /**
             * Free old buffer and create a new one.
             */
            buf.assign(nullptr, 0);
            require(new_config.pack(buf, v2_new));
            v2 = v2_new;
          }
        }
        req->length = buf.length();
        ssig.ptr[0].p = (Uint32*)buf.get_data();
        ssig.ptr[0].sz = (buf.length() + 3) / 4;
        ssig.header.m_noOfSections = 1;
        if (ss.sendFragmentedSignal(nodeId, ssig,
                                    MGM_CONFIG_MAN, GSN_CONFIG_CHANGE_REQ,
                                    ConfigChangeReq::SignalLength) != 0)
        {
          msg.assfmt("Could not start configuration change, send to "
                     "node %d failed", nodeId);
          return false;
        }
        mgm_nodes.clear(nodeId);
        break;
      }

      default:
        msg = ConfigChangeRef::errorMessage(ref->errorCode);
        return false;
      }

      break;
    }

    case GSN_API_REGCONF:
    case GSN_TAKE_OVERTCCONF:
    case GSN_CONNECT_REP:
      // Ignore;
      break;


    case GSN_NODE_FAILREP:
      // ignore, NF_COMPLETEREP will come
      break;

    case GSN_NF_COMPLETEREP:
    {
      NodeId nodeId = refToNode(signal->header.theSendersBlockRef);
      msg.assign("Node %d failed during configuration change", nodeId);
      return false;
      break;
    }

    default:
      report_unknown_signal(signal);
      return false;

    }
  }
  g_eventLogger->info("Config change completed");
  return true;
}


void
MgmtSrvr::print_config(const char* section_filter, NodeId nodeid_filter,
                       const char* param_filter,
                       NdbOut& out)
{
  Guard g(m_local_config_mutex);
  m_local_config->print(section_filter, nodeid_filter,
                        param_filter, out);
}


bool
MgmtSrvr::reload_config(const char* config_filename, bool mycnf,
                        BaseString& msg)
{
  if (config_filename && mycnf)
  {
    msg = "ERROR: Both mycnf and config_filename is not supported";
    return false;
  }

  if (config_filename)
  {
    if (m_opts.mycnf)
    {
      msg.assfmt("ERROR: Can't switch to use config.ini '%s' when "
                 "node was started from my.cnf", config_filename);
      return false;
    }
  }
  else
  {
    if (mycnf)
    {
      // Reload from my.cnf
      if (!m_opts.mycnf)
      {
        if (m_opts.config_filename)
        {
          msg.assfmt("ERROR: Can't switch to use my.cnf when "
                     "node was started from '%s'", m_opts.config_filename);
          return false;
        }
      }
    }
    else
    {
      /* No config file name supplied and not told to use mycnf */
      if (m_opts.config_filename)
      {
        g_eventLogger->info("No config file name supplied, using '%s'",
                            m_opts.config_filename);
        config_filename = m_opts.config_filename;
      }
      else
      {
        msg = "ERROR: Neither config file name or mycnf available";
        return false;
      }
    }
  }

  Config* new_conf_ptr =
      ConfigManager::load_config(config_filename,
                                 mycnf,
                                 msg,
                                 m_opts.cluster_config_suffix);
  if (new_conf_ptr == nullptr)
    return false;
  Config new_conf(new_conf_ptr);

  {
    Guard g(m_local_config_mutex);

    /* Copy the necessary values from old to new config */
    if (!new_conf.setGeneration(m_local_config->getGeneration()) ||
        !new_conf.setName(m_local_config->getName()) ||
        !new_conf.setPrimaryMgmNode(m_local_config->getPrimaryMgmNode()))
    {
      msg = "Failed to initialize reloaded config";
      return false;
    }
  }

  if (!change_config(new_conf, msg))
    return false;
  return true;
}

void
MgmtSrvr::show_variables(NdbOut& out)
{
  out << "daemon: " << yes_no(m_opts.daemon) << endl;
  out << "non_interactive: " << yes_no(m_opts.non_interactive) << endl;
  out << "interactive: " << yes_no(m_opts.interactive) << endl;
  out << "config_filename: " << str_null(m_opts.config_filename) << endl;
  out << "mycnf: " << yes_no(m_opts.mycnf) << endl;
  out << "bind_address: " << str_null(m_opts.bind_address) << endl;
  out << "no_nodeid_checks: " << yes_no(m_opts.no_nodeid_checks) << endl;
  out << "print_full_config: " << yes_no(m_opts.print_full_config) << endl;
  out << "configdir: " << str_null(m_opts.configdir) << endl;
  out << "config_cache: " << yes_no(m_opts.config_cache) << endl;
  out << "verbose: " << yes_no(m_opts.verbose) << endl;
  out << "reload: " << yes_no(m_opts.reload) << endl;

  out << "nodeid: " << _ownNodeId << endl;
  out << "blocknumber: " << hex <<_blockNumber << endl;
  out << "own_reference: " << hex << _ownReference << endl;
  out << "port: " << m_port << endl;
  out << "need_restart: " << m_need_restart << endl;
  out << "is_stop_thread: " << _isStopThread << endl;
  out << "log_level_thread_sleep: " << _logLevelThreadSleep << endl;
  out << "master_node: " << m_master_node << endl;
}

void
MgmtSrvr::make_sync_req(SignalSender& ss, Uint32 nodeId)
{
  /**
   * This subroutine is used to make a async request(error insert/dump)
   *   "more" synchronous, i.e increasing the likelihood that
   *   the async request has really reached the destination
   *   before returning to the api
   *
   * I.e it's a work-around...
   *
   */
  SimpleSignal ssig;
  SyncReq* req = CAST_PTR(SyncReq, ssig.getDataPtrSend());
  req->senderRef = ss.getOwnRef();
  req->senderData = 12;
  req->prio = 1; // prio b
  ssig.set(ss,TestOrd::TraceAPI, CMVMI, GSN_SYNC_REQ, SyncReq::SignalLength);
  
  if (ss.sendSignal(nodeId, &ssig) != SEND_OK)
  {
    return;
  }

  while (true)
  {
    SimpleSignal *signal = ss.waitFor();
    
    int gsn = signal->readSignalNumber();
    switch (gsn) {
    case GSN_SYNC_REF:
    case GSN_SYNC_CONF:
      return;
      
    case GSN_NF_COMPLETEREP:{
      const NFCompleteRep * const rep =
        CAST_CONSTPTR(NFCompleteRep, signal->getDataPtr());
      if (rep->failedNodeId == nodeId)
        return;
      break;
    }
      
    case GSN_NODE_FAILREP:{
      const NodeFailRep * const rep =
	CAST_CONSTPTR(NodeFailRep, signal->getDataPtr());
      Uint32 len = NodeFailRep::getNodeMaskLength(signal->getLength());
      const Uint32* nbm;
       if (signal->header.m_noOfSections >= 1)
       {
         assert (len == 0);
         nbm = signal->ptr[0].p;
         len = signal->ptr[0].sz;
       }
       else
       {
         assert(len == NodeBitmask::Size); // only full length in ndbapi
         nbm = rep->theAllNodes;
       }

      if (BitmaskImpl::safe_get(len, nbm, nodeId))
	return;
      break;
    }
    case GSN_API_REGCONF:
    case GSN_TAKE_OVERTCCONF:
    case GSN_CONNECT_REP:
      break;
    default:
      return;
    }
  }
}


bool
MgmtSrvr::request_events(NdbNodeBitmask nodes, Uint32 reports_per_node,
                         Uint32 dump_type,
                         Vector<SimpleSignal>& events)
{
  int nodes_counter[MAX_NDB_NODES];
#ifndef NDEBUG
  NdbNodeBitmask save = nodes;
#endif
  SignalSender ss(theFacade);
  ss.lock();

  // Send the dump command to all requested NDB nodes
  const bool all = nodes.isclear();
  for (int i = 1; i < MAX_NDB_NODES; i++)
  {
    // Check if node should be involved
    if (!all && !nodes.get(i))
      continue;

    // Only request from confirmed DB nodes
    const trp_node node = ss.getNodeInfo(i);
    if (node.m_info.getType() != NodeInfo::DB ||
        !node.is_confirmed())
    {
      nodes.clear(i);
      continue;
    }

    SimpleSignal ssig;
    DumpStateOrd * const dumpOrd = (DumpStateOrd*)ssig.getDataPtrSend();

    dumpOrd->args[0] = dump_type;
    dumpOrd->args[1] = ss.getOwnRef(); // Return to sender

    if (ss.sendSignal(i, ssig, CMVMI, GSN_DUMP_STATE_ORD, 2) == SEND_OK)
    {
      nodes.set(i);
      nodes_counter[i] = (int)reports_per_node;
    }
  }


  while (true)
  {
    // Check if all nodes are done
    if (nodes.isclear())
      break;

    SimpleSignal *signal = ss.waitFor();
    switch (signal->readSignalNumber()) {
    case GSN_EVENT_REP:{
      /**
       * This EVENT_REP receives all infoEvent and eventLog messages that
       * ARE generated through a DUMP command.
       */
      const NodeId nodeid = refToNode(signal->header.theSendersBlockRef);
      const EventReport * const event =
        (const EventReport*)signal->getDataPtr();

      if (!nodes.get(nodeid))
      {
        // The reporting node was not expected
#ifndef NDEBUG
        ndbout_c("nodeid: %u", nodeid);
        ndbout_c("save: %s", BaseString::getPrettyText(save).c_str());
#endif
        assert(false);
        return false;
      }

      if (event->getEventType() == NDB_LE_SavedEvent &&
          signal->getDataPtr()[1] == 0)
      {
        nodes_counter[nodeid] = 1;
      }
      else
      {
        // Save signal
        events.push_back(SimpleSignal(*signal));
      }

      // Check if node is done
      nodes_counter[nodeid]--;
      if (nodes_counter[nodeid] == 0)
        nodes.clear(nodeid);

      break;
    }

    case GSN_NODE_FAILREP:{
      const NodeFailRep * const rep =
        (const NodeFailRep*)signal->getDataPtr();
      const Uint32* theNodes = NULL;
      if (signal->header.m_noOfSections >= 1)
      {
        theNodes = signal->ptr[0].p;
      }
      else
      {
        theNodes = rep->theNodes;
      }
      // only care about data-nodes
      for (NodeId i = 1; i < MAX_NDB_NODES; i++)
      {
        if (NdbNodeBitmask::get(theNodes, i))
        {
          nodes.clear(i);

          // Remove any previous reports from this node
          // it should not be reported
          for (unsigned j = 0; j < events.size(); j++)
          {
            const SimpleSignal& ssig = events[j];
            const NodeId nodeid = refToNode(ssig.header.theSendersBlockRef);
            if (nodeid == i)
            {
              events.erase(j);
              j--;
            }
          }
        }
      }
      break;
    }

    default:
      // Ignore all other signals
      break;
    }
  }
  ss.unlock();

  return true;
}

template class MutexVector<NodeId>;
template class MutexVector<Ndb_mgmd_event_service::Event_listener>;
template class Vector<EventSubscribeReq>;
template class MutexVector<EventSubscribeReq>;
template class Vector< Vector<BaseString> >;
template class Vector<MgmtSrvr::PossibleNode>;
template class Vector<Defragger::DefragBuffer*>;<|MERGE_RESOLUTION|>--- conflicted
+++ resolved
@@ -1,11 +1,6 @@
 /*
-<<<<<<< HEAD
    Copyright (c) 2003, 2022, Oracle and/or its affiliates.
-   Copyright (c) 2021, 2022, Hopsworks and/or its affiliates.
-=======
-   Copyright (c) 2003, 2020, Oracle and/or its affiliates.
    Copyright (c) 2021, 2023, Hopsworks and/or its affiliates.
->>>>>>> b4600d76
 
    This program is free software; you can redistribute it and/or modify
    it under the terms of the GNU General Public License, version 2.0,
@@ -3302,14 +3297,9 @@
   if (res == 0)
   {
     /**
-<<<<<<< HEAD
      * In order to make NDB_TAMPER (almost) syncronous,
      *   make a synchronous request *after* the NDB_TAMPER
      * Add a small sleep as well to raise probability a bit more
-=======
-     * In order to make NDB_TAMPER (almost) synchronous,
-     *   make a synchronous request *after* the NDB_TAMPER
->>>>>>> a246bad76b9271cb4333634e954040a970222e0a
      */
     make_sync_req(ss, Uint32(nodeId));
     NdbSleep_MilliSleep(20);
@@ -4475,24 +4465,21 @@
   return 0;
 }
 
-<<<<<<< HEAD
+inline const struct in6_addr * get_in6_addr(const struct sockaddr *clnt_addr) {
+  return clnt_addr ?
+    &((const struct sockaddr_in6*)clnt_addr)->sin6_addr :
+    nullptr;
+}
+
+inline const struct in_addr * get_in_addr(const struct sockaddr *clnt_addr) {
+  return &((const struct sockaddr_in*)clnt_addr)->sin_addr;
+}
+
 static inline bool is_loopback(const struct in6_addr *addr) {
-=======
-inline struct in6_addr * get_in6_addr(const struct sockaddr *clnt_addr) {
-  return clnt_addr ? &((sockaddr_in6*)clnt_addr)->sin6_addr : nullptr;
-}
-
-inline struct in_addr * get_in_addr(const struct sockaddr *clnt_addr) {
-  return &((sockaddr_in*)clnt_addr)->sin_addr;
-}
-
-inline bool is_loopback(const struct in6_addr *addr) {
->>>>>>> b4600d76
   return (IN6_IS_ADDR_LOOPBACK(addr) ||
          (IN6_IS_ADDR_V4MAPPED(addr) && addr->s6_addr[12] == 0x7f));
 }
 
-<<<<<<< HEAD
 enum class HostnameMatch
 {
    no_resolve,       // failure: could not resolve hostname
@@ -4502,40 +4489,56 @@
 };
 
 static HostnameMatch
-match_hostname(const in6_addr *client_in6_addr,
+match_hostname(const struct sockaddr *clnt_addr,
                const char *config_hostname)
 {
   if (config_hostname == nullptr || config_hostname[0] == 0) {
     return HostnameMatch::ok_wildcard;
   }
 
-  // Check if the configured hostname can be resolved.
-  // NOTE! Without this step it's not possible to:
-  // - try to bind() the socket (since that requires resolve)
-  // - compare the resolved address with the clients.
-  struct in6_addr resolved_addr;
-  if (Ndb_getInAddr6(&resolved_addr, config_hostname) != 0)
-    return HostnameMatch::no_resolve;
-
-  // Special case for client connecting on loopback address, check if it
-  // can use this hostname by trying to bind the configured hostname. If this
-  // process can bind it also means the client can use it (is on same machine).
-  if (is_loopback(client_in6_addr)) {
-    if (SocketServer::tryBind(0, false, config_hostname)) {
-      // Match clients connecting on loopback address by trying to bind the
-      // configured hostname, if it binds the client could use it as well.
+  if (clnt_addr->sa_family == AF_INET6)
+  {
+    // Check if the configured hostname can be resolved.
+    // NOTE! Without this step it's not possible to:
+    // - try to bind() the socket (since that requires resolve)
+    // - compare the resolved address with the clients.
+    struct in6_addr resolved_addr;
+    const struct in6_addr *clnt_in6_addr = get_in6_addr(clnt_addr);
+    if (Ndb_getInAddr6(&resolved_addr, config_hostname) != 0)
+      return HostnameMatch::no_resolve;
+    // Special case for client connecting on loopback address, check if it
+    // can use this hostname by trying to bind the configured hostname. If
+    // this process can bind it also means the client can use it
+    // (is on same machine).
+    if (is_loopback(clnt_in6_addr)) {
+      if (SocketServer::tryBind(0, false, config_hostname)) {
+        // Match clients connecting on loopback address by trying to bind the
+        // configured hostname, if it binds the client could use it as well.
+        return HostnameMatch::ok_exact_match;
+      }
+      return HostnameMatch::no_match;
+    }
+    // Bitwise comparison of the two IPv6 addresses
+    if (memcmp(&resolved_addr, clnt_in6_addr, sizeof(resolved_addr)) != 0)
+      return HostnameMatch::no_match;
+    return HostnameMatch::ok_exact_match;
+  }
+  else
+  {
+    struct in_addr resolved_addr;
+    struct in_addr tmp_addr;
+    const struct in_addr *clnt_in_addr = get_in_addr(clnt_addr);
+    if (Ndb_getInAddr(&resolved_addr, config_hostname) != 0)
+      return HostnameMatch::no_resolve;
+    if (Ndb_getInAddr(&tmp_addr, "localhost") == 0 &&
+        memcmp(&tmp_addr, &resolved_addr, sizeof(tmp_addr)) == 0)
       return HostnameMatch::ok_exact_match;
-    }
-    return HostnameMatch::no_match;
-  }
-
-  // Bitwise comparison of the two IPv6 addresses
-  if (memcmp(&resolved_addr, client_in6_addr, sizeof(resolved_addr)) != 0)
-    return HostnameMatch::no_match;
-
-  return HostnameMatch::ok_exact_match;
-}
-
+    // Bitwise comparison of the two IPv4 addresses
+    if (memcmp(&resolved_addr, clnt_in_addr, sizeof(resolved_addr)) != 0)
+      return HostnameMatch::no_match;
+    return HostnameMatch::ok_exact_match;
+  }
+}
 
 /**
    @brief Build list of nodes in configuration
@@ -4550,57 +4553,6 @@
                                       int& error_code,
                                       BaseString& error_string) const
 {
-=======
-static HostnameMatch
-match_hostname(const struct sockaddr *clnt_addr,
-               const char *config_hostname)
-{
-  if (clnt_addr->sa_family == AF_INET6)
-  {
-    struct in6_addr resolved_addr;
-    struct in6_addr *clnt_in6_addr = get_in6_addr(clnt_addr);
-    if (Ndb_getInAddr6(&resolved_addr, config_hostname) != 0)
-      return HostnameMatch::no_resolve;
-    if (is_loopback(clnt_in6_addr)) {
-      if (SocketServer::tryBind(0, false, config_hostname)) {
-        return HostnameMatch::ok_exact_match;
-      }
-      return HostnameMatch::no_match;
-    }
-    // Bitwise comparison of the two IPv6 addresses
-    if (memcmp(&resolved_addr, clnt_in6_addr, sizeof(resolved_addr)) != 0)
-      return HostnameMatch::no_match;
-    return HostnameMatch::ok_exact_match;
-  }
-  else
-  {
-    struct in_addr resolved_addr;
-    struct in_addr tmp_addr;
-    struct in_addr *clnt_in_addr = get_in_addr(clnt_addr);
-    if (Ndb_getInAddr(&resolved_addr, config_hostname) != 0)
-      return HostnameMatch::no_resolve;
-    if (Ndb_getInAddr(&tmp_addr, "localhost") == 0 &&
-        memcmp(&tmp_addr, &resolved_addr, sizeof(tmp_addr)) == 0)
-      return HostnameMatch::ok_exact_match;
-    // Bitwise comparison of the two IPv4 addresses
-    if (memcmp(&resolved_addr, clnt_in_addr, sizeof(resolved_addr)) != 0)
-      return HostnameMatch::no_match;
-    return HostnameMatch::ok_exact_match;
-  }
-}
-
-int
-MgmtSrvr::find_node_type(NodeId node_id,
-                         ndb_mgm_node_type type,
-                         const struct sockaddr* client_addr,
-                         Vector<PossibleNode>& nodes,
-                         int& error_code, BaseString& error_string)
-{
-  const char* found_config_hostname= 0;
-  unsigned type_c= (unsigned)type;
-  bool found_unresolved_hosts = false;
-  bool use_ipv6 = (client_addr->sa_family == AF_INET6);
->>>>>>> b4600d76
   Guard g(m_local_config_mutex);
 
   ConfigIter iter(m_local_config, CFG_SECTION_NODE);
@@ -4642,7 +4594,6 @@
       continue;
     }
 
-<<<<<<< HEAD
     // Get configured HostName of this node
     const char *config_hostname;
     require(iter.get(CFG_NODE_HOST, &config_hostname) == 0);
@@ -4653,23 +4604,6 @@
       error_string.assfmt("Failed to build config_nodes list");
       error_code = NDB_MGM_ALLOCID_ERROR;
       return false;
-=======
-    if (iter.get(CFG_NODE_HOST, &config_hostname))
-      require(false);
-    if (config_hostname == 0 || config_hostname[0] == 0)
-    {
-      config_hostname= "";
-      matchType = HostnameMatch::ok_wildcard;
-      DEBUG_FPRINTF((stderr, "nodeid: %u, wildcard\n", id));
-    }
-    else
-    {
-      found_config_hostname= config_hostname;
-      DEBUG_FPRINTF((stderr, "nodeid: %u, hostname: %s\n",
-                     id, config_hostname));
-      matchType = match_hostname(client_addr,
-                                 config_hostname);
->>>>>>> b4600d76
     }
   }
   return true;
@@ -4678,13 +4612,15 @@
 int
 MgmtSrvr::find_node_type(NodeId node_id,
                          ndb_mgm_node_type type,
-                         const sockaddr_in6* client_addr,
+                         const struct sockaddr* client_addr,
                          const Vector<ConfigNode>& config_nodes,
                          Vector<PossibleNode>& nodes,
                          int& error_code, BaseString& error_string)
 {
   const char* found_config_hostname = nullptr;
+  unsigned type_c= (unsigned)type;
   bool found_unresolved_hosts = false;
+  bool use_ipv6 = (client_addr->sa_family == AF_INET6);
 
   for (unsigned i = 0; i < config_nodes.size(); i++)
   {
@@ -4697,25 +4633,19 @@
     const char *config_hostname = node.hostname.c_str();
 
     // Check if the connecting clients address matches the configured hostname
-    const HostnameMatch matchType = match_hostname(&(client_addr->sin6_addr),
+    const HostnameMatch matchType = match_hostname(client_addr,
                                                    config_hostname);
     switch(matchType)
     {
       case HostnameMatch::no_resolve:
-<<<<<<< HEAD
         found_config_hostname = config_hostname;
-=======
+        found_unresolved_hosts = true;
         DEBUG_FPRINTF((stderr, "nodeid: %u, no resolve\n", id));
->>>>>>> b4600d76
-        found_unresolved_hosts = true;
         break;
 
       case HostnameMatch::no_match:
-<<<<<<< HEAD
         found_config_hostname = config_hostname;
-=======
         DEBUG_FPRINTF((stderr, "nodeid: %u, no match\n", id));
->>>>>>> b4600d76
         break;
 
       case HostnameMatch::ok_wildcard:
@@ -4724,9 +4654,8 @@
 
       case HostnameMatch::ok_exact_match:
       {
+        unsigned int pos = 0;
         found_config_hostname = config_hostname;
-
-        unsigned int pos = 0;
         DEBUG_FPRINTF((stderr, "nodeid: %u, match\n", id));
         // Insert this node into the list ahead of the non-exact matches
         for(; pos < nodes.size() && nodes[pos].exact_match ; pos++);
@@ -4751,19 +4680,19 @@
   {
     if (use_ipv6)
     {
-      struct in6_addr conn_addr =
-        ((struct sockaddr_in6*)(client_addr))->sin6_addr;
+      const struct in6_addr conn_addr =
+        ((const struct sockaddr_in6*)client_addr)->sin6_addr;
       addr_str = Ndb_inet_ntop(AF_INET6,
-                               static_cast<void*>(&conn_addr),
+                               static_cast<const void*>(&conn_addr),
                                addr_buf,
                                sizeof(addr_buf));
     }
     else
     {
-      struct in_addr conn_addr =
-        ((struct sockaddr_in*)(client_addr))->sin_addr;
+      const struct in_addr conn_addr =
+        ((const struct sockaddr_in*)client_addr)->sin_addr;
       addr_str = Ndb_inet_ntop(AF_INET,
-                               static_cast<void*>(&conn_addr),
+                               static_cast<const void*>(&conn_addr),
                                addr_buf,
                                sizeof(addr_buf));
     }
@@ -4773,25 +4702,10 @@
     error_code= NDB_MGM_ALLOCID_CONFIG_RETRY;
 
     BaseString type_string;
-<<<<<<< HEAD
     const char *alias, *str = nullptr;
-    char addr_buf[NDB_ADDR_STRLEN];
     alias= ndb_mgm_get_node_type_alias_string(type, &str);
     type_string.assfmt("%s(%s)", alias, str);
 
-    struct in6_addr conn_addr = client_addr->sin6_addr;
-    char* addr_str =
-        Ndb_inet_ntop(AF_INET6,
-                      static_cast<void*>(&conn_addr),
-                      addr_buf,
-                      sizeof(addr_buf));
-
-=======
-    const char *alias, *str;
-    alias= ndb_mgm_get_node_type_alias_string(type, &str);
-    type_string.assfmt("%s(%s)", alias, str);
-
->>>>>>> b4600d76
     error_string.appfmt("No configured host found of node type %s for "
                         "connection from ip %s. Some hostnames are currently "
                         "unresolvable. Can be retried.",
@@ -4806,21 +4720,26 @@
   error_code= NDB_MGM_ALLOCID_CONFIG_MISMATCH;
   if (node_id)
   {
+    if (type_c != (unsigned) type)
+    {
+      BaseString type_string, type_c_string;
+      const char *alias, *str;
+      alias= ndb_mgm_get_node_type_alias_string(type, &str);
+      type_string.assfmt("%s(%s)", alias, str);
+      alias= ndb_mgm_get_node_type_alias_string((enum ndb_mgm_node_type)type_c,
+                                                &str);
+      type_c_string.assfmt("%s(%s)", alias, str);
+      error_string.appfmt("Id %d configured as %s, connect attempted as %s.",
+                          node_id, type_c_string.c_str(),
+                          type_string.c_str());
+      return -1;
+    }
     if (found_config_hostname)
     {
       char *loc_addr_str;
       char addr_buf[NDB_ADDR_STRLEN];
       {
         // Append error describing which host the faulty connection was from
-<<<<<<< HEAD
-        struct in6_addr conn_addr = client_addr->sin6_addr;
-        char* addr_str =
-            Ndb_inet_ntop(AF_INET6,
-                          static_cast<void*>(&conn_addr),
-                          addr_buf,
-                          sizeof(addr_buf));
-=======
->>>>>>> b4600d76
         error_string.appfmt("Connection with id %d done from wrong host ip %s,",
                             node_id, addr_str);
       }
@@ -4858,15 +4777,6 @@
   // node_id == 0 and nodes.size() == 0
   if (found_config_hostname)
   {
-<<<<<<< HEAD
-    char addr_buf[NDB_ADDR_STRLEN];
-    struct in6_addr conn_addr = client_addr->sin6_addr;
-    char *addr_str = Ndb_inet_ntop(AF_INET6,
-                                   static_cast<void*>(&conn_addr),
-                                   addr_buf,
-                                   sizeof(addr_buf));
-=======
->>>>>>> b4600d76
     error_string.appfmt("Connection done from wrong host ip %s.",
                         (client_addr) ? addr_str : "");
     return -1;
@@ -4875,7 +4785,6 @@
   error_string.append("No nodes defined in config file.");
   return -1;
 }
-
 
 int
 MgmtSrvr::try_alloc(NodeId id,
@@ -5040,7 +4949,7 @@
 bool
 MgmtSrvr::alloc_node_id_impl(NodeId& nodeid,
                              enum ndb_mgm_node_type type,
-                             const sockaddr_in6* client_addr,
+                             const sockaddr* client_addr,
                              int& error_code, BaseString& error_string,
                              Uint32 timeout_s)
 {
@@ -5250,40 +5159,33 @@
 bool
 MgmtSrvr::alloc_node_id(NodeId& nodeid,
                         enum ndb_mgm_node_type type,
-                        const sockaddr_in6* client_addr,
+                        const struct sockaddr* client_addr,
                         int& error_code, BaseString& error_string,
                         bool log_event,
                         Uint32 timeout_s)
 {
   char addr_buf[NDB_ADDR_STRLEN];
-<<<<<<< HEAD
-  struct in6_addr conn_addr = client_addr->sin6_addr;
   const char* type_str = ndb_mgm_get_node_type_string(type);
-  char* addr_str = Ndb_inet_ntop(AF_INET6,
-                                 static_cast<void*>(&conn_addr),
-                                 addr_buf,
-                                 sizeof(addr_buf));
-=======
   char *addr_str;
   if (client_addr->sa_family == AF_INET6)
   {
-    struct in6_addr conn_addr = ((sockaddr_in6*)client_addr)->sin6_addr;
+    const struct in6_addr conn_addr =
+      ((const struct sockaddr_in6*)client_addr)->sin6_addr;
     addr_str = Ndb_inet_ntop(AF_INET6,
-                             static_cast<void*>(&conn_addr),
+                             static_cast<const void*>(&conn_addr),
                              addr_buf,
                              sizeof(addr_buf));
   }
   else
   {
-    struct in_addr conn_addr = ((sockaddr_in*)client_addr)->sin_addr;
+    const struct in_addr conn_addr =
+      ((const struct sockaddr_in*)client_addr)->sin_addr;
     addr_str = Ndb_inet_ntop(AF_INET,
-                             static_cast<void*>(&conn_addr),
+                             static_cast<const void*>(&conn_addr),
                              addr_buf,
                              sizeof(addr_buf));
   }
->>>>>>> b4600d76
-
-  const char *type_str = ndb_mgm_get_node_type_string(type);
+
   error_code = 0;
   g_eventLogger->debug("Trying to allocate nodeid for %s" \
                        "(nodeid: %u, type: %s)",
