--- conflicted
+++ resolved
@@ -1997,7 +1997,7 @@
 void
 ConfigManager::update_mgm_nodemask(bool early)
 {
-  // Build bitmaks of all mgm nodes in config
+  // Build bitmasks of all mgm nodes in config
   m_config->get_nodemask(m_all_mgm, NDB_MGM_NODE_TYPE_MGM);
   if (early)
   {
@@ -2029,18 +2029,7 @@
   }
 
   ss.lock();
-<<<<<<< HEAD
   update_mgm_nodemask(true);
-=======
-
-  // Build bitmaks of all mgm nodes in config
-  m_config->get_nodemask(m_all_mgm, NDB_MGM_NODE_TYPE_MGM);
-
-  // exclude nowait-nodes from config change protocol
-  m_all_mgm.bitANDC(m_opts.nowait_nodes);
-  m_all_mgm.set(m_facade->ownId()); // Never exclude own node
-
->>>>>>> a246bad7
   start_checkers();
 
   while (!is_stopped())
