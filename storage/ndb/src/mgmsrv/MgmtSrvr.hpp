--- conflicted
+++ resolved
@@ -345,13 +345,7 @@
   int getConnectionDbParameter(int node1, int node2, int param,
 			       int *value, BaseString& msg);
 
-<<<<<<< HEAD
-  bool transporter_connect(NDB_SOCKET_TYPE sockfd);
-=======
-  int connect_to_self(const char* bindaddress = 0);
-
   bool transporter_connect(NDB_SOCKET_TYPE sockfd, BaseString& errormsg);
->>>>>>> 183dd08a
 
   const char *get_connect_address(Uint32 node_id);
   void get_connected_nodes(NodeBitmask &connected_nodes) const;
