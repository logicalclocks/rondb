/*
   Copyright (c) 2003, 2021, Oracle and/or its affiliates.
   Copyright (c) 2021, 2021, Logical Clocks and/or its affiliates.

   This program is free software; you can redistribute it and/or modify
   it under the terms of the GNU General Public License, version 2.0,
   as published by the Free Software Foundation.

   This program is also distributed with certain software (including
   but not limited to OpenSSL) that is licensed under separate terms,
   as designated in a particular file or component or in included license
   documentation.  The authors of MySQL hereby grant you an additional
   permission to link the program and your derivative works with the
   separately licensed software that they have included with MySQL.

   This program is distributed in the hope that it will be useful,
   but WITHOUT ANY WARRANTY; without even the implied warranty of
   MERCHANTABILITY or FITNESS FOR A PARTICULAR PURPOSE.  See the
   GNU General Public License, version 2.0, for more details.

   You should have received a copy of the GNU General Public License
   along with this program; if not, write to the Free Software
   Foundation, Inc., 51 Franklin St, Fifth Floor, Boston, MA 02110-1301  USA
*/

#include "util/require.h"
#include <ndb_global.h>
#include <ndb_version.h>

#include "InitConfigFileParser.hpp"
#include "Config.hpp"
#include <NdbOut.hpp>
#include "ConfigInfo.hpp"
#include "EventLogger.hpp"
#include "m_string.h"
#include "my_alloc.h"
#include <util/SparseBitmask.hpp>
#include "../common/util/parse_mask.hpp"
#include <cstdlib>


const int MAX_LINE_LENGTH = 1024;  // Max length of line of text in config file
static void trim(char *);

//****************************************************************************
//  Ctor / Dtor
//****************************************************************************
InitConfigFileParser::InitConfigFileParser()
{
  m_info = new ConfigInfo();
}

InitConfigFileParser::~InitConfigFileParser() {
  delete m_info;
}

//****************************************************************************
//  Read Config File
//****************************************************************************
InitConfigFileParser::Context::Context(const ConfigInfo * info)
  :  m_userProperties(true), m_configValues()
{
  m_config = new Properties(true);
  m_defaults = new Properties(true);
}

InitConfigFileParser::Context::~Context(){
  if(m_config != 0)
    delete m_config;

  if(m_defaults != 0)
    delete m_defaults;
}

Config *
InitConfigFileParser::parseConfig(const char * filename) {
  FILE * file = fopen(filename, "r");
  if(file == 0){
    g_eventLogger->error("Error opening '%s', error: %d, %s", filename, errno, strerror(errno));
    return 0;
  }
  
  Config * ret = parseConfig(file);
  fclose(file);
  return ret;
}

Config *
InitConfigFileParser::parseConfig(FILE * file) {

  char line[MAX_LINE_LENGTH];

  Context ctx(m_info);
  ctx.m_lineno = 0;
  ctx.m_currentSection = 0;

  /*************
   * Open file *
   *************/
  if (file == NULL) {
    return 0;
  }

  /***********************
   * While lines to read *
   ***********************/
  while (fgets(line, MAX_LINE_LENGTH, file)) {
    ctx.m_lineno++;

    trim(line);

    if (isEmptyLine(line)) // Skip if line is empty or comment
      continue;   

    // End with NULL instead of newline
    if (line[strlen(line)-1] == '\n')
      line[strlen(line)-1] = '\0';
    
    /********************************
     * 1. Parse new default section *
     ********************************/
    if (char* section = parseDefaultSectionHeader(line)) {
      if(!storeSection(ctx)){
	free(section);
	ctx.reportError("Could not store previous default section "
			"of configuration file.");
        delete ctx.m_currentSection;
        ctx.m_currentSection = NULL;
        return 0;
      }
      BaseString::snprintf(ctx.fname, sizeof(ctx.fname), "%s", section);
      free(section);
      ctx.type             = InitConfigFileParser::DefaultSection;
      ctx.m_sectionLineno  = ctx.m_lineno;
      ctx.m_currentSection = new Properties(true);
      ctx.m_userDefaults   = NULL;
      require((ctx.m_currentInfo = m_info->getInfo(ctx.fname)) != 0);
      require((ctx.m_systemDefaults = m_info->getDefaults(ctx.fname)) != 0);
      continue;
    }
    
    /************************
     * 2. Parse new section *
     ************************/
    if (char* section = parseSectionHeader(line)) {
      if(!storeSection(ctx)){
	free(section);
	ctx.reportError("Could not store previous section "
			"of configuration file.");
        delete ctx.m_currentSection;
        ctx.m_currentSection = NULL;
        return 0;
      }
      BaseString::snprintf(ctx.fname, sizeof(ctx.fname), "%s", section);
      free(section);
      ctx.type             = InitConfigFileParser::Section;
      ctx.m_sectionLineno  = ctx.m_lineno;      
      ctx.m_currentSection = new Properties(true);
      ctx.m_userDefaults   = getSection(ctx.fname, ctx.m_defaults);
      require((ctx.m_currentInfo    = m_info->getInfo(ctx.fname)) != 0);
      require((ctx.m_systemDefaults = m_info->getDefaults(ctx.fname)) != 0);
      continue;
    }
    
    /****************************
     * 3. Parse name-value pair *
     ****************************/
    if (!parseNameValuePair(ctx, line)) {
      ctx.reportError("Could not parse name-value pair in config file.");
      delete ctx.m_currentSection;
      ctx.m_currentSection = NULL;
      return 0;
    }
  }
  
  if (ferror(file)){
    ctx.reportError("Failure in reading");
    delete ctx.m_currentSection;
    ctx.m_currentSection = NULL;
    return 0;
  } 

  if(!storeSection(ctx)) {
    ctx.reportError("Could not store section of configuration file.");
    delete ctx.m_currentSection;
    ctx.m_currentSection = NULL;
    return 0;
  }

  return run_config_rules(ctx);
}

Config*
InitConfigFileParser::run_config_rules(Context& ctx)
{
  for(size_t i = 0; ConfigInfo::m_ConfigRules[i].m_configRule != 0; i++){
    ctx.type             = InitConfigFileParser::Undefined;
    ctx.m_info           = m_info;
    ctx.m_currentSection = 0;
    ctx.m_userDefaults   = 0;
    ctx.m_currentInfo    = 0;
    ctx.m_systemDefaults = 0;
    
    Vector<ConfigInfo::ConfigRuleSection> tmp;
    if(!(* ConfigInfo::m_ConfigRules[i].m_configRule)(tmp, ctx,
						      ConfigInfo::m_ConfigRules[i].m_ruleData))
      return 0;

    for(unsigned j = 0; j<tmp.size(); j++){
      BaseString::snprintf(ctx.fname, sizeof(ctx.fname),
                           "%s", tmp[j].m_sectionType.c_str());
      ctx.type             = InitConfigFileParser::Section;
      //Memory that belongs to m_sectionData is transfered to
      //ctx.m_currentSection and will be released by ctx.
      ctx.m_currentSection = tmp[j].m_sectionData;
      tmp[j].m_sectionData = NULL;
      ctx.m_userDefaults   = getSection(ctx.fname, ctx.m_defaults);
      require((ctx.m_currentInfo    = m_info->getInfo(ctx.fname)) != 0);
      require((ctx.m_systemDefaults = m_info->getDefaults(ctx.fname)) != 0);
      if(!storeSection(ctx))
      {
        //Memory at ctx.m_currentSection will be released by storeSection() in
        //Success case. So, releasing memory on failure.
        delete ctx.m_currentSection;
        ctx.m_currentSection = NULL;
        //Releasing memory referenced by tmp[].m_sectionData
        for (unsigned itr = j + 1; itr < tmp.size(); itr++)
        {
          delete tmp[itr].m_sectionData;
        }
        return 0;
      }
    }
  }

  Uint32 nConnections = 0;
  Uint32 nComputers = 0;
  Uint32 nNodes = 0;
  Uint32 nExtConnections = 0;
  const char * system = "?";
  ctx.m_userProperties.get("NoOfConnections", &nConnections);
  ctx.m_userProperties.get("NoOfComputers", &nComputers);
  ctx.m_userProperties.get("NoOfNodes", &nNodes);
  ctx.m_userProperties.get("ExtNoOfConnections", &nExtConnections);
  ctx.m_userProperties.get("ExtSystem", &system);
  ctx.m_config->put("NoOfConnections", nConnections);
  ctx.m_config->put("NoOfComputers", nComputers);
  ctx.m_config->put("NoOfNodes", nNodes);

  char tmpLine[MAX_LINE_LENGTH];
  BaseString::snprintf(tmpLine, MAX_LINE_LENGTH,
                       "EXTERNAL SYSTEM_%s:NoOfConnections", system);
  ctx.m_config->put(tmpLine, nExtConnections);

  return new Config(ctx.m_configValues.getConfigValues());
}

//****************************************************************************
//  Parse Name-Value Pair
//****************************************************************************

bool InitConfigFileParser::parseNameValuePair(Context& ctx, const char* line)
{
  if (ctx.m_currentSection == NULL){
    ctx.reportError("Value specified outside section");
    return false;
  }

  // *************************************
  //  Split string at first occurrence of 
  //  '=' or ':'
  // *************************************

  Vector<BaseString> tmp_string_split;
  if (BaseString(line).split(tmp_string_split,
			     "=:", 2) != 2)
  {
    ctx.reportError("Parse error");
    return false;
  }

  // *************************************
  //  Remove all after #
  // *************************************

  Vector<BaseString> tmp_string_split2;
  tmp_string_split[1].split(tmp_string_split2,
			    "#", 2);
  tmp_string_split[1]=tmp_string_split2[0];

  // *************************************
  // Remove leading and trailing chars
  // *************************************
  {
    for (int i = 0; i < 2; i++)
      tmp_string_split[i].trim("\r\n \t"); 
  }

  return storeNameValuePair(ctx,
                            tmp_string_split[0].c_str(), // fname
                            tmp_string_split[1].c_str()); // value
}


bool
InitConfigFileParser::storeNameValuePair(Context& ctx,
					 const char* fname,
					 const char* value)
{
<<<<<<< HEAD
  if (native_strcasecmp(fname, "MaxNoOfLocalScans") == 0 ||
      native_strcasecmp(fname, "MaxNoOfConcurrentIndexOperations") == 0 ||
      native_strcasecmp(fname, "MaxNoOfLocalOperations") == 0 ||
      native_strcasecmp(fname, "MaxNoOfFiredTriggers") == 0 ||
      native_strcasecmp(fname, "MaxNoOfConcurrentTransactions") == 0)
=======

  /**
   * The parameters MaxNoOfConcurrentIndexOperations, MaxNoOfLocalOperations
   * MaxNoOfFiredTriggers and MaxNoOfLocalScans cannot be used concurrently with
   * TransactionMemory.
   * Explicitly setting any of these parameters when TransactionMemory has also been
   * set keeps the management node from starting.
   *
   * The parameter MaxNoOfConcurrentOperations can be used concurrently with
   * TransactionMemory since it also sets the size of Dbtc record pools for takeover
   * and puts an upper limit on MaxDMLOperationsPerTransaction.
   *
   * The parameter MaxNoOfConcurrentScans can be used concurrently with
   * TransactionMemory  it is also determines max size of pool Dbtc::scanRecordPool
   * and will limit the number of concurrent scans in one Dbtc instance.
   */
  if(native_strcasecmp(fname, "MaxNoOfConcurrentIndexOperations") == 0 ||
     native_strcasecmp(fname, "MaxNoOfFiredTriggers") == 0 ||
     native_strcasecmp(fname, "MaxNoOfLocalScans") == 0 ||
     native_strcasecmp(fname, "MaxNoOfLocalOperations") == 0)
>>>>>>> 8d8c986e
  {
    if (ctx.m_currentSection->contains("TransactionMemory"))
    {
      ctx.reportError(
          "[%s] Parameter %s can not be set along with TransactionMemory",
          ctx.fname, fname);
      return false;
    }
  }

  if (native_strcasecmp(fname, "TransactionMemory") == 0)
  {
<<<<<<< HEAD
    if (ctx.m_currentSection->contains("MaxNoOfLocalScans") ||
        ctx.m_currentSection->contains("MaxNoOfConcurrentIndexOperations") ||
        ctx.m_currentSection->contains("MaxNoOfLocalOperations") ||
        ctx.m_currentSection->contains("MaxNoOfFiredTriggers") ||
        ctx.m_currentSection->contains("MaxNoOfConcurrentTransactions"))
    {
      ctx.reportError(
          "[%s] Parameter %s can not be set along with any of the below "
          "deprecated parameter(s) MaxNoOfLocalScans, "
          "MaxNoOfConcurrentIndexOperations, MaxNoOfLocalOperations "
          "and MaxNoOfConcurrentTransactions, MaxNoOfFiredTriggers",
=======
    if (ctx.m_currentSection->contains("MaxNoOfConcurrentIndexOperations") ||
        ctx.m_currentSection->contains("MaxNoOfFiredTriggers") ||
        ctx.m_currentSection->contains("MaxNoOfLocalScans") ||
        ctx.m_currentSection->contains("MaxNoOfLocalOperations"))
    {
      ctx.reportError(
          "[%s] Parameter %s can not be set along with any of the below "
          "deprecated parameter(s) MaxNoOfConcurrentIndexOperations, "
          "MaxNoOfFiredTriggers, MaxNoOfLocalScans "
          "and MaxNoOfLocalOperations.",
>>>>>>> 8d8c986e
          ctx.fname, fname);
      return false;
    }
  }

  if (ctx.m_currentSection->contains(fname))
  {
    ctx.reportError("[%s] Parameter %s specified twice", ctx.fname, fname);
    return false;
  }

  if (!ctx.m_currentInfo->contains(fname))
  {
    ctx.reportError("[%s] Unknown parameter: %s", ctx.fname, fname);
    return false;
  }

  ConfigInfo::Status status = m_info->getStatus(ctx.m_currentInfo, fname);
  if (status == ConfigInfo::CI_NOTIMPLEMENTED) {
    ctx.reportWarning("[%s] %s not yet implemented", ctx.fname, fname);
  }
  if (status == ConfigInfo::CI_DEPRECATED) {
    const char * desc = m_info->getDescription(ctx.m_currentInfo, fname);
    if(desc && desc[0]){
      ctx.reportWarning("[%s] %s is deprecated, will use %s instead",
			ctx.fname, fname, desc);
    } else {
      ctx.reportWarning("[%s] %s is deprecated", ctx.fname, fname);
    }
  }
  if( status == ConfigInfo::CI_INTERNAL) {
    ctx.reportError("[%s] Parameter %s not configurable by user", ctx.fname, fname);
    return false;
  }

  const ConfigInfo::Type type = m_info->getType(ctx.m_currentInfo, fname);
  switch(type){
  case ConfigInfo::CI_BOOL: {
    bool value_bool;
    if (!convertStringToBool(value, value_bool)) {
      ctx.reportError("Illegal boolean value for parameter %s", fname);
      return false;
    }
    require(ctx.m_currentSection->put(fname, value_bool));
    break;
  }
  case ConfigInfo::CI_INT:
  case ConfigInfo::CI_INT64:{
    Uint64 value_int;
    if (!convertStringToUint64(value, value_int)) {
      ctx.reportError("Illegal integer value for parameter %s", fname);
      return false;
    }
    if (!m_info->verify(ctx.m_currentInfo, fname, value_int)) {
      ctx.reportError("Illegal value %s for parameter %s.\n"
                      "Legal values are between %llu and %llu", value, fname,
                      m_info->getMin(ctx.m_currentInfo, fname),
                      m_info->getMax(ctx.m_currentInfo, fname));
      return false;
    }
    if(type == ConfigInfo::CI_INT){
      require(ctx.m_currentSection->put(fname, (Uint32)value_int));
    } else {
      require(ctx.m_currentSection->put64(fname, value_int));
    }
    break;
  }
  case ConfigInfo::CI_STRING:
    require(ctx.m_currentSection->put(fname, value));
    break;

  case ConfigInfo::CI_ENUM:{
    Uint32 value_int;
    if (!m_info->verify_enum(ctx.m_currentInfo, fname, value, value_int)) {
      BaseString values;
      m_info->get_enum_values(ctx.m_currentInfo, fname, values);
      ctx.reportError("Illegal value '%s' for parameter %s. "
		      "Legal values are: '%s'", value, fname,
                      values.c_str());
      return false;
    }
    require(ctx.m_currentSection->put(fname, value_int));
    break;
  }

  case ConfigInfo::CI_BITMASK:{
    if (strlen(value) <= 0)
    {
      ctx.reportError("Illegal value '%s' for parameter %s. "
                      "Error: Zero length string",
                      value, fname);
      return false;
    }
    Uint64 max = m_info->getMax(ctx.m_currentInfo, fname);
    SparseBitmask mask((unsigned)max);
    int res = parse_mask(value, mask);
    if (res < 0)
    {
      BaseString desc("Unknown error.");
      switch(res)
      {
      case -1:
        desc.assign("Invalid syntax for bitmask");
        break;
      case -2:
        desc.assfmt("Too large id used in bitmask, max is %llu", max);
        break;
      case -3:
        desc.assfmt("Empty bitmask not allowed");
        break;
      default:
        break;
      }

      ctx.reportError("Illegal value '%s' for parameter %s. Error: %s",
                      value, fname, desc.c_str());
      return false;
    }
    require(ctx.m_currentSection->put(fname, value));
    break;
  }

  case ConfigInfo::CI_SECTION:
    abort();
  }
  return true;
}

//****************************************************************************
//  Is Empty Line
//****************************************************************************

bool InitConfigFileParser::isEmptyLine(const char* line) const {
  int i;
  
  // Check if it is a comment line
  if (line[0] == '#') return true;               

  // Check if it is a line with only spaces
  for (i = 0; i < MAX_LINE_LENGTH && line[i] != '\n' && line[i] != '\0'; i++) {
    if (line[i] != ' ' && line[i] != '\t') return false;
  }
  return true;
}

//****************************************************************************
//  Convert String to Int
//****************************************************************************
bool InitConfigFileParser::convertStringToUint64(const char* s, 
                                                 Uint64& val)
{
  if (s == nullptr)
    return false;

  while (*s != '\0' && isspace(*s)) s++;
  const bool negative = (*s == '-');

  union {
    signed long long vs;
    unsigned long long vu;
  };
  char* p;
  constexpr int log10base = 0;
  errno = 0;
  if (negative)
  {
    vs = std::strtoll(s, &p, log10base);
    if ((vs == LLONG_MIN || vs == LLONG_MAX) && errno == ERANGE)
    {
      return false;
    }
  }
  else
  {
    vu = std::strtoull(s, &p, log10base);
    if (vu == ULLONG_MAX && errno == ERANGE)
    {
      return false;
    }
  }
  if (p == s)
    return false;

  int mul = 0;

  switch(*p)
  {
  case '\0':
    break;
  case 'k':
  case 'K':
    mul = 10;
    p++;
    break;
  case 'M':
    mul = 20;
    p++;
    break;
  case 'G':
    mul = 30;
    p++;
    break;
  default:
    return false;
  }
  if (*p != '\0')
    return false;
  if (negative)
  {
    Int64 v = (vs << mul);
    if ((v >> mul) != vs)
      return false;
    val = v;
  }
  else
  {
    Uint64 v = (vu << mul);
    if ((v >> mul) != vu)
      return false;
    val = v;
  }
  return true;
}

bool InitConfigFileParser::convertStringToBool(const char* s, bool& val) {
  if (s == NULL) return false;
  if (strlen(s) == 0) return false;

  if (!strcmp(s, "Y") || !strcmp(s, "y") || 
      !strcmp(s, "Yes") || !strcmp(s, "YES") || !strcmp(s, "yes") || 
      !strcmp(s, "True") || !strcmp(s, "TRUE") || !strcmp(s, "true") ||
      !strcmp(s, "1")) {
    val = true;
    return true;
  }

  if (!strcmp(s, "N") || !strcmp(s, "n") || 
      !strcmp(s, "No") || !strcmp(s, "NO") || !strcmp(s, "no") || 
      !strcmp(s, "False") || !strcmp(s, "FALSE") || !strcmp(s, "false") ||
      !strcmp(s, "0")) {
    val = false;
    return true;
  }
  
  return false;  // Failure to convert
}

//****************************************************************************
//  Parse Section Header
//****************************************************************************
static void
trim(char * str){
  int len = (int)strlen(str);
  for(len--;
      (str[len] == '\r' || str[len] == '\n' || 
       str[len] == ' ' || str[len] == '\t') && 
	len > 0; 
      len--)
    str[len] = 0;
  
  int pos = 0;
  while(str[pos] == ' ' || str[pos] == '\t')
    pos++;
  
  if(str[pos] == '\"' && str[len] == '\"') {
    pos++;
    str[len] = 0;
    len--;
  }
  
  memmove(str, &str[pos], len - pos + 2);
}

char* 
InitConfigFileParser::parseSectionHeader(const char* line) const {
  char * tmp = strdup(line);

  if(tmp[0] != '['){
    free(tmp);
    return NULL;
  }

  if(tmp[strlen(tmp)-1] != ']'){
    free(tmp);
    return NULL;
  }
  tmp[strlen(tmp)-1] = 0;

  tmp[0] = ' ';
  trim(tmp);

  // Get the correct header name if an alias
  {
    const char *tmp_alias= m_info->getAlias(tmp);
    if (tmp_alias) {
      free(tmp);
      tmp= strdup(tmp_alias);
    }
  }

  // Lookup token among sections
  if(!m_info->isSection(tmp)) {
    free(tmp);
    return NULL;
  }
  if(m_info->getInfo(tmp)) return tmp;

  free(tmp);
  return NULL;
}

//****************************************************************************
//  Parse Default Section Header
//****************************************************************************

char* 
InitConfigFileParser::parseDefaultSectionHeader(const char* line) const {
  static char token1[MAX_LINE_LENGTH], token2[MAX_LINE_LENGTH];

  int no = sscanf(line, "[%120[A-Z_a-z] %120[A-Z_a-z]]", token1, token2);

  // Not correct no of tokens 
  if (no != 2)
    return NULL;

  // Not correct keyword at end
  if (native_strcasecmp(token2, "DEFAULT") != 0)
    return NULL;

  const char *token1_alias= m_info->getAlias(token1);
  if (token1_alias == 0)
    token1_alias= token1;

  if(m_info->getInfo(token1_alias)){
    return strdup(token1_alias);
  }
  
  // Did not find section
  return NULL;
}

const Properties *
InitConfigFileParser::getSection(const char * name, const Properties * src){
  const Properties * p;
  if(src && src->get(name, &p))
    return p;

  return 0;
}

//****************************************************************************
//  STORE section
//****************************************************************************
bool
InitConfigFileParser::storeSection(Context& ctx){
  if(ctx.m_currentSection == NULL)
    return true;
  for(int i = (int)strlen(ctx.fname) - 1; i>=0; i--){
    ctx.fname[i] = toupper(ctx.fname[i]);
  }
  BaseString::snprintf(ctx.pname, sizeof(ctx.pname), "%s", ctx.fname);

  char buf[255];
  if(ctx.type == InitConfigFileParser::Section)
    BaseString::snprintf(buf, sizeof(buf), "%s", ctx.fname);
  if(ctx.type == InitConfigFileParser::DefaultSection)
    BaseString::snprintf(buf, sizeof(buf), "%s DEFAULT", ctx.fname);
  BaseString::snprintf(ctx.fname, sizeof(ctx.fname), "%s", buf);

  if(ctx.type == InitConfigFileParser::Section){
    for(int i = 0; i<m_info->m_NoOfRules; i++){
      const ConfigInfo::SectionRule & rule = m_info->m_SectionRules[i];
      if(!strcmp(rule.m_section, "*") || !strcmp(rule.m_section, ctx.fname)){
	if(!(* rule.m_sectionRule)(ctx, rule.m_ruleData)){
	  return false;
	}
      }
    }
  }
  if(ctx.type == InitConfigFileParser::DefaultSection &&
     !ctx.m_defaults->put(ctx.pname, ctx.m_currentSection))
  {
    ctx.reportError("Duplicate default section not allowed");
    return false;
  }
  if(ctx.type == InitConfigFileParser::Section)
    require(ctx.m_config->put(ctx.pname, ctx.m_currentSection));
  delete ctx.m_currentSection; ctx.m_currentSection = NULL;
  return true;
}

void
InitConfigFileParser::Context::reportError(const char * fmt, ...){
  va_list ap;
  char buf[1000];
  
  va_start(ap, fmt);
  if (fmt != 0)
    BaseString::vsnprintf(buf, sizeof(buf)-1, fmt, ap);
  va_end(ap);
  g_eventLogger->error("at line %d: %s",
                       m_lineno, buf);

  //m_currentSection->print();
}

void
InitConfigFileParser::Context::reportWarning(const char * fmt, ...){
  va_list ap;
  char buf[1000];
  
  va_start(ap, fmt);
  if (fmt != 0)
    BaseString::vsnprintf(buf, sizeof(buf)-1, fmt, ap);
  va_end(ap);
  g_eventLogger->warning("at line %d: %s",
                         m_lineno, buf);
}

#include "my_sys.h"
#include "my_getopt.h"
#include "my_default.h"

static int order = 1;
static 
bool 
parse_mycnf_opt(int, const struct my_option * opt, char * value)
{
  long *app_type= (long*) &opt->app_type;
  if(opt->comment)
    (*app_type)++;
  else
    *app_type = order++;
  return 0;
}

bool
InitConfigFileParser::store_in_properties(Vector<struct my_option>& options, 
					  InitConfigFileParser::Context& ctx,
					  const char * name)
{
  for(unsigned i = 0; i<options.size(); i++)
  {
    if (options[i].app_type == 0)
    {
      // Option not found in in my.cnf
      continue;
    }

    const char* section = options[i].comment;
    if (!section)
    {
      // Option which is not to be saved, like "ndbd", "ndbapi", "mysqld" etc.
      continue;
    }

    if (strcmp(section, name) == 0)
    {
      const char* value = NULL;
      char buf[32];
      switch(options[i].var_type){
      case GET_BOOL:
        BaseString::snprintf(buf, sizeof(buf), "%s",
                             *(bool*)options[i].value ? "true" : "false");
        value = buf;
	break;
      case GET_INT:
      case GET_UINT:
        BaseString::snprintf(buf, sizeof(buf), "%u",
                             *(Uint32*)options[i].value);
        value = buf;
	break;
      case GET_ULL:
        BaseString::snprintf(buf, sizeof(buf), "%llu",
                             *(Uint64*)options[i].value);
        value = buf;
	break;
      case GET_STR_ALLOC:
        value = *(char**)options[i].value;
        break;
      default:
	abort();
      }

      const char* fname = options[i].name;
      if (!storeNameValuePair(ctx, fname, value))
        return false;
    }
  }
  return true;
}

bool
InitConfigFileParser::handle_mycnf_defaults(Vector<struct my_option>& options,
					    InitConfigFileParser::Context& ctx, 
					    const char * name)
{
  strcpy(ctx.fname, name);
  ctx.type = InitConfigFileParser::DefaultSection;
  ctx.m_currentSection = new Properties(true);
  ctx.m_userDefaults   = NULL;
  require((ctx.m_currentInfo = m_info->getInfo(ctx.fname)) != 0);
  require((ctx.m_systemDefaults = m_info->getDefaults(ctx.fname)) != 0);
  if(store_in_properties(options, ctx, name))
  {
    if(storeSection(ctx))
    {
      return true;
    }
  }
  delete ctx.m_currentSection;
  ctx.m_currentSection = NULL;
  return false;
}

static
int
load_defaults(Vector<struct my_option>& options, const char* groups[])
{
  int argc = 1;
  const char * argv[] = { "ndb_mgmd", 0, 0, 0, 0 };
  BaseString file;
  BaseString extra_file;
  BaseString group_suffix;

  const char *save_file = my_defaults_file;
  const char *save_extra_file = my_defaults_extra_file;
  const char *save_group_suffix = my_defaults_group_suffix;

  if (my_defaults_file)
  {
    file.assfmt("--defaults-file=%s", my_defaults_file);
    argv[argc++] = file.c_str();
  }

  if (my_defaults_extra_file)
  {
    extra_file.assfmt("--defaults-extra-file=%s", my_defaults_extra_file);
    argv[argc++] = extra_file.c_str();
  }

  if (my_defaults_group_suffix)
  {
    group_suffix.assfmt("--defaults-group-suffix=%s",
                        my_defaults_group_suffix);
    argv[argc++] = group_suffix.c_str();
  }

  char ** tmp = (char**)argv;
  MEM_ROOT alloc;
  int ret = load_defaults("my", groups, &argc, &tmp, &alloc);

  my_defaults_file = save_file;
  my_defaults_extra_file = save_extra_file;
  my_defaults_group_suffix = save_group_suffix;

  if (ret != 0)
  {
    return ret;
  }
  ret = handle_options(&argc, &tmp, options.getBase(), parse_mycnf_opt);

  return ret;
}

bool
InitConfigFileParser::load_mycnf_groups(Vector<struct my_option> & options,
					InitConfigFileParser::Context& ctx,
					const char * name,
					const char *groups[])
{
  unsigned i;
  Vector<struct my_option> copy;
  for(i = 0; i<options.size(); i++)
  {
    if(options[i].comment && strcmp(options[i].comment, name) == 0)
    {
      options[i].app_type = 0;
      copy.push_back(options[i]);
    }
  }

  struct my_option end;
  memset(&end, 0, sizeof(end));
  copy.push_back(end);

  if (load_defaults(copy, groups))
    return false;
  
  return store_in_properties(copy, ctx, name);
}

/*
  Use "GET_STR_ALLOC" instead of "GET_STR" and during exit, call my_free() to
  release the memory allocated by my_strdup() from handle_options().
*/
Config *
InitConfigFileParser::parse_mycnf(const char* cluster_config_suffix)
{
  Config * res = 0;
  bool release_current_section = false;
  Vector<struct my_option> options;
  for(int i = 0 ; i < ConfigInfo::m_NoOfParams ; ++ i)
  {
    {
      struct my_option opt;
      memset(&opt, 0, sizeof(opt));
      const ConfigInfo::ParamInfo& param = ConfigInfo::m_ParamInfo[i];
      switch(param._type){
      case ConfigInfo::CI_BOOL:
	opt.value = (uchar **)malloc(sizeof(bool));
	opt.var_type = GET_BOOL;
	break;
      case ConfigInfo::CI_INT: 
	opt.value = (uchar**)malloc(sizeof(uint));
	opt.var_type = GET_UINT;
	break;
      case ConfigInfo::CI_INT64:
	opt.value = (uchar**)malloc(sizeof(Uint64));
	opt.var_type = GET_ULL;
	break;
      case ConfigInfo::CI_ENUM:
      case ConfigInfo::CI_STRING: 
      case ConfigInfo::CI_BITMASK:
        opt.value = (uchar**)malloc(sizeof(char *));
        *((char**)opt.value) = nullptr;
        opt.var_type = GET_STR_ALLOC;
        break;
      default:
        continue;
      }
      opt.name = param._fname;
      opt.id = 256;
      opt.app_type = 0;
      opt.arg_type = REQUIRED_ARG;
      opt.comment = param._section;
      options.push_back(opt);
    }
  }
  
  struct my_option *ndbd, *ndb_mgmd, *mysqld, *api;

  /**
   * Add ndbd, ndb_mgmd, api/mysqld
   */
  Uint32 idx = options.size();
  {
    struct my_option opt;
    memset(&opt, 0, sizeof(opt));
    opt.name = "ndbd";
    opt.id = 256;
    opt.value = (uchar**)malloc(sizeof(char*));
    *((char**)opt.value) = nullptr;
    opt.var_type = GET_STR_ALLOC;
    opt.arg_type = REQUIRED_ARG;
    options.push_back(opt);

    opt.name = "ndb_mgmd";
    opt.id = 256;
    opt.value = (uchar**)malloc(sizeof(char*));
    *((char**)opt.value) = nullptr;
    opt.var_type = GET_STR_ALLOC;
    opt.arg_type = REQUIRED_ARG;
    options.push_back(opt);

    opt.name = "mysqld";
    opt.id = 256;
    opt.value = (uchar**)malloc(sizeof(char*));
    *((char**)opt.value) = nullptr;
    opt.var_type = GET_STR_ALLOC;
    opt.arg_type = REQUIRED_ARG;
    options.push_back(opt);

    opt.name = "ndbapi";
    opt.id = 256;
    opt.value = (uchar**)malloc(sizeof(char*));
    *((char**)opt.value) = nullptr;
    opt.var_type = GET_STR_ALLOC;
    opt.arg_type = REQUIRED_ARG;
    options.push_back(opt);

    memset(&opt, 0, sizeof(opt));
    options.push_back(opt);

    ndbd = &options[idx];
    ndb_mgmd = &options[idx + 1];
    mysqld = &options[idx + 2];
    api = &options[idx + 3];
  }
  
  Context ctx(m_info);
  const char *groups[]= { "cluster_config", 0 };
  const char *save_group_suffix = my_defaults_group_suffix;
  if (cluster_config_suffix != nullptr)
  {
    my_defaults_group_suffix = cluster_config_suffix;
  }
  if (load_defaults(options, groups))
    goto end;

  ctx.m_lineno = 0;
  if(!handle_mycnf_defaults(options, ctx, "DB"))
    goto end;
  if(!handle_mycnf_defaults(options, ctx, "API"))
    goto end;
  if(!handle_mycnf_defaults(options, ctx, "MGM"))
    goto end;
  if(!handle_mycnf_defaults(options, ctx, "TCP"))
    goto end;
  if(!handle_mycnf_defaults(options, ctx, "SHM"))
    goto end;

  {
    struct sect { struct my_option* src; const char * name; } sections[] = 
      {
	{ ndb_mgmd, "MGM" },
	{ ndbd, "DB" },
	{ mysqld, "API" },
	{ api, "API" }
      };

    for(unsigned i = 0; i + 1 < NDB_ARRAY_SIZE(sections) ; i++)
    {
      for(unsigned j = i + 1; j < NDB_ARRAY_SIZE(sections) ; j++)
      {
	if (sections[j].src->app_type < sections[i].src->app_type)
	{
	  sect swap = sections[i];
	  sections[i] = sections[j];
	  sections[j] = swap;
	}
      }
    }
    
    ctx.type = InitConfigFileParser::Section;
    ctx.m_sectionLineno  = ctx.m_lineno;      
    for(unsigned i = 0; i < NDB_ARRAY_SIZE(sections) ; i++)
    {
      if (sections[i].src->app_type)
      {
	strcpy(ctx.fname, sections[i].name);
	BaseString str(*(char**)sections[i].src->value);
	Vector<BaseString> list;
	str.split(list, ",");
	
	const char * defaults_groups[] = { 0,  0, 0 };
	for(unsigned j = 0; j<list.size(); j++)
	{
          // Remove leading and trailing spaces from hostname
          list[j].trim();

	  BaseString group_idx;
	  BaseString group_host;
	  group_idx.assfmt("%s.%s.%d", groups[0], 
			   sections[i].src->name, j + 1);
	  group_host.assfmt("%s.%s.%s", groups[0], 
			    sections[i].src->name, list[j].c_str());
	  defaults_groups[0] = group_idx.c_str();
	  if(list[j].length())
	    defaults_groups[1] = group_host.c_str();
	  else
	    defaults_groups[1] = 0;
	  
	  ctx.m_currentSection = new Properties(true);
          release_current_section = true;
	  ctx.m_userDefaults = getSection(ctx.fname, ctx.m_defaults);
	  require((ctx.m_currentInfo = m_info->getInfo(ctx.fname)) != 0);
	  require((ctx.m_systemDefaults = m_info->getDefaults(ctx.fname))!= 0);
	  if(!load_mycnf_groups(options, ctx, sections[i].name, 
				defaults_groups))
	    goto end;

          // The [cluster_config] section in my.cnf specifies the hostname,
          // but it can also be specified a second time in the nodes section
          // make sure they match if specified in both places, else
          // save the value from cluster_config section
          //
          // Example:
          // [cluster_config]
          // ndbd=hostname1
          //      ^^^^^^^^^
          // [cluster_config.ndbd.1]
          // HostName=hostname1
          //          ^^^^^^^^^
          //
          if (ctx.m_currentSection->contains("HostName"))
          {
            // HostName specified a second time, check that it matches
            const char* host_name;
            require(ctx.m_currentSection->get("HostName", &host_name));
            if (strcmp(host_name, list[j].c_str()))
            {
              ctx.reportError("Illegal value 'HostName=%s' specified for "
                              "%s, previously set to '%s'",
                              host_name, group_idx.c_str(),
                              list[j].c_str());
              goto end;
            }
          }
          else
          {
            require(ctx.m_currentSection->put("HostName", list[j].c_str()));
          }

	  if(!storeSection(ctx))
	    goto end;
	}
      }
    }
  }

  res = run_config_rules(ctx);
  release_current_section = false;

end:
  my_defaults_group_suffix = save_group_suffix;

  for (int i = 0; options[i].name; i++)
  {
    if (options[i].var_type == GET_STR_ALLOC)
      my_free(*((char**)options[i].value));
    free(options[i].value);
  }

  /**
   * ctx.m_currentSection is released only in case of failure
   * in success case the memory will be released in storeSection().
   */
  if (release_current_section)
  {
    delete ctx.m_currentSection;
    ctx.m_currentSection = NULL;
  }
  return res;
}

template class Vector<struct my_option>;

/*
  See include/my_getopt.h for the declaration of struct my_option
*/


#ifdef TEST_INITCONFIGFILEPARSER

#include "unittest/mytap/tap.h"

int main()
{
  plan(29);

  // Check the string to int parsing function convertStringToUint64()
  Uint64 value;
  ok1(InitConfigFileParser::convertStringToUint64("37", value));
  ok1(value == 37);
  ok1(InitConfigFileParser::convertStringToUint64("0", value));
  ok1(value == 0);
  ok1(InitConfigFileParser::convertStringToUint64("-0", value)); // ??
  ok1(static_cast<Int64>(value) == -0);
  ok1(InitConfigFileParser::convertStringToUint64("-1", value));
  ok1(static_cast<Int64>(value) == -1);
  ok1(InitConfigFileParser::convertStringToUint64("-37", value));
  ok1(static_cast<Int64>(value) == -37);

  // Valid multipliers
  ok1(InitConfigFileParser::convertStringToUint64("37k", value));
  ok1(value == 37ull * 1024);
  ok1(InitConfigFileParser::convertStringToUint64("37K", value));
  ok1(value == 37ull * 1024);
  ok1(InitConfigFileParser::convertStringToUint64("37M", value));
  ok1(value == 37ull * 1024 * 1024);
  ok1(InitConfigFileParser::convertStringToUint64("37G", value));
  ok1(value == 37ull * 1024 * 1024 * 1024);
#ifdef NOT_YET
  ok1(InitConfigFileParser::convertStringToUint64("37T", value));
  ok1(value == 37ull * 1024 * 1024 * 1024 * 1024);
#endif

  // Invalid multipliers
  ok1(InitConfigFileParser::convertStringToUint64("10kB", value) == false);
  ok1(InitConfigFileParser::convertStringToUint64("10 M", value) == false);
  ok1(InitConfigFileParser::convertStringToUint64("10 \"M12L\"", value) == false);
  ok1(InitConfigFileParser::convertStringToUint64("10 'M12L'", value) == false);
  ok1(InitConfigFileParser::convertStringToUint64("10M12L", value) == false);
  ok1(InitConfigFileParser::convertStringToUint64("10T'", value) == false);

  ok1(InitConfigFileParser::convertStringToUint64("M", value) == false);
  ok1(InitConfigFileParser::convertStringToUint64("MAX_UINT", value) == false);
  ok1(InitConfigFileParser::convertStringToUint64("Magnus'", value) == false);
  ok1(InitConfigFileParser::convertStringToUint64("", value) == false);
  ok1(InitConfigFileParser::convertStringToUint64("trettisju", value) == false);

  return exit_status();
}

#endif<|MERGE_RESOLUTION|>--- conflicted
+++ resolved
@@ -1,6 +1,6 @@
 /*
    Copyright (c) 2003, 2021, Oracle and/or its affiliates.
-   Copyright (c) 2021, 2021, Logical Clocks and/or its affiliates.
+   Copyright (c) 2021, 2022, Hopsworks and/or its affiliates.
 
    This program is free software; you can redistribute it and/or modify
    it under the terms of the GNU General Public License, version 2.0,
@@ -307,13 +307,6 @@
 					 const char* fname,
 					 const char* value)
 {
-<<<<<<< HEAD
-  if (native_strcasecmp(fname, "MaxNoOfLocalScans") == 0 ||
-      native_strcasecmp(fname, "MaxNoOfConcurrentIndexOperations") == 0 ||
-      native_strcasecmp(fname, "MaxNoOfLocalOperations") == 0 ||
-      native_strcasecmp(fname, "MaxNoOfFiredTriggers") == 0 ||
-      native_strcasecmp(fname, "MaxNoOfConcurrentTransactions") == 0)
-=======
 
   /**
    * The parameters MaxNoOfConcurrentIndexOperations, MaxNoOfLocalOperations
@@ -334,7 +327,6 @@
      native_strcasecmp(fname, "MaxNoOfFiredTriggers") == 0 ||
      native_strcasecmp(fname, "MaxNoOfLocalScans") == 0 ||
      native_strcasecmp(fname, "MaxNoOfLocalOperations") == 0)
->>>>>>> 8d8c986e
   {
     if (ctx.m_currentSection->contains("TransactionMemory"))
     {
@@ -347,19 +339,6 @@
 
   if (native_strcasecmp(fname, "TransactionMemory") == 0)
   {
-<<<<<<< HEAD
-    if (ctx.m_currentSection->contains("MaxNoOfLocalScans") ||
-        ctx.m_currentSection->contains("MaxNoOfConcurrentIndexOperations") ||
-        ctx.m_currentSection->contains("MaxNoOfLocalOperations") ||
-        ctx.m_currentSection->contains("MaxNoOfFiredTriggers") ||
-        ctx.m_currentSection->contains("MaxNoOfConcurrentTransactions"))
-    {
-      ctx.reportError(
-          "[%s] Parameter %s can not be set along with any of the below "
-          "deprecated parameter(s) MaxNoOfLocalScans, "
-          "MaxNoOfConcurrentIndexOperations, MaxNoOfLocalOperations "
-          "and MaxNoOfConcurrentTransactions, MaxNoOfFiredTriggers",
-=======
     if (ctx.m_currentSection->contains("MaxNoOfConcurrentIndexOperations") ||
         ctx.m_currentSection->contains("MaxNoOfFiredTriggers") ||
         ctx.m_currentSection->contains("MaxNoOfLocalScans") ||
@@ -370,7 +349,6 @@
           "deprecated parameter(s) MaxNoOfConcurrentIndexOperations, "
           "MaxNoOfFiredTriggers, MaxNoOfLocalScans "
           "and MaxNoOfLocalOperations.",
->>>>>>> 8d8c986e
           ctx.fname, fname);
       return false;
     }
