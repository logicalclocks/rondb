--- conflicted
+++ resolved
@@ -146,17 +146,10 @@
     pthread_mutexattr_destroy(&t);
   }
 #else
-<<<<<<< HEAD
-    if (shared)
-      result = 1;
-    else 
-      result = native_mutex_init(p, 0);
-=======
   if (shared)
     result = 1;
   else
     result = native_mutex_init(p, nullptr);
->>>>>>> 05e4357f
 #endif
 #endif
 
