--- conflicted
+++ resolved
@@ -1,10 +1,6 @@
 /*
-<<<<<<< HEAD
-   Copyright (c) 2018, 2022, Oracle and/or its affiliates.
-   Copyright (c) 2022, 2022, Hopsworks and/or its affiliates.
-=======
    Copyright (c) 2018, 2023, Oracle and/or its affiliates.
->>>>>>> 40072376
+   Copyright (c) 2022, 2023, Hopsworks and/or its affiliates.
 
    This program is free software; you can redistribute it and/or modify
    it under the terms of the GNU General Public License as published by
@@ -61,14 +57,6 @@
 {
   Uint64 loops = 0;
 #ifdef NDB_HAVE_CPU_PAUSE
-<<<<<<< HEAD
-  Uint64 spin_nanos = glob_current_spin_nanos;
-  Uint64 min_nanos_per_call = 0xFFFFFFFF;
-  for (Uint32 i = 0; i < 200; i++)
-  {
-    Uint32 loop_count = 1000;
-    NDB_TICKS start = NdbTick_getCurrentTicks();
-=======
   /**
    * Sample the cpu_pause() duration which is platform dependent
    * in the order of a few to tens of nanoseconds.
@@ -87,16 +75,15 @@
    * then we will delay for > 1000 nanos. (We are not aware of any
    * platforms where a pause takes longer than 10's of nanos.)
    *
-   * We do 5 rounds of sampling and takes the highest number of
+   * We do 200 rounds of sampling and takes the highest number of
    * calculated loop spins in order to reduce the risks mentioned
    * above.
    */
   const Uint64 spin_nanos = glob_current_spin_nanos;
-  for (Uint32 i = 0; i < 5; i++)
+  for (Uint32 i = 0; i < 200; i++)
   {
     constexpr Uint32 loop_count = 1000;
     const NDB_TICKS start = NdbTick_getCurrentTicks();
->>>>>>> 40072376
     for (Uint32 j = 0; j < loop_count; j++)
     {
       cpu_pause();
@@ -113,13 +100,9 @@
       }
     }
   }
-<<<<<<< HEAD
-
-  Uint32 spin_instruction_time = (min_nanos_per_call / glob_num_spin_loops) + 1;
-  loops = (spin_nanos / spin_instruction_time) + 1;
-=======
->>>>>>> 40072376
 #endif
+  if (loops == 0)
+    loops = 1;
   glob_num_spin_loops = loops;
 }
 
