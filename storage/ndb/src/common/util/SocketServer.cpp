--- conflicted
+++ resolved
@@ -87,28 +87,18 @@
         return false;
     }
 
-    const NDB_SOCKET_TYPE sock =
+    const ndb_socket_t sock =
         ndb_socket_create_dual_stack(SOCK_STREAM, 0);
     if (!ndb_socket_valid(sock))
       return false;
 
-<<<<<<< HEAD
-    DBUG_PRINT("info",("NDB_SOCKET: " MY_SOCKET_FORMAT,
-                       MY_SOCKET_FORMAT_VALUE(sock)));
+    DBUG_PRINT("info",("NDB_SOCKET: %s", ndb_socket_to_string(sock).c_str()));
 
     if (ndb_socket_configure_reuseaddr(sock, true) == -1)
     {
       ndb_socket_close(sock);
       return false;
     }
-=======
-  const ndb_socket_t sock =
-      ndb_socket_create_dual_stack(SOCK_STREAM, 0);
-  if (!ndb_socket_valid(sock))
-    return false;
-
-  DBUG_PRINT("info",("NDB_SOCKET: %s", ndb_socket_to_string(sock).c_str()));
->>>>>>> a246bad7
 
     if (ndb_bind_inet(sock, &servaddr) == -1) {
       if (error != NULL) {
@@ -135,13 +125,12 @@
         return false;
     }
 
-    const NDB_SOCKET_TYPE sock =
-        ndb_socket_create(AF_INET, SOCK_STREAM, 0);
+    const ndb_socket_t sock =
+        ndb_socket_create_ipv4(SOCK_STREAM, 0);
     if (!ndb_socket_valid(sock))
       return false;
 
-    DBUG_PRINT("info",("NDB_SOCKET: " MY_SOCKET_FORMAT,
-                       MY_SOCKET_FORMAT_VALUE(sock)));
+    DBUG_PRINT("info",("NDB_SOCKET: %s", ndb_socket_to_string(sock).c_str()));
 
     if (ndb_socket_configure_reuseaddr(sock, true) == -1)
     {
@@ -170,7 +159,7 @@
         const char * intface){
   DBUG_ENTER("SocketServer::setup");
   DBUG_PRINT("enter",("interface=%s, port=%u", intface, *port));
-  NDB_SOCKET_TYPE sock;
+  ndb_socket_t sock;
   if (!m_use_only_ipv4)
   {
     struct sockaddr_in6 servaddr;
@@ -193,9 +182,7 @@
       DBUG_RETURN(false);
     }
 
-<<<<<<< HEAD
-    DBUG_PRINT("info",("NDB_SOCKET: " MY_SOCKET_FORMAT,
-                       MY_SOCKET_FORMAT_VALUE(sock)));
+    DBUG_PRINT("info",("NDB_SOCKET: %s", ndb_socket_to_string(sock).c_str()));
 
     if (ndb_socket_reuseaddr(sock, true) == -1)
     {
@@ -204,18 +191,6 @@
       ndb_socket_close(sock);
       DBUG_RETURN(false);
     }
-=======
-  const ndb_socket_t sock =
-      ndb_socket_create_dual_stack(SOCK_STREAM, 0);
-  if (!ndb_socket_valid(sock))
-  {
-    DBUG_PRINT("error",("socket() - %d - %s",
-      socket_errno, strerror(socket_errno)));
-    DBUG_RETURN(false);
-  }
-
-  DBUG_PRINT("info",("NDB_SOCKET: %s", ndb_socket_to_string(sock).c_str()));
->>>>>>> a246bad7
 
     if (ndb_bind_inet(sock, &servaddr) == -1) {
       DBUG_PRINT("error",("bind() - %d - %s",
@@ -226,8 +201,7 @@
 
     /* Get the address and port we bound to */
     struct sockaddr_in6 serv_addr;
-    ndb_socket_len_t addr_len = sizeof(serv_addr);
-    if(ndb_getsockname(sock, (struct sockaddr *) &serv_addr, &addr_len))
+    if(ndb_getsockname(sock, &serv_addr))
     {
       g_eventLogger->info(
           "An error occurred while trying to find out what port we bound to."
@@ -239,14 +213,7 @@
     *port = ntohs(serv_addr.sin6_port);
     setOwnProcessInfoServerAddress((sockaddr*)& serv_addr);
   }
-<<<<<<< HEAD
   else
-=======
-
-  /* Get the address and port we bound to */
-  struct sockaddr_in6 serv_addr;
-  if(ndb_getsockname(sock, &serv_addr))
->>>>>>> a246bad7
   {
     struct sockaddr_in servaddr;
     memset(&servaddr, 0, sizeof(servaddr));
@@ -260,7 +227,7 @@
         DBUG_RETURN(false);
     }
 
-    sock = ndb_socket_create(AF_INET, SOCK_STREAM, 0);
+    sock = ndb_socket_create_ipv4(SOCK_STREAM, 0);
     if (!ndb_socket_valid(sock))
     {
       DBUG_PRINT("error",("socket() - %d - %s",
@@ -268,8 +235,7 @@
       DBUG_RETURN(false);
     }
 
-    DBUG_PRINT("info",("NDB_SOCKET: " MY_SOCKET_FORMAT,
-                       MY_SOCKET_FORMAT_VALUE(sock)));
+    DBUG_PRINT("info",("NDB_SOCKET: %s", ndb_socket_to_string(sock).c_str()));
 
     if (ndb_socket_reuseaddr(sock, true) == -1)
     {
@@ -288,8 +254,7 @@
 
     /* Get the address and port we bound to */
     struct sockaddr_in serv_addr;
-    ndb_socket_len_t addr_len = sizeof(serv_addr);
-    if(ndb_getsockname(sock, (struct sockaddr *) &serv_addr, &addr_len))
+    if(ndb_getsockname4(sock, &serv_addr))
     {
       g_eventLogger->info(
         "An error occurred while trying to find out what port we bound to."
