--- conflicted
+++ resolved
@@ -32,7 +32,6 @@
 
 #include "util/SocketAuthenticator.hpp"
 
-<<<<<<< HEAD
 #if 0
 #define DEBUG_FPRINTF(arglist) do { fprintf arglist ; } while (0)
 #else
@@ -40,10 +39,6 @@
 #endif
 
 
-const char * SocketAuthenticator::error(int result)
-{
-  return (result < AuthOk) ? "Socket Auth failure" : "Success";
-=======
 const char *SocketAuthenticator::error(int result) {
   switch (result) {
     case negotiate_tls_ok:
@@ -61,7 +56,6 @@
     default:
       return "[unexpected error code]";
   }
->>>>>>> 05e4357f
 }
 
 int SocketAuthSimple::client_authenticate(const NdbSocket &sockfd) {
@@ -77,35 +71,25 @@
   char buf[16];
 
   // Read authentication result
-<<<<<<< HEAD
   if (s_input.gets(buf, sizeof(buf)) == nullptr)
   {
     DEBUG_FPRINTF((stderr, "Failed client authenticate on NDB_SOCKET: %s\n",
                    ndb_socket_to_string(sockfd).c_str()));
-    return -1;
-  }
-  buf[sizeof(buf)-1]= 0;
+    return negotiation_failed;
+  }
+  buf[sizeof(buf) - 1] = 0;
 
   // Verify authentication result
   if (strncmp("ok", buf, 2) == 0)
   {
     DEBUG_FPRINTF((stderr, "Succ client authenticate on NDB_SOCKET: %s\n",
                    ndb_socket_to_string(sockfd).c_str()));
-    return 0;
+    return AuthOk;
   }
 
   DEBUG_FPRINTF((stderr, "Failed auth client on NDB_SOCKET: %s, buf: %s\n",
                  ndb_socket_to_string(sockfd).c_str(), buf));
-  return -1;
-=======
-  if (s_input.gets(buf, sizeof(buf)) == nullptr) return negotiation_failed;
-  buf[sizeof(buf) - 1] = 0;
-
-  // Verify authentication result
-  if (strncmp("ok", buf, 2) == 0) return AuthOk;
-
   return unexpected_response;
->>>>>>> 05e4357f
 }
 
 int SocketAuthSimple::server_authenticate(const NdbSocket &sockfd) {
@@ -115,14 +99,13 @@
   char buf[256];
 
   // Read username
-<<<<<<< HEAD
   DEBUG_FPRINTF((stderr, "server authenticate on NDB_SOCKET: %s\n",
                  ndb_socket_to_string(sockfd).c_str()));
   if (s_input.gets(buf, sizeof(buf)) == nullptr)
   {
     DEBUG_FPRINTF((stderr, "Failed server auth on NDB_SOCKET: %s\n",
                    ndb_socket_to_string(sockfd).c_str()));
-    return -1;
+    return negotiation_failed;
   }
   buf[sizeof(buf)-1]= 0;
 
@@ -131,21 +114,12 @@
   {
     DEBUG_FPRINTF((stderr, "Failed server read passwd on NDB_SOCKET: %s\n",
                    ndb_socket_to_string(sockfd).c_str()));
-    return -1;
-  }
-  buf[sizeof(buf)-1]= 0;
+    return negotiation_failed;
+  }
+  buf[sizeof(buf) - 1] = 0;
 
   DEBUG_FPRINTF((stderr, "Send server auth ok on NDB_SOCKET: %s\n",
                  ndb_socket_to_string(sockfd).c_str()));
-=======
-  if (s_input.gets(buf, sizeof(buf)) == nullptr) return negotiation_failed;
-  buf[sizeof(buf) - 1] = 0;
-
-  // Read password
-  if (s_input.gets(buf, sizeof(buf)) == nullptr) return negotiation_failed;
-  buf[sizeof(buf) - 1] = 0;
-
->>>>>>> 05e4357f
   // Write authentication result
   s_output.println("ok");
 
