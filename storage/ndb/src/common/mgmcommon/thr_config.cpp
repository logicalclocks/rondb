/*
   Copyright (c) 2022, 2024, Oracle and/or its affiliates.
   Copyright (c) 2020, 2023, Hopsworks and/or its affiliates.

   This program is free software; you can redistribute it and/or modify
   it under the terms of the GNU General Public License, version 2.0,
   as published by the Free Software Foundation.

   This program is designed to work with certain software (including
   but not limited to OpenSSL) that is licensed under separate terms,
   as designated in a particular file or component or in included license
   documentation.  The authors of MySQL hereby grant you an additional
   permission to link the program and your derivative works with the
   separately licensed software that they have either included with
   the program or referenced in the documentation.

   This program is distributed in the hope that it will be useful,
   but WITHOUT ANY WARRANTY; without even the implied warranty of
   MERCHANTABILITY or FITNESS FOR A PARTICULAR PURPOSE.  See the
   GNU General Public License, version 2.0, for more details.

   You should have received a copy of the GNU General Public License
   along with this program; if not, write to the Free Software
   Foundation, Inc., 51 Franklin St, Fifth Floor, Boston, MA 02110-1301  USA
*/

#include "thr_config.hpp"
#include <NdbThread.h>
#include <kernel/ndb_limits.h>
#include <EventLogger.hpp>
#include <NdbHW.hpp>
#include "../../common/util/parse_mask.hpp"
#include "util/require.h"

#if (defined(VM_TRACE) || defined(ERROR_INSERT))
#define DEBUG_AUTO_THREAD_CONFIG 1
#endif

#ifdef DEBUG_AUTO_THREAD_CONFIG
#define DEB_AUTO_THREAD_CONFIG(arglist) \
  do {                                  \
    g_eventLogger->info arglist;        \
  } while (0)
#else
#define DEB_AUTO_THREAD_CONFIG(arglist) \
  do {                                  \
  } while (0)
#endif

<<<<<<< HEAD
static const struct ParseEntries m_parse_entries[] = {
    // name     type
    {"main", THRConfig::T_MAIN},      {"ldm", THRConfig::T_LDM},
    {"recv", THRConfig::T_RECV},      {"rep", THRConfig::T_REP},
    {"io", THRConfig::T_IO},          {"watchdog", THRConfig::T_WD},
    {"tc", THRConfig::T_TC},          {"send", THRConfig::T_SEND},
    {"idxbld", THRConfig::T_IXBLD},   {"query", THRConfig::T_QUERY},
    {"recover", THRConfig::T_RECOVER}};
=======

static const struct ParseEntries m_parse_entries[] =
{
  //name     type
  { "main",  THRConfig::T_MAIN },
  { "ldm",   THRConfig::T_LDM  },
  { "recv",  THRConfig::T_RECV },
  { "rep",   THRConfig::T_REP  },
  { "io",    THRConfig::T_IO   },
  { "watchdog", THRConfig::T_WD},
  { "tc",    THRConfig::T_TC   },
  { "send",  THRConfig::T_SEND },
  { "idxbld",THRConfig::T_IXBLD},
};
>>>>>>> e64a25e2

/**
 * The min and max values for T_IO (IO threads) and T_WD (watchdog threads)
 * will always be 1, thus count must always be set to 1. These threads
 * ignore the count setting but since ThreadConfig is designed around
 * setting thread counts, it still needs to be set. The number of IO
 * threads and watchdog threads is handled without configuration.
 *
 * There are other properties such as thread priority that can be set on those
 * thread types.
 */
<<<<<<< HEAD
static const struct THRConfig::Entries m_entries[] = {
    // type                min max                       exec thread   permanent
    // default_count
    {THRConfig::T_MAIN, 0, 1, true, true, 1},
    {THRConfig::T_LDM, 0, MAX_NDBMT_LQH_THREADS, true, true, 1},
    {THRConfig::T_RECV, 1, MAX_NDBMT_RECEIVE_THREADS, true, true, 1},
    {THRConfig::T_REP, 0, 1, true, true, 1},
    {THRConfig::T_IO, 1, 1, false, true, 1},
    {THRConfig::T_WD, 1, 1, false, true, 1},
    {THRConfig::T_TC, 0, MAX_NDBMT_TC_THREADS, true, true, 0},
    {THRConfig::T_SEND, 0, MAX_NDBMT_SEND_THREADS, true, true, 0},
    {THRConfig::T_IXBLD, 0, 1, false, false, 0},
    {THRConfig::T_QUERY, 0, MAX_NDBMT_QUERY_THREADS, true, true, 0},
    {THRConfig::T_RECOVER, 0, MAX_NDBMT_QUERY_THREADS, false, false, 0}};

static const struct ParseParams m_params[] = {
    {"count", ParseParams::S_UNSIGNED},
    {"cpubind", ParseParams::S_BITMASK},
    {"cpubind_exclusive", ParseParams::S_BITMASK},
    {"cpuset", ParseParams::S_BITMASK},
    {"cpuset_exclusive", ParseParams::S_BITMASK},
    {"realtime", ParseParams::S_UNSIGNED},
    {"spintime", ParseParams::S_UNSIGNED},
    {"thread_prio", ParseParams::S_UNSIGNED},
    {"nosend", ParseParams::S_UNSIGNED}};

#define IX_COUNT 0
=======
static const struct THRConfig::Entries m_entries[] =
{ 
  //type                min max                       exec thread   permanent default_count
  { THRConfig::T_MAIN,  0, 1,                         true,         true,     1 },
  { THRConfig::T_LDM,   0, MAX_NDBMT_LQH_WORKERS,     true,         true,     1 },
  { THRConfig::T_RECV,  1, MAX_NDBMT_RECEIVE_THREADS, true,         true,     1 },
  { THRConfig::T_REP,   0, 1,                         true,         true,     1 },
  { THRConfig::T_IO,    1, 1,                         false,        true,     1 },
  { THRConfig::T_WD,    1, 1,                         false,        true,     1 },
  { THRConfig::T_TC,    0, MAX_NDBMT_TC_WORKERS,      true,         true,     0 },
  { THRConfig::T_SEND,  0, MAX_NDBMT_SEND_THREADS,    true,         true,     0 },
  { THRConfig::T_IXBLD, 0, 1,                         false,        false,    0 },
};

static const struct ParseParams m_params[] =
{
  { "count",    ParseParams::S_UNSIGNED },
  { "cpubind",  ParseParams::S_BITMASK },
  { "cpubind_exclusive",  ParseParams::S_BITMASK },
  { "cpuset",   ParseParams::S_BITMASK },
  { "cpuset_exclusive",   ParseParams::S_BITMASK },
  { "realtime", ParseParams::S_UNSIGNED },
  { "spintime", ParseParams::S_UNSIGNED },
  { "thread_prio", ParseParams::S_UNSIGNED },
  { "nosend", ParseParams::S_UNSIGNED }
};

#define IX_COUNT    0
>>>>>>> e64a25e2
#define IX_CPUBIND 1
#define IX_CPUBIND_EXCLUSIVE 2
#define IX_CPUSET 3
#define IX_CPUSET_EXCLUSIVE 4
#define IX_REALTIME 5
#define IX_SPINTIME 6
#define IX_THREAD_PRIO 7
#define IX_NOSEND 8

unsigned THRConfig::getMaxEntries(Uint32 type) {
  for (Uint32 i = 0; i < NDB_ARRAY_SIZE(m_entries); i++) {
    if (m_entries[i].m_type == type) return m_entries[i].m_max_cnt;
  }
  return 0;
}

unsigned THRConfig::getMinEntries(Uint32 type) {
  for (Uint32 i = 0; i < NDB_ARRAY_SIZE(m_entries); i++) {
    if (m_entries[i].m_type == type) return m_entries[i].m_min_cnt;
  }
  return 0;
}

const char *THRConfig::getEntryName(Uint32 type) {
  for (unsigned int i = 0; i < NDB_ARRAY_SIZE(m_parse_entries); i++) {
    if (m_parse_entries[i].m_type == type) {
      return m_parse_entries[i].m_name;
    }
  }
  return nullptr;
}

THRConfig::THRConfig() { m_classic = false; }

THRConfig::~THRConfig() {}

int THRConfig::setLockExecuteThreadToCPU(const char *mask) {
  int res = parse_mask(mask, m_LockExecuteThreadToCPU);
  if (res < 0) {
    m_err_msg.assfmt(
        "failed to parse 'LockExecuteThreadToCPU=%s' "
        "(error: %d)",
        mask, res);
    return -1;
  } else if (res == 0) {
    m_err_msg.assfmt(
        "LockExecuteThreadToCPU: %s"
        " with empty bitmask not allowed",
        mask);
    return -1;
  }
  return 0;
}

int THRConfig::setLockIoThreadsToCPU(unsigned val) {
  m_LockIoThreadsToCPU.set(val);
  return 0;
}

void THRConfig::add(T_Type t, unsigned realtime, unsigned spintime) {
  T_Thread tmp;
  tmp.m_type = t;
  tmp.m_bind_type = T_Thread::B_UNBOUND;
  tmp.m_no = m_threads[t].size();
  tmp.m_realtime = realtime;
  tmp.m_thread_prio = NO_THREAD_PRIO_USED;
  tmp.m_shared_cpu_id = Uint32(~0);
  tmp.m_shared_instance = 0;
  tmp.m_nosend = 0;
  if (spintime > 9000) spintime = 9000;
  tmp.m_spintime = spintime;
  tmp.m_core_bind = false;
  tmp.m_rr_group = 0;
  m_threads[t].push_back(tmp);
}

<<<<<<< HEAD
static void computeThreadConfig(Uint32 MaxNoOfExecutionThreads,
                                Uint32 &tcthreads, Uint32 &lqhthreads,
                                Uint32 &sendthreads, Uint32 &recvthreads) {
=======
Uint32
THRConfig::getRRGroups(Uint32 thr_no,
                       Uint32 num_ldm_threads,
                       Uint32 num_tc_threads,
                       Uint32 num_recv_threads,
                       Uint32 num_main_threads)
{
  if (thr_no < num_ldm_threads)
  {
    return m_threads[T_LDM][thr_no].m_rr_group;
  }
  else if (thr_no < (num_ldm_threads + num_tc_threads))
  {
    Uint32 inx = thr_no - num_ldm_threads;
    return m_threads[T_TC][inx].m_rr_group;
  }
  else if (thr_no < (num_ldm_threads + num_tc_threads + num_recv_threads))
  {
    Uint32 inx = thr_no - (num_ldm_threads + num_tc_threads);
    return m_threads[T_RECV][inx].m_rr_group;
  }
  else if (thr_no == (num_ldm_threads + num_tc_threads + num_recv_threads))
  {
    require(num_main_threads >= 1);
    return m_threads[T_MAIN][0].m_rr_group;
  }
  require(num_main_threads == 2);
  require(thr_no == (num_ldm_threads + num_tc_threads + num_recv_threads + 1));
  return m_threads[T_REP][0].m_rr_group;
}

static
void
computeThreadConfig(Uint32 MaxNoOfExecutionThreads,
                    Uint32 & tcthreads,
                    Uint32 & lqhthreads,
                    Uint32 & sendthreads,
                    Uint32 & recvthreads)
{
>>>>>>> e64a25e2
  assert(MaxNoOfExecutionThreads >= 9);
  static const struct entry {
    Uint32 M;
    Uint32 lqh;
    Uint32 tc;
    Uint32 send;
    Uint32 recv;
  } table[] = {{9, 4, 2, 0, 1},    {10, 4, 2, 1, 1},   {11, 4, 3, 1, 1},
               {12, 6, 2, 1, 1},   {13, 6, 3, 1, 1},   {14, 6, 3, 1, 2},
               {15, 6, 3, 2, 2},   {16, 8, 3, 1, 2},   {17, 8, 4, 1, 2},
               {18, 8, 4, 2, 2},   {19, 8, 5, 2, 2},   {20, 10, 4, 2, 2},
               {21, 10, 5, 2, 2},  {22, 10, 5, 2, 3},  {23, 10, 6, 2, 3},
               {24, 12, 5, 2, 3},  {25, 12, 6, 2, 3},  {26, 12, 6, 3, 3},
               {27, 12, 7, 3, 3},  {28, 12, 7, 3, 4},  {29, 12, 8, 3, 4},
               {30, 12, 8, 4, 4},  {31, 12, 9, 4, 4},  {32, 16, 7, 4, 3},
               {33, 16, 7, 4, 4},  {34, 16, 8, 4, 4},  {35, 16, 9, 4, 4},
               {36, 16, 10, 4, 4}, {37, 16, 10, 4, 5}, {38, 16, 11, 4, 5},
               {39, 16, 12, 4, 5}, {40, 20, 10, 4, 4}, {41, 20, 10, 4, 5},
               {42, 20, 11, 4, 5}, {43, 20, 11, 5, 5}, {44, 20, 12, 5, 5},
               {45, 20, 12, 5, 6}, {46, 20, 13, 5, 6}, {47, 20, 14, 5, 6},
               {48, 24, 11, 6, 5}, {49, 24, 11, 6, 6}, {50, 24, 12, 6, 6},
               {51, 24, 13, 6, 6}, {52, 24, 14, 6, 6}, {53, 24, 14, 6, 7},
               {54, 24, 15, 6, 7}, {55, 24, 16, 6, 7}, {56, 24, 17, 6, 7},
               {57, 24, 18, 6, 8}, {58, 24, 19, 6, 8}, {59, 24, 17, 8, 8},
               {60, 24, 18, 8, 8}, {61, 24, 18, 8, 9}, {62, 24, 19, 8, 9},
               {63, 24, 19, 9, 9}, {64, 32, 15, 8, 7}, {65, 32, 15, 8, 8},
               {66, 32, 16, 8, 8}, {67, 32, 17, 8, 8}, {68, 32, 18, 8, 8},
               {69, 32, 18, 8, 9}, {70, 32, 19, 8, 9}, {71, 32, 20, 8, 9},
               {72, 32, 20, 8, 10}};

  Uint32 P = MaxNoOfExecutionThreads - 9;
  if (P >= NDB_ARRAY_SIZE(table)) {
    P = NDB_ARRAY_SIZE(table) - 1;
  }

  lqhthreads = table[P].lqh;
  tcthreads = table[P].tc;
  sendthreads = table[P].send;
  recvthreads = table[P].recv;
}

<<<<<<< HEAD
static Uint32 g_num_query_threads_per_ldm = 0;

void THRConfig::compute_automatic_thread_config(
    Uint32 num_cpus, Uint32 &tc_threads, Uint32 &ldm_threads,
    Uint32 &query_threads, Uint32 &recover_threads, Uint32 &main_threads,
    Uint32 &rep_threads, Uint32 &send_threads, Uint32 &recv_threads) {
  static const struct map_entry {
    Uint32 cpu_cnt;
    Uint32 mapped_id;
  } map_table[] = {
      {1, 0},    {2, 1},    {3, 1},    {4, 2},    {5, 2},    {6, 3},
      {7, 3},    {8, 4},    {9, 4},    {10, 5},   {11, 5},   {12, 6},
      {13, 6},   {14, 7},   {15, 7},   {16, 8},   {17, 8},   {18, 9},
      {19, 9},   {20, 10},  {21, 10},  {22, 11},  {23, 11},  {24, 12},
      {25, 12},  {26, 13},  {27, 13},  {28, 14},  {29, 14},  {30, 15},
      {31, 15},  {32, 16},  {33, 16},  {34, 16},  {35, 16},  {36, 17},
      {37, 17},  {38, 17},  {39, 17},  {40, 18},  {41, 18},  {42, 18},
      {43, 18},  {44, 19},  {45, 19},  {46, 19},  {47, 19},  {48, 20},
      {49, 20},  {50, 20},  {51, 20},  {52, 21},  {53, 21},  {54, 21},
      {55, 21},  {56, 22},  {57, 22},  {58, 22},  {59, 22},  {60, 23},
      {61, 23},  {62, 23},  {63, 23},  {64, 24},  {65, 24},  {66, 24},
      {67, 24},  {68, 24},  {69, 24},  {70, 24},  {71, 24},  {72, 25},
      {73, 25},  {74, 25},  {75, 25},  {76, 25},  {77, 25},  {78, 25},
      {79, 25},  {80, 26},  {81, 26},  {82, 26},  {83, 26},  {84, 26},
      {85, 26},  {86, 26},  {87, 26},  {88, 27},  {89, 27},  {90, 27},
      {91, 27},  {92, 27},  {93, 27},  {94, 27},  {95, 27},  {96, 28},
      {97, 28},  {98, 28},  {99, 28},  {100, 28}, {101, 28}, {102, 28},
      {103, 28}, {104, 29}, {105, 29}, {106, 29}, {107, 29}, {108, 29},
      {109, 29}, {110, 29}, {111, 29}, {112, 30}, {113, 30}, {114, 30},
      {115, 30}, {116, 30}, {117, 30}, {118, 30}, {119, 30}, {120, 31},
      {121, 31}, {122, 31}, {123, 31}, {124, 31}, {125, 31}, {126, 31},
      {127, 31}, {128, 32}, {129, 32}, {130, 32}, {131, 32}, {132, 32},
      {133, 32}, {134, 32}, {135, 32}, {136, 32}, {137, 32}, {138, 32},
      {139, 32}, {140, 33}, {141, 33}, {142, 33}, {143, 33}, {144, 33},
      {145, 33}, {146, 33}, {147, 33}, {148, 33}, {149, 33}, {150, 33},
      {151, 33}, {152, 34}, {153, 34}, {154, 34}, {155, 34}, {156, 34},
      {157, 34}, {158, 34}, {159, 34}, {160, 34}, {161, 34}, {162, 34},
      {163, 34}, {164, 35}, {165, 35}, {166, 35}, {167, 35}, {168, 35},
      {169, 35}, {170, 35}, {171, 35}, {172, 35}, {173, 35}, {174, 35},
      {175, 35}, {176, 36}, {177, 36}, {178, 36}, {179, 36}, {180, 36},
      {181, 36}, {182, 36}, {183, 36}, {184, 36}, {185, 36}, {186, 36},
      {187, 36}, {188, 37}, {189, 37}, {190, 37}, {191, 37}, {192, 37},
      {193, 37}, {194, 37}, {195, 37}, {196, 37}, {197, 37}, {198, 37},
      {199, 37}, {200, 38}, {201, 38}, {202, 38}, {203, 38}, {204, 38},
      {205, 38}, {206, 38}, {207, 38}, {208, 38}, {209, 38}, {210, 38},
      {211, 38}, {212, 39}, {213, 39}, {214, 39}, {215, 39}, {216, 39},
      {217, 39}, {218, 39}, {219, 39}, {220, 39}, {221, 39}, {222, 39},
      {223, 39}, {224, 40}, {225, 40}, {226, 40}, {227, 40}, {228, 40},
      {229, 40}, {230, 40}, {231, 40}, {232, 40}, {233, 40}, {234, 40},
      {235, 40}, {236, 40}, {237, 40}, {238, 40}, {239, 40}, {240, 41},
      {241, 41}, {242, 41}, {243, 41}, {244, 41}, {245, 41}, {246, 41},
      {247, 41}, {248, 41}, {249, 41}, {250, 41}, {251, 41}, {252, 41},
      {253, 41}, {254, 41}, {255, 41}};

  static const struct entry {
=======
void
THRConfig::compute_automatic_thread_config(
  Uint32 & num_cpus,
  Uint32 & tc_threads,
  Uint32 & ldm_threads,
  Uint32 & main_threads,
  Uint32 & rep_threads,
  Uint32 & send_threads,
  Uint32 & recv_threads)
{
  static const struct map_entry
  {
    Uint32 cpu_cnt;
    Uint32 mapped_id;
  } map_table[] =
  {
    { 1, 0 },
    { 2, 1 },
    { 3, 1 },
    { 4, 2 },
    { 5, 2 },
    { 6, 3 },
    { 7, 3 },
    { 8, 4 },
    { 9, 4 },
    { 10, 5 },
    { 11, 5 },
    { 12, 6 },
    { 13, 6 },
    { 14, 7 },
    { 15, 7 },
    { 16, 8 },
    { 17, 8 },
    { 18, 9 },
    { 19, 9 },
    { 20, 10 },
    { 21, 10 },
    { 22, 11 },
    { 23, 11 },
    { 24, 12 },
    { 25, 12 },
    { 26, 13 },
    { 27, 13 },
    { 28, 14 },
    { 29, 14 },
    { 30, 15 },
    { 31, 15 },
    { 32, 16 },
    { 33, 16 },
    { 34, 17 },
    { 35, 17 },
    { 36, 18 },
    { 37, 18 },
    { 38, 19 },
    { 39, 19 },
    { 40, 20 },
    { 41, 20 },
    { 42, 21 },
    { 43, 21 },
    { 44, 22 }
  };

  static const struct entry
  {
>>>>>>> e64a25e2
    Uint32 map_id;
    Uint32 main_threads;
    Uint32 rep_threads;
    Uint32 ldm_threads;
    Uint32 tc_threads;
    Uint32 send_threads;
    Uint32 recv_threads;
  } table[] = {
    { 0, 0, 0, 0, 0, 0, 1 }, // 1 CPU
    { 1, 0, 0, 0, 0, 0, 2 }, // 2-3 CPUs
    { 2, 0, 0, 0, 0, 1, 3 }, // 4-5 CPUs
    { 3, 0, 0, 0, 0, 1, 5 }, // 6-7 CPUs
    { 4, 0, 0, 4, 2, 1, 1 }, // 8-9 CPUs
    { 5, 1, 0, 4, 3, 1, 1 }, // 10-11 CPUs
    { 6, 1, 0, 6, 3, 1, 1 }, // 12-13 CPUs
    { 7, 1, 0, 6, 4, 1, 2 }, // 14-15 CPUs
    { 8, 1, 0, 8, 4, 1, 2 }, // 16-17 CPUs
    { 9, 1, 1, 8, 4, 1, 3 }, // 18-19 CPUs
    { 10, 1, 1, 8, 5, 2, 3 }, // 20-21 CPUs
    { 11, 1, 1, 10, 5, 2, 3 }, // 22-23 CPUs
    { 12, 1, 1, 10, 6, 2, 4 }, // 24-25 CPUs
    { 13, 1, 1, 12, 6, 2, 4 }, // 26-27 CPUs
    { 14, 1, 1, 12, 8, 2, 4 }, // 28-29 CPUs
    { 15, 1, 1, 14, 8, 2, 4 }, // 30-31 CPUs
    { 16, 1, 1, 16, 8, 2, 4 }, // 32-33 CPUs
    { 17, 1, 1, 16, 9, 2, 5 }, // 34-35 CPUs
    { 18, 1, 1, 18, 9, 2, 5 }, // 36-37 CPUs
    { 19, 1, 1, 18, 10, 3, 5 }, // 38-39 CPUs
    { 20, 1, 1, 20, 10, 3, 5 }, // 40-41 CPUs
    { 21, 1, 1, 20, 11, 3, 6 }, // 42-43 CPUs
    { 21, 1, 1, 22, 11, 3, 6 }, // 44-45 CPUs
    { 21, 1, 1, 22, 12, 4, 6 }, // 46-47 CPUs
    { 22, 1, 1, 24, 12, 4, 6 }, // 48
  };
  Uint32 cpu_cnt;
  if (num_cpus == 0)
  {
    struct ndb_hwinfo *hwinfo = Ndb_GetHWInfo(false);
    cpu_cnt = hwinfo->cpu_cnt;
    if (cpu_cnt == 0) {
      cpu_cnt = hwinfo->cpu_cnt_max;
      cpu_cnt = MIN(cpu_cnt, MAX_USED_NUM_CPUS);
    }
    num_cpus = cpu_cnt;
#if 0
    /* Consistency check of above tables */
    Uint32 expected_map_id = 0;
    Uint32 save_cpu_cnt = 1;
    for (Uint32 i = 0; i < 255; i++)
    {
      Uint32 cpu_cnt = map_table[i].cpu_cnt;
      require(cpu_cnt == (i + 1));
      Uint32 map_id = map_table[i].mapped_id;
      if (map_id != expected_map_id)
      {
        require(map_id == (expected_map_id + 1));
        expected_map_id = map_id;
        save_cpu_cnt = cpu_cnt;
      }
      Uint32 main_threads = table[map_id].main_threads;
      Uint32 rep_threads = table[map_id].rep_threads;
      Uint32 ldm_threads = table[map_id].ldm_threads;
      Uint32 query_threads = table[map_id].query_threads;
      Uint32 tc_threads = table[map_id].tc_threads;
      Uint32 send_threads = table[map_id].send_threads;
      Uint32 recv_threads = table[map_id].recv_threads;
      Uint32 tot_threads = main_threads +
                           rep_threads +
                           ldm_threads +
                           query_threads +
                           tc_threads +
                           send_threads +
                           recv_threads;
      require(tot_threads == save_cpu_cnt);
    }
#endif
    /**
     * We make use of all CPUs, but we avoid using about 10% of the
     * CPUs in the machine. The idea with this scheme is to ensure
     * that we have sufficient CPU resources to handle interrupts,
     * OS kernel execution and the IO threads, connection threads
     * and other support threads.
     *
     * We divide by 10 to derive this number, this means that with
     * small number of CPUs we will use all CPUs. This is ok since
     * the main thread, rep thread and some other thread is usually
     * not fully occupied in those configurations.
     *
     * One special area to consider is the use of compressed LCPs,
     * compressed backups and encrypted file systems. This will
     * require a heavy CPU burden on the IO threads. This load could
     * be substantial. In this case we save 25% of the CPUs instead.
     */
    /**
     * The number of recover threads should be such that we have one
     * recover thread per CPU. However the LDM threads is also used
     * as recover thread, thus we can decrease the amount of recover
     * threads with the amount of LDM threads.
     */
  }
  else
  {
    cpu_cnt = num_cpus;
  }

  require(cpu_cnt > 0);
  Uint32 used_map_id;
  if (cpu_cnt > 48)
  {
    main_threads = 1;
    rep_threads = 1;
    ldm_threads = cpu_cnt / 2;
    tc_threads = cpu_cnt / 4;
    recv_threads = cpu_cnt / 8;
    send_threads = cpu_cnt / 12;

    Uint32 rem_threads = cpu_cnt -
      (ldm_threads + 2 + tc_threads + recv_threads + send_threads);
    ldm_threads += rem_threads;
    if ((ldm_threads & 1) == 1)
    {
      /* Balanced Round Robin groups */
      ldm_threads--;
      tc_threads++;
    }
  }
  else
  {
    used_map_id = map_table[cpu_cnt - 1].mapped_id;
<<<<<<< HEAD
  }
  main_threads = table[used_map_id].main_threads;
  rep_threads = table[used_map_id].rep_threads;
  ldm_threads = table[used_map_id].ldm_threads;
  query_threads = table[used_map_id].query_threads;
  tc_threads = table[used_map_id].tc_threads;
  send_threads = table[used_map_id].send_threads;
  recv_threads = table[used_map_id].recv_threads;
  ldm_threads += query_threads;
  query_threads = 0;

  recover_threads = cpu_cnt - ldm_threads;

  if (cpu_cnt < 5)
  {
    main_threads = 0;
    recover_threads = 0;
    ldm_threads = 0;
    recv_threads = cpu_cnt;
  }

  Uint32 tot_threads = main_threads;
  tot_threads += rep_threads;
  tot_threads += ldm_threads;
  tot_threads += tc_threads;
  tot_threads += recv_threads;

  if (tot_threads > NDBMT_MAX_BLOCK_INSTANCES) {
    /* Have to ensure total number of block instances are not beyond limit */
    recover_threads -= (tot_threads - NDBMT_MAX_BLOCK_INSTANCES);
=======
    main_threads = table[used_map_id].main_threads;
    rep_threads = table[used_map_id].rep_threads;
    ldm_threads = table[used_map_id].ldm_threads;
    tc_threads = table[used_map_id].tc_threads;
    send_threads = table[used_map_id].send_threads;
    recv_threads = table[used_map_id].recv_threads;
    if (cpu_cnt % 2 != 0)
    {
      tc_threads++;
    }
>>>>>>> e64a25e2
  }
}

unsigned
THRConfig::get_shared_ldm_instance(Uint32 instance, Uint32 num_ldm_threads)
{
  if (num_ldm_threads > 0)
  {
    return m_threads[T_LDM][instance - 1].m_shared_instance;
  }
  else
  {
    return m_threads[T_RECV][instance - 1].m_shared_instance;
  }
}

<<<<<<< HEAD
int THRConfig::do_parse(unsigned realtime, unsigned spintime, unsigned num_cpus,
                        unsigned &num_rr_groups) {
=======
int
THRConfig::do_parse_auto(unsigned realtime,
                         unsigned spintime,
                         unsigned num_cpus,
                         unsigned &num_rr_groups,
                         bool use_tc_threads,
                         bool use_ldm_threads)
{
>>>>>>> e64a25e2
  Uint32 tc_threads = 0;
  Uint32 ldm_threads = 0;
  Uint32 main_threads = 0;
  Uint32 rep_threads = 0;
  Uint32 send_threads = 0;
  Uint32 recv_threads = 0;
  Uint32 config_num_cpus = num_cpus;
  compute_automatic_thread_config(num_cpus,
                                  tc_threads,
                                  ldm_threads,
                                  main_threads,
                                  rep_threads,
                                  send_threads,
                                  recv_threads);
  if (!use_tc_threads)
  {
    recv_threads += tc_threads;
    tc_threads = 0;
  }
  if (!use_ldm_threads)
  {
    /**
     * No LDM threads is equal to only recv threads, thus
     * also no TC and main threads is implied by this.
     */
    recv_threads += ldm_threads;
    ldm_threads = 0;
    recv_threads += tc_threads;
    tc_threads = 0;
    recv_threads += main_threads;
    main_threads = 0;
    recv_threads += rep_threads;
    rep_threads = 0;
  }
  g_eventLogger->info("Auto thread config uses:\n"
                      " %u LDM+Query threads,\n"
                      " %u tc threads,\n"
                      " %u main threads,\n"
                      " %u rep threads,\n"
                      " %u recv threads,\n"
                      " %u send threads",
                      ldm_threads,
                      tc_threads,
                      main_threads,
                      rep_threads,
                      recv_threads,
                      send_threads);
  for (Uint32 i = 0; i < main_threads; i++)
  {
    add(T_MAIN, realtime, spintime);
  }
  for (Uint32 i = 0; i < rep_threads; i++) {
    add(T_REP, realtime, spintime);
  }
  /**
   * We add an IO thread to handle the IO threads.
   * In automatic thread configuration we do not bind these threads
   * to any particular CPUs.
   *
   * We add an index build thread to ensure that index builds can be
   * parallelised although not specifically configured to do so.
   * In automatic thread configuration the index build threads are
   * not bound to any specific CPU.
   *
   * If the user need to configure those for CPU locking the user
   * can still use ThreadConfig, the automated will make one choice
   * of automated thread config that is based on the CPUs that the
   * OS has bound the ndbmtd process to.
   */
  add(T_IO, realtime, 0);
  add(T_IXBLD, realtime, 0);
  add(T_WD, realtime, 0);
  for (Uint32 i = 0; i < ldm_threads; i++) {
    add(T_LDM, realtime, spintime);
  }
  for (Uint32 i = 0; i < tc_threads; i++) {
    add(T_TC, realtime, spintime);
  }
<<<<<<< HEAD
  if (recover_threads > query_threads)
  {
    Uint32 num_recover_threads_only = recover_threads - query_threads;
    for (Uint32 i = 0; i < num_recover_threads_only; i++) {
      add(T_RECOVER, realtime, spintime);
    }
  }
  for (Uint32 i = 0; i < send_threads; i++) {
=======
  for (Uint32 i = 0; i < send_threads; i++)
  {
>>>>>>> e64a25e2
    add(T_SEND, realtime, spintime);
  }
  for (Uint32 i = 0; i < recv_threads; i++) {
    add(T_RECV, realtime, spintime);
  }
  Uint32 num_query_instances =
    ldm_threads +
    tc_threads +
    recv_threads +
    main_threads +
    rep_threads;
  Uint32 calc_num_cpus = num_query_instances + send_threads;
  require(calc_num_cpus <= num_cpus);

  struct ndb_hwinfo *hwinfo = Ndb_GetHWInfo(false);
<<<<<<< HEAD
  if (hwinfo->is_cpuinfo_available && num_cpus == 0) {
=======
  if (hwinfo->is_cpuinfo_available && config_num_cpus == 0)
  {
>>>>>>> e64a25e2
    /**
     * With CPU information available we will perform CPU locking as well
     * in an automated fashion. We have prepared the HW information such
     * that we can simply assign the CPUs from the CPU map.
     *
     * We will assign 2 LDM threads, next 2 non-LDM threads and continue
     * like that. The idea is that the 2 LDM threads will share the same
     * CPU core if it is running on a hyperthreaded CPU. If it is running
     * on a CPU with a single CPU per core it won't matter so much how
     * we distribute threads inside L3 caches, it only matters which
     * L3 cache the CPUs belong to.
     *
     * We also need to ensure that we have a balance between Round Robin
     * groups. Thus for example if we have 2 Round Robin groups and 10
     * LDM threads, then it is important that we have 5 LDM threads in
     * each Round Robin groups. This means that some LDM threads might
     * need to be mixed with some main and rep threads and other threads.
     * This only applies when we use automatic thread configuration without
     * setting NumCPUs. When setting NumCPUs we simply spread on Round
     * Robin groups in an even fashion since there is no knowledge of
     * which L3 cache a Round Robin group belongs to.
     */
    num_rr_groups =
      Ndb_CreateCPUMap(num_query_instances);
    Uint32 count_ldm_threads = ldm_threads;
    Uint32 count_tc_threads = tc_threads;
    Uint32 count_main_threads = main_threads;
    Uint32 count_rep_threads = rep_threads;
    Uint32 count_recv_threads = recv_threads;
    g_eventLogger->info("Number of RR Groups = %u", num_rr_groups);
    Uint32 rr_group = 0;
    Uint32 next_cpu_id = Ndb_GetFirstCPUInMap(rr_group);

    /**
     * Calculate the number of LDM threads that will share CPU core with
     * another LDM thread and how many will share with other threads to
     * ensure balanced usage of Round Robin groups.
     */
    Uint32 num_ldms_per_rr_group = ldm_threads / num_rr_groups;
    Uint32 odd_ldms_per_rr_group = num_ldms_per_rr_group & 1;
    Uint32 num_only_ldm_groups =
      num_ldms_per_rr_group - odd_ldms_per_rr_group;
    Uint32 num_only_ldms_in_group = 2 * num_only_ldm_groups;
    assert(num_only_ldms_in_group <= count_ldm_threads);

    for (Uint32 i = 0; i < num_cpus; i++)
    {
      Uint32 thread_type = T_SEND; // T_SEND silences compiler
      Uint32 inx = RNIL;
      Uint32 odd = (i & 1) == 1;
      if (i != 0)
      {
        next_cpu_id = Ndb_GetNextCPUInMap(next_cpu_id, rr_group);
      }
      if (num_only_ldms_in_group > 0)
      {
        thread_type = T_LDM;
        count_ldm_threads--;
        num_only_ldms_in_group--;
        inx = count_ldm_threads;
      }
      else
      {
        /**
         * We want to balance the CPU load on the non-LDM CPU cores and
         * similarly we want to achieve a balanced load on the Round Robin
         * groups.
         *
         * To achieve this we ensure that if a LDM thread shares a CPU core
         * with another non-LDM thread it will be a TC thread.
         *
         * We ensure that the main and rep thread is on different CPU cores
         * and also on different Round Robin groups if there is more than
         * one Round Robin group.
         *
         * For the rest we mix a TC thread and a receive thread in each CPU
         * core and thus we should have a fairly good balance also on
         * Round Robin groups.
         */
        if (odd)
        {
          if (count_main_threads > 0)
          {
            thread_type = T_MAIN;
            count_main_threads--;
            inx = count_main_threads;
          }
          else if (count_rep_threads > 0)
          {
            thread_type = T_REP;
            count_rep_threads--;
            inx = count_rep_threads;
          }
          else if (count_tc_threads > 0)
          {
            thread_type = T_TC;
            count_tc_threads--;
            inx = count_tc_threads;
          }
          else if (count_recv_threads > 0)
          {
            thread_type = T_RECV;
            count_recv_threads--;
            inx = count_recv_threads;
          }
          else
          {
            /* Send thread handled in non-odd part */
            odd = false;
          }
        }
        if (!odd)
        {
          if (count_ldm_threads > 0)
          {
            thread_type = T_LDM;
            count_ldm_threads--;
            inx = count_ldm_threads;
          }
          else if (count_recv_threads > 0)
          {
            thread_type = T_RECV;
            count_recv_threads--;
            inx = count_recv_threads;
          }
          else if (count_tc_threads > 0)
          {
            thread_type = T_TC;
            count_tc_threads--;
            inx = count_tc_threads;
          }
          else
          {
            require(send_threads > 0);
            thread_type = T_SEND;
            send_threads--;
            inx = send_threads;
          }
        }
      }
      require(inx != RNIL);
      require(next_cpu_id != Uint32(RNIL));
      m_threads[thread_type][inx].m_bind_no = next_cpu_id;
      m_threads[thread_type][inx].m_bind_type = T_Thread::B_CPU_BIND;
      m_threads[thread_type][inx].m_core_bind = false;
      m_threads[thread_type][inx].m_rr_group = rr_group;

      Uint32 core_cpu_ids[MAX_NUM_CPUS];
      Uint32 num_core_cpus = 0;
      Ndb_GetCoreCPUIds(next_cpu_id,
                        &core_cpu_ids[0],
                        num_core_cpus);
      if (num_core_cpus >= 2)
      {
        /* First CPU in core list is always our own CPU id */
        Uint32 neighbour_cpu = core_cpu_ids[1];
        m_threads[thread_type][inx].m_shared_cpu_id = neighbour_cpu;
      }
    }
    /**
     * This code is used to discover where we have the shared
     * instance (if one exists).
     *
     * The shared instance is used as the second option after
     * selecting the LQH block.
     */
    Uint32 thread_type = T_LDM;
    Uint32 num_ldm_threads = ldm_threads;
    if (num_ldm_threads == 0)
    {
      thread_type = T_RECV;
      num_ldm_threads = recv_threads;
    }
    for (Uint32 i = 0; i < num_ldm_threads; i++)
    {
      if (m_threads[thread_type][i].m_shared_cpu_id != Uint32(~0))
      {
        Uint32 shared_cpu_id = m_threads[thread_type][i].m_shared_cpu_id;
        Uint32 inx = 0;
        for (Uint32 j = 0; j < ldm_threads; j++, inx++)
        {
          if (m_threads[T_LDM][j].m_bind_no == shared_cpu_id)
          {
            m_threads[thread_type][i].m_shared_instance = inx;
          }
        }
        for (Uint32 j = 0; j < tc_threads; j++, inx++)
        {
          if (m_threads[T_TC][j].m_bind_no == shared_cpu_id)
          {
            m_threads[thread_type][i].m_shared_instance = inx;
          }
        }
        for (Uint32 j = 0; j < recv_threads; j++, inx++)
        {
          if (m_threads[T_RECV][j].m_bind_no == shared_cpu_id)
          {
            m_threads[thread_type][i].m_shared_instance = inx;
          }
        }
        for (Uint32 j = 0; j < main_threads; j++, inx++)
        {
          if (m_threads[T_MAIN][j].m_bind_no == shared_cpu_id)
          {
            m_threads[thread_type][i].m_shared_instance = inx;
          }
        }
        for (Uint32 j = 0; j < rep_threads; j++, inx++)
        {
          if (m_threads[T_REP][j].m_bind_no == shared_cpu_id)
          {
            m_threads[thread_type][i].m_shared_instance = inx;
          }
        }
      }
    }
<<<<<<< HEAD
  } else {
    num_rr_groups = Ndb_GetRRGroups(ldm_threads);
=======
  }
  else
  {
    num_rr_groups = Ndb_GetRRGroups(num_query_instances);
>>>>>>> e64a25e2
  }
  return 0;
}

<<<<<<< HEAD
int THRConfig::do_parse(unsigned MaxNoOfExecutionThreads,
                        unsigned __ndbmt_lqh_threads, unsigned __ndbmt_classic,
                        unsigned realtime, unsigned spintime) {
=======
int
THRConfig::do_parse_classic(unsigned MaxNoOfExecutionThreads,
                            unsigned __ndbmt_lqh_threads,
                            unsigned __ndbmt_classic,
                            unsigned realtime,
                            unsigned spintime)
{
>>>>>>> e64a25e2
  /**
   * This is old ndbd.cpp : get_multithreaded_config
   */
  if (__ndbmt_classic) {
    m_classic = true;
    add(T_LDM, realtime, spintime);
    add(T_MAIN, realtime, spintime);
    add(T_IO, realtime, 0);
    add(T_WD, realtime, 0);
    const bool allow_too_few_cpus = true;
    return do_bindings(allow_too_few_cpus);
  }

  Uint32 tcthreads = 0;
  Uint32 lqhthreads = 0;
  Uint32 sendthreads = 0;
  Uint32 recvthreads = 1;
  switch (MaxNoOfExecutionThreads) {
    case 0:
    case 1:
    case 2:
    case 3:
      lqhthreads = 1;  // TC + receiver + SUMA + LQH
      break;
    case 4:
    case 5:
    case 6:
      lqhthreads = 2;  // TC + receiver + SUMA + 2 * LQH
      break;
    case 7:
    case 8:
      lqhthreads = 4;  // TC + receiver + SUMA + 4 * LQH
      break;
    default:
      computeThreadConfig(MaxNoOfExecutionThreads, tcthreads, lqhthreads,
                          sendthreads, recvthreads);
  }

  if (__ndbmt_lqh_threads) {
    lqhthreads = __ndbmt_lqh_threads;
  }

  add(T_MAIN, realtime, spintime); /* Global */
  add(T_REP, realtime, spintime);  /* Local, main consumer is SUMA */
  for (Uint32 i = 0; i < recvthreads; i++) {
    add(T_RECV, realtime, spintime);
  }
  add(T_IO, realtime, 0);
  add(T_WD, realtime, 0);
  for (Uint32 i = 0; i < lqhthreads; i++) {
    add(T_LDM, realtime, spintime);
  }
  for (Uint32 i = 0; i < tcthreads; i++) {
    add(T_TC, realtime, spintime);
  }
  for (Uint32 i = 0; i < sendthreads; i++) {
    add(T_SEND, realtime, spintime);
  }

  // If we have set TC-threads...we say that this is "new" code
  // and give error for having too few CPU's in mask compared to #threads
  // started
  const bool allow_too_few_cpus =
      (tcthreads == 0 && sendthreads == 0 && recvthreads == 1);
  int res = do_bindings(allow_too_few_cpus);
  if (res != 0) {
    return res;
  }
  return do_validate();
}

void THRConfig::lock_io_threads() {
  /**
   * Use LockIoThreadsToCPU also to lock to Watchdog, SocketServer
   * and SocketClient for backwards compatibility reasons,
   * preferred manner is to only use ThreadConfig
   */
  if (m_LockIoThreadsToCPU.count() == 1) {
    m_threads[T_IO][0].m_bind_type = T_Thread::B_CPU_BIND;
    m_threads[T_IO][0].m_bind_no = m_LockIoThreadsToCPU.getBitNo(0);
    m_threads[T_WD][0].m_bind_type = T_Thread::B_CPU_BIND;
    m_threads[T_WD][0].m_bind_no = m_LockIoThreadsToCPU.getBitNo(0);
  } else if (m_LockIoThreadsToCPU.count() > 1) {
    unsigned no = createCpuSet(m_LockIoThreadsToCPU, true);
    m_threads[T_IO][0].m_bind_type = T_Thread::B_CPUSET_BIND;
    m_threads[T_IO][0].m_bind_no = no;
    m_threads[T_WD][0].m_bind_type = T_Thread::B_CPUSET_BIND;
    m_threads[T_WD][0].m_bind_no = no;
  }
}

int THRConfig::do_bindings(bool allow_too_few_cpus) {
  /* Track all cpus that we lock threads to */
  SparseBitmask allCpus;
  allCpus.bitOR(m_LockIoThreadsToCPU);
  lock_io_threads();
  /**
   * Check that no permanent cpu_sets overlap
   */
  for (unsigned i = 0; i < m_perm_cpu_sets.size(); i++) {
    const SparseBitmask &a = m_cpu_sets[m_perm_cpu_sets[i]];
    allCpus.bitOR(a);

    for (unsigned j = i + 1; j < m_perm_cpu_sets.size(); j++) {
      const SparseBitmask &b = m_cpu_sets[m_perm_cpu_sets[j]];
      if (a.overlaps(b)) {
        m_err_msg.assfmt("Overlapping cpuset's [ %s ] and [ %s ]",
                         a.str().c_str(), b.str().c_str());
        return -1;
      }
    }
  }

  /**
   * Check that no permanent cpu_sets overlap with cpu_bound
   */
  for (unsigned i = 0; i < NDB_ARRAY_SIZE(m_threads); i++) {
    for (unsigned j = 0; j < m_threads[i].size(); j++) {
      if (m_threads[i][j].m_bind_type == T_Thread::B_CPU_BIND) {
        unsigned cpu = m_threads[i][j].m_bind_no;
        allCpus.set(cpu);
        for (unsigned k = 0; k < m_perm_cpu_sets.size(); k++) {
          const SparseBitmask &cpuSet = m_cpu_sets[m_perm_cpu_sets[k]];
          if (cpuSet.get(cpu)) {
            m_err_msg.assfmt("Overlapping cpubind %u with cpuset [ %s ]", cpu,
                             cpuSet.str().c_str());

            return -1;
          }
        }
      }
    }
  }

  /**
   * Remove all already bound threads from LockExecuteThreadToCPU-mask
   */
  for (unsigned i = 0; i < m_perm_cpu_sets.size(); i++) {
    const SparseBitmask &cpuSet = m_cpu_sets[m_perm_cpu_sets[i]];
    for (unsigned j = 0; j < cpuSet.count(); j++) {
      m_LockExecuteThreadToCPU.clear(cpuSet.getBitNo(j));
    }
  }

  unsigned cnt_unbound = 0;
  for (unsigned i = 0; i < NDB_ARRAY_SIZE(m_threads); i++) {
    if (!m_entries[i].m_is_exec_thd) {
      /* Only interested in execution threads here */
      continue;
    }
    for (unsigned j = 0; j < m_threads[i].size(); j++) {
      if (m_threads[i][j].m_bind_type == T_Thread::B_CPU_BIND) {
        unsigned cpu = m_threads[i][j].m_bind_no;
        m_LockExecuteThreadToCPU.clear(cpu);
      } else if (m_threads[i][j].m_bind_type == T_Thread::B_UNBOUND) {
        cnt_unbound++;
      }
    }
  }

  if (m_LockExecuteThreadToCPU.count()) {
    /**
     * This is old mt.cpp : setcpuaffinity
     */
    SparseBitmask &mask = m_LockExecuteThreadToCPU;
    unsigned cnt = mask.count();
    unsigned num_threads = cnt_unbound;
    bool isMtLqh = !m_classic;

    allCpus.bitOR(m_LockExecuteThreadToCPU);
    if (cnt < num_threads) {
      m_info_msg.assfmt(
          "WARNING: Too few CPU's specified with "
          "LockExecuteThreadToCPU. Only %u specified "
          " but %u was needed, this may cause contention.\n",
          cnt, num_threads);

      if (!allow_too_few_cpus) {
        m_err_msg.assfmt(
            "Too few CPU's specifed with LockExecuteThreadToCPU. "
            "This is not supported when using multiple TC threads");
        return -1;
      }
    }

    if (cnt >= num_threads) {
      m_info_msg.appfmt("Assigning each thread its own CPU\n");
      unsigned no = 0;
      for (unsigned i = 0; i < NDB_ARRAY_SIZE(m_threads); i++) {
        if (!m_entries[i].m_is_exec_thd) continue;
        for (unsigned j = 0; j < m_threads[i].size(); j++) {
          if (m_threads[i][j].m_bind_type == T_Thread::B_UNBOUND) {
            m_threads[i][j].m_bind_type = T_Thread::B_CPU_BIND;
            m_threads[i][j].m_bind_no = mask.getBitNo(no);
            no++;
          }
        }
      }
    } else if (cnt == 1) {
      unsigned cpu = mask.getBitNo(0);
      m_info_msg.appfmt("Assigning all threads to CPU %u\n", cpu);
      for (unsigned i = 0; i < NDB_ARRAY_SIZE(m_threads); i++) {
        if (!m_entries[i].m_is_exec_thd) continue;
        bind_unbound(m_threads[i], cpu);
      }
    } else if (isMtLqh) {
      unsigned unbound_ldm = count_unbound(m_threads[T_LDM]);
      if (cnt > unbound_ldm) {
        /**
         * let each LQH have it's own CPU and rest share...
         */
        m_info_msg.append(
            "Assigning LQH threads to dedicated CPU(s) and "
            "other threads will share remaining\n");
        unsigned cpu = mask.find(0);
        for (unsigned i = 0; i < m_threads[T_LDM].size(); i++) {
          if (m_threads[T_LDM][i].m_bind_type == T_Thread::B_UNBOUND) {
            m_threads[T_LDM][i].m_bind_type = T_Thread::B_CPU_BIND;
            m_threads[T_LDM][i].m_bind_no = cpu;
            mask.clear(cpu);
            cpu = mask.find(cpu + 1);
          }
        }

        cpu = mask.find(0);
        Uint32 num_main_threads =
            getThreadCount(T_REP) + getThreadCount(T_MAIN);
        if (num_main_threads == 2) {
          bind_unbound(m_threads[T_MAIN], cpu);
          bind_unbound(m_threads[T_REP], cpu);
        } else {
          bind_unbound(m_threads[T_MAIN], cpu);
        }
        if ((cpu = mask.find(cpu + 1)) == mask.NotFound) {
          cpu = mask.find(0);
        }
        bind_unbound(m_threads[T_RECV], cpu);
      } else {
        // put receiver, tc, backup/suma in 1 thread,
        // and round robin LQH for rest
        unsigned cpu = mask.find(0);
        m_info_msg.appfmt(
            "Assigning LQH threads round robin to CPU(s) and "
            "other threads will share CPU %u\n",
            cpu);
        Uint32 num_main_threads =
            getThreadCount(T_REP) + getThreadCount(T_MAIN);
        if (num_main_threads == 2) {
          bind_unbound(m_threads[T_MAIN], cpu);
          bind_unbound(m_threads[T_REP], cpu);
        } else {
          bind_unbound(m_threads[T_MAIN], cpu);
        }
        bind_unbound(m_threads[T_RECV], cpu);
        mask.clear(cpu);

        cpu = mask.find(0);
        for (unsigned i = 0; i < m_threads[T_LDM].size(); i++) {
          if (m_threads[T_LDM][i].m_bind_type == T_Thread::B_UNBOUND) {
            m_threads[T_LDM][i].m_bind_type = T_Thread::B_CPU_BIND;
            m_threads[T_LDM][i].m_bind_no = cpu;
            if ((cpu = mask.find(cpu + 1)) == mask.NotFound) {
              cpu = mask.find(0);
            }
          }
        }
      }
    } else {
      unsigned cpu = mask.find(0);
      m_info_msg.appfmt(
          "Assigning LQH thread to CPU %u and "
          "other threads will share\n",
          cpu);
      bind_unbound(m_threads[T_LDM], cpu);
      cpu = mask.find(cpu + 1);
      bind_unbound(m_threads[T_MAIN], cpu);
      bind_unbound(m_threads[T_RECV], cpu);
    }
  }
  if (m_threads[T_IXBLD].size() == 0) {
    /**
     * No specific IDXBLD configuration from the user
     * In this case : IDXBLD should be :
     *  - Unbound if IO is unbound - use any core
     *  - Bound to the full set of bound threads if
     *    IO is bound - assumes nothing better for
     *    threads to do.
     */
    const T_Thread *io_thread = &m_threads[T_IO][0];
    add(T_IXBLD, 0, 0);

    if (io_thread->m_bind_type != T_Thread::B_UNBOUND) {
      /* IO thread is bound, we should be bound to
       * all defined threads
       */
      BaseString allCpusString = allCpus.str();
      m_info_msg.appfmt(
          "IO threads explicitly bound, "
          "but IDXBLD threads not.  "
          "Binding IDXBLD to %s.\n",
          allCpusString.c_str());

      unsigned bind_no = createCpuSet(allCpus, false);

      m_threads[T_IXBLD][0].m_bind_type = T_Thread::B_CPUSET_BIND;
      m_threads[T_IXBLD][0].m_bind_no = bind_no;
    }
  }
  return 0;
}

unsigned THRConfig::count_unbound(const Vector<T_Thread> &vec) const {
  unsigned cnt = 0;
  for (unsigned i = 0; i < vec.size(); i++) {
    if (vec[i].m_bind_type == T_Thread::B_UNBOUND) cnt++;
  }
  return cnt;
}

void THRConfig::bind_unbound(Vector<T_Thread> &vec, unsigned cpu) {
  for (unsigned i = 0; i < vec.size(); i++) {
    if (vec[i].m_bind_type == T_Thread::B_UNBOUND) {
      vec[i].m_bind_type = T_Thread::B_CPU_BIND;
      vec[i].m_bind_no = cpu;
    }
  }
}

int THRConfig::do_validate() {
  for (unsigned i = 0; i < NDB_ARRAY_SIZE(m_threads); i++) {
    /**
     * Check that there aren't too many or too few of any thread type
     */
    if (m_threads[i].size() > getMaxEntries(i)) {
      m_err_msg.assfmt("Too many instances(%u) of %s max supported: %u",
                       m_threads[i].size(), getEntryName(i), getMaxEntries(i));
      return -1;
    }
    if (m_threads[i].size() < getMinEntries(i)) {
      m_err_msg.assfmt("Too few instances(%u) of %s min supported: %u",
                       m_threads[i].size(), getEntryName(i), getMinEntries(i));
      return -1;
    }
  }

  if (m_threads[T_REP].size() > 0 && m_threads[T_MAIN].size() == 0) {
    m_err_msg.assfmt("Can't set a %s thread without a %s thread.",
                     getEntryName(T_REP), getEntryName(T_MAIN));
    return -1;
  }
  return 0;
}

void THRConfig::append_name(const char *name, const char *sep,
                            bool &append_name_flag) {
  if (!append_name_flag) {
    m_cfg_string.append(sep);
    m_cfg_string.append(name);
    append_name_flag = true;
  }
}

const char *THRConfig::getConfigString() {
  m_cfg_string.clear();
  const char *sep = "";
  const char *end_sep;
  const char *start_sep;
  const char *between_sep;
  bool append_name_flag;
  if (getThreadCount() == 0) {
    return m_cfg_string.c_str();
  }
  for (unsigned i = 0; i < NDB_ARRAY_SIZE(m_threads); i++) {
    const char *name = getEntryName(i);
    if (m_threads[i].size() == 0 && m_setInThreadConfig.get(i)) {
      sep = m_cfg_string.empty() ? "" : ",";
      m_cfg_string.appfmt("%s%s={count=0}", sep, name);
      sep = ",";
    }
    if (m_threads[i].size()) {
      for (unsigned j = 0; j < m_threads[i].size(); j++) {
        start_sep = "={";
        end_sep = "";
        between_sep = "";
        append_name_flag = false;
        if (m_entries[i].m_is_exec_thd) {
          append_name(name, sep, append_name_flag);
          sep = ",";
        }
        if (m_threads[i][j].m_bind_type != T_Thread::B_UNBOUND) {
          append_name(name, sep, append_name_flag);
          sep = ",";
          m_cfg_string.append(start_sep);
          end_sep = "}";
          start_sep = "";
          if (m_threads[i][j].m_bind_type == T_Thread::B_CPU_BIND) {
            m_cfg_string.appfmt("cpubind=%u", m_threads[i][j].m_bind_no);
            between_sep = ",";
          } else if (m_threads[i][j].m_bind_type ==
                     T_Thread::B_CPU_BIND_EXCLUSIVE) {
            m_cfg_string.appfmt("cpubind_exclusive=%u",
                                m_threads[i][j].m_bind_no);
            between_sep = ",";
          } else if (m_threads[i][j].m_bind_type == T_Thread::B_CPUSET_BIND) {
            m_cfg_string.appfmt(
                "cpuset=%s",
                m_cpu_sets[m_threads[i][j].m_bind_no].str().c_str());
            between_sep = ",";
          } else if (m_threads[i][j].m_bind_type ==
                     T_Thread::B_CPUSET_EXCLUSIVE_BIND) {
            m_cfg_string.appfmt(
                "cpuset_exclusive=%s",
                m_cpu_sets[m_threads[i][j].m_bind_no].str().c_str());
            between_sep = ",";
          }
        }
        if (m_threads[i][j].m_spintime || m_threads[i][j].m_realtime) {
          append_name(name, sep, append_name_flag);
          sep = ",";
          m_cfg_string.append(start_sep);
          end_sep = "}";
          if (m_threads[i][j].m_spintime) {
            m_cfg_string.append(between_sep);
            m_cfg_string.appfmt("spintime=%u", m_threads[i][j].m_spintime);
            between_sep = ",";
          }
          if (m_threads[i][j].m_realtime) {
            m_cfg_string.append(between_sep);
            m_cfg_string.appfmt("realtime=%u", m_threads[i][j].m_realtime);
            between_sep = ",";
          }
        }
        m_cfg_string.append(end_sep);
      }
    }
  }
  return m_cfg_string.c_str();
}

Uint32 THRConfig::getThreadCount() const {
  // Note! not counting T_IO
  Uint32 cnt = 0;
  for (Uint32 i = 0; i < NDB_ARRAY_SIZE(m_threads); i++) {
    if (m_entries[i].m_is_exec_thd) {
      cnt += m_threads[i].size();
    }
  }
  return cnt;
}

Uint32 THRConfig::getThreadCount(T_Type type) const {
  for (Uint32 i = 0; i < NDB_ARRAY_SIZE(m_threads); i++) {
    if (i == (Uint32)type) {
      return m_threads[i].size();
    }
  }
  return 0;
}

const char *THRConfig::getErrorMessage() const {
  if (m_err_msg.empty()) return nullptr;
  return m_err_msg.c_str();
}

const char *THRConfig::getInfoMessage() const {
  if (m_info_msg.empty()) return nullptr;
  return m_info_msg.c_str();
}

int THRConfig::handle_spec(const char *str, unsigned realtime,
                           unsigned spintime) {
  ParseThreadConfiguration parser(str, &m_parse_entries[0],
                                  NDB_ARRAY_SIZE(m_parse_entries), &m_params[0],
                                  NDB_ARRAY_SIZE(m_params), m_err_msg);

  do {
    unsigned int loc_type;
    int ret_code;
    ParamValue values[NDB_ARRAY_SIZE(m_params)];
    values[IX_COUNT].unsigned_val = 1;
    values[IX_REALTIME].unsigned_val = realtime;
    values[IX_THREAD_PRIO].unsigned_val = NO_THREAD_PRIO_USED;
    values[IX_SPINTIME].unsigned_val = spintime;

    if (parser.read_params(values, NDB_ARRAY_SIZE(m_params), &loc_type,
                           &ret_code, true) != 0) {
      /* Parser is done either successful or not */
      return ret_code;
    }

    T_Type type = (T_Type)loc_type;
    m_setInThreadConfig.set(loc_type);

    int cpu_values = 0;
    if (values[IX_CPUBIND].found) cpu_values++;
    if (values[IX_CPUBIND_EXCLUSIVE].found) cpu_values++;
    if (values[IX_CPUSET].found) cpu_values++;
    if (values[IX_CPUSET_EXCLUSIVE].found) cpu_values++;
    if (cpu_values > 1) {
      m_err_msg.assfmt(
          "Only one of cpubind, cpuset and cpuset_exclusive"
          " can be specified");
      return -1;
    }
    if (values[IX_REALTIME].found && values[IX_THREAD_PRIO].found &&
        values[IX_REALTIME].unsigned_val != 0) {
      m_err_msg.assfmt(
          "Only one of realtime and thread_prio can be used to"
          " change thread priority in the OS scheduling");
      return -1;
    }
    if (values[IX_THREAD_PRIO].found &&
        values[IX_THREAD_PRIO].unsigned_val > MAX_THREAD_PRIO_NUMBER) {
      m_err_msg.assfmt(
          "thread_prio must be between 0 and 10, where 10 is the"
          " highest priority");
      return -1;
    }
    if (values[IX_SPINTIME].found && !m_entries[type].m_is_exec_thd) {
      m_err_msg.assfmt("Cannot set spintime on non-exec threads");
      return -1;
    }
    if (values[IX_NOSEND].found &&
        !(type == T_LDM ||
          type == T_TC ||
          type == T_RECV ||
          type == T_MAIN ||
          type == T_REP))
    {
      m_err_msg.assfmt("Can only set nosend on main, ldm, tc, recv and rep"
                       " threads");
      return -1;
    }
    if (values[IX_THREAD_PRIO].found && type == T_IXBLD) {
      m_err_msg.assfmt("Cannot set threadprio on idxbld threads");
      return -1;
    }
    if (values[IX_REALTIME].found && type == T_IXBLD) {
      m_err_msg.assfmt("Cannot set realtime on idxbld threads");
      return -1;
    }

    unsigned cnt = values[IX_COUNT].unsigned_val;
    const int index = m_threads[type].size();
    for (unsigned i = 0; i < cnt; i++) {
      add(type, values[IX_REALTIME].unsigned_val,
          values[IX_SPINTIME].unsigned_val);
    }

    assert(m_threads[type].size() == index + cnt);
    if (values[IX_CPUSET].found) {
      const SparseBitmask &mask = values[IX_CPUSET].mask_val;
      unsigned no = createCpuSet(mask, m_entries[type].m_is_permanent);
      for (unsigned i = 0; i < cnt; i++) {
        m_threads[type][index + i].m_bind_type = T_Thread::B_CPUSET_BIND;
        m_threads[type][index + i].m_bind_no = no;
      }
    } else if (values[IX_CPUSET_EXCLUSIVE].found) {
      const SparseBitmask &mask = values[IX_CPUSET_EXCLUSIVE].mask_val;
      unsigned no = createCpuSet(mask, m_entries[type].m_is_permanent);
      for (unsigned i = 0; i < cnt; i++) {
        m_threads[type][index + i].m_bind_type =
            T_Thread::B_CPUSET_EXCLUSIVE_BIND;
        m_threads[type][index + i].m_bind_no = no;
      }
    } else if (values[IX_CPUBIND].found) {
      const SparseBitmask &mask = values[IX_CPUBIND].mask_val;
      if (mask.count() < cnt) {
        m_err_msg.assfmt("%s: trying to bind %u threads to %u cpus [%s]",
                         getEntryName(type), cnt, mask.count(),
                         mask.str().c_str());
        return -1;
      }
      for (unsigned i = 0; i < cnt; i++) {
        m_threads[type][index + i].m_bind_type = T_Thread::B_CPU_BIND;
        m_threads[type][index + i].m_bind_no = mask.getBitNo(i % mask.count());
      }
    } else if (values[IX_CPUBIND_EXCLUSIVE].found) {
      const SparseBitmask &mask = values[IX_CPUBIND_EXCLUSIVE].mask_val;
      if (mask.count() < cnt) {
        m_err_msg.assfmt("%s: trying to bind %u threads to %u cpus [%s]",
                         getEntryName(type), cnt, mask.count(),
                         mask.str().c_str());
        return -1;
      }
      for (unsigned i = 0; i < cnt; i++) {
        m_threads[type][index + i].m_bind_type = T_Thread::B_CPU_BIND_EXCLUSIVE;
        m_threads[type][index + i].m_bind_no = mask.getBitNo(i % mask.count());
      }
    }
    if (values[IX_THREAD_PRIO].found) {
      for (unsigned i = 0; i < cnt; i++) {
        m_threads[type][index + i].m_thread_prio =
            values[IX_THREAD_PRIO].unsigned_val;
      }
    }
    if (values[IX_NOSEND].found) {
      for (unsigned i = 0; i < cnt; i++) {
        m_threads[type][index + i].m_nosend = values[IX_NOSEND].unsigned_val;
      }
    }
  } while (1);
  return 0;
}

int THRConfig::do_validate_thread_counts() {
  for (Uint32 i = 0; i < T_END; i++) {
    /**
     * Checks that the thread count of each thread set in threadConfig
     * is >= m_min_cnt and  <= m_max_count
     */

    if (m_setInThreadConfig.get(i) &&
        m_threads[i].size() < m_entries[i].m_min_cnt) {
      m_err_msg.assfmt("Too few instances(%u) of %s min supported: %u",
                       m_threads[i].size(), getEntryName(i), getMinEntries(i));
      return -1;
    }
    if (m_setInThreadConfig.get(i) &&
        m_threads[i].size() > m_entries[i].m_max_cnt) {
      m_err_msg.assfmt("Too many instances(%u) of %s max supported: %u",
                       m_threads[i].size(), getEntryName(i), getMaxEntries(i));
      return -1;
    }
  }
  return 0;
}

<<<<<<< HEAD
int THRConfig::do_parse(const char *ThreadConfig, unsigned realtime,
                        unsigned spintime) {
=======
int
THRConfig::do_parse_thrconfig(const char * ThreadConfig,
                              unsigned realtime,
                              unsigned spintime)
{
>>>>>>> e64a25e2
  int ret = handle_spec(ThreadConfig, realtime, spintime);
  if (ret != 0) return ret;

  ret = do_validate_thread_counts();
  if (ret != 0) return ret;
  for (Uint32 i = 0; i < T_END; i++) {
    if (m_setInThreadConfig.get(i)) continue;
    while (m_threads[i].size() < m_entries[i].m_default_count) {
      add((T_Type)i, realtime, spintime);
    }
  }

  const bool allow_too_few_cpus = m_threads[T_TC].size() == 0 &&
                                  m_threads[T_SEND].size() == 0 &&
                                  m_threads[T_RECV].size() == 1;

  int res = do_bindings(allow_too_few_cpus);
  if (res != 0) {
    return res;
  }
  return do_validate();
}

unsigned THRConfig::createCpuSet(const SparseBitmask &mask, bool permanent) {
  /**
   * Create a cpuset according to the passed mask, and return its number
   * If one with that mask already exists, just return the existing
   * number.
   * A subset of all cpusets are on a 'permanent' list.  Permanent
   * cpusets must be non-overlapping.
   * Non permanent cpusets can overlap with permanent cpusets
   */
  unsigned i = 0;
  for (; i < m_cpu_sets.size(); i++) {
    if (m_cpu_sets[i].equal(mask)) {
      break;
    }
  }

  if (i == m_cpu_sets.size()) {
    /* Not already present */
    m_cpu_sets.push_back(mask);
  }
  if (permanent) {
    /**
     * Add to permanent cpusets list, if not already there
     * (existing cpuset could be !permanent)
     */
    unsigned j = 0;
    for (; j < m_perm_cpu_sets.size(); j++) {
      if (m_perm_cpu_sets[j] == i) {
        break;
      }
    }

    if (j == m_perm_cpu_sets.size()) {
      m_perm_cpu_sets.push_back(i);
    }
  }
  return i;
}

bool THRConfig::isThreadPermanent(T_Type type) {
  return m_entries[type].m_is_permanent;
}

template class Vector<SparseBitmask>;
template class Vector<THRConfig::T_Thread>;

#ifdef TEST_THR_CONFIG

#include <NdbTap.hpp>

TAPTEST(thr_config) {
  ndb_init();
  {
    THRConfig tmp;
    OK(tmp.do_parse_classic(8, 0, 0, 0, 0) == 0);
  }

  /**
   * BASIC test
   */
  {
    const char *ok[] = {
        "main", "ldm", "recv", "rep", "main,rep,recv,ldm,ldm",
        "main,rep,recv,ldm={count=3},ldm",
        "main,rep,recv,ldm={cpubind=1-2,5,count=3},ldm",
        "main,rep,recv,ldm={ cpubind = 1- 2, 5 , count = 3 },ldm",
        "main,rep,recv,ldm={count=3,cpubind=1-2,5 },  ldm",
        "main,rep,recv,ldm={cpuset=1-3,count=3,realtime=0,spintime=0 },ldm",
        "main,rep,recv,ldm={cpuset=1-3,count=3,realtime=1,spintime=0 },ldm",
        "main,rep,recv,ldm={cpuset=1-3,count=3,realtime=0,spintime=1 },ldm",
        "main,rep,recv,ldm={cpuset=1-3,count=3,realtime=1,spintime=1 },ldm",
        "main,rep,recv,ldm,io={cpuset=3,4,6}",
        "main,rep,recv,ldm={cpuset_exclusive=1-3,count=3,realtime=1,spintime=1 "
        "},ldm",
        "main,rep,recv,ldm={cpubind_exclusive=1-3,count=3,realtime=1,spintime="
        "1 },ldm",
        "main,rep,recv,ldm={cpubind=1-3,count=3,thread_prio=10,spintime=1 "
        "},ldm",
        "main,rep,recv,ldm={},ldm", "main,rep,recv,ldm={},ldm,tc",
        "main,rep,recv,ldm={},ldm,tc,tc",
        /* Overlap idxbld + others */
        "main, rep, recv, ldm={count=4, cpuset=1-4}, tc={count=4, "
        "cpuset=5,6,7},"
        "io={cpubind=8}, idxbld={cpuset=1-8}",
        /* Overlap via cpubind */
        "main, rep, recv, ldm={count=1, cpubind=1}, idxbld={count=1, "
        "cpubind=1}",
        /* Overlap via same cpuset, with temp defined first */
        "main, rep, recv, idxbld={cpuset=1-4}, ldm={count=4, cpuset=1-4}",
        /* Io specified, no idxbuild, spreads over all 1-8 */
        "main, rep, recv, ldm={count=4, cpuset=1-4}, tc={count=4, "
        "cpuset=5,6,7},"
        "io={cpubind=8}",
        "main,rep,recv,ldm,ldm,ldm", /* 3 LDM's allowed */
        "main,ldm,recv,rep", /* Execution threads with default count > 0 only */
        "main,rep={count=0},recv,ldm",           /* 0 rep allowed */
        "main={count=0},rep={count=0},recv,ldm", /* 0 rep and 0 main allowed */
        "main={count=0},rep={count=0},recv,ldm={count=0}", /* 0 rep, 0 main and
                                                              0 ldm allowed */
        nullptr};

    const char *fail[] = {
        "ldm={cpubind=1,tc={cpubind=2}",     /* Missing } */
        "ldm,ldm,",                          /* Parse error, ending , */
        "ldm={count=4,}",                    /* No parameter after comma*/
        "ldm= {count = 3, }",                /* No parameter after comma*/
        "ldm , ldm , ",                      /* No parameter after comma*/
        "ldb,ldm",                           /* ldb non-existent thread type */
        "ldm={cpubind= 1 , cpuset=2 },ldm",  /* Cannot cpubind and cpuset */
        "ldm={count=4,cpubind=1-3},ldm",     /* 4 LDMs need 4 CPUs */
        "rep,recv,main,main,ldm,ldm",        /* More than 1 main */
        "recv,main,rep,rep,ldm,ldm",         /* More than 1 rep */
        "main={ keso=88, count=23},ldm,ldm", /* keso not allowed type */
        "recv,rep,idxbld={cpuset=1-4}, main={ cpuset=1-3 }, ldm={cpuset=3-4}",
        "main={ cpuset=1-3 }, ldm={cpubind=2}", /* Overlapping cpu sets */
        "rep, recv, main={ cpuset=1;3 }, ldm={cpubind=4}", /* ; not allowed
                                                              separator */
        "main={ cpuset=1,,3 }, ldm={cpubind=2}",           /* empty between , */
        "io={ spintime = 0 }",  /* Spintime on IO thread is not settable */
        "tc,tc,tc={count=161}", /* More than 160 TCs not allowed */
        "tc,tc,tc={count=3",    /* Missing } at end */
        "tc,tc,tc={count=3,count=3}",  /* count specified twice */
        "tc,tc,tc={count=3,cpuset;3}", /* ; instead of = */
        "tc,tc,tc={count=}",           /* Missing number */
        "tc,tc,tc={count=1234567890123456789012345}", /* Out of range */
        "tc,tc,tc={count=12345678901}",               /* Too large number */
        "tc,tc,tc={count=-1}",                        /* Negative number */
        "ldm={cpubind=1-3,count=3,realtime=1,spintime=1 , thread_prio = 10 "
        "},ldm",
        /* Cannot mix realtime and thread_prio */
        "ldm={cpubind=1-3,count=3,thread_prio=11,spintime=1 },ldm",
        "ldm={cpubind=1-3,count=3,thread_prio=-1,spintime=1 },ldm",
        /* thread_prio out of range */
        "idxbld={ spintime=12 }",
        "rep={count=1},main={count=0},recv,ldm", /* rep count=1 requires main
                                                    count=1 */
        "main={count=2}",                        /* too many main threads*/
        "recv={count=0}",                        /* too few recv threads*/
        nullptr};

    for (Uint32 i = 0; ok[i]; i++) {
      THRConfig tmp;
<<<<<<< HEAD
      int res = tmp.do_parse(ok[i], 0, 0);
      printf("do_parse(%s) => %s - %s\n", ok[i], res == 0 ? "OK" : "FAIL",
             res == 0 ? tmp.getConfigString() : tmp.getErrorMessage());
=======
      int res = tmp.do_parse_thrconfig(ok[i], 0, 0);
      printf("do_parse_thrconfig(%s) => %s - %s\n", ok[i],
             res == 0 ? "OK" : "FAIL",
             res == 0 ? tmp.getConfigString() :
             tmp.getErrorMessage());
>>>>>>> e64a25e2
      OK(res == 0);
      {
        BaseString out(tmp.getConfigString());
        THRConfig check;
        OK(check.do_parse_thrconfig(out.c_str(), 0, 0) == 0);
        OK(strcmp(out.c_str(), check.getConfigString()) == 0);
      }
    }

    for (Uint32 i = 0; fail[i]; i++) {
      THRConfig tmp;
<<<<<<< HEAD
      int res = tmp.do_parse(fail[i], 0, 0);
      printf("do_parse(%s) => %s - %s\n", fail[i], res == 0 ? "OK" : "FAIL",
=======
      int res = tmp.do_parse_thrconfig(fail[i], 0, 0);
      printf("do_parse_thrconfig(%s) => %s - %s\n", fail[i],
             res == 0 ? "OK" : "FAIL",
>>>>>>> e64a25e2
             res == 0 ? "" : tmp.getErrorMessage());
      OK(res != 0);
    }
  }
  {
    BaseString err_msg;
    static const struct ParseEntries loc_parse_entries[] = {// name type
                                                            {"string_type", 1}};
    static const struct ParseParams loc_params[] = {
        {"string", ParseParams::S_STRING},
        {"unsigned", ParseParams::S_UNSIGNED}};
    const char *ok[] =

        {"string_type={string=\"abc\"}", nullptr};
    const char *fail[] = {
        "string_type", /* Empty specification not allowed here */
        "string_type={string=\"01234567890123456789012345678901234\"}",
        /* String too long */
        nullptr};
    for (Uint32 i = 0; ok[i]; i++) {
      fprintf(stderr, "read_params: %s\n", ok[i]);
      ParamValue values[NDB_ARRAY_SIZE(loc_params)];
      ParseThreadConfiguration parser(
          ok[i], &loc_parse_entries[0], NDB_ARRAY_SIZE(loc_parse_entries),
          &loc_params[0], NDB_ARRAY_SIZE(loc_params), err_msg);
      int ret_code;
      unsigned int type;
      int ret = parser.read_params(values, NDB_ARRAY_SIZE(loc_params), &type,
                                   &ret_code, false);
      OK(ret_code == 0);
      OK(type == 1);
      OK(ret == 0);
    }
    for (Uint32 i = 0; fail[i]; i++) {
      fprintf(stderr, "read_params: %s\n", fail[i]);
      ParamValue values[NDB_ARRAY_SIZE(loc_params)];
      ParseThreadConfiguration parser(
          fail[i], &loc_parse_entries[0], NDB_ARRAY_SIZE(loc_parse_entries),
          &loc_params[0], NDB_ARRAY_SIZE(loc_params), err_msg);
      int ret_code;
      unsigned int type;
      int ret = parser.read_params(values, NDB_ARRAY_SIZE(loc_params), &type,
                                   &ret_code, false);
      OK(ret == 1);
      OK(ret_code == -1);
    }
  }

  {
    /**
     * Test interaction with LockExecuteThreadToCPU
     */
    const char *t[] = {
        /** threads, LockExecuteThreadToCPU, answer */
        "1-8", "main={count=0},rep={count=0},recv,ldm={count=4}", "OK",
        "main={count=0},ldm={cpubind=1},ldm={cpubind=2},ldm={cpubind=3},ldm={"
        "cpubind=4},recv={cpubind=5},rep={count=0}",

        "1-5", "main={count=0},rep={count=0},recv,ldm={count=4}", "OK",
        "main={count=0},ldm={cpubind=1},ldm={cpubind=2},ldm={cpubind=3},ldm={"
        "cpubind=4},recv={cpubind=5},rep={count=0}",

        "1-3", "main={count=0},rep={count=0},recv,ldm={count=4}", "OK",
        "main={count=0},ldm={cpubind=2},ldm={cpubind=3},ldm={cpubind=2},ldm={"
        "cpubind=3},recv={cpubind=1},rep={count=0}",

        "1-4", "main={count=0},rep={count=0},recv,ldm={count=4}", "OK",
        "main={count=0},ldm={cpubind=2},ldm={cpubind=3},ldm={cpubind=4},ldm={"
        "cpubind=2},recv={cpubind=1},rep={count=0}",

        "1-8", "main={count=0},rep={count=0},recv,ldm={count=4},io={cpubind=8}",
        "OK",
        "main={count=0},ldm={cpubind=1},ldm={cpubind=2},ldm={cpubind=3},ldm={"
        "cpubind=4},recv={cpubind=5},rep={count=0},io={cpubind=8},idxbld={"
        "cpuset=1,2,3,4,5,6,7,8}",

        "1-8",
        "main={count=0},rep={count=0},recv,ldm={count=4},io={cpubind=8},idxbld="
        "{cpuset=5,6,8}",
        "OK",
        "main={count=0},ldm={cpubind=1},ldm={cpubind=2},ldm={cpubind=3},ldm={"
        "cpubind=4},recv={cpubind=5},rep={count=0},io={cpubind=8},idxbld={"
        "cpuset=5,6,8}",

        "1-8",
        "main={count=0},rep={count=0},recv,ldm={count=4,cpubind=1,4,5,6}", "OK",
        "main={count=0},ldm={cpubind=1},ldm={cpubind=4},ldm={cpubind=5},ldm={"
        "cpubind=6},recv={cpubind=2},rep={count=0}",

        "1-7",
        "main={count=0},rep={count=0},recv,ldm={count=4,cpubind=1,4,5,6},tc,tc",
        "OK",
        "main={count=0},ldm={cpubind=1},ldm={cpubind=4},ldm={cpubind=5},ldm={"
        "cpubind=6},recv={cpubind=2},rep={count=0},tc={cpubind=3},tc={cpubind="
        "7}",

        "1-6",
        "main={count=0},rep={count=0},recv,ldm={count=4,cpubind=1,4,5,6},tc",
        "OK",
        "main={count=0},ldm={cpubind=1},ldm={cpubind=4},ldm={cpubind=5},ldm={"
        "cpubind=6},recv={cpubind=2},rep={count=0},tc={cpubind=3}",

        "1-6",
        "main={count=0},rep={count=0},recv,ldm={count=4,cpubind=1,4,5,6},tc,tc",
        "FAIL",
        "Too few CPU's specifed with LockExecuteThreadToCPU. This is not "
        "supported when using multiple TC threads",

        "1-5", "tc", "OK",
        "main={cpubind=1},ldm={cpubind=2},recv={cpubind=3},rep={cpubind=4},tc={"
        "cpubind=5}",

        /* order does not matter */
        "1-4", "main, ldm", "OK",
        "main={cpubind=1},ldm={cpubind=2},recv={cpubind=3},rep={cpubind=4}",

        "1-4", "ldm, main", "OK",
        "main={cpubind=1},ldm={cpubind=2},recv={cpubind=3},rep={cpubind=4}",

        "1-5", "main={count=0}", "FAIL",
        "Can't set a rep thread without a main thread.",

        "1-2", "main={count=0},rep={count=0}", "OK",
        "main={count=0},ldm={cpubind=1},recv={cpubind=2},rep={count=0}",

        // END
        nullptr};

    for (unsigned i = 0; t[i]; i += 4) {
      THRConfig tmp;
<<<<<<< HEAD
      tmp.setLockExecuteThreadToCPU(t[i + 0]);
      const int _res = tmp.do_parse(t[i + 1], 0, 0);
      const int expect_res = strcmp(t[i + 2], "OK") == 0 ? 0 : -1;
=======
      tmp.setLockExecuteThreadToCPU(t[i+0]);
      const int _res = tmp.do_parse_thrconfig(t[i+1], 0, 0);
      const int expect_res = strcmp(t[i+2], "OK") == 0 ? 0 : -1;
>>>>>>> e64a25e2
      const int res = _res == expect_res ? 0 : -1;
      int ok = expect_res == 0 ? strcmp(tmp.getConfigString(), t[i + 3]) == 0
                               : strcmp(tmp.getErrorMessage(), t[i + 3]) == 0;
      printf("mask: %s conf: %s => %s(%s) - %s - %s\n", t[i + 0], t[i + 1],
             _res == 0 ? "OK" : "FAIL", _res == 0 ? "" : tmp.getErrorMessage(),
             tmp.getConfigString(), ok == 1 ? "CORRECT" : "INCORRECT");

      OK(res == 0);
      OK(ok == 1);
    }
  }

  for (Uint32 i = 9; i < 48; i++) {
    Uint32 t, l, s, r;
    computeThreadConfig(i, t, l, s, r);
    printf(
        "MaxNoOfExecutionThreads: %u lqh: %u tc: %u send: %u recv: %u main: 1 "
        "rep: 1 => sum: %u\n",
        i, l, t, s, r, 2 + l + t + s + r);
  }

  ndb_end(0);
  return 1;
}

#endif
#if 0

/**
 * This C-program was written by Mikael Ronstrom to
 *  produce good distribution of threads, given MaxNoOfExecutionThreads
 *
 * Good is based on his experience experimenting/benchmarking
 */
#include <stdio.h>

#define Uint32 unsigned int
#define TC_THREAD_INDEX 0
#define SEND_THREAD_INDEX 1
#define RECV_THREAD_INDEX 2
#define LQH_THREAD_INDEX 3
#define MAIN_THREAD_INDEX 4
#define REP_THREAD_INDEX 5

#define NUM_CHANGE_INDEXES 3
#define NUM_INDEXES 6

static double mult_factor[NUM_CHANGE_INDEXES];

static void
set_changeable_thread(Uint32 num_threads[NUM_INDEXES],
                      double float_num_threads[NUM_CHANGE_INDEXES],
                      Uint32 index)
{
  num_threads[index] = (Uint32)(float_num_threads[index]);
  float_num_threads[index] -= num_threads[index];
}

static Uint32
calculate_total(Uint32 num_threads[NUM_INDEXES])
{
  Uint32 total = 0;
  Uint32 i;
  for (i = 0; i < NUM_INDEXES; i++)
  {
    total += num_threads[i];
  }
  return total;
}

static Uint32
find_min_index(double float_num_threads[NUM_CHANGE_INDEXES])
{
  Uint32 min_index = 0;
  Uint32 i;
  double min = float_num_threads[0];

  for (i = 1; i < NUM_CHANGE_INDEXES; i++)
  {
    if (min > float_num_threads[i])
    {
      min = float_num_threads[i];
      min_index = i;
    }
  }
  return min_index;
}

static Uint32
find_max_index(double float_num_threads[NUM_CHANGE_INDEXES])
{
  Uint32 max_index = 0;
  Uint32 i;
  double max = float_num_threads[0];

  for (i = 1; i < NUM_CHANGE_INDEXES; i++)
  {
    if (max < float_num_threads[i])
    {
      max = float_num_threads[i];
      max_index = i;
    }
  }
  return max_index;
}

static void
add_thread(Uint32 num_threads[NUM_INDEXES],
           double float_num_threads[NUM_CHANGE_INDEXES])
{
  Uint32 i;
  Uint32 max_index = find_max_index(float_num_threads);
  num_threads[max_index]++;
  float_num_threads[max_index] -= (double)1;
  for (i = 0; i < NUM_CHANGE_INDEXES; i++)
    float_num_threads[i] += mult_factor[i];
}

static void
remove_thread(Uint32 num_threads[NUM_INDEXES],
              double float_num_threads[NUM_CHANGE_INDEXES])
{
  Uint32 i;
  Uint32 min_index = find_min_index(float_num_threads);
  num_threads[min_index]--;
  float_num_threads[min_index] += (double)1;
  for (i = 0; i < NUM_CHANGE_INDEXES; i++)
    float_num_threads[i] -= mult_factor[i];
}

static void
define_num_threads_per_type(Uint32 max_no_exec_threads,
                            Uint32 num_threads[NUM_INDEXES])
{
  Uint32 total_threads;
  Uint32 num_lqh_threads;
  Uint32 i;
  double float_num_threads[NUM_CHANGE_INDEXES];

  /* Baseline to start calculations at */
  num_threads[MAIN_THREAD_INDEX] = 1; /* Fixed */
  num_threads[REP_THREAD_INDEX] = 1; /* Fixed */
  num_lqh_threads = (max_no_exec_threads / 4) * 2;
  if (num_lqh_threads > 32)
    num_lqh_threads = 32;
  switch (num_lqh_threads)
  {
    case 4:
    case 6:
    case 8:
    case 10:
    case 12:
    case 16:
    case 20:
    case 24:
    case 32:
      break;
    case 14:
      num_lqh_threads = 12;
      break;
    case 22:
      num_lqh_threads = 20;
      break;
    case 18:
      num_lqh_threads = 16;
      break;
    case 26:
    case 28:
    case 30:
      num_lqh_threads = 24;
      break;
  }
  num_threads[LQH_THREAD_INDEX] = num_lqh_threads;

  /**
   * Rest of calculations are about calculating number of tc threads,
   * send threads and receive threads based on this input.
   * We do this by calculating a floating point number and using this to
   * select the next thread group to have one more added/removed.
   */
  mult_factor[TC_THREAD_INDEX] = 0.465;
  mult_factor[SEND_THREAD_INDEX] = 0.19;
  mult_factor[RECV_THREAD_INDEX] = 0.215;
  for (i = 0; i < NUM_CHANGE_INDEXES; i++)
    float_num_threads[i] = 0.5 + (mult_factor[i] * num_lqh_threads);

  set_changeable_thread(num_threads, float_num_threads, TC_THREAD_INDEX);
  set_changeable_thread(num_threads, float_num_threads, SEND_THREAD_INDEX);
  set_changeable_thread(num_threads, float_num_threads, RECV_THREAD_INDEX);

  total_threads = calculate_total(num_threads);

  while (total_threads != max_no_exec_threads)
  {
    if (total_threads < max_no_exec_threads)
      add_thread(num_threads, float_num_threads);
    else
      remove_thread(num_threads, float_num_threads);
    total_threads = calculate_total(num_threads);
  }
}

int main(int argc, char *argv)
{
  Uint32 num_threads[NUM_INDEXES];
  Uint32 i;

  ndb_init();

  printf("MaxNoOfExecutionThreads,LQH,TC,send,recv\n");
  for (i = 9; i <= 72; i++)
  {
    define_num_threads_per_type(i, num_threads);
    printf("{ %u, %u, %u, %u, %u },\n",
           i,
           num_threads[LQH_THREAD_INDEX],
           num_threads[TC_THREAD_INDEX],
           num_threads[SEND_THREAD_INDEX],
           num_threads[RECV_THREAD_INDEX]);
  }
  ndb_end(0);
  return 0;
}

#endif<|MERGE_RESOLUTION|>--- conflicted
+++ resolved
@@ -47,16 +47,6 @@
   } while (0)
 #endif
 
-<<<<<<< HEAD
-static const struct ParseEntries m_parse_entries[] = {
-    // name     type
-    {"main", THRConfig::T_MAIN},      {"ldm", THRConfig::T_LDM},
-    {"recv", THRConfig::T_RECV},      {"rep", THRConfig::T_REP},
-    {"io", THRConfig::T_IO},          {"watchdog", THRConfig::T_WD},
-    {"tc", THRConfig::T_TC},          {"send", THRConfig::T_SEND},
-    {"idxbld", THRConfig::T_IXBLD},   {"query", THRConfig::T_QUERY},
-    {"recover", THRConfig::T_RECOVER}};
-=======
 
 static const struct ParseEntries m_parse_entries[] =
 {
@@ -71,7 +61,6 @@
   { "send",  THRConfig::T_SEND },
   { "idxbld",THRConfig::T_IXBLD},
 };
->>>>>>> e64a25e2
 
 /**
  * The min and max values for T_IO (IO threads) and T_WD (watchdog threads)
@@ -83,35 +72,6 @@
  * There are other properties such as thread priority that can be set on those
  * thread types.
  */
-<<<<<<< HEAD
-static const struct THRConfig::Entries m_entries[] = {
-    // type                min max                       exec thread   permanent
-    // default_count
-    {THRConfig::T_MAIN, 0, 1, true, true, 1},
-    {THRConfig::T_LDM, 0, MAX_NDBMT_LQH_THREADS, true, true, 1},
-    {THRConfig::T_RECV, 1, MAX_NDBMT_RECEIVE_THREADS, true, true, 1},
-    {THRConfig::T_REP, 0, 1, true, true, 1},
-    {THRConfig::T_IO, 1, 1, false, true, 1},
-    {THRConfig::T_WD, 1, 1, false, true, 1},
-    {THRConfig::T_TC, 0, MAX_NDBMT_TC_THREADS, true, true, 0},
-    {THRConfig::T_SEND, 0, MAX_NDBMT_SEND_THREADS, true, true, 0},
-    {THRConfig::T_IXBLD, 0, 1, false, false, 0},
-    {THRConfig::T_QUERY, 0, MAX_NDBMT_QUERY_THREADS, true, true, 0},
-    {THRConfig::T_RECOVER, 0, MAX_NDBMT_QUERY_THREADS, false, false, 0}};
-
-static const struct ParseParams m_params[] = {
-    {"count", ParseParams::S_UNSIGNED},
-    {"cpubind", ParseParams::S_BITMASK},
-    {"cpubind_exclusive", ParseParams::S_BITMASK},
-    {"cpuset", ParseParams::S_BITMASK},
-    {"cpuset_exclusive", ParseParams::S_BITMASK},
-    {"realtime", ParseParams::S_UNSIGNED},
-    {"spintime", ParseParams::S_UNSIGNED},
-    {"thread_prio", ParseParams::S_UNSIGNED},
-    {"nosend", ParseParams::S_UNSIGNED}};
-
-#define IX_COUNT 0
-=======
 static const struct THRConfig::Entries m_entries[] =
 { 
   //type                min max                       exec thread   permanent default_count
@@ -126,21 +86,18 @@
   { THRConfig::T_IXBLD, 0, 1,                         false,        false,    0 },
 };
 
-static const struct ParseParams m_params[] =
-{
-  { "count",    ParseParams::S_UNSIGNED },
-  { "cpubind",  ParseParams::S_BITMASK },
-  { "cpubind_exclusive",  ParseParams::S_BITMASK },
-  { "cpuset",   ParseParams::S_BITMASK },
-  { "cpuset_exclusive",   ParseParams::S_BITMASK },
-  { "realtime", ParseParams::S_UNSIGNED },
-  { "spintime", ParseParams::S_UNSIGNED },
-  { "thread_prio", ParseParams::S_UNSIGNED },
-  { "nosend", ParseParams::S_UNSIGNED }
-};
-
-#define IX_COUNT    0
->>>>>>> e64a25e2
+static const struct ParseParams m_params[] = {
+    {"count", ParseParams::S_UNSIGNED},
+    {"cpubind", ParseParams::S_BITMASK},
+    {"cpubind_exclusive", ParseParams::S_BITMASK},
+    {"cpuset", ParseParams::S_BITMASK},
+    {"cpuset_exclusive", ParseParams::S_BITMASK},
+    {"realtime", ParseParams::S_UNSIGNED},
+    {"spintime", ParseParams::S_UNSIGNED},
+    {"thread_prio", ParseParams::S_UNSIGNED},
+    {"nosend", ParseParams::S_UNSIGNED}};
+
+#define IX_COUNT 0
 #define IX_CPUBIND 1
 #define IX_CPUBIND_EXCLUSIVE 2
 #define IX_CPUSET 3
@@ -217,11 +174,6 @@
   m_threads[t].push_back(tmp);
 }
 
-<<<<<<< HEAD
-static void computeThreadConfig(Uint32 MaxNoOfExecutionThreads,
-                                Uint32 &tcthreads, Uint32 &lqhthreads,
-                                Uint32 &sendthreads, Uint32 &recvthreads) {
-=======
 Uint32
 THRConfig::getRRGroups(Uint32 thr_no,
                        Uint32 num_ldm_threads,
@@ -259,9 +211,7 @@
                     Uint32 & tcthreads,
                     Uint32 & lqhthreads,
                     Uint32 & sendthreads,
-                    Uint32 & recvthreads)
-{
->>>>>>> e64a25e2
+                    Uint32 & recvthreads) {
   assert(MaxNoOfExecutionThreads >= 9);
   static const struct entry {
     Uint32 M;
@@ -303,63 +253,6 @@
   recvthreads = table[P].recv;
 }
 
-<<<<<<< HEAD
-static Uint32 g_num_query_threads_per_ldm = 0;
-
-void THRConfig::compute_automatic_thread_config(
-    Uint32 num_cpus, Uint32 &tc_threads, Uint32 &ldm_threads,
-    Uint32 &query_threads, Uint32 &recover_threads, Uint32 &main_threads,
-    Uint32 &rep_threads, Uint32 &send_threads, Uint32 &recv_threads) {
-  static const struct map_entry {
-    Uint32 cpu_cnt;
-    Uint32 mapped_id;
-  } map_table[] = {
-      {1, 0},    {2, 1},    {3, 1},    {4, 2},    {5, 2},    {6, 3},
-      {7, 3},    {8, 4},    {9, 4},    {10, 5},   {11, 5},   {12, 6},
-      {13, 6},   {14, 7},   {15, 7},   {16, 8},   {17, 8},   {18, 9},
-      {19, 9},   {20, 10},  {21, 10},  {22, 11},  {23, 11},  {24, 12},
-      {25, 12},  {26, 13},  {27, 13},  {28, 14},  {29, 14},  {30, 15},
-      {31, 15},  {32, 16},  {33, 16},  {34, 16},  {35, 16},  {36, 17},
-      {37, 17},  {38, 17},  {39, 17},  {40, 18},  {41, 18},  {42, 18},
-      {43, 18},  {44, 19},  {45, 19},  {46, 19},  {47, 19},  {48, 20},
-      {49, 20},  {50, 20},  {51, 20},  {52, 21},  {53, 21},  {54, 21},
-      {55, 21},  {56, 22},  {57, 22},  {58, 22},  {59, 22},  {60, 23},
-      {61, 23},  {62, 23},  {63, 23},  {64, 24},  {65, 24},  {66, 24},
-      {67, 24},  {68, 24},  {69, 24},  {70, 24},  {71, 24},  {72, 25},
-      {73, 25},  {74, 25},  {75, 25},  {76, 25},  {77, 25},  {78, 25},
-      {79, 25},  {80, 26},  {81, 26},  {82, 26},  {83, 26},  {84, 26},
-      {85, 26},  {86, 26},  {87, 26},  {88, 27},  {89, 27},  {90, 27},
-      {91, 27},  {92, 27},  {93, 27},  {94, 27},  {95, 27},  {96, 28},
-      {97, 28},  {98, 28},  {99, 28},  {100, 28}, {101, 28}, {102, 28},
-      {103, 28}, {104, 29}, {105, 29}, {106, 29}, {107, 29}, {108, 29},
-      {109, 29}, {110, 29}, {111, 29}, {112, 30}, {113, 30}, {114, 30},
-      {115, 30}, {116, 30}, {117, 30}, {118, 30}, {119, 30}, {120, 31},
-      {121, 31}, {122, 31}, {123, 31}, {124, 31}, {125, 31}, {126, 31},
-      {127, 31}, {128, 32}, {129, 32}, {130, 32}, {131, 32}, {132, 32},
-      {133, 32}, {134, 32}, {135, 32}, {136, 32}, {137, 32}, {138, 32},
-      {139, 32}, {140, 33}, {141, 33}, {142, 33}, {143, 33}, {144, 33},
-      {145, 33}, {146, 33}, {147, 33}, {148, 33}, {149, 33}, {150, 33},
-      {151, 33}, {152, 34}, {153, 34}, {154, 34}, {155, 34}, {156, 34},
-      {157, 34}, {158, 34}, {159, 34}, {160, 34}, {161, 34}, {162, 34},
-      {163, 34}, {164, 35}, {165, 35}, {166, 35}, {167, 35}, {168, 35},
-      {169, 35}, {170, 35}, {171, 35}, {172, 35}, {173, 35}, {174, 35},
-      {175, 35}, {176, 36}, {177, 36}, {178, 36}, {179, 36}, {180, 36},
-      {181, 36}, {182, 36}, {183, 36}, {184, 36}, {185, 36}, {186, 36},
-      {187, 36}, {188, 37}, {189, 37}, {190, 37}, {191, 37}, {192, 37},
-      {193, 37}, {194, 37}, {195, 37}, {196, 37}, {197, 37}, {198, 37},
-      {199, 37}, {200, 38}, {201, 38}, {202, 38}, {203, 38}, {204, 38},
-      {205, 38}, {206, 38}, {207, 38}, {208, 38}, {209, 38}, {210, 38},
-      {211, 38}, {212, 39}, {213, 39}, {214, 39}, {215, 39}, {216, 39},
-      {217, 39}, {218, 39}, {219, 39}, {220, 39}, {221, 39}, {222, 39},
-      {223, 39}, {224, 40}, {225, 40}, {226, 40}, {227, 40}, {228, 40},
-      {229, 40}, {230, 40}, {231, 40}, {232, 40}, {233, 40}, {234, 40},
-      {235, 40}, {236, 40}, {237, 40}, {238, 40}, {239, 40}, {240, 41},
-      {241, 41}, {242, 41}, {243, 41}, {244, 41}, {245, 41}, {246, 41},
-      {247, 41}, {248, 41}, {249, 41}, {250, 41}, {251, 41}, {252, 41},
-      {253, 41}, {254, 41}, {255, 41}};
-
-  static const struct entry {
-=======
 void
 THRConfig::compute_automatic_thread_config(
   Uint32 & num_cpus,
@@ -422,9 +315,7 @@
     { 44, 22 }
   };
 
-  static const struct entry
-  {
->>>>>>> e64a25e2
+  static const struct entry {
     Uint32 map_id;
     Uint32 main_threads;
     Uint32 rep_threads;
@@ -554,38 +445,6 @@
   else
   {
     used_map_id = map_table[cpu_cnt - 1].mapped_id;
-<<<<<<< HEAD
-  }
-  main_threads = table[used_map_id].main_threads;
-  rep_threads = table[used_map_id].rep_threads;
-  ldm_threads = table[used_map_id].ldm_threads;
-  query_threads = table[used_map_id].query_threads;
-  tc_threads = table[used_map_id].tc_threads;
-  send_threads = table[used_map_id].send_threads;
-  recv_threads = table[used_map_id].recv_threads;
-  ldm_threads += query_threads;
-  query_threads = 0;
-
-  recover_threads = cpu_cnt - ldm_threads;
-
-  if (cpu_cnt < 5)
-  {
-    main_threads = 0;
-    recover_threads = 0;
-    ldm_threads = 0;
-    recv_threads = cpu_cnt;
-  }
-
-  Uint32 tot_threads = main_threads;
-  tot_threads += rep_threads;
-  tot_threads += ldm_threads;
-  tot_threads += tc_threads;
-  tot_threads += recv_threads;
-
-  if (tot_threads > NDBMT_MAX_BLOCK_INSTANCES) {
-    /* Have to ensure total number of block instances are not beyond limit */
-    recover_threads -= (tot_threads - NDBMT_MAX_BLOCK_INSTANCES);
-=======
     main_threads = table[used_map_id].main_threads;
     rep_threads = table[used_map_id].rep_threads;
     ldm_threads = table[used_map_id].ldm_threads;
@@ -596,7 +455,6 @@
     {
       tc_threads++;
     }
->>>>>>> e64a25e2
   }
 }
 
@@ -613,19 +471,13 @@
   }
 }
 
-<<<<<<< HEAD
-int THRConfig::do_parse(unsigned realtime, unsigned spintime, unsigned num_cpus,
-                        unsigned &num_rr_groups) {
-=======
 int
 THRConfig::do_parse_auto(unsigned realtime,
                          unsigned spintime,
                          unsigned num_cpus,
                          unsigned &num_rr_groups,
                          bool use_tc_threads,
-                         bool use_ldm_threads)
-{
->>>>>>> e64a25e2
+                         bool use_ldm_threads) {
   Uint32 tc_threads = 0;
   Uint32 ldm_threads = 0;
   Uint32 main_threads = 0;
@@ -704,19 +556,7 @@
   for (Uint32 i = 0; i < tc_threads; i++) {
     add(T_TC, realtime, spintime);
   }
-<<<<<<< HEAD
-  if (recover_threads > query_threads)
-  {
-    Uint32 num_recover_threads_only = recover_threads - query_threads;
-    for (Uint32 i = 0; i < num_recover_threads_only; i++) {
-      add(T_RECOVER, realtime, spintime);
-    }
-  }
   for (Uint32 i = 0; i < send_threads; i++) {
-=======
-  for (Uint32 i = 0; i < send_threads; i++)
-  {
->>>>>>> e64a25e2
     add(T_SEND, realtime, spintime);
   }
   for (Uint32 i = 0; i < recv_threads; i++) {
@@ -732,12 +572,7 @@
   require(calc_num_cpus <= num_cpus);
 
   struct ndb_hwinfo *hwinfo = Ndb_GetHWInfo(false);
-<<<<<<< HEAD
-  if (hwinfo->is_cpuinfo_available && num_cpus == 0) {
-=======
-  if (hwinfo->is_cpuinfo_available && config_num_cpus == 0)
-  {
->>>>>>> e64a25e2
+  if (hwinfo->is_cpuinfo_available && config_num_cpus == 0) {
     /**
      * With CPU information available we will perform CPU locking as well
      * in an automated fashion. We have prepared the HW information such
@@ -954,32 +789,18 @@
         }
       }
     }
-<<<<<<< HEAD
   } else {
-    num_rr_groups = Ndb_GetRRGroups(ldm_threads);
-=======
-  }
-  else
-  {
     num_rr_groups = Ndb_GetRRGroups(num_query_instances);
->>>>>>> e64a25e2
   }
   return 0;
 }
 
-<<<<<<< HEAD
-int THRConfig::do_parse(unsigned MaxNoOfExecutionThreads,
-                        unsigned __ndbmt_lqh_threads, unsigned __ndbmt_classic,
-                        unsigned realtime, unsigned spintime) {
-=======
 int
 THRConfig::do_parse_classic(unsigned MaxNoOfExecutionThreads,
                             unsigned __ndbmt_lqh_threads,
                             unsigned __ndbmt_classic,
                             unsigned realtime,
-                            unsigned spintime)
-{
->>>>>>> e64a25e2
+                            unsigned spintime) {
   /**
    * This is old ndbd.cpp : get_multithreaded_config
    */
@@ -1608,16 +1429,10 @@
   return 0;
 }
 
-<<<<<<< HEAD
-int THRConfig::do_parse(const char *ThreadConfig, unsigned realtime,
-                        unsigned spintime) {
-=======
 int
 THRConfig::do_parse_thrconfig(const char * ThreadConfig,
                               unsigned realtime,
-                              unsigned spintime)
-{
->>>>>>> e64a25e2
+                              unsigned spintime) {
   int ret = handle_spec(ThreadConfig, realtime, spintime);
   if (ret != 0) return ret;
 
@@ -1783,17 +1598,11 @@
 
     for (Uint32 i = 0; ok[i]; i++) {
       THRConfig tmp;
-<<<<<<< HEAD
-      int res = tmp.do_parse(ok[i], 0, 0);
-      printf("do_parse(%s) => %s - %s\n", ok[i], res == 0 ? "OK" : "FAIL",
-             res == 0 ? tmp.getConfigString() : tmp.getErrorMessage());
-=======
       int res = tmp.do_parse_thrconfig(ok[i], 0, 0);
       printf("do_parse_thrconfig(%s) => %s - %s\n", ok[i],
              res == 0 ? "OK" : "FAIL",
              res == 0 ? tmp.getConfigString() :
              tmp.getErrorMessage());
->>>>>>> e64a25e2
       OK(res == 0);
       {
         BaseString out(tmp.getConfigString());
@@ -1805,14 +1614,9 @@
 
     for (Uint32 i = 0; fail[i]; i++) {
       THRConfig tmp;
-<<<<<<< HEAD
-      int res = tmp.do_parse(fail[i], 0, 0);
-      printf("do_parse(%s) => %s - %s\n", fail[i], res == 0 ? "OK" : "FAIL",
-=======
       int res = tmp.do_parse_thrconfig(fail[i], 0, 0);
       printf("do_parse_thrconfig(%s) => %s - %s\n", fail[i],
              res == 0 ? "OK" : "FAIL",
->>>>>>> e64a25e2
              res == 0 ? "" : tmp.getErrorMessage());
       OK(res != 0);
     }
@@ -1943,15 +1747,9 @@
 
     for (unsigned i = 0; t[i]; i += 4) {
       THRConfig tmp;
-<<<<<<< HEAD
-      tmp.setLockExecuteThreadToCPU(t[i + 0]);
-      const int _res = tmp.do_parse(t[i + 1], 0, 0);
-      const int expect_res = strcmp(t[i + 2], "OK") == 0 ? 0 : -1;
-=======
       tmp.setLockExecuteThreadToCPU(t[i+0]);
       const int _res = tmp.do_parse_thrconfig(t[i+1], 0, 0);
       const int expect_res = strcmp(t[i+2], "OK") == 0 ? 0 : -1;
->>>>>>> e64a25e2
       const int res = _res == expect_res ? 0 : -1;
       int ok = expect_res == 0 ? strcmp(tmp.getConfigString(), t[i + 3]) == 0
                                : strcmp(tmp.getErrorMessage(), t[i + 3]) == 0;
