/*
   Copyright (c) 2003, 2023, Oracle and/or its affiliates.
   Copyright (c) 2021, 2023, Hopsworks and/or its affiliates.

   This program is free software; you can redistribute it and/or modify
   it under the terms of the GNU General Public License, version 2.0,
   as published by the Free Software Foundation.

   This program is also distributed with certain software (including
   but not limited to OpenSSL) that is licensed under separate terms,
   as designated in a particular file or component or in included license
   documentation.  The authors of MySQL hereby grant you an additional
   permission to link the program and your derivative works with the
   separately licensed software that they have included with MySQL.

   This program is distributed in the hope that it will be useful,
   but WITHOUT ANY WARRANTY; without even the implied warranty of
   MERCHANTABILITY or FITNESS FOR A PARTICULAR PURPOSE.  See the
   GNU General Public License, version 2.0, for more details.

   You should have received a copy of the GNU General Public License
   along with this program; if not, write to the Free Software
   Foundation, Inc., 51 Franklin St, Fifth Floor, Boston, MA 02110-1301  USA
*/

#include "Config.hpp"
#include "util/require.h"

#include <mgmapi.h>
#include <NdbOut.hpp>
#include "ConfigInfo.hpp"

#include <HashMap.hpp>

<<<<<<< HEAD
#include <EventLogger.hpp>
extern EventLogger * g_eventLogger;

Config::Config(ndb_mgm_configuration *configuration) :
  m_configuration(configuration)
{
}

=======
Config::Config(ndb_mgm_configuration *configuration)
    : m_configuration(configuration) {}
>>>>>>> 2bf0f4a5

Config::Config(ConfigValues *config_values)
    : m_configuration(
          reinterpret_cast<ndb_mgm_configuration *>(config_values)) {}

Config::Config(const Config *conf) {
  assert(conf);
  UtilBuffer buf;
  conf->pack(buf, OUR_V2_VERSION);
  ConfigValuesFactory cvf;
  cvf.unpack_buf(buf);
  m_configuration = (ndb_mgm_configuration *)cvf.getConfigValues();
}

Config::~Config() { ndb_mgm_destroy_configuration(m_configuration); }

unsigned sections[] = {CFG_SECTION_SYSTEM, CFG_SECTION_NODE,
                       CFG_SECTION_CONNECTION};
const size_t num_sections = sizeof(sections) / sizeof(unsigned);

void Config::print(const char *section_filter, NodeId nodeid_filter,
                   const char *param_filter, NdbOut &out) const {
  const ConfigInfo &default_info = ConfigInfo::default_instance();

  for (unsigned i = 0; i < num_sections; i++) {
    unsigned section = sections[i];
    ConfigIter it(this, section);

    if (it.first()) continue;

    for (; it.valid(); it.next()) {
      Uint32 section_type;
      if (it.get(CFG_TYPE_OF_SECTION, &section_type) != 0) continue;

      const ConfigInfo::ParamInfo *pinfo = nullptr;
      ConfigInfo::ParamInfoIter param_iter(default_info, section, section_type);

      const char *section_name =
          default_info.sectionName(section, section_type);

      // Section name filter
      if (section_filter &&                      // Filter is on
          strcmp(section_filter, section_name))  // Value is different
        continue;

      // NodeId filter
      Uint32 nodeid = 0;
      it.get(CFG_NODE_ID, &nodeid);
      if (nodeid_filter &&          // Filter is on
          nodeid_filter != nodeid)  // Value is different
        continue;

      /*  Loop through the section and print those values that exist */
      Uint32 val;
      Uint64 val64;
      const char *val_str;
      while ((pinfo = param_iter.next())) {
        // Param name filter
        if (param_filter &&                       // Filter is on
            strcmp(param_filter, pinfo->_fname))  // Value is different
          continue;

        if (section_name)  // Print section name only first time
        {
          out << "[" << section_name << "]" << endl;
          section_name = nullptr;
        }

        if (!it.get(pinfo->_paramId, &val))
          out << pinfo->_fname << "=" << val << endl;
        else if (!it.get(pinfo->_paramId, &val64))
          out << pinfo->_fname << "=" << val64 << endl;
        else if (!it.get(pinfo->_paramId, &val_str))
          out << pinfo->_fname << "=" << val_str << endl;
      }
    }
  }
}

Uint32 Config::getGeneration() const {
  Uint32 generation;
  ConfigIter iter(this, CFG_SECTION_SYSTEM);

  if (iter.get(CFG_SYS_CONFIG_GENERATION, &generation)) return 0;

  return generation;
}

Uint32 Config::getPrimaryMgmNode() const {
  Uint32 primaryMgmNode;
  ConfigIter iter(this, CFG_SECTION_SYSTEM);

  if (iter.get(CFG_SYS_PRIMARY_MGM_NODE, &primaryMgmNode)) return 0;

  return primaryMgmNode;
}

const char *Config::getName() const {
  const char *name;
  ConfigIter iter(this, CFG_SECTION_SYSTEM);

  if (iter.get(CFG_SYS_NAME, &name)) return nullptr;

  return name;
}

bool Config::setValue(Uint32 section, Uint32 section_no, Uint32 id,
                      Uint32 new_val) {
  ConfigValues::Iterator iter(m_configuration->m_config_values);
  if (!iter.openSection(section, section_no)) return false;

  if (!iter.set(id, new_val)) return false;

  return true;
}

bool Config::setValue(Uint32 section, Uint32 section_no, Uint32 id,
                      const char *new_val) {
  ConfigValues::Iterator iter(m_configuration->m_config_values);
  if (!iter.openSection(section, section_no)) return false;

  if (!iter.set(id, new_val)) return false;

  return true;
}

bool Config::setGeneration(Uint32 new_gen) {
  return setValue(CFG_SECTION_SYSTEM, 0, CFG_SYS_CONFIG_GENERATION, new_gen);
}

bool Config::setPrimaryMgmNode(Uint32 new_primary) {
  return setValue(CFG_SECTION_SYSTEM, 0, CFG_SYS_PRIMARY_MGM_NODE, new_primary);
}

bool Config::setName(const char *new_name) {
  return setValue(CFG_SECTION_SYSTEM, 0, CFG_SYS_NAME, new_name);
}

Uint32 Config::pack(UtilBuffer &buf, bool v2) const {
  return v2 ? m_configuration->m_config_values.pack_v2(buf)
            : m_configuration->m_config_values.pack_v1(buf);
}

#include <ndb_base64.h>

bool Config::pack64_encode(BaseString &encoded, const UtilBuffer &buf) const {
  const uint64 encoded_length = base64_needed_encoded_length(buf.length());
  require(encoded_length > 0);  // Always need room for null termination
  if (encoded_length > UINT32_MAX) return false;

  // Make BaseString internal buffer correct size by filling with space.
  encoded.assign(encoded_length - 1, ' ');
  /*
   * Ok to cast away const, we have made sure buffer is writable and correct
   * size above, and we now that base64_encode will write exactly that much
   * including null termination.
   */
  char *encoded_buf = const_cast<char *>(encoded.c_str());

  if (base64_encode(buf.get_data(), buf.length(), encoded_buf)) return false;
  assert(strlen(encoded.c_str()) == encoded_length - 1);
  return true;
}

bool Config::pack64_v1(BaseString &encoded) const {
  UtilBuffer buf;
  if (m_configuration->m_config_values.pack_v1(buf) == 0) return false;

  return pack64_encode(encoded, buf);
}

bool Config::pack64_v2(BaseString &encoded, Uint32 node_id) const {
  UtilBuffer buf;
  if (m_configuration->m_config_values.pack_v2(buf, node_id) == 0) return false;

  return pack64_encode(encoded, buf);
}

enum diff_types {
  DT_DIFF,             // Value differed
  DT_MISSING_VALUE,    // Value didn't exist
  DT_MISSING_SECTION,  // Section missing
  DT_ILLEGAL_CHANGE    // Illegal change detected
};

static void add_diff(const char *name, const char *key, Properties &diff,
                     const char *value_name, Properties *value) {
  Properties *section;
  // Create a new section if it did not exist
  if (!diff.getCopy(key, &section)) {
    Properties new_section(true);
    new_section.put("Key", key);
    new_section.put("Name", name);

    require(diff.put(key, &new_section));

    // Get copy of section
    require(diff.getCopy(key, &section));
  }

  // Make sure type of diff has been set
  Uint32 type;
  require(value->get("Type", &type));

  require(value->put("Name", value_name));

  // Add the value to the section if not already added
  // (a changed value will be detected twice)
  if (!section->put(value_name, value))
    require(section->getPropertiesErrno() ==
            E_PROPERTIES_ELEMENT_ALREADY_EXISTS);

  // Put the updated section into the diff
  require(diff.put(key, section, true));

  delete section;
}

static void compare_value(const char *name, const char *key,
                          const ConfigInfo::ParamInfo *pinfo,
                          ConfigValues::ConstIterator &it,
                          ConfigValues::ConstIterator &it2, Properties &diff) {
  Uint32 pid = pinfo->_paramId;
  {
    Uint32 val;
    if (it.get(pid, &val) == true) {
      Uint32 val2;
      if (it2.get(pid, &val2) == true) {
        if (val != val2) {
          Properties info(true);
          info.put("Type", DT_DIFF);
          info.put("New", val2);
          info.put("Old", val);
          add_diff(name, key, diff, pinfo->_fname, &info);
        }
      } else {
        Properties info(true);
        info.put("Type", DT_MISSING_VALUE);
        info.put("Old", val);
        add_diff(name, key, diff, pinfo->_fname, &info);
      }
      return;
    }
  }

  {
    Uint64 val;
    if (it.get(pid, &val) == true) {
      Uint64 val2;
      if (it2.get(pid, &val2) == true) {
        if (val != val2) {
          Properties info(true);
          info.put("Type", DT_DIFF);
          info.put64("New", Uint64(val2));
          info.put64("Old", Uint64(val));
          add_diff(name, key, diff, pinfo->_fname, &info);
        }
      } else {
        Properties info(true);
        info.put("Type", DT_MISSING_VALUE);
        info.put64("Old", Uint64(val));
        add_diff(name, key, diff, pinfo->_fname, &info);
      }
      return;
    }
  }

  {
    const char *val;
    if (it.get(pid, &val) == true) {
      const char *val2;
      if (it2.get(pid, &val2) == true) {
        if (strcmp(val, val2)) {
          Properties info(true);
          info.put("Type", DT_DIFF);
          info.put("New", val2);
          info.put("Old", val);
          add_diff(name, key, diff, pinfo->_fname, &info);
        }
      } else {
        Properties info(true);
        info.put("Type", DT_MISSING_VALUE);
        info.put("Old", val);
        add_diff(name, key, diff, pinfo->_fname, &info);
      }
      return;
    }
  }
}

static void diff_system(const Config *a, const Config *b, Properties &diff) {
  ConfigIter itA(a, CFG_SECTION_SYSTEM);
  ConfigIter itB(b, CFG_SECTION_SYSTEM);

  // Check each possible configuration value
  const ConfigInfo &default_info = ConfigInfo::default_instance();
  const ConfigInfo::ParamInfo *pinfo = nullptr;
  ConfigInfo::ParamInfoIter param_iter(default_info, CFG_SECTION_SYSTEM,
                                       CFG_SECTION_SYSTEM);
  while ((pinfo = param_iter.next())) {
    /*  Loop through the section and compare values */
    compare_value("SYSTEM", "", pinfo, itA.m_config, itB.m_config, diff);
  }
}

static void diff_nodes(const Config *a, const Config *b, Properties &diff) {
  const ConfigInfo &default_info = ConfigInfo::default_instance();
  ConfigIter itA(a, CFG_SECTION_NODE);

  for (; itA.valid(); itA.next()) {
    /* Get typ of Node */
    Uint32 nodeType;
    require(itA.get(CFG_TYPE_OF_SECTION, &nodeType) == 0);

    BaseString name(default_info.sectionName(CFG_SECTION_NODE, nodeType));

    /* Get NodeId which is "primary key" */
    Uint32 nodeId;
    require(itA.get(CFG_NODE_ID, &nodeId) == 0);

    BaseString key;
    key.assfmt("NodeId=%d", nodeId);

    /* Position itB in the section with same NodeId */
    ConfigIter itB(b, CFG_SECTION_NODE);
    if (itB.find(CFG_NODE_ID, nodeId) != 0) {
      // A whole node has been removed
      Properties info(true);
      info.put("Type", DT_MISSING_SECTION);
      info.put("Why", "Node removed");
      add_diff(name.c_str(), key.c_str(), diff, "Node removed", &info);

      continue;
    }

    /* Make sure it has the same node type */
    Uint32 nodeType2;
    require(itB.get(CFG_TYPE_OF_SECTION, &nodeType2) == 0);
    if ((nodeType == NODE_TYPE_DB || nodeType == NODE_TYPE_MGM) &&
        nodeType != nodeType2) {
      // DB or MGM node has changed type -> not allowed change
      Properties info(true);
      info.put("Type", DT_ILLEGAL_CHANGE);
      info.put("Why", "Node has changed type");
      add_diff(name.c_str(), key.c_str(), diff, "Node type changed", &info);
      continue;
    }

    // Check each possible configuration value
    const ConfigInfo::ParamInfo *pinfo = nullptr;
    ConfigInfo::ParamInfoIter param_iter(default_info, CFG_SECTION_NODE,
                                         nodeType);
    while ((pinfo = param_iter.next())) {
      /*  Loop through the section and compare values */
      compare_value(name.c_str(), key.c_str(), pinfo, itA.m_config,
                    itB.m_config, diff);
    }
  }
}

struct NodePair {
  Uint32 nodeId1;
  Uint32 nodeId2;
  NodePair(Uint32 n1, Uint32 n2) : nodeId1(n1), nodeId2(n2) {}
};

static void diff_connections(const Config *a, const Config *b,
                             Properties &diff) {
  // Build lookup table to make it a quick operation to check
  // if a given connection(with "primary key" NodeId1+NodeId2)
  // exists in other config, in such case return the section number
  // so that the section can be retrieved quickly
  HashMap<NodePair, Uint32> lookup;
  {
    Uint32 nodeId1, nodeId2;
    ConfigIter itB(b, CFG_SECTION_CONNECTION);
    for (; itB.valid(); itB.next()) {
      require(itB.get(CFG_CONNECTION_NODE_1, &nodeId1) == 0);
      require(itB.get(CFG_CONNECTION_NODE_2, &nodeId2) == 0);

      require(lookup.insert(NodePair(nodeId1, nodeId2), itB.m_sectionNo));
    }
  }

  const ConfigInfo &default_info = ConfigInfo::default_instance();
  ConfigIter itA(a, CFG_SECTION_CONNECTION);

  for (; itA.valid(); itA.next()) {
    /* Get typ of connection */
    Uint32 connectionType;
    require(itA.get(CFG_TYPE_OF_SECTION, &connectionType) == 0);

    BaseString name(
        default_info.sectionName(CFG_SECTION_CONNECTION, connectionType));

    /* Get NodeId1 and NodeId2 which is "primary key" */
    Uint32 nodeId1_A, nodeId2_A;
    require(itA.get(CFG_CONNECTION_NODE_1, &nodeId1_A) == 0);
    require(itA.get(CFG_CONNECTION_NODE_2, &nodeId2_A) == 0);

    BaseString key;
    key.assfmt("NodeId1=%d;NodeId2=%d", nodeId1_A, nodeId2_A);

    /* Lookup connection and get section no if it exists */
    Uint32 sectionNo;
    if (!lookup.search(NodePair(nodeId1_A, nodeId2_A), sectionNo)) {
      // A connection has been removed
      Properties info(true);
      info.put("Type", DT_MISSING_SECTION);
      info.put("Why", "Connection removed");
      add_diff(name.c_str(), key.c_str(), diff, "Connection removed", &info);

      continue;
    }

    /* Open the connection section in other config */
    ConfigValues::ConstIterator itB(b->m_configuration->m_config_values);
    require(itB.openSection(CFG_SECTION_CONNECTION, sectionNo) == true);

    Uint32 nodeId1_B = 0; /* Silence compiler warning */
    Uint32 nodeId2_B = 0; /* Silence compiler warning */
    require(itB.get(CFG_CONNECTION_NODE_1, &nodeId1_B) == true);
    require(itB.get(CFG_CONNECTION_NODE_2, &nodeId2_B) == true);
    require(nodeId1_A == nodeId1_B && nodeId2_A == nodeId2_B);

    // Check each possible configuration value
    const ConfigInfo::ParamInfo *pinfo = nullptr;
    ConfigInfo::ParamInfoIter param_iter(default_info, CFG_SECTION_CONNECTION,
                                         connectionType);
    while ((pinfo = param_iter.next())) {
      /*  Loop through the section and compare values */
      compare_value(name.c_str(), key.c_str(), pinfo, itA.m_config, itB, diff);
    }
  }
}

static bool include_section(const unsigned *exclude, unsigned section) {
  if (exclude == nullptr) return true;

  while (*exclude) {
    if (*exclude == section) return false;
    exclude++;
  }
  return true;
}

/**
  Generate a diff list
*/

void Config::diff(const Config *other, Properties &diff,
                  const unsigned *exclude) const {
  if (include_section(exclude, CFG_SECTION_SYSTEM)) {
    diff_system(this, other, diff);
    diff_system(other, this, diff);
  }
  if (include_section(exclude, CFG_SECTION_NODE)) {
    diff_nodes(this, other, diff);
    diff_nodes(other, this, diff);
  }
  if (include_section(exclude, CFG_SECTION_CONNECTION)) {
    diff_connections(this, other, diff);
    diff_connections(other, this, diff);
  }
}

static const char *p2s(const Properties *prop, const char *name,
                       BaseString &buf) {
  PropertiesType type;
  require(prop->getTypeOf(name, &type));
  switch (type) {
    case PropertiesType_Uint32: {
      Uint32 val;
      require(prop->get(name, &val));
      buf.assfmt("%u", val);
      break;
    }
    case PropertiesType_Uint64: {
      Uint64 val;
      require(prop->get(name, &val));
      buf.assfmt("%llu", val);
      break;
    }
    case PropertiesType_char: {
      require(prop->get(name, buf));
      break;
    }
    default:
      require(false);
      break;
  }
  return buf.c_str();
}

const char *Config::diff2str(const Properties &diff_list,
                             BaseString &str) const {
  const char *name;
  Properties::Iterator prop_it(&diff_list);
  while ((name = prop_it.next())) {
    const Properties *node;
    require(diff_list.get(name, &node));

    require(node->get("Name", &name));
    str.appfmt("[%s]\n", name);

    BaseString key;
    require(node->get("Key", key));
    if (key.length() > 0) {
      Vector<BaseString> keys;
      key.split(keys, ";");
      for (unsigned i = 0; i < keys.size(); i++)
        str.appfmt("%s\n", keys[i].c_str());
    }

    BaseString buf;
    Properties::Iterator prop_it2(node);
    while ((name = prop_it2.next())) {
      const Properties *what;
      if (!node->get(name, &what)) continue;

      Uint32 type;
      require(what->get("Type", &type));
      require(what->get("Name", &name));
      switch (type) {
        case DT_DIFF: {
          str.appfmt("-%s=%s\n", name, p2s(what, "Old", buf));
          str.appfmt("+%s=%s\n", name, p2s(what, "New", buf));
          break;
        }

        case DT_MISSING_VALUE: {
          str.appfmt("-%s=%s\n", name, p2s(what, "Old", buf));
          break;
        }

        case DT_MISSING_SECTION: {
          const char *why;
          if (what->get("Why", &why)) str.appfmt("%s\n", why);
          break;
        }

        case DT_ILLEGAL_CHANGE: {
          const char *why;
          str.appfmt("Illegal change\n");
          if (what->get("Why", &why)) str.appfmt("%s\n", why);
          break;
        }

        default:
          str.appfmt("Illegal 'type' found in diff_list\n");
          require(false);
          break;
      }
    }
    str.appfmt("\n");
  }
  return str.c_str();
}

void Config::print_diff(const Config *other) const {
  Properties diff_list;
  diff(other, diff_list);
  BaseString str;
  ndbout_c("%s", diff2str(diff_list, str));
}

const char *Config::diff2str(const Config *other, BaseString &str,
                             const unsigned *exclude) const {
  Properties diff_list;
  diff(other, diff_list, exclude);
  return diff2str(diff_list, str);
}

bool Config::equal(const Properties &diff_list) const {
  int count = 0;
  Properties::Iterator prop_it(&diff_list);
  while ((prop_it.next())) count++;
  return (count == 0);
}

bool Config::equal(const Config *other, const unsigned *exclude) const {
  Properties diff_list;
  diff(other, diff_list, exclude);
  return equal(diff_list);
}

bool Config::illegal_change(const Properties &diff_list) const {
  bool illegal = false;
  const char *name;
  Properties::Iterator prop_it(&diff_list);
  while ((name = prop_it.next())) {
    const Properties *node;
    require(diff_list.get(name, &node));

    Properties::Iterator prop_it2(node);
    while ((name = prop_it2.next())) {
      const Properties *what;
      if (!node->get(name, &what)) continue;

      Uint32 type;
      require(what->get("Type", &type));
      if (type == DT_ILLEGAL_CHANGE) {
        illegal = true;
        break;
      }
    }
  }
  return illegal;
}

bool Config::illegal_change(const Config *other) const {
  Properties diff_list;
  diff(other, diff_list);
  return illegal_change(diff_list);
}

void Config::getConnectString(BaseString &connectstring,
                              const BaseString &separator) const {
  bool first = true;
  ConfigIter it(this, CFG_SECTION_NODE);

  for (; it.valid(); it.next()) {
    /* Get type of Node */
    Uint32 nodeType;
    require(it.get(CFG_TYPE_OF_SECTION, &nodeType) == 0);

    if (nodeType != NODE_TYPE_MGM) continue;

    Uint32 port;
    const char *hostname;
    require(it.get(CFG_NODE_HOST, &hostname) == 0);
    require(it.get(CFG_MGM_PORT, &port) == 0);

    if (!first) connectstring.append(separator);
    first = false;

    connectstring.appfmt("%s %d", hostname, port);
  }
  ndbout << connectstring << endl;
}

<<<<<<< HEAD

void
Config::get_nodemask(NodeBitmask& mask,
                     ndb_mgm_node_type type,
                     bool include_not_active) const
{
=======
void Config::get_nodemask(NodeBitmask &mask, ndb_mgm_node_type type) const {
>>>>>>> 2bf0f4a5
  mask.clear();
  ConfigIter it(this, CFG_SECTION_NODE);
  for (; it.valid(); it.next()) {
    Uint32 node_type;
    require(it.get(CFG_TYPE_OF_SECTION, &node_type) == 0);

    if (type == NDB_MGM_NODE_TYPE_UNKNOWN ||  // UNKOWN -> add all nodes to mask
        type == (ndb_mgm_node_type)node_type) {
      Uint32 nodeid;
      require(it.get(CFG_NODE_ID, &nodeid) == 0);
      Uint32 is_active = 1;
      if (!include_not_active)
      {
        it.get(CFG_NODE_ACTIVE, &is_active);
      }
      if (is_active)
      {
        mask.set(nodeid);
      }
    }
  }
}

Uint32 Config::checksum(bool v2) const {
  Uint32 chk;

  UtilBuffer buf;
  pack(buf, v2);

  // Checksum is the last 4 bytes in buffer
  const char *chk_ptr = (const char *)buf.get_data();
  chk_ptr += buf.length() - sizeof(Uint32);
  chk = *(const Uint32 *)chk_ptr;

  return chk;
}<|MERGE_RESOLUTION|>--- conflicted
+++ resolved
@@ -32,7 +32,6 @@
 
 #include <HashMap.hpp>
 
-<<<<<<< HEAD
 #include <EventLogger.hpp>
 extern EventLogger * g_eventLogger;
 
@@ -41,10 +40,6 @@
 {
 }
 
-=======
-Config::Config(ndb_mgm_configuration *configuration)
-    : m_configuration(configuration) {}
->>>>>>> 2bf0f4a5
 
 Config::Config(ConfigValues *config_values)
     : m_configuration(
@@ -686,16 +681,12 @@
   ndbout << connectstring << endl;
 }
 
-<<<<<<< HEAD
 
 void
 Config::get_nodemask(NodeBitmask& mask,
                      ndb_mgm_node_type type,
                      bool include_not_active) const
 {
-=======
-void Config::get_nodemask(NodeBitmask &mask, ndb_mgm_node_type type) const {
->>>>>>> 2bf0f4a5
   mask.clear();
   ConfigIter it(this, CFG_SECTION_NODE);
   for (; it.valid(); it.next()) {
