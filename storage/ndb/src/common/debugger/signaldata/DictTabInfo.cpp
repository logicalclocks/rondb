/*
   Copyright (c) 2003, 2023, Oracle and/or its affiliates.
   Copyright (c) 2021, 2023, Hopsworks and/or its affiliates.

   This program is free software; you can redistribute it and/or modify
   it under the terms of the GNU General Public License, version 2.0,
   as published by the Free Software Foundation.

   This program is also distributed with certain software (including
   but not limited to OpenSSL) that is licensed under separate terms,
   as designated in a particular file or component or in included license
   documentation.  The authors of MySQL hereby grant you an additional
   permission to link the program and your derivative works with the
   separately licensed software that they have included with MySQL.

   This program is distributed in the hope that it will be useful,
   but WITHOUT ANY WARRANTY; without even the implied warranty of
   MERCHANTABILITY or FITNESS FOR A PARTICULAR PURPOSE.  See the
   GNU General Public License, version 2.0, for more details.

   You should have received a copy of the GNU General Public License
   along with this program; if not, write to the Free Software
   Foundation, Inc., 51 Franklin St, Fifth Floor, Boston, MA 02110-1301  USA
*/

#include <ndb_limits.h>
#include <NdbOut.hpp>
#include <cstring>
#include <signaldata/DictTabInfo.hpp>

<<<<<<< HEAD
//static 
const
SimpleProperties::SP2StructMapping
DictTabInfo::TableMapping[] = {
  DTI_MAP_STR(Table, TableName, TableName, MAX_TAB_NAME_SIZE),
  DTI_MAP_INT(Table, TableId, TableId),
  DTI_MAP_STR(Table, PrimaryTable, PrimaryTable, MAX_TAB_NAME_SIZE),
  DTI_MAP_INT(Table, PrimaryTableId, PrimaryTableId),
  DTI_MAP_INT(Table, TableLoggedFlag, TableLoggedFlag),
  DTI_MAP_INT(Table, TableTemporaryFlag, TableTemporaryFlag),
  DTI_MAP_INT(Table, ForceVarPartFlag, ForceVarPartFlag),
  DTI_MAP_INT(Table, TableKValue, TableKValue),
  DTI_MAP_INT(Table, MinLoadFactor, MinLoadFactor),
  DTI_MAP_INT(Table, MaxLoadFactor, MaxLoadFactor),
  DTI_MAP_INT(Table, FragmentTypeVal, FragmentType),
  DTI_MAP_INT(Table, TableTypeVal, TableType),
  DTI_MAP_INT(Table, NoOfKeyAttr, NoOfKeyAttr),
  DTI_MAP_INT(Table, NoOfAttributes, NoOfAttributes),
  DTI_MAP_INT(Table, NoOfNullable, NoOfNullable),
  DTI_MAP_INT(Table, NoOfVariable, NoOfVariable),
  DTI_MAP_INT(Table, KeyLength, KeyLength),
  DTI_MAP_INT(Table, TableVersion, TableVersion),
  DTI_MAP_INT(Table, IndexState, IndexState),
  DTI_MAP_INT(Table, InsertTriggerId, InsertTriggerId),
  DTI_MAP_INT(Table, UpdateTriggerId, UpdateTriggerId),
  DTI_MAP_INT(Table, DeleteTriggerId, DeleteTriggerId),
  DTI_MAP_INT(Table, CustomTriggerId, CustomTriggerId),
  DTI_MAP_BIN_EXTERNAL(FrmData, 0),
  DTI_MAP_BIN_EXTERNAL(MysqlDictMetadata, 0),
  DTI_MAP_INT(Table, PartitionBalance, PartitionBalance),
  DTI_MAP_INT(Table, FragmentCount, FragmentCount),
  DTI_MAP_INT(Table, ReplicaDataLen, ReplicaDataLen),
  DTI_MAP_BIN(Table, ReplicaData, ReplicaData, MAX_FRAGMENT_DATA_BYTES, ReplicaDataLen),
  DTI_MAP_INT(Table, FragmentDataLen, FragmentDataLen),
  DTI_MAP_BIN(Table, FragmentData, FragmentData, 6*MAX_NDB_PARTITIONS, FragmentDataLen),
  DTI_MAP_INT(Table, TablespaceDataLen, TablespaceDataLen),
  DTI_MAP_BIN(Table, TablespaceData, TablespaceData, 8*MAX_NDB_PARTITIONS, TablespaceDataLen),
  DTI_MAP_INT(Table, RangeListDataLen, RangeListDataLen),
  DTI_MAP_BIN(Table, RangeListData, RangeListData, 8*MAX_NDB_PARTITIONS, RangeListDataLen),
  DTI_MAP_INT(Table, TablespaceId, TablespaceId),
  DTI_MAP_INT(Table, TablespaceVersion, TablespaceVersion),
  DTI_MAP_INT(Table, MaxRowsLow, MaxRowsLow),
  DTI_MAP_INT(Table, MaxRowsHigh, MaxRowsHigh),
  DTI_MAP_INT(Table, DefaultNoPartFlag, DefaultNoPartFlag),
  DTI_MAP_INT(Table, LinearHashFlag, LinearHashFlag),
  DTI_MAP_INT(Table, TablespaceVersion, TablespaceVersion),
  DTI_MAP_INT(Table, RowGCIFlag, RowGCIFlag),
  DTI_MAP_INT(Table, RowChecksumFlag, RowChecksumFlag),
  DTI_MAP_INT(Table, MaxRowsLow, MaxRowsLow),
  DTI_MAP_INT(Table, MaxRowsHigh, MaxRowsHigh),
  DTI_MAP_INT(Table, MinRowsLow, MinRowsLow),
  DTI_MAP_INT(Table, MinRowsHigh, MinRowsHigh),
  DTI_MAP_INT(Table, SingleUserMode, SingleUserMode),
  DTI_MAP_INT(Table, HashMapObjectId, HashMapObjectId),
  DTI_MAP_INT(Table, HashMapVersion, HashMapVersion),
  DTI_MAP_INT(Table, TableStorageType, TableStorageType),
  DTI_MAP_INT(Table, ExtraRowGCIBits, ExtraRowGCIBits),
  DTI_MAP_INT(Table, ExtraRowAuthorBits, ExtraRowAuthorBits),
  DTI_MAP_INT(Table, ReadBackupFlag, ReadBackupFlag),
  DTI_MAP_INT(Table, FullyReplicatedFlag, FullyReplicatedFlag),
  DTI_MAP_INT(Table, PartitionCount, PartitionCount),
  DTI_MAP_INT(Table, FullyReplicatedTriggerId, FullyReplicatedTriggerId),
  DTI_MAP_INT(Table, UseVarSizedDiskDataFlag, UseVarSizedDiskDataFlag),
  DTI_MAP_INT(Table, HashFunctionFlag, HashFunctionFlag),
  DTIBREAK(AttributeName)
};

//static 
const Uint32 DictTabInfo::TableMappingSize = 
sizeof(DictTabInfo::TableMapping) / sizeof(SimpleProperties::SP2StructMapping);

//static 
const
SimpleProperties::SP2StructMapping
DictTabInfo::AttributeMapping[] = {
  DTI_MAP_STR(Attribute, AttributeName, AttributeName, MAX_ATTR_NAME_SIZE),
  DTI_MAP_INT(Attribute, AttributeId, AttributeId),
  DTI_MAP_INT(Attribute, AttributeType, AttributeType),
  DTI_MAP_INT(Attribute, AttributeSize, AttributeSize),
  DTI_MAP_INT(Attribute, AttributeArraySize, AttributeArraySize),
  DTI_MAP_INT(Attribute, AttributeArrayType, AttributeArrayType),
  DTI_MAP_INT(Attribute, AttributeKeyFlag, AttributeKeyFlag),
  DTI_MAP_INT(Attribute, AttributeNullableFlag, AttributeNullableFlag),
  DTI_MAP_INT(Attribute, AttributeDKey, AttributeDKey),
  DTI_MAP_INT(Attribute, AttributeStorageType, AttributeStorageType),
  DTI_MAP_INT(Attribute, AttributeDynamic, AttributeDynamic),
  DTI_MAP_INT(Attribute, AttributeExtType, AttributeExtType),
  DTI_MAP_INT(Attribute, AttributeExtPrecision, AttributeExtPrecision),
  DTI_MAP_INT(Attribute, AttributeExtScale, AttributeExtScale),
  DTI_MAP_INT(Attribute, AttributeExtLength, AttributeExtLength),
  DTI_MAP_INT(Attribute, AttributeAutoIncrement, AttributeAutoIncrement),

  DTI_MAP_INT(Attribute, AttributeDefaultValueLen, AttributeDefaultValueLen),
  DTI_MAP_BIN(Attribute, AttributeDefaultValue, AttributeDefaultValue,
              MAX_ATTR_DEFAULT_VALUE_SIZE, AttributeDefaultValueLen),

  DTIBREAK(AttributeEnd)
};

//static 
const Uint32 DictTabInfo::AttributeMappingSize = 
sizeof(DictTabInfo::AttributeMapping) / 
sizeof(SimpleProperties::SP2StructMapping);

bool printDICTTABINFO(FILE* output,
                      const Uint32* theData,
                      Uint32 len,
                      Uint16 /*receiverBlockNo*/)
{
//  const DictTabInfo * const sig = (DictTabInfo *) theData;
  printHex(output, theData, len, "Signal data:");
=======
// static
const SimpleProperties::SP2StructMapping DictTabInfo::TableMapping[] = {
    DTI_MAP_STR(Table, TableName, TableName, MAX_TAB_NAME_SIZE),
    DTI_MAP_INT(Table, TableId, TableId),
    DTI_MAP_STR(Table, PrimaryTable, PrimaryTable, MAX_TAB_NAME_SIZE),
    DTI_MAP_INT(Table, PrimaryTableId, PrimaryTableId),
    DTI_MAP_INT(Table, TableLoggedFlag, TableLoggedFlag),
    DTI_MAP_INT(Table, TableTemporaryFlag, TableTemporaryFlag),
    DTI_MAP_INT(Table, ForceVarPartFlag, ForceVarPartFlag),
    DTI_MAP_INT(Table, TableKValue, TableKValue),
    DTI_MAP_INT(Table, MinLoadFactor, MinLoadFactor),
    DTI_MAP_INT(Table, MaxLoadFactor, MaxLoadFactor),
    DTI_MAP_INT(Table, FragmentTypeVal, FragmentType),
    DTI_MAP_INT(Table, TableTypeVal, TableType),
    DTI_MAP_INT(Table, NoOfKeyAttr, NoOfKeyAttr),
    DTI_MAP_INT(Table, NoOfAttributes, NoOfAttributes),
    DTI_MAP_INT(Table, NoOfNullable, NoOfNullable),
    DTI_MAP_INT(Table, NoOfVariable, NoOfVariable),
    DTI_MAP_INT(Table, KeyLength, KeyLength),
    DTI_MAP_INT(Table, TableVersion, TableVersion),
    DTI_MAP_INT(Table, IndexState, IndexState),
    DTI_MAP_INT(Table, InsertTriggerId, InsertTriggerId),
    DTI_MAP_INT(Table, UpdateTriggerId, UpdateTriggerId),
    DTI_MAP_INT(Table, DeleteTriggerId, DeleteTriggerId),
    DTI_MAP_INT(Table, CustomTriggerId, CustomTriggerId),
    DTI_MAP_BIN_EXTERNAL(FrmData, 0),
    DTI_MAP_BIN_EXTERNAL(MysqlDictMetadata, 0),
    DTI_MAP_INT(Table, PartitionBalance, PartitionBalance),
    DTI_MAP_INT(Table, FragmentCount, FragmentCount),
    DTI_MAP_INT(Table, ReplicaDataLen, ReplicaDataLen),
    DTI_MAP_BIN(Table, ReplicaData, ReplicaData, MAX_FRAGMENT_DATA_BYTES,
                ReplicaDataLen),
    DTI_MAP_INT(Table, FragmentDataLen, FragmentDataLen),
    DTI_MAP_BIN(Table, FragmentData, FragmentData, 6 * MAX_NDB_PARTITIONS,
                FragmentDataLen),
    DTI_MAP_INT(Table, TablespaceDataLen, TablespaceDataLen),
    DTI_MAP_BIN(Table, TablespaceData, TablespaceData, 8 * MAX_NDB_PARTITIONS,
                TablespaceDataLen),
    DTI_MAP_INT(Table, RangeListDataLen, RangeListDataLen),
    DTI_MAP_BIN(Table, RangeListData, RangeListData, 8 * MAX_NDB_PARTITIONS,
                RangeListDataLen),
    DTI_MAP_INT(Table, TablespaceId, TablespaceId),
    DTI_MAP_INT(Table, TablespaceVersion, TablespaceVersion),
    DTI_MAP_INT(Table, MaxRowsLow, MaxRowsLow),
    DTI_MAP_INT(Table, MaxRowsHigh, MaxRowsHigh),
    DTI_MAP_INT(Table, DefaultNoPartFlag, DefaultNoPartFlag),
    DTI_MAP_INT(Table, LinearHashFlag, LinearHashFlag),
    DTI_MAP_INT(Table, TablespaceVersion, TablespaceVersion),
    DTI_MAP_INT(Table, RowGCIFlag, RowGCIFlag),
    DTI_MAP_INT(Table, RowChecksumFlag, RowChecksumFlag),
    DTI_MAP_INT(Table, MaxRowsLow, MaxRowsLow),
    DTI_MAP_INT(Table, MaxRowsHigh, MaxRowsHigh),
    DTI_MAP_INT(Table, MinRowsLow, MinRowsLow),
    DTI_MAP_INT(Table, MinRowsHigh, MinRowsHigh),
    DTI_MAP_INT(Table, SingleUserMode, SingleUserMode),
    DTI_MAP_INT(Table, HashMapObjectId, HashMapObjectId),
    DTI_MAP_INT(Table, HashMapVersion, HashMapVersion),
    DTI_MAP_INT(Table, TableStorageType, TableStorageType),
    DTI_MAP_INT(Table, ExtraRowGCIBits, ExtraRowGCIBits),
    DTI_MAP_INT(Table, ExtraRowAuthorBits, ExtraRowAuthorBits),
    DTI_MAP_INT(Table, ReadBackupFlag, ReadBackupFlag),
    DTI_MAP_INT(Table, FullyReplicatedFlag, FullyReplicatedFlag),
    DTI_MAP_INT(Table, PartitionCount, PartitionCount),
    DTI_MAP_INT(Table, FullyReplicatedTriggerId, FullyReplicatedTriggerId),
    DTIBREAK(AttributeName)};

// static
const Uint32 DictTabInfo::TableMappingSize =
    sizeof(DictTabInfo::TableMapping) /
    sizeof(SimpleProperties::SP2StructMapping);

// static
const SimpleProperties::SP2StructMapping DictTabInfo::AttributeMapping[] = {
    DTI_MAP_STR(Attribute, AttributeName, AttributeName, MAX_ATTR_NAME_SIZE),
    DTI_MAP_INT(Attribute, AttributeId, AttributeId),
    DTI_MAP_INT(Attribute, AttributeType, AttributeType),
    DTI_MAP_INT(Attribute, AttributeSize, AttributeSize),
    DTI_MAP_INT(Attribute, AttributeArraySize, AttributeArraySize),
    DTI_MAP_INT(Attribute, AttributeArrayType, AttributeArrayType),
    DTI_MAP_INT(Attribute, AttributeKeyFlag, AttributeKeyFlag),
    DTI_MAP_INT(Attribute, AttributeNullableFlag, AttributeNullableFlag),
    DTI_MAP_INT(Attribute, AttributeDKey, AttributeDKey),
    DTI_MAP_INT(Attribute, AttributeStorageType, AttributeStorageType),
    DTI_MAP_INT(Attribute, AttributeDynamic, AttributeDynamic),
    DTI_MAP_INT(Attribute, AttributeExtType, AttributeExtType),
    DTI_MAP_INT(Attribute, AttributeExtPrecision, AttributeExtPrecision),
    DTI_MAP_INT(Attribute, AttributeExtScale, AttributeExtScale),
    DTI_MAP_INT(Attribute, AttributeExtLength, AttributeExtLength),
    DTI_MAP_INT(Attribute, AttributeAutoIncrement, AttributeAutoIncrement),

    DTI_MAP_INT(Attribute, AttributeDefaultValueLen, AttributeDefaultValueLen),
    DTI_MAP_BIN(Attribute, AttributeDefaultValue, AttributeDefaultValue,
                MAX_ATTR_DEFAULT_VALUE_SIZE, AttributeDefaultValueLen),

    DTIBREAK(AttributeEnd)};

// static
const Uint32 DictTabInfo::AttributeMappingSize =
    sizeof(DictTabInfo::AttributeMapping) /
    sizeof(SimpleProperties::SP2StructMapping);

bool printDICTTABINFO(FILE *output, const Uint32 *theData, Uint32 len,
                      Uint16 /*receiverBlockNo*/) {
  //  const DictTabInfo * const sig = (const DictTabInfo *) theData;

  fprintf(output, "Signal data: ");
  Uint32 i = 0;
  while (i < len) fprintf(output, "H\'%.8x ", theData[i++]);
  fprintf(output, "\n");
>>>>>>> 2bf0f4a5
  return true;
}

void DictTabInfo::Table::init() {
  std::memset(TableName, 0, sizeof(TableName));  // TableName[0] = 0;
  TableId = ~0;
  std::memset(
      PrimaryTable, 0,
      sizeof(PrimaryTable));  // PrimaryTable[0] = 0; // Only used when "index"
  PrimaryTableId = RNIL;
  TableLoggedFlag = 1;
  TableTemporaryFlag = 0;
  ForceVarPartFlag = 0;
  NoOfKeyAttr = 0;
  NoOfAttributes = 0;
  NoOfNullable = 0;
  NoOfVariable = 0;
  TableKValue = 6;
  MinLoadFactor = 78;
  MaxLoadFactor = 80;
  KeyLength = 0;
  FragmentType = DictTabInfo::HashMapPartition;
  TableType = DictTabInfo::UndefTableType;
  TableVersion = 0;
  IndexState = ~0;
  InsertTriggerId = RNIL;
  UpdateTriggerId = RNIL;
  DeleteTriggerId = RNIL;
  CustomTriggerId = RNIL;
  FragmentDataLen = 0;
  ReplicaDataLen = 0;
  RangeListDataLen = 0;
  TablespaceDataLen = 0;
  std::memset(FragmentData, 0, sizeof(FragmentData));
  std::memset(ReplicaData, 0, sizeof(ReplicaData));
  std::memset(RangeListData, 0, sizeof(RangeListData));
  std::memset(TablespaceData, 0, sizeof(TablespaceData));
  PartitionBalance = NDB_PARTITION_BALANCE_FOR_RP_BY_LDM;
  FragmentCount = 0;
  PartitionCount = 0;
  TablespaceId = RNIL;
  TablespaceVersion = ~0;
  MaxRowsLow = 0;
  MaxRowsHigh = 0;
  DefaultNoPartFlag = 1;
  LinearHashFlag = 1;

  RowGCIFlag = ~0;
  RowChecksumFlag = ~0;

  MaxRowsLow = 0;
  MaxRowsHigh = 0;
  MinRowsLow = 0;
  MinRowsHigh = 0;

  SingleUserMode = 0;

  HashMapObjectId = RNIL;
  HashMapVersion = RNIL;

  TableStorageType = NDB_STORAGETYPE_DEFAULT;

  ExtraRowGCIBits = 0;
  ExtraRowAuthorBits = 0;

  ReadBackupFlag = 0;
  FullyReplicatedFlag = 0;
  FullyReplicatedTriggerId = RNIL;
  PartitionCount = 0;
  HashFunctionFlag = 0;
  UseVarSizedDiskDataFlag = 0;
}

void DictTabInfo::Attribute::init() {
  std::memset(AttributeName, 0, sizeof(AttributeName));  // AttributeName[0] =
                                                         // 0;
  AttributeId = 0xFFFF;  // ZNIL
  AttributeType = ~0,    // deprecated
      AttributeSize = DictTabInfo::a32Bit;
  AttributeArraySize = 1;
  AttributeArrayType = NDB_ARRAYTYPE_FIXED;
  AttributeKeyFlag = 0;
  AttributeNullableFlag = 0;
  AttributeDKey = 0;
  AttributeExtType = DictTabInfo::ExtUnsigned, AttributeExtPrecision = 0,
  AttributeExtScale = 0, AttributeExtLength = 0, AttributeAutoIncrement = false;
  AttributeStorageType = 0;
  AttributeDynamic = 0;  // Default is not dynamic
  AttributeDefaultValueLen =
      0;  // Default byte sizes of binary default value is 0
  std::memset(AttributeDefaultValue, 0, sizeof(AttributeDefaultValue));
}

// static
const SimpleProperties::SP2StructMapping DictFilegroupInfo::Mapping[] = {
    DFGI_MAP_STR(Filegroup, FilegroupName, FilegroupName, MAX_TAB_NAME_SIZE),
    DFGI_MAP_INT(Filegroup, FilegroupType, FilegroupType),
    DFGI_MAP_INT(Filegroup, FilegroupId, FilegroupId),
    DFGI_MAP_INT(Filegroup, FilegroupVersion, FilegroupVersion),

    DFGI_MAP_INT(Filegroup, TS_ExtentSize, TS_ExtentSize),
    DFGI_MAP_INT(Filegroup, TS_LogfileGroupId, TS_LogfileGroupId),
    DFGI_MAP_INT(Filegroup, TS_LogfileGroupVersion, TS_LogfileGroupVersion),
    DFGI_MAP_INT(Filegroup, TS_GrowLimit, TS_DataGrow.GrowLimit),
    DFGI_MAP_INT(Filegroup, TS_GrowSizeHi, TS_DataGrow.GrowSizeHi),
    DFGI_MAP_INT(Filegroup, TS_GrowSizeLo, TS_DataGrow.GrowSizeLo),
    DFGI_MAP_STR(Filegroup, TS_GrowPattern, TS_DataGrow.GrowPattern, PATH_MAX),
    DFGI_MAP_INT(Filegroup, TS_GrowMaxSize, TS_DataGrow.GrowMaxSize),

    DFGI_MAP_INT(Filegroup, LF_UndoBufferSize, LF_UndoBufferSize),
    DFGI_MAP_INT(Filegroup, LF_UndoGrowLimit, LF_UndoGrow.GrowLimit),
    DFGI_MAP_INT(Filegroup, LF_UndoGrowSizeHi, LF_UndoGrow.GrowSizeHi),
    DFGI_MAP_INT(Filegroup, LF_UndoGrowSizeLo, LF_UndoGrow.GrowSizeLo),
    DFGI_MAP_STR(Filegroup, LF_UndoGrowPattern, LF_UndoGrow.GrowPattern,
                 PATH_MAX),
    DFGI_MAP_INT(Filegroup, LF_UndoGrowMaxSize, LF_UndoGrow.GrowMaxSize),
    DFGI_MAP_INT(Filegroup, LF_UndoFreeWordsHi, LF_UndoFreeWordsHi),
    DFGI_MAP_INT(Filegroup, LF_UndoFreeWordsLo, LF_UndoFreeWordsLo),

    DFGIBREAK(FileName)};

// static
const Uint32 DictFilegroupInfo::MappingSize =
    sizeof(DictFilegroupInfo::Mapping) /
    sizeof(SimpleProperties::SP2StructMapping);

// static
const SimpleProperties::SP2StructMapping DictFilegroupInfo::FileMapping[] = {
    DFGI_MAP_STR(File, FileName, FileName, PATH_MAX),
    DFGI_MAP_INT(File, FileType, FileType),
    DFGI_MAP_INT(File, FileId, FileId),
    DFGI_MAP_INT(File, FileVersion, FileVersion),
    DFGI_MAP_INT(File, FileFGroupId, FilegroupId),
    DFGI_MAP_INT(File, FileFGroupVersion, FilegroupVersion),
    DFGI_MAP_INT(File, FileSizeHi, FileSizeHi),
    DFGI_MAP_INT(File, FileSizeLo, FileSizeLo),
    DFGI_MAP_INT(File, FileFreeExtents, FileFreeExtents),
    DFGIBREAK(FileEnd)};

// static
const Uint32 DictFilegroupInfo::FileMappingSize =
    sizeof(DictFilegroupInfo::FileMapping) /
    sizeof(SimpleProperties::SP2StructMapping);

void DictFilegroupInfo::Filegroup::init() {
  std::memset(FilegroupName, 0, sizeof(FilegroupName));
  FilegroupType = ~0;
  FilegroupId = ~0;
  FilegroupVersion = ~0;

  TS_ExtentSize = 0;
  TS_LogfileGroupId = ~0;
  TS_LogfileGroupVersion = ~0;
  TS_DataGrow.GrowLimit = 0;
  TS_DataGrow.GrowSizeHi = 0;
  TS_DataGrow.GrowSizeLo = 0;
  std::memset(TS_DataGrow.GrowPattern, 0, sizeof(TS_DataGrow.GrowPattern));
  TS_DataGrow.GrowMaxSize = 0;
  LF_UndoFreeWordsHi = 0;
  LF_UndoFreeWordsLo = 0;
}

void DictFilegroupInfo::File::init() {
  std::memset(FileName, 0, sizeof(FileName));
  FileType = ~0;
  FileId = ~0;
  FileVersion = ~0;
  FilegroupId = ~0;
  FilegroupVersion = ~0;
  FileSizeHi = 0;
  FileSizeLo = 0;
  FileFreeExtents = 0;
}

// blob table name hack

bool DictTabInfo::isBlobTableName(const char *name, Uint32 *ptab_id,
                                  Uint32 *pcol_no) {
  const char *const prefix = "NDB$BLOB_";
  const char *s = strrchr(name, table_name_separator);
  s = (s == nullptr ? name : s + 1);
  if (strncmp(s, prefix, strlen(prefix)) != 0) return false;
  s += strlen(prefix);
  uint i, n;
  for (i = 0, n = 0; '0' <= s[i] && s[i] <= '9'; i++) n = 10 * n + (s[i] - '0');
  if (i == 0 || s[i] != '_') return false;
  const uint tab_id = n;
  s = &s[i + 1];
  for (i = 0, n = 0; '0' <= s[i] && s[i] <= '9'; i++) n = 10 * n + (s[i] - '0');
  if (i == 0 || s[i] != 0) return false;
  const uint col_no = n;
  if (ptab_id) *ptab_id = tab_id;
  if (pcol_no) *pcol_no = col_no;
  return true;
}

/**
 * HashMap
 */
const SimpleProperties::SP2StructMapping DictHashMapInfo::Mapping[] = {
    DHMI_MAP_STR(HashMap, HashMapName, HashMapName, MAX_TAB_NAME_SIZE),
    DHMI_MAP_INT(HashMap, HashMapBuckets, HashMapBuckets),
    DTI_MAP_INT(HashMap, HashMapObjectId, HashMapObjectId),
    DTI_MAP_INT(HashMap, HashMapVersion, HashMapVersion),

    /**
     * This *should* change to Uint16 or similar once endian is pushed
     */
    DHMI_MAP_BIN(HashMap, HashMapValues, HashMapValues,
                 NDB_MAX_HASHMAP_BUCKETS * sizeof(Uint16), HashMapBuckets)};

// static
const Uint32 DictHashMapInfo::MappingSize =
    sizeof(DictHashMapInfo::Mapping) /
    sizeof(SimpleProperties::SP2StructMapping);

void DictHashMapInfo::HashMap::init() { std::memset(this, 0, sizeof(*this)); }

/**
 * ForeignKey
 */
const SimpleProperties::SP2StructMapping DictForeignKeyInfo::Mapping[] = {
    DFKI_MAP_STR(ForeignKey, ForeignKeyName, Name, MAX_TAB_NAME_SIZE),
    DFKI_MAP_STR(ForeignKey, ForeignKeyParentTableName, ParentTableName,
                 MAX_TAB_NAME_SIZE),
    DFKI_MAP_STR(ForeignKey, ForeignKeyParentIndexName, ParentIndexName,
                 MAX_TAB_NAME_SIZE),
    DFKI_MAP_STR(ForeignKey, ForeignKeyChildTableName, ChildTableName,
                 MAX_TAB_NAME_SIZE),
    DFKI_MAP_STR(ForeignKey, ForeignKeyChildIndexName, ChildIndexName,
                 MAX_TAB_NAME_SIZE),
    DFKI_MAP_INT(ForeignKey, ForeignKeyId, ForeignKeyId),
    DFKI_MAP_INT(ForeignKey, ForeignKeyVersion, ForeignKeyVersion),
    DFKI_MAP_INT(ForeignKey, ForeignKeyParentTableId, ParentTableId),
    DFKI_MAP_INT(ForeignKey, ForeignKeyParentTableVersion, ParentTableVersion),
    DFKI_MAP_INT(ForeignKey, ForeignKeyChildTableId, ChildTableId),
    DFKI_MAP_INT(ForeignKey, ForeignKeyChildTableVersion, ChildTableVersion),
    DFKI_MAP_INT(ForeignKey, ForeignKeyParentIndexId, ParentIndexId),
    DFKI_MAP_INT(ForeignKey, ForeignKeyParentIndexVersion, ParentIndexVersion),
    DFKI_MAP_INT(ForeignKey, ForeignKeyChildIndexId, ChildIndexId),
    DFKI_MAP_INT(ForeignKey, ForeignKeyChildIndexVersion, ChildIndexVersion),
    DFKI_MAP_INT(ForeignKey, ForeignKeyOnUpdateAction, OnUpdateAction),
    DFKI_MAP_INT(ForeignKey, ForeignKeyOnDeleteAction, OnDeleteAction),

    DFKI_MAP_INT(ForeignKey, ForeignKeyParentColumnsLength,
                 ParentColumnsLength),
    DFKI_MAP_BIN(ForeignKey, ForeignKeyParentColumns, ParentColumns,
                 4 * MAX_ATTRIBUTES_IN_INDEX, ParentColumnsLength),

    DFKI_MAP_INT(ForeignKey, ForeignKeyChildColumnsLength, ChildColumnsLength),
    DFKI_MAP_BIN(ForeignKey, ForeignKeyChildColumns, ChildColumns,
                 4 * MAX_ATTRIBUTES_IN_INDEX, ChildColumnsLength)};

// static
const Uint32 DictForeignKeyInfo::MappingSize =
    sizeof(DictForeignKeyInfo::Mapping) /
    sizeof(SimpleProperties::SP2StructMapping);

void DictForeignKeyInfo::ForeignKey::init() {
  std::memset(Name, 0, sizeof(Name));
  std::memset(ParentTableName, 0, sizeof(ParentTableName));
  std::memset(ParentIndexName, 0, sizeof(ParentIndexName));
  std::memset(ChildTableName, 0, sizeof(ChildTableName));
  std::memset(ChildIndexName, 0, sizeof(ChildIndexName));
  ForeignKeyId = RNIL;
  ForeignKeyVersion = RNIL;
  ParentTableId = RNIL;
  ParentTableVersion = RNIL;
  ChildTableId = RNIL;
  ChildTableVersion = RNIL;
  ParentIndexId = RNIL;
  ParentIndexVersion = RNIL;
  ChildIndexId = RNIL;
  ChildIndexVersion = RNIL;
  OnUpdateAction = NDB_FK_NO_ACTION;
  OnDeleteAction = NDB_FK_NO_ACTION;
  ParentColumnsLength = 0;
  ChildColumnsLength = 0;
}

void ndbout_print(const DictForeignKeyInfo::ForeignKey &fk, char *buf,
                  size_t sz) {
  BaseString::snprintf(buf, sz,
                       "fk: name:%s id:%u"
                       " parent table: name:%s id:%u"
                       " parent index: name:%s id:%u"
                       " child table: name:%s id:%u"
                       " child index: name:%s id:%u",
                       fk.Name, fk.ForeignKeyId, fk.ParentTableName,
                       fk.ParentTableId, fk.ParentIndexName, fk.ParentIndexId,
                       fk.ChildTableName, fk.ChildTableId, fk.ChildIndexName,
                       fk.ChildIndexId);
}

NdbOut &operator<<(NdbOut &out, const DictForeignKeyInfo::ForeignKey &fk) {
  char buf[2048];
  ndbout_print(fk, buf, sizeof(buf));
  out << buf;
  return out;
}<|MERGE_RESOLUTION|>--- conflicted
+++ resolved
@@ -28,7 +28,6 @@
 #include <cstring>
 #include <signaldata/DictTabInfo.hpp>
 
-<<<<<<< HEAD
 //static 
 const
 SimpleProperties::SP2StructMapping
@@ -140,117 +139,6 @@
 {
 //  const DictTabInfo * const sig = (DictTabInfo *) theData;
   printHex(output, theData, len, "Signal data:");
-=======
-// static
-const SimpleProperties::SP2StructMapping DictTabInfo::TableMapping[] = {
-    DTI_MAP_STR(Table, TableName, TableName, MAX_TAB_NAME_SIZE),
-    DTI_MAP_INT(Table, TableId, TableId),
-    DTI_MAP_STR(Table, PrimaryTable, PrimaryTable, MAX_TAB_NAME_SIZE),
-    DTI_MAP_INT(Table, PrimaryTableId, PrimaryTableId),
-    DTI_MAP_INT(Table, TableLoggedFlag, TableLoggedFlag),
-    DTI_MAP_INT(Table, TableTemporaryFlag, TableTemporaryFlag),
-    DTI_MAP_INT(Table, ForceVarPartFlag, ForceVarPartFlag),
-    DTI_MAP_INT(Table, TableKValue, TableKValue),
-    DTI_MAP_INT(Table, MinLoadFactor, MinLoadFactor),
-    DTI_MAP_INT(Table, MaxLoadFactor, MaxLoadFactor),
-    DTI_MAP_INT(Table, FragmentTypeVal, FragmentType),
-    DTI_MAP_INT(Table, TableTypeVal, TableType),
-    DTI_MAP_INT(Table, NoOfKeyAttr, NoOfKeyAttr),
-    DTI_MAP_INT(Table, NoOfAttributes, NoOfAttributes),
-    DTI_MAP_INT(Table, NoOfNullable, NoOfNullable),
-    DTI_MAP_INT(Table, NoOfVariable, NoOfVariable),
-    DTI_MAP_INT(Table, KeyLength, KeyLength),
-    DTI_MAP_INT(Table, TableVersion, TableVersion),
-    DTI_MAP_INT(Table, IndexState, IndexState),
-    DTI_MAP_INT(Table, InsertTriggerId, InsertTriggerId),
-    DTI_MAP_INT(Table, UpdateTriggerId, UpdateTriggerId),
-    DTI_MAP_INT(Table, DeleteTriggerId, DeleteTriggerId),
-    DTI_MAP_INT(Table, CustomTriggerId, CustomTriggerId),
-    DTI_MAP_BIN_EXTERNAL(FrmData, 0),
-    DTI_MAP_BIN_EXTERNAL(MysqlDictMetadata, 0),
-    DTI_MAP_INT(Table, PartitionBalance, PartitionBalance),
-    DTI_MAP_INT(Table, FragmentCount, FragmentCount),
-    DTI_MAP_INT(Table, ReplicaDataLen, ReplicaDataLen),
-    DTI_MAP_BIN(Table, ReplicaData, ReplicaData, MAX_FRAGMENT_DATA_BYTES,
-                ReplicaDataLen),
-    DTI_MAP_INT(Table, FragmentDataLen, FragmentDataLen),
-    DTI_MAP_BIN(Table, FragmentData, FragmentData, 6 * MAX_NDB_PARTITIONS,
-                FragmentDataLen),
-    DTI_MAP_INT(Table, TablespaceDataLen, TablespaceDataLen),
-    DTI_MAP_BIN(Table, TablespaceData, TablespaceData, 8 * MAX_NDB_PARTITIONS,
-                TablespaceDataLen),
-    DTI_MAP_INT(Table, RangeListDataLen, RangeListDataLen),
-    DTI_MAP_BIN(Table, RangeListData, RangeListData, 8 * MAX_NDB_PARTITIONS,
-                RangeListDataLen),
-    DTI_MAP_INT(Table, TablespaceId, TablespaceId),
-    DTI_MAP_INT(Table, TablespaceVersion, TablespaceVersion),
-    DTI_MAP_INT(Table, MaxRowsLow, MaxRowsLow),
-    DTI_MAP_INT(Table, MaxRowsHigh, MaxRowsHigh),
-    DTI_MAP_INT(Table, DefaultNoPartFlag, DefaultNoPartFlag),
-    DTI_MAP_INT(Table, LinearHashFlag, LinearHashFlag),
-    DTI_MAP_INT(Table, TablespaceVersion, TablespaceVersion),
-    DTI_MAP_INT(Table, RowGCIFlag, RowGCIFlag),
-    DTI_MAP_INT(Table, RowChecksumFlag, RowChecksumFlag),
-    DTI_MAP_INT(Table, MaxRowsLow, MaxRowsLow),
-    DTI_MAP_INT(Table, MaxRowsHigh, MaxRowsHigh),
-    DTI_MAP_INT(Table, MinRowsLow, MinRowsLow),
-    DTI_MAP_INT(Table, MinRowsHigh, MinRowsHigh),
-    DTI_MAP_INT(Table, SingleUserMode, SingleUserMode),
-    DTI_MAP_INT(Table, HashMapObjectId, HashMapObjectId),
-    DTI_MAP_INT(Table, HashMapVersion, HashMapVersion),
-    DTI_MAP_INT(Table, TableStorageType, TableStorageType),
-    DTI_MAP_INT(Table, ExtraRowGCIBits, ExtraRowGCIBits),
-    DTI_MAP_INT(Table, ExtraRowAuthorBits, ExtraRowAuthorBits),
-    DTI_MAP_INT(Table, ReadBackupFlag, ReadBackupFlag),
-    DTI_MAP_INT(Table, FullyReplicatedFlag, FullyReplicatedFlag),
-    DTI_MAP_INT(Table, PartitionCount, PartitionCount),
-    DTI_MAP_INT(Table, FullyReplicatedTriggerId, FullyReplicatedTriggerId),
-    DTIBREAK(AttributeName)};
-
-// static
-const Uint32 DictTabInfo::TableMappingSize =
-    sizeof(DictTabInfo::TableMapping) /
-    sizeof(SimpleProperties::SP2StructMapping);
-
-// static
-const SimpleProperties::SP2StructMapping DictTabInfo::AttributeMapping[] = {
-    DTI_MAP_STR(Attribute, AttributeName, AttributeName, MAX_ATTR_NAME_SIZE),
-    DTI_MAP_INT(Attribute, AttributeId, AttributeId),
-    DTI_MAP_INT(Attribute, AttributeType, AttributeType),
-    DTI_MAP_INT(Attribute, AttributeSize, AttributeSize),
-    DTI_MAP_INT(Attribute, AttributeArraySize, AttributeArraySize),
-    DTI_MAP_INT(Attribute, AttributeArrayType, AttributeArrayType),
-    DTI_MAP_INT(Attribute, AttributeKeyFlag, AttributeKeyFlag),
-    DTI_MAP_INT(Attribute, AttributeNullableFlag, AttributeNullableFlag),
-    DTI_MAP_INT(Attribute, AttributeDKey, AttributeDKey),
-    DTI_MAP_INT(Attribute, AttributeStorageType, AttributeStorageType),
-    DTI_MAP_INT(Attribute, AttributeDynamic, AttributeDynamic),
-    DTI_MAP_INT(Attribute, AttributeExtType, AttributeExtType),
-    DTI_MAP_INT(Attribute, AttributeExtPrecision, AttributeExtPrecision),
-    DTI_MAP_INT(Attribute, AttributeExtScale, AttributeExtScale),
-    DTI_MAP_INT(Attribute, AttributeExtLength, AttributeExtLength),
-    DTI_MAP_INT(Attribute, AttributeAutoIncrement, AttributeAutoIncrement),
-
-    DTI_MAP_INT(Attribute, AttributeDefaultValueLen, AttributeDefaultValueLen),
-    DTI_MAP_BIN(Attribute, AttributeDefaultValue, AttributeDefaultValue,
-                MAX_ATTR_DEFAULT_VALUE_SIZE, AttributeDefaultValueLen),
-
-    DTIBREAK(AttributeEnd)};
-
-// static
-const Uint32 DictTabInfo::AttributeMappingSize =
-    sizeof(DictTabInfo::AttributeMapping) /
-    sizeof(SimpleProperties::SP2StructMapping);
-
-bool printDICTTABINFO(FILE *output, const Uint32 *theData, Uint32 len,
-                      Uint16 /*receiverBlockNo*/) {
-  //  const DictTabInfo * const sig = (const DictTabInfo *) theData;
-
-  fprintf(output, "Signal data: ");
-  Uint32 i = 0;
-  while (i < len) fprintf(output, "H\'%.8x ", theData[i++]);
-  fprintf(output, "\n");
->>>>>>> 2bf0f4a5
   return true;
 }
 
