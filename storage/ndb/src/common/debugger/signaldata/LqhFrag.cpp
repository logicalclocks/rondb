--- conflicted
+++ resolved
@@ -1,10 +1,6 @@
 /*
-<<<<<<< HEAD
-   Copyright (c) 2003, 2021, Oracle and/or its affiliates.
-   Copyright (c) 2021, 2021, Logical Clocks and/or its affiliates.
-=======
    Copyright (c) 2003, 2022, Oracle and/or its affiliates.
->>>>>>> fbdaa4de
+   Copyright (c) 2021, 2022, Hopsworks and/or its affiliates.
 
    This program is free software; you can redistribute it and/or modify
    it under the terms of the GNU General Public License, version 2.0,
@@ -29,26 +25,13 @@
 
 #include <signaldata/LqhFrag.hpp>
 
-<<<<<<< HEAD
-bool
-printLQHFRAGREQ(FILE * output, const Uint32 * theData, Uint32 len, Uint16 recB){
-  LqhFragReq* sig = (LqhFragReq*)theData;
+bool printLQHFRAGREQ(FILE* output,
+                     const Uint32* theData,
+                     Uint32 /* len */,
+                     Uint16 /*recB*/)
+{
+  const LqhFragReq* sig = (const LqhFragReq*)theData;
   
-=======
-bool printLQH_FRAG_REQ(FILE* output,
-                       const Uint32* theData,
-                       Uint32 len,
-                       Uint16 /*recB*/)
-{
-  if (len < LqhFragReq::SignalLength)
-  {
-    assert(false);
-    return false;
-  }
-
-  const LqhFragReq* sig = (const LqhFragReq*)theData;
-
->>>>>>> fbdaa4de
   fprintf(output, " senderData: %d senderRef: %x",
 	  sig->senderData, sig->senderRef);
   fprintf(output, " tableId: %d fragmentId: %d", sig->tableId, sig->fragmentId);
@@ -71,51 +54,26 @@
   fprintf(output, " nodeFragmentCount: %u\n", sig->nodeFragCount);
   return true;
 }
-<<<<<<< HEAD
-bool
-printLQHFRAGCONF(FILE * output, const Uint32 * theData, Uint32 len, Uint16 rec){
-  LqhFragConf* sig = (LqhFragConf*)theData;
+
+bool printLQHFRAGCONF(FILE* output,
+                      const Uint32* theData,
+                      Uint32 /*len*/,
+                      Uint16 /*rec*/)
+{
+  const LqhFragConf* sig = (const LqhFragConf*)theData;
   
-=======
-bool printLQH_FRAG_CONF(FILE* output,
-                        const Uint32* theData,
-                        Uint32 len,
-                        Uint16 /*rec*/)
-{
-  if (len < LqhFragConf::SignalLength)
-  {
-    assert(false);
-    return false;
-  }
-
-  const LqhFragConf* sig = (const LqhFragConf*)theData;
-
->>>>>>> fbdaa4de
   fprintf(output, " senderData: %d lqhFragPtr: %d\n",
 	  sig->senderData, sig->lqhFragPtr);
   return true;
 }
 
-<<<<<<< HEAD
-bool
-printLQHFRAGREF(FILE * output, const Uint32 * theData, Uint32 len, Uint16 rec){
-  LqhFragRef* sig = (LqhFragRef*)theData;
+bool printLQHFRAGREF(FILE* output,
+                     const Uint32* theData,
+                     Uint32 /*len*/,
+                     Uint16 /*rec*/)
+{
+  const LqhFragRef* sig = (const LqhFragRef*)theData;
   
-=======
-bool printLQH_FRAG_REF(FILE* output,
-                       const Uint32* theData,
-                       Uint32 len,
-                       Uint16 /*rec*/)
-{
-  if (len < LqhFragRef::SignalLength)
-  {
-    assert(false);
-    return false;
-  }
-
-  const LqhFragRef* sig = (const LqhFragRef*)theData;
-
->>>>>>> fbdaa4de
   fprintf(output, " senderData: %d errorCode: %d\n",
 	  sig->senderData, sig->errorCode);
   return true;
