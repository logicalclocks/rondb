--- conflicted
+++ resolved
@@ -779,8 +779,6 @@
   ,{ GSN_LCP_STATUS_REQ, "LCP_STATUS_REQ" }
   ,{ GSN_LCP_STATUS_CONF, "LCP_STATUS_CONF" }
   ,{ GSN_LCP_STATUS_REF, "LCP_STATUS_REF" }
-<<<<<<< HEAD
-=======
 
   ,{ GSN_CREATE_FK_REQ, "CREATE_FK_REQ" }
   ,{ GSN_CREATE_FK_REF, "CREATE_FK_REF" }
@@ -800,6 +798,5 @@
   ,{ GSN_BUILD_FK_IMPL_REQ, "BUILD_FK_IMPL_REQ" }
   ,{ GSN_BUILD_FK_IMPL_REF, "BUILD_FK_IMPL_REF" }
   ,{ GSN_BUILD_FK_IMPL_CONF, "BUILD_FK_IMPL_CONF" }
->>>>>>> d4012067
 };
 const unsigned short NO_OF_SIGNAL_NAMES = sizeof(SignalNames)/sizeof(GsnName);