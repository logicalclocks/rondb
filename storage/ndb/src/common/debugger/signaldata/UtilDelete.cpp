/*
   Copyright (c) 2003, 2023, Oracle and/or its affiliates.
    Use is subject to license terms.
   Copyright (c) 2021, 2021, Logical Clocks and/or its affiliates.

   This program is free software; you can redistribute it and/or modify
   it under the terms of the GNU General Public License, version 2.0,
   as published by the Free Software Foundation.

   This program is also distributed with certain software (including
   but not limited to OpenSSL) that is licensed under separate terms,
   as designated in a particular file or component or in included license
   documentation.  The authors of MySQL hereby grant you an additional
   permission to link the program and your derivative works with the
   separately licensed software that they have included with MySQL.

   This program is distributed in the hope that it will be useful,
   but WITHOUT ANY WARRANTY; without even the implied warranty of
   MERCHANTABILITY or FITNESS FOR A PARTICULAR PURPOSE.  See the
   GNU General Public License, version 2.0, for more details.

   You should have received a copy of the GNU General Public License
   along with this program; if not, write to the Free Software
   Foundation, Inc., 51 Franklin St, Fifth Floor, Boston, MA 02110-1301  USA
*/

#include <signaldata/UtilDelete.hpp>

bool printUTIL_DELETE_REQ(FILE *out, const Uint32 *data, Uint32 l, Uint16 b) {
  (void)l;  // Don't want compiler warning
  (void)b;  // Don't want compiler warning

  const UtilDeleteReq *sig = (const UtilDeleteReq *)data;
  fprintf(out, " senderData: %d prepareId: %d totalDataLen: %d\n",
<<<<<<< HEAD
	  sig->senderData,
	  sig->prepareId,
	  sig->totalDataLen);
  printHex(out, sig->attrData, 22, "");
=======
          sig->senderData, sig->prepareId, sig->totalDataLen);
  fprintf(out,
          " H\'%.8x H\'%.8x H\'%.8x H\'%.8x H\'%.8x H\'%.8x H\'%.8x H\'%.8x\n"
          " H\'%.8x H\'%.8x H\'%.8x H\'%.8x H\'%.8x H\'%.8x H\'%.8x H\'%.8x\n"
          " H\'%.8x H\'%.8x H\'%.8x H\'%.8x H\'%.8x H\'%.8x\n",
          sig->attrData[0], sig->attrData[1], sig->attrData[2],
          sig->attrData[3], sig->attrData[4], sig->attrData[5],
          sig->attrData[6], sig->attrData[7], sig->attrData[8],
          sig->attrData[9], sig->attrData[10], sig->attrData[11],
          sig->attrData[12], sig->attrData[13], sig->attrData[14],
          sig->attrData[15], sig->attrData[16], sig->attrData[17],
          sig->attrData[18], sig->attrData[19], sig->attrData[20],
          sig->attrData[21]);

>>>>>>> 2bf0f4a5
  return true;
}

bool printUTIL_DELETE_CONF(FILE *out, const Uint32 *data, Uint32 l, Uint16 b) {
  (void)l;  // Don't want compiler warning
  (void)b;  // Don't want compiler warning

  const UtilDeleteConf *sig = (const UtilDeleteConf *)data;
  fprintf(out, " senderData: %d\n", sig->senderData);
  return true;
}

bool printUTIL_DELETE_REF(FILE *out, const Uint32 *data, Uint32 l, Uint16 b) {
  (void)l;  // Don't want compiler warning
  (void)b;  // Don't want compiler warning

  const UtilDeleteRef *sig = (const UtilDeleteRef *)data;
  fprintf(out, " senderData: %d\n", sig->senderData);
  fprintf(out, " errorCode: %d\n", sig->errorCode);
  return true;
}<|MERGE_RESOLUTION|>--- conflicted
+++ resolved
@@ -32,27 +32,10 @@
 
   const UtilDeleteReq *sig = (const UtilDeleteReq *)data;
   fprintf(out, " senderData: %d prepareId: %d totalDataLen: %d\n",
-<<<<<<< HEAD
 	  sig->senderData,
 	  sig->prepareId,
 	  sig->totalDataLen);
   printHex(out, sig->attrData, 22, "");
-=======
-          sig->senderData, sig->prepareId, sig->totalDataLen);
-  fprintf(out,
-          " H\'%.8x H\'%.8x H\'%.8x H\'%.8x H\'%.8x H\'%.8x H\'%.8x H\'%.8x\n"
-          " H\'%.8x H\'%.8x H\'%.8x H\'%.8x H\'%.8x H\'%.8x H\'%.8x H\'%.8x\n"
-          " H\'%.8x H\'%.8x H\'%.8x H\'%.8x H\'%.8x H\'%.8x\n",
-          sig->attrData[0], sig->attrData[1], sig->attrData[2],
-          sig->attrData[3], sig->attrData[4], sig->attrData[5],
-          sig->attrData[6], sig->attrData[7], sig->attrData[8],
-          sig->attrData[9], sig->attrData[10], sig->attrData[11],
-          sig->attrData[12], sig->attrData[13], sig->attrData[14],
-          sig->attrData[15], sig->attrData[16], sig->attrData[17],
-          sig->attrData[18], sig->attrData[19], sig->attrData[20],
-          sig->attrData[21]);
-
->>>>>>> 2bf0f4a5
   return true;
 }
 
