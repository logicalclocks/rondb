--- conflicted
+++ resolved
@@ -1,10 +1,6 @@
 /*
-<<<<<<< HEAD
-   Copyright (c) 2003, 2021, Oracle and/or its affiliates.
-   Copyright (c) 2021, 2021, Logical Clocks and/or its affiliates.
-=======
    Copyright (c) 2003, 2022, Oracle and/or its affiliates.
->>>>>>> fbdaa4de
+   Copyright (c) 2021, 2022, Hopsworks and/or its affiliates.
 
    This program is free software; you can redistribute it and/or modify
    it under the terms of the GNU General Public License, version 2.0,
@@ -139,17 +135,13 @@
   if (action & 4)
     str.appfmt(", initial");
 }
-<<<<<<< HEAD
 bool globalIsInCrashlog = false;
 bool (* globalDumpOneJam)(FILE *, int, Uint32, const char*) = 0;
-void getTextNDBStopCompleted(QQQQ) {
-=======
 void getTextNDBStopCompleted(char *m_text,
                              size_t m_text_len,
                              const Uint32 *theData,
                              Uint32 /*len*/)
 {
->>>>>>> fbdaa4de
   BaseString action_str("");
   BaseString signum_str("");
   getRestartAction(theData[1], action_str);
