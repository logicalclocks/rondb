--- conflicted
+++ resolved
@@ -1,11 +1,6 @@
 /*
-<<<<<<< HEAD
    Copyright (c) 2003, 2022, Oracle and/or its affiliates.
-   Copyright (c) 2021, 2022, Hopsworks and/or its affiliates.
-=======
-   Copyright (c) 2003, 2020, Oracle and/or its affiliates.
    Copyright (c) 2021, 2023, Hopsworks and/or its affiliates.
->>>>>>> b4600d76
 
    This program is free software; you can redistribute it and/or modify
    it under the terms of the GNU General Public License, version 2.0,
@@ -4197,7 +4192,8 @@
  */
 ndb_socket_t TransporterRegistry::connect_ndb_mgmd(NdbMgmHandle *h)
 {
-  ndb_socket_t sockfd = ndb_socket_create();
+  ndb_socket_t sockfd;
+  ndb_socket_create(sockfd);
 
   DBUG_ENTER("TransporterRegistry::connect_ndb_mgmd(NdbMgmHandle)");
 
@@ -4237,7 +4233,8 @@
                                       unsigned short server_port)
 {
   NdbMgmHandle h= ndb_mgm_create_handle();
-  ndb_socket_t s= ndb_socket_create();
+  ndb_socket_t s;
+  ndb_socket_create(s);
 
   DBUG_ENTER("TransporterRegistry::connect_ndb_mgmd(SocketClient)");
 
