/*
<<<<<<< HEAD
   Copyright (c) 2003, 2024, Oracle and/or its affiliates.
=======
   Copyright (c) 2003, 2023, Oracle and/or its affiliates.
>>>>>>> e64a25e2
   Copyright (c) 2021, 2024, Hopsworks and/or its affiliates.

   This program is free software; you can redistribute it and/or modify
   it under the terms of the GNU General Public License, version 2.0,
   as published by the Free Software Foundation.

   This program is designed to work with certain software (including
   but not limited to OpenSSL) that is licensed under separate terms,
   as designated in a particular file or component or in included license
   documentation.  The authors of MySQL hereby grant you an additional
   permission to link the program and your derivative works with the
   separately licensed software that they have either included with
   the program or referenced in the documentation.

   This program is distributed in the hope that it will be useful,
   but WITHOUT ANY WARRANTY; without even the implied warranty of
   MERCHANTABILITY or FITNESS FOR A PARTICULAR PURPOSE.  See the
   GNU General Public License, version 2.0, for more details.

   You should have received a copy of the GNU General Public License
   along with this program; if not, write to the Free Software
   Foundation, Inc., 51 Franklin St, Fifth Floor, Boston, MA 02110-1301  USA
*/

#include <ndb_global.h>
#include "ndb_config.h"
#include "util/require.h"

#include <TransporterRegistry.hpp>
#include "TransporterInternalDefinitions.hpp"

#include <SocketAuthenticator.hpp>
#include "BlockNumbers.h"
#include "Transporter.hpp"

#include "Loopback_Transporter.hpp"
#include "Multi_Transporter.hpp"
#include "TCP_Transporter.hpp"
#include "portlib/ndb_sockaddr.h"

#ifdef NDB_SHM_TRANSPORTER_SUPPORTED
#include "SHM_Transporter.hpp"
#endif

#include "InputStream.hpp"
#include "NdbMutex.h"
#include "NdbOut.hpp"
#include "NdbSleep.h"
#include "NdbSpin.h"
#include "OutputStream.hpp"
#include "portlib/NdbTCP.h"

#include <mgmapi/mgmapi.h>
#include <mgmapi/mgmapi_debug.h>
#include <mgmapi_internal.h>

#include <EventLogger.hpp>

#if 0
#define DEBUG_FPRINTF(arglist) \
  do {                         \
    fprintf arglist;           \
  } while (0)
#else
#define DEBUG_FPRINTF(a)
#endif

#if 0
#define DEBUG_FPRINTF_DETAIL(arglist) do { fprintf arglist ; } while (0)
#else
#define DEBUG_FPRINTF_DETAIL(a)
#endif

/**
 * There is a requirement in the Transporter design that
 * ::performReceive() and ::update_connections()
 * on the same 'TransporterReceiveHandle' should not be
 * run concurrently. class TransporterReceiveWatchdog provides a
 * simple mechanism to assert that this rule is followed.
 * Does nothing if NDEBUG is defined (in production code)
 */
class TransporterReceiveWatchdog {
 public:
#ifdef NDEBUG
  TransporterReceiveWatchdog(TransporterReceiveHandle & /*recvdata*/) {}

#else
  TransporterReceiveWatchdog(TransporterReceiveHandle &recvdata)
      : m_recvdata(recvdata) {
    assert(m_recvdata.m_active == false);
    m_recvdata.m_active = true;
  }

  ~TransporterReceiveWatchdog() {
    assert(m_recvdata.m_active == true);
    m_recvdata.m_active = false;
  }

 private:
  TransporterReceiveHandle &m_recvdata;
#endif
};

bool
TransporterRegistry::is_server(NodeId node_id) const
{
  Multi_Transporter *multi_trp = get_node_multi_transporter(node_id);
  if (multi_trp != nullptr) {
    if (multi_trp->get_num_active_transporters() > 0) {
      Transporter *trp = multi_trp->get_active_transporter(0);
      return trp->is_server();
    }
  }
  return theNodeIdTransporters[node_id]->is_server();
}

ndb_sockaddr TransporterRegistry::get_connect_address_node(
    NodeId nodeId) const {
  return theNodeIdTransporters[nodeId]->m_connect_address;
}
ndb_sockaddr TransporterRegistry::get_connect_address(TrpId trpId) const {
  return allTransporters[trpId]->m_connect_address;
}

Uint64 TransporterRegistry::get_bytes_sent(TrpId trpId) const {
  return allTransporters[trpId]->m_bytes_sent;
}
Uint64 TransporterRegistry::get_bytes_received(TrpId trpId) const {
  return allTransporters[trpId]->m_bytes_received;
}

SocketServer::Session *TransporterService::newSession(
    NdbSocket &&secureSocket) {
  /* The connection is currently running over a plain network socket.
     If m_auth is a SocketAuthTls, it might get upgraded to a TLS socket.
  */
  DBUG_ENTER("SocketServer::Session * TransporterService::newSession");
  DEBUG_FPRINTF((stderr, "New session created\n"));
  if (m_auth) {
    int auth_result = m_auth->server_authenticate(secureSocket);
    g_eventLogger->debug("Transporter server auth result: %d [%s]", auth_result,
                         SocketAuthenticator::error(auth_result));
    if (auth_result < SocketAuthenticator::AuthOk) {
      DEBUG_FPRINTF((stderr, "Failed to authenticate new session\n"));
      secureSocket.close_with_reset();
      DBUG_RETURN(nullptr);
    }

    if (auth_result == SocketAuthTls::negotiate_tls_ok)  // Intitate TLS
    {
      struct ssl_ctx_st *ctx = m_transporter_registry->m_tls_keys.ctx();
      struct ssl_st *ssl = NdbSocket::get_server_ssl(ctx);
      if (ssl == nullptr) {
        DEBUG_FPRINTF((stderr,
                       "Failed to authenticate new session, no server "
                       "cerificate\n"));
        secureSocket.close_with_reset();
        DBUG_RETURN(nullptr);
      }
      if (!secureSocket.associate(ssl)) {
        DEBUG_FPRINTF((stderr,
                       "Failed to authenticate new session, fail to "
                       "associate certificate with connection\n"));
        NdbSocket::free_ssl(ssl);
        secureSocket.close_with_reset();
        DBUG_RETURN(nullptr);
      }
      if (!secureSocket.do_tls_handshake()) {
        // secureSocket closed by do_tls_handshake
        DBUG_RETURN(nullptr);
      }
    }
  }

  BaseString msg;
  bool log_failure = false;
  if (!m_transporter_registry->connect_server(std::move(secureSocket), msg,
                                              log_failure)) {
    DEBUG_FPRINTF((stderr, "New session failed in connect_server\n"));
    if (log_failure) {
      g_eventLogger->warning("TR : %s", msg.c_str());
    }
    else
    {
      g_eventLogger->debug("DEBUG : %s", msg.c_str());
    }
    DBUG_RETURN(nullptr);
  }

  DBUG_RETURN(nullptr);
}

TransporterReceiveData::TransporterReceiveData()
  : m_transporters(),
    m_recv_socket_transporters(),
    m_read_transporters(),
    m_has_data_transporters(),
    m_bad_data_transporters(),
    m_last_trp_id(0),
    m_stop_trp_id(0)
{
  /**
   * With multi receiver threads
   *   an interface to reassign these is needed...
   */
  m_transporters.set();            // Handle all
  m_transporters.clear(Uint32(0)); // Except wakeup socket...
  m_recv_socket_transporters.clear();
  m_read_transporters.clear();
  m_has_data_transporters.clear();
  m_bad_data_transporters.clear();

#if defined(HAVE_EPOLL_CREATE)
  m_epoll_fd = -1;
  m_epoll_events = nullptr;
#endif
}

bool TransporterReceiveData::init(unsigned maxTransporters) {
  maxTransporters += 1; /* wakeup socket */
  m_spintime = 0;
  m_total_spintime = 0;
  assert(m_bad_data_transporters.isclear());
#if defined(HAVE_EPOLL_CREATE)
  m_epoll_fd = epoll_create(maxTransporters);
  if (m_epoll_fd == -1) {
    perror("epoll_create failed... falling back to poll()!");
    goto fallback;
  }
  m_epoll_events = new struct epoll_event[maxTransporters];
  if (m_epoll_events == nullptr) {
    perror("Failed to alloc epoll-array... falling back to select!");
    close(m_epoll_fd);
    m_epoll_fd = -1;
    goto fallback;
  }
  memset(m_epoll_events, 0, maxTransporters * sizeof(struct epoll_event));
  return true;
fallback:
#endif
  return m_socket_poller.set_max_count(maxTransporters);
}

bool TransporterReceiveData::epoll_add(Transporter *t [[maybe_unused]]) {
  TrpId trp_id [[maybe_unused]] = t->getTransporterIndex();
  assert(m_transporters.get(trp_id));

#if defined(HAVE_EPOLL_CREATE)
  if (m_epoll_fd != -1) {
    bool add = true;
    struct epoll_event event_poll;
    memset(&event_poll, 0, sizeof(event_poll));
    ndb_socket_t sock_fd = t->getSocket();
    int op = EPOLL_CTL_ADD;
    int ret_val, error;

    if (!ndb_socket_valid(sock_fd)) return false;

    event_poll.data.u32 = trp_id;
    event_poll.events = EPOLLIN;
<<<<<<< HEAD
    ret_val =
        epoll_ctl(m_epoll_fd, op, ndb_socket_get_native(sock_fd), &event_poll);
    if (likely(!ret_val)) goto ok;
    error = errno;
    if (error == ENOENT && !add) {
=======
    ret_val = epoll_ctl(m_epoll_fd, op, ndb_socket_get_native(sock_fd),
                        &event_poll);
    if (likely(!ret_val))
      goto ok;
    error= errno;
    if (error == ENOENT && !add)
    {
>>>>>>> e64a25e2
      /*
       * Could be that socket was closed premature to this call.
       * Not a problem that this occurs.
       */
      goto ok;
    }
    const int node_id = t->getRemoteNodeId();
    if (!add || (add && (error != ENOMEM))) {
      /*
       * Serious problems, we are either using wrong parameters,
       * have permission problems or the socket doesn't support
       * epoll!!
       */
<<<<<<< HEAD
      g_eventLogger->info(
          "Failed to %s epollfd: %u fd: %d "
          " transporter id:%u -> node %u to epoll-set,"
          " errno: %u %s",
          add ? "ADD" : "DEL", m_epoll_fd, ndb_socket_get_native(sock_fd),
          trp_id, node_id, error, strerror(error));
      abort();
    }
    g_eventLogger->info(
        "We lacked memory to add the socket for "
        "transporter id:%u -> node id %u",
        trp_id, node_id);
=======
      g_eventLogger->info("Failed to %s epollfd: %u fd: %d "
                          " transporter id:%u -> node %u to epoll-set,"
                          " errno: %u %s",
                          add ? "ADD" : "DEL", m_epoll_fd,
                          ndb_socket_get_native(sock_fd),
                          t->getTransporterIndex(), node_id, error,
                          strerror(error));
      abort();
    }
    g_eventLogger->info("We lacked memory to add the socket for "
			"transporter id:%u -> node id %u",
                        t->getTransporterIndex(), node_id);
>>>>>>> e64a25e2
    return false;
  }

ok:
#endif
  return true;
}

TransporterReceiveData::~TransporterReceiveData() {
#if defined(HAVE_EPOLL_CREATE)
  if (m_epoll_fd != -1) {
    close(m_epoll_fd);
    m_epoll_fd = -1;
  }

  if (m_epoll_events) {
    delete[] m_epoll_events;
    m_epoll_events = nullptr;
  }
#endif
}

TransporterRegistry::TransporterRegistry(TransporterCallback *callback,
                                         TransporterReceiveHandle *recvHandle,
                                         unsigned _maxTransporters)
    : callbackObj(callback),
      receiveHandle(recvHandle),
      m_mgm_handle(nullptr),
      sendCounter(1),
      localNodeId(0),
      maxTransporters(_maxTransporters),
      nTransporters(0),
      nTCPTransporters(0),
      nSHMTransporters(0),
      connectBackoffMaxTime(0),
      m_transp_count(1),
      m_total_max_send_buffer(0) {
  if (receiveHandle != nullptr) {
    receiveHandle->nTCPTransporters = 0;
    receiveHandle->nSHMTransporters = 0;
  }
  DBUG_ENTER("TransporterRegistry::TransporterRegistry");

  allTransporters = new Transporter *[maxTransporters];
  theTCPTransporters = new TCP_Transporter *[maxTransporters];
#ifdef NDB_SHM_TRANSPORTER_SUPPORTED
  theSHMTransporters = new SHM_Transporter *[maxTransporters];
#endif
  theTransporterTypes = new TransporterType[MAX_NODES];
  theNodeIdTransporters = new Transporter *[MAX_NODES];
  theNodeIdMultiTransporters = new Multi_Transporter *[MAX_NODES];
  performStates = new PerformState[maxTransporters];
  nodeActiveStates    = new bool              [MAX_NODES];
  ioStates = new IOState[maxTransporters];
  peerUpIndicators = new bool[maxTransporters];
  connectingTime = new Uint32[maxTransporters];
  m_disconnect_errnum = new int[maxTransporters];
  m_disconnect_enomem_error = new Uint32[maxTransporters];
  m_error_states = new ErrorState[maxTransporters];

  m_has_extra_wakeup_socket = false;

#ifdef ERROR_INSERT
  m_blocked.clear();
  m_blocked_disconnected.clear();
  m_sendBlocked.clear();

  m_mixology_level = 0;
#endif

  // Initialize the transporter arrays
  ErrorState default_error_state = {TE_NO_ERROR, (const char *)~(UintPtr)0};
  for (unsigned i = 0; i < MAX_NODES; i++) {
    theNodeIdTransporters[i] = nullptr;
    theNodeIdMultiTransporters[i] = nullptr;
    nodeActiveStates[i]   = true;
    peerUpIndicators[i] = true;  // Assume all nodes are up, will be
                                 // cleared at first connect attempt
    connectingTime[i] = 0;
  }
  for (unsigned i = 0; i < maxTransporters; i++) {
    performStates[i] = DISCONNECTED;
    ioStates[i] = NoHalt;
    m_disconnect_errnum[i] = 0;
    m_disconnect_enomem_error[i] = 0;
    m_error_states[i] = default_error_state;

    allTransporters[i] = nullptr;
    theTCPTransporters[i] = nullptr;
#ifdef NDB_SHM_TRANSPORTER_SUPPORTED
    theSHMTransporters[i] = nullptr;
#endif
  }
  theMultiTransporterMutex = NdbMutex_Create();
  DBUG_VOID_RETURN;
}

Uint32 TransporterRegistry::get_total_spintime() const {
  assert(receiveHandle != nullptr);
  return receiveHandle->m_total_spintime;
}

void TransporterRegistry::reset_total_spintime() const {
  assert(receiveHandle != nullptr);
  receiveHandle->m_total_spintime = 0;
}

/**
 * Time limit for individual MGMAPI activities, including
 * TCP connection
 * Handshake, auth, TLS
 * MGMAPI command responses (except where overridden)
 * Affects:
 *   - TR MGMAPI connection used to manage dynamic ports
 *   - Transporter-to-MGMD MGMAPI connections converted
 *     to transporters
 */
static const Uint32 MGM_TIMEOUT_MILLIS = 5000;

void TransporterRegistry::set_mgm_handle(NdbMgmHandle h) {
  DBUG_ENTER("TransporterRegistry::set_mgm_handle");
  if (m_mgm_handle) ndb_mgm_destroy_handle(&m_mgm_handle);
  m_mgm_handle = h;
  ndb_mgm_set_timeout(m_mgm_handle, MGM_TIMEOUT_MILLIS);
#ifndef NDEBUG
  if (h) {
    char buf[256];
    DBUG_PRINT("info", ("handle set with connectstring: %s",
                        ndb_mgm_get_connectstring(h, buf, sizeof(buf))));
  } else {
    DBUG_PRINT("info", ("handle set to NULL"));
  }
#endif
  DBUG_VOID_RETURN;
}

TransporterRegistry::~TransporterRegistry() {
  DBUG_ENTER("TransporterRegistry::~TransporterRegistry");

  disconnectAll();
  removeAll();

  delete[] allTransporters;
  delete[] theTCPTransporters;
#ifdef NDB_SHM_TRANSPORTER_SUPPORTED
  delete[] theSHMTransporters;
#endif
  delete[] theTransporterTypes;
  delete[] theNodeIdTransporters;
  delete[] theNodeIdMultiTransporters;
  delete[] performStates;
  delete[] nodeActiveStates;
  delete[] ioStates;
  delete[] peerUpIndicators;
  delete[] connectingTime;
  delete[] m_disconnect_errnum;
  delete[] m_disconnect_enomem_error;
  delete[] m_error_states;

  if (m_mgm_handle) ndb_mgm_destroy_handle(&m_mgm_handle);

  if (m_has_extra_wakeup_socket) {
    ndb_socket_close(m_extra_wakeup_sockets[0]);
    ndb_socket_close(m_extra_wakeup_sockets[1]);
  }
  NdbMutex_Destroy(theMultiTransporterMutex);
  DBUG_VOID_RETURN;
}

void TransporterRegistry::removeAll() {
  for (TrpId trpId = 1; trpId <= nTransporters; trpId++) {
    // allTransporters[] contain TCP, Loopback and SHM_Transporters
    delete allTransporters[trpId];
  }
  for (unsigned i = 0; i < MAX_NODES; i++) {
    delete theNodeIdMultiTransporters[i];
  }
  nTransporters = 0;
  nTCPTransporters = 0;
  nSHMTransporters = 0;
}

void
TransporterRegistry::disconnectAll(){
  DEBUG_FPRINTF((stderr, "(Node %u)doDisconnect(all), line: %d\n",
               localNodeId, __LINE__));

  for (TrpId trpId = 1; trpId <= nTransporters; trpId++) {
    if (allTransporters[trpId]->isReleased()) continue;

    allTransporters[trpId]->doDisconnect();

    // We force a 'clean' shutdown of the Transporters.
    // Beware that the protocol of setting 'DISCONNECTING', then wait for
    // state to become DISCONNECTED before 'release' is not followed!
    // Should be OK as we are only called from TransporterRegistry d'tor.
    allTransporters[trpId]->releaseAfterDisconnect();
  }
}

bool TransporterRegistry::init(NodeId nodeId) {
  DBUG_ENTER("TransporterRegistry::init");
  assert(localNodeId == 0 || localNodeId == nodeId);

  localNodeId = nodeId;

  DEBUG("TransporterRegistry started node: " << localNodeId);

  if (receiveHandle) {
    if (!init(*receiveHandle)) DBUG_RETURN(false);
  }

  DBUG_RETURN(true);
}

bool TransporterRegistry::init(TransporterReceiveHandle &recvhandle) {
  recvhandle.nTCPTransporters = nTCPTransporters;
  recvhandle.nSHMTransporters = nSHMTransporters;
  return recvhandle.init(maxTransporters);
}

void
TransporterRegistry::set_hostname(Uint32 nodeId,
                                  const char *new_hostname)
{
  DEBUG_FPRINTF((stderr, "set_hostname(Node %u) = %s\n",
                nodeId, new_hostname));
  for (Uint32 i = 0; i < nTCPTransporters; i++)
  {
    if (theTCPTransporters[i]->remoteNodeId == nodeId)
    {
      DEBUG_FPRINTF((stderr,
        "set_hostname(Node %u) = %s on TCP trp: %u, trp: %u\n",
                    nodeId,
                    new_hostname,
                    i,
                    theTCPTransporters[i]->getTransporterIndex()));
      theTCPTransporters[i]->set_hostname(new_hostname);
    }
  }
#ifdef NDB_SHM_TRANSPORTER_SUPPORTED
  for (Uint32 i = 0; i < nSHMTransporters; i++)
  {
    if (theSHMTransporters[i]->remoteNodeId == nodeId)
    {
      DEBUG_FPRINTF((stderr,
        "set_hostname(Node %u) = %s on SHM trp: %u, trp: %u\n",
                    nodeId,
                    new_hostname,
                    i,
                    theSHMTransporters[i]->getTransporterIndex()));
      theSHMTransporters[i]->set_hostname(new_hostname);
    }
  }
#endif
}

bool TransporterRegistry::init_tls(const char *searchPath, int nodeType,
                                   int mgmReqLevel) {
  require(localNodeId);
  m_tls_keys.init(searchPath, localNodeId, nodeType);
  m_mgm_tls_req = mgmReqLevel;
  return m_tls_keys.ctx();
}

bool TransporterRegistry::connect_server(NdbSocket &&socket, BaseString &msg,
                                         bool &log_failure) {
  DBUG_ENTER("TransporterRegistry::connect_server(sockfd)");

  log_failure = true;

  // Read "hello" that consists of node id and other info
  // from client
  SocketInputStream s_input(socket);
  char buf[256];  // <int> <int> <int> <int> <..expansion..>
  if (s_input.gets(buf, sizeof(buf)) == nullptr) {
    /* Could be spurious connection, need not log */
    log_failure = false;
    msg.assfmt(
        "Ignored connection attempt as failed to "
        "read 'hello' from client");
    DBUG_PRINT("error", ("%s", msg.c_str()));
    DEBUG_FPRINTF((stderr, "%s\n", msg.c_str()));
    socket.close_with_reset();
    DBUG_RETURN(false);
  }

  int nodeId;
  int remote_transporter_type;
  int serverNodeId = -1;
  int multi_transporter_instance = -1;
  int r = sscanf(buf, "%d %d %d %d", &nodeId, &remote_transporter_type,
                 &serverNodeId, &multi_transporter_instance);
  switch (r) {
  case 4:
    /* Latest version client */
    break;
  case 3:
    /* Older client, sending just nodeid, transporter type, serverNodeId */
    break;
  case 2:
    /* Older client, sending just nodeid and transporter type */
    break;
  default:
    /* Could be spurious connection, need not log */
    log_failure = false;
    msg.assfmt("Ignored connection attempt as failed to "
               "parse 'hello' from client.  >%s<", buf);
    DBUG_PRINT("error", ("%s", msg.c_str()));
    DEBUG_FPRINTF((stderr, "%s\n", msg.c_str()));
    socket.close_with_reset();
    DBUG_RETURN(false);
  }

  DBUG_PRINT("info", ("Client hello, nodeId: %d transporter type: %d "
                      "server nodeid %d instance %d",
                      nodeId, remote_transporter_type, serverNodeId,
                      multi_transporter_instance));
  /*
  DEBUG_FPRINTF((stderr, "Client hello, nodeId: %d transporter type: %d "
                         "server nodeid %d instance %d",
                         nodeId,
                         remote_transporter_type,
                         serverNodeId,
                         multi_transporter_instance));
  */

  // Check that nodeid is in range before accessing the arrays
  if (nodeId < 0 || nodeId > (int)MAX_NODES) {
    /* Strange, log it */
    msg.assfmt(
        "Ignored connection attempt as client "
        "nodeid %u out of range",
        nodeId);
    DBUG_PRINT("error", ("%s", msg.c_str()));
    socket.close_with_reset();
    DBUG_RETURN(false);
  }
  if (!nodeActiveStates[nodeId])
  {
    msg.assfmt("Ignored connection attempt as client "
               "nodeid %u is not active", nodeId);
    DBUG_PRINT("error", ("%s", msg.c_str()));
    DBUG_RETURN(false);
  }
  lockMultiTransporters();
  // Check that at least a base-transporter is allocated
  Transporter *base_trp = get_node_base_transporter(nodeId);
  if (base_trp == nullptr) {
    unlockMultiTransporters();
    /* Strange, log it */
    msg.assfmt(
        "Ignored connection attempt as client "
        "nodeid %u is undefined.",
        nodeId);
    DBUG_PRINT("error", ("%s", msg.c_str()));
    socket.close_with_reset();
    DBUG_RETURN(false);
  }

  // Check transporter type
  if (remote_transporter_type != base_trp->m_type) {
    unlockMultiTransporters();
    /* Strange, log it */
    msg.assfmt(
        "Connection attempt from client node %u failed as transporter "
        "type %u is not as expected %u.",
        nodeId, remote_transporter_type, base_trp->m_type);
    socket.close_with_reset();
    DBUG_RETURN(false);
  }

  // Check that the serverNodeId is correct
  if (serverNodeId != -1) {
    /* Check that incoming connection was meant for us */
    if (serverNodeId != base_trp->getLocalNodeId()) {
      unlockMultiTransporters();
      log_failure = false;
      /* Strange, log it */
      msg.assfmt(
          "Ignored connection attempt as client "
          "node %u attempting to connect to node %u, "
          "but this is node %u.",
          nodeId, serverNodeId, base_trp->getLocalNodeId());
      DBUG_PRINT("error", ("%s", msg.c_str()));
      socket.close_with_reset();
      DBUG_RETURN(false);
    }
  }

  DEBUG_FPRINTF((stderr, "connect_server multi trp, node %u instance %u\n",
                 base_trp->getRemoteNodeId(), multi_transporter_instance));

  // Find the Transporter instance to connect.
  Transporter *const t =
      get_node_transporter_instance(nodeId, multi_transporter_instance);
  assert(t == base_trp || multi_transporter_instance > 0);
  unlockMultiTransporters();

  bool correct_state = true;
  if (t == nullptr) {
    // A non-existing base trp already checked for:
    assert(multi_transporter_instance > 0);
    correct_state = false;
    /* Strange, log it */
    msg.assfmt(
        "Ignored connection attempt from node %u as multi "
        "transporter instance %u is not in range.",
        nodeId, multi_transporter_instance);

  } else {
    /**
     * Connection setup requires state to be in CONNECTING
     */
    const TrpId trpId = t->getTransporterIndex();
    if (performStates[trpId] != CONNECTING) {
      correct_state = false;
      /* Strange, log it */
      msg.assfmt(
          "Ignored connection attempt as this node "
          "is not expecting a connection from node %u. "
          "State %u",
          nodeId, performStates[trpId]);

      /**
       * This is expected if the transporter state is DISCONNECTED,
       * otherwise it's a bit strange
       */
      log_failure = (performStates[trpId] != DISCONNECTED);

      DEBUG_FPRINTF((stderr, "%s\n", msg.c_str()));
    }
  }
  // Check that the transporter should be connecting
  if (!correct_state)
  {
    DBUG_PRINT("error", ("Transporter for Node %d in wrong state %s",
                         nodeId, msg.c_str()));
    DEBUG_FPRINTF_DETAIL((stderr,
      "Transporter for Node %d in wrong state %s\n",
                          nodeId, msg.c_str()));

    // Avoid TIME_WAIT on server by requesting client to close connection
    SocketOutputStream s_output(socket);
    if (s_output.println("BYE") < 0) {
      // Failed to request client close
      DBUG_PRINT("error", ("Failed to send client BYE"));
      socket.close_with_reset();
      DBUG_RETURN(false);
    }

    // Wait for to close connection by reading EOF(i.e read returns 0)
    const int read_eof_timeout = 1000;  // Fairly short timeout
    if (socket.read(read_eof_timeout, buf, sizeof(buf)) == 0) {
      // Client gracefully closed connection, turn off close_with_reset
      socket.close();
      DBUG_RETURN(false);
    }

    // Failed to request client close
    socket.close_with_reset();
    DBUG_RETURN(false);
  }

  /* Client Certificate Authorization.
   */
  ClientAuthorization *clientAuth;
  int authResult = TlsKeyManager::check_socket_for_auth(socket, &clientAuth);

  if ((authResult == 0) && clientAuth) {
    // This check may block, waiting for a DNS lookup
    authResult = TlsKeyManager::perform_client_host_auth(clientAuth);
  }

  if (authResult) {
    msg.assfmt("TLS %s (for node %d [%s])", TlsKeyError::message(authResult),
               nodeId, t->remoteHostName);
    socket.close_with_reset();
    DBUG_RETURN(false);
  }

  // Send reply to client
  SocketOutputStream s_output(socket);
  if (s_output.println("%d %d", t->getLocalNodeId(), t->m_type) < 0) {
    /* Strange, log it */
    msg.assfmt("Connection attempt failed due to error sending "
               "reply to client Node %u",
               nodeId);
    DBUG_PRINT("error", ("%s", msg.c_str()));
    socket.close_with_reset();
    DBUG_RETURN(false);
  }

  // Setup transporter (transporter responsible for closing sockfd)
  DEBUG_FPRINTF((stderr, "connect_server for Node %u, trp_id %u\n",
                 nodeId, t->getTransporterIndex()));
  DBUG_RETURN(t->connect_server(std::move(socket), msg));
}

void TransporterRegistry::insert_allTransporters(Transporter *t) {
  TrpId trp_id = t->getTransporterIndex();
  if (trp_id == 0) {
    nTransporters++;
    require(allTransporters[nTransporters] == nullptr);
    allTransporters[nTransporters] = t;
    t->setTransporterIndex(nTransporters);
  } else {
    require(allTransporters[trp_id] == nullptr);
    allTransporters[trp_id] = t;
  }
}

void TransporterRegistry::remove_allTransporters(Transporter *t) {
  TrpId trp_id = t->getTransporterIndex();
  if (trp_id == 0) {
    return;
  } else if (t == allTransporters[trp_id]) {
    DEBUG_FPRINTF((stderr,
                   "remove trp_id %u for Node %u from allTransporters\n",
                   trp_id,
                   t->getRemoteNodeId()));
    allTransporters[trp_id] = nullptr;
  }
}

void TransporterRegistry::lockMultiTransporters() const {
  NdbMutex_Lock(theMultiTransporterMutex);
}

void TransporterRegistry::unlockMultiTransporters() const {
  NdbMutex_Unlock(theMultiTransporterMutex);
}

bool TransporterRegistry::configureTransporter(
    TransporterConfiguration *config) {
  NodeId remoteNodeId = config->remoteNodeId;

  assert(localNodeId);
  assert(config->localNodeId == localNodeId);

  if (remoteNodeId > MAX_NODES) return false;

  Transporter *t = theNodeIdTransporters[remoteNodeId];
  if (t != nullptr) {
    // Transporter already exist, try to reconfigure it
    require(!t->isPartOfMultiTransporter());
    return t->configure(config);
  }

  DEBUG("Configuring transporter from " << localNodeId << " to "
                                        << remoteNodeId);

  switch (config->type) {
    case tt_TCP_TRANSPORTER:
      return createTCPTransporter(config);
    case tt_SHM_TRANSPORTER:
      return createSHMTransporter(config);
    default:
      abort();
      break;
  }
  return false;
}

<<<<<<< HEAD
bool TransporterRegistry::createMultiTransporter(NodeId node_id,
                                                 Uint32 num_trps) {
=======
bool
TransporterRegistry::createMultiTransporter(NodeId node_id, Uint32 num_trps)
{
>>>>>>> e64a25e2
  Multi_Transporter *multi_trp = nullptr;
  lockMultiTransporters();
  Transporter *base_trp = theNodeIdTransporters[node_id];
  require(!base_trp->isPartOfMultiTransporter());
<<<<<<< HEAD
  multi_trp = new Multi_Transporter();
  theNodeIdMultiTransporters[node_id] = multi_trp;
  TransporterType type = theTransporterTypes[node_id];
  for (Uint32 i = 0; i < num_trps; i++) {
    Transporter *new_trp = nullptr;
    if (type == tt_TCP_TRANSPORTER) {
      const TCP_Transporter *tcp_trp = (TCP_Transporter *)base_trp;
      new_trp = theTCPTransporters[nTCPTransporters++] =
          new TCP_Transporter(*this, tcp_trp);
=======
  multi_trp = new Multi_Transporter(*this, base_trp);
  theMultiTransporters[nMultiTransporters] = multi_trp;
  nMultiTransporters++;
  const NodeId nodeId = base_trp->getRemoteNodeId();
  TransporterType type = theTransporterTypes[nodeId];
  for (Uint32 i = 0; i < num_trps; i++)
  {
    if (type == tt_TCP_TRANSPORTER)
    {
      TCP_Transporter *tcp_trp = (TCP_Transporter*)base_trp;
      TCP_Transporter *new_trp = new TCP_Transporter(*this, tcp_trp);
      require(new_trp->initTransporter());
      multi_trp->add_not_used_trp(new_trp);
      new_trp->set_multi_transporter_instance(i + 1);
      theTCPTransporters[nTCPTransporters++] = new_trp;
>>>>>>> e64a25e2
    }
#ifdef NDB_SHM_TRANSPORTER_SUPPORTED
    else if (type == tt_SHM_TRANSPORTER) {
      const SHM_Transporter *shm_trp = (SHM_Transporter *)base_trp;
      new_trp = theSHMTransporters[nSHMTransporters++] =
          new SHM_Transporter(*this, shm_trp);
    }
#endif
    else {
      require(false);
    }
    require(new_trp->initTransporter());
    multi_trp->add_not_used_trp(new_trp);
    new_trp->set_multi_transporter_instance(i + 1);
  }
  multi_trp->add_active_trp(base_trp);
  DEBUG_FPRINTF((stderr,
                 "createMultiTrp, Node %u num trps: %u"
                 ", num active trps: %u, num inactive trps: %u\n",
                 node_id,
                 num_trps,
                 multi_trp->get_num_active_transporters(),
                 multi_trp->get_num_inactive_transporters()));
  unlockMultiTransporters();
  return true;
}

bool TransporterRegistry::createTCPTransporter(
    TransporterConfiguration *config) {
  TCP_Transporter *t = nullptr;
  /* Don't use index 0, special use case for extra transporters */
  config->transporterIndex = nTransporters + 1;
  if (config->remoteNodeId == config->localNodeId) {
    t = new Loopback_Transporter(*this, config);
  } else {
    t = new TCP_Transporter(*this, config);
  }

  if (t == nullptr)
    return false;
  else if (!t->initTransporter()) {
    delete t;
    return false;
  }

  // Put the transporter in the transporter arrays
  nTransporters++;
  allTransporters[nTransporters] = t;
  theTCPTransporters[nTCPTransporters] = t;
  theNodeIdTransporters[t->getRemoteNodeId()] = t;
  theTransporterTypes[t->getRemoteNodeId()] = tt_TCP_TRANSPORTER;
  performStates[nTransporters] = DISCONNECTED;
  nTCPTransporters++;
  m_total_max_send_buffer += t->get_max_send_buffer();
  return true;
}

bool TransporterRegistry::createSHMTransporter(TransporterConfiguration *config
                                               [[maybe_unused]]) {
#ifdef NDB_SHM_TRANSPORTER_SUPPORTED
  DBUG_ENTER("TransporterRegistry::createTransporter SHM");

  /* Don't use index 0, special use case for extra  transporters */
  config->transporterIndex = nTransporters + 1;

  SHM_Transporter *t = new SHM_Transporter(
      *this, config->transporterIndex, config->localHostName,
      config->remoteHostName, config->s_port, config->isMgmConnection,
      localNodeId, config->remoteNodeId, config->serverNodeId, config->checksum,
      config->signalId, config->shm.shmKey, config->shm.shmSize,
      config->preSendChecksum, config->shm.shmSpintime,
      config->shm.sendBufferSize);
  if (t == nullptr) return false;

  // Put the transporter in the transporter arrays
  nTransporters++;
  allTransporters[nTransporters] = t;
  theSHMTransporters[nSHMTransporters] = t;
  theNodeIdTransporters[t->getRemoteNodeId()] = t;
  theTransporterTypes[t->getRemoteNodeId()] = tt_SHM_TRANSPORTER;
  performStates[nTransporters] = DISCONNECTED;

  nSHMTransporters++;
  m_total_max_send_buffer += t->get_max_send_buffer();

  DBUG_RETURN(true);
#else
  ndbout_c("Shared memory transporters not supported on Windows");
  return false;
#endif
}

/**
 * prepareSend() - queue a signal for later asynchronous sending.
 *
 * A successful prepareSend() only guarantee that the signal has been
 * stored in some send buffers. Normally it will later be sent, but could
 * also be discarded if the transporter *later* disconnects.
 *
 * Signal memory is allocated with the implementation dependent
 * ::getWritePtr(). On multithreaded implementations, allocation may
 * take place in thread-local buffer pools which is later 'flushed'
 * to a global send buffer.
 *
 * Asynchronous to prepareSend() there may be Transporters
 * (dis)connecting which are signaled to the upper layers by calling
 * disable_/enable_send_buffers().
 *
 * The 'sendHandle' interface has the method ::isSendEnabled() which
 * provides us with a way to check whether communication over a transporter
<<<<<<< HEAD
 * is possible. Depending on the sendHandle implementation,
=======
 * is possible. Depending on the sendHandle implementation, 
>>>>>>> e64a25e2
 * isSendEnabled() may either have a 'synchronized' or 'optimistic'
 * implementation:
 *  - A (thread-) 'synchronized' implementation guarantee that the
 *    send buffers really are enabled, both thread local and global,
 *    at the time of send buffer allocation. (May disconnect later though)
 *  - An 'optimistic' implementation does not really know whether the
 *    send buffers are (globally) enabled. Send buffers may always be
 *    allocated and possibly silently discarded later.
 *    (SEND_DISCONNECTED will never be returned)
 *
 * The trp_client implementation is 'synchronized', while the mt-/non-mt
 * data node implementation is not. Note that a 'SEND_DISCONNECTED'
 * and 'SEND_BLOCKED' return has always been handled as an 'OK' on
 * the data nodes. So not being able to detect 'SEND_DISCONNECTED'
 * should not matter.
 *
 * Note that sending behaves differently wrt disconnect / reconnect
 * syncing compared to 'receive'. Receiver side *is* synchroinized with
 * the receiver transporter disconnect / reconnect by both requiring the
 * 'poll-right'. Thus receiver logic may check Transporter::isConnected()
 * directly.
 *
 * See further comments as part of ::performReceive().
 */
template <typename AnySectionArg>
SendStatus TransporterRegistry::prepareSendTemplate(
    TransporterSendBufferHandle *sendHandle, const SignalHeader *signalHeader,
    Uint8 prio, const Uint32 *signalData, Transporter *t,
    AnySectionArg section) {
  assert(t != nullptr);
<<<<<<< HEAD
  const TrpId trp_id = t->getTransporterIndex();

  if (likely(!(ioStates[trp_id] & HaltOutput)) ||
      (signalHeader->theReceiversBlockNumber == QMGR) ||
      (signalHeader->theReceiversBlockNumber == API_CLUSTERMGR)) {
    if (likely(sendHandle->isSendEnabled(trp_id))) {
      const Uint32 lenBytes =
          t->m_packer.getMessageLength(signalHeader, section.m_ptr);
      if (likely(lenBytes <= MAX_SEND_MESSAGE_BYTESIZE)) {
        SendStatus error = SEND_OK;
        Uint32 *insertPtr =
            getWritePtr(sendHandle, t, trp_id, lenBytes, prio, &error);
        if (likely(insertPtr != nullptr)) {
          t->m_packer.pack(insertPtr, prio, signalHeader, signalData, section);
          updateWritePtr(sendHandle, t, trp_id, lenBytes, prio);
          return SEND_OK;
        }
        if (unlikely(error == SEND_MESSAGE_TOO_BIG)) {
=======
  if(
    likely((ioStates[nodeId] != HaltOutput) && (ioStates[nodeId] != HaltIO)) || 
           (signalHeader->theReceiversBlockNumber == QMGR) ||
           (signalHeader->theReceiversBlockNumber == API_CLUSTERMGR))
  {
    const TrpId trp_id = t->getTransporterIndex();
    if (likely(sendHandle->isSendEnabled(trp_id)))
    {
      const Uint32 lenBytes = t->m_packer.getMessageLength(signalHeader, section.m_ptr);
      if (likely(lenBytes <= MAX_SEND_MESSAGE_BYTESIZE))
      {
        SendStatus error = SEND_OK;
        Uint32 *insertPtr = getWritePtr(sendHandle,
                                        t,
                                        trp_id,
                                        lenBytes,
                                        prio,
                                        &error);
        if (likely(insertPtr != nullptr))
	{
	  t->m_packer.pack(insertPtr, prio, signalHeader, signalData, section);
	  updateWritePtr(sendHandle, t, trp_id, lenBytes, prio);
	  return SEND_OK;
	}
        if (unlikely(error == SEND_MESSAGE_TOO_BIG))
        {
>>>>>>> e64a25e2
          g_eventLogger->info("Send message too big");
          return SEND_MESSAGE_TOO_BIG;
        }
        // FIXME(later): It is the *transporter* which is overloaded
        set_status_overloaded(t->getRemoteNodeId(), true);
        const int sleepTime = 2;

        /**
         * @note: on linux/i386 the granularity is 10ms
         *        so sleepTime = 2 generates a 10 ms sleep.
         */
        for (int i = 0; i < 100; i++) {
          NdbSleep_MilliSleep(sleepTime);
          /* FC : Consider counting sleeps here */
          insertPtr =
              getWritePtr(sendHandle, t, trp_id, lenBytes, prio, &error);
          if (likely(insertPtr != nullptr)) {
            t->m_packer.pack(insertPtr, prio, signalHeader, signalData,
                             section);
            updateWritePtr(sendHandle, t, trp_id, lenBytes, prio);
            DEBUG_FPRINTF((stderr, "TE_SEND_BUFFER_FULL\n"));
            /**
             * Send buffer full, but resend works
             */
            report_error(trp_id, TE_SEND_BUFFER_FULL);
            return SEND_OK;
          }
          if (unlikely(error == SEND_MESSAGE_TOO_BIG)) {
            g_eventLogger->info("Send message too big");
            return SEND_MESSAGE_TOO_BIG;
          }
        }

        WARNING("Signal to " << t->getRemoteNodeId() << " lost(buffer)");
        DEBUG_FPRINTF((stderr, "TE_SIGNAL_LOST_SEND_BUFFER_FULL\n"));
        report_error(trp_id, TE_SIGNAL_LOST_SEND_BUFFER_FULL);
        return SEND_BUFFER_FULL;
      } else {
        g_eventLogger->info("Send message too big: length %u", lenBytes);
        return SEND_MESSAGE_TOO_BIG;
      }
    } else {
#ifdef ERROR_INSERT
      if (m_blocked.get(trp_id)) {
        /* Looks like it disconnected while blocked.  We'll pretend
         * not to notice for now
         */
        WARNING("Signal to " << t->getRemoteNodeId()
                             << " discarded as transporter " << trp_id
                             << " blocked + disconnected");
        return SEND_OK;
      }
#endif
      DEBUG("Signal to " << t->getRemoteNodeId() << " lost(disconnect) ");
      return SEND_DISCONNECTED;
    }
  } else {
    DEBUG("Discarding message to block: "
          << signalHeader->theReceiversBlockNumber
          << " node: " << t->getRemoteNodeId());

    return SEND_BLOCKED;
  }
}

Transporter *TransporterRegistry::prepareSend_getTransporter(
    const SignalHeader *signalHeader, NodeId nodeId, TrpId &trp_id,
    SendStatus &status) {
  Transporter *node_trp = theNodeIdTransporters[nodeId];
  if (unlikely(node_trp == nullptr)) {
    DEBUG("Discarding message to unknown node: " << nodeId);
    status = SEND_UNKNOWN_NODE;
    return nullptr;
  }
  assert(!node_trp->isPartOfMultiTransporter());
  Multi_Transporter *multi_trp = get_node_multi_transporter(nodeId);
  Transporter *t;
<<<<<<< HEAD
  if (multi_trp != nullptr) {
    t = multi_trp->get_send_transporter(signalHeader->theReceiversBlockNumber,
                                        signalHeader->theSendersBlockRef);
  } else {
    t = node_trp;
  }
=======
  t = node_trp->get_send_transporter(signalHeader->theReceiversBlockNumber);
  assert(!t->isMultiTransporter());
  require(t->get_transporter_active());
>>>>>>> e64a25e2
  trp_id = t->getTransporterIndex();
  if (unlikely(trp_id == 0)) {
    /**
     * Can happen in disconnect situations, transporter is disconnected, so send
     * to it is successful since the node won't be there to receive the
     * message.
     */
    DEBUG("Discarding message due to trp_id = 0");
    status = SEND_OK;
    return nullptr;
  }
  return t;
}

SendStatus TransporterRegistry::prepareSend(
    TransporterSendBufferHandle *sendHandle, const SignalHeader *signalHeader,
    Uint8 prio, const Uint32 *signalData, NodeId nodeId, TrpId &trp_id,
    const LinearSectionPtr ptr[3]) {
  SendStatus status;
  Transporter *t =
      prepareSend_getTransporter(signalHeader, nodeId, trp_id, status);
  if (unlikely(t == nullptr)) return status;

  const Packer::LinearSectionArg section(ptr);
  return prepareSendTemplate(sendHandle, signalHeader, prio, signalData, t,
                             section);
}

SendStatus TransporterRegistry::prepareSend(
    TransporterSendBufferHandle *sendHandle, const SignalHeader *signalHeader,
    Uint8 prio, const Uint32 *signalData, NodeId nodeId, TrpId &trp_id,
    class SectionSegmentPool &thePool, const SegmentedSectionPtr ptr[3]) {
  SendStatus status;
  Transporter *t =
      prepareSend_getTransporter(signalHeader, nodeId, trp_id, status);
  if (unlikely(t == nullptr)) return status;

  const Packer::SegmentedSectionArg section(thePool, ptr);
  return prepareSendTemplate(sendHandle, signalHeader, prio, signalData, t,
                             section);
}

<<<<<<< HEAD
SendStatus TransporterRegistry::prepareSend(
    TransporterSendBufferHandle *sendHandle, const SignalHeader *signalHeader,
    Uint8 prio, const Uint32 *signalData, NodeId nodeId, TrpId &trp_id,
    const GenericSectionPtr ptr[3]) {
=======

SendStatus
TransporterRegistry::prepareSend(TransporterSendBufferHandle *sendHandle,
                                 const SignalHeader *signalHeader,
                                 Uint8 prio,
                                 const Uint32 *signalData,
                                 NodeId nodeId,
                                 TrpId &trp_id,
                                 const GenericSectionPtr ptr[3])
{
>>>>>>> e64a25e2
  SendStatus status;
  Transporter *t =
      prepareSend_getTransporter(signalHeader, nodeId, trp_id, status);
  if (unlikely(t == nullptr)) return status;

  const Packer::GenericSectionArg section(ptr);
  return prepareSendTemplate(sendHandle, signalHeader, prio, signalData, t,
                             section);
}

SendStatus TransporterRegistry::prepareSendOverAllLinks(
    TransporterSendBufferHandle *sendHandle, const SignalHeader *signalHeader,
    Uint8 prio, const Uint32 *signalData, NodeId nodeId, TrpBitmask &trp_ids) {
  // node_trp handling copied from first part of prepareSend_getTransporter
  Transporter *node_trp = theNodeIdTransporters[nodeId];
  if (unlikely(node_trp == nullptr)) {
    DEBUG("Discarding message to unknown node: " << nodeId);
    return SEND_UNKNOWN_NODE;
  }
  assert(!node_trp->isPartOfMultiTransporter());

  require(signalHeader->m_noOfSections == 0);
  const Packer::LinearSectionArg section(nullptr);

  Multi_Transporter *multi_trp = get_node_multi_transporter(nodeId);
  if (multi_trp == nullptr) {
    Transporter *t = node_trp;
    // t handling copied from second part of prepareSend_getTransporter
    TrpId trp_id = t->getTransporterIndex();
    if (unlikely(trp_id == 0)) {
      /**
       * Can happen in disconnect situations, transporter is disconnected, so
       * send to it is successful since the node won't be there to receive the
       * message.
       */
      DEBUG("Discarding message due to trp_id = 0");
      return SEND_OK;
    }
    require(t->is_transporter_active());

    SendStatus status = prepareSendTemplate(sendHandle, signalHeader, prio,
                                            signalData, t, section);

    if (likely(status == SEND_OK)) {
      require(trp_id < MAX_NTRANSPORTERS);
      trp_ids.set(trp_id);
    }
    return status;
  } else {
    SendStatus return_status = SEND_OK;
    Uint32 num_trps = multi_trp->get_num_active_transporters();
    for (Uint32 i = 0; i < num_trps; i++) {
      Transporter *t = multi_trp->get_active_transporter(i);
      require(t != nullptr);
      const TrpId trp_id = t->getTransporterIndex();
      if (unlikely(trp_id == 0)) continue;
      SendStatus status = prepareSendTemplate(sendHandle, signalHeader, prio,
                                              signalData, t, section);
      if (likely(status == SEND_OK)) {
        require(trp_id < MAX_NTRANSPORTERS);
        trp_ids.set(trp_id);
      } else if (status != SEND_BLOCKED && status != SEND_DISCONNECTED) {
        /*
         * Treat SEND_BLOCKED and SEND_DISCONNECTED as SEND_OK.
         * Else take the last bad status returned.
         */
        return_status = status;
      }
    }
    return return_status;
  }
}

bool
TransporterRegistry::setup_recv_wakeup_socket(
  TransporterReceiveHandle& recvdata)
{
  assert(receiveHandle == 0);

  if (recvdata.m_has_extra_wakeup_socket)
  {
    return true;
  }

  assert(!recvdata.m_transporters.get(0));

  if (ndb_socketpair(recvdata.m_extra_wakeup_sockets))
  {
    perror("socketpair failed!");
    return false;
  }

  if (!TCP_Transporter::setSocketNonBlocking(
         recvdata.m_extra_wakeup_sockets[0]) ||
      !TCP_Transporter::setSocketNonBlocking(
         recvdata.m_extra_wakeup_sockets[1]))
  {
    goto err;
  }

#if defined(HAVE_EPOLL_CREATE)
  if (recvdata.m_epoll_fd != -1)
  {
    int sock = recvdata.m_extra_wakeup_sockets[0].s;
    struct epoll_event event_poll;
    memset(&event_poll, 0, sizeof(event_poll));
    event_poll.data.u32 = 0;
    event_poll.events = EPOLLIN;
    int ret_val = epoll_ctl(recvdata.m_epoll_fd, EPOLL_CTL_ADD, sock,
                            &event_poll);
    if (ret_val != 0)
    {
      int error= errno;
      fprintf(stderr, "Failed to add extra sock %u to epoll-set: %u\n",
              sock, error);
      fflush(stderr);
      goto err;
    }
  }
#endif
  recvdata.m_has_extra_wakeup_socket = true;
  recvdata.m_transporters.set(Uint32(0));
  return true;

err:
  ndb_socket_close(recvdata.m_extra_wakeup_sockets[0]);
  ndb_socket_close(recvdata.m_extra_wakeup_sockets[1]);
  ndb_socket_invalidate(recvdata.m_extra_wakeup_sockets+0);
  ndb_socket_invalidate(recvdata.m_extra_wakeup_sockets+1);
  perror("setup_recv_wakeup_socket failed!");
  return false;
}

bool
TransporterRegistry::setup_wakeup_socket(TransporterReceiveHandle& recvdata)
{
  assert((receiveHandle == &recvdata) || (receiveHandle == nullptr));

  if (m_has_extra_wakeup_socket) {
    return true;
  }

  assert(!recvdata.m_transporters.get(0));

  if (ndb_socketpair(m_extra_wakeup_sockets)) {
    perror("socketpair failed!");
    return false;
  }

  if (!TCP_Transporter::setSocketNonBlocking(m_extra_wakeup_sockets[0]) ||
      !TCP_Transporter::setSocketNonBlocking(m_extra_wakeup_sockets[1])) {
    goto err;
  }

#if defined(HAVE_EPOLL_CREATE)
  if (recvdata.m_epoll_fd != -1) {
    int sock = ndb_socket_get_native(m_extra_wakeup_sockets[0]);
    struct epoll_event event_poll;
    memset(&event_poll, 0, sizeof(event_poll));
    event_poll.data.u32 = 0;
    event_poll.events = EPOLLIN;
    int ret_val =
        epoll_ctl(recvdata.m_epoll_fd, EPOLL_CTL_ADD, sock, &event_poll);
    if (ret_val != 0) {
      int error = errno;
      g_eventLogger->info("Failed to add extra sock %u to epoll-set: %u", sock,
                          error);
      goto err;
    }
  }
#endif
  m_has_extra_wakeup_socket = true;
  recvdata.m_transporters.set(Uint32(0));
  return true;

err:
  ndb_socket_close(m_extra_wakeup_sockets[0]);
  ndb_socket_close(m_extra_wakeup_sockets[1]);
  ndb_socket_invalidate(m_extra_wakeup_sockets + 0);
  ndb_socket_invalidate(m_extra_wakeup_sockets + 1);
  return false;
}

void TransporterRegistry::wakeup() {
  if (m_has_extra_wakeup_socket) {
    static char c = 37;
    ndb_send(m_extra_wakeup_sockets[1], &c, 1, 0);
  }
}

void
TransporterRegistry::wakeup(TransporterReceiveHandle *recvdata)
{
  if (recvdata->m_has_extra_wakeup_socket)
  {
    static char c = 37;
    ndb_send(recvdata->m_extra_wakeup_sockets[1], &c, 1, 0);
  }
}

Uint32
TransporterRegistry::check_TCP(TransporterReceiveHandle& recvdata,
                               Uint32 timeOutMillis)
{
  Uint32 retVal = 0;
#if defined(HAVE_EPOLL_CREATE)
  if (likely(recvdata.m_epoll_fd != -1)) {
    int tcpReadSelectReply = 0;
    Uint32 num_trps = nTCPTransporters + nSHMTransporters +
                      (m_has_extra_wakeup_socket ? 1 : 0) +
                      (recvdata.m_has_extra_wakeup_socket ? 1 : 0);

    assert(num_trps <= (nTCPTransporters + nSHMTransporters + 1));

    if (num_trps) {
      tcpReadSelectReply =
          epoll_wait(recvdata.m_epoll_fd, recvdata.m_epoll_events, num_trps,
                     timeOutMillis);
      if (unlikely(tcpReadSelectReply < 0)) {
        assert(errno == EINTR);
        // Ignore epoll_wait() error and handle as 'nothing received'.
        return 0;
      }
    }

<<<<<<< HEAD
    // Handle the received epoll events
    for (int i = 0; i < tcpReadSelectReply; i++) {
      const TrpId trpid = recvdata.m_epoll_events[i].data.u32;
      /**
       * check that it's assigned to "us"
       */
      assert(recvdata.m_transporters.get(trpid));

      // Note that EPOLLHUP is delivered even if not listened to.
      if (recvdata.m_epoll_events[i].events & EPOLLHUP) {
        // Stop listening to events from 'sock_fd'
        ndb_socket_t sock_fd = allTransporters[trpid]->getSocket();
        epoll_ctl(recvdata.m_epoll_fd, EPOLL_CTL_DEL,
                  ndb_socket_get_native(sock_fd), nullptr);
        start_disconnecting(trpid);
      } else if (recvdata.m_epoll_events[i].events & EPOLLIN) {
=======
    int num_socket_events = tcpReadSelectReply;
    if (num_socket_events > 0)
    {
      for (int i = 0; i < num_socket_events; i++)
      {
        const TrpId trpid = recvdata.m_epoll_events[i].data.u32;
        /**
         * check that it's assigned to "us"
         */
        assert(recvdata.m_transporters.get(trpid));
>>>>>>> e64a25e2
        recvdata.m_read_transporters.set(trpid);
        recvdata.m_recv_socket_transporters.set(trpid);
        retVal++;
      }
    }
  } else
#endif
  {
    retVal = poll_TCP(timeOutMillis, recvdata);
  }
  return retVal;
}

Uint32 TransporterRegistry::poll_SHM(TransporterReceiveHandle &recvdata,
                                     NDB_TICKS start_poll,
                                     Uint32 micros_to_poll) {
  Uint32 res;
  Uint64 micros_passed;
  do {
    bool any_connected = false;
    res = poll_SHM(recvdata, any_connected);
    if (res || !any_connected) {
      /**
       * If data found or no SHM transporter connected there is no
       * reason to continue spinning.
       */
      break;
    }
    NDB_TICKS now = NdbTick_getCurrentTicks();
    micros_passed = NdbTick_Elapsed(start_poll, now).microSec();
  } while (micros_passed < Uint64(micros_to_poll));
  return res;
}

Uint32 TransporterRegistry::poll_SHM(TransporterReceiveHandle &recvdata
                                     [[maybe_unused]],
                                     bool &any_connected) {
  assert((receiveHandle == &recvdata) || (receiveHandle == nullptr));

  Uint32 retVal = 0;
  any_connected = false;
#ifdef NDB_SHM_TRANSPORTER_SUPPORTED
<<<<<<< HEAD
  for (Uint32 i = 0; i < recvdata.nSHMTransporters; i++) {
    SHM_Transporter *t = theSHMTransporters[i];
=======
  for (Uint32 i = 0; i < recvdata.nSHMTransporters; i++)
  {
    SHM_Transporter * t = theSHMTransporters[i];
    const NodeId node_id = t->getRemoteNodeId();
>>>>>>> e64a25e2
    const TrpId trp_id = t->getTransporterIndex();

    if (!recvdata.m_transporters.get(trp_id)) continue;

    if (is_connected(trp_id)) {
#if defined(VM_TRACE) || !defined(NDEBUG) || defined(ERROR_INSERT)
      require(t->isConnected());
#endif
      any_connected = true;
      if (t->hasDataToRead())
      {
        recvdata.m_read_transporters.set(trp_id);
        retVal = 1;
      }
    }
  }
#endif
  return retVal;
}

Uint32 TransporterRegistry::spin_check_transporters(
    TransporterReceiveHandle &recvdata [[maybe_unused]]) {
  Uint32 res = 0;
#ifdef NDB_SHM_TRANSPORTER_SUPPORTED
  Uint64 micros_passed = 0;
  bool any_connected = false;
  Uint64 spintime = Uint64(recvdata.m_spintime);

  if (spintime == 0) {
    return res;
  }
  NDB_TICKS start = NdbTick_getCurrentTicks();
  do {
    {
      res = poll_SHM(recvdata, any_connected);
      if (res || !any_connected) break;
    }
    if (res || !any_connected) break;
    res = check_TCP(recvdata, 0);
    if (res) break;
#ifdef NDB_HAVE_CPU_PAUSE
    NdbSpin();
#endif
    NDB_TICKS now = NdbTick_getCurrentTicks();
    micros_passed = NdbTick_Elapsed(start, now).microSec();
  } while (micros_passed < Uint64(recvdata.m_spintime));
  recvdata.m_total_spintime += micros_passed;
#endif
  return res;
}

Uint32 TransporterRegistry::pollReceive(Uint32 timeOutMillis,
                                        TransporterReceiveHandle &recvdata
                                        [[maybe_unused]]) {
  bool sleep_state_set [[maybe_unused]] = false;
  assert((receiveHandle == &recvdata) || (receiveHandle == nullptr));

  Uint32 retVal = 0;

  /**
   * It is important that we read data from transporters in a fair
   * manner. Thus it is important that not one transporter gets more
   * attention than others. To achieve this we decide which transporters
   * that have data to read in the next iteration. Next we iterate on
   * this set of transporters until we are done. Only when the iteration
   * is done do we continue with the next iteration.
   *
   * This behaviour ensures that all transporters gets one chance to
   * receive per iteration. To ensure that a large amount of signals
   * on a transporters doesn't block other transporters, we have a
   * limit on the amount of signals we will unpack from a transporter
   * per iteration. If more data is present in the transporter it will
   * have to wait until the next iteration. At this next iteration also
   * other transporters gets a chance to receive.
   * 
   * To achieve this balanced effort on transporters we need 3
   * bitmaps defined in pollReceive and performReceive.
   *
   * All transporters have a socket, even the shared memory transporter
   * have one. This socket needs to be read when epoll_wait returns
   * that there is data on the socket. The transporters that have data
   * on socket is set in the bitmap m_recv_socket_transporters.
   * Thus setting a bit in the m_recv_socket_transporters ensures that
   * we will read the socket during performReceive.
   *
   * As input to pollReceive we have the bitmap m_has_data_transporters.
   * This bitmap is cleared when we retrieve new information on which
   * transporters have data ready to be retrieved. This bitmap has a
   * bit set when the transporter had more data than could be
   * retrieved in this phase. Normally this means that the transporter
   * had more data buffered or read from socket than could be handled
   * in one iteration of handling transporters.
   *
   * The third bitmap is m_read_transporters. This bitmap is all
   * transporters that we know have data on the socket, or have
   * data in the communication buffer. It is initialised to
   * m_has_data_transporters, all transporters in
   * m_recv_socket_transporters is then added and finally we also
   * add any shared memory transporters that have data buffered
   * and waiting to be retrieved.
   *
   * Thus when a bit in m_read_transporters is set we will unpack
   * messages from the transporter buffers.
   *
   * performReceive will only read data from one transporter at a
   * time. This is important to ensure that we can start working
   * on the received data as soon as possible. This means that
   * there can be many loops in pollReceive/performReceive before
   * all transporters have been read. We won't poll any
   * shared memory transporters or call epoll_wait until we have
   * handled all transporters from the previous iteration started
   * by a pollReceive.
   *
   * As long as m_read_transporters and m_recv_socket_transporters is not
   * empty, pollReceive will return immediately.
   *
   * When starting a new iteration we will do the following:
   * m_read_transporters = m_has_data_transporters
   * clear m_has_data_transporters
   * Retrieve new m_recv_socket_transporters by polling sockets
   * using poll/epoll_wait.
   * Check all shared memory transporters, any one that has data
   * buffered will set a bit in m_read_transporters.
   *
   * When a new iteration is started, the normal situation is
   * that m_last_trp_id is 0. However if we reached a situation
   * where the job buffer was full we enter into a special state.
   * In this state we will read the sockets from all transporters
   * starting at the one where we found the job buffer full
   * situation.
   *
   * In the job buffer full situation we continue reading the
   * socket and place data into the receive buffer (by default
   * 2 MByte). However it is important to ensure that when
   * the job buffer full condition is no longer present, that
   * we unpack from the transporter that first saw the job
   * buffer full condition. Thus in this situation we will
   * reset all bits in m_read_transporters up until the
   * transporter to start reading from again. To ensure that
   * we don't lose indications of data from those transporters
   * we will set m_has_data_transporters on those.
   */
  if (!(recvdata.m_read_transporters.isclear() &&
        recvdata.m_recv_socket_transporters.isclear()))
  {
    /**
     * There is still transporters from previous pollReceive iteration
     * to handle, no reason to grab more, handle those we received
     * before moving to the next set of transporters.
     */
    return 1;
  }
  /**
   * We have completed one iteration from pollReceive. All transporters
   * found in previous iteration have been acted upon. It is now time
   * to handle a new iteration and decide which transporters to check
   * in the next iteration.
   *
   * This might entail a sleep waiting for transporters to receive on their
   * socket (all transporters have a socket, even the SHM transporter).
   */
  if (!recvdata.m_has_data_transporters.isclear())
  {
    /**
     * Don't wait for sockets to receive data, we are already
     * ready to receive, thus set timeOutMillis = 0.
     */
    timeOutMillis = 0;
    retVal = 1;
  }
  /* Ok, now is time to perform a new poll. */
#ifdef NDB_SHM_TRANSPORTER_SUPPORTED
  if (recvdata.nSHMTransporters > 0) {
    /**
     * We start by checking shared memory transporters without
     * any mutexes or other protection. If we find something to
     * read we will set timeout to 0 and check the TCP transporters
     * before returning.
     */
    bool any_connected = false;
    Uint32 res = poll_SHM(recvdata, any_connected);
    if (res) {
      retVal |= res;
      timeOutMillis = 0;
    } else if (timeOutMillis > 0 && any_connected) {
      /**
       * We are preparing to wait for socket events. We will start by
       * polling for a configurable amount of microseconds before we
       * go to sleep. We will check both shared memory transporters and
       * TCP transporters in this period. We will check shared memory
       * transporter four times and then check TCP transporters in a
       * loop.
       *
       * After this polling period, if we are still waiting for data
       * we will prepare to go to sleep by informing the other side
       * that we are going to sleep.
       *
       * To do this we first grab the mutex used by the sender
       * to check for sleep/awake state, next we poll the shared
       * memory holding this mutex. If this check also returns
       * without finding any data we set the state to sleep,
       * release the mutex and go to sleep (on an epoll/poll)
       * that can be woken up by incoming data or a wakeup byte
       * sent to SHM transporter.
       */
      res = spin_check_transporters(recvdata);
      if (res) {
        retVal |= res;
        timeOutMillis = 0;
      } else {
        int res = reset_shm_awake_state(recvdata, sleep_state_set);
        if (res || !sleep_state_set) {
          /**
           * If sleep_state_set is false here it means that the
           * all SHM transporters were disconnected. Alternatively
           * there was data available on all the connected SHM
           * transporters. Read the data from TCP transporters and
           * return.
           */
          retVal |= 1;
          timeOutMillis = 0;
        }
      }
    }
  }
#endif
  retVal |= check_TCP(recvdata, timeOutMillis);
#ifdef NDB_SHM_TRANSPORTER_SUPPORTED
  if (recvdata.nSHMTransporters > 0) {
    /**
     * If any SHM transporter was put to sleep above we will
     * set all connected SHM transporters to awake now.
     */
    if (sleep_state_set) {
      set_shm_awake_state(recvdata);
    }
    bool any_connected = false;
    int res = poll_SHM(recvdata, any_connected);
    retVal |= res;
  }
#endif
  recvdata.m_read_transporters.bitOR(recvdata.m_has_data_transporters);
  recvdata.m_has_data_transporters.clear();
  Uint32 stop_trp_id = recvdata.m_stop_trp_id;
  recvdata.m_last_trp_id = 0;
  recvdata.m_stop_trp_id = 0;
  if (likely(stop_trp_id == 0))
  {
    return retVal;
  }
  /**
   * Job buffer full condition found in previous run. We will
   * only receive on sockets previous to the transporter that
   * first saw the job buffer full condition. This ensures
   * that we maintain a balanced read of transporters even in
   * buffer full conditions.
   */
  for (Uint32 i = 1; i < stop_trp_id; i++)
  {
    if (recvdata.m_read_transporters.get(i))
    {
      DEBUG_FPRINTF_DETAIL((stderr, "Only recv on socket for trp: %u\n", i));
      assert(recvdata.m_transporters.get(i));
      recvdata.m_read_transporters.clear(i);
      recvdata.m_has_data_transporters.set(i);
    }
  }
  return retVal;
}

/**
 * Every time a SHM transporter is sending data and wants the other side
 * to wake up to handle the data, it follows this procedure.
 * 1) Write the data in shared memory
 * 2) Acquire the mutex protecting the awake flag on the receive side.
 * 3) Read flag
 * 4) Release mutex
 * 5.1) If flag says that receiver is awake we're done
 * 5.2) If flag says that receiver is asleep we will send a byte on the
 *      transporter socket for the SHM transporter to wake up the other
 *      side.
 *
 * The reset_shm_awake_state is called right before we are going to go
 * to sleep. To ensure that we don't miss any signals from the other
 * side we will first check if there is data available on shared memory.
 * We first grab the mutex before checking this. If no data is available
 * we can proceed to go to sleep after setting the flag to indicate that
 * we are asleep. The above procedure used when sending means that we
 * know that the sender will always know the correct state. The only
 * error in this is that the sender might think that we are asleep when
 * we actually is still on our way to go to sleep. In this case no harm
 * has been done since the only thing that have happened is that one byte
 * is sent on the SHM socket that wasn't absolutely needed.
 */
int TransporterRegistry::reset_shm_awake_state(
    TransporterReceiveHandle &recvdata [[maybe_unused]],
    bool &sleep_state_set [[maybe_unused]]) {
  int res = 0;
#ifdef NDB_SHM_TRANSPORTER_SUPPORTED
<<<<<<< HEAD
  for (Uint32 i = 0; i < recvdata.nSHMTransporters; i++) {
    SHM_Transporter *t = theSHMTransporters[i];
=======
  for (Uint32 i = 0; i < recvdata.nSHMTransporters; i++)
  {
    SHM_Transporter * t = theSHMTransporters[i];
    const NodeId node_id = t->getRemoteNodeId();
>>>>>>> e64a25e2
    const TrpId trp_id = t->getTransporterIndex();

    if (!recvdata.m_transporters.get(trp_id)) continue;

    if (t->isConnected()) {
      t->lock_mutex();
      if (is_connected(trp_id)) {
        if (t->hasDataToRead()) {
          recvdata.m_has_data_transporters.set(trp_id);
          res = 1;
        } else {
          sleep_state_set = true;
          t->set_awake_state(0);
        }
      }
      t->unlock_mutex();
    }
  }
#endif
  return res;
}

/**
 * We have been sleeping for a while, before proceeding we need to set
 * the flag to awake in the shared memory. This will flag to all other
 * nodes using shared memory to communicate that we're awake and don't
 * need any socket communication to wake up.
 */
void TransporterRegistry::set_shm_awake_state(TransporterReceiveHandle &recvdata
                                              [[maybe_unused]]) {
#ifdef NDB_SHM_TRANSPORTER_SUPPORTED
  for (Uint32 i = 0; i < recvdata.nSHMTransporters; i++) {
    SHM_Transporter *t = theSHMTransporters[i];
    Uint32 id = t->getTransporterIndex();

    if (!recvdata.m_transporters.get(id)) continue;
    if (t->isConnected()) {
      t->lock_mutex();
      t->set_awake_state(1);
      t->unlock_mutex();
    }
  }
#endif
}

/**
 * We do not want to hold any transporter locks during select(), so there
 * is no protection against a disconnect closing the socket during this call.
 *
 * That does not matter, at most we will get a spurious wakeup on the wrong
 * socket, which will be handled correctly in performReceive() (which _is_
 * protected by transporter locks on upper layer).
 */
Uint32 TransporterRegistry::poll_TCP(Uint32 timeOutMillis,
                                     TransporterReceiveHandle &recvdata) {
  assert((receiveHandle == &recvdata) || (receiveHandle == nullptr));

  recvdata.m_socket_poller.clear();

  bool extra_socket = m_has_extra_wakeup_socket;
  if (extra_socket && recvdata.m_transporters.get(0))
  {
    const ndb_socket_t socket = m_extra_wakeup_sockets[0];
    assert(&recvdata == receiveHandle);  // not used by ndbmtd...

    // Poll the wakup-socket for read
    recvdata.m_socket_poller.add_readable(socket);
  }
  if (recvdata.m_has_extra_wakeup_socket &&
      recvdata.m_transporters.get(0))
  {
    const ndb_socket_t socket = recvdata.m_extra_wakeup_sockets[0];
    assert(receiveHandle == 0);
    assert(!extra_socket);
    extra_socket = true;
    // Poll the wakup-socket for read
    recvdata.m_socket_poller.add(socket, true, false);
  }

  Uint16 idx[MAX_NTRANSPORTERS];
  Uint32 i = 0;
<<<<<<< HEAD
  for (; i < recvdata.nTCPTransporters; i++) {
    TCP_Transporter *t = theTCPTransporters[i];
=======
  for (; i < recvdata.nTCPTransporters; i++)
  {
    TCP_Transporter * t = theTCPTransporters[i];
    const ndb_socket_t socket = t->getSocket();
    const NodeId node_id = t->getRemoteNodeId();
>>>>>>> e64a25e2
    const TrpId trp_id = t->getTransporterIndex();

    idx[i] = maxTransporters + 1;
    if (!recvdata.m_transporters.get(trp_id)) continue;

    if (is_connected(trp_id)) {
#if defined(VM_TRACE) || !defined(NDEBUG) || defined(ERROR_INSERT)
      require(!t->isReleased());
#endif
      const ndb_socket_t socket = t->getSocket();
      idx[i] = recvdata.m_socket_poller.add_readable(socket);
    }
  }

#ifdef NDB_SHM_TRANSPORTER_SUPPORTED
  for (Uint32 j = 0; j < recvdata.nSHMTransporters; j++) {
    /**
     * We need to listen to socket also for shared memory transporters.
     * These sockets are used as a wakeup mechanism, so we're not sending
     * any data in it. But we need a socket to be able to wake up things
     * when the receiver is not awake and we've only sent data on shared
     * memory transporter.
     */
<<<<<<< HEAD
    SHM_Transporter *t = theSHMTransporters[j];
=======
    SHM_Transporter * t = theSHMTransporters[j];
    const ndb_socket_t socket = t->getSocket();
    const NodeId node_id = t->getRemoteNodeId();
>>>>>>> e64a25e2
    const TrpId trp_id = t->getTransporterIndex();
    idx[i] = maxTransporters + 1;
    if (!recvdata.m_transporters.get(trp_id)) {
      i++;
      continue;
    }
    if (is_connected(trp_id)) {
#if defined(VM_TRACE) || !defined(NDEBUG) || defined(ERROR_INSERT)
      require(!t->isReleased());
#endif
      const ndb_socket_t socket = t->getSocket();
      idx[i] = recvdata.m_socket_poller.add_readable(socket);
    }
    i++;
  }
#endif
  int tcpReadSelectReply = recvdata.m_socket_poller.poll_unsafe(timeOutMillis);

  if (tcpReadSelectReply > 0) {
    if (extra_socket) {
      if (recvdata.m_socket_poller.has_read(0)) {
        assert(recvdata.m_transporters.get(0));
        recvdata.m_recv_socket_transporters.set((Uint32)0);
      }
    }
    i = 0;
<<<<<<< HEAD
    for (; i < recvdata.nTCPTransporters; i++) {
      TCP_Transporter *t = theTCPTransporters[i];
      if (idx[i] != maxTransporters + 1) {
=======
    for (; i < recvdata.nTCPTransporters; i++)
    {
      TCP_Transporter * t = theTCPTransporters[i];
      if (idx[i] != maxTransporters + 1)
      {
>>>>>>> e64a25e2
        const TrpId trp_id = t->getTransporterIndex();
        if (recvdata.m_socket_poller.has_read(idx[i]))
        {
          DEBUG_FPRINTF_DETAIL((stderr,
            "Data on socket for trp: %u\n",
            trp_id));
          recvdata.m_recv_socket_transporters.set(trp_id);
          recvdata.m_read_transporters.set(trp_id);
        }
      }
    }
#ifdef NDB_SHM_TRANSPORTER_SUPPORTED
    for (Uint32 j = 0; j < recvdata.nSHMTransporters; j++) {
      /**
       * If a shared memory transporter have data on its socket we
       * will get it now, the data is only an indication for us to
       * wake up, so we're not interested in the data as such.
       * But to integrate it with epoll handling we will read it
       * in performReceive still.
       */
<<<<<<< HEAD
      SHM_Transporter *t = theSHMTransporters[j];
      if (idx[i] != maxTransporters + 1) {
=======
      SHM_Transporter * t = theSHMTransporters[j];
      if (idx[i] != maxTransporters + 1)
      {
>>>>>>> e64a25e2
        const TrpId trp_id = t->getTransporterIndex();
        if (recvdata.m_socket_poller.has_read(idx[i]))
        {
          recvdata.m_recv_socket_transporters.set(trp_id);
          recvdata.m_read_transporters.set(trp_id);
        }
      }
      i++;
    }
#endif
  }

  return tcpReadSelectReply;
}

void TransporterRegistry::set_recv_thread_idx(Transporter *t,
                                              Uint32 recv_thread_idx) {
  t->set_recv_thread_idx(recv_thread_idx);
}

/**
 * Receive from the set of transporters in the bitmask
 * 'recvdata.m_transporters'. These has been polled by 
 * ::pollReceive() which recorded transporters with 
 * available data in the subset
 * recvdata.m_recv_socket_transporters,
 * recvdata.m_read_transporters. performReceive will
 * record transporters with more data in
 * recvdata.m_has_data_transporters. See more details
 * in comment in pollReceive.
 *
 * In multi-threaded datanodes, there might be multiple
 * receiver threads, each serving a disjunct set of
 * 'm_transporters'.
 *
 * Single-threaded datanodes does all ::performReceive
 * from the scheduler main-loop, and thus it will handle
 * all 'm_transporters'.
 *
 * Clients has to acquire a 'poll right' (see TransporterFacade)
 * which gives it the right to temporarily acts as a receive
 * thread with the right to poll *all* transporters.
 *
 * Reception takes place on a set of transporters knowing to be in a
 * 'CONNECTED' state. Transporters can (asynch) become 'DISCONNECTING'
 * while we performReceive(). There is *no* mutex lock protecting
 * 'disconnecting' from being started while we are in the receive-loop!
 * However, the contents of the buffers++  should still be in a
 * consistent state, such that the current receive can complete
 * without failures.
 *
 * With regular intervals we have to ::update_connections()
 * in order to bring DISCONNECTING transporters into
 * a DISCONNECTED state. At earliest at this point, resources
 * used by performReceive() may be reset or released.
 * A transporter should be brought to the DISCONNECTED state
 * before it can reconnect again. (Note: There is a break of
 * this rule in ::start_connecting, see own note here)
 *
 * To not interfere with ::poll- or ::performReceive(),
 * ::update_connections() has to be synched with with these
 * methods. Either by being run within the same
 * receive thread (dataNodes), or protected by the 'poll rights'.
 *
 * In case we were unable to receive due to job buffers being full.
 * Returns 0 when receive succeeded from all Transporters having data,
 * else 1.
 */
#define MAX_RECEIVE_PERFORM_RECEIVE 2048
#define MAX_PERFORM_RECEIVE_LOOPS 4
Uint32
TransporterRegistry::performReceive(TransporterReceiveHandle& recvdata,
                                    Uint32 recv_thread_idx,
                                    bool data_node)
{
  (void)recv_thread_idx;
  TransporterReceiveWatchdog guard(recvdata);
  assert((receiveHandle == &recvdata) || (receiveHandle == nullptr));
  bool stopReceiving = false;

  if (recvdata.m_recv_socket_transporters.get(0))
  {
    assert(recvdata.m_transporters.get(0));
    recvdata.m_recv_socket_transporters.clear(Uint32(0));
    recvdata.m_read_transporters.clear(Uint32(0));
    if (&recvdata != receiveHandle)
    {
      consume_extra_sockets(recvdata);
    }
    else
    {
      consume_extra_sockets();
    }
  }

#ifdef ERROR_INSERT
  if (!m_blocked.isclear()) {
    /* Exclude receive from blocked sockets. */
    recvdata.m_read_transporters.bitANDC(m_blocked);
    recvdata.m_recv_socket_transporters.bitANDC(m_blocked);

    if (recvdata.m_read_transporters.isclear() &&
        recvdata.m_recv_socket_transporters.isclear())
    {
        /* poll sees data, but we want to ignore for now
         * sleep a little to avoid busy loop
         */
      NdbSleep_MilliSleep(1);
    }
  }
#endif

  /**
   * m_recv_socket_transporters set indicates that there might be data
   * available on the socket used by the transporter. The
   * doReceive call will read the socket. For TCP transporters
   * the doReceive call will return an indication if there is
   * data to receive on socket. This will set m_has_data_transporters.
   * For SHM transporter the socket is only used to send wakeup
   * bytes. The m_has_data_transporters bitmap was set already in
   * pollReceive for SHM transporters.
   *
   * 
   * Unpack data either received above or pending from prev rounds.
   * For the Shared memory transporter m_has_data_transporters can
   * be set in pollReceive as well.
   *
   * TCP Transporter
   * ---------------
   * Data to be processed at this stage is in the Transporter
   * receivebuffer. The data *is received*, and will stay in
   * the  receiveBuffer even if a disconnect is started during
   * unpack.
   * When ::update_connection() finally completes the disconnect,
   * (synced with ::performReceive()), 'm_has_data_transporters'
   * will be cleared, which will terminate further unpacking.
   *
   * NOTE:
   *  Without reading inconsistent data, we could have removed
   *  the 'connected' checks below, However, there is a requirement
   *  in the CLOSE_COMREQ/CONF protocol between TRPMAN and QMGR
   *  that no signals arrives from disconnecting transporters after a
   *  CLOSE_COMCONF was sent. For the moment the risk of taking
   *  advantage of this small optimization is not worth the risk.
   */
  TrpBitmask handle_trps(recvdata.m_recv_socket_transporters);
  bool stop_unpacking = false;
  handle_trps.bitOR(recvdata.m_read_transporters);
  Uint32 trp_id = recvdata.m_last_trp_id;
  Uint32 rec_bytes = 0;
  Uint32 loop_count = 0;
  while ((trp_id = handle_trps.find_next(trp_id + 1)) !=
            BitmaskImpl::NotFound)
  {
    assert(recvdata.m_transporters.get(trp_id));
    Transporter * t = (Transporter*)allTransporters[trp_id];
    if (unlikely(t == nullptr))
    {
      recvdata.m_read_transporters.clear(trp_id);
      recvdata.m_recv_socket_transporters.clear(trp_id);
      recvdata.m_has_data_transporters.clear(trp_id);
      continue;
    }
    NodeId node_id = t->getRemoteNodeId();
    bool more_pending = false;

    assert(recvdata.m_transporters.get(trp_id));
    assert(recv_thread_idx == t->get_recv_thread_idx());

    /**
     * First check transporter 'is CONNECTED.
     * A transporter can only be set into, or taken out of, is_connected'
     * state by ::update_connections(). See comment there about 
     * synchronication between ::update_connections() and 
     * performReceive()
     *
     * Transporter::isConnected() state my change asynch.
     * A mismatch between the TransporterRegistry::is_connected(),
     * and Transporter::isConnected() state is possible, and indicate 
     * that a change is underway. (Completed by update_connections())
     */
    bool hasdata = false;
    bool received_data = false;
    if (likely(is_connected(trp_id) && t->isConnected()))
    {
      if (unlikely(stop_unpacking || recvdata.checkJobBuffer()))
      {
        if (unlikely(recvdata.m_handled_transporters.get(trp_id)))
          continue;  // Skip now to avoid starvation
        if (recvdata.m_recv_socket_transporters.get(trp_id))
        {
          if (t->getTransporterType() == tt_TCP_TRANSPORTER)
          {
            TCP_Transporter *t_tcp = (TCP_Transporter*)t;
            int nBytes = t_tcp->doReceive(recvdata);
            if (nBytes > 0)
            {
              recvdata.transporter_recv_from(node_id);
              recvdata.m_has_data_transporters.set(trp_id);
            }
            TCP_Transporter *tcp_t = (TCP_Transporter *)t;
            more_pending = tcp_t->hasPending();
          }
          else
          {
#ifdef NDB_SHM_TRANSPORTER_SUPPORTED
            require(t->getTransporterType() == tt_SHM_TRANSPORTER);
            SHM_Transporter * t_shm = (SHM_Transporter*)t;
            t_shm->doReceive();
            recvdata.transporter_recv_from(node_id);
            recvdata.m_has_data_transporters.set(trp_id);
#else
            require(false);
#endif
          }
          /**
           * At job buffer full we read all transporters into read buffer
           * to make use of read buffers to avoid that the link is shut
           * down due to no response from receiver.
           *
           * We flag with m_has_data_transporters that we should unpack
           * data from this transporter.
           */
          if (!stop_unpacking)
          {
            /**
             * After discovering a Job buffer full condition we will continue
             * to read all transporters, but we will not check the job buffer
             * full condition again until we return to this loop for another
             * attempt. This new attempt will start from where we previously
             * stopped. This means we have to step back one transporter.
             */
            stop_unpacking = true;
            recvdata.m_stop_trp_id = trp_id;
          }
          // If 'pending', more data is still available for immediate
          // doReceive()
          recvdata.m_recv_socket_transporters.set(trp_id, more_pending);
        }
        continue;
      }
      if (t->getTransporterType() == tt_TCP_TRANSPORTER)
      {
        TCP_Transporter *t_tcp = (TCP_Transporter*)t;
        if (likely(recvdata.m_recv_socket_transporters.get(trp_id)))
        {
          Uint32 nBytes = t_tcp->doReceive(recvdata);
          recvdata.transporter_recv_from(node_id);
          (void)nBytes;
          DEBUG_FPRINTF_DETAIL((stderr,
            "Received %u bytes from trp: %u\n", nBytes, trp_id));
        }
        if (likely(recvdata.m_read_transporters.get(trp_id)))
        {
          Uint32 * ptr;
          Uint32 sz = t_tcp->getReceiveData(&ptr);
          if (likely(sz > 0))
          {
            Uint32 szUsed = unpack(recvdata,
                                   ptr,
                                   sz,
                                   node_id,
                                   trp_id,
                                   stopReceiving);
            if (likely(szUsed))
            {
              DEBUG_FPRINTF_DETAIL((stderr,
                "Unpacked %u bytes from trp: %u\n", szUsed, trp_id));
              t_tcp->updateReceiveDataPtr(szUsed);
              hasdata = t_tcp->hasReceiveData();
              received_data = true;
              rec_bytes += szUsed;
            }
          }
          // else, we didn't unpack anything:
          //   Avail ReceiveData to short to be useful, need to
          //   receive more before we can resume this transporter.
        }
        else if (recvdata.m_has_data_transporters.get(trp_id))
        {
          DEBUG_FPRINTF_DETAIL((stderr,
            "No unpack from trp: %u but has data\n",
            trp_id));
        }
        else
        {
          require(false);
        }
      }
      else
      {
#ifdef NDB_SHM_TRANSPORTER_SUPPORTED
        require(t->getTransporterType() == tt_SHM_TRANSPORTER);
        SHM_Transporter *t_shm = (SHM_Transporter*)t;
        if (likely(recvdata.m_recv_socket_transporters.get(trp_id)))
        {
          t_shm->doReceive();
          recvdata.transporter_recv_from(node_id);
          /**
           * Ignore any data we read, the data wasn't collected by the
           * shared memory transporter, it was simply read and thrown
           * away, it is only a wakeup call to send data over the socket
           * for shared memory transporters.
           */
        }
        if (likely(recvdata.m_recv_socket_transporters.get(trp_id)))
        {
          Uint32 * readPtr, * eodPtr, * endPtr;
          t_shm->getReceivePtr(&readPtr, &eodPtr, &endPtr);
          Uint32 *newPtr = unpack(recvdata,
                                  readPtr,
                                  eodPtr,
                                  endPtr,
                                  node_id,
                                  trp_id,
                                  stopReceiving);
          if (likely(newPtr != readPtr))
          {
            Uint32 sz = t_shm->updateReceivePtr(recvdata, newPtr);
            /**
             * Set hasdata dependent on if data is still available in
             * transporter to ensure we follow rules about setting
             * m_has_data_transporters when returning from performReceive.
             */
            hasdata = t_shm->hasDataToRead();
            received_data = true;
            rec_bytes += sz;
          }
        }
#else
        require(false);
#endif
      }
      if (unlikely(recvdata.m_handled_transporters.get(trp_id)))
        continue;  // Skip now to avoid starvation
      if (t->getTransporterType() == tt_TCP_TRANSPORTER) {
        TCP_Transporter *t_tcp = (TCP_Transporter *)t;
        Uint32 *ptr;
        Uint32 sz = t_tcp->getReceiveData(&ptr);
        Uint32 szUsed =
            unpack(recvdata, ptr, sz, node_id, trp_id, stopReceiving);
        if (likely(szUsed)) {
          assert(recv_thread_idx == t_tcp->get_recv_thread_idx());
          t_tcp->updateReceiveDataPtr(szUsed);
          hasdata = t_tcp->hasReceiveData();
        }
      } else {
#ifdef NDB_SHM_TRANSPORTER_SUPPORTED
        require(t->getTransporterType() == tt_SHM_TRANSPORTER);
        SHM_Transporter *t_shm = (SHM_Transporter *)t;
        Uint32 *readPtr, *eodPtr, *endPtr;
        t_shm->getReceivePtr(&readPtr, &eodPtr, &endPtr);
        recvdata.transporter_recv_from(node_id);
        Uint32 *newPtr = unpack(recvdata, readPtr, eodPtr, endPtr, node_id,
                                trp_id, stopReceiving);
        t_shm->updateReceivePtr(recvdata, newPtr);
        /**
         * Set hasdata dependent on if data is still available in
         * transporter to ensure we follow rules about setting
         * m_has_data_transporters and m_handled_transporters
         * when returning from performReceive.
         */
        hasdata = t_shm->hasDataToRead();
#else
        require(false);
#endif
      }
      // else, we didn't unpack anything:
      //   Avail ReceiveData to short to be useful, need to
      //   receive more before we can resume this transporter.
    }
    // If transporter still have data, make sure that it's remember to next time
    recvdata.m_has_data_transporters.set(trp_id, hasdata);
    recvdata.m_handled_transporters.set(trp_id, hasdata);
    recvdata.m_recv_socket_transporters.clear(trp_id);
    recvdata.m_read_transporters.clear(trp_id);
    assert(recvdata.m_transporters.get(trp_id));

    if (unlikely(stopReceiving))
    {
      stop_unpacking = true;
    }
    else if (received_data)
    {
      /**
       * We have received data on one transporter, let's take care of
       * this immediately to ensure that we keep execution pipelines
       * busy that might be waiting for any of these signals. We will
       * ignore calling epoll_wait again as long as we haven't served
       * all transporters seen in the previous epoll_wait call.
       */
      if (data_node ||
          rec_bytes > MAX_RECEIVE_PERFORM_RECEIVE ||
          loop_count++ < MAX_PERFORM_RECEIVE_LOOPS)
      {
        recvdata.m_last_trp_id = trp_id;
        return 0;
      }
    }
  }
  recvdata.m_handled_transporters.clear();
  recvdata.m_last_trp_id = 0;
  return (Uint32)stopReceiving;
}

void TransporterRegistry::consume_extra_sockets() {
  char buf[4096];
  ssize_t ret;
  int err;
  ndb_socket_t sock = m_extra_wakeup_sockets[0];
  do {
    ret = ndb_recv(sock, buf, sizeof(buf), 0);
    err = ndb_socket_errno();
  } while (ret == sizeof(buf) || (ret == -1 && err == EINTR));

  /* Notify upper layer of explicit wakeup */
  callbackObj->reportWakeup();
}

void
TransporterRegistry::consume_extra_sockets(TransporterReceiveHandle &recvdata)
{
  char buf[4096];
  ssize_t ret;
  int err;
  ndb_socket_t sock = recvdata.m_extra_wakeup_sockets[0];
  do
  {
    ret = ndb_recv(sock, buf, sizeof(buf), 0);
    err = ndb_socket_errno();
  } while (ret == sizeof(buf) || (ret == -1 && err == EINTR));
}

/**
 * performSend() - Call physical transporters to 'doSend'
 * of previously prepareSend() signals.
 *
 * The doSend() implementations will call
 * TransporterCallback::get_bytes_to_send_iovec() to fetch
 * any available data from the send buffer.
 *
 * *This* ^^ is the synch point where we under mutex protection
 * may check for specific transporters being disconnected/disabled.
 * For disabled transporters we may drain the send buffers instead of
 * returning anything from get_bytes_to_send_iovec().
 * Also see comments for prepareSend() above.
 *
 * Note that since disconnection may happen asynch from other
 * threads, we can not reliably check the 'connected' state
 * before doSend(). Instead we must require that the
 * TransporterCallback implementation provide necessary locking
 * of get_bytes_to_send() vs enable/disable of send buffers.
 *
 * Returns:
 *   true if anything still remains to be sent.
 *   Will require another ::performSend()
 *
 *   false: if nothing more remains, either due to
 *   the send buffers being empty, we succeeded
 *   sending everything, or we found the node to be
 *   disconnected and thus discarded the contents.
 */
<<<<<<< HEAD
bool TransporterRegistry::performSend(TrpId trp_id, bool need_wakeup) {
=======
bool
TransporterRegistry::performSend(TrpId trp_id, bool need_wakeup)
{
>>>>>>> e64a25e2
  Transporter *t = get_transporter(trp_id);
  if (t != nullptr) {
#ifdef ERROR_INSERT
    if (m_sendBlocked.get(trp_id)) {
      return true;
    }
#endif
    return t->doSend(need_wakeup);
  }
  return false;
}

void TransporterRegistry::performSend() {
  TrpId trpId;
  sendCounter = 1;

  lockMultiTransporters();
  for (trpId = m_transp_count; trpId <= nTransporters; trpId++) {
    Transporter *t = allTransporters[trpId];
    if (t != nullptr
#ifdef ERROR_INSERT
        && !m_sendBlocked.get(trpId)
#endif
    ) {
      t->doSend();
    }
  }
  for (trpId = 1; trpId < m_transp_count && trpId <= nTransporters; trpId++) {
    Transporter *t = allTransporters[trpId];
    if (t != nullptr
#ifdef ERROR_INSERT
        && !m_sendBlocked.get(trpId)
#endif
    ) {
      t->doSend();
    }
  }
  m_transp_count++;
  if (m_transp_count == (nTransporters + 1)) m_transp_count = 1;
  unlockMultiTransporters();
}

#ifdef DEBUG_TRANSPORTER
void TransporterRegistry::printState() {
  ndbout << "-- TransporterRegistry -- " << endl
         << endl
         << "Transporters = " << nTransporters << endl;
<<<<<<< HEAD
  for (TrpId trpId = 1; trpId <= maxTransporters; trpId++) {
    if (allTransporters[trpId] != nullptr) {
      const NodeId remoteNodeId = allTransporters[trpId]->getRemoteNodeId();
      ndbout << "Transporter: " << trpId << " remoteNodeId: " << remoteNodeId
             << " PerformState: " << performStates[trpId]
             << " IOState: " << ioStates[trpId] << endl;
=======
  for(Uint32 i = 0; i < maxTransporters; i++)
  {
    if (allTransporters[i] != nullptr)
    {
      const TrpId trpId = allTransporters[i]->getTransporterIndex();
      const NodeId remoteNodeId = allTransporters[i]->getRemoteNodeId();
      ndbout << "Transporter: " << trpId
             << " remoteNodeId: "  << remoteNodeId
             << " PerformState: " << performStates[remoteNodeId]
             << " IOState: " << ioStates[remoteNodeId] << endl;
>>>>>>> e64a25e2
    }
  }
}
#else
void TransporterRegistry::printState() {}
#endif

#ifdef ERROR_INSERT
/**
 * The 'block' methods will block on transporter level. When we want to block
 * a node we need to block all its transporters.
 */
bool TransporterRegistry::isBlocked(TrpId trpId) const {
  return m_blocked.get(trpId);
}

void TransporterRegistry::blockReceive(TransporterReceiveHandle &recvdata
                                       [[maybe_unused]],
                                       TrpId trpId) {
  assert((receiveHandle == &recvdata) || (receiveHandle == nullptr));
<<<<<<< HEAD
  assert(recvdata.m_transporters.get(trpId));
  m_blocked.set(trpId);
=======
  for (Uint32 i = 0; i < num_ids; i++)
  {
    const TrpId trp_id = ids[i];
    if (recvdata.m_transporters.get(trp_id))
      m_blocked_trp.set(trp_id);
  }
  /* Check that transporter is not already blocked?
   * Stop pulling from its socket (but track received data etc)
   */
  /* Shouldn't already be blocked with data */
  bool last_call = true;
  for (Uint32 i = 0; i < num_ids; i++)
  {
    const TrpId trp_id = ids[i];
    if (!m_blocked_trp.get(trp_id))
      last_call = false;
  }
  if (last_call)
    m_blocked.set(nodeId);
  unlockMultiTransporters();
>>>>>>> e64a25e2
}

void TransporterRegistry::unblockReceive(TransporterReceiveHandle &recvdata,
                                         TrpId trpId) {
  assert((receiveHandle == &recvdata) || (receiveHandle == nullptr));
<<<<<<< HEAD
  assert(recvdata.m_transporters.get(trpId));
  assert(!recvdata.m_has_data_transporters.get(trpId));
  assert(m_blocked.get(trpId));
  m_blocked.clear(trpId);
=======
  for (Uint32 i = 0; i < num_ids; i++)
  {
    const TrpId trp_id = ids[i];
    if (recvdata.m_transporters.get(trp_id))
    {
      assert(m_blocked_trp.get(trp_id));
      assert(!recvdata.m_has_data_transporters.get(trp_id));
      m_blocked_trp.clear(trp_id);
    }
  }
  bool last_call = true;
  for (Uint32 i = 0; i < num_ids; i++)
  {
    const TrpId trp_id = ids[i];
    if (m_blocked_trp.get(trp_id))
    {
      last_call = false;
    }
  }
>>>>>>> e64a25e2

  if (m_blocked_disconnected.get(trpId)) {
    /* Process disconnect notification/handling now */
    m_blocked_disconnected.clear(trpId);
    report_disconnect(recvdata, trpId, m_disconnect_errors[trpId]);
  }
}

bool TransporterRegistry::isSendBlocked(TrpId trpId) const {
  return m_sendBlocked.get(trpId);
}

void TransporterRegistry::blockSend(TransporterReceiveHandle &recvdata
                                    [[maybe_unused]],
                                    TrpId trpId) {
  assert((receiveHandle == &recvdata) || (receiveHandle == nullptr));
  m_sendBlocked.set(trpId);
}

void TransporterRegistry::unblockSend(TransporterReceiveHandle &recvdata
                                      [[maybe_unused]],
                                      TrpId trpId) {
  assert((receiveHandle == &recvdata) || (receiveHandle == nullptr));
  m_sendBlocked.clear(trpId);
}

#endif

#ifdef ERROR_INSERT
Uint32 TransporterRegistry::getMixologyLevel() const {
  return m_mixology_level;
}

extern Uint32 MAX_RECEIVED_SIGNALS; /* Packer.cpp */

#define MIXOLOGY_MIX_INCOMING_SIGNALS 4

void TransporterRegistry::setMixologyLevel(Uint32 l) {
  m_mixology_level = l;

  if (m_mixology_level & MIXOLOGY_MIX_INCOMING_SIGNALS) {
    g_eventLogger->info("MIXOLOGY_MIX_INCOMING_SIGNALS on");
    /* Max one signal per transporter */
    MAX_RECEIVED_SIGNALS = 1;
  }

  /* TODO : Add mixing of Send from NdbApi / MGMD */
}
#endif

void TransporterRegistry::setIOState(TrpId trpId, IOState state) {
  if (ioStates[trpId] == state) return;
  DEBUG("TransporterRegistry::setIOState(" << trpId << ", " << state << ")");
  ioStates[trpId] = state;
}

extern "C" void *run_start_clients_C(void *me) {
  ((TransporterRegistry *)me)->start_clients_thread();
  return nullptr;
}

/**
 * These methods are used to initiate connection, called from the TRPMAN
 * and from the API/MGM. It will start the 'CONNECTING' protocol steps.
 *
 * This works asynchronously, no actions are taken directly in the calling
 * thread.
 *
 * Note that even if we are going to use MultiTransporters to communicate with
 * this NodeId, we always start with connecting the single base-Transporter.
 *
 * QMGR will then later start_connecting the individual MultiTransporter
 * parts and synchronice the switch to the MultiTransporter
 */
void TransporterRegistry::start_connecting(TrpId trp_id) {
  switch (performStates[trp_id]) {
    case DISCONNECTED:
      break;
    case CONNECTED:
      return;
    case CONNECTING:
      return;
    case DISCONNECTING:
      /**
       * NOTE (Need future work)
       * Going directly from DISCONNECTING to CONNECTING creates
       * a possible race with ::update_connections(): It will
       * see either of the *ING states, and bring the connection
       * into CONNECTED or *DISCONNECTED* state. Furthermore, the
       * state may be overwritten to CONNECTING by this method.
       * We should probably have waited for DISCONNECTED state,
       * before allowing reCONNECTING ....
       */
      assert(false);
      break;
  }
  DEBUG_FPRINTF(
      (stderr, "(%u)REG:start_connecting(trp:%u)\n", localNodeId, trp_id));
  DBUG_ENTER("TransporterRegistry::start_connecting");
  DBUG_PRINT("info", ("performStates[trp:%u]=CONNECTING", trp_id));

  Transporter *t = allTransporters[trp_id];
  t->resetBuffers();
  m_error_states[trp_id].m_code = TE_NO_ERROR;
  m_error_states[trp_id].m_info = (const char *)~(UintPtr)0;

  DEBUG_FPRINTF((stderr, "(%u)performStates[trp:%u] = CONNECTING\n",
                 localNodeId, trp_id));
  performStates[trp_id] = CONNECTING;
  DBUG_VOID_RETURN;
}

/**
 * These methods are used to initiate DISCONNECTING from TRPMAN and CMVMI.
 * It is also called from the TCP/SHM transporter in case of an I/O error
 * on the socket.
 *
 * This works asynchronously, similar to start_connecting().
 *
 * Return: 'true' if already fully DISCONNECTED, else 'false' if
 *          the asynch disconnect may still be in progres
 */
bool TransporterRegistry::start_disconnecting(TrpId trp_id, int errnum,
                                              bool send_source) {
  DEBUG_FPRINTF((stderr, "(%u)REG:start_disconnecting(trp:%u, %d)\n",
                 localNodeId, trp_id, errnum));
  switch (performStates[trp_id]) {
    case DISCONNECTED: {
      return true;
    }
    case CONNECTED: {
      break;
    }
    case CONNECTING:
      /**
       * This is a correct transition if a failure happen while connecting.
       */
      break;
    case DISCONNECTING: {
      return true;
    }
  }
  if (errnum == ENOENT) {
    m_disconnect_enomem_error[trp_id]++;
    if (m_disconnect_enomem_error[trp_id] < 10) {
      NdbSleep_MilliSleep(40);
      g_eventLogger->info(
          "Socket error %d on transporter %u to node %u"
          " in state: %u",
          errnum, trp_id, allTransporters[trp_id]->getRemoteNodeId(),
          performStates[trp_id]);
      return false;
    }
  }
  if (errnum == 0) {
    g_eventLogger->info("Transporter %u to node %u disconnected in state: %u",
                        trp_id, allTransporters[trp_id]->getRemoteNodeId(),
                        performStates[trp_id]);
  } else {
    g_eventLogger->info(
        "Transporter %u to node %u disconnected in %s"
        " with errnum: %d in state: %u",
        trp_id, allTransporters[trp_id]->getRemoteNodeId(),
        send_source ? "send" : "recv", errnum, performStates[trp_id]);
  }
  DBUG_ENTER("TransporterRegistry::start_disconnecting");
  DBUG_PRINT("info", ("performStates[trp:%u]=DISCONNECTING", trp_id));
  DEBUG_FPRINTF((stderr, "(%u)performStates[trp:%u] = DISCONNECTING\n",
                 localNodeId, trp_id));
  performStates[trp_id] = DISCONNECTING;
  m_disconnect_errnum[trp_id] = errnum;
  DBUG_RETURN(false);
}

/**
 * report_connect() / report_disconnect()
 *
 * Connect or disconnect the 'TransporterReceiveHandle' and
 * enable/disable the send buffers.
 *
 * To prevent races wrt poll/receive of data, these methods must
 * either be called from the same (receive-)thread as performReceive(),
 * or by the (API) client holding the poll-right.
 *
 * The send buffers needs similar protection against concurrent
 * enable/disable of the same send buffers. Thus the sender
 * side is also handled here.
 */
<<<<<<< HEAD
void TransporterRegistry::report_connect(TransporterReceiveHandle &recvdata,
                                         TrpId trp_id) {
  Transporter *t = allTransporters[trp_id];
  DEBUG_FPRINTF((stderr, "(%u)REG:report_connect(node:%u,trp:%u)\n",
                 localNodeId, t->getRemoteNodeId(), trp_id));
=======
void
TransporterRegistry::report_connect(TransporterReceiveHandle& recvdata,
                                    NodeId node_id)
{
  Transporter *t = theNodeIdTransporters[node_id];
  if (t->isMultiTransporter())
  {
    Multi_Transporter *multi_trp = (Multi_Transporter*)t;
    require(multi_trp->get_num_active_transporters() == 1);
    t = multi_trp->get_active_transporter(0);
  }
  require(!t->isMultiTransporter());
  require(!t->isPartOfMultiTransporter());
  const TrpId trp_id = t->getTransporterIndex();
  DEBUG_FPRINTF((stderr, "(Node %u)REG:report_connect(Node %u) on trp: %u\n",
                         localNodeId, node_id, trp_id));
>>>>>>> e64a25e2
  assert((receiveHandle == &recvdata) || (receiveHandle == nullptr));
  assert(recvdata.m_transporters.get(trp_id));

  DBUG_ENTER("TransporterRegistry::report_connect");
  DBUG_PRINT("info", ("performStates[trp:%u]=CONNECTED", trp_id));

<<<<<<< HEAD
  if (recvdata.epoll_add(t)) {
    callbackObj->enable_send_buffer(trp_id);
    DEBUG_FPRINTF((stderr, "(%u)performStates[trp:%u] = CONNECTED\n",
                   localNodeId, trp_id));
    performStates[trp_id] = CONNECTED;

    if (!t->isPartOfMultiTransporter()) {
      /**
       * Note that even if a multi-transporter will be set up, the node is
       * connected as soon as the base-Transporter is CONNECTED.
       */
      const NodeId node_id = t->getRemoteNodeId();
      recvdata.reportConnect(node_id);
    }
=======
  if (recvdata.epoll_add(t))
  {
    callbackObj->enable_send_buffer(trp_id, false);
    DEBUG_FPRINTF((stderr, "(Node %u)performStates[Node %u] = CONNECTED\n",
                   localNodeId, node_id));
    performStates[node_id] = CONNECTED;
    recvdata.reportConnect(node_id);
>>>>>>> e64a25e2
    DBUG_VOID_RETURN;
  }

  /**
   * Failed to add to epoll_set...
   *   disconnect it (this is really really bad)
   */
  DEBUG_FPRINTF((stderr, "(%u)performStates[trp:%u] = DISCONNECTING\n",
                 localNodeId, trp_id));
  performStates[trp_id] = DISCONNECTING;
  DBUG_VOID_RETURN;
}

void TransporterRegistry::report_disconnect(TransporterReceiveHandle &recvdata,
                                            TrpId trp_id, int errnum) {
  Transporter *this_trp = allTransporters[trp_id];
  const NodeId node_id = this_trp->getRemoteNodeId();

  DEBUG_FPRINTF((stderr, "(%u)REG:report_disconnect(node:%u,trp:%u, %d)\n",
                 localNodeId, node_id, trp_id, errnum));
  assert((receiveHandle == &recvdata) || (receiveHandle == nullptr));
  assert(recvdata.m_transporters.get(trp_id));

  DBUG_ENTER("TransporterRegistry::report_disconnect");
  DBUG_PRINT("info", ("performStates[trp:%u]=DISCONNECTED", trp_id));

#ifdef ERROR_INSERT
  if (m_blocked.get(trp_id)) {
    /* We are simulating real latency, so control events experience
     * it too. Note that Transporter *is* disconnected, state is just
     * not set yet.
     */
    m_blocked_disconnected.set(trp_id);
    m_disconnect_errors[trp_id] = errnum;
    DBUG_VOID_RETURN;
  }
#endif

  /**
   * No one else should be using the transporter now,
   * reset its send buffer and recvdata.
   *
   * Note that we may 'start_disconnecting' due to transporter failure,
   * while trying to 'CONNECTING'. This cause a transition
   * from CONNECTING to DISCONNECTING without first being CONNECTED.
   * Thus there can be multiple reset & disable of the buffers (below)
   * without being 'enabled' in between.
   */
  recvdata.m_recv_socket_transporters.clear(trp_id);
  recvdata.m_read_transporters.clear(trp_id);
  recvdata.m_has_data_transporters.clear(trp_id);
  recvdata.m_handled_transporters.clear(trp_id);
  recvdata.m_bad_data_transporters.clear(trp_id);
  recvdata.m_last_trp_id = 0;
  recvdata.m_stop_trp_id = 0;
  /**
   * disable_send_buffer ensures that no more signals will be sent
   * to the disconnected node. Every time we collect data for sending
   * we will check the send buffer enabled flag holding the m_send_lock
   * thereby ensuring that after the disable_send_buffer method is
   * called no more signals are added to the buffers.
   */
  callbackObj->disable_send_buffer(trp_id);
  /**
   * Transporter was 'shutdown' when we disconnected.
   * Now we need to release the NdbSocket resources still kept.
   * If DISCONNECTING was started while in CONNECTING state there
   * may be no socket to close.
   */
  if (!this_trp->isReleased()) {
    this_trp->releaseAfterDisconnect();
  }
  /**
   * For MultiTransporters we need to check that all transporters has
   * reported DISCONNECTED.
   *  1) If an active transporter DISCONNECTED, the entire node need
   *     to disconnect -> start_disconnecting's not yet DISCONNECTED.
   *  2) We are 'ready_to_disconnect' the node when all active
   *     and inactive transporters are DISCONNECTED.
   *  3) We are 'ready_to_switch' the node when all active transporters
   *     are DISCONNECTED.
   *  4) If we are now 'ready_to_switch' we switch back to awaiting
   *     RECONNECTING on the single base-Transporter.
   *  5) If we are also 'ready_to_disconnect', we reportDisconnect(nodeId),
   *     which conclude the disconnect on node level.
   */
  lockMultiTransporters();
  performStates[trp_id] = DISCONNECTED;
  DEBUG_FPRINTF((stderr, "(Node %u)performStates[trp:%u] = DISCONNECTED\n",
                 localNodeId, trp_id));

  bool ready_to_disconnect = true;
<<<<<<< HEAD
  Multi_Transporter *multi_trp = get_node_multi_transporter(node_id);
  if (multi_trp != nullptr) {
    // Check if all active transporters are DISCONNECTED
    const int num_active = multi_trp->get_num_active_transporters();
    for (int i = 0; i < num_active; i++) {
      Transporter *other_trp = multi_trp->get_active_transporter(i);
      const TrpId other_trp_id = other_trp->getTransporterIndex();
      if (performStates[other_trp_id] != DISCONNECTED) {
        if (this_trp->m_is_active)  // 1)
          start_disconnecting(other_trp_id);

        ready_to_disconnect = false;  // 2)
        DEBUG_FPRINTF((stderr,
                       "trp_id = %u, node_id = %u,"
                       " ready_to_disconnect = false\n",
                       other_trp_id, node_id));
      }
=======
  Transporter *node_trp = theNodeIdTransporters[node_id];
  for (Uint32 i = 0; i < num_ids; i++)
  {
    const TrpId trp_id = trp_ids[i];
    DEBUG_FPRINTF_DETAIL((stderr, "Disconnect trp_id = %u, Node = %u\n",
      trp_id, node_id));
    if (recvdata.m_transporters.get(trp_id))
    {
      /**
       * disable_send_buffer ensures that no more signals will be sent
       * to the disconnected node. Every time we collect data for sending
       * we will check the send buffer enabled flag holding the m_send_lock
       * thereby ensuring that after the disable_send_buffer method is
       * called no more signals are sent.
       */
      callbackObj->disable_send_buffer(trp_id, false);
      recvdata.m_recv_socket_transporters.clear(trp_id);
      recvdata.m_read_transporters.clear(trp_id);
      recvdata.m_has_data_transporters.clear(trp_id);
>>>>>>> e64a25e2
    }
    // Switch the MultiTransporter when all active are disconnected
    const bool ready_to_switch = ready_to_disconnect;  // 3)

    // Inactive transporters should also be DISCONNECTED
    const int num_inactive = multi_trp->get_num_inactive_transporters();
    for (int i = 0; i < num_inactive; i++) {
      Transporter *other_trp = multi_trp->get_inactive_transporter(i);
      const TrpId other_trp_id = other_trp->getTransporterIndex();
      if (performStates[other_trp_id] != DISCONNECTED) {
        if (this_trp->m_is_active)  // 1)
          start_disconnecting(other_trp_id);

        ready_to_disconnect = false;  // 2)
        DEBUG_FPRINTF((stderr,
                       "trp_id = %u, node_id = %u,"
                       " ready_to_disconnect = false\n",
                       other_trp_id, node_id));
      }
    }

    /**
     * Switch back to having only one active transporter which is the
     * original TCP or SHM transporter. We only handle the single
     * transporter case when setting up a new connection. We can
     * only move from single transporter to multi transporter when
     * the transporter is connected.
     */
    if (ready_to_switch && multi_trp->get_num_active_transporters() > 1)  // 4)
    {
<<<<<<< HEAD
      // Multi socket setup was in use, thus switch to single transporter.
      multi_trp->switch_active_trp();
    }

    if (this_trp->isPartOfMultiTransporter()) {
      DEBUG_FPRINTF((stderr,
                     "trp_id = %u, node_id = %u,"
                     " multi remove_all\n",
                     trp_id, node_id));
      remove_allTransporters(this_trp);
=======
      const TrpId trp_id = trp_ids[i];
      if (recvdata.m_transporters.get(trp_id))
      {
        /**
         * Remove the transporter from the set of transporters handled in
         * this receive thread.
         *
         * Removing it from this bitmask means that the receive thread
         * will ignore this transporter when receiving and polling.
         */
        DEBUG_FPRINTF((stderr, "trp_id = %u, Node = %u,"
                               " multi remove_all\n",
                               trp_id, node_id));
        Transporter *t = multi_trp->get_active_transporter(i);
        t->doDisconnect();
        if (t->isPartOfMultiTransporter())
        {
          require(num_ids > 1);
          remove_allTransporters(t);
        }
        else
        {
          require(num_ids == 1);
          Uint32 num_multi_trps = multi_trp->get_num_inactive_transporters();
          for (Uint32 i = 0; i < num_multi_trps; i++)
          {
            Transporter *remove_trp = multi_trp->get_inactive_transporter(i);
            const TrpId remove_trp_id = remove_trp->getTransporterIndex();
            if (remove_trp_id != 0)
            {
              NodeId remove_node_id = remove_trp->getRemoteNodeId();
              require(node_id == remove_node_id);
              callbackObj->disable_send_buffer(remove_trp_id, false);
              remove_trp->doDisconnect();
              remove_allTransporters(remove_trp);
            }
          }
        }
      }
    }
    if (ready_to_disconnect)
    {
      /**
       * All multi transporter objects for this node have been removed
       * from being handled by any receive thread. We set the single
       * transporter used for setup of connections to be handled by
       * this receive thread. This assignment means that we can get
       * an unbalanced load on receive threads. However normally the
       * transporters should return to using multiple transporters as
       * soon as the connection is setup again. So this imbalance should
       * be temporary.
       */
      DEBUG_FPRINTF((stderr, "Node = %u, new_node_trp\n",
                     node_id));
      if (multi_trp->get_num_active_transporters() > 1)
      {
        /**
         * Multi socket setup is in use, thus switch to single transporter.
         * In rare situations we can still have data to send on base
         * transporter, so need to remove the send buffer before
         * disconnecting. Also ensure that connection is dropped here.
         */
        multi_trp->switch_active_trp();
        Transporter *base_trp = multi_trp->get_active_transporter(0);
        NodeId base_node_id = base_trp->getRemoteNodeId();
        const TrpId base_trp_id = base_trp->getTransporterIndex();
        require(base_node_id == node_id);
        callbackObj->disable_send_buffer(base_trp_id, false);
        base_trp->doDisconnect();
        DEBUG_FPRINTF((stderr,
                       "Switch active trp, Node: %u, num active trp: %u"
                       ", num inactive trp: %u\n",
                       node_id,
                       multi_trp->get_num_active_transporters(),
                       multi_trp->get_num_inactive_transporters()));
      }
>>>>>>> e64a25e2
    }
  }  // End of multiTransporter DISCONNECT handling
  unlockMultiTransporters();

  if (ready_to_disconnect)  //  5)
  {
    DEBUG_FPRINTF((stderr, "(%u) -> reportDisconnect(node_id=%u)\n",
                   localNodeId, node_id));
    recvdata.reportDisconnect(node_id, errnum);
  }
  DBUG_VOID_RETURN;
}

/**
 * We only call TransporterCallback::reportError() from
 * TransporterRegistry::update_connections().
 *
 * In other places we call this method to enqueue the error that will later be
 * picked up by update_connections().
 */
void TransporterRegistry::report_error(TrpId trpId, TransporterError errorCode,
                                       const char *errorInfo) {
  DEBUG_FPRINTF((stderr, "(%u)REG:report_error(trp:%u, %u, %s\n", localNodeId,
                 trpId, errorCode, errorInfo));
  if (m_error_states[trpId].m_code == TE_NO_ERROR &&
      m_error_states[trpId].m_info == (const char *)~(UintPtr)0) {
    m_error_states[trpId].m_code = errorCode;
    m_error_states[trpId].m_info = errorInfo;
  }
}

/**
 * Data node transporter model (ndbmtd)
 * ------------------------------------
 * The concurrency protection of transporters uses a number of mutexes
 * together with some things that can only happen in a single thread.
 * To explain this we will consider send and receive separately.
 * We also need to consider multi socket transporters distinctively since
 * they add another layer to the concurrency model.
 *
 * Each transporter is protected by two mutexes. One to protect send and
 * one to protect receives. Actually the send mutex is divided into two
 * mutexes as well.
 *
 * Starting with send when we send a signal we write it only in thread-local
 * buffers at first. Next at regular times we move them to buffers per
 * transporter. To move them from these thread-local buffers to the
 * transporter buffers requires acquiring the send buffer mutex. This
 * activity is normally called flush buffers.
 *
 * Next the transporter buffers are sent, this requires holding the
 * buffer mutex as well as the send mutex when moving the buffers to the
 * transporter. While sending only the send mutex is required. This mutex
 * is held also when performing the send call on the transporter.
 *
 * The selection of the transporter to send to next is handled by a
 * a global send thread mutex. This mutex ensures that we send 50% of the
 * time to our neighbour nodes (data nodes within the same nodegroup) and
 * 50% to the rest of the nodes in the cluster. Thus we give much higher
 * priority to messages performing write transactions in the cluster as
 * well as local reads within the same nodegroup.
 *
 * For receive we use a model where a transporter is only handled by one
 * receive thread. This thread has its own mutex to protect against
 * interaction with other threads for transporter connect and disconnect.
 * This mutex is held while calling performReceive. performReceive
 * receives data from those transporters that signalled that data was
 * available in pollReceive. The mutex isn't held while calling pollReceive.
 *
 * Connect of the transporter requires not so much protection. Nothing
 * will be received until we add the transporter to the epoll set (even
 * shared memory transporters use epoll sets (implemented using poll in
 * non-Linux platforms). The epoll_add call happens in the receive thread
 * owning the transporter, thus no call to pollReceive will happen on the
 * transporter while we are calling update_connections where the
 * report_connect is called from when a connect has happened.
 *
 * After adding the transporter to the epoll set we enable the send
 * buffers, this uses both the send mutex and the send buffer mutex
 * on the transporter.
 *
 * Finally a signal is sent to TRPMAN in the receive thread (actually
 * the same thread where the update_connections is sent from. This signal
 * is simply sent onwards to QMGR plus some logging of the connection
 * event.
 *
 * CONNECT_REP in QMGR updates the node information and initiates the
 * CM_REGREQ protocol for data nodes and API_REGREQ for API nodes to
 * include the node in an organised manner. At this point only QMGR
 * is allowed to receive signals from the node. QMGR will allow for
 * any block to communicate with the node when finishing the
 * registration.
 *
 * The actual connect logic happens in start_clients_thread that
 * executes in a single thread that handles all client connect setup.
 * This thread regularly wakes up and calls connect on transporters
 * not yet connected. It has backoff logic to ensure these connects
 * don't happen too often. It will only perform this connect client
 * attempts when the node is in the state CONNECTING. The QMGR code
 * will ensure that we set this state when we are ready to include
 * the node into the cluster again. After a node failure we have to
 * handle the node failure to completion before we allow the node
 * to reenter the cluster.
 *
 * Connecting a client requires both a connection to be setup, in
 * addition the client and the server must execute an authentication
 * protocol and a protocol where we signal what type of transporter
 * that is connecting.
 *
 * The server port to connect the client is either provided by the
 * configuration (recommended in any scenario where firewalls exists)
 * in the network. If not configured the server uses a dynamic port
 * and informs the management server about this port number.
 *
 * When the client has successfully connected and the authentication
 * protocol is successfully completed and the information about the
 * transporter type is sent, then we will set the transporter state
 * to connected. This will be picked up by update_connections that
 * will perform the logic above.
 *
 * When the connection has been successfully completed we set the
 * variable theSocket in the transporter. To ensure that we don't
 * call any socket actions on a socket we already closed we protect
 * this assignment with both the send mutex and the receive mutex.
 *
 * The actual network logic used by the start_clients_thread is
 * found in the SocketClient class.
 *
 * Similar logic exists also for transporters where the node is the
 * server part. As part of starting the data node we setup a socket
 * which we bind to the hostname and server port to use for this
 * data node. Next we will start to listen for connect attempts by
 * clients.
 *
 * When a client attempts to connect we will see this through the
 * accept call on the socket. The verification of this client
 * attempt is handled by the newSession call. For data nodes
 * this is the newSession here in TransporterRegistry.cpp.
 * This method will first handle the authentication protocol where
 * the client follows the NDB connect setup protocol to verify that
 * it is an NDB connection being setup. Next we call connect_server
 * in the TransporterRegistry.
 *
 * connect_server will receive information about node id, transporter type
 * that will enable it to verify that the connect is ok to perform at the
 * moment. It is very normal that there are many attempts to connect that
 * are unsuccessful since the API nodes are not allowed to connect until
 * the data node is started and they will regularly attempt to connect
 * while the data node is starting.
 *
 * When the connect has been successfully setup we will use the same logic
 * as for clients where we set theSocket and set the transporter state to
 * connected to ensure that update_connections will see the new
 * connection. So there is a lot of logic to setup the connections, but
 * really only the setting of theSocket requires mutex protection.
 *
 * Disconnects can be discovered by both the send logic as well as the
 * receive logic when calling socket send and socket recv. In both cases
 * the transporter will call start_disconnecting. The only action here is to
 * set the state to DISCONNECTING (no action if already set or the state
 * is already set to DISCONNECTED). While calling this function we can
 * either hold the send mutex or the receive mutex. But none of these
 * are needed since we only set the DISCONNECTING state. This state
 * change will be picked up by start_clients_thread (note that it will
 * be picked by this method independent of if it connected as a client
 * or as a server. This method will call doDisconnect on the transporter.
 * This method will update the state and next it will call
 * disconnectImpl on the transporter that will close the socket and
 * ensure that the variable theSocket no longer points to a valid
 * socket. This is again protected by the send mutex and the receive
 * mutex to ensure that it doesn't happen while we are calling any
 * send or recv calls. Here we will also close the socket.
 *
 * Setting the state to not connected in doDisconnect will flag to
 * update_connections that it should call report_disconnect. This
 * call will disable the send buffer (holding the send mutex and
 * send buffer mutex), it will also clear bitmasks for the transporter
 * used by the receive thread. It requires no mutex to protect these
 * changes since they are performed in the receive thread that is
 * responsible for receiving on this transporter. The call can be
 * performed in all receive threads, but will be ignored by any
 * receive thread not responsible for it.
 *
 * Next it will call reportDisconnect that will send a signal
 * DISCONNECT_REP to our TRPMAN instance. This signal will be
 * sent to QMGR, the disconnect event will be logged and we will
 * send a signal to CMVMI to cancel subscriptions for the node.
 *
 * QMGR will update node state information and will initiate
 * node failure handling if not already started.
 *
 * QMGR will control when it is ok to communicate with the node
 * using CLOSE_COMREQ and OPEN_COMREQ calls to TRPMAN.
 *
 * Closing the communication to a node can also be initiated from
 * receiving a signal from another node that the node is dead.
 * In this case QMGR will send CLOSE_COMREQ to TRPMAN instances and
 * TRPMAN will set the IO state to HaltIO to ensure no more signals
 * are handled and it will call start_disconnecting in TransporterRegistry
 * to ensure that the above close sequence is called although the
 * transporters are still functional.
 *
 * Introducing multi transporters
 * ------------------------------
 * To enable higher communication throughput between data nodes it is
 * possible to setup multiple transporters for communicating with another
 * data node. Currently this feature only allows for multiple transporters
 * when communicating within the same node group. There is no principal
 * problem with multiple transporters for other communication between
 * data nodes as well. For API nodes we already have the ability to
 * use multiple transporters from an application program by using
 * multiple node ids. Thus it is not necessary to add multiple
 * transporters to communicate with API nodes.
 *
 * The connect process cannot use multiple transporters. The reason is
 * that we cannot be certain that the connecting node supports multiple
 * transporters between two data nodes. We can only check this once the
 * connection is setup.
 *
 * This means that the change from a single socket to multiple sockets
 * is handled when the node is in a connected state and thus traffic
 * between the nodes is happening as we setup the multi socket setup.
 *
 * Given that multiple transporters can only be used between data nodes
 * we don't need to handle the Shared memory transporter as used for
 * multiple transporters since Shared memory transporter can only be
 * used to communicate between data nodes and API nodes.
 *
 * Thus multiple transporters is only handled by TCP transporters.
 *
 * Additionally to setup multiple transporters we need to know which
 * nodes are part of the same node group. This information is available
 * already in start phase 3 for initial starts and for cluster restarts.
 * For node restarts and initial node restarts we will wait until start
 * phase 4 to setup multiple transporters. In addition we have the case
 * where node groups are added while nodes are up and running, in this
 * case the nodes in the new node group will setup multiple transporters
 * when the new node group creation is committed.
 *
 * The setup logic for multiple transporters is described in detail in
 * QmgrMain.cpp. Here we will focus on how it changes the connect/disconnect
 * logic and what concurrency protection is required to handle the
 * multiple transporters.
 *
 * We introduce a new mutex that is locked by calling lockMultiTransporters
 * and unlocked through the call unlockMultiTransporters. This mutex should
 * always be taken before any other mutex is acquired to avoid deadlocks.
 *
 * During setup we communicate between the nodes in the same nodegroup to
 * decide on the number of multi sockets to use for one transporter. The
 * multiple transporters are handled also by a new Transporter class called
 * Multi_Transporter. When the change is performed to use multi transporters
 * this transporter is placed into the node transporter array. It is never
 * removed from this array even after a node failure.
 *
 * When we setup the multi transporters we assign them to different recv
 * threads.
 *
 * The way to activate the connect of the multiple transporters is to
 * use start_connecting() to initiate the asynchronous transporter
 * connection protocol. start_clients_thread will then discover that
 * the transporter has requested 'CONNECTING' and connect it for us.
 * Finally the update_connection -> report_connected steps will set
 * the performState to 'CONNECTED'.
 *
 * The protocol to setup a multi transporter is slightly different since we
 * need to know the node id, transporter type and additionally the instance
 * number of the transporter being setup in the connection. To accept a
 * connection the base transporter (instance==0) must be in the CONNECTED state.
 * The multi transporter instance number (> 0) to connect must exist in the
 * multi transporter and must not be already connected.
 *
 * Next step is to perform switch activity, when we agreed with the other
 * node on to perform this action we will send a crucial signal
 * ACTIVATE_TRP_REQ. This signal will be sent on the base transporter.
 * Immediately after sending this signal we will switch to using multi
 * transporters.
 *
 * Before sending this signal we ensure that the only thread active is the
 * main thread and we lock all send mutex for both the base transporter
 * and the new multi transporters. We perform this by a new set of
 * signals to freeze threads.
 *
 * When receiving this signal in the other node we need to use
 * SYNC_THREAD_VIA_REQ. This ensures that all signals sent using the
 * base transporter have been executed before we start executing the
 * signals arriving on the new multi transporters. This ensures that
 * we always keep signal order even in the context of changing
 * the number of transporters for a node.
 *
 * After this we will send the activation request for each new transporter
 * to each of the TRPMAN instances. So
 * from here on the signals sent after the ACTIVATE_TRP_REQ signal can
 * be processed in the receiving node. When all ACTIVATE_TRP_REQ have
 * been processed we can send ACTIVATE_TRP_CONF to the requesting node.
 * If we have received ACTIVATE_TRP_CONF from the other node and we
 * have received ACTIVATE_TRP_REQ from the other node, then we are ready
 * to close the socket of the base transporter. While doing this we call
 * lockMultiTransporters and we lock both the send mutex and the receive
 * thread mutex to ensure that we don't interact with any socket calls
 * when performing this action. At this point we also disable the send
 * buffer of the base transporter.
 *
 * At this point the switch to the multi transporter setup is completed.
 * If we are performing a restart during this setup and the other node
 * crashes we will also crash since we are in a restart. So only when
 * we are switching while we are up will this be an issue. When switching
 * and being up we must handle crashes in all phases of the setup.
 * We have added a test case that both tests crashes in all phases as
 * well as long sleeps in all phases.
 *
 *
 * Disconnects when using multi transporters still happens through the
 * start_disconnecting call, either activated by an error on any of the multi
 * sockets or activated by blocks discovering a failed node. This means
 * that performStates for the transporters are set to DISCONNECTING. This will
 * trigger call to doDisconnect from start_clients_thread for each of
 * the multi transporters and thus every multi transporter will have
 * the disconnectImpl method called on the transporter.
 *
 * This in turn will lead to that update_connections will call
 * report_disconnect for each of the multi transporters.
 *
 * The report_disconnect will discover that a multi transporter is
 * involved. It will disable send buffers and receive thread bitmasks
 * will be cleared. It will remove the multi transporter from the
 * allTransporters array. This is synchronized by acquiring the
 * lockMultiTransporters before these actions.
 *
 * As part of report_disconnect we will check if all multi transporters
 * have been handled by report_disconnect, we check that all performStates[]
 * for the multi transporters is DISCONNECTED. If all are DISCONNECTED we
 * switch back to the base transporter as the active transporter. For those
 * multi transporters not being DISCONNECTED we start_disconnecting them, as
 * a node connection can not survive a failure of a singel transporter.
 *
 * It is possible to arrive here after the switch to multi transporter
 * still having data in the send buffer (still waiting to send the
 * ACTIVATE_TRP_REQ signal). Thus we need to check the performStates[]
 * for the inactive transporters as well, and start_disconnecting them
 * if not DISCONNECTED. The asynch DISCONNECTING process will eventually
 * disable and clear the send buffers such that we are ready for a reconnect.
 *
 * Finally when all multi transporters have been handled and we have
 * switched back to the base transporter we will send the DISCONNECT_REP
 * signal through the reportDisconnect call in the receive thread.
 *
 * After this we are again ready to setup the multi transporter again
 * after node failure handling have completed.
 *
 * No special handling of epoll sets (and poll sets in non-Linux platforms)
 * is required since the sockets are removed from those sets when the
 * socket is closed.
 *
 * update_connections()
 * --------------------
 * update_connections(), together with the thread running in
 * start_clients_thread(), handle the state changes for transporters as they
 * connect and disconnect.
 *
 * update_connections on a specific set of recvdata *must not* be run
 * concurrently with :performReceive() on the same recvdata. Thus,
 * it must either be called from the same (receive-)thread as
 * performReceive(), or protected by acquiring the (client) poll rights.
 */
Uint32 TransporterRegistry::update_connections(
    TransporterReceiveHandle &recvdata, Uint32 max_spintime) {
  Uint32 spintime = 0;
  TransporterReceiveWatchdog guard(recvdata);
  assert((receiveHandle == &recvdata) || (receiveHandle == nullptr));

  for (TrpId trpId = 1; trpId <= nTransporters; trpId++) {
    require(trpId < maxTransporters);
    Transporter *t = allTransporters[trpId];
    if (t == nullptr) continue;

    if (!recvdata.m_transporters.get(trpId)) continue;

    TransporterError code = m_error_states[trpId].m_code;
    const char *info = m_error_states[trpId].m_info;

    if (code != TE_NO_ERROR && info != (const char *)~(UintPtr)0) {
      if (performStates[trpId] == CONNECTING) {
        g_eventLogger->info(
            "update_connections while CONNECTING"
            ", nodeId:%u, trpId:%u, error:%d",
            t->getRemoteNodeId(), trpId, code);
        /* Failed during CONNECTING -> we are still DISCONNECTED */
        assert(!t->isConnected());
        assert(false);
        performStates[trpId] = DISCONNECTED;
      }

      recvdata.reportError(t->getRemoteNodeId(), code, info);
      m_error_states[trpId].m_code = TE_NO_ERROR;
      m_error_states[trpId].m_info = (const char *)~(UintPtr)0;
    }

    switch (performStates[trpId]) {
      case CONNECTED:
#ifdef NDB_SHM_TRANSPORTER_SUPPORTED
        if (t->getTransporterType() == tt_SHM_TRANSPORTER) {
          SHM_Transporter *shm_trp = (SHM_Transporter *)t;
          spintime = MAX(spintime, shm_trp->get_spintime());
        }
#endif
        /**
         * Detect disconnects not following the 'protocol' - Only a *ING
         * state allows change in 'isConnected' state and should only be
         * handled in start_clients_thread()
         */
        require(t->isConnected());
        break;
      case DISCONNECTED:
        require(!t->isConnected());  // As above
        break;
      case CONNECTING:
        if (t->isConnected()) report_connect(recvdata, trpId);
        break;
      case DISCONNECTING:
        if (!t->isConnected())
          report_disconnect(recvdata, trpId, m_disconnect_errnum[trpId]);
        break;
    }
  }
  recvdata.nTCPTransporters = nTCPTransporters;
  recvdata.nSHMTransporters = nSHMTransporters;
  recvdata.m_spintime = MIN(spintime, max_spintime);
  return spintime;  // Inform caller of spintime calculated on this level
}

/**
 * Run as own thread
 * Possible blocking parts of transporter connect and diconnect
 * is supposed to be handled here.
 */
void TransporterRegistry::start_clients_thread() {
  int persist_mgm_count = 0;
  DBUG_ENTER("TransporterRegistry::start_clients_thread");
  while (m_run_start_clients_thread) {
    NdbSleep_MilliSleep(100);
    persist_mgm_count++;
    if (persist_mgm_count == 50) {
      ndb_mgm_check_connection(m_mgm_handle);
      persist_mgm_count = 0;
    }
    lockMultiTransporters();
    for (TrpId trpId = 1; trpId <= nTransporters && m_run_start_clients_thread;
         trpId++) {
      require(trpId < maxTransporters);
      Transporter *t = allTransporters[trpId];
      if (t == nullptr) continue;

      if (!t->is_mgm_connection())
      {
        t->set_use_only_ipv4(m_use_only_ipv4);
      }

      const NodeId nodeId = t->getRemoteNodeId();
      switch (performStates[trpId]) {
        case CONNECTING: {
          if (!get_active_node(nodeId))
          {
            DEBUG_FPRINTF((stderr, "Node %u not active\n",
                           t->getRemoteNodeId()));
            break;
          }
          if (!t->isConnected() && !t->isServer) {
            if (get_and_clear_node_up_indicator(nodeId)) {
              // Other node have indicated that node nodeId is up, try connect
              // now and restart backoff sequence
              backoff_reset_connecting_time(nodeId);
            }
            if (!backoff_update_and_check_time_for_connect(nodeId)) {
              // Skip connect this time
              continue;
            }

            bool connected = false;
            /**
             * First, we try to connect (if we have a port number).
             */

            if (t->get_s_port()) {
              DBUG_PRINT("info", ("connecting transporter %u to node %u"
                                  " using port %d",
                                  trpId, nodeId, t->get_s_port()));
              unlockMultiTransporters();
              connected = t->connect_client(false);
              lockMultiTransporters();
              DEBUG_FPRINTF((stderr, "connect_client to Node %u res: %u\n",
                             t->getRemoteNodeId(), connected));

            }

            /**
             * If dynamic, get the port for connecting from the management
             * server
             */
            if (!connected && t->get_s_port() <= 0)  // Port is dynamic
            {
              int server_port = 0;
              unlockMultiTransporters();

              DBUG_PRINT("info", ("transporter %u to node %u should use "
                                  "dynamic port",
                                  trpId, nodeId));

              if (!ndb_mgm_is_connected(m_mgm_handle)) {
                ndb_mgm_set_ssl_ctx(m_mgm_handle, m_tls_keys.ctx());
                ndb_mgm_connect_tls(m_mgm_handle, 0, 0, 0, m_mgm_tls_req);
              }

              if (ndb_mgm_is_connected(m_mgm_handle)) {
                DBUG_PRINT("info", ("asking mgmd which port to use for"
                                    " transporter %u to node %u",
                                    trpId, nodeId));

                const int res = ndb_mgm_get_connection_int_parameter(
                    m_mgm_handle, nodeId, t->getLocalNodeId(),
                    CFG_CONNECTION_SERVER_PORT, &server_port);

                DBUG_PRINT("info",
                           ("Got dynamic port %d for %d -> %d (ret: %d)",
                            server_port, nodeId, t->getLocalNodeId(), res));
                if (res >= 0) {
                  DBUG_PRINT("info", ("got port %d to use for"
                                      " transporter %u to node %u",
                                      server_port, trpId, nodeId));

                  if (server_port != 0) {
                    if (t->get_s_port() != server_port) {
                      // Got a different port number, reset backoff
                      backoff_reset_connecting_time(nodeId);
                    }
                    // Save the new port number
                    t->set_s_port(server_port);
                  } else {
                    // Got port number 0, port is not known.  Keep the old.
                  }
                } else if (ndb_mgm_is_connected(m_mgm_handle)) {
                  DBUG_PRINT("info",
                             ("Failed to get dynamic port, res: %d", res));
                  g_eventLogger->info("Failed to get dynamic port, res: %d",
                                      res);
                  ndb_mgm_disconnect(m_mgm_handle);
                } else {
                  DBUG_PRINT("info", ("mgmd close connection early"));
                  g_eventLogger->info(
                      "Management server closed connection early. "
                      "It is probably being shut down (or has problems). "
                      "We will retry the connection. %d %s %s line: %d",
                      ndb_mgm_get_latest_error(m_mgm_handle),
                      ndb_mgm_get_latest_error_desc(m_mgm_handle),
                      ndb_mgm_get_latest_error_msg(m_mgm_handle),
                      ndb_mgm_get_latest_error_line(m_mgm_handle));
                }
              }
              /** else
               * We will not be able to get a new port unless
               * the m_mgm_handle is connected. Note that not
               * being connected is an ok state, just continue
               * until it is able to connect. Continue using the
               * old port until we can connect again and get a
               * new port.
               */
              lockMultiTransporters();
            }
          }
          break;
        }
        case DISCONNECTING:
          if (t->isConnected()) {
            DEBUG_FPRINTF((stderr, "(%u)doDisconnect(%u/trp:%u), line: %u\n",
                           localNodeId, nodeId, trpId, __LINE__));
            t->doDisconnect();
          } else {
            DEBUG_FPRINTF((stderr, "Node %u DISCONNECTING\n",
                           t->getRemoteNodeId()));
          }
          break;
        case DISCONNECTED:
          if (t->isConnected()) {
            g_eventLogger->warning(
                "Found transporter %u to node %u"
                " in state DISCONNECTED"
                " while being connected, disconnecting!",
                trpId, nodeId);
            DEBUG_FPRINTF((stderr, "(%u)doDisconnect(%u/trp:%u), line: %u\n",
                           localNodeId, nodeId, trpId, __LINE__));
#if defined(VM_TRACE) || !defined(NDEBUG) || defined(ERROR_INSERT)
            /**
             * Should not really happen if the 'protocol' is followed?
             * Believe this handling of finding a transporter connected
             * while DISCONNECTED is obsolete and can be removed.
             * For now we just test that when running instrumented builds.
             */
            require(!t->isConnected());
#endif
            t->doDisconnect();
          } else {
            //DEBUG_FPRINTF((stderr, "Node %u DISCONNECTED\n",
            //               t->getRemoteNodeId()));
          }
          break;
        case CONNECTED:
          require(t->isConnected());
          break;
        default:
          break;
      }
    }
    unlockMultiTransporters();
  }
  DBUG_VOID_RETURN;
}

struct NdbThread *TransporterRegistry::start_clients() {
  m_run_start_clients_thread = true;
  m_start_clients_thread =
      NdbThread_Create(run_start_clients_C, (void **)this,
                       0,  // default stack size
                       "ndb_start_clients", NDB_THREAD_PRIO_LOW);
  if (m_start_clients_thread == nullptr) {
    m_run_start_clients_thread = false;
  }
  return m_start_clients_thread;
}

bool TransporterRegistry::stop_clients() {
  if (m_start_clients_thread) {
    m_run_start_clients_thread = false;
    void *status;
    NdbThread_WaitFor(m_start_clients_thread, &status);
    NdbThread_Destroy(&m_start_clients_thread);
  }
  return true;
}

void TransporterRegistry::add_transporter_interface(NodeId remoteNodeId,
                                                    const char *interf,
                                                    int s_port,
                                                    bool require_tls) {
  DBUG_ENTER("TransporterRegistry::add_transporter_interface");
  DBUG_PRINT("enter", ("interface=%s, s_port= %d", interf, s_port));
  if (interf && strlen(interf) == 0) interf = nullptr;

  // Iterate over m_transporter_interface. If an identical one
  // already exists there, return without adding this one.
  for (unsigned i = 0; i < m_transporter_interface.size(); i++) {
    Transporter_interface &tmp = m_transporter_interface[i];
    if (require_tls != tmp.m_require_tls) continue;
    if (s_port != tmp.m_s_service_port || tmp.m_s_service_port == 0) continue;
    if (interf != nullptr && tmp.m_interface != nullptr &&
        strcmp(interf, tmp.m_interface) == 0) {
      DBUG_VOID_RETURN;  // found match, no need to insert
    }
    if (interf == nullptr && tmp.m_interface == nullptr) {
      DBUG_VOID_RETURN;  // found match, no need to insert
    }
  }

  Transporter_interface t;
  t.m_remote_nodeId = remoteNodeId;
  t.m_s_service_port = s_port;
  t.m_interface = interf;
  t.m_require_tls = require_tls;
  m_transporter_interface.push_back(t);
  DBUG_PRINT("exit", ("interface and port added"));
  DBUG_VOID_RETURN;
}

bool
TransporterRegistry::start_service(SocketServer& socket_server,
                                   bool use_only_ipv4)
{
  DBUG_ENTER("TransporterRegistry::start_service");
  if (m_transporter_interface.size() > 0 && localNodeId == 0) {
    g_eventLogger->error("INTERNAL ERROR: not initialized");
    DBUG_RETURN(false);
  }

  m_use_only_ipv4 = use_only_ipv4;

  socket_server.set_use_only_ipv4(use_only_ipv4);

  for (unsigned i= 0; i < m_transporter_interface.size(); i++)
  {
    Transporter_interface &t= m_transporter_interface[i];

    unsigned short port = (unsigned short)t.m_s_service_port;
    if (t.m_s_service_port < 0)
      port = -t.m_s_service_port;  // is a dynamic port
    SocketAuthTls *auth = new SocketAuthTls(&m_tls_keys, t.m_require_tls);
    TransporterService *transporter_service = new TransporterService(auth);
    ndb_sockaddr addr;
    if (t.m_interface && Ndb_getAddr(&addr, t.m_interface)) {
      g_eventLogger->error(
          "Unable to resolve transporter service address: %s!\n",
          t.m_interface);
      DBUG_RETURN(false);
    }
    addr.set_port(port);
    if (!socket_server.setup(transporter_service, &addr)) {
      DBUG_PRINT("info", ("Trying new port"));
      port = 0;
      if (t.m_s_service_port > 0 ||
          !socket_server.setup(transporter_service, &addr)) {
        /*
         * If it wasn't a dynamically allocated port, or
         * our attempts at getting a new dynamic port failed
         */

        char buf[512];
        char* sockaddr_string =
            Ndb_combine_address_port(buf,
                                     sizeof(buf),
                                     t.m_interface,
                                     t.m_s_service_port);
        g_eventLogger->error("Unable to setup transporter service port: %s!\n"
                             "Please check if the port is already used,\n"
                             "(perhaps the Node is already running)",
                             sockaddr_string);

	delete transporter_service;
	DBUG_RETURN(false);
      }
    }
    port = addr.get_port();
    t.m_s_service_port =
        (t.m_s_service_port <= 0) ? -port : port;  // -`ve if dynamic
    DBUG_PRINT("info", ("t.m_s_service_port = %d", t.m_s_service_port));
    transporter_service->setTransporterRegistry(this);
  }
  DBUG_RETURN(true);
}

void TransporterRegistry::startReceiving() {
  DBUG_ENTER("TransporterRegistry::startReceiving");

#ifdef NDB_SHM_TRANSPORTER_SUPPORTED
  m_shm_own_pid = getpid();
#endif
  DBUG_VOID_RETURN;
}

void TransporterRegistry::stopReceiving() {}

void TransporterRegistry::startSending() {}

void TransporterRegistry::stopSending() {}

NdbOut &operator<<(NdbOut &out, SignalHeader &sh) {
  out << "-- Signal Header --" << endl;
  out << "theLength:    " << sh.theLength << endl;
  out << "gsn:          " << sh.theVerId_signalNumber << endl;
  out << "recBlockNo:   " << sh.theReceiversBlockNumber << endl;
  out << "sendBlockRef: " << sh.theSendersBlockRef << endl;
  out << "sendersSig:   " << sh.theSendersSignalId << endl;
  out << "theSignalId:  " << sh.theSignalId << endl;
  out << "trace:        " << (int)sh.theTrace << endl;
  return out;
}

int TransporterRegistry::get_transporter_count() const {
  assert(nTransporters > 0);
  return nTransporters;
}

bool TransporterRegistry::is_shm_transporter(TrpId trp_id) {
  assert(trp_id < maxTransporters);
  Transporter *trp = allTransporters[trp_id];
  if (trp->getTransporterType() == tt_SHM_TRANSPORTER)
    return true;
  else
    return false;
}

TransporterType TransporterRegistry::get_transporter_type(TrpId trp_id) const {
  assert(trp_id < maxTransporters);
  return allTransporters[trp_id]->getTransporterType();
}

bool TransporterRegistry::is_encrypted_link(TrpId trpId) const {
  return allTransporters[trpId]->is_encrypted();
}

NodeId TransporterRegistry::get_transporter_node_id(TrpId trp_id) const {
  assert(trp_id < maxTransporters);
  Transporter *t = allTransporters[trp_id];
  return (t != nullptr) ? t->getRemoteNodeId() : 0;
}

Transporter *TransporterRegistry::get_transporter(TrpId trp_id) const {
  assert(trp_id < maxTransporters);
  return allTransporters[trp_id];
}

<<<<<<< HEAD
Transporter *TransporterRegistry::get_node_transporter(NodeId nodeId) const {
=======
TrpId
TransporterRegistry::get_send_transporter_id(NodeId nodeId, BlockNumber bno)
{
  Transporter* node_trp = get_node_transporter(nodeId);
  if (node_trp == nullptr)
  {
    fprintf(stderr, "get_node_transporter(%u) failed, bno: %u",
      nodeId, bno);
  }
  require(node_trp != nullptr);
  Transporter *send_trp = node_trp->get_send_transporter(bno);
  return send_trp->getTransporterIndex();
}

Transporter*
TransporterRegistry::get_node_transporter(NodeId nodeId) const
{
>>>>>>> e64a25e2
  assert(nodeId <= MAX_NODES);
  return theNodeIdTransporters[nodeId];
}

Multi_Transporter *TransporterRegistry::get_node_multi_transporter(
    NodeId nodeId) const {
  assert(nodeId <= MAX_NODES);
  return theNodeIdMultiTransporters[nodeId];
}

/**
 * If a multi transporter is used, the base transporter is the
 * initial transporter being connected, also denoted the instance=0.
 * The base transporter is stored in theNodeIdTransporters[nodeId].
 * (Thus it is always the same as get_node_transporter().
 */
Transporter *TransporterRegistry::get_node_base_transporter(
    NodeId nodeId) const {
  assert(nodeId <= MAX_NODES);
  Transporter *t = theNodeIdTransporters[nodeId];
  assert(t == nullptr || !t->isPartOfMultiTransporter());
  return t;
}

/**
 * The multi transporter has the following 'instances':
 * - instance==0: The base transporter.
 * - instance>0:  the multi transporters, indexed as (instance-1).
 *
 * For convience and compability with older data nodes not supporting
 * multi transporters, instance==-1 is the base transporter as well.
 */
Transporter *TransporterRegistry::get_node_transporter_instance(
    NodeId nodeId, int instance) const {
  if (instance <= 0) return get_node_base_transporter(nodeId);

  const Multi_Transporter *multi_trp = get_node_multi_transporter(nodeId);
  if (multi_trp != nullptr) {
    if (multi_trp->get_num_active_transporters() == 1) {
      // An 'unswitched' multi transporter
      if ((instance - 1) < (int)multi_trp->get_num_inactive_transporters())
        return multi_trp->get_inactive_transporter(instance - 1);
    } else {
      if ((instance - 1) < (int)multi_trp->get_num_active_transporters())
        return multi_trp->get_active_transporter(instance - 1);
    }
  }
  return nullptr;
}

bool TransporterRegistry::connect_client(NdbMgmHandle *h) {
  DBUG_ENTER("TransporterRegistry::connect_client(NdbMgmHandle)");

  Uint32 mgm_nodeid = ndb_mgm_get_mgmd_nodeid(*h);

  if (!mgm_nodeid) {
    g_eventLogger->error("%s: %d", __FILE__, __LINE__);
    return false;
  }
  Transporter *t = get_node_base_transporter(mgm_nodeid);
  if (t == nullptr) {
    g_eventLogger->error("%s: %d", __FILE__, __LINE__);
    return false;
  }
  NdbSocket secureSocket = connect_ndb_mgmd(h);
  bool res = t->connect_client(std::move(secureSocket));
  if (res == true) {
    const TrpId trpId = t->getTransporterIndex();
    DEBUG_FPRINTF((stderr,
                   "(%u)performStates[trp:%u] = DISCONNECTING,"
                   " connect_client\n",
                   localNodeId, mgm_nodeid));
    performStates[trpId] = CONNECTING;
  }
  DBUG_RETURN(res);
}

bool TransporterRegistry::report_dynamic_ports(NdbMgmHandle h) const {
  // Fill array of nodeid/port pairs for those ports which are dynamic
  unsigned num_ports = 0;
  ndb_mgm_dynamic_port ports[MAX_NODES];
  for (unsigned i = 0; i < m_transporter_interface.size(); i++) {
    const Transporter_interface &ti = m_transporter_interface[i];
    if (ti.m_s_service_port >= 0) continue;  // Not a dynamic port

    assert(num_ports < NDB_ARRAY_SIZE(ports));
    ports[num_ports].nodeid = ti.m_remote_nodeId;
    ports[num_ports].port = ti.m_s_service_port;
    num_ports++;
  }

  if (num_ports == 0) {
    // No dynamic ports in use, nothing to report
    return true;
  }

  // Send array of nodeid/port pairs to mgmd
  if (ndb_mgm_set_dynamic_ports(h, localNodeId, ports, num_ports) < 0) {
    g_eventLogger->error("Failed to register dynamic ports, error: %d  - '%s'",
                         ndb_mgm_get_latest_error(h),
                         ndb_mgm_get_latest_error_desc(h));
    return false;
  }

  return true;
}

/**
 * Given a connected NdbMgmHandle, turns it into a transporter
 * and returns the socket.
 */
NdbSocket TransporterRegistry::connect_ndb_mgmd(NdbMgmHandle *h) {
  DBUG_ENTER("TransporterRegistry::connect_ndb_mgmd(NdbMgmHandle)");

  if (h == nullptr || *h == nullptr) {
    g_eventLogger->error("Mgm handle is NULL (%s:%d)", __FILE__, __LINE__);
    DBUG_RETURN(NdbSocket{});  // an invalid socket, newly created on the stack
  }

  /* Before converting, try to start TLS. */
  if (m_tls_keys.ctx()) {
    (void)ndb_mgm_set_ssl_ctx(*h, m_tls_keys.ctx());
    (void)ndb_mgm_start_tls(*h);
  }

  if (!report_dynamic_ports(*h)) {
    ndb_mgm_destroy_handle(h);
    DBUG_RETURN(NdbSocket{});  // an invalid socket, newly created on the stack
  }

  /**
   * convert_to_transporter also disposes of the handle (i.e. we don't leak
   * memory here).
   */
  DBUG_PRINT("info", ("Converting handle to transporter"));
  NdbSocket socket = ndb_mgm_convert_to_transporter(h);
  if (!socket.is_valid()) {
    g_eventLogger->error("Failed to convert to transporter (%s: %d)", __FILE__,
                         __LINE__);
    ndb_mgm_destroy_handle(h);
  }
  DBUG_RETURN(socket);
}

/**
 * Given a SocketClient, creates a NdbMgmHandle, turns it into a transporter
 * and returns the socket.
 */
NdbSocket TransporterRegistry::connect_ndb_mgmd(const char *server_name,
                                                unsigned short server_port) {
  NdbMgmHandle h = ndb_mgm_create_handle();

  DBUG_ENTER("TransporterRegistry::connect_ndb_mgmd(SocketClient)");

  if (h == nullptr) {
    DBUG_RETURN(NdbSocket{});
  }

  /**
   * Set connectstring
   */
  {
    BaseString cs;
    cs.assfmt("%s %u", server_name, server_port);
    ndb_mgm_set_connectstring(h, cs.c_str());
  }

  /**
   * Set timeout
   */
  ndb_mgm_set_timeout(h, MGM_TIMEOUT_MILLIS);

  if (ndb_mgm_connect(h, 0, 0, 0) < 0) {
    DBUG_PRINT("info", ("connection to mgmd failed"));
    ndb_mgm_destroy_handle(&h);
    DBUG_RETURN(NdbSocket{});
  }

  DBUG_RETURN(connect_ndb_mgmd(&h));
}

/**
 * The calls below are used by all implementations: NDB API, ndbd and
 * ndbmtd. The calls to handle->getWritePtr, handle->updateWritePtr
 * are handled by special implementations for NDB API, ndbd and
 * ndbmtd.
 */

<<<<<<< HEAD
Uint32 *TransporterRegistry::getWritePtr(TransporterSendBufferHandle *handle,
                                         Transporter *t, TrpId trp_id,
                                         Uint32 lenBytes, Uint32 prio,
                                         SendStatus *error) {
  Uint32 *insertPtr = handle->getWritePtr(trp_id, lenBytes, prio,
                                          t->get_max_send_buffer(), error);

  if (unlikely(insertPtr == nullptr && *error != SEND_MESSAGE_TOO_BIG)) {
=======
Uint32 *
TransporterRegistry::getWritePtr(TransporterSendBufferHandle *handle,
                                 Transporter* t,
                                 TrpId trp_id,
                                 Uint32 lenBytes,
                                 Uint32 prio,
                                 SendStatus *error)
{
  Uint32 *insertPtr = handle->getWritePtr(trp_id,
                                          lenBytes,
                                          prio,
                                          t->get_max_send_buffer(),
                                          error);

  if (unlikely(insertPtr == nullptr && *error != SEND_MESSAGE_TOO_BIG))
  {
>>>>>>> e64a25e2
    //-------------------------------------------------
    // Buffer was completely full. We have severe problems.
    // We will attempt to wait for a small time
    //-------------------------------------------------
    if (t->send_is_possible(10)) {
      //-------------------------------------------------
      // Send is possible after the small timeout.
      //-------------------------------------------------
<<<<<<< HEAD
      if (!handle->forceSend(trp_id)) {
        return nullptr;
      } else {
        //-------------------------------------------------
        // Since send was successful we will make a renewed
        // attempt at inserting the signal into the buffer.
        //-------------------------------------------------
        insertPtr = handle->getWritePtr(trp_id, lenBytes, prio,
                                        t->get_max_send_buffer(), error);
      }  // if
    } else {
=======
      if (!handle->forceSend(trp_id))
      {
	return nullptr;
      }
      else
      {
	//-------------------------------------------------
	// Since send was successful we will make a renewed
	// attempt at inserting the signal into the buffer.
	//-------------------------------------------------
        insertPtr = handle->getWritePtr(trp_id,
                                        lenBytes,
                                        prio,
                                        t->get_max_send_buffer(),
                                        error);
      }//if
    }
    else
    {
>>>>>>> e64a25e2
      return nullptr;
    }  // if
  }
  return insertPtr;
}

<<<<<<< HEAD
void TransporterRegistry::updateWritePtr(TransporterSendBufferHandle *handle,
                                         Transporter *t, TrpId trp_id,
                                         Uint32 lenBytes, Uint32 prio) {
=======
void
TransporterRegistry::updateWritePtr(TransporterSendBufferHandle *handle,
                                    Transporter* t,
                                    TrpId trp_id,
                                    Uint32 lenBytes,
                                    Uint32 prio)
{
>>>>>>> e64a25e2
  Uint32 used = handle->updateWritePtr(trp_id, lenBytes, prio);
  t->update_status_overloaded(used);

  if (t->send_limit_reached(used)) {
    //-------------------------------------------------
    // Buffer is full and we are ready to send. We will
    // not wait since the signal is already in the buffer.
    // Force flag set has the same indication that we
    // should always send. If it is not possible to send
    // we will not worry since we will soon be back for
    // a renewed trial.
    //-------------------------------------------------
    if (t->send_is_possible(0)) {
      //-------------------------------------------------
      // Send was possible, attempt at a send.
      //-------------------------------------------------
      handle->forceSend(trp_id);
<<<<<<< HEAD
    }  // if
  }
}

// FIXME(later): Change to use TrpId to identify Transporter:
void TransporterRegistry::inc_overload_count(NodeId nodeId) {
=======
    }//if
  }
}
	   
void 
TransporterRegistry::inc_overload_count(NodeId nodeId)
{
>>>>>>> e64a25e2
  assert(nodeId < MAX_NODES);
  assert(theNodeIdTransporters[nodeId] != nullptr);
  theNodeIdTransporters[nodeId]->inc_overload_count();
}

<<<<<<< HEAD
/**
 * TR need to inform Transporter about how much pending buffered
 * send data there is.
 */
void TransporterRegistry::update_send_buffer_usage(TrpId trpId,
                                                   Uint64 allocBytes,
                                                   Uint64 usedBytes) {
  assert(trpId < maxTransporters);
  assert(allTransporters[trpId] != nullptr);
  allTransporters[trpId]->update_send_buffer_usage(allocBytes, usedBytes);
}

void TransporterRegistry::inc_slowdown_count(NodeId nodeId) {
=======
void 
TransporterRegistry::inc_slowdown_count(NodeId nodeId)
{
>>>>>>> e64a25e2
  assert(nodeId < MAX_NODES);
  assert(theNodeIdTransporters[nodeId] != nullptr);
  theNodeIdTransporters[nodeId]->inc_slowdown_count();
}

<<<<<<< HEAD
Uint32 TransporterRegistry::get_overload_count(NodeId nodeId) const {
=======
Uint32
TransporterRegistry::get_overload_count(NodeId nodeId)
{
>>>>>>> e64a25e2
  assert(nodeId < MAX_NODES);
  assert(theNodeIdTransporters[nodeId] != nullptr);
  return theNodeIdTransporters[nodeId]->get_overload_count();
}

<<<<<<< HEAD
Uint32 TransporterRegistry::get_slowdown_count(NodeId nodeId) const {
=======
Uint32
TransporterRegistry::get_slowdown_count(NodeId nodeId)
{
>>>>>>> e64a25e2
  assert(nodeId < MAX_NODES);
  assert(theNodeIdTransporters[nodeId] != nullptr);
  return theNodeIdTransporters[nodeId]->get_slowdown_count();
}

<<<<<<< HEAD
Uint32 TransporterRegistry::get_connect_count(TrpId trpId) const {
  assert(trpId < maxTransporters);
  assert(allTransporters[trpId] != nullptr);
  return allTransporters[trpId]->get_connect_count();
}

Uint64 TransporterRegistry::get_send_buffer_alloc_bytes(TrpId trpId) const {
  assert(trpId < MAX_NTRANSPORTERS);
  assert(allTransporters[trpId] != nullptr);
  return allTransporters[trpId]->get_alloc_bytes();
}

Uint64 TransporterRegistry::get_send_buffer_max_alloc_bytes(TrpId trpId) const {
  assert(trpId < MAX_NTRANSPORTERS);
  assert(allTransporters[trpId] != nullptr);
  return allTransporters[trpId]->get_max_alloc_bytes();
}

Uint64 TransporterRegistry::get_send_buffer_used_bytes(TrpId trpId) const {
  assert(trpId < MAX_NTRANSPORTERS);
  assert(allTransporters[trpId] != nullptr);
  return allTransporters[trpId]->get_used_bytes();
}

Uint64 TransporterRegistry::get_send_buffer_max_used_bytes(TrpId trpId) const {
  assert(trpId < MAX_NTRANSPORTERS);
  assert(allTransporters[trpId] != nullptr);
  return allTransporters[trpId]->get_max_used_bytes();
}

void TransporterRegistry::get_trps_for_node(NodeId nodeId, TrpId *trp_ids,
                                            Uint32 &num_ids,
                                            Uint32 max_size) const {
=======
Uint32
TransporterRegistry::get_connect_count(NodeId nodeId)
{
  assert(nodeId < MAX_NODES);
  assert(theNodeIdTransporters[nodeId] != nullptr);
  return theNodeIdTransporters[nodeId]->get_connect_count();
}

void
TransporterRegistry::get_trps_for_node(NodeId nodeId,
                                       TrpId *trp_ids,
                                       Uint32 &num_ids,
                                       Uint32 max_size)
{
>>>>>>> e64a25e2
  Transporter *t = theNodeIdTransporters[nodeId];
  if (!t) {
    num_ids = 0;
  } else {
    Multi_Transporter *multi_trp = get_node_multi_transporter(nodeId);
    if (multi_trp != nullptr) {
      num_ids = multi_trp->get_num_active_transporters();
      num_ids = MIN(num_ids, max_size);
      for (Uint32 i = 0; i < num_ids; i++) {
        Transporter *tmp_trp = multi_trp->get_active_transporter(i);
        trp_ids[i] = tmp_trp->getTransporterIndex();
        require(trp_ids[i] != 0);
      }
    } else {
      num_ids = 1;
      trp_ids[0] = t->getTransporterIndex();
      require(trp_ids[0] != 0);
    }
  }
  require(max_size >= 1);
}

TrpId TransporterRegistry::get_the_only_base_trp(NodeId nodeId) const {
  Uint32 num_ids;
  TrpId trp_ids[MAX_NODE_GROUP_TRANSPORTERS];
  lockMultiTransporters();
  get_trps_for_node(nodeId, trp_ids, num_ids, MAX_NODE_GROUP_TRANSPORTERS);
  unlockMultiTransporters();
  if (num_ids == 0) return 0;
  require(num_ids == 1);
  return trp_ids[0];
}

void TransporterRegistry::switch_active_trp(Multi_Transporter *t) {
  t->switch_active_trp();
}

Uint32 TransporterRegistry::get_num_active_transporters(Multi_Transporter *t) {
  return t->get_num_active_transporters();
}

bool
TransporterRegistry::get_active_node(Uint32 node_id)
{
  return nodeActiveStates[node_id];
}

void
TransporterRegistry::set_active_node(Uint32 node_id,
                                     Uint32 active,
                                     bool log)
{
  if (active == 0)
  {
    /**
     * We are setting the state of the node to not be
     * active.
     *
     * This can happen as part of startup, but can also happen
     * as a result of a command to the MGM client while the
     * node is in the active state, but the node must first
     * reach the state DISCONNECTED.
     */
    nodeActiveStates[node_id] = false;
    if (log)
    {
      g_eventLogger->info("Deactivating Node %u", node_id);
    }
  }
  else
  {
    /**
     * Setting the state back to Node being Active can only be done
     * through an operation while the node is operational.
     */
    nodeActiveStates[node_id] = true;
    if (log)
    {
      g_eventLogger->info("Activating Node %u", node_id);
    }
  }
}

bool TransporterRegistry::is_inactive_trp(TrpId trpId) const {
  assert(trpId < maxTransporters);
  assert(allTransporters[trpId] != nullptr);
  return !allTransporters[trpId]->is_transporter_active();
}

/**
 * We calculate the risk level for a send buffer.
 * The primary instrument is the current size of
 * the node send buffer. However if the total
 * buffer for all send buffers is also close to
 * empty, then we will adjust the node send
 * buffer size for this. In this manner a very
 * contested total buffer will also slow down
 * the entire node operation.
 */
<<<<<<< HEAD
void calculate_send_buffer_level(Uint64 node_send_buffer_size,
                                 Uint64 total_send_buffer_size,
                                 Uint64 total_used_send_buffer_size,
                                 Uint32 /*num_threads*/, SB_LevelType &level) {
  Uint64 percentage =
      (total_used_send_buffer_size * 100) / total_send_buffer_size;

  if (percentage < 90) {
    ;
  } else if (percentage < 95) {
    node_send_buffer_size *= 2;
  } else if (percentage < 97) {
    node_send_buffer_size *= 4;
  } else if (percentage < 98) {
    node_send_buffer_size *= 8;
  } else if (percentage < 99) {
    node_send_buffer_size *= 16;
  } else {
    level = SB_CRITICAL_LEVEL;
    return;
  }

  if (node_send_buffer_size < 128 * 1024) {
    level = SB_NO_RISK_LEVEL;
    return;
  } else if (node_send_buffer_size < 256 * 1024) {
    level = SB_LOW_LEVEL;
    return;
  } else if (node_send_buffer_size < 384 * 1024) {
    level = SB_MEDIUM_LEVEL;
    return;
  } else if (node_send_buffer_size < 1024 * 1024) {
    level = SB_HIGH_LEVEL;
    return;
  } else if (node_send_buffer_size < 2 * 1024 * 1024) {
    level = SB_RISK_LEVEL;
    return;
  } else {
=======
void
calculate_send_buffer_level(Uint64 trp_send_buffer_size,
                            Uint64 max_trp_send_buffer_size,
                            Uint64 total_send_buffer_size,
                            Uint64 total_used_send_buffer_size,
                            Uint32 /*num_threads*/,
                            SB_LevelType &level)
{
  Uint64 percentage = (total_used_send_buffer_size * 100) / total_send_buffer_size;

  require(max_trp_send_buffer_size > 0);
  Uint64 trp_percentage =
    (trp_send_buffer_size * 100) / max_trp_send_buffer_size;
  if (percentage > 100)
  {
    level = SB_CRITICAL_LEVEL;
    return;
  }
  if (trp_percentage < 40)
  {
    if  (trp_send_buffer_size < (1024 * 1024))
    {
      level = SB_NO_RISK_LEVEL;
    }
    else
    {
      level = SB_LOW_LEVEL;
    }
  }
  else if (trp_percentage < 60)
  {
    if (trp_send_buffer_size < (1536 * 1024))
    {
      level = SB_LOW_LEVEL;
    }
    else
    {
      level = SB_MEDIUM_LEVEL;
    }
  }
  else if (trp_percentage < 75)
  {
    if (trp_send_buffer_size < (2048 * 1024))
    {
      level = SB_MEDIUM_LEVEL;
    }
    else
    {
      level = SB_HIGH_LEVEL;
    }
  }
  else if (trp_percentage < 83)
  {
    if (trp_send_buffer_size < (3584 * 1024))
    {
      level = SB_HIGH_LEVEL;
    }
    else
    {
      level = SB_RISK_LEVEL;
    }
  }
  else if (trp_percentage < 90)
  {
    if (trp_send_buffer_size < (7168 * 1024))
    {
      level = SB_RISK_LEVEL;
    }
    else
    {
      level = SB_CRITICAL_LEVEL;
    }
  }
  else
  {
>>>>>>> e64a25e2
    level = SB_CRITICAL_LEVEL;
  }
}

Uint32
TransporterRegistry::getSendBufferSize(Uint32 nodeId)
{
  Transporter* t = theNodeIdTransporters[nodeId];
  if (t != nullptr)
    return t->m_max_send_buffer;
  return 0;
}

template class Vector<TransporterRegistry::Transporter_interface>;<|MERGE_RESOLUTION|>--- conflicted
+++ resolved
@@ -1,9 +1,5 @@
 /*
-<<<<<<< HEAD
    Copyright (c) 2003, 2024, Oracle and/or its affiliates.
-=======
-   Copyright (c) 2003, 2023, Oracle and/or its affiliates.
->>>>>>> e64a25e2
    Copyright (c) 2021, 2024, Hopsworks and/or its affiliates.
 
    This program is free software; you can redistribute it and/or modify
@@ -264,21 +260,11 @@
 
     event_poll.data.u32 = trp_id;
     event_poll.events = EPOLLIN;
-<<<<<<< HEAD
     ret_val =
         epoll_ctl(m_epoll_fd, op, ndb_socket_get_native(sock_fd), &event_poll);
     if (likely(!ret_val)) goto ok;
     error = errno;
     if (error == ENOENT && !add) {
-=======
-    ret_val = epoll_ctl(m_epoll_fd, op, ndb_socket_get_native(sock_fd),
-                        &event_poll);
-    if (likely(!ret_val))
-      goto ok;
-    error= errno;
-    if (error == ENOENT && !add)
-    {
->>>>>>> e64a25e2
       /*
        * Could be that socket was closed premature to this call.
        * Not a problem that this occurs.
@@ -292,7 +278,6 @@
        * have permission problems or the socket doesn't support
        * epoll!!
        */
-<<<<<<< HEAD
       g_eventLogger->info(
           "Failed to %s epollfd: %u fd: %d "
           " transporter id:%u -> node %u to epoll-set,"
@@ -305,20 +290,6 @@
         "We lacked memory to add the socket for "
         "transporter id:%u -> node id %u",
         trp_id, node_id);
-=======
-      g_eventLogger->info("Failed to %s epollfd: %u fd: %d "
-                          " transporter id:%u -> node %u to epoll-set,"
-                          " errno: %u %s",
-                          add ? "ADD" : "DEL", m_epoll_fd,
-                          ndb_socket_get_native(sock_fd),
-                          t->getTransporterIndex(), node_id, error,
-                          strerror(error));
-      abort();
-    }
-    g_eventLogger->info("We lacked memory to add the socket for "
-			"transporter id:%u -> node id %u",
-                        t->getTransporterIndex(), node_id);
->>>>>>> e64a25e2
     return false;
   }
 
@@ -883,19 +854,12 @@
   return false;
 }
 
-<<<<<<< HEAD
 bool TransporterRegistry::createMultiTransporter(NodeId node_id,
                                                  Uint32 num_trps) {
-=======
-bool
-TransporterRegistry::createMultiTransporter(NodeId node_id, Uint32 num_trps)
-{
->>>>>>> e64a25e2
   Multi_Transporter *multi_trp = nullptr;
   lockMultiTransporters();
   Transporter *base_trp = theNodeIdTransporters[node_id];
   require(!base_trp->isPartOfMultiTransporter());
-<<<<<<< HEAD
   multi_trp = new Multi_Transporter();
   theNodeIdMultiTransporters[node_id] = multi_trp;
   TransporterType type = theTransporterTypes[node_id];
@@ -905,23 +869,6 @@
       const TCP_Transporter *tcp_trp = (TCP_Transporter *)base_trp;
       new_trp = theTCPTransporters[nTCPTransporters++] =
           new TCP_Transporter(*this, tcp_trp);
-=======
-  multi_trp = new Multi_Transporter(*this, base_trp);
-  theMultiTransporters[nMultiTransporters] = multi_trp;
-  nMultiTransporters++;
-  const NodeId nodeId = base_trp->getRemoteNodeId();
-  TransporterType type = theTransporterTypes[nodeId];
-  for (Uint32 i = 0; i < num_trps; i++)
-  {
-    if (type == tt_TCP_TRANSPORTER)
-    {
-      TCP_Transporter *tcp_trp = (TCP_Transporter*)base_trp;
-      TCP_Transporter *new_trp = new TCP_Transporter(*this, tcp_trp);
-      require(new_trp->initTransporter());
-      multi_trp->add_not_used_trp(new_trp);
-      new_trp->set_multi_transporter_instance(i + 1);
-      theTCPTransporters[nTCPTransporters++] = new_trp;
->>>>>>> e64a25e2
     }
 #ifdef NDB_SHM_TRANSPORTER_SUPPORTED
     else if (type == tt_SHM_TRANSPORTER) {
@@ -1032,11 +979,7 @@
  *
  * The 'sendHandle' interface has the method ::isSendEnabled() which
  * provides us with a way to check whether communication over a transporter
-<<<<<<< HEAD
  * is possible. Depending on the sendHandle implementation,
-=======
- * is possible. Depending on the sendHandle implementation, 
->>>>>>> e64a25e2
  * isSendEnabled() may either have a 'synchronized' or 'optimistic'
  * implementation:
  *  - A (thread-) 'synchronized' implementation guarantee that the
@@ -1067,7 +1010,6 @@
     Uint8 prio, const Uint32 *signalData, Transporter *t,
     AnySectionArg section) {
   assert(t != nullptr);
-<<<<<<< HEAD
   const TrpId trp_id = t->getTransporterIndex();
 
   if (likely(!(ioStates[trp_id] & HaltOutput)) ||
@@ -1086,34 +1028,6 @@
           return SEND_OK;
         }
         if (unlikely(error == SEND_MESSAGE_TOO_BIG)) {
-=======
-  if(
-    likely((ioStates[nodeId] != HaltOutput) && (ioStates[nodeId] != HaltIO)) || 
-           (signalHeader->theReceiversBlockNumber == QMGR) ||
-           (signalHeader->theReceiversBlockNumber == API_CLUSTERMGR))
-  {
-    const TrpId trp_id = t->getTransporterIndex();
-    if (likely(sendHandle->isSendEnabled(trp_id)))
-    {
-      const Uint32 lenBytes = t->m_packer.getMessageLength(signalHeader, section.m_ptr);
-      if (likely(lenBytes <= MAX_SEND_MESSAGE_BYTESIZE))
-      {
-        SendStatus error = SEND_OK;
-        Uint32 *insertPtr = getWritePtr(sendHandle,
-                                        t,
-                                        trp_id,
-                                        lenBytes,
-                                        prio,
-                                        &error);
-        if (likely(insertPtr != nullptr))
-	{
-	  t->m_packer.pack(insertPtr, prio, signalHeader, signalData, section);
-	  updateWritePtr(sendHandle, t, trp_id, lenBytes, prio);
-	  return SEND_OK;
-	}
-        if (unlikely(error == SEND_MESSAGE_TOO_BIG))
-        {
->>>>>>> e64a25e2
           g_eventLogger->info("Send message too big");
           return SEND_MESSAGE_TOO_BIG;
         }
@@ -1191,18 +1105,12 @@
   assert(!node_trp->isPartOfMultiTransporter());
   Multi_Transporter *multi_trp = get_node_multi_transporter(nodeId);
   Transporter *t;
-<<<<<<< HEAD
   if (multi_trp != nullptr) {
     t = multi_trp->get_send_transporter(signalHeader->theReceiversBlockNumber,
                                         signalHeader->theSendersBlockRef);
   } else {
     t = node_trp;
   }
-=======
-  t = node_trp->get_send_transporter(signalHeader->theReceiversBlockNumber);
-  assert(!t->isMultiTransporter());
-  require(t->get_transporter_active());
->>>>>>> e64a25e2
   trp_id = t->getTransporterIndex();
   if (unlikely(trp_id == 0)) {
     /**
@@ -1245,23 +1153,10 @@
                              section);
 }
 
-<<<<<<< HEAD
 SendStatus TransporterRegistry::prepareSend(
     TransporterSendBufferHandle *sendHandle, const SignalHeader *signalHeader,
     Uint8 prio, const Uint32 *signalData, NodeId nodeId, TrpId &trp_id,
     const GenericSectionPtr ptr[3]) {
-=======
-
-SendStatus
-TransporterRegistry::prepareSend(TransporterSendBufferHandle *sendHandle,
-                                 const SignalHeader *signalHeader,
-                                 Uint8 prio,
-                                 const Uint32 *signalData,
-                                 NodeId nodeId,
-                                 TrpId &trp_id,
-                                 const GenericSectionPtr ptr[3])
-{
->>>>>>> e64a25e2
   SendStatus status;
   Transporter *t =
       prepareSend_getTransporter(signalHeader, nodeId, trp_id, status);
@@ -1487,7 +1382,6 @@
       }
     }
 
-<<<<<<< HEAD
     // Handle the received epoll events
     for (int i = 0; i < tcpReadSelectReply; i++) {
       const TrpId trpid = recvdata.m_epoll_events[i].data.u32;
@@ -1504,18 +1398,6 @@
                   ndb_socket_get_native(sock_fd), nullptr);
         start_disconnecting(trpid);
       } else if (recvdata.m_epoll_events[i].events & EPOLLIN) {
-=======
-    int num_socket_events = tcpReadSelectReply;
-    if (num_socket_events > 0)
-    {
-      for (int i = 0; i < num_socket_events; i++)
-      {
-        const TrpId trpid = recvdata.m_epoll_events[i].data.u32;
-        /**
-         * check that it's assigned to "us"
-         */
-        assert(recvdata.m_transporters.get(trpid));
->>>>>>> e64a25e2
         recvdata.m_read_transporters.set(trpid);
         recvdata.m_recv_socket_transporters.set(trpid);
         retVal++;
@@ -1558,15 +1440,8 @@
   Uint32 retVal = 0;
   any_connected = false;
 #ifdef NDB_SHM_TRANSPORTER_SUPPORTED
-<<<<<<< HEAD
   for (Uint32 i = 0; i < recvdata.nSHMTransporters; i++) {
     SHM_Transporter *t = theSHMTransporters[i];
-=======
-  for (Uint32 i = 0; i < recvdata.nSHMTransporters; i++)
-  {
-    SHM_Transporter * t = theSHMTransporters[i];
-    const NodeId node_id = t->getRemoteNodeId();
->>>>>>> e64a25e2
     const TrpId trp_id = t->getTransporterIndex();
 
     if (!recvdata.m_transporters.get(trp_id)) continue;
@@ -1866,15 +1741,8 @@
     bool &sleep_state_set [[maybe_unused]]) {
   int res = 0;
 #ifdef NDB_SHM_TRANSPORTER_SUPPORTED
-<<<<<<< HEAD
   for (Uint32 i = 0; i < recvdata.nSHMTransporters; i++) {
     SHM_Transporter *t = theSHMTransporters[i];
-=======
-  for (Uint32 i = 0; i < recvdata.nSHMTransporters; i++)
-  {
-    SHM_Transporter * t = theSHMTransporters[i];
-    const NodeId node_id = t->getRemoteNodeId();
->>>>>>> e64a25e2
     const TrpId trp_id = t->getTransporterIndex();
 
     if (!recvdata.m_transporters.get(trp_id)) continue;
@@ -1956,16 +1824,8 @@
 
   Uint16 idx[MAX_NTRANSPORTERS];
   Uint32 i = 0;
-<<<<<<< HEAD
   for (; i < recvdata.nTCPTransporters; i++) {
     TCP_Transporter *t = theTCPTransporters[i];
-=======
-  for (; i < recvdata.nTCPTransporters; i++)
-  {
-    TCP_Transporter * t = theTCPTransporters[i];
-    const ndb_socket_t socket = t->getSocket();
-    const NodeId node_id = t->getRemoteNodeId();
->>>>>>> e64a25e2
     const TrpId trp_id = t->getTransporterIndex();
 
     idx[i] = maxTransporters + 1;
@@ -1989,13 +1849,7 @@
      * when the receiver is not awake and we've only sent data on shared
      * memory transporter.
      */
-<<<<<<< HEAD
     SHM_Transporter *t = theSHMTransporters[j];
-=======
-    SHM_Transporter * t = theSHMTransporters[j];
-    const ndb_socket_t socket = t->getSocket();
-    const NodeId node_id = t->getRemoteNodeId();
->>>>>>> e64a25e2
     const TrpId trp_id = t->getTransporterIndex();
     idx[i] = maxTransporters + 1;
     if (!recvdata.m_transporters.get(trp_id)) {
@@ -2022,17 +1876,9 @@
       }
     }
     i = 0;
-<<<<<<< HEAD
     for (; i < recvdata.nTCPTransporters; i++) {
       TCP_Transporter *t = theTCPTransporters[i];
       if (idx[i] != maxTransporters + 1) {
-=======
-    for (; i < recvdata.nTCPTransporters; i++)
-    {
-      TCP_Transporter * t = theTCPTransporters[i];
-      if (idx[i] != maxTransporters + 1)
-      {
->>>>>>> e64a25e2
         const TrpId trp_id = t->getTransporterIndex();
         if (recvdata.m_socket_poller.has_read(idx[i]))
         {
@@ -2053,14 +1899,8 @@
        * But to integrate it with epoll handling we will read it
        * in performReceive still.
        */
-<<<<<<< HEAD
       SHM_Transporter *t = theSHMTransporters[j];
       if (idx[i] != maxTransporters + 1) {
-=======
-      SHM_Transporter * t = theSHMTransporters[j];
-      if (idx[i] != maxTransporters + 1)
-      {
->>>>>>> e64a25e2
         const TrpId trp_id = t->getTransporterIndex();
         if (recvdata.m_socket_poller.has_read(idx[i]))
         {
@@ -2523,13 +2363,7 @@
  *   sending everything, or we found the node to be
  *   disconnected and thus discarded the contents.
  */
-<<<<<<< HEAD
 bool TransporterRegistry::performSend(TrpId trp_id, bool need_wakeup) {
-=======
-bool
-TransporterRegistry::performSend(TrpId trp_id, bool need_wakeup)
-{
->>>>>>> e64a25e2
   Transporter *t = get_transporter(trp_id);
   if (t != nullptr) {
 #ifdef ERROR_INSERT
@@ -2577,25 +2411,12 @@
   ndbout << "-- TransporterRegistry -- " << endl
          << endl
          << "Transporters = " << nTransporters << endl;
-<<<<<<< HEAD
   for (TrpId trpId = 1; trpId <= maxTransporters; trpId++) {
     if (allTransporters[trpId] != nullptr) {
       const NodeId remoteNodeId = allTransporters[trpId]->getRemoteNodeId();
       ndbout << "Transporter: " << trpId << " remoteNodeId: " << remoteNodeId
              << " PerformState: " << performStates[trpId]
              << " IOState: " << ioStates[trpId] << endl;
-=======
-  for(Uint32 i = 0; i < maxTransporters; i++)
-  {
-    if (allTransporters[i] != nullptr)
-    {
-      const TrpId trpId = allTransporters[i]->getTransporterIndex();
-      const NodeId remoteNodeId = allTransporters[i]->getRemoteNodeId();
-      ndbout << "Transporter: " << trpId
-             << " remoteNodeId: "  << remoteNodeId
-             << " PerformState: " << performStates[remoteNodeId]
-             << " IOState: " << ioStates[remoteNodeId] << endl;
->>>>>>> e64a25e2
     }
   }
 }
@@ -2616,62 +2437,17 @@
                                        [[maybe_unused]],
                                        TrpId trpId) {
   assert((receiveHandle == &recvdata) || (receiveHandle == nullptr));
-<<<<<<< HEAD
   assert(recvdata.m_transporters.get(trpId));
   m_blocked.set(trpId);
-=======
-  for (Uint32 i = 0; i < num_ids; i++)
-  {
-    const TrpId trp_id = ids[i];
-    if (recvdata.m_transporters.get(trp_id))
-      m_blocked_trp.set(trp_id);
-  }
-  /* Check that transporter is not already blocked?
-   * Stop pulling from its socket (but track received data etc)
-   */
-  /* Shouldn't already be blocked with data */
-  bool last_call = true;
-  for (Uint32 i = 0; i < num_ids; i++)
-  {
-    const TrpId trp_id = ids[i];
-    if (!m_blocked_trp.get(trp_id))
-      last_call = false;
-  }
-  if (last_call)
-    m_blocked.set(nodeId);
-  unlockMultiTransporters();
->>>>>>> e64a25e2
 }
 
 void TransporterRegistry::unblockReceive(TransporterReceiveHandle &recvdata,
                                          TrpId trpId) {
   assert((receiveHandle == &recvdata) || (receiveHandle == nullptr));
-<<<<<<< HEAD
   assert(recvdata.m_transporters.get(trpId));
   assert(!recvdata.m_has_data_transporters.get(trpId));
   assert(m_blocked.get(trpId));
   m_blocked.clear(trpId);
-=======
-  for (Uint32 i = 0; i < num_ids; i++)
-  {
-    const TrpId trp_id = ids[i];
-    if (recvdata.m_transporters.get(trp_id))
-    {
-      assert(m_blocked_trp.get(trp_id));
-      assert(!recvdata.m_has_data_transporters.get(trp_id));
-      m_blocked_trp.clear(trp_id);
-    }
-  }
-  bool last_call = true;
-  for (Uint32 i = 0; i < num_ids; i++)
-  {
-    const TrpId trp_id = ids[i];
-    if (m_blocked_trp.get(trp_id))
-    {
-      last_call = false;
-    }
-  }
->>>>>>> e64a25e2
 
   if (m_blocked_disconnected.get(trpId)) {
     /* Process disconnect notification/handling now */
@@ -2860,37 +2636,17 @@
  * enable/disable of the same send buffers. Thus the sender
  * side is also handled here.
  */
-<<<<<<< HEAD
 void TransporterRegistry::report_connect(TransporterReceiveHandle &recvdata,
                                          TrpId trp_id) {
   Transporter *t = allTransporters[trp_id];
   DEBUG_FPRINTF((stderr, "(%u)REG:report_connect(node:%u,trp:%u)\n",
                  localNodeId, t->getRemoteNodeId(), trp_id));
-=======
-void
-TransporterRegistry::report_connect(TransporterReceiveHandle& recvdata,
-                                    NodeId node_id)
-{
-  Transporter *t = theNodeIdTransporters[node_id];
-  if (t->isMultiTransporter())
-  {
-    Multi_Transporter *multi_trp = (Multi_Transporter*)t;
-    require(multi_trp->get_num_active_transporters() == 1);
-    t = multi_trp->get_active_transporter(0);
-  }
-  require(!t->isMultiTransporter());
-  require(!t->isPartOfMultiTransporter());
-  const TrpId trp_id = t->getTransporterIndex();
-  DEBUG_FPRINTF((stderr, "(Node %u)REG:report_connect(Node %u) on trp: %u\n",
-                         localNodeId, node_id, trp_id));
->>>>>>> e64a25e2
   assert((receiveHandle == &recvdata) || (receiveHandle == nullptr));
   assert(recvdata.m_transporters.get(trp_id));
 
   DBUG_ENTER("TransporterRegistry::report_connect");
   DBUG_PRINT("info", ("performStates[trp:%u]=CONNECTED", trp_id));
 
-<<<<<<< HEAD
   if (recvdata.epoll_add(t)) {
     callbackObj->enable_send_buffer(trp_id);
     DEBUG_FPRINTF((stderr, "(%u)performStates[trp:%u] = CONNECTED\n",
@@ -2905,15 +2661,6 @@
       const NodeId node_id = t->getRemoteNodeId();
       recvdata.reportConnect(node_id);
     }
-=======
-  if (recvdata.epoll_add(t))
-  {
-    callbackObj->enable_send_buffer(trp_id, false);
-    DEBUG_FPRINTF((stderr, "(Node %u)performStates[Node %u] = CONNECTED\n",
-                   localNodeId, node_id));
-    performStates[node_id] = CONNECTED;
-    recvdata.reportConnect(node_id);
->>>>>>> e64a25e2
     DBUG_VOID_RETURN;
   }
 
@@ -3006,7 +2753,6 @@
                  localNodeId, trp_id));
 
   bool ready_to_disconnect = true;
-<<<<<<< HEAD
   Multi_Transporter *multi_trp = get_node_multi_transporter(node_id);
   if (multi_trp != nullptr) {
     // Check if all active transporters are DISCONNECTED
@@ -3024,27 +2770,6 @@
                        " ready_to_disconnect = false\n",
                        other_trp_id, node_id));
       }
-=======
-  Transporter *node_trp = theNodeIdTransporters[node_id];
-  for (Uint32 i = 0; i < num_ids; i++)
-  {
-    const TrpId trp_id = trp_ids[i];
-    DEBUG_FPRINTF_DETAIL((stderr, "Disconnect trp_id = %u, Node = %u\n",
-      trp_id, node_id));
-    if (recvdata.m_transporters.get(trp_id))
-    {
-      /**
-       * disable_send_buffer ensures that no more signals will be sent
-       * to the disconnected node. Every time we collect data for sending
-       * we will check the send buffer enabled flag holding the m_send_lock
-       * thereby ensuring that after the disable_send_buffer method is
-       * called no more signals are sent.
-       */
-      callbackObj->disable_send_buffer(trp_id, false);
-      recvdata.m_recv_socket_transporters.clear(trp_id);
-      recvdata.m_read_transporters.clear(trp_id);
-      recvdata.m_has_data_transporters.clear(trp_id);
->>>>>>> e64a25e2
     }
     // Switch the MultiTransporter when all active are disconnected
     const bool ready_to_switch = ready_to_disconnect;  // 3)
@@ -3075,7 +2800,6 @@
      */
     if (ready_to_switch && multi_trp->get_num_active_transporters() > 1)  // 4)
     {
-<<<<<<< HEAD
       // Multi socket setup was in use, thus switch to single transporter.
       multi_trp->switch_active_trp();
     }
@@ -3086,84 +2810,6 @@
                      " multi remove_all\n",
                      trp_id, node_id));
       remove_allTransporters(this_trp);
-=======
-      const TrpId trp_id = trp_ids[i];
-      if (recvdata.m_transporters.get(trp_id))
-      {
-        /**
-         * Remove the transporter from the set of transporters handled in
-         * this receive thread.
-         *
-         * Removing it from this bitmask means that the receive thread
-         * will ignore this transporter when receiving and polling.
-         */
-        DEBUG_FPRINTF((stderr, "trp_id = %u, Node = %u,"
-                               " multi remove_all\n",
-                               trp_id, node_id));
-        Transporter *t = multi_trp->get_active_transporter(i);
-        t->doDisconnect();
-        if (t->isPartOfMultiTransporter())
-        {
-          require(num_ids > 1);
-          remove_allTransporters(t);
-        }
-        else
-        {
-          require(num_ids == 1);
-          Uint32 num_multi_trps = multi_trp->get_num_inactive_transporters();
-          for (Uint32 i = 0; i < num_multi_trps; i++)
-          {
-            Transporter *remove_trp = multi_trp->get_inactive_transporter(i);
-            const TrpId remove_trp_id = remove_trp->getTransporterIndex();
-            if (remove_trp_id != 0)
-            {
-              NodeId remove_node_id = remove_trp->getRemoteNodeId();
-              require(node_id == remove_node_id);
-              callbackObj->disable_send_buffer(remove_trp_id, false);
-              remove_trp->doDisconnect();
-              remove_allTransporters(remove_trp);
-            }
-          }
-        }
-      }
-    }
-    if (ready_to_disconnect)
-    {
-      /**
-       * All multi transporter objects for this node have been removed
-       * from being handled by any receive thread. We set the single
-       * transporter used for setup of connections to be handled by
-       * this receive thread. This assignment means that we can get
-       * an unbalanced load on receive threads. However normally the
-       * transporters should return to using multiple transporters as
-       * soon as the connection is setup again. So this imbalance should
-       * be temporary.
-       */
-      DEBUG_FPRINTF((stderr, "Node = %u, new_node_trp\n",
-                     node_id));
-      if (multi_trp->get_num_active_transporters() > 1)
-      {
-        /**
-         * Multi socket setup is in use, thus switch to single transporter.
-         * In rare situations we can still have data to send on base
-         * transporter, so need to remove the send buffer before
-         * disconnecting. Also ensure that connection is dropped here.
-         */
-        multi_trp->switch_active_trp();
-        Transporter *base_trp = multi_trp->get_active_transporter(0);
-        NodeId base_node_id = base_trp->getRemoteNodeId();
-        const TrpId base_trp_id = base_trp->getTransporterIndex();
-        require(base_node_id == node_id);
-        callbackObj->disable_send_buffer(base_trp_id, false);
-        base_trp->doDisconnect();
-        DEBUG_FPRINTF((stderr,
-                       "Switch active trp, Node: %u, num active trp: %u"
-                       ", num inactive trp: %u\n",
-                       node_id,
-                       multi_trp->get_num_active_transporters(),
-                       multi_trp->get_num_inactive_transporters()));
-      }
->>>>>>> e64a25e2
     }
   }  // End of multiTransporter DISCONNECT handling
   unlockMultiTransporters();
@@ -3962,9 +3608,6 @@
   return allTransporters[trp_id];
 }
 
-<<<<<<< HEAD
-Transporter *TransporterRegistry::get_node_transporter(NodeId nodeId) const {
-=======
 TrpId
 TransporterRegistry::get_send_transporter_id(NodeId nodeId, BlockNumber bno)
 {
@@ -3979,10 +3622,7 @@
   return send_trp->getTransporterIndex();
 }
 
-Transporter*
-TransporterRegistry::get_node_transporter(NodeId nodeId) const
-{
->>>>>>> e64a25e2
+Transporter* TransporterRegistry::get_node_transporter(NodeId nodeId) const {
   assert(nodeId <= MAX_NODES);
   return theNodeIdTransporters[nodeId];
 }
@@ -4171,7 +3811,6 @@
  * ndbmtd.
  */
 
-<<<<<<< HEAD
 Uint32 *TransporterRegistry::getWritePtr(TransporterSendBufferHandle *handle,
                                          Transporter *t, TrpId trp_id,
                                          Uint32 lenBytes, Uint32 prio,
@@ -4180,24 +3819,6 @@
                                           t->get_max_send_buffer(), error);
 
   if (unlikely(insertPtr == nullptr && *error != SEND_MESSAGE_TOO_BIG)) {
-=======
-Uint32 *
-TransporterRegistry::getWritePtr(TransporterSendBufferHandle *handle,
-                                 Transporter* t,
-                                 TrpId trp_id,
-                                 Uint32 lenBytes,
-                                 Uint32 prio,
-                                 SendStatus *error)
-{
-  Uint32 *insertPtr = handle->getWritePtr(trp_id,
-                                          lenBytes,
-                                          prio,
-                                          t->get_max_send_buffer(),
-                                          error);
-
-  if (unlikely(insertPtr == nullptr && *error != SEND_MESSAGE_TOO_BIG))
-  {
->>>>>>> e64a25e2
     //-------------------------------------------------
     // Buffer was completely full. We have severe problems.
     // We will attempt to wait for a small time
@@ -4206,7 +3827,6 @@
       //-------------------------------------------------
       // Send is possible after the small timeout.
       //-------------------------------------------------
-<<<<<<< HEAD
       if (!handle->forceSend(trp_id)) {
         return nullptr;
       } else {
@@ -4218,46 +3838,15 @@
                                         t->get_max_send_buffer(), error);
       }  // if
     } else {
-=======
-      if (!handle->forceSend(trp_id))
-      {
-	return nullptr;
-      }
-      else
-      {
-	//-------------------------------------------------
-	// Since send was successful we will make a renewed
-	// attempt at inserting the signal into the buffer.
-	//-------------------------------------------------
-        insertPtr = handle->getWritePtr(trp_id,
-                                        lenBytes,
-                                        prio,
-                                        t->get_max_send_buffer(),
-                                        error);
-      }//if
-    }
-    else
-    {
->>>>>>> e64a25e2
       return nullptr;
     }  // if
   }
   return insertPtr;
 }
 
-<<<<<<< HEAD
 void TransporterRegistry::updateWritePtr(TransporterSendBufferHandle *handle,
                                          Transporter *t, TrpId trp_id,
                                          Uint32 lenBytes, Uint32 prio) {
-=======
-void
-TransporterRegistry::updateWritePtr(TransporterSendBufferHandle *handle,
-                                    Transporter* t,
-                                    TrpId trp_id,
-                                    Uint32 lenBytes,
-                                    Uint32 prio)
-{
->>>>>>> e64a25e2
   Uint32 used = handle->updateWritePtr(trp_id, lenBytes, prio);
   t->update_status_overloaded(used);
 
@@ -4275,28 +3864,17 @@
       // Send was possible, attempt at a send.
       //-------------------------------------------------
       handle->forceSend(trp_id);
-<<<<<<< HEAD
     }  // if
   }
 }
 
 // FIXME(later): Change to use TrpId to identify Transporter:
 void TransporterRegistry::inc_overload_count(NodeId nodeId) {
-=======
-    }//if
-  }
-}
-	   
-void 
-TransporterRegistry::inc_overload_count(NodeId nodeId)
-{
->>>>>>> e64a25e2
   assert(nodeId < MAX_NODES);
   assert(theNodeIdTransporters[nodeId] != nullptr);
   theNodeIdTransporters[nodeId]->inc_overload_count();
 }
 
-<<<<<<< HEAD
 /**
  * TR need to inform Transporter about how much pending buffered
  * send data there is.
@@ -4310,41 +3888,23 @@
 }
 
 void TransporterRegistry::inc_slowdown_count(NodeId nodeId) {
-=======
-void 
-TransporterRegistry::inc_slowdown_count(NodeId nodeId)
-{
->>>>>>> e64a25e2
   assert(nodeId < MAX_NODES);
   assert(theNodeIdTransporters[nodeId] != nullptr);
   theNodeIdTransporters[nodeId]->inc_slowdown_count();
 }
 
-<<<<<<< HEAD
 Uint32 TransporterRegistry::get_overload_count(NodeId nodeId) const {
-=======
-Uint32
-TransporterRegistry::get_overload_count(NodeId nodeId)
-{
->>>>>>> e64a25e2
   assert(nodeId < MAX_NODES);
   assert(theNodeIdTransporters[nodeId] != nullptr);
   return theNodeIdTransporters[nodeId]->get_overload_count();
 }
 
-<<<<<<< HEAD
 Uint32 TransporterRegistry::get_slowdown_count(NodeId nodeId) const {
-=======
-Uint32
-TransporterRegistry::get_slowdown_count(NodeId nodeId)
-{
->>>>>>> e64a25e2
   assert(nodeId < MAX_NODES);
   assert(theNodeIdTransporters[nodeId] != nullptr);
   return theNodeIdTransporters[nodeId]->get_slowdown_count();
 }
 
-<<<<<<< HEAD
 Uint32 TransporterRegistry::get_connect_count(TrpId trpId) const {
   assert(trpId < maxTransporters);
   assert(allTransporters[trpId] != nullptr);
@@ -4378,22 +3938,6 @@
 void TransporterRegistry::get_trps_for_node(NodeId nodeId, TrpId *trp_ids,
                                             Uint32 &num_ids,
                                             Uint32 max_size) const {
-=======
-Uint32
-TransporterRegistry::get_connect_count(NodeId nodeId)
-{
-  assert(nodeId < MAX_NODES);
-  assert(theNodeIdTransporters[nodeId] != nullptr);
-  return theNodeIdTransporters[nodeId]->get_connect_count();
-}
-
-void
-TransporterRegistry::get_trps_for_node(NodeId nodeId,
-                                       TrpId *trp_ids,
-                                       Uint32 &num_ids,
-                                       Uint32 max_size)
-{
->>>>>>> e64a25e2
   Transporter *t = theNodeIdTransporters[nodeId];
   if (!t) {
     num_ids = 0;
@@ -4493,46 +4037,6 @@
  * contested total buffer will also slow down
  * the entire node operation.
  */
-<<<<<<< HEAD
-void calculate_send_buffer_level(Uint64 node_send_buffer_size,
-                                 Uint64 total_send_buffer_size,
-                                 Uint64 total_used_send_buffer_size,
-                                 Uint32 /*num_threads*/, SB_LevelType &level) {
-  Uint64 percentage =
-      (total_used_send_buffer_size * 100) / total_send_buffer_size;
-
-  if (percentage < 90) {
-    ;
-  } else if (percentage < 95) {
-    node_send_buffer_size *= 2;
-  } else if (percentage < 97) {
-    node_send_buffer_size *= 4;
-  } else if (percentage < 98) {
-    node_send_buffer_size *= 8;
-  } else if (percentage < 99) {
-    node_send_buffer_size *= 16;
-  } else {
-    level = SB_CRITICAL_LEVEL;
-    return;
-  }
-
-  if (node_send_buffer_size < 128 * 1024) {
-    level = SB_NO_RISK_LEVEL;
-    return;
-  } else if (node_send_buffer_size < 256 * 1024) {
-    level = SB_LOW_LEVEL;
-    return;
-  } else if (node_send_buffer_size < 384 * 1024) {
-    level = SB_MEDIUM_LEVEL;
-    return;
-  } else if (node_send_buffer_size < 1024 * 1024) {
-    level = SB_HIGH_LEVEL;
-    return;
-  } else if (node_send_buffer_size < 2 * 1024 * 1024) {
-    level = SB_RISK_LEVEL;
-    return;
-  } else {
-=======
 void
 calculate_send_buffer_level(Uint64 trp_send_buffer_size,
                             Uint64 max_trp_send_buffer_size,
@@ -4546,69 +4050,42 @@
   require(max_trp_send_buffer_size > 0);
   Uint64 trp_percentage =
     (trp_send_buffer_size * 100) / max_trp_send_buffer_size;
-  if (percentage > 100)
-  {
+  if (percentage > 100) {
     level = SB_CRITICAL_LEVEL;
     return;
   }
-  if (trp_percentage < 40)
-  {
-    if  (trp_send_buffer_size < (1024 * 1024))
-    {
+  if (trp_percentage < 40) {
+    if  (trp_send_buffer_size < (1024 * 1024)) {
       level = SB_NO_RISK_LEVEL;
-    }
-    else
-    {
+    } else {
       level = SB_LOW_LEVEL;
     }
-  }
-  else if (trp_percentage < 60)
-  {
-    if (trp_send_buffer_size < (1536 * 1024))
-    {
+  } else if (trp_percentage < 60) {
+    if (trp_send_buffer_size < (1536 * 1024)) {
       level = SB_LOW_LEVEL;
-    }
-    else
-    {
+    } else {
       level = SB_MEDIUM_LEVEL;
     }
   }
-  else if (trp_percentage < 75)
-  {
-    if (trp_send_buffer_size < (2048 * 1024))
-    {
+  else if (trp_percentage < 75) {
+    if (trp_send_buffer_size < (2048 * 1024)) {
       level = SB_MEDIUM_LEVEL;
-    }
-    else
-    {
+    } else {
       level = SB_HIGH_LEVEL;
     }
-  }
-  else if (trp_percentage < 83)
-  {
-    if (trp_send_buffer_size < (3584 * 1024))
-    {
+  } else if (trp_percentage < 83) {
+    if (trp_send_buffer_size < (3584 * 1024)) {
       level = SB_HIGH_LEVEL;
-    }
-    else
-    {
+    } else {
       level = SB_RISK_LEVEL;
     }
-  }
-  else if (trp_percentage < 90)
-  {
-    if (trp_send_buffer_size < (7168 * 1024))
-    {
+  } else if (trp_percentage < 90) {
+    if (trp_send_buffer_size < (7168 * 1024)) {
       level = SB_RISK_LEVEL;
-    }
-    else
-    {
+    } else {
       level = SB_CRITICAL_LEVEL;
     }
-  }
-  else
-  {
->>>>>>> e64a25e2
+  } else {
     level = SB_CRITICAL_LEVEL;
   }
 }
