--- conflicted
+++ resolved
@@ -1,9 +1,6 @@
 /*
    Copyright (c) 2003, 2023, Oracle and/or its affiliates.
-<<<<<<< HEAD
    Copyright (c) 2021, 2023, Hopsworks and/or its affiliates.
-=======
->>>>>>> 057f5c95
 
    This program is free software; you can redistribute it and/or modify
    it under the terms of the GNU General Public License, version 2.0,
@@ -98,11 +95,6 @@
   DBUG_ENTER("Transporter::Transporter");
 
   // Initialize member variables
-<<<<<<< HEAD
-  memset(&m_connect_address, 0, sizeof(struct sockaddr_in6));
-  m_connect_address.sin6_addr = IN6ADDR_ANY_INIT;
-=======
->>>>>>> 057f5c95
   m_multi_transporter_instance = 0;
   m_recv_thread_idx = 0;
   m_is_active = true;
@@ -308,22 +300,14 @@
   if(isMgmConnection)
   {
     require(!isPartOfMultiTransporter());
-<<<<<<< HEAD
-    sockfd= m_transporter_registry.connect_ndb_mgmd(remoteHostName,
-                                                    port);
+    sockfd= m_transporter_registry.connect_ndb_mgmd(remoteHostName, port);
     DEBUG_FPRINTF((stderr, "connect_ndb_mgmd to host: %s on port: %d\n",
                    remoteHostName,
                    port));
-=======
-    sockfd= m_transporter_registry.connect_ndb_mgmd(remoteHostName, port);
->>>>>>> 057f5c95
     secureSocket.init_from_new(sockfd);
   }
   else
   {
-<<<<<<< HEAD
-    if (!m_socket_client->init(m_use_only_ipv4))
-=======
     ndb_sockaddr local;
     if (strlen(localHostName) > 0)
     {
@@ -343,8 +327,7 @@
       DBUG_RETURN(false);
     }
     remote_addr.set_port(port);
-    if (!m_socket_client->init(remote_addr.get_address_family()))
->>>>>>> 057f5c95
+    if (!m_socket_client->init(m_use_only_ipv4, remote_addr.get_address_family()))
     {
       DEBUG_FPRINTF((stderr, "m_socket_client->init failed, node: %u\n",
                              getRemoteNodeId()));
@@ -367,14 +350,10 @@
         DBUG_RETURN(false);
       }
     }
-<<<<<<< HEAD
     DEBUG_FPRINTF((stderr, "m_socket_client->connect to %s\n",
                    remoteHostName));
 
-    m_socket_client->connect(secureSocket, remoteHostName, port);
-=======
     m_socket_client->connect(secureSocket, remote_addr);
->>>>>>> 057f5c95
   }
 
   DBUG_RETURN(connect_client(secureSocket));
@@ -469,10 +448,7 @@
   if (s_input.gets(buf, 256) == nullptr)
   {
     DBUG_PRINT("error", ("Failed to read reply"));
-<<<<<<< HEAD
     DEBUG_FPRINTF((stderr, "Failed to read reply\n"));
-=======
->>>>>>> 057f5c95
     socket.close();
     DBUG_RETURN(false);
   }
@@ -485,10 +461,7 @@
     break;
   default:
     DBUG_PRINT("error", ("Failed to parse reply"));
-<<<<<<< HEAD
     DEBUG_FPRINTF((stderr, "Failed to parse reply\n"));
-=======
->>>>>>> 057f5c95
     socket.close();
     DBUG_RETURN(false);
   }
