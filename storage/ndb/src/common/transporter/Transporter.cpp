--- conflicted
+++ resolved
@@ -1,10 +1,6 @@
 /*
-<<<<<<< HEAD
-   Copyright (c) 2003, 2022, Oracle and/or its affiliates.
+   Copyright (c) 2003, 2023, Oracle and/or its affiliates.
    Copyright (c) 2021, 2023, Hopsworks and/or its affiliates.
-=======
-   Copyright (c) 2003, 2023, Oracle and/or its affiliates.
->>>>>>> 40072376
 
    This program is free software; you can redistribute it and/or modify
    it under the terms of the GNU General Public License, version 2.0,
@@ -96,12 +92,8 @@
   DBUG_ENTER("Transporter::Transporter");
 
   // Initialize member variables
-<<<<<<< HEAD
   memset(&m_connect_address, 0, sizeof(struct sockaddr_in6));
   m_connect_address.sin6_addr = IN6ADDR_ANY_INIT;
-  ndb_socket_initialize(&theSocket);
-=======
->>>>>>> 40072376
   m_multi_transporter_instance = 0;
   m_recv_thread_idx = 0;
   m_is_active = true;
@@ -307,16 +299,12 @@
   if(isMgmConnection)
   {
     require(!isPartOfMultiTransporter());
-<<<<<<< HEAD
     sockfd= m_transporter_registry.connect_ndb_mgmd(remoteHostName,
                                                     port);
     DEBUG_FPRINTF((stderr, "connect_ndb_mgmd to host: %s on port: %d\n",
                    remoteHostName,
                    port));
-=======
-    sockfd= m_transporter_registry.connect_ndb_mgmd(remoteHostName, port);
     secureSocket.init_from_new(sockfd);
->>>>>>> 40072376
   }
   else
   {
@@ -343,15 +331,10 @@
         DBUG_RETURN(false);
       }
     }
-<<<<<<< HEAD
     DEBUG_FPRINTF((stderr, "m_socket_client->connect to %s\n",
                    remoteHostName));
-    sockfd= m_socket_client->connect(remoteHostName,
-                                     port);
-=======
 
     m_socket_client->connect(secureSocket, remoteHostName, port);
->>>>>>> 40072376
   }
 
   DBUG_RETURN(connect_client(secureSocket));
@@ -446,12 +429,8 @@
   if (s_input.gets(buf, 256) == nullptr)
   {
     DBUG_PRINT("error", ("Failed to read reply"));
-<<<<<<< HEAD
     DEBUG_FPRINTF((stderr, "Failed to read reply\n"));
-    ndb_socket_close(sockfd);
-=======
     socket.close();
->>>>>>> 40072376
     DBUG_RETURN(false);
   }
 
@@ -463,12 +442,8 @@
     break;
   default:
     DBUG_PRINT("error", ("Failed to parse reply"));
-<<<<<<< HEAD
     DEBUG_FPRINTF((stderr, "Failed to parse reply\n"));
-    ndb_socket_close(sockfd);
-=======
     socket.close();
->>>>>>> 40072376
     DBUG_RETURN(false);
   }
 
