--- conflicted
+++ resolved
@@ -127,15 +127,9 @@
    * None blocking
    *    Use isConnected() to check status
    */
-<<<<<<< HEAD
   virtual bool connect_client(bool);
-  bool connect_client(NDB_SOCKET_TYPE sockfd);
-  bool connect_server(NDB_SOCKET_TYPE socket, BaseString& errormsg);
-=======
-  virtual bool connect_client();
   bool connect_client(ndb_socket_t sockfd);
   bool connect_server(ndb_socket_t socket, BaseString& errormsg);
->>>>>>> a246bad7
 
   /**
    * Returns socket used (sockets are used for all transporters to ensure
