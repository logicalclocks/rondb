/*
   Copyright (c) 2003, 2023, Oracle and/or its affiliates.
   Copyright (c) 2021, 2024, Hopsworks and/or its affiliates.

   This program is free software; you can redistribute it and/or modify
   it under the terms of the GNU General Public License, version 2.0,
   as published by the Free Software Foundation.

   This program is also distributed with certain software (including
   but not limited to OpenSSL) that is licensed under separate terms,
   as designated in a particular file or component or in included license
   documentation.  The authors of MySQL hereby grant you an additional
   permission to link the program and your derivative works with the
   separately licensed software that they have included with MySQL.

   This program is distributed in the hope that it will be useful,
   but WITHOUT ANY WARRANTY; without even the implied warranty of
   MERCHANTABILITY or FITNESS FOR A PARTICULAR PURPOSE.  See the
   GNU General Public License, version 2.0, for more details.

   You should have received a copy of the GNU General Public License
   along with this program; if not, write to the Free Software
   Foundation, Inc., 51 Franklin St, Fifth Floor, Boston, MA 02110-1301  USA
*/

#ifndef Transporter_H
#define Transporter_H

#include <ndb_global.h>

#include <EventLogger.hpp>
#include <SocketClient.hpp>

#include <TransporterCallback.hpp>
#include <TransporterRegistry.hpp>
#include "Packer.hpp"
#include "TransporterDefinitions.hpp"

#include <NdbMutex.h>
#include <NdbThread.h>

#include "portlib/ndb_sockaddr.h"
#include "portlib/ndb_socket.h"
#include "util/NdbSocket.h"

#define DISCONNECT_ERRNO(e, sz)                                           \
  ((sz == 0) ||                                                           \
   (!((sz == -1) && ((e == SOCKET_EAGAIN) || (e == SOCKET_EWOULDBLOCK) || \
                     (e == SOCKET_EINTR)))))

class Transporter {
  friend class TransporterRegistry;
  friend class Qmgr;

 public:
  virtual bool initTransporter() = 0;

  /**
   * Destructor
   */
  virtual ~Transporter();

  /**
   * Initiate the asynch disconnecting protocol of node/socket
   */
  bool start_disconnecting(int err, bool send_source);

  /**
   * Clear any data buffered in the transporter.
   * Should only be called in a disconnected state.
   */
  virtual void resetBuffers() {}

  /**
   * Is this transporter part of a multi transporter.
   * It is a real transporter, but can be connected
   * when the node is in the state connected.
   */
  virtual bool isPartOfMultiTransporter() {
    return (m_multi_transporter_instance != 0);
  }

  Uint32 get_multi_transporter_instance() {
    return m_multi_transporter_instance;
  }

  void set_multi_transporter_instance(Uint32 val) {
    m_multi_transporter_instance = val;
  }

  Uint64 get_bytes_sent() const { return m_bytes_sent; }

  Uint64 get_bytes_received() const { return m_bytes_received; }

  /**
   * None blocking
   *    Use isConnected() to check status
   */
  virtual bool connect_client(bool);
  bool connect_client(NdbSocket&&);
  bool connect_client_mgm(int);
  bool connect_server(NdbSocket &&socket, BaseString &errormsg);

  /**
   * Returns socket used (sockets are used for all transporters to ensure
   * we can wake up also shared memory transporters and other types of
   * transporters in consistent manner.
   */
  ndb_socket_t getSocket() const;

  /**
   * Blocking
   */
  void doDisconnect();

  /**
   * Are we currently connected
   */
  bool isConnected() const;
  bool isReleased() const;

  /**
   * Remote Node Id
   */
  NodeId getRemoteNodeId() const;

  /**
   * Index into allTransporters array.
   */
  TrpId getTransporterIndex() const;
  void setTransporterIndex(TrpId);
  /**
   * Local (own) Node Id
   */
  NodeId getLocalNodeId() const;

  /**
   * Get port we're connecting to (signed)
   */
  int get_s_port() const { return m_s_port; }

  /**
   * Set port to connect to (signed)
   */
  void set_s_port(int port) { m_s_port = port; }

  void update_status_overloaded(Uint32 used) {
    m_transporter_registry.set_status_overloaded(remoteNodeId,
                                                 used >= m_overload_limit);
    m_transporter_registry.set_status_slowdown(remoteNodeId,
                                               used >= m_slowdown_limit);
  }

  virtual bool doSend(bool need_wakeup = true) = 0;

  /* Get the configured maximum send buffer usage. */
  Uint32 get_max_send_buffer() { return m_max_send_buffer; }

  Uint32 get_connect_count() { return m_connect_count; }

  void inc_overload_count() { m_overload_count++; }
  Uint32 get_overload_count() { return m_overload_count; }
  void inc_slowdown_count() { m_slowdown_count++; }
  Uint32 get_slowdown_count() { return m_slowdown_count; }
  void set_recv_thread_idx(Uint32 recv_thread_idx) {
    m_recv_thread_idx = recv_thread_idx;
  }
  void set_transporter_active(bool active)
  {
    m_is_active = active;
  }
  bool get_transporter_active()
  {
    return m_is_active;
  }
  Uint32 get_recv_thread_idx() { return m_recv_thread_idx; }

  TransporterType getTransporterType() const;

<<<<<<< HEAD
  /**
   * Only applies to TCP transporter, abort on any other object.
   * Used as part of shutting down transporter when switching to
   * multi socket setup.
   * Shut down only for writes when all data have been sent.
   */
  virtual void shutdown() { abort();}

  void set_hostname(const char* new_hostname)
  {
    memcpy(&remoteHostName, new_hostname, 256);
  }
  bool is_server() { return isServerCurr;}
protected:
  Transporter(TransporterRegistry &,
              TrpId transporter_index,
	      TransporterType,
	      const char *lHostName,
	      const char *rHostName, 
	      int s_port,
	      bool isMgmConnection,
	      NodeId lNodeId,
	      NodeId rNodeId,
	      NodeId serverNodeId,
	      int byteorder, 
	      bool compression, 
	      bool checksum, 
	      bool signalId,
              Uint32 max_send_buffer,
              bool _presend_checksum,
              Uint32 spintime);

  virtual bool configure(const TransporterConfiguration* conf);
  virtual bool configure_derived(const TransporterConfiguration* conf) = 0;
=======
 protected:
  Transporter(TransporterRegistry &, TrpId transporter_index, TransporterType,
              const char *lHostName, const char *rHostName, int s_port,
              bool isMgmConnection, NodeId lNodeId, NodeId rNodeId,
              NodeId serverNodeId, int byteorder, bool compression,
              bool checksum, bool signalId, Uint32 max_send_buffer,
              bool _presend_checksum, Uint32 spintime);

  virtual bool configure(const TransporterConfiguration *conf);
  virtual bool configure_derived(const TransporterConfiguration *conf) = 0;
>>>>>>> 49ef33f7

  /**
   * Blocking, for max timeOut milli seconds
   *   Returns true if connect succeeded
   */
  virtual bool connect_server_impl(NdbSocket &&) = 0;
  virtual bool connect_client_impl(NdbSocket &&) = 0;
  virtual int pre_connect_options(ndb_socket_t) { return 0; }

  /**
   * Disconnects the Transporter, possibly blocking.
   * releaseAfterDisconnect() need to be called when
   * DISCONNECTED state is confirmed.
   */
  virtual void disconnectImpl();

  /**
   * Release any resources held by a DISCONNECTED Transporter.
   */
  virtual void releaseAfterDisconnect();

  /**
   * Remote host name/and address
   */
  char remoteHostName[256];
  char localHostName[256];

  int m_s_port;

  Uint32 m_spintime;
  Uint32 get_spintime() { return m_spintime; }
  const NodeId remoteNodeId;
  const NodeId localNodeId;

  TrpId m_transporter_index;
  const bool isServer;
  bool isServerCurr;

  bool m_use_only_ipv4;
  void set_use_only_ipv4(bool use_only_ipv4)
  {
    m_use_only_ipv4 = use_only_ipv4;
  }
  bool get_use_only_ipv4()
  {
    return m_use_only_ipv4;
  }

  int byteOrder;
  bool compressionUsed;
  bool checksumUsed;
  bool check_send_checksum;
  bool signalIdUsed;
  Packer m_packer;
  Uint32 m_max_send_buffer;
  /* Overload limit, as configured with the OverloadLimit config parameter. */
  Uint32 m_overload_limit;
  Uint32 m_slowdown_limit;
  void resetCounters();
  Uint64 m_bytes_sent;
  Uint64 m_bytes_received;
  Uint32 m_connect_count;
  Uint32 m_overload_count;
  Uint32 m_slowdown_count;

  // Sending/Receiving socket used by both client and server
  NdbSocket theSocket;

 private:
  SocketClient *m_socket_client;
  ndb_sockaddr m_connect_address;

  virtual bool send_is_possible(int timeout_millisec) const = 0;
  virtual bool send_limit_reached(int bufsize) = 0;

  void update_connect_state(bool connected);

public:
  bool is_mgm_connection() { return isMgmConnection;}

protected:
  /**
   * means that we transform an MGM connection into
   * a transporter connection
   */
  bool isMgmConnection;

  Uint32 m_multi_transporter_instance;
  Uint32 m_recv_thread_idx;
  bool m_is_active;

  Uint32 m_os_max_iovec;
  Uint32 m_timeOutMillis;
  bool m_connected;  // Are we connected
  TransporterType m_type;

  /**
   * Statistics
   */
  Uint32 reportFreq;
  Uint32 receiveCount;
  Uint64 receiveSize;
  Uint32 sendCount;
  Uint64 sendSize;

  TransporterRegistry &m_transporter_registry;
  TransporterCallback *get_callback_obj() {
    return m_transporter_registry.callbackObj;
  }
  void report_error(enum TransporterError err, const char *info = nullptr) {
    m_transporter_registry.report_error(m_transporter_index, err, info);
  }

  void lock_send_transporter() {
    get_callback_obj()->lock_send_transporter(m_transporter_index);
  }
  void unlock_send_transporter() {
    get_callback_obj()->unlock_send_transporter(m_transporter_index);
  }

  Uint32 fetch_send_iovec_data(struct iovec dst[], Uint32 cnt);
  void iovec_data_sent(int nBytesSent);

  void set_get(ndb_socket_t fd, int level, int optval, const char *optname,
               int val);
  /*
   * Keep checksum state for Protocol6 messages over a byte stream.
   */
  class checksum_state {
    enum cs_states { CS_INIT, CS_MSG_CHECK, CS_MSG_NOCHECK };
    cs_states state;
    Uint32 chksum;   // of already sent bytes, rotated so next byte to process
                     // matches first byte of chksum
    Uint16 pending;  // remaining bytes before state change
   public:
    bool computev(const struct iovec *iov, int iovcnt,
                  size_t bytecnt = SIZE_T_MAX);
    checksum_state() : state(CS_INIT), chksum(0), pending(4) {}
    void init() {
      state = CS_INIT;
      chksum = 0;
      pending = 4;
    }

   private:
    bool compute(const void *bytes, size_t len);
    void dumpBadChecksumInfo(Uint32 inputSum, Uint32 badSum, size_t offset,
                             Uint32 remaining, const void *buf,
                             size_t len) const;

    static_assert(MAX_SEND_MESSAGE_BYTESIZE ==
                  (Uint16)MAX_SEND_MESSAGE_BYTESIZE);
    static_assert(SIZE_T_MAX == (size_t)SIZE_T_MAX);
  };
  checksum_state send_checksum_state;
};

inline ndb_socket_t Transporter::getSocket() const {
  return theSocket.ndb_socket();
}

inline TransporterType Transporter::getTransporterType() const {
  return m_type;
}

inline bool Transporter::isConnected() const { return m_connected; }

inline bool Transporter::isReleased() const {
  return !isConnected() && !theSocket.is_valid();
}

inline NodeId Transporter::getRemoteNodeId() const { return remoteNodeId; }

inline TrpId Transporter::getTransporterIndex() const {
  return m_transporter_index;
}

inline void Transporter::setTransporterIndex(TrpId val) {
  m_transporter_index = val;
}

inline NodeId Transporter::getLocalNodeId() const { return localNodeId; }

/**
 * Get data to send (in addition to data possibly remaining from previous
 * partial send).
 */
inline Uint32 Transporter::fetch_send_iovec_data(struct iovec dst[],
                                                 Uint32 cnt) {
  return get_callback_obj()->get_bytes_to_send_iovec(m_transporter_index, dst,
                                                     cnt);
}

inline void Transporter::iovec_data_sent(int nBytesSent) {
  Uint32 used_bytes =
      get_callback_obj()->bytes_sent(m_transporter_index, nBytesSent);
  update_status_overloaded(used_bytes);
}

inline bool Transporter::checksum_state::compute(const void *buf, size_t len) {
  const Uint32 inputSum = chksum;
  Uint32 off = 0;
  unsigned char *psum =
      static_cast<unsigned char *>(static_cast<void *>(&chksum));
  const unsigned char *bytes = static_cast<const unsigned char *>(buf);

  while (off < len) {
    const Uint32 available = len - off;
    switch (state) {
      case CS_INIT: {
        assert(pending <= 4);
        assert(chksum == 0 || pending < 4);
        const Uint32 nb = MIN(pending, available);
        memcpy(psum + (4 - pending), bytes + off, nb);
        off += nb;
        pending -= nb;

        if (pending == 0) {
          /* Msg header word 0 complete, parse to determine msg length */
          assert(Protocol6::getMessageLength(chksum) <=
                 (MAX_SEND_MESSAGE_BYTESIZE >> 2));
          assert(Protocol6::getMessageLength(chksum) >= 2);
          pending =
              (Protocol6::getMessageLength(chksum) * 4) - 4; /* Word 0 eaten */
          state = (Protocol6::getCheckSumIncluded(chksum) ? CS_MSG_CHECK
                                                          : CS_MSG_NOCHECK);
        }
        break;
      }
      case CS_MSG_CHECK:
      case CS_MSG_NOCHECK: {
        if (available < pending) {
          /* Only part of current msg body present */
          if (state == CS_MSG_CHECK) {
            /* Add available content to the checksum */
            chksum = computeXorChecksumBytes(bytes + off, available, chksum);
          }
          off += available;
          pending -= available;
        } else {
          /* All of current msg body present, consume and check it */
          if (state == CS_MSG_CHECK) {
            chksum = computeXorChecksumBytes(bytes + off, pending, chksum);
            if (chksum != 0) {
              dumpBadChecksumInfo(inputSum, chksum, off, pending, buf, len);
              return false;
            }
          }
          off += pending;

          /* Now we are ready for the next msg */
          pending = 4;
          state = CS_INIT;
        }
        break;
      }
    }
  }  // while (off < len)

  return true;
}

inline bool Transporter::checksum_state::computev(const struct iovec *iov,
                                                  int iovcnt, size_t bytecnt) {
  // bytecnt is SIZE_T_MAX implies use all iovec
  size_t off = 0;
  bool ok = true;
  for (int iovi = 0; ok && bytecnt > off && iovi < iovcnt; iovi++) {
    int nb = iov[iovi].iov_len;
    if (bytecnt < off + nb) {
      nb = bytecnt - off;
    }
    if (!compute(iov[iovi].iov_base, nb)) {
      g_eventLogger->info(
          "Transporter::checksum_state::computev() failed on IOV %u/%u "
          "byteCount %llu off %llu nb %u",
          iovi, iovcnt, Uint64(bytecnt), Uint64(off), nb);
      /* TODO : Dump more IOV + bytecnt details */
      return false;
    }
    off += nb;
  }
  if (bytecnt != SIZE_T_MAX && bytecnt != off) {
    g_eventLogger->info(
        "Transporter::checksum_state::computev() failed : "
        "bytecnt %llu off %llu",
        Uint64(bytecnt), Uint64(off));
    ok = false;
  }
  return ok;
}

#endif  // Define of Transporter_H<|MERGE_RESOLUTION|>--- conflicted
+++ resolved
@@ -177,7 +177,6 @@
 
   TransporterType getTransporterType() const;
 
-<<<<<<< HEAD
   /**
    * Only applies to TCP transporter, abort on any other object.
    * Used as part of shutting down transporter when switching to
@@ -191,28 +190,6 @@
     memcpy(&remoteHostName, new_hostname, 256);
   }
   bool is_server() { return isServerCurr;}
-protected:
-  Transporter(TransporterRegistry &,
-              TrpId transporter_index,
-	      TransporterType,
-	      const char *lHostName,
-	      const char *rHostName, 
-	      int s_port,
-	      bool isMgmConnection,
-	      NodeId lNodeId,
-	      NodeId rNodeId,
-	      NodeId serverNodeId,
-	      int byteorder, 
-	      bool compression, 
-	      bool checksum, 
-	      bool signalId,
-              Uint32 max_send_buffer,
-              bool _presend_checksum,
-              Uint32 spintime);
-
-  virtual bool configure(const TransporterConfiguration* conf);
-  virtual bool configure_derived(const TransporterConfiguration* conf) = 0;
-=======
  protected:
   Transporter(TransporterRegistry &, TrpId transporter_index, TransporterType,
               const char *lHostName, const char *rHostName, int s_port,
@@ -221,9 +198,8 @@
               bool checksum, bool signalId, Uint32 max_send_buffer,
               bool _presend_checksum, Uint32 spintime);
 
-  virtual bool configure(const TransporterConfiguration *conf);
-  virtual bool configure_derived(const TransporterConfiguration *conf) = 0;
->>>>>>> 49ef33f7
+  virtual bool configure(const TransporterConfiguration* conf);
+  virtual bool configure_derived(const TransporterConfiguration* conf) = 0;
 
   /**
    * Blocking, for max timeOut milli seconds
