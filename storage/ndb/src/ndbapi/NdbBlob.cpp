/*
   Copyright (C) 2003 MySQL AB
    All rights reserved. Use is subject to license terms.

   This program is free software; you can redistribute it and/or modify
   it under the terms of the GNU General Public License as published by
   the Free Software Foundation; version 2 of the License.

   This program is distributed in the hope that it will be useful,
   but WITHOUT ANY WARRANTY; without even the implied warranty of
   MERCHANTABILITY or FITNESS FOR A PARTICULAR PURPOSE.  See the
   GNU General Public License for more details.

   You should have received a copy of the GNU General Public License
   along with this program; if not, write to the Free Software
   Foundation, Inc., 51 Franklin St, Fifth Floor, Boston, MA 02110-1301  USA
*/

#include <Ndb.hpp>
#include <NdbDictionaryImpl.hpp>
#include <NdbTransaction.hpp>
#include <NdbOperation.hpp>
#include <NdbIndexOperation.hpp>
#include <NdbRecAttr.hpp>
#include <NdbBlob.hpp>
#include "NdbBlobImpl.hpp"
#include <NdbScanOperation.hpp>
#include <signaldata/TcKeyReq.hpp>
#include <NdbEventOperationImpl.hpp>
#include <NdbEnv.h>
#include "NdbRecord.hpp"
#include "NdbUtil.hpp"
#include <ndb_version.h>

/*
 * Reading index table directly (as a table) is faster but there are
 * bugs or limitations.  Keep the code and make possible to choose.
 */
static const bool g_ndb_blob_ok_to_read_index_table = false;

// get state

NdbBlob::State
NdbBlob::getState()
{
  return theState;
}

void
NdbBlob::getVersion(int& version)
{
  version = theEventBlobVersion;
}

// set state (inline)

inline void
NdbBlob::setState(State newState)
{
  DBUG_ENTER("NdbBlob::setState");
  DBUG_PRINT("info", ("this=%p newState=%u", this, newState));
  theState = newState;
  DBUG_VOID_RETURN;
}

// define blob table

int
NdbBlob::getBlobTableName(char* btname, Ndb* anNdb, const char* tableName, const char* columnName)
{
  DBUG_ENTER("NdbBlob::getBlobTableName");
  NdbTableImpl* t = anNdb->theDictionary->m_impl.getTable(tableName);
  if (t == NULL)
    DBUG_RETURN(-1);
  NdbColumnImpl* c = t->getColumn(columnName);
  if (c == NULL)
    DBUG_RETURN(-1);
  getBlobTableName(btname, t, c);
  DBUG_RETURN(0);
}

void
NdbBlob::getBlobTableName(char* btname, const NdbTableImpl* t, const NdbColumnImpl* c)
{
  DBUG_ENTER("NdbBlob::getBlobTableName");
  assert(t != 0 && c != 0 && c->getBlobType() && c->getPartSize() != 0);
  memset(btname, 0, NdbBlobImpl::BlobTableNameSize);
  sprintf(btname, "NDB$BLOB_%d_%d", (int)t->m_id, (int)c->m_column_no);
  DBUG_PRINT("info", ("blob table name: %s", btname));
  DBUG_VOID_RETURN;
}

int
NdbBlob::getBlobTable(NdbTableImpl& bt, const NdbTableImpl* t, const NdbColumnImpl* c, NdbError& error)
{
  DBUG_ENTER("NdbBlob::getBlobTable");
  const int blobVersion = c->getBlobVersion();
  assert(blobVersion == NDB_BLOB_V1 || blobVersion == NDB_BLOB_V2);
  char btname[NdbBlobImpl::BlobTableNameSize];
  getBlobTableName(btname, t, c);
  bt.setName(btname);
  bt.setLogging(t->getLogging());
  /*
    BLOB tables use the same fragmentation as the original table
    It also uses the same tablespaces and it never uses any range or
    list arrays.
  */
  bt.m_primaryTableId = t->m_id;
  bt.m_fd.clear();
  bt.m_range.clear();
  bt.setFragmentCount(t->getFragmentCount());
  bt.m_tablespace_id = t->m_tablespace_id;
  bt.m_tablespace_version = t->m_tablespace_version;
  bt.setFragmentType(t->getFragmentType());

  DBUG_PRINT("info", ("Define BLOB table V%d with"
                      " primary table = %u and Fragment Type = %u",
                      blobVersion,
                      bt.m_primaryTableId, (uint)bt.getFragmentType()));
  if (unlikely(blobVersion == NDB_BLOB_V1)) {
    /*
     * Stripe size 0 in V1 does not work as intended.
     * No point to add support for it now.
     */
    if (c->getStripeSize() == 0) {
      error.code = NdbBlobImpl::ErrTable;
      DBUG_RETURN(-1);
    }
    { NdbDictionary::Column bc("PK");
      bc.setType(NdbDictionary::Column::Unsigned);
      assert(t->m_keyLenInWords != 0);
      bc.setLength(t->m_keyLenInWords);
      bc.setPrimaryKey(true);
      bc.setDistributionKey(true);
      bt.addColumn(bc);
    }
    { NdbDictionary::Column bc("DIST");
      bc.setType(NdbDictionary::Column::Unsigned);
      bc.setPrimaryKey(true);
      bc.setDistributionKey(true);
      bt.addColumn(bc);
    }
    { NdbDictionary::Column bc("PART");
      bc.setType(NdbDictionary::Column::Unsigned);
      bc.setPrimaryKey(true);
      bc.setDistributionKey(false);
      bt.addColumn(bc);
    }
    { NdbDictionary::Column bc("DATA");
      switch (c->m_type) {
      case NdbDictionary::Column::Blob:
        bc.setType(NdbDictionary::Column::Binary);
        break;
      case NdbDictionary::Column::Text:
        bc.setType(NdbDictionary::Column::Char);
        break;
      default:
        assert(false);
        break;
      }
      bc.setLength(c->getPartSize());
      bc.setStorageType(c->getStorageType());
      bt.addColumn(bc);
    }
  } else {
    {
      // table PK attributes
      const uint columns = t->m_columns.size();
      const uint noOfKeys = t->m_noOfKeys;
      uint n = 0;
      uint i;
      for (i = 0; n < noOfKeys; i++) {
        assert(i < columns);
        const NdbColumnImpl* c = t->getColumn(i);
        assert(c != NULL);
        if (c->m_pk) {
          bt.addColumn(*c);
          // addColumn might usefully return the column added..
          NdbColumnImpl* bc = bt.getColumn(n);
          assert(bc != NULL);
          if (c->getDistributionKey()) {
            bc->setDistributionKey(true);
          }
          // confuses restore and wrong anyway
          bc->setAutoIncrement(false);
          bc->setDefaultValue("");
          n++;
        }
      }
    }
    // in V2 add NDB$ to avoid conflict with table PK
    if (c->getStripeSize() != 0)
    { NdbDictionary::Column bc("NDB$DIST");
      bc.setType(NdbDictionary::Column::Unsigned);
      bc.setPrimaryKey(true);
      bc.setDistributionKey(true);
      bt.addColumn(bc);
    }
    { NdbDictionary::Column bc("NDB$PART");
      bc.setType(NdbDictionary::Column::Unsigned);
      bc.setPrimaryKey(true);
      bc.setDistributionKey(false);
      bt.addColumn(bc);
    }
    // in V2 add id sequence for use in blob event code
    { NdbDictionary::Column bc("NDB$PKID");
      bc.setType(NdbDictionary::Column::Unsigned);
      bc.setPrimaryKey(false);
      bc.setDistributionKey(false);
      bt.addColumn(bc);
    }
    // in V2 changes to Longvar* regardless of size
    { NdbDictionary::Column bc("NDB$DATA");
      const Uint32 storageType = (Uint32)c->getStorageType();
      switch (c->m_type) {
      case NdbDictionary::Column::Blob:
        if (storageType == NDB_STORAGETYPE_MEMORY)
          bc.setType(NdbDictionary::Column::Longvarbinary);
        else
          bc.setType(NdbDictionary::Column::Binary);
        break;
      case NdbDictionary::Column::Text:
        if (storageType == NDB_STORAGETYPE_MEMORY)
          bc.setType(NdbDictionary::Column::Longvarchar);
        else
          bc.setType(NdbDictionary::Column::Char);
        break;
      default:
        assert(false);
        break;
      }
      // the 2 length bytes are not part of part size
      bc.setLength(c->getPartSize());
      bc.setStorageType(c->getStorageType());
      bt.addColumn(bc);
    }
  }
  DBUG_RETURN(0);
}

int
NdbBlob::getBlobEventName(char* bename, Ndb* anNdb, const char* eventName, const char* columnName)
{
  NdbEventImpl* e = anNdb->theDictionary->m_impl.getEvent(eventName);
  if (e == NULL)
    return -1;
  NdbColumnImpl* c = e->m_tableImpl->getColumn(columnName);
  if (c == NULL)
    return -1;
  getBlobEventName(bename, e, c);
  delete e; // it is from new NdbEventImpl
  return 0;
}

void
NdbBlob::getBlobEventName(char* bename, const NdbEventImpl* e, const NdbColumnImpl* c)
{
  // XXX events should have object id
  BaseString::snprintf(bename, MAX_TAB_NAME_SIZE, "NDB$BLOBEVENT_%s_%d", e->m_name.c_str(), (int)c->m_column_no);
}

void
NdbBlob::getBlobEvent(NdbEventImpl& be, const NdbEventImpl* e, const NdbColumnImpl* c)
{
  DBUG_ENTER("NdbBlob::getBlobEvent");
  // blob table
  assert(c->m_blobTable != NULL);
  const NdbTableImpl& bt = *c->m_blobTable;
  // blob event name
  char bename[MAX_TAB_NAME_SIZE+1];
  getBlobEventName(bename, e, c);
  bename[sizeof(bename)-1]= 0;
  be.setName(bename);
  be.setTable(bt);
  // simple assigments
  be.mi_type = e->mi_type;
  be.m_dur = e->m_dur;
  be.m_mergeEvents = e->m_mergeEvents;
  // report unchanged data
  // not really needed now since UPD is DEL o INS and we subscribe to all
  be.setReport(NdbDictionary::Event::ER_ALL);
  // columns PK - DIST - PART - DATA
  { const NdbColumnImpl* bc = bt.getColumn((Uint32)0);
    be.addColumn(*bc);
  }
  { const NdbColumnImpl* bc = bt.getColumn((Uint32)1);
    be.addColumn(*bc);
  }
  { const NdbColumnImpl* bc = bt.getColumn((Uint32)2);
    be.addColumn(*bc);
  }
  { const NdbColumnImpl* bc = bt.getColumn((Uint32)3);
    be.addColumn(*bc);
  }
  DBUG_VOID_RETURN;
}

// initialization

NdbBlob::NdbBlob(Ndb*)
{
  init();
}

void
NdbBlob::init()
{
  theBlobVersion = 0;
  theFixedDataFlag = false;
  theHeadSize = 0;
  theVarsizeBytes = 0;
  theState = Idle;
  theEventBlobVersion = -1;
  theBtColumnNo[0] = -1;
  theBtColumnNo[1] = -1;
  theBtColumnNo[2] = -1;
  theBtColumnNo[3] = -1;
  theBtColumnNo[4] = -1;
  theNdb = NULL;
  theNdbCon = NULL;
  theNdbOp = NULL;
  theEventOp = NULL;
  theBlobEventOp = NULL;
  theBlobEventPkRecAttr = NULL;
  theBlobEventDistRecAttr = NULL;
  theBlobEventPartRecAttr = NULL;
  theBlobEventPkidRecAttr = NULL;
  theBlobEventDataRecAttr = NULL;
  theTable = NULL;
  theAccessTable = NULL;
  theBlobTable = NULL;
  theColumn = NULL;
  theFillChar = 0xFF;
  theInlineSize = 0;
  thePartSize = 0;
  theStripeSize = 0;
  theGetFlag = false;
  theGetBuf = NULL;
  theSetFlag = false;
  theSetBuf = NULL;
  theGetSetBytes = 0;
  thePendingBlobOps = 0;
  theActiveHook = NULL;
  theActiveHookArg = NULL;
  thePartLen = 0;
  theInlineData = NULL;
  theHeadInlineRecAttr = NULL;
  theHeadInlineReadOp = NULL;
  theHeadInlineUpdateFlag = false;
  userDefinedPartitioning = false;
  thePartitionId = noPartitionId();
  thePartitionIdRecAttr = NULL;
  theNullFlag = -1;
  theLength = 0;
  thePos = 0;
  theNext = NULL;
}

void
NdbBlob::release()
{
  theKeyBuf.release();
  theAccessKeyBuf.release();
  thePackKeyBuf.release();
  theHeadInlineBuf.release();
  theHeadInlineCopyBuf.release();
  thePartBuf.release();
  theBlobEventDataBuf.release();
  setState(Idle);
}

// buffers

NdbBlob::Buf::Buf() :
  data(NULL),
  size(0),
  maxsize(0)
{
}

NdbBlob::Buf::~Buf()
{
  delete [] data;
}

void
NdbBlob::Buf::alloc(unsigned n)
{
  size = n;
  if (maxsize < n) {
    delete [] data;
    // align to Uint64
    if (n % 8 != 0)
      n += 8 - n % 8;
    data = new char [n];
    maxsize = n;
  }
#ifdef VM_TRACE
  memset(data, 'X', maxsize);
#endif
}

void
NdbBlob::Buf::release()
{
  if (data)
    delete [] data;
  data = NULL;
  size = 0;
  maxsize = 0;
}

void
NdbBlob::Buf::zerorest()
{
  assert(size <= maxsize);
  memset(data + size, 0, maxsize - size);
}

void
NdbBlob::Buf::copyfrom(const NdbBlob::Buf& src)
{
  size = src.size;
  memcpy(data, src.data, size);
}

// classify operations (inline)

inline bool
NdbBlob::isTableOp()
{
  return theTable == theAccessTable;
}

inline bool
NdbBlob::isIndexOp()
{
  return theTable != theAccessTable;
}

inline bool
NdbBlob::isKeyOp()
{
  return
    theNdbOp->theOperationType == NdbOperation::InsertRequest ||
    theNdbOp->theOperationType == NdbOperation::UpdateRequest ||
    theNdbOp->theOperationType == NdbOperation::WriteRequest ||
    theNdbOp->theOperationType == NdbOperation::ReadRequest ||
    theNdbOp->theOperationType == NdbOperation::ReadExclusive ||
    theNdbOp->theOperationType == NdbOperation::DeleteRequest;
}

inline bool
NdbBlob::isReadOp()
{
  return
    theNdbOp->theOperationType == NdbOperation::ReadRequest ||
    theNdbOp->theOperationType == NdbOperation::ReadExclusive;
}

inline bool
NdbBlob::isInsertOp()
{
  return
    theNdbOp->theOperationType == NdbOperation::InsertRequest;
}

inline bool
NdbBlob::isUpdateOp()
{
  return
    theNdbOp->theOperationType == NdbOperation::UpdateRequest;
}

inline bool
NdbBlob::isWriteOp()
{
  return
    theNdbOp->theOperationType == NdbOperation::WriteRequest;
}

inline bool
NdbBlob::isDeleteOp()
{
  return
    theNdbOp->theOperationType == NdbOperation::DeleteRequest;
}

inline bool
NdbBlob::isScanOp()
{
  return
    theNdbOp->theOperationType == NdbOperation::OpenScanRequest ||
    theNdbOp->theOperationType == NdbOperation::OpenRangeScanRequest;
}

inline bool
NdbBlob::isReadOnlyOp()
{
  return ! (
    theNdbOp->theOperationType == NdbOperation::InsertRequest ||
    theNdbOp->theOperationType == NdbOperation::UpdateRequest ||
    theNdbOp->theOperationType == NdbOperation::WriteRequest
  );
}

inline bool
NdbBlob::isTakeOverOp()
{
  return
    TcKeyReq::getTakeOverScanFlag(theNdbOp->theScanInfo);
}

// computations (inline)

inline Uint32
NdbBlob::getPartNumber(Uint64 pos)
{
  assert(thePartSize != 0 && pos >= theInlineSize);
  Uint64 partNo = (pos - theInlineSize) / thePartSize;
  assert(partNo < (Uint64(1) << 32));
  return Uint32(partNo);
}

inline Uint32
NdbBlob::getPartOffset(Uint64 pos)
{
  assert(thePartSize != 0 && pos >= theInlineSize);
  return (pos - theInlineSize) % thePartSize;
}

inline Uint32
NdbBlob::getPartCount()
{
  if (theLength <= theInlineSize)
    return 0;
  return 1 + getPartNumber(theLength - 1);
}

inline Uint32
NdbBlob::getDistKey(Uint32 part)
{
  assert(theStripeSize != 0);
  Uint32 dist = 0;
  if (unlikely(theBlobVersion == NDB_BLOB_V1))
    dist = (part / theStripeSize) % theStripeSize;
  else {
    // correct the mistake
    dist = (part / theStripeSize);
  }
  return dist;
}

inline void
NdbBlob::setHeadPartitionId(NdbOperation* anOp)
{
  /* For UserDefined partitioned tables,
   * we must set the head row's partition id
   * manually when reading/modifying it with
   * primary key or unique key.
   * For scans we do not have to.
   */
  if (userDefinedPartitioning &&
      (thePartitionId != noPartitionId())) {
    anOp->setPartitionId(thePartitionId);
  }
}

inline void
NdbBlob::setPartPartitionId(NdbOperation* anOp)
{
  /* For UserDefined partitioned tables
   * we must set the part row's partition 
   * id manually when performing operations.
   * This means that stripe size is ignored
   * for UserDefined partitioned tables.
   * All part row operations use primary keys
   */
  if (userDefinedPartitioning) {
    assert(thePartitionId != noPartitionId());
    anOp->setPartitionId(thePartitionId);
  }
}

// pack/unpack table/index key  XXX support routines, shortcuts

int
NdbBlob::packKeyValue(const NdbTableImpl* aTable, const Buf& srcBuf)
{
  DBUG_ENTER("NdbBlob::packKeyValue");
  const Uint32* data = (const Uint32*)srcBuf.data;
  unsigned pos = 0;
  Uint32* pack_data = (Uint32*)thePackKeyBuf.data;
  unsigned pack_pos = 0;
  for (unsigned i = 0; i < aTable->m_columns.size(); i++) {
    NdbColumnImpl* c = aTable->m_columns[i];
    assert(c != NULL);
    if (c->m_pk) {
      unsigned len = c->m_attrSize * c->m_arraySize;
      Uint32 pack_len;
      bool ok = c->get_var_length(&data[pos], pack_len);
      if (! ok) {
        setErrorCode(NdbBlobImpl::ErrCorruptPK);
        DBUG_RETURN(-1);
      }
      memcpy(&pack_data[pack_pos], &data[pos], pack_len);
      while (pack_len % 4 != 0) {
        char* p = (char*)&pack_data[pack_pos] + pack_len++;
        *p = 0;
      }
      pos += (len + 3) / 4;
      pack_pos += pack_len / 4;
    }
  }
  assert(4 * pos == srcBuf.size);
  assert(4 * pack_pos <= thePackKeyBuf.maxsize);
  thePackKeyBuf.size = 4 * pack_pos;
  thePackKeyBuf.zerorest();
  DBUG_RETURN(0);
}

int
NdbBlob::unpackKeyValue(const NdbTableImpl* aTable, Buf& dstBuf)
{
  DBUG_ENTER("NdbBlob::unpackKeyValue");
  Uint32* data = (Uint32*)dstBuf.data;
  unsigned pos = 0;
  const Uint32* pack_data = (const Uint32*)thePackKeyBuf.data;
  unsigned pack_pos = 0;
  for (unsigned i = 0; i < aTable->m_columns.size(); i++) {
    NdbColumnImpl* c = aTable->m_columns[i];
    assert(c != NULL);
    if (c->m_pk) {
      unsigned len = c->m_attrSize * c->m_arraySize;
      Uint32 pack_len;
      bool ok = c->get_var_length(&pack_data[pack_pos], pack_len);
      if (! ok) {
        setErrorCode(NdbBlobImpl::ErrCorruptPK);
        DBUG_RETURN(-1);
      }
      memcpy(&data[pos], &pack_data[pack_pos], pack_len);
      while (pack_len % 4 != 0) {
        char* p = (char*)&data[pos] + pack_len++;
        *p = 0;
      }
      pos += (len + 3) / 4;
      pack_pos += pack_len / 4;
    }
  }
  assert(4 * pos == dstBuf.size);
  assert(4 * pack_pos == thePackKeyBuf.size);
  DBUG_RETURN(0);
}

/* Set both packed and unpacked KeyBuf from NdbRecord and row. */
int
NdbBlob::copyKeyFromRow(const NdbRecord *record, const char *row,
                        Buf& packedBuf, Buf& unpackedBuf)
{
  char buf[NdbRecord::Attr::SHRINK_VARCHAR_BUFFSIZE];
  DBUG_ENTER("NdbBlob::copyKeyFromRow");

  assert(record->flags & NdbRecord::RecHasAllKeys);

  char *packed= packedBuf.data;
  char *unpacked= unpackedBuf.data;

  for (Uint32 i= 0; i < record->key_index_length; i++)
  {
    const NdbRecord::Attr *col= &record->columns[record->key_indexes[i]];

    Uint32 len= ~0;
    bool len_ok;
    const char *src;
    if (col->flags & NdbRecord::IsMysqldShrinkVarchar)
    {
      /* Used to support special varchar format for mysqld keys. */
      len_ok= col->shrink_varchar(row, len, buf);
      src= buf;
    }
    else
    {
      len_ok= col->get_var_length(row, len);
      src= &row[col->offset];
    }

    if (!len_ok)
    {
      setErrorCode(NdbBlobImpl::ErrCorruptPK);
      DBUG_RETURN(-1);
    }

    /* Copy the key. */
    memcpy(packed, src, len);
    memcpy(unpacked, src, len);

    /* Zero-pad if needed. */
    Uint32 packed_len= (len + 3) & ~3;
    Uint32 unpacked_len= (col->maxSize + 3) & ~3;
    Uint32 packed_pad= packed_len - len;
    Uint32 unpacked_pad= unpacked_len - len;
    if (packed_pad > 0)
      bzero(packed + len, packed_pad);
    if (unpacked_pad > 0)
      bzero(unpacked + len, unpacked_pad);
    packed+= packed_len;
    unpacked+= unpacked_len;
  }

  packedBuf.size= packed - packedBuf.data;
  packedBuf.zerorest();
  assert(unpacked == unpackedBuf.data + unpackedBuf.size);
  DBUG_RETURN(0);
}

/* 
 * This method is used to get data ptr and length values for the
 * header for an 'empty' Blob.  This is a blob with length zero,
 * or a NULL BLOB.
 * This header is used to build signals for an insert or write 
 * operation before the correct blob header information is known.  
 * Once the blob header information is known, another operation will 
 * set the header information correctly.
 */
void
NdbBlob::getNullOrEmptyBlobHeadDataPtr(const char * & data, 
                                       Uint32 & byteSize)
{
  /* Only for use when preparing signals before a blob value has been set
   * e.g. NdbRecord
   */
  assert(theState==Prepared);
  assert(theLength==0);
  assert(theSetBuf==NULL);
  assert(theGetSetBytes==0);
  assert(thePos==0);
  assert(theHeadInlineBuf.data!=NULL);

  DBUG_PRINT("info", ("getNullOrEmptyBlobHeadDataPtr.  Nullable : %d",
                      theColumn->m_nullable));

  if (theColumn->m_nullable)
  {
    /* Null Blob */
    data = NULL;
    byteSize = 0;
    return;
  }

  /* Set up the buffer ptr to appear to be pointing to some data */
  theSetBuf=(char*) 1; // Extremely nasty way of being non-null
                       // If it's ever de-reffed, should show up 
  
  /* Pack header etc. */
  prepareSetHeadInlineValue();
  
  data=theHeadInlineBuf.data;

  /* Calculate size */
  if (unlikely(theBlobVersion == NDB_BLOB_V1))
    byteSize = theHeadInlineBuf.size;
  else
    byteSize = theHead.varsize + 2;

  /* Reset affected members */
  theSetBuf=NULL;
  memset(&theHead, 0, sizeof(theHead));

  /* This column is not null anymore - record the fact so that
   * a setNull() call will modify state
   */
  theNullFlag=false;
}


// getters and setters

void
NdbBlob::packBlobHead(const Head& head, char* buf, int blobVersion)
{
  DBUG_ENTER("NdbBlob::packBlobHead");
  DBUG_PRINT("info", ("version=%d", blobVersion));
  if (unlikely(blobVersion == NDB_BLOB_V1)) {
    // native
    memcpy(buf, &head.length, sizeof(head.length));
  } else {
    unsigned char* p = (unsigned char*)buf;
    // all little-endian
    uint i, n;
    for (i = 0, n = 0; i < 2; i++, n += 8)
      *p++ = (head.varsize >> n) & 0xff;
    for (i = 0, n = 0; i < 2; i++, n += 8)
      *p++ = (head.reserved >> n) & 0xff;
    for (i = 0, n = 0; i < 4; i++, n += 8)
      *p++ = (head.pkid >> n) & 0xff;
    for (i = 0, n = 0; i < 8; i++, n += 8)
      *p++ = (head.length >> n) & 0xff;
    assert(p - (uchar*)buf == 16);
    assert(head.reserved == 0);
    DBUG_DUMP("info", (uchar*)buf, 16);
  }
  DBUG_PRINT("info", ("pack: varsize=%u length=%u pkid=%u",
                      (uint)head.varsize, (uint)head.length, (uint)head.pkid));
  DBUG_VOID_RETURN;
}

void
NdbBlob::unpackBlobHead(Head& head, const char* buf, int blobVersion)
{
  DBUG_ENTER("NdbBlob::unpackBlobHead");
  DBUG_PRINT("info", ("version=%d", blobVersion));
  head.varsize = 0;
  head.reserved = 0;
  head.pkid = 0;
  head.length = 0;
  if (unlikely(blobVersion == NDB_BLOB_V1)) {
    // native
    memcpy(&head.length, buf, sizeof(head.length));
    head.headsize = (NDB_BLOB_V1_HEAD_SIZE << 2);
  } else {
    const unsigned char* p = (const unsigned char*)buf;
    // all little-endian
    uint i, n;
    for (i = 0, n = 0; i < 2; i++, n += 8)
      head.varsize |= ((Uint16)*p++ << n);
    for (i = 0, n = 0; i < 2; i++, n += 8)
      head.reserved |= ((Uint32)*p++ << n);
    for (i = 0, n = 0; i < 4; i++, n += 8)
      head.pkid |= ((Uint32)*p++ << n);
    for (i = 0, n = 0; i < 8; i++, n += 8)
      head.length |= ((Uint64)*p++ << n);
    assert(p - (uchar*)buf == 16);
    assert(head.reserved == 0);
    head.headsize = (NDB_BLOB_V2_HEAD_SIZE << 2);
    DBUG_DUMP("info", (uchar*)buf, 16);
  }
  DBUG_PRINT("info", ("unpack: varsize=%u length=%u pkid=%u",
                      (uint)head.varsize, (uint)head.length, (uint)head.pkid));
  DBUG_VOID_RETURN;
}

inline void
NdbBlob::packBlobHead()
{
  packBlobHead(theHead, theHeadInlineBuf.data, theBlobVersion);
}

inline void
NdbBlob::unpackBlobHead()
{
  unpackBlobHead(theHead, theHeadInlineBuf.data, theBlobVersion);
}

int
NdbBlob::getTableKeyValue(NdbOperation* anOp)
{
  DBUG_ENTER("NdbBlob::getTableKeyValue");
  Uint32* data = (Uint32*)theKeyBuf.data;
  unsigned pos = 0;
  for (unsigned i = 0; i < theTable->m_columns.size(); i++) {
    NdbColumnImpl* c = theTable->m_columns[i];
    assert(c != NULL);
    if (c->m_pk) {
      unsigned len = c->m_attrSize * c->m_arraySize;
      if (anOp->getValue_impl(c, (char*)&data[pos]) == NULL) {
        setErrorCode(anOp);
        DBUG_RETURN(-1);
      }
      // odd bytes receive no data and must be zeroed
      while (len % 4 != 0) {
        char* p = (char*)&data[pos] + len++;
        *p = 0;
      }
      pos += len / 4;
    }
  }
  assert(pos == theKeyBuf.size / 4);
  DBUG_RETURN(0);
}

// in V2 operation can also be on blob part
int
NdbBlob::setTableKeyValue(NdbOperation* anOp)
{
  DBUG_ENTER("NdbBlob::setTableKeyValue");
  DBUG_DUMP("info", (uchar*) theKeyBuf.data, 4 * theTable->m_keyLenInWords);
  const bool isBlobPartOp = (anOp->m_currentTable == theBlobTable);
  const Uint32* data = (const Uint32*)theKeyBuf.data;
  const unsigned columns = theTable->m_columns.size();
  uint n = 0;
  const uint noOfKeys = theTable->m_noOfKeys;
  unsigned pos = 0;
  for (unsigned i = 0;  n < noOfKeys; i++) {
    assert(i < columns);
    const NdbColumnImpl* c = theTable->getColumn(i);
    assert(c != NULL);
    if (c->m_pk) {
      unsigned len = c->m_attrSize * c->m_arraySize;
      if (isBlobPartOp) {
        c = theBlobTable->getColumn(n);
        assert(c != NULL);
      }
      if (anOp->equal_impl(c, (const char*)&data[pos]) == -1) {
        setErrorCode(anOp);
        DBUG_RETURN(-1);
      }
      pos += (len + 3) / 4;
      n++;
    }
  }
  assert(pos == theKeyBuf.size / 4);
  DBUG_RETURN(0);
}

int
NdbBlob::setAccessKeyValue(NdbOperation* anOp)
{
  DBUG_ENTER("NdbBlob::setAccessKeyValue");
  DBUG_DUMP("info", (uchar*) theAccessKeyBuf.data,
            4 * theAccessTable->m_keyLenInWords);
  const Uint32* data = (const Uint32*)theAccessKeyBuf.data;
  const unsigned columns = theAccessTable->m_columns.size();
  unsigned pos = 0;
  for (unsigned i = 0; i < columns; i++) {
    NdbColumnImpl* c = theAccessTable->m_columns[i];
    assert(c != NULL);
    if (c->m_pk) {
      unsigned len = c->m_attrSize * c->m_arraySize;
      if (anOp->equal_impl(c, (const char*)&data[pos]) == -1) {
        setErrorCode(anOp);
        DBUG_RETURN(-1);
      }
      pos += (len + 3) / 4;
    }
  }
  assert(pos == theAccessKeyBuf.size / 4);
  DBUG_RETURN(0);
}

int
NdbBlob::setDistKeyValue(NdbOperation* anOp, Uint32 part)
{
  DBUG_ENTER("NdbBlob::setDistKeyValue");
  if (theStripeSize != 0) {
    Uint32 dist = getDistKey(part);
    DBUG_PRINT("info", ("dist=%u", dist));
    if (anOp->equal(theBtColumnNo[BtColumnDist], dist) == -1)
      DBUG_RETURN(-1);
  }
  DBUG_RETURN(0);
}

int
NdbBlob::setPartKeyValue(NdbOperation* anOp, Uint32 part)
{
  DBUG_ENTER("NdbBlob::setPartKeyValue");
  DBUG_PRINT("info", ("part=%u packkey=", part));
  DBUG_DUMP("info", (uchar*) thePackKeyBuf.data, thePackKeyBuf.size);
  // TODO use attr ids after compatibility with 4.1.7 not needed
  if (unlikely(theBlobVersion == NDB_BLOB_V1)) {
    // keep using names
    if (anOp->equal("PK", thePackKeyBuf.data) == -1 ||
        anOp->equal("DIST", getDistKey(part)) == -1 ||
        anOp->equal("PART", part) == -1) {
      setErrorCode(anOp);
      DBUG_RETURN(-1);
    }
  } else {
    if (setTableKeyValue(anOp) == -1 ||
        setDistKeyValue(anOp, part) == -1 ||
        anOp->equal(theBtColumnNo[BtColumnPart], part) == -1) {
      setErrorCode(anOp);
      DBUG_RETURN(-1);
    }
  }
  setPartPartitionId(anOp);
  DBUG_RETURN(0);
}

int
NdbBlob::setPartPkidValue(NdbOperation* anOp, Uint32 pkid)
{
  DBUG_ENTER("NdbBlob::setPartPkidValue");
  DBUG_PRINT("info", ("pkid=%u", pkid));
  if (unlikely(theBlobVersion == NDB_BLOB_V1))
    ;
  else {
    if (anOp->setValue(theBtColumnNo[BtColumnPkid], pkid) == -1) {
      setErrorCode(anOp);
      DBUG_RETURN(-1);
    }
  }
  DBUG_RETURN(0);
}

int
NdbBlob::getPartDataValue(NdbOperation* anOp, char* buf, Uint16* aLenLoc)
{
  DBUG_ENTER("NdbBlob::getPartDataValue");
  assert(aLenLoc != NULL);
  Uint32 bcNo = theBtColumnNo[BtColumnData];
  if (theFixedDataFlag) {
    if (anOp->getValue(bcNo, buf) == NULL) {
      setErrorCode(anOp);
      DBUG_RETURN(-1);
    }
    // length is full size and is not returned via NDB API
    *aLenLoc = thePartSize;
  } else {
    const NdbColumnImpl* bc = theBlobTable->getColumn(bcNo);
    assert(bc != NULL);
    if (anOp->getVarValue(bc, buf, aLenLoc) == NULL) {
      setErrorCode(anOp);
      DBUG_RETURN(-1);
    }
    // in V2 length is set when next execute returns
  }
  DBUG_RETURN(0);
}

int
NdbBlob::setPartDataValue(NdbOperation* anOp, const char* buf, const Uint16& aLen)
{
  DBUG_ENTER("NdbBlob::setPartDataValue");
  assert(aLen != 0);
  Uint32 bcNo = theBtColumnNo[BtColumnData];
  if (theFixedDataFlag) {
    if (anOp->setValue(bcNo, buf) == -1) {
      setErrorCode(anOp);
      DBUG_RETURN(-1);
    }
  } else {
    const NdbColumnImpl* bc = theBlobTable->getColumn(bcNo);
    assert(bc != NULL);
    if (anOp->setVarValue(bc, buf, aLen) == -1) {
      setErrorCode(anOp);
      DBUG_RETURN(-1);
    }
  }
  DBUG_RETURN(0);
}

int
NdbBlob::getHeadInlineValue(NdbOperation* anOp)
{
  DBUG_ENTER("NdbBlob::getHeadInlineValue");

  /* Get values using implementation of getValue to avoid NdbRecord
   * specific checks
   */
  theHeadInlineRecAttr = anOp->getValue_impl(theColumn, theHeadInlineBuf.data);
  if (theHeadInlineRecAttr == NULL) {
    setErrorCode(anOp);
    DBUG_RETURN(-1);
  }
  if (userDefinedPartitioning)
  {
    /* For UserDefined partitioned tables, we ask for the partition
     * id of the main table row to use for the parts
     * Not technically needed for main table access via PK, which must
     * have partition id set for access, but we do it anyway and check
     * it's as expected.
     */
    thePartitionIdRecAttr = 
      anOp->getValue_impl(&NdbColumnImpl::getImpl(*NdbDictionary::Column::FRAGMENT));
    
    if (thePartitionIdRecAttr == NULL) {
      setErrorCode(anOp);
      DBUG_RETURN(-1);
    }
  }
  /*
   * If we get no data from this op then the operation is aborted
   * one way or other.  Following hack in 5.0 makes sure we don't read
   * garbage.  The proper fix exists only in version >= 5.1.
   */
  // 5.0 theHead->length = 0;
  memset(&theHead, 0, sizeof(theHead));
  packBlobHead();
  DBUG_RETURN(0);
}

void
NdbBlob::getHeadFromRecAttr()
{
  DBUG_ENTER("NdbBlob::getHeadFromRecAttr");
  assert(theHeadInlineRecAttr != NULL);
  theNullFlag = theHeadInlineRecAttr->isNULL();
  assert(theEventBlobVersion >= 0 || theNullFlag != -1);
  if (theNullFlag == 0) {
    unpackBlobHead();
    theLength = theHead.length;
  } else {
    theLength = 0;
  }
  if (theEventBlobVersion == -1) {
    if (userDefinedPartitioning)
    {
      /* Use main table fragment id as partition id
       * for blob parts table
       */
      Uint32 id = thePartitionIdRecAttr->u_32_value();
      DBUG_PRINT("info", ("table partition id: %u", id));
      if (thePartitionId == noPartitionId()) {
        DBUG_PRINT("info", ("discovered here"));
        thePartitionId = id;
      } else {
        assert(thePartitionId == id);
      }
    }
    else
    {
      assert(thePartitionIdRecAttr == NULL);
    }
  }

  DBUG_PRINT("info", ("theNullFlag=%d theLength=%llu",
                      theNullFlag, theLength));
  DBUG_VOID_RETURN;
}

void
NdbBlob::prepareSetHeadInlineValue()
{
  theHead.length = theLength;
  if (unlikely(theBlobVersion == NDB_BLOB_V1)) {
    if (theLength < theInlineSize)
      memset(theInlineData + theLength, 0, size_t(theInlineSize - theLength));
  } else {
    // the 2 length bytes are not counted in length
    if (theLength < theInlineSize)
      theHead.varsize = (theHeadSize - 2) + Uint32(theLength);
    else
      theHead.varsize = (theHeadSize - 2) + theInlineSize;
    theHead.pkid = 0; // wl3717_todo not yet
  }
  packBlobHead();
  theHeadInlineUpdateFlag = false;
  assert(theNullFlag != -1);
}

int
NdbBlob::setHeadInlineValue(NdbOperation* anOp)
{
  DBUG_ENTER("NdbBlob::setHeadInlineValue");
  prepareSetHeadInlineValue();
  const char* aValue = theNullFlag ? 0 : theHeadInlineBuf.data;
  if (anOp->setValue(theColumn, aValue) == -1) {
    setErrorCode(anOp);
    DBUG_RETURN(-1);
  }
  DBUG_RETURN(0);
}

// getValue/setValue

int
NdbBlob::getValue(void* data, Uint32 bytes)
{
  DBUG_ENTER("NdbBlob::getValue");
  DBUG_PRINT("info", ("data=%p bytes=%u", data, bytes));
  if (! isReadOp() && ! isScanOp()) {
    setErrorCode(NdbBlobImpl::ErrCompat);
    DBUG_RETURN(-1);
  }
  if (theGetFlag || theState != Prepared) {
    setErrorCode(NdbBlobImpl::ErrState);
    DBUG_RETURN(-1);
  }
  if (data == NULL && bytes != 0) {
    setErrorCode(NdbBlobImpl::ErrUsage);
    DBUG_RETURN(-1);
  }
  theGetFlag = true;
  theGetBuf = static_cast<char*>(data);
  theGetSetBytes = bytes;
  DBUG_RETURN(0);
}

int
NdbBlob::setValue(const void* data, Uint32 bytes)
{
  DBUG_ENTER("NdbBlob::setValue");
  DBUG_PRINT("info", ("data=%p bytes=%u", data, bytes));
  if (isReadOnlyOp()) {
    setErrorCode(NdbBlobImpl::ErrCompat);
    DBUG_RETURN(-1);
  }
  if (theSetFlag || theState != Prepared) {
    setErrorCode(NdbBlobImpl::ErrState);
    DBUG_RETURN(-1);
  }
  if (data == NULL && bytes != 0) {
    setErrorCode(NdbBlobImpl::ErrUsage);
    DBUG_RETURN(-1);
  }
  theSetFlag = true;
  theSetBuf = static_cast<const char*>(data);
  theGetSetBytes = bytes;
  if (isInsertOp()) {
    // write inline part now
    if (theSetBuf != NULL) {
      Uint32 n = theGetSetBytes;
      if (n > theInlineSize)
        n = theInlineSize;
      assert(thePos == 0);
      if (writeDataPrivate(theSetBuf, n) == -1)
        DBUG_RETURN(-1);
    } else {
      theNullFlag = true;
      theLength = 0;
    }
    /*
     * In NdbRecAttr case, we set the value of the blob head here with
     * an extra setValue()
     * In NdbRecord case, this is done by adding a separate operation in 
     * preExecute() as we cannot modify the head-table NdbOperation.
     */
    if (!theNdbRecordFlag)
    {
      if (setHeadInlineValue(theNdbOp) == -1)
        DBUG_RETURN(-1);
    }
  }
  DBUG_RETURN(0);
}

// activation hook

int
NdbBlob::setActiveHook(ActiveHook activeHook, void* arg)
{
  DBUG_ENTER("NdbBlob::setActiveHook");
  DBUG_PRINT("info", ("hook=%p arg=%p", (void*)&activeHook, arg));
  if (theState != Prepared) {
    setErrorCode(NdbBlobImpl::ErrState);
    DBUG_RETURN(-1);
  }
  theActiveHook = activeHook;
  theActiveHookArg = arg;
  DBUG_RETURN(0);
}

// misc operations

int
NdbBlob::getDefined(int& isNull) // deprecated
{
  DBUG_ENTER("NdbBlob::getDefined");
  if (theState == Prepared && theSetFlag) {
    isNull = (theSetBuf == NULL);
    DBUG_RETURN(0);
  }
  isNull = theNullFlag;
  DBUG_RETURN(0);
}

int
NdbBlob::getNull(bool& isNull) // deprecated
{
  DBUG_ENTER("NdbBlob::getNull");
  if (theState == Prepared && theSetFlag) {
    isNull = (theSetBuf == NULL);
    DBUG_RETURN(0);
  }
  if (theNullFlag == -1) {
    setErrorCode(NdbBlobImpl::ErrState);
    DBUG_RETURN(-1);
  }
  isNull = theNullFlag;
  DBUG_RETURN(0);
}

int
NdbBlob::getNull(int& isNull)
{
  DBUG_ENTER("NdbBlob::getNull");
  if (theState == Prepared && theSetFlag) {
    isNull = (theSetBuf == NULL);
    DBUG_RETURN(0);
  }
  isNull = theNullFlag;
  if (isNull == -1 && theEventBlobVersion == -1) {
    setErrorCode(NdbBlobImpl::ErrState);
    DBUG_RETURN(-1);
  }
  DBUG_PRINT("info", ("isNull=%d", isNull));
  DBUG_RETURN(0);
}

int
NdbBlob::setNull()
{
  DBUG_ENTER("NdbBlob::setNull");
  if (isReadOnlyOp()) {
    setErrorCode(NdbBlobImpl::ErrCompat);
    DBUG_RETURN(-1);
  }
  if (theNullFlag == -1) {
    if (theState == Prepared) {
      DBUG_RETURN(setValue(0, 0));
    }
    setErrorCode(NdbBlobImpl::ErrState);
    DBUG_RETURN(-1);
  }
  if (theNullFlag)
    DBUG_RETURN(0);
  if (deleteParts(0, getPartCount()) == -1)
    DBUG_RETURN(-1);
  theNullFlag = true;
  theLength = 0;
  theHeadInlineUpdateFlag = true;
  DBUG_RETURN(0);
}

int
NdbBlob::getLength(Uint64& len)
{
  DBUG_ENTER("NdbBlob::getLength");
  if (theState == Prepared && theSetFlag) {
    len = theGetSetBytes;
    DBUG_RETURN(0);
  }
  if (theNullFlag == -1) {
    setErrorCode(NdbBlobImpl::ErrState);
    DBUG_RETURN(-1);
  }
  len = theLength;
  DBUG_RETURN(0);
}

int
NdbBlob::truncate(Uint64 length)
{
  DBUG_ENTER("NdbBlob::truncate");
  DBUG_PRINT("info", ("length old=%llu new=%llu", theLength, length));
  if (isReadOnlyOp()) {
    setErrorCode(NdbBlobImpl::ErrCompat);
    DBUG_RETURN(-1);
  }
  if (theNullFlag == -1) {
    setErrorCode(NdbBlobImpl::ErrState);
    DBUG_RETURN(-1);
  }
  if (theLength > length) {
    if (length > theInlineSize) {
      Uint32 part1 = getPartNumber(length - 1);
      Uint32 part2 = getPartNumber(theLength - 1);
      assert(part2 >= part1);
      if (part2 > part1 && deleteParts(part1 + 1, part2 - part1) == -1)
      DBUG_RETURN(-1);
      Uint32 off = getPartOffset(length);
      if (off != 0) {
        assert(off < thePartSize);
        /* Ensure all previous writes to this blob are flushed so
         * that we can read their updates
         */
        if (executePendingBlobWrites() == -1)
          DBUG_RETURN(-1);
        Uint16 len = 0;
        if (readPart(thePartBuf.data, part1, len) == -1)
          DBUG_RETURN(-1);
        if (executePendingBlobReads() == -1)
          DBUG_RETURN(-1);
        assert(len != 0);
        DBUG_PRINT("info", ("part %u length old=%u new=%u",
                            part1, (Uint32)len, off));
        if (theFixedDataFlag)
          memset(thePartBuf.data + off, theFillChar, thePartSize - off);
        if (updatePart(thePartBuf.data, part1, off) == -1)
          DBUG_RETURN(-1);
      }
    } else {
      if (deleteParts(0, getPartCount()) == -1)
        DBUG_RETURN(-1);
    }
    theLength = length;
    theHeadInlineUpdateFlag = true;
    if (thePos > length)
      thePos = length;
  }
  DBUG_RETURN(0);
}

int
NdbBlob::getPos(Uint64& pos)
{
  DBUG_ENTER("NdbBlob::getPos");
  if (theNullFlag == -1) {
    setErrorCode(NdbBlobImpl::ErrState);
    DBUG_RETURN(-1);
  }
  pos = thePos;
  DBUG_RETURN(0);
}

int
NdbBlob::setPos(Uint64 pos)
{
  DBUG_ENTER("NdbBlob::setPos");
  DBUG_PRINT("info", ("this=%p pos=%llu", this, pos));
  if (theNullFlag == -1) {
    setErrorCode(NdbBlobImpl::ErrState);
    DBUG_RETURN(-1);
  }
  if (pos > theLength) {
    setErrorCode(NdbBlobImpl::ErrSeek);
    DBUG_RETURN(-1);
  }
  thePos = pos;
  DBUG_RETURN(0);
}

// read/write

int
NdbBlob::readData(void* data, Uint32& bytes)
{
  DBUG_ENTER("NdbBlob::readData");
  if (unlikely(theState != Active)) {
    setErrorCode(NdbBlobImpl::ErrState);
    DBUG_RETURN(-1);
  }
  char* buf = static_cast<char*>(data);
  int ret = readDataPrivate(buf, bytes);
  DBUG_RETURN(ret);
}

int
NdbBlob::readDataPrivate(char* buf, Uint32& bytes)
{
  DBUG_ENTER("NdbBlob::readDataPrivate");
  DBUG_PRINT("info", ("bytes=%u thePos=%u theLength=%u",
                      bytes, (Uint32)thePos, (Uint32)theLength));
  assert(thePos <= theLength);
  Uint64 pos = thePos;
  if (bytes > theLength - pos)
    bytes = Uint32(theLength - pos);
  Uint32 len = bytes;
  if (len > 0) {
    // inline part
    if (pos < theInlineSize) {
      Uint32 n = theInlineSize - Uint32(pos);
      if (n > len)
        n = len;
      memcpy(buf, theInlineData + pos, n);
      pos += n;
      buf += n;
      len -= n;
    }
  }
  if (unlikely(len > 0 && thePartSize == 0)) {
    setErrorCode(NdbBlobImpl::ErrSeek);
    DBUG_RETURN(-1);
  }
  if (len > 0) {
    assert(pos >= theInlineSize);
    Uint32 off = (pos - theInlineSize) % thePartSize;
    // partial first block
    if (off != 0) {
      DBUG_PRINT("info", ("partial first block pos=%llu len=%u", pos, len));
      Uint32 part = getPartNumber(pos);
      Uint16 sz = 0;
      if (readPart(thePartBuf.data, part, sz) == -1)
        DBUG_RETURN(-1);
      // need result now
      if (executePendingBlobReads() == -1)
        DBUG_RETURN(-1);
      assert(sz >= off);
      Uint32 n = sz - off;
      if (n > len)
        n = len;
      memcpy(buf, thePartBuf.data + off, n);
      pos += n;
      buf += n;
      len -= n;
    }
  }
  if (len > 0) {
    assert((pos - theInlineSize) % thePartSize == 0);
    // complete blocks in the middle
    if (len >= thePartSize) {
      Uint32 part = getPartNumber(pos);
      Uint32 count = len / thePartSize;
      if (readParts(buf, part, count) == -1)
        DBUG_RETURN(-1);
      Uint32 n = thePartSize * count;
      pos += n;
      buf += n;
      len -= n;
    }
  }
  if (len > 0) {
    // partial last block
    DBUG_PRINT("info", ("partial last block pos=%llu len=%u", pos, len));
    assert((pos - theInlineSize) % thePartSize == 0 && len < thePartSize);
    Uint32 part = getPartNumber(pos);
    Uint16 sz = 0;
    if (readPart(thePartBuf.data, part, sz) == -1)
      DBUG_RETURN(-1);
    // need result now
    if (executePendingBlobReads() == -1)
      DBUG_RETURN(-1);
    assert(len <= sz);
    memcpy(buf, thePartBuf.data, len);
    Uint32 n = len;
    pos += n;
    buf += n;
    len -= n;
  }
  assert(len == 0);
  thePos = pos;
  assert(thePos <= theLength);
  DBUG_RETURN(0);
}

int
NdbBlob::writeData(const void* data, Uint32 bytes)
{
  DBUG_ENTER("NdbBlob::writeData");
  if (unlikely(isReadOnlyOp())) {
    setErrorCode(NdbBlobImpl::ErrCompat);
    DBUG_RETURN(-1);
  }
  if (unlikely(theState != Active)) {
    setErrorCode(NdbBlobImpl::ErrState);
    DBUG_RETURN(-1);
  }
  const char* buf = static_cast<const char*>(data);
  int ret = writeDataPrivate(buf, bytes);
  DBUG_RETURN(ret);
}

int
NdbBlob::writeDataPrivate(const char* buf, Uint32 bytes)
{
  DBUG_ENTER("NdbBlob::writeDataPrivate");
  DBUG_PRINT("info", ("pos=%llu bytes=%u", thePos, bytes));
  assert(thePos <= theLength);
  Uint64 pos = thePos;
  Uint32 len = bytes;
  // any write makes blob not NULL
  if (theNullFlag) {
    theNullFlag = false;
    theHeadInlineUpdateFlag = true;
  }
  if (len > 0) {
    // inline part
    if (pos < theInlineSize) {
      Uint32 n = theInlineSize - Uint32(pos);
      if (n > len)
        n = len;
      memcpy(theInlineData + pos, buf, n);
      theHeadInlineUpdateFlag = true;
      pos += n;
      buf += n;
      len -= n;
    }
  }
  if (unlikely(len > 0 && thePartSize == 0)) {
    setErrorCode(NdbBlobImpl::ErrSeek);
    DBUG_RETURN(-1);
  }
  if (len > 0) {
    assert(pos >= theInlineSize);
    Uint32 off = (pos - theInlineSize) % thePartSize;
    // partial first block
    if (off != 0) {
      DBUG_PRINT("info", ("partial first block pos=%llu len=%u", pos, len));
      // flush writes to guarantee correct read
      if (executePendingBlobWrites() == -1)
        DBUG_RETURN(-1);
      Uint32 part = getPartNumber(pos);
      Uint16 sz = 0;
      if (readPart(thePartBuf.data, part, sz) == -1)
        DBUG_RETURN(-1);
      // need result now
      if (executePendingBlobReads() == -1)
        DBUG_RETURN(-1);
      DBUG_PRINT("info", ("part len=%u", (Uint32)sz));
      assert(sz >= off);
      Uint32 n = thePartSize - off;
      if (n > len)
        n = len;
      Uint16 newsz = sz;
      if (pos + n > theLength) {
        // this is last part and we are extending it
        newsz = off + n;
      }
      memcpy(thePartBuf.data + off, buf, n);
      if (updatePart(thePartBuf.data, part, newsz) == -1)
        DBUG_RETURN(-1);
      pos += n;
      buf += n;
      len -= n;
    }
  }
  if (len > 0) {
    assert((pos - theInlineSize) % thePartSize == 0);
    // complete blocks in the middle
    if (len >= thePartSize) {
      Uint32 part = getPartNumber(pos);
      Uint32 count = len / thePartSize;
      for (unsigned i = 0; i < count; i++) {
        if (part + i < getPartCount()) {
          if (updateParts(buf, part + i, 1) == -1)
            DBUG_RETURN(-1);
        } else {
          if (insertParts(buf, part + i, 1) == -1)
            DBUG_RETURN(-1);
        }
        Uint32 n = thePartSize;
        pos += n;
        buf += n;
        len -= n;
      }
    }
  }
  if (len > 0) {
    // partial last block
    DBUG_PRINT("info", ("partial last block pos=%llu len=%u", pos, len));
    assert((pos - theInlineSize) % thePartSize == 0 && len < thePartSize);
    Uint32 part = getPartNumber(pos);
    if (theLength > pos + len) {
      // flush writes to guarantee correct read
      if (executePendingBlobWrites() == -1)
        DBUG_RETURN(-1);
      Uint16 sz = 0;
      if (readPart(thePartBuf.data, part, sz) == -1)
        DBUG_RETURN(-1);
      // need result now
      if (executePendingBlobReads() == -1)
        DBUG_RETURN(-1);
      memcpy(thePartBuf.data, buf, len);
      // no length change
      if (updatePart(thePartBuf.data, part, sz) == -1)
        DBUG_RETURN(-1);
    } else {
      memcpy(thePartBuf.data, buf, len);
      if (theFixedDataFlag) {
        memset(thePartBuf.data + len, theFillChar, thePartSize - len);
      }
      Uint16 sz = len;
      if (part < getPartCount()) {
        if (updatePart(thePartBuf.data, part, sz) == -1)
          DBUG_RETURN(-1);
      } else {
        if (insertPart(thePartBuf.data, part, sz) == -1)
          DBUG_RETURN(-1);
      }
    }
    Uint32 n = len;
    pos += n;
    buf += n;
    len -= n;
  }
  assert(len == 0);
  if (theLength < pos) {
    theLength = pos;
    theHeadInlineUpdateFlag = true;
  }
  thePos = pos;
  assert(thePos <= theLength);
  DBUG_RETURN(0);
}

/*
 * Operations on parts.
 *
 * - multi-part read/write operates only on full parts
 * - single-part read/write uses length
 * - single-part read requires caller to exec pending ops
 *
 * In V1 parts are striped.  In V2 they are either striped
 * or use table row partition.  The latter case applies both
 * to default and user-defined partitioning.
 */

int
NdbBlob::readParts(char* buf, Uint32 part, Uint32 count)
{
  DBUG_ENTER("NdbBlob::readParts");
  DBUG_PRINT("info", ("part=%u count=%u", part, count));
  if (theEventBlobVersion == -1) {
    if (readTableParts(buf, part, count) == -1)
      DBUG_RETURN(-1);
  } else {
    if (readEventParts(buf, part, count) == -1)
      DBUG_RETURN(-1);
  }
  DBUG_RETURN(0);
}

int
NdbBlob::readPart(char* buf, Uint32 part, Uint16& len)
{
  DBUG_ENTER("NdbBlob::readPart");
  DBUG_PRINT("info", ("part=%u", part));
  if (theEventBlobVersion == -1) {
    if (readTablePart(buf, part, len) == -1)
      DBUG_RETURN(-1);
  } else {
    if (readEventPart(buf, part, len) == -1)
      DBUG_RETURN(-1);
  }
  DBUG_PRINT("info", ("part=%u len=%u", part, (Uint32)len));
  DBUG_RETURN(0);
}

int
NdbBlob::readTableParts(char* buf, Uint32 part, Uint32 count)
{
  DBUG_ENTER("NdbBlob::readTableParts");
  Uint32 n = 0;
  while (n < count) {
    // length is not checked but a non-stack buffer is needed
    if (readTablePart(buf + n * thePartSize, part + n, thePartLen) == -1)
      DBUG_RETURN(-1);
    n++;
  }
  DBUG_RETURN(0);
}

int
NdbBlob::readTablePart(char* buf, Uint32 part, Uint16& len)
{
  DBUG_ENTER("NdbBlob::readTablePart");
  NdbOperation* tOp = theNdbCon->getNdbOperation(theBlobTable);
  if (tOp == NULL ||
      /*
       * This was committedRead() before.  However lock on main
       * table tuple does not fully protect blob parts since DBTUP
       * commits each tuple separately.
       */
      tOp->readTuple(NdbOperation::LM_SimpleRead) == -1 ||
      setPartKeyValue(tOp, part) == -1 ||
      getPartDataValue(tOp, buf, &len) == -1) {
    setErrorCode(tOp);
    DBUG_RETURN(-1);
  }

  tOp->m_abortOption = NdbOperation::AbortOnError;
  thePendingBlobOps |= (1 << NdbOperation::ReadRequest);
  theNdbCon->thePendingBlobOps |= (1 << NdbOperation::ReadRequest);
  DBUG_RETURN(0);
}

int
NdbBlob::readEventParts(char* buf, Uint32 part, Uint32 count)
{
  DBUG_ENTER("NdbBlob::readEventParts");
  // length not asked for - event code checks each part is full
  if (theEventOp->readBlobParts(buf, this, part, count, (Uint16*)0) == -1) {
    setErrorCode(theEventOp);
    DBUG_RETURN(-1);
  }
  DBUG_RETURN(0);
}

int
NdbBlob::readEventPart(char* buf, Uint32 part, Uint16& len)
{
  DBUG_ENTER("NdbBlob::readEventPart");
  if (theEventOp->readBlobParts(buf, this, part, 1, &len) == -1) {
    setErrorCode(theEventOp);
    DBUG_RETURN(-1);
  }
  DBUG_RETURN(0);
}

int
NdbBlob::insertParts(const char* buf, Uint32 part, Uint32 count)
{
  DBUG_ENTER("NdbBlob::insertParts");
  DBUG_PRINT("info", ("part=%u count=%u", part, count));
  Uint32 n = 0;
  while (n < count) {
    // use non-stack variable for safety
    thePartLen = thePartSize;
    if (insertPart(buf + n * thePartSize, part + n, thePartLen) == -1)
      DBUG_RETURN(-1);
    n++;
  }
  DBUG_RETURN(0);
}

int
NdbBlob::insertPart(const char* buf, Uint32 part, const Uint16& len)
{
  DBUG_ENTER("NdbBlob::insertPart");
  DBUG_PRINT("info", ("part=%u len=%u", part, (Uint32)len));
  NdbOperation* tOp = theNdbCon->getNdbOperation(theBlobTable);
  if (tOp == NULL ||
      tOp->insertTuple() == -1 ||
      setPartKeyValue(tOp, part) == -1 ||
      setPartPkidValue(tOp, theHead.pkid) == -1 ||
      setPartDataValue(tOp, buf, len) == -1) {
    setErrorCode(tOp);
    DBUG_RETURN(-1);
  }

  tOp->m_abortOption = NdbOperation::AbortOnError;
  thePendingBlobOps |= (1 << NdbOperation::InsertRequest);
  theNdbCon->thePendingBlobOps |= (1 << NdbOperation::InsertRequest);
  DBUG_RETURN(0);
}

int
NdbBlob::updateParts(const char* buf, Uint32 part, Uint32 count)
{
  DBUG_ENTER("NdbBlob::updateParts");
  DBUG_PRINT("info", ("part=%u count=%u", part, count));
  Uint32 n = 0;
  while (n < count) {
    // use non-stack variable for safety
    thePartLen = thePartSize;
    if (updatePart(buf + n * thePartSize, part + n, thePartLen) == -1)
      DBUG_RETURN(-1);
    n++;
  }
  DBUG_RETURN(0);
}

int
NdbBlob::updatePart(const char* buf, Uint32 part, const Uint16& len)
{
  DBUG_ENTER("NdbBlob::updatePart");
  DBUG_PRINT("info", ("part=%u len=%u", part, (Uint32)len));
  NdbOperation* tOp = theNdbCon->getNdbOperation(theBlobTable);
  if (tOp == NULL ||
      tOp->updateTuple() == -1 ||
      setPartKeyValue(tOp, part) == -1 ||
      setPartPkidValue(tOp, theHead.pkid) == -1 ||
      setPartDataValue(tOp, buf, len) == -1) {
    setErrorCode(tOp);
    DBUG_RETURN(-1);
  }

  tOp->m_abortOption = NdbOperation::AbortOnError;
  thePendingBlobOps |= (1 << NdbOperation::UpdateRequest);
  theNdbCon->thePendingBlobOps |= (1 << NdbOperation::UpdateRequest);
  DBUG_RETURN(0);
}

int
NdbBlob::deleteParts(Uint32 part, Uint32 count)
{
  DBUG_ENTER("NdbBlob::deleteParts");
  DBUG_PRINT("info", ("part=%u count=%u", part, count));
  Uint32 n = 0;
  while (n < count) {
    NdbOperation* tOp = theNdbCon->getNdbOperation(theBlobTable);
    if (tOp == NULL ||
        tOp->deleteTuple() == -1 ||
        setPartKeyValue(tOp, part + n) == -1) {
      setErrorCode(tOp);
      DBUG_RETURN(-1);
    }

    tOp->m_abortOption = NdbOperation::AbortOnError;
    n++;
    thePendingBlobOps |= (1 << NdbOperation::DeleteRequest);
    theNdbCon->thePendingBlobOps |= (1 << NdbOperation::DeleteRequest);
  }
  DBUG_RETURN(0);
}

/*
 * Number of blob parts not known.  Used to check for race condition
 * when writeTuple is used for insert.  Deletes all parts found.
 */
int
NdbBlob::deletePartsUnknown(Uint32 part)
{
  DBUG_ENTER("NdbBlob::deletePartsUnknown");
  DBUG_PRINT("info", ("part=%u count=all", part));
  if (thePartSize == 0) // tinyblob
    DBUG_RETURN(0);
  static const unsigned maxbat = 256;
  static const unsigned minbat = 1;
  unsigned bat = minbat;
  NdbOperation* tOpList[maxbat];
  Uint32 count = 0;
  while (true) {
    Uint32 n;
    n = 0;
    while (n < bat) {
      NdbOperation*& tOp = tOpList[n];  // ref
      tOp = theNdbCon->getNdbOperation(theBlobTable);
      if (tOp == NULL ||
          tOp->deleteTuple() == -1 ||
          setPartKeyValue(tOp, part + count + n) == -1) {
        setErrorCode(tOp);
        DBUG_RETURN(-1);
      }
      tOp->m_abortOption= NdbOperation::AO_IgnoreError;
      tOp->m_noErrorPropagation = true;
      n++;
    }
    DBUG_PRINT("info", ("bat=%u", bat));
    if (theNdbCon->executeNoBlobs(NdbTransaction::NoCommit) == -1)
      DBUG_RETURN(-1);
    n = 0;
    while (n < bat) {
      NdbOperation* tOp = tOpList[n];
      if (tOp->theError.code != 0) {
        if (tOp->theError.code != 626) {
          setErrorCode(tOp);
          DBUG_RETURN(-1);
        }
        // first non-existent part
        DBUG_PRINT("info", ("count=%u", count));
        DBUG_RETURN(0);
      }
      n++;
      count++;
    }
    bat *= 4;
    if (bat > maxbat)
      bat = maxbat;
  }
}

// pending ops

int
NdbBlob::executePendingBlobReads()
{
  DBUG_ENTER("NdbBlob::executePendingBlobReads");
  Uint8 flags = (1 << NdbOperation::ReadRequest);
  if (thePendingBlobOps & flags) {
    if (theNdbCon->executeNoBlobs(NdbTransaction::NoCommit) == -1)
      DBUG_RETURN(-1);
    thePendingBlobOps = 0;
    theNdbCon->thePendingBlobOps = 0;
  }
  DBUG_RETURN(0);
}

int
NdbBlob::executePendingBlobWrites()
{
  DBUG_ENTER("NdbBlob::executePendingBlobWrites");
  Uint8 flags = 0xFF & ~(1 << NdbOperation::ReadRequest);
  if (thePendingBlobOps & flags) {
    if (theNdbCon->executeNoBlobs(NdbTransaction::NoCommit) == -1)
      DBUG_RETURN(-1);
    thePendingBlobOps = 0;
    theNdbCon->thePendingBlobOps = 0;
  }
  DBUG_RETURN(0);
}

// callbacks

int
NdbBlob::invokeActiveHook()
{
  DBUG_ENTER("NdbBlob::invokeActiveHook");
  assert(theState == Active && theActiveHook != NULL);
  int ret = (*theActiveHook)(this, theActiveHookArg);
  if (ret != 0) {
    // no error is set on blob level
    DBUG_RETURN(-1);
  }
  DBUG_RETURN(0);
}

// blob handle maintenance

/*
 * Prepare blob handle linked to an operation.
 * This one for NdbRecAttr-based operation.
 *
 * For key operation fetches key data from signal data.
 */
int
NdbBlob::atPrepare(NdbTransaction* aCon, NdbOperation* anOp, const NdbColumnImpl* aColumn)
{
  DBUG_ENTER("NdbBlob::atPrepare");
  DBUG_PRINT("info", ("this=%p op=%p con=%p version=%d fixed data=%d",
                      this, theNdbOp, theNdbCon,
                      theBlobVersion, theFixedDataFlag));
  if (atPrepareCommon(aCon, anOp, aColumn) == -1)
    DBUG_RETURN(-1);

  /* For scans using the old RecAttr API, we internally use an
   * NdbRecord.
   * For PK and Index ops, we do not
   */
  theNdbRecordFlag= isScanOp();

  // handle different operation types
  bool supportedOp = false;
  if (isKeyOp()) {
    if (isTableOp()) {
      // get table key
      Uint32* data = (Uint32*)thePackKeyBuf.data;
      Uint32 size = theTable->m_keyLenInWords; // in-out
      if (theNdbOp->getKeyFromTCREQ(data, size) == -1) {
        setErrorCode(NdbBlobImpl::ErrUsage);
        DBUG_RETURN(-1);
      }
      thePackKeyBuf.size = 4 * size;
      thePackKeyBuf.zerorest();
      if (unpackKeyValue(theTable, theKeyBuf) == -1)
        DBUG_RETURN(-1);
    }
    if (isIndexOp()) {
      // get index key
      Uint32* data = (Uint32*)thePackKeyBuf.data;
      Uint32 size = theAccessTable->m_keyLenInWords; // in-out
      if (theNdbOp->getKeyFromTCREQ(data, size) == -1) {
        setErrorCode(NdbBlobImpl::ErrUsage);
        DBUG_RETURN(-1);
      }
      thePackKeyBuf.size = 4 * size;
      thePackKeyBuf.zerorest();
      if (unpackKeyValue(theAccessTable, theAccessKeyBuf) == -1)
        DBUG_RETURN(-1);
    }
    supportedOp = true;
  }
  if (isScanOp())
    supportedOp = true;

  if (! supportedOp) {
    setErrorCode(NdbBlobImpl::ErrUsage);
    DBUG_RETURN(-1);
  }
  DBUG_RETURN(0);
}

/*
 * Common prepare code for NdbRecAttr and NdbRecord operations.
 * Checks blob table. Allocates buffers.
 * For read operation adds read of head+inline.
 */
int
NdbBlob::atPrepareCommon(NdbTransaction* aCon, NdbOperation* anOp,
                         const NdbColumnImpl* aColumn)
{
  assert(theState == Idle);
  init();
  // ndb api stuff
  theNdb = anOp->theNdb;
  theNdbCon = aCon;     // for scan, this is the real transaction (m_transConnection)
  theNdbOp = anOp;
  theTable = anOp->m_currentTable;
  theAccessTable = anOp->m_accessTable;
  theColumn = aColumn;
  // prepare blob column and table
  if (prepareColumn() == -1)
    return -1;
  userDefinedPartitioning= (theTable->getFragmentType() == 
                            NdbDictionary::Object::UserDefined);
  /* UserDefined Partitioning
   * If user has set partitionId specifically, take it for
   * Blob head and part operations
   */
  if (userDefinedPartitioning && 
      theNdbOp->theDistrKeyIndicator_) {
    thePartitionId = theNdbOp->getPartitionId();
    DBUG_PRINT("info", ("op partition id: %u", thePartitionId));
  }
  // extra buffers
  theAccessKeyBuf.alloc(theAccessTable->m_keyLenInWords << 2);
  theHeadInlineCopyBuf.alloc(getHeadInlineSize());

  if (isKeyOp()) {
    if (isReadOp()) {
      // upgrade lock mode
<<<<<<< HEAD
      if (theNdbOp->theLockMode == NdbOperation::LM_CommittedRead)
      {
        assert(! theNdbOp->m_blob_lock_upgraded);
=======
      if ((theNdbOp->theLockMode == NdbOperation::LM_CommittedRead) ||
          (theNdbOp->theLockMode == NdbOperation::LM_SimpleRead))
>>>>>>> ecc83d36
        theNdbOp->setReadLockMode(NdbOperation::LM_Read);
        theNdbOp->m_blob_lock_upgraded = true;

        if (!isIndexOp())
        {
          assert(theNdbOp->theLockHandle == NULL);
          /* If the kernel supports it we'll ask for a lockhandle
           * to allow us to unlock the main table row when the
           * Blob handle is closed
           */
          if (likely(theNdb->getMinDbNodeVersion() >=
                     NDBD_UNLOCK_OP_SUPPORTED))
          {
            /* We've upgraded the lock from LM_Committed to LM_Read
             * Now modify the read operation to request an NdbLockHandle
             * so that we can unlock the main table op on close()
             */
            if (theNdbOp->m_attribute_record)
            {
              /* NdbRecord op, need to set-up NdbLockHandle */
              int rc = theNdbOp->prepareGetLockHandleNdbRecord();
              if (rc != 0)
              {
                setErrorCode(rc, true);
                return -1;
              }
            }
            else
            {
              /* NdbRecAttr op, request lock handle read */
              int rc = theNdbOp->getLockHandleImpl();
              if (rc != 0)
              {
                setErrorCode(rc, true);
                return -1;
              }
            }
          }
        }        
      }
      // add read of head+inline in this op
      if (getHeadInlineValue(theNdbOp) == -1)
        return -1;
    }
    if (isInsertOp()) {
      // becomes NULL unless set before execute
      theNullFlag = true;
      theLength = 0;
    }
    if (isWriteOp()) {
      // becomes NULL unless set before execute
      theNullFlag = true;
      theLength = 0;
      theHeadInlineUpdateFlag = true;
    }
  }
  if (isScanOp()) {
    /* Upgrade lock mode
     * Unfortunately, this is a bit messy, depending on which
     * type of underlying scan we have
     */
    NdbScanOperation *sop= reinterpret_cast<NdbScanOperation*> (theNdbOp);

    if (sop->m_scanUsingOldApi)
    {
      /* Old Api scans only have saved lockmode state at this pre-finalisation
       * point, so it's easy to change the mode
       */ 
<<<<<<< HEAD
      if (sop->m_savedLockModeOldApi == NdbOperation::LM_CommittedRead)
      {
        assert(! theNdbOp->m_blob_lock_upgraded);
=======
      if ((sop->m_savedLockModeOldApi == NdbOperation::LM_CommittedRead) ||
          (sop->m_savedLockModeOldApi == NdbOperation::LM_SimpleRead))
>>>>>>> ecc83d36
        sop->m_savedLockModeOldApi= NdbOperation::LM_Read;
        theNdbOp->m_blob_lock_upgraded = true;
      }
    }
    else
    {
      /* NdbRecord defined scans have had most signals built etc, so we need
       * to call the setReadLockMode method to do the right thing to change
       * the lockmode
       */
<<<<<<< HEAD
      if (sop->theLockMode == NdbOperation::LM_CommittedRead)
      {
        assert(! theNdbOp->m_blob_lock_upgraded);
=======
      if ((sop->theLockMode == NdbOperation::LM_CommittedRead) ||
          (sop->theLockMode == NdbOperation::LM_SimpleRead))
>>>>>>> ecc83d36
        sop->setReadLockMode(NdbOperation::LM_Read);
        theNdbOp->m_blob_lock_upgraded = true;
      }
    }

    // add read of head+inline in this op
    if (getHeadInlineValue(sop) == -1)
      return -1;
  }
  setState(Prepared);
  return 0;
}

/* Prepare blob handle for key operation, NdbRecord version. */
int
NdbBlob::atPrepareNdbRecord(NdbTransaction* aCon, NdbOperation* anOp,
                            const NdbColumnImpl* aColumn,
                            const NdbRecord *key_record, const char *key_row)
{
  int res;
  DBUG_ENTER("NdbBlob::atPrepareNdbRecord");
  DBUG_PRINT("info", ("this=%p op=%p con=%p", this, anOp, aCon));

  theNdbRecordFlag= true;
  if (atPrepareCommon(aCon, anOp, aColumn) == -1)
    DBUG_RETURN(-1);

  assert(isKeyOp());

  if (isTableOp())
  {
    res= copyKeyFromRow(key_record, key_row, thePackKeyBuf, theKeyBuf);

    if (theNdbOp->theLockHandle)
    {
      /* Record in the lock handle that we have another
       * open Blob which must be closed before the 
       * main table operation can be unlocked.
       */
      theNdbOp->theLockHandle->m_openBlobCount++;
    }
  }
  else if (isIndexOp())
    res= copyKeyFromRow(key_record, key_row, thePackKeyBuf, theAccessKeyBuf);
  if (res == -1)
    DBUG_RETURN(-1);

  DBUG_RETURN(0);
}

int
NdbBlob::atPrepareNdbRecordTakeover(NdbTransaction* aCon, NdbOperation* anOp,
                                    const NdbColumnImpl* aColumn,
                                    const char *keyinfo, Uint32 keyinfo_bytes)
{
  DBUG_ENTER("NdbBlob::atPrepareNdbRecordTakeover");
  DBUG_PRINT("info", ("this=%p op=%p con=%p", this, anOp, aCon));

  theNdbRecordFlag= true;
  if (atPrepareCommon(aCon, anOp, aColumn) == -1)
    DBUG_RETURN(-1);

  assert(isKeyOp());

  /* Get primary key. */
  if (keyinfo_bytes > thePackKeyBuf.maxsize)
  {
    assert(false);
    DBUG_RETURN(-1);
  }
  memcpy(thePackKeyBuf.data, keyinfo, keyinfo_bytes);
  thePackKeyBuf.size= keyinfo_bytes;
  thePackKeyBuf.zerorest();
  if (unpackKeyValue(theTable, theKeyBuf) == -1)
    DBUG_RETURN(-1);

  if (theNdbOp->theLockHandle)
  {
    /* Record in the lock handle that we have another
     * open Blob which must be closed before the 
     * main table operation can be unlocked.
     */
    theNdbOp->theLockHandle->m_openBlobCount++;
  }

  DBUG_RETURN(0);
}

/* Prepare blob handle for scan operation, NdbRecord version. */
int
NdbBlob::atPrepareNdbRecordScan(NdbTransaction* aCon, NdbOperation* anOp,
                                const NdbColumnImpl* aColumn)
{
  DBUG_ENTER("NdbBlob::atPrepareNdbRecordScan");
  DBUG_PRINT("info", ("this=%p op=%p con=%p", this, anOp, aCon));

  theNdbRecordFlag= true;
  if (atPrepareCommon(aCon, anOp, aColumn) == -1)
    DBUG_RETURN(-1);

  assert(isScanOp());

  DBUG_RETURN(0);
}

int
NdbBlob::atPrepare(NdbEventOperationImpl* anOp, NdbEventOperationImpl* aBlobOp, const NdbColumnImpl* aColumn, int version)
{
  DBUG_ENTER("NdbBlob::atPrepare [event]");
  assert(theState == Idle);
  init();
  assert(version == 0 || version == 1);
  theEventBlobVersion = version;
  // ndb api stuff
  theNdb = anOp->m_ndb;
  theEventOp = anOp;
  theBlobEventOp = aBlobOp;
  theTable = anOp->m_eventImpl->m_tableImpl;
  theAccessTable = theTable;
  theColumn = aColumn;
  // prepare blob column and table
  if (prepareColumn() == -1)
    DBUG_RETURN(-1);
  DBUG_PRINT("info", ("this=%p main op=%p blob op=%p version=%d fixed data=%d",
                       this, anOp, aBlobOp,
                       theBlobVersion, theFixedDataFlag));
  // tinyblob sanity
  assert((theBlobEventOp == NULL) == (theBlobTable == NULL));
  // extra buffers
  theBlobEventDataBuf.alloc(theVarsizeBytes + thePartSize);
  // prepare receive of head+inline
  theHeadInlineRecAttr = theEventOp->getValue(aColumn, theHeadInlineBuf.data, version);
  if (theHeadInlineRecAttr == NULL) {
    setErrorCode(theEventOp);
    DBUG_RETURN(-1);
  }
  // prepare receive of blob part
  if (theBlobEventOp != NULL) {
    const NdbColumnImpl* bc;
    char* buf;
    // one must subscribe to all primary keys
    if (unlikely(theBlobVersion == NDB_BLOB_V1)) {
      bc = theBlobTable->getColumn(theBtColumnNo[BtColumnPk]);
      buf = thePackKeyBuf.data;
      theBlobEventPkRecAttr = theBlobEventOp->getValue(bc, buf, version);
      //
      assert(theStripeSize != 0);
      bc = theBlobTable->getColumn(theBtColumnNo[BtColumnDist]);
      buf = (char*)&theBlobEventDistValue;
      theBlobEventDistRecAttr = theBlobEventOp->getValue(bc, buf, version);
      //
      bc = theBlobTable->getColumn(theBtColumnNo[BtColumnPart]);
      buf = (char*)&theBlobEventPartValue;
      theBlobEventPartRecAttr = theBlobEventOp->getValue(bc, buf, version);
      //
      bc = theBlobTable->getColumn(theBtColumnNo[BtColumnData]);
      buf = theBlobEventDataBuf.data;
      theBlobEventDataRecAttr = theBlobEventOp->getValue(bc, buf, version);
      if (unlikely(
            theBlobEventPkRecAttr == NULL ||
            theBlobEventDistRecAttr == NULL ||
            theBlobEventPartRecAttr == NULL ||
            theBlobEventDataRecAttr == NULL
         )) {
        setErrorCode(theBlobEventOp);
        DBUG_RETURN(-1);
      }
    } else {
      const uint columns = theTable->m_columns.size();
      const uint noOfKeys = theTable->m_noOfKeys;
      uint n = 0;
      uint i;
      for (i = 0; n < noOfKeys; i++) {
        assert(i < columns);
        const NdbColumnImpl* c = theTable->m_columns[i];
        assert(c != NULL);
        if (c->m_pk) {
          bc = theBlobTable->m_columns[n];
          assert(bc != NULL && bc->m_pk);
          NdbRecAttr* ra;
          ra = theBlobEventOp->getValue(bc, (char*)0, version);
          if (unlikely(ra == NULL)) {
            setErrorCode(theBlobEventOp);
            DBUG_RETURN(-1);
          }
          n++;
        }
      }
      if (theStripeSize != 0) {
        bc = theBlobTable->getColumn(theBtColumnNo[BtColumnDist]);
        buf = (char*)&theBlobEventDistValue;
        theBlobEventDistRecAttr = theBlobEventOp->getValue(bc, buf, version);
      }
      //
      bc = theBlobTable->getColumn(theBtColumnNo[BtColumnPart]);
      buf = (char*)&theBlobEventPartValue;
      theBlobEventPartRecAttr = theBlobEventOp->getValue(bc, buf, version);
      //
      bc = theBlobTable->getColumn(theBtColumnNo[BtColumnPkid]);
      buf = (char*)&theBlobEventPkidValue;
      theBlobEventPkidRecAttr = theBlobEventOp->getValue(bc, buf, version);
      //
      bc = theBlobTable->getColumn(theBtColumnNo[BtColumnData]);
      buf = theBlobEventDataBuf.data;
      theBlobEventDataRecAttr = theBlobEventOp->getValue(bc, buf, version);
      if (unlikely(
            (theStripeSize != 0 && theBlobEventDistRecAttr == NULL) ||
            theBlobEventPartRecAttr == NULL ||
            theBlobEventPkidRecAttr == NULL ||
            theBlobEventDataRecAttr == NULL
         )) {
        setErrorCode(theBlobEventOp);
        DBUG_RETURN(-1);
      }
    }
  }
  setState(Prepared);
  DBUG_RETURN(0);
}

int
NdbBlob::prepareColumn()
{
  DBUG_ENTER("prepareColumn");
  NdbDictionary::Column::Type partType = NdbDictionary::Column::Undefined;
  //
  theBlobVersion = theColumn->getBlobVersion();
  theInlineSize = theColumn->getInlineSize();
  thePartSize = theColumn->getPartSize();
  theStripeSize = theColumn->getStripeSize();
  //
  if (unlikely(theBlobVersion == NDB_BLOB_V1)) {
    theFixedDataFlag = true;
    theHeadSize = (NDB_BLOB_V1_HEAD_SIZE << 2);
    theVarsizeBytes = 0;
    switch (theColumn->getType()) {
    case NdbDictionary::Column::Blob:
      partType = NdbDictionary::Column::Binary;
      theFillChar = 0x0;
      break;
    case NdbDictionary::Column::Text:
      partType = NdbDictionary::Column::Char;
      theFillChar = 0x20;
      break;
    default:
      setErrorCode(NdbBlobImpl::ErrUsage);
      DBUG_RETURN(-1);
    }
    // in V1 stripe size is != 0 (except tinyblob)
    assert(!(thePartSize != 0 && theStripeSize == 0));
    theBtColumnNo[BtColumnPk] = 0;
    theBtColumnNo[BtColumnDist] = 1;
    theBtColumnNo[BtColumnPart] = 2;
    theBtColumnNo[BtColumnData] = 3;
  } else if (theBlobVersion == NDB_BLOB_V2) {
    const Uint32 storageType = (Uint32)theColumn->getStorageType();
    theFixedDataFlag = (storageType != NDB_STORAGETYPE_MEMORY);
    theHeadSize = (NDB_BLOB_V2_HEAD_SIZE << 2);
    theVarsizeBytes = 2;
    switch (theColumn->getType()) {
    case NdbDictionary::Column::Blob:
      if (theFixedDataFlag) {
        partType = NdbDictionary::Column::Binary;
        theFillChar = 0x0;
      } else
        partType = NdbDictionary::Column::Longvarbinary;
      break;
    case NdbDictionary::Column::Text:
      if (theFixedDataFlag) {
        partType = NdbDictionary::Column::Char;
        theFillChar = 0x20;
      } else
        partType = NdbDictionary::Column::Longvarchar;
      break;
    default:
      setErrorCode(NdbBlobImpl::ErrUsage);
      DBUG_RETURN(-1);
    }
    uint off = theTable->m_noOfKeys;
    if (theStripeSize != 0) {
      theBtColumnNo[BtColumnDist] = off;
      off += 1;
    }
    theBtColumnNo[BtColumnPart] = off + 0;
    theBtColumnNo[BtColumnPkid] = off + 1;
    theBtColumnNo[BtColumnData] = off + 2;
  } else {
      setErrorCode(NdbBlobImpl::ErrUsage);
      DBUG_RETURN(-1);
  }
  // sanity check
  assert(theColumn->m_attrSize * theColumn->m_arraySize == getHeadInlineSize());
  if (thePartSize > 0) {
    const NdbTableImpl* bt = NULL;
    const NdbColumnImpl* bc = NULL;
    if ((bt = theColumn->m_blobTable) == NULL ||
        (bc = bt->getColumn(theBtColumnNo[BtColumnData])) == NULL ||
        bc->getType() != partType ||
        bc->getLength() != (int)thePartSize) {
      setErrorCode(NdbBlobImpl::ErrTable);
      DBUG_RETURN(-1);
    }
    // blob table
    theBlobTable = &NdbTableImpl::getImpl(*bt);
  }
  // these buffers are always used
  theKeyBuf.alloc(theTable->m_keyLenInWords << 2);
  thePackKeyBuf.alloc(max(theTable->m_keyLenInWords, theAccessTable->m_keyLenInWords) << 2);
  theHeadInlineBuf.alloc(getHeadInlineSize());
  theInlineData = theHeadInlineBuf.data + theHeadSize;
  // no length bytes
  thePartBuf.alloc(thePartSize);
  DBUG_RETURN(0);
}

/*
 * Before execute of prepared operation.  
 * 
 * This method adds any extra operations required to perform the
 * requested Blob operations.
 * This can include : 
 *   Extra read operations added before the 'main table' operation
 *     Read Blob head + inline bytes
 *     Read original table key via access index
 *   Extra operations added after the 'main table' operation
 *     Update Blob head + inline bytes
 *     Insert Blob parts
 * 
 * Generally, operations are performed in preExecute() if possible,
 * and postExecute if not.
 *
 * If this method sets the batch parameter to true, then 
 *  - any remaining Blobs in the current user defined operation
 *    will have their preExecute() method called.
 *  - all operations up to the last one added will be executed with
 *    NoCommit BEFORE the next user-defined operation is executed.
 *  - NdbBlob::postExecute() will be called for all Blobs in the
 *    executed batch.
 *  - Processing will continue with the next user-defined operation
 *    (if any)
 * This control flow can be seen in NdbTransaction::execute().
 */
int
NdbBlob::preExecute(NdbTransaction::ExecType anExecType, 
                    bool& batch)
{
  DBUG_ENTER("NdbBlob::preExecute");
  DBUG_PRINT("info", ("this=%p op=%p con=%p", this, theNdbOp, theNdbCon));
  DBUG_PRINT("info", ("optype=%d theGetSetBytes=%d theSetFlag=%d", 
                      theNdbOp->theOperationType,
                      theGetSetBytes,
                      theSetFlag));
  if (theState == Invalid)
    DBUG_RETURN(-1);
  assert(theState == Prepared);
  // handle different operation types
  assert(isKeyOp());

  /* Check that a non-nullable blob handle has had a value set 
   * before proceeding 
   */
  if (!theColumn->m_nullable && 
      (isInsertOp() || isWriteOp()) &&
      !theSetFlag)
  {
    /* Illegal null attribute */
    setErrorCode(839);
    DBUG_RETURN(-1);
  }

  if (isReadOp()) {
    if (theGetFlag && theGetSetBytes > theInlineSize) {
      /* Need blob head before proceeding
       * Not safe to do a speculative read of parts, as we do not
       * yet hold a lock on the blob head+inline
       */
      batch = true;
    }
  }
  if (isInsertOp() && theSetFlag) {
    /* If the main operation uses AbortOnError then
     * we can add operations to insert parts and update
     * the Blob head+inline here.
     * If the main operation uses IgnoreError then
     * we have to wait until we are sure that the main
     * insert succeeded before performing any other
     * operations (Otherwise we may perform duplicate insert,
     * and the transaction can fail on the AbortOnError 
     * part operations or corrupt the head with the 
     * post-update operation)
     */
    bool performExtraInsertOpsInPreExec= 
      (theNdbOp->m_abortOption != NdbOperation::AO_IgnoreError);

    if (performExtraInsertOpsInPreExec)
    {
      DBUG_PRINT("info", 
                 ("Insert abortError - extra ops added in preExecute"));
      /* Add operations to insert parts and update the
       * Blob head+inline in the main tables
       */
      if (theGetSetBytes > theInlineSize) {
        // add ops to write rest of a setValue
        assert(theSetBuf != NULL);
        const char* buf = theSetBuf + theInlineSize;
        Uint32 bytes = theGetSetBytes - theInlineSize;
        assert(thePos == theInlineSize);
        if (writeDataPrivate(buf, bytes) == -1)
          DBUG_RETURN(-1);
      }
      
      if (theHeadInlineUpdateFlag)
      {
        NdbOperation* tOp = theNdbCon->getNdbOperation(theTable);
        if (tOp == NULL ||
            tOp->updateTuple() == -1 ||
            setTableKeyValue(tOp) == -1 ||
            setHeadInlineValue(tOp) == -1) {
          setErrorCode(NdbBlobImpl::ErrAbort);
          DBUG_RETURN(-1);
        }
        setHeadPartitionId(tOp);

        DBUG_PRINT("info", ("Insert : added op to update head+inline in preExecute"));
      }
    }
    else
    {
      DBUG_PRINT("info", 
                 ("Insert ignoreError - waiting for Blob head insert"));
      /* Require that this insert op is completed 
       * before beginning more user ops - avoid interleave
       * with delete etc.
       */
      batch= true;
    }
  }

  if (isTableOp()) {
    if (isUpdateOp() || isWriteOp() || isDeleteOp()) {
      // add operation before main table op to read head+inline
      NdbOperation* tOp = theNdbCon->getNdbOperation(theTable, theNdbOp);
      /*
       * If main op is from take over scan lock, the added read is done
       * as committed read:
       *
       * In normal transactional case, the row is locked by us and
       * committed read returns same as normal read.
       *
       * In current TRUNCATE TABLE, the deleting trans is committed in
       * batches and then restarted with new trans id.  A normal read
       * would hang on the scan delete lock and then fail.
       */
      NdbOperation::LockMode lockMode =
        ! isTakeOverOp() ?
          NdbOperation::LM_Read : NdbOperation::LM_CommittedRead;
      if (tOp == NULL ||
          tOp->readTuple(lockMode) == -1 ||
          setTableKeyValue(tOp) == -1 ||
          getHeadInlineValue(tOp) == -1) {
        setErrorCode(tOp);
        DBUG_RETURN(-1);
      }
      setHeadPartitionId(tOp);

      if (isWriteOp()) {
        /* There may be no data currently, so ignore tuple not found etc. */
        tOp->m_abortOption = NdbOperation::AO_IgnoreError;
        tOp->m_noErrorPropagation = true;
      }
      theHeadInlineReadOp = tOp;
      // TODO : Could reuse this op for fetching other blob heads in 
      //        the request?
      //        Add their getHeadInlineValue() calls to this, rather
      //        than having separate ops?  (Similar to Index read below)
      // execute immediately
      // TODO : Why can't we continue with pre-execute of other user ops?
      //        Rationales that occur:
      //          - We're trying to keep user's op order consistent - 
      //            1 op completes before another starts.  
      //            - They probably shouldn't rely on this
      //            - Maybe it makes failure more atomic w.r.t. separate
      //              operations on Blobs
      //          - Or perhaps error handling is easier?
      batch = true;
      DBUG_PRINT("info", ("added op before to read head+inline"));
    }
  }
  if (isIndexOp()) {
    // add op before this one to read table key
    NdbBlob* tFirstBlob = theNdbOp->theBlobList;
    if (this == tFirstBlob) {
      // first blob does it for all
      if (g_ndb_blob_ok_to_read_index_table) {
        /* Cannot work for userDefinedPartitioning + write() op as
         * we need to read the 'main' partition Id
         * Maybe this branch should be removed?
         */
        assert(!userDefinedPartitioning);
        Uint32 pkAttrId = theAccessTable->getNoOfColumns() - 1;
        NdbOperation* tOp = theNdbCon->getNdbOperation(theAccessTable, theNdbOp);
        if (tOp == NULL ||
            tOp->readTuple() == -1 ||
            setAccessKeyValue(tOp) == -1 ||
            tOp->getValue(pkAttrId, thePackKeyBuf.data) == NULL) {
          setErrorCode(tOp);
          DBUG_RETURN(-1);
        }
      } else {
        NdbIndexOperation* tOp = theNdbCon->getNdbIndexOperation(theAccessTable->m_index, theTable, theNdbOp);
        if (tOp == NULL ||
            tOp->readTuple() == -1 ||
            setAccessKeyValue(tOp) == -1 ||
            getTableKeyValue(tOp) == -1) {
          setErrorCode(tOp);
          DBUG_RETURN(-1);
        }
        if (userDefinedPartitioning && isWriteOp())
        {
          /* Index Write op does not perform head read before deleting parts
           * as it cannot safely IgnoreErrors.
           * To get partitioning right we read partition id for main row
           * here.
           */
          thePartitionIdRecAttr = tOp->getValue_impl(&NdbColumnImpl::getImpl(*NdbDictionary::Column::FRAGMENT));
          
          if (thePartitionIdRecAttr == NULL) {
            setErrorCode(tOp);
            DBUG_RETURN(-1);
          }
        } 
      }
      DBUG_PRINT("info", ("Index op : added op before to read table key"));
    }
    if (isUpdateOp() || isDeleteOp()) {
      // add op before this one to read head+inline via index
      NdbIndexOperation* tOp = theNdbCon->getNdbIndexOperation(theAccessTable->m_index, theTable, theNdbOp);
      if (tOp == NULL ||
          tOp->readTuple() == -1 ||
          setAccessKeyValue(tOp) == -1 ||
          getHeadInlineValue(tOp) == -1) {
        setErrorCode(tOp);
        DBUG_RETURN(-1);
      }
      theHeadInlineReadOp = tOp;
      // execute immediately
      // TODO : Why execute immediately?  We could continue with other blobs
      // etc. here
      batch = true;
      DBUG_PRINT("info", ("added index op before to read head+inline"));
    }
    if (isWriteOp()) {
      // XXX until IgnoreError fixed for index op
      batch = true;
    }
  }
  if (isWriteOp()) {
    if (theSetFlag) {
      // write head+inline now
      theNullFlag = true;
      theLength = 0;
      /* Copy data into the headinline buffer */
      if (theSetBuf != NULL) {
        Uint32 n = theGetSetBytes;
        if (n > theInlineSize)
          n = theInlineSize;
        assert(thePos == 0);
        if (writeDataPrivate(theSetBuf, n) == -1)
          DBUG_RETURN(-1);
      }
      /*
       * We set the value of the blob head and inline data here if possible.
       * Note that the length is being set to max theInlineSize.  This will
       * be written with the correct length later if necessary.
       */
      if (!theNdbRecordFlag)
      {
        if (setHeadInlineValue(theNdbOp) == -1)
          DBUG_RETURN(-1);
      }
      else
      {
        /* For table based NdbRecord writes we can set the head+inline 
         * bytes here.  For index based writes, we need to wait until 
         * after the execute for the table key data to be available.
         * TODO : Is it worth doing this at all?
         */
        if (isTableOp())
        {
          /* NdbRecord - add an update operation after the main op */
          NdbOperation* tOp = 
            theNdbCon->getNdbOperation(theTable);
          if (tOp == NULL ||
              tOp->updateTuple() == -1 ||
              setTableKeyValue(tOp) == -1 ||
              setHeadInlineValue(tOp) == -1) {
            setErrorCode(NdbBlobImpl::ErrAbort);
            DBUG_RETURN(-1);
          }
          setHeadPartitionId(tOp);

          DBUG_PRINT("info", ("NdbRecord table write : added op to update head+inline"));
        }
      }
      /* Save the contents of the head inline buf for postExecute
       * It may get overwritten by the read operation injected
       * above
       */
      theHeadInlineCopyBuf.copyfrom(theHeadInlineBuf);
    }
  }
  if (theActiveHook != NULL) {
    // need blob head for callback
    batch = true;
  }
  DBUG_PRINT("info", ("batch=%u", batch));
  DBUG_RETURN(0);
}

/*
 * After execute, for each Blob in an operation.  If already Active, 
 * this routine has been done previously and is not rerun.  
 * Operations which requested a no-commit batch can add new operations 
 * after this one.  They are added before any remaining prepared user 
 * operations (See NdbTransaction::execute())
 *
 * This method has the following duties : 
 *  - Operation specific duties : 
 *    - Index based ops : Store main table key retrieved in preExecute
 *    - Read ops : Store read head+inline and read parts (inline execute)
 *    - Update ops : Store read head+inline and update parts (inline execute)
 *    - Table based write : Either store read head+inline and delete then 
 *                          insert parts and head+inline (inline execute) OR
 *                          Perform deletePartsUnknown() to avoid lockless
 *                          race with another transaction, then update head
 *                          and insert parts (inline execute)
 *    - Index based write : Always perform deletePartsUnknown based on 
 *                          fetched main table key then update head+inline
 *                          and insert parts (inline execute)
 *                          Rationale: Couldn't read head+inline safely as
 *                          Index ops don't support IgnoreError so could
 *                          cause Txn fail for write()?
 *    - Delete op : Store read head+inline info and use to delete parts
 *                  (inline execute)
 *  - Change Blob handle state to Active
 *  - Execute user's activeHook function if set
 *  - Add an operation to update the Blob's head+inline bytes if
 *    necesary 
 */
int
NdbBlob::postExecute(NdbTransaction::ExecType anExecType)
{
  DBUG_ENTER("NdbBlob::postExecute");
  DBUG_PRINT("info", ("this=%p op=%p con=%p anExecType=%u", this, theNdbOp, theNdbCon, anExecType));
  if (theState == Closed)
    DBUG_RETURN(0); // Nothing to do here 
  if (theState == Invalid)
    DBUG_RETURN(-1);
  if (theState == Active) {
    setState(anExecType == NdbTransaction::NoCommit ? Active : Closed);
    DBUG_PRINT("info", ("skip active"));
    DBUG_RETURN(0);
  }
  assert(theState == Prepared);
  setState(anExecType == NdbTransaction::NoCommit ? Active : Closed);
  assert(isKeyOp());
  if (isIndexOp()) {
    NdbBlob* tFirstBlob = theNdbOp->theBlobList;
    if (this == tFirstBlob) {
      packKeyValue(theTable, theKeyBuf);
    } else {
      // copy key from first blob
      theKeyBuf.copyfrom(tFirstBlob->theKeyBuf);
      thePackKeyBuf.copyfrom(tFirstBlob->thePackKeyBuf);
      thePackKeyBuf.zerorest();
    }
  }
  if (isReadOp()) {
    /*
      We injected a read of blob head into the operation, and need to
      set theLength and theNullFlag from it.
    */
    getHeadFromRecAttr();

    if (setPos(0) == -1)
      DBUG_RETURN(-1);
    if (theGetFlag) {
      assert(theGetSetBytes == 0 || theGetBuf != 0);
      assert(theGetSetBytes <= theInlineSize ||
	     anExecType == NdbTransaction::NoCommit);
      Uint32 bytes = theGetSetBytes;
      if (readDataPrivate(theGetBuf, bytes) == -1)
        DBUG_RETURN(-1);
    }
  }
  if (isInsertOp() && theSetFlag) {
    /* For Inserts where the main table operation is IgnoreError, 
     * we perform extra operations on the head and inline parts
     * now
     */
    bool performDelayedInsertOpsInPostExec= 
      (theNdbOp->m_abortOption == NdbOperation::AO_IgnoreError);

    if (performDelayedInsertOpsInPostExec)
    {
      DBUG_PRINT("info", ("Insert IgnoreError adding extra ops"));
      /* Check the main table op for an error (don't proceed if 
       * it failed) 
       */
      if (theNdbOp->theError.code == 0)
      {
        /* Add operations to insert parts and update the
         * Blob head+inline in the main table
         */
        if (theGetSetBytes > theInlineSize) {
          // add ops to write rest of a setValue
          assert(theSetBuf != NULL);
          const char* buf = theSetBuf + theInlineSize;
          Uint32 bytes = theGetSetBytes - theInlineSize;
          assert(thePos == theInlineSize);
          if (writeDataPrivate(buf, bytes) == -1)
            DBUG_RETURN(-1);
        }
        
        if (theHeadInlineUpdateFlag)
        {
          NdbOperation* tOp = theNdbCon->getNdbOperation(theTable);
          if (tOp == NULL ||
              tOp->updateTuple() == -1 ||
              setTableKeyValue(tOp) == -1 ||
              setHeadInlineValue(tOp) == -1) {
            setErrorCode(NdbBlobImpl::ErrAbort);
            DBUG_RETURN(-1);
          }
          setHeadPartitionId(tOp);

          DBUG_PRINT("info", ("Insert : added op to update head+inline"));
        }
      }
      // NOTE : Could map IgnoreError insert error onto Blob here
    }
  }

  if (isUpdateOp()) {
    assert(anExecType == NdbTransaction::NoCommit);
    getHeadFromRecAttr();
    if (theSetFlag) {
      // setValue overwrites everything
      if (theSetBuf != NULL) {
        if (truncate(0) == -1)
          DBUG_RETURN(-1);
        assert(thePos == 0);
        if (writeDataPrivate(theSetBuf, theGetSetBytes) == -1)
          DBUG_RETURN(-1);
      } else {
        if (setNull() == -1)
          DBUG_RETURN(-1);
      }
    }
  }
  if (isWriteOp() && isTableOp()) {
    assert(anExecType == NdbTransaction::NoCommit);
    if (theHeadInlineReadOp->theError.code == 0) {
      int tNullFlag = theNullFlag;
      Uint64 tLength = theLength;
      Uint64 tPos = thePos;
      getHeadFromRecAttr();
      DBUG_PRINT("info", ("tuple found"));
      if (truncate(0) == -1)
        DBUG_RETURN(-1);
      // restore previous head+inline
      theHeadInlineBuf.copyfrom(theHeadInlineCopyBuf);
      theNullFlag = tNullFlag;
      theLength = tLength;
      thePos = tPos;
    } else {
      if (theHeadInlineReadOp->theError.code != 626) {
        setErrorCode(theHeadInlineReadOp);
        DBUG_RETURN(-1);
      }
      DBUG_PRINT("info", ("tuple not found"));
      /*
       * Read found no tuple but it is possible that a tuple was
       * created after the read by another transaction.  Delete all
       * blob parts which may exist.
       */
      if (deletePartsUnknown(0) == -1)
        DBUG_RETURN(-1);
    }
    if (theSetFlag && theGetSetBytes > theInlineSize) {
      assert(theSetBuf != NULL);
      const char* buf = theSetBuf + theInlineSize;
      Uint32 bytes = theGetSetBytes - theInlineSize;
      assert(thePos == theInlineSize);
      if (writeDataPrivate(buf, bytes) == -1)
          DBUG_RETURN(-1);
    }
  }
  if (isWriteOp() && isIndexOp()) {
    // XXX until IgnoreError fixed for index op
    if (userDefinedPartitioning)
    {
      /* For Index Write with UserDefined partitioning, we get the
       * partition id from the main table key read created in 
       * preExecute().
       * Extra complexity as only the first Blob does the read, other
       * Blobs grab result from first.
       */
      if (thePartitionIdRecAttr != NULL)
      {
        assert( this == theNdbOp->theBlobList );
        Uint32 id= thePartitionIdRecAttr->u_32_value();
        assert( id != noPartitionId() );
        DBUG_PRINT("info", ("Index write, setting partition id to %d", id));
        thePartitionId= id;
      }
      else
      {
        /* First Blob (not us) in this op got the partition Id */
        assert( theNdbOp->theBlobList );
        assert( this != theNdbOp->theBlobList );

        thePartitionId= theNdbOp->theBlobList->thePartitionId;

        assert(thePartitionId != noPartitionId());
      }
    }
    if (deletePartsUnknown(0) == -1)
      DBUG_RETURN(-1);
    if (theSetFlag && theGetSetBytes > theInlineSize) {
      assert(theSetBuf != NULL);
      const char* buf = theSetBuf + theInlineSize;
      Uint32 bytes = theGetSetBytes - theInlineSize;
      assert(thePos == theInlineSize);
      if (writeDataPrivate(buf, bytes) == -1)
          DBUG_RETURN(-1);
    }
  }
  if (isDeleteOp()) {
    assert(anExecType == NdbTransaction::NoCommit);
    getHeadFromRecAttr();
    if (deleteParts(0, getPartCount()) == -1)
      DBUG_RETURN(-1);
  }
  setState(anExecType == NdbTransaction::NoCommit ? Active : Closed);
  // activation callback
  if (theActiveHook != NULL) {
    if (invokeActiveHook() == -1)
      DBUG_RETURN(-1);
  }
  /* Cope with any changes to the head */
  if (anExecType == NdbTransaction::NoCommit && theHeadInlineUpdateFlag) {
    NdbOperation* tOp = theNdbCon->getNdbOperation(theTable);
    if (tOp == NULL ||
       tOp->updateTuple() == -1 ||
       setTableKeyValue(tOp) == -1 ||
       setHeadInlineValue(tOp) == -1) {
      setErrorCode(NdbBlobImpl::ErrAbort);
      DBUG_RETURN(-1);
    }
    setHeadPartitionId(tOp);

    tOp->m_abortOption = NdbOperation::AbortOnError;
    DBUG_PRINT("info", ("added op to update head+inline"));
  }
  DBUG_RETURN(0);
}

/*
 * Before commit of completed operation.  For write add operation to
 * update head+inline if necessary.  This code is the same as the
 * last part of postExecute()
 */
int
NdbBlob::preCommit()
{
  DBUG_ENTER("NdbBlob::preCommit");
  DBUG_PRINT("info", ("this=%p op=%p con=%p", this, theNdbOp, theNdbCon));
  if (theState == Closed)
    DBUG_RETURN(0); // Nothing to do here
  if (theState == Invalid)
    DBUG_RETURN(-1);
  if (unlikely((theState == Prepared) && 
               (theNdbCon->commitStatus() == NdbTransaction::Aborted)))
  {
    /* execute(Commit) called after transaction aborted from kernel
     * Do nothing here - the call will fail later.
     */
    DBUG_RETURN(0);
  }
  assert(theState == Active);
  assert(isKeyOp());
  if (isInsertOp() || isUpdateOp() || isWriteOp()) {
    if (theHeadInlineUpdateFlag) {
        // add an operation to update head+inline
        NdbOperation* tOp = theNdbCon->getNdbOperation(theTable);
        if (tOp == NULL ||
            tOp->updateTuple() == -1 ||
            setTableKeyValue(tOp) == -1 ||
            setHeadInlineValue(tOp) == -1) {
          setErrorCode(NdbBlobImpl::ErrAbort);
          DBUG_RETURN(-1);
        }
        setHeadPartitionId(tOp);
        
        tOp->m_abortOption = NdbOperation::AbortOnError;
        DBUG_PRINT("info", ("added op to update head+inline"));
    }
  }
  DBUG_RETURN(0);
}

/*
  After next scan result.  Handle like read op above. NdbRecAttr version.
  Obtain the primary key from KEYINFO20.
 */
int
NdbBlob::atNextResult()
{
  DBUG_ENTER("NdbBlob::atNextResult");
  DBUG_PRINT("info", ("this=%p op=%p con=%p", this, theNdbOp, theNdbCon));
  if (theState == Invalid)
    DBUG_RETURN(-1);
  assert(isScanOp());
  // get primary key
  { NdbScanOperation* tScanOp = (NdbScanOperation*)theNdbOp;
    Uint32* data = (Uint32*)thePackKeyBuf.data;
    unsigned size = theTable->m_keyLenInWords; // in-out
    if (tScanOp->getKeyFromKEYINFO20(data, size) == -1) {
      setErrorCode(NdbBlobImpl::ErrUsage);
      DBUG_RETURN(-1);
    }
    thePackKeyBuf.size = 4 * size;
    thePackKeyBuf.zerorest();
    if (unpackKeyValue(theTable, theKeyBuf) == -1)
      DBUG_RETURN(-1);
  }

  DBUG_RETURN(atNextResultCommon());
}

/*
  After next scan result, NdbRecord version.
  For NdbRecord, the keyinfo is given as parameter.
*/
int
NdbBlob::atNextResultNdbRecord(const char *keyinfo, Uint32 keyinfo_bytes)
{
  DBUG_ENTER("NdbBlob::atNextResultNdbRecord");
  DBUG_PRINT("info", ("this=%p op=%p con=%p keyinfo_bytes=%lu",
                      this, theNdbOp, theNdbCon,
                      (unsigned long)keyinfo_bytes));
  if (theState == Invalid)
    DBUG_RETURN(-1);
  assert(isScanOp());
  /* Get primary key. */
  memcpy(thePackKeyBuf.data, keyinfo, keyinfo_bytes);
  thePackKeyBuf.size= keyinfo_bytes;
  thePackKeyBuf.zerorest();
  if (unpackKeyValue(theTable, theKeyBuf) == -1)
    DBUG_RETURN(-1);

  DBUG_RETURN(atNextResultCommon());
}

/* After next scan result. Stuff common to NdbRecAttr and NdbRecord case. */
int
NdbBlob::atNextResultCommon()
{
  DBUG_ENTER("NdbBlob::atNextResultCommon");
  // discard previous partition id before reading new one
  thePartitionId = noPartitionId();
  getHeadFromRecAttr();
  if (setPos(0) == -1)
    DBUG_RETURN(-1);
  if (theGetFlag) {
    assert(theGetSetBytes == 0 || theGetBuf != 0);
    Uint32 bytes = theGetSetBytes;
    if (readDataPrivate(theGetBuf, bytes) == -1)
      DBUG_RETURN(-1);
  }
  setState(Active);
  // activation callback
  if (theActiveHook != NULL) {
    if (invokeActiveHook() == -1)
      DBUG_RETURN(-1);
  }
  DBUG_RETURN(0);
}

/*
 * After next event on main table.
 */
int
NdbBlob::atNextEvent()
{
  DBUG_ENTER("NdbBlob::atNextEvent");
  Uint32 optype = 
    SubTableData::getOperation(theEventOp->m_data_item->sdata->requestInfo);
  DBUG_PRINT("info", ("this=%p op=%p blob op=%p version=%d optype=%u", this, theEventOp, theBlobEventOp, theEventBlobVersion, optype));
  if (theState == Invalid)
    DBUG_RETURN(-1);
  assert(theEventBlobVersion >= 0);
  if (optype >= NdbDictionary::Event::_TE_FIRST_NON_DATA_EVENT)
    DBUG_RETURN(0);
  getHeadFromRecAttr();
  if (theNullFlag == -1) // value not defined
    DBUG_RETURN(0);
  if (setPos(0) == -1)
    DBUG_RETURN(-1);
  setState(Active);
  DBUG_RETURN(0);
}

// misc

const NdbDictionary::Column*
NdbBlob::getColumn()
{
  return theColumn;
}

// errors

void
NdbBlob::setErrorCode(int anErrorCode, bool invalidFlag)
{
  DBUG_ENTER("NdbBlob::setErrorCode");
  DBUG_PRINT("info", ("this=%p code=%u", this, anErrorCode));
  theError.code = anErrorCode;
  // conditionally copy error to operation level
  if (theNdbOp != NULL && theNdbOp->theError.code == 0)
    theNdbOp->setErrorCode(theError.code);
  if (invalidFlag)
    setState(Invalid);
#ifdef VM_TRACE
  if (NdbEnv_GetEnv("NDB_BLOB_ABORT_ON_ERROR", (char*)0, 0)) {
    abort();
  }
#endif
  DBUG_VOID_RETURN;
}

void
NdbBlob::setErrorCode(NdbOperation* anOp, bool invalidFlag)
{
  int code = 0;
  if (anOp != NULL && (code = anOp->theError.code) != 0)
    ;
  else if ((code = theNdbCon->theError.code) != 0)
    ;
  else if ((code = theNdb->theError.code) != 0)
    ;
  else
    code = NdbBlobImpl::ErrUnknown;
  setErrorCode(code, invalidFlag);
}

void
NdbBlob::setErrorCode(NdbEventOperationImpl* anOp, bool invalidFlag)
{
  int code = 0;
  if ((code = anOp->m_error.code) != 0)
    ;
  else
    code = NdbBlobImpl::ErrUnknown;
  setErrorCode(code, invalidFlag);
}

// info about all blobs in this operation

NdbBlob*
NdbBlob::blobsFirstBlob()
{
  return theNdbOp->theBlobList;
}

NdbBlob*
NdbBlob::blobsNextBlob()
{
  return theNext;
}

const NdbOperation*
NdbBlob::getNdbOperation() const
{
  return theNdbOp;
}

int 
NdbBlob::close(bool execPendingBlobOps)
{
  DBUG_ENTER("NdbBlob::close");
  DBUG_PRINT("info", ("this=%p state=%u", this, theState));

  /* A Blob can only be closed if it is in the Active state
   * with no pending operations
   */
  if (theState != Active)
  {
    /* NdbBlob can only be closed from Active state */
    setErrorCode(4554);
    DBUG_RETURN(-1);
  }

  if (execPendingBlobOps)
  {
    if (thePendingBlobOps != 0)
    {
      if (theNdbCon->executeNoBlobs(NdbTransaction::NoCommit) == -1)
        DBUG_RETURN(-1);
      thePendingBlobOps = 0;
      theNdbCon->thePendingBlobOps = 0;
    }
  } 
  else if (thePendingBlobOps != 0)
  {
    /* NdbBlob cannot be closed with pending operations */
    setErrorCode(4555);
    DBUG_RETURN(-1);
  }

  setState(Closed);

  if (theNdbOp->theLockHandle)
  {
    DBUG_PRINT("info", 
               ("Decrementing lockhandle Blob ref count to %d",
                theNdbOp->theLockHandle->m_openBlobCount -1));

    /* Reduce open blob ref count in main table 
     * operation's lock handle
     * The main table operation can only be unlocked when
     * the LockHandle's open blob refcount is zero.
     */
    assert(theNdbOp->theLockHandle->m_openBlobCount > 0);
    
    theNdbOp->theLockHandle->m_openBlobCount --;
  }

  if (theNdbOp->m_blob_lock_upgraded)
  {
    assert( theNdbOp->theLockMode == NdbOperation::LM_Read );
    
    /* In some upgrade scenarios, kernel may not support
     * unlock, so there will be no LockHandle
     * In that case we revert to the old behaviour - 
     * do nothing and the main table row stays locked until
     * commit / abort.
     */
    if (likely(theNdbOp->theLockHandle != NULL))
    {
      if (theNdbOp->theLockHandle->m_openBlobCount == 0)
      {
        DBUG_PRINT("info",
                   ("Upgraded LM_CommittedRead->LM_Read lock "
                    "now no longer required.  Issuing unlock "
                    " operation"));
        /* We can now issue an unlock operation for the main
         * table row - it was supposed to be LM_CommittedRead
         */
        const NdbOperation* op = theNdbCon->unlock(theNdbOp->theLockHandle,
                                                   NdbOperation::AbortOnError);
        
        if (unlikely(op == NULL))
        {
          /* setErrorCode will extract the error from the transaction... */
          setErrorCode((NdbOperation*) NULL, true); // Set Blob to invalid state
          DBUG_RETURN(-1);
        }
        
        thePendingBlobOps |= (1 << NdbOperation::UnlockRequest);
        theNdbCon->thePendingBlobOps |= (1 << NdbOperation::UnlockRequest);
        
        if (unlikely(theNdbCon->releaseLockHandle(theNdbOp->theLockHandle) != 0))
        {
          setErrorCode(theNdbCon->theError.code, true); // Set Blob to invalid state
          DBUG_RETURN(-1);
        }
      }
    }
  }
  
  /*
   * TODO : Release some other resources in the close() call to make it
   * worthwhile for more than unlocking.
   */
  
  DBUG_RETURN(0);
}<|MERGE_RESOLUTION|>--- conflicted
+++ resolved
@@ -2070,14 +2070,10 @@
   if (isKeyOp()) {
     if (isReadOp()) {
       // upgrade lock mode
-<<<<<<< HEAD
-      if (theNdbOp->theLockMode == NdbOperation::LM_CommittedRead)
+      if ((theNdbOp->theLockMode == NdbOperation::LM_CommittedRead) ||
+          (theNdbOp->theLockMode == NdbOperation::LM_SimpleRead))
       {
         assert(! theNdbOp->m_blob_lock_upgraded);
-=======
-      if ((theNdbOp->theLockMode == NdbOperation::LM_CommittedRead) ||
-          (theNdbOp->theLockMode == NdbOperation::LM_SimpleRead))
->>>>>>> ecc83d36
         theNdbOp->setReadLockMode(NdbOperation::LM_Read);
         theNdbOp->m_blob_lock_upgraded = true;
 
@@ -2091,7 +2087,7 @@
           if (likely(theNdb->getMinDbNodeVersion() >=
                      NDBD_UNLOCK_OP_SUPPORTED))
           {
-            /* We've upgraded the lock from LM_Committed to LM_Read
+            /* We've upgraded the lock from Committed/Simple to LM_Read
              * Now modify the read operation to request an NdbLockHandle
              * so that we can unlock the main table op on close()
              */
@@ -2146,14 +2142,10 @@
       /* Old Api scans only have saved lockmode state at this pre-finalisation
        * point, so it's easy to change the mode
        */ 
-<<<<<<< HEAD
-      if (sop->m_savedLockModeOldApi == NdbOperation::LM_CommittedRead)
+      if ((sop->m_savedLockModeOldApi == NdbOperation::LM_CommittedRead) ||
+          (sop->m_savedLockModeOldApi == NdbOperation::LM_SimpleRead))
       {
         assert(! theNdbOp->m_blob_lock_upgraded);
-=======
-      if ((sop->m_savedLockModeOldApi == NdbOperation::LM_CommittedRead) ||
-          (sop->m_savedLockModeOldApi == NdbOperation::LM_SimpleRead))
->>>>>>> ecc83d36
         sop->m_savedLockModeOldApi= NdbOperation::LM_Read;
         theNdbOp->m_blob_lock_upgraded = true;
       }
@@ -2164,14 +2156,10 @@
        * to call the setReadLockMode method to do the right thing to change
        * the lockmode
        */
-<<<<<<< HEAD
-      if (sop->theLockMode == NdbOperation::LM_CommittedRead)
+      if ((sop->theLockMode == NdbOperation::LM_CommittedRead) ||
+          (sop->theLockMode == NdbOperation::LM_SimpleRead))
       {
         assert(! theNdbOp->m_blob_lock_upgraded);
-=======
-      if ((sop->theLockMode == NdbOperation::LM_CommittedRead) ||
-          (sop->theLockMode == NdbOperation::LM_SimpleRead))
->>>>>>> ecc83d36
         sop->setReadLockMode(NdbOperation::LM_Read);
         theNdbOp->m_blob_lock_upgraded = true;
       }
@@ -3327,11 +3315,11 @@
       if (theNdbOp->theLockHandle->m_openBlobCount == 0)
       {
         DBUG_PRINT("info",
-                   ("Upgraded LM_CommittedRead->LM_Read lock "
+                   ("Upgraded -> LM_Read lock "
                     "now no longer required.  Issuing unlock "
                     " operation"));
         /* We can now issue an unlock operation for the main
-         * table row - it was supposed to be LM_CommittedRead
+         * table row - it was supposed to be LM_CommittedRead / LM_SimpleRead
          */
         const NdbOperation* op = theNdbCon->unlock(theNdbOp->theLockHandle,
                                                    NdbOperation::AbortOnError);
