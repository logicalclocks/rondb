--- conflicted
+++ resolved
@@ -1,9 +1,5 @@
 /*
-<<<<<<< HEAD
-   Copyright (c) 2011, 2017, Oracle and/or its affiliates. All rights reserved.
-=======
    Copyright (c) 2011, 2020, Oracle and/or its affiliates.
->>>>>>> d369bddf
 
    This program is free software; you can redistribute it and/or modify
    it under the terms of the GNU General Public License, version 2.0,
@@ -308,15 +304,10 @@
      * Prepare internal datastructures.
      * param[in] allocator For allocating arrays of pointers.
      * param[in] ordering Possible scan ordering.
-<<<<<<< HEAD
      * param[in] capacity Max no of SPJ-worker results.
-     * @return 0 if ok, else errorcode
-=======
-     * param[in] capacity Max no of root fragments.
      * param[in] keyRecord Describe index used for ordering.
      * param[in] resultRecord Format of row retrieved.
      * param[in] resultMask BitMap of columns present in result.
->>>>>>> d369bddf
      */
     void prepare(NdbBulkAllocator& allocator,
                  NdbQueryOptions::ScanOrdering ordering, 
