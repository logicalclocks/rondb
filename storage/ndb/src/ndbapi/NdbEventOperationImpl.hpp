/*
   Copyright (c) 2003, 2015, Oracle and/or its affiliates. All rights reserved.

   This program is free software; you can redistribute it and/or modify
   it under the terms of the GNU General Public License as published by
   the Free Software Foundation; version 2 of the License.

   This program is distributed in the hope that it will be useful,
   but WITHOUT ANY WARRANTY; without even the implied warranty of
   MERCHANTABILITY or FITNESS FOR A PARTICULAR PURPOSE.  See the
   GNU General Public License for more details.

   You should have received a copy of the GNU General Public License
   along with this program; if not, write to the Free Software
   Foundation, Inc., 51 Franklin St, Fifth Floor, Boston, MA 02110-1301  USA
*/

#ifndef NdbEventOperationImpl_H
#define NdbEventOperationImpl_H

#include <NdbEventOperation.hpp>
#include <signaldata/SumaImpl.hpp>
#include <NdbRecAttr.hpp>
#include <AttributeHeader.hpp>
#include <UtilBuffer.hpp>
#include <Vector.hpp>
#include <NdbMutex.h>

#define NDB_EVENT_OP_MAGIC_NUMBER 0xA9F301B4
//#define EVENT_DEBUG
#ifdef EVENT_DEBUG
#define DBUG_ENTER_EVENT(A) DBUG_ENTER(A)
#define DBUG_RETURN_EVENT(A) DBUG_RETURN(A)
#define DBUG_VOID_RETURN_EVENT DBUG_VOID_RETURN
#define DBUG_PRINT_EVENT(A,B) DBUG_PRINT(A,B)
#define DBUG_DUMP_EVENT(A,B,C) DBUG_DUMP(A,B,C)
#else
#define DBUG_ENTER_EVENT(A)
#define DBUG_RETURN_EVENT(A) return(A)
#define DBUG_VOID_RETURN_EVENT return
#define DBUG_PRINT_EVENT(A,B)
#define DBUG_DUMP_EVENT(A,B,C)
#endif

#undef NDB_EVENT_VERIFY_SIZE
#ifdef VM_TRACE
// not much effect on performance, leave on
#define NDB_EVENT_VERIFY_SIZE
#endif

class NdbEventOperationImpl;

struct EventBufData
{
  union {
    SubTableData *sdata;
    Uint32 *memory;
  };
  LinearSectionPtr ptr[3];
  unsigned sz;
  NdbEventOperationImpl *m_event_op;

  /*
   * Blobs are stored in blob list (m_next_blob) where each entry
   * is list of parts (m_next).  TODO order by part number
   *
   * Processed data (m_used_data, m_free_data) keeps the old blob
   * list intact.  It is reconsumed when new data items are needed.
   *
   * Data item lists keep track of item count and sum(sz) and
   * these include both main items and blob parts.
   */

  EventBufData *m_next; // Next wrt to global order or Next blob part
  EventBufData *m_next_blob; // First part in next blob

  EventBufData *m_next_hash; // Next in per-GCI hash
  Uint32 m_pkhash; // PK hash (without op) for fast compare

  EventBufData() {}

  /*
   * Main item does not include summary of parts (space / performance
   * tradeoff).  The summary is needed when moving single data item.
   * It is not needed when moving entire list.
   */
  void get_full_size(Uint32 & full_count, Uint32 & full_sz) const {
    full_count = 1;
    full_sz = sz;
    if (m_next_blob != 0)
      add_part_size(full_count, full_sz);
  }
  void add_part_size(Uint32 & full_count, Uint32 & full_sz) const;
};

class EventBufData_list
{
public:
  EventBufData_list();
  ~EventBufData_list();

  // remove first and return its size
  void remove_first(Uint32 & full_count, Uint32 & full_sz);
  // for remove+append avoid double call to get_full_size()
  void append_used_data(EventBufData *data, Uint32 full_count, Uint32 full_sz);
  // append data and insert data but ignore Gci_op list
  void append_used_data(EventBufData *data);
  // append data and insert data into Gci_op list with add_gci_op
  void append_data(EventBufData *data);
  // append list to another, will call move_gci_ops
  void append_list(EventBufData_list *list, Uint64 gci);

  int is_empty();

  EventBufData *m_head, *m_tail;
  Uint32 m_count;
  Uint32 m_sz;

  /*
    distinct ops per gci (assume no hash needed)

    list may be in 2 versions

    1. single list with on gci only
    - one linear array
    Gci_op  *m_gci_op_list;
    Uint32 m_gci_op_count;
    Uint32 m_gci_op_alloc != 0;

    2. multi list with several gcis
    - linked list of gci's
    - one linear array per gci
    Gci_ops *m_gci_ops_list;
    Gci_ops *m_gci_ops_list_tail;
    Uint32 m_is_not_multi_list == 0;

    m_error shows the error identified when receiveing an epoch:
      a buffer overflow at the sender (ndb suma) or receiver (event buffer).
      This error information is a duplicate, same info is available in
      the dummy EventBufData. The reason to store the duplicate is to reduce
      the search performed by isConsistent(Uint64 &) to find whether an
      inconsistency has occurred in the stream (event queue is longer than
      gci_ops list). This method is kept for backward compatibility.
  */
  struct Gci_op                 // 1 + 2
  {
    NdbEventOperationImpl* op;
    Uint32 event_types;
  };
  struct Gci_ops                // 2
  {
    Gci_ops()
      : m_gci(0),
        m_error(0),
        m_gci_op_list(NULL),
        m_next(NULL),
        m_gci_op_count(0)
      {};
    ~Gci_ops() {};

    Uint64 m_gci;
    Uint32 m_error;
    Gci_op *m_gci_op_list;
    Gci_ops *m_next;
    Uint32 m_gci_op_count;
  };
  union
  {
    Gci_op  *m_gci_op_list;      // 1
    Gci_ops *m_gci_ops_list;     // 2
  };
  union
  {
    Uint32 m_gci_op_count;       // 1
    Gci_ops *m_gci_ops_list_tail;// 2
  };
  union
  {
    Uint32 m_gci_op_alloc;       // 1
    Uint32 m_is_not_multi_list;  // 2
  };
  Gci_ops *first_gci_ops();
  Gci_ops *delete_next_gci_ops();
  // case 1 above; add Gci_op to single list
  void add_gci_op(Gci_op g);
private:
  // case 2 above; move single list or multi list from
  // one list to another
  void move_gci_ops(EventBufData_list *list, Uint64 gci);
};

inline
EventBufData_list::EventBufData_list()
  : m_head(0), m_tail(0),
    m_count(0),
    m_sz(0),
    m_gci_op_list(NULL),
    m_gci_ops_list_tail(0),
    m_gci_op_alloc(0)
{
  DBUG_ENTER_EVENT("EventBufData_list::EventBufData_list");
  DBUG_PRINT_EVENT("info", ("this: %p", this));
  DBUG_VOID_RETURN_EVENT;
}

inline
EventBufData_list::~EventBufData_list()
{
  DBUG_ENTER_EVENT("EventBufData_list::~EventBufData_list");
  DBUG_PRINT_EVENT("info", ("this: %p  m_is_not_multi_list: %u",
                            this, m_is_not_multi_list));
  if (m_is_not_multi_list)
  {
    DBUG_PRINT_EVENT("info", ("delete m_gci_op_list: %p", m_gci_op_list));
    delete [] m_gci_op_list;
    m_gci_op_list = NULL;
    m_is_not_multi_list = 0;
  }
  else
  {
    Gci_ops *op = first_gci_ops();
    while (op)
      op = delete_next_gci_ops();
  }
  DBUG_VOID_RETURN_EVENT;
}

inline
int EventBufData_list::is_empty()
{
  return m_head == 0;
}

inline
void EventBufData_list::remove_first(Uint32 & full_count, Uint32 & full_sz)
{
  m_head->get_full_size(full_count, full_sz);
#ifdef VM_TRACE
  assert(m_count >= full_count);
  assert(m_sz >= full_sz);
#endif
  m_count -= full_count;
  m_sz -= full_sz;
  m_head = m_head->m_next;
  if (m_head == 0)
    m_tail = 0;
}

inline
void EventBufData_list::append_used_data(EventBufData *data, Uint32 full_count, Uint32 full_sz)
{
  data->m_next = 0;
  if (m_tail)
    m_tail->m_next = data;
  else
  {
#ifdef VM_TRACE
    assert(m_head == 0);
    assert(m_count == 0);
    assert(m_sz == 0);
#endif
    m_head = data;
  }
  m_tail = data;

  m_count += full_count;
  m_sz += full_sz;
}

inline
void EventBufData_list::append_used_data(EventBufData *data)
{
  Uint32 full_count, full_sz;
  data->get_full_size(full_count, full_sz);
  append_used_data(data, full_count, full_sz);
}

inline
void EventBufData_list::append_data(EventBufData *data)
{
  Gci_op g = { data->m_event_op, 
	       1U << SubTableData::getOperation(data->sdata->requestInfo) };
  add_gci_op(g);

  append_used_data(data);
}

inline EventBufData_list::Gci_ops *
EventBufData_list::first_gci_ops()
{
  assert(!m_is_not_multi_list);
  return m_gci_ops_list;
}

inline EventBufData_list::Gci_ops *
EventBufData_list::delete_next_gci_ops()
{
  assert(!m_is_not_multi_list);
  Gci_ops *first = m_gci_ops_list;
  m_gci_ops_list = first->m_next;
  if (first->m_gci_op_list)
  {
    DBUG_PRINT_EVENT("info", ("this: %p  delete m_gci_op_list: %p",
                              this, first->m_gci_op_list));
    delete [] first->m_gci_op_list;
  }
  delete first;
  if (m_gci_ops_list == 0)
    m_gci_ops_list_tail = 0;
  return m_gci_ops_list;
}

// GCI bucket has also a hash over data, with key event op, table PK.
// It can only be appended to and is invalid after remove_first().
class EventBufData_hash
{
public:
  struct Pos { // search result
    Uint32 index;       // index into hash array
    EventBufData* data; // non-zero if found
    Uint32 pkhash;      // PK hash
  };

  static Uint32 getpkhash(NdbEventOperationImpl* op, LinearSectionPtr ptr[3]);
  static bool getpkequal(NdbEventOperationImpl* op, LinearSectionPtr ptr1[3], LinearSectionPtr ptr2[3]);

  void search(Pos& hpos, NdbEventOperationImpl* op, LinearSectionPtr ptr[3]);
  void append(Pos& hpos, EventBufData* data);

  enum { GCI_EVENT_HASH_SIZE = 101 };
  EventBufData* m_hash[GCI_EVENT_HASH_SIZE];
};

inline
void EventBufData_hash::append(Pos& hpos, EventBufData* data)
{
  data->m_next_hash = m_hash[hpos.index];
  m_hash[hpos.index] = data;
}

struct Gci_container
{
  enum State 
  {
    GC_COMPLETE       = 0x1 // GCI is complete, but waiting for out of order
    ,GC_INCONSISTENT  = 0x2  // GCI might be missing event data
    ,GC_CHANGE_CNT    = 0x4  // Change m_total_buckets
    ,GC_OUT_OF_MEMORY = 0x8 // Not enough event buffer memory to buffer data
  };

  
  Uint16 m_state;
  Uint16 m_gcp_complete_rep_count; // Remaining SUB_GCP_COMPLETE_REP until done
  Bitmask<(MAX_SUB_DATA_STREAMS+31)/32> m_gcp_complete_rep_sub_data_streams;
  Uint64 m_gci;                    // GCI
  EventBufData_list m_data;
  EventBufData_hash m_data_hash;

  bool hasError();
};

struct Gci_container_pod
{
  char data[sizeof(Gci_container)];
};

class NdbEventOperationImpl : public NdbEventOperation {
public:
  NdbEventOperationImpl(NdbEventOperation &f,
			Ndb *theNdb, 
			const char* eventName);
  NdbEventOperationImpl(Ndb *theNdb, 
			NdbEventImpl& evnt);
  void init(NdbEventImpl& evnt);
  NdbEventOperationImpl(NdbEventOperationImpl&); //unimplemented
  NdbEventOperationImpl& operator=(const NdbEventOperationImpl&); //unimplemented
  ~NdbEventOperationImpl();

  NdbEventOperation::State getState();

  int execute();
  int execute_nolock();
  int stop();
  NdbRecAttr *getValue(const char *colName, char *aValue, int n);
  NdbRecAttr *getValue(const NdbColumnImpl *, char *aValue, int n);
  NdbBlob *getBlobHandle(const char *colName, int n);
  NdbBlob *getBlobHandle(const NdbColumnImpl *, int n);
  Uint32 get_blob_part_no(bool hasDist);
  int readBlobParts(char* buf, NdbBlob* blob,
                    Uint32 part, Uint32 count, Uint16* lenLoc);
  int receive_event();
  bool tableNameChanged() const;
  bool tableFrmChanged() const;
  bool tableFragmentationChanged() const;
  bool tableRangeListChanged() const;
  Uint64 getGCI();
  Uint32 getAnyValue() const;
  bool isErrorEpoch(NdbDictionary::Event::TableEvent *error_type);
  bool isEmptyEpoch();
  Uint64 getLatestGCI();
  Uint64 getTransId() const;
  bool execSUB_TABLE_DATA(const NdbApiSignal * signal,
                          const LinearSectionPtr ptr[3]);

  NdbDictionary::Event::TableEvent getEventType2();

  void print();
  void printAll();

  NdbEventOperation *m_facade;
  Uint32 m_magic_number;

  const NdbError & getNdbError() const;
  NdbError m_error;

  Ndb *m_ndb;
  NdbEventImpl *m_eventImpl;

  NdbRecAttr *theFirstPkAttrs[2];
  NdbRecAttr *theCurrentPkAttrs[2];
  NdbRecAttr *theFirstDataAttrs[2];
  NdbRecAttr *theCurrentDataAttrs[2];

  NdbBlob* theBlobList;
  NdbEventOperationImpl* theBlobOpList; // in main op, list of blob ops
  NdbEventOperationImpl* theMainOp; // in blob op, the main op
  int theBlobVersion; // in blob op, NDB_BLOB_V1 or NDB_BLOB_V2

  NdbEventOperation::State m_state; /* note connection to mi_type */
  Uint32 mi_type; /* should be == 0 if m_state != EO_EXECUTING
		   * else same as in EventImpl
		   */
  Uint32 m_eventId;
  Uint32 m_oid;

  /*
    when parsed gci > m_stop_gci it is safe to drop operation
    as kernel will not have any more references
  */
  Uint64 m_stop_gci;

  /*
    m_ref_count keeps track of outstanding references to an event
    operation impl object.  To make sure that the object is not
    deleted too early.

    If on dropEventOperation there are still references to an
    object it is queued for delete in NdbEventBuffer::m_dropped_ev_op
  
    the following references exists for a _non_ blob event op:
    * user reference
    - add    - NdbEventBuffer::createEventOperation
    - remove - NdbEventBuffer::dropEventOperation
    * kernel reference
    - add    - execute_nolock
    - remove - TE_STOP, TE_CLUSTER_FAILURE
    * blob reference
    - add    - execute_nolock on blob event
    - remove - TE_STOP, TE_CLUSTER_FAILURE on blob event
    * gci reference
    - add    - insertDataL/add_gci_op
    - remove - NdbEventBuffer::deleteUsedEventOperations

    the following references exists for a blob event op:
    * kernel reference
    - add    - execute_nolock
    - remove - TE_STOP, TE_CLUSTER_FAILURE    
   */

  int m_ref_count;
  bool m_mergeEvents;
  
  EventBufData *m_data_item;

  void *m_custom_data;
  int m_has_error;

  Uint32 m_fragmentId;
  UtilBuffer m_buffer;

  // Bit mask for what has changed in a table (for TE_ALTER event)
  Uint32 m_change_mask;

#ifdef VM_TRACE
  Uint32 m_data_done_count;
  Uint32 m_data_count;
#endif

  // managed by the ndb object
  NdbEventOperationImpl *m_next;
  NdbEventOperationImpl *m_prev;

  // Used for allowing empty updates be passed to the user
  bool m_allow_empty_update;

private:
  void receive_data(NdbRecAttr *r, const Uint32 *data, Uint32 sz);
};


class EventBufferManager {
public:
  EventBufferManager(const Ndb* const m_ndb);
  ~EventBufferManager() {};

private:

  const Ndb* const m_ndb;
  /* Last epoch that will be buffered completely before
   * the beginning of a gap.
   */
  Uint64 m_pre_gap_epoch;

  /* The epoch where the gap begins. The received event data for this epoch
   * will be thrown. Gcp-completion of this epoch will add a dummy event
   * data and a dummy gci-ops list denoting the problem causing the gap.
   */
  Uint64 m_begin_gap_epoch;

  /* This is the last epoch that will NOT be buffered during the gap period.
   * From the next epoch (post-gap epoch), all event data will be
   * completely buffered.
   */
  Uint64 m_end_gap_epoch;

  // Epochs newer than this will be discarded when event buffer
  // is used up.
  Uint64 m_max_buffered_epoch;

  /* Since no buffering will take place during a gap, m_max_buffered_epoch
   * will not be updated. Therefore, use m_max_received_epoch to
   * find end_gap_epoch when memory becomes available again.
   * Epochs newer than this will be buffered.
   */
  Uint64 m_max_received_epoch;

  /* After the max_alloc limit is hit, the % of event buffer memory
   * that should be available before resuming buffering:
   * min 1, max 99, default 20.
   */
  unsigned m_free_percent;

  enum {
    EBM_COMPLETELY_BUFFERING,
    EBM_PARTIALLY_DISCARDING,
    EBM_COMPLETELY_DISCARDING,
    EBM_PARTIALLY_BUFFERING
  } m_event_buffer_manager_state;

  /**
   * Event buffer manager has 4 states :
   * COMPLETELY_BUFFERNG :
   *  all received event data are buffered.
   * Entry condition:
   *  m_pre_gap_epoch = 0 && m_begin_gap_epoch = 0 && m_end_gap_epoch = 0.
   *
   * PARTIALLY_DISCARDING :
   *  event data upto epochs m_pre_gap_epoch are buffered,
   *  others are discarded.
   *  Entry condition:
   *   m_pre_gap_epoch > 0 && m_begin_gap = 0 && m_end_gap_epoch = 0.
   *
   * COMPLETELY_DISCARDING :
   *  all received epoch event data are discarded.
   *  Entry condition:
   *   m_pre_gap_epoch > 0 && m_begin_gap_epoch > 0 && m_end_gap_epoch = 0.
   *
   * PARTIALLY_BUFFERING :
   *  all received event data <= m_end_gap are discarded, others are buffered.
   *  Entry condition:
   *   m_pre_gap_epoch > 0 && m_begin_gap_epoch > 0 && m_end_gap_epoch > 0.
   *
   * Transitions :
   * COMPLETELY_BUFFERNG -> PARTIALLY_DISCARDING :
   *  memory is completely used up at the reception of SUB_TABLE_DATA,
   *  Action: m_pre_gap_epoch is set with m_max_buffered_epoch.
   *   ==> An incoming new epoch, which is larger than the
   *       m_max_buffered_epoch can NOT be an m_pre_gap_epoch.
   *
   * PARTIALLY_DISCARDING -> COMPLETELY_DISCARDING :
   *  epoch next to m_pre_gap_epoch, has gcp-completed,
   * Action: set m_begin_gap_epoch with the gcp_completing epoch
   * (marking the beginning of a gap).
   * The reason to have an m_begin_gap in addition to m_pre_gap is:
   * The gci of the epoch next to m_pre_gap is needed for creating the
   * exceptional epoch. We reuse the code in complete_bucket that will
   * create the exceptional epoch. Complete_bucket is called only when
   * an epoch is gcp-completing.
   *
   * COMPLETELY_DISCARDING -> PARTIALLY_BUFFERNG :
   *  m_free_percent of the event buffer  becomes available at the
   *  reception of SUB_TABLE_DATA.
   * Action : set m_end_gap_epoch with max_received_epoch
   * (cannot use m_max_buffered_epoch since it has not been updated
   * since PARTIALLY_DISCARDING).
   *
   * PARTIALLY_BUFFERNG -> COMPLETELY_BUFFERNG :
   *  epoch next to m_end_gap_epoch (post-gap epoch) has buffered
   *  completely and gcp_completed.
   * Action : reset m_pre_gap_epoch, m_begin_gap_epoch and m_end_gap_epoch.
   */

  bool isCompletelyBuffering();
  bool isPartiallyDiscarding();
  bool isCompletelyDiscarding();
  bool isPartiallyBuffering();
  bool isInDiscardingState();

public:
  unsigned get_eventbuffer_free_percent();
  void set_eventbuffer_free_percent(unsigned free);

  void onBufferingEpoch(Uint64 received_epoch); // update m_max_buffered_epoch

  /* Execute the state machine by checking the buffer manager state
   * and performing the correct transition according to buffer availability:
   * Returned value indicates whether reportStatus() is necessary.
   * Transitions CB -> PD and CD -> PB and updating m_max_received epoc
   * are performed here.
   */
  bool onEventDataReceived(Uint32 memory_usage_percent, Uint64 received_epoch);

  // Check whether the received event data can be discarded.
  // Discard-criteria : m_pre_gap_epoch < received_epoch <= m_end_gap_epoch.
  bool isEventDataToBeDiscarded(Uint64 received_epoch);

  /* Execute the state machine by checking the buffer manager state
   * and performing the correct transition according to gcp_completion.
   * Transitions PD -> CD and PB -> CB are performed here.
   * Check whether the received gcp_completing epoch can mark the beginning
   * of a gap (qualifies as m_begin_gap_epoch) or
   * the gap is ended and the transition to COMPLETE_BUFFERING can be performed.
   * The former case sets gap_begins to true.
   */
  bool onEpochCompleted(Uint64 completed_epoch, bool& gap_begins);

  // Check whether the received SUB_GCP_COMPLETE can be discarded
  // Discard-criteria: m_begin_gap_epoch < completed_epoch <= m_end_gap_epoch
  bool isGcpCompleteToBeDiscarded(Uint64 completed_epoch);
};

class NdbEventBuffer {
public:
  NdbEventBuffer(Ndb*);
  ~NdbEventBuffer();

  Uint32 m_total_buckets;
  Uint16 m_min_gci_index;
  Uint16 m_max_gci_index;
  Vector<Uint64> m_known_gci;
  Vector<Gci_container_pod> m_active_gci;
  STATIC_CONST( ACTIVE_GCI_DIRECTORY_SIZE = 4 );
  STATIC_CONST( ACTIVE_GCI_MASK = ACTIVE_GCI_DIRECTORY_SIZE - 1 );

  NdbEventOperation *createEventOperation(const char* eventName,
					  NdbError &);
  NdbEventOperationImpl *createEventOperationImpl(NdbEventImpl& evnt,
                                                  NdbError &);
  void dropEventOperation(NdbEventOperation *);
  static NdbEventOperationImpl* getEventOperationImpl(NdbEventOperation* tOp);

  void add_drop_lock() { NdbMutex_Lock(m_add_drop_mutex); }
  void add_drop_unlock() { NdbMutex_Unlock(m_add_drop_mutex); }
  void lock() { NdbMutex_Lock(m_mutex); }
  bool trylock() { return NdbMutex_Trylock(m_mutex) == 0; }
  void unlock() { NdbMutex_Unlock(m_mutex); }

  void add_op();
  void remove_op();
  void init_gci_containers();
  void clear_event_queue();

  // accessed from the "receive thread"
  int insertDataL(NdbEventOperationImpl *op,
		  const SubTableData * const sdata, Uint32 len,
		  LinearSectionPtr ptr[3]);
  void execSUB_GCP_COMPLETE_REP(const SubGcpCompleteRep * const, Uint32 len,
                                int complete_cluster_failure= 0);
  void execSUB_START_CONF(const SubStartConf * const, Uint32 len);
  void execSUB_STOP_CONF(const SubStopConf * const, Uint32 len);
  void execSUB_STOP_REF(const SubStopRef * const, Uint32 len);

  void complete_outof_order_gcis();
  
  void report_node_failure_completed(Uint32 node_id);

  // used by user thread 
  Uint64 getLatestGCI();
  Uint32 getEventId(int bufferId);
  Uint64 getHighestQueuedEpoch();

<<<<<<< HEAD
  int pollEvents(Uint64 *HighestQueuedEpoch= NULL);
=======
  int pollEvents(int aMillisecondNumber, Uint64 *latestGCI= 0);
>>>>>>> cf618c53
  int flushIncompleteEvents(Uint64 gci);

  void free_consumed_event_data();
  void move_head_event_data_item_to_used_data_queue(EventBufData *data);

  /* Remove gci_ops belonging to epochs less than firstKeepGci from
   * m_gci_ops list. gci = UINT_MAX64 means remove all gci_ops from the list.
   */
  EventBufData_list::Gci_ops* remove_consumed_gci_ops(Uint64 firstKeepGci);

  // Check if event data belongs to an exceptional epoch, such as,
  // an inconsistent, out-of-memory or empty epoch.
  bool is_exceptional_epoch(EventBufData *data);

  // Dequeue event data from event queue and give it for consumption.
  NdbEventOperation *nextEvent2();
  bool isConsistent(Uint64& gci);
  bool isConsistentGCI(Uint64 gci);

  NdbEventOperationImpl* getGCIEventOperations(Uint32* iter,
                                               Uint32* event_types);
  void deleteUsedEventOperations(Uint64 last_consumed_gci);

  NdbEventOperationImpl *move_data();

  // routines to copy/merge events
  EventBufData* alloc_data();
  int alloc_mem(EventBufData* data,
                LinearSectionPtr ptr[3],
                Uint32 * change_sz);
  void dealloc_mem(EventBufData* data,
                   Uint32 * change_sz);
  int copy_data(const SubTableData * const sdata, Uint32 len,
                LinearSectionPtr ptr[3],
                EventBufData* data,
                Uint32 * change_sz);
  int merge_data(const SubTableData * const sdata, Uint32 len,
                 LinearSectionPtr ptr[3],
                 EventBufData* data,
                 Uint32 * change_sz);
  int get_main_data(Gci_container* bucket,
                    EventBufData_hash::Pos& hpos,
                    EventBufData* blob_data);
  void add_blob_data(Gci_container* bucket,
                     EventBufData* main_data,
                     EventBufData* blob_data);

  void free_list(EventBufData_list &list);

  //Must report status if buffer manager state is changed
  void reportStatus(bool force_report = false);

  //Get event buffer memory usage statistics
  void get_event_buffer_memory_usage(Ndb::EventBufferMemoryUsage& usage);

  // Global Mutex used for some things
  static NdbMutex *p_add_drop_mutex;

#ifdef VM_TRACE
  const char *m_latest_command;
  Uint64 m_flush_gci;
#endif

  Ndb *m_ndb;

  // "latest gci" variables updated in receiver thread
  Uint64 m_latestGCI;           // latest GCI completed in order
  Uint64 m_latest_complete_GCI; // latest complete GCI (in case of outof order)
  Uint64 m_highest_sub_gcp_complete_GCI; // highest gci seen in api
  // "latest gci" variables updated in user thread
  Uint64 m_latest_poll_GCI; // latest gci handed over to user thread

  bool m_failure_detected; // marker that event operations have failure events

  bool m_startup_hack;
  bool m_prevent_nodegroup_change;

  NdbMutex *m_mutex;
  struct NdbCondition *p_cond;

  // receive thread
  Gci_container m_complete_data;
  EventBufData *m_free_data;
#ifdef VM_TRACE
  Uint32 m_free_data_count;
#endif
  Uint32 m_free_data_sz;

  // user thread
  EventBufData_list m_available_data;
  EventBufData_list m_used_data;

  unsigned m_total_alloc; // total allocated memory

  // ceiling for total allocated memory, 0 means unlimited
  unsigned m_max_alloc;

  // Crash when OS memory allocation for event buffer fails
  void crashMemAllocError(const char *error_text);

  EventBufferManager m_event_buffer_manager; // managing buffer memory usage

  unsigned get_eventbuffer_free_percent();
  void set_eventbuffer_free_percent(unsigned free);

  // threshholds to report status
  unsigned m_free_thresh, m_min_free_thresh, m_max_free_thresh;
  unsigned m_gci_slip_thresh;

  NdbError m_error;

#ifdef VM_TRACE
  static void verify_size(const EventBufData* data, Uint32 count, Uint32 sz);
  static void verify_size(const EventBufData_list & list);
#endif

private:
  void insert_event(NdbEventOperationImpl* impl,
                    SubTableData &data,
                    LinearSectionPtr *ptr,
                    Uint32 &oid_ref);
  
  int expand(unsigned sz);

  // all allocated data
  struct EventBufData_chunk
  {
    unsigned sz;
    EventBufData data[1];
  };
  Vector<EventBufData_chunk *> m_allocated_data;
  unsigned m_sz;

  /*
    dropped event operations (dropEventOperation) that have not yet
    been deleted because of outstanding m_ref_count

    check for delete is done on occations when the ref_count may have
    changed by calling deleteUsedEventOperations:
    - nextEvent - each time the user has completed processing a gci
  */
  NdbEventOperationImpl *m_dropped_ev_op;

  Uint32 m_active_op_count;
  NdbMutex *m_add_drop_mutex;

  inline Gci_container* find_bucket(Uint64 gci){
    Uint32 pos = (Uint32)(gci & ACTIVE_GCI_MASK);
    Gci_container *bucket= ((Gci_container*)(m_active_gci.getBase())) + pos;
    if(likely(gci == bucket->m_gci))
      return bucket;

    return find_bucket_chained(gci);
  }

#ifdef VM_TRACE
  void verify_known_gci(bool allowempty);
#endif
  Gci_container* find_bucket_chained(Uint64 gci);
  void complete_bucket(Gci_container*);
  bool find_max_known_gci(Uint64 * res) const;
  void resize_known_gci();

  Bitmask<(unsigned int)_NDB_NODE_BITMASK_SIZE> m_alive_node_bit_mask;
  Uint16 m_sub_data_streams[MAX_SUB_DATA_STREAMS];

  void handle_change_nodegroup(const SubGcpCompleteRep*);
  /* Adds a dummy event data and a dummy gci_op list
   * to an empty bucket and moves these to m_complete_data.
   */
  void complete_empty_bucket_using_exceptional_event(Uint64 gci, Uint32 type);

  /* Discard the bucket content */
  void discard_events_from_bucket(Gci_container* bucket);

  Uint16 find_sub_data_stream_number(Uint16 sub_data_stream);
  void crash_on_invalid_SUB_GCP_COMPLETE_REP(const Gci_container* bucket,
                                      const SubGcpCompleteRep * const rep,
                                      Uint32 replen,
                                      Uint32 remcnt,
                                      Uint32 repcnt) const;
public:
  void set_total_buckets(Uint32);
};

inline
NdbEventOperationImpl*
NdbEventBuffer::getEventOperationImpl(NdbEventOperation* tOp)
{
  return &tOp->m_impl;
}

inline void
NdbEventOperationImpl::receive_data(NdbRecAttr *r,
				    const Uint32 *data,
				    Uint32 sz)
{
  r->receive_data(data,sz);
#if 0
  if (sz)
  {
    assert((r->attrSize() * r->arraySize() + 3) >> 2 == sz);
    r->theNULLind= 0;
    memcpy(r->aRef(), data, 4 * sz);
    return;
  }
  r->theNULLind= 1;
#endif
}

inline bool
EventBufferManager::isCompletelyBuffering()
{
  if (m_event_buffer_manager_state == EBM_COMPLETELY_BUFFERING)
  {
    assert(m_pre_gap_epoch == 0 && m_begin_gap_epoch == 0 &&
           m_end_gap_epoch == 0);
    return true;
  }
  return false;
}

inline bool
EventBufferManager::isPartiallyDiscarding()
{
  if (m_event_buffer_manager_state == EBM_PARTIALLY_DISCARDING)
  {
    assert(m_pre_gap_epoch > 0 && m_begin_gap_epoch == 0 &&
           m_end_gap_epoch == 0);
    return true;
  }
  return false;
}

inline bool
EventBufferManager::isCompletelyDiscarding()
{
  if (m_event_buffer_manager_state == EBM_COMPLETELY_DISCARDING)
  {
    assert(m_pre_gap_epoch > 0 && m_begin_gap_epoch > 0 &&
           m_end_gap_epoch == 0);
    return true;
  }
  return false;
}

inline bool
EventBufferManager::isPartiallyBuffering()
{
  if (m_event_buffer_manager_state == EBM_PARTIALLY_BUFFERING)
  {
    assert(m_pre_gap_epoch > 0 && m_begin_gap_epoch > 0 &&
           m_end_gap_epoch > 0);
    return true;
  }
  return false;
}

inline bool
EventBufferManager::isInDiscardingState()
{
  return (m_event_buffer_manager_state != EBM_COMPLETELY_BUFFERING);
}

inline bool
Gci_container::hasError()
{
  return (m_state & (GC_OUT_OF_MEMORY | GC_INCONSISTENT));
}

#endif<|MERGE_RESOLUTION|>--- conflicted
+++ resolved
@@ -689,11 +689,7 @@
   Uint32 getEventId(int bufferId);
   Uint64 getHighestQueuedEpoch();
 
-<<<<<<< HEAD
-  int pollEvents(Uint64 *HighestQueuedEpoch= NULL);
-=======
-  int pollEvents(int aMillisecondNumber, Uint64 *latestGCI= 0);
->>>>>>> cf618c53
+  int pollEvents(int aMillisecondNumber, Uint64 *HighestQueuedEpoch= 0);
   int flushIncompleteEvents(Uint64 gci);
 
   void free_consumed_event_data();
