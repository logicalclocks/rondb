/*
   Copyright (c) 2003, 2021, Oracle and/or its affiliates.
   Copyright (c) 2021, 2022, Hopsworks and/or its affiliates.

   This program is free software; you can redistribute it and/or modify
   it under the terms of the GNU General Public License, version 2.0,
   as published by the Free Software Foundation.

   This program is also distributed with certain software (including
   but not limited to OpenSSL) that is licensed under separate terms,
   as designated in a particular file or component or in included license
   documentation.  The authors of MySQL hereby grant you an additional
   permission to link the program and your derivative works with the
   separately licensed software that they have included with MySQL.

   This program is distributed in the hope that it will be useful,
   but WITHOUT ANY WARRANTY; without even the implied warranty of
   MERCHANTABILITY or FITNESS FOR A PARTICULAR PURPOSE.  See the
   GNU General Public License, version 2.0, for more details.

   You should have received a copy of the GNU General Public License
   along with this program; if not, write to the Free Software
   Foundation, Inc., 51 Franklin St, Fifth Floor, Boston, MA 02110-1301  USA
*/

#include <ndb_global.h>
#include <ndb_limits.h>
#include "TransporterFacade.hpp"
#include "trp_client.hpp"
#include "ClusterMgr.hpp"
#include <IPCConfig.hpp>
#include <TransporterCallback.hpp>
#include <TransporterRegistry.hpp>
#include "NdbApiSignal.hpp"
#include "NdbWaiter.hpp"
#include <NdbOut.hpp>
#include <NdbEnv.h>
#include <NdbSleep.h>
#include <NdbLockCpuUtil.h>
#include "my_thread.h"
#include <NdbGetRUsage.h>

#include <kernel/GlobalSignalNumbers.h>
#include "kernel/signaldata/DumpStateOrd.hpp"
#include "kernel/signaldata/TestOrd.hpp"
#include <mgmapi_config_parameters.h>
#include <mgmapi_configuration.hpp>
#include <NdbConfig.h>
#include <ndb_version.h>
#include <SignalLoggerManager.hpp>
#include <kernel/ndb_limits.h>
#include <signaldata/AlterTable.hpp>
#include <signaldata/SumaImpl.hpp>
#include <signaldata/AllocNodeId.hpp>
#include <signaldata/CloseComReqConf.hpp>
#include <EventLogger.hpp>


//#define REPORT_TRANSPORTER
//#define API_TRACE

static int numberToIndex(int number)
{
  return number - MIN_API_BLOCK_NO;
}

static int indexToNumber(int index)
{
  return index + MIN_API_BLOCK_NO;
}

#if 0
#define DEBUG_FPRINTF(arglist) do { fprintf arglist ; } while (0)
#else
#define DEBUG_FPRINTF(a)
#endif

#if defined DEBUG_TRANSPORTER
#define TRP_DEBUG(t) ndbout << __FILE__ << ":" << __LINE__ << ":" << t << endl;
#else
#define TRP_DEBUG(t)
#endif

#define DBG_POLL 0
#define dbg(x,y) if (DBG_POLL) printf("%llu : " x "\n", NdbTick_CurrentMillisecond(), y)
#define dbg2(x,y,z) if (DBG_POLL) printf("%llu : " x "\n", NdbTick_CurrentMillisecond(), y, z)

/*****************************************************************************
 * Call back functions
 *****************************************************************************/
void
TransporterFacade::reportError(NodeId nodeId,
                               TransporterError errorCode, const char *info)
{
#ifdef REPORT_TRANSPORTER
  g_eventLogger->info("REPORT_TRANSP: reportError (nodeId=%d, errorCode=%d) %s",
                      (int)nodeId, (int)errorCode, info ? info : "");
#endif
  if(errorCode & TE_DO_DISCONNECT) {
    g_eventLogger->info("reportError (%d, %d) %s", (int)nodeId, (int)errorCode,
                        info ? info : "");
    if (nodeId == ownId())
    {
      g_eventLogger->info("Fatal error on Loopback transporter, aborting.");
      abort();
    }
    DEBUG_FPRINTF((stderr, "(%u)FAC:reportError(%u, %d, %s)\n",
                   ownId(), nodeId, (int)errorCode, info));
    doDisconnect(nodeId);
  }
}

/**
 * Report average send length in bytes (4096 last sends)
 */
void
TransporterFacade::reportSendLen(NodeId nodeId, Uint32 count, Uint64 bytes)
{
#ifdef REPORT_TRANSPORTER
  g_eventLogger->info(
      "REPORT_TRANSP: reportSendLen (nodeId=%d, bytes/count=%d)", (int)nodeId,
      (Uint32)(bytes / count));
#endif
  (void)nodeId;
  (void)count;
  (void)bytes;
}

/** 
 * Report average receive length in bytes (4096 last receives)
 */
void
TransporterFacade::reportReceiveLen(NodeId nodeId, Uint32 count, Uint64 bytes)
{
#ifdef REPORT_TRANSPORTER
  g_eventLogger->info(
      "REPORT_TRANSP: reportReceiveLen (nodeId=%d, bytes/count=%d)",
      (int)nodeId, (Uint32)(bytes / count));
#endif
  (void)nodeId;
  (void)count;
  (void)bytes;
}

/**
 * Report connection established
 */
void
TransporterFacade::reportConnect(NodeId nodeId)
{
#ifdef REPORT_TRANSPORTER
  g_eventLogger->info("REPORT_TRANSP: API reportConnect (nodeId=%d)",
                      (int)nodeId);
#endif
  DEBUG_FPRINTF((stderr, "(%u)FAC:reportConnect(%u)\n", ownId(), nodeId));
  reportConnected(nodeId);
}

/**
 * Report connection broken
 */
void
TransporterFacade::reportDisconnect(NodeId nodeId, Uint32 error){
  DEBUG_FPRINTF((stderr, "(%u)FAC:reportDisconnect(%u, %u)\n",
                         ownId(), nodeId, error));
#ifdef REPORT_TRANSPORTER
  g_eventLogger->info("REPORT_TRANSP: API reportDisconnect (nodeId=%d)",
                      (int)nodeId);
#endif
  reportDisconnected(nodeId);
}

void
TransporterFacade::transporter_recv_from(NodeId nodeId)
{
  hb_received(nodeId);
}

/****************************************************************************
 * 
 *****************************************************************************/

/**
 * Report connection broken
 */
int
TransporterFacade::checkJobBuffer()
{
  return 0;
}

#ifdef API_TRACE
static const char * API_SIGNAL_LOG = "API_SIGNAL_LOG";
static const char * apiSignalLog   = 0;
static SignalLoggerManager signalLogger;
static
inline
bool
setSignalLog(){
  signalLogger.flushSignalLog();

  const char * tmp = NdbEnv_GetEnv(API_SIGNAL_LOG, (char *)0, 0);
  if(tmp != 0 && apiSignalLog != 0 && strcmp(tmp,apiSignalLog) == 0){
    return true;
  } else if(tmp == 0 && apiSignalLog == 0){
    return false;
  } else if(tmp == 0 && apiSignalLog != 0){
    signalLogger.setOutputStream(0);
    apiSignalLog = tmp;
    return false;
  } else if(tmp !=0){
    if (strcmp(tmp, "-") == 0)
        signalLogger.setOutputStream(stdout);
#ifndef NDEBUG
    else if (strcmp(tmp, "+") == 0)
        signalLogger.setOutputStream(DBUG_FILE);
#endif
    else
        signalLogger.setOutputStream(fopen(tmp, "w"));
    apiSignalLog = tmp;
    return true;
  }
  return false;
}
inline
bool
TRACE_GSN(Uint32 gsn)
{
  switch(gsn){
#ifndef TRACE_APIREGREQ
  case GSN_API_REGREQ:
  case GSN_API_REGCONF:
    return false;
#endif
#if 1
  case GSN_SUB_GCP_COMPLETE_REP:
  case GSN_SUB_GCP_COMPLETE_ACK:
    return false;
#endif
  default:
    return true;
  }
}
#endif

/**
 * The execute function : Handle received signal
 */
bool
TransporterFacade::deliver_signal(SignalHeader * const header,
                                  Uint8 prio,
                                  TransporterError &error_code,
                                  Uint32 * const theData,
                                  LinearSectionPtr ptr[3])
{
  Uint32 tRecBlockNo = header->theReceiversBlockNumber;

#ifdef API_TRACE
  if(setSignalLog() && TRACE_GSN(header->theVerId_signalNumber)){
    signalLogger.executeSignal(* header, 
                               prio,
                               theData,
                               ownId(),
                               ptr, header->m_noOfSections);
    signalLogger.flushSignalLog();
  }
#endif  

  if (tRecBlockNo >= MIN_API_BLOCK_NO)
  {
    trp_client * clnt = m_threads.get(tRecBlockNo);
    if (clnt != 0)
    {
      const bool client_locked = clnt->is_locked_for_poll();
      /**
       * Handle received signal immediately to avoid any unnecessary
       * copying of data, allocation of memory and other things. Copying
       * of data could be interesting to support several priority levels
       * and to support a special memory structure when executing the
       * signals. Neither of those are interesting when receiving data
       * in the NDBAPI. The NDBAPI will thus read signal data directly as
       * it was written by the sender (Shared memory sender is other
       * process and TCP/IP sender is the OS that writes the TCP/IP
       * message into a message buffer).
       */
      NdbApiSignal tmpSignal(*header);
      NdbApiSignal * tSignal = &tmpSignal;
      tSignal->setDataPtr(theData);
      if (!client_locked)
      {
        lock_client(clnt);
      }
      assert(clnt->check_if_locked());
      clnt->trp_deliver_signal(tSignal, ptr);
    }
    else
    {
      handleMissingClnt(header, theData);
    }
  }
  else if (tRecBlockNo == API_PACKED)
  {
    /**
     * Block number == 2047 is used to signal a signal that consists of
     * multiple instances of the same signal. This is an effort to
     * package the signals so as to avoid unnecessary communication
     * overhead since TCP/IP has a great performance impact.
     */
    Uint32 Tlength = header->theLength;
    Uint32 Tsent = 0;
    /**
     * Since it contains at least two data packets we will first
     * copy the signal data to safe place.
     */
    while (Tsent < Tlength) {
      Uint32 Theader = theData[Tsent];
      Tsent++;
      Uint32 TpacketLen = (Theader & 0x1F) + 3;
      tRecBlockNo = Theader >> 16;
      if (TpacketLen <= 25)
      {
        if ((TpacketLen + Tsent) <= Tlength)
        {
          /**
           * Set the data length of the signal and the receivers block
           * reference and then call the API.
           */
          header->theLength = TpacketLen;
          header->theReceiversBlockNumber = tRecBlockNo;
          Uint32* tDataPtr = &theData[Tsent];
          Tsent += TpacketLen;
          if (tRecBlockNo >= MIN_API_BLOCK_NO)
          {
            trp_client * clnt = m_threads.get(tRecBlockNo);
            if(clnt != 0)
            {
              const bool client_locked = clnt->is_locked_for_poll();
              NdbApiSignal tmpSignal(*header);
              NdbApiSignal * tSignal = &tmpSignal;
              tSignal->setDataPtr(tDataPtr);
              if (!client_locked)
              {
                lock_client(clnt);
              }
              assert(clnt->check_if_locked());
              clnt->trp_deliver_signal(tSignal, 0);
            }
            else
            {
              handleMissingClnt(header, tDataPtr);
            }
          }
        }
      }
    }
  }
  else if (tRecBlockNo >= MIN_API_FIXED_BLOCK_NO &&
           tRecBlockNo <= MAX_API_FIXED_BLOCK_NO) 
  {
    Uint32 dynamic= m_fixed2dynamic[tRecBlockNo - MIN_API_FIXED_BLOCK_NO];
    trp_client * clnt = m_threads.get(dynamic);
    if (clnt != 0)
    {
      const bool client_locked = clnt->is_locked_for_poll();
      NdbApiSignal tmpSignal(*header);
      NdbApiSignal * tSignal = &tmpSignal;
      tSignal->setDataPtr(theData);
      if (!client_locked)
      {
        lock_client(clnt);
      }
      assert(clnt->check_if_locked());
      clnt->trp_deliver_signal(tSignal, ptr);
    }
    else
    {
      handleMissingClnt(header, theData);
    }
  }
  else
  {
    // Ignore all other block numbers.
    if (header->theVerId_signalNumber == GSN_DUMP_STATE_ORD)
    {
      trp_client * clnt = get_poll_owner(false);
      require(clnt != 0);
      NdbApiSignal sig(*header);
      sig.setDataPtr(theData);
      assert(clnt->check_if_locked());
      theClusterMgr->execDUMP_STATE_ORD(&sig, ptr);
    }
    else if(header->theVerId_signalNumber != GSN_API_REGREQ)
    {
      TRP_DEBUG( "TransporterFacade received signal to unknown block no." );
      g_eventLogger->info("BLOCK NO: %u sig %u", tRecBlockNo,
                          header->theVerId_signalNumber);
      ndbout << *header << "-- Signal Data --" << endl;
      ndbout.hexdump(theData, MAX(header->theLength, 25)) << flush;
      abort();
    }
  }

  /**
   * API_PACKED contains a number of messages,
   * We need to have space for all of them, a
   * maximum of six signals can be carried in
   * one packed signal to the NDB API.
   */
  const Uint32 MAX_MESSAGES_IN_LOCKED_CLIENTS = MAX_LOCKED_CLIENTS - 6;
  return m_locked_cnt >= MAX_MESSAGES_IN_LOCKED_CLIENTS;
}

#include <signaldata/TcKeyConf.hpp>
#include <signaldata/TcCommit.hpp>
#include <signaldata/TcKeyFailConf.hpp>

void
TransporterFacade::handleMissingClnt(const SignalHeader * header,
                                     const Uint32 * theData)
{
  Uint32 gsn = header->theVerId_signalNumber;
  Uint32 transId[2];
  if (gsn == GSN_TCKEYCONF || gsn == GSN_TCINDXCONF)
  {
    const TcKeyConf * conf = CAST_CONSTPTR(TcKeyConf, theData);
    if (TcKeyConf::getMarkerFlag(conf->confInfo) == false)
    {
      return;
    }
    transId[0] = conf->transId1;
    transId[1] = conf->transId2;
  }
  else if (gsn == GSN_TC_COMMITCONF)
  {
    const TcCommitConf * conf = CAST_CONSTPTR(TcCommitConf, theData);
    if ((conf->apiConnectPtr & 1) == 0)
    {
      return;
    }
    transId[0] = conf->transId1;
    transId[1] = conf->transId2;
  }
  else if (gsn == GSN_TCKEY_FAILCONF)
  {
    const TcKeyFailConf * conf = CAST_CONSTPTR(TcKeyFailConf, theData);
    if ((conf->apiConnectPtr & 1) == 0)
    {
      return;
    }
    transId[0] = conf->transId1;
    transId[1] = conf->transId2;
  }
  else
  {
    return;
  }

  // g_eventLogger->info(
  //     "KESO KESO KESO: sending commit ack marker 0x%.8x 0x%.8x (gsn: %u)",
  //     transId[0], transId[1], gsn);

  Uint32 ownBlockNo = header->theReceiversBlockNumber;
  Uint32 aTCRef = header->theSendersBlockRef;

  NdbApiSignal tSignal(numberToRef(ownBlockNo, ownId()));
  tSignal.theReceiversBlockNumber = refToBlock(aTCRef);
  tSignal.theVerId_signalNumber   = GSN_TC_COMMIT_ACK;
  tSignal.theLength               = 2;

  Uint32 * dataPtr = tSignal.getDataPtrSend();
  dataPtr[0] = transId[0];
  dataPtr[1] = transId[1];

  m_poll_owner->safe_sendSignal(&tSignal, refToNode(aTCRef));
}

// These symbols are needed, but not used in the API
void 
SignalLoggerManager::printSegmentedSection(FILE *, const SignalHeader &,
					   const SegmentedSectionPtr ptr[3],
					   unsigned i){
  abort();
}

void 
copy(Uint32 * & insertPtr, 
     class SectionSegmentPool & thePool, const SegmentedSectionPtr & _ptr){
  abort();
}

void
TransporterFacade::set_error_print(bool val)
{
  m_error_print = val;
  if (theClusterMgr != nullptr)
  {
    theClusterMgr->set_error_print(val);
  }
}

/**
 * Note that this function needs no locking since it is
 * only called from the constructor of Ndb (the NdbObject)
 * 
 * Which is protected by a mutex
 */

int
TransporterFacade::start_instance(NodeId nodeId,
                                  const ndb_mgm_configuration* conf)
{
  DBUG_ENTER("TransporterFacade::start_instance");

  assert(theOwnId == 0);
  theOwnId = nodeId;
  DEBUG_FPRINTF((stderr, "(%u)FAC:start_instance\n", ownId()));

#if defined SIGPIPE && !defined _WIN32
  (void)signal(SIGPIPE, SIG_IGN);
#endif

  theTransporterRegistry = new TransporterRegistry(this, this);
  if (theTransporterRegistry == NULL)
  {
    DBUG_RETURN(-1);
  }

  if (!theTransporterRegistry->init(nodeId))
  {
    DBUG_RETURN(-1);
  }

  if (theClusterMgr == NULL)
  {
    theClusterMgr = new ClusterMgr(*this);
  }

  if (theClusterMgr == NULL)
  {
    DBUG_RETURN(-1);
  }

  theClusterMgr->set_error_print(m_error_print);

  if (!configure(nodeId, conf))
  {
    DBUG_RETURN(-1);
  }

  if (!theTransporterRegistry->start_service(m_socket_server,
                                             m_use_only_ipv4))
  {
    DBUG_RETURN(-1);
  }

  /**
   * There are quite a few threads used in an API transporter for one node.
   * At first there is a send thread. The send thread is used to send data
   * when the normal send meets a congested socket.
   *
   * As part of the startup of the send thread we also start up the thread
   * that is used to start clients.
   *
   * As part of the startup of the send thread we also start up the Socket
   * Server thread. This thread accepts connections from clients. This is
   * mainly used by management servers and data nodes.
   *
   * The receive thread is used to handle receive when there are a lot of
   * concurrrent threads using the transporter.
   *
   * There is a wakeup thread which is used to wake up threads of the
   * poll owner. This makes it possible for the poll owner to continue
   * receiving and offloading work of waking up other threads when a lot
   * of threads need to be awaken.
   *
   * The Cluster manager starts a thread 
   */
  theReceiveThread = NdbThread_Create(runReceiveResponse_C,
                                      (void**)this,
                                      0, // Use default stack size
                                      "ndb_receive",
                                      NDB_THREAD_PRIO_LOW);
  if (theReceiveThread == NULL)
  {
    g_eventLogger->info(
        "TransporterFacade::start_instance:"
        " Failed to create thread for receive.");
    assert(theReceiveThread != NULL);
    DBUG_RETURN(-1);
  }
  theSendThread = NdbThread_Create(runSendRequest_C,
                                   (void**)this,
                                   0, // Use default stack size
                                   "ndb_send",
                                   NDB_THREAD_PRIO_LOW);
  if (theSendThread == NULL)
  {
    g_eventLogger->info(
        "TransporterFacade::start_instance:"
        " Failed to create thread for send.");
    assert(theSendThread != NULL);
    DBUG_RETURN(-1);
  }

  theWakeupThread = NdbThread_Create(runWakeupThread_C,
                                     (void**)this,
                                     0, // Use default stack size
                                     "ndb_wakeup_thread",
                                     NDB_THREAD_PRIO_LOW);

  theClusterMgr->startThread();

  DBUG_RETURN(0);
}

void
TransporterFacade::stop_instance(){
  DBUG_ENTER("TransporterFacade::stop_instance");

  DEBUG_FPRINTF((stderr, "(%u)FAC:stop_instance\n", ownId()));
  // Stop the send, wakeup and receive thread
  void *status;
  NdbMutex_Lock(m_wakeup_thread_mutex);
  theStopWakeup = 1;
  NdbMutex_Unlock(m_wakeup_thread_mutex);
  if (theWakeupThread)
  {
    NdbThread_WaitFor(theWakeupThread, &status);
    NdbThread_Destroy(&theWakeupThread);
  }
  theStopReceive = 1;
  if (theReceiveThread)
  {
    NdbThread_WaitFor(theReceiveThread, &status);
    NdbThread_Destroy(&theReceiveThread);
  }
  theStopSend = 1;
  if (theSendThread)
  {
    NdbThread_WaitFor(theSendThread, &status);
    NdbThread_Destroy(&theSendThread);
  }

  // Stop clustmgr last as (currently) recv thread accesses clusterMgr
  if (theClusterMgr)
  {
    theClusterMgr->doStop();
  }

  DBUG_VOID_RETURN;
}

void TransporterFacade::setSendThreadInterval(Uint32 ms)
{
  if(ms > 0 && ms <= 10) 
  { 
    sendThreadWaitMillisec = ms;
  }
}

Uint32 TransporterFacade::getSendThreadInterval(void) const
{
  return sendThreadWaitMillisec;
}

extern "C" 
void* 
runSendRequest_C(void * me)
{
  ((TransporterFacade*) me)->threadMainSend();
  return 0;
}

static inline
void
link_buffer(TFBuffer* dst, const TFBuffer * src)
{
  assert(dst);
  assert(src);
  assert(src->m_head);
  assert(src->m_tail);
  TFBufferGuard g0(* dst);
  TFBufferGuard g1(* src);
  if (dst->m_head == 0)
  {
    dst->m_head = src->m_head;
  }
  else
  {
    dst->m_tail->m_next = src->m_head;
  }
  dst->m_tail = src->m_tail;
  dst->m_bytes_in_buffer += src->m_bytes_in_buffer;
}

static const Uint32 SEND_THREAD_NO = 0;

extern "C"
void*
runWakeupThread_C(void *me)
{
  ((TransporterFacade*)me)->threadMainWakeup();
  return 0;
}

void TransporterFacade::init_cpu_usage(NDB_TICKS currTime)
{
  struct ndb_rusage curr_rusage;
  Ndb_GetRUsage(&curr_rusage, false);
  Uint64 cpu_time = curr_rusage.ru_utime + curr_rusage.ru_stime;
  m_last_recv_thread_cpu_usage_in_micros = cpu_time;
  m_recv_thread_cpu_usage_in_percent = 0;
  m_last_cpu_usage_check = currTime;
  calc_recv_thread_wakeup();
}

void TransporterFacade::check_cpu_usage(NDB_TICKS currTime)
{
  struct ndb_rusage curr_rusage;
  Uint64 expired_time_in_micros =
      NdbTick_Elapsed(m_last_cpu_usage_check,currTime).microSec();
  if (expired_time_in_micros < Uint64(1000000))
    return;

  m_last_cpu_usage_check = currTime;
  int res = Ndb_GetRUsage(&curr_rusage, false);
  Uint64 cpu_time = curr_rusage.ru_utime + curr_rusage.ru_stime;
  /**
   * Initialise when Ndb_GetRUsage isn't working,
   * when called the first time,
   * when executed time has gone backwards
   */
  if (res != 0 ||
      m_last_recv_thread_cpu_usage_in_micros > cpu_time)
  {
    m_last_recv_thread_cpu_usage_in_micros = cpu_time;
    m_recv_thread_cpu_usage_in_percent = 0;
    return;
  }
  /**
   * Calculate amount of time used in executing in receive thread since last
   * time we called this routine. It is called once per second.
   * Measure CPU usage in percentage since last call to this method.
   * This will be used to calculate the boundary when we send wakeup calls
   * to the wakeup thread.
   *
   * We will report 92% when we are in the range 91.5% to 92.5%.
   * The measurement isn't exact since the get tick calls are not synchronized
   * exactly with the getRUsage calls, but it should be exact enough.
   */
  Uint64 executed_cpu_time = cpu_time - m_last_recv_thread_cpu_usage_in_micros;
  executed_cpu_time += (expired_time_in_micros / Uint64(200));
  Uint64 percentage = (Uint64(100) * executed_cpu_time) / expired_time_in_micros;
  m_last_recv_thread_cpu_usage_in_micros = cpu_time;
  m_recv_thread_cpu_usage_in_percent = percentage;

  Uint64 spin_cpu_time = (Uint64)theTransporterRegistry->get_total_spintime();
  theTransporterRegistry->reset_total_spintime();
  spin_cpu_time += Uint32(expired_time_in_micros / Uint64(200));
  Uint64 spin_percentage = (Uint64(100) * spin_cpu_time) / expired_time_in_micros;
#ifdef DEBUG_SHM_TRP
  fprintf(stderr, "recv_thread_cpu_usage: %u percent, spintime: %u percent\n",
          m_recv_thread_cpu_usage_in_percent,
          Uint32(spin_percentage));
#endif
  m_recv_thread_cpu_usage_in_percent -= (spin_percentage / Uint64(2));
  calc_recv_thread_wakeup();
}

void TransporterFacade::calc_recv_thread_wakeup()
{
  /**
   * This function is an adaptive function that sets the number of threads
   * to wakeup from the receive thread based on the CPU usage of the receive
   * thread.
   *
   * The problem with the receive thread is that it is most efficient at
   * executing queries when it also wakes up the waiting threads.
   * The problem with this approach is that when we get close to the
   * limit of what one thread can handle the wakeup of threads consumes
   * CPU resources needed to execute signals and receive messages on the
   * socket.
   *
   * So this method decides once per second how many threads to wakeup in
   * the receive thread. The rest will be woken up by the wakeup thread
   * that is specifically only waking up threads when assigned to do so.
   *
   * Now CPU usage can go up and down quickly, thus as with every adaptive
   * algorithm there must be a degree of inertia in changing this value.
   *
   * The aim of this algorithm is to either to keep m_recv_thread_wakeup
   * at fairly high values or go towards 0. 48 and up to max of 128 more
   * or less means that almost all wakeup work is done by the receive thread.
   *
   * When we have reached below 48 and we are in the 88-89% range we will
   * consider the algorithm stable. If it drops back to 87% and lower we will
   * start increasing m_recv_thread_wakeup again.
   *
   * When we are at 48 and higher values we will consider the range 90-94%
   * to be a stable area. But if we go above 94% we will start decreasing
   * the amount of wakeups handled by the receive thread. We decrease faster
   * the higher the CPU usage is here, similarly we increase the wakeups
   * faster when the receive CPU usage is lowering.
   *
   * When we get close to 0 we will set it to 0 if we were to decrease its
   * value.
   *
   * The algorithm will in a stable algorithm stabilise around 88-94%
   * CPU usage.
   *
   * Sometimes the adaptive algorithm will 
   * The general idea is to do most all wakeups from receive thread when
   * we are below 90% in load. At close to 100% load we will do no wakeups
   * instead.
   *
   * We also set some minimum numbers and maximum numbers to ensure that
   * we can adapt to quick changes in the environment as well.
   */
  NdbMutex_Lock(m_wakeup_thread_mutex);
  Uint32 factor = 4;
  Uint32 min_number = 32;
  Uint32 max_number = MAX_NUM_WAKEUPS;
  if (m_recv_thread_cpu_usage_in_percent < 80)
  {
    factor = 2;
    min_number = 4;
  }
  else if (m_recv_thread_cpu_usage_in_percent <= 83)
  {
    factor = 4;
    min_number = 4;
  }
  else if (m_recv_thread_cpu_usage_in_percent <= 85)
  {
    factor = 5;
    min_number = 4;
  }
  else if (m_recv_thread_cpu_usage_in_percent <= 87)
  {
    factor = 6;
    min_number = 2;
  }
  else if (m_recv_thread_cpu_usage_in_percent <= 89)
  {
    if (m_recv_thread_wakeup < 48)
    {
      factor = 8;
      min_number = 0;
    }
    else
    {
      factor = 7;
      min_number = 1;
    }
  }
  else if (m_recv_thread_cpu_usage_in_percent <= 94)
  {
    if (m_recv_thread_wakeup < 48)
    {
      factor = 9;
    }
    else
    {
      factor = 8;
    }
    min_number = 0;
  }
  else if (m_recv_thread_cpu_usage_in_percent <= 95)
  {
    factor = 12;
    min_number = 0;
  }
  else if (m_recv_thread_cpu_usage_in_percent <= 96)
  {
    factor = 16;
    min_number = 0;
  }
  else if (m_recv_thread_cpu_usage_in_percent <= 97)
  {
    factor = 20;
    min_number = 0;
  }
  else if (m_recv_thread_cpu_usage_in_percent <= 98)
  {
    factor = 24;
    min_number = 0;
  }
  else
  {
    factor = 28;
    min_number = 0;
  }
  Uint32 before = m_recv_thread_wakeup;
  m_recv_thread_wakeup = (m_recv_thread_wakeup * 8) / factor;

  if (factor != 8 &&
      m_recv_thread_wakeup == before &&
      m_recv_thread_wakeup != 0)
  {
    if (factor < 8)
      m_recv_thread_wakeup++;
    else
      m_recv_thread_wakeup--;
  }
  if (factor > 8 && m_recv_thread_wakeup < 8)
  {
   m_recv_thread_wakeup = 0;
  }

  if (m_recv_thread_wakeup > max_number)
    m_recv_thread_wakeup = max_number;
  else if (m_recv_thread_wakeup < min_number)
    m_recv_thread_wakeup = min_number;

//#define DEBUG_THIS_FUNCTION 1
#ifdef DEBUG_THIS_FUNCTION
  fprintf(stderr, "m_recv_thread_wakeup = %u, cpu_usage = %u, factor = %u\n",
          m_recv_thread_wakeup,
          m_recv_thread_cpu_usage_in_percent,
          factor);
#endif
  NdbMutex_Unlock(m_wakeup_thread_mutex);
}

void TransporterFacade::threadMainWakeup()
{
  while (theWakeupThread == NULL)
  {
    /* Wait until theWakeupThread have been set */
    NdbSleep_MilliSleep(10);
  }
  NdbThread_SetThreadPrio(theWakeupThread, 9);
  NdbMutex_Lock(m_wakeup_thread_mutex);
  while (!theStopWakeup)
  {
    NdbCondition_WaitTimeout(m_wakeup_thread_cond,
                             m_wakeup_thread_mutex,
                             100);
    wakeup_and_unlock_calls();
  }
  wakeup_and_unlock_calls();
  NdbMutex_Unlock(m_wakeup_thread_mutex);
}

bool
TransporterFacade::transfer_responsibility(trp_client * const *arr,
                                           Uint32 cnt_woken,
                                           Uint32 cnt)
{
  trp_client *tmp;
  /**
   * This is a deliberate data race, we will avoid grabbing
   * the mutex if the value is smaller than the wakeup count.
   * If this has changed a few microseconds ago doesn't really
   * make any huge difference, so we accept reading it
   * unprotected here.
   */
  if (cnt_woken <= m_recv_thread_wakeup)
  {
    return false;
  }
  NdbMutex_Lock(m_wakeup_thread_mutex);
  if (theStopWakeup)
  {
    NdbMutex_Unlock(m_wakeup_thread_mutex);
    return false;
  }
  Uint32 inx = m_wakeup_clients_cnt;
  bool wake_wakeup_thread = false;
  for (Uint32 i = 0; i < cnt_woken; i++)
  {
    tmp = arr[i];
    if (inx + i < m_recv_thread_wakeup ||
        inx >= MAX_NO_THREADS)
    {
      NdbCondition_Signal(tmp->m_poll.m_condition);
    }
    else
    {
      wake_wakeup_thread = true;
      m_wakeup_clients[inx++] = tmp;
    }
    NdbMutex_Unlock(tmp->m_mutex);
  }
  m_wakeup_clients_cnt = inx;
  for (Uint32 i = cnt_woken; i < cnt; i++)
  {
    tmp = arr[i];
    NdbMutex_Unlock(tmp->m_mutex);
  }
  if (wake_wakeup_thread)
    NdbCondition_Signal(m_wakeup_thread_cond);
  NdbMutex_Unlock(m_wakeup_thread_mutex);
  return true;
}

void TransporterFacade::wakeup_and_unlock_calls()
{
  trp_client *tmp;
  Uint32 count_wakeup = 0;
  while (m_wakeup_clients_cnt > 0)
  {
    Uint32 inx = m_wakeup_clients_cnt - 1;
    tmp = m_wakeup_clients[inx];
    m_wakeup_clients[inx] = 0;
    count_wakeup++;
    m_wakeup_clients_cnt = inx;
    if (count_wakeup == 4 && inx > 0)
    {
      count_wakeup = 0;
      NdbMutex_Unlock(m_wakeup_thread_mutex);
    }
    int ret_val = NdbMutex_Trylock(tmp->m_mutex);
    if (ret_val == 0 || ret_val == EBUSY)
      NdbCondition_Signal(tmp->m_poll.m_condition);
    if (ret_val == 0)
      NdbMutex_Unlock(tmp->m_mutex);
    if (count_wakeup == 0)
    {
      NdbMutex_Lock(m_wakeup_thread_mutex);
    }
  }
}

void TransporterFacade::remove_trp_client_from_wakeup_list(trp_client *clnt)
{
  trp_client *tmp;
  Uint32 inx = 0;
  NdbMutex_Lock(m_wakeup_thread_mutex);
  for (Uint32 i = 0; i < m_wakeup_clients_cnt; i++)
  {
    tmp = m_wakeup_clients[i];
    if (tmp != clnt)
      m_wakeup_clients[inx++] = tmp;
  }
  m_wakeup_clients_cnt = inx;
  NdbMutex_Unlock(m_wakeup_thread_mutex);
}

/**
 * Signal the send thread to wake up.
 * require the m_send_thread_mutex to be held by callee.
 */
void
TransporterFacade::wakeup_send_thread(void)
{
  if (m_send_thread_nodes.get(SEND_THREAD_NO) == false)
  {
    NdbCondition_Signal(m_send_thread_cond);
  }
  m_send_thread_nodes.set(SEND_THREAD_NO);
}

/**
 * Adaptive send algorithm:
 *
 * The adaptive send algorithm takes advantage of that
 * sending a larger message has less total cost than sending
 * the same payload in multiple smaller messages. Thus it
 * tries to collect flushed send buffers from multiple
 * clients, before actually sending them all together
 *
 * We use two different mechanisms for sending buffered
 * messages:
 *
 * 1) If a 'sufficient' amount of data is available in the
 *    send buffers, we try to send immediately.
 *    ('Sufficient' == 4096 byes)
 *
 * 2) If a 'sufficient' number of the active clients has
 *    flushed their buffers since last send, we try to send.
 *    ('Sufficient' == 1/8 of active clients)
 *
 * 3) Else the send is deferred, waiting for possibly more
 *    data to arrive. To ensure that the data is eventually
 *    sent, we envoke the send thread which will send at
 *    latest after a 200us grace period.
 *
 * The above values has been determined by performance test
 * experiments. They are by intention set conservative. Such
 * that for few client threads the adaptive send is similar
 * in performance to the 'forceSend'. For larger number of
 * client threads, adaptive send always perform better, both
 * wrt. throughput and latency.
 *
 * Requiring a higher 'sufficient' value in 1) and 2) above
 * would have improved the 'high load' performance even more,
 * but at the cost of some performance regression with few clients.
 *
 * Note:
 *    Even if 'forceSend' is used, the send is done
 *    by calling try_send_buffer(), which need to grab the
 *    try_send_lock() before it can do_send_buffer(). If
 *    if fails to get the send_lock, it will leave the
 *    sending to the send thread. So even if 'forceSend'
 *    is used, it gives no guarantee of the send did complete
 *    before return - Just that it will complete as soon as
 *    possible, which is more or less the same as 'adaptive' does.
 */
void
TransporterFacade::do_send_adaptive(const NodeBitmask& nodes)
{
  assert(m_active_nodes.contains(nodes));

  for (Uint32 node = nodes.find_first();
       node != NodeBitmask::NotFound;
       node = nodes.find_next(node+1))
  {
    struct TFSendBuffer *b = &m_send_buffers[node];
    Guard g(&b->m_mutex);

    if (b->m_flushed_cnt > 0 && b->m_current_send_buffer_size > 0)
    {
      /**
       * Note: We read 'm_poll_waiters' without the poll mutex, which
       *   should be OK - messages will me sent anyway, somehow,
       *   even if we see a value being slightly off.
       */
      if (b->m_current_send_buffer_size > 4*1024 ||    // 1)
          b->m_flushed_cnt >= m_poll_waiters/8)        // 2)
      {
        try_send_buffer(node, b);
      }
      else                                             // 3)
      {
        Guard g(m_send_thread_mutex);
        if (m_has_data_nodes.isclear()) //Awake Send thread from 'idle sleep'
        {
          wakeup_send_thread();
        }
        m_has_data_nodes.set(node);
      }
    }
  }
}

/**
 * The send thread mainly serve two purposes:
 *
 * 1) If a regular try_send_buffer(node) failed to grab the 
 *    try_lock_send(), the 'node' will be added to 'm_has_data_nodes',
 *    and the send taken over by the send thread.
 *
 * 2) Handle deferred sends from the adaptive send algorithm,
 *    which were not sent withing the 200us grace period.
 *
 * 3) In addition, we infrequently send to all connected nodes
 *    just in case...., see further comments below.
 *
 * If the send thread has been activated for either 1) or 2),
 * it only take a 'micro-nap' (200us) between each round of send.
 * This 'micro-nap' allows more data to be flushed to the buffers
 * and piggy backed on the next send.
 * (See also 'Adaptive send algorithm' comment above.)
 *
 * If the send thread is not activated due to either 1) or 2),
 * it is in an 'idle sleep' state where it only wakes up every
 * 'sendThreadWaitMillisec'.
 *
 * From both of these sleep states the send thread can be signaled
 * to wake up immediately if required. This is used if a state of
 * high send buffer usage is detected.
 */
void TransporterFacade::threadMainSend(void)
{
  while (theSendThread == NULL)
  {
    /* Wait until theSendThread have been set */
    NdbSleep_MilliSleep(10);
  }
  theTransporterRegistry->startSending();
  if (theTransporterRegistry->start_clients() == 0){
    g_eventLogger->info(
        "Unable to start theTransporterRegistry->start_clients");
    exit(0);
  }

  m_socket_server.startServer();
  raise_thread_prio();

  NDB_TICKS lastActivityCheck = NdbTick_getCurrentTicks();
  while(!theStopSend)
  {
    NdbMutex_Lock(m_send_thread_mutex);
    /**
     * Note: It is intentional that we set 'send_nodes' before we
     * wait: If more 'm_has_data_nodes' are added while we wait, we
     * do not want these to take effect until after the 200us
     * grace period. The exception is if we are woken up from the
     * micro-nap (!= ETIMEDOUT), which only happens if we have to
     * take immediate send action.
     */
    NodeBitmask send_nodes(m_has_data_nodes);

    if (m_send_thread_nodes.get(SEND_THREAD_NO) == false)
    {
      if (!m_has_data_nodes.isclear())
      {
        /**
         * Take a 200us micro-nap to allow more buffered data
         * to arrive such that larger messages can be sent.
         * Possibly also woken up earlier if buffers fills up
         * too much.
         */
        struct timespec wait_end;  //Calculate 200us wait
        NdbCondition_ComputeAbsTime_ns(&wait_end, 200*1000);
        int ret = NdbCondition_WaitTimeoutAbs(m_send_thread_cond,
                                              m_send_thread_mutex,
                                              &wait_end);

        /* If we were woken by a signal: take the new send_node set */
        if (ret != ETIMEDOUT)
          send_nodes.assign(m_has_data_nodes);
      }
      else
      {
        NdbCondition_WaitTimeout(m_send_thread_cond,
                                 m_send_thread_mutex,
                                 sendThreadWaitMillisec);
      }
    }
    m_send_thread_nodes.clear(SEND_THREAD_NO);
    NdbMutex_Unlock(m_send_thread_mutex);

    /**
     * try_send to all nodes requesting assist of the send thread.
     * 'm_has_data_nodes' is maintained by try_send to reflect nodes
     * still in need of more send after this try_send
     */
    try_send_all(send_nodes);

    /**
     * Safeguard against messages being stuck: (probably an old bug...)
     *
     *  There seems to be cases where messages somehow are put into 
     *  the send buffers without ever being registered in the set of
     *  nodes having messages to be sent. Thus we try to send to all
     *  'active' nodes every 'sendThreadWaitMillisec'.
     */
    const NDB_TICKS now = NdbTick_getCurrentTicks();
    const Uint32 elapsed_ms = NdbTick_Elapsed(lastActivityCheck,now).milliSec();
    if (elapsed_ms >= sendThreadWaitMillisec)
    {
      lastActivityCheck = now;

      Guard g(m_send_thread_mutex);
      m_has_data_nodes.bitOR(m_active_nodes);
    }
  }
  theTransporterRegistry->stopSending();

  m_socket_server.stopServer();
  m_socket_server.stopSessions(true);

  theTransporterRegistry->stop_clients();
}

extern "C" 
void* 
runReceiveResponse_C(void * me)
{
  ((TransporterFacade*) me)->threadMainReceive();
  return 0;
}

class ReceiveThreadClient : public trp_client
{
  public :
  explicit ReceiveThreadClient(TransporterFacade *facade);
  ~ReceiveThreadClient() override;
  void trp_deliver_signal(const NdbApiSignal *,
                          const LinearSectionPtr ptr[3]) override;
};

ReceiveThreadClient::ReceiveThreadClient(TransporterFacade * facade)
{
  DBUG_ENTER("ReceiveThreadClient::ReceiveThreadClient");
  m_is_receiver_thread = true;
  Uint32 ret = this->open(facade, -1);
  if (unlikely(ret == 0))
  {
    g_eventLogger->info("Failed to register receive thread, ret = %d", ret);
    abort();
  }
  DBUG_VOID_RETURN;
}

ReceiveThreadClient::~ReceiveThreadClient()
{
  DBUG_ENTER("ReceiveThreadClient::~ReceiveThreadClient");
  this->close();
  DBUG_VOID_RETURN;
}

void
ReceiveThreadClient::trp_deliver_signal(const NdbApiSignal *signal,
                                        const LinearSectionPtr ptr[3])
{
  DBUG_ENTER("ReceiveThreadClient::trp_deliver_signal");
  switch (signal->theVerId_signalNumber)
  {
    case GSN_API_REGCONF:
    case GSN_CONNECT_REP:
    case GSN_NODE_FAILREP:
    case GSN_NF_COMPLETEREP:
    case GSN_TAKE_OVERTCCONF:
    case GSN_ALLOC_NODEID_CONF:
    case GSN_SUB_GCP_COMPLETE_REP:
      break;
    case GSN_CLOSE_COMREQ:
    {
      m_facade->perform_close_clnt(this);
      break;
    }
    default:
    {
      g_eventLogger->info(
          "Receive thread block should not receive signals, gsn: %d",
          signal->theVerId_signalNumber);
      abort();
    }
  }
  DBUG_VOID_RETURN;
}

int
TransporterFacade::unset_recv_thread_cpu(Uint32 recv_thread_id)
{
  if (recv_thread_id != 0)
  {
    return -1;
  }
  int ret;
  if ((ret = unlock_recv_thread_cpu()))
  {
    return ret;
  }
  recv_thread_cpu_id = NO_RECV_THREAD_CPU_ID;
  return 0;
}

int
TransporterFacade::set_recv_thread_cpu(Uint16 *cpuid_array,
                                       Uint32 array_len,
                                       Uint32 recv_thread_id)
{
  if (array_len > 1 || array_len == 0)
  {
    return -1;
  }
  if (recv_thread_id != 0)
  {
    return -1;
  }
  recv_thread_cpu_id = cpuid_array[0];
  if (theTransporterRegistry)
  {
    /* Receiver thread already started, lock cpu now */
    int ret;
    if ((ret = lock_recv_thread_cpu()))
    {
      return ret;
    }
  }
  return 0;
}

int
TransporterFacade::set_recv_thread_activation_threshold(Uint32 threshold)
{
  if (threshold >= 16)
  {
    threshold = 256;
  }
  min_active_clients_recv_thread = threshold;
  return 0;
}

int
TransporterFacade::unlock_recv_thread_cpu()
{
  if (theReceiveThread)
  {
    int ret_code = Ndb_UnlockCPU(theReceiveThread);
    if (ret_code)
    {
      g_eventLogger->info("Failed to unlock thread %d, ret_code: %d",
                          NdbThread_GetTid(theReceiveThread), ret_code);
      return ret_code;
    }
  }
  return 0;
}

int
TransporterFacade::lock_recv_thread_cpu()
{
  Uint32 cpu_id = recv_thread_cpu_id;
  if (cpu_id != NO_RECV_THREAD_CPU_ID && theReceiveThread)
  {
    int ret_code = Ndb_LockCPU(theReceiveThread, cpu_id);
    if (ret_code)
    {
      g_eventLogger->info("Failed to lock thread %d to CPU %u, ret_code: %d",
                          NdbThread_GetTid(theReceiveThread), cpu_id, ret_code);
      return ret_code;
    }
  }
  return 0;
}

int
TransporterFacade::get_recv_thread_activation_threshold() const
{
  return min_active_clients_recv_thread;
}

/**
 * At very high loads the normal OS scheduler handling isn't sufficient to
 * maintain high throughput through the NDB API. If the poll ownership isn't
 * getting sufficient attention from the OS scheduler then the performance of
 * the NDB API will suffer.
 *
 * What will happen at high load is the following. The OS scheduler tries to
 * maintain fairness between the various user threads AND the thread handling
 * the poll ownership (either a user thread or a receive thread).
 * This means that when the poll owner has executed its share of time it will
 * be descheduled to handle user threads. These threads will work on the
 * received data and will possibly also start new transactions. After all of
 * those user activities have completed, then the OS will reschedule the
 * poll owner again. At this time it will continue receiving and again start
 * up new threads. The problem is that in a machine with many CPUs available
 * this means that the CPUs won't have anything to do for a short time while
 * waiting for the rescheduled poll owner to receive data from the data nodes
 * to resume the transaction processing in the user part of the API process.
 *
 * Simply put the receiver handling of the NDB API is of such importance that
 * it must execute at a higher thread priority than normal user threads. We
 * handle this by raising thread priority of the receiver thread. If the
 * API goes into a mode where the receiver thread becomes active and we were
 * successful in raising the thread prio, then we will also retain the poll
 * ownership until the receiver thread is stopped or until the activity slows
 * down such that the receiver thread no longer needs to be active.
 *
 * On Linux raising thread prio means that we decrease the nice level of the
 * thread. This means that it will get a higher quota compared to the other
 * threads in the machine. In order to set this the binary needs CAP_NICE
 * capability or the user must have the permission to set niceness which can
 * be set using RLIMIT_NICE and ulimit -e.
 *
 * On Solaris it means setting a high fixed thread priority that will ensure
 * that it stays active unless the OS or some other higher prio threads becomes
 * executable.
 *
 * On Windows it sets the thread priority to THREAD_PRIORITY_HIGHEST.
 */
bool
TransporterFacade::raise_thread_prio()
{
  int ret_code = NdbThread_SetThreadPrio(theReceiveThread, 9);
  return (ret_code == 0) ? true : false;
}

static const int DEFAULT_MIN_ACTIVE_CLIENTS_RECV_THREAD = 8;
/*
  ::threadMainReceive() serves two purposes:

  1) Ensure that update_connection() is called regularly (100ms)
  2) If there are sufficient 'do_poll' activity from clients,
     it start acting as a receive thread, offloading the
     transporter polling from the clients.
  
  Both of these tasks need the poll rights. 
  ::update_connection() has to be synced with ::performReceive(),
  and both takes place from within the 'poll-loop'.

  Updates of the connections is triggered by setting the
  flag 'm_check_connections', which will trigger a single
  ::update_connection. Either in the do_poll called from
  threadMainReceive(), if we get the poll right, or in the
  do_poll from the thread already having the poll rights.
*/
void TransporterFacade::threadMainReceive(void)
{
  bool stay_active = false;
  NDB_TICKS lastCheck = NdbTick_getCurrentTicks();
  NDB_TICKS receive_activation_time;
  init_cpu_usage(lastCheck);

  while (theReceiveThread == NULL)
  {
    /* Wait until theReceiveThread have been set */
    NdbSleep_MilliSleep(10);
  }
  theTransporterRegistry->startReceiving();
  recv_client = new ReceiveThreadClient(this);
  lock_recv_thread_cpu();
  const bool raised_thread_prio = raise_thread_prio();
  while(!theStopReceive)
  {
    const NDB_TICKS currTime = NdbTick_getCurrentTicks();

    /**
     * Ensure that 'update_connections()' is checked every 100ms.
     * As connections has to be updated by the poll owner, we only
     * flag connections to require a check now. We will later
     * either update them ourself if we get the poll right, or leave
     * it to the thread holding the poll right, either one is fine.
     *
     * NOTE: We set this flag without mutex, which could result in
     * a 'check' to be missed now and then. 
     */
    Uint64 expired_time_in_micros =
      NdbTick_Elapsed(lastCheck,currTime).microSec();
    if (expired_time_in_micros >= Uint64(100000))
    {
      m_check_connections = true;
      lastCheck = currTime;
      check_cpu_usage(currTime);
    }
   
    if (!stay_active)
    {
      /*
         We only activate as receiver thread if
         we are sufficiently active, at least e.g. 8 threads active.
         We check this condition without mutex, there is no issue with
         what we select here, both paths will work.
      */
      if (m_num_active_clients > min_active_clients_recv_thread)
      {
        stay_active = true;            //Activate as receiver thread
        m_num_active_clients = 0;
        receive_activation_time = currTime;
      }
      else
      {
        if (m_check_connections)
        {
          recv_client->prepare_poll();
          do_poll(recv_client,0);
          recv_client->complete_poll();
        }
        NdbSleep_MilliSleep(100);
        continue;
      }
    }
    else
    {
      /**
       * We are acting as a receiver thread.
       * Check every 1000ms if activity is below the 50% threshold for
       * keeping the receiver thread still active.
       */
      if (NdbTick_Elapsed(receive_activation_time,currTime).milliSec() > 1000)
      {
        /* Reset timer for next activation check time */
        receive_activation_time = currTime;
        lock_poll_mutex();
        if (m_num_active_clients < (min_active_clients_recv_thread / 2))
        {
          /* Go back to not have an active receive thread */
          stay_active = false;
        }
        m_num_active_clients = 0; /* Reset active clients for next timeslot */
        unlock_poll_mutex();
      }
    }

    /**
     * If receiver thread is not requested to 'stay_poll_owner',
     * it might be raced by client threads grabbing the poll-right
     * in front of it. This most likely happens if the receive
     * thread is suspended during execution, and is desired behaviour.
     *
     * However, it could also happen due to another client thread
     * concurrently executing in the window where the receiver
     * thread does not hold the poll-right - That is not something
     * we want to happen.
     *
     * If we managed to raise thread prio we will stay as poll owner
     * as this means that we have a better chance of handling the
     * offered load than any other thread has.
     */
    const bool stay_poll_owner = stay_active &&
                                 ((min_active_clients_recv_thread == 0) ||
                                  raised_thread_prio);

    /* Don't poll for 10ms if receive thread is deactivating */
    const Uint32 max_wait = (stay_active) ? 10 : 0;

    recv_client->prepare_poll();
    do_poll(recv_client, max_wait, stay_poll_owner);
    recv_client->complete_poll();
  }

  if (recv_client->m_poll.m_poll_owner == true)
  {
    /*
      Ensure to release poll ownership before proceeding to delete the
      transporter client and thus close it. That code expects not to be
      called when being the poll owner.
    */
    recv_client->prepare_poll();
    do_poll(recv_client, 0, false);
    recv_client->complete_poll();
  }
  delete recv_client;
  theTransporterRegistry->stopReceiving();
}

/*
  This method is called by client thread or send thread that owns
  the poll "rights".
  It waits for events and if something arrives it takes care of it
  and returns to caller. It will quickly come back here if not all
  data was received for the worker thread.

  It is also responsible for doing ::update_connections status
  of transporters, as this also require the poll rights in order
  to not interfere with the polling itself.

  In order to not block awaiting 'update_connections' requests,
  we never wait longer than 10ms inside ::pollReceive().
  Longer timeouts are done in multiple 10ms periods

  NOTE: This 10ms max-wait is only a requirement for the thread
  having the poll right. Threads calling do_poll() could specify
  longer max-waits as they will either:
   - Get the poll right and end up here in ::external_poll,
     where the poll wait is done in multiple 10ms chunks.
   - Not get the poll right and put to sleep in the poll queue
     waiting to be woken up by the poller.
*/
void
TransporterFacade::external_poll(Uint32 wait_time)
{
  do
  {
    /* Long waits are done in short 10ms chunks */
    const Uint32 wait = (wait_time > 10) ? 10 : wait_time;
    const int res = theTransporterRegistry->pollReceive(wait);

    if (m_check_connections)
    {
      m_check_connections = false;
      theTransporterRegistry->update_connections();

      // ::reportDisconnect() may have WOKEN the poll owner
      if (m_poll_owner->m_poll.m_waiting == trp_client::PollQueue::PQ_WOKEN)
        break;
    }

    if (res > 0)
    {
      theTransporterRegistry->performReceive();
      break;
    }

    wait_time -= wait;
  } while (wait_time > 0);
}

TransporterFacade::TransporterFacade(GlobalDictCache *cache) :
  min_active_clients_recv_thread(DEFAULT_MIN_ACTIVE_CLIENTS_RECV_THREAD),
  recv_thread_cpu_id(NO_RECV_THREAD_CPU_ID),
  m_poll_owner_tid(),
  m_poll_owner(NULL),
  m_poll_queue_head(NULL),
  m_poll_queue_tail(NULL),
  m_poll_waiters(0),
  m_locked_cnt(0),
  m_locked_clients(),
  m_num_active_clients(0),
  m_check_connections(true),
  theTransporterRegistry(0),
  theOwnId(0),
  theStartNodeId(1),
  theClusterMgr(NULL),
  dozer(NULL),
  theStopReceive(0),
  theStopSend(0),
  theStopWakeup(0),
  sendThreadWaitMillisec(10),
  theSendThread(NULL),
  theReceiveThread(NULL),
  theWakeupThread(NULL),
  m_last_recv_thread_cpu_usage_in_micros(0),
  m_recv_thread_cpu_usage_in_percent(0),
  m_recv_thread_wakeup(MAX_NO_THREADS),
  m_wakeup_clients_cnt(0),
  m_wakeup_thread_mutex(NULL),
  m_wakeup_thread_cond(NULL),
  recv_client(NULL),
  m_enabled_nodes_mask(),
  m_fragmented_signal_id(0),
  m_open_close_mutex(NULL),
  thePollMutex(NULL),
  m_globalDictCache(cache),
  m_send_buffer("sendbufferpool"),
  m_active_nodes(),
  m_send_thread_mutex(NULL),
  m_send_thread_cond(NULL),
  m_send_thread_nodes(),
  m_has_data_nodes()
{
  DBUG_ENTER("TransporterFacade::TransporterFacade");
  thePollMutex = NdbMutex_CreateWithName("PollMutex");
  sendPerformedLastInterval = 0;
  m_open_close_mutex = NdbMutex_Create();
  for (Uint32 i = 0; i < NDB_ARRAY_SIZE(m_send_buffers); i++)
  {
    char name_buf[32];
    BaseString::snprintf(name_buf, sizeof(name_buf), "sendbuffer:%u", i);
    NdbMutex_InitWithName(&m_send_buffers[i].m_mutex, name_buf);
  }

  m_send_thread_cond = NdbCondition_Create();
  m_send_thread_mutex = NdbMutex_CreateWithName("SendThreadMutex");

  m_wakeup_thread_cond = NdbCondition_Create();
  m_wakeup_thread_mutex = NdbMutex_CreateWithName("WakeupThreadMutex");

  for (int i = 0; i < NO_API_FIXED_BLOCKS; i++)
    m_fixed2dynamic[i]= RNIL;

  m_use_only_ipv4 = false;

#ifdef API_TRACE
  apiSignalLog = 0;
#endif

  theClusterMgr = new ClusterMgr(*this);
  DBUG_VOID_RETURN;
}


/* Return true if node with "nodeId" is a MGM node */
static bool is_mgmd(Uint32 nodeId,
                    const ndb_mgm_configuration *conf)
{
  ndb_mgm_configuration_iterator iter(conf, CFG_SECTION_NODE);
  if (iter.find(CFG_NODE_ID, nodeId))
    abort();
  Uint32 type;
  if(iter.get(CFG_TYPE_OF_SECTION, &type))
    abort();

  return (type == NODE_TYPE_MGM);
}

bool
TransporterFacade::do_connect_mgm(NodeId nodeId,
                                  const ndb_mgm_configuration* conf)
{
  // Allow other MGM nodes to connect
  DBUG_ENTER("TransporterFacade::do_connect_mgm");
  ndb_mgm_configuration_iterator iter(conf, CFG_SECTION_CONNECTION);
  for(iter.first(); iter.valid(); iter.next())
  {
    Uint32 nodeId1, nodeId2;
    if (iter.get(CFG_CONNECTION_NODE_1, &nodeId1) ||
        iter.get(CFG_CONNECTION_NODE_2, &nodeId2))
      DBUG_RETURN(false);

    // Skip connections where this node is not involved
    if (nodeId1 != nodeId && nodeId2 != nodeId)
      continue;

    // If both sides are MGM, open connection
    if(is_mgmd(nodeId1, conf) && is_mgmd(nodeId2, conf))
    {
      Uint32 remoteNodeId = (nodeId == nodeId1 ? nodeId2 : nodeId1);
      DBUG_PRINT("info", ("opening connection to node %d", remoteNodeId));
      doConnect(remoteNodeId);
    }
  }

  DBUG_RETURN(true);
}

void
TransporterFacade::set_up_node_active_in_send_buffers(Uint32 nodeId,
                                   const ndb_mgm_configuration *conf)
{
  DBUG_ENTER("TransporterFacade::set_up_node_active_in_send_buffers");
  ndb_mgm_configuration_iterator iter(conf, CFG_SECTION_CONNECTION);
  Uint32 nodeId1, nodeId2, remoteNodeId;
  struct TFSendBuffer *b;

  /* Need to also communicate with myself, not found in config */
  b = m_send_buffers + nodeId;
  b->m_node_active = true;
  m_active_nodes.set(nodeId);

  for (iter.first(); iter.valid(); iter.next())
  {
    if (iter.get(CFG_CONNECTION_NODE_1, &nodeId1)) continue;
    if (iter.get(CFG_CONNECTION_NODE_2, &nodeId2)) continue;
    if (nodeId1 != nodeId && nodeId2 != nodeId) continue;
    remoteNodeId = (nodeId == nodeId1 ? nodeId2 : nodeId1);
    b = m_send_buffers + remoteNodeId;
    b->m_node_active = true;
    m_active_nodes.set(remoteNodeId);
  }
  DBUG_VOID_RETURN;
}

bool
TransporterFacade::configure(NodeId nodeId,
                             const ndb_mgm_configuration* conf)
{
  DBUG_ENTER("TransporterFacade::configure");

  assert(theOwnId == nodeId);
  assert(theTransporterRegistry);
  assert(theClusterMgr);

  ndb_mgm_configuration_iterator iter(* conf, CFG_SECTION_NODE);
  if(iter.find(CFG_NODE_ID, nodeId))
    DBUG_RETURN(false);

  Uint32 use_only_ipv4 = 0;
  iter.get(CFG_TCP_ONLY_IPV4, &use_only_ipv4);
  m_use_only_ipv4 = use_only_ipv4;

  /* Set up active communication with all configured nodes */
  set_up_node_active_in_send_buffers(nodeId, conf);

  // Configure transporters
  if (!IPCConfig::configureTransporters(nodeId,
                                        conf,
                                        * theTransporterRegistry,
                                        true))
    DBUG_RETURN(false);

  // Configure cluster manager
  theClusterMgr->configure(nodeId, conf);

<<<<<<< HEAD
  ndb_mgm_configuration_iterator iter(conf, CFG_SECTION_NODE);
  if(iter.find(CFG_NODE_ID, nodeId))
    DBUG_RETURN(false);

=======
>>>>>>> 23307de1
  // Configure send buffers
  if (!m_send_buffer.inited())
  {
    Uint32 total_send_buffer = 0;
    Uint64 total_send_buffer64;
    size_t total_send_buffer_size_t;
    size_t reserved_send_buffer_size_t;
    iter.get(CFG_TOTAL_SEND_BUFFER_MEMORY, &total_send_buffer);

    total_send_buffer64 = total_send_buffer;
    if (total_send_buffer64 == 0)
    {
      total_send_buffer64 = theTransporterRegistry->get_total_max_send_buffer();
    }

    Uint64 extra_send_buffer = 0;
    iter.get(CFG_EXTRA_SEND_BUFFER_MEMORY, &extra_send_buffer);

    total_send_buffer64 += extra_send_buffer;

    /**
     * Reserved area for send-to-self
     * We will grab 16 pages, (@32kB/page : 512kB)
     * Gives space for at least 16 signals @ 1/page.
     * If signals are better packed then less pages
     * are needed.
     */
    const Uint32 pagesize = m_send_buffer.get_page_size();
    const Uint64 reserved_send_buffer = 16 * pagesize;
    
    total_send_buffer64 += reserved_send_buffer;
    
#if SIZEOF_CHARP == 4
    /* init method can only handle 32-bit sizes on 32-bit platforms */
    if (total_send_buffer64 > 0xFFFFFFFF)
    {
      total_send_buffer64 = 0xFFFFFFFF;
    }
#endif
    total_send_buffer_size_t = (size_t)total_send_buffer64;
    reserved_send_buffer_size_t = (size_t)reserved_send_buffer;
    if (!m_send_buffer.init(total_send_buffer_size_t,
                            reserved_send_buffer_size_t))
    {
      g_eventLogger->info(
          "Unable to allocate %lu bytes of memory for send buffers!!",
          total_send_buffer_size_t);
      DBUG_RETURN(false);
    }
  }

  Uint32 auto_reconnect=1;
  iter.get(CFG_AUTO_RECONNECT, &auto_reconnect);

  const char * priospec = 0;
  if (iter.get(CFG_HB_THREAD_PRIO, &priospec) == 0)
  {
    NdbThread_SetHighPrioProperties(priospec);
  }

  /**
   * Keep value it set before connect (overriding config)
   */
  if (theClusterMgr->m_auto_reconnect == -1)
  {
    theClusterMgr->m_auto_reconnect = auto_reconnect;
  }
  
#ifdef API_TRACE
  signalLogger.logOn(true, 0, SignalLoggerManager::LogInOut);
#endif

#ifdef ERROR_INSERT
  Uint32 mixologyLevel = 0;

  iter.get(CFG_MIXOLOGY_LEVEL, &mixologyLevel);
  if (mixologyLevel)
  {
    g_eventLogger->info("Mixology level set to 0x%x", mixologyLevel);
    theTransporterRegistry->setMixologyLevel(mixologyLevel);
  }
#endif

  // Open connection between MGM servers
  if (!do_connect_mgm(nodeId, conf))
    DBUG_RETURN(false);

  /**
   * Also setup Loopback Transporter
   */
  doConnect(nodeId);

  DBUG_RETURN(true);
}

void
TransporterFacade::for_each(trp_client* sender,
                            const NdbApiSignal* aSignal, 
                            const LinearSectionPtr ptr[3])
{
  /**
   * ::for_each() is required to be called by the thread being
   * the poll owner while it trp_deliver_signal() to
   * a client. That client may then use ::for_each() to further
   * distribute a signal to 'each' of the clients known by this
   * TransporterFacade.
   */
  assert(is_poll_owner_thread());

  /*
    Allow up to 16 threads to receive signals here before we start
    waking them up.
  */
  trp_client * woken[16];
  Uint32 cnt_woken = 0;
  Uint32 sz = m_threads.m_clients.size();
  for (Uint32 i = 0; i < sz ; i ++) 
  {
    trp_client * clnt = m_threads.m_clients[i].m_clnt;
    if (clnt != 0 && clnt != sender && !clnt->is_receiver_thread())
    {
      /**
       * We skip sending signal to receive thread. The receive thread
       * have no interest in signals sent as for_each.
       */
      bool res = clnt->is_locked_for_poll();
      assert(clnt->check_if_locked() == res);
      if (res)
      {
        clnt->trp_deliver_signal(aSignal, ptr);
      }
      else
      {
        NdbMutex_Lock(clnt->m_mutex);
        int save = clnt->m_poll.m_waiting;
        clnt->trp_deliver_signal(aSignal, ptr);
        if (save != clnt->m_poll.m_waiting &&
            clnt->m_poll.m_waiting == trp_client::PollQueue::PQ_WOKEN)
        {
          woken[cnt_woken++] = clnt;
          if (cnt_woken == NDB_ARRAY_SIZE(woken))
          {
            lock_poll_mutex();
            remove_from_poll_queue(woken, cnt_woken);
            unlock_poll_mutex();
            unlock_and_signal(woken, cnt_woken);
            cnt_woken = 0;
          }
        }
        else
        {
          NdbMutex_Unlock(clnt->m_mutex);
        }
      }
    }
  }

  if (cnt_woken != 0)
  {
    lock_poll_mutex();
    remove_from_poll_queue(woken, cnt_woken);
    unlock_poll_mutex();
    unlock_and_signal(woken, cnt_woken);
  }
}

void
TransporterFacade::connected()
{
  DBUG_ENTER("TransporterFacade::connected");
  NdbApiSignal signal(numberToRef(API_CLUSTERMGR, theOwnId));
  signal.theVerId_signalNumber = GSN_ALLOC_NODEID_CONF;
  signal.theReceiversBlockNumber = 0;
  signal.theTrace  = 0;
  signal.theLength = AllocNodeIdConf::SignalLength;

  AllocNodeIdConf * rep = CAST_PTR(AllocNodeIdConf, signal.getDataPtrSend());
  rep->senderRef = 0;
  rep->senderData = 0;
  rep->nodeId = theOwnId;
  rep->secret_lo = 0;
  rep->secret_hi = 0;

  Uint32 sz = m_threads.m_clients.size();
  for (Uint32 i = 0; i < sz ; i ++)
  {
    trp_client * clnt = m_threads.m_clients[i].m_clnt;
    if (clnt != 0 && !clnt->is_receiver_thread())
    {
      /**
       * The receiver thread have no interest in the
       * ALLOC_NODEID_CONF signal, so will skip sending
       * it to receive thread client.
       */
      NdbMutex_Lock(clnt->m_mutex);
      clnt->trp_deliver_signal(&signal, 0);
      NdbMutex_Unlock(clnt->m_mutex);
    }
  }
  DBUG_VOID_RETURN;
}

/**
 * perform_close_clnt()
 *
 * Invoked from close_clnt via sending a CLOSE_COMREQ signal.
 * Reason is that the poll-right is needed to guard agains
 * that clients are taken out of the m_threads[] array while
 * being looked up by trp_deliver_signal, or iterated by e.g.
 * for_each(), or enable_ / disable_send_buffer().
 */
void
TransporterFacade::perform_close_clnt(trp_client* clnt)
{
  assert(is_poll_owner_thread());
  Guard g(m_open_close_mutex);
  m_threads.close(clnt->m_blockNo);
  dbg("perform_close_clnt: poll_owner: %p", m_poll_owner);
  dbg("perform_close_clnt: clnt: %p", clnt);
  clnt->wakeup();
}

int 
TransporterFacade::close_clnt(trp_client* clnt)
{
  bool first = true;
  NdbApiSignal signal(numberToRef(clnt->m_blockNo, theOwnId));
  signal.theVerId_signalNumber = GSN_CLOSE_COMREQ;
  signal.theTrace = 0;
  signal.theLength = 1;
  CloseComReqConf * req = CAST_PTR(CloseComReqConf, signal.getDataPtrSend());
  req->xxxBlockRef = numberToRef(clnt->m_blockNo, theOwnId);

  if (clnt)
  {
    NdbMutex_Lock(m_open_close_mutex);
    signal.theReceiversBlockNumber = clnt->m_blockNo;
    signal.theData[0] = clnt->m_blockNo;
    dbg("close(%p)", clnt);
    if (m_threads.get(clnt->m_blockNo) != clnt)
    {
      abort();
    }

    /**
     * We close a client through the following procedure
     * 1) Ensure we close something which is open
     * 2) Send a signal to ourselves, this signal will be executed
     *    by the poll owner. When this signal is executed we're
     *    in the correct thread to write NULL into the mapping
     *    array.
     * 3) When this thread receives the signal sent to ourselves it
     *    it will call close (perform_close_clnt) on the client
     *    mapping.
     * 4) We will wait on a condition in this thread for the poll
     *    owner to set this entry to NULL.
     */
    if (!theTransporterRegistry)
    {
      /*
        We haven't even setup transporter registry, so no need to
        send signal to poll waiter to close.
      */
      m_threads.close(clnt->m_blockNo);
      NdbMutex_Unlock(m_open_close_mutex);
      return 0;
    }
    bool not_finished;
    do
    {
      /**
       * Obey lock order of trp_client::m_mutex vs. open_close_mutex:
       * deliver_signal(CLOSE_COMREQ) will lock the client, then
       * perform_close_clnt() which takes the m_open_close_mutex.
       * That would deadlock if we didn't release open_close_mutex now.
       */
      NdbMutex_Unlock(m_open_close_mutex);

      clnt->prepare_poll();
      if (first)
      {
        clnt->raw_sendSignal(&signal, theOwnId);
        clnt->do_forceSend(1);
        first = false;
      }

      // perform_close_clnt() will 'wakeup()', so wait how long it takes
      clnt->do_poll(3000);

      NdbMutex_Lock(m_open_close_mutex);
      not_finished = (m_threads.get(clnt->m_blockNo) == clnt);
      clnt->complete_poll();
    } while (not_finished);
    NdbMutex_Unlock(m_open_close_mutex);
  }
  remove_trp_client_from_wakeup_list(clnt);
  return 0;
}

/**
 * expand_clnt()
 *
 * Invoked from open_clnt() with the EXPAND_CLNT signal iff
 * the m_threads[] array has to be expanded (and relocated).
 * The poll-right is needed to guard against relocation of
 * m_threads[] array while being accessed by trp_deliver_signal,
 * or iterated by e.g. for_each(), or enable_ / disable_send_buffer().
 */
void
TransporterFacade::expand_clnt()  //Handle EXPAND_CLNT signal
{
  assert(is_poll_owner_thread());
  Guard g(m_open_close_mutex);
  m_threads.expand(64);
}

Uint32
TransporterFacade::open_clnt(trp_client * clnt, int blockNo)
{
  DBUG_ENTER("TransporterFacade::open");
  dbg("open(%p)", clnt);

  /**
   * Need 'm_open_close_mutex' as m_threads[] will be updated.
   */
  NdbMutex_Lock(m_open_close_mutex);
  
  while (unlikely(m_threads.freeCnt() == 0))
  {
    // First ::open_clnt seeing 'freeCnt() == 0' will expand
    const bool do_expand = !m_threads.m_expanding;
    m_threads.m_expanding = true;

    /**
     * Obey lock order of trp_client::m_mutex vs. open_close_mutex:
     * deliver_signal(EXPAND_CLNT) will lock the client, then call
     * expand_clnt() which takes the m_open_close_mutex.
     * That would deadlock if we didn't release open_close_mutex now.
     */
    NdbMutex_Unlock(m_open_close_mutex);

    /**
     * Ask ClusterMgr to do m_thread.expand() (Need poll rights)
     * There is no wakeup() of the client(s) wating for expand,
     * do_poll waits in short 10ms naps before checking if expand
     * completed. Only the client requesting the expand do_poll,
     * the other simply sleeps.
     */
    if (do_expand)
    {
      NdbApiSignal signal(numberToRef(0, theOwnId));
      signal.theVerId_signalNumber = GSN_EXPAND_CLNT;
      signal.theTrace = 0;
      signal.theLength = 1;
      signal.theReceiversBlockNumber = theClusterMgr->m_blockNo;
      signal.theData[0] = 0;  //Unused

      clnt->prepare_poll();
      // This client should be allowed to sent to 'ownId'
      assert(theOwnId > 0);
      assert(clnt->isSendEnabled(theOwnId));

      const int res = clnt->raw_sendSignal(&signal, theOwnId);
      if (res != 0)
      {
        // 'open' failed if expand request could not be sent.
        clnt->complete_poll();
        DBUG_RETURN(0);
      }
      clnt->do_forceSend(1);
      clnt->do_poll(10);
      clnt->complete_poll();
    }
    else
    {
      NdbSleep_MilliSleep(10);
    }
    NdbMutex_Lock(m_open_close_mutex);
  }
  const int r= m_threads.open(clnt);
  NdbMutex_Unlock(m_open_close_mutex);
  if (r < 0)
  {
    DBUG_RETURN(0);
  }

  /**
   * A successful m_threads.open() above also included this client in
   * the list of clients receiving enable_send()/disable_send() callbacks
   * as we (dis)connects to other nodes. First we have to set the initial
   * known set of enabled nodes:
   *
   * As the lock order requires client lock to be taken before
   * open_close_mutex, we have to release it above, before relocking
   * below in correct order. This create a possible race inbetween
   * here, where a Transporter (dis)connect may enable/disable
   * a send buffer for the client now being in m_client[], without
   * its enabled_nodes_mask yet being set. This should not really
   * matter, as we 'set' the updated enabled mask to the latest
   * value below anyway, overwritting what any races did inbetween here.
   * The same race could also result in enable/disable notifications
   * arriving after set_enabled_send(), appearing as duplicates which
   * should be ignored.
   *
   * (Also see disable_/enable_send_buffer comments)
   */
  clnt->lock();
  NdbMutex_Lock(m_open_close_mutex);
  clnt->set_enabled_send(m_enabled_nodes_mask);
  NdbMutex_Unlock(m_open_close_mutex);
  clnt->unlock();

  if (unlikely(blockNo != -1))
  {
    // Using fixed block number, add fixed->dynamic mapping
    Uint32 fixed_index = blockNo - MIN_API_FIXED_BLOCK_NO;
    
    assert(blockNo >= MIN_API_FIXED_BLOCK_NO &&
           fixed_index <= NO_API_FIXED_BLOCKS);
    
    m_fixed2dynamic[fixed_index]= r;
  }

  DBUG_RETURN(numberToRef(r, theOwnId));
}

TransporterFacade::~TransporterFacade()
{  
  DBUG_ENTER("TransporterFacade::~TransporterFacade");

  delete theClusterMgr;  
  NdbMutex_Lock(thePollMutex);
  delete theTransporterRegistry;
  NdbMutex_Unlock(thePollMutex);
  for (Uint32 i = 0; i < NDB_ARRAY_SIZE(m_send_buffers); i++)
  {
    NdbMutex_Deinit(&m_send_buffers[i].m_mutex);
  }
  NdbMutex_Destroy(thePollMutex);
  NdbMutex_Destroy(m_open_close_mutex);
  NdbMutex_Destroy(m_send_thread_mutex);
  NdbCondition_Destroy(m_send_thread_cond);
  NdbMutex_Destroy(m_wakeup_thread_mutex);
  NdbCondition_Destroy(m_wakeup_thread_cond);
#ifdef API_TRACE
  signalLogger.setOutputStream(0);
#endif
  DBUG_VOID_RETURN;
}


/**
 * ::is_poll_owner_thread() is used in assert's to verify and
 * enforce correct usage of raw_sendSignal vs. safe_sendSignal():
 *
 * - (raw_)sendSignal() is the 'normal' way to send signals from
 *   a client. The sent signals are aggregated in client-local
 *   send buffers which are flushed to the global Transporter
 *   buffers before the client enter poll-wait (do_poll()).
 *   -- prepare_poll() asserts 'has_unflushed_sends() == false'
 *      to catch any violations of this.
 *
 * - safe_sendSignal():
 *   If signals are sent by a client while receiving (processing
 *   trp_deliver_signal()), we can't buffer the signals in this 
 *   clients send buffers: There are no guarantee when this client
 *   will wake up and eventually flush its local send buffers.
 *   Instead such signals should be sent with safe_sendSignal().
 *   Such signals will be buffered in the *poll_owners* send buffers,
 *   and later (rather soon) be flushed when the poll owner 
 *   finish_poll().
 *   -- This require TransporterFacade::m_poll_owner to be accessed.
 *      Thus, safe_sendSignal() should only be called by the 
 *      'poll_owner_thread' (Asserted in safe_sendSignal()).
 *   -- The 'poll_owner_thread' must not use (raw_)sendSignal()
 *      to send from any other clients than itself:
 *      There are no guarantee when such sends would have been
 *      flushed, and the signal eventually sent.
 *      (Asserted in ::sendSignal()++)
 */
bool
TransporterFacade::is_poll_owner_thread() const
{
  Guard g(thePollMutex);
  return m_poll_owner != NULL &&
         my_thread_equal(my_thread_self(),m_poll_owner_tid);
}

/******************************************************************************
 * SEND SIGNAL METHODS
 *****************************************************************************/
int
TransporterFacade::sendSignal(trp_client* clnt,
                              const NdbApiSignal * aSignal, NodeId aNode)
{
  assert(clnt == m_poll_owner || is_poll_owner_thread() == false);

  const Uint32* tDataPtr = aSignal->getConstDataPtrSend();
  Uint32 Tlen = aSignal->theLength;
  Uint32 TBno = aSignal->theReceiversBlockNumber;
#ifdef API_TRACE
  if(setSignalLog() && TRACE_GSN(aSignal->theVerId_signalNumber)){
    SignalHeader tmp = * aSignal;
    tmp.theSendersBlockRef = numberToRef(aSignal->theSendersBlockRef, theOwnId);
    LinearSectionPtr ptr[3];
    signalLogger.sendSignal(tmp,
                            1,
                            tDataPtr,
                            aNode, ptr, 0);
    signalLogger.flushSignalLog();
  }
#endif
  if ((Tlen != 0) && (Tlen <= 25) && (TBno != 0)) {
    TrpId trp_id = 0;
    SendStatus ss = theTransporterRegistry->prepareSend(clnt,
                                                        aSignal,
                                                        1, // JBB
                                                        tDataPtr,
                                                        aNode,
                                                        trp_id,
                                                        (LinearSectionPtr*)0);
    //if (ss != SEND_OK) ndbout << ss << endl;
    if (ss == SEND_OK)
    {
      assert(theClusterMgr->getNodeInfo(aNode).is_confirmed() ||
             aSignal->readSignalNumber() == GSN_API_REGREQ ||
             (aSignal->readSignalNumber() == GSN_CLOSE_COMREQ &&
              aNode == ownId()));
    }
    return (ss == SEND_OK ? 0 : -1);
  }
  else
  {
    g_eventLogger->info("ERR: SigLen = %u BlockRec = %u SignalNo = %d", Tlen,
                        TBno, aSignal->theVerId_signalNumber);
    assert(0);
  }//if
  return -1; // Node Dead
}

/**
 * FragmentedSectionIterator
 * -------------------------
 * This class acts as an adapter to a GenericSectionIterator
 * instance, providing a sub-range iterator interface.
 * It is used when long sections of a signal are fragmented
 * across multiple actual signals - the user-supplied
 * GenericSectionIterator is then adapted into a
 * GenericSectionIterator that only returns a subset of
 * the contained words for each signal fragment.
 */
class FragmentedSectionIterator: public GenericSectionIterator
{
private :
  GenericSectionIterator* realIterator; /* Real underlying iterator */
  Uint32 realIterWords;                 /* Total size of underlying */
  Uint32 realCurrPos;                   /* Current pos in underlying */
  Uint32 rangeStart;                    /* Sub range start in underlying */
  Uint32 rangeLen;                      /* Sub range len in underlying */
  Uint32 rangeRemain;                   /* Remaining words in underlying */
  const Uint32* lastReadPtr;            /* Ptr to last chunk obtained from
                                         * underlying */
  Uint32 lastReadPtrLen;                /* Remaining words in last chunk
                                         * obtained from underlying */
public:
  /* Constructor
   * The instance is constructed with the sub-range set to be the
   * full range of the underlying iterator
   */
  FragmentedSectionIterator(GenericSectionPtr ptr)
  {
    realIterator= ptr.sectionIter;
    realIterWords= ptr.sz;
    realCurrPos= 0;
    rangeStart= 0;
    rangeLen= rangeRemain= realIterWords;
    lastReadPtr= NULL;
    lastReadPtrLen= 0;
    moveToPos(0);

    assert(checkInvariants());
  }

private:
  /** 
   * checkInvariants
   * These class invariants must hold true at all stable states
   * of the iterator
   */
  bool checkInvariants()
  {
    assert( (realIterator != NULL) || (realIterWords == 0) );
    assert( realCurrPos <= realIterWords );
    assert( rangeStart <= realIterWords );
    assert( (rangeStart+rangeLen) <= realIterWords);
    assert( rangeRemain <= rangeLen );
    
    /* Can only have a null readptr if nothing is left */
    assert( (lastReadPtr != NULL) || (rangeRemain == 0));

    /* If we have a non-null readptr and some remaining 
     * words the readptr must have some words
     */
    assert( (lastReadPtr == NULL) || 
            ((rangeRemain == 0) || (lastReadPtrLen != 0)));
    return true;
  }

  /**
   * moveToPos
   * This method is used when the iterator is reset(), to move
   * to the start of the current sub-range.
   * If the iterator is already in-position then this is efficient
   * Otherwise, it has to reset() the underling iterator and
   * advance it until the start position is reached.
   */
  void moveToPos(Uint32 pos)
  {
    assert(pos <= realIterWords);

    if (pos < realCurrPos)
    {
      /* Need to reset, and advance from the start */
      realIterator->reset();
      realCurrPos= 0;
      lastReadPtr= NULL;
      lastReadPtrLen= 0;
    }

    if ((lastReadPtr == NULL) && 
        (realIterWords != 0) &&
        (pos != realIterWords))
      lastReadPtr= realIterator->getNextWords(lastReadPtrLen);
    
    if (pos == realCurrPos)
      return;

    /* Advance until we get a chunk which contains the pos */
    while (pos >= realCurrPos + lastReadPtrLen)
    {
      realCurrPos+= lastReadPtrLen;
      lastReadPtr= realIterator->getNextWords(lastReadPtrLen);
      assert(lastReadPtr != NULL);
    }

    const Uint32 chunkOffset= pos - realCurrPos;
    lastReadPtr+= chunkOffset;
    lastReadPtrLen-= chunkOffset;
    realCurrPos= pos;
  }

public:
  /**
   * setRange
   * Set the sub-range of the iterator.  Must be within the
   * bounds of the underlying iterator
   * After the range is set, the iterator is reset() to the
   * start of the supplied subrange
   */
  bool setRange(Uint32 start, Uint32 len)
  {
    assert(checkInvariants());
    if (start+len > realIterWords)
      return false;
    moveToPos(start);
    
    rangeStart= start;
    rangeLen= rangeRemain= len;

    assert(checkInvariants());
    return true;
  }

  /**
   * reset
   * (GenericSectionIterator)
   * Reset the iterator to the start of the current sub-range
   * Avoid calling as it could be expensive.
   */
  void reset() override
  {
    /* Reset iterator to last specified range */
    assert(checkInvariants());
    moveToPos(rangeStart);
    rangeRemain= rangeLen;
    assert(checkInvariants());
  }

  /**
   * getNextWords
   * (GenericSectionIterator)
   * Get ptr and size of next contiguous words in subrange
   */
  const Uint32* getNextWords(Uint32& sz) override
  {
    assert(checkInvariants());
    const Uint32* currPtr= NULL;

    if (rangeRemain)
    {
      assert(lastReadPtr != NULL);
      assert(lastReadPtrLen != 0);
      currPtr= lastReadPtr;
      
      sz= MIN(rangeRemain, lastReadPtrLen);
      
      if (sz == lastReadPtrLen)
        /* Will return everything in this chunk, move iterator to 
         * next
         */
        lastReadPtr= realIterator->getNextWords(lastReadPtrLen);
      else
      {
        /* Not returning all of this chunk, just advance within it */
        lastReadPtr+= sz;
        lastReadPtrLen-= sz;
      }
      realCurrPos+= sz;
      rangeRemain-= sz;
    }
    else
    {
      sz= 0;
    }
    
    assert(checkInvariants());
    return currPtr;
  }
};

/* Max fragmented signal chunk size (words) is max round number 
 * of NDB_SECTION_SEGMENT_SZ words with some slack left for 'main'
 * part of signal etc.
 */
#define CHUNK_SZ ((((MAX_SEND_MESSAGE_BYTESIZE >> 2) / NDB_SECTION_SEGMENT_SZ) - 2 ) \
                  * NDB_SECTION_SEGMENT_SZ)

/**
 * sendFragmentedSignal (GenericSectionPtr variant)
 * ------------------------------------------------
 * This method will send a signal with attached long sections.  If 
 * the signal is longer than CHUNK_SZ, the signal will be split into
 * multiple CHUNK_SZ fragments.
 * 
 * This is done by sending two or more long signals(fragments), with the
 * original GSN, but different signal data and with as much of the long 
 * sections as will fit in each.
 *
 * Non-final fragment signals contain a fraginfo value in the header
 * (1= first fragment, 2= intermediate fragment, 3= final fragment)
 * 
 * Fragment signals contain additional words in their signals :
 *   1..n words Mapping section numbers in fragment signal to original 
 *              signal section numbers
 *   1 word     Fragmented signal unique id.
 * 
 * Non final fragments (fraginfo=1/2) only have this data in them.  Final
 * fragments have this data in addition to the normal signal data.
 * 
 * Each fragment signal can transport one or more long sections, starting 
 * with section 0.  Sections are always split on NDB_SECTION_SEGMENT_SZ word
 * boundaries to simplify reassembly in the kernel.
 */
int
TransporterFacade::sendFragmentedSignal(trp_client* clnt,
                                        const NdbApiSignal* inputSignal,
                                        NodeId aNode,
                                        const GenericSectionPtr ptr[3],
                                        Uint32 secs)
{
  assert(clnt == m_poll_owner || is_poll_owner_thread() == false);

  NdbApiSignal copySignal(* inputSignal);
  NdbApiSignal* aSignal = &copySignal;

  unsigned i;
  Uint32 totalSectionLength= 0;
  for (i= 0; i < secs; i++)
    totalSectionLength+= ptr[i].sz;
  
  /* If there's no need to fragment, send normally */
  if (totalSectionLength <= CHUNK_SZ)
    return sendSignal(clnt, aSignal, aNode, ptr, secs);
  
  // TODO : Consider tracing fragment signals?
#ifdef API_TRACE
  if(setSignalLog() && TRACE_GSN(aSignal->theVerId_signalNumber)){
    SignalHeader tmp = * aSignal;
    tmp.theSendersBlockRef = numberToRef(aSignal->theSendersBlockRef, theOwnId);
    signalLogger.sendSignal(tmp,
                            1,
                            aSignal->getConstDataPtrSend(),
                            aNode, ptr, 0);
    signalLogger.flushSignalLog();
    for (Uint32 i = 0; i<secs; i++)
      ptr[i].sectionIter->reset();
  }
#endif

  NdbApiSignal tmp_signal(*(SignalHeader*)aSignal);
  GenericSectionPtr tmp_ptr[3];
  GenericSectionPtr empty= {0, NULL};
  Uint32 unique_id= m_fragmented_signal_id++; // next unique id
  
  /* Init tmp_ptr array from ptr[] array, make sure we have
   * 0 length for missing sections
   */
  for (i= 0; i < 3; i++)
    tmp_ptr[i]= (i < secs)? ptr[i] : empty;

  /* Create our section iterator adapters */
  FragmentedSectionIterator sec0(tmp_ptr[0]);
  FragmentedSectionIterator sec1(tmp_ptr[1]);
  FragmentedSectionIterator sec2(tmp_ptr[2]);

  /* Replace caller's iterators with ours */
  tmp_ptr[0].sectionIter= &sec0;
  tmp_ptr[1].sectionIter= &sec1;
  tmp_ptr[2].sectionIter= &sec2;

  unsigned start_i= 0;
  unsigned this_chunk_sz= 0;
  unsigned fragment_info= 0;
  Uint32 *tmp_signal_data= tmp_signal.getDataPtrSend();
  for (i= 0; i < secs;) {
    unsigned remaining_sec_sz= tmp_ptr[i].sz;
    tmp_signal_data[i-start_i]= i;
    if (this_chunk_sz + remaining_sec_sz <= CHUNK_SZ)
    {
      /* This section fits whole, move onto next */
      this_chunk_sz+= remaining_sec_sz;
      i++;
      continue;
    }
    else
    {
      assert(this_chunk_sz <= CHUNK_SZ);
      /* This section doesn't fit, truncate it */
      unsigned send_sz= CHUNK_SZ - this_chunk_sz;
      if (i != start_i)
      {
        /* We ensure that the first piece of a new section which is
         * being truncated is a multiple of NDB_SECTION_SEGMENT_SZ
         * (to simplify reassembly).  Subsequent non-truncated pieces
         * will be CHUNK_SZ which is a multiple of NDB_SECTION_SEGMENT_SZ
         * The final piece does not need to be a multiple of
         * NDB_SECTION_SEGMENT_SZ
         * 
         * We round down the available send space to the nearest whole 
         * number of segments.
         * If there's not enough space for one segment, then we round up
         * to one segment.  This can make us send more than CHUNK_SZ, which
         * is ok as it's defined as less than the maximum message length.
         */
        send_sz = (send_sz / NDB_SECTION_SEGMENT_SZ) * 
          NDB_SECTION_SEGMENT_SZ;                        /* Round down */
        send_sz = MAX(send_sz, NDB_SECTION_SEGMENT_SZ);  /* At least one */
        send_sz = MIN(send_sz, remaining_sec_sz);        /* Only actual data */
        
        /* If we've squeezed the last bit of data in, jump out of 
         * here to send the last fragment.
         * Otherwise, send what we've collected so far.
         */
        if ((send_sz == remaining_sec_sz) &&      /* All sent */
            (i == secs - 1))                      /* No more sections */
        {
          this_chunk_sz+=  remaining_sec_sz;
          i++;
          continue;
        }
      }

      /* At this point, there must be data to send in a further signal */
      assert((send_sz < remaining_sec_sz) ||
             (i < secs - 1));

      /* Modify tmp generic section ptr to describe truncated
       * section
       */
      tmp_ptr[i].sz= send_sz;
      FragmentedSectionIterator* fragIter= 
        (FragmentedSectionIterator*) tmp_ptr[i].sectionIter;
      const Uint32 total_sec_sz= ptr[i].sz;
      const Uint32 start= (total_sec_sz - remaining_sec_sz);
      bool ok= fragIter->setRange(start, send_sz);
      assert(ok);
      if (!ok)
        return -1;
      
      if (fragment_info < 2) // 1 = first fragment signal
                             // 2 = middle fragments
	fragment_info++;

      // send tmp_signal
      tmp_signal_data[i-start_i+1]= unique_id;
      tmp_signal.setLength(i-start_i+2);
      tmp_signal.m_fragmentInfo= fragment_info;
      tmp_signal.m_noOfSections= i-start_i+1;
      // do prepare send
      {
	SendStatus ss = theTransporterRegistry->prepareSend
          (clnt,
           &tmp_signal,
	   1, /*JBB*/
	   tmp_signal_data,
	   aNode, 
	   &tmp_ptr[start_i]);
        if (likely(ss == SEND_OK))
        {
          assert(theClusterMgr->getNodeInfo(aNode).is_confirmed() ||
                 tmp_signal.readSignalNumber() == GSN_API_REGREQ);
        }
        else
        {
          if (unlikely(ss == SEND_MESSAGE_TOO_BIG))
          {
            handle_message_too_big(aNode, aSignal, &tmp_ptr[start_i], __LINE__);
          }
          return -1;
        }
      }
      assert(remaining_sec_sz >= send_sz);
      Uint32 remaining= remaining_sec_sz - send_sz;
      tmp_ptr[i].sz= remaining;
      /* Set sub-range iterator to cover remaining words */
      ok= fragIter->setRange(start+send_sz, remaining);
      assert(ok);
      if (!ok)
        return -1;
      
      if (remaining == 0)
        /* This section's done, move onto the next */
	i++;
      
      // setup variables for next signal
      start_i= i;
      this_chunk_sz= 0;
    }
  }

  unsigned a_sz= aSignal->getLength();

  if (fragment_info > 0) {
    // update the original signal to include section info
    Uint32 *a_data= aSignal->getDataPtrSend();
    unsigned tmp_sz= i-start_i;
    memcpy(a_data+a_sz,
	   tmp_signal_data,
	   tmp_sz*sizeof(Uint32));
    a_data[a_sz+tmp_sz]= unique_id;
    aSignal->setLength(a_sz+tmp_sz+1);

    // send last fragment
    aSignal->m_fragmentInfo= 3; // 3 = last fragment
    aSignal->m_noOfSections= i-start_i;
  } else {
    aSignal->m_noOfSections= secs;
  }

  // send aSignal
  int ret;
  {
    SendStatus ss = theTransporterRegistry->prepareSend
      (clnt,
       aSignal,
       1/*JBB*/,
       aSignal->getConstDataPtrSend(),
       aNode,
       &tmp_ptr[start_i]);
    if (likely(ss == SEND_OK))
    {
      assert(theClusterMgr->getNodeInfo(aNode).is_confirmed() ||
             aSignal->readSignalNumber() == GSN_API_REGREQ);
      ret = 0;
    }
    else
    {
      if (unlikely(ss == SEND_MESSAGE_TOO_BIG))
      {
        handle_message_too_big(aNode, aSignal, &tmp_ptr[start_i], __LINE__);
      }
      ret = -1;
    }
  }
  aSignal->m_noOfSections = 0;
  aSignal->m_fragmentInfo = 0;
  aSignal->setLength(a_sz);
  return ret;
}

int
TransporterFacade::sendFragmentedSignal(trp_client* clnt,
                                        const NdbApiSignal* aSignal,
                                        NodeId aNode,
                                        const LinearSectionPtr ptr[3],
                                        Uint32 secs)
{
  assert(clnt == m_poll_owner || is_poll_owner_thread() == false);

  /* Use the GenericSection variant of sendFragmentedSignal */
  GenericSectionPtr tmpPtr[3];
  LinearSectionPtr linCopy[3];
  const LinearSectionPtr empty= {0, NULL};
  
  /* Make sure all of linCopy is initialised */
  for (Uint32 j=0; j<3; j++)
    linCopy[j]= (j < secs)? ptr[j] : empty;
  
  LinearSectionIterator zero (linCopy[0].p, linCopy[0].sz);
  LinearSectionIterator one  (linCopy[1].p, linCopy[1].sz);
  LinearSectionIterator two  (linCopy[2].p, linCopy[2].sz);

  /* Build GenericSectionPtr array using iterators */
  tmpPtr[0].sz= linCopy[0].sz;
  tmpPtr[0].sectionIter= &zero;
  tmpPtr[1].sz= linCopy[1].sz;
  tmpPtr[1].sectionIter= &one;
  tmpPtr[2].sz= linCopy[2].sz;
  tmpPtr[2].sectionIter= &two;

  return sendFragmentedSignal(clnt, aSignal, aNode, tmpPtr, secs);
}
  

template<typename SectionPtr>
void
TransporterFacade::handle_message_too_big(NodeId aNode,
                                          const NdbApiSignal* aSignal,
                                          const SectionPtr ptr[3],
                                          Uint32 /* line */) const
{
  /* If message is too big when sending CmvmiDummySignal log a convinient
   * message about it to.
   * Note that CmvmiDummySignal is not intended for production usage but for
   * use by test cases.
   * In production this function do nothing and the message too big failure
   * handling is left to caller.
   */
  if (aSignal->theVerId_signalNumber == GSN_DUMP_STATE_ORD &&
      aSignal->theData[0] == DumpStateOrd::CmvmiDummySignal)
  {
    const Uint32 rep_node_id = aSignal->theData[1];
    const Uint32 num_secs = aSignal->m_noOfSections;
    char msg[24 * sizeof(Uint32)];
    snprintf(msg,
             sizeof(msg),
             "Failed sending CmvmiDummySignal"
             " (size %u+%u+%u+%u+%u) from %u to %u.",
             aSignal->getLength(),
             num_secs,
             (num_secs > 0) ? ptr[0].sz : 0,
             (num_secs > 1) ? ptr[1].sz : 0,
             (num_secs > 2) ? ptr[2].sz : 0,
             ownId(),
             aNode);
    const Uint32 len = strlen(msg) + 1;
    NdbApiSignal bSignal(numberToRef(API_CLUSTERMGR, ownId()));
    bSignal.theTrace                = TestOrd::TraceAPI;
    bSignal.theReceiversBlockNumber = CMVMI;
    bSignal.theVerId_signalNumber   = GSN_EVENT_REP;
    bSignal.theLength               = ((len + 3) / 4) + 1;
    Uint32* data = bSignal.theData;
    data[0] = NDB_LE_InfoEvent;
    memcpy(&data[1], msg, len);
    LinearSectionPtr ptr[3];
    TrpId trp_id = 0;
    theTransporterRegistry->prepareSend(m_poll_owner,
                                        &bSignal,
                                        1, // JBB
                                        bSignal.getConstDataPtrSend(),
                                        rep_node_id,
                                        trp_id,
                                        ptr);
  }
  else
  {
    assert(false); // SEND_MESSAGE_TOO_BIG
  }
}

int
TransporterFacade::sendSignal(trp_client* clnt,
                              const NdbApiSignal* aSignal, NodeId aNode,
                              const LinearSectionPtr ptr[3], Uint32 secs)
{
  assert(clnt == m_poll_owner || is_poll_owner_thread() == false);

  Uint32 save = aSignal->m_noOfSections;
  const_cast<NdbApiSignal*>(aSignal)->m_noOfSections = secs;
#ifdef API_TRACE
  if(setSignalLog() && TRACE_GSN(aSignal->theVerId_signalNumber)){
    SignalHeader tmp = * aSignal;
    tmp.theSendersBlockRef = numberToRef(aSignal->theSendersBlockRef, theOwnId);
    signalLogger.sendSignal(tmp,
                            1,
                            aSignal->getConstDataPtrSend(),
                            aNode, ptr, secs);
    signalLogger.flushSignalLog();
  }
#endif
  TrpId trp_id = 0;
  SendStatus ss = theTransporterRegistry->prepareSend
    (clnt,
     aSignal,
     1, // JBB
     aSignal->getConstDataPtrSend(),
     aNode,
     trp_id,
     ptr);
  const_cast<NdbApiSignal*>(aSignal)->m_noOfSections = save;
  if (likely(ss == SEND_OK))
  {
    assert(theClusterMgr->getNodeInfo(aNode).is_confirmed() ||
           aSignal->readSignalNumber() == GSN_API_REGREQ);
    return 0;
  }
  if (unlikely(ss == SEND_MESSAGE_TOO_BIG))
  {
    handle_message_too_big(aNode, aSignal, ptr, __LINE__);
  }
  return -1;
}

int
TransporterFacade::sendSignal(trp_client* clnt,
                              const NdbApiSignal* aSignal, NodeId aNode,
                              const GenericSectionPtr ptr[3], Uint32 secs)
{
  assert(clnt == m_poll_owner || is_poll_owner_thread() == false);

  Uint32 save = aSignal->m_noOfSections;
  const_cast<NdbApiSignal*>(aSignal)->m_noOfSections = secs;
#ifdef API_TRACE
  if(setSignalLog() && TRACE_GSN(aSignal->theVerId_signalNumber)){
    SignalHeader tmp = * aSignal;
    tmp.theSendersBlockRef = numberToRef(aSignal->theSendersBlockRef, theOwnId);
    signalLogger.sendSignal(tmp,
                            1,
                            aSignal->getConstDataPtrSend(),
                            aNode, ptr, secs);
    signalLogger.flushSignalLog();
    for (Uint32 i = 0; i<secs; i++)
      ptr[i].sectionIter->reset();
  }
#endif
  SendStatus ss = theTransporterRegistry->prepareSend
    (clnt,
     aSignal,
     1, // JBB
     aSignal->getConstDataPtrSend(),
     aNode,
     ptr);
  int ret;
  if (ss == SEND_OK)
  {
    assert(theClusterMgr->getNodeInfo(aNode).is_confirmed() ||
           aSignal->readSignalNumber() == GSN_API_REGREQ);
    ret = 0;
  }
  else
  {
    if (unlikely(ss == SEND_MESSAGE_TOO_BIG))
    {
      handle_message_too_big(aNode, aSignal, ptr, __LINE__);
    }
    ret = -1;
  }
  const_cast<NdbApiSignal*>(aSignal)->m_noOfSections = save;
  return ret;
}

/******************************************************************************
 * CONNECTION METHODS  Etc
 ******************************************************************************/
void
TransporterFacade::doConnect(int aNodeId){
  theTransporterRegistry->setIOState(aNodeId, NoHalt);
  theTransporterRegistry->do_connect(aNodeId);
}

void
TransporterFacade::doDisconnect(int aNodeId)
{
  theTransporterRegistry->do_disconnect(aNodeId);
}

/**
 * ClusterMgr maintains the shared global data.
 * Notify it about the changed connection state.
 */
void
TransporterFacade::reportConnected(int aNodeId)
{
  theClusterMgr->reportConnected(aNodeId);
}

void
TransporterFacade::reportDisconnected(int aNodeId)
{
  theClusterMgr->reportDisconnected(aNodeId);
}

NodeId
TransporterFacade::ownId() const
{
  return theOwnId;
}

NodeId
TransporterFacade::get_an_alive_node()
{
  DBUG_ENTER("TransporterFacade::get_an_alive_node");
  DBUG_PRINT("enter", ("theStartNodeId: %d", theStartNodeId));
#ifdef VM_TRACE
#ifdef NDB_USE_GET_ENV
  const char* p = NdbEnv_GetEnv("NDB_ALIVE_NODE_ID", (char*)0, 0);
  if (p != 0 && *p != 0)
    DBUG_RETURN(atoi(p));
#endif
#endif
  NodeId i;
  for (i = theStartNodeId; i < MAX_NDB_NODES; i++) {
    if (get_node_alive(i)){
      DBUG_PRINT("info", ("Node %d is alive", i));
      theStartNodeId = ((i + 1) % MAX_NDB_NODES);
      DBUG_RETURN(i);
    }
  }
  for (i = 1; i < theStartNodeId; i++) {
    if (get_node_alive(i)){
      DBUG_PRINT("info", ("Node %d is alive", i));
      theStartNodeId = ((i + 1) % MAX_NDB_NODES);
      DBUG_RETURN(i);
    }
  }
  DBUG_RETURN((NodeId)0);
}

TransporterFacade::ThreadData::ThreadData(Uint32 size)
  : m_use_cnt(0), 
    m_firstFree(END_OF_LIST),
    m_expanding(false)
{
  expand(size);
}

/**
 * Expand the Vectors used to register open Clients.
 * As a Vector::expand() reallocates and moves the Vector
 * items, it has to be protected from concurrent get'ers.
 * This is achieved by requiring that both get, expand and close
 * is only called from ::deliver_signal while having the poll right.
 *
 * In addition to having the poll right, 
 * m_open_close_mutex should be held.
 */
void
TransporterFacade::ThreadData::expand(Uint32 size){
  const Uint32 sz = m_clients.size();
  m_clients.expand(sz + size);
  for(Uint32 i = 0; i<size; i++){
    m_clients.push_back(Client(NULL, sz + i + 1));
  }

  m_clients.back().m_next =  m_firstFree;
  m_firstFree = m_clients.size() - size;
  m_expanding = false;
}


/**
 * Register 'clnt' in the TransporterFacade.
 * Should be called with m_open_close_mutex locked.
 *
 * Poll right *not* required as ::open do not ::expand!:
 *
 * As there are no mutex protection between threads ::open'ing a 
 * trp_client and threads get'ing the trp_client* for *other clients*,
 * we can't let ::open do an ::expand of the Vectors. (See above.)
 * Concurrent open and get/close of the same clients can't happen as
 * there could be no such operation until after a succesful open.
 * Thus, this needs no concurrency control.
 */
int
TransporterFacade::ThreadData::open(trp_client * clnt)
{
  const Uint32 nextFree = m_firstFree;

  if(m_clients.size() >= MAX_NO_THREADS && nextFree == END_OF_LIST){
    return -1;
  }

  require(nextFree != END_OF_LIST); //::expand before ::open if required
  m_use_cnt++;
  m_firstFree = m_clients[nextFree].m_next;
  m_clients[nextFree] = Client(clnt, INACTIVE);;

  return indexToNumber(nextFree);
}

/**
 * Should be called with m_open_close_mutex locked and
 * only when having the poll right (Protects ::get())
 */
int
TransporterFacade::ThreadData::close(int number){
  const Uint32 nextFree = m_firstFree;
  const int index= numberToIndex(number);

  /**
   * Guard against race between close from multiple threads.
   * Couldn't detect this for sure until we now have the poll right.
   */
  if (m_clients[index].m_clnt == NULL)
    return 0;

  assert(m_use_cnt);
  m_use_cnt--;
  m_firstFree = index;
  m_clients[index] = Client(NULL, nextFree);
  return 0;
}

Uint32
TransporterFacade::get_active_ndb_objects() const
{
  return m_threads.m_use_cnt;
}

Uint32
TransporterFacade::mapRefToIdx(Uint32 reference) const
{
  assert(reference >= MIN_API_BLOCK_NO);
  return reference - MIN_API_BLOCK_NO;
}

/**
 * Propose a client to become new poll owner if
 * no one is currently assigned.
 *
 * Prefer the receiver thread if it is waiting in the
 * poll_queue, else pick the 'last' in the poll_queue.
 *
 * The suggested poll owner will race with any other clients
 * not yet 'WAITING' to become poll owner. (If any such arrives.)
 */
void
TransporterFacade::propose_poll_owner()
{
  int retries = 0;

  do
  {
    lock_poll_mutex();

    if (m_poll_owner != NULL || m_poll_queue_tail == NULL)
    {
      /**
       * New poll owner already appointed or none waiting
       * ...no need to do anything
       */
      unlock_poll_mutex();
      break;
    }

    /**
     * Prefer receiver thread as new poll owner *candidate*,
     * else pick the last client in the poll queue,
     */
    trp_client* const new_owner = 
        (recv_client && recv_client->m_poll.m_poll_queue)
           ? recv_client 
           : m_poll_queue_tail;

    /**
     * Note: we can only try lock here, to prevent potential deadlock
     *   given that we acquire mutex in different order when starting to poll.
     *   Only lock if not already locked (can happen when signals received
     *   and trp_client isn't ready).
     */ 
    if (NdbMutex_Trylock(new_owner->m_mutex) == 0)
    {
      assert(new_owner->m_poll.m_poll_queue == true);
      /**
       * It can happen that new_owner is in state PQ_WOKEN if it is currently
       * closing down its client and another thread comes in between as poll
       * owner before the closing thread has the chance to become poll owner.
       */
      assert(new_owner->m_poll.m_waiting == trp_client::PollQueue::PQ_WAITING ||
             new_owner->m_poll.m_waiting == trp_client::PollQueue::PQ_WOKEN);
      unlock_poll_mutex();

      /**
       * Signal the proposed poll owner
       */
      NdbCondition_Signal(new_owner->m_poll.m_condition);
      NdbMutex_Unlock(new_owner->m_mutex);
      break;
    }
    unlock_poll_mutex();

    /**
     * Failed to lock new owner. Retry, but start to
     * back off the CPU if many retries are needed.
     */
    retries++;
    if (retries > 100)
      NdbSleep_MicroSleep(10);
    else if (retries > 10)
      my_thread_yield();

  } while(true);
}

/**
 * Try to acquire the poll-right to 'clnt' within the specified 'wait_time'.
 *
 * By design, we allow existing clnt's 'WAITING' in poll_queue, and new
 * not_yet_waiting clients, to race for becoming the poll-owner. 
 * Getting a new poll owner ASAP is critical for API throughput and
 * latency, so its better to give the poll right to the first thread
 * being able to take it, rather than trying to implement some 'fairness' in 
 * whose turn it is to be the poll owner. The later would have implied
 * waiting for that thread to eventually be scheduled by the OS.
 *
 * Assumed to be called with 'clnt' locked and 'poll_mutex' not held.
 */
bool
TransporterFacade::try_become_poll_owner(trp_client* clnt, Uint32 wait_time)
{
  assert(clnt->m_poll.m_locked == true);
  assert(clnt->m_poll.m_poll_owner == false);

  lock_poll_mutex();
  assert(m_poll_owner != clnt);

  if (m_poll_owner != NULL)
  {
    /*
      Dont wait for the poll right to become available if
      no wait_time is allowed. Return without poll right,
      and without waiting in poll queue.
    */
    if (wait_time == 0)
    {
      unlock_poll_mutex();

      assert(clnt->m_poll.m_waiting == trp_client::PollQueue::PQ_WAITING);
      clnt->m_poll.m_waiting = trp_client::PollQueue::PQ_IDLE;
      dbg("%p - poll_owner == false && wait_time == 0 => return", clnt);
      return false;
    }

    /* All poll "right" waiters are in the poll_queue */
    add_to_poll_queue(clnt);

    /**
     * We will sleep on a conditional mutex while the poll right 
     * can't be acquired. While sleeping the thread owning the poll "right"
     * could wake us up if it has delivered all data to us. That will
     * terminate our wait. (PQ_WOKEN state)
     *
     * We could also be woken up by the current poll owner which will
     * set 'm_poll_owner = NULL' and signal *one of* the waiting clients
     * when it retire as poll owner. The poll owner right could then be 
     * acquired if we find it free, *or* another client could have raced us
     * and already grabbed it.
     *
     * We could also terminate the poll-right wait due to the max
     * wait_time being exceeded.
     */
    struct timespec wait_end; 
    NdbCondition_ComputeAbsTime(&wait_end, wait_time);

    while (true) //(m_poll_owner != NULL)
    {
      unlock_poll_mutex();  //Release while waiting
      dbg("cond_wait(%p)", clnt);
      const int ret = NdbCondition_WaitTimeoutAbs(
                               clnt->m_poll.m_condition,
                               clnt->m_mutex,
                               &wait_end);

      switch(clnt->m_poll.m_waiting) {
      case trp_client::PollQueue::PQ_WOKEN:
        dbg("%p - PQ_WOKEN", clnt);
        /**
         *  We have already been taken out of poll queue
         * in the normal case, but when we sent CLOSE_COMREQ the
         * state PQ_WOKEN signals that the receiver has executed
         * perform_close_clnt. So in this case we might still be left
         * in the poll queue.
         */
        if (clnt->m_poll.m_poll_queue)
        {
          lock_poll_mutex();
          if (clnt->m_poll.m_poll_queue)
          {
            remove_from_poll_queue(clnt);
          }
          unlock_poll_mutex();
        }
        assert(clnt->m_poll.m_poll_queue == false);
        assert(clnt->m_poll.m_poll_owner == false);
        clnt->m_poll.m_waiting = trp_client::PollQueue::PQ_IDLE;
        return false;
      case trp_client::PollQueue::PQ_WAITING:
        dbg("%p - PQ_WAITING", clnt);
        break;
      case trp_client::PollQueue::PQ_IDLE:
        dbg("%p - PQ_IDLE", clnt);
        [[fallthrough]];
      default:
        require(false); // should not happen!!
        break;
      }

      lock_poll_mutex();
      if (m_poll_owner == NULL)
      {
        assert(clnt->m_poll.m_poll_owner == false);
        break;
      }
      if (ret == ETIMEDOUT)
      {
        /**
         * We got timeout...hopefully rare...
         */
        assert(m_poll_owner != clnt);
        assert(clnt->m_poll.m_poll_owner == false);
        remove_from_poll_queue(clnt);
        unlock_poll_mutex();

        clnt->m_poll.m_waiting = trp_client::PollQueue::PQ_IDLE;
        dbg("%p - PQ_WAITING poll_owner == false => return", clnt);
        return false;
      }
    }
    remove_from_poll_queue(clnt);

    /**
     * We were proposed as new poll owner, and was first to wakeup
     */
    dbg("%p - PQ_WAITING => new poll_owner", clnt);
  }

  /* We found the poll-right available, grab it */
  assert(m_poll_owner == NULL);
  m_poll_owner = clnt;
  m_poll_owner_tid = my_thread_self();
  unlock_poll_mutex();

  assert(clnt->m_poll.m_poll_owner == false);
  clnt->m_poll.m_poll_owner = true;
  return true;
}

/**
 * When a m_poll_owner has been assigned, any actual receiver polling
 * (::external_poll()) has to be enclosed in a pair of 
 * start_poll() - finish_poll() calls.
 */
void
TransporterFacade::start_poll()
{
  assert(m_poll_owner != NULL);
  assert(m_poll_owner->m_poll.m_waiting == trp_client::PollQueue::PQ_WAITING);
  assert(m_poll_owner->m_poll.m_locked);

  assert(m_locked_cnt == 0);
  m_locked_cnt = 1;
  m_locked_clients[0] = m_poll_owner;
  assert(m_poll_owner->is_locked_for_poll() == false);
  m_poll_owner->set_locked_for_poll(true);
  dbg("%p becomes poll owner", m_poll_owner);
}

int
TransporterFacade::finish_poll(trp_client* arr[])
{
  assert(m_poll_owner != NULL);
  assert(m_locked_cnt > 0);
  assert(m_locked_cnt <= MAX_LOCKED_CLIENTS);
  assert(m_locked_clients[0] == m_poll_owner);

  const Uint32 lock_cnt = m_locked_cnt;
  int cnt_woken = 0;

#ifndef NDEBUG
  {
    // no duplicates
    if (DBG_POLL) printf("after external_poll: cnt: %u ", lock_cnt);
    for (Uint32 i = 0; i < lock_cnt; i++)
    {
      trp_client * tmp = m_locked_clients[i];
      if (DBG_POLL) printf("%p(%u) ", tmp, tmp->m_poll.m_waiting);
      for (Uint32 j = i + 1; j < lock_cnt; j++)
      {
        assert(tmp != m_locked_clients[j]);
      }
    }
    if (DBG_POLL) printf("\n");

    for (Uint32 i = 1; i < lock_cnt; i++)
    {
      trp_client * tmp = m_locked_clients[i];
      if (tmp->m_poll.m_locked == true)
      {
        assert(tmp->m_poll.m_waiting != trp_client::PollQueue::PQ_IDLE);
      }
      else
      {
        assert(tmp->m_poll.m_poll_owner == false);
        assert(tmp->m_poll.m_poll_queue == false);
        assert(tmp->m_poll.m_waiting == trp_client::PollQueue::PQ_IDLE);
      }
    }
  }
#endif

  /**
   * we're finished polling:
   *  - Any signals sent by receivers has been 'safe-sent' by the poll_owner.
   *    Thus we have to flush the poll_owner (== clnt) send buffer to 'global'
   *    TransporterFacade queues.
   *    (At latest sent by send thread after 'sendThreadWaitMillisec')
   *  - Assert: There should *not* be any 'unflushed_send' for the other clients
   *  - Unlock the clients.
   */
  trp_client *clnt = m_poll_owner;

  assert(clnt->is_locked_for_poll() == true);
  clnt->flush_send_buffers();
  clnt->set_locked_for_poll(false);
  dbg("%p->set_locked_for_poll false", clnt);

  /**
   * count woken clients
   *   skip m_poll_owner in m_locked_clients[0]
   *   and put the woken clients to the left in array,
   *   non woken are filled in from right in array
   */
  int cnt_not_woken = 0;
  for (Uint32 i = 1; i < lock_cnt; i++)
  {
    trp_client * tmp = m_locked_clients[i];
    bool woken = (tmp->m_poll.m_waiting == trp_client::PollQueue::PQ_WOKEN);
    assert(tmp->is_locked_for_poll() == true);
    assert(tmp->has_unflushed_sends() == false);
    tmp->set_locked_for_poll(false);
    dbg("%p->set_locked_for_poll false", tmp);
    if (woken)
    {
      arr[cnt_woken++] = tmp;
    }
    else
    {
      arr[lock_cnt-2-cnt_not_woken++] = tmp;
    }
  }
  assert(cnt_woken+cnt_not_woken == (int)(lock_cnt-1));

  if (DBG_POLL)
  {
    printf("after sort: cnt: %u ", lock_cnt-1);
    for (Uint32 i = 0; i < lock_cnt-1; i++)
    {
      trp_client * tmp = arr[i];
      printf("%p(%u) ", tmp, tmp->m_poll.m_waiting);
    }
    printf("\n");
  }
  return cnt_woken;
}

/**
 * Poll the Transporters for incoming messages.
 * Also 'update_connections' status in regular intervals
 * controlled by the flag 'm_check_connections'.
 * (::threadMainReceive() is responsible for requesting
 * this in regular intervals)
 * 
 * Both of these operations require the poll right to
 * have been acquired. If we are not already 'poll_owner',
 * we will try to set it within the timeout 'wait_time'.
 *
 * If we get the poll rights withing the specified wait_time,
 * we will repeatedly poll the receiver until either
 * 'clnt' is woken up, or the max 'wait_time' expires.
 *
 * Poll ownership is released on return if not
 * 'stay_poll_owner' is requested.
 *
 * 'clnt->m_poll.m_poll_owner' will maintain whether
 * poll right is being owned or not,
 */
void
TransporterFacade::do_poll(trp_client* clnt,
                           Uint32 wait_time,
                           bool stay_poll_owner)
{
  dbg("do_poll(%p)", clnt);
  const NDB_TICKS start = NdbTick_getCurrentTicks();
  clnt->m_poll.m_waiting = trp_client::PollQueue::PQ_WAITING;
  assert(clnt->m_poll.m_locked == true);

  Uint32 elapsed_ms = 0;  //'wait_time' used so far
  do  
  {  
    if (clnt->m_poll.m_poll_owner == false)
    {
      assert(wait_time >= elapsed_ms);
      const Uint32 rem_wait_time = wait_time - elapsed_ms;
      /**
       * If we fail to become poll owner, we either was PQ_WOKEN
       * up as we received what we were PQ_WAITING for, or other
       * clients held the poll right until 'wait_time' expired.
       *
       * In either case the clients which held the poll right
       * will be responsible for signaling the new client
       * preferred to be next poll owner. (see further below)
       * So we can just return here.
       */
      if (!try_become_poll_owner(clnt, rem_wait_time))
      {
        return;
      }
    }
    assert(clnt->m_poll.m_poll_owner == true);

    /**
     * We have the poll "right" and we poll until data is received. After
     * receiving data we will check if all data is received,
     * if not we poll again.
     */
    start_poll();
    dbg("%p->external_poll", clnt);
    external_poll(wait_time);

    /**
     * As m_locked_clients[] are protected by owning the poll right,
     * which we are soon about to release, its contents is now copied
     * out to locked[] by finish_poll().
     * NOTE: 'clnt' being the first 'locked' is not copied out
     */
    const Uint32 locked_cnt = m_locked_cnt;
    trp_client *locked[MAX_LOCKED_CLIENTS-1]; //locked_cnt-1
    const int cnt_woken = finish_poll(locked);
    m_locked_cnt = 0;

    lock_poll_mutex();

    if (locked_cnt > m_num_active_clients)
    {
      m_num_active_clients = locked_cnt;
    }

    /**
     * Now remove all woken from poll queue
     * note: poll mutex held
     */
    remove_from_poll_queue(locked, cnt_woken);

    /**
     * Release poll right temporarily in case we get
     * suspended when unlocking other trp_client::m_mutex'es below.
     * If still available, the poll right will be re-acquired in our
     * next round in this poll-loop
     *
     * We can't (reasonably) control whether we are yielded by 
     * the OS scheduler, so we can just prepare for being
     * suspended here.
     */
    if (!stay_poll_owner)
    {
      clnt->m_poll.m_poll_owner = false;
      m_poll_owner = NULL;
      /**
       * Note, there is no platform independent 'NULL' defined for
       * thread id, so can't clear it as one might have expected here.
       * Instead we define that 'owner_tid' is only valid iff
       * 'm_poll_owner != NULL'
       */
      //m_poll_owner_tid = 0;
    }
    unlock_poll_mutex();

    if (!transfer_responsibility(locked, cnt_woken, locked_cnt-1))
    {
      /**
       * Now wake all the woken clients
       */
      unlock_and_signal(locked, cnt_woken);

      /**
       * And unlock the rest that we delivered messages to
       */
      for (Uint32 i = cnt_woken; i < locked_cnt-1; i++)
      {
        dbg("unlock (%p)", locked[i]);
        NdbMutex_Unlock(locked[i]->m_mutex);
      }
    }

    // Terminate polling if we are PQ_WOKEN
    assert(clnt->m_poll.m_waiting != trp_client::PollQueue::PQ_IDLE);
    if (clnt->m_poll.m_waiting == trp_client::PollQueue::PQ_WOKEN)
      break;

    // Check for poll-timeout
    const NDB_TICKS now = NdbTick_getCurrentTicks();
    elapsed_ms = NdbTick_Elapsed(start,now).milliSec();

  } while (elapsed_ms < wait_time);

  clnt->m_poll.m_waiting = trp_client::PollQueue::PQ_IDLE;

  // Might have to find a new poll owner
  propose_poll_owner();

  dbg("%p->do_poll return", clnt);
  return;
}

void
TransporterFacade::wakeup(trp_client* clnt)
{
  switch(clnt->m_poll.m_waiting) {
  case trp_client::PollQueue::PQ_WAITING:
    dbg2("wakeup(%p) PQ_WAITING => PQ_WOKEN on %p", clnt, this);
    clnt->m_poll.m_waiting = trp_client::PollQueue::PQ_WOKEN;
    break;
  case trp_client::PollQueue::PQ_WOKEN:
    dbg2("wakeup(%p) PQ_WOKEN on %p", clnt, this);
    break;
  case trp_client::PollQueue::PQ_IDLE:
    dbg2("wakeup(%p) PQ_IDLE on %p", clnt, this);
    break;
  }
}

//static
void
TransporterFacade::unlock_and_signal(trp_client * const arr[], Uint32 cnt)
{
  for (Uint32 i = 0; i < cnt; i++)
  {
    NdbCondition_Signal(arr[i]->m_poll.m_condition);
    NdbMutex_Unlock(arr[i]->m_mutex);
  }
}

bool
TransporterFacade::check_if_locked(const trp_client* clnt,
                                   const Uint32 start) const
{
  for (Uint32 i = start; i<m_locked_cnt; i++)
  {
    if (m_locked_clients[i] == clnt) // already locked
      return true;
  }
  return false;
}

void
TransporterFacade::lock_client(trp_client* clnt)
{
  assert(m_locked_cnt <= MAX_LOCKED_CLIENTS);
  assert(check_if_locked(clnt, 0) == false);

  NdbMutex_Lock(clnt->m_mutex);
  assert(!clnt->is_locked_for_poll());

  Uint32 locked_cnt = m_locked_cnt;
  clnt->set_locked_for_poll(true);
  dbg("lock_client(%p)", clnt);

  assert(m_locked_cnt < MAX_LOCKED_CLIENTS);
  m_locked_clients[locked_cnt] = clnt;
  m_locked_cnt = locked_cnt + 1;
}

void
TransporterFacade::add_to_poll_queue(trp_client* clnt)  //Need thePollMutex
{
  assert(clnt != 0);
  assert(clnt->m_poll.m_prev == 0);
  assert(clnt->m_poll.m_next == 0);
  assert(clnt->m_poll.m_locked == true);
  assert(clnt->m_poll.m_poll_owner == false);
  assert(clnt->m_poll.m_poll_queue == false);

  clnt->m_poll.m_poll_queue = true;
  if (m_poll_queue_head == 0)
  {
    assert(m_poll_queue_tail == 0);
    m_poll_queue_head = clnt;
  }
  else
  {
    assert(m_poll_queue_tail->m_poll.m_next == 0);
    m_poll_queue_tail->m_poll.m_next = clnt;
    clnt->m_poll.m_prev = m_poll_queue_tail;
  }
  m_poll_queue_tail = clnt;
  m_poll_waiters++;
}

void
TransporterFacade::remove_from_poll_queue(trp_client* const arr[], Uint32 cnt)
{
  for (Uint32 i = 0; i< cnt; i++)
  {
    if (arr[i]->m_poll.m_poll_queue)
    {
      remove_from_poll_queue(arr[i]);
    }
  }
}

void
TransporterFacade::remove_from_poll_queue(trp_client* clnt)  //Need thePollMutex
{
  assert(clnt != 0);
  assert(clnt->m_poll.m_locked == true);
  assert(clnt->m_poll.m_poll_owner == false);
  assert(clnt->m_poll.m_poll_queue == true);
  assert(m_poll_waiters > 0);
  m_poll_waiters--;

  if (clnt->m_poll.m_prev != 0)
  {
    clnt->m_poll.m_prev->m_poll.m_next = clnt->m_poll.m_next;
  }
  else
  {
    assert(m_poll_queue_head == clnt);
    m_poll_queue_head = clnt->m_poll.m_next;
  }

  if (clnt->m_poll.m_next != 0)
  {
    clnt->m_poll.m_next->m_poll.m_prev = clnt->m_poll.m_prev;
  }
  else
  {
    assert(m_poll_queue_tail == clnt);
    m_poll_queue_tail = clnt->m_poll.m_prev;
  }

  if (m_poll_queue_head == 0)
    assert(m_poll_queue_tail == 0);
  else if (m_poll_queue_tail == 0)
    assert(m_poll_queue_head == 0);

  clnt->m_poll.m_prev = 0;
  clnt->m_poll.m_next = 0;
  clnt->m_poll.m_poll_queue = false;
}


template class Vector<TransporterFacade::ThreadData::Client>;

#include "SignalSender.hpp"

const Uint32*
SignalSectionIterator::getNextWords(Uint32& sz)
{
  if (likely(currentSignal != NULL))
  {
    NdbApiSignal* signal= currentSignal;
    currentSignal= currentSignal->next();
    sz= signal->getLength();
    return signal->getDataPtrSend();
  }
  sz= 0;
  return NULL;
}

/**
 * ::flush_send_buffer()
 *
 * Append a set of send buffer pages (TFPage) to the
 * TransporterFacade 'global' list of send buffers to
 * the specified node.
 *
 * The send buffers to be appended has been produced
 * thread-locally by the client thread. The send buffers,
 * both in the TransporterFacade, and trp_client is enabled/disabled
 * synchronously when a Transporter connect or disconnect.
 * Furthermore, the client is not allowed to allocate 
 * from a disabled send buffer. This guards us from ever
 * flushing any data into a disabled send buffer. (Asserted below)
 */
void
TransporterFacade::flush_send_buffer(Uint32 node, const TFBuffer * sb)
{
  if (unlikely(sb->m_head == NULL)) //Cleared by ::disable_send_buffer()
    return;

  assert(node < NDB_ARRAY_SIZE(m_send_buffers));
  assert(m_active_nodes.get(node));
  struct TFSendBuffer * b = m_send_buffers + node;
  Guard g(&b->m_mutex);
  assert(b->m_node_enabled);
  b->m_current_send_buffer_size += sb->m_bytes_in_buffer;
  b->m_flushed_cnt++;
  link_buffer(&b->m_buffer, sb);
}

/**
 * Try to send the prepared send buffers to 'node'.
 * Could fail to send if 'try_lock_send' not granted.
 * The thread holding the lock will then take over the
 * send for us.
 * If there are more data than could be sent in a single
 * try, the send-thread will be requested to be started.
 *
 * Requires the 'b->m_mutex' to be held by callee
 */
void
TransporterFacade::try_send_buffer(Uint32 node, struct TFSendBuffer *b)
{
  if (!b->try_lock_send())
  {
    /**
     * Did not get lock, held by other sender.
     * Holder of send lock will check if here is data, and wake send-thread
     * if needed
     */
  }
  else
  {
    assert(b->m_current_send_buffer_size == 
           b->m_buffer.m_bytes_in_buffer+b->m_out_buffer.m_bytes_in_buffer);

    do_send_buffer(node,b);
    const Uint32 out_buffer_bytes  = b->m_out_buffer.m_bytes_in_buffer;
    const Uint32 send_buffer_bytes = b->m_current_send_buffer_size;
    b->unlock_send();

    /**
     * NOTE: There are two different variants of 'more_data' being
     *   available for sending immediately after a do_send_buffer():
     *
     *  1) 'send_buffer_bytes > 0 && out_buffer_bytes == 0'
     *     More data was flushed to the 'm_buffer' by other threads
     *     while this thread waited for OS to send 'out_buffer_bytes'.
     *     (Also see 'try_lock_send' comment above)
     *
     *  2) 'out_buffer_bytes > 0'
     *     do_send_buffer() didn't send all m_out_buffer'ed data
     *     being available when it was called. This was likely due
     *     to too much send data, or the adaptive send being too lazy
     *     (Also implies 'send_buffer_bytes > 0')
     *
     * In both cases we append the node to the 'm_has_data_nodes' set
     * which is to be handled by the send thread.
     *
     * We need to wakeup the send thread if it was in either
     * 'deep sleep', or in case of 2), where the send is lagging
     * behind and immediate retry of the send is required.
     *
     * We do *not* want it to wake up immediately if taking a
     * 'micro-nap. That would have prevented it from collecting
     * a larger message to be sent after the 'nap'
     */
    Guard g(m_send_thread_mutex);
    if (send_buffer_bytes > 0)
    {
      if (m_has_data_nodes.isclear() ||  //In 'deep sleep'
          out_buffer_bytes > 0)          //Lagging behind, immediate retry
      {
        wakeup_send_thread();
      }
      m_has_data_nodes.set(node);
    }
    else
    {
      m_has_data_nodes.clear(node);
    }
  }
}

/**
 * Try to send the prepared send buffers to all nodes
 * having pending data. Called regularly from the
 * send thread when woken up by the regular timer,
 * or needed to off load a client thread having
 * 'more_data' to send.
 *
 * Also see ::try_send_buffer() for comments.
 */
void
TransporterFacade::try_send_all(const NodeBitmask& nodes)
{
  for (Uint32 node = nodes.find_first();
       node != NodeBitmask::NotFound;
       node = nodes.find_next(node+1))
  {
    struct TFSendBuffer *b = &m_send_buffers[node];
    NdbMutex_Lock(&b->m_mutex);
    if (likely(b->m_current_send_buffer_size > 0))
    {
      try_send_buffer(node, b);
    }
    else
    {
      Guard g(m_send_thread_mutex);
      m_has_data_nodes.clear(node);
    }
    NdbMutex_Unlock(&b->m_mutex);
  }
}

/**
 * Precondition: Called with 'm_mutex' lock held
 *               and m_sending flag set.
 *
 * Do actual send of data from m_out_buffer.
 * Any pending data in 'm_buffer' is appended to 
 * 'm_out_buffer' before sending.
 *
 * Will take care of any deferred buffer reset
 * before return.
 */
void
TransporterFacade::do_send_buffer(Uint32 node, struct TFSendBuffer *b)
{
  assert(!b->try_lock_send()); //Sending already locked
  assert(b->m_node_enabled);

  /**
   * Copy all data from m_buffer to m_out_buffer
   */
  TFBuffer copy = b->m_buffer;
  b->m_buffer.clear();
  b->m_flushed_cnt = 0;

  /**
   * Note that we still hold the 'b->m_sending' right
   * even if we now unlock 'm_mutex'.
   */
  NdbMutex_Unlock(&b->m_mutex);
  if (copy.m_bytes_in_buffer > 0)
  {
    link_buffer(&b->m_out_buffer, &copy);
  }
  theTransporterRegistry->performSendNode(node);

  NdbMutex_Lock(&b->m_mutex);
  /**
   * Sending to node could possible have been disabled
   * wo/ 'out_buffer' being cleared as we held the send_lock.
   * Thus, discard any out_buffer'ed send data now.
   */
  if (unlikely(!b->m_node_enabled && b->m_out_buffer.m_head != NULL))
  {
    m_send_buffer.release_list(b->m_out_buffer.m_head);
    b->m_out_buffer.clear();
  }

  /* Update pending bytes to be sent. */
  b->m_current_send_buffer_size =
    b->m_buffer.m_bytes_in_buffer + b->m_out_buffer.m_bytes_in_buffer;
}

/**
 * Precondition: ::get_bytes_to_send_iovec() & ::bytes_sent()
 *
 * Required to be called with m_send_buffers[node].m_sending==true.
 * 'm_sending==true' is a 'lock' which signals to other threads
 * to back of from the 'm_out_buffer' for this node.
 */
Uint32
TransporterFacade::get_bytes_to_send_iovec(NodeId node,
                                           TrpId trp_id,
                                           struct iovec *dst,
                                           Uint32 max)
{
  (void)trp_id;
  if (max == 0)
  {
    return 0;
  }

  Uint32 count = 0;
  TFBuffer *b = &m_send_buffers[node].m_out_buffer;
  TFBufferGuard g0(* b);
  TFPage *page = b->m_head;
  while (page != NULL && count < max)
  {
    dst[count].iov_base = page->m_data+page->m_start;
    dst[count].iov_len = page->m_bytes;
    assert(page->m_start + page->m_bytes <= page->max_data_bytes());
    page = page->m_next;
    count++;
  }

  return count;
}

Uint32
TransporterFacade::bytes_sent(NodeId node,
                              TrpId trp_id,
                              Uint32 bytes)
{
  (void)trp_id;
  TFBuffer *b = &m_send_buffers[node].m_out_buffer;
  TFBufferGuard g0(* b);
  Uint32 used_bytes = b->m_bytes_in_buffer;
  Uint32 page_count = 0;

  if (bytes == 0)
  {
    return used_bytes;
  }

  assert(used_bytes >= bytes);
  used_bytes -= bytes;
  b->m_bytes_in_buffer = used_bytes;

  TFPage *page = b->m_head;
  TFPage *prev = 0;
  while (bytes && bytes >= page->m_bytes)
  {
    prev = page;
    bytes -= page->m_bytes;
    page = page->m_next;
    page_count++;
  }

  if (used_bytes == 0)
  {
    m_send_buffer.release(b->m_head, b->m_tail, page_count);
    b->m_head = 0;
    b->m_tail = 0;
  }
  else
  {
    if (prev)
    {
      m_send_buffer.release(b->m_head, prev, page_count);
    }

    page->m_start += bytes;
    page->m_bytes -= bytes;
    assert(page->m_start + page->m_bytes <= page->max_data_bytes());
    b->m_head = page;
  }

  return used_bytes;
}

/**
 * ::enable_send_buffer(), ::disable_send_buffer()
 *
 * Enable / disable send to the specified 'node'.
 * Any pending data in the TransporterFacade and trp_client's
 * send buffers are discarded when 'disabled'.
 *
 * Require the 'poll-right' to be held, and takes the required locks
 * to update the global and local send buffer structures as needed.
 *
 * Handle both the 'global' send buffers in the TransporterFacade,
 * and the clients thread-local send buffers. Note, that enable/disable is
 * *not* an atomic operation across the global TF-buffers and thread-local
 * client buffers: The consistency requirement is such that the global TF buffer
 * should be enabled if any of the thread-local client buffers are enabled.
 * Thus, the 'global' (TF) buffers has to be enabled prior to enabling
 * any thread-local client buffers. While disabling, all thread-local buffers
 * must be disabled before disabling the 'global' TF buffers.
 *
 * The above 'protocol' also ensure that trp_client::isSendEnabled()
 * correctly reflect the current status of the local trp_client
 * buffers and its related 'global' TF buffers.
 *
 * The poll-right guarantee that a enable/disable sequence is fully
 * executed across both the global and local send buffers.
 * It also protects against races between enable, disable (and close)
 * of clients, which otherwise could result in an enabling being overtaken
 * by a disable of the same node, or a client being closed while being
 * notified about enable/disable.
 *
 * A 'global' TransporterFacade::m_enabled_nodes_mask holding the
 * current set of enabled nodes is also maintained. 'Open' of new
 * clients will  use this to init their current set of enabled nodes.
 * (Must be set prior to client enable/disable callback to handle a
 * a race in ::open_clnt()) 
 *
 * Also see comments for these methods in TransporterCallback.hpp,
 * and how ::open_clnt() synchronize its set of enabled nodes. */
void
TransporterFacade::enable_send_buffer(NodeId node, TrpId trp_id, bool locked)
{
  (void)trp_id;
  (void)locked;
  assert(is_poll_owner_thread());

  //Always set the 'outcome' first
  NdbMutex_Lock(m_open_close_mutex);
  assert(!m_enabled_nodes_mask.get(node));
  m_enabled_nodes_mask.set(node);
  NdbMutex_Unlock(m_open_close_mutex);

  //Enable global buffers
  {
    struct TFSendBuffer *b = &m_send_buffers[node];
    Guard g(&b->m_mutex);

    //There should be no pending buffered send data
    assert(b->m_buffer.m_bytes_in_buffer == 0);
    assert(b->m_out_buffer.m_bytes_in_buffer == 0);

    assert(b->m_node_enabled == false);
    b->m_node_enabled = true;
  }

  //Enable thread-local buffers
  const Uint32 sz = m_threads.m_clients.size();
  for (Uint32 i = 0; i < sz ; i ++)
  {
    trp_client *const clnt = m_threads.m_clients[i].m_clnt;
    if (clnt != NULL)
    {
      if (clnt->is_locked_for_poll())
      {
        clnt->enable_send(node);
      }
      else
      {
        Guard g(clnt->m_mutex);
        clnt->enable_send(node);
      }
    }
  }
}

void
TransporterFacade::disable_send_buffer(NodeId node, TrpId trp_id, bool locked)
{
  (void)trp_id;
  (void)locked;
  assert(is_poll_owner_thread());

  //Always set the 'outcome' first.
  NdbMutex_Lock(m_open_close_mutex);
  m_enabled_nodes_mask.clear(node);
  NdbMutex_Unlock(m_open_close_mutex);

  /**
   * Disable thread local buffers:
   * disable and discard all clients send buffer to 'node'.
   * Avoids these later being flushed to the TransporterFacade send buffer,
   * creating a non-empty transporter send buffer when expecting
   * to be empty after 'disable'.
   */
  const Uint32 sz = m_threads.m_clients.size();
  for (Uint32 i = 0; i < sz ; i ++)
  {
    trp_client * clnt = m_threads.m_clients[i].m_clnt;
    if (clnt != NULL)
    {
      if (clnt->is_locked_for_poll())
      {
        clnt->disable_send(node);
      }
      else
      {
        Guard g(clnt->m_mutex);
        clnt->disable_send(node);
      }
    }
  }
  
  //Disable global buffers when all thread-locals are disabled.
  {
    struct TFSendBuffer *b = &m_send_buffers[node];
    Guard g(&b->m_mutex);
    b->m_node_enabled = false;
    discard_send_buffer(b);
    m_has_data_nodes.set(node);
  }
}

/**
 * Precondition: Called with 'm_mutex' lock held.
 *
 * Release all data in our two levels of send buffers.
 * We do not wait for the 'sending lock' to become
 * available. Instead the sender holding it will check 
 * for 'disabled' send buffers and clear any remaining
 * data in the m_out_buffer.
 */
void
TransporterFacade::discard_send_buffer(struct TFSendBuffer *b)
{
  /**
   * Clear the TransporterFacade two levels of send buffers.
   */
  {
    TFBuffer *buffer = &b->m_buffer;
    if (buffer->m_head != NULL)
    {
      m_send_buffer.release_list(buffer->m_head);
      buffer->clear();
    }
  }

  if (b->try_lock_send())
  {
    TFBuffer *out_buffer = &b->m_out_buffer;
    if (out_buffer->m_head != NULL)
    {
      m_send_buffer.release_list(out_buffer->m_head);
      out_buffer->clear();
    }
    b->unlock_send();
  }
  else
  {
    /**
     * Current do_send_buffer() hold the send lock.
     * It will detect the disabled node when completed,
     * and clear any remaining out_buffer. Thus,
     * no further action is required now.
     */
    assert(!b->m_node_enabled);  //-> do_send_buffer() will clear
  }
  
  b->m_current_send_buffer_size = 0;
  b->m_flushed_cnt = 0;
}

#ifdef UNIT_TEST

// Unit test code starts
#include <random.h>

#define VERIFY(x) if ((x) == 0) { printf("VERIFY failed at Line %u : %s\n",__LINE__, #x);  return -1; }

/* Verify that word[n] == bias + n */
int
verifyIteratorContents(GenericSectionIterator& gsi, int dataWords, int bias)
{
  int pos= 0;

  while (pos < dataWords)
  {
    const Uint32* readPtr=NULL;
    Uint32 len= 0;

    readPtr= gsi.getNextWords(len);
    
    VERIFY(readPtr != NULL);
    VERIFY(len != 0);
    VERIFY(len <= (Uint32) (dataWords - pos));
    
    for (int j=0; j < (int) len; j++)
      VERIFY(readPtr[j] == (Uint32) (bias ++));

    pos += len;
  }

  return 0;
}

int
checkGenericSectionIterator(GenericSectionIterator& iter, int size, int bias)
{
  /* Verify contents */
  VERIFY(verifyIteratorContents(iter, size, bias) == 0);
  
  Uint32 sz;
  
  /* Check that iterator is empty now */
  VERIFY(iter.getNextWords(sz) == NULL);
  VERIFY(sz == 0);
    
  VERIFY(iter.getNextWords(sz) == NULL);
  VERIFY(sz == 0);
  
  iter.reset();
  
  /* Verify reset put us back to the start */
  VERIFY(verifyIteratorContents(iter, size, bias) == 0);
  
  /* Verify no more words available */
  VERIFY(iter.getNextWords(sz) == NULL);
  VERIFY(sz == 0);  
  
  return 0;
}

int
checkIterator(GenericSectionIterator& iter, int size, int bias)
{
  /* Test iterator itself, and then FragmentedSectionIterator
   * adaptation
   */
  VERIFY(checkGenericSectionIterator(iter, size, bias) == 0);
  
  /* Now we'll test the FragmentedSectionIterator on the iterator
   * we were passed
   */
  const int subranges= 20;
  
  iter.reset();
  GenericSectionPtr ptr;
  ptr.sz= size;
  ptr.sectionIter= &iter;
  FragmentedSectionIterator fsi(ptr);

  for (int s=0; s< subranges; s++)
  {
    Uint32 start= 0;
    Uint32 len= 0;
    if (size > 0)
    {
      start= (Uint32) myRandom48(size);
      if (0 != (size-start)) 
        len= (Uint32) myRandom48(size-start);
    }
    
    /*
      printf("Range (0-%u) = (%u + %u)\n",
              size, start, len);
    */
    fsi.setRange(start, len);
    VERIFY(checkGenericSectionIterator(fsi, len, bias + start) == 0);
  }
  
  return 0;
}



int
testLinearSectionIterator()
{
  /* Test Linear section iterator of various
   * lengths with section[n] == bias + n
   */
  const int totalSize= 200000;
  const int bias= 13;

  Uint32 data[totalSize];
  for (int i=0; i<totalSize; i++)
    data[i]= bias + i;

  for (int len= 0; len < 50000; len++)
  {
    LinearSectionIterator something(data, len);

    VERIFY(checkIterator(something, len, bias) == 0);
  }

  return 0;
}

NdbApiSignal*
createSignalChain(NdbApiSignal*& poolHead, int length, int bias)
{
  /* Create signal chain, with word[n] == bias+n */
  NdbApiSignal* chainHead= NULL;
  NdbApiSignal* chainTail= NULL;
  int pos= 0;
  int signals= 0;

  while (pos < length)
  {
    int offset= pos % NdbApiSignal::MaxSignalWords;
    
    if (offset == 0)
    {
      if (poolHead == NULL)
        return 0;

      NdbApiSignal* newSig= poolHead;
      poolHead= poolHead->next();
      signals++;

      newSig->next(NULL);

      if (chainHead == NULL)
      {
        chainHead= chainTail= newSig;
      }
      else
      {
        chainTail->next(newSig);
        chainTail= newSig;
      }
    }
    
    chainTail->getDataPtrSend()[offset]= (bias + pos);
    chainTail->setLength(offset + 1);
    pos ++;
  }

  return chainHead;
}
    
int
testSignalSectionIterator()
{
  /* Create a pool of signals, build
   * signal chains from it, test
   * the iterator against the signal chains
   */
  const int totalNumSignals= 1000;
  NdbApiSignal* poolHead= NULL;

  /* Allocate some signals */
  for (int i=0; i < totalNumSignals; i++)
  {
    NdbApiSignal* sig= new NdbApiSignal((BlockReference) 0);

    if (poolHead == NULL)
    {
      poolHead= sig;
      sig->next(NULL);
    }
    else
    {
      sig->next(poolHead);
      poolHead= sig;
    }
  }

  const int bias= 7;
  for (int dataWords= 1; 
       dataWords <= (int)(totalNumSignals * 
                          NdbApiSignal::MaxSignalWords); 
       dataWords ++)
  {
    NdbApiSignal* signalChain= NULL;
    
    VERIFY((signalChain= createSignalChain(poolHead, dataWords, bias)) != NULL );
    
    SignalSectionIterator ssi(signalChain);
    
    VERIFY(checkIterator(ssi, dataWords, bias) == 0);
    
    /* Now return the signals to the pool */
    while (signalChain != NULL)
    {
      NdbApiSignal* sig= signalChain;
      signalChain= signalChain->next();
      
      sig->next(poolHead);
      poolHead= sig;
    }
  }
  
  /* Free signals from pool */
  while (poolHead != NULL)
  {
    NdbApiSignal* sig= poolHead;
    poolHead= sig->next();
    delete(sig);
  }
  
  return 0;
}

int main(int arg, char** argv)
{
  /* Test Section Iterators
   * ----------------------
   * To run this code : 
   *   cd storage/ndb/src/ndbapi
   *   make testSectionIterators
   *   ./testSectionIterators
   *
   * Will print "OK" in success case
   */
  

  VERIFY(testLinearSectionIterator() == 0);
  VERIFY(testSignalSectionIterator() == 0);
  
  printf("OK\n");

  return 0;
}
#endif

void
TransporterFacade::set_auto_reconnect(int val)
{
  theClusterMgr->m_auto_reconnect = val;
}

int
TransporterFacade::get_auto_reconnect() const
{
  return theClusterMgr->m_auto_reconnect;
}

void
TransporterFacade::ext_set_max_api_reg_req_interval(Uint32 interval)
{
  theClusterMgr->set_max_api_reg_req_interval(interval);
}

struct in6_addr
TransporterFacade::ext_get_connect_address(Uint32 nodeId)
{
  return theTransporterRegistry->get_connect_address(nodeId);
}

bool
TransporterFacade::ext_isConnected(NodeId aNodeId)
{
  bool val;
  theClusterMgr->lock();
  val = theClusterMgr->theNodes[aNodeId].is_connected();
  theClusterMgr->unlock();
  return val;
}

void
TransporterFacade::ext_doConnect(int aNodeId)
{
  theClusterMgr->lock();
  assert(theClusterMgr->theNodes[aNodeId].is_connected() == false);
  doConnect(aNodeId);
  theClusterMgr->unlock();
}

bool
TransporterFacade::setupWakeup()
{
  /* Ask TransporterRegistry to setup wakeup sockets */
  bool rc;
  lock_poll_mutex();
  {
    dbg("setupWakeup on %p", this);
    rc = theTransporterRegistry->setup_wakeup_socket();
  }
  unlock_poll_mutex();
  return rc;
}

bool
TransporterFacade::registerForWakeup(trp_client* _dozer)
{
  /* Called with Transporter lock */
  /* In future use a DLList for dozers.
   * Ideally with some way to wake one rather than all
   * For now, we just have one/TransporterFacade
   */
  dbg2("register dozer = %p on  %p", _dozer, this);
  if (dozer != NULL)
    return false;

  dozer = _dozer;
  return true;
}

bool
TransporterFacade::unregisterForWakeup(trp_client* _dozer)
{
  /* Called with Transporter lock */
  if (dozer != _dozer)
    return false;

  dbg2("unregister dozer = %p on %p", _dozer, this);
  dozer = NULL;
  return true;
}

void
TransporterFacade::requestWakeup()
{
  /* Forward to TransporterRegistry
   * No need for locks, assuming only one client at a time will use
   */
  theTransporterRegistry->wakeup();
}


void
TransporterFacade::reportWakeup()
{
  /* Explicit wakeup callback
   * Called with Transporter Mutex held
   */
  /* Notify interested parties */
  if (dozer != NULL)
  {
    dozer->trp_wakeup();
  };
}

#ifdef ERROR_INSERT

/* Test methods to consume sendbuffer */
static TFPage* consumed_sendbuff = 0;

void 
TransporterFacade::consume_sendbuffer(Uint32 bytes_remain)
{
  if (consumed_sendbuff)
  {
    g_eventLogger->info("SendBuff already consumed, release first");
    return;
  }

  Uint64 tot_size = m_send_buffer.get_total_send_buffer_size();
  Uint64 used = m_send_buffer.get_total_used_send_buffer_size();
  Uint32 page_count = 0;

  while (tot_size - used > bytes_remain)
  {
    TFPage* p = m_send_buffer.try_alloc(1);
    
    if (p)
    {
      p->init();
      p->m_next = consumed_sendbuff;
      consumed_sendbuff = p;
      page_count++;
    }
    else
    {
      break;
    }
    used = m_send_buffer.get_total_used_send_buffer_size();
  }

  g_eventLogger->info("Consumed %u pages, remaining bytes : %llu", page_count,
                      m_send_buffer.get_total_send_buffer_size() -
                          m_send_buffer.get_total_used_send_buffer_size());
}

void
TransporterFacade::release_consumed_sendbuffer()
{
  if (!consumed_sendbuff)
  {
    g_eventLogger->info("No sendbuffer consumed");
    return;
  }
  
  m_send_buffer.release_list(consumed_sendbuff);
  
  consumed_sendbuff = NULL;

  g_eventLogger->info("Remaining bytes : %llu",
                      m_send_buffer.get_total_send_buffer_size() -
                          m_send_buffer.get_total_used_send_buffer_size());
}

#endif<|MERGE_RESOLUTION|>--- conflicted
+++ resolved
@@ -1816,7 +1816,7 @@
   assert(theTransporterRegistry);
   assert(theClusterMgr);
 
-  ndb_mgm_configuration_iterator iter(* conf, CFG_SECTION_NODE);
+  ndb_mgm_configuration_iterator iter(conf, CFG_SECTION_NODE);
   if(iter.find(CFG_NODE_ID, nodeId))
     DBUG_RETURN(false);
 
@@ -1837,13 +1837,6 @@
   // Configure cluster manager
   theClusterMgr->configure(nodeId, conf);
 
-<<<<<<< HEAD
-  ndb_mgm_configuration_iterator iter(conf, CFG_SECTION_NODE);
-  if(iter.find(CFG_NODE_ID, nodeId))
-    DBUG_RETURN(false);
-
-=======
->>>>>>> 23307de1
   // Configure send buffers
   if (!m_send_buffer.inited())
   {
