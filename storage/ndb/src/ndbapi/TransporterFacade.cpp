--- conflicted
+++ resolved
@@ -1463,14 +1463,10 @@
 bool
 TransporterFacade::raise_thread_prio(NdbThread *thread)
 {
-<<<<<<< HEAD
-  int ret_code = NdbThread_SetThreadPrio(thread, 9);
-=======
-  int ret_code = NdbThread_SetScheduler(theReceiveThread, true, false);
+  int ret_code = NdbThread_SetScheduler(thread, true, false);
   if (ret_code == 0)
     return true;
-  ret_code = NdbThread_SetThreadPrio(theReceiveThread, 9);
->>>>>>> c7acd752
+  ret_code = NdbThread_SetThreadPrio(thread, 9);
   return (ret_code == 0) ? true : false;
 }
 
