/* Copyright (C) 2003 MySQL AB

   This program is free software; you can redistribute it and/or modify
   it under the terms of the GNU General Public License as published by
   the Free Software Foundation; version 2 of the License.

   This program is distributed in the hope that it will be useful,
   but WITHOUT ANY WARRANTY; without even the implied warranty of
   MERCHANTABILITY or FITNESS FOR A PARTICULAR PURPOSE.  See the
   GNU General Public License for more details.

   You should have received a copy of the GNU General Public License
   along with this program; if not, write to the Free Software
   Foundation, Inc., 59 Temple Place, Suite 330, Boston, MA  02111-1307  USA */

#include <ndb_global.h>
#include <Ndb.hpp>
#include <NdbScanOperation.hpp>
#include <NdbIndexScanOperation.hpp>
#include <NdbTransaction.hpp>
#include "NdbApiSignal.hpp"
#include <NdbOut.hpp>
#include "NdbDictionaryImpl.hpp"
#include <NdbBlob.hpp>
#include <NdbInterpretedCode.hpp>

#include <NdbRecAttr.hpp>
#include <NdbReceiver.hpp>

#include <stdlib.h>
#include <NdbSqlUtil.hpp>
#include <AttributeHeader.hpp>

#include <signaldata/ScanTab.hpp>
#include <signaldata/KeyInfo.hpp>
#include <signaldata/AttrInfo.hpp>
#include <signaldata/TcKeyReq.hpp>

#define DEBUG_NEXT_RESULT 0

NdbScanOperation::NdbScanOperation(Ndb* aNdb, NdbOperation::Type aType) :
  NdbOperation(aNdb, aType),
  m_transConnection(NULL)
{
  theParallelism = 0;
  m_allocated_receivers = 0;
  m_prepared_receivers = 0;
  m_api_receivers = 0;
  m_conf_receivers = 0;
  m_sent_receivers = 0;
  m_receivers = 0;
  m_array = new Uint32[1]; // skip if on delete in fix_receivers
  theSCAN_TABREQ = 0;
  m_executed = false;
  m_scan_buffer= NULL;
  m_scanUsingOldApi= false;
  m_interpretedCodeOldApi= NULL;
}

NdbScanOperation::~NdbScanOperation()
{
  for(Uint32 i = 0; i<m_allocated_receivers; i++){
    m_receivers[i]->release();
    theNdb->releaseNdbScanRec(m_receivers[i]);
  }
  delete[] m_array;
}

void
NdbScanOperation::setErrorCode(int aErrorCode){
  NdbTransaction* tmp = theNdbCon;
  theNdbCon = m_transConnection;
  NdbOperation::setErrorCode(aErrorCode);
  theNdbCon = tmp;
}

void
NdbScanOperation::setErrorCodeAbort(int aErrorCode){
  NdbTransaction* tmp = theNdbCon;
  theNdbCon = m_transConnection;
  NdbOperation::setErrorCodeAbort(aErrorCode);
  theNdbCon = tmp;
}

  
/*****************************************************************************
 * int init();
 *
 * Return Value:  Return 0 : init was successful.
 *                Return -1: In all other case.  
 * Remark:        Initiates operation record after allocation.
 *****************************************************************************/
int
NdbScanOperation::init(const NdbTableImpl* tab, NdbTransaction* myConnection)
{
  m_transConnection = myConnection;
  //NdbConnection* aScanConnection = theNdb->startTransaction(myConnection);
  theNdb->theRemainingStartTransactions++; // will be checked in hupp...
  NdbTransaction* aScanConnection = theNdb->hupp(myConnection);
  if (!aScanConnection){
    theNdb->theRemainingStartTransactions--;
    setErrorCodeAbort(theNdb->getNdbError().code);
    return -1;
  }

  // NOTE! The hupped trans becomes the owner of the operation
  if(NdbOperation::init(tab, aScanConnection, false) != 0){
    theNdb->theRemainingStartTransactions--;
    return -1;
  }
  
  initInterpreter();
  
  theStatus = GetValue;
  theOperationType = OpenScanRequest;
  theNdbCon->theMagicNumber = 0xFE11DF;
  theNoOfTupKeyLeft = tab->m_noOfDistributionKeys;
  m_ordered= false;
  m_descending= false;
  m_read_range_no = 0;
  m_executed = false;
  m_scanUsingOldApi= false;
  m_interpretedCodeOldApi= NULL;
  return 0;
}

int
NdbScanOperation::handleScanGetValuesOldApi()
{
  /* Handle old API-defined scan getValue(s) */
  assert(m_scanUsingOldApi);

  // TODO : Is it valid for an old-Api scan to have no extra
  // getValues()?
  if (theReceiver.theFirstRecAttr != NULL) 
  {
    /* theReceiver has a list of RecAttrs which the user
     * wants to read.  Traverse it, adding signals to the
     * request to read them, *similar* to extra GetValue
     * handling, except that we want to use the RecAttrs we've
     * already got.
     * Once these are added to the signal train, all other handling
     * is exactly the same as for normal NdbRecord 'extra GetValues'
     */
    NdbRecAttr* recAttrToRead = theReceiver.theFirstRecAttr;

    while(recAttrToRead != NULL)
    {
      int res;
      Uint32 ah;
      AttributeHeader::init(&ah, recAttrToRead->theAttrId, 0);
      res= insertATTRINFO(ah);
      if (res==-1)
        return -1;
      theInitialReadSize= theTotalCurrAI_Len - AttrInfo::SectionSizeInfoLength;
      recAttrToRead= recAttrToRead->next();
    } 
  }

  return 0;
}

/* Method for adding interpreted code signals to a 
 * scan operation request.
 * Both main program words and subroutine words can 
 * be added in one method as scans do not use 
 * the final update or final read sections.
 */
int
NdbScanOperation::addInterpretedCode(Uint32 aTC_ConnectPtr,
                                     Uint64 aTransId)
{
  Uint32 mainProgramWords= 0;
  Uint32 subroutineWords= 0;

  /* Where to start writing the new AIs */
  Uint32 *attrInfoPtr= theATTRINFOptr;
  Uint32 remain= AttrInfo::MaxSignalLength - theAI_LenInCurrAI;
  const NdbInterpretedCode *code= m_interpreted_code;

  /* Main program size depends on whether there's subroutines */
  mainProgramWords= code->m_first_sub_instruction_pos ?
    code->m_first_sub_instruction_pos :
    code->m_instructions_length;
  
  int res = insertATTRINFOData_NdbRecord(aTC_ConnectPtr, aTransId,
                                       (const char *)code->m_buffer,
                                       mainProgramWords << 2,
                                       &attrInfoPtr, &remain);

  if (res == 0)
  {
    /* Add subroutines, if we have any */
    if (code->m_number_of_subs > 0)
    {
      assert(mainProgramWords > 0);
      assert(code->m_first_sub_instruction_pos > 0);
      
      Uint32 *subroutineStart= 
        &code->m_buffer[ code->m_first_sub_instruction_pos ];
      subroutineWords= 
        code->m_instructions_length -
        code->m_first_sub_instruction_pos;
      
      res = insertATTRINFOData_NdbRecord(aTC_ConnectPtr, aTransId,
                                         (const char *)subroutineStart,
                                         subroutineWords << 2,
                                         &attrInfoPtr, &remain);
    }

    /* Update signal section lengths */
    theInterpretedSize= mainProgramWords;
    theSubroutineSize= subroutineWords;
  }

  /* Need to keep theAI_LenInCurrAI up to date although 
   * insertATTRINFOData_NdbRecord does not.  Needed for setting
   * the last AI length in prepareSendScan
   */
  theAI_LenInCurrAI= theCurrentATTRINFO->getLength();

  return res;
};

/* Method for handling scanoptions passed into 
 * NdbTransaction::scanTable or scanIndex
 */
int
NdbScanOperation::handleScanOptions(const ScanOptions *options)
{
  /* Options size has already been checked.
   * scan_flags, parallel and batch have been handled
   * already (see NdbTransaction::scanTable and scanIndex)
   */
  if ((options->optionsPresent & ScanOptions::SO_GETVALUE) &&
      (options->numExtraGetValues > 0))
  {
    if (options->extraGetValues == NULL)
    {
      setErrorCodeAbort(4299);
      /* Incorrect combination of ScanOption flags, 
       * extraGetValues ptr and numExtraGetValues */
      return -1;
    }

    /* Add extra getValue()s */
    for (unsigned int i=0; i < options->numExtraGetValues; i++)
    {
      NdbOperation::GetValueSpec *pvalSpec = &(options->extraGetValues[i]);

      pvalSpec->recAttr=NULL;

      if (pvalSpec->column == NULL)
      {
        setErrorCodeAbort(4295);
        // Column is NULL in Get/SetValueSpec structure
        return -1;
      }

      /* Call internal NdbRecord specific getValue() method
       * Same method handles table scans and index scans
       */
      NdbRecAttr *pra=
        getValue_NdbRecord_scan(&NdbColumnImpl::getImpl(*pvalSpec->column),
                                (char *) pvalSpec->appStorage);
        
      if (pra == NULL)
      {
        return -1;
      }
      
      pvalSpec->recAttr = pra;
    }
  }

  if (options->optionsPresent & ScanOptions::SO_PARTITION_ID)
  {
    /* Should not have any blobs defined at this stage */
    assert(theBlobList == NULL);
    theDistributionKey = options->partitionId;
    theDistrKeyIndicator_ = 1;
    DBUG_PRINT("info", ("NdbScanOperation::handleScanOptions(dist key): %u",
                        theDistributionKey));
  }

  if (options->optionsPresent & ScanOptions::SO_INTERPRETED)
  {
    /* Check the program's for the same table as the
     * operation
     * TODO : Online alter tables that don't affect InterpretedCode objects
     * (i.e. extra columns at end of table, new indices), should not affect
     * pre-finalised NdbInterpretedCode objects.  How do we tell if two
     * tables are the same except for insignificant schema changes?
     */
    const NdbDictionary::Table* codeTable= options->interpretedCode->getTable();
    if ((codeTable != NULL) && 
        (codeTable != m_currentTable))
    {
      setErrorCodeAbort(4524); // NdbInterpretedCode is for different table
      return -1;
    } 

    if ((options->interpretedCode->m_flags & 
         NdbInterpretedCode::Finalised) == 0)
    {
      setErrorCodeAbort(4519);
      return -1; // NdbInterpretedCode::finalise() not called.
    }
    m_interpreted_code= options->interpretedCode;
  }

  /* User's operation 'tag' data. */
  if (options->optionsPresent & ScanOptions::SO_CUSTOMDATA)
  {
    m_customData = options->customData;
  }

  return 0;
}

/* scanTableImpl is called from NdbTransaction::scanTable() to 
 * define a scan operation
 */
int
NdbScanOperation::scanTableImpl(const NdbRecord *result_record,
                                NdbOperation::LockMode lock_mode,
                                const unsigned char *result_mask,
                                const NdbScanOperation::ScanOptions *options,
                                Uint32 sizeOfOptions)
{
  NdbBlob *lastBlob;
  Uint32 column_count;
  int res;
  bool haveBlob= false;
  Uint32 scan_flags = 0;
  Uint32 parallel = 0;
  Uint32 batch = 0;

  if (options != NULL)
  {
    /* Check options size for versioning... */
    if (unlikely((sizeOfOptions !=0) &&
                 (sizeOfOptions != sizeof(ScanOptions))))
    {
      /* Handle different sized ScanOptions
       * Probably smaller is old version, larger is new version
       */
      
      /* No other versions supported currently */
      setErrorCodeAbort(4298);
      /* Invalid or unsupported ScanOptions structure */
      return -1;
    }
    
    /* Process some initial ScanOptions - most are 
     * handled later
     */
    if (options->optionsPresent & ScanOptions::SO_SCANFLAGS)
      scan_flags = options->scan_flags;
    if (options->optionsPresent & ScanOptions::SO_PARALLEL)
      parallel = options->parallel;
    if (options->optionsPresent & ScanOptions::SO_BATCH)
      batch = options->batch;
  }
#if 0 // ToDo: this breaks optimize index, but maybe there is a better solution
  if (result_record->flags & NdbRecord::RecIsIndex)
  {
    setErrorCodeAbort(4340);
    return -1;
  }
#endif

  /* Process scan definition info */
  res= processTableScanDefs(lock_mode, scan_flags, parallel, batch);
  if (res == -1)
    return -1;

  result_record->copyMask(m_read_mask, result_mask);

  lastBlob= NULL;
  column_count= 0;
  for (Uint32 i= 0; i<result_record->noOfColumns; i++)
  {
    const NdbRecord::Attr *col;
    Uint32 ah;
    Uint32 attrId;

    col= &result_record->columns[i];

    /* Skip column if result_mask says so. But cannot mask pseudo columns. */
    attrId= col->attrId;
    if (!(attrId & AttributeHeader::PSEUDO) &&
        !BitmaskImpl::get((NDB_MAX_ATTRIBUTES_IN_TABLE+31)>>5,
                          m_read_mask, attrId))
      continue;

    /* Blob reads are handled with a getValue() in NdbBlob.cpp. */
    if (unlikely(col->flags & NdbRecord::IsBlob))
    {
      m_keyInfo= 1;                         // Need keyinfo for blob scan
      haveBlob= true;
      continue;
    }

    AttributeHeader::init(&ah, attrId, 0);
    res= insertATTRINFO(ah);
    if (res==-1)
      return -1;

    if (col->flags & NdbRecord::IsDisk)
      m_no_disk_flag= false;
    column_count++;
  }
  theReceiver.m_record.m_column_count= column_count;

  theInitialReadSize= theTotalCurrAI_Len - AttrInfo::SectionSizeInfoLength;
  theStatus= NdbOperation::UseNdbRecord;
  m_attribute_record= result_record;

  /* Handle any getValue() calls made against the old API. */
  if (m_scanUsingOldApi)
  {
    if (handleScanGetValuesOldApi() !=0)
      return -1;
  }

  /* Handle scan options - always for old style scan API */
  if (options != NULL)
  {
    if (handleScanOptions(options) != 0)
      return -1;
  }

  /* Get Blob handles unless this is an old Api scan op 
   * For old Api Scan ops, the Blob handles are already
   * set up by the call to getBlobHandle()
   */
  if (unlikely(haveBlob) && !m_scanUsingOldApi)
  {
    if (getBlobHandlesNdbRecord(m_transConnection) == -1)
      return -1;
  }

  /* Add interpreted code words to ATTRINFO signal
   * chain as necessary
   */
  if (m_interpreted_code != NULL)
  {
    if (addInterpretedCode(theNdbCon->theTCConPtr,
                           theNdbCon->theTransactionId) == -1)
      return -1;
  }
  
  /* Scan is now fully defined, so let's start preparing
   * signals.
   */
  if (prepareSendScan(theNdbCon->theTCConPtr, 
                      theNdbCon->theTransactionId) == -1)
    /* Error code should be set */
    return -1;
  
  return 0;
}

/*
  Compare two rows on some prefix of the index.
  This is used to see if we can determine that all rows in an index range scan
  will come from a single fragment (if the two rows bound a single distribution
  key).
 */
static int
compare_index_row_prefix(const NdbRecord *rec,
                         const char *row1,
                         const char *row2,
                         Uint32 prefix_length)
{
  Uint32 i;

  for (i= 0; i<prefix_length; i++)
  {
    const NdbRecord::Attr *col= &rec->columns[rec->key_indexes[i]];

    bool is_null1= col->is_null(row1);
    bool is_null2= col->is_null(row2);
    if (is_null1)
    {
      if (!is_null2)
        return -1;
      /* Fall-through to compare next one. */
    }
    else
    {
      if (is_null2)
        return 1;

      Uint32 offset= col->offset;
      Uint32 maxSize= col->maxSize;
      const char *ptr1= row1 + offset;
      const char *ptr2= row2 + offset;
      void *info= col->charset_info;
      int res=
        (*col->compare_function)(info, ptr1, maxSize, ptr2, maxSize, true);
      if (res)
      {
        assert(res != NdbSqlUtil::CmpUnknown);
        return res;
      }
    }
  }

  return 0;
}

void
NdbIndexScanOperation::setDistKeyFromRange(const NdbRecord *key_record,
                                           const NdbRecord *result_record,
                                           const char *row,
                                           Uint32 distkeyMax)
{
  Uint64 tmp[1000];
  Ndb::Key_part_ptr ptrs[NDB_MAX_NO_OF_ATTRIBUTES_IN_KEY+1];
  Uint32 i;
  for (i = 0; i<key_record->distkey_index_length; i++)
  {
    const NdbRecord::Attr *col =
      &key_record->columns[key_record->distkey_indexes[i]];
    ptrs[i].ptr = row + col->offset;
    ptrs[i].len = col->maxSize;
  }
  ptrs[i].ptr = 0;
  
  Uint32 hashValue;
  int ret = Ndb::computeHash(&hashValue, result_record->table,
                             ptrs, tmp, sizeof(tmp));
  if (ret == 0)
  {
    theDistributionKey= result_record->table->getPartitionId(hashValue);
    theDistrKeyIndicator_= 1;
  }
#ifdef VM_TRACE
  else
  {
    ndbout << "err: " << ret << endl;
    assert(false);
  }
#endif
}


/** 
 * setBound()
 *
 * This method is called from scanIndex() and setBound().  
 * It adds a bound to an Index Scan.
 */
int 
NdbIndexScanOperation::setBound(const NdbRecord *key_record,
                                const IndexBound& bound)
{
  /*
    Set up index range bounds, write into keyinfo.
    
    ToDo: We only set scan distribution key if there's only one
    scan bound. (see BUG#25821).  MRR/BKA does not use it.
  */

  if (unlikely((theStatus != NdbOperation::UseNdbRecord)))
  {
    setErrorCodeAbort(4284);
    /* Cannot mix NdbRecAttr and NdbRecord methods in one operation */
    return -1;
  }

  if (unlikely(key_record == NULL))
  {
    setErrorCodeAbort(4285);
    /* NULL NdbRecord pointer */
    return -1;
  }

  m_num_bounds++;

  if (unlikely((m_num_bounds > 1) &&
               (m_multi_range == 0)))
  {
    /* > 1 IndexBound, but not MRR */
    setErrorCodeAbort(4509);
    /* Non SF_MultiRange scan cannot have more than one bound */
    return -1;
  }

  Uint32 j;
  Uint32 key_count, common_key_count;
  Uint32 range_no;
  Uint32 bound_head;

  range_no= bound.range_no;
  if (unlikely(range_no > MaxRangeNo))
  {
    setErrorCodeAbort(4286);
    return -1;
  }

  /* Check valid ordering of supplied range numbers */
  if ( m_read_range_no && m_ordered )
  {
    if (unlikely((m_num_bounds > 1) &&
                 (range_no <= m_previous_range_num))) 
    {
      setErrorCodeAbort(4282);
      /* range_no not strictly increasing in ordered multi-range index scan */
      return -1;
    }
    
    m_previous_range_num= range_no;
  }

  key_count= bound.low_key_count;
  common_key_count= key_count;
  if (key_count < bound.high_key_count)
    key_count= bound.high_key_count;
  else
    common_key_count= bound.high_key_count;

  if (unlikely(key_count > key_record->key_index_length))
  {
    /* Too many keys specified for key bound. */
    setErrorCodeAbort(4281);
    return -1;
  }

  for (j= 0; j<key_count; j++)
  {
    Uint32 bound_type;
    /* If key is part of lower bound */
    if (bound.low_key && j<bound.low_key_count)
    {
      /* Inclusive if defined, or matching rows can include this value */
      bound_type= bound.low_inclusive  || j+1 < bound.low_key_count ?
        BoundLE : BoundLT;
      ndbrecord_insert_bound(key_record, key_record->key_indexes[j],
                             bound.low_key, bound_type);
    }
    /* If key is part of upper bound */
    if (bound.high_key && j<bound.high_key_count)
    {
      /* Inclusive if defined, or matching rows can include this value */
      bound_type= bound.high_inclusive  || j+1 < bound.high_key_count ?
        BoundGE : BoundGT;
      ndbrecord_insert_bound(key_record, key_record->key_indexes[j],
                             bound.high_key, bound_type);
    }
  }

  /* Set the length of this bound
   * Length = bound end - bound start
   * Pack into Uint32 with range no and bound type as described 
   * in KeyInfo.hpp
   */
  bound_head= *m_first_bound_word;
  bound_head|=
    (theTupKeyLen - m_this_bound_start) << 16 | (range_no << 4);
  *m_first_bound_word= bound_head;
  m_first_bound_word= theKEYINFOptr + theTotalNrOfKeyWordInSignal;
  m_this_bound_start= theTupKeyLen;

  /*
    Now check if the range bounds a single distribution key. If so, we need
    scan only a single fragment.
    
    ToDo: we do not attempt to identify the case where we have multiple
    ranges, but they all bound the same single distribution key. It seems
    not really worth the effort to optimise this case, better to fix the
    multi-range protocol so that the distribution key could be specified
    individually for each of the multiple ranges.
  */
  if (m_num_bounds == 1 &&  
      ! theDistrKeyIndicator_ && // Partitioning not already specified.
      ! m_multi_range)           // Only single range optimisation currently
  {
    Uint32 index_distkeys = key_record->m_no_of_distribution_keys;
    Uint32 table_distkeys = m_attribute_record->m_no_of_distribution_keys;
    Uint32 distkey_min= key_record->m_min_distkey_prefix_length;
    if (index_distkeys == table_distkeys &&
        common_key_count >= distkey_min &&
        bound.low_key &&
        bound.high_key &&
        0==compare_index_row_prefix(key_record,
                                    bound.low_key,
                                    bound.high_key,
                                    distkey_min))
      setDistKeyFromRange(key_record, m_attribute_record,
                          bound.low_key, distkey_min);
  }
  return 0;
} // ::setBound();


int
NdbIndexScanOperation::scanIndexImpl(const NdbRecord *key_record,
                                     const NdbRecord *result_record,
                                     NdbOperation::LockMode lock_mode,
                                     const unsigned char *result_mask,
                                     const NdbIndexScanOperation::IndexBound *bound,
                                     const NdbScanOperation::ScanOptions *options,
                                     Uint32 sizeOfOptions)
{
  const NdbTableImpl *table_impl;       // The table schema object
  NdbBlob *lastBlob;
  int res;
  Uint32 i;
  Uint32 column_count;
  bool haveBlob= false;
  Uint32 scan_flags = 0;
  Uint32 parallel = 0;
  Uint32 batch = 0;

  if (options != NULL)
  {
    /* Check options size for versioning... */
    if (unlikely((sizeOfOptions !=0) &&
                 (sizeOfOptions != sizeof(ScanOptions))))
    {
      /* Handle different sized ScanOptions
       * Probably smaller is old version, larger is new version
       */
      
      /* No other versions supported currently */
      setErrorCodeAbort(4298);
      /* Invalid or unsupported ScanOptions structure */
      return -1;
    }
    
    /* Process some initial ScanOptions here
     * The rest will be handled later
     */
    if (options->optionsPresent & ScanOptions::SO_SCANFLAGS)
      scan_flags = options->scan_flags;
    if (options->optionsPresent & ScanOptions::SO_PARALLEL)
      parallel = options->parallel;
    if (options->optionsPresent & ScanOptions::SO_BATCH)
      batch = options->batch;
  }

  if (!(key_record->flags & NdbRecord::RecHasAllKeys))
  {
    setErrorCodeAbort(4292);
    return -1;
  }

  if (scan_flags & NdbScanOperation::SF_OrderBy)
  {
    /**
     * For ordering, we need all keys in the result row.
     *
     * So for each key column, check that it is included in the result
     * NdbRecord.
     */
    for (i = 0; i < key_record->key_index_length; i++)
    {
      const NdbRecord::Attr *key_col =
        &key_record->columns[key_record->key_indexes[i]];
      if (key_col->attrId >= result_record->m_attrId_indexes_length ||
          result_record->m_attrId_indexes[key_col->attrId] < 0)
      {
        setErrorCodeAbort(4292);
        return -1;
      }
    }
  }

  if (!(key_record->flags & NdbRecord::RecIsIndex))
  {
    setErrorCodeAbort(4283);
    return -1;
  }
  if (result_record->flags & NdbRecord::RecIsIndex)
  {
    setErrorCodeAbort(4340);
    return -1;
  }

  table_impl= result_record->table;
  m_type= NdbOperation::OrderedIndexScan;
  m_currentTable= table_impl;

  m_key_record = key_record;
  m_attribute_record= result_record; // Mark using NdbRecord for processIndexScanDefs
  res= processIndexScanDefs(lock_mode, scan_flags, parallel, batch);
  if (res==-1)
    return -1;

  result_record->copyMask(m_read_mask, result_mask);

  /* Fix theStatus as set in processIndexScanDefs(). */
  theStatus= NdbOperation::UseNdbRecord;

  lastBlob= NULL;
  column_count= 0;
  for (i= 0; i<result_record->noOfColumns; i++)
  {
    const NdbRecord::Attr *col;
    Uint32 ah;
    Uint32 attrId;

    col= &result_record->columns[i];

    /*
      Skip column if result_mask says so.
      But cannot mask pseudo columns, nor key columns in ordered scans.
    */
    attrId= col->attrId;
    if ( result_mask &&
         !(attrId & AttributeHeader::PSEUDO) &&
         !( (scan_flags & NdbScanOperation::SF_OrderBy) &&
            (col->flags & NdbRecord::IsKey) ) &&
         !(result_mask[attrId>>3] & (1<<(attrId & 7))) )
    {
      continue;
    }

    /* Create blob handle for any blob column. */
    if (unlikely(col->flags & NdbRecord::IsBlob))
    {
      m_keyInfo= 1;          // Need keyinfo for blob scan
      haveBlob= true;
      continue;
    }

    AttributeHeader::init(&ah, attrId, 0);
    res= insertATTRINFO(ah);
    if (res==-1)
      return -1;

    if (col->flags & NdbRecord::IsDisk)
      m_no_disk_flag= false;
    column_count++;
  }
  theReceiver.m_record.m_column_count= column_count;

  theInitialReadSize= theTotalCurrAI_Len - AttrInfo::SectionSizeInfoLength;

  /* Handle any getValue() calls made against the old API. */
  if (m_scanUsingOldApi)
  {
    if (handleScanGetValuesOldApi() !=0)
      return -1;
  }

  /* Handle remaining scan options and other extras
   * Always called for old style API 
   */
  if (options != NULL)
  {
    if (handleScanOptions(options) != 0)
      return -1;
  }

  /*
   * Set up first key bound, if present
   * Extra bounds (MRR) can be added later
   */
  if (bound != NULL)
  {
    setBound(key_record, *bound);
  }

  /* Get Blob handles for this scan unless it's using the
   * old Api.  Old Api scans set up Blob values in the
   * getBlobHandle() call
   */
  if (unlikely(haveBlob) && !m_scanUsingOldApi)
  {
    if (getBlobHandlesNdbRecord(m_transConnection) == -1)
      return -1;
  }

  /* Add interpreted code words to ATTRINFO signal
   * chain as necessary
   */
  if (m_interpreted_code != NULL)
  {
    if (addInterpretedCode(theNdbCon->theTCConPtr,
                           theNdbCon->theTransactionId) == -1)
      return -1;
  }

  /* Scan is now mostly defined, so let's start preparing
   * the signals and the receiver.
   * Extra signals can be linked in when :
   *  - Bounds are added
   */
  if (prepareSendScan(theNdbCon->theTCConPtr, 
                      theNdbCon->theTransactionId) == -1)
    /* Error code should be set */
    return -1;

  return 0;
} // ::scanIndexImpl();


/* readTuples() method for table scans
 * This method performs minimal validation and initialisation,
 * deferring most of the work to a later call to processTableScanDefs
 * below.
 */
int 
NdbScanOperation::readTuples(NdbScanOperation::LockMode lm,
                             Uint32 scan_flags, 
                             Uint32 parallel,
                             Uint32 batch)
{
  // It is only possible to call readTuples if 
  //  1. the scan transaction doesn't already  contain another scan operation
  //  2. We have not already defined an old Api scan operation.
  if (theNdbCon->theScanningOp != NULL ||
      m_scanUsingOldApi ){
    setErrorCode(4605);
    return -1;
  }

  m_scanUsingOldApi= true;
  /* Save parameters for later */
  m_savedLockModeOldApi= lm;
  m_savedScanFlagsOldApi= scan_flags;
  m_savedParallelOldApi= parallel;
  m_savedBatchOldApi= batch;

  return 0;
};

/* Most of the scan definition work for old + NdbRecord API scans is done here */
int 
NdbScanOperation::processTableScanDefs(NdbScanOperation::LockMode lm,
                                       Uint32 scan_flags, 
                                       Uint32 parallel,
                                       Uint32 batch)
{
  m_ordered = m_descending = false;
  Uint32 fragCount = m_currentTable->m_fragmentCount;

  if (parallel > fragCount || parallel == 0) {
     parallel = fragCount;
  }

  theNdbCon->theScanningOp = this;
  bool tupScan = (scan_flags & SF_TupScan);

#if 0 // XXX temp for testing
  { char* p = getenv("NDB_USE_TUPSCAN");
    if (p != 0) {
      unsigned n = atoi(p); // 0-10
      if ((unsigned int) (::time(0) % 10) < n) tupScan = true;
    }
  }
#endif
  if (scan_flags & SF_DiskScan)
  {
    tupScan = true;
    m_no_disk_flag = false;
  }
  
  bool rangeScan= false;

  /* NdbRecord defined scan, handle IndexScan specifics */
  if ( (int) m_accessTable->m_indexType ==
       (int) NdbDictionary::Index::OrderedIndex)
  {
    if (m_currentTable == m_accessTable){
      // Old way of scanning indexes, should not be allowed
      m_currentTable = theNdb->theDictionary->
        getTable(m_currentTable->m_primaryTable.c_str());
      assert(m_currentTable != NULL);
    }
    assert (m_currentTable != m_accessTable);
    // Modify operation state
    theStatus = GetValue;
    theOperationType  = OpenRangeScanRequest;
    rangeScan = true;
    tupScan = false;
  }
  
  if (rangeScan && (scan_flags & SF_OrderBy))
    parallel = fragCount; // Note we assume fragcount of base table==
                          // fragcount of index.
  
  theParallelism = parallel;    
  
  if(fix_receivers(parallel) == -1){
    setErrorCodeAbort(4000);
    return -1;
  }
  
  theSCAN_TABREQ = (!theSCAN_TABREQ ? theNdb->getSignal() : theSCAN_TABREQ);
  if (theSCAN_TABREQ == NULL) {
    setErrorCodeAbort(4000);
    return -1;
  }//if
  
  theSCAN_TABREQ->setSignal(GSN_SCAN_TABREQ);
  ScanTabReq * req = CAST_PTR(ScanTabReq, theSCAN_TABREQ->getDataPtrSend());
  req->apiConnectPtr = theNdbCon->theTCConPtr;
  req->tableId = m_accessTable->m_id;
  req->tableSchemaVersion = m_accessTable->m_version;
  req->storedProcId = 0xFFFF;
  req->buddyConPtr = theNdbCon->theBuddyConPtr;
  req->first_batch_size = batch; // Save user specified batch size
  
  Uint32 reqInfo = 0;
  ScanTabReq::setParallelism(reqInfo, parallel);
  ScanTabReq::setScanBatch(reqInfo, 0);
  ScanTabReq::setRangeScanFlag(reqInfo, rangeScan);
  ScanTabReq::setTupScanFlag(reqInfo, tupScan);
  req->requestInfo = reqInfo;

  m_keyInfo = (scan_flags & SF_KeyInfo) ? 1 : 0;
  setReadLockMode(lm);

  Uint64 transId = theNdbCon->getTransactionId();
  req->transId1 = (Uint32) transId;
  req->transId2 = (Uint32) (transId >> 32);

  NdbApiSignal* tSignal = theSCAN_TABREQ->next();
  if(!tSignal)
  {
    theSCAN_TABREQ->next(tSignal = theNdb->getSignal());
  }
  theLastKEYINFO = tSignal;
  
  tSignal->setSignal(GSN_KEYINFO);
  theKEYINFOptr = ((KeyInfo*)tSignal->getDataPtrSend())->keyData;
  theTotalNrOfKeyWordInSignal= 0;

  getFirstATTRINFOScan();
  return 0;
}

int
NdbScanOperation::setInterpretedCode(const NdbInterpretedCode *code)
{
  if (theStatus == NdbOperation::UseNdbRecord)
  {
    setErrorCodeAbort(4284); // Cannot mix NdbRecAttr and NdbRecord methods...
    return -1;
  }

  if ((code->m_flags & NdbInterpretedCode::Finalised) == 0)
  {
    setErrorCodeAbort(4519); //  NdbInterpretedCode::finalise() not called.
    return -1;
  }

  m_interpreted_code= code;
  
  return 0;
}

NdbInterpretedCode*
NdbScanOperation::allocInterpretedCodeOldApi()
{
  /* Should only be called once */
  assert (m_interpretedCodeOldApi == NULL);

  /* Old Api scans only */
  if (! m_scanUsingOldApi)
  {
    /* NdbScanFilter constructor taking NdbOperation is not 
     * supported for NdbRecord
     */
    setErrorCodeAbort(4536);
    return NULL;
  }

  m_interpretedCodeOldApi = new NdbInterpretedCode(m_currentTable->m_facade);

  if (m_interpretedCodeOldApi == NULL)
    setErrorCodeAbort(4000); // Memory allocation error

  return m_interpretedCodeOldApi;
}

void
NdbScanOperation::freeInterpretedCodeOldApi()
{
  if (m_interpretedCodeOldApi != NULL)
  {
    delete m_interpretedCodeOldApi;
    m_interpretedCodeOldApi= NULL;
  }
}


void
NdbScanOperation::setReadLockMode(LockMode lockMode)
{
  bool lockExcl, lockHoldMode, readCommitted;
  switch (lockMode)
  {
    case LM_CommittedRead:
      lockExcl= false;
      lockHoldMode= false;
      readCommitted= true;
      break;
    case LM_SimpleRead:
    case LM_Read:
      lockExcl= false;
      lockHoldMode= true;
      readCommitted= false;
      break;
    case LM_Exclusive:
      lockExcl= true;
      lockHoldMode= true;
      readCommitted= false;
      m_keyInfo= 1;
      break;
    default:
      /* Not supported / invalid. */
      assert(false);
  }
  theLockMode= lockMode;
  ScanTabReq *req= CAST_PTR(ScanTabReq, theSCAN_TABREQ->getDataPtrSend());
  Uint32 reqInfo= req->requestInfo;
  ScanTabReq::setLockMode(reqInfo, lockExcl);
  ScanTabReq::setHoldLockFlag(reqInfo, lockHoldMode);
  ScanTabReq::setReadCommittedFlag(reqInfo, readCommitted);
  req->requestInfo= reqInfo;
}

int
NdbScanOperation::fix_receivers(Uint32 parallel){
  assert(parallel > 0);
  if(parallel > m_allocated_receivers){
    const Uint32 sz = parallel * (4*sizeof(char*)+sizeof(Uint32));

    /* Allocate as Uint64 to ensure proper alignment for pointers. */
    Uint64 * tmp = new Uint64[(sz+7)/8];
    if (tmp == NULL)
    {
      setErrorCodeAbort(4000);
      return -1;
    }
    // Save old receivers
    memcpy(tmp, m_receivers, m_allocated_receivers*sizeof(char*));
    delete[] m_array;
    m_array = (Uint32*)tmp;
    
    m_receivers = (NdbReceiver**)tmp;
    m_api_receivers = m_receivers + parallel;
    m_conf_receivers = m_api_receivers + parallel;
    m_sent_receivers = m_conf_receivers + parallel;
    m_prepared_receivers = (Uint32*)(m_sent_receivers + parallel);

    // Only get/init "new" receivers
    NdbReceiver* tScanRec;
    for (Uint32 i = m_allocated_receivers; i < parallel; i ++) {
      tScanRec = theNdb->getNdbScanRec();
      if (tScanRec == NULL) {
        setErrorCodeAbort(4000);
        return -1;
      }//if
      m_receivers[i] = tScanRec;
      tScanRec->init(NdbReceiver::NDB_SCANRECEIVER, false, this);
    }
    m_allocated_receivers = parallel;
  }
  
  reset_receivers(parallel, 0);
  return 0;
}

/**
 * Move receiver from send array to conf:ed array
 */
void
NdbScanOperation::receiver_delivered(NdbReceiver* tRec){
  if(theError.code == 0){
    if(DEBUG_NEXT_RESULT)
      ndbout_c("receiver_delivered");
    
    Uint32 idx = tRec->m_list_index;
    Uint32 last = m_sent_receivers_count - 1;
    if(idx != last){
      NdbReceiver * move = m_sent_receivers[last];
      m_sent_receivers[idx] = move;
      move->m_list_index = idx;
    }
    m_sent_receivers_count = last;
    
    last = m_conf_receivers_count;
    m_conf_receivers[last] = tRec;
    m_conf_receivers_count = last + 1;
    tRec->m_current_row = 0;
  }
}

/**
 * Remove receiver as it's completed
 */
void
NdbScanOperation::receiver_completed(NdbReceiver* tRec){
  if(theError.code == 0){
    if(DEBUG_NEXT_RESULT)
      ndbout_c("receiver_completed");
    
    Uint32 idx = tRec->m_list_index;
    Uint32 last = m_sent_receivers_count - 1;
    if(idx != last){
      NdbReceiver * move = m_sent_receivers[last];
      m_sent_receivers[idx] = move;
      move->m_list_index = idx;
    }
    m_sent_receivers_count = last;
  }
}

/*****************************************************************************
 * int getFirstATTRINFOScan( U_int32 aData )
 *
 * Return Value:  Return 0:   Successful
 *                Return -1:  All other cases
 * Parameters:    None:            Only allocate the first signal.
 * Remark:        When a scan is defined we need to use this method instead 
 *                of insertATTRINFO for the first signal. 
 *                This is because we need not to mess up the code in 
 *                insertATTRINFO with if statements since we are not 
 *                interested in the TCKEYREQ signal.
 *****************************************************************************/
int
NdbScanOperation::getFirstATTRINFOScan()
{
  NdbApiSignal* tSignal;

  tSignal = theNdb->getSignal();
  if (tSignal == NULL){
    setErrorCodeAbort(4000);      
    return -1;    
  }
  tSignal->setSignal(m_attrInfoGSN);

  theAI_LenInCurrAI = AttrInfo::HeaderLength + AttrInfo::SectionSizeInfoLength;
  theATTRINFOptr = &tSignal->getDataPtrSend()[8];
  theFirstATTRINFO = tSignal;
  theCurrentATTRINFO = tSignal;
  theCurrentATTRINFO->next(NULL);

  return 0;
}

int
NdbScanOperation::executeCursor(int nodeId)
{
  /*
   * Call finaliseScanOldApi() for old style scans before
   * proceeding
   */  
  if (m_scanUsingOldApi &&
      finaliseScanOldApi() == -1) 
    return -1;

  NdbTransaction * tCon = theNdbCon;
  TransporterFacade* tp = theNdb->theImpl->m_transporter_facade;
  Guard guard(tp->theMutexPtr);

  Uint32 seq = tCon->theNodeSequence;

  if (tp->get_node_alive(nodeId) &&
      (tp->getNodeSequence(nodeId) == seq)) {

    tCon->theMagicNumber = 0x37412619;

    if (doSendScan(nodeId) == -1)
      return -1;

    m_executed= true; // Mark operation as executed
    return 0;
  } else {
    if (!(tp->get_node_stopping(nodeId) &&
          (tp->getNodeSequence(nodeId) == seq))){
      TRACE_DEBUG("The node is hard dead when attempting to start a scan");
      setErrorCode(4029);
      tCon->theReleaseOnClose = true;
    } else {
      TRACE_DEBUG("The node is stopping when attempting to start a scan");
      setErrorCode(4030);
    }//if
    tCon->theCommitStatus = NdbTransaction::Aborted;
  }//if
  return -1;
}


int 
NdbScanOperation::nextResult(bool fetchAllowed, bool forceSend)
{
  /* Defer to NdbRecord implementation, which will copy values
   * out into the user's RecAttr objects.
   */
  const char * dummyOutRowPtr;

  if (unlikely(! m_scanUsingOldApi))
  {
    /* Cannot mix NdbRecAttr and NdbRecord methods in one operation */
    setErrorCode(4284);
    return -1;
  }
    

  return nextResult(&dummyOutRowPtr,
                    fetchAllowed,
                    forceSend);
};

/* nextResult() for NdbRecord operation. */
int
NdbScanOperation::nextResult(const char ** out_row_ptr,
                             bool fetchAllowed, bool forceSend)
{
  int res;

  if ((res = nextResultNdbRecord(*out_row_ptr, fetchAllowed, forceSend)) == 0) {
    NdbBlob* tBlob= theBlobList;
    NdbRecAttr *getvalue_recattr= theReceiver.theFirstRecAttr;
    if (((UintPtr)tBlob | (UintPtr)getvalue_recattr) != 0)
    {
      Uint32 idx= m_current_api_receiver;
      assert(idx < m_api_receivers_count);
      const NdbReceiver *receiver= m_api_receivers[m_current_api_receiver];
      Uint32 pos= 0;

      /* First take care of any getValue(). */
      while (getvalue_recattr != NULL)
      {
        const char *attr_data;
        Uint32 attr_size;
        if (receiver->getScanAttrData(attr_data, attr_size, pos) == -1)
          return -1;
        if (!getvalue_recattr->receive_data((const Uint32 *)attr_data,
                                            attr_size))
          return -1;                            // purecov: deadcode
        getvalue_recattr= getvalue_recattr->next();
      }

      /* Handle blobs. */
      if (tBlob)
      {
        Uint32 infoword;                          // Not used for blobs
        Uint32 key_length;
        const char *key_data;
        res= receiver->get_keyinfo20(infoword, key_length, key_data);
        if (res == -1)
          return -1;

        do
        {
          if (tBlob->atNextResultNdbRecord(key_data, key_length*4) == -1)
            return -1;
          tBlob= tBlob->theNext;
        } while (tBlob != 0);
        /* Flush blob part ops on behalf of user. */
        if (m_transConnection->executePendingBlobOps() == -1)
          return -1;
      }
    }
    return 0;
  }
  return res;
}

int
NdbScanOperation::nextResultNdbRecord(const char * & out_row,
                                      bool fetchAllowed, bool forceSend)
{
  if (m_ordered)
    return ((NdbIndexScanOperation*)this)->next_result_ordered_ndbrecord
      (out_row, fetchAllowed, forceSend);

  /* Return a row immediately if any is available. */
  while (m_current_api_receiver < m_api_receivers_count)
  {
    NdbReceiver *tRec= m_api_receivers[m_current_api_receiver];
    if (tRec->nextResult())
    {
      out_row= tRec->get_row();
      return 0;
    }
    m_current_api_receiver++;
  }

  if (!fetchAllowed)
  {
    /*
      Application wants to be informed that no more rows are available
      immediately.
    */
    return 2;
  }

  /* Now we have to wait for more rows (or end-of-file on all receivers). */
  Uint32 nodeId = theNdbCon->theDBnode;
  TransporterFacade* tp = theNdb->theImpl->m_transporter_facade;
  int retVal= 2;
  Uint32 idx, last;
  /*
    The rest needs to be done under mutex due to synchronization with receiver
    thread.
  */
  PollGuard poll_guard(tp, &theNdb->theImpl->theWaiter,
                       theNdb->theNdbBlockNumber);

  const Uint32 seq= theNdbCon->theNodeSequence;

  if(theError.code)
  {
    goto err4;
  }

  if(seq == tp->getNodeSequence(nodeId) &&
     send_next_scan(m_current_api_receiver, false) == 0)
  {
    idx= m_current_api_receiver;
    last= m_api_receivers_count;
    Uint32 timeout= tp->m_waitfor_timeout;

    do {
      if (theError.code){
        setErrorCode(theError.code);
        return -1;
      }

      Uint32 cnt= m_conf_receivers_count;
      Uint32 sent= m_sent_receivers_count;

      if (cnt > 0)
      {
        /* New receivers with completed batches available. */
        memcpy(m_api_receivers+last, m_conf_receivers, cnt * sizeof(char*));
        last+= cnt;
        m_conf_receivers_count= 0;
      }
      else if (retVal == 2 && sent > 0)
      {
        /* No completed... */
        int ret_code= poll_guard.wait_scan(3*timeout, nodeId, forceSend);
        if (ret_code == 0 && seq == tp->getNodeSequence(nodeId)) {
          continue;
        } else if(ret_code == -1){
          retVal= -1;
        } else {
          idx= last;
          retVal= -2; //return_code;
        }
      }
      else if (retVal == 2)
      {
        /**
         * No completed & no sent -> EndOfData
         */
        theError.code= -1; // make sure user gets error if he tries again
        return 1;
      }

      if (retVal == 0)
        break;

      while (idx < last)
      {
        NdbReceiver* tRec= m_api_receivers[idx];
        if (tRec->nextResult())
        {
          out_row= tRec->get_row();
          retVal= 0;
          break;
        }
        idx++;
      }
    } while(retVal == 2);
  } else {
    retVal = -3;
  }

  m_api_receivers_count= last;
  m_current_api_receiver= idx;

  switch(retVal)
  {
  case 0:
  case 1:
  case 2:
    return retVal;
  case -1:
    setErrorCode(4008); // Timeout
    break;
  case -2:
    setErrorCode(4028); // Node fail
    break;
  case -3: // send_next_scan -> return fail (set error-code self)
    if(theError.code == 0)
      setErrorCode(4028); // seq changed = Node fail
    break;
  case -4:
err4:
    setErrorCode(theError.code);
    break;
  }

  theNdbCon->theTransactionIsStarted= false;
  theNdbCon->theReleaseOnClose= true;
  return -1;
}

int
NdbScanOperation::send_next_scan(Uint32 cnt, bool stopScanFlag)
{
  if(cnt > 0){
    NdbApiSignal tSignal(theNdb->theMyRef);
    tSignal.setSignal(GSN_SCAN_NEXTREQ);
    
    Uint32* theData = tSignal.getDataPtrSend();
    theData[0] = theNdbCon->theTCConPtr;
    theData[1] = stopScanFlag == true ? 1 : 0;
    Uint64 transId = theNdbCon->theTransactionId;
    theData[2] = transId;
    theData[3] = (Uint32) (transId >> 32);
    
    /**
     * Prepare ops
     */
    Uint32 last = m_sent_receivers_count;
    Uint32 * prep_array = (cnt > 21 ? m_prepared_receivers : theData + 4);
    Uint32 sent = 0;
    for(Uint32 i = 0; i<cnt; i++){
      NdbReceiver * tRec = m_api_receivers[i];
      if((prep_array[sent] = tRec->m_tcPtrI) != RNIL)
      {
        m_sent_receivers[last+sent] = tRec;
        tRec->m_list_index = last+sent;
        tRec->prepareSend();
        sent++;
      }
    }
    memmove(m_api_receivers, m_api_receivers+cnt, 
            (theParallelism-cnt) * sizeof(char*));
    
    int ret = 0;
    if(sent)
    {
      Uint32 nodeId = theNdbCon->theDBnode;
      TransporterFacade * tp = theNdb->theImpl->m_transporter_facade;
      if(cnt > 21){
        tSignal.setLength(4);
        LinearSectionPtr ptr[3];
        ptr[0].p = prep_array;
        ptr[0].sz = sent;
        ret = tp->sendSignal(&tSignal, nodeId, ptr, 1);
      } else {
        tSignal.setLength(4+sent);
        ret = tp->sendSignal(&tSignal, nodeId);
      }
    }
    m_sent_receivers_count = last + sent;
    m_api_receivers_count -= cnt;
    m_current_api_receiver = 0;
    
    return ret;
  }
  return 0;
}

int 
NdbScanOperation::prepareSend(Uint32  TC_ConnectPtr, Uint64  TransactionId)
{
  abort();
  return 0;
}

int 
NdbScanOperation::doSend(int ProcessorId)
{
  return 0;
}

void NdbScanOperation::close(bool forceSend, bool releaseOp)
{
  DBUG_ENTER("NdbScanOperation::close");
  DBUG_PRINT("enter", ("this: 0x%lx  tcon: 0x%lx  con: 0x%lx  force: %d  release: %d",
                       (long) this,
                       (long) m_transConnection, (long) theNdbCon,
                       forceSend, releaseOp));

  if(m_transConnection){
    if(DEBUG_NEXT_RESULT)
      ndbout_c("close() theError.code = %d "
               "m_api_receivers_count = %d "
               "m_conf_receivers_count = %d "
               "m_sent_receivers_count = %d",
               theError.code, 
               m_api_receivers_count,
               m_conf_receivers_count,
               m_sent_receivers_count);
    
    TransporterFacade* tp = theNdb->theImpl->m_transporter_facade;
    /*
      The PollGuard has an implicit call of unlock_and_signal through the
      ~PollGuard method. This method is called implicitly by the compiler
      in all places where the object is out of context due to a return,
      break, continue or simply end of statement block
    */
    PollGuard poll_guard(tp, &theNdb->theImpl->theWaiter,
                         theNdb->theNdbBlockNumber);
    close_impl(tp, forceSend, &poll_guard);
  }

  NdbConnection* tCon = theNdbCon;
  NdbConnection* tTransCon = m_transConnection;
  theNdbCon = NULL;
  m_transConnection = NULL;

  if (tTransCon && releaseOp) 
  {
    NdbIndexScanOperation* tOp = (NdbIndexScanOperation*)this;

    bool ret = true;
    if (theStatus != WaitResponse)
    {
      /**
       * Not executed yet
       */
      ret = 
        tTransCon->releaseScanOperation(&tTransCon->m_theFirstScanOperation,
                                        &tTransCon->m_theLastScanOperation,
                                        tOp);
    }
    else
    {
      ret = tTransCon->releaseScanOperation(&tTransCon->m_firstExecutedScanOp,
                                            0, tOp);
    }
    assert(ret);
  }
  
  tCon->theScanningOp = 0;
  theNdb->closeTransaction(tCon);
  theNdb->theRemainingStartTransactions--;
  DBUG_VOID_RETURN;
}

void
NdbScanOperation::execCLOSE_SCAN_REP(){
  m_conf_receivers_count = 0;
  m_sent_receivers_count = 0;
}

void NdbScanOperation::release()
{
  if(theNdbCon != 0 || m_transConnection != 0){
    close();
  }
  for(Uint32 i = 0; i<m_allocated_receivers; i++){
    m_receivers[i]->release();
  }
  if (m_scan_buffer)
  {
    delete[] m_scan_buffer;
    m_scan_buffer= NULL;
  }

  NdbOperation::release();
  
  if(theSCAN_TABREQ)
  {
    theNdb->releaseSignal(theSCAN_TABREQ);
    theSCAN_TABREQ = 0;
  }
}

/*
 * This method finalises an Old API defined scan
 * This is done just prior to scan execution
 * The parameters provided via the RecAttr scan interface are
 * used to create an NdbRecord based scan
 */
int NdbScanOperation::finaliseScanOldApi()
{
  /* For a scan we use an NdbRecord structure for this
   * table, and add the user-requested values in a similar
   * way to the extra GetValues mechanism
   */
  assert(theOperationType == OpenScanRequest |
         theOperationType == OpenRangeScanRequest);

  /* Prepare ScanOptions structure using saved parameters */
  ScanOptions options;
  options.optionsPresent=(ScanOptions::SO_SCANFLAGS |
                          ScanOptions::SO_PARALLEL |
                          ScanOptions::SO_BATCH);

  options.scan_flags= m_savedScanFlagsOldApi;
  options.parallel= m_savedParallelOldApi;
  options.batch= m_savedBatchOldApi;

  /* customData, interpretedCode or partitionId should 
   * already be set in the operation members - no need 
   * to pass in as ScanOptions
   */

  /* Next, call scanTable, passing in some of the 
   * parameters we saved
   * It will look after building the correct signals
   */
  int result= -1;

  if (theOperationType == OpenScanRequest)
    /* Create table scan operation with an empty
     * mask for NdbRecord values
     */
    result= scanTableImpl(m_currentTable->m_ndbrecord,
                          m_savedLockModeOldApi,
                          m_currentTable->m_emptyMask,
                          &options,
                          sizeof(ScanOptions));
  else
  {
    assert(theOperationType == OpenRangeScanRequest);
    NdbIndexScanOperation *isop = 
      reinterpret_cast<NdbIndexScanOperation*>(this);

    /* Prepare a single bound if necessary */
    NdbIndexScanOperation::IndexBound ib;
    if (isop->buildIndexBoundOldApi(ib) != 0)
      return -1;

    /* If this is an ordered scan, then we need
     * the pk columns in the mask, otherwise we
     * don't
     */
    const unsigned char * resultMask= 
      ((m_savedScanFlagsOldApi & SF_OrderBy) !=0) ? 
      m_currentTable->m_pkMask : 
      m_currentTable->m_emptyMask;

    result= isop->scanIndexImpl(m_accessTable->m_ndbrecord,
                                m_currentTable->m_ndbrecord,
                                m_savedLockModeOldApi,
                                resultMask,
                                &ib,
                                &options,
                                sizeof(ScanOptions));

    isop->releaseIndexBoundOldApi();
  }

  /* Free any scan-owned ScanFilter generated InterpretedCode
   * object
   */
  freeInterpretedCodeOldApi();

  return result;
}

/***************************************************************************
int prepareSendScan(Uint32 aTC_ConnectPtr,
                    Uint64 aTransactionId)

Return Value:   Return 0 : preparation of send was succesful.
                Return -1: In all other case.   
Parameters:     aTC_ConnectPtr: the Connect pointer to TC.
                aTransactionId: the Transaction identity of the transaction.
Remark:         Puts the the final data into ATTRINFO signal(s)  after this 
                we know the how many signal to send and their sizes
***************************************************************************/
int NdbScanOperation::prepareSendScan(Uint32 aTC_ConnectPtr,
                                      Uint64 aTransactionId){
  if (theInterpretIndicator != 1 ||
      (theOperationType != OpenScanRequest &&
       theOperationType != OpenRangeScanRequest)) {
    setErrorCodeAbort(4005);
    return -1;
  }

  theErrorLine = 0;

  /* All scans use NdbRecord at this stage */
  assert(m_attribute_record);

  /* Some signal building code sets all intermediate ATTRINFOs to
   * max length, and it's this line's job to set the correct
   * value for the last signal
   */
  theCurrentATTRINFO->setLength(theAI_LenInCurrAI);

  /**
   * Prepare all receivers
   */
  theReceiver.prepareSend();
  bool keyInfo = m_keyInfo;
  Uint32 key_size= keyInfo ? m_attribute_record->m_keyLenInWords : 0;

  /**
   * The number of records sent by each LQH is calculated and the kernel
   * is informed of this number by updating the SCAN_TABREQ signal
   */
  ScanTabReq * req = CAST_PTR(ScanTabReq, theSCAN_TABREQ->getDataPtrSend());
  Uint32 batch_size = req->first_batch_size; // User specified
  Uint32 batch_byte_size, first_batch_size;
  theReceiver.calculate_batch_size(key_size,
                                   theParallelism,
                                   batch_size,
                                   batch_byte_size,
                                   first_batch_size,
                                   m_attribute_record);
  ScanTabReq::setScanBatch(req->requestInfo, batch_size);
  req->batch_byte_size= batch_byte_size;
  req->first_batch_size= first_batch_size;

  /**
   * Set keyinfo, nodisk and distribution key flags in 
   * ScanTabReq
   *  (Always keyinfo when using blobs)
   */
  Uint32 reqInfo = req->requestInfo;
  ScanTabReq::setKeyinfoFlag(reqInfo, keyInfo);
  ScanTabReq::setNoDiskFlag(reqInfo, m_no_disk_flag);

  /* Set distribution key info if required */
  ScanTabReq::setDistributionKeyFlag(reqInfo, theDistrKeyIndicator_);
  req->requestInfo = reqInfo;
  req->distributionKey= theDistributionKey;

  theSCAN_TABREQ->setLength(ScanTabReq::StaticLength + theDistrKeyIndicator_);

  /* All scans use NdbRecord internally */
  assert(theStatus == UseNdbRecord);
  
  Uint32 extra_size= 0;
  if (unlikely(theReceiver.theFirstRecAttr != NULL))
    extra_size= calcGetValueSize();
  
  assert(theParallelism > 0);
  Uint32 rowsize= m_receivers[0]->ndbrecord_rowsize(m_attribute_record,
                                                    key_size,
                                                    m_read_range_no,
                                                    extra_size);
  Uint32 bufsize= batch_size*rowsize;
  char *buf= new char[bufsize*theParallelism];
  if (!buf)
  {
    setErrorCodeAbort(4000); // "Memory allocation error"
    return -1;
  }
  assert(!m_scan_buffer);
  m_scan_buffer= buf;
  
  for (Uint32 i = 0; i<theParallelism; i++)
  {
    m_receivers[i]->do_setup_ndbrecord(m_attribute_record, batch_size,
                                       key_size, m_read_range_no,
                                       rowsize, buf,
                                       theReceiver.m_record.m_column_count);
    buf+= bufsize;
  }

  /* Update ATTRINFO section sizes info */
  if (doSendSetAISectionSizes() == -1)
    return -1;

  return 0;
}

int
NdbScanOperation::doSendSetAISectionSizes()
{
  // Set the scan AI section sizes.
  theFirstATTRINFO->setData(theInitialReadSize, 4);
  theFirstATTRINFO->setData(theInterpretedSize, 5);
  theFirstATTRINFO->setData(0, 6); // Update size
  theFirstATTRINFO->setData(0, 7); // Final read size
  theFirstATTRINFO->setData(theSubroutineSize, 8); 

  return 0;
}

/*
  Compute extra space needed to buffer getValue() results in NdbRecord
  scans.
 */
Uint32
NdbScanOperation::calcGetValueSize()
{
  Uint32 size= 0;
  const NdbRecAttr *ra= theReceiver.theFirstRecAttr;
  while (ra != NULL)
  {
    size+= sizeof(Uint32) + ra->getColumn()->getSizeInBytes();
    ra= ra->next();
  }
  return size;
}

/*****************************************************************************
int doSendScan()

Return Value:   Return >0 : send was succesful, returns number of signals sent
                Return -1: In all other case.   
Parameters:     aProcessorId: Receiving processor node
Remark:         Sends the ATTRINFO signal(s)
*****************************************************************************/
int
NdbScanOperation::doSendScan(int aProcessorId)
{
  Uint32 tSignalCount = 0;
  NdbApiSignal* tSignal;
 
  if (theInterpretIndicator != 1 ||
      (theOperationType != OpenScanRequest &&
       theOperationType != OpenRangeScanRequest)) {
      setErrorCodeAbort(4005);
      return -1;
  }
  
  assert(theSCAN_TABREQ != NULL);
  tSignal = theSCAN_TABREQ;
  
  Uint32 tupKeyLen = theTupKeyLen;
  Uint32 aTC_ConnectPtr = theNdbCon->theTCConPtr;
  Uint64 transId = theNdbCon->theTransactionId;
  
  /**
   * Update the "attribute info length in words" in SCAN_TABREQ before 
   * sending it. This could not be done before as it is possible to 
   * add bounds to an index scan after it is defined using 
   * scanIndex.
   */
  ScanTabReq * const req = CAST_PTR(ScanTabReq, tSignal->getDataPtrSend());
  if (unlikely(theTotalCurrAI_Len > ScanTabReq::MaxTotalAttrInfo)) {
    setErrorCode(4257);
    return -1;
  }
  req->attrLenKeyLen = (tupKeyLen << 16) | theTotalCurrAI_Len;

  TransporterFacade *tp = theNdb->theImpl->m_transporter_facade;
  LinearSectionPtr ptr[3];
  ptr[0].p = m_prepared_receivers;
  ptr[0].sz = theParallelism;
  if (tp->sendSignal(tSignal, aProcessorId, ptr, 1) == -1) {
    setErrorCode(4002);
    return -1;
  } 

  if (tupKeyLen > 0){
    // must have at least one signal since it contains attrLen for bounds
    assert(theLastKEYINFO != NULL);
    tSignal = theLastKEYINFO;
    tSignal->setLength(KeyInfo::HeaderLength + theTotalNrOfKeyWordInSignal);
    
    assert(theSCAN_TABREQ->next() != NULL);
    tSignal = theSCAN_TABREQ->next();
    
    NdbApiSignal* last;
    do {
      KeyInfo * keyInfo = CAST_PTR(KeyInfo, tSignal->getDataPtrSend());
      keyInfo->connectPtr = aTC_ConnectPtr;
      keyInfo->transId[0] = Uint32(transId);
      keyInfo->transId[1] = Uint32(transId >> 32);
      
      if (tp->sendSignal(tSignal,aProcessorId) == -1){
        setErrorCode(4002);
        return -1;
      }
      
      tSignalCount++;
      last = tSignal;
      tSignal = tSignal->next();
    } while(last != theLastKEYINFO);
  }
  
  tSignal = theFirstATTRINFO;
  while (tSignal != NULL) {
    AttrInfo * attrInfo = CAST_PTR(AttrInfo, tSignal->getDataPtrSend());
    attrInfo->connectPtr = aTC_ConnectPtr;
    attrInfo->transId[0] = Uint32(transId);
    attrInfo->transId[1] = Uint32(transId >> 32);
    
    if (tp->sendSignal(tSignal,aProcessorId) == -1){
      setErrorCode(4002);
      return -1;
    }
    tSignalCount++;
    tSignal = tSignal->next();
  }    
  theStatus = WaitResponse;  

  m_curr_row = 0;
  m_sent_receivers_count = theParallelism;
  if(m_ordered)
  {
    m_current_api_receiver = theParallelism;
    m_api_receivers_count = theParallelism;
  }
  
  return tSignalCount;
}//NdbOperation::doSendScan()


/* This method retrieves a pointer to the keyinfo for the current
 * row - it is used when creating a scan takeover operation
 */
int
NdbScanOperation::getKeyFromKEYINFO20(Uint32* data, Uint32 & size)
{
  NdbRecAttr * tRecAttr = m_curr_row;
  if(tRecAttr)
  {
    const Uint32 * src = (Uint32*)tRecAttr->aRef();

    assert(tRecAttr->get_size_in_bytes() > 0);
    assert(tRecAttr->get_size_in_bytes() < 65536);
    const Uint32 len = (tRecAttr->get_size_in_bytes() + 3)/4-1;

    assert(size >= len);
    memcpy(data, src, 4*len);
    size = len;
    return 0;
  }
  return -1;
}

/*****************************************************************************
 * NdbOperation* takeOverScanOp(NdbTransaction* updateTrans);
 *
 * Parameters:     The update transactions NdbTransaction pointer.
 * Return Value:   A reference to the transferred operation object 
 *                   or NULL if no success.
 * Remark:         Take over the scanning transactions NdbOperation 
 *                 object for a tuple to an update transaction, 
 *                 which is the last operation read in nextScanResult()
 *                 (theNdbCon->thePreviousScanRec)
 *
 *     FUTURE IMPLEMENTATION:   (This note was moved from header file.)
 *     In the future, it will even be possible to transfer 
 *     to a NdbTransaction on another Ndb-object.  
 *     In this case the receiving NdbTransaction-object must call 
 *     a method receiveOpFromScan to actually receive the information.  
 *     This means that the updating transactions can be placed
 *     in separate threads and thus increasing the parallelism during
 *     the scan process. 
 ****************************************************************************/
NdbOperation*
NdbScanOperation::takeOverScanOp(OperationType opType, NdbTransaction* pTrans)
{
  if (!m_scanUsingOldApi)
  {
    setErrorCodeAbort(4284);
    return NULL;
  }

  if (!m_keyInfo)
  {
    // Cannot take over lock if no keyinfo was requested
    setErrorCodeAbort(4604);
    return NULL;
  }

  /*
   * Get the Keyinfo from the NdbRecord result row
   */
  Uint32 infoword= 0;
  Uint32 len= 0;
  const Uint32 *src= NULL;

  Uint32 idx= m_current_api_receiver;
  if (idx >= m_api_receivers_count)
    return NULL;
  const NdbReceiver *receiver= m_api_receivers[m_current_api_receiver];

  /* Get this row's KeyInfo data */
  int res= receiver->get_keyinfo20(infoword, len, (const char*&) src);
  if (res == -1)
    return NULL;

  NdbOperation * newOp = pTrans->getNdbOperation(m_currentTable);
  if (newOp == NULL){
    return NULL;
  }
  pTrans->theSimpleState = 0;
    
  assert(len > 0);
  assert(len < 16384);

  newOp->theTupKeyLen = len;
  newOp->theOperationType = opType;
  newOp->m_abortOption = AbortOnError;
  switch (opType) {
  case (ReadRequest):
    newOp->theLockMode = theLockMode;
    // Fall through
  case (DeleteRequest):
    newOp->theStatus = GetValue;
    break;
  default:
    newOp->theStatus = SetValue;
  }
  const Uint32 tScanInfo = infoword & 0x3FFFF;
  const Uint32 tTakeOverFragment = infoword >> 20;
  {
    UintR scanInfo = 0;
    TcKeyReq::setTakeOverScanFlag(scanInfo, 1);
    TcKeyReq::setTakeOverScanFragment(scanInfo, tTakeOverFragment);
    TcKeyReq::setTakeOverScanInfo(scanInfo, tScanInfo);
    newOp->theScanInfo = scanInfo;
    newOp->theDistrKeyIndicator_ = 1;
    newOp->theDistributionKey = tTakeOverFragment;
  }
  
  // Copy the first 8 words of key info from KEYINF20 into TCKEYREQ
  TcKeyReq * tcKeyReq = CAST_PTR(TcKeyReq,newOp->theTCREQ->getDataPtrSend());
  Uint32 i = 0;
  for (i = 0; i < TcKeyReq::MaxKeyInfo && i < len; i++) {
    tcKeyReq->keyInfo[i] = * src++;
  }
  
  if(i < len){
    NdbApiSignal* tSignal = theNdb->getSignal();
    newOp->theTCREQ->next(tSignal); 
    
    Uint32 left = len - i;
    while(tSignal && left > KeyInfo::DataLength){
      tSignal->setSignal(GSN_KEYINFO);
      KeyInfo * keyInfo = CAST_PTR(KeyInfo, tSignal->getDataPtrSend());
      memcpy(keyInfo->keyData, src, 4 * KeyInfo::DataLength);
      src += KeyInfo::DataLength;
      left -= KeyInfo::DataLength;
      
      tSignal->next(theNdb->getSignal());
      tSignal = tSignal->next();
    }
    
    if(tSignal && left > 0){
      tSignal->setSignal(GSN_KEYINFO);
      KeyInfo * keyInfo = CAST_PTR(KeyInfo, tSignal->getDataPtrSend());
      memcpy(keyInfo->keyData, src, 4 * left);
    }      
  }
  /* create blob handles automatically for a delete - other ops must
   * create manually
   */
  if (opType == DeleteRequest && m_currentTable->m_noOfBlobs != 0) {
    for (unsigned i = 0; i < m_currentTable->m_columns.size(); i++) {
      NdbColumnImpl* c = m_currentTable->m_columns[i];
      assert(c != 0);
      if (c->getBlobType()) {
        if (newOp->getBlobHandle(pTrans, c) == NULL)
          return NULL;
      }
    }
  }
  
  return newOp;
}

NdbOperation*
NdbScanOperation::takeOverScanOpNdbRecord(OperationType opType,
                                          NdbTransaction* pTrans,
                                          const NdbRecord *record,
                                          char *row,
                                          const unsigned char *mask,
                                          const NdbOperation::OperationOptions *opts,
                                          Uint32 sizeOfOptions)
{
  int res;

  if (!m_attribute_record)
  {
    setErrorCodeAbort(4284);
    return NULL;
  }
  if (!record)
  {
    setErrorCodeAbort(4285);
    return NULL;
  }
  if (!m_keyInfo)
  {
    // Cannot take over lock if no keyinfo was requested
    setErrorCodeAbort(4604);
    return NULL;
  }
  if (record->flags & NdbRecord::RecIsIndex)
  {
    /* result_record must be a base table ndbrecord, not an index ndbrecord */
    setErrorCodeAbort(4340);
    return NULL;
  }

  NdbOperation *op= pTrans->getNdbOperation(record->table, NULL, true);
  if (!op)
    return NULL;

  pTrans->theSimpleState= 0;
  op->theStatus= NdbOperation::UseNdbRecord;
  op->theOperationType= opType;
  op->m_abortOption= AbortOnError;
  op->m_key_record= NULL;       // This means m_key_row has KEYINFO20 data
  op->m_attribute_record= record;
  /*
    The m_key_row pointer is only valid until next call of
    nextResult(fetchAllowed=true). But that is ok, since the lock is also
    only valid until that time, so the application must execute() the new
    operation before then.
   */

  /* Now find the current row, and extract keyinfo. */
  Uint32 idx= m_current_api_receiver;
  if (idx >= m_api_receivers_count)
    return NULL;
  const NdbReceiver *receiver= m_api_receivers[m_current_api_receiver];
  Uint32 infoword;
  res= receiver->get_keyinfo20(infoword, op->m_keyinfo_length, op->m_key_row);
  if (res==-1)
    return NULL;
  Uint32 scanInfo= 0;
  TcKeyReq::setTakeOverScanFlag(scanInfo, 1);
  Uint32 fragment= infoword >> 20;
  TcKeyReq::setTakeOverScanFragment(scanInfo, fragment);
  TcKeyReq::setTakeOverScanInfo(scanInfo, infoword & 0x3FFFF);
  op->theScanInfo= scanInfo;
  op->theDistrKeyIndicator_= 1;
  op->theDistributionKey= fragment;

  op->m_attribute_row= row;
  record->copyMask(op->m_read_mask, mask);

  if (opType == ReadRequest)
  {
    op->theLockMode= theLockMode;
    /*
     * Apart from taking over the row lock, we also support reading again,
     * though typical usage will probably use an empty mask to read nothing.
     */
    op->theReceiver.getValues(record, row);
  }
  else if (opType == DeleteRequest && row != NULL)
  {
    /* Delete with a 'pre-read' - prepare the Receiver */
    op->theReceiver.getValues(record, row);
  }


  /* Handle any OperationOptions */
  if (opts != NULL)
  {
    /* Delegate to static method in NdbOperation */
    Uint32 result = NdbOperation::handleOperationOptions (opType,
                                                          opts,
                                                          sizeOfOptions,
                                                          op);
    if (result != 0)
    {
      setErrorCodeAbort(result);
      return NULL;
    }
  }


  /* Setup Blob handles... */
  switch (opType)
  {
  case ReadRequest:
  case UpdateRequest:
    if (unlikely(record->flags & NdbRecord::RecHasBlob))
    {
      if (op->getBlobHandlesNdbRecord(pTrans) == -1)
        return NULL;
    }
    
    break;

  case DeleteRequest:
    /* Create blob handles if required, to properly delete all blob parts
     * If a pre-delete-read was requested, check that it does not ask for
     * Blob columns to be read.
     */
    if (unlikely(record->flags & NdbRecord::RecTableHasBlob))
    {
      if (op->getBlobHandlesNdbRecordDelete(pTrans,
                                            row != NULL) == -1)
        return NULL;
    }
    break;
  default:
    assert(false);
    return NULL;
  }

  /* Now prepare the signals to be sent...
   */
  int returnCode=op->buildSignalsNdbRecord(pTrans->theTCConPtr, 
                                           pTrans->theTransactionId);

  if (returnCode)
  {
    // buildSignalsNdbRecord should have set the error status
    // So we can return NULL
    return NULL;
  }

  return op;
}

NdbBlob*
NdbScanOperation::getBlobHandle(const char* anAttrName)
{
  /* We need the row KeyInfo for Blobs
   * Old Api scans have saved flags at this point
   */
  if (m_scanUsingOldApi)
    m_savedScanFlagsOldApi|= SF_KeyInfo;
  else
    m_keyInfo= 1;

  return NdbOperation::getBlobHandle(m_transConnection, 
                                     m_currentTable->getColumn(anAttrName));
}

NdbBlob*
NdbScanOperation::getBlobHandle(Uint32 anAttrId)
{
  /* We need the row KeyInfo for Blobs 
   * Old Api scans have saved flags at this point
   */
  if (m_scanUsingOldApi)
    m_savedScanFlagsOldApi|= SF_KeyInfo;
  else
    m_keyInfo= 1;

  return NdbOperation::getBlobHandle(m_transConnection, 
                                     m_currentTable->getColumn(anAttrId));
}

NdbRecAttr*
NdbScanOperation::getValue_NdbRecord_scan(const NdbColumnImpl* attrInfo,
                                          char* aValue)
{
  DBUG_ENTER("NdbScanOperation::getValue_NdbRecord_scan");
  int res;
  Uint32 ah;
  NdbRecAttr *ra;
  DBUG_PRINT("info", ("Column: %u", attrInfo->m_attrId));
  AttributeHeader::init(&ah, attrInfo->m_attrId, 0);
  res= insertATTRINFO(ah);
  if (res==-1)
    DBUG_RETURN(NULL);
  theInitialReadSize= theTotalCurrAI_Len - AttrInfo::SectionSizeInfoLength;
  ra= theReceiver.getValue(attrInfo, aValue);
  if (!ra)
  {
    setErrorCodeAbort(4000);
    DBUG_RETURN(NULL);
  }
  theErrorLine++;
  DBUG_RETURN(ra);
}

NdbRecAttr*
NdbScanOperation::getValue_NdbRecAttr_scan(const NdbColumnImpl* attrInfo,
                                           char* aValue)
{
  NdbRecAttr *recAttr= NULL;

  /* Get a RecAttr object, which is linked in to the Receiver's
   * RecAttr linked list, and return to caller
   */
  if (attrInfo != NULL) {
    m_no_disk_flag &= 
      (attrInfo->m_storageType == NDB_STORAGETYPE_MEMORY);
  
    recAttr = theReceiver.getValue(attrInfo, aValue);
    
    if (recAttr != NULL)
      theErrorLine++;
    else {
      /* MEMORY ALLOCATION ERROR */
      setErrorCodeAbort(4000);
    }
  }
  else {
    /* Attribute name or id not found in the table */
    setErrorCodeAbort(4004);
  }

  return recAttr;
}

NdbRecAttr*
NdbScanOperation::getValue_impl(const NdbColumnImpl *attrInfo, char *aValue)
{
  if (theStatus == UseNdbRecord)
    return getValue_NdbRecord_scan(attrInfo, aValue);
  else
    return getValue_NdbRecAttr_scan(attrInfo, aValue);
}

NdbIndexScanOperation::NdbIndexScanOperation(Ndb* aNdb)
  : NdbScanOperation(aNdb, NdbOperation::OrderedIndexScan)
{
  lowBound.keyRecAttr= highBound.keyRecAttr= NULL;
  initScanBoundStorageOldApi();
}

NdbIndexScanOperation::~NdbIndexScanOperation(){
}

/* This method initialises the old scan bound storage space.
 * It is called from the NdbIndexScanOperation constructor and
 * from NdbTransaction::scanIndex()
 */
void
NdbIndexScanOperation::initScanBoundStorageOldApi()
{
  assert(lowBound.keyRecAttr == NULL);
  assert(highBound.keyRecAttr == NULL);

  oldApiBoundDefined=false;
  lowBound.highestKey= 0;
  lowBound.highestSoFarIsStrict= false;
  /* Need to modify old Api scan bound handling code
   * if max attributes in key becomes > 32
   */
  assert(NDB_MAX_NO_OF_ATTRIBUTES_IN_KEY == 32);
  lowBound.keysPresentBitmap= 0;

  highBound= lowBound;
}

int
NdbIndexScanOperation::setBound(const char* anAttrName, int type, 
                                const void* aValue)
{
  return setBound(m_accessTable->getColumn(anAttrName), type, aValue);
}

int
NdbIndexScanOperation::setBound(Uint32 anAttrId, int type, 
                                const void* aValue)
{
  return setBound(m_accessTable->getColumn(anAttrId), type, aValue);
}

int
NdbIndexScanOperation::equal_impl(const NdbColumnImpl* anAttrObject, 
                                  const char* aValue)
{
  return setBound(anAttrObject, BoundEQ, aValue);
}

NdbRecAttr*
NdbIndexScanOperation::getValue_impl(const NdbColumnImpl* attrInfo, 
                                     char* aValue){
  /* Defer to ScanOperation implementation */
  // TODO : IndexScans always fetch PK columns via their key NdbRecord
  // If the user also requests them, we should avoid fetching them 
  // twice.
  return NdbScanOperation::getValue_impl(attrInfo, aValue);
}


/* Helper for setBound called via the old Api.  
 * Key bound information is stored in the operation for later
 * processing using the normal NdbRecord setBound interface.
 */
int
NdbIndexScanOperation::setBoundHelperOldApi(OldApiScanBoundInfo& boundInfo,
                                            Uint32 maxKeyRecordBytes,
                                            Uint32 index_attrId,
                                            Uint32 valueLen,
                                            bool inclusive,
                                            Uint32 byteOffset,
                                            Uint32 nullbit_byte_offset,
                                            Uint32 nullbit_bit_in_byte,
                                            const void *aValue)
{
  /* Grab RecAttr if necessary */
  if (boundInfo.keyRecAttr == NULL)
  {
    boundInfo.keyRecAttr= theNdb->getRecAttr();
    if (boundInfo.keyRecAttr != NULL)
    {
      boundInfo.keyRecAttr->setup(maxKeyRecordBytes, NULL);
    }
    else
    {
      /* Memory allocation error */
      setErrorCodeAbort(4000);
      return -1;
    }
  }
  
  Uint32 presentBitMask= (1 << (index_attrId & 0x1f));

  if ((boundInfo.keysPresentBitmap & presentBitMask) != 0)
  {
    /* setBound() called twice for same key */
    setErrorCodeAbort(4522);
    return -1;
  }

  /* Set bit in mask for key column presence */
  boundInfo.keysPresentBitmap |= presentBitMask;

  if ((index_attrId + 1) > boundInfo.highestKey)
  {
    // New highest key, check previous keys
    // are non-strict
    if (boundInfo.highestSoFarIsStrict)
    {
      /* Invalid set of range scan bounds */
      setErrorCodeAbort(4259);
      return -1;
    }
    boundInfo.highestKey= (index_attrId + 1);
    boundInfo.highestSoFarIsStrict= !inclusive;
  }
  else
  {
    /* Not highest, key, better not be strict */
    if (!inclusive)
    {
      /* Invalid set of range scan bounds */
      setErrorCodeAbort(4259);
      return -1;
    }
  }

  /* Copy data into correct part of RecAttr */
  assert(byteOffset + valueLen <= maxKeyRecordBytes);
  char *startOfRecord= boundInfo.keyRecAttr->aRef();

  memcpy(startOfRecord+byteOffset,
         aValue, 
         valueLen);

  /* Set Null bit */
  bool nullBit=(aValue == NULL);

  startOfRecord[nullbit_byte_offset]|= 
    (nullBit) << nullbit_bit_in_byte;

  return 0;
}

/*
 * Define bound on index column in range scan.
 */
int
NdbIndexScanOperation::setBound(const NdbColumnImpl* tAttrInfo, 
                                int type, const void* aValue)
{
  if (!tAttrInfo)
  {
    setErrorCodeAbort(4318);    // Invalid attribute
    return -1;
  }
  if (oldApiBoundDefined)
  {
    /* Only one scan bound allowed for non-NdbRecord setBound() API */
    setErrorCodeAbort(4513);
    return -1;
  }
  if (theOperationType == OpenRangeScanRequest &&
      (0 <= type && type <= 4)) 
  {
    const NdbRecord *key_record= m_accessTable->m_ndbrecord;
    const Uint32 maxKeyRecordBytes= key_record->m_row_size;

    Uint32 valueLen = 0;
    if (aValue != NULL)
      if (! tAttrInfo->get_var_length(aValue, valueLen)) {
        /* Length parameter in equal/setValue is incorrect */
        setErrorCodeAbort(4209);
        return -1;
      }
    
    /* Get details of column from NdbRecord */
    Uint32 byteOffset= 0;
    
    /* Get the Attr struct from the key NdbRecord for this index Attr */
    Uint32 attrId= tAttrInfo->m_attrId;

    if (attrId >= key_record->key_index_length)
    {
      /* Attempt to set bound on non key column */
      setErrorCodeAbort(4535);
      return -1;
    }
    Uint32 columnNum= key_record->key_indexes[ attrId ];

<<<<<<< HEAD
    if (columnNum >= key_record->noOfColumns)
    {
      /* Internal error in NdbApi */
      setErrorCodeAbort(4005);
      return -1;
    }
=======
    // insert attribute header
    Uint32 tIndexAttrId = tAttrInfo->m_attrId;
    Uint32 sizeInWords = (len + 3) / 4;
    AttributeHeader ah(tIndexAttrId, len);
    const Uint32 ahValue = ah.m_value;
>>>>>>> 215169c1

    NdbRecord::Attr attr= key_record->columns[ columnNum ];
    
    byteOffset= attr.offset;
    
    bool inclusive= ! ((type == BoundLT) || (type == BoundGT));

    /* Add to lower bound if required */
    if (type == BoundEQ ||
        type == BoundLE ||
        type == BoundLT )
    {
      if (setBoundHelperOldApi(lowBound,
                               maxKeyRecordBytes,
                               tAttrInfo->m_attrId,
                               valueLen,
                               inclusive,
                               byteOffset,
                               attr.nullbit_byte_offset,
                               attr.nullbit_bit_in_byte,
                               aValue) != 0)
        return -1;
    }

    /* Add to upper bound if required */
    if (type == BoundEQ ||
        type == BoundGE ||
        type == BoundGT)
    {
      if (setBoundHelperOldApi(highBound,
                               maxKeyRecordBytes,
                               tAttrInfo->m_attrId,
                               valueLen,
                               inclusive,
                               byteOffset,
                               attr.nullbit_byte_offset,
                               attr.nullbit_bit_in_byte,
                               aValue) != 0)             
        return -1;
    }
    return 0;
  } 
  else {
    /* Can only call setBound/equal() for an NdbIndexScanOperation */
    setErrorCodeAbort(4514);
    return -1;
  }
}


/* Method called just prior to scan execution to initialise
 * the passed in IndexBound for the scan using the information
 * stored by the old API's setBound() call.
 */
int
NdbIndexScanOperation::buildIndexBoundOldApi(IndexBound& ib)
{
  if (lowBound.highestKey != 0)
  {
    /* Have a low bound 
     * Check that a contiguous set of keys are supplied.
     * Setup low part of IndexBound
     */
    Uint32 expectedValue= (~(Uint32) 0) >> (32 - lowBound.highestKey);
    
    if (lowBound.keysPresentBitmap != expectedValue)
    {
      /* Invalid set of range scan bounds */
      setErrorCodeAbort(4259);
      return -1;
    }

    ib.low_key= lowBound.keyRecAttr->aRef();
    ib.low_key_count= lowBound.highestKey;
    ib.low_inclusive= !lowBound.highestSoFarIsStrict;
  }
  else
  {
    ib.low_key= NULL;
    ib.low_key_count= 0;
    ib.low_inclusive= false;
  }

  if (highBound.highestKey != 0)
  {
    /* Have a high bound 
     * Check that a contiguous set of keys are supplied.
     */
    Uint32 expectedValue= (~(Uint32) 0) >> (32 - highBound.highestKey);
    
    if (highBound.keysPresentBitmap != expectedValue)
    {
      /* Invalid set of range scan bounds */
      setErrorCodeAbort(4259);
      return -1;
    }

    ib.high_key= highBound.keyRecAttr->aRef();
    ib.high_key_count= highBound.highestKey;
    ib.high_inclusive= !highBound.highestSoFarIsStrict;
  }
  else
  {
    ib.high_key= NULL;
    ib.high_key_count= 0;
    ib.high_inclusive= false;
  }

  ib.range_no= 0;

  return 0;
}

/* Method called to release any resources allocated by the old 
 * Index Scan bound API
 */
void
NdbIndexScanOperation::releaseIndexBoundOldApi()
{
  if (lowBound.keyRecAttr != NULL)
  {
    theNdb->releaseRecAttr(lowBound.keyRecAttr);
    lowBound.keyRecAttr= NULL;
  }
  if (highBound.keyRecAttr != NULL)
  {
    theNdb->releaseRecAttr(highBound.keyRecAttr);
    highBound.keyRecAttr= NULL;
  }
  
  /* Re-initialise scan bound storage for the next
   * use of this NdbIndexScanOperation object
   */
  initScanBoundStorageOldApi();
}


/**
 * insertBOUNDS
 * Helper for ndbrecord_insert_bound, copying data into the
 * signal train and linking in new signals as required.
 */
int
NdbIndexScanOperation::insertBOUNDS(Uint32 * data, Uint32 sz){
  Uint32 len;
  Uint32 remaining = KeyInfo::DataLength - theTotalNrOfKeyWordInSignal;
  Uint32 * dst = theKEYINFOptr + theTotalNrOfKeyWordInSignal;
  do {
    len = (sz < remaining ? sz : remaining);
    memcpy(dst, data, 4 * len);
    
    if(sz >= remaining){
      /* Need to spill data into another signal */
      NdbApiSignal* tCurr = theLastKEYINFO;
      tCurr->setLength(KeyInfo::MaxSignalLength);
      NdbApiSignal* tSignal = tCurr->next();
      if(tSignal)
        ;
      else if((tSignal = theNdb->getSignal()) != 0)
      {
        /* Link new signal into train and set type */
        tCurr->next(tSignal);
        tSignal->setSignal(GSN_KEYINFO);
      } else {
        goto error;
      }
      theLastKEYINFO = tSignal;
      theKEYINFOptr = dst = ((KeyInfo*)tSignal->getDataPtrSend())->keyData;
      remaining = KeyInfo::DataLength;
      sz -= len;
      data += len;
    } else {
      len = (KeyInfo::DataLength - remaining) + len;
      break;
    }
  } while(true);   
  theTotalNrOfKeyWordInSignal = len;
  return 0;

error:
  setErrorCodeAbort(4228);    // XXX wrong code
  return -1;
}



int
NdbIndexScanOperation::ndbrecord_insert_bound(const NdbRecord *key_record,
                                              Uint32 column_index,
                                              const char *row,
                                              Uint32 bound_type)
{
  char buf[256];
  Uint32 currLen= theTotalNrOfKeyWordInSignal;
  Uint32 remaining= KeyInfo::DataLength - currLen;
  const NdbRecord::Attr *column= &key_record->columns[column_index];

  bool is_null= column->is_null(row);
  Uint32 len= 0;
  const void *aValue= row+column->offset;

  if (!is_null)
  {
    bool len_ok;
    /* Support for special mysqld varchar format in keys. */
    if (column->flags & NdbRecord::IsMysqldShrinkVarchar)
    {
      len_ok= column->shrink_varchar(row, len, buf);
      aValue= buf;
    }
    else
    {
      len_ok= column->get_var_length(row, len);
    }
    if (!len_ok) {
      setErrorCodeAbort(4209);
      return -1;
    }
  }

  /* Insert attribute header. */
  Uint32 tIndexAttrId= column->index_attrId;
  Uint32 sizeInWords= (len + 3) / 4;
  AttributeHeader ah(tIndexAttrId, sizeInWords << 2);
  const Uint32 ahValue= ah.m_value;
  const bool aligned= (UintPtr(aValue) & 3) == 0;

  /*
    The nobytes flag is false if there are extra padding bytes at the end,
    which we need to zero out.
  */
  const bool nobytes= (len & 0x3) == 0;
  const Uint32 totalLen= 2 + sizeInWords;
  Uint32 tupKeyLen= theTupKeyLen;
  if (remaining > totalLen && aligned && nobytes){
    Uint32 * dst= theKEYINFOptr + currLen;
    * dst ++ = bound_type;
    * dst ++ = ahValue;
    memcpy(dst, aValue, 4 * sizeInWords);
    theTotalNrOfKeyWordInSignal= currLen + totalLen;
  } else {
    if(!aligned || !nobytes){
      Uint32 tempData[2000];
      if (len > sizeof(tempData))
        len= sizeof(tempData);
      tempData[0] = bound_type;
      tempData[1] = ahValue;
      tempData[2 + (len >> 2)] = 0;
      memcpy(tempData+2, aValue, len);
      insertBOUNDS(tempData, 2+sizeInWords);
    } else {
      /* No alignment or zeroing required, just
       * need to spill into another signal */
      Uint32 buf[2] = { bound_type, ahValue };
      insertBOUNDS(buf, 2);
      insertBOUNDS((Uint32*)aValue, sizeInWords);
    }
  }
  theTupKeyLen= tupKeyLen + totalLen;

  return 0;
}

/* IndexScan readTuples - part of old scan API
 * This call does the minimum amount of validation and state
 * storage possible.  Most of the scan initialisation is done
 * later as part of processIndexScanDefs
 */
int
NdbIndexScanOperation::readTuples(LockMode lm,
                                  Uint32 scan_flags,
                                  Uint32 parallel,
                                  Uint32 batch)
{
  /* Defer to Scan Operation's readTuples */
  int res= NdbScanOperation::readTuples(lm, scan_flags, parallel, batch);
  
  /* Set up IndexScan specific members */
  if (res == 0 && 
      ( (int) m_accessTable->m_indexType ==
        (int) NdbDictionary::Index::OrderedIndex))
  {
    if (m_currentTable == m_accessTable){
      // Old way of scanning indexes, should not be allowed
      m_currentTable = theNdb->theDictionary->
        getTable(m_currentTable->m_primaryTable.c_str());
      assert(m_currentTable != NULL);
    }
    assert (m_currentTable != m_accessTable);
    // Modify operation state
    theStatus = GetValue;
    theOperationType  = OpenRangeScanRequest;
  }

  return res;
}

/* Most of the work of Index Scan definition for old and NdbRecord
 * Index scans is done in this method 
 */
int
NdbIndexScanOperation::processIndexScanDefs(LockMode lm,
                                            Uint32 scan_flags,
                                            Uint32 parallel,
                                            Uint32 batch)
{
  const bool order_by = scan_flags & SF_OrderBy;
  const bool order_desc = scan_flags & SF_Descending;
  const bool read_range_no = scan_flags & SF_ReadRangeNo;
  m_multi_range = scan_flags & SF_MultiRange;
  
  /* Defer to table scan method */
  int res = NdbScanOperation::processTableScanDefs(lm, 
                                                   scan_flags, 
                                                   parallel, 
                                                   batch);
  if(!res && read_range_no)
  {
    m_read_range_no = 1;
    Uint32 word = 0;
    AttributeHeader::init(&word, AttributeHeader::RANGE_NO, 0);
    if(insertATTRINFO(word) == -1)
      res = -1;
  }
  if (!res)
  {
    /**
     * Note that it is valid to have order_desc true and order_by false.
     *
     * This means that there will be no merge sort among partitions, but
     * each partition will still be returned in descending sort order.
     *
     * This is useful eg. if it is known that the scan spans only one
     * partition.
     */
     if (order_desc) {
       m_descending = true;
       ScanTabReq * req = CAST_PTR(ScanTabReq, theSCAN_TABREQ->getDataPtrSend());
       ScanTabReq::setDescendingFlag(req->requestInfo, true);
     }
     if (order_by) {
       m_ordered = true;
       Uint32 cnt = m_accessTable->getNoOfColumns() - 1;
       m_sort_columns = cnt; // -1 for NDB$NODE
       m_current_api_receiver = m_sent_receivers_count;
       m_api_receivers_count = m_sent_receivers_count;
     }
    
    /* Should always have NdbRecord at this point */
    assert (m_attribute_record);
  }
  m_this_bound_start = 0;
  m_first_bound_word = theKEYINFOptr;
  m_num_bounds = 0;
  m_previous_range_num = 0;

  return res;
}

int
NdbIndexScanOperation::compare_ndbrecord(const NdbReceiver *r1,
                                         const NdbReceiver *r2) const
{
  Uint32 i;
  int jdir= 1 - 2 * (int)m_descending;
  const NdbRecord *key_record= m_key_record;
  const NdbRecord *result_record= m_attribute_record;

  assert(jdir == 1 || jdir == -1);

  const char *a_row= r1->peek_row();
  const char *b_row= r2->peek_row();

  /* First compare range_no if needed. */
  if (m_read_range_no)
  {
    Uint32 a_range_no= uint4korr(a_row+result_record->m_row_size);
    Uint32 b_range_no= uint4korr(b_row+result_record->m_row_size);
   if (a_range_no != b_range_no)
      return (a_range_no < b_range_no ? -1 : 1);
  }

  for (i= 0; i<key_record->key_index_length; i++)
  {
    const NdbRecord::Attr *key_col =
      &key_record->columns[key_record->key_indexes[i]];
    assert(key_col->attrId < result_record->m_attrId_indexes_length);
    int col_idx = result_record->m_attrId_indexes[key_col->attrId];
    assert(col_idx >= 0);
    assert((Uint32)col_idx < result_record->noOfColumns);
    const NdbRecord::Attr *result_col = &result_record->columns[col_idx];

    bool a_is_null= result_col->is_null(a_row);
    bool b_is_null= result_col->is_null(b_row);
    if (a_is_null)
    {
      if (!b_is_null)
        return -1 * jdir;
    }
    else
    {
      if (b_is_null)
        return 1 * jdir;

      Uint32 offset= result_col->offset;
      Uint32 maxSize= result_col->maxSize;
      const char *a_ptr= a_row + offset;
      const char *b_ptr= b_row + offset;
      void *info= result_col->charset_info;
      int res=
        (*result_col->compare_function)
            (info, a_ptr, maxSize, b_ptr, maxSize, true);
      if (res)
      {
        assert(res != NdbSqlUtil::CmpUnknown);
        return res * jdir;
      }
    }
  }

  return 0;
}

/* This function performs the merge sort of the parallel ordered index scans
 * to produce a single sorted stream of rows to the application.
 *
 * To ensure the correct ordering, before a row can be returned, the function
 * must ensure that all fragments have either returned at least one row, or 
 * indicated that they have no more rows to return.
 *
 * The function maintains an array of receivers, one per fragment, sorted by
 * the relative ordering of their next rows.  Each time a row is taken from 
 * the 'top' receiver, it is re-inserted in the ordered list of receivers
 * which requires O(log2(NumReceivers)) comparisons.
 */
int
NdbIndexScanOperation::next_result_ordered_ndbrecord(const char * & out_row,
                                                     bool fetchAllowed,
                                                     bool forceSend)
{
  Uint32 current;

  /*
    Retrieve more rows if necessary, then sort the array of receivers.

    The special case m_current_api_receiver==theParallelism is for the
    initial call, where we need to wait for and sort all receviers.
  */
  if (m_current_api_receiver==theParallelism ||
      !m_api_receivers[m_current_api_receiver]->nextResult())
  {
    if (!fetchAllowed)
      return 2;                                 // No more data available now

    /* Wait for all receivers to be retrieved. */
    int count= ordered_send_scan_wait_for_all(forceSend);
    if (count == -1)
      return -1;

    /*
      Insert all newly retrieved receivers in sorted array.
      The receivers are left in m_conf_receivers for us to move into place.
    */
    current= m_current_api_receiver;
    for (int i= 0; i < count; i++)
      ordered_insert_receiver(current--, m_conf_receivers[i]);
    m_current_api_receiver= current;
  }
  else
  {
    /*
      Just make sure the first receiver (from which we just returned a row, so
      it may no longer be in the correct sort position) is placed correctly.
    */
    current= m_current_api_receiver;
    ordered_insert_receiver(current + 1, m_api_receivers[current]);
  }

  /* Now just return the next row (if any). */
  if (current < theParallelism && m_api_receivers[current]->nextResult())
  {
    out_row=  m_api_receivers[current]->get_row();
    return 0;
  }
  else
  {
    theError.code= -1;
    return 1;                                   // End-of-file
  }
}

/* Insert a newly fully-retrieved receiver in the correct sorted place. */
void
NdbIndexScanOperation::ordered_insert_receiver(Uint32 start,
                                               NdbReceiver *receiver)
{
  /*
    Binary search to find the position of the first receiver with no rows
    smaller than the first row for this receiver. We need to insert this
    receiver just before that position.
  */
  Uint32 first= start;
  Uint32 last= theParallelism;
  while (first < last)
  {
    Uint32 idx= (first+last)/2;
    int res= compare_ndbrecord(receiver, m_api_receivers[idx]);
    if (res <= 0)
      last= idx;
    else
      first= idx+1;
  }

  /* Move down any receivers that go before this one, then insert it. */
  if (last > start)
    memmove(&m_api_receivers[start-1],
            &m_api_receivers[start],
            (last - start) * sizeof(m_api_receivers[0]));
  m_api_receivers[last-1]= receiver;
}

/*
  This method is called during (NdbRecord) ordered index scans when all rows
  from one batch of one fragment scan are exhausted (identified by
  m_current_api_receiver).

  It sends a SCAN_NEXTREQ signal for the fragment and waits for the batch to
  be fully received.

  As a special case, it is also called at the start of the scan. In this case,
  no signal is sent, it just waits for the initial batch to be fully received
  from all fragments.

  The method returns -1 for error, and otherwise the number of fragments that
  were received (this will be 0 or 1, except for the initial call where it
  will be equal to theParallelism).

  The NdbReceiver object(s) are left in the m_conf_receivers array. Note that
  it is safe to read from m_conf_receivers without mutex protection immediately
  after return from this method; as all fragments are fully received no new
  receivers can enter that array until the next call to this method.
*/
int
NdbIndexScanOperation::ordered_send_scan_wait_for_all(bool forceSend)
{
  TransporterFacade* tp= theNdb->theImpl->m_transporter_facade;

  PollGuard poll_guard(tp, &theNdb->theImpl->theWaiter,
                       theNdb->theNdbBlockNumber);
  if(theError.code)
    return -1;

  Uint32 seq= theNdbCon->theNodeSequence;
  Uint32 nodeId= theNdbCon->theDBnode;
  Uint32 timeout= tp->m_waitfor_timeout;
  if (seq == tp->getNodeSequence(nodeId) &&
      !send_next_scan_ordered(m_current_api_receiver))
  {
    while (m_sent_receivers_count > 0 && !theError.code)
    {
      int ret_code= poll_guard.wait_scan(3*timeout, nodeId, forceSend);
      if (ret_code == 0 && seq == tp->getNodeSequence(nodeId))
        continue;
      if(ret_code == -1){
        setErrorCode(4008);
      } else {
        setErrorCode(4028);
      }
      return -1;
    }

    if(theError.code){
      setErrorCode(theError.code);
      return -1;
    }

    Uint32 new_receivers= m_conf_receivers_count;
    m_conf_receivers_count= 0;
    return new_receivers;
  } else {
    setErrorCode(4028);
    return -1;
  }
}

/*
  This method is used in ordered index scan to acknowledge the reception of
  one batch of fragment scan rows and request the sending of another batch (it
  sends a SCAN_NEXTREQ signal with one scan fragment record pointer).

  It is called with the argument IDX set to the value of
  m_current_api_receiver, the receiver for the fragment scan to acknowledge.
  This receiver is moved from the m_api_receivers array to the
  m_sent_receivers array.

  This method is called with the PollGuard mutex held on the transporter.
*/
int
NdbIndexScanOperation::send_next_scan_ordered(Uint32 idx)
{
  if(idx == theParallelism)
    return 0;
  
  NdbReceiver* tRec = m_api_receivers[idx];
  NdbApiSignal tSignal(theNdb->theMyRef);
  tSignal.setSignal(GSN_SCAN_NEXTREQ);
  
  Uint32 last = m_sent_receivers_count;
  Uint32* theData = tSignal.getDataPtrSend();
  Uint32* prep_array = theData + 4;
  
  m_current_api_receiver = idx + 1;
  if((prep_array[0] = tRec->m_tcPtrI) == RNIL)
  {
    if(DEBUG_NEXT_RESULT)
      ndbout_c("receiver completed, don't send");
    return 0;
  }
  
  theData[0] = theNdbCon->theTCConPtr;
  theData[1] = 0;
  Uint64 transId = theNdbCon->theTransactionId;
  theData[2] = transId;
  theData[3] = (Uint32) (transId >> 32);
  
  /**
   * Prepare ops
   */
  m_sent_receivers[last] = tRec;
  tRec->m_list_index = last;
  tRec->prepareSend();
  m_sent_receivers_count = last + 1;
  
  Uint32 nodeId = theNdbCon->theDBnode;
  TransporterFacade * tp = theNdb->theImpl->m_transporter_facade;
  tSignal.setLength(4+1);
  int ret= tp->sendSignal(&tSignal, nodeId);
  return ret;
}

int
NdbScanOperation::close_impl(TransporterFacade* tp, bool forceSend,
                             PollGuard *poll_guard)
{
  Uint32 seq = theNdbCon->theNodeSequence;
  Uint32 nodeId = theNdbCon->theDBnode;
  
  if(seq != tp->getNodeSequence(nodeId))
  {
    theNdbCon->theReleaseOnClose = true;
    return -1;
  }
  
  Uint32 timeout = tp->m_waitfor_timeout;
  /**
   * Wait for outstanding
   */
  while(theError.code == 0 && m_sent_receivers_count)
  {
    int return_code= poll_guard->wait_scan(3*timeout, nodeId, forceSend);
    switch(return_code){
    case 0:
      break;
    case -1:
      setErrorCode(4008);
    case -2:
      m_api_receivers_count = 0;
      m_conf_receivers_count = 0;
      m_sent_receivers_count = 0;
      theNdbCon->theReleaseOnClose = true;
      return -1;
    }
  }

  if(theError.code)
  {
    m_api_receivers_count = 0;
    m_current_api_receiver = m_ordered ? theParallelism : 0;
  }


  /**
   * move all conf'ed into api
   *   so that send_next_scan can check if they needs to be closed
   */
  Uint32 api = m_api_receivers_count;
  Uint32 conf = m_conf_receivers_count;

  if(m_ordered)
  {
    /**
     * Ordered scan, keep the m_api_receivers "to the right"
     */
    memmove(m_api_receivers, m_api_receivers+m_current_api_receiver, 
            (theParallelism - m_current_api_receiver) * sizeof(char*));
    api = (theParallelism - m_current_api_receiver);
    m_api_receivers_count = api;
  }
  
  if(DEBUG_NEXT_RESULT)
    ndbout_c("close_impl: [order api conf sent curr parr] %d %d %d %d %d %d",
             m_ordered, api, conf, 
             m_sent_receivers_count, m_current_api_receiver, theParallelism);
  
  if(api+conf)
  {
    /**
     * There's something to close
     *   setup m_api_receivers (for send_next_scan)
     */
    memcpy(m_api_receivers+api, m_conf_receivers, conf * sizeof(char*));
    m_api_receivers_count = api + conf;
    m_conf_receivers_count = 0;
  }
  
  // Send close scan
  if(send_next_scan(api+conf, true) == -1)
  {
    theNdbCon->theReleaseOnClose = true;
    return -1;
  }
  
  /**
   * wait for close scan conf
   */
  while(m_sent_receivers_count+m_api_receivers_count+m_conf_receivers_count)
  {
    int return_code= poll_guard->wait_scan(3*timeout, nodeId, forceSend);
    switch(return_code){
    case 0:
      break;
    case -1:
      setErrorCode(4008);
    case -2:
      m_api_receivers_count = 0;
      m_conf_receivers_count = 0;
      m_sent_receivers_count = 0;
      theNdbCon->theReleaseOnClose = true;
      return -1;
    }
  }

  /* Rather nasty way to clean up IndexScan resources if
   * any 
   */
  if (theOperationType == OpenRangeScanRequest)
  {
    NdbIndexScanOperation *isop= 
      reinterpret_cast<NdbIndexScanOperation*> (this);

    /* Release any Index Bound resources */
    isop->releaseIndexBoundOldApi();
  }

  /* Free any scan-owned ScanFilter generated InterpretedCode
   * object (old Api only)
   */
  freeInterpretedCodeOldApi();

  return 0;
}

void
NdbScanOperation::reset_receivers(Uint32 parallell, Uint32 ordered){
  for(Uint32 i = 0; i<parallell; i++){
    m_receivers[i]->m_list_index = i;
    m_prepared_receivers[i] = m_receivers[i]->getId();
    m_sent_receivers[i] = m_receivers[i];
    m_conf_receivers[i] = 0;
    m_api_receivers[i] = 0;
    m_receivers[i]->prepareSend();
  }
  
  m_api_receivers_count = 0;
  m_current_api_receiver = 0;
  m_sent_receivers_count = 0;
  m_conf_receivers_count = 0;
}

int
NdbIndexScanOperation::end_of_bound(Uint32 no)
{
  DBUG_ENTER("end_of_bound");
  DBUG_PRINT("info", ("Range number %u", no));

  /* Multirange no longer supported from old scan API */
  if (no > 0 || oldApiBoundDefined)
    DBUG_RETURN(-1);
  
  oldApiBoundDefined= true;
  DBUG_RETURN(0);
}

int
NdbIndexScanOperation::get_range_no()
{
  assert(m_attribute_record);

  if (m_read_range_no)
  {
    Uint32 idx= m_current_api_receiver;
    if (idx >= m_api_receivers_count)
      return -1;
    
    const NdbReceiver *tRec= m_api_receivers[m_current_api_receiver];
    return tRec->get_range_no();
  }
  return -1;
}<|MERGE_RESOLUTION|>--- conflicted
+++ resolved
@@ -2593,20 +2593,12 @@
     }
     Uint32 columnNum= key_record->key_indexes[ attrId ];
 
-<<<<<<< HEAD
     if (columnNum >= key_record->noOfColumns)
     {
       /* Internal error in NdbApi */
       setErrorCodeAbort(4005);
       return -1;
     }
-=======
-    // insert attribute header
-    Uint32 tIndexAttrId = tAttrInfo->m_attrId;
-    Uint32 sizeInWords = (len + 3) / 4;
-    AttributeHeader ah(tIndexAttrId, len);
-    const Uint32 ahValue = ah.m_value;
->>>>>>> 215169c1
 
     NdbRecord::Attr attr= key_record->columns[ columnNum ];
     
@@ -2830,7 +2822,7 @@
   /* Insert attribute header. */
   Uint32 tIndexAttrId= column->index_attrId;
   Uint32 sizeInWords= (len + 3) / 4;
-  AttributeHeader ah(tIndexAttrId, sizeInWords << 2);
+  AttributeHeader ah(tIndexAttrId, len);
   const Uint32 ahValue= ah.m_value;
   const bool aligned= (UintPtr(aValue) & 3) == 0;
 
