--- conflicted
+++ resolved
@@ -51,15 +51,11 @@
 
   static void prepare_to_crash(bool first_phase, bool error_insert_crash);
 
-<<<<<<< HEAD
   static bool dumpOneJam(FILE *jamStream, int syncMethod, Uint32 syncValue,
                          const char* prefix);
 
 private:
 
-=======
- private:
->>>>>>> 2bf0f4a5
   static enum NdbShutdownType s_errorHandlerShutdownType;
 
   // true during a crashlog when it's possible to print a jam table for a
