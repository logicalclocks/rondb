--- conflicted
+++ resolved
@@ -541,16 +541,13 @@
     /* Old Management node, use default value */
     config_restart_delay_secs = 0;
   }
-<<<<<<< HEAD
   const char * pidfile_dir;
   if (iter.get(CFG_NODE_PIDFILE_DIR, &pidfile_dir) == 0)
   {
     NdbConfig_SetPidfilePath(pidfile_dir);
     g_eventLogger->debug("Using Directory: %s for pid file", pidfile_dir);
   }
-=======
-
->>>>>>> a246bad7
+
   const char * datadir;
   if (iter.get(CFG_NODE_DATADIR, &datadir))
   {
