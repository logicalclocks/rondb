/* Copyright (c) 2009, 2023, Oracle and/or its affiliates.
<<<<<<< HEAD
   Copyright (c) 2021, 2023, Hopsworks and/or its affiliates.
=======
>>>>>>> 057f5c95

   This program is free software; you can redistribute it and/or modify
   it under the terms of the GNU General Public License, version 2.0,
   as published by the Free Software Foundation.

   This program is also distributed with certain software (including
   but not limited to OpenSSL) that is licensed under separate terms,
   as designated in a particular file or component or in included license
   documentation.  The authors of MySQL hereby grant you an additional
   permission to link the program and your derivative works with the
   separately licensed software that they have included with MySQL.

   This program is distributed in the hope that it will be useful,
   but WITHOUT ANY WARRANTY; without even the implied warranty of
   MERCHANTABILITY or FITNESS FOR A PARTICULAR PURPOSE.  See the
   GNU General Public License, version 2.0, for more details.

   You should have received a copy of the GNU General Public License
   along with this program; if not, write to the Free Software
   Foundation, Inc., 51 Franklin St, Fifth Floor, Boston, MA 02110-1301  USA */


#include <ndb_global.h>
#include <ndb_version.h>

#include <algorithm>
#include <memory>

#include "angel.hpp"
#include "ndbd.hpp"
#include "main.hpp"

#include <NdbConfig.h>
#include <NdbAutoPtr.hpp>
#include <portlib/ndb_daemon.h>
#include <portlib/NdbSleep.h>
#include <portlib/NdbDir.hpp>

#include <ConfigRetriever.hpp>

#include <NdbTCP.h>
#include "util/ndb_opts.h"
#include <EventLogger.hpp>

#include "../mgmapi/mgmapi_configuration.hpp"

#ifdef _WIN32
#include <process.h>
#include <io.h>
#include <windows.h>
#endif

#define JAM_FILE_ID 333

/*
 * process_waiter class provides a check_child_exit_status method that works on
 * both Windows and POSIX systems.
 *
 * On POSIX the child process id (pid) are valid until parent has waited for
 * child or ignoring SIGCHLD.
 *
 * On Windows there is no such guarantee, instead parent should keep an open
 * process handle to child until it has fetched the exit status.
 *
 * Not this class is specifically designed to work against data nodes, the
 * class in not generally suitable for other types of processes.
 */
struct process_waiter {
#ifdef _WIN32
  using native_handle = HANDLE;
#else
  using native_handle = pid_t;
#endif
  process_waiter(): h(invalid) {}
  process_waiter(native_handle h): h(h) {}
  process_waiter(const process_waiter&) = delete;
  process_waiter(process_waiter&& oth): h(oth.h) { oth.h = invalid; }
  ~process_waiter() { assert(!valid()); close_handle(); }
  process_waiter& operator=(const process_waiter&) = delete;
  process_waiter& operator=(process_waiter&& oth) {
    using std::swap;
    swap(h,oth.h);
    return *this;
  }

  bool valid() const { return h != invalid; }
  /*
   * On Windows pid is a 32 bit unsigned int (DWORD).
   * On POSIX a signed int.
   * Using intmax_t that should be able to hold both and still be able to use
   * -1 as invalid pid.
   * This function simplifies printf calls there the format type can be %jd on
   * both Windows and other platforms independent on int size.
   */
  std::intmax_t get_pid_as_intmax() const;
  /*
   * check_child_exit_status returns
   *  1 - if child have stopped, stat_loc will be filled in.
   *  0 - if child is still running, call check_child_exit_status again.
   * -1 - if check_child_exit_status failed and not retryable.
   */
  int check_child_exit_status(int *stat_loc);
  /*
   * kill_child kills the child data node.
   * On POSIX it sends SIGINT signal.
   * On Windows it uses a special event that child data node has setup.
   */
  int kill_child() const;
private:
  int close_handle();
#ifdef _WIN32
  static constexpr HANDLE invalid{INVALID_HANDLE_VALUE};
#else
  static constexpr pid_t invalid{-1};
#endif
  native_handle h{invalid};
};

inline std::intmax_t process_waiter::get_pid_as_intmax() const
{
#ifdef _WIN32
  if (!valid()) return -1;
  return {GetProcessId(h)};
#else
  return h;
#endif
}

int process_waiter::check_child_exit_status(int *stat_loc)
{
  assert(valid());
  if (!valid()) return -1;
#ifndef _WIN32
  pid_t p = waitpid(h, stat_loc, WNOHANG);
  if (p == 0) return 0;
  if (p != h) return -1;
#else
  DWORD exit_code;
  if (!GetExitCodeProcess(h, &exit_code))
  {
    g_eventLogger->error("waitpid: GetExitCodeProcess failed, pid: %jd, "
                         "error: %d", get_pid_as_intmax(), GetLastError());
    close_handle();
    return -1;
  }

  if (exit_code == STILL_ACTIVE)
  {
    /* Still alive */
    return 0;
  }

  *stat_loc = exit_code;
#endif
  // wait successful, pid no longer valid
  close_handle();
  return 1;
}

int process_waiter::kill_child() const
{
  assert(valid());
  if (!valid()) return -1;

#ifndef _WIN32
  return ::kill(h, SIGINT);
#else
  char shutdown_event_name[14+10+1]; // pid is DWORD
  _snprintf(shutdown_event_name, sizeof(shutdown_event_name),
            "ndbd_shutdown_%jd", get_pid_as_intmax());

  /* Open the event to signal */
  HANDLE shutdown_event;
  if ((shutdown_event =
          OpenEvent(EVENT_MODIFY_STATE, false, shutdown_event_name)) == NULL)
  {
    g_eventLogger->error("Failed to open shutdown_event '%s', error: %d",
                         shutdown_event_name, GetLastError());
    return -1;
  }

  int retval = 0;
  if (SetEvent(shutdown_event) == 0)
  {
    g_eventLogger->error("Failed to signal shutdown_event '%s', error: %d",
                         shutdown_event_name, GetLastError());
    retval = -1;
  }
  CloseHandle(shutdown_event);
  return retval;
#endif
}

int process_waiter::close_handle()
{
  if (!valid()) return -1;
#ifdef _WIN32
  CloseHandle(h);
#endif
  h = invalid;
  return 0;
}

static void
angel_exit(int code)
{
  ndb_daemon_exit(code);
}

static void
reportShutdown(const ndb_mgm_configuration* config,
               NodeId nodeid, int error_exit,
               bool restart, bool nostart, bool initial,
               Uint32 error, Uint32 signum, Uint32 sphase)
{
  // Only allow "initial" and "nostart" to be set if "restart" is set
  assert(restart ||
         (!restart && !initial && !nostart));

  Uint32 length, theData[25];
  EventReport *rep= CAST_PTR(EventReport, &theData[0]);
  rep->eventType = 0; /* Ensure it's initialised */

  rep->setNodeId(nodeid);
  if (restart)
    theData[1]=1 |
      (nostart ? 2 : 0) |
      (initial ? 4 : 0);
  else
    theData[1]=0;

  if (error_exit == 0)
  {
    rep->setEventType(NDB_LE_NDBStopCompleted);
    theData[2]=signum;
    length=3;
  } else
  {
    rep->setEventType(NDB_LE_NDBStopForced);
    theData[2]=signum;
    theData[3]=error;
    theData[4]=sphase;
    theData[5]=0; // extra
    length=6;
  }

  // Log event locally
  g_eventLogger->log(rep->getEventType(), theData, length,
                     rep->getNodeId(), 0);

  // Log event to cluster log
  ndb_mgm_configuration_iterator iter(config, CFG_SECTION_NODE);
  for (iter.first(); iter.valid(); iter.next())
  {
    Uint32 type;
    if (iter.get(CFG_TYPE_OF_SECTION, &type) ||
       type != NODE_TYPE_MGM)
      continue;

    Uint32 active_node = 1;
    iter.get(CFG_NODE_ACTIVE, &active_node);
    if (active_node == 0)
      continue;
    Uint32 port;
    if (iter.get(CFG_MGM_PORT, &port))
      continue;

    const char* hostname;
    if (iter.get(CFG_NODE_HOST, &hostname))
      continue;

    BaseString connect_str;
    connect_str.assfmt("%s %d", hostname, port);


    NdbMgmHandle h = ndb_mgm_create_handle();
    if (h == 0)
    {
      g_eventLogger->warning("Unable to report shutdown reason "
                             "to '%s'(failed to create mgm handle)",
                             connect_str.c_str());
      continue;
    }

    if (ndb_mgm_set_connectstring(h, connect_str.c_str()) ||
        ndb_mgm_connect(h, 1, 0, 0) ||
        ndb_mgm_report_event(h, theData, length))
    {
      g_eventLogger->warning("Unable to report shutdown reason "
                             "to '%s'(error: %s - %s)",
                             connect_str.c_str(),
                             ndb_mgm_get_latest_error_msg(h),
                             ndb_mgm_get_latest_error_desc(h));
    }

    ndb_mgm_destroy_handle(&h);
  }
}


static void
ignore_signals(void)
{
  static const int ignore_list[] = {
#ifdef SIGBREAK
    SIGBREAK,
#endif
#ifdef SIGHUP
    SIGHUP,
#endif
    SIGINT,
#if defined SIGPWR
    SIGPWR,
#elif defined SIGINFO
    SIGINFO,
#endif
#ifdef _WIN32
    SIGTERM,
#else
    SIGQUIT,
#endif
    SIGTERM,
#ifdef SIGTSTP
    SIGTSTP,
#endif
#ifdef SIGTTIN
    SIGTTIN,
#endif
#ifdef SIGTTOU
    SIGTTOU,
#endif
    SIGABRT,
#ifdef SIGALRM
    SIGALRM,
#endif
#ifdef SIGBUS
    SIGBUS,
#endif
    SIGFPE,
    SIGILL,
#ifdef SIGIO
    SIGIO,
#endif
#ifdef SIGPOLL
    SIGPOLL,
#endif
    SIGSEGV,
#ifdef _WIN32
    SIGINT,
#else
    SIGPIPE,
#endif
#ifdef SIGTRAP
    SIGTRAP
#endif
  };

  for(size_t i = 0; i < sizeof(ignore_list)/sizeof(ignore_list[0]); i++)
    signal(ignore_list[i], SIG_IGN);
}

#ifdef _WIN32
static inline
int pipe(int pipefd[2]){
  const unsigned int buffer_size = 4096;
  const int flags = 0;
  return _pipe(pipefd, buffer_size, flags);
}

static inline
bool WIFEXITED(int status)
{
  return true;
}

static inline
int WEXITSTATUS(int status)
{
  return status;
}

static inline
bool WIFSIGNALED(int status)
{
  return false;
}

static inline
int WTERMSIG(int status)
{
  return 0;
}

#endif


extern int real_main(int, char**);


static
char** create_argv(const Vector<BaseString>& args)
{
  char **argv = (char **)malloc(sizeof(char*) * (args.size() + 1));
  if(argv == NULL)
    return NULL;

  for(unsigned i = 0; i < args.size(); i++)
    argv[i] = strdup(args[i].c_str());
  argv[args.size()] = NULL;
  return argv;
}


static
void free_argv(char** argv)
{
  char** argp = argv;
  while(*argp)
  {
    free((void*)*argp);
    argp++;
  }
  free((void*)argv);
}


static process_waiter
spawn_process(const char* progname [[maybe_unused]],
              const Vector<BaseString>& args)
{
#ifdef _WIN32
  // Get full path name of this executeble
  char path[MAX_PATH];
  DWORD len = GetModuleFileName(nullptr, path, sizeof(path));
  if (len == 0 || len == sizeof(path))
  {
    g_eventLogger->warning("spawn_process: Could not extract full path, "
                           "len: %u, error: %u\n",
                           len, GetLastError());
    // Fall through and try with progname as it was supplied
  }
  else
  {
    progname = path;
  }
#endif

  char** argv = create_argv(args);
  if (!argv)
  {
    g_eventLogger->error("spawn_process: Failed to create argv, errno: %d",
                         errno);
    return {};
  }

#ifdef _WIN32

  intptr_t spawn_handle = _spawnv(P_NOWAIT, progname, argv);
  if (spawn_handle == -1)
  {
    g_eventLogger->error("spawn_process: Failed to spawn process, errno: %d",
                         errno);
    // Print the _spawnv arguments to aid debugging
    g_eventLogger->error(" progname: '%s'", progname);
    char** argp = argv;
    while(*argp)
      g_eventLogger->error("argv: '%s'", *argp++);

    free_argv(argv);
    return {};
  }
  free_argv(argv);
  return {(HANDLE)spawn_handle};
#else
  pid_t pid = fork();
  if (pid == -1)
  {
    g_eventLogger->error("Failed to fork, errno: %d", errno);
    free_argv(argv);
    return {};
  }

  if (pid)
  {
    free_argv(argv);
    // Parent
    return {pid};
  }

  // Child path (pid == 0)

  // Count number of arguments
  int argc = 0;
  while(argv[argc])
    argc++;

  // Calling 'main' to start program from beginning
  // without loading (possibly new version) from disk
  (void)real_main(argc, argv);
  assert(false); // main should never return
  exit(1);
  return {}; // Never reached
#endif
}

/*
  retry failed spawn after sleep until fork succeeds or
  max number of retries occurs
*/

static process_waiter
retry_spawn_process(const char* progname, const Vector<BaseString>& args)
{
  const unsigned max_retries = 10;
  unsigned retry_counter = 0;
  while(true)
  {
    process_waiter proc = spawn_process(progname, args);
    if (!proc.valid())
    {
      if (retry_counter++ == max_retries)
      {
        g_eventLogger->error("Angel failed to spawn %d times, giving up",
                             retry_counter);
        angel_exit(1);
      }

      g_eventLogger->warning("Angel failed to spawn, sleep and retry");

      NdbSleep_SecSleep(1);
      continue;
    }
    return proc;
  }
}

static Uint32 stop_on_error;
static Uint32 config_max_start_fail_retries;
static Uint32 config_restart_delay_secs;


/*
  Extract the config parameters that concerns angel
*/

static bool
configure(const ndb_mgm_configuration* conf, NodeId nodeid)
{
  Uint32 generation = 0;
  ndb_mgm_configuration_iterator sys_iter(conf, CFG_SECTION_SYSTEM);
  if (sys_iter.get(CFG_SYS_CONFIG_GENERATION, &generation))
  {
    g_eventLogger->warning("Configuration didn't contain generation "
                           "(likely old ndb_mgmd");
  }
  g_eventLogger->debug("Using configuration with generation %u", generation);

  ndb_mgm_configuration_iterator iter(conf, CFG_SECTION_NODE);
  if (iter.find(CFG_NODE_ID, nodeid))
  {
    g_eventLogger->error("Invalid configuration fetched, could not "
                         "find own node id %d", nodeid);
    return false;
  }

  if (iter.get(CFG_DB_STOP_ON_ERROR, &stop_on_error))
  {
    g_eventLogger->error("Invalid configuration fetched, could not "
                         "find StopOnError");
    return false;
  }
  g_eventLogger->debug("Using StopOnError: %u", stop_on_error);

  if (iter.get(CFG_DB_MAX_START_FAIL, &config_max_start_fail_retries))
  {
    /* Old Management node, use default value */
    config_max_start_fail_retries = 3;
  }

  if (iter.get(CFG_DB_START_FAIL_DELAY_SECS, &config_restart_delay_secs))
  {
    /* Old Management node, use default value */
    config_restart_delay_secs = 0;
  }
  const char * pidfile_dir;
  if (iter.get(CFG_NODE_PIDFILE_DIR, &pidfile_dir) == 0)
  {
    NdbConfig_SetPidfilePath(pidfile_dir);
    g_eventLogger->debug("Using Directory: %s for pid file", pidfile_dir);
  }

  const char * datadir;
  if (iter.get(CFG_NODE_DATADIR, &datadir))
  {
    g_eventLogger->error("Invalid configuration fetched, could not "
                         "find DataDir");
    return false;
  }
  g_eventLogger->debug("Using DataDir: %s", datadir);

  NdbConfig_SetPath(datadir);

  if (NdbDir::chdir(NdbConfig_get_path(NULL)) != 0)
  {
    g_eventLogger->warning("Cannot change directory to '%s', error: %d",
                           NdbConfig_get_path(NULL), errno);
    // Ignore error
  }

  return true;
}

bool stop_child = false;

void
angel_run(const char* progname,
          const Vector<BaseString>& original_args,
          const char* connect_str,
          int force_nodeid,
          const char* bind_address,
          bool initial,
          bool no_start,
          bool daemon,
          int connnect_retries,
          int connect_delay)
{
  ConfigRetriever retriever(connect_str,
                            force_nodeid,
                            NDB_VERSION,
                            NDB_MGM_NODE_TYPE_NDB,
                            bind_address);
  if (retriever.hasError())
  {
    g_eventLogger->error("Could not initialize connection to management "
                         "server, error: '%s'", retriever.getErrorString());
    angel_exit(1);
  }

  const int verbose = 1;
  if (retriever.do_connect(connnect_retries, connect_delay, verbose) != 0)
  {
    g_eventLogger->error("Could not connect to management server, "
                         "error: '%s'", retriever.getErrorString());
    angel_exit(1);
  }

  char buf[512];
  char* sockaddr_string = Ndb_combine_address_port(buf, sizeof(buf), retriever.get_mgmd_host(),
                           retriever.get_mgmd_port());
  g_eventLogger->info("Angel connected to '%s'", sockaddr_string);

  /**
   * Gives information to users before allocating nodeid if invalid
   * configuration is fetched or configuration is not yet committed.
   */
  if (!retriever.getConfig(retriever.get_mgmHandle())) {
    g_eventLogger->info("Could not fetch configuration/invalid "
                        "configuration, message: '%s'",
                        retriever.getErrorString());
  }

  const int alloc_retries = 10;
  const int alloc_delay = 3;
  const Uint32 nodeid = retriever.allocNodeId(alloc_retries, alloc_delay);
  if (nodeid == 0)
  {
    g_eventLogger->error("Failed to allocate nodeid, error: '%s'",
                         retriever.getErrorString());
    angel_exit(1);
  }
  g_eventLogger->info("Angel allocated nodeid: %u", nodeid);

  const ndb_mgm::config_ptr config(retriever.getConfig(nodeid));
  if (!config)
  {
    g_eventLogger->error("Could not fetch configuration/invalid "
                         "configuration, error: '%s'",
                         retriever.getErrorString());
    angel_exit(1);
  }

  if (!configure(config.get(), nodeid))
  {
    // Failed to configure, error already printed
    angel_exit(1);
  }

  if (daemon)
  {
    // Become a daemon
    char *lockfile = NdbConfig_PidFileName(nodeid);
    char *logfile = NdbConfig_StdoutFileName(nodeid);
    NdbAutoPtr<char> tmp_aptr1(lockfile), tmp_aptr2(logfile);

    if (ndb_daemonize(lockfile, logfile) != 0)
    {
      g_eventLogger->error("Couldn't start as daemon, error: '%s'",
                           ndb_daemon_error);
      angel_exit(1);
    }
  }

  const bool have_password_option  =
      g_filesystem_password_state.have_password_option();


  // Counter for consecutive failed startups
  Uint32 failed_startups_counter = 0;
  while (true)
  {

    // Create pipe where ndbd process will report extra shutdown status
    int fds[2];
    if (pipe(fds))
    {
      g_eventLogger->error("Failed to create pipe, errno: %d (%s)",
                           errno, strerror(errno));
      angel_exit(1);
    }

    FILE *child_info_r;
    if (!(child_info_r = fdopen(fds[0], "r")))
    {
      g_eventLogger->error("Failed to open stream for pipe, errno: %d (%s)",
                           errno, strerror(errno));
      angel_exit(1);
    }

    int fs_password_fds[2];
    if(have_password_option) {
      if (pipe(fs_password_fds))
      {
        g_eventLogger->error("Failed to create pipe, errno: %d (%s)",
                             errno, strerror(errno));
        angel_exit(1);
      }
      // Angel stdin is closed and attached to pipe, not strictly wanted,
      // but to make it work on windows and spawn we need to reset the
      // angels stdin since child inherits it as is.
      dup2(fs_password_fds[0], 0);
      close(fs_password_fds[0]);
    }

    // Build the args used to start ndbd by appending
    // the arguments that may have changed at the end
    // of original argument list
    BaseString one_arg;
    Vector<BaseString> args;
    args = original_args;

    // Pass fd number of the pipe which ndbd should use
    // for sending extra status to angel
    one_arg.assfmt("--report-fd=%d", fds[1]);
    args.push_back(one_arg);

    // The nodeid which has been allocated by angel
    one_arg.assfmt("--allocated-nodeid=%d", nodeid);
    args.push_back(one_arg);

    one_arg.assfmt("--initial=%d", initial);
    args.push_back(one_arg);

    one_arg.assfmt("--nostart=%d", no_start);
    args.push_back(one_arg);

    one_arg.assfmt("--angel-pid=%d", getpid());
    args.push_back(one_arg);


    if(have_password_option) {
      /**
       * Removes all password opts and adds a new one
       * (filesystem-password-from-stdin) to pass password to child always
       * in same way.
       * --skip-filesystem-password-from-stdin is not strictly needed,
       * it is used just to clarify the way we are passing the password.
       * Any future new filesystem-password option should also be skipped here.
       */
      args.push_back("--skip-filesystem-password");
      args.push_back("--skip-filesystem-password-from-stdin");
      args.push_back("--filesystem-password-from-stdin");
    }

    /**
     * We need to set g_is_forked=true temporarily in order to make the
     * forked child to inherit it. After fork we set g_is_forked to false
     * again in parent (angel).
     */

    g_is_forked = true;
    process_waiter child = retry_spawn_process(progname, args);
    g_is_forked = false;
    if (!child.valid())
    {
      // safety, retry_spawn_process returns valid child or give up
      g_eventLogger->error("retry_spawn_process");
      angel_exit(1);
    }
    const std::intmax_t child_pid = child.get_pid_as_intmax();

    /**
     * Parent
     */
    g_eventLogger->info("Angel pid: %d started child: %jd",
                        getpid(), child_pid);
<<<<<<< HEAD
    if (write_real_pid(child_pid) != 0)
    {
      g_eventLogger->error("Failed to write real data node PID into pidfile %s",
                           get_pidfile_name());
      //Ignore error, data node already started
    }
    else if (get_pidfile_name() != NULL)
    {
      g_eventLogger->info("Wrote data node PID: %jd into pidfile %s",
                          child_pid,
                          get_pidfile_name());
    }
    else
    {
      g_eventLogger->info("Not using pid file for ndbmtd");
    }
=======

>>>>>>> 057f5c95
    ignore_signals();

    if(have_password_option)
    {
      const char *nul = IF_WIN("nul:", "/dev/null");
      int fd = open(nul, O_RDONLY, 0);
      if (fd == -1) {
        g_eventLogger->error("Failed to open %s errno: %d (%s)",
                             nul, errno, strerror(errno));
        angel_exit(1);
      }

      // angel stdin reset to /dev/null
      dup2(fd,0);
      close(fd);

      const Uint32 password_length = g_filesystem_password_state.get_password_length();
      const char *state_password = g_filesystem_password_state.get_password();
      char *password = new char[password_length+1]();
      memcpy(password, state_password, password_length);
      password[password_length] = '\n';
      if (write(fs_password_fds[1], password, password_length + 1) == -1)
      {
        g_eventLogger->error("Failed to write to pipe, errno: %d (%s)",
                             errno, strerror(errno));
        angel_exit(1);
      }
    }

    int status=0, error_exit=0;
    while(true)
    {
      int retval = child.check_child_exit_status(&status);
      if (retval == 1)
      {
        g_eventLogger->debug("Angel got child %jd", child_pid);
        break;
      }
      if (retval == -1)
      {
        g_eventLogger->warning("Angel failed waiting for child with pid %jd",
                               child_pid);
        break;
      }

      if (stop_child)
      {
        g_eventLogger->info("Angel shutting down ndbd with pid %jd",
                            child_pid);
        child.kill_child();
       }
      NdbSleep_MilliSleep(100);
    }

    // Close the write end of pipes
    close(fds[1]);
    close(fs_password_fds[1]);

    // Read info from the child's pipe
    char buf[128];
    Uint32 child_error = 0, child_signal = 0, child_sphase = 0;
    while (fgets(buf, sizeof (buf), child_info_r))
    {
      int value;
      if (sscanf(buf, "error=%d\n", &value) == 1)
        child_error = value;
      else if (sscanf(buf, "signal=%d\n", &value) == 1)
        child_signal = value;
      else if (sscanf(buf, "sphase=%d\n", &value) == 1)
        child_sphase = value;
      else if (strcmp(buf, "\n") != 0)
        g_eventLogger->info("unknown info from child: '%s'", buf);
    }
    g_eventLogger->debug("error: %u, signal: %u, sphase: %u",
                         child_error, child_signal, child_sphase);
    // Close read end of pipe in parent
    fclose(child_info_r);

    if (WIFEXITED(status))
    {
      switch (WEXITSTATUS(status)) {
      case NRT_Default:
        g_eventLogger->info("Angel shutting down");
        reportShutdown(config.get(), nodeid, 0, 0, false, false,
                       child_error, child_signal, child_sphase);
        angel_exit(0);
        break;
      case NRT_NoStart_Restart:
        initial = false;
        no_start = true;
        break;
      case NRT_NoStart_InitialStart:
        initial = true;
        no_start = true;
        break;
      case NRT_DoStart_InitialStart:
        initial = true;
        no_start = false;
        break;
      default:
        error_exit=1;
        if (stop_on_error)
        {
          /**
           * Error shutdown && stopOnError()
           */
          reportShutdown(config.get(), nodeid,
                         error_exit, 0, false, false,
                         child_error, child_signal, child_sphase);
          angel_exit(2);
        }
        [[fallthrough]];
      case NRT_DoStart_Restart:
        initial = false;
        no_start = false;
        break;
      }
    } else
    {
      error_exit=1;
      if (WIFSIGNALED(status))
      {
        child_signal = WTERMSIG(status);
        g_eventLogger->info("Child process terminated by signal %u", child_signal);
      }
      else
      {
        child_signal = 127;
        g_eventLogger->info("Unknown exit reason. Stopped.");
      }
      if (stop_on_error)
      {
        /**
         * Error shutdown && stopOnError()
         */
        reportShutdown(config.get(), nodeid,
                       error_exit, 0, false, false,
                       child_error, child_signal, child_sphase);
        angel_exit(2);
      }
      else
      {
         // StopOnError = false, restart with safe defaults
         initial = false; // to prevent data loss on restart
         no_start = false;  // to ensure ndbmtd comes up
         g_eventLogger->info("Angel restarting child process");
      }
    }

    // Check startup failure
    const Uint32 STARTUP_FAILURE_SPHASE = 6;
    Uint32 restart_delay_secs = 0;
    if (error_exit && // Only check startup failure if ndbd exited uncontrolled
        child_sphase > 0 && // Received valid startphase info from child
        child_sphase <= STARTUP_FAILURE_SPHASE)
    {
      if (++failed_startups_counter >= config_max_start_fail_retries)
      {
        g_eventLogger->alert("Angel detected too many startup failures(%d), "
                             "not restarting again", failed_startups_counter);
        reportShutdown(config.get(), nodeid,
                       error_exit, 0, false, false,
                       child_error, child_signal, child_sphase);
        angel_exit(2);
      }
      g_eventLogger->info("Angel detected startup failure, count: %u",
                          failed_startups_counter);

      restart_delay_secs = config_restart_delay_secs;
    }
    else
    {
      // Reset the counter for consecutive failed startups
      failed_startups_counter = 0;
    }

    reportShutdown(config.get(), nodeid,
                   error_exit, 1,
                   no_start,
                   initial,
                   child_error, child_signal, child_sphase);
    g_eventLogger->info("Child has terminated (pid %jd). "
                        "Angel restarting child process",
                        child_pid);

    g_eventLogger->debug("Angel reconnecting to management server");
    (void)retriever.disconnect();

    if (restart_delay_secs > 0)
    {
      g_eventLogger->info("Delaying Ndb restart for %u seconds.",
                          restart_delay_secs);
      NdbSleep_SecSleep(restart_delay_secs);
    };

    const int verbose = 1;
    if (retriever.do_connect(connnect_retries, connect_delay, verbose) != 0)
    {
      g_eventLogger->error("Could not connect to management server, "
                           "error: '%s'", retriever.getErrorString());
      angel_exit(1);
    }
    g_eventLogger->info("Angel reconnected to '%s:%d'",
                        retriever.get_mgmd_host(),
                        retriever.get_mgmd_port());

    // Tell retriver to allocate the same nodeid again
    retriever.setNodeId(nodeid);

    g_eventLogger->debug("Angel reallocating nodeid %d", nodeid);
    const int alloc_retries = 20;
    const int alloc_delay = 3;
    const Uint32 realloced = retriever.allocNodeId(alloc_retries, alloc_delay);
    if (realloced == 0)
    {
      g_eventLogger->error("Angel failed to allocate nodeid, error: '%s'",
                           retriever.getErrorString());
      angel_exit(1);
    }
    if (realloced != nodeid)
    {
      g_eventLogger->error("Angel failed to reallocate nodeid %d, got %d",
                           nodeid, realloced);
      angel_exit(1);
    }
    g_eventLogger->info("Angel reallocated nodeid: %u", nodeid);

  }

  abort(); // Never reached
}


/*
  Order angel to shutdown it's ndbd
*/
void angel_stop(void)
{
  stop_child = true;
}<|MERGE_RESOLUTION|>--- conflicted
+++ resolved
@@ -1,8 +1,5 @@
 /* Copyright (c) 2009, 2023, Oracle and/or its affiliates.
-<<<<<<< HEAD
    Copyright (c) 2021, 2023, Hopsworks and/or its affiliates.
-=======
->>>>>>> 057f5c95
 
    This program is free software; you can redistribute it and/or modify
    it under the terms of the GNU General Public License, version 2.0,
@@ -808,7 +805,6 @@
      */
     g_eventLogger->info("Angel pid: %d started child: %jd",
                         getpid(), child_pid);
-<<<<<<< HEAD
     if (write_real_pid(child_pid) != 0)
     {
       g_eventLogger->error("Failed to write real data node PID into pidfile %s",
@@ -825,9 +821,7 @@
     {
       g_eventLogger->info("Not using pid file for ndbmtd");
     }
-=======
-
->>>>>>> 057f5c95
+
     ignore_signals();
 
     if(have_password_option)
