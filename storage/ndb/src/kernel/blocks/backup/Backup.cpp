/*
   Copyright (c) 2003, 2011, Oracle and/or its affiliates. All rights reserved.

   This program is free software; you can redistribute it and/or modify
   it under the terms of the GNU General Public License as published by
   the Free Software Foundation; version 2 of the License.

   This program is distributed in the hope that it will be useful,
   but WITHOUT ANY WARRANTY; without even the implied warranty of
   MERCHANTABILITY or FITNESS FOR A PARTICULAR PURPOSE.  See the
   GNU General Public License for more details.

   You should have received a copy of the GNU General Public License
   along with this program; if not, write to the Free Software
   Foundation, Inc., 51 Franklin St, Fifth Floor, Boston, MA 02110-1301  USA
*/

#include <my_global.h>
#include "Backup.hpp"

#include <ndb_version.h>

#include <NdbTCP.h>
#include <Bitmask.hpp>

#include <signaldata/NodeFailRep.hpp>
#include <signaldata/ReadNodesConf.hpp>

#include <signaldata/DihScanTab.hpp>
#include <signaldata/ScanFrag.hpp>

#include <signaldata/GetTabInfo.hpp>
#include <signaldata/DictTabInfo.hpp>
#include <signaldata/ListTables.hpp>

#include <signaldata/FsOpenReq.hpp>
#include <signaldata/FsAppendReq.hpp>
#include <signaldata/FsCloseReq.hpp>
#include <signaldata/FsConf.hpp>
#include <signaldata/FsRef.hpp>
#include <signaldata/FsRemoveReq.hpp>

#include <signaldata/BackupImpl.hpp>
#include <signaldata/BackupSignalData.hpp>
#include <signaldata/BackupContinueB.hpp>
#include <signaldata/EventReport.hpp>

#include <signaldata/UtilSequence.hpp>

#include <signaldata/CreateTrigImpl.hpp>
#include <signaldata/DropTrigImpl.hpp>
#include <signaldata/FireTrigOrd.hpp>
#include <signaldata/TrigAttrInfo.hpp>
#include <AttributeHeader.hpp>

#include <signaldata/WaitGCP.hpp>
#include <signaldata/LCP.hpp>
#include <signaldata/BackupLockTab.hpp>
#include <signaldata/DumpStateOrd.hpp>

#include <signaldata/DumpStateOrd.hpp>

#include <signaldata/DbinfoScan.hpp>
#include <signaldata/TransIdAI.hpp>

#include <NdbTick.h>
#include <dbtup/Dbtup.hpp>

static NDB_TICKS startTime;

#ifdef VM_TRACE
#define DEBUG_OUT(x) ndbout << x << endl
#else
#define DEBUG_OUT(x) 
#endif

//#define DEBUG_ABORT
//#define dbg globalSignalLoggers.log

static Uint32 g_TypeOfStart = NodeState::ST_ILLEGAL_TYPE;

#define SEND_BACKUP_STARTED_FLAG(A) (((A) & 0x3) > 0)
#define SEND_BACKUP_COMPLETED_FLAG(A) (((A) & 0x3) > 1)

void
Backup::execSTTOR(Signal* signal) 
{
  jamEntry();                            

  const Uint32 startphase  = signal->theData[1];
  const Uint32 typeOfStart = signal->theData[7];

  if (startphase == 1)
  {
    m_monitor_words_written = 0;
    m_monitor_snapshot_start = NdbTick_CurrentMillisecond();
    m_curr_disk_write_speed = c_defaults.m_disk_write_speed_sr;
    m_overflow_disk_write = 0;
    m_reset_disk_speed_time = NdbTick_CurrentMillisecond();
    m_reset_delay_used = Backup::DISK_SPEED_CHECK_DELAY;
    signal->theData[0] = BackupContinueB::RESET_DISK_SPEED_COUNTER;
    sendSignalWithDelay(reference(), GSN_CONTINUEB, signal,
                        Backup::DISK_SPEED_CHECK_DELAY, 1);
  }
  if (startphase == 3) {
    jam();
    g_TypeOfStart = typeOfStart;
    signal->theData[0] = reference();
    sendSignal(NDBCNTR_REF, GSN_READ_NODESREQ, signal, 1, JBB);
    return;
  }//if

  if (startphase == 7)
  {
    m_monitor_words_written = 0;
    m_monitor_snapshot_start = NdbTick_CurrentMillisecond();
    m_curr_disk_write_speed = c_defaults.m_disk_write_speed;
  }

  if(startphase == 7 && g_TypeOfStart == NodeState::ST_INITIAL_START &&
     c_masterNodeId == getOwnNodeId() && !isNdbMtLqh()){
    jam();
    createSequence(signal);
    return;
  }//if
  
  sendSTTORRY(signal);  
  return;
}//Dbdict::execSTTOR()

void
Backup::execREAD_NODESCONF(Signal* signal)
{
  jamEntry();
  ReadNodesConf * conf = (ReadNodesConf *)signal->getDataPtr();
 
  c_aliveNodes.clear();

  Uint32 count = 0;
  for (Uint32 i = 0; i<MAX_NDB_NODES; i++) {
    jam();
    if(NdbNodeBitmask::get(conf->allNodes, i)){
      jam();
      count++;

      NodePtr node;
      ndbrequire(c_nodes.seize(node));
      
      node.p->nodeId = i;
      if(NdbNodeBitmask::get(conf->inactiveNodes, i)) {
        jam();
	node.p->alive = 0;
      } else {
        jam();
	node.p->alive = 1;
	c_aliveNodes.set(i);
      }//if
    }//if
  }//for
  c_masterNodeId = conf->masterNodeId;
  ndbrequire(count == conf->noOfNodes);
  sendSTTORRY(signal);
}

void
Backup::sendSTTORRY(Signal* signal)
{
  signal->theData[0] = 0;
  signal->theData[3] = 1;
  signal->theData[4] = 3;
  signal->theData[5] = 7;
  signal->theData[6] = 255; // No more start phases from missra
  BlockReference cntrRef = !isNdbMtLqh() ? NDBCNTR_REF : BACKUP_REF;
  sendSignal(cntrRef, GSN_STTORRY, signal, 7, JBB);
}

void
Backup::createSequence(Signal* signal)
{
  UtilSequenceReq * req = (UtilSequenceReq*)signal->getDataPtrSend();
  
  req->senderData  = RNIL;
  req->sequenceId  = NDB_BACKUP_SEQUENCE;
  req->requestType = UtilSequenceReq::Create;
  
  sendSignal(DBUTIL_REF, GSN_UTIL_SEQUENCE_REQ, 
	     signal, UtilSequenceReq::SignalLength, JBB);
}

void
Backup::execCONTINUEB(Signal* signal)
{
  jamEntry();
  const Uint32 Tdata0 = signal->theData[0];
  const Uint32 Tdata1 = signal->theData[1];
  const Uint32 Tdata2 = signal->theData[2];
  
  switch(Tdata0) {
  case BackupContinueB::RESET_DISK_SPEED_COUNTER:
  {
    jam();
    /*
      Adjust for upto 10 millisecond delay of this signal. Longer
      delays will not be handled, in this case the system is most
      likely under too high load and it won't matter very much that
      we decrease the speed of checkpoints.

      We use a technique where we allow an overflow write in one
      period. This overflow will be removed from the next period
      such that the load will at average be as specified.
    */
    int delay_time = m_reset_delay_used;
    NDB_TICKS curr_time = NdbTick_CurrentMillisecond();
    int sig_delay = int(curr_time - m_reset_disk_speed_time);

    /* If we overflowed in the last period, count it in 
     * this new period, potentially overflowing again into
     * future periods...
     */
    /* How much overflow will we 'consume' this period?
     * +1 to ensure that in the 'period full' case we
     * do not write any more this period
     */
    Uint32 overflowThisPeriod = MIN(m_overflow_disk_write, 
                                    m_curr_disk_write_speed + 1);
    
    /* How much overflow remains after this period? */
    Uint32 remainingOverFlow = m_overflow_disk_write - overflowThisPeriod;
    
    if (overflowThisPeriod)
    {
      jam();
#ifdef DEBUG_CHECKPOINTSPEED
      ndbout_c("Overflow of %u bytes (max/period is %u bytes)",
               overflowThisPeriod * 4, m_curr_disk_write_speed * 4);
#endif
      if (remainingOverFlow)
      {
        jam();
#ifdef DEBUG_CHECKPOINTSPEED
        ndbout_c("  Extra overflow : %u bytes, will take %u further periods to clear",
                 remainingOverFlow * 4,
                 remainingOverFlow / m_curr_disk_write_speed);
#endif
      }
    }

    m_words_written_this_period = overflowThisPeriod;
    m_overflow_disk_write = remainingOverFlow;
    m_reset_disk_speed_time = curr_time;

    if (sig_delay > delay_time + 10)
      delay_time = Backup::DISK_SPEED_CHECK_DELAY - 10;
    else if (sig_delay < delay_time - 10)
      delay_time = Backup::DISK_SPEED_CHECK_DELAY + 10;
    else
      delay_time = Backup::DISK_SPEED_CHECK_DELAY - (sig_delay - delay_time);
    m_reset_delay_used= delay_time;
    signal->theData[0] = BackupContinueB::RESET_DISK_SPEED_COUNTER;
<<<<<<< HEAD
    sendSignalWithDelay(reference(), GSN_CONTINUEB, signal, delay_time, 1);
=======
    sendSignalWithDelay(BACKUP_REF, GSN_CONTINUEB, signal, delay_time, 1);

    {
      /* Independent check of DiskCheckpointSpeed.
       * We check every second or so that we are roughly sticking
       * to our diet.
       */
      if (curr_time >= m_monitor_snapshot_start + 1000)
      {
        jam();
        const Uint64 millisPassed = curr_time - m_monitor_snapshot_start;
        const Uint64 periodsPassed = (millisPassed / DISK_SPEED_CHECK_DELAY) + 1;
        const Uint64 quotaWordsPerPeriod = m_curr_disk_write_speed;
        const Uint64 maxOverFlowWords = c_defaults.m_maxWriteSize / 4;
        const Uint64 maxExpectedWords = (periodsPassed * quotaWordsPerPeriod) + maxOverFlowWords;
        
        if (unlikely(m_monitor_words_written > maxExpectedWords))
        {
          jam();
          /* In the last monitoring interval, we have written more words
           * than allowed by the quota (DiskCheckpointSpeed), including
           * transient spikes due to a single MaxBackupWriteSize write
           */
          ndbout << "Backup : Excessive Backup/LCP write rate in last monitoring period - recorded = "
                 << (m_monitor_words_written * 4 * 1000) / millisPassed
                 << " bytes/s, configured = "
                 << m_curr_disk_write_speed * 4 * 10
                 << " bytes/s" << endl;
          ndbout << "Backup : Monitoring period : " << millisPassed
                 << " millis. Bytes written : " << m_monitor_words_written
                 << ".  Max allowed : " << maxExpectedWords << endl;
          ndbassert(false);
        }
        /* Reset the monitor */
        m_monitor_words_written = 0;
        m_monitor_snapshot_start = curr_time;
      }
    }
>>>>>>> 9d9be9ff
#if 0
    ndbout << "Signal delay was = " << sig_delay;
    ndbout << " Current time = " << curr_time << endl;
    ndbout << " Delay time will be = " << delay_time << endl << endl;
#endif
    break;
  }
  case BackupContinueB::BACKUP_FRAGMENT_INFO:
  {
    jam();
    const Uint32 ptr_I = Tdata1;
    Uint32 tabPtr_I = Tdata2;
    Uint32 fragPtr_I = signal->theData[3];

    BackupRecordPtr ptr LINT_SET_PTR;
    c_backupPool.getPtr(ptr, ptr_I);
    TablePtr tabPtr;
    ptr.p->tables.getPtr(tabPtr, tabPtr_I);

    if (fragPtr_I != tabPtr.p->fragments.getSize())
    {
      jam();
      FragmentPtr fragPtr;
      tabPtr.p->fragments.getPtr(fragPtr, fragPtr_I);
      
      BackupFilePtr filePtr LINT_SET_PTR;
      ptr.p->files.getPtr(filePtr, ptr.p->ctlFilePtr);
      
      const Uint32 sz = sizeof(BackupFormat::CtlFile::FragmentInfo) >> 2;
      Uint32 * dst;
      if (!filePtr.p->operation.dataBuffer.getWritePtr(&dst, sz))
      {
	sendSignalWithDelay(reference(), GSN_CONTINUEB, signal, 100, 4);
	return;
      }
      
      BackupFormat::CtlFile::FragmentInfo * fragInfo = 
	(BackupFormat::CtlFile::FragmentInfo*)dst;
      fragInfo->SectionType = htonl(BackupFormat::FRAGMENT_INFO);
      fragInfo->SectionLength = htonl(sz);
      fragInfo->TableId = htonl(fragPtr.p->tableId);
      fragInfo->FragmentNo = htonl(fragPtr_I);
      fragInfo->NoOfRecordsLow = htonl((Uint32)(fragPtr.p->noOfRecords & 0xFFFFFFFF));
      fragInfo->NoOfRecordsHigh = htonl((Uint32)(fragPtr.p->noOfRecords >> 32));
      fragInfo->FilePosLow = htonl(0);
      fragInfo->FilePosHigh = htonl(0);
      
      filePtr.p->operation.dataBuffer.updateWritePtr(sz);
      
      fragPtr_I++;
    }
    
    if (fragPtr_I == tabPtr.p->fragments.getSize())
    {
      BackupLockTab *req = (BackupLockTab *)signal->getDataPtrSend();
      req->m_senderRef = reference();
      req->m_tableId = tabPtr.p->tableId;
      req->m_lock_unlock = BackupLockTab::UNLOCK_TABLE;
      req->m_backup_state = BackupLockTab::BACKUP_FRAGMENT_INFO;
      req->m_backupRecordPtr_I = ptr_I;
      req->m_tablePtr_I = tabPtr_I;
      sendSignal(DBDICT_REF, GSN_BACKUP_LOCK_TAB_REQ, signal,
                 BackupLockTab::SignalLength, JBB);
      return;
    }
    
    signal->theData[0] = BackupContinueB::BACKUP_FRAGMENT_INFO;
    signal->theData[1] = ptr_I;
    signal->theData[2] = tabPtr_I;
    signal->theData[3] = fragPtr_I;
    sendSignal(reference(), GSN_CONTINUEB, signal, 4, JBB);
    return;
  }
  case BackupContinueB::START_FILE_THREAD:
  case BackupContinueB::BUFFER_UNDERFLOW:
  {
    jam();
    BackupFilePtr filePtr LINT_SET_PTR;
    c_backupFilePool.getPtr(filePtr, Tdata1);
    checkFile(signal, filePtr);
    return;
  }
  break;
  case BackupContinueB::BUFFER_FULL_SCAN:
  {
    jam();
    BackupFilePtr filePtr LINT_SET_PTR;
    c_backupFilePool.getPtr(filePtr, Tdata1);
    checkScan(signal, filePtr);
    return;
  }
  break;
  case BackupContinueB::BUFFER_FULL_FRAG_COMPLETE:
  {
    jam();
    BackupFilePtr filePtr LINT_SET_PTR;
    c_backupFilePool.getPtr(filePtr, Tdata1);
    fragmentCompleted(signal, filePtr);
    return;
  }
  break;
  case BackupContinueB::BUFFER_FULL_META:
  {
    jam();
    BackupRecordPtr ptr LINT_SET_PTR;
    c_backupPool.getPtr(ptr, Tdata1);
    
    BackupFilePtr filePtr LINT_SET_PTR;
    ptr.p->files.getPtr(filePtr, ptr.p->ctlFilePtr);
    FsBuffer & buf = filePtr.p->operation.dataBuffer;
    
    if(buf.getFreeSize() < buf.getMaxWrite()) {
      jam();
      TablePtr tabPtr LINT_SET_PTR;
      c_tablePool.getPtr(tabPtr, Tdata2);
      
      DEBUG_OUT("Backup - Buffer full - " 
                << buf.getFreeSize()
		<< " < " << buf.getMaxWrite()
                << " (sz: " << buf.getUsableSize()
                << " getMinRead: " << buf.getMinRead()
		<< ") - tableId = " << tabPtr.p->tableId);
      
      signal->theData[0] = BackupContinueB::BUFFER_FULL_META;
      signal->theData[1] = Tdata1;
      signal->theData[2] = Tdata2;
      sendSignalWithDelay(reference(), GSN_CONTINUEB, signal, 100, 3);
      return;
    }//if
    
    TablePtr tabPtr LINT_SET_PTR;
    c_tablePool.getPtr(tabPtr, Tdata2);
    GetTabInfoReq * req = (GetTabInfoReq *)signal->getDataPtrSend();
    req->senderRef = reference();
    req->senderData = ptr.i;
    req->requestType = GetTabInfoReq::RequestById |
      GetTabInfoReq::LongSignalConf;
    req->tableId = tabPtr.p->tableId;
    req->schemaTransId = 0;
    sendSignal(DBDICT_REF, GSN_GET_TABINFOREQ, signal, 
	       GetTabInfoReq::SignalLength, JBB);
    return;
  }
  case BackupContinueB::ZDELAY_SCAN_NEXT:
    if (ERROR_INSERTED(10039))
    {
      jam();
      sendSignalWithDelay(reference(), GSN_CONTINUEB, signal, 300, 
			  signal->getLength());
      return;
    }
    else
    {
      jam();
      CLEAR_ERROR_INSERT_VALUE;
      ndbout_c("Resuming backup");

      Uint32 filePtr_I = Tdata1;
      BackupFilePtr filePtr;
      c_backupFilePool.getPtr(filePtr, filePtr_I);
      BackupRecordPtr ptr;
      c_backupPool.getPtr(ptr, filePtr.p->backupPtr);
      TablePtr tabPtr;
      findTable(ptr, tabPtr, filePtr.p->tableId);
      FragmentPtr fragPtr;
      tabPtr.p->fragments.getPtr(fragPtr, filePtr.p->fragmentNo);

      BlockReference lqhRef = 0;
      if (ptr.p->is_lcp()) {
        lqhRef = calcInstanceBlockRef(DBLQH);
      } else {
        const Uint32 instanceKey = fragPtr.p->lqhInstanceKey;
        ndbrequire(instanceKey != 0);
        lqhRef = numberToRef(DBLQH, instanceKey, getOwnNodeId());
      }

      memmove(signal->theData, signal->theData + 2, 
	      4*ScanFragNextReq::SignalLength);

      sendSignal(lqhRef, GSN_SCAN_NEXTREQ, signal, 
		 ScanFragNextReq::SignalLength, JBB);
      return ;
    }
  default:
    ndbrequire(0);
  }//switch
}

void
Backup::execBACKUP_LOCK_TAB_CONF(Signal *signal)
{
  jamEntry();
  const BackupLockTab *conf = (const BackupLockTab *)signal->getDataPtrSend();
  BackupRecordPtr ptr LINT_SET_PTR;
  c_backupPool.getPtr(ptr, conf->m_backupRecordPtr_I);
  TablePtr tabPtr;
  ptr.p->tables.getPtr(tabPtr, conf->m_tablePtr_I);

  switch(conf->m_backup_state) {
  case BackupLockTab::BACKUP_FRAGMENT_INFO:
  {
    jam();
    ptr.p->tables.next(tabPtr);
    if (tabPtr.i == RNIL)
    {
      jam();
      closeFiles(signal, ptr);
      return;
    }

    signal->theData[0] = BackupContinueB::BACKUP_FRAGMENT_INFO;
    signal->theData[1] = ptr.i;
    signal->theData[2] = tabPtr.i;
    signal->theData[3] = 0;       // Start from first fragment of next table
    sendSignal(reference(), GSN_CONTINUEB, signal, 4, JBB);
    return;
  }
  case BackupLockTab::GET_TABINFO_CONF:
  {
    jam();
    if (conf->errorCode)
    {
      jam();
      defineBackupRef(signal, ptr, conf->errorCode);
      return;
    }

    ptr.p->tables.next(tabPtr);
    afterGetTabinfoLockTab(signal, ptr, tabPtr);
    return;
  }
  case BackupLockTab::CLEANUP:
  {
    jam();
    ptr.p->tables.next(tabPtr);
    cleanupNextTable(signal, ptr, tabPtr);
    return;
  }
  default:
    ndbrequire(false);
  }
}

void
Backup::execBACKUP_LOCK_TAB_REF(Signal *signal)
{
  jamEntry();
  ndbrequire(false /* Not currently possible. */);
}

void
Backup::execDUMP_STATE_ORD(Signal* signal)
{
  jamEntry();
  
  /* Dump commands used in public interfaces */
  switch (signal->theData[0]) {
  case DumpStateOrd::BackupStatus:
  {
    BlockReference result_ref = CMVMI_REF;
    if (signal->length() == 2)
      result_ref = signal->theData[1];

    BackupRecordPtr ptr;
    int reported = 0;
    for(c_backups.first(ptr); ptr.i != RNIL; c_backups.next(ptr))
    {
      if (!ptr.p->is_lcp())
      {
        reportStatus(signal, ptr, result_ref);
        reported++;
      }
    }
    if (!reported)
      reportStatus(signal, ptr, result_ref);
    return;
  }
  default:
    /* continue to debug section */
    break;
  }

  /* Debugging or unclassified section */

  if(signal->theData[0] == 20){
    if(signal->length() > 1){
      c_defaults.m_dataBufferSize = (signal->theData[1] * 1024 * 1024);
    }
    if(signal->length() > 2){
      c_defaults.m_logBufferSize = (signal->theData[2] * 1024 * 1024);
    }
    if(signal->length() > 3){
      c_defaults.m_minWriteSize = signal->theData[3] * 1024;
    }
    if(signal->length() > 4){
      c_defaults.m_maxWriteSize = signal->theData[4] * 1024;
    }
    
    infoEvent("Backup: data: %d log: %d min: %d max: %d",
	      c_defaults.m_dataBufferSize,
	      c_defaults.m_logBufferSize,
	      c_defaults.m_minWriteSize,
	      c_defaults.m_maxWriteSize);
    return;
  }
  if(signal->theData[0] == 21){
    BackupReq * req = (BackupReq*)signal->getDataPtrSend();
    req->senderData = 23;
    req->backupDataLen = 0;
    sendSignal(reference(), GSN_BACKUP_REQ,signal,BackupReq::SignalLength, JBB);
    startTime = NdbTick_CurrentMillisecond();
    return;
  }

  if(signal->theData[0] == 22){
    const Uint32 seq = signal->theData[1];
    FsRemoveReq * req = (FsRemoveReq *)signal->getDataPtrSend();
    req->userReference = reference();
    req->userPointer = 23;
    req->directory = 1;
    req->ownDirectory = 1;
    FsOpenReq::setVersion(req->fileNumber, 2);
    FsOpenReq::setSuffix(req->fileNumber, FsOpenReq::S_CTL);
    FsOpenReq::v2_setSequence(req->fileNumber, seq);
    FsOpenReq::v2_setNodeId(req->fileNumber, getOwnNodeId());
    sendSignal(NDBFS_REF, GSN_FSREMOVEREQ, signal, 
	       FsRemoveReq::SignalLength, JBA);
    return;
  }

  if(signal->theData[0] == 23){
    /**
     * Print records
     */
    BackupRecordPtr ptr LINT_SET_PTR;
    for(c_backups.first(ptr); ptr.i != RNIL; c_backups.next(ptr)){
      infoEvent("BackupRecord %d: BackupId: %u MasterRef: %x ClientRef: %x",
		ptr.i, ptr.p->backupId, ptr.p->masterRef, ptr.p->clientRef);
      infoEvent(" State: %d", ptr.p->slaveState.getState());
      BackupFilePtr filePtr;
      for(ptr.p->files.first(filePtr); filePtr.i != RNIL; 
	  ptr.p->files.next(filePtr)){
	jam();
	infoEvent(" file %d: type: %d flags: H'%x",
		  filePtr.i, filePtr.p->fileType, 
		  filePtr.p->m_flags);
      }
    }

    ndbout_c("m_curr_disk_write_speed: %u  m_words_written_this_period: %u  m_overflow_disk_write: %u",
              m_curr_disk_write_speed, m_words_written_this_period, m_overflow_disk_write);
    ndbout_c("m_reset_delay_used: %u  m_reset_disk_speed_time: %llu",
             m_reset_delay_used, (Uint64)m_reset_disk_speed_time);
    /* Dump measured rate since last snapshot start */
    NDB_TICKS now = NdbTick_CurrentMillisecond();
    Uint64 millisPassed = now - m_monitor_snapshot_start;
    Uint64 byteRate = (4000 * m_monitor_words_written) / (millisPassed + 1);
    ndbout_c("m_monitor_words_written : %llu, duration : %llu millis, rate : %llu bytes/s : (%u pct of config)",
             m_monitor_words_written, millisPassed, 
             byteRate,
             (Uint32) (100 * byteRate / (4 * 10)) / m_curr_disk_write_speed);

    for(c_backups.first(ptr); ptr.i != RNIL; c_backups.next(ptr))
    {
      ndbout_c("BackupRecord %u:  BackupId: %u  MasterRef: %x  ClientRef: %x",
               ptr.i, ptr.p->backupId, ptr.p->masterRef, ptr.p->clientRef);
      ndbout_c(" State: %u", ptr.p->slaveState.getState());
      ndbout_c(" noOfByte: %llu  noOfRecords: %llu",
               ptr.p->noOfBytes, ptr.p->noOfRecords);
      ndbout_c(" noOfLogBytes: %llu  noOfLogRecords: %llu",
               ptr.p->noOfLogBytes, ptr.p->noOfLogRecords);
      ndbout_c(" errorCode: %u", ptr.p->errorCode);
      BackupFilePtr filePtr;
      for(ptr.p->files.first(filePtr); filePtr.i != RNIL; 
	  ptr.p->files.next(filePtr))
      {
	ndbout_c(" file %u:  type: %u  flags: H'%x  tableId: %u  fragmentId: %u",
                 filePtr.i, filePtr.p->fileType, filePtr.p->m_flags,
                 filePtr.p->tableId, filePtr.p->fragmentNo);
      }
      if (ptr.p->slaveState.getState() == SCANNING && ptr.p->dataFilePtr != RNIL)
      {
        c_backupFilePool.getPtr(filePtr, ptr.p->dataFilePtr);
        OperationRecord & op = filePtr.p->operation;
        Uint32 *tmp = NULL;
        Uint32 sz = 0;
        bool eof = FALSE;
        bool ready = op.dataBuffer.getReadPtr(&tmp, &sz, &eof);
        ndbout_c("ready: %s  eof: %s", ready ? "TRUE" : "FALSE", eof ? "TRUE" : "FALSE");
      }
    }
    return;
  }
  if(signal->theData[0] == 24){
    /**
     * Print size of records etc.
     */
    infoEvent("Backup - dump pool sizes");
    infoEvent("BackupPool: %d BackupFilePool: %d TablePool: %d",
	      c_backupPool.getSize(), c_backupFilePool.getSize(), 
	      c_tablePool.getSize());
    infoEvent("AttrPool: %d TriggerPool: %d FragmentPool: %d",
	      c_backupPool.getSize(), c_backupFilePool.getSize(), 
	      c_tablePool.getSize());
    infoEvent("PagePool: %d",
	      c_pagePool.getSize());


    if(signal->getLength() == 2 && signal->theData[1] == 2424)
    {
      /**
       * Handle LCP
       */
      BackupRecordPtr lcp;
      ndbrequire(c_backups.first(lcp));
      
      ndbrequire(c_backupPool.getSize() == c_backupPool.getNoOfFree() + 1);
      if(lcp.p->tables.isEmpty())
      {
	ndbrequire(c_tablePool.getSize() == c_tablePool.getNoOfFree());
	ndbrequire(c_fragmentPool.getSize() == c_fragmentPool.getNoOfFree());
	ndbrequire(c_triggerPool.getSize() == c_triggerPool.getNoOfFree());
      }
      ndbrequire(c_backupFilePool.getSize() == c_backupFilePool.getNoOfFree() + 1);
      BackupFilePtr lcp_file;
      c_backupFilePool.getPtr(lcp_file, lcp.p->dataFilePtr);
      ndbrequire(c_pagePool.getSize() == 
		 c_pagePool.getNoOfFree() + 
		 lcp_file.p->pages.getSize());
    }
  }

  if(signal->theData[0] == DumpStateOrd::DumpBackup)
  {
    /* Display a bunch of stuff about Backup defaults */
    infoEvent("Compressed Backup: %d", c_defaults.m_compressed_backup);
    infoEvent("Compressed LCP: %d", c_defaults.m_compressed_lcp);
  }

  if(signal->theData[0] == DumpStateOrd::DumpBackupSetCompressed)
  {
    c_defaults.m_compressed_backup= signal->theData[1];
    infoEvent("Compressed Backup: %d", c_defaults.m_compressed_backup);
  }

  if(signal->theData[0] == DumpStateOrd::DumpBackupSetCompressedLCP)
  {
    c_defaults.m_compressed_lcp= signal->theData[1];
    infoEvent("Compressed LCP: %d", c_defaults.m_compressed_lcp);
  }

  if (signal->theData[0] == DumpStateOrd::BackupErrorInsert)
  {
    if (signal->getLength() == 1)
      ndbout_c("BACKUP: setting error %u", signal->theData[1]);
    else
      ndbout_c("BACKUP: setting error %u, %u",
               signal->theData[1], signal->theData[2]);
    SET_ERROR_INSERT_VALUE2(signal->theData[1], signal->theData[2]);
  }
}

void Backup::execDBINFO_SCANREQ(Signal *signal)
{
  jamEntry();
  DbinfoScanReq req= *(DbinfoScanReq*)signal->theData;
  const Ndbinfo::ScanCursor* cursor =
    CAST_CONSTPTR(Ndbinfo::ScanCursor, DbinfoScan::getCursorPtr(&req));

  Ndbinfo::Ratelimit rl;

  switch(req.tableId){
  case Ndbinfo::POOLS_TABLEID:
  {
    Ndbinfo::pool_entry pools[] =
    {
      { "Backup Record",
        c_backupPool.getUsed(),
        c_backupPool.getSize(),
        c_backupPool.getEntrySize(),
        c_backupPool.getUsedHi(),
        { CFG_DB_PARALLEL_BACKUPS,0,0,0 }},
      { "Backup File",
        c_backupFilePool.getUsed(),
        c_backupFilePool.getSize(),
        c_backupFilePool.getEntrySize(),
        c_backupFilePool.getUsedHi(),
        { CFG_DB_PARALLEL_BACKUPS,0,0,0 }},
      { "Table",
        c_tablePool.getUsed(),
        c_tablePool.getSize(),
        c_tablePool.getEntrySize(),
        c_tablePool.getUsedHi(),
        { CFG_DB_PARALLEL_BACKUPS,
          CFG_DB_NO_TABLES,
          CFG_DB_NO_ORDERED_INDEXES,
          CFG_DB_NO_UNIQUE_HASH_INDEXES }},
      { "Trigger",
        c_triggerPool.getUsed(),
        c_triggerPool.getSize(),
        c_triggerPool.getEntrySize(),
        c_triggerPool.getUsedHi(),
        { CFG_DB_PARALLEL_BACKUPS,
          CFG_DB_NO_TABLES,
          CFG_DB_NO_ORDERED_INDEXES,
          CFG_DB_NO_UNIQUE_HASH_INDEXES }},
      { "Fragment",
        c_fragmentPool.getUsed(),
        c_fragmentPool.getSize(),
        c_fragmentPool.getEntrySize(),
        c_fragmentPool.getUsedHi(),
        { CFG_DB_NO_TABLES,
          CFG_DB_NO_ORDERED_INDEXES,
          CFG_DB_NO_UNIQUE_HASH_INDEXES,0 }},
      { "Page",
        c_pagePool.getUsed(),
        c_pagePool.getSize(),
        c_pagePool.getEntrySize(),
        c_pagePool.getUsedHi(),
        { CFG_DB_BACKUP_MEM,
          CFG_DB_BACKUP_DATA_BUFFER_MEM,0,0 }},
      { NULL, 0,0,0,0, { 0,0,0,0 }}
    };

    const size_t num_config_params =
      sizeof(pools[0].config_params) / sizeof(pools[0].config_params[0]);
    Uint32 pool = cursor->data[0];
    BlockNumber bn = blockToMain(number());
    while(pools[pool].poolname)
    {
      jam();
      Ndbinfo::Row row(signal, req);
      row.write_uint32(getOwnNodeId());
      row.write_uint32(bn);           // block number
      row.write_uint32(instance());   // block instance
      row.write_string(pools[pool].poolname);

      row.write_uint64(pools[pool].used);
      row.write_uint64(pools[pool].total);
      row.write_uint64(pools[pool].used_hi);
      row.write_uint64(pools[pool].entry_size);
      for (size_t i = 0; i < num_config_params; i++)
        row.write_uint32(pools[pool].config_params[i]);
      ndbinfo_send_row(signal, req, row, rl);
      pool++;
      if (rl.need_break(req))
      {
        jam();
        ndbinfo_send_scan_break(signal, req, rl, pool);
        return;
      }
    }
    break;
  }
  default:
    break;
  }

  ndbinfo_send_scan_conf(signal, req, rl);
}

bool
Backup::findTable(const BackupRecordPtr & ptr, 
		  TablePtr & tabPtr, Uint32 tableId) const
{
  for(ptr.p->tables.first(tabPtr); 
      tabPtr.i != RNIL; 
      ptr.p->tables.next(tabPtr)) {
    jam();
    if(tabPtr.p->tableId == tableId){
      jam();
      return true;
    }//if
  }//for
  tabPtr.i = RNIL;
  tabPtr.p = 0;
  return false;
}

static Uint32 xps(Uint64 x, Uint64 ms)
{
  float fx = float(x);
  float fs = float(ms);
  
  if(ms == 0 || x == 0) {
    jamNoBlock();
    return 0;
  }//if
  jamNoBlock();
  return ((Uint32)(1000.0f * (fx + fs/2.1f))) / ((Uint32)fs);
}

struct Number {
  Number(Uint64 r) { val = r;}
  Number & operator=(Uint64 r) { val = r; return * this; }
  Uint64 val;
};

NdbOut &
operator<< (NdbOut & out, const Number & val){
  char p = 0;
  Uint32 loop = 1;
  while(val.val > loop){
    loop *= 1000;
    p += 3;
  }
  if(loop != 1){
    p -= 3;
    loop /= 1000;
  }

  switch(p){
  case 0:
    break;
  case 3:
    p = 'k';
    break;
  case 6:
    p = 'M';
    break;
  case 9:
    p = 'G';
    break;
  default:
    p = 0;
  }
  char str[2];
  str[0] = p;
  str[1] = 0;
  Uint32 tmp = (Uint32)((val.val + (loop >> 1)) / loop);
#if 1
  if(p > 0)
    out << tmp << str;
  else
    out << tmp;
#else
  out << val.val;
#endif

  return out;
}

void
Backup::execBACKUP_CONF(Signal* signal)
{
  jamEntry();
  BackupConf * conf = (BackupConf*)signal->getDataPtr();
  
  ndbout_c("Backup %u has started", conf->backupId);
}

void
Backup::execBACKUP_REF(Signal* signal)
{
  jamEntry();
  BackupRef * ref = (BackupRef*)signal->getDataPtr();

  ndbout_c("Backup (%u) has NOT started %d", ref->senderData, ref->errorCode);
}

void
Backup::execBACKUP_COMPLETE_REP(Signal* signal)
{
  jamEntry();
  BackupCompleteRep* rep = (BackupCompleteRep*)signal->getDataPtr();
 
  startTime = NdbTick_CurrentMillisecond() - startTime;
  
  ndbout_c("Backup %u has completed", rep->backupId);
  const Uint64 bytes =
    rep->noOfBytesLow + (((Uint64)rep->noOfBytesHigh) << 32);
  const Uint64 records =
    rep->noOfRecordsLow + (((Uint64)rep->noOfRecordsHigh) << 32);

  Number rps = xps(records, startTime);
  Number bps = xps(bytes, startTime);

  ndbout << " Data [ "
	 << Number(records) << " rows " 
	 << Number(bytes) << " bytes " << startTime << " ms ] " 
	 << " => "
	 << rps << " row/s & " << bps << "b/s" << endl;

  bps = xps(rep->noOfLogBytes, startTime);
  rps = xps(rep->noOfLogRecords, startTime);

  ndbout << " Log [ "
	 << Number(rep->noOfLogRecords) << " log records " 
	 << Number(rep->noOfLogBytes) << " bytes " << startTime << " ms ] " 
	 << " => "
	 << rps << " records/s & " << bps << "b/s" << endl;

}

void
Backup::execBACKUP_ABORT_REP(Signal* signal)
{
  jamEntry();
  BackupAbortRep* rep = (BackupAbortRep*)signal->getDataPtr();
  
  ndbout_c("Backup %u has been aborted %d", rep->backupId, rep->reason);
}

const TriggerEvent::Value triggerEventValues[] = {
  TriggerEvent::TE_INSERT,
  TriggerEvent::TE_UPDATE,
  TriggerEvent::TE_DELETE
};

const Backup::State 
Backup::validSlaveTransitions[] = {
  INITIAL,  DEFINING,
  DEFINING, DEFINED,
  DEFINED,  STARTED,
  STARTED,  STARTED, // Several START_BACKUP_REQ is sent
  STARTED,  SCANNING,
  SCANNING, STARTED,
  STARTED,  STOPPING,
  STOPPING, CLEANING,
  CLEANING, INITIAL,
  
  INITIAL,  ABORTING, // Node fail
  DEFINING, ABORTING,
  DEFINED,  ABORTING,
  STARTED,  ABORTING,
  SCANNING, ABORTING,
  STOPPING, ABORTING,
  CLEANING, ABORTING, // Node fail w/ master takeover
  ABORTING, ABORTING, // Slave who initiates ABORT should have this transition
  
  ABORTING, INITIAL,
  INITIAL,  INITIAL
};

const Uint32
Backup::validSlaveTransitionsCount = 
sizeof(Backup::validSlaveTransitions) / sizeof(Backup::State);

void
Backup::CompoundState::setState(State newState){
  bool found = false;
  const State currState = state;
  for(unsigned i = 0; i<noOfValidTransitions; i+= 2) {
    jam();
    if(validTransitions[i]   == currState &&
       validTransitions[i+1] == newState){
      jam();
      found = true;
      break;
    }
  }

  //ndbrequire(found);
  
  if (newState == INITIAL)
    abortState = INITIAL;
  if(newState == ABORTING && currState != ABORTING) {
    jam();
    abortState = currState;
  }
  state = newState;
#ifdef DEBUG_ABORT
  if (newState != currState) {
    ndbout_c("%u: Old state = %u, new state = %u, abort state = %u",
	     id, currState, newState, abortState);
  }
#endif
}

void
Backup::CompoundState::forceState(State newState)
{
  const State currState = state;
  if (newState == INITIAL)
    abortState = INITIAL;
  if(newState == ABORTING && currState != ABORTING) {
    jam();
    abortState = currState;
  }
  state = newState;
#ifdef DEBUG_ABORT
  if (newState != currState) {
    ndbout_c("%u: FORCE: Old state = %u, new state = %u, abort state = %u",
	     id, currState, newState, abortState);
  }
#endif
}

Backup::Table::Table(ArrayPool<Fragment> & fh)
  : fragments(fh)
{
  triggerIds[0] = ILLEGAL_TRIGGER_ID;
  triggerIds[1] = ILLEGAL_TRIGGER_ID;
  triggerIds[2] = ILLEGAL_TRIGGER_ID;
  triggerAllocated[0] = false;
  triggerAllocated[1] = false;
  triggerAllocated[2] = false;
}

/*****************************************************************************
 * 
 * Node state handling
 *
 *****************************************************************************/
void
Backup::execNODE_FAILREP(Signal* signal)
{
  jamEntry();

  NodeFailRep * rep = (NodeFailRep*)signal->getDataPtr();
  
  bool doStuff = false;
  /*
  Start by saving important signal data which will be destroyed before the
  process is completed.
  */
  NodeId new_master_node_id = rep->masterNodeId;
  Uint32 theFailedNodes[NdbNodeBitmask::Size];
  for (Uint32 i = 0; i < NdbNodeBitmask::Size; i++)
    theFailedNodes[i] = rep->theNodes[i];
  
  c_masterNodeId = new_master_node_id;

  NodePtr nodePtr;
  for(c_nodes.first(nodePtr); nodePtr.i != RNIL; c_nodes.next(nodePtr)) {
    jam();
    if(NdbNodeBitmask::get(theFailedNodes, nodePtr.p->nodeId)){
      if(nodePtr.p->alive){
	jam();
	ndbrequire(c_aliveNodes.get(nodePtr.p->nodeId));
	doStuff = true;
      } else {
        jam();
	ndbrequire(!c_aliveNodes.get(nodePtr.p->nodeId));
      }//if
      nodePtr.p->alive = 0;
      c_aliveNodes.clear(nodePtr.p->nodeId);
    }//if
  }//for

  if(!doStuff){
    jam();
    return;
  }//if
  
#ifdef DEBUG_ABORT
  ndbout_c("****************** Node fail rep ******************");
#endif

  NodeId newCoordinator = c_masterNodeId;
  BackupRecordPtr ptr;
  for(c_backups.first(ptr); ptr.i != RNIL; c_backups.next(ptr)) {
    jam();
    checkNodeFail(signal, ptr, newCoordinator, theFailedNodes);
  }

  /* Block level cleanup */
  for(unsigned i = 1; i < MAX_NDB_NODES; i++) {
    jam();
    if(NdbNodeBitmask::get(theFailedNodes, i))
    {
      jam();
      Uint32 elementsCleaned = simBlockNodeFailure(signal, i); // No callback
      ndbassert(elementsCleaned == 0); // Backup should have no distributed frag signals
      (void) elementsCleaned; // Remove compiler warning
    }//if
  }//for
}

bool
Backup::verifyNodesAlive(BackupRecordPtr ptr,
			 const NdbNodeBitmask& aNodeBitMask)
{
  Uint32 version = getNodeInfo(getOwnNodeId()).m_version;
  for (Uint32 i = 0; i < MAX_NDB_NODES; i++) {
    jam();
    if(aNodeBitMask.get(i)) {
      if(!c_aliveNodes.get(i)){
        jam();
	ptr.p->setErrorCode(AbortBackupOrd::BackupFailureDueToNodeFail);
        return false;
      }//if
      if(getNodeInfo(i).m_version != version)
      {
	jam();
	ptr.p->setErrorCode(AbortBackupOrd::IncompatibleVersions);
	return false;
      }
    }//if
  }//for
  return true;
}

void
Backup::checkNodeFail(Signal* signal,
		      BackupRecordPtr ptr,
		      NodeId newCoord,
		      Uint32 theFailedNodes[NdbNodeBitmask::Size])
{
  NdbNodeBitmask mask;
  mask.assign(2, theFailedNodes);

  /* Update ptr.p->nodes to be up to date with current alive nodes
   */
  NodePtr nodePtr;
  bool found = false;
  for(c_nodes.first(nodePtr); nodePtr.i != RNIL; c_nodes.next(nodePtr)) {
    jam();
    if(NdbNodeBitmask::get(theFailedNodes, nodePtr.p->nodeId)) {
      jam();
      if (ptr.p->nodes.get(nodePtr.p->nodeId)) {
	jam();
	ptr.p->nodes.clear(nodePtr.p->nodeId); 
	found = true;
      }
    }//if
  }//for

  if(!found) {
    jam();
    return; // failed node is not part of backup process, safe to continue
  }

  if(mask.get(refToNode(ptr.p->masterRef)))
  {
    /**
     * Master died...abort
     */
    ptr.p->masterRef = reference();
    ptr.p->nodes.clear();
    ptr.p->nodes.set(getOwnNodeId());
    ptr.p->setErrorCode(AbortBackupOrd::BackupFailureDueToNodeFail);
    switch(ptr.p->m_gsn){
    case GSN_DEFINE_BACKUP_REQ:
    case GSN_START_BACKUP_REQ:
    case GSN_BACKUP_FRAGMENT_REQ:
    case GSN_STOP_BACKUP_REQ:
      // I'm currently processing...reply to self and abort...
      ptr.p->masterData.gsn = ptr.p->m_gsn;
      ptr.p->masterData.sendCounter = ptr.p->nodes;
      return;
    case GSN_DEFINE_BACKUP_REF:
    case GSN_DEFINE_BACKUP_CONF:
    case GSN_START_BACKUP_REF:
    case GSN_START_BACKUP_CONF:
    case GSN_BACKUP_FRAGMENT_REF:
    case GSN_BACKUP_FRAGMENT_CONF:
    case GSN_STOP_BACKUP_REF:
    case GSN_STOP_BACKUP_CONF:
      ptr.p->masterData.gsn = GSN_DEFINE_BACKUP_REQ;
      masterAbort(signal, ptr);
      return;
    case GSN_ABORT_BACKUP_ORD:
      // Already aborting
      return;
    }
  }
  else if (newCoord == getOwnNodeId())
  {
    /**
     * I'm master for this backup
     */
    jam();
    CRASH_INSERTION((10001));
#ifdef DEBUG_ABORT
    ndbout_c("**** Master: Node failed: Master id = %u", 
	     refToNode(ptr.p->masterRef));
#endif

    Uint32 gsn, len, pos;
    LINT_INIT(gsn);
    LINT_INIT(len);
    LINT_INIT(pos);
    ptr.p->nodes.bitANDC(mask);
    switch(ptr.p->masterData.gsn){
    case GSN_DEFINE_BACKUP_REQ:
    {
      DefineBackupRef * ref = (DefineBackupRef*)signal->getDataPtr();
      ref->backupPtr = ptr.i;
      ref->backupId = ptr.p->backupId;
      ref->errorCode = AbortBackupOrd::BackupFailureDueToNodeFail;
      gsn= GSN_DEFINE_BACKUP_REF;
      len= DefineBackupRef::SignalLength;
      pos= Uint32(&ref->nodeId - signal->getDataPtr());
      break;
    }
    case GSN_START_BACKUP_REQ:
    {
      StartBackupRef * ref = (StartBackupRef*)signal->getDataPtr();
      ref->backupPtr = ptr.i;
      ref->backupId = ptr.p->backupId;
      ref->errorCode = AbortBackupOrd::BackupFailureDueToNodeFail;
      gsn= GSN_START_BACKUP_REF;
      len= StartBackupRef::SignalLength;
      pos= Uint32(&ref->nodeId - signal->getDataPtr());
      break;
    }
    case GSN_BACKUP_FRAGMENT_REQ:
    {
      BackupFragmentRef * ref = (BackupFragmentRef*)signal->getDataPtr();
      ref->backupPtr = ptr.i;
      ref->backupId = ptr.p->backupId;
      ref->errorCode = AbortBackupOrd::BackupFailureDueToNodeFail;
      gsn= GSN_BACKUP_FRAGMENT_REF;
      len= BackupFragmentRef::SignalLength;
      pos= Uint32(&ref->nodeId - signal->getDataPtr());
      break;
    }
    case GSN_STOP_BACKUP_REQ:
    {
      StopBackupRef * ref = (StopBackupRef*)signal->getDataPtr();
      ref->backupPtr = ptr.i;
      ref->backupId = ptr.p->backupId;
      ref->errorCode = AbortBackupOrd::BackupFailureDueToNodeFail;
      ref->nodeId = getOwnNodeId();
      gsn= GSN_STOP_BACKUP_REF;
      len= StopBackupRef::SignalLength;
      pos= Uint32(&ref->nodeId - signal->getDataPtr());
      break;
    }
    case GSN_WAIT_GCP_REQ:
    case GSN_DROP_TRIG_IMPL_REQ:
    case GSN_CREATE_TRIG_IMPL_REQ:
    case GSN_ALTER_TRIG_IMPL_REQ:
      ptr.p->setErrorCode(AbortBackupOrd::BackupFailureDueToNodeFail);
      return;
    case GSN_UTIL_SEQUENCE_REQ:
    case GSN_UTIL_LOCK_REQ:
      return;
    default:
      ndbrequire(false);
    }
    
    for(Uint32 i = 0; (i = mask.find(i+1)) != NdbNodeBitmask::NotFound; )
    {
      signal->theData[pos] = i;
      sendSignal(reference(), gsn, signal, len, JBB);
#ifdef DEBUG_ABORT
      ndbout_c("sending %d to self from %d", gsn, i);
#endif
    }
    return;
  }//if
  
  /**
   * I abort myself as slave if not master
   */
  CRASH_INSERTION((10021));
} 

void
Backup::execINCL_NODEREQ(Signal* signal)
{
  jamEntry();
  
  const Uint32 senderRef = signal->theData[0];
  const Uint32 inclNode  = signal->theData[1];

  NodePtr node;
  for(c_nodes.first(node); node.i != RNIL; c_nodes.next(node)) {
    jam();
    const Uint32 nodeId = node.p->nodeId;
    if(inclNode == nodeId){
      jam();
      
      ndbrequire(node.p->alive == 0);
      ndbrequire(!c_aliveNodes.get(nodeId));
      
      node.p->alive = 1;
      c_aliveNodes.set(nodeId);
      
      break;
    }//if
  }//for
  signal->theData[0] = inclNode;
  signal->theData[1] = reference();
  sendSignal(senderRef, GSN_INCL_NODECONF, signal, 2, JBB);
}

/*****************************************************************************
 * 
 * Master functionallity - Define backup
 *
 *****************************************************************************/

void
Backup::execBACKUP_REQ(Signal* signal)
{
  jamEntry();
  BackupReq * req = (BackupReq*)signal->getDataPtr();
  
  const Uint32 senderData = req->senderData;
  const BlockReference senderRef = signal->senderBlockRef();
  const Uint32 dataLen32 = req->backupDataLen; // In 32 bit words
  const Uint32 flags = signal->getLength() > 2 ? req->flags : 2;
  const Uint32 input_backupId = signal->getLength() > 3 ? req->inputBackupId : 0;

  if (getOwnNodeId() != getMasterNodeId())
  {
    jam();
    sendBackupRef(senderRef, flags, signal, senderData,
                  BackupRef::IAmNotMaster);
    return;
  }//if

  if (c_defaults.m_diskless)
  {
    jam();
    sendBackupRef(senderRef, flags, signal, senderData, 
		  BackupRef::CannotBackupDiskless);
    return;
  }
  
  if (dataLen32 != 0)
  {
    jam();
    sendBackupRef(senderRef, flags, signal, senderData, 
		  BackupRef::BackupDefinitionNotImplemented);
    return;
  }//if
  
#ifdef DEBUG_ABORT
  dumpUsedResources();
#endif
  /**
   * Seize a backup record
   */
  BackupRecordPtr ptr;
  c_backups.seize(ptr);
  if (ptr.i == RNIL)
  {
    jam();
    sendBackupRef(senderRef, flags, signal, senderData,
                  BackupRef::OutOfBackupRecord);
    return;
  }//if

  ndbrequire(ptr.p->tables.isEmpty());
  
  ptr.p->m_gsn = 0;
  ptr.p->errorCode = 0;
  ptr.p->clientRef = senderRef;
  ptr.p->clientData = senderData;
  ptr.p->flags = flags;
  ptr.p->masterRef = reference();
  ptr.p->nodes = c_aliveNodes;
  if (input_backupId)
  {
    jam();
    ptr.p->backupId = input_backupId;
  }
  else
  {
    jam();
    ptr.p->backupId = 0;
  }
  ptr.p->backupKey[0] = 0;
  ptr.p->backupKey[1] = 0;
  ptr.p->backupDataLen = 0;
  ptr.p->masterData.errorCode = 0;

  ptr.p->masterData.sequence.retriesLeft = 3;
  sendUtilSequenceReq(signal, ptr);
}

void
Backup::sendUtilSequenceReq(Signal* signal, BackupRecordPtr ptr, Uint32 delay)
{
  jam();

  UtilSequenceReq * utilReq = (UtilSequenceReq*)signal->getDataPtrSend();
  ptr.p->masterData.gsn = GSN_UTIL_SEQUENCE_REQ;
  utilReq->senderData  = ptr.i;
  utilReq->sequenceId  = NDB_BACKUP_SEQUENCE;

  if (ptr.p->backupId) 
  {
    jam();
    utilReq->requestType = UtilSequenceReq::SetVal;
    utilReq->value = ptr.p->backupId;
  }
  else
  {
    jam();
    utilReq->requestType = UtilSequenceReq::NextVal;
  }

  if (delay == 0)
  {
    jam();
    sendSignal(DBUTIL_REF, GSN_UTIL_SEQUENCE_REQ,
               signal, UtilSequenceReq::SignalLength, JBB);
  }
  else
  {
    jam();
    sendSignalWithDelay(DBUTIL_REF, GSN_UTIL_SEQUENCE_REQ,
                        signal, delay, UtilSequenceReq::SignalLength);
  }
}

void
Backup::execUTIL_SEQUENCE_REF(Signal* signal)
{
  jamEntry();
  BackupRecordPtr ptr LINT_SET_PTR;
  UtilSequenceRef * utilRef = (UtilSequenceRef*)signal->getDataPtr();
  ptr.i = utilRef->senderData;
  c_backupPool.getPtr(ptr);
  ndbrequire(ptr.p->masterData.gsn == GSN_UTIL_SEQUENCE_REQ);

  if (utilRef->errorCode == UtilSequenceRef::TCError)
  {
    jam();
    if (ptr.p->masterData.sequence.retriesLeft > 0)
    {
      jam();
      infoEvent("BACKUP: retrying sequence on error %u",
                utilRef->TCErrorCode);
      ptr.p->masterData.sequence.retriesLeft--;
      sendUtilSequenceReq(signal, ptr, 300);
      return;
    }
  }
  warningEvent("BACKUP: aborting due to sequence error (%u, %u)",
               utilRef->errorCode,
               utilRef->TCErrorCode);

  sendBackupRef(signal, ptr, BackupRef::SequenceFailure);
}//execUTIL_SEQUENCE_REF()

void
Backup::sendBackupRef(Signal* signal, BackupRecordPtr ptr, Uint32 errorCode)
{
  jam();
  sendBackupRef(ptr.p->clientRef, ptr.p->flags, signal,
                ptr.p->clientData, errorCode);
  cleanup(signal, ptr);
}

void
Backup::sendBackupRef(BlockReference senderRef, Uint32 flags, Signal *signal,
		      Uint32 senderData, Uint32 errorCode)
{
  jam();
  if (SEND_BACKUP_STARTED_FLAG(flags))
  {
    jam();
    BackupRef* ref = (BackupRef*)signal->getDataPtrSend();
    ref->senderData = senderData;
    ref->errorCode = errorCode;
    ref->masterRef = numberToRef(BACKUP, getMasterNodeId());
    sendSignal(senderRef, GSN_BACKUP_REF, signal, BackupRef::SignalLength, JBB);
  }

  if (errorCode != BackupRef::IAmNotMaster)
  {
    jam();
    signal->theData[0] = NDB_LE_BackupFailedToStart;
    signal->theData[1] = senderRef;
    signal->theData[2] = errorCode;
    sendSignal(CMVMI_REF, GSN_EVENT_REP, signal, 3, JBB);
  }
}

void
Backup::execUTIL_SEQUENCE_CONF(Signal* signal)
{
  jamEntry();

  UtilSequenceConf * conf = (UtilSequenceConf*)signal->getDataPtr();
  
  if(conf->requestType == UtilSequenceReq::Create) 
  {
    jam();
    sendSTTORRY(signal); // At startup in NDB
    return;
  }

  BackupRecordPtr ptr LINT_SET_PTR;
  ptr.i = conf->senderData;
  c_backupPool.getPtr(ptr);

  ndbrequire(ptr.p->masterData.gsn == GSN_UTIL_SEQUENCE_REQ);

  if (ptr.p->checkError())
  {
    jam();
    sendBackupRef(signal, ptr, ptr.p->errorCode);
    return;
  }//if

  if (ERROR_INSERTED(10023)) 
  {
    sendBackupRef(signal, ptr, 323);
    return;
  }//if


  if(!ptr.p->backupId && conf->requestType != UtilSequenceReq::SetVal)
  {
    Uint64 backupId;
    memcpy(&backupId,conf->sequenceValue,8);
    ptr.p->backupId= (Uint32)backupId;
  }

  ptr.p->backupKey[0] = (getOwnNodeId() << 16) | (ptr.p->backupId & 0xFFFF);
  ptr.p->backupKey[1] = Uint32(NdbTick_CurrentMillisecond());

  ptr.p->masterData.gsn = GSN_UTIL_LOCK_REQ;
  Mutex mutex(signal, c_mutexMgr, ptr.p->masterData.m_defineBackupMutex);
  Callback c = { safe_cast(&Backup::defineBackupMutex_locked), ptr.i };
  ndbrequire(mutex.lock(c));

  return;
}

void
Backup::defineBackupMutex_locked(Signal* signal, Uint32 ptrI, Uint32 retVal){
  jamEntry();
  ndbrequire(retVal == 0);
  
  BackupRecordPtr ptr LINT_SET_PTR;
  ptr.i = ptrI;
  c_backupPool.getPtr(ptr);
  
  ndbrequire(ptr.p->masterData.gsn == GSN_UTIL_LOCK_REQ);

  ptr.p->masterData.gsn = GSN_UTIL_LOCK_REQ;
  Mutex mutex(signal, c_mutexMgr, ptr.p->masterData.m_dictCommitTableMutex);
  Callback c = { safe_cast(&Backup::dictCommitTableMutex_locked), ptr.i };
  ndbrequire(mutex.lock(c));
}

void
Backup::dictCommitTableMutex_locked(Signal* signal, Uint32 ptrI,Uint32 retVal)
{
  jamEntry();
  ndbrequire(retVal == 0);
  
  /**
   * We now have both the mutexes
   */
  BackupRecordPtr ptr LINT_SET_PTR;
  ptr.i = ptrI;
  c_backupPool.getPtr(ptr);

  ndbrequire(ptr.p->masterData.gsn == GSN_UTIL_LOCK_REQ);

  if (ERROR_INSERTED(10031)) {
    ptr.p->setErrorCode(331);
  }//if

  if (ptr.p->checkError())
  {
    jam();
    
    /**
     * Unlock mutexes
     */
    jam();
    Mutex mutex1(signal, c_mutexMgr, ptr.p->masterData.m_dictCommitTableMutex);
    jam();
    mutex1.unlock(); // ignore response
    
    jam();
    Mutex mutex2(signal, c_mutexMgr, ptr.p->masterData.m_defineBackupMutex);
    jam();
    mutex2.unlock(); // ignore response
    
    sendBackupRef(signal, ptr, ptr.p->errorCode);
    return;
  }//if
  
  sendDefineBackupReq(signal, ptr);
}

/*****************************************************************************
 * 
 * Master functionallity - Define backup cont'd (from now on all slaves are in)
 *
 *****************************************************************************/

bool
Backup::haveAllSignals(BackupRecordPtr ptr, Uint32 gsn, Uint32 nodeId)
{ 
  ndbrequire(ptr.p->masterRef == reference());
  ndbrequire(ptr.p->masterData.gsn == gsn);
  ndbrequire(!ptr.p->masterData.sendCounter.done());
  ndbrequire(ptr.p->masterData.sendCounter.isWaitingFor(nodeId));
  
  ptr.p->masterData.sendCounter.clearWaitingFor(nodeId);
  return ptr.p->masterData.sendCounter.done();
}

void
Backup::sendDefineBackupReq(Signal *signal, BackupRecordPtr ptr)
{
  /**
   * Sending define backup to all participants
   */
  DefineBackupReq * req = (DefineBackupReq*)signal->getDataPtrSend();
  req->backupId = ptr.p->backupId;
  req->clientRef = ptr.p->clientRef;
  req->clientData = ptr.p->clientData;
  req->senderRef = reference();
  req->backupPtr = ptr.i;
  req->backupKey[0] = ptr.p->backupKey[0];
  req->backupKey[1] = ptr.p->backupKey[1];
  req->nodes = ptr.p->nodes;
  req->backupDataLen = ptr.p->backupDataLen;
  req->flags = ptr.p->flags;
  
  ptr.p->masterData.gsn = GSN_DEFINE_BACKUP_REQ;
  ptr.p->masterData.sendCounter = ptr.p->nodes;
  BlockNumber backupBlockNo = numberToBlock(BACKUP, instanceKey(ptr));
  NodeReceiverGroup rg(backupBlockNo, ptr.p->nodes);
  sendSignal(rg, GSN_DEFINE_BACKUP_REQ, signal, 
	     DefineBackupReq::SignalLength, JBB);
  
  /**
   * Now send backup data
   */
  const Uint32 len = ptr.p->backupDataLen;
  if(len == 0){
    /**
     * No data to send
     */
    jam();
    return;
  }//if
  
  /**
   * Not implemented
   */
  ndbrequire(0);
}

void
Backup::execDEFINE_BACKUP_REF(Signal* signal)
{
  jamEntry();

  DefineBackupRef* ref = (DefineBackupRef*)signal->getDataPtr();
  
  const Uint32 ptrI = ref->backupPtr;
  //const Uint32 backupId = ref->backupId;
  const Uint32 nodeId = ref->nodeId;
  
  BackupRecordPtr ptr LINT_SET_PTR;
  c_backupPool.getPtr(ptr, ptrI);
  
  ptr.p->setErrorCode(ref->errorCode);
  defineBackupReply(signal, ptr, nodeId);
}

void
Backup::execDEFINE_BACKUP_CONF(Signal* signal)
{
  jamEntry();

  DefineBackupConf* conf = (DefineBackupConf*)signal->getDataPtr();
  const Uint32 ptrI = conf->backupPtr;
  //const Uint32 backupId = conf->backupId;
  const Uint32 nodeId = refToNode(signal->senderBlockRef());

  BackupRecordPtr ptr LINT_SET_PTR;
  c_backupPool.getPtr(ptr, ptrI);

  if (ERROR_INSERTED(10024))
  {
    ptr.p->setErrorCode(324);
  }

  defineBackupReply(signal, ptr, nodeId);
}

void
Backup::defineBackupReply(Signal* signal, BackupRecordPtr ptr, Uint32 nodeId)
{
  if (!haveAllSignals(ptr, GSN_DEFINE_BACKUP_REQ, nodeId)) {
    jam();
    return;
  }

  /**
   * Unlock mutexes
   */
  jam();
  Mutex mutex1(signal, c_mutexMgr, ptr.p->masterData.m_dictCommitTableMutex);
  jam();
  mutex1.unlock(); // ignore response

  jam();
  Mutex mutex2(signal, c_mutexMgr, ptr.p->masterData.m_defineBackupMutex);
  jam();
  mutex2.unlock(); // ignore response

  if(ptr.p->checkError())
  {
    jam();
    masterAbort(signal, ptr);
    return;
  }
  
  CRASH_INSERTION((10034));

  /**
   * We've received GSN_DEFINE_BACKUP_CONF from all participants.
   *
   * Our next step is to send START_BACKUP_REQ to all participants,
   * who will then send CREATE_TRIG_REQ for all tables to their local
   * DBTUP.
   */
  TablePtr tabPtr;
  ptr.p->tables.first(tabPtr);

  sendStartBackup(signal, ptr, tabPtr);
}

/*****************************************************************************
 * 
 * Master functionallity - Prepare triggers
 *
 *****************************************************************************/
void
Backup::createAttributeMask(TablePtr tabPtr, 
			    Bitmask<MAXNROFATTRIBUTESINWORDS> & mask)
{
  mask.clear();
  for (Uint32 i = 0; i<tabPtr.p->noOfAttributes; i++)
    mask.set(i);
}

void
Backup::sendCreateTrig(Signal* signal, 
			   BackupRecordPtr ptr, TablePtr tabPtr)
{
  CreateTrigImplReq* req = (CreateTrigImplReq*)signal->getDataPtrSend();

  /*
   * First, setup the structures
   */
  for(Uint32 j=0; j<3; j++) {
    jam();

    TriggerPtr trigPtr;
    if(!ptr.p->triggers.seize(trigPtr)) {
      jam();
      ptr.p->m_gsn = GSN_START_BACKUP_REF;
      StartBackupRef* ref = (StartBackupRef*)signal->getDataPtrSend();
      ref->backupPtr = ptr.i;
      ref->backupId = ptr.p->backupId;
      ref->errorCode = StartBackupRef::FailedToAllocateTriggerRecord;
      ref->nodeId = getOwnNodeId();
      sendSignal(ptr.p->masterRef, GSN_START_BACKUP_REF, signal,
		 StartBackupRef::SignalLength, JBB);
      return;
    } // if

    const Uint32 triggerId= trigPtr.i;
    tabPtr.p->triggerIds[j] = triggerId;
    tabPtr.p->triggerAllocated[j] = true;
    trigPtr.p->backupPtr = ptr.i;
    trigPtr.p->tableId = tabPtr.p->tableId;
    trigPtr.p->tab_ptr_i = tabPtr.i;
    trigPtr.p->logEntry = 0;
    trigPtr.p->event = j;
    trigPtr.p->maxRecordSize = 4096;
    trigPtr.p->operation =
      &ptr.p->files.getPtr(ptr.p->logFilePtr)->operation;
    trigPtr.p->operation->noOfBytes = 0;
    trigPtr.p->operation->noOfRecords = 0;
    trigPtr.p->errorCode = 0;
  } // for

  /*
   * now ask DBTUP to create
   */
  ptr.p->slaveData.gsn = GSN_CREATE_TRIG_IMPL_REQ;
  ptr.p->slaveData.trigSendCounter = 3;
  ptr.p->slaveData.createTrig.tableId = tabPtr.p->tableId;

  req->senderRef = reference();
  req->receiverRef = reference();
  req->senderData = ptr.i;
  req->requestType = 0;

  Bitmask<MAXNROFATTRIBUTESINWORDS> attrMask;
  createAttributeMask(tabPtr, attrMask);

  req->tableId = tabPtr.p->tableId;
  req->tableVersion = 0;
  req->indexId = RNIL;
  req->indexVersion = 0;

  Uint32 ti = 0;
  /*
   * We always send PK for any operations and any triggertypes.
   * For SUBSCRIPTION_BEFORE
   *   We send after image for INSERT.
   *   We send before image for DELETE.
   *   We send before+after image for UPDATE.
   * For SUBSCRIPTION
   *   We send after image for INSERT.
   *   We send only PK for DELETE.
   *   We send after image for UPDATE.
   */
  if(ptr.p->flags & BackupReq::USE_UNDO_LOG)
    TriggerInfo::setTriggerType(ti, TriggerType::SUBSCRIPTION_BEFORE);
  else
    TriggerInfo::setTriggerType(ti, TriggerType::SUBSCRIPTION);
  TriggerInfo::setTriggerActionTime(ti, TriggerActionTime::TA_DETACHED);
  TriggerInfo::setMonitorReplicas(ti, true);
  TriggerInfo::setMonitorAllAttributes(ti, false);

  for (int i=0; i < 3; i++) {
    req->triggerId = tabPtr.p->triggerIds[i];

    Uint32 ti2 = ti;
    TriggerInfo::setTriggerEvent(ti2, triggerEventValues[i]);
    req->triggerInfo = ti2;

    LinearSectionPtr ptr[3];
    ptr[0].p = attrMask.rep.data;
    ptr[0].sz = attrMask.getSizeInWords();

    sendSignal(DBTUP_REF, GSN_CREATE_TRIG_IMPL_REQ,
	       signal, CreateTrigImplReq::SignalLength, JBB, ptr ,1);
  }
}

void
Backup::execCREATE_TRIG_IMPL_CONF(Signal* signal)
{
  jamEntry();
  const CreateTrigImplConf* conf =
    (const CreateTrigImplConf*)signal->getDataPtr();
  
  const Uint32 ptrI = conf->senderData;
  const Uint32 tableId = conf->tableId;
  const TriggerEvent::Value type =
    TriggerInfo::getTriggerEvent(conf->triggerInfo);

  BackupRecordPtr ptr LINT_SET_PTR;
  c_backupPool.getPtr(ptr, ptrI);

  /**
   * Verify that I'm waiting for this conf
   *
   * ptr.p->masterRef != reference()
   * as slaves and masters have triggers now.
   */
  ndbrequire(ptr.p->slaveData.gsn == GSN_CREATE_TRIG_IMPL_REQ);
  ndbrequire(ptr.p->slaveData.trigSendCounter.done() == false);
  ndbrequire(ptr.p->slaveData.createTrig.tableId == tableId);

  TablePtr tabPtr;
  ndbrequire(findTable(ptr, tabPtr, tableId));
  ndbrequire(type < 3); // if some decides to change the enums

  createTrigReply(signal, ptr);
}

void
Backup::execCREATE_TRIG_IMPL_REF(Signal* signal)
{
  jamEntry();
  const CreateTrigImplRef* ref =
    (const CreateTrigImplRef*)signal->getDataPtr();

  const Uint32 ptrI = ref->senderData;
  const Uint32 tableId = ref->tableId;

  BackupRecordPtr ptr LINT_SET_PTR;
  c_backupPool.getPtr(ptr, ptrI);

  /**
   * Verify that I'm waiting for this ref
   *
   * ptr.p->masterRef != reference()
   * as slaves and masters have triggers now
   */
  ndbrequire(ptr.p->slaveData.gsn == GSN_CREATE_TRIG_IMPL_REQ);
  ndbrequire(ptr.p->slaveData.trigSendCounter.done() == false);
  ndbrequire(ptr.p->slaveData.createTrig.tableId == tableId);

  ptr.p->setErrorCode(ref->errorCode);

  createTrigReply(signal, ptr);
}

void
Backup::createTrigReply(Signal* signal, BackupRecordPtr ptr)
{
  CRASH_INSERTION(10003);

  /**
   * Check finished with table
   */
  ptr.p->slaveData.trigSendCounter--;
  if(ptr.p->slaveData.trigSendCounter.done() == false){
    jam();
    return;
  }//if

  if (ERROR_INSERTED(10025))
  {
    ptr.p->errorCode = 325;
  }

  if(ptr.p->checkError()) {
    jam();
    ptr.p->m_gsn = GSN_START_BACKUP_REF;
    StartBackupRef* ref = (StartBackupRef*)signal->getDataPtrSend();
    ref->backupPtr = ptr.i;
    ref->backupId = ptr.p->backupId;
    ref->errorCode = ptr.p->errorCode;
    ref->nodeId = getOwnNodeId();
    sendSignal(ptr.p->masterRef, GSN_START_BACKUP_REF, signal,
               StartBackupRef::SignalLength, JBB);
    return;
  }//if

  TablePtr tabPtr;
  ndbrequire(findTable(ptr, tabPtr, ptr.p->slaveData.createTrig.tableId));

  /**
   * Next table
   */
  ptr.p->tables.next(tabPtr);
  if(tabPtr.i != RNIL){
    jam();
    sendCreateTrig(signal, ptr, tabPtr);
    return;
  }//if

  /**
   * We've finished creating triggers.
   *
   * send conf and wait
   */
  ptr.p->m_gsn = GSN_START_BACKUP_CONF;
  StartBackupConf* conf = (StartBackupConf*)signal->getDataPtrSend();
  conf->backupPtr = ptr.i;
  conf->backupId = ptr.p->backupId;
  sendSignal(ptr.p->masterRef, GSN_START_BACKUP_CONF, signal,
	     StartBackupConf::SignalLength, JBB);
}

/*****************************************************************************
 * 
 * Master functionallity - Start backup
 *
 *****************************************************************************/
void
Backup::sendStartBackup(Signal* signal, BackupRecordPtr ptr, TablePtr tabPtr)
{

  ptr.p->masterData.startBackup.tablePtr = tabPtr.i;

  StartBackupReq* req = (StartBackupReq*)signal->getDataPtrSend();
  req->backupId = ptr.p->backupId;
  req->backupPtr = ptr.i;

  /**
   * We use trigger Ids that are unique to BACKUP.
   * These don't interfere with other triggers (e.g. from DBDICT)
   * as there is a special case in DBTUP.
   *
   * Consequently, backups during online upgrade won't work
   */
  ptr.p->masterData.gsn = GSN_START_BACKUP_REQ;
  ptr.p->masterData.sendCounter = ptr.p->nodes;
  BlockNumber backupBlockNo = numberToBlock(BACKUP, instanceKey(ptr));
  NodeReceiverGroup rg(backupBlockNo, ptr.p->nodes);
  sendSignal(rg, GSN_START_BACKUP_REQ, signal,
	     StartBackupReq::SignalLength, JBB);
}

void
Backup::execSTART_BACKUP_REF(Signal* signal)
{
  jamEntry();

  StartBackupRef* ref = (StartBackupRef*)signal->getDataPtr();
  const Uint32 ptrI = ref->backupPtr;
  //const Uint32 backupId = ref->backupId;
  const Uint32 nodeId = ref->nodeId;

  BackupRecordPtr ptr LINT_SET_PTR;
  c_backupPool.getPtr(ptr, ptrI);

  ptr.p->setErrorCode(ref->errorCode);
  startBackupReply(signal, ptr, nodeId);
}

void
Backup::execSTART_BACKUP_CONF(Signal* signal)
{
  jamEntry();
  
  StartBackupConf* conf = (StartBackupConf*)signal->getDataPtr();
  const Uint32 ptrI = conf->backupPtr;
  //const Uint32 backupId = conf->backupId;
  const Uint32 nodeId = refToNode(signal->senderBlockRef());
  
  BackupRecordPtr ptr LINT_SET_PTR;
  c_backupPool.getPtr(ptr, ptrI);

  startBackupReply(signal, ptr, nodeId);
}

void
Backup::startBackupReply(Signal* signal, BackupRecordPtr ptr, Uint32 nodeId)
{

  CRASH_INSERTION((10004));

  if (!haveAllSignals(ptr, GSN_START_BACKUP_REQ, nodeId)) {
    jam();
    return;
  }

  if (ERROR_INSERTED(10026))
  {
    ptr.p->errorCode = 326;
  }

  if(ptr.p->checkError()){
    jam();
    masterAbort(signal, ptr);
    return;
  }

  /* 
   * We reply to client after create trigger
   */
  if (SEND_BACKUP_STARTED_FLAG(ptr.p->flags))
  {
    BackupConf * conf = (BackupConf*)signal->getDataPtrSend();
    conf->backupId = ptr.p->backupId;
    conf->senderData = ptr.p->clientData;
    conf->nodes = ptr.p->nodes;
    sendSignal(ptr.p->clientRef, GSN_BACKUP_CONF, signal,
             BackupConf::SignalLength, JBB);
  }

  signal->theData[0] = NDB_LE_BackupStarted;
  signal->theData[1] = ptr.p->clientRef;
  signal->theData[2] = ptr.p->backupId;
  ptr.p->nodes.copyto(NdbNodeBitmask::Size, signal->theData+3);
  sendSignal(CMVMI_REF, GSN_EVENT_REP, signal, 3+NdbNodeBitmask::Size, JBB);

  /**
   * Wait for GCP
   */
  ptr.p->masterData.gsn = GSN_WAIT_GCP_REQ;
  ptr.p->masterData.waitGCP.startBackup = true;

  WaitGCPReq * waitGCPReq = (WaitGCPReq*)signal->getDataPtrSend();
  waitGCPReq->senderRef = reference();
  waitGCPReq->senderData = ptr.i;
  waitGCPReq->requestType = WaitGCPReq::CompleteForceStart;
  //we delay 10 seconds for testcases to generate events to be recorded in the UNDO log
  if (ERROR_INSERTED(10041))
  {
    sendSignalWithDelay(DBDIH_REF, GSN_WAIT_GCP_REQ, signal, 10*1000, WaitGCPReq::SignalLength);
  }
  else
    sendSignal(DBDIH_REF, GSN_WAIT_GCP_REQ, signal,
    	       WaitGCPReq::SignalLength,JBB);
}

void
Backup::execWAIT_GCP_REF(Signal* signal)
{
  jamEntry();
  
  CRASH_INSERTION((10006));

  WaitGCPRef * ref = (WaitGCPRef*)signal->getDataPtr();
  const Uint32 ptrI = ref->senderData;
  
  BackupRecordPtr ptr LINT_SET_PTR;
  c_backupPool.getPtr(ptr, ptrI);

  ndbrequire(ptr.p->masterRef == reference());
  ndbrequire(ptr.p->masterData.gsn == GSN_WAIT_GCP_REQ);

  WaitGCPReq * req = (WaitGCPReq*)signal->getDataPtrSend();
  req->senderRef = reference();
  req->senderData = ptr.i;
  req->requestType = WaitGCPReq::CompleteForceStart;
  sendSignal(DBDIH_REF, GSN_WAIT_GCP_REQ, signal, 
	     WaitGCPReq::SignalLength,JBB);
}

void
Backup::execWAIT_GCP_CONF(Signal* signal){
  jamEntry();

  CRASH_INSERTION((10007));

  WaitGCPConf * conf = (WaitGCPConf*)signal->getDataPtr();
  const Uint32 ptrI = conf->senderData;
  const Uint32 gcp = conf->gci_hi;
  
  BackupRecordPtr ptr LINT_SET_PTR;
  c_backupPool.getPtr(ptr, ptrI);
  
  ndbrequire(ptr.p->masterRef == reference());
  ndbrequire(ptr.p->masterData.gsn == GSN_WAIT_GCP_REQ);
  
  if(ptr.p->checkError()) {
    jam();
    masterAbort(signal, ptr);
    return;
  }//if
  
  if(ptr.p->masterData.waitGCP.startBackup) {
    jam();
    CRASH_INSERTION((10008));
    ptr.p->startGCP = gcp;
    ptr.p->masterData.sendCounter= 0;
    ptr.p->masterData.gsn = GSN_BACKUP_FRAGMENT_REQ;
    nextFragment(signal, ptr);
    return;
  } else {
    jam();
    if(gcp >= ptr.p->startGCP + 3)
    {
      CRASH_INSERTION((10009));
      ptr.p->stopGCP = gcp;
      /**
       * Backup is complete - begin cleanup
       * STOP_BACKUP_REQ is sent to participants.
       * They then drop the local triggers
       */
      sendStopBackup(signal, ptr);
      return;
    }//if
    
    /**
     * Make sure that we got entire stopGCP 
     */
    WaitGCPReq * req = (WaitGCPReq*)signal->getDataPtrSend();
    req->senderRef = reference();
    req->senderData = ptr.i;
    req->requestType = WaitGCPReq::CompleteForceStart;
    sendSignal(DBDIH_REF, GSN_WAIT_GCP_REQ, signal, 
	       WaitGCPReq::SignalLength,JBB);
    return;
  }
}

/*****************************************************************************
 * 
 * Master functionallity - Backup fragment
 *
 *****************************************************************************/
void
Backup::nextFragment(Signal* signal, BackupRecordPtr ptr)
{
  jam();

  BackupFragmentReq* req = (BackupFragmentReq*)signal->getDataPtrSend();
  req->backupPtr = ptr.i;
  req->backupId = ptr.p->backupId;

  NdbNodeBitmask nodes = ptr.p->nodes;
  Uint32 idleNodes = nodes.count();
  Uint32 saveIdleNodes = idleNodes;
  ndbrequire(idleNodes > 0);

  TablePtr tabPtr;
  ptr.p->tables.first(tabPtr);
  for(; tabPtr.i != RNIL && idleNodes > 0; ptr.p->tables.next(tabPtr)) {
    jam();
    FragmentPtr fragPtr;
    Array<Fragment> & frags = tabPtr.p->fragments;
    const Uint32 fragCount = frags.getSize();
    
    for(Uint32 i = 0; i<fragCount && idleNodes > 0; i++) {
      jam();
      tabPtr.p->fragments.getPtr(fragPtr, i);
      const Uint32 nodeId = fragPtr.p->node;
      if(fragPtr.p->scanning != 0) {
        jam();
	ndbrequire(nodes.get(nodeId));
	nodes.clear(nodeId);
	idleNodes--;
      } else if(fragPtr.p->scanned == 0 && nodes.get(nodeId)){
	jam();
	fragPtr.p->scanning = 1;
	nodes.clear(nodeId);
	idleNodes--;
	
	req->tableId = tabPtr.p->tableId;
	req->fragmentNo = i;
	req->count = 0;

	ptr.p->masterData.sendCounter++;
	BlockReference ref = numberToRef(BACKUP, instanceKey(ptr), nodeId);
	sendSignal(ref, GSN_BACKUP_FRAGMENT_REQ, signal,
		   BackupFragmentReq::SignalLength, JBB);
      }//if
    }//for
  }//for
  
  if(idleNodes != saveIdleNodes){
    jam();
    return;
  }//if

  /**
   * Finished with all tables
   */
  {
    ptr.p->masterData.gsn = GSN_WAIT_GCP_REQ;
    ptr.p->masterData.waitGCP.startBackup = false;
    
    WaitGCPReq * req = (WaitGCPReq*)signal->getDataPtrSend();
    req->senderRef = reference();
    req->senderData = ptr.i;
    req->requestType = WaitGCPReq::CompleteForceStart;
    sendSignal(DBDIH_REF, GSN_WAIT_GCP_REQ, signal, 
	       WaitGCPReq::SignalLength, JBB);
  }
}

void
Backup::execBACKUP_FRAGMENT_CONF(Signal* signal)
{
  jamEntry();

  CRASH_INSERTION((10010));
  
  BackupFragmentConf * conf = (BackupFragmentConf*)signal->getDataPtr();
  const Uint32 ptrI = conf->backupPtr;
  //const Uint32 backupId = conf->backupId;
  const Uint32 tableId = conf->tableId;
  const Uint32 fragmentNo = conf->fragmentNo;
  const Uint32 nodeId = refToNode(signal->senderBlockRef());
  const Uint64 noOfBytes =
    conf->noOfBytesLow + (((Uint64)conf->noOfBytesHigh) << 32);
  const Uint64 noOfRecords =
    conf->noOfRecordsLow + (((Uint64)conf->noOfRecordsHigh) << 32);

  BackupRecordPtr ptr LINT_SET_PTR;
  c_backupPool.getPtr(ptr, ptrI);

  ptr.p->noOfBytes += noOfBytes;
  ptr.p->noOfRecords += noOfRecords;
  ptr.p->masterData.sendCounter--;

  TablePtr tabPtr;
  ndbrequire(findTable(ptr, tabPtr, tableId));

  tabPtr.p->noOfRecords += noOfRecords;

  FragmentPtr fragPtr;
  tabPtr.p->fragments.getPtr(fragPtr, fragmentNo);

  fragPtr.p->noOfRecords = noOfRecords;

  ndbrequire(fragPtr.p->scanned == 0);
  ndbrequire(fragPtr.p->scanning == 1);
  ndbrequire(fragPtr.p->node == nodeId);

  fragPtr.p->scanned = 1;
  fragPtr.p->scanning = 0;

  if (ERROR_INSERTED(10028)) 
  {
    ptr.p->errorCode = 328;
  }

  if(ptr.p->checkError()) 
  {
    if(ptr.p->masterData.sendCounter.done())
    {
      jam();
      masterAbort(signal, ptr);
      return;
    }//if
  }
  else
  {
    NdbNodeBitmask nodes = ptr.p->nodes;
    nodes.clear(getOwnNodeId());
    if (!nodes.isclear())
    {
      BackupFragmentCompleteRep *rep =
        (BackupFragmentCompleteRep*)signal->getDataPtrSend();
      rep->backupId = ptr.p->backupId;
      rep->backupPtr = ptr.i;
      rep->tableId = tableId;
      rep->fragmentNo = fragmentNo;
      rep->noOfTableRowsLow = (Uint32)(tabPtr.p->noOfRecords & 0xFFFFFFFF);
      rep->noOfTableRowsHigh = (Uint32)(tabPtr.p->noOfRecords >> 32);
      rep->noOfFragmentRowsLow = (Uint32)(noOfRecords & 0xFFFFFFFF);
      rep->noOfFragmentRowsHigh = (Uint32)(noOfRecords >> 32);
      BlockNumber backupBlockNo = numberToBlock(BACKUP, instanceKey(ptr));
      NodeReceiverGroup rg(backupBlockNo, ptr.p->nodes);
      sendSignal(rg, GSN_BACKUP_FRAGMENT_COMPLETE_REP, signal,
                 BackupFragmentCompleteRep::SignalLength, JBB);
    }
    nextFragment(signal, ptr);
  }
}

void
Backup::execBACKUP_FRAGMENT_REF(Signal* signal)
{
  jamEntry();

  CRASH_INSERTION((10011));

  BackupFragmentRef * ref = (BackupFragmentRef*)signal->getDataPtr();
  const Uint32 ptrI = ref->backupPtr;
  //const Uint32 backupId = ref->backupId;
  const Uint32 nodeId = ref->nodeId;
  
  BackupRecordPtr ptr LINT_SET_PTR;
  c_backupPool.getPtr(ptr, ptrI);

  TablePtr tabPtr;
  ptr.p->tables.first(tabPtr);
  for(; tabPtr.i != RNIL; ptr.p->tables.next(tabPtr)) {
    jam();
    FragmentPtr fragPtr;
    Array<Fragment> & frags = tabPtr.p->fragments;
    const Uint32 fragCount = frags.getSize();
    
    for(Uint32 i = 0; i<fragCount; i++) {
      jam();
      tabPtr.p->fragments.getPtr(fragPtr, i);
        if(fragPtr.p->scanning != 0 && nodeId == fragPtr.p->node) 
      {
        jam();
	ndbrequire(fragPtr.p->scanned == 0);
	fragPtr.p->scanned = 1;
	fragPtr.p->scanning = 0;
	goto done;
      }
    }
  }
  goto err;

done:
  ptr.p->masterData.sendCounter--;
  ptr.p->setErrorCode(ref->errorCode);
  
  if(ptr.p->masterData.sendCounter.done())
  {
    jam();
    masterAbort(signal, ptr);
    return;
  }//if

err:
  AbortBackupOrd *ord = (AbortBackupOrd*)signal->getDataPtrSend();
  ord->backupId = ptr.p->backupId;
  ord->backupPtr = ptr.i;
  ord->requestType = AbortBackupOrd::LogBufferFull;
  ord->senderData= ptr.i;
  execABORT_BACKUP_ORD(signal);
}

void
Backup::execBACKUP_FRAGMENT_COMPLETE_REP(Signal* signal)
{
  jamEntry();
  BackupFragmentCompleteRep * rep =
    (BackupFragmentCompleteRep*)signal->getDataPtr();

  BackupRecordPtr ptr LINT_SET_PTR;
  c_backupPool.getPtr(ptr, rep->backupPtr);

  TablePtr tabPtr;
  ndbrequire(findTable(ptr, tabPtr, rep->tableId));

  tabPtr.p->noOfRecords =
    rep->noOfTableRowsLow + (((Uint64)rep->noOfTableRowsHigh) << 32);

  FragmentPtr fragPtr;
  tabPtr.p->fragments.getPtr(fragPtr, rep->fragmentNo);

  fragPtr.p->noOfRecords =
    rep->noOfFragmentRowsLow + (((Uint64)rep->noOfFragmentRowsHigh) << 32);
}

/*****************************************************************************
 *
 * Slave functionallity - Drop triggers
 *
 *****************************************************************************/

void
Backup::sendDropTrig(Signal* signal, BackupRecordPtr ptr)
{
  TablePtr tabPtr;
  ptr.p->slaveData.gsn = GSN_DROP_TRIG_IMPL_REQ;

  if (ptr.p->slaveData.dropTrig.tableId == RNIL) {
    jam();
    if(ptr.p->tables.count())
      ptr.p->tables.first(tabPtr);
    else
    {
      // Early abort, go to close files
      jam();
      closeFiles(signal, ptr);
      return;
    }
  } else {
    jam();
    ndbrequire(findTable(ptr, tabPtr, ptr.p->slaveData.dropTrig.tableId));
    ptr.p->tables.next(tabPtr);
  }//if
  if (tabPtr.i != RNIL) {
    jam();
    sendDropTrig(signal, ptr, tabPtr);
  } else {
    /**
     * Insert footers
     */
    //if backup error, we needn't insert footers
    if(ptr.p->checkError())
    {
      jam();
      closeFiles(signal, ptr);
      ptr.p->errorCode = 0;
      return;
    }

    {
      BackupFilePtr filePtr LINT_SET_PTR;
      ptr.p->files.getPtr(filePtr, ptr.p->logFilePtr);
      Uint32 * dst;
      LINT_INIT(dst);
      ndbrequire(filePtr.p->operation.dataBuffer.getWritePtr(&dst, 1));
      * dst = 0;
      filePtr.p->operation.dataBuffer.updateWritePtr(1);
    }

    {
      BackupFilePtr filePtr LINT_SET_PTR;
      ptr.p->files.getPtr(filePtr, ptr.p->ctlFilePtr);

      const Uint32 gcpSz = sizeof(BackupFormat::CtlFile::GCPEntry) >> 2;

      Uint32 * dst;
      LINT_INIT(dst);
      ndbrequire(filePtr.p->operation.dataBuffer.getWritePtr(&dst, gcpSz));

      BackupFormat::CtlFile::GCPEntry * gcp = 
	(BackupFormat::CtlFile::GCPEntry*)dst;

      gcp->SectionType   = htonl(BackupFormat::GCP_ENTRY);
      gcp->SectionLength = htonl(gcpSz);
      gcp->StartGCP      = htonl(ptr.p->startGCP);
      gcp->StopGCP       = htonl(ptr.p->stopGCP - 1);
      filePtr.p->operation.dataBuffer.updateWritePtr(gcpSz);

      {
        TablePtr tabPtr;
        if (ptr.p->tables.first(tabPtr))
	{
	  jam();
	  signal->theData[0] = BackupContinueB::BACKUP_FRAGMENT_INFO;
	  signal->theData[1] = ptr.i;
	  signal->theData[2] = tabPtr.i;
	  signal->theData[3] = 0;
	  sendSignal(reference(), GSN_CONTINUEB, signal, 4, JBB);
	}
	else
	{
	  jam();
	  closeFiles(signal, ptr);
	}
      }
    }
  }
}

void
Backup::sendDropTrig(Signal* signal, BackupRecordPtr ptr, TablePtr tabPtr)
{
  jam();
  DropTrigImplReq* req = (DropTrigImplReq*)signal->getDataPtrSend();

  ptr.p->slaveData.gsn = GSN_DROP_TRIG_IMPL_REQ;
  ptr.p->slaveData.trigSendCounter = 0;
  req->senderRef = reference(); // Sending to myself
  req->senderData = ptr.i;
  req->requestType = 0;
  req->tableId = tabPtr.p->tableId;
  req->tableVersion = 0;
  req->indexId = RNIL;
  req->indexVersion = 0;
  req->receiverRef = reference();

  // TUP needs some triggerInfo to find right list
  Uint32 ti = 0;
  if(ptr.p->flags & BackupReq::USE_UNDO_LOG)
    TriggerInfo::setTriggerType(ti, TriggerType::SUBSCRIPTION_BEFORE);
  else
    TriggerInfo::setTriggerType(ti, TriggerType::SUBSCRIPTION);
  TriggerInfo::setTriggerActionTime(ti, TriggerActionTime::TA_DETACHED);
  TriggerInfo::setMonitorReplicas(ti, true);
  TriggerInfo::setMonitorAllAttributes(ti, false);

  ptr.p->slaveData.dropTrig.tableId = tabPtr.p->tableId;
  req->tableId = tabPtr.p->tableId;

  for (int i = 0; i < 3; i++) {
    Uint32 id = tabPtr.p->triggerIds[i];
    req->triggerId = id;

    Uint32 ti2 = ti;
    TriggerInfo::setTriggerEvent(ti2, triggerEventValues[i]);
    req->triggerInfo = ti2;

    sendSignal(DBTUP_REF, GSN_DROP_TRIG_IMPL_REQ,
	       signal, DropTrigImplReq::SignalLength, JBB);
    ptr.p->slaveData.trigSendCounter ++;
  }
}

void
Backup::execDROP_TRIG_IMPL_REF(Signal* signal)
{
  jamEntry();

  const DropTrigImplRef* ref = (const DropTrigImplRef*)signal->getDataPtr();
  const Uint32 ptrI = ref->senderData;

  BackupRecordPtr ptr LINT_SET_PTR;
  c_backupPool.getPtr(ptr, ptrI);

  if(ref->triggerId != ~(Uint32) 0)
  {
    ndbout << "ERROR DROPPING TRIGGER: " << ref->triggerId;
    ndbout << " Err: " << ref->errorCode << endl << endl;
  }

  dropTrigReply(signal, ptr);
}

void
Backup::execDROP_TRIG_IMPL_CONF(Signal* signal)
{
  jamEntry();
  
  const DropTrigImplConf* conf = (const DropTrigImplConf*)signal->getDataPtr();
  const Uint32 ptrI = conf->senderData;

  BackupRecordPtr ptr LINT_SET_PTR;
  c_backupPool.getPtr(ptr, ptrI);

  dropTrigReply(signal, ptr);
}

void
Backup::dropTrigReply(Signal* signal, BackupRecordPtr ptr)
{
  CRASH_INSERTION((10012));

  ndbrequire(ptr.p->slaveData.gsn == GSN_DROP_TRIG_IMPL_REQ);
  ndbrequire(ptr.p->slaveData.trigSendCounter.done() == false);

  // move from .masterData to .slaveData
  ptr.p->slaveData.trigSendCounter--;
  if(ptr.p->slaveData.trigSendCounter.done() == false){
    jam();
    return;
  }//if

  sendDropTrig(signal, ptr); // recursive next
}

/*****************************************************************************
 * 
 * Master functionallity - Stop backup
 *
 *****************************************************************************/
void
Backup::execSTOP_BACKUP_REF(Signal* signal)
{
  jamEntry();

  StopBackupRef* ref = (StopBackupRef*)signal->getDataPtr();
  const Uint32 ptrI = ref->backupPtr;
  //const Uint32 backupId = ref->backupId;
  const Uint32 nodeId = ref->nodeId;
  
  BackupRecordPtr ptr LINT_SET_PTR;
  c_backupPool.getPtr(ptr, ptrI);

  ptr.p->setErrorCode(ref->errorCode);
  stopBackupReply(signal, ptr, nodeId);
}

void
Backup::sendStopBackup(Signal* signal, BackupRecordPtr ptr)
{
  jam();

  StopBackupReq* stop = (StopBackupReq*)signal->getDataPtrSend();
  stop->backupPtr = ptr.i;
  stop->backupId = ptr.p->backupId;
  stop->startGCP = ptr.p->startGCP;
  stop->stopGCP = ptr.p->stopGCP;

  ptr.p->masterData.gsn = GSN_STOP_BACKUP_REQ;
  ptr.p->masterData.sendCounter = ptr.p->nodes;
  BlockNumber backupBlockNo = numberToBlock(BACKUP, instanceKey(ptr));
  NodeReceiverGroup rg(backupBlockNo, ptr.p->nodes);
  sendSignal(rg, GSN_STOP_BACKUP_REQ, signal, 
	     StopBackupReq::SignalLength, JBB);
}

void
Backup::execSTOP_BACKUP_CONF(Signal* signal)
{
  jamEntry();
  
  StopBackupConf* conf = (StopBackupConf*)signal->getDataPtr();
  const Uint32 ptrI = conf->backupPtr;
  //const Uint32 backupId = conf->backupId;
  const Uint32 nodeId = refToNode(signal->senderBlockRef());
  
  BackupRecordPtr ptr LINT_SET_PTR;
  c_backupPool.getPtr(ptr, ptrI);

  ptr.p->noOfLogBytes += conf->noOfLogBytes;
  ptr.p->noOfLogRecords += conf->noOfLogRecords;
  
  stopBackupReply(signal, ptr, nodeId);
}

void
Backup::stopBackupReply(Signal* signal, BackupRecordPtr ptr, Uint32 nodeId)
{
  CRASH_INSERTION((10013));

  if (!haveAllSignals(ptr, GSN_STOP_BACKUP_REQ, nodeId)) {
    jam();
    return;
  }

  sendAbortBackupOrd(signal, ptr, AbortBackupOrd::BackupComplete);
  
  if(!ptr.p->checkError() &&  ptr.p->masterData.errorCode == 0)
  {
    if (SEND_BACKUP_COMPLETED_FLAG(ptr.p->flags))
    {
      BackupCompleteRep * rep = (BackupCompleteRep*)signal->getDataPtrSend();
      rep->backupId = ptr.p->backupId;
      rep->senderData = ptr.p->clientData;
      rep->startGCP = ptr.p->startGCP;
      rep->stopGCP = ptr.p->stopGCP;
      rep->noOfBytesLow = (Uint32)(ptr.p->noOfBytes & 0xFFFFFFFF);
      rep->noOfRecordsLow = (Uint32)(ptr.p->noOfRecords & 0xFFFFFFFF);
      rep->noOfBytesHigh = (Uint32)(ptr.p->noOfBytes >> 32);
      rep->noOfRecordsHigh = (Uint32)(ptr.p->noOfRecords >> 32);
      rep->noOfLogBytes = Uint32(ptr.p->noOfLogBytes); // TODO 64-bit log-bytes
      rep->noOfLogRecords = Uint32(ptr.p->noOfLogRecords); // TODO ^^
      rep->nodes = ptr.p->nodes;
      sendSignal(ptr.p->clientRef, GSN_BACKUP_COMPLETE_REP, signal,
		 BackupCompleteRep::SignalLength, JBB);
    }

    signal->theData[0] = NDB_LE_BackupCompleted;
    signal->theData[1] = ptr.p->clientRef;
    signal->theData[2] = ptr.p->backupId;
    signal->theData[3] = ptr.p->startGCP;
    signal->theData[4] = ptr.p->stopGCP;
    signal->theData[5] = (Uint32)(ptr.p->noOfBytes & 0xFFFFFFFF);
    signal->theData[6] = (Uint32)(ptr.p->noOfRecords & 0xFFFFFFFF);
    signal->theData[7] = (Uint32)(ptr.p->noOfLogBytes & 0xFFFFFFFF);
    signal->theData[8] = (Uint32)(ptr.p->noOfLogRecords & 0xFFFFFFFF);
    ptr.p->nodes.copyto(NdbNodeBitmask::Size, signal->theData+9);
    signal->theData[9+NdbNodeBitmask::Size] = (Uint32)(ptr.p->noOfBytes >> 32);
    signal->theData[10+NdbNodeBitmask::Size] = (Uint32)(ptr.p->noOfRecords >> 32);
    signal->theData[11+NdbNodeBitmask::Size] = (Uint32)(ptr.p->noOfLogBytes >> 32);
    signal->theData[12+NdbNodeBitmask::Size] = (Uint32)(ptr.p->noOfLogRecords >> 32);
    sendSignal(CMVMI_REF, GSN_EVENT_REP, signal, 13+NdbNodeBitmask::Size, JBB);
  }
  else
  {
    masterAbort(signal, ptr);
  }
}

void
Backup::initReportStatus(Signal *signal, BackupRecordPtr ptr)
{
  Uint64 now = NdbTick_CurrentMillisecond() / 1000;
  ptr.p->m_next_report = now + m_backup_report_frequency;
}

void
Backup::checkReportStatus(Signal *signal, BackupRecordPtr ptr)
{
  if (m_backup_report_frequency == 0)
    return;

  Uint64 now = NdbTick_CurrentMillisecond() / 1000;
  if (now > ptr.p->m_next_report)
  {
    reportStatus(signal, ptr);
    ptr.p->m_next_report = now + m_backup_report_frequency;
  }
}

void
Backup::reportStatus(Signal* signal, BackupRecordPtr ptr,
                     BlockReference ref)
{
  const int signal_length = 11;

  signal->theData[0] = NDB_LE_BackupStatus;
  for (int i= 1; i < signal_length; i++)
    signal->theData[i] = 0;

  if (ptr.i == RNIL ||
      (ptr.p->m_gsn == 0 &&
       ptr.p->masterData.gsn == 0))
  {
    sendSignal(ref, GSN_EVENT_REP, signal, signal_length, JBB);
    return;
  }
  signal->theData[1] = ptr.p->clientRef;
  signal->theData[2] = ptr.p->backupId;

  if (ptr.p->dataFilePtr == RNIL)
  {
    sendSignal(ref, GSN_EVENT_REP, signal, signal_length, JBB);
    return;
  }

  BackupFilePtr dataFilePtr LINT_SET_PTR;
  ptr.p->files.getPtr(dataFilePtr, ptr.p->dataFilePtr);
  signal->theData[3] = (Uint32)(dataFilePtr.p->operation.m_bytes_total & 0xFFFFFFFF);
  signal->theData[4] = (Uint32)(dataFilePtr.p->operation.m_bytes_total >> 32);
  signal->theData[5] = (Uint32)(dataFilePtr.p->operation.m_records_total & 0xFFFFFFFF);
  signal->theData[6] = (Uint32)(dataFilePtr.p->operation.m_records_total >> 32);
 
  if (ptr.p->logFilePtr == RNIL)
  {
    sendSignal(ref, GSN_EVENT_REP, signal, signal_length, JBB);
    return;
  }

  BackupFilePtr logFilePtr LINT_SET_PTR;
  ptr.p->files.getPtr(logFilePtr, ptr.p->logFilePtr);
  signal->theData[7] = (Uint32)(logFilePtr.p->operation.m_bytes_total & 0xFFFFFFFF);
  signal->theData[8] = (Uint32)(logFilePtr.p->operation.m_bytes_total >> 32);
  signal->theData[9] = (Uint32)(logFilePtr.p->operation.m_records_total & 0xFFFFFFFF);
  signal->theData[10]= (Uint32)(logFilePtr.p->operation.m_records_total >> 32);

  sendSignal(ref, GSN_EVENT_REP, signal, signal_length, JBB);
}

/*****************************************************************************
 * 
 * Master functionallity - Abort backup
 *
 *****************************************************************************/
void
Backup::masterAbort(Signal* signal, BackupRecordPtr ptr)
{
  jam();
#ifdef DEBUG_ABORT
  ndbout_c("************ masterAbort");
#endif

  ndbassert(ptr.p->masterRef == reference());

  if(ptr.p->masterData.errorCode != 0)
  {
    jam();
    return;
  }

  if (SEND_BACKUP_COMPLETED_FLAG(ptr.p->flags))
  {
    BackupAbortRep* rep = (BackupAbortRep*)signal->getDataPtrSend();
    rep->backupId = ptr.p->backupId;
    rep->senderData = ptr.p->clientData;
    rep->reason = ptr.p->errorCode;
    sendSignal(ptr.p->clientRef, GSN_BACKUP_ABORT_REP, signal, 
	       BackupAbortRep::SignalLength, JBB);
  }
  signal->theData[0] = NDB_LE_BackupAborted;
  signal->theData[1] = ptr.p->clientRef;
  signal->theData[2] = ptr.p->backupId;
  signal->theData[3] = ptr.p->errorCode;
  sendSignal(CMVMI_REF, GSN_EVENT_REP, signal, 4, JBB);

  ndbrequire(ptr.p->errorCode);
  ptr.p->masterData.errorCode = ptr.p->errorCode;

  AbortBackupOrd *ord = (AbortBackupOrd*)signal->getDataPtrSend();
  ord->backupId = ptr.p->backupId;
  ord->backupPtr = ptr.i;
  ord->senderData= ptr.i;
  BlockNumber backupBlockNo = numberToBlock(BACKUP, instanceKey(ptr));
  NodeReceiverGroup rg(backupBlockNo, ptr.p->nodes);
  
  switch(ptr.p->masterData.gsn){
  case GSN_DEFINE_BACKUP_REQ:
    ord->requestType = AbortBackupOrd::BackupFailure;
    sendSignal(rg, GSN_ABORT_BACKUP_ORD, signal, 
	       AbortBackupOrd::SignalLength, JBB);
    return;
  case GSN_CREATE_TRIG_IMPL_REQ:
  case GSN_START_BACKUP_REQ:
  case GSN_ALTER_TRIG_REQ:
  case GSN_WAIT_GCP_REQ:
  case GSN_BACKUP_FRAGMENT_REQ:
    jam();
    ptr.p->stopGCP= ptr.p->startGCP + 1;
    sendStopBackup(signal, ptr); // dropping due to error
    return;
  case GSN_UTIL_SEQUENCE_REQ:
  case GSN_UTIL_LOCK_REQ:
    ndbrequire(false);
    return;
  case GSN_DROP_TRIG_IMPL_REQ:
  case GSN_STOP_BACKUP_REQ:
    return;
  }
}

void
Backup::abort_scan(Signal * signal, BackupRecordPtr ptr)
{
  AbortBackupOrd *ord = (AbortBackupOrd*)signal->getDataPtrSend();
  ord->backupId = ptr.p->backupId;
  ord->backupPtr = ptr.i;
  ord->senderData= ptr.i;
  ord->requestType = AbortBackupOrd::AbortScan;

  TablePtr tabPtr;
  ptr.p->tables.first(tabPtr);
  for(; tabPtr.i != RNIL; ptr.p->tables.next(tabPtr)) {
    jam();
    FragmentPtr fragPtr;
    Array<Fragment> & frags = tabPtr.p->fragments;
    const Uint32 fragCount = frags.getSize();
    
    for(Uint32 i = 0; i<fragCount; i++) {
      jam();
      tabPtr.p->fragments.getPtr(fragPtr, i);
      const Uint32 nodeId = fragPtr.p->node;
      if(fragPtr.p->scanning != 0 && ptr.p->nodes.get(nodeId)) {
        jam();
	
	BlockReference ref = numberToRef(BACKUP, instanceKey(ptr), nodeId);
	sendSignal(ref, GSN_ABORT_BACKUP_ORD, signal,
		   AbortBackupOrd::SignalLength, JBB);
	
      }
    }
  }
}

/*****************************************************************************
 * 
 * Slave functionallity: Define Backup 
 *
 *****************************************************************************/
void
Backup::defineBackupRef(Signal* signal, BackupRecordPtr ptr, Uint32 errCode)
{
  jam();
  ptr.p->setErrorCode(errCode);
  if(ptr.p->is_lcp()) 
  {
    jam();
     if (ptr.p->ctlFilePtr == RNIL) {
       ptr.p->m_gsn = GSN_DEFINE_BACKUP_REF;
       ndbrequire(ptr.p->errorCode != 0);
       DefineBackupRef* ref = (DefineBackupRef*)signal->getDataPtrSend();
       ref->backupId = ptr.p->backupId;
       ref->backupPtr = ptr.i;
       ref->errorCode = ptr.p->errorCode;
       ref->nodeId = getOwnNodeId();
       sendSignal(ptr.p->masterRef, GSN_DEFINE_BACKUP_REF, signal,
                  DefineBackupRef::SignalLength, JBB);
       return;
     }

    BackupFilePtr filePtr LINT_SET_PTR;
    ptr.p->files.getPtr(filePtr, ptr.p->ctlFilePtr);
    if (filePtr.p->m_flags & BackupFile::BF_LCP_META)
    {
      jam();
      ndbrequire(! (filePtr.p->m_flags & BackupFile::BF_FILE_THREAD));
      filePtr.p->m_flags &= ~(Uint32)BackupFile::BF_LCP_META;
      if (filePtr.p->m_flags & BackupFile::BF_OPEN)
      {
	closeFile(signal, ptr, filePtr);
	return;
      }
    }
    
    ndbrequire(filePtr.p->m_flags == 0);
    
    TablePtr tabPtr;
    FragmentPtr fragPtr;
    
    ndbrequire(ptr.p->tables.first(tabPtr));
    tabPtr.p->fragments.getPtr(fragPtr, 0);
    
    LcpPrepareRef* ref= (LcpPrepareRef*)signal->getDataPtrSend();
    ref->senderData = ptr.p->clientData;
    ref->senderRef = reference();
    ref->tableId = tabPtr.p->tableId;
    ref->fragmentId = fragPtr.p->fragmentId;
    ref->errorCode = errCode;
    sendSignal(ptr.p->masterRef, GSN_LCP_PREPARE_REF, 
	       signal, LcpPrepareRef::SignalLength, JBB);
    return;
  }

  ptr.p->m_gsn = GSN_DEFINE_BACKUP_REF;
  ndbrequire(ptr.p->errorCode != 0);
  
  DefineBackupRef* ref = (DefineBackupRef*)signal->getDataPtrSend();
  ref->backupId = ptr.p->backupId;
  ref->backupPtr = ptr.i;
  ref->errorCode = ptr.p->errorCode;
  ref->nodeId = getOwnNodeId();
  sendSignal(ptr.p->masterRef, GSN_DEFINE_BACKUP_REF, signal, 
	     DefineBackupRef::SignalLength, JBB);
}

void
Backup::execDEFINE_BACKUP_REQ(Signal* signal)
{
  jamEntry();

  DefineBackupReq* req = (DefineBackupReq*)signal->getDataPtr();
  
  BackupRecordPtr ptr LINT_SET_PTR;
  const Uint32 ptrI = req->backupPtr;
  const Uint32 backupId = req->backupId;
  const BlockReference senderRef = req->senderRef;

  if(senderRef == reference()){
    /**
     * Signal sent from myself -> record already seized
     */
    jam();
    c_backupPool.getPtr(ptr, ptrI);
  } else { // from other node
    jam();
#ifdef DEBUG_ABORT
    dumpUsedResources();
#endif
    if(!c_backups.seizeId(ptr, ptrI)) {
      jam();
      ndbrequire(false); // If master has succeeded slave should succed
    }//if
  }//if

  CRASH_INSERTION((10014));
  
  ptr.p->m_gsn = GSN_DEFINE_BACKUP_REQ;
  ptr.p->slaveState.forceState(INITIAL);
  ptr.p->slaveState.setState(DEFINING);
  ptr.p->slaveData.dropTrig.tableId = RNIL;
  ptr.p->errorCode = 0;
  ptr.p->clientRef = req->clientRef;
  ptr.p->clientData = req->clientData;
  if(senderRef == reference())
    ptr.p->flags = req->flags;
  else
    ptr.p->flags = req->flags & ~((Uint32)BackupReq::WAITCOMPLETED); /* remove waitCompleted flags
						 * as non master should never
						 * reply
						 */
  ptr.p->masterRef = senderRef;
  ptr.p->nodes = req->nodes;
  ptr.p->backupId = backupId;
  ptr.p->backupKey[0] = req->backupKey[0];
  ptr.p->backupKey[1] = req->backupKey[1];
  ptr.p->backupDataLen = req->backupDataLen;
  ptr.p->masterData.errorCode = 0;
  ptr.p->noOfBytes = 0;
  ptr.p->noOfRecords = 0;
  ptr.p->noOfLogBytes = 0;
  ptr.p->noOfLogRecords = 0;
  ptr.p->currGCP = 0;
  ptr.p->startGCP = 0;
  ptr.p->stopGCP = 0;

  /**
   * Allocate files
   */
  BackupFilePtr files[3];
  Uint32 noOfPages[] = {
    NO_OF_PAGES_META_FILE,
    2,   // 32k
    0    // 3M
  };
  const Uint32 maxInsert[] = {
    MAX_WORDS_META_FILE,
    4096,    // 16k
    // Max 16 tuples
    16 * (MAX_TUPLE_SIZE_IN_WORDS + MAX_ATTRIBUTES_IN_TABLE + 128/* safety */),
  };
  Uint32 minWrite[] = {
    8192,
    8192,
    32768
  };
  Uint32 maxWrite[] = {
    8192,
    8192,
    32768
  };
  
  minWrite[1] = c_defaults.m_minWriteSize;
  maxWrite[1] = c_defaults.m_maxWriteSize;
  noOfPages[1] = (c_defaults.m_logBufferSize + sizeof(Page32) - 1) / 
    sizeof(Page32);
  minWrite[2] = c_defaults.m_minWriteSize;
  maxWrite[2] = c_defaults.m_maxWriteSize;
  noOfPages[2] = (c_defaults.m_dataBufferSize + sizeof(Page32) - 1) / 
    sizeof(Page32);

  if (ptr.p->is_lcp())
  {
    noOfPages[2] = (c_defaults.m_lcp_buffer_size + sizeof(Page32) - 1) / 
      sizeof(Page32);
  }
  
  ptr.p->ctlFilePtr = ptr.p->logFilePtr = ptr.p->dataFilePtr = RNIL;

  for(Uint32 i = 0; i<3; i++) {
    jam();
    if(ptr.p->is_lcp() && i != 2)
    {
      files[i].i = RNIL;
      continue;
    }
    if(!ptr.p->files.seize(files[i])) {
      jam();
      defineBackupRef(signal, ptr, 
		      DefineBackupRef::FailedToAllocateFileRecord);
      return;
    }//if

    files[i].p->tableId = RNIL;
    files[i].p->backupPtr = ptr.i;
    files[i].p->filePointer = RNIL;
    files[i].p->m_flags = 0;
    files[i].p->errorCode = 0;

    if(ERROR_INSERTED(10035) || files[i].p->pages.seize(noOfPages[i]) == false)
    {
      jam();
      DEBUG_OUT("Failed to seize " << noOfPages[i] << " pages");
      defineBackupRef(signal, ptr, DefineBackupRef::FailedToAllocateBuffers);
      return;
    }//if
    Page32Ptr pagePtr;
    files[i].p->pages.getPtr(pagePtr, 0);
    
    const char * msg = files[i].p->
      operation.dataBuffer.setup((Uint32*)pagePtr.p, 
				 noOfPages[i] * (sizeof(Page32) >> 2),
				 128,
				 minWrite[i] >> 2,
				 maxWrite[i] >> 2,
				 maxInsert[i]);
    if(msg != 0) {
      jam();
      defineBackupRef(signal, ptr, DefineBackupRef::FailedToSetupFsBuffers);
      return;
    }//if

    switch(i){
    case 0:
      files[i].p->fileType = BackupFormat::CTL_FILE;
      ptr.p->ctlFilePtr = files[i].i;
      break;
    case 1:
      if(ptr.p->flags & BackupReq::USE_UNDO_LOG)
        files[i].p->fileType = BackupFormat::UNDO_FILE;
      else
        files[i].p->fileType = BackupFormat::LOG_FILE;
      ptr.p->logFilePtr = files[i].i;
      break;
    case 2:
      files[i].p->fileType = BackupFormat::DATA_FILE;
      ptr.p->dataFilePtr = files[i].i;
    }
    files[i].p->operation.m_bytes_total = 0;
    files[i].p->operation.m_records_total = 0;
  }//for
    
  initReportStatus(signal, ptr);

  if (!verifyNodesAlive(ptr, ptr.p->nodes)) {
    jam();
    defineBackupRef(signal, ptr, DefineBackupRef::Undefined);
    return;
  }//if
  if (ERROR_INSERTED(10027)) {
    jam();
    defineBackupRef(signal, ptr, 327);
    return;
  }//if

  if(ptr.p->backupDataLen == 0) {
    jam();
    backupAllData(signal, ptr);
    return;
  }//if
  
  if(ptr.p->is_lcp())
  {
    jam();
    getFragmentInfoDone(signal, ptr);
    return;
  }
  
  /**
   * Not implemented
   */
  ndbrequire(0);
}

void
Backup::backupAllData(Signal* signal, BackupRecordPtr ptr)
{
  /**
   * Get all tables from dict
   */
  ListTablesReq * req = (ListTablesReq*)signal->getDataPtrSend();
  req->init();
  req->senderRef = reference();
  req->senderData = ptr.i;
  req->setTableId(0);
  req->setTableType(0);
  sendSignal(DBDICT_REF, GSN_LIST_TABLES_REQ, signal, 
	     ListTablesReq::SignalLength, JBB);
}

void
Backup::execLIST_TABLES_CONF(Signal* signal)
{
  jamEntry();
  Uint32 fragInfo = signal->header.m_fragmentInfo;
  ListTablesConf* conf = (ListTablesConf*)signal->getDataPtr();
  Uint32 noOfTables = conf->noOfTables;

  BackupRecordPtr ptr LINT_SET_PTR;
  c_backupPool.getPtr(ptr, conf->senderData);

  SectionHandle handle (this, signal);
  signal->header.m_fragmentInfo = 0;
  if (noOfTables > 0)
  {
    ListTablesData ltd;
    const Uint32 listTablesDataSizeInWords = (sizeof(ListTablesData) + 3) / 4;
    SegmentedSectionPtr tableDataPtr;
    handle.getSection(tableDataPtr, ListTablesConf::TABLE_DATA);
    SimplePropertiesSectionReader
      tableDataReader(tableDataPtr, getSectionSegmentPool());

    tableDataReader.reset();
    for(unsigned int i = 0; i<noOfTables; i++) {
      jam();
      tableDataReader.getWords((Uint32 *)&ltd, listTablesDataSizeInWords);
      Uint32 tableId = ltd.getTableId();
      Uint32 tableType = ltd.getTableType();
      Uint32 state= ltd.getTableState();

      if (! (DictTabInfo::isTable(tableType) ||
             DictTabInfo::isIndex(tableType) ||
             DictTabInfo::isFilegroup(tableType) ||
             DictTabInfo::isFile(tableType)
             || DictTabInfo::isHashMap(tableType)
             ))
      {
        jam();
        continue;
      }

      if (state != DictTabInfo::StateOnline)
      {
        jam();
        continue;
      }

      TablePtr tabPtr;
      ptr.p->tables.seize(tabPtr);
      if(tabPtr.i == RNIL) {
        jam();
        defineBackupRef(signal, ptr, DefineBackupRef::FailedToAllocateTables);
        releaseSections(handle);
        return;
      }//if
      tabPtr.p->tableId = tableId;
      tabPtr.p->tableType = tableType;
    }//for
  }

  releaseSections(handle);

  /*
    If first or not last signal
    then keep accumulating table data
   */
  if ((fragInfo == 1) || (fragInfo == 2))
  {
    return;
  }
  openFiles(signal, ptr);
}

void
Backup::openFiles(Signal* signal, BackupRecordPtr ptr)
{
  jam();

  BackupFilePtr filePtr LINT_SET_PTR;

  FsOpenReq * req = (FsOpenReq *)signal->getDataPtrSend();
  req->userReference = reference();
  req->fileFlags = 
    FsOpenReq::OM_WRITEONLY | 
    FsOpenReq::OM_CREATE_IF_NONE |
    FsOpenReq::OM_APPEND |
    FsOpenReq::OM_AUTOSYNC;

  if (c_defaults.m_compressed_backup)
    req->fileFlags |= FsOpenReq::OM_GZ;

  FsOpenReq::v2_setCount(req->fileNumber, 0xFFFFFFFF);
  req->auto_sync_size = c_defaults.m_disk_synch_size;
  /**
   * Ctl file
   */
  c_backupFilePool.getPtr(filePtr, ptr.p->ctlFilePtr);
  filePtr.p->m_flags |= BackupFile::BF_OPENING;

  req->userPointer = filePtr.i;
  FsOpenReq::setVersion(req->fileNumber, 2);
  FsOpenReq::setSuffix(req->fileNumber, FsOpenReq::S_CTL);
  FsOpenReq::v2_setSequence(req->fileNumber, ptr.p->backupId);
  FsOpenReq::v2_setNodeId(req->fileNumber, getOwnNodeId());
  sendSignal(NDBFS_REF, GSN_FSOPENREQ, signal, FsOpenReq::SignalLength, JBA);

  /**
   * Log file
   */
  c_backupFilePool.getPtr(filePtr, ptr.p->logFilePtr);
  filePtr.p->m_flags |= BackupFile::BF_OPENING;
  
  //write uncompressed log file when enable undo log,since log file is read from back to front.
  if(ptr.p->flags & BackupReq::USE_UNDO_LOG)
    req->fileFlags &= ~FsOpenReq::OM_GZ;
 
  req->userPointer = filePtr.i;
  FsOpenReq::setVersion(req->fileNumber, 2);
  FsOpenReq::setSuffix(req->fileNumber, FsOpenReq::S_LOG);
  FsOpenReq::v2_setSequence(req->fileNumber, ptr.p->backupId);
  FsOpenReq::v2_setNodeId(req->fileNumber, getOwnNodeId());
  sendSignal(NDBFS_REF, GSN_FSOPENREQ, signal, FsOpenReq::SignalLength, JBA);

  /**
   * Data file
   */
  c_backupFilePool.getPtr(filePtr, ptr.p->dataFilePtr);
  filePtr.p->m_flags |= BackupFile::BF_OPENING;

  if (c_defaults.m_o_direct)
    req->fileFlags |= FsOpenReq::OM_DIRECT;
  if (c_defaults.m_compressed_backup)
    req->fileFlags |= FsOpenReq::OM_GZ;
  req->userPointer = filePtr.i;
  FsOpenReq::setVersion(req->fileNumber, 2);
  FsOpenReq::setSuffix(req->fileNumber, FsOpenReq::S_DATA);
  FsOpenReq::v2_setSequence(req->fileNumber, ptr.p->backupId);
  FsOpenReq::v2_setNodeId(req->fileNumber, getOwnNodeId());
  FsOpenReq::v2_setCount(req->fileNumber, 0);
  sendSignal(NDBFS_REF, GSN_FSOPENREQ, signal, FsOpenReq::SignalLength, JBA);
}

void
Backup::execFSOPENREF(Signal* signal)
{
  jamEntry();

  FsRef * ref = (FsRef *)signal->getDataPtr();
  
  const Uint32 userPtr = ref->userPointer;
  
  BackupFilePtr filePtr LINT_SET_PTR;
  c_backupFilePool.getPtr(filePtr, userPtr);
  
  BackupRecordPtr ptr LINT_SET_PTR;
  c_backupPool.getPtr(ptr, filePtr.p->backupPtr);
  ptr.p->setErrorCode(ref->errorCode);
  openFilesReply(signal, ptr, filePtr);
}

void
Backup::execFSOPENCONF(Signal* signal)
{
  jamEntry();
  
  FsConf * conf = (FsConf *)signal->getDataPtr();
  
  const Uint32 userPtr = conf->userPointer;
  const Uint32 filePointer = conf->filePointer;
  
  BackupFilePtr filePtr LINT_SET_PTR;
  c_backupFilePool.getPtr(filePtr, userPtr);
  filePtr.p->filePointer = filePointer; 
  
  BackupRecordPtr ptr LINT_SET_PTR;
  c_backupPool.getPtr(ptr, filePtr.p->backupPtr);

  ndbrequire(! (filePtr.p->m_flags & BackupFile::BF_OPEN));
  filePtr.p->m_flags |= BackupFile::BF_OPEN;
  openFilesReply(signal, ptr, filePtr);
}

void
Backup::openFilesReply(Signal* signal, 
		       BackupRecordPtr ptr, BackupFilePtr filePtr)
{
  jam();

  /**
   * Mark files as "opened"
   */
  ndbrequire(filePtr.p->m_flags & BackupFile::BF_OPENING);
  filePtr.p->m_flags &= ~(Uint32)BackupFile::BF_OPENING;
  filePtr.p->m_flags |= BackupFile::BF_OPEN;
  /**
   * Check if all files have recived open_reply
   */
  for(ptr.p->files.first(filePtr); filePtr.i!=RNIL;ptr.p->files.next(filePtr)) 
  {
    jam();
    if(filePtr.p->m_flags & BackupFile::BF_OPENING) {
      jam();
      return;
    }//if
  }//for

  if (ERROR_INSERTED(10037)) {
    jam();
    /**
     * Dont return FailedForBackupFilesAleadyExist
     * cause this will make NdbBackup auto-retry with higher number :-)
     */
    ptr.p->errorCode = DefineBackupRef::FailedInsertFileHeader;
    defineBackupRef(signal, ptr);
    return;
  }
  /**
   * Did open succeed for all files
   */
  if(ptr.p->checkError()) 
  {
    jam();
    if(ptr.p->errorCode == FsRef::fsErrFileExists)
    {
      jam();
      ptr.p->errorCode = DefineBackupRef::FailedForBackupFilesAleadyExist;
    }
    defineBackupRef(signal, ptr);
    return;
  }//if

  if(!ptr.p->is_lcp())
  {
    /**
     * Insert file headers
     */
    ptr.p->files.getPtr(filePtr, ptr.p->ctlFilePtr);
    if(!insertFileHeader(BackupFormat::CTL_FILE, ptr.p, filePtr.p)) {
      jam();
      defineBackupRef(signal, ptr, DefineBackupRef::FailedInsertFileHeader);
      return;
    }//if
    
    BackupFormat::FileType logfiletype;
    if(ptr.p->flags & BackupReq::USE_UNDO_LOG)
      logfiletype = BackupFormat::UNDO_FILE;
    else
      logfiletype = BackupFormat::LOG_FILE;

    ptr.p->files.getPtr(filePtr, ptr.p->logFilePtr);
    if(!insertFileHeader(logfiletype, ptr.p, filePtr.p)) {
      jam();
      defineBackupRef(signal, ptr, DefineBackupRef::FailedInsertFileHeader);
      return;
    }//if
    
    ptr.p->files.getPtr(filePtr, ptr.p->dataFilePtr);
    if(!insertFileHeader(BackupFormat::DATA_FILE, ptr.p, filePtr.p)) {
      jam();
      defineBackupRef(signal, ptr, DefineBackupRef::FailedInsertFileHeader);
      return;
    }//if
  }
  else
  {
    ptr.p->files.getPtr(filePtr, ptr.p->dataFilePtr);
    if(!insertFileHeader(BackupFormat::LCP_FILE, ptr.p, filePtr.p)) {
      jam();
      defineBackupRef(signal, ptr, DefineBackupRef::FailedInsertFileHeader);
      return;
    }//if
    
    ptr.p->ctlFilePtr = ptr.p->dataFilePtr;
  }
  
  /**
   * Start CTL file thread
   */
  if (!ptr.p->is_lcp())
  {
    jam();
    ptr.p->files.getPtr(filePtr, ptr.p->ctlFilePtr);
    filePtr.p->m_flags |= BackupFile::BF_FILE_THREAD;
    
    signal->theData[0] = BackupContinueB::START_FILE_THREAD;
    signal->theData[1] = filePtr.i;
    sendSignalWithDelay(reference(), GSN_CONTINUEB, signal, 100, 2);
  }
  else
  {
    jam();
    filePtr.p->m_flags |= BackupFile::BF_LCP_META;
  }
  
  /**
   * Insert table list in ctl file
   */
  FsBuffer & buf = filePtr.p->operation.dataBuffer;
  
  const Uint32 sz = 
    (sizeof(BackupFormat::CtlFile::TableList) >> 2) +
    ptr.p->tables.count() - 1;
  
  Uint32 * dst;
  ndbrequire(sz < buf.getMaxWrite());
  if(!buf.getWritePtr(&dst, sz)) {
    jam();
    defineBackupRef(signal, ptr, DefineBackupRef::FailedInsertTableList);
    return;
  }//if
  
  BackupFormat::CtlFile::TableList* tl = 
    (BackupFormat::CtlFile::TableList*)dst;
  tl->SectionType   = htonl(BackupFormat::TABLE_LIST);
  tl->SectionLength = htonl(sz);

  TablePtr tabPtr;
  Uint32 count = 0;
  for(ptr.p->tables.first(tabPtr); 
      tabPtr.i != RNIL;
      ptr.p->tables.next(tabPtr)){
    jam();
    tl->TableIds[count] = htonl(tabPtr.p->tableId);
    count++;
  }//for
  
  buf.updateWritePtr(sz);
  
  /**
   * Start getting table definition data
   */
  ndbrequire(ptr.p->tables.first(tabPtr));
  
  signal->theData[0] = BackupContinueB::BUFFER_FULL_META;
  signal->theData[1] = ptr.i;
  signal->theData[2] = tabPtr.i;
  sendSignalWithDelay(reference(), GSN_CONTINUEB, signal, 100, 3);
  return;
}

bool
Backup::insertFileHeader(BackupFormat::FileType ft, 
			 BackupRecord * ptrP,
			 BackupFile * filePtrP){
  FsBuffer & buf = filePtrP->operation.dataBuffer;

  const Uint32 sz = sizeof(BackupFormat::FileHeader) >> 2;

  Uint32 * dst;
  ndbrequire(sz < buf.getMaxWrite());
  if(!buf.getWritePtr(&dst, sz)) {
    jam();
    return false;
  }//if
  
  BackupFormat::FileHeader* header = (BackupFormat::FileHeader*)dst;
  ndbrequire(sizeof(header->Magic) == sizeof(BACKUP_MAGIC));
  memcpy(header->Magic, BACKUP_MAGIC, sizeof(BACKUP_MAGIC));
  header->BackupVersion = htonl(NDB_BACKUP_VERSION);
  header->SectionType   = htonl(BackupFormat::FILE_HEADER);
  header->SectionLength = htonl(sz - 3);
  header->FileType      = htonl(ft);
  header->BackupId      = htonl(ptrP->backupId);
  header->BackupKey_0   = htonl(ptrP->backupKey[0]);
  header->BackupKey_1   = htonl(ptrP->backupKey[1]);
  header->ByteOrder     = 0x12345678;
  header->NdbVersion    = htonl(NDB_VERSION_D);
  header->MySQLVersion  = htonl(NDB_MYSQL_VERSION_D);
  
  buf.updateWritePtr(sz);
  return true;
}

void
Backup::execGET_TABINFOREF(Signal* signal)
{
  GetTabInfoRef * ref = (GetTabInfoRef*)signal->getDataPtr();
  
  const Uint32 senderData = ref->senderData;
  BackupRecordPtr ptr LINT_SET_PTR;
  c_backupPool.getPtr(ptr, senderData);

  defineBackupRef(signal, ptr, ref->errorCode);
}

void
Backup::execGET_TABINFO_CONF(Signal* signal)
{
  jamEntry();

  if(!assembleFragments(signal)) {
    jam();
    return;
  }//if

  GetTabInfoConf * const conf = (GetTabInfoConf*)signal->getDataPtr();
  //const Uint32 senderRef = info->senderRef;
  const Uint32 len = conf->totalLen;
  const Uint32 senderData = conf->senderData;
  const Uint32 tableType = conf->tableType;
  const Uint32 tableId = conf->tableId;

  BackupRecordPtr ptr LINT_SET_PTR;
  c_backupPool.getPtr(ptr, senderData);

  SectionHandle handle(this, signal);
  SegmentedSectionPtr dictTabInfoPtr;
  handle.getSection(dictTabInfoPtr, GetTabInfoConf::DICT_TAB_INFO);
  ndbrequire(dictTabInfoPtr.sz == len);

  TablePtr tabPtr ;
  ndbrequire(findTable(ptr, tabPtr, tableId));

  BackupFilePtr filePtr LINT_SET_PTR;
  ptr.p->files.getPtr(filePtr, ptr.p->ctlFilePtr);
  FsBuffer & buf = filePtr.p->operation.dataBuffer;
  Uint32* dst = 0;
  { // Write into ctl file
    Uint32 dstLen = len + 3;
    if(!buf.getWritePtr(&dst, dstLen)) {
      jam();
      ndbrequire(false);
      ptr.p->setErrorCode(DefineBackupRef::FailedAllocateTableMem);
      releaseSections(handle);
      defineBackupRef(signal, ptr);
      return;
    }//if
    if(dst != 0) {
      jam();

      BackupFormat::CtlFile::TableDescription * desc = 
        (BackupFormat::CtlFile::TableDescription*)dst;
      desc->SectionType = htonl(BackupFormat::TABLE_DESCRIPTION);
      desc->SectionLength = htonl(len + 3);
      desc->TableType = htonl(tableType);
      dst += 3;
      
      copy(dst, dictTabInfoPtr);
      buf.updateWritePtr(dstLen);
    }//if
  }

  releaseSections(handle);

  if(ptr.p->checkError()) {
    jam();
    defineBackupRef(signal, ptr);
    return;
  }//if

  if (!DictTabInfo::isTable(tabPtr.p->tableType))
  {
    jam();

    TablePtr tmp = tabPtr;
    ptr.p->tables.next(tabPtr);
    ptr.p->tables.release(tmp);
    afterGetTabinfoLockTab(signal, ptr, tabPtr);
    return;
  }
  
  if (!parseTableDescription(signal, ptr, tabPtr, dst, len))
  {
    jam();
    defineBackupRef(signal, ptr);
    return;
  }
  
  if(!ptr.p->is_lcp())
  {
    jam();
    BackupLockTab *req = (BackupLockTab *)signal->getDataPtrSend();
    req->m_senderRef = reference();
    req->m_tableId = tabPtr.p->tableId;
    req->m_lock_unlock = BackupLockTab::LOCK_TABLE;
    req->m_backup_state = BackupLockTab::GET_TABINFO_CONF;
    req->m_backupRecordPtr_I = ptr.i;
    req->m_tablePtr_I = tabPtr.i;
    sendSignal(DBDICT_REF, GSN_BACKUP_LOCK_TAB_REQ, signal,
               BackupLockTab::SignalLength, JBB);
    if (ERROR_INSERTED(10038))
    {
      /* Test */
      AbortBackupOrd *ord = (AbortBackupOrd*)signal->getDataPtrSend();
      ord->backupId = ptr.p->backupId;
      ord->backupPtr = ptr.i;
      ord->requestType = AbortBackupOrd::ClientAbort;
      ord->senderData= ptr.p->clientData;
      sendSignal(ptr.p->masterRef, GSN_ABORT_BACKUP_ORD, signal, 
                 AbortBackupOrd::SignalLength, JBB);
    }
    return;
  }

  ptr.p->tables.next(tabPtr);
  afterGetTabinfoLockTab(signal, ptr, tabPtr);
}

void
Backup::afterGetTabinfoLockTab(Signal *signal,
                               BackupRecordPtr ptr, TablePtr tabPtr)
{
  if(tabPtr.i == RNIL) 
  {
    /**
     * Done with all tables...
     */
    jam();
    
    if(ptr.p->is_lcp())
    {
      jam();
      lcp_open_file_done(signal, ptr);
      return;
    }
    
    ndbrequire(ptr.p->tables.first(tabPtr));
    DihScanTabReq * req = (DihScanTabReq*)signal->getDataPtrSend();
    req->senderRef = reference();
    req->senderData = ptr.i;
    req->tableId = tabPtr.p->tableId;
    req->schemaTransId = 0;
    sendSignal(DBDIH_REF, GSN_DIH_SCAN_TAB_REQ, signal,
               DihScanTabReq::SignalLength, JBB);
    return;
  }//if

  /**
   * Fetch next table...
   */
  signal->theData[0] = BackupContinueB::BUFFER_FULL_META;
  signal->theData[1] = ptr.i;
  signal->theData[2] = tabPtr.i;
  sendSignalWithDelay(reference(), GSN_CONTINUEB, signal, 100, 3);
  return;
}

bool
Backup::parseTableDescription(Signal* signal, 
			      BackupRecordPtr ptr, 
			      TablePtr tabPtr, 
			      const Uint32 * tabdescptr,
			      Uint32 len)
{
  SimplePropertiesLinearReader it(tabdescptr, len);
  
  it.first();
  
  DictTabInfo::Table tmpTab; tmpTab.init();
  SimpleProperties::UnpackStatus stat;
  stat = SimpleProperties::unpack(it, &tmpTab, 
				  DictTabInfo::TableMapping, 
				  DictTabInfo::TableMappingSize, 
				  true, true);
  ndbrequire(stat == SimpleProperties::Break);

  bool lcp = ptr.p->is_lcp();

  ndbrequire(tabPtr.p->tableId == tmpTab.TableId);
  ndbrequire(lcp || (tabPtr.p->tableType == tmpTab.TableType));
  
  /**
   * LCP should not save disk attributes but only mem attributes
   */
  
  /**
   * Initialize table object
   */
  tabPtr.p->noOfRecords = 0;
  tabPtr.p->schemaVersion = tmpTab.TableVersion;
  tabPtr.p->triggerIds[0] = ILLEGAL_TRIGGER_ID;
  tabPtr.p->triggerIds[1] = ILLEGAL_TRIGGER_ID;
  tabPtr.p->triggerIds[2] = ILLEGAL_TRIGGER_ID;
  tabPtr.p->triggerAllocated[0] = false;
  tabPtr.p->triggerAllocated[1] = false;
  tabPtr.p->triggerAllocated[2] = false;

  tabPtr.p->noOfAttributes = tmpTab.NoOfAttributes;
  tabPtr.p->maxRecordSize = 1; // LEN word
  bzero(tabPtr.p->attrInfo, sizeof(tabPtr.p->attrInfo));

  Uint32 *list = tabPtr.p->attrInfo + 1;

  if (lcp)
  {
    jam();
    AttributeHeader::init(tabPtr.p->attrInfo, AttributeHeader::READ_LCP, 0);
  }
  else
  {
    jam();
    AttributeHeader::init(tabPtr.p->attrInfo, AttributeHeader::READ_ALL,
                          tmpTab.NoOfAttributes);
  }

  Uint32 varsize = 0;
  Uint32 disk = 0;
  Uint32 null = 0;
  for(Uint32 i = 0; i<tmpTab.NoOfAttributes; i++) {
    jam();
    DictTabInfo::Attribute tmp; tmp.init();
    stat = SimpleProperties::unpack(it, &tmp, 
				    DictTabInfo::AttributeMapping, 
				    DictTabInfo::AttributeMappingSize,
				    true, true);
    
    ndbrequire(stat == SimpleProperties::Break);
    it.next(); // Move Past EndOfAttribute

    if(lcp && tmp.AttributeStorageType == NDB_STORAGETYPE_DISK)
    {
      disk++;
      continue;
    }

    if (tmp.AttributeArrayType != NDB_ARRAYTYPE_FIXED)
      varsize++;

    if (tmp.AttributeNullableFlag)
      null++;

    if (tmp.AttributeSize == 0)
    {
      tabPtr.p->maxRecordSize += (tmp.AttributeArraySize + 31) >> 5;
    }
    else
    {
      const Uint32 arr = tmp.AttributeArraySize;
      const Uint32 sz = 1 << tmp.AttributeSize;
      const Uint32 sz32 = (sz * arr + 31) >> 5;

      tabPtr.p->maxRecordSize += sz32;
    }
  }

  tabPtr.p->attrInfoLen = Uint32(list - tabPtr.p->attrInfo);

  if (lcp)
  {
    Dbtup* tup = (Dbtup*)globalData.getBlock(DBTUP, instance());
    tabPtr.p->maxRecordSize = 1 + tup->get_max_lcp_record_size(tmpTab.TableId);
  }
  else
  {
    // mask
    tabPtr.p->maxRecordSize += 1 + ((tmpTab.NoOfAttributes + null + 31) >> 5);
    tabPtr.p->maxRecordSize += (2 * varsize + 3) / 4;
  }

  return true;
}

void
Backup::execDIH_SCAN_TAB_CONF(Signal* signal)
{
  jamEntry();
  DihScanTabConf * conf = (DihScanTabConf*)signal->getDataPtr();
  const Uint32 fragCount = conf->fragmentCount;
  const Uint32 tableId = conf->tableId;
  const Uint32 senderData = conf->senderData;
  const Uint32 scanCookie = conf->scanCookie;
  ndbrequire(conf->reorgFlag == 0); // no backup during table reorg

  BackupRecordPtr ptr LINT_SET_PTR;
  c_backupPool.getPtr(ptr, senderData);

  TablePtr tabPtr;
  ndbrequire(findTable(ptr, tabPtr, tableId));
  
  tabPtr.p->m_scan_cookie = scanCookie;
  ndbrequire(tabPtr.p->fragments.seize(fragCount) != false);
  for(Uint32 i = 0; i<fragCount; i++) {
    jam();
    FragmentPtr fragPtr;
    tabPtr.p->fragments.getPtr(fragPtr, i);
    fragPtr.p->scanned = 0;
    fragPtr.p->scanning = 0;
    fragPtr.p->tableId = tableId;
    fragPtr.p->fragmentId = i;
    fragPtr.p->lqhInstanceKey = 0;
    fragPtr.p->node = 0;
  }//for
  
  /**
   * Next table
   */
  if(ptr.p->tables.next(tabPtr)) {
    jam();
    DihScanTabReq * req = (DihScanTabReq*)signal->getDataPtrSend();
    req->senderRef = reference();
    req->senderData = ptr.i;
    req->tableId = tabPtr.p->tableId;
    req->schemaTransId = 0;
    sendSignal(DBDIH_REF, GSN_DIH_SCAN_TAB_REQ, signal,
               DihScanTabReq::SignalLength, JBB);
    return;
  }//if
  
  ptr.p->tables.first(tabPtr);
  getFragmentInfo(signal, ptr, tabPtr, 0);
}

void
Backup::getFragmentInfo(Signal* signal, 
			BackupRecordPtr ptr, TablePtr tabPtr, Uint32 fragNo)
{
  jam();
  
  for(; tabPtr.i != RNIL; ptr.p->tables.next(tabPtr)) {
    jam();
    const Uint32 fragCount = tabPtr.p->fragments.getSize();
    for(; fragNo < fragCount; fragNo ++) {
      jam();
      FragmentPtr fragPtr;
      tabPtr.p->fragments.getPtr(fragPtr, fragNo);
      
      if(fragPtr.p->scanned == 0 && fragPtr.p->scanning == 0) {
        jam();
        DihScanGetNodesReq* req = (DihScanGetNodesReq*)signal->getDataPtrSend();
        req->senderRef = reference();
        req->tableId = tabPtr.p->tableId;
        req->scanCookie = tabPtr.p->m_scan_cookie;
        req->fragCnt = 1;
        req->fragItem[0].senderData = ptr.i;
        req->fragItem[0].fragId = fragNo;
        sendSignal(DBDIH_REF, GSN_DIH_SCAN_GET_NODES_REQ, signal,
                   DihScanGetNodesReq::FixedSignalLength
                   + DihScanGetNodesReq::FragItem::Length,
                   JBB);
	return;
      }//if
    }//for

    DihScanTabCompleteRep*rep= (DihScanTabCompleteRep*)signal->getDataPtrSend();
    rep->tableId = tabPtr.p->tableId;
    rep->scanCookie = tabPtr.p->m_scan_cookie;
    sendSignal(DBDIH_REF, GSN_DIH_SCAN_TAB_COMPLETE_REP, signal,
               DihScanTabCompleteRep::SignalLength, JBB);

    fragNo = 0;
  }//for
  

  getFragmentInfoDone(signal, ptr);
}

void
Backup::execDIH_SCAN_GET_NODES_CONF(Signal* signal)
{
  jamEntry();
  
  /**
   * Assume only short CONFs with a single FragItem as we only do single
   * fragment requests in DIH_SCAN_GET_NODES_REQ from Backup::getFragmentInfo.
   */
  ndbrequire(signal->getNoOfSections() == 0);
  ndbassert(signal->getLength() ==
            DihScanGetNodesConf::FixedSignalLength
            + DihScanGetNodesConf::FragItem::Length);

  DihScanGetNodesConf* conf = (DihScanGetNodesConf*)signal->getDataPtrSend();
  const Uint32 tableId = conf->tableId;
  const Uint32 senderData = conf->fragItem[0].senderData;
  const Uint32 nodeCount = conf->fragItem[0].count;
  const Uint32 fragNo = conf->fragItem[0].fragId;
  const Uint32 instanceKey = conf->fragItem[0].instanceKey; 

  ndbrequire(nodeCount > 0 && nodeCount <= MAX_REPLICAS);
  
  BackupRecordPtr ptr LINT_SET_PTR;
  c_backupPool.getPtr(ptr, senderData);

  TablePtr tabPtr;
  ndbrequire(findTable(ptr, tabPtr, tableId));

  FragmentPtr fragPtr;
  tabPtr.p->fragments.getPtr(fragPtr, fragNo);
  fragPtr.p->lqhInstanceKey = instanceKey;
  
  fragPtr.p->node = conf->fragItem[0].nodes[0];

  getFragmentInfo(signal, ptr, tabPtr, fragNo + 1);
}

void
Backup::getFragmentInfoDone(Signal* signal, BackupRecordPtr ptr)
{
  ptr.p->m_gsn = GSN_DEFINE_BACKUP_CONF;
  ptr.p->slaveState.setState(DEFINED);
  DefineBackupConf * conf = (DefineBackupConf*)signal->getDataPtr();
  conf->backupPtr = ptr.i;
  conf->backupId = ptr.p->backupId;
  sendSignal(ptr.p->masterRef, GSN_DEFINE_BACKUP_CONF, signal,
	     DefineBackupConf::SignalLength, JBB);
}


/*****************************************************************************
 * 
 * Slave functionallity: Start backup
 *
 *****************************************************************************/
void
Backup::execSTART_BACKUP_REQ(Signal* signal)
{
  jamEntry();

  CRASH_INSERTION((10015));

  StartBackupReq* req = (StartBackupReq*)signal->getDataPtr();
  const Uint32 ptrI = req->backupPtr;

  BackupRecordPtr ptr LINT_SET_PTR;
  c_backupPool.getPtr(ptr, ptrI);

  ptr.p->slaveState.setState(STARTED);
  ptr.p->m_gsn = GSN_START_BACKUP_REQ;

  /**
   * Start file threads...
   */
  BackupFilePtr filePtr;
  for(ptr.p->files.first(filePtr); filePtr.i!=RNIL;ptr.p->files.next(filePtr))
  {
    jam();
    if(! (filePtr.p->m_flags & BackupFile::BF_FILE_THREAD))
    {
      jam();
      filePtr.p->m_flags |= BackupFile::BF_FILE_THREAD;
      signal->theData[0] = BackupContinueB::START_FILE_THREAD;
      signal->theData[1] = filePtr.i;
      sendSignalWithDelay(reference(), GSN_CONTINUEB, signal, 100, 2);
    }//if
  }//for

  /**
   * Tell DBTUP to create triggers
   */
  TablePtr tabPtr;
  ndbrequire(ptr.p->tables.first(tabPtr));
  sendCreateTrig(signal, ptr, tabPtr);
}

/*****************************************************************************
 * 
 * Slave functionallity: Backup fragment
 *
 *****************************************************************************/
void
Backup::execBACKUP_FRAGMENT_REQ(Signal* signal)
{
  jamEntry();
  BackupFragmentReq* req = (BackupFragmentReq*)signal->getDataPtr();

  CRASH_INSERTION((10016));

  const Uint32 ptrI = req->backupPtr;
  //const Uint32 backupId = req->backupId;
  const Uint32 tableId = req->tableId;
  const Uint32 fragNo = req->fragmentNo;
  const Uint32 count = req->count;

  /**
   * Get backup record
   */
  BackupRecordPtr ptr LINT_SET_PTR;
  c_backupPool.getPtr(ptr, ptrI);

  ptr.p->slaveState.setState(SCANNING);
  ptr.p->m_gsn = GSN_BACKUP_FRAGMENT_REQ;

  /**
   * Get file
   */
  BackupFilePtr filePtr LINT_SET_PTR;
  c_backupFilePool.getPtr(filePtr, ptr.p->dataFilePtr);
  
  ndbrequire(filePtr.p->backupPtr == ptrI);
  ndbrequire(filePtr.p->m_flags == 
	     (BackupFile::BF_OPEN | BackupFile::BF_FILE_THREAD));
  
  /**
   * Get table
   */
  TablePtr tabPtr;
  ndbrequire(findTable(ptr, tabPtr, tableId));

  /**
   * Get fragment
   */
  FragmentPtr fragPtr;
  tabPtr.p->fragments.getPtr(fragPtr, fragNo);

  ndbrequire(fragPtr.p->scanned == 0);
  ndbrequire(fragPtr.p->scanning == 0 || 
	     refToNode(ptr.p->masterRef) == getOwnNodeId());

  /**
   * Init operation
   */
  if(filePtr.p->tableId != tableId) {
    jam();
    filePtr.p->operation.init(tabPtr);
    filePtr.p->tableId = tableId;
  }//if
  
  /**
   * Check for space in buffer
   */
  if(!filePtr.p->operation.newFragment(tableId, fragPtr.p->fragmentId)) {
    jam();
    req->count = count + 1;
    sendSignalWithDelay(reference(), GSN_BACKUP_FRAGMENT_REQ, signal, 50,
			signal->length());
    ptr.p->slaveState.setState(STARTED);
    return;
  }//if
  
  /**
   * Mark things as "in use"
   */
  fragPtr.p->scanning = 1;
  filePtr.p->fragmentNo = fragPtr.p->fragmentId;
  filePtr.p->m_retry_count = 0;

  if (ptr.p->is_lcp())
  {
    jam();
    filePtr.p->fragmentNo = 0;
  }

  sendScanFragReq(signal, ptr, filePtr, tabPtr, fragPtr, 0);
}

void
Backup::sendScanFragReq(Signal* signal,
                        Ptr<BackupRecord> ptr,
                        Ptr<BackupFile> filePtr,
                        Ptr<Table> tabPtr,
                        Ptr<Fragment> fragPtr,
                        Uint32 delay)
{
  /**
   * Start scan
   */
  {
    filePtr.p->m_flags |= BackupFile::BF_SCAN_THREAD;
    
    Table & table = * tabPtr.p;
    ScanFragReq * req = (ScanFragReq *)signal->getDataPtrSend();
    const Uint32 parallelism = 16;

    req->senderData = filePtr.i;
    req->resultRef = reference();
    req->schemaVersion = table.schemaVersion;
    req->fragmentNoKeyLen = fragPtr.p->fragmentId;
    req->requestInfo = 0;
    req->savePointId = 0;
    req->tableId = table.tableId;
    ScanFragReq::setReadCommittedFlag(req->requestInfo, 1);
    ScanFragReq::setLockMode(req->requestInfo, 0);
    ScanFragReq::setHoldLockFlag(req->requestInfo, 0);
    ScanFragReq::setKeyinfoFlag(req->requestInfo, 0);
    ScanFragReq::setTupScanFlag(req->requestInfo, 1);
    if (ptr.p->is_lcp())
    {
      ScanFragReq::setScanPrio(req->requestInfo, 1);
      ScanFragReq::setNoDiskFlag(req->requestInfo, 1);
      ScanFragReq::setLcpScanFlag(req->requestInfo, 1);
    }
    req->transId1 = 0;
    req->transId2 = (BACKUP << 20) + (getOwnNodeId() << 8);
    req->clientOpPtr= filePtr.i;
    req->batch_size_rows= parallelism;
    req->batch_size_bytes= 0;
    BlockReference lqhRef = 0;
    if (ptr.p->is_lcp()) {
      lqhRef = calcInstanceBlockRef(DBLQH);
    } else {
      const Uint32 instanceKey = fragPtr.p->lqhInstanceKey;
      ndbrequire(instanceKey != 0);
      lqhRef = numberToRef(DBLQH, instanceKey, getOwnNodeId());
    }

    Uint32 attrInfo[25];
    attrInfo[0] = table.attrInfoLen;
    attrInfo[1] = 0;
    attrInfo[2] = 0;
    attrInfo[3] = 0;
    attrInfo[4] = 0;
    memcpy(attrInfo + 5, table.attrInfo, 4*table.attrInfoLen);
    LinearSectionPtr ptr[3];
    ptr[0].p = attrInfo;
    ptr[0].sz = 5 + table.attrInfoLen;
    if (delay == 0)
    {
      jam();
      sendSignal(lqhRef, GSN_SCAN_FRAGREQ, signal,
                 ScanFragReq::SignalLength, JBB, ptr, 1);
    }
    else
    {
      jam();
      SectionHandle handle(this);
      ndbrequire(import(handle.m_ptr[0], ptr[0].p, ptr[0].sz));
      handle.m_cnt = 1;
      sendSignalWithDelay(lqhRef, GSN_SCAN_FRAGREQ, signal,
                          delay, ScanFragReq::SignalLength, &handle);
    }
  }
}

void
Backup::execSCAN_HBREP(Signal* signal)
{
  jamEntry();
}

void
Backup::execTRANSID_AI(Signal* signal)
{
  jamEntry();

  const Uint32 filePtrI = signal->theData[0];
  //const Uint32 transId1 = signal->theData[1];
  //const Uint32 transId2 = signal->theData[2];
  Uint32 dataLen  = signal->length() - 3;
  
  BackupFilePtr filePtr LINT_SET_PTR;
  c_backupFilePool.getPtr(filePtr, filePtrI);

  OperationRecord & op = filePtr.p->operation;
  
  /**
   * Unpack data
   */
  Uint32 * dst = op.dst;
  if (signal->getNoOfSections() == 0)
  {
    jam();
    const Uint32 * src = &signal->theData[3];
    * dst = htonl(dataLen);
    memcpy(dst + 1, src, 4*dataLen);
  }
  else
  {
    jam();
    SectionHandle handle(this, signal);
    SegmentedSectionPtr dataPtr;
    handle.getSection(dataPtr, 0);
    dataLen = dataPtr.sz;

    * dst = htonl(dataLen);
    copy(dst + 1, dataPtr);
    releaseSections(handle);
  }

  op.attrSzTotal += dataLen;
  ndbrequire(dataLen < op.maxRecordSize);

  op.finished(dataLen);

  op.newRecord(dst + dataLen + 1);
}

void 
Backup::OperationRecord::init(const TablePtr & ptr)
{
  tablePtr = ptr.i;
  maxRecordSize = ptr.p->maxRecordSize;
}

bool
Backup::OperationRecord::newFragment(Uint32 tableId, Uint32 fragNo)
{
  Uint32 * tmp;
  const Uint32 headSz = (sizeof(BackupFormat::DataFile::FragmentHeader) >> 2);
  const Uint32 sz = headSz + 16 * maxRecordSize;
  
  ndbrequire(sz < dataBuffer.getMaxWrite());
  if(dataBuffer.getWritePtr(&tmp, sz)) {
    jam();
    BackupFormat::DataFile::FragmentHeader * head = 
      (BackupFormat::DataFile::FragmentHeader*)tmp;

    head->SectionType   = htonl(BackupFormat::FRAGMENT_HEADER);
    head->SectionLength = htonl(headSz);
    head->TableId       = htonl(tableId);
    head->FragmentNo    = htonl(fragNo);
    head->ChecksumType  = htonl(0);

    opNoDone = opNoConf = opLen = 0;
    newRecord(tmp + headSz);
    scanStart = tmp;
    scanStop  = (tmp + headSz);
    
    noOfRecords = 0;
    noOfBytes = 0;
    return true;
  }//if
  return false;
}

bool
Backup::OperationRecord::fragComplete(Uint32 tableId, Uint32 fragNo, bool fill_record)
{
  Uint32 * tmp;
  const Uint32 footSz = sizeof(BackupFormat::DataFile::FragmentFooter) >> 2;
  Uint32 sz = footSz + 1;

  if (fill_record)
  {
    Uint32 * new_tmp;
    if (!dataBuffer.getWritePtr(&tmp, sz))
      return false;
    new_tmp = tmp + sz;

    if ((UintPtr)new_tmp & (sizeof(Page32)-1))
    {
      /* padding is needed to get full write */
      new_tmp += 2 /* to fit empty header minimum 2 words*/;
      new_tmp = (Uint32 *)(((UintPtr)new_tmp + sizeof(Page32)-1) &
                            ~(UintPtr)(sizeof(Page32)-1));
      /* new write sz */
      sz = Uint32(new_tmp - tmp);
    }
  }

  if(dataBuffer.getWritePtr(&tmp, sz)) {
    jam();
    * tmp = 0; // Finish record stream
    tmp++;
    BackupFormat::DataFile::FragmentFooter * foot = 
      (BackupFormat::DataFile::FragmentFooter*)tmp;
    foot->SectionType   = htonl(BackupFormat::FRAGMENT_FOOTER);
    foot->SectionLength = htonl(footSz);
    foot->TableId       = htonl(tableId);
    foot->FragmentNo    = htonl(fragNo);
    foot->NoOfRecords   = htonl(Uint32(noOfRecords)); // TODO
    foot->Checksum      = htonl(0);

    if (sz != footSz + 1)
    {
      tmp += footSz;
      memset(tmp, 0, (sz - footSz - 1) * 4);
      *tmp = htonl(BackupFormat::EMPTY_ENTRY);
      tmp++;
      *tmp = htonl(sz - footSz - 1);
    }

    dataBuffer.updateWritePtr(sz);
    return true;
  }//if
  return false;
}

bool
Backup::OperationRecord::newScan()
{
  Uint32 * tmp;
  ndbrequire(16 * maxRecordSize < dataBuffer.getMaxWrite());
  if(dataBuffer.getWritePtr(&tmp, 16 * maxRecordSize))
  {
    jam();
    opNoDone = opNoConf = opLen = 0;
    newRecord(tmp);
    scanStart = tmp;
    scanStop = tmp;
    return true;
  }//if
  return false;
}

bool
Backup::OperationRecord::closeScan()
{
  opNoDone = opNoConf = opLen = 0;
  return true;
}

bool 
Backup::OperationRecord::scanConf(Uint32 noOfOps, Uint32 total_len)
{
  const Uint32 done = Uint32(opNoDone-opNoConf);
  
  ndbrequire(noOfOps == done);
  ndbrequire(opLen == total_len);
  opNoConf = opNoDone;
  
  const Uint32 len = Uint32(scanStop - scanStart);
  ndbrequire(len < dataBuffer.getMaxWrite());
  dataBuffer.updateWritePtr(len);
  noOfBytes += (len << 2);
  m_bytes_total += (len << 2);
  return true;
}

void
Backup::execSCAN_FRAGREF(Signal* signal)
{
  jamEntry();

  ScanFragRef * ref = (ScanFragRef*)signal->getDataPtr();
  
  const Uint32 filePtrI = ref->senderData;
  BackupFilePtr filePtr LINT_SET_PTR;
  c_backupFilePool.getPtr(filePtr, filePtrI);

  Uint32 errCode = ref->errorCode;
  if (filePtr.p->errorCode == 0)
  {
    // check for transient errors
    switch(errCode){
    case ScanFragRef::ZSCAN_BOOK_ACC_OP_ERROR:
    case ScanFragRef::NO_TC_CONNECT_ERROR:
    case ScanFragRef::ZTOO_MANY_ACTIVE_SCAN_ERROR:
      jam();
      break;
    default:
      jam();
      filePtr.p->errorCode = errCode;
    }
  }

  if (filePtr.p->errorCode == 0)
  {
    jam();
    filePtr.p->m_retry_count++;
    if (filePtr.p->m_retry_count == 10)
    {
      jam();
      filePtr.p->errorCode = errCode;
    }
  }

  if (filePtr.p->errorCode != 0)
  {
    jam();
    filePtr.p->m_flags &= ~(Uint32)BackupFile::BF_SCAN_THREAD;
    backupFragmentRef(signal, filePtr);
  }
  else
  {
    jam();

    // retry

    BackupRecordPtr ptr;
    c_backupPool.getPtr(ptr, filePtr.p->backupPtr);
    TablePtr tabPtr;
    ndbrequire(findTable(ptr, tabPtr, filePtr.p->tableId));
    FragmentPtr fragPtr;
    tabPtr.p->fragments.getPtr(fragPtr, filePtr.p->fragmentNo);
    sendScanFragReq(signal, ptr, filePtr, tabPtr, fragPtr, 100);
  }
}

void
Backup::execSCAN_FRAGCONF(Signal* signal)
{
  jamEntry();

  CRASH_INSERTION((10017));

  ScanFragConf * conf = (ScanFragConf*)signal->getDataPtr();
  
  const Uint32 filePtrI = conf->senderData;
  BackupFilePtr filePtr LINT_SET_PTR;
  c_backupFilePool.getPtr(filePtr, filePtrI);

  OperationRecord & op = filePtr.p->operation;
  
  op.scanConf(conf->completedOps, conf->total_len);
  const Uint32 completed = conf->fragmentCompleted;
  if(completed != 2) {
    jam();
    
    checkScan(signal, filePtr);
    return;
  }//if

  fragmentCompleted(signal, filePtr);
}

void
Backup::fragmentCompleted(Signal* signal, BackupFilePtr filePtr)
{
  jam();

  if(filePtr.p->errorCode != 0)
  {
    jam();    
    filePtr.p->m_flags &= ~(Uint32)BackupFile::BF_SCAN_THREAD;
    backupFragmentRef(signal, filePtr); // Scan completed
    return;
  }//if
    
  BackupRecordPtr ptr LINT_SET_PTR;
  c_backupPool.getPtr(ptr, filePtr.p->backupPtr);

  OperationRecord & op = filePtr.p->operation;
  if(!op.fragComplete(filePtr.p->tableId, filePtr.p->fragmentNo,
                      c_defaults.m_o_direct))
  {
    jam();
    signal->theData[0] = BackupContinueB::BUFFER_FULL_FRAG_COMPLETE;
    signal->theData[1] = filePtr.i;
    sendSignalWithDelay(reference(), GSN_CONTINUEB, signal, 50, 2);
    return;
  }//if
  
  filePtr.p->m_flags &= ~(Uint32)BackupFile::BF_SCAN_THREAD;
  
  if (ptr.p->is_lcp())
  {
    /* Maintain LCP totals */
    ptr.p->noOfRecords+= op.noOfRecords;
    ptr.p->noOfBytes+= op.noOfBytes;
    
    ptr.p->slaveState.setState(STOPPING);
    filePtr.p->operation.dataBuffer.eof();
  }
  else
  {
    BackupFragmentConf * conf = (BackupFragmentConf*)signal->getDataPtrSend();
    conf->backupId = ptr.p->backupId;
    conf->backupPtr = ptr.i;
    conf->tableId = filePtr.p->tableId;
    conf->fragmentNo = filePtr.p->fragmentNo;
    conf->noOfRecordsLow = (Uint32)(op.noOfRecords & 0xFFFFFFFF);
    conf->noOfRecordsHigh = (Uint32)(op.noOfRecords >> 32);
    conf->noOfBytesLow = (Uint32)(op.noOfBytes & 0xFFFFFFFF);
    conf->noOfBytesHigh = (Uint32)(op.noOfBytes >> 32);
    sendSignal(ptr.p->masterRef, GSN_BACKUP_FRAGMENT_CONF, signal,
	       BackupFragmentConf::SignalLength, JBB);

    ptr.p->m_gsn = GSN_BACKUP_FRAGMENT_CONF;
    ptr.p->slaveState.setState(STARTED);
  }
  return;
}

void
Backup::backupFragmentRef(Signal * signal, BackupFilePtr filePtr)
{
  BackupRecordPtr ptr LINT_SET_PTR;
  c_backupPool.getPtr(ptr, filePtr.p->backupPtr);

  ptr.p->m_gsn = GSN_BACKUP_FRAGMENT_REF;
  
  BackupFragmentRef * ref = (BackupFragmentRef*)signal->getDataPtrSend();
  ref->backupId = ptr.p->backupId;
  ref->backupPtr = ptr.i;
  ref->nodeId = getOwnNodeId();
  ref->errorCode = filePtr.p->errorCode;
  sendSignal(ptr.p->masterRef, GSN_BACKUP_FRAGMENT_REF, signal,
	     BackupFragmentRef::SignalLength, JBB);
}
 
void
Backup::checkScan(Signal* signal, BackupFilePtr filePtr)
{  
  OperationRecord & op = filePtr.p->operation;
  BlockReference lqhRef = 0;
  {
    BackupRecordPtr ptr LINT_SET_PTR;
    c_backupPool.getPtr(ptr, filePtr.p->backupPtr);
    if (ptr.p->is_lcp()) {
      lqhRef = calcInstanceBlockRef(DBLQH);
    } else {
      TablePtr tabPtr;
      ndbrequire(findTable(ptr, tabPtr, filePtr.p->tableId));
      FragmentPtr fragPtr;
      tabPtr.p->fragments.getPtr(fragPtr, filePtr.p->fragmentNo);
      const Uint32 instanceKey = fragPtr.p->lqhInstanceKey;
      lqhRef = numberToRef(DBLQH, instanceKey, getOwnNodeId());
    }
  }

  if(filePtr.p->errorCode != 0)
  {
    jam();

    /**
     * Close scan
     */
    op.closeScan();
    ScanFragNextReq * req = (ScanFragNextReq *)signal->getDataPtrSend();
    req->senderData = filePtr.i;
    req->requestInfo = ScanFragNextReq::ZCLOSE;
    req->transId1 = 0;
    req->transId2 = (BACKUP << 20) + (getOwnNodeId() << 8);
    sendSignal(lqhRef, GSN_SCAN_NEXTREQ, signal, 
	       ScanFragNextReq::SignalLength, JBB);
    return;
  }//if
  
  if(op.newScan()) {
    jam();
    
    ScanFragNextReq * req = (ScanFragNextReq *)signal->getDataPtrSend();
    req->senderData = filePtr.i;
    req->requestInfo = 0;
    req->transId1 = 0;
    req->transId2 = (BACKUP << 20) + (getOwnNodeId() << 8);
    req->batch_size_rows= 16;
    req->batch_size_bytes= 0;

    if (ERROR_INSERTED(10039) && 
	filePtr.p->tableId >= 2 &&
	filePtr.p->operation.noOfRecords > 0)
    {
      ndbout_c("halting backup for table %d fragment: %d after %llu records",
	       filePtr.p->tableId,
	       filePtr.p->fragmentNo,
	       filePtr.p->operation.noOfRecords);
      memmove(signal->theData+2, signal->theData, 
	      4*ScanFragNextReq::SignalLength);
      signal->theData[0] = BackupContinueB::ZDELAY_SCAN_NEXT;
      signal->theData[1] = filePtr.i;
      sendSignalWithDelay(reference(), GSN_CONTINUEB, signal, 
			  300, 2+ScanFragNextReq::SignalLength);
      return;
    }
    if(ERROR_INSERTED(10032))
      sendSignalWithDelay(lqhRef, GSN_SCAN_NEXTREQ, signal, 
			  100, ScanFragNextReq::SignalLength);
    else if(ERROR_INSERTED(10033))
    {
      SET_ERROR_INSERT_VALUE(10032);
      sendSignalWithDelay(lqhRef, GSN_SCAN_NEXTREQ, signal, 
			  10000, ScanFragNextReq::SignalLength);
      
      BackupRecordPtr ptr LINT_SET_PTR;
      c_backupPool.getPtr(ptr, filePtr.p->backupPtr);
      AbortBackupOrd *ord = (AbortBackupOrd*)signal->getDataPtrSend();
      ord->backupId = ptr.p->backupId;
      ord->backupPtr = ptr.i;
      ord->requestType = AbortBackupOrd::FileOrScanError;
      ord->senderData= ptr.i;
      sendSignal(ptr.p->masterRef, GSN_ABORT_BACKUP_ORD, signal, 
		 AbortBackupOrd::SignalLength, JBB);
    }
#ifdef ERROR_INSERT
    else if (ERROR_INSERTED(10042) && filePtr.p->tableId ==c_error_insert_extra)
    {
      sendSignalWithDelay(lqhRef, GSN_SCAN_NEXTREQ, signal,
			  10, ScanFragNextReq::SignalLength);
    }
#endif
    else
    {
      sendSignal(lqhRef, GSN_SCAN_NEXTREQ, signal, 
		 ScanFragNextReq::SignalLength, JBB);

      /*
        check if it is time to report backup status
      */
      BackupRecordPtr ptr LINT_SET_PTR;
      c_backupPool.getPtr(ptr, filePtr.p->backupPtr);
      if (!ptr.p->is_lcp())
        checkReportStatus(signal, ptr);
    }
    return;
  }//if
  
  signal->theData[0] = BackupContinueB::BUFFER_FULL_SCAN;
  signal->theData[1] = filePtr.i;
  sendSignalWithDelay(reference(), GSN_CONTINUEB, signal, 50, 2);
}

void
Backup::execFSAPPENDREF(Signal* signal)
{
  jamEntry();
  
  FsRef * ref = (FsRef *)signal->getDataPtr();

  const Uint32 filePtrI = ref->userPointer;
  const Uint32 errCode = ref->errorCode;
  
  BackupFilePtr filePtr LINT_SET_PTR;
  c_backupFilePool.getPtr(filePtr, filePtrI);

  filePtr.p->m_flags &= ~(Uint32)BackupFile::BF_FILE_THREAD;
  filePtr.p->errorCode = errCode;

  checkFile(signal, filePtr);
}

void
Backup::execFSAPPENDCONF(Signal* signal)
{
  jamEntry();

  CRASH_INSERTION((10018));

  //FsConf * conf = (FsConf*)signal->getDataPtr();
  const Uint32 filePtrI = signal->theData[0]; //conf->userPointer;
  const Uint32 bytes = signal->theData[1]; //conf->bytes;
  
  BackupFilePtr filePtr LINT_SET_PTR;
  c_backupFilePool.getPtr(filePtr, filePtrI);
  
  OperationRecord & op = filePtr.p->operation;
  
  op.dataBuffer.updateReadPtr(bytes >> 2);

  checkFile(signal, filePtr);
}

/*
  This routine handles two problems with writing to disk during local
  checkpoints and backups. The first problem is that we need to limit
  the writing to ensure that we don't use too much CPU and disk resources
  for backups and checkpoints. The perfect solution to this is to use
  a dynamic algorithm that adapts to the environment. Until we have
  implemented this we can satisfy ourselves with an algorithm that
  uses a configurable limit.

  The second problem is that in Linux we can get severe problems if we
  write very much to the disk without synching. In the worst case we
  can have Gigabytes of data in the Linux page cache before we reach
  the limit of how much we can write. If this happens the performance
  will drop significantly when we reach this limit since the Linux flush
  daemon will spend a few minutes on writing out the page cache to disk.
  To avoid this we ensure that a file never have more than a certain
  amount of data outstanding before synch. This variable is also
  configurable.
*/
bool
Backup::ready_to_write(bool ready, Uint32 sz, bool eof, BackupFile *fileP)
{
#if 0
  ndbout << "ready_to_write: ready = " << ready << " eof = " << eof;
  ndbout << " sz = " << sz << endl;
  ndbout << "words this period = " << m_words_written_this_period;
  ndbout << endl << "overflow disk write = " << m_overflow_disk_write;
  ndbout << endl << "Current Millisecond is = ";
  ndbout << NdbTick_CurrentMillisecond() << endl;
#endif
  if ((ready || eof) &&
      m_words_written_this_period <= m_curr_disk_write_speed)
  {
    /*
      We have a buffer ready to write or we have reached end of
      file and thus we must write the last before closing the
      file.
      We have already check that we are allowed to write at this
      moment. We only worry about history of last 100 milliseconds.
      What happened before that is of no interest since a disk
      write that was issued more than 100 milliseconds should be
      completed by now.
    */
    int overflow;
    m_monitor_words_written+= sz;
    m_words_written_this_period += sz;
    overflow = m_words_written_this_period - m_curr_disk_write_speed;
    if (overflow > 0)
      m_overflow_disk_write = overflow;
#if 0
    ndbout << "Will write with " << endl;
    ndbout << endl;
#endif
    return true;
  }
  else
  {
#if 0
    ndbout << "Will not write now" << endl << endl;
#endif
    return false;
  }
}

void
Backup::checkFile(Signal* signal, BackupFilePtr filePtr)
{

#ifdef DEBUG_ABORT
  //  ndbout_c("---- check file filePtr.i = %u", filePtr.i);
#endif

  OperationRecord & op = filePtr.p->operation;
  Uint32 *tmp = NULL;
  Uint32 sz = 0;
  bool eof = FALSE;
  bool ready = op.dataBuffer.getReadPtr(&tmp, &sz, &eof); 
#if 0
  ndbout << "Ptr to data = " << hex << tmp << endl;
#endif
  BackupRecordPtr ptr LINT_SET_PTR;
  c_backupPool.getPtr(ptr, filePtr.p->backupPtr);

  if (ERROR_INSERTED(10036))
  {
    jam();
    filePtr.p->m_flags &= ~(Uint32)BackupFile::BF_FILE_THREAD;
    filePtr.p->errorCode = 2810;
    ptr.p->setErrorCode(2810);

    if(ptr.p->m_gsn == GSN_STOP_BACKUP_REQ)
    {
      jam();
      closeFile(signal, ptr, filePtr);
    }
    return;
  }

  if(filePtr.p->errorCode != 0)
  {
    jam();
    ptr.p->setErrorCode(filePtr.p->errorCode);

    if(ptr.p->m_gsn == GSN_STOP_BACKUP_REQ)
    {
      jam();
      closeFile(signal, ptr, filePtr);
    }
    return;
  }

  if (!ready_to_write(ready, sz, eof, filePtr.p))
  {
    jam();
    signal->theData[0] = BackupContinueB::BUFFER_UNDERFLOW;
    signal->theData[1] = filePtr.i;
    sendSignalWithDelay(reference(), GSN_CONTINUEB, signal, 20, 2);
    return;
  }
  else if (sz > 0)
  {
    jam();
    ndbassert((Uint64(tmp - c_startOfPages) >> 32) == 0); // 4Gb buffers!
    FsAppendReq * req = (FsAppendReq *)signal->getDataPtrSend();
    req->filePointer   = filePtr.p->filePointer;
    req->userPointer   = filePtr.i;
    req->userReference = reference();
    req->varIndex      = 0;
    req->offset        = Uint32(tmp - c_startOfPages); // 4Gb buffers!
    req->size          = sz;
    req->synch_flag    = 0;
    
    sendSignal(NDBFS_REF, GSN_FSAPPENDREQ, signal, 
	       FsAppendReq::SignalLength, JBA);
    return;
  }

  Uint32 flags = filePtr.p->m_flags;
  filePtr.p->m_flags &= ~(Uint32)BackupFile::BF_FILE_THREAD;
  
  ndbrequire(flags & BackupFile::BF_OPEN);
  ndbrequire(flags & BackupFile::BF_FILE_THREAD);
  
  closeFile(signal, ptr, filePtr);
}


/****************************************************************************
 * 
 * Slave functionallity: Perform logging
 *
 ****************************************************************************/
void
Backup::execBACKUP_TRIG_REQ(Signal* signal)
{
  /*
  TUP asks if this trigger is to be fired on this node.
  */
  TriggerPtr trigPtr LINT_SET_PTR;
  TablePtr tabPtr LINT_SET_PTR;
  FragmentPtr fragPtr;
  Uint32 trigger_id = signal->theData[0];
  Uint32 frag_id = signal->theData[1];
  Uint32 result;

  jamEntry();

  c_triggerPool.getPtr(trigPtr, trigger_id);

  c_tablePool.getPtr(tabPtr, trigPtr.p->tab_ptr_i);
  tabPtr.p->fragments.getPtr(fragPtr, frag_id);
  if (fragPtr.p->node != getOwnNodeId()) {

    jam();
    result = ZFALSE;
  } else {
    jam();
    result = ZTRUE;
  }//if
  signal->theData[0] = result;
}

BackupFormat::LogFile::LogEntry *
Backup::get_log_buffer(Signal* signal,
                       TriggerPtr trigPtr, Uint32 sz)
{
  Uint32 * dst;
  if(ERROR_INSERTED(10030))
  {
    jam();
    dst = 0;
  }
  else
  {
    jam();
    FsBuffer & buf = trigPtr.p->operation->dataBuffer;
    ndbrequire(sz <= buf.getMaxWrite());
    if (unlikely(!buf.getWritePtr(&dst, sz)))
    {
      jam();
      dst = 0;
    }
  }

  if (unlikely(dst == 0))
  {
    Uint32 save[TrigAttrInfo::StaticLength];
    memcpy(save, signal->getDataPtr(), 4*TrigAttrInfo::StaticLength);
    BackupRecordPtr ptr LINT_SET_PTR;
    c_backupPool.getPtr(ptr, trigPtr.p->backupPtr);
    trigPtr.p->errorCode = AbortBackupOrd::LogBufferFull;
    AbortBackupOrd *ord = (AbortBackupOrd*)signal->getDataPtrSend();
    ord->backupId = ptr.p->backupId;
    ord->backupPtr = ptr.i;
    ord->requestType = AbortBackupOrd::LogBufferFull;
    ord->senderData= ptr.i;
    sendSignal(ptr.p->masterRef, GSN_ABORT_BACKUP_ORD, signal,
               AbortBackupOrd::SignalLength, JBB);

    memcpy(signal->getDataPtrSend(), save, 4*TrigAttrInfo::StaticLength);
    return 0;
  }//if

  BackupFormat::LogFile::LogEntry * logEntry =
    (BackupFormat::LogFile::LogEntry *)dst;
  logEntry->Length       = 0;
  logEntry->TableId      = htonl(trigPtr.p->tableId);

  if(trigPtr.p->event==0)
    logEntry->TriggerEvent= htonl(TriggerEvent::TE_INSERT);
  else if(trigPtr.p->event==1)
    logEntry->TriggerEvent= htonl(TriggerEvent::TE_UPDATE);
  else if(trigPtr.p->event==2)
    logEntry->TriggerEvent= htonl(TriggerEvent::TE_DELETE);
  else {
    ndbout << "Bad Event: " << trigPtr.p->event << endl;
    ndbrequire(false);
  }

  return logEntry;
}

void
Backup::execTRIG_ATTRINFO(Signal* signal) {
  jamEntry();

  CRASH_INSERTION((10019));

  TrigAttrInfo * trg = (TrigAttrInfo*)signal->getDataPtr();

  TriggerPtr trigPtr LINT_SET_PTR;
  c_triggerPool.getPtr(trigPtr, trg->getTriggerId());
  ndbrequire(trigPtr.p->event != ILLEGAL_TRIGGER_ID); // Online...

  if(trigPtr.p->errorCode != 0) {
    jam();
    return;
  }//if

  BackupRecordPtr ptr LINT_SET_PTR;
  c_backupPool.getPtr(ptr, trigPtr.p->backupPtr);

  if(ptr.p->flags & BackupReq::USE_UNDO_LOG) {
    if(trg->getAttrInfoType() == TrigAttrInfo::AFTER_VALUES) {
      jam();
      /**
       * Backup is doing UNDO logging and don't need after values
       */
      return;
    }//if
  }
  else {
    if(trg->getAttrInfoType() == TrigAttrInfo::BEFORE_VALUES) {
      jam();
      /**
       * Backup is doing REDO logging and don't need before values
       */
      return;
    }//if
  }

  BackupFormat::LogFile::LogEntry * logEntry = trigPtr.p->logEntry;
  if(logEntry == 0) 
  {
    jam();
    Uint32 sz = trigPtr.p->maxRecordSize;
    logEntry = trigPtr.p->logEntry = get_log_buffer(signal, trigPtr, sz);
    if (unlikely(logEntry == 0))
    {
      jam();
      return;
    }
  } else {
    ndbrequire(logEntry->TableId == htonl(trigPtr.p->tableId));
//    ndbrequire(logEntry->TriggerEvent == htonl(trigPtr.p->event));
  }//if

  const Uint32 pos = logEntry->Length;
  const Uint32 dataLen = signal->length() - TrigAttrInfo::StaticLength;
  memcpy(&logEntry->Data[pos], trg->getData(), dataLen << 2);

  logEntry->Length = pos + dataLen;
}

void
Backup::execFIRE_TRIG_ORD(Signal* signal)
{
  jamEntry();
  FireTrigOrd* trg = (FireTrigOrd*)signal->getDataPtr();

  const Uint32 gci = trg->getGCI();
  const Uint32 trI = trg->getTriggerId();
  const Uint32 fragId = trg->fragId;

  TriggerPtr trigPtr LINT_SET_PTR;
  c_triggerPool.getPtr(trigPtr, trI);
  
  ndbrequire(trigPtr.p->event != ILLEGAL_TRIGGER_ID);

  BackupRecordPtr ptr LINT_SET_PTR;
  c_backupPool.getPtr(ptr, trigPtr.p->backupPtr);

  if(trigPtr.p->errorCode != 0) {
    jam();
    SectionHandle handle(this, signal);
    releaseSections(handle);
    return;
  }//if

  if (signal->getNoOfSections())
  {
    jam();
    SectionHandle handle(this, signal);
    TablePtr tabPtr;
    c_tablePool.getPtr(tabPtr, trigPtr.p->tab_ptr_i);
    FragmentPtr fragPtr;
    tabPtr.p->fragments.getPtr(fragPtr, fragId);
    if (fragPtr.p->node != getOwnNodeId()) 
    {
      jam();
      trigPtr.p->logEntry = 0;      
      releaseSections(handle);
      return;
    }

    SegmentedSectionPtr dataPtr[3];
    handle.getSection(dataPtr[0], 0);
    handle.getSection(dataPtr[1], 1);
    handle.getSection(dataPtr[2], 2);
    /**
     * dataPtr[0] : Primary key info
     * dataPtr[1] : Before values
     * dataPtr[2] : After values
     */

    /* Backup is doing UNDO logging and need before values
     * Add 2 extra words to get_log_buffer for potential gci and logEntry length info stored at end.
     */
    if(ptr.p->flags & BackupReq::USE_UNDO_LOG) {
      trigPtr.p->logEntry = get_log_buffer(signal,
                                           trigPtr, dataPtr[0].sz + dataPtr[1].sz + 2);
      if (unlikely(trigPtr.p->logEntry == 0))
      {
        jam();
        releaseSections(handle);
        return;
      }
      copy(trigPtr.p->logEntry->Data, dataPtr[0]);
      copy(trigPtr.p->logEntry->Data+dataPtr[0].sz, dataPtr[1]);
      trigPtr.p->logEntry->Length = dataPtr[0].sz + dataPtr[1].sz;
    }
    //  Backup is doing REDO logging and need after values
    else {
      trigPtr.p->logEntry = get_log_buffer(signal,
                                           trigPtr, dataPtr[0].sz + dataPtr[2].sz + 1);
      if (unlikely(trigPtr.p->logEntry == 0))
      {
        jam();
        releaseSections(handle);
        return;
      }
      copy(trigPtr.p->logEntry->Data, dataPtr[0]);
      copy(trigPtr.p->logEntry->Data+dataPtr[0].sz, dataPtr[2]);
      trigPtr.p->logEntry->Length = dataPtr[0].sz + dataPtr[2].sz;
    }

    releaseSections(handle);
  }

  ndbrequire(trigPtr.p->logEntry != 0);
  Uint32 len = trigPtr.p->logEntry->Length;
  trigPtr.p->logEntry->FragId = htonl(fragId);

  if(gci != ptr.p->currGCP)
  {
    jam();
    trigPtr.p->logEntry->TriggerEvent|= htonl(0x10000);
    trigPtr.p->logEntry->Data[len] = htonl(gci);
    len++;
    ptr.p->currGCP = gci;
  }

  Uint32 datalen = len;
  len += (sizeof(BackupFormat::LogFile::LogEntry) >> 2) - 2;
  trigPtr.p->logEntry->Length = htonl(len);

  if(ptr.p->flags & BackupReq::USE_UNDO_LOG)
  {
    /* keep the length at both the end of logEntry and ->logEntry variable
       The total length of logEntry is len + 2
    */
    trigPtr.p->logEntry->Data[datalen] = htonl(len);
  }

  Uint32 entryLength = len +1;
  if(ptr.p->flags & BackupReq::USE_UNDO_LOG)
    entryLength ++;

  ndbrequire(entryLength <= trigPtr.p->operation->dataBuffer.getMaxWrite());
  trigPtr.p->operation->dataBuffer.updateWritePtr(entryLength);
  trigPtr.p->logEntry = 0;
  
  {
    const Uint32 entryByteLength = entryLength << 2;
    trigPtr.p->operation->noOfBytes     += entryByteLength;
    trigPtr.p->operation->m_bytes_total += entryByteLength;
    trigPtr.p->operation->noOfRecords     += 1;
    trigPtr.p->operation->m_records_total += 1;
  }
}

void
Backup::sendAbortBackupOrd(Signal* signal, BackupRecordPtr ptr, 
			   Uint32 requestType)
{
  jam();
  AbortBackupOrd *ord = (AbortBackupOrd*)signal->getDataPtrSend();
  ord->backupId = ptr.p->backupId;
  ord->backupPtr = ptr.i;
  ord->requestType = requestType;
  ord->senderData= ptr.i;
  NodePtr node;
  for(c_nodes.first(node); node.i != RNIL; c_nodes.next(node)) {
    jam();
    const Uint32 nodeId = node.p->nodeId;
    if(node.p->alive && ptr.p->nodes.get(nodeId)) {
      jam();
      BlockReference ref = numberToRef(BACKUP, instanceKey(ptr), nodeId);
      sendSignal(ref, GSN_ABORT_BACKUP_ORD, signal, 
		 AbortBackupOrd::SignalLength, JBB);
    }//if
  }//for
}

/*****************************************************************************
 * 
 * Slave functionallity: Stop backup
 *
 *****************************************************************************/
void
Backup::execSTOP_BACKUP_REQ(Signal* signal)
{
  jamEntry();
  StopBackupReq * req = (StopBackupReq*)signal->getDataPtr();
  
  CRASH_INSERTION((10020));

  const Uint32 ptrI = req->backupPtr;
  //const Uint32 backupId = req->backupId;
  const Uint32 startGCP = req->startGCP;
  const Uint32 stopGCP = req->stopGCP;

  /**
   * At least one GCP must have passed
   */
  ndbrequire(stopGCP > startGCP);

  /**
   * Get backup record
   */
  BackupRecordPtr ptr LINT_SET_PTR;
  c_backupPool.getPtr(ptr, ptrI);

  ptr.p->slaveState.setState(STOPPING);
  ptr.p->m_gsn = GSN_STOP_BACKUP_REQ;
  ptr.p->startGCP= startGCP;
  ptr.p->stopGCP= stopGCP;

  /**
   * Destroy the triggers in local DBTUP we created
   */
  sendDropTrig(signal, ptr);
}

void
Backup::closeFiles(Signal* sig, BackupRecordPtr ptr)
{
  /**
   * Close all files
   */
  BackupFilePtr filePtr;
  int openCount = 0;
  for(ptr.p->files.first(filePtr); filePtr.i!=RNIL; ptr.p->files.next(filePtr))
  {
    if(! (filePtr.p->m_flags & BackupFile::BF_OPEN))
    {
      jam();
      continue;
    }
    
    jam();
    openCount++;
    
    if(filePtr.p->m_flags & BackupFile::BF_CLOSING)
    {
      jam();
      continue;
    }//if
    
    filePtr.p->operation.dataBuffer.eof();
    if(filePtr.p->m_flags & BackupFile::BF_FILE_THREAD)
    {
      jam();
#ifdef DEBUG_ABORT
      ndbout_c("Close files fileRunning == 1, filePtr.i=%u", filePtr.i);
#endif
    } 
    else 
    {
      jam();
      closeFile(sig, ptr, filePtr);
    }
  }
  
  if(openCount == 0){
    jam();
    closeFilesDone(sig, ptr);
  }//if
}

void
Backup::closeFile(Signal* signal, BackupRecordPtr ptr, BackupFilePtr filePtr)
{
  ndbrequire(filePtr.p->m_flags & BackupFile::BF_OPEN);
  ndbrequire(! (filePtr.p->m_flags & BackupFile::BF_OPENING));
  ndbrequire(! (filePtr.p->m_flags & BackupFile::BF_CLOSING));
  filePtr.p->m_flags |= BackupFile::BF_CLOSING;
  
  FsCloseReq * req = (FsCloseReq *)signal->getDataPtrSend();
  req->filePointer = filePtr.p->filePointer;
  req->userPointer = filePtr.i;
  req->userReference = reference();
  req->fileFlag = 0;
  
  if (ptr.p->errorCode)
  {
    FsCloseReq::setRemoveFileFlag(req->fileFlag, 1);
  }

#ifdef DEBUG_ABORT
  ndbout_c("***** a FSCLOSEREQ filePtr.i = %u flags: %x", 
	   filePtr.i, filePtr.p->m_flags);
#endif
  sendSignal(NDBFS_REF, GSN_FSCLOSEREQ, signal, FsCloseReq::SignalLength, JBA);

}

void
Backup::execFSCLOSEREF(Signal* signal)
{
  jamEntry();
  
  FsRef * ref = (FsRef*)signal->getDataPtr();
  const Uint32 filePtrI = ref->userPointer;
  
  BackupFilePtr filePtr LINT_SET_PTR;
  c_backupFilePool.getPtr(filePtr, filePtrI);

  BackupRecordPtr ptr LINT_SET_PTR;
  c_backupPool.getPtr(ptr, filePtr.p->backupPtr);
  
  FsConf * conf = (FsConf*)signal->getDataPtr();
  conf->userPointer = filePtrI;
  
  execFSCLOSECONF(signal);
}

void
Backup::execFSCLOSECONF(Signal* signal)
{
  jamEntry();

  FsConf * conf = (FsConf*)signal->getDataPtr();
  const Uint32 filePtrI = conf->userPointer;
  
  BackupFilePtr filePtr LINT_SET_PTR;
  c_backupFilePool.getPtr(filePtr, filePtrI);

#ifdef DEBUG_ABORT
  ndbout_c("***** FSCLOSECONF filePtrI = %u", filePtrI);
#endif
  
  ndbrequire(filePtr.p->m_flags == (BackupFile::BF_OPEN |
				    BackupFile::BF_CLOSING));

  
  filePtr.p->m_flags &= ~(Uint32)(BackupFile::BF_OPEN |BackupFile::BF_CLOSING);
  filePtr.p->operation.dataBuffer.reset();

  BackupRecordPtr ptr LINT_SET_PTR;
  c_backupPool.getPtr(ptr, filePtr.p->backupPtr);
  closeFiles(signal, ptr);
}

void
Backup::closeFilesDone(Signal* signal, BackupRecordPtr ptr)
{
  jam();

  if(ptr.p->is_lcp())
  {
    lcp_close_file_conf(signal, ptr);
    return;
  }
  
  jam();

  //error when do insert footer or close file
  if(ptr.p->checkError())
  {
    StopBackupRef * ref = (StopBackupRef*)signal->getDataPtr();
    ref->backupPtr = ptr.i;
    ref->backupId = ptr.p->backupId;
    ref->errorCode = ptr.p->errorCode;
    ref->nodeId = getOwnNodeId();
    sendSignal(ptr.p->masterRef, GSN_STOP_BACKUP_REF, signal,
             StopBackupConf::SignalLength, JBB);

    ptr.p->m_gsn = GSN_STOP_BACKUP_REF;
    ptr.p->slaveState.setState(CLEANING);
    return;
  }

  StopBackupConf* conf = (StopBackupConf*)signal->getDataPtrSend();
  conf->backupId = ptr.p->backupId;
  conf->backupPtr = ptr.i;

  BackupFilePtr filePtr LINT_SET_PTR;
  if(ptr.p->logFilePtr != RNIL)
  {
    ptr.p->files.getPtr(filePtr, ptr.p->logFilePtr);
    conf->noOfLogBytes= Uint32(filePtr.p->operation.noOfBytes);     // TODO
    conf->noOfLogRecords= Uint32(filePtr.p->operation.noOfRecords); // TODO
  }
  else
  {
    conf->noOfLogBytes= 0;
    conf->noOfLogRecords= 0;
  }

  sendSignal(ptr.p->masterRef, GSN_STOP_BACKUP_CONF, signal,
	     StopBackupConf::SignalLength, JBB);
  
  ptr.p->m_gsn = GSN_STOP_BACKUP_CONF;
  ptr.p->slaveState.setState(CLEANING);
}

/*****************************************************************************
 * 
 * Slave functionallity: Abort backup
 *
 *****************************************************************************/
/*****************************************************************************
 * 
 * Slave functionallity: Abort backup
 *
 *****************************************************************************/
void
Backup::execABORT_BACKUP_ORD(Signal* signal)
{
  jamEntry();
  AbortBackupOrd* ord = (AbortBackupOrd*)signal->getDataPtr();

  const Uint32 backupId = ord->backupId;
  const AbortBackupOrd::RequestType requestType = 
    (AbortBackupOrd::RequestType)ord->requestType;
  const Uint32 senderData = ord->senderData;
  
#ifdef DEBUG_ABORT
  ndbout_c("******** ABORT_BACKUP_ORD ********* nodeId = %u", 
	   refToNode(signal->getSendersBlockRef()));
  ndbout_c("backupId = %u, requestType = %u, senderData = %u, ",
	   backupId, requestType, senderData);
  dumpUsedResources();
#endif

  BackupRecordPtr ptr LINT_SET_PTR;
  if(requestType == AbortBackupOrd::ClientAbort) {
    if (getOwnNodeId() != getMasterNodeId()) {
      jam();
      // forward to master
#ifdef DEBUG_ABORT
      ndbout_c("---- Forward to master nodeId = %u", getMasterNodeId());
#endif
      BlockReference ref = numberToRef(BACKUP, UserBackupInstanceKey, 
                                       getMasterNodeId());
      sendSignal(ref, GSN_ABORT_BACKUP_ORD, 
		 signal, AbortBackupOrd::SignalLength, JBB);
      return;
    }
    jam();
    for(c_backups.first(ptr); ptr.i != RNIL; c_backups.next(ptr)) {
      jam();
      if(ptr.p->backupId == backupId && ptr.p->clientData == senderData) {
        jam();
	break;
      }//if
    }//for
    if(ptr.i == RNIL) {
      jam();
      return;
    }//if
  } else {
    if (c_backupPool.findId(senderData)) {
      jam();
      c_backupPool.getPtr(ptr, senderData);
    } else { 
      jam();
#ifdef DEBUG_ABORT
      ndbout_c("Backup: abort request type=%u on id=%u,%u not found",
	       requestType, backupId, senderData);
#endif
      return;
    }
  }//if
  
  ptr.p->m_gsn = GSN_ABORT_BACKUP_ORD;
  const bool isCoordinator = (ptr.p->masterRef == reference());
  
  bool ok = false;
  switch(requestType){

    /**
     * Requests sent to master
     */
  case AbortBackupOrd::ClientAbort:
    jam();
    // fall through
  case AbortBackupOrd::LogBufferFull:
    jam();
    // fall through
  case AbortBackupOrd::FileOrScanError:
    jam();
    ndbrequire(isCoordinator);
    ptr.p->setErrorCode(requestType);
    if(ptr.p->masterData.gsn == GSN_BACKUP_FRAGMENT_REQ)
    {
      /**
       * Only scans are actively aborted
       */
      abort_scan(signal, ptr);
    }
    return;
    
    /**
     * Requests sent to slave
     */
  case AbortBackupOrd::AbortScan:
    jam();
    ptr.p->setErrorCode(requestType);
    return;
    
  case AbortBackupOrd::BackupComplete:
    jam();
    cleanup(signal, ptr);
    return;
  case AbortBackupOrd::BackupFailure:
  case AbortBackupOrd::BackupFailureDueToNodeFail:
  case AbortBackupOrd::OkToClean:
  case AbortBackupOrd::IncompatibleVersions:
#ifndef VM_TRACE
  default:
#endif
    ptr.p->setErrorCode(requestType);
    ptr.p->masterData.errorCode = requestType;
    ok= true;
  }
  ndbrequire(ok);
  
  ptr.p->masterRef = reference();
  ptr.p->nodes.clear();
  ptr.p->nodes.set(getOwnNodeId());


  ptr.p->stopGCP= ptr.p->startGCP + 1;
  sendStopBackup(signal, ptr);
}


void
Backup::dumpUsedResources()
{
  jam();
  BackupRecordPtr ptr;

  for(c_backups.first(ptr); ptr.i != RNIL; c_backups.next(ptr)) {
    ndbout_c("Backup id=%u, slaveState.getState = %u, errorCode=%u",
	     ptr.p->backupId,
	     ptr.p->slaveState.getState(),
	     ptr.p->errorCode);

    TablePtr tabPtr;
    for(ptr.p->tables.first(tabPtr);
	tabPtr.i != RNIL;
	ptr.p->tables.next(tabPtr)) {
      jam();
      for(Uint32 j = 0; j<3; j++) {
	jam();
	TriggerPtr trigPtr LINT_SET_PTR;
	if(tabPtr.p->triggerAllocated[j]) {
	  jam();
	  c_triggerPool.getPtr(trigPtr, tabPtr.p->triggerIds[j]);
	  ndbout_c("Allocated[%u] Triggerid = %u, event = %u",
		 j,
		 tabPtr.p->triggerIds[j],
		 trigPtr.p->event);
	}//if
      }//for
    }//for
    
    BackupFilePtr filePtr;
    for(ptr.p->files.first(filePtr);
	filePtr.i != RNIL;
	ptr.p->files.next(filePtr)) {
      jam();
      ndbout_c("filePtr.i = %u, flags: H'%x ",
	       filePtr.i, filePtr.p->m_flags);
    }//for
  }
}

void
Backup::cleanup(Signal* signal, BackupRecordPtr ptr)
{
  TablePtr tabPtr;
  ptr.p->tables.first(tabPtr);
  cleanupNextTable(signal, ptr, tabPtr);
}

void
Backup::cleanupNextTable(Signal *signal, BackupRecordPtr ptr, TablePtr tabPtr)
{
  if (tabPtr.i != RNIL)
  {
    jam();
    tabPtr.p->fragments.release();
    for(Uint32 j = 0; j<3; j++) {
      jam();
      TriggerPtr trigPtr LINT_SET_PTR;
      if(tabPtr.p->triggerAllocated[j]) {
        jam();
	c_triggerPool.getPtr(trigPtr, tabPtr.p->triggerIds[j]);
	trigPtr.p->event = ILLEGAL_TRIGGER_ID;
        tabPtr.p->triggerAllocated[j] = false;
      }//if
      tabPtr.p->triggerIds[j] = ILLEGAL_TRIGGER_ID;
    }//for
    {
      BackupLockTab *req = (BackupLockTab *)signal->getDataPtrSend();
      req->m_senderRef = reference();
      req->m_tableId = tabPtr.p->tableId;
      req->m_lock_unlock = BackupLockTab::UNLOCK_TABLE;
      req->m_backup_state = BackupLockTab::CLEANUP;
      req->m_backupRecordPtr_I = ptr.i;
      req->m_tablePtr_I = tabPtr.i;
      sendSignal(DBDICT_REF, GSN_BACKUP_LOCK_TAB_REQ, signal,
                 BackupLockTab::SignalLength, JBB);
      return;
    }
  }

  BackupFilePtr filePtr;
  for(ptr.p->files.first(filePtr);filePtr.i != RNIL;ptr.p->files.next(filePtr))
  {
    jam();
    ndbrequire(filePtr.p->m_flags == 0);
    filePtr.p->pages.release();
  }//for

  ptr.p->files.release();
  ptr.p->tables.release();
  ptr.p->triggers.release();
  ptr.p->backupId = ~0;
  
  /*
    report of backup status uses these variables to keep track
    if files are used
  */
  ptr.p->ctlFilePtr = ptr.p->logFilePtr = ptr.p->dataFilePtr = RNIL;

  if(ptr.p->checkError())
    removeBackup(signal, ptr);
  else
  {
    /*
      report of backup status uses these variables to keep track
      if backup ia running and current state
    */
    ptr.p->m_gsn = 0;
    ptr.p->masterData.gsn = 0;
    c_backups.release(ptr);
  }
}


void
Backup::removeBackup(Signal* signal, BackupRecordPtr ptr)
{
  jam();
  
  FsRemoveReq * req = (FsRemoveReq *)signal->getDataPtrSend();
  req->userReference = reference();
  req->userPointer = ptr.i;
  req->directory = 1;
  req->ownDirectory = 1;
  FsOpenReq::setVersion(req->fileNumber, 2);
  FsOpenReq::setSuffix(req->fileNumber, FsOpenReq::S_CTL);
  FsOpenReq::v2_setSequence(req->fileNumber, ptr.p->backupId);
  FsOpenReq::v2_setNodeId(req->fileNumber, getOwnNodeId());
  sendSignal(NDBFS_REF, GSN_FSREMOVEREQ, signal, 
	     FsRemoveReq::SignalLength, JBA);
}

void
Backup::execFSREMOVEREF(Signal* signal)
{
  jamEntry();
  FsRef * ref = (FsRef*)signal->getDataPtr();
  const Uint32 ptrI = ref->userPointer;

  FsConf * conf = (FsConf*)signal->getDataPtr();
  conf->userPointer = ptrI;
  execFSREMOVECONF(signal);
}

void
Backup::execFSREMOVECONF(Signal* signal){
  jamEntry();

  FsConf * conf = (FsConf*)signal->getDataPtr();
  const Uint32 ptrI = conf->userPointer;
  
  /**
   * Get backup record
   */
  BackupRecordPtr ptr LINT_SET_PTR;
  c_backupPool.getPtr(ptr, ptrI);
  /*
    report of backup status uses these variables to keep track
    if backup ia running and current state
  */
  ptr.p->m_gsn = 0;
  ptr.p->masterData.gsn = 0;
  c_backups.release(ptr);
}

/**
 * LCP
 */
void
Backup::execLCP_PREPARE_REQ(Signal* signal)
{
  jamEntry();
  LcpPrepareReq req = *(LcpPrepareReq*)signal->getDataPtr();

  BackupRecordPtr ptr LINT_SET_PTR;
  c_backupPool.getPtr(ptr, req.backupPtr);

  ptr.p->m_gsn = GSN_LCP_PREPARE_REQ;

  TablePtr tabPtr;
  FragmentPtr fragPtr;
  if (!ptr.p->tables.isEmpty())
  {
    jam();
    ndbrequire(ptr.p->errorCode);
    ptr.p->tables.first(tabPtr);
    if (tabPtr.p->tableId == req.tableId)
    {
      jam();
      ndbrequire(!tabPtr.p->fragments.empty());
      tabPtr.p->fragments.getPtr(fragPtr, 0);
      fragPtr.p->fragmentId = req.fragmentId;
      defineBackupRef(signal, ptr, ptr.p->errorCode);
      return;
    }
    else
    {
      jam();
      tabPtr.p->fragments.release();
      ptr.p->tables.release();
      ptr.p->errorCode = 0;
      // fall-through
    }
  }
  
  if(!ptr.p->tables.seize(tabPtr) || !tabPtr.p->fragments.seize(1))
  {
    if(!tabPtr.isNull())
      ptr.p->tables.release();
    ndbrequire(false); // TODO
  }
  tabPtr.p->tableId = req.tableId;
  tabPtr.p->fragments.getPtr(fragPtr, 0);
  tabPtr.p->tableType = DictTabInfo::UserTable;
  fragPtr.p->fragmentId = req.fragmentId;
  fragPtr.p->lcp_no = req.lcpNo;
  fragPtr.p->scanned = 0;
  fragPtr.p->scanning = 0;
  fragPtr.p->tableId = req.tableId;

  if (req.backupId != ptr.p->backupId)
  {
    jam();
    /* New LCP, reset per-LCP counters */
    ptr.p->noOfBytes = 0;
    ptr.p->noOfRecords = 0;
  }
  ptr.p->backupId= req.backupId;
  lcp_open_file(signal, ptr);
}

void
Backup::lcp_close_file_conf(Signal* signal, BackupRecordPtr ptr)
{
  jam();
  
  TablePtr tabPtr;
  ndbrequire(ptr.p->tables.first(tabPtr));
  Uint32 tableId = tabPtr.p->tableId;

  BackupFilePtr filePtr LINT_SET_PTR;
  c_backupFilePool.getPtr(filePtr, ptr.p->dataFilePtr);
  ndbrequire(filePtr.p->m_flags == 0);

  if (ptr.p->m_gsn == GSN_LCP_PREPARE_REQ)
  {
    jam();
    defineBackupRef(signal, ptr, ptr.p->errorCode);
    return;
  }
    
  FragmentPtr fragPtr;
  tabPtr.p->fragments.getPtr(fragPtr, 0);
  Uint32 fragmentId = fragPtr.p->fragmentId;
  
  tabPtr.p->fragments.release();
  ptr.p->tables.release();
  ptr.p->errorCode = 0;
  
  BackupFragmentConf * conf = (BackupFragmentConf*)signal->getDataPtrSend();
  conf->backupId = ptr.p->backupId;
  conf->backupPtr = ptr.i;
  conf->tableId = tableId;
  conf->fragmentNo = fragmentId;
  conf->noOfRecordsLow = 0;
  conf->noOfRecordsHigh = 0;
  conf->noOfBytesLow = 0;
  conf->noOfBytesHigh = 0;
  sendSignal(ptr.p->masterRef, GSN_BACKUP_FRAGMENT_CONF, signal,
	     BackupFragmentConf::SignalLength, JBB);
}

void
Backup::lcp_open_file(Signal* signal, BackupRecordPtr ptr)
{
  FsOpenReq * req = (FsOpenReq *)signal->getDataPtrSend();
  req->userReference = reference();
  req->fileFlags = 
    FsOpenReq::OM_WRITEONLY | 
    FsOpenReq::OM_TRUNCATE |
    FsOpenReq::OM_CREATE | 
    FsOpenReq::OM_APPEND |
    FsOpenReq::OM_AUTOSYNC;

  if (c_defaults.m_compressed_lcp)
    req->fileFlags |= FsOpenReq::OM_GZ;

  if (c_defaults.m_o_direct)
    req->fileFlags |= FsOpenReq::OM_DIRECT;
  FsOpenReq::v2_setCount(req->fileNumber, 0xFFFFFFFF);
  req->auto_sync_size = c_defaults.m_disk_synch_size;
  
  TablePtr tabPtr;
  FragmentPtr fragPtr;
  
  ndbrequire(ptr.p->tables.first(tabPtr));
  tabPtr.p->fragments.getPtr(fragPtr, 0);

  /**
   * Lcp file
   */
  BackupFilePtr filePtr LINT_SET_PTR;
  c_backupFilePool.getPtr(filePtr, ptr.p->dataFilePtr);
  ndbrequire(filePtr.p->m_flags == 0);
  filePtr.p->m_flags |= BackupFile::BF_OPENING;
  filePtr.p->tableId = RNIL; // Will force init
  req->userPointer = filePtr.i;
  FsOpenReq::setVersion(req->fileNumber, 5);
  FsOpenReq::setSuffix(req->fileNumber, FsOpenReq::S_DATA);
  FsOpenReq::v5_setLcpNo(req->fileNumber, fragPtr.p->lcp_no);
  FsOpenReq::v5_setTableId(req->fileNumber, tabPtr.p->tableId);
  FsOpenReq::v5_setFragmentId(req->fileNumber, fragPtr.p->fragmentId);
  sendSignal(NDBFS_REF, GSN_FSOPENREQ, signal, FsOpenReq::SignalLength, JBA);
}

void
Backup::lcp_open_file_done(Signal* signal, BackupRecordPtr ptr)
{
  TablePtr tabPtr;
  FragmentPtr fragPtr;

  ndbrequire(ptr.p->tables.first(tabPtr));
  tabPtr.p->fragments.getPtr(fragPtr, 0);
  
  BackupFilePtr filePtr LINT_SET_PTR;
  c_backupFilePool.getPtr(filePtr, ptr.p->dataFilePtr);  
  ndbrequire(filePtr.p->m_flags == 
	     (BackupFile::BF_OPEN | BackupFile::BF_LCP_META));
  filePtr.p->m_flags &= ~(Uint32)BackupFile::BF_LCP_META;

  ptr.p->slaveState.setState(STARTED);
  
  LcpPrepareConf* conf= (LcpPrepareConf*)signal->getDataPtrSend();
  conf->senderData = ptr.p->clientData;
  conf->senderRef = reference();
  conf->tableId = tabPtr.p->tableId;
  conf->fragmentId = fragPtr.p->fragmentId;
  sendSignal(ptr.p->masterRef, GSN_LCP_PREPARE_CONF, 
	     signal, LcpPrepareConf::SignalLength, JBB);

  /**
   * Start file thread
   */
  filePtr.p->m_flags |= BackupFile::BF_FILE_THREAD;
  
  signal->theData[0] = BackupContinueB::START_FILE_THREAD;
  signal->theData[1] = filePtr.i;
  signal->theData[2] = __LINE__;
  sendSignalWithDelay(reference(), GSN_CONTINUEB, signal, 100, 3);
}

void
Backup::execEND_LCPREQ(Signal* signal)
{
  EndLcpReq* req= (EndLcpReq*)signal->getDataPtr();

  BackupRecordPtr ptr LINT_SET_PTR;
  c_backupPool.getPtr(ptr, req->backupPtr);
  ndbrequire(ptr.p->backupId == req->backupId);

  BackupFilePtr filePtr LINT_SET_PTR;
  ptr.p->files.getPtr(filePtr, ptr.p->ctlFilePtr);
  ndbrequire(filePtr.p->m_flags == 0);

  if (!ptr.p->tables.isEmpty())
  {
    jam();
    ndbrequire(ptr.p->errorCode);
    TablePtr tabPtr;
    ptr.p->tables.first(tabPtr);
    tabPtr.p->fragments.release();
    ptr.p->tables.release();
    ptr.p->errorCode = 0;
  }

  ptr.p->errorCode = 0;
  ptr.p->slaveState.setState(CLEANING);
  ptr.p->slaveState.setState(INITIAL);
  ptr.p->slaveState.setState(DEFINING);
  ptr.p->slaveState.setState(DEFINED);

  EndLcpConf* conf= (EndLcpConf*)signal->getDataPtr();
  conf->senderData = ptr.p->clientData;
  conf->senderRef = reference();
  sendSignal(ptr.p->masterRef, GSN_END_LCPCONF,
	     signal, EndLcpConf::SignalLength, JBB);
}

inline
static 
void setWords(const Uint64 src, Uint32& hi, Uint32& lo)
{
  hi = (Uint32) (src >> 32);
  lo = (Uint32) (src & 0xffffffff);
}

void
Backup::execLCP_STATUS_REQ(Signal* signal)
{
  jamEntry();
  const LcpStatusReq* req = (const LcpStatusReq*) signal->getDataPtr();
  
  const Uint32 senderRef = req->senderRef;
  const Uint32 reqData = req->reqData;
  Uint32 failCode = LcpStatusRef::NoLCPRecord;

  /* Find LCP backup, if there is one */
  BackupRecordPtr ptr;
  bool found_lcp = false;
  for (c_backups.first(ptr); ptr.i != RNIL; c_backups.next(ptr))
  {
    jam();
    if (ptr.p->is_lcp())
    {
      jam();
      ndbrequire(found_lcp == false); /* Just one LCP */
      found_lcp = true;
      
      LcpStatusConf::LcpState state = LcpStatusConf::LCP_IDLE;
      switch (ptr.p->slaveState.getState())
      {
      case STARTED:
        state = LcpStatusConf::LCP_PREPARED;
        break;
      case SCANNING:
        state = LcpStatusConf::LCP_SCANNING;
        break;
      case STOPPING:
        state = LcpStatusConf::LCP_SCANNED;
        break;
      case DEFINED:
        state = LcpStatusConf::LCP_IDLE;
        break;
      default:
        ndbout_c("Unusual LCP state in LCP_STATUS_REQ() : %u",
                 ptr.p->slaveState.getState());
        state = LcpStatusConf::LCP_IDLE;
      };
        
      /* Not all values are set here */
      const Uint32 UnsetConst = ~0;
      
      LcpStatusConf* conf = (LcpStatusConf*) signal->getDataPtr();
      conf->senderRef = reference();
      conf->reqData = reqData;
      conf->lcpState = state;
      conf->tableId = UnsetConst;
      conf->fragId = UnsetConst;
      conf->replicaDoneRowsHi = UnsetConst;
      conf->replicaDoneRowsLo = UnsetConst;
      setWords(ptr.p->noOfRecords,
               conf->lcpDoneRowsHi,
               conf->lcpDoneRowsLo);
      setWords(ptr.p->noOfBytes,
               conf->lcpDoneBytesHi,
               conf->lcpDoneBytesLo);
      
      if (state == LcpStatusConf::LCP_SCANNING)
      {
        /* Actually scanning a fragment, let's grab the details */
        TablePtr tabPtr;
        FragmentPtr fragPtr;
        BackupFilePtr filePtr;
        
        ptr.p->tables.first(tabPtr);
        if (tabPtr.i == RNIL)
        {
          jam();
          failCode = LcpStatusRef::NoTableRecord;
          break;
        }
        tabPtr.p->fragments.getPtr(fragPtr, 0);
        ndbrequire(fragPtr.p->tableId == tabPtr.p->tableId);
        if (ptr.p->dataFilePtr == RNIL)
        {
          jam();
          failCode = LcpStatusRef::NoFileRecord;
          break;
        }
        c_backupFilePool.getPtr(filePtr, ptr.p->dataFilePtr);
        ndbrequire(filePtr.p->backupPtr == ptr.i);
        conf->tableId = tabPtr.p->tableId;
        conf->fragId = fragPtr.p->fragmentId;
        setWords(filePtr.p->operation.noOfRecords,
                 conf->replicaDoneRowsHi,
                 conf->replicaDoneRowsLo);
      }
      
      failCode = 0;
    }
  }

  if (failCode == 0)
  {
    jam();
    sendSignal(senderRef, GSN_LCP_STATUS_CONF, 
               signal, LcpStatusConf::SignalLength, JBB);
    return;
  }

  jam();
  LcpStatusRef* ref = (LcpStatusRef*) signal->getDataPtr();
  
  ref->senderRef = reference();
  ref->reqData = reqData;
  ref->error = failCode;
  
  sendSignal(senderRef, GSN_LCP_STATUS_REF, 
             signal, LcpStatusRef::SignalLength, JBB);
  return;
}<|MERGE_RESOLUTION|>--- conflicted
+++ resolved
@@ -257,10 +257,7 @@
       delay_time = Backup::DISK_SPEED_CHECK_DELAY - (sig_delay - delay_time);
     m_reset_delay_used= delay_time;
     signal->theData[0] = BackupContinueB::RESET_DISK_SPEED_COUNTER;
-<<<<<<< HEAD
     sendSignalWithDelay(reference(), GSN_CONTINUEB, signal, delay_time, 1);
-=======
-    sendSignalWithDelay(BACKUP_REF, GSN_CONTINUEB, signal, delay_time, 1);
 
     {
       /* Independent check of DiskCheckpointSpeed.
@@ -298,7 +295,6 @@
         m_monitor_snapshot_start = curr_time;
       }
     }
->>>>>>> 9d9be9ff
 #if 0
     ndbout << "Signal delay was = " << sig_delay;
     ndbout << " Current time = " << curr_time << endl;
