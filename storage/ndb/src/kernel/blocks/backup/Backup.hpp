--- conflicted
+++ resolved
@@ -1,9 +1,5 @@
 /*
-<<<<<<< HEAD
-   Copyright (c) 2003, 2016, Oracle and/or its affiliates. All rights reserved.
-=======
    Copyright (c) 2003, 2017, Oracle and/or its affiliates. All rights reserved.
->>>>>>> ee0adc2a
 
    This program is free software; you can redistribute it and/or modify
    it under the terms of the GNU General Public License as published by
@@ -253,13 +249,6 @@
     Uint8 lqhInstanceKey;
     Uint8 scanned;  // 0 = not scanned x = scanned by node x
     Uint8 scanning; // 0 = not scanning x = scanning on node x
-<<<<<<< HEAD
-    Uint8 lcp_no;
-    Uint32 nextPool;
-  };
-  typedef Ptr<Fragment> FragmentPtr;
-  typedef ArrayPool<Fragment> Fragment_pool;
-=======
     Uint8 firstFragment;
     Uint32 nextPool;
   };
@@ -294,7 +283,6 @@
   Uint32 m_lcp_ptr_i;
   bool m_delete_lcp_files_ongoing;
   Uint32 m_enable_partial_lcp;
->>>>>>> ee0adc2a
 
   struct Table {
     Table(Fragment_pool &);
@@ -695,15 +683,6 @@
     Uint32 startGCP;
     Uint32 currGCP;
     Uint32 stopGCP;
-<<<<<<< HEAD
-    Table_fifo tables;
-    TriggerRecord_list triggers;
-    
-    BackupFile_list files;
-    Uint32 ctlFilePtr;  // Ptr.i to ctl-file
-    Uint32 logFilePtr;  // Ptr.i to log-file
-    Uint32 dataFilePtr; // Ptr.i to first data-file
-=======
     TriggerRecord_list triggers;
 
 
@@ -715,7 +694,6 @@
     Uint32 ctlFilePtr;  // Ptr.i to ctl-file (LCP and Backup)
     Uint32 logFilePtr;  // Ptr.i to log-file (Only backup)
     Uint32 dataFilePtr; // Ptr.i to first data-file (LCP and Backup)
->>>>>>> ee0adc2a
     
     Uint32 backupDataLen;  // Used for (un)packing backup request
     SimpleProperties props;// Used for (un)packing backup request
@@ -972,10 +950,7 @@
   Fragment_pool c_fragmentPool;
   Node_pool c_nodePool;
   TriggerRecord_pool c_triggerPool;
-<<<<<<< HEAD
-=======
   ArrayPool<DeleteLcpFile> c_deleteLcpFilePool;
->>>>>>> ee0adc2a
 
   void checkFile(Signal*, BackupFilePtr);
   void checkScan(Signal*, BackupRecordPtr, BackupFilePtr);
@@ -1214,8 +1189,6 @@
    * Modified by the instance performing backup
    */  
   static bool g_is_backup_running;
-<<<<<<< HEAD
-=======
 
   void get_page_info(BackupRecordPtr,
                      Uint32 current_lcp_round,
@@ -1226,7 +1199,6 @@
 
   void setRestorableGci(Uint32);
   Uint32 getRestorableGci();
->>>>>>> ee0adc2a
 };
 
 inline
