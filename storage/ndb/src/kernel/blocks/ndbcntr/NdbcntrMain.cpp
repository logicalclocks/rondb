/*
   Copyright (c) 2003, 2024, Oracle and/or its affiliates.
   Copyright (c) 2021, 2023, Hopsworks and/or its affiliates.

   This program is free software; you can redistribute it and/or modify
   it under the terms of the GNU General Public License, version 2.0,
   as published by the Free Software Foundation.

   This program is designed to work with certain software (including
   but not limited to OpenSSL) that is licensed under separate terms,
   as designated in a particular file or component or in included license
   documentation.  The authors of MySQL hereby grant you an additional
   permission to link the program and your derivative works with the
   separately licensed software that they have either included with
   the program or referenced in the documentation.

   This program is distributed in the hope that it will be useful,
   but WITHOUT ANY WARRANTY; without even the implied warranty of
   MERCHANTABILITY or FITNESS FOR A PARTICULAR PURPOSE.  See the
   GNU General Public License, version 2.0, for more details.

   You should have received a copy of the GNU General Public License
   along with this program; if not, write to the Free Software
   Foundation, Inc., 51 Franklin St, Fifth Floor, Boston, MA 02110-1301  USA
*/

#define NDBCNTR_C
#include "Ndbcntr.hpp"

#include <ndb_limits.h>
#include <ndb_version.h>
#include <SimpleProperties.hpp>
#include <cstring>
#include <signaldata/AbortAll.hpp>
#include <signaldata/CheckNodeGroups.hpp>
#include <signaldata/CntrStart.hpp>
#include <signaldata/CreateHashMap.hpp>
#include <signaldata/CreateTable.hpp>
#include <signaldata/DictTabInfo.hpp>
#include <signaldata/DumpStateOrd.hpp>
#include <signaldata/EventReport.hpp>
#include <signaldata/NdbSttor.hpp>
#include <signaldata/NodeFailRep.hpp>
#include <signaldata/NodeRecoveryStatusRep.hpp>
#include <signaldata/NodeStateSignalData.hpp>
#include <signaldata/ReadNodesConf.hpp>
#include <signaldata/SchemaTrans.hpp>
#include <signaldata/StartOrd.hpp>
#include <signaldata/StartPerm.hpp>
#include <signaldata/StopMe.hpp>
#include <signaldata/StopPerm.hpp>
#include <signaldata/SystemError.hpp>
#include <signaldata/TcKeyConf.hpp>
#include <signaldata/TcKeyReq.hpp>
#include <signaldata/WaitGCP.hpp>
#include "config.h"  // WORDS_BIGENDIAN

#include <signaldata/FsRemoveReq.hpp>
#include <signaldata/ReadConfig.hpp>

#include <signaldata/FailRep.hpp>

#include <signaldata/FsAppendReq.hpp>
#include <signaldata/FsCloseReq.hpp>
#include <signaldata/FsConf.hpp>
#include <signaldata/FsOpenReq.hpp>
#include <signaldata/FsReadWriteReq.hpp>
#include <signaldata/FsRef.hpp>
#include <signaldata/LCP.hpp>
#include <signaldata/LocalSysfile.hpp>
#include <signaldata/UndoLogLevel.hpp>

#include <AttributeHeader.hpp>
#include <Configuration.hpp>
#include <DebuggerNames.hpp>
#include <signaldata/DihRestart.hpp>

#include <NdbTick.h>
#include <NdbOut.hpp>

#include <signaldata/CreateFilegroup.hpp>
#include <signaldata/CreateNodegroupImpl.hpp>
#include <signaldata/DropNodegroupImpl.hpp>
#include <signaldata/TakeOver.hpp>

#include "../backup/BackupFormat.hpp"

#include <NdbGetRUsage.h>
#include <EventLogger.hpp>
#include "util/ndb_ndbxfrm1.h"  // ndb_ndbxfrm1::toggle_endian

#define JAM_FILE_ID 458

#if (defined(VM_TRACE) || defined(ERROR_INSERT))
//#define DEBUG_NODE_STOP 1
//#define DEBUG_LOCAL_SYSFILE 1
//#define DEBUG_UNDO 1
//#define DEBUG_REDO_CONTROL 1
//#define DEBUG_NODE_GROUP_START 1
//#define DEBUG_LCP 1
#endif

#ifdef DEBUG_NODE_GROUP_START
#define DEB_NODE_GROUP_START(arglist) \
  do {                                \
    g_eventLogger->info arglist;      \
  } while (0)
#else
#define DEB_NODE_GROUP_START(arglist) \
  do {                                \
  } while (0)
#endif

#ifdef DEBUG_NODE_STOP
#define DEB_NODE_STOP(arglist)   \
  do {                           \
    g_eventLogger->info arglist; \
  } while (0)
#else
#define DEB_NODE_STOP(arglist) \
  do {                         \
  } while (0)
#endif

#ifdef DEBUG_REDO_CONTROL
#define DEB_REDO_CONTROL(arglist) \
  do {                            \
    g_eventLogger->info arglist;  \
  } while (0)
#else
#define DEB_REDO_CONTROL(arglist) \
  do {                            \
  } while (0)
#endif

#ifdef DEBUG_LOCAL_SYSFILE
#define DEB_LOCAL_SYSFILE(arglist) \
  do {                             \
    g_eventLogger->info arglist;   \
  } while (0)
#else
#define DEB_LOCAL_SYSFILE(arglist) \
  do {                             \
  } while (0)
#endif

#ifdef DEBUG_LCP
#define DEB_LCP(arglist)         \
  do {                           \
    g_eventLogger->info arglist; \
  } while (0)
#else
#define DEB_LCP(arglist) \
  do {                   \
  } while (0)
#endif

#ifdef DEBUG_UNDO
#define DEB_UNDO(arglist)        \
  do {                           \
    g_eventLogger->info arglist; \
  } while (0)
#else
#define DEB_UNDO(arglist) \
  do {                    \
  } while (0)
#endif

// used during shutdown for reporting current startphase
// accessed from Emulator.cpp, NdbShutdown()
Uint32 g_currentStartPhase = 0;

/**
 * ALL_BLOCKS Used during start phases and while changing node state
 *
 * NDBFS_REF Has to be before NDBCNTR_REF (due to "ndb -i" stuff)
 */
struct BlockInfo {
  BlockReference Ref;  // BlockReference
  Uint32 NextSP;       // Next start phase
  Uint32 ErrorInsertStart;
  Uint32 ErrorInsertStop;
  bool in_ndbd;
};

static BlockInfo ALL_BLOCKS[] = {
    {NDBFS_REF, 0, 2000, 2999, true},    {DBTC_REF, 1, 8000, 8035, true},
    {DBDIH_REF, 1, 7000, 7173, true},    {DBLQH_REF, 1, 5000, 5030, true},
    {DBACC_REF, 1, 3000, 3999, true},    {DBTUP_REF, 1, 4000, 4007, true},
    {DBDICT_REF, 1, 6000, 6003, true},   {NDBCNTR_REF, 0, 1000, 1999, true},
    {CMVMI_REF, 1, 9600, 9999, true},  // before QMGR
    {QMGR_REF, 1, 1, 999, true},         {TRIX_REF, 1, 0, 0, true},
    {BACKUP_REF, 1, 10000, 10999, true}, {DBUTIL_REF, 1, 11000, 11999, true},
    {SUMA_REF, 1, 13000, 13999, true},   {DBTUX_REF, 1, 12000, 12999, true},
    {TSMAN_REF, 1, 0, 0, true},          {LGMAN_REF, 1, 0, 0, true},
    {PGMAN_REF, 1, 0, 0, true},          {RESTORE_REF, 1, 0, 0, true},
    {DBINFO_REF, 1, 0, 0, true},         {DBSPJ_REF, 1, 0, 0, true},
    {THRMAN_REF, 1, 0, 0, true},         {DBQLQH_REF, 1, 0, 0, false},
    {DBQACC_REF, 1, 0, 0, false},        {DBQTUP_REF, 1, 0, 0, false},
    {QBACKUP_REF, 1, 0, 0, false},       {DBQTUX_REF, 1, 0, 0, false},
    {QRESTORE_REF, 1, 0, 0, false},      {TRPMAN_REF, 1, 0, 0, true}};

static const Uint32 ALL_BLOCKS_SZ = sizeof(ALL_BLOCKS) / sizeof(BlockInfo);

static BlockReference readConfigOrder[ALL_BLOCKS_SZ] = {
    CMVMI_REF,  TRPMAN_REF, NDBFS_REF,   DBINFO_REF, DBTUP_REF,   DBACC_REF,
    DBTC_REF,   DBLQH_REF,  DBTUX_REF,   DBDICT_REF, DBDIH_REF,   NDBCNTR_REF,
    QMGR_REF,   TRIX_REF,   BACKUP_REF,  DBUTIL_REF, SUMA_REF,    TSMAN_REF,
    LGMAN_REF,  PGMAN_REF,  RESTORE_REF, DBSPJ_REF,  THRMAN_REF,  DBQLQH_REF,
    DBQACC_REF, DBQTUP_REF, QBACKUP_REF, DBQTUX_REF, QRESTORE_REF};

/*******************************/
/*  CONTINUEB                  */
/*******************************/
void Ndbcntr::execCONTINUEB(Signal *signal) {
  jamEntry();
  UintR Ttemp1 = signal->theData[0];
  switch (Ttemp1) {
    case ZSTARTUP: {
      if (getNodeState().startLevel == NodeState::SL_STARTED) {
        jam();
        return;
      }

      if (cmasterNodeId == getOwnNodeId() && c_start.m_starting.isclear()) {
        jam();
        trySystemRestart(signal);
        // Fall-through
      }

      const Uint64 elapsed =
          NdbTick_Elapsed(c_start.m_startTime, NdbTick_getCurrentTicks())
              .milliSec();

      if (elapsed > c_start.m_startFailureTimeout) {
        jam();
        Uint32 to_3 = 0;
        const ndb_mgm_configuration_iterator *p =
            m_ctx.m_config.getOwnConfigIterator();
        ndb_mgm_get_int_parameter(p, CFG_DB_START_FAILURE_TIMEOUT, &to_3);
        BaseString tmp;
        tmp.append(
            "Shutting down node as total restart time exceeds "
            " StartFailureTimeout as set in config file ");
        if (to_3 == 0)
          tmp.append(" 0 (inifinite)");
        else
          tmp.appfmt(" %d", to_3);

        progError(__LINE__, NDBD_EXIT_RESTART_TIMEOUT, tmp.c_str());
      }

      signal->theData[0] = ZSTARTUP;
      sendSignalWithDelay(reference(), GSN_CONTINUEB, signal, 1000, 1);
      break;
    }
    case ZSHUTDOWN:
      jam();
      c_stopRec.checkTimeout(signal);
      break;
    case ZBLOCK_STTOR:
      if (ERROR_INSERTED(1002)) {
        signal->theData[0] = ZBLOCK_STTOR;
        sendSignalWithDelay(reference(), GSN_CONTINUEB, signal, 100, 1);
        return;
      } else {
        c_missra.sendNextSTTOR(signal);
      }
      return;
    default:
      jam();
      systemErrorLab(signal, __LINE__);
      return;
      break;
  }  // switch
}  // Ndbcntr::execCONTINUEB()

void Ndbcntr::execAPI_START_REP(Signal *signal) {
  jamEntry();
  if (refToBlock(signal->getSendersBlockRef()) == QMGR) {
    for (Uint32 i = 0; i < ALL_BLOCKS_SZ; i++) {
      if (isNdbMtLqh() || ALL_BLOCKS[i].in_ndbd)
        sendSignal(ALL_BLOCKS[i].Ref, GSN_API_START_REP, signal, 1, JBB);
    }
  }
}
/*******************************/
/*  SYSTEM_ERROR               */
/*******************************/
void Ndbcntr::execSYSTEM_ERROR(Signal *signal) {
  const SystemError *const sysErr = (SystemError *)signal->getDataPtr();
  char buf[100];
  int killingNode = refToNode(sysErr->errorRef);
  Uint32 data1 = sysErr->data[0];

  jamEntry();
  switch (sysErr->errorCode) {
    case SystemError::GCPStopDetected: {
      BaseString::snprintf(buf, sizeof(buf),
                           "Node %d killed this node because "
                           "GCP stop was detected",
                           killingNode);
      signal->theData[0] = 7025;
      EXECUTE_DIRECT(DBDIH, GSN_DUMP_STATE_ORD, signal, 1);
      jamEntry();

      {
        signal->theData[0] = DumpStateOrd::LgmanDumpUndoStateLocalLog;
        EXECUTE_DIRECT_MT(LGMAN, GSN_DUMP_STATE_ORD, signal, 1, 0);
      }

      jamEntry();

      if (ERROR_INSERTED(1004)) {
        jam();
        g_eventLogger->info("NDBCNTR not shutting down due to GCP stop");
        return;
      }
      CRASH_INSERTION(1005);

      break;
    }
    case SystemError::CopyFragRefError:
      CRASH_INSERTION(1000);
      BaseString::snprintf(buf, sizeof(buf),
                           "Killed by node %d as "
                           "copyfrag failed, error: %u",
                           killingNode, data1);
      break;

    case SystemError::StartFragRefError:
      BaseString::snprintf(buf, sizeof(buf),
                           "Node %d killed this node because "
                           "it replied StartFragRef error code: %u.",
                           killingNode, data1);
      break;

    case SystemError::CopySubscriptionRef:
      CRASH_INSERTION(1003);
      BaseString::snprintf(
          buf, sizeof(buf),
          "Node %d killed this node because "
          "it could not copy a subscription during node restart. "
          "Copy subscription error code: %u.",
          killingNode, data1);
      break;
    case SystemError::CopySubscriberRef:
      BaseString::snprintf(
          buf, sizeof(buf),
          "Node %d killed this node because "
          "it could not start a subscriber during node restart. "
          "Copy subscription error code: %u.",
          killingNode, data1);
      break;
    default:
      BaseString::snprintf(buf, sizeof(buf),
                           "System error %d, "
                           " this node was killed by node %d",
                           sysErr->errorCode, killingNode);
      break;
  }

  progError(__LINE__, NDBD_EXIT_SYSTEM_ERROR, buf);
  return;
}  // Ndbcntr::execSYSTEM_ERROR()

struct ddentry {
  Uint32 type;
  const char *name;
  Uint64 size;
};

/**
 * f_dd[] = {
 * { DictTabInfo::LogfileGroup, "DEFAULT-LG", 32*1024*1024 },
 * { DictTabInfo::Undofile, "undofile.dat", 64*1024*1024 },
 * { DictTabInfo::Tablespace, "DEFAULT-TS", 1024*1024 },
 * { DictTabInfo::Datafile, "datafile.dat", 64*1024*1024 },
 * { ~0, 0, 0 }
 * };
 */
Vector<ddentry> f_dd;

static Uint64 parse_size(const char *src) {
  Uint64 num = 0;
  char *endptr = 0;
  num = my_strtoll(src, &endptr, 10);

  if (endptr) {
    switch (*endptr) {
      case 'k':
      case 'K':
        num *= 1024;
        break;
      case 'm':
      case 'M':
        num *= 1024;
        num *= 1024;
        break;
      case 'g':
      case 'G':
        num *= 1024;
        num *= 1024;
        num *= 1024;
        break;
    }
  }
  return num;
}

static int parse_spec(Vector<ddentry> &dst, const char *src, Uint32 type) {
  const char *key;
  Uint32 filetype;

  struct ddentry group;
  if (type == DictTabInfo::LogfileGroup) {
    key = "undo_buffer_size=";
    group.size = 64 * 1024 * 1024;
    group.name = "DEFAULT-LG";
    group.type = type;
    filetype = DictTabInfo::Undofile;
  } else {
    key = "extent_size=";
    group.size = 1024 * 1024;
    group.name = "DEFAULT-TS";
    group.type = type;
    filetype = DictTabInfo::Datafile;
  }
  size_t keylen = strlen(key);

  BaseString arg(src);
  Vector<BaseString> list;
  arg.split(list, ";");

  bool first = true;
  for (Uint32 i = 0; i < list.size(); i++) {
    list[i].trim();
    if (native_strncasecmp(list[i].c_str(), "name=", sizeof("name=") - 1) ==
        0) {
      group.name = strdup(list[i].c_str() + sizeof("name=") - 1);
    } else if (native_strncasecmp(list[i].c_str(), key, keylen) == 0) {
      group.size = parse_size(list[i].c_str() + keylen);
    } else if (strlen(list[i].c_str()) == 0 && (i + 1) == list.size()) {
      /**
       * ignore stray ";"
       */
    } else {
      /**
       * interpret as filespec
       */
      struct ddentry entry;
      const char *path = list[i].c_str();
      char *sizeptr = const_cast<char *>(strchr(path, ':'));
      if (sizeptr == 0) {
        return -1;
      }
      *sizeptr = 0;

      entry.name = strdup(path);
      entry.size = parse_size(sizeptr + 1);
      entry.type = filetype;

      if (first) {
        /**
         * push group as well
         */
        first = false;
        dst.push_back(group);
      }
      dst.push_back(entry);
    }
  }
  return 0;
}

/**
Restart Phases in MySQL Cluster
-------------------------------
In MySQL Cluster the restart is processed in phases, the restart of a node
is driven by a set of phases. In addition a node restart is also synchronised
with already started nodes and other nodes that are starting up in parallel
with our node. This comment will describe the various phases used.

The first step in starting a node is to create the data node run-time
environment. The data node process is normally running with an angel process,
this angel process ensures that the data node is automatically restarted in
cases of failures. So the only reason to run the data node again is after an
OS crash or after a shutdown by an operator or as part of a software upgrade.

When starting up the data node, the data node needs a node id, this is either
assigned through setting the parameter --ndb-nodeid when starting the data
node, or it is assigned by the management server when retrieving the
configuration. The angel process will ensure that the assigned node id will be
the same for all restarts of the data node.

After forking the data node process, the starting process stays as the angel
process and the new process becomes the actual data node process. The actual
data node process starts by retrieving the configuration from the management
server.

At this stage we have read the options, we have allocated a node id, we have
the configuration loaded from the management server. We will print some
important information to the data node log about our thread configuration and
some other things. To ensure that we find the correct files and create files
in the correct place we set the datadir of our data node process.

Next we have to start the watch-dog thread since we are now starting to do
activities where we want to ensure that we don't get stuck due to some
software error.

Next we will allocate the memory of the global memory pools, this is where
most memory is allocated, we still have a fair amount of memory allocated as
part of the initialisation of the various software modules in the NDB kernel,
but step by step we're moving towards usage of the global memory pools.

Allocating memory can be a fairly time-consuming process where the OS can
require up to one second for each GByte of memory allocated (naturally OS
dependent and will change over time). What actually consumes the time here is
actually that we also touch each page to ensure that the allocated memory is
also mapped to real physical memory to avoid page misses while we're running
the process. To speed up this process we have made the touching of memory
multi-threaded.

Actually where most memory is allocated is configurable, the configuration
variable LateAlloc can be used to delay the allocation of most memory to early
phases of the restart.

The only memory that is required to allocate in the early phase is the job
buffer, memory for sending messages over the network and finally memory for
messages to and from the file system threads. So allocation of e.g.
DataMemory, IndexMemory and DiskPageBufferMemory can be delayed until the
early start phases.

After allocating the global memory pool we initialise all data used by the
run-time environment. This ensures that we're ready to send and receive data
between the threads used in the data node process as soon as they are started.

At this point we've only started the watch-dog process and the thread started
as part of creating the process (this thread will later be converted to the
first receive thread if we're running ndbmtd and the only execution thread if
we are running ndbd). Next step is to load all software modules and initialise
those to ensure they're properly set-up when the messages start arriving for
execution.

Before we start the run-time environment we also need to activate the send
and receive services. This involves creating a socket client thread that
attempts to connect to socket server parts of other nodes in the cluster and
a thread to listen to the socket server used for those data nodes we
communicate as the socket server.

The default behaviour is that the node with the lowest nodeid is the socket
server in the communication setup. This can be changed in the data node
configuration.

Before we proceed and start the data node environment we will place the start
signals of the run-time environment in its proper job buffer. Actually to
start the system one needs to place two equal signals in the job buffer. The
first start signal starts the communication to other nodes and sets the state
to wait for the next signal to actually start the system. The second one will
start running the start phases.

Finally we start all the threads of the run-time environment. These can
currently include a main thread, a rep thread, a number of tc threads,
a number of send threads, a number of receive threads and a number of
ldm threads. Given that communication buffers for all threads have been
preallocated, we can start sending signals immediately as those threads
startup. The receiving thread will start to take care of its received signals
as soon as it has come to that point in its thread startup code.

There are two identical start signals, the first starts a recurring signal
that is sent on a regular basis to keep track of time in the data node.
Only the second one starts performing the various start phases.

A startup of a data node is handled in a set of phases. The first phase is
to send the signal READ_CONFIG_REQ to all software modules in the kernel,
then STTOR is similarly sent to all software modules in 256 phases numbered
from 0 to 255. These are numbered from 0 to 255, we don't use all of those
phases, but the code is flexible such that any of those phases could be
used now or sometime in the future.

In addition we have 6 modules that are involved in one more set of start
phases. The signal sent in these phases are called NDB_STTOR. The original
idea was to view this message as the local start of the NDB subsystem.
These signals are sent and handled by NDBCNTR and sent as part of the STTOR
handling in NDBCNTR. This means that it becomes a sequential part of the
startup phases.

Before starting the phases we ensure that any management node can connect
to our node and that all other node are disconnected and that they can only
send messages to the QMGR module. The management server receives reports
about various events in the data node and the QMGR module is taking care of
the inclusion of the data node into the cluster. Before we're included in
the cluster we cannot communicate with other nodes in any manner.

The start always starts in the main thread where each software module is
represented by at least a proxy module that all multithreaded modules contain.
The proxy module makes it possible to easy send and receive messages to a
set of modules of the same type using one message and one reply.

The READ_CONFIG_REQ signals are always sent in the same order. It starts by
sending to CMVMI, this is the block that receives the start order and it
performs a number of functions from where the software modules can affect the
run-time environment. It normally allocates most memory of the process and
touches all of this memory. It is part of the main thread.

The next module receiving READ_CONFIG_REQ is NDBFS, this is the module that
controls the file system threads, this module is found in the main thread.

Next module is DBINFO, this module supports the ndbinfo database used to get
information about the data node internals in table format, this module is
found in the main thread.

Next is DBTUP, this is the module where the actual data is stored. Next DBACC,
the module where primary key and unique key hash indexes are stored and where
we control row locks from. Both those blocks are contained in the ldm threads.

Next is DBTC, the module where transaction coordination is managed from,
this module is part of the tc thread. Next is DBLQH, the module that controls
the actions on data through key operations and scans and also handles the
REDO logs. This is the main module of the ldm thread.

Next is DBTUX that operates ordered index reusing pages used to store rows
in DBTUP, also part of the ldm thread. Next is DBDICT, the dictionary module
used to store and handle all metadata information about tables and columns,
tablespaces, log files and so forth. DICT is part of the main thread.

Next is DBDIH, the module to store and handle distribution information about
all tables, the table partitions and all replicas of each partition. It
controls the local checkpoint process, the global checkpoint process and
controls a major part of the restart processing. The DIH module is a part of
the main thread.

Next is NDBCNTR that controls the restart phases, it's part of the main
thread. Next is QMGR which takes care of the heartbeat protocol and inclusion
and exclusion of nodes in the cluster. It's part of the main thread.

Next is TRIX that performs a few services related to ordered indexes and other
trigger-based services. It's part of the tc thread. Next is BACKUP, this is
used for backups and local checkpoints and is part of the ldm thread.

Next is DBUTIL that provides a number of services such as performing key
operations on behalf of code in the modules. It's part of the main thread.
Next is the SUMA module that takes care of replication events, this is the
module handled by the rep thread.

Next is TSMAN, then LGMAN, and then PGMAN that are all part of the disk data
handling taking care of tablespace, UNDO logging and page management. They
are all part of the ldm thread.

RESTORE is a module used to restore local checkpoints as part of a startup.
This module is also part of the ldm thread.

Finally we have the DBSPJ module that takes care of join queries pushed down
to the data node, it executes as part of the tc thread.

The DBTUP, DBACC, DBLQH, DBTUX, BACKUP, TSMAN, LGMAN, PGMAN, RESTORE are all
tightly integrated modules that takes care of the data and indexes locally in
each node. This set of modules form an LDM instance, each node can have
multiple LDM instances and these can be spread over a set of threads.
Each LDM instance owns its own partition of the data.

We also have two modules that are not a part of restart handling, this is the
TRPMAN module that performs a number of transport-related functions
(communication with other nodes). It executes in the receive threads. Finally
we have the THRMAN that executes in every thread and does some thread
management functionality.

All modules receive READ_CONFIG_REQ, all modules also receive STTOR for
phase 0 and phase 1. In phase 1 they report back which startphases they want
to get informed about more.

During the READ_CONFIG_REQ the threads can execute for a very long time in
a module since we can be allocating and touching memory of large sizes. This
means that our watchdog thread have a special timeout for this phase to
ensure that we don't crash the process simply due to a long time of
initialising our memory. In normal operations each signal should execute only
for a small number of microseconds.

The start phases are synchronized by sending the message STTOR to all modules,
logically each module gets this signal for each start phase from 0 to 255.
However the response message STTORRY contains the list of start phases the
module really is interested in.

The NDBCNTR module that handles the start phase signals can optimise away
any signals not needed. The order in which modules receive the STTOR message
is the same for all phases:

1) NDBFS
2) DBTC
3) DBDIH
4) DBLQH
5) DBACC
6) DBTUP
7) DBDICT
8) NDBCNTR
9) CMVMI
10)QMGR
11)TRIX
12)BACKUP
13)DBUTIL
14)SUMA
15)DBTUX
16)TSMAN
17)LGMAN
18)PGMAN
19)RESTORE
20)DBINFO
21)DBSPJ

In addition there is a special start phase handling controlled by NDBCNTR,
so when NDBCNTR receives its own STTOR message it starts a local start phase
handling involving the modules, DBLQH, DBDICT, DBTUP, DBACC, DBTC and DBDIH.

This happens for phases 2 through 8. The messages sent in these start phases
are NDB_STTOR and NDB_STTORRY, they are handled in a similar manner to STTOR
and STTORRY. The modules receive also those start phases in the same order
for all phases and this order is:

1) DBLQH
2) DBDICT
3) DBTUP
4) DBACC
5) DBTC
6) DBDIH

For those modules that are multithreaded, the STTOR and NDB_STTOR messages
always are received by the Proxy module that executes in the main thread.
The Proxy module will then send the STTOR and NDB_STTOR messages to each
individual instance of the module (the number of instances is normally the
same as the number of threads, but could sometimes be different). It does
so in parallel, so all instances execute STTOR in parallel.

So effectively each instance of a module will logically first receive
READ_CONFIG_REQ, then a set of STTOR messages for each start phase and some
modules will also receive NDB_STTOR in a certain order. All these messages
are sent in a specific order and sequentially. So this means that we have the
ability to control when things are done by performing it in the correct start
phase.

Next we will describe step-by-step what happens in a node restart (or a node
start as part of a cluster start/restart). The startup is currently a
sequential process except where it is stated that it happens in parallel.
The below description thus describes the order things actually happens
currently.

READ_CONFIG_REQ
---------------
The READ_CONFIG_REQ does more or less the same for all software modules. It
allocates the memory required by the software module and initialises the
memory (creates various free lists and so forth). It also reads the various
configuration parameter which is of interest to the module (these often
affect the size of the memory we allocate).

It starts in CMVMI that allocates most of the global memory pool, next we
have NDBFS that creates the necessary file directories for disk data, it
also creates the bound IO threads that can be used by one file at a time
(initial number of threads configurable through InitalNoOpenFiles), then it
creates a number of free threads (number of them configurable through
IOThreadPool) used by disk data files (all files used to handle disk data),
each such thread can be used to open/read/write/close a disk data file.
Finally NDBFS also creates the communication channel from the file system
threads back to the other threads.

All other modules follow the same standard, they calculate a number of sizes
based on hard coded defines or through configuration variables, they allocate
memory for those variables, finally they initialise those allocated memory
structures.

STTOR Phase 0
-------------
First STTOR phase executed is STTOR phase 0. The only modules doing anything
in this phase is NDBCNTR that clears the file system if the start is an initial
start and CMVMI that creates the file system directory.

STTOR Phase 1
-------------
Next phase executed is STTOR phase 1, in this phase most modules initialise
some more data, references to neighbour modules are setup if necessary. In
addition DBDIH create some special mutexes that ensures that only one process
is involved in certain parts of the code at a time.

NDBCNTR initialises some data related to running NDB_STTOR starting in
phase 2. CMVMI locks memory if configured to do so, after this it installs the
normal watchdog timeout since now all large memory allocations are performed.
CMVMI also starts regular memory reporting.

QMGR is the most active module in this phase. It initialises some data, it
gets the restart type (initial start or normal start) from DBDIH, it opens
communication to all nodes in the cluster, it starts checking for node
failures of the include node handling. Finally it runs the protocol to
include the new node into the heartbeat protocol. This could take a while
since the node inclusion process can only bring in one node at a time and
the protocol contains some delays.

The BACKUP module then starts the disk speed check loop which will run as
long as the node is up and running.

STTOR Phase 2
-------------
Next step is to execute STTOR phase 2. The only module that does anything in
STTOR phase 2 is NDBCNTR, it asks DIH for the restart type, it reads the node
from the configuration, it initialises the partial timeout variables that
controls for how long to wait before we perform a partial start.

NDBCNTR sends the signal CNTR_START_REQ to the NDBCNTR in the current master
node, this signal enables the master node to delay the start of this node if
necessary due to other starting nodes or some other condition. For cluster
starts/restarts it also gives the master node the chance to ensure we wait
for enough nodes to start up before we start the nodes.

The master only accepts one node at a time that has received CNTR_START_CONF,
the next node can only receive CNTR_START_CONF after the previous starting
node have completed copying the metadata and releasing the metadata locks and
locks on DIH info, that happens below in STTOR phase 5.

So in a rolling restart it is quite common that the first node will get
CNTR_START_CONF and then instead get blocked on the DICT lock waiting for
an LCP to complete. The other nodes starting up in parallel will instead
wait on CNTR_START_CONF since only one node at a time can pass this.

After receiving CNTR_START_CONF, NDBCNTR continues by running NDB_STTOR
phase 1. Here DBLQH initialises the node records, it starts a reporting
service. It does also initialise the data about the REDO log, this also
includes initialising the REDO log on disk for all types of initial start
(can be quite time consuming).

DBDICT initialises the schema file (contains the tables that have been created
in the cluster and other metadata objects). DBTUP initialises a default value
fragment and DBTC and DBDIH initialises some data variables. After completing
the NDB_STTOR phase in NDBCNTR there is no more work done in STTOR phase 2.

STTOR Phase 3
-------------
Next step is to run the STTOR phase 3. Most modules that need the list of
nodes in the cluster reads this in this phase. DBDIH reads the nodes in this
phase, DBDICT sets the restart type. Next NDBCNTR receives this phase and
starts NDB_STTOR phase 2. This phase starts by setting up any node group
transporters specified in the configuration.  In this phase DBLQH sets up
connections from its operation records to the operation records in DBACC and
DBTUP. This is done in parallel for all DBLQH module instances.

DBDIH now prepares the node restart process by locking the meta data. This
means that we will wait until any ongoing meta data operation is completed
and when it is completed we will lock the meta data such that no meta data
changes can be done until we're done with the phase where we are copying the
metadata information.

The reason for locking is that all meta data and distribution info is fully
replicated. So we need to lock this information while we are copying the data
from the master node to the starting node. While we retain this lock we cannot
change meta data through meta data transactions. Before copying the meta data
later we also need to ensure no local checkpoint is running since this also
updates the distribution information.

After locking this we need to request permission to start the node from the
master node. The request for permission to start the node is handled by the
starting node sending START_PERMREQ to the master node. This could receive a
negative reply if another node is already processing a node restart, it could
fail if an initial start is required. If another node is already starting we
will wait 3 second and try again. This is executed in DBDIH as part of
NDB_STTOR phase 2.

After completing the NDB_STTOR phase 2 the STTOR phase 3 continues by the
CMVMI module activating the checks of send packed data which is used by scan
and key operations.

Next the BACKUP module reads the configured nodes. Next the SUMA module sets
the reference to the Page Pool such that it can reuse pages from this global
memory pool, next DBTUX sets the restart type. Finally PGMAN starts a stats
loop and a cleanup loop that will run as long as the node is up and running.

We could crash the node if our node is still involved in some processes
ongoing in the master node. This is fairly normal and will simply trigger a
crash followed by a normal new start up by the angel process. The request
for permission is handled by the master sending the information to all nodes.

For initial starts the request for permission can be quite time consuming
since we have to invalidate all local checkpoints from all tables in the
meta data on all nodes. There is no parallelisation of this invalidation
process currently, so it will invalidate one table at a time.

STTOR Phase 4
-------------
After completing STTOR phase 3 we move onto STTOR phase 4. This phase starts
by DBLQH acquiring a backup record in the BACKUP module that will be used
for local checkpoint processing.

Next NDBCNTR starts NDB_STTOR phase 3. This starts also in DBLQH where we
read the configured nodes. Then we start reading the REDO log to get it
set-up (we will set this up in the background, it will be synchronised by
another part of cluster restart/node restart later described), for all types
of initial starts we will wait until the initialisation of the REDO log have
been completed until reporting this phase as completed.

Next DBDICT will read the configured nodes whereafter also DBTC reads the
configured nodes and starts transaction counters reporting. Next in
NDB_STTOR phase 3 is that DBDIH initialises restart data for initial starts.

Before completing its work in STTOR phase 4, NDBCNTR will set-up a waiting
point such that all starting nodes have reached this point before
proceeding. This is only done for cluster starts/restarts, so not for node
restarts.

The master node controls this waitpoint and will send the signal
NDB_STARTREQ to DBDIH when all nodes of the cluster restart have reached
this point. More on this signal later.

The final thing happening in STTOR phase 4 is that DBSPJ reads the configured
nodes.

STTOR Phase 5
-------------
We now move onto STTOR phase 5. The first thing done here is to run NDB_STTOR
phase 4. Only DBDIH does some work here and it only does something in node
restarts. In this case it asks the current master node to start it up by
sending the START_MEREQ signal to it.

START_MEREQ works by copying distribution information from master DBDIH node
and then also meta data information from master DBDICT. It copies one table
of distribution information at a time which makes the process a bit slow
since it includes writing the table to disk in the starting node.

The only manner to trace this event is when writing the table distribution
information per table in DBDIH in the starting node. We can trace the
reception of DICTSTARTREQ that is received in the starting nodes DBDICT.

When DBDIH and DBDICT information is copied then we need to block the global
checkpoint in order to include the new node in all changes of meta data and
distribution information from now on. This is performed by sending
INCL_NODEREQ to all nodes. After this we can release the meta data lock that
was set by DBDIH already in STTOR phase 2.

After completing NDB_STTOR phase 4, NDBCNTR synchronises the start again in
the following manner:

If initial cluster start and master then create system tables
If cluster start/restart then wait for all nodes to reach this point.
After waiting for nodes in a cluster start/restart then run NDB_STTOR
phase 5 in master node (only sent to DBDIH).
If node restart then run NDB_STTOR phase 5 (only sent to DBDIH).

NDB_STTOR phase 5 in DBDIH is waiting for completion of a local checkpoint
if it is a master and we are running a cluster start/restart. For node
restarts we send the signal START_COPYREQ to the starting node to ask for
copying of data to our node.

  START OF DATABASE RECOVERY

We start with explaining a number of terms used.
------------------------------------------------
LCP: Local checkpoint, in NDB this means that all data in main memory is
written to disk and we also write changed disk pages to disk to ensure
that all changes before a certain point is available on disk.
Execute REDO log: This means that we're reading the REDO log one REDO log
record at a time and executing the action if needed that is found in the
REDO log record.
Apply the REDO log: Synonym of execute the REDO log.
Prepare REDO log record: This is a REDO log record that contains the
information about a change in the database (insert/delete/update/write).
COMMIT REDO log record: This is a REDO log record that specifies that a
Prepare REDO log record is to be actually executed. The COMMIT REDO log
record contains a back reference to the Prepare REDO log record.
ABORT REDO log record: Similarly to the COMMIT REDO log record but here
the transaction was aborted so there is no need to apply the REDO log
record.
Database: Means in this context all the data residing in the cluster or
in the node when there is a node restart.
Off-line Database: Means that our database in our node is not on-line
and thus cannot be used for reading. This is the state of the database
after restoring a LCP, but before applying the REDO log.
Off-line Consistent database: This is a database state which is not
up-to-date with the most recent changes, but it represents an old state
in the database that existed previously. This state is achieved after
restoring an LCP and executing the REDO log.
On-line Database: This is a database state which is up-to-date, any node
that can be used to read data is has its database on-line (actually
fragments are brought on-line one by one).
On-line Recoverable Database: This is an on-line database that is also
recoverable. In a node restart we reach the state on-line database first,
but we need to run an LCP before the database can also be recovered to
its current state. A recoverable database is also durable so this means
that we're adding the D in ACID to the database when we reach this state.
Node: There are API nodes, data nodes and management server nodes. A data
node is a ndbd/ndbmtd process that runs all the database logic and
contains the database data. The management server node is a process that
runs ndb_mgmd that contains the cluster configuration and also performs
a number of management services. API nodes are part of application processes
and within mysqld's. There can be more than one API node per application
process. Each API node is connected through a socket (or other
communication media) to each of the data nodes and management server nodes.
When one refers to nodes in this text it's mostly implied that we're
talking about a data node.
Node Group: A set of data nodes that all contain the same data. The number
of nodes in a node group is equal to the number of replicas we use in the
cluster.
Fragment: A part of a table that is fully stored on one node group.
Partition: Synonym of fragment.
Fragment replica: This is one fragment in one node. There can be up
to 4 replicas of a fragment (so thus a node group can have up to
4 nodes in it).
Distribution information: This is information about the partitions
(synonym of fragments) of the tables and on which nodes they reside
and information about LCPs that have been executed on each fragment
replica.
Metadata: This is the information about tables, indexes, triggers,
foreign keys, hash maps, files, log file groups, table spaces.
Dictionary information: Synonym to metadata.
LDM: Stands for Local Data Manager, these are the blocks that execute
the code that handles the data handled within one data node. It contains
blocks that handles the tuple storage, the hash index, the T-tree index,
the page buffer manager, the tablespace manager, a block that writes
LCPs and a block that restores LCPs, a log manager for disk data.

------------------------------------------------------------------------------
| What happens as part START_COPYREQ is what is the real database restore    |
| process. Here most of the important database recovery algorithms are       |
| executed to bring the database online again. The earlier phases were still |
| needed to restore the metadata and setup communication, setup memory and   |
| bringing in the starting node as a full citizen in the cluster of data     |
| nodes.                                                                     |
------------------------------------------------------------------------------

START_COPYREQ goes through all distribution information and sends
START_FRAGREQ to the owning DBLQH module instance for each fragment replica
to be restored on the node. DBLQH will start immediately to restore those
fragment replicas, it will queue the fragment replicas and restore one at a
time. This happens in two phases, first all fragment replicas that requires
restore of a local checkpoint starts to do that.

After all fragment replicas to restore have been sent and we have restored all
fragments from a local checkpoint stored on our disk (or sometime by getting
the entire fragment from an alive node) then it is time to run the disk data
UNDO log. Finally after running this UNDO log we're ready to get the fragment
replicas restored to latest disk-durable state by applying the REDO log.

DBDIH will send all required information for all fragment replicas to DBLQH
whereafter it sends START_RECREQ to DBLQH to indicate all fragment replica
information have been sent now.

START_RECREQ is sent through the DBLQH proxy module and this part is
parallelised such that all LDM instances are performing the below parts in
parallel.

If we're doing a initial node restart we don't need to restore any local
checkpoints since initial node restart means that we start without a file
system. So this means that we have to restore all data from other nodes in
the node group. In this case we start applying the copying of fragment
replicas immediately in DBLQH when we receive START_FRAGREQ. In this case
we don't need to run any Undo or Redo log since there is no local checkpoint
to restore the fragment.

When this is completed and DBDIH has reported that all fragment replicas to
start have been sent by sending START_RECREQ to DBLQH we will send
START_RECREQ to TSMAN whereafter we are done with the restore of the data.

We will specify all fragment replicas to restore as part of REDO log
execution. This is done through the signal EXEC_FRAGREQ. When all such signals
have been sent we send EXEC_SRREQ to indicate we have prepared for the next
phase of REDO log execution in DBLQH.

When all such signals are sent we have completed what is termed as phase 2
of DBLQH, the phase 1 in DBLQH is what started in NDB_STTOR phase 3 to prepare
the REDO log for reading it. So when both those phases are complete we're ready
to start what is termed phase 3 in DBLQH.

These DBLQH phases are not related to the start phases, these are internal
stages of startup in the DBLQH module.

Phase 3 in DBLQH is the reading of the REDO log and applying it on fragment
replicas restored from the local checkpoint. This is required to create a
database state which is synchronised on a specific global checkpoint. So we
first install a local checkpoint for all fragments, next we apply the REDO
log to synchronise the fragment replica with a certain global checkpoint.

Before executing the REDO log we need to calculate the start GCI and the last
GCI to apply in the REDO log by checking the limits on all fragment replicas
we will restore to the desired global checkpoint.

DBDIH has stored information about each local checkpoint of a fragment
replica which global checkpoint ranges that are required to run from the REDO
log in order to bring it to the state of a certain global checkpoint. This
information was sent in the START_FRAGREQ signal. DBLQH will merge all of
those limits per fragment replica to a global range of global checkpoints to
run for this LDM instance. So each fragment replica has its own GCP id range
to execute and this means that the minimum of all those start ranges and
maximum of all the end ranges is the global range of GCP ids that we need
to execute in the REDO log to bring the cluster on-line again.

The next step is to calculate the start and stop megabyte in the REDO log for
each log part by using the start and stop global checkpoint id. All the
information required to calculate this is already in memory, so it's a pure
calculation.

When we execute the REDO log we actually only apply the COMMIT records in the
correct global checkpoint range. The COMMIT record and the actual change
records are in different places in the REDO log, so for each Megabyte of
REDO log we record how far back in the REDO log we have to go to find the
change records.

While running the REDO log we maintain a fairly large cache of the REDO log
to avoid that we have to do disk reads in those cases where the transaction
ran for a long time.

This means that long-running and large transactions can have a negative effect
on restart times.

After all log parts have completed this calculation we're now ready to start
executing the REDO log. After executing the REDO log to completion we also
write some stuff into the REDO log to indicate that any information beyond
what we used here won't be used at any later time.

We now need to wait for all other log parts to also complete execution of
their parts of the REDO log. The REDO log execution is designed such that we
can execute the REDO log in more than one phase, this is intended for cases
where we can rebuild a node from more than one live node. Currently this code
should never be used.

So the next step is to check for the new head and tail of the REDO log parts.
This is done through the same code that uses start and stop global
checkpoints to calculate this number. This phase of the code also prepares
the REDO log parts for writing new REDO log records by ensuring that the
proper REDO log files are open. It also involves some rather tricky code to
ensure that pages that have been made dirty are properly handled.

  COMPLETED RESTORING OFF-LINE CONSISTENT DATABASE
------------------------------------------------------------------------------
| After completing restoring fragment replicas to a consistent global        |
| checkpoint, we will now start rebuilding the ordered indexes based on the  |
| data restored. After rebuilding the ordered indexes we are ready to send   |
| START_RECCONF to the starting DBDIH. START_RECCONF is sent through the     |
| DBLQH proxy, so it won't be passed onto DBDIH until all DBLQH instances    |
| have completed this phase and responded with START_RECCONF.                |
------------------------------------------------------------------------------

At this point in the DBLQH instances we have restored a consistent but old
variant of all data in the node. There are still no ordered indexes and there
is still much work remaining to get the node synchronised with the other nodes
again. For cluster restarts it might be that the node is fully ready to go,
it's however likely that some nodes still requires being synchronised with
nodes that have restored a more recent global checkpoint.

The DBDIH of the starting node will then start the take over process now
that the starting node has consistent fragment replicas. We will prepare the
starting node's DBLQH for the copying phase by sending PREPARE_COPY_FRAG_REQ
for each fragment replica we will copy over. This is a sequential process that
could be parallelised a bit.

The process to take over a fragment replica is quite involved. It starts by
sending PREPARE_COPY_FRAGREQ/CONF to the starting DBLQH, then we send
UPDATE_TOREQ/CONF to the master DBDIH to ensure we lock the fragment
information before the take over starts. After receiving confirmation of this
fragment lock, the starting node send UPDATE_FRAG_STATEREQ/CONF to all nodes to
include the new node into all operations on the fragment.

After completing this we again send UPDATE_TOREQ/CONF to the master node to
inform of the new status and unlock the lock on the fragment information. Then
we're ready to perform the actual copying of the fragment. This is done by
sending COPY_FRAGREQ/CONF to the node that will copy the data. When this
copying is done we send COPY_ACTIVEREQ/CONF to the starting node to activate
the fragment replica.

Next we again send UPDATE_TOREQ/CONF to the master informing about that we're
about to install the commit the take over of the new fragment replica. Next we
commit the new fragment replica by sending UPDATE_FRAG_STATEREQ/CONF to all
nodes informing them about completion of the copying of the fragment replica.
Finally we send another update to the master node with UPDATE_TOREQ/CONF.
Now we're finally complete with copying of this fragment.

The idea with this scheme is that the first UPDATE_FRAG_STATEREQ ensures that
we're a part of all transactions on the fragment. After doing the COPY_FRAGREQ
that synchronises the starting node's fragment replica with the alive node's
fragment replica on a row by row basis, we're sure that the two fragment
replicas are entirely synchronised and we can do a new UPDATE_FRAG_STATEREQ to
ensure all nodes know that we're done with the synchronisation.

  COMPLETED RESTORING ON-LINE NOT RECOVERABLE DATABASE
------------------------------------------------------------------------------
| At this point we have restored an online variant of the database by        |
| bringing one fragment at a time online. The database is still not          |
| recoverable since we haven't enabled logging yet and there is no local     |
| checkpoint of the data in the starting node.                               |
------------------------------------------------------------------------------

Next step is to enable logging on all fragments, after completing this step
we will send END_TOREQ to the master DBDIH. At this point we will wait until a
local checkpoint is completed where this node have been involved. Finally when
the local checkpoint have been completed we will send END_TOCONF to the
starting node and then we will send START_COPYCONF and that will complete
this phase of the restart.

  COMPLETED RESTORING ON-LINE RECOVERABLE DATABASE
------------------------------------------------------------------------------
| At this point we have managed to restored all data and we have brought it  |
| online and now we have also executed a local checkpoint after enabling     |
| logging and so now data in the starting node is also recoverable. So this  |
| means that the database is now fully online again.                         |
------------------------------------------------------------------------------

After completing NDB_STTOR phase 5 then all nodes that have been synchronised
in a waitpoint here are started again and NDBCNTR continues by running
phase 6 of NDB_STTOR.

In this phase DBLQH, DBDICT and DBTC sets some status variables indicating
that now the start has completed (it's not fully completed yet, but all
services required for those modules to operate are completed. DBDIH also
starts global checkpoint protocol for cluster start/restarts where it has
become the master node.

Yet one more waiting point for all nodes is now done in the case of a cluster
start/restart.

The final step in STTOR phase 5 is SUMA that reads the configured nodes,
gets the node group members and if there is node restart it asks another
node to recreate subscriptions for it.

STTOR Phase 6
-------------
We now move onto STTOR phase 6. In this phase NDBCNTR gets the node group of
the node, DBUTIL gets the systable id, prepares a set of operations for later
use and connects to TC to enable it to run key operations on behalf of other
modules later on.

STTOR Phase 7
-------------
Next we move onto STTOR phase 7. DBDICT now starts the index statistics loop
that will run as long as the node lives.

QMGR will start arbitration handling to handle a case where we are at risk of
network partitioning.

BACKUP will update the disk checkpoint speed (there is one config variable
for speed during restarts and one for normal operation, here we install the
normal operation speed). If initial start BACKUP will also create a backup
sequence through DBUTIL.

SUMA will create a sequence if it's running in a master node and it's an
initial start. SUMA will also always calculate which buckets it is
responsible to handle. Finally DBTUX will start monitoring of ordered indexes.

STTOR Phase 8
-------------
We then move onto STTOR phase 8. First thing here is to run phase 7 of
NDB_STTOR in which DBDICT enables foreign keys. Next NDBCNTR will also wait
for all nodes to come here if we're doing a cluster start/restart.

Next CMVMI will set state to STARTED and QMGR will enable communication to
all API nodes.

STTOR Phase 101
---------------
After this phase the only remaining phase is STTOR phase 101 in which SUMA
takes over responsibility of the buckets it is responsible for in the
asynchronous replication handling.

Major potential consumers of time so far:

All steps in the memory allocation (all steps of the READ_CONFIG_REQ).
CMVMI STTOR phase 1 that could lock memory. QMGR phase 1 that runs the
node inclusion protocol.

NDBCNTR STTOR phase 2 that waits for CNTR_START_REQ, DBLQH REDO log
initialisation for initial start types that happens in STTOR phase 2.
Given that only one node can be in this phase at a time, this can be
stalled by a local checkpoint wait of another node starting. So this
wait can be fairly long.

DBLQH sets up connections to DBACC and DBTUP, this is NDB_STTOR phase 2.
DBDIH in NDB_STTOR phase 2 also can wait for the meta data to be locked
and it can wait for response to START_PERMREQ.

For initial starts waiting for DBLQH to complete NDB_STTOR phase 3 where
it initialises set-up of the REDO logs. NDBCNTR for cluster start/restarts
in STTOR phase 4 after completing NDB_STTOR phase 3 have to wait for all
nodes to reach this point and then it has to wait for NDB_STARTREQ to
complete.

For node restarts we have delays in waiting for response to START_MEREQ
signal and START_COPYREQ, this is actually where most of the real work of
the restart is done. SUMA STTOR phase 5 where subscriptions are recreated
is another potential time consumer.

All waitpoints are obvious potential consumers of time. Those are mainly
located in NDBCNTR (waitpoint 5.2, 5,1 and 6).

Historical anecdotes:
1) The NDB kernel run-time environment was originally designed for an
AXE virtual machine. In AXE the starts were using the module MISSRA to
drive the STTOR/STTORRY signals for the various startup phases.
The MISSRA was later merged into NDBCNTR and is a submodule of NDBCNTR
nowadays. The name of STTOR and STTORRY has some basis in the AXE systems
way of naming signals in early days but has been forgotten now. At least
the ST had something to do with Start/Restart.

2) The reason for introducing the NDB_STTOR was since we envisioned a system
where the NDB kernel was just one subsystem within the run-time environment.
So therefore we introduced separate start phases for the NDB subsystem.
Over time the need for such a subsystem startup phases are no longer there,
but the software is already engineered for this and thus it's been kept in
this manner.

3) Also the responsibility for the distributed parts of the database start
is divided. QMGR is responsible for discovering when nodes are up and down.
NDBCNTR maintains the protocols for failure handling and other changes of the
node configuration. Finally DBDIH is responsible for the distributed start of
the database parts. It interacts a lot with DBLQH that have the local
responsibility of starting one nodes database part as directed by DBDIH.

Local checkpoint processing in MySQL Cluster
--------------------------------------------

This comment attempts to describe the processing of checkpoints as it happens
in MySQL Cluster. It also clarifies where potential bottlenecks are. This
comment is mainly intended as internal documentation of the open source code
of MySQL Cluster.

The reason for local checkpoints in MySQL Cluster is to ensure that we have
copy of data on disk which can be used to run the REDO log against to restore
the data in MySQL Cluster after a crash.

We start by introducing different restart variants in MySQL Cluster. The first
variant is a normal node restart, this means that the node have been missing
for a short time, but is now back on line again. We start by installing a
checkpointed version of all tables (including executing proper parts of the
REDO log against it). Next step is to use the replica which are still online
to make the checkpointed version up to date. Replicas are always organised in
node groups, the most common size of a node group is two nodes. So when a
node starts up, it uses the other node in the same node group to get an
online version of the tables back online. In a normal node restart we have
first restored a somewhat old version of all tables before using the other
node to synchronize it. This means that we only need to ship the latest
version of the rows that have been updated since the node failed before the
node restart. We also have the case of initial node restarts where all data
have to be restored from the other node since the checkpoint in the starting
node is either too old to be reused or it's not there at all when a completely
new node is started up.

The third variant of restart is a so called system restart, this means that
the entire cluster is starting up after a cluster crash or after a controlled
stop of the cluster. In this restart type we first restore a checkpoint on all
nodes before running the REDO log to get the system in a consistent and
up-to-date state. If any node was restored to an older global checkpoint than
the one to restart from, then it is necessary to use the same code used in
node restarts to bring those node to an online state.

The system restart will restore a so called global checkpoint. A set of
transactions are grouped together into a global checkpoint, when this global
checkpoint has been completed the transactions belonging to it are safe and
will survive a cluster crash. We run global checkpoints on a second level,
local checkpoints write the entire data set to disk and is a longer process
taking at least minutes.

Before a starting node can be declared as fully restored it has to participate
in a local checkpoint. The crashing node misses a set of REDO log record
needed to restore the cluster, thus the node isn't fully restored until it can
be used to restore all data it owns in a system restart.

So when performing a rolling node restart where all nodes in the cluster are
restarted (e.g. to upgrade the software in MySQL Cluster), it makes sense to
restart a set of nodes at a time since we can only have one set of nodes
restarted at a time.

This was a bit of prerequisite to understand the need for local checkpoints.
We now move to the description of how a local checkpoint is processed.

The local checkpoint is a distributed process. It is controlled by a
software module called DBDIH (or DIH for short, DIstribution Handler).
DIH contains all the information about where various replicas of each fragment
(synonym with partition) are placed and various data on these replicas.
DIH stores distribution information in one file per table. This file is
actually two files, this is to ensure that we can do careful writing of the
file. We first write file 0, when this is completed, we write file 1,
in this manner we can easily handle any crashes while writing the table
description.

When a local checkpoint have been completed, DIH immediately starts the
process to start the next checkpoint. At least one global checkpoint have
to be completed since starting the local checkpoint before we will start a
new local checkpoint.

The first step in the next local checkpoint is to check if we're ready to
run it yet. This is performed by sending the message TCGETOPSIZEREQ to all
TC's in the cluster. This will report back the amount of REDO log information
generated by checking the information received in TC for all write
transactions. The message will be sent by the master DIH. The role of the
master is assigned to the oldest surviving data node, this makes it easy to
select a new master whenever a data node currently acting as master dies.
All nodes agree on the order of nodes entering the cluster, so the age of
a node is consistent in all nodes in the cluster.

When all messages have returned the REDO log write size to the master
DIH we will compare it to the config variable TimeBetweenLocalCheckpoints
(this variable is set in logarithm of size, so e.g. 25 means we wait
2^25 words of REDO log has been created in the cluster which is 128 MByte
of REDO log info).

When sufficient amount of REDO log is generated, then we start the next local
checkpoint, the first step is to clear all TC counters, this is done by
sending TC_CLOPSIZEREQ to all TC's in the cluster.

The next step is to calculate the keep GCI (this is the oldest global
checkpoint id that needs to be retained in the REDO log). This number is very
important since it's the point where we can move the tail of the REDO log
forward. If we run out of REDO log space we will not be able to run any
writing transactions until we have started the next local checkpoint and
thereby moved the REDO log tail forward.

We calculate this number by checking each fragment what GCI it needs to be
restored. We currently keep two old local checkpoints still valid, so we
won't move the GCI back to invalidate the two oldest local checkpoints per
fragment. The GCI that will be restorable after completing this calculation
is the minimum GCI found on all fragments when looping over them.

Next we write this number and the new local checkpoint id and some other
information in the Sysfile of all nodes in the cluster. This Sysfile is the
first thing we look at when starting a restore of the cluster in a system
restart, so it's important to have this type of information correct in this
file.

When this is done we will calculate which nodes that will participate in the
local checkpoint (nodes currently performing the early parts of a restart is
not part of the local checkpoint and obviously also not dead nodes).

We send the information about the starting local checkpoint to all other DIH's
in the system. We must keep all other DIH's up-to-date all the time to ensure
it is easy to continue the local checkpoint also when the master DIH crashes
or is stopped in the middle of the local checkpoint process. Each DIH records
the set of nodes participating in the local checkpoint. They also set a flag
on each replica record indicating a local checkpoint is ongoing, on each
fragment record we also set the number of replicas that are part of this local
checkpoint.

Now we have completed the preparations for the local checkpoint, it is now
time to start doing the actual checkpoint writing of the actual data. The
master DIH controls this process by sending off a LCP_FRAG_ORD for each
fragment replica that should be checkpointed. DIH can currently have 2 such
LCP_FRAG_ORD outstanding per node and 2 fragment replicas queued. Each LDM
thread can process writing of one fragment replica at a time and it can
have one request for the next fragment replica queued. It's fairly
straightforward to extend this number such that more fragment replicas can
be written in parallel and more can be queued.

LCP_FRAG_REP is sent to all DIH's when the local checkpoint for a fragment
replica is completed. When a DIH discovers that all fragment replicas of a
table have completed the local checkpoint, then it's time to write the table
description to the file system. This will record the interesting local
checkpoint information for all of the fragment replicas. There are two things
that can cause this to wait. First writing and reading of the entire table
description is something that can only happen one at a time, this mainly
happens when there is some node failure handling ongoing while the local
checkpoint is being processed.

The second thing that can block the writing of a table description is that
currently a maximum of 4 table descriptions can be written in parallel. This
could easily become a bottleneck since each write a file can take in the order
of fifty milliseconds. So this means we can currently only write about 80 such
tables per second. In a system with many tables and little data this could
become a bottleneck. It should however not be a difficult bottleneck.

When the master DIH has sent all requests to checkpoint all fragment replicas
it will send a special LCP_FRAG_ORD to all nodes indicating that no more
fragment replicas will be sent out.
*/

void Ndbcntr::execREAD_CONFIG_REQ(Signal *signal) {
  jamEntry();

  const ReadConfigReq *req = (ReadConfigReq *)signal->getDataPtr();

  Uint32 ref = req->senderRef;
  Uint32 senderData = req->senderData;

  const ndb_mgm_configuration_iterator *p =
      m_ctx.m_config.getOwnConfigIterator();
  ndbrequire(p != 0);

  Uint32 encrypted_filesystem = 0;
  ndb_mgm_get_int_parameter(p, CFG_DB_ENCRYPTED_FILE_SYSTEM,
                            &encrypted_filesystem);
  assert(encrypted_filesystem == 0 || encrypted_filesystem == 1);
  c_encrypted_filesystem = encrypted_filesystem;
  if (encrypted_filesystem == 1 && !ndb_openssl_evp::is_aeskw256_supported()) {
    progError(__LINE__, NDBD_EXIT_INVALID_CONFIG,
              "EncryptedFileSystem=1 requires OpenSSL 1.0.2 or newer");
  }

  Uint32 dl = 0;
  ndb_mgm_get_int_parameter(p, CFG_DB_DISCLESS, &dl);
  if (dl == 0) {
    const char *lgspec = 0;
    char buf[1024];
    if (!ndb_mgm_get_string_parameter(p, CFG_DB_DD_LOGFILEGROUP_SPEC,
                                      &lgspec)) {
      jam();

      if (parse_spec(f_dd, lgspec, DictTabInfo::LogfileGroup)) {
        BaseString::snprintf(buf, sizeof(buf),
                             "Unable to parse InitialLogfileGroup: %s", lgspec);
        progError(__LINE__, NDBD_EXIT_INVALID_CONFIG, buf);
      }
    }

    const char *tsspec = 0;
    if (!ndb_mgm_get_string_parameter(p, CFG_DB_DD_TABLEPACE_SPEC, &tsspec)) {
      if (f_dd.size() == 0) {
        warningEvent(
            "InitialTablespace specified, "
            "but InitialLogfileGroup is not!");
        warningEvent("Ignoring InitialTablespace: %s", tsspec);
      } else {
        if (parse_spec(f_dd, tsspec, DictTabInfo::Tablespace)) {
          BaseString::snprintf(buf, sizeof(buf),
                               "Unable to parse InitialTablespace: %s", tsspec);
          progError(__LINE__, NDBD_EXIT_INVALID_CONFIG, buf);
        }
      }
    }
  }

  struct ddentry empty;
  empty.type = ~0;
  f_dd.push_back(empty);

  if (true) {
    // TODO: add config parameter
    // remove ATTRIBUTE_MASK2
    g_sysTable_NDBEVENTS_0.columnCount--;
  }

  ReadConfigConf *conf = (ReadConfigConf *)signal->getDataPtrSend();
  conf->senderRef = reference();
  conf->senderData = senderData;
  sendSignal(ref, GSN_READ_CONFIG_CONF, signal, ReadConfigConf::SignalLength,
             JBB);
}

void Ndbcntr::execSTTOR(Signal *signal) {
  jamEntry();
  cstartPhase = signal->theData[1];

  cndbBlocksCount = 0;
  cinternalStartphase = cstartPhase - 1;

  switch (cstartPhase) {
    case 0:
      init_secretsfile_vars();
      if (m_ctx.m_config.getInitialStart()) {
        jam();
        g_eventLogger->info("Clearing filesystem in initial start");
        c_fsRemoveCount = 0;
        clearFilesystem(signal);
        return;
      }
      g_eventLogger->info("Not initial start");

      /**
       * If filesystem is encrypted initialize secrets file handling.
       * When secrets file handling is completed starts the sysfile
       * handling (in CLOSECONF).
       * If encryption is not used no need to handle secrets file
       * so starts sysfile handling immediately.
       **/
      if (c_encrypted_filesystem) {
        ////Open secrets files for reading
        open_secretsfile(signal, 0, true, false);
      } else {
        /** Checks if secrets file exists in the FS.
         * On a non-initial node restart the secrets file must not exist in the
         * FS. If secrets file is found OPENCONF will raise an error
         */
        open_secretsfile(signal, 0, true, true);
      }
      break;
    case ZSTART_PHASE_1:
      jam();

      // filesystemPassword is no longer necessary
      memset(globalData.filesystemPassword, 0,
             globalData.filesystemPasswordLength);
      globalData.filesystemPasswordLength = 0;

      startPhase1Lab(signal);
      break;
    case ZSTART_PHASE_2:
      jam();
      startPhase2Lab(signal);
      break;
    case ZSTART_PHASE_3:
      jam();
      startPhase3Lab(signal);
      break;
    case ZSTART_PHASE_4:
      jam();
      startPhase4Lab(signal);
      break;
    case ZSTART_PHASE_5:
      jam();
      startPhase5Lab(signal);
      break;
    case 6:
      jam();
      getNodeGroup(signal);
      sendSttorry(signal);
      break;
    case ZSTART_PHASE_8:
      jam();
      startPhase8Lab(signal);
      break;
    case ZSTART_PHASE_9:
      jam();
      startPhase9Lab(signal);
      break;
    default:
      jam();
      sendSttorry(signal);
      break;
  }  // switch
}  // Ndbcntr::execSTTOR()

void Ndbcntr::getNodeGroup(Signal *signal) {
  jam();
  CheckNodeGroups *sd = (CheckNodeGroups *)signal->getDataPtrSend();
  sd->requestType = CheckNodeGroups::Direct | CheckNodeGroups::GetNodeGroup;
  EXECUTE_DIRECT(DBDIH, GSN_CHECKNODEGROUPSREQ, signal,
                 CheckNodeGroups::SignalLength);
  jamEntry();
  c_nodeGroup = sd->output;
}

/*******************************/
/*  NDB_STTORRY                */
/*******************************/
void Ndbcntr::execNDB_STTORRY(Signal *signal) {
  jamEntry();
  switch (cstartPhase) {
    case ZSTART_PHASE_2:
      jam();
      ph2GLab(signal);
      return;
      break;
    case ZSTART_PHASE_3:
      jam();
      ph3ALab(signal);
      return;
      break;
    case ZSTART_PHASE_4:
      jam();
      ph4BLab(signal);
      return;
      break;
    case ZSTART_PHASE_5:
      jam();
      ph5ALab(signal);
      return;
      break;
    case ZSTART_PHASE_6:
      jam();
      ph6ALab(signal);
      return;
      break;
    case ZSTART_PHASE_7:
      jam();
      ph6BLab(signal);
      return;
      break;
    case ZSTART_PHASE_8:
      jam();
      ph7ALab(signal);
      return;
      break;
    case ZSTART_PHASE_9:
      jam();
      g_eventLogger->info("NDB start phase 8 completed");
      ph8ALab(signal);
      return;
      break;
    default:
      jam();
      systemErrorLab(signal, __LINE__);
      return;
      break;
  }  // switch
}  // Ndbcntr::execNDB_STTORRY()

void Ndbcntr::startPhase1Lab(Signal *signal) {
  jamEntry();

  initData(signal);

  cdynamicNodeId = 0;

  NdbBlocksRecPtr ndbBlocksPtr;
  ndbBlocksPtr.i = 0;
  ptrAss(ndbBlocksPtr, ndbBlocksRec);
  ndbBlocksPtr.p->blockref = DBLQH_REF;
  ndbBlocksPtr.i = 1;
  ptrAss(ndbBlocksPtr, ndbBlocksRec);
  ndbBlocksPtr.p->blockref = DBDICT_REF;
  ndbBlocksPtr.i = 2;
  ptrAss(ndbBlocksPtr, ndbBlocksRec);
  ndbBlocksPtr.p->blockref = DBTUP_REF;
  ndbBlocksPtr.i = 3;
  ptrAss(ndbBlocksPtr, ndbBlocksRec);
  ndbBlocksPtr.p->blockref = DBACC_REF;
  ndbBlocksPtr.i = 4;
  ptrAss(ndbBlocksPtr, ndbBlocksRec);
  ndbBlocksPtr.p->blockref = DBTC_REF;
  ndbBlocksPtr.i = 5;
  ptrAss(ndbBlocksPtr, ndbBlocksRec);
  ndbBlocksPtr.p->blockref = DBDIH_REF;
  sendSttorry(signal);
  return;
}

void Ndbcntr::execREAD_NODESREF(Signal *signal) {
  jamEntry();
  systemErrorLab(signal, __LINE__);
  return;
}  // Ndbcntr::execREAD_NODESREF()

/*******************************/
/*  NDB_STARTREF               */
/*******************************/
void Ndbcntr::execNDB_STARTREF(Signal *signal) {
  jamEntry();
  systemErrorLab(signal, __LINE__);
  return;
}  // Ndbcntr::execNDB_STARTREF()

/*******************************/
/*  STTOR                      */
/*******************************/
void Ndbcntr::startPhase2Lab(Signal *signal) {
  c_start.m_lastGci = 0;
  c_start.m_lastGciNodeId = getOwnNodeId();
  c_start.m_lastLcpId = 0;

  DihRestartReq *req = CAST_PTR(DihRestartReq, signal->getDataPtrSend());
  req->senderRef = reference();
  if (ERROR_INSERTED(1021)) {
    CLEAR_ERROR_INSERT_VALUE;
    sendSignalWithDelay(DBDIH_REF, GSN_DIH_RESTARTREQ, signal, 30000,
                        DihRestartReq::SignalLength);
  } else {
    sendSignal(DBDIH_REF, GSN_DIH_RESTARTREQ, signal,
               DihRestartReq::SignalLength, JBB);
  }
  return;
}

/*******************************/
/*  DIH_RESTARTCONF            */
/*******************************/
void Ndbcntr::execDIH_RESTARTCONF(Signal *signal) {
  jamEntry();

  /* Ignore bitmask sent in response */
  SectionHandle handle(this, signal);
  releaseSections(handle);

  const DihRestartConf *conf =
      CAST_CONSTPTR(DihRestartConf, signal->getDataPtrSend());
  c_start.m_lastGci = conf->latest_gci;
  c_start.m_lastLcpId = conf->latest_lcp_id;

  signal->theData[0] = c_start.m_lastLcpId;
  send_to_all_lqh(signal, GSN_LOCAL_LATEST_LCP_ID_REP, 1);

  /* Check for 'nothing read' values from local sysfile */
  if (unlikely((c_local_sysfile.m_restorable_flag ==
                ReadLocalSysfileReq::NODE_RESTORABLE_ON_ITS_OWN) &&
               (c_local_sysfile.m_max_restorable_gci == 1))) {
    jam();
    /**
     * In this case, we were unable to read a local sysfile at all,
     * but the distributed sysfile was readable.
     * This looks like an upgrade scenario, and we require an
     * explicit --initial for that.
     * Tell user via a process exit code, they must decide
     * themselves whether or not to use --initial.
     */
    if (!m_ctx.m_config.getInitialStart())  // TODO : Always?
    {
      jam();
      g_eventLogger->error(
          "Upgrading to a newer version with a newer "
          "LCP file format. Data node needs to be started "
          "with --initial");
      // in debug mode crash rather than exit
      CRASH_INSERTION(1007);
      progError(__LINE__, NDBD_EXIT_UPGRADE_INITIAL_REQUIRED);
      /* Never reach here */
      return;
    }
  }

  if (unlikely(ctypeOfStart == NodeState::ST_SYSTEM_RESTART_NOT_RESTORABLE &&
               c_local_sysfile.m_max_restorable_gci < c_start.m_lastGci)) {
    jam();
    /**
     * We were able to write the distributed sysfile with a restorable
     * GCI higher than the one recorded in the local sysfile. This can
     * happen with a crash directly after completing a restart and
     * before writing the local sysfile. The distributed sysfile will have
     * precedence here.
     */
    ctypeOfStart = NodeState::ST_SYSTEM_RESTART;
    c_local_sysfile.m_max_restorable_gci = c_start.m_lastGci;
    c_local_sysfile.m_restorable_flag =
        ReadLocalSysfileReq::NODE_RESTORABLE_ON_ITS_OWN;
    g_eventLogger->info(
        "Distributed sysfile more recent:"
        " Local sysfile: %s, gci: %u, version: %x",
        get_restorable_flag_string(c_local_sysfile.m_restorable_flag),
        c_local_sysfile.m_max_restorable_gci, c_local_sysfile.m_data[0]);
  }
  cdihStartType = ctypeOfStart;

  ph2ALab(signal);
  return;
}

void Ndbcntr::sendReadLocalSysfile(Signal *signal) {
  ReadLocalSysfileReq *req = (ReadLocalSysfileReq *)signal->getDataPtrSend();
  req->userPointer = 0;
  req->userReference = reference();
  sendSignal(NDBCNTR_REF, GSN_READ_LOCAL_SYSFILE_REQ, signal,
             ReadLocalSysfileReq::SignalLength, JBB);
}

void Ndbcntr::execREAD_LOCAL_SYSFILE_CONF(Signal *signal) {
  jamEntry();
  /**
   * No need to see results of the read since we have access to
   * the c_local_sysfile struct and can read them directly.
   * Set start type to SYSTEM_RESTART_NOT_RESTORABLE if not
   * restorable on our own.
   *
   * We will not become master node unless we can restore on our
   * own.
   */
  if (c_local_sysfile.m_restorable_flag ==
      ReadLocalSysfileReq::NODE_RESTORABLE_ON_ITS_OWN) {
    jam();
    ctypeOfStart = NodeState::ST_SYSTEM_RESTART;
  } else if (c_local_sysfile.m_restorable_flag ==
             ReadLocalSysfileReq::NODE_NOT_RESTORABLE_ON_ITS_OWN) {
    jam();
    ctypeOfStart = NodeState::ST_SYSTEM_RESTART_NOT_RESTORABLE;
  } else if (c_local_sysfile.m_restorable_flag ==
             ReadLocalSysfileReq::NODE_REQUIRE_INITIAL_RESTART) {
    jam();
    /**
     * It is possible that the crash occurred after writing the
     * distributed sysfile and before writing the local sysfile.
     * In this case the local sysfile will have precedence. This
     * case will be so rare that it is not important to handle
     * in the most optimal manner.
     */
    c_start.m_lastGci = 0;
    ctypeOfStart = NodeState::ST_INITIAL_START;
    ndbrequire(!m_ctx.m_config.getInitialStart());
    g_eventLogger->info("Clearing filesystem in initial restart");
    c_fsRemoveCount = 0;
    clearFilesystem(signal);
    return;
  } else {
    ndbabort();
  }
  sendSttorry(signal);
}

/*******************************/
/*  DIH_RESTARTREF             */
/*******************************/
void Ndbcntr::execDIH_RESTARTREF(Signal *signal) {
  jamEntry();
  /* Ignore bitmask sent in response */
  SectionHandle handle(this, signal);
  releaseSections(handle);

  ctypeOfStart = NodeState::ST_INITIAL_START;
  cdihStartType = ctypeOfStart;
  c_local_sysfile.m_initial_read_done = true;
  sendWriteLocalSysfile_initial(signal);
}

void Ndbcntr::sendWriteLocalSysfile_initial(Signal *signal) {
  WriteLocalSysfileReq *req = (WriteLocalSysfileReq *)signal->getDataPtrSend();
  req->userReference = reference();
  req->userPointer = 0;
  req->nodeRestorableOnItsOwn =
      ReadLocalSysfileReq::NODE_REQUIRE_INITIAL_RESTART;
  req->maxGCIRestorable = 1;
  req->lastWrite = 0;
  sendSignal(NDBCNTR_REF, GSN_WRITE_LOCAL_SYSFILE_REQ, signal,
             WriteLocalSysfileReq::SignalLength, JBB);
}

void Ndbcntr::execWRITE_LOCAL_SYSFILE_CONF(Signal *signal) {
  WriteLocalSysfileConf *conf =
      (WriteLocalSysfileConf *)signal->getDataPtrSend();
  jamEntry();
  if (conf->userPointer == 0) {
    jam();
    if (m_local_lcp_started) {
      jam();
      write_local_sysfile_start_lcp_done(signal);
      return;
    }
    ph2ALab(signal);
  } else if (conf->userPointer == 1) {
    jam();
    send_to_all_lqh(signal, GSN_COPY_FRAG_NOT_IN_PROGRESS_REP, 1);
  } else {
    ndbabort();
  }
  return;
}

void Ndbcntr::ph2ALab(Signal *signal) {
  /******************************/
  /* request configured nodes   */
  /* from QMGR                  */
  /*  READ_NODESREQ             */
  /******************************/
  ReadNodesReq *req = (ReadNodesReq *)&signal->theData[0];
  req->myRef = reference();
  req->myVersion = NDB_VERSION_D;
  sendSignal(QMGR_REF, GSN_READ_NODESREQ, signal, ReadNodesReq::SignalLength,
             JBB);
  return;
}  // Ndbcntr::ph2ALab()

inline Uint64 setTimeout(Uint32 timeoutValue) {
  return (timeoutValue != 0) ? timeoutValue : ~(Uint64)0;
}

/*******************************/
/*  READ_NODESCONF             */
/*******************************/
void Ndbcntr::execREAD_NODESCONF(Signal *signal) {
  jamEntry();
  const ReadNodesConf *readNodes = (ReadNodesConf *)&signal->theData[0];

  cmasterNodeId = readNodes->masterNodeId;
  cdynamicNodeId = readNodes->ndynamicId;

  {
    ndbrequire(signal->getNoOfSections() == 1);
    SegmentedSectionPtr ptr;
    SectionHandle handle(this, signal);
    ndbrequire(handle.getSection(ptr, 0));
    ndbrequire(ptr.sz == 5 * NdbNodeBitmask::Size);
    copy((Uint32 *)&readNodes->definedNodes.rep.data, ptr);
    releaseSections(handle);
  }
  /**
   * All defined nodes...
   *
   * QMGR have decided to start up using a set of nodes that
   * was deemed as appropriate by QMGR. These are the nodes
   * in c_clusterNodes. So all the nodes in c_clusterNodes
   * have registered into the heartbeat service handled by
   * QMGR.
   *
   * More nodes can arrive in the process in which case they
   * are reported in CM_ADD_REP by QMGR.
   */
  c_allDefinedNodes = readNodes->definedNodes;
  c_clusterNodes = readNodes->clusterNodes;

  Uint32 to_1 = 30000;
  Uint32 to_2 = 0;
  Uint32 to_3 = 0;

  const ndb_mgm_configuration_iterator *p =
      m_ctx.m_config.getOwnConfigIterator();

  ndbrequire(p != 0);
  ndb_mgm_get_int_parameter(p, CFG_DB_START_PARTIAL_TIMEOUT, &to_1);
  ndb_mgm_get_int_parameter(p, CFG_DB_START_PARTITION_TIMEOUT, &to_2);
  ndb_mgm_get_int_parameter(p, CFG_DB_START_FAILURE_TIMEOUT, &to_3);

  c_start.m_startTime = NdbTick_getCurrentTicks();
  c_start.m_startPartialTimeout = setTimeout(to_1);
  c_start.m_startPartitionedTimeout = setTimeout(to_2);
  c_start.m_startFailureTimeout = setTimeout(to_3);

  sendCntrStartReq(signal);

  signal->theData[0] = ZSTARTUP;
  sendSignalWithDelay(reference(), GSN_CONTINUEB, signal, 1000, 1);

  return;
}

void Ndbcntr::execCM_ADD_REP(Signal *signal) {
  jamEntry();
  ndbrequire(signal->theData[0] < MAX_NDB_NODES);
  c_clusterNodes.set(signal->theData[0]);
}

void Ndbcntr::sendCntrStartReq(Signal *signal) {
  jamEntry();

  if (getOwnNodeId() == cmasterNodeId) {
    jam();
    g_eventLogger->info(
        "Asking master node to accept our start "
        "(we are master, GCI = %u)",
        c_start.m_lastGci);
  } else {
    jam();
    g_eventLogger->info(
        "Asking master node to accept our start "
        "(nodeId = %u is master), GCI = %u",
        cmasterNodeId, c_start.m_lastGci);
  }

  if (c_start.m_lastGci > m_max_completed_gci) {
    jam();
    m_max_completed_gci = c_start.m_lastGci;
  }

  CntrStartReq *req = (CntrStartReq *)signal->getDataPtrSend();
  req->startType = ctypeOfStart;
  req->lastGci = c_start.m_lastGci;
  req->nodeId = getOwnNodeId();
  req->lastLcpId = c_start.m_lastLcpId;
  sendSignal(calcNdbCntrBlockRef(cmasterNodeId), GSN_CNTR_START_REQ, signal,
             CntrStartReq::SignalLength, JBB);
}

void Ndbcntr::execCNTR_START_REF(Signal *signal) {
  jamEntry();
  const CntrStartRef *ref = (CntrStartRef *)signal->getDataPtr();

  switch (ref->errorCode) {
    case CntrStartRef::NotMaster:
      jam();
      cmasterNodeId = ref->masterNodeId;
      sendCntrStartReq(signal);
      return;
    case CntrStartRef::StopInProgress:
      jam();
      progError(__LINE__, NDBD_EXIT_RESTART_DURING_SHUTDOWN);
  }
  ndbabort();
}

void Ndbcntr::StartRecord::reset() {
  m_starting.clear();
  m_waiting.clear();
  m_withLog.clear();
  m_withLogNotRestorable.clear();
  m_withoutLog.clear();
  m_waitTO.clear();
  m_lastGci = m_lastGciNodeId = 0;
  m_lastLcpId = 0;
  m_startPartialTimeout = ~0;
  m_startPartitionedTimeout = ~0;
  m_startFailureTimeout = ~0;

  m_logNodesCount = 0;
  std::memset(m_wait_sp, 0, sizeof(m_wait_sp));
}

void Ndbcntr::execCNTR_START_CONF(Signal *signal) {
  jamEntry();
  const CntrStartConf *conf = (CntrStartConf *)signal->getDataPtr();

  cnoStartNodes = conf->noStartNodes;
  ctypeOfStart = (NodeState::StartType)conf->startType;
  cdihStartType = ctypeOfStart;
  c_start.m_lastGci = conf->startGci;
  cmasterNodeId = conf->masterNodeId;
  NdbNodeBitmask tmp;

  if (signal->getNoOfSections() >= 1) {
    Uint32 num_sections = signal->getNoOfSections();
    SegmentedSectionPtr ptr;
    SectionHandle handle(this, signal);

    ndbrequire(handle.getSection(ptr, 0));
    memset(&signal->theData[CntrStartConf::SignalLength], 0,
           NdbNodeBitmask::Size * sizeof(Uint32));
    copy(&signal->theData[CntrStartConf::SignalLength], ptr);
    c_start.m_starting.assign(NdbNodeBitmask::Size,
                              &signal->theData[CntrStartConf::SignalLength]);

    ndbrequire(handle.getSection(ptr, 1));
    memset(&signal->theData[CntrStartConf::SignalLength], 0,
           NdbNodeBitmask::Size * sizeof(Uint32));
    copy(&signal->theData[CntrStartConf::SignalLength], ptr);
    tmp.assign(NdbNodeBitmask::Size,
               &signal->theData[CntrStartConf::SignalLength]);
    c_cntr_startedNodeSet.bitOR(tmp);

    const Uint32 version = getNodeInfo(cmasterNodeId).m_version;
    if (ndbd_send_started_bitmask(version)) {
      NdbNodeBitmask tmp2;
      jam();
      ndbrequire(num_sections == 3);
      ndbrequire(handle.getSection(ptr, 2));
      memset(&signal->theData[CntrStartConf::SignalLength], 0,
             NdbNodeBitmask::Size * sizeof(Uint32));
      copy(&signal->theData[CntrStartConf::SignalLength], ptr);
      tmp2.assign(NdbNodeBitmask::Size,
                  &signal->theData[CntrStartConf::SignalLength]);
      c_startedNodeSet.bitOR(tmp2);
    } else {
      jam();
      ndbrequire(num_sections == 2);
      c_startedNodeSet.bitOR(tmp);
    }
    releaseSections(handle);
  } else {
    jam();
    tmp.assign(NdbNodeBitmask48::Size, conf->startedNodes_v1);
    c_cntr_startedNodeSet.bitOR(tmp);
    c_startedNodeSet.bitOR(tmp);
    c_start.m_starting.assign(NdbNodeBitmask48::Size, conf->startingNodes_v1);
  }
  m_cntr_start_conf = true;
  g_eventLogger->info(
      "NDBCNTR master accepted us into cluster,"
      " start NDB start phase 1");

  switch (ctypeOfStart) {
    case NodeState::ST_INITIAL_START: {
      g_eventLogger->info("We are performing initial start of cluster");
      break;
    }
    case NodeState::ST_INITIAL_NODE_RESTART: {
      g_eventLogger->info("We are performing initial node restart");
      break;
    }
    case NodeState::ST_NODE_RESTART: {
      g_eventLogger->info("We are performing a node restart");
      break;
    }
    case NodeState::ST_SYSTEM_RESTART: {
      g_eventLogger->info(
          "We are performing a restart of the cluster"
          ", restoring GCI = %u",
          c_start.m_lastGci);
      if (c_start.m_lastGci > m_max_completed_gci) {
        jam();
        m_max_completed_gci = c_start.m_lastGci;
      }
      send_restorable_gci_rep_to_backup(signal, c_start.m_lastGci);
      break;
    }
    default: {
      ndbabort();
    }
  }
  ph2GLab(signal);
}

void Ndbcntr::execCNTR_START_REP(Signal *signal) {
  jamEntry();
  Uint32 nodeId = signal->theData[0];

  c_cntr_startedNodeSet.set(nodeId);
  c_startedNodeSet.set(nodeId);
  c_start.m_starting.clear(nodeId);

  /**
   * Inform all interested blocks that node has started
   */
  for (Uint32 i = 0; i < ALL_BLOCKS_SZ; i++) {
    if (isNdbMtLqh() || ALL_BLOCKS[i].in_ndbd)
      sendSignal(ALL_BLOCKS[i].Ref, GSN_NODE_START_REP, signal, 1, JBB);
  }

  g_eventLogger->info("Node %u has completed its restart", nodeId);

  StartPermRep *rep = (StartPermRep *)signal->getDataPtrSend();
  rep->startNodeId = nodeId;
  rep->reason = StartPermRep::CompletedStart;
  execSTART_PERMREP(signal);
}

void Ndbcntr::execSTART_PERMREP(Signal *signal) {
  jamEntry();
  StartPermRep rep = *(StartPermRep *)signal->getDataPtr();
  Uint32 nodeId = rep.startNodeId;
  c_cntr_startedNodeSet.set(nodeId);
  c_start.m_starting.clear(nodeId);

  if (!c_start.m_starting.isclear()) {
    jam();
    return;
  }

  if (cmasterNodeId != getOwnNodeId()) {
    jam();
    c_start.reset();
    return;
  }

  if (c_start.m_waiting.isclear()) {
    jam();
    c_start.reset();
    return;
  }

  if (rep.reason == StartPermRep::CompletedStart) {
    jam();
    DEB_NODE_GROUP_START(
        ("Node %u got permission to start,"
         " ready to start another node",
         nodeId));
  }
  startWaitingNodes(signal);
}

void Ndbcntr::execCNTR_START_REQ(Signal *signal) {
  jamEntry();
  CntrStartReq *req = (CntrStartReq *)signal->getDataPtr();

  const Uint32 nodeId = req->nodeId;
  Uint32 lastGci = req->lastGci;
  const NodeState::StartType st = (NodeState::StartType)req->startType;

  if (signal->getLength() == CntrStartReq::OldSignalLength) {
    jam();
    req->lastLcpId = 0;
  }
  const Uint32 lastLcpId = req->lastLcpId;
  if (cmasterNodeId == 0) {
    jam();
    // Has not completed READNODES yet
    sendSignalWithDelay(reference(), GSN_CNTR_START_REQ, signal, 100,
                        signal->getLength());
    return;
  }

  if (cmasterNodeId != getOwnNodeId()) {
    jam();
    sendCntrStartRef(signal, nodeId, CntrStartRef::NotMaster);
    return;
  }

  const NodeState &nodeState = getNodeState();
  switch (nodeState.startLevel) {
    case NodeState::SL_NOTHING:
    case NodeState::SL_CMVMI:
      jam();
      ndbabort();
    case NodeState::SL_STARTING:
    case NodeState::SL_STARTED:
      jam();
      break;

    case NodeState::SL_STOPPING_1:
    case NodeState::SL_STOPPING_2:
    case NodeState::SL_STOPPING_3:
    case NodeState::SL_STOPPING_4:
      jam();
      sendCntrStartRef(signal, nodeId, CntrStartRef::StopInProgress);
      return;
  }

  /**
   * Am I starting (or started)
   */
  const bool starting = (nodeState.startLevel != NodeState::SL_STARTED);

  c_start.m_waiting.set(nodeId);
  switch (st) {
    case NodeState::ST_INITIAL_START:
      jam();
      c_start.m_withoutLog.set(nodeId);
      break;
    case NodeState::ST_SYSTEM_RESTART_NOT_RESTORABLE:
      jam();
      /**
       * The node have done an unsuccessful attempt to restart.
       * It can only be restarted by aid of other nodes. So
       * it cannot be restored in first set of nodes in system
       * restart that restarts from REDO log. It is restored
       * later by synchronising with the other nodes in the
       * same node group.
       */
      c_start.m_withLogNotRestorable.set(nodeId);
      break;
    case NodeState::ST_SYSTEM_RESTART:
      jam();
      c_start.m_withLog.set(nodeId);
      ndbrequire(!(starting && lastGci > c_start.m_lastGci));
      if (starting) {
        jam();
        signal->theData[0] = nodeId;
        EXECUTE_DIRECT(DBDIH, GSN_GET_LATEST_GCI_REQ, signal, 1);
        Uint32 gci = signal->theData[0];
        if (gci > lastGci) {
          jam();
          g_eventLogger->info("Node had seen lastGci: %u, we saw %u",
                              req->lastGci, gci);
          lastGci = gci;
        }
        Uint32 i = c_start.m_logNodesCount++;
        c_start.m_logNodes[i].m_nodeId = nodeId;
        c_start.m_logNodes[i].m_lastGci = lastGci;

        /**
         * We will be the master, ensure that we don't start off with an LCP id
         * that have already been used. This can potentially happen in a system
         * restart where both nodes crashed in the same GCI, but one of the
         * nodes had started up an LCP before crashing. No need to switch
         * master, just ensure that the master uses an appropriate LCP id in its
         * first LCP.
         */
        signal->theData[0] = nodeId;
        signal->theData[1] = lastLcpId;
        EXECUTE_DIRECT(DBDIH, GSN_SET_LATEST_LCP_ID, signal, 2);
      }
      break;
    case NodeState::ST_NODE_RESTART:
    case NodeState::ST_INITIAL_NODE_RESTART:
    case NodeState::ST_ILLEGAL_TYPE:
      ndbabort();
  }

  const bool startInProgress = !c_start.m_starting.isclear();

  if (startInProgress) {
    jam();
    /**
     * We're already starting together with a bunch of nodes
     * Let this node wait...
     *
     * We will report the wait to DBDIH to keep track of waiting times in
     * the restart. We only report when a node restart is ongoing (that is
     * we are not starting ourselves).
     */
    if (!starting) {
      NdbcntrStartWaitRep *rep =
          (NdbcntrStartWaitRep *)signal->getDataPtrSend();
      rep->nodeId = nodeId;
      EXECUTE_DIRECT(DBDIH, GSN_NDBCNTR_START_WAIT_REP, signal,
                     NdbcntrStartWaitRep::SignalLength);
      return;
    }
  }

  if (starting) {
    jam();
    trySystemRestart(signal);
  } else {
    jam();
    startWaitingNodes(signal);
  }
  return;
}

void Ndbcntr::startWaitingNodes(Signal *signal) {
  if (!c_start.m_waitTO.isclear()) {
    jam();

    {
      char buf[NdbNodeBitmask::TextLength + 1];
      g_eventLogger->info("starting (TO) %s", c_start.m_waitTO.getText(buf));
    }

    /**
     * TO during SR
     *   this can run in parallel (nowadays :-)
     */
    for (Uint32 node_id = 1; node_id < MAX_NDB_NODES; node_id++) {
      if (c_start.m_waitTO.get(node_id)) {
        if (is_nodegroup_starting(signal, node_id)) {
          jam();
          g_eventLogger->info(
              "SR:Node %u has to wait for other node in"
              " same node group to complete start",
              node_id);
          /**
           * The node is waiting to be started, but another node
           * is still busy starting in this node group. So cannot
           * parallelise this with the other node restart within
           * the same node group.
           */
          continue;
        }
        c_start.m_waitTO.clear(node_id);
        c_start.m_starting.set(node_id);
        ndbrequire(c_start.m_waiting.get(node_id));
        c_start.m_waiting.clear(node_id);
        /**
         * They are stuck in CntrWaitRep::ZWAITPOINT_4_1
         *   have all meta data ok...but needs START_COPYREQ
         */
        BlockReference ref = calcNdbCntrBlockRef(node_id);
        CntrWaitRep *rep = (CntrWaitRep *)signal->getDataPtrSend();
        rep->nodeId = getOwnNodeId();
        rep->waitPoint = CntrWaitRep::ZWAITPOINT_4_2_TO;
        sendSignal(ref, GSN_CNTR_WAITREP, signal, 2, JBB);
      }
    }
    return;
  }

  bool first = true;
  Uint32 nodeId = 0;
  while (true) {
    jam();
    nodeId = c_start.m_waiting.find(nodeId + 1);
    if (nodeId == c_start.m_waiting.NotFound) {
      jam();
      ndbrequire(!first);
      /**
       * All the waiting nodes already have a node in their node group
       * performing a node restart. So no more nodes will be started
       * now. We will wait for those nodes to complete their node
       * restarts before we can move on.
       */
      return;
    }
    first = false;
    if (is_nodegroup_starting(signal, nodeId)) {
      jam();
      g_eventLogger->info(
          "NR:Node %u has to wait for other node in"
          " same node group to complete start",
          nodeId);
      /**
       * Another node in the same nodegroup is already starting.
       * We must wait to start this node since only one node per
       * node group is allowed to perform a node restart. This
       * ensures that we get back to a replicated state as soon
       * as possible and minimises the load on the live node(s)
       * during node restart handling.
       */
      continue;
    }
    const Uint32 Tref = calcNdbCntrBlockRef(nodeId);

    NodeState::StartType nrType = NodeState::ST_NODE_RESTART;
    const char *start_type_str = "node restart";
    if (c_start.m_withoutLog.get(nodeId)) {
      jam();
      nrType = NodeState::ST_INITIAL_NODE_RESTART;
      start_type_str = "initial node restart";
    } else if (c_start.m_withLogNotRestorable.get(nodeId)) {
      jam();
      start_type_str = "node restart (node not restorable on its own)";
    }

    /**
     * Let node perform restart
     */
    infoEvent("Start node: %u using %s", nodeId, start_type_str);
    g_eventLogger->info("Start node: %u using %s", nodeId, start_type_str);

    CntrStartConf *conf = (CntrStartConf *)signal->getDataPtrSend();
    conf->noStartNodes = 1;
    conf->startType = nrType;
    conf->startGci = ~0;  // Not used
    conf->masterNodeId = getOwnNodeId();
    Uint32 *startingNodes = &signal->theData[CntrStartConf::SignalLength];
    BitmaskImpl::clear(NdbNodeBitmask::Size, startingNodes);
    BitmaskImpl::set(NdbNodeBitmask::Size, startingNodes, nodeId);

    Uint32 packed_length1 =
        NdbNodeBitmask::getPackedLengthInWords(startingNodes);
    Uint32 packed_length2 = c_cntr_startedNodeSet.getPackedLengthInWords();
    const Uint32 version = getNodeInfo(refToNode(Tref)).m_version;
    if (ndbd_send_node_bitmask_in_section(version)) {
      static_assert(CntrStartConf::SignalLength + NdbNodeBitmask::Size <=
                    NDB_ARRAY_SIZE(signal->theData));
      LinearSectionPtr lsptr[3];
      Uint32 num_sections;
      lsptr[0].p = startingNodes;
      lsptr[0].sz = packed_length1;
      lsptr[1].p = c_cntr_startedNodeSet.rep.data;
      lsptr[1].sz = packed_length2;
      if (ndbd_send_started_bitmask(version)) {
        num_sections = 3;
        Uint32 packed_length3 = c_startedNodeSet.getPackedLengthInWords();
        lsptr[2].p = c_startedNodeSet.rep.data;
        lsptr[2].sz = packed_length3;
      } else {
        jam();
        num_sections = 2;
      }
      sendSignal(Tref, GSN_CNTR_START_CONF, signal, CntrStartConf::SignalLength,
                 JBB, lsptr, num_sections);
    } else if ((packed_length1 <= 2) && (packed_length2 <= 2)) {
      BitmaskImpl::clear(2, conf->startingNodes_v1);
      BitmaskImpl::set(2, conf->startingNodes_v1, nodeId);
      c_cntr_startedNodeSet.copyto(2, conf->startedNodes_v1);
      sendSignal(Tref, GSN_CNTR_START_CONF, signal,
                 CntrStartConf::SignalLength_v1, JBB);
    } else {
      ndbabort();
    }
    /**
     * A node restart is ongoing where we are master and we just accepted this
     * node to proceed with his node restart. Inform DBDIH about this event in
     * the node restart.
     */
    NdbcntrStartedRep *rep = (NdbcntrStartedRep *)signal->getDataPtrSend();
    rep->nodeId = nodeId;
    EXECUTE_DIRECT(DBDIH, GSN_NDBCNTR_STARTED_REP, signal,
                   NdbcntrStartedRep::SignalLength);

    c_start.m_waiting.clear(nodeId);
    c_start.m_withLog.clear(nodeId);
    c_start.m_withLogNotRestorable.clear(nodeId);
    c_start.m_withoutLog.clear(nodeId);
    c_start.m_starting.set(nodeId);
    return;
  }
}

void Ndbcntr::sendCntrStartRef(Signal *signal, Uint32 nodeId,
                               CntrStartRef::ErrorCode code) {
  CntrStartRef *ref = (CntrStartRef *)signal->getDataPtrSend();
  ref->errorCode = code;
  ref->masterNodeId = cmasterNodeId;
  sendSignal(calcNdbCntrBlockRef(nodeId), GSN_CNTR_START_REF, signal,
             CntrStartRef::SignalLength, JBB);
}

CheckNodeGroups::Output Ndbcntr::checkNodeGroups(Signal *signal,
                                                 const NdbNodeBitmask &mask) {
  CheckNodeGroups *sd = (CheckNodeGroups *)&signal->theData[0];
  sd->blockRef = reference();
  sd->requestType = CheckNodeGroups::Direct | CheckNodeGroups::ArbitCheck;
  sd->mask = mask;
  EXECUTE_DIRECT(DBDIH, GSN_CHECKNODEGROUPSREQ, signal,
                 CheckNodeGroups::SignalLengthArbitCheckShort);
  jamEntry();
  return (CheckNodeGroups::Output)sd->output;
}

void Ndbcntr::update_withLog(void) {
  Uint32 latest_gci = c_start.m_lastGci;
  for (Uint32 i = 0; i < c_start.m_logNodesCount; i++) {
    jam();
    Uint32 nodeId = c_start.m_logNodes[i].m_nodeId;
    jamLine(nodeId);
    Uint32 node_last_gci = c_start.m_logNodes[i].m_lastGci;
    ndbrequire(node_last_gci <= latest_gci);
    if (node_last_gci < latest_gci) {
      jam();
      /**
       * Node cannot be restored from only its own REDO log.
       * We use a node restart after completing the restart
       * of the other nodes that have enough REDO log to
       * restart.
       *
       * This code makes it possible to always avoid using
       * the remote REDO log execution code by always using
       * node restart in these cases.
       */
      c_start.m_withLog.clear(nodeId);
      c_start.m_withLogNotRestorable.set(nodeId);
    }
  }
}

bool Ndbcntr::trySystemRestart(Signal *signal) {
  /**
   * System restart something
   */
  const bool allNodes = c_start.m_waiting.equal(c_allDefinedNodes);
  const bool allClusterNodes = c_start.m_waiting.equal(c_clusterNodes);

  if (!allClusterNodes) {
    jam();
    return false;
  }

  NodeState::StartType srType = NodeState::ST_SYSTEM_RESTART;
  if (c_start.m_waiting.equal(c_start.m_withoutLog)) {
    /**
     * A normal Initial Cluster Start, all nodes are starting without
     * any previous data.
     */
    jam();
    srType = NodeState::ST_INITIAL_START;
    c_start.m_starting = c_start.m_withoutLog;  // Used for starting...
    c_start.m_withoutLog.clear();
  } else {
    update_withLog();
    CheckNodeGroups::Output wLog = checkNodeGroups(signal, c_start.m_withLog);

    switch (wLog) {
      case CheckNodeGroups::Win:
        jam();
        break;
      case CheckNodeGroups::Lose:
        jam();
        // If we lose with all nodes, then we're in trouble
        ndbrequire(!allNodes);
        return false;
      case CheckNodeGroups::Partitioning: {
        jam();
        NdbNodeBitmask tmp = c_start.m_withLog;
        tmp.bitOR(c_start.m_withLogNotRestorable);
        tmp.bitOR(c_start.m_withoutLog);

        /**
         * tmp now contains all starting nodes. If we win the election with
         * those nodes then a partitioning isn't possible, so we can safely
         * continue the restart since we have enough nodes to get started.
         */
        CheckNodeGroups::Output wAll = checkNodeGroups(signal, tmp);
        switch (wAll) {
          case CheckNodeGroups::Win: {
            /* Ok to continue start */
            jam();
            break;
          }
          case CheckNodeGroups::Lose: {
            ndbabort();  // Cannot happen
          }
          case CheckNodeGroups::Partitioning: {
            jam();
            /**
             * Even with all nodes accounted for we are still in a partitioned
             * state. Only continue if we are ever allowed to start in a
             * partitioned state. Otherwise fail reporting that partitioned
             * start was only option and this wasn't allowed.
             */
            bool allowPartition =
                (c_start.m_startPartitionedTimeout != (Uint64)~0);

            if (allNodes) {
              if (allowPartition) {
                jam();
                break;
              }
              progError(__LINE__, NDBD_EXIT_PARTITIONED_SHUTDOWN,
                        "System restart not allowed in partitioned state");
            }
            break;
          }
          default: {
            ndbabort();
          }
        }
        break;
      }
      default: {
        ndbabort();
      }
    }

    // For now start only with the "logged"-ones.
    // Let the others do node restart afterwards...
    c_start.m_starting = c_start.m_withLog;
    c_start.m_withLog.clear();
  }

  /**
   * Okidoki, we try to start
   */
  CntrStartConf *conf = (CntrStartConf *)signal->getDataPtr();
  conf->noStartNodes = c_start.m_starting.count();
  conf->startType = srType;
  conf->startGci = c_start.m_lastGci;
  conf->masterNodeId = c_start.m_lastGciNodeId;

  ndbrequire(c_start.m_lastGciNodeId == getOwnNodeId());

  infoEvent("System Restart: master node: %u, num starting: %u, gci: %u",
            conf->masterNodeId, conf->noStartNodes, conf->startGci);
  g_eventLogger->info(
      "System Restart: master node: %u, num starting: %u,"
      " gci: %u",
      conf->masterNodeId, conf->noStartNodes, conf->startGci);
  char buf[NdbNodeBitmask::TextLength + 1];
  infoEvent("CNTR_START_CONF: started: %s", c_startedNodeSet.getText(buf));
  infoEvent("CNTR_START_CONF: cntr_started: %s",
            c_cntr_startedNodeSet.getText(buf));
  infoEvent("CNTR_START_CONF: starting: %s", c_start.m_starting.getText(buf));
  g_eventLogger->info("CNTR_START_CONF: started: %s",
                      c_startedNodeSet.getText(buf));
  g_eventLogger->info("CNTR_START_CONF: cntr_started: %s",
                      c_cntr_startedNodeSet.getText(buf));
  g_eventLogger->info("CNTR_START_CONF: starting: %s",
                      c_start.m_starting.getText(buf));

  Uint32 recNode = 0;
  NodeBitmask tmp_m_starting;
  tmp_m_starting = c_start.m_starting;
  while (!tmp_m_starting.isclear()) {
    recNode = tmp_m_starting.find(recNode + 1);
    tmp_m_starting.clear(recNode);

    const Uint32 ref = calcNdbCntrBlockRef(recNode);
    Uint32 packed_length1 = c_start.m_starting.getPackedLengthInWords();
    Uint32 packed_length2 = c_cntr_startedNodeSet.getPackedLengthInWords();
    const Uint32 version = getNodeInfo(recNode).m_version;

    if (ndbd_send_node_bitmask_in_section(version)) {
      Uint32 num_sections;
      LinearSectionPtr lsptr[3];
      lsptr[0].p = c_start.m_starting.rep.data;
      lsptr[0].sz = packed_length1;
      lsptr[1].p = c_cntr_startedNodeSet.rep.data;
      lsptr[1].sz = packed_length2;
      if (ndbd_send_started_bitmask(version)) {
        jam();
        num_sections = 3;
        Uint32 packed_length3 = c_startedNodeSet.getPackedLengthInWords();
        lsptr[2].p = c_startedNodeSet.rep.data;
        lsptr[2].sz = packed_length3;
      } else {
        jam();
        num_sections = 2;
      }
      sendSignal(ref, GSN_CNTR_START_CONF, signal, CntrStartConf::SignalLength,
                 JBB, lsptr, num_sections);
    } else if ((packed_length1 <= 2) && (packed_length2 <= 2)) {
      c_start.m_starting.copyto(NdbNodeBitmask::Size, conf->startingNodes_v1);
      c_cntr_startedNodeSet.copyto(NdbNodeBitmask::Size, conf->startedNodes_v1);
      sendSignal(ref, GSN_CNTR_START_CONF, signal,
                 CntrStartConf::SignalLength_v1, JBB);
    } else {
      ndbabort();
    }
  }

  c_start.m_waiting.bitANDC(c_start.m_starting);

  return true;
}

void Ndbcntr::ph2GLab(Signal *signal) {
  if (cndbBlocksCount < ZNO_NDB_BLOCKS) {
    jam();
    sendNdbSttor(signal);
    return;
  }  // if
  g_eventLogger->info("NDB start phase 1 completed");
  sendSttorry(signal);
  return;
}  // Ndbcntr::ph2GLab()

/*
4.4  START PHASE 3 */
/*###########################################################################*/
// SEND SIGNAL NDBSTTOR TO ALL BLOCKS, ACC, DICT, DIH, LQH, TC AND TUP
// WHEN ALL BLOCKS HAVE RETURNED THEIR NDB_STTORRY ALL BLOCK HAVE FINISHED
// THEIR LOCAL CONNECTIONs SUCCESSFULLY
// AND THEN WE CAN SEND APPL_STARTREG TO INFORM QMGR THAT WE ARE READY TO
// SET UP DISTRIBUTED CONNECTIONS.
/*--------------------------------------------------------------*/
// THIS IS NDB START PHASE 3.
/*--------------------------------------------------------------*/
/*******************************/
/*  STTOR                      */
/*******************************/
void Ndbcntr::startPhase3Lab(Signal *signal) {
  g_eventLogger->info("Start NDB start phase 2");
  /**
   * NDB start phase 2 runs in STTOR start phase 3.
   * At this point we have set up communication to all nodes that will
   * be part of the startup. Before proceeding with the rest of the
   * restart/start we will now set up multiple transporters to those
   * nodes that require this.
   *
   * To avoid doing this concurrently with other start phases we will
   * do it now, we want to have communication setup already, but we
   * want as little activity on the channels as possible to make it
   * easier to setup the new transporters between nodes in the same
   * node group.
   *
   * When coming back to NDBCNTR from QMGR (QMGR controls this set up
   * of multiple transporters) we have connection to other nodes set
   * up with multiple transporters. This will have impact on the
   * update rate we can sustain and also on the copy fragment phase
   * that will be faster than with only one transporter.
   */
  if (ctypeOfStart != NodeState::ST_INITIAL_NODE_RESTART &&
      ctypeOfStart != NodeState::ST_NODE_RESTART) {
    jam();
    signal->theData[0] = reference();
    sendSignal(QMGR_REF, GSN_SET_UP_MULTI_TRP_REQ, signal, 1, JBB);
    return;
  } else {
    jam();
    ph3ALab(signal);
  }
}

void Ndbcntr::execSET_UP_MULTI_TRP_CONF(Signal *signal) {
  g_eventLogger->info(
      "Completed setting up multiple transporters to nodes"
      " in the same node group");
  ph3ALab(signal);
  return;
}  // Ndbcntr::startPhase3Lab()

/*******************************/
/*  NDB_STTORRY                */
/*******************************/
void Ndbcntr::ph3ALab(Signal *signal) {
  if (cndbBlocksCount < ZNO_NDB_BLOCKS) {
    jam();
    sendNdbSttor(signal);
    return;
  }  // if
  g_eventLogger->info("NDB start phase 2 completed");
  sendSttorry(signal);
  return;
}  // Ndbcntr::ph3ALab()

/*
4.5  START PHASE 4      */
/*###########################################################################*/
// WAIT FOR ALL NODES IN CLUSTER TO CHANGE STATE INTO ZSTART ,
// APPL_CHANGEREP IS ALWAYS SENT WHEN SOMEONE HAVE
// CHANGED THEIR STATE. APPL_STARTCONF INDICATES THAT ALL NODES ARE IN START
// STATE SEND NDB_STARTREQ TO DIH AND THEN WAIT FOR NDB_STARTCONF
/*---------------------------------------------------------------------------*/
/*******************************/
/*  STTOR                      */
/*******************************/
void Ndbcntr::startPhase4Lab(Signal *signal) {
  g_eventLogger->info("Start NDB start phase 3");
  ph4ALab(signal);
}  // Ndbcntr::startPhase4Lab()

void Ndbcntr::ph4ALab(Signal *signal) {
  ph4BLab(signal);
  return;
}  // Ndbcntr::ph4ALab()

/*******************************/
/*  NDB_STTORRY                */
/*******************************/
void Ndbcntr::ph4BLab(Signal *signal) {
  /*--------------------------------------*/
  /* CASE: CSTART_PHASE = ZSTART_PHASE_4  */
  /*--------------------------------------*/
  if (cndbBlocksCount < ZNO_NDB_BLOCKS) {
    jam();
    sendNdbSttor(signal);
    return;
  }  // if
  if (ERROR_INSERTED(1010)) {
    /* Just delay things for 10 seconds */
    CLEAR_ERROR_INSERT_VALUE;
    sendSignalWithDelay(reference(), GSN_NDB_STTORRY, signal, 10000, 1);
    return;
  }
  g_eventLogger->info("NDB start phase 3 completed");
  if ((ctypeOfStart == NodeState::ST_NODE_RESTART) ||
      (ctypeOfStart == NodeState::ST_INITIAL_NODE_RESTART)) {
    jam();
    sendSttorry(signal);
    return;
  }  // if
  waitpoint41Lab(signal);
  return;
}  // Ndbcntr::ph4BLab()

void Ndbcntr::waitpoint41Lab(Signal *signal) {
  if (getOwnNodeId() == cmasterNodeId) {
    jam();
    /*--------------------------------------*/
    /* MASTER WAITS UNTIL ALL SLAVES HAS    */
    /* SENT THE REPORTS                     */
    /*--------------------------------------*/
    cnoWaitrep++;
    if (cnoWaitrep == cnoStartNodes) {
      jam();
      cnoWaitrep = 0;
      /*---------------------------------------------------------------------------*/
      // NDB_STARTREQ STARTS UP ALL SET UP OF DISTRIBUTION INFORMATION IN DIH
      // AND DICT. AFTER SETTING UP THIS DATA IT USES THAT DATA TO SET UP WHICH
      // FRAGMENTS THAT ARE TO START AND WHERE THEY ARE TO START. THEN IT SETS
      // UP THE FRAGMENTS AND RECOVERS THEM BY:
      //  1) READING A LOCAL CHECKPOINT FROM DISK.
      //  2) EXECUTING THE UNDO LOG ON INDEX AND DATA.
      //  3) EXECUTING THE FRAGMENT REDO LOG FROM ONE OR SEVERAL NODES TO
      //     RESTORE THE RESTART CONFIGURATION OF DATA IN NDB CLUSTER.
      /*---------------------------------------------------------------------------*/
      signal->theData[0] = reference();
      signal->theData[1] = ctypeOfStart;
      sendSignal(DBDIH_REF, GSN_NDB_STARTREQ, signal, 2, JBB);
    }  // if
  } else {
    jam();
    /*--------------------------------------*/
    /* SLAVE NODES WILL PASS HERE ONCE AND  */
    /* SEND A WAITPOINT REPORT TO MASTER.   */
    /* SLAVES WON'T DO ANYTHING UNTIL THEY  */
    /* RECEIVE A WAIT REPORT FROM THE MASTER*/
    /*--------------------------------------*/
    signal->theData[0] = getOwnNodeId();
    signal->theData[1] = CntrWaitRep::ZWAITPOINT_4_1;
    sendSignal(calcNdbCntrBlockRef(cmasterNodeId), GSN_CNTR_WAITREP, signal, 2,
               JBB);
  }  // if
  return;
}  // Ndbcntr::waitpoint41Lab()

void Ndbcntr::waitpoint42To(Signal *signal) {
  jam();

  /**
   * This is a ugly hack
   * To "easy" enable TO during SR
   *   a better solution would be to move "all" start handling
   *   from DIH to cntr...which knows what's going on
   */
  cdihStartType = NodeState::ST_SYSTEM_RESTART;
  ctypeOfStart = NodeState::ST_NODE_RESTART;

  /**
   * This is immensely ugly...but makes TUX work (yuck)
   */
  {
    NodeStateRep *rep = (NodeStateRep *)signal->getDataPtrSend();
    rep->nodeState = getNodeState();
    rep->nodeState.masterNodeId = cmasterNodeId;
    rep->nodeState.setNodeGroup(c_nodeGroup);
    rep->nodeState.starting.restartType = NodeState::ST_NODE_RESTART;

    sendSignal(DBTUX_REF, GSN_NODE_STATE_REP, signal,
               NodeStateRep::SignalLength, JBB);
  }

  /**
   * We were forced to perform TO
   */
  StartCopyReq *req = (StartCopyReq *)signal->getDataPtrSend();
  req->senderRef = reference();
  req->senderData = RNIL;
  req->flags = StartCopyReq::WAIT_LCP;
  req->startingNodeId = getOwnNodeId();
  sendSignal(DBDIH_REF, GSN_START_COPYREQ, signal, StartCopyReq::SignalLength,
             JBB);
}

void Ndbcntr::execSTART_COPYREF(Signal *signal) { jamEntry(); }

void Ndbcntr::execSTART_COPYCONF(Signal *signal) {
  jamEntry();
  sendSttorry(signal);
}

/*******************************/
/*  NDB_STARTCONF              */
/*******************************/
void Ndbcntr::execNDB_STARTCONF(Signal *signal) {
  jamEntry();

  NdbNodeBitmask tmp;
  if ((signal->getLength() >= 1 + NdbNodeBitmask48::Size) ||
      (signal->getNoOfSections() > 0)) {
    jam();
    if (signal->getNoOfSections() > 0) {
      ndbrequire(ndbd_send_node_bitmask_in_section(
          getNodeInfo(refToNode(signal->getSendersBlockRef())).m_version));
      SegmentedSectionPtr ptr;
      SectionHandle handle(this, signal);
      ndbrequire(handle.getSection(ptr, 0));
      ndbrequire(ptr.sz <= NdbNodeBitmask::Size);
      copy(tmp.rep.data, ptr);
      releaseSections(handle);
    } else {
      tmp.assign(NdbNodeBitmask48::Size, signal->theData + 1);
    }

    if (!c_start.m_starting.equal(tmp)) {
      /**
       * Some nodes has been "excluded" from SR
       */
      char buf0[NdbNodeBitmask::TextLength + 1];
      char buf1[NdbNodeBitmask::TextLength + 1];
      g_eventLogger->info("execNDB_STARTCONF: changing from %s to %s",
                          c_start.m_starting.getText(buf0), tmp.getText(buf1));

      NdbNodeBitmask waiting = c_start.m_starting;
      waiting.bitANDC(tmp);

      c_start.m_waiting.bitOR(waiting);
      c_start.m_waitTO.bitOR(waiting);

      c_start.m_starting.assign(tmp);
      cnoStartNodes = c_start.m_starting.count();
    }
  }

  signal->theData[0] = getOwnNodeId();
  signal->theData[1] = CntrWaitRep::ZWAITPOINT_4_2;
  LinearSectionPtr ptr[3];
  ptr[0].p = c_start.m_starting.rep.data;
  ptr[0].sz = c_start.m_starting.getPackedLengthInWords();
  Uint32 node_id = 0;
  while ((node_id = c_start.m_starting.find(node_id + 1)) !=
         NdbNodeBitmask::NotFound) {
    const Uint32 ref = calcNdbCntrBlockRef(node_id);
    if (ndbd_send_node_bitmask_in_section(getNodeInfo(node_id).m_version)) {
      sendSignal(ref, GSN_CNTR_WAITREP, signal, 2, JBB, ptr, 1);
    } else {
      ndbrequire(ptr[0].sz <= NdbNodeBitmask48::Size);
      c_start.m_starting.copyto(NdbNodeBitmask48::Size, signal->theData + 2);
      sendSignal(ref, GSN_CNTR_WAITREP, signal, 2 + NdbNodeBitmask48::Size,
                 JBB);
    }
  }
  return;
}  // Ndbcntr::execNDB_STARTCONF()

/*
4.6  START PHASE 5      */
/*###########################################################################*/
// SEND APPL_RUN TO THE QMGR IN THIS BLOCK
// SEND NDB_STTOR ALL BLOCKS ACC, DICT, DIH, LQH, TC AND TUP THEN WAIT FOR
// THEIR NDB_STTORRY
/*---------------------------------------------------------------------------*/
/*******************************/
/*  STTOR                      */
/*******************************/
void Ndbcntr::startPhase5Lab(Signal *signal) {
  g_eventLogger->info("Start NDB start phase 4");
  ph5ALab(signal);
  return;
}  // Ndbcntr::startPhase5Lab()

/*******************************/
/*  NDB_STTORRY                */
/*******************************/
/*---------------------------------------------------------------------------*/
// THIS IS NDB START PHASE 5.
/*---------------------------------------------------------------------------*/
// IN THIS START PHASE TUP INITIALISES DISK FILES FOR DISK STORAGE IF INITIAL
// START. DIH WILL START UP
// THE GLOBAL CHECKPOINT PROTOCOL AND WILL CONCLUDE ANY UNFINISHED TAKE OVERS
// THAT STARTED BEFORE THE SYSTEM CRASH.
/*---------------------------------------------------------------------------*/
void Ndbcntr::ph5ALab(Signal *signal) {
  if (cndbBlocksCount < ZNO_NDB_BLOCKS) {
    jam();
    sendNdbSttor(signal);
    return;
  }  // if
  g_eventLogger->info("NDB start phase 4 completed");

  cstartPhase = cstartPhase + 1;
  cinternalStartphase = cstartPhase - 1;
  if (getOwnNodeId() == cmasterNodeId) {
    switch (ctypeOfStart) {
      case NodeState::ST_INITIAL_START:
        jam();
        /*--------------------------------------*/
        /* MASTER CNTR IS RESPONSIBLE FOR       */
        /* CREATING SYSTEM TABLES               */
        /*--------------------------------------*/
        g_eventLogger->info(
            "Creating System Tables Starting"
            " as part of initial start");
        beginSchemaTransLab(signal);
        return;
      case NodeState::ST_SYSTEM_RESTART:
        jam();
        g_eventLogger->info(
            "As master we will wait for other nodes to reach"
            " the state waitpoint52 as well");
        waitpoint52Lab(signal);
        return;
      case NodeState::ST_NODE_RESTART:
      case NodeState::ST_INITIAL_NODE_RESTART:
        jam();
        break;
      case NodeState::ST_ILLEGAL_TYPE:
      case NodeState::ST_SYSTEM_RESTART_NOT_RESTORABLE:
        jam();
        break;
    }
    ndbabort();
  }

  /**
   * Not master
   */
  NdbSttor *const req = (NdbSttor *)signal->getDataPtrSend();
  switch (ctypeOfStart) {
    case NodeState::ST_NODE_RESTART:
    case NodeState::ST_INITIAL_NODE_RESTART:
      jam();
      /*----------------------------------------------------------------------*/
      // SEND NDB START PHASE 5 IN NODE RESTARTS TO COPY DATA TO THE NEWLY
      // STARTED NODE.
      /*----------------------------------------------------------------------*/
      req->senderRef = reference();
      req->nodeId = getOwnNodeId();
      req->internalStartPhase = cinternalStartphase;
      req->typeOfStart = cdihStartType;
      req->masterNodeId = cmasterNodeId;

      g_eventLogger->info("Start NDB start phase 5 (only to DBDIH)");
      //#define TRACE_STTOR
#ifdef TRACE_STTOR
      g_eventLogger->info("sending NDB_STTOR(%d) to DIH", cinternalStartphase);
#endif
      sendSignal(DBDIH_REF, GSN_NDB_STTOR, signal, NdbSttor::SignalLength, JBB);
      return;
    case NodeState::ST_INITIAL_START:
    case NodeState::ST_SYSTEM_RESTART:
      jam();
      /*--------------------------------------*/
      /* DURING SYSTEMRESTART AND INITALSTART:*/
      /* SLAVE NODES WILL PASS HERE ONCE AND  */
      /* SEND A WAITPOINT REPORT TO MASTER.   */
      /* SLAVES WON'T DO ANYTHING UNTIL THEY  */
      /* RECEIVE A WAIT REPORT FROM THE MASTER*/
      /* WHEN THE MASTER HAS FINISHED HIS WORK*/
      /*--------------------------------------*/
      g_eventLogger->info(
          "During cluster start/restart only master runs"
          " phase 5 of NDB start phases");
      g_eventLogger->info(
          "Report to master node our state and wait for master");

      signal->theData[0] = getOwnNodeId();
      signal->theData[1] = CntrWaitRep::ZWAITPOINT_5_2;
      sendSignal(calcNdbCntrBlockRef(cmasterNodeId), GSN_CNTR_WAITREP, signal,
                 2, JBB);
      return;
    default:
      ndbabort();
  }
}  // Ndbcntr::ph5ALab()

void Ndbcntr::waitpoint52Lab(Signal *signal) {
  cnoWaitrep = cnoWaitrep + 1;
  /*---------------------------------------------------------------------------*/
  // THIS WAITING POINT IS ONLY USED BY A MASTER NODE. WE WILL EXECUTE NDB START
  // PHASE 5 FOR DIH IN THE
  // MASTER. THIS WILL START UP LOCAL CHECKPOINTS AND WILL ALSO CONCLUDE ANY
  // UNFINISHED LOCAL CHECKPOINTS
  // BEFORE THE SYSTEM CRASH. THIS WILL ENSURE THAT WE ALWAYS RESTART FROM A
  // WELL KNOWN STATE.
  /*---------------------------------------------------------------------------*/
  /*--------------------------------------*/
  /* MASTER WAITS UNTIL HE RECEIVED WAIT  */
  /* REPORTS FROM ALL SLAVE CNTR          */
  /*--------------------------------------*/
  if (cnoWaitrep == cnoStartNodes) {
    jam();
    cnoWaitrep = 0;

    g_eventLogger->info("Start NDB start phase 5 (only to DBDIH)");
    NdbSttor *const req = (NdbSttor *)signal->getDataPtrSend();
    req->senderRef = reference();
    req->nodeId = getOwnNodeId();
    req->internalStartPhase = cinternalStartphase;
    req->typeOfStart = cdihStartType;
    req->masterNodeId = cmasterNodeId;
#ifdef TRACE_STTOR
    g_eventLogger->info("sending NDB_STTOR(%d) to DIH", cinternalStartphase);
#endif
    sendSignal(DBDIH_REF, GSN_NDB_STTOR, signal, NdbSttor::SignalLength, JBB);
  }  // if
  return;
}  // Ndbcntr::waitpoint52Lab()

/*******************************/
/*  NDB_STTORRY                */
/*******************************/
void Ndbcntr::ph6ALab(Signal *signal) {
  g_eventLogger->info("NDB start phase 5 completed");
  if ((ctypeOfStart == NodeState::ST_NODE_RESTART) ||
      (ctypeOfStart == NodeState::ST_INITIAL_NODE_RESTART)) {
    jam();
    waitpoint51Lab(signal);
    return;
  }  // if

  NodeReceiverGroup rg(NDBCNTR, c_start.m_starting);
  rg.m_nodes.clear(getOwnNodeId());
  signal->theData[0] = getOwnNodeId();
  signal->theData[1] = CntrWaitRep::ZWAITPOINT_5_1;
  sendSignal(rg, GSN_CNTR_WAITREP, signal, 2, JBB);

  waitpoint51Lab(signal);
  return;
}  // Ndbcntr::ph6ALab()

void Ndbcntr::waitpoint51Lab(Signal *signal) {
  cstartPhase = cstartPhase + 1;
  /*---------------------------------------------------------------------------*/
  // A FINAL STEP IS NOW TO SEND NDB_STTOR TO TC. THIS MAKES IT POSSIBLE TO
  // CONNECT TO TC FOR APPLICATIONS.
  // THIS IS NDB START PHASE 6 WHICH IS FOR ALL BLOCKS IN ALL NODES.
  /*---------------------------------------------------------------------------*/
  g_eventLogger->info("Start NDB start phase 6");
  cinternalStartphase = cstartPhase - 1;
  cndbBlocksCount = 0;
  ph6BLab(signal);
  return;
}  // Ndbcntr::waitpoint51Lab()

void Ndbcntr::ph6BLab(Signal *signal) {
  // c_missra.currentStartPhase - cstartPhase - cinternalStartphase =
  // 5 - 7 - 6
  if (cndbBlocksCount < ZNO_NDB_BLOCKS) {
    jam();
    sendNdbSttor(signal);
    return;
  }  // if
  g_eventLogger->info("NDB start phase 6 completed");
  if ((ctypeOfStart == NodeState::ST_NODE_RESTART) ||
      (ctypeOfStart == NodeState::ST_INITIAL_NODE_RESTART)) {
    jam();
    sendSttorry(signal);
    return;
  }
  waitpoint61Lab(signal);
}

void Ndbcntr::waitpoint61Lab(Signal *signal) {
  if (getOwnNodeId() == cmasterNodeId) {
    jam();
    cnoWaitrep6++;
    if (cnoWaitrep6 == cnoStartNodes) {
      jam();
      NodeReceiverGroup rg(NDBCNTR, c_start.m_starting);
      rg.m_nodes.clear(getOwnNodeId());
      signal->theData[0] = getOwnNodeId();
      signal->theData[1] = CntrWaitRep::ZWAITPOINT_6_2;
      sendSignal(rg, GSN_CNTR_WAITREP, signal, 2, JBB);
      sendSttorry(signal);
    }
  } else {
    jam();
    signal->theData[0] = getOwnNodeId();
    signal->theData[1] = CntrWaitRep::ZWAITPOINT_6_1;
    sendSignal(calcNdbCntrBlockRef(cmasterNodeId), GSN_CNTR_WAITREP, signal, 2,
               JBB);
  }
}

// Start phase 8 (internal 7)
void Ndbcntr::startPhase8Lab(Signal *signal) {
  g_eventLogger->info("Start NDB start phase 7");
  cinternalStartphase = cstartPhase - 1;
  cndbBlocksCount = 0;
  ph7ALab(signal);
}

void Ndbcntr::ph7ALab(Signal *signal) {
  while (cndbBlocksCount < ZNO_NDB_BLOCKS) {
    jam();
    sendNdbSttor(signal);
    return;
  }
  g_eventLogger->info("NDB start phase 7 completed");
  if ((ctypeOfStart == NodeState::ST_NODE_RESTART) ||
      (ctypeOfStart == NodeState::ST_INITIAL_NODE_RESTART)) {
    jam();
    sendSttorry(signal);
    return;
  }
  waitpoint71Lab(signal);
}

void Ndbcntr::waitpoint71Lab(Signal *signal) {
  if (getOwnNodeId() == cmasterNodeId) {
    jam();
    cnoWaitrep7++;
    if (cnoWaitrep7 == cnoStartNodes) {
      jam();
      NodeReceiverGroup rg(NDBCNTR, c_start.m_starting);
      rg.m_nodes.clear(getOwnNodeId());
      signal->theData[0] = getOwnNodeId();
      signal->theData[1] = CntrWaitRep::ZWAITPOINT_7_2;
      sendSignal(rg, GSN_CNTR_WAITREP, signal, 2, JBB);
      sendSttorry(signal);
    }
  } else {
    jam();
    signal->theData[0] = getOwnNodeId();
    signal->theData[1] = CntrWaitRep::ZWAITPOINT_7_1;
    sendSignal(calcNdbCntrBlockRef(cmasterNodeId), GSN_CNTR_WAITREP, signal, 2,
               JBB);
  }
}

// Start phase 9 (internal 8)
void Ndbcntr::startPhase9Lab(Signal *signal) {
  cinternalStartphase = cstartPhase - 1;
  cndbBlocksCount = 0;
  ph8ALab(signal);
}

void Ndbcntr::ph8ALab(Signal *signal) {
  sendSttorry(signal);
  resetStartVariables(signal);
  return;
}  // Ndbcntr::ph8BLab()

bool Ndbcntr::wait_sp(Signal *signal, Uint32 sp) {
  if (sp <= 2) return false;

  switch (ctypeOfStart) {
    case NodeState::ST_SYSTEM_RESTART:
    case NodeState::ST_INITIAL_START:
      /**
       * synchronized...
       */
      break;
    default:
      return false;
  }

  CntrWaitRep *rep = (CntrWaitRep *)signal->getDataPtrSend();
  rep->nodeId = getOwnNodeId();
  rep->waitPoint = RNIL;
  rep->request = CntrWaitRep::WaitFor;
  rep->sp = sp;

  sendSignal(calcNdbCntrBlockRef(cmasterNodeId), GSN_CNTR_WAITREP, signal,
             CntrWaitRep::SignalLength, JBB);

  return true;  // wait
}

void Ndbcntr::wait_sp_rep(Signal *signal) {
  CntrWaitRep rep = *(CntrWaitRep *)signal->getDataPtrSend();
  switch (rep.request) {
    case CntrWaitRep::WaitFor:
      jam();
      ndbrequire(cmasterNodeId == getOwnNodeId());
      break;
    case CntrWaitRep::Grant:
      jam();
      /**
       * We're allowed to proceed
       */
      c_missra.sendNextSTTOR(signal);
      return;
  }

  ndbrequire(rep.nodeId < NDB_ARRAY_SIZE(c_start.m_wait_sp));
  c_start.m_wait_sp[rep.nodeId] = rep.sp;

  /**
   * Check if we should allow someone to start...
   */
  Uint32 node = c_start.m_starting.find(0);
  ndbrequire(node < NDB_ARRAY_SIZE(c_start.m_wait_sp));
  Uint32 min = c_start.m_wait_sp[node];
  for (; node != NdbNodeBitmask::NotFound;
       node = c_start.m_starting.find(node + 1)) {
    if (c_start.m_wait_sp[node] < min) {
      min = c_start.m_wait_sp[node];
    }
  }

  if (min == 0) {
    /**
     * wait for more
     */
    return;
  }

  NdbNodeBitmask grantnodes;
  node = c_start.m_starting.find(0);
  for (; node != NdbNodeBitmask::NotFound;
       node = c_start.m_starting.find(node + 1)) {
    if (c_start.m_wait_sp[node] == min) {
      grantnodes.set(node);
      c_start.m_wait_sp[node] = 0;
    }
  }

  char buf[NdbNodeBitmask::TextLength + 1];
  g_eventLogger->info("Grant nodes to start phase: %u, nodes: %s", min,
                      grantnodes.getText(buf));

  NodeReceiverGroup rg(NDBCNTR, grantnodes);
  CntrWaitRep *conf = (CntrWaitRep *)signal->getDataPtrSend();
  conf->nodeId = getOwnNodeId();
  conf->waitPoint = RNIL;
  conf->request = CntrWaitRep::Grant;
  conf->sp = min;
  sendSignal(rg, GSN_CNTR_WAITREP, signal, CntrWaitRep::SignalLength, JBB);
}

/*******************************/
/*  CNTR_WAITREP               */
/*******************************/
void Ndbcntr::execCNTR_WAITREP(Signal *signal) {
  jamEntry();
  CntrWaitRep *rep = (CntrWaitRep *)signal->getDataPtr();

  Uint32 twaitPoint = rep->waitPoint;
  switch (twaitPoint) {
    case CntrWaitRep::ZWAITPOINT_4_1:
      jam();
      waitpoint41Lab(signal);
      break;
    case CntrWaitRep::ZWAITPOINT_4_2:
      jam();
      c_start.m_starting.clear();
      if (signal->getNoOfSections() >= 1) {
        SectionHandle handle(this, signal);
        SegmentedSectionPtr ptr;
        ndbrequire(handle.getSection(ptr, 0));
        ndbrequire(ptr.sz <= c_start.m_starting.Size);
        copy(c_start.m_starting.rep.data, ptr);
        releaseSections(handle);
      } else {
        c_start.m_starting.assign(NdbNodeBitmask48::Size, signal->theData + 2);
      }
      sendSttorry(signal);
      break;
    case CntrWaitRep::ZWAITPOINT_5_1:
      jam();
      g_eventLogger->info(
          "Master node %u have reached completion of NDB start"
          " phase 5",
          signal->theData[0]);
      waitpoint51Lab(signal);
      break;
    case CntrWaitRep::ZWAITPOINT_5_2:
      jam();
      g_eventLogger->info(
          "Node %u have reached completion of NDB start"
          " phase 4",
          signal->theData[0]);
      waitpoint52Lab(signal);
      break;
    case CntrWaitRep::ZWAITPOINT_6_1:
      jam();
      waitpoint61Lab(signal);
      break;
    case CntrWaitRep::ZWAITPOINT_6_2:
      jam();
      sendSttorry(signal);
      break;
    case CntrWaitRep::ZWAITPOINT_7_1:
      jam();
      waitpoint71Lab(signal);
      break;
    case CntrWaitRep::ZWAITPOINT_7_2:
      jam();
      sendSttorry(signal);
      break;
    case CntrWaitRep::ZWAITPOINT_4_2_TO:
      jam();
      waitpoint42To(signal);
      break;
    case RNIL:
      ndbrequire(signal->getLength() >= CntrWaitRep::SignalLength);
      wait_sp_rep(signal);
      return;
    default:
      jam();
      systemErrorLab(signal, __LINE__);
      break;
  }  // switch
}  // Ndbcntr::execCNTR_WAITREP()

/*******************************/
/*  NODE_FAILREP               */
/*******************************/
void Ndbcntr::execNODE_FAILREP(Signal *signal) {
  jamEntry();

  CRASH_INSERTION(1006);

  Uint32 senderRef = signal->getSendersBlockRef();
  Uint32 senderVersion = getNodeInfo(refToNode(senderRef)).m_version;

  NodeFailRep *nodeFail = (NodeFailRep *)&signal->theData[0];
  NdbNodeBitmask allFailed;
  Uint32 packed_nodebitmask_length = 0;

  if (signal->getNoOfSections() >= 1) {
    jam();
    ndbrequire(ndbd_send_node_bitmask_in_section(senderVersion));
    SectionHandle handle(this, signal);
    SegmentedSectionPtr ptr;
    ndbrequire(handle.getSection(ptr, 0));

    if (ERROR_INSERTED(1001)) {
      sendSignalWithDelay(reference(), GSN_NODE_FAILREP, signal, 100,
                          signal->getLength(), &handle);
      return;
    }
    ndbrequire(ptr.sz <= NdbNodeBitmask::Size);
    copy(allFailed.rep.data, ptr);
    releaseSections(handle);
  } else {
    if (ERROR_INSERTED(1001)) {
      sendSignalWithDelay(reference(), GSN_NODE_FAILREP, signal, 100,
                          signal->getLength());
      return;
    }
    allFailed.assign(NdbNodeBitmask48::Size, nodeFail->theNodes);
  }
  packed_nodebitmask_length = allFailed.getPackedLengthInWords();

  NdbNodeBitmask failedStarted = c_startedNodeSet;
  NdbNodeBitmask failedStarting = c_start.m_starting;
  NdbNodeBitmask failedWaiting = c_start.m_waiting;

  failedStarted.bitAND(allFailed);
  failedStarting.bitAND(allFailed);
  failedWaiting.bitAND(allFailed);

  const bool tMasterFailed = allFailed.get(cmasterNodeId);
  const bool tStarted = !failedStarted.isclear();
  const bool tStarting = !failedStarting.isclear();

  if (tMasterFailed) {
    jam();
    /**
     * If master has failed choose qmgr president as master
     */
    cmasterNodeId = nodeFail->masterNodeId;
  }

  /**
   * Clear node bitmasks from failed nodes
   */
  c_start.m_starting.bitANDC(allFailed);
  c_start.m_waiting.bitANDC(allFailed);
  c_start.m_withLog.bitANDC(allFailed);
  c_start.m_withoutLog.bitANDC(allFailed);
  c_start.m_withLogNotRestorable.bitANDC(allFailed);
  c_start.m_waitTO.bitANDC(allFailed);
  c_clusterNodes.bitANDC(allFailed);
  c_cntr_startedNodeSet.bitANDC(allFailed);
  c_startedNodeSet.bitANDC(allFailed);

  const NodeState &st = getNodeState();
  if (st.startLevel == st.SL_STARTING) {
    jam();

    const Uint32 phase = st.starting.startPhase;

    const bool tStartConf = (phase > 2) || (phase == 2 && cndbBlocksCount > 0);

    if (tMasterFailed) {
      progError(__LINE__, NDBD_EXIT_SR_OTHERNODEFAILED,
                "Unhandled node failure during restart");
    }

    if (tStartConf && tStarting) {
      // One of other starting nodes has crashed...
      progError(__LINE__, NDBD_EXIT_SR_OTHERNODEFAILED,
                "Unhandled node failure of starting node during restart");
    }

    if (tStartConf && tStarted) {
      // One of other started nodes has crashed...
      progError(__LINE__, NDBD_EXIT_SR_OTHERNODEFAILED,
                "Unhandled node failure of started node during restart");
    }

    Uint32 nodeId = 0;
    while (!allFailed.isclear()) {
      nodeId = allFailed.find(nodeId + 1);
      allFailed.clear(nodeId);
      signal->theData[0] = nodeId;
      sendSignal(QMGR_REF, GSN_NDB_FAILCONF, signal, 1, JBB);
    }  // for

    return;
  }

  ndbrequire(!allFailed.get(getOwnNodeId()));

  NodeFailRep *rep = (NodeFailRep *)&signal->theData[0];
  rep->masterNodeId = cmasterNodeId;

  // sending signals to self
  // Send node bitmask in linear section.
  LinearSectionPtr lsptr[3];

  lsptr[0].p = allFailed.rep.data;
  lsptr[0].sz = packed_nodebitmask_length;

  /* QMGR and DBDIH are notified first since some of the other block will
   * send NF_COMPLETREP when they completed NODE_FAILREP.
   */
  sendSignal(QMGR_REF, GSN_NODE_FAILREP, signal, NodeFailRep::SignalLength, JBB,
             lsptr, 1);

  sendSignal(DBDIH_REF, GSN_NODE_FAILREP, signal, NodeFailRep::SignalLength,
             JBB, lsptr, 1);

  /* DBDIH sends NODE_FAILREP to the other blocks that needs it. */

  if (c_stopRec.stopReq.senderRef) {
    jam();
    switch (c_stopRec.m_state) {
      case StopRecord::SR_WAIT_NODE_FAILURES: {
        jam();
        NdbNodeBitmask tmp;
        tmp.assign(NdbNodeBitmask::Size, c_stopRec.stopReq.nodes);
        tmp.bitANDC(allFailed);
        tmp.copyto(NdbNodeBitmask::Size, c_stopRec.stopReq.nodes);

        if (tmp.isclear()) {
          jam();
          if (c_stopRec.stopReq.senderRef != RNIL) {
            jam();
            StopConf *const stopConf = (StopConf *)&signal->theData[0];
            stopConf->senderData = c_stopRec.stopReq.senderData;
            stopConf->nodeState = (Uint32)NodeState::SL_SINGLEUSER;
            sendSignal(c_stopRec.stopReq.senderRef, GSN_STOP_CONF, signal,
                       StopConf::SignalLength, JBB);
          }

          c_stopRec.stopReq.senderRef = 0;
          WaitGCPReq *req = (WaitGCPReq *)&signal->theData[0];
          req->senderRef = reference();
          req->senderData = StopRecord::SR_UNBLOCK_GCP_START_GCP;
          req->requestType = WaitGCPReq::UnblockStartGcp;
          sendSignal(DBDIH_REF, GSN_WAIT_GCP_REQ, signal,
                     WaitGCPReq::SignalLength, JBA);
        }
        break;
      }
      case StopRecord::SR_QMGR_STOP_REQ: {
        NdbNodeBitmask tmp;
        tmp.assign(NdbNodeBitmask::Size, c_stopRec.stopReq.nodes);
        tmp.bitANDC(allFailed);

        if (tmp.isclear()) {
          Uint32 nodeId = allFailed.find(0);
          tmp.set(nodeId);

          StopConf *conf = (StopConf *)signal->getDataPtrSend();
          conf->senderData = c_stopRec.stopReq.senderData;
          conf->nodeId = nodeId;
          sendSignal(reference(), GSN_STOP_CONF, signal, StopConf::SignalLength,
                     JBB);
        }

        tmp.copyto(NdbNodeBitmask::Size, c_stopRec.stopReq.nodes);

        break;
      }
      case StopRecord::SR_BLOCK_GCP_START_GCP:
      case StopRecord::SR_WAIT_COMPLETE_GCP:
      case StopRecord::SR_UNBLOCK_GCP_START_GCP:
      case StopRecord::SR_CLUSTER_SHUTDOWN:
        break;
    }
  }

  signal->theData[0] = NDB_LE_NODE_FAILREP;
  signal->theData[2] = 0;

  Uint32 nodeId = 0;
  while (!allFailed.isclear()) {
    nodeId = allFailed.find(nodeId + 1);
    allFailed.clear(nodeId);
    signal->theData[1] = nodeId;
    sendSignal(CMVMI_REF, GSN_EVENT_REP, signal, 3, JBB);
  }  // for

  return;
}  // Ndbcntr::execNODE_FAILREP()

/*******************************/
/*  READ_NODESREQ              */
/*******************************/
void Ndbcntr::execREAD_NODESREQ(Signal *signal) {
  jamEntry();

  /*----------------------------------------------------------------------*/
  // ANY BLOCK MAY SEND A REQUEST ABOUT NDB NODES AND VERSIONS IN THE
  // SYSTEM. THIS REQUEST CAN ONLY BE HANDLED IN
  // ABSOLUTE STARTPHASE 3 OR LATER
  /*----------------------------------------------------------------------*/
  BlockReference TuserBlockref = signal->theData[0];
  ReadNodesConf *const readNodes = (ReadNodesConf *)&signal->theData[0];

  /**
   * Prepare inactiveNodes bitmask.
   * The concept as such is by the way pretty useless.
   * It makes parallel starts more or less impossible...
   */
  NdbNodeBitmask tmp1;
  tmp1.bitOR(c_cntr_startedNodeSet);
  if (!getNodeState().getNodeRestartInProgress()) {
    tmp1.bitOR(c_start.m_starting);
  } else {
    tmp1.set(getOwnNodeId());
  }

  NdbNodeBitmask tmp2;
  tmp2.bitOR(c_allDefinedNodes);
  tmp2.bitANDC(tmp1);
  /**
   * Fill in return signal
   */
  readNodes->inactiveNodes = tmp2;
  readNodes->definedNodes = c_allDefinedNodes;
  readNodes->clusterNodes = c_clusterNodes;
  readNodes->startedNodes = c_cntr_startedNodeSet;
  readNodes->startingNodes = c_start.m_starting;

  readNodes->noOfNodes = c_allDefinedNodes.count();
  readNodes->masterNodeId = cmasterNodeId;
  readNodes->ndynamicId = cdynamicNodeId;
  if (m_cntr_start_conf) {
    jam();
    LinearSectionPtr lsptr[3];
    lsptr[0].p = readNodes->definedNodes.rep.data;
    lsptr[0].sz = 5 * NdbNodeBitmask::Size;
    sendSignal(TuserBlockref, GSN_READ_NODESCONF, signal,
               ReadNodesConf::SignalLength, JBB, lsptr, 1);
  } else {
    jam();
    signal->theData[0] = ZNOT_AVAILABLE;
    sendSignal(TuserBlockref, GSN_READ_NODESREF, signal, 1, JBB);
  }  // if
}  // Ndbcntr::execREAD_NODESREQ()

/*----------------------------------------------------------------------*/
// SENDS APPL_ERROR TO QMGR AND THEN SET A POINTER OUT OF BOUNDS
/*----------------------------------------------------------------------*/
void Ndbcntr::systemErrorLab(Signal *signal, int line) {
  progError(line, NDBD_EXIT_NDBREQUIRE); /* BUG INSERTION */
}  // Ndbcntr::systemErrorLab()

/*###########################################################################*/
/* CNTR MASTER CREATES AND INITIALIZES A SYSTEMTABLE AT INITIALSTART         */
/*       |-2048| # 1 00000001    |                                           */
/*       |  :  |   :             |                                           */
/*       | -1  | # 1 00000001    |                                           */
/*       |  1  |   0             | tupleid sequence now created on first use */
/*       |  :  |   :             |                   v                       */
/*       | 2048|   0             |                   v                       */
/*---------------------------------------------------------------------------*/
void Ndbcntr::beginSchemaTransLab(Signal *signal) {
  c_schemaTransId = reference();

  SchemaTransBeginReq *req = (SchemaTransBeginReq *)signal->getDataPtrSend();
  req->clientRef = reference();
  req->transId = c_schemaTransId;
  req->requestInfo = 0;
  sendSignal(DBDICT_REF, GSN_SCHEMA_TRANS_BEGIN_REQ, signal,
             SchemaTransBeginReq::SignalLength, JBB);
}

void Ndbcntr::execSCHEMA_TRANS_BEGIN_CONF(Signal *signal) {
  jamEntry();
  const SchemaTransBeginConf *conf =
      (SchemaTransBeginConf *)signal->getDataPtr();
  ndbrequire(conf->transId == c_schemaTransId);
  c_schemaTransKey = conf->transKey;

  createHashMap(signal, 0);
}

void Ndbcntr::execSCHEMA_TRANS_BEGIN_REF(Signal *signal) {
  jamEntry();
  ndbabort();
}

void Ndbcntr::createHashMap(Signal *signal, Uint32 idx) {
  CreateHashMapReq *const req = (CreateHashMapReq *)signal->getDataPtrSend();
  req->clientRef = reference();
  req->clientData = idx;
  req->requestInfo = CreateHashMapReq::CreateDefault;
  req->transId = c_schemaTransId;
  req->transKey = c_schemaTransKey;
  req->buckets = 0;
  req->fragments = NDB_PARTITION_BALANCE_FOR_RP_BY_LDM;
  sendSignal(DBDICT_REF, GSN_CREATE_HASH_MAP_REQ, signal,
             CreateHashMapReq::SignalLength, JBB);
}

void Ndbcntr::execCREATE_HASH_MAP_REF(Signal *signal) {
  jamEntry();

  ndbabort();
}

void Ndbcntr::execCREATE_HASH_MAP_CONF(Signal *signal) {
  jamEntry();
  CreateHashMapConf *conf = (CreateHashMapConf *)signal->getDataPtrSend();

  if (conf->senderData == 0) {
    jam();
    c_objectId = conf->objectId;
    c_objectVersion = conf->objectVersion;
  }

  createSystableLab(signal, 0);
}

void Ndbcntr::endSchemaTransLab(Signal *signal) {
  SchemaTransEndReq *req = (SchemaTransEndReq *)signal->getDataPtrSend();
  req->clientRef = reference();
  req->transId = c_schemaTransId;
  req->requestInfo = 0;
  req->transKey = c_schemaTransKey;
  req->flags = 0;
  sendSignal(DBDICT_REF, GSN_SCHEMA_TRANS_END_REQ, signal,
             SchemaTransEndReq::SignalLength, JBB);
}

void Ndbcntr::execSCHEMA_TRANS_END_CONF(Signal *signal) {
  jamEntry();
  c_schemaTransId = 0;
  c_schemaTransKey = RNIL;
  waitpoint52Lab(signal);
}

void Ndbcntr::execSCHEMA_TRANS_END_REF(Signal *signal) {
  jamEntry();
  SchemaTransEndRef *ref = (SchemaTransEndRef *)signal->getDataPtr();
  char buf[256];
  BaseString::snprintf(buf, sizeof(buf),
                       "Failed to commit schema trans, err: %u",
                       ref->errorCode);
  progError(__LINE__, NDBD_EXIT_INVALID_CONFIG, buf);
}

void Ndbcntr::createDDObjects(Signal *signal, unsigned index) {
  const ndb_mgm_configuration_iterator *p =
      m_ctx.m_config.getOwnConfigIterator();
  ndbrequire(p != 0);

  Uint32 propPage[256];
  LinearWriter w(propPage, 256);

  const ddentry *entry = &f_dd[index];

  switch (entry->type) {
    case DictTabInfo::LogfileGroup:
    case DictTabInfo::Tablespace: {
      jam();

      DictFilegroupInfo::Filegroup fg;
      fg.init();
      BaseString::snprintf(fg.FilegroupName, sizeof(fg.FilegroupName), "%s",
                           entry->name);
      fg.FilegroupType = entry->type;
      if (entry->type == DictTabInfo::LogfileGroup) {
        jam();
        fg.LF_UndoBufferSize = Uint32(entry->size);
      } else {
        jam();
        fg.TS_ExtentSize = Uint32(entry->size);
        fg.TS_LogfileGroupId = c_objectId;
        fg.TS_LogfileGroupVersion = c_objectVersion;
      }

      SimpleProperties::UnpackStatus s;
      s = SimpleProperties::pack(w, &fg, DictFilegroupInfo::Mapping,
                                 DictFilegroupInfo::MappingSize);

      Uint32 length = w.getWordsUsed();
      LinearSectionPtr ptr[3];
      ptr[0].p = &propPage[0];
      ptr[0].sz = length;

      CreateFilegroupReq *req = (CreateFilegroupReq *)signal->getDataPtrSend();
      req->senderRef = reference();
      req->senderData = index;
      req->objType = entry->type;
      req->transId = c_schemaTransId;
      req->transKey = c_schemaTransKey;
      req->requestInfo = 0;
      sendSignal(DBDICT_REF, GSN_CREATE_FILEGROUP_REQ, signal,
                 CreateFilegroupReq::SignalLength, JBB, ptr, 1);
      return;
    }
    case DictTabInfo::Undofile:
    case DictTabInfo::Datafile: {
      jam();
      Uint32 propPage[256];
      LinearWriter w(propPage, 256);
      DictFilegroupInfo::File f;
      f.init();
      BaseString::snprintf(f.FileName, sizeof(f.FileName), "%s", entry->name);
      f.FileType = entry->type;
      f.FilegroupId = c_objectId;
      f.FilegroupVersion = c_objectVersion;
      f.FileSizeHi = Uint32(entry->size >> 32);
      f.FileSizeLo = Uint32(entry->size);

      SimpleProperties::UnpackStatus s;
      s = SimpleProperties::pack(w, &f, DictFilegroupInfo::FileMapping,
                                 DictFilegroupInfo::FileMappingSize);

      Uint32 length = w.getWordsUsed();
      LinearSectionPtr ptr[3];
      ptr[0].p = &propPage[0];
      ptr[0].sz = length;

      CreateFileReq *req = (CreateFileReq *)signal->getDataPtrSend();
      req->senderRef = reference();
      req->senderData = index;
      req->objType = entry->type;
      req->transId = c_schemaTransId;
      req->transKey = c_schemaTransKey;
      req->requestInfo = CreateFileReq::ForceCreateFile;
      sendSignal(DBDICT_REF, GSN_CREATE_FILE_REQ, signal,
                 CreateFileReq::SignalLength, JBB, ptr, 1);
      return;
    }
    default:
      break;
  }

  endSchemaTransLab(signal);
}

void Ndbcntr::execCREATE_FILEGROUP_REF(Signal *signal) {
  jamEntry();
  CreateFilegroupRef *ref = (CreateFilegroupRef *)signal->getDataPtr();
  char buf[1024];

  const ddentry *entry = &f_dd[ref->senderData];

  if (entry->type == DictTabInfo::LogfileGroup) {
    BaseString::snprintf(buf, sizeof(buf), "create logfilegroup err %u",
                         ref->errorCode);
  } else if (entry->type == DictTabInfo::Tablespace) {
    BaseString::snprintf(buf, sizeof(buf), "create tablespace err %u",
                         ref->errorCode);
  }
  progError(__LINE__, NDBD_EXIT_INVALID_CONFIG, buf);
}

void Ndbcntr::execCREATE_FILEGROUP_CONF(Signal *signal) {
  jamEntry();
  CreateFilegroupConf *conf = (CreateFilegroupConf *)signal->getDataPtr();
  c_objectId = conf->filegroupId;
  c_objectVersion = conf->filegroupVersion;
  createDDObjects(signal, conf->senderData + 1);
}

void Ndbcntr::execCREATE_FILE_REF(Signal *signal) {
  jamEntry();
  CreateFileRef *ref = (CreateFileRef *)signal->getDataPtr();
  char buf[1024];

  const ddentry *entry = &f_dd[ref->senderData];

  if (entry->type == DictTabInfo::Undofile) {
    BaseString::snprintf(buf, sizeof(buf), "create undofile %s err %u",
                         entry->name, ref->errorCode);
  } else if (entry->type == DictTabInfo::Datafile) {
    BaseString::snprintf(buf, sizeof(buf), "create datafile %s err %u",
                         entry->name, ref->errorCode);
  }
  progError(__LINE__, NDBD_EXIT_INVALID_CONFIG, buf);
}

void Ndbcntr::execCREATE_FILE_CONF(Signal *signal) {
  jamEntry();
  CreateFileConf *conf = (CreateFileConf *)signal->getDataPtr();
  createDDObjects(signal, conf->senderData + 1);
}

void Ndbcntr::createSystableLab(Signal *signal, unsigned index) {
  if (index >= g_sysTableCount) {
    ndbassert(index == g_sysTableCount);
    createDDObjects(signal, 0);
    return;
  }
  const SysTable &table = *g_sysTableList[index];
  Uint32 propPage[256];
  LinearWriter w(propPage, 256);

  // XXX remove commented-out lines later

  w.first();
  w.add(DictTabInfo::TableName, table.name);
  w.add(DictTabInfo::TableLoggedFlag, table.tableLoggedFlag);
  // w.add(DictTabInfo::TableKValue, 6);
  // w.add(DictTabInfo::MinLoadFactor, 70);
  // w.add(DictTabInfo::MaxLoadFactor, 80);
  w.add(DictTabInfo::FragmentTypeVal, (Uint32)table.fragmentType);
  // w.add(DictTabInfo::NoOfKeyAttr, 1);
  w.add(DictTabInfo::NoOfAttributes, (Uint32)table.columnCount);
  // w.add(DictTabInfo::NoOfNullable, (Uint32)0);
  // w.add(DictTabInfo::NoOfVariable, (Uint32)0);
  // w.add(DictTabInfo::KeyLength, 1);
  w.add(DictTabInfo::TableTypeVal, (Uint32)table.tableType);
  w.add(DictTabInfo::SingleUserMode, (Uint32)NDB_SUM_READ_WRITE);
  w.add(DictTabInfo::HashMapObjectId, c_objectId);
  w.add(DictTabInfo::HashMapVersion, c_objectVersion);
  w.add(DictTabInfo::HashFunctionFlag, Uint32(1));

  for (unsigned i = 0; i < table.columnCount; i++) {
    const SysColumn &column = table.columnList[i];
    ndbassert(column.pos == i);
    w.add(DictTabInfo::AttributeName, column.name);
    w.add(DictTabInfo::AttributeId, (Uint32)i);
    w.add(DictTabInfo::AttributeKeyFlag, (Uint32)column.keyFlag);
    w.add(DictTabInfo::AttributeStorageType, (Uint32)NDB_STORAGETYPE_MEMORY);
    switch (column.type) {
      case DictTabInfo::ExtVarbinary:
        jam();
        w.add(DictTabInfo::AttributeArrayType, (Uint32)NDB_ARRAYTYPE_SHORT_VAR);
        break;
      case DictTabInfo::ExtLongvarbinary:
        jam();
        w.add(DictTabInfo::AttributeArrayType,
              (Uint32)NDB_ARRAYTYPE_MEDIUM_VAR);
        break;
      default:
        jam();
        w.add(DictTabInfo::AttributeArrayType, (Uint32)NDB_ARRAYTYPE_FIXED);
        break;
    }
    w.add(DictTabInfo::AttributeNullableFlag, (Uint32)column.nullable);
    w.add(DictTabInfo::AttributeExtType, (Uint32)column.type);
    w.add(DictTabInfo::AttributeExtLength, (Uint32)column.length);
    w.add(DictTabInfo::AttributeEnd, (Uint32) true);
  }
  w.add(DictTabInfo::TableEnd, (Uint32) true);

  Uint32 length = w.getWordsUsed();
  LinearSectionPtr ptr[3];
  ptr[0].p = &propPage[0];
  ptr[0].sz = length;

  CreateTableReq *const req = (CreateTableReq *)signal->getDataPtrSend();
  req->clientRef = reference();
  req->clientData = index;
  req->requestInfo = 0;
  req->transId = c_schemaTransId;
  req->transKey = c_schemaTransKey;
  sendSignal(DBDICT_REF, GSN_CREATE_TABLE_REQ, signal,
             CreateTableReq::SignalLength, JBB, ptr, 1);
  return;
}  // Ndbcntr::createSystableLab()

void Ndbcntr::execCREATE_TABLE_REF(Signal *signal) {
  jamEntry();
  progError(__LINE__, NDBD_EXIT_NDBREQUIRE, "CREATE_TABLE_REF");
  return;
}  // Ndbcntr::execDICTTABREF()

void Ndbcntr::execCREATE_TABLE_CONF(Signal *signal) {
  jamEntry();
  const CreateTableConf *conf = (const CreateTableConf *)signal->getDataPtr();
  // csystabId = conf->tableId;
  ndbrequire(conf->transId == c_schemaTransId);
  ndbrequire(conf->senderData < g_sysTableCount);
  const SysTable &table = *g_sysTableList[conf->senderData];
  table.tableId = conf->tableId;
  table.tableVersion = conf->tableVersion;
  createSystableLab(signal, conf->senderData + 1);
  return;
}  // Ndbcntr::execDICTTABCONF()

/*******************************/
/*  GETGCICONF                 */
/*******************************/
void Ndbcntr::execGETGCICONF(Signal *signal) {
  jamEntry();

  waitpoint52Lab(signal);
  return;
}  // Ndbcntr::execGETGCICONF()

/*---------------------------------------------------------------------------*/
/*INITIALIZE VARIABLES AND RECORDS                                           */
/*---------------------------------------------------------------------------*/
void Ndbcntr::initData(Signal *signal) {
  c_start.reset();
  cmasterNodeId = 0;
  cnoStartNodes = 0;
  cnoWaitrep = 0;
}  // Ndbcntr::initData()

/*---------------------------------------------------------------------------*/
/*RESET VARIABLES USED DURING THE START                                      */
/*---------------------------------------------------------------------------*/
void Ndbcntr::resetStartVariables(Signal *signal) {
  cnoStartNodes = 0;
  cnoWaitrep6 = cnoWaitrep7 = 0;
}  // Ndbcntr::resetStartVariables()

/*---------------------------------------------------------------------------*/
// SEND THE SIGNAL
// INPUT                  CNDB_BLOCKS_COUNT
/*---------------------------------------------------------------------------*/
void Ndbcntr::sendNdbSttor(Signal *signal) {
  NdbBlocksRecPtr ndbBlocksPtr;

  ndbBlocksPtr.i = cndbBlocksCount;
  ptrCheckGuard(ndbBlocksPtr, ZSIZE_NDB_BLOCKS_REC, ndbBlocksRec);

  NdbSttor *const req = (NdbSttor *)signal->getDataPtrSend();
  req->senderRef = reference();
  req->nodeId = getOwnNodeId();
  req->internalStartPhase = cinternalStartphase;
  req->typeOfStart = ctypeOfStart;
  req->masterNodeId = cmasterNodeId;

  for (int i = 0; i < 16; i++) {
    // Garbage
    req->config[i] = 0x88776655;
  }

  //#define MAX_STARTPHASE 2
#ifdef TRACE_STTOR
  g_eventLogger->info("sending NDB_STTOR(%d) to %s", cinternalStartphase,
                      getBlockName(refToBlock(ndbBlocksPtr.p->blockref)));
#endif
  if (refToBlock(ndbBlocksPtr.p->blockref) == DBDIH)
    req->typeOfStart = cdihStartType;
  sendSignal(ndbBlocksPtr.p->blockref, GSN_NDB_STTOR, signal, 22, JBB);
  cndbBlocksCount++;
}  // Ndbcntr::sendNdbSttor()

/*---------------------------------------------------------------------------*/
// JUST SEND THE SIGNAL
/*---------------------------------------------------------------------------*/
void Ndbcntr::sendSttorry(Signal *signal, Uint32 delayed) {
  signal->theData[3] = ZSTART_PHASE_1;
  signal->theData[4] = ZSTART_PHASE_2;
  signal->theData[5] = ZSTART_PHASE_3;
  signal->theData[6] = ZSTART_PHASE_4;
  signal->theData[7] = ZSTART_PHASE_5;
  signal->theData[8] = ZSTART_PHASE_6;
  // skip simulated phase 7
  signal->theData[9] = ZSTART_PHASE_8;
  signal->theData[10] = ZSTART_PHASE_9;
  signal->theData[11] = ZSTART_PHASE_END;
  if (delayed == 0) {
    sendSignal(NDBCNTR_REF, GSN_STTORRY, signal, 12, JBB);
    return;
  }
  sendSignalWithDelay(NDBCNTR_REF, GSN_STTORRY, signal, delayed, 12);
}  // Ndbcntr::sendSttorry()

void Ndbcntr::execDUMP_STATE_ORD(Signal *signal) {
  jamEntry();
  DumpStateOrd *const &dumpState = (DumpStateOrd *)&signal->theData[0];
  Uint32 arg = dumpState->args[0];

  if (arg == 13) {
    infoEvent("Cntr: cstartPhase = %d, cinternalStartphase = %d, block = %d",
              cstartPhase, cinternalStartphase, cndbBlocksCount);
    infoEvent("Cntr: cmasterNodeId = %d", cmasterNodeId);
  }

  if (arg == DumpStateOrd::NdbcntrTestStopOnError) {
    if (m_ctx.m_config.stopOnError() == true)
      ((Configuration &)m_ctx.m_config).stopOnError(false);

    const BlockReference tblockref = calcNdbCntrBlockRef(getOwnNodeId());

    SystemError *const sysErr = (SystemError *)&signal->theData[0];
    sysErr->errorCode = SystemError::TestStopOnError;
    sysErr->errorRef = reference();
    sendSignal(tblockref, GSN_SYSTEM_ERROR, signal, SystemError::SignalLength,
               JBA);
  }

  if (arg == DumpStateOrd::NdbcntrStopNodes) {
    NdbNodeBitmask mask;
    for (Uint32 i = 1; i < signal->getLength(); i++)
      mask.set(signal->theData[i]);

    StopReq *req = (StopReq *)signal->getDataPtrSend();
    req->senderRef = RNIL;
    req->senderData = 123;
    req->requestInfo = 0;
    req->singleuser = 0;
    req->singleUserApi = 0;
    mask.copyto(NdbNodeBitmask::Size, req->nodes);
    StopReq::setPerformRestart(req->requestInfo, 1);
    StopReq::setNoStart(req->requestInfo, 1);
    StopReq::setStopNodes(req->requestInfo, 1);
    StopReq::setStopAbort(req->requestInfo, 1);

    LinearSectionPtr lsptr[3];
    lsptr[0].p = req->nodes;
    lsptr[0].sz = mask.getPackedLengthInWords();
    sendSignal(reference(), GSN_STOP_REQ, signal, StopReq::SignalLength, JBB,
               lsptr, 1);
    return;
  }

  if (arg == 71) {
#ifdef ERROR_INSERT
    if (signal->getLength() == 2) {
      c_error_insert_extra = signal->theData[1];
      SET_ERROR_INSERT_VALUE(1002);
    } else if (ERROR_INSERTED(1002)) {
      CLEAR_ERROR_INSERT_VALUE;
    }
#endif
  }

}  // Ndbcntr::execDUMP_STATE_ORD()

void Ndbcntr::updateNodeState(Signal *signal, const NodeState &newState) const {
  NodeStateRep *const stateRep = (NodeStateRep *)&signal->theData[0];

  if (newState.startLevel == NodeState::SL_STARTED) {
    CRASH_INSERTION(1000);
  }

  stateRep->nodeState = newState;
  stateRep->nodeState.masterNodeId = cmasterNodeId;
  stateRep->nodeState.setNodeGroup(c_nodeGroup);

  for (Uint32 i = 0; i < ALL_BLOCKS_SZ; i++) {
    if (isNdbMtLqh() || ALL_BLOCKS[i].in_ndbd)
      sendSignal(ALL_BLOCKS[i].Ref, GSN_NODE_STATE_REP, signal,
                 NodeStateRep::SignalLength, JBB);
  }
}

void Ndbcntr::execRESUME_REQ(Signal *signal) {
  // ResumeReq * const req = (ResumeReq *)&signal->theData[0];
  // ResumeRef * const ref = (ResumeRef *)&signal->theData[0];

  jamEntry();

  signal->theData[0] = NDB_LE_SingleUser;
  signal->theData[1] = 2;
  sendSignal(CMVMI_REF, GSN_EVENT_REP, signal, 2, JBB);

  // Uint32 senderData = req->senderData;
  // BlockReference senderRef = req->senderRef;
  NodeState newState(NodeState::SL_STARTED);
  updateNodeState(signal, newState);
  c_stopRec.stopReq.senderRef = 0;
  send_node_started_rep(signal);
}

void Ndbcntr::execSTOP_REQ(Signal *signal) {
  StopReq *const req = (StopReq *)&signal->theData[0];
  StopRef *const ref = (StopRef *)&signal->theData[0];
  Uint32 singleuser = req->singleuser;
  jamEntry();
  Uint32 senderData = req->senderData;
  BlockReference senderRef = req->senderRef;
  bool abort = StopReq::getStopAbort(req->requestInfo);
  bool stopnodes = StopReq::getStopNodes(req->requestInfo);
  bool force_flag = StopReq::getForceFlag(req->requestInfo);

  if (signal->getNoOfSections() >= 1) {
    ndbrequire(ndbd_send_node_bitmask_in_section(
        getNodeInfo(req->senderRef).m_version));
    SegmentedSectionPtr ptr;
    SectionHandle handle(this, signal);
    ndbrequire(handle.getSection(ptr, 0));
    NdbNodeBitmask::clear(req->nodes);
    copy(req->nodes, ptr);
    releaseSections(handle);
  } else {
    memset(&req->nodes[NdbNodeBitmask48::Size], 0, _NDB_NBM_DIFF_BYTES);
  }

  if (!singleuser && (getNodeState().startLevel < NodeState::SL_STARTED ||
                      (abort && !stopnodes))) {
    /**
     * Node is not started yet
     *
     * So stop it quickly
     */
    jam();
    const Uint32 reqInfo = req->requestInfo;
    if (StopReq::getPerformRestart(reqInfo)) {
      jam();
      StartOrd *startOrd = (StartOrd *)&signal->theData[0];
      startOrd->restartInfo = reqInfo;
      sendSignal(CMVMI_REF, GSN_START_ORD, signal, 1, JBA);
    } else {
      jam();
      sendSignal(CMVMI_REF, GSN_STOP_ORD, signal, 1, JBA);
    }
    return;
  }

  if (c_stopRec.stopReq.senderRef != 0 ||
      (cmasterNodeId == getOwnNodeId() && !c_start.m_starting.isclear())) {
    /**
     * Requested a system shutdown
     */
    if (!singleuser && StopReq::getSystemStop(req->requestInfo)) {
      jam();
      LinearSectionPtr lsptr[3];
      lsptr[0].p = req->nodes;
      lsptr[0].sz = NdbNodeBitmask::getPackedLengthInWords(req->nodes);
      SectionHandle handle(this);
      ndbrequire(import(handle.m_ptr[0], lsptr[0].p, lsptr[0].sz));
      handle.m_cnt = 1;

      sendSignalWithDelay(reference(), GSN_STOP_REQ, signal, 100,
                          StopReq::SignalLength, &handle);
      return;
    }

    /**
     * Requested a node shutdown
     */
    if (c_stopRec.stopReq.senderRef &&
        StopReq::getSystemStop(c_stopRec.stopReq.requestInfo))
      ref->errorCode = StopRef::SystemShutdownInProgress;
    else
      ref->errorCode = StopRef::NodeShutdownInProgress;
    ref->senderData = senderData;
    ref->masterNodeId = cmasterNodeId;

    if (senderRef != RNIL)
      sendSignal(senderRef, GSN_STOP_REF, signal, StopRef::SignalLength, JBB);
    /**
     * We can come here even with force flag, this means that the shutdown is
     * already on its way and we can safely allow it to continue. If it takes
     * too long time we will shutdown anyways.
     */
    return;
  }

  if (stopnodes && !abort) {
    jam();
    ref->errorCode = StopRef::UnsupportedNodeShutdown;
    ref->senderData = senderData;
    ref->masterNodeId = cmasterNodeId;
    if (senderRef != RNIL)
      sendSignal(senderRef, GSN_STOP_REF, signal, StopRef::SignalLength, JBB);
    return;
  }

  if (stopnodes && cmasterNodeId != getOwnNodeId()) {
    jam();
    ref->errorCode = StopRef::MultiNodeShutdownNotMaster;
    ref->senderData = senderData;
    ref->masterNodeId = cmasterNodeId;
    if (senderRef != RNIL)
      sendSignal(senderRef, GSN_STOP_REF, signal, StopRef::SignalLength, JBB);
    return;
  }

  c_stopRec.stopReq = *req;
  c_stopRec.stopInitiatedTime = NdbTick_getCurrentTicks();

  if (ERROR_INSERTED(1022) || ERROR_INSERTED(1023) || ERROR_INSERTED(1024)) {
    jam();
    g_eventLogger->info("Extending TcTimeout by 5000 millis");
    c_stopRec.stopReq.transactionTimeout += 5000;
  }

  if (stopnodes) {
    jam();

    if (!c_stopRec.checkNodeFail(signal)) {
      jam();
      return;
    }

    char buf[NdbNodeBitmask::TextLength + 1];
    NdbNodeBitmask mask;
    mask.assign(NdbNodeBitmask::Size, c_stopRec.stopReq.nodes);
    infoEvent("Initiating shutdown abort of %s", mask.getText(buf));
    g_eventLogger->info("Initiating shutdown abort of %s", mask.getText(buf));

    WaitGCPReq *req = (WaitGCPReq *)&signal->theData[0];
    req->senderRef = reference();
    req->senderData = StopRecord::SR_BLOCK_GCP_START_GCP;
    req->requestType = WaitGCPReq::BlockStartGcp;
    sendSignal(DBDIH_REF, GSN_WAIT_GCP_REQ, signal, WaitGCPReq::SignalLength,
               JBB);
    return;
  } else if (!singleuser) {
    if (StopReq::getSystemStop(c_stopRec.stopReq.requestInfo)) {
      jam();
      if (StopReq::getPerformRestart(c_stopRec.stopReq.requestInfo)) {
        ((Configuration &)m_ctx.m_config).stopOnError(false);
      }
    }
    if(!force_flag && !c_stopRec.checkNodeFail(signal))
    {
      jam();
      return;
    }
    signal->theData[0] = NDB_LE_NDBStopStarted;
    signal->theData[1] =
        StopReq::getSystemStop(c_stopRec.stopReq.requestInfo) ? 1 : 0;
    sendSignal(CMVMI_REF, GSN_EVENT_REP, signal, 2, JBB);
  } else {
    signal->theData[0] = NDB_LE_SingleUser;
    signal->theData[1] = 0;
    sendSignal(CMVMI_REF, GSN_EVENT_REP, signal, 2, JBB);
  }

  DEB_NODE_STOP(("Setting node state to SL_STOPPING_1"));
  NodeState newState(NodeState::SL_STOPPING_1,
                     StopReq::getSystemStop(c_stopRec.stopReq.requestInfo));

  if (singleuser) {
    newState.setSingleUser(true);
    newState.setSingleUserApi(c_stopRec.stopReq.singleUserApi);
  }
  updateNodeState(signal, newState);
  signal->theData[0] = ZSHUTDOWN;
  sendSignalWithDelay(reference(), GSN_CONTINUEB, signal, 100, 1);
}

void Ndbcntr::StopRecord::checkTimeout(Signal *signal) {
  jamEntry();

  if (!cntr.getNodeState().getSingleUserMode())
    if (!checkNodeFail(signal)) {
      jam();
      return;
    }

  switch (cntr.getNodeState().startLevel) {
    case NodeState::SL_STOPPING_1:
      checkApiTimeout(signal);
      break;
    case NodeState::SL_STOPPING_2:
      checkTcTimeout(signal);
      break;
    case NodeState::SL_STOPPING_3:
      checkLqhTimeout_1(signal);
      break;
    case NodeState::SL_STOPPING_4:
      checkLqhTimeout_2(signal);
      break;
    case NodeState::SL_SINGLEUSER:
      break;
    default:
      ndbabort();
  }
}

bool Ndbcntr::StopRecord::checkNodeFail(Signal *signal) {
  jam();
  if (StopReq::getSystemStop(stopReq.requestInfo)) {
    jam();
    return true;
  }

  /**
   * Check if I can survive me stopping
   */
  NdbNodeBitmask ndbMask;
  ndbMask.assign(cntr.c_startedNodeSet);

  if (StopReq::getStopNodes(stopReq.requestInfo)) {
    NdbNodeBitmask tmp;
    tmp.assign(NdbNodeBitmask::Size, stopReq.nodes);

    NdbNodeBitmask ndbStopNodes;
    ndbStopNodes.assign(NdbNodeBitmask::Size, stopReq.nodes);
    ndbStopNodes.bitAND(ndbMask);
    ndbStopNodes.copyto(NdbNodeBitmask::Size, stopReq.nodes);

    ndbMask.bitANDC(tmp);

    bool allNodesStopped = true;
    int i;
    for (i = 0; i < (int)NdbNodeBitmask::Size; i++) {
      if (stopReq.nodes[i] != 0) {
        allNodesStopped = false;
        break;
      }
    }

    if (allNodesStopped) {
      StopConf *const stopConf = (StopConf *)&signal->theData[0];
      stopConf->senderData = stopReq.senderData;
      stopConf->nodeState = (Uint32)NodeState::SL_NOTHING;
      cntr.sendSignal(stopReq.senderRef, GSN_STOP_CONF, signal,
                      StopConf::SignalLength, JBB);
      stopReq.senderRef = 0;
      return false;
    }

  } else {
    ndbMask.clear(cntr.getOwnNodeId());
  }

  CheckNodeGroups *sd = (CheckNodeGroups *)&signal->theData[0];
  sd->blockRef = cntr.reference();
  sd->requestType = CheckNodeGroups::Direct | CheckNodeGroups::ArbitCheck |
                    CheckNodeGroups::UseBeforeFailMask;
  sd->mask = ndbMask;
  sd->before_fail_mask = cntr.c_startedNodeSet;
  cntr.EXECUTE_DIRECT(DBDIH, GSN_CHECKNODEGROUPSREQ, signal,
                      CheckNodeGroups::SignalLengthArbitCheckLong);
  jamEntry();
  switch (sd->output) {
    case CheckNodeGroups::Win:
    case CheckNodeGroups::Partitioning:
      return true;
      break;
  }

  StopRef *const ref = (StopRef *)&signal->theData[0];

  ref->senderData = stopReq.senderData;
  ref->errorCode = StopRef::NodeShutdownWouldCauseSystemCrash;
  ref->masterNodeId = cntr.cmasterNodeId;

  const BlockReference bref = stopReq.senderRef;
  if (bref != RNIL)
    cntr.sendSignal(bref, GSN_STOP_REF, signal, StopRef::SignalLength, JBB);

  stopReq.senderRef = 0;

  if (cntr.getNodeState().startLevel != NodeState::SL_SINGLEUSER) {
    NodeState newState(NodeState::SL_STARTED);
    cntr.updateNodeState(signal, newState);
    cntr.send_node_started_rep(signal);
  }

  signal->theData[0] = NDB_LE_NDBStopAborted;
  cntr.sendSignal(CMVMI_REF, GSN_EVENT_REP, signal, 1, JBB);

  return false;
}

void Ndbcntr::StopRecord::checkApiTimeout(Signal *signal) {
  const Int32 timeout = stopReq.apiTimeout;
  const NDB_TICKS now = NdbTick_getCurrentTicks();
  if (timeout >= 0 &&
      NdbTick_Elapsed(stopInitiatedTime, now).milliSec() >= (Uint64)timeout) {
    // || checkWithApiInSomeMagicWay)
    jam();
    DEB_NODE_STOP(("Setting node state to SL_STOPPING_2"));
    NodeState newState(NodeState::SL_STOPPING_2,
                       StopReq::getSystemStop(stopReq.requestInfo));
    if (stopReq.singleuser) {
      newState.setSingleUser(true);
      newState.setSingleUserApi(stopReq.singleUserApi);
    }
    cntr.updateNodeState(signal, newState);

    stopInitiatedTime = now;
  }

  signal->theData[0] = ZSHUTDOWN;
  cntr.sendSignalWithDelay(cntr.reference(), GSN_CONTINUEB, signal, 100, 1);
}

void Ndbcntr::StopRecord::checkTcTimeout(Signal *signal) {
  const Int32 timeout = stopReq.transactionTimeout;
  const NDB_TICKS now = NdbTick_getCurrentTicks();
#ifdef DEBUG_NODE_STOP
  const Int32 elapsed = NdbTick_Elapsed(stopInitiatedTime, now).milliSec();
  DEB_NODE_STOP(("timeout: %d, elapsed: %d", timeout, elapsed));
#endif
  if (timeout >= 0 &&
      NdbTick_Elapsed(stopInitiatedTime, now).milliSec() >= (Uint64)timeout) {
    // || checkWithTcInSomeMagicWay)
    jam();
    if (stopReq.getSystemStop(stopReq.requestInfo) || stopReq.singleuser) {
      jam();
      if (stopReq.singleuser) {
        jam();
        AbortAllReq *req = (AbortAllReq *)&signal->theData[0];
        req->senderRef = cntr.reference();
        req->senderData = 12;
        cntr.sendSignal(DBTC_REF, GSN_ABORT_ALL_REQ, signal,
                        AbortAllReq::SignalLength, JBB);
      } else {
        DEB_NODE_STOP(("WAIT_GCP_REQ ShutdownSync"));
#ifdef ERROR_INSERT
        if (cntr.ERROR_INSERT_VALUE == 1023) {
          /* Test failure of laggard */
          jamNoBlock();
          cntr.progError(__LINE__, NDBD_EXIT_ERROR_INSERT, __FILE__);
          return;
        }
        if (cntr.ERROR_INSERT_VALUE == 1024) {
          jamNoBlock();
          /* Test failure of Master during WAIT_GCP_REQ */
          signal->theData[0] = 9999;
          cntr.sendSignal(numberToRef(CMVMI, cntr.cmasterNodeId),
                          GSN_TAMPER_ORD, signal, 1, JBB);
        }
#endif
        WaitGCPReq *req = (WaitGCPReq *)&signal->theData[0];
        req->senderRef = cntr.reference();
        req->senderData = StopRecord::SR_CLUSTER_SHUTDOWN;
        req->requestType = WaitGCPReq::ShutdownSync;
        cntr.sendSignal(DBDIH_REF, GSN_WAIT_GCP_REQ, signal,
                        WaitGCPReq::SignalLength, JBB);
      }
    } else {
      jam();
      StopPermReq *req = (StopPermReq *)&signal->theData[0];
      req->senderRef = cntr.reference();
      req->senderData = 12;
      cntr.sendSignal(DBDIH_REF, GSN_STOP_PERM_REQ, signal,
                      StopPermReq::SignalLength, JBB);
    }
    return;
  }
  signal->theData[0] = ZSHUTDOWN;
  cntr.sendSignalWithDelay(cntr.reference(), GSN_CONTINUEB, signal, 100, 1);
}

void Ndbcntr::execSTOP_PERM_REF(Signal *signal) {
  // StopPermRef* const ref = (StopPermRef*)&signal->theData[0];

  jamEntry();

  signal->theData[0] = ZSHUTDOWN;
  sendSignalWithDelay(reference(), GSN_CONTINUEB, signal, 100, 1);
}

void Ndbcntr::execSTOP_PERM_CONF(Signal *signal) {
  jamEntry();

  AbortAllReq *req = (AbortAllReq *)&signal->theData[0];
  req->senderRef = reference();
  req->senderData = 12;
  sendSignal(DBTC_REF, GSN_ABORT_ALL_REQ, signal, AbortAllReq::SignalLength,
             JBB);
}

void Ndbcntr::execABORT_ALL_CONF(Signal *signal) {
  jamEntry();
  if (c_stopRec.stopReq.singleuser) {
    jam();

    NodeState newState(NodeState::SL_SINGLEUSER);
    newState.setSingleUser(true);
    newState.setSingleUserApi(c_stopRec.stopReq.singleUserApi);
    updateNodeState(signal, newState);
    c_stopRec.stopInitiatedTime = NdbTick_getCurrentTicks();

    StopConf *const stopConf = (StopConf *)&signal->theData[0];
    stopConf->senderData = c_stopRec.stopReq.senderData;
    stopConf->nodeState = (Uint32)NodeState::SL_SINGLEUSER;
    sendSignal(c_stopRec.stopReq.senderRef, GSN_STOP_CONF, signal,
               StopConf::SignalLength, JBB);

    c_stopRec.stopReq.senderRef = 0;  // the command is done

    signal->theData[0] = NDB_LE_SingleUser;
    signal->theData[1] = 1;
    signal->theData[2] = c_stopRec.stopReq.singleUserApi;
    sendSignal(CMVMI_REF, GSN_EVENT_REP, signal, 3, JBB);
  } else {
    jam();
    DEB_NODE_STOP(("Setting node state to SL_STOPPING_3"));
    NodeState newState(NodeState::SL_STOPPING_3,
                       StopReq::getSystemStop(c_stopRec.stopReq.requestInfo));
    updateNodeState(signal, newState);

    c_stopRec.stopInitiatedTime = NdbTick_getCurrentTicks();

    signal->theData[0] = ZSHUTDOWN;
    sendSignalWithDelay(reference(), GSN_CONTINUEB, signal, 100, 1);
  }
}

void Ndbcntr::execABORT_ALL_REF(Signal *signal) {
  jamEntry();

  StopRef *const stopRef = (StopRef *)&signal->theData[0];
  stopRef->senderData = c_stopRec.stopReq.senderData;
  stopRef->errorCode = StopRef::TransactionAbortFailed;
  stopRef->masterNodeId = cmasterNodeId;
  sendSignal(c_stopRec.stopReq.senderRef, GSN_STOP_REF, signal,
             StopRef::SignalLength, JBB);
}

void Ndbcntr::StopRecord::checkLqhTimeout_1(Signal *signal) {
  const Int32 timeout = stopReq.readOperationTimeout;
  const NDB_TICKS now = NdbTick_getCurrentTicks();

  if (timeout >= 0 &&
      NdbTick_Elapsed(stopInitiatedTime, now).milliSec() >= (Uint64)timeout) {
    // || checkWithLqhInSomeMagicWay)
    jam();

    ChangeNodeStateReq *req = (ChangeNodeStateReq *)&signal->theData[0];

    DEB_NODE_STOP(("Setting node state to SL_STOPPING_4"));
    NodeState newState(NodeState::SL_STOPPING_4,
                       StopReq::getSystemStop(stopReq.requestInfo));
    req->nodeState = newState;
    req->senderRef = cntr.reference();
    req->senderData = 12;
    cntr.sendSignal(DBLQH_REF, GSN_CHANGE_NODE_STATE_REQ, signal,
                    ChangeNodeStateReq::SignalLength, JBB);
    return;
  }
  signal->theData[0] = ZSHUTDOWN;
  cntr.sendSignalWithDelay(cntr.reference(), GSN_CONTINUEB, signal, 100, 1);
}

void Ndbcntr::execCHANGE_NODE_STATE_CONF(Signal *signal) {
  jamEntry();

  /**
   * stop replication stream
   */
  signal->theData[0] = reference();
  signal->theData[1] = 12;
  sendSignal(SUMA_REF, GSN_STOP_ME_REQ, signal, 2, JBB);
}

void Ndbcntr::execSTOP_ME_REF(Signal *signal) {
  jamEntry();
  ndbabort();
}

void Ndbcntr::execSTOP_ME_CONF(Signal *signal) {
  jamEntry();

  const StopMeConf *conf = CAST_CONSTPTR(StopMeConf, signal->getDataPtr());
  if (conf->senderData == 12) {
    /**
     * Remove node from transactions
     */
    signal->theData[0] = reference();
    signal->theData[1] = 13;
    sendSignal(DBDIH_REF, GSN_STOP_ME_REQ, signal, 2, JBB);
    return;
  }

  DEB_NODE_STOP(("2:Setting node state to SL_STOPPING_4"));
  NodeState newState(NodeState::SL_STOPPING_4,
                     StopReq::getSystemStop(c_stopRec.stopReq.requestInfo));
  updateNodeState(signal, newState);

  c_stopRec.stopInitiatedTime = NdbTick_getCurrentTicks();
  signal->theData[0] = ZSHUTDOWN;
  sendSignalWithDelay(reference(), GSN_CONTINUEB, signal, 100, 1);
}

void Ndbcntr::StopRecord::checkLqhTimeout_2(Signal *signal) {
  const Int32 timeout = stopReq.operationTimeout;
  const NDB_TICKS now = NdbTick_getCurrentTicks();

  if (timeout >= 0 &&
      NdbTick_Elapsed(stopInitiatedTime, now).milliSec() >= (Uint64)timeout) {
    // || checkWithLqhInSomeMagicWay)
    jam();
    if (StopReq::getPerformRestart(stopReq.requestInfo)) {
      jam();
      StartOrd *startOrd = (StartOrd *)&signal->theData[0];
      startOrd->restartInfo = stopReq.requestInfo;
      cntr.sendSignal(CMVMI_REF, GSN_START_ORD, signal, 2, JBA);
    } else {
      jam();
      cntr.sendSignal(CMVMI_REF, GSN_STOP_ORD, signal, 1, JBA);
    }
    return;
  }
  signal->theData[0] = ZSHUTDOWN;
  cntr.sendSignalWithDelay(cntr.reference(), GSN_CONTINUEB, signal, 100, 1);
}

void Ndbcntr::execWAIT_GCP_REF(Signal *signal) {
  jamEntry();

  // WaitGCPRef* const ref = (WaitGCPRef*)&signal->theData[0];

  WaitGCPReq *req = (WaitGCPReq *)&signal->theData[0];
  req->senderRef = reference();
  req->senderData = StopRecord::SR_CLUSTER_SHUTDOWN;
  req->requestType = WaitGCPReq::ShutdownSync;
  sendSignal(DBDIH_REF, GSN_WAIT_GCP_REQ, signal, WaitGCPReq::SignalLength,
             JBB);
}

void Ndbcntr::execWAIT_GCP_CONF(Signal *signal) {
  jamEntry();

  WaitGCPConf *conf = (WaitGCPConf *)signal->getDataPtr();

  switch (conf->senderData) {
    case StopRecord::SR_BLOCK_GCP_START_GCP: {
      jam();
      /**
       *
       */
      if (!c_stopRec.checkNodeFail(signal)) {
        jam();
        goto unblock;
      }

      WaitGCPReq *req = (WaitGCPReq *)&signal->theData[0];
      req->senderRef = reference();
      req->senderData = StopRecord::SR_WAIT_COMPLETE_GCP;
      req->requestType = WaitGCPReq::CompleteIfRunning;

      sendSignal(DBDIH_REF, GSN_WAIT_GCP_REQ, signal, WaitGCPReq::SignalLength,
                 JBB);
      return;
    }
    case StopRecord::SR_UNBLOCK_GCP_START_GCP: {
      jam();
      return;
    }
    case StopRecord::SR_WAIT_COMPLETE_GCP: {
      jam();
      if (!c_stopRec.checkNodeFail(signal)) {
        jam();
        goto unblock;
      }

      Uint32 recNode = 0;
      NdbNodeBitmask tmp;
      tmp.assign(NdbNodeBitmask::Size, c_stopRec.stopReq.nodes);
      c_stopRec.m_stop_req_counter = tmp;
      StopReq *stopReq = (StopReq *)&signal->theData[0];
      *stopReq = c_stopRec.stopReq;
      stopReq->senderRef = reference();
      Uint32 temp_node_bitmask[NdbNodeBitmask::Size];
      NdbNodeBitmask::clear(temp_node_bitmask);
      NdbNodeBitmask::assign(temp_node_bitmask, stopReq->nodes);

      while (!tmp.isclear()) {
        recNode = tmp.find(recNode + 1);
        tmp.clear(recNode);
        const Uint32 ref = calcQmgrBlockRef(recNode);
        Uint32 packed_length =
            NdbNodeBitmask::getPackedLengthInWords(stopReq->nodes);
        const Uint32 receiverVersion = getNodeInfo(recNode).m_version;
        if (ndbd_send_node_bitmask_in_section(receiverVersion)) {
          jam();
          LinearSectionPtr lsptr[3];
          lsptr[0].p = stopReq->nodes;
          lsptr[0].sz = packed_length;
          sendSignal(ref, GSN_STOP_REQ, signal, StopReq::SignalLength, JBA,
                     lsptr, 1);
          NdbNodeBitmask::assign(stopReq->nodes, temp_node_bitmask);
        } else if (packed_length <= NdbNodeBitmask48::Size) {
          jam();
          sendSignal(ref, GSN_STOP_REQ, signal, StopReq::SignalLength_v1, JBA);
        } else {
          ndbabort();
        }
      }

      c_stopRec.m_state = StopRecord::SR_QMGR_STOP_REQ;
      return;
    }
    case StopRecord::SR_CLUSTER_SHUTDOWN: {
      jam();
      break;
    }
  }

  {
    ndbrequire(StopReq::getSystemStop(c_stopRec.stopReq.requestInfo));
    DEB_NODE_STOP(("2:Setting node state to SL_STOPPING_3"));
    NodeState newState(NodeState::SL_STOPPING_3, true);

    /**
     * Inform QMGR so that arbitrator won't kill us
     */
    NodeStateRep *rep = (NodeStateRep *)&signal->theData[0];
    rep->nodeState = newState;
    rep->nodeState.masterNodeId = cmasterNodeId;
    rep->nodeState.setNodeGroup(c_nodeGroup);
    EXECUTE_DIRECT(QMGR, GSN_NODE_STATE_REP, signal,
                   NodeStateRep::SignalLength);

    if (StopReq::getPerformRestart(c_stopRec.stopReq.requestInfo)) {
      jam();
      StartOrd *startOrd = (StartOrd *)&signal->theData[0];
      startOrd->restartInfo = c_stopRec.stopReq.requestInfo;
      sendSignalWithDelay(CMVMI_REF, GSN_START_ORD, signal, 500,
                          StartOrd::SignalLength);
    } else {
      jam();
      sendSignalWithDelay(CMVMI_REF, GSN_STOP_ORD, signal, 500, 1);
    }
    return;
  }

unblock:
  WaitGCPReq *req = (WaitGCPReq *)&signal->theData[0];
  req->senderRef = reference();
  req->senderData = StopRecord::SR_UNBLOCK_GCP_START_GCP;
  req->requestType = WaitGCPReq::UnblockStartGcp;
  sendSignal(DBDIH_REF, GSN_WAIT_GCP_REQ, signal, WaitGCPReq::SignalLength,
             JBB);
}

void Ndbcntr::execSTOP_CONF(Signal *signal) {
  jamEntry();
  StopConf *conf = (StopConf *)signal->getDataPtr();
  ndbrequire(c_stopRec.m_state == StopRecord::SR_QMGR_STOP_REQ);
  c_stopRec.m_stop_req_counter.clearWaitingFor(conf->nodeId);
  if (c_stopRec.m_stop_req_counter.done()) {
    char buf[NdbNodeBitmask::TextLength + 1];
    NdbNodeBitmask mask;
    mask.assign(NdbNodeBitmask::Size, c_stopRec.stopReq.nodes);
    infoEvent("Stopping of %s", mask.getText(buf));
    g_eventLogger->info("Stopping of %s", mask.getText(buf));

    /**
     * Kill any node...
     */
    FailRep *const failRep = (FailRep *)&signal->theData[0];
    failRep->failCause = FailRep::ZMULTI_NODE_SHUTDOWN;
    failRep->failSourceNodeId = getOwnNodeId();
    NodeReceiverGroup rg(QMGR, c_clusterNodes);
    Uint32 nodeId = 0;
    while (
        (nodeId = NdbNodeBitmask::find(c_stopRec.stopReq.nodes, nodeId + 1)) !=
        NdbNodeBitmask::NotFound) {
      failRep->failNodeId = nodeId;
      sendSignal(rg, GSN_FAIL_REP, signal, FailRep::SignalLength, JBA);
    }
    c_stopRec.m_state = StopRecord::SR_WAIT_NODE_FAILURES;
    return;
  }
}

void Ndbcntr::execSTTORRY(Signal *signal) {
  jamEntry();
  c_missra.execSTTORRY(signal);
}

void Ndbcntr::execREAD_CONFIG_CONF(Signal *signal) {
  jamEntry();
  c_missra.execREAD_CONFIG_CONF(signal);
}

void Ndbcntr::execSTART_ORD(Signal *signal) {
  jamEntry();
  c_missra.execSTART_ORD(signal);
}

#define CLEAR_DX (8 + 1 + NDB_MAX_LOG_PARTS)
#define CLEAR_LCP (BackupFormat::NDB_MAX_LCP_FILES)
#define CLEAR_DD 2
// FileSystemPathDataFiles FileSystemPathUndoFiles

void Ndbcntr::clearFilesystem(Signal *signal) {
  jam();
  FsRemoveReq *req = (FsRemoveReq *)signal->getDataPtrSend();
  req->userReference = reference();
  req->userPointer = 0;
  req->directory = 1;
  req->ownDirectory = 1;

  const Uint32 DX = CLEAR_DX;
  const Uint32 LCP = CLEAR_DX + CLEAR_LCP;
  const Uint32 DD = CLEAR_DX + CLEAR_LCP + CLEAR_DD;

  if (c_fsRemoveCount < DX) {
    FsOpenReq::setVersion(req->fileNumber, FsOpenReq::V_DISK);
    FsOpenReq::setSuffix(req->fileNumber, FsOpenReq::S_CTL);  // Can by any...
    FsOpenReq::v1_setDisk(req->fileNumber, c_fsRemoveCount);
  } else if (c_fsRemoveCount < LCP) {
    FsOpenReq::setVersion(req->fileNumber, FsOpenReq::V_LCP);
    FsOpenReq::setSuffix(req->fileNumber, FsOpenReq::S_DATA);
    FsOpenReq::v5_setLcpNo(req->fileNumber, c_fsRemoveCount - CLEAR_DX);
    FsOpenReq::v5_setTableId(req->fileNumber, 0);
    FsOpenReq::v5_setFragmentId(req->fileNumber, 0);
  } else if (c_fsRemoveCount < DD) {
    req->ownDirectory = 0;
    FsOpenReq::setVersion(req->fileNumber, FsOpenReq::V_BASEPATH);
    FsOpenReq::setSuffix(req->fileNumber, FsOpenReq::S_DATA);
    FsOpenReq::v6_setBasePath(req->fileNumber,
                              FsOpenReq::BP_DD_DF + c_fsRemoveCount - LCP);
  } else {
    ndbabort();
  }

  sendSignal(NDBFS_REF, GSN_FSREMOVEREQ, signal, FsRemoveReq::SignalLength,
             JBA);
  c_fsRemoveCount++;
}

void Ndbcntr::execFSREMOVECONF(Signal *signal) {
  jamEntry();
  if (c_fsRemoveCount == CLEAR_DX + CLEAR_LCP + CLEAR_DD) {
    jam();
    if (c_encrypted_filesystem) {
      // After initialising the data node filesystem, a new secrets file is
      // created
      create_secrets_file(signal);
      return;
    }
    sendSttorry(signal);
  } else {
    jam();
    ndbrequire(c_fsRemoveCount < CLEAR_DX + CLEAR_LCP + CLEAR_DD);
    clearFilesystem(signal);
  }
}

void Ndbcntr::Missra::execSTART_ORD(Signal *signal) {
  signal->theData[0] = NDB_LE_NDBStartStarted;
  signal->theData[1] = NDB_VERSION;
  signal->theData[2] = NDB_MYSQL_VERSION_D;
  cntr.sendSignal(CMVMI_REF, GSN_EVENT_REP, signal, 3, JBB);

  currentBlockIndex = 0;
  sendNextREAD_CONFIG_REQ(signal);
}

void Ndbcntr::Missra::sendNextREAD_CONFIG_REQ(Signal *signal) {
  if (currentBlockIndex < ALL_BLOCKS_SZ) {
    if (globalData.getBlock(refToBlock(readConfigOrder[currentBlockIndex])) ==
        nullptr) {
      /**
       * The block isn't used in this data node, skip to next.
       * This can happen for Query thread blocks when no query threads
       * or recover threads are configured.
       */
      currentBlockIndex++;
      sendNextREAD_CONFIG_REQ(signal);
      return;
    }

    jam();

    ReadConfigReq *req = (ReadConfigReq *)signal->getDataPtrSend();
    req->senderData = 0;
    req->senderRef = cntr.reference();
    req->noOfParameters = 0;

    const BlockReference ref = readConfigOrder[currentBlockIndex];

#ifdef DEBUG_RSS
    {
      ndb_rusage ru;
      if (Ndb_GetRUsage(&ru, true) != 0) {
        g_eventLogger->error("Failed to get rusage");
      } else {
        g_eventLogger->info("NDBCNTR : RSS : %llu kB", ru.ru_rss);
      }
    }
#endif
    /**
     * send delayed so that alloc gets "time-sliced"
     */
    cntr.sendSignalWithDelay(ref, GSN_READ_CONFIG_REQ, signal, 1,
                             ReadConfigReq::SignalLength);
    return;
  }

  g_eventLogger->info(
      "READ_CONFIG_REQ phase completed, this phase is"
      " used to read configuration and to calculate"
      " various sizes and allocate almost all memory"
      " needed by the data node in its lifetime");
  /**
   * Finished...
   */
  currentStartPhase = 0;
  currentBlockIndex = 0;
  sendNextSTTOR(signal);
}

void Ndbcntr::Missra::execREAD_CONFIG_CONF(Signal *signal) {
  const ReadConfigConf *conf = (ReadConfigConf *)signal->getDataPtr();

  const Uint32 ref = conf->senderRef;
  ndbrequire(refToBlock(readConfigOrder[currentBlockIndex]) == refToBlock(ref));

  currentBlockIndex++;
  sendNextREAD_CONFIG_REQ(signal);
}

void Ndbcntr::Missra::execSTTORRY(Signal *signal) {
  const BlockReference ref = signal->senderBlockRef();
  ndbrequire(refToBlock(ref) == refToBlock(ALL_BLOCKS[currentBlockIndex].Ref));

  /**
   * Update next start phase
   */
  for (Uint32 i = 3; i < 25; i++) {
    jam();
    if (signal->theData[i] > currentStartPhase) {
      jam();
      ALL_BLOCKS[currentBlockIndex].NextSP = signal->theData[i];
      break;
    }
  }

  currentBlockIndex++;
#ifdef ERROR_INSERT
  if (cntr.cerrorInsert == 1029) {
    signal->theData[0] = ZBLOCK_STTOR;
    g_eventLogger->info(
        "NdbCntrMain stalling Next STTOR on phase %u blockIndex %u",
        currentStartPhase, currentBlockIndex);
    cntr.sendSignalWithDelay(cntr.reference(), GSN_CONTINUEB, signal, 100, 1);
    return;
  }
#endif
  sendNextSTTOR(signal);
}

void Ndbcntr::Missra::sendNextSTTOR(Signal *signal) {
  if (currentBlockIndex < ALL_BLOCKS_SZ &&
      globalData.getBlock(refToBlock(ALL_BLOCKS[currentBlockIndex].Ref)) ==
          nullptr) {
    currentBlockIndex++;
    sendNextSTTOR(signal);
    return;
  }
  for (; currentStartPhase < 255;
       currentStartPhase++, g_currentStartPhase = currentStartPhase) {
    jam();

#ifdef ERROR_INSERT
    if (cntr.cerrorInsert == 1002 &&
        cntr.c_error_insert_extra == currentStartPhase) {
      signal->theData[0] = ZBLOCK_STTOR;
      cntr.sendSignalWithDelay(cntr.reference(), GSN_CONTINUEB, signal, 100, 1);
      return;
    }
#endif

    const Uint32 start = currentBlockIndex;
    for (; currentBlockIndex < ALL_BLOCKS_SZ; currentBlockIndex++) {
      jam();
      if (ALL_BLOCKS[currentBlockIndex].NextSP == currentStartPhase) {
        jam();
        signal->theData[0] = 0;
        signal->theData[1] = currentStartPhase;
        signal->theData[2] = 0;
        signal->theData[3] = 0;
        signal->theData[4] = 0;
        signal->theData[5] = 0;
        signal->theData[6] = 0;
        signal->theData[7] = cntr.ctypeOfStart;

        const BlockReference ref = ALL_BLOCKS[currentBlockIndex].Ref;

#ifdef MAX_STARTPHASE
        ndbrequire(currentStartPhase <= MAX_STARTPHASE);
#endif

#ifdef TRACE_STTOR
        g_eventLogger->info("sending STTOR(%d) to %s(ref=%x index=%d)",
                            currentStartPhase, getBlockName(refToBlock(ref)),
                            ref, currentBlockIndex);
#endif
        if (refToBlock(ref) == DBDIH) signal->theData[7] = cntr.cdihStartType;

        cntr.sendSignal(ref, GSN_STTOR, signal, 8, JBB);

        return;
      }
    }

    currentBlockIndex = 0;

    NodeState newState(NodeState::SL_STARTING, currentStartPhase,
                       (NodeState::StartType)cntr.ctypeOfStart);
    cntr.updateNodeState(signal, newState);

    if (start != 0) {
      /**
       * At least one wanted this start phase, record & report it
       */
      jam();
      g_eventLogger->info("Start phase %u completed", currentStartPhase);
      switch (currentStartPhase) {
        case 0:
          g_eventLogger->info(
              "Phase 0 has made some file system"
              " initialisations");
          break;
        case 1:
          g_eventLogger->info(
              "Phase 1 initialised some variables and"
              " included node in cluster, locked memory"
              " if configured to do so");
          break;
        case 2:
          switch (cntr.ctypeOfStart) {
            case NodeState::ST_INITIAL_START:
            case NodeState::ST_INITIAL_NODE_RESTART:
              g_eventLogger->info(
                  "Phase 2 did more initialisations, master"
                  " accepted our start, we initialised the"
                  " REDO log");
              break;
            case NodeState::ST_SYSTEM_RESTART:
            case NodeState::ST_NODE_RESTART:
              g_eventLogger->info(
                  "Phase 2 did more initialisations, master"
                  " accepted our start, we started REDO log"
                  " initialisations");
              break;
            default:
              break;
          }
          break;
        case 3:
          switch (cntr.ctypeOfStart) {
            case NodeState::ST_INITIAL_START:
            case NodeState::ST_SYSTEM_RESTART:
              g_eventLogger->info("Phase 3 performed local connection setups");
              break;
            case NodeState::ST_INITIAL_NODE_RESTART:
            case NodeState::ST_NODE_RESTART:
              g_eventLogger->info(
                  "Phase 3 locked the data dictionary, "
                  "performed local connection setups, we "
                  " asked for permission to start our node");
              break;
            default:
              break;
          }
          break;
        case 4:
          switch (cntr.ctypeOfStart) {
            case NodeState::ST_SYSTEM_RESTART:
              g_eventLogger->info(
                  "Phase 4 restored all fragments from local"
                  " disk up to a consistent global checkpoint"
                  " id");
              break;
            case NodeState::ST_NODE_RESTART:
            case NodeState::ST_INITIAL_START:
            case NodeState::ST_INITIAL_NODE_RESTART:
              g_eventLogger->info(
                  "Phase 4 continued preparations of the REDO"
                  " log");
              break;
            default:
              break;
          }
          break;
        case 5:
          switch (cntr.ctypeOfStart) {
            case NodeState::ST_INITIAL_NODE_RESTART:
            case NodeState::ST_NODE_RESTART:
              g_eventLogger->info(
                  "Phase 5 restored local fragments in its"
                  " first NDB phase, then copied metadata to"
                  " our node, and"
                  " then actual data was copied over to our"
                  " node, and finally we waited for a local"
                  " checkpoint to complete");
              break;
            case NodeState::ST_INITIAL_START:
              g_eventLogger->info("Phase 5 Created the System Table");
              [[fallthrough]];
            case NodeState::ST_SYSTEM_RESTART:
              g_eventLogger->info(
                  "Phase 5 waited for local checkpoint to"
                  " complete");
              break;
            default:
              break;
          }
          break;
        case 6:
          g_eventLogger->info(
              "Phase 6 updated blocks about that we've now"
              " reached the started state.");
          break;
        case 7:
          g_eventLogger->info(
              "Phase 7 mainly activated the asynchronous"
              " change events process, and some other"
              " background processes");
          break;
        case 8:
          switch (cntr.ctypeOfStart) {
            case NodeState::ST_INITIAL_START:
            case NodeState::ST_SYSTEM_RESTART: {
              g_eventLogger->info(
                  "Phase 8 enabled foreign keys and waited for"
                  "all nodes to complete start up to this point");
              break;
            }
            default:
              break;
          }
          break;
        case 9:
          g_eventLogger->info("Phase 9 enabled APIs to start connecting");
          break;
        case 101:
          g_eventLogger->info(
              "Phase 101 was used by SUMA to take over"
              " responsibility for sending some of the"
              " asynchronous change events");
          break;
        default:
          break;
      }

      signal->theData[0] = NDB_LE_StartPhaseCompleted;
      signal->theData[1] = currentStartPhase;
      signal->theData[2] = cntr.ctypeOfStart;
      cntr.sendSignal(CMVMI_REF, GSN_EVENT_REP, signal, 3, JBB);

      /**
       * Check if we should wait before proceeding with
       *   next startphase
       *
       * New code guarantees that before starting X
       *   that all other nodes (in system restart/initial start)
       *   want to start a startphase >= X
       */
      if (cntr.wait_sp(signal, currentStartPhase + 1)) {
        jam();
        currentStartPhase++;
        g_currentStartPhase = currentStartPhase;
        return;
      }
    }
  }
#ifdef DEBUG_RSS
  {
    ndb_rusage ru;
    if (Ndb_GetRUsage(&ru, true) != 0) {
      g_eventLogger->error("Failed to get rusage");
    } else {
      g_eventLogger->info("NDBCNTR : RSS : %llu kB", ru.ru_rss);
    }
  }
#endif

  g_eventLogger->info("Node started");

  signal->theData[0] = NDB_LE_NDBStartCompleted;
  signal->theData[1] = NDB_VERSION;
  signal->theData[2] = NDB_MYSQL_VERSION_D;
  cntr.sendSignal(CMVMI_REF, GSN_EVENT_REP, signal, 3, JBB);

  NodeState newState(NodeState::SL_STARTED);
  cntr.updateNodeState(signal, newState);
  cntr.send_node_started_rep(signal);

  NodeReceiverGroup rg(NDBCNTR, cntr.c_clusterNodes);
  signal->theData[0] = cntr.getOwnNodeId();
  cntr.sendSignal(rg, GSN_CNTR_START_REP, signal, 1, JBB);
}

void Ndbcntr::send_node_started_rep(Signal *signal) {
  signal->theData[0] = getOwnNodeId();
  sendSignal(QMGR_REF, GSN_NODE_STARTED_REP, signal, 1, JBB);
}

void Ndbcntr::execCREATE_NODEGROUP_IMPL_REQ(Signal *signal) {
  jamEntry();

  CreateNodegroupImplReq reqCopy =
      *(CreateNodegroupImplReq *)signal->getDataPtr();
  CreateNodegroupImplReq *req = &reqCopy;

  if (req->requestType == CreateNodegroupImplReq::RT_COMMIT) {
    jam();
    Uint32 save = c_nodeGroup;
    getNodeGroup(signal);
    if (save != c_nodeGroup) {
      jam();
      updateNodeState(signal, getNodeState());
    }
  }

  {
    CreateNodegroupImplConf *conf =
        (CreateNodegroupImplConf *)signal->getDataPtrSend();
    conf->senderRef = reference();
    conf->senderData = req->senderData;
    sendSignal(req->senderRef, GSN_CREATE_NODEGROUP_IMPL_CONF, signal,
               CreateNodegroupImplConf::SignalLength, JBB);
  }
}

void Ndbcntr::execDROP_NODEGROUP_IMPL_REQ(Signal *signal) {
  jamEntry();

  DropNodegroupImplReq reqCopy = *(DropNodegroupImplReq *)signal->getDataPtr();
  DropNodegroupImplReq *req = &reqCopy;

  if (req->requestType == DropNodegroupImplReq::RT_COMPLETE) {
    jam();
    Uint32 save = c_nodeGroup;
    getNodeGroup(signal);

    if (save != c_nodeGroup) {
      jam();
      updateNodeState(signal, getNodeState());
    }
  }

  {
    DropNodegroupImplConf *conf =
        (DropNodegroupImplConf *)signal->getDataPtrSend();
    conf->senderRef = reference();
    conf->senderData = req->senderData;
    sendSignal(req->senderRef, GSN_DROP_NODEGROUP_IMPL_CONF, signal,
               DropNodegroupImplConf::SignalLength, JBB);
  }
}

void Ndbcntr::send_restorable_gci_rep_to_backup(Signal *signal, Uint32 gci) {
  /**
   * During system restart we don't perform any GCP operations.
   * So in order to ensure that LCP files can be deleted up to
   * the restorable GCI we need to initialise the BACKUP blocks
   * the restorable GCI.
   *
   * Without this signal we are not able to perform deletes and
   * worse the entire system restart could hang due to a deletion
   * of a table during system restart.
   *
   * This method is also used at every write of the local sysfile
   * to inform the backup block about the new restorable GCI.
   */
  Uint32 ldm_workers = globalData.ndbMtLqhWorkers;
  signal->theData[0] = gci;
  if (isNdbMtLqh()) {
    jam();
    for (Uint32 i = 1; i <= ldm_workers; i++) {
      jam();
      BlockReference ref = numberToRef(BACKUP, i, getOwnNodeId());
      sendSignal(ref, GSN_RESTORABLE_GCI_REP, signal, 1, JBB);
    }
  } else {
    jam();
    sendSignal(BACKUP_REF, GSN_RESTORABLE_GCI_REP, signal, 1, JBB);
  }
}
#define ZVAR_SECRETSFILE_BAT_INDEX 0
#define ZVAR_LOCAL_SYSFILE_BAT_INDEX 1

void Ndbcntr::alloc_local_bat() {
  NewVARIABLE *bat = allocateBat(2);
  bat[ZVAR_SECRETSFILE_BAT_INDEX].WA = &c_secretsfile.m_data[0];
  bat[ZVAR_SECRETSFILE_BAT_INDEX].nrr = sizeof(c_secretsfile.m_data);
  bat[ZVAR_SECRETSFILE_BAT_INDEX].ClusterSize = sizeof(c_secretsfile.m_data);
  bat[ZVAR_SECRETSFILE_BAT_INDEX].bits.q = 7; /* 128 words 2^7 = 128 */
  bat[ZVAR_SECRETSFILE_BAT_INDEX].bits.v = 5; /* Word size 32 bits, 2^5 = 32 */
  bat[ZVAR_LOCAL_SYSFILE_BAT_INDEX].WA = &c_local_sysfile.m_data[0];
  bat[ZVAR_LOCAL_SYSFILE_BAT_INDEX].nrr = 1;
  bat[ZVAR_LOCAL_SYSFILE_BAT_INDEX].ClusterSize =
      sizeof(c_local_sysfile.m_data);
  bat[ZVAR_LOCAL_SYSFILE_BAT_INDEX].bits.q = 7; /* 128 words 2^7 = 128 */
  bat[ZVAR_LOCAL_SYSFILE_BAT_INDEX].bits.v =
      5; /* Word size 32 bits, 2^5 = 32 */
}

void Ndbcntr::init_secretsfile() {
  jam();
  c_secretsfile.m_sender_ref = 0;
  c_secretsfile.m_state = SecretsFileOperationRecord::NOT_USED;
  std::memset(&c_secretsfile.m_data[0], 0, sizeof(c_secretsfile.m_data));
}

void Ndbcntr::init_secretsfile_vars() {
  jam();
  c_secretsfile.m_sender_ref = 0;
  c_secretsfile.m_state = SecretsFileOperationRecord::NOT_USED;
}

void Ndbcntr::init_local_sysfile() {
  c_local_sysfile.m_sender_ref = 0;
  c_local_sysfile.m_state = LocalSysfile::NOT_USED;
  c_local_sysfile.m_initial_read_done = false;
  c_local_sysfile.m_last_write_done = false;
  c_local_sysfile.m_initial_write_local_sysfile_ongoing = false;
  std::memset(&c_local_sysfile.m_data[0], 0, sizeof(c_local_sysfile.m_data));
}

void Ndbcntr::init_local_sysfile_vars() {
  c_local_sysfile.m_sender_ref = 0;
  c_local_sysfile.m_state = LocalSysfile::NOT_USED;
}

/**
 * This signal is sent from various blocks during early phases of
 * the restart. Only the first reader needs to actually read the
 * files, the others read the local variables.
 */
void Ndbcntr::execREAD_LOCAL_SYSFILE_REQ(Signal *signal) {
  jamEntry();
  ReadLocalSysfileReq *req = (ReadLocalSysfileReq *)signal->getDataPtr();

  if (c_local_sysfile.m_initial_read_done) {
    jam();
    sendReadLocalSysfileConf(signal, req->userReference, req->userPointer);
    return;
  }
  if (c_local_sysfile.m_sender_ref != 0) {
    /**
     * Someone is already busy reading the local sysfile
     * and haven't completed yet, we will simply wait until
     * this read is done and then we will get the data
     * immediately.
     *
     * This is normal since all LQH blocks asks for the
     * same thing at the same time.
     */
    jam();
    ndbabort();
    sendSignalWithDelay(reference(), GSN_READ_LOCAL_SYSFILE_REQ, signal, 10,
                        ReadLocalSysfileReq::SignalLength);
    return;
  }
  c_local_sysfile.m_sender_data = req->userPointer;
  c_local_sysfile.m_sender_ref = req->userReference;
  ndbrequire(c_local_sysfile.m_state == LocalSysfile::NOT_USED);
  c_local_sysfile.m_state = LocalSysfile::OPEN_READ_FILE_0;

  /**
   * Initialise data for response when no local sysfile is around.
   * In this case we report that the node is restorable. The rest
   * of the data is then of no specific value.
   *
   * This should never happen other than in an upgrade. Given that
   * upgrade from non-local sysfile version to versions containing
   * local sysfile requires initial restarts this should only happen
   * in non-supported cases and in this case we cannot remove the
   * file system just like that.
   */
  c_local_sysfile.m_restorable_flag =
      ReadLocalSysfileReq::NODE_RESTORABLE_ON_ITS_OWN;
  c_local_sysfile.m_max_restorable_gci = 1;

  open_local_sysfile(signal, 0, true);
}

/**
 * This is written at the following occasions:
 *
 * 1) Early phase writing that node requires initial restart
 *    This is used for all types of initial restarts. Cannot
 *    happen in parallel with other blocks. So no queueing
 *    can happen here.
 *    Sent by NDBCNTR
 *
 * 2) Late phase (phase = 50) indicating that node is now
 *    restorable on its own. This signal can come in
 *    parallel with a signal from 4).
 *    Sent by DBLQH
 *
 * 3) Before starting a local LCP we need to set state to
 *    not restorable on its own with a proper GCI.
 *    Can happen in parallel with 4) below.
 *    Sent by NDBCNTR
 *
 * 4) At each GCP_SAVEREQ after starting a local LCP we
 *    need to send a new write with a new GCP that we
 *    have seen completed.
 *    Sent by DBLQH
 *
 * 5) Before activating REDO logs we will write that we
 *    start an LCP since the first distributed LCP will
 *    make us unable to restart on our own. This can
 *    also happen in parallel with 4).
 */
void Ndbcntr::execWRITE_LOCAL_SYSFILE_REQ(Signal *signal) {
  jamEntry();
  WriteLocalSysfileReq req = *(WriteLocalSysfileReq *)signal->getDataPtr();

  ndbrequire(c_local_sysfile.m_initial_read_done);
  ndbrequire(!c_local_sysfile.m_last_write_done);
  if (c_local_sysfile.m_sender_ref != 0) {
    /**
     * 3) and 4) above happened concurrently, let one of them simply
     * wait, should be a very rare event.
     */
    sendSignalWithDelay(reference(), GSN_WRITE_LOCAL_SYSFILE_REQ, signal, 10,
                        WriteLocalSysfileReq::SignalLength);
    return;
  }
  ndbrequire(c_local_sysfile.m_state == LocalSysfile::NOT_USED);

  c_local_sysfile.m_sender_data = req.userPointer;
  c_local_sysfile.m_sender_ref = req.userReference;

  if ((c_local_sysfile.m_restorable_flag !=
       ReadLocalSysfileReq::NODE_REQUIRE_INITIAL_RESTART) ||
      (req.nodeRestorableOnItsOwn !=
       ReadLocalSysfileReq::NODE_NOT_RESTORABLE_ON_ITS_OWN)) {
    jam();
    /**
     * We will only change in 2 cases:
     * 1) We are in state NODE_RESTORABLE_ON_ITS_OWN
     *    In this case we allow setting it to
     *    NODE_RESTORABLE_ON_ITS_OWN and
     *    NODE_REQUIRE_INITIAL_RESTART in all situations.
     *    However setting it to NODE_NOT_RESTORABLE_ON_ITS_OWN
     *    we only allow in a Node Restart. Initial start should
     *    set it to NODE_REQUIRE_INITIAL_START and the same holds
     *    for Initial Node Restart. However System Restart doesn't
     *    make a node unrecoverable and thus we only allow the
     *    transition to NODE_NOT_RESTORABLE_ON_ITS_OWN when we
     *    perform a Node Restart, this is the only time when we
     *    can actually make a node unrecoverable. This specifically
     *    means that a 1-node setup will never set it to
     *    NODE_NOT_RESTORABLE_ON_ITS_OWN.
     *
     * 2) We are in state NODE_NOT_RESTORABLE_ON_ITS_OWN
     *    In this state all transitions are ok.
     */
    if (!((req.nodeRestorableOnItsOwn ==
          ReadLocalSysfileReq::NODE_NOT_RESTORABLE_ON_ITS_OWN) &&
          (ctypeOfStart != NodeState::ST_NODE_RESTART)))
    {
      jam();
      c_local_sysfile.m_restorable_flag = req.nodeRestorableOnItsOwn;
    }
  }
  else
  {
    jam();
    /**
     * When we want to say that node is not restorable on its own and
     * it was previously set to requiring initial restart we will keep
     * it set to requiring initial restart. This flag is only removed
     * by setting the flag to node restorable on its own.
     */
  }
  if (req.lastWrite == 1) {
    jam();
    c_local_sysfile.m_last_write_done = true;
  }
  c_local_sysfile.m_max_restorable_gci = req.maxGCIRestorable;

  c_local_sysfile.m_data[0] = NDBD_LOCAL_SYSFILE_VERSION;
  c_local_sysfile.m_data[1] = c_local_sysfile.m_restorable_flag;
  c_local_sysfile.m_data[2] = c_local_sysfile.m_max_restorable_gci;

  c_local_sysfile.m_state = LocalSysfile::OPEN_WRITE_FILE_0;
  open_local_sysfile(signal, 0, false);
}

void Ndbcntr::create_secrets_file(Signal *signal) {
  // Generate node master key
  require(0 == ndb_openssl_evp::generate_key(globalData.nodeMasterKey,
                                             c_nodeMasterKeyLength));
  globalData.nodeMasterKeyLength = c_nodeMasterKeyLength;
  // Open secrets file for writing
  open_secretsfile(signal, 0, false, false);
}

void Ndbcntr::open_secretsfile(Signal *signal, Uint32 secretsfile_num,
                               bool open_for_read, bool check_file_exists) {
  FsOpenReq *req = (FsOpenReq *)signal->getDataPtr();
  req->userReference = reference();
  req->userPointer = SecretsFileOperationRecord::FILE_ID;

  FsOpenReq::setVersion(req->fileNumber, FsOpenReq::V_BLOCK);
  FsOpenReq::setSuffix(req->fileNumber, FsOpenReq::S_SYSFILE);
  FsOpenReq::v1_setDisk(req->fileNumber, 1);
  FsOpenReq::v1_setTable(req->fileNumber, -1);
  FsOpenReq::v1_setFragment(req->fileNumber, -1);
  FsOpenReq::v1_setS(req->fileNumber, 0);
  FsOpenReq::v1_setP(req->fileNumber, -1);

  jam();
  ndbrequire(c_secretsfile.m_state == SecretsFileOperationRecord::NOT_USED ||
             c_secretsfile.m_state == SecretsFileOperationRecord::WAITING);

  if (check_file_exists) {
    c_secretsfile.m_state = SecretsFileOperationRecord::CHECK_MISSING_0;
    jam();
    req->fileFlags = FsOpenReq::OM_READONLY;
    req->page_size = 0;
    req->file_size_hi = UINT32_MAX;
    req->file_size_lo = UINT32_MAX;
    req->auto_sync_size = 0;
    sendSignal(NDBFS_REF, GSN_FSOPENREQ, signal, FsOpenReq::SignalLength, JBA);
    return;
  }

  if (open_for_read) {
    jam();
    req->file_size_hi = UINT32_MAX;
    req->file_size_lo = UINT32_MAX;
    req->fileFlags = FsOpenReq::OM_READONLY | FsOpenReq::OM_READ_FORWARD;
    c_secretsfile.m_state = SecretsFileOperationRecord::OPEN_READ_FILE_0;
  } else {
    jam();
    req->fileFlags = FsOpenReq::OM_WRITEONLY | FsOpenReq::OM_CREATE_IF_NONE |
                     FsOpenReq::OM_APPEND | FsOpenReq::OM_SIZE_ESTIMATED;
    req->file_size_hi = 0;
    req->file_size_lo = sizeof(c_secretsfile.m_data);
    c_secretsfile.m_state = SecretsFileOperationRecord::OPEN_WRITE_FILE_0;
  }

  req->fileFlags |= FsOpenReq::OM_ENCRYPT_XTS;
  req->fileFlags |= FsOpenReq::OM_ENCRYPT_PASSWORD;

  LinearSectionPtr lsptr[3];
  ndbrequire(FsOpenReq::getVersion(req->fileNumber) != FsOpenReq::V_FILENAME);
  lsptr[FsOpenReq::FILENAME].p = nullptr;
  lsptr[FsOpenReq::FILENAME].sz = 0;

  EncryptionKeyMaterial ekm;
  ekm.length = globalData.filesystemPasswordLength;
  memcpy(&ekm.data, globalData.filesystemPassword,
         globalData.filesystemPasswordLength);
  ekm.data[globalData.filesystemPasswordLength] = 0;

  lsptr[FsOpenReq::ENCRYPT_KEY_MATERIAL].p = (const Uint32 *)&ekm;
  lsptr[FsOpenReq::ENCRYPT_KEY_MATERIAL].sz = ekm.get_needed_words();

  if (ERROR_INSERTED(1026)) {
    static constexpr EncryptionKeyMaterial WRONG_PWD = {8, "WRONGPWD"};
    lsptr[FsOpenReq::ENCRYPT_KEY_MATERIAL].p = (const Uint32 *)&WRONG_PWD;
    lsptr[FsOpenReq::ENCRYPT_KEY_MATERIAL].sz = WRONG_PWD.get_needed_words();
  }

  req->page_size = 0;
  req->auto_sync_size = 0;
  sendSignal(NDBFS_REF, GSN_FSOPENREQ, signal, FsOpenReq::SignalLength, JBA,
             lsptr, 2);
}

void Ndbcntr::open_local_sysfile(Signal *signal, Uint32 sysfile_num,
                                 bool open_for_read) {
  Uint32 fileName[4];
  fileName[0] = Uint32(-1);                       /* T Directory not used */
  fileName[1] = Uint32(-1);                       /* F Directory not used */
  fileName[2] = Uint32(-1);                       /* S Directory not used */
  Uint32 fileType = 1;                            /* File name version 1 */
  fileType = (fileType << 8) + 6;                 /* .sysfile */
  fileType = (fileType << 8) + (sysfile_num + 1); /* D1 = 1, D2 = 2 */
  fileType = (fileType << 8) + 0;                 /* P0 file name */
  /* The name becomes D1/NDBCNTR/P0.sysfile or D2/NDBCNTR/P0.sysfile */
  fileName[3] = fileType;

  FsOpenReq *req = (FsOpenReq *)signal->getDataPtr();
  req->userReference = reference();
  req->userPointer = LocalSysfile::FILE_ID;
  req->fileNumber[0] = fileName[0];
  req->fileNumber[1] = fileName[1];
  req->fileNumber[2] = fileName[2];
  req->fileNumber[3] = fileName[3];
  if (open_for_read) {
    jam();
    req->fileFlags = FsOpenReq::OM_READONLY;
  } else {
    jam();
    req->fileFlags =
        FsOpenReq::OM_READWRITE | FsOpenReq::OM_CREATE | FsOpenReq::OM_TRUNCATE;
  }
  req->page_size = 0;
  req->file_size_hi = UINT32_MAX;
  req->file_size_lo = UINT32_MAX;
  req->auto_sync_size = 0;
  sendSignal(NDBFS_REF, GSN_FSOPENREQ, signal, FsOpenReq::SignalLength, JBA);
}

void Ndbcntr::execFSOPENREF(Signal *signal) {
  jamEntry();
  FsRef *ref = (FsRef *)signal->getDataPtr();
  jam();
  jamLine(ref->errorCode);
  jamLine(ref->osErrorCode);

  if (ref->userPointer == SecretsFileOperationRecord::FILE_ID) {
    if (c_secretsfile.m_state == SecretsFileOperationRecord::CHECK_MISSING_0) {
      jam();
      c_secretsfile.m_state = SecretsFileOperationRecord::NOT_USED;

      // Secrets file not found.
      // Expected case, no secrets file was expected, and none was found.
      if (ref->errorCode == FsRef::fsErrFileDoesNotExist) {
        // trigger read sysfile
        sendReadLocalSysfile(signal);
        return;
      }
      // Secrets file found
      g_eventLogger->error(
          "File system encrypted but EncryptedFileSystem "
          "option not set in data node configuration");
      CRASH_INSERTION(1025);
      progError(__LINE__, NDBD_EXIT_FS_ENCRYPTION_REQUIRED);
    } else if (c_secretsfile.m_state ==
               SecretsFileOperationRecord::OPEN_WRITE_FILE_0) {
      jam();
      g_eventLogger->error(
          "Failed to open secrets file for writing, "
          "error: %d",
          ref->errorCode);
      progError(__LINE__, NDBD_EXIT_INVALID_SECRETS_FILE);

    } else if (c_secretsfile.m_state ==
               SecretsFileOperationRecord::OPEN_READ_FILE_0) {
      jam();
      if (ref->errorCode == FsRef::fsErrFileDoesNotExist) {
        /**
         * Failed to open the secrets file for reading.
         * It is not an initial restart and encrypted filesystem is ON.
         * If filesystem is 'empty' we can also write the secrets file as in
         * an initial restart otherwise node will fail to start.
         *
         * Starts reading the local sysfile.
         * If it succeeded or failed with something else than
         * FsRef::fsErrFileDoesNotExist data node start will be aborted.
         */
        c_secretsfile.m_state = SecretsFileOperationRecord::WAITING;
        sendReadLocalSysfile(signal);
        return;
      }
      g_eventLogger->error(
          "Failed to open secrets file for reading, "
          "error: %d",
          ref->errorCode);
      progError(__LINE__, NDBD_EXIT_INVALID_SECRETS_FILE);
    }
    jamLine(c_secretsfile.m_state);
    ndbabort();
  }

  if (ref->userPointer == LocalSysfile::FILE_ID) {
    if (c_local_sysfile.m_state == LocalSysfile::OPEN_READ_FILE_0) {
      jam();

      if (c_secretsfile.m_state == SecretsFileOperationRecord::WAITING &&
          ref->errorCode != FsRef::fsErrFileDoesNotExist) {
        /**
         * We are trying to open the sysfile #0 just to check for "empty" FS
         * The secrets file is missing, so if the sysfile is found the
         * FS is not empty and the node start will be aborted.
         */
        g_eventLogger->error("Secrets file is missing from file system");
        progError(__LINE__, NDBD_EXIT_MISSING_SECRETS_FILE);
      }

      c_local_sysfile.m_state = LocalSysfile::OPEN_READ_FILE_1;
      open_local_sysfile(signal, 1, true);
      return;
    } else if (c_local_sysfile.m_state == LocalSysfile::OPEN_READ_FILE_1) {
      jam();

      if (c_secretsfile.m_state == SecretsFileOperationRecord::WAITING &&
          ref->errorCode != FsRef::fsErrFileDoesNotExist) {
        /**
         * We are trying to open the sysfile #1 just to check for "empty" FS
         * The secrets file is missing, so if the sysfile is found the
         * FS is not empty and the node start will be aborted.
         */
        g_eventLogger->error("Secrets file is missing from file system");
        progError(__LINE__, NDBD_EXIT_MISSING_SECRETS_FILE);
      }

      // Both sysfile failed with fsErrFileDoesNotExist, FS is empty
      // We can now create the secrets file.
      if (c_secretsfile.m_state == SecretsFileOperationRecord::WAITING &&
          ref->errorCode == FsRef::fsErrFileDoesNotExist) {
        create_secrets_file(signal);
        return;
      }
      sendReadLocalSysfileConf(signal, c_local_sysfile.m_sender_ref,
                               c_local_sysfile.m_sender_data);
      return;
    }
    jamLine(c_local_sysfile.m_state);
    ndbabort();
  }
  ndbabort();
}

void Ndbcntr::execFSOPENCONF(Signal *signal) {
  jamEntry();
  FsConf *conf = (FsConf *)signal->getDataPtr();

  if (conf->userPointer == SecretsFileOperationRecord::FILE_ID) {
    if (c_secretsfile.m_state == SecretsFileOperationRecord::CHECK_MISSING_0) {
      jam();
      g_eventLogger->error(
          "File system encrypted but EncryptedFileSystem "
          "option not set in data node configuration.");
      CRASH_INSERTION(1025);
      progError(__LINE__, NDBD_EXIT_FS_ENCRYPTION_REQUIRED);
    } else if (c_secretsfile.m_state ==
               SecretsFileOperationRecord::OPEN_WRITE_FILE_0) {
      jam();
      c_secretsfile.m_file_pointer = conf->filePointer;
      write_secretsfile(signal);
      return;
    } else if (c_secretsfile.m_state ==
               SecretsFileOperationRecord::OPEN_READ_FILE_0) {
      jam();
      c_secretsfile.m_file_pointer = conf->filePointer;
      read_secretsfile(signal);
      return;
    }
    jamLine(c_secretsfile.m_state);
    ndbabort();
  }

  if (conf->userPointer == LocalSysfile::FILE_ID) {
    if (c_local_sysfile.m_state == LocalSysfile::OPEN_READ_FILE_0 ||
        c_local_sysfile.m_state == LocalSysfile::OPEN_READ_FILE_1) {
      /**
       * We are trying to open the sysfile just to check for "empty" FS
       * The secrets file is missing, so since the sysfile open succeed the
       * FS is not empty and node start will be aborted.
       */
      if (c_secretsfile.m_state == SecretsFileOperationRecord::WAITING) {
        g_eventLogger->error("Secrets file is missing from file system");
        progError(__LINE__, NDBD_EXIT_MISSING_SECRETS_FILE);
      }
      if (c_local_sysfile.m_state == LocalSysfile::OPEN_READ_FILE_0) {
        jam();
        c_local_sysfile.m_state = LocalSysfile::READ_FILE_0;
      } else {
        jam();
        c_local_sysfile.m_state = LocalSysfile::READ_FILE_1;
      }
      c_local_sysfile.m_file_pointer = conf->filePointer;
      read_local_sysfile(signal);
      return;
    } else if (c_local_sysfile.m_state == LocalSysfile::OPEN_WRITE_FILE_0 ||
               c_local_sysfile.m_state == LocalSysfile::OPEN_WRITE_FILE_1) {
      if (c_local_sysfile.m_state == LocalSysfile::OPEN_WRITE_FILE_0) {
        jam();
        c_local_sysfile.m_state = LocalSysfile::WRITE_FILE_0;
      } else {
        jam();
        c_local_sysfile.m_state = LocalSysfile::WRITE_FILE_1;
      }
      c_local_sysfile.m_file_pointer = conf->filePointer;
      write_local_sysfile(signal);
      return;
    }
    jamLine(c_secretsfile.m_state);
    ndbabort();
  }
  ndbabort();
}

void Ndbcntr::read_secretsfile(Signal *signal) {
  jam();
  ndbrequire(c_secretsfile.m_state ==
             SecretsFileOperationRecord::OPEN_READ_FILE_0);
  c_secretsfile.m_state = SecretsFileOperationRecord::READ_FILE_0;

  FsReadWriteReq *req = (FsReadWriteReq *)signal->getDataPtr();
  req->filePointer = c_secretsfile.m_file_pointer;
  req->userReference = reference();
  req->userPointer = SecretsFileOperationRecord::FILE_ID;
  req->operationFlag = 0;
  req->setFormatFlag(req->operationFlag, FsReadWriteReq::fsFormatArrayOfPages);
  req->varIndex = ZVAR_SECRETSFILE_BAT_INDEX;
  req->numberOfPages = 1;
  req->data.arrayOfPages.varIndex = 0;
  req->data.arrayOfPages.fileOffset = 0;
  std::memset(&c_secretsfile.m_data[0], 0, sizeof(c_secretsfile.m_data));
  sendSignal(NDBFS_REF, GSN_FSREADREQ, signal, 8, JBA);
}

void Ndbcntr::write_secretsfile(Signal *signal) {
  jam();
  ndbrequire(c_secretsfile.m_state ==
             SecretsFileOperationRecord::OPEN_WRITE_FILE_0);
  c_secretsfile.m_state = SecretsFileOperationRecord::WRITE_FILE_0;

  Uint32 cnt = 0;
  memcpy(&c_secretsfile.m_data[cnt], "NDBSCRT1", 8);
  cnt += ndb_ceil_div<Uint32>(8, sizeof(Uint32));
  auto key_len_le = globalData.nodeMasterKeyLength;
#ifdef WORDS_BIGENDIAN
  // key length should be stored in little endian
  ndb_ndbxfrm1::toggle_endian32(&key_len_le);
#endif
  memcpy(&c_secretsfile.m_data[cnt], &key_len_le,
         sizeof(globalData.nodeMasterKeyLength));
  cnt += ndb_ceil_div<Uint32>(sizeof(globalData.nodeMasterKeyLength),
                              sizeof(Uint32));

  memcpy(&c_secretsfile.m_data[cnt], globalData.nodeMasterKey,
         globalData.nodeMasterKeyLength);

  FsAppendReq *req = (FsAppendReq *)signal->getDataPtr();
  req->filePointer = c_secretsfile.m_file_pointer;
  req->userReference = reference();
  req->userPointer = SecretsFileOperationRecord::FILE_ID;
  req->varIndex = ZVAR_SECRETSFILE_BAT_INDEX;

  req->offset = 0;
  req->size = sizeof(c_secretsfile.m_data) / 4;
  req->synch_flag = 0;
  sendSignal(NDBFS_REF, GSN_FSAPPENDREQ, signal, FsAppendReq::SignalLength,
             JBA);
}

void Ndbcntr::read_local_sysfile(Signal *signal) {
  FsReadWriteReq *req = (FsReadWriteReq *)signal->getDataPtr();
  req->filePointer = c_local_sysfile.m_file_pointer;
  req->userReference = reference();
  req->userPointer = LocalSysfile::FILE_ID;
  req->operationFlag = 0;
  req->setFormatFlag(req->operationFlag, FsReadWriteReq::fsFormatArrayOfPages);
  req->varIndex = ZVAR_LOCAL_SYSFILE_BAT_INDEX;
  req->numberOfPages = 1;
  req->data.arrayOfPages.varIndex = 0;
  req->data.arrayOfPages.fileOffset = 0;
  sendSignal(NDBFS_REF, GSN_FSREADREQ, signal, 8, JBA);
}

void Ndbcntr::write_local_sysfile(Signal *signal) {
  FsReadWriteReq *req = (FsReadWriteReq *)signal->getDataPtr();
  req->filePointer = c_local_sysfile.m_file_pointer;
  req->userReference = reference();
  req->userPointer = LocalSysfile::FILE_ID;
  req->operationFlag = 0;
  req->setFormatFlag(req->operationFlag, FsReadWriteReq::fsFormatArrayOfPages);
  req->varIndex = ZVAR_LOCAL_SYSFILE_BAT_INDEX;
  req->numberOfPages = 1;
  req->data.arrayOfPages.varIndex = 0;
  req->data.arrayOfPages.fileOffset = 0;
  sendSignal(NDBFS_REF, GSN_FSWRITEREQ, signal, 8, JBA);
}

void Ndbcntr::execFSREADREF(Signal *signal) {
  jamEntry();

  FsRef *ref = (FsRef *)signal->getDataPtr();
  if (ref->userPointer == SecretsFileOperationRecord::FILE_ID) {
    if (c_secretsfile.m_state == SecretsFileOperationRecord::READ_FILE_0) {
      jam();
      g_eventLogger->error("Failed to read secrets file, error: %d",
                           ref->errorCode);
      CRASH_INSERTION(1027);
      progError(__LINE__, NDBD_EXIT_INVALID_SECRETS_FILE);
    }
    jamLine(c_secretsfile.m_state);
    ndbabort();
  }
  if (ref->userPointer == LocalSysfile::FILE_ID) {
    if (c_local_sysfile.m_state == LocalSysfile::READ_FILE_0 ||
        c_local_sysfile.m_state == LocalSysfile::READ_FILE_1) {
      jam();
      handle_read_refuse(signal);
    }
    jamLine(c_local_sysfile.m_state);
    ndbabort();
  }
  ndbabort();
}

void Ndbcntr::read_secretsfile_data(Signal *signal) {
  char magic[8];
  memset(globalData.nodeMasterKey, 0, MAX_NODE_MASTER_KEY_LENGTH);
  unsigned char *ptr = (unsigned char *)c_secretsfile.m_data;
  Uint32 cnt = 0;
  memcpy(magic, ptr + cnt, sizeof(magic));

  if (memcmp(magic, "NDBSCRT1", 8) != 0) {
    jam();
    g_eventLogger->error(
        "Failed to read secrets file using the "
        "provided filesystem password (wrong password?)");
    CRASH_INSERTION(1026);
    progError(__LINE__, NDBD_EXIT_WRONG_FILESYSTEM_PASSWORD);
  }

  cnt += sizeof(magic);
  Uint32 key_len;
  memcpy(&key_len, ptr + cnt, sizeof(key_len));
#ifdef WORDS_BIGENDIAN
  // key length is always stored in little endian
  ndb_ndbxfrm1::toggle_endian32(&key_len);
#endif
  assert(key_len == c_nodeMasterKeyLength);
  cnt += sizeof(key_len);
  memset(globalData.nodeMasterKey, 0, MAX_NODE_MASTER_KEY_LENGTH);
  memcpy(globalData.nodeMasterKey, ptr + cnt, key_len);
  globalData.nodeMasterKeyLength = key_len;
}

const char *Ndbcntr::get_restorable_flag_string(Uint32 restorable_flag) {
  switch (restorable_flag) {
    case ReadLocalSysfileReq::NODE_RESTORABLE_ON_ITS_OWN:
      return "Node restorable on its own";
    case ReadLocalSysfileReq::NODE_NOT_RESTORABLE_ON_ITS_OWN:
      return "Node not restorable on its own";
    case ReadLocalSysfileReq::NODE_REQUIRE_INITIAL_RESTART:
      return "Node requires initial start";
    default:
      return "Invalid value of restorable flag in local sysfile";
  }
}

void Ndbcntr::read_local_sysfile_data(Signal *signal) {
  jam();
  const Uint32 version = c_local_sysfile.m_data[0];
  Uint32 node_restorable_flag = c_local_sysfile.m_data[1];
  Uint32 max_restorable_gci = c_local_sysfile.m_data[2];
  c_local_sysfile.m_restorable_flag = node_restorable_flag;
  c_local_sysfile.m_max_restorable_gci = max_restorable_gci;
  g_eventLogger->info(
      "Local sysfile: %s, gci: %u, version: %x",
      get_restorable_flag_string(c_local_sysfile.m_restorable_flag),
      c_local_sysfile.m_max_restorable_gci, version);
}

void Ndbcntr::execFSREADCONF(Signal *signal) {
  jamEntry();
  FsConf *conf = (FsConf *)signal->getDataPtr();

  if (conf->userPointer == SecretsFileOperationRecord::FILE_ID) {
    if (c_secretsfile.m_state == SecretsFileOperationRecord::READ_FILE_0) {
      jam();
      read_secretsfile_data(signal);
      close_secretsfile(signal);
      return;
    }
    jamLine(c_secretsfile.m_state);
    ndbabort();
  }

  if (conf->userPointer == LocalSysfile::FILE_ID) {
    if (c_local_sysfile.m_state == LocalSysfile::READ_FILE_0 ||
        c_local_sysfile.m_state == LocalSysfile::READ_FILE_1) {
      jam();
      read_local_sysfile_data(signal);
      c_local_sysfile.m_state = LocalSysfile::CLOSE_READ_FILE;
      close_local_sysfile(signal);
      return;
    }
    jamLine(c_local_sysfile.m_state);
    ndbabort();
  }
  ndbabort();
}

void Ndbcntr::execFSWRITEREF(Signal *signal) {
  jamEntry();
  jamLine(c_local_sysfile.m_state);
  ndbabort();
}

void Ndbcntr::execFSWRITECONF(Signal *signal) {
  jamEntry();
  FsConf *conf = (FsConf *)signal->getDataPtr();
  if (conf->userPointer == LocalSysfile::FILE_ID) {
    if (c_local_sysfile.m_state == LocalSysfile::WRITE_FILE_0 ||
        c_local_sysfile.m_state == LocalSysfile::WRITE_FILE_1) {
      if (c_local_sysfile.m_state == LocalSysfile::WRITE_FILE_0) {
        jam();
        c_local_sysfile.m_state = LocalSysfile::CLOSE_WRITE_FILE_0;
      } else {
        jam();
        c_local_sysfile.m_state = LocalSysfile::CLOSE_WRITE_FILE_1;
      }
      close_local_sysfile(signal);
      return;
    }
  }
  jamLine(c_local_sysfile.m_state);
  ndbabort();
}

void Ndbcntr::handle_read_refuse(Signal *signal) {
  if (c_local_sysfile.m_state == LocalSysfile::READ_FILE_0) {
    jam();
    c_local_sysfile.m_state = LocalSysfile::CLOSE_READ_REF_0;
  } else if (c_local_sysfile.m_state == LocalSysfile::READ_FILE_1) {
    jam();
    c_local_sysfile.m_state = LocalSysfile::CLOSE_READ_REF_1;
  } else {
    ndbabort();
  }
  close_local_sysfile(signal);
}

void Ndbcntr::execFSAPPENDREF(Signal *signal) {
  jam();
  FsRef *ref = (FsRef *)signal->getDataPtr();
  g_eventLogger->error(
      "Failed to write secrets file, "
      "error: %d",
      ref->errorCode);
  progError(__LINE__, NDBD_EXIT_INVALID_SECRETS_FILE);
}

void Ndbcntr::execFSAPPENDCONF(Signal *signal) {
  jamEntry();
  FsConf *conf = (FsConf *)signal->getDataPtr();
  if (conf->userPointer == SecretsFileOperationRecord::FILE_ID) {
    if (c_secretsfile.m_state == SecretsFileOperationRecord::WRITE_FILE_0) {
      close_secretsfile(signal);
      return;
    }
  }
  jamEntry();
  jamLine(c_secretsfile.m_state);
  ndbabort();
}

void Ndbcntr::close_secretsfile(Signal *signal) {
  jam();
  ndbrequire(c_secretsfile.m_state == SecretsFileOperationRecord::READ_FILE_0 ||
             c_secretsfile.m_state == SecretsFileOperationRecord::WRITE_FILE_0);

  c_secretsfile.m_state =
      (c_secretsfile.m_state == SecretsFileOperationRecord::READ_FILE_0)
          ? SecretsFileOperationRecord::CLOSE_READ_FILE_0
          : SecretsFileOperationRecord::CLOSE_WRITE_FILE_0;

  FsCloseReq *req = (FsCloseReq *)signal->getDataPtr();
  req->filePointer = c_secretsfile.m_file_pointer;
  req->userReference = reference();
  req->userPointer = SecretsFileOperationRecord::FILE_ID;
  req->fileFlag = 0;
  sendSignal(NDBFS_REF, GSN_FSCLOSEREQ, signal, 4, JBA);
}

void Ndbcntr::close_local_sysfile(Signal *signal) {
  jam();
  FsCloseReq *req = (FsCloseReq *)signal->getDataPtr();
  req->filePointer = c_local_sysfile.m_file_pointer;
  req->userReference = reference();
  req->userPointer = LocalSysfile::FILE_ID;
  req->fileFlag = 0;
  sendSignal(NDBFS_REF, GSN_FSCLOSEREQ, signal, 4, JBA);
}

void Ndbcntr::execFSCLOSEREF(Signal *signal) {
  jamEntry();
  FsRef *ref = (FsRef *)signal->getDataPtr();
  jam();
  jamLine(ref->errorCode);
  jamLine(ref->osErrorCode);

  if (ref->userPointer == SecretsFileOperationRecord::FILE_ID) {
    if (c_secretsfile.m_state ==
        SecretsFileOperationRecord::CLOSE_WRITE_FILE_0) {
      jam();
      g_eventLogger->error("Failed to write secrets file, error: %d",
                           ref->errorCode);
      progError(__LINE__, NDBD_EXIT_INVALID_SECRETS_FILE);
      return;
    } else if (c_secretsfile.m_state ==
               SecretsFileOperationRecord::CLOSE_READ_FILE_0) {
      jam();
      // TODO new error: checksum validation failed
      g_eventLogger->error(
          "Failed to read secrets file using the "
          "provided filesystem password (wrong password?)");
      progError(__LINE__, NDBD_EXIT_WRONG_FILESYSTEM_PASSWORD);
    }
    jamLine(c_secretsfile.m_state);
    ndbabort();
  }
  ndbabort();
}

void Ndbcntr::sendReadLocalSysfileConf(Signal *signal, BlockReference ref,
                                       Uint32 senderData) {
  ReadLocalSysfileConf *conf = (ReadLocalSysfileConf *)signal->getDataPtrSend();
  conf->userPointer = senderData;
  conf->nodeRestorableOnItsOwn = c_local_sysfile.m_restorable_flag;
  conf->maxGCIRestorable = c_local_sysfile.m_max_restorable_gci;

  sendSignal(ref, GSN_READ_LOCAL_SYSFILE_CONF, signal,
             ReadLocalSysfileConf::SignalLength, JBB);
  c_local_sysfile.m_initial_read_done = true;
  init_local_sysfile_vars();
}

void Ndbcntr::sendWriteLocalSysfileConf(Signal *signal) {
  DEB_LOCAL_SYSFILE((
      "LocalSysfile write: m_restorable_flag: %u,"
      " m_max_restorable_gci: %u",
      c_local_sysfile.m_restorable_flag, c_local_sysfile.m_max_restorable_gci));

  WriteLocalSysfileConf *conf =
      (WriteLocalSysfileConf *)signal->getDataPtrSend();
  conf->userPointer = c_local_sysfile.m_sender_data;
  sendSignal(c_local_sysfile.m_sender_ref, GSN_WRITE_LOCAL_SYSFILE_CONF, signal,
             WriteLocalSysfileConf::SignalLength, JBB);
  init_local_sysfile_vars();
  if ((c_local_sysfile.m_restorable_flag ==
       ReadLocalSysfileReq::NODE_NOT_RESTORABLE_ON_ITS_OWN) ||
      (c_local_sysfile.m_restorable_flag ==
       ReadLocalSysfileReq::NODE_REQUIRE_INITIAL_RESTART)) {
    jam();
    /**
     * We have successfully updated the local sysfile with a new
     * restorable GCI. Inform all backup blocks about this new
     * restorable GCI and inform ourselves about it.
     *
     * Only the first LQH instance is sending the update request
     * of the local sysfile request, the remainder will
     * immediately respond to the GCP_SAVEREQ signal. The first
     * instance will wait until the local sysfile have been
     * written. Thus no message will leave this node until the
     * local sysfile have been written informing the DIH master
     * about the outcome of the GCP_SAVEREQ signal.
     */
    Uint32 restorable_gci = c_local_sysfile.m_max_restorable_gci;
    send_restorable_gci_rep_to_backup(signal, restorable_gci);
    if (restorable_gci != 1) {
      jam();
      signal->theData[0] = restorable_gci;
      execRESTORABLE_GCI_REP(signal);
    }
  }

  if (ERROR_INSERTED(1028) && ctypeOfStart == NodeState::ST_SYSTEM_RESTART) {
    jam();
    CRASH_INSERTION(1028);
  }
}

void Ndbcntr::execFSCLOSECONF(Signal *signal) {
  jamEntry();
  FsConf *conf = (FsConf *)signal->getDataPtr();
  if (conf->userPointer == SecretsFileOperationRecord::FILE_ID) {
    if (c_secretsfile.m_state ==
        SecretsFileOperationRecord::CLOSE_WRITE_FILE_0) {
      jam();
      // Secrets File Operation Record no longer needed
      c_secretsfile.m_state = SecretsFileOperationRecord::NOT_USED;

      // If we are using the sysfile to check for empty FS and then create
      // secrets file, continue sysfile handling to its original state
      if (c_local_sysfile.m_state == LocalSysfile::OPEN_READ_FILE_1) {
        sendReadLocalSysfileConf(signal, c_local_sysfile.m_sender_ref,
                                 c_local_sysfile.m_sender_data);
        return;
      }
      c_local_sysfile.m_state = LocalSysfile::NOT_USED;
      sendSttorry(signal);
      return;
    } else if (c_secretsfile.m_state ==
               SecretsFileOperationRecord::CLOSE_READ_FILE_0) {
      jam();
      // Secrets File Operation Record no longer needed
      c_secretsfile.m_state = SecretsFileOperationRecord::NOT_USED;
      /**
       * State in Local sysfile is prioritized before the
       * state in DIH. So we first check this, if this is
       * set to initial start of some kind, then it means
       * that we need to clear the file system.
       */
      sendReadLocalSysfile(signal);
      return;
    }
    jamLine(c_secretsfile.m_state);
    ndbabort();
  }
  if (conf->userPointer == LocalSysfile::FILE_ID) {
    if (c_local_sysfile.m_state == LocalSysfile::CLOSE_READ_FILE) {
      jam();
      sendReadLocalSysfileConf(signal, c_local_sysfile.m_sender_ref,
                               c_local_sysfile.m_sender_data);
      return;
    } else if (c_local_sysfile.m_state == LocalSysfile::CLOSE_READ_REF_0) {
      jam();
      c_local_sysfile.m_state = LocalSysfile::OPEN_READ_FILE_1;
      open_local_sysfile(signal, 1, true);
      return;
    } else if (c_local_sysfile.m_state == LocalSysfile::CLOSE_READ_REF_1) {
      jam();
      sendReadLocalSysfileConf(signal, c_local_sysfile.m_sender_ref,
                               c_local_sysfile.m_sender_data);
      return;
    } else if (c_local_sysfile.m_state == LocalSysfile::CLOSE_WRITE_FILE_0) {
      jam();
      c_local_sysfile.m_state = LocalSysfile::OPEN_WRITE_FILE_1;
      open_local_sysfile(signal, 1, false);
      return;
    } else if (c_local_sysfile.m_state == LocalSysfile::CLOSE_WRITE_FILE_1) {
      jam();
      sendWriteLocalSysfileConf(signal);
      return;
    }
    jamLine(c_local_sysfile.m_state);
    ndbabort();
  }
  ndbabort();
}

void Ndbcntr::sendWriteLocalSysfile_startLcp(Signal *signal, Uint32 type) {
  Uint32 gci = m_max_completed_gci;
  if (m_max_completed_gci < c_local_sysfile.m_max_restorable_gci) {
    jam();
    gci = c_local_sysfile.m_max_restorable_gci;
    m_max_completed_gci = gci;
  }
  m_any_lcp_started = true;
  WriteLocalSysfileReq *req = (WriteLocalSysfileReq *)signal->getDataPtrSend();
  req->userReference = reference();
  req->userPointer = type;
  req->nodeRestorableOnItsOwn =
      ReadLocalSysfileReq::NODE_NOT_RESTORABLE_ON_ITS_OWN;
  req->maxGCIRestorable = gci;
  req->lastWrite = 0;
  sendSignal(NDBCNTR_REF, GSN_WRITE_LOCAL_SYSFILE_REQ, signal,
             WriteLocalSysfileReq::SignalLength, JBB);
}

RedoStateRep::RedoAlertState Ndbcntr::get_node_redo_alert_state() {
  RedoStateRep::RedoAlertState redo_alert_state = RedoStateRep::NO_REDO_ALERT;
<<<<<<< HEAD
  for (Uint32 i = 0; i < MAX_NDBMT_LQH_THREADS; i++) {
    if (m_redo_alert_state[i] > redo_alert_state) {
=======
  for (Uint32 i = 0; i < MAX_NDBMT_LQH_WORKERS; i++)
  {
    if (m_redo_alert_state[i] > redo_alert_state)
    {
>>>>>>> e64a25e2
      jamLine(i);
      redo_alert_state = m_redo_alert_state[i];
    }
  }
  return redo_alert_state;
}

void Ndbcntr::execREDO_STATE_REP(Signal *signal) {
  RedoStateRep *rep = (RedoStateRep *)signal->getDataPtr();
  BlockReference sender = signal->senderBlockRef();
  Uint32 instance = refToInstance(sender);
  Uint32 block = refToMain(sender);
  bool any_changes = false;
  if (block == DBDIH) {
    /**
     * The DIH master informs us of a new global redo alert state.
     * We will record this, DIH manages this information based on
     * knowledge of all state's in all nodes.
     */
    ndbrequire(rep->receiverInfo == RedoStateRep::ToNdbcntr);
    if (rep->redoState != (Uint32)m_global_redo_alert_state) {
      jam();
      any_changes = true;
      m_global_redo_alert_state = (RedoStateRep::RedoAlertState)rep->redoState;
    }
  } else {
    /**
     * The backup block in some LDM thread has changed the state of
     * REDO alert state. We will update our view on this state and
     * calculate the REDO alert state of this node.
     */
    RedoStateRep::RedoAlertState node_redo_alert_state;
    ndbrequire(block == BACKUP);
    ndbrequire(m_redo_alert_state[instance] !=
               (RedoStateRep::RedoAlertState)rep->redoState);
    m_redo_alert_state[instance] = (RedoStateRep::RedoAlertState)rep->redoState;
    node_redo_alert_state = get_node_redo_alert_state();
    if (node_redo_alert_state != m_node_redo_alert_state) {
      any_changes = true;
      m_node_redo_alert_state = node_redo_alert_state;
      if (m_first_distributed_lcp_started) {
        jam();
        rep->receiverInfo = RedoStateRep::ToLocalDih;
        rep->redoState = (RedoStateRep::RedoAlertState)m_node_redo_alert_state;
        sendSignal(DBDIH_REF, GSN_REDO_STATE_REP, signal, 2, JBB);
      }
    }
  }
  if (!any_changes) return;
  /**
   * We update the REDO alert state in all LDM threads if there was any
   * change of either global REDO alert state or the node REDO alert state.
   * If the node state is on a higher alert level we use this since we
   * could receive this information before the global state have been
   * updated.
   */
  RedoStateRep::RedoAlertState redo_alert_state;
  if (m_node_redo_alert_state > m_global_redo_alert_state) {
    jam();
    redo_alert_state = m_node_redo_alert_state;
  } else {
    jam();
    redo_alert_state = m_global_redo_alert_state;
  }
  DEB_REDO_CONTROL(("Set node REDO alert state to %u", redo_alert_state));
  rep->receiverInfo = RedoStateRep::ToBackup;
  rep->redoState = (RedoStateRep::RedoAlertState)redo_alert_state;
  send_to_all_backup(signal, GSN_REDO_STATE_REP, 2);
}

void Ndbcntr::execCOPY_FRAG_IN_PROGRESS_REP(Signal *signal) {
  jamEntry();
  m_copy_fragment_in_progress = true;
  DEB_LCP(("m_copy_fragment_in_progress: %u", m_copy_fragment_in_progress));
}

Uint32
Ndbcntr::send_to_all_backup(Signal *signal,
                            Uint32 gsn,
                            Uint32 sig_len)
{
  Uint32 ldm_workers = globalData.ndbMtLqhWorkers;
  if (isNdbMtLqh())
  {
    jam();
    for (Uint32 i = 1; i <= ldm_workers; i++) {
      jam();
      BlockReference ref = numberToRef(BACKUP, i, getOwnNodeId());
      sendSignal(ref, gsn, signal, sig_len, JBB);
    }
  } else {
    jam();
    sendSignal(BACKUP_REF, gsn, signal, sig_len, JBB);
  }
  return ldm_workers;
}

Uint32
Ndbcntr::send_to_all_lqh(Signal *signal,
                         Uint32 gsn,
                         Uint32 sig_len)
{
  Uint32 ldm_workers = globalData.ndbMtLqhWorkers;
  if (isNdbMtLqh())
  {
    jam();
    for (Uint32 i = 1; i <= ldm_workers; i++) {
      jam();
      BlockReference ref = numberToRef(DBLQH, i, getOwnNodeId());
      sendSignal(ref, gsn, signal, sig_len, JBB);
    }
  } else {
    jam();
    sendSignal(DBLQH_REF, gsn, signal, sig_len, JBB);
  }
  return ldm_workers;
}

void Ndbcntr::execCOPY_FRAG_NOT_IN_PROGRESS_REP(Signal *signal) {
  jamEntry();
  if (!m_copy_fragment_in_progress) {
    jam();
    /**
     * DIH master can start up to one COPY_ACTIVEREQ in parallel per
     * LDM thread, so this can arrive multiple times. If so we only
     * handle the first and ignore the rest.
     */
    return;
  }
  /**
   * We need to report back to the LDM threads such that we
   * are sure that no new local LCPs are started when we
   * are in the process of waiting for the last one to complete.
   */
  m_copy_fragment_in_progress = false;
  DEB_LCP(("m_copy_fragment_in_progress: %u", m_copy_fragment_in_progress));
  if (!m_any_lcp_started) {
    jam();
    sendWriteLocalSysfile_startLcp(signal, 1);
    return;
  }
  send_to_all_lqh(signal, GSN_COPY_FRAG_NOT_IN_PROGRESS_REP, 1);
}

#define START_LCP_LEVEL 50
void Ndbcntr::execUNDO_LOG_LEVEL_REP(Signal *signal) {
  jamEntry();
  UndoLogLevelRep *rep = (UndoLogLevelRep *)signal->getDataPtr();
  Uint32 levelUsed = rep->levelUsed;
  DEB_UNDO(("UNDO log level = %u", levelUsed));
  if (m_copy_fragment_in_progress &&
      !c_local_sysfile.m_initial_write_local_sysfile_ongoing &&
      (levelUsed >= START_LCP_LEVEL
#ifdef ERROR_INSERT
       || (ERROR_INSERTED(1011))
#endif
           )) {
    /**
     * If no local LCP is ongoing we need to start one.
     * We have reached a threshold where we consider it time to
     * start an LCP to ensure that we don't run out of log space.
     *
     * We will only start a local LCP during the time Copy Fragment
     * is ongoing. We will also not start a full local LCP while we
     * are right now spinning up the first local LCP. We will be back
     * here within 2 seconds to start a full local LCP later.
     */
#ifdef ERROR_INSERT
    CLEAR_ERROR_INSERT_VALUE;
#endif
    if (m_full_local_lcp_started) {
      jam();
      DEB_LCP(("A full local LCP already started"));
      return;
    }
    DEB_LCP(("Start a full local LCP"));
    if (m_local_lcp_started && m_local_lcp_completed) {
      jam();
      /**
       * We are running a local LCP, but not yet a full local LCP.
       * However the local LCP have already completed the LCP
       * phase and is now merely waiting for cutting the log tail,
       * so nothing extra to do.
       */
      DEB_LCP(("Start a full local LCP wasn't necessary"));
      return;
    }
    if (!m_local_lcp_started && !m_initial_local_lcp_started) {
      jam();
      m_initial_local_lcp_started = true;
      m_local_lcp_started = true;
      m_full_local_lcp_started = true;
      ndbrequire(!c_local_sysfile.m_initial_write_local_sysfile_ongoing);
      c_local_sysfile.m_initial_write_local_sysfile_ongoing = true;
      sendWriteLocalSysfile_startLcp(signal, 0);
      return;
    }
    if (!m_local_lcp_started) {
      jam();
      m_local_lcp_started = true;
      m_full_local_lcp_started = true;
      m_local_lcp_id++;
    }
    jam();
    sendSTART_FULL_LOCAL_LCP_ORD(signal);
  }
  return;
}

void Ndbcntr::sendSTART_FULL_LOCAL_LCP_ORD(Signal *signal) {
  DEB_LCP(("Send START_FULL_LOCAL_LCP_ORD(%u,%u)", m_lcp_id, m_local_lcp_id));
  signal->theData[0] = m_lcp_id;
  signal->theData[1] = m_local_lcp_id;
  send_to_all_lqh(signal, GSN_START_FULL_LOCAL_LCP_ORD, 2);
  m_local_lcp_started = true;
  m_full_local_lcp_started = true;
}

void Ndbcntr::execSTART_LOCAL_LCP_ORD(Signal *signal) {
  jamEntry();
  if (m_local_lcp_started) {
    jam();
    /**
     * First START_LOCAL_LCP_ORD have already arrived, no need
     * to start up again.
     */
    return;
  }
  m_local_lcp_started = true;
  /**
   * Haven't assigned first local LCP id yet. Time to do this
   * now.
   */
  ndbrequire(!m_initial_local_lcp_started);
  ndbrequire(!c_local_sysfile.m_initial_write_local_sysfile_ongoing);
  c_local_sysfile.m_initial_write_local_sysfile_ongoing = true;
  sendWriteLocalSysfile_startLcp(signal, 0);
}

void Ndbcntr::execSET_LOCAL_LCP_ID_REQ(Signal *signal)
{
  Uint32 ldm_workers = globalData.ndbMtLqhWorkers;
  Uint32 max_lcp_id = signal->theData[0];
  Uint32 max_local_lcp_id = signal->theData[1];

  if (max_lcp_id > m_lcp_id) {
    jam();
    m_lcp_id = max_lcp_id;
    m_local_lcp_id = max_local_lcp_id;
  } else if (max_lcp_id == m_lcp_id && max_local_lcp_id > m_local_lcp_id) {
    jam();
    m_local_lcp_id = max_local_lcp_id;
  }
  m_set_local_lcp_id_reqs++;
  if (ldm_workers > m_set_local_lcp_id_reqs) {
    jam();
    return;
  }
  DEB_LCP(("Maximum LCP id restored was LCP(%u,%u)", m_lcp_id, m_local_lcp_id));
  if (ldm_workers == m_set_local_lcp_id_reqs) {
    jam();
    signal->theData[0] = m_lcp_id;
    signal->theData[1] = m_local_lcp_id;
    send_to_all_lqh(signal, GSN_SET_LOCAL_LCP_ID_CONF, 2);
    return;
  }
  ndbabort();
}

void Ndbcntr::write_local_sysfile_start_lcp_done(Signal *signal) {
  ndbrequire(c_local_sysfile.m_initial_write_local_sysfile_ongoing);
  c_local_sysfile.m_initial_write_local_sysfile_ongoing = false;
  if (!m_copy_fragment_in_progress) {
    jam();
    ndbrequire(m_full_local_lcp_started);
    /**
     * Copy fragment process completed before we had time to even start
     * a local LCP. So we avoid starting one now. The restart is already
     * progressing beyond this point so we simply don't do anything here.
     */
    m_full_local_lcp_started = false;
    m_local_lcp_started = 0;
    return;
  }
  m_local_lcp_id++;
  if (m_full_local_lcp_started) {
    jam();
    sendSTART_FULL_LOCAL_LCP_ORD(signal);
  } else {
    jam();
    sendSTART_LOCAL_LCP_ORD(signal);
  }
}

void Ndbcntr::sendSTART_LOCAL_LCP_ORD(Signal *signal) {
  DEB_LCP(("Send START_LOCAL_LCP_ORD(%u,%u)", m_lcp_id, m_local_lcp_id));
  signal->theData[0] = m_lcp_id;
  signal->theData[1] = m_local_lcp_id;
  send_to_all_lqh(signal, GSN_START_LOCAL_LCP_ORD, 2);
}

void Ndbcntr::execWAIT_ALL_COMPLETE_LCP_REQ(Signal *signal) {
  jamEntry();
  ndbrequire(m_local_lcp_started);
  if (signal->theData[1] == 0) {
    /**
     * The LDM had no fragments to restore and thus no fragments
     * checkpoint either. We will wait to start the complete of
     * the checkpoint until at least one LDM with fragments to
     * restore have sent the signal. The code in DBLQH is not
     * designed to handle that we start up new LCP_FRAG_ORD's
     * in the first phase of the Copy fragment and at the same
     * time complete an LCP. Thus we have to wait with completing
     * the first local LCP until at least the second phase of
     * copy fragment has started.
     */
    jam();
    DEB_LCP(("WAIT_ALL_COMPLETE_LCP_REQ received from empty LDM"));
    return;
  }
  if (m_received_wait_all) {
    /**
     * Ignore, already received it from one of the LDMs.
     * It is sufficient to receive it from one, then we
     * will ensure that all receive the rest of the
     * interaction. At least one fragment exists since someone
     * decided to start a local LCP. Thus at least one LDM should
     * send WAIT_ALL_COMPLETE_LCP_REQ with at least 1 fragment to
     * restore.
     */
    jam();
    return;
  }
  m_received_wait_all = true;
  m_outstanding_wait_lcp =
      send_to_all_lqh(signal, GSN_WAIT_COMPLETE_LCP_REQ, 1);
  DEB_LCP(("WAIT_ALL_COMPLETE_LCP_REQ received, sent WAIT_COMPLETE_LCP_REQ"));
}

void Ndbcntr::execWAIT_COMPLETE_LCP_CONF(Signal *signal) {
  WaitCompleteLcpConf *conf = (WaitCompleteLcpConf *)signal->getDataPtr();
  jamEntry();
  ndbrequire(m_received_wait_all);
  ndbrequire(m_outstanding_wait_lcp > 0);
  if (conf->maxGciInLcp > m_max_gci_in_lcp) {
    jam();
    m_max_gci_in_lcp = conf->maxGciInLcp;
  }
  if (m_max_keep_gci == 0 || conf->maxKeepGci < m_max_keep_gci) {
    jam();
    m_max_keep_gci = conf->maxKeepGci;
  }
  m_outstanding_wait_lcp--;
  if (m_outstanding_wait_lcp > 0) {
    jam();
    return;
  }
  DEB_LCP(("Received all WAIT_COMPLETE_LCP_CONF"));
  m_local_lcp_completed = true;
  m_ready_to_cut_log_tail = true;
  if (!is_ready_to_cut_log_tail()) {
    jam();
    return;
  }
  send_cut_log_tail(signal);
}

void Ndbcntr::execRESTORABLE_GCI_REP(Signal *signal) {
  jamEntry();
  Uint32 gci = signal->theData[0];
  m_max_completed_gci = gci;
  DEB_LCP(("(%u)max_completed_gci: %u", instance(), gci));
  if (is_ready_to_cut_log_tail()) {
    jam();
    send_cut_log_tail(signal);
  }
}

void Ndbcntr::execSTART_DISTRIBUTED_LCP_ORD(Signal *signal) {
  jamEntry();
  Uint32 ldm_workers = globalData.ndbMtLqhWorkers;
  Uint32 lcpId = signal->theData[0];
  if (!m_distributed_lcp_started) {
    jam();
    DEB_LCP(("Start distributed LCP: lcpId = %u", lcpId));
    ndbrequire(m_outstanding_wait_lcp == 0);
    m_first_distributed_lcp_started = true;
    m_distributed_lcp_started = true;
    m_outstanding_wait_lcp = ldm_workers;
    m_distributed_lcp_id = lcpId;
    m_max_gci_in_lcp = 0;
    m_max_keep_gci = 0;
    m_ready_to_cut_log_tail = false;
  }
}

void Ndbcntr::execLCP_ALL_COMPLETE_REQ(Signal *signal) {
  /**
   * LQH Proxy will ensure that all LDMs will receive an LCP_FRAG_ORD
   * with last fragment flag set. Thus we will expect to receive this
   * signal from all LDMs.
   */
  jamEntry();
  LcpAllCompleteReq *req = (LcpAllCompleteReq *)signal->getDataPtr();
  Uint32 lcpId = req->lcpId;

  ndbrequire(lcpId == m_distributed_lcp_id);
  if (req->maxGciInLcp > m_max_gci_in_lcp) {
    jam();
    m_max_gci_in_lcp = req->maxGciInLcp;
  }
  if (m_max_keep_gci == 0 || req->maxKeepGci < m_max_keep_gci) {
    jam();
    m_max_keep_gci = req->maxKeepGci;
  }
  ndbrequire(m_distributed_lcp_started);
  ndbrequire(m_outstanding_wait_lcp > 0);
  m_outstanding_wait_lcp--;
  if (m_outstanding_wait_lcp > 0) {
    /* Still waiting */
    jam();
    return;
  }
  DEB_LCP(
      ("Received all LCP_ALL_COMPLETE_REQ"
       " maxGciInLcp: %u, maxCompletedGci: %u",
       m_max_gci_in_lcp, m_max_completed_gci));

  m_ready_to_cut_log_tail = true;
  if (!is_ready_to_cut_log_tail()) {
    jam();
    return;
  }
  send_cut_log_tail(signal);
}

bool Ndbcntr::is_ready_to_cut_log_tail(void) {
  if (m_ready_to_cut_log_tail && m_max_completed_gci >= m_max_gci_in_lcp) {
    jam();
    return true;
  }
  jam();
  return false;
}

void Ndbcntr::send_cut_log_tail(Signal *signal) {
  DEB_LCP(("Sending CUT_LOG_REDO/UNDO_TAIL_REQ"));
  m_wait_cut_undo_log_tail = true;
  m_ready_to_cut_log_tail = false;
  signal->theData[0] = m_max_keep_gci;
  m_outstanding_wait_cut_redo_log_tail =
      send_to_all_lqh(signal, GSN_CUT_REDO_LOG_TAIL_REQ, 1);
  sendSignal(LGMAN_REF, GSN_CUT_UNDO_LOG_TAIL_REQ, signal, 1, JBB);
}

void Ndbcntr::execCUT_UNDO_LOG_TAIL_CONF(Signal *signal) {
  jamEntry();
  ndbrequire(m_wait_cut_undo_log_tail);
  m_wait_cut_undo_log_tail = false;
  check_cut_log_tail_completed(signal);
}

void Ndbcntr::execCUT_REDO_LOG_TAIL_CONF(Signal *signal) {
  jamEntry();
  ndbrequire(m_outstanding_wait_cut_redo_log_tail > 0);
  m_outstanding_wait_cut_redo_log_tail--;
  check_cut_log_tail_completed(signal);
}

void Ndbcntr::check_cut_log_tail_completed(Signal *signal) {
  if (m_wait_cut_undo_log_tail || m_outstanding_wait_cut_redo_log_tail > 0) {
    jam();
    return;
  }
  DEB_LCP(("Received all CUT_LOG_REDO/UNDO_TAIL_CONF"));
  if (m_local_lcp_started) {
    jam();
    ndbrequire(!m_distributed_lcp_started);
    sendWAIT_ALL_COMPLETE_LCP_CONF(signal);
  } else {
    ndbrequire(m_distributed_lcp_started);
    sendLCP_ALL_COMPLETE_CONF(signal);
  }
}

void Ndbcntr::sendLCP_ALL_COMPLETE_CONF(Signal *signal) {
  DEB_LCP(("Send LCP_ALL_COMPLETE_CONF"));
  signal->theData[0] = m_distributed_lcp_id;
  send_to_all_lqh(signal, GSN_LCP_ALL_COMPLETE_CONF, 1);
  g_eventLogger->debug(
      "Distributed LCP id %u complete in this node,"
      " max GCI in LCP = %u, also cut UNDO log tail"
      " and REDO log tail to keepGCI = %u",
      m_distributed_lcp_id, m_max_gci_in_lcp, m_max_keep_gci);
  m_distributed_lcp_started = false;
  m_distributed_lcp_id = 0;
  m_max_gci_in_lcp = 0;
  m_max_keep_gci = 0;
}

void Ndbcntr::sendWAIT_ALL_COMPLETE_LCP_CONF(Signal *signal) {
  DEB_LCP(("Send WAIT_ALL_COMPLETE_LCP_CONF"));
  signal->theData[0] = reference();
  send_to_all_lqh(signal, GSN_WAIT_ALL_COMPLETE_LCP_CONF, 1);
  m_received_wait_all = false;
  m_local_lcp_started = false;
  m_local_lcp_completed = false;
  m_full_local_lcp_started = false;
  DEB_LCP(("m_lcp_started false again"));
}

void Ndbcntr::get_node_group_mask(Signal *signal, NodeId node_id,
                                  NdbNodeBitmask &mask) {
  CheckNodeGroups *sd = (CheckNodeGroups *)signal->getDataPtrSend();
  sd->blockRef = reference();
  sd->requestType =
      CheckNodeGroups::Direct | CheckNodeGroups::GetNodeGroupMembers;
  sd->nodeId = node_id;
  EXECUTE_DIRECT_MT(DBDIH, GSN_CHECKNODEGROUPSREQ, signal,
                    CheckNodeGroups::SignalLength, 0);
  jamEntry();
  mask.assign(sd->mask);
}

bool Ndbcntr::is_nodegroup_starting(Signal *signal, NodeId node_id) {
  NdbNodeBitmask mask;
  get_node_group_mask(signal, node_id, mask);
  for (Uint32 i = 1; i < MAX_NDB_NODES; i++) {
    if (mask.get(i) && i != getOwnNodeId()) {
      jam();
      jamLine(Uint16(i));
      /* Node i is in same node group */
      if (is_node_starting(i)) {
        jam();
        return true;
      }
    }
  }
  jam();
  return false;
}

bool Ndbcntr::is_node_starting(NodeId node_id) {
  if (c_start.m_starting.get(node_id) ||
      (c_cntr_startedNodeSet.get(node_id) && !c_startedNodeSet.get(node_id))) {
    jam();
    return true;
  } else {
    jam();
    return false;
  }
}

bool Ndbcntr::is_node_started(NodeId node_id) {
  if (c_startedNodeSet.get(node_id)) {
    jam();
    return true;
  } else {
    jam();
    return false;
  }
}
template class Vector<ddentry>;<|MERGE_RESOLUTION|>--- conflicted
+++ resolved
@@ -6401,15 +6401,8 @@
 
 RedoStateRep::RedoAlertState Ndbcntr::get_node_redo_alert_state() {
   RedoStateRep::RedoAlertState redo_alert_state = RedoStateRep::NO_REDO_ALERT;
-<<<<<<< HEAD
-  for (Uint32 i = 0; i < MAX_NDBMT_LQH_THREADS; i++) {
+  for (Uint32 i = 0; i < MAX_NDBMT_LQH_WORKERS; i++) {
     if (m_redo_alert_state[i] > redo_alert_state) {
-=======
-  for (Uint32 i = 0; i < MAX_NDBMT_LQH_WORKERS; i++)
-  {
-    if (m_redo_alert_state[i] > redo_alert_state)
-    {
->>>>>>> e64a25e2
       jamLine(i);
       redo_alert_state = m_redo_alert_state[i];
     }
