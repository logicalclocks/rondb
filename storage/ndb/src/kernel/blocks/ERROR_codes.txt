--- conflicted
+++ resolved
@@ -11,14 +11,9 @@
 Next BACKUP 10038
 Next DBUTIL 11002
 Next DBTUX 12008
-<<<<<<< HEAD
-Next SUMA 13034
-Next SUMA 13036
+Next SUMA 13037
 Next LGMAN 15001
 Next TSMAN 16001
-=======
-Next SUMA 13037
->>>>>>> 292c61ab
 
 TESTING NODE FAILURE, ARBITRATION
 ---------------------------------
@@ -579,17 +574,15 @@
 1000: Crash insertion on SystemError::CopyFragRef
 1001: Delay sending NODE_FAILREP (to own node), until error is cleared
 
-<<<<<<< HEAD
-LGMAN:
------
-15000: Fail to create log file
-
-TSMAN:
------
-16000: Fail to create data file
-=======
 SUMA:
 13034: Simulate report MISSING_DATA at node failure
 13035: Simulate disconnect lagging subscribers
 13036: Simulate out of event buffer
->>>>>>> 292c61ab
+
+LGMAN:
+-----
+15000: Fail to create log file
+
+TSMAN:
+-----
+16000: Fail to create data file