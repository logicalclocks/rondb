Next QMGR 1
Next NDBCNTR 1002
Next NDBFS 2000
Next DBACC 3002
Next DBTUP 4029
Next DBLQH 5048
Next DBDICT 6008
Next DBDIH 7193
<<<<<<< HEAD
Next DBTC 8055
=======
Next DBTC 8057
>>>>>>> 3360f100
Next CMVMI 9000
Next BACKUP 10038
Next DBUTIL 11002
Next DBTUX 12008
Next SUMA 13034

TESTING NODE FAILURE, ARBITRATION
---------------------------------

911 - 919:
Crash president when he starts to run in ArbitState 1-9.

910: Crash new president after node crash

934 : Crash president in ALLOC_NODE_ID_REQ

935 : Crash master on node failure (delayed) 
      and skip sending GSN_COMMIT_FAILREQ to specified node

ERROR CODES FOR TESTING NODE FAILURE, GLOBAL CHECKPOINT HANDLING:
-----------------------------------------------------------------

7000:
Insert system error in master when global checkpoint is idle.

7001:
Insert system error in master after receiving GCP_PREPARE from
all nodes in the cluster.

7002:
Insert system error in master after receiving GCP_NODEFINISH from
all nodes in the cluster.

7003:
Insert system error in master after receiving GCP_SAVECONF from
all nodes in the cluster.

7004:
Insert system error in master after completing global checkpoint with
all nodes in the cluster.

7186:
Master: Dont send GCP_PREPARE to all node(s)...and die after 1s

7187:
Master: Dont send GCP_COMMIT to all node(s)...and die after 1s

7188:
Master: Dont send GCP_SAVE_REQ to all node(s)...and die after 1s

7189:
Master: Dont send COPY_GCIREQ (GCP) to all node(s)...and die after 1s

7190:
Master Dont send SUB_GCP_COMPLETE_REP to all node(s) and dies after 1s

7005:
Insert system error in GCP participant when receiving GCP_PREPARE.

7006:
Insert system error in GCP participant when receiving GCP_COMMIT.

7007:
Insert system error in GCP participant when receiving GCP_TCFINISHED.

7008:
Insert system error in GCP participant when receiving COPY_GCICONF.

5000:
Insert system error in GCP participant when receiving GCP_SAVEREQ.

5007:
Delay GCP_SAVEREQ by 10 secs

7165: Delay INCL_NODE_REQ in starting node yeilding error in GCP_PREPARE

7030: Delay in GCP_PREPARE until node has completed a node failure
7031: Delay in GCP_PREPARE and die 3s later

7177: Delay copying of sysfileData in execCOPY_GCIREQ

7180: Crash master during master-take-over in execMASTER_LCPCONF

7183: Crash when receiving COPY_GCIREQ

7184: Crash before starting next GCP after a node failure

7185: Dont reply to COPY_GCI_REQ where reason == GCP

ERROR CODES FOR TESTING NODE FAILURE, LOCAL CHECKPOINT HANDLING:
-----------------------------------------------------------------

7009:
Insert system error in master when local checkpoint is idle.

7010:
Insert system error in master when local checkpoint is in the
state clcpStatus = CALCULATE_KEEP_GCI.

7011:
Stop local checkpoint in the state CALCULATE_KEEP_GCI.

7012:
Restart local checkpoint after stopping in CALCULATE_KEEP_GCI.

Method:
1) Error 7011 in master, wait until report of stopped.
2) Error xxxx in participant to crash it.
3) Error 7012 in master to start again.

7013:
Insert system error in master when local checkpoint is in the
state clcpStatus = COPY_GCI before sending COPY_GCIREQ.

7014:
Insert system error in master when local checkpoint is in the
state clcpStatus = TC_CLOPSIZE before sending TC_CLOPSIZEREQ.

7015:
Insert system error in master when local checkpoint is in the
state clcpStatus = START_LCP_ROUND before sending START_LCP_ROUND.

7016:
Insert system error in master when local checkpoint is in the
state clcpStatus = START_LCP_ROUND after receiving LCP_REPORT.

7017:
Insert system error in master when local checkpoint is in the
state clcpStatus = TAB_COMPLETED.

7018:
Insert system error in master when local checkpoint is in the
state clcpStatus = TAB_SAVED before sending DIH_LCPCOMPLETE.

7019:
Insert system error in master when local checkpoint is in the
state clcpStatus = IDLE before sending CONTINUEB(ZCHECK_TC_COUNTER).

7020:
Insert system error in local checkpoint participant at reception of
COPY_GCIREQ.

7075: Master
Don't send any LCP_FRAG_ORD(last=true)
And crash when all have "not" been sent

8000: Crash particpant when receiving TCGETOPSIZEREQ
8001: Crash particpant when receiving TC_CLOPSIZEREQ
5010: Crash any when receiving LCP_FRAGORD

7021: Crash in  master when receiving START_LCP_REQ
7022: Crash in !master when receiving START_LCP_REQ

7023: Crash in  master when sending START_LCP_CONF
7024: Crash in !master when sending START_LCP_CONF

7025: Crash in  master when receiving LCP_FRAG_REP
7016: Crash in !master when receiving LCP_FRAG_REP

7026: Crash in  master when changing state to LCP_TAB_COMPLETED 
7017: Crash in !master when changing state to LCP_TAB_COMPLETED 

7027: Crash in  master when changing state to LCP_TAB_SAVED
7018: Crash in  master when changing state to LCP_TAB_SAVED

7191: Crash when receiving LCP_COMPLETE_REP
7192: Crash in setLcpActiveStatusStart - when dead node missed to LCP's

ERROR CODES FOR TESTING NODE FAILURE, FAILURE IN COPY FRAGMENT PROCESS:
-----------------------------------------------------------------------

5002:
Insert node failure in starting node when receiving a tuple copied from the copy node
as part of copy fragment process.
5003:
Insert node failure when receiving ABORT signal.

5004:
Insert node failure handling when receiving COMMITREQ.

5005:
Insert node failure handling when receiving COMPLETEREQ.

5006:
Insert node failure handling when receiving ABORTREQ.

5042:
As 5002, but with specified table (see DumpStateOrd)

These error code can be combined with error codes for testing time-out
handling in DBTC to ensure that node failures are also well handled in
time-out handling. They can also be used to test multiple node failure
handling.

5045: Crash in PREPARE_COPY_FRAG_REQ
5046: Crash if LQHKEYREQ (NrCopy) comes when frag-state is incorrect

ERROR CODES FOR TESTING TIME-OUT HANDLING IN DBLQH
-------------------------------------------------
5011:
Delay execution of COMMIT signal 2 seconds to generate time-out.

5012 (use 5017):
First delay execution of COMMIT signal 2 seconds to generate COMMITREQ.
Delay execution of COMMITREQ signal 2 seconds to generate time-out.

5013:
Delay execution of COMPLETE signal 2 seconds to generate time-out.

5014 (use 5018):
First delay execution of COMPLETE signal 2 seconds to generate COMPLETEREQ.
Delay execution of COMPLETEREQ signal 2 seconds to generate time-out.

5015:
Delay execution of ABORT signal 2 seconds to generate time-out.

5016: (ABORTREQ only as part of take-over)
Delay execution of ABORTREQ signal 2 seconds to generate time-out.

5031: lqhKeyRef, ZNO_TC_CONNECT_ERROR
5032: lqhKeyRef, ZTEMPORARY_REDO_LOG_FAILURE
5033: lqhKeyRef, ZTAIL_PROBLEM_IN_LOG_ERROR

5034: Don't pop scan queue

5035: Delay ACC_CONTOPCONT

5038: Drop LQHKEYREQ + set 5039
5039: Drop ABORT + set 5003

8048: Make TC not choose own node for simple/dirty read
5041: Crash is receiving simple read from other TC on different node

8050: Send TCKEYREF is operation is non local

5100,5101: Drop ABORT req in primary replica
           Crash on "next" ABORT

5047: ZTRANSPORTER_OVERLOADED_ERROR in execLQHKEYREQ

ERROR CODES FOR TESTING TIME-OUT HANDLING IN DBTC
-------------------------------------------------
8040:
Delay execution of ABORTED signal 2 seconds to generate time-out.

8041:
Delay execution of COMMITTED signal 2 seconds to generate time-out.
8042 (use 8046):
Delay execution of COMMITTED signal 2 seconds to generate COMMITCONF.
Delay execution of COMMITCONF signal 2 seconds to generate time-out.

8043:
Delay execution of COMPLETED signal 2 seconds to generate time-out.

8044 (use 8047):
Delay execution of COMPLETED signal 2 seconds to generate COMPLETECONF.
Delay execution of COMPLETECONF signal 2 seconds to generate time-out.

8045: (ABORTCONF only as part of take-over)
Delay execution of ABORTCONF signal 2 seconds to generate time-out.

8050: Send ZABORT_TIMEOUT_BREAK delayed

8053: Crash in timeOutFoundLab, state CS_WAIT_COMMIT_CONF

8054: Throw away TC_KEYCONF to api and die 5 seconds later.  To test commit ack markers

ERROR CODES FOR TESTING TIME-OUT HANDLING IN DBTC
-------------------------------------------------

8003: Throw away a LQHKEYCONF in state STARTED
8004: Throw away a LQHKEYCONF in state RECEIVING
8005: Throw away a LQHKEYCONF in state REC_COMMITTING
8006: Throw away a LQHKEYCONF in state START_COMMITTING

8007: Ignore send of LQHKEYREQ in state STARTED
8008: Ignore send of LQHKEYREQ in state START_COMMITTING

8009: Ignore send of LQHKEYREQ+ATTRINFO in state STARTED
8010: Ignore send of LQHKEYREQ+ATTRINFO in state START_COMMITTING

8011: Abort at send of CONTINUEB(ZSEND_ATTRINFO) in state STARTED
8012: Abort at send of CONTINUEB(ZSEND_ATTRINFO) in state START_COMMITTING

8013: Ignore send of CONTINUEB(ZSEND_COMPLETE_LOOP) (should crash eventually)
8014: Ignore send of CONTINUEB(ZSEND_COMMIT_LOOP) (should crash eventually)

8015: Ignore ATTRINFO signal in DBTC in state REC_COMMITTING
8016: Ignore ATTRINFO signal in DBTC in state RECEIVING

8017: Return immediately from DIVERIFYCONF (should crash eventually)
8018: Throw away a COMMITTED signal
8019: Throw away a COMPLETED signal

TESTING TAKE-OVER FUNCTIONALITY IN DBTC
---------------------------------------

8002: Crash when sending LQHKEYREQ
8029: Crash when receiving LQHKEYCONF
8030: Crash when receiving COMMITTED
8031: Crash when receiving COMPLETED
8020: Crash when all COMMITTED has arrived
8021: Crash when all COMPLETED has arrived
8022: Crash when all LQHKEYCONF has arrived

COMBINATION OF TIME-OUT + CRASH
-------------------------------

8023 (use 8024): Ignore LQHKEYCONF and crash when ABORTED signal arrives by setting 8024
8025 (use 8026): Ignore COMMITTED and crash when COMMITCONF signal arrives by setting 8026
8027 (use 8028): Ignore COMPLETED and crash when COMPLETECONF signal arrives by setting 8028

ABORT OF TCKEYREQ
-----------------

8032: No free TC records any more

8037 : Invalid schema version in TCINDXREQ

------

8038 : Simulate API disconnect just after SCAN_TAB_REQ

8055 : Crash in sendApiCommit, disconnect API, and set 8056
8056 : return directly in API_FAILREQ

8052 : Simulate failure of TransactionBufferMemory allocation for OI lookup

8051 : Simulate failure of allocation for saveINDXKEYINFO


CMVMI
-----
9000 Set RestartOnErrorInsert to restart -n
9998 Enter endless loop (trigger watchdog)
9999 Crash system immediatly

Test Crashes in handling node restarts
--------------------------------------

7121: Crash after receiving permission to start (START_PERMCONF) in starting
      node.
7122: Crash master when receiving request for permission to start (START_PERMREQ).
7123: Crash any non-starting node when receiving information about a starting node
      (START_INFOREQ)
7124: Respond negatively on an info request (START_INFOREQ)
7125: Stop an invalidate Node LCP process in the middle to test if START_INFOREQ
      stopped by long-running processes are handled in a correct manner.
7126: Allow node restarts for all nodes (used in conjunction with 7025)
7127: Crash when receiving a INCL_NODEREQ message.
7128: Crash master after receiving all INCL_NODECONF from all nodes
7129: Crash master after receiving all INCL_NODECONF from all nodes and releasing
      the lock on the dictionary
7130: Crash starting node after receiving START_MECONF
7131: Crash when receiving START_COPYREQ in master node
7132: Crash when receiving START_COPYCONF in starting node

7170: Crash when receiving START_PERMREF (InitialStartRequired)

8039: DBTC delay INCL_NODECONF and kill starting node

7174: Crash starting node before sending DICT_LOCK_REQ
7175: Master sends one fake START_PERMREF (ZNODE_ALREADY_STARTING_ERROR)
7176: Slave NR pretends master does not support DICT lock (rolling upgrade)

DICT:
6000  Crash during NR when receiving DICTSTARTREQ
6001  Crash during NR when receiving SCHEMA_INFO
6002  Crash during NR soon after sending GET_TABINFO_REQ

LQH:
5026  Crash when receiving COPY_ACTIVEREQ
5027  Crash when receiving STAT_RECREQ

5043  Crash starting node, when scan is finished on primary replica

Test Crashes in handling take over
----------------------------------

7133: Crash when receiving START_TOREQ
7134: Crash master after receiving all START_TOCONF
7135: Crash master after copying table 0 to starting node
7136: Crash master after completing copy of tables
7137: Crash master after adding a fragment before copying it
7138: Crash when receiving CREATE_FRAGREQ in prepare phase
7139: Crash when receiving CREATE_FRAGREQ in commit phase
7140: Crash master when receiving all CREATE_FRAGCONF in prepare phase
7141: Crash master when receiving all CREATE_FRAGCONF in commit phase
7142: Crash master when receiving COPY_FRAGCONF
7143: Crash master when receiving COPY_ACTIVECONF
7144: Crash when receiving END_TOREQ
7145: Crash master after receiving first END_TOCONF
7146: Crash master after receiving all END_TOCONF
7147: Crash master after receiving first START_TOCONF
7148: Crash master after receiving first CREATE_FRAGCONF
7152: Crash master after receiving first UPDATE_TOCONF
7153: Crash master after receiving all UPDATE_TOCONF
7154: Crash when receiving UPDATE_TOREQ
7155: Crash master when completing writing start take over info
7156: Crash master when completing writing end take over info

Test failures in various states in take over functionality
----------------------------------------------------------
7157: Block take over at start take over
7158: Block take over at sending of START_TOREQ
7159: Block take over at selecting next fragment
7160: Block take over at creating new fragment
7161: Block take over at sending of CREATE_FRAGREQ in prepare phase
7162: Block take over at sending of CREATE_FRAGREQ in commit phase
7163: Block take over at sending of UPDATE_TOREQ at end of copy frag
7164: Block take over at sending of END_TOREQ
7169: Block take over at sending of UPDATE_TOREQ at end of copy

5008: Crash at reception of EMPTY_LCPREQ (at master take over after NF)
5009: Crash at sending of EMPTY_LCPCONF (at master take over after NF)

Test Crashes in Handling Graceful Shutdown
------------------------------------------
7065: Crash when receiving STOP_PERMREQ in master
7066: Crash when receiving STOP_PERMREQ in slave
7067: Crash when receiving DIH_SWITCH_REPLICA_REQ
7068: Crash when receiving DIH_SWITCH_REPLICA_CONF


Backup Stuff:
------------------------------------------
10001: Crash on NODE_FAILREP in Backup coordinator
10002: Crash on NODE_FAILREP when coordinatorTakeOver
10003: Crash on PREP_CREATE_TRIG_{CONF/REF} (only coordinator)
10004: Crash on START_BACKUP_{CONF/REF} (only coordinator)
10005: Crash on CREATE_TRIG_{CONF/REF} (only coordinator)
10006: Crash on WAIT_GCP_REF (only coordinator)
10007: Crash on WAIT_GCP_CONF (only coordinator)
10008: Crash on WAIT_GCP_CONF during start of backup (only coordinator)
10009: Crash on WAIT_GCP_CONF during stop of backup (only coordinator)
10010: Crash on BACKUP_FRAGMENT_CONF (only coordinator)
10011: Crash on BACKUP_FRAGMENT_REF (only coordinator)
10012: Crash on DROP_TRIG_{CONF/REF} (only coordinator)
10013: Crash on STOP_BACKUP_{CONF/REF} (only coordinator)
10014: Crash on DEFINE_BACKUP_REQ (participant)
10015: Crash on START_BACKUP_REQ (participant)
10016: Crash on BACKUP_FRAGMENT_REQ (participant)
10017: Crash on SCAN_FRAGCONF (participant)
10018: Crash on FSAPPENDCONF (participant)
10019: Crash on TRIG_ATTRINFO (participant)
10020: Crash on STOP_BACKUP_REQ (participant)
10021: Crash on NODE_FAILREP in participant not becoming coordinator

10022: Fake no backup records at DEFINE_BACKUP_REQ (participant)
10023: Abort backup by error at reception of UTIL_SEQUENCE_CONF (code 300)
10024: Abort backup by error at reception of DEFINE_BACKUP_CONF (code 301)
10025: Abort backup by error at reception of CREATE_TRIG_CONF last (code 302)
10026: Abort backup by error at reception of START_BACKUP_CONF (code 303)
10027: Abort backup by error at reception of DEFINE_BACKUP_REQ at master (code 304)
10028: Abort backup by error at reception of BACKUP_FRAGMENT_CONF at master (code 305)
10029: Abort backup by error at reception of FSAPPENDCONF in slave (FileOrScanError = 5)
10030: Simulate buffer full from trigger execution => abort backup
10031: Error 331 for dictCommitTableMutex_locked
10032: backup checkscan
10033: backup checkscan
10034: define backup reply error
10035: Fail to allocate buffers

10036: Halt backup for table >= 2
10037: Resume backup (from 10036)

11001: Send UTIL_SEQUENCE_REF (in master)

5028:  Crash when receiving LQHKEYREQ (in non-master)

Failed Create Table:
--------------------
7173: Create table failed due to not sufficient number of fragment or
      replica records.
3001: Fail create 1st fragment
4007 12001: Fail create 1st fragment
4008 12002: Fail create 2nd fragment
4009 12003: Fail create 1st attribute in 1st fragment
4010 12004: Fail create last attribute in 1st fragment
4011 12005: Fail create 1st attribute in 2nd fragment
4012 12006: Fail create last attribute in 2nd fragment

Drop Table/Index:
-----------------
4001: Crash on REL_TABMEMREQ in TUP
4002: Crash on DROP_TABFILEREQ in TUP
4003: Fail next trigger create in TUP
4004: Fail next trigger drop in TUP
8033: Fail next trigger create in TC
8034: Fail next index create in TC
8035: Fail next trigger drop in TC
8036: Fail next index drop in TC
6006: Crash participant in create index

4013: verify TUP tab descr before and after next DROP TABLE

System Restart:
---------------

5020: Force system to read pages form file when executing prepare operation record
3000: Delay writing of datapages in ACC when LCP is started
4000: Delay writing of datapages in TUP when LCP is started
7070: Set TimeBetweenLcp to min value
7071: Set TimeBetweenLcp to max value
7072: Split START_FRAGREQ into several log nodes
7073: Don't include own node in START_FRAGREQ
7074: 7072 + 7073

Scan:
------

5021: Crash when receiving SCAN_NEXTREQ if sender is own node
5022: Crash when receiving SCAN_NEXTREQ if sender is NOT own node
5023: Drop SCAN_NEXTREQ if sender is own node
5024: Drop SCAN_NEXTREQ if sender is NOT own node
5025: Delay SCAN_NEXTREQ 1 second if sender is NOT own node
5030: Drop all SCAN_NEXTREQ until node is shutdown with SYSTEM_ERROR
      because of scan fragment timeout

Test routing of signals:
-----------------------
4006: Turn on routing of TRANSID_AI signals from TUP
5029: Turn on routing of KEYINFO20 signals from LQH

Ordered index:
--------------
12007: Make next alloc node fail with no memory error

Dbdict:
-------
6003 Crash in participant @ CreateTabReq::Prepare
6004 Crash in participant @ CreateTabReq::Commit
6005 Crash in participant @ CreateTabReq::CreateDrop
6007 Fail on readTableFile for READ_TAB_FILE1 (28770)

Dbtup:
4014 - handleInsert - Out of undo buffer
4015 - handleInsert - Out of log space
4016 - handleInsert - AI Inconsistency
4017 - handleInsert - Out of memory
4018 - handleInsert - Null check error
4019 - handleInsert - Alloc rowid error
4020 - handleInsert - Size change error
4021 - handleInsert - Out of disk space

4022 - addTuxEntries - fail before add of first entry
4023 - addTuxEntries - fail add of last entry (the entry for last index)

4025: Fail all inserts with out of memory
4026: Fail one insert with oom
4027: Fail inserts randomly with oom
4028: Fail one random insert with oom

NDBCNTR:

1000: Crash insertion on SystemError::CopyFragRef
1001: Delay sending NODE_FAILREP (to own node), until error is cleared<|MERGE_RESOLUTION|>--- conflicted
+++ resolved
@@ -6,11 +6,7 @@
 Next DBLQH 5048
 Next DBDICT 6008
 Next DBDIH 7193
-<<<<<<< HEAD
-Next DBTC 8055
-=======
 Next DBTC 8057
->>>>>>> 3360f100
 Next CMVMI 9000
 Next BACKUP 10038
 Next DBUTIL 11002
