--- conflicted
+++ resolved
@@ -17,13 +17,8 @@
 Next NDBCNTR 1002
 Next NDBFS 2000
 Next DBACC 3002
-<<<<<<< HEAD
 Next DBTUP 4035
-Next DBLQH 5072
-=======
-Next DBTUP 4032
 Next DBLQH 5074
->>>>>>> cdfe7953
 Next DBDICT 6026
 Next DBDIH 7229
 Next DBTC 8092
