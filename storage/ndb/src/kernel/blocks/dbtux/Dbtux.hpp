--- conflicted
+++ resolved
@@ -122,13 +122,9 @@
   struct TuxCtx;
 
   // AttributeHeader size is assumed to be 1 word
-<<<<<<< HEAD
 public:
-  STATIC_CONST( AttributeHeaderSize = 1 );
+  static constexpr Uint32 AttributeHeaderSize = 1;
 private:
-=======
-  static constexpr Uint32 AttributeHeaderSize = 1;
->>>>>>> 56962536
 
   /*
    * Logical tuple address, "local key".  Identifies table tuples.
@@ -281,23 +277,15 @@
     Uint16 m_magic;
     enum { Magic = 0xDE5C };
   };
-<<<<<<< HEAD
 public:
-  STATIC_CONST( DescHeadSize = sizeof(DescHead) >> 2 );
+  static constexpr Uint32 DescHeadSize = sizeof(DescHead) >> 2;
 private:
 
   typedef NdbPack::Type KeyType;
   typedef NdbPack::Spec KeySpec;
 public:
-  STATIC_CONST( KeyTypeSize = sizeof(KeyType) >> 2 );
+  static constexpr Uint32 KeyTypeSize = sizeof(KeyType) >> 2;
 private:
-=======
-  static constexpr Uint32 DescHeadSize = sizeof(DescHead) >> 2;
-
-  typedef NdbPack::Type KeyType;
-  typedef NdbPack::Spec KeySpec;
-  static constexpr Uint32 KeyTypeSize = sizeof(KeyType) >> 2;
->>>>>>> 56962536
 
   typedef NdbPack::DataC KeyDataC;
   typedef NdbPack::Data KeyData;
@@ -755,15 +743,11 @@
   void linkScan(NodeHandle& node, ScanOpPtr scanPtr, Uint32 scanInstance);
   void unlinkScan(NodeHandle& node, ScanOpPtr scanPtr, Uint32 scanInstance);
   bool islinkScan(NodeHandle& node, ScanOpPtr scanPtr, Uint32 scanInstance);
-<<<<<<< HEAD
   void relinkScan(ScanOp&,
+                  Uint32 scanInstance,
                   Frag&,
-                  Uint32 scanInstance,
                   bool need_lock = true,
                   Uint32 line = 0);
-=======
-  void relinkScan(ScanOp&, Uint32 scanInstance, Frag&, bool need_lock, Uint32 line);
->>>>>>> 56962536
 
   /*
    * DbtuxTree.cpp
@@ -1782,15 +1766,11 @@
   {
     ScanOp& scan = *c_ctx.scanPtr.p;
     Frag& frag = *c_ctx.fragPtr.p;
-<<<<<<< HEAD
     relinkScan(scan,
+               m_my_scan_instance,
                frag,
-               m_my_scan_instance,
                true,
                line);
-=======
-    relinkScan(scan, m_my_scan_instance, frag, true, line);
->>>>>>> 56962536
   }
 }
 #undef JAM_FILE_ID
