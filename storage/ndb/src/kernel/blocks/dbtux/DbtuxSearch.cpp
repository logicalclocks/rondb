--- conflicted
+++ resolved
@@ -314,15 +314,11 @@
     int ret = (-1) * jdir;
     if (likely(numAttrs != 0)) {
       // read and compare all attributes
-<<<<<<< HEAD
       jamDebug();
       readKeyAttrs(c_ctx,
                    frag,
                    currNode.getEnt(j),
                    numAttrs,
-=======
-      readKeyAttrs(c_ctx, frag, currNode.getEnt(j), numAttrs,
->>>>>>> 2bf0f4a5
                    c_ctx.c_dataBuffer);
       KeyDataArray key_data;
       key_data.init_poai(c_ctx.c_dataBuffer, numAttrs);
