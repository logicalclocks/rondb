/*
<<<<<<< HEAD
   Copyright (c) 2003, 2022, Oracle and/or its affiliates.
   Copyright (c) 2021, 2022, Hopsworks and/or its affiliates.
=======
   Copyright (c) 2003, 2023, Oracle and/or its affiliates.
>>>>>>> 40072376

   This program is free software; you can redistribute it and/or modify
   it under the terms of the GNU General Public License, version 2.0,
   as published by the Free Software Foundation.

   This program is also distributed with certain software (including
   but not limited to OpenSSL) that is licensed under separate terms,
   as designated in a particular file or component or in included license
   documentation.  The authors of MySQL hereby grant you an additional
   permission to link the program and your derivative works with the
   separately licensed software that they have included with MySQL.

   This program is distributed in the hope that it will be useful,
   but WITHOUT ANY WARRANTY; without even the implied warranty of
   MERCHANTABILITY or FITNESS FOR A PARTICULAR PURPOSE.  See the
   GNU General Public License, version 2.0, for more details.

   You should have received a copy of the GNU General Public License
   along with this program; if not, write to the Free Software
   Foundation, Inc., 51 Franklin St, Fifth Floor, Boston, MA 02110-1301  USA
*/

#define DBTUX_NODE_CPP
#include "Dbtux.hpp"

#define JAM_FILE_ID 372


/*
 * Allocate index node in TUP.
 *
 * Can be called from MT-build of ordered indexes.
 */
int
Dbtux::allocNode(TuxCtx& ctx, NodeHandle& node)
{
  if (ERROR_INSERTED(12007)) {
    jam();
    CLEAR_ERROR_INSERT_VALUE;
    return TuxMaintReq::NoMemError;
  }
  Uint32 pageId = NullTupLoc.getPageId();
  Uint32 pageOffset = NullTupLoc.getPageOffset();
  Uint32* node32 = 0;
  int errorCode = c_tup->tuxAllocNode(ctx.jamBuffer,
                                      ctx.tupIndexFragPtr,
                                      ctx.tupIndexTablePtr,
                                      pageId,
                                      pageOffset,
                                      node32);
  thrjamEntryDebug(ctx.jamBuffer);
  if (likely(errorCode == 0))
  {
    thrjamDebug(ctx.jamBuffer);
    node.m_loc = TupLoc(pageId, pageOffset);
    node.m_node = reinterpret_cast<TreeNode*>(node32);
    ndbrequire(node.m_loc != NullTupLoc && node.m_node != 0);
  }
  else
  {
    switch (errorCode) {
    case 827:
      thrjam(ctx.jamBuffer);
      errorCode = TuxMaintReq::NoMemError;
      break;
    case 921:
      thrjam(ctx.jamBuffer);
      errorCode = TuxMaintReq::NoTransMemError;
      break;
    }
  }
  return errorCode;
}

/*
 * Free index node in TUP
 */
void
Dbtux::freeNode(NodeHandle& node)
{
  Uint32 pageId = node.m_loc.getPageId();
  Uint32 pageOffset = node.m_loc.getPageOffset();
  Uint32* node32 = reinterpret_cast<Uint32*>(node.m_node);
  c_tup->tuxFreeNode(c_ctx.tupIndexFragPtr,
                     c_ctx.tupIndexTablePtr,
                     pageId,
                     pageOffset,
                     node32);
  jamEntry();
  // invalidate the handle
  node.m_loc = NullTupLoc;
  node.m_node = 0;
}

/*
 * Set handle to point to existing node.
 * Can be called from MT-build of ordered indexes.
 */
void
Dbtux::selectNode(TuxCtx& ctx, NodeHandle& node, TupLoc loc)
{
  ndbrequire(loc != NullTupLoc);
  Uint32 pageId = loc.getPageId();
  Uint32 pageOffset = loc.getPageOffset();
  Uint32* node32 = 0;
  c_tup->tuxGetNode(ctx.attrDataOffset,
                    ctx.tuxFixHeaderSize,
                    pageId,
                    pageOffset,
                    node32);
  node.m_loc = loc;
  node.m_node = reinterpret_cast<TreeNode*>(node32);
  ndbrequire(node.m_loc != NullTupLoc && node.m_node != 0);
}

/*
 * Set handle to point to new node.  Uses a pre-allocated node.
 *
 * Can be called from MT-build of ordered indexes.
 */
void
Dbtux::insertNode(TuxCtx& ctx, NodeHandle& node)
{
  Frag& frag = node.m_frag;
  // use up pre-allocated node
  selectNode(ctx, node, frag.m_freeLoc);
  frag.m_freeLoc = NullTupLoc;
  new (node.m_node) TreeNode();
#ifdef VM_TRACE
  TreeHead& tree = frag.m_tree;
  memset(node.getPref(), DataFillByte, tree.m_prefSize << 2);
  TreeEnt* entList = tree.getEntList(node.m_node);
  memset(entList, NodeFillByte, tree.m_maxOccup * (TreeEntSize << 2));
#endif
}

/*
 * Delete existing node.  Make it the pre-allocated free node if there
 * is none.  Otherwise return it to fragment's free list.
 */
void
Dbtux::deleteNode(NodeHandle& node)
{
  Frag& frag = node.m_frag;
  ndbrequire(node.getOccup() == 0);
  if (frag.m_freeLoc == NullTupLoc)
  {
    jam();
    frag.m_freeLoc = node.m_loc;
    // invalidate the handle
    node.m_loc = NullTupLoc;
    node.m_node = 0;
  }
  else
  {
    jam();
    freeNode(node);
  }
}

/*
 * Free the pre-allocated node, called when tree is empty.  This avoids
 * leaving any used pages in DataMemory.
 */
void
Dbtux::freePreallocatedNode(Frag& frag)
{
  if (frag.m_freeLoc != NullTupLoc)
  {
    jam();
    NodeHandle node(frag);
    selectNode(c_ctx, node, frag.m_freeLoc);
    freeNode(node);
    frag.m_freeLoc = NullTupLoc;
  }
}

/*
 * Set prefix.  Copies the defined number of attributes.
 *
 * Can be called from MT-build of ordered indexes.
 */
void
Dbtux::setNodePref(TuxCtx & ctx, NodeHandle& node)
{
  const Frag& frag = node.m_frag;
  const Index& index = *c_indexPool.getPtr(frag.m_indexId);
  /*
   * bug#12873640
   * Node prefix exists if it has non-zero number of attributes.  It is
   * then a partial instance of KeyData.  If the prefix does not exist
   * then set_buf() could overwrite m_pageId1 in first entry, causing
   * random crash in TUP via readKeyAttrs().
   */
  if (index.m_prefAttrs > 0)
  {
    thrjam(ctx.jamBuffer);
    readKeyAttrs(ctx,
                 frag,
                 node.getEnt(0),
                 index.m_prefAttrs,
                 node.getPref());
  }
}

// node operations

/*
 * Add entry at position.  Move entries greater than or equal to the old
 * one (if any) to the right.
 *
 *            X
 *            v
 *      A B C D E _ _  =>  A B C X D E _
 *      0 1 2 3 4 5 6      0 1 2 3 4 5 6
 *
 * Add list of scans at the new entry.
 *
 * Can be called from MT-build of ordered indexes.
 */
void
Dbtux::nodePushUp(TuxCtx & ctx,
                  NodeHandle& node,
                  unsigned pos,
                  const TreeEnt& ent,
                  Uint32 scanList,
                  Uint32 scanInstance)
{
  Frag& frag = node.m_frag;
  TreeHead& tree = frag.m_tree;
  const unsigned occup = node.getOccup();
  ndbrequire(occup < tree.m_maxOccup && pos <= occup);
  // fix old scans
  if (node.isNodeScanList())
  {
    thrjam(ctx.jamBuffer);
    nodePushUpScans(node, pos);
  }
  // fix node
  TreeEnt* const entList = tree.getEntList(node.m_node);
  for (unsigned i = occup; i > pos; i--)
  {
    thrjamDebug(ctx.jamBuffer);
    entList[i] = entList[i - 1];
  }
  entList[pos] = ent;
  node.setOccup(occup + 1);
  // add new scans
  if (scanList != RNIL)
  {
    thrjam(ctx.jamBuffer);
    addScanList(node, pos, scanList, scanInstance);
  }
  // fix prefix
  if (occup == 0 || pos == 0)
  {
    thrjam(ctx.jamBuffer);
    setNodePref(ctx, node);
  }
}

/**
 * Can be called from MT-build of ordered indexes.
 * But should never enter here since there cannot be
 * any active scans while we are rebuilding ordered
 * index.
 */
void
Dbtux::nodePushUpScans(NodeHandle& node, unsigned pos)
{
  const unsigned occup = node.getOccup();
  ScanOpPtr scanPtr;
  Uint32 scanInstance;
  node.getNodeScan(scanPtr.i, scanInstance);
  do {
    jam();
    scanPtr.p = getScanOpPtrP(scanPtr.i, scanInstance);
    TreePos& scanPos = scanPtr.p->m_scanPos;
    ndbassert(scanPtr.p->m_scanLinkedPos == NullTupLoc);
    ndbrequire(scanPos.m_loc == node.m_loc && scanPos.m_pos < occup);
    if (scanPos.m_pos >= pos)
    {
      jam();
#ifdef VM_TRACE
      if (debugFlags & DebugScan)
      {
        tuxDebugOut << "Fix scan " << scanPtr.i << " " << *scanPtr.p << endl;
        tuxDebugOut << "At pushUp pos=" << pos << " " << node << endl;
      }
#endif
      scanPos.m_pos++;
    }
    scanInstance = scanPtr.p->m_nodeScanInstance;
    scanPtr.i = scanPtr.p->m_nodeScanPtrI;
  } while (scanPtr.i != RNIL);
}

/*
 * Remove and return entry at position.  Move entries greater than the
 * removed one to the left.  This is the opposite of nodePushUp.
 *
 *                               D
 *            ^                  ^
 *      A B C D E F _  =>  A B C E F _ _
 *      0 1 2 3 4 5 6      0 1 2 3 4 5 6
 *
 * Scans at removed entry are returned if non-zero location is passed or
 * else moved forward.
 */
void
Dbtux::nodePopDown(TuxCtx& ctx,
                   NodeHandle& node,
                   unsigned pos,
                   TreeEnt& ent,
                   Uint32* scanList,
                   Uint32* scanInstance)
{
  Frag& frag = node.m_frag;
  TreeHead& tree = frag.m_tree;
  const unsigned occup = node.getOccup();
  ndbrequire(occup <= tree.m_maxOccup && pos < occup);
  if (node.isNodeScanList())
  {
    // remove or move scans at this position
    if (scanList == nullptr)
    {
      thrjam(ctx.jamBuffer);
      moveScanList(node, pos);
    }
    else
    {
      thrjam(ctx.jamBuffer);
      removeScanList(node, pos, *scanList, *scanInstance);
    }
    // fix other scans
    if (node.isNodeScanList())
    {
      thrjam(ctx.jamBuffer);
      nodePopDownScans(node, pos);
    }
  }
  // fix node
  TreeEnt* const entList = tree.getEntList(node.m_node);
  ent = entList[pos];
  thrjam(ctx.jamBuffer);
  thrjamLine(ctx.jamBuffer, Uint16(occup - 1));
  for (unsigned i = pos; i < occup - 1; i++)
  {
    entList[i] = entList[i + 1];
  }
  node.setOccup(occup - 1);
  // fix prefix
  if (occup != 1 && pos == 0)
  {
    thrjam(ctx.jamBuffer);
    setNodePref(ctx, node);
  }
}

void
Dbtux::nodePopDownScans(NodeHandle& node, unsigned pos)
{
  const unsigned occup = node.getOccup();
  ScanOpPtr scanPtr;
  Uint32 scanInstance;
  node.getNodeScan(scanPtr.i, scanInstance);
  do {
    jam();
    scanPtr.p = getScanOpPtrP(scanPtr.i, scanInstance);
    TreePos& scanPos = scanPtr.p->m_scanPos;
    ndbassert(scanPtr.p->m_scanLinkedPos == NullTupLoc);
    ndbrequire(scanPos.m_loc == node.m_loc && scanPos.m_pos < occup);
    // handled before
    ndbrequire(scanPos.m_pos != pos);
    if (scanPos.m_pos > pos)
    {
      jam();
#ifdef VM_TRACE
      if (debugFlags & DebugScan)
      {
        tuxDebugOut << "Fix scan " << scanPtr.i << " " << *scanPtr.p << endl;
        tuxDebugOut << "At popDown pos=" << pos << " " << node << endl;
      }
#endif
      scanPos.m_pos--;
    }
    scanInstance = scanPtr.p->m_nodeScanInstance;
    scanPtr.i = scanPtr.p->m_nodeScanPtrI;
  } while (scanPtr.i != RNIL);
}

/*
 * Add entry at existing position.  Move entries less than or equal to
 * the old one to the left.  Remove and return old min entry.
 *
 *            X            A
 *      ^     v            ^
 *      A B C D E _ _  =>  B C D X E _ _
 *      0 1 2 3 4 5 6      0 1 2 3 4 5 6
 *
 * Return list of scans at the removed position 0.
 *
 * Can be called from MT-build of ordered indexes.
 */
void
Dbtux::nodePushDown(TuxCtx& ctx,
                    NodeHandle& node,
                    unsigned pos,
                    TreeEnt& ent,
                    Uint32& scanList,
                    Uint32& scanInstance)
{
  Frag& frag = node.m_frag;
  TreeHead& tree = frag.m_tree;
  const unsigned occup = node.getOccup();
  ndbrequire(occup <= tree.m_maxOccup && pos < occup);
  if (node.isNodeScanList())
  {
    // remove scans at 0
    removeScanList(node, 0, scanList, scanInstance);
    // fix other scans
    if (node.isNodeScanList())
    {
      nodePushDownScans(node, pos);
    }
  }
  // fix node
  TreeEnt* const entList = tree.getEntList(node.m_node);
  TreeEnt oldMin = entList[0];
  for (unsigned i = 0; i < pos; i++)
  {
    thrjamDebug(ctx.jamBuffer);
    entList[i] = entList[i + 1];
  }
  entList[pos] = ent;
  ent = oldMin;
  // fix prefix
  if (true)
  {
    setNodePref(ctx, node);
  }
}

/**
 * Can be called from MT-build of ordered indexes, but should
 * never happen since no active scans can be around when
 * building ordered indexes.
 */
void
Dbtux::nodePushDownScans(NodeHandle& node, unsigned pos)
{
  const unsigned occup = node.getOccup();
  ScanOpPtr scanPtr;
  Uint32 scanInstance;
  node.getNodeScan(scanPtr.i, scanInstance);
  do {
    jam();
    scanPtr.p = getScanOpPtrP(scanPtr.i, scanInstance);
    TreePos& scanPos = scanPtr.p->m_scanPos;
    ndbassert(scanPtr.p->m_scanLinkedPos == NullTupLoc);
    ndbrequire(scanPos.m_loc == node.m_loc && scanPos.m_pos < occup);
    // handled before
    ndbrequire(scanPos.m_pos != 0);
    if (scanPos.m_pos <= pos)
    {
      jam();
#ifdef VM_TRACE
      if (debugFlags & DebugScan)
      {
        tuxDebugOut << "Fix scan " << scanPtr.i << " " << *scanPtr.p << endl;
        tuxDebugOut << "At pushDown pos=" << pos << " " << node << endl;
      }
#endif
      scanPos.m_pos--;
    }
    scanInstance = scanPtr.p->m_nodeScanInstance;
    scanPtr.i = scanPtr.p->m_nodeScanPtrI;
  } while (scanPtr.i != RNIL);
}

/*
 * Remove and return entry at position.  Move entries less than the
 * removed one to the right.  Replace min entry by the input entry.
 * This is the opposite of nodePushDown.
 *
 *      X                        D
 *      v     ^                  ^
 *      A B C D E _ _  =>  X A B C E _ _
 *      0 1 2 3 4 5 6      0 1 2 3 4 5 6
 *
 * Move scans at removed entry and add scans at the new entry.
 */
void
Dbtux::nodePopUp(TuxCtx& ctx,
                 NodeHandle& node,
                 unsigned pos,
                 TreeEnt& ent,
                 Uint32 scanList,
                 Uint32 scanInstance)
{
  Frag& frag = node.m_frag;
  TreeHead& tree = frag.m_tree;
  const unsigned occup = node.getOccup();
  ndbrequire(occup <= tree.m_maxOccup && pos < occup);
  if (node.isNodeScanList())
  {
    // move scans whose entry disappears
    moveScanList(node, pos);
    // fix other scans
    if (node.isNodeScanList())
    {
      nodePopUpScans(node, pos);
    }
  }
  // fix node
  TreeEnt* const entList = tree.getEntList(node.m_node);
  TreeEnt newMin = ent;
  ent = entList[pos];
  for (unsigned i = pos; i > 0; i--)
  {
    thrjam(ctx.jamBuffer);
    entList[i] = entList[i - 1];
  }
  entList[0] = newMin;
  // add scans
  if (scanList != RNIL)
  {
    addScanList(node, 0, scanList, scanInstance);
  }
  // fix prefix
  if (true)
  {
    setNodePref(ctx, node);
  }
}

void
Dbtux::nodePopUpScans(NodeHandle& node, unsigned pos)
{
  const unsigned occup = node.getOccup();
  ScanOpPtr scanPtr;
  Uint32 scanInstance;
  node.getNodeScan(scanPtr.i, scanInstance);
  do {
    jam();
    scanPtr.p = getScanOpPtrP(scanPtr.i, scanInstance);
    TreePos& scanPos = scanPtr.p->m_scanPos;
    ndbassert(scanPtr.p->m_scanLinkedPos == NullTupLoc);
    ndbrequire(scanPos.m_loc == node.m_loc && scanPos.m_pos < occup);
    ndbrequire(scanPos.m_pos != pos);
    if (scanPos.m_pos < pos)
    {
      jam();
#ifdef VM_TRACE
      if (debugFlags & DebugScan)
      {
        tuxDebugOut << "Fix scan " << scanPtr.i << " " << *scanPtr.p << endl;
        tuxDebugOut << "At popUp pos=" << pos << " " << node << endl;
      }
#endif
      scanPos.m_pos++;
    }
    scanInstance = scanPtr.p->m_nodeScanInstance;
    scanPtr.i = scanPtr.p->m_nodeScanPtrI;
  } while (scanPtr.i != RNIL);
}

/*
 * Move number of entries from another node to this node before the min
 * (i=0) or after the max (i=1).  Expensive but not often used.
 */
void
Dbtux::nodeSlide(TuxCtx& ctx,
                 NodeHandle& dstNode,
                 NodeHandle& srcNode,
                 unsigned cnt,
                 unsigned i)
{
  ndbrequire(i <= 1);
  while (cnt != 0) {
    TreeEnt ent;
    Uint32 scanList = RNIL;
    Uint32 scanInstance = 0;
    nodePopDown(ctx,
                srcNode,
                i == 0 ? srcNode.getOccup() - 1 : 0,
                ent,
                &scanList,
                &scanInstance);
    nodePushUp(ctx,
               dstNode,
               i == 0 ? 0 : dstNode.getOccup(),
               ent,
               scanList,
               scanInstance);
    cnt--;
  }
}

// scans linked to node


/*
 * Add list of scans to node at given position.
 *
 * Can be called from MT-build of ordered indexes, but it
 * should never happen since no active scans should be around
 * when building ordered indexes.
 */
void
Dbtux::addScanList(NodeHandle& node,
                   unsigned pos,
                   Uint32 scanList,
                   Uint32 scanInstance)
{
  ScanOpPtr scanPtr;
  scanPtr.i = scanList;
  do {
    jam();
<<<<<<< HEAD
    ndbrequire(checkScanInstance(scanInstance));
=======
    ndbassert(checkScanInstance(scanInstance));
>>>>>>> 40072376
    scanPtr.p = getScanOpPtrP(scanPtr.i, scanInstance);
#ifdef VM_TRACE
      if (debugFlags & DebugScan) {
        tuxDebugOut << "Add scan " << scanPtr.i << " " << *scanPtr.p << endl;
        tuxDebugOut << "To pos= " << pos << " " << node << endl;
      }
#endif
    const Uint32 nextPtrI = scanPtr.p->m_nodeScanPtrI;
    const Uint32 nextScanInstance = scanPtr.p->m_nodeScanInstance;
    scanPtr.p->m_nodeScanPtrI = RNIL;
    scanPtr.p->m_nodeScanInstance = 0;
    ndbassert(scanPtr.p->m_scanLinkedPos == NullTupLoc);
    linkScan(node, scanPtr, scanInstance);
    TreePos& scanPos = scanPtr.p->m_scanPos;
    // set position but leave direction alone
    scanPos.m_loc = node.m_loc;
    scanPos.m_pos = pos;
    scanPtr.i = nextPtrI;
    scanInstance = nextScanInstance;
  } while (scanPtr.i != RNIL);
}

/*
 * Remove list of scans from node at given position.  The return
 * location must point to existing list (in fact RNIL always).
 *
 * Can be called from MT-build of ordered indexes, but should
 * never occur since no active scans can be around when
 * building ordered indexes.
 */
void
Dbtux::removeScanList(NodeHandle& node,
                      unsigned pos,
                      Uint32& scanList,
                      Uint32& scanInstance)
{
  ScanOpPtr scanPtr;
  Uint32 loc_scanInstance;
  node.getNodeScan(scanPtr.i, loc_scanInstance);
  do {
    jam();
<<<<<<< HEAD
    ndbrequire(checkScanInstance(loc_scanInstance));
=======
    ndbassert(checkScanInstance(loc_scanInstance));
>>>>>>> 40072376
    scanPtr.p = getScanOpPtrP(scanPtr.i, loc_scanInstance);
    const Uint32 nextPtrI = scanPtr.p->m_nodeScanPtrI;
    const Uint32 nextScanInstance = scanPtr.p->m_nodeScanInstance;
    ndbassert(scanPtr.p->m_scanLinkedPos == NullTupLoc);
    TreePos& scanPos = scanPtr.p->m_scanPos;
    ndbrequire(scanPos.m_loc == node.m_loc);
    if (scanPos.m_pos == pos)
    {
      jam();
#ifdef VM_TRACE
      if (debugFlags & DebugScan)
      {
        tuxDebugOut << "Remove scan " << scanPtr.i << " " << *scanPtr.p << endl;
        tuxDebugOut << "From pos=" << pos << " " << node << endl;
      }
#endif
      unlinkScan(node, scanPtr, loc_scanInstance);
      scanPtr.p->m_nodeScanPtrI = scanList;
      scanPtr.p->m_nodeScanInstance = scanInstance;
      scanList = scanPtr.i;
      scanInstance = loc_scanInstance;
      // unset position but leave direction alone
      scanPos.m_loc = NullTupLoc;
      scanPos.m_pos = Uint32(~0);
    }
    scanPtr.i = nextPtrI;
    loc_scanInstance = nextScanInstance;
  } while (scanPtr.i != RNIL);
}

/*
 * Move list of scans away from entry about to be removed.  Uses scan
 * method scanNext().
 */
void
Dbtux::moveScanList(NodeHandle& node, unsigned pos)
{
  ScanOpPtr scanPtr;
  Uint32 scanInstance;
  node.getNodeScan(scanPtr.i, scanInstance);
  do {
    jam();
    scanPtr.p = getScanOpPtrP(scanPtr.i, scanInstance);
    ndbassert(scanPtr.p->m_scanLinkedPos == NullTupLoc);
    TreePos& scanPos = scanPtr.p->m_scanPos;
    const Uint32 nextPtrI = scanPtr.p->m_nodeScanPtrI;
    const Uint32 nextScanInstance = scanPtr.p->m_nodeScanInstance;
    ndbrequire(scanPos.m_loc == node.m_loc);
    if (scanPos.m_pos == pos)
    {
      jam();
#ifdef VM_TRACE
      if (debugFlags & DebugScan) {
        tuxDebugOut << "Move scan " << scanPtr.i << " " << *scanPtr.p << endl;
        tuxDebugOut << "At pos=" << pos << " " << node << endl;
      }
#endif
      /**
       * We are about to move the scan position for an ongoing scan that
       * is currently not active. This means that scan.m_scanPos is pointing
       * to where the current scan position is placed and this is where we
       * have linked in our record. scan.m_scanLinkedPos is pointing to
       * the linked position while we are actively executing the scan since
       * we don't want to move the linked position until at the end of the
       * real-time break.
       *
       * Thus here we need to remember the current linked position before
       * moving it and after we need to relink the scan record, the relink
       * is not done by scanNext since this is waiting for the real-time
       * break to happen. So we have to treat this event as a short
       * real-time break for the scan and thus first initialise the
       * scanLinkedPos and calling relinkScan after moving the position.
       *
       * This method is called during an update of the TUX index, thus we
       * are guaranteed that there are no other concurrent activity on the
       * TUX index at the moment. So we don't really need to lock the
       * index fragment.
       *
       * When we arrive here we need to use a scan record from another
       * DBTUX/DBQTUX instance. For the most part the scan record is standing
       * on its own, but in some case it requires use of the c_scanBound_pool
       * that relates to the originating instance, thus we have to provide
       * the instance to the prepare_move_scan_ctx to ensure we get the
       * correct range when we move the scan reference.
       *
       * It is ok to set up the move scan context here. This is used for
       * scanNext calls, the moveScanList is called as part of updating
       * the index which requires an exclusive access to the fragment,
       * or when building the index which means that no one will access
       * the index for scanning and thus we have no concurrency to worry
       * about. In this context we will not call scanNext ourselves and
       * thus no locks are required to be used in relinkScan.
       */
      Uint32 blockNo = get_block_from_scan_instance(scanInstance);
      Uint32 instanceNo = get_instance_from_scan_instance(scanInstance);
      Dbtux *tux_block = (Dbtux*) globalData.getBlock(blockNo, instanceNo);
      prepare_move_scan_ctx(scanPtr, tux_block);
      Frag& frag = *c_ctx.fragPtr.p;
      ScanOp& scan = *scanPtr.p;
      scan.m_scanLinkedPos = scan.m_scanPos.m_loc;
      scanNext(scanPtr, true, frag);
<<<<<<< HEAD
      /* Relink scan in new pos, passing in its instance (can be a QTUX scan) */
      relinkScan(scan,
                 scanInstance,
                 frag,
                 false,
                 __LINE__);
=======
      relinkScan(scan, scanInstance, frag, false, __LINE__);
>>>>>>> 40072376
      ndbassert(scanPtr.p->m_scanLinkedPos == NullTupLoc);
      ndbrequire(! (scanPos.m_loc == node.m_loc && scanPos.m_pos == pos));
    }
    scanPtr.i = nextPtrI;
    scanInstance = nextScanInstance;
  } while (scanPtr.i != RNIL);
}

/*
 * Link scan to the list under the node.  The list is single-linked and
 * ordering does not matter.
 */
void
Dbtux::linkScan(NodeHandle& node, ScanOpPtr scanPtr, Uint32 scanInstance)
{
  ndbassert(! islinkScan(node, scanPtr, scanInstance) &&
            scanPtr.p->m_nodeScanPtrI == RNIL);
  node.getNodeScan(scanPtr.p->m_nodeScanPtrI, scanPtr.p->m_nodeScanInstance);
  node.setNodeScan(scanPtr.i, scanInstance);
}

/*
 * Unlink a scan from the list under the node.
 *
 * Can be called from MT-build of ordered indexes, but should
 * not since no active scans should be around when building
 * ordered indexes.
 */
void
Dbtux::unlinkScan(NodeHandle& node,
                  ScanOpPtr scanPtr,
                  Uint32 scanInstance)
{
  ScanOpPtr currPtr;
  Uint32 loc_scanInstance;
  node.getNodeScan(currPtr.i, loc_scanInstance);
  ScanOpPtr prevPtr;
  prevPtr.i = RNIL;
<<<<<<< HEAD
  prevPtr.p = nullptr;
=======
>>>>>>> 40072376
  while (currPtr.i != RNIL)
  {
    jamDebug();
    currPtr.p = getScanOpPtrP(currPtr.i, loc_scanInstance);
    Uint32 nextPtrI = currPtr.p->m_nodeScanPtrI;
    Uint32 nextScanInstance = currPtr.p->m_nodeScanInstance;
    if (currPtr.i == scanPtr.i &&
        loc_scanInstance == scanInstance)
    {
      /* Found the scan entry that will be unlink'ed */
      jamDebug();
      if (prevPtr.i == RNIL)
      {
        node.setNodeScan(nextPtrI, nextScanInstance);
      }
      else
      {
        jamDebug();
        prevPtr.p->m_nodeScanPtrI = nextPtrI;
        prevPtr.p->m_nodeScanInstance = nextScanInstance;
      }
      scanPtr.p->m_nodeScanPtrI = RNIL;
      scanPtr.p->m_nodeScanInstance = 0;
      // check for duplicates
      ndbassert(!islinkScan(node, scanPtr, scanInstance));
      return;
    }
    prevPtr = currPtr;
    currPtr.i = nextPtrI;
    loc_scanInstance = nextScanInstance;
  }
  /* Should be unreachable */
  g_eventLogger->error("Block %u instance %u unlinkScan failed to "
                       "find scan object %u:%u",
                       reference(),
                       instance(),
                       scanPtr.i,
                       scanInstance);
  /* Show list */
  node.getNodeScan(currPtr.i, loc_scanInstance);
  while (currPtr.i != RNIL)
  {
    currPtr.p = getScanOpPtrP(currPtr.i, loc_scanInstance);
    g_eventLogger->error("  Scan %u:%u", currPtr.i, loc_scanInstance);
    currPtr.i = currPtr.p->m_nodeScanPtrI;
    loc_scanInstance = currPtr.p->m_nodeScanInstance;
  }
  ndbrequire(false);
}

/*
 * Check if a scan is linked to this node.  Only for ndbrequire.
 */
bool
Dbtux::islinkScan(NodeHandle& node, ScanOpPtr scanPtr, Uint32 scanInstance)
{
  ScanOpPtr currPtr;
  Uint32 loc_scanInstance;
  node.getNodeScan(currPtr.i, loc_scanInstance);
  while (currPtr.i != RNIL)
  {
    jamDebug();
    currPtr.p = getScanOpPtrP(currPtr.i, loc_scanInstance);
    if (currPtr.i == scanPtr.i && loc_scanInstance == scanInstance)
    {
      jamDebug();
      return true;
    }
    currPtr.i = currPtr.p->m_nodeScanPtrI;
    loc_scanInstance = currPtr.p->m_nodeScanInstance;
  }
  return false;
}

void
Dbtux::NodeHandle::progError(int line, int cause, const char* file,
                             const char* check)
{
  char buf[500];
  /*Add the check to the log message only if default value of ""
    is over-written. */
  if(native_strcasecmp(check,"") == 0)
    BaseString::snprintf(buf, sizeof(buf),
                         "Dbtux::NodeHandle: assert failed");
  else
    BaseString::snprintf(buf, sizeof(buf),
                         "Dbtux::NodeHandle: assert %.400s failed",
                         check);

  ErrorReporter::handleAssert(buf, file, line);
}<|MERGE_RESOLUTION|>--- conflicted
+++ resolved
@@ -1,10 +1,6 @@
 /*
-<<<<<<< HEAD
-   Copyright (c) 2003, 2022, Oracle and/or its affiliates.
-   Copyright (c) 2021, 2022, Hopsworks and/or its affiliates.
-=======
    Copyright (c) 2003, 2023, Oracle and/or its affiliates.
->>>>>>> 40072376
+   Copyright (c) 2021, 2023, Hopsworks and/or its affiliates.
 
    This program is free software; you can redistribute it and/or modify
    it under the terms of the GNU General Public License, version 2.0,
@@ -624,11 +620,7 @@
   scanPtr.i = scanList;
   do {
     jam();
-<<<<<<< HEAD
     ndbrequire(checkScanInstance(scanInstance));
-=======
-    ndbassert(checkScanInstance(scanInstance));
->>>>>>> 40072376
     scanPtr.p = getScanOpPtrP(scanPtr.i, scanInstance);
 #ifdef VM_TRACE
       if (debugFlags & DebugScan) {
@@ -670,11 +662,7 @@
   node.getNodeScan(scanPtr.i, loc_scanInstance);
   do {
     jam();
-<<<<<<< HEAD
     ndbrequire(checkScanInstance(loc_scanInstance));
-=======
-    ndbassert(checkScanInstance(loc_scanInstance));
->>>>>>> 40072376
     scanPtr.p = getScanOpPtrP(scanPtr.i, loc_scanInstance);
     const Uint32 nextPtrI = scanPtr.p->m_nodeScanPtrI;
     const Uint32 nextScanInstance = scanPtr.p->m_nodeScanInstance;
@@ -776,16 +764,8 @@
       ScanOp& scan = *scanPtr.p;
       scan.m_scanLinkedPos = scan.m_scanPos.m_loc;
       scanNext(scanPtr, true, frag);
-<<<<<<< HEAD
       /* Relink scan in new pos, passing in its instance (can be a QTUX scan) */
-      relinkScan(scan,
-                 scanInstance,
-                 frag,
-                 false,
-                 __LINE__);
-=======
       relinkScan(scan, scanInstance, frag, false, __LINE__);
->>>>>>> 40072376
       ndbassert(scanPtr.p->m_scanLinkedPos == NullTupLoc);
       ndbrequire(! (scanPos.m_loc == node.m_loc && scanPos.m_pos == pos));
     }
@@ -824,10 +804,7 @@
   node.getNodeScan(currPtr.i, loc_scanInstance);
   ScanOpPtr prevPtr;
   prevPtr.i = RNIL;
-<<<<<<< HEAD
   prevPtr.p = nullptr;
-=======
->>>>>>> 40072376
   while (currPtr.i != RNIL)
   {
     jamDebug();
