/*
   Copyright (c) 2003, 2023, Oracle and/or its affiliates.
   Copyright (c) 2021, 2023, Hopsworks and/or its affiliates.

   This program is free software; you can redistribute it and/or modify
   it under the terms of the GNU General Public License, version 2.0,
   as published by the Free Software Foundation.

   This program is also distributed with certain software (including
   but not limited to OpenSSL) that is licensed under separate terms,
   as designated in a particular file or component or in included license
   documentation.  The authors of MySQL hereby grant you an additional
   permission to link the program and your derivative works with the
   separately licensed software that they have included with MySQL.

   This program is distributed in the hope that it will be useful,
   but WITHOUT ANY WARRANTY; without even the implied warranty of
   MERCHANTABILITY or FITNESS FOR A PARTICULAR PURPOSE.  See the
   GNU General Public License, version 2.0, for more details.

   You should have received a copy of the GNU General Public License
   along with this program; if not, write to the Free Software
   Foundation, Inc., 51 Franklin St, Fifth Floor, Boston, MA 02110-1301  USA
*/

#define DBTUX_META_CPP
#include "Dbtux.hpp"
#include "../dblqh/Dblqh.hpp"
#include "my_sys.h"

/*
 * Create index.
 *
 * For historical reasons it looks like we are adding random fragments
 * and attributes to existing index.  In fact all fragments must be
 * created at one time and they have identical attributes.
 *
 * But history changes?
 * Now index will be created using the sequence
 *   CREATE_TAB_REQ
 *     TUP_ADD_ATTR_REQ +
 *
 * Followed by 0-N
 *   TUXFRAGREQ
 */

#include <signaldata/CreateTab.hpp>
#include <signaldata/LqhFrag.hpp>

#define JAM_FILE_ID 377

<<<<<<< HEAD
#if (defined(VM_TRACE) || defined(ERROR_INSERT))
//#define DEBUG_HASH 1
#endif

#ifdef DEBUG_HASH
#define DEB_HASH(arglist) do { g_eventLogger->info arglist ; } while (0)
#else
#define DEB_HASH(arglist) do { } while (0)
#endif

void
Dbtux::execCREATE_TAB_REQ(Signal* signal)
{
=======
void Dbtux::execCREATE_TAB_REQ(Signal *signal) {
>>>>>>> 2bf0f4a5
  jamEntry();
  const CreateTabReq copy = *(CreateTabReq *)signal->getDataPtr();
  const CreateTabReq *req = &copy;

  IndexPtr indexPtr;
  indexPtr.i = RNIL;
  FragOpPtr fragOpPtr;
  fragOpPtr.i = RNIL;
  Uint32 errorCode = 0;

  do {
    // get the index record
    if (req->tableId >= c_indexPool.getSize()) {
      jam();
      errorCode = TuxFragRef::InvalidRequest;
      break;
    }
    ndbrequire(c_indexPool.getPtr(indexPtr, req->tableId));
    if (indexPtr.p->m_state != Index::NotDefined) {
      jam();
      errorCode = TuxFragRef::InvalidRequest;
      indexPtr.i = RNIL;  // leave alone
      break;
    }

    // get new operation record
    ndbrequire(c_fragOpPool.seize(fragOpPtr));
    new (fragOpPtr.p) FragOp();
    fragOpPtr.p->m_userPtr = req->senderData;
    fragOpPtr.p->m_userRef = req->senderRef;
    fragOpPtr.p->m_indexId = req->tableId;
    fragOpPtr.p->m_fragId = RNIL;
    fragOpPtr.p->m_fragNo = RNIL;
    fragOpPtr.p->m_numAttrsRecvd = 0;
#ifdef VM_TRACE
    if (debugFlags & DebugMeta) {
      tuxDebugOut << "Seize frag op " << fragOpPtr.i << " " << *fragOpPtr.p
                  << endl;
    }
#endif
    // check if index has place for more fragments
    ndbrequire(indexPtr.p->m_state == Index::NotDefined &&
               DictTabInfo::isOrderedIndex(req->tableType) &&
               req->noOfAttributes > 0 &&
               req->noOfAttributes <= MaxIndexAttributes &&
               indexPtr.p->m_descPage == RNIL64);

    indexPtr.p->m_use_new_hash_function = (req->hashFunctionFlag != 0);
    indexPtr.p->m_state = Index::Defining;
    indexPtr.p->m_tableType = (DictTabInfo::TableType)req->tableType;
    indexPtr.p->m_tableId = req->primaryTableId;
    indexPtr.p->m_numAttrs = req->noOfAttributes;
    indexPtr.p->m_storeNullKey = true;  // not yet configurable

    DEB_HASH(("(%u) tux_index(%u) m_use_new_hash_function: %u",
              instance(),
              indexPtr.p->m_tableId,
              indexPtr.p->m_use_new_hash_function));
    // allocate attribute descriptors
    if (!allocDescEnt(indexPtr)) {
      jam();
      errorCode = TuxFragRef::NoFreeAttributes;
      break;
    }

    // success
    CreateTabConf *conf = (CreateTabConf *)signal->getDataPtrSend();
    conf->senderRef = reference();
    conf->senderData = req->senderData;
    conf->tuxConnectPtr = fragOpPtr.i;
    sendSignal(req->senderRef, GSN_CREATE_TAB_CONF, signal,
               CreateTabConf::SignalLength, JBB);
    return;
  } while (0);
  // error

  CreateTabRef *const ref = (CreateTabRef *)signal->getDataPtrSend();
  ref->senderData = req->senderData;
  ref->errorCode = errorCode;
  sendSignal(req->senderRef, GSN_CREATE_TAB_REF, signal,
             CreateTabRef::SignalLength, JBB);

  if (indexPtr.i != RNIL) {
    jam();
    // let DICT drop the unfinished index
  }

  if (fragOpPtr.i != RNIL) {
    jam();
    c_fragOpPool.release(fragOpPtr);
  }
}

void Dbtux::execTUX_ADD_ATTRREQ(Signal *signal) {
  jamEntry();
  const TuxAddAttrReq reqCopy = *(const TuxAddAttrReq *)signal->getDataPtr();
  const TuxAddAttrReq *const req = &reqCopy;
  // get the records
  FragOpPtr fragOpPtr;
  IndexPtr indexPtr;
  ndbrequire(c_fragOpPool.getPtr(fragOpPtr, req->tuxConnectPtr));
  ndbrequire(c_indexPool.getPtr(indexPtr, fragOpPtr.p->m_indexId));
  TuxAddAttrRef::ErrorCode errorCode = TuxAddAttrRef::NoError;
  do {
    // expected attribute id
    const unsigned attrId = fragOpPtr.p->m_numAttrsRecvd++;
    ndbrequire(indexPtr.p->m_state == Index::Defining &&
               attrId < indexPtr.p->m_numAttrs && attrId == req->attrId);
    const Uint32 ad = req->attrDescriptor;
    const Uint32 typeId = AttributeDescriptor::getType(ad);
    const Uint32 sizeInBytes = AttributeDescriptor::getSizeInBytes(ad);
    const Uint32 nullable = AttributeDescriptor::getNullable(ad);
    const Uint32 csNumber = req->extTypeInfo >> 16;
    const Uint32 primaryAttrId = req->primaryAttrId;

    DescHead &descHead = getDescHead(*indexPtr.p);
    // add type to spec
    KeySpec &keySpec = indexPtr.p->m_keySpec;
    KeyType keyType(typeId, sizeInBytes, nullable, csNumber);
    if (keySpec.add(keyType) == -1) {
      jam();
      errorCode = TuxAddAttrRef::InvalidAttributeType;
      break;
    }
    // add primary attr to read keys array
    AttributeHeader *keyAttrs = getKeyAttrs(descHead);
    AttributeHeader &keyAttr = keyAttrs[attrId];
    new (&keyAttr) AttributeHeader(primaryAttrId, sizeInBytes);
#ifdef VM_TRACE
    if (debugFlags & DebugMeta) {
      tuxDebugOut << "attr " << attrId << " " << keyType << endl;
    }
#endif
    if (csNumber != 0) {
      unsigned err;
      ndbrequire(csNumber <= NDB_ARRAY_SIZE(all_charsets));
      CHARSET_INFO *cs = all_charsets[csNumber];
      ndbrequire(cs != 0);
      if ((err = NdbSqlUtil::check_column_for_ordered_index(typeId, cs))) {
        jam();
        errorCode = (TuxAddAttrRef::ErrorCode)err;
        break;
      }
    }
    const bool lastAttr =
        (indexPtr.p->m_numAttrs == fragOpPtr.p->m_numAttrsRecvd);
    if ((ERROR_INSERTED(12003) && attrId == 0) ||
        (ERROR_INSERTED(12004) && lastAttr)) {
      errorCode = (TuxAddAttrRef::ErrorCode)1;
      CLEAR_ERROR_INSERT_VALUE;
      break;
    }
    if (lastAttr) {
      // compute min prefix
      const KeySpec &keySpec = indexPtr.p->m_keySpec;
      unsigned attrs = 0;
      unsigned bytes = 0;
      unsigned maxAttrs = indexPtr.p->m_numAttrs;
#ifdef VM_TRACE
#ifdef NDB_USE_GET_ENV
      {
        const char *p = NdbEnv_GetEnv("MAX_TTREE_PREF_ATTRS", (char *)0, 0);
        if (p != 0 && p[0] != 0 && maxAttrs > (unsigned)atoi(p))
          maxAttrs = atoi(p);
      }
#endif
#endif
      while (attrs < maxAttrs) {
        /**
         * Prefix is now saved as a normal Attrinfo data stream.
         * This means that each column uses 4 bytes Attrinfo header
         * the data is aligned on a word boundary.
         */
        const KeyType &keyType = keySpec.get_type(attrs);
        const unsigned word_size = (keyType.get_byte_size() + 3) / 4;
        const unsigned newbytes = bytes + ((word_size + 1) * 4);
        if (newbytes > (MAX_TTREE_PREF_SIZE << 2)) break;
        attrs++;
        bytes = newbytes;
      }
      indexPtr.p->m_prefAttrs = attrs;
      indexPtr.p->m_prefBytes = bytes;
      // fragment is defined
#ifdef VM_TRACE
      if (debugFlags & DebugMeta) {
        tuxDebugOut << "Release frag op " << fragOpPtr.i << " " << *fragOpPtr.p
                    << endl;
      }
#endif
      c_fragOpPool.release(fragOpPtr);
    }
    // success
    TuxAddAttrConf *conf = (TuxAddAttrConf *)signal->getDataPtrSend();
    conf->userPtr = fragOpPtr.p->m_userPtr;
    conf->lastAttr = lastAttr;
    sendSignal(fragOpPtr.p->m_userRef, GSN_TUX_ADD_ATTRCONF, signal,
               TuxAddAttrConf::SignalLength, JBB);
    return;
  } while (0);
  // error
  TuxAddAttrRef *ref = (TuxAddAttrRef *)signal->getDataPtrSend();
  ref->userPtr = fragOpPtr.p->m_userPtr;
  ref->errorCode = errorCode;
  sendSignal(fragOpPtr.p->m_userRef, GSN_TUX_ADD_ATTRREF, signal,
             TuxAddAttrRef::SignalLength, JBB);
#ifdef VM_TRACE
  if (debugFlags & DebugMeta) {
    tuxDebugOut << "Release on attr error frag op " << fragOpPtr.i << " "
                << *fragOpPtr.p << endl;
  }
#endif
  // let DICT drop the unfinished index
}

void Dbtux::execTUXFRAGREQ(Signal *signal) {
  jamEntry();

  if (signal->theData[0] == (Uint32)-1) {
    jam();
    abortAddFragOp(signal);
    return;
  }

  const TuxFragReq reqCopy = *(const TuxFragReq *)signal->getDataPtr();
  const TuxFragReq *const req = &reqCopy;
  IndexPtr indexPtr;
  indexPtr.i = RNIL;
  TuxFragRef::ErrorCode errorCode = TuxFragRef::NoError;
  do {
    // get the index record
    if (req->tableId >= c_indexPool.getSize()) {
      jam();
      errorCode = TuxFragRef::InvalidRequest;
      break;
    }
    ndbrequire(c_indexPool.getPtr(indexPtr, req->tableId));
    if (false && indexPtr.p->m_state != Index::Defining) {
      jam();
      errorCode = TuxFragRef::InvalidRequest;
      indexPtr.i = RNIL;  // leave alone
      break;
    }

    // seize new fragment record
    if (ERROR_INSERTED(12008)) {
      CLEAR_ERROR_INSERT_VALUE;
      errorCode = TuxFragRef::InvalidRequest;
      break;
    }

    FragPtr fragPtr;
<<<<<<< HEAD
    fragPtr.i = RNIL64;
    c_fragPool.seize(fragPtr);
    if (fragPtr.i == RNIL64) {
=======
    if (!c_fragPool.seize(fragPtr)) {
>>>>>>> 2bf0f4a5
      jam();
      errorCode = TuxFragRef::NoFreeFragment;
      break;
    }
    new (fragPtr.p) Frag(c_scanOpPool);
    cnoOfAllocatedFragrec++;
    cnoOfMaxAllocatedFragrec = MAX(cnoOfMaxAllocatedFragrec,
                                   cnoOfAllocatedFragrec);
    fragPtr.p->m_tableId = req->primaryTableId;
    fragPtr.p->m_indexId = req->tableId;
    fragPtr.p->m_fragId = req->fragId;
    fragPtr.p->m_use_new_hash_function =
      indexPtr.p->m_use_new_hash_function;
    DEB_HASH(("(%u) tux_index(%u,%u) m_use_new_hash_function: %u",
              instance(),
              req->tableId,
              req->fragId,
              indexPtr.p->m_use_new_hash_function));
    c_lqh->getIndexTupFragPtrI(req->tableId,
                               req->fragId,
                               fragPtr.p->m_tupIndexFragPtrI,
                               fragPtr.p->m_tupTableFragPtrI);
    // add the fragment to the index
    ndbrequire(c_lqh->setTuxFragPtrI(req->tableId,
                                     req->fragId,
                                     fragPtr.i));
#ifdef VM_TRACE
    if (debugFlags & DebugMeta) {
      tuxDebugOut << "Add frag " << fragPtr.i << " " << *fragPtr.p << endl;
    }
#endif
#ifdef ERROR_INSERT
    /**
     * This code is setting up fragNo to ensure the error insert below still
     * works as it should.
     */
    Uint32 fragNo = 0;
    Uint32 fragId = c_lqh->getNextTuxFragid(req->tableId, fragNo);
    if (fragId != req->fragId)
    {
      fragId = c_lqh->getNextTuxFragid(req->tableId, fragNo);
      if (fragId != req->fragId)
      {
        fragNo = MAX_FRAG_PER_LQH;
      }
    }
    // error inserts
    if (ERROR_INSERTED(12001))
    {
      jam();
      errorCode = (TuxFragRef::ErrorCode)1;
      CLEAR_ERROR_INSERT_VALUE;
      break;
    }
#endif
    // initialize tree header
    TreeHead &tree = fragPtr.p->m_tree;
    new (&tree) TreeHead();
    // make these configurable later
    tree.m_nodeSize = MAX_TTREE_NODE_SIZE;
    tree.m_prefSize = (indexPtr.p->m_prefBytes + 3) / 4;
    const unsigned maxSlack = MAX_TTREE_NODE_SLACK;
    // size of header and min prefix
    const unsigned fixedSize = NodeHeadSize + tree.m_prefSize;
    if (!(fixedSize <= tree.m_nodeSize)) {
      jam();
      errorCode = (TuxFragRef::ErrorCode)TuxAddAttrRef::InvalidNodeSize;
      break;
    }
    const unsigned slots = (tree.m_nodeSize - fixedSize) / TreeEntSize;
    tree.m_maxOccup = slots;
    // min occupancy of interior node must be at least 2
    if (!(2 + maxSlack <= tree.m_maxOccup)) {
      jam();
      errorCode = (TuxFragRef::ErrorCode)TuxAddAttrRef::InvalidNodeSize;
      break;
    }
    tree.m_minOccup = tree.m_maxOccup - maxSlack;
    // root node does not exist (also set by ctor)
    tree.m_root = NullTupLoc;
#ifdef VM_TRACE
    if (debugFlags & DebugMeta) {
      if (fragNo == 0) {
        tuxDebugOut << "Index id=" << indexPtr.i;
        tuxDebugOut << " nodeSize=" << tree.m_nodeSize;
        tuxDebugOut << " headSize=" << NodeHeadSize;
        tuxDebugOut << " prefSize=" << tree.m_prefSize;
        tuxDebugOut << " entrySize=" << TreeEntSize;
        tuxDebugOut << " minOccup=" << tree.m_minOccup;
        tuxDebugOut << " maxOccup=" << tree.m_maxOccup;
        tuxDebugOut << endl;
      }
    }
#endif

    // success
    TuxFragConf *const conf = (TuxFragConf *)signal->getDataPtrSend();
    conf->userPtr = req->userPtr;
    conf->tuxConnectPtr = RNIL;
    conf->fragPtr = fragPtr.i;
    conf->fragId = fragPtr.p->m_fragId;
    sendSignal(req->userRef, GSN_TUXFRAGCONF, signal, TuxFragConf::SignalLength,
               JBB);
    return;
  } while (0);

  // error
  TuxFragRef *const ref = (TuxFragRef *)signal->getDataPtrSend();
  ref->userPtr = req->userPtr;
  ref->errorCode = errorCode;
  sendSignal(req->userRef, GSN_TUXFRAGREF, signal, TuxFragRef::SignalLength,
             JBB);

  if (indexPtr.i != RNIL) {
    jam();
    // let DICT drop the unfinished index
  }
}

/*
 * LQH aborts on-going create index operation.
 */
void Dbtux::abortAddFragOp(Signal *signal) {
  FragOpPtr fragOpPtr;
  IndexPtr indexPtr;
  ndbrequire(c_fragOpPool.getPtr(fragOpPtr, signal->theData[1]));
  ndbrequire(c_indexPool.getPtr(indexPtr, fragOpPtr.p->m_indexId));
#ifdef VM_TRACE
  if (debugFlags & DebugMeta) {
    tuxDebugOut << "Release on abort frag op " << fragOpPtr.i << " "
                << *fragOpPtr.p << endl;
  }
#endif
  c_fragOpPool.release(fragOpPtr);
  // let DICT drop the unfinished index
}

/*
 * Set index online.  Currently at system restart this arrives before
 * build and is therefore not correct.
 */
void Dbtux::execALTER_INDX_IMPL_REQ(Signal *signal) {
  jamEntry();
  const AlterIndxImplReq reqCopy =
      *(const AlterIndxImplReq *)signal->getDataPtr();
  const AlterIndxImplReq *const req = &reqCopy;

  IndexPtr indexPtr;
  ndbrequire(c_indexPool.getPtr(indexPtr, req->indexId));

  ndbassert(!m_is_query_block);
  // Uint32 save = indexPtr.p->m_state;
  if (!(refToBlock(req->senderRef) == DBDICT) &&
      !(isNdbMt() && refToMain(req->senderRef) == DBTUX &&
        refToInstance(req->senderRef) == 0)) {
    /**
     * DICT has a really distorted view of the world...
     *   ignore it :(
     */
    jam();
    switch (req->requestType) {
      case AlterIndxImplReq::AlterIndexOffline:
        jam();
        /*
         * This happens at failed index build, and before dropping an
         * Online index.  It causes scans to terminate.
         */
        indexPtr.p->m_state = Index::Dropping;
        break;
      case AlterIndxImplReq::AlterIndexBuilding:
        jam();
        indexPtr.p->m_state = Index::Building;
        break;
      default:
        jam();
        [[fallthrough]];
      case AlterIndxImplReq::AlterIndexOnline:
        jam();
        indexPtr.p->m_state = Index::Online;
        break;
    }
  }

  // success
  AlterIndxImplConf *const conf = (AlterIndxImplConf *)signal->getDataPtrSend();
  conf->senderRef = reference();
  conf->senderData = req->senderData;
  if (req->senderRef != 0) {
    /**
     * TUP cheats and does execute direct
     *   setting UserRef to 0
     */
    jam();
    sendSignal(req->senderRef, GSN_ALTER_INDX_IMPL_CONF, signal,
               AlterIndxImplConf::SignalLength, JBB);
  }
}

/*
 * Drop index.
 *
 * Uses same DROP_TAB_REQ signal as normal tables.
 */

void Dbtux::execDROP_TAB_REQ(Signal *signal) {
  jamEntry();
  const DropTabReq reqCopy = *(const DropTabReq *)signal->getDataPtr();
  const DropTabReq *const req = &reqCopy;
  IndexPtr indexPtr;

  Uint32 tableId = req->tableId;
  Uint32 senderRef = req->senderRef;
  Uint32 senderData = req->senderData;
  if (tableId >= c_indexPool.getSize()) {
    jam();
    // reply to sender
    DropTabConf *const conf = (DropTabConf *)signal->getDataPtrSend();
    conf->senderRef = reference();
    conf->senderData = senderData;
    conf->tableId = tableId;
    sendSignal(senderRef, GSN_DROP_TAB_CONF, signal, DropTabConf::SignalLength,
               JBB);
    return;
  }

  ndbrequire(c_indexPool.getPtr(indexPtr, req->tableId));
  // drop works regardless of index state
#ifdef VM_TRACE
  if (debugFlags & DebugMeta) {
    tuxDebugOut << "Drop index " << indexPtr.i << " " << *indexPtr.p << endl;
  }
#endif
  ndbrequire(req->senderRef != 0);
  dropIndex(signal, indexPtr, req->senderRef, req->senderData);
}

<<<<<<< HEAD
void
Dbtux::dropIndex(Signal* signal,
                 IndexPtr indexPtr,
                 Uint32 senderRef,
                 Uint32 senderData)
{
=======
void Dbtux::dropIndex(Signal *signal, IndexPtr indexPtr, Uint32 senderRef,
                      Uint32 senderData) {
>>>>>>> 2bf0f4a5
  jam();
  /*
   * Index state should be Defining or Dropping but in 7.0 it can also
   * be NotDefined (due to double call).  The Index record is always
   * consistent regardless of state so there is no state assert here.
   */
  // drop fragments
  for (Uint32 i = 0; i < MAX_FRAG_PER_LQH; i++)
  {
    jam();
    FragPtr fragPtr;
    fragPtr.i = c_lqh->getNextTuxFragrec(indexPtr.i, i);
    if (fragPtr.i != RNIL64)
    {
      jam();
      ndbrequire(c_fragPool.getPtr(fragPtr));
      Uint32 i_save = i;
      Uint32 fragId = c_lqh->getNextTuxFragid(indexPtr.i, i);
      ndbrequire(i == i_save);
      ndbrequire(c_lqh->setTuxFragPtrI(indexPtr.i,
                                       fragId,
                                       RNIL64));
      c_fragPool.release(fragPtr);
      ndbrequire(cnoOfAllocatedFragrec > 0);
      cnoOfAllocatedFragrec--;
    }
  }
  // drop attributes
  if (indexPtr.p->m_descPage != RNIL64)
  {
    jam();
    freeDescEnt(indexPtr);
    indexPtr.p->m_descPage = RNIL64;
  }
  if (senderRef != 0) {
    jam();
    // reply to sender
    DropTabConf *const conf = (DropTabConf *)signal->getDataPtrSend();
    conf->senderRef = reference();
    conf->senderData = senderData;
    conf->tableId = indexPtr.i;
    sendSignal(senderRef, GSN_DROP_TAB_CONF, signal, DropTabConf::SignalLength,
               JBB);
  }
  new (indexPtr.p) Index();
}

/*
 * Subroutines.
 */

bool Dbtux::allocDescEnt(IndexPtr indexPtr) {
  jam();
  ndbrequire(!m_is_query_block);
  const Uint32 size = getDescSize(*indexPtr.p);
  DescPage64Ptr pagePtr;
  bool ret = c_descPageList.first(pagePtr);
  while (ret)
  {
    jam();
    ndbrequire(c_descPagePool.getPtr(pagePtr));
    if (pagePtr.p->m_numFree >= size)
    {
      jam();
      break;
    }
    ret = c_descPageList.next(pagePtr);
  }
  if (pagePtr.i == RNIL64)
  {
    jam();
<<<<<<< HEAD
    if (! c_descPagePool.seize(pagePtr))
    {
=======
    if (!c_descPagePool.seize(pagePtr)) {
>>>>>>> 2bf0f4a5
      jam();
      return false;
    }
    // add in front of list
    c_descPageList.addFirst(pagePtr);
    if (c_descPageList.getCount() > c_descMaxPagesAllocated)
    {
      jam();
      c_descMaxPagesAllocated = c_descPageList.getCount();
    }
    new (pagePtr.p) DescPage();
    pagePtr.p->m_numFree = DescPageSize;
  }
  ndbrequire(pagePtr.p->m_numFree >= size);
  indexPtr.p->m_descPage = pagePtr.i;
  indexPtr.p->m_descOff = DescPageSize - pagePtr.p->m_numFree;
  pagePtr.p->m_numFree -= size;
  DescHead &descHead = *(DescHead *)&pagePtr.p->m_data[indexPtr.p->m_descOff];
  descHead.m_indexId = indexPtr.i;
  descHead.m_numAttrs = indexPtr.p->m_numAttrs;
  descHead.m_magic = DescHead::Magic;
  KeySpec &keySpec = indexPtr.p->m_keySpec;
  KeyType *keyTypes = getKeyTypes(descHead);
  keySpec.set_buf(keyTypes, indexPtr.p->m_numAttrs);
  return true;
}

<<<<<<< HEAD
void
Dbtux::freeDescEnt(IndexPtr indexPtr)
{
  ndbrequire(!m_is_query_block);
  DescPage64Ptr pagePtr;
=======
void Dbtux::freeDescEnt(IndexPtr indexPtr) {
  DescPagePtr pagePtr;
>>>>>>> 2bf0f4a5
  ndbrequire(c_descPagePool.getPtr(pagePtr, indexPtr.p->m_descPage));
  Uint32 *const data = pagePtr.p->m_data;
  const Uint32 size = getDescSize(*indexPtr.p);
  Uint32 off = indexPtr.p->m_descOff;
  // move the gap to the free area at the top
  while (off + size < DescPageSize - pagePtr.p->m_numFree) {
    jam();
    // next entry to move over the gap
    DescHead &descHead2 = *(DescHead *)&data[off + size];
    Uint32 indexId2 = descHead2.m_indexId;
    Index &index2 = *c_indexPool.getPtr(indexId2);
    Uint32 size2 = getDescSize(index2);
    ndbrequire(index2.m_descPage == pagePtr.i &&
               index2.m_descOff == off + size &&
               index2.m_numAttrs == descHead2.m_numAttrs);
    // move the entry (overlapping copy if size < size2)
    Uint32 i;
    for (i = 0; i < size2; i++) {
      jam();
      data[off + i] = data[off + size + i];
    }
    off += size2;
    // adjust page offset in index
    index2.m_descOff -= size;
    {
      // move KeySpec pointer
      DescHead &descHead2 = getDescHead(index2);
      KeyType *keyType2 = getKeyTypes(descHead2);
      index2.m_keySpec.set_buf(keyType2);
      ndbrequire(index2.m_keySpec.validate() == 0);
    }
  }
  ndbrequire(off + size == DescPageSize - pagePtr.p->m_numFree);
  pagePtr.p->m_numFree += size;
  if (pagePtr.p->m_numFree == DescPageSize)
  {
    jam();
    c_descPageList.remove(pagePtr);
    c_descPagePool.release(pagePtr);
  }
}

void Dbtux::execDROP_FRAG_REQ(Signal *signal) {
  DropFragReq copy = *(DropFragReq *)signal->getDataPtr();
  DropFragReq *req = &copy;

  IndexPtr indexPtr;
  ndbrequire(c_indexPool.getPtr(indexPtr, req->tableId));

<<<<<<< HEAD
  for (Uint32 i = 0; i < MAX_FRAG_PER_LQH; i++)
  {
    jam();
    Uint32 fragId = c_lqh->getNextTuxFragid(indexPtr.i, i);
    if (fragId == req->fragId)
    {
=======
  for (Uint32 i = 0; i < indexPtr.p->m_numFrags; i++) {
    jam();
    if (indexPtr.p->m_fragId[i] == req->fragId) {
>>>>>>> 2bf0f4a5
      jam();
      FragPtr fragPtr;
      Uint32 i_save = i;
      fragPtr.i = c_lqh->getNextTuxFragrec(indexPtr.i, i);
      ndbrequire(i == i_save);
      ndbrequire(c_fragPool.getPtr(fragPtr));
      c_lqh->setTuxFragPtrI(indexPtr.i, fragId, RNIL64);
      c_fragPool.release(fragPtr);
<<<<<<< HEAD
      ndbrequire(cnoOfAllocatedFragrec > 0);
      cnoOfAllocatedFragrec--;
=======

      for (i++; i < indexPtr.p->m_numFrags; i++) {
        jam();
        /* Check array bounds to silence gcc 4.8.2 false warning bug */
        ndbrequire(i < NDB_ARRAY_SIZE(indexPtr.p->m_fragPtrI) &&
                   i < NDB_ARRAY_SIZE(indexPtr.p->m_fragId));
        indexPtr.p->m_fragPtrI[i - 1] = indexPtr.p->m_fragPtrI[i];
        indexPtr.p->m_fragId[i - 1] = indexPtr.p->m_fragId[i];
      }
      indexPtr.p->m_numFrags--;
>>>>>>> 2bf0f4a5
      break;
    }
  }

  // reply to sender
  DropFragConf *const conf = (DropFragConf *)signal->getDataPtrSend();
  conf->senderRef = reference();
  conf->senderData = req->senderData;
  conf->tableId = req->tableId;
  sendSignal(req->senderRef, GSN_DROP_FRAG_CONF, signal,
             DropFragConf::SignalLength, JBB);
}<|MERGE_RESOLUTION|>--- conflicted
+++ resolved
@@ -49,7 +49,6 @@
 
 #define JAM_FILE_ID 377
 
-<<<<<<< HEAD
 #if (defined(VM_TRACE) || defined(ERROR_INSERT))
 //#define DEBUG_HASH 1
 #endif
@@ -63,9 +62,6 @@
 void
 Dbtux::execCREATE_TAB_REQ(Signal* signal)
 {
-=======
-void Dbtux::execCREATE_TAB_REQ(Signal *signal) {
->>>>>>> 2bf0f4a5
   jamEntry();
   const CreateTabReq copy = *(CreateTabReq *)signal->getDataPtr();
   const CreateTabReq *req = &copy;
@@ -317,13 +313,9 @@
     }
 
     FragPtr fragPtr;
-<<<<<<< HEAD
     fragPtr.i = RNIL64;
     c_fragPool.seize(fragPtr);
     if (fragPtr.i == RNIL64) {
-=======
-    if (!c_fragPool.seize(fragPtr)) {
->>>>>>> 2bf0f4a5
       jam();
       errorCode = TuxFragRef::NoFreeFragment;
       break;
@@ -560,17 +552,12 @@
   dropIndex(signal, indexPtr, req->senderRef, req->senderData);
 }
 
-<<<<<<< HEAD
 void
 Dbtux::dropIndex(Signal* signal,
                  IndexPtr indexPtr,
                  Uint32 senderRef,
                  Uint32 senderData)
 {
-=======
-void Dbtux::dropIndex(Signal *signal, IndexPtr indexPtr, Uint32 senderRef,
-                      Uint32 senderData) {
->>>>>>> 2bf0f4a5
   jam();
   /*
    * Index state should be Defining or Dropping but in 7.0 it can also
@@ -642,12 +629,8 @@
   if (pagePtr.i == RNIL64)
   {
     jam();
-<<<<<<< HEAD
     if (! c_descPagePool.seize(pagePtr))
     {
-=======
-    if (!c_descPagePool.seize(pagePtr)) {
->>>>>>> 2bf0f4a5
       jam();
       return false;
     }
@@ -675,16 +658,11 @@
   return true;
 }
 
-<<<<<<< HEAD
 void
 Dbtux::freeDescEnt(IndexPtr indexPtr)
 {
   ndbrequire(!m_is_query_block);
   DescPage64Ptr pagePtr;
-=======
-void Dbtux::freeDescEnt(IndexPtr indexPtr) {
-  DescPagePtr pagePtr;
->>>>>>> 2bf0f4a5
   ndbrequire(c_descPagePool.getPtr(pagePtr, indexPtr.p->m_descPage));
   Uint32 *const data = pagePtr.p->m_data;
   const Uint32 size = getDescSize(*indexPtr.p);
@@ -734,18 +712,12 @@
   IndexPtr indexPtr;
   ndbrequire(c_indexPool.getPtr(indexPtr, req->tableId));
 
-<<<<<<< HEAD
   for (Uint32 i = 0; i < MAX_FRAG_PER_LQH; i++)
   {
     jam();
     Uint32 fragId = c_lqh->getNextTuxFragid(indexPtr.i, i);
     if (fragId == req->fragId)
     {
-=======
-  for (Uint32 i = 0; i < indexPtr.p->m_numFrags; i++) {
-    jam();
-    if (indexPtr.p->m_fragId[i] == req->fragId) {
->>>>>>> 2bf0f4a5
       jam();
       FragPtr fragPtr;
       Uint32 i_save = i;
@@ -754,21 +726,8 @@
       ndbrequire(c_fragPool.getPtr(fragPtr));
       c_lqh->setTuxFragPtrI(indexPtr.i, fragId, RNIL64);
       c_fragPool.release(fragPtr);
-<<<<<<< HEAD
       ndbrequire(cnoOfAllocatedFragrec > 0);
       cnoOfAllocatedFragrec--;
-=======
-
-      for (i++; i < indexPtr.p->m_numFrags; i++) {
-        jam();
-        /* Check array bounds to silence gcc 4.8.2 false warning bug */
-        ndbrequire(i < NDB_ARRAY_SIZE(indexPtr.p->m_fragPtrI) &&
-                   i < NDB_ARRAY_SIZE(indexPtr.p->m_fragId));
-        indexPtr.p->m_fragPtrI[i - 1] = indexPtr.p->m_fragPtrI[i];
-        indexPtr.p->m_fragId[i - 1] = indexPtr.p->m_fragId[i];
-      }
-      indexPtr.p->m_numFrags--;
->>>>>>> 2bf0f4a5
       break;
     }
   }
