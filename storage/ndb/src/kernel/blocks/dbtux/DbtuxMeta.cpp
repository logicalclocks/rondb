--- conflicted
+++ resolved
@@ -1,10 +1,6 @@
 /*
-<<<<<<< HEAD
-   Copyright (c) 2003, 2021, Oracle and/or its affiliates.
-   Copyright (c) 2021, 2022, Logical Clocks and/or its affiliates.
-=======
    Copyright (c) 2003, 2022, Oracle and/or its affiliates.
->>>>>>> 8d8c986e
+   Copyright (c) 2021, 2022, Hopsworks and/or its affiliates.
 
    This program is free software; you can redistribute it and/or modify
    it under the terms of the GNU General Public License, version 2.0,
@@ -312,13 +308,8 @@
     }
 
     FragPtr fragPtr;
-<<<<<<< HEAD
     c_fragPool.seize(fragPtr);
     if (fragPtr.i == RNIL64) {
-=======
-    if (!c_fragPool.seize(fragPtr))
-    {
->>>>>>> 8d8c986e
       jam();
       errorCode = TuxFragRef::NoFreeFragment;
       break;
@@ -572,12 +563,11 @@
   {
     jam();
     FragPtr fragPtr;
-<<<<<<< HEAD
     fragPtr.i = c_lqh->getNextTuxFragrec(indexPtr.i, i);
     if (fragPtr.i != RNIL64)
     {
       jam();
-      c_fragPool.getPtr(fragPtr);
+      ndbrequire(c_fragPool.getPtr(fragPtr));
       Uint32 i_save = i;
       Uint32 fragId = c_lqh->getNextTuxFragid(indexPtr.i, i);
       ndbrequire(i == i_save);
@@ -588,10 +578,6 @@
       ndbrequire(cnoOfAllocatedFragrec > 0);
       cnoOfAllocatedFragrec--;
     }
-=======
-    ndbrequire(c_fragPool.getPtr(fragPtr, indexPtr.p->m_fragPtrI[i]));
-    c_fragPool.release(fragPtr);
->>>>>>> 8d8c986e
   }
   // drop attributes
   if (indexPtr.p->m_descPage != RNIL64)
@@ -624,17 +610,17 @@
   ndbrequire(!m_is_query_block);
   const Uint32 size = getDescSize(*indexPtr.p);
   DescPage64Ptr pagePtr;
-  c_descPageList.first(pagePtr);
-  while (pagePtr.i != RNIL64)
-  {
-    jam();
-    c_descPagePool.getPtr(pagePtr);
+  bool ret = c_descPageList.first(pagePtr);
+  while (ret)
+  {
+    jam();
+    ndbrequire(c_descPagePool.getPtr(pagePtr));
     if (pagePtr.p->m_numFree >= size)
     {
       jam();
       break;
     }
-    c_descPageList.next(pagePtr);
+    ret = c_descPageList.next(pagePtr);
   }
   if (pagePtr.i == RNIL64)
   {
@@ -671,15 +657,9 @@
 void
 Dbtux::freeDescEnt(IndexPtr indexPtr)
 {
-<<<<<<< HEAD
   ndbrequire(!m_is_query_block);
   DescPage64Ptr pagePtr;
-  pagePtr.i = indexPtr.p->m_descPage;
-  c_descPagePool.getPtr(pagePtr);
-=======
-  DescPagePtr pagePtr;
   ndbrequire(c_descPagePool.getPtr(pagePtr, indexPtr.p->m_descPage));
->>>>>>> 8d8c986e
   Uint32* const data = pagePtr.p->m_data;
   const Uint32 size = getDescSize(*indexPtr.p);
   Uint32 off = indexPtr.p->m_descOff;
@@ -739,15 +719,11 @@
     {
       jam();
       FragPtr fragPtr;
-<<<<<<< HEAD
       Uint32 i_save = i;
       fragPtr.i = c_lqh->getNextTuxFragrec(indexPtr.i, i);
       ndbrequire(i == i_save);
-      c_fragPool.getPtr(fragPtr);
+      ndbrequire(c_fragPool.getPtr(fragPtr));
       c_lqh->setTuxFragPtrI(indexPtr.i, fragId, RNIL64);
-=======
-      ndbrequire(c_fragPool.getPtr(fragPtr, indexPtr.p->m_fragPtrI[i]));
->>>>>>> 8d8c986e
       c_fragPool.release(fragPtr);
       ndbrequire(cnoOfAllocatedFragrec > 0);
       cnoOfAllocatedFragrec--;
