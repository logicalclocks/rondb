/*
   Copyright (c) 2003, 2023, Oracle and/or its affiliates.
   Copyright (c) 2020, 2023, Hopsworks and/or its affiliates.

   This program is free software; you can redistribute it and/or modify
   it under the terms of the GNU General Public License, version 2.0,
   as published by the Free Software Foundation.

   This program is also distributed with certain software (including
   but not limited to OpenSSL) that is licensed under separate terms,
   as designated in a particular file or component or in included license
   documentation.  The authors of MySQL hereby grant you an additional
   permission to link the program and your derivative works with the
   separately licensed software that they have included with MySQL.

   This program is distributed in the hope that it will be useful,
   but WITHOUT ANY WARRANTY; without even the implied warranty of
   MERCHANTABILITY or FITNESS FOR A PARTICULAR PURPOSE.  See the
   GNU General Public License, version 2.0, for more details.

   You should have received a copy of the GNU General Public License
   along with this program; if not, write to the Free Software
   Foundation, Inc., 51 Franklin St, Fifth Floor, Boston, MA 02110-1301  USA
*/

#ifndef SUMA_H
#define SUMA_H

#include <ndb_limits.h>
#include <SimulatedBlock.hpp>

#include <NodeBitmask.hpp>

#include <AttributeHeader.hpp>
#include <AttributeList.hpp>
#include <DataBuffer.hpp>
#include <IntrusiveList.hpp>
#include <KeyTable.hpp>
#include <SignalCounter.hpp>

#include <NdbTick.h>
#include <ndbapi/NdbDictionary.hpp>
#include <signaldata/SumaImpl.hpp>
#include <signaldata/UtilSequence.hpp>

#include "TransientPool.hpp"
#include "TransientSlotPool.hpp"

#define JAM_FILE_ID 469

class Suma : public SimulatedBlock {
  BLOCK_DEFINES(Suma);

 public:
  Suma(Block_context &ctx);
  ~Suma() override;

  /**
   * Private interface
   */
  void execSUB_CREATE_REQ(Signal *signal);
  void execSUB_REMOVE_REQ(Signal *signal);

  void execSUB_START_REQ(Signal *signal);
  void execSUB_STOP_REQ(Signal *signal);

  void execSUB_SYNC_REQ(Signal *signal);
  void execSUB_ABORT_SYNC_REQ(Signal *signal);

  /**
   * Dict interface
   */
  void execGET_TABINFOREF(Signal *signal);
  void execGET_TABINFO_CONF(Signal *signal);

  void execDROP_TAB_CONF(Signal *signal);
  void execALTER_TAB_REQ(Signal *signal);
  void execCREATE_TAB_CONF(Signal *signal);

  void execDICT_LOCK_REF(Signal *);
  void execDICT_LOCK_CONF(Signal *);

  /**
   * Scan interface
   */
  void execSCAN_HBREP(Signal *signal);
  void execSCAN_FRAGREF(Signal *signal);
  void execSCAN_FRAGCONF(Signal *signal);
  void execTRANSID_AI(Signal *signal);
  void execKEYINFO20(Signal *signal);
  void execSUB_SYNC_CONTINUE_REF(Signal *signal);
  void execSUB_SYNC_CONTINUE_CONF(Signal *signal);

  /**
   * Trigger logging
   */
  void execTRIG_ATTRINFO(Signal *signal);
  void doFIRE_TRIG_ORD(Signal *signal, LinearSectionPtr lsptr[3]);
  void execFIRE_TRIG_ORD(Signal *signal);
  void execFIRE_TRIG_ORD_L(Signal *signal);
  void execSUB_GCP_COMPLETE_REP(Signal *signal);
  void sendSUB_GCP_COMPLETE_REP(Signal *signal);
  Uint32 mark_epoch_inflight(Uint64 gci);
  void unmark_epoch_inflight(Signal *signal, Uint32 inflight_index);

  /**
   * DIH signals
   */
  void sendDIH_SCAN_TAB_REQ(Signal *signal, Uint32 synPtrI, Uint32 tableId,
                            Uint32 schemaTransId);
  void sendDIGETNODESREQ(Signal *signal, Uint32 synPtrI, Uint32 tableId,
                         Uint32 fragNo);
  void execDIH_SCAN_TAB_REF(Signal *signal);
  void execDIH_SCAN_TAB_CONF(Signal *signal);
  void execCHECKNODEGROUPSCONF(Signal *signal);
  void execGCP_PREPARE(Signal *signal);

  /**
   * Trigger administration
   */
  void execCREATE_TRIG_IMPL_REF(Signal *signal);
  void execCREATE_TRIG_IMPL_CONF(Signal *signal);
  void execDROP_TRIG_IMPL_REF(Signal *signal);
  void execDROP_TRIG_IMPL_CONF(Signal *signal);

  /**
   * continueb
   */
  void execCONTINUEB(Signal *signal);

  void execCREATE_NODEGROUP_IMPL_REQ(Signal *);
  void execDROP_NODEGROUP_IMPL_REQ(Signal *);

 public:
  void suma_ndbrequire(bool v);

  // wl4391_todo big enough for now
  // Keep m_fragDesc within 32 bit,
  // m_dummy is used to pass value.
  union FragmentDescriptor {
    struct {
      Uint32 m_fragmentNo;
      Uint16 m_lqhInstanceKey;
      Uint16 m_nodeId;
    } m_fragDesc;
    Uint32 m_dummy[2];
  };

  /**
   * Used when sending SCAN_FRAG
   */
  union AttributeDescriptor {
    struct {
      Uint16 attrId;
      Uint16 unused;
    } m_attrDesc;
    Uint32 m_dummy;
  };

  struct Subscriber {
    static constexpr Uint32 TYPE_ID = RT_SUMA_SUBSCRIBER_RECORD;
    Uint32 m_magic;

    Subscriber() :
      m_magic(Magic::make(TYPE_ID))
    {}

    Uint32 m_senderRef;
    Uint32 m_senderData;
    Uint32 nextList;

    union {
      Uint32 nextPool;
      Uint32 prevList;
    };
  };
  static constexpr Uint32 SUMA_SUBSCRIBER_RECORD_TRANSIENT_POOL_INDEX = 3;
  typedef Ptr<Subscriber> SubscriberPtr;
  typedef TransientPool<Subscriber> Subscriber_pool;
  typedef DLList<Subscriber_pool> Subscriber_list;
  typedef ConstLocalDLList<Subscriber_pool> ConstLocal_Subscriber_list;
  typedef LocalDLList<Subscriber_pool> Local_Subscriber_list;

  struct Table;
  friend struct Table;
  typedef Ptr<Table> TablePtr;

<<<<<<< HEAD
  static constexpr Uint32 SUMA_DATA_BUFFER_TRANSIENT_POOL_INDEX = 4;
  typedef DataBufferSegment<15, RT_SUMA_DATA_BUFFER> SyncRecordBufferSegment;
  typedef TransientPool<SyncRecordBufferSegment> SyncRecordBuffer_pool;
  typedef DataBuffer<15,
                     SyncRecordBuffer_pool,
                     RT_SUMA_DATA_BUFFER> SyncRecordBuffer;
  typedef LocalDataBuffer<15,
                          SyncRecordBuffer_pool,
                          RT_SUMA_DATA_BUFFER> LocalSyncRecordBuffer;
=======
  typedef ArrayPool<DataBufferSegment<15>> SyncRecordBuffer_pool;
  typedef DataBuffer<15, SyncRecordBuffer_pool> SyncRecordBuffer;
  typedef LocalDataBuffer<15, SyncRecordBuffer_pool> LocalSyncRecordBuffer;
>>>>>>> 2bf0f4a5
  struct SyncRecord {
    SyncRecord(Suma &s, SyncRecordBuffer_pool &p)
        : suma(s)
#ifdef ERROR_INSERT
          ,
          cerrorInsert(s.cerrorInsert)
#endif
    {
    }

    void release();

    Uint32 m_senderRef;
    Uint32 m_senderData;

    Uint32 m_subscriptionPtrI;
    Uint32 m_error;
    Uint32 m_requestInfo;

    Uint32 m_frag_cnt;  // only scan this many fragments...
    Uint32 m_frag_id;   // only scan this specific fragment...
    Uint32 m_scan_batchsize;
    Uint32 m_tableId;  // redundant...

    /**
     * Fragments
     */
    Uint32 m_scan_cookie;
    Uint32 m_schema_version_scan_cookie;
    SyncRecordBuffer::Head m_fragments;  // Fragment descriptors

    /**
     * Sync data
     */
    Uint32 m_currentFragment;        // Index in tabPtr.p->m_fragments
    Uint32 m_currentNoOfAttributes;  // No of attributes for current table
    SyncRecordBuffer::Head m_attributeList;  // Attribute if other than default
    SyncRecordBuffer::Head m_boundInfo;      // For range scan

    /**
     * Current row
     * (assumes max 1 concurrent frag scan / syncrecord for LM_Exclusive)
     */
    Uint32 m_sourceInstance;
    Uint32 m_headersSection;
    Uint32 m_dataSection;

    void startScan(Signal *);
    void nextScan(Signal *);
    bool getNextFragment(TablePtr *tab, FragmentDescriptor *fd);
    void completeScan(Signal *, int error = 0);

    Suma &suma;
#ifdef ERROR_INSERT
    UintR &cerrorInsert;
#endif
    BlockNumber number() const { return suma.number(); }
    EmulatedJamBuffer *jamBuffer() const { return suma.jamBuffer(); }
    [[noreturn]] void progError(int line, int cause, const char *extra,
                                const char *check) {
      suma.progError(line, cause, extra, check);
    }

    Uint32 prevList;
    Uint32 ptrI;
    union {
      Uint32 nextPool;
      Uint32 nextList;
    };
  };
  static constexpr Uint32 SUMA_SUB_OP_RECORD_TRANSIENT_POOL_INDEX = 1;
  typedef ArrayPool<SyncRecord> SyncRecord_pool;
  typedef SLList<SyncRecord_pool> SyncRecord_sllist;
  typedef DLList<SyncRecord_pool> SyncRecord_dllist;
  typedef LocalDLList<SyncRecord_pool> Local_SyncRecord_dllist;
  friend struct SyncRecord;

<<<<<<< HEAD
  struct SubOpRecord
  {
    static constexpr Uint32 TYPE_ID = RT_SUMA_SUB_OP_RECORD;
    Uint32 m_magic;

    SubOpRecord() :
      m_magic(Magic::make(TYPE_ID))
    {}
=======
  struct SubOpRecord {
    SubOpRecord() {}
>>>>>>> 2bf0f4a5

    enum OpType {
      R_SUB_START_REQ,
      R_SUB_STOP_REQ,
      R_START_ME_REQ,
      R_API_FAIL_REQ,
      R_SUB_ABORT_START_REQ
    };

    Uint32 m_opType;
    Uint32 m_subPtrI;
    Uint32 m_senderRef;
    Uint32 m_senderData;
    Uint32 m_subscriberRef;
    Uint32 m_subscriberData;

    Uint32 nextList;
    union {
      Uint32 prevList;
      Uint32 nextPool;
    };
  };
  typedef TransientPool<SubOpRecord> SubOpRecord_pool;
  typedef DLFifoList<SubOpRecord_pool> SubOpRecord_fifo;
  typedef LocalDLFifoList<SubOpRecord_pool> Local_SubOpRecord_fifo;
  friend struct SubOpRecord;

<<<<<<< HEAD
  struct Subscription
  {
    static constexpr Uint32 TYPE_ID = RT_SUMA_SUBSCRIPTION_RECORD;
    Uint32 m_magic;

    Subscription() :
      m_magic(Magic::make(TYPE_ID))
    {}

=======
  struct Subscription {
>>>>>>> 2bf0f4a5
    Uint32 m_seq_no;
    Uint32 m_subscriptionId;
    Uint32 m_subscriptionKey;
    Uint32 m_subAutoIncrement;
    Uint32 m_subscriptionType;
    Uint32 m_schemaTransId;
    Uint16 m_options;

    enum Options {
      REPORT_ALL = 0x1,
      REPORT_SUBSCRIBE = 0x2,
      MARKED_DROPPED = 0x4,
      NO_REPORT_DDL = 0x8
    };

    enum State { UNDEFINED, DEFINED, DEFINING };

    enum TriggerState {
      T_UNDEFINED,
      T_CREATING,
      T_DEFINED,
      T_DROPPING,
      T_ERROR
    };

    State m_state;
    TriggerState m_trigger_state;

    Subscriber_list::Head m_subscribers;
    SubOpRecord_fifo::Head m_create_req;
    SubOpRecord_fifo::Head m_start_req;
    SubOpRecord_fifo::Head m_stop_req;
    SyncRecord_dllist::Head m_syncRecords;

    Uint32 m_errorCode;
    Uint32 m_outstanding_trigger;
    Uint32 m_triggers[3];

    Uint32 nextList, prevList;
    Uint32 nextHash;
    union {
      Uint32 prevHash;
      Uint32 nextPool;
    };

    Uint32 hashValue() const { return m_subscriptionId + m_subscriptionKey; }

    bool equal(const Subscription &s) const {
      return m_subscriptionId == s.m_subscriptionId &&
             m_subscriptionKey == s.m_subscriptionKey;
    }
    /**
     * The following holds the tables included
     * in the subscription.
     */
    Uint32 m_tableId;
    Uint32 m_table_ptrI;
  };
  Uint32 m_next_subAutoIncrement;
  static constexpr Uint32 SUMA_SUBSCRIPTION_RECORD_TRANSIENT_POOL_INDEX = 0;
  typedef Ptr<Subscription> SubscriptionPtr;
  typedef TransientPool<Subscription> Subscription_pool;
  typedef DLList<Subscription_pool> Subscription_list;
  typedef LocalDLList<Subscription_pool> Local_Subscription_list;
  typedef DLHashTable<Subscription_pool> Subscription_hash;

  struct Table {
<<<<<<< HEAD
    static constexpr Uint32 TYPE_ID = RT_SUMA_TABLE_RECORD;
    Uint32 m_magic;

    Table() :
      m_magic(Magic::make(TYPE_ID))
    { m_tableId = ~0; }

    void release(Suma&);
=======
    Table() { m_tableId = ~0; }
    void release(Suma &);
>>>>>>> 2bf0f4a5

    Subscription_list::Head m_subscriptions;

    enum State { UNDEFINED, DEFINING, DEFINED, DROPPED };
    State m_state;

    Uint32 m_ptrI;

    bool parseTable(SegmentedSectionPtr ptr, Suma &suma);
    /**
     * Create triggers
     */
    void createAttributeMask(AttributeMask &, Suma &suma);

    union {
      Uint32 m_tableId;
      Uint32 key;
    };
    Uint32 m_schemaVersion;

    Uint32 m_error;

    Uint32 m_noOfAttributes;

    /**
     * Hash table stuff
     */
    Uint32 nextHash;
    union {
      Uint32 prevHash;
      Uint32 nextPool;
    };
    Uint32 hashValue() const { return m_tableId; }
    bool equal(const Table &rec) const { return m_tableId == rec.m_tableId; }

    // copy from Subscription
    Uint32 m_schemaTransId;
  };
  static constexpr Uint32 SUMA_TABLE_RECORD_TRANSIENT_POOL_INDEX = 2;
  typedef TransientPool<Table> Table_pool;
  typedef DLHashTable<Table_pool> Table_hash;
  /**
   *
   */

  /**
   * Lists
   */
  Table_hash c_tables;
  typedef Table_hash::Iterator TableIterator;
  Subscription_hash c_subscriptions;
<<<<<<< HEAD
  typedef Subscription_hash::Iterator SubscriptionIterator;
  
=======

>>>>>>> 2bf0f4a5
  /**
   * Pools
   */
  Subscriber_pool c_subscriberPool;
  Table_pool c_tablePool;
  Subscription_pool c_subscriptionPool;

  SyncRecord_pool c_syncPool;
  SyncRecordBuffer_pool c_dataBufferPool;
  SubOpRecord_pool c_subOpPool;

  Uint32 c_maxBufferedEpochs;

  NodeBitmask c_failedApiNodes;
  Uint32 c_failedApiNodesState[MAX_NODES];

  /**
   * Functions
   */
  bool removeSubscribersOnNode(Signal *signal, Uint32 nodeId);

  void sendSubIdRef(Signal *signal, Uint32 senderRef, Uint32 senderData,
                    Uint32 errorCode);

  void sendSubCreateRef(Signal *signal, Uint32 ref, Uint32 data, Uint32 error);
  void sendSubStartRef(Signal *signal, Uint32 ref, Uint32 data, Uint32 error);
  void sendSubStopRef(Signal *signal, Uint32 ref, Uint32 data, Uint32 error);
  void report_sub_stop_conf(Signal *signal, Ptr<SubOpRecord> subOpPtr,
                            Ptr<Subscriber> ptr, bool report,
                            Local_Subscriber_list &list);

  void sendSubSyncRef(Signal *signal, Uint32 errorCode);
  void sendSubRemoveRef(Signal *signal, const SubRemoveReq &ref,
                        Uint32 errorCode);
  void sendSubStopReq(Signal *signal, bool unlock = false);

  void completeSubRemove(SubscriptionPtr subPtr);

  void send_sub_start_stop_event(Signal *signal, Ptr<Subscriber> ptr,
                                 NdbDictionary::Event::_TableEvent event,
                                 bool report, Local_Subscriber_list &list);

  Uint32 getFirstGCI(Signal *signal);
  void sendBatchedSUB_TABLE_DATA(Signal *signal,
                                 Subscriber_list::Head subscriber,
                                 LinearSectionPtr ptr[], Uint32 nptr);
  void send_fragmented_SUB_TABLE_DATA_callback(Signal *signal,
                                               Uint32 inflight_index,
                                               Uint32 returnCode);

  void create_triggers(Signal *, Ptr<Subscription>);
  void drop_triggers(Signal *, Ptr<Subscription>);
  void drop_triggers_complete(Signal *, Ptr<Subscription>);

  bool check_sub_start(Uint32 subscriberRef);
  void report_sub_start_conf(Signal *signal, Ptr<Subscription> subPtr);
  void report_sub_start_ref(Signal *signal, Ptr<Subscription> subPtr, Uint32);
  void report_subscription_set(Signal *signal, Uint32 subscriptionIdx,
                               Uint32 subscriberIdx, Uint32 otherSubscriberIdx,
                               const Uint32 batchSize);
  void sub_stop_req(Signal *);
  void check_remove_queue(Signal *, Ptr<Subscription>, Ptr<SubOpRecord>, bool,
                          bool);
  void check_release_subscription(Signal *signal, Ptr<Subscription>);
  void get_tabinfo_ref_release(Signal *, Ptr<Table>);

  /**
   * Public interface
   */
  void execCREATE_SUBSCRIPTION_REQ(Signal *signal);
  void execDROP_SUBSCRIPTION_REQ(Signal *signal);

  void execSTART_SUBSCRIPTION_REQ(Signal *signal);
  void execSTOP_SUBSCRIPTION_REQ(Signal *signal);

  void execSYNC_SUBSCRIPTION_REQ(Signal *signal);
  void execABORT_SYNC_REQ(Signal *signal);

  /**
   * Framework signals
   */

  void getNodeGroupMembers(Signal *signal);
  void execREAD_CONFIG_REQ(Signal *signal);

  void execSTTOR(Signal *signal);
  void sendSTTORRY(Signal *);
  void execNDB_STTOR(Signal *signal);
  void execDUMP_STATE_ORD(Signal *signal);
  void execDBINFO_SCANREQ(Signal *signal);
  void execREAD_NODESCONF(Signal *signal);
  void execNODE_FAILREP(Signal *signal);
  void execINCL_NODEREQ(Signal *signal);
  void execSIGNAL_DROPPED_REP(Signal *signal);
  void execAPI_START_REP(Signal *signal);
  void execAPI_FAILREQ(Signal *signal);

  void api_fail_gci_list(Signal *, Uint32 node);
  void api_fail_subscriber_list(Signal *, Uint32 node);
  void api_fail_subscription(Signal *);
  void api_fail_block_cleanup(Signal *signal, Uint32 failedNode);
  void api_fail_block_cleanup_callback(Signal *signal, Uint32 failedNodeId,
                                       Uint32 elementsCleaned);

  void execSUB_GCP_COMPLETE_ACK(Signal *signal);

  /**
   * Controller interface
   */
  void execSUB_CREATE_REF(Signal *signal);
  void execSUB_CREATE_CONF(Signal *signal);

  void execSUB_DROP_REF(Signal *signal);
  void execSUB_DROP_CONF(Signal *signal);

  void execSUB_START_REF(Signal *signal);
  void execSUB_START_CONF(Signal *signal);

  void execSUB_ABORT_SYNC_REF(Signal *signal);
  void execSUB_ABORT_SYNC_CONF(Signal *signal);

  void execSUMA_START_ME_REQ(Signal *signal);
  void execSUMA_START_ME_REF(Signal *signal);
  void execSUMA_START_ME_CONF(Signal *signal);

  void execSTOP_ME_REQ(Signal *);

  void copySubscription(Signal *signal, Subscription_hash::Iterator);
  void sendSubCreateReq(Signal *signal, Ptr<Subscription>);
  void copySubscriber(Signal *, Ptr<Subscription>, Ptr<Subscriber>);
  void abort_start_me(Signal *, Ptr<Subscription>, bool lockowner);

  void execSUMA_HANDOVER_REQ(Signal *signal);
  void execSUMA_HANDOVER_REF(Signal *signal);
  void execSUMA_HANDOVER_CONF(Signal *signal);

  /**
   * Subscription generation interface
   */
  void createSequence(Signal *signal);
  void createSequenceReply(Signal *signal, UtilSequenceConf *conf,
                           UtilSequenceRef *ref);
  void execUTIL_SEQUENCE_CONF(Signal *signal);
  void execUTIL_SEQUENCE_REF(Signal *signal);
  void execCREATE_SUBID_REQ(Signal *signal);

  /**
   * for Suma that is restarting another
   */

  // for LQH transporter overload check
  const NodeBitmask &getSubscriberNodes() const { return c_subscriber_nodes; }

 protected:
  bool getParam(const char *param, Uint32 *retVal) override;

 private:
  /**
   * Variables
   */
  NodeId c_masterNodeId;
  NdbNodeBitmask c_alive_nodes;

  /**
   * for restarting Suma not to start sending data too early
   */

  struct Startup {
    Uint32 m_wait_handover_timeout_ms;  // Max time to wait in phase 101 for API
                                        // nodes to connect
    bool m_wait_handover;
    NDB_TICKS m_wait_handover_expire;
    NDB_TICKS m_wait_handover_message_expire;
    bool m_forced_disconnect_attempted;
    Uint32 m_restart_server_node_id;
    NdbNodeBitmask m_handover_nodes;
  } c_startup;

  /**
   * for graceful shutdown
   */
  struct Shutdown {
    bool m_wait_handover;
    Uint32 m_senderRef;
    Uint32 m_senderData;
  } c_shutdown;

  struct Restart {
    Uint16 m_abort;
    Uint16 m_waiting_on_self;
    Uint32 m_ref;
    Uint32 m_max_seq;
    Uint32 m_subPtrI;
    Uint32 m_subOpPtrI;
    Uint32 m_bucket;  // In c_subscribers hashtable
  } c_restart;

  Uint32 c_current_seq;  // Sequence no on subscription(s)
  Uint32 c_outstanding_drop_trig_req;

  NodeBitmask c_connected_nodes;   // (NODE/API) START REP / (API/NODE) FAIL REQ
  NodeBitmask c_subscriber_nodes;  //

  /**
   * for all Suma's to keep track of other Suma's in Node group
   */
  Uint32 c_nodeGroup;
  Uint32 c_noNodesInGroup;
  Uint32 c_nodesInGroup[MAX_REPLICAS];
  NdbNodeBitmask c_nodes_in_nodegroup_mask;  // NodeId's of nodes in nodegroup

  void send_dict_lock_req(Signal *signal, Uint32 state);
  void send_dict_unlock_ord(Signal *signal, Uint32 state);
  void send_start_me_req(Signal *signal);
  void check_start_handover(Signal *signal);
  void check_wait_handover_timeout(Signal *signal);
  void check_wait_handover_message(NDB_TICKS now);
  void send_handover_req(Signal *signal, Uint32 type);

  void calculate_sub_data_stream(Uint16 bucket, Uint16 buckets,
                                 Uint16 replicas);
  Uint16 get_sub_data_stream(Uint16 bucket) const;
  Uint32 get_responsible_node(Uint32 B) const;
  Uint32 get_responsible_node(Uint32 B, const NdbNodeBitmask &mask) const;
  bool check_switchover(Uint32 bucket, Uint64 gci);

  void fix_nodegroup();

 public:
  struct Page_pos {
    Uint32 m_page_id;
    Uint32 m_page_pos;
    Uint64 m_max_gci;   // max gci on page
    Uint64 m_last_gci;  // last gci on page
  };

 private:
  struct Bucket {
    enum {
      BUCKET_STARTING = 0x1  // On starting node
      ,
      BUCKET_HANDOVER = 0x2  // On running node
      ,
      BUCKET_TAKEOVER = 0x4  // On takeing over node
      ,
      BUCKET_RESEND = 0x8  // On takeing over node
      ,
      BUCKET_CREATED_SELF = 0x10  // New nodegroup (me)
      ,
      BUCKET_CREATED_OTHER = 0x20  // New nodegroup (not me)
      ,
      BUCKET_CREATED_MASK = (BUCKET_CREATED_SELF | BUCKET_CREATED_OTHER),
      BUCKET_DROPPED_SELF = 0x40  // New nodegroup (me) uses hi 8 bit for cnt
      ,
      BUCKET_DROPPED_OTHER = 0x80  // New nodegroup (not me)
      ,
      BUCKET_DROPPED_MASK = (BUCKET_DROPPED_SELF | BUCKET_DROPPED_OTHER),
      BUCKET_SHUTDOWN = 0x100  // Graceful shutdown
      ,
      BUCKET_SHUTDOWN_TO = 0x200  // Graceful shutdown
    };
    Uint16 m_state;
    Uint16 m_switchover_node;
    Uint16 m_nodes[MAX_REPLICAS];
    Uint16 m_sub_data_stream;
    Uint32 m_buffer_tail;  // Page
    Uint64 m_switchover_gci;
    Uint64 m_max_acked_gci;
    Page_pos m_buffer_head;
  };
<<<<<<< HEAD
  
  struct Buffer_page 
  {
    static constexpr Uint32 DATA_WORDS = 8192 - 11;
=======

  struct Buffer_page {
    static constexpr Uint32 DATA_WORDS = 8192 - 10;
>>>>>>> 2bf0f4a5
    static constexpr Uint32 GCI_SZ32 = 2;
    static constexpr Uint32 SAME_GCI_FLAG = 0x80000000;
    static constexpr Uint32 SIZE_MASK = 0x0000FFFF;
    static constexpr Uint32 PART_NUM_SHIFT = 28;
    static constexpr Uint32 PART_NUM_MASK = 7;

    Uint32 _tupdata1;
    Uint32 _tupdata2;
    Uint32 _tupdata3;
    Uint32 _tupdata4;
    Uint32 m_page_state;  // Used by TUP buddy algorithm
    Uint32 m_page_chunk_ptr_i;
<<<<<<< HEAD
    Uint32 m_next_page;      
    Uint32 m_words_used;     // 
    Uint32 m_max_gci_hi;     //
    Uint32 m_max_gci_lo;     //
    Uint32 m_prev_page;
=======
    Uint32 m_next_page;
    Uint32 m_words_used;  //
    Uint32 m_max_gci_hi;  //
    Uint32 m_max_gci_lo;  //
>>>>>>> 2bf0f4a5
    Uint32 m_data[DATA_WORDS];
  };
  typedef ArrayPool<Buffer_page> Buffer_page_pool;

  static constexpr Uint32 NO_OF_BUCKETS = 24;  // 24 = 4*3*2*1!
  Uint32 c_no_of_buckets;
  struct Bucket c_buckets[NO_OF_BUCKETS];
  Uint32 c_subscriber_per_node[MAX_NODES];

  static constexpr Uint32 BUCKET_MASK_SIZE = (((NO_OF_BUCKETS + 31) >> 5));
  typedef Bitmask<BUCKET_MASK_SIZE> Bucket_mask;
  Bucket_mask m_active_buckets;
  Bucket_mask m_switchover_buckets;

  void init_buffers();
<<<<<<< HEAD
  Uint32* get_buffer_ptr(Signal*,
                         Uint32 buck,
                         Uint64 gci,
                         Uint32 sz,
                         Uint32 part);
  Uint32 seize_page();
  void free_page(Uint32 page_id, Buffer_page* page, Uint32 line);
  void out_of_buffer(Signal*);
  void out_of_buffer_release(Signal* signal, Uint32 buck);
=======
  Uint32 *get_buffer_ptr(Signal *, Uint32 buck, Uint64 gci, Uint32 sz,
                         Uint32 part);
  Uint32 seize_page();
  void free_page(Uint32 page_id, Buffer_page *page);
  void out_of_buffer(Signal *);
  void out_of_buffer_release(Signal *signal, Uint32 buck);
>>>>>>> 2bf0f4a5

  Uint32 reformat(Signal *signal, LinearSectionPtr ptr[3],
                  const LinearSectionPtr lsptr[3]);
  void start_resend(Signal *, Uint32 bucket);
  void resend_bucket(Signal *, Uint32 bucket, Uint64 gci, Uint32 page_pos,
                     Uint64 last_gci);
  void release_gci(Signal *, Uint32 bucket, Uint64 gci);

  Uint64 get_current_gci(Signal *);

  void checkMaxBufferedEpochs(Signal *signal);

  Uint64 m_max_seen_gci;       // FIRE_TRIG_ORD
  Uint64 m_max_sent_gci;       // FIRE_TRIG_ORD -> send
  Uint64 m_last_complete_gci;  // SUB_GCP_COMPLETE_REP
  Uint64 m_out_of_buffer_gci;
  bool m_out_of_buffer_release_ongoing;
  Uint32 m_gcp_complete_rep_count;
  bool m_missing_data;

  struct Gcp_record {
    Uint64 m_gci;
    NodeBitmask m_subscribers;
    union {
      Uint32 nextPool;
      Uint32 nextList;
    };
    Uint32 prevList;
  };
  typedef ArrayPool<Gcp_record> Gcp_record_pool;
  typedef DLCFifoList<Gcp_record_pool> Gcp_record_fifo;
  Gcp_record_pool c_gcp_pool;
  Gcp_record_fifo c_gcp_list;

  struct Page_chunk {
    static constexpr Uint32 CHUNK_PAGE_SIZE = 32768;
    static constexpr Uint32 PAGES_PER_CHUNK = 16;

    Uint32 m_page_id;
    Uint32 m_size;
    Uint32 m_free;
    bool m_in_free_chunk_list;
    union {
      Uint32 nextPool;
      Uint32 nextList;
    };
    Uint32 prevList;
  };
  typedef ArrayPool<Page_chunk> Page_chunk_pool;

  Uint32 m_first_free_page;
  Page_chunk_pool c_page_chunk_pool;
  typedef DLFifoList<Page_chunk_pool> Page_chunk_fifo;
  Page_chunk_fifo c_free_page_chunks;
  Buffer_page_pool c_page_pool;

#ifdef VM_TRACE
  Uint64 m_gcp_monitor;
#endif

  struct SubGcpCompleteCounter {
    Uint64 m_gci;
    Uint32 m_cnt;
    Uint32 m_flags;
  };

  Uint32 m_gcp_rep_cnt;
  /**
    Next complete epoch to send report for.
  */
  Uint32 m_snd_gcp_rep_counter_index;
  /**
    Oldest incomplete epoch.
  */
  Uint32 m_min_gcp_rep_counter_index;
  /**
    Index of next epoch to store.
  */
  Uint32 m_max_gcp_rep_counter_index;

  static constexpr Uint32 MAX_LDM_EPOCH_LAG = 50;
  SubGcpCompleteCounter m_gcp_rep_counter[MAX_LDM_EPOCH_LAG];

  Uint32 m_oldest_gcp_inflight_index;
  Uint32 m_newest_gcp_inflight_index;
  SubGcpCompleteCounter m_gcp_inflight[2];

  /* Buffer used in Suma::execALTER_TAB_REQ(). */
  Uint32 b_dti_buf[MAX_WORDS_META_FILE];
  Uint32 b_dti_buf_ref_count;
  Uint64 m_current_gci;

  Uint32 m_startphase;
  Uint32 m_typeOfStart;

<<<<<<< HEAD
#define NUM_LDM_TRIGGER_PAGE_RECORDS 4
  struct Trigger_page_chunk
  {
    Trigger_page_chunk() {}

    static constexpr Uint32 PAGES_PER_CHUNK = 32;
    static constexpr Uint32 MIN_PAGES_PER_CHUNK = 2;
    Uint32 m_page_id;
    Uint32 m_count;
    BitmaskPOD<1> m_page_id_allocated_bitmask;
    union {
      Uint32 nextPool;
      Uint32 nextList;
    };
    Uint32 prevList;
    bool is_free;
  };
  typedef ArrayPool<Trigger_page_chunk> Trigger_page_chunk_pool;
  typedef DLCFifoList<Trigger_page_chunk_pool> Trigger_page_chunk_fifo;
  typedef LocalDLCFifoList<Trigger_page_chunk_pool>
    Local_Trigger_page_chunk_fifo;
  Trigger_page_chunk_pool c_trigger_page_chunk_pool;
  struct LdmTriggerPageRecord
  {
    LdmTriggerPageRecord() {}

    Trigger_page_chunk_fifo::Head m_trigger_page_free_chunks;
    Trigger_page_chunk_fifo::Head m_trigger_page_full_chunks;
    NdbMutex theMutex;
    Uint32 nextPool;
  };
  typedef ArrayPool<LdmTriggerPageRecord> LdmTriggerPageRecord_pool;
  LdmTriggerPageRecord_pool c_trigger_page_record_pool;
  NdbMutex theTriggerPageChunkMutex;
public:
  void alloc_trigger_page(Uint32 ldm_instance,
                          Uint32 *page_id,
                          Uint32 *chunk_id,
                          EmulatedJamBuffer*,
                          Uint32 page_count);
private:
  bool alloc_trigger_page_chunk(Ptr<LdmTriggerPageRecord> ldmTriggerPagePtr,
                                Ptr<Trigger_page_chunk> &triggerChunkPtr,
                                EmulatedJamBuffer*);
  Uint32 find_trigger_pages(Ptr<LdmTriggerPageRecord> ldmTriggerPagePtr,
                            Ptr<Trigger_page_chunk> triggerChunkPtr,
                            Uint32 page_count,
                            EmulatedJamBuffer *jambuf);
  void get_first_trigger_page_chunk(Ptr<LdmTriggerPageRecord> triggerPagePtr,
                                    Ptr<Trigger_page_chunk> &triggerChunkPtr,
                                    bool &found);
  void move_chunk_to_full(Ptr<LdmTriggerPageRecord> ldmTriggerPagePtr,
                          Ptr<Trigger_page_chunk> triggerChunkPtr);
  void move_chunk_to_free(Ptr<LdmTriggerPageRecord> ldmTriggerPagePtr,
                          Ptr<Trigger_page_chunk> triggerChunkPtr);
  void release_trigger_page(Uint32 ldm_instance,
                            Uint32 page_id,
                            Uint32 chunk_id,
                            Uint32 page_count);
  void release_trigger_page_chunk(Ptr<LdmTriggerPageRecord> ldmTriggerPagePtr,
                                  Ptr<Trigger_page_chunk> triggerChunkPtr);

  Uint32 m_total_pages_allocated;
  Uint32 m_total_pages_free;
  Uint32 m_min_pages_allocated;
  Uint32 m_min_pages_free;
  void release_chunk();
  void init_page_chunks();
  void release_chunk_pages(Ptr<Page_chunk>);
  void insert_chunk_pages(Ptr<Page_chunk>);
  void sendScanSubTableData(Signal* signal, Ptr<SyncRecord>, Uint32);
public:
  static size_t getTableRecordSize()
  {
    return sizeof(struct Table);
  }
  static size_t getSubscriptionRecordSize()
  {
    return sizeof(struct Subscription);
  }
  static size_t getSubscriberRecordSize()
  {
    return sizeof(struct Subscriber);
  }
  static size_t getDataBufferRecordSize()
  {
    return size_t(4 * (15 + 2));
  }

  void checkPoolShrinkNeed(Uint32 pool_index,
                           const TransientFastSlotPool& pool);
  void sendPoolShrink(Uint32 pool_index);
  void shrinkTransientPools(Uint32 pool_index);

  static const Uint32 c_transient_pool_count = 5;
  TransientFastSlotPool* c_transient_pools[c_transient_pool_count];
  Bitmask<1> c_transient_pools_shrinking;
=======
  void sendScanSubTableData(Signal *signal, Ptr<SyncRecord>, Uint32);
>>>>>>> 2bf0f4a5
};

inline Uint16 Suma::get_sub_data_stream(Uint16 bucket) const {
  ndbassert(bucket < NO_OF_BUCKETS);
  const Bucket *ptr = c_buckets + bucket;
  return ptr->m_sub_data_stream;
}

inline void Suma::checkPoolShrinkNeed(const Uint32 pool_index,
                                      const TransientFastSlotPool& pool)
{
#if defined(VM_TRACE) || defined(ERROR_INSERT)
  ndbrequire(pool_index < c_transient_pool_count);
  ndbrequire(c_transient_pools[pool_index] == &pool);
#endif
  if (pool.may_shrink())
  {
    sendPoolShrink(pool_index);
  }
}

#undef JAM_FILE_ID

#endif<|MERGE_RESOLUTION|>--- conflicted
+++ resolved
@@ -185,7 +185,6 @@
   friend struct Table;
   typedef Ptr<Table> TablePtr;
 
-<<<<<<< HEAD
   static constexpr Uint32 SUMA_DATA_BUFFER_TRANSIENT_POOL_INDEX = 4;
   typedef DataBufferSegment<15, RT_SUMA_DATA_BUFFER> SyncRecordBufferSegment;
   typedef TransientPool<SyncRecordBufferSegment> SyncRecordBuffer_pool;
@@ -195,11 +194,6 @@
   typedef LocalDataBuffer<15,
                           SyncRecordBuffer_pool,
                           RT_SUMA_DATA_BUFFER> LocalSyncRecordBuffer;
-=======
-  typedef ArrayPool<DataBufferSegment<15>> SyncRecordBuffer_pool;
-  typedef DataBuffer<15, SyncRecordBuffer_pool> SyncRecordBuffer;
-  typedef LocalDataBuffer<15, SyncRecordBuffer_pool> LocalSyncRecordBuffer;
->>>>>>> 2bf0f4a5
   struct SyncRecord {
     SyncRecord(Suma &s, SyncRecordBuffer_pool &p)
         : suma(s)
@@ -277,7 +271,6 @@
   typedef LocalDLList<SyncRecord_pool> Local_SyncRecord_dllist;
   friend struct SyncRecord;
 
-<<<<<<< HEAD
   struct SubOpRecord
   {
     static constexpr Uint32 TYPE_ID = RT_SUMA_SUB_OP_RECORD;
@@ -286,10 +279,6 @@
     SubOpRecord() :
       m_magic(Magic::make(TYPE_ID))
     {}
-=======
-  struct SubOpRecord {
-    SubOpRecord() {}
->>>>>>> 2bf0f4a5
 
     enum OpType {
       R_SUB_START_REQ,
@@ -317,7 +306,6 @@
   typedef LocalDLFifoList<SubOpRecord_pool> Local_SubOpRecord_fifo;
   friend struct SubOpRecord;
 
-<<<<<<< HEAD
   struct Subscription
   {
     static constexpr Uint32 TYPE_ID = RT_SUMA_SUBSCRIPTION_RECORD;
@@ -327,9 +315,6 @@
       m_magic(Magic::make(TYPE_ID))
     {}
 
-=======
-  struct Subscription {
->>>>>>> 2bf0f4a5
     Uint32 m_seq_no;
     Uint32 m_subscriptionId;
     Uint32 m_subscriptionKey;
@@ -397,7 +382,6 @@
   typedef DLHashTable<Subscription_pool> Subscription_hash;
 
   struct Table {
-<<<<<<< HEAD
     static constexpr Uint32 TYPE_ID = RT_SUMA_TABLE_RECORD;
     Uint32 m_magic;
 
@@ -406,10 +390,6 @@
     { m_tableId = ~0; }
 
     void release(Suma&);
-=======
-    Table() { m_tableId = ~0; }
-    void release(Suma &);
->>>>>>> 2bf0f4a5
 
     Subscription_list::Head m_subscriptions;
 
@@ -461,12 +441,8 @@
   Table_hash c_tables;
   typedef Table_hash::Iterator TableIterator;
   Subscription_hash c_subscriptions;
-<<<<<<< HEAD
   typedef Subscription_hash::Iterator SubscriptionIterator;
   
-=======
-
->>>>>>> 2bf0f4a5
   /**
    * Pools
    */
@@ -737,16 +713,10 @@
     Uint64 m_max_acked_gci;
     Page_pos m_buffer_head;
   };
-<<<<<<< HEAD
   
   struct Buffer_page 
   {
     static constexpr Uint32 DATA_WORDS = 8192 - 11;
-=======
-
-  struct Buffer_page {
-    static constexpr Uint32 DATA_WORDS = 8192 - 10;
->>>>>>> 2bf0f4a5
     static constexpr Uint32 GCI_SZ32 = 2;
     static constexpr Uint32 SAME_GCI_FLAG = 0x80000000;
     static constexpr Uint32 SIZE_MASK = 0x0000FFFF;
@@ -759,18 +729,11 @@
     Uint32 _tupdata4;
     Uint32 m_page_state;  // Used by TUP buddy algorithm
     Uint32 m_page_chunk_ptr_i;
-<<<<<<< HEAD
     Uint32 m_next_page;      
     Uint32 m_words_used;     // 
     Uint32 m_max_gci_hi;     //
     Uint32 m_max_gci_lo;     //
     Uint32 m_prev_page;
-=======
-    Uint32 m_next_page;
-    Uint32 m_words_used;  //
-    Uint32 m_max_gci_hi;  //
-    Uint32 m_max_gci_lo;  //
->>>>>>> 2bf0f4a5
     Uint32 m_data[DATA_WORDS];
   };
   typedef ArrayPool<Buffer_page> Buffer_page_pool;
@@ -786,7 +749,6 @@
   Bucket_mask m_switchover_buckets;
 
   void init_buffers();
-<<<<<<< HEAD
   Uint32* get_buffer_ptr(Signal*,
                          Uint32 buck,
                          Uint64 gci,
@@ -796,14 +758,6 @@
   void free_page(Uint32 page_id, Buffer_page* page, Uint32 line);
   void out_of_buffer(Signal*);
   void out_of_buffer_release(Signal* signal, Uint32 buck);
-=======
-  Uint32 *get_buffer_ptr(Signal *, Uint32 buck, Uint64 gci, Uint32 sz,
-                         Uint32 part);
-  Uint32 seize_page();
-  void free_page(Uint32 page_id, Buffer_page *page);
-  void out_of_buffer(Signal *);
-  void out_of_buffer_release(Signal *signal, Uint32 buck);
->>>>>>> 2bf0f4a5
 
   Uint32 reformat(Signal *signal, LinearSectionPtr ptr[3],
                   const LinearSectionPtr lsptr[3]);
@@ -899,7 +853,6 @@
   Uint32 m_startphase;
   Uint32 m_typeOfStart;
 
-<<<<<<< HEAD
 #define NUM_LDM_TRIGGER_PAGE_RECORDS 4
   struct Trigger_page_chunk
   {
@@ -997,9 +950,6 @@
   static const Uint32 c_transient_pool_count = 5;
   TransientFastSlotPool* c_transient_pools[c_transient_pool_count];
   Bitmask<1> c_transient_pools_shrinking;
-=======
-  void sendScanSubTableData(Signal *signal, Ptr<SyncRecord>, Uint32);
->>>>>>> 2bf0f4a5
 };
 
 inline Uint16 Suma::get_sub_data_stream(Uint16 bucket) const {
