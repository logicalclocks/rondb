--- conflicted
+++ resolved
@@ -1,6 +1,6 @@
 /*
    Copyright (c) 2003, 2023, Oracle and/or its affiliates.
-   Copyright (c) 2021, 2023, Hopsworks and/or its affiliates.
+   Copyright (c) 2021, 2024, Hopsworks and/or its affiliates.
 
    This program is free software; you can redistribute it and/or modify
    it under the terms of the GNU General Public License, version 2.0,
@@ -5750,7 +5750,6 @@
     Uint32* dst2 = nullptr;
     Uint32 sz1 = f_trigBufferSize + buffer_header_sz;
     Uint32 sz2 = b_trigBufferSize;
-    Page_pos save_pos= c_buckets[bucket].m_buffer_head;
 
     static_assert(1 + Buffer_page::GCI_SZ32 + buffer_header_sz + SUMA_BUF_SZ
                     <= Buffer_page::DATA_WORDS);
@@ -6033,18 +6032,14 @@
   }
   else
   {
-<<<<<<< HEAD
-    jam();
-    ndbrequire(gci_hi == Uint32(m_gcp_monitor >> 32) + 1);
-=======
     if (ERROR_INSERTED(13057))
     {
       jam();
       ndbrequire(gci_hi > Uint32(m_gcp_monitor >> 32));
     } else {
+      jam();
       ndbrequire(gci_hi == Uint32(m_gcp_monitor >> 32) + 1);
     }
->>>>>>> 20884deb
     ndbrequire(gci_lo == 0);
   }
   m_gcp_monitor = gci;
