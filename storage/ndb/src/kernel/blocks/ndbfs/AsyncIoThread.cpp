--- conflicted
+++ resolved
@@ -73,15 +73,11 @@
 AsyncIoThread::doStart()
 {
   // Stacksize for filesystem threads
-<<<<<<< HEAD
 #if defined(VM_TRACE) || defined(ERROR_INSERT)
   const NDB_THREAD_STACKSIZE stackSize = 4 * 128 * 1024;
 #else
-  const NDB_THREAD_STACKSIZE stackSize = 192*1024;
+  const NDB_THREAD_STACKSIZE stackSize = 256 * 1024;
 #endif
-=======
-  const NDB_THREAD_STACKSIZE stackSize = 256 * 1024;
->>>>>>> a246bad7
 
   char buf[16];
   numAsyncFiles++;
