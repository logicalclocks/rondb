--- conflicted
+++ resolved
@@ -1,5 +1,6 @@
 /*
    Copyright (c) 2003, 2022, Oracle and/or its affiliates.
+   Copyright (c) 2021, 2022, Hopsworks and/or its affiliates.
 
    This program is free software; you can redistribute it and/or modify
    it under the terms of the GNU General Public License, version 2.0,
@@ -396,17 +397,6 @@
 
   if (flags & FsOpenReq::OM_SPARSE_INIT)
   {
-<<<<<<< HEAD
-    require(m_file_format == FF_UNKNOWN);
-    m_file_format = FF_RAW; // TODO also allow NDBXFRM1 for encrypted
-    m_file.set_autosync(16 * 1024 * 1024);
-
-    // Extend file size
-    require(request->par.open.file_size <= ndb_file::OFF_T_MAX);
-    const ndb_file::off_t file_size = (ndb_file::off_t)request->par.open.file_size;
-    if (m_file.extend(file_size, ndb_file::NO_FILL) == -1)
-=======
->>>>>>> 8d8c986e
     {
       off_t file_data_size = m_xfile.get_size();
       off_t data_size = request->par.open.file_size;
