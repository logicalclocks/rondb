/*
   Copyright (c) 2003, 2024, Oracle and/or its affiliates.

   This program is free software; you can redistribute it and/or modify
   it under the terms of the GNU General Public License, version 2.0,
   as published by the Free Software Foundation.

   This program is designed to work with certain software (including
   but not limited to OpenSSL) that is licensed under separate terms,
   as designated in a particular file or component or in included license
   documentation.  The authors of MySQL hereby grant you an additional
   permission to link the program and your derivative works with the
   separately licensed software that they have either included with
   the program or referenced in the documentation.

   This program is distributed in the hope that it will be useful,
   but WITHOUT ANY WARRANTY; without even the implied warranty of
   MERCHANTABILITY or FITNESS FOR A PARTICULAR PURPOSE.  See the
   GNU General Public License, version 2.0, for more details.

   You should have received a copy of the GNU General Public License
   along with this program; if not, write to the Free Software
   Foundation, Inc., 51 Franklin St, Fifth Floor, Boston, MA 02110-1301  USA
*/

#ifndef TRIX_H
#define TRIX_H

#include <trigger_definitions.h>
#include <DataBuffer.hpp>
#include <SimpleProperties.hpp>
#include <SimulatedBlock.hpp>
#include <signaldata/BuildIndx.hpp>
#include <signaldata/CreateTrig.hpp>
#include <signaldata/DictTabInfo.hpp>
#include <signaldata/GetTabInfo.hpp>
#include <signaldata/IndexStatSignal.hpp>
#include <signaldata/TuxBound.hpp>
#include "portlib/ndb_compiler.h"

#define JAM_FILE_ID 432

#define ZNOT_FOUND 626

// Error codes
#define INTERNAL_ERROR_ILLEGAL_CALL 4344
#define INTERNAL_ERROR_TRIX_BUSY 4345

/**
 * TRIX - This block manages triggers and index (in coop with DICT)
 */
class Trix : public SimulatedBlock {
 public:
  Trix(Block_context &);
  ~Trix() override;

 public:
  // Subscription data, when communicating with SUMA

  enum RequestType {
    REORG_COPY = 0,
    REORG_DELETE = 1,
    INDEX_BUILD = 2,
    STAT_UTIL = 3  // PK op of HEAD table directly via DBUTIL
    ,
    STAT_CLEAN = 4,
    STAT_SCAN = 5,
    FK_BUILD = 6
    // ALTER_TABLE
  };
  typedef DataBuffer<11, ArrayPool<DataBufferSegment<11>>> AttrOrderBuffer;

 private:
  // Private attributes
  
  BLOCK_DEFINES(Trix);

  // Declared but not defined
  // DBtrix(const Trix &obj);
  // void operator = (const Trix &);

<<<<<<< HEAD
  // Block state
  enum BlockState { NOT_STARTED, STARTED, NODE_FAILURE, IDLE, BUSY };

  BlockState c_blockState;

  // Node data needed when communicating with remote TRIX:es
  struct NodeRecord {
    NodeRecord() {}
    bool alive;
    BlockReference trixRef;
    union {
      Uint32 nextPool;
      Uint32 nextList;
    };
    Uint32 prevList;
  };
  
  typedef Ptr<NodeRecord> NodeRecPtr;
  typedef ArrayPool<NodeRecord> NodeRecord_pool;
  typedef DLList<NodeRecord_pool> NodeRecord_list;

  /**
   * The pool of node records
   */
  NodeRecord_pool c_theNodeRecPool;

  /**
   * The list of other NDB nodes
   */  
  NodeRecord_list c_theNodes;

  Uint32 c_masterNodeId;
  BlockReference c_masterTrixRef;
  Uint16 c_noNodesFailed;
  Uint16 c_noActiveNodes;

=======
>>>>>>> ee079e5c
  AttrOrderBuffer::DataBufferPool c_theAttrOrderBufferPool;

  struct SubscriptionRecord {
    SubscriptionRecord(AttrOrderBuffer::DataBufferPool &aop)
        : attributeOrder(aop) {}
    enum RequestFlags {
      RF_WAIT_GCP = 0x1,
      RF_NO_DISK = 0x2,
      RF_TUP_ORDER = 0x4
    };
    Uint32 m_flags;
    RequestType requestType;
    BlockReference userReference; // For user
    Uint32 connectionPtr; // For user
    Uint32 subscriptionId; // For Suma
    Uint32 schemaTransId;
    Uint32 subscriptionKey; // For Suma
    Uint32 prepareId; // For DbUtil
    Uint32 indexType;
    Uint32 sourceTableId;
    Uint32 targetTableId;
    AttrOrderBuffer attributeOrder;
    Uint32 noOfIndexColumns;
    Uint32 noOfKeyColumns;
    Uint32 parallelism;
    Uint32 fragCount;
    Uint32 fragId;
    Uint32 syncPtr;
    BuildIndxRef::ErrorCode errorCode;
    bool subscriptionCreated;
    bool pendingSubSyncContinueConf;
    Uint32 expectedConf; // Count in n UTIL_EXECUTE_CONF + 1 SUB_SYNC_CONF
    Uint64 m_rows_processed;
    Uint64 m_gci;
    Uint32 m_statPtrI;
    union {
      Uint32 nextPool;
      Uint32 nextList;
    };
    Uint32 prevList;
  };
  
  typedef Ptr<SubscriptionRecord> SubscriptionRecPtr;
  typedef ArrayPool<SubscriptionRecord> SubscriptionRecord_pool;
  typedef DLList<SubscriptionRecord_pool> SubscriptionRecord_list;

  /**
   * The pool of node records
   */
  SubscriptionRecord_pool c_theSubscriptionRecPool;
  RSS_AP_SNAPSHOT(c_theSubscriptionRecPool);

  /**
   * The list of other subscriptions
   */  
  SubscriptionRecord_list c_theSubscriptions;

  /*
   * Ordered index stats.  Implements sub-ops of DBDICT index stat
   * schema op.  Each sub-op is a simple REQ which seizes and releases
   * a stat op here before returning CONF or REF.  A stat op always has
   * an associated SubscriptionRecord.  It is used for SUMA index scans
   * and as proxy for PK ops to DBUTIL.
   */

  bool c_statGetMetaDone;
  struct SysColumn {
    Uint32 pos;
    const char *name;
    bool keyFlag;
  };
  struct SysTable {
    const char *name;
    mutable Uint32 tableId;
    const Uint32 columnCount;
    const SysColumn *columnList;
  };
  struct SysIndex {
    const char *name;
    mutable Uint32 tableId;
    mutable Uint32 indexId;
  };
  static const SysColumn g_statMetaHead_column[];
  static const SysColumn g_statMetaSample_column[];
  static const SysTable g_statMetaHead;
  static const SysTable g_statMetaSample;
  static const SysIndex g_statMetaSampleX1;

  struct StatOp {
    struct Meta {
      GetTabInfoConf m_conf;
      Callback m_cb;
    };
    struct Data {
      Int32 m_head_found;
      Uint32 m_indexId;
      Uint32 m_indexVersion;
      Uint32 m_tableId;
      Uint32 m_fragCount;
      Uint32 m_valueFormat;
      Uint32 m_sampleVersion;
      Uint32 m_loadTime;
      Uint32 m_sampleCount;
      Uint32 m_keyBytes;
      Uint32 *m_statKey;
      Uint32 *m_statValue;
      Data() {
        m_head_found = -1;
        m_sampleVersion = 0;
      }
    };
    struct Attr {
      Uint32 *m_attr;
      Uint32 m_attrMax;
      Uint32 m_attrSize;
      Uint32 *m_data;
      Uint32 m_dataMax;
      Uint32 m_dataSize;
      Attr() {}
    };
    struct Util {
      Uint32 m_prepareId;
      bool m_not_found;
      Callback m_cb;
      Util() {
        m_prepareId = RNIL;
        m_not_found = false; // read + ZNOT_FOUND
      }
    };
    struct Clean {
      Uint32 m_cleanCount;
      // bounds on index_id, index_version, sample_version
      Uint32 m_bound[3 * 3];
      Uint32 m_boundSize;
      Clean() {}
    };
    struct Scan {
      Uint32 m_sampleCount;
      Uint32 m_keyBytes;
      Scan() {}
    };
    struct Drop {};
    struct Send {
      const SysTable *m_sysTable;
      Uint32 m_operationType;     // UtilPrepareReq::OperationTypeValue
      Uint32 m_prepareId;
      Send() {}
    };
    IndexStatImplReq m_req;
    Uint32 m_requestType;
    const char *m_requestName;
    Uint32 m_subRecPtrI;
    Meta m_meta;
    Data m_data;
    Attr m_attr;
    Util m_util;
    Clean m_clean;
    Scan m_scan;
    Drop m_drop;
    Send m_send;
    Uint32 m_errorCode;
    Uint32 m_errorLine;
    union {
      Uint32 m_ownPtrI;
      Uint32 nextPool;
    };
    StatOp() {
      m_subRecPtrI = RNIL;
      m_errorCode = 0;
      m_errorLine = 0;
    }
  };
  typedef Ptr<StatOp> StatOpPtr;
  typedef ArrayPool<StatOp> StatOp_pool;

  StatOp_pool c_statOpPool;
  RSS_AP_SNAPSHOT(c_statOpPool);

  /* Max schema object build batchsize from config */
  Uint32 c_maxUIBuildBatchSize;
  Uint32 c_maxFKBuildBatchSize;
  Uint32 c_maxReorgBuildBatchSize;

  bool m_enable_debug_insert_build;

  // System start
  void execREAD_CONFIG_REQ(Signal *signal);
  void execSTTOR(Signal *signal);

  // Node management
  void execNODE_FAILREP(Signal *signal);

  // Debugging
  void execDUMP_STATE_ORD(Signal *signal);

  void execDBINFO_SCANREQ(Signal *signal);

  // Build index
  void execBUILD_INDX_IMPL_REQ(Signal *signal);
  void execBUILD_INDX_IMPL_CONF(Signal *signal);
  void execBUILD_INDX_IMPL_REF(Signal *signal);

  void execCOPY_DATA_IMPL_REQ(Signal *signal);

  // Build FK
  void execBUILD_FK_IMPL_REQ(Signal *);

  void execUTIL_PREPARE_CONF(Signal *signal);
  void execUTIL_PREPARE_REF(Signal *signal);
  void execUTIL_EXECUTE_CONF(Signal *signal);
  void execUTIL_EXECUTE_REF(Signal *signal);
  void execUTIL_RELEASE_CONF(Signal *signal);
  void execUTIL_RELEASE_REF(Signal *signal);

  // Suma signals
  void execSUB_CREATE_CONF(Signal *signal);
  void execSUB_CREATE_REF(Signal *signal);
  void execSUB_REMOVE_CONF(Signal *signal);
  void execSUB_REMOVE_REF(Signal *signal);
  void execSUB_SYNC_CONF(Signal *signal);
  void execSUB_SYNC_REF(Signal *signal);
  void execSUB_SYNC_CONTINUE_REQ(Signal *signal);
  void execSUB_TABLE_DATA(Signal *signal);

  // GCP
  void execWAIT_GCP_REF(Signal *);
  void execWAIT_GCP_CONF(Signal *);

  // Utility functions
  void setupSubscription(Signal *signal, SubscriptionRecPtr subRecPtr);
  void startTableScan(Signal *signal, SubscriptionRecPtr subRecPtr);
  void prepareInsertTransactions(Signal *signal, SubscriptionRecPtr subRecPtr);
  void executeBuildInsertTransaction(Signal *signal, SubscriptionRecPtr);
  void executeReorgTransaction(Signal *, SubscriptionRecPtr, Uint32);
  void executeBuildFKTransaction(Signal *signal, SubscriptionRecPtr);
  void buildComplete(Signal *signal, SubscriptionRecPtr subRecPtr);
  void wait_gcp(Signal *, SubscriptionRecPtr subRecPtr, Uint32 delay = 0);
  void buildFailed(Signal *signal, SubscriptionRecPtr subRecPtr,
		   BuildIndxRef::ErrorCode);
  void checkParallelism(Signal *signal, SubscriptionRecord *subRec);

  // index stats
  StatOp &statOpGetPtr(Uint32 statPtrI);
  bool statOpSeize(Uint32 &statPtrI);
  void statOpRelease(StatOp &);
  void execINDEX_STAT_IMPL_REQ(Signal *);
  // sys tables metadata
  void statMetaGetHead(Signal *, StatOp &);
  void statMetaGetHeadCB(Signal *, Uint32 statPtrI, Uint32 ret);
  void statMetaGetSample(Signal *, StatOp &);
  void statMetaGetSampleCB(Signal *, Uint32 statPtrI, Uint32 ret);
  void statMetaGetSampleX1(Signal *, StatOp &);
  void statMetaGetSampleX1CB(Signal *, Uint32 statPtrI, Uint32 ret);
  void sendGetTabInfoReq(Signal *, StatOp &, const char *name);
  void execGET_TABINFO_CONF(Signal *);
  void execGET_TABINFO_REF(Signal *);
  // continue
  void statGetMetaDone(Signal *, StatOp &);
  // head table ops
  void statHeadRead(Signal *, StatOp &);
  void statHeadReadCB(Signal *, Uint32 statPtrI, Uint32 ret);
  void statHeadInsert(Signal *, StatOp &);
  void statHeadInsertCB(Signal *, Uint32 statPtrI, Uint32 ret);
  void statHeadUpdate(Signal *, StatOp &);
  void statHeadUpdateCB(Signal *, Uint32 statPtrI, Uint32 ret);
  void statHeadDelete(Signal *, StatOp &);
  void statHeadDeleteCB(Signal *, Uint32 statPtrI, Uint32 ret);
  // util
  void statUtilPrepare(Signal *, StatOp &);
  void statUtilPrepareConf(Signal *, Uint32 statPtrI);
  void statUtilPrepareRef(Signal *, Uint32 statPtrI);
  void statUtilExecute(Signal *, StatOp &);
  void statUtilExecuteConf(Signal *, Uint32 statPtrI);
  void statUtilExecuteRef(Signal *, Uint32 statPtrI);
  void statUtilRelease(Signal *, StatOp &);
  void statUtilReleaseConf(Signal *, Uint32 statPtrI);
  // continue
  void statReadHeadDone(Signal *, StatOp &);
  void statInsertHeadDone(Signal *, StatOp &);
  void statUpdateHeadDone(Signal *, StatOp &);
  void statDeleteHeadDone(Signal *, StatOp &);
  // clean
  void statCleanBegin(Signal *, StatOp &);
  void statCleanPrepare(Signal *, StatOp &);
  void statCleanExecute(Signal *, StatOp &);
  void statCleanRelease(Signal *, StatOp &);
  void statCleanEnd(Signal *, StatOp &);
  // scan
  void statScanBegin(Signal *, StatOp &);
  void statScanPrepare(Signal *, StatOp &);
  void statScanExecute(Signal *, StatOp &);
  void statScanRelease(Signal *, StatOp &);
  void statScanEnd(Signal *, StatOp &);
  // drop
  void statDropBegin(Signal *, StatOp &);
  void statDropEnd(Signal *, StatOp &);
  // send
  void statSendPrepare(Signal *, StatOp &);
  void statSendExecute(Signal *, StatOp &);
  void statSendRelease(Signal *, StatOp &);
  // data
  void statDataPtr(StatOp &, Uint32 i, Uint32 *&dptr, Uint32 &bytes);
  void statDataOut(StatOp &, Uint32 i);
  void statDataIn(StatOp &, Uint32 i);
  // abort ongoing
  void statAbortUtil(Signal *, StatOp &);
  void statAbortUtilCB(Signal *, Uint32 statPtrI, Uint32 ret);
  // conf and ref
  void statOpSuccess(Signal *, StatOp &);
  void statOpConf(Signal *, StatOp &);
  void statOpError(Signal *, StatOp &, Uint32 errorCode, Uint32 errorLine,
                   const Uint32 *supress = 0);
  void statOpAbort(Signal *, StatOp &);
  void statOpRef(Signal *, StatOp &);
  void statOpRef(Signal *, const IndexStatImplReq *, Uint32 errorCode,
                 Uint32 errorLine);
  void statOpEvent(StatOp &, const char *level, const char *msg, ...)
    ATTRIBUTE_FORMAT(printf, 4, 5);
  // debug
  friend class NdbOut &operator<<(NdbOut &, const StatOp &stat);
};

#undef JAM_FILE_ID

#endif<|MERGE_RESOLUTION|>--- conflicted
+++ resolved
@@ -79,45 +79,6 @@
   // DBtrix(const Trix &obj);
   // void operator = (const Trix &);
 
-<<<<<<< HEAD
-  // Block state
-  enum BlockState { NOT_STARTED, STARTED, NODE_FAILURE, IDLE, BUSY };
-
-  BlockState c_blockState;
-
-  // Node data needed when communicating with remote TRIX:es
-  struct NodeRecord {
-    NodeRecord() {}
-    bool alive;
-    BlockReference trixRef;
-    union {
-      Uint32 nextPool;
-      Uint32 nextList;
-    };
-    Uint32 prevList;
-  };
-  
-  typedef Ptr<NodeRecord> NodeRecPtr;
-  typedef ArrayPool<NodeRecord> NodeRecord_pool;
-  typedef DLList<NodeRecord_pool> NodeRecord_list;
-
-  /**
-   * The pool of node records
-   */
-  NodeRecord_pool c_theNodeRecPool;
-
-  /**
-   * The list of other NDB nodes
-   */  
-  NodeRecord_list c_theNodes;
-
-  Uint32 c_masterNodeId;
-  BlockReference c_masterTrixRef;
-  Uint16 c_noNodesFailed;
-  Uint16 c_noActiveNodes;
-
-=======
->>>>>>> ee079e5c
   AttrOrderBuffer::DataBufferPool c_theAttrOrderBufferPool;
 
   struct SubscriptionRecord {
