--- conflicted
+++ resolved
@@ -2581,19 +2581,16 @@
     bool m_restore_started;
   }; // Size 100 bytes
   typedef Ptr<Tablerec> TablerecPtr;
-<<<<<<< HEAD
   void release_frag_array(Tablerec*);
   Uint32 findFreeFragEntry(Uint32 num_fragments_in_array);
   bool seize_frag_array(Tablerec*,
                         Uint32 fragmentCount,
                         Uint32 & allocated_fragments_in_array);
   void initTable(Tablerec*);
-=======
   void add_table_to_index_list(Uint32 primaryTableId,
                                Uint32 indexTableId);
   void remove_table_from_index_list(Uint32 primaryTableId,
                                     Uint32 indexTableId);
->>>>>>> 7aed4965
 #endif // DBLQH_STATE_EXTRACT
   struct TcConnectionrec {
     enum LogWriteState {
