--- conflicted
+++ resolved
@@ -1,10 +1,6 @@
 /*
-<<<<<<< HEAD
-   Copyright (c) 2003, 2021, Oracle and/or its affiliates.
+   Copyright (c) 2003, 2022, Oracle and/or its affiliates.
    Copyright (c) 2021, 2022, Hopsworks and/or its affiliates.
-=======
-   Copyright (c) 2003, 2022, Oracle and/or its affiliates.
->>>>>>> 8d8c986e
 
    This program is free software; you can redistribute it and/or modify
    it under the terms of the GNU General Public License, version 2.0,
@@ -3413,12 +3409,10 @@
                    CommitLogRecord* commitLogRecord,
                    LogPageRecordPtr & logPagePtr,
                    LogPartRecord *logPartPtrP);
-<<<<<<< HEAD
   bool checkTransaction(TcConnectionrecPtr nextPtr,
                         Uint32 tcHashKeyHi,
                         TcConnectionrec *regTcPtr,
                         bool is_key_operation);
-=======
   Uint32 getHashKey(UintR Transid1,
                     UintR Transid2,
                     UintR TcOprec);
@@ -3426,7 +3420,7 @@
                       UintR Transid2,
                       UintR TcOprec);
   Uint32 getHashIndex(TcConnectionrec *regTcPtr);
->>>>>>> 8d8c986e
+
   int  findTransaction(UintR Transid1,
                        UintR Transid2,
                        UintR TcOprec,
@@ -4412,16 +4406,11 @@
 /* ACTUALLY USED FOR ALL ABORTS COMMANDED BY TC.                             */
 /* ------------------------------------------------------------------------- */
   UintR preComputedRequestInfoMask;
-<<<<<<< HEAD
+
 #define TRANSID_HASH_SIZE 131072
-  UintR ctransidHash[TRANSID_HASH_SIZE];
-  
-=======
-
   Uint32 *ctransidHash;
   Uint32 ctransidHashSize;
 
->>>>>>> 8d8c986e
   Uint32 c_diskless;
   Uint32 c_o_direct;
   Uint32 c_o_direct_sync_flag;
@@ -5373,7 +5362,7 @@
 
   FragrecordPtr regFragptr;
   regFragptr.i = regTcPtr.p->fragmentptr;
-  c_fragment_pool.getPtr(regFragptr);
+  ndbrequire(c_fragment_pool.getPtr(regFragptr));
   fragptr = regFragptr;
   m_tc_connect_ptr = regTcPtr;
 }
@@ -5395,7 +5384,7 @@
   {
     FragrecordPtr regFragptr;
     regFragptr.i = regTcPtr.p->fragmentptr;
-    c_fragment_pool.getPtr(regFragptr);
+    ndbrequire(c_fragment_pool.getPtr(regFragptr));
     if (regFragptr.p->m_copy_started_state == Fragrecord::AC_NR_COPY) {
       char buf[MAX_LOG_MESSAGE_SIZE];
       g_eventLogger->info(" LK: %s",
@@ -5429,7 +5418,7 @@
   {
     FragrecordPtr regFragptr;
     regFragptr.i = regTcPtr->fragmentptr;
-    c_fragment_pool.getPtr(regFragptr);
+    ndbrequire(c_fragment_pool.getPtr(regFragptr));
     return regFragptr.p->m_copy_started_state == Fragrecord::AC_NR_COPY;
   }
 
