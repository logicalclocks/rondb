/*
<<<<<<< HEAD
   Copyright (c) 2003, 2022, Oracle and/or its affiliates.
   Copyright (c) 2021, 2022, Hopsworks and/or its affiliates.
=======
   Copyright (c) 2003, 2020, Oracle and/or its affiliates.
   Copyright (c) 2021, 2023, Hopsworks and/or its affiliates.
>>>>>>> 55ba1746

   This program is free software; you can redistribute it and/or modify
   it under the terms of the GNU General Public License, version 2.0,
   as published by the Free Software Foundation.

   This program is also distributed with certain software (including
   but not limited to OpenSSL) that is licensed under separate terms,
   as designated in a particular file or component or in included license
   documentation.  The authors of MySQL hereby grant you an additional
   permission to link the program and your derivative works with the
   separately licensed software that they have included with MySQL.

   This program is distributed in the hope that it will be useful,
   but WITHOUT ANY WARRANTY; without even the implied warranty of
   MERCHANTABILITY or FITNESS FOR A PARTICULAR PURPOSE.  See the
   GNU General Public License, version 2.0, for more details.

   You should have received a copy of the GNU General Public License
   along with this program; if not, write to the Free Software
   Foundation, Inc., 51 Franklin St, Fifth Floor, Boston, MA 02110-1301  USA
*/

#ifndef DBLQH_H
#define DBLQH_H

#include <pc.hpp>
#include <ndb_limits.h>
#include <SimulatedBlock.hpp>
#include <SectionReader.hpp>
#include <IntrusiveList.hpp>
#include "ArrayPool.hpp"
#include <DLHashTable.hpp>
#include <NdbCondition.h>
#include <atomic>

#include <NodeBitmask.hpp>
#include "kernel/DblqhState.hpp"
#include <signaldata/NodeRecoveryStatusRep.hpp>
#include <signaldata/LCP.hpp>
#include <signaldata/LqhTransConf.hpp>
#include <signaldata/CreateTab.hpp>
#include <signaldata/LqhFrag.hpp>
#include <signaldata/FsOpenReq.hpp>
#include <signaldata/DropTab.hpp>
#include <signaldata/CopyFrag.hpp>
#include <signaldata/CopyActive.hpp>
#include <signaldata/LqhKey.hpp>

// primary key is stored in TUP
#include "../dbtup/Dbtup.hpp"
#include "../dbacc/Dbacc.hpp"
#include "../dbtux/Dbtux.hpp"
#include "../backup/Backup.hpp"
#include "../restore.hpp"

#include "TransientPool.hpp"
#include "TransientSlotPool.hpp"

class Dbacc;
class Dbtup;
class Dbtux;
class Lgman;

class FsReadWriteReq;

#define JAM_FILE_ID 450

#undef DEBUG_USAGE_COUNT
//#define DEBUG_USAGE_COUNT 1

#ifdef DBLQH_C
// Constants
/* ------------------------------------------------------------------------- */
/*       CONSTANTS USED WHEN MASTER REQUESTS STATE OF COPY FRAGMENTS.        */
/* ------------------------------------------------------------------------- */
#define ZCOPY_CLOSING 0
#define ZCOPY_ONGOING 1
#define ZCOPY_ACTIVATION 2
/* ------------------------------------------------------------------------- */
/*       STATES FOR THE VARIABLE GCP_LOG_PART_STATE                          */
/* ------------------------------------------------------------------------- */
#define ZIDLE 0
#define ZWAIT_DISK 1
#define ZON_DISK 2
#define ZACTIVE 1
/* ------------------------------------------------------------------------- */
/*       STATES FOR THE VARIABLE CSR_PHASES_STARTED                          */
/* ------------------------------------------------------------------------- */
#define ZSR_NO_PHASE_STARTED 0
#define ZSR_PHASE1_COMPLETED 1
#define ZSR_PHASE2_COMPLETED 2
#define ZSR_BOTH_PHASES_STARTED 3
/* ------------------------------------------------------------------------- */
/*       THE NUMBER OF PAGES IN A MBYTE, THE TWO LOGARITHM OF THIS.          */
/*       THE NUMBER OF MBYTES IN A LOG FILE.                                 */
/*       THE MAX NUMBER OF PAGES READ/WRITTEN FROM/TO DISK DURING            */
/*       A WRITE OR READ.                                                    */
/* ------------------------------------------------------------------------- */
#define ZNOT_DIRTY 0
#define ZDIRTY 1
#define ZREAD_AHEAD_SIZE 8
/* ------------------------------------------------------------------------- */
/*       CONSTANTS OF THE LOG PAGES                                          */
/* ------------------------------------------------------------------------- */
#define ZPAGE_HEADER_SIZE 32
#define ZPAGE_SIZE 8192
#define ZPAGES_IN_MBYTE 32
#define ZTWOLOG_NO_PAGES_IN_MBYTE 5
#define ZTWOLOG_PAGE_SIZE 13
#define ZMAX_MM_BUFFER_SIZE 32     // Main memory window during log execution

#define ZMAX_PAGES_WRITTEN 8    // Max pages before writing to disk (=> config)
#define ZMIN_READ_BUFFER_SIZE 2       // Minimum number of pages to execute log
#define ZMIN_LOG_PAGES_OPERATION 10   // Minimum no of pages before stopping

#define ZPOS_CHECKSUM 0
#define ZPOS_LOG_LAP 1
#define ZPOS_MAX_GCI_COMPLETED 2
#define ZPOS_MAX_GCI_STARTED 3
#define ZNEXT_PAGE 4
#define ZPREV_PAGE 5
#define ZPOS_VERSION 6
#define ZPOS_NO_LOG_FILES 7
#define ZCURR_PAGE_INDEX 8
#define ZLAST_LOG_PREP_REF 10
#define ZPOS_DIRTY 11
/* A number of debug items written in the page header of all log files */
#define ZPOS_LOG_TIMER 12
#define ZPOS_PAGE_I 13
#define ZPOS_PLACE_WRITTEN_FROM 14
#define ZPOS_PAGE_NO 15
#define ZPOS_PAGE_FILE_NO 16
#define ZPOS_WORD_WRITTEN 17
#define ZPOS_IN_WRITING 18
#define ZPOS_PREV_PAGE_NO 19
#define ZPOS_IN_FREE_LIST 20

/* Specify number of log parts used to enable use of more LQH threads */
#define ZPOS_NO_LOG_PARTS 21

/* ------------------------------------------------------------------------- */
/*       CONSTANTS FOR THE VARIOUS REPLICA AND NODE TYPES.                   */
/* ------------------------------------------------------------------------- */
#define ZPRIMARY_NODE 0
#define ZBACKUP_NODE 1
#define ZSTANDBY_NODE 2
#define ZTC_NODE 3
#define ZLOG_NODE 3
/* ------------------------------------------------------------------------- */
/*       VARIOUS CONSTANTS USED AS FLAGS TO THE FILE MANAGER.                */
/* ------------------------------------------------------------------------- */
#define ZVAR_NO_LOG_PAGE_WORD 1
#define ZCLOSE_NO_DELETE 0
#define ZCLOSE_DELETE 1
#define ZPAGE_ZERO 0
/* ------------------------------------------------------------------------- */
/*       THE FOLLOWING CONSTANTS ARE USED TO DESCRIBE THE TYPES OF           */
/*       LOG RECORDS, THE SIZE OF THE VARIOUS LOG RECORD TYPES AND           */
/*       THE POSITIONS WITHIN THOSE LOG RECORDS.                             */
/* ------------------------------------------------------------------------- */
/* ------------------------------------------------------------------------- */
/*       THESE CONSTANTS DESCRIBE THE SIZES OF VARIOUS TYPES OF LOG REORDS.  */
/*       NEXT_LOG_SIZE IS ACTUALLY ONE. THE REASON WE SET IT TO 2 IS TO      */
/*       SIMPLIFY THE CODE SINCE OTHERWISE HAVE TO USE A SPECIAL VERSION     */
/*       OF READ_LOGWORD WHEN READING LOG RECORD TYPE                        */
/*       SINCE NEXT MBYTE TYPE COULD BE THE VERY LAST WORD IN THE MBYTE.     */
/*       BY SETTING IT TO 2 WE ENSURE IT IS NEVER THE VERY LAST WORD         */
/*       IN THE MBYTE.                                                       */
/* ------------------------------------------------------------------------- */
#define ZFD_HEADER_SIZE 3
#define ZFD_MBYTE_SIZE 3
#define ZLOG_HEAD_SIZE 8
#define ZNEXT_LOG_SIZE 2
#define ZABORT_LOG_SIZE 3
#define ZCOMMIT_LOG_SIZE 9
#define ZCOMPLETED_GCI_LOG_SIZE 2
/* ------------------------------------------------------------------------- */
/*       THESE CONSTANTS DESCRIBE THE TYPE OF A LOG RECORD.                  */
/*       THIS IS THE FIRST WORD OF A LOG RECORD.                             */
/* ------------------------------------------------------------------------- */
#define ZNEW_PREP_OP_TYPE 0
#define ZPREP_OP_TYPE 1
#define ZCOMMIT_TYPE 2
#define ZABORT_TYPE 3
#define ZFD_TYPE 4
#define ZFRAG_SPLIT_TYPE 5
#define ZNEXT_LOG_RECORD_TYPE 6
#define ZNEXT_MBYTE_TYPE 7
#define ZCOMPLETED_GCI_TYPE 8
#define ZINVALID_COMMIT_TYPE 9
/* ------------------------------------------------------------------------- */
/*       THE POSITIONS OF LOGGED DATA IN A FILE DESCRIPTOR LOG RECORD HEADER.*/
/*       ALSO THE MAXIMUM NUMBER OF FILE DESCRIPTORS IN A LOG RECORD.        */
/* ------------------------------------------------------------------------- */
#define ZPOS_LOG_TYPE 0
#define ZPOS_NO_FD 1
#define ZPOS_FILE_NO 2
/* ------------------------------------------------------------------------- */
/*       THE POSITIONS WITHIN A PREPARE LOG RECORD AND A NEW PREPARE         */
/*       LOG RECORD.                                                         */
/* ------------------------------------------------------------------------- */
#define ZPOS_HASH_VALUE 2
#define ZPOS_SCHEMA_VERSION 3
#define ZPOS_TRANS_TICKET 4
#define ZPOS_OP_TYPE 5
#define ZPOS_NO_ATTRINFO 6
#define ZPOS_NO_KEYINFO 7
/* ------------------------------------------------------------------------- */
/*       THE POSITIONS WITHIN A COMMIT LOG RECORD.                           */
/* ------------------------------------------------------------------------- */
#define ZPOS_COMMIT_TRANSID1 1
#define ZPOS_COMMIT_TRANSID2 2
#define ZPOS_COMMIT_GCI 3
#define ZPOS_COMMIT_TABLE_REF 4
#define ZPOS_COMMIT_FRAGID 5
#define ZPOS_COMMIT_FILE_NO 6
#define ZPOS_COMMIT_START_PAGE_NO 7
#define ZPOS_COMMIT_START_PAGE_INDEX 8
#define ZPOS_COMMIT_STOP_PAGE_NO 9
/* ------------------------------------------------------------------------- */
/*       THE POSITIONS WITHIN A ABORT LOG RECORD.                            */
/* ------------------------------------------------------------------------- */
#define ZPOS_ABORT_TRANSID1 1
#define ZPOS_ABORT_TRANSID2 2
/* ------------------------------------------------------------------------- */
/*       THE POSITION WITHIN A COMPLETED GCI LOG RECORD.                     */
/* ------------------------------------------------------------------------- */
#define ZPOS_COMPLETED_GCI 1
/* ------------------------------------------------------------------------- */
/*       THE POSITIONS WITHIN A NEW PREPARE LOG RECORD.                      */
/* ------------------------------------------------------------------------- */
#define ZPOS_NEW_PREP_FILE_NO 8
#define ZPOS_NEW_PREP_PAGE_REF 9

#define ZLAST_WRITE_IN_FILE 1
#define ZENFORCE_WRITE 2
/* ------------------------------------------------------------------------- */
/*       CONSTANTS USED AS INPUT TO SUBROUTINE WRITE_LOG_PAGES AMONG OTHERS. */
/* ------------------------------------------------------------------------- */
#define ZNORMAL 0
#define ZINIT 1
/* ------------------------------------------------------------------------- */
/*       CONSTANTS USED BY CONTINUEB TO DEDUCE WHICH CONTINUE SIGNAL IS TO   */
/*       BE EXECUTED AS A RESULT OF THIS CONTINUEB SIGNAL.                   */
/* ------------------------------------------------------------------------- */
#define ZLOG_LQHKEYREQ 0
#define ZPACK_LQHKEYREQ 1
#define ZSEND_ATTRINFO 2
#define ZSR_GCI_LIMITS 3
#define ZSR_LOG_LIMITS 4
#define ZSEND_EXEC_CONF 5
#define ZEXEC_SR 6
#define ZSR_FOURTH_COMP 7
#define ZINIT_FOURTH 8
#define ZTIME_SUPERVISION 9
#define ZSR_PHASE3_START 10
#define ZLQH_TRANS_NEXT 11
#define ZLQH_RELEASE_AT_NODE_FAILURE 12
#define ZSCAN_TC_CONNECT 13
#define ZINITIALISE_RECORDS 14
#define ZINIT_GCP_REC 15
#define ZCHECK_LCP_STOP_BLOCKED 17
#define ZSCAN_MARKERS 18
#define ZOPERATION_EVENT_REP 19
#define ZDROP_TABLE_WAIT_USAGE 20
#define ZENABLE_EXPAND_CHECK 21
#define ZRETRY_TCKEYREF 22
#define ZWAIT_REORG_SUMA_FILTER_ENABLED 23
#define ZREBUILD_ORDERED_INDEXES 24
#define ZWAIT_READONLY 25
#define ZLCP_FRAG_WATCHDOG 26
#if defined ERROR_INSERT
#define ZDELAY_FS_OPEN 27
#endif
#define ZSTART_LOCAL_LCP 28
#define ZCHECK_SYSTEM_SCANS 29
#define ZSTART_QUEUED_SCAN 30
#define ZLQH_SHRINK_TRANSIENT_POOLS 31
#define ZLQH_TRANSIENT_POOL_STAT 32
#define ZPGMAN_PREP_LCP_ACTIVE_CHECK 33
#define ZCONTINUE_SR_GCI_LIMITS 34
#define ZCONTINUE_REDO_LOG_EXEC_COMPLETED 35
#define ZCONTINUE_SR_FOURTH_COMP 36
#define ZCONTINUE_PHASE3_START 37
#define ZCONTINUE_WRITE_LOG 38
#define ZSTART_SEND_EXEC_CONF 39
#define ZPRINT_MUTEX_STATS 40
<<<<<<< HEAD
#define ZPRINT_CONNECT_DEBUG 41
#define ZHANDLE_TC_FAILED_SCANS 42
=======
#define ZHANDLE_TC_FAILED_SCANS 41
#define ZRESUME_BLOCKED_COPY_FRAGMENT 42
#define ZUPDATE_CPU_USAGE 43
>>>>>>> 55ba1746

/* ------------------------------------------------------------------------- */
/*        NODE STATE DURING SYSTEM RESTART, VARIABLES CNODES_SR_STATE        */
/*        AND CNODES_EXEC_SR_STATE.                                          */
/* ------------------------------------------------------------------------- */
#define ZSTART_SR 1
#define ZEXEC_SR_COMPLETED 2
/* ------------------------------------------------------------------------- */
/*       CONSTANTS USED BY NODE STATUS TO DEDUCE THE STATUS OF A NODE.       */
/* ------------------------------------------------------------------------- */
#define ZNODE_UP 0
#define ZNODE_DOWN 1
/* ------------------------------------------------------------------------- */
/*       START PHASES                                                        */
/* ------------------------------------------------------------------------- */
#define ZLAST_START_PHASE 255
#define ZSTART_PHASE1 1
#define ZSTART_PHASE2 2
#define ZSTART_PHASE3 3
#define ZSTART_PHASE4 4
#define ZSTART_PHASE6 6
/* ------------------------------------------------------------------------- */
/*       CONSTANTS USED BY SCAN AND COPY FRAGMENT PROCEDURES                 */
/* ------------------------------------------------------------------------- */
#define ZSTORED_PROC_SCAN 0
#define ZSTORED_PROC_COPY 2
#define ZDELETE_STORED_PROC_ID 3
#define ZWRITE_LOCK 1
#define ZSCAN_FRAG_CLOSED 2
#define ZNUM_RESERVED_TC_CONNECT_RECORDS 3
#define ZNUM_RESERVED_UTIL_CONNECT_RECORDS 100
/* ------------------------------------------------------------------------- */
/*       ERROR CODES ADDED IN VERSION 0.1 AND 0.2                            */
/* ------------------------------------------------------------------------- */
#define ZNOT_FOUND 1             // Not an error code, a return value
#define ZNO_FREE_LQH_CONNECTION 414
#define ZGET_DATAREC_ERROR 418
#define ZGET_ATTRINBUF_ERROR 419
#define ZNO_FREE_FRAGMENTREC 460 // Insert new fragment error code
#define ZTAB_FILE_SIZE 464       // Insert new fragment error code + Start kernel
#define ZNO_ADD_FRAGREC 465      // Insert new fragment error code
/* ------------------------------------------------------------------------- */
/*       ERROR CODES ADDED IN VERSION 0.3                                    */
/* ------------------------------------------------------------------------- */
#define ZTAIL_PROBLEM_IN_LOG_ERROR 410
#define ZGCI_TOO_LOW_ERROR 429        // GCP_SAVEREF error code
#define ZTAB_STATE_ERROR 474          // Insert new fragment error code
#define ZTOO_NEW_GCI_ERROR 479        // LCP Start error
/* ------------------------------------------------------------------------- */
/*       ERROR CODES ADDED IN VERSION 0.4                                    */
/* ------------------------------------------------------------------------- */

#define ZNO_FREE_FRAG_SCAN_REC_ERROR 490 // SCAN_FRAGREF error code
#define ZCOPY_NO_FRAGMENT_ERROR 491      // COPY_FRAGREF error code
#define ZTAKE_OVER_ERROR 499
#define ZTO_OP_STATE_ERROR 631           // Same as in Dbacc.hpp
#define ZCOPY_NODE_ERROR 1204
#define ZTOO_MANY_COPY_ACTIVE_ERROR 1208 // COPY_FRAG and COPY_ACTIVEREF code
#define ZCOPY_ACTIVE_ERROR 1210          // COPY_ACTIVEREF error code
#define ZNO_TC_CONNECT_ERROR 1217        // Simple Read + SCAN
#define ZTRANSPORTER_OVERLOADED_ERROR 1218
/* ------------------------------------------------------------------------- */
/*       ERROR CODES ADDED IN VERSION 1.X                                    */
/* ------------------------------------------------------------------------- */
//#define ZSCAN_BOOK_ACC_OP_ERROR 1219   // SCAN_FRAGREF error code
#define ZFILE_CHANGE_PROBLEM_IN_LOG_ERROR 1220
#define ZTEMPORARY_REDO_LOG_FAILURE 1221
#define ZNO_FREE_MARKER_RECORDS_ERROR 1222
#define ZNODE_SHUTDOWN_IN_PROGRESS 1223
#define ZTOO_MANY_FRAGMENTS 1224
#define ZTABLE_NOT_DEFINED 1225
#define ZDROP_TABLE_IN_PROGRESS 1226
#define ZINVALID_SCHEMA_VERSION 1227
#define ZTABLE_READ_ONLY 1233
#define ZREDO_IO_PROBLEM 1234
#define ZNO_SUCH_FRAGMENT_ID 1235
#define ZKEYINFO_NOT_COMPLETED_BEFORE_ATTRINFO 1236
#define ZLQHKEY_PROTOCOL_ERROR 1237

/* ------------------------------------------------------------------------- */
/*       ERROR CODES ADDED IN VERSION 2.X                                    */
/* ------------------------------------------------------------------------- */
#define ZNODE_FAILURE_ERROR 400
#define ZBAD_UNLOCK_STATE 416
#define ZBAD_OP_REF 417
/* ------------------------------------------------------------------------- */
/*       ERROR CODES FROM ACC                                                */
/* ------------------------------------------------------------------------- */
#define ZNO_TUPLE_FOUND 626
#define ZTUPLE_ALREADY_EXIST 630
/* ------------------------------------------------------------------------- */
/*       ERROR CODES FROM TUP                                                */
/* ------------------------------------------------------------------------- */
/** 
 * 899 would be returned by an interpreted program such as a scan filter. New
 * such programs should use 626 instead, but 899 will also be supported to 
 * remain backwards compatible. 899 is problematic since it is also used as
 * "Rowid already allocated" (cf. ndberror.c).
 */
#define ZUSER_SEARCH_CONDITION_FALSE_CODE 899
#endif

/** 
 * @class dblqh
 *
 * @section secIntro Introduction
 *
 * Dblqh is the coordinator of the LDM.  Dblqh is responsible for 
 * performing operations on tuples.  It does this job with help of 
 * Dbacc block (that manages the index structures) and Dbtup
 * (that manages the tuples).
 *
 * Dblqh also keeps track of the participants and acts as a coordinator of
 * 2-phase commits.  Logical redo logging is also handled by the Dblqh
 * block.
 *
 * @section secModules Modules
 *
 * The code is partitioned into the following modules:
 * - START / RESTART 
 *   - Start phase 1: Load our block reference and our processor id
 *   - Start phase 2: Initiate all records within the block
 *                    Connect LQH with ACC and TUP.
 *   - Start phase 4: Connect LQH with LQH.  Connect every LQH with 
 *                    every LQH in the database system.           
 *	              If initial start, then create the fragment log files.
 *	              If system restart or node restart, 
 *                    then open the fragment log files and   
 *	              find the end of the log files.
 * - ADD / DELETE FRAGMENT<br>
 *     Used by dictionary to create new fragments and delete old fragments.
 *  - EXECUTION<br>
 *    handles the reception of lqhkeyreq and all processing        
 *    of operations on behalf of this request. 
 *    This does also involve reception of various types of attrinfo 
 *    and keyinfo. 
 *    It also involves communication with ACC and TUP.
 *  - LOG<br>
 *    The log module handles the reading and writing of the log.
 *    It is also responsible for handling system restart. 
 *    It controls the system restart in TUP and ACC as well.
 *  - TRANSACTION<br>
 *    This module handles the commit and the complete phases.
 *  - MODULE TO HANDLE TC FAILURE<br>
 *  - SCAN<br>
 *    This module contains the code that handles a scan of a particular 
 *    fragment.
 *    It operates under the control of TC and orders ACC to 
 *    perform a scan of all tuples in the fragment.
 *    TUP performs the necessary search conditions
 *    to ensure that only valid tuples are returned to the application.
 *  - NODE RECOVERY<br>
 *    Used when a node has failed. 
 *    It performs a copy of a fragment to a new replica of the fragment. 
 *    It does also shut down all connections to the failed node.
 *  - LOCAL CHECKPOINT<br>
 *    Handles execution and control of LCPs
 *    It controls the LCPs in TUP and ACC. 
 *    It also interacts with DIH to control which GCPs are recoverable.
 *  - GLOBAL CHECKPOINT<br>
 *    Helps DIH in discovering when GCPs are recoverable. 
 *    It handles the request gcp_savereq that requests LQH to 
 *    save a particular GCP to disk and respond when completed.  
 *  - FILE HANDLING<br>
 *    With submodules: 
 *    - SIGNAL RECEPTION
 *    - NORMAL OPERATION
 *    - FILE CHANGE
 *    - INITIAL START
 *    - SYSTEM RESTART PHASE ONE
 *    - SYSTEM RESTART PHASE TWO,
 *    - SYSTEM RESTART PHASE THREE
 *    - SYSTEM RESTART PHASE FOUR
 *  - ERROR 
 *  - TEST 
 *  - LOG 
 */


class Dblqh 
  : public SimulatedBlock
{
  friend class DblqhProxy;
  friend class Backup;
public:

private:
  Uint32 m_acc_block;
  Uint32 m_tup_block;
  Uint32 m_lqh_block;
  Uint32 m_tux_block;
  Uint32 m_backup_block;
  Uint32 m_restore_block;

public:
  /**
   * Query threads need quick access to LDM owning thread where the
   * operation records performing writes resides that could tell us
   * if we are part of the same transaction as an updating
   * transaction.
   */
  Dblqh *m_ldm_instance_used;

  bool m_is_query_block;
  bool m_is_recover_block;
  bool m_is_in_query_thread;
  enum LcpCloseState {
    LCP_IDLE = 0,
    LCP_RUNNING = 1,       // LCP is running
    LCP_CLOSE_STARTED = 2  // Completion(closing of files) has started
  };

  enum ExecUndoLogState {
    EULS_IDLE = 0,
    EULS_STARTED = 1,
    EULS_COMPLETED = 2
  };

  struct CopyFragRecord
  {
    CopyFragReq m_copy_fragreq;
    Uint32 nextPool;
    Uint32 nextList;
    Uint32 prevList;
  };
  typedef Ptr<CopyFragRecord> CopyFragRecordPtr;
#define ZCOPYFRAGREC_FILE_SIZE MAX_NDBMT_LQH_THREADS
  typedef ArrayPool<CopyFragRecord> CopyFragRecord_pool;
  typedef DLFifoList<CopyFragRecord_pool> CopyFragRecord_fifo;

  struct CopyActiveRecord
  {
    CopyActiveReq m_copy_activereq;
    Uint32 nextPool;
    Uint32 nextList;
    Uint32 prevList;
  };
  typedef Ptr<CopyActiveRecord> CopyActiveRecordPtr;
#define ZCOPYACTIVEREC_FILE_SIZE MAX_NDBMT_LQH_THREADS
  typedef ArrayPool<CopyActiveRecord> CopyActiveRecord_pool;
  typedef DLFifoList<CopyActiveRecord_pool> CopyActiveRecord_fifo;

  struct AddFragRecord {
    enum AddFragStatus {
      FREE = 0,
      ACC_ADDFRAG = 1,
      WAIT_TUP = 3,
      WAIT_TUX = 5,
      WAIT_ADD_ATTR = 6,
      TUP_ATTR_WAIT = 7,
      TUX_ATTR_WAIT = 9
    };
    Uint64 fragmentPtr;
    AddFragStatus addfragStatus;
    UintR nextAddfragrec;
    UintR accConnectptr;
    UintR tupConnectptr;
    UintR tuxConnectptr;

    Uint32 m_createTabReq_len;
    CreateTabReq m_createTabReq;
    LqhFragReq m_lqhFragReq;
    LqhAddAttrReq m_addAttrReq;
    DropFragReq m_dropFragReq;
    DropTabReq m_dropTabReq;

    Uint16 addfragErrorCode;
    Uint16 attrSentToTup;
    Uint16 attrReceived;
    Uint16 totalAttrReceived;
    Uint16 fragCopyCreation;
    Uint16 defValNextPos;
    Uint32 defValSectionI;
  };
  typedef Ptr<AddFragRecord> AddFragRecordPtr;
  
  struct ScanRecord {
    static constexpr Uint32 TYPE_ID = RT_DBLQH_SCAN_RECORD;
    Uint32 m_magic;

    ScanRecord() :
      m_magic(Magic::make(TYPE_ID)),
      fragPtrI(RNIL64),
      scan_acc_index(0),
      scan_acc_segments(0),
      nextHash(RNIL),
      prevHash(RNIL),
      scanTcWaiting(0),
      scanState(SCAN_FREE),
      scanType(ST_IDLE),
      m_takeOverRefCount(0),
      m_reserved(0),
      m_send_early_hbrep(0)
    {
    }

    ~ScanRecord()
    {
    }

    Uint64 fragPtrI;
    enum ScanState {
      SCAN_FREE = 0,
      WAIT_NEXT_SCAN_COPY = 1,
      WAIT_NEXT_SCAN = 2,
      WAIT_ACC_COPY = 3,
      WAIT_ACC_SCAN = 4,
      WAIT_SCAN_NEXTREQ = 5,
      WAIT_CLOSE_SCAN = 6,
      WAIT_CLOSE_COPY = 7,
      WAIT_TUPKEY_COPY = 8,
      WAIT_LQHKEY_COPY = 9,
      IN_QUEUE = 10,
      COPY_FRAG_HALTED = 11,
      WAIT_START_QUEUED_SCAN = 12,
      QUIT_START_QUEUE_SCAN = 13,
      WAIT_SCAN_NEXTREQ_ending = 14
    };
    enum ScanType {
      ST_IDLE = 0,
      SCAN = 1,
      COPY = 2
    };

    /* A single scan of each fragment can have MAX_PARALLEL_OP_PER_SCAN
     * read operations in progress at one time
     * We must store ACC ptrs for each read operation.  They are stored
     * in SegmentedSections linked in the array below.
     * The main oddity is that the first element of scan_acc_op_ptr is
     * an ACC ptr, but all others are refs to SectionSegments containing
     * ACC ptrs.
     */
    static constexpr Uint32 MaxScanAccSegments = (
                 (MAX_PARALLEL_OP_PER_SCAN + SectionSegment::DataLength - 1) /
                 SectionSegment::DataLength) + 1;

    UintR scan_acc_op_ptr[ MaxScanAccSegments ];
    Uint32 scan_acc_index;
    Uint32 scan_acc_segments;
    UintR scanApiOpPtr;
    Local_key m_row_id;
    
    Uint32 m_max_batch_size_rows;
    Uint32 m_max_batch_size_bytes;

    Uint32 m_curr_batch_size_rows;
    Uint32 m_curr_batch_size_bytes;

    Uint32 m_exec_direct_batch_size_words;

    bool check_scan_batch_completed() const;
    
    UintR copyPtr;
    union {
      Uint32 nextPool;
      Uint32 nextList;
    };
    Uint32 prevList;
    Uint32 nextHash;
    Uint32 prevHash;
    bool equal(const ScanRecord & key) const {
      return scanNumber == key.scanNumber && fragPtrI == key.fragPtrI;
    }
    Uint32 hashValue() const {
      return fragPtrI ^ scanNumber;
    }
    
    UintR scanAccPtr;
    UintR scanAiLength;
    UintR scanErrorCounter;
    UintR scanSchemaVersion;
    Uint32 scanTcWaiting; // When the request came from TC, 0 is no request

    /**
     * This is _always_ main table, even in range scan
     *   in which case scanTcrec->fragmentptr is different
     */
    Uint32 scan_check_lcp_stop;
    UintR scanStoredProcId;
    UintR scanTcrec;
    BlockReference scanApiBlockref;
    BlockReference scanBlockref;
    ScanState scanState;
    ScanType scanType;
    Uint32 scan_startLine;
    std::atomic<unsigned int> m_takeOverRefCount;
    NodeId scanNodeId;
    Uint16 scanReleaseCounter;
    Uint16 scanNumber;
    Uint16 scan_lastSeen;

    // scan source block, block object and function ACC TUX TUP
    SimulatedBlock* scanBlock;
    ExecFunction scanFunction_NEXT_SCANREQ;
 
    Uint8 scanCompletedStatus;
    Uint8 scanFlag;
    Uint8 scanLockHold;
    Uint8 scanLockMode;

    Uint8 readCommitted;
    Uint8 rangeScan;
    Uint8 descending;
    Uint8 tupScan;

    Uint8 lcpScan;
    Uint8 scanKeyinfoFlag;
    Uint8 m_last_row;
    Uint8 m_reserved;

    Uint8 statScan;
    Uint8 m_stop_batch;
    Uint8 prioAFlag;
    Uint8 m_first_match_flag;
    Uint8 m_send_early_hbrep;
  };
  static constexpr Uint32 DBLQH_SCAN_RECORD_TRANSIENT_POOL_INDEX = 1;
  typedef Ptr<ScanRecord> ScanRecordPtr;
  typedef TransientPool<ScanRecord> ScanRecord_pool;
  typedef DLCList<ScanRecord_pool> ScanRecord_list;
  typedef DLCFifoList<ScanRecord_pool> ScanRecord_fifo;
  typedef LocalDLCFifoList<ScanRecord_pool> Local_ScanRecord_fifo;
  typedef DLHashTable<ScanRecord_pool> ScanRecord_hash;

// Configurable
  ScanRecord_pool c_scanRecordPool;
  ScanRecord_list m_reserved_scans; // LCP + NR + Backup
  ScanRecord_hash c_scanTakeOverHash;
  NdbMutex c_scanTakeOverMutex;

  struct LogPartRecord;
  struct LogPageRecord;

/**
 * Constants for scan_direct_count
 * Mainly used to keep the scheduling rules.
 */
#define ZMAX_SCAN_DIRECT_COUNT 16

//#define DEBUG_FRAGMENT_LOCK 1
#define LOCK_LINE_MASK 2047
//#define LOCK_LINE_MASK 511
#define LOCK_READ_SPIN_TIME 30
#define LOCK_WRITE_SPIN_TIME 40
#ifdef DEBUG_FRAGMENT_LOCK
#define DEB_FRAGMENT_LOCK(frag) debug_fragment_lock(frag, __LINE__)
#else
#define DEB_FRAGMENT_LOCK(frag)
#endif

  struct MapFragRecord {
    static constexpr Uint32 TYPE_ID = RT_DBLQH_MAP_FRAGMENT;
    MapFragRecord() :
      m_magic(Magic::make(TYPE_ID)),
      fragPtrI(RNIL64)
    {}

    Uint32 m_magic;
    Uint32 nextPool;
    Uint64 fragPtrI;
  };
  static constexpr Uint32 DBLQH_MAP_FRAGMENT_RECORD_TRANSIENT_POOL_INDEX = 3;
  typedef Ptr<MapFragRecord> MapFragRecordPtr;
  typedef TransientPool<MapFragRecord> MapFragRecord_pool;
  MapFragRecord_pool c_map_fragment_pool;

  struct Fragrecord {
    static constexpr Uint32 TYPE_ID = RT_DBLQH_FRAGMENT;
    Uint32 m_magic;
    Fragrecord()
    {
      m_concurrent_scan_count = 0;
      m_concurrent_read_key_count = 0;
      m_cond_read_waiters = 0;
      m_cond_exclusive_waiters = 0;
      m_cond_write_key_waiters = 0;
      m_spin_write_key_waiters = 0;
      m_spin_exclusive_waiters = 0;
      m_write_key_locked = false;
      m_exclusive_locked = false;
      fragStatus = FREE;
    }

    Uint32 m_concurrent_scan_count;
    Uint32 m_concurrent_read_key_count;
    Uint32 m_cond_read_waiters;
    Uint32 m_cond_exclusive_waiters;
    Uint32 m_cond_write_key_waiters;
    Uint32 m_spin_exclusive_waiters;
    Uint32 m_spin_write_key_waiters;
    bool m_write_key_locked;
    bool m_exclusive_locked;

    enum ExecSrStatus {
      IDLE = 0,
      ACTIVE = 2
    };
    /**
     * Possible state transitions are:
     * - FREE -> DEFINED                 Fragment record is allocated
     * - DEFINED -> ACTIVE               Add fragment is completed and 
     *                                   fragment is ready to      
     *                                   receive operations.
     * - DEFINED -> ACTIVE_CREATION      Add fragment is completed and 
     *                                   fragment is ready to      
     *                                   receive operations in parallel 
     *                                   with a copy fragment     
     *                                   which is performed from the 
     *                                   primary replica             
     * - DEFINED -> CRASH_RECOVERING     A fragment is ready to be 
     *                                   recovered from a local        
     *                                   checkpoint on disk
     * - ACTIVE -> REMOVING              A fragment is removed from the node
     * - CRASH_RECOVERING -> ACTIVE      A fragment has been recovered and 
     *                                   are now ready for     
     *                                   operations again.
     * - CRASH_RECOVERING -> REMOVING    Fragment recovery failed or 
     *                                   was cancelled.              
     * - ACTIVE_CREATION -> ACTIVE       A fragment is now copied and now 
     *                                   is a normal fragment   
     * - ACTIVE_CREATION -> REMOVING     Copying of the fragment failed
     * - REMOVING -> FREE                Removing of the fragment is 
     *                                   completed and the fragment  
     *                                   is now free again.
     */
    enum FragStatus {
      FREE = 0,               ///< Fragment record is currently not in use
      FSACTIVE = 1,           ///< Fragment is defined and usable for operations
      DEFINED = 2,            ///< Fragment is defined but not yet usable by 
                              ///< operations
      ACTIVE_CREATION = 3,    ///< Fragment is defined and active but is under 
                              ///< creation by the primary LQH.
      CRASH_RECOVERING = 4,   ///< Fragment is recovering after a crash by 
                              ///< executing the fragment log and so forth. 
                              ///< Will need further breakdown.
      REMOVING = 5            ///< The fragment is currently removed. 
                              ///< Operations are not allowed. 
    };
    enum LogFlag {
      STATE_TRUE = 0,
      STATE_FALSE = 1
    };
    enum SrStatus {
      SS_IDLE = 0,
      SS_STARTED = 1,
      SS_COMPLETED = 2
    };
    enum LcpFlag {
      LCP_STATE_TRUE = 0,
      LCP_STATE_FALSE = 1
    };
    UintR lcpId[MAX_LCP_STORED];
    UintR maxGciInLcp;

    std::atomic<unsigned int> m_activeScans; // active scans on fragment

    /**
     *       This variable contains the maximum global checkpoint 
     *       identifier that exists in a certain local checkpoint. 
     *       Maximum 4 local checkpoints is possible in this release.
     */
    UintR maxGciCompletedInLcp;
    /**
     *       This variable contains references to active scan and copy     
     *       fragment operations on the fragment. 
     *       A maximum of four concurrently active is allowed.
     */

    typedef Bitmask<8> ScanNumberMask; // Max 255 KeyInfo20::ScanNo
    ScanNumberMask m_scanNumberMask;
    ScanRecord_fifo::Head m_queuedScans;
    ScanRecord_fifo::Head m_queuedTupScans;
    ScanRecord_fifo::Head m_queuedAccScans;

    /**
     *       The fragment pointers in TUP and TUX
     */
    Uint64 tupFragptr;
    Uint64 tuxFragptr;
    /**
     *       The fragment pointer in ACC
     */
    Uint64 accFragptr;

    /**
     *       Reference to the next fragment record in a free list of fragment 
     *       records.              
     */
    union {
      Uint64 nextPool;
      Uint64 nextList;
    };
    Uint64 prevList;
    /**
     *       For ordered index fragment, i-value of corresponding
     *       fragment in primary table.
     */
    Uint64 tableFragptr;
 
    /**
     * Log part
     */
    LogPartRecord *m_log_part_ptr_p;

    /**
     *       The GCI when the table was created
     */
    Uint32 createGci;

    /**
     *       This variable keeps track of how many operations that are 
     *       active that have skipped writing the log but not yet committed 
     *       or aborted.  This is used during start of fragment.
     */
    UintR activeTcCounter;

    /**
     *       This status specifies whether this fragment is actively 
     *       engaged in executing the fragment log.
     */
    ExecSrStatus execSrStatus;

    /**
     *       The fragment id of this fragment.
     */
    UintR fragId;

    /**
     *       Status of fragment
     */
    FragStatus fragStatus;

    /**
     *       This flag indicates whether logging is currently activated at 
     *       the fragment.  
     *       During a system restart it is temporarily shut off. 
     *       Some fragments have it permanently shut off. 
     */
    LogFlag logFlag;
    UintR masterPtr;
    /**
     *       This variable contains the maximum global checkpoint identifier 
     *       which was completed when the local checkpoint was started.
     */
    /**
     *       The newest GCI that has been committed on fragment             
     */
    UintR newestGci;
    Uint32 m_completed_gci;
    SrStatus srStatus;
    UintR srUserptr;
    /**
     *       The global checkpoint when table was created for this fragment.
     */
    UintR startGci;
    /**
     *       A reference to the table owning this fragment.
     */
    UintR tabRef;

    /**
     *       The block reference to ACC on the fragment makes it
     *       possible to have different ACC blocks for different
     *       fragments in the future.
     */
    BlockReference accBlockref;

    /**
     *       Ordered index block.
     */
    BlockReference tuxBlockref;
    /**
     *       The master block reference as sent in COPY_ACTIVEREQ.
     */
    BlockReference masterBlockref;
    /**
     *       These variables are used during system restart to recall
     *       from which node to execute the fragment log and which GCI's
     *       this node should start and stop from. Also to remember who
     *       to send the response to when system restart is completed.
     */
    BlockReference srBlockref;
    /**
     *       The block reference to TUP on the fragment makes it
     *       possible to have different TUP blocks for different
     *       fragments in the future.
     */
    BlockReference tupBlockref;
    /**
     *      This state indicates if the fragment will participate in a
     *      checkpoint.  
     *      Temporary tables with Fragrecord::logFlag permanently off
     *      will also have Fragrecord::lcpFlag off.
     */
    LcpFlag lcpFlag;
    /**
     *       Used to ensure that updates started with old
     *       configuration do not arrive here after the copy fragment
     *       has started. 
     *       If they are allowed to arrive after they
     *       could update a record that has already been replicated to
     *       the new node.  This type of arrival should be extremely
     *       rare but we must anyway ensure that no harm is done.
     */
    Uint16 copyNode;
    /**
     * Instance key for fast access.
     */
    Uint16 lqhInstanceKey;
    /**
     *       How many local checkpoints does the fragment contain
     */
    Uint16 srChkpnr;

    /**
     *       The number of fragment replicas that will execute the log
     *       records in this round of executing the fragment
     *       log.  Maximum four is possible.
     */
    Uint8 execSrNoReplicas;

    /**
     * 0 = undefined i.e fragStatus != ACTIVE_CREATION
     * 1 = yes
     * 2 = no
     */
    enum ActiveCreat {
      AC_NORMAL = 0,  // fragStatus != ACTIVE_CREATION
      AC_IGNORED = 1, // Operation that got ignored during NR
      AC_NR_COPY = 2  // Operation that got performed during NR
    };
    Uint8 m_copy_started_state; 

    /**
     *       This variable contains what type of replica this fragment
     *       is.  Two types are possible:  
     *       - Primary/Backup replica = 0
     *       - Stand-by replica = 1 
     *
     *       It is not possible to distinguish between primary and
     *       backup on a fragment.  
     *       This can only be done per transaction. 
     *       DIH can change from primary to backup without informing
     *       the various replicas about this change.
     */
    Uint8 fragCopy;
    /**
     *       This is the last fragment distribution key that we have
     *       heard of.
     */
    Uint8 fragDistributionKey;
    Uint8  srNoLognodes;
    /**
     *       Table type.
     */
    Uint8 tableType;
    /**
     * LCP_FRAG_ORD info for the c_queued_lcp_frag_ord queue.
     */
    enum LcpExecutionState
    {
      LCP_QUEUED = 0,
      LCP_EXECUTING = 1,
      LCP_EXECUTED = 2,
      LCP_EXECUTED_BY_CREATE_TABLE = 3
    };

    /* 
       Usage counters. Except for m_queuedScanCount, these only count 'user' 
       operations, i.e. those directly initiated from the ndbapi, and not
       'internal' operations, such as those used for LCPs.
     */
    struct UsageStat
    {
      // Number of key read operations.
      Uint64 m_readKeyReqCount;

      // Number of inserts.
      Uint64 m_insKeyReqCount;

      // Number of updates.
      Uint64 m_updKeyReqCount;
      /*
        Number of write operations, meaning 'update' if key exists, and 'insert'
        otherwise.
      */
      Uint64 m_writeKeyReqCount;

      // Number of deletes
      Uint64 m_delKeyReqCount;
 
      /*
        Number of key operations refused by the LDM due to either:
        - no matching key for update/delete.
        - key exists already for insert.
        - operation rejected by interpreted program.
      */
      Uint64 m_keyRefCount;

      // Number of attrinfo words in key operations.
      Uint64 m_keyReqAttrWords;

      // Number of keyinfo words in key operations.
      Uint64 m_keyReqKeyWords;

      // Total size of interpreter programs for key operations.
      Uint64 m_keyProgramWords;

      // Number of interpreter instructions executed for key operations.
      Uint64 m_keyInstructionCount;

      // Number of words returned to client due to key operations.
      Uint64 m_keyReqWordsReturned;

      /**
       * There are no scans during node restarts, thus we reuse these
       * variables to track progress on node restart for a fragment.
       */
      // Number of fragment scans requested.
      union {
        Uint64 m_scanFragReqCount;
        Uint64 m_fragCopyRowsIns;
      };

      /*
        The number of rows examined during scans. Some of these may have been
        rejected by the interpreted program (i.e. a pushed condition), and 
        thus not been returned to the client.
      */
      union {
        Uint64 m_scanRowsExamined;
        Uint64 m_fragCopyRowsDel;
      };

      // Number of scan rows returned to the client.
      union {
        Uint64 m_scanRowsReturned;
        Uint64 m_fragBytesCopied;
      };

      // Number of words returned to client due to scans.
      Uint64 m_scanWordsReturned;

      // Total size of interpreter programs for scans.
      Uint64 m_scanProgramWords;

      // Total size of scan bounds (for ordered index scans).
      Uint64 m_scanBoundWords;

      // Number of interpreter instructions executed for scans.
      Uint64 m_scanInstructionCount;

      // Total number of scans queued (including those from internal clients.
      Uint64 m_queuedScanCount;
      
      // Set all counters to zero.
      void init()
      {
        memset(this, 0, sizeof *this);
      }
    };
    Uint32 lcp_frag_ord_lcp_no;
    Uint32 lcp_frag_ord_lcp_id;

    /**
     * Fragment was was inserted into LCP fragment queue by a CREATE TABLE
     * statement. This variable is set to true only when this insertion
     * happens when no LCP is ongoing.
     */
    bool m_create_table_insert_lcp;
    /**
     * This variable is always set when inserted into LCP fragment queue by
     * a CREATE TABLE statement. It is cleared when a LCP_FRAG_ORD is received
     * for the fragment. Thus by checking this variable at completion of
     * fragment LCP we know whether to report LCP_FRAG_REP or not.
     */
    bool m_create_table_flag_lcp_frag_ord;

    LcpExecutionState lcp_frag_ord_state;
    UsageStat m_useStat;
    Uint8 m_copy_complete_flag;
    /**
     * To keep track of which fragment have started the
     * current local LCP we have a value of 0 or 1. If
     * current local LCP is 0 the fragment will have 0
     * to indicate it has been started and 1 indicating
     * that it hasn't started yet.
     * The value is initialised to 0 and the value of the
     * first local LCP is 1.
     */
    Uint8 m_local_lcp_instance_started;

    /**
     *        Last GCI for executing the fragment log in this phase.
     */
    UintR execSrLastGci[4];
    /**
     *       Start GCI for executing the fragment log in this phase.
     */
    UintR execSrStartGci[4];
    /**
     *       Requesting user pointer for executing the fragment log in
     *       this phase
     */
    UintR execSrUserptr[4];
    /**
     *       The LCP identifier of the LCP's. 
     *       =0 means that the LCP number has not been stored.
     *       The LCP identifier is supplied by DIH when starting the LCP.   
     */

    UintR srLastGci[4];
    UintR srStartGci[4];
    /**
     *       The EXEC_SR variables are used to keep track of which fragments  
     *       that are interested in being executed as part of executing the    
     *       fragment loop. 
     *       It is initialised for every phase of executing the 
     *       fragment log (the fragment log can be executed upto four times).  
     *                                                                         
     *       Each execution is capable of executing the log records on four    
     *       fragment replicas.                                                
     */
    /**
     *       Requesting block reference for executing the fragment log
     *       in this phase.
     */
    BlockReference execSrBlockref[4];
    Uint16 srLqhLognode[4];

    NdbMutex frag_mutex;
#ifdef DEBUG_FRAGMENT_LOCK
    Uint16 lock_line[LOCK_LINE_MASK + 1];
    Uint32 lock_line_index;
#endif
    struct NdbCondition frag_write_cond;
    struct NdbCondition frag_read_cond;
  };
  typedef Ptr64<Fragrecord> FragrecordPtr;
  typedef RecordPool64<RWPool64<Fragrecord> > Fragrecord_pool;
  typedef DLFifo64List<Fragrecord_pool> Fragrecord_fifo;
  RSS_OP_COUNTER(cnoOfAllocatedFragrec);
  RSS_OP_SNAPSHOT(cnoOfAllocatedFragrec);
  
  /* $$$$$$$$$$$$$$$$$$$$$$$$$$$$$$$$$$$$$$$$$$$$$$$$$$$$$$$$$$$$$$$$$$$$$$$ */
  /* $$$$$$$                GLOBAL CHECKPOINT RECORD                  $$$$$$ */
  /* $$$$$$$$$$$$$$$$$$$$$$$$$$$$$$$$$$$$$$$$$$$$$$$$$$$$$$$$$$$$$$$$$$$$$$$ */
  /**
   *       This record describes a global checkpoint that is
   *       completed.  It waits for all log records belonging to this
   *       global checkpoint to be saved on disk.
   */
  struct GcpRecord {
    /**
     *       The file number within each log part where the log was
     *       located when gcp_savereq was received. The last record 
     *       belonging to this global checkpoint is certainly before 
     *       this place in the log. We could come even closer but it 
     *       would cost performance and doesn't seem like a good 
     *       idea. This is simple and it works.
     */
    Uint16 gcpFilePtr[NDB_MAX_LOG_PARTS];
    /** 
     *       The page number within the file for each log part.
     */
    Uint16 gcpPageNo[NDB_MAX_LOG_PARTS];
    /**
     *       The word number within the last page that was written for
     *       each log part.
     */
    Uint16 gcpWordNo[NDB_MAX_LOG_PARTS];
    /**
     *       The identity of this global checkpoint.
     */
    UintR gcpId;
    /**
     *       The state of this global checkpoint, one for each log part.
     */
    Uint8 gcpLogPartState[NDB_MAX_LOG_PARTS];
    /**
     *       The sync state of this global checkpoint, one for each
     *       log part.
     */
    Uint8 gcpSyncReady[NDB_MAX_LOG_PARTS];
    /**
     *       User pointer of the sender of gcp_savereq (= master DIH).
     */
    UintR gcpUserptr;
    /**
     *       Block reference of the sender of gcp_savereq 
     *       (= master DIH).
     */
    BlockReference gcpBlockref;
  }; // Size 44 bytes
  typedef Ptr<GcpRecord> GcpRecordPtr;

  struct HostRecord {
    Bitmask<(MAX_NDBMT_LQH_THREADS+1+31)/32> lqh_pack_mask;
    Bitmask<(MAX_NDBMT_TC_THREADS+1+31)/32> tc_pack_mask;
    struct PackedWordsContainer lqh_pack[MAX_NDBMT_LQH_THREADS+1];
    struct PackedWordsContainer tc_pack[MAX_NDBMT_TC_THREADS+1];
    Uint8 inPackedList;
    Uint8 nodestatus;
  };
  typedef Ptr<HostRecord> HostRecordPtr;
  
  /* $$$$$$$$$$$$$$$$$$$$$$$$$$$$$$$$$$$$$$$$$$$$$$$$$$$$$$$$$$$$$$$$$$$$$$$ */
  /* $$$$$$               LOCAL CHECKPOINT SUPPORT RECORD            $$$$$$$ */
  /* $$$$$$$$$$$$$$$$$$$$$$$$$$$$$$$$$$$$$$$$$$$$$$$$$$$$$$$$$$$$$$$$$$$$$$$ */
  /**
   *      This record contains the information about an outstanding
   *      request to TUP or ACC. Used for both local checkpoints and
   *      system restart.
   */
  struct LcpLocRecord {
    enum LcpLocstate {
      IDLE = 0,
      WAIT_TUP_PREPLCP = 1,
      WAIT_LCPHOLDOP = 2,
      HOLDOP_READY = 3,
      ACC_WAIT_STARTED = 4,
      ACC_STARTED = 5,
      ACC_COMPLETED = 6,
      TUP_WAIT_STARTED = 7,
      TUP_STARTED = 8,
      TUP_COMPLETED = 9,
      SR_ACC_STARTED = 10,
      SR_TUP_STARTED = 11,
      SR_ACC_COMPLETED = 12,
      SR_TUP_COMPLETED = 13
    };
    LcpLocstate lcpLocstate;
    Uint32 lcpRef;
  }; // 28 bytes
  typedef Ptr<LcpLocRecord> LcpLocRecordPtr;

  /* $$$$$$$$$$$$$$$$$$$$$$$$$$$$$$$$$$$$$$$$$$$$$$$$$$$$$$$$$$$$$$$$$$$$$$$ */
  /* $$$$$$$              LOCAL CHECKPOINT RECORD                    $$$$$$$ */
  /* $$$$$$$$$$$$$$$$$$$$$$$$$$$$$$$$$$$$$$$$$$$$$$$$$$$$$$$$$$$$$$$$$$$$$$$ */
  /** 
   *       This record contains the information about a local
   *       checkpoint that is ongoing. This record is also used as a
   *       system restart record.
   */
  struct LcpRecord
  {
    enum LcpState {
      LCP_IDLE = 0,
      LCP_COMPLETED = 1,
      LCP_PREPARING = 2,
      LCP_PREPARED = 3,
      LCP_CHECKPOINTING = 4
    };
 
    LcpState lcpPrepareState;
    LcpState lcpRunState;
    bool firstFragmentFlag;
    bool lastFragmentFlag;

    /**
     * This variable is set to true when starting a new LCP AND
     * there are fragments inserted into the LCP queue already.
     * Those have been inserted by CREATE TABLE statements and
     * need to be executed fully before any other fragments have
     * their LCPs executed.
     */
    bool m_early_lcps_need_synch;

    /**
     * This is set to true when sending WAIT_LCP_IDLE_REQ and
     * cleared again when WAIT_LCP_IDLE_CONF is received. It ensures
     * that we don't start any new fragment LCPs while we are waiting
     * for the previous ones to be completed.
     */
    bool m_wait_early_lcp_synch;

    struct FragOrd {
      Uint64 fragPtrI;
      LcpFragOrd lcpFragOrd;
    };
    FragOrd currentPrepareFragment;
    FragOrd currentRunFragment;
    
    Uint32 m_outstanding;

    Uint64 m_no_of_records;
    Uint64 m_no_of_bytes;
  };
  typedef Ptr<LcpRecord> LcpRecordPtr;

  struct IOTracker
  {
    static constexpr Uint32 SAMPLE_TIME = 128;              // millis
    static constexpr Uint32 SLIDING_WINDOW_LEN = 1024;      // millis
    static constexpr Uint32 SLIDING_WINDOW_HISTORY_LEN = 8;

    void init(Uint32 partNo);
    Uint32 m_log_part_no;
    Uint32 m_current_time;

    /**
     * Keep sliding window of measurement
     */
    Uint32 m_save_pos; // current pos in array
    Uint32 m_save_written_bytes[SLIDING_WINDOW_HISTORY_LEN];
    Uint32 m_save_elapsed_millis[SLIDING_WINDOW_HISTORY_LEN];

    /**
     * Current sum of sliding window
     */
    Uint32 m_curr_elapsed_millis;
    Uint64 m_curr_written_bytes;

    /**
     * Currently outstanding bytes
     */
    Uint64 m_sum_outstanding_bytes;

    /**
     * How many times did we pass lag-threshold
     */
    Uint32 m_lag_cnt;

    /**
     * How many seconds of writes are we lagging
     */
    Uint32 m_lag_in_seconds;

    /**
     * bytes send during current sample
     */
    Uint64 m_sample_sent_bytes;

    /**
     * bytes completed during current sample
     */
    Uint64 m_sample_completed_bytes;

    /**
     * bytes completed since last report
     */
    Uint64 m_redo_written_bytes;

    int tick(Uint32 now, Uint32 maxlag, Uint32 maxlag_cnt);
    void send_io(Uint32 bytes);
    void complete_io(Uint32 bytes);
    Uint32 get_lag_cnt()
    {
      return m_lag_cnt;
    }
    Uint32 get_lag_in_seconds()
    {
      return m_lag_in_seconds;
    }
    Uint64 get_and_reset_redo_written_bytes()
    {
      Uint64 redo_written_bytes = m_redo_written_bytes;
      m_redo_written_bytes = 0;
      return redo_written_bytes;
    }
  };
  bool c_is_io_lag_reported;
  bool is_ldm_instance_io_lagging();
  Uint64 report_redo_written_bytes();

  /** 
   * RedoWorkStats
   *
   * Structure for tracking the work performed to recover
   * from redo
   */
  class RedoWorkStats
  {
  public:
    Uint64 m_pagesRead;
    
    Uint64 m_opsPrepared;
    Uint64 m_opsSkipped;
    Uint64 m_opsExecuted;
    Uint64 m_bytesExecuted;
    Uint32 m_gcisExecuted;

    RedoWorkStats()
      :m_pagesRead(0),
       m_opsSkipped(0),
       m_opsExecuted(0),
       m_bytesExecuted(0),
       m_gcisExecuted(0)
      {}
  };

  /**
   * LCPFragWatchdog
   *
   * Structure tracking state of LCP fragment watchdog.
   * This watchdog polls the state of the current LCP fragment
   * scan to ensure that forward progress is maintained at
   * a minimal rate.
   * It only continues running while this LQH instance 
   * thinks a fragment scan is ongoing
   */
  struct LCPFragWatchdog
  {
    static constexpr Uint32 PollingPeriodMillis = 1000; /* 10s */
    Uint32 WarnElapsedWithNoProgressMillis; /* LCP Warn, milliseconds */
    Uint32 MaxElapsedWithNoProgressMillis;  /* LCP Fail, milliseconds */

    SimulatedBlock* block;
    
    /* Should the watchdog be running? */
    bool scan_running;
    
    /* Is there an active thread? */
    bool thread_active;
    
    /* LCP position and state info from Backup block */
    LcpStatusConf::LcpState lcpState;
    Uint32 tableId;
    Uint32 fragId;
    Uint64 completionStatus;
    Uint32 lcpScannedPages;

    /* Total elapsed milliseconds with no LCP progress observed */ 
    Uint32 elapsedNoProgressMillis; /* milliseconds */
    NDB_TICKS lastChecked;          /* Last time LCP progress checked */

    /* Reinitialise the watchdog */
    void reset();

    /* Handle an LCP Status report */
    void handleLcpStatusRep(LcpStatusConf::LcpState repLcpState,
                            Uint32 repTableId,
                            Uint32 repFragId,
                            Uint64 repCompletionStatus,
                            Uint32 repLcpScannedPages);
  };
  
  LCPFragWatchdog c_lcpFragWatchdog;
    
    
  /***********************************************************
   * MODULE: Redo Page Cache
   *
   *   When running redo, current codes scan log until finding a commit
   *     record (for an operation). The commit record contains a back-pointer
   *     to a prepare-record.
   *
   *   If the prepare record is inside the 512k window that is being read
   *     from redo-log, the access is quick.
   *
   *   But it's not, then the following sequence is performed
   *     [file-open]?[page-read][execute-log-record][file-close]?[release-page]
   *
   *   For big (or long running) transactions this becomes very inefficient
   *
   *   The RedoPageCache changes this so that the pages that are not released
   *     in sequence above, but rather put into a LRU (using RedoBuffer)
   */

  /**
   * This is a "dummy" struct that is used when
   *  putting LogPageRecord-entries into lists/hashes
   */
  struct RedoCacheLogPageRecord
  {
    RedoCacheLogPageRecord() {}
    /**
     * NOTE: These numbers must match page-header definition
     */
    Uint32 header0[15];
    Uint32 m_page_no;
    Uint32 m_file_no;
    Uint32 header1[5];
    Uint32 m_part_no;
    Uint32 nextList;
    Uint32 nextHash;
    Uint32 prevList;
    Uint32 prevHash;
    Uint32 rest[8192-27];

    inline bool equal(const RedoCacheLogPageRecord & p) const {
      return
        (p.m_part_no == m_part_no) &&
        (p.m_page_no == m_page_no) &&
        (p.m_file_no == m_file_no);
    }

    inline Uint32 hashValue() const {
      return (m_part_no << 24) + (m_file_no << 16) + m_page_no;
    }
  };
  typedef ArrayPool<RedoCacheLogPageRecord> RedoCacheLogPageRecord_pool;
  typedef DLHashTable<RedoCacheLogPageRecord_pool> RedoCacheLogPageRecord_hash;
  typedef DLCFifoList<RedoCacheLogPageRecord_pool> RedoCacheLogPageRecord_fifo;

  /* $$$$$$$$$$$$$$$$$$$$$$$$$$$$$$$$$$$$$$$$$$$$$$$$$$$$$$$$$$$$$$$$$$$$$$$$ */
  /* $$$$$$$$$$$$$$$$$$$$$$$$$$$$$$$$$$$$$$$$$$$$$$$$$$$$$$$$$$$$$$$$$$$$$$$$ */
  /*                                                                          */
  /*       THE RECORDS THAT START BY LOG_ ARE A PART OF THE LOG MANAGER.      */
  /*       THESE RECORDS ARE USED TO HANDLE THE FRAGMENT LOG.                 */
  /*                                                                          */
  /* $$$$$$$$$$$$$$$$$$$$$$$$$$$$$$$$$$$$$$$$$$$$$$$$$$$$$$$$$$$$$$$$$$$$$$$$ */
  /* $$$$$$$$$$$$$$$$$$$$$$$$$$$$$$$$$$$$$$$$$$$$$$$$$$$$$$$$$$$$$$$$$$$$$$$$ */
  /* $$$$$$$$$$$$$$$$$$$$$$$$$$$$$$$$$$$$$$$$$$$$$$$$$$$$$$$$$$$$$$$$$$$$$$$$ */
  /* $$$$$$$                       LOG RECORD                         $$$$$$$ */
  /*                                                                          */
  /* $$$$$$$$$$$$$$$$$$$$$$$$$$$$$$$$$$$$$$$$$$$$$$$$$$$$$$$$$$$$$$$$$$$$$$$$ */
  /*       THIS RECORD IS ALIGNED TO BE 256 BYTES.                            */
  /* $$$$$$$$$$$$$$$$$$$$$$$$$$$$$$$$$$$$$$$$$$$$$$$$$$$$$$$$$$$$$$$$$$$$$$$$ */
  /**       
   *       This record describes the current state of a log. 
   *       A log consists of a number of log files. 
   *       These log files are described by the log file record.
   *
   *       There will be 4 sets of log files. 
   *       Different tables will use different log files dependent 
   *       on the table id. 
   *       This  ensures that more than one outstanding request can 
   *       be sent to the file system.
   *       The log file to use is found by performing a very simple hash
   *       function.
   */
  struct TcConnectionrec;

  struct LogPartRecord {
    enum LogPartState {
      IDLE = 0,                       ///< Nothing happens at the moment
      ACTIVE = 1,                     ///< An operation is active logging 
      SR_FIRST_PHASE = 2,             ///< Finding the end of the log and 
                                      ///< the information about global 
                                      ///< checkpoints in the log is ongoing.
      SR_FIRST_PHASE_COMPLETED = 3,   ///< First phase completed
      SR_THIRD_PHASE_STARTED = 4,     ///< Executing fragment log is in 3rd ph
      SR_THIRD_PHASE_COMPLETED = 5,
      SR_FOURTH_PHASE_STARTED = 6,    ///< Finding the log tail and head 
                                      ///< is the fourth phase.
      SR_FOURTH_PHASE_COMPLETED = 7
    };
    enum WaitWriteGciLog {
      WWGL_TRUE = 0,
      WWGL_FALSE = 1
    };
    enum LogExecState {
      LES_IDLE = 0,
      LES_SEARCH_STOP = 1,
      LES_SEARCH_START = 2,
      LES_EXEC_LOG = 3,
      LES_EXEC_LOG_NEW_MBYTE = 4,
      LES_EXEC_LOG_NEW_FILE = 5,
      LES_EXEC_LOGREC_FROM_FILE = 6,
      LES_EXEC_LOG_COMPLETED = 7,
      LES_WAIT_READ_EXEC_SR_NEW_MBYTE = 8,
      LES_WAIT_READ_EXEC_SR = 9,
      LES_EXEC_LOG_INVALIDATE = 10
    };

    NdbMutex m_log_part_mutex;

    /**
     * IO tracker...
     */
    struct IOTracker m_io_tracker;
 
    RedoWorkStats m_redoWorkStats;

    Uint64 m_total_written_words;
    Uint64 m_last_total_written_words;

    /**
     * Keep track of number of words that will eventually have to
     * be written to the REDO log as COMMIT log messages and
     * ABORT log messages. This ensures that we won't run out
     * of REDO log in COMMIT and ABORT processing.
     */
    Uint64 m_committed_words;

    /**
     *       Is a CONTINUEB(ZLOG_LQHKEYREQ) signal sent and
     *       outstanding. We do not want several instances of this
     *       signal out in the air since that would create multiple
     *       writers of the list.
     */
    UintR LogLqhKeyReqSent;
    /**
     *       Contains the current log file where log records are
     *       written.  During system restart it is used to indicate the
     *       last log file.
     */
    UintR currentLogfile;
    /**
     *       The log file used to execute log records from far behind.
     */
    UintR execSrExecLogFile;
    /**
     *       The currently executing prepare record starts in this log
     *       page. This variable is used to enable that a log record is
     *       executed multiple times in execution of the log.
     */
    UintR execSrLogPage;
    /**
     *       This variable keeps track of the lfo record where the
     *       pages that were read from disk when an operations log
     *       record were not found in the main memory buffer for log
     *       pages.
     */
    UintR execSrLfoRec;
    /**
     *       The starting page number when reading log from far behind.
     */
    UintR execSrStartPageNo;
    /**
     *       The last page number when reading log from far behind.
     */
    UintR execSrStopPageNo;
    /**
     *       Contains a reference to the first log file, file number 0.
     */
    UintR firstLogfile;
    /**
     *       The first reference to a set of 8 pages. These are used
     *       during execution of the log to keep track of which pages
     *       are in memory and which are not.
     */
    UintR firstPageRef;
    /**
     *       This variable contains the global checkpoint record
     *       waiting for disk writes to complete.
     */
    UintR gcprec;
    /**
     *       The last reference to a set of 8 pages.  These are used
     *       during execution of the log to keep track of which pages
     *       are in memory and which are not.
     */
    UintR lastPageRef;

    Uint32 logPageCount;
    Uint32 firstFreeLogPage;
    Uint32 noOfFreeLogPages;
    Uint32 firstFreeLfo;
    Uint32 firstFreeLogFile;

    struct OperationQueue
    {
      void init() { firstElement = lastElement = nullptr;}
      bool isEmpty() const { return firstElement == nullptr; }
      TcConnectionrec *firstElement;
      TcConnectionrec *lastElement;
    };

    /**
     * Booked REDO log buffer space by operations sent to other
     * LDM instances. Tracking this ensures that we can guarantee
     * that those signals can always succeed in finding buffer
     * space for their REDO log writes.
     *
     * Measured in words.
     */
    Uint64 m_booked_redo_log_space;

    /**
     * operations queued waiting on REDO to prepare
     */
    struct OperationQueue m_log_prepare_queue;

    /**
     * operations queued waiting on REDO to commit/abort
     */
    struct OperationQueue m_log_complete_queue;

    /**
     *       This variable contains the oldest operation in this log
     *       part which have not been committed yet.
     */
    TcConnectionrec *firstLogTcrec;
    /**
     *       This variable contains the newest operation in this log
     *       part which have not been committed yet.
     */
    TcConnectionrec *lastLogTcrec;
    /**
     *       This variable indicates which was the last mbyte that was
     *       written before the system crashed.  Discovered during
     *       system restart.
     */
    UintR lastLogfile;
    /**
     *       This variable is used to keep track of the state during
     *       the third phase of the system restart, i.e. when
     *       LogPartRecord::logPartState == 
     *       LogPartRecord::SR_THIRD_PHASE_STARTED.
     */
    LogExecState logExecState;
    /**
     *       This variable contains the lap number of this log part.
     */
    UintR logLap;
    /**
     *       This variable contains the place to stop executing the log
     *       in this phase.
     */
    UintR logLastGci;
    /**
     *       This variable contains the place to start executing the
     *       log in this phase.
     */
    UintR logStartGci;
    /**
     *       The latest GCI completed in this log part.
     */
    UintR logPartNewestCompletedGCI;
    /**
     *       The current state of this log part.                               
     */
    LogPartState logPartState;

    /**
     * does current log-part have tail-problem (i.e 410)
     */
    enum {
      P_TAIL_PROBLEM        = 0x1,// 410
      P_REDO_IO_PROBLEM     = 0x2,// 1234
      P_FILE_CHANGE_PROBLEM = 0x4 // 1220
    };
    Uint32 m_log_problems;

    /**
     *       A timer that is set every time a log page is sent to disk.
     *       Ensures that log pages are not kept in main memory for
     *       more than a certain time.
     */
    UintR logPartTimer;
    /**
     *       The current timer which is set by the periodic signal
     *       received by LQH
     */
    UintR logTimer;
    /** 
     *       Contains the number of the log tail file and the mbyte
     *       reference within that file.  This information ensures that
     *       the tail is not overwritten when writing new log records.
     */
    UintR logTailFileNo;
    /**
     *       The TcConnectionrec used during execution of this log part.
     */
    UintR logTcConrec;
    /**
     *       The number of pages that currently resides in the main
     *       memory buffer.  It does not refer pages that are currently
     *       read from the log files.  Only to pages already read
     *       from the log file.
     */
    UintR mmBufferSize;
    /**
     *       Contains the current number of log files in this log part. 
     */
    UintR noLogFiles;
    /**
     *       This variable is used only during execution of a log
     *       record.  It keeps track of in which page record a log
     *       record was started.  It is used then to deduce which
     *       pages that are dirty after that the log records on the
     *       page have been executed.
     *
     *       It is also used to find out where to write the invalidate
     *       command when that is needed.
     */
    UintR prevLogpage;
    union {
      /**
       *       The number of files remaining to gather GCI information
       *       for during system restart.  Only used if number of files
       *       is larger than 60.
       */
      UintR srRemainingFiles;

      /**
       *       The index of the file which we should start loading redo
       *       meta information from after the 'FRONTPAGE' file has been
       *       closed.
       */
      UintR srLastFileIndex;
    };
    /**
     *       The log file where to start executing the log during
     *       system restart.
     */
    UintR startLogfile;
    /**
     *       The last log file in which to execute the log during system 
     *       restart.                    
     */
    UintR stopLogfile;
    /**
     * Number of fragments to execute in a REDO log phase by this log part.
     */
    Uint32 m_noFragmentsExecSr;
    /**
     *       This variable keeps track of when we want to write a complete 
     *       gci log record but have been blocked by an ongoing log operation.
     */
    WaitWriteGciLog waitWriteGciLog;
    /**
     *       The currently executing prepare record starts in this index 
     *       in the log page.            
     */
    Uint16 execSrLogPageIndex;
    /**
     *       Which of the four exec_sr's in the fragment is currently executing
     */
    Uint16 execSrExecuteIndex;
    /**
     *       The number of pages executed in the current mbyte. 
     */
    Uint16 execSrPagesExecuted;
    /**
     *       The number of pages read from disk that have arrived and are 
     *       currently awaiting execution of the log.
     */
    Uint16 execSrPagesRead;
    /**
     *       The number of pages read from disk and currently not arrived 
     *       to the block.             
     */
    Uint16 execSrPagesReading;
    /**
     *       This variable refers to the new header file where we will 
     *       start writing the log after a system restart have been completed.
     */
    Uint16 headFileNo;
    /**
     *       This variable refers to the page number within the header file.
     */
    Uint16 headPageNo;
    /**
     *       This variable refers to the index within the new header
     *       page.
     */
    Uint16 headPageIndex;
    /**
     *       This variables indicates which was the last mbyte in the last 
     *       logfile before a system crash. Discovered during system restart.
     */
    Uint16 lastMbyte;
    /**
     *       This variable is used only during execution of a log
     *       record. It keeps track of in which file page a log
     *       record was started.  It is used if it is needed to write a
     *       dirty page to disk during log execution (this happens when
     *       commit records are invalidated).
     */
    Uint16 prevFilepage;
    /**
     *       This is used to save where we were in the execution of log
     *       records when we find a commit record that needs to be
     *       executed.
     *
     *       This variable is also used to remember the index where the
     *       log type was in the log record. It is only used in this
     *       role when finding a commit record that needs to be
     *       invalidated.
     */
    Uint16 savePageIndex;
    Uint16 logTailMbyte;
    /**
     *       The mbyte within the starting log file where to start 
     *       executing the log.                
     */
    Uint16 startMbyte;
    /**
     *       The last mbyte in which to execute the log during system
     *       restart.
     */
    Uint16 stopMbyte;
   /**
     *       This variable refers to the file where invalidation is
     *       occurring during system/node restart.
     */
    Uint16 invalidateFileNo;
    /**
     *       This variable refers to the page where invalidation is
     *       occurring during system/node restart.
     */
    Uint16 invalidatePageNo;
    /**
     *       For MT LQH the log part (0-3).
     */
    Uint16 logPartNo;

    /**
     * Keep track of the first invalid log page found in our search. This
     * enables us to print information about irregular writes of log pages
     * at the end of the REDO log.
     */
    Uint16 endInvalidMByteSearch;
    Uint16 firstInvalidateFileNo;
    Uint16 firstInvalidatePageNo;
    bool firstInvalidatePageFound;
    /**
     * These variables are used to quickly find the i-value of the
     * record, the block reference of the owner of the log part and
     * the pointer to the Dblqh block object owning the log part.
     * These are very useful when writing into the log part from an
     * LQH not owning the log part.
     *
     * We place it at the end of the log part record since these are
     * read-only variables after the initialisation of the log part
     * record.
     */
    LogPageRecord *logPageRecord;
    Uint32 logPageFileSize;
    Uint32 ptrI;
    BlockReference myRef;
    Dblqh *my_block;

    struct RedoPageCache
    {
      RedoPageCache() : m_hash(m_pool),
                        m_lru(m_pool),
                        m_hits(0),
                        m_multi_page(0),
                        m_multi_miss(0),
                        m_first_page(0)
      {}
      RedoCacheLogPageRecord_hash m_hash;
      RedoCacheLogPageRecord_fifo m_lru;
      RedoCacheLogPageRecord_pool m_pool;
      Uint32 m_hits;
      Uint32 m_multi_page;
      Uint32 m_multi_miss;
      Uint32 m_first_page;
    } m_redo_page_cache;

  }; // Size 164 Bytes
  typedef Ptr<LogPartRecord> LogPartRecordPtr;

<<<<<<< HEAD
  void check_cache_page_ptr_i(LogPartRecord *logPartPtrP, Uint32 cachePagePtrI)
  {
    ndbrequire(cachePagePtrI < logPartPtrP->logPageFileSize);
  }
  void check_log_page_ptr_i(LogPartRecord *logPartPtrP, Uint32 logPagePtrI)
  {
    LogPartRecord::RedoPageCache *cache = &logPartPtrP->m_redo_page_cache;
    ndbrequire(logPagePtrI >= cache->m_first_page &&
               logPagePtrI <
                   (cache->m_first_page + logPartPtrP->logPageFileSize));
  }
  Uint32 get_cache_i_val(LogPartRecord *logPartPtrP, Uint32 logPagePtrI)
  {
    check_log_page_ptr_i(logPartPtrP, logPagePtrI);
    return (logPagePtrI - logPartPtrP->m_redo_page_cache.m_first_page);
  }
  Uint32 get_cache_real_page_ptr_i(LogPartRecord *logPartPtrP,
                                   Uint32 cachePagePtrI)
  {
    check_cache_page_ptr_i(logPartPtrP, cachePagePtrI);
    return (logPartPtrP->m_redo_page_cache.m_first_page + cachePagePtrI);
  }
=======
>>>>>>> 55ba1746
  /* $$$$$$$$$$$$$$$$$$$$$$$$$$$$$$$$$$$$$$$$$$$$$$$$$$$$$$$$$$$$$$$$$$$$$$$$ */
  /* $$$$$$$                      LOG FILE RECORD                     $$$$$$$ */
  /* $$$$$$$$$$$$$$$$$$$$$$$$$$$$$$$$$$$$$$$$$$$$$$$$$$$$$$$$$$$$$$$$$$$$$$$$ */
  /*       THIS RECORD IS ALIGNED TO BE 288 (256 + 32) BYTES.                 */
  /* $$$$$$$$$$$$$$$$$$$$$$$$$$$$$$$$$$$$$$$$$$$$$$$$$$$$$$$$$$$$$$$$$$$$$$$$ */
  /**
   *              This record contains information about a log file.          
   *              A log file contains log records from several tables and     
   *              fragments of a table. LQH can contain more than             
   *              one log file to ensure faster log processing.               
   *                                                                          
   *              The number of pages to write to disk at a time is           
   *              configurable.                                               
   */
  struct LogFileRecord {
    LogFileRecord() {}

    enum FileChangeState {
      NOT_ONGOING = 0,
      BOTH_WRITES_ONGOING = 1,
      LAST_WRITE_ONGOING = 2,
      FIRST_WRITE_ONGOING = 3,
      WRITE_PAGE_ZERO_ONGOING = 4,
      WAIT_FOR_OPEN_NEXT_FILE = 5,
      LAST_FILEWRITE_WAITS = 6,
      FIRST_FILEWRITE_WAITS = 7
    };  
    enum LogFileStatus {
      LFS_IDLE = 0,                     ///< Log file record not in use
      CLOSED = 1,                       ///< Log file closed
      OPENING_INIT = 2,
      OPEN_SR_FRONTPAGE = 3,            ///< Log file opened as part of system
                                        ///< restart.  Open file 0 to find  
                                        ///< the front page of the log part.
      OPEN_SR_LAST_FILE = 4,            ///< Open last log file that was written
                                        ///< before the system restart.  
      OPEN_SR_NEXT_FILE = 5,            ///< Open a log file which is 16 files 
                                        ///< backwards to find the next    
                                        ///< information about GCPs.
      OPEN_EXEC_SR_START = 6,           ///< Log file opened as part of 
                                        ///< executing 
                                        ///< log during system restart. 
      OPEN_EXEC_SR_NEW_MBYTE = 7,
      OPEN_SR_FOURTH_PHASE = 8,
      OPEN_SR_FOURTH_NEXT = 9,
      OPEN_SR_FOURTH_ZERO = 10,
      OPENING_WRITE_LOG = 11,           ///< Log file opened as part of writing 
                                        ///< log during normal operation. 
      OPEN_EXEC_LOG = 12,
      CLOSING_INIT = 13,
      CLOSING_SR = 14,                  ///< Log file closed as part of system 
                                        ///< restart.  Currently trying to  
                                        ///< find where to start executing the 
                                        ///< log
      CLOSING_EXEC_SR = 15,             ///< Log file closed as part of 
                                        ///< executing log during system restart
      CLOSING_EXEC_SR_COMPLETED = 16,
      CLOSING_WRITE_LOG = 17,           ///< Log file closed as part of writing 
                                        ///< log during normal operation. 
      CLOSING_EXEC_LOG = 18,
      OPEN_INIT = 19,
      OPEN = 20,                         ///< Log file open
      OPEN_SR_READ_INVALIDATE_PAGES = 21,
      CLOSE_SR_READ_INVALIDATE_PAGES = 22,
      OPEN_SR_WRITE_INVALIDATE_PAGES = 23,
      CLOSE_SR_WRITE_INVALIDATE_PAGES = 24,
      OPEN_SR_READ_INVALIDATE_SEARCH_FILES = 25,
      CLOSE_SR_READ_INVALIDATE_SEARCH_FILES = 26,
      CLOSE_SR_READ_INVALIDATE_SEARCH_LAST_FILE = 27
#ifndef NO_REDO_OPEN_FILE_CACHE
      ,OPEN_EXEC_LOG_CACHED = 28
      ,CLOSING_EXEC_LOG_CACHED = 29
#endif
      ,CLOSING_SR_FRONTPAGE = 30
    };
    
    /**
     *       When a new mbyte is started in the log we have to find out
     *       how far back in the log we still have prepared operations
     *       which have been neither committed or aborted.  This variable
     *       keeps track of this value for each of the mbytes in this
     *       log file.  This is used in writing down these values in the
     *       header of each log file.  That information is used during
     *       system restart to find the tail of the log.  
     */
    UintR *logLastPrepRef;
    /**
     *       The max global checkpoint completed before the mbyte in the
     *       log file was started.  One variable per mbyte.  
     */
    UintR *logMaxGciCompleted;
    /**
     *       The max global checkpoint started before the mbyte in the log
     *       file was started.  One variable per mbyte.
     */
    UintR *logMaxGciStarted;
    /**
     *       This variable contains the file name as needed by the file 
     *       system when opening the file.
     */
    UintR fileName[4];
    /**
     *       This variable has a reference to the log page which is 
     *       currently in use by the log.     
     */
    UintR currentLogpage;
    /**
     *       The number of the current mbyte in the log file.
     */
    UintR currentMbyte;
    /**
     *       This variable is used when changing files.  It is to find
     *       out when both the last write in the previous file and the
     *       first write in this file has been completed.  After these
     *       writes have completed the variable keeps track of when the
     *       write to page zero in file zero is completed.  
     */
    FileChangeState fileChangeState;
    /**
     *       The number of the file within this log part.
     */
    UintR fileNo;
    /**
     *       This variable shows where to read/write the next pages into
     *       the log.  Used when writing the log during normal operation
     *       and when reading the log during system restart.  It
     *       specifies the page position where each page is 8 kbyte.
     */
    UintR filePosition;
    /**
     *       This contains the file pointer needed by the file system
     *       when reading/writing/closing and syncing.  
     */
    UintR fileRef;
    /**
     *       The head of the pages waiting for shipment to disk. 
     *       They are filled with log info. 
     */
    UintR firstFilledPage;
    /**
     *       A list of active read/write operations on the log file.
     *       Operations are always put in last and the first should
     *       always complete first.  
     */
    UintR firstLfo;
    UintR lastLfo;
    /**
     *       The tail of the pages waiting for shipment to disk. 
     *       They are filled with log info.
     */
    UintR lastFilledPage;
    /**
     *       This variable keeps track of the last written page in the
     *       file while writing page zero in file zero when changing log
     *       file.  
     */
    UintR lastPageWritten;
    /**
     *       This variable keeps track of the last written word in the
     *       last page written in the file while writing page zero in
     *       file zero when changing log file.  
     */
    UintR lastWordWritten;
    /**
     *       This variable contains the last word written in the last page.
     */
    LogFileStatus logFileStatus;
    /**
     *       A reference to page zero in this file. 
     *       This page is written before the file is closed.  
     */
    UintR logPageZero;
    /**
     *       This variable contains a reference to the record describing 
     *       this log part.   One of four records (0,1,2 or 3).
     */
    UintR logPartRec;
    /**
     *       Next free log file record or next log file in this log.
     */
    UintR nextLogFile;
    /**
     *       The previous log file.
     */
    UintR prevLogFile;
    /**
     *       The number of remaining words in this mbyte of the log file.
     */
    UintR remainingWordsInMbyte;
    /**
     *       The current file page within the current log file. This is
     *       a reference within the file and not a reference to a log
     *       page record.  It is used to deduce where log records are
     *       written.  Particularly completed gcp records and prepare log
     *       records.  
     */
    Uint16 currentFilepage;
    /**
     *       The number of pages in the list referenced by 
     *       LOG_PAGE_BUFFER.
     */
    Uint16 noLogpagesInBuffer;

#ifndef NO_REDO_OPEN_FILE_CACHE
    Uint32 nextList;
    Uint32 prevList;
#endif
  }; // Size 288 bytes
  typedef Ptr<LogFileRecord> LogFileRecordPtr;
  typedef ArrayPool<LogFileRecord> LogFileRecord_pool;
  typedef DLCFifoList<LogFileRecord_pool> LogFileRecord_fifo;

  /* $$$$$$$$$$$$$$$$$$$$$$$$$$$$$$$$$$$$$$$$$$$$$$$$$$$$$$$$$$$$$$$$$$$$$$$$ */
  /* $$$$$$$                      LOG OPERATION RECORD                $$$$$$$ */
  /* $$$$$$$$$$$$$$$$$$$$$$$$$$$$$$$$$$$$$$$$$$$$$$$$$$$$$$$$$$$$$$$$$$$$$$$$ */
  /**
   * This record contains a currently active file operation
   * that has started by the log module.
   */
  struct LogFileOperationRecord {
    enum LfoState {
      IDLE = 0,                         ///< Operation is not used at the moment
      INIT_WRITE_AT_END = 1,            ///< Write in file so that it grows to 
                                        ///< 16 Mbyte
      INIT_FIRST_PAGE = 2,              ///< Initialise the first page in a file
      WRITE_GCI_ZERO = 3,
      WRITE_INIT_MBYTE = 4,
      WRITE_DIRTY = 5,
      READ_SR_FRONTPAGE = 6,            ///< Read page zero in file zero during 
                                        ///< system restart               
      READ_SR_LAST_FILE = 7,            ///< Read page zero in last file open 
                                        ///< before system crash            
      READ_SR_NEXT_FILE = 8,            ///< Read 60 files backwards to find 
                                        ///< further information GCPs in page
                                        ///< zero
      READ_SR_LAST_MBYTE = 9,
      READ_EXEC_SR = 10,
      READ_EXEC_LOG = 11,
      READ_SR_FOURTH_PHASE = 12,
      READ_SR_FOURTH_ZERO = 13,
      FIRST_PAGE_WRITE_IN_LOGFILE = 14,
      LAST_WRITE_IN_FILE = 15,
      WRITE_PAGE_ZERO = 16,
      ACTIVE_WRITE_LOG = 17,             ///< A write operation during 
                                        ///< writing of log
      READ_SR_INVALIDATE_PAGES = 18,
      WRITE_SR_INVALIDATE_PAGES = 19,
      WRITE_SR_INVALIDATE_PAGES_UPDATE_PAGE0 = 20
      ,READ_SR_INVALIDATE_SEARCH_FILES = 21
    };
    /**
     * We have to remember the log pages read. 
     * Otherwise we cannot build the linked list after the pages have 
     * arrived to main memory.
     *
     * readExecSr sends 8 pages that need to be remembered in logPageArray.
     * readExecLog supports sending up to 9 pages.
     */
    static constexpr unsigned LOG_PAGE_ARRAY_SIZE = 9;
    UintR logPageArray[LOG_PAGE_ARRAY_SIZE];
    /**
     * A list of the pages that are part of this active operation.
     */
    UintR firstLfoPage;
    /**
     * A timer to ensure that records are not lost.
     */
    UintR lfoTimer;
    /**
     * The word number of the last written word in the last during
     * a file write.  
     */
    UintR lfoWordWritten;
    /**
     * This variable contains the state of the log file operation.     
     */
    LfoState lfoState;
    /**
     * The log file that the file operation affects.
     */
    UintR logFileRec;

    /* Log part record this Log file operation record belongs to */
    Uint32 logPartPtrI;

    /**
     * The log file operations on a file are kept in a linked list.
     */
    UintR nextLfo;
    /**
     * The page number of the first read/written page during a file 
     * read/write.                
     */
    Uint16 lfoPageNo;
    /**
     * The number of pages written or read during an operation to
     * the log file.                
     */
    Uint16 noPagesRw;
  }; // 92 bytes
  typedef Ptr<LogFileOperationRecord> LogFileOperationRecordPtr;
  
  /* $$$$$$$$$$$$$$$$$$$$$$$$$$$$$$$$$$$$$$$$$$$$$$$$$$$$$$$$$$$$$$$$$$$$$$$$ */
  /* $$$$$$$                      LOG PAGE RECORD                     $$$$$$$ */
  /* $$$$$$$$$$$$$$$$$$$$$$$$$$$$$$$$$$$$$$$$$$$$$$$$$$$$$$$$$$$$$$$$$$$$$$$$ */
  /**
   *    These are the 8 k pages used to store log records before storing
   *    them in the file system. 
   *    Since 64 kbyte is sent to disk at a time it is necessary to have   
   *    at least 4*64 kbytes of log pages. 
   *    To handle multiple outstanding requests we need some additional pages. 
   *    Thus we allocate 1 mbyte to ensure that we do not get problems with 
   *    insufficient number of pages.
   */
  struct LogPageRecord {
    /**
     * This variable contains the pages that are sent to disk. 
     *
     * All pages contain a header of 12 words:
     * - WORD 0:  CHECKSUM             Calculated before storing on disk and 
     *                                 checked when read from disk.
     * - WORD 1:  LAP                  How many wraparounds have the log 
     *                                 experienced since initial start of the
     *                                 system.
     * - WORD 2:  MAX_GCI_COMPLETED    Which is the maximum gci which have 
     *                                 completed before this page. This 
     *                                 gci will not be found in this    
     *                                 page and hereafter in the log.
     * - WORD 3:  MAX_GCI_STARTED      The maximum gci which have started 
     *                                 before this page.    
     * - WORD 4:  NEXT_PAGE            Pointer to the next page. 
     *                                 Only used in main memory      
     * - WORD 5:  PREVIOUS_PAGE        Pointer to the previous page. 
     *                                 Currently not used.       
     * - WORD 6:  VERSION              NDB version that wrote the page.
     * - WORD 7:  NO_LOG_FILES         Number of log files in this log part.
     * - WORD 8:  CURRENT PAGE INDEX   This keeps track of where we are in the 
     *                                 page.   
     *                                 This is only used when pages is in 
     *                                 memory.
     * - WORD 9:  OLD PREPARE FILE NO  This keeps track of the oldest prepare 
     *                                 operation still alive (not committed 
     *                                 or aborted) when this mbyte started.
     * - WORD 10: OLD PREPARE PAGE REF File page reference within this file 
     *                                 number.    
     *                                 Page no + Page index.
     *                                 If no prepare was alive then these 
     *                                 values points this mbyte.
     * - WORD 11: DIRTY FLAG            = 0 means not dirty and 
     *                                  = 1 means the page is dirty.    
     *                                 Is used when executing log when 
     *                                 a need to write invalid commit 
     *                                 records arise.
     *
     * The remaining 2036 words are used for log information, i.e.
     * log records.
     *
     * A log record on this page has the following layout:
     * - WORD 0: LOG RECORD TYPE                           
     *     The following types are supported:
     *     - PREPARE OPERATION       An operation not yet committed.
     *     - NEW PREPARE OPERATION   A prepared operation already 
     *                               logged is inserted 
     *                               into the log again so that the
     *                               log tail can be advanced. 
     *                               This can happen when a transaction is 
     *                               committed for a long time.     
     *     - ABORT TRANSACTION       A previously prepared transaction 
     *                               was aborted.  
     *     - COMMIT TRANSACTION      A previously prepared transaction 
     *                               was committed.
     *     - INVALID COMMIT          A previous commit record was 
     *                               invalidated by a   
     *                               subsequent system restart.
     *                               A log record must be invalidated
     *                               in a system restart if it belongs
     *                               to a global checkpoint id which
     *                               is not included in the system
     *                               restart.
     *                               Otherwise it will be included in
     *                               a subsequent system restart since
     *                               it will then most likely belong
     *                               to a global checkpoint id which
     *                               is part of that system
     *                               restart.  
     *                               This is not a correct behaviour
     *                               since this operation is lost in a
     *                               system restart and should not
     *                               reappear at a later system
     *                               restart.
     *     - COMPLETED GCI           A GCI has now been completed.
     *     - FRAGMENT SPLIT          A fragment has been split 
     *                               (not implemented yet)
     *     - FILE DESCRIPTOR         This is always the first log record 
     *                               in a file.
     *                               It is always placed on page 0 after 
     *                               the header.
     *                               It is written when the file is 
     *                               opened and when the file is closed.
     *     - NEXT LOG RECORD         This log record only records where 
     *                               the next log record starts.
     *     - NEXT MBYTE RECORD       This log record specifies that there 
     *                               are no more log records in this mbyte.
     *
     *
     * A FILE DESCRIPTOR log record continues as follows:
     * - WORD 1: NO_LOG_DESCRIPTORS  This defines the number of 
     *                               descriptors of log files that
     *                               will follow hereafter (max 32).
     *                               the log descriptor will describe
     *                               information about
     *                               max_gci_completed,
     *                               max_gci_started and log_lap at
     *                               every 1 mbyte of the log file
     *                               since a log file is 16 mbyte
     *                               always, i need 16 entries in the
     *                               array with max_gci_completed,
     *                               max_gci_started and log_lap. thus
     *                               32 entries per log file
     *                               descriptor (max 32*48 = 1536,
     *                               always fits in page 0).
     * - WORD 2: LAST LOG FILE       The number of the log file currently 
     *                               open.  This is only valid in file 0.
     * - WORD 3 - WORD 18:           MAX_GCI_COMPLETED for every 1 mbyte 
     *                               in this log file.
     * - WORD 19 - WORD 34:          MAX_GCI_STARTED for every 1 mbyte 
     *                               in this log file.
     *
     * Then it continues for NO_LOG_DESCRIPTORS until all subsequent 
     * log files (max 32) have been properly described.
     *
     *
     * A PREPARE OPERATION log record continues as follows:
     * - WORD 1: LOG RECORD SIZE
     * - WORD 2: HASH VALUE                   
     * - WORD 3: SCHEMA VERSION 
     * - WORD 4: OPERATION TYPE
     *            = 0 READ,
     *            = 1 UPDATE,
     *            = 2 INSERT,
     *            = 3 DELETE
     * - WORD 5: NUMBER OF WORDS IN ATTRINFO PART
     * - WORD 6: KEY LENGTH IN WORDS
     * - WORD 7 - (WORD 7 + KEY_LENGTH - 1)                 The tuple key
     * - (WORD 7 + KEY_LENGTH) - 
     *   (WORD 7 + KEY_LENGTH + ATTRINFO_LENGTH - 1)        The attrinfo
     *                                                                  
     * A log record can be spread in several pages in some cases.
     * The next log record always starts immediately after this log record.
     * A log record does however never traverse a 1 mbyte boundary. 
     * This is used to ensure that we can always come back if something 
     * strange occurs in the log file.
     * To ensure this we also have log records which only records 
     * the next log record.
     *
     *
     * A COMMIT TRANSACTION log record continues as follows:
     * - WORD 1: TRANSACTION ID PART 1
     * - WORD 2: TRANSACTION ID PART 2
     * - WORD 3: FRAGMENT ID OF THE OPERATION
     * - WORD 4: TABLE ID OF THE OPERATION
     * - WORD 5: THE FILE NUMBER OF THE PREPARE RECORD
     * - WORD 6: THE STARTING PAGE NUMBER OF THE PREPARE RECORD
     * - WORD 7: THE STARTING PAGE INDEX OF THE PREPARE RECORD
     * - WORD 8: THE STOP PAGE NUMBER OF THE PREPARE RECORD
     * - WORD 9: GLOBAL CHECKPOINT OF THE TRANSACTION
     *
     *
     * An ABORT TRANSACTION log record continues as follows:
     * - WORD 1: TRANSACTION ID PART 1
     * - WORD 2: TRANSACTION ID PART 2 
     *
     * 
     * A COMPLETED CGI log record continues as follows:
     * - WORD 1: THE COMPLETED GCI                                 
     *
     *
     * A NEXT LOG RECORD log record continues as follows:
     * - There is no more information needed. 
     *   The next log record will always refer to the start of the next page.
     *
     * A NEXT MBYTE RECORD log record continues as follows:
     * - There is no more information needed. 
     *   The next mbyte will always refer to the start of the next mbyte.
     */
    UintR logPageWord[8192]; // Size 32 kbytes
  };  
  typedef Ptr<LogPageRecord> LogPageRecordPtr;

  struct PageRefRecord {
    UintR pageRef[8];
    UintR prNext;
    UintR prPrev;
    Uint16 prFileNo;
    Uint16 prPageNo;
  }; // size 44 bytes
  typedef Ptr<PageRefRecord> PageRefRecordPtr;

  struct Tablerec {
    enum TableStatus {
      TABLE_DEFINED = 0,
      NOT_DEFINED = 1,
      ADD_TABLE_ONGOING = 2,
      PREP_DROP_TABLE_DONE = 3,
      DROP_TABLE_WAIT_USAGE = 4,
      DROP_TABLE_WAIT_DONE = 5,
      DROP_TABLE_ACC = 6,
      DROP_TABLE_TUP = 7,
      DROP_TABLE_TUX = 8
      ,TABLE_READ_ONLY = 9
    };

    Uint32 num_fragments;
    Uint32 num_fragments_in_array;
    Uint64 *old_fragrec;
    Uint64 *fragrec;
    Uint16 *fragid;

    /**
     * Status of the table 
     */
    TableStatus tableStatus;
    /**
     * Table type and target table of index.
     */
    Uint32 primaryTableId;
    Uint32 schemaVersion;
    Uint16 tableType;
    Uint8 m_disk_table;
    bool  m_informed_backup_drop_tab;

    std::atomic<unsigned int> usageCountR; // readers
    std::atomic<unsigned int> usageCountW; // writers

#ifdef DEBUG_USAGE_COUNT
    NdbMutex m_usage_count;
    Uint32 m_first_usage;
    Dblqh *m_first_usage_block;
#endif

    Uint32 m_addfragptr_i;
    Uint32 m_senderData;
    Uint32 m_senderRef;
    Uint32 m_next_index_table;
    bool m_restore_started;
  }; // Size 100 bytes
  typedef Ptr<Tablerec> TablerecPtr;
  void release_frag_array(Tablerec*);
  Uint32 findFreeFragEntry(Uint32 num_fragments_in_array);
  bool seize_frag_array(Tablerec*,
                        Uint32 fragmentCount,
                        Uint32 & allocated_fragments_in_array);
  void initTable(Tablerec*);
  void add_table_to_index_list(Uint32 primaryTableId,
                               Uint32 indexTableId);
  void remove_table_from_index_list(Uint32 primaryTableId,
                                    Uint32 indexTableId);
  struct TcConnectionrec {
    enum LogWriteState {
      NOT_STARTED = 0,
      NOT_WRITTEN = 1,
      NOT_WRITTEN_WAIT = 2,
      WRITTEN = 3
    };
    enum AbortState {
      ABORT_IDLE = 0,
      ABORT_ACTIVE = 1,
      NEW_FROM_TC = 2,
      REQ_FROM_TC_COMMIT = 3,
      REQ_FROM_TC_ABORT = 4,
      ABORT_FROM_TC = 5,
      ABORT_FROM_LQH = 6,
      ABORT_FROM_LQH_REPLICA = 7
    };
    /*
     * TransactionState is exposed in Ndbinfo::OPERATIONS_TABLEID, values must
     * match.  New values added to TransactionState must also be added in
     * dblqh_tcconnect_state and g_dblqh_tcconnect_state_desc.
     */
    enum TransactionState {
      IDLE = dblqh_tcconnect_state::IDLE, // 0

      /* -------------------------------------------------------------------- */
      // Transaction in progress states
      /* -------------------------------------------------------------------- */
      WAIT_ACC = dblqh_tcconnect_state::WAIT_ACC, // 1
      WAIT_TUP = dblqh_tcconnect_state::WAIT_TUP, // 4
      LOG_QUEUED = dblqh_tcconnect_state::LOG_QUEUED, // 6
      PREPARED = dblqh_tcconnect_state::PREPARED, // 7
      LOG_COMMIT_WRITTEN_WAIT_SIGNAL =
        dblqh_tcconnect_state::LOG_COMMIT_WRITTEN_WAIT_SIGNAL, // 8
      LOG_COMMIT_QUEUED_WAIT_SIGNAL =
        dblqh_tcconnect_state::LOG_COMMIT_QUEUED_WAIT_SIGNAL, // 9
      
      /* -------------------------------------------------------------------- */
      // Commit in progress states
      /* -------------------------------------------------------------------- */
      LOG_COMMIT_QUEUED = dblqh_tcconnect_state::LOG_COMMIT_QUEUED, // 11
      // COMMIT_QUEUED = 12 no longer used
      COMMITTED = dblqh_tcconnect_state::COMMITTED, // 13
      WAIT_TUP_COMMIT= dblqh_tcconnect_state::WAIT_TUP_COMMIT, // 35
      
      /* -------------------------------------------------------------------- */
      // Abort in progress states
      /* -------------------------------------------------------------------- */
      WAIT_ACC_ABORT = dblqh_tcconnect_state::WAIT_ACC_ABORT, // 14
      // ABORT_QUEUED = 15, no longer used
      LOG_ABORT_QUEUED = dblqh_tcconnect_state::LOG_ABORT_QUEUED, // 18
      WAIT_TUP_TO_ABORT = dblqh_tcconnect_state::WAIT_TUP_TO_ABORT, // 19
      
      /* -------------------------------------------------------------------- */
      // Scan in progress states
      /* -------------------------------------------------------------------- */
      SCAN_STATE_USED = dblqh_tcconnect_state::SCAN_STATE_USED, // 21
      SCAN_TUPKEY = dblqh_tcconnect_state::SCAN_TUPKEY, // 30
      COPY_TUPKEY = dblqh_tcconnect_state::COPY_TUPKEY, // 31

      TC_NOT_CONNECTED = dblqh_tcconnect_state::TC_NOT_CONNECTED, // 32

      // Temporary state in write commit log
      PREPARED_RECEIVED_COMMIT =
        dblqh_tcconnect_state::PREPARED_RECEIVED_COMMIT, // 33
      // Temporary state in write commit log
      LOG_COMMIT_WRITTEN = dblqh_tcconnect_state::LOG_COMMIT_WRITTEN, // 34
    };
    enum ConnectState {
      DISCONNECTED = 0,
      CONNECTED = 1,
      COPY_CONNECTED = 2,
      LOG_CONNECTED = 3
    };
    static constexpr Uint32 TYPE_ID = RT_DBLQH_TC_CONNECT;
    Uint32 m_magic;
    Uint32 ptrI;

    TcConnectionrec() :
      m_magic(Magic::make(TYPE_ID)),
      fragmentptr(RNIL64),
      accConnectrec(RNIL),
      tupConnectrec(RNIL),
      nextTcConnectrec(RNIL),
      connectState(CONNECTED),
      keyInfoIVal(RNIL),
      attrInfoIVal(RNIL),
      //transid has no special value indicating not set
      abortState(ABORT_IDLE),
      applOprec(RNIL),
      clientConnectrec(RNIL),
      //tcTimer must be set before used
      currReclenAi(0),
      currTupAiLen(0),
      //fragmentid must be set in all paths before use
      //fragmentptr must be set in all paths before use
      gci_hi(0),
      gci_lo(0),
      //hashValue has no special value indicating not set
      logWriteState(NOT_STARTED),
      nextHashRec(RNIL),
      prevHashRec(RNIL),
      nextLogTcrec(nullptr),
      prevLogTcrec(nullptr),
      nextTcLogQueue(nullptr),
      prevTcLogQueue(nullptr),
      //readlenAi must be set before used
      //reqinfo must be set before used
      //schemaVersion must be set before used
      tableref(RNIL),
      tcOprec(RNIL),
      hashIndex(RNIL),
      //tcHashKeyHi must be set before used
      tcScanInfo(Uint32(~0)),
      tcScanRec(RNIL),
      totReclenAi(0),
      totSendlenAi(0),
      savePointId(0),
      transactionState(TC_NOT_CONNECTED),
      applRef(Uint32(~0)),
      clientBlockref(RNIL),
      //tcBlockref must be set before used
      commitAckMarker(RNIL),
      numFiredTriggers(0),
      lqhKeyReqId(0),
      errorCode(0),
      //nextReplica must be set before used
      primKeyLen(0),
      //nodeAfterNext must be set before used
      //activeCreat must be set before used
      //dirtyOp must be set before used
      //indTakeOver must be set before used
      //lastReplicaNo must be set before used
      //lockType only used for key operations, must be set before used
      nextSeqNoReplica(0),
      //opSimple only used for key operations, must be set before used
      //opExec must be set before used
      //operation must be set before used
      //m_reorg must be set before used
      //reclenAiLqhKey used for short signals, must be set before used
      //replicaType only used for write key operations, must be set before used
      seqNoReplica(0),
      //tcNodeFailrec only set when abortState is set to NEW_FROM_TC
      //m_disk_table set before used
      //m_use_rowid used for key operations, set before used
      m_dealloc_state(TcConnectionrec::DA_IDLE),
      //m_fire_trig_pass must be set before used
      m_committed_log_space(0),
      m_flags(0),
      //m_log_part_ptr_i set before used, only key ops
      //m_rowid set before used
      
      //logStartFileNo must be set before used
      //logStartPageIndex must be set before used
      //logStartPageNo must be set before used
      //logStopPageNo must be set before used

      //copyCountWords must be set before used
      reqRef(Uint32(~0)),
      reqBlockref(Uint32(~0))
      //m_corrFactorLo must be set before used
      //m_corrFactorHi must be set before used
      //scanKeyInfoPos only used when m_flags has OP_SCANKEYINFOPOSSAVED set
      //m_nr_delete only used in Copy fragment, set before used
    {
      m_dealloc_data.m_unused = RNIL;
#ifdef DEBUG_USAGE_COUNT
      m_prev_usage = RNIL;
      m_next_usage = RNIL;
      m_prev_block = nullptr;
      m_next_block = nullptr;
#endif
    }

    ~TcConnectionrec()
    {
    }
    Uint64 fragmentptr;
#ifdef DEBUG_USAGE_COUNT
    Dblqh *m_prev_block;
    Dblqh *m_next_block;
    Uint32 m_prev_usage;
    Uint32 m_next_usage;
#endif
    UintR accConnectrec;
    UintR tupConnectrec;
    Uint32 nextTcConnectrec;
    Dbacc::Operationrec *accConnectPtrP;
    Dbtup::Operationrec *tupConnectPtrP;
    ConnectState connectState;
    Uint32 keyInfoIVal;
    Uint32 attrInfoIVal;
    UintR transid[2];
    AbortState abortState;
    UintR applOprec;
    UintR clientConnectrec;
    UintR tcTimer;
    UintR currReclenAi;
    UintR currTupAiLen;
    UintR fragmentid;
    UintR gci_hi;
    UintR gci_lo;
    UintR hashValue;
    
    LogWriteState logWriteState;
    UintR nextHashRec;
    UintR prevHashRec;

    /**
     * These two variables are used to link operations written into one
     * of the log parts. Since log parts can now be accessed from more
     * than one LDM instance we need to use pointers here. These two
     * variables are protected by the Log part mutex. Thus a record
     * cannot be released and removed from this list when holding this
     * mutex other than by the lock owner.
     */
    TcConnectionrec *nextLogTcrec;
    TcConnectionrec *prevLogTcrec;

    /**
     * These two variables are used to link operations waiting for
     * access to a specific REDO log part. These can be accessed from
     * several LDM instances and are protected by the log part mutex.
     */
    TcConnectionrec *nextTcLogQueue;
    TcConnectionrec *prevTcLogQueue;

    UintR readlenAi;
    UintR reqinfo;
    UintR schemaVersion;
    UintR tableref;
    UintR tcOprec;
    UintR hashIndex;
    Uint32 tcHashKeyHi;
    UintR tcScanInfo;
    UintR tcScanRec;
    Uint32 ldmInstance;
    UintR totReclenAi;
    UintR totSendlenAi;
    UintR savePointId;
    TransactionState transactionState;
    BlockReference applRef;
    BlockReference clientBlockref;

    BlockReference tcBlockref;
    Uint32 commitAckMarker;
    union {
      Uint32 m_scan_curr_range_no;
      UintR numFiredTriggers;
    };
    Uint64 lqhKeyReqId;
    Uint16 errorCode;
    Uint16 nextReplica;
    Uint16 primKeyLen;
    Uint16 nodeAfterNext[3];

    Uint8 activeCreat;
    Uint8 dirtyOp;
    Uint8 indTakeOver;
    Uint8 lastReplicaNo;
    Uint8 lockType;
    Uint8 nextSeqNoReplica;
    Uint8 opSimple;
    Uint8 opExec;
    Uint8 operation;
    Uint8 m_reorg;
    Uint8 reclenAiLqhkey;
    Uint8 replicaType;
    Uint8 seqNoReplica;
    Uint8 tcNodeFailrec;
    Uint8 m_disk_table;
    Uint8 m_use_rowid;
    Uint8 m_query_thread;
    enum dealloc_states {
      /*
       * Example set of dealloc ops:
       *
       *  Counting op (C)
       *  m_dealloc_state = DA_DEALLOC_COUNT
       *  m_dealloc_ref_count= 4
       *
       *  Other op (A)
       *  m_dealloc_state = DA_DEALLOC_REFERENCE
       *  m_dealloc_op_id = C
       *
       *  Other op (B)
       *  m_dealloc_state = DA_DEALLOC_REFERENCE
       *  m_dealloc_op_id = C
       *
       *  Other op (D)
       *  m_dealloc_state = DA_DEALLOC_REFERENCE
       *  m_dealloc_op_id = C
       */
      DA_IDLE,                    // No deallocation
      DA_DEALLOC_COUNT,           // Counting op live, counting references
      DA_DEALLOC_COUNT_ZOMBIE,    // Counting op zombie, counting references
      DA_DEALLOC_REFERENCE        // !Counting op, refers to counting op
    };
    Uint8 m_dealloc_state;
    Uint8 m_fire_trig_pass;
    Uint8 m_committed_log_space;
    enum op_flags {
      OP_ISLONGREQ              = 0x1,
      OP_SAVEATTRINFO           = 0x2,
      OP_SCANKEYINFOPOSSAVED    = 0x4,
      OP_DEFERRED_CONSTRAINTS   = 0x8,
      OP_NORMAL_PROTOCOL        = 0x10,
      OP_DISABLE_FK             = 0x20,
      OP_NO_TRIGGERS            = 0x40,
      OP_NOWAIT                 = 0x80
    };
    Uint32 m_flags;
    LogPartRecord *m_log_part_ptr_p;
    union {
      // op count, m_dealloc_state = DA_DEALLOC_COUNT[_ZOMBIE]
      Uint32 m_dealloc_ref_count;
      // reference to counting op, m_dealloc_state = DA_DEALLOC_REFERENCE
      Uint32 m_dealloc_op_id;
      // unused, m_dealloc_state = DA_IDLE
      Uint32 m_unused;
    } m_dealloc_data;
    Local_key m_row_id;

    /**
     * Variables only used for Write operations.
     */
    Uint16 logStartFileNo;
    Uint16 logStartPageIndex;
    Uint16 logStartPageNo;
    Uint16 logStopPageNo;

    /**
     * Variables used in special cases like Copy Fragment, special
     * scan variants and special commit and abort situations.
     */
    UintR copyCountWords;
    UintR reqRef;
    BlockReference reqBlockref;
    Uint32 m_corrFactorLo; // For result correlation for linked operations.
    Uint32 m_corrFactorHi;
    SectionReader::PosInfo scanKeyInfoPos;

    struct {
      Uint32 m_cnt;
      Uint32 m_page_id[2];
      Local_key m_disk_ref[2];
    } m_nr_delete;
    Uint32 accOpPtr; /* for scan lock take over */
  }; /* p2c: size = 308 bytes */

  static constexpr Uint32 DBLQH_OPERATION_RECORD_TRANSIENT_POOL_INDEX = 0;
  Uint32 ctcConnectReservedCount;
  Uint32 ctcConnectReserved;
  typedef Ptr<TcConnectionrec> TcConnectionrecPtr;
  typedef TransientPool<TcConnectionrec> TcConnectionrec_pool;
  TcConnectionrec_pool tcConnect_pool;

  alignas(NDB_CL) TcConnectionrecPtr m_tc_connect_ptr;
  UintR cfirstfreeTcConrec;
  Uint32 ctcNumFree;
//#define CONNECT_DEBUG 1
#ifdef CONNECT_DEBUG
  Uint64 ctcNumUseLocal;
  Uint64 ctcNumUseShared;
  Uint64 ctcNumUseTM;
  Uint64 ctcLastNumUseLocal;
  Uint64 ctcLastNumUseShared;
  Uint64 ctcLastNumUseTM;
  void send_connect_debug(Signal*);
  void print_connect_debug(Signal*);
#endif
public:
  alignas(NDB_CL) Uint32 cfirstfreeTcConrecShared;
  Uint32 ctcNumFreeShared;
  Uint32 ctcConnectReservedShared;
private:
  struct TcNodeFailRecord {
    enum TcFailStatus {
      TC_STATE_TRUE = 0,
      TC_STATE_FALSE = 1,
      TC_STATE_BREAK = 2
    };
    UintR lastNewTcRef;
    UintR newTcRef;
    TcFailStatus tcFailStatus;
    UintR tcRecNow;
    BlockReference lastNewTcBlockref;
    BlockReference newTcBlockref;
    Uint32 lastTakeOverInstanceId;
    Uint32 takeOverInstanceId;
    Uint32 maxInstanceId;
    Uint16 oldNodeId;
  };
  typedef Ptr<TcNodeFailRecord> TcNodeFailRecordPtr;

  struct CommitLogRecord {
    Uint32 startPageNo;
    Uint32 startPageIndex;
    Uint32 stopPageNo;
    Uint32 fileNo;
  };
  //for statistic information about redo log initialization
  alignas (NDB_CL) Uint32 c_totalLogFiles;
  Uint32 c_logFileInitDone;
  Uint32 c_totallogMBytes;
  Uint32 c_logMBytesInitDone;

  Uint32 m_startup_report_frequency;
  NDB_TICKS m_last_report_time;

  struct LocalSysfileStruct
  {
    LocalSysfileStruct() {}
    Uint32 m_node_restorable_on_its_own;
    Uint32 m_max_restorable_gci;
    Uint32 m_dihPtr;
    Uint32 m_dihRef;
    Uint32 m_save_gci;
  } c_local_sysfile;
  void send_read_local_sysfile(Signal*);
  void write_local_sysfile_restore_complete(Signal*);
  void write_local_sysfile_gcp_complete(Signal *signal, Uint32 gci);
  void write_local_sysfile_gcp_complete_late(Signal *signal, Uint32 gci);
  void write_local_sysfile_restart_complete(Signal*);
  void write_local_sysfile_restore_complete_done(Signal*);
  void write_local_sysfile_gcp_complete_done(Signal *signal);

  void write_local_sysfile_restart_complete_done(Signal*);

  void write_local_sysfile(Signal*, Uint32, Uint32);
  void sendLCP_FRAG_ORD(Signal*, Uint64 fragPtrI);

public:
  Dblqh(Block_context& ctx,
        Uint32 instanceNumber = 0,
        Uint32 blockNo = DBLQH);
  ~Dblqh() override;

  void execLOCAL_LATEST_LCP_ID_REP(Signal*);
  void execTUPKEYCONF(Signal* signal);
  Uint32 get_scan_api_op_ptr(Uint32 scan_ptr_i);

  Uint32 rt_break_is_scan_prioritised(Uint32 scan_ptr_i);
  Uint32 getCreateSchemaVersion(Uint32 tableId);

  void execNEXT_SCANCONF(Signal* signal);
  void setup_scan_pointers(Uint32 scanPtrI, Uint32 line);
  void setup_scan_pointers_from_tc_con(TcConnectionrecPtr, Uint32 line);
  void setup_key_pointers(Uint32 tcIndex, bool acquire_lock = true);
  void exec_next_scan_conf(Signal *signal);
  void exec_next_scan_ref(Signal *signal);
  void continue_next_scan_conf(Signal *signal,
                               ScanRecord::ScanState scanState,
                               ScanRecord * const scanPtr);
  Uint32 get_pgman_flags()
  {
    return LqhKeyReq::getNrCopyFlag(m_tc_connect_ptr.p->reqinfo) |
           c_executing_redo_log;
  }
private:

  BLOCK_DEFINES(Dblqh);

  bool is_scan_from_backup_block(BlockReference resultRef)
  {
    NodeId nodeId = refToNode(resultRef);
    Uint32 block = refToMain(resultRef);
    if (nodeId != getOwnNodeId())
      return false;
    if (block == BACKUP)
      return true;
    return false;
  }
  bool is_prioritised_scan(BlockReference resultRef)
  {
    /**
     * Scans that return data within the same thread to the
     * BACKUP and DBLQH block are always prioritised (LCP
     * scans, Backup scans and node recovery scans.
     */
    NodeId nodeId = refToNode(resultRef);
    Uint32 block = refToMain(resultRef);
    if (nodeId != getOwnNodeId())
      return false;
    if (block == BACKUP ||
        block == DBLQH)
      return true;
    return false;
  }

public:
  void execFSWRITEREQ(const FsReadWriteReq*) const /* called direct cross threads from Ndbfs */;
  void execLQH_WRITELOG_REQ(Signal* signal);
  void execTUP_ATTRINFO(Signal* signal);
  void execREAD_PSEUDO_REQ(Uint32 opPtrI, Uint32 attrId, Uint32* out, Uint32 out_words);
  void execCHECK_LCP_STOP(Signal* signal);
  void execTUP_DEALLOCREQ(Signal* signal);
private:
  void execPACKED_SIGNAL(Signal* signal);
  void execDEBUG_SIG(Signal* signal);
  void execLQHKEYREQ(Signal* signal);
  void execLQHKEYREF(Signal* signal);
  void execCOMMIT(Signal* signal);
  void execCOMPLETE(Signal* signal);
  void execLQHKEYCONF(Signal* signal);
  void execTESTSIG(Signal* signal);
  void execLQH_RESTART_OP(Signal* signal);
  void execCONTINUEB(Signal* signal);
  void execSTART_RECREQ(Signal* signal);
  void execSTART_RECCONF(Signal* signal);
  void execEXEC_FRAGREQ(Signal* signal);
  void execEXEC_FRAGCONF(Signal* signal);
  void execEXEC_FRAGREF(Signal* signal);
  void execSTART_EXEC_SR(Signal* signal);
  void execEXEC_SRREQ(Signal* signal);
  void execEXEC_SRCONF(Signal* signal);
  void execSIGNAL_DROPPED_REP(Signal* signal);
  void execSEND_PUSH_ABORTCONF(Signal* signal);
  void execPUSH_ABORT_TRAIN_ORD(Signal* signal);

  void execDBINFO_SCANREQ(Signal* signal); 
  void execDUMP_STATE_ORD(Signal* signal);
  void execNODE_FAILREP(Signal* signal);
  void execSEND_PACKED(Signal* signal);
  void execREAD_CONFIG_REQ(Signal* signal);

  void execCREATE_TAB_REQ(Signal* signal);
  void execCREATE_TAB_REF(Signal* signal);
  void execCREATE_TAB_CONF(Signal* signal);
  void execLQHADDATTREQ(Signal* signal);
  void execTUP_ADD_ATTCONF(Signal* signal);
  void execTUP_ADD_ATTRREF(Signal* signal);

  void execLQHFRAGREQ(Signal* signal);
  void execACCFRAGCONF(Signal* signal);
  void execACCFRAGREF(Signal* signal);
  void execTUPFRAGCONF(Signal* signal);
  void execTUPFRAGREF(Signal* signal);

  void execDROP_FRAG_REQ(Signal*);
  void execDROP_FRAG_REF(Signal*);
  void execDROP_FRAG_CONF(Signal*);

  void insert_new_fragments_into_lcp(Signal*);
  void execWAIT_LCP_IDLE_CONF(Signal*);
  void execTAB_COMMITREQ(Signal* signal);
  void execACCSEIZECONF(Signal* signal);
  void execACCSEIZEREF(Signal* signal);
  void execREAD_NODESCONF(Signal* signal);
  void execREAD_NODESREF(Signal* signal);
  void execSTTOR(Signal* signal);
  void execNDB_STTOR(Signal* signal);
  void execTUPSEIZECONF(Signal* signal);
  void execTUPSEIZEREF(Signal* signal);
  void execACCKEYCONF(Signal* signal);
  void execACCKEYREF(Signal* signal);
  void execTUPKEYREF(Signal* signal);
  void execABORT(Signal* signal);
  void execABORTREQ(Signal* signal);
  void execCOMMITREQ(Signal* signal);
  void execCOMPLETEREQ(Signal* signal);
  void execMEMCHECKREQ(Signal* signal);
  void execSCAN_FRAGREQ(Signal* signal);
  void execSCAN_NEXTREQ(Signal* signal);
  void execACC_SCANREF(Signal* signal, TcConnectionrecPtr);
  void execNEXT_SCANREF(Signal* signal);
  void execACC_CHECK_SCAN(Signal* signal);
  void execACC_TO_REF(Signal* signal, TcConnectionrecPtr);
  void execCOPY_FRAGREQ(Signal* signal);
  void execCOPY_FRAGREF(Signal* signal);
  void execCOPY_FRAGCONF(Signal* signal);
  void execPREPARE_COPY_FRAG_REQ(Signal* signal);
  void execUPDATE_FRAG_DIST_KEY_ORD(Signal*);
  void execCOPY_ACTIVEREQ(Signal* signal);
  void execLQH_TRANSREQ(Signal* signal);
  void execTRANSID_AI(Signal* signal);
  void execINCL_NODEREQ(Signal* signal);

  void force_lcp(Signal* signal);
  void execLCP_FRAG_ORD(Signal* signal);
  
  void execSTART_FRAGREQ(Signal* signal);
  void execSTART_RECREF(Signal* signal);

  void execGCP_SAVEREQ(Signal* signal);
  void execSUB_GCP_COMPLETE_REP(Signal* signal);
  void execFSOPENREF(Signal* signal);
  void execFSOPENCONF(Signal* signal);
  void execFSCLOSECONF(Signal* signal);
  void execFSWRITECONF(Signal* signal);
  void execFSWRITEREF(Signal* signal);
  void execFSREADCONF(Signal* signal);
  void execFSREADREF(Signal* signal);
  void execTIME_SIGNAL(Signal* signal);
  void execFSSYNCCONF(Signal* signal);

  void execALTER_TAB_REQ(Signal* signal);
  void execALTER_TAB_CONF(Signal* signal);

  void execCREATE_TRIG_IMPL_CONF(Signal* signal);
  void execCREATE_TRIG_IMPL_REF(Signal* signal);
  void execCREATE_TRIG_IMPL_REQ(Signal* signal);

  void execDROP_TRIG_IMPL_CONF(Signal* signal);
  void execDROP_TRIG_IMPL_REF(Signal* signal);
  void execDROP_TRIG_IMPL_REQ(Signal* signal);

  void execPREP_DROP_TAB_REQ(Signal* signal);
  void execDROP_TAB_REQ(Signal* signal);
  void execDROP_TAB_REF(Signal*);
  void execDROP_TAB_CONF(Signal*);
  void dropTable_nextStep(Signal*, AddFragRecordPtr);

  void execTUXFRAGCONF(Signal* signal);
  void execTUXFRAGREF(Signal* signal);
  void execTUX_ADD_ATTRCONF(Signal* signal);
  void execTUX_ADD_ATTRREF(Signal* signal);

  void execBUILD_INDX_IMPL_REF(Signal* signal);
  void execBUILD_INDX_IMPL_CONF(Signal* signal);

  void execFIRE_TRIG_REQ(Signal*);

  void execREAD_LOCAL_SYSFILE_CONF(Signal*);
  void execWRITE_LOCAL_SYSFILE_CONF(Signal*);

  void execSTART_NODE_LCP_REQ(Signal*);
  void execSTART_LOCAL_LCP_ORD(Signal*);
  void execSTART_FULL_LOCAL_LCP_ORD(Signal*);
  void execUNDO_LOG_LEVEL_REP(Signal*);
  void execHALT_COPY_FRAG_REQ(Signal*);
  void execHALT_COPY_FRAG_CONF(Signal*);
  void execHALT_COPY_FRAG_REF(Signal*);
  void execRESUME_COPY_FRAG_REQ(Signal*);
  void execRESUME_COPY_FRAG_CONF(Signal*);
  void execRESUME_COPY_FRAG_REF(Signal*);
  // Statement blocks

  void send_halt_copy_frag(Signal*);
  void send_resume_copy_frag(Signal*);

  void sendLOCAL_RECOVERY_COMPLETE_REP(Signal *signal,
                LocalRecoveryCompleteRep::PhaseIds);
  void timer_handling(Signal *signal);
  void init_acc_ptr_list(ScanRecord*);
  bool seize_acc_ptr_list(ScanRecord*, Uint32, Uint32);
  void release_acc_ptr_list(ScanRecord*);
  Uint32 get_acc_ptr_from_scan_record(ScanRecord*, Uint32, bool);
  void set_acc_ptr_in_scan_record(ScanRecord*, Uint32, Uint32);
  void i_get_acc_ptr(ScanRecord*, Uint32*&, Uint32);
  
  void removeTable(Uint32 tableId);
  void sendLCP_COMPLETE_REP(Signal* signal, Uint32 lcpId);
  void sendLCP_FRAGIDREQ(Signal* signal);
  void sendLCP_FRAG_REP(Signal * signal, const LcpRecord::FragOrd &,
                        const Fragrecord*) const;

  void updatePackedList(Signal* signal, HostRecord * ahostptr, Uint16 hostId);
  void LQHKEY_abort(Signal* signal, int errortype, TcConnectionrecPtr);
  void LQHKEY_error(Signal* signal, int errortype, TcConnectionrecPtr);
  void nextRecordCopy(Signal* signal, TcConnectionrecPtr);
  Uint32 calculateHash(Uint32 tableId, const Uint32* src);
  void sendCommittedTc(Signal* signal,
                       BlockReference atcBlockref,
                       const TcConnectionrec*);
  void sendCompletedTc(Signal* signal,
                       BlockReference atcBlockref,
                       const TcConnectionrec*);
  void sendLqhkeyconfTc(Signal* signal,
                        BlockReference atcBlockref,
                        TcConnectionrecPtr);
  void sendBatchedLqhkeyreq(Signal* signal,
                            Uint32 lqhRef,
                            Uint32 siglen,
                            SectionHandle* handle);
  void sendCommitLqh(Signal* signal,
                     BlockReference alqhBlockref,
                     const TcConnectionrec*);
  void sendCompleteLqh(Signal* signal,
                       BlockReference alqhBlockref,
                       const TcConnectionrec*);
  void sendPackedSignal(Signal* signal,
                        struct PackedWordsContainer * container);
  void cleanUp(Signal* signal, TcConnectionrecPtr);
  void sendAttrinfoLoop(Signal* signal);
  void sendAttrinfoSignal(Signal* signal);
  void sendLqhAttrinfoSignal(Signal* signal);
  Uint32 initScanrec(const class ScanFragReq *,
                     Uint32 aiLen,
                     TcConnectionrecPtr);
  void initScanTc(const class ScanFragReq *,
                  Uint32 transid1,
                  Uint32 transid2,
                  Uint32 fragId,
                  Uint32 nodeId,
                  Uint32 hashHi,
                  TcConnectionrecPtr);
  bool finishScanrec(Signal* signal,
                     ScanRecordPtr &restart,
                     TcConnectionrecPtr);
  void handle_finish_scan(Signal*, TcConnectionrecPtr);
  void releaseScanrec(Signal* signal);
  void seizeScanrec(Signal* signal);
  Uint32 sendKeyinfo20(Signal* signal, ScanRecord *, TcConnectionrec *);
  void sendTCKEYREF(Signal*, Uint32 dst, Uint32 route, Uint32 cnt);
  void sendScanFragConf(Signal* signal,
                        Uint32 scanCompleted,
                        const TcConnectionrec* const tcPtrP);

  void send_next_NEXT_SCANREQ(Signal* signal,
                              SimulatedBlock* block,
                              ExecFunction f,
                              ScanRecord * const scanPtr,
                              Uint32 clientPtrI);

  void initCopyrec(Signal* signal);
  void initCopyTc(Signal* signal, Operation_t, TcConnectionrec*);
  void sendCopyActiveConf(Signal* signal,Uint32 tableId);
  void checkLcpCompleted(Signal* signal);
  void checkLcpHoldop(Signal* signal);
  bool checkLcpStarted(Signal* signal);
  void checkLcpTupprep(Signal* signal);
  void getNextFragForLcp(Signal* signal);
  void sendAccContOp(Signal* signal);
  void setLogTail(Signal* signal, Uint32 keepGci);
  bool checkGcpCompleted(Signal* signal,
                         Uint32 pageWritten,
                         Uint32 wordWritten,
                         LogFileRecordPtr logFilePtr,
                         LogPartRecord *logPartPtrP);
  void initFsopenconf(Signal* signal,
                      LogFileRecordPtr & logFilePtr,
                      LogPartRecordPtr & logPartPtr);
  void initFsrwconf(Signal* signal,
                    bool write,
                    LogFileOperationRecordPtr & lfoPtr,
                    LogPageRecordPtr & logPagePtr,
                    LogFileRecordPtr & logFilePtr,
                    LogPartRecordPtr & logPartPtr);
  void initLfo(LogFileOperationRecord *lfoPtrP, Uint32 logFilePtrI);
  void initLogfile(LogFileRecordPtr logFilePtr,
                   Uint32 partNo,
                   Uint32 fileNo,
                   Uint32 logPartPtrI);
  void initLogpage(LogPageRecordPtr logPagePtr,
                   LogFileRecord *logFilePtrP,
                   LogPartRecord *logPartPtrP);
  void openFileRw(Signal* signal,
                  LogFileRecordPtr olfLogFilePtr,
                  bool writeBuffer = true);
  void openLogfileInit(Signal* signal, LogFileRecordPtr logFilePtr);
  void openNextLogfile(Signal *signal,
                       LogFileRecord *logFilePtrP,
                       LogPartRecord *logPartPtrP);
  void releaseLfo(LogFileOperationRecordPtr lfoPtr,
                  LogPartRecord *logPartPtrP);
  void releaseLfoPages(LogFileOperationRecordPtr lfoPtr,
                       LogPartRecord *logPartPtrP);
  void releaseLogpage(LogPageRecordPtr logPagePtr,
                      LogPartRecord *logPartPtrP);
  void seizeLfo(LogFileOperationRecordPtr & lfoPtr,
                LogPartRecord *logPartPtrP);
  void seizeLogfile(LogFileRecordPtr & logFilePtr,
                    LogPartRecord *logPartPtrP);
  void seizeLogpage(LogPageRecordPtr & logPagePtr,
                    LogPartRecord *logPartPtrP);
  void writeFileDescriptor(Signal* signal,
                           LogFileRecord *logFilePtrP,
                           LogPartRecord *logPartPtrP);
  void writeFileHeaderOpen(Signal* signal,
                           Uint32 type,
                           LogPageRecordPtr & logPagePtr,
                           LogFileRecordPtr logFilePtr,
                           LogPartRecord *logPartPtrP);
  void writeInitMbyte(Signal* signal,
                      LogPageRecordPtr logPagePtr,
                      LogFileRecordPtr logFilePtr,
                      LogPartRecord *logPartPtrP);
  void writeSinglePage(Signal* signal,
                       Uint32 pageNo,
                       Uint32 wordWritten,
                       Uint32 place,
                       bool sync,
                       LogFileOperationRecordPtr &lfoPtr,
                       LogPageRecordPtr logPagePtr,
                       LogFileRecordPtr logFilePtr,
                       LogPartRecord *logPartPtrP);
  void buildLinkedLogPageList(Signal* signal,
                              LogFileOperationRecordPtr lfoPtr,
                              LogPartRecord *logPartPtrP);
  void changeMbyte(Signal* signal,
                   LogPageRecordPtr & logPagePtr,
                   LogFileRecordPtr & logFilePtr,
                   LogPartRecord *logPartPtrP);
  Uint32 checkIfExecLog(Signal* signal,
                        TcConnectionrecPtr,
                        LogPartRecord *logPartPtrP);
  void checkNewMbyte(Signal* signal,
                     const TcConnectionrec*,
                     LogPageRecordPtr & logPagePtr,
                     LogFileRecordPtr & logFilePtr,
                     LogPartRecord *logPartPtrP);
  void checkReadExecSr(Signal* signal,
                       LogFileRecordPtr logFilePtr,
                       LogPartRecord *logPartPtrP);
  void checkScanTcCompleted(Signal* signal, TcConnectionrecPtr);
  void closeFile(Signal* signal, LogFileRecordPtr logFilePtr, Uint32 place);
  void completedLogPage(Signal* signal,
                        Uint32 clpType,
                        Uint32 place,
                        bool sync_flag,
                        LogFileOperationRecordPtr & lfoPtr,
                        LogPageRecordPtr & logPagePtr,
                        LogFileRecordPtr logFilePtr,
                        LogPartRecord *logPartPtrP);

  void commit_reorg(TablerecPtr tablePtr);
  void wait_reorg_suma_filter_enabled(Signal*);

  void deleteFragrec(Uint32 fragId);
  void deleteTransidHash(Signal* signal, TcConnectionrecPtr& tcConnectptr);
  void findLogfile(Signal* signal,
                   Uint32 fileNo,
                   LogPartRecord *flfLogPartPtr,
                   LogFileRecordPtr* parLogFilePtr);
  void findPageRef(Signal* signal,
                   CommitLogRecord* commitLogRecord,
                   LogPageRecordPtr & logPagePtr,
                   LogPartRecord *logPartPtrP);
  bool checkTransaction(TcConnectionrecPtr nextPtr,
                        Uint32 tcHashKeyHi,
                        TcConnectionrec *regTcPtr,
                        bool is_key_operation);
  Uint32 getHashKey(UintR Transid1,
                    UintR Transid2,
                    UintR TcOprec);
  Uint32 getHashIndex(UintR Transid1,
                      UintR Transid2,
                      UintR TcOprec);
  Uint32 getHashIndex(TcConnectionrec *regTcPtr);

  int  findTransaction(UintR Transid1,
                       UintR Transid2,
                       UintR TcOprec,
                       UintR hi,
                       bool is_key_operation,
                       bool partial_fit_ok,
                       TcConnectionrecPtr& tcConnectptr);
  void getFirstInLogQueue(Signal* signal,
                          TcConnectionrec **dst,
                          LogPartRecord *logPartPtrP);
  bool remove_from_prepare_log_queue(Signal *signal,
                                     TcConnectionrecPtr tcPtr);
  bool getFragmentrec(Uint32 fragId);
  void handlePendingAbort(Signal*, TcConnectionrec*);
public:
  void getIndexTupFragPtrI(Uint32 tableId,
                           Uint32 fragId,
                           Uint64 & tupIndexFragPtrI,
                           Uint64 & tupTableFragPtrI);
private:
  void initialiseAddfragrec(Signal* signal);
  void initialiseGcprec(Signal* signal);
  void initialiseLcpRec(Signal* signal);
  void initialiseLfo(Signal* signal);
  void initialiseLogFile(Signal* signal);
  void initialiseLogPage(Signal* signal);
  void initialiseLogPart(Signal* signal);
  void initialisePageRef();
  void initialiseScanrec(Signal* signal);
  void initialiseTabrec(Signal* signal);
  void initialiseTcrec(Signal* signal);
  void initialiseTcNodeFailRec(Signal* signal);
  void initFragrec(Signal* signal,
                   Uint32 tableId,
                   Uint32 fragId,
                   Uint32 copyType);
  void initFragrecSr(Signal* signal);
  void initGciInLogFileRec(Signal* signal,
                           Uint32 noFdDesc,
                           LogPageRecordPtr logPagePtr,
                           LogFileRecordPtr logFilePtr);
  void initLogpart(Signal* signal, LogPartRecordPtr);
  void initLogPointers(Signal* signal,
                       TcConnectionrecPtr,
                       LogPageRecordPtr & logPagePtr,
                       LogFileRecordPtr & logFilePtr,
                       LogPartRecordPtr & logPartPtr);
  void initReqinfoExecSr(Signal* signal, TcConnectionrecPtr);
  bool insertFragrec(Signal* signal,
                     Uint32 fragId,
                     Uint32 fragmentCount,
                     Uint32 & freeEntry,
                     Uint32 & allocated_fragments_in_array);
  void cb_sync_frag_array(Signal *signal, Uint32 tableId, Uint32 retVal);
  void linkWaitLog(Signal*,
                   LogPartRecord *logPartPtrP,
                   LogPartRecord::OperationQueue &,
                   TcConnectionrec*);
  void logNextStart(Signal* signal, LogPartRecord *logPartPtrP);
  void moveToPageRef(LogFileOperationRecordPtr lfoPtr,
                     LogFileRecordPtr logFilePtr,
                     LogPartRecord *logPartPtrP);
  void readAttrinfo(LogPageRecordPtr & logPagePtr,
                    TcConnectionrecPtr,
                    LogPartRecord*);
  void readCommitLog(Signal* signal,
                     CommitLogRecord* commitLogRecord,
                     TcConnectionrecPtr,
                     LogPageRecordPtr & logPagePtr,
                     LogFileRecordPtr logFilePtr,
                     LogPartRecord *logPartPtrP);
  void readExecLog(Signal* signal,
                   LogFileOperationRecordPtr &lfoPtr,
                   LogFileRecordPtr logFilePtr,
                   LogPartRecord *logPartPtr);
  void readExecSrNewMbyte(Signal* signal,
                          LogFileRecordPtr logFilePtr,
                          LogPartRecord *logPartPtrP);
  void readExecSr(Signal* signal,
                  LogFileRecordPtr logFilePtr,
                  LogPartRecord *logPartPtr);
  void readKey(LogPageRecordPtr &logPagePtr,
               TcConnectionrecPtr,
               LogPartRecord*);
  void readLogData(LogPageRecordPtr & logPagePtr,
                   Uint32 noOfWords,
                   Uint32& sectionIVal,
                   LogPartRecord*);
  void readLogHeader(LogPageRecordPtr &logPagePtr,
                     TcConnectionrecPtr,
                     LogPartRecord *logPartPtrP);
  Uint32 readLogword(LogPageRecordPtr & logPagePtr,
                     LogFileRecord *logFilePtrP,
                     LogPartRecord *logPartPtrP);
  Uint32 readLogwordExec(LogPageRecordPtr & logPagePtr,
                         LogPartRecord *logPartPtrP);
  void readSinglePage(Signal* signal,
                      Uint32 pageNo,
                      LogFileOperationRecordPtr & lfoPtr,
                      LogFileRecordPtr logFilePtr,
                      LogPartRecord *logPartPtr);
  void releaseActiveCopy(Signal* signal);
  void releaseAddfragrec(Signal* signal);
  void releaseFragrec();
  void releaseOprec(Signal* signal, TcConnectionrecPtr);
  void releasePageRef(PageRefRecordPtr);
  void releaseMmPages(LogPartRecord *logPartPtrP);
  void releasePrPages(PageRefRecordPtr, LogPartRecord *logPartPtrP);
  void releaseTcrec(Signal* signal, TcConnectionrecPtr);
  void releaseTcrecLog(Signal* signal, TcConnectionrecPtr);
  void removeLogTcrec(const TcConnectionrec* tcPtrP,
                      LogPartRecord *logPartPtrP);
  void removePageRef(LogPartRecord *logPartPtrP);
  Uint32 returnExecLog(Signal* signal,
                       TcConnectionrecPtr,
                       LogPageRecordPtr & logPagePtr,
                       LogFileRecordPtr & logFilePtr,
                       LogPartRecordPtr & logPartPtr);
  void seizeAddfragrec(Signal* signal);
  Uint32 seizeSingleSegment();
  Uint32 copyNextRange(Uint32 * dst, TcConnectionrec*);

  void seizeFragmentrec(Signal* signal);
  void seizePageRef(PageRefRecordPtr & pageRefPtr);
  void seizeTcrec(TcConnectionrecPtr& tcConnectptr,
                  Uint32 tcRef,
                  Uint32 & tcNumFree,
                  Uint32 & tcFirstFree);
  void sendAborted(Signal* signal, TcConnectionrecPtr);
  void sendLqhTransconf(Signal* signal,
                        LqhTransConf::OperationStatus,
                        TcConnectionrecPtr);
  void complete_startExecSr(Signal*);
  void startExecSr(Signal* signal);
  void startNextExecSr(Signal* signal);
  void startTimeSupervision(Signal* signal, LogPartRecord*);
  void stepAhead(Signal* signal,
                 Uint32 stepAheadWords,
                 LogPageRecordPtr & logPagePtr,
                 LogFileRecord *logFilePtrP,
                 LogPartRecord *logPartPtrP);
  void systemError(Signal* signal, int line);
  void writeAbortLog(Signal* signal,
                     TcConnectionrec*,
                     LogPageRecordPtr & logPagePtr,
                     LogFileRecordPtr & logFilePtr,
                     LogPartRecord *logPartPtrP);
  void writeCommitLog(Signal* signal,
                      TcConnectionrec*,
                      LogPartRecord *logPartPtrP);
  void writeCompletedGciLog(Signal* signal,
                            LogPageRecordPtr & logPagePtr,
                            LogFileRecordPtr & logFilePtr,
                            LogPartRecord *logPartPtrP);
  void writeDbgInfoPageHeader(LogPageRecordPtr logPagePtr,
                              LogFileRecord *logFilePtrP,
                              LogPartRecord *logPartPtrP,
                              Uint32 place,
                              Uint32 pageNo,
                              Uint32 wordWritten);
  void writeDirty(Signal* signal,
                  Uint32 place,
                  LogPageRecordPtr logPagePtr,
                  LogFileRecordPtr logFilePtr,
                  LogPartRecord *logPartPtrP);
  void writeKey(Signal* signal,
                const TcConnectionrec*,
                LogPageRecordPtr & logPagePtr,
                LogFileRecordPtr & logFilePtr,
                LogPartRecord *logPartPtrP);
  void writeLogHeader(Signal* signal,
                      const TcConnectionrec*,
                      LogPageRecordPtr & logPagePtr,
                      LogFileRecordPtr & logFilePtr,
                      LogPartRecord*);
  void writeLogWord(Signal* signal,
                    Uint32 data,
                    LogPageRecordPtr & logPagePtr,
                    LogFileRecordPtr logFilePtr,
                    LogPartRecord *logPartPtrP);
  void writeLogWords(Signal* signal,
                     const Uint32* data,
                     Uint32 len,
                     LogPageRecordPtr & logPagePtr,
                     LogFileRecordPtr logFilePtr,
                     LogPartRecord *logPartPtrP);
  void writeNextLog(Signal* signal,
                    LogPageRecordPtr & logPagePtr,
                    LogFileRecordPtr & logFilePtr,
                    LogPartRecord *logPartPtrP);
  void errorReport(Signal* signal, int place);
  void warningReport(Signal* signal, int place, Uint32 oprec);
  void invalidateLogAfterLastGCI(Signal *signal,
                                 LogFileOperationRecordPtr lfoPtr,
                                 LogPageRecordPtr logPagePtr,
                                 LogFileRecordPtr logFilePtr,
                                 LogPartRecord *logPartPtrP);
  Uint32 nextLogFilePtr(Uint32 logFilePtrI);
  void readFileInInvalidate(Signal *signal,
                            int stepNext,
                            LogFileRecordPtr logFilePtr,
                            LogPartRecord *logPartPtrP);
  void writeFileInInvalidate(Signal *signal,
                             int stepPrev,
                             LogFileRecordPtr logFilePtr,
                             LogPartRecord *logPartPtrP);
  bool invalidateCloseFile(Signal*,
                           LogFileRecordPtr,
                           LogPartRecord *logPartPtrP,
                           LogFileRecord::LogFileStatus status);
  void exitFromInvalidate(Signal* signal,
                          LogPartRecord *logPartPtrP);
  Uint32 calcPageCheckSum(LogPageRecordPtr logP) const;
  Uint32 handleLongTupKey(Signal* signal,
                          Uint32* dataPtr,
                          Uint32 len,
                          TcConnectionrec*);

  void rebuildOrderedIndexes(Signal* signal, Uint32 tableId);

  // Generated statement blocks
  [[noreturn]] void systemErrorLab(Signal* signal, int line);
  void initFourth(Signal* signal);
  void packLqhkeyreqLab(Signal* signal, TcConnectionrecPtr);
  void sendNdbSttorryLab(Signal* signal);
  void execSrCompletedLab(Signal* signal);
  void execLogRecord(Signal* signal,
                     LogPageRecordPtr logPagePtr,
                     LogFileRecordPtr logFilePtr,
                     LogPartRecord *logPartPtrP);
  void srPhase3Comp(Signal* signal);
  void srLogLimits(Signal* signal);
  void srGciLimits(Signal* signal, Uint32, Uint32);
  void srPhase3Start(Signal* signal);
  void checkStartCompletedLab(Signal* signal);
  void cont_tup_abort(Signal* signal, TcConnectionrecPtr);
  void continueAbortLab(Signal* signal, TcConnectionrecPtr);
  void abortContinueAfterBlockedLab(Signal* signal,
                                    TcConnectionrecPtr);
  void abortCommonLab(Signal* signal, TcConnectionrecPtr);
  void localCommitLab(Signal* signal, TcConnectionrecPtr);
  void abortErrorLab(Signal* signal, TcConnectionrecPtr);
  void continueAfterReceivingAllAiLab(Signal* signal, TcConnectionrecPtr);
  void continueACCKEYCONF(Signal* signal,
                          Uint32 localKey1,
                          Uint32 localKey2,
                          TcConnectionrecPtr);
  void continueACCKEYREF(Signal* signal, TcConnectionrecPtr);
  void abortStateHandlerLab(Signal* signal, TcConnectionrecPtr);
  void writeAttrinfoLab(Signal* signal,
                        const TcConnectionrec*,
                        LogPageRecordPtr & logPagePtr,
                        LogFileRecordPtr & logFilePtr,
                        LogPartRecord *logPartPtrP);
  void scanAttrinfoLab(Signal* signal,
                       Uint32* dataPtr,
                       Uint32 length,
                       TcConnectionrecPtr);
  void abort_scan(Signal* signal,
                  Uint32 scan_ptr_i,
                  Uint32 errcode,
                  TcConnectionrecPtr);
  void localAbortStateHandlerLab(Signal* signal, TcConnectionrecPtr);
  void writePrepareLog(Signal* signal, TcConnectionrecPtr);
  void writePrepareLog_problems(Signal* signal,
                                const TcConnectionrecPtr,
                                LogPartRecord *logPartPtrP);
  void doWritePrepareLog(Signal* signal, TcConnectionrecPtr);
  void update_log_problem(Signal*, LogPartRecord*, Uint32 problem, bool);
  void takeOverErrorLab(Signal* signal, TcConnectionrecPtr);
  bool checkTransporterOverloaded(Signal* signal,
                                  const NodeBitmask& all,
                                  const class LqhKeyReq* req);
  void earlyKeyReqAbort(Signal* signal, 
                        const class LqhKeyReq * lqhKeyReq, 
                        Uint32 errorCode,
                        TcConnectionrecPtr);
  void logLqhkeyrefLab(Signal* signal, TcConnectionrecPtr);
  void closeCopyLab(Signal* signal, TcConnectionrec*);
  void commitReplyLab(Signal* signal, TcConnectionrec*);
  void completeUnusualLab(Signal* signal, TcConnectionrecPtr);
  void completeTransNotLastLab(Signal* signal, TcConnectionrecPtr);
  void completedLab(Signal* signal, TcConnectionrecPtr);
  void copyCompletedLab(Signal* signal, TcConnectionrecPtr);
  void completeLcpRoundLab(Signal* signal, Uint32 lcpId);
  void continueAfterLogAbortWriteLab(Signal* signal, TcConnectionrecPtr);
  void sendAttrinfoLab(Signal* signal);
  void sendExecConf(Signal* signal, Uint32, Uint32);
  void execSr(Signal* signal);
  void srFourthComp(Signal* signal);
  void timeSup(Signal* signal);
  void closeCopyRequestLab(Signal* signal, TcConnectionrecPtr);
  void closeScanRequestLab(Signal* signal, TcConnectionrecPtr);
  void scanTcConnectLab(Signal* signal, Uint32 startTcCon, Uint32 fragId);
  void initGcpRecLab(Signal* signal);
  void prepareContinueAfterBlockedLab(Signal* signal, TcConnectionrecPtr);
  void commitContinueAfterBlockedLab(Signal* signal, TcConnectionrecPtr);
  void sendExecFragRefLab(Signal* signal);
  void fragrefLab(Signal* signal, Uint32 errorCode, const LqhFragReq* req);
  void abortAddFragOps(Signal* signal);
  void rwConcludedLab(Signal* signal, TcConnectionrecPtr);
  void sendsttorryLab(Signal* signal);
  void initialiseRecordsLab(Signal* signal, Uint32 data, Uint32, Uint32);
  void sttor_startphase1(Signal *signal);
  void startphase2Lab(Signal* signal, Uint32 config);
  void startphase3Lab(Signal* signal);
  void startphase6Lab(Signal* signal);
  void moreconnectionsLab(Signal* signal, TcConnectionrecPtr);
  void scanReleaseLocksLab(Signal* signal, TcConnectionrec*);
  void closeScanLab(Signal* signal, TcConnectionrec*);
  void scanNextLoopLab(Signal* signal,
                       Uint32 clientPtrI,
                       Uint32 accOpPtr,
                       ScanRecord * const scanPtr,
                       Fragrecord * const fragPtr);
  void commitReqLab(Signal* signal,
                    Uint32 gci_hi,
                    Uint32 gci_lo,
                    TcConnectionrecPtr);
  void completeTransLastLab(Signal* signal, TcConnectionrecPtr);
  void restart_queued_scan(Signal*, Uint32);
  void tupScanCloseConfLab(Signal* signal, TcConnectionrecPtr);
  void tupCopyCloseConfLab(Signal* signal, TcConnectionrecPtr);
  void accScanCloseConfLab(Signal* signal, TcConnectionrecPtr);
  void accCopyCloseConfLab(Signal* signal, TcConnectionrecPtr);
  void nextScanConfScanLab(Signal* signal,
                           ScanRecord * const scanPtr,
                           Uint32 fragId,
                           Uint32 accOpPtr,
                           TcConnectionrecPtr);
  void nextScanConfCopyLab(Signal* signal, TcConnectionrecPtr);
  void continueScanNextReqLab(Signal* signal, TcConnectionrec*);
  bool keyinfoLab(const Uint32 * src, Uint32 len, TcConnectionrecPtr);
  void copySendTupkeyReqLab(Signal* signal);
  void storedProcConfScanLab(Signal* signal, TcConnectionrecPtr);
  void copyStateFinishedLab(Signal* signal);
  void lcpCompletedLab(Signal* signal);
  void lcpStartedLab(Signal* signal);
  void completed_fragment_checkpoint(Signal *signal,
                                     const LcpRecord::FragOrd & fragOrd);
  bool exec_prepare_next_fragment_checkpoint(Signal* signal,
                                             FragrecordPtr fragptr);
  void prepare_next_fragment_checkpoint(Signal*, bool);
  void perform_fragment_checkpoint(Signal *signal);
  void handleFirstFragment(Signal *signal);
  void startLcpRoundLab(Signal* signal);
  void startFragRefLab(Signal* signal);
  void move_start_gci_forward(Signal*, Uint32);
  void srCompletedLab(Signal* signal);
  void openFileInitLab(Signal* signal,
                       LogFileRecordPtr logFilePtr,
                       LogPartRecord *logPartPtrP);
  void openSrFrontpageLab(Signal* signal,
                          LogFileRecordPtr logFilePtr,
                          LogPartRecord *logPartPtrP);
  void openSrLastFileLab(Signal* signal,
                         LogFileRecordPtr logFilePtr,
                         LogPartRecord *logPartPtrP);
  void openSrNextFileLab(Signal* signal,
                         LogFileRecordPtr logFilePtr,
                         LogPartRecord *logPartPtrP);
  void openExecSrStartLab(Signal* signal,
                          LogFileRecordPtr logFilePtr,
                          LogPartRecord *logPartPtrP);
  void openExecSrNewMbyteLab(Signal* signal,
                             LogFileRecordPtr logFilePtr,
                             LogPartRecord *logPartPtrP);
  void openSrFourthPhaseLab(Signal* signal,
                            LogFileRecordPtr logFilePtr,
                            LogPartRecord *logPartPtrP);
  void openSrFourthZeroSkipInitLab(Signal* signal,
                                   LogFileRecordPtr logFilePtr,
                                   LogPartRecord *logPartPtrP);
  void openSrFourthZeroLab(Signal* signal,
                           LogFileRecordPtr logFilePtr,
                           LogPartRecord *logPartPtrP);
  void openExecLogLab(Signal* signal,
                      LogFileRecordPtr logFilePtr,
                      LogPartRecord *logPartPtrP);
  void checkInitCompletedLab(Signal* signal, LogPartRecord *logPartPtrP);
  void closingSrLab(Signal* signal, LogFileRecordPtr logFilePtr);
  void closingSrFrontPage(Signal* signal, LogFileRecordPtr logFilePtr);
  void closeExecSrLab(Signal* signal, LogFileRecordPtr logFilePtr);
  void execLogComp(Signal* signal);
  void execLogComp_extra_files_closed(Signal* signal);
  void closeExecLogLab(Signal* signal, LogFileRecordPtr logFilePtr);
  void writePageZeroLab(Signal* signal,
                        Uint32 from,
                        LogFileRecordPtr logFilePtr,
                        LogPartRecord *logPartPtrP);
  void lastWriteInFileLab(Signal* signal,
                          LogFileOperationRecordPtr lfoPtr,
                          LogFileRecordPtr logFilePtr,
                          LogPartRecord *logPartPtrP);
  void initWriteEndLab(Signal* signal,
                       LogPageRecordPtr logPagePtr,
                       LogFileRecordPtr logFilePtr,
                       LogPartRecord *logPartPtrP);
  void initFirstPageLab(Signal* signal,
                        LogPageRecordPtr logPagePtr,
                        LogFileRecordPtr logFilePtr,
                        LogPartRecord *logPartPtrP);
  void writeGciZeroLab(Signal* signal,
                       LogPageRecordPtr logPagePtr,
                       LogFileRecordPtr logFilePtr,
                       LogPartRecord *logPartPtrP);
  void writeDirtyLab(Signal* signal, Uint32 logPartPtrI);
  void writeInitMbyteLab(Signal* signal,
                         LogPageRecordPtr logPagePtr,
                         LogFileRecordPtr logFilePtr,
                         LogPartRecord *logPartPtrP);
  void writeLogfileLab(Signal* signal,
                       LogFileOperationRecordPtr lfoPtr,
                       LogFileRecordPtr logFilePtr,
                       LogPartRecord *logPartPtrP);
  void firstPageWriteLab(Signal* signal,
                         LogPageRecordPtr logPagePtr,
                         LogFileRecordPtr logFilePtr,
                         LogPartRecord *logPartPtrP);
  void readSrLastMbyteLab(Signal* signal,
                          LogPageRecordPtr logPagePtr,
                          LogFileRecordPtr logFilePtr,
                          LogPartRecord *logPartPtrP);
  void readSrLastFileLab(Signal* signal,
                         LogPageRecordPtr logPagePtr,
                         LogFileRecordPtr logFilePtr,
                         LogPartRecord *logPartPtrP);
  void readSrNextFileLab(Signal* signal,
                         LogPageRecordPtr logPagePtr,
                         LogFileRecordPtr logFilePtr,
                         LogPartRecord *logPartPtr);
  void readExecSrLab(Signal* signal,
                     LogFileOperationRecordPtr lfoPtr,
                     LogPageRecordPtr logPagePtr,
                     LogFileRecordPtr logFilePtr,
                     LogPartRecord *logPartPtrP);
  void readExecLogLab(Signal* signal,
                      LogFileOperationRecordPtr lfoPtr,
                      LogPageRecordPtr logPagePtr,
                      LogFileRecordPtr logFilePtr,
                      LogPartRecord *logPartPtrP);
  void readSrFourthPhaseLab(Signal* signal,
                            LogPageRecordPtr logPagePtr,
                            LogFileRecordPtr logFilePtr,
                            LogPartRecord *logPartPtrP);
  void readSrFourthZeroLab(Signal* signal,
                           LogPageRecordPtr logPagePtr,
                           LogFileRecordPtr logFilePtr,
                           LogPartRecord *logPartPtrP);
  void copyLqhKeyRefLab(Signal* signal, TcConnectionrecPtr);
  void restartOperationsLab(Signal* signal);
  void lqhTransNextLab(Signal* signal, TcNodeFailRecordPtr tcNodeFailPtr);
  void restartOperationsAfterStopLab(Signal* signal);
  void startphase1Lab(Signal* signal, Uint32 config, Uint32 nodeId);
  void tupkeyConfLab(Signal* signal,
                     TcConnectionrecPtr);
  void copyTupkeyRefLab(Signal* signal, TcConnectionrecPtr);
  void copyTupkeyConfLab(Signal* signal, TcConnectionrecPtr);
  void scanTupkeyConfLab(Signal* signal, TcConnectionrec*);
  void scanTupkeyRefLab(Signal* signal, TcConnectionrecPtr);
  void accScanConfScanLab(Signal* signal, TcConnectionrecPtr);
  void accScanConfCopyLab(Signal* signal);
  void scanLockReleasedLab(Signal* signal, TcConnectionrec *);
  void openSrFourthNextLab(Signal* signal,
                           LogFileRecordPtr logFilePtr,
                           LogPartRecord *logPartPtrP);
  void closingInitLab(Signal* signal,
                      LogFileRecordPtr logFilePtr);
  void closeExecSrCompletedLab(Signal* signal,
                               LogFileRecordPtr logFilePtr);
  void readSrFrontpageLab(Signal* signal,
                          LogPageRecordPtr logPagePtr,
                          LogFileRecordPtr logFilePtr,
                          LogPartRecord *logPartPtrP);
  
  void sendCreateTabReq(Signal*, AddFragRecordPtr);
  void sendAddAttrReq(Signal* signal);
  void sendAddFragReq(Signal* signal);
  void dropTab_wait_usage(Signal*);
  Uint32 get_table_state_error(Ptr<Tablerec> tabPtr) const;
  void wait_readonly(Signal*);
  int check_tabstate(Signal * signal,
                     const Tablerec * tablePtrP,
                     Uint32 op,
                     TcConnectionrecPtr);

  void remove_commit_marker(TcConnectionrec * const regTcPtr);
  // Initialisation
  void initData();
  void initRecords(const ndb_mgm_configuration_iterator* mgm_cfg,
                   Uint64 logPageFilesize);

 protected:
  bool getParam(const char* name, Uint32* count) override;

public:
  void checkLcpStopBlockedLab(Signal* signal, Uint32);
  void lcp_max_completed_gci(Uint32 & maxCompletedGci,
                             Uint32 max_gci_written,
                             Uint32 restorable_gci);
  void lcp_complete_scan(Uint32 & newestGci);
  Uint32 get_lcp_newest_gci(void);
  void get_lcp_frag_stats(Uint64 & row_count,
                          Uint64 & prev_row_count,
                          Uint64 & row_change_count,
                          Uint64 & memory_used_in_bytes,
                          Uint32 & max_page_cnt);
  Uint32 get_current_local_lcp_id(void);
  void get_redo_stats(Uint64 &used_in_mbytes,
                      Uint64 &size_in_mbytes,
                      Uint64 &written_since_last_in_mbytes,
                      Uint64 &updates,
                      Uint64 &inserts,
                      Uint64 &deletes,
                      Uint64& max_redo_percentage);

private:
  bool validate_filter(Signal*);
  bool match_and_print(Signal*, Ptr<TcConnectionrec>);
  void ndbinfo_write_op(Ndbinfo::Row&, TcConnectionrecPtr tcPtr);

  void define_backup(Signal*);
  void execDEFINE_BACKUP_REF(Signal*);
  void execDEFINE_BACKUP_CONF(Signal*);
  void execBACKUP_FRAGMENT_REF(Signal* signal);
  void execBACKUP_FRAGMENT_CONF(Signal* signal);
  void execLCP_START_REP(Signal *signal);
  void execLCP_PREPARE_REF(Signal* signal);
  void execLCP_PREPARE_CONF(Signal* signal);
  void execEND_LCPREF(Signal* signal);
  void execEND_LCPCONF(Signal* signal);
  void execINFORM_BACKUP_DROP_TAB_CONF(Signal *signal);

  Uint32 m_backup_ptr;
  bool m_node_restart_lcp_second_phase_started;
  bool m_node_restart_first_local_lcp_started;
  Uint64 m_first_activate_fragment_ptr_i;
  Uint64 m_second_activate_fragment_ptr_i;
  Uint32 m_curr_lcp_id;
  Uint32 m_curr_local_lcp_id;
  Uint32 m_next_local_lcp_id;
  Uint32 c_saveLcpId;
  Uint32 c_restart_localLcpId;
  Uint32 c_restart_lcpId;
  Uint32 c_restart_maxLcpId;
  Uint32 c_restart_maxLocalLcpId;

  void execWAIT_COMPLETE_LCP_REQ(Signal*);
  void execWAIT_ALL_COMPLETE_LCP_CONF(Signal*);

  bool handle_lcp_fragment_first_phase(Signal*);
  void activate_redo_log(Signal*, Uint32, Uint32);
  void start_lcp_second_phase(Signal*);
  void complete_local_lcp(Signal*);

  void send_restore_lcp(Signal * signal);
  void execRESTORE_LCP_REF(Signal* signal);
  void execRESTORE_LCP_CONF(Signal* signal);

  /**
   * For periodic redo log file initialization status reporting 
   * and explicit redo log file status reporting
   */
  /* Init at start of redo log file initialization, timers etc... */
  void initReportStatus(Signal* signal);
  /* Check timers for reporting at certain points */
  void checkReportStatus(Signal* signal);
  /* Send redo log file initialization status, invoked either periodically, or explicitly */
  void reportStatus(Signal* signal);
  /* redo log file initialization completed report*/
  void logfileInitCompleteReport(Signal* signal);
 
  void check_send_scan_hb_rep(Signal* signal, ScanRecord*, TcConnectionrec*);

  void unlockError(Signal* signal, Uint32 error, TcConnectionrecPtr);
  void handleUserUnlockRequest(Signal* signal, TcConnectionrecPtr);
  
  void execLCP_STATUS_CONF(Signal* signal);
  void execLCP_STATUS_REF(Signal* signal);

private:

  void startLcpFragWatchdog(Signal* signal);
  void stopLcpFragWatchdog();
  void invokeLcpFragWatchdogThread(Signal* signal);
  void checkLcpFragWatchdog(Signal* signal);
  const char* lcpStateString(LcpStatusConf::LcpState);
  
  /**
   * TUPle deallocation ref counting
   */
  void incrDeallocRefCount(Signal* signal,
                           TcConnectionrecPtr opPtr,
                           Uint32 countOpPtrI);
  Uint32 decrDeallocRefCount(Signal* signal,
                             TcConnectionrecPtr opPtr);
  void handleDeallocOp(Signal* signal, TcConnectionrecPtr regTcPtr);

  Dbtup* c_tup;
  Dbtux* c_tux;
  Dbacc* c_acc;
  Pgman* c_pgman;
  Backup* c_backup;
  Lgman* c_lgman;
  Restore* c_restore;

  /**
   * Read primary key from tup
   */
  Uint32 readPrimaryKeys(ScanRecord*, TcConnectionrec*, Uint32 * dst);

  /**
   * Read primary key from operation
   */
public:
  Uint32 readPrimaryKeys(Uint32 opPtrI, Uint32 * dst, bool xfrm);
private:

  void acckeyconf_tupkeyreq(Signal*, TcConnectionrec*, Fragrecord*,
                            Uint32, Uint32);
  void acckeyconf_load_diskpage(Signal*,TcConnectionrecPtr,Fragrecord*,
                                Uint32, Uint32);

  void handle_nr_copy(Signal*, Ptr<TcConnectionrec>);
  void exec_acckeyreq(Signal*, Ptr<TcConnectionrec>);
  int compare_key(const TcConnectionrec*, const Uint32 * ptr, Uint32 len);
  void nr_copy_delete_row(Signal*, Ptr<TcConnectionrec>, Local_key*, Uint32);
  Uint32 getKeyInfoWordOrZero(const TcConnectionrec* regTcPtr, 
                              Uint32 offset);

  NdbMutex m_read_redo_log_data_mutex;
  Uint64 m_tot_written_bytes;

  void get_redo_log_data(EmulatedJamBuffer*,
                         Uint64&, Uint64&, Uint64&, Uint64&);
  void read_redo_log_data(EmulatedJamBuffer*,
                          Uint64&, Uint64&, Uint64&, Uint64&, bool);
public:
  struct Nr_op_info
  {
    Uint64 m_tup_frag_ptr_i;
    Uint32 m_ptr_i;
    Uint32 m_gci_hi;
    Uint32 m_gci_lo;
    Uint32 m_page_id;
    Local_key m_disk_ref;
    Local_key m_row_id;
  };
  void get_nr_op_info(Nr_op_info*, Uint32 page_id = RNIL);
  void nr_delete_complete(Signal*, Nr_op_info*);
  Uint64 m_update_size;
  Uint64 m_insert_size;
  Uint64 m_delete_size;
  void add_update_size(Uint64 average_row_size)
  {
    m_update_size += average_row_size;
  }
  void add_insert_size(Uint64 average_row_size)
  {
    m_insert_size += average_row_size;
  }
  void add_delete_size(Uint64 average_row_size)
  {
    m_delete_size += average_row_size;
  }
  
public:
  void acckeyconf_load_diskpage_callback(Signal*, Uint32, Uint32);
  
private:
  void next_scanconf_load_diskpage(Signal* signal, 
				   ScanRecord * const scanPtr,
				   Ptr<TcConnectionrec> regTcPtr,
				   Fragrecord* fragPtrP);
  
  void next_scanconf_tupkeyreq(Signal* signal,
                               ScanRecord * const scanPtr,
			       TcConnectionrec * regTcPtr,
			       Fragrecord* fragPtrP);

public:  
  void next_scanconf_load_diskpage_callback(Signal* signal, Uint32, Uint32);

  void tupcommit_conf_callback(Signal* signal, Uint32 tcPtrI);
private:
  void tupcommit_conf(Signal* signal,
                      TcConnectionrecPtr,
                      Fragrecord *);

  void mark_end_of_lcp_restore(Signal* signal);
  void log_fragment_copied(Signal* signal);
  
// ----------------------------------------------------------------
// These are variables handling the records. For most records one
// pointer to the array of structs, one pointer-struct, a file size
// and a first free record variable. The pointer struct are temporary
// variables that are kept on the class object since there are often a
// great deal of those variables that exist simultaneously and
// thus no perfect solution of handling them is currently available.
// ----------------------------------------------------------------
/* ------------------------------------------------------------------------- */
/*       POSITIONS WITHIN THE ATTRINBUF AND THE MAX SIZE OF DATA WITHIN AN   */
/*       ATTRINBUF.                                                          */
/* ------------------------------------------------------------------------- */


#define ZADDFRAGREC_FILE_SIZE 1
  AddFragRecord *addFragRecord;
  AddFragRecordPtr addfragptr;
  UintR cfirstfreeAddfragrec;
  UintR caddfragrecFileSize;
  Uint32 c_active_add_frag_ptr_i;

// Configurable
public:
  Fragrecord_pool c_fragment_pool;
  RSS_AP_SNAPSHOT(c_fragment_pool);

  CopyFragRecord_pool c_copy_fragment_pool;
  CopyActiveRecord_pool c_copy_active_pool;

private:
#define ZGCPREC_FILE_SIZE 1
  GcpRecord *gcpRecord;
  GcpRecordPtr gcpPtr;
  UintR cgcprecFileSize;

// MAX_NDB_NODES is the size of this array
  HostRecord *hostRecord;
  UintR chostFileSize;

#define ZNO_CONCURRENT_LCP 1
  LcpRecord *lcpRecord;
  LcpRecordPtr lcpPtr;
  UintR cfirstfreeLcpLoc;
  UintR clcpFileSize;

  LogPartRecord *logPartRecord;
  UintR clogPartFileSize;

  Uint32 clogFileSize; // In MBYTE
  /* Max entries for log file:mb meta info in file page zero */
  Uint32 cmaxLogFilesInPageZero; 
  /* Max valid entries for log file:mb meta info in file page zero 
   *  = cmaxLogFilesInPageZero - 1
   * as entry zero (for current file) is invalid.
   */
  Uint32 cmaxValidLogFilesInPageZero;

#if defined VM_TRACE || defined ERROR_INSERT
  Uint32 cmaxLogFilesInPageZero_DUMP;
#endif

#if defined ERROR_INSERT
  Uint32 delayOpenFilePtrI;
#endif

// Configurable
  LogFileRecord *logFileRecord;
  UintR clogFileFileSize;

#define ZLFO_MIN_FILE_SIZE 256
// RedoBuffer/32K minimum ZLFO_MIN_FILE_SIZE
  LogFileOperationRecord *logFileOperationRecord;
  UintR clfoFileSize;

#define ZPAGE_REF_FILE_SIZE 20
  PageRefRecord *pageRefRecord;
  UintR cfirstfreePageRef;
  UintR cpageRefFileSize;

// Configurable
public:
  Tablerec *tablerec;
  UintR ctabrecFileSize;

private:
// MAX_NDB_NODES is the size of this array
  TcNodeFailRecord *tcNodeFailRecord;
  UintR ctcNodeFailrecFileSize;

  Uint16 terrorCode;

  Uint32 c_firstInNodeGroup;

  /**
   * The below variables are a set of block variables that
   * are used heavily in executions of scan and key operations.
   * Most of them are set up again after each real-time break.
   */
  ScanRecordPtr scanptr;
  FragrecordPtr fragptr;
  FragrecordPtr prim_tab_fragptr;
  TablerecPtr tabptr;
  Uint32 m_scan_direct_count;
  Uint32 m_tot_scan_direct_count;
  /**
   * Keep track if we should unwind the stack before calling
   * send_next_NEXT_SCANREQ.
   */
  Uint32 m_in_send_next_scan;

// ------------------------------------------------------------------------
// These variables are used to store block state which do not need arrays
// of struct's.
// ------------------------------------------------------------------------
  Uint32 c_lcpId_sent_last_LCP_FRAG_ORD;
  Uint32 c_localLcpId_sent_last_LCP_FRAG_ORD;
  Uint32 c_lcpId;
  Uint32 cnoOfFragsCheckpointed;
  Uint32 c_last_force_lcp_time;
  Uint32 c_free_mb_force_lcp_limit; // Force lcp when less than this free mb
  Uint32 c_free_mb_tail_problem_limit; // Set TAIL_PROBLEM when less than this..

  Uint32 c_max_scan_direct_count;
/* ------------------------------------------------------------------------- */
/*THIS STATE VARIABLE IS ZTRUE IF AN ADD NODE IS ONGOING. ADD NODE MEANS     */
/*THAT CONNECTIONS ARE SET-UP TO THE NEW NODE.                               */
/* ------------------------------------------------------------------------- */
  Uint8 caddNodeState;
/* ------------------------------------------------------------------------- */
/*THIS VARIABLE SPECIFIES WHICH TYPE OF RESTART THAT IS ONGOING              */
/* ------------------------------------------------------------------------- */
  Uint16 cstartType;
/* ------------------------------------------------------------------------- */
/*THIS VARIABLE INDICATES WHETHER AN INITIAL RESTART IS ONGOING OR NOT.      */
/* ------------------------------------------------------------------------- */
  Uint8 cinitialStartOngoing;
/* ------------------------------------------------------------------------- */
/*THIS VARIABLE KEEPS TRACK OF WHEN TUP AND ACC HAVE COMPLETED EXECUTING     */
/*THEIR UNDO LOG.                                                            */
/* ------------------------------------------------------------------------- */
  ExecUndoLogState csrExecUndoLogState;
/* ------------------------------------------------------------------------- */
/*THIS VARIABLE KEEPS TRACK OF WHEN TUP AND ACC HAVE CONFIRMED COMPLETION    */
/*OF A LOCAL CHECKPOINT ROUND.                                               */
/* ------------------------------------------------------------------------- */
  LcpCloseState clcpCompletedState;
/* ------------------------------------------------------------------------- */
/*DURING CONNECTION PROCESSES IN SYSTEM RESTART THESE VARIABLES KEEP TRACK   */
/*OF HOW MANY CONNECTIONS AND RELEASES THAT ARE TO BE PERFORMED.             */
/* ------------------------------------------------------------------------- */
/***************************************************************************>*/
/*THESE VARIABLES CONTAIN INFORMATION USED DURING SYSTEM RESTART.            */
/***************************************************************************>*/
/* ------------------------------------------------------------------------- */
/*THIS VARIABLE IS ZTRUE IF THE SIGNAL START_REC_REQ HAVE BEEN RECEIVED.     */
/*RECEPTION OF THIS SIGNAL INDICATES THAT ALL FRAGMENTS THAT THIS NODE       */
/*SHOULD START HAVE BEEN RECEIVED.                                           */
/* ------------------------------------------------------------------------- */
  enum { 
    SRR_INITIAL                = 0
    ,SRR_START_REC_REQ_ARRIVED = 1
    ,SRR_REDO_COMPLETE         = 2
    ,SRR_FIRST_LCP_DONE        = 3
  } cstartRecReq;
  Uint32 cstartRecReqData;
  
  /**
   * This is no of sent GSN_EXEC_FRAGREQ during this log phase
   */
  Uint32 cnoOutstandingExecFragReq;

/* ------------------------------------------------------------------------- */
/*THIS VARIABLE KEEPS TRACK OF WHICH OF THE FIRST TWO RESTART PHASES THAT    */
/*HAVE COMPLETED.                                                            */
/* ------------------------------------------------------------------------- */
  Uint8 csrPhaseStarted;
/* ------------------------------------------------------------------------- */
/*NUMBER OF PHASES COMPLETED OF EXECUTING THE FRAGMENT LOG.                  */
/* ------------------------------------------------------------------------- */
  Uint8 csrPhasesCompleted;
/* ------------------------------------------------------------------------- */
/*THE BLOCK REFERENCE OF THE MASTER DIH DURING SYSTEM RESTART.               */
/* ------------------------------------------------------------------------- */
  BlockReference cmasterDihBlockref;
/* ------------------------------------------------------------------------- */
/*THIS VARIABLE IS THE HEAD OF A LINKED LIST OF FRAGMENTS WAITING TO BE      */
/*RESTORED FROM DISK.                                                        */
/* ------------------------------------------------------------------------- */
  Fragrecord_fifo c_lcp_waiting_fragments;  // StartFragReq'ed
  Fragrecord_fifo c_lcp_restoring_fragments; // Restoring as we speek
  Fragrecord_fifo c_lcp_complete_fragments;  // Restored
  Fragrecord_fifo c_queued_lcp_frag_ord;     //Queue for LCP_FRAG_ORDs

  CopyFragRecord_fifo c_copy_fragment_queue;
  bool c_copy_active_ongoing;
  CopyActiveRecord_fifo c_copy_active_queue;
/* ------------------------------------------------------------------------- */
/*USED DURING SYSTEM RESTART, INDICATES THE OLDEST GCI THAT CAN BE RESTARTED */
/*FROM AFTER THIS SYSTEM RESTART. USED TO FIND THE LOG TAIL.                 */
/* ------------------------------------------------------------------------- */
  UintR crestartOldestGci;
/* ------------------------------------------------------------------------- */
/*USED DURING SYSTEM RESTART, INDICATES THE NEWEST GCI THAT CAN BE RESTARTED */
/*AFTER THIS SYSTEM RESTART. USED TO FIND THE LOG HEAD.                      */
/* ------------------------------------------------------------------------- */
  UintR crestartNewestGci;

  bool c_is_first_gcp_save_started;
/* ------------------------------------------------------------------------- */
/*THE NUMBER OF LOG FILES. SET AS A PARAMETER WHEN NDB IS STARTED.           */
/* ------------------------------------------------------------------------- */
  UintR cnoLogFiles;
/* ------------------------------------------------------------------------- */
/*THESE TWO VARIABLES CONTAIN THE NEWEST GCI RECEIVED IN THE BLOCK AND THE   */
/*NEWEST COMPLETED GCI IN THE BLOCK.                                         */
/* ------------------------------------------------------------------------- */
  UintR cnewestGci;
  UintR cnewestCompletedGci;
/* ------------------------------------------------------------------------- */
/*THIS VARIABLE ONLY PASSES INFORMATION FROM STTOR TO STTORRY = TEMPORARY    */
/* ------------------------------------------------------------------------- */
  Uint16 csignalKey;
/* ------------------------------------------------------------------------- */
/*THIS VARIABLE CONTAINS THE CURRENT START PHASE IN THE BLOCK. IS ZNIL IF    */
/*NO SYSTEM RESTART IS ONGOING.                                              */
/* ------------------------------------------------------------------------- */
  Uint16 cstartPhase;
/* ------------------------------------------------------------------------- */
/*THIS VARIABLE CONTAIN THE CURRENT GLOBAL CHECKPOINT RECORD. IT'S RNIL IF   */
/*NOT A GCP SAVE IS ONGOING.                                                 */
/* ------------------------------------------------------------------------- */
  UintR ccurrentGcprec;
/* ------------------------------------------------------------------------- */
<<<<<<< HEAD
/*THESE VARIABLES ARE USED TO KEEP TRACK OF ALL ACTIVE COPY FRAGMENTS IN LQH.*/
/* ------------------------------------------------------------------------- */
  Uint8 cnoActiveCopy;
  Uint64 cactiveCopy[4];
/* ------------------------------------------------------------------------- */
=======
>>>>>>> 55ba1746
/* These variable is used to keep track of what time we have reported so far */
/* in the TIME_SIGNAL handling.                                              */
/* ------------------------------------------------------------------------- */
  NDB_TICKS c_latestTIME_SIGNAL;
  Uint64 c_elapsed_time_millis;

/* ------------------------------------------------------------------------- */
/*THESE VARIABLES CONTAIN THE BLOCK REFERENCES OF THE OTHER NDB BLOCKS.      */
/*ALSO THE BLOCK REFERENCE OF MY OWN BLOCK = LQH                             */
/* ------------------------------------------------------------------------- */
  BlockReference caccBlockref;
  BlockReference ctupBlockref;
  BlockReference ctuxBlockref;
  BlockReference cownref;
  Uint32 cTransactionDeadlockDetectionTimeout;
  UintR cLqhTimeOutCount;
  UintR cLqhTimeOutCheckCount;
/* ------------------------------------------------------------------------- */
/*THIS VARIABLE CONTAINS MY OWN PROCESSOR ID.                                */
/* ------------------------------------------------------------------------- */
  NodeId cownNodeid;

/* ------------------------------------------------------------------------- */
/*THESE VARIABLES CONTAIN INFORMATION ABOUT THE OTHER NODES IN THE SYSTEM    */
/*THESE VARIABLES ARE MOSTLY USED AT SYSTEM RESTART AND ADD NODE TO SET-UP   */
/*AND RELEASE CONNECTIONS TO OTHER NODES IN THE CLUSTER.                     */
/* ------------------------------------------------------------------------- */
/* ------------------------------------------------------------------------- */
/*THIS ARRAY CONTAINS THE PROCESSOR ID'S OF THE NODES THAT ARE ALIVE.        */
/*CNO_OF_NODES SPECIFIES HOW MANY NODES THAT ARE CURRENTLY ALIVE.            */
/*CNODE_VERSION SPECIFIES THE NDB VERSION EXECUTING ON THE NODE.             */
/* ------------------------------------------------------------------------- */
  UintR cpackedListIndex;
  Uint16 cpackedList[MAX_NDB_NODES];
  UintR cnodeData[MAX_NDB_NODES];
  UintR cnodeStatus[MAX_NDB_NODES];
  UintR cnoOfNodes;

  NdbNodeBitmask m_sr_nodes;
  NdbNodeBitmask m_sr_exec_sr_req;
  NdbNodeBitmask m_sr_exec_sr_conf;

/* ------------------------------------------------------------------------- */
/* THIS VARIABLE CONTAINS THE DIRECTORY OF A HASH TABLE OF ALL ACTIVE        */
/* OPERATION IN THE BLOCK. IT IS USED TO BE ABLE TO QUICKLY ABORT AN         */
/* OPERATION WHERE THE CONNECTION WAS LOST DUE TO NODE FAILURES. IT IS       */
/* ACTUALLY USED FOR ALL ABORTS COMMANDED BY TC.                             */
/* ------------------------------------------------------------------------- */
  UintR preComputedRequestInfoMask;

#define TRANSID_HASH_SIZE 131072
  Uint32 *ctransidHash;
  Uint32 ctransidHashSize;

  Uint32 c_diskless;
  Uint32 c_o_direct;
  Uint32 c_o_direct_sync_flag;
  Uint32 m_use_om_init;
  Uint32 c_error_insert_table_id;

  void evict(LogPartRecord::RedoPageCache&,
             Uint32 cnt,
             LogPartRecord *logPartPtrP);
  void do_evict(LogPartRecord::RedoPageCache&,
                Ptr<RedoCacheLogPageRecord>,
                LogPartRecord *logPartPtrP);
  void addCachePages(LogPartRecord::RedoPageCache&,
                     Uint32 partNo,
                     Uint32 startPageNo,
                     LogFileOperationRecord*,
                     LogPartRecord *logPartPtrP);
  void release(LogPartRecord::RedoPageCache&,
               LogPartRecord *logPartPtrP);

  struct RedoOpenFileCache
  {
    RedoOpenFileCache() : m_lru(m_pool), m_hits(0), m_close_cnt(0) {}

    LogFileRecord_fifo m_lru;
    LogFileRecord_pool m_pool;
    Uint32 m_hits;
    Uint32 m_close_cnt;
  } m_redo_open_file_cache;

  void openFileRw_cache(Signal* signal, LogFileRecordPtr olfLogFilePtr);
  void closeFile_cache(Signal* signal, LogFileRecordPtr logFilePtr, Uint32);
  void release(Signal*, RedoOpenFileCache&);

public:
  void execINFO_GCP_STOP_TIMER(Signal*);
  Uint32 c_gcp_stop_timer;

  bool is_same_trans(Uint32 opId, Uint32 trid1, Uint32 trid2);
  void get_op_info(Uint32 opId, Uint32 *hash, Uint32* gci_hi, Uint32* gci_lo,
                   Uint32* transId1, Uint32* transId2);
  void accminupdate(Signal*, Uint32 opPtrI, const Local_key*);
  void accremoverow(Signal*, Uint32 opPtrI, const Local_key*);

  /**
   *
   */
  struct CommitAckMarker {
    static constexpr Uint32 TYPE_ID = RT_DBLQH_COMMIT_ACK_MARKER;
    Uint32 m_magic;

    CommitAckMarker() :
      m_magic(Magic::make(TYPE_ID))
    {}

    ~CommitAckMarker()
    {}

    Uint32 transid1;
    Uint32 transid2;
    
    Uint32 apiRef;    // Api block ref
    Uint32 apiOprec;  // Connection Object in NDB API
    BlockReference tcRef;
    union { Uint32 nextPool; Uint32 nextHash; };
    Uint32 prevHash;
    Uint32 reference_count;
    bool in_hash;
    bool removed_by_fail_api;

    inline bool equal(const CommitAckMarker & p) const {
      return ((p.transid1 == transid1) && (p.transid2 == transid2));
    }
    
    inline Uint32 hashValue() const {
      return transid1;
    }
  };
  static constexpr Uint32 DBLQH_COMMIT_ACK_MARKER_TRANSIENT_POOL_INDEX = 2;
  typedef Ptr<CommitAckMarker> CommitAckMarkerPtr;
  typedef TransientPool<CommitAckMarker> CommitAckMarker_pool;
  typedef DLHashTable<CommitAckMarker_pool> CommitAckMarker_hash;

  CommitAckMarker_pool m_commitAckMarkerPool;
  CommitAckMarker_hash m_commitAckMarkerHash;
  typedef CommitAckMarker_hash::Iterator CommitAckMarkerIterator;
  void execREMOVE_MARKER_ORD(Signal* signal);
  void scanMarkers(Signal* signal, Uint32 tcNodeFail, Uint32 i);
  bool check_tc_and_update_max_instance(BlockReference ref,
                                        TcNodeFailRecord *tcNodeFailPtr);

  void ndbdFailBlockCleanupCallback(Signal* signal, Uint32 failedNodeID, Uint32 ignoredRc);

  struct MonotonicCounters {
    MonotonicCounters() :
      operations(0) {}

    Uint64 operations;

    Uint32 build_event_rep(Signal* signal) const
    {
      /*
        Read saved value from CONTINUEB, subtract from
        counter and write to EVENT_REP
      */
      struct { const Uint64* ptr; Uint64 old; } vars[] = {
        { &operations, 0 }
      };
      const size_t num = sizeof(vars)/sizeof(vars[0]);

      signal->theData[0] = NDB_LE_OperationReportCounters;

      // Read old values from signal
      for (size_t i = 0; i < num ; i++)
      {
        vars[i].old =
          (signal->theData[1+(2*i)+1] |(Uint64(signal->theData[1+(2*i)])<< 32));
      }

      // Write difference back to signal
      for (size_t i = 0; i < num ; i++)
      {
        signal->theData[1 + i] = (Uint32)(*vars[i].ptr - vars[i].old);
      }
      return 1 + num;
    }

    Uint32 build_continueB(Signal* signal) const
    {
      /* Save current value of counters to CONTINUEB */
      const Uint64* vars[] = { &operations };
      const size_t num = sizeof(vars)/sizeof(vars[0]);

      for (size_t i = 0; i < num ; i++)
      {
        signal->theData[1+i*2] = Uint32(*vars[i] >> 32);
        signal->theData[1+i*2+1] = Uint32(*vars[i]);
      }
      return 1 + num * 2;
    }

  } c_Counters;

  Uint32 c_max_redo_lag;
  Uint32 c_max_redo_lag_counter;
  Uint64 cTotalLqhKeyReqCount;
  Uint32 c_max_parallel_scans_per_frag;

  Uint64 c_keyOverloads;
  
  /* All that apply */
  Uint64 c_keyOverloadsTcNode;
  Uint64 c_keyOverloadsReaderApi;
  Uint64 c_keyOverloadsPeerNode;
  Uint64 c_keyOverloadsSubscriber;
  
  Uint64 c_scanSlowDowns; 
  
  /**
     Startup logging:

     c_fragmentsStarted:
       Total number of fragments started as part of node restart
     c_fragmentsStartedWithCopy:
       Number of fragments started by complete copy where no useful LCP was
       accessible for the fragment.

     c_fragmentCopyStart:
       Time of start of copy fragment
     c_fragmentsCopied:
       Number of fragments copied
     c_totalCopyRowsIns:
       Total number of rows inserted as part of copy process
     c_totalCopyRowsDel:
       Total number of rows deleted as part of copy process
     c_totalBytesCopied:
       Total number of bytes sent over the wire as part of the copy process
  */
  Uint32 c_fragmentsStarted;
  Uint32 c_fragmentsStartedWithCopy;  /* Non trans -> 2PINR */

  Uint64 c_fragmentCopyStart;
  Uint32 c_fragmentsCopied;
  Uint64 c_totalCopyRowsIns;
  Uint64 c_totalCopyRowsDel;
  Uint64 c_totalBytesCopied;

  bool is_first_instance();
  bool is_copy_frag_in_progress();
  bool is_scan_ok(ScanRecord*, Fragrecord::FragStatus);
  void set_min_keep_gci(Uint32 max_completed_gci);

  void sendRESTORABLE_GCI_REP(Signal*, Uint32 gci);
  void start_synch_gcp(Signal*);
  void start_local_lcp(Signal*, Uint32 lcpId, Uint32 localLcpId);

  void execLCP_ALL_COMPLETE_CONF(Signal*);
  void execSET_LOCAL_LCP_ID_CONF(Signal*);
  void execCOPY_FRAG_NOT_IN_PROGRESS_REP(Signal*);
  void execCUT_REDO_LOG_TAIL_REQ(Signal*);

  bool c_encrypted_filesystem;

  /**
   * Variable keeping track of which GCI to keep in REDO log
   * after completing a LCP.
   */
  Uint32 c_max_keep_gci_in_lcp;
  Uint32 c_keep_gci_for_lcp;
  bool c_first_set_min_keep_gci;

  /**
   * Some code and variables to serialize access to NDBCNTR for
   * writes of the local sysfile.
   */
  bool c_start_phase_9_waiting;
  bool c_outstanding_write_local_sysfile;
  bool c_send_gcp_saveref_needed;

  /**
   * Variable that keeps track of maximum GCI that was recorded in the
   * LCP. When this GCI is safe on disk the entire LCP is safe on disk.
   */
  Uint32 c_max_gci_in_lcp;

  /* Have we sent WAIT_COMPLETE_LCP_CONF yet */
  bool c_local_lcp_sent_wait_complete_conf;

  /* Have we sent WAIT_ALL_COMPLETE_LCP_REQ yet */
  bool c_local_lcp_sent_wait_all_complete_lcp_req;

  /**
   * Current ongoing local LCP id, == 0 means distributed LCP */
  Uint32 c_localLcpId;

  /* Counter for starting local LCP ordered by UNDO log overload */
  Uint32 c_current_local_lcp_table_id;

  /**
   * Set flag that indicates that first distributed LCP is started.
   * This means that we should distribute the signal
   * RESTORABLE_GCI_REP to the backup block even if first LCP isn't
   * done yet.
   */
  bool m_first_distributed_lcp_started;
  /**
   * 0/1 toggled for each local LCP executed to keep track of which
   * fragments have been started as part of this local LCP and which
   * haven't.
   */
  Uint8 c_current_local_lcp_instance;

  /* Variable set when local LCP starts and when it stops it is reset */
  bool c_local_lcp_started;

  /**
   * Variable set when local LCP is started due to UNDO log overload.
   */
  bool c_full_local_lcp_started;

  /* Is Copy Fragment process currently ongoing */
  bool c_copy_fragment_in_progress;

  void start_lcp_on_table(Signal*);
  void send_lastLCP_FRAG_ORD(Signal*);

  /**
   * Variables tracking state of Halt/Resume Copy Fragment process on
   * Client side (starting node). Also methods.
   * ------------------------------------------
   */

  /**
   * Is UNDO log currently overloaded
   * Going from false to true triggers sending HALT messages to
   * live node(s).
   * Going from true to false triggers sending RESUME messages to
   * live node(s).
   */
#define ZLCP_CHECK_INDEX 0
#define ZBACKUP_CHECK_INDEX 1
#define ZCOPY_FRAGREQ_CHECK_INDEX 2
  bool c_undo_log_overloaded;

  Uint32 c_num_nodes_in_our_nodegroup;
  Uint32 c_nodes_in_our_nodegroup[MAX_REPLICAS - 1];
  void setup_nodegroup_info();

  void send_prepare_copy_frag_conf(Signal*,
                                   PrepareCopyFragReq&,
                                   Uint32,
                                   Uint32);
  /**
   * Variables tracking state of Halt/Resume Copy Fragment process on
   * Server side (live node).
   */
  bool c_copy_frag_live_node_halted;
  Uint32 c_num_blocked_copy_fragment_processes;
  Uint32 c_blocked_copy_fragment_processes[ZMAX_PARALLEL_COPY_FRAGMENT_OPS];
  void block_copy_fragment_process(ScanRecord*, Uint32);
  void resume_one_copy_fragment_process(Signal*);
  void send_resume_copy_frag_conf(Signal*);
  void start_new_copyFragReq(Signal*);

  /**
   * Track CPU usage to adaptively change speed of live node copying to
   * starting nodes.
   *
   * cmaxWordsAtNodeRec keeps track of how many words that currently are
   * outstanding in a node recovery situation.
   *
   * cmaxParallelCopyFragment keeps track of the maximum number of parallel
   * copy fragments.
   *
   * c_active_copyFragReq tracks the current number of copy fragment
   * processes.
   *
   * ctotalMaxWordsAtNodeRec is the total amount of outstanding words we
   * are allowed to handle in all copy fragment processes combined at this
   * point in time.
   */
  Uint32 cmaxWordsAtNodeRec;
  Uint32 ctotalMaxWordsAtNodeRec;
  Uint32 cmaxParallelCopyFragment;
  Uint32 c_active_copyFragReq;
//#define STATS_PARALLEL_COPY_FRAGMENT
#ifdef STATS_PARALLEL_COPY_FRAGMENT
  Uint32 c_outstanding_words_copy_fragreq;
  Uint32 c_outstanding_rows_copy_fragreq;
  Uint32 c_rows_copy_fragreq;
  Uint32 c_words_copy_fragreq;
  Uint64 c_total_rows_copy_fragreq;
  Uint64 c_total_words_copy_fragreq;
#endif

  void update_cpu_usage(Signal*);
  void adjust_copyFragReq_rates(bool);
  void set_max_words_copy_fragreq();
  bool is_ok_to_start_copyFragReq();

  inline bool getAllowRead() const {
    return getNodeState().startLevel < NodeState::SL_STOPPING_3;
  }

  inline bool TRACE_OP_CHECK(const TcConnectionrec* regTcPtr);
#ifdef ERROR_INSERT
  void TRACE_OP_DUMP(const TcConnectionrec* regTcPtr, const char * pos);
#endif

#ifdef ERROR_INSERT
  Uint32 c_master_node_id;
#endif

  Uint32 get_node_status(Uint32 nodeId) const;
  bool check_ndb_versions() const;

  void suspendFile(Signal* signal,
                   Uint32 filePtrI,
                   Uint32 millis,
                   LogPartRecord *logPartPtrP);
  void suspendFile(Signal* signal, Ptr<LogFileRecord> logFile, Uint32 millis);

  void send_runredo_event(Signal*, LogPartRecord *, Uint32 currgci);

  void sendFireTrigConfTc(Signal* signal, BlockReference ref, Uint32 Tdata[]);
  bool check_fire_trig_pass(Uint32 op, Uint32 pass);

  bool handleLCPSurfacing(Signal *signal);
  bool is_disk_columns_in_table(Uint32 tableId);
  void sendSTART_FRAGCONF(Signal*);
  void handle_check_system_scans(Signal*);
  Uint32 c_check_scanptr_i[ZMAX_PARALLEL_COPY_FRAGMENT_OPS + 2];
  Uint32 c_check_scanptr_save_line[ZMAX_PARALLEL_COPY_FRAGMENT_OPS + 2];
  Uint32 c_check_scanptr_save_timer[ZMAX_PARALLEL_COPY_FRAGMENT_OPS + 2];

  AlterTabReq c_keep_alter_tab_req;
  Uint32 c_keep_alter_tab_req_len;
  Uint32 c_executing_redo_log;
  Uint32 c_num_fragments_created_since_restart;
  Uint32 c_fragments_in_lcp;
  bool c_wait_lcp_surfacing;
  Uint32 get_committed_mbytes(LogPartRecord*);
  void increment_committed_mbytes(LogPartRecord*, TcConnectionrec*);
  void decrement_committed_mbytes(LogPartRecord*, TcConnectionrec*);
  bool is_restore_phase_done();
  bool is_full_local_lcp_running();
  bool is_lcp_idle(LcpRecord *lcpPtrP);
  bool has_key_info(Uint32 opPtrI);
  Uint32 m_restart_local_latest_lcp_id;
private:
  bool getNextTcConRec(Uint32 &next,
                       TcConnectionrecPtr &tcConnectptr,
                       Uint32 max_loops);
  bool getNextScanRec(Uint32 &next,
                      ScanRecordPtr &loc_scanptr,
                      Uint32 max_loops);
  bool getNextCommitAckMarker(Uint32 &next,
                              CommitAckMarkerPtr &commitAckMarkerPtr,
                              Uint32 max_loops);
  void checkPoolShrinkNeed(Uint32 pool_index,
                           const TransientFastSlotPool& pool);
  void sendPoolShrink(Uint32 pool_index);
  void shrinkTransientPools(Uint32 pool_index);

  static const Uint32 c_transient_pool_count = 4;
  TransientFastSlotPool* c_transient_pools[c_transient_pool_count];
  Bitmask<1> c_transient_pools_shrinking;

public:
  enum FragmentLockStatusType
  {
    FRAGMENT_UNLOCKED = 0,
    FRAGMENT_LOCKED_IN_SCAN_MODE = 1,
    FRAGMENT_LOCKED_IN_READ_KEY_MODE = 2,
    FRAGMENT_LOCKED_IN_RK_WK_MODE = 3,
    FRAGMENT_LOCKED_IN_RK_REFRESH_MODE = 4,
    FRAGMENT_LOCKED_IN_WRITE_KEY_MODE = 5,
    FRAGMENT_LOCKED_IN_EXCLUSIVE_MODE = 6
  };
  alignas (NDB_CL) FragmentLockStatusType m_fragment_lock_status;
  FragmentLockStatusType m_old_fragment_lock_status;
  /**
   * Lock mutex statistical variables
   */
  Uint32 m_scan_frag_access;
  Uint32 m_scan_frag_access_contended;
  Uint32 m_scan_frag_access_cond_waits;
  Uint64 m_scan_frag_access_spinloops;
  Uint64 m_scan_frag_access_spintime;

  Uint32 m_read_key_frag_access;
  Uint32 m_read_key_frag_access_contended;
  Uint32 m_read_key_frag_access_cond_waits;
  Uint64 m_read_key_frag_access_spinloops;
  Uint64 m_read_key_frag_access_spintime;

  Uint32 m_write_key_frag_access;
  Uint32 m_write_key_frag_access_contended;
  Uint32 m_write_key_frag_access_cond_waits;
  Uint64 m_write_key_frag_access_spinloops;
  Uint64 m_write_key_frag_access_spintime;

  Uint32 m_exclusive_frag_access;
  Uint32 m_exclusive_frag_access_contended;
  Uint32 m_exclusive_frag_access_cond_waits;
  Uint64 m_exclusive_frag_access_spinloops;
  Uint64 m_exclusive_frag_access_spintime;

  Uint32 m_upgrade_frag_access;

  alignas (NDB_CL) NdbMutex *m_restore_mutex;
  NdbMutex *m_lock_acc_page_mutex;
  NdbMutex *m_lock_tup_page_mutex;
  Dblqh *c_restore_mutex_lqh;
  Uint32 *m_num_recover_active;
  Uint32 *m_instance_recover_active;
  Uint32 m_num_instances_active;
  Uint32 m_num_restore_threads;
  Uint32 m_num_restores_active;
  Uint32 m_num_local_restores_active;
  Uint32 m_num_copy_restores_active;
  Uint32 m_current_ldm_instance;

  bool m_use_mutex_for_log_parts;
  void set_use_mutex_for_log_parts();

  Uint32 get_recover_thread_instance();
  void completed_restore(Uint32 instance);
  bool instance_completed_restore(Uint32 instance);
  void setup_query_thread_for_key_access(Uint32);
  void setup_query_thread_for_scan_access(Uint32);
  void setup_query_thread_for_restore_access(Uint32, Uint32);
  void reset_query_thread_access();
  void reset_restore_thread_access();

  Uint32 getDBACC()
  {
    return m_acc_block;
  }
  Uint32 getDBTUP()
  {
    return m_tup_block;
  }
  Uint32 getDBLQH()
  {
    return m_lqh_block;
  }
  Uint32 getDBTUX()
  {
    return m_tux_block;
  }
  Uint32 getBACKUP()
  {
    return m_backup_block;
  }
  Uint32 getRESTORE()
  {
    return m_restore_block;
  }
  bool check_expand_shrink_ongoing(Uint32, Uint32);
private:
  bool seize_op_rec(TcConnectionrecPtr &tcConnectptr,
                    bool use_lock,
                    BlockReference tcRef,
                    EmulatedJamBuffer *jamBuf);
  void release_op_rec(TcConnectionrecPtr tcConnectptr);
  void send_scan_fragref(Signal*, Uint32, Uint32, Uint32, Uint32, Uint32);
  void init_release_scanrec(ScanRecord*);
  void check_pgman_prep_lcp_active_prep_drop_tab(Signal*, Uint32);
  void check_pgman_prep_lcp_active_drop_tab(Signal*, Uint32);
  LogPartRecord* get_log_part_record(Uint32 instanceKey);
  void continue_srPhase3Start(Signal*);
  void continue_srGciLimits(Signal*);
  void continue_execSrCompletedLab(Signal*);
  void continue_srFourthComp(Signal *signal);
  void send_CONTINUEB_all(Signal*, Uint32);
  void init_restart_synch();
  void deinit_restart_synch();
  void restart_synch_state(Signal*, Uint32, Uint32);
  void start_send_exec_conf(Signal*);
  void get_table_frag_instance(Uint32 tableId,
                               Uint32 fragId,
                               Uint32 & instanceNo);
  bool get_table_frag_record(Uint32 tableId,
                             Uint32 fragId,
                             TablerecPtr & tabPtr,
                             FragrecordPtr & fragPtr);
  bool get_table_frag_record_can_fail(Uint32 tableId,
                                      Uint32 fragId,
                                      TablerecPtr & tabPtr,
                                      FragrecordPtr & fragPtr,
                                      Uint32 & instance);
  void prepare_queued_log_write(Signal*,
                                TcConnectionrec*,
                                LogPartRecord*,
                                Uint32);
  void handle_queued_log_write(Signal*, LogPartRecord*, TcConnectionrecPtr);
  void send_handle_queued_log_write(Signal*,
                                    TcConnectionrec *tcPtrP,
                                    LogPartRecord *logPartPtrP,
                                    Uint32);
  void queued_log_write(Signal*, LogPartRecord*);
  Uint32 count_free_log_pages(LogPartRecord*);

  void check_no_active_scans_at_drop_table(TablerecPtr);

  void lock_log_part(LogPartRecord *logPartPtrP);
  void unlock_log_part(LogPartRecord *logPartPtrP);
  void lock_log_part(LogPartRecord *logPartPtrP, EmulatedJamBuffer*);
  void unlock_log_part(LogPartRecord *logPartPtrP, EmulatedJamBuffer*);

  void print_fragment_mutex_stats(Signal*);
  void send_print_mutex_stats(Signal*);
  bool is_read_key_frag_access(TcConnectionrec*);
  bool is_read_key_delete_frag_access(TcConnectionrec*);
  bool is_write_key_frag_access(TcConnectionrec*);
  bool is_refresh_frag_access(TcConnectionrec*);
  bool is_scan_condition_ready(Fragrecord*);
  bool is_read_key_condition_ready(Fragrecord*, bool);
  bool is_write_key_condition_ready(Fragrecord*);
  bool is_exclusive_condition_ready(Fragrecord*);
#ifdef DEBUG_FRAGMENT_LOCK
  public:
  void print_fragment_lock(Uint32, Uint32);
  void debug_fragment_lock(Fragrecord *fragPtrP, Uint32 line);
  private:
#endif
  void acquire_frag_abort_access(Fragrecord *fragPtrP,
                                 TcConnectionrec *regTcPtr);
  void handle_acquire_frag_abort_access(Fragrecord *fragPtrP,
                                        TcConnectionrec *regTcPtr);
  void acquire_frag_prepare_key_access(Fragrecord *fragPtrP,
                                       TcConnectionrec *regTcPtr);
  void acquire_frag_scan_access(Fragrecord *fragPtrP,
                                TcConnectionrec *regTcPtr);
  void acquire_frag_scan_access_new(Fragrecord *fragPtrP,
                                    TcConnectionrec *regTcPtr);
  void release_frag_access(Fragrecord *fragPtrP);
  void handle_release_frag_access(Fragrecord *fragPtrP);

  void handle_acquire_scan_frag_access(Fragrecord *fragPtrP);
  void handle_acquire_read_key_frag_access(Fragrecord *fragPtrP,
                                           bool hold_lock,
                                           bool check_exclusive_waiters);
  void handle_acquire_write_key_frag_access(Fragrecord *fragPtrP,
                                            bool hold_lock);
  void handle_acquire_exclusive_frag_access(Fragrecord *fragPtrP,
                                            bool hold_lock);
  void handle_release_scan_frag_access(Fragrecord *fragPtrP);
  void handle_release_read_key_frag_access(Fragrecord *fragPtrP);
  void handle_release_write_key_frag_access(Fragrecord *fragPtrP);
  void handle_release_exclusive_frag_access(Fragrecord *fragPtrP);
  void lock_table_exclusive(Tablerec *tablePtrP);
  void unlock_table_exclusive(Tablerec *tablePtrP);
  void init_frags_to_execute_sr();
  Uint32 get_frags_to_execute_sr();
  void handle_tc_failed_scans(Signal *signal,
                              NodeId nodeId,
                              Uint32 startPtrI);
  void send_handle_tc_failed_scans(Signal *signal,
                                   NodeId nodeId,
                                   Uint32 startPtrI);

public:
  void set_error_value(Uint32 val)
  {
    SET_ERROR_INSERT_VALUE(val);
  }
  void increment_usage_count_for_table(Uint32 tableId);
  void decrement_usage_count_for_table(Uint32 tableId);
  void reset_old_fragment_lock_status();
  FragmentLockStatusType get_fragment_lock_status();
  void acquire_frag_commit_access_write_key();
  void acquire_frag_commit_access_exclusive();

  TcConnectionrec* getOperationPtrP(Uint32 opPtrI);
  void release_frag_access()
  {
    release_frag_access(fragptr.p);
  }
  void release_prim_frag_access()
  {
    release_frag_access(prim_tab_fragptr.p);
  }
  void downgrade_exclusive_to_write_key(Fragrecord *fragPtrP);
  void downgrade_exclusive_to_read_key(Fragrecord *fragPtrP);
  void upgrade_to_exclusive_frag_access();
  void upgrade_to_exclusive_frag_access(Fragrecord *fragPtrP);
  void upgrade_to_exclusive_frag_access_no_return();
  void handle_upgrade_to_exclusive_frag_access(Fragrecord *fragPtrP);
  void upgrade_to_write_key_frag_access();
  void handle_upgrade_to_write_key_frag_access(Fragrecord *fragPtrP);
  void downgrade_from_exclusive_frag_access();
  void downgrade_from_exclusive_frag_access(Fragrecord *fragPtrP);
  void handle_downgrade_from_exclusive_frag_access(Fragrecord *fragPtrP);
  void downgrade_exclusive_to_scan();
  void lock_index_fragment();
  void unlock_index_fragment();
  Fragrecord *get_fragptr(Uint32 tableId, Uint32 fragId);
  LogPartRecord* getLogPart(Uint32 logPartPtrI)
  {
    LogPartRecordPtr logPartPtr;
    logPartPtr.i = logPartPtrI;
    ptrCheckGuard(logPartPtr, clogPartFileSize, logPartRecord);
    return logPartPtr.p;
  }
  bool getTableFragmentrec(Uint32 tableId,
                           Uint32 fragId,
                           TablerecPtr & tabPtr,
                           FragrecordPtr & fragPtr);
  Uint64 getTuxFragPtrI(EmulatedJamBuffer *jamBuf,
                        Uint32 tableId,
                        Uint32 fragId)
  {
    TablerecPtr tabPtr;
    FragrecordPtr fragPtr;
    if (likely(getTableFragmentrec(tableId,
                                   fragId,
                                   tabPtr,
                                   fragPtr)))
    {
      thrjamDebug(jamBuf);
      return fragPtr.p->tuxFragptr;
    }
    thrjamDebug(jamBuf);
    return RNIL64;
  }
  Uint64 getAccFragPtrI(Uint32 tableId,
                        Uint32 fragId)
  {
#if defined(VM_TRACE) || defined(ERROR_INSERT) || defined(EXTRA_JAM)
    EmulatedJamBuffer* const jamBuf = getThrJamBuf();
#endif
    TablerecPtr tabPtr;
    FragrecordPtr fragPtr;
    if (likely(getTableFragmentrec(tableId,
                                   fragId,
                                   tabPtr,
                                   fragPtr)))
    {
      thrjamDebug(jamBuf);
      return fragPtr.p->accFragptr;
    }
    thrjamDebug(jamBuf);
    return RNIL64;
  }
  Uint64 getTupFragPtrI(Uint32 tableId,
                        Uint32 fragId)
  {
#if defined(VM_TRACE) || defined(ERROR_INSERT) || defined(EXTRA_JAM)
    EmulatedJamBuffer* const jamBuf = getThrJamBuf();
#endif
    TablerecPtr tabPtr;
    FragrecordPtr fragPtr;
    if (likely(getTableFragmentrec(tableId,
                                   fragId,
                                   tabPtr,
                                   fragPtr)))
    {
      thrjamDebug(jamBuf);
      return fragPtr.p->tupFragptr;
    }
    thrjamDebug(jamBuf);
    return RNIL64;
  }

  bool setTuxFragPtrI(Uint32 tableId,
                      Uint32 fragId,
                      Uint64 fragPtrI);
  bool setTupFragPtrI(Uint32 tableId,
                      Uint32 fragId,
                      Uint64 fragPtrI);
  bool setAccFragPtrI(Uint32 tableId,
                      Uint32 fragId,
                      Uint64 fragPtrI);

  Uint64 getNextTuxFragrec(Uint32 tableId,
                           Uint32 & index);
  Uint64 getNextTupFragrec(Uint32 tableId,
                           Uint32 & index);
  Uint64 getNextAccFragrec(Uint32 tableId,
                           Uint32 & index);
  Uint32 getNextTuxFragid(Uint32 tableId,
                          Uint32 & index);
  Uint32 getNextTupFragid(Uint32 tableId,
                          Uint32 & index);
  Uint32 getNextAccFragid(Uint32 tableId,
                          Uint32 & index);

  static Uint64 getTransactionMemoryNeed(
    const Uint32 ldm_instance_count,
    const ndb_mgm_configuration_iterator * mgm_cfg);

  static size_t getFragmentRecordSize()
  {
    return sizeof(struct Fragrecord);
  }
  static size_t getTableRecordSize()
  {
    return sizeof(struct Tablerec);
  }
<<<<<<< HEAD
  void reset_curr_ldm()
  {
    m_curr_lqh = this;
    c_acc->m_curr_acc = c_acc;
    c_tup->m_curr_tup = c_tup;
  }
  Dblqh *m_curr_lqh;
#define NUM_TRANSACTION_HASH_MUTEXES 4
  NdbMutex alloc_operation_mutex;
  NdbMutex transaction_hash_mutex[NUM_TRANSACTION_HASH_MUTEXES];
#if defined VM_TRACE || defined ERROR_INSERT
  Uint64 trans_hash_mutex_counter[NUM_TRANSACTION_HASH_MUTEXES];
#endif
  void lock_alloc_operation()
  {
    if (qt_likely(globalData.ndbMtQueryWorkers > 0))
    {
      NdbMutex_Lock(&alloc_operation_mutex);
    }
  }
  void unlock_alloc_operation()
  {
    if (qt_likely(globalData.ndbMtQueryWorkers > 0))
    {
      NdbMutex_Unlock(&alloc_operation_mutex);
    }
  }
  void lock_take_over_hash()
  {
    if (qt_likely(globalData.ndbMtQueryWorkers > 0))
    {
      NdbMutex_Lock(&c_scanTakeOverMutex);
    }
  }
  void unlock_take_over_hash()
  {
    if (qt_likely(globalData.ndbMtQueryWorkers > 0))
    {
      NdbMutex_Unlock(&c_scanTakeOverMutex);
    }
  }
  Uint32 m_first_qt_thr_no;
  Uint32 m_num_qt_our_rr_group;
  Uint32 m_qt_thr_no_our_rr_group[MAX_QUERY_INSTANCES_PER_RR_GROUP];
  void set_up_qt_our_rr_group();
  bool check_abort_signal_executed(Uint32, Uint32);
  void get_tc_ref(Uint32 tcPtrI,
                  Uint32 & tcOprec,
                  Uint32 & tcRef);
=======

  void check_log_page_ptr_i(LogPartRecord *logPartPtrP, Uint32 logPagePtrI);
  Uint32 get_cache_i_val(LogPartRecord *logPartPtrP, Uint32 logPagePtrI);
  Uint32 get_cache_real_page_ptr_i(LogPartRecord *logPartPtrP,
                                   Uint32 cachePagePtrI);
  bool is_ok_to_send_next_record(const TcConnectionrec *tcConPtrP);

>>>>>>> 55ba1746
#ifdef DEBUG_USAGE_COUNT
  void insert_usage_count(Tablerec *tabPtrP,
                          TcConnectionrecPtr tcPtr)
  {
    jam();
    jamLine((Uint16)tcPtr.i);
    NdbMutex_Lock(&tabPtrP->m_usage_count);
    tcPtr.p->m_next_usage = tabPtrP->m_first_usage;
    tcPtr.p->m_next_block = tabPtrP->m_first_usage_block;
    tcPtr.p->m_prev_usage = RNIL;
    tcPtr.p->m_prev_block = nullptr;
    TcConnectionrecPtr firstTcPtr;
    firstTcPtr.i = tabPtrP->m_first_usage;
    if (firstTcPtr.i != RNIL)
    {
      jam();
      jamLine((Uint16)firstTcPtr.i);
      ndbrequire(tabPtrP->m_first_usage_block->tcConnect_pool.getValidPtr(firstTcPtr));
      firstTcPtr.p->m_prev_usage = tcPtr.i;
      firstTcPtr.p->m_prev_block = this;
    }
    tabPtrP->m_first_usage = tcPtr.i;
    tabPtrP->m_first_usage_block = this;
    NdbMutex_Unlock(&tabPtrP->m_usage_count);
  }
  void remove_usage_count(Tablerec *tabPtrP,
                          TcConnectionrecPtr tcPtr)
  {
    jam();
    jamLine((Uint16)tcPtr.i);
    NdbMutex_Lock(&tabPtrP->m_usage_count);
    if (tcPtr.i == tabPtrP->m_first_usage &&
        this == tabPtrP->m_first_usage_block)
    {
      jam();
      tabPtrP->m_first_usage = tcPtr.p->m_next_usage;
      tabPtrP->m_first_usage_block = tcPtr.p->m_next_block;
    }
    else
    {
      jam();
      TcConnectionrecPtr prevTcPtr;
      prevTcPtr.i = tcPtr.p->m_prev_usage;
      ndbrequire(prevTcPtr.i != RNIL);
      jamLine((Uint16)prevTcPtr.i);
      ndbrequire(tcPtr.p->m_prev_block->tcConnect_pool.getValidPtr(prevTcPtr));
      prevTcPtr.p->m_next_usage = tcPtr.p->m_next_usage;
      prevTcPtr.p->m_next_block = tcPtr.p->m_next_block;
    }
    if (tcPtr.p->m_next_usage != RNIL)
    {
      jam();
      TcConnectionrecPtr lastTcPtr;
      lastTcPtr.i = tcPtr.p->m_next_usage;
      jamLine((Uint16)lastTcPtr.i);
      ndbrequire(tcPtr.p->m_next_block->tcConnect_pool.getValidPtr(lastTcPtr));
      lastTcPtr.p->m_prev_usage = tcPtr.p->m_prev_usage;
      lastTcPtr.p->m_prev_block = tcPtr.p->m_prev_block;
    }
    tcPtr.p->m_prev_usage = RNIL;
    tcPtr.p->m_prev_usage = RNIL;
    tcPtr.p->m_next_block = nullptr;
    tcPtr.p->m_next_block = nullptr;
    NdbMutex_Unlock(&tabPtrP->m_usage_count);
  }
#endif
};

inline bool
Dblqh::check_expand_shrink_ongoing(Uint32 tableId, Uint32 fragId)
{
  ndbrequire(tableId < ctabrecFileSize);
  tabptr.i = tableId;
  ptrAss(tabptr, tablerec);
  ndbrequire(getFragmentrec(fragId));
  return c_acc->check_expand_shrink_ongoing(fragptr.p->accFragptr);
}

inline void Dblqh::checkPoolShrinkNeed(const Uint32 pool_index,
                                       const TransientFastSlotPool& pool)
{
#if defined(VM_TRACE) || defined(ERROR_INSERT)
  ndbrequire(pool_index < c_transient_pool_count);
  ndbrequire(c_transient_pools[pool_index] == &pool);
#endif
  if (pool.may_shrink())
  {
    sendPoolShrink(pool_index);
  }
}

inline
bool
Dblqh::is_full_local_lcp_running()
{
  return c_full_local_lcp_started;
}

inline
bool
Dblqh::is_restore_phase_done()
{
  return (csrExecUndoLogState != EULS_IDLE);
}

inline
bool
Dblqh::ScanRecord::check_scan_batch_completed() const
{
  Uint32 max_rows = m_max_batch_size_rows;
  Uint32 max_bytes = m_max_batch_size_bytes;

  return m_stop_batch ||
    (max_rows > 0 && (m_curr_batch_size_rows >= max_rows))  ||
    (max_bytes > 0 && (m_curr_batch_size_bytes >= max_bytes));
}

inline
void
Dblqh::i_get_acc_ptr(ScanRecord* scanP, Uint32* &acc_ptr, Uint32 index)
{
  /* Return ptr to place where acc ptr for operation with given
   * index is stored.
   * If index == 0, it's stored in the ScanRecord, otherwise it's 
   * stored in a segment linked from the ScanRecord.
   */
  if (index == 0) {
    acc_ptr= (Uint32*)&scanP->scan_acc_op_ptr[0];
  } else {
    
    Uint32 segmentIVal, segment, segmentOffset;
    SegmentedSectionPtr segPtr;

    segment= (index + SectionSegment::DataLength -1) / 
      SectionSegment::DataLength;
    segmentOffset= (index - 1) % SectionSegment::DataLength;
    jamDebug();
    ndbassert( segment < ScanRecord::MaxScanAccSegments );

    segmentIVal= scanP->scan_acc_op_ptr[ segment ];
    getSection(segPtr, segmentIVal);

    acc_ptr= &segPtr.p->theData[ segmentOffset ];
  }
}

inline
bool
Dblqh::is_same_trans(Uint32 opId, Uint32 trid1, Uint32 trid2)
{
  /* Cannot use jam here, called from other thread */
  TcConnectionrecPtr regTcPtr;  
  regTcPtr.i= opId;
  ndbrequire(tcConnect_pool.getValidPtr(regTcPtr));
  return ((regTcPtr.p->transid[0] == trid1) &&
          (regTcPtr.p->transid[1] == trid2));
}

inline
void
Dblqh::get_op_info(Uint32 opId, Uint32 *hash, Uint32* gci_hi, Uint32* gci_lo,
                   Uint32* transId1, Uint32* transId2)
{
  TcConnectionrecPtr regTcPtr;  
  regTcPtr.i= opId;
  m_fragment_lock_status = FRAGMENT_UNLOCKED;
  ndbrequire(tcConnect_pool.getValidPtr(regTcPtr));
  *hash = regTcPtr.p->hashValue;
  *gci_hi = regTcPtr.p->gci_hi;
  *gci_lo = regTcPtr.p->gci_lo;
  *transId1 = regTcPtr.p->transid[0];
  *transId2 = regTcPtr.p->transid[1];

  FragrecordPtr regFragptr;
  regFragptr.i = regTcPtr.p->fragmentptr;
  ndbrequire(c_fragment_pool.getPtr(regFragptr));
  fragptr = regFragptr;
  m_tc_connect_ptr = regTcPtr;
}

inline
void
Dblqh::accminupdate(Signal* signal, Uint32 opId, const Local_key* key)
{
  TcConnectionrecPtr regTcPtr;  
  regTcPtr.i= opId;
  ndbrequire(tcConnect_pool.getValidPtr(regTcPtr));
  c_acc->execACCMINUPDATE(signal,
                          regTcPtr.p->accConnectrec,
                          regTcPtr.p->accConnectPtrP,
                          key->m_page_no,
                          key->m_page_idx);

  if (ERROR_INSERTED(5714))
  {
    FragrecordPtr regFragptr;
    regFragptr.i = regTcPtr.p->fragmentptr;
    ndbrequire(c_fragment_pool.getPtr(regFragptr));
    if (regFragptr.p->m_copy_started_state == Fragrecord::AC_NR_COPY) {
      char buf[MAX_LOG_MESSAGE_SIZE];
      g_eventLogger->info(" LK: %s",
                          printLocal_Key(buf, MAX_LOG_MESSAGE_SIZE, *key));
    }
  }

  if (ERROR_INSERTED(5712) || ERROR_INSERTED(5713)) {
    char buf[MAX_LOG_MESSAGE_SIZE];
    g_eventLogger->info(" LK: %s",
                        printLocal_Key(buf, MAX_LOG_MESSAGE_SIZE, *key));
  }
  regTcPtr.p->m_row_id = *key;
}

inline
void
Dblqh::accremoverow(Signal* signal, Uint32 opId, const Local_key* key)
{
  TcConnectionrecPtr regTcPtr;
  regTcPtr.i= opId;
  ndbrequire(tcConnect_pool.getValidPtr(regTcPtr));
  c_acc->removerow(regTcPtr.p->accConnectrec, key);
}

inline
bool
Dblqh::TRACE_OP_CHECK(const TcConnectionrec* regTcPtr)
{
  if (ERROR_INSERTED(5714))
  {
    FragrecordPtr regFragptr;
    regFragptr.i = regTcPtr->fragmentptr;
    ndbrequire(c_fragment_pool.getPtr(regFragptr));
    return regFragptr.p->m_copy_started_state == Fragrecord::AC_NR_COPY;
  }

  return (ERROR_INSERTED(5712) && 
	  (regTcPtr->operation == ZINSERT ||
	   regTcPtr->operation == ZDELETE)) ||
    ERROR_INSERTED(5713);
}

inline
bool Dblqh::is_scan_ok(ScanRecord* scanPtrP, Fragrecord::FragStatus fragstatus)
{
  if (likely(fragstatus == Fragrecord::FSACTIVE))
  {
    return true;
  }
  else if (likely(fragstatus == Fragrecord::ACTIVE_CREATION &&
                  scanPtrP->lcpScan))
  {
    return true;
  }
  return false;
}

inline
bool Dblqh::is_lcp_idle(LcpRecord *lcpPtrP)
{
  if (lcpPtrP->lcpPrepareState == LcpRecord::LCP_IDLE &&
      lcpPtrP->lcpRunState == LcpRecord::LCP_IDLE)
    return true;
  return false;
}

inline bool
Dblqh::has_key_info(Uint32 opPtrI)
{
  /* Cannot use jam here, called from other thread */
  TcConnectionrecPtr opPtr;
  opPtr.i = opPtrI;
  if (tcConnect_pool.getValidPtr(opPtr))
  {
    return (opPtr.p->keyInfoIVal != RNIL);
  }
  return false;
}

inline bool
Dblqh::is_read_key_frag_access(TcConnectionrec *regTcPtr)
{
  if (regTcPtr->operation == ZREAD ||
      regTcPtr->operation == ZREAD_EX)
  {
    return true;
  }
  return false;
}

inline bool
Dblqh::is_read_key_delete_frag_access(TcConnectionrec *regTcPtr)
{
  if (regTcPtr->operation == ZDELETE)
  {
    return true;
  }
  return false;
}

inline bool
Dblqh::is_refresh_frag_access(TcConnectionrec *regTcPtr)
{
  if (regTcPtr->operation == ZREFRESH)
  {
    return true;
  }
  return false;
}

inline bool
Dblqh::is_write_key_frag_access(TcConnectionrec *regTcPtr)
{
  if (regTcPtr->operation == ZWRITE ||
      regTcPtr->operation == ZUNLOCK ||
      regTcPtr->operation == ZUPDATE ||
      regTcPtr->operation == ZINSERT)
  {
    return true;
  }
  return false;
}

inline bool
Dblqh::is_scan_condition_ready(Fragrecord *fragPtrP)
{
  if (fragPtrP->m_cond_exclusive_waiters > 0 ||
      fragPtrP->m_cond_write_key_waiters > 0 ||
      fragPtrP->m_exclusive_locked ||
      fragPtrP->m_write_key_locked)
  {
    return false;
  }
  return true;
}

inline bool
Dblqh::is_read_key_condition_ready(Fragrecord *fragPtrP,
                                   bool check_exclusive_waiters)
{
  if ((fragPtrP->m_cond_exclusive_waiters > 0 &&
       check_exclusive_waiters) ||
      fragPtrP->m_exclusive_locked)
  {
    return false;
  }
  return true;
}

inline bool
Dblqh::is_write_key_condition_ready(Fragrecord *fragPtrP)
{
  /**
   * Write Key locks are only acquired by LDM threads. Thus we only
   * need to check against query thread being active here. No need
   * to check m_cond_exclusive_waiters or m_cond_write_key_waiters.
   */
  if (fragPtrP->m_concurrent_scan_count > 0)
  {
    return false;
  }
  return true;
}

inline bool
Dblqh::is_exclusive_condition_ready(Fragrecord *fragPtrP)
{
  /**
   * Write Key locks are only acquired by LDM threads. Thus we only
   * need to check against query thread being active here. No need
   * to check m_cond_exclusive_waiters or m_cond_write_key_waiters.
   */
  if (fragPtrP->m_concurrent_scan_count > 0 ||
      fragPtrP->m_concurrent_read_key_count > 0)
  {
    return false;
  }
  return true;
}

inline void
Dblqh::upgrade_to_write_key_frag_access()
{
  if (qt_likely(globalData.ndbMtQueryWorkers > 0))
  {
    jamDebug();
    handle_upgrade_to_write_key_frag_access(fragptr.p);
  }
}

inline void
Dblqh::upgrade_to_exclusive_frag_access_no_return()
{
  if (qt_likely(globalData.ndbMtQueryWorkers > 0))
  {
    jamDebug();
    handle_upgrade_to_exclusive_frag_access(fragptr.p);
    m_old_fragment_lock_status = FRAGMENT_UNLOCKED;
  }
}

inline void
Dblqh::upgrade_to_exclusive_frag_access()
{
  if (qt_likely(globalData.ndbMtQueryWorkers > 0))
  {
    jamDebug();
    handle_upgrade_to_exclusive_frag_access(fragptr.p);
  }
}

inline void
Dblqh::upgrade_to_exclusive_frag_access(Fragrecord *fragPtrP)
{
  if (qt_likely(globalData.ndbMtQueryWorkers > 0))
  {
    jamDebug();
    handle_upgrade_to_exclusive_frag_access(fragPtrP);
  }
}

inline void
Dblqh::downgrade_from_exclusive_frag_access()
{
  if (qt_likely(globalData.ndbMtQueryWorkers > 0))
  {
    jamDebug();
    handle_downgrade_from_exclusive_frag_access(fragptr.p);
  }
}

inline void
Dblqh::downgrade_from_exclusive_frag_access(Fragrecord *fragPtrP)
{
  if (qt_likely(globalData.ndbMtQueryWorkers > 0))
  {
    jamDebug();
    handle_downgrade_from_exclusive_frag_access(fragPtrP);
  }
}

inline void
Dblqh::acquire_frag_commit_access_write_key()
{
  if (qt_likely(globalData.ndbMtQueryWorkers > 0))
  {
    Fragrecord *fragPtrP = fragptr.p;
    if (m_fragment_lock_status == FRAGMENT_UNLOCKED)
    {
      jamDebug();
      NdbMutex_Lock(&fragPtrP->frag_mutex);
      DEB_FRAGMENT_LOCK(fragPtrP);
      /**
       * In Commit access we set m_cond_exclusive_waiters and
       * m_spin_exclusive_waiters to 1 to ensure that we don't start any
       * new read key operations and to ensure that no one is attempting
       * to wake us up since the awakeness was handled by the write key
       * variables. We need to do this under mutex protection such that
       * no reader is allowed to get in between. In addition we will
       * reset m_write_key_locked which is also set in commit access.
       *
       * Stop new scanners and read key operations from starting, but allow
       * read key operations to continue in parallel with this phase of
       * the commit processing.
       */
      fragPtrP->m_cond_exclusive_waiters = 1;
      fragPtrP->m_spin_exclusive_waiters = 1;
      handle_acquire_write_key_frag_access(fragPtrP, true);
    }
    else
    {
      ndbrequire(m_fragment_lock_status == FRAGMENT_LOCKED_IN_WRITE_KEY_MODE);
    }
  }
}

inline void
Dblqh::acquire_frag_commit_access_exclusive()
{
  if (qt_likely(globalData.ndbMtQueryWorkers > 0))
  {
    jamDebug();
    Fragrecord *fragPtrP = fragptr.p;
    ndbrequire(m_fragment_lock_status == FRAGMENT_LOCKED_IN_WRITE_KEY_MODE ||
               m_fragment_lock_status == FRAGMENT_UNLOCKED);
    NdbMutex_Lock(&fragPtrP->frag_mutex);
    DEB_FRAGMENT_LOCK(fragPtrP);
    fragPtrP->m_cond_exclusive_waiters = 0;
    fragPtrP->m_spin_exclusive_waiters = 0;
    fragPtrP->m_write_key_locked = false;
    handle_acquire_exclusive_frag_access(fragPtrP, true);
  }
}

inline void
Dblqh::acquire_frag_abort_access(Fragrecord *fragPtrP,
                                  TcConnectionrec *regTcPtr)
{
  if (qt_likely(globalData.ndbMtQueryWorkers > 0))
  {
    jamDebug();
    handle_acquire_frag_abort_access(fragPtrP, regTcPtr);
  }
}

inline void
Dblqh::acquire_frag_prepare_key_access(Fragrecord *fragPtrP,
                                       TcConnectionrec *regTcPtr)
{
  if (is_write_key_frag_access(regTcPtr))
  {
    /**
     * Prepare for upgrade to write key fragment access, this will
     * happen when we come to the point where we need to update the
     * TUX index. Setting those variables ensures that no new scans
     * can start, but those already running can run to completion
     * and we don't wait for those until we upgrade the lock.
     */
    jamDebug();
    NdbMutex_Lock(&fragPtrP->frag_mutex);
    DEB_FRAGMENT_LOCK(fragPtrP);
    fragPtrP->m_cond_write_key_waiters = 1;
    fragPtrP->m_spin_write_key_waiters = 1;
    handle_acquire_read_key_frag_access(fragPtrP, true, false);
    m_fragment_lock_status = FRAGMENT_LOCKED_IN_RK_WK_MODE;
  }
  else if (is_refresh_frag_access(regTcPtr))
  {
    /* Refresh requires exclusive access, prepare for this */
    jamDebug();
    NdbMutex_Lock(&fragPtrP->frag_mutex);
    DEB_FRAGMENT_LOCK(fragPtrP);
    fragPtrP->m_cond_exclusive_waiters = 1;
    fragPtrP->m_spin_exclusive_waiters = 1;
    handle_acquire_read_key_frag_access(fragPtrP, true, false);
    m_fragment_lock_status = FRAGMENT_LOCKED_IN_RK_REFRESH_MODE;
  }
  else
  {
    handle_acquire_read_key_frag_access(fragPtrP, false, true);
    m_fragment_lock_status = FRAGMENT_LOCKED_IN_READ_KEY_MODE;
  }
}

inline void
Dblqh::acquire_frag_scan_access(Fragrecord *fragPtrP,
                                       TcConnectionrec *regTcPtr)
{
  if (qt_likely(globalData.ndbMtQueryWorkers > 0))
  {
    if (m_fragment_lock_status == FRAGMENT_UNLOCKED)
    {
      jamDebug();
      handle_acquire_scan_frag_access(fragPtrP);
      return;
    }
    jamDebug();
    ndbassert(m_fragment_lock_status == FRAGMENT_LOCKED_IN_SCAN_MODE);
  }
}

inline void
Dblqh::acquire_frag_scan_access_new(Fragrecord *fragPtrP,
                                    TcConnectionrec *regTcPtr)
{
  if (qt_likely(globalData.ndbMtQueryWorkers > 0))
  {
    jamDebug();
    handle_acquire_scan_frag_access(fragPtrP);
  }
}

inline void
Dblqh::reset_old_fragment_lock_status()
{
  m_old_fragment_lock_status = FRAGMENT_UNLOCKED;
}

inline Dblqh::FragmentLockStatusType
Dblqh::get_fragment_lock_status()
{
  return m_fragment_lock_status;
}

inline void
Dblqh::release_frag_access(Fragrecord *fragPtrP)
{
  if (qt_likely(m_fragment_lock_status != FRAGMENT_UNLOCKED))
  {
    jamDebug();
    handle_release_frag_access(fragPtrP);
  }
}

inline
Dblqh::TcConnectionrec*
Dblqh::getOperationPtrP(Uint32 opPtrI)
{
  /* Cannot use jam here, called from other thread */
  TcConnectionrecPtr opPtr;
  opPtr.i = opPtrI;
  ndbrequire(tcConnect_pool.getValidPtr(opPtr));
  return opPtr.p;
}

inline void
Dblqh::lock_index_fragment()
{
  /* m_concurrent_scan_count should only be used on primary table */
  ndbassert(fragptr.p->m_concurrent_scan_count == 0);
  ndbassert(fragptr.p->m_concurrent_read_key_count == 0);
  ndbassert(fragptr.i != RNIL);
  NdbMutex_Lock(&fragptr.p->frag_mutex);
}

inline void
Dblqh::unlock_index_fragment()
{
  NdbMutex_Unlock(&fragptr.p->frag_mutex);
}

inline void
Dblqh::lock_log_part(LogPartRecord *logPartPtrP)
{
  if (qt_likely(m_use_mutex_for_log_parts))
  {
    jamDebug();
    NdbMutex_Lock(&logPartPtrP->m_log_part_mutex);
  }
}

inline void Dblqh::unlock_log_part(LogPartRecord *logPartPtrP)
{
  if (qt_likely(m_use_mutex_for_log_parts))
  {
    jamDebug();
    NdbMutex_Unlock(&logPartPtrP->m_log_part_mutex);
  }
}

inline void Dblqh::get_tc_ref(Uint32 tcPtrI,
                              Uint32 & tcOprec,
                              Uint32 & tcRef)
{
  TcConnectionrecPtr tcConnectptr;
  tcConnectptr.i = tcPtrI;
  ndbrequire(tcConnect_pool.getValidPtr(tcConnectptr));
  tcOprec = tcConnectptr.p->tcOprec;
  tcRef = tcConnectptr.p->tcBlockref;
}

inline void
Dblqh::lock_log_part(LogPartRecord *logPartPtrP,
                     EmulatedJamBuffer *jamBuf)
{
  if (qt_likely(m_use_mutex_for_log_parts))
  {
    thrjamDebug(jamBuf);
    NdbMutex_Lock(&logPartPtrP->m_log_part_mutex);
  }
}

inline void Dblqh::unlock_log_part(LogPartRecord *logPartPtrP,
                                   EmulatedJamBuffer *jamBuf)
{
  if (qt_likely(m_use_mutex_for_log_parts))
  {
    thrjamDebug(jamBuf);
    NdbMutex_Unlock(&logPartPtrP->m_log_part_mutex);
  }
}

inline void
Dblqh::check_log_page_ptr_i(LogPartRecord *logPartPtrP, Uint32 logPagePtrI)
{
  LogPartRecord::RedoPageCache *cache = &logPartPtrP->m_redo_page_cache;
  ndbrequire(logPagePtrI >= cache->m_first_page &&
             logPagePtrI < (cache->m_first_page + logPartPtrP->logPageCount));
}

inline Uint32
Dblqh::get_cache_i_val(LogPartRecord *logPartPtrP, Uint32 logPagePtrI)
{
  check_log_page_ptr_i(logPartPtrP, logPagePtrI);
  return (logPagePtrI - logPartPtrP->m_redo_page_cache.m_first_page);
}

inline Uint32
Dblqh::get_cache_real_page_ptr_i(LogPartRecord *logPartPtrP,
                                 Uint32 cachePagePtrI)
{
  ndbrequire(cachePagePtrI < logPartPtrP->logPageCount);
  return (logPartPtrP->m_redo_page_cache.m_first_page + cachePagePtrI);
}

inline bool
Dblqh::is_ok_to_send_next_record(const TcConnectionrec *tcConPtrP)
{
  if (tcConPtrP->copyCountWords < cmaxWordsAtNodeRec)
  {
    return true;
  }
  return false;
}

#endif
#undef JAM_FILE_ID<|MERGE_RESOLUTION|>--- conflicted
+++ resolved
@@ -1,11 +1,6 @@
 /*
-<<<<<<< HEAD
    Copyright (c) 2003, 2022, Oracle and/or its affiliates.
-   Copyright (c) 2021, 2022, Hopsworks and/or its affiliates.
-=======
-   Copyright (c) 2003, 2020, Oracle and/or its affiliates.
    Copyright (c) 2021, 2023, Hopsworks and/or its affiliates.
->>>>>>> 55ba1746
 
    This program is free software; you can redistribute it and/or modify
    it under the terms of the GNU General Public License, version 2.0,
@@ -293,14 +288,10 @@
 #define ZCONTINUE_WRITE_LOG 38
 #define ZSTART_SEND_EXEC_CONF 39
 #define ZPRINT_MUTEX_STATS 40
-<<<<<<< HEAD
 #define ZPRINT_CONNECT_DEBUG 41
 #define ZHANDLE_TC_FAILED_SCANS 42
-=======
-#define ZHANDLE_TC_FAILED_SCANS 41
-#define ZRESUME_BLOCKED_COPY_FRAGMENT 42
-#define ZUPDATE_CPU_USAGE 43
->>>>>>> 55ba1746
+#define ZRESUME_BLOCKED_COPY_FRAGMENT 43
+#define ZUPDATE_CPU_USAGE 44
 
 /* ------------------------------------------------------------------------- */
 /*        NODE STATE DURING SYSTEM RESTART, VARIABLES CNODES_SR_STATE        */
@@ -2038,7 +2029,6 @@
   }; // Size 164 Bytes
   typedef Ptr<LogPartRecord> LogPartRecordPtr;
 
-<<<<<<< HEAD
   void check_cache_page_ptr_i(LogPartRecord *logPartPtrP, Uint32 cachePagePtrI)
   {
     ndbrequire(cachePagePtrI < logPartPtrP->logPageFileSize);
@@ -2061,8 +2051,6 @@
     check_cache_page_ptr_i(logPartPtrP, cachePagePtrI);
     return (logPartPtrP->m_redo_page_cache.m_first_page + cachePagePtrI);
   }
-=======
->>>>>>> 55ba1746
   /* $$$$$$$$$$$$$$$$$$$$$$$$$$$$$$$$$$$$$$$$$$$$$$$$$$$$$$$$$$$$$$$$$$$$$$$$ */
   /* $$$$$$$                      LOG FILE RECORD                     $$$$$$$ */
   /* $$$$$$$$$$$$$$$$$$$$$$$$$$$$$$$$$$$$$$$$$$$$$$$$$$$$$$$$$$$$$$$$$$$$$$$$ */
@@ -4386,14 +4374,6 @@
 /* ------------------------------------------------------------------------- */
   UintR ccurrentGcprec;
 /* ------------------------------------------------------------------------- */
-<<<<<<< HEAD
-/*THESE VARIABLES ARE USED TO KEEP TRACK OF ALL ACTIVE COPY FRAGMENTS IN LQH.*/
-/* ------------------------------------------------------------------------- */
-  Uint8 cnoActiveCopy;
-  Uint64 cactiveCopy[4];
-/* ------------------------------------------------------------------------- */
-=======
->>>>>>> 55ba1746
 /* These variable is used to keep track of what time we have reported so far */
 /* in the TIME_SIGNAL handling.                                              */
 /* ------------------------------------------------------------------------- */
@@ -5189,7 +5169,6 @@
   {
     return sizeof(struct Tablerec);
   }
-<<<<<<< HEAD
   void reset_curr_ldm()
   {
     m_curr_lqh = this;
@@ -5239,15 +5218,9 @@
   void get_tc_ref(Uint32 tcPtrI,
                   Uint32 & tcOprec,
                   Uint32 & tcRef);
-=======
-
-  void check_log_page_ptr_i(LogPartRecord *logPartPtrP, Uint32 logPagePtrI);
-  Uint32 get_cache_i_val(LogPartRecord *logPartPtrP, Uint32 logPagePtrI);
-  Uint32 get_cache_real_page_ptr_i(LogPartRecord *logPartPtrP,
-                                   Uint32 cachePagePtrI);
+
   bool is_ok_to_send_next_record(const TcConnectionrec *tcConPtrP);
 
->>>>>>> 55ba1746
 #ifdef DEBUG_USAGE_COUNT
   void insert_usage_count(Tablerec *tabPtrP,
                           TcConnectionrecPtr tcPtr)
@@ -5919,29 +5892,6 @@
   }
 }
 
-inline void
-Dblqh::check_log_page_ptr_i(LogPartRecord *logPartPtrP, Uint32 logPagePtrI)
-{
-  LogPartRecord::RedoPageCache *cache = &logPartPtrP->m_redo_page_cache;
-  ndbrequire(logPagePtrI >= cache->m_first_page &&
-             logPagePtrI < (cache->m_first_page + logPartPtrP->logPageCount));
-}
-
-inline Uint32
-Dblqh::get_cache_i_val(LogPartRecord *logPartPtrP, Uint32 logPagePtrI)
-{
-  check_log_page_ptr_i(logPartPtrP, logPagePtrI);
-  return (logPagePtrI - logPartPtrP->m_redo_page_cache.m_first_page);
-}
-
-inline Uint32
-Dblqh::get_cache_real_page_ptr_i(LogPartRecord *logPartPtrP,
-                                 Uint32 cachePagePtrI)
-{
-  ndbrequire(cachePagePtrI < logPartPtrP->logPageCount);
-  return (logPartPtrP->m_redo_page_cache.m_first_page + cachePagePtrI);
-}
-
 inline bool
 Dblqh::is_ok_to_send_next_record(const TcConnectionrec *tcConPtrP)
 {
