/* Copyright (c) 2008, 2023, Oracle and/or its affiliates.
   Copyright (c) 2021, 2023, Hopsworks and/or its affiliates.

   This program is free software; you can redistribute it and/or modify
   it under the terms of the GNU General Public License, version 2.0,
   as published by the Free Software Foundation.

   This program is also distributed with certain software (including
   but not limited to OpenSSL) that is licensed under separate terms,
   as designated in a particular file or component or in included license
   documentation.  The authors of MySQL hereby grant you an additional
   permission to link the program and your derivative works with the
   separately licensed software that they have included with MySQL.

   This program is distributed in the hope that it will be useful,
   but WITHOUT ANY WARRANTY; without even the implied warranty of
   MERCHANTABILITY or FITNESS FOR A PARTICULAR PURPOSE.  See the
   GNU General Public License, version 2.0, for more details.

   You should have received a copy of the GNU General Public License
   along with this program; if not, write to the Free Software
   Foundation, Inc., 51 Franklin St, Fifth Floor, Boston, MA 02110-1301  USA */

#ifndef NDB_DBLQH_PROXY_HPP
#define NDB_DBLQH_PROXY_HPP

#include <LocalProxy.hpp>
#include <signaldata/AlterTab.hpp>
#include <signaldata/CreateTab.hpp>
#include <signaldata/DropTab.hpp>
#include <signaldata/GCP.hpp>
#include <signaldata/LCP.hpp>
#include <signaldata/LqhFrag.hpp>
#include <signaldata/LqhTransConf.hpp>
#include <signaldata/LqhTransReq.hpp>
#include <signaldata/PrepDropTab.hpp>
#include <signaldata/StartRec.hpp>
#include <signaldata/TabCommit.hpp>

#define JAM_FILE_ID 445

class DblqhProxy : public LocalProxy {
 public:
  DblqhProxy(Block_context &ctx);
  ~DblqhProxy() override;
  BLOCK_DEFINES(DblqhProxy);

 protected:
  SimulatedBlock *newWorker(Uint32 instanceNo) override;

  // system info
  Uint32 c_tableRecSize;
  Uint8 *c_tableRec;  // bool => table exists

  // GSN_NDB_STTOR
  void callNDB_STTOR(Signal *) override;
  void callREAD_CONFIG_REQ(Signal *) override;

  // GSN_CREATE_TAB_REQ
  struct Ss_CREATE_TAB_REQ : SsParallel {
    CreateTabReq m_req;
    Uint32 m_lqhConnectPtr[MaxWorkers];
    Uint32 sig_length;
    Ss_CREATE_TAB_REQ() {
      m_sendREQ = (SsFUNCREQ)&DblqhProxy::sendCREATE_TAB_REQ;
      m_sendCONF = (SsFUNCREP)&DblqhProxy::sendCREATE_TAB_CONF;
    }
    enum { poolSize = 1 };
    static SsPool<Ss_CREATE_TAB_REQ> &pool(LocalProxy *proxy) {
      return ((DblqhProxy *)proxy)->c_ss_CREATE_TAB_REQ;
    }
  };
  SsPool<Ss_CREATE_TAB_REQ> c_ss_CREATE_TAB_REQ;
  void execCREATE_TAB_REQ(Signal *);
  void sendCREATE_TAB_REQ(Signal *, Uint32 ssId, SectionHandle *);
  void execCREATE_TAB_CONF(Signal *);
  void execCREATE_TAB_REF(Signal *);
  void sendCREATE_TAB_CONF(Signal *, Uint32 ssId);

  // GSN_LQHADDATTREQ [ sub-op ]
  struct Ss_LQHADDATTREQ : SsParallel {
    LqhAddAttrReq m_req;
    Uint32 m_reqlength;
    Ss_LQHADDATTREQ() {
      m_sendREQ = (SsFUNCREQ)&DblqhProxy::sendLQHADDATTREQ;
      m_sendCONF = (SsFUNCREP)&DblqhProxy::sendLQHADDATTCONF;
    }
    enum { poolSize = 1 };
    static SsPool<Ss_LQHADDATTREQ> &pool(LocalProxy *proxy) {
      return ((DblqhProxy *)proxy)->c_ss_LQHADDATTREQ;
    }
  };
  SsPool<Ss_LQHADDATTREQ> c_ss_LQHADDATTREQ;
  void execLQHADDATTREQ(Signal *);
  void sendLQHADDATTREQ(Signal *, Uint32 ssId, SectionHandle *);
  void execLQHADDATTCONF(Signal *);
  void execLQHADDATTREF(Signal *);
  void sendLQHADDATTCONF(Signal *, Uint32 ssId);

  // GSN_LQHFRAGREQ [ pass-through ]
  void execLQHFRAGREQ(Signal *);

  // GSN_TAB_COMMITREQ [ sub-op ]
  struct Ss_TAB_COMMITREQ : SsParallel {
    TabCommitReq m_req;
    Ss_TAB_COMMITREQ() {
      m_sendREQ = (SsFUNCREQ)&DblqhProxy::sendTAB_COMMITREQ;
      m_sendCONF = (SsFUNCREP)&DblqhProxy::sendTAB_COMMITCONF;
    }
    enum { poolSize = 1 };
    static SsPool<Ss_TAB_COMMITREQ> &pool(LocalProxy *proxy) {
      return ((DblqhProxy *)proxy)->c_ss_TAB_COMMITREQ;
    }
  };
  SsPool<Ss_TAB_COMMITREQ> c_ss_TAB_COMMITREQ;
  void execTAB_COMMITREQ(Signal *);
  void sendTAB_COMMITREQ(Signal *, Uint32 ssId, SectionHandle *);
  void execTAB_COMMITCONF(Signal *);
  void execTAB_COMMITREF(Signal *);
  void sendTAB_COMMITCONF(Signal *, Uint32 ssId);

  // GSN_GCP_SAVEREQ
  struct Ss_GCP_SAVEREQ : SsParallel {
    static const char *name() { return "GCP_SAVEREQ"; }
    GCPSaveReq m_req;
    Ss_GCP_SAVEREQ() {
      m_sendREQ = (SsFUNCREQ)&DblqhProxy::sendGCP_SAVEREQ;
      m_sendCONF = (SsFUNCREP)&DblqhProxy::sendGCP_SAVECONF;
    }
    enum { poolSize = 1 };
    static SsPool<Ss_GCP_SAVEREQ> &pool(LocalProxy *proxy) {
      return ((DblqhProxy *)proxy)->c_ss_GCP_SAVEREQ;
    }
  };
  SsPool<Ss_GCP_SAVEREQ> c_ss_GCP_SAVEREQ;
  Uint32 getSsId(const GCPSaveReq *req) {
    return SsIdBase | (req->gci & 0xFFFF);
  }
  Uint32 getSsId(const GCPSaveConf *conf) {
    return SsIdBase | (conf->gci & 0xFFFF);
  }
  Uint32 getSsId(const GCPSaveRef *ref) {
    return SsIdBase | (ref->gci & 0xFFFF);
  }
  void execGCP_SAVEREQ(Signal *);
  void sendGCP_SAVEREQ(Signal *, Uint32 ssId, SectionHandle *);
  void execGCP_SAVECONF(Signal *);
  void execGCP_SAVEREF(Signal *);
  void sendGCP_SAVECONF(Signal *, Uint32 ssId);

  // GSN_SUB_GCP_COMPLETE_REP
  void execSUB_GCP_COMPLETE_REP(Signal *);

  // GSN_START_LCP_ORD
  void execSTART_LCP_ORD(Signal *);

  // GSN_UNDO_LOG_LEVEL_REP
  void execUNDO_LOG_LEVEL_REP(Signal *);

  // GSN_HALT_COPY_FRAG_REQ, GSN_RESUME_COPY_FRAG_REQ
  void execHALT_COPY_FRAG_REQ(Signal*);
  void execRESUME_COPY_FRAG_REQ(Signal*);

  // GSN_PREP_DROP_TAB_REQ
  struct Ss_PREP_DROP_TAB_REQ : SsParallel {
    PrepDropTabReq m_req;
    Ss_PREP_DROP_TAB_REQ() {
      m_sendREQ = (SsFUNCREQ)&DblqhProxy::sendPREP_DROP_TAB_REQ;
      m_sendCONF = (SsFUNCREP)&DblqhProxy::sendPREP_DROP_TAB_CONF;
    }
    enum { poolSize = 1 };
    static SsPool<Ss_PREP_DROP_TAB_REQ> &pool(LocalProxy *proxy) {
      return ((DblqhProxy *)proxy)->c_ss_PREP_DROP_TAB_REQ;
    }
  };
  SsPool<Ss_PREP_DROP_TAB_REQ> c_ss_PREP_DROP_TAB_REQ;
  Uint32 getSsId(const PrepDropTabReq *req) { return SsIdBase | req->tableId; }
  Uint32 getSsId(const PrepDropTabConf *conf) {
    return SsIdBase | conf->tableId;
  }
  Uint32 getSsId(const PrepDropTabRef *ref) { return SsIdBase | ref->tableId; }
  void execPREP_DROP_TAB_REQ(Signal *);
  void sendPREP_DROP_TAB_REQ(Signal *, Uint32 ssId, SectionHandle *);
  void execPREP_DROP_TAB_CONF(Signal *);
  void execPREP_DROP_TAB_REF(Signal *);
  void sendPREP_DROP_TAB_CONF(Signal *, Uint32 ssId);

  // GSN_DROP_TAB_REQ
  struct Ss_DROP_TAB_REQ : SsParallel {
    DropTabReq m_req;
    Ss_DROP_TAB_REQ() {
      m_sendREQ = (SsFUNCREQ)&DblqhProxy::sendDROP_TAB_REQ;
      m_sendCONF = (SsFUNCREP)&DblqhProxy::sendDROP_TAB_CONF;
    }
    enum { poolSize = 1 };
    static SsPool<Ss_DROP_TAB_REQ> &pool(LocalProxy *proxy) {
      return ((DblqhProxy *)proxy)->c_ss_DROP_TAB_REQ;
    }
  };
  SsPool<Ss_DROP_TAB_REQ> c_ss_DROP_TAB_REQ;
  Uint32 getSsId(const DropTabReq *req) { return SsIdBase | req->tableId; }
  Uint32 getSsId(const DropTabConf *conf) { return SsIdBase | conf->tableId; }
  Uint32 getSsId(const DropTabRef *ref) { return SsIdBase | ref->tableId; }
  void execDROP_TAB_REQ(Signal *);
  void sendDROP_TAB_REQ(Signal *, Uint32 ssId, SectionHandle *);
  void execDROP_TAB_CONF(Signal *);
  void execDROP_TAB_REF(Signal *);
  void sendDROP_TAB_CONF(Signal *, Uint32 ssId);

  // GSN_ALTER_TAB_REQ
  struct Ss_ALTER_TAB_REQ : SsParallel {
    AlterTabReq m_req;
    Ss_ALTER_TAB_REQ() {
      m_sendREQ = (SsFUNCREQ)&DblqhProxy::sendALTER_TAB_REQ;
      m_sendCONF = (SsFUNCREP)&DblqhProxy::sendALTER_TAB_CONF;
    }
    enum { poolSize = 1 };
    static SsPool<Ss_ALTER_TAB_REQ> &pool(LocalProxy *proxy) {
      return ((DblqhProxy *)proxy)->c_ss_ALTER_TAB_REQ;
    }
  };
  SsPool<Ss_ALTER_TAB_REQ> c_ss_ALTER_TAB_REQ;
  Uint32 getSsId(const AlterTabReq *req) { return SsIdBase | req->tableId; }
  Uint32 getSsId(const AlterTabConf *conf) { return conf->senderData; }
  Uint32 getSsId(const AlterTabRef *ref) { return ref->senderData; }
  void execALTER_TAB_REQ(Signal *);
  void sendALTER_TAB_REQ(Signal *, Uint32 ssId, SectionHandle *);
  void execALTER_TAB_CONF(Signal *);
  void execALTER_TAB_REF(Signal *);
  void sendALTER_TAB_CONF(Signal *, Uint32 ssId);

  /**
   * GSN_START_FRAGREQ needs to be serialized wrt START_RECREQ
   *   so send it via proxy, even if DIH knows where to send it...
   */
  void execSTART_FRAGREQ(Signal *);

  // GSN_START_RECREQ
  struct Ss_START_RECREQ : SsParallel {
    /*
     * The proxy is also proxy for signals from workers to global
     * blocks LGMAN, TSMAN.  These are run (sequentially) using
     * the sub-op START_RECREQ_2.
     */
    static const char *name() { return "START_RECREQ"; }
    StartRecReq m_req;
    Uint32 phaseToSend;
    Uint32 restoreFragCompletedCount;
    Uint32 undoDDCompletedCount;
    Uint32 execREDOLogCompletedCount;
    // pointers to START_RECREQ_2 for LGMAN, TSMAN
    enum { m_req2cnt = 2 };
    struct {
      Uint32 m_blockNo;
      Uint32 m_ssId;
    } m_req2[m_req2cnt];
    Ss_START_RECREQ() {
      m_sendREQ = (SsFUNCREQ)&DblqhProxy::sendSTART_RECREQ;
      m_sendCONF = (SsFUNCREP)&DblqhProxy::sendSTART_RECCONF;
      m_req2[0].m_blockNo = LGMAN;
      m_req2[1].m_blockNo = TSMAN;
    }
    enum { poolSize = 1 };
    static SsPool<Ss_START_RECREQ> &pool(LocalProxy *proxy) {
      return ((DblqhProxy *)proxy)->c_ss_START_RECREQ;
    }
  };
  SsPool<Ss_START_RECREQ> c_ss_START_RECREQ;
  void execSTART_RECREQ(Signal *);
  void sendSTART_RECREQ(Signal *, Uint32 ssId, SectionHandle *);
  void execSTART_RECCONF(Signal *);
  void execLOCAL_RECOVERY_COMP_REP(Signal *);
  void sendSTART_RECCONF(Signal *, Uint32 ssId);

  // GSN_START_RECREQ_2 [ sub-op, fictional gsn ]
  struct Ss_START_RECREQ_2 : SsParallel {
    static const char *name() { return "START_RECREQ_2"; }
    struct Req {
      enum { SignalLength = 3 };
      Uint32 lcpId;
      Uint32 localLcpId;
      Uint32 proxyBlockNo;
    };
    // senderData is unnecessary as signal is unique per proxyBlockNo
    struct Conf {
      enum { SignalLength = 1 };
      Uint32 senderRef;
    };
    Req m_req;
    Conf m_conf;
    Ss_START_RECREQ_2() {
      // reversed sendREQ/sendCONF
      m_sendREQ = (SsFUNCREQ)&DblqhProxy::sendSTART_RECCONF_2;
      m_sendCONF = (SsFUNCREP)&DblqhProxy::sendSTART_RECREQ_2;
    }
    enum { poolSize = 2 };
    static SsPool<Ss_START_RECREQ_2> &pool(LocalProxy *proxy) {
      return ((DblqhProxy *)proxy)->c_ss_START_RECREQ_2;
    }
  };
  SsPool<Ss_START_RECREQ_2> c_ss_START_RECREQ_2;
  Uint32 getSsId(const Ss_START_RECREQ_2::Req *req) {
    return SsIdBase | req->proxyBlockNo;
  }
  Uint32 getSsId(const Ss_START_RECREQ_2::Conf *conf) {
    return SsIdBase | refToBlock(conf->senderRef);
  }
  void execSTART_RECREQ_2(Signal *);
  void sendSTART_RECREQ_2(Signal *, Uint32 ssId);
  void execSTART_RECCONF_2(Signal *);
  void sendSTART_RECCONF_2(Signal *, Uint32 ssId, SectionHandle *);

  // GSN_LQH_TRANSREQ
<<<<<<< HEAD
  struct Ss_LQH_TRANSREQ : SsSequential {
    static const char* name() { return "LQH_TRANSREQ"; }
=======
  struct Ss_LQH_TRANSREQ : SsParallel {
    static const char *name() { return "LQH_TRANSREQ"; }
>>>>>>> 2bf0f4a5
    /**
     * Is this entry valid, or has it been made obsolete by
     *   a new LQH_TRANSREQ (i.e a new TC-failure)
     */
    bool m_valid;
    Uint32 m_maxInstanceId;
    LqhTransReq m_req;
    LqhTransConf m_conf;  // latest conf
    Ss_LQH_TRANSREQ() {
      m_valid = true;
      m_sendREQ = (SsFUNCREQ)&DblqhProxy::sendLQH_TRANSREQ;
      m_sendCONF = (SsFUNCREP)&DblqhProxy::sendLQH_TRANSCONF;
    }
    enum { poolSize = MAX_NDB_NODES };
    static SsPool<Ss_LQH_TRANSREQ> &pool(LocalProxy *proxy) {
      return ((DblqhProxy *)proxy)->c_ss_LQH_TRANSREQ;
    }
  };
  SsPool<Ss_LQH_TRANSREQ> c_ss_LQH_TRANSREQ;
  void execLQH_TRANSREQ(Signal *);
  void sendLQH_TRANSREQ(Signal *, Uint32 ssId, SectionHandle *);
  void execLQH_TRANSCONF(Signal *);
  void sendLQH_TRANSCONF(Signal *, Uint32 ssId);

  // GSN_EXEC_SR_1 [ fictional gsn ]
  struct Ss_EXEC_SR_1 : SsParallel {
    /*
     * Handle EXEC_SRREQ and EXEC_SRCONF.  These are broadcast
     * signals (not REQ/CONF).  EXEC_SR_1 receives one signal and
     * sends it to its workers.  EXEC_SR_2 waits for signal from
     * all workers and broadcasts it to all nodes.  These are
     * required to handle mixed versions (non-mt, mt-lqh-1,2,4).
     */
    static const char *name() { return "EXEC_SR_1"; }
    struct Sig {
      enum { SignalLength = 1 };
      Uint32 nodeId;
    };
    GlobalSignalNumber m_gsn;
    Sig m_sig;
    Ss_EXEC_SR_1() {
      m_sendREQ = (SsFUNCREQ)&DblqhProxy::sendEXEC_SR_1;
      m_sendCONF = (SsFUNCREP)0;
      m_gsn = 0;
    }
    enum { poolSize = 1 };
    static SsPool<Ss_EXEC_SR_1> &pool(LocalProxy *proxy) {
      return ((DblqhProxy *)proxy)->c_ss_EXEC_SR_1;
    }
  };
  SsPool<Ss_EXEC_SR_1> c_ss_EXEC_SR_1;
  Uint32 getSsId(const Ss_EXEC_SR_1::Sig *sig) {
    return SsIdBase | refToNode(sig->nodeId);
  }
  void execEXEC_SRREQ(Signal *);
  void execEXEC_SRCONF(Signal *);
  void execEXEC_SR_1(Signal *, GlobalSignalNumber gsn);
  void sendEXEC_SR_1(Signal *, Uint32 ssId, SectionHandle *);

  // GSN_EXEC_SR_2 [ fictional gsn ]
  struct Ss_EXEC_SR_2 : SsParallel {
    static const char *name() { return "EXEC_SR_2"; }
    struct Sig {
      enum { SignalLength = 1 + NdbNodeBitmask::Size };
      Uint32 nodeId;
      Uint32 sr_nodes[NdbNodeBitmask::Size];  // local signal so ok to add
    };
    GlobalSignalNumber m_gsn;
    Uint32 m_sigcount;
    Sig m_sig;  // all signals must be identical
    Ss_EXEC_SR_2() {
      // reversed roles
      m_sendREQ = (SsFUNCREQ)0;
      m_sendCONF = (SsFUNCREP)&DblqhProxy::sendEXEC_SR_2;
      m_gsn = 0;
      m_sigcount = 0;
    }
    enum { poolSize = 1 };
    static SsPool<Ss_EXEC_SR_2> &pool(LocalProxy *proxy) {
      return ((DblqhProxy *)proxy)->c_ss_EXEC_SR_2;
    }
  };
  SsPool<Ss_EXEC_SR_2> c_ss_EXEC_SR_2;
  Uint32 getSsId(const Ss_EXEC_SR_2::Sig *sig) {
    return SsIdBase | refToNode(sig->nodeId);
  }
  void execEXEC_SR_2(Signal *, GlobalSignalNumber gsn);
  void sendEXEC_SR_2(Signal *, Uint32 ssId);

  /**
   * GSN_EXEC_FRAGREQ & GSN_EXEC_FRAGCONF needs to
   *   be passed via proxy for correct serialization
   *   wrt to GSN_EXEC_SRREQ & GSN_EXEC_SRCONF
   */
  void execEXEC_FRAGREQ(Signal *);
  void execEXEC_FRAGCONF(Signal *);

  // GSN_DROP_FRAG_REQ
  struct Ss_DROP_FRAG_REQ : SsParallel {
    DropFragReq m_req;
    Ss_DROP_FRAG_REQ() {
      m_sendREQ = (SsFUNCREQ)&DblqhProxy::sendDROP_FRAG_REQ;
      m_sendCONF = (SsFUNCREP)&DblqhProxy::sendDROP_FRAG_CONF;
    }
    enum { poolSize = 1 };
    static SsPool<Ss_DROP_FRAG_REQ> &pool(LocalProxy *proxy) {
      return ((DblqhProxy *)proxy)->c_ss_DROP_FRAG_REQ;
    }
  };
  SsPool<Ss_DROP_FRAG_REQ> c_ss_DROP_FRAG_REQ;
  Uint32 getSsId(const DropFragReq *req) {
    return SsIdBase | (req->tableId ^ req->fragId);
  }
  Uint32 getSsId(const DropFragConf *conf) {
    return SsIdBase | (conf->tableId ^ conf->fragId);
  }
  Uint32 getSsId(const DropFragRef *ref) {
    return SsIdBase | (ref->tableId ^ ref->fragId);
  }
  void execDROP_FRAG_REQ(Signal *);
  void sendDROP_FRAG_REQ(Signal *, Uint32 ssId, SectionHandle *);
  void execDROP_FRAG_CONF(Signal *);
  void execDROP_FRAG_REF(Signal *);
  void sendDROP_FRAG_CONF(Signal *, Uint32 ssId);

  // LCP handling
  void execLCP_FRAG_ORD(Signal *);
  void execLCP_FRAG_REP(Signal *);
  void execEND_LCPCONF(Signal *);
  void execLCP_COMPLETE_REP(Signal *);
  void execWAIT_ALL_COMPLETE_LCP_REQ(Signal *);
  void execWAIT_COMPLETE_LCP_CONF(Signal *);
  void execINFO_GCP_STOP_TIMER(Signal *);
  void execSTART_NODE_LCP_REQ(Signal *);
  void execSTART_NODE_LCP_CONF(Signal *);

  Uint32 m_outstanding_wait_lcp;
  BlockReference m_wait_all_lcp_sender;
  bool m_received_wait_all;
  bool m_lcp_started;
  Uint32 m_outstanding_start_node_lcp_req;

  struct LcpRecord {
    enum {
      L_IDLE = 0,
      L_RUNNING = 1,
      L_COMPLETING_1 = 2,
      L_COMPLETING_2 = 3
    } m_state;
    Uint32 m_lcpId;
    Uint32 m_keepGci;
    Uint32 m_lcp_frag_ord_cnt;       // No of LCP_FRAG_ORD received
    Uint32 m_lcp_frag_rep_cnt;       // No of LCP_FRAG_REP sent
    Uint32 m_complete_outstanding;   // Outstanding signals waiting for
    LcpFragOrd m_last_lcp_frag_ord;  // Last received LCP_FRAG_ORD
    bool m_lastFragmentFlag;

    LcpRecord() {
      m_state = L_IDLE;
      m_lcpId = 0;
      m_lcp_frag_ord_cnt = 0;
      m_lcp_frag_rep_cnt = 0;
      m_lastFragmentFlag = false;
    }
  };
  LcpRecord c_lcpRecord;
  Uint32 getNoOfOutstanding(const LcpRecord &) const;
  void completeLCP(Signal *signal);
  void sendLCP_COMPLETE_REP(Signal *);
};

#undef JAM_FILE_ID

#endif<|MERGE_RESOLUTION|>--- conflicted
+++ resolved
@@ -311,13 +311,8 @@
   void sendSTART_RECCONF_2(Signal *, Uint32 ssId, SectionHandle *);
 
   // GSN_LQH_TRANSREQ
-<<<<<<< HEAD
   struct Ss_LQH_TRANSREQ : SsSequential {
     static const char* name() { return "LQH_TRANSREQ"; }
-=======
-  struct Ss_LQH_TRANSREQ : SsParallel {
-    static const char *name() { return "LQH_TRANSREQ"; }
->>>>>>> 2bf0f4a5
     /**
      * Is this entry valid, or has it been made obsolete by
      *   a new LQH_TRANSREQ (i.e a new TC-failure)
