--- conflicted
+++ resolved
@@ -1,10 +1,6 @@
 /*
-<<<<<<< HEAD
-   Copyright (c) 2003, 2021, Oracle and/or its affiliates.
+   Copyright (c) 2003, 2022, Oracle and/or its affiliates.
    Copyright (c) 2021, 2022, Hopsworks and/or its affiliates.
-=======
-   Copyright (c) 2003, 2022, Oracle and/or its affiliates.
->>>>>>> 8d8c986e
 
    This program is free software; you can redistribute it and/or modify
    it under the terms of the GNU General Public License, version 2.0,
@@ -180,15 +176,9 @@
   m_startup_report_frequency = 0;
 
   c_active_add_frag_ptr_i = RNIL;
-<<<<<<< HEAD
-  for (Uint32 i = 0; i < TRANSID_HASH_SIZE; i++) {
-    ctransidHash[i] = RNIL;
-  }//for
-=======
 
   ctransidHash = NULL;
   ctransidHashSize = 0;
->>>>>>> 8d8c986e
 
   for (Uint32 i = 0; i < NUM_TRANSACTION_HASH_MUTEXES; i++)
   {
@@ -557,8 +547,8 @@
   }
 
   ctransidHashSize = tcConnect_pool.getSize();
-  if (ctransidHashSize < 4096) {
-    ctransidHashSize = 4096;
+  if (ctransidHashSize < TRANSID_HASH_SIZE) {
+    ctransidHashSize = TRANSID_HASH_SIZE;
   }
   ctransidHash = (Uint32*)allocRecord("TransIdHash",
                                        sizeof(Uint32),
@@ -879,13 +869,9 @@
     &c_scanRecordPool;
   c_transient_pools[DBLQH_COMMIT_ACK_MARKER_TRANSIENT_POOL_INDEX] =
     &m_commitAckMarkerPool;
-<<<<<<< HEAD
   c_transient_pools[DBLQH_MAP_FRAGMENT_RECORD_TRANSIENT_POOL_INDEX] =
     &c_map_fragment_pool;
-  NDB_STATIC_ASSERT(c_transient_pool_count == 4);
-=======
-  static_assert(c_transient_pool_count == 3);
->>>>>>> 8d8c986e
+  static_assert(c_transient_pool_count == 4);
   c_transient_pools_shrinking.clear();
 }//Dblqh::Dblqh()
 
