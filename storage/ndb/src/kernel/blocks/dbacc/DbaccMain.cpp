/* Copyright (c) 2003, 2023, Oracle and/or its affiliates.
   Copyright (c) 2021, 2023, Hopsworks and/or its affiliates.

   This program is free software; you can redistribute it and/or modify
   it under the terms of the GNU General Public License, version 2.0,
   as published by the Free Software Foundation.

   This program is also distributed with certain software (including
   but not limited to OpenSSL) that is licensed under separate terms,
   as designated in a particular file or component or in included license
   documentation.  The authors of MySQL hereby grant you an additional
   permission to link the program and your derivative works with the
   separately licensed software that they have included with MySQL.

   This program is distributed in the hope that it will be useful,
   but WITHOUT ANY WARRANTY; without even the implied warranty of
   MERCHANTABILITY or FITNESS FOR A PARTICULAR PURPOSE.  See the
   GNU General Public License, version 2.0, for more details.

   You should have received a copy of the GNU General Public License
   along with this program; if not, write to the Free Software
   Foundation, Inc., 51 Franklin St, Fifth Floor, Boston, MA 02110-1301  USA
*/

#include "util/require.h"
#include <cstdint>
#include <cstring>

#define DBACC_C
#include "Dbacc.hpp"

#include <AttributeHeader.hpp>
#include <Bitmask.hpp>
#include <signaldata/AccFrag.hpp>
#include <signaldata/AccScan.hpp>
#include <signaldata/NextScan.hpp>
#include <signaldata/AccLock.hpp>
#include <signaldata/EventReport.hpp>
#include <signaldata/FsConf.hpp>
#include <signaldata/FsRef.hpp>
#include <signaldata/FsRemoveReq.hpp>
#include <signaldata/DropTab.hpp>
#include <signaldata/DumpStateOrd.hpp>
#include <signaldata/TuxMaint.hpp>
#include <signaldata/DbinfoScan.hpp>
#include <signaldata/TransIdAI.hpp>
#include <KeyDescriptor.hpp>
#include <signaldata/NodeStateSignalData.hpp>
#include <util/rondb_hash.hpp>
#include <EventLogger.hpp>

extern EventLogger* g_eventLogger;

#ifdef VM_TRACE
#define ACC_DEBUG(x) ndbout << "DBACC: "<< x << endl;
#else
#define ACC_DEBUG(x)
#endif

#ifdef ACC_SAFE_QUEUE
#define vlqrequire(x) do { if (unlikely(!(x))) {\
   dump_lock_queue(loPtr); \
   ndbabort(); } } while(0)
#else
#define vlqrequire(x) ndbrequire(x)
#define dump_lock_queue(x)
#endif

#if (defined(VM_TRACE) || defined(ERROR_INSERT))
//#define DO_TRANSIENT_POOL_STAT 1
//#define DEBUG_LOCK_TRANS 1
//#define DEBUG_HASH 1
#endif

#ifdef DEBUG_LOCK_TRANS
#define DEB_LOCK_TRANS(arglist) do { g_eventLogger->info arglist ; } while (0)
#else
#define DEB_LOCK_TRANS(arglist) do { } while (0)
#endif

#ifdef DEBUG_HASH
#define DEB_HASH(arglist) do { g_eventLogger->info arglist ; } while (0)
#else
#define DEB_HASH(arglist) do { } while (0)
#endif

// primary key is stored in TUP
#include "../dbtup/Dbtup.hpp"
#include "../dblqh/Dblqh.hpp"
/**
 * DBACC interface description
 * ---------------------------
 * DBACC is a block that performs a mapping between a key and a local key.
 * DBACC stands for DataBase ACCess Manager.
 * DBACC also handles row locks, each element in DBACC is referring to a
 * row through a local key. This row can be locked in DBACC.
 *
 * It has the following services it provides:
 * 1) ACCKEYREQ
 *    This is the by far most important interface. The user normally sends
 *    in a key, this key is a concatenation of a number of primary key
 *    columns in the table. Each column will be rounded up to the nearest
 *    4 bytes and the columns will be concatenated.
 *
 *    The ACCKEYREQ interface can be used to insert a key element, to delete
 *    a key element and to get the local key given a key.
 *
 *    The actual insert happens immediately in the prepare phase. But the
 *    insert must be followed by a later call to the signal ACCMINUPDATE
 *    that provides the local key for the inserted element.
 *
 *    The actual delete happens when the delete is committed through the
 *    ACC_COMMITREQ interface. The ACC_COMMITREQ signal also removes any
 *    row locks owned by the operation started by ACCKEYREQ.
 *
 *    Normally ACCKEYREQ responds immediate, in this case the return
 *    signal is passed in the signal object when returning from the
 *    execACCKEYREQ method. The return could come later if the row
 *    was locked, in this case a specific ACCKEYCONF signal is sent
 *    later where we have also locked the row.
 *
 *    So the basic ACCKEYREQ service works like this:
 *    1) Receive ACCKEYREQ, handle it and respond with ACCKEYCONF either
 *       immediate or at a later time. The message can also be immediately
 *       refused with an ACCKEYREF signal passed back immediately.
 *    2) For inserts the local key is provided later with a ACCMINUPDATE
 *       signal.
 *    3) The locks can be taken over by another operation, this operation
 *       can be initiated both through the ACCKEYREQ service or through
 *       the scan service. The takeover is initiated by a ACCKEYREQ call
 *       that has the take over flag set and that calls ACC_TO_REQ.
 *    4) Operations can be committed through ACC_COMMITREQ and they can
 *       aborted through ACC_ABORTREQ.
 *
 * 2) ACC_LOCKREQ
 *    The ACC_LOCKREQ service provides an interface to lock a row through
 *    a local key. It also provides a service to unlock a row through the
 *    same interface. This service is mainly used by blocks performing
 *    various types of scan services where the scan requires a lock to be
 *    taken on the row.
 *    The ACC_LOCKREQ interface is an interface built on top of the
 *    ACCKEYREQ service.
 *
 * 3) Scan service
 *    ACC can handle up to 12 concurrent full partition scans. The partition
 *    is scanned in hash table order.
 *
 *    A scan is started up through the ACC_SCANREQ signal.
 *    After that the NEXT_SCANREQ provides a service to get the next row,
 *    to commit the previous row, to commit the previous and get the next
 *    row, to close the scan and to abort the scan.
 *
 *    For each row the row is represented by its local key. This is returned
 *    in the NEXT_SCANCONF signal. Actually this signal is often returned
 *    through a call to the LQH object through the method exec_next_scan_conf.
 *
 * 4) ACCFRAGREQ service
 *    The ACCFRAG service is used to add a new partition to handle in DBACC.
 * 5) DROP_TAB_REQ and DROP_FRAG_REQ service
 *    These services assist in dropping a partition and a table from DBACC.
 *
 * DBACC uses the following services:
 * ----------------------------------
 *
 * 1) prepareTUPKEYREQ
 *    This prepares DBTUP to read a row and to prefetch the row such that we
 *    can avoid lengthy cache misses. It provides a local key and a reference
 *    to the fragment information in DBTUP.
 *
 * 2) prepare_scanTUPKEYREQ
 *    This prepares DBTUP to read a row that we are scanning. It provides
 *    the local key to DBTUP for this service.
 *
 * 3) accReadPk
 *    This reads the primary key in DBACC format from DBTUP provided the
 *    local key.
 *
 * 4) readPrimaryKeys
 *    This reads the primary key in DBACC format from DBLQH using the
 *    operation record as key.
 *
 * Reading the primary key is performed as a last step in ensuring that
 * the hash entry refers to the primary key we are looking for.
 *
 * Overview description
 * ....................
 * On a very high level DBACC maps keys to local keys and it performs a row
 * locking service for rows. It implements this using the LH^3 data structure.
 *
 * Local keys
 * ----------
 * ACC stores local keys that are row ids. The ACC implementation is agnostic
 * to whether it is a logical row id or a physical row id. It only matters in
 * communication to other services.
 *
 * Internal complexity
 * -------------------
 * The services provided by DBACC are fairly simple, much of the complexity
 * comes from handling scans while the data structure is constantly changing.
 * A lock service is inherently complex and never simple to implement.
 *
 * The hash data structure stores each row as one element of 8 bytes that
 * resides in a container, the container has an 8 byte header and there can
 * be up to 144 containers in a 8 kByte page. The pages are filled to around
 * 70% in the normal case. Thus each row requires about 15 bytes of memory
 * in DBACC.
 *
 * On a higher level each table fragment replica in NDB have one DBACC
 * partition. This can be either a normal table, a unique index table,
 * or a BLOB table.
 */

#define JAM_FILE_ID 345

// Index pages used by ACC instances, used by CMVMI to report index memory usage
extern Uint32 g_acc_pages_used[1 + MAX_NDBMT_LQH_WORKERS];

void
Dbacc::prepare_scan_ctx(Uint32 scanPtrI)
{
  (void)scanPtrI;
}

// Signal entries and statement blocks
/* --------------------------------------------------------------------------------- */
/* --------------------------------------------------------------------------------- */
/* --------------------------------------------------------------------------------- */
/*                                                                                   */
/*       COMMON SIGNAL RECEPTION MODULE                                              */
/*                                                                                   */
/* --------------------------------------------------------------------------------- */

/* --------------------------------------------------------------------------------- */
/* ******************--------------------------------------------------------------- */
/* CONTINUEB                                       CONTINUE SIGNAL                   */
/* ******************------------------------------+                                 */
/*   SENDER: ACC,    LEVEL B       */
void Dbacc::execCONTINUEB(Signal* signal) 
{
  jamEntry();
  Uint32 tcase = signal->theData[0];
  switch (tcase) {
  case ZINITIALISE_RECORDS:
    jam();
    initialiseRecordsLab(signal,
                         signal->theData[1],
                         signal->theData[3],
                         signal->theData[4]);
    return;
    break;
  case ZREL_ROOT_FRAG:
    {
      jam();
      Uint32 tableId = signal->theData[1];
      releaseRootFragResources(signal, tableId);
      break;
    }
  case ZREL_FRAG:
    {
      jam();
      Uint32 fragId = signal->theData[1];
      Uint32 tableId = signal->theData[2];
      releaseFragResources(signal, tableId, fragId);
      break;
    }
  case ZREL_DIR:
    {
      jam();
      releaseDirResources(signal);
      break;
    }
  case ZACC_SHRINK_TRANSIENT_POOLS:
  {
    jam();
    Uint32 pool_index = signal->theData[1];
    ndbassert(signal->getLength() == 2);
    shrinkTransientPools(pool_index);
    break;
  }
#if (defined(VM_TRACE) || \
     defined(ERROR_INSERT)) && \
    defined(DO_TRANSIENT_POOL_STAT)

  case ZACC_TRANSIENT_POOL_STAT:
  {
    for (Uint32 pool_index = 0;
         pool_index < c_transient_pool_count;
         pool_index++)
    {
      g_eventLogger->info(
        "DBACC %u: Transient slot pool %u %p: Entry size %u:"
       " Free %u: Used %u: Used high %u: Size %u: For shrink %u",
       instance(),
       pool_index,
       c_transient_pools[pool_index],
       c_transient_pools[pool_index]->getEntrySize(),
       c_transient_pools[pool_index]->getNoOfFree(),
       c_transient_pools[pool_index]->getUsed(),
       c_transient_pools[pool_index]->getUsedHi(),
       c_transient_pools[pool_index]->getSize(),
       c_transient_pools_shrinking.get(pool_index));
    }
    sendSignalWithDelay(reference(), GSN_CONTINUEB, signal, 5000, 1);
    break;
  }
#endif
  default:
    ndbabort();
  }//switch
  return;
}//Dbacc::execCONTINUEB()

/* ------------------------------------------------------------------------- */
/* ------------------------------------------------------------------------- */
/* ------------------------------------------------------------------------- */
/*                                                                           */
/*       END OF COMMON SIGNAL RECEPTION MODULE                               */
/*                                                                           */
/* ------------------------------------------------------------------------- */
/* ------------------------------------------------------------------------- */
/* ------------------------------------------------------------------------- */
/* ------------------------------------------------------------------------- */
/* ------------------------------------------------------------------------- */
/*                                                                           */
/*       SYSTEM RESTART MODULE                                               */
/*                                                                           */
/* ------------------------------------------------------------------------- */
/* ------------------------------------------------------------------------- */
/* ------------------------------------------------------------------------- */
void Dbacc::execNDB_STTOR(Signal* signal) 
{
  jamEntry();
  BlockReference ndbcntrRef = signal->theData[0];
  Uint32 startphase = signal->theData[2];
  switch (startphase) {
  case ZSPH1:
    jam();
    break;
  case ZSPH2:
    break;
  case ZSPH3:
    break;
  case ZSPH6:
    jam();
    break;
  default:
    jam();
    /*empty*/;
    break;
  }//switch
  signal->theData[0] = reference();
  sendSignal(ndbcntrRef, GSN_NDB_STTORRY, signal, 1, JBB);
  return;
}//Dbacc::execNDB_STTOR()

/* ******************--------------------------------------------------------------- */
/* STTOR                                              START /  RESTART               */
/* ******************------------------------------+                                 */
/*   SENDER: ANY,    LEVEL B       */
void Dbacc::execSTTOR(Signal* signal) 
{
  jamEntry();
  Uint32 tstartphase = signal->theData[1];
  switch (tstartphase) {
  case 1:
    jam();
    if (m_is_query_block)
    {
      ndbrequire((c_tup = (Dbtup*)globalData.getBlock(DBQTUP,
                                                      instance())) != 0);
      ndbrequire((c_lqh = (Dblqh*)globalData.getBlock(DBQLQH,
                                                      instance())) != 0);
    }
    else
    {
      ndbrequire((c_tup = (Dbtup*)globalData.getBlock(DBTUP,
                                                      instance())) != 0);
      ndbrequire((c_lqh = (Dblqh*)globalData.getBlock(DBLQH,
                                                      instance())) != 0);
    }
    break;
  case 3:
#if (defined(VM_TRACE) || \
     defined(ERROR_INSERT)) && \
    defined(DO_TRANSIENT_POOL_STAT)

    /* Start reporting statistics for transient pools */
    signal->theData[0] = ZACC_TRANSIENT_POOL_STAT;
    sendSignal(reference(), GSN_CONTINUEB, signal, 1, JBB);
#endif
    jam();
    break;
  case 8:
  {
    c_restart_allow_use_spare = false;
    break;
  }
  }
  Uint32 signalkey = signal->theData[6];
  if (m_is_query_block)
  {
    signal->theData[0] = signalkey;
    signal->theData[1] = 3;
    signal->theData[2] = 2;
    signal->theData[3] = ZSPH1;
    signal->theData[4] = ZSPH3;
    signal->theData[5] = 8;
    signal->theData[6] = 255;
    sendSignal(DBQACC_REF, GSN_STTORRY, signal, 7, JBB);
  }
  else
  {
    signal->theData[0] = signalkey;
    signal->theData[1] = 3;
    signal->theData[2] = 2;
    signal->theData[3] = ZSPH1;
    signal->theData[4] = ZSPH3;
    signal->theData[5] = 8;
    signal->theData[5] = 255;
    BlockReference cntrRef = !isNdbMtLqh() ? NDBCNTR_REF : DBACC_REF;
    sendSignal(cntrRef, GSN_STTORRY, signal, 7, JBB);
  }
}//Dbacc::execSTTOR()

/* --------------------------------------------------------------------------------- */
/* ZSPH1                                                                             */
/* --------------------------------------------------------------------------------- */
void Dbacc::initialiseRecordsLab(Signal* signal,
                                 Uint32 index,
                                 Uint32 ref,
                                 Uint32 data)
{
  switch (index)
  {
  case 0:
    jam();
    initialiseTableRec();
    break;
  case 1:
  case 2:
    break;
  case 3:
    jam();
    break;
  case 4:
    jam();
    break;
  case 5:
    jam();
    break;
  case 6:
    jam();
    break;
  case 7:
    jam();
    break;
  case 8:
    jam();
    initialisePageRec();
    break;
  case 9:
    jam();
    break;
  case 10:
    jam();

    {
      ReadConfigConf * conf = (ReadConfigConf*)signal->getDataPtrSend();
      conf->senderRef = reference();
      conf->senderData = data;
      sendSignal(ref, GSN_READ_CONFIG_CONF, signal, 
		 ReadConfigConf::SignalLength, JBB);
    }
    return;
    break;
  default:
    ndbabort();
  }//switch

  signal->theData[0] = ZINITIALISE_RECORDS;
  signal->theData[1] = index + 1;
  signal->theData[2] = 0;
  signal->theData[3] = ref;
  signal->theData[4] = data;
  sendSignal(reference(), GSN_CONTINUEB, signal, 5, JBB);
  return;
}//Dbacc::initialiseRecordsLab()

void Dbacc::execREAD_CONFIG_REQ(Signal* signal) 
{
  const ReadConfigReq * req = (ReadConfigReq*)signal->getDataPtr();
  Uint32 ref = req->senderRef;
  Uint32 senderData = req->senderData;
  ndbrequire(req->noOfParameters == 0);
  
  jamEntry();

  const ndb_mgm_configuration_iterator * p = 
    m_ctx.m_config.getOwnConfigIterator();
  ndbrequire(p != 0);
  
  ndbrequire(!ndb_mgm_get_int_parameter(p, CFG_ACC_TABLE, &ctablesize));
  initRecords(p);

  initialiseRecordsLab(signal, 0, ref, senderData);
  return;
}

/* --------------------------------------------------------------------------------- */
/* INITIALISE_PAGE_REC                                                               */
/*              INITIALATES THE PAGE RECORDS.                                        */
/* --------------------------------------------------------------------------------- */
void Dbacc::initialisePageRec()
{
  cnoOfAllocatedPages = 0;
  cnoOfAllocatedPagesMax = 0;
}//Dbacc::initialisePageRec()


/* --------------------------------------------------------------------------------- */
/* INITIALISE_TABLE_REC                                                              */
/*              INITIALATES THE TABLE RECORDS.                                       */
/* --------------------------------------------------------------------------------- */
void Dbacc::initTable(Tabrec *tabPtrP)
{
  tabPtrP->tabUserRef = Uint32(~0);
  tabPtrP->tabUserPtr = RNIL;
  tabPtrP->tabUserGsn = Uint32(~0);
  tabPtrP->m_allow_use_spare = false;
}

void Dbacc::initialiseTableRec()
{
  for (Uint32 i = 0; i < ctablesize; i++)
  {
    refresh_watch_dog();
    TabrecPtr tabPtr;
    tabPtr.i = i;
    ptrCheckGuard(tabPtr, ctablesize, tabrec);
    initTable(tabPtr.p);
  }
}

void Dbacc::set_tup_fragptr(Uint64 fragptr, Uint64 tup_fragptr)
{
  ndbrequire(c_fragment_pool.getPtr(fragrecptr, fragptr));
  fragrecptr.p->tupFragptr = tup_fragptr;
}

/* --------------------------------------------------------------------------------- */
/* --------------------------------------------------------------------------------- */
/* --------------------------------------------------------------------------------- */
/*                                                                                   */
/*       END OF SYSTEM RESTART MODULE                                                */
/*                                                                                   */
/* --------------------------------------------------------------------------------- */
/* --------------------------------------------------------------------------------- */
/* --------------------------------------------------------------------------------- */
/* --------------------------------------------------------------------------------- */
/* --------------------------------------------------------------------------------- */
/*                                                                                   */
/*       ADD/DELETE FRAGMENT MODULE                                                  */
/*                                                                                   */
/* --------------------------------------------------------------------------------- */
/* --------------------------------------------------------------------------------- */
void Dbacc::execACCFRAGREQ(Signal* signal) 
{
  const AccFragReq * const req = (AccFragReq*)&signal->theData[0];
  jamEntry();
  if (ERROR_INSERTED(3001)) {
    jam();
    addFragRefuse(signal, 1);
    CLEAR_ERROR_INSERT_VALUE;
    return;
  }
#ifndef VM_TRACE
  // config mismatch - do not crash if release compiled
  if (req->tableId >= ctablesize) {
    jam();
    addFragRefuse(signal, 640);
    return;
  }
#endif
  ndbrequire((req->reqInfo & 0xF) == ZADDFRAG);
  getFragPtr(fragrecptr, req->tableId, req->fragId, true);
  ndbassert(req->localKeyLen == 1);
  if (req->localKeyLen != 1)
  {
    jam();
    addFragRefuse(signal, ZLOCAL_KEY_LENGTH_ERROR);
    return;
  }
  if (!seizeFragrec())
  {
    jam();
    addFragRefuse(signal, ZFULL_FRAGRECORD_ERROR);
    return;
  }//if
  initFragGeneral(fragrecptr);
  initFragAdd(signal, fragrecptr);

  if (!addfragtotab(fragrecptr.i, req->fragId)) {
    jam();
    releaseFragRecord(fragrecptr);
    addFragRefuse(signal, ZFULL_FRAGRECORD_ERROR);
    return;
  }//if
  Page8Ptr spPageptr;
  ndbassert(!m_is_query_block);
  bool use_spare = false;
  if (tabptr.p->m_allow_use_spare ||
      c_restart_allow_use_spare)
  {
    jam();
    use_spare = true;
  }
  Uint32 result = seizePage(spPageptr,
                            Page32Lists::ANY_SUB_PAGE,
                            false,
                            use_spare,
                            fragrecptr,
                            jamBuffer());
  if (result > ZLIMIT_OF_ERROR) {
    jam();
    addFragRefuse(signal, result);
    return;
  }//if
  if (!setPagePtr(fragrecptr.p->directory, 0, spPageptr.i))
  {
    jam();
    releasePage(spPageptr, fragrecptr, jamBuffer());
    addFragRefuse(signal, ZDIR_RANGE_FULL_ERROR);
    return;
  }

  initPage(spPageptr, 0);

  Uint32 userPtr = req->userPtr;
  BlockReference retRef = req->userRef;
  fragrecptr.p->rootState = ACTIVEROOT;

  AccFragConf * const conf = (AccFragConf*)&signal->theData[0];
  conf->userPtr = userPtr;
  conf->rootFragPtr = RNIL;
  conf->fragId[0] = fragrecptr.p->fragmentid;
  conf->fragId[1] = RNIL;
  conf->fragPtr[0] = RNIL;
  conf->fragPtr[1] = RNIL;
  conf->rootHashCheck = fragrecptr.p->roothashcheck;
  sendSignal(retRef, GSN_ACCFRAGCONF, signal, AccFragConf::SignalLength, JBB);
}//Dbacc::execACCFRAGREQ()

void Dbacc::addFragRefuse(Signal* signal, Uint32 errorCode) const
{
  const AccFragReq * const req = (AccFragReq*)&signal->theData[0];  
  AccFragRef * const ref = (AccFragRef*)&signal->theData[0];  
  Uint32 userPtr = req->userPtr;
  BlockReference retRef = req->userRef;

  ref->userPtr = userPtr;
  ref->errorCode = errorCode;
  sendSignal(retRef, GSN_ACCFRAGREF, signal, AccFragRef::SignalLength, JBB);
  return;
}//Dbacc::addFragRefuseEarly()

void
Dbacc::execDROP_TAB_REQ(Signal* signal){
  jamEntry();
  DropTabReq* req = (DropTabReq*)signal->getDataPtr();

  TabrecPtr tabPtr;
  tabPtr.i = req->tableId;
  ptrCheckGuard(tabPtr, ctablesize, tabrec);
  
  tabPtr.p->tabUserRef = req->senderRef;
  tabPtr.p->tabUserPtr = req->senderData;
  tabPtr.p->tabUserGsn = GSN_DROP_TAB_REQ;

  signal->theData[0] = ZREL_ROOT_FRAG;
  signal->theData[1] = tabPtr.i;
  sendSignal(reference(), GSN_CONTINUEB, signal, 2, JBB);
}

void
Dbacc::execDROP_FRAG_REQ(Signal* signal)
{
  jamEntry();
  DropFragReq* req = (DropFragReq*)signal->getDataPtr();

  TabrecPtr tabPtr;
  tabPtr.i = req->tableId;
  Uint32 fragId = req->fragId;
  ptrCheckGuard(tabPtr, ctablesize, tabrec);

  tabPtr.p->tabUserRef = req->senderRef;
  tabPtr.p->tabUserPtr = req->senderData;
  tabPtr.p->tabUserGsn = GSN_DROP_FRAG_REQ;

  Uint64 fragPtrI = c_lqh->getAccFragPtrI(tabPtr.i, fragId);
  if (fragPtrI != RNIL64)
  {
    jam();
    releaseFragResources(signal, tabPtr.i, fragId);
    return;
  }
  releaseRootFragResources(signal, req->tableId);
}

void Dbacc::releaseRootFragResources(Signal* signal, Uint32 tableId)
{
  TabrecPtr tabPtr;
  tabPtr.i = tableId;
  ptrCheckGuard(tabPtr, ctablesize, tabrec);

  if (tabPtr.p->tabUserGsn == GSN_DROP_TAB_REQ)
  {
    jam();
    for (Uint32 i = 0; i < MAX_FRAG_PER_LQH; i++)
    {
      jam();
      Uint32 fragId = c_lqh->getNextAccFragid(tabPtr.i, i);
      if (fragId != RNIL)
      {
        jam();
        releaseFragResources(signal, tabPtr.i, fragId);
        return;
      }
    }

    /**
     * Finished...
     */
    DropTabConf * const dropConf = (DropTabConf *)signal->getDataPtrSend();
    dropConf->senderRef = reference();
    dropConf->senderData = tabPtr.p->tabUserPtr;
    dropConf->tableId = tabPtr.i;
    sendSignal(tabPtr.p->tabUserRef, GSN_DROP_TAB_CONF,
               signal, DropTabConf::SignalLength, JBB);
  }
  else
  {
    ndbrequire(tabPtr.p->tabUserGsn == GSN_DROP_FRAG_REQ);

    DropFragConf * conf = (DropFragConf *)signal->getDataPtrSend();
    conf->senderRef = reference();
    conf->senderData = tabPtr.p->tabUserPtr;
    conf->tableId = tabPtr.i;
    sendSignal(tabPtr.p->tabUserRef, GSN_DROP_FRAG_CONF,
               signal, DropFragConf::SignalLength, JBB);
  }
  initTable(tabPtr.p);
}//Dbacc::releaseRootFragResources()

void Dbacc::releaseFragResources(Signal* signal, Uint32 tableId, Uint32 fragId)
{
  jam();
  FragmentrecPtr regFragPtr;
  getFragPtr(regFragPtr, tableId, fragId, false);
  verifyFragCorrect(regFragPtr);

  if (regFragPtr.p->expandOrShrinkQueued)
  {
    regFragPtr.p->level.clear();

    // slack > 0 ensures EXPANDCHECK2 will do nothing.
    regFragPtr.p->slack = 1;

    // slack <= slackCheck ensures SHRINKCHECK2 will do nothing.
    regFragPtr.p->slackCheck = regFragPtr.p->slack;

    /**
     * Wait out pending expand or shrink.
     * They need a valid Fragmentrec.
     */
    signal->theData[0] = ZREL_FRAG;
    signal->theData[1] = regFragPtr.p->fragmentid;
    signal->theData[2] = regFragPtr.p->myTableId;
    sendSignal(reference(), GSN_CONTINUEB, signal, 3, JBB);
    return;
  }

  if (!regFragPtr.p->directory.isEmpty()) {
    jam();
    DynArr256::ReleaseIterator iter;
    DynArr256 dir(directoryPoolPtr, regFragPtr.p->directory);
    dir.init(iter);
    signal->theData[0] = ZREL_DIR;
    signal->theData[1] = regFragPtr.p->fragmentid;
    signal->theData[2] = regFragPtr.p->myTableId;
    memcpy(&signal->theData[3], &iter, sizeof(iter));
    sendSignal(reference(), GSN_CONTINUEB, signal, 3 + sizeof(iter) / 4, JBB);
  } else {
    jam();
    {
      ndbassert(static_cast<Uint32>(regFragPtr.p->m_noOfAllocatedPages) == 
                  regFragPtr.p->sparsepages.getCount() +
                  regFragPtr.p->fullpages.getCount());
      regFragPtr.p->m_noOfAllocatedPages = 0;

      LocalPage8List freelist(c_page8_pool, cfreepages);
      cnoOfAllocatedPages -= regFragPtr.p->sparsepages.getCount();
      freelist.appendList(regFragPtr.p->sparsepages);
      cnoOfAllocatedPages -= regFragPtr.p->fullpages.getCount();
      freelist.appendList(regFragPtr.p->fullpages);
      ndbassert(pages.getCount() == cfreepages.getCount() + cnoOfAllocatedPages);
      ndbassert(pages.getCount() <= cpageCount);
    }
    jam();
    Uint32 tab = regFragPtr.p->mytabptr;
    Uint32 fragId = regFragPtr.p->fragmentid;
    drop_fragment_from_table(tab, fragId);
    releaseFragRecord(regFragPtr);
    signal->theData[0] = ZREL_ROOT_FRAG;
    signal->theData[1] = tab;
    sendSignal(reference(), GSN_CONTINUEB, signal, 2, JBB);
  }//if
  //ndbassert(validatePageCount());
}//Dbacc::releaseFragResources()

void Dbacc::verifyFragCorrect(FragmentrecPtr regFragPtr)const
{
#if defined(VM_TRACE) || defined(ERROR_INSERT)
  for (Uint32 i = 0; i < NUM_ACC_FRAGMENT_MUTEXES; i++)
  {
    ndbrequire(regFragPtr.p->lockOwnersList[i] == RNIL);
  }
#endif
  for (Uint32 i = 0; i < NUM_ACC_FRAGMENT_MUTEXES; i++)
  {
    ndbrequire(regFragPtr.p->lockCount[i] == 0);
  }
}//Dbacc::verifyFragCorrect()

void Dbacc::releaseDirResources(Signal* signal)
{
  jam();
  Uint32 fragId = signal->theData[1];
  Uint32 tableId = signal->theData[2];

  DynArr256::ReleaseIterator iter;
  memcpy(&iter, &signal->theData[3], sizeof(iter));

  FragmentrecPtr regFragPtr;
  getFragPtr(regFragPtr, tableId, fragId, false);
  ndbrequire(c_fragment_pool.getPtr(regFragPtr));
  verifyFragCorrect(regFragPtr);

  DynArr256::Head* directory;
  ndbrequire(signal->theData[0] == ZREL_DIR);
  directory = &regFragPtr.p->directory;

  DynArr256 dir(directoryPoolPtr, *directory);
  Uint32 ret = 0;
  Uint32 pagei;
  fragrecptr = regFragPtr;
  int count = 32;
  while (count > 0 &&
         (ret = dir.release(iter, &pagei)) != 0)
  {
    jam();
    count--;
    if (ret == 1 && pagei != RNIL)
    {
      jam();
      Page8Ptr rpPageptr;
      rpPageptr.i = pagei;
      c_page8_pool.getPtr(rpPageptr);
      releasePage(rpPageptr, fragrecptr, jamBuffer());
    }
  }
  while (ret == 0 && count > 0 && !cfreepages.isEmpty())
  {
    jam();
    Page8Ptr page;
    LocalPage8List freelist(c_page8_pool, cfreepages);
    freelist.removeFirst(page);
    pages.releasePage8(c_page_pool, page);
    Page32Ptr page32ptr;
    pages.dropLastPage32(c_page_pool, page32ptr, 5);
    if (page32ptr.i != RNIL)
    {
      jam();
      g_acc_pages_used[instance()]--;
      ndbassert(cpageCount >= 4);
      cpageCount -= 4; // 8KiB pages per 32KiB page
      m_ctx.m_mm.release_page(RT_DBACC_PAGE, page32ptr.i);
    }
    count--;
  }
  if (ret != 0 || !cfreepages.isEmpty())
  {
    jam();
    memcpy(&signal->theData[3], &iter, sizeof(iter));
    sendSignal(reference(), GSN_CONTINUEB, signal, 3 + sizeof(iter) / 4, JBB);
  }
  else
  {
    jam();
    signal->theData[0] = ZREL_FRAG;
    signal->theData[1] = fragId;
    signal->theData[2] = tableId;
    sendSignal(reference(), GSN_CONTINUEB, signal, 3, JBB);
  }
}//Dbacc::releaseDirResources()

void Dbacc::releaseFragRecord(FragmentrecPtr regFragPtr)
{
  for (Uint32 i = 0; i < NUM_ACC_FRAGMENT_MUTEXES; i++)
  {
    NdbMutex_Deinit(&regFragPtr.p->acc_frag_mutex[i]);
  }
  c_fragment_pool.release(regFragPtr);
  RSS_OP_FREE(cnoOfAllocatedFragrec);
}//Dbacc::releaseFragRecord()

/* ------------------------------------------------------------------------- */
/* ADDFRAGTOTAB                                                              */
/*       DESCRIPTION: PUTS A FRAGMENT ID AND A POINTER TO ITS RECORD INTO    */
/*                                TABLE ARRRAY OF THE TABLE RECORD.          */
/* ------------------------------------------------------------------------- */
bool Dbacc::addfragtotab(Uint64 rootIndex, Uint32 fid) const
{
  return c_lqh->setAccFragPtrI(tabptr.i,
                               fid,
                               rootIndex);
}//Dbacc::addfragtotab()

void Dbacc::drop_fragment_from_table(Uint32 tableId, Uint32 fragId)
{
  ndbrequire(c_lqh->setAccFragPtrI(tableId,
                                   fragId,
                                   RNIL64));
}

/* ------------------------------------------------------------------------- */
/* ------------------------------------------------------------------------- */
/* ------------------------------------------------------------------------- */
/*                                                                           */
/*       END OF ADD/DELETE FRAGMENT MODULE                                   */
/*                                                                           */
/* ------------------------------------------------------------------------- */
/* ------------------------------------------------------------------------- */
/* ------------------------------------------------------------------------- */
/* ------------------------------------------------------------------------- */
/* ------------------------------------------------------------------------- */
/*                                                                           */
/*       CONNECTION MODULE                                                   */
/*                                                                           */
/* ------------------------------------------------------------------------- */
/* ------------------------------------------------------------------------- */
/* ******************------------------------------------------------------- */
/* ACCSEIZEREQ                                           SEIZE REQ           */
/*                                                    SENDER: LQH,    LEVEL B*/
/*          ENTER ACCSEIZEREQ WITH                                           */
/*                    TUSERPTR ,                     CONECTION PTR OF LQH    */
/*                    TUSERBLOCKREF                  BLOCK REFERENCE OF LQH  */
/* ******************------------------------------------------------------- */
/* ******************------------------------------------------------------- */
/* ACCSEIZEREQ                                           SEIZE REQ           */
/* ******************------------------------------+                         */
/*   SENDER: LQH,    LEVEL B       */
void Dbacc::execACCSEIZEREQ(Signal* signal) 
{
  jamEntry();
  Uint32 userptr = signal->theData[0];
  /* CONNECTION PTR OF LQH            */
  BlockReference userblockref = signal->theData[1];
  /* BLOCK REFERENCE OF LQH          */
  if (!oprec_pool.seize(operationRecPtr))
  {
    jam();
    Uint32 result = ZCONNECT_SIZE_ERROR;
    signal->theData[0] = userptr;
    signal->theData[1] = result;
    sendSignal(userblockref, GSN_ACCSEIZEREF, signal, 2, JBB);
    return;
  }//if
  operationRecPtr.p->userptr = userptr;
  operationRecPtr.p->userblockref = userblockref;
  /* ******************************< */
  /* ACCSEIZECONF                    */
  /* ******************************< */
  signal->theData[0] = userptr;
  signal->theData[1] = operationRecPtr.i;
  sendSignal(userblockref, GSN_ACCSEIZECONF, signal, 2, JBB);
  return;
}//Dbacc::execACCSEIZEREQ()

Dbacc::Operationrec*
Dbacc::get_operation_ptr(Uint32 i)
{
  OperationrecPtr opPtr;
  opPtr.i = i;
  ndbrequire(oprec_pool.getValidPtr(opPtr));
  return opPtr.p;
}

bool Dbacc::seize_op_rec(Uint32 userptr,
                         BlockReference ref,
                         Uint32 &i_val,
                         Dbacc::Operationrec **ptr)
{
  /* Cannot use jam here, called from other thread */
  OperationrecPtr opPtr;
  if (unlikely(!oprec_pool.seize(opPtr)))
  {
    return false;
  }
  opPtr.p->userptr = userptr;
  opPtr.p->userblockref = ref;
  i_val = opPtr.i;
  *ptr = opPtr.p;
  return true;
}

/* --------------------------------------------------------------------------------- */
/* --------------------------------------------------------------------------------- */
/* --------------------------------------------------------------------------------- */
/*                                                                                   */
/*       END OF CONNECTION MODULE                                                    */
/*                                                                                   */
/* --------------------------------------------------------------------------------- */
/* --------------------------------------------------------------------------------- */
/* --------------------------------------------------------------------------------- */
/* --------------------------------------------------------------------------------- */
/* --------------------------------------------------------------------------------- */
/*                                                                                   */
/*       EXECUTE OPERATION MODULE                                                    */
/*                                                                                   */
/* --------------------------------------------------------------------------------- */
/* --------------------------------------------------------------------------------- */
/* --------------------------------------------------------------------------------- */
/* INIT_OP_REC                                                                       */
/*           INFORMATION WHICH IS RECEIVED BY ACCKEYREQ WILL BE SAVED                */
/*           IN THE OPERATION RECORD.                                                */
/* --------------------------------------------------------------------------------- */
void Dbacc::initOpRec(const AccKeyReq* signal, Uint32 siglen) const
{
  Uint32 Treqinfo;

  Treqinfo = signal->requestInfo;

  operationRecPtr.p->hashValue = LHBits32(signal->hashValue);
  operationRecPtr.p->tupkeylen = signal->keyLen;
  operationRecPtr.p->m_scanOpDeleteCountOpRef = RNIL;
  operationRecPtr.p->transId1 = signal->transId1;
  operationRecPtr.p->transId2 = signal->transId2;

  const bool readOp = AccKeyReq::getLockType(Treqinfo) == ZREAD;
  const bool dirtyOp = AccKeyReq::getDirtyOp(Treqinfo);
  const bool dirtyReadOp = readOp & dirtyOp;
  const bool noWait = AccKeyReq::getNoWait(Treqinfo);
  Uint32 operation = AccKeyReq::getOperation(Treqinfo);
  if (operation == ZREFRESH)
    operation = ZWRITE; /* Insert if !exist, otherwise lock */

  Uint32 opbits = 0;
  opbits |= operation;
  opbits |= readOp ? 0 : (Uint32) Operationrec::OP_LOCK_MODE;
  opbits |= readOp ? 0 : (Uint32) Operationrec::OP_ACC_LOCK_MODE;
  opbits |= dirtyReadOp ? (Uint32) Operationrec::OP_DIRTY_READ : 0;
  opbits |= noWait ? (Uint32) Operationrec::OP_NOWAIT : 0;
  if (AccKeyReq::getLockReq(Treqinfo))
  {
    opbits |= Operationrec::OP_LOCK_REQ;            // TUX LOCK_REQ

    /**
     * A lock req has SCAN_OP, it can't delete a row,
     *   so OP_COMMIT_DELETE_CHECK is set like for SCAN
     *   see initScanOpRec
     */
    opbits |= Operationrec::OP_COMMIT_DELETE_CHECK;

    /**
     * TODO: Looking at it now, I think it would be more natural
     *       to treat it as a ZREAD...
     */
  }
  
  //operationRecPtr.p->nodeType = AccKeyReq::getReplicaType(Treqinfo);
  ndbrequire(operationRecPtr.p->m_op_bits == Operationrec::OP_INITIAL);
  operationRecPtr.p->fid = fragrecptr.p->myfid;
  operationRecPtr.p->fragptr = fragrecptr.i;
  operationRecPtr.p->nextParallelQue = RNIL;
  operationRecPtr.p->prevParallelQue = RNIL;
  operationRecPtr.p->nextSerialQue = RNIL;
  operationRecPtr.p->prevSerialQue = RNIL;
  operationRecPtr.p->elementPage = RNIL;
  operationRecPtr.p->scanRecPtr = RNIL;
  operationRecPtr.p->m_op_bits = opbits;
  NdbTick_Invalidate(&operationRecPtr.p->m_lockTime);

  // bit to mark lock operation
  // undo log is not run via ACCKEYREQ

  if (operationRecPtr.p->tupkeylen == 0)
  {
    static_assert(AccKeyReq::SignalLength_localKey == 10);
    ndbassert(siglen == AccKeyReq::SignalLength_localKey);
  }
  else
  {
    static_assert(AccKeyReq::SignalLength_keyInfo == 8);
    ndbassert(siglen == AccKeyReq::SignalLength_keyInfo + operationRecPtr.p->tupkeylen);
  }
}//Dbacc::initOpRec()

/* --------------------------------------------------------------------------------- */
/* SEND_ACCKEYCONF                                                                   */
/* --------------------------------------------------------------------------------- */
void Dbacc::sendAcckeyconf(Signal* signal) const
{
  signal->theData[0] = operationRecPtr.p->userptr;
  signal->theData[1] = operationRecPtr.p->m_op_bits & Operationrec::OP_MASK;
  signal->theData[2] = operationRecPtr.p->fid;
  signal->theData[3] = operationRecPtr.p->localdata.m_page_no;
  signal->theData[4] = operationRecPtr.p->localdata.m_page_idx;
}//Dbacc::sendAcckeyconf()

/**
 * Query threads used also for locking operations.
 * -----------------------------------------------
 * To support locking reads and also locking writes in the future, it is
 * necessary to handle a few things.
 * 
 * Lock owner operation records
 * ............................
 * The lock owner operation records are referred to from the DBACC hash data
 * structure. This is the element data structure for unlocked records:
 * Header word
 * -----------
 * Bit 0 = 0: The record isn't locked indicator
 * Bit 1-13:  The page index in the DBTUP fixed page
 * Bit 14-15: Unused
 * Bit 16-31: Reduced hash value
 * Local Key word
 * --------------
 * Bit 0-31:  Logical Page id of DBTUP fixed page
 *
 * When the row is locked the Header word instead contains:
 * Bit 0 = 1: The record is locked indicator
 * Bit 1-31:  The i-value of the operation record
 *
 * Thus the element data structure is packed and cannot contain any
 * information about which thread the operation record belongs to.
 *
 * This gives us two choices, either all locked operations use operation from
 * the owning LDM block, or we change the element data structure to contain
 * one more word to fit. The current element data structure limits the amount
 * of concurrent operations on a single LDM thread to 2 billion operations.
 * This should not be a problem in most cases. It does require a bit of
 * synchronization of the allocation and deallocation of operation records,
 * it also provides some challenges to scanning operation records.
 *
 * However adding another word to the DBACC element data structure increases
 * the size of each row in the hash index by 4 bytes. This is an increase of
 * 40% on the hash index size. Eventually we might have to increase the
 * element size for other reasons to support larger tables and other reasons.
 * But for now it makes more sense to keep the size and instead handle the
 * problems in allocating the operation records.
 *
 * Solution to allocation of operation records.
 * -------------------------------------------- 
 * We want the LDM thread to be able to be efficient in most cases. We solve
 * this by ensuring that the LDM thread is the only thread that is allowed to
 * use the reserved records. Thus the LDM thread can allocate and deallocate
 * the reserved records without requiring any mutexes to protect this
 * operation.
 *
 * However all allocation of operation records outside the reserved records
 * must be performed using a mutex. A Query thread will still be able to use
 * its own reserved operation records with mutexes. Actually it will be able
 * to use also its non-reserved operation without mutexes. Thus only locked
 * reads in query threads and all allocations of non-reserved operations in
 * LDM threads need to use a mutex to protect allocation of an operation
 * record and this operation record must be allocated from the LDM thread
 * owning the record.
 *
 * Using this mechanism we are certain that all lock operations use operation
 * records allocated from the LDM thread. It could be executed by the query
 * thread, but the operation record is located in the LDM thread. This means
 * that the commit phase can still be handled by the LDM thread even if the
 * read phase is handled by the query thread.
 *
 * Allocating an operation record in DBLQH allocates also an operation
 * record in DBTUP and one in DBACC. Thus we need to consider those in the
 * solutions.
 *
 * Transaction data structure in DBLQH
 * -----------------------------------
 * We use a transaction data structure where each locked read and each write
 * operation are inserted. This uses four keys, the 2 words of the transaction
 * id, the TC operation record and the TC block reference. The operation
 * record is inserted into this table. Again since only LDM operation records
 * is inserted into this table we need not any special handling of this table.
 *
 * However we need to protect all operations of this hash table with one or
 * more mutexes. The reason is that we will insert, check and delete operation
 * records from this data structure from the LDM thread and any query thread.
 * Thus multiple threads can access this data structure concurrently which
 * means a mutex is required.
 *
 * This extra mutex adds a bit of overhead required to support locked reads
 * from query threads. We can ensure that the mutex is not a bottleneck by
 * splitting it into multiple mutexes. However we cannot avoid that the CPU
 * cache lines of the mutex itself is shipped between CPU cores. However our
 * approach that query threads should assist LDM threads in the same L3 cache
 * will still mean lower overhead for this mutex. Given that the mutex is
 * per block we need not worry about memory space, but we don't want to
 * split it into too many mutexes to avoid wasting CPU cache resources.
 *
 * Lock data structure
 * -------------------
 * Each locked row can have a complex data structure of operations waiting in
 * queue to be handled. Since we now can have multiple threads accessing this
 * lock queue concurrently we need to use a mutex to access this lock queue.
 * This mutex needs to be used from both LDM threads and Query threads.
 * This is the ACC fragment mutex which already exists in support of query
 * threads. Thus this mutex gets an extended responsibility.
 *
 * When an operation is put into the lock queue, it will at some later time
 * be woken up to be executed. This wake up can be sent to either the LDM
 * thread or to a query thread for locked reads, thus it isn't required to
 * use the LDM thread or the query thread it started out in. There is no
 * state in the executing thread required later. All the state is found in
 * the operation record which is part of the LDM owning thread.
 *
 * Scanning operation records in LDM thread
 * ----------------------------------------
 * We need to lock mutex that is used to allocate operation records from
 * LDM thread in a query thread during those scans. This ensures that the
 * record isn't released during the scan. Thus we can be sure that the
 * record is ok to read. However we cannot know the state of the operation
 * record since it is updated without mutex control.
 *
 * scanTcConnectLab (DBLQH)
 * ........................
 * This scans the operation records to find any operation record in the state
 * NOT_WRITTEN to set those to NOT_WRITTEN_WAIT. The state NOT_WRITTEN cannot
 * be set by locked reads, thus it can only be set by write operations. These
 * still can only be executed by the LDM thread and thus we are safe in
 * performing this scan without any extra protection.
 *
 * timer_handling (DBLQH)
 * ......................
 * This scan is only performed when compiled with DEBUG and setting
 * DEBUG_TRANSACTION_TIMEOUT. To ensure this works properly we can declare
 * the variable tcTimer as an atomic variable in this compile mode.
 *
 * ACC_OPERATIONS_TABLEID (DBACC)
 * ..............................
 * This scans all operations to find those that are currently in some kind of
 * state. We could use a dirty read here, this would mean that the output
 * isn't necessarily consistent. However this is more or less already part of
 * the contract for this scan.
 *
 * Thus with very small measures we should be able to handle those scans of
 * operation records.
 *
 * It is a good idea to first support only LQHKEYREQ for locked reads and next
 * move to supporting also locked scan operations.
 *
 * Scans using DBACC
 * .................
 * As part of this implementation we need to disable scans using DBACC. DBACC
 * scans use a number of lists that would have to be protected. The DBACC
 * scans was disabled from the NDB API already in NDB 8.0.23. This step also
 * disables DBACC scans for internal scan operations.
 *
 * This actually removes the use for quite a lot of code in DBACC. However
 * it would represent a large problem for merges to remove this code.
 *
 * LQHKEYREQ for locked reads using a Query thread
 * -----------------------------------------------
 * This is a single signal that is executed by a Query thread. If the locked
 * read is stuck in a lock queue, it will be woken up through sending one of
 * the following signals:
 * - ACCKEYCONF the key is locked and it is ok to continue the locked read
 * - ACCKEYREF the key access failed, most likely the row has been deleted
 * - ACC_ABORTCONF this can be called if the TUP part of the locked read
 *   fails. In this case the key holds a lock and will not be delayed.
 * Thus all delayed signals arriving after initial signal can be handled by
 * LDM thread to start with. Later on one can make it a scheduling decision
 * where to send the request to continue the operation.
 *
 * COMMIT for locked reads
 * -----------------------
 * COMMIT for locked reads is to start with simply handled by the LDM thread.
 * COMMIT operation will acquire exclusive access to the fragment, thus it
 * isn't necessary to use any other mutexes during the COMMIT handling.
 *
 * Conclusion
 * ----------
 * The only place where we will have additional concurrency around locked
 * reads is in execLQHKEYREQ. Here we need to require also LDM threads to
 * use the ACC fragment mutex before accessing the lock data structures.
 * The LDM thread must lock from the point where one reads the lock owner
 * reference in getElement. It makes the code a lot easier if one simply
 * acquires the mutex before calling getElement for both LDM and query
 * threads even if LDM threads could hold off for a while more. This makes
 * the code a lot easier to maintain.
 *
 * We need to access DBACC and lock the ACC fragment mutex during the
 * execution of execLQHKEYREQ. Most of the time this is first the
 * access in execACCKEYREQ and later an access through execACCKEY_ORD.
 *
 * ACCKEYREQ acquires the lock and ensures exclusive access to the
 * row.
 * ACCKEY_ORD retains the row lock and releases exclusive access to
 * the row.
 * A new interaction that has to be handled in this case is that between those
 * two signals a COMMIT message might arrive and change the lock queue. For
 * example the lock owner (with a READ LOCK and from a different transaction)
 * could commit while we are still performing the operation. This sequence
 * of events are possible thus:
 * 1) ACCKEYREQ (T1)
 * 2) COMMIT (T2)
 * 3) ACCKEY_ORD (T1)
 *
 * Another problem to handle when we allow for LQHKEYREQ to be handle locking
 * reads from query threads is that we can receive an ABORT signal in the
 * middle of executing the LQHKEYREQ. This signal is received in the LDM
 * thread and can thus appear at any time.
 *
 * Interestingly if we allow the ABORT signal to be sent to any thread it
 * can even arrive before the LQHKEYREQ signal. This would lead to serious
 * repercussions. It would mean that the LQHKEYREQ will not know about the
 * abortion. This means that the LQHKEYREQ will proceed and grab a lock
 * and send LQHKEYCONF to DBTC. However knows nothing about the transaction
 * since it is already been aborted. Thus there is no way to release the
 * lock again.
 *
 * This means that ABORT signals must always be sent to the same block
 * as the LQHKEYREQ signal is sent to. Otherwise we will get serious
 * issues.
 *
 * To simplify handling of this we will simply pass the ABORT signal
 * to the owning LDM thread. This ensures that there will be no
 * concurrent execution on the same operation record from multiple
 * threads. This would create a lot of extra things to consider.
 *
 * Following LQHKEYREQ we can execute a signal when receiving a lock
 * or a refusal to lock the key (when row is deleted). These are
 * execACCKEYCONF/execACCKEYREF. These signals are all executed as a
 * result of the originating LQHKEYREQ signal. In the prepare phase
 * we can also receive ABORT/ABORTREQ signals from DBTC. During
 * execution of ABORT we can receive ACC_ABORTCONF as a way of
 * delaying execution of abort until we are ready to handle it.
 *
 * We can also have a real-time break going to PGMAN to ensure that
 * the disk column page is in memory. Currently disk column accesses
 * cannot use query threads. All other real-time breaks occur in the
 * commit handling, commit cannot start in parallel with the prepare
 * phase except for dirty write operations. Dirty write operations
 * cannot use the query thread either.
 *
 * This leads to the following conclusion. We have two options:
 * 1) Execute all signals in the prepare phase in the selected query
 *    thread.
 * 2) Execute LQHKEYREQ in the query thread, all other parts executes
 *    in the LDM thread owning the data part.
 *
 * Both methods works well as long as we route the ABORT signals through
 * the query thread that executes the LQHKEYREQ signal.
 *
 * Now the LQHKEYREQ will be executed by the query thread, all
 * subsequent signals will be handled by the LDM thread. Thus we can
 * focus on handling concurrent access from different operation records.
 *
 * To be able to find the operation record we must know the LQH block
 * reference, thus this has to be passed along in the ABORT signal
 * and ABORTREQ signals from DBTC when a query thread was used by the
 * LQHKEYREQ signal.
 *
 * One more problem to handle is when we send ACCKEYCONF from the query
 * thread. Due to the discussion above we know that when we enter the
 * method abortStateHandlerLab to check state on an operation to handle
 * abort on. In this case we know that no other operation is active on
 * the operation while we are at it. Thus we can rely on the state to
 * not change in the middle.
 *
 * In this situation we could however enter abortStateHandlerLab while
 * the ACCKEYCONF signal have been sent, but not yet executed. This means
 * that the row is exclusive to the outstanding signal. In this case we
 * need to ensure that we don't complete the abort. One manner to handle
 * this situation is to simply resend the ACC_ABORTCONF if the ACCKEYCONF
 * from the query thread hasn't arrived yet.
 */
/* ******************------------------------------------------------------- */
/* ACCKEYREQ                                 REQUEST FOR INSERT, DELETE,     */
/*                                           READ AND UPDATE, A TUPLE.       */
/*                                           SENDER: LQH,    LEVEL B         */
/*  SIGNAL DATA: OPERATION_REC_PTR,          CONNECTION PTR                  */
/*               TABPTR,                     TABLE ID = TABLE RECORD POINTER */
/*               TREQINFO,                                                   */
/*               THASHVALUE,                 HASH VALUE OF THE TUP           */
/*               TKEYLEN,                    LENGTH OF THE PRIMARY KEYS      */
/*               KEY,                        PRIMARY KEY                     */
/* ******************------------------------------------------------------- */
void Dbacc::execACCKEYREQ(Signal* signal,
                          Uint32 opPtrI,
                          Dbacc::Operationrec *opPtrP)
{
  jamEntryDebug();
  AccKeyReq* const req = reinterpret_cast<AccKeyReq*>(&signal->theData[0]);
  fragrecptr = prepare_fragptr;
  operationRecPtr.i = opPtrI;
  operationRecPtr.p = opPtrP;
  initOpRec(req, signal->getLength());
  ndbrequire(Magic::check_ptr(operationRecPtr.p));

  /*---------------------------------------------------------------*/
  /*                                                               */
  /*       WE WILL USE THE HASH VALUE TO LOOK UP THE PROPER MEMORY */
  /*       PAGE AND MEMORY PAGE INDEX TO START THE SEARCH WITHIN.  */
  /*       WE REMEMBER THESE ADDRESS IF WE LATER NEED TO INSERT    */
  /*       THE ITEM AFTER NOT FINDING THE ITEM.                    */
  /*---------------------------------------------------------------*/
  OperationrecPtr lockOwnerPtr;
  Page8Ptr bucketPageptr;
  Uint32 bucketConidx;
  Page8Ptr elemPageptr;
  Uint32 elemConptr;
  Uint32 elemptr;

  /**
   * The below two mutexes are required to acquire for query threads.
   * The TUP page map mutex ensures that the LDM thread won't change
   * any mappings from logical page id to physical page id while we
   * are searching for a row in the ACC hash index. The LDM threads
   * are protected by this since there is only one LDM thread that
   * can change this page map.
   *
   * The ACC fragment mutexes are used to ensure that we either see
   * a row or not. This protects the local key in the elements and
   * it protects information in the lock queue about whether the
   * row has been deleted or not. Again the LDM thread is protected
   * without mutex, so both these mutexes are only acquired by
   * query threads.
   *
   * In the code below we will ensure that these mutexes are released
   * in all code paths that can be taken by the query threads. Those
   * code paths that cannot be taken by the query threads all have an
   * ndbassert on that m_is_in_query_thread is false.
   *
   * We need to release the ACC fragment mutex before calling 
   * prepareTUPKEYREQ since this function will acquire the TUP
   * page map mutex again and doing so without releasing the
   * ACC fragment mutex first would cause a mutex deadlock.
   */
  Uint32 hash = 0;
  c_tup->acquire_frag_page_map_mutex_read(jamBuffer());
  acquire_frag_mutex_hash(fragrecptr.p, operationRecPtr, hash);
  const Uint32 found = getElement(req,
                                  lockOwnerPtr,
                                  bucketPageptr,
                                  bucketConidx,
                                  elemPageptr,
                                  elemConptr,
                                  elemptr);
  c_tup->release_frag_page_map_mutex_read(jamBuffer());

  Uint32 opbits = operationRecPtr.p->m_op_bits;

  if (unlikely(AccKeyReq::getTakeOver(req->requestInfo)))
  {
    /* Verify that lock taken over and operation are on same
     * element by checking that lockOwner match.
     */
    jamDebug();
    OperationrecPtr lockOpPtr;
    lockOpPtr.i = req->lockConnectPtr;
    bool is_valid = m_curr_acc->oprec_pool.getValidPtr(lockOpPtr);
    if (lockOwnerPtr.i == RNIL ||
        !(lockOwnerPtr.i == lockOpPtr.i ||
        !is_valid ||
        lockOwnerPtr.i == lockOpPtr.p->m_lock_owner_ptr_i))
    {
      signal->theData[0] = Uint32(-1);
      signal->theData[1] = ZTO_OP_STATE_ERROR;
      operationRecPtr.p->m_op_bits = Operationrec::OP_INITIAL;
      release_frag_mutex_hash(fragrecptr.p, hash);
      return; /* Take over failed */
    }

    signal->theData[1] = req->lockConnectPtr;
    signal->theData[2] = operationRecPtr.p->transId1;
    signal->theData[3] = operationRecPtr.p->transId2;
    execACC_TO_REQ(signal);
    if (unlikely(signal->theData[0] == Uint32(-1)))
    {
      operationRecPtr.p->m_op_bits = Operationrec::OP_INITIAL;
      ndbassert(signal->theData[1] == ZTO_OP_STATE_ERROR);
      release_frag_mutex_hash(fragrecptr.p, hash);
      return; /* Take over failed */
    }
  }

  Uint32 op = opbits & Operationrec::OP_MASK;
  if (found == ZTRUE) 
  {
    switch (op) {
    case ZREAD:
    case ZUPDATE:
    case ZDELETE:
    case ZWRITE:
    case ZSCAN_OP:
      if (likely(!lockOwnerPtr.p))
      {
	if(unlikely(op == ZWRITE))
	{
	  jam();
	  opbits &= ~(Uint32)Operationrec::OP_MASK;
	  opbits |= (op = ZUPDATE);
	  operationRecPtr.p->m_op_bits = opbits; // store to get correct ACCKEYCONF
	}
	opbits |= Operationrec::OP_STATE_RUNNING;
	opbits |= Operationrec::OP_RUN_QUEUE;
        if (! (opbits & Operationrec::OP_DIRTY_READ))
        {
	  /*---------------------------------------------------------------*/
	  // It is not a dirty read. We proceed by locking and continue with
	  // the operation.
	  /*---------------------------------------------------------------*/
          jamDebug();
          Uint32 eh = elemPageptr.p->word32[elemptr];
          operationRecPtr.p->reducedHashValue =
            ElementHeader::getReducedHashValue(eh);
          operationRecPtr.p->elementPage = elemPageptr.i;
          operationRecPtr.p->elementContainer = elemConptr;
          operationRecPtr.p->elementPointer = elemptr;

	  eh = ElementHeader::setLocked(operationRecPtr.i);
#if defined(VM_TRACE) || defined(ERROR_INSERT)
	  insertLockOwnersList(operationRecPtr);
#endif
	  fragrecptr.p->lockCount[hash]++;
	  opbits |= Operationrec::OP_LOCK_OWNER;
          operationRecPtr.p->m_op_bits = opbits;
          /**
           * Ensure that any thread that reads element header also can see
           * the updates to the operation record. Only required when we are
           * using query threads.
           */
          elemPageptr.p->word32[elemptr] = eh;
#ifdef DEB_LOCK_TRANS
          Uint32 tcOprec;
          Uint32 tcBlockref;
          m_ldm_instance_used->c_lqh->get_tc_ref(
            operationRecPtr.p->userptr,
            tcOprec,
            tcBlockref);
#endif
          DEB_LOCK_TRANS(("(%u) Got lock on row(%u,%u) in tab(%u,%u), "
                          " trans(%u,%u) opPtrI: %u, op: %u, tcRef(%u,%x)",
                          instance(),
                          operationRecPtr.p->localdata.m_page_no,
                          operationRecPtr.p->localdata.m_page_idx,
                          fragrecptr.p->myTableId,
                          fragrecptr.p->fragmentid,
                          operationRecPtr.p->transId1,
                          operationRecPtr.p->transId2,
                          operationRecPtr.i,
                          opbits & Operationrec::OP_MASK,
                          tcOprec,
                          tcBlockref));

          release_frag_mutex_hash(fragrecptr.p, hash);

          fragrecptr.p->
            m_lockStats.req_start_imm_ok((opbits & 
                                          Operationrec::OP_LOCK_MODE) 
                                         != ZREADLOCK,
                                         operationRecPtr.p->m_lockTime,
                                          getHighResTimer());
        }
        else
        {
          release_frag_mutex_hash(fragrecptr.p, hash);
          jamDebug();
	  /*---------------------------------------------------------------*/
	  // It is a dirty read. We do not lock anything. Set state to
	  // IDLE since no COMMIT call will come.
	  /*---------------------------------------------------------------*/
	  operationRecPtr.p->m_op_bits = Operationrec::OP_EXECUTED_DIRTY_READ;
        }//if
        c_tup->prepareTUPKEYREQ(operationRecPtr.p->localdata.m_page_no,
                                operationRecPtr.p->localdata.m_page_idx,
                                fragrecptr.p->tupFragptr);
        sendAcckeyconf(signal);
        return;
      }
      else
      {
        jam();
        accIsLockedLab(signal, lockOwnerPtr, hash);
        return;
      }//if
    case ZINSERT:
      jam();
      ndbassert(!m_is_in_query_thread);
      insertExistElemLab(signal, lockOwnerPtr, hash);
      return;
    default:
      ndbabort();
    }//switch
  }
  else if (found == ZFALSE)
  {
    switch (op){
    case ZWRITE:
      jamDebug();
      opbits &= ~(Uint32)Operationrec::OP_MASK;
      opbits |= (op = ZINSERT);
      [[fallthrough]];
    case ZINSERT:
      jam();
      ndbassert(!m_is_in_query_thread);
      opbits |= Operationrec::OP_INSERT_IS_DONE;
      opbits |= Operationrec::OP_STATE_RUNNING;
      opbits |= Operationrec::OP_RUN_QUEUE;
      operationRecPtr.p->m_op_bits = opbits;
      insertelementLab(signal, bucketPageptr, bucketConidx, hash);
      return;
    case ZREAD:
    case ZUPDATE:
    case ZDELETE:
    case ZSCAN_OP:
      release_frag_mutex_hash(fragrecptr.p, hash);
      jam();
      acckeyref1Lab(signal, ZREAD_ERROR);
      return;
    default:
      ndbabort();
    }//switch
    return;
  }
  else
  {
    release_frag_mutex_hash(fragrecptr.p, hash);
    jam();
    acckeyref1Lab(signal, found);
  }//if
  return;
}//Dbacc::execACCKEYREQ()

void
Dbacc::execACCKEY_ORD_no_ptr(Signal *signal,
                             Uint32 opPtrI)
{
  OperationrecPtr opPtr;
  opPtr.i = opPtrI;
  ndbrequire(oprec_pool.getValidPtr(opPtr));
  execACCKEY_ORD(signal, opPtrI, opPtr.p);
}

void
Dbacc::execACCKEY_ORD(Signal* signal,
                      Uint32 opPtrI,
                      Dbacc::Operationrec *opPtrP)
{
  /**
   * ---> ACCKEYREQ
   * STATE: Row unlocked
   * ==>  Lock row
   *      Set exclusive access to row
   *
   * STATE: Row locked by same transaction, no exclusive access
   * ==>  Lock row
   *      Set exclusive access to row
   *
   * STATE: Row locked by same transaction, exclusive access set
   * ==>  Lock row
   *      Wait in Parallel Lock Queue until row is free to use again
   *
   * STATE: Row locked by other transaction in Read mode, no exclusive
   * Read Operation:
   * ==>  Lock row
   *      Set exclusive access to row
   *
   * STATE: Row locked by other transaction in Read mode, no exclusive
   * Exclusive Operation:
   * ==>  Wait in Serial Lock Queue until it's our turn
   *
   * STATE: Row locked by other transaction in Exclusive mode
   * ==>  Wait in Serial Lock Queue until it's our turn
   *
   * Eventually we will acquire a lock on the row and acquire exclusive
   * access to the row.
   * After acquiring this we will either return directly from
   * execACCKEYREQ or we will send a return signal ACCKEYCONF to DBLQH.
   *
   * DBLQH will upon returning be ready to read the row, insert the
   * row, update the row or mark the row as deleted. During these operations
   * no other operations can access the row with a row lock, thus the
   * lock queue functions both as a logical lock on the row as well as a
   * physical lock on the row ensuring that only one operation at a time
   * can access the row.
   *
   * The Committed Reads is an exception to this rule. Committed reads can
   * execute in parallel with other operations since it always reads a
   * specific row version that isn't allowed to be deleted until all readers
   * have completed.
   *
   * After completing the operations on the row most operations return to
   * DBACC using the message ACCKEY_ORD. This message is not about
   * releasing the row lock, this message is about releasing the exclusive
   * access to the row, thus allowing other operations from the Parallel
   * Lock Queue to proceed.
   *
   * Row locks acquired by a scan operation always returns with ACCKEY_ORD
   * after completing the operation.
   *
   * Key operations can also return with the message ACC_ABORTREQ, this
   * is both a release of the exclusive access as well as releasing the
   * row lock. Similarly it can also return with the message
   * ACC_COMMITREQ in recovery operations. Also in this case the row lock
   * as well as the exclusive row access is released.
   *
   * The ACC fragment mutex is required to hold during the ACCKEYREQ
   * message and the ACCKEY_ORD, ACC_ABORTREQ and ACC_COMMITREQ messages.
   * It isn't necessary to hold any ACC fragment mutex if no query
   * threads are used.
   *
   * With the changes in HOPSWORKS-2573 we are able to execute
   * operations in parallel, however the ACC fragment mutex ensures
   * that we still retain the property that only one operation at
   * a time is able to access the row for locked reads and update
   * operations. Again the Committed Reads are an exception that is
   * allowed to execute in parallel with many other operations.
   *
   * Some NDB API batch operations require that operations are executed in
   * the order they were sent. This cannot be handled by DBACC on its own.
   * This must be handled by DBTC in scheduling those operations to the
   * LDM and Query threads.
   */
  jamEntryDebug();
  OperationrecPtr lastOp;
  lastOp.i = opPtrI;
  lastOp.p = opPtrP;
  
  if (likely(lastOp.p->m_op_bits == Operationrec::OP_EXECUTED_DIRTY_READ))
  {
    jamDebug();
    /**
     * Committed reads are not present in any Lock Queue list and is
     * therefore not something that is protected by the ACC fragment mutex.
     */
    lastOp.p->m_op_bits = Operationrec::OP_INITIAL;
    return;
  }
  else
  {
    fragrecptr.i = lastOp.p->fragptr;
    ndbrequire(c_fragment_pool.getPtr(fragrecptr));
    Uint32 hash = 0;
    acquire_frag_mutex_hash(fragrecptr.p, lastOp, hash);
    DEB_LOCK_TRANS(("(%u) ACCKEY_ORD on row(%u,%u) in tab(%u,%u), "
                    " trans(%u,%u) opPtrI: %u, opbits: %x",
                    instance(),
                    lastOp.p->localdata.m_page_no,
                    lastOp.p->localdata.m_page_idx,
                    fragrecptr.p->myTableId,
                    fragrecptr.p->fragmentid,
                    lastOp.p->transId1,
                    lastOp.p->transId2,
                    lastOp.i,
                    lastOp.p->m_op_bits));

    /**
     * The m_op_bits are protected by the mutex when the operation
     * is in the Lock Queue, thus we cannot base any updates of
     * this variable on reads before acquiring the mutex.
     */
    Uint32 opbits = lastOp.p->m_op_bits;
    Uint32 opstate = opbits & Operationrec::OP_STATE_MASK;
    if (likely(opstate == Operationrec::OP_STATE_RUNNING))
    {
      jamDebug();
      opbits |= Operationrec::OP_STATE_EXECUTED;
      lastOp.p->m_op_bits = opbits;
      /* This function is responsible to release ACC fragment mutex */
      startNext(signal, lastOp, hash);
#if defined(VM_TRACE) || defined(ERROR_INSERT)
      ndbrequire(m_acc_mutex_locked == RNIL);
#endif
      return;
    }
    g_eventLogger->info("bits: %.8x state: %.8x", opbits, opstate);
    ndbabort();
  } 
}

void
Dbacc::startNext(Signal* signal, OperationrecPtr lastOp, Uint32 hash)
{
  jam();
  OperationrecPtr nextOp;
  OperationrecPtr loPtr;
  OperationrecPtr tmp;
  nextOp.i = lastOp.p->nextParallelQue;
  loPtr.i = lastOp.p->m_lock_owner_ptr_i;
  const Uint32 opbits = lastOp.p->m_op_bits;
 
  if ((opbits & Operationrec::OP_STATE_MASK)!= Operationrec::OP_STATE_EXECUTED)
  {
    jam();
    validate_lock_queue(lastOp);
    release_frag_mutex_hash(fragrecptr.p, hash);
    return;
  }
  
  Uint32 nextbits;
  if (nextOp.i != RNIL)
  {
    jam();
    ndbrequire(m_curr_acc->oprec_pool.getValidPtr(nextOp));
    nextbits = nextOp.p->m_op_bits;
    goto checkop;
  }
  
  if ((opbits & Operationrec::OP_LOCK_OWNER) == 0)
  {
    jam();
    ndbrequire(m_curr_acc->oprec_pool.getValidPtr(loPtr));
  }
  else
  {
    jam();
    loPtr = lastOp;
  }
  
  nextOp.i = loPtr.p->nextSerialQue;
  ndbassert(loPtr.p->m_op_bits & Operationrec::OP_LOCK_OWNER);
  
  if (nextOp.i == RNIL)
  {
    jam();
    validate_lock_queue(lastOp);
    release_frag_mutex_hash(fragrecptr.p, hash);
    return;
  }
  
  /**
   * There is an op in serial queue...
   *   Check if it can run
   */
  ndbrequire(m_curr_acc->oprec_pool.getValidPtr(nextOp));
  nextbits = nextOp.p->m_op_bits;
  
  {
    const bool same = nextOp.p->is_same_trans(lastOp.p);
    
    if (!same && ((opbits & Operationrec::OP_ACC_LOCK_MODE) ||
		  (nextbits & Operationrec::OP_LOCK_MODE)))
    {
      jam();
      /**
       * Not same transaction
       *  and either last hold exclusive lock
       *          or next need exclusive lock
       */
      validate_lock_queue(lastOp);
      release_frag_mutex_hash(fragrecptr.p, hash);
      return;
    }

    if (!same && (opbits & Operationrec::OP_ELEMENT_DISAPPEARED))
    {
      jam();
      /* This is the case described in Bug#19031389 with
       * T1: READ1, T1: READ2, T1:DELETE
       * T2: READ3
       * where out-of-order commits have left us with
       * T1: READ1, T1: READ2
       * T2: READ3
       * and then a commit of T1: READ1 or T1: READ2
       * causes us to consider whether to allow T2: READ3 to run
       *
       * The check above (!same_trans && (prev is EX || next is EX))
       * does not catch this case as the LOCK_MODE and ACC_LOCK_MODE
       * of the READ ops is not set as they were prepared *before* the
       * DELETE
       *
       * In general it might be nice if a transaction having a
       * mix of SH and EX locks were treated as all EX until it
       * fully commits
       *
       * However in the case of INS/UPD we are not (yet) aware of problems
       *
       * For DELETE, the problem is that allowing T2: READ3 to start (and
       * then immediately fail), messes up the reference counting for the
       * delete
       * So instead of that, lets not let it start until after the deleting
       * transaction is fully committed @ ACC
       *
       */
      validate_lock_queue(lastOp);
      release_frag_mutex_hash(fragrecptr.p, hash);
      return;
    }
    
    /**
     * same trans and X-lock already held -> Ok
     */
    if (same && (opbits & Operationrec::OP_ACC_LOCK_MODE))
    {
      jam();
      goto upgrade;
    }
  }

  /**
   * Fall through: No exclusive locks held
   * (There is a shared parallel queue)
   */
  ndbassert((opbits & Operationrec::OP_ACC_LOCK_MODE) == 0);

  /**
   * all shared lock...
   */
  if ((nextbits & Operationrec::OP_LOCK_MODE) == 0)
  {
    jam();
    goto upgrade;
  }
  
  /**
   * There is a shared parallel queue and exclusive op is requested.
   * We must check if there are other transactions in parallel queue...
   */
  tmp= loPtr;
  while (tmp.i != RNIL)
  {
    ndbrequire(m_curr_acc->oprec_pool.getValidPtr(tmp));
    if (!nextOp.p->is_same_trans(tmp.p))
    {
      jam();
      /**
       * parallel queue contained another transaction, dont let it run
       */
      validate_lock_queue(lastOp);
      release_frag_mutex_hash(fragrecptr.p, hash);
      return;
    }
    tmp.i = tmp.p->nextParallelQue;
  }
  
upgrade:
  /**
   * Move first op in serial queue to end of parallel queue
   */
  
  tmp.i = loPtr.p->nextSerialQue = nextOp.p->nextSerialQue;
  loPtr.p->m_lo_last_parallel_op_ptr_i = nextOp.i;
  nextOp.p->nextSerialQue = RNIL;
  nextOp.p->prevSerialQue = RNIL;
  nextOp.p->m_lock_owner_ptr_i = loPtr.i;
  nextOp.p->prevParallelQue = lastOp.i;
  lastOp.p->nextParallelQue = nextOp.i;
  nextbits |= (opbits & Operationrec::OP_ACC_LOCK_MODE);
  
  if (tmp.i != RNIL)
  {
    jam();
    ndbrequire(m_curr_acc->oprec_pool.getValidPtr(tmp));
    tmp.p->prevSerialQue = loPtr.i;
  }
  else
  {
    jam();
    loPtr.p->m_lo_last_serial_op_ptr_i = RNIL;
  }
  
  nextbits |= Operationrec::OP_RUN_QUEUE;
  
  /**
   * Currently no grouping of ops in serial queue
   */
  ndbrequire(nextOp.p->nextParallelQue == RNIL);

  /**
   * Track end-of-wait
   */
  {
    FragmentrecPtr frp;
    frp.i = nextOp.p->fragptr;
    ndbrequire(c_fragment_pool.getPtr(frp));
   
    frp.p->m_lockStats.wait_ok(((nextbits & 
                                 Operationrec::OP_LOCK_MODE) 
                                != ZREADLOCK),
                               nextOp.p->m_lockTime,
                               getHighResTimer());
  }
checkop:
  Uint32 errCode = 0;
  OperationrecPtr save = operationRecPtr;
  operationRecPtr = nextOp;
  
  Uint32 lastop = opbits & Operationrec::OP_MASK;
  Uint32 nextop = nextbits & Operationrec::OP_MASK;

  nextbits &= nextbits & ~(Uint32)Operationrec::OP_STATE_MASK;
  nextbits |= Operationrec::OP_STATE_RUNNING;

  if (lastop == ZDELETE)
  {
    jam();
    if (nextop != ZINSERT && nextop != ZWRITE)
    {
      errCode = ZREAD_ERROR;
      goto ref;
    }
    
    nextbits &= ~(Uint32)Operationrec::OP_MASK;
    nextbits &= ~(Uint32)Operationrec::OP_ELEMENT_DISAPPEARED;
    nextbits |= (nextop = ZINSERT);
    goto conf;
  }
  else if (nextop == ZINSERT)
  {
    jam();
    errCode = ZWRITE_ERROR;
    goto ref;
  }
  else if (nextop == ZWRITE)
  {
    jam();
    nextbits &= ~(Uint32)Operationrec::OP_MASK;
    nextbits |= (nextop = ZUPDATE);
    goto conf;
  }
  else
  {
    jam();
  }

conf:
  nextOp.p->m_op_bits = nextbits;
  nextOp.p->localdata = lastOp.p->localdata;
  validate_lock_queue(lastOp);
  release_frag_mutex_hash(fragrecptr.p, hash);
  
  if (unlikely(nextop == ZSCAN_OP &&
              (nextbits & Operationrec::OP_LOCK_REQ) == 0))
  {
    jam();
    ndbabort();
    takeOutScanLockQueue(nextOp.p->scanRecPtr);
    putReadyScanQueue(nextOp.p->scanRecPtr);
  }
  else
  {
    jam();
    fragrecptr.i = nextOp.p->fragptr;
    ndbrequire(c_fragment_pool.getPtr(fragrecptr));

    sendAcckeyconf(signal);
    sendSignal(nextOp.p->userblockref, GSN_ACCKEYCONF, 
	       signal, 6, JBB);
  }
  
  operationRecPtr = save;
  return;
  
ref:
  nextOp.p->m_op_bits = nextbits;
  validate_lock_queue(lastOp);
  release_frag_mutex_hash(fragrecptr.p, hash);
  
  if (unlikely(nextop == ZSCAN_OP &&
              (nextbits & Operationrec::OP_LOCK_REQ) == 0))
  {
    jam();
    ndbabort();
    nextOp.p->m_op_bits |= Operationrec::OP_ELEMENT_DISAPPEARED;
    takeOutScanLockQueue(nextOp.p->scanRecPtr);
    putReadyScanQueue(nextOp.p->scanRecPtr);
  }
  else
  {
    jam();
    signal->theData[0] = nextOp.p->userptr;
    signal->theData[1] = errCode;
    sendSignal(nextOp.p->userblockref, GSN_ACCKEYREF, signal, 
	       2, JBB);
  }    
  
  operationRecPtr = save;
  return;
}

void 
Dbacc::accIsLockedLab(Signal* signal,
                      OperationrecPtr lockOwnerPtr,
                      Uint32 hash)
{
  Uint32 bits = operationRecPtr.p->m_op_bits;
  validate_lock_queue(lockOwnerPtr);
  
  if ((bits & Operationrec::OP_DIRTY_READ) == 0)
  {
    Uint32 return_result;
    if ((bits & Operationrec::OP_LOCK_MODE) == ZREADLOCK)
    {
      jam();
      return_result = placeReadInLockQueue(lockOwnerPtr);
    }
    else
    {
      jam();
      return_result = placeWriteInLockQueue(lockOwnerPtr);
    }//if
#ifdef DEBUG_LOCK_TRANS
    const char *queue_str =
      return_result == ZPARALLEL_QUEUE ?  "parallel" :
      return_result == ZSERIAL_QUEUE ? "serial" : "failure";

#endif
#ifdef DEB_LOCK_TRANS
    Uint32 tcOprec;
    Uint32 tcBlockref;
    m_ldm_instance_used->c_lqh->get_tc_ref(
      operationRecPtr.p->userptr,
      tcOprec,
      tcBlockref);
#endif
    DEB_LOCK_TRANS(("(%u) Lock queue on row(%u,%u) in tab(%u,%u), "
                    " trans(%u,%u) opPtrI: %u, queue: %s"
                    ", op: %u tcRef(%u,%x), lockOwnerPtrI: %u",
                    instance(),
                    operationRecPtr.p->localdata.m_page_no,
                    operationRecPtr.p->localdata.m_page_idx,
                    fragrecptr.p->myTableId,
                    fragrecptr.p->fragmentid,
                    operationRecPtr.p->transId1,
                    operationRecPtr.p->transId2,
                    operationRecPtr.i,
                    queue_str,
                    bits & Operationrec::OP_MASK,
                    tcOprec,
                    tcBlockref,
                    lockOwnerPtr.i));

    release_frag_mutex_hash(fragrecptr.p, hash);

    if (return_result == ZPARALLEL_QUEUE)
    {
      jamDebug();
      c_tup->prepareTUPKEYREQ(operationRecPtr.p->localdata.m_page_no,
                              operationRecPtr.p->localdata.m_page_idx,
                              fragrecptr.p->tupFragptr);

      fragrecptr.p->m_lockStats.req_start_imm_ok((bits & 
                                            Operationrec::OP_LOCK_MODE) 
                                            != ZREADLOCK,
                                            operationRecPtr.p->m_lockTime,
                                            getHighResTimer());
      sendAcckeyconf(signal);
      return;
    }
    else if (return_result == ZSERIAL_QUEUE)
    {
      jam();
      fragrecptr.p->m_lockStats.req_start((bits & 
                                           Operationrec::OP_LOCK_MODE) 
                                          != ZREADLOCK,
                                          operationRecPtr.p->m_lockTime,
                                          getHighResTimer());
      signal->theData[0] = RNIL;
      return;
    }
    else
    {
      jam();
      acckeyref1Lab(signal, return_result);
      return;
    }//if
    ndbabort();
  }
  else 
  {
    if (! (lockOwnerPtr.p->m_op_bits & Operationrec::OP_ELEMENT_DISAPPEARED) &&
	! lockOwnerPtr.p->localdata.isInvalid())
    {
      jamDebug();
      release_frag_mutex_hash(fragrecptr.p, hash);
      /* ---------------------------------------------------------------
       * It is a dirty read. We do not lock anything. Set state to
       * OP_EXECUTED_DIRTY_READ to prepare for COMMIT/ABORT call.
       * ---------------------------------------------------------------*/
      c_tup->prepareTUPKEYREQ(operationRecPtr.p->localdata.m_page_no,
                              operationRecPtr.p->localdata.m_page_idx,
                              fragrecptr.p->tupFragptr);
      sendAcckeyconf(signal);
      operationRecPtr.p->m_op_bits = Operationrec::OP_EXECUTED_DIRTY_READ;
      return;
    } 
    else 
    {
      release_frag_mutex_hash(fragrecptr.p, hash);
      jam();
      /*---------------------------------------------------------------*/
      // The tuple does not exist in the committed world currently.
      // Report read error.
      /*---------------------------------------------------------------*/
      acckeyref1Lab(signal, ZREAD_ERROR);
      return;
    }//if
  }//if
}//Dbacc::accIsLockedLab()

/* ------------------------------------------------------------------------ */
/*        I N S E R T      E X I S T      E L E M E N T                     */
/* ------------------------------------------------------------------------ */
void Dbacc::insertExistElemLab(Signal* signal,
                               OperationrecPtr lockOwnerPtr,
                               Uint32 hash)
{
  if (!lockOwnerPtr.p)
  {
    jam();
    release_frag_mutex_hash(fragrecptr.p, hash);
    acckeyref1Lab(signal, ZWRITE_ERROR);/* THE ELEMENT ALREADY EXIST */
    return;
  }//if
  accIsLockedLab(signal, lockOwnerPtr, hash);
}//Dbacc::insertExistElemLab()

/* --------------------------------------------------------------------------------- */
/* INSERTELEMENT                                                                     */
/* --------------------------------------------------------------------------------- */
void Dbacc::insertelementLab(Signal* signal,
                             Page8Ptr bucketPageptr,
                             Uint32 bucketConidx,
                             Uint32 hash)
{
  if (unlikely(fragrecptr.p->dirRangeFull))
  {
    jam();
    release_frag_mutex_hash(fragrecptr.p, hash);
    acckeyref1Lab(signal, ZDIR_RANGE_FULL_ERROR);
    return;
  }
  if (unlikely(fragrecptr.p->sparsepages.isEmpty()))
  {
    jam();
    Uint32 result = allocOverflowPage();
    if (result > ZLIMIT_OF_ERROR) {
      jam();
      release_frag_mutex_hash(fragrecptr.p, hash);
      acckeyref1Lab(signal, result);
      return;
    }//if
  }//if
  ndbassert(operationRecPtr.p->tupkeylen <= fragrecptr.p->keyLength);
  ndbassert(!(operationRecPtr.p->m_op_bits & Operationrec::OP_LOCK_REQ));

  /**
   * We acquire the mutex before starting to insert the new element.
   * After releasing the mutex query threads can see the element and if
   * they require a lock they will be put into the lock queue and if
   * they are READ COMMITTED readers they will see an invalid local key
   * and thus decide the row still doesn't exist.
   */
#if defined(VM_TRACE) || defined(ERROR_INSERT)
  insertLockOwnersList(operationRecPtr);
#endif
  operationRecPtr.p->m_op_bits |= Operationrec::OP_LOCK_OWNER;
  fragrecptr.p->lockCount[hash]++;

  operationRecPtr.p->reducedHashValue =
    fragrecptr.p->level.reduce(operationRecPtr.p->hashValue);
  const Uint32 tidrElemhead = ElementHeader::setLocked(operationRecPtr.i);
  Page8Ptr idrPageptr;
  idrPageptr = bucketPageptr;
  Uint32 tidrPageindex = bucketConidx;
  bool isforward = true;
  ndbassert(fragrecptr.p->localkeylen == 1);
  /* ----------------------------------------------------------------------- */
  /* WE SET THE LOCAL KEY TO MINUS ONE TO INDICATE IT IS NOT YET VALID.      */
  /* ----------------------------------------------------------------------- */
  Local_key localKey;
  localKey.setInvalid();
  operationRecPtr.p->localdata = localKey;
  Uint32 conptr;
  insertElement(Element(tidrElemhead, localKey.m_page_no),
                operationRecPtr,
                idrPageptr,
                tidrPageindex,
                isforward,
                conptr,
                Operationrec::ANY_SCANBITS,
                false);

#ifdef DEB_LOCK_TRANS
  Uint32 tcOprec;
  Uint32 tcBlockref;
  m_ldm_instance_used->c_lqh->get_tc_ref(
    operationRecPtr.p->userptr,
    tcOprec,
    tcBlockref);
#endif
  DEB_LOCK_TRANS(("(%u) Insert Lock on row(%u,%u) in tab(%u,%u), "
                   " trans(%u,%u) opPtrI: %u, tcRef(%u,%x)",
                   instance(),
                   localKey.m_page_no,
                   localKey.m_page_idx,
                   fragrecptr.p->myTableId,
                   fragrecptr.p->fragmentid,
                   operationRecPtr.p->transId1,
                   operationRecPtr.p->transId2,
                   operationRecPtr.i,
                   tcOprec,
                   tcBlockref));

  release_frag_mutex_hash(fragrecptr.p, hash);
  fragrecptr.p->m_lockStats.req_start_imm_ok(true /* Exclusive */,
                                             operationRecPtr.p->m_lockTime,
                                             getHighResTimer());
  c_tup->prepareTUPKEYREQ(localKey.m_page_no,
                          localKey.m_page_idx,
                          fragrecptr.p->tupFragptr);

  fragrecptr.p->slack -= fragrecptr.p->elementLength;
  // EXPAND the structures if required:
#ifdef ERROR_INSERT
  if (ERROR_INSERTED(3004) &&
      fragrecptr.p->fragmentid == 0 &&
      fragrecptr.p->level.getSize() != ERROR_INSERT_EXTRA)
  {
    if (!fragrecptr.p->expandOrShrinkQueued)
    {
      jam();
      signal->theData[0] = fragrecptr.p->fragmentid;
      signal->theData[1] = fragrecptr.p->myTableId;

      fragrecptr.p->expandOrShrinkQueued = true;
      sendSignal(reference(), GSN_EXPANDCHECK2, signal, 2, JBB);
    }//if
  }
#endif
  if (fragrecptr.p->slack < 0 && !fragrecptr.p->level.isFull())
  {
    if (!fragrecptr.p->expandOrShrinkQueued)
    {
      jam();
      signal->theData[0] = fragrecptr.p->fragmentid;
      signal->theData[1] = fragrecptr.p->myTableId;
      fragrecptr.p->expandOrShrinkQueued = true;
      sendSignal(reference(), GSN_EXPANDCHECK2, signal, 2, JBB);
    }//if
  }//if
  sendAcckeyconf(signal);
  return;
}//Dbacc::insertelementLab()


/* ------------------------------------------------------------------------ */
/* GET_NO_PARALLEL_TRANSACTION                                              */
/* ------------------------------------------------------------------------ */
Uint32
Dbacc::getNoParallelTransaction(const Operationrec * op) const
{
  OperationrecPtr tmp;
  
  tmp.i= op->nextParallelQue;
  Uint32 transId[2] = { op->transId1, op->transId2 };
  while (tmp.i != RNIL) 
  {
    jam();
    ndbrequire(m_curr_acc->oprec_pool.getValidPtr(tmp));
    if (tmp.p->transId1 == transId[0] && tmp.p->transId2 == transId[1])
      tmp.i = tmp.p->nextParallelQue;
    else
      return 2;
  }
  return 1;
}//Dbacc::getNoParallelTransaction()

#ifdef VM_TRACE
Uint32
Dbacc::getNoParallelTransactionFull(Operationrec * op) const
{
  OperationrecPtr tmp;
  
  tmp.p = op;
  while ((tmp.p->m_op_bits & Operationrec::OP_LOCK_OWNER) == 0)
  {
    tmp.i = tmp.p->prevParallelQue;
    if (tmp.i != RNIL)
    {
      ndbrequire(m_curr_acc->oprec_pool.getValidPtr(tmp));
    }
    else
    {
      break;
    }
  }    
  
  return getNoParallelTransaction(tmp.p);
}
#endif

#ifdef ACC_SAFE_QUEUE

/**
 * Beware that ACC_SAFE_QUEUE has the potential for an exponential
 * overhead with number of shared-locks held for the *same row*
 * when scanning the ParallelQue. This typically happens in a
 * join query, where the same row is joined by a unique key
 * multiple times.
 *
 * 'maxValidateCount' limits the validate of the ParallelQue
 * in order to avoid such exponential overhead.
 */
static constexpr int maxValidateCount = 42; //std::numeric_limits<int>::max();

bool
Dbacc::validate_parallel_queue(OperationrecPtr opPtr, Uint32 ownerPtrI) const
{
  int cnt = 0;
  while ((opPtr.p->m_op_bits & Operationrec::OP_LOCK_OWNER) == 0 &&
	 opPtr.p->prevParallelQue != RNIL)
  {
    if (cnt++ >= maxValidateCount) {
      // Upper limit reached, handle as a pass
      return true;
    }
    opPtr.i = opPtr.p->prevParallelQue;
    ndbrequire(m_curr_acc->oprec_pool.getValidPtr(opPtr));
  }    
  
  return (opPtr.i == ownerPtrI);
}

bool
Dbacc::validate_lock_queue(OperationrecPtr opPtr) const
{
  if (m_is_query_block)
  {
    return true;
  }

  // Common case: opPtr is lockOwner or last in ParallelQue.
  // In such cases we can find the lock owner. Used for later
  // validate, or to limit linear search of parallelQue.
  Uint32 ownerPtrI;
  if (opPtr.p->m_op_bits & Operationrec::OP_LOCK_OWNER) {
    ownerPtrI = opPtr.i;
  } else if (opPtr.p->nextParallelQue == RNIL &&
	     opPtr.p->m_op_bits & Operationrec::OP_RUN_QUEUE) {
    ownerPtrI = opPtr.p->m_lock_owner_ptr_i;
  } else {
    ownerPtrI = RNIL;
  }

  // Find lock owner by traversing parallel and serial lists
  OperationrecPtr loPtr = opPtr;
  {
    int cnt = 0;
    while ((loPtr.p->m_op_bits & Operationrec::OP_LOCK_OWNER) == 0 &&
           loPtr.p->prevParallelQue != RNIL)
    {
      vlqrequire(loPtr.p->m_op_bits & Operationrec::OP_RUN_QUEUE);
      if (cnt++ >= maxValidateCount && ownerPtrI != RNIL) {
        // Upper limit reached, skip to end
        loPtr.i = ownerPtrI;
      } else {
        loPtr.i = loPtr.p->prevParallelQue;
      }
      ndbrequire(m_curr_acc->oprec_pool.getValidPtr(loPtr));
    }
  }

  while((loPtr.p->m_op_bits & Operationrec::OP_LOCK_OWNER) == 0 &&
	loPtr.p->prevSerialQue != RNIL)
  {
    vlqrequire((loPtr.p->m_op_bits & Operationrec::OP_RUN_QUEUE) == 0);
    loPtr.i = loPtr.p->prevSerialQue;
    ndbrequire(m_curr_acc->oprec_pool.getValidPtr(loPtr));
  }
  
  // Now we have lock owner...
  vlqrequire(loPtr.i == ownerPtrI || ownerPtrI == RNIL);
  vlqrequire(loPtr.p->m_op_bits & Operationrec::OP_LOCK_OWNER);
  vlqrequire(loPtr.p->m_op_bits & Operationrec::OP_RUN_QUEUE);

  // 1 Validate page pointer
  {
    Page8Ptr pagePtr;
    pagePtr.i = loPtr.p->elementPage;
    c_page8_pool.getPtr(pagePtr);
    arrGuard(loPtr.p->elementPointer, 2048);
    Uint32 eh = pagePtr.p->word32[loPtr.p->elementPointer];
    vlqrequire(ElementHeader::getLocked(eh));
    vlqrequire(ElementHeader::getOpPtrI(eh) == loPtr.i);
  }

  // 2 Lock owner should always have same LOCK_MODE and ACC_LOCK_MODE
  if (loPtr.p->m_op_bits & Operationrec::OP_LOCK_MODE)
  {
    vlqrequire(loPtr.p->m_op_bits & Operationrec::OP_ACC_LOCK_MODE);
  }
  else
  {
    vlqrequire((loPtr.p->m_op_bits & Operationrec::OP_ACC_LOCK_MODE) == 0);
  }
  
  // 3 Lock owner should never be waiting...
  bool running = false;
  {
    Uint32 opstate = loPtr.p->m_op_bits & Operationrec::OP_STATE_MASK;
    if (opstate == Operationrec::OP_STATE_RUNNING)
      running = true;
    else
    {
      vlqrequire(opstate == Operationrec::OP_STATE_EXECUTED);
    }
  }
  
  // Validate parallel queue
  {
    bool many = false;
    bool orlockmode = loPtr.p->m_op_bits & Operationrec::OP_LOCK_MODE;
    bool aborting = false;
    OperationrecPtr lastP = loPtr;
    
    int cnt = 0;
    while (lastP.p->nextParallelQue != RNIL)
    {
      if (cnt++ >= maxValidateCount) {
        // Upper limit reached, skip to end
        lastP.i = loPtr.p->m_lo_last_parallel_op_ptr_i;
        ndbrequire(m_curr_acc->oprec_pool.getValidPtr(lastP));
        vlqrequire(lastP.p->nextParallelQue == RNIL);
        // Note that 'orlockmode', 'aborting' and 'many' are cumulative.
        // Thus it does not make sense to check lastP after skip.
        // (SerialQue will still be validated)
        break;
      } else {
        Uint32 prev = lastP.i;
        lastP.i = lastP.p->nextParallelQue;
        ndbrequire(m_curr_acc->oprec_pool.getValidPtr(lastP));
        vlqrequire(lastP.p->prevParallelQue == prev);
      }
      const Uint32 opbits = lastP.p->m_op_bits;
      many |= loPtr.p->is_same_trans(lastP.p) ? 0 : 1;
      orlockmode |= ((opbits & Operationrec::OP_LOCK_MODE) != 0);
      aborting |= ((opbits & Operationrec::OP_PENDING_ABORT) != 0);
      
      vlqrequire(opbits & Operationrec::OP_RUN_QUEUE);
      vlqrequire((opbits & Operationrec::OP_LOCK_OWNER) == 0);
      
      Uint32 opstate = opbits & Operationrec::OP_STATE_MASK;
      if (running) 
      {
	// If I found a running operation, 
	// all following should be waiting
	vlqrequire(opstate == Operationrec::OP_STATE_WAITING);
      }
      else
      {
	if (opstate == Operationrec::OP_STATE_RUNNING)
	  running = true;
	else
	  vlqrequire(opstate == Operationrec::OP_STATE_EXECUTED);
      }
      
      if (opbits & Operationrec::OP_LOCK_MODE)
      {
        vlqrequire(opbits & Operationrec::OP_ACC_LOCK_MODE);
      }
      else
      {
        vlqrequire((opbits & Operationrec::OP_MASK) == ZREAD ||
                   (opbits & Operationrec::OP_MASK) == ZSCAN_OP);

        // OP_ACC_LOCK_MODE has to reflect if any prior OperationrecPtr
        // in the parallel queue hold an exclusive lock (OP_LOCK_MODE)
        if (orlockmode)
        {
          vlqrequire((opbits & Operationrec::OP_ACC_LOCK_MODE) != 0);
        }
        else
        {
          vlqrequire((opbits & Operationrec::OP_ACC_LOCK_MODE) == 0);
        }
      }
      
      if (many)
      {
	vlqrequire(orlockmode == 0);
      }

      if (aborting)
      {
        vlqrequire(many == 0);
        /**
         * We might get here with an LQHKEYREQ after ABORT has started if we
         * are running with 3 replicas and the node information is updated
         * while the transaction is running. Thus it is not certain that
         * the new operation is in PENDING ABORT state.
         */
        //vlqrequire(lastP.p->m_op_bits & Operationrec::OP_PENDING_ABORT);
      }
    }
    
    if (lastP.i != loPtr.i)
    {
      vlqrequire(loPtr.p->m_lo_last_parallel_op_ptr_i == lastP.i);
      vlqrequire(lastP.p->m_lock_owner_ptr_i == loPtr.i);
    }
    else
    {
      vlqrequire(loPtr.p->m_lo_last_parallel_op_ptr_i == RNIL);
    }
  }
  
  // Validate serial queue  
  if (loPtr.p->nextSerialQue != RNIL)
  {
    Uint32 prev = loPtr.i;
    OperationrecPtr lastS;
    lastS.i = loPtr.p->nextSerialQue;
    while (true)
    {
      ndbrequire(m_curr_acc->oprec_pool.getValidPtr(lastS));
      vlqrequire(lastS.p->prevSerialQue == prev);
      vlqrequire(getNoParallelTransaction(lastS.p) == 1);
      vlqrequire((lastS.p->m_op_bits & Operationrec::OP_LOCK_OWNER) == 0);
      vlqrequire((lastS.p->m_op_bits & Operationrec::OP_RUN_QUEUE) == 0);
      vlqrequire((lastS.p->m_op_bits & Operationrec::OP_STATE_MASK) == Operationrec::OP_STATE_WAITING);
      if (lastS.p->nextSerialQue == RNIL)
	break;
      prev = lastS.i;
      lastS.i = lastS.p->nextSerialQue;
    }
    
    vlqrequire(loPtr.p->m_lo_last_serial_op_ptr_i == lastS.i);
  }
  else
  {
    vlqrequire(loPtr.p->m_lo_last_serial_op_ptr_i == RNIL);
  }
  return true;
}

#endif // ACC_SAFE_QUEUE

NdbOut&
operator<<(NdbOut & out, Dbacc::OperationrecPtr ptr)
{
  Uint32 opbits = ptr.p->m_op_bits;
  out << "[ " << dec << ptr.i 
      << " [ " << hex << ptr.p->transId1 
      << " " << hex << ptr.p->transId2 << "] "
      << " bits: H'" << hex << opbits << " ";
  
  bool read = false;
  switch(opbits & Dbacc::Operationrec::OP_MASK){
  case ZREAD: out << "READ "; read = true; break;
  case ZINSERT: out << "INSERT "; break;
  case ZUPDATE: out << "UPDATE "; break;
  case ZDELETE: out << "DELETE "; break;
  case ZWRITE: out << "WRITE "; break;
  case ZSCAN_OP: out << "SCAN "; read = true; break;
  default:
    out << "<Unknown: H'" 
	<< hex << (opbits & Dbacc::Operationrec::OP_MASK)
	<< "> ";
  }
  
  if (read)
  {
    if (opbits & Dbacc::Operationrec::OP_LOCK_MODE)
      out << "(X)";
    else
      out << "(S)";
    if (opbits & Dbacc::Operationrec::OP_ACC_LOCK_MODE)
      out << "(X)";
    else
      out << "(S)";
  }

  if (opbits)
  {
    out << "(RQ)";
  }
  
  switch(opbits & Dbacc::Operationrec::OP_STATE_MASK){
  case Dbacc::Operationrec::OP_STATE_WAITING:
    out << " WAITING "; break;
  case Dbacc::Operationrec::OP_STATE_RUNNING:
    out << " RUNNING "; break;
  case Dbacc::Operationrec::OP_STATE_EXECUTED:
    out << " EXECUTED "; break;
  case Dbacc::Operationrec::OP_STATE_IDLE:
    out << " IDLE "; break;
  default:
    out << " <Unknown: H'" 
	<< hex << (opbits & Dbacc::Operationrec::OP_STATE_MASK)
	<< "> ";
  }
  
/*
    OP_MASK                 = 0x0000F // 4 bits for operation type
    ,OP_LOCK_MODE           = 0x00010 // 0 - shared lock, 1 = exclusive lock
    ,OP_ACC_LOCK_MODE       = 0x00020 // Or:de lock mode of all operation
                                      // before me
    ,OP_LOCK_OWNER          = 0x00040
    ,OP_RUN_QUEUE           = 0x00080 // In parallel queue of lock owner
    ,OP_DIRTY_READ          = 0x00100
    ,OP_LOCK_REQ            = 0x00200 // isAccLockReq
    ,OP_COMMIT_DELETE_CHECK = 0x00400
    ,OP_INSERT_IS_DONE      = 0x00800
    ,OP_ELEMENT_DISAPPEARED = 0x01000
    ,OP_PENDING_ABORT       = 0x02000

    
    ,OP_STATE_MASK          = 0xF0000
    ,OP_STATE_IDLE          = 0xF0000
    ,OP_STATE_WAITING       = 0x00000
    ,OP_STATE_RUNNING       = 0x10000
    ,OP_STATE_EXECUTED      = 0x30000
    
    ,OP_EXECUTED_DIRTY_READ = 0x3050F
    ,OP_INITIAL             = ~(Uint32)0
*/
  if (opbits & Dbacc::Operationrec::OP_LOCK_OWNER)
    out << "LO ";
  
  if (opbits & Dbacc::Operationrec::OP_DIRTY_READ)
    out << "DR ";
  
  if (opbits & Dbacc::Operationrec::OP_LOCK_REQ)
    out << "LOCK_REQ ";
  
  if (opbits & Dbacc::Operationrec::OP_COMMIT_DELETE_CHECK)
    out << "COMMIT_DELETE_CHECK ";

  if (opbits & Dbacc::Operationrec::OP_INSERT_IS_DONE)
    out << "INSERT_IS_DONE ";
  
  if (opbits & Dbacc::Operationrec::OP_ELEMENT_DISAPPEARED)
    out << "ELEMENT_DISAPPEARED ";

  if (opbits & Dbacc::Operationrec::OP_PENDING_ABORT)
    out << "PENDING_ABORT ";
  
  if (opbits & Dbacc::Operationrec::OP_LOCK_OWNER)
  {
    out << "last_parallel: " << dec << ptr.p->m_lo_last_parallel_op_ptr_i << " ";
    out << "last_serial: " << dec << ptr.p->m_lo_last_serial_op_ptr_i << " ";
  }
  
  out << "]";
  return out;
}

#ifdef ACC_SAFE_QUEUE

void
Dbacc::dump_lock_queue(OperationrecPtr loPtr)const
{
  if (m_is_query_block)
  {
    return;
  }
  if ((loPtr.p->m_op_bits & Operationrec::OP_LOCK_OWNER) == 0)
  {
    while ((loPtr.p->m_op_bits & Operationrec::OP_LOCK_OWNER) == 0 &&
	   loPtr.p->prevParallelQue != RNIL)
    {
      loPtr.i = loPtr.p->prevParallelQue;
      ndbrequire(m_curr_acc->oprec_pool.getValidPtr(loPtr));
    }
    
    while ((loPtr.p->m_op_bits & Operationrec::OP_LOCK_OWNER) == 0 &&
	   loPtr.p->prevSerialQue != RNIL)
    {
      loPtr.i = loPtr.p->prevSerialQue;
      ndbrequire(m_curr_acc->oprec_pool.getValidPtr(loPtr));
    }

    ndbassert(loPtr.p->m_op_bits & Operationrec::OP_LOCK_OWNER);
  }
  
  ndbout << "-- HEAD --" << endl;
  OperationrecPtr tmp = loPtr;
  while (tmp.i != RNIL)
  {
    ndbrequire(m_curr_acc->oprec_pool.getValidPtr(tmp));
    ndbout << tmp << " ";
    tmp.i = tmp.p->nextParallelQue;
    
    if (tmp.i == loPtr.i)
    {
      ndbout << " <LOOP>";
      break;
    }
  }
  ndbout << endl;
  
  tmp.i = loPtr.p->nextSerialQue;
  while (tmp.i != RNIL)
  {
    ndbrequire(m_curr_acc->oprec_pool.getValidPtr(tmp));
    OperationrecPtr tmp2 = tmp;
    
    if (tmp.i == loPtr.i)
    {
      ndbout << "<LOOP S>" << endl;
      break;
    }

    while (tmp2.i != RNIL)
    {
      ndbrequire(m_curr_acc->oprec_pool.getValidPtr(tmp2));
      ndbout << tmp2 << " ";
      tmp2.i = tmp2.p->nextParallelQue;

      if (tmp2.i == tmp.i)
      {
	ndbout << "<LOOP 3>";
	break;
      }
    }
    ndbout << endl;
    tmp.i = tmp.p->nextSerialQue;
  }
}
#endif

/* -------------------------------------------------------------------------
 * PLACE_WRITE_IN_LOCK_QUEUE
 *	INPUT:		OPERATION_REC_PTR OUR OPERATION POINTER
 *			QUE_OPER_PTR	  LOCK QUEUE OWNER OPERATION POINTER
 *			PWI_PAGEPTR       PAGE POINTER OF ELEMENT
 *			TPWI_ELEMENTPTR   ELEMENT POINTER OF ELEMENT
 *	OUTPUT		TRESULT =
 *			ZPARALLEL_QUEUE	  OPERATION PLACED IN PARALLEL QUEUE
 *					  OPERATION CAN PROCEED NOW.
 *			ZSERIAL_QUEUE	  OPERATION PLACED IN SERIAL QUEUE
 *			ERROR CODE	  OPERATION NEEDS ABORTING
 * ------------------------------------------------------------------------- */
Uint32 
Dbacc::placeWriteInLockQueue(OperationrecPtr lockOwnerPtr) const
{
  OperationrecPtr lastOpPtr;
  lastOpPtr.i = lockOwnerPtr.p->m_lo_last_parallel_op_ptr_i;
  Uint32 opbits = operationRecPtr.p->m_op_bits;
  
  if (lastOpPtr.i == RNIL)
  {
    lastOpPtr = lockOwnerPtr;
  }
  else
  {
    ndbrequire(m_curr_acc->oprec_pool.getValidPtr(lastOpPtr));
  }
  
  ndbassert(validate_parallel_queue(lastOpPtr, lockOwnerPtr.i));

  Uint32 lastbits = lastOpPtr.p->m_op_bits;
  if (lastbits & Operationrec::OP_ACC_LOCK_MODE)
  {
    if(operationRecPtr.p->is_same_trans(lastOpPtr.p))
    {
      goto checkop;
    }
  }
  else
  {
    /**
     * We dont have an exclusive lock on operation and
     *   
     */
    jam();
    
    /**
     * Scan parallel queue to see if we are the only one
     */
    OperationrecPtr loopPtr = lockOwnerPtr;
    do
    {
      ndbrequire(m_curr_acc->oprec_pool.getValidPtr(loopPtr));
      if (!loopPtr.p->is_same_trans(operationRecPtr.p))
      {
	goto serial;
      }
      loopPtr.i = loopPtr.p->nextParallelQue;
    } while (loopPtr.i != RNIL);
    
    goto checkop;
  }
  
serial:
  jam();
  if (operationRecPtr.p->m_op_bits & Operationrec::OP_NOWAIT)
  {
    jam();
    return ZNOWAIT_ERROR;
  }
  placeSerialQueue(lockOwnerPtr, operationRecPtr);

  validate_lock_queue(lockOwnerPtr);
  
  return ZSERIAL_QUEUE;
  
checkop:
  /* 
     WE ARE PERFORMING AN READ EXCLUSIVE, INSERT, UPDATE OR DELETE IN THE SAME
     TRANSACTION WHERE WE PREVIOUSLY HAVE EXECUTED AN OPERATION.
     Read-All, Update-All, Insert-All and Delete-Insert are allowed
     combinations.
     Delete-Read, Delete-Update and Delete-Delete are not an allowed
     combination and will result in tuple not found error.
  */
  const Uint32 lstate = lastbits & Operationrec::OP_STATE_MASK;

  Uint32 retValue = ZSERIAL_QUEUE; // So that it gets blocked...
  if (lstate == Operationrec::OP_STATE_EXECUTED)
  {
    jam();

    /**
     * Since last operation has executed...we can now check operation types
     *   if not, we have to wait until it has executed 
     */
    const Uint32 op = opbits & Operationrec::OP_MASK;
    const Uint32 lop = lastbits & Operationrec::OP_MASK;
    if (op == ZINSERT && lop != ZDELETE)
    {
      jam();
      return ZWRITE_ERROR;
    }//if

    /**
     * NOTE. No checking op operation types, as one can read different save
     *       points...
     */

    if(op == ZWRITE)
    {
      opbits &= ~(Uint32)Operationrec::OP_MASK;
      opbits |= (lop == ZDELETE) ? ZINSERT : ZUPDATE;
    }
    
    opbits |= Operationrec::OP_STATE_RUNNING;
    operationRecPtr.p->localdata = lastOpPtr.p->localdata;
    retValue = ZPARALLEL_QUEUE;
  }
  opbits |= Operationrec::OP_RUN_QUEUE;
  operationRecPtr.p->m_op_bits = opbits;
  operationRecPtr.p->prevParallelQue = lastOpPtr.i;
  operationRecPtr.p->m_lock_owner_ptr_i = lockOwnerPtr.i;
  lastOpPtr.p->nextParallelQue = operationRecPtr.i;
  lockOwnerPtr.p->m_lo_last_parallel_op_ptr_i = operationRecPtr.i;
  
  validate_lock_queue(lockOwnerPtr);
  
  return retValue;
}//Dbacc::placeWriteInLockQueue()

Uint32 
Dbacc::placeReadInLockQueue(OperationrecPtr lockOwnerPtr) const
{
  OperationrecPtr lastOpPtr;
  OperationrecPtr loopPtr = lockOwnerPtr;
  lastOpPtr.i = lockOwnerPtr.p->m_lo_last_parallel_op_ptr_i;
  Uint32 opbits = operationRecPtr.p->m_op_bits;

  if (lastOpPtr.i == RNIL)
  {
    lastOpPtr = lockOwnerPtr;
  }
  else
  {
    ndbrequire(m_curr_acc->oprec_pool.getValidPtr(lastOpPtr));
  }

  ndbassert(validate_parallel_queue(lastOpPtr, lockOwnerPtr.i));
  
  /**
   * Last operation in parallel queue of lock owner is same trans
   *   and ACC_LOCK_MODE is exclusive, then we can proceed
   */
  Uint32 lastbits = lastOpPtr.p->m_op_bits;
  bool same = operationRecPtr.p->is_same_trans(lastOpPtr.p);
  if (same && (lastbits & Operationrec::OP_ACC_LOCK_MODE))
  {
    jam();
    opbits |= Operationrec::OP_LOCK_MODE; // Upgrade to X-lock
    goto checkop;
  }
  
  if ((lastbits & Operationrec::OP_ACC_LOCK_MODE) && !same)
  {
    jam();
    /**
     * Last op in serial queue had X-lock and was not our transaction...
     */
    goto serial;
  }

  if (lockOwnerPtr.p->nextSerialQue == RNIL)
  {
    jam();
    goto checkop;
  }

  /**
   * Scan parallel queue to see if we are already there...
   */
  do
  {
    ndbrequire(m_curr_acc->oprec_pool.getValidPtr(loopPtr));
    if (loopPtr.p->is_same_trans(operationRecPtr.p))
      goto checkop;
    loopPtr.i = loopPtr.p->nextParallelQue;
  } while (loopPtr.i != RNIL);

serial:
  if (operationRecPtr.p->m_op_bits & Operationrec::OP_NOWAIT)
  {
    jam();
    return ZNOWAIT_ERROR;
  }
  placeSerialQueue(lockOwnerPtr, operationRecPtr);
  
  validate_lock_queue(lockOwnerPtr);
  
  return ZSERIAL_QUEUE;

checkop:
  Uint32 lstate = lastbits & Operationrec::OP_STATE_MASK;
  
  Uint32 retValue = ZSERIAL_QUEUE; // So that it gets blocked...
  if (lstate == Operationrec::OP_STATE_EXECUTED)
  {
    jam();
    
    /**
     * NOTE. No checking op operation types, as one can read different save
     *       points...
     */
    
#if 0
    /**
     * Since last operation has executed...we can now check operation types
     *   if not, we have to wait until it has executed 
     */
    if (lop == ZDELETE)
    {
      jam();
      return ZREAD_ERROR;
    }
#endif
    
    opbits |= Operationrec::OP_STATE_RUNNING;
    operationRecPtr.p->localdata = lastOpPtr.p->localdata;
    retValue = ZPARALLEL_QUEUE;
  }
  opbits |= (lastbits & Operationrec::OP_ACC_LOCK_MODE);
  opbits |= Operationrec::OP_RUN_QUEUE;
  operationRecPtr.p->m_op_bits = opbits;
  
  operationRecPtr.p->prevParallelQue = lastOpPtr.i;
  operationRecPtr.p->m_lock_owner_ptr_i = lockOwnerPtr.i;
  lastOpPtr.p->nextParallelQue = operationRecPtr.i;
  lockOwnerPtr.p->m_lo_last_parallel_op_ptr_i = operationRecPtr.i;
  
  validate_lock_queue(lockOwnerPtr);
  
  return retValue;
}//Dbacc::placeReadInLockQueue

void Dbacc::placeSerialQueue(OperationrecPtr lockOwnerPtr,
			     OperationrecPtr opPtr)const
{
  OperationrecPtr lastOpPtr;
  lastOpPtr.i = lockOwnerPtr.p->m_lo_last_serial_op_ptr_i;

  if (lastOpPtr.i == RNIL)
  {
    // Lock owner is last...
    ndbrequire(lockOwnerPtr.p->nextSerialQue == RNIL);
    lastOpPtr = lockOwnerPtr;
  }
  else
  {
    ndbrequire(m_curr_acc->oprec_pool.getValidPtr(lastOpPtr));
  }
  
  operationRecPtr.p->prevSerialQue = lastOpPtr.i;
  lastOpPtr.p->nextSerialQue = opPtr.i;
  lockOwnerPtr.p->m_lo_last_serial_op_ptr_i = opPtr.i;
}

/* ------------------------------------------------------------------------- */
/* ACC KEYREQ END                                                            */
/* ------------------------------------------------------------------------- */
void Dbacc::acckeyref1Lab(Signal* signal, Uint32 result_code) const
{
  operationRecPtr.p->m_op_bits = Operationrec::OP_INITIAL;
  /* ************************<< */
  /* ACCKEYREF                  */
  /* ************************<< */
  signal->theData[0] = Uint32(-1);
  signal->theData[1] = result_code;
  return;
}//Dbacc::acckeyref1Lab()

/* ******************----------------------------------------------------- */
/* ACCMINUPDATE                                      UPDATE LOCAL KEY REQ  */
/*  DESCRIPTION: UPDATES LOCAL KEY OF AN ELEMENTS IN THE HASH TABLE        */
/*               THIS SIGNAL IS WAITED AFTER ANY INSERT REQ                */
/*          ENTER ACCMINUPDATE WITH         SENDER: LQH,    LEVEL B        */
/*                    OPERATION_REC_PTR,    OPERATION RECORD PTR           */
/*                    CLOCALKEY(0),         LOCAL KEY 1                    */
/*                    CLOCALKEY(1)          LOCAL KEY 2                    */
/* ******************----------------------------------------------------- */
void Dbacc::execACCMINUPDATE(Signal* signal,
                             Uint32 opPtrI,
                             Dbacc::Operationrec *opPtrP,
                             Uint32 page_no,
                             Uint32 page_idx)
{
  Page8Ptr ulkPageidptr;
  Uint32 tulkLocalPtr;
  Local_key localkey;

  operationRecPtr.i = opPtrI;
  operationRecPtr.p = opPtrP;
  jamEntry();
  localkey.m_page_no = page_no;
  localkey.m_page_idx = page_idx;
  Uint32 opbits = operationRecPtr.p->m_op_bits;
  fragrecptr.i = operationRecPtr.p->fragptr;
  ulkPageidptr.i = operationRecPtr.p->elementPage;
  tulkLocalPtr = operationRecPtr.p->elementPointer + 1;
  ndbrequire(Magic::check_ptr(operationRecPtr.p));

  if ((opbits & Operationrec::OP_STATE_MASK) == Operationrec::OP_STATE_RUNNING)
  {
    ndbrequire(c_fragment_pool.getPtr(fragrecptr));
    c_page8_pool.getPtr(ulkPageidptr);
    arrGuard(tulkLocalPtr, 2048);
    /**
     * We lock the fragment to ensure that now readers can see the new
     * row version since it is both inserted into the hash index AND
     * the row has been updated, thus readers from the same transaction
     * can now see the row. Need to ensure this happens in an ordered
     * way through mutex locks.
     */
    Uint32 hash = 0;
    acquire_frag_mutex_hash(fragrecptr.p, operationRecPtr, hash);
    operationRecPtr.p->localdata = localkey;
    ndbrequire(fragrecptr.p->localkeylen == 1);
    ulkPageidptr.p->word32[tulkLocalPtr] = localkey.m_page_no;
    release_frag_mutex_hash(fragrecptr.p, hash);
    return;
  }//if
  ndbabort();
}//Dbacc::execACCMINUPDATE()

void
Dbacc::removerow(Uint32 opPtrI, const Local_key* key)
{
  jamEntry();
  operationRecPtr.i = opPtrI;
  ndbrequire(m_curr_acc->oprec_pool.getValidPtr(operationRecPtr));
  Uint32 opbits = operationRecPtr.p->m_op_bits;
  fragrecptr.i = operationRecPtr.p->fragptr;

  /* Mark element disappeared */
  opbits |= Operationrec::OP_ELEMENT_DISAPPEARED;
  opbits &= ~Uint32(Operationrec::OP_COMMIT_DELETE_CHECK);

  /**
   * This function is (currently?) only used when refreshTuple()
   *   inserts a record...and later wants to remove it
   *
   * Since this should not affect row-count...we change the optype to UPDATE
   *   execACC_COMMITREQ will be called in same timeslice as this change...
   */
  opbits &= ~Uint32(Operationrec::OP_MASK);
  opbits |= ZUPDATE;

  operationRecPtr.p->m_op_bits = opbits;

#if defined(VM_TRACE) || defined(ERROR_INSERT)
  ndbrequire(c_fragment_pool.getPtr(fragrecptr));
  ndbrequire(operationRecPtr.p->localdata.m_page_no == key->m_page_no);
  ndbrequire(operationRecPtr.p->localdata.m_page_idx == key->m_page_idx);
#endif
}//Dbacc::execACCMINUPDATE()

/* ******************--------------------------------------------------------------- */
/* ACC_COMMITREQ                                        COMMIT  TRANSACTION          */
/*                                                     SENDER: LQH,    LEVEL B       */
/*       INPUT:  OPERATION_REC_PTR ,                                                 */
/* ******************--------------------------------------------------------------- */
void Dbacc::execACC_COMMITREQ(Signal* signal,
                              Uint32 opPtrI,
                              Dbacc::Operationrec *opPtrP)
{
  Uint8 Toperation;
  jamEntry();
  operationRecPtr.i = opPtrI;
  operationRecPtr.p = opPtrP;
#if defined(VM_TRACE) || defined(ERROR_INSERT)
  Uint32 tmp = operationRecPtr.i;
  void* ptr = operationRecPtr.p;
#endif
  Uint32 opbits = operationRecPtr.p->m_op_bits;
  fragrecptr.i = operationRecPtr.p->fragptr;
  Toperation = opbits & Operationrec::OP_MASK;
  ndbrequire(c_fragment_pool.getPtr(fragrecptr));
  ndbrequire(Magic::check_ptr(operationRecPtr.p));
  DEB_LOCK_TRANS(("(%u) Commit lock on row(%u,%u) in tab(%u,%u), "
                  " trans(%u,%u) opPtrI: %u, opbits: %x",
                  instance(),
                  operationRecPtr.p->localdata.m_page_no,
                  operationRecPtr.p->localdata.m_page_idx,
                  fragrecptr.p->myTableId,
                  fragrecptr.p->fragmentid,
                  operationRecPtr.p->transId1,
                  operationRecPtr.p->transId2,
                  operationRecPtr.i,
                  opbits));

  commitOperation(signal);
#if defined(VM_TRACE) || defined(ERROR_INSERT)
  ndbrequire(m_acc_mutex_locked == RNIL);
#endif
  ndbassert(operationRecPtr.i == tmp);
  ndbassert(operationRecPtr.p == ptr);
  operationRecPtr.p->m_op_bits = Operationrec::OP_INITIAL;
  if((Toperation != ZREAD) &&
     (Toperation != ZSCAN_OP))
  {
    fragrecptr.p->m_commit_count++;
  }
  return;
}//Dbacc::execACC_COMMITREQ()

/* ******************------------------------------------------------------- */
/* ACC ABORT REQ                   ABORT ALL OPERATION OF THE TRANSACTION    */
/* ******************------------------------------+                         */
/*   SENDER: LQH,    LEVEL B                                                 */
/* ******************------------------------------------------------------- */
/* ACC ABORT REQ                                         ABORT TRANSACTION   */
/* ******************------------------------------+                         */
/*   SENDER: LQH,    LEVEL B       */
void Dbacc::execACC_ABORTREQ(Signal* signal,
                             Uint32 opPtrI,
                             Dbacc::Operationrec *opPtrP,
                             Uint32 sendConf)
{
  jamEntry();
  operationRecPtr.i = opPtrI;
  operationRecPtr.p = opPtrP;
  fragrecptr.i = operationRecPtr.p->fragptr;
  Uint32 opbits = operationRecPtr.p->m_op_bits;
  Uint32 opstate = opbits & Operationrec::OP_STATE_MASK;
  ndbrequire(Magic::check_ptr(operationRecPtr.p));

  if (opbits == Operationrec::OP_EXECUTED_DIRTY_READ ||
      opbits == Operationrec::OP_INITIAL)
  {
    jam();
    operationRecPtr.p->m_op_bits = Operationrec::OP_INITIAL;
    signal->theData[1] = 0;
    return;
  }
  jam();
  Uint32 hash = 0;
  ndbrequire(c_fragment_pool.getPtr(fragrecptr));
  acquire_frag_mutex_hash(fragrecptr.p, operationRecPtr, hash);
  opbits = operationRecPtr.p->m_op_bits;
  if (opstate == Operationrec::OP_STATE_EXECUTED ||
      opstate == Operationrec::OP_STATE_WAITING ||
      (opstate == Operationrec::OP_STATE_RUNNING &&
       sendConf != 2))
  {
    jam();
    DEB_LOCK_TRANS(("(%u) Abort lock on row(%u,%u) in tab(%u,%u), "
                    " trans(%u,%u) opPtrI: %u, opbits: %x",
                    instance(),
                    operationRecPtr.p->localdata.m_page_no,
                    operationRecPtr.p->localdata.m_page_idx,
                    fragrecptr.p->myTableId,
                    fragrecptr.p->fragmentid,
                    operationRecPtr.p->transId1,
                    operationRecPtr.p->transId2,
                    operationRecPtr.i,
                    opbits));

    abortOperation(signal, hash);
    operationRecPtr.p->m_op_bits = Operationrec::OP_INITIAL;
#if defined(VM_TRACE) || defined(ERROR_INSERT)
    ndbrequire(m_acc_mutex_locked == RNIL);
#endif
  }
  else if (opstate == Operationrec::OP_STATE_RUNNING &&
           sendConf == 2)
  {
    jam();
    /**
     * We need to abort the operation, but we have acquired an exclusive
     * access to the row. Since this is still retained it means that we
     * got sent an ACCKEYCONF from a query thread. We need to wait until
     * this ACCKEYCONF arrives until we continue the abort operation.
     */
    DEB_LOCK_TRANS(("(%u) Not ready to Abort lock on row(%u,%u) in"
                    " tab(%u,%u), trans(%u,%u) opPtrI: %u, opbits: %x",
                    instance(),
                    operationRecPtr.p->localdata.m_page_no,
                    operationRecPtr.p->localdata.m_page_idx,
                    fragrecptr.p->myTableId,
                    fragrecptr.p->fragmentid,
                    operationRecPtr.p->transId1,
                    operationRecPtr.p->transId2,
                    operationRecPtr.i,
                    opbits));

    release_frag_mutex_hash(fragrecptr.p, hash);
    signal->theData[1] = RNIL;
    return;
  }
  else
  {
    jam();
    release_frag_mutex_hash(fragrecptr.p, hash);
  }
  if (sendConf == 1)
  {
    jam();
    /**
     * This is only sent for scan operations, thus can only be
     * sent to DBTUP and DBTUX.
     */
    operationRecPtr.p->m_op_bits = Operationrec::OP_INITIAL;
    signal->theData[0] = operationRecPtr.p->userptr;
    signal->theData[2] = sendConf;
    sendSignal(operationRecPtr.p->userblockref,
               GSN_ACC_ABORTCONF, 
               signal,
               1,
               JBB);
    signal->theData[1] = RNIL;
    return;
  }
  signal->theData[1] = 0;
}

/*
 * Lock or unlock tuple.
 */
void Dbacc::execACC_LOCKREQ(Signal* signal)
{
  jamEntryDebug();
  AccLockReq* sig = (AccLockReq*)signal->getDataPtrSend();
  AccLockReq reqCopy = *sig;
  AccLockReq* const req = &reqCopy;
  Uint32 lockOp = (req->requestInfo & 0xFF);
  if (lockOp == AccLockReq::LockShared ||
      lockOp == AccLockReq::LockExclusive)
  {
    jam();
    fragrecptr = prepare_fragptr;
    ndbassert(fragrecptr.p->myTableId == req->tableId);
    ndbassert(fragrecptr.p->fragmentid == req->fragId);
    // caller must be explicit here
    ndbrequire(req->accOpPtr == RNIL);
    // seize operation to hold the lock
    bool succ = true;
    if (unlikely(req->isCopyFragScan))
    {
      jam();
      ndbrequire(m_reserved_copy_frag_lock.first(operationRecPtr));
      m_reserved_copy_frag_lock.remove(operationRecPtr);
      operationRecPtr.p->m_reserved = 1;
      ndbrequire(operationRecPtr.p->m_op_bits == Operationrec::OP_INITIAL);
    }
    else
    {
      /**
       * Here scan operations that use locks that are executed in Query
       * threads will have to allocate from owning LDM thread instead of
       * from its own thread.
       */
      c_lqh->lock_alloc_operation();
      if (unlikely(!oprec_pool.seize(operationRecPtr)))
      {
        jam();
        succ = false;
      }
      c_lqh->unlock_alloc_operation();
    }
    if (likely(succ))
    {
      jamDebug();
      // init as in ACCSEIZEREQ
      operationRecPtr.p->userptr = req->userPtr;
      operationRecPtr.p->userblockref = req->userRef;
      operationRecPtr.p->scanRecPtr = RNIL;
      // do read with lock via ACCKEYREQ
      Uint32 lockMode = (lockOp == AccLockReq::LockShared) ? 0 : 1;
      Uint32 opCode = ZSCAN_OP;
      {
        Uint32 accreq = 0;
        accreq = AccKeyReq::setOperation(accreq, opCode);
        accreq = AccKeyReq::setLockType(accreq, lockMode);
        accreq = AccKeyReq::setDirtyOp(accreq, false);
        accreq = AccKeyReq::setReplicaType(accreq, 0); // ?
        accreq = AccKeyReq::setTakeOver(accreq, false);
        accreq = AccKeyReq::setLockReq(accreq, true);
        AccKeyReq* keyreq = reinterpret_cast<AccKeyReq*>(&signal->theData[0]);
        keyreq->fragmentPtr = fragrecptr.i;
        keyreq->requestInfo = accreq;
        keyreq->hashValue = req->hashValue;
        keyreq->keyLen = 0;   // search local key
        keyreq->transId1 = req->transId1;
        keyreq->transId2 = req->transId2;
        keyreq->lockConnectPtr = RNIL;
        // enter local key in place of PK
        keyreq->localKey[0] = req->page_id;
        keyreq->localKey[1] = req->page_idx;
        static_assert(AccKeyReq::SignalLength_localKey == 10);
      }
      signal->setLength(AccKeyReq::SignalLength_localKey);
      execACCKEYREQ(signal,
                    operationRecPtr.i,
                    operationRecPtr.p);
        /* keyreq invalid, signal now contains return value */
      // translate the result
      if (signal->theData[0] < RNIL)
      {
        jamDebug();
        req->returnCode = AccLockReq::Success;
        req->accOpPtr = operationRecPtr.i;
      }
      else if (signal->theData[0] == RNIL)
      {
        jam();
        req->returnCode = AccLockReq::IsBlocked;
        req->accOpPtr = operationRecPtr.i;
      }
      else
      {
        ndbrequire(signal->theData[0] == (UintR)-1);
        releaseOpRec();
        req->returnCode = AccLockReq::Refused;
        req->accOpPtr = RNIL;
      }
    }
    else
    {
      jam();
      ndbrequire(req->isCopyFragScan == ZFALSE);
      req->returnCode = AccLockReq::NoFreeOp;
    }
    *sig = *req;
    return;
  }
  operationRecPtr.i = req->accOpPtr;
  ndbrequire(m_curr_acc->oprec_pool.getValidPtr(operationRecPtr));
  if (lockOp == AccLockReq::Unlock)
  {
    jam();
    // do unlock via ACC_COMMITREQ (immediate)
    execACC_COMMITREQ(signal,
                      operationRecPtr.i,
                      operationRecPtr.p);
    releaseOpRec();
    req->returnCode = AccLockReq::Success;
    *sig = *req;
    return;
  }
  if (lockOp == AccLockReq::Abort) {
    jam();
    // do abort via ACC_ABORTREQ (immediate)
    execACC_ABORTREQ(signal,
                     operationRecPtr.i,
                     operationRecPtr.p,
                     0);
    ndbrequire(signal->theData[1] == 0);
    releaseOpRec();
    req->returnCode = AccLockReq::Success;
    *sig = *req;
    return;
  }
  if (lockOp == AccLockReq::AbortWithConf) {
    jam();
    // do abort via ACC_ABORTREQ (with conf signal)
    execACC_ABORTREQ(signal,
                     operationRecPtr.i,
                     operationRecPtr.p,
                     1);
    ndbrequire(signal->theData[1] == RNIL);
    releaseOpRec();
    req->returnCode = AccLockReq::Success;
    *sig = *req;
    return;
  }
  ndbabort();
}

/* ------------------------------------------------------------------------- */
/* ------------------------------------------------------------------------- */
/* ------------------------------------------------------------------------- */
/*                                                                           */
/*       END OF EXECUTE OPERATION MODULE                                     */
/*                                                                           */
/* ------------------------------------------------------------------------- */
/* ------------------------------------------------------------------------- */

/**
 * HASH TABLE MODULE
 *
 * Each partition (fragment) consist of a linear hash table in Dbacc.
 * The linear hash table can expand and shrink by one bucket at a time,
 * moving data from only one bucket.
 *
 * The operations supported are:
 *
 * [] insert one new element
 * [] delete one element
 * [] lookup one element
 * [] expand by splitting one bucket creating a new top bucket
 * [] shrink by merge top bucket data into a merge bucket
 * [] scan
 *
 * SCANS INTERACTION WITH EXPAND AND SHRINK
 *
 * Since expanding and shrinking can occur during the scan, and elements
 * move around one need to take extra care so that elements are scanned
 * exactly once.  Elements deleted or inserted during scan should be
 * scanned at most once, there reinserted data always counts as a different
 * element.
 *
 * Scans are done in one or two laps.  The first lap scans buckets from
 * bottom (bucket 0) to top.  During this lap expanding and shrinking may
 * occur.  In the second lap one rescan buckets that got merged after they
 * was scanned in lap one, and now expanding and shrinking are not allowed.
 *
 * Neither is a expand or shrink involving the currently scanned bucket
 * allowed.
 *
 * During lap one the table can be seen consisting of five kinds of buckets:
 *
 * [] unscanned, note that these have no defined scan bits, since the scan
 *    bits are left overs from earlier scans.
 * [] current, exactly one bucket
 * [] scanned, all buckets below current
 * [] expanded, these buckets have not been scanned in lap one, but may
 *    contain scanned elements.  Anyway they always have well defined scan
 *    bits also for unscanned elements.
 * [] merged and scanned, these are buckets scanned in lap one but have
 *    been merged after they got scanned, and may contain unscanned
 *    elements.  These buckets must be rescanned during lap two of scan.
 *    Note that we only keep track of a first and last bucket to rescan
 *    even if there are some buckets in between that have not been merged.
 *
 * The diagram below show the possible regions of buckets.  The names to
 * the right are the data members that describes the limits of the regions.
 *
 *  +--------------------------+
 *  | Expanded buckets.  May   | Fragmentrec::level.getTop()
 *  | contain both scanned and |
 *  | unscanned data.          |
 *  |                          |
 *  +--------------------------+
 *  | Unscanned data with      | ScanRec::startNoOfBuckets
 *  | undefined scan bits.     |
 *  |                          | ScanRec::nextBucketIndex + 1
 *  +--------------------------+
 *  | Currently scanned data.  | ScanRec::nextBucketIndex
 *  +--------------------------+
 *  | Scanned buckets.         |
 *  |                          |
 *  +--------------------------+
 *  | Merged buckets after     | ScanRec::maxBucketIndexToRescan
 *  | scan start - need rescan.|
 *  |                          | ScanRec::minBucketIndexToRescan
 *  +--------------------------+
 *  |                          |
 *  | Scanned buckets.         | 0
 *  +--------------------------+
 *
 * When scan starts, all buckets are unscanned and have undefined scan bits.
 * On start scanning of an unscanned bucket with undefined scan bits all
 * scan bits for the bucket are cleared.  ScanRec::startNoOfBuckets keeps
 * track of the last bucket with undefined scan bits, note that
 * startNoOfBuckets may decrease if table shrinks below it.
 *
 * During the second lap the buckets from minBucketIndexToRescan to
 * maxBucketIndexToRescan inclusive, are scanned, and no bucket need to have
 * its scan bits cleared prior to scan.
 *
 * SCAN AND EXPAND
 *
 * After expand, the new top bucket will always have defined scan bits.
 *
 * If the split bucket have undefined scan bits the buckets scan bits are
 * cleared before split.
 *
 * The expanded bucket may only contain scanned elements if the split
 * bucket was a scanned bucket below the current bucket.  This fact comes
 * from noting that once the split bucket are below current bucket, the
 * following expand can not have a split bucket above current bucket, since
 * next split bucket is either the next bucket, or the bottom bucket due to
 * how the linear hash table grow.  And since expand are not allowed when
 * split bucket would be the current bucket all expand bucket with scanned
 * elements must come from buckets below current bucket.
 *
 * SCAN AND SHRINK
 *
 * Shrink merge back the top bucket into the bucket it was split from in
 * the corresponding expand.  This implies that we will never merge back a
 * bucket with scanned elements into an unscanned bucket, with or without
 * defined scan bits.
 *
 * If the top bucket have undefined scan bits they are cleared before merge,
 * even if it is into another bucket with undefined scan bits.  This is to
 * ensure that an element is not inserted in a bucket that have scan bits
 * set that are not allowed in bucket, for details why see under BUCKET
 * INVARIANTS.
 *
 * Whenever top bucket have undefined scan bits one need to decrease
 * startNoOfBuckets that indicates the last bucket with undefined scan
 * bits.  If the top bucket reappear by expand it will have defined
 * scan bits which possibly indicate scan elements, these must not be
 * cleared prior scan.
 *
 * If merge destination are below current bucket, it must be added for
 * rescan.  Note that we only keep track of lowest and highest bucket
 * number to rescan even if some buckets in between are not merged and do
 * not need rescan.
 *
 * CONTAINERS
 *
 * Each bucket is a linked list of containers.  Only the first head
 * container may be empty.
 *
 * Containers are located in 8KiB pages.  Each page have 72 buffers with
 * 28 words.  Each buffer may host up to two containers.  One headed at
 * buffers lowest address, called left end, and one headed at buffers high
 * words, the right end.  The left end container grows forward towards
 * higher addresses, and the right end container grows backwards.
 *
 * Each bucket has its first container at a unique logical address, the
 * logical page number is bucket number divided by 64 with the remainder
 * index one of the first 64 left end containers on page.  A dynamic array
 * are used to map the logical page number to physical page number.
 *
 * The pages which host the head containers of buckets are called normal
 * pages.  When a container is full a new container is allocated, first it
 * looks for one of the eight left end containers that are on same page.
 * If no one is free, one look for a free right end container on same page.
 * Otherwise one look for an overflow container on an overflow page.  New
 * overflow pages are allocated if needed.
 *
 * SCAN BITS
 *
 * To keep track of which elements have been scanned several means are used.
 * Every container header have scan bits, if a scan bit is set it means that
 * all elements in that container have been scanned by the corresponding
 * scan.
 *
 * If a container is currently scanned, that is some elements are scanned
 * and some not, each element in the container have a scan bit in the scan
 * record (ScanRec::elemScanned).  The next scanned element is looked for
 * in the current container, if none found, the next container is used, and
 * then the next bucket.
 *
 * A scan may only scan one container at a time.
 *
 * BUCKETS INVARIANTS
 *
 * To be able to guarantee that only one container at a time are currently
 * scanned, there is an important invariant:
 *
 * [] No container may have a scan bit set that preceding container have
 *    not set.  That is, container are scanned in order within bucket, and
 *    no inserted element may be put in such that the invariant breaks.
 *
 * Also a condition that all operations on buckets must satisfy is:
 *
 * [] It is not allowed to insert an element with more scan bits set than
 *    the buckets head container have (unless it is for a new top bucket).
 *
 *    This is too avoid extra complexity that would arise if such an
 *    element was inserted.  A new container can not be inserted preceding
 *    the bucket head container since it has an fixed logical address.  The
 *    alternative would be to create a new bucket after the bucket head
 *    container and move every element from head container to the new
 *    container.
 *
 * How the condition is fulfilled are:
 *
 * [] Shrink, where top bucket have undefined scan bits.
 *
 *    Top buckets scan bits are first cleared prior to merge.
 *
 * [] Shrink, where destination bucket have undefined scan bits.
 *
 *    In this case top bucket must also have undefined scan bits (see SCAN
 *    AND SHRINK above) and both top and destination bucket have their scan
 *    bits cleared before merge.
 *
 * [] Shrink, where destination bucket is scanned, below current.
 *
 *    The only way the top bucket can have scanned elements is that it is
 *    expanded from a scanned bucket, below current.  Since that must be the
 *    shrink destination bucket, no element can have more scan bits set than
 *    the destination buckets head container.
 *
 * [] Expand.
 *
 *    The new top bucket is always a new bucket and head containers scan bits
 *    are taken from split source bucket.
 *
 * [] Insert.
 *
 *    A new element may be inserted in any container with free space, and it
 *    inherits the containers scan bits.  If a new container is needed it is
 *    put last with container scan bits copied from preceding container.
 *
 * [] Delete.
 *
 *    Deleting an element, replaces the deleted element with the last
 *    element with same scan bits as the deleted element.  If a container
 *    becomes empty it is unlinked, unless it is the head container which
 *    always must remain.
 *
 *    Since the first containers in a bucket are more likely to be on the
 *    same (normal) page, it is better to unlink a container towards the
 *    end of bucket.  If the deleted element is the last one in its
 *    container, but not the head container, and there are no other element
 *    in bucket with same scan bits that can replace the deleted element.
 *    It is allowed to use another element with fewer bits as replacement
 *    and clear scan bits of the container accordingly.
 *
 *    The reason the bucket head container may not have some of its scan
 *    bits cleared, is that it could later result in a need to insert back
 *    an element with more scan bits set.  The scenario for that is:
 *
 *    1) Split a merged bucket, A, into a new bucket B, moving some
 *       elements with some scan bits set.
 *
 *    2) Delete some elements in bucket A, leaving only elements with no
 *       scan bits set.
 *
 *    3) Shrink table and merge back bucket B into bucket A, if we have
 *       cleared the head container of bucket A, this would result in
 *       inserting elements with more scan bits set then bucket A head
 *       container.
 *
 */

/* --------------------------------------------------------------------------------- */
/* --------------------------------------------------------------------------------- */
/*                                                                                   */
/*       MODULE:         INSERT                                                      */
/*               THE FOLLOWING SUBROUTINES ARE ONLY USED BY INSERT_ELEMENT. THIS     */
/*               ROUTINE IS THE SOLE INTERFACE TO INSERT ELEMENTS INTO THE INDEX.    */
/*               CURRENT USERS ARE INSERT REQUESTS, EXPAND CONTAINER AND SHRINK      */
/*               CONTAINER.                                                          */
/*                                                                                   */
/*               THE FOLLOWING SUBROUTINES ARE INCLUDED IN THIS MODULE:              */
/*               INSERT_ELEMENT                                                      */
/*               INSERT_CONTAINER                                                    */
/*               ADDNEWCONTAINER                                                     */
/*               GETFREELIST                                                         */
/*               INCREASELISTCONT                                                    */
/*               SEIZE_LEFTLIST                                                      */
/*               SEIZE_RIGHTLIST                                                     */
/*                                                                                   */
/*               THESE ROUTINES ARE ONLY USED BY THIS MODULE AND BY NO ONE ELSE.     */
/*               ALSO THE ROUTINES MAKE NO USE OF ROUTINES IN OTHER MODULES.         */
/*               TAKE_REC_OUT_OF_FREE_OVERPAGE AND RELEASE_OVERFLOW_REC ARE          */
/*               EXCEPTIONS TO THIS RULE.                                            */
/*                                                                                   */
/*               THE ONLY SHORT-LIVED VARIABLES USED IN OTHER PARTS OF THE BLOCK ARE */
/*               THOSE DEFINED AS INPUT AND OUTPUT IN INSERT_ELEMENT                 */
/*               SHORT-LIVED VARIABLES INCLUDE TEMPORARY VARIABLES, COMMON VARIABLES */
/*               AND POINTER VARIABLES.                                              */
/*               THE ONLY EXCEPTION TO THIS RULE IS FRAGRECPTR WHICH POINTS TO THE   */
/*               FRAGMENT RECORD. THIS IS MORE LESS STATIC ALWAYS DURING A SIGNAL    */
/*               EXECUTION.                                                          */
/*                                                                                   */
/* --------------------------------------------------------------------------------- */
/* --------------------------------------------------------------------------------- */
/* --------------------------------------------------------------------------------- */
/* INSERT_ELEMENT                                                                    */
/*       INPUT:                                                                      */
/*               IDR_PAGEPTR (POINTER TO THE ACTIVE PAGE REC)                        */
/*               TIDR_PAGEINDEX (INDEX OF THE CONTAINER)                             */
/*               TIDR_FORWARD (DIRECTION FORWARD OR BACKWARD)                        */
/*               TIDR_ELEMHEAD (HEADER OF ELEMENT TO BE INSERTED                     */
/*               CIDR_KEYS(ARRAY OF TUPLE KEYS)                                      */
/*               CLOCALKEY(ARRAY OF LOCAL KEYS).                                     */
/*               FRAGRECPTR                                                          */
/*               IDR_OPERATION_REC_PTR                                               */
/*               TIDR_KEY_LEN                                                        */
/*               conScanMask - ANY_SCANBITS or scan bits container must              */
/*                 have. Note elements inserted are never more scanned than          */
/*                 container.                                                        */
/*                                                                                   */
/*       OUTPUT:                                                                     */
/*               TIDR_PAGEINDEX (PAGE INDEX OF INSERTED ELEMENT)                     */
/*               IDR_PAGEPTR    (PAGE POINTER OF INSERTED ELEMENT)                   */
/*               TIDR_FORWARD   (CONTAINER DIRECTION OF INSERTED ELEMENT)            */
/*               NONE                                                                */
/* --------------------------------------------------------------------------------- */
void Dbacc::insertElement(const Element   elem,
                          OperationrecPtr oprecptr,
                          Page8Ptr&       pageptr,
                          Uint32&         conidx,
                          bool&           isforward,
                          Uint32&         conptr,
                          Uint16          conScanMask,
                          const bool      newBucket)
{
  Page8Ptr inrNewPageptr;
  Uint32 tidrResult;
  Uint16 scanmask;
  bool newContainer = newBucket;

  ContainerHeader containerhead;
  do {
    insertContainer(elem,
                    oprecptr,
                    pageptr,
                    conidx,
                    isforward,
                    conptr,
                    containerhead,
                    conScanMask,
                    newContainer,
                    tidrResult);
    if (tidrResult != ZFALSE)
    {
      jam();
      return;
      /* INSERTION IS DONE, OR */
      /* AN ERROR IS DETECTED  */
    }//if
    if (containerhead.getNextEnd() != 0) {
      /* THE NEXT CONTAINER IS IN THE SAME PAGE */
      conidx = containerhead.getNextIndexNumber();
      if (containerhead.getNextEnd() == ZLEFT) {
        jam();
        isforward = true;
      } else if (containerhead.getNextEnd() == ZRIGHT) {
        jam();
        isforward = false;
      } else {
        ndbabort();
        return;
      }//if
      if (!containerhead.isNextOnSamePage()) {
        jam();     /* NEXT CONTAINER IS IN AN OVERFLOW PAGE */
        pageptr.i = pageptr.p->word32[conptr + 1];
        c_page8_pool.getPtr(pageptr);
      }//if
      ndbrequire(conidx <= Container::MAX_CONTAINER_INDEX);
    } else {
      scanmask = containerhead.getScanBits();
      break;
    }//if
    // Only first container can be a new container
    newContainer = false;
  } while (1);
  Uint32 newPageindex;;
  Uint32 newBuftype;
  getfreelist(pageptr, newPageindex, newBuftype);
  bool nextOnSamePage;
  if (newPageindex == Container::NO_CONTAINER_INDEX) {
    jam();
    /* NO FREE BUFFER IS FOUND */
    if (fragrecptr.p->sparsepages.isEmpty())
    {
      jam();
      Uint32 result = allocOverflowPage();
      ndbrequire(result <= ZLIMIT_OF_ERROR);
    }//if
    {
      LocalContainerPageList sparselist(c_page8_pool, fragrecptr.p->sparsepages);
      sparselist.first(inrNewPageptr);
    }
    getfreelist(inrNewPageptr, newPageindex, newBuftype);
    ndbrequire(newPageindex != Container::NO_CONTAINER_INDEX);
    nextOnSamePage = false;
  } else {
    jam();
    inrNewPageptr = pageptr;
    nextOnSamePage = true;
  }//if
  if (newBuftype == ZLEFT)
  {
    seizeLeftlist(inrNewPageptr, newPageindex);
    isforward = true;
  }
  else if (newBuftype == ZRIGHT)
  {
    seizeRightlist(inrNewPageptr, newPageindex);
    isforward = false;
  }
  else
  {
    ndbrequire(newBuftype == ZLEFT || newBuftype == ZRIGHT);
  }
  Uint32 containerptr = getContainerPtr(newPageindex, isforward);
  ContainerHeader newcontainerhead;
  newcontainerhead.initInUse();
  Uint32 nextPtrI;
  if (containerhead.haveNext())
  {
    nextPtrI = pageptr.p->word32[conptr+1];
    newcontainerhead.setNext(containerhead.getNextEnd(),
                          containerhead.getNextIndexNumber(),
                          inrNewPageptr.i == nextPtrI);
  }
  else
  {
    nextPtrI = RNIL;
    newcontainerhead.clearNext();
  }
  inrNewPageptr.p->word32[containerptr] = newcontainerhead;
  inrNewPageptr.p->word32[containerptr + 1] = nextPtrI;
  addnewcontainer(pageptr, conptr, newPageindex,
    newBuftype, nextOnSamePage, inrNewPageptr.i);
  pageptr = inrNewPageptr;
  conidx = newPageindex;
  if (conScanMask == Operationrec::ANY_SCANBITS)
  {
    /**
     * ANY_SCANBITS indicates that this is an insert of a new element, not
     * an insert from expand or shrink.  In that case the inserted element
     * and the new container will inherit scan bits from previous container.
     * This makes the element look as scanned as possible still preserving
     * the invariant that containers and element towards the end of bucket
     * has less scan bits set than those towards the beginning.
     */
    conScanMask = scanmask;
  }
  insertContainer(elem,
                  oprecptr,
                  pageptr,
                  conidx,
                  isforward,
                  conptr,
                  containerhead,
                  conScanMask,
                  true,
                  tidrResult);
  ndbrequire(tidrResult == ZTRUE);
}//Dbacc::insertElement()

/**
 * insertContainer puts an element into a container if it has free space and
 * the requested scan bits match.
 *
 * If it is a new element inserted the requested scan bits given by
 * conScanMask can be ANY_SCANBITS or a valid set of bits.  If it is
 * ANY_SCANBITS the containers scan bits are not checked.  If it is set to
 * valid scan bits the container is a newly created empty container.
 *
 * The buckets header container may never be removed.  Nor should any scan
 * bit of it be cleared, unless for expand there the first inserted element
 * determines the bucket header containers scan bits.  newContainer indicates
 * that that current insert is part of populating a new bucket with expand.
 *
 * In case the container is empty it is either the bucket header container
 * or a new container created by caller (insertElement).
 */
void Dbacc::insertContainer(const Element          elem,
                            const OperationrecPtr  oprecptr,
                            const Page8Ptr         pageptr,
                            const Uint32           conidx,
                            const bool             isforward,
                            Uint32&                conptr,
                            ContainerHeader&       containerhead,
                            Uint16                 conScanMask,
                            const bool             newContainer,
                            Uint32&                result)
{
  Uint32 tidrContainerlen;
  Uint32 tidrConfreelen;
  Uint32 tidrNextSide;
  Uint32 tidrNextConLen;
  Uint32 tidrIndex;

  result = ZFALSE;
  /* --------------------------------------------------------------------------------- */
  /*       CALCULATE THE POINTER TO THE ELEMENT TO BE INSERTED AND THE POINTER TO THE  */
  /*       CONTAINER HEADER OF THE OTHER SIDE OF THE BUFFER.                           */
  /* --------------------------------------------------------------------------------- */
  conptr = getForwardContainerPtr(conidx);
  if (isforward) {
    jam();
    tidrNextSide = conptr + (ZBUF_SIZE - Container::HEADER_SIZE);
    arrGuard(tidrNextSide + 1, 2048);
    containerhead = pageptr.p->word32[conptr];
    tidrContainerlen = containerhead.getLength();
    tidrIndex = conptr + tidrContainerlen;
  } else {
    jam();
    tidrNextSide = conptr;
    conptr = conptr + (ZBUF_SIZE - Container::HEADER_SIZE);
    arrGuard(conptr + 1, 2048);
    containerhead = pageptr.p->word32[conptr];
    tidrContainerlen = containerhead.getLength();
    tidrIndex = (conptr - tidrContainerlen) +
                (Container::HEADER_SIZE - fragrecptr.p->elementLength);
  }//if
  const Uint16 activeScanMask = fragrecptr.p->activeScanMask;
  const Uint16 conscanmask = containerhead.getScanBits();
  if(tidrContainerlen > Container::HEADER_SIZE || !newContainer)
  {
    if (conScanMask != Operationrec::ANY_SCANBITS &&
        ((conscanmask & ~conScanMask) & activeScanMask) != 0)
    {
      /* Container have more scan bits set than requested */
      /* Continue to next container. */
      return;
    }
  }
  if (tidrContainerlen == Container::HEADER_SIZE && newContainer)
  {
    /**
     * Only the first header container in a bucket or a newly created bucket
     * in insertElement can be empty.
     *
     * Set container scan bits as requested.
     */
    ndbrequire(conScanMask != Operationrec::ANY_SCANBITS);
    containerhead.copyScanBits(conScanMask & activeScanMask);
    pageptr.p->word32[conptr] = containerhead;
  }
  if (tidrContainerlen >= (ZBUF_SIZE - fragrecptr.p->elementLength))
  {
    return;
  }//if
  tidrConfreelen = ZBUF_SIZE - tidrContainerlen;
  /* --------------------------------------------------------------------------------- */
  /*       WE CALCULATE THE TOTAL LENGTH THE CONTAINER CAN EXPAND TO                   */
  /*       THIS INCLUDES THE OTHER SIDE OF THE BUFFER IF POSSIBLE TO EXPAND THERE.     */
  /* --------------------------------------------------------------------------------- */
  if (!containerhead.isUsingBothEnds()) {
    jam();
    /* --------------------------------------------------------------------------------- */
    /*       WE HAVE NOT EXPANDED TO THE ENTIRE BUFFER YET. WE CAN THUS READ THE OTHER   */
    /*       SIDE'S CONTAINER HEADER TO READ HIS LENGTH.                                 */
    /* --------------------------------------------------------------------------------- */
    ContainerHeader conhead(pageptr.p->word32[tidrNextSide]);
    tidrNextConLen = conhead.getLength();
    tidrConfreelen = tidrConfreelen - tidrNextConLen;
    if (tidrConfreelen > ZBUF_SIZE) {
      ndbabort();
      /* --------------------------------------------------------------------------------- */
      /*       THE BUFFERS ARE PLACED ON TOP OF EACH OTHER. THIS SHOULD NEVER OCCUR.       */
      /* --------------------------------------------------------------------------------- */
      return;
    }//if
  } else {
    jam();
    tidrNextConLen = 1;	/* INDICATE OTHER SIDE IS NOT PART OF FREE LIST */
  }//if
  if (tidrConfreelen < fragrecptr.p->elementLength) {
    jam();
    /* --------------------------------------------------------------------------------- */
    /*       THE CONTAINER COULD NOT BE EXPANDED TO FIT THE NEW ELEMENT. WE HAVE TO      */
    /*       RETURN AND FIND A NEW CONTAINER TO INSERT IT INTO.                          */
    /* --------------------------------------------------------------------------------- */
    return;
  }//if
  tidrContainerlen = tidrContainerlen + fragrecptr.p->elementLength;
  if (tidrNextConLen == 0) {
    /* EACH SIDE OF THE BUFFER WHICH BELONG TO A FREE */
    /* LIST, HAS ZERO AS LENGTH. */
    if (tidrContainerlen > Container::UP_LIMIT) {
      ContainerHeader conthead = pageptr.p->word32[conptr];
      conthead.setUsingBothEnds();
      pageptr.p->word32[conptr] = conthead;
      if (isforward) {
        jam();
        /* REMOVE THE RIGHT SIDE OF THE BUFFER FROM THE FREE LIST */
        seizeRightlist(pageptr, conidx);
      } else {
        jam();
        /* REMOVE THE LEFT SIDE OF THE BUFFER FROM THE FREE LIST */
        seizeLeftlist(pageptr, conidx);
      }//if
    }//if
  }//if
  /* OF THE FREE CONTAINERS */
  /* --------------------------------------------------------------------------------- */
  /*       WE HAVE NOW FOUND A FREE SPOT IN THE CURRENT CONTAINER. WE INSERT THE       */
  /*       ELEMENT HERE. THE ELEMENT CONTAINS A HEADER, A LOCAL KEY AND A TUPLE KEY.   */
  /*       BEFORE INSERTING THE ELEMENT WE WILL UPDATE THE OPERATION RECORD WITH THE   */
  /*       DATA CONCERNING WHERE WE INSERTED THE ELEMENT. THIS MAKES IT EASY TO FIND   */
  /*       THIS INFORMATION WHEN WE RETURN TO UPDATE THE LOCAL KEY OR RETURN TO COMMIT */
  /*       OR ABORT THE INSERT. IF NO OPERATION RECORD EXIST IT MEANS THAT WE ARE      */
  /*       PERFORMING THIS AS A PART OF THE EXPAND OR SHRINK PROCESS.                  */
  /* --------------------------------------------------------------------------------- */
  const Uint32 elemhead = elem.getHeader();
  ContainerHeader conthead = pageptr.p->word32[conptr];
  if (oprecptr.i != RNIL)
  {
    jam();
    ndbrequire(ElementHeader::getLocked(elemhead));
    oprecptr.p->elementPage = pageptr.i;
    oprecptr.p->elementContainer = conptr;
    oprecptr.p->elementPointer = tidrIndex;
  }
  else
  {
    ndbassert(!ElementHeader::getLocked(elemhead));
  }
  /* --------------------------------------------------------------------------------- */
  /*       WE CHOOSE TO UNDO LOG INSERTS BY WRITING THE BEFORE VALUE TO THE UNDO LOG.  */
  /*       WE COULD ALSO HAVE DONE THIS BY WRITING THIS BEFORE VALUE WHEN DELETING     */
  /*       ELEMENTS. WE CHOOSE TO PUT IT HERE SINCE WE THEREBY ENSURE THAT WE ALWAYS   */
  /*       UNDO LOG ALL WRITES TO PAGE MEMORY. IT SHOULD BE EASIER TO MAINTAIN SUCH A  */
  /*       STRUCTURE. IT IS RATHER DIFFICULT TO MAINTAIN A LOGICAL STRUCTURE WHERE     */
  /*       DELETES ARE INSERTS AND INSERTS ARE PURELY DELETES.                         */
  /* --------------------------------------------------------------------------------- */
  ndbrequire(fragrecptr.p->localkeylen == 1);
  arrGuard(tidrIndex + 1, 2048);
  pageptr.p->word32[tidrIndex] = elem.getHeader();
  pageptr.p->word32[tidrIndex + 1] = elem.getData(); /* INSERTS LOCALKEY */
  conthead.setLength(tidrContainerlen);
  pageptr.p->word32[conptr] = conthead;
  result = ZTRUE;
}//Dbacc::insertContainer()

/** ---------------------------------------------------------------------------
 * Set next link of a container to reference to next container.
 *
 * @param[in]  pageptr       Pointer to page of container to modify.
 * @param[in]  conptr        Pointer within page of container to modify.
 * @param[in]  nextConidx    Index within page of next container.
 * @param[in]  nextContype   Type of next container, left or right end.
 * @param[in]  nextSamepage  True if next container is on same page as modified
 *                           container
 * @param[in]  nextPagei     Overflow page number of next container.
 * ------------------------------------------------------------------------- */
void Dbacc::addnewcontainer(Page8Ptr pageptr,
                            Uint32 conptr,
                            Uint32 nextConidx,
                            Uint32 nextContype,
                            bool nextSamepage,
                            Uint32 nextPagei) const
{
  ContainerHeader containerhead(pageptr.p->word32[conptr]);
  containerhead.setNext(nextContype, nextConidx, nextSamepage);
  pageptr.p->word32[conptr] = containerhead;
  pageptr.p->word32[conptr + 1] = nextPagei;
}//Dbacc::addnewcontainer()

/* --------------------------------------------------------------------------------- */
/* GETFREELIST                                                                       */
/*         INPUT:                                                                    */
/*               GFL_PAGEPTR (POINTER TO A PAGE RECORD).                             */
/*         OUTPUT:                                                                   */
/*                TGFL_PAGEINDEX(POINTER TO A FREE BUFFER IN THE FREEPAGE), AND      */
/*                TGFL_BUF_TYPE( TYPE OF THE FREE BUFFER).                           */
/*         DESCRIPTION: SEARCHES IN THE FREE LIST OF THE FREE BUFFER IN THE PAGE HEAD*/
/*                     (WORD32(1)),AND RETURN ADDRESS OF A FREE BUFFER OR NIL.       */
/*                     THE FREE BUFFER CAN BE A RIGHT CONTAINER OR A LEFT ONE        */
/*                     THE KIND OF THE CONTAINER IS NOTED BY TGFL_BUF_TYPE.          */
/* --------------------------------------------------------------------------------- */
void Dbacc::getfreelist(Page8Ptr pageptr, Uint32& pageindex, Uint32& buftype)
{
  const Uint32 emptylist = pageptr.p->word32[Page8::EMPTY_LIST];
  pageindex = (emptylist >> 7) & 0x7f;	/* LEFT FREE LIST */
  buftype = ZLEFT;
  if (pageindex == Container::NO_CONTAINER_INDEX) {
    jam();
    pageindex = emptylist & 0x7f;	/* RIGHT FREE LIST */
    buftype = ZRIGHT;
  }//if
  ndbrequire((pageindex <= Container::MAX_CONTAINER_INDEX) ||
             (pageindex == Container::NO_CONTAINER_INDEX));
}//Dbacc::getfreelist()

/* --------------------------------------------------------------------------------- */
/* INCREASELISTCONT                                                                  */
/*       INPUT:                                                                      */
/*               ILC_PAGEPTR     PAGE POINTER TO INCREASE NUMBER OF CONTAINERS IN    */
/*           A CONTAINER OF AN OVERFLOW PAGE (FREEPAGEPTR) IS ALLOCATED, NR OF       */
/*           ALLOCATED CONTAINER HAVE TO BE INCREASED BY ONE.                        */
/*           IF THE NUMBER OF ALLOCATED CONTAINERS IS ABOVE THE FREE LIMIT WE WILL   */
/*           REMOVE THE PAGE FROM THE FREE LIST.                                     */
/* --------------------------------------------------------------------------------- */
void Dbacc::increaselistcont(Page8Ptr ilcPageptr)
{
  ilcPageptr.p->word32[Page8::ALLOC_CONTAINERS] = ilcPageptr.p->word32[Page8::ALLOC_CONTAINERS] + 1;
  // A sparse page just got full
  if (ilcPageptr.p->word32[Page8::ALLOC_CONTAINERS] == ZFREE_LIMIT + 1) {
    // Check that it is an overflow page
    if (((ilcPageptr.p->word32[Page8::EMPTY_LIST] >> ZPOS_PAGE_TYPE_BIT) & 3) == 1)
    {
      jam();
      LocalContainerPageList sparselist(c_page8_pool, fragrecptr.p->sparsepages);
      LocalContainerPageList fulllist(c_page8_pool, fragrecptr.p->fullpages);
      sparselist.remove(ilcPageptr);
      fulllist.addLast(ilcPageptr);
    }//if
  }//if
}//Dbacc::increaselistcont()

/* --------------------------------------------------------------------------------- */
/* SEIZE_LEFTLIST                                                                    */
/*       INPUT:                                                                      */
/*               TSL_PAGEINDEX           PAGE INDEX OF CONTAINER TO SEIZE            */
/*               SL_PAGEPTR              PAGE POINTER OF CONTAINER TO SEIZE          */
/*               TSL_UPDATE_HEADER       SHOULD WE UPDATE THE CONTAINER HEADER       */
/*                                                                                   */
/*       OUTPUT:                                                                     */
/*               NONE                                                                */
/*         DESCRIPTION: THE BUFFER NOTED BY TSL_PAGEINDEX WILL BE REMOVED FROM THE   */
/*                      LIST OF LEFT FREE CONTAINER, IN THE HEADER OF THE PAGE       */
/*                      (FREEPAGEPTR). PREVIOUS AND NEXT BUFFER OF REMOVED BUFFER    */
/*                      WILL BE UPDATED.                                             */
/* --------------------------------------------------------------------------------- */
void Dbacc::seizeLeftlist(Page8Ptr slPageptr, Uint32 tslPageindex)
{
  Uint32 tsllTmp1;
  Uint32 tsllHeadIndex;
  Uint32 tsllTmp;

  tsllHeadIndex = getForwardContainerPtr(tslPageindex);
  arrGuard(tsllHeadIndex + 1, 2048);
  Uint32 tslNextfree = slPageptr.p->word32[tsllHeadIndex];
  Uint32 tslPrevfree = slPageptr.p->word32[tsllHeadIndex + 1];
  if (tslPrevfree == Container::NO_CONTAINER_INDEX) {
    jam();
    /* UPDATE FREE LIST OF LEFT CONTAINER IN PAGE HEAD */
    tsllTmp1 = slPageptr.p->word32[Page8::EMPTY_LIST];
    tsllTmp = tsllTmp1 & 0x7f;
    tsllTmp1 = (tsllTmp1 >> 14) << 14;
    tsllTmp1 = (tsllTmp1 | (tslNextfree << 7)) | tsllTmp;
    slPageptr.p->word32[Page8::EMPTY_LIST] = tsllTmp1;
  } else {
    ndbrequire(tslPrevfree <= Container::MAX_CONTAINER_INDEX);
    jam();
    tsllTmp = getForwardContainerPtr(tslPrevfree);
    slPageptr.p->word32[tsllTmp] = tslNextfree;
  }//if
  if (tslNextfree <= Container::MAX_CONTAINER_INDEX) {
    jam();
    tsllTmp = getForwardContainerPtr(tslNextfree) + 1;
    slPageptr.p->word32[tsllTmp] = tslPrevfree;
  } else {
    ndbrequire(tslNextfree == Container::NO_CONTAINER_INDEX);
    jam();
  }//if
  increaselistcont(slPageptr);
}//Dbacc::seizeLeftlist()

/* --------------------------------------------------------------------------------- */
/* SEIZE_RIGHTLIST                                                                   */
/*         DESCRIPTION: THE BUFFER NOTED BY TSL_PAGEINDEX WILL BE REMOVED FROM THE   */
/*                      LIST OF RIGHT FREE CONTAINER, IN THE HEADER OF THE PAGE      */
/*                      (SL_PAGEPTR). PREVIOUS AND NEXT BUFFER OF REMOVED BUFFER     */
/*                      WILL BE UPDATED.                                             */
/* --------------------------------------------------------------------------------- */
void Dbacc::seizeRightlist(Page8Ptr slPageptr, Uint32 tslPageindex)
{
  Uint32 tsrlHeadIndex;
  Uint32 tsrlTmp;

  tsrlHeadIndex = getBackwardContainerPtr(tslPageindex);
  arrGuard(tsrlHeadIndex + 1, 2048);
  Uint32 tslNextfree = slPageptr.p->word32[tsrlHeadIndex];
  Uint32 tslPrevfree = slPageptr.p->word32[tsrlHeadIndex + 1];
  if (tslPrevfree == Container::NO_CONTAINER_INDEX) {
    jam();
    tsrlTmp = slPageptr.p->word32[Page8::EMPTY_LIST];
    slPageptr.p->word32[Page8::EMPTY_LIST] = ((tsrlTmp >> 7) << 7) | tslNextfree;
  } else {
    ndbrequire(tslPrevfree <= Container::MAX_CONTAINER_INDEX);
    jam();
    tsrlTmp = getBackwardContainerPtr(tslPrevfree);
    slPageptr.p->word32[tsrlTmp] = tslNextfree;
  }//if
  if (tslNextfree <= Container::MAX_CONTAINER_INDEX) {
    jam();
    tsrlTmp = getBackwardContainerPtr(tslNextfree) + 1;
    slPageptr.p->word32[tsrlTmp] = tslPrevfree;
  } else {
    ndbrequire(tslNextfree == Container::NO_CONTAINER_INDEX);
    jam();
  }//if
  increaselistcont(slPageptr);
}//Dbacc::seizeRightlist()

/* --------------------------------------------------------------------------------- */
/* --------------------------------------------------------------------------------- */
/* --------------------------------------------------------------------------------- */
/*                                                                                   */
/*       END OF INSERT_ELEMENT MODULE                                                */
/*                                                                                   */
/* --------------------------------------------------------------------------------- */
/* --------------------------------------------------------------------------------- */
/* --------------------------------------------------------------------------------- */
/* --------------------------------------------------------------------------------- */
/* --------------------------------------------------------------------------------- */
/*                                                                                   */
/*       MODULE:         GET_ELEMENT                                                 */
/*               THE FOLLOWING SUBROUTINES ARE ONLY USED BY GET_ELEMENT AND          */
/*               GETDIRINDEX. THIS ROUTINE IS THE SOLE INTERFACE TO GET ELEMENTS     */
/*               FROM THE INDEX. CURRENT USERS ARE ALL REQUESTS AND EXECUTE UNDO LOG */
/*                                                                                   */
/*               THE FOLLOWING SUBROUTINES ARE INCLUDED IN THIS MODULE:              */
/*               GET_ELEMENT                                                         */
/*               GET_DIRINDEX                                                        */
/*               SEARCH_LONG_KEY                                                     */
/*                                                                                   */
/*               THESE ROUTINES ARE ONLY USED BY THIS MODULE AND BY NO ONE ELSE.     */
/*               ALSO THE ROUTINES MAKE NO USE OF ROUTINES IN OTHER MODULES.         */
/*               THE ONLY SHORT-LIVED VARIABLES USED IN OTHER PARTS OF THE BLOCK ARE */
/*               THOSE DEFINED AS INPUT AND OUTPUT IN GET_ELEMENT AND GETDIRINDEX    */
/*               SHORT-LIVED VARIABLES INCLUDE TEMPORARY VARIABLES, COMMON VARIABLES */
/*               AND POINTER VARIABLES.                                              */
/*               THE ONLY EXCEPTION TO THIS RULE IS FRAGRECPTR WHICH POINTS TO THE   */
/*               FRAGMENT RECORD. THIS IS MORE LESS STATIC ALWAYS DURING A SIGNAL    */
/*               EXECUTION.                                                          */
/*                                                                                   */
/* --------------------------------------------------------------------------------- */
/* --------------------------------------------------------------------------------- */
/* --------------------------------------------------------------------------------- */
/* GETDIRINDEX                                                                       */
/*       SUPPORT ROUTINE FOR INSERT ELEMENT, GET ELEMENT AND COMMITDELETE            */
/*         INPUT:FRAGRECPTR ( POINTER TO THE ACTIVE FRAGMENT REC)                    */
/*               OPERATION_REC_PTR  (POINTER TO THE OPERATION REC).                  */
/*                                                                                   */
/*         OUTPUT:GDI_PAGEPTR ( POINTER TO THE PAGE OF THE ELEMENT)                  */
/*                TGDI_PAGEINDEX ( INDEX OF THE ELEMENT IN THE PAGE).                */
/*                                                                                   */
/*         DESCRIPTION: CHECK THE HASH VALUE OF THE OPERATION REC AND CALCULATE THE  */
/*                     THE ADDRESS OF THE ELEMENT IN THE HASH TABLE,(GDI_PAGEPTR,    */
/*                     TGDI_PAGEINDEX) ACCORDING TO LH3.                             */
/* --------------------------------------------------------------------------------- */
Uint32 Dbacc::getPagePtr(DynArr256::Head& directory, Uint32 index)
{
  DynArr256 dir(directoryPoolPtr, directory);
  Uint32* ptr = dir.get(index);
  return *ptr;
}

bool Dbacc::setPagePtr(DynArr256::Head& directory, Uint32 index, Uint32 ptri)
{
  DynArr256 dir(directoryPoolPtr, directory);
  Uint32* ptr = dir.set(index);
  if (ptr == NULL) return false;
  *ptr = ptri;
  return true;
}

Uint32 Dbacc::unsetPagePtr(DynArr256::Head& directory, Uint32 index)
{
  DynArr256 dir(directoryPoolPtr, directory);
  Uint32* ptr = dir.get(index);
  Uint32 ptri = *ptr;
  *ptr = RNIL;
  return ptri;
}

void Dbacc::getdirindex(Page8Ptr& pageptr, Uint32& conidx)
{
  const LHBits32 hashValue = operationRecPtr.p->hashValue;
  const Uint32 address = fragrecptr.p->level.getBucketNumber(hashValue);
  conidx = fragrecptr.p->getPageIndex(address);
  pageptr.i = getPagePtr(fragrecptr.p->directory,
                         fragrecptr.p->getPageNumber(address));
  c_page8_pool.getPtr(pageptr);
}//Dbacc::getdirindex()

Uint32
Dbacc::find_key_operation(Ptr<Operationrec> opPtr, bool invalid_local_key)
{
  if (invalid_local_key)
  {
    if (m_ldm_instance_used->c_lqh->has_key_info(opPtr.p->userptr))
    {
      jam();
      return opPtr.p->userptr;
    }
  }
  do
  {
    opPtr.i = opPtr.p->nextSerialQue;
    if (opPtr.i == RNIL)
    {
      jam();
      return RNIL;
    }
    opPtr.p = m_ldm_instance_used->getOperationPtrP(opPtr.i);
    if (m_ldm_instance_used->c_lqh->has_key_info(opPtr.p->userptr))
    {
      jam();
      return opPtr.p->userptr;
    }
  } while (true);
  return RNIL;
}

Uint32
Dbacc::readTablePk(Uint32 localkey1,
                   Uint32 localkey2,
                   Uint32 eh,
                   Ptr<Operationrec> opPtr,
                   Uint32 *keys,
                   bool xfrm)
{
  int ret = -ZTUPLE_DELETED_ERROR;
#if defined(VM_TRACE) || defined(ERROR_INSERT)
  const int xfrm_multiply = (xfrm) ? MAX_XFRM_MULTIPLY : 1;
  std::memset(keys, 0x1f, (fragrecptr.p->keyLength * xfrm_multiply) << 2);
#endif
  bool invalid_local_key = true;
  if (likely(! Local_key::isInvalid(localkey1, localkey2)))
  {
    jamDebug();
    invalid_local_key = false;
    ret = c_tup->accReadPk(localkey1,
                           localkey2,
                           keys,
                           xfrm);
  }
  if (ret == (-ZTUPLE_DELETED_ERROR))
  {
    jam();
    /**
     * We can come here in two cases:
     * 1) The local key hasn't been updated yet. In this case the Insert
     *    was delayed by a disk allocation. The key is found from the
     *    lock owners operation record.
     * 2) The local key is set, but the FREE flag is set. In
     *    this case accReadPk will return -TUPLE_DELETED_ERROR. This means
     *    that the INSERT was followed by a DELETE and the DELETE have been
     *    committed. There is thus no key to be found in the row and there
     *    is no copy row. Thus we're back to reading the key from the lock
     *    queue.
     *
     *    We need to find an operation record that still has the key
     *    attached to it. We will check the lock owner and all operations
     *    in the serial queue. If the local key is invalid we will find
     *    the key in the lock owner. We won't search the parallel queue
     *    since these operations have likely already released the key
     *    and also if the decision was taken to delete the record, then
     *    no operation in the parallel queue will revert that decision.
     *    However all operations in the serial queue have not yet
     *    released any key they might have. If none in the serial queue
     *    has a key attached to it, then there are either no operation
     *    there or there are only SCAN operations. Thus we can safely
     *    return not found since the tuple is going away and we can start
     *    a new tuple here.
     *
     * find_key_operation will only check lock owner if the local key is
     * invalid. This will only happen when INSERT has started, but not
     * yet arrived at the point where we called ACCMINUPDATE. This is
     * protected by the ACC mutex, thus the query thread need no extra
     * protection to check the keyInfoIVal in DBLQH since this is not
     * released before we have called ACCMINUPDATE and it is certain to
     * have been set before starting the INSERT operation in DBACC.
     *
     * When local key isn't invalid we are dealing with a DELETE operation.
     * In this case we only need to worry about any operations in the
     * serial queue. These are waiting in the queue and are currently idle
     * and can only be removed from serial queue when holding the ACC mutex.
     * keyInfoIVal is not released before the ACC operation is removed. Thus
     * it is safe to check the keyInfoIVal also for query threads from here.
     */
    ndbrequire(ElementHeader::getLocked(eh));
    Uint32 lqhOpPtr = find_key_operation(opPtr, invalid_local_key);
    if (lqhOpPtr == RNIL)
    {
      jam();
      dump_lock_queue(opPtr);
      ndbrequire(opPtr.p->m_op_bits & Operationrec::OP_ELEMENT_DISAPPEARED);
      if (unlikely((opPtr.p->m_op_bits & Operationrec::OP_MASK) == ZSCAN_OP))
      {
        ndbrequire(opPtr.p->m_op_bits & Operationrec::OP_COMMIT_DELETE_CHECK);
        ndbrequire(((opPtr.p->m_op_bits & Operationrec::OP_STATE_MASK) ==
                    Operationrec::OP_STATE_RUNNING) ||
                    ((opPtr.p->m_op_bits & Operationrec::OP_STATE_MASK) ==
                    Operationrec::OP_STATE_EXECUTED));
      }
      return 0;
    }
    ret = m_ldm_instance_used->c_lqh->readPrimaryKeys(lqhOpPtr, keys, xfrm);
  }
  jamEntryDebug();
  ndbrequire(ret >= 0);
  return ret;
}

/** ---------------------------------------------------------------------------
 * Find element.
 *
 * Method scan the bucket given by hashValue from operationRecPtr and look for
 * the element with primary key given in signal.  If element found, return
 * pointer to element, if not found return only bucket information.
 *
 * @param[in]   signal         Signal containing primary key to look for.
 * @param[out]  lockOwnerPtr   Lock owner if any of found element.
 * @param[out]  bucketPageptr  Page of first container of bucket there element
                               should be.
 * @param[out]  bucketConidx   Index within page of first container of bucket
                               there element should be.
 * @param[out]  elemPageptr    Page of found element.
 * @param[out]  elemConptr     Pointer within page to container of found
                               element.
 * @param[out]  elemptr        Pointer within page to found element.
 * @return                     Returns ZTRUE if element was found.
 * ------------------------------------------------------------------------- */
Uint32
Dbacc::getElement(const AccKeyReq* signal,
                  OperationrecPtr& lockOwnerPtr,
                  Page8Ptr& bucketPageptr,
                  Uint32& bucketConidx,
                  Page8Ptr& elemPageptr,
                  Uint32& elemConptr,
                  Uint32& elemptr)
{
  Uint32 tgeElementHeader;
  Uint32 tgeElemStep = 0;
  Uint32 tgePageindex;
  Uint32 tgeNextptrtype;
  Uint32 tgeRemLen = 0;
  const Uint32 TelemLen = fragrecptr.p->elementLength;
  const Uint32* Tkeydata = signal->keyInfo; /* or localKey if keyLen == 0 */
  const Uint32 localkeylen = fragrecptr.p->localkeylen;
  Uint32 bucket_number = fragrecptr.p->level.getBucketNumber(
                          operationRecPtr.p->hashValue);
  union {
    Uint32 keys[2048];
    Uint64 keys_align;
  };
  (void)keys_align;

  getdirindex(bucketPageptr, bucketConidx);
  elemPageptr = bucketPageptr;
  tgePageindex = bucketConidx;
  /*
   * The value searched is
   * - table key for ACCKEYREQ, stored in TUP
   * - local key (1 word) for ACC_LOCKREQ and UNDO, stored in ACC
   */
  const bool searchLocalKey = operationRecPtr.p->tupkeylen == 0;

  ndbrequire(TelemLen == ZELEM_HEAD_SIZE + localkeylen);
  tgeNextptrtype = ZLEFT;

  jamDebug();
  jamDataDebug(Tkeydata[0]);
  do {
    if (tgeNextptrtype == ZLEFT)
    {
      jamDebug();
      elemConptr = getForwardContainerPtr(tgePageindex);
      elemptr = elemConptr + Container::HEADER_SIZE;
      tgeElemStep = TelemLen;
      ndbrequire(elemConptr < 2048);
      ContainerHeader conhead(elemPageptr.p->word32[elemConptr]);
      tgeRemLen = conhead.getLength();
      ndbrequire((elemConptr + tgeRemLen - 1) < 2048);
    }
    else if (tgeNextptrtype == ZRIGHT)
    {
      jamDebug();
      elemConptr = getBackwardContainerPtr(tgePageindex);
      tgeElemStep = 0 - TelemLen;
      elemptr = elemConptr - TelemLen;
      ndbrequire(elemConptr < 2048);
      ContainerHeader conhead(elemPageptr.p->word32[elemConptr]);
      tgeRemLen = conhead.getLength();
      ndbrequire((elemConptr - tgeRemLen) < 2048);
    }
    else
    {
      jamDebug();
      ndbrequire((tgeNextptrtype == ZLEFT) || (tgeNextptrtype == ZRIGHT));
    }//if
    if (tgeRemLen >= Container::HEADER_SIZE + TelemLen)
    {
      jamDebug();
      ndbrequire(tgeRemLen <= ZBUF_SIZE);
      /* ------------------------------------------------------------------- */
      // There is at least one element in this container. 
      // Check if it is the element searched for.
      /* ------------------------------------------------------------------- */
      do {
        bool possible_match;
        tgeElementHeader = elemPageptr.p->word32[elemptr];
        tgeRemLen = tgeRemLen - TelemLen;
        Local_key localkey;
        lockOwnerPtr.i = RNIL;
        lockOwnerPtr.p = NULL;
        LHBits16 reducedHashValue;
        if (ElementHeader::getLocked(tgeElementHeader))
        {
          jamDebug();
          lockOwnerPtr.i = ElementHeader::getOpPtrI(tgeElementHeader);
          /**
           * We need to get the operation record of the lock owner.
           * Since we can be the query thread we cannot access it directly
           * since we don't share the operation records with the owning
           * LDM thread. We will get the operation record from the
           * owning LDM thread.
           */
          lockOwnerPtr.p =
            m_ldm_instance_used->getOperationPtrP(lockOwnerPtr.i);
          possible_match =
            lockOwnerPtr.p->hashValue.match(operationRecPtr.p->hashValue);
          reducedHashValue = lockOwnerPtr.p->reducedHashValue;
          localkey = lockOwnerPtr.p->localdata;
        }
        else
        {
          jamDebug();
          reducedHashValue =
            ElementHeader::getReducedHashValue(tgeElementHeader);
          const Uint32 pos = elemptr + 1;
          ndbrequire(localkeylen == 1);
          localkey.m_page_no = elemPageptr.p->word32[pos];
          localkey.m_page_idx = ElementHeader::getPageIdx(tgeElementHeader);
          possible_match = true;
        }
        if (possible_match &&
            operationRecPtr.p->hashValue.match(
              fragrecptr.p->level.enlarge(reducedHashValue, bucket_number)))
        {
          jamDebug();
          jamLineDebug(Uint16(elemPageptr.i));
          jamLineDebug(Uint16(elemptr));
          bool found;
          if (! searchLocalKey) 
	  {
            // We read the key for cmp_key() usage -> no xfrm
            const bool xfrm = false;
            Uint32 len = readTablePk(localkey.m_page_no,
                                     localkey.m_page_idx,
                                     tgeElementHeader,
                                     lockOwnerPtr,
                                     &keys[0],
                                     xfrm);
            if (unlikely(len == 0))
            {
              jamDebug();
              found = false;
            }
            else
            {
              if (fragrecptr.p->hasCharAttr)  //Need to consult charset library
              {
                jamDebug();
                const Uint32 table = fragrecptr.p->myTableId;
                found = (cmp_key(table, Tkeydata, &keys[0]) == 0);
              }
              else
              {
                jamDebug();
                found = (len == operationRecPtr.p->tupkeylen) &&
                        (memcmp(Tkeydata, &keys[0], len << 2) == 0);
              }
            }
          }
          else
          {
            jam();
            found = (localkey.m_page_no == Tkeydata[0] &&
                     Uint32(localkey.m_page_idx) == Tkeydata[1]);
          }
          if (found) 
          {
            jamDebug();
            operationRecPtr.p->localdata = localkey;
            return ZTRUE;
          }
        }
        if (tgeRemLen <= Container::HEADER_SIZE)
        {
          jamDebug();
          break;
        }
        elemptr = elemptr + tgeElemStep;
      } while (true);
    }
    ndbrequire(tgeRemLen == Container::HEADER_SIZE);
    ContainerHeader containerhead = elemPageptr.p->word32[elemConptr];
    tgeNextptrtype = containerhead.getNextEnd();
    if (tgeNextptrtype == 0)
    {
      jamDebug();
      return ZFALSE;	/* NO MORE CONTAINER */
    }//if
    /* NEXT CONTAINER PAGE INDEX 7 BITS */
    tgePageindex = containerhead.getNextIndexNumber();
    ndbrequire(tgePageindex <= Container::NO_CONTAINER_INDEX);
    if (!containerhead.isNextOnSamePage())
    {
      jamDebug();
      elemPageptr.i = elemPageptr.p->word32[elemConptr + 1]; /* NEXT PAGE ID */
      c_page8_pool.getPtr(elemPageptr);
    }//if
  } while (1);
  return ZFALSE;
}//Dbacc::getElement()

/**
 * report_pending_dealloc
 *
 * ACC indicates to LQH that it expects LQH to deallocate
 * the TUPle at some point after all the reported operations
 * have completed and the deallocation is allowed.
 *
 * opPtrP       Ptr to operation involved in dealloc
 * countOpPtrP  Ptr to operation tracking delete reference count
 *               (can be same as opPtrP)
 */
void
Dbacc::report_pending_dealloc(Signal* signal,
                              Operationrec* opPtrP,
                              const Operationrec* countOpPtrP)
{
  Local_key localKey = opPtrP->localdata;
  Uint32 opbits = opPtrP->m_op_bits;
  Uint32 userptr= opPtrP->userptr;
  const bool scanInd = (((opbits & Operationrec::OP_MASK) == ZSCAN_OP) ||
                        (opbits & Operationrec::OP_LOCK_REQ));

  if (! localKey.isInvalid())
  {
    if (scanInd)
    {
      jam();
      /**
       * Scan operation holding a lock on a key whose tuple
       * is being deallocated.
       * If this is the last operation to commit on the key
       * then it will notify LQH when the dealloc is
       * triggered.
       * To make that possible, we store the deleting
       * operation's userptr in the scan op record.
       */
      ndbrequire(opPtrP->m_scanOpDeleteCountOpRef == RNIL);
      opPtrP->m_scanOpDeleteCountOpRef = countOpPtrP->userptr;
      return;
    }
    ndbrequire(countOpPtrP->userptr != RNIL);

    /**
     * Inform LQH of operation involved in transaction
     * which is deallocating a tuple.
     * Also pass the LQH reference of the refcount operation
     */
    signal->theData[0] = fragrecptr.p->myfid;
    signal->theData[1] = fragrecptr.p->myTableId;
    signal->theData[2] = localKey.m_page_no;
    signal->theData[3] = localKey.m_page_idx;
    signal->theData[4] = userptr;
    signal->theData[5] = countOpPtrP->userptr;
    c_lqh->execTUP_DEALLOCREQ(signal);
    jamEntryDebug();
  }
}

/**
 * trigger_dealloc
 *
 * ACC is now done with the TUPle storage, so inform LQH
 * that it can go ahead with deallocation when it is able
 *
 * At this point ACC has disconnected the ACC element from the
 * row in TUP. This means that there is no way to come to the
 * TUPle row, thus we need no lock in ACC while carrying out
 * this operation. Actually performing this operation requires
 * exclusive access and we don't want to upgrade the lock to
 * exclusive access while holding the ACC fragment mutex. This
 * makes it possible to introduce a deadlock.
 */
void
Dbacc::trigger_dealloc(Signal* signal, const Operationrec* opPtrP)
{
  Local_key localKey = opPtrP->localdata;
  Uint32 opbits = opPtrP->m_op_bits;
  Uint32 userptr= opPtrP->userptr;
  const bool scanInd =
    ((opbits & Operationrec::OP_MASK) == ZSCAN_OP) || 
    (opbits & Operationrec::OP_LOCK_REQ);
  
  if (! localKey.isInvalid())
  {
    if (scanInd)
    {
      jam();

      if (likely(opPtrP->m_scanOpDeleteCountOpRef != RNIL))
      {
        jam();
        ndbrequire((opbits & Operationrec::OP_PENDING_ABORT) == 0);

        /**
         * Operation triggering deallocation as part of commit
         * is a scan operation.
         * We must use a reference to the LQH deallocation operation
         * stored on the scan operation in commitDeleteCheck()/
         * report_pending_dealloc() to inform LQH that the
         * deallocation is triggered.
         * LQH then decides when it is safe to deallocate.
         */
        userptr = opPtrP->m_scanOpDeleteCountOpRef;
      }
      else
      {
        jam();
        ndbrequire((opbits & Operationrec::OP_PENDING_ABORT) != 0);

        /**
         * Operation triggering deallocation as part of abort
         * is a scan operation.
         *
         * We will inform LQH to deallocate immediately.
         */
        userptr = RNIL;
      }
    }
    /* Inform LQH that deallocation can go ahead */
    signal->theData[0] = fragrecptr.p->myfid;
    signal->theData[1] = fragrecptr.p->myTableId;
    signal->theData[2] = localKey.m_page_no;
    signal->theData[3] = localKey.m_page_idx;
    signal->theData[4] = userptr;
    signal->theData[5] = RNIL;
    c_lqh->execTUP_DEALLOCREQ(signal);
    jamEntryDebug();
  }
}

void Dbacc::commitdelete(Signal* signal)
{
  Page8Ptr lastPageptr;
  Page8Ptr lastPrevpageptr;
  bool lastIsforward;
  Uint32 tlastPageindex;
  Uint32 tlastElementptr;
  Uint32 tlastContainerptr;
  Uint32 tlastPrevconptr;
  Page8Ptr lastBucketPageptr;
  Uint32 lastBucketConidx;

  getdirindex(lastBucketPageptr, lastBucketConidx);
  lastPageptr = lastBucketPageptr;
  tlastPageindex = lastBucketConidx;
  lastIsforward = true;
  tlastContainerptr = getForwardContainerPtr(tlastPageindex);
  arrGuard(tlastContainerptr, 2048);
  lastPrevpageptr.i = RNIL;
  ptrNull(lastPrevpageptr);
  tlastPrevconptr = 0;

  /**
   * Position last on delete container before call to getLastAndRemove.
   */
  Page8Ptr delPageptr;
  delPageptr.i = operationRecPtr.p->elementPage;
  c_page8_pool.getPtr(delPageptr);
  const Uint32 delConptr = operationRecPtr.p->elementContainer;

  while (lastPageptr.i != delPageptr.i ||
         tlastContainerptr != delConptr)
  {
    lastPrevpageptr = lastPageptr;
    tlastPrevconptr = tlastContainerptr;
    ContainerHeader lasthead(lastPageptr.p->word32[tlastContainerptr]);
    ndbrequire(lasthead.haveNext());
    if (!lasthead.isNextOnSamePage())
    {
      lastPageptr.i = lastPageptr.p->word32[tlastContainerptr + 1];
      c_page8_pool.getPtr(lastPageptr);
    }
    tlastPageindex = lasthead.getNextIndexNumber();
    lastIsforward = lasthead.getNextEnd() == ZLEFT;
    tlastContainerptr = getContainerPtr(tlastPageindex, lastIsforward);
  }

  getLastAndRemove(lastPrevpageptr,
                   tlastPrevconptr,
                   lastPageptr,
                   tlastPageindex,
                   tlastContainerptr,
                   lastIsforward,
                   tlastElementptr);

  const Uint32 delElemptr = operationRecPtr.p->elementPointer;
  /*
   * If last element is in same container as delete element, and that container
   * have scans in progress, one must make sure the last element still have the
   * same scan state, or clear if it is the one deleted.
   * If last element is not in same container as delete element, that element
   * can not have any scans in progress, in that case the container scanbits
   * should have been fewer than delete containers which is not allowed for last.
   */
  if ((lastPageptr.i == delPageptr.i) &&
      (tlastContainerptr == delConptr))
  {
    ContainerHeader conhead(delPageptr.p->word32[delConptr]);
    /**
     * If the deleted element was the only element in container
     * getLastAndRemove may have released the container already.
     * In that case header is still valid to read but it will
     * not be in use, but free.
     */
#if MAX_PARALLEL_SCANS_PER_FRAG > 0
    if (conhead.isInUse() && conhead.isScanInProgress())
    {
      /**
       * Initialize scanInProgress with the active scans which have not
       * completely scanned the container.  Then check which scan actually
       * currently scan the container.
       */
      ndbabort(); //ACC scans no longer used
      Uint16 scansInProgress =
          fragrecptr.p->activeScanMask & ~conhead.getScanBits();
      scansInProgress = delPageptr.p->checkScans(scansInProgress, delConptr);
      for(int i = 0; scansInProgress != 0; i++, scansInProgress >>= 1)
      {
        /**
         * For each scan in progress in container, move the scan bit for
         * last element to the delete elements place.  If it is the last
         * element that is deleted, the scan bit will be cleared by
         * moveScanBit.
         */
        if ((scansInProgress & 1) != 0)
        {
          ScanRecPtr scanPtr;
          scanPtr.i = fragrecptr.p->scan[i];
          ndbrequire(scanRec_pool.getValidPtr(scanPtr));
          scanPtr.p->moveScanBit(delElemptr, tlastElementptr);
        }
      }
    }
#endif
  }
  else
  {
    /**
     * The last element which is to be moved into deleted elements place
     * are in different containers.
     *
     * Since both containers have the same scan bits that implies that there
     * are no scans in progress in the last elements container, otherwise
     * the delete container should have an extra scan bit set.
     */
#if defined (VM_TRACE) || defined(ERROR_INSERT)
    ContainerHeader conhead(lastPageptr.p->word32[tlastContainerptr]);
    ndbassert(!conhead.isInUse() || !conhead.isScanInProgress());
    conhead = ContainerHeader(delPageptr.p->word32[delConptr]);
#else
    ContainerHeader conhead(delPageptr.p->word32[delConptr]);
#endif
#if MAX_PARALLEL_SCANS_PER_FRAG > 0
    if (conhead.isScanInProgress())
    {
      /**
       * Initialize scanInProgress with the active scans which have not
       * completely scanned the container.  Then check which scan actually
       * currently scan the container.
       */
      ndbabort(); //ACC scans no longer used
      Uint16 scansInProgress = fragrecptr.p->activeScanMask & ~conhead.getScanBits();
      scansInProgress = delPageptr.p->checkScans(scansInProgress, delConptr);
      for(int i = 0; scansInProgress != 0; i++, scansInProgress >>= 1)
      {
        if ((scansInProgress & 1) != 0)
        {
          ScanRecPtr scanPtr;
          scanPtr.i = fragrecptr.p->scan[i];
          ndbrequire(scanRec_pool.getValidPtr(scanPtr));
          if(scanPtr.p->isScanned(delElemptr))
          {
            scanPtr.p->clearScanned(delElemptr);
          }
        }
      }
    }
#endif
  }
  if (operationRecPtr.p->elementPage == lastPageptr.i &&
      operationRecPtr.p->elementPointer == tlastElementptr) {
    jam();
    /* --------------------------------------------------------------------------------- */
    /*  THE LAST ELEMENT WAS THE ELEMENT TO BE DELETED. WE NEED NOT COPY IT.             */
    /*  Setting it to an invalid value only for sanity, the value should never be read.  */
    /* --------------------------------------------------------------------------------- */
    jamLineDebug(Uint16(delPageptr.i));
    jamLineDebug(Uint16(delElemptr));
    delPageptr.p->word32[delElemptr] = ElementHeader::setInvalid();
  } else {
    /* --------------------------------------------------------------------------------- */
    /*  THE DELETED ELEMENT IS NOT THE LAST. WE READ THE LAST ELEMENT AND OVERWRITE THE  */
    /*  DELETED ELEMENT.                                                                 */
    /* --------------------------------------------------------------------------------- */
#if defined(VM_TRACE) || !defined(NDEBUG) || defined(ERROR_INSERT)
    jamDebug();
    jamLineDebug(Uint16(delPageptr.i));
    jamLineDebug(Uint16(delElemptr));
    delPageptr.p->word32[delElemptr] = ElementHeader::setInvalid();
#endif
    deleteElement(delPageptr,
                  delConptr,
                  delElemptr,
                  lastPageptr,
                  tlastElementptr);
  }

  // Adjust the 'slack' for the deleted element.
  // If needed, initiate a 'shrink' of the storage structures.
  fragrecptr.p->slack += fragrecptr.p->elementLength;
#ifdef ERROR_INSERT
  if (ERROR_INSERTED(3004) &&
      fragrecptr.p->fragmentid == 0 &&
      fragrecptr.p->level.getSize() != ERROR_INSERT_EXTRA)
  {
    jam();
    signal->theData[0] = fragrecptr.p->fragmentid;
    signal->theData[1] = fragrecptr.p->myTableId;
    fragrecptr.p->expandOrShrinkQueued = true;
    sendSignal(reference(), GSN_SHRINKCHECK2, signal, 2, JBB);
  }
#endif
  if (fragrecptr.p->slack > fragrecptr.p->slackCheck)
  {
    /* TIME FOR JOIN BUCKETS PROCESS */
    if (fragrecptr.p->expandCounter > 0) {
      if (!fragrecptr.p->expandOrShrinkQueued)
      {
        jam();
        signal->theData[0] = fragrecptr.p->fragmentid;
        signal->theData[1] = fragrecptr.p->myTableId;
        fragrecptr.p->expandOrShrinkQueued = true;
        sendSignal(reference(), GSN_SHRINKCHECK2, signal, 2, JBB);
      }//if
    }//if
  }//if
}//Dbacc::commitdelete()

/** --------------------------------------------------------------------------
 * Move last element over deleted element.
 *
 * And if moved element has an operation record update that with new element
 * location.
 *
 * @param[in]  delPageptr   Pointer to page of deleted element.
 * @param[in]  delConptr    Pointer within page to container of deleted element
 * @param[in]  delElemptr   Pointer within page to deleted element.
 * @param[in]  lastPageptr  Pointer to page of last element.
 * @param[in]  lastElemptr  Pointer within page to last element.
 * ------------------------------------------------------------------------- */
void Dbacc::deleteElement(Page8Ptr delPageptr,
                          Uint32 delConptr,
                          Uint32 delElemptr,
                          Page8Ptr lastPageptr,
                          Uint32 lastElemptr) const
{
  OperationrecPtr deOperationRecPtr;

  if (lastElemptr >= 2048)
    goto deleteElement_index_error1;
  {
    const Uint32 tdeElemhead = lastPageptr.p->word32[lastElemptr];
    ndbrequire(fragrecptr.p->elementLength == 2);
    ndbassert(!ElementHeader::isValid(delPageptr.p->word32[delElemptr]));
    delPageptr.p->word32[delElemptr] = lastPageptr.p->word32[lastElemptr];
    delPageptr.p->word32[delElemptr + 1] =
      lastPageptr.p->word32[lastElemptr + 1];
    if (ElementHeader::getLocked(tdeElemhead))
    {
      /* --------------------------------------------------------------------------------- */
      /* THE LAST ELEMENT IS LOCKED AND IS THUS REFERENCED BY AN OPERATION RECORD. WE NEED */
      /* TO UPDATE THE OPERATION RECORD WITH THE NEW REFERENCE TO THE ELEMENT.             */
      /* --------------------------------------------------------------------------------- */
      deOperationRecPtr.i = ElementHeader::getOpPtrI(tdeElemhead);
      ndbrequire(m_curr_acc->oprec_pool.getValidPtr(deOperationRecPtr));
      deOperationRecPtr.p->elementPage = delPageptr.i;
      deOperationRecPtr.p->elementContainer = delConptr;
      deOperationRecPtr.p->elementPointer = delElemptr;
      /*  Writing an invalid value only for sanity, the value should never be read.  */
      jamDebug();
      jamLineDebug(Uint16(lastPageptr.i));
      jamLineDebug(Uint16(lastElemptr));
      lastPageptr.p->word32[lastElemptr] = ElementHeader::setInvalid();
    }//if
    return;
  }

 deleteElement_index_error1:
  arrGuard(lastElemptr, 2048);
  return;

}//Dbacc::deleteElement()

/** ---------------------------------------------------------------------------
 * Find last element in bucket.
 *
 * Shrink container of last element, but keep element words intact.  If
 * container became empty and is not the first container in bucket, unlink it
 * from previous container.
 * 
 * @param[in]      lastPrevpageptr    Page of previous container, if any.
 * @param[in]      tlastPrevconptr    Pointer within page of previous container
 * @param[in,out]  lastPageptr        Page of first container to search, and on
 *                                    return the last container.
 * @param[in,out]  tlastPageindex     Index of container within first page to
 *                                    search, and on return the last container.
 * @param[in,out]  tlastContainerptr  Pointer within page to first container to
 *                                    search, and on return the last container.
 * @param[in,out]  lastIsforward      Direction of first container to search,
 *                                    and on return the last container.
 * @param[out]     tlastElementptr    On return the pointer within page to last
 *                                    element.
 * ------------------------------------------------------------------------ */
void Dbacc::getLastAndRemove(Page8Ptr lastPrevpageptr,
                             Uint32 tlastPrevconptr,
                             Page8Ptr& lastPageptr,
                             Uint32& tlastPageindex,
                             Uint32& tlastContainerptr,
                             bool& lastIsforward,
                             Uint32& tlastElementptr)
{
  /**
   * Should find the last container with same scanbits as the first.
   */
  ContainerHeader containerhead(lastPageptr.p->word32[tlastContainerptr]);
  Uint32 tlastContainerlen = containerhead.getLength();
  /**
   * getLastAndRemove are always called prior delete of element in first
   * container, and that can not be empty.
   */
  ndbassert(tlastContainerlen != Container::HEADER_SIZE);
  const Uint16 activeScanMask = fragrecptr.p->activeScanMask;
  const Uint16 conScanMask = containerhead.getScanBits();
  while (containerhead.getNextEnd() != 0)
  {
    jam();
    Uint32 nextIndex = containerhead.getNextIndexNumber();
    Uint32 nextEnd = containerhead.getNextEnd();
    bool nextOnSamePage = containerhead.isNextOnSamePage();
    Page8Ptr nextPage;
    if (nextOnSamePage)
    {
      nextPage = lastPageptr;
    }
    else
    {
      jam();
      nextPage.i = lastPageptr.p->word32[tlastContainerptr + 1];
      c_page8_pool.getPtr(nextPage);
    }
    const bool nextIsforward = nextEnd == ZLEFT;
    const Uint32 nextConptr = getContainerPtr(nextIndex, nextIsforward);
    const ContainerHeader nextHead(nextPage.p->word32[nextConptr]);
    const Uint16 nextScanMask = nextHead.getScanBits();
    if (((conScanMask ^ nextScanMask) & activeScanMask) != 0)
    {
      /**
       * Next container have different active scan bits,
       * current container is the last one with wanted scan bits.
       * Stop searching!
       */

      ndbassert(((nextScanMask & ~conScanMask) & activeScanMask) == 0);
      break;
    }
    lastPrevpageptr.i = lastPageptr.i;
    lastPrevpageptr.p = lastPageptr.p;
    tlastPrevconptr = tlastContainerptr;
    tlastPageindex = nextIndex;
    if (!nextOnSamePage)
    {
      lastPageptr = nextPage;
    }
    lastIsforward = nextIsforward;
    tlastContainerptr = nextConptr;
    containerhead = lastPageptr.p->word32[tlastContainerptr];
    tlastContainerlen = containerhead.getLength();
    ndbassert(tlastContainerlen >= ((Uint32)Container::HEADER_SIZE + fragrecptr.p->elementLength));
  }
  /**
   * Last container found.
   */
  tlastContainerlen = tlastContainerlen - fragrecptr.p->elementLength;
  if (lastIsforward)
  {
    jam();
    tlastElementptr = tlastContainerptr + tlastContainerlen;
  }
  else
  {
    jam();
    tlastElementptr = (tlastContainerptr + (Container::HEADER_SIZE -
                                            fragrecptr.p->elementLength)) -
                       tlastContainerlen;
  }//if
  if (containerhead.isUsingBothEnds()) {
    /* --------------------------------------------------------------------------------- */
    /*       WE HAVE OWNERSHIP OF BOTH PARTS OF THE CONTAINER ENDS.                      */
    /* --------------------------------------------------------------------------------- */
    if (tlastContainerlen < Container::DOWN_LIMIT) {
      /* --------------------------------------------------------------------------------- */
      /*       WE HAVE DECREASED THE SIZE BELOW THE DOWN LIMIT, WE MUST GIVE UP THE OTHER  */
      /*       SIDE OF THE BUFFER.                                                         */
      /* --------------------------------------------------------------------------------- */
      containerhead.clearUsingBothEnds();
      if (lastIsforward)
      {
        jam();
        Uint32 relconptr = tlastContainerptr +
                           (ZBUF_SIZE - Container::HEADER_SIZE);
        releaseRightlist(lastPageptr, tlastPageindex, relconptr);
      } else {
        jam();
        Uint32 relconptr = tlastContainerptr -
                           (ZBUF_SIZE - Container::HEADER_SIZE);
        releaseLeftlist(lastPageptr, tlastPageindex, relconptr);
      }//if
    }//if
  }//if
  if (tlastContainerlen <= Container::HEADER_SIZE)
  {
    ndbrequire(tlastContainerlen == Container::HEADER_SIZE);
    if (lastPrevpageptr.i != RNIL)
    {
      jam();
      /* --------------------------------------------------------------------------------- */
      /*  THE LAST CONTAINER IS EMPTY AND IS NOT THE FIRST CONTAINER WHICH IS NOT REMOVED. */
      /*  DELETE THE LAST CONTAINER AND UPDATE THE PREVIOUS CONTAINER. ALSO PUT THIS       */
      /*  CONTAINER IN FREE CONTAINER LIST OF THE PAGE.                                    */
      /* --------------------------------------------------------------------------------- */
      ndbrequire(tlastPrevconptr < 2048);
      ContainerHeader prevConhead(lastPrevpageptr.p->word32[tlastPrevconptr]);
      ndbrequire(containerhead.isInUse());
      if (!containerhead.haveNext())
      {
         Uint32 tglrTmp = prevConhead.clearNext();
         lastPrevpageptr.p->word32[tlastPrevconptr] = tglrTmp;
      }
      else
      {
        Uint32 nextPagei = (containerhead.isNextOnSamePage()
                            ? lastPageptr.i
                            : lastPageptr.p->word32[tlastContainerptr+1]);
        Uint32 tglrTmp = prevConhead.setNext(containerhead.getNextEnd(),
                                             containerhead.getNextIndexNumber(),
                                             (nextPagei == lastPrevpageptr.i));
        lastPrevpageptr.p->word32[tlastPrevconptr] = tglrTmp;
        lastPrevpageptr.p->word32[tlastPrevconptr+1] = nextPagei;
      }
      /**
       * Any scans currently scanning the last container must be evicted from
       * container since it is about to be deleted.  Scans will look for next
       * unscanned container at next call to getScanElement.
       */
#if MAX_PARALLEL_SCANS_PER_FRAG > 0
      if (containerhead.isScanInProgress())
      {
        ndbabort(); //ACC scans no longer used
        Uint16 scansInProgress =
            fragrecptr.p->activeScanMask & ~containerhead.getScanBits();
        scansInProgress = lastPageptr.p->checkScans(scansInProgress,
                                                    tlastContainerptr);
        Uint16 scanbit = 1;
        for(int i = 0 ;
            scansInProgress != 0 ;
            i++, scansInProgress>>=1, scanbit<<=1)
        {
          if ((scansInProgress & 1) != 0)
          {
            ScanRecPtr scanPtr;
            scanPtr.i = fragrecptr.p->scan[i];
            ndbrequire(scanRec_pool.getValidPtr(scanPtr));
            scanPtr.p->leaveContainer(lastPageptr.i, tlastContainerptr);
            lastPageptr.p->clearScanContainer(scanbit, tlastContainerptr);
          }
        }
        /**
         * All scans in progress for container are now canceled.
         * No need to call clearScanInProgress for container header since
         * container is about to be released anyway.
         */
      }
#endif
      if (lastIsforward)
      {
        jam();
        releaseLeftlist(lastPageptr, tlastPageindex, tlastContainerptr);
      }
      else
      {
        jam();
        releaseRightlist(lastPageptr, tlastPageindex, tlastContainerptr);
      }//if
      return;
    }//if
  }//if
  containerhead.setLength(tlastContainerlen);
  arrGuard(tlastContainerptr, 2048);
  lastPageptr.p->word32[tlastContainerptr] = containerhead;
}//Dbacc::getLastAndRemove()

/* --------------------------------------------------------------------------------- */
/* RELEASE_LEFTLIST                                                                  */
/*       INPUT:                                                                      */
/*               RL_PAGEPTR              PAGE POINTER OF CONTAINER TO BE RELEASED    */
/*               TRL_PAGEINDEX           PAGE INDEX OF CONTAINER TO BE RELEASED      */
/*               TURL_INDEX              INDEX OF CONTAINER TO BE RELEASED           */
/*               TRL_REL_CON             TRUE IF CONTAINER RELEASED OTHERWISE ONLY   */
/*                                       A PART IS RELEASED.                         */
/*                                                                                   */
/*       OUTPUT:                                                                     */
/*               NONE                                                                */
/*                                                                                   */
/*          THE FREE LIST OF LEFT FREE BUFFER IN THE PAGE WILL BE UPDATE             */
/*     TULL_INDEX IS INDEX TO THE FIRST WORD IN THE LEFT SIDE OF THE BUFFER          */
/* --------------------------------------------------------------------------------- */
void Dbacc::releaseLeftlist(Page8Ptr pageptr, Uint32 conidx, Uint32 conptr)
{
  Uint32 tullTmp;
  Uint32 tullTmp1;

  arrGuard(conptr + 1, 2048);
  pageptr.p->word32[conptr + 1] = Container::NO_CONTAINER_INDEX;
  tullTmp1 = (pageptr.p->word32[Page8::EMPTY_LIST] >> 7) & 0x7f;
  arrGuard(conptr, 2048);
  pageptr.p->word32[conptr] = tullTmp1;
  if (tullTmp1 <= Container::MAX_CONTAINER_INDEX) {
    jam();
    tullTmp1 = getForwardContainerPtr(tullTmp1) + 1;
    /* UPDATES PREV POINTER IN THE NEXT FREE */
    pageptr.p->word32[tullTmp1] = conidx;
  } else {
    ndbrequire(tullTmp1 == Container::NO_CONTAINER_INDEX);
  }//if
  tullTmp = pageptr.p->word32[Page8::EMPTY_LIST];
  tullTmp = (((tullTmp >> 14) << 14) | (conidx << 7)) | (tullTmp & 0x7f);
  pageptr.p->word32[Page8::EMPTY_LIST] = tullTmp;
  pageptr.p->word32[Page8::ALLOC_CONTAINERS] =
    pageptr.p->word32[Page8::ALLOC_CONTAINERS] - 1;
  ndbrequire(pageptr.p->word32[Page8::ALLOC_CONTAINERS] <= ZNIL);
  if (((pageptr.p->word32[Page8::EMPTY_LIST] >> ZPOS_PAGE_TYPE_BIT) & 3) == 1) {
    jam();
    c_page8_pool.getPtrForce(pageptr);
    checkoverfreelist(pageptr);
  }//if
}//Dbacc::releaseLeftlist()

/* --------------------------------------------------------------------------------- */
/* RELEASE_RIGHTLIST                                                                 */
/*       INPUT:                                                                      */
/*               RL_PAGEPTR              PAGE POINTER OF CONTAINER TO BE RELEASED    */
/*               TRL_PAGEINDEX           PAGE INDEX OF CONTAINER TO BE RELEASED      */
/*               TURL_INDEX              INDEX OF CONTAINER TO BE RELEASED           */
/*               TRL_REL_CON             TRUE IF CONTAINER RELEASED OTHERWISE ONLY   */
/*                                       A PART IS RELEASED.                         */
/*                                                                                   */
/*       OUTPUT:                                                                     */
/*               NONE                                                                */
/*                                                                                   */
/*         THE FREE LIST OF RIGHT FREE BUFFER IN THE PAGE WILL BE UPDATE.            */
/*         TURL_INDEX IS INDEX TO THE FIRST WORD IN THE RIGHT SIDE OF                */
/*         THE BUFFER, WHICH IS THE LAST WORD IN THE BUFFER.                         */
/* --------------------------------------------------------------------------------- */
void Dbacc::releaseRightlist(Page8Ptr pageptr, Uint32 conidx, Uint32 conptr)
{
  Uint32 turlTmp1;
  Uint32 turlTmp;

  arrGuard(conptr + 1, 2048);
  pageptr.p->word32[conptr + 1] = Container::NO_CONTAINER_INDEX;
  turlTmp1 = pageptr.p->word32[Page8::EMPTY_LIST] & 0x7f;
  arrGuard(conptr, 2048);
  pageptr.p->word32[conptr] = turlTmp1;
  if (turlTmp1 <= Container::MAX_CONTAINER_INDEX) {
    jam();
    turlTmp = getBackwardContainerPtr(turlTmp1) + 1;
    /* UPDATES PREV POINTER IN THE NEXT FREE */
    pageptr.p->word32[turlTmp] = conidx;
  } else {
    ndbrequire(turlTmp1 == Container::NO_CONTAINER_INDEX);
  }//if
  turlTmp = pageptr.p->word32[Page8::EMPTY_LIST];
  pageptr.p->word32[Page8::EMPTY_LIST] = ((turlTmp >> 7) << 7) | conidx;
  pageptr.p->word32[Page8::ALLOC_CONTAINERS] =
    pageptr.p->word32[Page8::ALLOC_CONTAINERS] - 1;
  ndbrequire(pageptr.p->word32[Page8::ALLOC_CONTAINERS] <= ZNIL);
  if (((pageptr.p->word32[Page8::EMPTY_LIST] >> ZPOS_PAGE_TYPE_BIT) & 3) == 1) {
    jam();
    checkoverfreelist(pageptr);
  }//if
}//Dbacc::releaseRightlist()

/* --------------------------------------------------------------------------------- */
/* CHECKOVERFREELIST                                                                 */
/*        INPUT: COL_PAGEPTR, POINTER OF AN OVERFLOW PAGE RECORD.                    */
/*        DESCRIPTION: CHECKS IF THE PAGE HAVE TO PUT IN FREE LIST OF OVER FLOW      */
/*                     PAGES. WHEN IT HAVE TO, AN OVERFLOW REC PTR WILL BE ALLOCATED */
/*                     TO KEEP NFORMATION  ABOUT THE PAGE.                           */
/* --------------------------------------------------------------------------------- */
void Dbacc::checkoverfreelist(Page8Ptr colPageptr)
{
  Uint32 tcolTmp;

// always an overflow page
  tcolTmp = colPageptr.p->word32[Page8::ALLOC_CONTAINERS];
  if (tcolTmp == 0) // Just got empty
  {
    jam();
    releaseOverpage(colPageptr);
  }
  else if (tcolTmp == ZFREE_LIMIT) // Just got sparse
  {
    jam();
    LocalContainerPageList fulllist(c_page8_pool, fragrecptr.p->fullpages);
    LocalContainerPageList sparselist(c_page8_pool, fragrecptr.p->sparsepages);
    fulllist.remove(colPageptr);
    sparselist.addFirst(colPageptr);
  }//if
}//Dbacc::checkoverfreelist()

/* ------------------------------------------------------------------------- */
/* ------------------------------------------------------------------------- */
/* ------------------------------------------------------------------------- */
/*                                                                           */
/*       END OF DELETE MODULE                                                */
/*                                                                           */
/* ------------------------------------------------------------------------- */
/* ------------------------------------------------------------------------- */
/* ------------------------------------------------------------------------- */
/* ------------------------------------------------------------------------- */
/* ------------------------------------------------------------------------- */
/* ------------------------------------------------------------------------- */
/*                                                                           */
/*       COMMIT AND ABORT MODULE                                             */
/*                                                                           */
/* ------------------------------------------------------------------------- */
/* ------------------------------------------------------------------------- */
/* ------------------------------------------------------------------------- */


/**
 * mark_pending_abort
 *
 * Called when aborting an operation, to mark any dependent operations
 * as pendingAbort.
 * This is useful for handling ABORT and PREPARE concurrency when there
 * are multiple operations on the same row.
 *
 * Dependencies
 *   Within a transaction : 
 *     Later modify operations depend on earlier
 *       modify operations.
 *     Later READ operations may or may not depend
 *       on earlier modify operations
 *       - READs have no state at TUP
 *       - READs may READ older (unaborted) row states
 *       Since we do not know, we abort.
 *     Later operations do not depend on earlier
 *       READ operations
 *   Between transactions : 
 *     There are no abort dependencies
 */
void
Dbacc::mark_pending_abort(OperationrecPtr abortingOp, Uint32 nextParallelOp)
{
  jam();
  const Uint32 abortingOpBits = abortingOp.p->m_op_bits;
  const Uint32 opType = abortingOpBits & Operationrec::OP_MASK;

  /* Only relevant when aborting modifying operations */
  if (opType == ZREAD ||
      opType == ZSCAN_OP)
  {
    jam();
    return;
  }

  if ((abortingOpBits & Operationrec::OP_PENDING_ABORT) != 0)
  {
    jam();
    /**
     * Aborting Op already PENDING_ABORT therefore followers also
     * already PENDING_ABORT
     */
    return;
  }

  ndbassert(abortingOpBits & Operationrec::OP_LOCK_MODE);
  ndbassert(opType == ZINSERT ||
            opType == ZUPDATE ||
            opType == ZDELETE); /* Don't expect WRITE */

  OperationrecPtr follower;
  follower.i = nextParallelOp;
  while (follower.i != RNIL)
  {
    ndbrequire(m_curr_acc->oprec_pool.getValidPtr(follower));
    if (likely(follower.p->is_same_trans(abortingOp.p)))
    {
      jam();
      if ((follower.p->m_op_bits & Operationrec::OP_PENDING_ABORT) != 0)
      {
        jam();
        /* Found a later op in PENDING_ABORT state - done */
        break;
      }

      follower.p->m_op_bits |= Operationrec::OP_PENDING_ABORT;
    }
    else
    {
      /* Follower is not same trans - unexpected as we hold EX lock */
      dump_lock_queue(follower);
      ndbabort();
    }
    follower.i = follower.p->nextParallelQue;
  }
}


/**
 * checkOpPendingAbort
 *
 * Method called by LQH to check that an op has not 
 * been marked as pending abort by the abort of
 * some other operation
 */
bool
Dbacc::checkOpPendingAbort(Uint32 accConnectPtr) const
{
  OperationrecPtr opPtr;
  opPtr.i = accConnectPtr;
  ndbrequire(m_curr_acc->oprec_pool.getValidPtr(opPtr));
  
  return ((opPtr.p->m_op_bits & 
           Operationrec::OP_PENDING_ABORT) != 0);
}

/* ------------------------------------------------------------------------- */
/* ABORT_OPERATION                                                           */
/*DESCRIPTION: AN OPERATION RECORD CAN BE IN A LOCK QUEUE OF AN ELEMENT OR   */
/*OWNS THE LOCK. BY THIS SUBROUTINE THE LOCK STATE OF THE OPERATION WILL     */
/*BE CHECKED. THE OPERATION RECORD WILL BE REMOVED FROM THE QUEUE IF IT      */
/*BELONGED TO ANY ONE, OTHERWISE THE ELEMENT HEAD WILL BE UPDATED.           */
/* ------------------------------------------------------------------------- */

/**
 * 
 * P0 - P1 - P2 - P3
 * S0
 * S1
 * S2
 */
void
Dbacc::abortParallelQueueOperation(Signal* signal,
                                   OperationrecPtr opPtr,
                                   Uint32 hash)
{
  jam();
  OperationrecPtr nextP;
  OperationrecPtr prevP;
  OperationrecPtr loPtr;

  Uint32 opbits = opPtr.p->m_op_bits;
  Uint32 opstate = opbits & Operationrec::OP_STATE_MASK;
  nextP.i = opPtr.p->nextParallelQue;
  prevP.i = opPtr.p->prevParallelQue;
  loPtr.i = opPtr.p->m_lock_owner_ptr_i;

  ndbassert(! (opbits & Operationrec::OP_LOCK_OWNER));
  ndbassert(opbits & Operationrec::OP_RUN_QUEUE);

  ndbrequire(m_curr_acc->oprec_pool.getValidPtr(prevP));
  ndbassert(prevP.p->nextParallelQue == opPtr.i);
  prevP.p->nextParallelQue = nextP.i;
  
  if (nextP.i != RNIL)
  {
    ndbrequire(m_curr_acc->oprec_pool.getValidPtr(nextP));
    ndbassert(nextP.p->prevParallelQue == opPtr.i);
    nextP.p->prevParallelQue = prevP.i;
  }
  else if (prevP.i != loPtr.i)
  {
    jam();
    ndbrequire(m_curr_acc->oprec_pool.getValidPtr(loPtr));
    ndbassert(loPtr.p->m_op_bits & Operationrec::OP_LOCK_OWNER);
    ndbassert(loPtr.p->m_lo_last_parallel_op_ptr_i == opPtr.i);
    loPtr.p->m_lo_last_parallel_op_ptr_i = prevP.i;
    prevP.p->m_lock_owner_ptr_i = loPtr.i;
    
    /**
     * Abort P3...check start next
     */
    /* This function is responsible to release ACC fragment mutex */
    startNext(signal, prevP, hash);
    return;
  }
  else
  {
    jam();
    /**
     * P0 - P1
     *
     * Abort P1, check start next
     */
    ndbassert(prevP.p->m_op_bits & Operationrec::OP_LOCK_OWNER);
    prevP.p->m_lo_last_parallel_op_ptr_i = RNIL;
    /* This function is responsible to release ACC fragment mutex */
    startNext(signal, prevP, hash);
    return;
  }

  /**
   * This op is not at the end of the parallel queue, so 
   * mark pending aborts there as necessary
   */
  mark_pending_abort(opPtr, nextP.i);
         
  /**
   * Abort P1/P2
   */
  if (opbits & Operationrec::OP_LOCK_MODE)
  {
    Uint32 nextbits = nextP.p->m_op_bits;
    while ((nextbits & Operationrec::OP_LOCK_MODE) == 0)
    {
      ndbassert(nextbits & Operationrec::OP_ACC_LOCK_MODE);
      nextbits &= ~(Uint32)Operationrec::OP_ACC_LOCK_MODE;
      nextP.p->m_op_bits = nextbits;
      
      if (nextP.p->nextParallelQue != RNIL)
      {
	nextP.i = nextP.p->nextParallelQue;
        ndbrequire(m_curr_acc->oprec_pool.getValidPtr(nextP));
	nextbits = nextP.p->m_op_bits;
      }
      else
      {
	break;
      }
    }
  }

  /**
   * Abort P1, P2
   */
  if (opstate == Operationrec::OP_STATE_RUNNING)
  {
    jam();
    /* This function is responsible to release ACC fragment mutex */
    startNext(signal, prevP, hash);
    return;
  }
  
  ndbassert(opstate == Operationrec::OP_STATE_EXECUTED ||
	    opstate == Operationrec::OP_STATE_WAITING);
  
  /**
   * Scan to last of run queue
   */
  while (nextP.p->nextParallelQue != RNIL)
  {
    jam();
    nextP.i = nextP.p->nextParallelQue;
    ndbrequire(m_curr_acc->oprec_pool.getValidPtr(nextP));
  }

#if defined(VM_TRACE) || defined(ERROR_INSERT)
  loPtr.i = nextP.p->m_lock_owner_ptr_i;
  ndbrequire(m_curr_acc->oprec_pool.getValidPtr(loPtr));
  ndbassert(loPtr.p->m_op_bits & Operationrec::OP_LOCK_OWNER);
  ndbassert(loPtr.p->m_lo_last_parallel_op_ptr_i == nextP.i);
#endif
  /* This function is responsible to release ACC fragment mutex */
  startNext(signal, nextP, hash);
  return;
}

void 
Dbacc::abortSerieQueueOperation(Signal* signal,
                                OperationrecPtr opPtr,
                                Uint32 hash)
{
  jam();
  OperationrecPtr prevS, nextS;
  OperationrecPtr prevP, nextP;
  OperationrecPtr loPtr;

  Uint32 opbits = opPtr.p->m_op_bits;

  prevS.i = opPtr.p->prevSerialQue;
  nextS.i = opPtr.p->nextSerialQue;

  prevP.i = opPtr.p->prevParallelQue;
  nextP.i = opPtr.p->nextParallelQue;

  ndbassert((opbits & Operationrec::OP_LOCK_OWNER) == 0);
  ndbassert((opbits & Operationrec::OP_RUN_QUEUE) == 0);

  {
    FragmentrecPtr frp;
    frp.i = opPtr.p->fragptr;
    ndbrequire(c_fragment_pool.getPtr(frp));

    frp.p->m_lockStats.wait_fail((opbits & 
                                  Operationrec::OP_LOCK_MODE) 
                                 != ZREADLOCK,
                                 opPtr.p->m_lockTime,
                                 getHighResTimer());
  }
  
  if (prevP.i != RNIL)
  {
    /**
     * We're not list head...
     */
    ndbrequire(m_curr_acc->oprec_pool.getValidPtr(prevP));
    ndbassert(prevP.p->nextParallelQue == opPtr.i);
    prevP.p->nextParallelQue = nextP.i;

    if (nextP.i != RNIL)
    {
      ndbrequire(m_curr_acc->oprec_pool.getValidPtr(nextP));
      ndbassert(nextP.p->prevParallelQue == opPtr.i);
      ndbassert((nextP.p->m_op_bits & Operationrec::OP_STATE_MASK) == 
		Operationrec::OP_STATE_WAITING);
      nextP.p->prevParallelQue = prevP.i;
      
      if ((prevP.p->m_op_bits & Operationrec::OP_ACC_LOCK_MODE) == 0 &&
	  opbits & Operationrec::OP_LOCK_MODE)
      {
	/**
	 * Scan right in parallel queue to fix OP_ACC_LOCK_MODE
	 */
	while ((nextP.p->m_op_bits & Operationrec::OP_LOCK_MODE) == 0)
	{
	  ndbassert(nextP.p->m_op_bits & Operationrec::OP_ACC_LOCK_MODE);
	  nextP.p->m_op_bits &= ~(Uint32)Operationrec::OP_ACC_LOCK_MODE;
	  nextP.i = nextP.p->nextParallelQue;
	  if (nextP.i == RNIL)
	    break;
          ndbrequire(m_curr_acc->oprec_pool.getValidPtr(nextP));
	}
      }
    }
    validate_lock_queue(prevP);
    return;
  }
  else
  {
    /**
     * We're a list head
     */
    ndbrequire(m_curr_acc->oprec_pool.getValidPtr(prevS));
    ndbassert(prevS.p->nextSerialQue == opPtr.i);
    
    if (nextP.i != RNIL)
    {
      /**
       * Promote nextP to list head
       */
      ndbrequire(m_curr_acc->oprec_pool.getValidPtr(nextP));
      ndbassert(nextP.p->prevParallelQue == opPtr.i);
      prevS.p->nextSerialQue = nextP.i;
      nextP.p->prevParallelQue = RNIL;
      nextP.p->nextSerialQue = nextS.i;
      if (nextS.i != RNIL)
      {
	jam();
        ndbrequire(m_curr_acc->oprec_pool.getValidPtr(nextS));
	ndbassert(nextS.p->prevSerialQue == opPtr.i);
	nextS.p->prevSerialQue = nextP.i;
	validate_lock_queue(prevS);
        release_frag_mutex_hash(fragrecptr.p, hash);
	return;
      }
      else
      {
	// nextS is RNIL, i.e we're last in serial queue...
	// we must update lockOwner.m_lo_last_serial_op_ptr_i
	loPtr = prevS;
	while ((loPtr.p->m_op_bits & Operationrec::OP_LOCK_OWNER) == 0)
	{
	  loPtr.i = loPtr.p->prevSerialQue;
          ndbrequire(m_curr_acc->oprec_pool.getValidPtr(loPtr));
	}
	ndbassert(loPtr.p->m_lo_last_serial_op_ptr_i == opPtr.i);
	loPtr.p->m_lo_last_serial_op_ptr_i = nextP.i;
	validate_lock_queue(loPtr);
        release_frag_mutex_hash(fragrecptr.p, hash);
	return;
      }
    }
    
    if (nextS.i == RNIL)
    {
      /**
       * Abort S2
       */

      // nextS is RNIL, i.e we're last in serial queue...
      // and we have no parallel queue, 
      // we must update lockOwner.m_lo_last_serial_op_ptr_i
      prevS.p->nextSerialQue = RNIL;
      
      loPtr = prevS;
      while ((loPtr.p->m_op_bits & Operationrec::OP_LOCK_OWNER) == 0)
      {
	loPtr.i = loPtr.p->prevSerialQue;
        ndbrequire(m_curr_acc->oprec_pool.getValidPtr(loPtr));
      }
      ndbassert(loPtr.p->m_lo_last_serial_op_ptr_i == opPtr.i);
      if (prevS.i != loPtr.i)
      {
	jam();
	loPtr.p->m_lo_last_serial_op_ptr_i = prevS.i;
      }
      else
      {
	loPtr.p->m_lo_last_serial_op_ptr_i = RNIL;
      }
      validate_lock_queue(loPtr);
    }
    else if (nextP.i == RNIL)
    {
      ndbrequire(m_curr_acc->oprec_pool.getValidPtr(nextS));
      ndbassert(nextS.p->prevSerialQue == opPtr.i);
      prevS.p->nextSerialQue = nextS.i;
      nextS.p->prevSerialQue = prevS.i;
      
      if (prevS.p->m_op_bits & Operationrec::OP_LOCK_OWNER)
      {
	/**
	 * Abort S0
	 */
	OperationrecPtr lastOp;
	lastOp.i = prevS.p->m_lo_last_parallel_op_ptr_i;
	if (lastOp.i != RNIL)
	{
	  jam();
          ndbrequire(m_curr_acc->oprec_pool.getValidPtr(lastOp));
	  ndbassert(lastOp.p->m_lock_owner_ptr_i == prevS.i);
	}
	else
	{
	  jam();
	  lastOp = prevS;
	}
        /* This function is responsible to release ACC fragment mutex */
	startNext(signal, lastOp, hash);
        return;
      }
      else
      {
	validate_lock_queue(prevS);
      }
    }
  }
  release_frag_mutex_hash(fragrecptr.p, hash);
}


/* ACC Fragment mutex must be acquired before call */
void Dbacc::abortOperation(Signal* signal, Uint32 hash)
{
  Uint32 opbits = operationRecPtr.p->m_op_bits;
  validate_lock_queue(operationRecPtr);
  if (opbits & Operationrec::OP_LOCK_OWNER) 
  {
    /**
     * We only need to protect changes when the lock owner aborts or
     * commits, this is to ensure that the state of the operation
     * that is linked to the hash index doesn't change while a query
     * thread is reading it. This could cause the query thread to
     * consider a row deleted which isn't and vice versa.
     */
#if defined(VM_TRACE) || defined(ERROR_INSERT)
    takeOutLockOwnersList(operationRecPtr);
#endif
    fragrecptr.p->lockCount[hash]--;
    opbits &= ~(Uint32)Operationrec::OP_LOCK_OWNER;
    if (unlikely(opbits & Operationrec::OP_INSERT_IS_DONE))
    { 
      jam();
      opbits |= Operationrec::OP_ELEMENT_DISAPPEARED;
    }//if
    operationRecPtr.p->m_op_bits = opbits;
    const bool queue = (operationRecPtr.p->nextParallelQue != RNIL ||
			operationRecPtr.p->nextSerialQue != RNIL);
    
    if (queue)
    {
      bool trigger_dealloc_op = false;
      mark_pending_abort(operationRecPtr, operationRecPtr.p->nextParallelQue);
      /* This function is responsible to release ACC fragment mutex */
      release_lockowner(signal,
                        operationRecPtr,
                        false,
                        trigger_dealloc_op,
                        hash);
      if (unlikely(trigger_dealloc_op))
      {
        jam();
        trigger_dealloc(signal, operationRecPtr.p);
      }
      else
      {
        jam();
      }
      return;
    } 
    else 
    {
      /* -------------------------------------------------------------------
       * WE ARE OWNER OF THE LOCK AND NO OTHER OPERATIONS ARE QUEUED. 
       * IF INSERT OR STANDBY WE DELETE THE ELEMENT OTHERWISE WE REMOVE 
       * THE LOCK FROM THE ELEMENT.
       * ------------------------------------------------------------------ */
      if ((opbits & Operationrec::OP_ELEMENT_DISAPPEARED) == 0)
      {
	Page8Ptr aboPageidptr;
	Uint32 taboElementptr;
	Uint32 tmp2Olq;

        taboElementptr = operationRecPtr.p->elementPointer;
        aboPageidptr.i = operationRecPtr.p->elementPage;
        ndbassert(!operationRecPtr.p->localdata.isInvalid());
        tmp2Olq = ElementHeader::setUnlocked(
                      operationRecPtr.p->localdata.m_page_idx,
                      operationRecPtr.p->reducedHashValue);
        c_page8_pool.getPtr(aboPageidptr);
        arrGuard(taboElementptr, 2048);
        aboPageidptr.p->word32[taboElementptr] = tmp2Olq;
        release_frag_mutex_hash(fragrecptr.p, hash);
        jam();
        return;
      } 
      else 
      {
        commitdelete(signal);
        release_frag_mutex_hash(fragrecptr.p, hash);
        jam();
        trigger_dealloc(signal, operationRecPtr.p);
        return;
      }//if
    }//if
  }
  else if (opbits & Operationrec::OP_RUN_QUEUE)
  {
    /* This function is responsible to release ACC fragment mutex */
    abortParallelQueueOperation(signal, operationRecPtr, hash);
  }
  else
  {
    /* This function is responsible to release ACC fragment mutex */
    abortSerieQueueOperation(signal, operationRecPtr, hash);
  }
}

void
Dbacc::commitDeleteCheck(Signal* signal)
{
  OperationrecPtr opPtr;
  OperationrecPtr lastOpPtr;
  OperationrecPtr deleteOpPtr;
  Uint32 elementDeleted = 0;
  bool deleteCheckOngoing = true;
  LHBits32 hashValue;
  lastOpPtr = operationRecPtr;
  opPtr.i = operationRecPtr.p->nextParallelQue;
  while (opPtr.i != RNIL) {
    jam();
    ndbrequire(m_curr_acc->oprec_pool.getValidPtr(opPtr));
    lastOpPtr = opPtr;
    opPtr.i = opPtr.p->nextParallelQue;
  }//while
  deleteOpPtr = lastOpPtr;
  do {
    Uint32 opbits = deleteOpPtr.p->m_op_bits;
    Uint32 op = opbits & Operationrec::OP_MASK;
    if (op == ZDELETE) {
      jam();
      /* -------------------------------------------------------------------
       * IF THE CURRENT OPERATION TO BE COMMITTED IS A DELETE OPERATION DUE TO
       * A SCAN-TAKEOVER THE ACTUAL DELETE WILL BE PERFORMED BY THE PREVIOUS 
       * OPERATION (SCAN) IN THE PARALLEL QUEUE WHICH OWNS THE LOCK.
       * THE PROBLEM IS THAT THE SCAN OPERATION DOES NOT HAVE A HASH VALUE 
       * ASSIGNED TO IT SO WE COPY IT FROM THIS OPERATION.
       *
       * WE ASSUME THAT THIS SOLUTION WILL WORK BECAUSE THE ONLY WAY A 
       * SCAN CAN PERFORM A DELETE IS BY BEING FOLLOWED BY A NORMAL 
       * DELETE-OPERATION THAT HAS A HASH VALUE.
       * ----------------------------------------------------------------- */
      hashValue = deleteOpPtr.p->hashValue;
      elementDeleted = Operationrec::OP_ELEMENT_DISAPPEARED;
      deleteCheckOngoing = false;
    } else if (op == ZREAD || op == ZSCAN_OP) {
      /* -------------------------------------------------------------------
       * We are trying to find out whether the commit will in the end delete 
       * the tuple. Normally the delete will be the last operation in the 
       * list of operations on this. It is however possible to issue reads 
       * and scans in the same savepoint as the delete operation was issued 
       * and these can end up after the delete in the list of operations 
       * in the parallel queue. Thus if we discover a read or a scan 
       * we have to continue scanning the list looking for a delete operation.
       */
      deleteOpPtr.i = deleteOpPtr.p->prevParallelQue;
      if (opbits & Operationrec::OP_LOCK_OWNER) {
        jam();
        deleteCheckOngoing = false;
      } else {
        jam();
        ndbrequire(m_curr_acc->oprec_pool.getValidPtr(deleteOpPtr));
      }//if
    } else {
      jam();
      /* ------------------------------------------------------------------ */
      /* Finding an UPDATE or INSERT before finding a DELETE 
       * means we cannot be deleting as the end result of this transaction.
       */
      deleteCheckOngoing = false;
    }//if
  } while (deleteCheckOngoing);
  opPtr = lastOpPtr;
  do {
    jam();
    opPtr.p->m_op_bits |= Operationrec::OP_COMMIT_DELETE_CHECK;
    if (elementDeleted) {
      jam();
      /* All pending dealloc operations are marked and reported to LQH */
      opPtr.p->m_op_bits |= elementDeleted;
      opPtr.p->hashValue = hashValue;
      report_pending_dealloc(signal, opPtr.p, deleteOpPtr.p);
    }//if
    opPtr.i = opPtr.p->prevParallelQue;
    if (opPtr.p->m_op_bits & Operationrec::OP_LOCK_OWNER) {
      jam();
      break;
    }//if
    ndbrequire(m_curr_acc->oprec_pool.getValidPtr(opPtr));
  } while (true);
}//Dbacc::commitDeleteCheck()

/* ------------------------------------------------------------------------- */
/* COMMIT_OPERATION                                                          */
/* INPUT: OPERATION_REC_PTR, POINTER TO AN OPERATION RECORD                  */
/* DESCRIPTION: THE OPERATION RECORD WILL BE TAKE OUT OF ANY LOCK QUEUE.     */
/*         IF IT OWNS THE ELEMENT LOCK. HEAD OF THE ELEMENT WILL BE UPDATED. */
/* ------------------------------------------------------------------------- */
void Dbacc::commitOperation(Signal* signal)
{
  Uint32 hash = 0;
  acquire_frag_mutex_hash(fragrecptr.p, operationRecPtr, hash);
  validate_lock_queue(operationRecPtr);

  Uint32 opbits = operationRecPtr.p->m_op_bits;
  Uint32 op = opbits & Operationrec::OP_MASK;
  ndbrequire((opbits & Operationrec::OP_STATE_MASK) ==
              Operationrec::OP_STATE_EXECUTED);
  ndbrequire(((opbits & Operationrec::OP_PENDING_ABORT) == 0) ||
             (op == ZSCAN_OP) || (op == ZREAD)); //Scan commits to unlock/abort

  if ((opbits & Operationrec::OP_COMMIT_DELETE_CHECK) == 0 &&
      (op != ZREAD && op != ZSCAN_OP))
  {
    jam();
    /*  This method is used to check whether the end result of the transaction
        will be to delete the tuple. In this case all operation will be marked
        with elementIsDisappeared = true to ensure that the last operation
        committed will remove the tuple. We only run this once per transaction
        (commitDeleteCheckFlag = true if performed earlier) and we don't
        execute this code when committing a scan operation since committing
        a scan operation only means that the scan is continuing and the scan
        lock is released.
    */
    commitDeleteCheck(signal);
    opbits = operationRecPtr.p->m_op_bits;
  }//if

  ndbassert(opbits & Operationrec::OP_RUN_QUEUE);
  
  if (opbits & Operationrec::OP_LOCK_OWNER) 
  {
    jam();
#if defined(VM_TRACE) || defined(ERROR_INSERT)
    takeOutLockOwnersList(operationRecPtr);
#endif
    fragrecptr.p->lockCount[hash]--;
    opbits &= ~(Uint32)Operationrec::OP_LOCK_OWNER;
    operationRecPtr.p->m_op_bits = opbits;
    
    const bool queue = (operationRecPtr.p->nextParallelQue != RNIL ||
			operationRecPtr.p->nextSerialQue != RNIL);
    
    if (!queue && (opbits & Operationrec::OP_ELEMENT_DISAPPEARED) == 0) 
    {
      /* 
       * This is the normal path through the commit for operations owning the
       * lock without any queues and not a delete operation.
       */
      Page8Ptr coPageidptr;
      Uint32 tcoElementptr;
      Uint32 tmp2Olq;
      
      coPageidptr.i = operationRecPtr.p->elementPage;
      tcoElementptr = operationRecPtr.p->elementPointer;
      ndbassert(!operationRecPtr.p->localdata.isInvalid());
      tmp2Olq = ElementHeader::setUnlocked(
                    operationRecPtr.p->localdata.m_page_idx,
                    operationRecPtr.p->reducedHashValue);
      c_page8_pool.getPtr(coPageidptr);
      arrGuard(tcoElementptr, 2048);
      coPageidptr.p->word32[tcoElementptr] = tmp2Olq;
      release_frag_mutex_hash(fragrecptr.p, hash);
      jam();
      return;
    }
    else if (queue)
    {
      /*
       * The case when there is a queue lined up.
       * Release the lock and pass it to the next operation lined up.
       */
      bool trigger_dealloc_op = false;
      /* This function is responsible to release ACC fragment mutex */
      release_lockowner(signal,
                        operationRecPtr,
                        true,
                        trigger_dealloc_op,
                        hash);
      if (unlikely(trigger_dealloc_op))
      {
        jam();
        trigger_dealloc(signal, operationRecPtr.p);
      }
      jam();
      return;
    } 
    else 
    {
      /*
       * No queue and elementIsDisappeared is true. 
       * We perform the actual delete operation.
       */
      commitdelete(signal);
      release_frag_mutex_hash(fragrecptr.p, hash);
      jam();
      trigger_dealloc(signal, operationRecPtr.p);
      return;
    }//if
  } 
  else 
  {
    /**
     * THE OPERATION DOES NOT OWN THE LOCK. IT MUST BE IN A LOCK QUEUE OF THE
     * ELEMENT.
     */
    jam();
    OperationrecPtr prev, next, lockOwner;
    prev.i = operationRecPtr.p->prevParallelQue;
    next.i = operationRecPtr.p->nextParallelQue;
    lockOwner.i = operationRecPtr.p->m_lock_owner_ptr_i;
    ndbrequire(m_curr_acc->oprec_pool.getValidPtr(prev));
    
    prev.p->nextParallelQue = next.i;
    if (next.i != RNIL) 
    {
      jam();
      ndbrequire(m_curr_acc->oprec_pool.getValidPtr(next));
      next.p->prevParallelQue = prev.i;
    }
    else if (prev.p->m_op_bits & Operationrec::OP_LOCK_OWNER)
    {
      jam();
      ndbassert(lockOwner.i == prev.i);
      prev.p->m_lo_last_parallel_op_ptr_i = RNIL;
      next = prev;
    }
    else
    {
      jam();
      /**
       * Last operation in parallel queue
       */
      ndbassert(prev.i != lockOwner.i);
      ndbrequire(m_curr_acc->oprec_pool.getValidPtr(lockOwner));
      ndbassert(lockOwner.p->m_op_bits & Operationrec::OP_LOCK_OWNER);
      lockOwner.p->m_lo_last_parallel_op_ptr_i = prev.i;
      prev.p->m_lock_owner_ptr_i = lockOwner.i;
      next = prev;
    }
    
    /**
     * Check possible lock upgrade
     */
    if(opbits & Operationrec::OP_ACC_LOCK_MODE)
    {
      jam();

      /**
       * Not lock owner...committing a exclusive operation...
       *
       * e.g
       *   T1(R) T1(X)
       *   T2(R/X)
       *
       *   If T1(X) commits T2(R/X) is not supposed to run
       *     as T1(R) should also commit
       *
       * e.g
       *   T1(R) T1(X) T1*(R)
       *   T2(R/X)
       *
       *   If T1*(R) commits T2(R/X) is not supposed to run
       *     as T1(R),T2(x) should also commit
       */
      validate_lock_queue(prev);
      release_frag_mutex_hash(fragrecptr.p, hash);
      return;
    }

    /**
     * We committed a shared lock
     *   Check if we can start next...
     */
    while(next.p->nextParallelQue != RNIL)
    {
      jam();
      next.i = next.p->nextParallelQue;
      ndbrequire(m_curr_acc->oprec_pool.getValidPtr(next));
      
      if ((next.p->m_op_bits & Operationrec::OP_STATE_MASK) != 
	  Operationrec::OP_STATE_EXECUTED)
      {
	jam();
        validate_lock_queue(prev);
        release_frag_mutex_hash(fragrecptr.p, hash);
	return;
      }
    }
    /* This function is responsible to release ACC fragment mutex */
    startNext(signal, next, hash);
  }
}//Dbacc::commitOperation()

void 
Dbacc::release_lockowner(Signal* signal,
                         OperationrecPtr opPtr,
                         bool commit,
                         bool & trigger_dealloc_op,
                         Uint32 hash)
{
  OperationrecPtr nextP;
  OperationrecPtr nextS;
  OperationrecPtr newOwner;
  OperationrecPtr lastP;
  
  Uint32 opbits = opPtr.p->m_op_bits;
  nextP.i = opPtr.p->nextParallelQue;
  nextS.i = opPtr.p->nextSerialQue;
  lastP.i = opPtr.p->m_lo_last_parallel_op_ptr_i;
  Uint32 lastS = opPtr.p->m_lo_last_serial_op_ptr_i;

  ndbassert(lastP.i != RNIL || lastS != RNIL);
  ndbassert(nextP.i != RNIL || nextS.i != RNIL);

  enum {
    NOTHING,
    CHECK_LOCK_UPGRADE,
    START_NEW
  } action = NOTHING;

  if (nextP.i != RNIL)
  {
    jam();
    ndbrequire(m_curr_acc->oprec_pool.getValidPtr(nextP));
    newOwner = nextP;

    if (lastP.i == newOwner.i)
    {
      newOwner.p->m_lo_last_parallel_op_ptr_i = RNIL;
      lastP = nextP;
    }
    else
    {
      ndbrequire(m_curr_acc->oprec_pool.getValidPtr(lastP));
      newOwner.p->m_lo_last_parallel_op_ptr_i = lastP.i;
      lastP.p->m_lock_owner_ptr_i = newOwner.i;
    }
    
    newOwner.p->m_lo_last_serial_op_ptr_i = lastS;
    newOwner.p->nextSerialQue = nextS.i;
    
    if (nextS.i != RNIL)
    {
      jam();
      ndbrequire(m_curr_acc->oprec_pool.getValidPtr(nextS));
      ndbassert(nextS.p->prevSerialQue == opPtr.i);
      nextS.p->prevSerialQue = newOwner.i;
    }
    
    if (commit)
    {
      if ((opbits & Operationrec::OP_ACC_LOCK_MODE) == ZREADLOCK)
      {
	jam();
	/**
	 * Lock owner...committing a shared operation...
	 * this can be a lock upgrade
	 *
	 * e.g
	 *   T1(R) T2(R)
	 *   T2(X)
	 *
	 *   If T1(R) commits T2(X) is supposed to run
	 *
	 * e.g
	 *   T1(X) T1(R)
	 *   T2(R)
	 *
	 *   If T1(X) commits, then T1(R) _should_ commit before T2(R) is
	 *     allowed to proceed
	 */
	action = CHECK_LOCK_UPGRADE;
      }
      else
      {
	jam();
	newOwner.p->m_op_bits |= Operationrec::OP_LOCK_MODE;
      }
    }
    else
    {
      /**
       * Aborting an operation can *always* lead to lock upgrade
       */
      action = CHECK_LOCK_UPGRADE;
      Uint32 opstate = opbits & Operationrec::OP_STATE_MASK;
      if (opstate != Operationrec::OP_STATE_EXECUTED)
      {
	ndbassert(opstate == Operationrec::OP_STATE_RUNNING);
	if (opbits & Operationrec::OP_ELEMENT_DISAPPEARED)
	{
	  jam();
          trigger_dealloc_op = true;
	  newOwner.p->localdata.setInvalid();
	}
	else
	{
	  jam();
	  newOwner.p->localdata = opPtr.p->localdata;
	}
	action = START_NEW;
      }
      
      /**
       * Update ACC_LOCK_MODE
       */
      if (opbits & Operationrec::OP_LOCK_MODE)
      {
	Uint32 nextbits = nextP.p->m_op_bits;
	while ((nextbits & Operationrec::OP_LOCK_MODE) == 0)
	{
	  ndbassert(nextbits & Operationrec::OP_ACC_LOCK_MODE);
	  nextbits &= ~(Uint32)Operationrec::OP_ACC_LOCK_MODE;
	  nextP.p->m_op_bits = nextbits;
	  
	  if (nextP.p->nextParallelQue != RNIL)
	  {
	    nextP.i = nextP.p->nextParallelQue;
            ndbrequire(m_curr_acc->oprec_pool.getValidPtr(nextP));
	    nextbits = nextP.p->m_op_bits;
	  }
	  else
	  {
	    break;
	  }
	}
      }
    }
  }
  else
  {
    ndbrequire(m_curr_acc->oprec_pool.getValidPtr(nextS));
    newOwner = nextS;
    
    newOwner.p->m_op_bits |= Operationrec::OP_RUN_QUEUE;
    
    if (opbits & Operationrec::OP_ELEMENT_DISAPPEARED)
    {
      jam();
      trigger_dealloc_op = true;
      newOwner.p->localdata.setInvalid();
    }
    else
    {
      jam();
      newOwner.p->localdata = opPtr.p->localdata;
    }
    
    lastP = newOwner;
    while (lastP.p->nextParallelQue != RNIL)
    {
      lastP.i = lastP.p->nextParallelQue;
      ndbrequire(m_curr_acc->oprec_pool.getValidPtr(lastP));
      lastP.p->m_op_bits |= Operationrec::OP_RUN_QUEUE;
    }
    
    if (newOwner.i != lastP.i)
    {
      jam();
      newOwner.p->m_lo_last_parallel_op_ptr_i = lastP.i;
    }
    else
    {
      jam();
      newOwner.p->m_lo_last_parallel_op_ptr_i = RNIL;
    }

    if (newOwner.i != lastS)
    {
      jam();
      newOwner.p->m_lo_last_serial_op_ptr_i = lastS;
    }
    else
    {
      jam();
      newOwner.p->m_lo_last_serial_op_ptr_i = RNIL;
    }
    
    action = START_NEW;
  }
  
#if defined(VM_TRACE) || defined(ERROR_INSERT)
  insertLockOwnersList(newOwner);
#endif  
  fragrecptr.p->lockCount[hash]++;
  
  /**
   * Copy op info, and store op in element
   *
   */
  {
    newOwner.p->m_op_bits |= Operationrec::OP_LOCK_OWNER;
    newOwner.p->elementPage = opPtr.p->elementPage;
    newOwner.p->elementPointer = opPtr.p->elementPointer;
    newOwner.p->elementContainer = opPtr.p->elementContainer;
    newOwner.p->reducedHashValue = opPtr.p->reducedHashValue;
    newOwner.p->m_op_bits |= (opbits & Operationrec::OP_ELEMENT_DISAPPEARED);
    if (opbits & Operationrec::OP_ELEMENT_DISAPPEARED)
    {
      /* ------------------------------------------------------------------- */
      // If the elementIsDisappeared is set then we know that the 
      // hashValue is also set since it always originates from a 
      // committing abort or a aborting insert. 
      // Scans do not initialise the hashValue and must have this 
      // value initialised if they are
      // to successfully commit the delete.
      /* ------------------------------------------------------------------- */
      jam();
      newOwner.p->hashValue = opPtr.p->hashValue;
    }//if

    Page8Ptr pagePtr;
    pagePtr.i = newOwner.p->elementPage;
    c_page8_pool.getPtr(pagePtr);
    const Uint32 tmp = ElementHeader::setLocked(newOwner.i);
    arrGuard(newOwner.p->elementPointer, 2048);
    pagePtr.p->word32[newOwner.p->elementPointer] = tmp;
#if defined(VM_TRACE) || defined(ERROR_INSERT)
    /**
     * Invalidate page number in elements second word for test in initScanOp
     */
    if (newOwner.p->localdata.isInvalid())
    {
      pagePtr.p->word32[newOwner.p->elementPointer + 1] =
        newOwner.p->localdata.m_page_no;
    }
    else
    {
      ndbrequire(newOwner.p->localdata.m_page_no ==
                   pagePtr.p->word32[newOwner.p->elementPointer+1]);
    }
#endif
  }
  
  switch(action){
  case NOTHING:
    validate_lock_queue(newOwner);
    release_frag_mutex_hash(fragrecptr.p, hash);
    return;
  case START_NEW:
    /* This function is responsible to release ACC fragment mutex */
    startNew(signal, newOwner, hash);
    return;
  case CHECK_LOCK_UPGRADE:
    /* This function is responsible to release ACC fragment mutex */
    startNext(signal, lastP, hash);
    break;
  }
}

void
Dbacc::startNew(Signal* signal, OperationrecPtr newOwner, Uint32 hash)
{
  OperationrecPtr save = operationRecPtr;
  operationRecPtr = newOwner;
  
  Uint32 opbits = newOwner.p->m_op_bits;
  Uint32 op = opbits & Operationrec::OP_MASK;
  ndbassert((opbits & Operationrec::OP_STATE_MASK) ==
             Operationrec::OP_STATE_WAITING);
  ndbassert(opbits & Operationrec::OP_LOCK_OWNER);
  const bool deleted = opbits & Operationrec::OP_ELEMENT_DISAPPEARED;
  Uint32 errCode = 0;

  opbits &= opbits & ~(Uint32)Operationrec::OP_STATE_MASK;
  opbits |= Operationrec::OP_STATE_RUNNING;
  
  if (unlikely(op == ZSCAN_OP && (opbits & Operationrec::OP_LOCK_REQ) == 0))
    goto scan;

  /* Waiting op now runnable... */
  {
    FragmentrecPtr frp;
    frp.i = newOwner.p->fragptr;
    ndbrequire(c_fragment_pool.getPtr(frp));
    frp.p->m_lockStats.wait_ok((opbits & Operationrec::OP_LOCK_MODE) 
                               != ZREADLOCK,
                               operationRecPtr.p->m_lockTime,
                               getHighResTimer());
  }

  if (deleted)
  {
    jam();
    if (op != ZINSERT && op != ZWRITE)
    {
      errCode = ZREAD_ERROR;
      goto ref;
    }
    
    opbits &= ~(Uint32)Operationrec::OP_MASK;
    opbits &= ~(Uint32)Operationrec::OP_ELEMENT_DISAPPEARED;
    opbits |= (op = ZINSERT);
    opbits |= Operationrec::OP_INSERT_IS_DONE;
    goto conf;
  }
  else if (op == ZINSERT)
  {
    jam();
    errCode = ZWRITE_ERROR;
    goto ref;
  }
  else if (op == ZWRITE)
  {
    jam();
    opbits &= ~(Uint32)Operationrec::OP_MASK;
    opbits |= (op = ZUPDATE);
    goto conf;
  }

conf:
  newOwner.p->m_op_bits = opbits;
  validate_lock_queue(newOwner);
  release_frag_mutex_hash(fragrecptr.p, hash);

  sendAcckeyconf(signal);
  sendSignal(newOwner.p->userblockref, GSN_ACCKEYCONF, 
	     signal, 6, JBB);

  operationRecPtr = save;
  return;
  
scan:
  jam();
  ndbabort();
  newOwner.p->m_op_bits = opbits;
  
  takeOutScanLockQueue(newOwner.p->scanRecPtr);
  putReadyScanQueue(newOwner.p->scanRecPtr);

  operationRecPtr = save;
  return;
  
ref:
  newOwner.p->m_op_bits = opbits;
  validate_lock_queue(newOwner);
  release_frag_mutex_hash(fragrecptr.p, hash);
  
  signal->theData[0] = newOwner.p->userptr;
  signal->theData[1] = errCode;
  sendSignal(newOwner.p->userblockref, GSN_ACCKEYREF, signal, 
	     2, JBB);
  
  operationRecPtr = save;
  return;
}

#if defined(VM_TRACE) || defined(ERROR_INSERT)
/**
 * takeOutLockOwnersList
 *
 * Description: Take out an operation from the doubly linked 
 * lock owners list on the fragment.
 *
 */
void Dbacc::takeOutLockOwnersList(OperationrecPtr& outOperPtr)
{
  LHBits32 hashVal = getElementHash(outOperPtr);
  Uint32 hash = hashVal.get_bits(NUM_ACC_FRAGMENT_MUTEXES - 1);
  const Uint32 Tprev = outOperPtr.p->prevLockOwnerOp;
  const Uint32 Tnext = outOperPtr.p->nextLockOwnerOp;
#ifdef VM_TRACE
  // Check that operation is already in the list
  OperationrecPtr tmpOperPtr;
  bool inList = false;
  tmpOperPtr.i = fragrecptr.p->lockOwnersList[hash];
  while (tmpOperPtr.i != RNIL){
    ndbrequire(m_curr_acc->oprec_pool.getValidPtr(tmpOperPtr));
    if (tmpOperPtr.i == outOperPtr.i)
      inList = true;
    tmpOperPtr.i = tmpOperPtr.p->nextLockOwnerOp;
  }
  ndbrequire(inList == true);
#endif
  
  ndbassert(outOperPtr.p->m_op_bits & Operationrec::OP_LOCK_OWNER);
  
  // Fast path through the code for the common case.
  if ((Tprev == RNIL) && (Tnext == RNIL)) {
    ndbrequire(fragrecptr.p->lockOwnersList[hash] == outOperPtr.i);
    fragrecptr.p->lockOwnersList[hash] = RNIL;
    return;
  } 

  // Check previous operation 
  if (Tprev != RNIL) {
    jam();
    OperationrecPtr prevOp;
    prevOp.i = Tprev;
    ndbrequire(m_curr_acc->oprec_pool.getValidPtr(prevOp));
    prevOp.p->nextLockOwnerOp = Tnext;
  } else {
    fragrecptr.p->lockOwnersList[hash] = Tnext;
  }//if

  // Check next operation
  if (Tnext == RNIL) {
    return;
  } else {
    jam();
    OperationrecPtr nextOp;
    nextOp.i = Tnext;
    ndbrequire(m_curr_acc->oprec_pool.getValidPtr(nextOp));
    nextOp.p->prevLockOwnerOp = Tprev;
  }//if

  return;
}//Dbacc::takeOutLockOwnersList()

/**
 * insertLockOwnersList
 *
 * Description: Insert an operation first in the doubly linked lock owners 
 * list on the fragment.
 *
 */
void Dbacc::insertLockOwnersList(OperationrecPtr& insOperPtr)
{
  LHBits32 hashVal = getElementHash(insOperPtr);
  Uint32 hash = hashVal.get_bits(NUM_ACC_FRAGMENT_MUTEXES - 1);

  OperationrecPtr tmpOperPtr;
#ifdef VM_TRACE
  // Check that operation is not already in list
  tmpOperPtr.i = fragrecptr.p->lockOwnersList[hash];
  while(tmpOperPtr.i != RNIL){
    ndbrequire(m_curr_acc->oprec_pool.getValidPtr(tmpOperPtr));
    ndbrequire(tmpOperPtr.i != insOperPtr.i);
    tmpOperPtr.i = tmpOperPtr.p->nextLockOwnerOp;    
  }
#endif
  tmpOperPtr.i = fragrecptr.p->lockOwnersList[hash];
  
  ndbrequire(! (insOperPtr.p->m_op_bits & Operationrec::OP_LOCK_OWNER));

  insOperPtr.p->prevLockOwnerOp = RNIL;
  insOperPtr.p->nextLockOwnerOp = tmpOperPtr.i;
  
  fragrecptr.p->lockOwnersList[hash] = insOperPtr.i;
  if (likely(tmpOperPtr.i == RNIL))
  {
    return;
  }
  else
  {
    jam();
    ndbrequire(m_curr_acc->oprec_pool.getValidPtr(tmpOperPtr));
    tmpOperPtr.p->prevLockOwnerOp = insOperPtr.i;
  }//if
}//Dbacc::insertLockOwnersList()
#endif

/* --------------------------------------------------------------------------------- */
/* --------------------------------------------------------------------------------- */
/* --------------------------------------------------------------------------------- */
/*                                                                                   */
/*       END OF COMMIT AND ABORT MODULE                                              */
/*                                                                                   */
/* --------------------------------------------------------------------------------- */
/* --------------------------------------------------------------------------------- */
/* --------------------------------------------------------------------------------- */
/* --------------------------------------------------------------------------------- */
/* --------------------------------------------------------------------------------- */
/* ALLOC_OVERFLOW_PAGE                                                               */
/*          DESCRIPTION:                                                             */
/* --------------------------------------------------------------------------------- */
bool
Dbacc::get_lock_information(Dbacc **acc_block, Dblqh** lqh_block)
{
  bool lock_flag = false;
  if (m_is_query_block)
  {
    Uint32 instanceNo = c_lqh->m_current_ldm_instance;
    ndbrequire(instanceNo != 0);
    *acc_block = (Dbacc*) globalData.getBlock(DBACC, instanceNo);
    *lqh_block = (Dblqh*) globalData.getBlock(DBLQH, instanceNo);
    ndbrequire(!(*lqh_block)->is_restore_phase_done());
    lock_flag = true;
  }
  else
  {
    (*acc_block) = this;
    (*lqh_block) = c_lqh;
    if (!c_lqh->is_restore_phase_done() &&
        (globalData.ndbMtRecoverThreads +
         globalData.ndbMtQueryWorkers) > 0)
    {
      lock_flag = true;
    }
  }
  return lock_flag;
}

Uint32
Dbacc::seizePage_lock(Page8Ptr& spPageptr, int sub_page_id)
{
  Dblqh *lqh_block;
  Dbacc *acc_block;
  TabrecPtr tabPtr;
  tabPtr.i = fragrecptr.p->myTableId;
  ptrCheckGuard(tabPtr,
                m_ldm_instance_used->ctablesize,
                m_ldm_instance_used->tabrec);
  bool use_spare = false;
  if (tabPtr.p->m_allow_use_spare ||
      m_ldm_instance_used->c_restart_allow_use_spare)
  {
    jam();
    use_spare = true;
  }

  bool lock_flag = get_lock_information(&acc_block, &lqh_block);
  if (lock_flag)
  {
    NdbMutex_Lock(lqh_block->m_lock_acc_page_mutex);
  }
  Uint32 result = acc_block->seizePage(spPageptr,
                                       Page32Lists::ANY_SUB_PAGE,
                                       c_allow_use_of_spare_pages,
                                       use_spare,
                                       fragrecptr,
                                       jamBuffer());
  if (lock_flag)
  {
    NdbMutex_Unlock(lqh_block->m_lock_acc_page_mutex);
  }
  return result;
}

Uint32 Dbacc::allocOverflowPage()
{
  Page8Ptr spPageptr;
  Uint32 result = seizePage_lock(spPageptr, Page32Lists::ANY_SUB_PAGE);
  if (result > ZLIMIT_OF_ERROR)
  {
    return result;
  }
  {
    LocalContainerPageList sparselist(c_page8_pool, fragrecptr.p->sparsepages);
    sparselist.addLast(spPageptr);
  }
  initOverpage(spPageptr);
  return 0;
}//Dbacc::allocOverflowPage()

/* --------------------------------------------------------------------------------- */
/* --------------------------------------------------------------------------------- */
/* --------------------------------------------------------------------------------- */
/*                                                                                   */
/*       EXPAND/SHRINK MODULE                                                        */
/*                                                                                   */
/* --------------------------------------------------------------------------------- */
/* --------------------------------------------------------------------------------- */
/* ******************--------------------------------------------------------------- */
/*EXPANDCHECK                                        EXPAND BUCKET ORD               */
/* SENDER: ACC,    LEVEL B         */
/*   INPUT:   FRAGRECPTR, POINTS TO A FRAGMENT RECORD.                               */
/*   DESCRIPTION: A BUCKET OF A FRAGMENT PAGE WILL BE EXPAND INTO TWO BUCKETS        */
/*                                 ACCORDING TO LH3.                                 */
/* ******************--------------------------------------------------------------- */
/* ******************--------------------------------------------------------------- */
/* EXPANDCHECK                                        EXPAND BUCKET ORD              */
/* ******************------------------------------+                                 */
/* SENDER: ACC,    LEVEL B         */
/* A BUCKET OF THE FRAGMENT WILL   */
/* BE EXPANDED ACCORDING TO LH3,   */
/* AND COMMIT TRANSACTION PROCESS  */
/* WILL BE CONTINUED */
Uint32 Dbacc::checkScanExpand(Uint32 splitBucket)
{
  Uint32 TreturnCode = 0;
  Uint32 TPageIndex;
  Uint32 TDirInd;
  Uint32 TSplit;
  Uint32 TreleaseScanBucket;
  Page8Ptr TPageptr;
  ScanRecPtr TscanPtr;
  Uint16 releaseScanMask = 0;
  return 0;

  TSplit = splitBucket;
#if MAX_PARALLEL_SCANS_PER_FRAG > 0
  Uint32 Ti;
  //for (Ti = 0; Ti < 0; Ti++)
  {
    ndbabort(); //ACC scans no longer used
    if (fragrecptr.p->scan[Ti] != RNIL)
    {
      //-------------------------------------------------------------
      // A scan is ongoing on this particular local fragment. We have
      // to check its current state.
      //-------------------------------------------------------------
      TscanPtr.i = fragrecptr.p->scan[Ti];
      ndbrequire(scanRec_pool.getValidPtr(TscanPtr));
      if (TscanPtr.p->activeLocalFrag == fragrecptr.i) {
        if (TscanPtr.p->scanBucketState ==  ScanRec::FIRST_LAP) {
          if (TSplit == TscanPtr.p->nextBucketIndex) {
            jam();
	    //-------------------------------------------------------------
	    // We are currently scanning this bucket. We cannot split it
	    // simultaneously with the scan. We have to pass this offer for
	    // splitting the bucket.
	    //-------------------------------------------------------------
            TreturnCode = 1;
            return TreturnCode;
          }
          else if (TSplit > TscanPtr.p->nextBucketIndex)
          {
            jam();
            ndbassert(TSplit <= TscanPtr.p->startNoOfBuckets);
            if (TSplit <= TscanPtr.p->startNoOfBuckets)
            {
	      //-------------------------------------------------------------
	      // This bucket has not yet been scanned. We must reset the scanned
	      // bit indicator for this scan on this bucket.
	      //-------------------------------------------------------------
              releaseScanMask |= TscanPtr.p->scanMask;
            }
          }
          else
          {
            jam();
          }//if
        } else if (TscanPtr.p->scanBucketState ==  ScanRec::SECOND_LAP) {
          jam();
	  //-------------------------------------------------------------
	  // We are performing a second lap to handle buckets that was
	  // merged during the first lap of scanning. During this second
	  // lap we do not allow any splits or merges.
	  //-------------------------------------------------------------
          TreturnCode = 1;
          return TreturnCode;
        } else {
          ndbrequire(TscanPtr.p->scanBucketState ==  ScanRec::SCAN_COMPLETED);
          jam();
	  //-------------------------------------------------------------
	  // The scan is completed and we can thus go ahead and perform
	  // the split.
	  //-------------------------------------------------------------
        }//if
      }//if
    }//if
  }//for
#endif
  TreleaseScanBucket = TSplit;
  TPageIndex = fragrecptr.p->getPageIndex(TreleaseScanBucket);
  TDirInd = fragrecptr.p->getPageNumber(TreleaseScanBucket);
  TPageptr.i = getPagePtr(fragrecptr.p->directory, TDirInd);
  c_page8_pool.getPtr(TPageptr);
  releaseScanBucket(TPageptr, TPageIndex, releaseScanMask);
  return TreturnCode;
}//Dbacc::checkScanExpand()

void Dbacc::execEXPANDCHECK2(Signal* signal)
{
  jamEntry();

  if(refToBlock(signal->getSendersBlockRef()) == getDBLQH())
  {
    jam();
    return;
  }
  Uint32 fragId = signal->theData[0];
  Uint32 tableId = signal->theData[1];
  getFragPtr(fragrecptr, tableId, fragId, false);
  fragrecptr.p->expandOrShrinkQueued = false;
#ifdef ERROR_INSERT
  bool force_expand_shrink = false;
  if (ERROR_INSERTED(3004) && fragrecptr.p->fragmentid == 0)
  {
    if (fragrecptr.p->level.getSize() > ERROR_INSERT_EXTRA)
    {
      jam();
      execSHRINKCHECK2(signal);
      return;
    }
    else if (fragrecptr.p->level.getSize() == ERROR_INSERT_EXTRA)
    {
      return;
    }
    force_expand_shrink = true;
  }
  if (!force_expand_shrink && fragrecptr.p->slack > 0)
#else
  if (fragrecptr.p->slack > 0)
#endif
  {
    jam();
    /* IT MEANS THAT IF SLACK > ZERO */
    /*--------------------------------------------------------------*/
    /*       THE SLACK HAS IMPROVED AND IS NOW ACCEPTABLE AND WE    */
    /*       CAN FORGET ABOUT THE EXPAND PROCESS.                   */
    /*--------------------------------------------------------------*/
    if (ERROR_INSERTED(3002))
      debug_lh_vars("SLK");
    if (fragrecptr.p->dirRangeFull == ZTRUE) {
      jam();
      fragrecptr.p->dirRangeFull = ZFALSE;
    }
    return;
  }//if
  if (fragrecptr.p->level.isFull())
  {
    jam();
    /*
     * The level structure does not allow more buckets.
     * Do not expand.
     */
    return;
  }
  if (fragrecptr.p->sparsepages.isEmpty())
  {
    jam();
    Uint32 result = allocOverflowPage();
    if (result > ZLIMIT_OF_ERROR) {
      jam();
      /*--------------------------------------------------------------*/
      /* WE COULD NOT ALLOCATE ANY OVERFLOW PAGE. THUS WE HAVE TO STOP*/
      /* THE EXPAND SINCE WE CANNOT GUARANTEE ITS COMPLETION.         */
      /*--------------------------------------------------------------*/
      return;
    }//if
  }//if

  Uint32 splitBucket;
  Uint32 receiveBucket;

  bool doSplit = fragrecptr.p->level.getSplitBucket(splitBucket,receiveBucket);

  // Check that split bucket is not currently scanned
  if (doSplit && checkScanExpand(splitBucket) == 1) {
    jam();
    /*--------------------------------------------------------------*/
    // A scan state was inconsistent with performing an expand
    // operation.
    /*--------------------------------------------------------------*/
    return;
  }//if
  c_tup->prepare_tab_pointers_acc(fragrecptr.p->myTableId,
                                  fragrecptr.p->myfid);
  acquire_frag_mutex_bucket(fragrecptr.p, splitBucket);
  /*-------------------------------------------------------------------------*/
  /*      WE START BY FINDING THE PAGE, THE PAGE INDEX AND THE PAGE DIRECTORY*/
  /*      OF THE NEW BUCKET WHICH SHALL RECEIVE THE ELEMENT WHICH HAVE A 1 IN*/
  /*      THE NEXT HASH BIT. THIS BIT IS USED IN THE SPLIT MECHANISM TO      */
  /*      DECIDE WHICH ELEMENT GOES WHERE.                                   */
  /*-------------------------------------------------------------------------*/
  Uint32 expDirInd = fragrecptr.p->getPageNumber(receiveBucket);
  Page8Ptr expPageptr;
  if (fragrecptr.p->getPageIndex(receiveBucket) == 0)
  { // Need new bucket
    expPageptr.i = RNIL;
  }
  else
  {
    expPageptr.i = getPagePtr(fragrecptr.p->directory, expDirInd);
    ndbassert(expPageptr.i != RNIL);
  }
  if (expPageptr.i == RNIL) {
    jam();
    Uint32 result = seizePage_lock(expPageptr, Page32Lists::ANY_SUB_PAGE);
    if (result > ZLIMIT_OF_ERROR) {
      jam();
      release_frag_mutex_bucket(fragrecptr.p, splitBucket);
      return;
    }//if
    if (!setPagePtr(fragrecptr.p->directory, expDirInd, expPageptr.i))
    {
      jam();
      releasePage_lock(expPageptr);
      //result = ZDIR_RANGE_FULL_ERROR;
      release_frag_mutex_bucket(fragrecptr.p, splitBucket);
      return;
    }
    initPage(expPageptr, expDirInd);
  } else {
    c_page8_pool.getPtr(expPageptr);
  }//if

  /**
   * Allow use of extra index memory (m_free_pct) during expand
   * even after node have become started.
   * Reset to false in endofexpLab().
   */
  c_allow_use_of_spare_pages = true;

  fragrecptr.p->expReceivePageptr = expPageptr.i;
  fragrecptr.p->expReceiveIndex = fragrecptr.p->getPageIndex(receiveBucket);
  /*--------------------------------------------------------------------------*/
  /*       THE NEXT ACTION IS TO FIND THE PAGE, THE PAGE INDEX AND THE PAGE   */
  /*       DIRECTORY OF THE BUCKET TO BE SPLIT.                               */
  /*--------------------------------------------------------------------------*/
  Page8Ptr pageptr;
  Uint32 conidx = fragrecptr.p->getPageIndex(splitBucket);
  expDirInd = fragrecptr.p->getPageNumber(splitBucket);
  pageptr.i = getPagePtr(fragrecptr.p->directory, expDirInd);
  ndbassert(pageptr.i != RNIL);
  fragrecptr.p->expSenderIndex = conidx;
  fragrecptr.p->expSenderPageptr = pageptr.i;
  if (pageptr.i == RNIL) {
    jam();
    endofexpLab(signal);	/* EMPTY BUCKET */
    release_frag_mutex_bucket(fragrecptr.p, splitBucket);
    return;
  }//if
  fragrecptr.p->expReceiveIsforward = true;
  c_page8_pool.getPtr(pageptr);
  expandcontainer(pageptr, conidx);
  endofexpLab(signal);
  release_frag_mutex_bucket(fragrecptr.p, splitBucket);
  return;
}//Dbacc::execEXPANDCHECK2()
  
void Dbacc::endofexpLab(Signal* signal)
{
  c_allow_use_of_spare_pages = false;
  fragrecptr.p->slack += fragrecptr.p->maxloadfactor;
  fragrecptr.p->expandCounter++;
  fragrecptr.p->level.expand();
  Uint32 noOfBuckets = fragrecptr.p->level.getSize();
  Uint32 Thysteres = fragrecptr.p->maxloadfactor - fragrecptr.p->minloadfactor;
  fragrecptr.p->slackCheck = Int64(noOfBuckets) * Thysteres;
#ifdef ERROR_INSERT
  bool force_expand_shrink = false;
  if (ERROR_INSERTED(3004) &&
      fragrecptr.p->fragmentid == 0 &&
      fragrecptr.p->level.getSize() != ERROR_INSERT_EXTRA)
  {
    force_expand_shrink = true;
  }
  if ((force_expand_shrink || fragrecptr.p->slack < 0) &&
      !fragrecptr.p->level.isFull())
#else
  if (fragrecptr.p->slack < 0 && !fragrecptr.p->level.isFull())
#endif
  {
    jam();
    /* IT MEANS THAT IF SLACK < ZERO */
    /* --------------------------------------------------------------------- */
    /* IT IS STILL NECESSARY TO EXPAND THE FRAGMENT EVEN MORE. START IT FROM */
    /* HERE WITHOUT WAITING FOR NEXT COMMIT ON THE FRAGMENT.                 */
    /* --------------------------------------------------------------------- */
    signal->theData[0] = fragrecptr.p->fragmentid;
    signal->theData[1] = fragrecptr.p->myTableId;
    fragrecptr.p->expandOrShrinkQueued = true;
    sendSignal(reference(), GSN_EXPANDCHECK2, signal, 2, JBB);
  }//if
  return;
}//Dbacc::endofexpLab()

void Dbacc::execDEBUG_SIG(Signal* signal) 
{
  jamEntry();

  progError(__LINE__, NDBD_EXIT_SR_UNDOLOG);
  return;
}//Dbacc::execDEBUG_SIG()

LHBits32 Dbacc::getElementHash(OperationrecPtr& oprec)
{
  ndbassert(!oprec.isNull());

  // Only calculate hash value if operation does not already have a
  // complete hash value
  ndbrequire(oprec.p->hashValue.valid_bits() >= fragrecptr.p->MAX_HASH_VALUE_BITS)
  return oprec.p->hashValue;
  {
    jam();
    Uint32 keys[2048 * MAX_XFRM_MULTIPLY];
    Local_key localkey;
    localkey = oprec.p->localdata;
    const bool xfrm = fragrecptr.p->hasCharAttr;
    Uint32 len = readTablePk(localkey.m_page_no,
                              localkey.m_page_idx,
                              ElementHeader::setLocked(oprec.i),
                              oprec,
                              &keys[0],
                              xfrm);
    if (len > 0)
    {
      /**
       * Return of len == 0 can only happen when the element is ready to be
       * deleted and no new operations is linked to the element, thus the
       * element will be removed soon since it will always return 0 for
       * all operations and as soon as the operations in the lock queue
       * have completed the element will be gone. Thus no issue if the
       * element is in the wrong place in the hash since it won't be found
       * by anyone even if in the right place.
       */
<<<<<<< HEAD
      oprec.p->hashValue = LHBits32(md5_hash(&keys[0], len));
=======
      oprec.p->hashValue = LHBits32(rondb_calc_hash_val((Uint64*)&keys[0],
                                    len,
                                    fragrecptr.p->m_use_new_hash_function));
>>>>>>> f042341d
    }
  }
}

LHBits32 Dbacc::getElementHash(Uint32 const* elemptr)
{
  jam();
  assert(ElementHeader::getUnlocked(*elemptr));

  Uint32 keys[2048 * MAX_XFRM_MULTIPLY];
  Uint32 elemhead = *elemptr;
  Local_key localkey;
  elemptr += 1;
  ndbrequire(fragrecptr.p->localkeylen == 1);
  localkey.m_page_no = *elemptr;
  localkey.m_page_idx = ElementHeader::getPageIdx(elemhead);
  OperationrecPtr oprec;
  oprec.i = RNIL;
  const bool xfrm = fragrecptr.p->hasCharAttr;
  Uint32 len = readTablePk(localkey.m_page_no,
                           localkey.m_page_idx,
                           elemhead,
                           oprec,
                           &keys[0],
                           xfrm);
  if (len > 0)
  {
    jam();
<<<<<<< HEAD
    return LHBits32(md5_hash(&keys[0], len));
=======
    return LHBits32(rondb_calc_hash_val((Uint64*)&keys[0],
                                     len,
                                     fragrecptr.p->m_use_new_hash_function));
>>>>>>> f042341d
  }
  else
  { // Return an invalid hash value if no data
    jam();
    ndbabort(); // TODO RONM, see if this ever happens
    return LHBits32();
  }
}

LHBits32 Dbacc::getElementHash(Uint32 const* elemptr, OperationrecPtr& oprec)
{
  if (!oprec.isNull())
  {
    jam();
    return getElementHash(oprec);
  }

  Uint32 elemhead = *elemptr;
  if (ElementHeader::getUnlocked(elemhead))
  {
    jam();
    return getElementHash(elemptr);
  }
  else
  {
    jam();
    oprec.i = ElementHeader::getOpPtrI(elemhead);
    ndbrequire(m_curr_acc->oprec_pool.getValidPtr(oprec));
    return getElementHash(oprec);
  }
}

/* --------------------------------------------------------------------------------- */
/* EXPANDCONTAINER                                                                   */
/*        INPUT: EXC_PAGEPTR (POINTER TO THE ACTIVE PAGE RECORD)                     */
/*               CEXC_PAGEINDEX (INDEX OF THE BUCKET).                               */
/*                                                                                   */
/*        DESCRIPTION: THE HASH VALUE OF ALL ELEMENTS IN THE CONTAINER WILL BE       */
/*                  CHECKED. SOME OF THIS ELEMENTS HAVE TO MOVE TO THE NEW CONTAINER */
/* --------------------------------------------------------------------------------- */
void Dbacc::expandcontainer(Page8Ptr pageptr, Uint32 conidx)
{
  ContainerHeader containerhead;
  LHBits32 texcHashvalue;
  Uint32 tidrContainerptr;
  Uint32 tidrElemhead;

  Page8Ptr lastPageptr;
  Page8Ptr lastPrevpageptr;
  bool lastIsforward;
  Uint32 tlastPageindex;
  Uint32 tlastElementptr;
  Uint32 tlastContainerptr;
  Uint32 tlastPrevconptr;

  Uint32 elemptr;
  Uint32 prevPageptr = RNIL;
  Uint32 prevConptr = 0;
  bool isforward = true;
  Uint32 elemStep;
  const Uint32 elemLen = fragrecptr.p->elementLength;
  OperationrecPtr oprecptr;
  bool newBucket = true;
 EXP_CONTAINER_LOOP:
  Uint32 conptr = getContainerPtr(conidx, isforward);
  if (isforward)
  {
    jam();
    elemptr = conptr + Container::HEADER_SIZE;
    elemStep = elemLen;
  }
  else
  {
    jam();
    elemStep = 0 - elemLen;
    elemptr = conptr + elemStep;
  }
  arrGuard(conptr, 2048);
  containerhead = pageptr.p->word32[conptr];
  const Uint32 conlen = containerhead.getLength();
  Uint32 cexcMovedLen = Container::HEADER_SIZE;
  if (conlen <= Container::HEADER_SIZE) {
    ndbrequire(conlen >= Container::HEADER_SIZE);
    jam();
    goto NEXT_ELEMENT;
  }//if
 NEXT_ELEMENT_LOOP:
  oprecptr.i = RNIL;
  ptrNull(oprecptr);
  /* --------------------------------------------------------------------------------- */
  /*       CEXC_PAGEINDEX         PAGE INDEX OF CURRENT CONTAINER BEING EXAMINED.      */
  /*       CEXC_CONTAINERPTR      INDEX OF CURRENT CONTAINER BEING EXAMINED.           */
  /*       CEXC_ELEMENTPTR        INDEX OF CURRENT ELEMENT BEING EXAMINED.             */
  /*       EXC_PAGEPTR            PAGE WHERE CURRENT ELEMENT RESIDES.                  */
  /*       CEXC_PREVPAGEPTR        PAGE OF PREVIOUS CONTAINER.                         */
  /*       CEXC_PREVCONPTR        INDEX OF PREVIOUS CONTAINER                          */
  /*       CEXC_FORWARD           DIRECTION OF CURRENT CONTAINER                       */
  /* --------------------------------------------------------------------------------- */
  arrGuard(elemptr, 2048);
  tidrElemhead = pageptr.p->word32[elemptr];
  bool move;
  if (ElementHeader::getLocked(tidrElemhead))
  {
    jam();
    oprecptr.i = ElementHeader::getOpPtrI(tidrElemhead);
    ndbrequire(m_curr_acc->oprec_pool.getValidPtr(oprecptr));
    ndbassert(oprecptr.p->reducedHashValue.valid_bits() >= 1);
    move = oprecptr.p->reducedHashValue.get_bit(1);
    oprecptr.p->reducedHashValue.shift_out();
    const LHBits16 reducedHashValue = oprecptr.p->reducedHashValue;
    if (!fragrecptr.p->enough_valid_bits(reducedHashValue))
    {
      jam();
      oprecptr.p->reducedHashValue =
        fragrecptr.p->level.reduceForSplit(getElementHash(oprecptr));
    }
  }
  else
  {
    jam();
    LHBits16 reducedHashValue = ElementHeader::getReducedHashValue(tidrElemhead);
    ndbassert(reducedHashValue.valid_bits() >= 1);
    move = reducedHashValue.get_bit(1);
    reducedHashValue.shift_out();
    if (!fragrecptr.p->enough_valid_bits(reducedHashValue))
    {
      jam();
      const Uint32* elemwordptr = &pageptr.p->word32[elemptr];
      const LHBits32 hashValue = getElementHash(elemwordptr);
      reducedHashValue =
        fragrecptr.p->level.reduceForSplit(hashValue);
    }
    tidrElemhead = ElementHeader::setReducedHashValue(tidrElemhead, reducedHashValue);
  }
  if (!move)
  {
    jam();
    if (ElementHeader::getUnlocked(tidrElemhead))
      pageptr.p->word32[elemptr] = tidrElemhead;
    /* --------------------------------------------------------------------------------- */
    /*       THIS ELEMENT IS NOT TO BE MOVED. WE CALCULATE THE WHEREABOUTS OF THE NEXT   */
    /*       ELEMENT AND PROCEED WITH THAT OR END THE SEARCH IF THERE ARE NO MORE        */
    /*       ELEMENTS IN THIS CONTAINER.                                                 */
    /* --------------------------------------------------------------------------------- */
    goto NEXT_ELEMENT;
  }//if
  /* --------------------------------------------------------------------------------- */
  /*       THE HASH BIT WAS SET AND WE SHALL MOVE THIS ELEMENT TO THE NEW BUCKET.      */
  /*       WE START BY READING THE ELEMENT TO BE ABLE TO INSERT IT INTO THE NEW BUCKET.*/
  /*       THEN WE INSERT THE ELEMENT INTO THE NEW BUCKET. THE NEXT STEP IS TO DELETE  */
  /*       THE ELEMENT FROM THIS BUCKET. THIS IS PERFORMED BY REPLACING IT WITH THE    */
  /*       LAST ELEMENT IN THE BUCKET. IF THIS ELEMENT IS TO BE MOVED WE MOVE IT AND   */
  /*       GET THE LAST ELEMENT AGAIN UNTIL WE EITHER FIND ONE THAT STAYS OR THIS      */
  /*       ELEMENT IS THE LAST ELEMENT.                                                */
  /* --------------------------------------------------------------------------------- */
  {
    ndbrequire(fragrecptr.p->localkeylen == 1);
    const Uint32 localkey = pageptr.p->word32[elemptr + 1];
#if defined(VM_TRACE) || !defined(NDEBUG) || defined(ERROR_INSERT)
    jamDebug();
    jamLineDebug(Uint16(pageptr.i));
    jamLineDebug(Uint16(elemptr));
    pageptr.p->word32[elemptr] = ElementHeader::setInvalid();
#endif
    Uint32 tidrPageindex = fragrecptr.p->expReceiveIndex;
    Page8Ptr idrPageptr;
    idrPageptr.i = fragrecptr.p->expReceivePageptr;
    c_page8_pool.getPtr(idrPageptr);
    bool tidrIsforward = fragrecptr.p->expReceiveIsforward;
    insertElement(Element(tidrElemhead, localkey),
                  oprecptr,
                  idrPageptr,
                  tidrPageindex,
                  tidrIsforward,
                  tidrContainerptr,
                  containerhead.getScanBits(),
                  newBucket);
    fragrecptr.p->expReceiveIndex = tidrPageindex;
    fragrecptr.p->expReceivePageptr = idrPageptr.i;
    fragrecptr.p->expReceiveIsforward = tidrIsforward;
    newBucket = false;
  }
 REMOVE_LAST_LOOP:
  jam();
  lastPageptr.i = pageptr.i;
  lastPageptr.p = pageptr.p;
  tlastContainerptr = conptr;
  lastPrevpageptr.i = prevPageptr;
  c_page8_pool.getPtrForce(lastPrevpageptr);
  tlastPrevconptr = prevConptr;
  arrGuard(tlastContainerptr, 2048);
  lastIsforward = isforward;
  tlastPageindex = conidx;
  getLastAndRemove(lastPrevpageptr,
                   tlastPrevconptr,
                   lastPageptr,
                   tlastPageindex,
                   tlastContainerptr,
                   lastIsforward,
                   tlastElementptr);
  if (pageptr.i == lastPageptr.i)
  {
    if (elemptr == tlastElementptr)
    {
      jam();
      /* --------------------------------------------------------------------------------- */
      /*       THE CURRENT ELEMENT WAS ALSO THE LAST ELEMENT.                              */
      /* --------------------------------------------------------------------------------- */
      return;
    }//if
  }//if
  /* --------------------------------------------------------------------------------- */
  /*       THE CURRENT ELEMENT WAS NOT THE LAST ELEMENT. IF THE LAST ELEMENT SHOULD    */
  /*       STAY WE COPY IT TO THE POSITION OF THE CURRENT ELEMENT, OTHERWISE WE INSERT */
  /*       INTO THE NEW BUCKET, REMOVE IT AND TRY WITH THE NEW LAST ELEMENT.           */
  /* --------------------------------------------------------------------------------- */
  oprecptr.i = RNIL;
  ptrNull(oprecptr);
  arrGuard(tlastElementptr, 2048);
  tidrElemhead = lastPageptr.p->word32[tlastElementptr];
  if (ElementHeader::getLocked(tidrElemhead))
  {
    jam();
    oprecptr.i = ElementHeader::getOpPtrI(tidrElemhead);
    ndbrequire(m_curr_acc->oprec_pool.getValidPtr(oprecptr));
    ndbassert(oprecptr.p->reducedHashValue.valid_bits() >= 1);
    move = oprecptr.p->reducedHashValue.get_bit(1);
    oprecptr.p->reducedHashValue.shift_out();
    if (!fragrecptr.p->enough_valid_bits(oprecptr.p->reducedHashValue))
    {
      jam();
      oprecptr.p->reducedHashValue =
        fragrecptr.p->level.reduceForSplit(getElementHash(oprecptr));
    }
  }
  else
  {
    jam();
    LHBits16 reducedHashValue = ElementHeader::getReducedHashValue(tidrElemhead);
    ndbassert(reducedHashValue.valid_bits() > 0);
    move = reducedHashValue.get_bit(1);
    reducedHashValue.shift_out();
    if (!fragrecptr.p->enough_valid_bits(reducedHashValue))
    {
      jam();
      const Uint32* elemwordptr = &lastPageptr.p->word32[tlastElementptr];
      const LHBits32 hashValue = getElementHash(elemwordptr);
      reducedHashValue =
        fragrecptr.p->level.reduceForSplit(hashValue);
    }
    tidrElemhead = ElementHeader::setReducedHashValue(tidrElemhead, reducedHashValue);
  }
  if (!move)
  {
    jam();
    if (ElementHeader::getUnlocked(tidrElemhead))
      lastPageptr.p->word32[tlastElementptr] = tidrElemhead;
    /* --------------------------------------------------------------------------------- */
    /*       THE LAST ELEMENT IS NOT TO BE MOVED. WE COPY IT TO THE CURRENT ELEMENT.     */
    /* --------------------------------------------------------------------------------- */
    const Page8Ptr delPageptr = pageptr;
    const Uint32 delConptr = conptr;
    const Uint32 delElemptr = elemptr;
    deleteElement(delPageptr,
                  delConptr,
                  delElemptr,
                  lastPageptr,
                  tlastElementptr);
  }
  else
  {
    jam();
    /* --------------------------------------------------------------------------------- */
    /*       THE LAST ELEMENT IS ALSO TO BE MOVED.                                       */
    /* --------------------------------------------------------------------------------- */
    {
      ndbrequire(fragrecptr.p->localkeylen == 1);
      const Uint32 localkey = lastPageptr.p->word32[tlastElementptr + 1];
      Uint32 tidrPageindex = fragrecptr.p->expReceiveIndex;
      Page8Ptr idrPageptr;
      idrPageptr.i = fragrecptr.p->expReceivePageptr;
      c_page8_pool.getPtr(idrPageptr);
      bool tidrIsforward = fragrecptr.p->expReceiveIsforward;
      insertElement(Element(tidrElemhead, localkey),
                    oprecptr,
                    idrPageptr,
                    tidrPageindex,
                    tidrIsforward,
                    tidrContainerptr,
                    containerhead.getScanBits(),
                    newBucket);
      fragrecptr.p->expReceiveIndex = tidrPageindex;
      fragrecptr.p->expReceivePageptr = idrPageptr.i;
      fragrecptr.p->expReceiveIsforward = tidrIsforward;
      newBucket = false;
    }
    goto REMOVE_LAST_LOOP;
  }//if
 NEXT_ELEMENT:
  arrGuard(conptr, 2048);
  containerhead = pageptr.p->word32[conptr];
  cexcMovedLen = cexcMovedLen + fragrecptr.p->elementLength;
  if (containerhead.getLength() > cexcMovedLen) {
    jam();
    /* --------------------------------------------------------------------------------- */
    /*       WE HAVE NOT YET MOVED THE COMPLETE CONTAINER. WE PROCEED WITH THE NEXT      */
    /*       ELEMENT IN THE CONTAINER. IT IS IMPORTANT TO READ THE CONTAINER LENGTH      */
    /*       FROM THE CONTAINER HEADER SINCE IT MIGHT CHANGE BY REMOVING THE LAST        */
    /*       ELEMENT IN THE BUCKET.                                                      */
    /* --------------------------------------------------------------------------------- */
    elemptr = elemptr + elemStep;
    goto NEXT_ELEMENT_LOOP;
  }//if
  if (containerhead.getNextEnd() != 0) {
    jam();
    /* --------------------------------------------------------------------------------- */
    /*       WE PROCEED TO THE NEXT CONTAINER IN THE BUCKET.                             */
    /* --------------------------------------------------------------------------------- */
    prevPageptr = pageptr.i;
    prevConptr = conptr;
    nextcontainerinfo(pageptr,
                      conptr,
                      containerhead,
                      conidx,
                      isforward);
    goto EXP_CONTAINER_LOOP;
  }//if
}//Dbacc::expandcontainer()

/* ******************--------------------------------------------------------------- */
/* SHRINKCHECK                                        JOIN BUCKET ORD                */
/*                                                   SENDER: ACC,    LEVEL B         */
/*   INPUT:   FRAGRECPTR, POINTS TO A FRAGMENT RECORD.                               */
/*   DESCRIPTION: TWO BUCKET OF A FRAGMENT PAGE WILL BE JOINED TOGETHER              */
/*                                 ACCORDING TO LH3.                                 */
/* ******************--------------------------------------------------------------- */
/* ******************--------------------------------------------------------------- */
/* SHRINKCHECK                                            JOIN BUCKET ORD            */
/* ******************------------------------------+                                 */
/*   SENDER: ACC,    LEVEL B       */
/* TWO BUCKETS OF THE FRAGMENT     */
/* WILL BE JOINED ACCORDING TO LH3 */
/* AND COMMIT TRANSACTION PROCESS  */
/* WILL BE CONTINUED */
Uint32 Dbacc::checkScanShrink(Uint32 sourceBucket, Uint32 destBucket)
{
  Uint32 TreturnCode = 0;
  Uint32 TPageIndex;
  Uint32 TDirInd;
  Uint32 TmergeDest;
  Uint32 TmergeSource;
  Uint32 TreleaseScanBucket;
  Uint32 TreleaseInd = 0;
  enum Actions { ExtendRescan, ReduceUndefined };
  Uint16 releaseDestScanMask = 0;
  Uint16 releaseSourceScanMask = 0;
  Page8Ptr TPageptr;
  ScanRecPtr scanPtr;
  return 0;

  TmergeDest = destBucket;
  TmergeSource = sourceBucket;
#if MAX_PARALLEL_SCANS_PER_FRAG > 0
  Uint32 Ti;
  Bitmask<1> actions[MAX_PARALLEL_SCANS_PER_FRAG];
  //for (Ti = 0; Ti < 0; Ti++)
  {
    ndbabort(); //ACC scans no longer used
    actions[Ti].clear();
    if (fragrecptr.p->scan[Ti] != RNIL) {
      scanPtr.i = fragrecptr.p->scan[Ti];
      ndbrequire(scanRec_pool.getValidPtr(scanPtr));
      if (scanPtr.p->activeLocalFrag == fragrecptr.i) {
	//-------------------------------------------------------------
	// A scan is ongoing on this particular local fragment. We have
	// to check its current state.
	//-------------------------------------------------------------
        if (scanPtr.p->scanBucketState ==  ScanRec::FIRST_LAP) {
          jam();
          if ((TmergeDest == scanPtr.p->nextBucketIndex) ||
              (TmergeSource == scanPtr.p->nextBucketIndex)) {
            jam();
	    //-------------------------------------------------------------
	    // We are currently scanning one of the buckets involved in the
	    // merge. We cannot merge while simultaneously performing a scan.
	    // We have to pass this offer for merging the buckets.
	    //-------------------------------------------------------------
            TreturnCode = 1;
            return TreturnCode;
          }
          else if (TmergeDest < scanPtr.p->nextBucketIndex)
          {
            jam();
            /**
             * Merge bucket into scanned bucket.  Mark for rescan.
             */
            actions[Ti].set(ExtendRescan);
            if (TmergeSource == scanPtr.p->startNoOfBuckets)
            {
              /**
               * Merge unscanned bucket with undefined scan bits into scanned
               * bucket.  Source buckets scan bits must be cleared.
               */
              actions[Ti].set(ReduceUndefined);
              releaseSourceScanMask |= scanPtr.p->scanMask;
            }
            TreleaseInd = 1;
          }//if
          else
          {
            /**
             * Merge unscanned bucket with undefined scan bits into unscanned
             * bucket with undefined scan bits.
             */
            if (TmergeSource == scanPtr.p->startNoOfBuckets)
            {
              actions[Ti].set(ReduceUndefined);
              releaseSourceScanMask |= scanPtr.p->scanMask;
              TreleaseInd = 1;
            }
            if (TmergeDest <= scanPtr.p->startNoOfBuckets)
            {
              jam();
              // Destination bucket is not scanned by scan
              releaseDestScanMask |= scanPtr.p->scanMask;
            }
          }
        }
        else if (scanPtr.p->scanBucketState ==  ScanRec::SECOND_LAP)
        {
          jam();
	  //-------------------------------------------------------------
	  // We are performing a second lap to handle buckets that was
	  // merged during the first lap of scanning. During this second
	  // lap we do not allow any splits or merges.
	  //-------------------------------------------------------------
          TreturnCode = 1;
          return TreturnCode;
        } else if (scanPtr.p->scanBucketState ==  ScanRec::SCAN_COMPLETED) {
          jam();
	  //-------------------------------------------------------------
	  // The scan is completed and we can thus go ahead and perform
	  // the split.
	  //-------------------------------------------------------------
          releaseDestScanMask |= scanPtr.p->scanMask;
          releaseSourceScanMask |= scanPtr.p->scanMask;
        } else {
          jam();
          sendSystemerror(__LINE__);
          return TreturnCode;
        }//if
      }//if
    }//if
  }//for
#endif

  TreleaseScanBucket = TmergeSource;
  TPageIndex = fragrecptr.p->getPageIndex(TreleaseScanBucket);
  TDirInd = fragrecptr.p->getPageNumber(TreleaseScanBucket);
  TPageptr.i = getPagePtr(fragrecptr.p->directory, TDirInd);
  c_page8_pool.getPtr(TPageptr);
  releaseScanBucket(TPageptr, TPageIndex, releaseSourceScanMask);

  TreleaseScanBucket = TmergeDest;
  TPageIndex = fragrecptr.p->getPageIndex(TreleaseScanBucket);
  TDirInd = fragrecptr.p->getPageNumber(TreleaseScanBucket);
  TPageptr.i = getPagePtr(fragrecptr.p->directory, TDirInd);
  c_page8_pool.getPtr(TPageptr);
  releaseScanBucket(TPageptr, TPageIndex, releaseDestScanMask);

  if (TreleaseInd == 1) {
    jam();
#if MAX_PARALLEL_SCANS_PER_FRAG > 0
    //for (Ti = 0; Ti < 0; Ti++)
    {
      ndbabort(); //ACC scans no longer used
      if (!actions[Ti].isclear())
      {
        jam();
        scanPtr.i = fragrecptr.p->scan[Ti];
        ndbrequire(scanRec_pool.getValidPtr(scanPtr));
        if (actions[Ti].get(ReduceUndefined))
        {
          scanPtr.p->startNoOfBuckets --;
        }
        if (actions[Ti].get(ExtendRescan))
        {
          if (TmergeDest < scanPtr.p->minBucketIndexToRescan)
          {
            jam();
	    //-------------------------------------------------------------
	    // We have to keep track of the starting bucket to Rescan in the
	    // second lap.
	    //-------------------------------------------------------------
            scanPtr.p->minBucketIndexToRescan = TmergeDest;
          }//if
          if (TmergeDest > scanPtr.p->maxBucketIndexToRescan)
          {
            jam();
	    //-------------------------------------------------------------
	    // We have to keep track of the ending bucket to Rescan in the
	    // second lap.
	    //-------------------------------------------------------------
            scanPtr.p->maxBucketIndexToRescan = TmergeDest;
          }//if
        }
      }//if
    }//for
#endif
  }//if
  return TreturnCode;
}//Dbacc::checkScanShrink()

void Dbacc::execSHRINKCHECK2(Signal* signal) 
{
  jamEntry();
  Uint32 fragId = signal->theData[0];
  Uint32 tableId = signal->theData[1];
  getFragPtr(fragrecptr, tableId, fragId, false);
  fragrecptr.p->expandOrShrinkQueued = false;
#ifdef ERROR_INSERT
  bool force_expand_shrink = false;
  if (ERROR_INSERTED(3004) && fragrecptr.p->fragmentid == 0)
  {
    if (fragrecptr.p->level.getSize() < ERROR_INSERT_EXTRA)
    {
      jam();
      execEXPANDCHECK2(signal);
      return;
    }
    else if (fragrecptr.p->level.getSize() == ERROR_INSERT_EXTRA)
    {
      return;
    }
    force_expand_shrink = true;
  }
  if (!force_expand_shrink &&
      fragrecptr.p->slack <= fragrecptr.p->slackCheck)
#else
  if (fragrecptr.p->slack <= fragrecptr.p->slackCheck)
#endif
  {
    jam();
    /* TIME FOR JOIN BUCKETS PROCESS */
    /*--------------------------------------------------------------*/
    /*       NO LONGER NECESSARY TO SHRINK THE FRAGMENT.            */
    /*--------------------------------------------------------------*/
    return;
  }//if
#ifdef ERROR_INSERT
  if (!force_expand_shrink && fragrecptr.p->slack < 0)
#else
  if (fragrecptr.p->slack < 0)
#endif
  {
    jam();
    /*--------------------------------------------------------------*/
    /* THE SLACK IS NEGATIVE, IN THIS CASE WE WILL NOT NEED ANY     */
    /* SHRINK.                                                      */
    /*--------------------------------------------------------------*/
    return;
  }//if
  if (fragrecptr.p->level.isEmpty())
  {
    jam();
    /* no need to shrink empty hash table */
    return;
  }
  if (fragrecptr.p->sparsepages.isEmpty())
  {
    jam();
    Uint32 result = allocOverflowPage();
    if (result > ZLIMIT_OF_ERROR) {
      jam();
      return;
    }//if
  }//if
  if (!pages.haveFreePage8(Page32Lists::ANY_SUB_PAGE))
  {
    jam();
    return;
  }

  // Since expandCounter guards more shrinks than expands and
  // all fragments starts with a full page of buckets
  ndbassert(fragrecptr.p->getPageNumber(fragrecptr.p->level.getTop()) > 0);

  Uint32 mergeSourceBucket;
  Uint32 mergeDestBucket;
  bool doMerge = fragrecptr.p->level.getMergeBuckets(mergeSourceBucket, mergeDestBucket);

  ndbassert(doMerge); // Merge always needed since we never shrink below one page of buckets

  /* check that neither of source or destination bucket are currently scanned */
  if (doMerge && checkScanShrink(mergeSourceBucket, mergeDestBucket) == 1) {
    jam();
    /*--------------------------------------------------------------*/
    // A scan state was inconsistent with performing a shrink
    // operation.
    /*--------------------------------------------------------------*/
    return;
  }//if

  acquire_frag_mutex_bucket(fragrecptr.p, mergeDestBucket);
  /**
   * Allow use of extra index memory (m_free_pct) during shrink
   * even after node have become started.
   * Reset to false in endofshrinkbucketLab().
   */
  c_allow_use_of_spare_pages = true;

  if (ERROR_INSERTED(3002))
    debug_lh_vars("SHR");
  if (fragrecptr.p->dirRangeFull == ZTRUE) {
    jam();
    fragrecptr.p->dirRangeFull = ZFALSE;
  }

  shrink_adjust_reduced_hash_value(mergeDestBucket);

  /*--------------------------------------------------------------------------*/
  /*       WE START BY FINDING THE NECESSARY INFORMATION OF THE BUCKET TO BE  */
  /*       REMOVED WHICH WILL SEND ITS ELEMENTS TO THE RECEIVING BUCKET.      */
  /*--------------------------------------------------------------------------*/
  Uint32 cexcPageindex = fragrecptr.p->getPageIndex(mergeSourceBucket);
  Uint32 expDirInd = fragrecptr.p->getPageNumber(mergeSourceBucket);
  Page8Ptr pageptr;
  pageptr.i = getPagePtr(fragrecptr.p->directory, expDirInd);
  fragrecptr.p->expSenderIndex = cexcPageindex;
  fragrecptr.p->expSenderPageptr = pageptr.i;
  fragrecptr.p->expSenderDirIndex = expDirInd;
  /*--------------------------------------------------------------------------*/
  /*       WE NOW PROCEED BY FINDING THE NECESSARY INFORMATION ABOUT THE      */
  /*       RECEIVING BUCKET.                                                  */
  /*--------------------------------------------------------------------------*/
  expDirInd = fragrecptr.p->getPageNumber(mergeDestBucket);
  fragrecptr.p->expReceivePageptr = getPagePtr(fragrecptr.p->directory, expDirInd);
  fragrecptr.p->expReceiveIndex = fragrecptr.p->getPageIndex(mergeDestBucket);
  fragrecptr.p->expReceiveIsforward = true;
  if (pageptr.i == RNIL)
  {
    jam();
    endofshrinkbucketLab(signal);	/* EMPTY BUCKET */
    release_frag_mutex_bucket(fragrecptr.p, mergeDestBucket);
    return;
  }//if
  /*--------------------------------------------------------------------------*/
  /*       INITIALISE THE VARIABLES FOR THE SHRINK PROCESS.                   */
  /*--------------------------------------------------------------------------*/
  c_page8_pool.getPtr(pageptr);
  bool isforward = true;
  Uint32 conptr = getForwardContainerPtr(cexcPageindex);
  arrGuard(conptr, 2048);
  ContainerHeader containerhead = pageptr.p->word32[conptr];
  Uint32 conlen = containerhead.getLength();
  if (conlen <= Container::HEADER_SIZE) {
    ndbrequire(conlen == Container::HEADER_SIZE);
  } else {
    jam();
    shrinkcontainer(pageptr, conptr, isforward, conlen);
  }//if
  /*--------------------------------------------------------------------------*/
  /*       THIS CONTAINER IS NOT YET EMPTY AND WE REMOVE ALL THE ELEMENTS.    */
  /*--------------------------------------------------------------------------*/
  if (containerhead.isUsingBothEnds()) {
    jam();
    Uint32 relconptr = conptr + (ZBUF_SIZE - Container::HEADER_SIZE);
    releaseRightlist(pageptr, cexcPageindex, relconptr);
  }//if
  ContainerHeader conthead;
  conthead.initInUse();
  arrGuard(conptr, 2048);
  pageptr.p->word32[conptr] = conthead;
  if (containerhead.getNextEnd() == 0) {
    jam();
    endofshrinkbucketLab(signal);
    release_frag_mutex_bucket(fragrecptr.p, mergeDestBucket);
    return;
  }//if
  nextcontainerinfo(pageptr,
                    conptr,
                    containerhead,
                    cexcPageindex,
                    isforward);
  do {
    conptr = getContainerPtr(cexcPageindex, isforward);
    arrGuard(conptr, 2048);
    containerhead = pageptr.p->word32[conptr];
    conlen = containerhead.getLength();
    ndbrequire(conlen > Container::HEADER_SIZE);
    /*--------------------------------------------------------------------------*/
    /*       THIS CONTAINER IS NOT YET EMPTY AND WE REMOVE ALL THE ELEMENTS.    */
    /*--------------------------------------------------------------------------*/
    shrinkcontainer(pageptr, conptr, isforward, conlen);
    const Uint32 prevPageptr = pageptr.i;
    const Uint32 cexcPrevpageindex = cexcPageindex;
    const Uint32 cexcPrevisforward = isforward;
    if (containerhead.getNextEnd() != 0) {
      jam();
      /*--------------------------------------------------------------------------*/
      /*       WE MUST CALL THE NEXT CONTAINER INFO ROUTINE BEFORE WE RELEASE THE */
      /*       CONTAINER SINCE THE RELEASE WILL OVERWRITE THE NEXT POINTER.       */
      /*--------------------------------------------------------------------------*/
      nextcontainerinfo(pageptr,
                        conptr,
                        containerhead,
                        cexcPageindex,
                        isforward);
    }//if
    Page8Ptr rlPageptr;
    rlPageptr.i = prevPageptr;
    c_page8_pool.getPtr(rlPageptr);
    ndbassert(!containerhead.isScanInProgress());
    if (cexcPrevisforward)
    {
      jam();
      if (containerhead.isUsingBothEnds()) {
        jam();
        Uint32 relconptr = conptr + (ZBUF_SIZE - Container::HEADER_SIZE);
        releaseRightlist(rlPageptr, cexcPrevpageindex, relconptr);
      }//if
      ndbrequire(ContainerHeader(rlPageptr.p->word32[conptr]).isInUse());
      releaseLeftlist(rlPageptr, cexcPrevpageindex, conptr);
    }
    else
    {
      jam();
      if (containerhead.isUsingBothEnds()) {
        jam();
        Uint32 relconptr = conptr - (ZBUF_SIZE - Container::HEADER_SIZE);
        releaseLeftlist(rlPageptr, cexcPrevpageindex, relconptr);
      }//if
      ndbrequire(ContainerHeader(rlPageptr.p->word32[conptr]).isInUse());
      releaseRightlist(rlPageptr, cexcPrevpageindex, conptr);
    }//if
  } while (containerhead.getNextEnd() != 0);
  endofshrinkbucketLab(signal);
  release_frag_mutex_bucket(fragrecptr.p, mergeDestBucket);
  return;
}//Dbacc::execSHRINKCHECK2()

void Dbacc::endofshrinkbucketLab(Signal* signal)
{
  c_allow_use_of_spare_pages = false;
  fragrecptr.p->level.shrink();
  fragrecptr.p->expandCounter--;
  fragrecptr.p->slack -= fragrecptr.p->maxloadfactor;
  if (fragrecptr.p->expSenderIndex == 0) {
    jam();
    if (fragrecptr.p->expSenderPageptr != RNIL) {
      jam();
      Page8Ptr rpPageptr;
      rpPageptr.i = fragrecptr.p->expSenderPageptr;
      c_page8_pool.getPtr(rpPageptr);
      releasePage_lock(rpPageptr);
      unsetPagePtr(fragrecptr.p->directory, fragrecptr.p->expSenderDirIndex);
    }//if
    if ((fragrecptr.p->getPageNumber(fragrecptr.p->level.getSize()) & 0xff) == 0) {
      jam();
      DynArr256 dir(directoryPoolPtr, fragrecptr.p->directory);
      DynArr256::ReleaseIterator iter;
      Uint32 relcode;
#if defined(VM_TRACE) || defined(ERROR_INSERT)
      Uint32 count = 0;
#endif
      dir.init(iter);
      while ((relcode = dir.trim(fragrecptr.p->expSenderDirIndex, iter)) != 0)
      {
#if defined(VM_TRACE) || defined(ERROR_INSERT)
        count++;
        ndbrequire(count <= 256);
#endif
      }
    }//if
  }//if
#ifdef ERROR_INSERT
  bool force_expand_shrink = false;
  if (ERROR_INSERTED(3004) &&
      fragrecptr.p->fragmentid == 0 &&
      fragrecptr.p->level.getSize() != ERROR_INSERT_EXTRA)
  {
    force_expand_shrink = true;
  }
  if (force_expand_shrink || fragrecptr.p->slack > 0)
#else
  if (fragrecptr.p->slack > 0)
#endif
  {
    jam();
    /*--------------------------------------------------------------*/
    /* THE SLACK IS POSITIVE, IN THIS CASE WE WILL CHECK WHETHER    */
    /* WE WILL CONTINUE PERFORM ANOTHER SHRINK.                     */
    /*--------------------------------------------------------------*/
    Uint32 noOfBuckets = fragrecptr.p->level.getSize();
    Uint32 Thysteresis = fragrecptr.p->maxloadfactor - fragrecptr.p->minloadfactor;
    fragrecptr.p->slackCheck = Int64(noOfBuckets) * Thysteresis;
#ifdef ERROR_INSERT
    if (force_expand_shrink || fragrecptr.p->slack > Thysteresis)
#else
    if (fragrecptr.p->slack > Thysteresis)
#endif
    {
      /*--------------------------------------------------------------*/
      /*       IT IS STILL NECESSARY TO SHRINK THE FRAGMENT MORE. THIS*/
      /*       CAN HAPPEN WHEN A NUMBER OF SHRINKS GET REJECTED       */
      /*       DURING A LOCAL CHECKPOINT. WE START A NEW SHRINK       */
      /*       IMMEDIATELY FROM HERE WITHOUT WAITING FOR A COMMIT TO  */
      /*       START IT.                                              */
      /*--------------------------------------------------------------*/
      if (fragrecptr.p->expandCounter > 0) {
        jam();
	/*--------------------------------------------------------------*/
	/*       IT IS VERY IMPORTANT TO NOT TRY TO SHRINK MORE THAN    */
	/*       WAS EXPANDED. IF MAXP IS SET TO A VALUE BELOW 63 THEN  */
	/*       WE WILL LOSE RECORDS SINCE GETDIRINDEX CANNOT HANDLE   */
	/*       SHRINKING BELOW 2^K - 1 (NOW 63). THIS WAS A BUG THAT  */
	/*       WAS REMOVED 2000-05-12.                                */
	/*--------------------------------------------------------------*/
        signal->theData[0] = fragrecptr.p->fragmentid;
        signal->theData[1] = fragrecptr.p->myTableId;
        ndbrequire(!fragrecptr.p->expandOrShrinkQueued);
        fragrecptr.p->expandOrShrinkQueued = true;
        sendSignal(reference(), GSN_SHRINKCHECK2, signal, 2, JBB);
      }//if
    }//if
  }//if
  ndbrequire(fragrecptr.p->getPageNumber(fragrecptr.p->level.getSize()) > 0);
  return;
}//Dbacc::endofshrinkbucketLab()

/* --------------------------------------------------------------------------------- */
/* SHRINKCONTAINER                                                                   */
/*        INPUT: EXC_PAGEPTR (POINTER TO THE ACTIVE PAGE RECORD)                     */
/*               CEXC_CONTAINERLEN (LENGTH OF THE CONTAINER).                        */
/*               CEXC_CONTAINERPTR (ARRAY INDEX OF THE CONTAINER).                   */
/*               CEXC_FORWARD (CONTAINER FORWARD (+1) OR BACKWARD (-1))              */
/*                                                                                   */
/*        DESCRIPTION: SCAN ALL ELEMENTS IN DESTINATION BUCKET BEFORE MERGE          */
/*               AND ADJUST THE STORED REDUCED HASH VALUE (SHIFT IN ZERO).           */
/* --------------------------------------------------------------------------------- */
void
Dbacc::shrink_adjust_reduced_hash_value(Uint32 bucket_number)
{
  /*
   * Note: function are a copy paste from getElement() with modified inner loop
   * instead of finding a specific element, scan through all and modify.
   */
  Uint32 tgeElementHeader;
  Uint32 tgeElemStep;
  Uint32 tgePageindex;
  Uint32 tgeNextptrtype;
  Uint32 tgeContainerptr;
  Uint32 tgeElementptr;
  Uint32 tgeRemLen;
  const Uint32 TelemLen = fragrecptr.p->elementLength;
  const Uint32 localkeylen = fragrecptr.p->localkeylen;

  tgePageindex = fragrecptr.p->getPageIndex(bucket_number);
  Page8Ptr gePageptr;
  gePageptr.i = getPagePtr(fragrecptr.p->directory, fragrecptr.p->getPageNumber(bucket_number));
  c_page8_pool.getPtr(gePageptr);

  ndbrequire(TelemLen == ZELEM_HEAD_SIZE + localkeylen);
  tgeNextptrtype = ZLEFT;

  /* Loop through all containers in a bucket */
  do {
    if (tgeNextptrtype == ZLEFT)
    {
      jam();
      tgeContainerptr = getForwardContainerPtr(tgePageindex);
      tgeElementptr = tgeContainerptr + Container::HEADER_SIZE;
      tgeElemStep = TelemLen;
      ndbrequire(tgeContainerptr < 2048);
      tgeRemLen = ContainerHeader(gePageptr.p->word32[tgeContainerptr]).getLength();
      ndbrequire((tgeContainerptr + tgeRemLen - 1) < 2048);
    }
    else if (tgeNextptrtype == ZRIGHT)
    {
      jam();
      tgeContainerptr = getBackwardContainerPtr(tgePageindex);
      tgeElementptr = tgeContainerptr - TelemLen;
      tgeElemStep = 0 - TelemLen;
      ndbrequire(tgeContainerptr < 2048);
      tgeRemLen = ContainerHeader(gePageptr.p->word32[tgeContainerptr]).getLength();
      ndbrequire((tgeContainerptr - tgeRemLen) < 2048);
    }
    else
    {
      jam();
      jamLine(tgeNextptrtype);
      ndbabort();
    }//if
    if (tgeRemLen >= Container::HEADER_SIZE + TelemLen)
    {
      ndbrequire(tgeRemLen <= ZBUF_SIZE);
      /* ------------------------------------------------------------------- */
      /* Loop through all elements in a container */
      do
      {
        tgeElementHeader = gePageptr.p->word32[tgeElementptr];
        tgeRemLen = tgeRemLen - TelemLen;
        /*
         * Adjust the stored reduced hash value for element, shifting in a zero
         */
        if (ElementHeader::getLocked(tgeElementHeader))
        {
          jam();
          OperationrecPtr oprec;
          oprec.i = ElementHeader::getOpPtrI(tgeElementHeader);
          ndbrequire(m_curr_acc->oprec_pool.getValidPtr(oprec));
          oprec.p->reducedHashValue.shift_in(false);
        }
        else
        {
          jam();
          LHBits16 reducedHashValue = ElementHeader::getReducedHashValue(tgeElementHeader);
          reducedHashValue.shift_in(false);
          tgeElementHeader = ElementHeader::setReducedHashValue(tgeElementHeader, reducedHashValue);
          gePageptr.p->word32[tgeElementptr] = tgeElementHeader;
        }
        if (tgeRemLen <= Container::HEADER_SIZE)
        {
          break;
        }
        tgeElementptr = tgeElementptr + tgeElemStep;
      } while (true);
    }//if
    ndbrequire(tgeRemLen == Container::HEADER_SIZE);
    ContainerHeader containerhead = gePageptr.p->word32[tgeContainerptr];
    ndbassert((containerhead.getScanBits() & ~fragrecptr.p->activeScanMask) == 0);
    tgeNextptrtype = containerhead.getNextEnd();
    if (tgeNextptrtype == 0)
    {
      jam();
      return;	/* NO MORE CONTAINER */
    }//if
    tgePageindex = containerhead.getNextIndexNumber();	/* NEXT CONTAINER PAGE INDEX 7 BITS */
    ndbrequire((tgePageindex <= Container::MAX_CONTAINER_INDEX) || (tgePageindex == Container::NO_CONTAINER_INDEX));
    if (!containerhead.isNextOnSamePage())
    {
      jam();
      gePageptr.i = gePageptr.p->word32[tgeContainerptr + 1];  /* NEXT PAGE I */
      c_page8_pool.getPtr(gePageptr);
    }//if
  } while (1);

  return;
}//Dbacc::shrink_adjust_reduced_hash_value()

void Dbacc::shrinkcontainer(Page8Ptr pageptr,
                            Uint32 conptr,
                            bool isforward,
                            Uint32 conlen)
{
  Uint32 tshrElementptr;
  Uint32 tshrRemLen;
  Uint32 tidrContainerptr;
  Uint32 tidrElemhead;
  const Uint32 elemLen = fragrecptr.p->elementLength;
  Uint32 elemStep;
  OperationrecPtr oprecptr;
  tshrRemLen = conlen - Container::HEADER_SIZE;
  if (isforward)
  {
    jam();
    tshrElementptr = conptr + Container::HEADER_SIZE;
    elemStep = elemLen;
  }
  else
  {
    jam();
    elemStep = 0 - elemLen;
    tshrElementptr = conptr + elemStep;
  }//if
 SHR_LOOP:
  oprecptr.i = RNIL;
  ptrNull(oprecptr);
  /* --------------------------------------------------------------------------------- */
  /*       THE CODE BELOW IS ALL USED TO PREPARE FOR THE CALL TO INSERT_ELEMENT AND    */
  /*       HANDLE THE RESULT FROM INSERT_ELEMENT. INSERT_ELEMENT INSERTS THE ELEMENT   */
  /*       INTO ANOTHER BUCKET.                                                        */
  /* --------------------------------------------------------------------------------- */
  arrGuard(tshrElementptr, 2048);
  tidrElemhead = pageptr.p->word32[tshrElementptr];
  if (ElementHeader::getLocked(tidrElemhead)) {
    jam();
    /* --------------------------------------------------------------------------------- */
    /*       IF THE ELEMENT IS LOCKED WE MUST UPDATE THE ELEMENT INFO IN THE OPERATION   */
    /*       RECORD OWNING THE LOCK. WE DO THIS BY READING THE OPERATION RECORD POINTER  */
    /*       FROM THE ELEMENT HEADER.                                                    */
    /* --------------------------------------------------------------------------------- */
    oprecptr.i = ElementHeader::getOpPtrI(tidrElemhead);
    ndbrequire(m_curr_acc->oprec_pool.getValidPtr(oprecptr));
    oprecptr.p->reducedHashValue.shift_in(true);
  }//if
  else
  {
    LHBits16 reducedHashValue = ElementHeader::getReducedHashValue(tidrElemhead);
    reducedHashValue.shift_in(true);
    tidrElemhead = ElementHeader::setReducedHashValue(tidrElemhead, reducedHashValue);
  }
  {
    ndbrequire(fragrecptr.p->localkeylen == 1);
    const Uint32 localkey = pageptr.p->word32[tshrElementptr + 1];
    Uint32 tidrPageindex = fragrecptr.p->expReceiveIndex;
    Page8Ptr idrPageptr;
    idrPageptr.i = fragrecptr.p->expReceivePageptr;
    c_page8_pool.getPtr(idrPageptr);
    bool tidrIsforward = fragrecptr.p->expReceiveIsforward;
    insertElement(Element(tidrElemhead, localkey),
                  oprecptr,
                  idrPageptr,
                  tidrPageindex,
                  tidrIsforward,
                  tidrContainerptr,
                  ContainerHeader(pageptr.p->word32[conptr]).getScanBits(),
                  false);
    /* --------------------------------------------------------------- */
    /*       TAKE CARE OF RESULT FROM INSERT_ELEMENT.                  */
    /* --------------------------------------------------------------- */
    fragrecptr.p->expReceiveIndex = tidrPageindex;
    fragrecptr.p->expReceivePageptr = idrPageptr.i;
    fragrecptr.p->expReceiveIsforward = tidrIsforward;
  }
  if (tshrRemLen < elemLen) {
    jam();
    sendSystemerror(__LINE__);
  }//if
  tshrRemLen = tshrRemLen - elemLen;
  if (tshrRemLen != 0) {
    jam();
    tshrElementptr += elemStep;
    goto SHR_LOOP;
  }//if
}//Dbacc::shrinkcontainer()

void Dbacc::initFragAdd(Signal* signal,
                        FragmentrecPtr regFragPtr) const
{
  const AccFragReq * const req = (AccFragReq*)&signal->theData[0];  
  Uint32 minLoadFactor = (req->minLoadFactor * ZBUF_SIZE) / 100;
  Uint32 maxLoadFactor = (req->maxLoadFactor * ZBUF_SIZE) / 100;
  if (ERROR_INSERTED(3003)) // use small LoadFactors to force sparse hash table
  {
    jam();
    minLoadFactor = 1;
    maxLoadFactor = 2; 
  }
  if (minLoadFactor >= maxLoadFactor) {
    jam();
    minLoadFactor = maxLoadFactor - 1;
  }//if
  regFragPtr.p->fragState = ACTIVEFRAG;
  // NOTE: next line must match calculation in Dblqh::execLQHFRAGREQ
  regFragPtr.p->myfid = req->fragId;
  regFragPtr.p->myTableId = req->tableId;
  ndbrequire(req->kValue == 6);
  ndbrequire(req->kValue == regFragPtr.p->k);
  regFragPtr.p->expandCounter = 0;
  regFragPtr.p->m_use_new_hash_function = (req->hashFunctionFlag != 0);

  DEB_HASH(("(%u) acc_tab(%u,%u) m_use_new_hash_function: %u",
            instance(),
            regFragPtr.p->myTableId,
            regFragPtr.p->myfid,
            regFragPtr.p->m_use_new_hash_function));
  /**
   * Only allow shrink during SR
   *   - to make sure we don't run out of pages during REDO log execution
   *
   * Is later restored to 0 by LQH at end of REDO log execution
   */
  regFragPtr.p->expandOrShrinkQueued = false;
  regFragPtr.p->level.setSize(1 << req->kValue);
  regFragPtr.p->minloadfactor = minLoadFactor;
  regFragPtr.p->maxloadfactor = maxLoadFactor;
  regFragPtr.p->slack = Int64(regFragPtr.p->level.getSize()) * maxLoadFactor;
  regFragPtr.p->localkeylen = req->localKeyLen;
  regFragPtr.p->nodetype = (req->reqInfo >> 4) & 0x3;
  regFragPtr.p->keyLength = req->keyLength;
  ndbrequire(req->keyLength != 0);
  ndbrequire(regFragPtr.p->elementLength ==
             ZELEM_HEAD_SIZE + regFragPtr.p->localkeylen);
  Uint32 Tmp1 = regFragPtr.p->level.getSize();
  Uint32 Tmp2 = regFragPtr.p->maxloadfactor - regFragPtr.p->minloadfactor;
  regFragPtr.p->slackCheck = Int64(Tmp1) * Tmp2;
  regFragPtr.p->mytabptr = req->tableId;
  regFragPtr.p->roothashcheck = req->kValue + req->lhFragBits;
  regFragPtr.p->m_commit_count = 0; // stable results
#if MAX_PARALLEL_SCANS_PER_FRAG > 0
  //ACC scans no longer used
  for (Uint32 i = 0; i < MAX_PARALLEL_SCANS_PER_FRAG; i++) {
    regFragPtr.p->scan[i] = RNIL;
  }//for
#endif
  
  Uint32 hasCharAttr = g_key_descriptor_pool.getPtr(req->tableId)->hasCharAttr;
  regFragPtr.p->hasCharAttr = hasCharAttr;
  for (Uint32 i = 0; i < NUM_ACC_FRAGMENT_MUTEXES; i++)
  {
    NdbMutex_Init(&regFragPtr.p->acc_frag_mutex[i]);
  }
}//Dbacc::initFragAdd()

void Dbacc::initFragGeneral(FragmentrecPtr regFragPtr)const
{
  new (&regFragPtr.p->directory) DynArr256::Head();

#if defined(VM_TRACE) || defined(ERROR_INSERT)
  for (Uint32 i = 0; i < NUM_ACC_FRAGMENT_MUTEXES; i++)
  {
    regFragPtr.p->lockOwnersList[i] = RNIL;
  }
#endif
  for (Uint32 i = 0; i < NUM_ACC_FRAGMENT_MUTEXES; i++)
  {
    regFragPtr.p->lockCount[i] = 0;
  }
  regFragPtr.p->hasCharAttr = ZFALSE;
  regFragPtr.p->dirRangeFull = ZFALSE;
  regFragPtr.p->fragState = FREEFRAG;

  regFragPtr.p->sparsepages.init();
  regFragPtr.p->fullpages.init();
  regFragPtr.p->m_noOfAllocatedPages = 0;
  regFragPtr.p->activeScanMask = 0;

  regFragPtr.p->m_lockStats.init();
}//Dbacc::initFragGeneral()


void Dbacc::execACC_SCANREQ(Signal* signal) //Direct Executed
{
  jamEntry();
  ndbabort();
  AccScanReq * req = (AccScanReq*)&signal->theData[0];
  Uint32 userptr = req->senderData;
  BlockReference userblockref = req->senderRef;
  Uint32 fid = req->fragmentNo;
  Uint32 scanFlag = req->requestInfo;
  Uint32 scanTrid1 = req->transId1;
  Uint32 scanTrid2 = req->transId2;
  ndbabort(); //ACC scans no longer used
  getFragPtr(fragrecptr, req->tableId, fid, false);
  
  Uint32 i = 0;
#if MAX_PARALLEL_SCANS_PER_FRAG > 0
  for (i = 0; i == 0; i++)
    jam();
    if (fragrecptr.p->scan[i] == RNIL) {
      jam();
      break;
    }
  }
  ndbrequire(i != 0);
#endif
  if (unlikely(!scanRec_pool.seize(scanPtr)))
  {
    signal->theData[8] = AccScanRef::AccNoFreeScanOp;
    return;
  }

#if MAX_PARALLEL_SCANS_PER_FRAG > 0
  fragrecptr.p->scan[i] = scanPtr.i;
#endif
  scanPtr.p->scanBucketState =  ScanRec::FIRST_LAP;
  scanPtr.p->scanLockMode = AccScanReq::getLockMode(scanFlag);
  scanPtr.p->scanReadCommittedFlag = AccScanReq::getReadCommittedFlag(scanFlag);
  /* TWELVE BITS OF THE ELEMENT HEAD ARE SCAN */
  /* CHECK BITS. THE MASK NOTES WHICH BIT IS */
  /* ALLOCATED FOR THE ACTIVE SCAN */
  scanPtr.p->scanMask = 1 << i;
  scanPtr.p->scanUserptr = userptr;
  scanPtr.p->scanUserblockref = userblockref;
  scanPtr.p->scanTrid1 = scanTrid1;
  scanPtr.p->scanTrid2 = scanTrid2;
  scanPtr.p->scanState = ScanRec::WAIT_NEXT;
  scanPtr.p->scan_lastSeen = __LINE__;
  initScanFragmentPart();

  /* ************************ */
  /*  ACC_SCANCONF            */
  /* ************************ */
  signal->theData[0] = scanPtr.p->scanUserptr;
  signal->theData[1] = scanPtr.i;
  signal->theData[2] = 1; /* NR OF LOCAL FRAGMENT */
  signal->theData[3] = fragrecptr.p->fragmentid;
  signal->theData[4] = RNIL;
  signal->theData[7] = AccScanConf::ZNOT_EMPTY_FRAGMENT;
  signal->theData[8] = 0; /* Success */
  /**
   * Return with signal->theData[8] == 0 indicates ACC_SCANCONF
   * return signal.
   */
  return;
}//Dbacc::execACC_SCANREQ()

/* ******************--------------------------------------------------------------- */
/*  NEXT_SCANREQ                                       REQUEST FOR NEXT ELEMENT OF   */
/* ******************------------------------------+   A FRAGMENT.                   */
/*   SENDER: LQH,    LEVEL B       */
void Dbacc::execNEXT_SCANREQ(Signal* signal) 
{
  Uint32 tscanNextFlag;
  jamEntryDebug();
  ndbabort();
  scanPtr.i = signal->theData[0];
  ndbrequire(scanRec_pool.getUncheckedPtrRW(scanPtr));
  operationRecPtr.i = signal->theData[1];
  tscanNextFlag = signal->theData[2];
  /* ------------------------------------------ */
  /* 1 = ZCOPY_NEXT  GET NEXT ELEMENT           */
  /* 2 = ZCOPY_NEXT_COMMIT COMMIT THE           */
  /* ACTIVE ELEMENT AND GET THE NEXT ONE        */
  /* 3 = ZCOPY_COMMIT COMMIT THE ACTIVE ELEMENT */
  /* 4 = ZCOPY_REPEAT GET THE ACTIVE ELEMENT    */
  /* 5 = ZCOPY_ABORT RELOCK THE ACTIVE ELEMENT  */
  /* 6 = ZCOPY_CLOSE THE SCAN PROCESS IS READY  */
  /* ------------------------------------------ */
  ndbrequire(scanPtr.p->scanState == ScanRec::WAIT_NEXT);
  ndbrequire(Magic::check_ptr(scanPtr.p));

  switch (tscanNextFlag) {
  case NextScanReq::ZSCAN_NEXT:
    jam();
    /*empty*/;
    break;
  case NextScanReq::ZSCAN_NEXT_COMMIT:
  case NextScanReq::ZSCAN_COMMIT:
    jam();
    /* --------------------------------------------------------------------- */
    /* COMMIT ACTIVE OPERATION. 
     * SEND NEXT SCAN ELEMENT IF IT IS ZCOPY_NEXT_COMMIT.
     * --------------------------------------------------------------------- */
    ndbrequire(m_curr_acc->oprec_pool.getUncheckedPtrRW(operationRecPtr));
    fragrecptr.i = operationRecPtr.p->fragptr;
    ndbrequire(c_fragment_pool.getPtr(fragrecptr));
    ndbrequire(Magic::check_ptr(operationRecPtr.p));
    if (!scanPtr.p->scanReadCommittedFlag) {
      commitOperation(signal);
    }//if
    operationRecPtr.p->m_op_bits = Operationrec::OP_INITIAL;
    takeOutActiveScanOp();
    releaseOpRec();
    scanPtr.p->scanOpsAllocated--;
    if (tscanNextFlag == NextScanReq::ZSCAN_COMMIT) {
      jam();
      signal->theData[0] = 0; /* Success */
      /**
       * signal->theData[0] = 0 indicates NEXT_SCANCONF return
       * signal for NextScanReq::ZSCAN_COMMIT
       */
      return;
    }//if
    break;
  case NextScanReq::ZSCAN_CLOSE:
    jam();
    fragrecptr.i = scanPtr.p->activeLocalFrag;
    ndbrequire(c_fragment_pool.getPtr(fragrecptr));
    ndbassert(fragrecptr.p->activeScanMask & scanPtr.p->scanMask);
    /* ---------------------------------------------------------------------
     * THE SCAN PROCESS IS FINISHED. RELOCK ALL LOCKED EL. 
     * RELEASE ALL INVOLVED REC.
     * ------------------------------------------------------------------- */
    releaseScanLab(signal);
    return;
  default:
    ndbabort();
  }//switch
  scanPtr.p->scan_lastSeen = __LINE__;
  signal->theData[0] = scanPtr.i;
  signal->theData[1] = AccCheckScan::ZNOT_CHECK_LCP_STOP;
  execACC_CHECK_SCAN(signal);
  return;
}//Dbacc::execNEXT_SCANREQ()

void Dbacc::checkNextBucketLab(Signal* signal)
{
  Page8Ptr nsPageptr;
  Page8Ptr gnsPageidptr;
  Page8Ptr tnsPageidptr;
  Uint32 tnsElementptr;
  Uint32 tnsContainerptr;
  Uint32 tnsIsLocked;
  Uint32 tnsCopyDir;

  ndbabort();
  tnsCopyDir = fragrecptr.p->getPageNumber(scanPtr.p->nextBucketIndex);
  tnsPageidptr.i = getPagePtr(fragrecptr.p->directory, tnsCopyDir);
  c_page8_pool.getPtr(tnsPageidptr);
  gnsPageidptr.i = tnsPageidptr.i;
  gnsPageidptr.p = tnsPageidptr.p;
  Uint32 conidx = fragrecptr.p->getPageIndex(scanPtr.p->nextBucketIndex);
  Page8Ptr pageptr;
  pageptr.i = gnsPageidptr.i;
  pageptr.p = gnsPageidptr.p;
  Uint32 conptr;
  bool isforward;
  Uint32 elemptr;
  Uint32 islocked;
  if (!getScanElement(pageptr, conidx, conptr, isforward, elemptr, islocked))
  {
    scanPtr.p->nextBucketIndex++;
    if (scanPtr.p->scanBucketState ==  ScanRec::SECOND_LAP)
    {
      if (scanPtr.p->nextBucketIndex > scanPtr.p->maxBucketIndexToRescan)
      {
	/* ---------------------------------------------------------------- */
	// We have finished the rescan phase. 
	// We are ready to proceed with the next fragment part.
	/* ---------------------------------------------------------------- */
        jam();
        checkNextFragmentLab(signal);
        return;
      }//if
    }
    else if (scanPtr.p->scanBucketState ==  ScanRec::FIRST_LAP)
    {
      if (fragrecptr.p->level.getTop() < scanPtr.p->nextBucketIndex)
      {
	/* ---------------------------------------------------------------- */
	// All buckets have been scanned a first time.
	/* ---------------------------------------------------------------- */
        if (scanPtr.p->minBucketIndexToRescan == 0xFFFFFFFF)
        {
          jam();
	  /* -------------------------------------------------------------- */
	  // We have not had any merges behind the scan. 
	  // Thus it is not necessary to perform any rescan any buckets 
	  // and we can proceed immediately with the next fragment part.
	  /* --------------------------------------------------------------- */
          checkNextFragmentLab(signal);
          return;
        }
        else
        {
          jam();
	  /**
	   * Some buckets are in the need of rescanning due to merges that have
           * moved records from in front of the scan to behind the scan. During
           * the merges we kept track of which buckets that need a rescan.
           * We start with the minimum and end with maximum.
           */
          scanPtr.p->nextBucketIndex = scanPtr.p->minBucketIndexToRescan;
	  scanPtr.p->scanBucketState =  ScanRec::SECOND_LAP;
          if (scanPtr.p->maxBucketIndexToRescan > fragrecptr.p->level.getTop())
          {
            jam();
	    /**
	     * If we have had so many merges that the maximum is bigger than
             * the number of buckets then we will simply satisfy ourselves with
             * scanning to the end. This can only happen after bringing down
             * the total of buckets to less than half and the minimum should
	     * be 0 otherwise there is some problem.
             */
            if (scanPtr.p->minBucketIndexToRescan != 0)
            {
              jam();
              sendSystemerror(__LINE__);
              return;
            }//if
            scanPtr.p->maxBucketIndexToRescan = fragrecptr.p->level.getTop();
          }//if
        }//if
      }//if
    }//if
    if ((scanPtr.p->scanBucketState ==  ScanRec::FIRST_LAP) &&
        (scanPtr.p->nextBucketIndex <= scanPtr.p->startNoOfBuckets))
    {
      /**
       * We will only reset the scan indicator on the buckets that existed at
       * the start of the scan. The others will be handled by the split and
       * merge code.
       */
      Uint32 conidx = fragrecptr.p->getPageIndex(scanPtr.p->nextBucketIndex);
      if (conidx == 0)
      {
        jam();
        Uint32 pagei = fragrecptr.p->getPageNumber(scanPtr.p->nextBucketIndex);
        gnsPageidptr.i = getPagePtr(fragrecptr.p->directory, pagei);
        c_page8_pool.getPtr(gnsPageidptr);
      }//if
      ndbassert(!scanPtr.p->isInContainer());
      releaseScanBucket(gnsPageidptr, conidx, scanPtr.p->scanMask);
    }//if
    releaseFreeOpRec();
    scanPtr.p->scan_lastSeen = __LINE__;
    BlockReference ref = scanPtr.p->scanUserblockref;
    signal->theData[0] = scanPtr.p->scanUserptr;
    signal->theData[1] = GSN_ACC_CHECK_SCAN;
    signal->theData[2] = AccCheckScan::ZCHECK_LCP_STOP;
    sendSignal(ref, GSN_ACC_CHECK_SCAN, signal, 3, JBB);
    return;
  }//if
  /* ----------------------------------------------------------------------- */
  /*	AN ELEMENT WHICH HAVE NOT BEEN SCANNED WAS FOUND. WE WILL PREPARE IT */
  /*	TO BE SENT TO THE LQH BLOCK FOR FURTHER PROCESSING.                  */
  /*    WE ASSUME THERE ARE OPERATION RECORDS AVAILABLE SINCE LQH SHOULD HAVE*/
  /*    GUARANTEED THAT THROUGH EARLY BOOKING.                               */
  /* ----------------------------------------------------------------------- */
  tnsIsLocked = islocked;
  tnsElementptr = elemptr;
  tnsContainerptr = conptr;
  nsPageptr.i = pageptr.i;
  nsPageptr.p = pageptr.p;
  ndbrequire(cfreeopRec != RNIL);
  operationRecPtr.i = cfreeopRec;
  cfreeopRec = RNIL;
  ndbrequire(m_curr_acc->oprec_pool.getValidPtr(operationRecPtr));
  initScanOpRec(nsPageptr, tnsContainerptr, tnsElementptr);
 
  if (!tnsIsLocked){
    if (!scanPtr.p->scanReadCommittedFlag) {
      jam();
      /* Immediate lock grant as element unlocked */
      fragrecptr.p->m_lockStats.
        req_start_imm_ok(scanPtr.p->scanLockMode != ZREADLOCK,
                         operationRecPtr.p->m_lockTime,
                         getHighResTimer());
      setlock(nsPageptr, tnsElementptr);
#if defined(VM_TRACE) || defined(ERROR_INSERT)
      insertLockOwnersList(operationRecPtr);
#endif
      fragrecptr.p->lockCount[0]++;
      operationRecPtr.p->m_op_bits |=
        Operationrec::OP_LOCK_OWNER |
        Operationrec::OP_STATE_RUNNING | Operationrec::OP_RUN_QUEUE;
    }//if
  } else {
    arrGuard(tnsElementptr, 2048);
    queOperPtr.i = 
      ElementHeader::getOpPtrI(nsPageptr.p->word32[tnsElementptr]);
    ndbrequire(m_curr_acc->oprec_pool.getValidPtr(queOperPtr));
    if (queOperPtr.p->m_op_bits & Operationrec::OP_ELEMENT_DISAPPEARED ||
	queOperPtr.p->localdata.isInvalid())
    {
      jam();
      /* ------------------------------------------------------------------ */
      // If the lock owner indicates the element is disappeared then 
      // we will not report this tuple. We will continue with the next tuple.
      /* ------------------------------------------------------------------ */
      /* FC : Is this correct, shouldn't we wait for lock holder commit? */
      operationRecPtr.p->m_op_bits = Operationrec::OP_INITIAL;
      releaseOpRec();
      scanPtr.p->scanOpsAllocated--;
      scanPtr.p->scan_lastSeen = __LINE__;
      BlockReference ref = scanPtr.p->scanUserblockref;
      signal->theData[0] = scanPtr.p->scanUserptr;
      signal->theData[1] = GSN_ACC_CHECK_SCAN;
      signal->theData[2] = AccCheckScan::ZCHECK_LCP_STOP;
      sendSignal(ref, GSN_ACC_CHECK_SCAN, signal, 3, JBB);
      return;
    }//if
    if (!scanPtr.p->scanReadCommittedFlag) {
      Uint32 return_result;
      if (scanPtr.p->scanLockMode == ZREADLOCK) {
        jam();
        return_result = placeReadInLockQueue(queOperPtr);
      } else {
        jam();
        return_result = placeWriteInLockQueue(queOperPtr);
      }//if
      if (return_result == ZSERIAL_QUEUE) {
	/* -----------------------------------------------------------------
	 * WE PLACED THE OPERATION INTO A SERIAL QUEUE AND THUS WE HAVE TO 
	 * WAIT FOR THE LOCK TO BE RELEASED. WE CONTINUE WITH THE NEXT ELEMENT
	 * ----------------------------------------------------------------- */
        fragrecptr.p->
          m_lockStats.req_start(scanPtr.p->scanLockMode != ZREADLOCK,
                                operationRecPtr.p->m_lockTime,
                                getHighResTimer());
        putOpScanLockQue();	/* PUT THE OP IN A QUE IN THE SCAN REC */
        scanPtr.p->scan_lastSeen = __LINE__;
        BlockReference ref = scanPtr.p->scanUserblockref;
        signal->theData[0] = scanPtr.p->scanUserptr;
        signal->theData[1] = GSN_ACC_CHECK_SCAN;
        signal->theData[2] = AccCheckScan::ZCHECK_LCP_STOP;
        sendSignal(ref, GSN_ACC_CHECK_SCAN, signal, 3, JBB);
        return;
      } else if (return_result != ZPARALLEL_QUEUE) {
        jam();
	/* ----------------------------------------------------------------- */
	// The tuple is either not committed yet or a delete in 
	// the same transaction (not possible here since we are a scan). 
	// Thus we simply continue with the next tuple.
	/* ----------------------------------------------------------------- */
	operationRecPtr.p->m_op_bits = Operationrec::OP_INITIAL;
        releaseOpRec();
	scanPtr.p->scanOpsAllocated--;
        scanPtr.p->scan_lastSeen = __LINE__;
        BlockReference ref = scanPtr.p->scanUserblockref;
        signal->theData[0] = scanPtr.p->scanUserptr;
        signal->theData[1] = GSN_ACC_CHECK_SCAN;
        signal->theData[2] = AccCheckScan::ZCHECK_LCP_STOP;
        sendSignal(ref, GSN_ACC_CHECK_SCAN, signal, 3, JBB);
        return;
      }//if
      ndbassert(return_result == ZPARALLEL_QUEUE);
      /* We got into the parallel queue - immediate grant */
      fragrecptr.p->m_lockStats.
        req_start_imm_ok(scanPtr.p->scanLockMode != ZREADLOCK,
                         operationRecPtr.p->m_lockTime,
                         getHighResTimer());
    }//if
  }//if
  /* ----------------------------------------------------------------------- */
  // Committed read proceed without caring for locks immediately 
  // down here except when the tuple was deleted permanently 
  // and no new operation has inserted it again.
  /* ----------------------------------------------------------------------- */
  scanPtr.p->scan_lastSeen = __LINE__;
  putActiveScanOp();
  sendNextScanConf(signal);
  return;
}//Dbacc::checkNextBucketLab()


void Dbacc::checkNextFragmentLab(Signal* signal)
{
  scanPtr.p->scanBucketState =  ScanRec::SCAN_COMPLETED;
  // The scan is completed. ACC_CHECK_SCAN will perform all the necessary 
  // checks to see
  // what the next step is.
  releaseFreeOpRec();
  signal->theData[0] = scanPtr.i;
  signal->theData[1] = AccCheckScan::ZCHECK_LCP_STOP;
  execACC_CHECK_SCAN(signal);
  return;
}//Dbacc::checkNextFragmentLab()

void Dbacc::initScanFragmentPart()
{
  Page8Ptr cnfPageidptr;
  /* ----------------------------------------------------------------------- */
  // Set the active fragment part.
  // Set the current bucket scanned to the first.
  // Start with the first lap.
  // Remember the number of buckets at start of the scan.
  // Set the minimum and maximum to values that will always be smaller and 
  //    larger than.
  // Reset the scan indicator on the first bucket.
  /* ----------------------------------------------------------------------- */
  scanPtr.p->activeLocalFrag = fragrecptr.i;
  scanPtr.p->nextBucketIndex = 0;	/* INDEX OF SCAN BUCKET */
  ndbassert(!scanPtr.p->isInContainer());
  scanPtr.p->scanBucketState = ScanRec::FIRST_LAP;
  scanPtr.p->startNoOfBuckets = fragrecptr.p->level.getTop();
  scanPtr.p->minBucketIndexToRescan = 0xFFFFFFFF;
  scanPtr.p->maxBucketIndexToRescan = 0;
  cnfPageidptr.i = getPagePtr(fragrecptr.p->directory, 0);
  c_page8_pool.getPtr(cnfPageidptr);
  const Uint32 conidx = fragrecptr.p->getPageIndex(scanPtr.p->nextBucketIndex);
  ndbassert(!(fragrecptr.p->activeScanMask & scanPtr.p->scanMask));
  ndbassert(!scanPtr.p->isInContainer());
  releaseScanBucket(cnfPageidptr, conidx, scanPtr.p->scanMask);
  fragrecptr.p->activeScanMask |= scanPtr.p->scanMask;
}//Dbacc::initScanFragmentPart()

/* -------------------------------------------------------------------------
 * FLAG = 6 = ZCOPY_CLOSE THE SCAN PROCESS IS READY OR ABORTED. 
 * ALL OPERATION IN THE ACTIVE OR WAIT QUEUE ARE RELEASED, 
 * SCAN FLAG OF ROOT FRAG IS RESET AND THE SCAN RECORD IS RELEASED.
 * ------------------------------------------------------------------------ */
void Dbacc::releaseScanLab(Signal* signal)
{
  ndbabort(); //ACC scan no longer used
  releaseAndCommitActiveOps(signal);
  releaseAndCommitQueuedOps(signal);
  releaseAndAbortLockedOps(signal);

  fragrecptr.i = scanPtr.p->activeLocalFrag;
  ndbrequire(c_fragment_pool.getPtr(fragrecptr));
  ndbassert(fragrecptr.p->activeScanMask & scanPtr.p->scanMask);

  /**
   * Dont leave partial scanned bucket as partial scanned.
   * Elements scanbits must match containers scanbits.
   */
  if ((scanPtr.p->scanBucketState ==  ScanRec::FIRST_LAP &&
       scanPtr.p->nextBucketIndex <= fragrecptr.p->level.getTop()) ||
      (scanPtr.p->scanBucketState ==  ScanRec::SECOND_LAP &&
       scanPtr.p->nextBucketIndex <= scanPtr.p->maxBucketIndexToRescan))
  {
    jam();
    Uint32 conidx = fragrecptr.p->getPageIndex(scanPtr.p->nextBucketIndex);
    Uint32 pagei = fragrecptr.p->getPageNumber(scanPtr.p->nextBucketIndex);
    Page8Ptr pageptr;
    pageptr.i = getPagePtr(fragrecptr.p->directory, pagei);
    c_page8_pool.getPtr(pageptr);

    Uint32 inPageI;
    Uint32 inConptr;
    if(scanPtr.p->getContainer(inPageI, inConptr))
    {
      Page8Ptr page;
      page.i = inPageI;
      c_page8_pool.getPtr(page);
      ContainerHeader conhead(page.p->word32[inConptr]);
      scanPtr.p->leaveContainer(inPageI, inConptr);
      page.p->clearScanContainer(scanPtr.p->scanMask, inConptr);
      if (!page.p->checkScanContainer(inConptr))
      {
        conhead.clearScanInProgress();
        page.p->word32[inConptr] = Uint32(conhead);
      }
    }
    releaseScanBucket(pageptr, conidx, scanPtr.p->scanMask);
  }

#if MAX_PARALLEL_SCANS_PER_FRAG > 0
  for (Uint32 i = 0; i < MAX_PARALLEL_SCANS_PER_FRAG; i++) {
    jam();
    if (fragrecptr.p->scan[i] == scanPtr.i)
    {
      jam();
      fragrecptr.p->scan[i] = RNIL;
    }//if
  }//for
#endif
  // Stops the heartbeat
  NextScanConf* const conf = (NextScanConf*)signal->getDataPtrSend();
  conf->scanPtr = scanPtr.p->scanUserptr;
  conf->accOperationPtr = RNIL;
  conf->fragId = RNIL;
  fragrecptr.p->activeScanMask &= ~scanPtr.p->scanMask;
  releaseScanRec();
  signal->setLength(NextScanConf::SignalLengthNoTuple);
  c_lqh->exec_next_scan_conf(signal);
  return;
}//Dbacc::releaseScanLab()


void Dbacc::releaseAndCommitActiveOps(Signal* signal)
{
  ndbabort();
  OperationrecPtr trsoOperPtr;
  operationRecPtr.i = scanPtr.p->scanFirstActiveOp;
  while (operationRecPtr.i != RNIL) {
    jam();
    ndbrequire(m_curr_acc->oprec_pool.getValidPtr(operationRecPtr));
    trsoOperPtr.i = operationRecPtr.p->nextOp;
    fragrecptr.i = operationRecPtr.p->fragptr;
    ndbrequire(c_fragment_pool.getPtr(fragrecptr));
    if (!scanPtr.p->scanReadCommittedFlag) {
      jam();
      if ((operationRecPtr.p->m_op_bits & Operationrec::OP_STATE_MASK) ==
	  Operationrec::OP_STATE_EXECUTED)
      {
	commitOperation(signal);
      }
      else
      {
        Uint32 hash = 0;
        acquire_frag_mutex_hash(fragrecptr.p, operationRecPtr, hash);
	abortOperation(signal, hash);
      }
    }//if
    operationRecPtr.p->m_op_bits = Operationrec::OP_INITIAL;
    takeOutActiveScanOp();
    releaseOpRec();
    scanPtr.p->scanOpsAllocated--;
    operationRecPtr.i = trsoOperPtr.i;
  }//if
}//Dbacc::releaseAndCommitActiveOps()


void Dbacc::releaseAndCommitQueuedOps(Signal* signal)
{
  ndbabort();
  OperationrecPtr trsoOperPtr;
  operationRecPtr.i = scanPtr.p->scanFirstQueuedOp;
  while (operationRecPtr.i != RNIL) {
    jam();
    ndbrequire(m_curr_acc->oprec_pool.getValidPtr(operationRecPtr));
    trsoOperPtr.i = operationRecPtr.p->nextOp;
    fragrecptr.i = operationRecPtr.p->fragptr;
    ndbrequire(c_fragment_pool.getPtr(fragrecptr));
    if (!scanPtr.p->scanReadCommittedFlag) {
      jam();
      if ((operationRecPtr.p->m_op_bits & Operationrec::OP_STATE_MASK) ==
	  Operationrec::OP_STATE_EXECUTED)
      {
	commitOperation(signal);
      }
      else
      {
        Uint32 hash = 0;
        acquire_frag_mutex_hash(fragrecptr.p, operationRecPtr, hash);
	abortOperation(signal, hash);
      }
    }//if
    operationRecPtr.p->m_op_bits = Operationrec::OP_INITIAL;
    takeOutReadyScanQueue();
    releaseOpRec();
    scanPtr.p->scanOpsAllocated--;
    operationRecPtr.i = trsoOperPtr.i;
  }//if
}//Dbacc::releaseAndCommitQueuedOps()

void Dbacc::releaseAndAbortLockedOps(Signal* signal) {
  ndbabort();
  OperationrecPtr trsoOperPtr;
  operationRecPtr.i = scanPtr.p->scanFirstLockedOp;
  while (operationRecPtr.i != RNIL) {
    jam();
    ndbrequire(m_curr_acc->oprec_pool.getValidPtr(operationRecPtr));
    trsoOperPtr.i = operationRecPtr.p->nextOp;
    fragrecptr.i = operationRecPtr.p->fragptr;
    ndbrequire(c_fragment_pool.getPtr(fragrecptr));
    if (!scanPtr.p->scanReadCommittedFlag) {
      jam();
      Uint32 hash = 0;
      acquire_frag_mutex_hash(fragrecptr.p, operationRecPtr, hash);
      abortOperation(signal, hash);
    }//if
    takeOutScanLockQueue(scanPtr.i);
    operationRecPtr.p->m_op_bits = Operationrec::OP_INITIAL;
    releaseOpRec();
    scanPtr.p->scanOpsAllocated--;
    operationRecPtr.i = trsoOperPtr.i;
  }//if
}//Dbacc::releaseAndAbortLockedOps()

/* 3.18.3  ACC_CHECK_SCAN */
/* ******************--------------------------------------------------------------- */
/* ACC_CHECK_SCAN                                                                    */
/*          ENTER ACC_CHECK_SCAN WITH                                                */
/*                    SCAN_PTR                                                       */
/* ******************--------------------------------------------------------------- */
/* ******************--------------------------------------------------------------- */
/* ACC_CHECK_SCAN                                                                    */
/* ******************------------------------------+                                 */
void Dbacc::execACC_CHECK_SCAN(Signal* signal) 
{
  Uint32 TcheckLcpStop;
  jamEntryDebug();
  ndbabort();
  scanPtr.i = signal->theData[0];
  ndbrequire(scanRec_pool.getUncheckedPtrRW(scanPtr));
  TcheckLcpStop = signal->theData[1];
  Uint32 firstQueuedOp = scanPtr.p->scanFirstQueuedOp;
  ndbrequire(Magic::check_ptr(scanPtr.p));
  while (firstQueuedOp != RNIL)
  {
    jamDebug();
    //---------------------------------------------------------------------
    // An operation has been released from the lock queue. 
    // We are in the parallel queue of this tuple. We are 
    // ready to report the tuple now.
    //------------------------------------------------------------------------
    operationRecPtr.i = scanPtr.p->scanFirstQueuedOp;
    ndbrequire(m_curr_acc->oprec_pool.getValidPtr(operationRecPtr));
    takeOutReadyScanQueue();
    fragrecptr.i = operationRecPtr.p->fragptr;
    ndbrequire(c_fragment_pool.getPtr(fragrecptr));

    /* Scan op that had to wait for a lock is now runnable */
    fragrecptr.p->m_lockStats.wait_ok(scanPtr.p->scanLockMode != ZREADLOCK,
                                      operationRecPtr.p->m_lockTime,
                                      getHighResTimer());
    if (operationRecPtr.p->m_op_bits & Operationrec::OP_ELEMENT_DISAPPEARED) 
    {
      jam();
      /**
       * Despite aborting, this is an 'ok' wait.
       * This op is waking up to find the entity it locked has gone.
       * As a 'QueuedOp', we are in the parallel queue of the element, so 
       * at the abort below we don't double-count abort as a failure.
       */
      Uint32 hash = 0;
      acquire_frag_mutex_hash(fragrecptr.p, operationRecPtr, hash);
      abortOperation(signal, hash);
      operationRecPtr.p->m_op_bits = Operationrec::OP_INITIAL;
      releaseOpRec();
      scanPtr.p->scanOpsAllocated--;
      firstQueuedOp = scanPtr.p->scanFirstQueuedOp;
      continue;
    }//if
    scanPtr.p->scan_lastSeen = __LINE__;
    putActiveScanOp();
    sendNextScanConf(signal);
    return;
  }//while


  if ((scanPtr.p->scanBucketState == ScanRec::SCAN_COMPLETED) &&
      (scanPtr.p->scanLockHeld == 0)) {
    jam();
    //----------------------------------------------------------------------------
    // The scan is now completed and there are no more locks outstanding. Thus we
    // we will report the scan as completed to LQH.
    //----------------------------------------------------------------------------
    scanPtr.p->scan_lastSeen = __LINE__;
    releaseFreeOpRec();
    NextScanConf* const conf = (NextScanConf*)signal->getDataPtrSend();
    conf->scanPtr = scanPtr.p->scanUserptr;
    conf->accOperationPtr = RNIL;
    conf->fragId = RNIL;
    signal->setLength(NextScanConf::SignalLengthNoTuple);
    c_lqh->exec_next_scan_conf(signal);
    return;
  }//if
  if (TcheckLcpStop == AccCheckScan::ZCHECK_LCP_STOP) {
  //---------------------------------------------------------------------------
  // To ensure that the block of the fragment occurring at the start of a local
  // checkpoint is not held for too long we insert a release and reacquiring of
  // that lock here. This is performed in LQH. If we are blocked or if we have
  // requested a sleep then we will receive RNIL in the returning signal word.
  //---------------------------------------------------------------------------
    signal->theData[0] = scanPtr.p->scanUserptr;
    signal->theData[1] =
      (((scanPtr.p->scanLockHeld >= ZSCAN_MAX_LOCK) ||
        (scanPtr.p->scanBucketState ==  ScanRec::SCAN_COMPLETED)) ?
       CheckLcpStop::ZSCAN_RESOURCE_WAIT:
       CheckLcpStop::ZSCAN_RUNNABLE);

    c_lqh->execCHECK_LCP_STOP(signal);
    jamEntryDebug();
    if (signal->theData[0] == CheckLcpStop::ZTAKE_A_BREAK) {
      jamDebug();
      scanPtr.p->scan_lastSeen = __LINE__;
      /* WE ARE ENTERING A REAL-TIME BREAK FOR A SCAN HERE */
      return;
    }//if
  }//if
  /**
   * If we have more than max locks held OR
   * scan is completed AND at least one lock held
   *  - Inform LQH about this condition
   * Also when no free operation records to handle lock
   * operations.
   */
  if (cfreeopRec == RNIL)
  {
    /**
     * If a query thread is to scan with locked reads, this must
     * allocate from owning LDM thread.
     */
    OperationrecPtr opPtr;
    if (oprec_pool.seize(opPtr))
    {
      jam();
      cfreeopRec = opPtr.i;
    }
    else
    {
      signal->theData[0] = scanPtr.p->scanUserptr;
      signal->theData[1] = CheckLcpStop::ZSCAN_RESOURCE_WAIT_STOPPABLE;
      c_lqh->execCHECK_LCP_STOP(signal);
      if (signal->theData[0] == CheckLcpStop::ZTAKE_A_BREAK)
      {
        jamEntryDebug();
        scanPtr.p->scan_lastSeen = __LINE__;
        /* WE ARE ENTERING A REAL-TIME BREAK FOR A SCAN HERE */
        return;
      }
      jamEntryDebug();
      ndbrequire(signal->theData[0] == CheckLcpStop::ZABORT_SCAN);
      /*
       * Fall through, cfreeOpRec == RNIL will lead to NEXT_SCANCONF
       * CHECK_LCP_STOP has already prepared LQH by setting complete
       * status to true.
       */
    }
  }
  if ((scanPtr.p->scanLockHeld >= ZSCAN_MAX_LOCK) ||
      (cfreeopRec == RNIL) ||
      ((scanPtr.p->scanBucketState == ScanRec::SCAN_COMPLETED) &&
       (scanPtr.p->scanLockHeld > 0))) {
    jam();
    scanPtr.p->scan_lastSeen = __LINE__;
    NextScanConf* const conf = (NextScanConf*)signal->getDataPtrSend();
    conf->scanPtr = scanPtr.p->scanUserptr;
    conf->accOperationPtr = RNIL;
    conf->fragId = 512; // MASV
    /* WE ARE ENTERING A REAL-TIME BREAK FOR A SCAN HERE */
    sendSignal(scanPtr.p->scanUserblockref,
               GSN_NEXT_SCANCONF,
               signal,
               NextScanConf::SignalLengthNoTuple,
               JBB);
    return;
  }
  if (scanPtr.p->scanBucketState == ScanRec::SCAN_COMPLETED) {
    jam();
    releaseFreeOpRec();
    signal->theData[0] = scanPtr.i;
    signal->theData[1] = AccCheckScan::ZCHECK_LCP_STOP;
    execACC_CHECK_SCAN(signal);
    return;
  }//if

  fragrecptr.i = scanPtr.p->activeLocalFrag;
  ndbrequire(c_fragment_pool.getPtr(fragrecptr));
  ndbassert(fragrecptr.p->activeScanMask & scanPtr.p->scanMask);
  checkNextBucketLab(signal);
  return;
}//Dbacc::execACC_CHECK_SCAN()

/* ******************---------------------------------------------------- */
/* ACC_TO_REQ                                       PERFORM A TAKE OVER   */
/* ******************-------------------+                                 */
/*   SENDER: LQH,    LEVEL B       */
void Dbacc::execACC_TO_REQ(Signal* signal) 
{
  OperationrecPtr tatrOpPtr;

  jamEntry();
  tatrOpPtr.i = signal->theData[1];     /*  OPER PTR OF ACC                */
  ndbrequire(m_curr_acc->oprec_pool.getValidPtr(tatrOpPtr));

  /* Only scan locks can be taken over */
  if ((tatrOpPtr.p->m_op_bits & Operationrec::OP_MASK) == ZSCAN_OP)
  {
    if (signal->theData[2] == tatrOpPtr.p->transId1 &&
        signal->theData[3] == tatrOpPtr.p->transId2)
    {
      /* If lock is from same transaction as take over, lock can
       * be taken over several times.
       *
       * This occurs for example in this scenario:
       *
       * create table t (x int primary key, y int);
       * insert into t (x, y) values (1, 0);
       * begin;
       * # Scan and lock rows in t, update using take over operation.
       * update t set y = 1;
       * # The second update on same row, will take over the same lock as previous update
       * update t set y = 2;
       * commit;
       */
      return;
    }
    else if (tatrOpPtr.p->m_op_bits & Operationrec::OP_LOCK_OWNER &&
             tatrOpPtr.p->nextParallelQue == RNIL)
    {
      /* If lock is taken over from other transaction it must be
       * the only one in the parallel queue.  Otherwise one could
       * end up with mixing operations from different transaction
       * in a parallel queue.
       */
      tatrOpPtr.p->transId1 = signal->theData[2];
      tatrOpPtr.p->transId2 = signal->theData[3];
      validate_lock_queue(tatrOpPtr);
      return;
    }
  }
  jam();
  signal->theData[0] = Uint32(-1);
  signal->theData[1] = ZTO_OP_STATE_ERROR;
  return;
}//Dbacc::execACC_TO_REQ()

/** ---------------------------------------------------------------------------
 * Get next unscanned element in fragment.
 *
 * @param[in,out]  pageptr    Page of first container to scan, on return
 *                            container for found element.
 * @param[in,out]  conidx     Index within page for first container to scan, on
 *                            return container for found element.
 * @param[out]     conptr     Pointer within page of first container to scan,
 *                            on return container for found element.
 * @param[in,out]  isforward  Direction of first container to scan, on return
 *                            the direction of container for found element.
 * @param[out]     elemptr    Pointer within page of next element in scan.
 * @param[out]     islocked   Indicates if element is locked.
 * @return                    Return true if an unscanned element was found.
 * ------------------------------------------------------------------------- */
bool Dbacc::getScanElement(Page8Ptr& pageptr,
                           Uint32& conidx,
                           Uint32& conptr,
                           bool& isforward,
                           Uint32& elemptr,
                           Uint32& islocked) const
{
  /* Input is always the bucket header container */
  isforward = true;
  /* Check if scan is already active in a container */
  Uint32 inPageI;
  Uint32 inConptr;
  ndbabort(); //ACC scan no longer used
  if (scanPtr.p->getContainer(inPageI, inConptr))
  {
    // TODO: in VM_TRACE double check container is in bucket!
    pageptr.i = inPageI;
    c_page8_pool.getPtr(pageptr);
    conptr = inConptr;
    ContainerHeader conhead(pageptr.p->word32[conptr]);
    ndbassert(conhead.isScanInProgress());
    ndbassert((conhead.getScanBits() & scanPtr.p->scanMask)==0);
    getContainerIndex(conptr, conidx, isforward);
  }
  else // if first bucket is not in scan nor scanned , start it
  {
    Uint32 conptr = getContainerPtr(conidx, isforward);
    ContainerHeader containerhead(pageptr.p->word32[conptr]);
    if (!(containerhead.getScanBits() & scanPtr.p->scanMask))
    {
      if(!containerhead.isScanInProgress())
      {
        containerhead.setScanInProgress();
        pageptr.p->word32[conptr] = containerhead;
      }
      scanPtr.p->enterContainer(pageptr.i, conptr);
      pageptr.p->setScanContainer(scanPtr.p->scanMask, conptr);
    }
  }
 NEXTSEARCH_SCAN_LOOP:
  conptr = getContainerPtr(conidx, isforward);
  ContainerHeader containerhead(pageptr.p->word32[conptr]);
  Uint32 conlen = containerhead.getLength();
  if (containerhead.getScanBits() & scanPtr.p->scanMask)
  { // Already scanned, go to next.
    ndbassert(!pageptr.p->checkScans(scanPtr.p->scanMask, conptr));
  }
  else
  {
    ndbassert(containerhead.isScanInProgress());
    if (searchScanContainer(pageptr,
                            conptr,
                            isforward,
                            conlen,
                            elemptr,
                            islocked))
    {
      jam();
      return true;
    }//if
  }
  if ((containerhead.getScanBits() & scanPtr.p->scanMask) == 0)
  {
    containerhead.setScanBits(scanPtr.p->scanMask);
    scanPtr.p->leaveContainer(pageptr.i, conptr);
    pageptr.p->clearScanContainer(scanPtr.p->scanMask, conptr);
    if (!pageptr.p->checkScanContainer(conptr))
    {
      containerhead.clearScanInProgress();
    }
    pageptr.p->word32[conptr] = Uint32(containerhead);
  }
  if (containerhead.haveNext())
  {
    jam();
    nextcontainerinfo(pageptr, conptr, containerhead, conidx, isforward);
    conptr=getContainerPtr(conidx,isforward);
    containerhead=pageptr.p->word32[conptr];
    if ((containerhead.getScanBits() & scanPtr.p->scanMask) == 0)
    {
      if(!containerhead.isScanInProgress())
      {
        containerhead.setScanInProgress();
      }
      pageptr.p->word32[conptr] = Uint32(containerhead);
      scanPtr.p->enterContainer(pageptr.i, conptr);
      pageptr.p->setScanContainer(scanPtr.p->scanMask, conptr);
    } // else already scanned, get next
    goto NEXTSEARCH_SCAN_LOOP;
  }//if
  pageptr.p->word32[conptr] = Uint32(containerhead);
  return false;
}//Dbacc::getScanElement()

/* --------------------------------------------------------------------------------- */
/*  INIT_SCAN_OP_REC                                                                 */
/* --------------------------------------------------------------------------------- */
void Dbacc::initScanOpRec(Page8Ptr pageptr,
                          Uint32 conptr,
                          Uint32 elemptr) const
{
  Uint32 tisoLocalPtr;
  Uint32 localkeylen = fragrecptr.p->localkeylen;

  scanPtr.p->scanOpsAllocated++;

  Uint32 opbits = 0;
  opbits |= ZSCAN_OP;
  opbits |= scanPtr.p->scanLockMode ? (Uint32) Operationrec::OP_LOCK_MODE : 0;
  opbits |= scanPtr.p->scanLockMode ? (Uint32) Operationrec::OP_ACC_LOCK_MODE : 0;
  opbits |= (scanPtr.p->scanReadCommittedFlag ? 
             (Uint32) Operationrec::OP_EXECUTED_DIRTY_READ : 0);
  opbits |= Operationrec::OP_COMMIT_DELETE_CHECK;
  operationRecPtr.p->userptr = RNIL;
  operationRecPtr.p->scanRecPtr = scanPtr.i;
  operationRecPtr.p->fid = fragrecptr.p->myfid;
  operationRecPtr.p->fragptr = fragrecptr.i;
  operationRecPtr.p->nextParallelQue = RNIL;
  operationRecPtr.p->prevParallelQue = RNIL;
  operationRecPtr.p->nextSerialQue = RNIL;
  operationRecPtr.p->prevSerialQue = RNIL;
  operationRecPtr.p->transId1 = scanPtr.p->scanTrid1;
  operationRecPtr.p->transId2 = scanPtr.p->scanTrid2;
  operationRecPtr.p->elementContainer = conptr;
  operationRecPtr.p->elementPointer = elemptr;
  operationRecPtr.p->elementPage = pageptr.i;
  operationRecPtr.p->m_op_bits = opbits;
  tisoLocalPtr = elemptr + 1;

  arrGuard(tisoLocalPtr, 2048);
  if(ElementHeader::getUnlocked(pageptr.p->word32[elemptr]))
  {
    Local_key key;
    key.m_page_no = pageptr.p->word32[tisoLocalPtr];
    key.m_page_idx = ElementHeader::getPageIdx(pageptr.p->word32[elemptr]);
    operationRecPtr.p->localdata = key;
  }
  else
  {
    OperationrecPtr oprec;
    oprec.i = ElementHeader::getOpPtrI(pageptr.p->word32[elemptr]);
    ndbrequire(m_curr_acc->oprec_pool.getValidPtr(oprec));
    ndbassert(oprec.p->localdata.m_page_no == pageptr.p->word32[tisoLocalPtr]);
    operationRecPtr.p->localdata = oprec.p->localdata;
  }
  tisoLocalPtr = tisoLocalPtr + 1;
  ndbrequire(localkeylen == 1)
  operationRecPtr.p->hashValue.clear();
  operationRecPtr.p->tupkeylen = fragrecptr.p->keyLength;
  operationRecPtr.p->m_scanOpDeleteCountOpRef = RNIL;
  NdbTick_Invalidate(&operationRecPtr.p->m_lockTime);
}//Dbacc::initScanOpRec()

/* ----------------------------------------------------------------------------
 * Get information of next container.
 *
 * @param[in,out] pageptr          Page of current container, and on return to
 *                                 next container.
 * @param[in]     conptr           Pointer within page to current container.
 * @param[in]     containerheader  Header of current container.
 * @param[out]    nextConidx       Index within page to next container.
 * @param[out]    nextIsforward    Direction of next container.
 * ------------------------------------------------------------------------- */
void Dbacc::nextcontainerinfo(Page8Ptr& pageptr,
                              Uint32 conptr,
                              ContainerHeader containerhead,
                              Uint32& nextConidx,
                              bool& nextIsforward) const
{
  /* THE NEXT CONTAINER IS IN THE SAME PAGE */
  nextConidx = containerhead.getNextIndexNumber();
  if (containerhead.getNextEnd() == ZLEFT)
  {
    jam();
    nextIsforward = true;
  }
  else if (containerhead.getNextEnd() == ZRIGHT)
  {
    jam();
    nextIsforward = false;
  }
  else
  {
    ndbrequire(containerhead.getNextEnd() == ZLEFT ||
               containerhead.getNextEnd() == ZRIGHT);
  }
  if (!containerhead.isNextOnSamePage())
  {
    jam();
    /* NEXT CONTAINER IS IN AN OVERFLOW PAGE */
    arrGuard(conptr + 1, 2048);
    pageptr.i = pageptr.p->word32[conptr + 1];
    c_page8_pool.getPtr(pageptr);
  }//if
}//Dbacc::nextcontainerinfo()

/* --------------------------------------------------------------------------------- */
/* PUT_ACTIVE_SCAN_OP                                                                */
/* --------------------------------------------------------------------------------- */
void Dbacc::putActiveScanOp() const
{
  OperationrecPtr pasOperationRecPtr;
  pasOperationRecPtr.i = scanPtr.p->scanFirstActiveOp;
  if (pasOperationRecPtr.i != RNIL) {
    jam();
    ndbrequire(m_curr_acc->oprec_pool.getValidPtr(pasOperationRecPtr));
    pasOperationRecPtr.p->prevOp = operationRecPtr.i;
  }//if
  operationRecPtr.p->nextOp = pasOperationRecPtr.i;
  operationRecPtr.p->prevOp = RNIL;
  scanPtr.p->scanFirstActiveOp = operationRecPtr.i;
}//Dbacc::putActiveScanOp()

/**
 * putOpScanLockQueue
 *
 * Description: Put an operation in the doubly linked 
 * lock list on a scan record. The list is used to 
 * keep track of which operations belonging
 * to the scan are put in serial lock list of another 
 * operation
 *
 * @note Use takeOutScanLockQueue to remove an operation
 *       from the list
 *
 */
void Dbacc::putOpScanLockQue() const
{
  OperationrecPtr pslOperationRecPtr;
  ScanRec theScanRec;
  theScanRec = *scanPtr.p;

  pslOperationRecPtr.i = scanPtr.p->scanLastLockedOp;
  operationRecPtr.p->prevOp = pslOperationRecPtr.i;
  operationRecPtr.p->nextOp = RNIL;
  if (pslOperationRecPtr.i != RNIL) {
    jam();
    ndbrequire(m_curr_acc->oprec_pool.getValidPtr(pslOperationRecPtr));
    pslOperationRecPtr.p->nextOp = operationRecPtr.i;
  } else {
    jam();
    scanPtr.p->scanFirstLockedOp = operationRecPtr.i;
  }//if
  scanPtr.p->scanLastLockedOp = operationRecPtr.i;
  scanPtr.p->scanLockHeld++;
  scanPtr.p->scanLockCount++;

}//Dbacc::putOpScanLockQue()

/* --------------------------------------------------------------------------------- */
/* PUT_READY_SCAN_QUEUE                                                              */
/* --------------------------------------------------------------------------------- */
void Dbacc::putReadyScanQueue(Uint32 scanRecIndex) const
{
  OperationrecPtr prsOperationRecPtr;
  ScanRecPtr TscanPtr;

  TscanPtr.i = scanRecIndex;
  ndbrequire(scanRec_pool.getValidPtr(TscanPtr));

  prsOperationRecPtr.i = TscanPtr.p->scanLastQueuedOp;
  operationRecPtr.p->prevOp = prsOperationRecPtr.i;
  operationRecPtr.p->nextOp = RNIL;
  TscanPtr.p->scanLastQueuedOp = operationRecPtr.i;
  if (prsOperationRecPtr.i != RNIL) {
    jam();
    ndbrequire(m_curr_acc->oprec_pool.getValidPtr(prsOperationRecPtr));
    prsOperationRecPtr.p->nextOp = operationRecPtr.i;
  } else {
    jam();
    TscanPtr.p->scanFirstQueuedOp = operationRecPtr.i;
  }//if
}//Dbacc::putReadyScanQueue()

/** ---------------------------------------------------------------------------
 * Reset scan bit for all elements within a bucket.
 *
 * Which scan bit are determined by scanPtr.
 *
 * @param[in]  pageptr  Page of first container of bucket
 * @param[in]  conidx   Index within page to first container of bucket
 * @param[in]  scanMask Scan bit mask for scan bits that should be cleared
 * ------------------------------------------------------------------------- */
void Dbacc::releaseScanBucket(Page8Ptr pageptr,
                              Uint32 conidx,
                              Uint16 scanMask) const
{
  ndbabort(); //ACC scans no longer used
  scanMask |= (~fragrecptr.p->activeScanMask &
               ((1 << 0) - 1));
  bool isforward = true;
 NEXTRELEASESCANLOOP:
  Uint32 conptr = getContainerPtr(conidx, isforward);
  ContainerHeader containerhead(pageptr.p->word32[conptr]);
  Uint32 conlen = containerhead.getLength();
  const Uint16 isScanned = containerhead.getScanBits() & scanMask;
  releaseScanContainer(pageptr, conptr, isforward, conlen, scanMask, isScanned);
  if (isScanned)
  {
    containerhead.clearScanBits(isScanned);
    pageptr.p->word32[conptr] = Uint32(containerhead);
  }
  if (containerhead.getNextEnd() != 0) {
    jam();
    nextcontainerinfo(pageptr, conptr, containerhead, conidx, isforward);
    goto NEXTRELEASESCANLOOP;
  }//if
}//Dbacc::releaseScanBucket()

/** --------------------------------------------------------------------------
 * Reset scan bit of the element for each element in a container.
 * Which scan bit are determined by scanPtr.
 *
 * @param[in]  pageptr  Pointer to page holding container.
 * @param[in]  conptr   Pointer within page to container.
 * @param[in]  isforward  Container growing direction.
 * @param[in]  conlen   Containers current size.
 * @param[in]  scanMask   Scan bits that should be cleared if set
 * @param[in]  allScanned All elements should have this bits set (debug)
 * ------------------------------------------------------------------------- */
void Dbacc::releaseScanContainer(const Page8Ptr pageptr,
                                 const Uint32 conptr,
                                 const bool isforward,
                                 const Uint32 conlen,
                                 const Uint16 scanMask,
                                 const Uint16 allScanned) const
{
  OperationrecPtr rscOperPtr;
  Uint32 trscElemStep;
  Uint32 trscElementptr;
  Uint32 trscElemlens;
  Uint32 trscElemlen;

  if (conlen < 4) {
    if (conlen != Container::HEADER_SIZE) {
      jam();
      sendSystemerror(__LINE__);
    }//if
    return;	/* 2 IS THE MINIMUM SIZE OF THE ELEMENT */
  }//if
  trscElemlens = conlen - Container::HEADER_SIZE;
  trscElemlen = fragrecptr.p->elementLength;
  if (isforward)
  {
    jam();
    trscElementptr = conptr + Container::HEADER_SIZE;
    trscElemStep = trscElemlen;
  }
  else
  {
    jam();
    trscElementptr = conptr - trscElemlen;
    trscElemStep = 0 - trscElemlen;
  }//if
  if (trscElemlens % trscElemlen != 0)
  {
    jam();
    sendSystemerror(__LINE__);
  }//if
}//Dbacc::releaseScanContainer()

/* --------------------------------------------------------------------------------- */
/* RELEASE_SCAN_REC                                                                  */
/* --------------------------------------------------------------------------------- */
void Dbacc::releaseScanRec()
{  
  // Check that all ops this scan has allocated have been 
  // released
  ndbrequire(scanPtr.p->scanOpsAllocated==0);

  // Check that all locks this scan might have acquired
  // have been properly released
  ndbrequire(scanPtr.p->scanLockHeld == 0);
  ndbrequire(scanPtr.p->scanFirstLockedOp == RNIL);
  ndbrequire(scanPtr.p->scanLastLockedOp == RNIL);

  // Check that all active operations have been 
  // properly released
  ndbrequire(scanPtr.p->scanFirstActiveOp == RNIL);

  // Check that all queued operations have been 
  // properly released
  ndbrequire(scanPtr.p->scanFirstQueuedOp == RNIL);
  ndbrequire(scanPtr.p->scanLastQueuedOp == RNIL);

  // Put scan record in free list
  scanRec_pool.release(scanPtr);
  checkPoolShrinkNeed(DBACC_SCAN_RECORD_TRANSIENT_POOL_INDEX,
                      scanRec_pool);
}//Dbacc::releaseScanRec()

/* --------------------------------------------------------------------------------- */
/*  SEARCH_SCAN_CONTAINER                                                            */
/*       INPUT:           TSSC_CONTAINERLEN                                          */
/*                        TSSC_CONTAINERPTR                                          */
/*                        TSSC_ISFORWARD                                             */
/*                        SSC_PAGEIDPTR                                              */
/*                        SCAN_PTR                                                   */
/*       OUTPUT:          TSSC_IS_LOCKED                                             */
/*                                                                                   */
/*            DESCRIPTION: SEARCH IN A CONTAINER TO FIND THE NEXT SCAN ELEMENT.      */
/*                    TO DO THIS THE SCAN BIT OF THE ELEMENT HEADER IS CHECKED. IF   */
/*                    THIS BIT IS ZERO, IT IS SET TO ONE AND THE ELEMENT IS RETURNED.*/
/* --------------------------------------------------------------------------------- */
bool Dbacc::searchScanContainer(Page8Ptr pageptr,
                                Uint32 conptr,
                                bool isforward,
                                Uint32 conlen,
                                Uint32& elemptr,
                                Uint32& islocked) const
{
  OperationrecPtr operPtr;
  Uint32 elemlens;
  Uint32 elemlen;
  Uint32 elemStep;
  Uint32 Telemptr;
  Uint32 Tislocked;

#ifdef VM_TRACE
  ContainerHeader chead(pageptr.p->word32[conptr]);
  ndbassert((chead.getScanBits()&scanPtr.p->scanMask)==0);
  ndbassert(chead.isScanInProgress());
  ndbassert(scanPtr.p->isInContainer());
  {
    Uint32 pagei; Uint32 cptr;
    ndbassert(scanPtr.p->getContainer(pagei, cptr));
    ndbassert(pageptr.i==pagei);
    ndbassert(conptr==cptr);
  }
#endif

  if (conlen < 4) {
    jam();
    return false;	/* 2 IS THE MINIMUM SIZE OF THE ELEMENT */
  }//if
  elemlens = conlen - Container::HEADER_SIZE;
  elemlen = fragrecptr.p->elementLength;
  /* LENGTH OF THE ELEMENT */
  if (isforward)
  {
    jam();
    Telemptr = conptr + Container::HEADER_SIZE;
    elemStep = elemlen;
  }
  else
  {
    jam();
    Telemptr = conptr - elemlen;
    elemStep = 0 - elemlen;
  }//if
 SCANELEMENTLOOP001:
  arrGuard(Telemptr, 2048);
  const Uint32 eh = pageptr.p->word32[Telemptr];
  bool found=false;
  if (!scanPtr.p->isScanned(Telemptr))
  {
    found=true;
    scanPtr.p->setScanned(Telemptr);
  }
  Tislocked = ElementHeader::getLocked(eh);
  if (found)
  {
    elemptr = Telemptr;
    islocked = Tislocked;
    return true;
  }
  ndbassert(!found);
  /* THE ELEMENT IS ALREADY SENT. */
  /* SEARCH FOR NEXT ONE */
  elemlens = elemlens - elemlen;
  if (elemlens > 1) {
    jam();
    Telemptr = Telemptr + elemStep;
    goto SCANELEMENTLOOP001;
  }//if
  return false;
}//Dbacc::searchScanContainer()

/* --------------------------------------------------------------------------------- */
/*  SEND THE RESPONSE NEXT_SCANCONF AND POSSIBLE KEYINFO SIGNALS AS WELL.            */
/* --------------------------------------------------------------------------------- */
void Dbacc::sendNextScanConf(Signal* signal)
{
  const Local_key localKey = operationRecPtr.p->localdata;

  c_tup->prepare_scanTUPKEYREQ(localKey.m_page_no, localKey.m_page_idx);

  const Uint32 scanUserPtr = scanPtr.p->scanUserptr;
  const Uint32 opPtrI = operationRecPtr.i;
  const Uint32 fid = operationRecPtr.p->fid;
  /** ---------------------------------------------------------------------
   * LQH WILL NOT HAVE ANY USE OF THE TUPLE KEY LENGTH IN THIS CASE AND 
   * SO WE DO NOT PROVIDE IT. IN THIS CASE THESE VALUES ARE UNDEFINED. 
   * ---------------------------------------------------------------------- */
  NextScanConf* const conf = (NextScanConf*)signal->getDataPtrSend();
  conf->scanPtr = scanUserPtr;
  conf->accOperationPtr = opPtrI;
  conf->fragId = fid;
  conf->localKey[0] = localKey.m_page_no;
  conf->localKey[1] = localKey.m_page_idx;
  signal->setLength(NextScanConf::SignalLengthNoGCI);
  c_lqh->exec_next_scan_conf(signal);
}//Dbacc::sendNextScanConf()

/** ---------------------------------------------------------------------------
 * Sets lock on an element.
 *
 * Information about the element is copied from element head into operation
 * record.  A pointer to operation record are inserted in element header
 * instead.
 *
 * @param[in]  pageptr  Pointer to page holding element.
 * @param[in]  elemptr  Pointer within page to element.
 * ------------------------------------------------------------------------- */
void Dbacc::setlock(Page8Ptr pageptr, Uint32 elemptr) const
{
  Uint32 tselTmp1;

  arrGuard(elemptr, 2048);
  tselTmp1 = pageptr.p->word32[elemptr];
  operationRecPtr.p->reducedHashValue = ElementHeader::getReducedHashValue(tselTmp1);

  tselTmp1 = ElementHeader::setLocked(operationRecPtr.i);
  pageptr.p->word32[elemptr] = tselTmp1;
}//Dbacc::setlock()

/* --------------------------------------------------------------------------------- */
/*  TAKE_OUT_ACTIVE_SCAN_OP                                                          */
/*         DESCRIPTION: AN ACTIVE SCAN OPERATION IS BELOGED TO AN ACTIVE LIST OF THE */
/*                      SCAN RECORD. BY THIS SUBRUTIN THE LIST IS UPDATED.           */
/* --------------------------------------------------------------------------------- */
void Dbacc::takeOutActiveScanOp() const
{
  OperationrecPtr tasOperationRecPtr;

  if (operationRecPtr.p->prevOp != RNIL) {
    jam();
    tasOperationRecPtr.i = operationRecPtr.p->prevOp;
    ndbrequire(m_curr_acc->oprec_pool.getValidPtr(tasOperationRecPtr));
    tasOperationRecPtr.p->nextOp = operationRecPtr.p->nextOp;
  } else {
    jam();
    scanPtr.p->scanFirstActiveOp = operationRecPtr.p->nextOp;
  }//if
  if (operationRecPtr.p->nextOp != RNIL) {
    jam();
    tasOperationRecPtr.i = operationRecPtr.p->nextOp;
    ndbrequire(m_curr_acc->oprec_pool.getValidPtr(tasOperationRecPtr));
    tasOperationRecPtr.p->prevOp = operationRecPtr.p->prevOp;
  }//if
}//Dbacc::takeOutActiveScanOp()

/**
 * takeOutScanLockQueue
 *
 * Description: Take out an operation from the doubly linked 
 * lock list on a scan record.
 *
 * @note Use putOpScanLockQue to insert a operation in 
 *       the list
 *
 */
void Dbacc::takeOutScanLockQueue(Uint32 scanRecIndex) const
{
  OperationrecPtr tslOperationRecPtr;
  ScanRecPtr TscanPtr;

  TscanPtr.i = scanRecIndex;
  ndbrequire(scanRec_pool.getValidPtr(TscanPtr));

  if (operationRecPtr.p->prevOp != RNIL) {
    jam();
    tslOperationRecPtr.i = operationRecPtr.p->prevOp;
    ndbrequire(m_curr_acc->oprec_pool.getValidPtr(tslOperationRecPtr));
    tslOperationRecPtr.p->nextOp = operationRecPtr.p->nextOp;
  } else {
    jam();
    // Check that first are pointing at operation to take out
    ndbrequire(TscanPtr.p->scanFirstLockedOp==operationRecPtr.i);
    TscanPtr.p->scanFirstLockedOp = operationRecPtr.p->nextOp;
  }//if
  if (operationRecPtr.p->nextOp != RNIL) {
    jam();
    tslOperationRecPtr.i = operationRecPtr.p->nextOp;
    ndbrequire(m_curr_acc->oprec_pool.getValidPtr(tslOperationRecPtr));
    tslOperationRecPtr.p->prevOp = operationRecPtr.p->prevOp;
  } else {
    jam();
    // Check that last are pointing at operation to take out
    ndbrequire(TscanPtr.p->scanLastLockedOp==operationRecPtr.i);
    TscanPtr.p->scanLastLockedOp = operationRecPtr.p->prevOp;
  }//if
  TscanPtr.p->scanLockHeld--;
}//Dbacc::takeOutScanLockQueue()

/* --------------------------------------------------------------------------------- */
/* TAKE_OUT_READY_SCAN_QUEUE                                                         */
/* --------------------------------------------------------------------------------- */
void Dbacc::takeOutReadyScanQueue() const
{
  OperationrecPtr trsOperationRecPtr;

  if (operationRecPtr.p->prevOp != RNIL) {
    jam();
    trsOperationRecPtr.i = operationRecPtr.p->prevOp;
    ndbrequire(m_curr_acc->oprec_pool.getValidPtr(trsOperationRecPtr));
    trsOperationRecPtr.p->nextOp = operationRecPtr.p->nextOp;
  } else {
    jam();
    scanPtr.p->scanFirstQueuedOp = operationRecPtr.p->nextOp;
  }//if
  if (operationRecPtr.p->nextOp != RNIL) {
    jam();
    trsOperationRecPtr.i = operationRecPtr.p->nextOp;
    ndbrequire(m_curr_acc->oprec_pool.getValidPtr(trsOperationRecPtr));
    trsOperationRecPtr.p->prevOp = operationRecPtr.p->prevOp;
  } else {
    jam();
    scanPtr.p->scanLastQueuedOp = operationRecPtr.p->nextOp;
  }//if
}//Dbacc::takeOutReadyScanQueue()

/* ------------------------------------------------------------------------- */
/* ------------------------------------------------------------------------- */
/* ------------------------------------------------------------------------- */
/*                                                                           */
/*       END OF SCAN MODULE                                                  */
/*                                                                           */
/* ------------------------------------------------------------------------- */
/* ------------------------------------------------------------------------- */

void Dbacc::getFragPtr(FragmentrecPtr &rootPtr,
                       Uint32 tableId,
                       Uint32 fragId,
                       bool ok_to_fail)
{
  tabptr.i = tableId;
  ptrCheckGuard(tabptr,
                m_ldm_instance_used->ctablesize,
                m_ldm_instance_used->tabrec);
  rootPtr.i = c_lqh->m_ldm_instance_used->getAccFragPtrI(tabptr.i, fragId);
  if (rootPtr.i != RNIL64)
  {
    ndbrequire(m_ldm_instance_used->c_fragment_pool.getPtr(rootPtr));
    ndbrequire(!ok_to_fail);
    return;
  }
  ndbrequire(ok_to_fail);
  return;
}

/* --------------------------------------------------------------------------------- */
/* INIT_OVERPAGE                                                                     */
/*         INPUT. IOP_PAGEPTR, POINTER TO AN OVERFLOW PAGE RECORD                    */
/*         DESCRIPTION: CONTAINERS AND FREE LISTS OF THE PAGE, GET INITIALE VALUE    */
/*         ACCORDING TO LH3 AND PAGE STRUCTOR DESCRIPTION OF NDBACC BLOCK            */
/* --------------------------------------------------------------------------------- */
void Dbacc::initOverpage(Page8Ptr iopPageptr)
{
  Page32* p32 = reinterpret_cast<Page32*>(iopPageptr.p - (iopPageptr.i % 4));
  ndbrequire(p32->magic == Page32::MAGIC);
  Uint32 tiopPrevFree;
  Uint32 tiopNextFree;

  // Clear page, but keep page list entries
  // Setting word32[ALLOC_CONTAINERS] and word32[CHECK_SUM] to zero is essential
  Uint32 nextPage = iopPageptr.p->word32[Page8::NEXT_PAGE];
  Uint32 prevPage = iopPageptr.p->word32[Page8::PREV_PAGE];
  std::memset(iopPageptr.p->word32 + Page8::P32_WORD_COUNT,
              0,
              sizeof(iopPageptr.p->word32) - Page8::P32_WORD_COUNT * sizeof(Uint32));
  iopPageptr.p->word32[Page8::NEXT_PAGE] = nextPage;
  iopPageptr.p->word32[Page8::PREV_PAGE] = prevPage;

  iopPageptr.p->word32[Page8::EMPTY_LIST] = (1 << ZPOS_PAGE_TYPE_BIT);
  /* --------------------------------------------------------------------------------- */
  /*       INITIALISE PREVIOUS PART OF DOUBLY LINKED LIST FOR LEFT CONTAINERS.         */
  /* --------------------------------------------------------------------------------- */
  Uint32 iopIndex = ZHEAD_SIZE + 1;
  iopPageptr.p->word32[iopIndex] = Container::NO_CONTAINER_INDEX;
  for (tiopPrevFree = 0; tiopPrevFree <= Container::MAX_CONTAINER_INDEX - 1; tiopPrevFree++) {
    iopIndex = iopIndex + ZBUF_SIZE;
    iopPageptr.p->word32[iopIndex] = tiopPrevFree;
  }//for
  /* --------------------------------------------------------------------------------- */
  /*       INITIALISE NEXT PART OF DOUBLY LINKED LIST FOR LEFT CONTAINERS.             */
  /* --------------------------------------------------------------------------------- */
  iopIndex = ZHEAD_SIZE;
  for (tiopNextFree = 1; tiopNextFree <= Container::MAX_CONTAINER_INDEX; tiopNextFree++) {
    iopPageptr.p->word32[iopIndex] = tiopNextFree;
    iopIndex = iopIndex + ZBUF_SIZE;
  }//for
  iopPageptr.p->word32[iopIndex] = Container::NO_CONTAINER_INDEX;	/* LEFT_LIST IS UPDATED */
  /* --------------------------------------------------------------------------------- */
  /*       INITIALISE PREVIOUS PART OF DOUBLY LINKED LIST FOR RIGHT CONTAINERS.        */
  /* --------------------------------------------------------------------------------- */
  iopIndex = (ZBUF_SIZE + ZHEAD_SIZE) - 1;
  iopPageptr.p->word32[iopIndex] = Container::NO_CONTAINER_INDEX;
  for (tiopPrevFree = 0; tiopPrevFree <= Container::MAX_CONTAINER_INDEX - 1; tiopPrevFree++) {
    iopIndex = iopIndex + ZBUF_SIZE;
    iopPageptr.p->word32[iopIndex] = tiopPrevFree;
  }//for
  /* --------------------------------------------------------------------------------- */
  /*       INITIALISE NEXT PART OF DOUBLY LINKED LIST FOR RIGHT CONTAINERS.            */
  /* --------------------------------------------------------------------------------- */
  iopIndex = (ZBUF_SIZE + ZHEAD_SIZE) - 2;
  for (tiopNextFree = 1; tiopNextFree <= Container::MAX_CONTAINER_INDEX; tiopNextFree++) {
    iopPageptr.p->word32[iopIndex] = tiopNextFree;
    iopIndex = iopIndex + ZBUF_SIZE;
  }//for
  iopPageptr.p->word32[iopIndex] = Container::NO_CONTAINER_INDEX;	/* RIGHT_LIST IS UPDATED */
}//Dbacc::initOverpage()

/* --------------------------------------------------------------------------------- */
/* INIT_PAGE                                                                         */
/*         INPUT. INP_PAGEPTR, POINTER TO A PAGE RECORD                              */
/*         DESCRIPTION: CONTAINERS AND FREE LISTS OF THE PAGE, GET INITIALE VALUE    */
/*         ACCORDING TO LH3 AND PAGE STRUCTOR DISACRIPTION OF NDBACC BLOCK           */
/* --------------------------------------------------------------------------------- */
void Dbacc::initPage(Page8Ptr inpPageptr, Uint32 tipPageId)
{
  Uint32 tinpIndex;
  Uint32 tinpTmp;
  Uint32 tinpPrevFree;
  Uint32 tinpNextFree;

  Page32* p32 = reinterpret_cast<Page32*>(inpPageptr.p - (inpPageptr.i % 4));
  ndbrequire(p32->magic == Page32::MAGIC);
  for (Uint32 i = Page8::P32_WORD_COUNT; i <= 2047; i++)
  {
    // Do not clear page list
    if (i == Page8::NEXT_PAGE) continue;
    if (i == Page8::PREV_PAGE) continue;

    inpPageptr.p->word32[i] = 0;
  }//for
  /* --------------------------------------------------------------------------------- */
  /*       SET PAGE ID FOR USE OF CHECKPOINTER.                                        */
  /*       PREPARE CONTAINER HEADERS INDICATING EMPTY CONTAINERS WITHOUT NEXT.         */
  /* --------------------------------------------------------------------------------- */
  inpPageptr.p->word32[Page8::PAGE_ID] = tipPageId;
  ContainerHeader tinpTmp1;
  tinpTmp1.initInUse();
  /* --------------------------------------------------------------------------------- */
  /*       INITIALISE ZNO_CONTAINERS PREDEFINED HEADERS ON LEFT SIZE.                  */
  /* --------------------------------------------------------------------------------- */
  tinpIndex = ZHEAD_SIZE;
  for (tinpTmp = 0; tinpTmp <= ZNO_CONTAINERS - 1; tinpTmp++) {
    inpPageptr.p->word32[tinpIndex] = tinpTmp1;
    tinpIndex = tinpIndex + ZBUF_SIZE;
  }//for
  /* WORD32(Page8::EMPTY_LIST) DATA STRUCTURE:*/
  /*--------------------------------------- */
  /*| PAGE TYPE|LEFT FREE|RIGHT FREE        */
  /*|     1    |  LIST   |  LIST            */
  /*|    BIT   | 7 BITS  | 7 BITS           */
  /*--------------------------------------- */
  /* --------------------------------------------------------------------------------- */
  /*       INITIALISE FIRST POINTER TO DOUBLY LINKED LIST OF FREE CONTAINERS.          */
  /*       INITIALISE LEFT FREE LIST TO 64 AND RIGHT FREE LIST TO ZERO.                */
  /*       ALSO INITIALISE PAGE TYPE TO NOT OVERFLOW PAGE.                             */
  /* --------------------------------------------------------------------------------- */
  tinpTmp = (ZNO_CONTAINERS << 7);
  inpPageptr.p->word32[Page8::EMPTY_LIST] = tinpTmp;
  /* --------------------------------------------------------------------------------- */
  /*       INITIALISE PREVIOUS PART OF DOUBLY LINKED LIST FOR RIGHT CONTAINERS.        */
  /* --------------------------------------------------------------------------------- */
  tinpIndex = (ZHEAD_SIZE + ZBUF_SIZE) - 1;
  inpPageptr.p->word32[tinpIndex] = Container::NO_CONTAINER_INDEX;
  for (tinpPrevFree = 0; tinpPrevFree <= Container::MAX_CONTAINER_INDEX - 1; tinpPrevFree++) {
    tinpIndex = tinpIndex + ZBUF_SIZE;
    inpPageptr.p->word32[tinpIndex] = tinpPrevFree;
  }//for
  /* --------------------------------------------------------------------------------- */
  /*       INITIALISE NEXT PART OF DOUBLY LINKED LIST FOR RIGHT CONTAINERS.            */
  /* --------------------------------------------------------------------------------- */
  tinpIndex = (ZHEAD_SIZE + ZBUF_SIZE) - 2;
  for (tinpNextFree = 1; tinpNextFree <= Container::MAX_CONTAINER_INDEX; tinpNextFree++) {
    inpPageptr.p->word32[tinpIndex] = tinpNextFree;
    tinpIndex = tinpIndex + ZBUF_SIZE;
  }//for
  inpPageptr.p->word32[tinpIndex] = Container::NO_CONTAINER_INDEX;
  /* --------------------------------------------------------------------------------- */
  /*       INITIALISE PREVIOUS PART OF DOUBLY LINKED LIST FOR LEFT CONTAINERS.         */
  /*       THE FIRST ZNO_CONTAINERS ARE NOT PUT INTO FREE LIST SINCE THEY ARE          */
  /*       PREDEFINED AS OCCUPIED.                                                     */
  /* --------------------------------------------------------------------------------- */
  tinpIndex = (ZNO_CONTAINERS * ZBUF_SIZE) + ZHEAD_SIZE;
  for (tinpNextFree = ZNO_CONTAINERS + 1; tinpNextFree <= Container::MAX_CONTAINER_INDEX; tinpNextFree++) {
    inpPageptr.p->word32[tinpIndex] = tinpNextFree;
    tinpIndex = tinpIndex + ZBUF_SIZE;
  }//for
  inpPageptr.p->word32[tinpIndex] = Container::NO_CONTAINER_INDEX;
  /* --------------------------------------------------------------------------------- */
  /*       INITIALISE NEXT PART OF DOUBLY LINKED LIST FOR LEFT CONTAINERS.             */
  /*       THE FIRST ZNO_CONTAINERS ARE NOT PUT INTO FREE LIST SINCE THEY ARE          */
  /*       PREDEFINED AS OCCUPIED.                                                     */
  /* --------------------------------------------------------------------------------- */
  tinpIndex = ((ZNO_CONTAINERS * ZBUF_SIZE) + ZHEAD_SIZE) + 1;
  inpPageptr.p->word32[tinpIndex] = Container::NO_CONTAINER_INDEX;
  for (tinpPrevFree = ZNO_CONTAINERS; tinpPrevFree <= Container::MAX_CONTAINER_INDEX - 1; tinpPrevFree++) {
    tinpIndex = tinpIndex + ZBUF_SIZE;
    inpPageptr.p->word32[tinpIndex] = tinpPrevFree;
  }//for
  /* --------------------------------------------------------------------------------- */
  /*       INITIALISE HEADER POSITIONS NOT CURRENTLY USED AND ENSURE USE OF OVERFLOW   */
  /*       RECORD POINTER ON THIS PAGE LEADS TO ERROR.                                 */
  /* --------------------------------------------------------------------------------- */
  inpPageptr.p->word32[Page8::CHECKSUM] = 0;
  inpPageptr.p->word32[Page8::ALLOC_CONTAINERS] = 0;
}//Dbacc::initPage()

/* --------------------------------------------------------------------------------- */
/* RELEASE OP RECORD                                                                 */
/*         PUT A FREE OPERATION IN A FREE LIST OF THE OPERATIONS                     */
/* --------------------------------------------------------------------------------- */
void Dbacc::releaseOpRec()
{
  /**
   * Need to interact with LDM owning blocks here if SCANs will be able
   * to use locked reads in query threads.
   */
  ndbrequire(operationRecPtr.p->m_op_bits == Operationrec::OP_INITIAL);
  if (operationRecPtr.p->m_reserved == 0)
  {
    c_lqh->lock_alloc_operation();
    oprec_pool.release(operationRecPtr);
    c_lqh->unlock_alloc_operation();
    checkPoolShrinkNeed(DBACC_OPERATION_RECORD_TRANSIENT_POOL_INDEX,
                        oprec_pool);
  }
  else
  {
    operationRecPtr.p = new (operationRecPtr.p) Operationrec;
    m_reserved_copy_frag_lock.addFirst(operationRecPtr);
  }
}

void Dbacc::releaseFreeOpRec()
{
  if (cfreeopRec != RNIL)
  {
    OperationrecPtr opPtr;
    opPtr.i = cfreeopRec;
    cfreeopRec = RNIL;
    ndbrequire(oprec_pool.getValidPtr(opPtr));
    ndbrequire(opPtr.p->m_op_bits == Operationrec::OP_INITIAL);
    c_lqh->lock_alloc_operation();
    oprec_pool.release(opPtr);
    c_lqh->unlock_alloc_operation();
    checkPoolShrinkNeed(DBACC_OPERATION_RECORD_TRANSIENT_POOL_INDEX,
                        oprec_pool);
  }
}

/* --------------------------------------------------------------------------------- */
/* RELEASE_OVERPAGE                                                                  */
/* --------------------------------------------------------------------------------- */
void Dbacc::releaseOverpage(Page8Ptr ropPageptr)
{
  jam();
  {
    LocalContainerPageList sparselist(c_page8_pool, fragrecptr.p->sparsepages);
    sparselist.remove(ropPageptr);
  }
  jam();
  releasePage_lock(ropPageptr);
}//Dbacc::releaseOverpage()


/* ------------------------------------------------------------------------- */
/* RELEASE_PAGE                                                              */
/* ------------------------------------------------------------------------- */
void Dbacc::releasePage_lock(Page8Ptr rpPageptr)
{
  Dblqh *lqh_block;
  Dbacc *acc_block;
  bool lock_flag = get_lock_information(&acc_block, &lqh_block);
  if (lock_flag)
  {
    NdbMutex_Lock(lqh_block->m_lock_acc_page_mutex);
  }
  acc_block->releasePage(rpPageptr, fragrecptr, jamBuffer());
  if (lock_flag)
  {
    NdbMutex_Unlock(lqh_block->m_lock_acc_page_mutex);
  }
}

void Dbacc::releasePage(Page8Ptr rpPageptr,
                        FragmentrecPtr fragPtr,
                        EmulatedJamBuffer *jamBuf)
{
  thrjam(jamBuf);
  ndbrequire(!m_is_in_query_thread);
  pages.releasePage8(c_page_pool, rpPageptr);
  cnoOfAllocatedPages--;
  fragPtr.p->m_noOfAllocatedPages--;

  Page32Ptr page32ptr;
  pages.dropLastPage32(c_page_pool, page32ptr, 5);
  if (page32ptr.i != RNIL)
  {
    g_acc_pages_used[instance()]--;
    ndbassert(cpageCount >= 4);
    cpageCount -= 4; // 8KiB pages per 32KiB page
    m_ctx.m_mm.release_page(RT_DBACC_PAGE, page32ptr.i);
  }

  ndbassert(pages.getCount() ==
            cfreepages.getCount() + cnoOfAllocatedPages);
  ndbassert(pages.getCount() <= cpageCount);
}//Dbacc::releasePage()

#if 0
bool Dbacc::validatePageCount() const
{
  jam();
  FragmentrecPtr regFragPtr;
  Uint32 pageCount = 0;
  for (regFragPtr.i = 0; regFragPtr.i < cfragmentsize; regFragPtr.i++)
  {
    ptrAss(regFragPtr, fragmentrec);
    pageCount += regFragPtr.p->m_noOfAllocatedPages;
  }
  return pageCount==cnoOfAllocatedPages;
}//Dbacc::validatePageCount()
#endif

Uint64 Dbacc::getLinHashByteSize(Uint64 fragPtrI) const
{
  jam();
  //ndbassert(validatePageCount());
  FragmentrecPtr fragPtr;
  fragPtr.i = fragPtrI;
  ndbrequire(c_fragment_pool.getPtr(fragPtr));
  ndbassert(fragPtr.p->fragState == ACTIVEFRAG);
  return fragPtr.p->m_noOfAllocatedPages * static_cast<Uint64>(sizeof(Page8));
}

/* ------------------------------------------------------------------------- */
/* SEIZE    FRAGREC                                                          */
/* ------------------------------------------------------------------------- */
bool Dbacc::seizeFragrec()
{
  bool succ = c_fragment_pool.seize(fragrecptr);
  if (succ)
  {
    RSS_OP_ALLOC(cnoOfAllocatedFragrec);
    fragrecptr.p = new (fragrecptr.p) Fragmentrec();
  }
  return succ;
}//Dbacc::seizeFragrec()

/** 
 * A ZPAGESIZE_ERROR has occurred, out of index pages
 * Print some debug info if debug compiled
 */
void Dbacc::zpagesize_error(const char* where){
  ACC_DEBUG(where << endl
	<< "  ZPAGESIZE_ERROR" << endl
        << "  cfreepages.getCount()=" << cfreepages.getCount() << endl
	<< "  cnoOfAllocatedPages="<<cnoOfAllocatedPages);
}


/* ------------------------------------------------------------------------- */
/* SEIZE_PAGE                                                                */
/* ------------------------------------------------------------------------- */
Uint32 Dbacc::seizePage(Page8Ptr& spPageptr,
                        int sub_page_id,
                        bool allow_use_of_spare_pages,
                        bool use_spare,
                        FragmentrecPtr fragPtr,
                        EmulatedJamBuffer *jamBuf)
{
  thrjam(jamBuf);
  pages.seizePage8(c_page_pool, spPageptr, sub_page_id);
  if (spPageptr.i == RNIL)
  {
    thrjam(jamBuf);
    /**
     * Need to allocate a new 32KiB page
     */
    Page32Ptr ptr;
    void * p = m_ctx.m_mm.alloc_page(RT_DBACC_PAGE,
                                     &ptr.i,
                                     Ndbd_mem_manager::NDB_ZONE_LE_30,
                                     use_spare);
    if (p == NULL && allow_use_of_spare_pages)
    {
      thrjam(jamBuf);
      p = m_ctx.m_mm.alloc_spare_page(RT_DBACC_PAGE,
                                      &ptr.i,
                                      Ndbd_mem_manager::NDB_ZONE_LE_30,
                                      false,
                                      FORCE_RESERVED);
    }
    if (p == NULL)
    {
      thrjam(jamBuf);
      zpagesize_error("Dbacc::seizePage");
      g_eventLogger->error("Global memory manager is out of memory completely,"
                          " no memory in shared global memory left and no"
                          " memory in reserved memory either.");
      return Uint32(ZPAGESIZE_ERROR);
    }
    ptr.p = static_cast<Page32*>(p);

    g_acc_pages_used[instance()]++;
    cpageCount += 4; // 8KiB pages per 32KiB page
    pages.addPage32(c_page_pool, ptr);
    pages.seizePage8(c_page_pool, spPageptr, sub_page_id);
    ndbrequire(spPageptr.i != RNIL);
    ndbassert(spPageptr.p == &ptr.p->page8[spPageptr.i % 4]);
    ndbassert((spPageptr.i >> 2) == ptr.i);
  }
  cnoOfAllocatedPages++;
  ndbassert(pages.getCount() == cfreepages.getCount() + cnoOfAllocatedPages);
  ndbassert(pages.getCount() <= cpageCount);
  fragPtr.p->m_noOfAllocatedPages++;

  if (cnoOfAllocatedPages > cnoOfAllocatedPagesMax)
  {
    cnoOfAllocatedPagesMax = cnoOfAllocatedPages;
  }
  return Uint32(0);
}//Dbacc::seizePage()

/* --------------------------------------------------------------------------------- */
/* SEND_SYSTEMERROR                                                                  */
/* --------------------------------------------------------------------------------- */
void Dbacc::sendSystemerror(int line)const
{
  progError(line, NDBD_EXIT_PRGERR);
}//Dbacc::sendSystemerror()

void Dbacc::execDBINFO_SCANREQ(Signal *signal)
{
  jamEntry();
  DbinfoScanReq req= *(DbinfoScanReq*)signal->theData;
  const Ndbinfo::ScanCursor* cursor =
    CAST_CONSTPTR(Ndbinfo::ScanCursor, DbinfoScan::getCursorPtr(&req));

  Ndbinfo::Ratelimit rl;

  switch(req.tableId){
  case Ndbinfo::POOLS_TABLEID:
  {
    jam();
    const DynArr256Pool::Info pmpInfo = directoryPool.getInfo();

    Ndbinfo::pool_entry pools[] =
    {
      { "ACC Operation Record",
        oprec_pool.getUsed(),
        oprec_pool.getSize(),
        oprec_pool.getEntrySize(),
        oprec_pool.getUsedHi(),
        { 0, 0, 0, 0},
        RT_DBACC_OPERATION},
      { "ACC Scan Record",
        scanRec_pool.getUsed(),
        scanRec_pool.getSize(),
        scanRec_pool.getEntrySize(),
        scanRec_pool.getUsedHi(),
        { 0, 0, 0, 0},
        RT_DBACC_SCAN},
      { "Index memory",
        cnoOfAllocatedPages,
        cpageCount,
        sizeof(Page8),
        cnoOfAllocatedPagesMax,
        { CFG_DB_INDEX_MEM,0,0,0 },
        RG_DATAMEM},
      { "L2PMap pages",
        pmpInfo.pg_count,
        0,                  /* No real limit */
        pmpInfo.pg_byte_sz,
        /*
          No HWM for this row as it would be a fixed fraction of "Data memory"
          and therefore of limited interest.
        */
        0,
        { 0, 0, 0},
        RG_DATAMEM},
      { "L2PMap nodes",
        pmpInfo.inuse_nodes,
        pmpInfo.pg_count * pmpInfo.nodes_per_page, // Max within current pages.
        pmpInfo.node_byte_sz,
        /*
          No HWM for this row as it would be a fixed fraction of "Data memory"
          and therefore of limited interest.
        */
        0,
        { 0, 0, 0 },
        RT_DBACC_DIRECTORY},
      { NULL, 0,0,0,0,{ 0,0,0,0 }, 0}
    };

    static const size_t num_config_params =
      sizeof(pools[0].config_params)/sizeof(pools[0].config_params[0]);
    const Uint32 numPools = NDB_ARRAY_SIZE(pools);
    Uint32 pool = cursor->data[0];
    ndbrequire(pool < numPools);
    BlockNumber bn = blockToMain(number());
    while(pools[pool].poolname)
    {
      jam();
      Ndbinfo::Row row(signal, req);
      row.write_uint32(getOwnNodeId());
      row.write_uint32(bn);           // block number
      row.write_uint32(instance());   // block instance
      row.write_string(pools[pool].poolname);

      row.write_uint64(pools[pool].used);
      row.write_uint64(pools[pool].total);
      row.write_uint64(pools[pool].used_hi);
      row.write_uint64(pools[pool].entry_size);
      for (size_t i = 0; i < num_config_params; i++)
        row.write_uint32(pools[pool].config_params[i]);
      row.write_uint32(GET_RG(pools[pool].record_type));
      row.write_uint32(GET_TID(pools[pool].record_type));
      ndbinfo_send_row(signal, req, row, rl);
      pool++;
      if (rl.need_break(req))
      {
        jam();
        ndbinfo_send_scan_break(signal, req, rl, pool);
        return;
      }
    }
    break;
  }
  case Ndbinfo::FRAG_LOCKS_TABLEID:
  {
    Uint32 tableid = cursor->data[0];
    
    for (;tableid < ctablesize; tableid++)
    {
      TabrecPtr tabPtr;
      tabPtr.i = tableid;
      ptrAss(tabPtr, tabrec);
      Uint32 f = 0;
      Uint32 fragId = c_lqh->getNextAccFragid(tabPtr.i, f);
      if (fragId != RNIL)
      {
        jam();
        // Loop over all fragments for this table.
        for (; f < MAX_FRAG_PER_LQH; f++)
        {
          FragmentrecPtr frp;
          frp.i = c_lqh->getNextAccFragrec(tabPtr.i, f);
          if (frp.i != RNIL64)
          {
            jam();
            ndbrequire(c_fragment_pool.getPtr(frp));
            
            const Fragmentrec::LockStats& ls = frp.p->m_lockStats;
            Uint32 f_save = f;
            Uint32 fragId = c_lqh->getNextAccFragid(tabPtr.i, f);
            ndbrequire(f == f_save);
            
            Ndbinfo::Row row(signal, req);
            row.write_uint32(getOwnNodeId());
            row.write_uint32(instance());
            row.write_uint32(tableid);
            row.write_uint32(fragId);

            row.write_uint64(ls.m_ex_req_count);
            row.write_uint64(ls.m_ex_imm_ok_count);
            row.write_uint64(ls.m_ex_wait_ok_count);
            row.write_uint64(ls.m_ex_wait_fail_count);
            
            row.write_uint64(ls.m_sh_req_count);
            row.write_uint64(ls.m_sh_imm_ok_count);
            row.write_uint64(ls.m_sh_wait_ok_count);
            row.write_uint64(ls.m_sh_wait_fail_count);

            row.write_uint64(ls.m_wait_ok_millis);
            row.write_uint64(ls.m_wait_fail_millis);

            ndbinfo_send_row(signal, req, row, rl);
          }
        }
      }

      /*
        If a break is needed, break on a table boundary, 
        as we use the table id as a cursor.
      */
      if (rl.need_break(req))
      {
        jam();
        ndbinfo_send_scan_break(signal, req, rl, tableid + 1);
        return;
      }
    }
    break;
  }
  case Ndbinfo::ACC_OPERATIONS_TABLEID:
  {
    jam();
    /* Take a break periodically when scanning records */
    Uint32 maxToCheck = 100;
    NDB_TICKS now = getHighResTimer();
    OperationrecPtr opRecPtr;
    Uint32 i = cursor->data[0];
    do
    {
      if (rl.need_break(req) || maxToCheck == 0)
      {
        jam();
        ndbinfo_send_scan_break(signal, req, rl, i);
        return;
      }
      NdbMutex_Lock(&c_lqh->alloc_operation_mutex);
      bool found = getNextOpRec(i, opRecPtr, 10);
      /**
       * ACC holds lock requests/operations in a 2D queue 
       * structure.
       * The lock owning operation is directly linked from the
       * PK hash element.  Only one operation is the 'owner'
       * at any one time.
       * 
       * The lock owning operation may have other operations
       * concurrently holding the lock, for example other
       * operations in the same transaction, or, for shared
       * reads, in other transactions.
       * These operations are in the 'parallel' queue of the
       * lock owning operation, linked from its 
       * nextParallelQue member.
       *
       * Non-compatible lock requests must wait until some/
       * all of the current lock holder(s) have released the
       * lock before they can run.  They are held in the
       * 'serial' queue, lined from the lockOwner's 
       * nextSerialQue member.
       * 
       * Note also : Only one operation per row can 'run' 
       * in LDM at any one time, but this serialisation 
       * is not considered as locking overhead.
       *
       * Note also : These queue members are part of overlays
       * and are not always guaranteed to be valid, m_op_bits
       * often must be consulted too.
       */
      if (found &&
          opRecPtr.p->m_op_bits != Operationrec::OP_INITIAL)
      {
        jam();

        FragmentrecPtr fp;
        fp.i = opRecPtr.p->fragptr;
        ndbrequire(c_fragment_pool.getPtr(fp));

        const Uint32 tableId = fp.p->myTableId;
        const Uint32 fragId = fp.p->myfid;
        const Uint64 rowId = 
          Uint64(opRecPtr.p->localdata.m_page_no) << 32 |
          Uint64(opRecPtr.p->localdata.m_page_idx);
        /* Send as separate attrs, as in cluster_operations */
        const Uint32 transId0 = opRecPtr.p->transId1;
        const Uint32 transId1 = opRecPtr.p->transId2;
        const Uint32 prevSerialQue = opRecPtr.p->prevSerialQue;
        const Uint32 nextSerialQue = opRecPtr.p->nextSerialQue;
        const Uint32 prevParallelQue = opRecPtr.p->prevParallelQue;
        const Uint32 nextParallelQue = opRecPtr.p->nextParallelQue;
        const Uint32 flags = opRecPtr.p->m_op_bits;
        /* Ignore Uint32 overflow at ~ 50 days */
        const Uint32 durationMillis = 
          (Uint32) NdbTick_Elapsed(opRecPtr.p->m_lockTime,
                                   now).milliSec();
        const Uint32 userPtr = opRecPtr.p->userptr;

        /* Live operation */
        Ndbinfo::Row row(signal, req);
        row.write_uint32(getOwnNodeId());
        row.write_uint32(instance());
        row.write_uint32(tableId);
        row.write_uint32(fragId);
        row.write_uint64(rowId);
        row.write_uint32(transId0);
        row.write_uint32(transId1);
        row.write_uint32(opRecPtr.i);
        row.write_uint32(flags);
        row.write_uint32(prevSerialQue);
        row.write_uint32(nextSerialQue);
        row.write_uint32(prevParallelQue);
        row.write_uint32(nextParallelQue);
        row.write_uint32(durationMillis);
        row.write_uint32(userPtr);
        NdbMutex_Unlock(&c_lqh->alloc_operation_mutex);

        ndbinfo_send_row(signal, req, row, rl);
      }
      else
      {
        NdbMutex_Unlock(&c_lqh->alloc_operation_mutex);
      }
      maxToCheck--;
      if (i == RNIL)
      {
        /* No more rows left to scan */
        ndbinfo_send_scan_conf(signal, req, rl);
        return;
      }
    } while (true);

    break;
  }
  default:
    break;
  }

  ndbinfo_send_scan_conf(signal, req, rl);
}

bool
Dbacc::getNextScanRec(Uint32 &next, ScanRecPtr &loc_scanptr)
{
  Uint32 found = 0;
  Uint32 loop_count = 0;

  while (found == 0 && next != RNIL && loop_count < 10)
  {
    found = scanRec_pool.getUncheckedPtrs(&next, &loc_scanptr, 1);
    if (found > 0 &&
        !Magic::check_ptr(loc_scanptr.p))
      found = 0;
    loop_count++;
  }
  return (found > 0);
}

bool
Dbacc::getNextOpRec(Uint32 &next,
                    OperationrecPtr &loc_opptr,
                    Uint32 max_loops)
{
  Uint32 found = 0;
  Uint32 loop_count = 0;
  while (found == 0 && next != RNIL &&
         (max_loops == 0 || loop_count < max_loops))
  {
    found = oprec_pool.getUncheckedPtrs(&next, &loc_opptr, 1);
    if (found > 0 &&
        !Magic::check_ptr(loc_opptr.p))
      found = 0;
    loop_count++;
  }
  return (found > 0);
}

void
Dbacc::execDUMP_STATE_ORD(Signal* signal)
{
  DumpStateOrd * const dumpState = (DumpStateOrd *)&signal->theData[0];
  if (dumpState->args[0] == DumpStateOrd::AccDumpOneScanRec)
  {
    ScanRecPtr scanPtr;
    Uint32 recordNo = RNIL;
    if (signal->length() == 2)
    {
      jam();
      recordNo = dumpState->args[1];
    }
    else
    {
      jam();
      return;
    }
    scanPtr.i = recordNo;
    if (!scanRec_pool.getValidPtr(scanPtr))
    {
      jam();
      return;
    }
    jam();
    
    g_eventLogger->info("Dbacc::ScanRec[%d]: state=%d, transid(0x%x, 0x%x)",
	      scanPtr.i, scanPtr.p->scanState,scanPtr.p->scanTrid1,
	      scanPtr.p->scanTrid2);
    g_eventLogger->info("activeLocalFrag=%lld, nextBucketIndex=%d",
	      scanPtr.p->activeLocalFrag,
	      scanPtr.p->nextBucketIndex);
    g_eventLogger->info("firstActOp=%d firstLockedOp=%d",
	      scanPtr.p->scanFirstActiveOp,
	      scanPtr.p->scanFirstLockedOp);
    g_eventLogger->info("scanLastLockedOp=%d firstQOp=%d lastQOp=%d",
	      scanPtr.p->scanLastLockedOp,
	      scanPtr.p->scanFirstQueuedOp,
	      scanPtr.p->scanLastQueuedOp);
    g_eventLogger->info("scanUserP=%d, startNoBuck=%d,"
                        " minBucketIndexToRescan=%d",
	      scanPtr.p->scanUserptr,
	      scanPtr.p->startNoOfBuckets,
	      scanPtr.p->minBucketIndexToRescan);
    g_eventLogger->info("maxBucketIndexToRescan=%d, scan_lastSeen = %d, ",
	      scanPtr.p->maxBucketIndexToRescan,
              scanPtr.p->scan_lastSeen);
    g_eventLogger->info("scanBucketState=%d, scanLockHeld=%d, userBlockRef=%d",
	      scanPtr.p->scanBucketState,
	      scanPtr.p->scanLockHeld,
	      scanPtr.p->scanUserblockref);
    g_eventLogger->info("scanMask=%d scanLockMode=%d, scanLockCount=%d",
	      scanPtr.p->scanMask,
	      scanPtr.p->scanLockMode,
              scanPtr.p->scanLockCount);
    return;
  }

  // Dump all ScanRec(ords)
  if (dumpState->args[0] == DumpStateOrd::AccDumpAllScanRec ||
      dumpState->args[0] == DumpStateOrd::AccDumpAllActiveScanRec)
  {
    Uint32 recordNo = 0;
    if (signal->length() == 1)
      infoEvent("ACC: Dump all active ScanRec");
    else if (signal->length() == 2)
      recordNo = dumpState->args[1];
    else
      return;
    ScanRecPtr loc_scanptr;
    bool found = getNextScanRec(recordNo, loc_scanptr);
    if (found)
    {
      dumpState->args[0] = DumpStateOrd::AccDumpOneScanRec;
      dumpState->args[1] = loc_scanptr.i;
      execDUMP_STATE_ORD(signal);
    }
    if (recordNo != RNIL)
    {
      dumpState->args[0] = DumpStateOrd::AccDumpAllScanRec;
      dumpState->args[1] = recordNo;
      sendSignal(reference(), GSN_DUMP_STATE_ORD, signal, 2, JBB);
    }
    return;
  }

  if(dumpState->args[0] == DumpStateOrd::EnableUndoDelayDataWrite){
    ndbout << "Dbacc:: delay write of datapages for table = " 
	   << dumpState->args[1]<< endl;
    SET_ERROR_INSERT_VALUE(3000);
    return;
  }

  if(dumpState->args[0] == DumpStateOrd::AccDumpOneOperationRec){
    Uint32 recordNo = RNIL;
    if (signal->length() == 2)
      recordNo = dumpState->args[1];
    else 
      return;

    OperationrecPtr tmpOpPtr;
    tmpOpPtr.i = recordNo;
    if (!oprec_pool.getValidPtr(tmpOpPtr))
      return;
    
    infoEvent("Dbacc::operationrec[%d]: transid(0x%x, 0x%x)",
	      tmpOpPtr.i, tmpOpPtr.p->transId1,
	      tmpOpPtr.p->transId2);
    infoEvent("elementPage=%d, elementPointer=%d ",
	      tmpOpPtr.p->elementPage, 
	      tmpOpPtr.p->elementPointer);
    infoEvent("fid=%d, fragptr=%lld ",
              tmpOpPtr.p->fid, tmpOpPtr.p->fragptr);
    infoEvent("hashValue=%d", tmpOpPtr.p->hashValue.pack());
    infoEvent("nextLockOwnerOp=%d, nextOp=%d, nextParallelQue=%d ",
#if defined(VM_TRACE) || defined(ERROR_INSERT)
	      tmpOpPtr.p->nextLockOwnerOp,
#else
              0,
#endif
              tmpOpPtr.p->nextOp, 
	      tmpOpPtr.p->nextParallelQue);
    infoEvent("nextSerialQue=%d, prevOp=%d ",
	      tmpOpPtr.p->nextSerialQue, 
	      tmpOpPtr.p->prevOp);
    infoEvent("prevLockOwnerOp=%d, prevParallelQue=%d",
#if defined(VM_TRACE) || defined(ERROR_INSERT)
	      tmpOpPtr.p->prevLockOwnerOp,
#else
              0,
#endif
              tmpOpPtr.p->nextParallelQue);
    infoEvent("prevSerialQue=%d, scanRecPtr=%d",
	      tmpOpPtr.p->prevSerialQue, tmpOpPtr.p->scanRecPtr);
    infoEvent("m_op_bits=0x%x, reducedHashValue=%x ",
              tmpOpPtr.p->m_op_bits, tmpOpPtr.p->reducedHashValue.pack());
    return;
  }

#ifdef ERROR_INSERT
  if(dumpState->args[0] == DumpStateOrd::AccDumpNumOpRecs)
  {
    Uint32 freeOpRecs = oprec_pool.getUsed();
    infoEvent("Dbacc::OperationRecords: free=%d",	      
	      freeOpRecs);

    return;
  }
#endif

  if (dumpState->args[0] == DumpStateOrd::AccDumpOneOpRecLocal)
  {
    if (signal->length() != 2)
    {
      return;
    }

    OperationrecPtr opPtr;
    opPtr.i = dumpState->args[1];
    ndbrequire(oprec_pool.getValidPtr(opPtr));

    {
      char buff[200];
      StaticBuffOutputStream buffStream(buff, sizeof(buff));
      NdbOut buffOut(buffStream);

      buffOut << opPtr;

      g_eventLogger->info("ACC %u : %s",
                          instance(),
                          buff);
    }

    return;
  }

  if (dumpState->args[0] == DumpStateOrd::AccDumpOpPrecedingLocks)
  {
    jam();
    if (signal->length() != 2)
    {
      return;
    }

    OperationrecPtr startOpPtr;
    OperationrecPtr currOpPtr;
    startOpPtr.i = dumpState->args[1];
    ndbrequire(oprec_pool.getValidPtr(startOpPtr));

    currOpPtr = startOpPtr;

    /* Dump start op */
    signal->theData[0] = DumpStateOrd::AccDumpOneOpRecLocal;
    signal->theData[1] = startOpPtr.i;
    execDUMP_STATE_ORD(signal);

    if (getPrecedingOperation(currOpPtr))
    {
      jam();

      do
      {
        /* Dump dependent op */
        signal->theData[1] = currOpPtr.i;
        execDUMP_STATE_ORD(signal);
      } while (getPrecedingOperation(currOpPtr));
    }
  }


#if 0
  if (type == 100) {
    RelTabMemReq * const req = (RelTabMemReq *)signal->getDataPtrSend();
    req->primaryTableId = 2;
    req->secondaryTableId = RNIL;
    req->userPtr = 2;
    req->userRef = DBDICT_REF;
    sendSignal(reference(), GSN_REL_TABMEMREQ, signal,
               RelTabMemReq::SignalLength, JBB);
    return;
  }//if
  if (type == 101) {
    RelTabMemReq * const req = (RelTabMemReq *)signal->getDataPtrSend();
    req->primaryTableId = 4;
    req->secondaryTableId = 5;
    req->userPtr = 4;
    req->userRef = DBDICT_REF;
    sendSignal(reference(), GSN_REL_TABMEMREQ, signal,
               RelTabMemReq::SignalLength, JBB);
    return;
  }//if
  if (type == 102) {
    RelTabMemReq * const req = (RelTabMemReq *)signal->getDataPtrSend();
    req->primaryTableId = 6;
    req->secondaryTableId = 8;
    req->userPtr = 6;
    req->userRef = DBDICT_REF;
    sendSignal(reference(), GSN_REL_TABMEMREQ, signal,
               RelTabMemReq::SignalLength, JBB);
    return;
  }//if
  if (type == 103) {
    DropTabFileReq * const req = (DropTabFileReq *)signal->getDataPtrSend();
    req->primaryTableId = 2;
    req->secondaryTableId = RNIL;
    req->userPtr = 2;
    req->userRef = DBDICT_REF;
    sendSignal(reference(), GSN_DROP_TABFILEREQ, signal,
               DropTabFileReq::SignalLength, JBB);
    return;
  }//if
  if (type == 104) {
    DropTabFileReq * const req = (DropTabFileReq *)signal->getDataPtrSend();
    req->primaryTableId = 4;
    req->secondaryTableId = 5;
    req->userPtr = 4;
    req->userRef = DBDICT_REF;
    sendSignal(reference(), GSN_DROP_TABFILEREQ, signal,
               DropTabFileReq::SignalLength, JBB);
    return;
  }//if
  if (type == 105) {
    DropTabFileReq * const req = (DropTabFileReq *)signal->getDataPtrSend();
    req->primaryTableId = 6;
    req->secondaryTableId = 8;
    req->userPtr = 6;
    req->userRef = DBDICT_REF;
    sendSignal(reference(), GSN_DROP_TABFILEREQ, signal,
               DropTabFileReq::SignalLength, JBB);
    return;
  }//if
#endif

  if (signal->theData[0] == DumpStateOrd::SchemaResourceSnapshot)
  {
    RSS_OP_SNAPSHOT_SAVE(cnoOfAllocatedFragrec);
#ifdef ERROR_INSERT
    g_eventLogger->info("(%u) SAVE:cnoOfAllocatedFragrec: %u",
		        instance(),
			cnoOfAllocatedFragrec);
#endif
    return;
  }

  if (signal->theData[0] == DumpStateOrd::SchemaResourceCheckLeak)
  {
#ifdef ERROR_INSERT
    g_eventLogger->info("(%u) CHECK:cnoOfAllocatedFragrec: %u",
		        instance(),
			cnoOfAllocatedFragrec);
#endif
    RSS_OP_SNAPSHOT_CHECK(cnoOfAllocatedFragrec);
    return;
  }
#if defined(VM_TRACE) || defined(ERROR_INSERT)
  if (signal->theData[0] == DumpStateOrd::AccSetTransientPoolMaxSize)
  {
    jam();
    if (signal->getLength() < 3)
      return;
    const Uint32 pool_index = signal->theData[1];
    const Uint32 new_size = signal->theData[2];
    if (pool_index >= c_transient_pool_count)
      return;
    c_transient_pools[pool_index]->setMaxSize(new_size);
    return;
  }
  if (signal->theData[0] == DumpStateOrd::AccResetTransientPoolMaxSize)
  {
    jam();
    if(signal->getLength() < 2)
      return;
    const Uint32 pool_index = signal->theData[1];
    if (pool_index >= c_transient_pool_count)
      return;
    c_transient_pools[pool_index]->resetMaxSize();
    return;
  }
#endif
}//Dbacc::execDUMP_STATE_ORD()

Uint32
Dbacc::getL2PMapAllocBytes(Uint64 fragPtrI) const
{
  jam();
  FragmentrecPtr fragPtr;
  fragPtr.i = fragPtrI;
  ndbrequire(c_fragment_pool.getPtr(fragPtr));
  return fragPtr.p->directory.getByteSize();
}

#ifdef VM_TRACE
void
Dbacc::debug_lh_vars(const char* where)const
{
  Uint32 b = fragrecptr.p->level.getTop();
  Uint32 di = fragrecptr.p->getPageNumber(b);
  Uint32 ri = di >> 8;
  ndbout
    << "DBACC: " << where << ":"
    << " frag:" << fragrecptr.p->myTableId
    << "/" << fragrecptr.p->myfid
    << " slack:" << fragrecptr.p->slack
    << "/" << fragrecptr.p->slackCheck
    << " top:" << fragrecptr.p->level.getTop()
    << " di:" << di
    << " ri:" << ri
    << " full:" << fragrecptr.p->dirRangeFull
    << "\n";
}
#endif

/**
 * getPrecedingOperation
 *
 * Used to iterate the lock queues on a row, based
 * on an arbitrary starting position.
 *
 * Given an opPtr we :
 *  1.  Check it is on a lock queue, or return RNIL
 *  2.  Return a pointer to a preceding operation in terms
 *      of lock ownership order, or RNIL
 */
bool
Dbacc::getPrecedingOperation(OperationrecPtr& opPtr) const
{
  ndbrequire(oprec_pool.getValidPtr(opPtr));

  if ((opPtr.p->m_op_bits & Operationrec::OP_LOCK_OWNER) != 0)
  {
    /* owner, nothing precedes */
    ndbrequire((opPtr.p->m_op_bits & Operationrec::OP_RUN_QUEUE) != 0);
    opPtr.i = RNIL;
    //ndbout_c("OWNER");
  }
  else
  {
    /* !owner, anything preceding? */
    if (opPtr.p->prevParallelQue != RNIL)
    {
      /* Traverse parallel first */
      opPtr.i = opPtr.p->prevParallelQue;
      //ndbout_c("PREV PARALLEL");
      ndbrequire(oprec_pool.getValidPtr(opPtr));
    }
    else if (opPtr.p->prevSerialQue != RNIL)
    {
      /* Traverse serial */
      opPtr.i = opPtr.p->prevSerialQue;
      //ndbout_c("PREV SERIAL");
      ndbrequire(oprec_pool.getValidPtr(opPtr));

      /* Do we have a parallel queue here? */
      if (opPtr.p->nextParallelQue != RNIL)
      {
        /* AFAIK, only the first serial entry can have parallel ops */
        ndbrequire((opPtr.p->m_op_bits & Operationrec::OP_LOCK_OWNER) !=0);

        /* Jump to end of parallel queue */
        OperationrecPtr lo = opPtr;
        opPtr.i = opPtr.p->m_lo_last_parallel_op_ptr_i;
        ndbrequire(oprec_pool.getValidPtr(opPtr));
        //ndbout_c("PREV SERIAL HAS PARALLEL QUEUE, JUMP TO END");

        /* Check end of parallel queue refs start */
        ndbrequire(opPtr.p->m_lock_owner_ptr_i == lo.i);
      }
    }
    else
    {
      /* !owner, nothing precedes - not locked */
      //ndbout_c("NOTHING PRECEDES");
    }
  }

  return (opPtr.i != RNIL);
}

/**
 * Implementation of Dbacc::Page32Lists
 */

void Dbacc::Page32Lists::addPage32(Page32_pool& pool, Page32Ptr p)
{
  const Uint8 list_id = 0; // List of 32KiB pages with all 8KiB pages free
  LocalPage32_list list(pool, lists[list_id]);
  list.addFirst(p);
  nonempty_lists |= (1 << list_id);
  p.p->list_id = list_id;
  p.p->magic = Page32::MAGIC;
}

void Dbacc::Page32Lists::dropLastPage32(Page32_pool& pool,
                                         Page32Ptr& p,
                                         Uint32 keep)
{
  if (lists[0].getCount() <= keep)
  {
    p.i = RNIL;
    p.p = NULL;
    return;
  }
  LocalPage32_list list(pool, lists[0]);
  list.last(p);
  dropPage32(pool, p);
}

void Dbacc::Page32Lists::dropPage32(Page32_pool& pool, Page32Ptr p)
{
  require(p.p->magic == Page32::MAGIC);
  require(p.p->list_id == 0);
  p.p->magic = ~Page32::MAGIC;
  const Uint8 list_id = 0; // The list of pages with all its four 8KiB pages free
  LocalPage32_list list(pool, lists[list_id]);
  list.remove(p);
  if (list.isEmpty())
  {
    nonempty_lists &= ~(1 << list_id);
  }
}

void Dbacc::Page32Lists::seizePage8(Page32_pool& pool,
                                    Page8Ptr& /* out */ p8,
                                    int sub_page_id)
{
  Uint16 list_id_set;
  Uint8 sub_page_id_set;
  if (sub_page_id == LEAST_COMMON_SUB_PAGE)
  { // Find out least common sub_page_ids
    Uint32 min_sub_page_count = UINT32_MAX;
    for (int i = 0; i < 4; i++)
    {
      if (sub_page_id_count[i] < min_sub_page_count)
      {
        min_sub_page_count = sub_page_id_count[i];
      }
    }
    list_id_set = 0;
    sub_page_id_set = 0;
    for (int i = 0; i < 4; i++)
    {
      if (sub_page_id_count[i] == min_sub_page_count)
      {
        list_id_set |= sub_page_id_to_list_id_set(sub_page_id);
        sub_page_id_set |= (1 << i);
      }
    }
  }
  else
  {
    list_id_set = sub_page_id_to_list_id_set(sub_page_id);
    if (sub_page_id < 0)
    {
      sub_page_id_set = 0xf;
    }
    else
    {
      sub_page_id_set = 1 << sub_page_id;
    }
  }
  list_id_set &= nonempty_lists;
  if (list_id_set == 0)
  {
    p8.i = RNIL;
    p8.p = NULL;
    return;
  }
  Uint8 list_id = least_free_list(list_id_set);
  Uint8 list_sub_page_id_set = list_id_to_sub_page_id_set(list_id);
  if (sub_page_id < 0)
  {
    Uint32 set = sub_page_id_set & list_sub_page_id_set;
    require(set != 0);
    sub_page_id = BitmaskImpl::fls(set);
  }
  list_sub_page_id_set ^= (1 << sub_page_id);
  Uint8 new_list_id = sub_page_id_set_to_list_id(list_sub_page_id_set);

  LocalPage32_list old_list(pool, lists[list_id]);
  LocalPage32_list new_list(pool, lists[new_list_id]);

  Page32Ptr p;
  old_list.removeFirst(p);
  if (old_list.isEmpty())
  {
    nonempty_lists &= ~(1 << list_id);
  }
  require(p.p->magic == Page32::MAGIC);
  require(p.p->list_id == list_id);
  new_list.addFirst(p);
  nonempty_lists |= (1 << new_list_id);
  p.p->list_id = new_list_id;
  p8.i = (p.i << 2) | sub_page_id;
  p8.p = &p.p->page8[sub_page_id];
  sub_page_id_count[sub_page_id] ++;
}

void Dbacc::Page32Lists::releasePage8(Page32_pool& pool, Page8Ptr p8)
{
  int sub_page_id = p8.i & 3;
  Page32Ptr p;
  p.i = p8.i >> 2;
  p.p = reinterpret_cast<Page32*>(p8.p-sub_page_id);

  Uint8 list_id = p.p->list_id;
  Uint8 sub_page_id_set = list_id_to_sub_page_id_set(list_id);
  sub_page_id_set ^= (1 << sub_page_id);
  Uint8 new_list_id = sub_page_id_set_to_list_id(sub_page_id_set);

  LocalPage32_list old_list(pool, lists[list_id]);
  LocalPage32_list new_list(pool, lists[new_list_id]);

  old_list.remove(p);
  if (old_list.isEmpty())
  {
    nonempty_lists &= ~(1 << list_id);
  }
  require(p.p->magic == Page32::MAGIC);
  require(p.p->list_id == list_id);
  new_list.addFirst(p);
  nonempty_lists |= (1 << new_list_id);
  p.p->list_id = new_list_id;
  sub_page_id_count[sub_page_id] --;
}

void
Dbacc::sendPoolShrink(const Uint32 pool_index)
{
  const bool need_send = c_transient_pools_shrinking.get(pool_index) == 0;
  c_transient_pools_shrinking.set(pool_index);
  if (need_send)
  {
    Signal25 signal[1] = {};
    signal->theData[0] = ZACC_SHRINK_TRANSIENT_POOLS;
    signal->theData[1] = pool_index;
    sendSignal(reference(), GSN_CONTINUEB, signal, 2, JBB);
  }
}

void
Dbacc::shrinkTransientPools(Uint32 pool_index)
{
  ndbrequire(pool_index < c_transient_pool_count);
  ndbrequire(c_transient_pools_shrinking.get(pool_index));
  if (c_transient_pools[pool_index]->rearrange_free_list_and_shrink())
  {
    sendPoolShrink(pool_index);
  }
  else
  {
    c_transient_pools_shrinking.clear(pool_index);
  }
}<|MERGE_RESOLUTION|>--- conflicted
+++ resolved
@@ -7160,13 +7160,9 @@
        * element is in the wrong place in the hash since it won't be found
        * by anyone even if in the right place.
        */
-<<<<<<< HEAD
-      oprec.p->hashValue = LHBits32(md5_hash(&keys[0], len));
-=======
-      oprec.p->hashValue = LHBits32(rondb_calc_hash_val((Uint64*)&keys[0],
+      oprec.p->hashValue = LHBits32(rondb_calc_hash_val((const char*)&keys[0],
                                     len,
                                     fragrecptr.p->m_use_new_hash_function));
->>>>>>> f042341d
     }
   }
 }
@@ -7195,13 +7191,9 @@
   if (len > 0)
   {
     jam();
-<<<<<<< HEAD
-    return LHBits32(md5_hash(&keys[0], len));
-=======
-    return LHBits32(rondb_calc_hash_val((Uint64*)&keys[0],
-                                     len,
-                                     fragrecptr.p->m_use_new_hash_function));
->>>>>>> f042341d
+    return LHBits32(rondb_calc_hash_val((const char*)&keys[0],
+                                   len,
+                                   fragrecptr.p->m_use_new_hash_function));
   }
   else
   { // Return an invalid hash value if no data
