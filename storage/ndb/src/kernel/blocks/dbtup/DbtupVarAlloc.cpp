/*
   Copyright (c) 2005, 2022, Oracle and/or its affiliates.
   Copyright (c) 2021, 2022, Hopsworks and/or its affiliates.

   This program is free software; you can redistribute it and/or modify
   it under the terms of the GNU General Public License, version 2.0,
   as published by the Free Software Foundation.

   This program is also distributed with certain software (including
   but not limited to OpenSSL) that is licensed under separate terms,
   as designated in a particular file or component or in included license
   documentation.  The authors of MySQL hereby grant you an additional
   permission to link the program and your derivative works with the
   separately licensed software that they have included with MySQL.

   This program is distributed in the hope that it will be useful,
   but WITHOUT ANY WARRANTY; without even the implied warranty of
   MERCHANTABILITY or FITNESS FOR A PARTICULAR PURPOSE.  See the
   GNU General Public License, version 2.0, for more details.

   You should have received a copy of the GNU General Public License
   along with this program; if not, write to the Free Software
   Foundation, Inc., 51 Franklin St, Fifth Floor, Boston, MA 02110-1301  USA
*/

#define DBTUP_C
#define DBTUP_VAR_ALLOC_CPP
#include "Dbtup.hpp"
#include "../dblqh/Dblqh.hpp"

#define JAM_FILE_ID 405

#if (defined(VM_TRACE) || defined(ERROR_INSERT))
//#define DEBUG_ELEM_COUNT 1
#endif

#ifdef DEBUG_ELEM_COUNT
#define DEB_ELEM_COUNT(arglist) do { g_eventLogger->info arglist ; } while (0)
#else
#define DEB_ELEM_COUNT(arglist) do { } while (0)
#endif

void Dbtup::init_list_sizes(void)
{
  c_min_list_size[0]= 200;
  c_max_list_size[0]= 499;

  c_min_list_size[1]= 500;
  c_max_list_size[1]= 999;

  c_min_list_size[2]= 1000;
  c_max_list_size[2]= 4079;

  c_min_list_size[3]= 4080;
  c_max_list_size[3]= 7783;

  /* The last free list must guarantee space for biggest possible column
   * size.
   * Assume varsize may take up the whole row (a slight exaggeration).
   */
  static_assert(MAX_EXPANDED_TUPLE_SIZE_IN_WORDS <= 7784);
  c_min_list_size[4]= 7784;
  c_max_list_size[4]= 8159;

  static_assert(MAX_FREE_LIST == 5);
  c_min_list_size[5]= 0;
  c_max_list_size[5]= 199;
}

<<<<<<< HEAD
/*
  Allocator for variable sized segments
  Part of the external interface for variable sized segments

  This method is used to allocate and free variable sized tuples and
  parts of tuples. This part can be used to implement variable sized
  attributes without wasting memory. It can be used to support small
  BLOB's attached to the record. It can also be used to support adding
  and dropping attributes without the need to copy the entire table.

  SYNOPSIS
    fragPtr         A pointer to the fragment description
    tabPtr          A pointer to the table description
    alloc_size       Size of the allocated record
    signal           The signal object to be used if a signal needs to
                     be sent
  RETURN VALUES
    Returns true if allocation was successful otherwise false

    page_offset      Page offset of allocated record
    page_index       Page index of allocated record
    page_ptr         The i and p value of the page where the record was
                     allocated
*/
Uint32* Dbtup::alloc_var_rec(Uint32 * err,
                             Fragrecord* fragPtr,
			     Tablerec* tabPtr,
			     Uint32 alloc_size,
			     Local_key* key,
			     Uint32 * out_frag_page_id)
{
  /**
   * TODO alloc fix+var part
   */
  Uint32 *ptr = alloc_fix_rec(jamBuffer(), err, fragPtr, tabPtr, key,
                              out_frag_page_id);
  if (unlikely(ptr == 0))
  {
    return 0;
  }
  
  Local_key varref;
  Tuple_header* tuple = (Tuple_header*)ptr;
  Var_part_ref* dst = tuple->get_var_part_ref_ptr(tabPtr);
  if (alloc_size)
  {
    if (likely(alloc_var_part(err,
                              fragPtr,
                              tabPtr,
                              alloc_size,
                              &varref,
                              __LINE__) != 0))
    {
      dst->assign(&varref);
      return ptr;
    }
  }
  else
  {
    varref.m_page_no = RNIL;
    dst->assign(&varref);
    return ptr;
  }
  
  PagePtr pagePtr;
  ndbrequire(c_page_pool.getPtr(pagePtr, key->m_page_no));
  free_fix_rec(fragPtr, tabPtr, key, (Fix_page*)pagePtr.p);
  release_frag_mutex(fragPtr, *out_frag_page_id);
  return 0;
}

=======
>>>>>>> e08a83bd
Uint32*
Dbtup::alloc_var_part(Uint32 * err,
                      Fragrecord* fragPtr,
		      Tablerec* tabPtr,
		      Uint32 alloc_size,
		      Local_key* key,
<<<<<<< HEAD
                      Uint32 from_line)
=======
                      bool insert_flag)
>>>>>>> e08a83bd
{
  PagePtr pagePtr;
  (void)from_line;
  pagePtr.i= get_alloc_page(fragPtr, (alloc_size + 1));
  if (pagePtr.i == RNIL) { 
    jam();
    if ((pagePtr.i= get_empty_var_page(fragPtr, tabPtr)) == RNIL)
    {
      jam();
      * err = ZMEM_NOMEM_ERROR;
      return 0;
    }
    c_page_pool.getPtr(pagePtr);
    ((Var_page*)pagePtr.p)->init();
    fragPtr->m_varWordsFree += ((Var_page*)pagePtr.p)->free_space;
    pagePtr.p->list_index = MAX_FREE_LIST - 1;
    Local_Page_list list(c_page_pool,
			   fragPtr->free_var_page_array[MAX_FREE_LIST-1]);
    list.addFirst(pagePtr);
  } else {
    c_page_pool.getPtr(pagePtr);
    jam();
  }  
  /*
    First we remove the current free space on this page from fragment total.
    Then we calculate a new free space value for the page. Finally we call
    update_free_page_list() which adds this new value to the fragment total.
  */
  ndbassert(fragPtr->m_varWordsFree >= ((Var_page*)pagePtr.p)->free_space);
  fragPtr->m_varWordsFree -= ((Var_page*)pagePtr.p)->free_space;

  bool upgrade_exclusive = false;
  if (alloc_size >= ((Var_page*)pagePtr.p)->largest_frag_size() &&
      c_lqh->get_fragment_lock_status() !=
        Dblqh::FRAGMENT_LOCKED_IN_EXCLUSIVE_MODE &&
      insert_flag)
  {
    jam();
    /**
     * Page will be reorganised to fit in the new row, this requires
     * exclusive access to the fragment.
     */
    upgrade_exclusive = true;
    c_lqh->upgrade_to_exclusive_frag_access();
  }
  Uint32 idx= ((Var_page*)pagePtr.p)
    ->alloc_record(alloc_size, (Var_page*)ctemp_page, Var_page::CHAIN);

  if (upgrade_exclusive)
  {
    c_lqh->downgrade_from_exclusive_frag_access();
  }

  fragPtr->m_varElemCount++;
  DEB_ELEM_COUNT(("(%u) Inc m_varElemCount: now %llu tab(%u,%u),"
                  " line: %u, called from %u",
                  instance(),
                  fragPtr->m_varElemCount,
                  fragPtr->fragTableId,
                  fragPtr->fragmentId,
                  __LINE__,
                  from_line));
  key->m_page_no = pagePtr.i;
  key->m_page_idx = idx;
  
  update_free_page_list(fragPtr, pagePtr);  
  return ((Var_page*)pagePtr.p)->get_ptr(idx);
}

/*
  free_var_part is used to free the variable length storage associated
  with the passed local key.
  It is not assumed that there is a corresponding fixed-length part.
  // TODO : Any need for tabPtr?
*/
void Dbtup::free_var_part(Fragrecord* fragPtr,
                          Tablerec* tabPtr,
                          Local_key* key)
{
  Ptr<Page> pagePtr;
  if (key->m_page_no != RNIL)
  {
    ndbrequire(c_page_pool.getPtr(pagePtr, key->m_page_no));
    ndbassert(fragPtr->m_varWordsFree >= ((Var_page*)pagePtr.p)->free_space);
    fragPtr->m_varWordsFree -= ((Var_page*)pagePtr.p)->free_space;
    ((Var_page*)pagePtr.p)->free_record(key->m_page_idx, Var_page::CHAIN);
    ndbassert(fragPtr->m_varElemCount > 0);
    fragPtr->m_varElemCount--;
    DEB_ELEM_COUNT(("(%u) Dec m_varElemCount: now %llu tab(%u,%u),"
                    " line: %u",
                    instance(),
                    fragPtr->m_varElemCount,
                    fragPtr->fragTableId,
                    fragPtr->fragmentId,
                    __LINE__));

    ndbassert(pagePtr.p->free_space <= Var_page::DATA_WORDS);
    if (pagePtr.p->free_space == Var_page::DATA_WORDS - 1)
    {
      jam();
      Uint32 idx = pagePtr.p->list_index;
      Local_Page_list list(c_page_pool, fragPtr->free_var_page_array[idx]);
      list.remove(pagePtr);
      returnCommonArea(pagePtr.i, 1);
      fragPtr->noOfVarPages --;
    } else {
      jam();
      // Adds the new free space value for the page to the fragment total.
      update_free_page_list(fragPtr, pagePtr);
    }
    ndbassert(fragPtr->verifyVarSpace());
  }
  return;
}

/*
  Deallocator for variable sized segments
  Part of the external interface for variable sized segments

  SYNOPSIS
    fragPtr         A pointer to the fragment description
    tabPtr          A pointer to the table description
    signal           The signal object to be used if a signal needs to
                     be sent
    page_ptr         A reference to the page of the variable sized
                     segment
    free_page_index  Page index on page of variable sized segment
                     which is freed
  RETURN VALUES
    Returns true if deallocation was successful otherwise false
*/
void Dbtup::free_var_rec(Fragrecord* fragPtr,
			 Tablerec* tabPtr,
			 Local_key* key,
			 Ptr<Page> pagePtr)
{
  /**
   * TODO free fix + var part
   */
  Uint32 *ptr = ((Fix_page*)pagePtr.p)->get_ptr(key->m_page_idx, 0);
  Tuple_header* tuple = (Tuple_header*)ptr;

  Local_key ref;
  Var_part_ref * varref = tuple->get_var_part_ref_ptr(tabPtr);
  varref->copyout(&ref);

  free_fix_rec(fragPtr, tabPtr, key, (Fix_page*)pagePtr.p);

  if (ref.m_page_no != RNIL)
  {
    jam();
    ndbrequire(c_page_pool.getPtr(pagePtr, ref.m_page_no));
    free_var_part(fragPtr, pagePtr, ref.m_page_idx);
  }
  return;
}

void
Dbtup::free_var_part(Fragrecord* fragPtr, PagePtr pagePtr, Uint32 page_idx)
{
  ndbassert(fragPtr->m_varWordsFree >= ((Var_page*)pagePtr.p)->free_space);
  fragPtr->m_varWordsFree -= ((Var_page*)pagePtr.p)->free_space;
  ((Var_page*)pagePtr.p)->free_record(page_idx, Var_page::CHAIN);
  ndbassert(fragPtr->m_varElemCount > 0);
  fragPtr->m_varElemCount--;

  DEB_ELEM_COUNT(("(%u) Dec m_varElemCount: now %llu tab(%u,%u),"
                  " line: %u",
                  instance(),
                  fragPtr->m_varElemCount,
                  fragPtr->fragTableId,
                  fragPtr->fragmentId,
                  __LINE__));
  ndbassert(pagePtr.p->free_space <= Var_page::DATA_WORDS);
  if (pagePtr.p->free_space == Var_page::DATA_WORDS - 1)
  {
    jam();
    Uint32 idx = pagePtr.p->list_index;
    Local_Page_list list(c_page_pool, fragPtr->free_var_page_array[idx]);
    list.remove(pagePtr);
    returnCommonArea(pagePtr.i, 1);
    fragPtr->noOfVarPages --;
  }
  else
  {
    jam();
    // Adds the new free space value for the page to the fragment total.
    update_free_page_list(fragPtr, pagePtr);
  }
  ndbassert(fragPtr->verifyVarSpace());
}

Uint32 *
Dbtup::realloc_var_part(Uint32 * err,
                        Fragrecord* fragPtr, Tablerec* tabPtr, PagePtr pagePtr,
			Var_part_ref* refptr, Uint32 oldsz, Uint32 newsz)
{
  Uint32 add = newsz - oldsz;
  Uint32 *new_var_ptr;
  Var_page* pageP = (Var_page*)pagePtr.p;
  Local_key oldref;
  refptr->copyout(&oldref);
  
  ndbassert(newsz);
  ndbassert(add);

  if (oldsz && pageP->free_space >= add)
  {
    jam();
    new_var_ptr= pageP->get_ptr(oldref.m_page_idx);
    {
      if(0) printf("extra reorg");
      jam();
      /**
       * In this case we need to reorganise the page to fit. To ensure we
       * don't complicate matters we make a little trick here where we
       * fool the reorg_page to avoid copying the entry at hand and copy
       * that separately at the end. This means we need to copy it out of
       * the page before reorg_page to save the entry contents.
       */
      Uint32* copyBuffer= cinBuffer;
      memcpy(copyBuffer, new_var_ptr, 4*oldsz);
      pageP->set_entry_len(oldref.m_page_idx, 0);
      pageP->free_space += oldsz;
      fragPtr->m_varWordsFree += oldsz;
      pageP->reorg((Var_page*)ctemp_page);
      new_var_ptr= pageP->get_free_space_ptr();
      memcpy(new_var_ptr, copyBuffer, 4*oldsz);
      pageP->set_entry_offset(oldref.m_page_idx, pageP->insert_pos);
      add += oldsz;
    }
    ndbassert(fragPtr->m_varWordsFree >= pageP->free_space);
    fragPtr->m_varWordsFree -= pageP->free_space;

    pageP->grow_entry(oldref.m_page_idx, add);
    // Adds the new free space value for the page to the fragment total.
    update_free_page_list(fragPtr, pagePtr);
  }
  else
  {
    jam();
    Local_key newref;
    new_var_ptr = alloc_var_part(err,
                                 fragPtr,
                                 tabPtr,
                                 newsz,
                                 &newref,
<<<<<<< HEAD
                                 __LINE__);
=======
                                 false);
>>>>>>> e08a83bd
    if (unlikely(new_var_ptr == 0))
      return NULL;

    if (oldsz)
    {
      jam();
      Uint32 *src = pageP->get_ptr(oldref.m_page_idx);
      ndbassert(oldref.m_page_no != newref.m_page_no);
      ndbassert(pageP->get_entry_len(oldref.m_page_idx) == oldsz);
      memcpy(new_var_ptr, src, 4*oldsz);
      free_var_part(fragPtr, pagePtr, oldref.m_page_idx);
    }

    refptr->assign(&newref);
  }
  
  return new_var_ptr;
}

void
Dbtup::move_var_part(Fragrecord* fragPtr,
                     Tablerec* tabPtr,
                     PagePtr pagePtr,
                     Var_part_ref* refptr,
                     Uint32 size,
                     Tuple_header *org)
{
  jam();

  ndbassert(size);
  Var_page* pageP = (Var_page*)pagePtr.p;
  Local_key oldref;
  refptr->copyout(&oldref);

  /**
   * to find destination page index of free list
   */
  Uint32 new_index = calculate_free_list_impl(size);

  /**
   * do not move tuple from big-free-size page list
   * to small-free-size page list
   */
  if (new_index > pageP->list_index)
  {
    jam();
    return;
  }

  PagePtr new_pagePtr;
  new_pagePtr.i = get_alloc_page(fragPtr, size + 1);

  if (new_pagePtr.i == RNIL)
  {
    jam();
    return;
  }

  /**
   * do not move varpart if new var part page is same as old
   */
  if (new_pagePtr.i == pagePtr.i)
  {
    jam();
    return;
  }

  c_page_pool.getPtr(new_pagePtr);

  ndbassert(fragPtr->m_varWordsFree >= ((Var_page*)new_pagePtr.p)->free_space);
  fragPtr->m_varWordsFree -= ((Var_page*)new_pagePtr.p)->free_space;

  /**
   * At his point we need to upgrade to exclusive fragment access.
   * The variable sized part might be used for reading in query
   * thread at this point in time. To avoid having to use a mutex
   * to protect reads of rows we ensure that all places where we
   * reorganize pages and rows are done with exclusive fragment
   * access.
   *
   * Since we change the reference to the variable part we also
   * need to recalculate while being in exclusive mode.
   *
   * We could need this exclusive access already in alloc_record
   * since that could potentially reorganise the row.
   */
  c_lqh->upgrade_to_exclusive_frag_access();

  Uint32 idx= ((Var_page*)new_pagePtr.p)
    ->alloc_record(size,(Var_page*)ctemp_page, Var_page::CHAIN);

  /**
   * update new page into new free list after alloc_record
   */
  update_free_page_list(fragPtr, new_pagePtr);

  Uint32 *dst = ((Var_page*)new_pagePtr.p)->get_ptr(idx);
  const Uint32 *src = pageP->get_ptr(oldref.m_page_idx);

  /**
   * copy old varpart to new position
   */
  memcpy(dst, src, 4*size);

  fragPtr->m_varElemCount++;
  DEB_ELEM_COUNT(("(%u) Inc m_varElemCount: now %llu tab(%u,%u),"
                  " line: %u",
                  instance(),
                  fragPtr->m_varElemCount,
                  fragPtr->fragTableId,
                  fragPtr->fragmentId,
                  __LINE__));
  /**
   * remove old var part of tuple (and decrement m_varElemCount).
   */
  free_var_part(fragPtr, pagePtr, oldref.m_page_idx);
  /**
   * update var part ref of fix part tuple to newref
   */
  Local_key newref;
  newref.m_page_no = new_pagePtr.i;
  newref.m_page_idx = idx;
  refptr->assign(&newref);
  setChecksum(org, tabPtr);
  c_lqh->downgrade_from_exclusive_frag_access();
}

/* ------------------------------------------------------------------------ */
// Get a page from one of free lists. If the desired free list is empty we
// try with the next until we have tried all possible lists.
/* ------------------------------------------------------------------------ */
Uint32
Dbtup::get_alloc_page(Fragrecord* fragPtr, Uint32 alloc_size)
{
  Uint32 start_index;
  PagePtr pagePtr;
  
  start_index= calculate_free_list_for_alloc(alloc_size);
  ndbassert(start_index < MAX_FREE_LIST);
  for (Uint32 i = start_index; i < MAX_FREE_LIST; i++)
  {
    jam();
    if (!fragPtr->free_var_page_array[i].isEmpty()) 
    {
      jam();
      return fragPtr->free_var_page_array[i].getFirst();
    }
  }
  /* If no list with enough guaranteed size of free space is empty, fallback
   * checking the first 16 entries in the free list which may have an entry
   * with enough free space.
   */
  if (start_index == 0)
  {
    jam();
    return RNIL;
  }
  start_index--;
  Local_Page_list list(c_page_pool, fragPtr->free_var_page_array[start_index]);
  list.first(pagePtr);
  for(Uint32 loop = 0; !pagePtr.isNull() && loop < 16; loop++)
  {
    jam();
    if (pagePtr.p->free_space >= alloc_size)
    {
      jam();
      return pagePtr.i;
    }
    list.next(pagePtr);
  }
  return RNIL;
}

Uint32
Dbtup::get_empty_var_page(Fragrecord* fragPtr,
                          Tablerec* tabPtrP)
{
  PagePtr ptr;
  Uint32 cnt;
  allocConsPages(jamBuffer(), tabPtrP, 1, cnt, ptr.i);
  fragPtr->noOfVarPages+= cnt;
  if (unlikely(cnt == 0))
  {
    return RNIL;
  }

  c_page_pool.getPtr(ptr);
  ptr.p->physical_page_id = ptr.i;
  ptr.p->page_state = ~0;
  ptr.p->nextList = RNIL;
  ptr.p->prevList = RNIL;
  ptr.p->frag_page_id = RNIL;
  
  return ptr.i;
}

/* ------------------------------------------------------------------------ */
// Check if the page needs to go to a new free page list.
/* ------------------------------------------------------------------------ */
void Dbtup::update_free_page_list(Fragrecord* fragPtr,
                                  Ptr<Page> pagePtr)
{
  Uint32 free_space, list_index;
  free_space= pagePtr.p->free_space;
  list_index= pagePtr.p->list_index;
  fragPtr->m_varWordsFree+= free_space;
  ndbassert(fragPtr->verifyVarSpace());

  if ((free_space < c_min_list_size[list_index]) ||
      (free_space > c_max_list_size[list_index])) {
    Uint32 new_list_index= calculate_free_list_impl(free_space);

    {
      /**
       * Remove from free list
       */
      Local_Page_list
        list(c_page_pool, fragPtr->free_var_page_array[list_index]);
      list.remove(pagePtr);
    }
    if (free_space < c_min_list_size[new_list_index])
    {
      /*
	We have not sufficient amount of free space to put it into any
	free list. Thus the page will not be available for new inserts.
	This can only happen for the free list with least guaranteed 
	free space.

        Put in on MAX_FREE_LIST-list (i.e full pages)
      */
      jam();
      ndbrequire(new_list_index == 0);
      new_list_index = MAX_FREE_LIST;
    }

    {
      Local_Page_list list(c_page_pool,
                             fragPtr->free_var_page_array[new_list_index]);
      list.addFirst(pagePtr);
      pagePtr.p->list_index = new_list_index;
    }
  }
}

/* ------------------------------------------------------------------------ */
// Given size of free space, calculate the free list to put it into
/* ------------------------------------------------------------------------ */
Uint32 Dbtup::calculate_free_list_impl(Uint32 free_space_size) const
{
  Uint32 i;
  for (i = 0; i < MAX_FREE_LIST; i++) {
    jam();
    if (free_space_size <= c_max_list_size[i]) {
      jam();
      return i;
    }
  }
  ndbabort();
  return 0;
}

Uint32 Dbtup::calculate_free_list_for_alloc(Uint32 alloc_size) const
{
  ndbassert(alloc_size <= MAX_EXPANDED_TUPLE_SIZE_IN_WORDS);
  for (Uint32 i = 0; i < MAX_FREE_LIST; i++)
  {
    jam();
    if (alloc_size <= c_min_list_size[i])
    {
      jam();
      return i;
    }
  }
  /* Allocation too big, last free list page should always have space for
   * biggest possible allocation.
   */
  ndbabort();
}

Uint64 Dbtup::calculate_used_var_words(Fragrecord* fragPtr)
{
  /* Loop over all VarSize pages in this fragment, summing
   * their used space
   */
  Uint64 totalUsed= 0;
  for (Uint32 freeList= 0; freeList <= MAX_FREE_LIST; freeList++)
  {
    Local_Page_list list(c_page_pool,
                           fragPtr->free_var_page_array[freeList]);
    Ptr<Page> pagePtr;

    if (list.first(pagePtr))
    {
      do
      {
        totalUsed+= (Tup_varsize_page::DATA_WORDS - pagePtr.p->free_space);
      } while (list.next(pagePtr));
    };
  };

  return totalUsed;
}

/*
  Allocator for variable sized rows, allocates both the fixed size
  part and the variable sized part. To ensure that we don't hold
  any mutex while allocating varsize part we allocate that first.
  We might need exclusive access while allocating varsized part.

  This method is used both to allocate from a specific rowid or from
  any rowid.

  SYNOPSIS
    err             Error object
    fragPtr         A pointer to the fragment description
    tabPtr          A pointer to the table description
    alloc_size      Size of the allocated varsize record
    out_frag_page_id Row id of new row
    use_rowid       Use the row id as input as well
  RETURN VALUES
    Return 0 if unsuccessful, otherwise pointer to fixed part.
*/
Uint32* 
Dbtup::alloc_var_row(Uint32 * err,
                     Fragrecord* const fragPtr,
		     Tablerec* const tabPtr,
		     Uint32 alloc_size,
		     Local_key* key,
		     Uint32 * out_frag_page_id,
                     bool use_rowid)
{
  Local_key varref;
  if (likely(alloc_size))
  {
    if (unlikely(alloc_var_part(err,
                                fragPtr,
                                tabPtr,
                                alloc_size,
                                &varref,
                                true) == 0))
    {
      return 0;
    }
  }
  Uint32 *ptr;
  if (!use_rowid)
  {
    ptr = alloc_fix_rec(jamBuffer(), err, fragPtr, tabPtr, key,
                         out_frag_page_id);
  }
  else
  {
    ptr = alloc_fix_rowid(err, fragPtr, tabPtr, key, out_frag_page_id);
  }
  if (unlikely(ptr == 0))
  {
    if (alloc_size)
    {
      PagePtr pagePtr;
      c_page_pool.getPtr(pagePtr, varref.m_page_no);
      free_var_part(fragPtr, pagePtr, varref.m_page_idx);
    }
    return 0;
  }
  Tuple_header* tuple = (Tuple_header*)ptr;
  Var_part_ref* dst = (Var_part_ref*)tuple->get_var_part_ref_ptr(tabPtr);
  if (likely(alloc_size))
  {
<<<<<<< HEAD
    if (likely(alloc_var_part(err,
                              fragPtr,
                              tabPtr,
                              alloc_size,
                              &varref,
                              __LINE__) != 0))
    {
      dst->assign(&varref);
      return ptr;
    }
=======
    dst->assign(&varref);
>>>>>>> e08a83bd
  }
  else
  {
    varref.m_page_no = RNIL;
    dst->assign(&varref);
  }
<<<<<<< HEAD
  
  PagePtr pagePtr;
  ndbrequire(c_page_pool.getPtr(pagePtr, key->m_page_no));
  free_fix_rec(fragPtr, tabPtr, key, (Fix_page*)pagePtr.p);
  release_frag_mutex(fragPtr, *out_frag_page_id);
  return 0;
=======
  return ptr;
>>>>>>> e08a83bd
}<|MERGE_RESOLUTION|>--- conflicted
+++ resolved
@@ -67,91 +67,14 @@
   c_max_list_size[5]= 199;
 }
 
-<<<<<<< HEAD
-/*
-  Allocator for variable sized segments
-  Part of the external interface for variable sized segments
-
-  This method is used to allocate and free variable sized tuples and
-  parts of tuples. This part can be used to implement variable sized
-  attributes without wasting memory. It can be used to support small
-  BLOB's attached to the record. It can also be used to support adding
-  and dropping attributes without the need to copy the entire table.
-
-  SYNOPSIS
-    fragPtr         A pointer to the fragment description
-    tabPtr          A pointer to the table description
-    alloc_size       Size of the allocated record
-    signal           The signal object to be used if a signal needs to
-                     be sent
-  RETURN VALUES
-    Returns true if allocation was successful otherwise false
-
-    page_offset      Page offset of allocated record
-    page_index       Page index of allocated record
-    page_ptr         The i and p value of the page where the record was
-                     allocated
-*/
-Uint32* Dbtup::alloc_var_rec(Uint32 * err,
-                             Fragrecord* fragPtr,
-			     Tablerec* tabPtr,
-			     Uint32 alloc_size,
-			     Local_key* key,
-			     Uint32 * out_frag_page_id)
-{
-  /**
-   * TODO alloc fix+var part
-   */
-  Uint32 *ptr = alloc_fix_rec(jamBuffer(), err, fragPtr, tabPtr, key,
-                              out_frag_page_id);
-  if (unlikely(ptr == 0))
-  {
-    return 0;
-  }
-  
-  Local_key varref;
-  Tuple_header* tuple = (Tuple_header*)ptr;
-  Var_part_ref* dst = tuple->get_var_part_ref_ptr(tabPtr);
-  if (alloc_size)
-  {
-    if (likely(alloc_var_part(err,
-                              fragPtr,
-                              tabPtr,
-                              alloc_size,
-                              &varref,
-                              __LINE__) != 0))
-    {
-      dst->assign(&varref);
-      return ptr;
-    }
-  }
-  else
-  {
-    varref.m_page_no = RNIL;
-    dst->assign(&varref);
-    return ptr;
-  }
-  
-  PagePtr pagePtr;
-  ndbrequire(c_page_pool.getPtr(pagePtr, key->m_page_no));
-  free_fix_rec(fragPtr, tabPtr, key, (Fix_page*)pagePtr.p);
-  release_frag_mutex(fragPtr, *out_frag_page_id);
-  return 0;
-}
-
-=======
->>>>>>> e08a83bd
 Uint32*
 Dbtup::alloc_var_part(Uint32 * err,
                       Fragrecord* fragPtr,
 		      Tablerec* tabPtr,
 		      Uint32 alloc_size,
 		      Local_key* key,
-<<<<<<< HEAD
-                      Uint32 from_line)
-=======
+                      Uint32 from_line,
                       bool insert_flag)
->>>>>>> e08a83bd
 {
   PagePtr pagePtr;
   (void)from_line;
@@ -399,11 +322,8 @@
                                  tabPtr,
                                  newsz,
                                  &newref,
-<<<<<<< HEAD
-                                 __LINE__);
-=======
+                                 __LINE__,
                                  false);
->>>>>>> e08a83bd
     if (unlikely(new_var_ptr == 0))
       return NULL;
 
@@ -743,6 +663,7 @@
                                 tabPtr,
                                 alloc_size,
                                 &varref,
+                                __LINE__,
                                 true) == 0))
     {
       return 0;
@@ -763,7 +684,7 @@
     if (alloc_size)
     {
       PagePtr pagePtr;
-      c_page_pool.getPtr(pagePtr, varref.m_page_no);
+      ndbrequire(c_page_pool.getPtr(pagePtr, varref.m_page_no));
       free_var_part(fragPtr, pagePtr, varref.m_page_idx);
     }
     return 0;
@@ -772,34 +693,12 @@
   Var_part_ref* dst = (Var_part_ref*)tuple->get_var_part_ref_ptr(tabPtr);
   if (likely(alloc_size))
   {
-<<<<<<< HEAD
-    if (likely(alloc_var_part(err,
-                              fragPtr,
-                              tabPtr,
-                              alloc_size,
-                              &varref,
-                              __LINE__) != 0))
-    {
-      dst->assign(&varref);
-      return ptr;
-    }
-=======
     dst->assign(&varref);
->>>>>>> e08a83bd
   }
   else
   {
     varref.m_page_no = RNIL;
     dst->assign(&varref);
   }
-<<<<<<< HEAD
-  
-  PagePtr pagePtr;
-  ndbrequire(c_page_pool.getPtr(pagePtr, key->m_page_no));
-  free_fix_rec(fragPtr, tabPtr, key, (Fix_page*)pagePtr.p);
-  release_frag_mutex(fragPtr, *out_frag_page_id);
-  return 0;
-=======
   return ptr;
->>>>>>> e08a83bd
 }