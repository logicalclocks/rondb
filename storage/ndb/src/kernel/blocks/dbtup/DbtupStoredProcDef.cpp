--- conflicted
+++ resolved
@@ -1,11 +1,6 @@
 /*
-<<<<<<< HEAD
    Copyright (c) 2003, 2022, Oracle and/or its affiliates.
-   Copyright (c) 2021, 2022, Hopsworks and/or its affiliates.
-=======
-   Copyright (c) 2003, 2019, Oracle and/or its affiliates. All rights reserved.
    Copyright (c) 2023, 2023, Hopsworks and/or its affiliates.
->>>>>>> 55ba1746
 
    This program is free software; you can redistribute it and/or modify
    it under the terms of the GNU General Public License, version 2.0,
@@ -268,11 +263,7 @@
   ndbassert(storedPtr.p->copyOverwrite == 0);
   ndbassert(storedPtr.p->copyOverwriteLen == 0);
   Ptr<SectionSegment> first;
-<<<<<<< HEAD
-  ndbrequire(g_sectionSegmentPool.getPtr(first, cCopyProcedure));
-=======
-  g_sectionSegmentPool.getPtr(first, storedPtr.p->storedProcIVal);
->>>>>>> 55ba1746
+  ndbrequire(g_sectionSegmentPool.getPtr(first, storedPtr.p->storedProcIVal));
 
   /* Record original 'last segment' of section */
   storedPtr.p->lastSegment = first.p->m_lastSegment;
@@ -322,11 +313,7 @@
   ndbassert(storedPtr.p->lastSegment != RNIL);
   
   Ptr<SectionSegment> first;
-<<<<<<< HEAD
-  ndbrequire(g_sectionSegmentPool.getPtr(first, cCopyProcedure));
-=======
-  g_sectionSegmentPool.getPtr(first, storedPtr.p->storedProcIVal);
->>>>>>> 55ba1746
+  ndbrequire(g_sectionSegmentPool.getPtr(first, storedPtr.p->storedProcIVal));
   
   ndbassert(first.p->m_sz <= MAX_COPY_PROC_LEN);
   first.p->m_sz = MAX_COPY_PROC_LEN;
@@ -385,11 +372,7 @@
                 &handle,
                 true); // isCopy
   Ptr<SectionSegment> first;
-<<<<<<< HEAD
-  ndbrequire(g_sectionSegmentPool.getPtr(first, cCopyProcedure));
-=======
-  g_sectionSegmentPool.getPtr(first, storedPtr.p->storedProcIVal);
->>>>>>> 55ba1746
+  ndbrequire(g_sectionSegmentPool.getPtr(first, storedPtr.p->storedProcIVal));
   signal->theData[2] = first.p->m_sz;
 }//Dbtup::copyProcedure()
 
