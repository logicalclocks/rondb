--- conflicted
+++ resolved
@@ -1,11 +1,6 @@
 /*
-<<<<<<< HEAD
    Copyright (c) 2003, 2022, Oracle and/or its affiliates.
    Copyright (c) 2021, 2022, Hopsworks and/or its affiliates.
-=======
-   Copyright (c) 2003, 2020, Oracle and/or its affiliates.
-   Copyright (c) 2022, 2022, Hopsworks and/or its affiliates.
->>>>>>> 8c6226d3
 
    This program is free software; you can redistribute it and/or modify
    it under the terms of the GNU General Public License, version 2.0,
@@ -5556,73 +5551,21 @@
            * This is when triggers read before value of update
            *   when original has been reallocated due to grow
            */
-<<<<<<< HEAD
           ndbassert(flex_len>0);
+          thrjam(req_struct->jamBuffer);
           flex_len= flex_data[flex_len-1];
-=======
-          thrjam(req_struct->jamBuffer);
-          ndbassert(src_len>0);
-          src_len= src_data[src_len-1];
->>>>>>> 8c6226d3
         }
       }
       else
       {
-<<<<<<< HEAD
-        thrjamDebug(req_struct->jamBuffer);
-=======
         thrjam(req_struct->jamBuffer); // Read Copy tuple
->>>>>>> 8c6226d3
         Varpart_copy* vp = (Varpart_copy*)src_ptr;
         flex_len = vp->m_len;
         flex_data = vp->m_data;
         src_ptr++;
       }
-<<<<<<< HEAD
       /* Set up src_ptr for DD loop */
       src_ptr += flex_len;
-=======
-
-      char* varstart;
-      Uint32 varlen;
-      const Uint32* dynstart;
-      if (mm_vars)
-      {
-        varstart = (char*)(((Uint16*)src_data)+mm_vars+1);
-        varlen = ((Uint16*)src_data)[mm_vars];
-        dynstart = ALIGN_WORD(varstart + varlen);
-#ifdef TUP_DATA_VALIDATION
-        thrjam(req_struct->jamBuffer);
-        thrjamLine(req_struct->jamBuffer, mm_vars);
-        thrjamLine(req_struct->jamBuffer, ((Uint16*)src_data)[0]);
-        thrjamLine(req_struct->jamBuffer, ((Uint16*)src_data)[1]);
-#endif
-      }
-      else
-      {
-        varstart = 0;
-        varlen = 0;
-        dynstart = src_data;
-      }
-
-      dst->m_data_ptr= varstart;
-      dst->m_offset_array_ptr= (Uint16*)src_data;
-      dst->m_var_len_offset= 1;
-      dst->m_max_var_offset= varlen;
-
-      Uint32 dynlen = Uint32(src_len - (dynstart - src_data));
-      ndbassert((ptrdiff_t)src_len >= (dynstart - src_data));
-      dst->m_dyn_data_ptr= (char*)dynstart;
-      dst->m_dyn_part_len= dynlen;
-      // Do or not to to do
-      // dst->m_dyn_offset_arr_ptr = dynlen ?
-      //   (Uint16*)(dynstart + *(Uint8*)dynstart) : 0;
-
-      /*
-        dst->m_dyn_offset_arr_ptr and dst->m_dyn_len_offset are not used for
-        reading the stored/shrunken format.
-      */
->>>>>>> 8c6226d3
     }
     char* varstart;
     Uint32 varlen;
