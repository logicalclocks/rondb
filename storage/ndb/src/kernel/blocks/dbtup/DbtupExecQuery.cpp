--- conflicted
+++ resolved
@@ -43,12 +43,9 @@
 #include <signaldata/TupKey.hpp>
 #include <signaldata/TuxMaint.hpp>
 #include "../dblqh/Dblqh.hpp"
-<<<<<<< HEAD
 #include "AttributeOffset.hpp"
 #include "Dbtup.hpp"
-=======
 #include "AggInterpreter.hpp"
->>>>>>> e64a25e2
 
 #define JAM_FILE_ID 422
 
@@ -183,14 +180,10 @@
   }
 }
 
-<<<<<<< HEAD
-Uint32 Dbtup::copyAttrinfo(Uint32 storedProcId, bool interpretedFlag) {
-=======
 Uint32 Dbtup::copyAttrinfo(Uint32 storedProcId,
                            bool interpretedFlag,
                            void* scan_rec)
 {
->>>>>>> e64a25e2
   /* Get stored procedure */
   StoredProcPtr storedPtr;
   storedPtr.i = storedProcId;
@@ -240,9 +233,6 @@
       pos += paramLen;
     }
     cinBuffer[4] = paramLen;
-<<<<<<< HEAD
-  } else {
-=======
     // Moz
     if (scan_rec != nullptr) {
       // TODO doublecheck prepare_fragptr.p->fragTableId and
@@ -296,10 +286,7 @@
         ndbrequire(scan_rec_ptr->m_agg_interpreter->Init());
       }
     }
-  }
-  else
-  {
->>>>>>> e64a25e2
+  } else {
     jam();
     ndbassert(storedPtr.p->storedParamNo == 0);
 
@@ -1308,14 +1295,8 @@
     req_struct.m_row_id.m_page_no = RNIL;
     req_struct.m_row_id.m_page_idx = ZNIL;
 #endif
-<<<<<<< HEAD
+    req_struct.scan_rec = lqhScanPtrP;
   } else {
-=======
-    req_struct.scan_rec = lqhScanPtrP;
-  }
-  else
-  {
->>>>>>> e64a25e2
     Uint32 attrBufLen = lqhOpPtrP->totReclenAi;
     Uint32 dirtyOp = lqhOpPtrP->dirtyOp;
     Uint32 row_id = TupKeyReq::getRowidFlag(tupKeyReq->request);
@@ -3832,11 +3813,6 @@
      *    It adds the words directly to req_struct->log_size
      *    This is used for ANYVALUE and interpreted delete.
      */
-<<<<<<< HEAD
-    req_struct->log_size += RlogSize;
-    sendReadAttrinfo(signal, req_struct, RattroutCounter);
-    if (RlogSize > 0) {
-=======
     req_struct->log_size+= RlogSize;
 
     if (req_struct->scan_rec != nullptr) {
@@ -3894,9 +3870,7 @@
       sendReadAttrinfo(signal, req_struct, RattroutCounter);
     }
 
-    if (RlogSize > 0)
-    {
->>>>>>> e64a25e2
+    if (RlogSize > 0) {
       return sendLogAttrinfo(signal, req_struct, RlogSize, regOperPtr);
     }
     return 0;
