/*
<<<<<<< HEAD
   Copyright (c) 2003, 2021, Oracle and/or its affiliates.
   Copyright (c) 2021, 2022, Logical Clocks and/or its affiliates.
=======
   Copyright (c) 2003, 2022, Oracle and/or its affiliates.
>>>>>>> 8d8c986e

   This program is free software; you can redistribute it and/or modify
   it under the terms of the GNU General Public License, version 2.0,
   as published by the Free Software Foundation.

   This program is also distributed with certain software (including
   but not limited to OpenSSL) that is licensed under separate terms,
   as designated in a particular file or component or in included license
   documentation.  The authors of MySQL hereby grant you an additional
   permission to link the program and your derivative works with the
   separately licensed software that they have included with MySQL.

   This program is distributed in the hope that it will be useful,
   but WITHOUT ANY WARRANTY; without even the implied warranty of
   MERCHANTABILITY or FITNESS FOR A PARTICULAR PURPOSE.  See the
   GNU General Public License, version 2.0, for more details.

   You should have received a copy of the GNU General Public License
   along with this program; if not, write to the Free Software
   Foundation, Inc., 51 Franklin St, Fifth Floor, Boston, MA 02110-1301  USA
*/

#define DBTUP_C
#define DBTUP_INDEX_CPP
#include <cstring>
#include <dblqh/Dblqh.hpp>
#include "Dbtup.hpp"
#include <RefConvert.hpp>
#include <ndb_limits.h>
#include <pc.hpp>
#include <AttributeDescriptor.hpp>
#include "AttributeOffset.hpp"
#include <AttributeHeader.hpp>
#include <signaldata/TuxMaint.hpp>
#include <signaldata/AlterIndxImpl.hpp>

#define JAM_FILE_ID 418

#include <EventLogger.hpp>

#if (defined(VM_TRACE) || defined(ERROR_INSERT))
//#define DEBUG_INDEX_BUILD 1
#endif

#ifdef DEBUG_INDEX_BUILD
#define DEB_INDEX_BUILD(arglist) do { g_eventLogger->info arglist ; } while (0)
#else
#define DEB_INDEX_BUILD(arglist) do { } while (0)
#endif

// methods used by ordered index

void
Dbtup::tuxGetTupAddr(Uint32 pageId,
                     Uint32 pageIndex,
                     Uint32& lkey1,
                     Uint32& lkey2)
{
  jamEntryDebug();
  PagePtr pagePtr;
  ndbrequire(c_page_pool.getPtr(pagePtr, pageId));
  lkey1 = pagePtr.p->frag_page_id;
  lkey2 = pageIndex;
}

/**
 * Can be called from MT-build of ordered indexes.
 */
int
Dbtup::tuxAllocNode(EmulatedJamBuffer * jamBuf,
                    Uint32 *fragPtrP_input,
                    Uint32 *tablePtrP_input,
                    Uint32& pageId,
                    Uint32& pageOffset,
                    Uint32*& node)
{
  thrjamEntry(jamBuf);
  Tablerec* tablePtrP = (Tablerec*)tablePtrP_input;
  Fragrecord* fragPtrP = (Fragrecord*)fragPtrP_input;

  Local_key key;
  Uint32* ptr, frag_page_id, err;
  if ((ptr = alloc_fix_rec(jamBuf,
                           &err,
                           fragPtrP,
                           tablePtrP,
                           &key,
                           &frag_page_id)) == 0)
  {
    thrjam(jamBuf);
    return err;
  }
  release_frag_mutex(fragPtrP, frag_page_id);
  pageId= key.m_page_no;
  pageOffset= key.m_page_idx;
  Uint32 attrDes2 = tablePtrP->tabDescriptor[1];
  Uint32 attrDataOffset= AttributeOffset::getOffset(attrDes2);
  node= ptr + attrDataOffset;
  return 0;
}

void
Dbtup::tuxFreeNode(Uint32* fragPtrP_input,
                   Uint32* tablePtrP_input,
                   Uint32 pageId,
                   Uint32 pageOffset,
                   Uint32* node)
{
  jamEntry();
  Tablerec* tablePtrP = (Tablerec*)tablePtrP_input;
  Fragrecord* fragPtrP = (Fragrecord*)fragPtrP_input;

  Local_key key;
  key.m_page_no = pageId;
  key.m_page_idx = pageOffset;
  PagePtr pagePtr;
  Tuple_header* ptr = (Tuple_header*)get_ptr(&pagePtr, &key, tablePtrP);

  Uint32 attrDes2 = tablePtrP->tabDescriptor[1];
  Uint32 attrDataOffset= AttributeOffset::getOffset(attrDes2);
  ndbrequire(node == (Uint32*)ptr + attrDataOffset);

  free_fix_rec(fragPtrP, tablePtrP, &key, (Fix_page*)pagePtr.p);
}

int
Dbtup::tuxReadAttrsCurr(EmulatedJamBuffer *jamBuf,
                        const Uint32* attrIds,
                        Uint32 numAttrs,
                        Uint32* dataOut,
                        bool xfrmFlag,
                        Uint32 tupVersion)
{
  thrjamEntryDebug(jamBuf);
  // use own variables instead of globals
  Fragrecord *fragPtrP = prepare_fragptr.p;
  Tablerec *tablePtrP = prepare_tabptr.p;

  // search for tuple version if not original
  Operationrec tmpOp;
  KeyReqStruct req_struct(jamBuf);
  req_struct.tablePtrP = tablePtrP;
  req_struct.fragPtrP = fragPtrP;

  tmpOp.op_type = ZREAD; // valgrind
  setup_fixed_tuple_ref_opt(&req_struct);
  setup_fixed_part(&req_struct, &tmpOp, tablePtrP);

  return tuxReadAttrsCommon(req_struct,
                            attrIds,
                            numAttrs,
                            dataOut,
                            xfrmFlag,
                            tupVersion);
}

/**
 * This method can be called from MT-build of
 * ordered indexes.
 */
int
Dbtup::tuxReadAttrsOpt(EmulatedJamBuffer * jamBuf,
                       Uint32* fragPtrP,
                       Uint32* tablePtrP,
                       Uint32 pageId,
                       Uint32 pageIndex,
                       Uint32 tupVersion,
                       const Uint32* attrIds,
                       Uint32 numAttrs,
                       Uint32* dataOut,
                       bool xfrmFlag)
{
  thrjamEntryDebug(jamBuf);
  // search for tuple version if not original

  Operationrec tmpOp;
  KeyReqStruct req_struct(jamBuf);
  req_struct.tablePtrP = (Tablerec*)tablePtrP;
  req_struct.fragPtrP = (Fragrecord*)fragPtrP;

  tmpOp.m_tuple_location.m_page_no= pageId;
  tmpOp.m_tuple_location.m_page_idx= pageIndex;
  tmpOp.op_type = ZREAD; // valgrind
  setup_fixed_tuple_ref(&req_struct,
                        &tmpOp,
                        (Tablerec*)tablePtrP);
  setup_fixed_part(&req_struct,
                   &tmpOp,
                   (Tablerec*)tablePtrP);
  return tuxReadAttrsCommon(req_struct,
                            attrIds,
                            numAttrs,
                            dataOut,
                            xfrmFlag,
                            tupVersion);
}

int
Dbtup::tuxReadAttrsCommon(KeyReqStruct &req_struct,
                          const Uint32* attrIds,
                          Uint32 numAttrs,
                          Uint32* dataOut,
                          bool xfrmFlag,
                          Uint32 tupVersion)
{
  /**
   * This function can be called from both LDM threads and from Query
   * threads. However the list of operations can only be operations
   * created in the LDM thread.
   *
   * To handle this we call getOperationPtrP on the TUP block in the
   * LDM thread.
   */
  Tuple_header *tuple_ptr = req_struct.m_tuple_ptr;
  if (tuple_ptr->get_tuple_version() != tupVersion)
  {
    thrjamDebug(req_struct.jamBuffer);
    OperationrecPtr opPtr;
    opPtr.i = tuple_ptr->m_operation_ptr_i;
    Uint32 loopGuard= 0;
    while (opPtr.i != RNIL)
    {
      opPtr.p = m_ldm_instance_used->getOperationPtrP(opPtr.i);
      if (opPtr.p->op_struct.bit_field.tupVersion == tupVersion)
      {
        thrjamDebug(req_struct.jamBuffer);
	if (!opPtr.p->m_copy_tuple_location.isNull())
        {
	  req_struct.m_tuple_ptr=
            get_copy_tuple(&opPtr.p->m_copy_tuple_location);
        }
	break;
      }
      thrjamDebug(req_struct.jamBuffer);
      opPtr.i= opPtr.p->prevActiveOp;
      ndbrequire(++loopGuard < (1 << ZTUP_VERSION_BITS));
    }
  }
  // read key attributes from found tuple version
  // save globals
  prepare_read(&req_struct, req_struct.tablePtrP, false); 

  // do it
  int ret = readAttributes(&req_struct,
                           attrIds,
                           numAttrs,
                           dataOut,
                           ZNIL,
                           xfrmFlag);
  // done
  return ret;
}

int
Dbtup::tuxReadPk(Uint32* fragPtrP_input,
                 Uint32* tablePtrP_input,
                 Uint32 pageId,
                 Uint32 pageIndex,
                 Uint32* dataOut,
                 bool xfrmFlag)
{
  jamEntryDebug();
  Fragrecord* fragPtrP = (Fragrecord*)fragPtrP_input;
  Tablerec* tablePtrP = (Tablerec*)tablePtrP_input;
  
  Operationrec tmpOp;
  tmpOp.m_tuple_location.m_page_no= pageId;
  tmpOp.m_tuple_location.m_page_idx= pageIndex;
  
  KeyReqStruct req_struct(this);
  req_struct.tablePtrP = tablePtrP;
  req_struct.fragPtrP = fragPtrP;
 
  PagePtr page_ptr;
  Uint32* ptr= get_ptr(&page_ptr, &tmpOp.m_tuple_location, tablePtrP);
  req_struct.m_page_ptr = page_ptr;
  req_struct.m_tuple_ptr = (Tuple_header*)ptr;
  
  int ret = 0;
  /**
   * Coming here from ACC means that we hold the page map mutex, and it
   * also means that the entry is in DBACC and the local key have been
   * set. In this state only a commit of a delete can change the state to
   * be FREE or an abort of an INSERT. This state change is in both cases
   * performed using exclusive fragment access. Thus we can rely on this
   * bit even without using the TUP fragment mutex.
   *
   * When accessing from TUX we know that the entry has been inserted
   * into the ordered index and not yet removed. Thus the FREE cannot
   * be set, this also requires no mutex protection since adding and
   * removing index entries cannot happen in parallel with index scans.
   *
   * Coming from DBTUP in a TUP scan we did check that the state wasn't
   * FREE before we arrived here and that read was done with mutex
   * protection. Thus only an exclusive access can set it back to FREE
   * again and this cannot happen while we are performing a TUP scan.
   */
  if (unlikely(req_struct.m_tuple_ptr->m_header_bits & Tuple_header::FREE))
  {
    /**
     * The tuple has been deleted and committed to be deleted already.
     * If we come here from DBTUX and DBTUP we will crash. If we come here
     * from DBACC we have to do a deeper analysis before we decide on what
     * to do.
     */
    jam();
    return -ZTUPLE_DELETED_ERROR; /* Leads to crash in DBTUX and DBTUP */
  }
  Uint32* tab_descr = tablePtrP->tabDescriptor;
  req_struct.check_offset[MM]= tablePtrP->get_check_offset(MM);
  req_struct.check_offset[DD]= tablePtrP->get_check_offset(DD);
  req_struct.attr_descr = tab_descr; 

  /**
   * Resetting the ALLOC bit can only happen in exclusive access from
   * abort or commit.
   *
   * The ALLOC bit is set during INSERT when the row didn't previously
   * exist. This happens before the row is inserted into any ordered index
   * and thus it is safe to read this bit without mutex when coming from
   * TUX to read the row.
   *
   * When coming from ACC the ALLOC bit is set before the local key is
   * updated and we can only arrive here if the local key has been updated.
   * Thus it is safe to read this also when coming from ACC without mutex.
   *
   * When arriving here from a TUP scan we read the header bits with mutex
   * protection and found a row where the FREE bit wasn't set. During the
   * initial INSERT of a row we hold the mutex during the time that we
   * update the ALLOC bit and set the operation pointer in the record.
   * Thus when we arrive here from a TUP scan the row cannot change the
   * ALLOC bit. Either the bit was set when reading the header bits in the
   * TUP scan, if so they will remain set until we get exclusive access to
   * the fragment. Otherwise the ALLOC bit wasn't set, but also the FREE
   * bit wasn't set and thus the row contained a proper row that can be
   * read and thus the ALLOC bit cannot change after reading it in the
   * TUP scan and we can trust it to be the same here without using a
   * mutex to protect the read.
   */
  if (unlikely(req_struct.m_tuple_ptr->m_header_bits & Tuple_header::ALLOC))
  {
    jam();
    OperationrecPtr opPtr;
    opPtr.i = req_struct.m_tuple_ptr->m_operation_ptr_i;
    /**
     * The operation pointer is in the LDM thread, we need to get the memory
     * address of it from the owning LDM thread, we cannot access it from this
     * query thread directly.
     */
    opPtr.p = m_ldm_instance_used->getOperationPtrP(opPtr.i);
    ndbrequire(!opPtr.p->m_copy_tuple_location.isNull());
    req_struct.m_tuple_ptr=
      get_copy_tuple(&opPtr.p->m_copy_tuple_location);
  }
  prepare_read(&req_struct, tablePtrP, false);
    
  const Uint32* attrIds = tablePtrP->readKeyArray;
  const Uint32 numAttrs= tablePtrP->noOfKeyAttr;
  // read pk attributes from original tuple
    
  // do it
  ret = readAttributes(&req_struct,
                       attrIds,
                       numAttrs,
                       dataOut,
                       ZNIL,
                       xfrmFlag);
  // done
  if (ret >= 0) {
    // remove headers
    Uint32 n= 0;
    Uint32 i= 0;
    while (n < numAttrs)
    {
      jamDebug();
      const AttributeHeader ah(dataOut[i]);
      Uint32 size= ah.getDataSize();
      ndbrequire(size != 0);
      for (Uint32 j= 0; j < size; j++)
      {
        dataOut[i + j - n]= dataOut[i + j + 1];
      }
      n+= 1;
      i+= 1 + size;
    }
    ndbrequire((int)i == ret);
    ret -= numAttrs;
  }
  else
  {
    jam();
    return ret;
  }
  if (likely(tablePtrP->m_bits & Tablerec::TR_RowGCI))
  {
    dataOut[ret] = *req_struct.m_tuple_ptr->get_mm_gci(tablePtrP);
  }
  else
  {
    dataOut[ret] = 0;
  }
  return ret;
}

int
Dbtup::accReadPk(Uint32 fragPageId,
                 Uint32 pageIndex,
                 Uint32* dataOut,
                 bool xfrmFlag)
{
  jamEntryDebug();
  // get real page id and tuple offset
  Uint32 pageId = getRealpid(prepare_fragptr.p, fragPageId);
  // use TUX routine - optimize later
  int ret = tuxReadPk((Uint32*)prepare_fragptr.p,
                      (Uint32*)prepare_tabptr.p,
                      pageId,
                      pageIndex,
                      dataOut,
                      xfrmFlag);
  return ret;
}

/*
 * TUX index contains all tuple versions.  A scan in TUX has scanned
 * one of them and asks if it can be returned as scan result.  This
 * depends on trans id, dirty read flag, and savepoint within trans.
 *
 * Previously this faked a ZREAD operation and used getPage().
 * In TUP getPage() is run after ACC locking, but TUX comes here
 * before ACC access.  Instead of modifying getPage() it is more
 * clear to do the full check here.
 *
 * This method can be called from a query thread, thus all accesses
 * to fetch operation records must refer to the blocks in the LDM
 * owning the fragment since only the LDM thread is allowed to
 * insert operation records into the linked list of operations
 * found in the row header.
 *
 */
bool
Dbtup::tuxQueryTh(Uint32 opPtrI,
                  Uint32 tupVersion,
                  Uint32 transId1,
                  Uint32 transId2,
                  bool dirty,
                  Uint32 savepointId)
{
  jamEntryDebug();

  OperationrecPtr currOpPtr;
  currOpPtr.i = opPtrI;
  currOpPtr.p = m_ldm_instance_used->getOperationPtrP(currOpPtr.i);

  const bool sameTrans =
    c_lqh->m_ldm_instance_used->is_same_trans(currOpPtr.p->userpointer,
                                              transId1,
                                              transId2);

  bool res = false;
  OperationrecPtr loopOpPtr = currOpPtr;

  if (!sameTrans)
  {
    jamDebug();
    if (!dirty)
    {
      jamDebug();
      if (currOpPtr.p->nextActiveOp == RNIL)
      {
        jamDebug();
        // last op - TUX makes ACC lock request in same timeslice
        res = true;
      }
    }
    else
    {
      // loop to first op (returns false)
      m_ldm_instance_used->find_savepoint(loopOpPtr,
                                          0,
                                          jamBuffer());
      const Uint32 op_type = loopOpPtr.p->op_type;

      if (op_type != ZINSERT)
      {
        jamDebug();
        // read committed version
        Tuple_header *tuple_ptr = (Tuple_header*)prepare_tuple_ptr;
        const Uint32 origVersion = tuple_ptr->get_tuple_version();
        if (origVersion == tupVersion)
        {
          jamDebug();
          res = true;
        }
      }
    }
  }
  else
  {
    jamDebug();
    // for own trans, ignore dirty flag

    if (m_ldm_instance_used->find_savepoint(loopOpPtr,
                                            savepointId,
                                            jamBuffer()))
    {
      jamDebug();
      const Uint32 op_type = loopOpPtr.p->op_type;

      if (op_type != ZDELETE)
      {
        jamDebug();
        // check if this op has produced the scanned version
        Uint32 loopVersion = loopOpPtr.p->op_struct.bit_field.tupVersion;
        if (loopVersion == tupVersion)
        {
          jamDebug();
          res = true;
        }
      }
    }
  }
  return res;
}

/**
 * This method is still used by index statistics and debug code.
 */
int
Dbtup::tuxReadAttrs(EmulatedJamBuffer * jamBuf,
                    Uint64 fragPtrI,
                    Uint32 pageId,
                    Uint32 pageIndex,
                    Uint32 tupVersion,
                    const Uint32* attrIds,
                    Uint32 numAttrs,
                    Uint32* dataOut,
                    bool xfrmFlag)
{
  thrjamEntryDebug(jamBuf);
  // use own variables instead of globals
  FragrecordPtr fragPtr;
  fragPtr.i= fragPtrI;
  c_fragment_pool.getPtr(fragPtr);
  TablerecPtr tablePtr;
  tablePtr.i= fragPtr.p->fragTableId;
  ptrCheckGuard(tablePtr, cnoOfTablerec, tablerec);

  // search for tuple version if not original

  Operationrec tmpOp;
  KeyReqStruct req_struct(jamBuf);
  req_struct.tablePtrP = tablePtr.p;
  req_struct.fragPtrP = fragPtr.p;

  tmpOp.m_tuple_location.m_page_no= pageId;
  tmpOp.m_tuple_location.m_page_idx= pageIndex;
  tmpOp.op_type = ZREAD; // valgrind
  setup_fixed_tuple_ref(&req_struct, &tmpOp, tablePtr.p);
  setup_fixed_part(&req_struct, &tmpOp, tablePtr.p);
  return tuxReadAttrsCommon(req_struct,
                            attrIds,
                            numAttrs,
                            dataOut,
                            xfrmFlag,
                            tupVersion);
}

// ordered index build

//#define TIME_MEASUREMENT
#ifdef TIME_MEASUREMENT
  static Uint32 time_events;
  Uint64 tot_time_passed;
  Uint32 number_events;
#endif
void
Dbtup::execBUILD_INDX_IMPL_REQ(Signal* signal)
{
  jamEntry();
  ndbassert(!m_is_query_block);
#ifdef TIME_MEASUREMENT
  time_events= 0;
  tot_time_passed= 0;
  number_events= 1;
#endif
  const BuildIndxImplReq* const req =
    (const BuildIndxImplReq*)signal->getDataPtr();
  // get new operation
  BuildIndexPtr buildPtr;
  if (ERROR_INSERTED(4031) || ! c_buildIndexList.seizeFirst(buildPtr)) {
    jam();
    BuildIndexRec buildRec;
    buildRec.m_request = *req;
    buildRec.m_errorCode = BuildIndxImplRef::Busy;
    if (ERROR_INSERTED(4031))
    {
      CLEAR_ERROR_INSERT_VALUE;
    }
    buildIndexReply(signal, &buildRec);
    return;
  }
  buildPtr.p->m_request = *req;
  const BuildIndxImplReq* buildReq = &buildPtr.p->m_request;
  // check
  buildPtr.p->m_errorCode= BuildIndxImplRef::NoError;
  buildPtr.p->m_outstanding = 0;
  do {
    if (buildReq->tableId >= cnoOfTablerec) {
      jam();
      buildPtr.p->m_errorCode= BuildIndxImplRef::InvalidPrimaryTable;
      break;
    }
    TablerecPtr tablePtr;
    tablePtr.i= buildReq->tableId;
    ptrCheckGuard(tablePtr, cnoOfTablerec, tablerec);
    if (tablePtr.p->tableStatus != DEFINED) {
      jam();
      buildPtr.p->m_errorCode= BuildIndxImplRef::InvalidPrimaryTable;
      break;
    }
    // memory page format
    buildPtr.p->m_build_vs =
      (tablePtr.p->m_attributes[MM].m_no_of_varsize +
       tablePtr.p->m_attributes[MM].m_no_of_dynamic) > 0;
    if (DictTabInfo::isOrderedIndex(buildReq->indexType)) {
      jam();
      const TupTriggerData_list& triggerList =
	tablePtr.p->tuxCustomTriggers;

      TriggerPtr triggerPtr;
      triggerList.first(triggerPtr);
      while (triggerPtr.i != RNIL64) {
	if (triggerPtr.p->indexId == buildReq->indexId) {
	  jam();
	  break;
	}
	triggerList.next(triggerPtr);
      }
      if (triggerPtr.i == RNIL64) {
	jam();
	// trigger was not created
        ndbassert(false);
	buildPtr.p->m_errorCode = BuildIndxImplRef::InternalError;
	break;
      }
      buildPtr.p->m_indexId = buildReq->indexId;
      buildPtr.p->m_buildRef = DBTUX;
      AlterIndxImplReq* req = (AlterIndxImplReq*)signal->getDataPtrSend();
      req->indexId = buildReq->indexId;
      req->senderRef = 0;
      req->requestType = AlterIndxImplReq::AlterIndexBuilding;
      EXECUTE_DIRECT(DBTUX, GSN_ALTER_INDX_IMPL_REQ, signal, 
                     AlterIndxImplReq::SignalLength);
    } else if(buildReq->indexId == RNIL) {
      jam();
      // REBUILD of acc
      buildPtr.p->m_indexId = RNIL;
      buildPtr.p->m_buildRef = DBACC;
    } else {
      jam();
      buildPtr.p->m_errorCode = BuildIndxImplRef::InvalidIndexType;
      break;
    }

    // set to first tuple position
    const Uint32 firstTupleNo = 0;
    buildPtr.p->m_fragNo= 0;
    buildPtr.p->m_pageId= 0;
    buildPtr.p->m_tupleNo= firstTupleNo;
    // start build

    bool offline = !!(buildReq->requestType&BuildIndxImplReq::RF_BUILD_OFFLINE);
    if (offline && m_max_parallel_index_build > 1)
    {
      jam();
      buildIndexOffline(signal, buildPtr.i);
    }
    else
    {
      jam();
      buildIndex(signal, buildPtr.i);
    }
    return;
  } while (0);
  // check failed
  buildIndexReply(signal, buildPtr.p);
  c_buildIndexList.release(buildPtr);
}

void
Dbtup::buildIndex(Signal* signal, Uint32 buildPtrI)
{
  // get build record
  BuildIndexPtr buildPtr;
  buildPtr.i= buildPtrI;
  c_buildIndexList.getPtr(buildPtr);
  const BuildIndxImplReq* buildReq= &buildPtr.p->m_request;
  // get table
  TablerecPtr tablePtr;
  tablePtr.i= buildReq->tableId;
  ptrCheckGuard(tablePtr, cnoOfTablerec, tablerec);

  const Uint32 firstTupleNo = 0;
  const Uint32 tupheadsize = tablePtr.p->m_offsets[MM].m_fix_header_size;

#ifdef TIME_MEASUREMENT
  NDB_TICKS start;
  NDB_TICKS stop;
  Uint64 time_passed;
#endif
  do {
    // get fragment
    FragrecordPtr fragPtr;
    if (buildPtr.p->m_fragNo == MAX_FRAG_PER_LQH) {
      jam();
      // build ready
      buildIndexReply(signal, buildPtr.p);
      c_buildIndexList.release(buildPtr);
      return;
    }
    ndbrequire(buildPtr.p->m_fragNo < MAX_FRAG_PER_LQH);
    fragPtr.i = c_lqh->getNextTupFragrec(tablePtr.i, buildPtr.p->m_fragNo);
    if (fragPtr.i == RNIL64) {
      jam();
      buildPtr.p->m_fragNo++;
      buildPtr.p->m_pageId= 0;
      buildPtr.p->m_tupleNo= firstTupleNo;
      break;
    }
    c_fragment_pool.getPtr(fragPtr);
    // get page
    PagePtr pagePtr;
    if (buildPtr.p->m_pageId >= fragPtr.p->m_max_page_cnt)
    {
      jam();
      buildPtr.p->m_fragNo++;
      buildPtr.p->m_pageId= 0;
      buildPtr.p->m_tupleNo= firstTupleNo;
      break;
    }
    Uint32 realPageId= getRealpidCheck(fragPtr.p, buildPtr.p->m_pageId);
    // skip empty page
    if (realPageId == RNIL) 
    {
      jam();
      goto next_tuple;
    }

    ndbrequire(c_page_pool.getPtr(pagePtr, realPageId));

next_tuple:
    // get tuple
    Uint32 pageIndex = ~0;
    const Tuple_header* tuple_ptr = 0;
    pageIndex = buildPtr.p->m_tupleNo * tupheadsize;
    if (pageIndex + tupheadsize > Fix_page::DATA_WORDS) {
      jam();
      buildPtr.p->m_pageId++;
      buildPtr.p->m_tupleNo= firstTupleNo;
      break;
    }
    
    if (realPageId == RNIL)
    {
      jam();
      buildPtr.p->m_tupleNo++;
      break;
    }

    tuple_ptr = (Tuple_header*)&pagePtr.p->m_data[pageIndex];
    // skip over free tuple
    if (tuple_ptr->m_header_bits & Tuple_header::FREE) {
      jam();
      buildPtr.p->m_tupleNo++;
      break;
    }
    Uint32 tupVersion= tuple_ptr->get_tuple_version();
    OperationrecPtr pageOperPtr;
    pageOperPtr.i= tuple_ptr->m_operation_ptr_i;
#ifdef TIME_MEASUREMENT
    start = NdbTick_getCurrentTicks();
#endif
    // add to index
    TuxMaintReq* const req = (TuxMaintReq*)signal->getDataPtrSend();
    req->errorCode = RNIL;
    req->tableId = tablePtr.i;
    req->indexId = buildPtr.p->m_indexId;
    Uint32 save = buildPtr.p->m_fragNo;
    req->fragId = c_lqh->getNextTupFragid(tablePtr.i, buildPtr.p->m_fragNo);
    ndbrequire(save == buildPtr.p->m_fragNo);
    req->pageId = realPageId;
    req->tupVersion = tupVersion;
    req->opInfo = TuxMaintReq::OpAdd;
    req->tupFragPtrI = fragPtr.i;
    req->fragPageId = buildPtr.p->m_pageId;
    req->pageIndex = pageIndex;

    if (pageOperPtr.i == RNIL)
    {
      EXECUTE_DIRECT(buildPtr.p->m_buildRef, GSN_TUX_MAINT_REQ,
		     signal, TuxMaintReq::SignalLength+2);
    }
    else
    {
      /*
      If there is an ongoing operation on the tuple then it is either a
      copy tuple or an original tuple with an ongoing transaction. In
      both cases realPageId and pageOffset refer to the original tuple.
      The tuple address stored in TUX will always be the original tuple
      but with the tuple version of the tuple we found.

      This is necessary to avoid having to update TUX at abort of
      update. If an update aborts then the copy tuple is copied to
      the original tuple. The build will however have found that
      tuple as a copy tuple. The original tuple is stable and is thus
      preferrable to store in TUX.
      */
      jam();

      /**
       * Since copy tuples now can't be found on real pages.
       *   we will here build all copies of the tuple
       *
       * Note only "real" tupVersion's should be added 
       *      i.e delete's shouldnt be added 
       *      (unless it's the first op, when "original" should be added)
       */

      /*
       * Start from first operation.  This is only to make things more
       * clear.  It is not required by ordered index implementation.
       */
      ndbrequire(m_curr_tup->c_operation_pool.getValidPtr(pageOperPtr));
      while (pageOperPtr.p->prevActiveOp != RNIL)
      {
        jam();
        pageOperPtr.i = pageOperPtr.p->prevActiveOp;
        ndbrequire(m_curr_tup->c_operation_pool.getValidPtr(pageOperPtr));
      }
      /*
       * Do not use req->errorCode as global control.
       */
      bool ok = true;
      /*
       * If first operation is an update, add previous version.
       * This version does not appear as the version of any operation.
       * At commit this version is removed by executeTuxCommitTriggers.
       * At abort it is preserved by executeTuxAbortTriggers.
       */
      if (pageOperPtr.p->op_type == ZUPDATE)
      {
        jam();
        req->errorCode = RNIL;
        req->tupVersion =
          decr_tup_version(pageOperPtr.p->op_struct.bit_field.tupVersion);
        EXECUTE_DIRECT(buildPtr.p->m_buildRef, GSN_TUX_MAINT_REQ,
                       signal, TuxMaintReq::SignalLength+2);
        ok = (req->errorCode == 0);
      }
      /*
       * Add versions from all operations.
       *
       * Each operation has a tuple version.  For insert and update it
       * is the newly created version.  For delete it is the version
       * deleted.  The existence of operation tuple version implies that
       * a corresponding tuple version exists for TUX to read.
       *
       * We could be in the middle of a commit.  The process here makes
       * no assumptions about operation commit order.  (It should be
       * first to last but this is not the place to assert it).
       *
       * Duplicate versions are possible e.g. a delete in the middle
       * may have same version as the previous operation.  TUX ignores
       * duplicate version errors during index build.
       */
      while (pageOperPtr.i != RNIL && ok)
      {
        jam();
        ndbrequire(m_curr_tup->c_operation_pool.getValidPtr(pageOperPtr));
        req->errorCode = RNIL;
        req->tupVersion = pageOperPtr.p->op_struct.bit_field.tupVersion;
        EXECUTE_DIRECT(buildPtr.p->m_buildRef, GSN_TUX_MAINT_REQ,
                       signal, TuxMaintReq::SignalLength+2);
        pageOperPtr.i = pageOperPtr.p->nextActiveOp;
        ok = (req->errorCode == 0);
      }
    } 
    
    jamEntry();
    if (req->errorCode != 0) {
      switch (req->errorCode) {
      case TuxMaintReq::NoMemError:
      case TuxMaintReq::NoTransMemError:
        jam();
        buildPtr.p->m_errorCode= BuildIndxImplRef::AllocationFailure;
        break;
      default:
        ndbabort();
      }
      buildIndexReply(signal, buildPtr.p);
      c_buildIndexList.release(buildPtr);
      return;
    }
#ifdef TIME_MEASUREMENT
    stop = NdbTick_getCurrentTicks();
    time_passed= NdbTick_Elapsed(start, stop).microSec();
    if (time_passed < 1000) {
      time_events++;
      tot_time_passed += time_passed;
      if (time_events == number_events) {
        Uint64 mean_time_passed= tot_time_passed /
                                     (Uint64)number_events;
        ndbout << "Number of events= " << number_events;
        ndbout << " Mean time passed= " << mean_time_passed << endl;
        number_events <<= 1;
        tot_time_passed= 0;
        time_events= 0;
      }
    }
#endif
    // next tuple
    buildPtr.p->m_tupleNo++;
    break;
  } while (0);
  signal->theData[0]= ZBUILD_INDEX;
  signal->theData[1]= buildPtr.i;
  sendSignal(reference(), GSN_CONTINUEB, signal, 2, JBB);
}

Uint32 Dbtux_mt_buildIndexFragment_wrapper_C(void*);

void
Dbtup::buildIndexOffline(Signal* signal, Uint32 buildPtrI)
{
  jam();
  ndbassert(!m_is_query_block);
  /**
   * We need to make table read-only...as mtoib does not work otherwise
   */
  BuildIndexPtr buildPtr;
  buildPtr.i= buildPtrI;
  c_buildIndexList.getPtr(buildPtr);
  const BuildIndxImplReq* buildReq = 
    (const BuildIndxImplReq*)&buildPtr.p->m_request;

  AlterTabReq* req = (AlterTabReq*)signal->getDataPtrSend();
  /**
   * Note: before 7.3.4, 7.2.15, 7.1.30 fifth word and
   * up was undefined.
   */
  std::memset(req, 0, sizeof(*req));
  req->senderRef = reference();
  req->senderData = buildPtrI;
  req->tableId = buildReq->tableId;
  req->requestType = AlterTabReq::AlterTableReadOnly;
  sendSignal(calcInstanceBlockRef(DBLQH), GSN_ALTER_TAB_REQ, signal,
             AlterTabReq::SignalLength, JBB);
}

void
Dbtup::execALTER_TAB_CONF(Signal* signal)
{
  jamEntry();
  AlterTabConf* conf = (AlterTabConf*)signal->getDataPtr();

  BuildIndexPtr buildPtr;
  buildPtr.i = conf->senderData;
  c_buildIndexList.getPtr(buildPtr);


  if (buildPtr.p->m_fragNo == 0)
  {
    jam();
    buildIndexOffline_table_readonly(signal, conf->senderData);
    return;
  }
  else
  {
    jam();
    TablerecPtr tablePtr;
    (void)tablePtr; // hide unused warning
    ndbrequire(buildPtr.p->m_fragNo >= MAX_FRAG_PER_LQH);
    buildIndexReply(signal, buildPtr.p);
    c_buildIndexList.release(buildPtr);
    return;
  }
}

void
Dbtup::buildIndexOffline_table_readonly(Signal* signal, Uint32 buildPtrI)
{
  // get build record
  ndbassert(!m_is_query_block);
  BuildIndexPtr buildPtr;
  buildPtr.i= buildPtrI;
  c_buildIndexList.getPtr(buildPtr);
  const BuildIndxImplReq* buildReq = 
    (const BuildIndxImplReq*)&buildPtr.p->m_request;
  // get table
  TablerecPtr tablePtr;
  tablePtr.i= buildReq->tableId;
  ptrCheckGuard(tablePtr, cnoOfTablerec, tablerec);

  DEB_INDEX_BUILD(("(%u) Starting index build of primary table %u"
                   ", ordered index table %u",
                   instance(),
                   tablePtr.i,
                   buildPtr.p->m_indexId));
  for (;buildPtr.p->m_fragNo < MAX_FRAG_PER_LQH; buildPtr.p->m_fragNo++)
  {
    jam();
    FragrecordPtr fragPtr;
    fragPtr.i = c_lqh->getNextTupFragrec(tablePtr.i, buildPtr.p->m_fragNo);
    if (fragPtr.i == RNIL64)
    {
      jam();
      continue;
    }
    c_fragment_pool.getPtr(fragPtr);
    mt_BuildIndxReq req;
    std::memset(&req, 0, sizeof(req));
    req.senderRef = reference();
    req.senderData = buildPtr.i;
    req.tableId = buildReq->tableId;
    req.indexId = buildPtr.p->m_indexId;
    Uint32 save = buildPtr.p->m_fragNo;
    req.fragId = c_lqh->getNextTupFragid(tablePtr.i, buildPtr.p->m_fragNo);
    ndbrequire(save == buildPtr.p->m_fragNo);

    SimulatedBlock * tux = globalData.getBlock(DBTUX);
    if (instance() != 0)
    {
      tux = tux->getInstance(instance());
      ndbrequire(tux != 0);
    }
    req.tux_ptr = tux;
    req.tup_ptr = this;
    req.func_ptr = Dbtux_mt_buildIndexFragment_wrapper_C;
    req.buffer_size = 32*32768; // thread-local-buffer

    Uint32 * req_ptr = signal->getDataPtrSend();
    memcpy(req_ptr, &req, sizeof(req));

    sendSignal(NDBFS_REF, GSN_BUILD_INDX_IMPL_REQ, signal,
               (sizeof(req) + 15) / 4, JBB);

    buildPtr.p->m_outstanding++;
    if (buildPtr.p->m_outstanding >= m_max_parallel_index_build)
    {
      jam();
      return;
    }
  }

  if (buildPtr.p->m_outstanding == 0)
  {
    jam();
    AlterTabReq* req = (AlterTabReq*)signal->getDataPtrSend();
    /**
     * Note: before 7.3.4, 7.2.15, 7.1.30 fifth word and
     * up was undefined.
     */
    std::memset(req, 0, sizeof(*req));
    req->senderRef = reference();
    req->senderData = buildPtrI;
    req->tableId = buildReq->tableId;
    req->requestType = AlterTabReq::AlterTableReadWrite;
    sendSignal(calcInstanceBlockRef(DBLQH), GSN_ALTER_TAB_REQ, signal,
               AlterTabReq::SignalLength, JBB);
    return;
  }
  else
  {
    jam();
    // wait for replies
    return;
  }
}

int
Dbtup::mt_scan_init(Uint32 tableId, Uint32 fragId,
                    Local_key* pos, Uint64 * fragPtrI)
{
  TablerecPtr tablePtr;
  tablePtr.i = tableId;
  ptrCheckGuard(tablePtr, cnoOfTablerec, tablerec);

  FragrecordPtr fragPtr;
  fragPtr.i = RNIL64;
  for (Uint32 i = 0; i < MAX_FRAG_PER_LQH; i++)
  {
    if (c_lqh->getNextTupFragid(tableId, i) == fragId)
    {
      Uint32 i_save = i;
      fragPtr.i = c_lqh->getNextTupFragrec(tableId, i);
      ndbrequire(i == i_save);
      break;
    }
  }

  if (fragPtr.i == RNIL64)
    return -1;
  c_fragment_pool.getPtr(fragPtr);

  Uint32 fragPageId = 0;
  while (fragPageId < fragPtr.p->m_max_page_cnt)
  {
    /**
     * This code is executed in NDBFS threads at two occasions, during
     * restart with parallel index builds and as an offline index build
     * process.
     *
     * In the restart case there is no other activity ongoing so there
     * is no risk of concurrent access to the fragment map in DBTUP.
     * We don't need to initialise page map entries that are missing
     * since we are only interested if the page exists and if so its
     * page id.
     *
     * The second case happens only when the node has been started and
     * the table is in read only. The node being restarted means that
     * a local checkpoint has the scanned table. The table scan performed
     * by LCPs use TUP scans and this scan will ensure that no holes
     * are left in the fragment page map. Thus after a restart we have
     * no holes in the fragment page map.
     *
     * In addition for offline index builds the table is in read only,
     * thus no new pages will be added to the fragment page map while
     * we are scanning.
     */
    Uint32 realPageId= getRealpidCheck(fragPtr.p, fragPageId);
    if (realPageId != RNIL)
    {
      * fragPtrI = fragPtr.i;
      pos->m_page_no = realPageId;
      pos->m_page_idx = 0;
      pos->m_file_no = 0;
      return 0;
    }
    fragPageId++;
  }

  return 1;
}

int
Dbtup::mt_scan_next(Uint32 tableId, Uint64 fragPtrI,
                    Local_key* pos, bool moveNext)
{
  TablerecPtr tablePtr;
  tablePtr.i = tableId;
  ptrCheckGuard(tablePtr, cnoOfTablerec, tablerec);

  FragrecordPtr fragPtr;
  fragPtr.i = fragPtrI;
  c_fragment_pool.getPtr(fragPtr);

  Uint32 tupheadsize = tablePtr.p->m_offsets[MM].m_fix_header_size;
  if (moveNext)
  {
    pos->m_page_idx += tupheadsize;
  }

  PagePtr pagePtr;
  ndbrequire(c_page_pool.getPtr(pagePtr, pos->m_page_no));

  while (1)
  {
    Tuple_header* tuple_ptr;
    while (pos->m_page_idx + tupheadsize <= Fix_page::DATA_WORDS)
    {
      tuple_ptr = (Tuple_header*)(pagePtr.p->m_data + pos->m_page_idx);
      // skip over free tuple
      if (tuple_ptr->m_header_bits & Tuple_header::FREE)
      {
        pos->m_page_idx += tupheadsize;
        continue;
      }
      pos->m_file_no = tuple_ptr->get_tuple_version();
      return 0; // Found
    }

    // End of page...move to next
    Uint32 fragPageId = pagePtr.p->frag_page_id + 1;
    while (fragPageId < fragPtr.p->m_max_page_cnt)
    {
      Uint32 realPageId = getRealpidCheck(fragPtr.p, fragPageId);
      if (realPageId != RNIL)
      {
        pos->m_page_no = realPageId;
        break;
      }
      fragPageId++;
    }

    if (fragPageId == fragPtr.p->m_max_page_cnt)
      break;

    pos->m_page_idx = 0;
    ndbrequire(c_page_pool.getPtr(pagePtr, pos->m_page_no));
  }

  return 1;
}

void
Dbtup::execBUILD_INDX_IMPL_REF(Signal* signal)
{
  jamEntry();
  BuildIndxImplRef* ref = (BuildIndxImplRef*)signal->getDataPtrSend();
  Uint32 ptr = ref->senderData;
  Uint32 err = ref->errorCode;

  BuildIndexPtr buildPtr;
  c_buildIndexList.getPtr(buildPtr, ptr);
  ndbrequire(buildPtr.p->m_outstanding);
  buildPtr.p->m_outstanding--;

  TablerecPtr tablePtr;
  (void)tablePtr; // hide unused warning
  buildPtr.p->m_errorCode = (BuildIndxImplRef::ErrorCode)err;
  // No point in starting any more
  buildPtr.p->m_fragNo = MAX_FRAG_PER_LQH;
  buildIndexOffline_table_readonly(signal, ptr);
}

void
Dbtup::execBUILD_INDX_IMPL_CONF(Signal* signal)
{
  jamEntry();
  BuildIndxImplConf* conf = (BuildIndxImplConf*)signal->getDataPtrSend();
  Uint32 ptr = conf->senderData;

  BuildIndexPtr buildPtr;
  c_buildIndexList.getPtr(buildPtr, ptr);
  ndbrequire(buildPtr.p->m_outstanding);
  buildPtr.p->m_outstanding--;
  buildPtr.p->m_fragNo++;

  buildIndexOffline_table_readonly(signal, ptr);
}

void
Dbtup::buildIndexReply(Signal* signal, const BuildIndexRec* buildPtrP)
{
  const BuildIndxImplReq* buildReq = &buildPtrP->m_request;

  AlterIndxImplReq* req = (AlterIndxImplReq*)signal->getDataPtrSend();
  req->indexId = buildReq->indexId;
  req->senderRef = 0; //
  if (buildPtrP->m_errorCode == BuildIndxImplRef::NoError)
  {
    jam();
    req->requestType = AlterIndxImplReq::AlterIndexOnline;
  }
  else
  {
    jam();
    req->requestType = AlterIndxImplReq::AlterIndexOffline;
  }
  EXECUTE_DIRECT(DBTUX, GSN_ALTER_INDX_IMPL_REQ, signal, 
                 AlterIndxImplReq::SignalLength);

  if (buildPtrP->m_errorCode == BuildIndxImplRef::NoError) {
    jam();
    BuildIndxImplConf* conf =
      (BuildIndxImplConf*)signal->getDataPtrSend();
    conf->senderRef = reference();
    conf->senderData = buildReq->senderData;

    sendSignal(buildReq->senderRef, GSN_BUILD_INDX_IMPL_CONF,
               signal, BuildIndxImplConf::SignalLength, JBB);
  } else {
    jam();
    BuildIndxImplRef* ref =
      (BuildIndxImplRef*)signal->getDataPtrSend();
    ref->senderRef = reference();
    ref->senderData = buildReq->senderData;
    ref->errorCode = buildPtrP->m_errorCode;

    sendSignal(buildReq->senderRef, GSN_BUILD_INDX_IMPL_REF,
               signal, BuildIndxImplRef::SignalLength, JBB);
  }
}<|MERGE_RESOLUTION|>--- conflicted
+++ resolved
@@ -1,10 +1,6 @@
 /*
-<<<<<<< HEAD
-   Copyright (c) 2003, 2021, Oracle and/or its affiliates.
-   Copyright (c) 2021, 2022, Logical Clocks and/or its affiliates.
-=======
    Copyright (c) 2003, 2022, Oracle and/or its affiliates.
->>>>>>> 8d8c986e
+   Copyright (c) 2021, 2022, Hopsworks and/or its affiliates.
 
    This program is free software; you can redistribute it and/or modify
    it under the terms of the GNU General Public License, version 2.0,
@@ -548,7 +544,7 @@
   // use own variables instead of globals
   FragrecordPtr fragPtr;
   fragPtr.i= fragPtrI;
-  c_fragment_pool.getPtr(fragPtr);
+  ndbrequire(c_fragment_pool.getPtr(fragPtr));
   TablerecPtr tablePtr;
   tablePtr.i= fragPtr.p->fragTableId;
   ptrCheckGuard(tablePtr, cnoOfTablerec, tablerec);
@@ -636,13 +632,13 @@
 	tablePtr.p->tuxCustomTriggers;
 
       TriggerPtr triggerPtr;
-      triggerList.first(triggerPtr);
-      while (triggerPtr.i != RNIL64) {
+      bool ret = triggerList.first(triggerPtr);
+      while (ret) {
 	if (triggerPtr.p->indexId == buildReq->indexId) {
 	  jam();
 	  break;
 	}
-	triggerList.next(triggerPtr);
+	ret = triggerList.next(triggerPtr);
       }
       if (triggerPtr.i == RNIL64) {
 	jam();
@@ -735,7 +731,7 @@
       buildPtr.p->m_tupleNo= firstTupleNo;
       break;
     }
-    c_fragment_pool.getPtr(fragPtr);
+    ndbrequire(c_fragment_pool.getPtr(fragPtr));
     // get page
     PagePtr pagePtr;
     if (buildPtr.p->m_pageId >= fragPtr.p->m_max_page_cnt)
@@ -1024,7 +1020,7 @@
       jam();
       continue;
     }
-    c_fragment_pool.getPtr(fragPtr);
+    ndbrequire(c_fragment_pool.getPtr(fragPtr));
     mt_BuildIndxReq req;
     std::memset(&req, 0, sizeof(req));
     req.senderRef = reference();
@@ -1108,7 +1104,7 @@
 
   if (fragPtr.i == RNIL64)
     return -1;
-  c_fragment_pool.getPtr(fragPtr);
+  ndbrequire(c_fragment_pool.getPtr(fragPtr));
 
   Uint32 fragPageId = 0;
   while (fragPageId < fragPtr.p->m_max_page_cnt)
@@ -1160,7 +1156,7 @@
 
   FragrecordPtr fragPtr;
   fragPtr.i = fragPtrI;
-  c_fragment_pool.getPtr(fragPtr);
+  ndbrequire(c_fragment_pool.getPtr(fragPtr));
 
   Uint32 tupheadsize = tablePtr.p->m_offsets[MM].m_fix_header_size;
   if (moveNext)
