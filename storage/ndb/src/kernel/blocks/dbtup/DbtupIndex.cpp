--- conflicted
+++ resolved
@@ -1,9 +1,5 @@
 /*
-<<<<<<< HEAD
-   Copyright (c) 2003, 2017, Oracle and/or its affiliates. All rights reserved.
-=======
    Copyright (c) 2003, 2018, Oracle and/or its affiliates. All rights reserved.
->>>>>>> 6a177a04
 
    This program is free software; you can redistribute it and/or modify
    it under the terms of the GNU General Public License as published by
@@ -479,11 +475,7 @@
        tablePtr.p->m_attributes[MM].m_no_of_dynamic) > 0;
     if (DictTabInfo::isOrderedIndex(buildReq->indexType)) {
       jam();
-<<<<<<< HEAD
       const TupTriggerData_list& triggerList =
-=======
-      const DLFifoList<TupTriggerData>& triggerList =
->>>>>>> 6a177a04
 	tablePtr.p->tuxCustomTriggers;
 
       TriggerPtr triggerPtr;
