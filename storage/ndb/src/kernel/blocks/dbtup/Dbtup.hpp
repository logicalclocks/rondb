--- conflicted
+++ resolved
@@ -1,6 +1,6 @@
 /*
    Copyright (c) 2003, 2023, Oracle and/or its affiliates.
-   Copyright (c) 2021, 2023, Hopsworks and/or its affiliates.
+   Copyright (c) 2021, 2024, Hopsworks and/or its affiliates.
 
    This program is free software; you can redistribute it and/or modify
    it under the terms of the GNU General Public License, version 2.0,
@@ -2115,13 +2115,8 @@
    * A bitmap where a set bit means that the operation has
    * supplied a value for this column
    */
-<<<<<<< HEAD
-  Bitmask<MAXNROFATTRIBUTESINWORDS> changeMask;
+  AttributeMask changeMask;
   Uint16 var_pos_array[2][2*MAX_ATTRIBUTES_IN_TABLE + 1];
-=======
-  AttributeMask changeMask;
-  Uint16 var_pos_array[2*MAX_ATTRIBUTES_IN_TABLE + 1];
->>>>>>> 20884deb
   OperationrecPtr prevOpPtr;
   Dblqh *m_lqh;
 };
@@ -3448,6 +3443,8 @@
   Uint32 setAttrIds(const AttributeMask& attributeMask,
                     Uint32 noOfAttributes, 
                     Uint32* inBuffer);
+
+  bool primaryKey(Tablerec* const, Uint32);
 
   // these set terrorCode and return non-zero on error
 
