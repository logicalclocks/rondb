/*
   Copyright (c) 2003, 2024, Oracle and/or its affiliates.
   Copyright (c) 2021, 2024, Hopsworks and/or its affiliates.

   This program is free software; you can redistribute it and/or modify
   it under the terms of the GNU General Public License, version 2.0,
   as published by the Free Software Foundation.

   This program is designed to work with certain software (including
   but not limited to OpenSSL) that is licensed under separate terms,
   as designated in a particular file or component or in included license
   documentation.  The authors of MySQL hereby grant you an additional
   permission to link the program and your derivative works with the
   separately licensed software that they have either included with
   the program or referenced in the documentation.

   This program is distributed in the hope that it will be useful,
   but WITHOUT ANY WARRANTY; without even the implied warranty of
   MERCHANTABILITY or FITNESS FOR A PARTICULAR PURPOSE.  See the
   GNU General Public License, version 2.0, for more details.

   You should have received a copy of the GNU General Public License
   along with this program; if not, write to the Free Software
   Foundation, Inc., 51 Franklin St, Fifth Floor, Boston, MA 02110-1301  USA
*/

#ifndef DBTUP_H
#define DBTUP_H

#include <ndb_limits.h>
#include <portlib/ndb_prefetch.h>
#include <trigger_definitions.h>
#include <AttributeDescriptor.hpp>
#include <AttributeHeader.hpp>
#include <Bitmask.hpp>
#include <DynArr256.hpp>
#include <EventLogger.hpp>
#include <SimulatedBlock.hpp>
#include <cstring>
#include <pc.hpp>
#include <signaldata/AlterTab.hpp>
#include <signaldata/BuildIndxImpl.hpp>
#include <signaldata/CreateTrig.hpp>
#include <signaldata/CreateTrigImpl.hpp>
#include <signaldata/DropTrig.hpp>
#include <signaldata/DropTrigImpl.hpp>
#include <signaldata/TrigAttrInfo.hpp>
#include <signaldata/TupCommit.hpp>
#include <signaldata/TupKey.hpp>
#include "../backup/BackupFormat.hpp"
#include "../dbacc/Dbacc.hpp"
#include "../pgman.hpp"
#include "../tsman.hpp"
#include "../suma/Suma.hpp"
#include "AttributeOffset.hpp"
#include "TransientPool.hpp"
#include "TransientSlotPool.hpp"
#include "Undo_buffer.hpp"
#include "my_config.h"
#include "tuppage.hpp"
#include "util/ndb_math.h"
#include "util/require.h"

#define JAM_FILE_ID 414

typedef Bitmask<MAXNROFATTRIBUTESINWORDS> AttributeMask;

#ifdef VM_TRACE
inline const char *dbgmask(const Bitmask<MAXNROFATTRIBUTESINWORDS> &bm) {
  static int i = 0;
  static char buf[5][200];
  bm.getText(buf[i % 5]);
  return buf[i++ % 5];
}
inline const char *dbgmask(const Uint32 bm[2]) {
  static int i = 0;
  static char buf[5][200];
  sprintf(buf[i % 5], "%08x%08x", bm[1], bm[0]);
  return buf[i++ % 5];
}
#endif

#define ZWORDS_ON_PAGE 8192 /* NUMBER OF WORDS ON A PAGE.      */
#define ZMIN_PAGE_LIMIT_TUPKEYREQ 5
#define ZTUP_VERSION_BITS 15
#define ZTUP_VERSION_MASK ((1 << ZTUP_VERSION_BITS) - 1)
#define MAX_FREE_LIST 5

inline Uint32 *ALIGN_WORD(void *ptr) {
  return (Uint32 *)(((UintPtr(ptr) + 3) >> 2) << 2);
}

inline const Uint32 *ALIGN_WORD(const void *ptr) {
  return (Uint32 *)(((UintPtr(ptr) + 3) >> 2) << 2);
}

#ifdef DBTUP_C

/*
2.2 LOCAL SYMBOLS
-----------------
*/
/* ---------------------------------------------------------------- */
/*       S I Z E              O F               R E C O R D S       */
/* ---------------------------------------------------------------- */
#define ZNO_OF_CONCURRENT_OPEN_OP 40  /* NUMBER OF CONCURRENT OPENS      */
#define ZNO_OF_CONCURRENT_WRITE_OP 80 /* NUMBER OF CONCURRENT DISK WRITES*/
#define ZNO_OF_FRAGOPREC 20           /* NUMBER OF CONCURRENT ADD FRAG.  */
#define TOT_PAGE_RECORD_SPACE 262144  /* SIZE OF PAGE RECORD FILE.       */
#define ZNO_OF_PAGE TOT_PAGE_RECORD_SPACE / ZWORDS_ON_PAGE
#define ZNO_OF_PAGE_RANGE_REC 128 /* SIZE OF PAGE RANGE FILE         */
// Trigger constants
#define ZDEFAULT_MAX_NO_TRIGGERS_PER_TABLE 16

/* ---------------------------------------------------------------- */
/* A ATTRIBUTE MAY BE NULL, DYNAMIC OR NORMAL. A NORMAL ATTRIBUTE   */
/* IS A ATTRIBUTE THAT IS NOT NULL OR DYNAMIC. A NULL ATTRIBUTE     */
/* MAY HAVE NO VALUE. A DYNAMIC ATTRIBUTE IS A NULL ATTRIBUTE THAT  */
/* DOES NOT HAVE TO BE A MEMBER OF EVERY TUPLE I A CERTAIN TABLE.   */
/* ---------------------------------------------------------------- */
/**
 * #defines moved into include/kernel/Interpreter.hpp
 */
#define ZINSERT_DELETE 0
#define ZUPDATE_ALL 8
/* ---------------------------------------------------------------- */
/* THE MINIMUM SIZE OF AN 'EMPTY' TUPLE HEADER IN R-WORDS           */
/* ---------------------------------------------------------------- */
/* THE TUPLE HEADER FIELD 'SIZE OF NULL ATTR. FIELD' SPECIFYES    */
/* THE SIZE OF THE TUPLE HEADER FIELD 'NULL ATTR. FIELD'.         */
/* THE TUPLE HEADER FIELD 'TYPE' SPECIFYES THE TYPE OF THE TUPLE  */
/* HEADER.                                                        */
/* TUPLE ATTRIBUTE INDEX CLUSTERS, ATTRIBUTE */
/* CLUSTERS AND A DYNAMIC ATTRIBUTE HEADER.  */
/* IT MAY ALSO CONTAIN SHORT ATTRIBUTES AND  */
/* POINTERS TO LONG ATTRIBUTE HEADERS.       */
/* TUPLE ATTRIBUTE INDEX CLUSTERS, ATTRIBUTE */
/* CLUSTERS AND A DYNAMIC ATTRIBUTE HEADER.  */

/* DATA STRUCTURE TYPES */
/* WHEN ATTRIBUTE INFO IS SENT WITH A ATTRINFO-SIGNAL THE         */
/* VARIABLE TYPE IS SPECIFIED. THIS MUST BE DONE TO BE ABLE TO    */
/* NOW HOW MUCH DATA OF A ATTRIBUTE TO READ FROM ATTRINFO.        */

/* WHEN A REQUEST CAN NOT BE EXECUTED BECAUSE OF A ERROR THE      */
/* ERROR MUST BE IDENTIFYED BY MEANS OF A ERROR CODE AND SENT TO  */
/* THE REQUESTER.                                                 */
#define ZGET_OPREC_ERROR 804  // TUP_SEIZEREF

#define ZEXIST_FRAG_ERROR 816          // Add fragment
#define ZFULL_FRAGRECORD_ERROR 817     // Add fragment
#define ZNO_FREE_PAGE_RANGE_ERROR 818  // Add fragment
#define ZNOFREE_FRAGOP_ERROR 830       // Add fragment
#define ZTOO_LARGE_TUPLE_ERROR 851     // Add fragment
#define ZNO_FREE_TAB_ENTRY_ERROR 852   // Add fragment
#define ZNO_PAGES_ALLOCATED_ERROR 881  // Add fragment

#define ZGET_REALPID_ERROR 809
#define ZNOT_IMPLEMENTED_ERROR 812
#define ZSEIZE_ATTRINBUFREC_ERROR 805
#define ZTOO_MUCH_ATTRINFO_ERROR 823
#define ZMEM_NOTABDESCR_ERROR 826
#define ZMEM_NOMEM_ERROR 827
#define ZAI_INCONSISTENCY_ERROR 829
#define ZNO_ILLEGAL_NULL_ATTR 839
#define ZNOT_NULL_ATTR 840
#define ZBAD_DEFAULT_VALUE_LEN 850
#define ZNO_INSTRUCTION_ERROR 871
#define ZOUTSIDE_OF_PROGRAM_ERROR 876
#define ZSTORED_PROC_ID_ERROR 877
#define ZREGISTER_INIT_ERROR 878
#define ZATTRIBUTE_ID_ERROR 879
#define ZTRY_TO_READ_TOO_MUCH_ERROR 880
#define ZTOTAL_LEN_ERROR 882
#define ZATTR_INTERPRETER_ERROR 883
#define ZSTACK_OVERFLOW_ERROR 884
#define ZSTACK_UNDERFLOW_ERROR 885
#define ZTOO_MANY_INSTRUCTIONS_ERROR 886
#define ZTRY_TO_UPDATE_ERROR 888
#define ZCALL_ERROR 890
#define ZUNSUPPORTED_BRANCH 892

#define ZSTORED_TOO_MUCH_ATTRINFO_ERROR 874

#define ZDYNAMIC_STORED_DISK_ERROR 801
#define ZREAD_ONLY_CONSTRAINT_VIOLATION 893
#define ZVAR_SIZED_NOT_SUPPORTED 894
#define ZINCONSISTENT_NULL_ATTRIBUTE_COUNT 895
#define ZTUPLE_CORRUPTED_ERROR 896
#define ZTRY_UPDATE_PRIMARY_KEY 897
#define ZMUST_BE_ABORTED_ERROR 898
#define ZTUPLE_DELETED_ERROR 626
#define ZINSERT_ERROR 630
#define ZOP_AFTER_REFRESH_ERROR 920
#define ZNO_COPY_TUPLE_MEMORY_ERROR 921
#define ZNO_UNDO_BUFFER_MEMORY_ERROR 923
#define ZOUT_OF_STORED_PROC_MEMORY_ERROR 924
#define ZOP_DISK_WITH_FLAG_NOT_SET 927

#define ZINVALID_CHAR_FORMAT 744
#define ZROWID_ALLOCATED 899
#define ZINVALID_ALTER_TAB 741

#define ZTOO_MANY_BITS_ERROR 791

/* SOME WORD POSITIONS OF FIELDS IN SOME HEADERS */

#define ZTH_MM_FREE 3                     /* PAGE STATE, TUPLE HEADER PAGE WITH FREE AREA      */
#define ZTH_MM_FULL 4                     /* PAGE STATE, TUPLE HEADER PAGE WHICH IS FULL       */
#endif

#define ZAD_SIZE 2                        /* TOTAL SIZE OF ATTR DESCRIPTOR     */

          /* ATTRIBUTE OPERATION CONSTANTS */
#define ZLEAF 1
#define ZNON_LEAF 2

#ifdef DBTUP_C
          /* RETURN POINTS. */
          /* RESTART PHASES */
#define ZSTARTPHASE1 1
#define ZSTARTPHASE2 2
#define ZSTARTPHASE3 3
#define ZSTARTPHASE4 4
#define ZSTARTPHASE6 6

#define ZADDFRAG 0

//------------------------------------------------------------
// TUP_CONTINUEB codes
//------------------------------------------------------------
#define ZINITIALISE_RECORDS 6
#define ZREL_FRAG 7
#define ZREPORT_MEMORY_USAGE 8
#define ZBUILD_INDEX 9
#define ZTUP_SCAN 10
#define ZFREE_EXTENT 11
#define ZUNMAP_PAGES 12
#define ZFREE_VAR_PAGES 13
#define ZFREE_PAGES 14
#define ZREBUILD_FREE_PAGE_LIST 15
#define ZDISK_RESTART_UNDO 16
#define ZTUP_SHRINK_TRANSIENT_POOLS 17
#define ZTUP_TRANSIENT_POOL_STAT 18
#define ZTUP_REPORT_COMMIT_PERFORMED 19

#define ZSCAN_PROCEDURE 0
#define ZCOPY_PROCEDURE 2
#define ZSTORED_PROCEDURE_DELETE 3
#define ZSTORED_PROCEDURE_FREE 0xffff
#define ZMIN_PAGE_LIMIT_TUP_COMMITREQ 2

#define ZSKIP_TUX_TRIGGERS 0x1  // flag for TUP_ABORTREQ
#define ZABORT_DEALLOC 0x2      // flag for TUP_ABORTREQ

#endif

class Dbtux;

class Dbtup : public SimulatedBlock {
  friend class DbtupProxy;
  friend class Suma;

 public:
  struct KeyReqStruct;
  friend struct KeyReqStruct;  // CC
  typedef bool (*ReadFunction)(Uint8 *, KeyReqStruct *, AttributeHeader *,
                               Uint64);
  typedef bool (*UpdateFunction)(Uint32 *, KeyReqStruct *, Uint64);
  void prepare_scan_ctx(Uint32 scanPtrI) override;

 private:
  typedef Tup_fixsize_page Fix_page;
  typedef Tup_varsize_page Var_page;

  Uint32 m_acc_block;
  Uint32 m_tup_block;
  Uint32 m_lqh_block;
  Uint32 m_tux_block;
  Uint32 m_backup_block;

 public:
  bool m_is_query_block;
  bool m_is_in_query_thread;
  /**
   * m_ldm_instance_used is set when executing as a query thread.
   * It points to the owning LDM thread to enable quick retrieval
   * of operation records from the owning LDM thread.
   */
  Dbtup *m_ldm_instance_used;

  class Dblqh *c_lqh;
  class Backup *c_backup;
  Tsman* c_tsman;
  Lgman* c_lgman;
  Pgman* c_pgman;
  Dbacc* c_acc;
  Dbtux* c_tux;
  Suma* c_suma;

  enum CallbackIndex {
    // lgman
    DROP_TABLE_LOG_BUFFER_CALLBACK = 1,
    NR_DELETE_LOG_BUFFER_CALLBACK = 2,
    DISK_PAGE_LOG_BUFFER_CALLBACK = 3,
    COUNT_CALLBACKS = 4
  };
  CallbackEntry m_callbackEntry[COUNT_CALLBACKS];
  CallbackTable m_callbackTable;

  enum TransState {
    TRANS_IDLE = 0,
    TRANS_STARTED = 1,
    TRANS_NOT_USED_STATE = 2,  // No longer used.
    TRANS_ERROR_WAIT_STORED_PROCREQ = 3,
    TRANS_ERROR_WAIT_TUPKEYREQ = 4,
    TRANS_TOO_MUCH_AI = 5,
    TRANS_DISCONNECTED = 6
  };

  enum TupleState {
    TUPLE_PREPARED = 1,
    TUPLE_ALREADY_ABORTED = 2,
    TUPLE_TO_BE_COMMITTED = 3
  };

  enum State {
    NOT_INITIALIZED = 0,
    IDLE = 17,
    ACTIVE = 18,
    SYSTEM_RESTART = 19,
    DEFINED = 34,
    NOT_DEFINED = 37,
    NORMAL_PAGE = 40,
    DEFINING = 65,
    DROPPING = 68
  };

struct Fragoperrec {
  Uint64 minRows;
  Uint64 maxRows;
  Uint64 fragPointer;
  Uint32 nextFragoprec;
  Uint32 lqhPtrFrag;
  Uint32 fragidFrag;
  Uint32 tableidFrag;
  Uint32 attributeCount;
  Uint32 charsetIndex;
  Uint32 m_null_bits[2];
  Uint32 m_extra_row_gci_bits;
  Uint32 m_extra_row_author_bits;
  union {
    BlockReference lqhBlockrefFrag;
    Uint32 m_senderRef;
  };
  Uint32 m_senderData;
  Uint32 m_restoredLcpId;
  Uint32 m_restoredLocalLcpId;
  Uint32 m_maxGciCompleted;
  bool inUse;
  bool definingFragment;
};
  typedef Ptr<Fragoperrec> FragoperrecPtr;

  /* Operation record used during alter table. */
  struct AlterTabOperation {
    AlterTabOperation() { std::memset(this, 0, sizeof(AlterTabOperation)); }
    Uint32 nextAlterTabOp;
    Uint32 newNoOfAttrs;
    Uint32 newNoOfCharsets;
    Uint32 newNoOfKeyAttrs;
    Uint32 noOfDynNullBits[2];
    Uint32 noOfDynVar[2];
    Uint32 noOfDynFix[2];
    Uint32 noOfDynamic[2];
    Uint32 tabDesOffset[7];
    Uint32 *tableDescriptor;
    Uint32 dynTabDesOffset[2][3];
    Uint32 *dynTableDescriptor[2];
  };
  typedef Ptr<AlterTabOperation> AlterTabOperationPtr;

  typedef Tup_page Page;
  typedef Ptr<Page> PagePtr;
  typedef ArrayPool<Page> Page_pool;
  typedef DLList<Page_pool> Page_list;
  typedef LocalDLList<Page_pool> Local_Page_list;
  typedef DLFifoList<Page_pool> Page_fifo;
  typedef LocalDLFifoList<Page_pool> Local_Page_fifo;

  // Scan position
  struct ScanPos {
    enum Get {
      Get_undef = 0,
      Get_next_page,
      Get_page,
      Get_next_page_mm,
      Get_page_mm,
      Get_next_page_dd,
      Get_page_dd,
      Get_next_tuple,
      Get_tuple
    };
    Get m_get;            // entry point in scanNext
    Local_key m_key;      // scan position pointer MM or DD
    Page *m_page;         // scanned MM or DD (cache) page
    Local_key m_key_mm;   // MM local key returned
    Uint32 m_realpid_mm;  // MM real page id
    Uint32 m_extent_info_ptr_i;
    Uint32 m_next_small_area_check_idx;
    Uint32 m_next_large_area_check_idx;
    bool m_all_rows;
    bool m_lcp_scan_changed_rows_page;
    bool m_is_last_lcp_state_D;
    ScanPos() {
      /*
       * Position is Null until scanFirst().  In particular in LCP scan
       * it is Null between LCP_FRAG_ORD and ACC_SCANREQ.
       */
      m_key.setNull();
    }
  };

  // Scan Lock
  struct ScanLock {
    static constexpr Uint32 TYPE_ID = RT_DBTUP_SCAN_LOCK;
    Uint32 m_magic;

    ScanLock() :
      m_magic(Magic::make(TYPE_ID))
    {
      m_reserved = 0;
    }

    ~ScanLock() {}

    Uint32 m_accLockOp;
    Uint32 m_reserved;
    union {
      Uint32 nextPool;
      Uint32 nextList;
    };
    Uint32 prevList;
  };
  static constexpr Uint32 DBTUP_SCAN_LOCK_TRANSIENT_POOL_INDEX = 2;
  typedef Ptr<ScanLock> ScanLockPtr;
  typedef TransientPool<ScanLock> ScanLock_pool;
  typedef DLFifoList<ScanLock_pool> ScanLock_fifo;
  typedef DLList<ScanLock_pool> ScanLock_list;
  typedef LocalDLFifoList<ScanLock_pool> Local_ScanLock_fifo;
  ScanLock_pool c_scanLockPool;
  ScanLock_list m_reserved_copy_frag_lock;

  /**
   * To ensure that we have a lock resource before we scan a row
   * in lock mode, we grab it before the scan and store the
   * ScanLock i-value in this variable. It can only store a single
   * object, no list of objects.
   */
  Uint32 c_freeScanLock;

  // Tup scan, similar to Tux scan.  Later some of this could
  // be moved to common superclass.
  struct ScanOp {
    static constexpr Uint32 TYPE_ID = RT_DBTUP_SCAN_OPERATION;
    Uint32 m_magic;
    ScanOp() :
      m_magic(Magic::make(TYPE_ID)),
      m_state(Undef),
      m_bits(0),
      m_fragPtrI(RNIL64),
      m_last_seen(0),
      m_userPtr(RNIL),
      m_userRef(RNIL),
      m_tableId(RNIL),
      m_fragId(~(Uint32)0),
      m_transId1(0),
      m_transId2(0),
      m_savePointId(0),
      m_accLockOp(RNIL)
    {}

    enum State {
      Undef = 0,
      First = 1,     // before first entry
      Current = 2,   // at current before locking
      Blocked = 3,   // at current waiting for ACC lock
      Locked = 4,    // at current and locked or no lock needed
      Next = 5,      // looking for next entry
      Last = 6,      // after last entry
      Aborting = 7,  // lock wait at scan close
      Invalid = 9    // cannot return REF to LQH currently
    };

    Uint16 m_state;

    enum Bits {
      SCAN_DD = 0x01,         // scan disk pages
      SCAN_VS = 0x02,         // page format is var size
      SCAN_LCP = 0x04,        // LCP mem page scan
      SCAN_LOCK_SH = 0x10,    // lock mode shared
      SCAN_LOCK_EX = 0x20,    // lock mode exclusive
      SCAN_LOCK_WAIT = 0x40,  // lock wait
      // any lock mode
      SCAN_LOCK = SCAN_LOCK_SH | SCAN_LOCK_EX,
      SCAN_NR = 0x80,         // Node recovery scan
      SCAN_COPY_FRAG = 0x100  // Copy fragment scan
    };
    Uint16 m_bits;

    Uint64 m_fragPtrI;
    Uint16 m_last_seen;

    Uint32 m_userPtr;  // scanptr.i in LQH
    Uint32 m_userRef;
    Uint32 m_tableId;
    Uint32 m_fragId;
    Uint32 m_transId1;
    Uint32 m_transId2;
    union {
      Uint32 m_savePointId;
      Uint32 m_scanGCI;
    };
    Uint32 m_endPage;
    // lock waited for or obtained and not yet passed to LQH
    Uint32 m_accLockOp;

    ScanPos m_scanPos;

    ScanLock_fifo::Head m_accLockOps;

    union {
      Uint32 nextPool;
      Uint32 nextList;
    };
    Uint32 prevList;
  };
  static constexpr Uint32 DBTUP_SCAN_OPERATION_TRANSIENT_POOL_INDEX = 3;
  typedef Ptr<ScanOp> ScanOpPtr;
  typedef TransientPool<ScanOp> ScanOp_pool;
  typedef DLList<ScanOp_pool> ScanOp_list;
  typedef LocalDLList<ScanOp_pool> Local_ScanOp_list;
  ScanOp_pool c_scanOpPool;
  ScanOp_list m_reserved_copy_frag;

  void scanReply(Signal *, ScanOpPtr scanPtr);
  void scanFirst(Signal *, ScanOpPtr scanPtr);
  bool scanNext(Signal *, ScanOpPtr scanPtr);
  void scanCont(Signal *, ScanOpPtr scanPtr);
  void disk_page_tup_scan_callback(Signal *, Uint32 scanPtrI, Uint32 page_i);
  void scanClose(Signal *, ScanOpPtr scanPtr);
  void addAccLockOp(ScanOp &scan, Uint32 accLockOp);
  void removeAccLockOp(ScanOp &scan, Uint32 accLockOp);
  void releaseScanOp(ScanOpPtr &scanPtr);

  struct Tuple_header;
  struct Fragrecord;

  Uint32 prepare_lcp_scan_page(ScanOp &scan, Local_key &key, Uint32 *next_ptr,
                               Uint32 *prev_ptr);
  Uint32 handle_lcp_skip_page(ScanOp &scan, Local_key key, Page *page);
  Uint32 handle_scan_change_page_rows(ScanOp &scan, Fix_page *fix_page,
                                      Tuple_header *tuple_header_ptr,
                                      Uint32 &foundGCI, Fragrecord *fragPtrP);
  Uint32 setup_change_page_for_scan(ScanOp &scan, Fix_page *fix_page,
                                    Local_key &key, Uint32 size);
  Uint32 move_to_next_change_page_row(ScanOp &scan, Fix_page *fix_page,
                                      Tuple_header **tuple_header_ptr,
                                      Uint32 &loop_count, Uint32 size);

  // for md5 of key (could maybe reuse existing temp buffer)
  Uint64 c_dataBuffer[ZWORDS_ON_PAGE / 2 + 1];

  // Crash the node when a tuple got corrupted
  bool c_crashOnCorruptedTuple;

  struct Page_request {
    Page_request() {}
    Uint64 m_frag_ptr_i;
    Local_key m_key;
    Uint32 m_extent_info_ptr;
    Uint16 m_original_estimated_free_space;  // in bytes/records
    Uint16 m_list_index;  // in Disk_alloc_info.m_page_requests
    Uint16 m_ref_count;   // Waiters for page
    Uint16 m_uncommitted_used_space;
    Uint32 nextList;
    Uint32 prevList;
    Uint32 m_magic;
  }; // 32 bytes
  
  typedef RecordPool<RWPool<Page_request> > Page_request_pool;
  typedef DLFifoList<Page_request_pool> Page_request_list;
  typedef LocalDLFifoList<Page_request_pool> Local_page_request_list;

  static constexpr Uint32 EXTENT_SEARCH_MATRIX_COLS = 4;  // Guarantee size
  static constexpr Uint32 EXTENT_SEARCH_MATRIX_ROWS = 5;  // Total size
  static constexpr Uint32 EXTENT_SEARCH_MATRIX_SIZE = 20;

  struct Extent_info {
    Uint32 m_magic;
    Uint32 m_first_page_no;
    Uint32 m_empty_page_no;
    Uint32 m_extent_no;
    Local_key m_key;
    Uint32 m_free_space;
    Uint32 m_free_matrix_pos;
    Uint16 m_free_page_count[EXTENT_SEARCH_MATRIX_COLS];
    union {
      Uint32 nextList;
      Uint32 nextPool;
    };
    Uint32 prevList;
    Uint32 nextHash, prevHash;
    Uint32 nextFragment;

    Uint32 hashValue() const {
      return (m_key.m_file_no << 16) ^ m_extent_no;
    }

    Extent_info() {}
    bool equal(const Extent_info &rec) const {
      return m_key.m_file_no == rec.m_key.m_file_no &&
        m_extent_no == rec.m_extent_no;
    }
  };  // 40 bytes

  typedef RecordPool<RWPool<Extent_info>> Extent_info_pool;
  typedef DLList<Extent_info_pool> Extent_info_list;
  typedef LocalDLList<Extent_info_pool> Local_extent_info_list;
  typedef DLHashTable<Extent_info_pool> Extent_info_hash;
  typedef SLCList<Extent_info_pool, IA_Fragment> Fragment_extent_list;
  typedef LocalSLCList<Extent_info_pool, IA_Fragment> Local_fragment_extent_list;
  struct Tablerec;
  struct Disk_alloc_info {
    Disk_alloc_info() {}
    Disk_alloc_info(const Tablerec* tabPtrP, 
		    Uint32 extent_size_in_pages);

    /**
     * To avoid looping over potentially millions of extents
     * we track the total free space in the fragment to enable
     * quick replies to ndbinfo requests. Otherwise we can
     * easily destroy performance by constant million-times
     * loops over the extents.
     */
    Uint64 m_tot_free_space;

    Uint32 m_extent_size;
    /**
     * Current extent
     */
    Uint32 m_curr_extent_info_ptr_i;
    
    /**
     * Disk allocation
     *
     * 1) Allocate space on pages that already are dirty
     *    (4 free lists for different requests)
     * 2) Allocate space on pages waiting to be mapped that will be dirty
     *    (4 free lists for different requests)
     * 3) Check if "current" extent can accommodate request
     *    If so, allocate page from there
     *    Else put "current" into free matrix
     * 4) Search free matrix for extent with greatest amount of free space
     *    while still accommodating current request
     *    (20 free lists for different requests)
     */

    /**
     * Free list of pages in different size
     *   that are dirty
     */
    Page_list::Head
        m_dirty_pages[EXTENT_SEARCH_MATRIX_COLS];  // In real page id's

    /**
     * Requests (for update) that have sufficient space left after request
     *   these are currently being "mapped"
     */
    Page_request_list::Head m_page_requests[EXTENT_SEARCH_MATRIX_COLS];

    Page_list::Head m_unmap_pages;

    /**
     * 
     */
    static constexpr Uint32 SZ = EXTENT_SEARCH_MATRIX_SIZE;
    Extent_info_list::Head m_free_extents[SZ];
    Uint32 m_total_extent_free_space_thresholds[EXTENT_SEARCH_MATRIX_ROWS];
    Uint32 m_page_free_bits_map[EXTENT_SEARCH_MATRIX_COLS];

    Uint32 find_extent(Uint32 sz) const;
    Uint32 calc_extent_pos(const Extent_info *) const;

    /**
     * Compute minimum free space on page given bits
     */
    Uint32 calc_page_free_space(Uint32 bits) const {
      return m_page_free_bits_map[bits];
    }

    /**
     * Compute page free bits, given free space
     */
    Uint32 calc_page_free_bits(Uint32 free) const
    {
      /**
       * EXTENT_SEARCH_MATRIX_COLS - 1 is always 0, thus no need of
       * checking this. The result is given.
       */
      for (Uint32 i = 0; i < EXTENT_SEARCH_MATRIX_COLS - 1; i++)
      {
        if (free >= m_page_free_bits_map[i])
          return i;
      }
      return EXTENT_SEARCH_MATRIX_COLS - 1;
    }

    Fragment_extent_list::Head m_extent_list;
  };

  void dump_disk_alloc(Disk_alloc_info &);
  void printPtr(EventLogger *logger, int idx, const Ptr<Dbtup::Page> &ptr);
  void printPtr(EventLogger *logger, int idx,
                const Ptr<Dbtup::Page_request> &ptr);
  void printPtr(EventLogger *logger, const char *msg, int idx,
                const Ptr<Dbtup::Extent_info> &ptr);

  static constexpr Uint32 FREE_PAGE_BIT = 0x80000000;
  static constexpr Uint32 LCP_SCANNED_BIT = 0x40000000;
  static constexpr Uint32 LAST_LCP_FREE_BIT = 0x40000000;
  static constexpr Uint32 FREE_PAGE_RNIL = 0x3fffffff;
  static constexpr Uint32 PAGE_BIT_MASK = 0x3fffffff;
  static constexpr Uint32 MAX_PAGES_IN_DYN_ARRAY = (RNIL & PAGE_BIT_MASK);

#define NUM_TUP_FRAGMENT_MUTEXES 4
struct Fragrecord {
  Fragrecord() {}
  NdbMutex tup_frag_mutex[NUM_TUP_FRAGMENT_MUTEXES];
  NdbMutex tup_frag_page_map_mutex;

  Uint32 m_magic;
  Uint32 nextPool;
  // Number of allocated pages for fixed-sized data.
  Uint32 noOfPages;
  // Number of allocated pages for var-sized data.
  Uint32 noOfVarPages;
  // No of allocated but unused words for var-sized fields.
  Uint64 m_varWordsFree;

    /**
     * m_max_page_cnt contains the next page number to use when allocating
     * a new page and all pages with lower page numbers are filled with
     * rows. At fragment creation it is 0 since no pages are yet allocated.
     * With 1 page allocated it is set to 1. The actual max page number with
     * 1 page is however 0 since we start with page numbers from 0.
     */
    Uint32 m_max_page_cnt;
    Uint32 m_free_page_id_list;
    DynArr256::Head m_page_map;
    Page_fifo::Head thFreeFirst;  // pages with at least 1 free record

    Uint32 m_lcp_scan_op;
    Local_key m_lcp_keep_list_head;
    Local_key m_lcp_keep_list_tail;

    enum FragState {
      FS_FREE,
      FS_ONLINE  // Ordinary fragment
      ,
      FS_REORG_NEW  // A new (not yet "online" fragment)
      ,
      FS_REORG_COMMIT  // An ordinary fragment which has been split
      ,
      FS_REORG_COMMIT_NEW  // An new fragment which is online
      ,
      FS_REORG_COMPLETE  // An ordinary fragment which has been split
      ,
      FS_REORG_COMPLETE_NEW  // An new fragment which is online
    } fragStatus;
    Uint32 fragTableId;
    Uint32 fragmentId;
    Uint32 partitionId;
    Uint32 nextfreefrag;
    // +1 is as "full" pages are stored last
    Page_list::Head free_var_page_array[MAX_FREE_LIST + 1];

    enum {
      UC_LCP = 1,
      UC_CREATE = 2,
      UC_SET_LCP = 3,
      UC_NO_LCP = 4,
      UC_DROP = 5
    };
    /* Calculated average row size of the rows in the fragment */
    Uint32 m_average_row_size;
    Uint32 m_restore_lcp_id;
    Uint32 m_restore_local_lcp_id;
    Uint32 m_undo_complete;
    Uint32 m_tablespace_id;
    Uint32 m_logfile_group_id;
    Disk_alloc_info m_disk_alloc_info;
    // GCI at time of start LCP (used to deduce if one should count row changes)
    Uint32 m_lcp_start_gci;
    // Number of changed rows since last LCP (approximative)
    Uint64 m_lcp_changed_rows;
    // Number of fixed-seize tuple parts (which equals the tuple count).
    Uint64 m_fixedElemCount;
    Uint64 m_row_count;
    Uint64 m_prev_row_count;
    Uint64 m_committed_changes;
    /**
      Number of variable-size tuple parts, i.e. the number of tuples that has
      one or more non-NULL varchar/varbinary or blob fields. (The first few
      bytes of a blob is stored like that, the rest in a blob table.)
    */
    Uint64 m_varElemCount;

    // Consistency check.
    bool verifyVarSpace() const {
      if ((m_varWordsFree < Uint64(1) << 60) &&  // Underflow.
          m_varWordsFree * sizeof(Uint32) <=
              Uint64(noOfVarPages) * File_formats::NDB_PAGE_SIZE) {
        return true;
      } else {
        g_eventLogger->info(
            "TUP : T%uF%u verifyVarSpace fails : "
            "m_varWordsFree : %llu "
            "noOfVarPages : %u",
            fragTableId, fragmentId, m_varWordsFree, noOfVarPages);
        return false;
      }
    }
  };
  typedef Ptr64<Fragrecord> FragrecordPtr;
  typedef RecordPool64<RWPool64<Fragrecord> > Fragment_pool;
  Fragment_pool c_fragment_pool;
  RSS_OP_COUNTER(cnoOfAllocatedFragrec);
  RSS_OP_SNAPSHOT(cnoOfAllocatedFragrec);
  FragrecordPtr prepare_fragptr;

  void acquire_frag_page_map_mutex(Fragrecord *fragPtrP,
                                   EmulatedJamBuffer *jamBuf)
  {
    if (qt_likely(globalData.ndbMtQueryWorkers > 0))
    {
      thrjam(jamBuf);
      ndbrequire(!m_is_in_query_thread);
      NdbMutex_Lock(&fragPtrP->tup_frag_page_map_mutex);
    }
  }
  void release_frag_page_map_mutex(Fragrecord *fragPtrP,
                                   EmulatedJamBuffer *jamBuf)
  {
    if (qt_likely(globalData.ndbMtQueryWorkers > 0))
    {
      NdbMutex_Unlock(&fragPtrP->tup_frag_page_map_mutex);
      thrjam(jamBuf);
    }
  }
  void acquire_frag_page_map_mutex_read(EmulatedJamBuffer *jamBuf)
  {
    acquire_frag_page_map_mutex_read(prepare_fragptr.p, jamBuf);
  }
  void release_frag_page_map_mutex_read(EmulatedJamBuffer* jamBuf)
  {
    release_frag_page_map_mutex_read(prepare_fragptr.p, jamBuf);
  }
  void acquire_frag_page_map_mutex_read(Fragrecord *fragPtrP,
                                        EmulatedJamBuffer* jamBuf)
  {
    if (unlikely(m_is_in_query_thread))
    {
      thrjam(jamBuf);
      NdbMutex_Lock(&fragPtrP->tup_frag_page_map_mutex);
    }
  }
  void release_frag_page_map_mutex_read(Fragrecord *fragPtrP,
                                        EmulatedJamBuffer* jamBuf)
  {
    if (unlikely(m_is_in_query_thread))
    {
      NdbMutex_Unlock(&fragPtrP->tup_frag_page_map_mutex);
      thrjam(jamBuf);
    }
  }
  void acquire_frag_mutex(Fragrecord *fragPtrP,
                          Uint32 logicalPageId,
                          EmulatedJamBuffer *jamBuf)
  {
    if (qt_likely(globalData.ndbMtQueryWorkers > 0))
    {
      ndbrequire(!m_is_in_query_thread);
      Uint32 hash = logicalPageId & (NUM_TUP_FRAGMENT_MUTEXES - 1);
      thrjamDebug(jamBuf);
      thrjamLine(jamBuf, hash);
      NdbMutex_Lock(&fragPtrP->tup_frag_mutex[hash]);
    }
  }
  void release_frag_mutex(Fragrecord *fragPtrP,
                          Uint32 logicalPageId,
                          EmulatedJamBuffer *jamBuf)
  {
    if (qt_likely(globalData.ndbMtQueryWorkers > 0))
    {
      Uint32 hash = logicalPageId & (NUM_TUP_FRAGMENT_MUTEXES - 1);
      NdbMutex_Unlock(&fragPtrP->tup_frag_mutex[hash]);
      thrjamDebug(jamBuf);
      thrjamLine(jamBuf, hash);
    }
  }
  void acquire_frag_mutex_read(Fragrecord *fragPtrP,
                               Uint32 logicalPageId,
                               EmulatedJamBuffer* jamBuf)
  {
    if (unlikely(m_is_in_query_thread))
    {
      Uint32 hash = logicalPageId & (NUM_TUP_FRAGMENT_MUTEXES - 1);
      thrjamDebug(jamBuf);
      thrjamLine(jamBuf, hash);
      NdbMutex_Lock(&fragPtrP->tup_frag_mutex[hash]);
    }
  }
  void release_frag_mutex_read(Fragrecord *fragPtrP,
                               Uint32 logicalPageId,
                               EmulatedJamBuffer* jamBuf)
  {
    if (unlikely(m_is_in_query_thread))
    {
      Uint32 hash = logicalPageId & (NUM_TUP_FRAGMENT_MUTEXES - 1);
      NdbMutex_Unlock(&fragPtrP->tup_frag_mutex[hash]);
      thrjamDebug(jamBuf);
      thrjamLine(jamBuf, hash);
    }
  }

struct Operationrec {
  static constexpr Uint32 TYPE_ID = RT_DBTUP_OPERATION;
  Uint32 m_magic;

  Operationrec() :
    m_magic(Magic::make(TYPE_ID)),
    fragmentPtr(RNIL64),
    prevActiveOp(RNIL),
    nextActiveOp(RNIL),
    fragPageId(RNIL),
    m_commit_state(CommitNotStarted),
    m_any_value(0),
    op_type(ZREAD),
    trans_state(Uint32(TRANS_DISCONNECTED))
  {
    op_struct.bit_field.in_active_list = false;
    op_struct.bit_field.tupVersion = ZNIL;
    op_struct.bit_field.delete_insert_flag = false;
  }

  ~Operationrec()
  {
  }

  enum CommitState
  {
    CommitNotStarted = 0,
    CommitStartedNotReceived = 1,
    CommitStartedReceived = 2,
    CommitPerformedNotReceived = 3,
    CommitPerformedReceived = 4,
    CommitDoneReceived = 5,
    CommitDoneNotReceived = 6
  };
  /*
   * From fragment i-value we can find fragment and table record
   */
  Uint64 fragmentPtr;

  /*
   * Doubly linked list with anchor on tuple.
   * This is to handle multiple updates on the same tuple
   * by the same transaction.
   */
  Uint32 prevActiveOp;
  Uint32 nextActiveOp;

  Uint32 fragPageId;

  CommitState m_commit_state;

  bool is_first_operation() const { return prevActiveOp == RNIL; }
  bool is_last_operation() const { return nextActiveOp == RNIL; }

  Uint32 m_undo_buffer_space; // In words

  Uint32 m_any_value;
  Uint32 nextPool;
  
  /*
   * We need references to both the original tuple and the copy tuple.
   * We keep the page's real i-value and its index and from there we
   * can find out about the fragment page id and the page offset.
   */
  Local_key m_tuple_location;
  Local_key m_copy_tuple_location;

  /**
   * In case we need to allocate a new disk row part we store the new
   * part in this local key.
   * The page id is the memory representation of this page, more specifically
   * its i-value.
   */
  Uint32 m_uncommitted_used_space;

  /*
   * We keep the record linked to the operation record in LQH.
   * This is needed due to writing of REDO log must be performed
   * in correct order, which is the same order as the writes
   * occurred. LQH can receive the records in different order.
   */
  Uint32 userpointer;

  /*
   * When responding to queries in the same transaction they will see
   * a result from the save point id the query was started. Again
   * functionality for multi-updates of the same record in one
   * transaction.
   */
  Uint32 savepointId;

  /**
   * References to the disk page and the potential extra disk page
   * during commit processing. RNIL if no disk page is used.
   */
  Uint32 m_disk_callback_page;
  Uint32 m_disk_extra_callback_page;

  Uint32 op_type;
  Uint32 trans_state;
  Uint32 tuple_state;
 /*
   * State variables on connection.
   * State variable on tuple after multi-updates
   * Is operation undo logged or not
   * Is operation in fragment list
   * Is operation in multi-update list
   * Operation type (READ, UPDATE, etc)
   * Is record primary replica
   * Is delete or insert performed
   */
  struct OpBitFields {
  /*
   * TUX needs to know the tuple version of the tuple since it
   * keeps an entry for both the committed and all versions in
   * a transaction currently. So each update will create a new
   * version even if in the same transaction.
   */
    unsigned int tupVersion : 16;

    unsigned int m_reorg : 2;
    unsigned int in_active_list : 1;
    unsigned int delete_insert_flag : 1;
    unsigned int m_disk_preallocated : 1;
    unsigned int m_load_diskpage_on_commit : 1;
    unsigned int m_load_extra_diskpage_on_commit : 1;
    unsigned int m_wait_log_buffer : 1;
    unsigned int m_gci_written : 1;

      /**
       * @see TupKeyReq
       *
       * 0 = non-primary replica, fire detached triggers
       * 1 = primary replica, fire immediate and detached triggers
       * 2 = no fire triggers
       *     e.g If the op has no logical effect, it should not be
       *         sent as an event. Example op is OPTIMIZE table,
       *         which uses ZUPDATE to move varpart values physically.
       */
      unsigned int m_triggers : 2;

      /*
       * The TupKeyReq requested the after<Op>Triggers to be deferred.
       * Thus, the *constraints* defined in this trigger list should be
       * deferred until FIRE_TRIG_REQ arrives.
       * Note that this does not affect the triggers *declared* as deferred
       * ('no action') which are managed in the deferred<Op>Triggers and
       * always deferred until commit time (FIRE_TRIG_REQ)
       */
      unsigned int m_deferred_constraints : 1;

      /* No foreign keys should be checked for this operation.
       * No fk triggers will be fired.
       */
      unsigned int m_disable_fk_checks : 1;
      unsigned int m_tuple_existed_at_start : 1;
    };

    union OpStruct {
      OpBitFields bit_field;
      Uint32 op_bit_fields;
    };
    OpStruct op_struct;

    /*
     * When refreshing a row, there are four scenarios
     * The actual scenario is encoded in the 'copy tuple location'
     * to enable special handling at commit time
     */
    enum RefreshScenario {
      RF_SINGLE_NOT_EXIST = 1, /* Refresh op first in trans, no row */
      RF_SINGLE_EXIST = 2,     /* Refresh op first in trans, row exists */
      RF_MULTI_NOT_EXIST = 3,  /* Refresh op !first in trans, row deleted */
      RF_MULTI_EXIST = 4       /* Refresh op !first in trans, row exists */
    };
  };

  Uint32 m_base_header_bits;

  Uint32 get_operation_type(Operationrec *opPtrP)
  {
    return opPtrP->op_type;
  }

  Uint32 *get_disk_reference(Tablerec *regTabPtr,
                             PagePtr diskPagePtr,
                             Local_key key,
                             Uint32 & sz)
  {
    Uint32 *dst;
    if ((regTabPtr->m_bits & Tablerec::TR_UseVarSizedDiskData) == 0)
    {
      jam();
      sz= regTabPtr->m_offsets[DD].m_fix_header_size;
      dst= ((Fix_page*)diskPagePtr.p)->get_ptr(key.m_page_idx, sz);
    }
    else
    {
      jam();
      dst= ((Var_page*)diskPagePtr.p)->get_ptr(key.m_page_idx);
      sz= ((Var_page*)diskPagePtr.p)->get_entry_len(key.m_page_idx);
    }
    return dst;
  }
                             
  static constexpr Uint32 DBTUP_OPERATION_RECORD_TRANSIENT_POOL_INDEX = 0;
  typedef Ptr<Operationrec> OperationrecPtr;
  typedef TransientPool<Operationrec> Operationrec_pool;
  OperationrecPtr prepare_oper_ptr;

  /* ************* TRIGGER DATA ************* */
  /* THIS RECORD FORMS LISTS OF ACTIVE       */
  /* TRIGGERS FOR EACH TABLE.                 */
  /* THE RECORDS ARE MANAGED BY A TRIGGER     */
  /* POOL wHERE A TRIGGER RECORD IS SEIZED    */
  /* WHEN A TRIGGER IS ACTIVATED AND RELEASED */
  /* WHEN THE TRIGGER IS DEACTIVATED.         */
  /* **************************************** */
struct TupTriggerData {
  TupTriggerData() {}

  Uint32 m_magic;
  /**
   * Trigger id, used by DICT/TRIX to identify the trigger
   *
   * trigger Ids are unique per block for SUBSCRIPTION triggers.
   * This is so that BACKUP can use TUP triggers directly and delete them
   * properly.
   */
  Uint32 triggerId;

    /**
     * In 6.3 there is one trigger per operation
     */
    Uint32 oldTriggerIds[3];  // INS/UPD/DEL

    /**
     * Index id is needed for ordered index.
     */
    Uint32 indexId;

    /**
     * Trigger type etc, defines what the trigger is used for
     */
    TriggerType::Value triggerType;
    TriggerActionTime::Value triggerActionTime;
    TriggerEvent::Value triggerEvent;
    /**
     * Receiver block reference
     */
    Uint32 m_receiverRef;

    /**
     * Monitor all replicas, i.e. trigger will fire on all nodes where tuples
     * are stored
     */
    bool monitorReplicas;

    /**
     * Monitor all attributes, the trigger monitors all changes to attributes
     * in the table
     */
    bool monitorAllAttributes;

    /**
     * Send only changed attributes at trigger firing time.
     */
    bool sendOnlyChangedAttributes;

    /**
     * Send also before values at trigger firing time.
     */
    bool sendBeforeValues;

  /**
   * Attribute mask, defines what attributes are to be monitored
   * Can be seen as a compact representation of SQL column name list
   */
  AttributeMask attributeMask;
  
  /**
   * Next ptr (used in pool/list)
   */
  union {
    Uint64 nextPool;
    Uint64 nextList;
  };
  
  /**
   * Prev pointer (used in list)
   */
  Uint64 prevList;

    inline void print(NdbOut &s) const {
      s << "[TriggerData = " << triggerId << "]";
    }
  };

typedef Ptr64<TupTriggerData> TriggerPtr;
typedef RecordPool64<RWPool64<TupTriggerData> > TupTriggerData_pool;
typedef DLFifo64List<TupTriggerData_pool> TupTriggerData_list;
Uint32 cnoOfAllocatedTriggerRec;
Uint32 cnoOfMaxAllocatedTriggerRec;

  /**
   * Pool of trigger data record
   */
  TupTriggerData_pool c_triggerPool;

  /* ************ TABLE RECORD ************ */
  /* THIS RECORD FORMS A LIST OF TABLE      */
  /* REFERENCE INFORMATION. ONE RECORD      */
  /* PER TABLE REFERENCE.                   */
  /* ************************************** */
  static constexpr Uint32 MM = 0;
  static constexpr Uint32 DD = 1;
  static constexpr Uint32 DYN_BM_LEN_BITS = 8;
  static constexpr Uint32 DYN_BM_LEN_MASK = ((1 << DYN_BM_LEN_BITS) - 1);

  /* Array length in the data structures like
     dynTabDescriptor, dynVarSizeMask, dynFixSizeMask, etc.
     1 for dynamic main memory data,
     2 for dynamic main memory and dynamic disk data.
  */
  static constexpr Uint32 NO_DYNAMICS = 2;

  struct Tablerec {
    Tablerec(TupTriggerData_pool &triggerPool)
        : afterInsertTriggers(triggerPool),
          afterDeleteTriggers(triggerPool),
          afterUpdateTriggers(triggerPool),
          subscriptionInsertTriggers(triggerPool),
          subscriptionDeleteTriggers(triggerPool),
          subscriptionUpdateTriggers(triggerPool),
          constraintUpdateTriggers(triggerPool),
          deferredInsertTriggers(triggerPool),
          deferredUpdateTriggers(triggerPool),
          deferredDeleteTriggers(triggerPool),
          tuxCustomTriggers(triggerPool) {}

    AttributeMask notNullAttributeMask;
    AttributeMask blobAttributeMask;
    /*
      Mask of primary key attributes, resp. 'all' and the subset
      not being character data types. (No collation aware compare.)
    */
    AttributeMask allPkAttributeMask;
    AttributeMask nonCharPkAttributeMask;

    /*
      Extra table descriptor for dynamic attributes, or RNIL if none.
      The size of this depends on actual column definitions, so it is allocated
      _after_ seeing all columns, hence must be separate from the readKeyArray
      et al descriptor, which is allocated before seeing columns.
    */
    Uint32* dynTabDescriptor[2];

    /* Mask of variable-sized dynamic attributes. */
    Uint32 *dynVarSizeMask[2];
    /*
      Mask of fixed-sized dynamic attributes. There is one bit set for each
      32-bit word occupied by fixed-size attributes, so fixed-size dynamic
      attributes >32bit have multiple bits here.
    */
    Uint32 *dynFixSizeMask[2];

    ReadFunction *readFunctionArray;
    UpdateFunction *updateFunctionArray;
<<<<<<< HEAD
    CHARSET_INFO **charsetArray;
    
    Uint32* readKeyArray;
=======
    const CHARSET_INFO **charsetArray;

    Uint32 readKeyArray;
>>>>>>> 05e4357f
    /*
      Offset into Dbtup::tableDescriptor of the start of the descriptor
      words for each attribute.
      For attribute i, the AttributeDescriptor word is stored at index
      Tablerec::tabDescriptor+i*ZAD_SIZE, and the AttributeOffset word at
      index Tablerec::tabDescriptor+i*ZAD_SIZE+1.
    */
    Uint32* tabDescriptor;
    /*
      Offset into Dbtup::tableDescriptor of memory used as an array of Uint16.

      The values stored are offsets from Tablerec::tabDescriptor first for all
      fixed-sized static attributes, then static varsized attributes, then
      dynamic fixed-size, then dynamic varsized, and finally disk-stored fixed
      size:
              [mm_fix mm_var mm_dynfix mm_dynvar dd_fix]
      This is used to find the AttributeDescriptor and AttributeOffset words
      for an attribute. For example, the offset for the second dynamic
      fixed-size attribute is at index <num fixed> + <num varsize> + 1.
    */
    Uint16* m_real_order_descriptor;
    
    enum Bits
    {
      TR_Checksum = 0x1, // Need to be 1
      TR_RowGCI   = 0x2,
      TR_ForceVarPart = 0x4,
      TR_DiskPart = 0x8,
      TR_ExtraRowGCIBits = 0x10,
      TR_ExtraRowAuthorBits = 0x20,
      TR_UseVarSizedDiskData = 0x40,
      TR_HashFunction = 0x80
    };
    Uint16 m_bits;
    Uint16 total_rec_size;  // Max total size for entire tuple in words

    /**
     * Aggregates
     */
    Uint16 m_no_of_extra_columns;  // "Hidden" columns
    Uint16 m_dyn_null_bits[2];
    Uint16 noOfKeyAttr;
    Uint16 noOfCharsets;
    Uint16 m_no_of_real_disk_attributes;
    Uint16 m_no_of_disk_attributes;
    Uint16 m_no_of_attributes;

    bool m_allow_use_spare;

    bool need_expand() const { 
      return m_no_of_attributes > m_attributes[MM].m_no_of_fixsize;
    }

    bool need_expand(bool disk) const {
      return m_attributes[MM].m_no_of_varsize > 0 ||
             m_attributes[MM].m_no_of_dynamic > 0 ||
             (disk && m_no_of_disk_attributes > 0);
    }

    bool need_shrink() const {
      return 
	m_attributes[MM].m_no_of_varsize > 0 ||
        m_attributes[MM].m_no_of_dynamic > 0 ||
        m_no_of_disk_attributes > 0;
    }

    bool need_shrink(bool disk) const {
      return m_attributes[MM].m_no_of_varsize > 0 ||
             m_attributes[MM].m_no_of_dynamic > 0 ||
             (disk && m_attributes[DD].m_no_of_varsize > 0);
    }

    template <Uint32 bit>
    Uint32 getExtraAttrId() const {
      if (bit == TR_ExtraRowGCIBits) return 0;
      Uint32 no = 0;
      if (m_bits & TR_ExtraRowGCIBits) no++;
      assert(bit == TR_ExtraRowAuthorBits);
      // if (bit == TR_ExtraRowAuthorBits)
      return no;
    }

    Uint32 get_checksum_length() const {
      if (m_bits & TR_Checksum) return 1;
      return 0;
    }

    struct {
      Uint16 m_no_of_fixsize;
      Uint16 m_no_of_varsize;
      Uint16 m_no_of_dynamic;  // Total no. of dynamic attrs
      Uint16 m_no_of_dyn_fix;  // No. of fixsize dynamic
      Uint16 m_no_of_dyn_var;  // No. of varsize dynamic
      /*
        Note that due to bit types, we may have
            m_no_of_dynamic > m_no_of_dyn_fix + m_no_of_dyn_var
      */
    } m_attributes[2];

    /**
     * Descriptors for MM and DD part
     */
    struct Tuple_offsets {
      Uint8 m_null_words;
      Uint8 m_null_offset;
      Uint16 m_disk_ref_offset;  // In words relative m_data
      Uint16 m_fix_header_size;  // For fix size tuples= total rec size(part)
      Uint16 m_max_var_offset;   // In bytes relative m_var_data.m_data_ptr
      Uint16 m_max_dyn_offset;   // In bytes relative m_var_data.m_dyn_data_ptr
      Uint16 m_dyn_null_words;   // 32-bit words in dynattr bitmap
    } m_offsets[2];

    Uint32 get_check_offset(Uint32 mm) const {
      return m_offsets[mm].m_fix_header_size;
    }

    // Lists of trigger data for active triggers
    TupTriggerData_list afterInsertTriggers;
    TupTriggerData_list afterDeleteTriggers;
    TupTriggerData_list afterUpdateTriggers;
    TupTriggerData_list subscriptionInsertTriggers;
    TupTriggerData_list subscriptionDeleteTriggers;
    TupTriggerData_list subscriptionUpdateTriggers;
    TupTriggerData_list constraintUpdateTriggers;
    TupTriggerData_list deferredInsertTriggers;
    TupTriggerData_list deferredUpdateTriggers;
    TupTriggerData_list deferredDeleteTriggers;

    // List of ordered indexes
    TupTriggerData_list tuxCustomTriggers;
    
    struct {
      Uint64 m_fragPtrI;
      Uint32 tabUserPtr;
      Uint32 tabUserRef;
      Uint32 m_outstanding_ops;
      Uint32 m_filePointer;
      Uint16 m_firstFileId;
      Uint16 m_lastFileId;
      Uint16 m_numDataFiles;
      Uint8 m_file_type;
      Uint8 m_lcpno;
    } m_dropTable;
    struct {
      Uint32 m_fragOpPtrI;
      Uint32 defValSectionI;
      Local_key defValLocation; 
    } m_createTable;
    struct {
      Uint32 m_gci_hi;
    } m_reorg_suma_filter;
    State tableStatus;
    Local_key m_default_value_location;
  };
  Uint32 m_read_ctl_file_data[BackupFormat::LCP_CTL_FILE_BUFFER_SIZE_IN_WORDS];
  /*
    It is more space efficient to store dynamic fixed-size attributes
    of more than about 16 words as variable-sized internally.
   */
  static constexpr Uint32 InternalMaxDynFix = 16;

  struct Disk_undo 
  {
    enum 
    {
      UNDO_ALLOC = File_formats::Undofile::UNDO_TUP_ALLOC
      ,UNDO_UPDATE = File_formats::Undofile::UNDO_TUP_UPDATE
      ,UNDO_FREE = File_formats::Undofile::UNDO_TUP_FREE
      ,UNDO_DROP = File_formats::Undofile::UNDO_TUP_DROP
      ,UNDO_UPDATE_PART = File_formats::Undofile::UNDO_TUP_UPDATE_PART
      ,UNDO_UPDATE_VAR_PART = File_formats::Undofile::UNDO_TUP_UPDATE_VAR_PART
      ,UNDO_FIRST_UPDATE_PART =
        File_formats::Undofile::UNDO_TUP_FIRST_UPDATE_PART
      ,UNDO_FIRST_UPDATE_VAR_PART =
        File_formats::Undofile::UNDO_TUP_FIRST_UPDATE_VAR_PART
      ,UNDO_FREE_PART = File_formats::Undofile::UNDO_TUP_FREE_PART
      ,UNDO_FREE_VAR_PART = File_formats::Undofile::UNDO_TUP_FREE_VAR_PART
    };

    struct Alloc {
      Uint32 m_file_no_page_idx;  // 16 bit file_no, 16 bit page_idx
      Uint32 m_page_no;
      Uint32 m_type_length;  // 16 bit type, 16 bit length
    };
    
    struct Update_Free
    {
      Uint32 m_file_no_page_idx; // 16 bit file_no, 16 bit page_idx
      Uint32 m_page_no;
      Uint32 m_gci;
      Uint32 m_data[1];
      Uint32 m_type_length;  // 16 bit type, 16 bit length
    };

    struct Update_Free_FirstVarPart
    {
      Uint32 m_file_no_page_idx; // 16 bit file_no, 16 bit page_idx
      Uint32 m_page_no;
      Uint32 m_gci;
      Uint32 m_tot_len;
      Uint32 m_data[1];
      Uint32 m_type_length;  // 16 bit type, 16 bit length
    };
    
    struct UpdatePart
    {
      Uint32 m_file_no_page_idx; // 16 bit file_no, 16 bit page_idx
      Uint32 m_page_no;
      Uint32 m_gci;
      Uint32 m_offset;
      Uint32 m_data[1];
      Uint32 m_type_length;  // 16 bit type, 16 bit length
    };

    struct Create {
      Uint32 m_table;
      Uint32 m_type_length;  // 16 bit type, 16 bit length
    };

    struct Drop {
      Uint32 m_table;
      Uint32 m_type_length;  // 16 bit type, 16 bit length
    };
  };

  Extent_info_pool c_extent_pool;
  Extent_info_hash c_extent_hash;
  Page_request_pool c_page_request_pool;

  typedef Ptr<Tablerec> TablerecPtr;

  struct storedProc {
    static constexpr Uint32 TYPE_ID = RT_DBTUP_STORED_PROCEDURE;
    Uint32 m_magic;

    storedProc() : m_magic(Magic::make(TYPE_ID)) {}

    ~storedProc() {}

    Uint32 storedProcIVal;
    Uint32 storedParamNo; // Current attrInfo param being used
    Uint32 lastSegment;
    Uint16 storedCode;
    Uint8 copyOverwrite;
    Uint8 copyOverwriteLen;
    union {
      Uint32 nextPool;
      Uint32 nextList;
    };
    Uint32 prevList;
  };
  typedef Ptr<storedProc> StoredProcPtr;
  typedef TransientPool<storedProc> StoredProc_pool;
  static constexpr Uint32 DBTUP_STORED_PROCEDURE_TRANSIENT_POOL_INDEX = 1;
  typedef DLList<StoredProc_pool> StoredProc_list;

  StoredProc_pool c_storedProcPool;
  StoredProc_list m_reserved_stored_proc_copy_frag;
  RSS_AP_SNAPSHOT(c_storedProcPool);
  Uint32 c_storedProcCountNonAPI;
  void storedProcCountNonAPI(BlockReference apiBlockref, int add_del);

  /* **************************** TABLE_DESCRIPTOR RECORD ****************** */
  /* THIS VARIABLE IS USED TO STORE TABLE DESCRIPTIONS. A TABLE DESCRIPTION  */
  /* IS STORED AS A CONTIGUOUS ARRAY IN THIS VARIABLE. WHEN A NEW TABLE IS   */
  /* ADDED A CHUNK IS ALLOCATED IN THIS RECORD. WHEN ATTRIBUTES ARE ADDED TO */
  /* THE TABLE, A NEW CHUNK OF PROPER SIZE IS ALLOCATED AND ALL DATA IS      */
  /* COPIED TO THIS NEW CHUNK AND THEN THE OLD CHUNK IS PUT IN THE FREE      */
  /* LIST. EACH TABLE IS DESCRIBED BY A NUMBER OF TABLE DESCRIPTIVE          */
  /* ATTRIBUTES AND A NUMBER OF ATTRIBUTE DESCRIPTORS AS SHOWN IN FIGURE     */
  /* BELOW.                                                                  */
  /* WHEN ALLOCATING A TABLE DESCRIPTOR THE SIZE IS ALWAYS A MULTIPLE        */
  /* OF 16 WORDS.                                                            */
  /*                                                                         */
  /*               ----------------------------------------------            */
  /*               |    TRAILER USED FOR ALLOC/DEALLOC          |            */
  /*               ----------------------------------------------            */
  /*               |    TABLE DESCRIPTIVE ATTRIBUTES            |            */
  /*               ----------------------------------------------            */
  /*               |    ATTRIBUTE DESCRIPTION 1                 |            */
  /*               ----------------------------------------------            */
  /*               |    ATTRIBUTE DESCRIPTION 2                 |            */
  /*               ----------------------------------------------            */
  /*               |                                            |            */
  /*               |                                            |            */
  /*               |                                            |            */
  /*               ----------------------------------------------            */
  /*               |    ATTRIBUTE DESCRIPTION N                 |            */
  /*               ----------------------------------------------            */
  /*                                                                         */
  /* THE TABLE DESCRIPTIVE ATTRIBUTES CONTAINS THE FOLLOWING ATTRIBUTES:     */
  /*                                                                         */
  /*               ----------------------------------------------            */
  /*               |    HEADER (TYPE OF INFO)                   |            */
  /*               ----------------------------------------------            */
  /*               |    SIZE OF WHOLE CHUNK (INCL. TRAILER)     |            */
  /*               ----------------------------------------------            */
  /*               |    TABLE IDENTITY                          |            */
  /*               ----------------------------------------------            */
  /*               |    FRAGMENT IDENTITY                       |            */
  /*               ----------------------------------------------            */
  /*               |    NUMBER OF ATTRIBUTES                    |            */
  /*               ----------------------------------------------            */
  /*               |    SIZE OF FIXED ATTRIBUTES                |            */
  /*               ----------------------------------------------            */
  /*               |    NUMBER OF NULL FIELDS                   |            */
  /*               ----------------------------------------------            */
  /*               |    NOT USED                                |            */
  /*               ----------------------------------------------            */
  /*                                                                         */
  /* THESE ATTRIBUTES ARE ALL ONE R-VARIABLE IN THE RECORD.                  */
  /* NORMALLY ONLY ONE TABLE DESCRIPTOR IS USED. DURING SCHEMA CHANGES THERE */
  /* COULD HOWEVER EXIST MORE THAN ONE TABLE DESCRIPTION SINCE THE SCHEMA    */
  /* CHANGE OF VARIOUS FRAGMENTS ARE NOT SYNCHRONISED. THIS MEANS THAT       */
  /* ALTHOUGH THE SCHEMA HAS CHANGED IN ALL FRAGMENTS, BUT THE FRAGMENTS     */
  /* HAVE NOT REMOVED THE ATTRIBUTES IN THE SAME TIME-FRAME. THEREBY SOME    */
  /* ATTRIBUTE INFORMATION MIGHT DIFFER BETWEEN FRAGMENTS. EXAMPLES OF       */
  /* ATTRIBUTES THAT MIGHT DIFFER ARE SIZE OF FIXED ATTRIBUTES, NUMBER OF    */
  /* ATTRIBUTES, FIELD START WORD, START BIT.                                */
  /*                                                                         */
  /* AN ATTRIBUTE DESCRIPTION CONTAINS THE FOLLOWING ATTRIBUTES:             */
  /*                                                                         */
  /*               ----------------------------------------------            */
  /*               |    Field Type, 4 bits (LSB Bits)           |            */
  /*               ----------------------------------------------            */
  /*               |    Attribute Size, 4 bits                  |            */
  /*               ----------------------------------------------            */
  /*               |    NULL indicator 1 bit                    |            */
  /*               ----------------------------------------------            */
  /*               |    Indicator if TUP stores attr. 1 bit     |            */
  /*               ----------------------------------------------            */
  /*               |    Not used 6 bits                         |            */
  /*               ----------------------------------------------            */
  /*               |    No. of elements in fixed array 16 bits  |            */
  /*               ----------------------------------------------            */
  /*               ----------------------------------------------            */
  /*               |    Field Start Word, 21 bits (LSB Bits)    |            */
  /*               ----------------------------------------------            */
  /*               |    NULL Bit, 11 bits                       |            */
  /*               ----------------------------------------------            */
  /*                                                                         */
  /* THE ATTRIBUTE SIZE CAN BE 1,2,4,8,16,32,64 AND 128 BITS.                */
  /*                                                                         */
  /* THE UNUSED PARTS OF THE RECORDS ARE PUT IN A LINKED LIST OF FREE PARTS. */
  /* EACH OF THOSE FREE PARTS HAVE THREE RECORDS ASSIGNED AS SHOWN IN THIS   */
  /* STRUCTURE ALL FREE PARTS ARE SET INTO A CHUNK LIST WHERE EACH CHUNK IS  */
  /* AT LEAST 16 WORDS                                                       */
  /*                                                                         */
  /*               ----------------------------------------------            */
  /*               |    HEADER = RNIL                           |            */
  /*               ----------------------------------------------            */
  /*               |    SIZE OF FREE AREA                       |            */
  /*               ----------------------------------------------            */
  /*               |    POINTER TO PREVIOUS FREE AREA           |            */
  /*               ----------------------------------------------            */
  /*               |    POINTER TO NEXT FREE AREA               |            */
  /*               ----------------------------------------------            */
  /*                                                                         */
  /* IF THE POINTER TO THE NEXT AREA IS RNIL THEN THIS IS THE LAST FREE AREA.*/
  /*                                                                         */
  /***************************************************************************/
  struct HostBuffer {
    bool inPackedList;
    Uint32 packetLenTA;
    Uint32 noOfPacketsTA;
    Uint32 packetBufferTA[30];
  };
  typedef Ptr<HostBuffer> HostBufferPtr;

  /*
   * Build index operation record.
   */
  struct BuildIndexRec {
    BuildIndexRec() {}

    BuildIndxImplReq m_request;
    Uint8 m_build_vs;      // varsize pages
    Uint32 m_indexId;      // the index
    Uint32 m_fragNo;       // fragment number under Tablerec
    Uint32 m_pageId;       // logical fragment page id
    Uint32 m_tupleNo;      // tuple number on page
    Uint32 m_buildRef;     // Where to send tuples
    Uint32 m_outstanding;  // If mt-build...
    BuildIndxImplRef::ErrorCode m_errorCode;
    union {
      Uint32 nextPool;
      Uint32 nextList;
    };
    Uint32 prevList;
  };
  typedef Ptr<BuildIndexRec> BuildIndexPtr;
  typedef ArrayPool<BuildIndexRec> BuildIndexRec_pool;
  typedef DLList<BuildIndexRec_pool> BuildIndexRec_list;
  BuildIndexRec_pool c_buildIndexPool;
  BuildIndexRec_list c_buildIndexList;
  Uint32 c_noOfBuildIndexRec;

  int mt_scan_init(Uint32 tableId,
                   Uint32 fragId,
                   Local_key * pos,
                   Uint64 * fragPtrI);
  int mt_scan_next(Uint32 tableId,
                   Uint64 fragPtrI,
                   Local_key* pos,
                   bool moveNext);

  /**
   * Reference to variable part when a tuple is chained
   */
  struct Var_part_ref {
    Uint32 m_page_no;
    Uint32 m_page_idx;
    static constexpr Uint32 SZ32 = 2;

    void copyout(Local_key *dst) const {
      dst->m_page_no = m_page_no;
      dst->m_page_idx = m_page_idx;
    }

    void assign(const Local_key *src) {
      m_page_no = src->m_page_no;
      m_page_idx = src->m_page_idx;
    }
  };

  struct Disk_part_ref {
    static constexpr Uint32 SZ32 = 2;
  };

  struct Tuple_header {
    union {
      /**
       * List of prepared operations for this tuple.
       * Points to most recent/last operation, ie. to walk the list must follow
       * regOperPtr->prevActiveOp links.
       */
      Uint32 m_operation_ptr_i;      // OperationPtrI
      Uint32 m_base_record_page_no;  // For disk tuple, ref to MM tuple
      Uint32 m_first_words[1];
    };
    union {
      Uint32 m_header_bits;           // Header word
      Uint32 m_base_record_page_idx;  // For disk tuple, ref to MM tuple
    };
    union {
      Uint32 m_checksum;
      Uint32 m_data[1];
      Uint32 m_null_bits[1];
    };

    static constexpr Uint32 HeaderSize = 2;

    /*
     Header bits.

     MM_GROWN: When a tuple is updated to a bigger size, the original varpart
     of the tuple is immediately re-allocated to a location with sufficient
     size for the new data (but containing only the original smaller-sized
     data). This is so that commit can be sure to find room for the extra
     data. In the case of abort, the varpart must then be shrunk. For a
     MM_GROWN tuple, the original size is stored in the last word of the
     varpart until commit.

     DELETE_WAIT: When a tuple has been marked to be deleted, the tuple header
     has the DELETE_WAIT bit set. Note that DELETE_WAIT means that the tuple
     hasn't actually been deleted. When a tuple has been deleted, it is marked
     with the FREE flag and DELETE_WAIT is reset.
     The need for DELETE_WAIT arises due to the real-time break between the
     marking of the tuple and the actual deletion of the tuple for disk data
     rows. This information would be useful for reads since they'd know the
     proper state of the row. (Related Bug #27584165)
    */
    static constexpr Uint32 TUP_VERSION_MASK = 0xFFFF;
    static constexpr Uint32 COPY_TUPLE = 0x00010000; // Is this a copy tuple
    static constexpr Uint32 DISK_PART = 0x00020000; // Is there a disk part
    static constexpr Uint32 DISK_ALLOC = 0x00040000; // Is disk part allocated
    static constexpr Uint32 DISK_INLINE = 0x00080000; // Is disk inline
    static constexpr Uint32 ALLOC = 0x00100000; // Is record allocated now
    static constexpr Uint32 DISK_REORG = 0x00200000; //Has disk part been moved
    static constexpr Uint32 MM_GROWN = 0x00400000; // Has MM part grown
    static constexpr Uint32 FREE = 0x00800000; // Is free
    static constexpr Uint32 LCP_SKIP = 0x01000000; // Should not be returned in LCP
    static constexpr Uint32 VAR_PART = 0x04000000; // Is there a varpart
    static constexpr Uint32 REORG_MOVE = 0x08000000; // Tuple will be moved in reorg
    static constexpr Uint32 LCP_DELETE = 0x10000000; // Tuple deleted at LCP start
    static constexpr Uint32 DELETE_WAIT = 0x20000000; // Waiting for delete tuple page
    static constexpr Uint32 DISK_VAR_PART = 0x40000000; // Is there a disk varpart

    Tuple_header() {}
    Uint32 get_tuple_version() const {
      return m_header_bits & TUP_VERSION_MASK;
    }
    void set_tuple_version(Uint32 version) {
      m_header_bits = (m_header_bits & ~(Uint32)TUP_VERSION_MASK) |
                      (version & TUP_VERSION_MASK);
    }
    void get_base_record_ref(Local_key &key) {
      require(m_base_record_page_idx <= MAX_TUPLES_PER_PAGE);
      key.m_page_no = m_base_record_page_no;
      key.m_page_idx = m_base_record_page_idx;
    }
    void set_base_record_ref(Local_key key) {
      m_base_record_page_no = key.m_page_no;
      m_base_record_page_idx = key.m_page_idx;
    }
    Uint32 *get_null_bits(const Tablerec *tabPtrP) {
      return m_null_bits + tabPtrP->m_offsets[MM].m_null_offset;
    }

    Uint32 *get_null_bits(const Tablerec *tabPtrP, Uint32 mm) {
      return m_null_bits + tabPtrP->m_offsets[mm].m_null_offset;
    }

    Var_part_ref *get_var_part_ref_ptr(const Tablerec *tabPtrP) {
      return (Var_part_ref *)(get_disk_ref_ptr(tabPtrP) + Disk_part_ref::SZ32);
    }

    const Var_part_ref *get_var_part_ref_ptr(const Tablerec *tabPtrP) const {
      return (Var_part_ref *)(get_disk_ref_ptr(tabPtrP) + Disk_part_ref::SZ32);
    }

    Uint32 *get_end_of_fix_part_ptr(const Tablerec *tabPtrP) {
      return m_data + tabPtrP->m_offsets[MM].m_fix_header_size -
             Tuple_header::HeaderSize;
    }

    const Uint32 *get_end_of_fix_part_ptr(const Tablerec *tabPtrP) const {
      return m_data + tabPtrP->m_offsets[MM].m_fix_header_size -
             Tuple_header::HeaderSize;
    }
    
    Uint32* get_disk_ref_ptr(const Tablerec* tabPtrP) {
      return (Uint32*)(&m_first_words[0]) + tabPtrP->m_offsets[MM].m_disk_ref_offset;
    }

    const Uint32* get_disk_ref_ptr(const Tablerec* tabPtrP) const {
      return (Uint32*)(&m_first_words[0]) + tabPtrP->m_offsets[MM].m_disk_ref_offset;
    }

    static Uint32 get_mm_gci_pos(const Tablerec *tabPtrP) {
      return Tuple_header::HeaderSize + tabPtrP->get_checksum_length();
    }

    Uint32 *get_mm_gci(const Tablerec *tabPtrP) {
      /* Mandatory position even if TR_RowGCI isn't set (happens in restore */
      return m_data + tabPtrP->get_checksum_length();
    }

    Uint32 *get_dd_gci(const Tablerec *tabPtrP, Uint32 mm) {
      assert(tabPtrP->m_bits & Tablerec::TR_RowGCI);
      return m_data;
    }
  };

  /**
   * Format of varpart after insert/update
   */
  struct Varpart_copy {
    Uint32 m_len;
    Uint32 m_data[1];  // Only used for easy offset handling

    static constexpr Uint32 SZ32 = 1;
  };

  static constexpr Uint32 MAX_EXPANDED_TUPLE_SIZE_IN_WORDS =
      Tuple_header::HeaderSize +

      /* Fixpart without null bits (see below) */
      1 /* checksum */ + 1 /* GCI */ + Var_part_ref::SZ32 +
      Disk_part_ref::SZ32 +

      /* Varpart without dynamic column bits (see below) */
      1 /* Length word, only in expanded tuple */ +
      ndb_ceil_div(MAX_ATTRIBUTES_IN_TABLE + 1 /* dynamic part */, 2) +
      1 /* Dynamic bit length (8bit) plus padding */ +

      /* Diskpart */
      0 +

      /* Null bits and dynamic columns bits.  Dynamic columns do not have null
         bits so total number of bits will not be more than
         MAX_ATTRIBUTES_IN_TABLE.  But since bits are split on two parts an
         extra word for padding may be needed.
       */
      ndb_ceil_div(MAX_ATTRIBUTES_IN_TABLE, 32) + 1 +

      /* Tuple data for all parts */
      MAX_TUPLE_SIZE_IN_WORDS;

  enum When {
    KRS_PREPARE = 0,
    KRS_COMMIT = 1,
    KRS_PRE_COMMIT_BASE = 2,
    KRS_UK_PRE_COMMIT0 = KRS_PRE_COMMIT_BASE + TriggerPreCommitPass::UK_PASS_0,
    KRS_UK_PRE_COMMIT1 = KRS_PRE_COMMIT_BASE + TriggerPreCommitPass::UK_PASS_1,
    KRS_FK_PRE_COMMIT = KRS_PRE_COMMIT_BASE + TriggerPreCommitPass::FK_PASS_0
  };

  struct KeyReqStruct {
    KeyReqStruct(EmulatedJamBuffer *_jamBuffer, When when) : changeMask() {
#if defined VM_TRACE || defined ERROR_INSERT
      std::memset(this, 0xf3, sizeof(*this));
#endif
      jamBuffer = _jamBuffer;
      m_when = when;
      m_deferred_constraints = true;
      m_disable_fk_checks = false;
      m_tuple_ptr = NULL;
    }

    KeyReqStruct(EmulatedJamBuffer *_jamBuffer) : changeMask(false) {
#if defined VM_TRACE || defined ERROR_INSERT
      std::memset(this, 0xf3, sizeof(*this));
#endif
      jamBuffer = _jamBuffer;
      m_when = KRS_PREPARE;
      m_deferred_constraints = true;
      m_disable_fk_checks = false;
    }

    KeyReqStruct(Dbtup *tup) : changeMask(false) {
#if defined VM_TRACE || defined ERROR_INSERT
      std::memset(this, 0xf3, sizeof(*this));
#endif
      jamBuffer = tup->jamBuffer();
      m_when = KRS_PREPARE;
      m_deferred_constraints = true;
      m_disable_fk_checks = false;
    }

    KeyReqStruct(Dbtup *tup, When when) : changeMask() {
#if defined VM_TRACE || defined ERROR_INSERT
      std::memset(this, 0xf3, sizeof(*this));
#endif
      jamBuffer = tup->jamBuffer();
      m_when = when;
      m_deferred_constraints = true;
      m_disable_fk_checks = false;
      m_tuple_ptr = NULL;
    }

    /**
     * These variables are used as temporary storage during execution of the
     * TUPKEYREQ signal.
     *
     * The first set of variables defines a number of variables needed for
     * the fix part of the tuple.
     *
     * The second part defines a number of commonly used meta data variables.
     *
     * The third part is variables needed only for updates and inserts.
     *
     * The fourth set of variables defines a set of variables needed for the
     * variable part.
     *
     * The fifth part is a long array of real lengths which is is put last
     * for cache memory reasons. This is part of the variable part and
     * contains the real allocated lengths whereas the tuple contains
     * the length of attribute stored.
     */

    Tablerec *tablePtrP;
    Fragrecord *fragPtrP;
    Operationrec *operPtrP;
    EmulatedJamBuffer *jamBuffer;
    Tuple_header *m_tuple_ptr;

    /**
     * Variables often used in read of columns
     */
    Uint32 *attr_descr;
    Uint32 check_offset[2];
    Uint32 max_read;
    Uint32 out_buf_index;

    Uint32 out_buf_bits;
    Uint32 in_buf_index;

    union {
      Uint32 in_buf_len;
      Uint32 m_lcp_varpart_len;
    };
    Uint32 errorCode;  // Used in DbtupRoutines read/update functions
    bool xfrm_flag;

    /* Flag: is tuple in expanded or in shrunken/stored format? */
    bool is_expanded;
    bool m_is_lcp;
    enum When m_when;

#ifdef ERROR_INSERT
    Uint32 instance_num;
    bool is_query_block;
#endif
    Tuple_header *m_disk_ptr;
    PagePtr m_page_ptr;
    PagePtr m_varpart_page_ptr[2]; // could be same as m_page_ptr_p
    PagePtr m_disk_page_ptr;     //
    Local_key m_row_id;
    Uint32 optimize_options;
    Uint32 m_prio_a_flag;
    Uint32 m_reorg;

    bool dirty_op;
    bool interpreted_exec;
    bool last_row;
    bool m_use_rowid;
    bool m_nr_copy_or_redo;
    bool m_deferred_constraints;
    bool m_disable_fk_checks;

    Signal *signal;
    Uint32 num_fired_triggers;
    Uint32 no_exec_instructions;
    Uint32 frag_page_id;
    Uint32 hash_value;
    Uint32 gci_hi;
    Uint32 gci_lo;
    Uint32 log_size;
    Uint32 read_length;
    Uint32 attrinfo_len;
    Uint32 tc_operation_ptr;
    Uint32 trans_id1;
    Uint32 trans_id2;
    Uint32 TC_index;
    // next 2 apply only to attrids >= 64 (zero otherwise)
    BlockReference TC_ref;
    BlockReference rec_blockref;

    struct Var_data {
      /*
        These are the pointers and offsets to the variable-sized part of the row
        (static part, alwways stored even if NULL). They are used both for
        expanded and shrunken form, with different values to allow using the
        same read/update code for both forms.
      */
      char *m_data_ptr;
      Uint16 *m_offset_array_ptr;
      Uint16 m_var_len_offset;
      Uint16 m_max_var_offset;
      Uint16 m_max_dyn_offset;

      /* These are the pointers and offsets to the dynamic part of the row. */

      /* Pointer to the start of the bitmap for the dynamic part of the row. */
      char *m_dyn_data_ptr;
      /* Number of 32-bit words in dynamic part (stored/shrunken format). */
      Uint32 m_dyn_part_len;
      /*
        Pointer to array with one element for each dynamic attribute (both
        variable and fixed size). Each value is the offset from the end of the
        bitmap to the start of the data for that attribute.
      */
      Uint16 *m_dyn_offset_arr_ptr;
      /*
        Offset from m_dyn_offset_array_ptr of array with one element for each
        dynamic attribute. Each value is the offset to the end of data for that
        attribute, so the difference to m_dyn_offset_array_ptr elements provides
        the data lengths.
      */
      Uint16 m_dyn_len_offset;
    } m_var_data[2];

    /*
     * A bitmap where a set bit means that the operation has
     * supplied a value for this column
     */
    AttributeMask changeMask;
    Uint16 var_pos_array[2][2 * MAX_ATTRIBUTES_IN_TABLE + 1];
    OperationrecPtr prevOpPtr;
    Dblqh *m_lqh;
  };

  friend struct Undo_buffer;
  Undo_buffer c_undo_buffer;

  /*
   No longer used:
   Implemented by shift instructions in subroutines instead

  struct TupHeadInfo {
    struct BitPart {
      unsigned int disk_indicator : 1;
      unsigned int var_part_loc_ind : 1;
      unsigned int initialised : 1;
      unsigned int not_used_yet : 5;
      unsigned int no_var_sized : 8;
      unsigned int tuple_version : 16;
    };
    union {
      Uint32 all;
      BitPart bit_part;
    };
  };
  */

  struct ChangeMask {
    Uint32 m_cols;
    Uint32 m_mask[1];

    const Uint32 *end_of_mask() const { return end_of_mask(m_cols); }
    const Uint32 *end_of_mask(Uint32 cols) const {
      return m_mask + ((cols + 31) >> 5);
    }

    Uint32 *end_of_mask() { return end_of_mask(m_cols); }
    Uint32 *end_of_mask(Uint32 cols) { return m_mask + ((cols + 31) >> 5); }
  };

  // updateAttributes module
  Uint32 terrorCode;

 public:
  Dbtup(Block_context &, Uint32 instanceNumber = 0, Uint32 blockNo = DBTUP);
  ~Dbtup() override;

  /*
   * TUX uses physical tuple address when talking to ACC and LQH.
   */
  void tuxGetTupAddr(Uint32 pageId, Uint32 pageOffset,
                     Uint32& lkey1, Uint32& lkey2);

  /*
   * TUX index in TUP has single Uint32 array attribute which stores an
   * index node.  TUX reads and writes the node directly via pointer.
   */
  int tuxAllocNode(EmulatedJamBuffer *, Uint32 *fragPtrP, Uint32 *tablePtrP,
                   Uint32 &pageId, Uint32 &pageOffset, Uint32 *&node);
  void tuxFreeNode(Uint32 *fragPtrP, Uint32 *tablePtrP, Uint32 pageId,
                   Uint32 pageOffset, Uint32 *node);
  void tuxGetNode(Uint32 attrDataOffset, Uint32 tuxFixHeaderSize, Uint32 pageId,
                  Uint32 pageOffset, Uint32 *&node);

  /*
   * TUX reads primary table attributes for index keys.  Tuple is
   * specified by location of original tuple and version number.  Input
   * is attribute ids in AttributeHeader format.  Output is attribute
   * data with headers.  Uses readAttributes with xfrm option set.
   * After wl4163, xfrm is not set.
   * Returns number of words or negative (-terrorCode) on error.
   */
  int tuxReadAttrs(EmulatedJamBuffer*,
                   Uint64 fragPtrI,
                   Uint32 pageId,
                   Uint32 pageOffset,
                   Uint32 tupVersion,
                   const Uint32* attrIds,
                   Uint32 numAttrs,
                   Uint32* dataOut);
  int tuxReadAttrsOpt(EmulatedJamBuffer*,
                      Uint32* fragPtrP,
                      Uint32* tablePtrP,
                      Uint32 pageId,
                      Uint32 pageOffset,
                      Uint32 tupVersion,
                      const Uint32* attrIds,
                      Uint32 numAttrs,
                      Uint32* dataOut);
  int tuxReadAttrsCurr(EmulatedJamBuffer*,
                       const Uint32* attrIds,
                       Uint32 numAttrs,
                       Uint32* dataOut,
                       Uint32 tupVersion);
  int tuxReadAttrsCommon(KeyReqStruct &req_struct,
                         const Uint32* attrIds,
                         Uint32 numAttrs,
                         Uint32* dataOut,
                         Uint32 tupVersion);

  /*
   * TUX reads primary key without headers into an array of words. Used
   * for md5 summing and when returning keyinfo. Returns number of
   * words or negative (-terrorCode) on error.
   */
  int tuxReadPk(Uint32 *fragPtrP, Uint32 *tablePtrP, Uint32 pageId,
                Uint32 pageOffset, Uint32 *dataOut, bool xfrmFlag);

  /*
   * ACC reads primary key without headers into an array of words.  At
   * this point in ACC deconstruction, ACC still uses logical references
   * to fragment and tuple.
   */
  int accReadPk(Uint32 fragPageId, Uint32 pageIndex, Uint32 *dataOut,
                bool xfrmFlag);

  inline Uint32 get_tuple_operation_ptr_i() {
    Tuple_header *tuple_ptr = (Tuple_header *)prepare_tuple_ptr;
    return tuple_ptr->m_operation_ptr_i;
  }
  /*
   * TUX checks if tuple is visible to scan.
   */
  bool tuxQueryTh(Uint32 opPtrI, Uint32 tupVersion, Uint32 transId1,
                  Uint32 transId2, bool dirty, Uint32 savepointId);

  int load_diskpage(Signal*,
                    Uint32 opRec,
		    Uint32 lkey1,
                    Uint32 lkey2,
                    Uint32 flags);

  int load_extra_diskpage(Signal*, Uint32, Uint32);

  int load_diskpage_scan(Signal*,
                         Uint32 opRec,
			 Uint32 lkey1,
                         Uint32 lkey2,
                         Uint32 tux_flags,
                         Uint32 disk_flag);

  void start_restore_table(Uint32 tableId);
  void complete_restore_table(Uint32 tableId);
  void complete_restore_fragment(Signal *, Uint32 ref, Uint32 data,
                                 Uint32 restoredLcpId,
                                 Uint32 restoredLocalLcpId,
                                 Uint32 maxGciCompleted, Uint32 maxGciWritten,
                                 Uint32 tableId, Uint32 fragmentId);
  Uint32 get_max_lcp_record_size(Uint32 tableId);
  
  int nr_read_pk(Uint64 fragPtr, const Local_key*, Uint32* dataOut, bool&copy);
  int nr_update_gci(Uint64 fragPtr,
                    const Local_key*,
                    Uint32 gci,
                    bool tuple_exists);
  int nr_delete(Signal*,
                Uint32,
                Uint64 fragPtrI,
                const Local_key*,
                Uint32 gci);

  void nr_delete_page_callback(Signal *, Uint32 op, Uint32 page);
  void nr_delete_log_buffer_callback(Signal *, Uint32 op, Uint32 page);

  bool get_frag_info(Uint32 tableId, Uint32 fragId, Uint32 *maxPage);

  void execSTORED_PROCREQ(Signal *signal);

  void start_lcp_scan(Uint32 tableId, Uint32 fragmentId, Uint32 &max_page_cnt);
  void stop_lcp_scan(Uint32 tableId, Uint32 fragmentId);
  void lcp_frag_watchdog_print(Uint32 tableId, Uint32 fragmentId);

  Uint64 get_restore_row_count(Uint32 tableId, Uint32 fragmentId);
  void get_lcp_frag_stats(Uint64 fragPtrI,
                          Uint32 startGci,
                          Uint32 & maxPageCount,
                          Uint64 & row_count,
                          Uint64 & prev_row_count,
                          Uint64 & row_change_count,
                          Uint64 & memory_used_in_bytes,
                          bool reset_flag);

  // Statistics about fragment memory usage.
  struct FragStats {
    Uint64 committedRowCount;
    Uint64 committedChanges;
    // Size of fixed-size part of record.
    Uint32 fixedRecordBytes;
    // Page size (32k, see File_formats::NDB_PAGE_SIZE).
    Uint32 pageSizeBytes;
    // Number of fixed-size parts that fits in each page.
    Uint32 fixedSlotsPerPage;
    // Number of pages allocated for storing fixed-size parts.
    Uint64 fixedMemoryAllocPages;
    // Number of pages allocated for storing var-size parts.
    Uint64 varMemoryAllocPages;
    /**
      Number of bytes for storing var-size parts that are allocated but not yet
      used.
    */
    Uint64 varMemoryFreeBytes;
    // Number of fixed-size elements (i.e. number of rows.)
    Uint64 fixedElemCount;
    /**
      Number of var-size elements. There will be one for each row that has at
      least one non-null var-size field (varchar/varbinary/blob).
     */
    Uint64 varElemCount;
    // Size of the page map (DynArr256) that maps from logical to physical
    // pages.
    Uint64 logToPhysMapAllocBytes;
  };

  const FragStats get_frag_stats(Uint64 fragPtrI) const;
  void get_frag_memory(Uint64 fragPtrI,
                       Uint64 & mem_bytes,
                       Uint64 & free_mem_bytes,
                       Uint64 & disk_bytes,
                       Uint64 & free_disk_bytes);

 private:
  BLOCK_DEFINES(Dbtup);

 public:
  void execTUP_ABORTREQ(Signal *signal);
  void execTUP_WRITELOG_REQ(Signal *signal);
  void execTUP_DEALLOCREQ(Signal *signal);
  void do_tup_abortreq(Signal *, Uint32 flags);

 private:
  // Transit signals
  void execDEBUG_SIG(Signal *signal);
  void execCONTINUEB(Signal *signal);

  // Received signals
  void execDUMP_STATE_ORD(Signal *signal);
  void execSEND_PACKED(Signal *signal);
  void execSTTOR(Signal *signal);
  void execTUP_LCPREQ(Signal *signal);
  void execEND_LCPREQ(Signal *signal);
  void execSTART_RECREQ(Signal *signal);
  void execMEMCHECKREQ(Signal *signal);
  void execTUPSEIZEREQ(Signal *signal);

  void execCREATE_TAB_REQ(Signal *);
  void execTUP_ADD_ATTRREQ(Signal *signal);
  void execTUPFRAGREQ(Signal *signal);
  void execTUP_COMMITREQ(Signal *signal);
  void execNDB_STTOR(Signal *signal);
  void execREAD_CONFIG_REQ(Signal *signal);
  void execDROP_TAB_REQ(Signal *signal);
  void execALTER_TAB_REQ(Signal *signal);
  void execNODE_FAILREP(Signal *signal);

  void execDROP_FRAG_REQ(Signal *);

  // Ordered index related
  void execBUILD_INDX_IMPL_REQ(Signal *signal);
  void execBUILD_INDX_IMPL_REF(Signal *signal);
  void execBUILD_INDX_IMPL_CONF(Signal *signal);
  void buildIndex(Signal *signal, Uint32 buildPtrI);
  void buildIndexReply(Signal *signal, const BuildIndexRec *buildRec);
  void buildIndexOffline(Signal *signal, Uint32 buildPtrI);
  void buildIndexOffline_table_readonly(Signal *signal, Uint32 buildPtrI);
  void execALTER_TAB_CONF(Signal *);

  // Tup scan
  void execACC_SCANREQ(Signal *signal);
  void execNEXT_SCANREQ(Signal *signal);
  void execACC_CHECK_SCAN(Signal *signal);
  void execACCKEYCONF(Signal *signal);
  void execACCKEYREF(Signal *signal);
  void execACC_ABORTCONF(Signal *signal);

  // Drop table
  void execFSREMOVEREF(Signal *);
  void execFSREMOVECONF(Signal *);
  void execFSOPENREF(Signal *);
  void execFSOPENCONF(Signal *);
  void execFSREADREF(Signal *);
  void execFSREADCONF(Signal *);
  void execFSCLOSEREF(Signal *);
  void execFSCLOSECONF(Signal *);

  void execDBINFO_SCANREQ(Signal *);
  void execSUB_GCP_COMPLETE_REP(Signal *);

#ifdef ERROR_INSERT
  /* Functions to find bugs in TUP commit code */
  /**
   * These variables are first used uninitialised by design, this creates
   * a bit of randomness in the testing.
   */
  Uint32 m_delayed_commit;
  Uint32 m_continue_report_commit_counter;
  bool check_delayed_commit(Signal *, TupCommitReq *, Uint32);
#endif
  void set_commit_started(Uint32 leaderOperPtrI);
  void set_commit_performed(OperationrecPtr firstOperPtr, Fragrecord *fragPtrP);
  void continue_report_commit_performed(Signal *, Uint32 firstOperPtrI);
  void send_continue_report_commit_performed(Signal *, Uint32 nextOp);
  void report_commit_performed(Signal *, OperationrecPtr &firstOperPtr,
                               Uint32 max_commits, Fragrecord *fragPtrP);

 public:
#define ZTUP_COMMITTED 0
#define ZTUP_NOT_COMMITTED 1
#define ZTUP_WAIT_COMMIT 2
  Uint32 exec_prepare_tup_commit(Uint32 regOperPtrI);

  Uint32 exec_tup_commit(Signal *signal);

 private:
#define ZDISK_PAGE_READY_FOR_COMMIT 0
#define ZDISK_PAGE_NOT_READY_FOR_COMMIT 1
  Uint32 prepare_disk_page_for_commit(Signal *signal,
                                      OperationrecPtr regOperPtr,
                                      Tuple_header *tuple_ptr,
                                      Ptr<GlobalPage> & diskPagePtr,
                                      Tablerec *regTabPtr);

  void execute_real_commit(Signal *signal, KeyReqStruct &req_struct,
                           PagePtr tupPagePtr, Ptr<GlobalPage> diskPagePtr);

  void get_execute_commit_operation(OperationrecPtr &executeOperPtr);

  void finalize_commit(Operationrec *regOperPtrP, Fragrecord *fragPtrP);

  //------------------------------------------------------------------
  //------------------------------------------------------------------
  // Methods to handle execution of TUPKEYREQ + ATTRINFO.
  //
  // Module Execution Manager
  //
  // The TUPKEYREQ signal is central to this block. This signal is used
  // by everybody that needs to read data residing in DBTUP. The data is
  // read using an interpreter approach.
  //
  // Operations only needing to read execute a simplified version of the
  // interpreter where the only instruction is read Attribute to send.
  // Operations only needing to update the record (insert or update)
  // execute a simplified version of the interpreter where the only
  // instruction is write Attribute.
  //
  // Currently TUPKEYREQ is used in the following situations.
  // 1) Normal transaction execution. Can be any of the types described
  //    below.
  // 2) Execution of fragment redo log during system restart.
  //    In this situation there will only be normal updates, inserts
  //    and deletes performed.
  // 3) A special type of normal transaction execution is to write the
  //    records arriving from the primary replica in the node restart
  //    processing. This will always be normal write operations which
  //    are translated to inserts or updates before arriving to TUP.
  // 4) Scan processing. The scan processing will use normal reads or
  //    interpreted reads in their execution. There will be one TUPKEYREQ
  //    signal for each record processed.
  // 5) Copy fragment processing. This is a special type of scan used in the
  //    primary replica at system restart. It reads the entire reads and
  //    converts those to writes to the starting node. In this special case
  //    LQH acts as an API node and receives also the ATTRINFO sent in the
  //    TRANSID_AI signals.
  //
  // Signal Diagram:
  //
  // In Signals:
  // -----------
  //
  // ---> TUPKEYREQ
  // A single TUPKEYREQ is received.  The TUPKEYREQ can contain an I-value
  // for a long section containing AttrInfo words.  Delete requests usually
  // contain no AttrInfo, and requests referencing a stored procedure (e.g.
  // scan originated requests) do not contain AttrInfo.
  //
  // The total size of the ATTRINFO is not allowed to be more than 16384 words.
  // There is always one and only one TUPKEYREQ.
  //
  // Response Signals (successful case):
  //
  // Simple/Dirty Read Operation
  // ---------------------------
  //
  // <---- TRANSID_AI (to API)
  // ...
  // <---- TRANSID_AI (to API)
  // <---- READCONF   (to API)
  // <---- TUPKEYCONF (to LQH)
  // There is always exactly one READCONF25 sent last. The number of
  // TRANSID_AI is dependent on how much that was read. The maximum size
  // of the ATTRINFO sent back is 16384 words. The signals are sent
  // directly to the application with an address provided by the
  // TUPKEYREQ signal.
  // A positive response signal is also sent to LQH.
  //
  // Normal Read Operation
  // ---------------------
  //
  // <---- TRANSID_AI (to API)
  // ...
  // <---- TRANSID_AI (to API)
  // <---- TUPKEYCONF (to LQH)
  // The number of TRANSID_AI is dependent on how much that was read.
  // The maximum size of the ATTRINFO sent back is 16384 words. The
  // signals are sent directly to the application with an address
  // provided by the TUPKEYREQ signal.
  // A positive response signal is also sent to LQH.
  //
  // Normal update/insert/delete operation
  // -------------------------------------
  //
  // <---- TUPKEYCONF
  // After successful updating of the tuple LQH is informed of this.
  //
  // Delete with read
  // ----------------
  //
  // Will behave as a normal read although it also prepares the
  // deletion of the tuple.
  //
  // Interpreted Update
  // ------------------
  //
  // <---- TRANSID_AI (to API)
  // ...
  // <---- TRANSID_AI (to API)
  // <---- TUP_ATTRINFO (to LQH)
  // ...
  // <---- TUP_ATTRINFO (to LQH)
  // <---- TUPKEYCONF (to LQH)
  //
  // The interpreted Update contains five sections:
  // The first section performs read Attribute operations
  // that send results back to the API.
  //
  // The second section executes the interpreted program
  // where data from attributes can be updated and it
  // can also read attribute values into the registers.
  //
  // The third section performs unconditional updates of
  // attributes.
  //
  // The fourth section can read the attributes to be sent to the
  // API after updating the record.
  //
  // The fifth section contains subroutines used by the interpreter
  // in the second section.
  //
  // All types of interpreted programs contains the same five sections.
  // The only difference is that only interpreted updates can update
  // attributes. Interpreted inserts are not allowed.
  //
  // Interpreted Updates have to send back the information about the
  // attributes they have updated. This information will be shipped to
  // the log and also to any other replicas. Thus interpreted updates
  // are only performed in the primary replica. The fragment redo log
  // in LQH will contain information so that normal update/inserts/deletes
  // can be performed using TUPKEYREQ.
  //
  // Interpreted Read
  // ----------------
  //
  // From a signalling point of view the Interpreted Read behaves as
  // as a Normal Read. The interpreted Read is often used by Scan's.
  //
  // Interpreted Delete
  // ------------------
  //
  // <---- TUPKEYCONF
  // After successful preparation to delete the tuple LQH is informed
  // of this.
  //
  // Interpreted Delete with Read
  // ----------------------------
  //
  // From a signalling point of view an interpreted delete with read
  // behaves as a normal read.
  //
  // Continuation after successful case:
  //
  // After a read of any kind the operation record is ready to be used
  // again by a new operation.
  //
  // Any updates, inserts or deletes waits for either of two messages.
  // A commit specifying that the operation is to be performed for real
  // or an abort specifying that the operation is to be rolled back and
  // the record to be restored in its original format.
  //
  // This is handled by the module Transaction Manager.
  //
  // Response Signals (unsuccessful case):
  //
  // <---- TUPKEYREF (to LQH)
  // A signal is sent back to LQH informing about the unsuccessful
  // operation. In this case TUP waits for an abort signal to arrive
  // before the operation record is ready for the next operation.
  // This is handled by the Transaction Manager.
  //------------------------------------------------------------------
  //------------------------------------------------------------------

  // *****************************************************************
  // Signal Reception methods.
  // *****************************************************************
  //------------------------------------------------------------------
  //------------------------------------------------------------------
 public:
  bool execTUPKEYREQ(Signal *signal, void *_lqhOpPtrP, void *_lqhScanPtrP);
  /**
   * Prepare for execTUPKEYREQ by prefetching row and preparing
   * some variables as part of row address calculation.
   */
  void prepareTUPKEYREQ(Uint32 page_id,
                        Uint32 page_idx,
                        Uint64 fragPtrI);
  void prepare_scanTUPKEYREQ(Uint32 page_id, Uint32 page_idx);
  void prepare_scan_tux_TUPKEYREQ(Uint32 page_id, Uint32 page_idx);
  void prepare_op_pointer(Uint32 opPtrI,
                          Dbtup::Operationrec *opPtrP);
  void set_disk_callback_page(Uint32 page_id);
  void prepare_tab_pointers(Uint64 fragPtrI);
  void prepare_tab_pointers_acc(Uint32 table_id, Uint32 frag_id);
  void get_all_tup_ptrs(Uint64 indexFragPtrI,
                        Uint64 tableFragPtrI,
                        Uint32** index_fragptr,
                        Uint32** index_tabptr,
                        Uint32** real_fragptr,
                        Uint32** real_tabptr,
                        Uint32& attrDataOffset,
                        Uint32& tuxFixHeaderSize);
  Uint32 get_current_frag_page_id();
private:
  void disk_page_load_extra_callback(Signal*, Uint32 op, Uint32 page);
  void disk_page_load_callback(Signal*, Uint32 op, Uint32 page);
  void disk_page_load_scan_callback(Signal*, Uint32 op, Uint32 page);

 private:

 private:
  // Trigger signals
  //------------------------------------------------------------------
  //------------------------------------------------------------------
  void execCREATE_TRIG_IMPL_REQ(Signal *signal);

  //------------------------------------------------------------------
  //------------------------------------------------------------------
  void execDROP_TRIG_IMPL_REQ(Signal *signal);

  /**
   * Deferred triggers execute when execFIRE_TRIG_REQ
   *   is called
   */
  void execFIRE_TRIG_REQ(Signal* signal);
  void sendFIRE_TRIG_ORD(Signal* signal);
  void sendBatchedFIRE_TRIG_ORD(Signal* signal,
                                Uint32 ref,
                                Uint32 siglen,
                                SectionHandle* handle);
  void sendBatchedFIRE_TRIG_ORD(Signal* signal,
                                Uint32 ref,
                                Uint32 siglen,
                                LinearSectionPtr ptr[],
                                Uint32 nptr);

// *****************************************************************
// Setting up the environment for reads, inserts, updates and deletes.
// *****************************************************************
//------------------------------------------------------------------
//------------------------------------------------------------------
  int handleReadReq(Signal* signal,
                    Operationrec* regOperPtr,
                    Tablerec* regTabPtr,
                    KeyReqStruct* req_struct);

//------------------------------------------------------------------
//------------------------------------------------------------------
  int handleUpdateReq(Signal* signal,
                      Operationrec* regOperPtr,
                      Fragrecord* regFragPtr,
                      Tablerec* regTabPtr,
                      KeyReqStruct* req_struct,
		      bool disk);

//------------------------------------------------------------------
//------------------------------------------------------------------
  int handleInsertReq(Signal* signal,
                      Ptr<Operationrec> regOperPtr,
                      FragrecordPtr,
                      Tablerec* regTabPtr,
                      KeyReqStruct* req_struct,
                      Local_key ** accminupdateptr,
                      bool is_refresh);

//------------------------------------------------------------------
//------------------------------------------------------------------
  int handleDeleteReq(Signal* signal,
                      Operationrec* regOperPtr,
                      Fragrecord* regFragPtr,
                      Tablerec* regTabPtr,
                      KeyReqStruct* req_struct,
		      bool disk);

  int handleRefreshReq(Signal* signal,
                       Ptr<Operationrec>,
                       FragrecordPtr,
                       Tablerec*,
                       KeyReqStruct*,
                       bool disk);

//------------------------------------------------------------------
//------------------------------------------------------------------
  int  updateStartLab(Signal* signal,
                      Operationrec* regOperPtr,
                      Fragrecord* regFragPtr,
                      Tablerec* regTabPtr,
                      KeyReqStruct* req_struct);

// *****************************************************************
// Interpreter Handling methods.
// *****************************************************************

//------------------------------------------------------------------
//------------------------------------------------------------------
  int interpreterStartLab(Signal* signal,
                          KeyReqStruct *req_struct);

//------------------------------------------------------------------
//------------------------------------------------------------------
  Uint32 brancher(Uint32, Uint32);
  int interpreterNextLab(Signal *signal, KeyReqStruct *req_struct,
                         Uint32 *logMemory, Uint32 *mainProgram,
                         Uint32 TmainProgLen, Uint32 *subroutineProg,
                         Uint32 TsubroutineLen, Uint32 *tmpArea,
                         Uint32 tmpAreaSz);

  const Uint32 *lookupInterpreterParameter(Uint32 paramNo,
                                           const Uint32 *subptr) const;

  // *****************************************************************
  // Signal Sending methods.
  // *****************************************************************
  //------------------------------------------------------------------
  //------------------------------------------------------------------
  void sendReadAttrinfo(Signal *signal, KeyReqStruct *req_struct,
                        Uint32 TnoOfData);

  //------------------------------------------------------------------
  //------------------------------------------------------------------
  int sendLogAttrinfo(Signal *signal, KeyReqStruct *req_struct, Uint32 TlogSize,
                      Operationrec *regOperPtr);

  //------------------------------------------------------------------
  //------------------------------------------------------------------
  void returnTUPKEYCONF(Signal *signal, KeyReqStruct *req_struct,
                        Operationrec *regOperPtr, TransState trans_state);

  //------------------------------------------------------------------
  //------------------------------------------------------------------
  // *****************************************************************
  // The methods that perform the actual read and update of attributes
  // in the tuple.
  // *****************************************************************
  //------------------------------------------------------------------
  //------------------------------------------------------------------
  int readAttributes(KeyReqStruct *req_struct, const Uint32 *inBuffer,
                     Uint32 inBufLen, Uint32 *outBuffer, Uint32 TmaxRead);

  // Read only PK attributes, without AttributeHeader.
  // Optinally xfrm'ing the key in preparation for hash
  int readKeyAttributes(KeyReqStruct *req_struct, const Uint32 *inBuffer,
                        Uint32 inBufLen, Uint32 *outBuffer, Uint32 TmaxRead,
                        bool xfrmFlag);

  //------------------------------------------------------------------
  //------------------------------------------------------------------
  int updateAttributes(KeyReqStruct *req_struct, Uint32 *inBuffer,
                       Uint32 inBufLen);

  //------------------------------------------------------------------
  //------------------------------------------------------------------
  static bool readFixedSizeTHOneWordNotNULL(Uint8 *outBuffer,
                                            KeyReqStruct *req_struct,
                                            AttributeHeader *ahOut,
                                            Uint64 attrDes);

  //------------------------------------------------------------------
  //------------------------------------------------------------------
  static bool updateFixedSizeTHOneWordNotNULL(Uint32 *inBuffer,
                                              KeyReqStruct *req_struct,
                                              Uint64 attrDes);

  //------------------------------------------------------------------
  //------------------------------------------------------------------
  static bool readFixedSizeTHTwoWordNotNULL(Uint8 *outBuffer,
                                            KeyReqStruct *req_struct,
                                            AttributeHeader *ahOut,
                                            Uint64 attrDes);

  //------------------------------------------------------------------
  //------------------------------------------------------------------
  static bool updateFixedSizeTHTwoWordNotNULL(Uint32 *inBuffer,
                                              KeyReqStruct *req_struct,
                                              Uint64 attrDes);

  //------------------------------------------------------------------
  //------------------------------------------------------------------
  static bool readFixedSizeTHManyWordNotNULL(Uint8 *outBuffer,
                                             KeyReqStruct *req_struct,
                                             AttributeHeader *ahOut,
                                             Uint64 attrDes);

  //------------------------------------------------------------------
  //------------------------------------------------------------------
  static bool fixsize_updater(Uint32 *inBuffer, KeyReqStruct *req_struct,
                              Uint64 attrDes, Uint32 *dst_ptr,
                              Uint32 updateOffset, Uint32 checkOffset);
  static bool updateFixedSizeTHManyWordNotNULL(Uint32 *inBuffer,
                                               KeyReqStruct *req_struct,
                                               Uint64 attrDes);

  //------------------------------------------------------------------
  //------------------------------------------------------------------
  static bool readFixedSizeTHOneWordNULLable(Uint8 *outBuffer,
                                             KeyReqStruct *req_struct,
                                             AttributeHeader *ahOut,
                                             Uint64 attrDes);

  //------------------------------------------------------------------
  //------------------------------------------------------------------
  static bool updateFixedSizeTHOneWordNULLable(Uint32 *inBuffer,
                                               KeyReqStruct *req_struct,
                                               Uint64 attrDes);

  //------------------------------------------------------------------
  //------------------------------------------------------------------
  static bool readFixedSizeTHTwoWordNULLable(Uint8 *outBuffer,
                                             KeyReqStruct *req_struct,
                                             AttributeHeader *ahOut,
                                             Uint64 attrDes);

  //------------------------------------------------------------------
  //------------------------------------------------------------------
  static bool updateFixedSizeTHTwoWordNULLable(Uint32 *inBuffer,
                                               KeyReqStruct *req_struct,
                                               Uint64 attrDes);

  //------------------------------------------------------------------
  //------------------------------------------------------------------
  static bool readFixedSizeTHManyWordNULLable(Uint8 *outBuffer,
                                              KeyReqStruct *req_struct,
                                              AttributeHeader *ahOut,
                                              Uint64 attrDes);

  //------------------------------------------------------------------
  //------------------------------------------------------------------
  static bool readFixedSizeTHZeroWordNULLable(Uint8 *outBuffer,
                                              KeyReqStruct *req_struct,
                                              AttributeHeader *ahOut,
                                              Uint64 attrDes);
  //------------------------------------------------------------------
  //------------------------------------------------------------------
  static bool updateFixedSizeTHManyWordNULLable(Uint32 *inBuffer,
                                                KeyReqStruct *req_struct,
                                                Uint64 attrDes);

  //------------------------------------------------------------------
  //------------------------------------------------------------------
  static bool varsize_reader(Uint8 *out_buffer, KeyReqStruct *req_struct,
                             AttributeHeader *ah_out, Uint64 attr_des,
                             const void *src_ptr, Uint32 vsize_in_bytes);

  static bool xfrm_reader(Uint8 *out_buffer, KeyReqStruct *req_struct,
                          AttributeHeader *ah_out, Uint64 attr_des,
                          const void *src_ptr, Uint32 srcBytes);

  static bool bits_reader(Uint8 *out_buffer, KeyReqStruct *req_struct,
                          AttributeHeader *ah_out, const Uint32 *bm_ptr,
                          Uint32 bm_len, Uint32 bitPos, Uint32 bitCnt);

  static bool varsize_updater(Uint32 *in_buffer, KeyReqStruct *req_struct,
                              char *var_data_start, Uint32 var_attr_pos,
                              Uint16 *len_offset_ptr, Uint32 check_offset,
                              Uint64 attrDes);
  //------------------------------------------------------------------
  //------------------------------------------------------------------
  static bool readVarSizeNotNULL(Uint8 *outBuffer, KeyReqStruct *req_struct,
                                 AttributeHeader *ahOut, Uint64 attrDes);

  //------------------------------------------------------------------
  //------------------------------------------------------------------
  static bool updateVarSizeNotNULL(Uint32 *inBuffer, KeyReqStruct *req_struct,
                                   Uint64 attrDes);

  //------------------------------------------------------------------
  //------------------------------------------------------------------
  static bool readVarSizeNULLable(Uint8 *outBuffer, KeyReqStruct *req_struct,
                                  AttributeHeader *ahOut, Uint64 attrDes);

  //------------------------------------------------------------------
  //------------------------------------------------------------------
  static bool updateVarSizeNULLable(Uint32 *inBuffer, KeyReqStruct *req_struct,
                                    Uint64 attrDes);

  //------------------------------------------------------------------
  //------------------------------------------------------------------
  static bool readDynFixedSizeNotNULL(Uint8 *outBuffer,
                                      KeyReqStruct *req_struct,
                                      AttributeHeader *ahOut, Uint64 attrDes);
  static bool readDynFixedSizeNULLable(Uint8 *outBuffer,
                                       KeyReqStruct *req_struct,
                                       AttributeHeader *ahOut, Uint64 attrDes);
  static bool readDynFixedSizeExpandedNotNULL(Uint8 *outBuffer,
                                              KeyReqStruct *req_struct,
                                              AttributeHeader *ahOut,
                                              Uint64 attrDes);
  static bool readDynFixedSizeShrunkenNotNULL(Uint8 *outBuffer,
                                              KeyReqStruct *req_struct,
                                              AttributeHeader *ahOut,
                                              Uint64 attrDes);
  static bool readDynFixedSizeExpandedNULLable(Uint8 *outBuffer,
                                               KeyReqStruct *req_struct,
                                               AttributeHeader *ahOut,
                                               Uint64 attrDes);
  static bool readDynFixedSizeShrunkenNULLable(Uint8 *outBuffer,
                                               KeyReqStruct *req_struct,
                                               AttributeHeader *ahOut,
                                               Uint64 attrDes);

  //------------------------------------------------------------------
  //------------------------------------------------------------------
  static bool updateDynFixedSizeNotNULL(Uint32 *inBuffer,
                                        KeyReqStruct *req_struct,
                                        Uint64 attrDes);
  static bool updateDynFixedSizeNULLable(Uint32 *inBuffer,
                                         KeyReqStruct *req_struct,
                                         Uint64 attrDes);

  //------------------------------------------------------------------
  //------------------------------------------------------------------
  static bool readDynBigFixedSizeNotNULL(Uint8 *outBuffer,
                                         KeyReqStruct *req_struct,
                                         AttributeHeader *ahOut,
                                         Uint64 attrDes);
  static bool readDynBigFixedSizeNULLable(Uint8 *outBuffer,
                                          KeyReqStruct *req_struct,
                                          AttributeHeader *ahOut,
                                          Uint64 attrDes);
  static bool readDynBigFixedSizeExpandedNotNULL(Uint8 *outBuffer,
                                                 KeyReqStruct *req_struct,
                                                 AttributeHeader *ahOut,
                                                 Uint64 attrDes);
  static bool readDynBigFixedSizeShrunkenNotNULL(Uint8 *outBuffer,
                                                 KeyReqStruct *req_struct,
                                                 AttributeHeader *ahOut,
                                                 Uint64 attrDes);
  static bool readDynBigFixedSizeExpandedNULLable(Uint8 *outBuffer,
                                                  KeyReqStruct *req_struct,
                                                  AttributeHeader *ahOut,
                                                  Uint64 attrDes);
  static bool readDynBigFixedSizeShrunkenNULLable(Uint8 *outBuffer,
                                                  KeyReqStruct *req_struct,
                                                  AttributeHeader *ahOut,
                                                  Uint64 attrDes);

  //------------------------------------------------------------------
  //------------------------------------------------------------------
  static bool updateDynBigFixedSizeNotNULL(Uint32 *inBuffer,
                                           KeyReqStruct *req_struct,
                                           Uint64 attrDes);
  static bool updateDynBigFixedSizeNULLable(Uint32 *inBuffer,
                                            KeyReqStruct *req_struct,
                                            Uint64 attrDes);

  //------------------------------------------------------------------
  //------------------------------------------------------------------
  static bool readDynBitsNotNULL(Uint8 *outBuffer, KeyReqStruct *req_struct,
                                 AttributeHeader *ahOut, Uint64 attrDes);
  static bool readDynBitsNULLable(Uint8 *outBuffer, KeyReqStruct *req_struct,
                                  AttributeHeader *ahOut, Uint64 attrDes);
  static bool readDynBitsExpandedNotNULL(Uint8 *outBuffer,
                                         KeyReqStruct *req_struct,
                                         AttributeHeader *ahOut,
                                         Uint64 attrDes);
  static bool readDynBitsShrunkenNotNULL(Uint8 *outBuffer,
                                         KeyReqStruct *req_struct,
                                         AttributeHeader *ahOut,
                                         Uint64 attrDes);
  static bool readDynBitsExpandedNULLable(Uint8 *outBuffer,
                                          KeyReqStruct *req_struct,
                                          AttributeHeader *ahOut,
                                          Uint64 attrDes);
  static bool readDynBitsShrunkenNULLable(Uint8 *outBuffer,
                                          KeyReqStruct *req_struct,
                                          AttributeHeader *ahOut,
                                          Uint64 attrDes);

  //------------------------------------------------------------------
  //------------------------------------------------------------------
  static bool updateDynBitsNotNULL(Uint32 *inBuffer, KeyReqStruct *req_struct,
                                   Uint64 attrDes);
  static bool updateDynBitsNULLable(Uint32 *inBuffer, KeyReqStruct *req_struct,
                                    Uint64 attrDes);

  //------------------------------------------------------------------
  //------------------------------------------------------------------
  static bool readDynVarSizeNotNULL(Uint8 *outBuffer, KeyReqStruct *req_struct,
                                    AttributeHeader *ahOut, Uint64 attrDes);
  static bool readDynVarSizeNULLable(Uint8 *outBuffer, KeyReqStruct *req_struct,
                                     AttributeHeader *ahOut, Uint64 attrDes);
  static bool readDynVarSizeExpandedNotNULL(Uint8 *outBuffer,
                                            KeyReqStruct *req_struct,
                                            AttributeHeader *ahOut,
                                            Uint64 attrDes);
  static bool readDynVarSizeShrunkenNotNULL(Uint8 *outBuffer,
                                            KeyReqStruct *req_struct,
                                            AttributeHeader *ahOut,
                                            Uint64 attrDes);
  static bool readDynVarSizeExpandedNULLable(Uint8 *outBuffer,
                                             KeyReqStruct *req_struct,
                                             AttributeHeader *ahOut,
                                             Uint64 attrDes);
  static bool readDynVarSizeShrunkenNULLable(Uint8 *outBuffer,
                                             KeyReqStruct *req_struct,
                                             AttributeHeader *ahOut,
                                             Uint64 attrDes);

  //------------------------------------------------------------------
  //------------------------------------------------------------------
  static bool updateDynVarSizeNotNULL(Uint32 *inBuffer,
                                      KeyReqStruct *req_struct, Uint64 attrDes);
  static bool updateDynVarSizeNULLable(Uint32 *inBuffer,
                                       KeyReqStruct *req_struct,
                                       Uint64 attrDes);

  static bool readCharNotNULL(Uint8 *outBuffer, KeyReqStruct *req_struct,
                              AttributeHeader *ahOut, Uint64 attrDes);

  static bool readCharNULLable(Uint8 *outBuffer, KeyReqStruct *req_struct,
                               AttributeHeader *ahOut, Uint64 attrDes);

  static bool readBitsNULLable(Uint8 *outBuffer, KeyReqStruct *req_struct,
                               AttributeHeader *, Uint64);
  static bool updateBitsNULLable(Uint32 *inBuffer, KeyReqStruct *req_struct,
                                 Uint64);
  static bool readBitsNotNULL(Uint8 *outBuffer, KeyReqStruct *req_struct,
                              AttributeHeader *, Uint64);
  static bool updateBitsNotNULL(Uint32 *inBuffer, KeyReqStruct *req_struct,
                                Uint64);

  static bool updateFixedNULLable(Uint32 *inBuffer, KeyReqStruct *req_struct,
                                  Uint64);
  static bool updateFixedNotNull(Uint32 *inBuffer, KeyReqStruct *req_struct,
                                 Uint64);

  static bool updateVarNULLable(Uint32 *inBuffer, KeyReqStruct *req_struct,
                                Uint64);
  static bool updateVarNotNull(Uint32 *inBuffer, KeyReqStruct *req_struct,
                               Uint64);

  static bool readDiskFixedSizeNotNULL(Uint8 *outBuffer,
                                       KeyReqStruct *req_struct,
                                       AttributeHeader *ahOut, Uint64 attrDes);

  static bool readDiskFixedSizeNULLable(Uint8 *outBuffer,
                                        KeyReqStruct *req_struct,
                                        AttributeHeader *ahOut, Uint64 attrDes);

  static bool readDiskVarAsFixedSizeNotNULL(Uint8 *outBuffer,
                                            KeyReqStruct *req_struct,
                                            AttributeHeader *ahOut,
                                            Uint64 attrDes);

  static bool readDiskVarAsFixedSizeNULLable(Uint8 *outBuffer,
                                             KeyReqStruct *req_struct,
                                             AttributeHeader *ahOut,
                                             Uint64 attrDes);
  static bool readDiskVarSizeNULLable(Uint8 *, KeyReqStruct *,
                                      AttributeHeader *, Uint64);
  static bool readDiskVarSizeNotNULL(Uint8 *, KeyReqStruct *, AttributeHeader *,
                                     Uint64);

  static bool updateDiskFixedSizeNULLable(Uint32 *, KeyReqStruct *, Uint64);
  static bool updateDiskFixedSizeNotNULL(Uint32 *, KeyReqStruct *, Uint64);

  static bool updateDiskVarAsFixedSizeNULLable(Uint32 *, KeyReqStruct *,
                                               Uint64);
  static bool updateDiskVarAsFixedSizeNotNULL(Uint32 *, KeyReqStruct *, Uint64);

  static bool updateDiskVarSizeNULLable(Uint32 *, KeyReqStruct *, Uint64);
  static bool updateDiskVarSizeNotNULL(Uint32 *, KeyReqStruct *, Uint64);

  static bool readDiskBitsNULLable(Uint8 *, KeyReqStruct *, AttributeHeader *,
                                   Uint64);
  static bool readDiskBitsNotNULL(Uint8 *, KeyReqStruct *, AttributeHeader *,
                                  Uint64);
  static bool updateDiskBitsNULLable(Uint32 *, KeyReqStruct *, Uint64);
  static bool updateDiskBitsNotNULL(Uint32 *, KeyReqStruct *, Uint64);

  /* Alter table methods. */
  void handleAlterTablePrepare(Signal *, const AlterTabReq *, const TablerecPtr);
  void handleAlterTableCommit(Signal *, const AlterTabReq *, TablerecPtr);
  void handleAlterTableComplete(Signal *, const AlterTabReq *, Uint32 tableId);
  void handleAlterTableAbort(Signal *, const AlterTabReq *, const Tablerec *);
  void sendAlterTabRef(Signal *signal, Uint32 errorCode);
  void sendAlterTabConf(Signal *, Uint32 clientData = RNIL);

  void handleCharsetPos(Uint32 csNumber, const CHARSET_INFO **charsetArray,
                        Uint32 noOfCharsets, Uint32 &charsetIndex,
                        Uint32 &attrDes2);
  Uint32 computeTableMetaData(TablerecPtr regTabPtr, Uint32 line);

  //------------------------------------------------------------------
  //------------------------------------------------------------------
  static bool nullFlagCheck(KeyReqStruct *req_struct, Uint64 attrDes);
  static bool disk_nullFlagCheck(KeyReqStruct *req_struct, Uint64 attrDes);
  int read_pseudo(const Uint32 *, Uint32, KeyReqStruct *, Uint32 *);
  Uint32 read_packed(const Uint32 *, Uint32, KeyReqStruct *, Uint32 *);
  Uint32 update_packed(KeyReqStruct *, const Uint32 *src);

  Uint32 read_lcp(const Uint32 *, Uint32, KeyReqStruct *, Uint32 *);
  void update_lcp(KeyReqStruct *req_struct, const Uint32 *src, Uint32 len);

  void flush_read_buffer(KeyReqStruct *, const Uint32 *outBuf, Uint32 resultRef,
                         Uint32 resultData, Uint32 routeRef);

 public:
  Uint32 copyAttrinfo(Uint32 storedProcId, bool interpretedFlag);
  void copyAttrinfo(Uint32 expectedLen, Uint32 attrInfoIVal);

  void nextAttrInfoParam(Uint32 storedProcId);
  /**
   * Used by Restore...
   */
  Uint32 read_lcp_keys(Uint32, const Uint32 *src, Uint32 len, Uint32 *dst);
  Uint32 get_pages_allocated() const;

 private:
  //------------------------------------------------------------------
  //------------------------------------------------------------------
  void setUpQueryRoutines(Tablerec *regTabPtr);

  // *****************************************************************
  // Service methods.
  // *****************************************************************
  TransState get_trans_state(Operationrec *const);
  void set_trans_state(Operationrec *const, TransState);
  TupleState get_tuple_state(Operationrec *const);
  void set_tuple_state(Operationrec *const, TupleState);
  Uint32 get_fix_page_offset(Uint32 page_index, Uint32 tuple_size);

  Uint32 decr_tup_version(Uint32 tuple_version);
  void update_change_mask_info(const Tablerec *, ChangeMask *dst,
                               const Uint32 *src);
  void set_change_mask_info(const Tablerec *, ChangeMask *dst);
  void clear_change_mask_info(const Tablerec *, ChangeMask *dst);
  void copy_change_mask_info(const Tablerec *, ChangeMask *dst,
                             const ChangeMask *src);
  void set_commit_change_mask_info(const Tablerec *, KeyReqStruct *,
                                   const Operationrec *);

  //------------------------------------------------------------------
  //------------------------------------------------------------------
  void initOpConnection(Operationrec *regOperPtr);

  //------------------------------------------------------------------
  //------------------------------------------------------------------
  void initOperationrec(Signal *signal);

  //------------------------------------------------------------------
  //------------------------------------------------------------------
  bool prepareActiveOpList(OperationrecPtr, KeyReqStruct *req_struct);
  void insertActiveOpList(OperationrecPtr, KeyReqStruct *req_struct,
                          Tuple_header *tuple_header);

  //------------------------------------------------------------------
  //------------------------------------------------------------------

  int store_default_record(const TablerecPtr &regTabPtr);
  bool receive_defvalue(Signal *signal, const TablerecPtr &regTabPtr);
  //------------------------------------------------------------------
  //------------------------------------------------------------------
  void bufferTRANSID_AI(Signal *signal, BlockReference aRef,
                        const Uint32 *dataBuf, Uint32 lenOfData);

  void sendAPI_TRANSID_AI(Signal *signal, BlockReference recBlockRef,
                          const Uint32 *dataBuf, Uint32 lenOfData);

  //------------------------------------------------------------------
  // Trigger handling routines
  //------------------------------------------------------------------
  TupTriggerData_list *findTriggerList(Tablerec *table,
                                       TriggerType::Value ttype,
                                       TriggerActionTime::Value ttime,
                                       TriggerEvent::Value tevent);

  bool createTrigger(Tablerec *, const CreateTrigImplReq *,
                     const AttributeMask &);

  Uint32 dropTrigger(Tablerec *table, const DropTrigImplReq *req,
                     BlockNumber sender);

  Uint32 getOldTriggerId(const TupTriggerData *, Uint32 op);

  void checkImmediateTriggersAfterInsert(KeyReqStruct *req_struct,
                                         Operationrec *regOperPtr,
                                         Tablerec *tablePtr, bool disk);

  void checkImmediateTriggersAfterUpdate(KeyReqStruct *req_struct,
                                         Operationrec *regOperPtr,
                                         Tablerec *tablePtr, bool disk);

  void checkImmediateTriggersAfterDelete(KeyReqStruct *req_struct,
                                         Operationrec *regOperPtr,
                                         Tablerec *tablePtr, bool disk);

  void checkDeferredTriggers(KeyReqStruct *req_struct, Operationrec *regOperPtr,
                             Tablerec *regTablePtr, bool disk);

  void checkDetachedTriggers(KeyReqStruct *req_struct, Operationrec *regOperPtr,
                             Tablerec *regTablePtr, bool disk,
                             Uint32 diskPagePtrI);

  void fireImmediateTriggers(KeyReqStruct *req_struct,
                             TupTriggerData_list &triggerList,
                             Operationrec *regOperPtr, bool disk);

  void checkDeferredTriggersDuringPrepare(KeyReqStruct *req_struct,
                                          TupTriggerData_list &triggerList,
                                          Operationrec *const regOperPtr,
                                          bool disk);
  void fireDeferredTriggers(KeyReqStruct *req_struct,
                            TupTriggerData_list &triggerList,
                            Operationrec *const regOperPtr, bool disk);

  void fireDeferredConstraints(KeyReqStruct *req_struct,
                               TupTriggerData_list &triggerList,
                               Operationrec *const regOperPtr, bool disk);

  void fireDetachedTriggers(KeyReqStruct *req_struct,
                            TupTriggerData_list &triggerList,
                            Operationrec *regOperPtr, bool disk,
                            Uint32 diskPagePtrI);

  void executeTrigger(KeyReqStruct *req_struct, TupTriggerData *trigPtr,
                      Operationrec *regOperPtr, bool disk);

  bool check_fire_trigger(const Fragrecord *, const TupTriggerData *,
                          const KeyReqStruct *, const Operationrec *) const;

  bool check_fire_reorg(const KeyReqStruct *, Fragrecord::FragState) const;
  bool check_fire_fully_replicated(const KeyReqStruct *,
                                   Fragrecord::FragState) const;
  bool check_fire_suma(const KeyReqStruct *, const Operationrec *,
                       const Fragrecord *) const;

  bool readTriggerInfo(TupTriggerData *trigPtr, Operationrec *regOperPtr,
                       KeyReqStruct *req_struct, Fragrecord *regFragPtr,
                       Uint32 *keyBuffer, Uint32 &noPrimKey,
                       Uint32 *afterBuffer, Uint32 &noAfterWords,
                       Uint32 *beforeBuffer, Uint32 &noBeforeWords, bool disk);

  void sendTrigAttrInfo(Signal *signal, Uint32 *data, Uint32 dataLen,
                        bool executeDirect, BlockReference receiverReference);

  Uint32 setAttrIds(const AttributeMask &attributeMask, Uint32 noOfAttributes,
                    Uint32 *inBuffer);

  bool primaryKey(Tablerec* const, Uint32);

  // these set terrorCode and return non-zero on error

  int executeTuxInsertTriggers(Signal *signal, Operationrec *regOperPtr,
                               Fragrecord *regFragPtr, Tablerec *regTabPtr);

  int executeTuxUpdateTriggers(Signal *signal, Operationrec *regOperPtr,
                               Fragrecord *regFragPtr, Tablerec *regTabPtr);

  int executeTuxDeleteTriggers(Signal *signal, Operationrec *regOperPtr,
                               Fragrecord *regFragPtr, Tablerec *regTabPtr);

  int addTuxEntries(Signal *signal, Operationrec *regOperPtr,
                    Tablerec *regTabPtr);

  // these crash the node on error

  void executeTuxCommitTriggers(Signal *signal, Operationrec *regOperPtr,
                                Fragrecord *regFragPtr, Tablerec *regTabPtr);

  void executeTuxAbortTriggers(Signal *signal, Operationrec *regOperPtr,
                               Fragrecord *regFragPtr, Tablerec *regTabPtr);

  void removeTuxEntries(Signal *signal, Tablerec *regTabPtr);

  void ndbmtd_buffer_suma_trigger(Signal *signal, Uint32 len,
                                  LinearSectionPtr ptr[3]);
  void flush_ndbmtd_suma_buffer(Signal *);

  struct SumaTriggerBuffer {
    SumaTriggerBuffer()
    : m_out_of_memory(0),
      m_pageId(RNIL),
      m_chunkId(RNIL),
      m_freeWords(0),
      m_usedWords(0) {}
    Uint32 m_out_of_memory;
    Uint32 m_pageId;
    Uint32 m_chunkId;
    Uint32 m_freeWords;
    Uint32 m_usedWords;
  } m_suma_trigger_buffer;

// *****************************************************************
// Error Handling routines.
// *****************************************************************
//------------------------------------------------------------------
//------------------------------------------------------------------
  int TUPKEY_abort(KeyReqStruct*, int error_type);

//------------------------------------------------------------------
//------------------------------------------------------------------
  void tupkeyErrorLab(KeyReqStruct*);
  void do_tup_abort_operation(Signal*,
                              Tuple_header *,
                              Operationrec*,
                              Fragrecord*,
                              Tablerec*,
                              bool);
  void handle_disk_reorg_flag(OperationrecPtr, Tablerec*);
  void handle_disk_row_resize(OperationrecPtr, Tablerec*);

//------------------------------------------------------------------
//------------------------------------------------------------------
// Methods to handle execution of TUP_COMMITREQ + TUP_ABORTREQ.
//
// Module Transaction Manager
//
// The Transaction Manager module is responsible for the commit
// and abort of operations started by the Execution Manager.
//
// Commit Operation:
// ----------------
//
// Failures in commit processing is not allowed since that would
// leave the database in an unreliable state. Thus the only way
// to handle failures in commit processing is to crash the node.
//
// TUP_COMMITREQ can only be received in the wait state after a
// successful TUPKEYREQ which was not a read operation.
// 
// Commit of Delete:
// -----------------
//
// This will actually perform the deletion of the record unless
// other operations also are connected to the record. In this case
// we will set the delete state on the record that becomes the ownerd
// of the record.
//
// Commit of Update:
// ----------------
//
// We will release the copy record where the original record was kept.
// Also here we will take special care if more operations are updating
// the record simultaneously.
//
// Commit of Insert:
// -----------------
//
// Will simply reset the state of the operation record.
//
// Signal Diagram:
// --->  TUP_COMMITREQ (from LQH)
// <---- TUP_COMMITCONF (to LQH)
//
//
// Abort Operation:
// ----------------
//
// Signal Diagram:
// --->  TUP_ABORTREQ (from LQH)
// <---- TUP_ABORTCONF (to LQH)
//
// Failures in abort processing is not allowed since that would
// leave the database in an unreliable state. Thus the only way
// to handle failures in abort processing is to crash the node.
//
// Abort messages can arrive at any time. It can arrive even before
// anything at all have arrived of the operation. It can arrive after
// receiving a number of ATTRINFO but before TUPKEYREQ has been received.
// It must arrive after that we sent TUPKEYREF in response to TUPKEYREQ
// and finally it can arrive after successfully performing the TUPKEYREQ
// in all cases including the read case.
//------------------------------------------------------------------
//------------------------------------------------------------------

#if 0 
  void checkPages(Fragrecord* regFragPtr);
#endif
  Uint32 convert_byte_to_word_size(Uint32 byte_size) {
    return ((byte_size + 3) >> 2);
  }
  Uint32 convert_bit_to_word_size(Uint32 bit_size) {
    return ((bit_size + 31) >> 5);
  }

  void prepare_initial_insert(KeyReqStruct *, Operationrec *, Tablerec *, bool);
  void fix_disk_insert_no_mem_insert(KeyReqStruct *, Operationrec *,
                                     Tablerec *);
  void setup_fixed_tuple_ref_opt(KeyReqStruct *req_struct);
  void setup_fixed_tuple_ref(KeyReqStruct *req_struct, Operationrec *regOperPtr,
                             Tablerec *regTabPtr);
  void setup_fixed_part(KeyReqStruct *req_struct, Operationrec *regOperPtr,
                        Tablerec *regTabPtr);

  void send_TUPKEYREF(const KeyReqStruct *req_struct);
  void early_tupkey_error(KeyReqStruct *);

  bool checkUpdateOfPrimaryKey(KeyReqStruct *req_struct,
                               Uint32* updateBuffer,
                               Tablerec* regTabPtr);

  void setNullBits(Uint32 *, Tablerec *regTabPtr);
  bool checkNullAttributes(KeyReqStruct *const, Tablerec *const,
                           bool is_refresh);
  bool find_savepoint(OperationrecPtr &loopOpPtr, Uint32 savepointId,
                      EmulatedJamBuffer *jamBuffer);
  bool setup_read(KeyReqStruct *req_struct, Operationrec *regOperPtr,
                  Tablerec *regTabPtr, bool disk);

  Uint32 calculateChecksum(Tuple_header *, const Tablerec *regTabPtr);
  void setChecksum(Tuple_header *, const Tablerec *regTabPtr);
  void setInvalidChecksum(Tuple_header *, const Tablerec *regTabPtr);
  void updateChecksum(Tuple_header *, const Tablerec *, Uint32 old_header,
                      Uint32 new_header);
  int corruptedTupleDetected(KeyReqStruct *, Tablerec *);

  void complexTrigger(Signal *signal, KeyReqStruct *req_struct,
                      Operationrec *regOperPtr, Fragrecord *regFragPtr,
                      Tablerec *regTabPtr);

  void setTupleStatesSetOpType(Operationrec *regOperPtr,
                               KeyReqStruct *req_struct, Page *pagePtr,
                               Uint32 &opType, OperationrecPtr &firstOpPtr);

  void findBeforeValueOperation(OperationrecPtr &befOpPtr,
                                OperationrecPtr firstOpPtr);

  void updateGcpId(KeyReqStruct *req_struct, Operationrec *regOperPtr,
                   Fragrecord *regFragPtr, Tablerec *regTabPtr);

  void setTupleStateOnPreviousOps(Uint32 prevOpIndex);
  void copyMem(Signal *signal, Uint32 sourceIndex, Uint32 destIndex);

  void removeActiveOpList(Operationrec *const regOperPtr, Tuple_header *);

  void updatePackedList(Uint16 ahostIndex);

  void setUpDescriptorReferences(Uint32* desc,
                                 Tablerec* const regTabPtr,
                                 const Uint32* offset);
  void setupDynDescriptorReferences(Uint32* desc,
                                    Tablerec* const regTabPtr,
                                    const Uint32* offset,
                                    Uint32 ind=0);
  void setUpKeyArray(Tablerec* regTabPtr);
  bool addfragtotab(Uint32 tableId, Uint32 fragId, Uint64 fragIndex);
  void remove_frag_from_tab(TablerecPtr tabPtr, Uint32 fragId);
  void abortAddFragOp(Signal* signal);
  void releaseTabDescr(Tablerec* regTabPtr);
  void getFragmentrec(FragrecordPtr& regFragPtr,
                      Uint32 fragId,
                      Uint32 tableId);
  bool get_fragment_record(TablerecPtr &tabPtr,
                           FragrecordPtr &fragPtr,
                           Uint32 tableId,
                           Uint32 fragId);

private:
  void initialiseRecordsLab(Signal* signal, Uint32 switchData, Uint32, Uint32);
  void initializeCheckpointInfoRec();
  void initializeDiskBufferSegmentRecord();
  void initializeFragoperrec();
  void initializeAlterTabOperation();
  void initializeHostBuffer();
  void initializeLocalLogInfo();
  void initializePendingFileOpenInfoRecord();
  void initializeRestartInfoRec();
  void initializeTablerec();
  void initializeUndoPage();
  void initializeDefaultValuesFrag();

  void initTab(Tablerec *regTabPtr);

  void fragrefuseLab(Signal *signal, FragoperrecPtr fragOperPtr);
  void fragrefuse1Lab(Signal *signal, FragoperrecPtr fragOperPtr);
  void fragrefuse2Lab(Signal *signal, FragoperrecPtr fragOperPtr,
                      FragrecordPtr regFragPtr);
  void fragrefuse3Lab(Signal *signal, FragoperrecPtr fragOperPtr,
                      FragrecordPtr regFragPtr, Tablerec *regTabPtr,
                      Uint32 fragId);
  void fragrefuse4Lab(Signal *signal, FragoperrecPtr fragOperPtr,
                      FragrecordPtr regFragPtr, Tablerec *regTabPtr,
                      Uint32 fragId);
  void addattrrefuseLab(Signal *signal, FragrecordPtr regFragPtr,
                        FragoperrecPtr fragOperPtr, Tablerec *regTabPtr,
                        Uint32 fragId);

  void releaseFragment(Signal*, Uint32, Uint32);
  void drop_fragment_free_var_pages(Signal*, TablerecPtr, FragrecordPtr);
  void drop_fragment_free_pages(Signal*, TablerecPtr, FragrecordPtr);
  void drop_fragment_free_extent(Signal*, TablerecPtr, FragrecordPtr, Uint32);
  void drop_fragment_free_extent_log_buffer_continue(Signal*,
                                                     TablerecPtr,
                                                     FragrecordPtr);
  void drop_fragment_unmap_pages(Signal*, TablerecPtr, FragrecordPtr, Uint32);
  void drop_fragment_unmap_page_callback(Signal* signal, Uint32, Uint32);
  void drop_fragment_fsremove_init(Signal*, TablerecPtr, FragrecordPtr);
  void lcp_open_ctl_file(Signal*, Uint32, Uint32, Uint32, Uint32);
  void lcp_read_ctl_file(Signal*, Uint32, Uint32, Uint32, Uint32, Uint32);
  void lcp_close_ctl_file(Signal*, Uint32, Uint32);
  bool handle_ctl_info(TablerecPtr, FragrecordPtr, Uint32);
  void lcp_read_completed(Signal *, TablerecPtr, FragrecordPtr);
  void drop_fragment_fsremove(Signal *, TablerecPtr, FragrecordPtr);
  void drop_fragment_fsremove_done(Signal *, TablerecPtr, FragrecordPtr);

  // Initialisation
  void initData();
  void initRecords(const ndb_mgm_configuration_iterator *mgm_cfg);

  // 2 words for optional GCI64 + AUTHOR info
#define EXTRA_COPY_PROC_WORDS 2
#define MAX_COPY_PROC_LEN (MAX_ATTRIBUTES_IN_TABLE + EXTRA_COPY_PROC_WORDS)

  void deleteScanProcedure(Signal *signal, Operationrec *regOperPtr);
  void allocCopyProcedure();
  void freeCopyProcedure();
  void prepareCopyProcedure(Uint32 numAttrs,
                            Uint16 tableBits,
                            StoredProcPtr & storedPtr);
  void releaseCopyProcedure(StoredProcPtr storedPtr);
  void copyProcedure(Signal* signal,
                     TablerecPtr regTabPtr,
                     Operationrec* regOperPtr);
  void scanProcedure(Signal* signal,
                     Operationrec* regOperPtr,
                     StoredProcPtr & storedPtr,
                     SectionHandle* handle,
                     bool isCopy);
  void storedProcBufferSeizeErrorLab(Signal* signal,
                                     Operationrec* regOperPtr,
                                     Uint32 storedProcPtr,
                                     Uint32 errorCode);

//-----------------------------------------------------------------------------
// Table Descriptor Memory Manager
//-----------------------------------------------------------------------------

// Public methods
  Uint32 getTabDescrOffsets(Uint32, Uint32, Uint32, Uint32, Uint32*);
  Uint32 getDynTabDescrOffsets(Uint32 MaskSize, Uint32* offset);
  Uint32* allocTabDescr(Uint32 allocSize, Uint32 tableId);
  void releaseTabDescr(Uint32* desc);

// Private methods
  void seizeOpRec(OperationrecPtr& regOperPtr);
  bool seizeFragrecord(FragrecordPtr& regFragPtr);
  void seizeFragoperrec(FragoperrecPtr& fragOperPtr);
  void seizeAlterTabOperation(AlterTabOperationPtr& alterTabOpPtr);
  void releaseFragoperrec(FragoperrecPtr fragOperPtr);
  void releaseFragrec(FragrecordPtr);
  void releaseAlterTabOpRec(AlterTabOperationPtr regAlterTabOpPtr);

//----------------------------------------------------------------------------
// Page Memory Manager
//----------------------------------------------------------------------------
  
// Public methods
  void allocConsPages(EmulatedJamBuffer* jamBuf,
                      Tablerec *regTabPtr,
                      Uint32 noOfPagesToAllocate,
                      Uint32& noOfPagesAllocated,
                      Uint32& allocPageRef);
  void returnCommonArea(Uint32 retPageRef, Uint32 retNo);
  void update_pages_allocated(int ret_num);
  void initializePage();

  Uint32 nextHigherTwoLog(Uint32 input);

  Uint32 m_pages_allocated;
  Uint32 m_pages_allocated_max;

public:
  Uint32 get_pages_allocated() { return m_pages_allocated; }
private:

//------------------------------------------------------------------------------------------------------
// Page Mapper, convert logical page id's to physical page id's
// The page mapper also handles the pages allocated to the fragment.
//------------------------------------------------------------------------------------------------------
//
// Public methods
  Uint32 getRealpid(Fragrecord* regFragPtr, Uint32 logicalPageId);
  Uint32 getRealpidCheck(Fragrecord* regFragPtr, Uint32 logicalPageId);
  Uint32 getRealpidScan(Fragrecord* regFragPtr,
                        Uint32 logicalPageId,
                        Uint32 **next_ptr,
                        Uint32 **prev_ptr);
  void set_last_lcp_state(Fragrecord*, Uint32, bool);
  void set_last_lcp_state(Uint32*, bool);
  bool get_last_lcp_state(Uint32 *prev_ptr);
  bool get_lcp_scanned_bit(Fragrecord *, Uint32);
  bool get_lcp_scanned_bit(Uint32 *next_ptr);
  // void reset_lcp_scanned_bit(Fragrecord*, Uint32);
  void reset_lcp_scanned_bit(Uint32 *next_ptr);

  Uint32 getNoOfPages(Fragrecord* regFragPtr);
  Uint32 getEmptyPage(Fragrecord* regFragPtr);
  Uint32 allocFragPage(EmulatedJamBuffer* jamBuf,
                       Uint32 * err, 
                       Fragrecord* regFragPtr,
                       Tablerec *regTabPtr);
  Uint32 allocFragPage(Uint32 * err, Tablerec*, Fragrecord*, Uint32 page_no);
  void releaseFragPage(Fragrecord* regFragPtr,
                       Uint32 logicalPageId,
                       PagePtr);
  void rebuild_page_free_list(Signal*);
  Uint32 get_empty_var_page(Fragrecord* frag_ptr, Tablerec*);
  void init_page(Fragrecord*, PagePtr, Uint32 page_no);
  
// Private methods
  void errorHandler(Uint32 errorCode);
  Uint32 insert_new_page_into_page_map(EmulatedJamBuffer *jamBuf,
                                       Fragrecord *fragPtrP, PagePtr pagePtr,
                                       Uint32 noOfPagesAllocated);
  Uint32 remove_first_free_from_page_map(EmulatedJamBuffer *jamBuf,
                                         Fragrecord *fragPtrP, PagePtr pagePtr);
  void remove_page_id_from_dll(Fragrecord *fragPtrP, Uint32 page_no,
                               Uint32 pagePtrI, Uint32 *ptr);
  void handle_lcp_skip_bit(EmulatedJamBuffer *jamBuf, Fragrecord *fragPtrP,
                           PagePtr pagePtr, Uint32 page_no);
  void handle_new_page(EmulatedJamBuffer *jamBuf, Fragrecord *fragPtrP,
                       Tablerec *tabPtrP, PagePtr pagePtr, Uint32 page_no);

  void record_delete_by_pageid(Signal *signal, Uint32 tableId,
                               Uint32 fragmentId, ScanOp &scan, Uint32 page_no,
                               Uint32 record_size, bool set_scan_state);

  void record_delete_by_rowid(Signal *signal, Uint32 tableId, Uint32 fragmentId,
                              ScanOp &scan, Local_key &key, Uint32 foundGCI,
                              bool set_scan_state);

  //---------------------------------------------------------------
  // Variable Allocator
  // Allocates and deallocates tuples of fixed size on a fragment.
  //---------------------------------------------------------------
  //
  // Public methods

  void init_list_sizes(void);

  // Private methods

  Uint32 get_alloc_page(Fragrecord *const, Uint32);
  void update_free_page_list(Fragrecord *const, Ptr<Page>);

#if 0  
  Uint32 calc_free_list(const Tablerec* regTabPtr, Uint32 sz) const {
    return regTabPtr->m_disk_alloc_info.calc_page_free_bits(sz);
  }
#endif

  Uint32 calculate_free_list_impl(Uint32) const;
  Uint32 calculate_free_list_for_alloc(Uint32) const;
  Uint64 calculate_used_var_words(Fragrecord* fragPtr);
  void remove_free_page(Fragrecord*, Var_page*, Uint32);
  void insert_free_page(Fragrecord*, Var_page*, Uint32);

//---------------------------------------------------------------
// Fixed Allocator
// Allocates and deallocates tuples of fixed size on a fragment.
//---------------------------------------------------------------
//
// Public methods
  Uint32* alloc_var_row(Uint32 * err,
                        Fragrecord* const,
                        Tablerec* const,
                        Uint32,
                        Local_key*,
                        Uint32*,
                        bool);
  void free_var_rec(Fragrecord*, Tablerec*, Local_key*, Ptr<Page>);
  void free_var_part(Fragrecord*, Tablerec*, Local_key*);
  Uint32* alloc_var_part(Uint32*err,
                         Fragrecord*,
                         Tablerec*,
                         Uint32,
                         Local_key*,
                         Uint32,
                         bool);
  Uint32 *realloc_var_part(Uint32 * err, Fragrecord*, Tablerec*,
                           PagePtr, Var_part_ref*, Uint32, Uint32);
  
  void move_var_part(Fragrecord* fragPtr, Tablerec* tabPtr, PagePtr pagePtr,
                     Var_part_ref* refptr, Uint32 size, Tuple_header *org);
 
  void free_var_part(Fragrecord* fragPtr, PagePtr pagePtr, Uint32 page_idx);

  void validate_page(TablerecPtr, Var_page* page);
  
  Uint32* alloc_fix_rec(EmulatedJamBuffer* jamBuf,
                        Uint32* err,
                        Fragrecord* const,
                        Tablerec* const,
                        Local_key*,
                        Uint32*);
  void free_fix_rec(Fragrecord*, Tablerec*, Local_key*, Fix_page*);
  
  Uint32* alloc_fix_rowid(Uint32 * err,
                          Fragrecord* const,
                          Tablerec* const,
                          Local_key*,
                          Uint32 *);
// Private methods
  void convertThPage(Fix_page* regPagePtr,
		     Tablerec*,
		     Uint32 mm);

  /**
   * Return offset
   */
  Uint32 alloc_tuple_from_page(Fragrecord *regFragPtr, Fix_page *regPagePtr);

  //---------------------------------------------------------------
  // Temporary variables used for storing commonly used variables
  // in certain modules
  //---------------------------------------------------------------

  Uint32 c_lcp_scan_op;

  // readAttributes and updateAttributes module
  //------------------------------------------------------------------------------------------------------
  // Common stored variables. Variables that have a valid value always.
  //------------------------------------------------------------------------------------------------------
  bool m_immediate_flag;  // Temporary variable
  Fragoperrec *fragoperrec;
  Uint32 cfirstfreeFragopr;
  Uint32 cnoOfFragoprec;
  RSS_OP_COUNTER(cnoOfFreeFragoprec);
  RSS_OP_SNAPSHOT(cnoOfFreeFragoprec);

public:
  DynArr256Pool *c_page_map_pool_ptr;

 private:
  /*
   * DefaultValuesFragment is a normal struct Fragrecord.
   * It is TUP block-variable.
   * There is only ONE DefaultValuesFragment shared
   * among all table fragments stored by this TUP block.
   */
  FragrecordPtr DefaultValuesFragment;
  RSS_OP_SNAPSHOT(defaultValueWordsHi);
  RSS_OP_SNAPSHOT(defaultValueWordsLo);

  AlterTabOperation *alterTabOperRec;
  Uint32 cfirstfreeAlterTabOp;
  Uint32 cnoOfAlterTabOps;

  HostBuffer *hostBuffer;

  NdbMutex c_page_map_pool_mutex;
  DynArr256Pool c_page_map_pool;
  Operationrec_pool c_operation_pool;

  bool c_restart_allow_use_spare;
  Page_pool c_page_pool;

  /* read ahead in pages during disk order scan */
  Uint32 m_max_page_read_ahead;

 public:
  Tablerec *tablerec;
  Uint32 cnoOfTablerec;

 private:
  RSS_OP_COUNTER(cnoOfFreeTabDescrRec);
  RSS_OP_SNAPSHOT(cnoOfFreeTabDescrRec);
  TablerecPtr prepare_tabptr;

  TablerecPtr m_curr_tabptr;
  FragrecordPtr m_curr_fragptr;

  PagePtr prepare_pageptr;
  Uint32 *prepare_tuple_ptr;
#ifdef VM_TRACE
  Local_key prepare_orig_local_key;
#endif
  Uint32 prepare_page_no;
  Uint32 prepare_page_idx;
  Uint64 c_debug_count;

  Uint32 cdata[32];
  Uint32 cdataPages[16];
  Uint32 cpackedListIndex;
  Uint32 cpackedList[MAX_NODES];
  Uint32 cerrorPackedDelay;
  Uint32 cfreeTdList[16];
  Uint32 clastBitMask;
  Uint32 clblPageCounter;
  Uint32 clblPagesPerTick;
  Uint32 clblPagesPerTickAfterSr;
  BlockReference clqhBlockref;
  Uint32 clqhUserpointer;
  Uint32 cminusOne;
  BlockReference cndbcntrRef;
  BlockReference cownref;
  Uint32 cownNodeId;
  Uint32 czero;

  // A little bit bigger to cover overwrites in copy algorithms (16384 real
  // size).
#define ZATTR_BUFFER_SIZE 16384
  Uint32 clogMemBuffer[ZATTR_BUFFER_SIZE + 16];
  Uint32 coutBuffer[ZATTR_BUFFER_SIZE + 16];
  Uint32 cinBuffer[ZATTR_BUFFER_SIZE + 16];

  /*
   * In executeTrigger()
   *   - cinBuffer also used for key
   *   - coutBuffer also used for after values
   *   - clogMemBuffer also used for before values
   */
  static_assert(sizeof(clogMemBuffer) >=
                sizeof(Uint32) *
                    (MAX_TUPLE_SIZE_IN_WORDS + MAX_ATTRIBUTES_IN_TABLE));
  static_assert(sizeof(coutBuffer) >=
                sizeof(Uint32) *
                    (MAX_TUPLE_SIZE_IN_WORDS + MAX_ATTRIBUTES_IN_TABLE));
  static_assert(sizeof(cinBuffer) >=
                sizeof(Uint32) *
                    (MAX_KEY_SIZE_IN_WORDS + MAX_ATTRIBUTES_IN_INDEX));

  Uint32 ctemp_page[ZWORDS_ON_PAGE];
  Uint32 ctemp_var_record[ZWORDS_ON_PAGE];

  // Trigger variables
  Uint32 c_maxTriggersPerTable;
  Uint32 m_max_parallel_index_build;

  Uint32 c_errorInsert4000TableId;
  Uint32 c_min_list_size[MAX_FREE_LIST + 1];
  Uint32 c_max_list_size[MAX_FREE_LIST + 1];

  void initGlobalTemporaryVars();
  void reportMemoryUsage(Signal *signal, int incDec);

#ifdef VM_TRACE
  struct Th {
    Uint32 data[1];
  };
  friend class NdbOut &operator<<(NdbOut &, const Operationrec &);
  friend class NdbOut &operator<<(NdbOut &, const Th &);
#endif

  void expand_tuple(KeyReqStruct*,
                    Uint32 sizes[2],
                    Tuple_header *org, 
		    const Tablerec*,
                    bool disk,
                    bool from_lcp_keep = false);
  void shrink_tuple(KeyReqStruct*,
                    Uint32 sizes[2],
                    const Tablerec*,
		    bool disk);
  
  Uint32* get_ptr(Var_part_ref);
  Uint32* get_ptr(PagePtr*, Var_part_ref);
  Uint32* get_ptr(PagePtr*, const Local_key*, const Tablerec*);
  Uint32* get_dd_info(PagePtr*,
                      const Local_key,
                      const Tablerec*,
                      Uint32 &len);
  Uint32* get_default_ptr(const Tablerec*, Uint32&);
  Uint32 get_len(Ptr<Page>* pagePtr, Var_part_ref ref);

  static constexpr Uint32 COPY_TUPLE_HEADER32 = 4;

  Tuple_header* alloc_copy_tuple(const Tablerec* tabPtrP, Local_key* ptr){
    Uint32 * dst = c_undo_buffer.alloc_copy_tuple(ptr,
                                                  tabPtrP->total_rec_size);
    if (unlikely(dst == 0))
      return nullptr;
#ifdef HAVE_VALGRIND
    std::memset(dst, 0, tabPtrP->total_rec_size);
#endif
    Uint32 count = tabPtrP->m_no_of_attributes;
    ChangeMask *mask = (ChangeMask *)(dst + COPY_TUPLE_HEADER32);
    mask->m_cols = count;
    return (Tuple_header *)(mask->end_of_mask(count));
  }

  Uint32 *get_copy_tuple_raw(const Local_key *ptr) {
    return c_undo_buffer.get_ptr(ptr);
  }

  Tuple_header *get_copy_tuple(Uint32 *rawptr) {
    return (Tuple_header *)(get_change_mask_ptr(rawptr)->end_of_mask());
  }

  ChangeMask *get_change_mask_ptr(Uint32 *rawptr) {
    return (ChangeMask *)(rawptr + COPY_TUPLE_HEADER32);
  }

  Tuple_header *get_copy_tuple(const Local_key *ptr) {
    return get_copy_tuple(get_copy_tuple_raw(ptr));
  }

  ChangeMask *get_change_mask_ptr(const Tablerec *tabP,
                                  Tuple_header *copytuple) {
    Uint32 *raw = (Uint32 *)copytuple;
    Uint32 *tmp = raw - (1 + ((tabP->m_no_of_attributes + 31) >> 5));
    ChangeMask *mask = (ChangeMask *)tmp;
    assert(mask->end_of_mask() == raw);
    assert(get_copy_tuple(tmp - COPY_TUPLE_HEADER32) == copytuple);
    return mask;
  }

  void deref_disk_page(Signal*, OperationrecPtr, Fragrecord*, Tablerec*);
  void deref_disk_page_callback(Signal*, Uint32, Uint32);
  void disk_page_dirty_header(Signal*,Fragrecord*,Local_key,PagePtr,Int32);
  void disk_page_dirty_header_callback(Signal*, Uint32, Uint32);
  /**
   * prealloc space from disk
   *   key.m_file_no  contains file no
   *   key.m_page_no  contains disk page
   *   key.m_page_idx contains byte preallocated
   */
  int disk_page_prealloc(Signal*,
                         FragrecordPtr,
                         Tablerec*,
                         Local_key*,
                         Uint32);
  void disk_page_prealloc_dirty_page(Disk_alloc_info&, 
				     Ptr<Page>,
                                     Uint32,
                                     Uint32,
                                     Fragrecord*);
  void disk_page_prealloc_transit_page(Fragrecord *fragPtrP,
				       Ptr<Page_request>,
                                       Uint32,
                                       Uint32);
  
  void disk_page_abort_prealloc(Signal*, Fragrecord*,Local_key*, Uint32);
  void disk_page_abort_prealloc_callback(Signal*, Uint32, Uint32);
  void disk_page_abort_prealloc_callback_1(Signal*, Fragrecord*,
					   PagePtr, Uint32, Int32);
  
  void disk_page_prealloc_callback(Signal*, Uint32, Uint32);
  void disk_page_prealloc_initial_callback(Signal*, Uint32, Uint32);
  void disk_page_prealloc_callback_common(Signal*, 
					  Ptr<Page_request>, 
					  FragrecordPtr,
					  Ptr<Page>);
  
  void disk_page_alloc(Signal*,
		       Tablerec*,
                       Fragrecord*,
                       Local_key*,
                       PagePtr,
                       Uint32,
                       const Local_key*,
                       Uint32 alloc_size,
                       Uint32 extra_alloc);
  void disk_page_free(Signal*,
		      Tablerec*,
                      Fragrecord*,
                      const Local_key*,
                      PagePtr,
                      Uint32,
                      const Local_key*,
                      Uint32 alloc_size);
  
  void disk_page_commit_callback(Signal*, Uint32 opPtrI, Uint32 page_id);  
  
  void disk_page_log_buffer_callback(Signal*, Uint32 opPtrI, Uint32); 

  void disk_page_alloc_extent_log_buffer_callback(Signal*, Uint32, Uint32);
  void disk_page_free_extent_log_buffer_callback(Signal*, Uint32, Uint32);
  
  Uint64 disk_page_undo_alloc(Signal *signal,
                              Page*,
                              const Local_key*,
                              Uint32 gci,
                              Uint32 logfile_group_id,
                              Uint32 alloc_size);

  Uint64 disk_page_undo_update(Signal *signal,
                               Page*,
                               const Local_key*,
			       const Uint32*,
                               Uint32 sz,
			       Uint32 gci,
                               Uint32 logfile_group_id,
                               Uint32 alloc_size,
                               bool var_disk);
  
  Uint64 disk_page_undo_free(Signal *signal,
                             Page*,
                             const Local_key*,
			     const Uint32*,
                             Uint32 sz,
			     Uint32 gci,
                             Uint32 logfile_group_id,
                             Uint32 alloc_size,
                             bool var_disk);

  void undo_createtable_logsync_callback(Signal* signal, Uint32, Uint32);

  void drop_table_logsync_callback(Signal*, Uint32, Uint32);
  void drop_table_log_buffer_callback(Signal*, Uint32, Uint32);

  void disk_page_set_dirty(Ptr<Page>, Fragrecord *fragPtrP);
  void restart_setup_page(Fragrecord *fragPtrP,
                          Disk_alloc_info&,
                          Ptr<Page>,
                          Int32 estimate);
  void update_extent_pos(EmulatedJamBuffer* jamBuf,
                         Fragrecord *fragPtrP,
                         Ptr<Extent_info>,
                         Uint32 before_bits,
                         Uint32 after_bits,
                         Int32 delta);

  void disk_page_move_page_request(Disk_alloc_info &alloc, Ptr<Extent_info>,
                                   Ptr<Page_request> req, Uint32 old_idx,
                                   Uint32 new_idx);

  void disk_page_move_dirty_page(Disk_alloc_info &alloc,
                                 Ptr<Extent_info> extentPtr, Ptr<Page> pagePtr,
                                 Uint32 old_idx, Uint32 new_idx, Fragrecord *);

  void disk_page_get_allocated(const Tablerec *, const Fragrecord *,
                               Uint64 res[2]);
  /**
   * Disk restart code
   */
 public:
  int disk_page_load_hook(Uint32 page_id);

  void disk_page_unmap_callback(Uint32 when, Uint32 page, Uint32 dirty_count,
                                Uint32 ptrI);
  
  int disk_restart_alloc_extent(EmulatedJamBuffer* jamBuf, 
                                Uint32 tableId,
                                Uint32 fragId,
                                Uint32 create_table_version,
				const Local_key* key,
                                Uint32 extent_no,
                                Uint32 pages);
  void disk_restart_page_bits(EmulatedJamBuffer* jamBuf,
                              Uint32 tableId,
                              Uint32 fragId,
                              Uint32 create_table_version,
			      const Local_key*,
                              Uint32 bits);
  void disk_restart_undo(Signal* signal,
                         Uint64 lsn,
			 Uint32 type,
                         const Uint32 * ptr,
                         Uint32 len);

  void verify_undo_log_execution();
  struct Apply_undo {
    bool m_in_intermediate_log_record;
    Uint32 m_type;
    Uint32 m_len;
    Uint32 m_offset;
    Uint32 m_tot_len;
    const Uint32* m_ptr;
    Uint32 m_data[MAX_UNDO_DATA];
    Uint64 m_lsn;
    Ptr<Tablerec> m_table_ptr;
    FragrecordPtr m_fragment_ptr;
    Ptr<Page> m_page_ptr;
    Ptr<Extent_info> m_extent_ptr;
    Local_key m_key;
    Uint32 nextList;
    union {
      Uint32 nextPool;
      Uint32 prevList;
    };
    Uint32 m_magic;

    Apply_undo();
  };
  typedef RecordPool<RWPool<Apply_undo>> Apply_undo_pool;
  typedef DLCFifoList<Apply_undo_pool> Apply_undo_list;
  typedef LocalDLCFifoList<Apply_undo_pool> LocalApply_undo_list;

  Apply_undo_pool c_apply_undo_pool;

  struct Pending_undo_page {
    Pending_undo_page() {}
    Pending_undo_page(Uint32 file_no, Uint32 page_no) {
      m_file_no = file_no;
      m_page_no = page_no;
    }

    Uint16 m_file_no;
    Uint32 m_page_no;
    Apply_undo_list::Head m_apply_undo_head;

    Uint32 nextHash;
    union {
      Uint32 prevHash;
      Uint32 nextPool;
    };
    Uint32 m_magic;

    Uint32 hashValue() const { return m_file_no << 16 | m_page_no; }

    bool equal(const Pending_undo_page &obj) const {
      return m_file_no == obj.m_file_no && m_page_no == obj.m_page_no;
    }
  };

  typedef RecordPool<RWPool<Pending_undo_page>> Pending_undo_page_pool;
  typedef DLCHashTable<Pending_undo_page_pool> Pending_undo_page_hash;

  void disk_restart_lcp_id(Uint32 table, Uint32 frag, Uint32 lcpId,
                           Uint32 localLcpId);

  bool is_disk_columns_in_table(Uint32 tableId);

 private:
  bool c_started;

  Pending_undo_page_pool c_pending_undo_page_pool;
  Pending_undo_page_hash c_pending_undo_page_hash;

  // these 2 were file-static before mt-lqh
  bool f_undo_done;
  Dbtup::Apply_undo f_undo;

  // Error code when bailing out of scan
  Uint32 m_scan_error_code;
  void disk_restart_undo_next(Signal *, Uint32 applied = 0,
                              Uint32 count_pending = 1);
  void disk_restart_undo_lcp(Uint32,
                             Uint32,
                             Uint32 flag,
                             Uint32 lcpId,
                             Uint32 localLcpId,
                             Uint32 lsn);
  void release_undo_record(Ptr<Apply_undo>&, bool);

  Uint32* prepare_undo_varpage(Var_page*, Uint32, Uint32);

  void disk_restart_undo_callback(Signal* signal, Uint32, Uint32);
  void disk_restart_undo_alloc(Apply_undo*);
  void disk_restart_undo_update(Apply_undo*);
  void disk_restart_undo_update_first_part(Apply_undo*);
  void disk_restart_undo_update_part(Apply_undo*);
  void disk_restart_undo_free(Apply_undo*, bool, bool);
  void disk_restart_undo_page_bits(Signal*, Apply_undo*);

#ifdef VM_TRACE
  void verify_page_lists(Disk_alloc_info &);
#else
  void verify_page_lists(Disk_alloc_info &) {}
#endif
  
  void findFirstOp(OperationrecPtr&);
  void findLastOp(OperationrecPtr&);
  bool is_rowid_in_remaining_lcp_set(const Page* page,
		                     Fragrecord* regFragPtr, 
                                     const Local_key& key1,
                                     const Dbtup::ScanOp& op,
                           Uint32 check_lcp_scanned_state_reversed);
  void update_gci(Fragrecord*, Tablerec*, Tuple_header*, Uint32);
  void commit_operation(Signal*,
                        Uint32,
                        Uint32,
                        Tuple_header*,
                        PagePtr,
			Operationrec*,
                        Fragrecord*,
                        Tablerec*,
                        Ptr<GlobalPage> diskPagePtr);

  void commit_refresh(Signal *, Uint32, Uint32, Tuple_header *, PagePtr,
                      KeyReqStruct *, Operationrec *, Fragrecord *, Tablerec *,
                      Ptr<GlobalPage> diskPagePtr);

  int retrieve_data_page(Signal*,
                         Page_cache_client::Request,
                         OperationrecPtr,
                         Ptr<GlobalPage> &diskPagePtr,
                         Fragrecord *fragPtrP);
  int retrieve_log_page(Signal*,
                        FragrecordPtr,
                        OperationrecPtr,
                        Ptr<GlobalPage>,
                        Uint32,
                        Tuple_header*,
                        Tablerec*);

  void dealloc_tuple(Signal* signal,
                     Uint32,
                     Uint32,
                     Page*,
                     Tuple_header*,
                     KeyReqStruct*,
                     Operationrec*,
                     Fragrecord*,
                     Tablerec*,
                     Ptr<GlobalPage> diskPagePtr);

  bool store_extra_row_bits(Uint32, const Tablerec *, Tuple_header *, Uint32,
                            bool);
  void read_extra_row_bits(Uint32, const Tablerec *, Tuple_header *, Uint32 *,
                           bool);

  int handle_size_change_after_update(Signal *signal,
                                      KeyReqStruct* req_struct,
				      Tuple_header* org,
				      Operationrec*,
				      Fragrecord* regFragPtr,
				      Tablerec* regTabPtr,
				      Uint32 sizes[4]);
  int optimize_var_part(KeyReqStruct* req_struct,
                        Tuple_header* org,
                        Operationrec* regOperPtr,
                        Fragrecord* regFragPtr,
                        Tablerec* regTabPtr);

  /**
   * Setup all pointer on keyreqstruct to prepare for read
   *   req_struct->m_tuple_ptr is set to tuple to read
   */
  void prepare_read(KeyReqStruct *, Tablerec *const, bool disk);

  /* For debugging, dump the contents of a tuple. */
  void dump_tuple(const KeyReqStruct *req_struct, const Tablerec *tabPtrP);

#ifdef VM_TRACE
  void check_page_map(Fragrecord *);
  bool find_page_id_in_list(Fragrecord *, Uint32 pid);
#endif
  Uint32 *init_page_map_entry(Fragrecord *, Uint32);
  const char *insert_free_page_id_list(Fragrecord *fragPtrP,
                                       Uint32 logicalPageId, Uint32 *next,
                                       Uint32 *prev, Uint32 lcp_scanned_bit,
                                       Uint32 last_lcp_state);
  void remove_top_from_lcp_keep_list(Fragrecord *, Uint32 *, Local_key);
  void insert_lcp_keep_list(Fragrecord *, Local_key, Uint32 *,
                            const Local_key *);
  void handle_lcp_drop_change_page(Fragrecord *, Uint32, PagePtr, bool);
  void handle_lcp_keep(Signal *, FragrecordPtr, ScanOp *);
  void handle_lcp_keep_commit(const Local_key *, KeyReqStruct *, Operationrec *,
                              Fragrecord *, Tablerec *);

  void setup_lcp_read_copy_tuple(KeyReqStruct *, Operationrec *, Tablerec *);

  bool isCopyTuple(Uint32 pageid, Uint32 pageidx) const {
    return (pageidx & (Uint16(1) << 15)) != 0;
  }

  void setCopyTuple(Uint32 &pageid, Uint16 &pageidx) const {
    assert(!isCopyTuple(pageid, pageidx));
    pageidx |= (Uint16(1) << 15);
    assert(isCopyTuple(pageid, pageidx));
  }

  void clearCopyTuple(Uint32 &pageid, Uint16 &pageidx) const {
    assert(isCopyTuple(pageid, pageidx));
    pageidx &= ~(Uint16(1) << 15);
    assert(!isCopyTuple(pageid, pageidx));
  }

 private:
  void release_c_free_scan_lock();
  void checkPoolShrinkNeed(Uint32 pool_index,
                           const TransientFastSlotPool &pool);
  void sendPoolShrink(Uint32 pool_index);
  void shrinkTransientPools(Uint32 pool_index);

  static const Uint32 c_transient_pool_count = 4;
  TransientFastSlotPool *c_transient_pools[c_transient_pool_count];
  Bitmask<1> c_transient_pools_shrinking;

  void release_scan_lock(ScanLockPtr);

public:
  Dbtup *m_curr_tup;
  static Uint64 getTransactionMemoryNeed(
    const Uint32 ldm_instance_count,
    const ndb_mgm_configuration_iterator * mgm_cfg);
  bool seize_op_rec(Uint32 userptr,
                    BlockReference ref,
                    Uint32 &i_val,
                    Operationrec **opPtrP);
  Operationrec* get_operation_ptr(Uint32 i);
  void release_op_rec(Uint32 opPtrI,
                      Operationrec *opPtrP);
  Uint32 getDBACC()
  {
    return m_acc_block;
  }
  Uint32 getDBTUP()
  {
    return m_tup_block;
  }
  Uint32 getDBLQH()
  {
    return m_lqh_block;
  }
  Uint32 getDBTUX()
  {
    return m_tux_block;
  }
  Uint32 getBACKUP()
  {
    return m_backup_block;
  }
  Operationrec* getOperationPtrP(Uint32 opPtrI);

  static Uint32 sizeOfReadFunction()
  {
    Uint32 loc_tableDescriptor[1];
    ReadFunction* tmp= (ReadFunction*)&loc_tableDescriptor[0];
    Uint32* start= &loc_tableDescriptor[0];
    Uint32* end= (Uint32*)(tmp + 1);
    return (Uint32)(end - start);
  }
  static Uint32 getTabDescPerAttribute()
  {
    return
    sizeOfReadFunction() + // Read
    sizeOfReadFunction() + // UPDATE
    (sizeof(char*) >> 2) + // Charset
    ZAD_SIZE +             // Descriptor
    1 +                    // real order
    InternalMaxDynFix;     // Worst case dynamic
  }
  static Uint32 getTabDescPerTable()
  {
    return 0;
  }

  static size_t getTableRecordSize()
  {
    return sizeof(struct Tablerec) +
           (4 * getTabDescPerTable());
  }
  static size_t getFragmentRecordSize()
  {
    return sizeof(struct Fragrecord);
  }
  static size_t getTriggerRecordSize()
  {
    return sizeof(struct TupTriggerData);
  }
  static size_t getAttributeRecordSize()
  {
    return (4 * (getTabDescPerAttribute() + 1));
  }
};


inline void
Dbtup::prepare_op_pointer(Uint32 opPtrI,
                          Dbtup::Operationrec *opPtrP)
{
  /* Cannot use jam here, called from other thread */
  Uint32 *op_ptr = (Uint32*)opPtrP;
  NDB_PREFETCH_WRITE(op_ptr);
  NDB_PREFETCH_WRITE(op_ptr + 16);
  prepare_oper_ptr.i = opPtrI;
  prepare_oper_ptr.p = opPtrP;
  opPtrP->m_disk_callback_page = RNIL;
}

inline void
Dbtup::set_disk_callback_page(Uint32 page_id)
{
  prepare_oper_ptr.p->m_disk_callback_page = page_id;
}

inline void
Dbtup::release_op_rec(Uint32 opPtrI,
                      Dbtup::Operationrec *opPtrP)
{
  /* Cannot use jam here, called from other thread */
  OperationrecPtr opPtr;
  opPtr.i = opPtrI;
  opPtr.p = opPtrP;
  c_operation_pool.release(opPtr);
  checkPoolShrinkNeed(DBTUP_OPERATION_RECORD_TRANSIENT_POOL_INDEX,
                      c_operation_pool);
}

inline void Dbtup::checkPoolShrinkNeed(const Uint32 pool_index,
                                       const TransientFastSlotPool &pool) {
#if defined(VM_TRACE) || defined(ERROR_INSERT)
  ndbrequire(pool_index < c_transient_pool_count);
  ndbrequire(c_transient_pools[pool_index] == &pool);
#endif
  if (pool.may_shrink()) {
    sendPoolShrink(pool_index);
  }
}

inline Uint32 Dbtup::get_current_frag_page_id() {
  return prepare_pageptr.p->frag_page_id;
}

inline void Dbtup::setup_fixed_tuple_ref_opt(KeyReqStruct *req_struct) {
  req_struct->m_page_ptr = prepare_pageptr;
  req_struct->m_tuple_ptr = (Tuple_header *)prepare_tuple_ptr;
}

inline void Dbtup::setup_fixed_tuple_ref(KeyReqStruct *req_struct,
                                         Operationrec *regOperPtr,
                                         Tablerec *regTabPtr) {
  PagePtr page_ptr;
  Uint32 *ptr = get_ptr(&page_ptr, &regOperPtr->m_tuple_location, regTabPtr);
  req_struct->m_page_ptr = page_ptr;
  req_struct->m_tuple_ptr = (Tuple_header *)ptr;
}

inline Dbtup::TransState Dbtup::get_trans_state(Operationrec *regOperPtr) {
  return (Dbtup::TransState)regOperPtr->trans_state;
}

inline void Dbtup::set_trans_state(Operationrec *regOperPtr,
                                   Dbtup::TransState trans_state) {
  regOperPtr->trans_state = (Uint32)trans_state;
}

inline Dbtup::TupleState Dbtup::get_tuple_state(Operationrec *regOperPtr) {
  return (Dbtup::TupleState)regOperPtr->tuple_state;
}

inline void Dbtup::set_tuple_state(Operationrec *regOperPtr,
                                   Dbtup::TupleState tuple_state) {
  regOperPtr->tuple_state = (Uint32)tuple_state;
}

inline Uint32 Dbtup::decr_tup_version(Uint32 tup_version) {
  return (tup_version - 1) & ZTUP_VERSION_MASK;
}

inline Uint32 *Dbtup::get_ptr(Var_part_ref ref) {
  Ptr<Page> tmp;
  return get_ptr(&tmp, ref);
}

inline Uint32 *Dbtup::get_ptr(Ptr<Page> *pagePtr, Var_part_ref ref) {
  PagePtr tmp;
  Local_key key;
  ref.copyout(&key);
  tmp.i = key.m_page_no;

  c_page_pool.getPtr(tmp);
  memcpy(pagePtr, &tmp, sizeof(tmp));
  return ((Var_page *)tmp.p)->get_ptr(key.m_page_idx);
}

inline Uint32 *Dbtup::get_ptr(PagePtr *pagePtr, const Local_key *key,
                              const Tablerec *regTabPtr) {
  PagePtr tmp;
  tmp.i = key->m_page_no;
  c_page_pool.getPtr(tmp);
  memcpy(pagePtr, &tmp, sizeof(tmp));

  return ((Fix_page *)tmp.p)
      ->get_ptr(key->m_page_idx, regTabPtr->m_offsets[MM].m_fix_header_size);
}

inline Uint32 *Dbtup::get_default_ptr(const Tablerec *regTabPtr,
                                      Uint32 &default_len) {
  Var_part_ref ref;
  ref.assign(&regTabPtr->m_default_value_location);
  Ptr<Page> page;

  Uint32 *default_data = get_ptr(&page, ref);
  default_len = get_len(&page, ref);

  return default_data;
}

inline
Uint32*
Dbtup::get_dd_info(PagePtr* pagePtr, 
		  const Local_key key,
                  const Tablerec* regTabPtr,
                  Uint32 &len)
{
  PagePtr tmp;
  tmp.i= key.m_page_no;
  tmp.p= (Page*)m_global_page_pool.getPtr(tmp.i);
  memcpy(pagePtr, &tmp, sizeof(tmp));

  if ((regTabPtr->m_bits & Tablerec::TR_UseVarSizedDiskData) != 0)
  {
    len = ((Var_page*)tmp.p)->get_entry_len(key.m_page_idx);
    return ((Var_page*)tmp.p)->get_ptr(key.m_page_idx);
  }
  else
  {
    len = regTabPtr->m_offsets[DD].m_fix_header_size;
    return ((Fix_page*)tmp.p)->get_ptr(key.m_page_idx, len);
  }
}

/*
  This function assumes that get_ptr() has been called first to
  initialise the pagePtr argument.
*/
inline Uint32 Dbtup::get_len(Ptr<Page> *pagePtr, Var_part_ref ref) {
  Uint32 page_idx = ref.m_page_idx;
  return ((Var_page *)pagePtr->p)->get_entry_len(page_idx);
}

NdbOut &operator<<(NdbOut &, const Dbtup::Tablerec &);

/**
 * This method can be called from other thread, so if jam is needed
 * it needs to carry along its own jam buffer.
 */
inline bool Dbtup::find_savepoint(OperationrecPtr &loopOpPtr,
                                  Uint32 savepointId,
                                  EmulatedJamBuffer *jamBuf) {
  while (true) {
    thrjamDebug(jamBuf);
    if (savepointId > loopOpPtr.p->savepointId) {
      thrjamDebug(jamBuf);
      return true;
    }
    loopOpPtr.i = loopOpPtr.p->prevActiveOp;
    if (loopOpPtr.i == RNIL) {
      thrjamDebug(jamBuf);
      break;
    }
    ndbrequire(c_operation_pool.getValidPtr(loopOpPtr));
  }
  return false;
}

inline void Dbtup::update_change_mask_info(const Tablerec *tablePtrP,
                                           ChangeMask *dst, const Uint32 *src) {
  assert(dst->m_cols == tablePtrP->m_no_of_attributes);
  Uint32 *ptr = dst->m_mask;
  Uint32 len = (tablePtrP->m_no_of_attributes + 31) >> 5;
  for (Uint32 i = 0; i < len; i++) {
    *ptr |= *src;
    ptr++;
    src++;
  }
}

inline void Dbtup::set_change_mask_info(const Tablerec *tablePtrP,
                                        ChangeMask *dst) {
  assert(dst->m_cols == tablePtrP->m_no_of_attributes);
  Uint32 len = (tablePtrP->m_no_of_attributes + 31) >> 5;
  BitmaskImpl::set(len, dst->m_mask);
}

inline void Dbtup::clear_change_mask_info(const Tablerec *tablePtrP,
                                          ChangeMask *dst) {
  assert(dst->m_cols == tablePtrP->m_no_of_attributes);
  Uint32 len = (tablePtrP->m_no_of_attributes + 31) >> 5;
  BitmaskImpl::clear(len, dst->m_mask);
}

inline void Dbtup::copy_change_mask_info(const Tablerec *tablePtrP,
                                         ChangeMask *dst,
                                         const ChangeMask *src) {
  Uint32 dst_cols = tablePtrP->m_no_of_attributes;
  assert(dst->m_cols == dst_cols);
  Uint32 src_cols = src->m_cols;

  if (dst_cols == src_cols) {
    memcpy(dst->m_mask, src->m_mask, 4 * ((dst_cols + 31) >> 5));
  } else {
    ndbassert(dst_cols > src_cols);  // drop column not supported
    memcpy(dst->m_mask, src->m_mask, 4 * ((src_cols + 31) >> 5));
    BitmaskImpl::setRange((dst_cols + 31) >> 5, dst->m_mask, src_cols,
                          (dst_cols - src_cols));
  }
}

inline
bool
Dbtup::primaryKey(Tablerec* const regTabPtr, Uint32 attrId)
{
  Uint32 attrDescriptor = regTabPtr->tabDescriptor[(attrId * ZAD_SIZE)];
  return (bool)AttributeDescriptor::getPrimaryKey(attrDescriptor);
}//Dbtup::primaryKey()

inline
void
Dbtup::get_all_tup_ptrs(Uint64 indexFragPtrI,
                        Uint64 tableFragPtrI,
                        Uint32 **index_fragptr,
                        Uint32 **index_tabptr,
                        Uint32 **real_fragptr,
                        Uint32 **real_tabptr,
                        Uint32 &attrDataOffset,
                        Uint32 &tuxFixHeaderSize)
{
  FragrecordPtr indexFragPtr;
  indexFragPtr.i= indexFragPtrI;
  ndbrequire(c_fragment_pool.getPtr(indexFragPtr));
  TablerecPtr indexTablePtr;
  indexTablePtr.i = indexFragPtr.p->fragTableId;
  ptrCheckGuard(indexTablePtr, cnoOfTablerec, tablerec);
  *index_fragptr = (Uint32 *)indexFragPtr.p;
  *index_tabptr = (Uint32 *)indexTablePtr.p;

  Uint32 attrDes2 = indexTablePtr.p->tabDescriptor[1];
  attrDataOffset = AttributeOffset::getOffset(attrDes2);
  tuxFixHeaderSize = indexTablePtr.p->m_offsets[MM].m_fix_header_size;

  FragrecordPtr realFragPtr;
  TablerecPtr realTablePtr;
  realFragPtr.i = tableFragPtrI;
  ndbrequire(c_fragment_pool.getPtr(realFragPtr));
  realTablePtr.i= realFragPtr.p->fragTableId;
  ptrCheckGuard(realTablePtr, cnoOfTablerec, tablerec);
  *real_fragptr = (Uint32 *)realFragPtr.p;
  *real_tabptr = (Uint32 *)realTablePtr.p;
}

// Dbtup_client provides proxying similar to Page_cache_client

class Dbtup_client {
  friend class DbtupProxy;
  // jam buffer of caller block.
  EmulatedJamBuffer *const m_jamBuf;
  class DbtupProxy *m_dbtup_proxy;  // set if we go via proxy
  Dbtup *m_dbtup;
  DEBUG_OUT_DEFINES(DBTUP);

 public:
  Dbtup_client(SimulatedBlock *block, SimulatedBlock *dbtup);

  // LGMAN

  void disk_restart_undo(Signal *signal, Uint64 lsn, Uint32 type,
                         const Uint32 *ptr, Uint32 len);

  // TSMAN

  int disk_restart_alloc_extent(Uint32 tableId, Uint32 fragId,
                                Uint32 create_table_version,
				const Local_key* key,
                                Uint32 extent_no,
                                Uint32 pages);

  void disk_restart_page_bits(Uint32 tableId, Uint32 fragId,
                              Uint32 create_table_version, const Local_key *key,
                              Uint32 bits);
};

/**
 * Can be called from MT-build of ordered indexes.
 */
inline void Dbtup::tuxGetNode(Uint32 attrDataOffset, Uint32 tuxFixHeaderSize,
                              Uint32 pageId, Uint32 pageOffset, Uint32 *&node) {
  PagePtr pagePtr;
  ndbrequire(c_page_pool.getPtr(pagePtr, pageId));
  node = ((Fix_page *)pagePtr.p)->get_ptr(pageOffset, tuxFixHeaderSize) +
         attrDataOffset;
  NDB_PREFETCH_READ((void *)node);
}

inline
Dbtup::Operationrec*
Dbtup::getOperationPtrP(Uint32 opPtrI)
{
  /* Cannot use jam here, called from other thread */
  OperationrecPtr opPtr;
  opPtr.i = opPtrI;
  ndbrequire(c_operation_pool.getValidPtr(opPtr));
  return (Dbtup::Operationrec *)opPtr.p;
}

inline void
Dbtup::prepare_tab_pointers(Uint64 frag_id)
{
  /**
   * A real-time break occurred in scanning, we setup the
   * fragment and table pointers in preparation for calls to
   * execTUPKEYREQ.
   */
  jamDebug();
  FragrecordPtr fragptr;
  TablerecPtr tabptr;

  fragptr.i = frag_id;
  ndbrequire(c_fragment_pool.getPtr(fragptr));
  const Uint32 RnoOfTablerec= cnoOfTablerec;
  Tablerec * Rtablerec = tablerec;
  tabptr.i = fragptr.p->fragTableId;
  ndbrequire(tabptr.i < RnoOfTablerec);
  prepare_fragptr = fragptr;
  ptrAss(tabptr, Rtablerec);
  prepare_tabptr = tabptr;
}
#undef JAM_FILE_ID

#endif<|MERGE_RESOLUTION|>--- conflicted
+++ resolved
@@ -1302,15 +1302,9 @@
 
     ReadFunction *readFunctionArray;
     UpdateFunction *updateFunctionArray;
-<<<<<<< HEAD
-    CHARSET_INFO **charsetArray;
-    
-    Uint32* readKeyArray;
-=======
     const CHARSET_INFO **charsetArray;
 
-    Uint32 readKeyArray;
->>>>>>> 05e4357f
+    Uint32 *readKeyArray;
     /*
       Offset into Dbtup::tableDescriptor of the start of the descriptor
       words for each attribute.
