--- conflicted
+++ resolved
@@ -244,13 +244,8 @@
 					Uint32 extent_size)
 {
   m_extent_size = extent_size;
-<<<<<<< HEAD
   m_curr_extent_info_ptr_i = RNIL;
   m_tot_free_space = 0;
-=======
-  m_tot_free_space = 0;
-  m_curr_extent_info_ptr_i = RNIL; 
->>>>>>> 0f40bbd1
   if (tabPtrP->m_no_of_disk_attributes == 0)
     return;
   
