--- conflicted
+++ resolved
@@ -33,11 +33,8 @@
 #include <util/rondb_hash.hpp>
 #include "../backup/Backup.hpp"
 #include "../dblqh/Dblqh.hpp"
-<<<<<<< HEAD
 #include "Dbtup.hpp"
-=======
 #include "AggInterpreter.hpp"
->>>>>>> e64a25e2
 
 #define JAM_FILE_ID 408
 
@@ -3179,12 +3176,7 @@
   scanPtr.p->m_tableId = RNIL;
 }
 
-<<<<<<< HEAD
 void Dbtup::releaseScanOp(ScanOpPtr &scanPtr) {
-=======
-void Dbtup::releaseScanOp(ScanOpPtr& scanPtr)
-{
->>>>>>> e64a25e2
   FragrecordPtr fragPtr;
   fragPtr.i = scanPtr.p->m_fragPtrI;
   ndbrequire(c_fragment_pool.getPtr(fragPtr));
