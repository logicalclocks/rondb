--- conflicted
+++ resolved
@@ -351,14 +351,9 @@
      */
     acquire_frag_page_map_mutex(regFragPtr, jamBuffer());
     ptr = init_page_map_entry(regFragPtr, logicalPageId);
-<<<<<<< HEAD
     release_frag_page_map_mutex(regFragPtr, jamBuffer());
     if (ptr == 0)
     {
-=======
-    release_frag_page_map_mutex(regFragPtr);
-    if (ptr == 0) {
->>>>>>> 2bf0f4a5
       /**
        * This logical page id doesn't have any reference at all in the page
        * map. This means that it cannot have been used since the data node
@@ -731,7 +726,6 @@
   Uint32 noOfPagesAllocated = 0;
   Uint32 list = regFragPtr->m_free_page_id_list;
 
-<<<<<<< HEAD
   allocConsPages(jamBuf,
                  regTabPtr,
                  1,
@@ -739,10 +733,6 @@
                  pagePtr.i);
   if (noOfPagesAllocated == 0) 
   {
-=======
-  allocConsPages(jamBuf, 1, noOfPagesAllocated, pagePtr.i);
-  if (noOfPagesAllocated == 0) {
->>>>>>> 2bf0f4a5
     thrjam(jamBuf);
     *err = ZMEM_NOMEM_ERROR;
     return RNIL;
@@ -752,7 +742,6 @@
   if (list == FREE_PAGE_RNIL) {
     thrjam(jamBuf);
     Uint32 max_page_cnt = regFragPtr->m_max_page_cnt;
-<<<<<<< HEAD
     acquire_frag_page_map_mutex(regFragPtr, jamBuf);
     acquire_frag_mutex(regFragPtr, max_page_cnt, jamBuf);
     pageId = insert_new_page_into_page_map(jamBuf,
@@ -768,17 +757,6 @@
     {
       release_frag_page_map_mutex(regFragPtr, jamBuf);
       release_frag_mutex(regFragPtr, max_page_cnt, jamBuf);
-=======
-    acquire_frag_page_map_mutex(regFragPtr);
-    acquire_frag_mutex(regFragPtr, max_page_cnt);
-    pageId = insert_new_page_into_page_map(jamBuf, regFragPtr, pagePtr,
-                                           noOfPagesAllocated);
-    DEB_LCP(("(%u)allocFragPage(1): tab(%u,%u):%u", instance(),
-             regFragPtr->fragTableId, regFragPtr->fragmentId, pageId));
-    if (pageId == RNIL) {
-      release_frag_page_map_mutex(regFragPtr);
-      release_frag_mutex(regFragPtr, max_page_cnt);
->>>>>>> 2bf0f4a5
       thrjam(jamBuf);
       *err = ZMEM_NOMEM_ERROR;
       return RNIL;
@@ -813,7 +791,6 @@
   PagePtr pagePtr;
   ndbrequire(page_no < MAX_PAGES_IN_DYN_ARRAY);
   DynArr256 map(c_page_map_pool_ptr, fragPtrP->m_page_map);
-<<<<<<< HEAD
   DEB_LCP(("(%u)allocFragPage(3): tab(%u,%u):%u",
           instance(),
           fragPtrP->fragTableId,
@@ -826,55 +803,30 @@
   {
     release_frag_page_map_mutex(fragPtrP, jamBuffer());
     release_frag_mutex(fragPtrP, page_no, jamBuffer());
-=======
-  DEB_LCP(("(%u)allocFragPage(3): tab(%u,%u):%u", instance(),
-           fragPtrP->fragTableId, fragPtrP->fragmentId, page_no));
-  acquire_frag_page_map_mutex(fragPtrP);
-  acquire_frag_mutex(fragPtrP, page_no);
-  Uint32 *prev_ptr = map.set(2 * page_no + 1);
-  if (unlikely(prev_ptr == 0)) {
-    release_frag_page_map_mutex(fragPtrP);
-    release_frag_mutex(fragPtrP, page_no);
->>>>>>> 2bf0f4a5
     jam();
     *err = ZMEM_NOMEM_ERROR;
     return RNIL;
   }
-<<<<<<< HEAD
   Uint32 * ptr = map.set(2 * page_no);
   if (unlikely(ptr == 0))
   {
     release_frag_page_map_mutex(fragPtrP, jamBuffer());
     release_frag_mutex(fragPtrP, page_no, jamBuffer());
-=======
-  Uint32 *ptr = map.set(2 * page_no);
-  if (unlikely(ptr == 0)) {
-    release_frag_page_map_mutex(fragPtrP);
-    release_frag_mutex(fragPtrP, page_no);
->>>>>>> 2bf0f4a5
     jam();
     *prev_ptr = FREE_PAGE_RNIL | LAST_LCP_FREE_BIT;
     *err = ZMEM_NOMEM_ERROR;
     return RNIL;
   }
-<<<<<<< HEAD
   pagePtr.i = * ptr;
   if (likely(pagePtr.i != RNIL && (pagePtr.i & FREE_PAGE_BIT) == 0))
   {
     release_frag_page_map_mutex(fragPtrP, jamBuffer());
     release_frag_mutex(fragPtrP, page_no, jamBuffer());
-=======
-  pagePtr.i = *ptr;
-  if (likely(pagePtr.i != RNIL && (pagePtr.i & FREE_PAGE_BIT) == 0)) {
-    release_frag_page_map_mutex(fragPtrP);
-    release_frag_mutex(fragPtrP, page_no);
->>>>>>> 2bf0f4a5
     jam();
     return (pagePtr.i & PAGE_BIT_MASK);
   }
 
   Uint32 noOfPagesAllocated = 0;
-<<<<<<< HEAD
   allocConsPages(jamBuffer(),
                  tabPtrP,
                  1,
@@ -884,12 +836,6 @@
   {
     release_frag_page_map_mutex(fragPtrP, jamBuffer());
     release_frag_mutex(fragPtrP, page_no, jamBuffer());
-=======
-  allocConsPages(jamBuffer(), 1, noOfPagesAllocated, pagePtr.i);
-  if (unlikely(noOfPagesAllocated == 0)) {
-    release_frag_page_map_mutex(fragPtrP);
-    release_frag_mutex(fragPtrP, page_no);
->>>>>>> 2bf0f4a5
     jam();
     *err = ZMEM_NOMEM_ERROR;
     return RNIL;
@@ -1184,7 +1130,6 @@
   Uint32 pageId = signal->theData[2];
   Uint32 tail = signal->theData[3];
   ptrCheckGuard(fragOpPtr, cnoOfFragoprec, fragoperrec);
-<<<<<<< HEAD
   
   FragrecordPtr fragPtr;
   fragPtr.i= fragOpPtr.p->fragPointer;
@@ -1192,14 +1137,6 @@
   
   if (pageId == fragPtr.p->m_max_page_cnt)
   {
-=======
-
-  Ptr<Fragrecord> fragPtr;
-  fragPtr.i = fragOpPtr.p->fragPointer;
-  ptrCheckGuard(fragPtr, cnoOfFragrec, fragrecord);
-
-  if (pageId == fragPtr.p->m_max_page_cnt) {
->>>>>>> 2bf0f4a5
     do_check_page_map(fragPtr.p);
     RestoreLcpConf *conf = (RestoreLcpConf *)signal->getDataPtrSend();
     conf->senderRef = reference();
@@ -1208,18 +1145,12 @@
     conf->restoredLocalLcpId = fragOpPtr.p->m_restoredLocalLcpId;
     conf->maxGciCompleted = fragOpPtr.p->m_maxGciCompleted;
     conf->afterRestore = 1;
-<<<<<<< HEAD
     conf->tableId = fragPtr.p->fragTableId;
     conf->fragId = fragPtr.p->fragmentId;
     sendSignal(fragOpPtr.p->m_senderRef,
 	       GSN_RESTORE_LCP_CONF, signal, 
 	       RestoreLcpConf::SignalLength, JBB);
     
-=======
-    sendSignal(fragOpPtr.p->m_senderRef, GSN_RESTORE_LCP_CONF, signal,
-               RestoreLcpConf::SignalLength, JBB);
-
->>>>>>> 2bf0f4a5
     releaseFragoperrec(fragOpPtr);
     if (c_lqh->m_is_recover_block) {
       jam();
