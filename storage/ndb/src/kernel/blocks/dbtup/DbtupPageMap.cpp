/*
   Copyright (c) 2003, 2022, Oracle and/or its affiliates.
<<<<<<< HEAD
   Copyright (c) 2021, 2022, Hopsworks and/or its affiliates.
=======
>>>>>>> cba4419e

   This program is free software; you can redistribute it and/or modify
   it under the terms of the GNU General Public License, version 2.0,
   as published by the Free Software Foundation.

   This program is also distributed with certain software (including
   but not limited to OpenSSL) that is licensed under separate terms,
   as designated in a particular file or component or in included license
   documentation.  The authors of MySQL hereby grant you an additional
   permission to link the program and your derivative works with the
   separately licensed software that they have included with MySQL.

   This program is distributed in the hope that it will be useful,
   but WITHOUT ANY WARRANTY; without even the implied warranty of
   MERCHANTABILITY or FITNESS FOR A PARTICULAR PURPOSE.  See the
   GNU General Public License, version 2.0, for more details.

   You should have received a copy of the GNU General Public License
   along with this program; if not, write to the Free Software
   Foundation, Inc., 51 Franklin St, Fifth Floor, Boston, MA 02110-1301  USA
*/


#define DBTUP_C
#define DBTUP_PAGE_MAP_CPP
#include "Dbtup.hpp"
#include <RefConvert.hpp>
#include <ndb_limits.h>
#include <pc.hpp>
#include <signaldata/RestoreImpl.hpp>
#include "../backup/Backup.hpp"

#define JAM_FILE_ID 415

#if (defined(VM_TRACE) || defined(ERROR_INSERT))
//#define DEBUG_LCP 1
//#define DEBUG_LCP_REL 1
//#define DEBUG_LCP_ALLOC 1
//#define DEBUG_LCP_FREE 1
//#define DEBUG_LCP_SKIP 1
//#define DEBUG_LCP_SCANNED_BIT 1
#endif

#ifdef DEBUG_LCP
#define DEB_LCP(arglist) do { g_eventLogger->info arglist ; } while (0)
#else
#define DEB_LCP(arglist) do { } while (0)
#endif

#ifdef DEBUG_LCP_REL
#define DEB_LCP_REL(arglist) do { g_eventLogger->info arglist ; } while (0)
#else
#define DEB_LCP_REL(arglist) do { } while (0)
#endif

#ifdef DEBUG_LCP_ALLOC
#define DEB_LCP_ALLOC(arglist) do { g_eventLogger->info arglist ; } while (0)
#else
#define DEB_LCP_ALLOC(arglist) do { } while (0)
#endif

#ifdef DEBUG_LCP_FREE
#define DEB_LCP_FREE(arglist) do { g_eventLogger->info arglist ; } while (0)
#else
#define DEB_LCP_FREE(arglist) do { } while (0)
#endif

#ifdef DEBUG_LCP_SKIP
#define DEB_LCP_SKIP(arglist) do { g_eventLogger->info arglist ; } while (0)
#else
#define DEB_LCP_SKIP(arglist) do { } while (0)
#endif

#ifdef DEBUG_LCP_SCANNED_BIT
#define DEB_LCP_SCANNED_BIT(arglist) \
  do { g_eventLogger->info arglist ; } while (0)
#else
#define DEB_LCP_SCANNED_BIT(arglist) do { } while (0)
#endif

#define DBUG_PAGE_MAP 0

//
// PageMap is a service used by Dbtup to map logical page id's to physical
// page id's. The mapping is needs the fragment and the logical page id to
// provide the physical id.
//
// This is a part of Dbtup which is the exclusive user of a certain set of
// variables on the fragment record and it is the exclusive user of the
// struct for page ranges.
//
// The use of the fragment page map is described in some detail in Backup.cpp
// as part of the LCP description. We use 2 bits for important state info on
// this and the previous LCP state for a page.
//
// The following methods operate on the data handled by the page map class.
//
// Public methods
// insertPageRange(Uint32 startPageId,     # In
//                 Uint32 noPages)         # In
// Inserts a range of pages into the mapping structure.
//
// void releaseFragPage()
// Releases a page belonging to a fragment.
//
// Uint32 allocFragPages(Uint32 tafpNoAllocRequested)
// Allocate a set of pages to the fragment from the page manager
//
// Uint32 getEmptyPage()
// Get an empty page from the pool of empty pages on the fragment.
// It returns the physical page id of the empty page.
// Returns RNIL if no empty page is available.
//
// Uint32 getRealpid(Uint32 logicalPageId)
// Return the physical page id provided the logical page id
//
// void initializePageRange()
// Initialise free list of page ranges and initialise the page raneg records.
//
// void initFragRange()
// Initialise the fragment variables when allocating a fragment to a table.
//
// void initPageRangeSize(Uint32 size)
// Initialise the number of page ranges.
//
// Uint32 getNoOfPages()
// Get the number of pages on the fragment currently.
//
//
// Private methods
// Uint32 leafPageRangeFull(PageRangePtr currPageRangePtr)
//
// void errorHandler()
// Method to crash NDB kernel in case of weird data set-up
//
// void allocMoreFragPages()
// When no more empty pages are attached to the fragment and we need more
// we allocate more pages from the page manager using this method.
//
// Private data
// On the fragment record
// currentPageRange    # The current page range where to insert the next range
// rootPageRange       # The root of the page ranges owned
// nextStartRange      # The next page id to assign when expanding the
//                     # page map
// noOfPages           # The number of pages in the fragment
// emptyPrimPage       # The first page of the empty pages in the fragment
//
// The full page range struct

/* Can be used from multi-threaded index build, cannot use jam's */
Uint32*
Dbtup::init_page_map_entry(Fragrecord *regFragPtr, Uint32 logicalPageId)
{
  DEB_LCP(("(%u)init_page_map_entry tab(%u,%u):%u",
          instance(),
          regFragPtr->fragTableId,
          regFragPtr->fragmentId,
          logicalPageId));
  DynArr256 map(c_page_map_pool_ptr, regFragPtr->m_page_map);
  Uint32 *prev_ptr = map.set(2 * logicalPageId + 1);
  if (prev_ptr == 0)
  {
    return 0;
  }
  Uint32 *ptr = map.set(2 * logicalPageId);
  if (ptr == 0)
  {
    (*prev_ptr) = FREE_PAGE_BIT | LAST_LCP_FREE_BIT;
    return 0;
  }
  if (logicalPageId >= regFragPtr->m_max_page_cnt)
  {
    regFragPtr->m_max_page_cnt = logicalPageId + 1;
    if (DBUG_PAGE_MAP)
    {
      g_eventLogger->info("(%u)allocIP: tab(%u,%u), new max: %u",
                          instance(),
                          regFragPtr->fragTableId,
                          regFragPtr->fragmentId,
                          regFragPtr->m_max_page_cnt);
    }
  }
  (void)insert_free_page_id_list(regFragPtr,
                                 logicalPageId,
                                 ptr,
                                 prev_ptr,
                                 Uint32(0),
                                 Uint32(0));
  return map.get_dirty(2 * logicalPageId);
}

Uint32 Dbtup::getRealpid(Fragrecord* regFragPtr, Uint32 logicalPageId) 
{
  DynArr256 map(c_page_map_pool_ptr, regFragPtr->m_page_map);
  Uint32 *ptr = map.get(2 * logicalPageId);
  if (likely(ptr != 0))
  {
    ndbrequire((*ptr) != RNIL)
    return ((*ptr) & PAGE_BIT_MASK);
  }
  ndbabort();
  return RNIL;
}

/* Can be used from multi-threaded index build, cannot use jam's */
Uint32 
Dbtup::getRealpidCheck(Fragrecord* regFragPtr, Uint32 logicalPageId) 
{
  /**
   * Jam cannot be used here since this code is called for Index build
   * which doesn't use fully initialised block objects.
   */
  DynArr256 map(c_page_map_pool_ptr, regFragPtr->m_page_map);
  // logicalPageId might not be mapped yet,
  // get_dirty returns NULL also in debug in this case.
  Uint32 *ptr = map.get_dirty(2 * logicalPageId);
  if (ptr == 0)
  {
    /**
     * No need to initialise page map entries during checks.
     * Checks are used during index builds and during copy
     * fragment process. Only LCP scans require page maps to
     * to exist for all pages, also non-existing pages. This
     * will be handled in getRealpidScan.
     */
    return RNIL;
  }
  if (likely(ptr != 0))
  {
    Uint32 val = *ptr;
    if ((val & FREE_PAGE_BIT) != 0)
      return RNIL;
    else
      return (val & PAGE_BIT_MASK);
  }
  return RNIL;
}

Uint32 Dbtup::getNoOfPages(Fragrecord* const regFragPtr)
{
  return regFragPtr->noOfPages;
}//Dbtup::getNoOfPages()

void
Dbtup::init_page(Fragrecord* regFragPtr, PagePtr pagePtr, Uint32 pageId)
{
  pagePtr.p->page_state = ~0;
  pagePtr.p->frag_page_id = pageId;
  pagePtr.p->physical_page_id = pagePtr.i;
  pagePtr.p->nextList = RNIL;
  pagePtr.p->prevList = RNIL;
  pagePtr.p->m_flags = 0;
  Tup_fixsize_page* fix_page = (Tup_fixsize_page*)pagePtr.p;
  /**
   * A new page is required to be fully scanned the first LCP after
   * allocation to ensure that we generate DELETE BY ROWID for all
   * positions that are not yet inserted into, this ensures that
   * we don't leave deleted rows in change pages after an LCP.
   */
  fix_page->set_all_change_map();
  fix_page->clear_max_gci();
  ndbassert(fix_page->verify_change_maps(jamBuffer()));
}

#ifdef VM_TRACE
#define do_check_page_map(x) check_page_map(x)
#if DBUG_PAGE_MAP
bool
Dbtup::find_page_id_in_list(Fragrecord* fragPtrP, Uint32 pageId)
{
  /* Don't use jam's here unless a jamBuf is sent in */
  DynArr256 map(c_page_map_pool_ptr, fragPtrP->m_page_map);

  Uint32 prev = FREE_PAGE_RNIL;
  Uint32 curr = fragPtrP->m_free_page_id_list;

  while (curr != FREE_PAGE_RNIL)
  {
    const Uint32 *prevPtr = map.get(2 * curr + 1);
    ndbrequire(prevPtr != 0);
    ndbrequire(prev == ((*prevPtr) & PAGE_BIT_MASK));
    ndbrequire(((*prevPtr) & FREE_PAGE_BIT) == FREE_PAGE_BIT);
    
    Uint32 *nextPtr = map.get(2 * curr);
    ndbrequire(nextPtr != 0);
    ndbrequire(((*nextPtr) & FREE_PAGE_BIT) == FREE_PAGE_BIT);

    if (curr == pageId)
      return true;
    
    prev = curr;
    curr = (*nextPtr);
    curr &= PAGE_BIT_MASK;
  }
  return false;
}

void
Dbtup::check_page_map(Fragrecord* fragPtrP)
{
  if (m_is_query_block)
  {
    return;
  }
  /* Don't use jam's here unless a jamBuf is sent in */
  Uint32 max = fragPtrP->m_max_page_cnt;
  DynArr256 map(c_page_map_pool_ptr, fragPtrP->m_page_map);

  for (Uint32 i = 0; i<max; i++)
  {
    const Uint32 *ptr = map.get(2 * i);
    if (ptr == 0)
    {
      ndbrequire(find_page_id_in_list(fragPtrP, i) == false);
    }
    else
    {
      if ((*ptr) == RNIL)
      {
        ndbrequire(find_page_id_in_list(fragPtrP, i) == false);
      }
      else
      {
        Uint32 realpid = ((*ptr) & (Uint32)~LCP_SCANNED_BIT);
        if (realpid & FREE_PAGE_BIT)
        {
          ndbrequire(find_page_id_in_list(fragPtrP, i) == true);
        }
        else
        {
          PagePtr pagePtr;
          c_page_pool.getPtr(pagePtr, realpid);
          ndbrequire(pagePtr.p->frag_page_id == i);
          ndbrequire(pagePtr.p->physical_page_id == realpid);
          ndbrequire(find_page_id_in_list(fragPtrP, i) == false);      
        }
      }
    }
  }
}
#else
void Dbtup::check_page_map(Fragrecord*) {}
#endif
#else
#define do_check_page_map(x)
#endif

Uint32
Dbtup::getRealpidScan(Fragrecord* regFragPtr,
                      Uint32 logicalPageId,
                      Uint32 **next_ptr,
                      Uint32 **prev_ptr)
{
  DynArr256 map(c_page_map_pool_ptr, regFragPtr->m_page_map);
  Uint32 * ptr = map.get_dirty(2 * logicalPageId);
  if (ptr == 0 || (*ptr) == RNIL)
  {
    jam();
    /**
     * init_page_map_entry will update the Page map of the fragment.
     * This requires exclusive access to the fragment. We will ensure
     * that we have this exclusive access before we proceed using the
     * mutex protecting the page map.
     */
    acquire_frag_page_map_mutex(regFragPtr, jamBuffer());
    ptr = init_page_map_entry(regFragPtr, logicalPageId);
    release_frag_page_map_mutex(regFragPtr, jamBuffer());
    if (ptr == 0)
    {
      /**
       * This logical page id doesn't have any reference at all in the page
       * map. This means that it cannot have been used since the data node
       * was started or since the fragment was created. So it can definitely
       * not have any LCP_SCANNED_BIT set since this only happens when a
       * page is being dropped, to be dropped a page has to be mapped and once
       * it is mapped the map isn't removed.
       */
      jam();
      *next_ptr = *prev_ptr = 0;
      return RNIL;
    }
  }
  ndbrequire(ptr != 0);
  *next_ptr = ptr;
  *prev_ptr = map.get_dirty(2 * logicalPageId + 1);
  Uint32 val = *ptr;
  ndbassert(val != RNIL);
  if ((val & FREE_PAGE_BIT) != 0)
  {
    jam();
    return RNIL;
  }
  else
  {
    jam();
    return (val & PAGE_BIT_MASK);
  }
}

void
Dbtup::set_last_lcp_state(Fragrecord *regFragPtr,
                          Uint32 logicalPageId,
                          bool is_new_state_D)
{
  ndbassert(!m_is_query_block);
  DynArr256 map(c_page_map_pool_ptr, regFragPtr->m_page_map);
  Uint32 *ptr = map.set(2 * logicalPageId + 1);
  ndbrequire(ptr != (Uint32*)0);
  ndbassert((*ptr) != RNIL);
  set_last_lcp_state(ptr, is_new_state_D);
  do_check_page_map(regFragPtr);
}

void
Dbtup::set_last_lcp_state(Uint32 *ptr, bool is_new_state_D)
{
  if (unlikely(ptr == 0))
  {
    jam();
    return;
  }
  Uint32 val = *ptr;
  ndbassert((val & FREE_PAGE_BIT) == FREE_PAGE_BIT);
  Uint32 new_last_lcp_state =
    is_new_state_D ? LAST_LCP_FREE_BIT : 0;
  val &= (Uint32)~LAST_LCP_FREE_BIT;
  val |= new_last_lcp_state;
  *ptr = val;
}

bool
Dbtup::get_lcp_scanned_bit(Uint32 *next_ptr)
{
  if (next_ptr == 0)
  {
    jam();
    return true;
  }
  if (((*next_ptr) & LCP_SCANNED_BIT) != 0)
  {
    jam();
    return true;
  }
  jam();
  return false;
}

bool
Dbtup::get_lcp_scanned_bit(Fragrecord *regFragPtr, Uint32 logicalPageId)
{
  ndbassert(!m_is_query_block);
  DynArr256 map(c_page_map_pool_ptr, regFragPtr->m_page_map);
  Uint32 *ptr = map.set(2 * logicalPageId);
  return get_lcp_scanned_bit(ptr);
}

/**
 * Currently not used code, can be activated when we can decrease
 * m_max_page_cnt.
 *
 *void
 *Dbtup::reset_lcp_scanned_bit(Fragrecord *regFragPtr, Uint32 logicalPageId)
 *{
 *  DynArr256 map(c_page_map_pool_ptr, regFragPtr->m_page_map);
 *  Uint32 *ptr = map.set(2 * logicalPageId);
 *  ndbassert(ptr != 0);
 *  ndbassert((*ptr) != RNIL);
 *#ifdef DEBUG_LCP_SCANNED_BIT
 *  if ((*ptr) & LCP_SCANNED_BIT)
 *  {
 *    g_eventLogger->info("(%u)tab(%u,%u):%u reset_lcp_scanned_bit",
 *      instance(),
 *      regFragPtr->fragTableId,
 *      regFragPtr->fragmentId,
 *      logicalPageId);
 *  }
 *#endif
 *  *ptr = (*ptr) & (Uint32)~LCP_SCANNED_BIT;
 *  do_check_page_map(regFragPtr);
 *}
 */

void
Dbtup::reset_lcp_scanned_bit(Uint32 *next_ptr)
{
  if (next_ptr == 0)
  {
    jam();
    return;
  }
  *next_ptr = (*next_ptr) & (Uint32)~LCP_SCANNED_BIT;
}

bool
Dbtup::get_last_lcp_state(Uint32 *prev_ptr)
{
  if (prev_ptr == 0)
  {
    jam();
    /**
     * If getRealpidScan returned a NULL pointer then the page
     * definitely didn't exist at the last LCP.
     */
    return true;
  }
  if (((*prev_ptr) & LAST_LCP_FREE_BIT) != 0)
  {
    jam();
    return true;
  }
  else
  {
    jam();
    return false;
  }
}

Uint32
Dbtup::insert_new_page_into_page_map(EmulatedJamBuffer *jamBuf,
                                     Fragrecord *regFragPtr,
                                     PagePtr pagePtr,
                                     Uint32 noOfPagesAllocated)
{
  DynArr256 map(c_page_map_pool_ptr, regFragPtr->m_page_map);
  Uint32 pageId = regFragPtr->m_max_page_cnt;
  Uint32 *ptr;
  Uint32 *prev_ptr = 0;
  if (pageId >= MAX_PAGES_IN_DYN_ARRAY ||
      ((prev_ptr = map.set(2 * pageId + 1)) == 0) ||
      ((ptr = map.set(2 * pageId)) == 0))
  {
    thrjam(jamBuf);
    if (prev_ptr != 0)
    {
      jam();
      *prev_ptr = FREE_PAGE_BIT | LAST_LCP_FREE_BIT;
    }
    returnCommonArea(pagePtr.i, noOfPagesAllocated);
    return RNIL;
  }
  /**
   * This should always get a new entry and this always is set initialised
   * to RNIL.
   */
  ndbrequire(*ptr == RNIL);
  *ptr = pagePtr.i;
  /* Ensure LAST_LCP_FREE_BIT is initialised to 1 */
  *prev_ptr = FREE_PAGE_BIT | LAST_LCP_FREE_BIT;
  regFragPtr->m_max_page_cnt = pageId + 1;
  if (DBUG_PAGE_MAP)
  {
    g_eventLogger->info("(%u)tab(%u,%u), new maxII: %u",
                        instance(),
                        regFragPtr->fragTableId,
                        regFragPtr->fragmentId,
                        regFragPtr->m_max_page_cnt);
  }
  return pageId;
}

Uint32
Dbtup::remove_first_free_from_page_map(EmulatedJamBuffer *jamBuf,
                                       Fragrecord *regFragPtr,
                                       PagePtr pagePtr)
{
  Uint32 pageId = regFragPtr->m_free_page_id_list;
  DynArr256 map(c_page_map_pool_ptr, regFragPtr->m_page_map);
  Uint32 *ptr = map.set(2 * pageId);
  ndbrequire(ptr != 0);
  ndbassert((*ptr) != RNIL);
  Uint32 ptr_val = *ptr;
  ndbrequire((ptr_val & FREE_PAGE_BIT) != 0);
  Uint32 lcp_scanned_bit = ptr_val & LCP_SCANNED_BIT;
  Uint32 next = ptr_val & PAGE_BIT_MASK;
  *ptr = (pagePtr.i | lcp_scanned_bit);

#ifdef DEBUG_LCP_SCANNED_BIT
  if (lcp_scanned_bit)
  {
    g_eventLogger->info("(%u)tab(%u,%u):%u remove_first_free_from_page_map",
                        instance(),
                        regFragPtr->fragTableId,
                        regFragPtr->fragmentId,
                        pageId);
  }
#endif

  if (next != FREE_PAGE_RNIL)
  {
    thrjam(jamBuf);
    Uint32 * nextPrevPtr = map.set(2 * next + 1);
    ndbrequire(nextPrevPtr != 0);
    ndbassert((*nextPrevPtr) != RNIL);
    ndbassert(((*nextPrevPtr) & FREE_PAGE_BIT) == FREE_PAGE_BIT);
    Uint32 last_lcp_free_bit = (*nextPrevPtr) & LAST_LCP_FREE_BIT;
    *nextPrevPtr = FREE_PAGE_RNIL | FREE_PAGE_BIT | last_lcp_free_bit;
  }
  regFragPtr->m_free_page_id_list = next;
  DEB_LCP_FREE(("(%u)m_free_page_id_list(1), tab(%u,%u):%u",
                instance(),
                regFragPtr->fragTableId,
                regFragPtr->fragmentId,
                next));
  return pageId;
}

void
Dbtup::remove_page_id_from_dll(Fragrecord *fragPtrP,
                               Uint32 page_no,
                               Uint32 pagePtrI,
                               Uint32 *ptr)
{
  DynArr256 map(c_page_map_pool_ptr, fragPtrP->m_page_map);
  const Uint32 *prevPtr = map.set(2 * page_no + 1);
  ndbrequire(prevPtr != 0);
  ndbassert((*prevPtr) != RNIL);
  ndbassert(((*prevPtr) & FREE_PAGE_BIT) == FREE_PAGE_BIT);
  Uint32 next = *ptr;
  Uint32 prev = *prevPtr;
  {
    /**
     * Set new entry in DynArray before list manipulations, ensure that
     * we don't forget the LCP_SCANNED_BIT.
     */
    Uint32 lcp_scanned_bit = next & LCP_SCANNED_BIT;
    *ptr = pagePtrI | lcp_scanned_bit;
#ifdef DEBUG_LCP_SCANNED_BIT
    if (lcp_scanned_bit)
    {
      g_eventLogger->info("(%u)tab(%u,%u):%u remove_page_id_from_dll",
                          instance(),
                          fragPtrP->fragTableId,
                          fragPtrP->fragmentId,
                          page_no);
    }
#endif
  }
  next &= PAGE_BIT_MASK;
  prev &= PAGE_BIT_MASK;
  if (next == FREE_PAGE_RNIL)
  {
    jam();
    // This should be end of list...
    if (prev == FREE_PAGE_RNIL)
    {
      jam();
      /* page_no is both head and tail */
      if (fragPtrP->m_free_page_id_list != page_no)
      {
        g_eventLogger->info("(%u)m_free_page_id_list = %u,"
                            " tab(%u,%u):%u",
                            instance(),
                            fragPtrP->m_free_page_id_list,
                            fragPtrP->fragTableId,
                            fragPtrP->fragmentId,
                            page_no);
        ndbrequire(fragPtrP->m_free_page_id_list == page_no);
      }
      fragPtrP->m_free_page_id_list = FREE_PAGE_RNIL;
      DEB_LCP_FREE(("(%u)m_free_page_id_list(2), tab(%u,%u):FREE_PAGE_RNIL",
                     instance(),
                     fragPtrP->fragTableId,
                     fragPtrP->fragmentId));
    }
    else
    {
      jam();
      /* page_no is tail, but not head */
      Uint32 *prevNextPtr = map.set(2 * prev);
      ndbrequire(prevNextPtr != 0);
      ndbassert((*prevNextPtr) != RNIL);
      Uint32 prevNext = *prevNextPtr;
      ndbrequire(prevNext & FREE_PAGE_BIT);
      Uint32 lcp_scanned_bit = prevNext & LCP_SCANNED_BIT;
      ndbrequire((prevNext & PAGE_BIT_MASK) == page_no);
      *prevNextPtr = FREE_PAGE_RNIL | FREE_PAGE_BIT | lcp_scanned_bit;
    }
  }
  else
  {
    jam();
    Uint32 *nextPrevPtr = map.set(2 * next + 1);
    ndbrequire(nextPrevPtr != 0);
    ndbassert((*nextPrevPtr) != RNIL);
    ndbassert(((*nextPrevPtr) & FREE_PAGE_BIT) == FREE_PAGE_BIT);
    Uint32 nextPrev = (*nextPrevPtr) & PAGE_BIT_MASK;
    Uint32 last_lcp_free_bit = (*nextPrevPtr) & LAST_LCP_FREE_BIT;
    ndbrequire(nextPrev == page_no);
    *nextPrevPtr = prev | last_lcp_free_bit | FREE_PAGE_BIT;
    if (prev == FREE_PAGE_RNIL)
    {
      jam();
      /* page_no is head but not tail */
      ndbrequire(fragPtrP->m_free_page_id_list == page_no);
      fragPtrP->m_free_page_id_list = next;
      DEB_LCP_FREE(("(%u)m_free_page_id_list(3), tab(%u,%u):%u",
                     instance(),
                     fragPtrP->fragTableId,
                     fragPtrP->fragmentId,
                     next));
    }
    else
    {
      jam();
      /* page_no is neither head nor tail */
      Uint32 *prevNextPtr = map.get(2 * prev);
      ndbrequire(prevNextPtr != 0);
      Uint32 prevNext = *prevNextPtr;
      Uint32 lcp_scanned_bit = prevNext & LCP_SCANNED_BIT;
      ndbrequire(prevNext & FREE_PAGE_BIT);
      prevNext &= PAGE_BIT_MASK;
      ndbrequire(prevNext == page_no);
      *prevNextPtr = next | FREE_PAGE_BIT | lcp_scanned_bit;
    }
  }
}

void
Dbtup::handle_lcp_skip_bit(EmulatedJamBuffer *jamBuf,
                           Fragrecord *fragPtrP,
                           PagePtr pagePtr,
                           Uint32 page_no)
{
  Uint32 lcp_scan_ptr_i = fragPtrP->m_lcp_scan_op;
  if (lcp_scan_ptr_i != RNIL)
  {
    thrjam(jamBuf);
    DynArr256 map(c_page_map_pool_ptr, fragPtrP->m_page_map);
    const Uint32 *ptr = map.set(2 * page_no);
    ndbrequire(ptr != 0);
    ndbassert((*ptr) != RNIL);
    Uint32 lcp_scanned_bit = (*ptr) & LCP_SCANNED_BIT;
    ScanOpPtr scanOp;
    scanOp.i = lcp_scan_ptr_i;
    ndbrequire(c_scanOpPool.getValidPtr(scanOp));
    Local_key key;
    key.m_page_no = page_no;
    key.m_page_idx = ZNIL;
    if (is_rowid_in_remaining_lcp_set(pagePtr.p,
                                      fragPtrP,
                                      key,
                                      *scanOp.p,
                                      2 /* Debug for LCP skip bit */))
    {
      thrjam(jamBuf);
      if (lcp_scanned_bit == 0)
      {
        thrjam(jamBuf);
        /**
         * We allocated a page during an LCP, it was within the pages that
         * will be checked during the LCP scan. The page has also not yet
         * been scanned by the LCP. Given that we know that the page will
         * only contain rows that would set the LCP_SKIP bit we will
         * set the LCP skip on the page level instead to speed up LCP
         * processing.
         *
         * We use this bit both for ALL ROWS pages and CHANGED ROWS pages.
         * When we come to the scanning of this page we will decide what
         * to do with the page whether to skip or record it as DELETE by
         * PAGEID.
         */
        /* Coverage tested */
        DEB_LCP_SKIP(("(%u)LCP_SKIP in tab(%u,%u):%u",
                       instance(),
                       fragPtrP->fragTableId,
                       fragPtrP->fragmentId,
                       page_no));
        pagePtr.p->set_page_to_skip_lcp();
        c_backup->alloc_page_after_lcp_start(page_no);
      }
      else
      {
        jam();
        /* Coverage tested */
        /**
         * The page had already been handled since it had been dropped
         * after LCP start and is now allocated again still before the
         * LCP scan reached it. No need to do anything since its LCP
         * scanning was handled at drop time.
         */
      }
    }
    else
    {
      if (lcp_scanned_bit)
      {
        g_eventLogger->info("(%u):lcp_scanned_bit crash on tab(%u,%u):%u",
                            instance(),
                            fragPtrP->fragTableId,
                            fragPtrP->fragmentId,
                            page_no);
      }
      ndbrequire(lcp_scanned_bit == 0);
    }
  }
}

void
Dbtup::handle_new_page(EmulatedJamBuffer *jamBuf,
                       Fragrecord *fragPtrP,
                       Tablerec* tabPtrP,
                       PagePtr pagePtr,
                       Uint32 page_no)
{
  DEB_LCP_ALLOC(("(%u)allocFragPage: tab(%u,%u) page(%u)",
                 instance(),
                 fragPtrP->fragTableId,
                 fragPtrP->fragmentId,
                 page_no));
  c_page_pool.getPtr(pagePtr);
  init_page(fragPtrP, pagePtr, page_no);
  handle_lcp_skip_bit(jamBuf, fragPtrP, pagePtr, page_no);
  convertThPage((Fix_page*)pagePtr.p, tabPtrP, MM);
  {
    LocalDLFifoList<Page_pool> free_pages(c_page_pool, fragPtrP->thFreeFirst);
    pagePtr.p->page_state = ZTH_MM_FREE;
    free_pages.addFirst(pagePtr);
  }
  if (DBUG_PAGE_MAP)
  {
    g_eventLogger->info("(%u)tab(%u,%u):%u alloc -> (%u max: %u)",
                        instance(),
                        fragPtrP->fragTableId,
                        fragPtrP->fragmentId,
                        page_no,
                        pagePtr.i,
                        fragPtrP->m_max_page_cnt);
  }

  do_check_page_map(fragPtrP);
}

Uint32 
Dbtup::allocFragPage(EmulatedJamBuffer* jamBuf,
                     Uint32 * err, 
                     Fragrecord* regFragPtr,
                     Tablerec *regTabPtr)
{
  PagePtr pagePtr;
  Uint32 noOfPagesAllocated = 0;
  Uint32 list = regFragPtr->m_free_page_id_list;

  allocConsPages(jamBuf,
                 regTabPtr,
                 1,
                 noOfPagesAllocated,
                 pagePtr.i);
  if (noOfPagesAllocated == 0) 
  {
    thrjam(jamBuf);
    * err = ZMEM_NOMEM_ERROR;
    return RNIL;
  }//if
  
  Uint32 pageId;
  if (list == FREE_PAGE_RNIL)
  {
    thrjam(jamBuf);
    Uint32 max_page_cnt = regFragPtr->m_max_page_cnt;
    acquire_frag_page_map_mutex(regFragPtr, jamBuf);
    acquire_frag_mutex(regFragPtr, max_page_cnt, jamBuf);
    pageId = insert_new_page_into_page_map(jamBuf,
                                           regFragPtr,
                                           pagePtr,
                                           noOfPagesAllocated);
    DEB_LCP(("(%u)allocFragPage(1): tab(%u,%u):%u",
            instance(),
            regFragPtr->fragTableId,
            regFragPtr->fragmentId,
            pageId));
    if (pageId == RNIL)
    {
      release_frag_page_map_mutex(regFragPtr, jamBuf);
      release_frag_mutex(regFragPtr, max_page_cnt, jamBuf);
      thrjam(jamBuf);
      * err = ZMEM_NOMEM_ERROR;
      return RNIL;
    }
  }
  else
  {
    thrjam(jamBuf);
    acquire_frag_page_map_mutex(regFragPtr, jamBuf);
    acquire_frag_mutex(regFragPtr, regFragPtr->m_free_page_id_list, jamBuf);
    pageId = remove_first_free_from_page_map(jamBuf, regFragPtr, pagePtr);
    DEB_LCP(("(%u)allocFragPage(2): tab(%u,%u):%u",
            instance(),
            regFragPtr->fragTableId,
            regFragPtr->fragmentId,
            pageId));
  }
  if (DBUG_PAGE_MAP)
  {
    DynArr256 map(c_page_map_pool_ptr, regFragPtr->m_page_map);
    Uint32 *ptr = map.set(2 * pageId);
    ndbrequire(ptr != 0);
    ndbassert((*ptr) != RNIL);
    g_eventLogger->info("(%u)tab(%u,%u) allocRI(%u %u max: %u next: %x)",
                        instance(),
                        regFragPtr->fragTableId,
                        regFragPtr->fragmentId,
                        pageId,
                        pagePtr.i,
                        regFragPtr->m_max_page_cnt,
                        *ptr);
  }
  regFragPtr->noOfPages++;
  handle_new_page(jamBuf, regFragPtr, regTabPtr, pagePtr, pageId);
  release_frag_page_map_mutex(regFragPtr, jamBuf);
  release_frag_mutex(regFragPtr, pageId, jamBuf);
  return pagePtr.i;
}//Dbtup::allocFragPage()

Uint32
Dbtup::allocFragPage(Uint32 * err,
                     Tablerec* tabPtrP, Fragrecord* fragPtrP, Uint32 page_no)
{
  PagePtr pagePtr;
  ndbrequire(page_no < MAX_PAGES_IN_DYN_ARRAY);
  DynArr256 map(c_page_map_pool_ptr, fragPtrP->m_page_map);
  DEB_LCP(("(%u)allocFragPage(3): tab(%u,%u):%u",
          instance(),
          fragPtrP->fragTableId,
          fragPtrP->fragmentId,
          page_no));
  acquire_frag_page_map_mutex(fragPtrP, jamBuffer());
  acquire_frag_mutex(fragPtrP, page_no, jamBuffer());
  Uint32 *prev_ptr = map.set(2 * page_no + 1);
  if (unlikely(prev_ptr == 0))
  {
    release_frag_page_map_mutex(fragPtrP, jamBuffer());
    release_frag_mutex(fragPtrP, page_no, jamBuffer());
    jam();
    *err = ZMEM_NOMEM_ERROR;
    return RNIL;
  }
  Uint32 * ptr = map.set(2 * page_no);
  if (unlikely(ptr == 0))
  {
    release_frag_page_map_mutex(fragPtrP, jamBuffer());
    release_frag_mutex(fragPtrP, page_no, jamBuffer());
    jam();
    *prev_ptr = FREE_PAGE_RNIL | LAST_LCP_FREE_BIT;
    * err = ZMEM_NOMEM_ERROR;
    return RNIL;
  }
  pagePtr.i = * ptr;
  if (likely(pagePtr.i != RNIL && (pagePtr.i & FREE_PAGE_BIT) == 0))
  {
    release_frag_page_map_mutex(fragPtrP, jamBuffer());
    release_frag_mutex(fragPtrP, page_no, jamBuffer());
    jam();
    return (pagePtr.i & PAGE_BIT_MASK);
  }
  
  Uint32 noOfPagesAllocated = 0;
  allocConsPages(jamBuffer(),
                 tabPtrP,
                 1,
                 noOfPagesAllocated,
                 pagePtr.i);
  if (unlikely(noOfPagesAllocated == 0))
  {
    release_frag_page_map_mutex(fragPtrP, jamBuffer());
    release_frag_mutex(fragPtrP, page_no, jamBuffer());
    jam();
    * err = ZMEM_NOMEM_ERROR;
    return RNIL;
  }

  if ((*ptr) == RNIL)
  {
    /**
     * DynArr256 delivered a fresh new entry, so no flags are initialised
     * and we will treat it as if it returned FREE_PAGE_BIT set,
     * LCP_SCANNED_BIT not set, but also not in any free list, so no need
     * to remove it from the doubly linked list. We will make use of entry
     * for a new page, so we don't set the FREE_PAGE_BIT either, we simply
     * insert the page pointer.
     *
     * Since it is the first occurrence of the page we initialise that the
     * page was free at the last LCP. We always need to set the FREE_PAGE_BIT
     * also to ensure that drop fragment doesn't drop things from the
     * prev_ptr position.
     */
    jam();
    *ptr = pagePtr.i;
    *prev_ptr = FREE_PAGE_BIT | LAST_LCP_FREE_BIT;
  }
  else
  {
    jam();
    /**
     * This page id was in the doubly linked list free list, we need to remove
     * it from this list.
     */
    remove_page_id_from_dll(fragPtrP, page_no, pagePtr.i, ptr);
  }
  if (DBUG_PAGE_MAP)
  {
    g_eventLogger->info("(%u)tab(%u,%u):%u alloc(%u max: %u next: %x)",
                        instance(),
                        fragPtrP->fragTableId,
                        fragPtrP->fragmentId,
                        page_no,
                        pagePtr.i,
                        fragPtrP->m_max_page_cnt,
                        *ptr);
  }
  Uint32 max = fragPtrP->m_max_page_cnt;
  fragPtrP->noOfPages++;

  if (page_no + 1 > max)
  {
    jam();
    fragPtrP->m_max_page_cnt = page_no + 1;
    if (DBUG_PAGE_MAP)
    {
      g_eventLogger->info("(%u)tab(%u,%u) new max: %u",
                          instance(),
                          fragPtrP->fragTableId,
                          fragPtrP->fragmentId,
                          fragPtrP->m_max_page_cnt);
    }
  }
  handle_new_page(jamBuffer(), fragPtrP, tabPtrP, pagePtr, page_no);
  release_frag_page_map_mutex(fragPtrP, jamBuffer());
  release_frag_mutex(fragPtrP, page_no, jamBuffer());
  return pagePtr.i;
}

void
Dbtup::releaseFragPage(Fragrecord* fragPtrP,
                       Uint32 logicalPageId,
                       PagePtr pagePtr)
{
  /**
   * This call is done under exclusive fragment access
   * This means no TUP fragment mutexes are acquired since no
   * query thread are allowed to execute on the fragment while
   * we are in exclusive mode.
   */
  DynArr256 map(c_page_map_pool_ptr, fragPtrP->m_page_map);
  DEB_LCP_REL(("(%u)releaseFragPage: tab(%u,%u) page(%u)",
               instance(),
               fragPtrP->fragTableId,
               fragPtrP->fragmentId,
               logicalPageId));
  Uint32 *next = map.set(2 * logicalPageId);
  Uint32 *prev = map.set(2 * logicalPageId + 1);
  ndbrequire(next != 0 && prev != 0);
  ndbassert(((*prev) & FREE_PAGE_BIT) == FREE_PAGE_BIT);

  bool page_freed = false;
  Uint32 lcp_scanned_bit = (*next) & LCP_SCANNED_BIT;
  Uint32 last_lcp_state = (*prev) & LAST_LCP_FREE_BIT;
  Uint32 lcp_scan_ptr_i = fragPtrP->m_lcp_scan_op;
  bool lcp_to_scan = false;
  bool rowid_in_remaining_lcp_set = false;
  if (lcp_scan_ptr_i != RNIL)
  {
    /**
     * We use the method is_rowid_in_remaining_lcp_set. We set the
     * key to the page and beyond the last row in the page. This means
     * that if the page is not fully scanned yet we will set the
     * LCP_SCANNED_BIT, in this case we might have already handled
     * some of the rows, so there is a small probability that we will
     * duplicate some DELETE BY ROWID, but it should only have a minor
     * performance impact. Otherwise we will ignore it.
     */
    jam();
    ScanOpPtr scanOp;
    Local_key key;
    scanOp.i = lcp_scan_ptr_i;
    ndbrequire(c_scanOpPool.getValidPtr(scanOp));
    key.m_page_no = logicalPageId;
    key.m_page_idx = ZNIL;
    rowid_in_remaining_lcp_set =
      is_rowid_in_remaining_lcp_set(pagePtr.p,
                                    fragPtrP,
                                    key,
                                    *scanOp.p,
                                    1 /* Debug for LCP scanned bit */);
    if (rowid_in_remaining_lcp_set ||
        pagePtr.p->is_page_to_skip_lcp())
    {
      jam();
      lcp_to_scan = true;
      if (lcp_scanned_bit == 0)
      {
        jam();
        /**
         * Page is being dropped and it is part of LCP and has not
         * yet been scanned by LCP. This means we need to act right
         * now before we release the page and record the needed
         * information. Also we haven't already dropped the page
         * already before in this LCP scan.
         *
         * is_rowid_in_remaining_lcp_set is normally false when
         * is_page_to_skip_lcp is true. The problem however is that
         * this is a state on the page, and the page is being dropped,
         * so in this case we need to ensure that the page is not
         * containing any row at restore. We ensure this by using
         * a DELETE BY PAGEID in this case. We also flag that the
         * page have been scanned for LCP in the page map. It is
         * possible to arrive here after allocate, drop, allocate
         * and drop again. In this case the LCP scanned bit will
         * still be set and we can ignore the page.
         *
         * We will release the page during handle_lcp_drop_change
         * to ensure that we are certain to get the space we
         * need to store the space needed to store things into the
         * LCP keep list.
         *
         * If the SKIP_LCP flag was set on the page then this page
         * was added since the start of the LCP and in that case
         * we record the page as a DELETE by PAGEID and then sets
         * the LCP_SCANNED_BIT to ensure that any further allocation
         * and release of the fragment before LCP scan has passed it
         * is ignored.
         *
         * For ALL ROWS pages the LCP scan is always completed in
         * this state, all the rows existing at start of LCP has been
         * deleted and all of those were put into LCP through the LCP
         * keep list. So we ensure that the page is ignored for the
         * rest of the LCP scan by setting the LCP_SCANNED_BIT here
         * as well.
         *
         * No need to clear the page to skip lcp flag here since the
         * page is dropped immediately following this.
         *
         * If last page state was D the page will be empty at the
         * previous LCP, so this means that there is no need to
         * delete rows that won't be there. There is not really any
         * problem in performing deletes in this case, but it would
         * cause unnecessary work. The rows that was present in the
         * page at start of LCP have already been handled through
         * LCP keep list.
         *
         * If last state was A there was a set of rows installed by
         * the previous LCP, some of those rows will remain if we
         * don't ensure that they are removed. So in this case we
         * remove all rows on the page that hasn't got the LCP_SKIP
         * flag set. Those rows with this flag set have been handled
         * by the LCP keep list before arriving here.
         */
        bool is_change_part = c_backup->is_change_part_state(logicalPageId);
        DEB_LCP_SCANNED_BIT(("(%u)Set lcp_scanned_bit on tab(%u,%u):%u",
                             instance(),
                             fragPtrP->fragTableId,
                             fragPtrP->fragmentId,
                             logicalPageId));
        lcp_scanned_bit = LCP_SCANNED_BIT;
        bool page_to_skip_lcp = pagePtr.p->is_page_to_skip_lcp();
        Uint32 new_last_lcp_state;
        if (page_to_skip_lcp)
        {
          new_last_lcp_state = LAST_LCP_FREE_BIT;
          c_backup->alloc_dropped_page_after_lcp_start(is_change_part);
        }
        else
        {
          new_last_lcp_state = 0;
          c_backup->dropped_page_after_lcp_start(is_change_part,
                                                 (last_lcp_state == 0));
        }
        if (is_change_part && (last_lcp_state == 0))
        {
          /**
           * Page is a change page and last LCP state was A.
           * We set page_freed to true, the reason is that we're
           * "stealing" the page to be deleted for use by the
           * LCP keep free list. This removes any possibility that
           * we will run out of memory for this operation.
           *
           * The page is removed later when the LCP keep list operation
           * is completed.
           */
          jam();
          /* Coverage tested */
          c_page_pool.getPtr(pagePtr);
          bool delete_by_pageid = page_to_skip_lcp;
          page_freed = true;
          ndbrequire(c_backup->is_partial_lcp_enabled());
          handle_lcp_drop_change_page(fragPtrP,
                                      logicalPageId,
                                      pagePtr,
                                      delete_by_pageid);
        }
        else
        {
          /* Coverage tested */
          DEB_LCP_REL(("(%u) change_part: %u, last_lcp_state: %u "
                    "in tab(%u,%u) page(%u)",
                   instance(),
                   is_change_part,
                   last_lcp_state,
                   fragPtrP->fragTableId,
                   fragPtrP->fragmentId,
                   logicalPageId));
        }
        last_lcp_state = new_last_lcp_state;
      }
      else
      {
        DEB_LCP_REL(("(%u)lcp_scanned_bit already set when page released"
                     "in tab(%u,%u) page(%u)",
                     instance(),
                     fragPtrP->fragTableId,
                     fragPtrP->fragmentId,
                     logicalPageId));
        /* Coverage tested */
      }
    }
    else
    {
      /* Coverage tested */
    }
  }
<<<<<<< HEAD
  if (!lcp_to_scan)
  {
    if (unlikely(lcp_scanned_bit != 0))
    {
      g_eventLogger->info("(%u)tab(%u,%u):%u crash lcp_scanned_bit set"
                          " is lcp_scan_ptr_i RNIL %u,"
                          " last_lcp_state %u,"
                          " is_rowid_in_remaining_lcp_set %u"
                          " is_page_to_skip_lcp %u",
                          instance(),
                          fragPtrP->fragTableId,
                          fragPtrP->fragmentId,
                          logicalPageId,
                          lcp_scan_ptr_i == RNIL,
                          last_lcp_state,
                          rowid_in_remaining_lcp_set,
                          pagePtr.p->is_page_to_skip_lcp());
      ndbrequire(lcp_scanned_bit == 0);
    }
  }
=======

>>>>>>> cba4419e
  if (!page_freed)
  {
    jam();
    returnCommonArea(pagePtr.i, 1);
  }

#ifdef DEBUG_LCP_SCANNED_BIT
  if (lcp_scanned_bit)
  {
    g_eventLogger->info("(%u)tab(%u,%u):%u set lcp_scanned_bit",
                        instance(),
                        fragPtrP->fragTableId,
                        fragPtrP->fragmentId,
                        logicalPageId);

  }
#endif

  const char *where = insert_free_page_id_list(fragPtrP,
                                               logicalPageId,
                                               next,
                                               prev,
                                               lcp_scanned_bit,
                                               last_lcp_state);
  fragPtrP->noOfPages--;
  if (DBUG_PAGE_MAP)
  {
    g_eventLogger->info("(%u)tab(%u,%u):%u release(%u)@%s",
                        instance(),
                        fragPtrP->fragTableId,
                        fragPtrP->fragmentId,
                        logicalPageId,
                        pagePtr.i,
                        where);
  }
  do_check_page_map(fragPtrP);
}

/* Can be used from multi-threaded index build, cannot use jam's */
const char*
Dbtup::insert_free_page_id_list(Fragrecord *fragPtrP,
                                Uint32 logicalPageId,
                                Uint32 *next,
                                Uint32 *prev,
                                Uint32 lcp_scanned_bit,
                                Uint32 last_lcp_state)
{
  /**
   * Add to head or tail of list...
   */
  DynArr256 map(c_page_map_pool_ptr, fragPtrP->m_page_map);
  Uint32 list = fragPtrP->m_free_page_id_list;
  const char * where = 0;
  if (list == FREE_PAGE_RNIL)
  {
    *next = FREE_PAGE_RNIL | FREE_PAGE_BIT | lcp_scanned_bit;
    *prev = FREE_PAGE_RNIL | FREE_PAGE_BIT | last_lcp_state;
    fragPtrP->m_free_page_id_list = logicalPageId;
    DEB_LCP_FREE(("(%u)m_free_page_id_list(4), tab(%u,%u):%u",
                  instance(),
                  fragPtrP->fragTableId,
                  fragPtrP->fragmentId,
                  logicalPageId));
    where = (const char*)"empty";
  }
  else
  {
    *next = list | FREE_PAGE_BIT | lcp_scanned_bit;
    *prev = FREE_PAGE_RNIL | FREE_PAGE_BIT | last_lcp_state;
    fragPtrP->m_free_page_id_list = logicalPageId;
    DEB_LCP_FREE(("(%u)m_free_page_id_list(5), tab(%u,%u):%u",
                  instance(),
                  fragPtrP->fragTableId,
                  fragPtrP->fragmentId,
                  logicalPageId));
    Uint32 *nextPrevPtr = map.set(2 * list + 1);
    ndbrequire(nextPrevPtr != 0);
    ndbassert((*nextPrevPtr) != RNIL);
    Uint32 nextPrev = *nextPrevPtr;
    Uint32 this_last_lcp_state = nextPrev & LAST_LCP_FREE_BIT;
    ndbrequire(((*nextPrevPtr) & PAGE_BIT_MASK) == FREE_PAGE_RNIL);
    *nextPrevPtr = logicalPageId | FREE_PAGE_BIT | this_last_lcp_state;
    where = (const char*)"head";
  }
  return where;
}

void Dbtup::errorHandler(Uint32 errorCode)
{
  switch (errorCode) {
  case 0:
    jam();
    break;
  case 1:
    jam();
    break;
  case 2:
    jam();
    break;
  default:
    jam();
  }
  ndbabort();
}//Dbtup::errorHandler()

void
Dbtup::rebuild_page_free_list(Signal* signal)
{
  Ptr<Fragoperrec> fragOpPtr;
  fragOpPtr.i = signal->theData[1];
  Uint32 pageId = signal->theData[2];
  Uint32 tail = signal->theData[3];
  ptrCheckGuard(fragOpPtr, cnoOfFragoprec, fragoperrec);
  
  FragrecordPtr fragPtr;
  fragPtr.i= fragOpPtr.p->fragPointer;
  ndbrequire(c_fragment_pool.getPtr(fragPtr));
  
  if (pageId == fragPtr.p->m_max_page_cnt)
  {
    do_check_page_map(fragPtr.p);
    RestoreLcpConf* conf = (RestoreLcpConf*)signal->getDataPtrSend();
    conf->senderRef = reference();
    conf->senderData = fragOpPtr.p->m_senderData;
    conf->restoredLcpId = fragOpPtr.p->m_restoredLcpId;
    conf->restoredLocalLcpId = fragOpPtr.p->m_restoredLocalLcpId;
    conf->maxGciCompleted = fragOpPtr.p->m_maxGciCompleted;
    conf->afterRestore = 1;
    conf->tableId = fragPtr.p->fragTableId;
    conf->fragId = fragPtr.p->fragmentId;
    sendSignal(fragOpPtr.p->m_senderRef,
	       GSN_RESTORE_LCP_CONF, signal, 
	       RestoreLcpConf::SignalLength, JBB);
    
    releaseFragoperrec(fragOpPtr);
    if (c_lqh->m_is_recover_block)
    {
      jam();
      /**
       * We will reset all pointers to the LDM instance to avoid
       * using those pointers when not supposed to.
       * This is a debugging tool to ensure that we quickly find
       * use of these variables that are outside of their definition.
       */
      c_lqh->reset_restore_thread_access();
    }
    return;
  }

  DynArr256 map(c_page_map_pool_ptr, fragPtr.p->m_page_map);
  Uint32 *nextPtr = map.set(2 * pageId);
  Uint32 *prevPtr = map.set(2 * pageId + 1);

  // Out of memory ?? Should not be possible here/now
  ndbrequire(nextPtr != 0 && prevPtr != 0);

  /**
   * This is called as part of restore, the pages that are defined here
   * should have the LAST_LCP_FREE_BIT initialised to 0, those that are
   * not yet allocated should have their state initialised to 1.
   *
   * LAST_LCP_FREE_BIT indicates state at last LCP, at restart the last
   * LCP is the restore and this has now been completed. So after this
   * we need to have a well defined state of LAST_LCP_FREE.
   * Later allocations of new page ids are always assumed to not be part
   * of the last LCP.
   *
   * Using Partial LCP the restore process can call releaseFragPage.
   * In this case *nextPtr isn't equal to RNIL, but FREE_PAGE_BIT of
   * *nextPagePtr is set instead. So need to check for either of those
   * two events.
   */
  if (*nextPtr == RNIL || ((((*nextPtr) & FREE_PAGE_BIT) != 0)))
  {
    jam();
    /**
     * An unallocated page id...put in free list
     */

#if DBUG_PAGE_MAP
    const char * where;
#endif
    if (tail == RNIL)
    {
      jam();
      ndbrequire(fragPtr.p->m_free_page_id_list == FREE_PAGE_RNIL);
      fragPtr.p->m_free_page_id_list = pageId;
      DEB_LCP_FREE(("(%u)m_free_page_id_list(6), tab(%u,%u):%u",
                    instance(),
                    fragPtr.p->fragTableId,
                    fragPtr.p->fragmentId,
                    pageId));
      *nextPtr = FREE_PAGE_RNIL | FREE_PAGE_BIT;
      *prevPtr = FREE_PAGE_RNIL | FREE_PAGE_BIT | LAST_LCP_FREE_BIT;
#if DBUG_PAGE_MAP
      where = "head";
#endif
    }
    else
    {
      jam();
      ndbrequire(fragPtr.p->m_free_page_id_list != FREE_PAGE_RNIL);

      *nextPtr = FREE_PAGE_RNIL | FREE_PAGE_BIT;
      *prevPtr = tail | FREE_PAGE_BIT | LAST_LCP_FREE_BIT;

      Uint32 * prevNextPtr = map.set(2 * tail);
      ndbrequire(prevNextPtr != 0);
      ndbrequire((*prevNextPtr) == (FREE_PAGE_RNIL | FREE_PAGE_BIT));
      *prevNextPtr = pageId | FREE_PAGE_BIT;
#if DBUG_PAGE_MAP
      where = "tail";
#endif
      DEB_LCP_FREE(("(%u)tab(%u,%u):%u into free page id list",
                    instance(),
                    fragPtr.p->fragTableId,
                    fragPtr.p->fragmentId,
                    pageId));
    }
    tail = pageId;
#if DBUG_PAGE_MAP
    g_eventLogger->info("(%u)tab(%u,%u):%u adding page to free list @ %s",
                        instance(),
                        fragPtr.p->fragTableId,
                        fragPtr.p->fragmentId,
                        pageId,
                        where);
#endif
  }
  else
  {
    jam();
    /* Clear LAST_LCP_FREE_BIT and set FREE_PAGE_BIT */
    DEB_LCP_FREE(("(%u)tab(%u,%u):%u, next: %x, prev: %x",
                   instance(),
                   fragPtr.p->fragTableId,
                   fragPtr.p->fragmentId,
                   pageId,
                   *nextPtr,
                   *prevPtr));
    *prevPtr = (*prevPtr) & PAGE_BIT_MASK;
    *prevPtr = (*prevPtr) | FREE_PAGE_BIT;
  }
  
  signal->theData[0] = ZREBUILD_FREE_PAGE_LIST;
  signal->theData[1] = fragOpPtr.i;
  signal->theData[2] = pageId + 1;
  signal->theData[3] = tail;
  sendSignal(reference(), GSN_CONTINUEB, signal, 4, JBB);
}<|MERGE_RESOLUTION|>--- conflicted
+++ resolved
@@ -1,9 +1,6 @@
 /*
    Copyright (c) 2003, 2022, Oracle and/or its affiliates.
-<<<<<<< HEAD
-   Copyright (c) 2021, 2022, Hopsworks and/or its affiliates.
-=======
->>>>>>> cba4419e
+   Copyright (c) 2021, 2023, Hopsworks and/or its affiliates.
 
    This program is free software; you can redistribute it and/or modify
    it under the terms of the GNU General Public License, version 2.0,
@@ -1224,30 +1221,7 @@
       /* Coverage tested */
     }
   }
-<<<<<<< HEAD
-  if (!lcp_to_scan)
-  {
-    if (unlikely(lcp_scanned_bit != 0))
-    {
-      g_eventLogger->info("(%u)tab(%u,%u):%u crash lcp_scanned_bit set"
-                          " is lcp_scan_ptr_i RNIL %u,"
-                          " last_lcp_state %u,"
-                          " is_rowid_in_remaining_lcp_set %u"
-                          " is_page_to_skip_lcp %u",
-                          instance(),
-                          fragPtrP->fragTableId,
-                          fragPtrP->fragmentId,
-                          logicalPageId,
-                          lcp_scan_ptr_i == RNIL,
-                          last_lcp_state,
-                          rowid_in_remaining_lcp_set,
-                          pagePtr.p->is_page_to_skip_lcp());
-      ndbrequire(lcp_scanned_bit == 0);
-    }
-  }
-=======
-
->>>>>>> cba4419e
+
   if (!page_freed)
   {
     jam();
