/*
   Copyright (c) 2005, 2023, Oracle and/or its affiliates.
   Copyright (c) 2021, 2023, Hopsworks and/or its affiliates.

   This program is free software; you can redistribute it and/or modify
   it under the terms of the GNU General Public License, version 2.0,
   as published by the Free Software Foundation.

   This program is also distributed with certain software (including
   but not limited to OpenSSL) that is licensed under separate terms,
   as designated in a particular file or component or in included license
   documentation.  The authors of MySQL hereby grant you an additional
   permission to link the program and your derivative works with the
   separately licensed software that they have included with MySQL.

   This program is distributed in the hope that it will be useful,
   but WITHOUT ANY WARRANTY; without even the implied warranty of
   MERCHANTABILITY or FITNESS FOR A PARTICULAR PURPOSE.  See the
   GNU General Public License, version 2.0, for more details.

   You should have received a copy of the GNU General Public License
   along with this program; if not, write to the Free Software
   Foundation, Inc., 51 Franklin St, Fifth Floor, Boston, MA 02110-1301  USA
*/

#ifndef __UNDO_BUFFER_HPP
#define __UNDO_BUFFER_HPP

#include <kernel_types.h>
#include <ndb_global.h>

#define JAM_FILE_ID 404

struct UndoPage;

struct Undo_buffer {
  Undo_buffer(class Ndbd_mem_manager *);

  /**
   * Alloc space for a copy tuple of size <em>words</em>
   *   store address to copy in dst
   *   supply pointer to original in curr
   *
   * @return 0 if unable to alloc space
   */
<<<<<<< HEAD
  Uint32 * alloc_copy_tuple(Local_key* dst,
                            Uint32 words,
                            bool allow_use_spare = false);
=======
  Uint32 *alloc_copy_tuple(Local_key *dst, Uint32 words);
  bool reuse_page_for_copy_tuple(Uint32 reuse_page);
>>>>>>> 2bf0f4a5

  /**
   * Shrink size of copy tuple
   *   note: Only shrink latest allocated tuple
   */
  void shrink_copy_tuple(Local_key *dst, Uint32 words);

  /**
   * Free space for copy tuple at key
   */
  void free_copy_tuple(Local_key *key);

  /**
   * Get pointer to copy tuple
   */
  Uint32 *get_ptr(const Local_key *key);

 private:
  void init_copy_tuple_page(UndoPage *page);

  class Ndbd_mem_manager *m_mm;
  Uint32 m_first_free;
};

#undef JAM_FILE_ID

#endif<|MERGE_RESOLUTION|>--- conflicted
+++ resolved
@@ -43,14 +43,9 @@
    *
    * @return 0 if unable to alloc space
    */
-<<<<<<< HEAD
   Uint32 * alloc_copy_tuple(Local_key* dst,
                             Uint32 words,
                             bool allow_use_spare = false);
-=======
-  Uint32 *alloc_copy_tuple(Local_key *dst, Uint32 words);
-  bool reuse_page_for_copy_tuple(Uint32 reuse_page);
->>>>>>> 2bf0f4a5
 
   /**
    * Shrink size of copy tuple
