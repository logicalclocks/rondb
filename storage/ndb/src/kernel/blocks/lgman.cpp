<<<<<<< HEAD
/* Copyright (c) 2005, 2024, Oracle and/or its affiliates.
=======
/* Copyright (c) 2005, 2023, Oracle and/or its affiliates.
>>>>>>> e64a25e2
   Copyright (c) 2021, 2024, Hopsworks and/or its affiliates.

   This program is free software; you can redistribute it and/or modify
   it under the terms of the GNU General Public License, version 2.0,
   as published by the Free Software Foundation.

   This program is designed to work with certain software (including
   but not limited to OpenSSL) that is licensed under separate terms,
   as designated in a particular file or component or in included license
   documentation.  The authors of MySQL hereby grant you an additional
   permission to link the program and your derivative works with the
   separately licensed software that they have either included with
   the program or referenced in the documentation.

   This program is distributed in the hope that it will be useful,
   but WITHOUT ANY WARRANTY; without even the implied warranty of
   MERCHANTABILITY or FITNESS FOR A PARTICULAR PURPOSE.  See the
   GNU General Public License, version 2.0, for more details.

   You should have received a copy of the GNU General Public License
   along with this program; if not, write to the Free Software
   Foundation, Inc., 51 Franklin St, Fifth Floor, Boston, MA 02110-1301  USA
*/

#include "lgman.hpp"
#include <signaldata/CallbackSignal.hpp>
#include <signaldata/CreateFilegroupImpl.hpp>
#include <signaldata/DbinfoScan.hpp>
#include <signaldata/DropFilegroupImpl.hpp>
#include <signaldata/DumpStateOrd.hpp>
#include <signaldata/FsCloseReq.hpp>
#include <signaldata/FsConf.hpp>
#include <signaldata/FsOpenReq.hpp>
#include <signaldata/FsReadWriteReq.hpp>
#include <signaldata/FsRef.hpp>
#include <signaldata/GetTabInfo.hpp>
#include <signaldata/LCP.hpp>
#include <signaldata/LgmanContinueB.hpp>
#include <signaldata/NodeFailRep.hpp>
#include <signaldata/SumaImpl.hpp>
#include <signaldata/UndoLogLevel.hpp>
#include "dbtup/Dbtup.hpp"
#include "diskpage.hpp"
#include "util/require.h"

#include <EventLogger.hpp>

#include <record_types.hpp>

#define JAM_FILE_ID 441

#if (defined(VM_TRACE) || defined(ERROR_INSERT))
//#define DEBUG_CALLBACK_WORDS 1
//#define DEBUG_LGMAN 1
//#define DEBUG_LGMAN_EXTRA 1
//#define DEBUG_LGMAN_SPLIT 1
//#define DEBUG_DROP_LG 1
//#define DEBUG_LGMAN_LCP 1
//#define DEBUG_UNDO_SPACE 1
//#define DEBUG_UNDO_BUFFER 1
#endif

#ifdef DEBUG_CALLBACK_WORDS
#define DEB_CALLBACK_WORDS(arglist) do { g_eventLogger->info arglist ; } while (0)
#else
#define DEB_CALLBACK_WORDS(arglist) do { } while (0)
#endif

#ifdef DEBUG_LGMAN
#define DEB_LGMAN(arglist)       \
  do {                           \
    g_eventLogger->info arglist; \
  } while (0)
#else
#define DEB_LGMAN(arglist) \
  do {                     \
  } while (0)
#endif

#ifdef DEBUG_LGMAN_EXTRA
#define DEB_LGMAN_EXTRA(arglist) do { g_eventLogger->info arglist ; } while (0)
#else
#define DEB_LGMAN_EXTRA(arglist) do { } while (0)
#endif

#ifdef DEBUG_LGMAN_LCP
#define DEB_LGMAN_LCP(arglist)   \
  do {                           \
    g_eventLogger->info arglist; \
  } while (0)
#else
#define DEB_LGMAN_LCP(arglist) \
  do {                         \
  } while (0)
#endif

#ifdef DEBUG_UNDO_SPACE
#define DEB_UNDO_SPACE(arglist)  \
  do {                           \
    g_eventLogger->info arglist; \
  } while (0)
#else
#define DEB_UNDO_SPACE(arglist) \
  do {                          \
  } while (0)
#endif

#ifdef DEBUG_UNDO_BUFFER
#define DEB_UNDO_BUFFER(arglist) do { g_eventLogger->info arglist ; } while (0)
#else
#define DEB_UNDO_BUFFER(arglist) do { } while (0)
#endif

#ifdef DEBUG_DROP_LG
#define DEB_DROP_LG(arglist)     \
  do {                           \
    g_eventLogger->info arglist; \
  } while (0)
#else
#define DEB_DROP_LG(arglist) \
  do {                       \
  } while (0)
#endif

#ifdef DEBUG_LGMAN_SPLIT
static void
log_buf_print(const Uint32 *ptr, Uint32 len)
{
  while (len >= 8)
  {
    g_eventLogger->info("%x %x %x %x %x %x %x %x",
                        ptr[0],
                        ptr[1],
                        ptr[2],
                        ptr[3],
                        ptr[4],
                        ptr[5],
                        ptr[6],
                        ptr[7]);
    ptr+= 8;
    len -= 8;
  }
  if (len >= 4)
  {
    g_eventLogger->info("%x %x %x %x",
                        ptr[0],
                        ptr[1],
                        ptr[2],
                        ptr[3]);
    ptr+= 4;
    len -= 4;
  }
  if (len >= 2)
  {
    g_eventLogger->info("%x %x",
                        ptr[0],
                        ptr[1]);
    ptr+= 2;
    len -= 2;
  }
  if (len > 0)
  {
    g_eventLogger->info("%x",
                        ptr[0]);
  }
}
#endif

/**
 *
 * IMPORTANT NOTE:
 * ---------------
 * Although the code in many aspects is prepared to handle multiple logfile
 * groups, it can at the moment not handle any more than one logfile group.
 * There is lacking functionality for multiple logfile groups e.g. when
 * executing the UNDO log records.
 *
 * ---<a>-----<b>-----<c>-----<d>---> (time)
 *
 * <a> = start of lcp 1
 * <b> = stop of lcp 1
 * <c> = start of lcp 2
 * <d> = stop of lcp 2
 *
 * If ndb crashes before <d>
 *   the entire undo log from crash point until <a> has to be applied
 *
 * at <d> the undo log can be cut til <c>
 *
 * LSN = Log Sequence Number, an increasing number which is the id of each
 * UNDO log record. Each page is marked with the last LSN it has been
 * updated with. Thus it is easy to check if a log record should be applied
 * to a page, it should be applied if pageLSN > logLSN. After applying this
 * log record the pageLSN should be set to logLSN.
 *
 * UNDO log entry layout
 * ---------------------
 *
 * There are is one type of UNDO log entry types:
 *
 * Type 1 variant:
 * ----------------------------------------------------
 * | header | data1 | data2 ... | dataN | header_word |
 * ----------------------------------------------------
 *
 * Header_word has 3 fields:
 * Bit 0-15: Length of UNDO log entry
 * Bit 16-30: Type of UNDO log entry
 * Bit 31: Set to to 1 (Bit 31 is called UNDO_NEXT_LSN when set to 1)
 *
 * The headers are defined in Dbtup.hpp for the various
 * types.
 *
 * The previous LSN record have the LSN of the current record
 * minus one.
 *
 * The current types of UNDO log records are:
 * TUP_ALLOC (UNDO allocate in a page)
 * TUP_UPDATE (UNDO update in a page)
 * TUP_UPDATE_PART (UNDO part of an free/update in a page)
 * TUP_FIRST_UPDATE_PART (UNDO part of an update in a page)
 * TUP_FREE (UNDO free in a page)
 * TUP_FREE_PART (UNDO part of free in a page)
 * TUP_CREATE (UNDO allocate a page)
 * TUP_DROP (UNDO deallocate a page)
 * UNDO_LCP (Start of LCP processing for an LCP)
 * UNDO_LCP_FIRST (Start of LCP processing for an LCP, first fragment)
 * UNDO_LOCAL_LCP (Start of Local LCP for a fragment)
 * UNDO_LOCAL_LCP_FIRST (Start of Local LCP for a fragment, first fragment)
 *
 * UNDO Page layout
 * ----------------
 * -------------------------------------
 * |   Page Header                     |
 * |------------------------------------
 * |   UNDO log record                 |
 * |------------------------------------
 * |   UNDO log record                 |
 * |------------------------------------
 * | ........... more UNDO log records |
 * |------------------------------------
 *
 * Page Header Layout
 * ------------------
 *
 * -------------------------------------
 * |   LSN High Word                   |
 * -------------------------------------
 * |   LSN Low Word                    |
 * -------------------------------------
 * |   Page type                       |
 * -------------------------------------
 * |   Page position                   |
 * -------------------------------------
 *
 * alloc_log_space, get_log_buffer, add_entry, free_log_space
 * ----------------------------------------------------------
 * LGMAN receives commands to log an UNDO entry from DBTUP.
 * During preparation of a transaction we allocate space in the UNDO log
 * file through the call alloc_log_space in the Logfile_client.
 *
 * At a later time when we are preparing to actually write this entry into
 * the UNDO log we need a two-step approach, we first ensure there is space
 * in the log buffer for the UNDO log and then finally we send the UNDO log
 * entry.
 *
 * So writing an entry into the UNDO log normally requires 3 calls through the
 * Logfile_client. First at prepare time we allocate space in UNDO log file,
 * Then at commit time we first allocate space into the UNDO log buffer
 * whereafter we finally send the UNDO log entry.
 *
 * All of this interaction happens between DBTUP in any of the LDM threads
 * and LGMAN which normally executes in the main thread. LGMAN can however
 * execute in the LDM threads through the concept of a Logfile_client which
 * uses a mutex to ensure that access to LGMAN is serialised.
 *
 * During allocation of space in the UNDO log buffer we can discover that no
 * space is available, in this case LGMAN will insert the request into a queue
 * and service it once space is available. This queueing service is handled by
 * the CONTINUEB process using PROCESS_LOG_BUFFER_WAITERS. Since this happens
 * as part of a commit we must continue waiting until we get space, there is
 * no option to quit waiting here since that would break the commit protocol.
 * This means that large commits can take quite long time.
 *
 * TODO: We should ensure that TC is informed of the delay to ensure that TC
 * knows that we have a valid reason for waiting. This makes it easier for
 * TC to track progress on the transaction. It also makes it easier to
 * implement human supportable tracking through ndbinfo tables and so forth.
 *
 * In case we abort the transaction we give back the allocated space in the
 * transaction through calls to free_log_space using the Logfile_client.
 *
 * sync_lsn
 * --------
 * LGMAN participates as the Log manager in the WAL protocol. The WAL
 * (Write Ahead Log) protocol uses the following algorithm. Each time a page
 * is changed in PGMAN an UNDO log entry has been sent to the UNDO log first.
 * This UNDO log entry receives an LSN. The page in PGMAN is updated
 * with the latest LSN. Before writing a page in PGMAN to disk we must
 * ensure that all UNDO log entries up until the page LSN have been written
 * to disk.
 *
 * This is performed using the call sync_lsn using the Logfile_client. Most
 * commonly this occurs from PGMAN before writing a page. It can also occur
 * in relation to LCPs where it is used at end of an LCP to ensure that an LCP
 * can be fully restored (which requires that all UNDO log entries generated
 * as part of LCP is flushed to the disk.
 *
 * Signal END_LCPREQ
 * ------------------
 * As mentioned in the above section we need to call sync_lsn at end of an LCP.
 * We are informed of LCP end through the signal END_LCPREQ and will respond
 * with END_LCP_CONF when all logfile groups have completed their sync_lsn
 * calls.
 * The END_LCPREQ doesn't write anything, it simply waits for the last LSN to
 * be synched to disk, this can be called once for all tables and fragments or
 * once per fragment. In 7.5 we do it once per fragment to ensure that we don't
 * have to keep the old LCP around any longer than necessary.
 *
 * exec_lcp_frag_ord
 * -----------------
 * exec_lcp_frag_ord is called from DBLQH each time a new LCP of a fragment is
 * to be performed in DBLQH. This will insert UNDO_LCP entry in the UNDO LOG.
 * If it is the first UNDO LCP entry for this LCP then it will be called a
 * UNDO_LCP_FIRST. When we recover a fragment we will call disk_restart_lcp_id
 * to set the LCP id for each fragment we restore. When we execute the UNDO
 * log we will stop UNDO log processing for a fragment when we reach the
 * UNDO_LCP for the LCP id we are restoring. As part of executing an LCP we also
 * record the last completed Global checkpoint (GCI). This means that
 * by executing first executing UNDO log back to the UNDO_LCP record and then
 * executing REDO log from the GCI_last_completed + 1 until the GCI we want to
 * restore, then we have restored the data consistently.
 *
 * In order to be able to write the UNDO log continuously we need to cut the
 * log tail every now and then. We enable cutting of the log tail for both
 * REDO and UNDO logs by running checkpoints. We call our checkpoints, LCPs.
 * At start of a new LCP we can cut away the log tail back until we reach the
 * the start of the previous LCP. As explained above we could cut this already
 * at end of the LCP, but we have no knowledge in LGMAN about when a
 * distributed LCP is completed, so we cut it away instead at the next start
 * of an LCP.
 *
 * With the introduction of Partial LCPs and the ability to use a LCP as soon
 * as the fragment has completed its LCP means that we no longer are required
 * to wait for the distributed LCP to complete. We could thus move the log
 * tail forward when we complete the last fragment LCP AND when all LCPs for
 * that round of LCPs are restorable as they become when we are done with
 * the last GCP that was part of this round of LCP. (TODO).
 *
 * We need to retain UNDO log entries for the running LCP and for the last
 * completed LCP. We could theoretically move the UNDO log tail forward
 * as soon as a fragment LCP is restorable since we only now need 1 LCP
 * per fragment and we continuously move forward. (TODO).
 *
 * So in short LGMAN receives log entries from DBTUP, before PGMAN can write
 * any page it ensures that all log entries of the page have been flushed to
 * disk. To ensure that the log doesn't grow to infinity, we use LCPs to
 * cut the log tail every now and then.
 *
 * Signal START_RECREQ
 * -------------------
 * At restart (system restart or node restart) we need to execute the UNDO log
 * back to the start of an LCP. Given that the UNDO log is used for disk data
 * we don't need to restore the disk pages at first, we simply execute the UNDO
 * log records from the end of the UNDO log until we reach the starting LSN
 * of the LCP. There is an UNDO log entry indicating this.
 *
 * This is implemented in a number of steps where we start to find the head and
 * tail of the UNDO log, then we start reading the UNDO log pages in one
 * parallel process which runs until it runs out of free pages to read more.
 * As soon as new free pages becomes available (through the UNDO execution
 * process) the read undo page process can continue. It sends CONTINUEB
 * signals to itself to continue the process until it completes. When no
 * free pages are around it sends CONTINUEB with a 100msec delay.
 *
 * The UNDO execution process happens in parallel to the read undo pages.
 * As soon as there are UNDO pages to execute it will execute those through
 * use of a DBTUP client. In many cases this will actually send a signal
 * to the proper LDM thread to apply the UNDO log.
 *
 * TODO:
 *   There is a fairly apparent possibility to improve parallelism in executing
 *   the UNDO log by having multiple outstanding UNDO log records. As long as
 *   they are not directed towards the same page in PGMAN it is safe to send
 *   another UNDO log record. So even with just one instance of LGMAN it is
 *   possible to quite easily keep a number of LDM threads busy applying UNDO
 *   log records.
 *
 * Complications in LGMAN
 * ----------------------
 * There are some practical problems related to implementing the above. We are
 * implementing the above on top of a file system. The only guarantees we get
 * from the file system (and hardly even that) is that all writes issued before
 * an fsync call of a specific file is safe on disk when the fsync call
 * completes. For files in LGMAN all FSWRITEREQ calls are done with fsync
 * integrated as the file is opened with the sync flag set.
 *
 * This gives us at least the following problems to solve in LGMAN:
 * 1) LGMAN logfile groups can consist of multiple files, we need to ensure
 * that sync_lsn means that before we report any LSN's as written in a new
 * file that all LSN entries of the previous file have been sync:ed.
 * We solve this by special file change logic where we don't report any
 * LSNs as completed in a new file until the previous file have had all its
 * writes completed.
 *
 * 2) We can have a set of pages in LGMAN in unknown state after the last
 * sync in a file. This could be a mix of pages not written at all, pages
 * fully written and even pages that are half-written. It is possible to
 * start executing UNDO log entries all the way from the first written
 * page in the log. If we do must however handle two things, we must ignore
 * all records on unwritten log pages and also on half-written log pages.
 *
 * TODO: For us to discover half-written pages we need a checksum on each
 * page which is currently not supported.
 *
 * We must also ensure that we don't allow any unwritten and half-written
 * log pages once we found the first UNDO log entry that actually needed to
 * be applied. The reason is that when we have found such an entry we know
 * that a sync_lsn up until this log entry was performed since the page
 * had been written only after the sync_lsn returned with success.
 *
 * 3) Finding the last written log pages in this lap is not trivial. At first
 * we can insert new log files at any time. We handle this by performing a
 * sort of the log files at restart based on the first LSN they have recorded
 * in the file. To simplify restart logic we always start by writing only the
 * first page in the file before writing anything more in the file. This means
 * that the file sort only need to look at the first page of a file to be able
 * to sort it in the list of files. Second we ensure that at file change we
 * write the last in the old file and the first page in the new file. This
 * simplifies the restart logic.
 *
 * The above complication is actually only efficiently solvable if we also have
 * a finite limit on how much UNDO log pages we can write before we synch the
 * file. If we synch at least once every e.g. 1 MByte then we're certain that
 * we need not search any further than 1 MByte from the first unwritten page.
 * However if no such limit exists, than we have no way of knowing when to stop
 * searching since e.g. the Linux file system could save as much writes in the
 * file system cache as there is memory in the system (which could be quite
 * substantial amounts in modern machines).
 *
 * To handle this we put a cap on the amount written to the UNDO log per
 * FSWRITEREQ (that includes both an OS file write and an fsync for LGMAN
 * files). We also ensure that at restart we continue scanning ahead
 * as much as the size of this cap, only when we have found a segment of
 * unwritten pages this long after the first unwritten page will we stop
 * the search and point to the page before the first unwritten page as the
 * last written page in the UNDO log.
 *
 * We can also have a set of unwritten/half-written pages in the previous
 * file, but these require no special handling other than skipping them
 * when applying the UNDO log which is part of the normal check for each
 * UNDO page before applying.
 *
 * Unwritten pages are treated in exactly the same fashion as half-written
 * pages (we discover half-written pages through the page checksum being
 * wrong).
 *
 * 4) After we found the last written log page in the UNDO log page we will
 * have to start applying the UNDO log records backwards from this position.
 * If we reach an unwritten/half-written page while proceeding backwards,
 * we need to ignore this page. This is safe since it is part of a set of
 * UNDO log pages which didn't have its synch of the file completed. Thus
 * none of the LSNs can have been applied to any page yet according to the
 * WAL protocol that we follow for the UNDO log.
 *
 * As an extra security effort we keep track of the first UNDO log entry
 * that is actually applied on a page, after we found such a record we cannot
 * find any more unwritten/half-written pages while progressing backwards. If
 * we found an unwritten page/half-written page after this, then there is a
 * real issue and the log is corrupted. We check this condition.
 *
 * Implementation details
 * ----------------------
 *
 * 1) Maintaining free log file space
 * ----------------------------------
 * The amount of free space for an UNDO log file group is maintained by the
 * variable m_free_log_words on the struct Logfile_group. The amount of total
 * log space is maintained in the variable m_total_log_space.
 *
 * It gets its initial value from either creation of a new log file group
 * in which case this is calculated in create_file_commit. Otherwise it is
 * calculated after executing the UNDO log in stop_run_undo_log.
 *
 * The free space is decremented each time we call alloc_log_space, at creation
 * of special LCP UNDO log records in execEND_LCP_CONF, and exec_lcp_frag_ord.
 * It is also decremented due to changing to a new page where we add a number
 * of NOOP entries to fill all pages, this happens in get_log_buffer when
 * page is full and also when we sync pages in flush_log and force_log_sync.
 *
 * The free space is incremented each time we call free_log_space, in
 * add_entry if we discover that we're not changing file group since last
 * LSN. Most importantly it is incremented in cut_log_tail where we add
 * free space for each page that we move ahead the tail.
 *
 * So in situations where we get error 1501 (out of UNDO log) we can only
 * get back to a normal situation after completing an LCP and starting a
 * new again immediately.
 *
 * The error 1501 is immediately reported when the log file is full. Log being
 * full here means that all the free space of the file have already been
 * allocated by various transactions. At that point we will report back error
 * 1501 (Out of UNDO log space) to the application. This error will mean that
 * any disk data transactions will be blocked for an extended period of time
 * until a new LCP can free up space again. This is obviously a highly
 * undesirable state and should be avoided by ensuring that the UNDO log
 * is sufficiently big and also by ensuring that LCP write speed is high
 * enough to create new LCPs quicker. This variable is not needed during
 * restart, so it's only used during normal operation.
 *
 * 2) Maintaining free log buffer space
 * ------------------------------------
 * The amount of free UNDO log buffer space is maintained by the variable
 * m_free_buffer_words in the struct Logfile_group.
 *
 * This variable is maintained both at restart and during normal operation.
 * It gets the initial value from the size of the UNDO log buffer which is
 * specified when creating the log file group.
 *
 * During restart we decrement the free space when we allocate a page as
 * initial page, when we allocate to read the UNDO log. We increase the
 * free space when we have completed reading the UNDO log page during
 * UNDO log execution.
 *
 * During normal operation we check the amount of free space in the call
 * get_log_buffer in Logfile_client. If there isn't enough free space the
 * caller must wait for a callback when receiving the return value 1.
 * When a wait is started we check that we have CONTINUEB messages sent
 * with the id PROCESS_LOG_BUFFER_WAITERS, this CONTINUEB calls
 * regularly process_log_buffer_waiters until there are no more waiters.
 *
 * When sending a callback we allocate a list entry that contains the
 * request information needed to send the callback. This list is using
 * memory allocated from the GlobalSharedMemory. This is memory that
 * can be used to some extent by other allocation regions at
 * overallocation. It is used for all data structures describing log buffer
 * requests, all data structures describing page requests when needing to read
 * from disk and finally also for the UNDO log buffer itself.
 *
 * If we have set the config parameter InitialLogFileGroup then the size of the
 * Undo buffer in this specification will be added to the size of
 * GlobalSharedMemory. So in this case the request lists will get the entire
 * GlobalSharedMemory except for its use for overallocation. It's likely over
 * time that more and more resources will be sharing this GlobalSharedMemory,
 * care then needs to be taken that we have sufficient memory to handle these
 * lists. Currently we crash when we run out of this resource.
 *
 * TODO: Ensure that we handle these kind of resource problems in an
 * appropriate manner.
 *
 * In normal operations we decrement the free space when calling flush_log
 * to account for NOOP space, same for force_log_sync, we also decrement
 * it when calling the internal get_log_buffer which is called from
 * add_entry and also other places where we create special UNDO log records.
 * Finally we add back space to the UNDO log buffer when FSWRITECONF returns
 * with the log pages being written and the pages are free to be used for
 * other log pages.
 *
 * Maintaining LSN numbers
 * -----------------------
 * We have a number of LSN variables that are used to maintain the LSNs and
 * their current state:
 * 1) m_next_lsn
 * This is the next LSN that we will write into the UNDO log.
 * 2) m_last_sync_req_lsn
 * This is the highest LSN which is currently in the process of being
 * written to the UNDO log file. The file write of this LSN isn't completed
 * yet.
 * 3) m_last_synced_lsn
 * This is the highest LSN which have been written safely to disk.
 * 4) m_max_sync_req_lsn
 * This is the highest LSN which have been requested for sync to disk by a call
 * to sync_lsn.
 *
 * The condition:
 * m_next_lsn > m_max_sync_req_lsn >= m_last_sync_req_lsn >= m_last_synced_lsn
 * will always be true.
 *
 * Performing a restart (system restart or node restart)
 * -----------------------------------------------------
 * At restart we get started on recovery by receiving the START_RECREQ signal.
 * This signal contains the LCP id that we will restore. Disk data gets its
 * data from only one set of pages since the base information is on disk. The
 * information in LGMAN is used to play the tape backwards figuratively
 * speaking (UNDO) until we reach an UNDO log record that represents this LCP.
 * When we reach this log record we have ensured that all data in the disk
 * data parts are as they were at the time of the LCP. Before completing the
 * UNDO execution we also ensure that all pages in PGMAN are flushed to disk
 * to ensure that the UNDO log we have executed is no longer used. Once we
 * have flushed the PGMAN pages to disk we are done and we can write a new LCP
 * record for the same LCP id. Once this record reaches the disk we will never
 * need to replay the UNDO log already executed. There is no specific write of
 * this record, it will be written as soon as some write of the UNDO log is
 * performed. However if it isn't written before the next crash it isn't a
 * problem since we will simply run through a lot of UNDO logs that have
 * already been applied.
 *
 * The place in the code where we flush the pages in PGMAN is marked by:
 * START_FLUSH_PGMAN_CACHE.
 * The place where we return from flushing PGMAN cache is marked by:
 * END_FLUSH_PGMAN_CACHE.
 *
 * At this point we're done with our part of the restart and we're ready
 * to start generating new UNDO log records which will also happen as
 * part of the processing of REDO log records.
 *
 * At restart we need to discover the following things:
 *
 * 1) We need to sort the UNDO log files in the correct order.
 * This is actually the first step in the restart processing.
 *
 * 2) We need to find the end of the UNDO log.
 * Marked by END_OF_UNDO_LOG_FOUND in code below. We reach this code once for
 * each logfile group defined in the cluster. In most cases we only use one
 * logfile group per cluster which can even be defined in the config file.
 *
 * 3) We need to set up the new head and tail of the UNDO log.
 * The new head is set up to the first non-written UNDO log page and the tail
 * is set up to be the page preceding this (could be in previous file). As we
 * proceed to execute the UNDO log records the tail position will be moved
 * back to its final position.
 *
 * 4) We need to set up the UNDO log such that it starts adding the new
 *    log records at the new end of the UNDO log.
 *
 * 5) We need to find the next LSN to use for the log records we start to
 *    produce after the restart.
 *
 * 3), 4) and 5) happens when finding the end of the UNDO log.
 *
 * 6) We need to initialise the free space in the buffer and in the files.
 *
 * The most problematic part here is 2).
 * The problem is that we can be in the middle of a file change when we
 * crashed, we can also have large writes to the file system that are in
 * a half-written state. This means that e.g. if the last write to the
 * file system was a write of 128 pages, all of those pages can be in one
 * of 3 states. They can be written, they can be unwritten and they can be
 * half-written. We detect first if they are half-written by using a checksum
 * on the log page. If the checksum was ok we look at the starting LSN to
 * detect whether it was written or not written.
 *
 * Finding the end of the UNDO log means finding the very last of the pages
 * that have been written. If we don't find this log page, then we can end
 * up in a situation where the written pages ahead of the end we found, are
 * put together with new log entries generated after the restart. We could
 * have very complicated bugs in that case which would be more or less
 * impossible to ever detect and find.
 *
 * Also 1) is somewhat tied into 2) and we want this to fairly simple. The
 * sorting happens by reading page 1. To make this searching easier and
 * avoiding that we have to look at more than just page 1, we use a special
 * order of writing at file change.
 *
 * 1) Write the last pages in file X.
 * 2) Next write page 1 in file X+1.
 * 3) Continue writing as usual in file X+1 as soon as 2) is done.
 * 4) sync_lsn for new file cannot move synced_lsn forward until 1) is done.
 * (Write here means both filesystem write and the fsync to ensure the write
 * saved on disk, or using O_DIRECT flag in file system).
 * The UNDO log file is fixed size after creating it since we start by
 * writing the entire file to ensure that it is allocated on disk. In this
 * case O_DIRECT means that writes behaves as write + fsynch when O_DIRECT
 * flag is set. This is explained in detail in:
 * https://lwn.net/Articles/348739.
 *
 * A special problem to handle here is if we get a half-written page 1. In
 * this case we know that the page must be the next file after the file which
 * has the most recent change. Page 1 will get a correctly written soon after
 * completion of restart since it will soon be the next file to use. We need
 * to crash however if we discover more than one half-written page as page 1.
 * This should never happen unless we have a corrupted file system. This is
 * the case since we will never proceed writing in a file until we have
 * completed writing of page 1, so we can't reach the next file to write
 * before we have completed writing of page 1 in the previous file.
 *
 * Additionally to avoid that we have to search extensive distances for the end
 * of the UNDO log we will set a limit of file writes to 16 MByte as a constant.
 * This means that we need to search 128 pages forward in the file before we
 * can be sure that we have found the end of the UNDO log. We never need to
 * bother searching beyond end of file into the next file due to the file
 * change protocol we are using.
 *
 * While executing the UNDO log backwards we need to look out for unwritten
 * pages and half-written pages. No UNDO records from these pages should be
 * applied. Also we need to get a flag from PGMAN when we reach the first
 * UNDO log record which is actually applied. This UNDO log record represents
 * a point in the UNDO log where we are sure that the LSN must have been
 * sync:ed to this point since the page had been forced to disk which only
 * happens after the log have been sync:ed to disk according to the WAL
 * protocol. So when continuing backwards in the UNDO log file we should not
 * encounter any more unwritten pages or half-written pages. Encountering such
 * a page is an indication of a corrupt file system and thus we cannot proceed
 * with the restart.
 *
 * When looking for end of UNDO log we use the following state variables what
 * we are currently doing:
 *
 * FS_SEARCHING : Binary search
 * FS_SEARCHING_END : Forward linear search bounded by 16MB 'rule'
 * FS_SEARCHING_FINAL_READ : Search completed, re-reading 'final' page before
 *                           applying UNDO log.
 *
 * LSNs are only recorded per page and this represents the last LSN written in
 * this page. So the page_lsn is the highest LSN represented in the file, then
 * the UNDO log before the last record has its LSN implied unless the UNDO log
 * records is a special log record that also stores the LSN.
 */

#define DEBUG_UNDO_EXECUTION 0
#define DEBUG_SEARCH_LOG_HEAD 0

#define FREE_BUFFER_MARGIN(lgman, ptr) (4 * lgman->get_undo_page_words(ptr))

static bool g_v2 = true;  // Change to false to test v1 format

Lgman::Lgman(Block_context &ctx)
    : SimulatedBlock(LGMAN, ctx),
      m_tup(0),
      m_logfile_group_list(m_logfile_group_pool),
      m_logfile_group_hash(m_logfile_group_pool),
      m_client_mutex(NULL) {
  BLOCK_CONSTRUCTOR(Lgman);

  // Add received signals
  addRecSignal(GSN_STTOR, &Lgman::execSTTOR);
  addRecSignal(GSN_READ_CONFIG_REQ, &Lgman::execREAD_CONFIG_REQ);
  addRecSignal(GSN_DUMP_STATE_ORD, &Lgman::execDUMP_STATE_ORD);
  addRecSignal(GSN_DBINFO_SCANREQ, &Lgman::execDBINFO_SCANREQ);
  addRecSignal(GSN_CONTINUEB, &Lgman::execCONTINUEB);
  addRecSignal(GSN_NODE_FAILREP, &Lgman::execNODE_FAILREP);

  addRecSignal(GSN_CREATE_FILE_IMPL_REQ, &Lgman::execCREATE_FILE_IMPL_REQ);
  addRecSignal(GSN_CREATE_FILEGROUP_IMPL_REQ,
               &Lgman::execCREATE_FILEGROUP_IMPL_REQ);

  addRecSignal(GSN_DROP_FILE_IMPL_REQ, &Lgman::execDROP_FILE_IMPL_REQ);
  addRecSignal(GSN_DROP_FILEGROUP_IMPL_REQ,
               &Lgman::execDROP_FILEGROUP_IMPL_REQ);

  addRecSignal(GSN_FSWRITEREF, &Lgman::execFSWRITEREF, true);
  addRecSignal(GSN_FSWRITECONF, &Lgman::execFSWRITECONF);

  addRecSignal(GSN_FSOPENREF, &Lgman::execFSOPENREF, true);
  addRecSignal(GSN_FSOPENCONF, &Lgman::execFSOPENCONF);

  addRecSignal(GSN_FSCLOSECONF, &Lgman::execFSCLOSECONF);

  addRecSignal(GSN_FSREADREF, &Lgman::execFSREADREF, true);
  addRecSignal(GSN_FSREADCONF, &Lgman::execFSREADCONF);

  addRecSignal(GSN_SUB_GCP_COMPLETE_REP, &Lgman::execSUB_GCP_COMPLETE_REP);
  addRecSignal(GSN_START_RECREQ, &Lgman::execSTART_RECREQ);

  addRecSignal(GSN_END_LCPCONF, &Lgman::execEND_LCPCONF);

  addRecSignal(GSN_GET_TABINFOREQ, &Lgman::execGET_TABINFOREQ);
  addRecSignal(GSN_CALLBACK_ACK, &Lgman::execCALLBACK_ACK);
  addRecSignal(GSN_CUT_UNDO_LOG_TAIL_REQ, &Lgman::execCUT_UNDO_LOG_TAIL_REQ);

  m_logfile_group_hash.setSize(10);
  m_records_applied = 0;
  m_pages_applied = 1;
  m_dropped_undo_log = false;

  if (isNdbMtLqh()) {
    jam();
    m_client_mutex = NdbMutex_Create();
    ndbrequire(m_client_mutex != 0);
  }

  {
    CallbackEntry &ce = m_callbackEntry[THE_NULL_CALLBACK];
    ce.m_function = TheNULLCallback.m_callbackFunction;
    ce.m_flags = 0;
  }
  {
    CallbackTable &ct = m_callbackTable;
    ct.m_count = COUNT_CALLBACKS;
    ct.m_entry = m_callbackEntry;
    m_callbackTableAddr = &ct;
  }
  m_serial_record.ptr = NULL;
  m_serial_record.lsn = 0;
}

Lgman::~Lgman() {
  if (isNdbMtLqh()) {
    NdbMutex_Destroy(m_client_mutex);
    m_client_mutex = NULL;
  }
}

void Lgman::client_lock(BlockNumber block_no, int line, SimulatedBlock *block) {
  if (isNdbMtLqh()) {
    jamBlock(block);
#if defined (VM_TRACE)
    Uint32 bno = blockToMain(block_no);
    Uint32 ino = blockToInstance(block_no);
#endif
    D("try lock " << bno << "/" << ino << V(line));
    int ret = NdbMutex_Lock(m_client_mutex);
    ndbrequire(ret == 0);
    D("got lock " << bno << "/" << ino << V(line));
  }
}

void Lgman::client_unlock(BlockNumber block_no, int line,
                          SimulatedBlock *block) {
  if (isNdbMtLqh()) {
    jamBlock(block);
#if defined (VM_TRACE)
    Uint32 bno = blockToMain(block_no);
    Uint32 ino = blockToInstance(block_no);
#endif
    D("unlock " << bno << "/" << ino << V(line));
    int ret = NdbMutex_Unlock(m_client_mutex);
    ndbrequire(ret == 0);
  }
}

BLOCK_FUNCTIONS(Lgman)

void Lgman::execREAD_CONFIG_REQ(Signal *signal) {
  jamEntry();

  const ReadConfigReq *req = (ReadConfigReq *)signal->getDataPtr();

  Uint32 ref = req->senderRef;
  Uint32 senderData = req->senderData;

  const ndb_mgm_configuration_iterator *p =
      m_ctx.m_config.getOwnConfigIterator();
  ndbrequire(p != 0);

#ifdef ERROR_INSERT
  Uint32 disk_data_format = 1;
  ndb_mgm_get_int_parameter(p, CFG_DB_DISK_DATA_FORMAT, &disk_data_format);
  g_v2 = (disk_data_format == 1);
#endif

  Uint32 encrypted_filesystem = 0;
  ndb_mgm_get_int_parameter(
      p, CFG_DB_ENCRYPTED_FILE_SYSTEM, &encrypted_filesystem);
  c_encrypted_filesystem = encrypted_filesystem;

  c_o_direct = false;
  Uint32 o_direct = 0;
  ndb_mgm_get_int_parameter(p, CFG_DB_O_DIRECT,
                            &o_direct);
  c_o_direct = o_direct;

  c_o_direct_sync_flag = false;
  Uint32 o_direct_sync_flag = 0;
  ndb_mgm_get_int_parameter(p, CFG_DB_O_DIRECT_SYNC_FLAG,
                            &o_direct_sync_flag);
  c_o_direct_sync_flag = o_direct_sync_flag;

  Pool_context pc;
  pc.m_block = this;
  m_log_waiter_pool.init(RT_LGMAN_LOG_WAITER, pc);
  m_file_pool.init(RT_LGMAN_FILE, pc);
  m_logfile_group_pool.init(RT_LGMAN_FILEGROUP, pc);
  // 1200 -> 18000M
  /**
   * This the map for Log buffer pages, each entry will have
   * 7 entries for a page range of 2 MByte. Thus 1200 such
   * in an array will be able to handle an Undo Log Buffer
   * of up to 16G.
   */
  m_data_buffer_pool.setSize(1200);

  ReadConfigConf *conf = (ReadConfigConf *)signal->getDataPtrSend();
  conf->senderRef = reference();
  conf->senderData = senderData;
  sendSignal(ref, GSN_READ_CONFIG_CONF, signal, ReadConfigConf::SignalLength,
             JBB);
}

void Lgman::execSTTOR(Signal *signal) {
  jamEntry();
  Uint32 startPhase = signal->theData[1];
  switch (startPhase) {
    case 1: {
      jam();
      m_tup = globalData.getBlock(DBTUP);
      m_node_restart_ongoing = true;
      ndbrequire(m_tup != 0);
      break;
    }
    case 50: {
      jam();
      m_node_restart_ongoing = false;
      Ptr<Logfile_group> lg_ptr;
      m_logfile_group_list.first(lg_ptr);
      if (lg_ptr.p != NULL) {
        jam();
        calculate_space_limit(lg_ptr);
      }
    }
  }
  sendSTTORRY(signal);
}

void Lgman::sendSTTORRY(Signal *signal) {
  signal->theData[0] = 0;
  signal->theData[3] = 1;
  signal->theData[4] = 50;
  signal->theData[5] = 255;  // No more start phases from missra
  sendSignal(NDBCNTR_REF, GSN_STTORRY, signal, 6, JBB);
}

void Lgman::execCONTINUEB(Signal *signal) {
  jamEntry();

  Uint32 type = signal->theData[0];
  Uint32 ptrI = signal->theData[1];
  client_lock(number(), __LINE__, this);
  switch (type) {
    case LgmanContinueB::LEVEL_REPORT_THREAD: {
      jam();
      Ptr<Logfile_group> lg_ptr;
      ndbrequire(m_logfile_group_pool.getPtr(lg_ptr, ptrI));
      level_report_thread(signal, lg_ptr);
      break;
    }
    case LgmanContinueB::FILTER_LOG:
      jam();
      break;
    case LgmanContinueB::CUT_LOG_TAIL: {
      jam();
      Ptr<Logfile_group> lg_ptr;
      ndbrequire(m_logfile_group_pool.getPtr(lg_ptr, ptrI));
      cut_log_tail(signal, lg_ptr);
      break;
    }
    case LgmanContinueB::FLUSH_LOG: {
      jam();
      Ptr<Logfile_group> lg_ptr;
      ndbrequire(m_logfile_group_pool.getPtr(lg_ptr, ptrI));
      flush_log(signal, lg_ptr, signal->theData[2], true);
      break;
    }
    case LgmanContinueB::PROCESS_LOG_BUFFER_WAITERS: {
      jam();
      Ptr<Logfile_group> lg_ptr;
      ndbrequire(m_logfile_group_pool.getPtr(lg_ptr, ptrI));
      process_log_buffer_waiters(signal, lg_ptr);
      break;
    }
    case LgmanContinueB::FIND_LOG_HEAD: {
      jam();
      Ptr<Logfile_group> lg_ptr;
      if (ptrI != RNIL) {
        jam();
        ndbrequire(m_logfile_group_pool.getPtr(lg_ptr, ptrI));
        find_log_head(signal, lg_ptr);
      } else {
        jam();
        init_run_undo_log(signal);
      }
      break;
    }
    case LgmanContinueB::EXECUTE_UNDO_RECORD:
      jam();
      {
        Ptr<Logfile_group> lg_ptr;
        m_logfile_group_list.first(lg_ptr);
        if (signal->theData[1] == 1 && !lg_ptr.p->m_applied) {
          /**
           * The variable m_applied is set the first UNDO log record which is
           * applied, we signal if an UNDO log record was applied in the
           * CONTINUEB signal to execute the next UNDO log record.
           */
          jam();
          lg_ptr.p->m_applied = true;
        }
      }
      execute_undo_record(signal);
      break;
    case LgmanContinueB::STOP_UNDO_LOG:
      jam();
      stop_run_undo_log(signal);
      break;
    case LgmanContinueB::READ_UNDO_LOG: {
      jam();
      Ptr<Logfile_group> lg_ptr;
      ndbrequire(m_logfile_group_pool.getPtr(lg_ptr, ptrI));
      read_undo_log(signal, lg_ptr);
      break;
    }
    case LgmanContinueB::PROCESS_LOG_SYNC_WAITERS: {
      jam();
      Ptr<Logfile_group> lg_ptr;
      ndbrequire(m_logfile_group_pool.getPtr(lg_ptr, ptrI));
      process_log_sync_waiters(signal, lg_ptr);
      break;
    }
    case LgmanContinueB::FORCE_LOG_SYNC: {
      jam();
      Ptr<Logfile_group> lg_ptr;
      ndbrequire(m_logfile_group_pool.getPtr(lg_ptr, ptrI));
      force_log_sync(signal, lg_ptr, signal->theData[2], signal->theData[3]);
      break;
    }
    case LgmanContinueB::DROP_FILEGROUP: {
      jam();
      Ptr<Logfile_group> lg_ptr;
      ndbrequire(m_logfile_group_pool.getPtr(lg_ptr, ptrI));
      if ((lg_ptr.p->m_state & Logfile_group::LG_THREAD_MASK) ||
          lg_ptr.p->m_outstanding_fs > 0) {
        jam();
        sendSignalWithDelay(reference(), GSN_CONTINUEB, signal, 100,
                            signal->length());
        break;
      }
      Uint32 ref = signal->theData[2];
      Uint32 data = signal->theData[3];
      drop_filegroup_drop_files(signal, lg_ptr, ref, data);
      break;
    }
  }
  client_unlock(number(), __LINE__, this);
}

void Lgman::execNODE_FAILREP(Signal *signal) {
  jamEntry();
  NodeFailRep *rep = (NodeFailRep *)signal->getDataPtr();
  if (signal->getLength() == NodeFailRep::SignalLength) {
    ndbrequire(signal->getNoOfSections() == 1);
    ndbrequire(ndbd_send_node_bitmask_in_section(
        getNodeInfo(refToNode(signal->getSendersBlockRef())).m_version));
    SegmentedSectionPtr ptr;
    SectionHandle handle(this, signal);
    ndbrequire(handle.getSection(ptr, 0));
    memset(rep->theNodes, 0, sizeof(rep->theNodes));
    copy(rep->theNodes, ptr);
    releaseSections(handle);
  } else {
    memset(rep->theNodes + NdbNodeBitmask48::Size, 0, _NDB_NBM_DIFF_BYTES);
  }
  NdbNodeBitmask failed;
  failed.assign(NdbNodeBitmask::Size, rep->theNodes);

  /* Block level cleanup */
  for (unsigned i = 1; i < MAX_NDB_NODES; i++) {
    jam();
    if (failed.get(i)) {
      jam();
      Uint32 elementsCleaned = simBlockNodeFailure(signal, i);  // No callback
      ndbassert(elementsCleaned == 0);  // No distributed fragmented signals
      (void)elementsCleaned;            // Remove compiler warning
    }                                   // if
  }                                     // for
}

void Lgman::execDUMP_STATE_ORD(Signal *signal) {
  jamNoBlock(); /* Due to bug#20135976 */
  if (signal->theData[0] == DumpStateOrd::LgmanDumpUndoStateClusterLog ||
      signal->theData[0] == DumpStateOrd::LgmanDumpUndoStateLocalLog) {
    const bool clusterLog =
        (signal->theData[0] == DumpStateOrd::LgmanDumpUndoStateClusterLog);
    char tmp[1024];
    Ptr<Logfile_group> ptr;
    m_logfile_group_list.first(ptr);
    while (!ptr.isNull()) {
      BaseString::snprintf(tmp, sizeof(tmp),
                           "lfg %u state: %x fs: %u lsn "
                           " [ next: %llu s(req): %llu s:ed: %llu lcp: %llu"
                           " req: %llu ] "
                           " waiters: %d %d",
                           ptr.p->m_logfile_group_id, ptr.p->m_state,
                           ptr.p->m_outstanding_fs, ptr.p->m_next_lsn,
                           ptr.p->m_last_sync_req_lsn, ptr.p->m_last_synced_lsn,
                           ptr.p->m_last_lcp_lsn, ptr.p->m_max_sync_req_lsn,
                           !ptr.p->m_log_buffer_waiters.isEmpty(),
                           !ptr.p->m_log_sync_waiters.isEmpty());
      if (clusterLog) infoEvent("%s", tmp);
      g_eventLogger->info("%s", tmp);

      BaseString::snprintf(tmp, sizeof(tmp),
                           "   callback_buffer_words: %u"
                           " free_buffer_words: %u free_log_words: %llu",
                           ptr.p->m_callback_buffer_words,
                           ptr.p->m_free_buffer_words, ptr.p->m_free_log_words);
      if (clusterLog) infoEvent("%s", tmp);
      g_eventLogger->info("%s", tmp);
      if (!ptr.p->m_log_buffer_waiters.isEmpty())
      {
	Ptr64<Log_waiter> waiter;
	Local_log_waiter_list 
	  list(m_log_waiter_pool, ptr.p->m_log_buffer_waiters);
	ndbrequire(list.first(waiter));
        BaseString::snprintf(tmp, sizeof(tmp),
                             "  head(waiters).sz: %llu %u",
                             waiter.p->m_size,
                             FREE_BUFFER_MARGIN(this, ptr));
        if (clusterLog)
          infoEvent("%s", tmp);
        g_eventLogger->info("%s", tmp);
      }
      if (!ptr.p->m_log_sync_waiters.isEmpty())
      {
	Ptr64<Log_waiter> waiter;
	Local_log_waiter_list 
	  list(m_log_waiter_pool, ptr.p->m_log_sync_waiters);
	ndbrequire(list.first(waiter));
        BaseString::snprintf(tmp, sizeof(tmp),
                             "  m_last_synced_lsn: %llu head(waiters %llx)"
                             ".m_sync_lsn: %llu",
                             ptr.p->m_last_synced_lsn,
                             waiter.i,
                             waiter.p->m_sync_lsn);
        if (clusterLog)
          infoEvent("%s", tmp);
        g_eventLogger->info("%s", tmp);

        while (!waiter.isNull())
        {
          g_eventLogger->info("ptr: %llx %p lsn: %llu next: %llx", waiter.i,
                              waiter.p, waiter.p->m_sync_lsn,
                              waiter.p->nextList);
          list.next(waiter);
        }
      }
      m_logfile_group_list.next(ptr);
    }
  }
  if (signal->theData[0] == DumpStateOrd::LgmanCheckCallbacksClear) {
    bool crash = false;
    Ptr<Logfile_group> ptr;
    for (m_logfile_group_list.first(ptr); !ptr.isNull();
         m_logfile_group_list.next(ptr)) {
      if (ptr.p->m_callback_buffer_words != 0) {
        crash = true;
        break;
      }
    }

    if (crash) {
      g_eventLogger->info(
          "Detected logfile-group with non zero m_callback_buffer_words");
      signal->theData[0] = DumpStateOrd::LgmanDumpUndoStateLocalLog;
      execDUMP_STATE_ORD(signal);
      ndbabort();
    }
#ifdef VM_TRACE
    else {
      g_eventLogger->info("Check for non zero m_callback_buffer_words OK!");
    }
#endif
  }
}

Uint64 Lgman::calc_total_log_space(Ptr<Logfile_group> lg_ptr) {
  Uint64 total = 0;
  Local_undofile_list list(m_file_pool, lg_ptr.p->m_files);
  Ptr<Undofile> filePtr;
  for (list.first(filePtr); !filePtr.isNull(); list.next(filePtr)) {
    jam();
    total += Uint64(filePtr.p->m_file_size - 1) * get_undo_page_words(lg_ptr);
  }
  return total;
}

void Lgman::execDBINFO_SCANREQ(Signal *signal) {
  DbinfoScanReq req = *(DbinfoScanReq *)signal->theData;
  const Ndbinfo::ScanCursor *cursor =
      CAST_CONSTPTR(Ndbinfo::ScanCursor, DbinfoScan::getCursorPtr(&req));
  Ndbinfo::Ratelimit rl;

  jamEntry();

  switch (req.tableId) {
    case Ndbinfo::LOGSPACES_TABLEID: {
      jam();
      Uint32 startBucket = cursor->data[0];
      Logfile_group_hash_iterator iter;
      m_logfile_group_hash.next(startBucket, iter);

      while (!iter.curr.isNull()) {
        jam();

        Uint32 currentBucket = iter.bucket;
        Ptr<Logfile_group> ptr = iter.curr;

        Uint64 free = ptr.p->m_free_log_words * 4;

        Uint64 total = Uint64(4) * calc_total_log_space(ptr);
        Uint64 high = 0;  // TODO

        Ndbinfo::Row row(signal, req);
        row.write_uint32(getOwnNodeId());
        row.write_uint32(1);                          // log type, 1 = DD-UNDO
        row.write_uint32(ptr.p->m_logfile_group_id);  // log id
        row.write_uint32(0);                          // log part

        row.write_uint64(total);           // total allocated
        row.write_uint64((total - free));  // currently in use
        row.write_uint64(high);            // in use high water mark
        ndbinfo_send_row(signal, req, row, rl);

        // move to next
        if (m_logfile_group_hash.next(iter) == false) {
          jam();  // no more...
          break;
        } else if (iter.bucket == currentBucket) {
          jam();
          continue;  // we need to iterate an entire bucket
        } else if (rl.need_break(req)) {
          jam();
          ndbinfo_send_scan_break(signal, req, rl, iter.bucket);
          return;
        }
      }
      break;
    }

    case Ndbinfo::LOGBUFFERS_TABLEID: {
      jam();
      Uint32 startBucket = cursor->data[0];
      Logfile_group_hash_iterator iter;
      m_logfile_group_hash.next(startBucket, iter);

      while (!iter.curr.isNull()) {
        jam();

        Uint32 currentBucket = iter.bucket;
        Ptr<Logfile_group> ptr = iter.curr;

        Uint64 free = ptr.p->m_free_buffer_words * 4;
        Uint64 total = ptr.p->m_total_buffer_words * 4;
        Uint64 high = 0;  // TODO

        Ndbinfo::Row row(signal, req);
        row.write_uint32(getOwnNodeId());
        row.write_uint32(Ndbinfo::DD_UNDO);           // log type = DD-UNDO
        row.write_uint32(ptr.p->m_logfile_group_id);  // log id
        row.write_uint32(0);                          // log part

        row.write_uint64(total);           // total allocated
        row.write_uint64((total - free));  // currently in use
        row.write_uint64(high);            // in use high water mark
        ndbinfo_send_row(signal, req, row, rl);

        // move to next
        if (m_logfile_group_hash.next(iter) == false) {
          jam();  // no more...
          break;
        } else if (iter.bucket == currentBucket) {
          jam();
          continue;  // we need to iterate an entire bucket
        } else if (rl.need_break(req)) {
          jam();
          ndbinfo_send_scan_break(signal, req, rl, iter.bucket);
          return;
        }
      }
      break;
    }

    default:
      break;
  }

  ndbinfo_send_scan_conf(signal, req, rl);
}

/**
 * Create a new LOGFILE GROUP. This can either happen as part of DICT creating
 * object for the first time or it could happen as part of a restart. We
 * set the state to LG_ONLINE when it is created for the first time and set
 * it to LG_STARTING in case where we are restarting and will need the
 * logfile group to execute the UNDO log on the disk data parts.
 *
 * We currently have a limit on only creating one log file group, so the
 * list of log file groups is always empty or contains one element in the
 * list.
 */
void Lgman::execCREATE_FILEGROUP_IMPL_REQ(Signal *signal) {
  jamEntry();
  CreateFilegroupImplReq *req = (CreateFilegroupImplReq *)signal->getDataPtr();

  Uint32 senderRef = req->senderRef;
  Uint32 senderData = req->senderData;

  Ptr<Logfile_group> ptr;
  CreateFilegroupImplRef::ErrorCode err = CreateFilegroupImplRef::NoError;
  do {
    if (m_logfile_group_hash.find(ptr, req->filegroup_id)) {
      jam();
      err = CreateFilegroupImplRef::FilegroupAlreadyExists;
      break;
    }

    if (!m_logfile_group_list.isEmpty()) {
      jam();
      err = CreateFilegroupImplRef::OneLogfileGroupLimit;
      break;
    }

    if (!m_logfile_group_pool.seize(ptr)) {
      jam();
      err = CreateFilegroupImplRef::OutOfFilegroupRecords;
      break;
    }

    new (ptr.p) Logfile_group(req);

    Uint64 undo_log_buffer_size = 0;
    if (globalData.theUndoBuffer == 0)
    {
      jam();
      undo_log_buffer_size = req->logfile_group.buffer_size;
      DEB_UNDO_BUFFER(("Undo buffer from command: %llu MBytes",
                       undo_log_buffer_size / MBYTE64));
    }
    else
    {
      jam();
      undo_log_buffer_size = globalData.theUndoBuffer;
      DEB_UNDO_BUFFER(("Undo buffer from config: %llu MBytes",
                       undo_log_buffer_size / MBYTE64));
    }
    if (unlikely(ERROR_INSERTED(15001)) ||
        !alloc_logbuffer_memory(ptr, undo_log_buffer_size))
    {
      jam();
      err = CreateFilegroupImplRef::OutOfLogBufferMemory;
      m_logfile_group_pool.release(ptr);
      break;
    }

    m_logfile_group_hash.add(ptr);
    m_logfile_group_list.addLast(ptr);

    if ((getNodeState().getNodeRestartInProgress() &&
         getNodeState().starting.restartType !=
             NodeState::ST_INITIAL_NODE_RESTART) ||
        getNodeState().getSystemRestartInProgress()) {
      jam();
      /**
       * We will set the version to v2 although we don't know it yet.
       * We cannot upgrade from v1 to v2 anymore since this was disabled
       * due to partial LCP. Thus we ensure that we set the version info
       * properly immediately.
       */
      ptr.p->m_ndb_version = g_v2 ? NDB_DISK_V2 : 0;
      ptr.p->m_state = Logfile_group::LG_STARTING;
    } else {
      jam();
      /* This is create case, the version will be NDB_DISK_V2 */
      ptr.p->m_ndb_version = g_v2 ? NDB_DISK_V2 : 0;

      /* Start UNDO log level reporting thread */
      ptr.p->m_last_log_level_reported = 0;
      send_level_report_thread(signal, ptr);
    }

    m_dropped_undo_log = false;
    DEB_DROP_LG(("Undo log created"));

    CreateFilegroupImplConf *conf =
        (CreateFilegroupImplConf *)signal->getDataPtr();
    conf->senderData = senderData;
    conf->senderRef = reference();
    sendSignal(senderRef, GSN_CREATE_FILEGROUP_IMPL_CONF, signal,
               CreateFilegroupImplConf::SignalLength, JBB);

    return;
  } while (0);

  CreateFilegroupImplRef *ref = (CreateFilegroupImplRef *)signal->getDataPtr();
  ref->senderData = senderData;
  ref->senderRef = reference();
  ref->errorCode = err;
  sendSignal(senderRef, GSN_CREATE_FILEGROUP_IMPL_REF, signal,
             CreateFilegroupImplRef::SignalLength, JBB);
}

void Lgman::execDROP_FILEGROUP_IMPL_REQ(Signal *signal) {
  jamEntry();

  Uint32 errorCode = 0;
  DropFilegroupImplReq req = *(DropFilegroupImplReq *)signal->getDataPtr();
  do {
    jam();
    Ptr<Logfile_group> ptr;
    if (!m_logfile_group_hash.find(ptr, req.filegroup_id)) {
      jam();
      errorCode = DropFilegroupImplRef::NoSuchFilegroup;
      break;
    }

    if (ptr.p->m_version != req.filegroup_version) {
      jam();
      errorCode = DropFilegroupImplRef::InvalidFilegroupVersion;
      break;
    }

    switch (req.requestInfo) {
      case DropFilegroupImplReq::Prepare:
        jam();
        break;
      case DropFilegroupImplReq::Commit:
        jam();
        m_logfile_group_list.remove(ptr);
        ptr.p->m_state |= Logfile_group::LG_DROPPING;
        signal->theData[0] = LgmanContinueB::DROP_FILEGROUP;
        signal->theData[1] = ptr.i;
        signal->theData[2] = req.senderRef;
        signal->theData[3] = req.senderData;
        sendSignal(reference(), GSN_CONTINUEB, signal, 4, JBB);
        return;
      case DropFilegroupImplReq::Abort:
        jam();
        break;
      default:
        ndbabort();
    }
  } while (0);

  if (errorCode) {
    jam();
    DropFilegroupImplRef *ref =
        (DropFilegroupImplRef *)signal->getDataPtrSend();
    ref->senderRef = reference();
    ref->senderData = req.senderData;
    ref->errorCode = errorCode;
    sendSignal(req.senderRef, GSN_DROP_FILEGROUP_IMPL_REF, signal,
               DropFilegroupImplRef::SignalLength, JBB);
  } else {
    jam();
    DropFilegroupImplConf *conf =
        (DropFilegroupImplConf *)signal->getDataPtrSend();
    conf->senderRef = reference();
    conf->senderData = req.senderData;
    sendSignal(req.senderRef, GSN_DROP_FILEGROUP_IMPL_CONF, signal,
               DropFilegroupImplConf::SignalLength, JBB);
  }
}

void Lgman::drop_filegroup_drop_files(Signal *signal, Ptr<Logfile_group> ptr,
                                      Uint32 ref, Uint32 data) {
  jam();
  ndbrequire(!(ptr.p->m_state & Logfile_group::LG_THREAD_MASK));
  ndbrequire(ptr.p->m_outstanding_fs == 0);

  Local_undofile_list list(m_file_pool, ptr.p->m_files);
  Ptr<Undofile> file_ptr;

  if (list.first(file_ptr)) {
    jam();
    ndbrequire(!(file_ptr.p->m_state & Undofile::FS_OUTSTANDING));
    file_ptr.p->m_create.m_senderRef = ref;
    file_ptr.p->m_create.m_senderData = data;
    create_file_abort(signal, ptr, file_ptr);
    return;
  }

  Local_undofile_list metalist(m_file_pool, ptr.p->m_meta_files);
  if (metalist.first(file_ptr)) {
    jam();
    metalist.remove(file_ptr);
    list.addLast(file_ptr);
    file_ptr.p->m_create.m_senderRef = ref;
    file_ptr.p->m_create.m_senderData = data;
    create_file_abort(signal, ptr, file_ptr);
    return;
  }

  DEB_DROP_LG(("Undo log dropped"));
  m_dropped_undo_log = true;

  free_logbuffer_memory(ptr);
  m_logfile_group_hash.release(ptr);
  DropFilegroupImplConf *conf = (DropFilegroupImplConf *)signal->getDataPtr();
  conf->senderData = data;
  conf->senderRef = reference();
  sendSignal(ref, GSN_DROP_FILEGROUP_IMPL_CONF, signal,
             DropFilegroupImplConf::SignalLength, JBB);
}

/**
 * Request to create/open a file as part of a log group. This is performed
 * as part of a metadata transaction. This means that we start by opening
 * or creating the file and then responding back to DBDICT. If DICT decides
 * to commit it sends a new request with commit flag and likewise if it
 * decides to abort it will send a new CREATE_FILE_IMPL_REQ signal, but with
 * an abort flag.
 *
 * If the file is created as part of creating a new log file group or extending
 * an existing log file group, then the file needs to be created. When this
 * happens as part of a restart, it is sufficient to open the file since the
 * file already exists.
 */
void Lgman::execCREATE_FILE_IMPL_REQ(Signal *signal) {
  jamEntry();
  CreateFileImplReq *req = (CreateFileImplReq *)signal->getDataPtr();

  Uint32 senderRef = req->senderRef;
  Uint32 senderData = req->senderData;
  Uint32 requestInfo = req->requestInfo;

  Ptr<Logfile_group> ptr;
  CreateFileImplRef::ErrorCode err = CreateFileImplRef::NoError;
  SectionHandle handle(this, signal);
  do {
    if (!m_logfile_group_hash.find(ptr, req->filegroup_id)) {
      jam();
      err = CreateFileImplRef::InvalidFilegroup;
      break;
    }

    if (ptr.p->m_version != req->filegroup_version) {
      jam();
      err = CreateFileImplRef::InvalidFilegroupVersion;
      break;
    }

    Ptr<Undofile> file_ptr;
    switch (requestInfo) {
      case CreateFileImplReq::Commit: {
        jam();
        ndbrequire(
            find_file_by_id(file_ptr, ptr.p->m_meta_files, req->file_id));
        file_ptr.p->m_create.m_senderRef = req->senderRef;
        file_ptr.p->m_create.m_senderData = req->senderData;
        create_file_commit(signal, ptr, file_ptr);
        return;
      }
      case CreateFileImplReq::Abort: {
        Uint32 senderRef = req->senderRef;
        Uint32 senderData = req->senderData;
        if (find_file_by_id(file_ptr, ptr.p->m_meta_files, req->file_id)) {
          jam();
          file_ptr.p->m_create.m_senderRef = senderRef;
          file_ptr.p->m_create.m_senderData = senderData;
          create_file_abort(signal, ptr, file_ptr);
        } else {
          CreateFileImplConf *conf = (CreateFileImplConf *)signal->getDataPtr();
          jam();
          conf->senderData = senderData;
          conf->senderRef = reference();
          sendSignal(senderRef, GSN_CREATE_FILE_IMPL_CONF, signal,
                     CreateFileImplConf::SignalLength, JBB);
        }
        return;
      }
      default:  // prepare
        jam();
        break;
    }

    if (!m_file_pool.seize(file_ptr)) {
      jam();
      err = CreateFileImplRef::OutOfFileRecords;
      break;
    }

    ndbrequire(handle.m_cnt > 0);

    if (ERROR_INSERTED(15000) ||
        (sizeof(void *) == 4 && req->file_size_hi & 0xFFFFFFFF)) {
      jam();
      err = CreateFileImplRef::FileSizeTooLarge;
      break;
    }

    Uint64 sz = (Uint64(req->file_size_hi) << 32) + req->file_size_lo;
    if (sz < 1024 * 1024) {
      jam();
      err = CreateFileImplRef::FileSizeTooSmall;
      break;
    }

    new (file_ptr.p) Undofile(req, ptr.i);

    Local_undofile_list tmp(m_file_pool, ptr.p->m_meta_files);
    tmp.addLast(file_ptr);

    /**
     * Allocate one page for reading zero page, will be deallocated as soon
     * as read is performed.
     */
    Uint32 ptrI;
    Uint32 cnt = 1;
    m_ctx.m_mm.alloc_pages(RG_TRANSACTION_MEMORY, &ptrI, &cnt, 1);
    if (cnt == 0) {
      jam();
      err = CreateFileImplRef::OutOfMemory;
      break;
    }
    file_ptr.p->m_zero_page_i = ptrI;
    open_file(signal, file_ptr, req->requestInfo, &handle);
    return;
  } while (0);

  releaseSections(handle);
  CreateFileImplRef *ref = (CreateFileImplRef *)signal->getDataPtr();
  ref->senderData = senderData;
  ref->senderRef = reference();
  ref->errorCode = err;
  sendSignal(senderRef, GSN_CREATE_FILE_IMPL_REF, signal,
             CreateFileImplRef::SignalLength, JBB);
}

void Lgman::open_file(Signal *signal, Ptr<Undofile> file_ptr,
                      Uint32 requestInfo, SectionHandle *handle) {
  FsOpenReq *req = (FsOpenReq *)signal->getDataPtrSend();
  req->userReference = reference();
  req->userPointer = file_ptr.i;

  memset(req->fileNumber, 0, sizeof(req->fileNumber));
  FsOpenReq::setVersion(req->fileNumber, FsOpenReq::V_FILENAME);
  FsOpenReq::v4_setBasePath(req->fileNumber, FsOpenReq::BP_DD_UF);

  req->fileFlags = 0;
  req->fileFlags |= FsOpenReq::OM_READWRITE;
  if (c_o_direct)
  {
    jam();
    req->fileFlags |= FsOpenReq::OM_DIRECT;
    if (!c_o_direct_sync_flag)
    {
      jam();
      req->fileFlags |= FsOpenReq::OM_SYNC;
    }
  }
  else
  {
    jam();
    req->fileFlags |= FsOpenReq::OM_SYNC;
  }
  switch(requestInfo){
  case CreateFileImplReq::Create:
    jam();
    req->fileFlags |= FsOpenReq::OM_CREATE_IF_NONE;
    req->fileFlags |= FsOpenReq::OM_INIT;
    file_ptr.p->m_state = Undofile::FS_CREATING;
    break;
  case CreateFileImplReq::CreateForce:
    jam();
    req->fileFlags |= FsOpenReq::OM_CREATE;
    req->fileFlags |= FsOpenReq::OM_INIT;
    file_ptr.p->m_state = Undofile::FS_CREATING;
    break;
  case CreateFileImplReq::Open:
    jam();
    req->fileFlags |= FsOpenReq::OM_CHECK_SIZE;
    file_ptr.p->m_state = Undofile::FS_OPENING;
    break;
  default:
    ndbabort();
  }
  if (c_encrypted_filesystem) {
    jam();
    req->fileFlags |= FsOpenReq::OM_ENCRYPT_XTS;
  }

  req->page_size = File_formats::NDB_PAGE_SIZE;
  Uint64 size =
      (Uint64)file_ptr.p->m_file_size * (Uint64)File_formats::NDB_PAGE_SIZE;
  req->file_size_hi = (Uint32)(size >> 32);
  req->file_size_lo = (Uint32)(size & 0xFFFFFFFF);
  req->auto_sync_size = 0;

  if ((req->fileFlags & FsOpenReq::OM_ENCRYPT_CIPHER_MASK) != 0) {
    ndbrequire(handle->m_cnt == 1);

    EncryptionKeyMaterial nmk;
    nmk.length = globalData.nodeMasterKeyLength;
    memcpy(&nmk.data, globalData.nodeMasterKey, globalData.nodeMasterKeyLength);

    ndbrequire(import(handle->m_ptr[FsOpenReq::ENCRYPT_KEY_MATERIAL],
                      (const Uint32 *)&nmk, nmk.get_needed_words()));
    handle->m_cnt++;
    req->fileFlags |= FsOpenReq::OM_ENCRYPT_KEY;
  }

  sendSignal(NDBFS_REF, GSN_FSOPENREQ, signal, FsOpenReq::SignalLength, JBB,
             handle);
}

/**
 * This code is called during initialisation of the file to ensure that the
 * file content is properly set when the file is created, it is a direct
 * function call via block methods from the file system thread into this
 * block. So this means that we are not allowed to change any block variables
 * and even for reading we have to be careful. The pages are allocated in
 * NDBFS from the DataMemory in DBTUP. So these pages we are allowed to
 * change since they are owned at this moment by the NDB file system thread.
 */
Uint32
Lgman::execFSWRITEREQ(const FsReadWriteReq* req) const /* called direct cross threads from Ndbfs */
{
  jamNoBlock();
  Ptr<Undofile> ptr;
  Ptr<GlobalPage> page_ptr;

  ndbrequire(m_file_pool.getPtr(ptr, req->userPointer));
  ndbrequire(req->getFormatFlag(req->operationFlag) ==
               req->fsFormatSharedPage);
  ndbrequire(m_shared_page_pool.getPtr(page_ptr,
                                       req->data.sharedPage.pageNumber));
  Uint32 init_zero = req->data.zeroPageIndicator.initZero;
  /**
   * This code is executed when creating a new UNDO logfile group.
   * In this case we always use the new v2 format.
   *
   * For testing purposes we can get the old format using an
   * error insert code or by changing the false below to true.
   */
  bool v2 = g_v2;
  if (req->varIndex == 0) {
    File_formats::Undofile::Zero_page *page =
        (File_formats::Undofile::Zero_page *)page_ptr.p;
    memset(page, 0, sizeof(File_formats::Undofile::Zero_page_v2));
    page->m_page_header.init(File_formats::FT_Undofile, getOwnNodeId(),
                             v2 ? NDB_DISK_V2 : 0, (Uint32)time(0));
    page->m_file_id = ptr.p->m_file_id;
    page->m_logfile_group_id = ptr.p->m_create.m_logfile_group_id;
    page->m_logfile_group_version = ptr.p->m_create.m_logfile_group_version;
    page->m_undo_pages = ptr.p->m_file_size - 1;  // minus zero page
    if (v2) {
      File_formats::Undofile::Zero_page_v2 *page_v2 =
          (File_formats::Undofile::Zero_page_v2 *)page;
      page_v2->m_checksum = 0;
    }
    return 0;
  }
  else if (req->varIndex == 1)
  {
    /**
     * We write an UNDO END log record into the very first page. This is to
     * ensure that we don't pass this point if we crash before completing
     * the first synch to the UNDO log. Without this log record we could
     * have written other pages but not this page. In that case we would
     * have no way to distinguish when we find the end of the UNDO log.
     */
    memset(page_ptr.p, 0, sizeof(File_formats::Undofile::Undo_page_v2));
    if (v2) {
      File_formats::Undofile::Undo_page_v2 *page_v2 =
          (File_formats::Undofile::Undo_page_v2 *)page_ptr.p;
      page_v2->m_page_header.m_page_lsn_hi = 0;
      page_v2->m_page_header.m_page_lsn_lo = 0;
      page_v2->m_words_used = 1;
      page_v2->m_checksum = 0;
      page_v2->m_ndb_version = NDB_DISK_V2;
      page_v2->m_unused[0] = 0;
      page_v2->m_unused[1] = 0;
      page_v2->m_unused[2] = 0;
      page_v2->m_unused[3] = 0;
      page_v2->m_unused[4] = 0;
      page_v2->m_unused[5] = 0;
      page_v2->m_data[0] = (File_formats::Undofile::UNDO_END << 16) | 1;
      page_v2->m_page_header.m_page_type = File_formats::PT_Undopage;
    } else {
      File_formats::Undofile::Undo_page *page =
          (File_formats::Undofile::Undo_page *)page_ptr.p;
      page->m_page_header.m_page_lsn_hi = 0;
      page->m_page_header.m_page_lsn_lo = 0;
      page->m_words_used = 1;
      page->m_data[0] = (File_formats::Undofile::UNDO_END << 16) | 1;
      page->m_page_header.m_page_type = File_formats::PT_Undopage;
    }
    return 0;
  }
  else
  {
    if (init_zero == 0)
    {
      return 2;
    }
    memset(page_ptr.p, 0, sizeof(File_formats::Undofile::Undo_page_v2));
    if (v2) {
      File_formats::Undofile::Undo_page_v2 *page_v2 =
          (File_formats::Undofile::Undo_page_v2 *)page_ptr.p;
      page_v2->m_page_header.m_page_lsn_hi = 0;
      page_v2->m_page_header.m_page_lsn_lo = 0;
      page_v2->m_page_header.m_page_type = File_formats::PT_Undopage;
      page_v2->m_words_used = 0;
      page_v2->m_checksum = 0;
      page_v2->m_ndb_version = NDB_DISK_V2;
      page_v2->m_unused[0] = 0;
      page_v2->m_unused[1] = 0;
      page_v2->m_unused[2] = 0;
      page_v2->m_unused[3] = 0;
      page_v2->m_unused[4] = 0;
      page_v2->m_unused[5] = 0;
    } else {
      File_formats::Undofile::Undo_page *page =
          (File_formats::Undofile::Undo_page *)page_ptr.p;
      page->m_page_header.m_page_lsn_hi = 0;
      page->m_page_header.m_page_lsn_lo = 0;
      page->m_page_header.m_page_type = File_formats::PT_Undopage;
      page->m_words_used = 0;
    }
  }
  return 0;
}

void Lgman::execFSOPENREF(Signal *signal) {
  jamNoBlock();

  Ptr<Undofile> ptr;
  Ptr<Logfile_group> lg_ptr;
  FsRef *ref = (FsRef *)signal->getDataPtr();

  Uint32 errCode = ref->errorCode;
  Uint32 osErrCode = ref->osErrorCode;

  ndbrequire(m_file_pool.getPtr(ptr, ref->userPointer));
  ndbrequire(m_logfile_group_pool.getPtr(lg_ptr, ptr.p->m_logfile_group_ptr_i));

  Uint32 ptrI = ptr.p->m_zero_page_i;
  ptr.p->m_zero_page_i = RNIL;

  m_ctx.m_mm.release_pages(RG_TRANSACTION_MEMORY, ptrI, 1);

  {
    CreateFileImplRef *ref = (CreateFileImplRef *)signal->getDataPtr();
    ref->senderData = ptr.p->m_create.m_senderData;
    ref->senderRef = reference();
    ref->errorCode = CreateFileImplRef::FileError;
    ref->fsErrCode = errCode;
    ref->osErrCode = osErrCode;

    sendSignal(ptr.p->m_create.m_senderRef, GSN_CREATE_FILE_IMPL_REF, signal,
               CreateFileImplRef::SignalLength, JBB);
  }

  Local_undofile_list meta(m_file_pool, lg_ptr.p->m_meta_files);
  meta.release(ptr);
}

#define HEAD 0
#define TAIL 1

void Lgman::execFSOPENCONF(Signal *signal) {
  jamEntry();
  Ptr<Undofile> file_ptr;

  FsConf *conf = (FsConf *)signal->getDataPtr();

  Uint32 fd = conf->filePointer;
  ndbrequire(m_file_pool.getPtr(file_ptr, conf->userPointer));

  file_ptr.p->m_fd = fd;

  switch (file_ptr.p->m_requestInfo) {
    case CreateFileImplReq::Create:
    case CreateFileImplReq::CreateForce: {
      jam();
      m_ctx.m_mm.release_pages(RG_TRANSACTION_MEMORY, file_ptr.p->m_zero_page_i,
                               1);
      file_ptr.p->m_zero_page_i = RNIL;
      sendCREATE_FILE_IMPL_CONF(signal, file_ptr);
      return;
    }
    case CreateFileImplReq::Open: {
      jam();
      /**
       * Read zero page to discover which version that initially wrote this
       * UNDO log file. The format of the file is dependent on the version
       * that initially wrote it.
       */
      Ptr<Logfile_group> lg_ptr;
      ndbrequire(m_logfile_group_pool.getPtr(
          lg_ptr, file_ptr.p->m_logfile_group_ptr_i));
      file_ptr.p->m_state =
          Undofile::FS_OUTSTANDING | Undofile::FS_READ_ZERO_PAGE;
      lg_ptr.p->m_outstanding_fs = 1;

      FsReadWriteReq *req = (FsReadWriteReq *)signal->getDataPtrSend();
      req->filePointer = file_ptr.p->m_fd;
      req->userReference = reference();
      req->userPointer = file_ptr.i;
      req->varIndex = 0;
      req->numberOfPages = 1;
      req->data.sharedPage.pageNumber = file_ptr.p->m_zero_page_i;
      req->operationFlag = 0;
      req->setFormatFlag(req->operationFlag,
                         FsReadWriteReq::fsFormatSharedPage);

      sendSignal(NDBFS_REF, GSN_FSREADREQ, signal,
                 FsReadWriteReq::FixedLength + 1, JBA);
      return;
    }
    default: {
      ndbabort();
    }
  }
}

void Lgman::completed_zero_page_read(Signal *signal, Ptr<Undofile> file_ptr) {
  Ptr<Logfile_group> lg_ptr;
  Ptr<GlobalPage> page_ptr;
  ndbrequire(
      m_logfile_group_pool.getPtr(lg_ptr, file_ptr.p->m_logfile_group_ptr_i));

  ndbrequire(m_shared_page_pool.getPtr(page_ptr, file_ptr.p->m_zero_page_i));

  /* Get NDB version that created the UNDO log file */
  File_formats::Zero_page_header *zp =
      (File_formats::Zero_page_header *)page_ptr.p;

  if (lg_ptr.p->m_ndb_version != zp->m_ndb_version) {
    jam();
    char buf[255];
    if (lg_ptr.p->m_ndb_version > zp->m_ndb_version) {
      BaseString::snprintf(
          buf, sizeof(buf),
          "Trying to start with wrong version of UNDO log file. Most"
          " likely trying to upgrade from 7.5, this requires use of "
          "initial node restart.");
    } else {
      BaseString::snprintf(
          buf, sizeof(buf),
          "Trying to start with wrong version of UNDO log file. This version"
          " supports the v2 format of disk data files.");
    }
    progError(__LINE__, NDBD_EXIT_NDBREQUIRE, buf);
    /**
     * This is the first logfile opened in a restart.
     * Now that we know the version that we wrote the logfile group
     * we need to update the free words in the logfile group.
     * We also are ready now to set the version on the logfile
     * group to ensure that all future reads and writes of this
     * logfile group will use the right format.
     *
     * All files in a logfile group must use the same format.
     * We don't allow mixed formats as we do with tablespaces.
     */
    lg_ptr.p->m_ndb_version = zp->m_ndb_version;
    reinit_logbuffer_words(lg_ptr);
  }
  m_ctx.m_mm.release_pages(RG_TRANSACTION_MEMORY, file_ptr.p->m_zero_page_i, 1);
  file_ptr.p->m_zero_page_i = RNIL;
  sendCREATE_FILE_IMPL_CONF(signal, file_ptr);
}

void Lgman::sendCREATE_FILE_IMPL_CONF(Signal *signal, Ptr<Undofile> file_ptr) {
  Uint32 senderRef = file_ptr.p->m_create.m_senderRef;
  Uint32 senderData = file_ptr.p->m_create.m_senderData;

  CreateFileImplConf *conf = (CreateFileImplConf *)signal->getDataPtr();
  conf->senderData = senderData;
  conf->senderRef = reference();
  sendSignal(senderRef, GSN_CREATE_FILE_IMPL_CONF, signal,
             CreateFileImplConf::SignalLength, JBB);
}

bool Lgman::find_file_by_id(Ptr<Undofile> &ptr, Local_undofile_list::Head &head,
                            Uint32 id) {
  Local_undofile_list list(m_file_pool, head);
  for (list.first(ptr); !ptr.isNull(); list.next(ptr)) {
    jam();
    if (ptr.p->m_file_id == id) {
      jam();
      return true;
    }
  }
  return false;
}

void Lgman::create_file_commit(Signal *signal, Ptr<Logfile_group> lg_ptr,
                               Ptr<Undofile> file_ptr) {
  Uint32 senderRef = file_ptr.p->m_create.m_senderRef;
  Uint32 senderData = file_ptr.p->m_create.m_senderData;

  bool first = false;
  if (file_ptr.p->m_state == Undofile::FS_CREATING &&
      (lg_ptr.p->m_state & Logfile_group::LG_ONLINE)) {
    jam();
    Local_undofile_list free_list(m_file_pool, lg_ptr.p->m_files);
    Local_undofile_list meta(m_file_pool, lg_ptr.p->m_meta_files);
    first = free_list.isEmpty();
    meta.remove(file_ptr);
    if (!first) {
      jam();
      /**
       * Add log file next after current head
       */
      Ptr<Undofile> curr;
      ndbrequire(m_file_pool.getPtr(curr, lg_ptr.p->m_file_pos[HEAD].m_ptr_i));
      if (free_list.next(curr)) {
        jam();
        free_list.insertBefore(file_ptr, curr);
      } else {
        jam();
        free_list.addLast(file_ptr);
      }

      file_ptr.p->m_state = Undofile::FS_ONLINE | Undofile::FS_EMPTY;
    } else {
      jam();
      /**
       * First file isn't empty as it can be written to at any time
       */
      free_list.addLast(file_ptr);
      file_ptr.p->m_state = Undofile::FS_ONLINE;
      lg_ptr.p->m_state |= Logfile_group::LG_FLUSH_THREAD;
      signal->theData[0] = LgmanContinueB::FLUSH_LOG;
      signal->theData[1] = lg_ptr.i;
      signal->theData[2] = 0;
      sendSignal(reference(), GSN_CONTINUEB, signal, 3, JBB);
    }
  } else {
    jam();
    file_ptr.p->m_state = Undofile::FS_SORTING;
  }

  file_ptr.p->m_online.m_lsn = 0;
  file_ptr.p->m_online.m_outstanding = 0;

  Uint64 add = file_ptr.p->m_file_size - 1;
  lg_ptr.p->m_free_log_words += add * get_undo_page_words(lg_ptr);
  lg_ptr.p->m_total_log_space = calc_total_log_space(lg_ptr);
  calculate_space_limit(lg_ptr);
  DEB_LGMAN(("Line(%u): free_log_words: %llu, total_log_space: %llu", __LINE__,
             lg_ptr.p->m_free_log_words, lg_ptr.p->m_total_log_space));

  if (first) {
    jam();

    Buffer_idx tmp = {file_ptr.i, 0};
    lg_ptr.p->m_file_pos[HEAD] = lg_ptr.p->m_file_pos[TAIL] = tmp;

    /**
     * Init log tail pointer
     */
    lg_ptr.p->m_tail_pos[0] = tmp;
    lg_ptr.p->m_tail_pos[1] = tmp;
    lg_ptr.p->m_next_reply_ptr_i = file_ptr.i;
  }

  validate_logfile_group(lg_ptr, "create_file_commit", jamBuffer());

  CreateFileImplConf *conf = (CreateFileImplConf *)signal->getDataPtr();
  conf->senderData = senderData;
  conf->senderRef = reference();
  sendSignal(senderRef, GSN_CREATE_FILE_IMPL_CONF, signal,
             CreateFileImplConf::SignalLength, JBB);
}

void Lgman::create_file_abort(Signal *signal, Ptr<Logfile_group> lg_ptr,
                              Ptr<Undofile> file_ptr) {
  if (file_ptr.p->m_fd == RNIL) {
    jam();
    ((FsConf *)signal->getDataPtr())->userPointer = file_ptr.i;
    execFSCLOSECONF(signal);
    return;
  }

  FsCloseReq *req = (FsCloseReq *)signal->getDataPtrSend();
  req->filePointer = file_ptr.p->m_fd;
  req->userReference = reference();
  req->userPointer = file_ptr.i;
  req->fileFlag = 0;
  FsCloseReq::setRemoveFileFlag(req->fileFlag, true);

  sendSignal(NDBFS_REF, GSN_FSCLOSEREQ, signal, FsCloseReq::SignalLength, JBB);
}

void Lgman::execFSCLOSECONF(Signal *signal) {
  Ptr<Undofile> file_ptr;
  Ptr<Logfile_group> lg_ptr;
  Uint32 ptrI = ((FsConf *)signal->getDataPtr())->userPointer;
  ndbrequire(m_file_pool.getPtr(file_ptr, ptrI));

  Uint32 senderRef = file_ptr.p->m_create.m_senderRef;
  Uint32 senderData = file_ptr.p->m_create.m_senderData;

  ndbrequire(
      m_logfile_group_pool.getPtr(lg_ptr, file_ptr.p->m_logfile_group_ptr_i));

  if (lg_ptr.p->m_state & Logfile_group::LG_DROPPING) {
    jam();
    {
      Local_undofile_list list(m_file_pool, lg_ptr.p->m_files);
      list.release(file_ptr);
    }
    drop_filegroup_drop_files(signal, lg_ptr, senderRef, senderData);
  } else {
    jam();
    Local_undofile_list list(m_file_pool, lg_ptr.p->m_meta_files);
    list.release(file_ptr);

    CreateFileImplConf *conf = (CreateFileImplConf *)signal->getDataPtr();
    conf->senderData = senderData;
    conf->senderRef = reference();
    sendSignal(senderRef, GSN_CREATE_FILE_IMPL_CONF, signal,
               CreateFileImplConf::SignalLength, JBB);
  }
}

void Lgman::execDROP_FILE_IMPL_REQ(Signal *signal) {
  jamEntry();
  ndbabort();
}

#define CONSUMER 0
#define PRODUCER 1

Lgman::Logfile_group::Logfile_group(const CreateFilegroupImplReq *req) {
  m_logfile_group_id = req->filegroup_id;
  m_version = req->filegroup_version;
  m_state = LG_ONLINE;
  m_outstanding_fs = 0;
  m_next_reply_ptr_i = RNIL;
  m_count_since_last_report = 0;

  m_applied = false;
  /**
   * We initialise this variable to 0 to indicate that we haven't received
   * any log records yet, this is used in a number of checks, probably better
   * to remove those checks and do the same work even when no LSNs have been
   * produced, but keep it for now as it is easiest.
   */
  m_total_log_space = 0;
  m_next_lsn = 1;
  m_last_synced_lsn = 0;
  m_last_sync_req_lsn = 0;
  m_max_sync_req_lsn = 0;
  m_last_read_lsn = 0;
  m_file_pos[0].m_ptr_i = m_file_pos[1].m_ptr_i = RNIL;

  m_free_log_words = 0;
  m_total_buffer_words = 0;
  m_free_buffer_words = 0;
  m_callback_buffer_words = 0;

  m_pos[CONSUMER].m_current_page.m_ptr_i = RNIL;  // { m_buffer_pages, idx }
  m_pos[CONSUMER].m_current_pos.m_ptr_i = RNIL;   // { page ptr.i, m_words_used}
  m_pos[PRODUCER].m_current_page.m_ptr_i = RNIL;  // { m_buffer_pages, idx }
  m_pos[PRODUCER].m_current_pos.m_ptr_i = RNIL;   // { page ptr.i, m_words_used}

  m_tail_pos[1].m_ptr_i = RNIL;
  m_tail_pos[1].m_idx = ~0;

  m_tail_pos[0] = m_tail_pos[1];
  m_ndb_version = g_v2 ? NDB_DISK_V2 : 0;
}

bool
Lgman::alloc_logbuffer_memory(Ptr<Logfile_group> ptr, Uint64 bytes)
{
  Uint64 pages64= (((bytes + 3) >> 2) + File_formats::NDB_PAGE_SIZE_WORDS - 1)
    / File_formats::NDB_PAGE_SIZE_WORDS;
  Uint32 pages = Uint32(pages64);
#if defined VM_TRACE || defined ERROR_INSERT
  Uint32 requested = pages;
#endif
  {
    Page_map map(m_data_buffer_pool, ptr.p->m_buffer_pages);
    while (pages) {
      Uint32 ptrI;
      Uint32 cnt = pages > 64 ? 64 : pages;
      m_ctx.m_mm.alloc_pages(RG_TRANSACTION_MEMORY, &ptrI, &cnt, 1);
      if (cnt) {
        jam();
        Buffer_idx range;
        range.m_ptr_i = ptrI;
        range.m_idx = cnt;

        if (map.append((Uint32 *)&range, 2) == false) {
          /**
           * Failed to append page-range...
           *   jump out of alloc routine
           */
          jam();
          m_ctx.m_mm.release_pages(RG_TRANSACTION_MEMORY, range.m_ptr_i,
                                   range.m_idx);
          break;
        }
        pages -= range.m_idx;
      } else {
        jam();
        break;
      }
    }
  }

  if (pages) {
    jam();
    /* Could not allocate all of the requested memory.
     * So release that already allocated.
     */
    free_logbuffer_memory(ptr);
    return false;
  }

#if defined VM_TRACE || defined ERROR_INSERT
  g_eventLogger->info("DD lgman: fg id: %u undo buffer pages/bytes: %u/%u",
                      ptr.p->m_logfile_group_id, requested - pages,
                      (requested - pages) * File_formats::NDB_PAGE_SIZE);
#endif

  init_logbuffer_pointers(ptr);
  return true;
}

void Lgman::init_logbuffer_pointers(Ptr<Logfile_group> lg_ptr) {
  Page_map map(m_data_buffer_pool, lg_ptr.p->m_buffer_pages);
  Page_map::Iterator it;
  union {
    Uint32 tmp[2];
    Buffer_idx range;
  };

  map.first(it);
  tmp[0] = *it.data;
  ndbrequire(map.next(it));
  tmp[1] = *it.data;

  // Index in page map
  lg_ptr.p->m_pos[CONSUMER].m_current_page.m_ptr_i = 0;
  // left range
  lg_ptr.p->m_pos[CONSUMER].m_current_page.m_idx = range.m_idx - 1;
  // Which page
  lg_ptr.p->m_pos[CONSUMER].m_current_pos.m_ptr_i = range.m_ptr_i;
  // Page pos
  lg_ptr.p->m_pos[CONSUMER].m_current_pos.m_idx = 0;

  // Index in page map
  lg_ptr.p->m_pos[PRODUCER].m_current_page.m_ptr_i = 0;
  // left range
  lg_ptr.p->m_pos[PRODUCER].m_current_page.m_idx = range.m_idx - 1;
  // Which page
  lg_ptr.p->m_pos[PRODUCER].m_current_pos.m_ptr_i = range.m_ptr_i;
  // Page pos
  lg_ptr.p->m_pos[PRODUCER].m_current_pos.m_idx = 0;

  Uint32 pages = range.m_idx;
  while (map.next(it)) {
    jam();
    tmp[0] = *it.data;
    ndbrequire(map.next(it));
    tmp[1] = *it.data;
    pages += range.m_idx;
  }

  lg_ptr.p->m_total_buffer_words = lg_ptr.p->m_free_buffer_words =
      pages * get_undo_page_words(lg_ptr);
}

void Lgman::reinit_logbuffer_words(Ptr<Logfile_group> lg_ptr) {
  Page_map map(m_data_buffer_pool, lg_ptr.p->m_buffer_pages);
  Page_map::Iterator it;
  union {
    Uint32 tmp[2];
    Buffer_idx range;
  };

  map.first(it);
  tmp[0] = *it.data;
  ndbrequire(map.next(it));
  tmp[1] = *it.data;

  Uint32 pages = range.m_idx;
  while (map.next(it)) {
    jam();
    tmp[0] = *it.data;
    ndbrequire(map.next(it));
    tmp[1] = *it.data;
    pages += range.m_idx;
  }
  lg_ptr.p->m_total_buffer_words = lg_ptr.p->m_free_buffer_words =
      pages * get_undo_page_words(lg_ptr);
}

/**
 * There is a set of actions in the UNDO log that we don't have complete
 * control over. This is when sync_lsn is called, we could potentially
 * lose some log space, up to one log page. We avoid this by ensuring
 * that we only call sync_lsn on pages that are the oldest and need
 * to be flushed, by ensuring that we wait for 2 GCPs when we write a
 * LCP UNDO log entry before we call sync_lsn, by ensuring that we don't
 * even use sync_lsn for DROP TABLE of fragments. Finally when we call
 * SYNC_PAGE_CACHE_REQ for a fragment we will always start with the
 * most recently updated page, so normally there would be at most one
 * extra page written per fragment LCP. Also hot pages will generate
 * some extra log pages being wasted, but there is a limit on the amount
 * of hot pages.
 *
 * We use a heuristic to calculate the space we save for handling
 * LCPs and writing of dirty pages during node restarts.
 *
 * During node restart we save 25% of the log space for fragment
 * copy operations and during normal operation we save 33% of the
 * log space for sync_lsn's.
 *
 * The reason we save more during normal operation is that we need
 * some extra space during recovery, so it is not a good idea to
 * use up all space during normal operation such that the restart
 * has to use a lot of UNDO log space just to go through the
 * execution of the REDO log. After executing the REDO log we want
 * to ensure that we still have space to execute the copy fragment
 * phase as well.
 */
void Lgman::calculate_space_limit(Ptr<Logfile_group> lg_ptr) {
  Uint64 total_space = lg_ptr.p->m_total_log_space;
  Uint64 limit;
  if (m_node_restart_ongoing) {
    jam();
    limit = total_space / Uint64(4);
  } else {
    jam();
    limit = total_space / Uint64(3);
  }
  lg_ptr.p->m_space_limit = limit;
}

/**
 * Cannot use jam on this method since it is used before jam buffers
 * have been properly set up.
 */
Uint32 Lgman::compute_free_file_pages(Ptr<Logfile_group> ptr,
                                      EmulatedJamBuffer *jamBuf) {
  Buffer_idx head = ptr.p->m_file_pos[HEAD];
  Buffer_idx tail = ptr.p->m_file_pos[TAIL];
  Uint32 pages = 0;
  if (head.m_ptr_i == tail.m_ptr_i && head.m_idx < tail.m_idx) {
    thrjam(jamBuf);
    pages += tail.m_idx - head.m_idx;
  } else {
    thrjam(jamBuf);
    Ptr<Undofile> file;
    ndbrequire(m_file_pool.getPtr(file, head.m_ptr_i));
    Local_undofile_list list(m_file_pool, ptr.p->m_files);

    do {
      thrjam(jamBuf);
      pages += (file.p->m_file_size - head.m_idx - 1);
      if (!list.next(file)) {
        thrjam(jamBuf);
        list.first(file);
      }
      head.m_idx = 0;
    } while (file.i != tail.m_ptr_i);

    pages += tail.m_idx - head.m_idx;
  }
  return pages;
}

void Lgman::free_logbuffer_memory(Ptr<Logfile_group> ptr) {
  union {
    Uint32 tmp[2];
    Buffer_idx range;
  };

  Page_map map(m_data_buffer_pool, ptr.p->m_buffer_pages);

  Page_map::Iterator it;
  map.first(it);
  while (!it.isNull()) {
    jam();
    tmp[0] = *it.data;
    ndbrequire(map.next(it));
    tmp[1] = *it.data;

    m_ctx.m_mm.release_pages(RG_TRANSACTION_MEMORY, range.m_ptr_i, range.m_idx);
    map.next(it);
  }
  map.release();
}

Lgman::Undofile::Undofile(const struct CreateFileImplReq *req, Uint32 ptrI) {
  m_fd = RNIL;
  m_file_id = req->file_id;
  m_logfile_group_ptr_i = ptrI;
  m_zero_page_i = RNIL;

  Uint64 pages = req->file_size_hi;
  pages = (pages << 32) | req->file_size_lo;
  pages /= GLOBAL_PAGE_SIZE;
  m_file_size = Uint32(pages);
  m_requestInfo = req->requestInfo;
#if defined VM_TRACE || defined ERROR_INSERT
  g_eventLogger->info("DD lgman: file id: %u undofile pages/bytes: %u/%u",
                      m_file_id, m_file_size, m_file_size * GLOBAL_PAGE_SIZE);
#endif

  m_create.m_senderRef = req->senderRef;    // During META
  m_create.m_senderData = req->senderData;  // During META
  m_create.m_logfile_group_id = req->filegroup_id;
}

Logfile_client::Logfile_client(SimulatedBlock *block, Lgman *lgman,
                               Uint32 logfile_group_id, bool lock) {
  Uint32 bno = block->number();
  Uint32 ino = block->instance();
  m_client_block = block;
  m_block = numberToBlock(bno, ino);
  m_lgman = lgman;
  m_lock = lock;
  m_logfile_group_id = logfile_group_id;
  D("client ctor " << bno << "/" << ino);
  require(m_lock);
  {
    jamBlock(block);
    m_lgman->client_lock(m_block, 0, block);
  }
}

<<<<<<< HEAD
Logfile_client::~Logfile_client() {
#ifdef VM_TRACE
=======
Logfile_client::~Logfile_client()
{
#if defined (VM_TRACE)
>>>>>>> e64a25e2
  Uint32 bno = blockToMain(m_block);
  Uint32 ino = blockToInstance(m_block);
#endif
  D("client dtor " << bno << "/" << ino);
  require(m_lock);
  m_lgman->client_unlock(m_block, 0, m_client_block);
}

bool Logfile_client::exists_logfile_group() {
  Ptr<Lgman::Logfile_group> ptr;
  if (m_lgman->m_logfile_group_list.first(ptr)) {
    jamBlock(m_client_block);
    return true;
  } else {
    jamBlock(m_client_block);
    return false;
  }
}

Uint64 Logfile_client::pre_sync_lsn(Uint64 lsn) {
  Ptr<Lgman::Logfile_group> ptr;
  jamBlock(m_client_block);
  if (m_lgman->m_logfile_group_list.first(ptr)) {
    return ptr.p->m_last_synced_lsn;
  }
  jamBlock(m_client_block);
  m_lgman->block_require();
  return Uint64(-1);  // Will never reach this code
}

int Logfile_client::sync_lsn(Signal *signal, Uint64 lsn, Request *req,
                             Uint32 flags) {
  bool send_force_flush = false;
  Ptr<Lgman::Logfile_group> ptr;
  if (m_lgman->m_logfile_group_list.first(ptr)) {
    jamBlock(m_client_block);
    if (ptr.p->m_last_synced_lsn >= lsn) {
      jamBlock(m_client_block);
      return 1;
    }
    
    Ptr64<Lgman::Log_waiter> wait;
    {
      Lgman::Local_log_waiter_list list(m_lgman->m_log_waiter_pool,
                                        ptr.p->m_log_sync_waiters);

      if (!list.seizeLast(wait)) {
        jamBlock(m_client_block);
        return -1;
      }

      wait.p->m_block = m_block;
      wait.p->m_sync_lsn = lsn;
      memcpy(&wait.p->m_callback, &req->m_callback,
             sizeof(SimulatedBlock::CallbackPtr));

      if (lsn > ptr.p->m_max_sync_req_lsn) {
        jamBlock(m_client_block);
        ptr.p->m_max_sync_req_lsn = lsn;
        /**
         * This is the highest sync_lsn performed so far, this will
         * generate a signal to LGMAN to force a log flush if the
         * flush_log hasn't already generated a write for this
         * LSN.
         */
        if (lsn > ptr.p->m_last_sync_req_lsn) {
          jamBlock(m_client_block);
          send_force_flush = true;
        }
      }
    }
    if (send_force_flush) {
      jamBlock(m_client_block);
      signal->theData[0] = LgmanContinueB::FORCE_LOG_SYNC;
      signal->theData[1] = ptr.i;
      signal->theData[2] = (Uint32)(lsn >> 32);
      signal->theData[3] = (Uint32)(lsn & 0xFFFFFFFF);
      m_client_block->sendSignal(m_lgman->reference(), GSN_CONTINUEB, signal, 4,
                                 JBB);
    }
    return 0;
  }
  jamBlock(m_client_block);
  if (m_lgman->m_dropped_undo_log && flags) {
    jamBlock(m_client_block);
    DEB_DROP_LG(("sync_lsn called with flags set and UNDO log dropped"));
    return 0;
  }
  m_lgman->block_require();
  return -1;
}

void Lgman::force_log_sync(Signal *signal, Ptr<Logfile_group> ptr,
                           Uint32 lsn_hi, Uint32 lsn_lo) {
  Uint64 force_lsn = lsn_hi;
  force_lsn <<= 32;
  force_lsn += lsn_lo;

  if (ptr.p->m_last_sync_req_lsn < force_lsn) {
    jam();
    /**
     * Do force
     */
    Buffer_idx pos = ptr.p->m_pos[PRODUCER].m_current_pos;
    GlobalPage *page = m_shared_page_pool.getPtr(pos.m_ptr_i);

    Uint32 free = get_undo_page_words(ptr) - pos.m_idx;
    if (pos.m_idx)  // don't flush empty page...
    {
      jam();
      Uint64 lsn = ptr.p->m_next_lsn - 1;

      /**
       * m_words and m_page_header is in same place for both
       * v1 and v2 format, so ok to use v1 header to set this
       * independent of version used.
       */
      File_formats::Undofile::Undo_page *undo =
          (File_formats::Undofile::Undo_page *)page;
      undo->m_page_header.m_page_lsn_lo = (Uint32)(lsn & 0xFFFFFFFF);
      undo->m_page_header.m_page_lsn_hi = (Uint32)(lsn >> 32);
      undo->m_words_used = get_undo_page_words(ptr) - free;
      if (ptr.p->m_ndb_version >= NDB_DISK_V2) {
        File_formats::Undofile::Undo_page_v2 *page_v2 =
            (File_formats::Undofile::Undo_page_v2 *)undo;
        jam();
        page_v2->m_ndb_version = NDB_DISK_V2;
        page_v2->m_checksum = 0;
        page_v2->m_unused[0] = 0;
        page_v2->m_unused[1] = 0;
        page_v2->m_unused[2] = 0;
        page_v2->m_unused[3] = 0;
        page_v2->m_unused[4] = 0;
        page_v2->m_unused[5] = 0;
      }

      /**
       * Update free space with extra NOOP
       */
      ndbrequire(ptr.p->m_free_log_words >= free);
      ndbrequire(ptr.p->m_free_buffer_words > free);
      ptr.p->m_free_log_words -= free;
      ptr.p->m_free_buffer_words -= free;
      DEB_LGMAN(("Line(%u): free_log_words: %llu, change: %u", __LINE__,
                 ptr.p->m_free_log_words, free));

      validate_logfile_group(ptr, "force_log_sync", jamBuffer());

      next_page(ptr.p, PRODUCER, jamBuffer());
      ptr.p->m_pos[PRODUCER].m_current_pos.m_idx = 0;
      if (ptr.p->m_outstanding_fs == 0) {
        jam();
        /**
         * If no file operations are outstanding we will attempt to
         * start a new file operation immediately to ensure we are
         * not letting user operations wait for a long time when they
         * are waiting for a page to be cleansed or waiting for a page
         * to complete its write such that we can write to it again.
         *
         * If file operations are already ongoing we will start a new
         * file operation immediately when returning from the
         * outstanding ones.
         */
        flush_log(signal, ptr, 2, false);
      }
    } else if (ptr.p->m_outstanding_fs == 0) {
      /**
       * No need to flush last page, but could still be useful
       * to flush any logs waiting to be flushed to shorten the
       * latency waiting for sync_lsn to complete.
       */
      flush_log(signal, ptr, 2, false);
    }
  }
}

void Lgman::process_log_sync_waiters(Signal *signal, Ptr<Logfile_group> ptr) {
  Local_log_waiter_list list(m_log_waiter_pool, ptr.p->m_log_sync_waiters);

  if (list.isEmpty()) {
    jam();
    return;
  }

  bool removed= false;
  Ptr64<Log_waiter> waiter;
  ndbrequire(list.first(waiter));
  Uint32 logfile_group_id = ptr.p->m_logfile_group_id;

  if (waiter.p->m_sync_lsn <= ptr.p->m_last_synced_lsn) {
    jam();
    removed = true;
    Uint32 block = waiter.p->m_block;
    CallbackPtr &callback = waiter.p->m_callback;
    sendCallbackConf(signal, block, callback, logfile_group_id,
                     LgmanContinueB::PROCESS_LOG_SYNC_WAITERS, 0);

    list.releaseFirst(/* waiter */);
  }

  if (removed && !list.isEmpty()) {
    jam();
    ptr.p->m_state |= Logfile_group::LG_SYNC_WAITERS_THREAD;
    signal->theData[0] = LgmanContinueB::PROCESS_LOG_SYNC_WAITERS;
    signal->theData[1] = ptr.i;
    sendSignal(reference(), GSN_CONTINUEB, signal, 2, JBB);
  } else {
    jam();
    ptr.p->m_state &= ~(Uint32)Logfile_group::LG_SYNC_WAITERS_THREAD;
  }
}

Uint32 Lgman::get_remaining_page_space(Uint32 ref) {
  Logfile_group key;
  key.m_logfile_group_id = ref;
  Ptr<Logfile_group> lg_ptr;
  if (m_logfile_group_hash.find(lg_ptr, key)) {
    Uint32 pos = lg_ptr.p->m_pos[PRODUCER].m_current_pos.m_idx;
    Uint32 free = get_undo_page_words(lg_ptr) - pos;
    return free;
  }
  ndbabort();
  return 0;  // Will never reach here
}

Uint32 *Lgman::get_log_buffer(Ptr<Logfile_group> ptr, Uint32 sz,
                              EmulatedJamBuffer *jamBuf) {
  GlobalPage *page;
  page =
      m_shared_page_pool.getPtr(ptr.p->m_pos[PRODUCER].m_current_pos.m_ptr_i);

  Uint32 total_free = ptr.p->m_free_buffer_words;
  ndbrequire(total_free >= sz);
  Uint32 pos = ptr.p->m_pos[PRODUCER].m_current_pos.m_idx;
  Uint32 undo_page_words = get_undo_page_words(ptr);
  ndbrequire(undo_page_words >= pos);
  Uint32 free = undo_page_words - pos;

  if (sz <= free) {
  next:
    thrjam(jamBuf);
    // fits this page wo/ problem
    ndbrequire(total_free >= sz);
    ptr.p->m_free_buffer_words = total_free - sz;
    ptr.p->m_pos[PRODUCER].m_current_pos.m_idx = pos + sz;
    Uint32* record = get_undo_data_ptr((Uint32*)page, ptr, jamBuf) + pos;
    ndbrequire(record < &((Uint32*)page)[GLOBAL_PAGE_SIZE_WORDS]);
    DEB_LGMAN_EXTRA(("UNDO Page pos moved to: %u", (pos + sz)));
    return record;
  }
  thrjam(jamBuf);

  /**
   * It didn't fit page...fill page with a NOOP log entry
   */
  Uint64 lsn= ptr.p->m_next_lsn - 1;
  DEB_LGMAN_EXTRA(("New UNDO page lsn: %llu", lsn));
  File_formats::Undofile::Undo_page* undo= 
    (File_formats::Undofile::Undo_page*)page;
  undo->m_page_header.m_page_lsn_lo = (Uint32)(lsn & 0xFFFFFFFF);
  undo->m_page_header.m_page_lsn_hi = (Uint32)(lsn >> 32);
  undo->m_words_used = get_undo_page_words(ptr) - free;
  if (ptr.p->m_ndb_version >= NDB_DISK_V2) {
    thrjam(jamBuf);
    File_formats::Undofile::Undo_page_v2 *page_v2 =
        (File_formats::Undofile::Undo_page_v2 *)undo;
    page_v2->m_ndb_version = NDB_DISK_V2;
    page_v2->m_checksum = 0;
    page_v2->m_unused[0] = 0;
    page_v2->m_unused[1] = 0;
    page_v2->m_unused[2] = 0;
    page_v2->m_unused[3] = 0;
    page_v2->m_unused[4] = 0;
    page_v2->m_unused[5] = 0;
  }

  /**
   * Update free space with extra NOOP
   */
  ndbrequire(ptr.p->m_free_log_words >= free);
  ptr.p->m_free_log_words -= free;
  if (free > 0) {
    DEB_LGMAN(("Line(%u): free_log_words: %llu, change: %d", __LINE__,
               ptr.p->m_free_log_words, free));
  }

  validate_logfile_group(ptr, "get_log_buffer", jamBuf);

  pos = 0;
  assert(total_free >= free);
  total_free -= free;
  page = m_shared_page_pool.getPtr(next_page(ptr.p, PRODUCER, jamBuf));
  goto next;
}

Uint32 Lgman::next_page(Logfile_group *ptrP, Uint32 i,
                        EmulatedJamBuffer *jamBuf) {
  Uint32 page_ptr_i = ptrP->m_pos[i].m_current_pos.m_ptr_i;
  Uint32 left_in_range = ptrP->m_pos[i].m_current_page.m_idx;
  if (left_in_range > 0) {
    thrjam(jamBuf);
    ptrP->m_pos[i].m_current_page.m_idx = left_in_range - 1;
    ptrP->m_pos[i].m_current_pos.m_ptr_i = page_ptr_i + 1;
    return page_ptr_i + 1;
  } else {
    thrjam(jamBuf);
    Lgman::Page_map map(m_data_buffer_pool, ptrP->m_buffer_pages);
    Uint32 pos = (ptrP->m_pos[i].m_current_page.m_ptr_i + 2) % map.getSize();
    Lgman::Page_map::Iterator it;
    map.position(it, pos);

    union {
      Uint32 tmp[2];
      Lgman::Buffer_idx range;
    };

    tmp[0] = *it.data;
    map.next(it);
    tmp[1] = *it.data;

    ptrP->m_pos[i].m_current_page.m_ptr_i = pos;            // New index in map
    ptrP->m_pos[i].m_current_page.m_idx = range.m_idx - 1;  // Free pages
    ptrP->m_pos[i].m_current_pos.m_ptr_i = range.m_ptr_i;   // Current page
    // No need to set ptrP->m_current_pos.m_idx, that is set "in higher"-func
    return range.m_ptr_i;
  }
}

int Logfile_client::get_log_buffer(Signal *signal, Uint32 sz,
                                   SimulatedBlock::CallbackPtr *callback) {
  Lgman::Logfile_group key;
  key.m_logfile_group_id = m_logfile_group_id;
  Ptr<Lgman::Logfile_group> ptr;
  if (m_lgman->m_logfile_group_hash.find(ptr, key)) {
    jamBlock(m_client_block);
    Uint32 callback_buffer = ptr.p->m_callback_buffer_words;
    Uint32 free_buffer = ptr.p->m_free_buffer_words;
    if (free_buffer >=
            (sz + callback_buffer + FREE_BUFFER_MARGIN(m_lgman, ptr)) &&
        ptr.p->m_log_buffer_waiters.isEmpty()) {
      jamBlock(m_client_block);
      ptr.p->m_callback_buffer_words = callback_buffer + sz;
      DEB_CALLBACK_WORDS(("(%u)1: callback_buffer_words: %u",
                          blockToInstance(m_block),
                          ptr.p->m_callback_buffer_words));
      return 1;
    }

    bool empty = false;
    {
      Ptr64<Lgman::Log_waiter> wait;
      Lgman::Local_log_waiter_list
	list(m_lgman->m_log_waiter_pool, ptr.p->m_log_buffer_waiters);
      
      empty= list.isEmpty();
      if (!list.seizeFirst(wait))
      {
        jamBlock(m_client_block);
        return -1;
      }

      wait.p->m_size = sz;
      wait.p->m_block = m_block;
      memcpy(&wait.p->m_callback, callback,
             sizeof(SimulatedBlock::CallbackPtr));
    }
    return 0;
  }
  jamBlock(m_client_block);
  return -1;
}

NdbOut &operator<<(NdbOut &out, const Lgman::Buffer_idx &pos) {
  out << "[ " << pos.m_ptr_i << " " << pos.m_idx << " ]";
  return out;
}

NdbOut &operator<<(NdbOut &out, const Lgman::Logfile_group::Position &pos) {
  out << "[ (" << pos.m_current_page.m_ptr_i << " " << pos.m_current_page.m_idx
      << ") (" << pos.m_current_pos.m_ptr_i << " " << pos.m_current_pos.m_idx
      << ") ]";
  return out;
}

void Lgman::flush_log(Signal *signal, Ptr<Logfile_group> ptr, Uint32 force,
                      bool issue_continueb) {
  Logfile_group::Position consumer = ptr.p->m_pos[CONSUMER];
  Logfile_group::Position producer = ptr.p->m_pos[PRODUCER];

  jamEntry();

  if (consumer.m_current_page == producer.m_current_page) {
    jam();
    /**
     * Producer and consumer is in the same page range AND
     * Producer and consumer has same amount of pages left
     * in range. This means we're only at the beginning of
     * the UNDO log.
     */
    Buffer_idx pos = producer.m_current_pos;

#if 0
    if (force)
    {
      g_eventLogger->info("force: %d ptr.p->m_file_pos[HEAD].m_ptr_i= %x",
	       force, ptr.p->m_file_pos[HEAD].m_ptr_i);
      g_eventLogger->info("consumer.m_current_page: %d %d producer.m_current_page: %d %d",
	       consumer.m_current_page.m_ptr_i, consumer.m_current_page.m_idx,
	       producer.m_current_page.m_ptr_i, producer.m_current_page.m_idx);
    }
#endif
    if (!(ptr.p->m_state & Logfile_group::LG_DROPPING)) {
      if (ptr.p->m_log_buffer_waiters.isEmpty() || pos.m_idx == 0) {
        jam();
        force = 0;
      } else if (ptr.p->m_free_buffer_words < FREE_BUFFER_MARGIN(this, ptr)) {
        jam();
        force = 2;
      }

      if (force < 2 || ptr.p->m_outstanding_fs) {
        jam();
        if (issue_continueb) {
          jam();
          signal->theData[0] = LgmanContinueB::FLUSH_LOG;
          signal->theData[1] = ptr.i;
          signal->theData[2] = force + 1;
          sendSignalWithDelay(reference(), GSN_CONTINUEB, signal,
                              force ? 10 : 100, 3);
        }
        return;
      } else {
        jam();
        GlobalPage *page = m_shared_page_pool.getPtr(pos.m_ptr_i);

        Uint32 free = get_undo_page_words(ptr) - pos.m_idx;
        if (issue_continueb)
          g_eventLogger->info(
              "LGMAN: force flush %d %d outstanding: %u"
              " isEmpty(): %u",
              pos.m_idx, ptr.p->m_free_buffer_words, ptr.p->m_outstanding_fs,
              ptr.p->m_log_buffer_waiters.isEmpty());

        ndbrequire(pos.m_idx);  // don't flush empty page...
        Uint64 lsn = ptr.p->m_next_lsn - 1;

        File_formats::Undofile::Undo_page *undo =
            (File_formats::Undofile::Undo_page *)page;
        undo->m_page_header.m_page_lsn_lo = (Uint32)(lsn & 0xFFFFFFFF);
        undo->m_page_header.m_page_lsn_hi = (Uint32)(lsn >> 32);
        undo->m_words_used = get_undo_page_words(ptr) - free;
        if (ptr.p->m_ndb_version >= NDB_DISK_V2) {
          File_formats::Undofile::Undo_page_v2 *page_v2 =
              (File_formats::Undofile::Undo_page_v2 *)undo;
          jam();
          page_v2->m_ndb_version = NDB_DISK_V2;
          page_v2->m_checksum = 0;
          page_v2->m_unused[0] = 0;
          page_v2->m_unused[1] = 0;
          page_v2->m_unused[2] = 0;
          page_v2->m_unused[3] = 0;
          page_v2->m_unused[4] = 0;
          page_v2->m_unused[5] = 0;
        }

        /**
         * Update free space with extra NOOP
         */
        ndbrequire(ptr.p->m_free_log_words >= free);
        ndbrequire(ptr.p->m_free_buffer_words > free);
        ptr.p->m_free_log_words -= free;
        ptr.p->m_free_buffer_words -= free;
        DEB_LGMAN(("Line(%u): free_log_words: %llu, change: %u", __LINE__,
                   ptr.p->m_free_log_words, free));

        validate_logfile_group(ptr, "force_log_flush", jamBuffer());

        next_page(ptr.p, PRODUCER, jamBuffer());
        ptr.p->m_pos[PRODUCER].m_current_pos.m_idx = 0;
        producer = ptr.p->m_pos[PRODUCER];
        // break through
      }
    } else {
      jam();
      ptr.p->m_state &= ~(Uint32)Logfile_group::LG_FLUSH_THREAD;
      return;
    }
  }

  bool full = false;
  Uint32 tot = 0;
  while (!(consumer.m_current_page == producer.m_current_page) && !full) {
    jam();
    validate_logfile_group(ptr, "before flush log", jamBuffer());

    Uint32 cnt;  // pages written
    Uint32 page = consumer.m_current_pos.m_ptr_i;
    if (consumer.m_current_page.m_ptr_i == producer.m_current_page.m_ptr_i) {
      /**
       * In same range
       */
      if (producer.m_current_pos.m_ptr_i > page) {
        /**
         * producer ahead of consumer in same chunk
         */
        jam();
        Uint32 tmp = producer.m_current_pos.m_ptr_i - page;
        cnt = write_log_pages(signal, ptr, page, tmp);
        assert(cnt <= tmp);

        consumer.m_current_pos.m_ptr_i += cnt;
        consumer.m_current_page.m_idx -= cnt;
        full = (tmp > cnt);
      } else {
        /**
         * consumer ahead of producer in same chunk
         */
        Uint32 tmp = consumer.m_current_page.m_idx + 1;
        cnt = write_log_pages(signal, ptr, page, tmp);
        assert(cnt <= tmp);

        if (cnt == tmp) {
          jam();
          /**
           * Entire chunk is written
           *   move to next
           */
          ptr.p->m_pos[CONSUMER].m_current_page.m_idx = 0;
          next_page(ptr.p, CONSUMER, jamBuffer());
          consumer = ptr.p->m_pos[CONSUMER];
        } else {
          jam();
          /**
           * Failed to write entire chunk...
           */
          full = true;
          consumer.m_current_page.m_idx -= cnt;
          consumer.m_current_pos.m_ptr_i += cnt;
        }
      }
    } else {
      /**
       * Producer and consumer in different chunks, we will
       * never write last page of producer, so no need to
       * worry about skip_pages.
       */
      Uint32 tmp = consumer.m_current_page.m_idx + 1;
      cnt = write_log_pages(signal, ptr, page, tmp);
      assert(cnt <= tmp);

      if (cnt == tmp) {
        jam();
        /**
         * Entire chunk is written
         *   move to next
         */
        ptr.p->m_pos[CONSUMER].m_current_page.m_idx = 0;
        next_page(ptr.p, CONSUMER, jamBuffer());
        consumer = ptr.p->m_pos[CONSUMER];
      } else {
        jam();
        /**
         * Failed to write entire chunk...
         */
        full = true;
        consumer.m_current_page.m_idx -= cnt;
        consumer.m_current_pos.m_ptr_i += cnt;
      }
    }

    tot += cnt;
    if (cnt) validate_logfile_group(ptr, " after flush_log", jamBuffer());
  }

  ptr.p->m_pos[CONSUMER] = consumer;

  if (!issue_continueb) {
    jam();
    return;
  }
  if (!(ptr.p->m_state & Logfile_group::LG_DROPPING)) {
    jam();
    signal->theData[0] = LgmanContinueB::FLUSH_LOG;
    signal->theData[1] = ptr.i;
    signal->theData[2] = 0;
    sendSignal(reference(), GSN_CONTINUEB, signal, 3, JBB);
  } else {
    jam();
    ptr.p->m_state &= ~(Uint32)Logfile_group::LG_FLUSH_THREAD;
  }
}

/*
 * Overloaded UNDO buffer creates waiters for buffer space.
 * As in direct return from Logfile_client::get_log_buffer()
 * the FREE_BUFFER_MARGIN allows for a possible NOOP entry
 * when the logged entry does not fit on current page.
 *
 * In non-MT case the entry is added in same time-slice.
 * In MT case callback is via signals.  Here the problem is
 * that we cannot account for multiple NOOP entries created
 * in non-deterministic order.  So we serialize processing
 * to one entry at a time via CALLBACK_ACK signals.  This all
 * happens in memory at commit and should not have major impact.
 */
void Lgman::process_log_buffer_waiters(Signal *signal, Ptr<Logfile_group> ptr) {
  Uint32 free_buffer = ptr.p->m_free_buffer_words;
  Uint32 callback_buffer = ptr.p->m_callback_buffer_words;
  Local_log_waiter_list list(m_log_waiter_pool, ptr.p->m_log_buffer_waiters);

  if (list.isEmpty()) {
    jam();
    ptr.p->m_state &= ~(Uint32)Logfile_group::LG_WAITERS_THREAD;
    return;
  }
  
  bool removed= false;
  Ptr64<Log_waiter> waiter;
  ndbrequire(list.first(waiter));
  Uint32 sz  = waiter.p->m_size;
  Uint32 logfile_group_id = ptr.p->m_logfile_group_id;
  if (sz + callback_buffer + FREE_BUFFER_MARGIN(this, ptr) < free_buffer) {
    jam();
    removed = true;
    Uint32 block = waiter.p->m_block;
    CallbackPtr &callback = waiter.p->m_callback;
    ptr.p->m_callback_buffer_words += sz;
    DEB_CALLBACK_WORDS(("2: callback_buffer_words: %u",
                        ptr.p->m_callback_buffer_words));
    sendCallbackConf(signal, block, callback, logfile_group_id,
                     LgmanContinueB::PROCESS_LOG_BUFFER_WAITERS, 0);

    list.releaseFirst(/* waiter */);
  }

  if (removed && !list.isEmpty()) {
    jam();
    ptr.p->m_state |= Logfile_group::LG_WAITERS_THREAD;
    // continue via CALLBACK_ACK
  } else {
    jam();
    ptr.p->m_state &= ~(Uint32)Logfile_group::LG_WAITERS_THREAD;
  }
}

void Lgman::execCALLBACK_ACK(Signal *signal) {
  jamEntry();
  BlockReference senderRef = signal->getSendersBlockRef();
  BlockNumber senderBlock = refToMain(senderRef);

  const CallbackAck *ack = (const CallbackAck *)signal->getDataPtr();
  Uint32 logfile_group_id = ack->senderData;
  Uint32 callbackInfo = ack->callbackInfo;

  Ptr<Logfile_group> ptr;
  ndbrequire(m_logfile_group_hash.find(ptr, logfile_group_id));

  // using ContinueB as convenience

  switch (callbackInfo) {
    case LgmanContinueB::PROCESS_LOG_BUFFER_WAITERS:
      jam();
      ndbrequire(senderBlock == DBTUP || senderBlock == LGMAN);
      break;
    // no PROCESS_LOG_SYNC_WAITERS yet (or ever)
    default:
      ndbabort();
  }

  signal->theData[0] = callbackInfo;
  signal->theData[1] = ptr.i;
  sendSignal(reference(), GSN_CONTINUEB, signal, 2, JBB);
}

/**
 * 512 => 512 * 32 kByte = 16 MByte
 * This means that we can have at most 16 MBytes of UNDO log pages
 * outstanding at any time. This number represents a compromise
 * between not having to search so far ahead in the UNDO log when
 * restarting and ensuring that we can get good throughput in
 * writing to the UNDO log.
 */
#define MAX_UNDO_PAGES_OUTSTANDING 512

Uint32 Lgman::write_log_pages(Signal *signal, Ptr<Logfile_group> ptr,
                              Uint32 pageId, Uint32 in_pages) {
  assert(in_pages);
  Ptr<Undofile> filePtr;
  Buffer_idx head = ptr.p->m_file_pos[HEAD];
  Buffer_idx tail = ptr.p->m_file_pos[TAIL];
  ndbrequire(m_file_pool.getPtr(filePtr, head.m_ptr_i));

  if (filePtr.p->m_online.m_outstanding > 0) {
    jam();
    return 0;
  }

  Uint32 sz = filePtr.p->m_file_size - 1;  // skip zero
  Uint32 max, pages = in_pages;

  if (!(head.m_ptr_i == tail.m_ptr_i && head.m_idx < tail.m_idx)) {
    jam();
    max = sz - head.m_idx;
  } else {
    jam();
    max = tail.m_idx - head.m_idx;
  }

  if (head.m_idx == 0) {
    /**
     * The first write in a file is always just one page. The reason is that
     * we want the restart logic to sort the UNDO log files to be easy. We
     * need to add a recommendation that the UNDO log should have at least
     * 2 files if possible and also to be of reasonably large size.
     *
     * If we allow larger writes of the first page we also need to adapt the
     * file sort logic during restarts to look further into the file before
     * concluding the file sort order of a file.
     */
    jam();
    pages = 1;
  }
  if (pages > MAX_UNDO_PAGES_OUTSTANDING) {
    /**
     * We will never write more than 16 MBytes per write. If more is
     * available it will have to wait until we come back after this
     * write. This is to ensure that we have a limit that can be used
     * to find the last written UNDO log page during restart.
     *
     * LGMAN files are opened with the OM_SYNC flag set, so each
     * FSWRITEREQ is translated into both a file system write and
     * a fsync call (unless using O_DIRECT when no fsync call is
     * needed). See above comment on O_DIRECT and why no fsync calls
     * are needed.
     */
    jam();
    pages = MAX_UNDO_PAGES_OUTSTANDING;
  }

  if (ptr.p->m_ndb_version >= NDB_DISK_V2) {
    jam();
    for (Uint32 i = 0; i < pages; i++) {
      /**
       * Ensure that all pages are written using the V2 format and
       * ensure that it cannot be interpreted as some future version.
       *
       * Here we can add checksum calculation for a v3 format when
       * we are ready for it.
       */
      File_formats::Undofile::Undo_page_v2 *page_v2 =
          (File_formats::Undofile::Undo_page_v2 *)m_shared_page_pool.getPtr(
              pageId + i);
      page_v2->m_ndb_version = NDB_DISK_V2;
      page_v2->m_checksum = 0;
      page_v2->m_unused[0] = 0;
      page_v2->m_unused[1] = 0;
      page_v2->m_unused[2] = 0;
      page_v2->m_unused[3] = 0;
      page_v2->m_unused[4] = 0;
      page_v2->m_unused[5] = 0;
      Uint32 pos = page_v2->m_words_used;
      Uint32 *record =
          get_undo_data_ptr((Uint32 *)page_v2, ptr, jamBuffer()) + (pos - 1);
      Uint32 len = (*record) & 0xFFFF;
      ndbrequire(pos >= len);
    }
  }

  FsReadWriteReq *req = (FsReadWriteReq *)signal->getDataPtrSend();
  req->filePointer = filePtr.p->m_fd;
  req->userReference = reference();
  req->userPointer = filePtr.i;
  req->varIndex = 1 + head.m_idx;  // skip zero page
  req->numberOfPages = pages;
  req->data.sharedPage.pageNumber = pageId;
  req->operationFlag = 0;
  req->setFormatFlag(req->operationFlag, FsReadWriteReq::fsFormatSharedPage);

  DEB_LGMAN(("Writing %u pages, start page: %u", pages, 1 + head.m_idx));

  if (max > pages) {
    /**
     * The write will be entirely within the current file, just proceed with
     * the write and set states accordingly.
     */
    jam();
    max = pages;
    head.m_idx += max;
    ptr.p->m_file_pos[HEAD] = head;

    sendSignal(NDBFS_REF, GSN_FSWRITEREQ, signal,
               FsReadWriteReq::FixedLength + 1, JBA);

    ptr.p->m_outstanding_fs++;
    filePtr.p->m_online.m_outstanding = max;
    filePtr.p->m_state |= Undofile::FS_OUTSTANDING;

    File_formats::Undofile::Undo_page *page =
        (File_formats::Undofile::Undo_page *)m_shared_page_pool.getPtr(pageId +
                                                                       max - 1);
    Uint64 lsn = 0;
    lsn += page->m_page_header.m_page_lsn_hi;
    lsn <<= 32;
    lsn += page->m_page_header.m_page_lsn_lo;

    filePtr.p->m_online.m_lsn = lsn;   // Store last writereq lsn on file
    ptr.p->m_last_sync_req_lsn = lsn;  // And logfile_group
  } else {
    /**
     * We need to write the last part of this UNDO log file, this includes
     * changing into a new file.
     */
    jam();
    req->numberOfPages = max;

    sendSignal(NDBFS_REF, GSN_FSWRITEREQ, signal,
               FsReadWriteReq::FixedLength + 1, JBA);

    ptr.p->m_outstanding_fs++;
    filePtr.p->m_online.m_outstanding = max;
    filePtr.p->m_state |= Undofile::FS_OUTSTANDING;

    File_formats::Undofile::Undo_page *page =
        (File_formats::Undofile::Undo_page *)m_shared_page_pool.getPtr(pageId +
                                                                       max - 1);
    Uint64 lsn = 0;
    lsn += page->m_page_header.m_page_lsn_hi;
    lsn <<= 32;
    lsn += page->m_page_header.m_page_lsn_lo;

    filePtr.p->m_online.m_lsn = lsn;   // Store last writereq lsn on file
    ptr.p->m_last_sync_req_lsn = lsn;  // And logfile_group

    Ptr<Undofile> next = filePtr;
    Local_undofile_list files(m_file_pool, ptr.p->m_files);
    if (!files.next(next)) {
      jam();
      files.first(next);
    }
    SimulatedBlock *fs = globalData.getBlock(NDBFS);
    g_eventLogger->info("LGMAN: changing file from %s to %s",
                        fs->get_filename(filePtr.p->m_fd),
                        fs->get_filename(next.p->m_fd));
    filePtr.p->m_state |= Undofile::FS_MOVE_NEXT;
    next.p->m_state &= ~(Uint32)Undofile::FS_EMPTY;

    head.m_idx = 0;
    head.m_ptr_i = next.i;
    ptr.p->m_file_pos[HEAD] = head;
    if (max < pages) {
      max += write_log_pages(signal, ptr, pageId + max, pages - max);
    }
  }

  assert(max);
  return max;
}

void Lgman::execFSWRITEREF(Signal *signal) {
  jamEntry();
  SimulatedBlock::execFSWRITEREF(signal);
  ndbabort();
}

void Lgman::execFSWRITECONF(Signal *signal) {
  jamEntry();
  client_lock(number(), __LINE__, this);
  FsConf *conf = (FsConf *)signal->getDataPtr();
  Ptr<Undofile> file_ptr;
  ndbrequire(m_file_pool.getPtr(file_ptr, conf->userPointer));

  ndbrequire(file_ptr.p->m_state & Undofile::FS_OUTSTANDING);
  file_ptr.p->m_state &= ~(Uint32)Undofile::FS_OUTSTANDING;

  Ptr<Logfile_group> lg_ptr;
  ndbrequire(
      m_logfile_group_pool.getPtr(lg_ptr, file_ptr.p->m_logfile_group_ptr_i));

  Uint32 cnt = lg_ptr.p->m_outstanding_fs;
  ndbrequire(cnt);

  if (lg_ptr.p->m_next_reply_ptr_i == file_ptr.i) {
    jam();
    Uint32 tot = 0;
    Uint64 lsn = 0;
    {
      Local_undofile_list files(m_file_pool, lg_ptr.p->m_files);
      while (cnt && !(file_ptr.p->m_state & Undofile::FS_OUTSTANDING)) {
        jam();
        Uint32 state = file_ptr.p->m_state;
        Uint32 pages = file_ptr.p->m_online.m_outstanding;
        ndbrequire(pages);
        file_ptr.p->m_online.m_outstanding = 0;
        file_ptr.p->m_state &= ~(Uint32)Undofile::FS_MOVE_NEXT;
        tot += pages;
        cnt--;

        lsn = file_ptr.p->m_online.m_lsn;

        if ((state & Undofile::FS_MOVE_NEXT) && !files.next(file_ptr)) {
          jam();
          files.first(file_ptr);
        }
      }
    }

    ndbassert(tot);
    lg_ptr.p->m_outstanding_fs = cnt;
    lg_ptr.p->m_free_buffer_words += (tot * get_undo_page_words(lg_ptr));
    lg_ptr.p->m_next_reply_ptr_i = file_ptr.i;
    lg_ptr.p->m_last_synced_lsn = lsn;

    DEB_LGMAN(("LSN(%llu) Synched", lsn));
    if (!(lg_ptr.p->m_state & Logfile_group::LG_SYNC_WAITERS_THREAD)) {
      jam();
      process_log_sync_waiters(signal, lg_ptr);
    }

    if (!(lg_ptr.p->m_state & Logfile_group::LG_WAITERS_THREAD)) {
      jam();
      process_log_buffer_waiters(signal, lg_ptr);
    }
    if (lg_ptr.p->m_outstanding_fs == 0 &&
        lg_ptr.p->m_max_sync_req_lsn > lg_ptr.p->m_last_synced_lsn &&
        lg_ptr.p->m_outstanding_fs == 0) {
      jam();
      /**
       * A flush of an LSN not yet written has been requested and no
       * file operations are outstanding for the moment. Let's start
       * if possible a new file operation to write the requested LSN
       * immediately. We set force to 2 to ensure that we start a
       * flush operation even if we only have one page used in the
       * log buffer at the moment. This avoids unnecessary long waits.
       */
      flush_log(signal, lg_ptr, 2, false);
    }
  } else {
    jam();
    g_eventLogger->info("LGMAN: miss matched writes");
  }
  client_unlock(number(), __LINE__, this);
  return;
}

Uint64 Lgman::exec_lcp_frag_ord(Signal *signal, Uint32 local_lcp_id,
                                SimulatedBlock *client_block) {
  jamBlock(client_block);

  LcpFragOrd *ord = (LcpFragOrd *)signal->getDataPtr();
  Uint32 lcp_id = ord->lcpId;
  Uint32 frag_id = ord->fragmentId;
  Uint32 table_id = ord->tableId;

  Ptr<Logfile_group> lg_ptr;
  m_logfile_group_list.first(lg_ptr);

  Uint64 ret_lsn = 0;
  Uint32 entry = (lcp_id == m_latest_lcp && local_lcp_id == m_latest_local_lcp)
                     ? File_formats::Undofile::UNDO_LOCAL_LCP
                     : File_formats::Undofile::UNDO_LOCAL_LCP_FIRST;

  if (!lg_ptr.isNull() && (lg_ptr.p->m_total_log_space > Uint64(0))) {
    jamBlock(client_block);
    Uint32 undo[4];
    Uint32 size_entry = sizeof(undo) >> 2;
    undo[0] = lcp_id;
    undo[1] = local_lcp_id;
    undo[2] = (table_id << 16) | frag_id;
    undo[3] = (entry << 16) | size_entry;
    undo[3] |= (File_formats::Undofile::UNDO_NEXT_LSN << 16);
    Uint32 *dst = get_log_buffer(lg_ptr, size_entry, client_block->jamBuffer());
    memcpy(dst, undo, sizeof(undo));
    ndbrequire(lg_ptr.p->m_free_log_words >= size_entry);
    lg_ptr.p->m_free_log_words -= (size_entry);
    DEB_LGMAN(("Line(%u): free_log_words: %llu", __LINE__,
               lg_ptr.p->m_free_log_words));
    Uint64 next_lsn = lg_ptr.p->m_next_lsn;
    lg_ptr.p->m_last_lcp_lsn = next_lsn;
    ret_lsn = next_lsn;
    lg_ptr.p->m_next_lsn = next_lsn + 1;

    DEB_LGMAN_LCP(
        ("UNDO_LOCAL_LCP: lsn: %llu, tab(%u,%u), lcp(%u,%u),"
         " entry: %u",
         ret_lsn, table_id, frag_id, lcp_id, local_lcp_id, entry));
    validate_logfile_group(lg_ptr, "execLCP_FRAG_ORD",
                           client_block->jamBuffer());
  }
  m_latest_lcp = lcp_id;
  m_latest_local_lcp = local_lcp_id;
  return ret_lsn;
}

void Lgman::level_report_thread(Signal *signal, Ptr<Logfile_group> lg_ptr) {
  /**
   * Each 100 millisecond we check the UNDO log level. Every time the
   * percentage changes we will report it. This means that we will send
   * one report per percent that the level is changing. So starting at
   * reporting 1% we will continue reporting every percent until we
   * reach 100% fill level. This means that when a report arrives that
   * says 88%, it will be close to 88.0%, it will be above 88%, but
   * more likely to be close to 88% compared to being close to 89%.
   */
  if (lg_ptr.p->m_state & Logfile_group::LG_DROPPING) {
    jam();
    /**
     * Log file group is dropping, we need to stop thread and report
     * thread as stopped.
     */
    lg_ptr.p->m_state &= ~(Uint32)Logfile_group::LG_LEVEL_REPORT_THREAD;
    UndoLogLevelRep *rep = (UndoLogLevelRep *)signal->getDataPtrSend();
    rep->levelUsed = Uint32(0);
    sendSignal(DBLQH_REF, GSN_UNDO_LOG_LEVEL_REP, signal,
               UndoLogLevelRep::SignalLength, JBB);
    return;
  }
  if (lg_ptr.p->m_total_log_space != Uint64(0)) {
    jam();
    lg_ptr.p->m_count_since_last_report++;
    /* Only report levels when logfile group is started. */
    Uint64 total_bytes = Uint64(4) * lg_ptr.p->m_total_log_space;
    Uint64 free_bytes = Uint64(4) * lg_ptr.p->m_free_log_words;
    ndbrequire(total_bytes >= free_bytes);
    Uint64 space_limit_bytes = Uint64(4) * lg_ptr.p->m_space_limit;
    Uint64 free_level = 100;
    if (free_bytes > space_limit_bytes) {
      jam();
      free_bytes -= space_limit_bytes;
      ndbrequire(total_bytes > space_limit_bytes);
      total_bytes -= space_limit_bytes;
      free_level = Uint64(100) - ((Uint64(100) * free_bytes) / total_bytes);
    }
    ndbassert(lg_ptr.p->m_total_log_space == calc_total_log_space(lg_ptr));
    if (lg_ptr.p->m_last_log_level_reported != Uint32(free_level) ||
        lg_ptr.p->m_count_since_last_report > 20) {
      jam();
      lg_ptr.p->m_count_since_last_report = 0;
      DEB_UNDO_SPACE(("UNDO log level reached %u percent", Uint32(free_level)));
      g_eventLogger->debug("UNDO log level reached %u percent",
                           Uint32(free_level));
      lg_ptr.p->m_last_log_level_reported = Uint32(free_level);
      UndoLogLevelRep *rep = (UndoLogLevelRep *)signal->getDataPtrSend();
      rep->levelUsed = Uint32(free_level);
      sendSignal(DBLQH_REF, GSN_UNDO_LOG_LEVEL_REP, signal,
                 UndoLogLevelRep::SignalLength, JBB);
      sendSignal(NDBCNTR_REF, GSN_UNDO_LOG_LEVEL_REP, signal,
                 UndoLogLevelRep::SignalLength, JBB);
    }
  }
  send_level_report_thread(signal, lg_ptr);
}

void Lgman::send_level_report_thread(Signal *signal,
                                     Ptr<Logfile_group> lg_ptr) {
  lg_ptr.p->m_state |= Logfile_group::LG_LEVEL_REPORT_THREAD;
  signal->theData[0] = LgmanContinueB::LEVEL_REPORT_THREAD;
  signal->theData[1] = lg_ptr.i;
  sendSignalWithDelay(reference(), GSN_CONTINUEB, signal, 100, 2);
}

void Lgman::execCUT_UNDO_LOG_TAIL_REQ(Signal *signal) {
  Ptr<Logfile_group> lg_ptr;
  m_logfile_group_list.first(lg_ptr);
  if (lg_ptr.isNull()) {
    jam();
    sendCUT_UNDO_LOG_TAIL_CONF(signal);
    return;
  }
  client_lock(number(), __LINE__, this);
  lg_ptr.p->m_tail_pos[0] = lg_ptr.p->m_tail_pos[1];
  lg_ptr.p->m_tail_pos[1] = lg_ptr.p->m_file_pos[HEAD];
  cut_log_tail(signal, lg_ptr);
  client_unlock(number(), __LINE__, this);
}

void Lgman::sendCUT_UNDO_LOG_TAIL_CONF(Signal *signal) {
  sendSignal(NDBCNTR_REF, GSN_CUT_UNDO_LOG_TAIL_CONF, signal, 1, JBB);
}

void Lgman::cut_log_tail(Signal *signal, Ptr<Logfile_group> lg_ptr) {
  bool done = true;
  if (likely(lg_ptr.p->m_next_lsn > 1)) {
    jam();
    Buffer_idx tmp = lg_ptr.p->m_tail_pos[0];
    Buffer_idx tail = lg_ptr.p->m_file_pos[TAIL];

    Ptr<Undofile> filePtr;
    ndbrequire(m_file_pool.getPtr(filePtr, tail.m_ptr_i));

    if (!(tmp == tail)) {
      Uint32 free;
      if (tmp.m_ptr_i == tail.m_ptr_i && tail.m_idx < tmp.m_idx) {
        jam();
        free = tmp.m_idx - tail.m_idx;
        lg_ptr.p->m_free_log_words += free * get_undo_page_words(lg_ptr);
        DEB_LGMAN(("Line(%u): free_log_words: %llu", __LINE__,
                   lg_ptr.p->m_free_log_words));
        lg_ptr.p->m_file_pos[TAIL] = tmp;
      } else {
        jam();
        free = filePtr.p->m_file_size - tail.m_idx - 1;
        lg_ptr.p->m_free_log_words += free * get_undo_page_words(lg_ptr);
        DEB_LGMAN(("Line(%u): free_log_words: %llu", __LINE__,
                   lg_ptr.p->m_free_log_words));

        Ptr<Undofile> next = filePtr;
        Local_undofile_list files(m_file_pool, lg_ptr.p->m_files);
        while (files.next(next) && (next.p->m_state & Undofile::FS_EMPTY)) {
          ndbrequire(next.i != filePtr.i);
        }
        if (next.isNull()) {
          jam();
          files.first(next);
          while ((next.p->m_state & Undofile::FS_EMPTY) && files.next(next)) {
            ndbrequire(next.i != filePtr.i);
          }
        }

        tmp.m_idx = 0;
        tmp.m_ptr_i = next.i;
        lg_ptr.p->m_file_pos[TAIL] = tmp;
        done = false;
      }
    }
    validate_logfile_group(lg_ptr, "cut log", jamBuffer());
  }

  if (!done) {
    jam();
    lg_ptr.p->m_state |= Logfile_group::LG_CUT_LOG_THREAD;
    signal->theData[0] = LgmanContinueB::CUT_LOG_TAIL;
    signal->theData[1] = lg_ptr.i;
    sendSignal(reference(), GSN_CONTINUEB, signal, 2, JBB);
  } else {
    jam();
    lg_ptr.p->m_state &= ~(Uint32)Logfile_group::LG_CUT_LOG_THREAD;
    sendCUT_UNDO_LOG_TAIL_CONF(signal);
  }
}

void Lgman::execSUB_GCP_COMPLETE_REP(Signal *signal) {
  jamEntry();

  Ptr<Logfile_group> ptr;
  m_logfile_group_list.first(ptr);

  /**
   * Filter all log file groups in parallel
   */
  return;  // NOT IMPLEMENTED YET

  signal->theData[0] = LgmanContinueB::FILTER_LOG;
  while (!ptr.isNull()) {
    jam();
    signal->theData[1] = ptr.i;
    sendSignal(reference(), GSN_CONTINUEB, signal, 2, JBB);
    m_logfile_group_list.next(ptr);
  }
}

int Lgman::alloc_log_space(Uint32 ref, Uint32 &words, bool add_extra_words,
                           bool abortable, EmulatedJamBuffer *jamBuf) {
  ndbrequire(words);
  Uint64 words_64 = Uint64(words);
  /**
   * We always add at least one extra word per alloc_log_space call. The reason
   * is that we use a bit more space at page endings, up to 6 words extra. To
   * protect for this we add one word per log entry and one word per 4 kByte
   * of words written.
   *
   * We return this space at the time when we commit the transaction and write
   * into the UNDO log buffer.
   *
   * We don't add any extra words for Copy fragment when it is performing deletes.
   * This avoids some complexity around handling the actual UNDO size.
   */
  if (add_extra_words)
  {
    thrjamEntry(jamBuf);
    Uint64 extra_words = ((words_64 + Uint64(1023)) / Uint64(1024));
    words_64 += extra_words;
    words = Uint32(words_64);
  }
  Logfile_group key;
  key.m_logfile_group_id = ref;
  Ptr<Logfile_group> lg_ptr;
  if (m_logfile_group_hash.find(lg_ptr, key)) {
    Uint64 limit = lg_ptr.p->m_space_limit;
    if (!abortable) {
      thrjamEntry(jamBuf);
      limit = Uint64(4) * Uint64(get_undo_page_words(lg_ptr));
    }
    if (lg_ptr.p->m_free_log_words >= (words_64 + limit)) {
      thrjam(jamBuf);
      lg_ptr.p->m_free_log_words -= words_64;
      DEB_LGMAN(("Line(%u): free_log_words: %llu, remove: %llu words",
                 __LINE__,
                 lg_ptr.p->m_free_log_words,
                 words_64));
      validate_logfile_group(lg_ptr, "alloc_log_space", jamBuf);
      return 0;
    }
    DEB_LGMAN(
        ("Error 1501: free_log_words: %llu, space_limit: %llu"
         " total_log_space: %llu",
         lg_ptr.p->m_free_log_words, lg_ptr.p->m_space_limit,
         lg_ptr.p->m_total_log_space));
    thrjam(jamBuf);
    return 1501;
  }
  thrjam(jamBuf);
  ndbabort();
  return -1;
}

int Lgman::free_log_space(Uint32 ref, Uint32 words, EmulatedJamBuffer *jamBuf) {
  thrjamEntry(jamBuf);
  ndbrequire(words);
  Logfile_group key;
  key.m_logfile_group_id = ref;
  Ptr<Logfile_group> lg_ptr;
  Uint64 words_64 = Uint64(words);
  if (m_logfile_group_hash.find(lg_ptr, key)) {
    thrjam(jamBuf);
    lg_ptr.p->m_free_log_words += words_64;
    DEB_LGMAN(("Line(%u): free_log_words: %llu, add: %llu words",
               __LINE__,
               lg_ptr.p->m_free_log_words,
               words_64));
    validate_logfile_group(lg_ptr, "free_log_space", jamBuf);
    return 0;
  }
  ndbabort();
  return -1;
}

Uint64
Logfile_client::add_entry_complex(const Change* src,
                                  Uint32 cnt,
                                  bool is_update,
                                  Uint32 alloc_size,
                                  bool var_disk)
{
  Uint32 tot = 0;
  require(cnt == 3);
  Uint32 remaining_page_space =
      m_lgman->get_remaining_page_space(m_logfile_group_id);
  for (Uint32 i = 0; i < cnt; i++) {
    tot += src[i].len;
  }
  require(alloc_size >= tot);
  DEB_CALLBACK_WORDS(("(%u)tot: %u, alloc_size: %u, remaining_page_space: %u",
                      blockToInstance(m_block),
                      tot,
                      alloc_size,
                      remaining_page_space));
  if (tot <= remaining_page_space ||
      remaining_page_space < (4 + 2 + 4))
  {
    /**
     * Header is 3 + 1 words, we need to make sure that the size of the first
     * part is at least 2 words long. The reason is that the UNDO_FREE_PART
     * will expect to find the record in the free list. The free list
     * uses the first word of the record. Since the UNDO_UPDATE_PART is
     * applied before the UNDO_FREE_PART it is important that this part
     * doesn't overwrite the next reference. To ensure that we don't
     * run into problems if we later on decide for a double linked list
     * we will protect 4 more words. Thus we will skip the remainder of
     * the page if we don't have at least space to fit a 4 word header
     * plus 2 words to protect free list information and 4 extra words
     * of protection for future use (either longer headers or more
     * free list information to protect.
     */
    jamBlock(m_client_block);
    return add_entry_simple(src, cnt, alloc_size, true);
  }
#ifdef DEBUG_LGMAN_SPLIT
  log_buf_print((const Uint32*)src[1].ptr, src[1].len);
#endif
  Lgman::Logfile_group key;
  key.m_logfile_group_id = m_logfile_group_id;
  Ptr<Lgman::Logfile_group> lg_ptr;
  require(m_lgman->m_logfile_group_hash.find(lg_ptr, key));
  Uint32 callback_buffer = lg_ptr.p->m_callback_buffer_words;
  Uint32 in_page_header_size = var_disk ? 5 : 4;
  Uint32 sz_first_part = remaining_page_space - in_page_header_size;
  DEB_LGMAN_EXTRA(("Write split UNDO, sz_first_part: %u, remaining_space: %u",
                   sz_first_part,
                   remaining_page_space));
  lg_ptr.p->m_callback_buffer_words = callback_buffer - alloc_size;
  DEB_CALLBACK_WORDS(("(%u)3: callback_buffer_words: %u",
                      blockToInstance(m_block),
                      lg_ptr.p->m_callback_buffer_words));
  /**
   * This record is split into two records, thus we use a bit more header
   * space. For fixed size records we use an extra 5 byte header plus the
   * original 4 byte header. For variable sized disk rows we use two 5
   * word headers and thus we add 6 words extra in this case.
   *
   * We need to update the free log words accordingly and remove the
   * extra overhead at the same time. Thus the calls to add_entry_simple
   * below need not handle free log words any more.
   *
   * We ensure that we use the full page both for fixed size and variable
   * sized rows.
   */
  Uint32 extra_overhead = var_disk ? 6 : 5;
  if ((alloc_size - tot) >= extra_overhead)
  {
    jamBlock(m_client_block);
    Uint64 diff = Uint64(alloc_size - tot) - Uint64(extra_overhead);
    lg_ptr.p->m_free_log_words += diff;
    DEB_LGMAN(("Line(%u): free_log_words: %llu, change: +%llu", __LINE__,
               lg_ptr.p->m_free_log_words, diff));
  } else {
    jamBlock(m_client_block);
    Uint64 diff = Uint64(extra_overhead) - Uint64(alloc_size - tot);
    lg_ptr.p->m_free_log_words -= diff;
    DEB_LGMAN(("Line(%u): free_log_words: %llu, change: -%llu", __LINE__,
               lg_ptr.p->m_free_log_words, diff));
  }

  /**
   * Given that this is an UNDO log, it means that the first item we
   * write will be the last item executed. It worked to do it in the
   * wrong order with fixed size rows since the rows are in fixed places.
   * Thus it made no matter that we executed UNDO record handling areas
   * currently not allocated by any.
   *
   * With variable sized rows we have to be more careful and write UNDO
   * log records in the opposite order. Thus we start by writing the UNDO
   * update part, this will always execute after the FREE_PART or
   * FIRST_FREE_PART, thus we can rely on that the entry is allocated
   * when this entry is executed.
   *
   * We still write the first part of the row in the first thing written
   * to the UNDO log, this has no real meaning, we could have done it the
   * opposite way as well.
   *
   * We won't reverse the order of writing log records for fixed size rows.
   * This would cause downgrade issues that we can avoid by not changing
   * the order.
   */
  if (var_disk)
  {
    Uint32 *offset_ptr = (Uint32*)src[1].ptr;
    const Uint32 offset_first_part = src[1].len - sz_first_part;
    const void *first_part_ptr = (const void *)&offset_ptr[offset_first_part];
    Dbtup::Disk_undo::UpdatePart update_part;
    memcpy(&update_part, src[0].ptr, 3*4);
    Uint32 sz_last_part = src[1].len - sz_first_part;
    update_part.m_offset = offset_first_part;
    update_part.m_type_length =
      ((Dbtup::Disk_undo::UNDO_UPDATE_VAR_PART << 16) |
        remaining_page_space);
    {
      Logfile_client::Change c[3] =
      {
        { &update_part, 4},
        { first_part_ptr, sz_first_part},
        { &update_part.m_type_length, 1}
      };
      jamBlock(m_client_block);
      add_entry_simple(c, 3, remaining_page_space, false);
    }
    Uint32 type_length;
    Dbtup::Disk_undo::Update_Free_FirstVarPart update_var_part;
    memcpy(&update_var_part, src[0].ptr, 3*4);
    update_var_part.m_tot_len = src[1].len;
    Uint32 tot_part_len = sz_last_part + in_page_header_size;
    if (is_update)
    {
      type_length =
        (Dbtup::Disk_undo::UNDO_FIRST_UPDATE_VAR_PART << 16 | tot_part_len);
    }
    else
    {
      type_length =
        (Dbtup::Disk_undo::UNDO_FREE_VAR_PART << 16 | tot_part_len);
    }
    Logfile_client::Change c[3] =
    {
      { &update_var_part, 4},
      { src[1].ptr, sz_last_part},
      { &type_length, 1}
    };
    jamBlock(m_client_block);
    return add_entry_simple(c,
                            3,
                            tot_part_len,
                            false);
  }
  // !var_disk
  Uint32 type_length;
  if (is_update)
  {
    type_length =
      (Dbtup::Disk_undo::UNDO_FIRST_UPDATE_PART << 16 | remaining_page_space);
  }
  else
  {
    type_length =
      (Dbtup::Disk_undo::UNDO_FREE_PART << 16 | remaining_page_space);
  }
  Logfile_client::Change c[3] =
  {
    { src[0].ptr, src[0].len},
    { src[1].ptr, sz_first_part},
    { &type_length, 1}
  };
  jamBlock(m_client_block);
  add_entry_simple(c,
                   3,
                   remaining_page_space,
                   false);
  Uint32 *offset_ptr = (Uint32*)src[1].ptr;
  const void *first_part_ptr = (const void *)&offset_ptr[sz_first_part];
  Dbtup::Disk_undo::UpdatePart update_part;
  memcpy(&update_part, src[0].ptr, 3 * 4);
  Uint32 offset = sz_first_part;
  Uint32 sz_last_part = 5 + src[1].len - sz_first_part;
  update_part.m_offset = offset;
  update_part.m_type_length =
      ((Dbtup::Disk_undo::UNDO_UPDATE_PART << 16) | sz_last_part);
  {
    Logfile_client::Change c[3] = {{&update_part, 4},
                                   {first_part_ptr, src[1].len - sz_first_part},
                                   {&update_part.m_type_length, 1}};
    jamBlock(m_client_block);
    return add_entry_simple(c, 3, sz_last_part, false);
  }
}

Uint64 Logfile_client::get_latest_lsn() {
  Lgman::Logfile_group key;
  key.m_logfile_group_id = m_logfile_group_id;
  Ptr<Lgman::Logfile_group> lg_ptr;
  require(m_lgman->m_logfile_group_hash.find(lg_ptr, key));
  Uint64 next_lsn = lg_ptr.p->m_next_lsn;
  if (next_lsn > 0) {
    next_lsn--;
  }
  return next_lsn;
}

Uint64 Logfile_client::add_entry_simple(const Change *src, Uint32 cnt,
                                        Uint32 alloc_size,
                                        bool update_callback_buffer_words) {
  Uint32 i, tot = 0;
  jamBlock(m_client_block);
  jamBlockLine(m_client_block, cnt);
  for (i = 0; i < cnt; i++) {
    tot += src[i].len;
  }
  require(tot <= alloc_size);

  Uint32 *dst;
  jamBlock(m_client_block);
  Lgman::Logfile_group key;
  key.m_logfile_group_id = m_logfile_group_id;
  Ptr<Lgman::Logfile_group> lg_ptr;
  require(m_lgman->m_logfile_group_hash.find(lg_ptr, key));
  {
    jamBlock(m_client_block);
    Uint32 callback_buffer = lg_ptr.p->m_callback_buffer_words;
    Uint64 next_lsn = lg_ptr.p->m_next_lsn;
    dst = m_lgman->get_log_buffer(lg_ptr, tot, m_client_block->jamBuffer());
    for (i = 0; i < cnt; i++) {
      memcpy(dst, src[i].ptr, 4 * src[i].len);
      dst += src[i].len;
    }
    *(dst - 1) |= (File_formats::Undofile::UNDO_NEXT_LSN << 16);
    m_lgman->validate_logfile_group(lg_ptr, (const char *)0,
                                    m_client_block->jamBuffer());
    DEB_CALLBACK_WORDS(("(%u)callback_buffer: %u, alloc_size: %u, update: %u",
                        blockToInstance(m_block),
                        callback_buffer,
                        alloc_size,
                        update_callback_buffer_words));
    if (update_callback_buffer_words)
    {
      if (unlikely(! (alloc_size <= callback_buffer)))
      {
        jamBlock(m_client_block);
        abort();
      }
      jamBlock(m_client_block);
      /**
       * Return overallocated space now that we know that we no longer need
       * the extra space.
       */
      lg_ptr.p->m_callback_buffer_words = callback_buffer - alloc_size;
       DEB_CALLBACK_WORDS(("(%u)4: callback_buffer_words: %u",
                           blockToInstance(m_block),
                           lg_ptr.p->m_callback_buffer_words));
      lg_ptr.p->m_free_log_words += (alloc_size - tot);
      DEB_LGMAN(("Line(%u): free_log_words: %llu, change: %d", __LINE__,
                 lg_ptr.p->m_free_log_words, int(alloc_size - tot)));
    }
    lg_ptr.p->m_next_lsn = next_lsn + 1;
    return next_lsn;
  }
}

/**
 * Start Recovery in LGMAN
 * -----------------------
 * Recovery in LGMAN means running the UNDO log for disk data tables.
 * This is performed after receiving information about all tables to
 * restore from DBDIH. It happens before executing the REDO log but
 * after restoring the LCP that we want to use for restoring. So we
 * have restored an old variant of the main memory data when arriving
 * here. The disk data is at least current since the last completed
 * LCP. It resides on disk, so no special preparatory action is needed
 * here.
 *
 * We need to restore the page state of the tables as they were at the
 * time of the start of the last completed LCP. We receive the latest
 * completed LCP id in this signal. We do this by executing UNDO log
 * records that roll back the state of pages by running log backwards
 * unto the point where the LCP id was started.
 *
 * After this is completed we will run the REDO log to get the table
 * into a fairly recent but consistent state.
 *
 * The steps preceding this in a restart is:
 * 1) Create the log file group (if any)
 *   This happens through the signal CREATE_FILEGROUP_IMPL_REQ
 * 2) Create the log file(s) (if any)
 *   This happens through the signal CREATE_FILE_IMPL_REQ
 *   In a restart the file is only opened since it already exists.
 *   These signals initiate the data about log file groups and
 *   log files.
 * So as we arrive here the files are opened and can immediately be used
 * to read and write to. We also have set up the necessary data structures
 * around log file groups and log files.
 */
void Lgman::execSTART_RECREQ(Signal *signal) {
  jamEntry();
  m_latest_lcp = signal->theData[0];
  m_latest_local_lcp = signal->theData[1];

  Ptr<Logfile_group> lg_ptr;
  m_logfile_group_list.first(lg_ptr);

  if (lg_ptr.i != RNIL) {
    infoEvent("LGMAN: Applying undo to LCP: [%d,%d]", m_latest_lcp,
              m_latest_local_lcp);
    g_eventLogger->info("LGMAN: Applying undo to LCP: [%d,%d]", m_latest_lcp,
                        m_latest_local_lcp);
    find_log_head(signal, lg_ptr);
    return;
  }
  /**
   * No log file groups available in the data node. This means we're
   * not using disk data in this data node. So we can immediately respond
   * the execution of UNDO log for disk data is completed.
   */
  signal->theData[0] = reference();
  sendSignal(DBLQH_REF, GSN_START_RECCONF, signal, 1, JBB);
}

void Lgman::find_log_head(Signal *signal, Ptr<Logfile_group> lg_ptr) {
  ndbrequire(lg_ptr.p->m_state &
             (Logfile_group::LG_STARTING | Logfile_group::LG_SORTING));

  if (lg_ptr.p->m_meta_files.isEmpty() && lg_ptr.p->m_files.isEmpty()) {
    jam();
    /**
     * Logfile_group wo/ any files
     * This means we're done obviously
     */
    lg_ptr.p->m_state &= ~(Uint32)Logfile_group::LG_STARTING;
    lg_ptr.p->m_state |= Logfile_group::LG_ONLINE;
    m_logfile_group_list.next(lg_ptr);
    signal->theData[0] = LgmanContinueB::FIND_LOG_HEAD;
    signal->theData[1] = lg_ptr.i;
    sendSignal(reference(), GSN_CONTINUEB, signal, 2, JBB);
    return;
  }

  lg_ptr.p->m_state = Logfile_group::LG_SORTING;

  /**
   * Read first page from each undofile (1 file at a time...)
   */
  Local_undofile_list files(m_file_pool, lg_ptr.p->m_meta_files);
  Ptr<Undofile> file_ptr;
  files.first(file_ptr);

  if (!file_ptr.isNull()) {
    jam();
    /**
     * Use log buffer memory when reading
     */
    Uint32 page_id = lg_ptr.p->m_pos[CONSUMER].m_current_pos.m_ptr_i;
    file_ptr.p->m_online.m_outstanding = page_id;

    FsReadWriteReq *req = (FsReadWriteReq *)signal->getDataPtrSend();
    req->filePointer = file_ptr.p->m_fd;
    req->userReference = reference();
    req->userPointer = file_ptr.i;
    req->varIndex = 1;  // skip zero page
    req->numberOfPages = 1;
    req->data.sharedPage.pageNumber = page_id;
    req->operationFlag = 0;
    req->setFormatFlag(req->operationFlag, FsReadWriteReq::fsFormatSharedPage);

    sendSignal(NDBFS_REF, GSN_FSREADREQ, signal,
               FsReadWriteReq::FixedLength + 1, JBA);

    lg_ptr.p->m_outstanding_fs++;
    file_ptr.p->m_state |= Undofile::FS_OUTSTANDING;
    return;
  } else {
    jam();
    /**
     * All files have read first page
     *   and m_files is sorted according to lsn
     */
    Local_undofile_list read_files(m_file_pool, lg_ptr.p->m_files);
    read_files.last(file_ptr);

    /**
     * Init binary search
     */
    lg_ptr.p->m_state = Logfile_group::LG_SEARCHING;
    file_ptr.p->m_state = Undofile::FS_SEARCHING;
    lg_ptr.p->m_file_pos[TAIL].m_idx = 1;  // left page
    lg_ptr.p->m_file_pos[HEAD].m_idx = file_ptr.p->m_file_size;
    lg_ptr.p->m_file_pos[HEAD].m_ptr_i =
        ((file_ptr.p->m_file_size - 1) >> 1) + 1;

    Uint32 page_id = lg_ptr.p->m_pos[CONSUMER].m_current_pos.m_ptr_i;
    file_ptr.p->m_online.m_outstanding = page_id;

    FsReadWriteReq *req = (FsReadWriteReq *)signal->getDataPtrSend();
    req->filePointer = file_ptr.p->m_fd;
    req->userReference = reference();
    req->userPointer = file_ptr.i;
    req->varIndex = lg_ptr.p->m_file_pos[HEAD].m_ptr_i;
    req->numberOfPages = 1;
    req->data.sharedPage.pageNumber = page_id;
    req->operationFlag = 0;
    req->setFormatFlag(req->operationFlag, FsReadWriteReq::fsFormatSharedPage);

    sendSignal(NDBFS_REF, GSN_FSREADREQ, signal,
               FsReadWriteReq::FixedLength + 1, JBA);

    lg_ptr.p->m_outstanding_fs++;
    file_ptr.p->m_state |= Undofile::FS_OUTSTANDING;
    return;
  }
}

void Lgman::execFSREADCONF(Signal *signal) {
  jamEntry();
  client_lock(number(), __LINE__, this);

  Ptr<Undofile> file_ptr;
  Ptr<Logfile_group> lg_ptr;
  FsConf *conf = (FsConf *)signal->getDataPtr();

  ndbrequire(m_file_pool.getPtr(file_ptr, conf->userPointer));
  ndbrequire(
      m_logfile_group_pool.getPtr(lg_ptr, file_ptr.p->m_logfile_group_ptr_i));

  ndbrequire(file_ptr.p->m_state & Undofile::FS_OUTSTANDING);
  file_ptr.p->m_state &= ~(Uint32)Undofile::FS_OUTSTANDING;

  Uint32 cnt = lg_ptr.p->m_outstanding_fs;
  ndbrequire(cnt);

  if (file_ptr.p->m_state == Undofile::FS_READ_ZERO_PAGE) {
    jam();
    ndbrequire(cnt == 1);
    lg_ptr.p->m_outstanding_fs = 0;
    completed_zero_page_read(signal, file_ptr);
    client_unlock(number(), __LINE__, this);
    return;
  }

  /**
   * Handle possible zero pages read and ensure they are correctly initialised
   * Should never happen with Page Zero.
   */
  jam();
  if ((file_ptr.p->m_state & Undofile::FS_EXECUTING) ==
           Undofile::FS_EXECUTING)
  {
    jam();

    if (lg_ptr.p->m_next_reply_ptr_i == file_ptr.i) {
      jam();
      Uint32 tot = 0;
      Local_undofile_list files(m_file_pool, lg_ptr.p->m_files);
      while (cnt && !(file_ptr.p->m_state & Undofile::FS_OUTSTANDING)) {
        jam();
        Uint32 state = file_ptr.p->m_state;
        Uint32 pages = file_ptr.p->m_online.m_outstanding;
        ndbrequire(pages);
        file_ptr.p->m_online.m_outstanding = 0;
        file_ptr.p->m_state &= ~(Uint32)Undofile::FS_MOVE_NEXT;
        tot += pages;
        cnt--;

        if ((state & Undofile::FS_MOVE_NEXT) && !files.prev(file_ptr)) {
          jam();
          files.last(file_ptr);
        }
      }

      lg_ptr.p->m_outstanding_fs = cnt;
      lg_ptr.p->m_pos[PRODUCER].m_current_pos.m_idx += tot;
      lg_ptr.p->m_next_reply_ptr_i = file_ptr.i;
    }
    client_unlock(number(), __LINE__, this);
    return;
  }

  lg_ptr.p->m_outstanding_fs = cnt - 1;

  Ptr<GlobalPage> page_ptr;
  ndbrequire(m_shared_page_pool.getPtr(page_ptr,
                                       file_ptr.p->m_online.m_outstanding));
  File_formats::Undofile::Undo_page_v2* page = 
    (File_formats::Undofile::Undo_page_v2*)page_ptr.p;
  if (page->m_page_header.m_page_type == File_formats::PT_Unallocated)
  {
    jam();
    page->m_page_header.m_page_lsn_hi = 0;
    page->m_page_header.m_page_lsn_lo = 0;
    page->m_words_used = 1;
    page->m_checksum = 0;
    page->m_ndb_version = NDB_DISK_V2;
    page->m_unused[0] = 0;
    page->m_unused[1] = 0;
    page->m_unused[2] = 0;
    page->m_unused[3] = 0;
    page->m_unused[4] = 0;
    page->m_unused[5] = 0;
    page->m_data[0] = (File_formats::Undofile::UNDO_END << 16) | 1 ;
    page->m_page_header.m_page_type = File_formats::PT_Undopage;
  }

  file_ptr.p->m_online.m_outstanding= 0;
  
  Uint64 lsn = 0;
  lsn += page->m_page_header.m_page_lsn_hi;
  lsn <<= 32;
  lsn += page->m_page_header.m_page_lsn_lo;

  switch (file_ptr.p->m_state) {
    case Undofile::FS_SORTING:
      jam();
      break;
    case Undofile::FS_SEARCHING:
      jam();
      find_log_head_in_file(signal, lg_ptr, file_ptr, lsn);
      client_unlock(number(), __LINE__, this);
      return;
    case Undofile::FS_SEARCHING_END:
      jam();
      find_log_head_end_check(signal, lg_ptr, file_ptr, lsn);
      client_unlock(number(), __LINE__, this);
      return;
    case Undofile::FS_SEARCHING_FINAL_READ:
      jam();
      find_log_head_complete(signal, lg_ptr, file_ptr);
      client_unlock(number(), __LINE__, this);
      return;
    default:
    case Undofile::FS_EXECUTING:
    case Undofile::FS_CREATING:
    case Undofile::FS_DROPPING:
    case Undofile::FS_ONLINE:
    case Undofile::FS_OPENING:
    case Undofile::FS_EMPTY:
      jam();
      jamLine(file_ptr.p->m_state);
      ndbabort();
  }

  /**
   * We are sorting the UNDO log files based on the LSN
   * we read in the first page of the UNDO log file.
   * The LSN number is read from the page header of the
   * first file.
   *
   * Prepare file for execution
   */
  file_ptr.p->m_state = Undofile::FS_EXECUTING;
  file_ptr.p->m_online.m_lsn = lsn;
  file_ptr.p->m_start_lsn = lsn;

  /**
   * Insert into m_files in sorted order
   */
  {
    Local_undofile_list meta(m_file_pool, lg_ptr.p->m_meta_files);
    Local_undofile_list files(m_file_pool, lg_ptr.p->m_files);
    meta.remove(file_ptr);

    Ptr<Undofile> loop;
    files.first(loop);
    while (!loop.isNull() && loop.p->m_online.m_lsn <= lsn) {
      jam();
      files.next(loop);
    }

    if (loop.isNull()) {
      /**
       * File has highest lsn, add last
       */
      jam();
      files.addLast(file_ptr);
    } else {
      jam();
      /**
       * Insert file in correct position in file list
       */
      files.insertBefore(file_ptr, loop);
    }
  }
  find_log_head(signal, lg_ptr);
  client_unlock(number(), __LINE__, this);
}

void Lgman::execFSREADREF(Signal *signal) {
  jamEntry();
  SimulatedBlock::execFSREADREF(signal);
  ndbabort();
}

/**
 * We're performing a binary search to find the end of the UNDO log.
 * We're comparing with the LSN number found so far in the file.
 * At start we know the LSN of the first page, so any pages with
 * larger LSN have been written after this page, so when the page
 * LSN is greater than the highest found so far, then we move forward
 * in the binary search, otherwise we will move backwards.
 */
void Lgman::find_log_head_in_file(Signal *signal, Ptr<Logfile_group> lg_ptr,
                                  Ptr<Undofile> file_ptr, Uint64 last_lsn) {
  Uint32 curr = lg_ptr.p->m_file_pos[HEAD].m_ptr_i;
  Uint32 head = lg_ptr.p->m_file_pos[HEAD].m_idx;
  Uint32 tail = lg_ptr.p->m_file_pos[TAIL].m_idx;

  ndbrequire(head > tail);
  Uint32 diff = head - tail;

  if (DEBUG_SEARCH_LOG_HEAD)
    printf("tail: %d(%lld) head: %d last: %d(%lld) -> ", tail,
           file_ptr.p->m_online.m_lsn, head, curr, last_lsn);
  if (last_lsn > file_ptr.p->m_online.m_lsn) {
    /**
     * Move forward in binary search since page LSN is higher than the largest
     * LSN found so far.
     */
    jam();
    if (DEBUG_SEARCH_LOG_HEAD) printf("moving tail ");

    file_ptr.p->m_online.m_lsn = last_lsn;
    lg_ptr.p->m_file_pos[TAIL].m_idx = tail = curr;
  } else {
    /**
     * A page with lower LSN than the highest is found, this means that the
     * page wasn't written in this log lap. This means that we're now close
     * to the end of the UNDO log. We'll continue the binary search to the
     * left in the log file.
     */
    jam();
    if (DEBUG_SEARCH_LOG_HEAD) printf("moving head ");

    lg_ptr.p->m_file_pos[HEAD].m_idx = head = curr;
  }

  if (diff > 1) {
    jam();
    // We need to find more pages to be sure...
    lg_ptr.p->m_file_pos[HEAD].m_ptr_i = curr = ((head + tail) >> 1);

    if (DEBUG_SEARCH_LOG_HEAD)
      g_eventLogger->info("-> new search tail: %d(%lld) head: %d -> %d", tail,
                          file_ptr.p->m_online.m_lsn, head, curr);

    Uint32 page_id = lg_ptr.p->m_pos[CONSUMER].m_current_pos.m_ptr_i;
    file_ptr.p->m_online.m_outstanding = page_id;

    FsReadWriteReq *req = (FsReadWriteReq *)signal->getDataPtrSend();
    req->filePointer = file_ptr.p->m_fd;
    req->userReference = reference();
    req->userPointer = file_ptr.i;
    req->varIndex = curr;
    req->numberOfPages = 1;
    req->data.sharedPage.pageNumber = page_id;
    req->operationFlag = 0;
    req->setFormatFlag(req->operationFlag, FsReadWriteReq::fsFormatSharedPage);

    sendSignal(NDBFS_REF, GSN_FSREADREQ, signal,
               FsReadWriteReq::FixedLength + 1, JBA);

    lg_ptr.p->m_outstanding_fs++;
    file_ptr.p->m_state |= Undofile::FS_OUTSTANDING;
    return;
  }

  ndbrequire(diff == 1);
  /**
   * We have found the end of the UNDO log through a binary search of the
   * UNDO log pages. There can still be pages up to 16 MByte ahead of us.
   * We will look for more pages up to 16 MBytes ahead or until we find the
   * end of the file.
   *
   * The reason is that we synch up to 16 MByte at a time to the
   * UNDO log, so this means that we must take into account the
   * case that the UNDO log is not written consecutively at the
   * end.
   *
   * We want to find the last page which have been written to
   * avoid weirdness later when applying the UNDO log. We will
   * keep track that no records are applied until we have executed
   * backwards until we have found this end since it is impossible
   * that a log record is applied if it lies in this region of
   * written/unwritten log pages. This is because of that we
   * use the WAL protocol to write pages to disk.
   */

  if (DEBUG_SEARCH_LOG_HEAD)
    g_eventLogger->info("-> found last page in binary search: %d", tail);

  /**
   * m_next_lsn indicates next LSN to write, so we step this forward one
   * step to ensure that we don't write one more record with the same
   * LSN number.
   */
  lg_ptr.p->m_next_lsn = (file_ptr.p->m_online.m_lsn + 1);
  lg_ptr.p->m_last_read_lsn = file_ptr.p->m_online.m_lsn;
  lg_ptr.p->m_last_synced_lsn = file_ptr.p->m_online.m_lsn;

  /**
   * Set HEAD and TAIL position to use when we start logging again.
   * We might have to change those during the check of the end of
   * the log file search check. But we won't change the file, only
   * end page index.
   */
  lg_ptr.p->m_file_pos[HEAD].m_ptr_i = file_ptr.i;
  lg_ptr.p->m_file_pos[HEAD].m_idx = tail;

  lg_ptr.p->m_file_pos[TAIL].m_ptr_i = file_ptr.i;
  lg_ptr.p->m_file_pos[TAIL].m_idx = tail - 1;
  lg_ptr.p->m_next_reply_ptr_i = file_ptr.i;

  file_ptr.p->m_state = Undofile::FS_SEARCHING_END;

  file_ptr.p->m_online.m_current_scan_index = curr;
  file_ptr.p->m_online.m_current_scanned_pages = 0;
  file_ptr.p->m_online.m_binary_search_end = true;
  find_log_head_end_check(signal, lg_ptr, file_ptr, last_lsn);
}

void Lgman::find_log_head_end_check(Signal *signal, Ptr<Logfile_group> lg_ptr,
                                    Ptr<Undofile> file_ptr, Uint64 last_lsn) {
  Uint32 curr = file_ptr.p->m_online.m_current_scan_index;
  Uint32 scanned_pages = file_ptr.p->m_online.m_current_scanned_pages;

  if (last_lsn > file_ptr.p->m_online.m_lsn) {
    /**
     * We did actually find a written page after the end which the binary
     * search found. We need to record this as the new end of the UNDO
     * log.
     */
    jam();
    if (file_ptr.p->m_online.m_binary_search_end) {
      jam();
      file_ptr.p->m_online.m_binary_search_end = false;
      g_eventLogger->info(
          "LGMAN: Found written page after end found by binary"
          " search, binary search head found: %u",
          lg_ptr.p->m_file_pos[HEAD].m_idx);
    }
    lg_ptr.p->m_file_pos[HEAD].m_idx = curr;
    lg_ptr.p->m_file_pos[TAIL].m_idx = curr - 1;

    /**
     * m_next_lsn indicates next LSN to write, so we step this forward one
     * step to ensure that we don't write one more record with the same
     * LSN number.
     */
    lg_ptr.p->m_next_lsn = (file_ptr.p->m_online.m_lsn + 1);
    lg_ptr.p->m_last_read_lsn = file_ptr.p->m_online.m_lsn;
    lg_ptr.p->m_last_synced_lsn = file_ptr.p->m_online.m_lsn;
  }

  curr++;
  scanned_pages++;
  file_ptr.p->m_online.m_current_scan_index = curr;
  file_ptr.p->m_online.m_current_scanned_pages = scanned_pages;
  if ((curr < file_ptr.p->m_file_size) &&
      (scanned_pages <= MAX_UNDO_PAGES_OUTSTANDING)) {
    jam();
    Uint32 page_id = lg_ptr.p->m_pos[CONSUMER].m_current_pos.m_ptr_i;
    file_ptr.p->m_online.m_outstanding = page_id;

    FsReadWriteReq *req = (FsReadWriteReq *)signal->getDataPtrSend();
    req->filePointer = file_ptr.p->m_fd;
    req->userReference = reference();
    req->userPointer = file_ptr.i;
    req->varIndex = curr;
    req->numberOfPages = 1;
    req->data.sharedPage.pageNumber = page_id;
    req->operationFlag = 0;
    req->setFormatFlag(req->operationFlag, FsReadWriteReq::fsFormatSharedPage);

    sendSignal(NDBFS_REF, GSN_FSREADREQ, signal,
               FsReadWriteReq::FixedLength + 1, JBA);

    lg_ptr.p->m_outstanding_fs++;
    file_ptr.p->m_state |= Undofile::FS_OUTSTANDING;
    return;
  }
  jam();

  /**
   * Now we are done with the search for the end. However when starting to
   * execute the UNDO log we expect the first page to be already read. So
   * we reread the last page in the UNDO log that we found.
   */
  Uint32 page_id = lg_ptr.p->m_pos[CONSUMER].m_current_pos.m_ptr_i;
  file_ptr.p->m_online.m_outstanding = page_id;
  curr = lg_ptr.p->m_file_pos[HEAD].m_idx;

  FsReadWriteReq *req = (FsReadWriteReq *)signal->getDataPtrSend();
  req->filePointer = file_ptr.p->m_fd;
  req->userReference = reference();
  req->userPointer = file_ptr.i;
  req->varIndex = curr;
  req->numberOfPages = 1;
  req->data.sharedPage.pageNumber = page_id;
  req->operationFlag = 0;
  req->setFormatFlag(req->operationFlag, FsReadWriteReq::fsFormatSharedPage);

  sendSignal(NDBFS_REF, GSN_FSREADREQ, signal, FsReadWriteReq::FixedLength + 1,
             JBA);

  lg_ptr.p->m_outstanding_fs++;
  file_ptr.p->m_state = Undofile::FS_SEARCHING_FINAL_READ;
  file_ptr.p->m_state |= Undofile::FS_OUTSTANDING;
  return;
}

void Lgman::find_log_head_complete(Signal *signal, Ptr<Logfile_group> lg_ptr,
                                   Ptr<Undofile> file_ptr) {
  Uint32 head = lg_ptr.p->m_file_pos[HEAD].m_idx;
  /**
   * END_OF_UNDO_LOG_FOUND
   *
   * We have found the end of the UNDO log. This is the position
   * from which we will start the UNDO execution and the position
   * from which we later will start adding new UNDO log records.
   * We have just reread the last UNDO log page, so we are ready
   * to start executing the UNDO log.
   */
  lg_ptr.p->m_state = 0;
  file_ptr.p->m_state = Undofile::FS_EXECUTING;

  {
    Uint64 total = 0;
    Local_undofile_list files(m_file_pool, lg_ptr.p->m_files);
    if (head == 1) {
      jam();
      /**
       * HEAD is first page in a file...
       *   -> TAIL should be last page in previous file
       */
      Ptr<Undofile> prev = file_ptr;
      if (!files.prev(prev)) {
        jam();
        files.last(prev);
      }
      lg_ptr.p->m_file_pos[TAIL].m_ptr_i = prev.i;
      lg_ptr.p->m_file_pos[TAIL].m_idx = prev.p->m_file_size - 1;
      lg_ptr.p->m_next_reply_ptr_i = prev.i;
    }

    SimulatedBlock *fs = globalData.getBlock(NDBFS);
    infoEvent("LGMAN: Undo head - %s page: %d lsn: %lld",
              fs->get_filename(file_ptr.p->m_fd), head,
              file_ptr.p->m_online.m_lsn);
    g_eventLogger->info("LGMAN: Undo head - %s page: %d lsn: %lld",
                        fs->get_filename(file_ptr.p->m_fd), head,
                        file_ptr.p->m_online.m_lsn);

    total += (Uint64)file_ptr.p->m_file_size;

    for (files.prev(file_ptr); !file_ptr.isNull(); files.prev(file_ptr)) {
      infoEvent("   - next - %s(%lld)", fs->get_filename(file_ptr.p->m_fd),
                file_ptr.p->m_online.m_lsn);

      g_eventLogger->info("   - next - %s(%lld)",
                          fs->get_filename(file_ptr.p->m_fd),
                          file_ptr.p->m_online.m_lsn);
      total += (Uint64)file_ptr.p->m_file_size;
    }

    /* Log the total number of pages in the Undo log. This
     * serves as a worst case estimate for amount of Undo
     * to be applied.
     */
    g_eventLogger->info("LGMAN: Total number of pages in Undo log: %lld",
                        total);
  }

  /**
   * Start next logfile group
   */
  m_logfile_group_list.next(lg_ptr);
  signal->theData[0] = LgmanContinueB::FIND_LOG_HEAD;
  signal->theData[1] = lg_ptr.i;
  sendSignal(reference(), GSN_CONTINUEB, signal, 2, JBB);
}

void Lgman::init_run_undo_log(Signal *signal) {
  /**
   * Perform initial sorting of logfile groups
   */
  Ptr<Logfile_group> group;
  Logfile_group_list &list = m_logfile_group_list;
  Logfile_group_list::Head tmpHead;
  bool found_any = false;
  {
    Local_logfile_group_list tmp(m_logfile_group_pool, tmpHead);

    list.first(group);
    while (!group.isNull()) {
      jam();
      Ptr<Logfile_group> lg_ptr = group;
      list.next(group);
      list.remove(lg_ptr);

      if (lg_ptr.p->m_state & Logfile_group::LG_ONLINE) {
        /**
         * No logfiles in group
         */
        jam();
        tmp.addLast(lg_ptr);
        continue;
      }

      found_any = true;

      {
        /**
         * Init buffer pointers
         */
        lg_ptr.p->m_free_buffer_words -= get_undo_page_words(lg_ptr);
        // 0 more pages read
        lg_ptr.p->m_pos[CONSUMER].m_current_page.m_idx = 0;
        // 0 more pages read
        lg_ptr.p->m_pos[PRODUCER].m_current_page.m_idx = 0;

        Uint32 page = lg_ptr.p->m_pos[CONSUMER].m_current_pos.m_ptr_i;
        File_formats::Undofile::Undo_page *pageP =
            (File_formats::Undofile::Undo_page *)m_shared_page_pool.getPtr(
                page);

        lg_ptr.p->m_pos[CONSUMER].m_current_pos.m_idx = pageP->m_words_used;
        lg_ptr.p->m_pos[PRODUCER].m_current_pos.m_idx = 1;
        lg_ptr.p->m_last_read_lsn++;

        lg_ptr.p->m_consumer_file_pos = lg_ptr.p->m_file_pos[HEAD];
      }

      /**
       * Start producer thread
       */
      signal->theData[0] = LgmanContinueB::READ_UNDO_LOG;
      signal->theData[1] = lg_ptr.i;
      sendSignal(reference(), GSN_CONTINUEB, signal, 2, JBB);

      /**
       * Insert in correct position in list of logfile_group's
       */
      Ptr<Logfile_group> pos;
      for (tmp.first(pos); !pos.isNull(); tmp.next(pos)) {
        jam();
        if (lg_ptr.p->m_last_read_lsn >= pos.p->m_last_read_lsn) {
          break;
        }
      }

      if (pos.isNull()) {
        jam();
        tmp.addLast(lg_ptr);
      } else {
        jam();
        tmp.insertBefore(lg_ptr, pos);
      }

      lg_ptr.p->m_state =
          Logfile_group::LG_EXEC_THREAD | Logfile_group::LG_READ_THREAD;
    }
  }
  ndbassert(list.isEmpty());
  list.appendList(tmpHead);

  if (found_any == false) {
    /**
     * No logfilegroup had any logfiles
     */
    jam();
    signal->theData[0] = reference();
    sendSignal(DBLQH_REF, GSN_START_RECCONF, signal, 1, JBB);
    return;
  }

  if (isNdbMtLqh()) {
    for (unsigned int i = 0; i <= getLqhWorkers(); i++) {
      m_pending_undo_records[i] = 0;  // initialize
    }
  }
  execute_undo_record(signal);
}

void Lgman::read_undo_log(Signal *signal, Ptr<Logfile_group> lg_ptr) {
  Uint32 cnt, free = lg_ptr.p->m_free_buffer_words;

  if (!(lg_ptr.p->m_state & Logfile_group::LG_EXEC_THREAD)) {
    jam();
    /**
     * Logfile_group is done...
     */
    lg_ptr.p->m_state &= ~(Uint32)Logfile_group::LG_READ_THREAD;
    stop_run_undo_log(signal);
    return;
  }

  if (free <= get_undo_page_words(lg_ptr)) {
    signal->theData[0] = LgmanContinueB::READ_UNDO_LOG;
    signal->theData[1] = lg_ptr.i;
    sendSignalWithDelay(reference(), GSN_CONTINUEB, signal, 100, 2);
    return;
  }

  Logfile_group::Position producer = lg_ptr.p->m_pos[PRODUCER];
  Logfile_group::Position consumer = lg_ptr.p->m_pos[CONSUMER];

  if (producer.m_current_page.m_idx == 0) {
    jam();
    /**
     * zero pages left in range -> switch range
     */
    Lgman::Page_map::Iterator it;
    Page_map map(m_data_buffer_pool, lg_ptr.p->m_buffer_pages);
    Uint32 sz = map.getSize();
    Uint32 pos = (producer.m_current_page.m_ptr_i + sz - 2) % sz;
    map.position(it, pos);
    union {
      Uint32 _tmp[2];
      Lgman::Buffer_idx range;
    };
    _tmp[0] = *it.data;
    map.next(it);
    _tmp[1] = *it.data;
    producer.m_current_page.m_ptr_i = pos;
    producer.m_current_page.m_idx = range.m_idx;
    producer.m_current_pos.m_ptr_i = range.m_ptr_i + range.m_idx;
  }

  if (producer.m_current_page.m_ptr_i == consumer.m_current_page.m_ptr_i &&
      producer.m_current_pos.m_ptr_i > consumer.m_current_pos.m_ptr_i) {
    jam();
    Uint32 max =
        producer.m_current_pos.m_ptr_i - consumer.m_current_pos.m_ptr_i - 1;
    ndbrequire(free >= max * get_undo_page_words(lg_ptr));
    cnt = read_undo_pages(signal, lg_ptr, producer.m_current_pos.m_ptr_i, max);
    ndbrequire(cnt <= max);
    producer.m_current_pos.m_ptr_i -= cnt;
    producer.m_current_page.m_idx -= cnt;
  } else {
    jam();
    Uint32 max = producer.m_current_page.m_idx;
    ndbrequire(free >= max * get_undo_page_words(lg_ptr));
    cnt = read_undo_pages(signal, lg_ptr, producer.m_current_pos.m_ptr_i, max);
    ndbrequire(cnt <= max);
    producer.m_current_pos.m_ptr_i -= cnt;
    producer.m_current_page.m_idx -= cnt;
  }

  ndbrequire(free >= cnt * get_undo_page_words(lg_ptr));
  free -= (cnt * get_undo_page_words(lg_ptr));
  lg_ptr.p->m_free_buffer_words = free;
  lg_ptr.p->m_pos[PRODUCER] = producer;

  signal->theData[0] = LgmanContinueB::READ_UNDO_LOG;
  signal->theData[1] = lg_ptr.i;

  if (free > get_undo_page_words(lg_ptr)) {
    jam();
    sendSignal(reference(), GSN_CONTINUEB, signal, 2, JBB);
  } else {
    jam();
    sendSignalWithDelay(reference(), GSN_CONTINUEB, signal, 100, 2);
  }
}

Uint32 Lgman::read_undo_pages(Signal *signal, Ptr<Logfile_group> lg_ptr,
                              Uint32 pageId, Uint32 pages) {
  ndbrequire(pages);
  Ptr<Undofile> filePtr;
  Buffer_idx tail = lg_ptr.p->m_file_pos[TAIL];
  ndbrequire(m_file_pool.getPtr(filePtr, tail.m_ptr_i));

  if (filePtr.p->m_online.m_outstanding > 0) {
    jam();
    return 0;
  }

  Uint32 max = tail.m_idx;

  FsReadWriteReq *req = (FsReadWriteReq *)signal->getDataPtrSend();
  req->filePointer = filePtr.p->m_fd;
  req->userReference = reference();
  req->userPointer = filePtr.i;
  req->operationFlag = 0;
  req->setFormatFlag(req->operationFlag, FsReadWriteReq::fsFormatSharedPage);

  if (max > pages) {
    jam();
    tail.m_idx -= pages;

    req->varIndex = 1 + tail.m_idx;
    req->numberOfPages = pages;
    req->data.sharedPage.pageNumber = pageId - pages;
    lg_ptr.p->m_file_pos[TAIL] = tail;

    if (DEBUG_UNDO_EXECUTION)
      g_eventLogger->info("a reading from file: %d page(%d-%d) into (%d-%d)",
                          lg_ptr.i, 1 + tail.m_idx, 1 + tail.m_idx + pages - 1,
                          pageId - pages, pageId - 1);

    sendSignal(NDBFS_REF, GSN_FSREADREQ, signal,
               FsReadWriteReq::FixedLength + 1, JBA);

    lg_ptr.p->m_outstanding_fs++;
    filePtr.p->m_state |= Undofile::FS_OUTSTANDING;
    filePtr.p->m_online.m_outstanding = pages;
    max = pages;
  } else {
    jam();

    ndbrequire(tail.m_idx - max == 0);
    req->varIndex = 1;
    req->numberOfPages = max;
    req->data.sharedPage.pageNumber = pageId - max;

    if (DEBUG_UNDO_EXECUTION)
      g_eventLogger->info("b reading from file: %d page(%d-%d) into (%d-%d)",
                          lg_ptr.i, 1, 1 + max - 1, pageId - max, pageId - 1);

    sendSignal(NDBFS_REF, GSN_FSREADREQ, signal,
               FsReadWriteReq::FixedLength + 1, JBA);

    lg_ptr.p->m_outstanding_fs++;
    filePtr.p->m_online.m_outstanding = max;
    filePtr.p->m_state |= Undofile::FS_OUTSTANDING | Undofile::FS_MOVE_NEXT;

    Ptr<Undofile> prev = filePtr;
    {
      Local_undofile_list files(m_file_pool, lg_ptr.p->m_files);
      if (!files.prev(prev)) {
        jam();
        files.last(prev);
      }
    }
    if (DEBUG_UNDO_EXECUTION)
      g_eventLogger->info("changing file from %d to %d", filePtr.i, prev.i);

    tail.m_idx = prev.p->m_file_size - 1;
    tail.m_ptr_i = prev.i;
    lg_ptr.p->m_file_pos[TAIL] = tail;
    if (max < pages && filePtr.i != prev.i) {
      jam();
      max += read_undo_pages(signal, lg_ptr, pageId - max, pages - max);
    }
  }
  return max;
}

bool Lgman::wait_pending(Uint64 lsn, const Uint32 *ptr, Uint32 len) {
  assert(m_serial_record.ptr == NULL);
  if (m_pending_undo_records[0] != 0) {
    jam();
    if (DEBUG_UNDO_EXECUTION) {
      g_eventLogger->info("LGMAN undo PAUSED- Serial");
    }
    // save serial undo record
    m_serial_record.lsn = lsn;
    memcpy(m_serial_record.ptr_array, ptr - len + 1, len << 2);
    m_serial_record.ptr = m_serial_record.ptr_array + len - 1;
    ndbrequire(
        (m_serial_record.ptr >= m_serial_record.ptr_array) &&
        (m_serial_record.ptr < (m_serial_record.ptr_array + MAX_UNDO_DATA)));
    return true;
  }
  return false;
}

#ifdef VM_TRACE
class TransientStackBuff {
 public:
  Uint32 my_data[MAX_UNDO_DATA];

  TransientStackBuff(const Uint32 *data, const Uint32 len) {
    assert(len <= MAX_UNDO_DATA);
    memcpy(my_data, data, len << 2);
  }

  const Uint32 *getPtr() const { return my_data; }

  void zap() { memset(my_data, 0xff, (MAX_UNDO_DATA) << 2); }

  ~TransientStackBuff() { zap(); }
};
#endif

void Lgman::execute_undo_record(Signal *signal) {
  /**
   * This code isn't prepared to handle more than one logfile group.
   * To support multiple logfile groups one needs to adapt this code
   * for this requirement.
   */

  Uint64 lsn;
  const Uint32 *ptr = NULL;
  if (isNdbMtLqh()) {
    Uint32 block_reference = signal->getSendersBlockRef();
    BlockInstance block_instance = refToInstance(block_reference);

    /**
     * block_instance is 0 for DbtupProxy, non-zero for DBTUP instances
     * operating from LDM threads.
     */
    if (refToMain(block_reference) == DBTUP) {
      if (block_instance) {
        // CONTINUEB sent from LDM

        /**
         * CONTINUEB from LDM has 2 functionalities:
         * (1) decrement pending count and
         * (2) restart paused undo log fetching and sending when LDM capacity
         *     becomes available again
         */

        /**
         *  "resume" is true if fetching of undo records was paused earlier,
         *  i.e, max. limit was reached. It can be resumed now because we
         *  have received a CONTINUEB from LDM which signifies the completion
         *  of processing of at least one undo log record.
         */

        bool resume = (m_pending_undo_records[block_instance] ==
                       MAX_PENDING_UNDO_RECORDS);
        Uint32 count_processed = signal->theData[2];
        DEB_LGMAN(("LGMAN: Applied from LDM(%u) count:%u", block_instance,
                   count_processed));
        ndbassert((count_processed != 0) &&
                  (count_processed <= MAX_PENDING_UNDO_RECORDS));
        ndbrequire(abs(m_pending_undo_records[block_instance]) <=
                   MAX_PENDING_UNDO_RECORDS);
        ndbrequire(abs(m_pending_undo_records[0]) <=
                   MAX_NDBMT_LQH_WORKERS * MAX_PENDING_UNDO_RECORDS);
        m_pending_undo_records[0] -=
            count_processed;  // decrement total_pending
        m_pending_undo_records[block_instance] -= count_processed;

        if (DEBUG_UNDO_EXECUTION) {
          g_eventLogger->info("<m_pending_undo_records>");
          for (Uint32 i = 0; i <= getLqhWorkers(); i++) {
            g_eventLogger->info("[%d]:%d", i, m_pending_undo_records[i]);
          }
          g_eventLogger->info("</m_pending_undo_records>");
        }
        if (m_serial_record.ptr) {
          jam();
          if (m_pending_undo_records[0] != 0) {
            // wait for zero pending records.
            return;
          }
        } else if (!resume) {
          return;
        }
        DEB_LGMAN(("LGMAN: Undo RESUMED"));
      } else {
        // CONTINUEB from TUPProxy
        jam();
        DEB_LGMAN(("LGMAN: CONTINUEB from DBTUP(0)"));
        Uint32 ldm_tup_instance = signal->theData[2];
        ndbrequire(ldm_tup_instance < NDB_ARRAY_SIZE(m_pending_undo_records));

        if (ldm_tup_instance) {
          /**
           * Undo record has been sent to an LDM.
           * Pending count needs to be incremented.
           */
          m_pending_undo_records[0] += 1;
          m_pending_undo_records[ldm_tup_instance] += 1;
          ndbrequire(abs(m_pending_undo_records[ldm_tup_instance]) <=
                     MAX_PENDING_UNDO_RECORDS);
          if (DEBUG_UNDO_EXECUTION) {
            g_eventLogger->info("<m_pending_undo_records>");
            for (Uint32 i = 0; i <= getLqhWorkers(); i++) {
              g_eventLogger->info("[%d]:%d", i, m_pending_undo_records[i]);
            }
            g_eventLogger->info("</m_pending_undo_records>");
          }
          if (m_pending_undo_records[ldm_tup_instance] ==
              MAX_PENDING_UNDO_RECORDS) {
            // do not fetch next log record
            DEB_LGMAN(("LGMAN: Undo PAUSED, Max. reached"));
            return;
          }
        }
      }
    }
  }

  if (m_serial_record.ptr) {
    ptr = m_serial_record.ptr;
    lsn = m_serial_record.lsn;
    m_serial_record.ptr = NULL;
  } else {
    ptr = get_next_undo_record(&lsn);
  }

  if (ptr) {
    /* Report progress information while the log is applied.
     * Progress reported at intervals of 30,000 records.
     */
    m_records_applied++;
    if ((m_records_applied % 30000) == 0) {
      g_eventLogger->info(
          "LGMAN: Applying Undo log - %llu pages"
          " completed, applied %llu records, reached"
          " LSN %llu",
          m_pages_applied, m_records_applied, lsn);
    }
    Uint32 len = (*ptr) & 0xFFFF;
    Uint32 type = (*ptr) >> 16;
    Uint32 mask = type & (~((Uint32)File_formats::Undofile::UNDO_NEXT_LSN));
    DEB_LGMAN(("LGMAN type:%u", mask));

    switch (mask) {
      case File_formats::Undofile::UNDO_END:
        jam();
        if (isNdbMtLqh() && wait_pending(lsn, ptr, len)) {
          // wait for pending records to complete
          return;
        }
        g_eventLogger->info(
            "LGMAN: Stop UNDO log execution at LSN %llu,"
            " found END record",
            lsn);
        g_eventLogger->info(
            "LGMAN: Undo log replay complete: Applied %llu"
            " pages to sync with last LCP",
            m_pages_applied);
        stop_run_undo_log(signal);
        return;
      case File_formats::Undofile::UNDO_LOCAL_LCP:
      case File_formats::Undofile::UNDO_LOCAL_LCP_FIRST:
      case File_formats::Undofile::UNDO_LCP:
      case File_formats::Undofile::UNDO_LCP_FIRST: {
        jam();
        if (isNdbMtLqh() && wait_pending(lsn, ptr, len)) {
          // wait for pending records to complete
          return;
        }
        Uint32 lcp = *(ptr - len + 1);
        Uint32 local_lcp;
        if (mask == File_formats::Undofile::UNDO_LOCAL_LCP_FIRST ||
            mask == File_formats::Undofile::UNDO_LOCAL_LCP) {
          jam();
          local_lcp = *(ptr - len + 2);
        } else {
          local_lcp = 0;
        }

        if ((lcp < m_latest_lcp) ||
            (lcp == m_latest_lcp && local_lcp < m_latest_local_lcp) ||
            (lcp == m_latest_lcp && local_lcp == m_latest_local_lcp &&
             (mask == File_formats::Undofile::UNDO_LCP_FIRST ||
              mask == File_formats::Undofile::UNDO_LOCAL_LCP_FIRST))) {
          jam();
          g_eventLogger->info(
              "LGMAN: Stop UNDO log execution at LSN %llu,"
              " found LCP record",
              lsn);
          g_eventLogger->info(
              "LGMAN: Undo log replay complete: Applied %llu"
              " pages to sync with last LCP",
              m_pages_applied);
          stop_run_undo_log(signal);
          return;
        }
      } break;
      case File_formats::Undofile::UNDO_TUP_DROP:
        jam();
        if (isNdbMtLqh() && wait_pending(lsn, ptr, len)) {
          // wait for pending records to complete
          return;
        }
        break;
      case File_formats::Undofile::UNDO_TUP_ALLOC:
      case File_formats::Undofile::UNDO_TUP_UPDATE:
      case File_formats::Undofile::UNDO_TUP_FREE:
      case File_formats::Undofile::UNDO_TUP_FIRST_UPDATE_PART:
      case File_formats::Undofile::UNDO_TUP_UPDATE_PART:
      case File_formats::Undofile::UNDO_TUP_FREE_PART:
      case File_formats::Undofile::UNDO_TUP_FREE_VAR_PART:
      case File_formats::Undofile::UNDO_TUP_UPDATE_VAR_PART:
      case File_formats::Undofile::UNDO_TUP_FIRST_UPDATE_VAR_PART:
        break;
      default:
        ndbabort();
    }
    /**
     * If we've reached here, it means we have decided to send the undo record
     * to DBTUP(0)
     */
    {
      jam();
      jamLine(mask);
#ifdef VM_TRACE
      /* Test that TUP does not rely on us keeping ptr valid */
      TransientStackBuff tsb((ptr - len) + 1, len);
      ptr = (tsb.getPtr() + len) - 1;
#endif
      Dbtup_client tup(this, m_tup);
      tup.disk_restart_undo(signal, lsn, mask, ptr - len + 1, len);
      jamEntry();
    }
    return;
  }
  signal->theData[0] = LgmanContinueB::EXECUTE_UNDO_RECORD;
  signal->theData[1] = 0; /* Not applied flag */
  sendSignal(LGMAN_REF, GSN_CONTINUEB, signal, 2, JBB);
  return;
}

/**
 * Move back one page in the file position of the currently
 * executing UNDO log. Change to previous file if needed.
 */
void Lgman::update_consumer_file_pos(Ptr<Logfile_group> lg_ptr) {
  Buffer_idx consumer_file_pos = lg_ptr.p->m_consumer_file_pos;
  if (consumer_file_pos.m_idx == 1) {
    /* We switch to a new file now */
    jam();
    Ptr<Undofile> filePtr;
    ndbrequire(m_file_pool.getPtr(filePtr, consumer_file_pos.m_ptr_i));
    Ptr<Undofile> prev = filePtr;
    Local_undofile_list files(m_file_pool, lg_ptr.p->m_files);
    if (!files.prev(prev)) {
      jam();
      files.last(prev);
    }
    consumer_file_pos.m_ptr_i = prev.i;
    consumer_file_pos.m_idx = prev.p->m_file_size - 1;
  } else {
    jam();
    consumer_file_pos.m_idx--;
  }
  lg_ptr.p->m_consumer_file_pos = consumer_file_pos;
}

const Uint32 *Lgman::get_next_undo_record(Uint64 *this_lsn) {
  Ptr<Logfile_group> lg_ptr;
  m_logfile_group_list.first(lg_ptr);

  Logfile_group::Position consumer = lg_ptr.p->m_pos[CONSUMER];
  if (lg_ptr.p->m_pos[PRODUCER].m_current_pos.m_idx < 2) {
    jam();
    /**
     * Wait for fetching pages...
     */
    return 0;
  }

  Uint32 pos = consumer.m_current_pos.m_idx;
  Uint32 page = consumer.m_current_pos.m_ptr_i;

  File_formats::Undofile::Undo_page *pageP =
      (File_formats::Undofile::Undo_page *)m_shared_page_pool.getPtr(page);

  Ptr<Undofile> filePtr;
  ndbrequire(
      m_file_pool.getPtr(filePtr, lg_ptr.p->m_consumer_file_pos.m_ptr_i));

  if (lg_ptr.p->m_last_read_lsn == (Uint64)1) {
    /**
     * End of log, we hadn't concluded any LCPs before the crash.
     * So we find the end of the log by noting that we expect this LSN
     * number to be 0 which doesn't exist.
     *
     * When initialising we have also written an UNDO_END log record
     * into the first page, so we should not be able to run past that
     * point even when the first pages in the file are unwritten and
     * others ahead are written which is a difficult corner case to
     * handle.
     */
    jam();
    get_undo_data_ptr((Uint32 *)pageP, lg_ptr, jamBuffer())[0] =
        (File_formats::Undofile::UNDO_END << 16) | 1;
    pageP->m_page_header.m_page_lsn_hi = 0;
    pageP->m_page_header.m_page_lsn_lo = 0;
    lg_ptr.p->m_pos[CONSUMER].m_current_pos.m_idx = pageP->m_words_used = 1;
    if (lg_ptr.p->m_ndb_version >= NDB_DISK_V2) {
      File_formats::Undofile::Undo_page_v2 *page_v2 =
          (File_formats::Undofile::Undo_page_v2 *)pageP;
      jam();
      page_v2->m_ndb_version = NDB_DISK_V2;
      page_v2->m_checksum = 0;
      page_v2->m_unused[0] = 0;
      page_v2->m_unused[1] = 0;
      page_v2->m_unused[2] = 0;
      page_v2->m_unused[3] = 0;
      page_v2->m_unused[4] = 0;
      page_v2->m_unused[5] = 0;
    }
    this_lsn = 0;
    return get_undo_data_ptr((Uint32 *)pageP, lg_ptr, jamBuffer());
  }

  /**
   * Before we start using the page we need to verify that the page has a
   * LSN which is what we expect it to be. It needs to be bigger than the
   * LSN of the first LSN in the file and it needs to be smaller than the
   * LSN of the previous UNDO log record applied since we are applying the
   * UNDO log backwards.
   *
   * If we discover a page which has an invalid LSN it means this page was
   * unwritten and should be ignored. Such pages are ok to encounter at the
   * end of the UNDO log. If we encounter such a page after we already
   * applied an UNDO log then the WAL protocol says that this is wrong since
   * we should have sync:ed everything before that LSN and thus no unwritten
   * pages are ok to encounter anymore.
   */

  Uint32 page_position = pageP->m_words_used;
  bool ignore_page = false;
  bool new_page = false;

  if (page_position == pos) {
    jam();
    /**
     * This is the first log entry in a new page, we need to
     * verify this page before we start using it.
     */
    Uint64 page_lsn = pageP->m_page_header.m_page_lsn_hi;
    page_lsn <<= 32;
    page_lsn += pageP->m_page_header.m_page_lsn_lo;
    if (page_lsn != (lg_ptr.p->m_last_read_lsn - 1)) {
      jam();
      /**
       * The page LSN wasn't the expected one. We need to verify that
       * it is ok that this page is here.
       */
      /**
       * Due to an old bug we can have rewrite an LSN number, so we can
       * only assert on that we don't write a second LSN with the same
       * number, but we require that it isn't more than two LSNs with
       * the same number.
       *
       * We can upgrade this assert to a require when we are sure that
       * the log wasn't produced by these older versions.
       */
      ndbassert(page_lsn < (lg_ptr.p->m_last_read_lsn - 1));
      ndbrequire(page_lsn < (lg_ptr.p->m_last_read_lsn - 1) ||
                 page_lsn == lg_ptr.p->m_last_read_lsn);
      if (filePtr.p->m_start_lsn <= page_lsn) {
        /**
         * A normal page, continue as usual.
         * However given that we now have skipped over a few pages we need to
         * set back the last read LSN to be the last LSN of the previous page
         * that was never written, or in other words this pageLSN + 1.
         */
        jam();
        lg_ptr.p->m_last_read_lsn = page_lsn + 1;
        SimulatedBlock *fs = globalData.getBlock(NDBFS);
        g_eventLogger->info(
            "LGMAN: Continue applying log records in written"
            "page: %u in the file %s",
            lg_ptr.p->m_consumer_file_pos.m_idx,
            fs->get_filename(filePtr.p->m_fd));
      } else {
        jam();
        if (lg_ptr.p->m_applied) {
          /**
           * We need to crash since we found a not OK page after an UNDO log
           * record have already been applied.
           */
          SimulatedBlock *fs = globalData.getBlock(NDBFS);
          g_eventLogger->info("LGMAN: File %s have wrong pageLSN in page: %u",
                              fs->get_filename(filePtr.p->m_fd),
                              lg_ptr.p->m_consumer_file_pos.m_idx);
          progError(__LINE__, NDBD_EXIT_SR_UNDOLOG);
        }
        SimulatedBlock *fs = globalData.getBlock(NDBFS);
        g_eventLogger->info(
            "LGMAN: Ignoring log records in unwritten page: "
            "%u in the file %s",
            lg_ptr.p->m_consumer_file_pos.m_idx,
            fs->get_filename(filePtr.p->m_fd));
        ignore_page = true;
        new_page = true;
      }
    }
  }
  /**
   * Read the UNDO record
   */
  Uint32 *record = NULL;
  if (!ignore_page) {
    jam();
    record =
        get_undo_data_ptr((Uint32 *)pageP, lg_ptr, jamBuffer()) + (pos - 1);
    ndbrequire(record < &((Uint32 *)pageP)[GLOBAL_PAGE_SIZE_WORDS]);
    Uint32 len = (*record) & 0xFFFF;
    ndbrequire(len);
    Uint32 *prev = record - len;
    Uint64 lsn = 0;

    if (((*record) >> 16) & (File_formats::Undofile::UNDO_NEXT_LSN)) {
      /* This was a Type 1 record, previous LSN is -1 of current */
      jam();
      lsn = lg_ptr.p->m_last_read_lsn - 1;
      ndbrequire((Int64)lsn >= 0);
    } else {
      /**
       * This was a Type 2 record, previous LSN given by LSNs in the UNDO
       * log record, see UNDO log record layout in beginning of file.
       */
      ndbrequire(pos >= 3);
      jam();
      lsn += *(prev - 1);
      lsn <<= 32;
      lsn += *(prev - 0);
      len += 2;
      ndbrequire((Int64)lsn >= 0);
    }
    *this_lsn = lg_ptr.p->m_last_read_lsn = lsn;
    ndbrequire(pos >= len);
    new_page = (pos == len);
    consumer.m_current_pos.m_idx -= len;
  }

  /**
   * Now step back to previous UNDO log record. Also change to new page
   * if necessary.
   */

  if (new_page) {
    /**
     * Switching to next page in our backwards scan of UNDO log pages.
     *
     * The length of the UNDO record is the same as the position of the
     * header of the UNDO log record which means that this was the first
     * UNDO log record in the page and thus the last UNDO log record to
     * apply in the page. We prepare moving to the next page.
     */
    jam();
    ndbrequire(lg_ptr.p->m_pos[PRODUCER].m_current_pos.m_idx);
    lg_ptr.p->m_pos[PRODUCER].m_current_pos.m_idx--;

    if (consumer.m_current_page.m_idx) {
      jam();
      consumer.m_current_page.m_idx--;   // left in range
      consumer.m_current_pos.m_ptr_i--;  // page
    } else {
      jam();
      // 0 pages left in range...switch range
      Lgman::Page_map::Iterator it;
      Page_map map(m_data_buffer_pool, lg_ptr.p->m_buffer_pages);
      Uint32 sz = map.getSize();
      Uint32 tmp = (consumer.m_current_page.m_ptr_i + sz - 2) % sz;

      map.position(it, tmp);
      union {
        Uint32 _tmp[2];
        Lgman::Buffer_idx range;
      };

      _tmp[0] = *it.data;
      map.next(it);
      _tmp[1] = *it.data;

      consumer.m_current_page.m_idx = range.m_idx - 1;  // left in range
      consumer.m_current_page.m_ptr_i = tmp;            // pos in map

      consumer.m_current_pos.m_ptr_i = range.m_ptr_i + range.m_idx - 1;  // page
    }

    if (DEBUG_UNDO_EXECUTION)
      g_eventLogger->info("reading from %d", consumer.m_current_pos.m_ptr_i);

    lg_ptr.p->m_free_buffer_words += get_undo_page_words(lg_ptr);

    /**
     * We have switched to a new page. Before starting to apply this page
     * we need to ensure that this page is containing valid entries to
     * apply. We might come to pages that don't have an accurate set of
     * LSNs. This should however never happen after we reach an UNDO log
     * record that have been applied due to the WAL protocol. If this
     * happens the UNDO log is inconsistent and we need to crash with
     * a report about this.
     *
     * We will verify the LSN of the page by checking that the LSN of the
     * page is bigger than or equal to the LSN of the first page in the
     * file. To do this we need to keep track of the current file and to
     * keep track of this we simply keep track of the file position of the
     * UNDO logs we execute.
     *
     * We will then verify that the page LSN is smaller than the highest
     * we reached so far, but still bigger or equal to the page LSN of the
     * first page in the file we are currently executing the UNDO log in.
     */
    update_consumer_file_pos(lg_ptr);

    pageP = (File_formats::Undofile::Undo_page *)m_shared_page_pool.getPtr(
        consumer.m_current_pos.m_ptr_i);

    consumer.m_current_pos.m_idx = pageP->m_words_used;

    /* The previous page is added to the count of
     * pages applied. This is for progress information.
     */
    m_pages_applied++;
  }
  lg_ptr.p->m_pos[CONSUMER] = consumer;

  /**
   * Re-sort log file groups
   * This is code prepared for future use of multiple logfile groups.
   * We comment it out for now.
   */
#if 0
  Ptr<Logfile_group> sort = lg_ptr;
  if(m_logfile_group_list.next(sort))
  {
    jam();
    while(!sort.isNull() && sort.p->m_last_read_lsn > lsn)
    {
      jam();
      m_logfile_group_list.next(sort);
    }
    
    if(sort.i != lg_ptr.p->nextList)
    {
      m_logfile_group_list.remove(lg_ptr);
      if(sort.isNull())
      {
        jam();
        m_logfile_group_list.addLast(lg_ptr);
      }
      else
      {
        jam();
        m_logfile_group_list.insertBefore(lg_ptr, sort);
      }
    }
  }
#endif
  return record;
}

void Lgman::stop_run_undo_log(Signal *signal) {
  bool running = false, outstanding = false;
  Ptr<Logfile_group> lg_ptr;
  m_logfile_group_list.first(lg_ptr);
  while (!lg_ptr.isNull()) {
    jam();
    /**
     * Mark exec thread as completed
     */
    lg_ptr.p->m_state &= ~(Uint32)Logfile_group::LG_EXEC_THREAD;

    if (lg_ptr.p->m_state & Logfile_group::LG_READ_THREAD) {
      jam();
      /**
       * Thread is still running...wait for it to complete
       */
      running = true;
    } else if (lg_ptr.p->m_outstanding_fs) {
      jam();
      outstanding = true;  // a FSREADREQ is outstanding...wait for it
    } else if (lg_ptr.p->m_state != Logfile_group::LG_ONLINE) {
      jam();
      /**
       * Fix log TAIL
       */
      ndbrequire(lg_ptr.p->m_state == 0);
      lg_ptr.p->m_state = Logfile_group::LG_ONLINE;

      init_logbuffer_pointers(lg_ptr);

      Buffer_idx head = lg_ptr.p->m_file_pos[HEAD];
      Buffer_idx tail = head;
      /**
       * At this point the UNDO log file is empty. We still though has to
       * respect the log head. The reason is that we need to continue
       * writing the log from where we are at the moment to avoid any issues
       * with finding the correct log head at a subsequent restart.
       *
       * Since UNDO log file is empty we will set tail and head equal
       *
       * In actuality the m_file_pos[HEAD].m_idx isn't used when writing log
       * pages. Rather we use 1 + m_file_pos[HEAD].m_idx.
       *
       * The head and tail is set to the last executed log page. Thus we will
       * start writing the next page after where head points to. Thus if the
       * page last executed was the last executed in the file we need to move
       * the head pointer forward to m_idx = 0 in the next file (thus skipping
       * page 0 in all log files).
       */
      {
        Buffer_idx head = lg_ptr.p->m_file_pos[HEAD];
        Ptr<Undofile> file;
        ndbrequire(m_file_pool.getPtr(file, head.m_ptr_i));
        if (head.m_idx == file.p->m_file_size - 1) {
          jam();
          Local_undofile_list files(m_file_pool, lg_ptr.p->m_files);
          if (!files.next(file)) {
            jam();
            files.first(file);
          }
          head.m_idx = 0;
          head.m_ptr_i = file.i;
          lg_ptr.p->m_file_pos[HEAD] = head;
        }
        lg_ptr.p->m_tail_pos[0] = head;
        lg_ptr.p->m_tail_pos[1] = head;
        lg_ptr.p->m_file_pos[TAIL] = head;
      }

      lg_ptr.p->m_free_log_words =
          (Uint64)get_undo_page_words(lg_ptr) *
          (Uint64)compute_free_file_pages(lg_ptr, jamBuffer());
      lg_ptr.p->m_total_log_space = lg_ptr.p->m_free_log_words;
      calculate_space_limit(lg_ptr);
      DEB_LGMAN(("Line(%u): free_log_words: %llu, total_log_space: %llu",
                 __LINE__, lg_ptr.p->m_free_log_words,
                 lg_ptr.p->m_total_log_space));
      lg_ptr.p->m_next_reply_ptr_i = lg_ptr.p->m_file_pos[HEAD].m_ptr_i;

      validate_logfile_group(lg_ptr, "completed UNDO log execution",
                             jamBuffer());
      lg_ptr.p->m_state |= Logfile_group::LG_FLUSH_THREAD;
      signal->theData[0] = LgmanContinueB::FLUSH_LOG;
      signal->theData[1] = lg_ptr.i;
      signal->theData[2] = 0;
      sendSignal(reference(), GSN_CONTINUEB, signal, 3, JBB);

      {
        SimulatedBlock *fs = globalData.getBlock(NDBFS);
        Ptr<Undofile> hf, tf;
        ndbrequire(m_file_pool.getPtr(tf, tail.m_ptr_i));
        ndbrequire(m_file_pool.getPtr(hf, lg_ptr.p->m_file_pos[HEAD].m_ptr_i));
        infoEvent("LGMAN: Logfile group: %d ", lg_ptr.p->m_logfile_group_id);
        g_eventLogger->info("LGMAN: Logfile group: %d ",
                            lg_ptr.p->m_logfile_group_id);
        infoEvent("  head: %s page: %d", fs->get_filename(hf.p->m_fd),
                  lg_ptr.p->m_file_pos[HEAD].m_idx);
        g_eventLogger->info("  head: %s page: %d", fs->get_filename(hf.p->m_fd),
                            lg_ptr.p->m_file_pos[HEAD].m_idx);
        infoEvent("  tail: %s page: %d", fs->get_filename(tf.p->m_fd),
                  tail.m_idx);
        g_eventLogger->info("  tail: %s page: %d", fs->get_filename(tf.p->m_fd),
                            tail.m_idx);
      }
    }

    m_logfile_group_list.next(lg_ptr);
  }

  if (running) {
    jam();
    return;
  }

  if (outstanding) {
    jam();
    signal->theData[0] = LgmanContinueB::STOP_UNDO_LOG;
    sendSignalWithDelay(reference(), GSN_CONTINUEB, signal, 100, 1);
    return;
  }

  infoEvent("LGMAN: Flushing page cache after undo completion");
  g_eventLogger->info("LGMAN: Flushing page cache after undo completion");

  /**
   * START FLUSH PGMAN CACHE
   *
   * Start flushing pages (a form of a local LCP)
   *
   * As part of a restart we want to ensure that we don't need to replay
   * the UNDO log again. This is done by ensuring that all pages
   * currently in PGMAN cache is flushed to disk. We do this by sending
   * END_LCPREQ to PGMAN.
   */

  EndLcpReq *req = (EndLcpReq *)signal->getDataPtr();
  req->senderData = 0;
  req->senderRef = reference();
  req->backupId = m_latest_lcp;
  sendSignal(PGMAN_REF, GSN_END_LCPREQ, signal, EndLcpReq::SignalLength, JBB);
}

void Lgman::execEND_LCPCONF(Signal *signal) {
  {
    Dbtup_client tup(this, m_tup);
    tup.disk_restart_undo(signal, 0, File_formats::Undofile::UNDO_END, 0, 0);
    jamEntry();
  }

  /**
   * END_FLUSH_PGMAN_CACHE
   *
   * PGMAN has completed flushing all pages
   *
   * Insert "fake" LCP record preventing undo to be "rerun"
   */

  Uint32 undo[4];
  undo[0] = m_latest_lcp;
  undo[1] = m_latest_local_lcp;
  undo[2] = (0 << 16) | 0;
  undo[3] = (File_formats::Undofile::UNDO_LOCAL_LCP_FIRST << 16);
  undo[3] |= (sizeof(undo) >> 2);
  undo[3] |= File_formats::Undofile::UNDO_NEXT_LSN << 16;

  Ptr<Logfile_group> lg_ptr;
  ndbrequire(m_logfile_group_list.first(lg_ptr));

  Uint64 next_lsn = lg_ptr.p->m_next_lsn;
  Uint32 *dst = get_log_buffer(lg_ptr, sizeof(undo) >> 2, jamBuffer());
  memcpy(dst, undo, sizeof(undo));
  ndbrequire(lg_ptr.p->m_free_log_words >= (sizeof(undo) >> 2));
  lg_ptr.p->m_free_log_words -= (sizeof(undo) >> 2);
  DEB_LGMAN(
      ("Line(%u): free_log_words: %llu", __LINE__, lg_ptr.p->m_free_log_words));
  DEB_LGMAN_LCP(("Fake LCP at lsn: %llu: lcp(%u,%u)", next_lsn, m_latest_lcp,
                 m_latest_local_lcp));

  lg_ptr.p->m_next_lsn = next_lsn + 1;
  lg_ptr.p->m_last_synced_lsn = next_lsn;

  /* Start UNDO log level reporting thread, UNDO log execution is done */
  lg_ptr.p->m_last_log_level_reported = 0;
  send_level_report_thread(signal, lg_ptr);

  while (m_logfile_group_list.next(lg_ptr)) {
    jam();
    lg_ptr.p->m_last_synced_lsn = next_lsn;
  }

  validate_logfile_group(lg_ptr, "flushed PGMAN", jamBuffer());

  infoEvent("LGMAN: Flushing complete");
  g_eventLogger->info("LGMAN: Flushing complete");

  signal->theData[0] = reference();
  sendSignal(DBLQH_REF, GSN_START_RECCONF, signal, 1, JBB);
}

#ifdef VM_TRACE
void Lgman::validate_logfile_group(Ptr<Logfile_group> lg_ptr,
                                   const char *heading,
                                   EmulatedJamBuffer *jamBuf) {
  do {
    if (lg_ptr.p->m_file_pos[HEAD].m_ptr_i == RNIL) {
      thrjam(jamBuf);
      break;
    }

    Uint32 pages = compute_free_file_pages(lg_ptr, jamBuf);

    Uint32 group_pages =
        ((lg_ptr.p->m_free_log_words + get_undo_page_words(lg_ptr) - 1) /
         get_undo_page_words(lg_ptr));
    Uint32 last = lg_ptr.p->m_free_log_words % get_undo_page_words(lg_ptr);

    if (!(pages >= group_pages)) {
      ndbout << heading << " Tail: " << lg_ptr.p->m_file_pos[TAIL]
             << " Head: " << lg_ptr.p->m_file_pos[HEAD]
             << " free: " << group_pages << "(" << last << ")"
             << " found: " << pages;
      for (Uint32 i = 0; i < 2; i++) {
        ndbout << " - " << lg_ptr.p->m_tail_pos[i];
      }
      ndbout << endl;

      ndbrequire(pages >= group_pages);
    }
  } while (0);
}
#endif

void Lgman::execGET_TABINFOREQ(Signal *signal) {
  jamEntry();

  if (!assembleFragments(signal)) {
    return;
  }

  GetTabInfoReq *const req = (GetTabInfoReq *)&signal->theData[0];

  const Uint32 reqType = req->requestType & (~GetTabInfoReq::LongSignalConf);
  BlockReference retRef = req->senderRef;
  Uint32 senderData = req->senderData;
  Uint32 tableId = req->tableId;

  if (reqType == GetTabInfoReq::RequestByName) {
    jam();
    SectionHandle handle(this, signal);
    releaseSections(handle);

    sendGET_TABINFOREF(signal, req, GetTabInfoRef::NoFetchByName);
    return;
  }

  Logfile_group key;
  key.m_logfile_group_id = tableId;
  Ptr<Logfile_group> lg_ptr;
  m_logfile_group_hash.find(lg_ptr, key);

  if (lg_ptr.p->m_logfile_group_id != tableId) {
    jam();

    sendGET_TABINFOREF(signal, req, GetTabInfoRef::InvalidTableId);
    return;
  }

  GetTabInfoConf *conf = (GetTabInfoConf *)&signal->theData[0];

  conf->senderData = senderData;
  conf->tableId = tableId;
  conf->freeWordsHi = (Uint32)(lg_ptr.p->m_free_log_words >> 32);
  conf->freeWordsLo = (Uint32)(lg_ptr.p->m_free_log_words & 0xFFFFFFFF);
  conf->tableType = DictTabInfo::LogfileGroup;
  conf->senderRef = reference();
  sendSignal(retRef, GSN_GET_TABINFO_CONF, signal, GetTabInfoConf::SignalLength,
             JBB);
}

void Lgman::sendGET_TABINFOREF(Signal *signal, GetTabInfoReq *req,
                               GetTabInfoRef::ErrorCode errorCode) {
  jamEntry();
  GetTabInfoRef *const ref = (GetTabInfoRef *)&signal->theData[0];
  /**
   * The format of GetTabInfo Req/Ref is the same
   */
  BlockReference retRef = req->senderRef;
  ref->errorCode = errorCode;

  sendSignal(retRef, GSN_GET_TABINFOREF, signal, signal->length(), JBB);
}<|MERGE_RESOLUTION|>--- conflicted
+++ resolved
@@ -1,8 +1,4 @@
-<<<<<<< HEAD
 /* Copyright (c) 2005, 2024, Oracle and/or its affiliates.
-=======
-/* Copyright (c) 2005, 2023, Oracle and/or its affiliates.
->>>>>>> e64a25e2
    Copyright (c) 2021, 2024, Hopsworks and/or its affiliates.
 
    This program is free software; you can redistribute it and/or modify
@@ -2410,14 +2406,8 @@
   }
 }
 
-<<<<<<< HEAD
 Logfile_client::~Logfile_client() {
 #ifdef VM_TRACE
-=======
-Logfile_client::~Logfile_client()
-{
-#if defined (VM_TRACE)
->>>>>>> e64a25e2
   Uint32 bno = blockToMain(m_block);
   Uint32 ino = blockToInstance(m_block);
 #endif
