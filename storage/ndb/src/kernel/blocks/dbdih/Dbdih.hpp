/*
<<<<<<< HEAD
   Copyright (c) 2003, 2021, Oracle and/or its affiliates.
   Copyright (c) 2021, 2021, Logical Clocks and/or its affiliates.
=======
   Copyright (c) 2003, 2020, Oracle and/or its affiliates.
   Copyright (c) 2021, 2022, Hopsworks and/or its affiliates.
>>>>>>> 7aed4965

   This program is free software; you can redistribute it and/or modify
   it under the terms of the GNU General Public License, version 2.0,
   as published by the Free Software Foundation.

   This program is also distributed with certain software (including
   but not limited to OpenSSL) that is licensed under separate terms,
   as designated in a particular file or component or in included license
   documentation.  The authors of MySQL hereby grant you an additional
   permission to link the program and your derivative works with the
   separately licensed software that they have included with MySQL.

   This program is distributed in the hope that it will be useful,
   but WITHOUT ANY WARRANTY; without even the implied warranty of
   MERCHANTABILITY or FITNESS FOR A PARTICULAR PURPOSE.  See the
   GNU General Public License, version 2.0, for more details.

   You should have received a copy of the GNU General Public License
   along with this program; if not, write to the Free Software
   Foundation, Inc., 51 Franklin St, Fifth Floor, Boston, MA 02110-1301  USA
*/

#ifndef DBDIH_H
#define DBDIH_H

#include <ndb_limits.h>
#include <pc.hpp>
#include <SimulatedBlock.hpp>
#include "Sysfile.hpp"
#include <SignalCounter.hpp>

#include <signaldata/RedoStateRep.hpp>
#include <signaldata/MasterLCP.hpp>
#include <signaldata/CopyGCIReq.hpp>
#include <blocks/mutexes.hpp>
#include <signaldata/LCP.hpp>
#include <NdbSeqLock.hpp>
#include <CountingSemaphore.hpp>
#include <Mutex.hpp>
#include <RWPool64.hpp>
#include <Intrusive64List.hpp>

#define JAM_FILE_ID 356


#ifdef DBDIH_C

/*###############*/
/* NODE STATES   */
/*###############*/
#define ZIDLE 0
#define ZACTIVE 1

/*#########*/
/* GENERAL */
/*#########*/
#define ZVAR_NO_WORD 0
#define ZVAR_NO_CRESTART_INFO 1
#define ZVAR_NO_CRESTART_INFO_TO_FILE 2
#define ZVALID 1
#define ZINVALID 2

/*###############*/
/*  ERROR CODES  */
/*###############*/
// ------------------------------------------
// Error Codes for Transactions (None sofar)
// ------------------------------------------
#define ZUNDEFINED_FRAGMENT_ERROR 311

// --------------------------------------
// Error Codes for Add Table
// --------------------------------------
#define ZREPLERROR1 306
#define ZREPLERROR2 307
#define ZOUT_OF_SCHEMA_MEMORY 308

// --------------------------------------
// Other DIH error codes
// --------------------------------------
#define ZLONG_MESSAGE_ERROR 312

// --------------------------------------
// Crash Codes
// --------------------------------------
#define ZCOULD_NOT_OCCUR_ERROR 300
#define ZNOT_MASTER_ERROR 301
#define ZWRONG_FAILURE_NUMBER_ERROR 302
#define ZWRONG_START_NODE_ERROR 303
#define ZNO_REPLICA_FOUND_ERROR 304

/*#########*/
/* PHASES  */
/*#########*/
#define ZNDB_SPH1 1
#define ZNDB_SPH2 2
#define ZNDB_SPH3 3
#define ZNDB_SPH4 4
#define ZNDB_SPH5 5
#define ZNDB_SPH6 6
#define ZNDB_SPH7 7
#define ZNDB_SPH8 8
#endif
/*#########*/
/* SIZES   */
/*#########*/
/*
 * Pages are used for flushing table definitions during LCP,
 * and for other operations such as metadata changes etc
 * 
 */
#define MAX_CONCURRENT_LCP_TAB_DEF_FLUSHES 4
#define MAX_CONCURRENT_DIH_TAB_DEF_OPS (MAX_CONCURRENT_LCP_TAB_DEF_FLUSHES + 2)
#define ZCREATE_REPLICA_FILE_SIZE 4
#define ZPAGEREC (MAX_CONCURRENT_DIH_TAB_DEF_OPS * PACK_TABLE_PAGES)
#define ZPROXY_MASTER_FILE_SIZE (MAX_NDB_NODES + 1)

/*MaxConcurrent proxied WaitGcpReq.  Set to 10 as safety margin on 1.*/
#define ZPROXY_FILE_SIZE 10

/*
 * Pack table into pages.
 * See use of writePageWord() in
 * packTableIntoPagesLab() and helper
 * functions to determine the constants
 * below.
 */
#define MAX_CRASHED_REPLICAS 8
#define PACK_REPLICAS_WORDS (4 + 4 * MAX_LCP_STORED + 2 * MAX_CRASHED_REPLICAS)
#define PACK_FRAGMENT_WORDS (6 + 2 * MAX_REPLICAS * PACK_REPLICAS_WORDS)
#define PACK_TABLE_WORDS (10 + MAX_NDB_PARTITIONS * PACK_FRAGMENT_WORDS)
#define PACK_TABLE_PAGE_WORDS (2048 - 32)
#define PACK_TABLE_PAGES ((PACK_TABLE_WORDS + PACK_TABLE_PAGE_WORDS - 1) / PACK_TABLE_PAGE_WORDS)

#define MAX_QUEUED_FRAG_CHECKPOINTS_PER_NODE 32
#define MAX_STARTED_FRAG_CHECKPOINTS_PER_NODE 32

class Dbdih: public SimulatedBlock {
#ifdef ERROR_INSERT
  typedef void (Dbdih::* SendFunction)(Signal*, Uint32, Uint32);
#endif
public:

  // Records

  /*############## CONNECT_RECORD ##############*/
  /**
   * THE CONNECT RECORD IS CREATED WHEN A TRANSACTION HAS TO START. IT KEEPS
   * ALL INTERMEDIATE INFORMATION NECESSARY FOR THE TRANSACTION FROM THE
   * DISTRIBUTED MANAGER. THE RECORD KEEPS INFORMATION ABOUT THE
   * OPERATIONS THAT HAVE TO BE CARRIED OUT BY THE TRANSACTION AND
   * ALSO THE TRAIL OF NODES FOR EACH OPERATION IN THE THE
   * TRANSACTION.
   */
  struct ConnectRecord {
    enum ConnectState {
      INUSE = 0,
      FREE = 1,
      STARTED = 2,
      ALTER_TABLE = 3,
      ALTER_TABLE_ABORT = 4, // "local" abort
      ALTER_TABLE_REVERT = 5,
      GET_TABINFO = 6
    };
    union {
      Uint32 nodes[MAX_REPLICAS];
      struct {
        Uint32 m_changeMask;
        Uint32 m_totalfragments;
        Uint32 m_partitionCount;
        Uint32 m_org_totalfragments;
        Uint32 m_new_map_ptr_i;
      } m_alter;
      struct {
        Uint32 m_map_ptr_i;
      } m_create;
      struct {
        Uint32 m_requestInfo;
      } m_get_tabinfo;
    };
    ConnectState connectState;
    Uint32 nextPool;
    Uint32 table;
    Uint32 userpointer;
    BlockReference userblockref;
    Callback m_callback;
  };
  typedef Ptr<ConnectRecord> ConnectRecordPtr;

  /**
   *       THESE RECORDS ARE USED WHEN CREATING REPLICAS DURING SYSTEM
   *       RESTART. I NEED A COMPLEX DATA STRUCTURE DESCRIBING THE REPLICAS
   *       I WILL TRY TO CREATE FOR EACH FRAGMENT.
   *
   *       I STORE A REFERENCE TO THE FOUR POSSIBLE CREATE REPLICA RECORDS
   *       IN A COMMON STORED VARIABLE. I ALLOW A MAXIMUM OF 4 REPLICAS TO
   *       BE RESTARTED PER FRAGMENT.
   */
  struct CreateReplicaRecord {
    Uint32 logStartGci[MAX_LOG_EXEC];
    Uint32 logStopGci[MAX_LOG_EXEC];
    Uint16 logNodeId[MAX_LOG_EXEC];
    Uint32 createLcpId;

    Uint64 replicaRec;
    Uint16 dataNodeId;
    Uint16 lcpNo;
    Uint16 noLogNodes;
  };
  typedef Ptr<CreateReplicaRecord> CreateReplicaRecordPtr;

  /**
   *       THIS RECORD CONTAINS A FILE DESCRIPTION. THERE ARE TWO
   *       FILES PER TABLE TO RAISE SECURITY LEVEL AGAINST DISK CRASHES.
   */
  struct FileRecord {
    enum FileStatus {
      CLOSED = 0,
      CRASHED = 1,
      OPEN = 2
    };
    enum FileType {
      TABLE_FILE = 0,
      GCP_FILE = 1
    };
    enum ReqStatus {
      IDLE = 0,
      CREATING_GCP = 1,
      OPENING_GCP = 2,
      OPENING_COPY_GCI = 3,
      WRITING_COPY_GCI = 4,
      CREATING_COPY_GCI = 5,
      OPENING_TABLE = 6,
      READING_GCP = 7,
      READING_TABLE = 8,
      WRITE_INIT_GCP = 9,
      TABLE_CREATE = 10,
      TABLE_WRITE = 11,
      TABLE_CLOSE = 12,
      CLOSING_GCP = 13,
      CLOSING_TABLE_CRASH = 14,
      CLOSING_TABLE_SR = 15,
      CLOSING_GCP_CRASH = 16,
      TABLE_OPEN_FOR_DELETE = 17,
      TABLE_CLOSE_DELETE = 18
    };
    Uint32 fileName[4];
    Uint32 fileRef;
    FileStatus fileStatus;
    FileType fileType;
    Uint32 nextFile;
    ReqStatus reqStatus;
    Uint32 tabRef;
  };
  typedef Ptr<FileRecord> FileRecordPtr;

  /**
   * THIS RECORD KEEPS THE STORAGE AND DECISIONS INFORMATION OF A FRAGMENT
   * AND ITS REPLICAS. IF FRAGMENT HAS MORE THAN ONE BACK UP
   * REPLICA THEN A LIST OF MORE NODES IS ATTACHED TO THIS RECORD.
   * EACH RECORD IN MORE LIST HAS INFORMATION ABOUT ONE BACKUP. THIS RECORD
   * ALSO HAVE THE STATUS OF THE FRAGMENT.
   */
  struct Fragmentstore {
    Uint32 m_magic;
    Uint32 tableId;
    Uint16 activeNodes[MAX_REPLICAS];

    Uint64 nextPool;
    Uint64 oldStoredReplicas;    /* "DEAD" STORED REPLICAS */
    Uint64 storedReplicas;       /* "ALIVE" STORED REPLICAS */
    
    /**
     * Used by Fully replicated tables to find the main fragment and to
     * find local fragments.
     */
    Uint32 partition_id;
    Uint32 nextCopyFragmentId;
    Uint32 fragId;
    
    Uint16 preferredPrimary;
    Uint16 primaryNode;

    Uint16 m_log_part_id;
    Uint8 m_inc_used_log_parts;
    Uint8 distributionKey;

    Uint8 fragReplicas;
    Uint8 noOldStoredReplicas;  /* NUMBER OF "DEAD" STORED REPLICAS */
    Uint8 noStoredReplicas;     /* NUMBER OF "ALIVE" STORED REPLICAS*/
    Uint8 noLcpReplicas;        ///< No of replicas remaining to be LCP:ed
  };
  typedef Ptr64<Fragmentstore> FragmentstorePtr;
  typedef RecordPool64<RWPool64<Fragmentstore>> Fragmentstore_pool;
  Fragmentstore_pool c_fragmentRecordPool;

  /*########### PAGE RECORD ############*/
  /**
   *       THIS RECORD KEEPS INFORMATION ABOUT NODE GROUPS.
   */
  struct NodeGroupRecord {
    Uint32 nodesInGroup[MAX_REPLICAS + 1];
    Uint32 nextReplicaNode;
    Uint32 nodeCount;
    Uint32 activeTakeOver; // Which node...
    Uint32 activeTakeOverCount;
    Uint32 m_next_log_part;
    Uint32 m_new_next_log_part;
    Uint32 m_round_robin_count;
    Uint32 nodegroupIndex;
    Uint32 m_ref_count;
    /**
     * Temporary variables used by calc_primary_replicas
     */
    Uint32 m_temp_num_fragments;
    Uint32 m_temp_nodes_alive;
    Uint32 m_temp_fragments_per_batch;
    Uint32 m_temp_fragment_count_in_batch;
    Uint32 m_temp_batch_index;
    Uint32 m_temp_alive_nodes[MAX_REPLICAS];

    Uint32 m_used_log_parts[MAX_INSTANCE_KEYS];
  };
  typedef Ptr<NodeGroupRecord> NodeGroupRecordPtr;
  /**
   *       THIS RECORD KEEPS INFORMATION ABOUT NODES.
   *
   *       RECORD ALIGNED TO BE 64 BYTES.
   */
  enum NodefailHandlingStep {
    NF_REMOVE_NODE_FROM_TABLE = 1,
    NF_GCP_TAKE_OVER = 2,
    NF_LCP_TAKE_OVER = 4
  };
  
  /**
   * useInTransactions is used in DIGETNODES to assert that we give
   * DBTC a node view which is correct. To ensure we provide a view
   * which is correct we use an RCU mechanism when executing
   * DIGETNODES. It's not a crashing problem, but it ensures that
   * we avoid getting into unnecessary extra wait states at node
   * failures and also that we avoid unnecessary abortions.
   *
   * We update this view any time any node is changing the value of
   * useInTransactions and DBTC could be actively executing
   * transactions.
   */
  NdbSeqLock m_node_view_lock;

  struct NodeRecord
  {
    NodeRecord() { }
    /**
     * Removed the constructor method and replaced it with the method
     * initNodeRecord. The problem with the constructor method is that
     * in debug compiled code it will initialise the entire object to
     * zero. This didn't play well at all with the node recovery status
     * which is used from the start of the node until it dies, so it
     * should not be initialised when DIH finds it appropriate to
     * initialise it. One could also long-term separate the two functions
     * into two separate objects.
     */
    enum NodeStatus {
      NOT_IN_CLUSTER = 0,
      ALIVE = 1,
      STARTING = 2,
      DIED_NOW = 3,
      DYING = 4,
      DEAD = 5
    };      

    /**
     * The NodeRecoveryStatus variable and all the timers connected to this
     * status is used for two purposes. The first purpose is for a NDBINFO
     * table that the master node will use to be able to specify the times
     * a node restart has spent in the various node restart phases.
     *
     * This will help both the users and the developers to understand where
     * the node restart is spending time.
     *
     * In addition the timers are also used to estimate how much more time
     * the node will need before reaching the next wait for local checkpoint
     * (LCP). Starting LCPs with good timing is crucial to shorten the waits
     * for LCPs by the starting nodes. We want to wait with starting LCPs
     * to ensure that as many nodes as possible are handled in between
     * LCPs as possible. At the same time we cannot block LCP execution for
     * any extended period since it will jeopardize the future stability of
     * the cluster.
     */
    enum NodeRecoveryStatus
    {
      /* No valid state or node not defined in cluster */
      NOT_DEFINED_IN_CLUSTER = 0,

      /* There is state for no information about restarts. */
      NODE_NOT_RESTARTED_YET = 1,

      /* Node failure states are used in all nodes. */
      NODE_FAILED = 2,
      NODE_FAILURE_COMPLETED = 3,

      /* The first set of states are only used in master nodes. */
      ALLOCATED_NODE_ID = 4,
      INCLUDED_IN_HB_PROTOCOL = 5,
      NDBCNTR_START_WAIT = 6,
      NDBCNTR_STARTED = 7,
      START_PERMITTED = 8,
      WAIT_LCP_TO_COPY_DICT = 9,
      COPY_DICT_TO_STARTING_NODE = 10,
      INCLUDE_NODE_IN_LCP_AND_GCP = 11,
      LOCAL_RECOVERY_STARTED = 12,
      RESTORE_FRAG_COMPLETED = 13,
      UNDO_DD_COMPLETED = 14,
      EXECUTE_REDO_LOG_COMPLETED = 15,
      COPY_FRAGMENTS_STARTED = 16,
      WAIT_LCP_FOR_RESTART = 17,
      WAIT_SUMA_HANDOVER = 18,
      RESTART_COMPLETED = 19,

      /* There is a set of states used in non-master nodes as well. */
      NODE_GETTING_PERMIT = 20,
      NODE_GETTING_INCLUDED = 21,
      NODE_GETTING_SYNCHED = 22,
      NODE_IN_LCP_WAIT_STATE = 23,
      NODE_ACTIVE = 24
    };

    /**
     * We need to ensure that we don't pause the node when the master node
     * asks for it in case the node is already dead. We check this by
     * by verifying that the node is in the state NODE_GETTING_PERMIT in
     * in the non-master nodes. Since we do not yet maintain the
     * nodeRecoveryStatus in all restart situations we temporarily
     * put this into a separate variable that we maintain separately.
     * TODO: We should use nodeRecoveryStatus when we maintain this
     * state in all types of starts.
     */
    bool is_pausable;
    NodeRecoveryStatus nodeRecoveryStatus;
    NDB_TICKS nodeFailTime;
    NDB_TICKS nodeFailCompletedTime;
    NDB_TICKS allocatedNodeIdTime;
    NDB_TICKS includedInHBProtocolTime;
    NDB_TICKS ndbcntrStartWaitTime;
    NDB_TICKS ndbcntrStartedTime;
    NDB_TICKS startPermittedTime;
    NDB_TICKS waitLCPToCopyDictTime;
    NDB_TICKS copyDictToStartingNodeTime;
    NDB_TICKS includeNodeInLCPAndGCPTime;
    NDB_TICKS startDatabaseRecoveryTime;
    NDB_TICKS startUndoDDTime;
    NDB_TICKS startExecREDOLogTime;
    NDB_TICKS startBuildIndexTime;
    NDB_TICKS copyFragmentsStartedTime;
    NDB_TICKS waitLCPForRestartTime;
    NDB_TICKS waitSumaHandoverTime;
    NDB_TICKS restartCompletedTime;

    NDB_TICKS nodeGettingPermitTime;
    NDB_TICKS nodeGettingIncludedTime;
    NDB_TICKS nodeGettingSynchedTime;
    NDB_TICKS nodeInLCPWaitStateTime;
    NDB_TICKS nodeActiveTime;

    struct FragmentCheckpointInfo {
      Uint32 tableId;
      Uint32 fragId;
      Uint64 replicaPtr;
    };
    
    Sysfile::ActiveStatus activeStatus;

    bool useInTransactions;

    NodeStatus nodeStatus;
    bool allowNodeStart;
    bool m_inclDihLcp;
    Uint8 copyCompleted; // 0 = NO :-), 1 = YES, 2 = yes, first WAITING
   
    /**
     * Used by master as part of running LCPs to keep track of fragments
     * that have started checkpoints and fragments that have been queued
     * for LCP execution.
     */
    FragmentCheckpointInfo startedChkpt[MAX_STARTED_FRAG_CHECKPOINTS_PER_NODE];
    FragmentCheckpointInfo queuedChkpt[MAX_QUEUED_FRAG_CHECKPOINTS_PER_NODE];

    Bitmask<1> m_nodefailSteps;
    Uint32 activeTabptr;
    Uint32 nextNode;
    Uint32 nodeGroup;

    SignalCounter m_NF_COMPLETE_REP;
    
    Uint8 dbtcFailCompleted;
    Uint8 dblqhFailCompleted;
    Uint8 dbqlqhFailCompleted;
    Uint8 dbdihFailCompleted;
    Uint8 dbdictFailCompleted;
    Uint8 recNODE_FAILREP;
    
    Uint8 noOfQueuedChkpt;
    Uint8 noOfStartedChkpt;

    MasterLCPConf::State lcpStateAtTakeOver;
    Uint32 m_remove_node_from_table_lcp_id;
  };
  typedef Ptr<NodeRecord> NodeRecordPtr;
  /**********************************************************************/
  /* THIS RECORD KEEPS THE INFORMATION ABOUT A TABLE AND ITS FRAGMENTS  */
  /**********************************************************************/
  struct PageRecord {
    Uint32 word[2048];
    /* 8 KBYTE PAGE*/
    Uint32 nextfreepage;
  };
  typedef Ptr<PageRecord> PageRecordPtr;

  /************ REPLICA RECORD *************/
  /**********************************************************************/
  /* THIS RECORD KEEPS THE INFORMATION ABOUT A REPLICA OF A FRAGMENT    */
  /**********************************************************************/
  struct ReplicaRecord {
    Uint32 m_magic;
    /* -------------------------------------------------------------------- */
    /* THE GLOBAL CHECKPOINT IDENTITY WHEN THIS REPLICA WAS CREATED.        */
    /* THERE IS ONE INDEX PER REPLICA. A REPLICA INDEX IS CREATED WHEN ANODE*/
    /* CRASH OCCURS.                                                        */
    /* -------------------------------------------------------------------- */
    Uint32 createGci[8];
    /* -------------------------------------------------------------------- */
    /* THE LAST GLOBAL CHECKPOINT IDENTITY WHICH HAS BEEN SAVED ON DISK.    */
    /* THIS VARIABLE IS ONLY VALID FOR REPLICAS WHICH HAVE "DIED". A REPLICA*/
    /* "DIES" EITHER WHEN THE NODE CRASHES THAT KEPT THE REPLICA OR BY BEING*/
    /* STOPPED IN A CONTROLLED MANNER.                                      */
    /* THERE IS ONE INDEX PER REPLICA. A REPLICA INDEX IS CREATED WHEN ANODE*/
    /* CRASH OCCURS.                                                        */
    /* -------------------------------------------------------------------- */
    Uint32 replicaLastGci[8];
    /* -------------------------------------------------------------------- */
    /* THE LOCAL CHECKPOINT IDENTITY OF A LOCAL CHECKPOINT.                 */
    /* -------------------------------------------------------------------- */
    Uint32 lcpId[MAX_LCP_STORED];
    /* -------------------------------------------------------------------- */
    /* THIS VARIABLE KEEPS TRACK OF THE MAXIMUM GLOBAL CHECKPOINT COMPLETED */
    /* FOR EACH OF THE LOCAL CHECKPOINTS IN THIS FRAGMENT REPLICA.          */
    /* -------------------------------------------------------------------- */
    Uint32 maxGciCompleted[MAX_LCP_STORED];
    /* -------------------------------------------------------------------- */
    /* THIS VARIABLE KEEPS TRACK OF THE MINIMUM GLOBAL CHECKPOINT STARTEDFOR*/
    /* EACH OF THE LOCAL CHECKPOINTS IN THIS FRAGMENT REPLICA.              */
    /* -------------------------------------------------------------------- */
    Uint32 maxGciStarted[MAX_LCP_STORED];
    /* -------------------------------------------------------------------- */
    /* THE GLOBAL CHECKPOINT IDENTITY WHEN THE TABLE WAS CREATED.           */
    /* -------------------------------------------------------------------- */
    Uint32 initialGci;

    /* -------------------------------------------------------------------- */
    /*       THE NODE ID WHERE THIS REPLICA IS STORED.                      */
    /* -------------------------------------------------------------------- */
    Uint16 procNode;

    /* -------------------------------------------------------------------- */
    /*    The last local checkpoint id started or queued on this replica.   */
    /* -------------------------------------------------------------------- */
    union {
      Uint32 lcpIdStarted;   // Started or queued
      Uint32 m_restorable_gci;
    };

    /**
     * Information needed to put the LCP_FRAG_REP into a queue and avoid
     * sending the information onwards to all the other nodes in the
     * cluster. We use a doubly linked list to support removal from
     * queue due to drop table.
     *
     * By queueing in the local DIH we can make it appear as if the LCP
     * is paused from the point of view of all the DIH blocks in the cluster.
     *
     * In the DBLQH the LCP is continuing unabated as long as there are
     * fragments queued to execute LCPs on. The purpose of this pause support
     * is to be able to copy the meta data without having to wait for the
     * current LCP to be fully completed. Instead we can copy it while we are
     * pausing the LCP reporting. This gives a possibility to provide
     * new node with a snapshot of the metadata from the master node
     * without having to stop the progress with the LCP execution.
     */
    Uint64 nextList;
    Uint64 prevList;
    /* -------------------------------------------------------------------- */
    /* THE REFERENCE TO THE NEXT REPLICA. EITHER IT REFERS TO THE NEXT IN   */
    /* THE FREE LIST OR IT REFERS TO THE NEXT IN A LIST OF REPLICAS ON A    */
    /* FRAGMENT.                                                            */
    /* -------------------------------------------------------------------- */
    Uint64 nextPool;

    Uint32 repMaxGciStarted;
    Uint32 repMaxGciCompleted;
    Uint32 fragId;
    Uint32 tableId;
    /* lcpNo == nextLcp, checked at queueing */
    /* nodeId == procNode */

    /* -------------------------------------------------------------------- */
    /* THIS VARIABLE SPECIFIES WHAT THE STATUS OF THE LOCAL CHECKPOINT IS.IT*/
    /* CAN EITHER BE VALID OR INVALID. AT CREATION OF A FRAGMENT REPLICA ALL*/
    /* LCP'S ARE INVALID. ALSO IF IF INDEX >= NO_LCP THEN THELOCALCHECKPOINT*/
    /* IS ALWAYS INVALID. IF THE LCP BEFORE THE NEXT_LCP HAS LCP_ID THAT    */
    /* DIFFERS FROM THE LATEST LCP_ID STARTED THEN THE NEXT_LCP IS ALSO     */
    /* INVALID */
    /* -------------------------------------------------------------------- */
    Uint8 lcpStatus[MAX_LCP_STORED];

    /* -------------------------------------------------------------------- */
    /*       THE NEXT LOCAL CHECKPOINT TO EXECUTE IN THIS FRAGMENT REPLICA. */
    /* -------------------------------------------------------------------- */
    Uint8 nextLcp;

    /* -------------------------------------------------------------------- */
    /*       THE NUMBER OF CRASHED REPLICAS IN THIS REPLICAS SO FAR.        */
    /* -------------------------------------------------------------------- */
    Uint8 noCrashedReplicas;

    /**
     * Is a LCP currently ongoing on fragment
     */
    Uint8 lcpOngoingFlag;
  };
  typedef Ptr64<ReplicaRecord> ReplicaRecordPtr;
  typedef RecordPool64<RWPool64<ReplicaRecord>> ReplicaRecord_pool;
  typedef DLFifo64List<ReplicaRecord_pool> ReplicaRecord_fifo;

  ReplicaRecord_pool c_replicaRecordPool;
  ReplicaRecord_fifo c_queued_lcp_frag_rep;

  /*************************************************************************
   * TAB_DESCRIPTOR IS A DESCRIPTOR OF THE LOCATION OF THE FRAGMENTS BELONGING
   * TO THE TABLE.THE INFORMATION ABOUT FRAGMENTS OF A TABLE ARE STORED IN 
   * CHUNKS OF FRAGMENTSTORE RECORDS.
   * THIS RECORD ALSO HAS THE NECESSARY INFORMATION TO LOCATE A FRAGMENT AND 
   * TO LOCATE A FRAGMENT AND TO TRANSLATE A KEY OF A TUPLE TO THE FRAGMENT IT
   * BELONGS
   */
  struct TabRecord
  {
    TabRecord() { m_flags = 0; }

    /**
     * State for copying table description into pages
     */
    enum CopyStatus {
      CS_IDLE = 0,
      CS_SR_PHASE1_READ_PAGES = 1,
      CS_SR_PHASE2_READ_TABLE = 2,
      CS_SR_PHASE3_COPY_TABLE = 3,
      CS_REMOVE_NODE = 4,
      CS_LCP_READ_TABLE = 5,
      CS_COPY_TAB_REQ = 6,
      CS_COPY_NODE_STATE = 7,
      CS_ADD_TABLE_MASTER = 8,
      CS_ADD_TABLE_SLAVE = 9,
      CS_INVALIDATE_NODE_LCP = 10,
      CS_ALTER_TABLE = 11,
      CS_COPY_TO_SAVE = 12
      ,CS_GET_TABINFO = 13
    };
    /**
     * State for copying pages to disk
     */
    enum UpdateState {
      US_IDLE = 0,
      US_LOCAL_CHECKPOINT = 1,
      US_LOCAL_CHECKPOINT_QUEUED = 2,
      US_REMOVE_NODE = 3,
      US_COPY_TAB_REQ = 4,
      US_ADD_TABLE_MASTER = 5,
      US_ADD_TABLE_SLAVE = 6,
      US_INVALIDATE_NODE_LCP = 7,
      US_CALLBACK = 8
    };
    enum TabLcpStatus {
      TLS_ACTIVE = 1,
      TLS_WRITING_TO_FILE = 2,
      TLS_COMPLETED = 3
    };
    enum TabStatus {
      TS_IDLE = 0,
      TS_ACTIVE = 1,
      TS_CREATING = 2,
      TS_DROPPING = 3
    };
    enum Method {
      LINEAR_HASH = 0,
      NOTDEFINED = 1,
      NORMAL_HASH = 2,
      USER_DEFINED = 3,
      HASH_MAP = 4
    };
    enum Storage {
      ST_NOLOGGING = 0,         // Table is not logged, but survives SR
      ST_NORMAL = 1,            // Normal table, logged and durable
      ST_TEMPORARY = 2          // Table is lost after SR, not logged
    };
    enum TableFlags
    {
      TF_FULLY_REPLICATED = 1
    };

    /**
     * rw-lock that protects multiple parallel DIGETNODES (readers) from
     *   updates to fragmenation changes (e.g UPDATE_FRAG_STATEREQ)...
     *   search for DIH_TAB_WRITE_LOCK
     */
    NdbSeqLock m_lock;

    /**
     * tabStatus, schemaTransId, m_map_ptr_i, totalfragments, noOfBackups
     * and m_scan_reorg_flag are read concurrently from many TC threads in
     * the execDIH_SCAN_TAB_REQ so we place these close to each other.
     */
    TabStatus tabStatus;
    Uint32 schemaTransId;
    Uint32 totalfragments;
    /**
     * partitionCount differs from totalfragments for fully replicated
     * tables.
     */
    Uint32 partitionCount;
    union {
      Uint32 mask;
      Uint32 m_map_ptr_i;
    };
    Uint32 m_scan_reorg_flag;
    Uint32 m_flags;
    Uint32 primaryTableId;

    Uint8 noOfBackups;
    Uint8 kvalue;
    bool m_calc_primary_replicas;

    Uint16 noPages;
    Uint16 tableType;

    Uint32 schemaVersion;
    union {
      Uint32 hashpointer;
      Uint32 m_new_map_ptr_i;
    };
    Method method;

    Uint32 startFidSize;
    Uint64 *startFid;

    CopyStatus tabCopyStatus;
    UpdateState tabUpdateState;
    TabLcpStatus tabLcpStatus;
    Storage tabStorage;

    Uint32 tabFile[2];
    Uint32 noOfWords;
    Uint32 tabRemoveNode;
    Uint32 tabActiveLcpFragments;

    struct {
      Uint32 tabUserRef;
      Uint32 tabUserPtr;
    } m_dropTab;
    Uint32 connectrec;

    // set in local protocol during prepare until commit
    /**
     * m_scan_count is heavily updated by all TC threads as they start and
     * stop scans. This is always updated when also grabbing the mutex,
     * so we place it close to the declaration of the mutex to avoid
     * contaminating too many CPU cache lines.
     */
    Uint32 m_scan_count[2];

    /**
     * This mutex protects the changes to m_scan_count to ensure that we
     * complete old scans relying on old meta data before removing the
     * metadata parts. It also protects the combination of tabStatus
     * schemaTransId checked for in execDIH_SCAN_TAB_REQ(...).
     *
     * Given that DIH_SCAN_TAB_REQ also reads totalfragments, partitionCount
     * m_map_ptr_i, noOfBackups, m_scan_reorg_flag we protect those variables
     * as well with this mutex. These variables are also protected by the
     * above NdbSeqLock to ensure that execDIGETNODESREQ can execute
     * concurrently from many TC threads simultaneously.
     *
     * DIH_SCAN_TAB_REQ and DIH_SCAN_TAB_COMPLETE_REP are called once per
     * scan at start and end. These will both grab a mutex on the table
     * object. This should support in the order of a few million scans
     * per table per data node. This should suffice. The need for a mutex
     * comes from the fact that we need to keep track of number of scans.
     * Thus we need to update from many different threads.
     *
     * DIGETNODESREQ is called once per primary key operation and once
     * per fragment scanned in a scan operation. This means that it can
     * be called many millions of times per second in a data node. Thus
     * a mutex per table is not sufficient. The data read in DIGETNODESREQ
     * is updated very seldomly. So we use the RCU mechanism, we read
     * the value of the NdbSeqLock before reading the variables, we then
     * read the variables protected by this mechanism whereafter we verify
     * that the NdbSeqLock haven't changed it's value.
     *
     * It is noteworthy that using RCU requires reading the lock variable
     * before and after in both the successful case as well as in the
     * error case. We cannot deduce an error until we have verified that
     * we have read consistent data.
     *
     * So with this mechanism DIGETNODESREQ can scale to almost any number
     * of key operations and fragment scans per second with minor glitches
     * while still performing online schema changes.
     *
     * We put the mutex surrounded by variables that are not used in normal
     * operation to minimize the bad effects of CPU cache misses.
     */
    NdbMutex theMutex;

    Uint32 pageRef[PACK_TABLE_PAGES]; // TODO: makedynamic
  };
  typedef Ptr<TabRecord> TabRecordPtr;

  /***************************************************************************/
  /* THIS RECORD IS USED TO KEEP TRACK OF TAKE OVER AND STARTING A NODE.    */
  /* WE KEEP IT IN A RECORD TO ENABLE IT TO BE PARALLELISED IN THE FUTURE.  */
  /**************************************************************************/
  struct TakeOverRecord {

    TakeOverRecord() {}

    /**
     * States possible on slave (starting node)
     */
    enum ToSlaveStatus {
      TO_SLAVE_IDLE = 0
      ,TO_START_FRAGMENTS = 1      // Finding LCP for each fragment
      ,TO_RUN_REDO = 2             // Waiting for local LQH to run REDO
      ,TO_START_TO = 3             // Waiting for master (START_TOREQ)
      ,TO_SELECTING_NEXT = 4       // Selecting next fragment to copy
      ,TO_PREPARE_COPY = 5         // Waiting for local LQH (PREPARE_COPYREQ)
      ,TO_UPDATE_BEFORE_STORED = 6 // Waiting on master (UPDATE_TOREQ)
      ,TO_UPDATE_FRAG_STATE_STORED = 7
                        // Waiting for all UPDATE_FRAG_STATEREQ stored
      ,TO_UPDATE_AFTER_STORED = 8  // Waiting for master (UPDATE_TOREQ)
      ,TO_COPY_FRAG = 9            // Waiting for copy node (COPY_FRAGREQ)
      ,TO_COPY_ACTIVE = 10         // Waiting for local LQH (COPY_ACTIVEREQ)
      ,TO_UPDATE_BEFORE_COMMIT = 11// Waiting for master (UPDATE_TOREQ)
      ,TO_UPDATE_FRAG_STATE_COMMIT = 12 
                            // Waiting for all (UPDATE_FRAG_STATEREQ commit)
      ,TO_UPDATE_AFTER_COMMIT = 13 // Waiting for master (UPDATE_TOREQ)

      ,TO_START_LOGGING = 14        // Enabling logging on all fragments
      ,TO_SL_COPY_ACTIVE = 15       // Start logging: Copy active (local)
      ,TO_SL_UPDATE_FRAG_STATE = 16 // Start logging: Create Frag (dist)
      ,TO_END_TO = 17               // Waiting for master (END_TOREQ)
      ,TO_QUEUED_UPDATE_BEFORE_STORED = 18 //Queued
      ,TO_QUEUED_UPDATE_BEFORE_COMMIT = 19  //Queued
      ,TO_QUEUED_SL_UPDATE_FRAG_STATE = 20  //Queued
    };

    /**
     * States possible on master
     */
    enum ToMasterStatus {
      TO_MASTER_IDLE = 0
      ,TO_MUTEX_BEFORE_STORED = 1  // Waiting for lock
      ,TO_MUTEX_BEFORE_LOCKED = 2  // Lock held
      ,TO_AFTER_STORED = 3         // No lock, but NGPtr reservation
      ,TO_MUTEX_BEFORE_COMMIT = 4  // Waiting for lock
      ,TO_MUTEX_BEFORE_SWITCH_REPLICA = 5 // Waiting for switch replica lock
      ,TO_MUTEX_AFTER_SWITCH_REPLICA = 6
      ,TO_WAIT_LCP = 7             // No locks, waiting for LCP
    };
    /**
     * For node restarts we use a number of parallel take over records
     * such that we can copy fragments from several LDM instances in
     * parallel. Each thread will take care of a subset of LDM
     * instances provided by knowing the number of instances and
     * our thread id. For each replica we will then check if
     * replica_instance_id % m_number_of_copy_threads == m_copy_thread_id.
     */
    Uint32 m_copy_thread_id;
    Uint32 m_number_of_copy_threads;
    Uint32 m_copy_threads_completed;

    Uint32 m_flags;       // 
    Uint32 m_senderRef;   // Who requested START_COPYREQ
    Uint32 m_senderData;  // Data of sender
    
    Uint32 restorableGci; // Which GCI can be restore "locally" by node
    Uint32 startGci;
    Uint32 maxPage;
    Uint32 toCopyNode;
    Uint32 toCurrentFragid;
    Uint64 toCurrentReplica;
    Uint32 toCurrentTabref;
    Uint32 toFailedNode;
    Uint32 toStartingNode;
    NDB_TICKS toStartTime;
    ToSlaveStatus toSlaveStatus;
    ToMasterStatus toMasterStatus;
   
    MutexHandle2<DIH_SWITCH_PRIMARY_MUTEX> m_switchPrimaryMutexHandle;
    MutexHandle2<DIH_FRAGMENT_INFO> m_fragmentInfoMutex;

    Uint32 nextList;
    union {
      Uint32 prevList;
      Uint32 nextPool;
    };
  };
  typedef Ptr<TakeOverRecord> TakeOverRecordPtr;
  typedef ArrayPool<TakeOverRecord> TakeOverRecord_pool;
  typedef DLList<TakeOverRecord_pool> TakeOverRecord_list;
  typedef SLFifoList<TakeOverRecord_pool> TakeOverRecord_fifo;


  bool getParam(const char * param, Uint32 * retVal) override { 
    if (param && strcmp(param, "ActiveMutexes") == 0)
    {
      if (retVal)
      {
        * retVal = 5 + MAX_NDB_NODES;
      }
      return true;
    }
    return false;
  }  
  
public:
  Dbdih(Block_context& ctx);
  ~Dbdih() override;

  struct RWFragment {
    Uint32 pageIndex;
    Uint32 wordIndex;
    Uint32 fragId;
    TabRecordPtr rwfTabPtr;
    PageRecordPtr rwfPageptr;
    Uint32 totalfragments;
  };
  struct CopyTableNode {
    Uint32 pageIndex;
    Uint32 wordIndex;
    Uint32 noOfWords;
    TabRecordPtr ctnTabPtr;
    PageRecordPtr ctnPageptr;
  };
  
private:
  friend class SimulatedBlock;
  BLOCK_DEFINES(Dbdih);

  /**
   * Methods used in Node Recovery Status module
   * -------------------------------------------
   */
  void execDBINFO_SCANREQ(Signal *);
  void execALLOC_NODEID_REP(Signal *);
  void execINCL_NODE_HB_PROTOCOL_REP(Signal *);
  void execNDBCNTR_START_WAIT_REP(Signal *);
  void execNDBCNTR_STARTED_REP(Signal *);
  void execSUMA_HANDOVER_COMPLETE_REP(Signal *);
  void execEND_TOREP(Signal *signal);
  void execLOCAL_RECOVERY_COMP_REP(Signal *signal);

  void sendEND_TOREP(Signal *signal, Uint32 startNodeId);
  bool check_stall_lcp_start(void);
  void check_node_not_restarted_yet(NodeRecordPtr nodePtr);
  void setNodeRecoveryStatus(Uint32 nodeId,
                             NodeRecord::NodeRecoveryStatus new_status);
  void setNodeRecoveryStatusInitial(NodeRecordPtr nodePtr);
  void initNodeRecoveryTimers(NodeRecordPtr nodePtr);
  void initNodeRecoveryStatus();
  void initNodeRecord(NodeRecordPtr);
  bool check_for_too_long_wait(Uint64 &lcp_max_wait_time,
                               Uint64 &lcp_stall_time,
                               NDB_TICKS now);
  void check_all_node_recovery_timers(void);
  bool check_node_recovery_timers(Uint32 nodeId,
                                  NodeRecord::NodeRecoveryStatus);
  void calculate_time_remaining(Uint32 nodeId,
                                NDB_TICKS state_start_time,
                                NDB_TICKS now,
                                NodeRecord::NodeRecoveryStatus state,
                                Uint32 *node_waited_for,
                                Uint64 *time_since_state_start,
                                NodeRecord::NodeRecoveryStatus *max_status);
  void calculate_most_recent_node(Uint32 nodeId,
                          NDB_TICKS state_start_time,
                          NodeRecord::NodeRecoveryStatus state,
                          Uint32 *most_recent_node,
                          NDB_TICKS *most_recent_start_time,
                          NodeRecord::NodeRecoveryStatus *most_recent_state);
  const char* get_status_str(NodeRecord::NodeRecoveryStatus status);
  void fill_row_with_node_restart_status(NodeRecordPtr nodePtr,
                                         Ndbinfo::Row &row);
  void write_zero_columns(Ndbinfo::Row &row, Uint32 num_rows);
  void handle_before_master(NodeRecordPtr nodePtr, Ndbinfo::Row &row);
  /* End methods for Node Recovery Status module */

  void execDUMP_STATE_ORD(Signal *);
  void execNDB_TAMPER(Signal *);
  void execDEBUG_SIG(Signal *);
  void execMASTER_GCPREF(Signal *);
  void execMASTER_GCPREQ(Signal *);
  void execMASTER_GCPCONF(Signal *);
  void execMASTER_LCPREF(Signal *);
  void execMASTER_LCPREQ(Signal *);
  void execMASTER_LCPCONF(Signal *);
  void execNF_COMPLETEREP(Signal *);
  void execSTART_PERMREQ(Signal *);
  void execSTART_PERMCONF(Signal *);
  void execSTART_PERMREF(Signal *);
  void execINCL_NODEREQ(Signal *);
  void execINCL_NODECONF(Signal *);

  void execSTART_TOREQ(Signal *);
  void execSTART_TOREF(Signal *);
  void execSTART_TOCONF(Signal*);

  void execEND_TOREQ(Signal *);
  void execEND_TOREF(Signal *);
  void execEND_TOCONF(Signal*);

  void execUPDATE_TOREQ(Signal* signal);
  void execUPDATE_TOREF(Signal* signal);
  void execUPDATE_TOCONF(Signal* signal);

  void execSTART_MEREQ(Signal *);
  void execSTART_MECONF(Signal *);
  void execSTART_MEREF(Signal *);
  void execSTART_COPYREQ(Signal *);
  void execSTART_COPYCONF(Signal *);
  void execSTART_COPYREF(Signal *);
  void execUPDATE_FRAG_STATEREQ(Signal *);
  void execUPDATE_FRAG_STATECONF(Signal *);
  void execGCP_SAVEREQ(Signal *);
  void execGCP_SAVECONF(Signal *);
  void execGCP_PREPARECONF(Signal *);
  void execGCP_PREPARE(Signal *);
  void execGCP_NODEFINISH(Signal *);
  void execGCP_COMMIT(Signal *);
  void execSUB_GCP_COMPLETE_REP(Signal *);
  void execSUB_GCP_COMPLETE_ACK(Signal *);
  void execDIHNDBTAMPER(Signal *);
  void execCONTINUEB(Signal *);
  void execCOPY_GCIREQ(Signal *);
  void execCOPY_GCICONF(Signal *);
  void execCOPY_TABREQ(Signal *);
  void execCOPY_TABCONF(Signal *);
  void execTCGETOPSIZECONF(Signal *);
  void execTC_CLOPSIZECONF(Signal *);
  void execCHECK_LCP_IDLE_ORD(Signal *);

  void execDIH_GET_TABINFO_REQ(Signal*);
  void execSET_UP_MULTI_TRP_CONF(Signal*);

  /**
   * A number of functions used to find out if any node is currently is
   * restarting.
   */
  void execCHECK_NODE_RESTARTREQ(Signal*);
  void check_node_in_restart(Signal*, BlockReference, Uint32);
  void sendCHECK_NODE_RESTARTCONF(Signal*, BlockReference, Uint32);

  int handle_invalid_lcp_no(const struct LcpFragRep*, ReplicaRecordPtr);
  void execLCP_FRAG_REP(Signal *);
  void execLCP_COMPLETE_REP(Signal *);
  void execSTART_LCP_REQ(Signal *);
  void execSTART_LCP_CONF(Signal *);
  MutexHandle2<DIH_START_LCP_MUTEX> c_startLcpMutexHandle;
  void startLcpMutex_locked(Signal* signal, Uint32, Uint32);
  void startLcpMutex_unlocked(Signal* signal, Uint32, Uint32);
  void lcpFragmentMutex_locked(Signal* signal, Uint32, Uint32);
  void master_lcp_fragmentMutex_locked(Signal* signal, Uint32, Uint32);

  void switch_primary_stop_node(Signal* signal, Uint32, Uint32);

  MutexHandle2<DIH_SWITCH_PRIMARY_MUTEX> c_switchPrimaryMutexHandle;
  MutexHandle2<DIH_FRAGMENT_INFO> c_fragmentInfoMutex_lcp;

  /* LCP Pausing module start */
  void execFLUSH_LCP_REP_REQ(Signal*);
  void execFLUSH_LCP_REP_CONF(Signal*);
  void execPAUSE_LCP_REQ(Signal*);
  void execPAUSE_LCP_CONF(Signal*);

  void sendPAUSE_LCP_REQ(Signal*, bool pause);
  bool check_if_lcp_idle(void);
  void pause_lcp(Signal *signal,
                 Uint32 startNode,
                 BlockReference sender_ref);
  void unpause_lcp(Signal *signal,
                   Uint32 startNode,
                   BlockReference sender_ref,
                   PauseLcpReq::PauseAction pauseAction);
  void check_for_pause_action(Signal *signal,
                              StartLcpReq::PauseStart pauseStart);
  void end_pause(Signal *signal, PauseLcpReq::PauseAction pauseAction);
  void stop_pause(Signal *signal);
  void handle_node_failure_in_pause(Signal *signal);
  void dequeue_lcp_rep(Signal*);
  void start_copy_meta_data(Signal*);
  void start_lcp(Signal*);
  void start_lcp_before_mutex(Signal*);
  void queue_lcp_frag_rep(Signal *signal, LcpFragRep *lcpReport);
  void queue_lcp_complete_rep(Signal *signal, Uint32 lcpId);
  void init_lcp_pausing_module(void);
  bool check_pause_state_sanity(void);
  void check_pause_state_lcp_idle(void);

  /**
   * This is only true when an LCP is running and it is running with
   * support for PAUSE LCP (all DIH nodes support it). Actually this
   * is set when we have passed the START_LCP_REQ step. After this
   * step we release the fragment info mutex if we can use the pause
   * lcp protocol with all nodes.
   */
  bool c_lcp_runs_with_pause_support; /* Master state */

  /**
   * This is the state in the master that keeps track of where the master is 
   * in the PAUSE LCP process. We can follow two different tracks in the
   * state traversal.
   *
   * 1) When the starting node is included into the LCP as part of PAUSE LCP
   *    handling. This is the expected outcome after pausing. The LCP didn't
   *    complete while we were pausing. We need to be included into the LCP
   *    here to ensure that the LCP state in the starting node is kept up to
   *    date during the rest of the LCP.
   *
   * PAUSE_LCP_IDLE -> PAUSE_LCP_REQUESTED
   * PAUSE_LCP_REQUESTED -> PAUSE_START_LCP_INCLUSION
   * PAUSE_START_LCP_INCLUSION -> PAUSE_IN_LCP_COPY_META_DATA
   * PAUSE_IN_LCP_COPY_META_DATA -> PAUSE_COMPLETE_LCP_INCLUSION
   * PAUSE_COMPLETE_LCP_INCLUSION -> PAUSE_IN_LCP_UNPAUSE
   * PAUSE_IN_LCP_UNPAUSE -> PAUSE_LCP_IDLE
   *
   * 2) When the starting node isn't included into the LCP as part of PAUSE
   *    LCP handling. While we were pausing the LCP completed. Thus no need
   *    to include the new node into the LCP since no more updates of the
   *    LCP state will happen after the pause.
   *
   * PAUSE_LCP_IDLE -> PAUSE_LCP_REQUESTED
   * PAUSE_LCP_REQUESTED -> PAUSE_NOT_IN_LCP_COPY_META_DATA
   * PAUSE_NOT_IN_LCP_COPY_META_DATA -> PAUSE_NOT_IN_LCP_UNPAUSE
   * PAUSE_NOT_IN_LCP_UNPAUSE -> PAUSE_LCP_IDLE
   */
  enum PauseLCPState
  {
    PAUSE_LCP_IDLE = 0,
    PAUSE_LCP_REQUESTED = 1,
    /* States to handle inclusion in LCP. */
    PAUSE_START_LCP_INCLUSION = 2,
    PAUSE_IN_LCP_COPY_META_DATA = 3,
    PAUSE_COMPLETE_LCP_INCLUSION = 4,
    PAUSE_IN_LCP_UNPAUSE = 5,
    /* States to handle not included in LCP */
    PAUSE_NOT_IN_LCP_COPY_META_DATA = 6,
    PAUSE_NOT_IN_LCP_UNPAUSE = 7
  };
  PauseLCPState c_pause_lcp_master_state;

  /**
   * Bitmask of nodes that we're expecting a PAUSE_LCP_CONF response from.
   * This bitmask is cleared if the starting node dies (or for that matter
   * if any node dies since this will cause the starting node to also fail).
   * The PAUSE_LCP_REQ_Counter is only used in the master node.
   */
  SignalCounter c_PAUSE_LCP_REQ_Counter; /* Master state */

  /**
   * We need to keep track of the LQH nodes that participated in the PAUSE
   * LCP request to ensure that we unpause the same set of nodes in the
   * unpause request. If the LCP completes between as part of the pause
   * request phase, then the m_participatingLQH bitmap will be cleared and
   * we need this bitmap also to unpause the participants even if the
   * LCP has completed to ensure that the pause state is reset. This variable
   * is used to make sure that we retain this bitmap independent of what
   * happens with the LCP.
   */
  NdbNodeBitmask c_pause_participants;

  /**
   * This variable states which is the node starting up that requires a
   * pause of the LCP to copy the meta data during an ongoing LCP.
   * If the node fails this variable is set to RNIL to indicate we no
   * longer need to worry about signals handling this pause.
   *
   * This is also the state variable that says that pause lcp is ongoing
   * in this participant.
   */
  Uint32 c_pause_lcp_start_node;

  bool is_pause_for_this_node(Uint32 node)
  {
    return (node == c_pause_lcp_start_node);
  }

  /**
   * When is_lcp_paused is true then c_dequeue_lcp_rep_ongoing is false.
   * When is_lcp_paused is false then c_dequeue_lcp_rep_ongoing is true
   * until we have dequeued all queued requests. Requests will be
   * queued as long as either of them are true to ensure that we keep
   * the order of signals.
   */
  bool is_lcp_paused()
  {
    return (c_pause_lcp_start_node != RNIL);
  }
  bool c_dequeue_lcp_rep_ongoing;

  /**
   * Last LCP id we heard LCP_COMPLETE_REP from local LQH. We record this
   * to ensure we only get one LCP_COMPLETE_REP per LCP from our local
   * LQH.
   */
  Uint32 c_last_id_lcp_complete_rep;
  bool c_queued_lcp_complete_rep;

  /**
   * As soon as we have some LCP_FRAG_REP or LCP_COMPLETE_REP queued, this
   * variable gives us the lcp Id of the paused LCP.
   */
  Uint32 c_lcp_id_paused;

  /**
   * We set the LCP Id when receiving COPY_TABREQ to be used in the
   * updateLcpInfo routine.
   */
  Uint32 c_lcp_id_while_copy_meta_data; /* State in starting node */

  /**
   * A bitmap for outstanding FLUSH_LCP_REP_REQ messages to know
   * when all nodes have sent their reply. This bitmap is used in all nodes
   * that receive the PAUSE_LCP_REQ request.
   */
  SignalCounter c_FLUSH_LCP_REP_REQ_Counter;
  /* LCP Pausing module end   */

  void execBLOCK_COMMIT_ORD(Signal *);
  void execUNBLOCK_COMMIT_ORD(Signal *);

  void execDIH_SWITCH_REPLICA_REQ(Signal *);
  void execDIH_SWITCH_REPLICA_REF(Signal *);
  void execDIH_SWITCH_REPLICA_CONF(Signal *);
  
  void execSTOP_PERM_REQ(Signal *);
  void execSTOP_PERM_REF(Signal *);
  void execSTOP_PERM_CONF(Signal *);

  void execSTOP_ME_REQ(Signal *);
  void execSTOP_ME_REF(Signal *);
  void execSTOP_ME_CONF(Signal *);

  void execREAD_CONFIG_REQ(Signal *);
  void execUNBLO_DICTCONF(Signal *);
  void execCOPY_ACTIVECONF(Signal *);
  void execTAB_COMMITREQ(Signal *);
  void execNODE_FAILREP(Signal *);
  void execCOPY_FRAGCONF(Signal *);
  void execCOPY_FRAGREF(Signal *);
  void execPREPARE_COPY_FRAG_REF(Signal*);
  void execPREPARE_COPY_FRAG_CONF(Signal*);
  void execDIADDTABREQ(Signal *);
public:
  void execDIGETNODESREQ(Signal *);
  void execDIH_SCAN_TAB_REQ(Signal *);
  void execDIVERIFYREQ(Signal *);
private:
  void execSTTOR(Signal *);
  void execDIH_SCAN_TAB_COMPLETE_REP(Signal*);
  void execGCP_SAVEREF(Signal *);
  void execGCP_TCFINISHED(Signal *);
  void execGCP_TCFINISHED_sync_conf(Signal* signal, Uint32 cb, Uint32 err);
  void execREAD_NODESCONF(Signal *);
  void execNDB_STTOR(Signal *);
  void execDICTSTARTCONF(Signal *);
  void execNDB_STARTREQ(Signal *);
  void execGETGCIREQ(Signal *);
  void execGET_LATEST_GCI_REQ(Signal*);
  void execSET_LATEST_LCP_ID(Signal*);
  void execDIH_RESTARTREQ(Signal *);
  void execSTART_RECCONF(Signal *);
  void execSTART_FRAGREF(Signal *);
  void execSTART_FRAGCONF(Signal *);
  void execADD_FRAGCONF(Signal *);
  void execADD_FRAGREF(Signal *);
  void execDROP_FRAG_REF(Signal *);
  void execDROP_FRAG_CONF(Signal *);
  void execFSOPENCONF(Signal *);
  void execFSOPENREF(Signal *);
  void execFSCLOSECONF(Signal *);
  void execFSCLOSEREF(Signal *);
  void execFSREADCONF(Signal *);
  void execFSREADREF(Signal *);
  void execFSWRITECONF(Signal *);
  void execFSWRITEREF(Signal *);
  void execCHECKNODEGROUPSREQ(Signal *);
  void execSTART_INFOREQ(Signal*);
  void execSTART_INFOREF(Signal*);
  void execSTART_INFOCONF(Signal*);
  void execWAIT_GCP_REQ(Signal* signal);
  void execWAIT_GCP_REF(Signal* signal);
  void execWAIT_GCP_CONF(Signal* signal);
  void execREDO_STATE_REP(Signal* signal);

  void execPREP_DROP_TAB_REQ(Signal* signal);
  void execDROP_TAB_REQ(Signal* signal);

  void execALTER_TAB_REQ(Signal* signal);

  void execCREATE_FRAGMENTATION_REQ(Signal*);
  bool verify_fragmentation(Uint16* fragments,
                            Uint32 partition_count,
                            Uint32 partition_balance,
                            Uint32 ldm_count) const;
  
  void waitDropTabWritingToFile(Signal *, TabRecordPtr tabPtr);
  void checkDropTabComplete(Signal *, TabRecordPtr tabPtr);

  void execDICT_LOCK_CONF(Signal* signal);
  void execDICT_LOCK_REF(Signal* signal);

  void execUPGRADE_PROTOCOL_ORD(Signal* signal);

  void execCREATE_NODEGROUP_IMPL_REQ(Signal*);
  void execDROP_NODEGROUP_IMPL_REQ(Signal*);

  void execSTART_NODE_LCP_CONF(Signal *signal);
  void handleStartLcpReq(Signal*, StartLcpReq*);
  StartLcpReq c_save_startLcpReq;
  bool c_start_node_lcp_req_outstanding;

  // Statement blocks
//------------------------------------
// Methods that send signals
//------------------------------------
  void nullRoutine(Signal *, Uint32 nodeId, Uint32);
  void sendCOPY_GCIREQ(Signal *, Uint32 nodeId, Uint32);
  void sendDIH_SWITCH_REPLICA_REQ(Signal *, Uint32 nodeId, Uint32);
  void sendEND_TOREQ(Signal *, Uint32 nodeId, Uint32);
  void sendGCP_COMMIT(Signal *, Uint32 nodeId, Uint32);
  void sendGCP_PREPARE(Signal *, Uint32 nodeId, Uint32);
  void sendGCP_SAVEREQ(Signal *, Uint32 nodeId, Uint32);
  void sendSUB_GCP_COMPLETE_REP(Signal*, Uint32 nodeId, Uint32);
  void sendINCL_NODEREQ(Signal *, Uint32 nodeId, Uint32);
  void sendMASTER_GCPREQ(Signal *, Uint32 nodeId, Uint32);
  void sendMASTER_LCPREQ(Signal *, Uint32 nodeId, Uint32);
  void sendMASTER_LCPCONF(Signal * signal, Uint32 fromLine);
  void sendSTART_RECREQ(Signal *, Uint32 nodeId, Uint32);
  void sendSTART_INFOREQ(Signal *, Uint32 nodeId, Uint32);
  void sendSTOP_ME_REQ(Signal *, Uint32 nodeId, Uint32);
  void sendTC_CLOPSIZEREQ(Signal *, Uint32 nodeId, Uint32);
  void sendTCGETOPSIZEREQ(Signal *, Uint32 nodeId, Uint32);
  void sendUPDATE_TOREQ(Signal *, Uint32 nodeId, Uint32);
  void sendSTART_LCP_REQ(Signal *, Uint32 nodeId, Uint32);

  void sendLCP_FRAG_ORD(Signal*, NodeRecord::FragmentCheckpointInfo info);
  void sendLastLCP_FRAG_ORD(Signal *);
  
  void sendCopyTable(Signal *, CopyTableNode* ctn,
                     BlockReference ref, Uint32 reqinfo);
  void sendDihfragreq(Signal *,
                      TabRecordPtr regTabPtr,
                      Uint32 fragId);

  void sendStartFragreq(Signal *,
                        TabRecordPtr regTabPtr,
                        Uint32 fragId);

  void sendAddFragreq(Signal*,
                      ConnectRecordPtr,
                      TabRecordPtr,
                      Uint32 fragId,
                      bool rcu_lock_held);
  void addTable_closeConf(Signal* signal, Uint32 tabPtrI);
  void resetReplicaSr(TabRecordPtr tabPtr);
  void resetReplicaLcp(ReplicaRecord * replicaP, Uint32 stopGci);
  void resetReplica(ReplicaRecordPtr);

/**
 * Methods part of Transaction Handling module
 */
  void start_scan_on_table(TabRecordPtr, Signal*, Uint32, EmulatedJamBuffer*);
  void complete_scan_on_table(TabRecordPtr tabPtr, Uint32, EmulatedJamBuffer*);

  bool prepare_add_table(TabRecordPtr, ConnectRecordPtr, Signal*);
  void commit_new_table(TabRecordPtr);

  void make_node_usable(NodeRecord *nodePtr);
  void make_node_not_usable(NodeRecord *nodePtr);

  void start_add_fragments_in_new_table(TabRecordPtr,
                                        ConnectRecordPtr,
                                        const Uint16 buf[],
                                        const Uint32 bufLen,
                                        Signal *signal);
  void make_new_table_writeable(TabRecordPtr, ConnectRecordPtr, bool);
  void make_new_table_read_and_writeable(TabRecordPtr,
                                         ConnectRecordPtr,
                                         Signal*);
  bool make_old_table_non_writeable(TabRecordPtr, ConnectRecordPtr);
  void make_table_use_new_replica(TabRecordPtr,
                                  FragmentstorePtr fragPtr,
                                  Uint32 primaryNode,
                                  ReplicaRecordPtr,
                                  Uint32 replicaType,
                                  Uint32 destNodeId);
  void make_table_use_new_node_order(TabRecordPtr,
                                     FragmentstorePtr,
                                     Uint32,
                                     Uint32*);
  void make_new_table_non_writeable(TabRecordPtr);
  void drop_fragments_from_new_table_view(TabRecordPtr, ConnectRecordPtr);

//------------------------------------
// Methods for LCP functionality
//------------------------------------
  void checkKeepGci(TabRecordPtr, Uint32, Fragmentstore*, Uint64);
  void checkLcpStart(Signal *, Uint32 lineNo, Uint32 delay);
  bool checkStartMoreLcp(Signal *, Uint32 nodeId, bool startNext);
  bool reportLcpCompletion(const struct LcpFragRep *);
  void sendLCP_COMPLETE_REP(Signal *);

//------------------------------------
// Methods for Delete Table Files
//------------------------------------
  void startDeleteFile(Signal* signal, TabRecordPtr tabPtr);
  void openTableFileForDelete(Signal* signal, Uint32 fileIndex);
  void tableOpenLab(Signal* signal, FileRecordPtr regFilePtr);
  void tableDeleteLab(Signal* signal, FileRecordPtr regFilePtr);

//------------------------------------
// File Record specific methods
//------------------------------------
  void closeFile(Signal *, FileRecordPtr regFilePtr);
  void closeFileDelete(Signal *, FileRecordPtr regFilePtr);
  void createFileRw(Signal *, FileRecordPtr regFilePtr);
  void openFileRw(Signal *, FileRecordPtr regFilePtr);
  void openFileRo(Signal *, FileRecordPtr regFilePtr);
  void seizeFile(FileRecordPtr& regFilePtr);
  void releaseFile(Uint32 fileIndex);

//------------------------------------
// Methods called when completing file
// operation.
//------------------------------------
  void creatingGcpLab(Signal *, FileRecordPtr regFilePtr);
  void openingGcpLab(Signal *, FileRecordPtr regFilePtr);
  void openingTableLab(Signal *, FileRecordPtr regFilePtr);
  void tableCreateLab(Signal *, FileRecordPtr regFilePtr);
  void creatingGcpErrorLab(Signal *, FileRecordPtr regFilePtr);
  void openingCopyGciErrorLab(Signal *, FileRecordPtr regFilePtr);
  void creatingCopyGciErrorLab(Signal *, FileRecordPtr regFilePtr);
  void openingGcpErrorLab(Signal *, FileRecordPtr regFilePtr);
  void openingTableErrorLab(Signal *, FileRecordPtr regFilePtr);
  void tableCreateErrorLab(Signal *, FileRecordPtr regFilePtr);
  void closingGcpLab(Signal *, FileRecordPtr regFilePtr);
  void closingGcpCrashLab(Signal *, FileRecordPtr regFilePtr);
  void closingTableCrashLab(Signal *, FileRecordPtr regFilePtr);
  void closingTableSrLab(Signal *, FileRecordPtr regFilePtr);
  void tableCloseLab(Signal *, FileRecordPtr regFilePtr);
  void tableCloseErrorLab(FileRecordPtr regFilePtr);
  void readingGcpLab(Signal *, FileRecordPtr regFilePtr, Uint32 bytes_read);
  void readingTableLab(Signal *, FileRecordPtr regFilePtr);
  void readingGcpErrorLab(Signal *, FileRecordPtr regFilePtr);
  void readingTableErrorLab(Signal *, FileRecordPtr regFilePtr);
  void writingCopyGciLab(Signal *, FileRecordPtr regFilePtr);
  void writeInitGcpLab(Signal *, FileRecordPtr regFilePtr);
  void tableWriteLab(Signal *, FileRecordPtr regFilePtr);
  void writeInitGcpErrorLab(Signal *, FileRecordPtr regFilePtr);


  void checkEscalation();
  void clearRestartInfoBits(Signal *);
  void invalidateLcpInfoAfterSr(Signal*);

  bool isMaster();
  bool isActiveMaster();

  void handleGcpStateInMaster(Signal *, NodeRecordPtr failedNodeptr);
  void initRestartInfo(Signal*);
  void initRestorableGciFiles();
  void makeNodeGroups(Uint32 nodeArray[]);
  void add_nodegroup(NodeGroupRecordPtr);
  void inc_ng_refcount(Uint32 ng);
  void dec_ng_refcount(Uint32 ng);

  void makePrnList(class ReadNodesConf * readNodes, Uint32 nodeArray[]);
  void nodeResetStart(Signal* signal);
  void releaseTabPages(Uint32 tableId);
  void replication(Uint32 noOfReplicas,
                   NodeGroupRecordPtr NGPtr,
                   FragmentstorePtr regFragptr);
  void sendDihRestartRef(Signal*);
  void send_COPY_GCIREQ_data_v1(Signal*, Uint32);
  void send_COPY_GCIREQ_data_v2(Signal*, Uint32, Uint32);
  void send_START_MECONF_data_v1(Signal*, Uint32);
  void send_START_MECONF_data_v2(Signal*, Uint32, Uint32);
  void selectMasterCandidateAndSend(Signal *);
  void setLcpActiveStatusEnd(Signal*);
  void setLcpActiveStatusStart(Signal *);
  void setNodeActiveStatus();
  void setNodeGroups();
  void setNodeLcpActiveStatus();
  void setNodeRestartInfoBits(Signal*);
  void startGcp(Signal *);
  void startGcpMonitor(Signal*);

  void readFragment(RWFragment* rf, FragmentstorePtr regFragptr);
  Uint32 readPageWord(RWFragment* rf);
  void readReplica(RWFragment* rf, ReplicaRecordPtr readReplicaPtr);
  void readReplicas(RWFragment* rf,
                    TabRecord *regTabPtr,
                    FragmentstorePtr regFragptr);
  void updateLcpInfo(TabRecord *regTabPtr,
                     Fragmentstore *regFragPtr,
                     ReplicaRecord *regReplicaPtr);
  void readRestorableGci(Signal *, FileRecordPtr regFilePtr);
  void readTabfile(Signal *, TabRecord* tab, FileRecordPtr regFilePtr);
  void writeFragment(RWFragment* wf, FragmentstorePtr regFragptr);
  void writePageWord(RWFragment* wf, Uint32 dataWord);
  void writeReplicas(RWFragment* wf, Uint16 primary, Uint64 replicaStartIndex);
  void writeRestorableGci(Signal *, FileRecordPtr regFilePtr);
  void writeTabfile(Signal *, TabRecord* tab, FileRecordPtr regFilePtr);
  void copyTabReq_complete(Signal* signal, TabRecordPtr tabPtr);

  void gcpcommitreqLab(Signal *);
  void copyGciLab(Signal *, CopyGCIReq::CopyReason reason);
  void storeNewLcpIdLab(Signal *);
  void startLcpRoundLoopLab(Signal *, Uint32 startTableId, Uint32 startFragId);

  void nodeFailCompletedCheckLab(Signal*, NodeRecordPtr failedNodePtr);

  /**
   *
   */
  void setLocalNodefailHandling(Signal*, Uint32 failedNodeId,
				NodefailHandlingStep step);
  void checkLocalNodefailComplete(Signal*, Uint32 failedNodeId,
				  NodefailHandlingStep step);
  
  Callback m_sendSTTORRY;
  void sendSTTORRY(Signal*, Uint32 senderData = 0, Uint32 retVal = 0);
  void ndbsttorry10Lab(Signal *, Uint32 _line);
  void createMutexes(Signal* signal, Uint32 no);
  void createMutex_done(Signal* signal, Uint32 no, Uint32 retVal);
  void dumpGcpStop();
  void crashSystemAtGcpStop(Signal *, bool);
  void sendFirstDictfragsreq(Signal *, TabRecordPtr regTabPtr);
  void addtabrefuseLab(Signal *, ConnectRecordPtr regConnectPtr, Uint32 errorCode);
  void GCP_SAVEhandling(Signal *, Uint32 nodeId);
  void packTableIntoPagesLab(Signal *, Uint32 tableId);
  void readPagesIntoTableLab(Signal *, Uint32 tableId);
  void readPagesIntoFragLab(Signal *, RWFragment* rf);
  void readTabDescriptionLab(Signal *, Uint32 tableId);
  void copyTableLab(Signal *, Uint32 tableId);
  void breakCopyTableLab(Signal *,
                         TabRecordPtr regTabPtr,
                         Uint32 nodeId);
  void checkAddfragCompletedLab(Signal *,
                                TabRecordPtr regTabPtr,
                                Uint32 fragId);
  void completeRestartLab(Signal *);
  void readTableFromPagesLab(Signal *, TabRecordPtr regTabPtr);
  void srPhase2ReadTableLab(Signal *, TabRecordPtr regTabPtr);
  void checkTcCounterLab(Signal *);
  void calculateKeepGciLab(Signal *, Uint32 tableId, Uint32 fragId);
  void tableUpdateLab(Signal *, TabRecordPtr regTabPtr);
  void checkLcpCompletedLab(Signal *, Uint32);
  void initLcpLab(Signal *, Uint32 masterRef, Uint32 tableId);
  void startGcpLab(Signal *);
  void checkGcpStopLab(Signal *);
  void MASTER_GCPhandling(Signal *, Uint32 failedNodeId);
  void MASTER_LCPhandling(Signal *, Uint32 failedNodeId);
  void rnfTableNotReadyLab(Signal *, TabRecordPtr regTabPtr, Uint32 removeNodeId);
  void startLcpTakeOverLab(Signal *, Uint32 failedNodeId);

  void startLcpMasterTakeOver(Signal *, Uint32 failedNodeId);
  void startGcpMasterTakeOver(Signal *, Uint32 failedNodeId);
  void checkGcpOutstanding(Signal*, Uint32 failedNodeId);

  void checkEmptyLcpComplete(Signal *);
  void lcpBlockedLab(Signal *, Uint32, Uint32);
  void breakCheckTabCompletedLab(Signal *, TabRecordPtr regTabptr);
  void readGciFileLab(Signal *);
  void openingCopyGciSkipInitLab(Signal *, FileRecordPtr regFilePtr);
  void startLcpRoundLab(Signal *);
  void gcpBlockedLab(Signal *);
  void allNodesLcpCompletedLab(Signal *);
  void nodeRestartPh2Lab(Signal *);
  void nodeRestartPh2Lab2(Signal *);
  void initGciFilesLab(Signal *);
  void dictStartConfLab(Signal *);
  void nodeDictStartConfLab(Signal *, Uint32 nodeId);
  void ndbStartReqLab(Signal *, BlockReference ref);
  void nodeRestartStartRecConfLab(Signal *);
  void dihCopyCompletedLab(Signal *);
  void release_connect(ConnectRecordPtr ptr);
  void copyTableNode(Signal *,
                     CopyTableNode* ctn,
                     NodeRecordPtr regNodePtr);
  void startFragment(Signal *, Uint32 tableId, Uint32 fragId);
  bool checkLcpAllTablesDoneInLqh(Uint32 from);
  
  void lcpStateAtNodeFailureLab(Signal *, Uint32 nodeId);
  void copyNodeLab(Signal *, Uint32 tableId);
  void copyGciReqLab(Signal *);
  void allLab(Signal *,
              ConnectRecordPtr regConnectPtr,
              TabRecordPtr regTabPtr);
  void tableCopyNodeLab(Signal *, TabRecordPtr regTabPtr);

  void removeNodeFromTables(Signal *, Uint32 tableId, Uint32 nodeId);
  void removeNodeFromTable(Signal *, Uint32 tableId, TabRecordPtr tabPtr);
  void removeNodeFromTablesComplete(Signal* signal, Uint32 nodeId);
  
  void packFragIntoPagesLab(Signal *, RWFragment* wf);
  void startNextChkpt(Signal *);
  void failedNodeLcpHandling(Signal*, NodeRecordPtr failedNodePtr, bool &);
  void failedNodeSynchHandling(Signal *, NodeRecordPtr failedNodePtr);
  void checkCopyTab(Signal*, NodeRecordPtr failedNodePtr);

  Uint32 compute_max_failure_time();
  void setGCPStopTimeouts(Signal*,
                          bool set_gcp_save_max_lag = true,
                          bool set_micro_gcp_max_lag = true);
  void sendINFO_GCP_STOP_TIMER(Signal*);
  void initCommonData();
  void initialiseRecordsLab(Signal *, Uint32 stepNo, Uint32, Uint32);

  void findReplica(ReplicaRecordPtr& regReplicaPtr,
                   Fragmentstore* fragPtrP, 
		   Uint32 nodeId,
		   bool oldStoredReplicas = false);
//------------------------------------
// Node failure handling methods
//------------------------------------
  void startRemoveFailedNode(Signal *, NodeRecordPtr failedNodePtr);
  void handleGcpTakeOver(Signal *, NodeRecordPtr failedNodePtr);
  void handleLcpTakeOver(Signal *, NodeRecordPtr failedNodePtr);
  void handleTakeOver(Signal*, Ptr<TakeOverRecord>);
  void handleLcpMasterTakeOver(Signal *, Uint32 nodeId);

//------------------------------------
// Replica record specific methods
//------------------------------------
  Uint32 findLogInterval(ReplicaRecordPtr regReplicaPtr, 
			 Uint32 startGci);
  void findMinGci(ReplicaRecordPtr fmgReplicaPtr,
                  Uint32& keeGci,
                  Uint32& oldestRestorableGci);
  bool findStartGci(ReplicaRecordPtr fstReplicaPtr,
                    Uint32 tfstStopGci,
                    Uint32& tfstStartGci,
                    Uint32& tfstLcp);
  void newCrashedReplica(ReplicaRecordPtr ncrReplicaPtr);
  void packCrashedReplicas(ReplicaRecordPtr pcrReplicaPtr);
  void releaseReplicas(Uint64 * replicaPtr);
  void removeOldCrashedReplicas(Uint32, Uint32, ReplicaRecordPtr rocReplicaPtr);
  void removeTooNewCrashedReplicas(ReplicaRecordPtr rtnReplicaPtr, Uint32 lastCompletedGCI);
  void mergeCrashedReplicas(ReplicaRecordPtr pcrReplicaPtr);
  void seizeReplicaRec(ReplicaRecordPtr& replicaPtr);

//------------------------------------
// Methods operating on a fragment and
// its connected replicas and nodes.
//------------------------------------
  void insertCopyFragmentList(TabRecord *tabPtr,
                              Fragmentstore *fragPtr,
                              Uint32 my_fragid);
  void allocStoredReplica(FragmentstorePtr regFragptr,
                          ReplicaRecordPtr& newReplicaPtr,
                          Uint32 nodeId,
                          Uint32 fragId,
                          Uint32 tableId);
  Uint32 extractNodeInfo(EmulatedJamBuffer *jambuf,
                         const Fragmentstore * fragPtr,
                         Uint32 nodes[],
                         bool crash_on_error = true);
  Uint32 findLocalFragment(const TabRecord *,
                           FragmentstorePtr & fragPtr,
                           EmulatedJamBuffer *jambuf);
  Uint32 findPartitionOrder(const TabRecord *tabPtrP,
                            FragmentstorePtr fragPtr);
  Uint32 findFirstNewFragment(const TabRecord *,
                              FragmentstorePtr & fragPtr,
                              Uint32 fragId,
                              EmulatedJamBuffer *jambuf);
  bool check_if_local_fragment(EmulatedJamBuffer *jambuf,
                               const Fragmentstore *fragPtr);
  bool findBestLogNode(CreateReplicaRecord* createReplica,
                       FragmentstorePtr regFragptr,
                       Uint32 startGci,
                       Uint32 stopGci,
                       Uint32 logNode,
                       Uint32& fblStopGci);
  bool findLogNodes(CreateReplicaRecord* createReplica,
                    FragmentstorePtr regFragptr,
                    Uint32 startGci,
                    Uint32 stopGci);
  void initFragstore(FragmentstorePtr regFragptr,
                     Uint32 fragId,
                     Uint32 tableId);
  void insertfraginfo(FragmentstorePtr regFragptr,
                      Uint32 noOfBackups,
                      Uint32* nodeArray);
  void linkOldStoredReplica(FragmentstorePtr regFragptr,
                            ReplicaRecordPtr replicaPtr);
  void linkStoredReplica(FragmentstorePtr regFragptr,
                         ReplicaRecordPtr replicaPtr);
  void prepareReplicas(FragmentstorePtr regFragptr);
  void removeNodeFromStored(Uint32 nodeId,
                            FragmentstorePtr regFragptr,
                            ReplicaRecordPtr replicaPtr,
			    bool temporary);
  void removeOldStoredReplica(FragmentstorePtr regFragptr,
                              ReplicaRecordPtr replicaPtr);
  void removeStoredReplica(FragmentstorePtr regFragptr,
                           ReplicaRecordPtr replicaPtr);
  void searchStoredReplicas(FragmentstorePtr regFragptr);
  bool setup_create_replica(FragmentstorePtr, CreateReplicaRecord*,
			    ReplicaRecordPtr);
  void updateNodeInfo(FragmentstorePtr regFragptr);

//------------------------------------
// Fragment allocation, deallocation and
// find methods
//------------------------------------
  bool allocFragments(Uint32 noOfFragments, TabRecordPtr regTabPtr);
  void releaseFragments(TabRecordPtr regTabPtr);
  void getFragstore(const TabRecord *, Uint32 fragNo, FragmentstorePtr & ptr);
  void getFragstoreCanFail(const TabRecord *,
                           Uint32 fragNo,
                           FragmentstorePtr & ptr);

  void wait_old_scan(Signal*);
  Uint32 add_fragments_to_table(Ptr<TabRecord>,
                                const Uint16 buf[],
                                const Uint32 bufLen);
  Uint32 add_fragment_to_table(Ptr<TabRecord>, Uint32, FragmentstorePtr&);

  void drop_fragments(Signal*, ConnectRecordPtr, Uint32 last);
  void release_fragment_from_table(Ptr<TabRecord>, Uint32 fragId);
  void send_alter_tab_ref(Signal*, Ptr<TabRecord>,Ptr<ConnectRecord>, Uint32);
  void send_alter_tab_conf(Signal*, Ptr<ConnectRecord>);
  void alter_table_writeTable_conf(Signal* signal, Uint32 ptrI, Uint32 err);
  void saveTableFile(Signal*, Ptr<ConnectRecord>, Ptr<TabRecord>,
                     TabRecord::CopyStatus, Callback&);

//------------------------------------
// Page Record specific methods
//------------------------------------
  void allocpage(PageRecordPtr& regPagePtr);
  void releasePage(Uint32 pageIndex);

//------------------------------------
// Table Record specific methods
//------------------------------------
  void initTable(TabRecordPtr regTabPtr);
  void initTableFile(TabRecordPtr regTabPtr);
  void releaseTable(TabRecordPtr tabPtr);

  void handleTakeOverMaster(Signal *, Uint32 takeOverPtr);
  void handleTakeOverNewMaster(Signal *, Uint32 takeOverPtr);

//------------------------------------
// Node Record specific methods
//------------------------------------
  void checkStartTakeOver(Signal *);
  void insertAlive(NodeRecordPtr newNodePtr);
  void insertDeadNode(NodeRecordPtr removeNodePtr);
  void removeAlive(NodeRecordPtr removeNodePtr);
  void removeDeadNode(NodeRecordPtr removeNodePtr);

  NodeRecord::NodeStatus getNodeStatus(Uint32 nodeId);
  void setNodeStatus(Uint32 nodeId, NodeRecord::NodeStatus);
  Sysfile::ActiveStatus getNodeActiveStatus(Uint32 nodeId);
  void setNodeActiveStatus(Uint32 nodeId, Sysfile::ActiveStatus newStatus);
  void setNodeLcpActiveStatus(Uint32 nodeId, bool newState);
  bool getNodeLcpActiveStatus(Uint32 nodeId);
  bool getAllowNodeStart(Uint32 nodeId);
  void setAllowNodeStart(Uint32 nodeId, bool newState);
  bool getNodeCopyCompleted(Uint32 nodeId);
  void setNodeCopyCompleted(Uint32 nodeId, bool newState);
  Uint32 getNodeGroup(Uint32 nodeId) const;
  bool checkNodeAlive(Uint32 nodeId);

  void getTabInfo(Signal*);
  void getTabInfo_send(Signal*, TabRecordPtr);
  void getTabInfo_sendComplete(Signal*, Uint32, Uint32);
  int getTabInfo_copyTableToSection(SegmentedSectionPtr & ptr, CopyTableNode);
  int getTabInfo_copySectionToPages(TabRecordPtr, SegmentedSectionPtr);

  // Initialisation
  void initData();
  void initRecords();

  // Variables to support record structures and their free lists

  ConnectRecord *connectRecord;
  Uint32 cfirstconnect;
  Uint32 cconnectFileSize;

  CreateReplicaRecord *createReplicaRecord;
  Uint32 cnoOfCreateReplicas;

  FileRecord *fileRecord;
  Uint32 cfirstfreeFile;
  Uint32 cfileFileSize;

  Fragmentstore *fragmentstore;
  Uint32 cfirstfragstore;
  Uint32 cfragstoreFileSize;
  RSS_OP_SNAPSHOT(callocated_frags);

  NodeGroupRecord *nodeGroupRecord;
  RSS_OP_SNAPSHOT(cnghash);

  Uint32 c_nextNodeGroup;
  Uint16 c_next_replica_node[MAX_NDB_NODE_GROUPS][NDBMT_MAX_WORKER_INSTANCES];

  /**
   * Temporary variables used by CREATE_FRAGMENTATION_REQ
   */
  Uint16
    tmp_next_replica_node[MAX_NDB_NODE_GROUPS][NDBMT_MAX_WORKER_INSTANCES];
  Uint8
    tmp_next_replica_node_set[MAX_NDB_NODE_GROUPS][NDBMT_MAX_WORKER_INSTANCES];
  Uint16 tmp_node_group_id[MAX_NDB_PARTITIONS];
  Uint16 tmp_fragments_per_ldm[MAX_NDB_NODES][NDBMT_MAX_WORKER_INSTANCES];
  Uint16 tmp_fragments_per_node[MAX_NDB_NODES];
  void init_next_replica_node(
    Uint16
     (*next_replica_node)[MAX_NDB_NODE_GROUPS][NDBMT_MAX_WORKER_INSTANCES],
     Uint32 noOfReplicas);

  NodeRecord *nodeRecord;

  PageRecord *pageRecord;
  Uint32 cfirstfreepage;
  Uint32 cpageFileSize;

  Uint32 cnoUsedReplicaRec;
  RSS_OP_SNAPSHOT(cnoUsedReplicaRec);

  TabRecord *tabRecord;
  Uint32 ctabFileSize;

  /**
   * Methods and variables used to control the node restart phase where a
   * node gets the data back from an alive node. This has two parts, one
   * part in the master node which controls that certain critical data is
   * only updated one at a time. The other part is in the starting node
   * where there is one thread for each parallel fragment copy process.
   *
   * There is also a set of signals used for the take over processes.
   *
   * START_FRAGREQ
   * Before performing the actual copy phase the starting node needs
   * information about all fragments to start. This signal is sent from the
   * from the starting nodes DBDIH to the starting nodes DBLQH and to the
   * actual instance that will handle the fragment replica.
   *
   * START_RECREQ/CONF:
   * This is sent from the starting node to all LDM instances to tell them
   * that they have now received all START_FRAGREQ, no more will be sent. After
   * receiving this signal the LDM instances can start reading the fragments
   * from disk and applying the REDO log to get them as up to date as possible
   * before we start the copy phase. One could also rebuild the ordered
   * indexes here.
   *
   * START_TOREQ/CONF/REF:
   * This is sent from the starting node to allocate a take over record in the
   * master node. This is sent once at the start of the take over processing.
   *
   * UPDATE_TOREQ/CONF/REF:
   * This is sent from a starting node to inform the master of a step forward
   * in the copy process. In some of those phases it means acquiring the global
   * cluster mutex on updating fragment state, in some phases it means
   * releasing the same mutex. Also the global switch primary replica mutex
   * can be acquired and released in certain phases.
   * 
   * This is sent once before UPDATE_FRAGSTATEREQ/CONF and once after for each
   * fragment replica that the starting node will take over.
   *
   * UPDATE_FRAGSTATEREQ/CONF/REF:
   * This signal is sent to all nodes from starting node informing them of a
   * new replica entering a certain fragment. After the CONF has been received
   * we're sure that all transactions will involve this new node when updating
   * this fragment. We have a distribution key that can be used to verify if a
   * particular transaction have included the node in its transaction.
   *
   * This is sent once per fragment replica the starting node is taking over.
   *
   * PREPARE_COPY_FRAGREQ/CONF/REF:
   * This is sent from starting node to the LDM instance in starting node
   * asking for the maxPage value. Once per fragment replica to take over.
   *
   * COPY_FRAGREQ/CONF/REF:
   * This is sent to the copying node with the maxPage value. This will start
   * a scan in the copying node and copying over all records that have a newer
   * GCI than the one already restored from an LCP (the maxPage is also
   * somehow involved in this decision).
   * This signal relates to copying one fragment and is done after updating the
   * fragment state to ensure that all future transactions will involve the
   * node as well. There is another fragment state update performed after this
   * copy is completed.
   *
   * Sent once per fragment replica the starting node is taking over.
   *
   * COPY_ACTIVEREQ/CONF/REF:
   * This tells the starting node that the fragment replica is now copied over
   * and is in an active state.
   *
   * Sent per fragment replica the starting node is taking over.
   *
   * END_TOREQ/CONF/REF:
   * This is sent from the starting node to the master node. The response can
   * take a long time since it involves waiting for the proper LCP to complete
   * to ensure that the node is fully recoverable even on its own without other
   * nodes to assist it. For this to happen the node requires a complete
   * LCP to happen which started after we completed the copying of all
   * fragments and where the new node was part of the LCP.
   *
   * This is sent only once at the end of the take over process.
   * Multiple nodes can be in the take over process at the same time.
   *
   * CONTINUEB:
   * This signal is used a lot to control execution in the local DIH block.
   * It is used to start parallel threads and to ensure that we don't
   * execute for too long without giving other threads a chance to execute
   * or other signals to the DIH block.
   *
   * Variable descriptions
   * ---------------------
   *
   * We have a pool of take over records used by the master for
   * handling parallel node recoveries. We also use the same pool
   * in starting nodes to keep one main take over record and then
   * one record for each parallel thread that we can copy from in
   * parallel.
   *
   * Then for each thread that takes over we keep one record.
   * These records are always in one list.
   *
   * All threads are scanning fragments to find a fragment replica that needs
   * take over. When they discover one they try to update the fragment replica
   * state on the master (start takeover), which requires that they
   * temporarily become the activeThread. If this succeeds they are placed in
   * the activeThread variable. If it isn't successful they are placed into the
   * c_queued_for_start_takeover_list. When the global fragment replica state
   * update is completed, the list is checked to see if a queued thread should
   * become the activeThread. Then COPY_FRAGREQ is sent and the thread is
   * placed on the c_active_copy_instance_list. When start take over phase is
   * completed one starts the next take over from the list and sends off
   * COPY_FRAGREQ whereafter it is placed in the c_active_copy_thread_list.
   *
   * When the copy phase is completed the take over record is removed
   * from the c_active_copy_thread_list and one tries to become
   * the active thread. If it isn't successful the take over record
   * is placed into the c_queued_for_end_takeover_list. When the
   * active thread is done it gets a new record from either the
   * c_queued_for_start_takeover_list or from
   * c_queued_for_commit_takeover_list. c_queued_for_commit_takeover_list has
   * higher priority. Finally when there is no more fragments to find
   * for a certain thread after ending the takeover of a fragment
   * the record is placed into the c_completed_copy_thread_list.
   * When all threads are placed into this list then all threads are
   * done with the copy phase.
   *
   * Finally we start up the phase where we activate the REDO log.
   * During this phase the records are placed into the
   * c_active_copy_thread_list. When a thread is completed with
   * this phase the take over record is released. When all threads
   * are completed we are done with this parallelisation phase and the
   * node copying phase is completed whereafter we can also release the
   * main take over record.
   *
   * c_takeOverPool:
   * This is the pool of records used by both master and starting
   * node.
   * 
   * c_mainTakeOverPtr:
   * This is the main record used by the starting node.
   *
   * c_queued_for_start_takeover_list:
   * A takeover thread is ready to copy a fragment, but has to wait until
   * another thread is ready with its master communication before
   * proceeding.
   *
   * c_queued_for_commit_takeover_list:
   * A takeover thread is ready to complete the copy of a fragment, it has to
   * wait a while since there is another thread currently communicating with
   * the master node.
   *
   * These two are queues, so we implement them as a Single Linked List,
   * FIFO queue, this means a SLFifoList.
   *
   * c_max_take_over_copy_threads:
   * The is the limit on the number of threads to use. Effectively the
   * parallelisation can never be higher than the number of LDM instances
   * that are used in the cluster.
   *
   * c_active_copy_threads_list:
   * Takeover threads are placed into this list while they are actively
   * copying a fragment at this point in time. We need to take things out
   * of this list in any order, so we need Double Linked List.
   *
   * c_activeTakeOverList:
   * While scannning fragments to find a fragment that our thread is
   * responsible for, we are placed into this list. This list handling
   * is on the starting node.
   * 
   * This list is also used on the master node to keep track of node
   * take overs.
   *
   * c_completed_copy_threads_list:
   * This is a list where an thread is placed after completing the first
   * phase of scanning for fragments to copy. Some threads will be done
   * with this very quickly if we have more threads scanning than we have
   * LDM instances in the cluster. After completing the second phase where
   * we change state of ongoing transactions we release the thread.
   *
   * c_activeThreadTakeOverPtr:
   * This is the pointer to the currently active thread using the master
   * node to update the fragment state.
   *
   */
#define ZTAKE_OVER_THREADS 16
#define ZMAX_TAKE_OVER_THREADS 64
  Uint32 c_max_takeover_copy_threads;

  TakeOverRecord_pool c_takeOverPool;
  TakeOverRecord_list c_activeTakeOverList;
  TakeOverRecord_fifo c_queued_for_start_takeover_list;
  TakeOverRecord_fifo c_queued_for_commit_takeover_list;
  TakeOverRecord_list c_active_copy_threads_list;
  TakeOverRecord_list c_completed_copy_threads_list;
  TakeOverRecordPtr c_mainTakeOverPtr;
  TakeOverRecordPtr c_activeThreadTakeOverPtr;

  /* List used in takeover handling in master part. */
  TakeOverRecord_list c_masterActiveTakeOverList;


//-----------------------------------------------------
// TakeOver Record specific methods, starting node part
//-----------------------------------------------------
  void startTakeOver(Signal *,
                     Uint32 startNode,
                     Uint32 toNode,
                     const struct StartCopyReq*);

  void startNextCopyFragment(Signal *, Uint32 takeOverPtr);
  void toCopyFragLab(Signal *, Uint32 takeOverPtr);
  void toStartCopyFrag(Signal *, TakeOverRecordPtr);
  void toCopyCompletedLab(Signal *, TakeOverRecordPtr regTakeOverptr);

  void nr_start_fragments(Signal*, TakeOverRecordPtr);
  void nr_start_fragment(Signal*, TakeOverRecordPtr, ReplicaRecordPtr);
  void nr_run_redo(Signal*, TakeOverRecordPtr);
  void nr_start_logging(Signal*, TakeOverRecordPtr);

  bool check_takeover_thread(TakeOverRecordPtr takeOverPtr,
                             FragmentstorePtr fragPtr,
                             Uint32 fragmentReplicaInstanceKey);
  void send_continueb_start_next_copy(Signal *signal,
                                      TakeOverRecordPtr takeOverPtr);
  void init_takeover_thread(TakeOverRecordPtr takeOverPtr,
                            TakeOverRecordPtr mainTakeOverPtr,
                            Uint32 number_of_threads,
                            Uint32 thread_id);
  void start_next_takeover_thread(Signal *signal);
  void start_thread_takeover_logging(Signal *signal);
  void send_continueb_nr_start_logging(Signal *signal,
                                       TakeOverRecordPtr takeOverPtr);
  bool thread_takeover_completed(Signal *signal,
                                 TakeOverRecordPtr takeOverPtr);
  bool thread_takeover_copy_completed(Signal *signal,
                                      TakeOverRecordPtr takeOverPtr);
  void release_take_over_threads(void);
  void check_take_over_completed_correctly(void);

  void sendStartTo(Signal* signal, TakeOverRecordPtr);
  void sendUpdateTo(Signal* signal, TakeOverRecordPtr);
  void sendUpdateFragStateReq(Signal *,
                              Uint32 startGci,
                              Uint32 storedType,
                              TakeOverRecordPtr takeOverPtr);

  void releaseTakeOver(TakeOverRecordPtr takeOverPtr,
                       bool from_master,
                       bool skip_check = false);

//-------------------------------------------------
// Methods for take over functionality, master part
//-------------------------------------------------
  void switchPrimaryMutex_locked(Signal* signal, Uint32, Uint32);
  void switchPrimaryMutex_unlocked(Signal* signal, Uint32, Uint32);
  void check_force_lcp(Ptr<TakeOverRecord> takeOverPtr);
  void abortTakeOver(Signal*, TakeOverRecordPtr);
  void updateToReq_fragmentMutex_locked(Signal*, Uint32, Uint32);
  bool findTakeOver(Ptr<TakeOverRecord> & ptr, Uint32 failedNodeId);
  void insertBackup(FragmentstorePtr regFragptr, Uint32 nodeId);

  /*
    2.4  C O M M O N    S T O R E D    V A R I A B L E S
    ----------------------------------------------------
  */
  bool c_performed_copy_phase;

  struct DIVERIFY_queue
  {
    DIVERIFY_queue() {
      m_ref = 0;
      cfirstVerifyQueue = clastVerifyQueue = 0;
      m_empty_done = 1;
    }
    Uint32 cfirstVerifyQueue;
    Uint32 clastVerifyQueue;
    Uint32 m_empty_done;
    Uint32 m_ref;
    char pad[NDB_CL_PADSZ(sizeof(void*) + 4 * sizeof(Uint32))];
  };

  bool isEmpty(const DIVERIFY_queue&);
  void enqueue(DIVERIFY_queue&);
  void dequeue(DIVERIFY_queue&);
  void emptyverificbuffer(Signal *, Uint32 q, bool aContintueB);
  void emptyverificbuffer_check(Signal*, Uint32, Uint32);

  DIVERIFY_queue c_diverify_queue[MAX_NDBMT_TC_THREADS];
  Uint32 c_diverify_queue_cnt;

  /*------------------------------------------------------------------------*/
  /*       THIS VARIABLE KEEPS THE REFERENCES TO FILE RECORDS THAT DESCRIBE */
  /*       THE TWO FILES THAT ARE USED TO STORE THE VARIABLE CRESTART_INFO  */
  /*       ON DISK.                                                         */
  /*------------------------------------------------------------------------*/
  Uint32 crestartInfoFile[2];

  bool cgckptflag;    /* A FLAG WHICH IS SET WHILE A NEW GLOBAL CHECK
                           POINT IS BEING CREATED. NO VERIFICATION IS ALLOWED
                           IF THE FLAG IS SET*/
  Uint32 cgcpOrderBlocked;

  /**
   * This structure describes
   *   the GCP Save protocol
   */
  struct GcpSave
  {
    Uint32 m_gci;
    Uint32 m_master_ref;
    enum State {
      GCP_SAVE_IDLE     = 0, // Idle
      GCP_SAVE_REQ      = 1, // REQ received
      GCP_SAVE_CONF     = 2, // REF/CONF sent
      GCP_SAVE_COPY_GCI = 3
    } m_state;

    struct {
      State m_state;
      Uint32 m_new_gci;
      Uint32 m_time_between_gcp;   /* Delay between global checkpoints */
      NDB_TICKS m_start_time;
    } m_master;
  } m_gcp_save;

  /**
   * This structure describes the MicroGCP protocol
   */
  struct MicroGcp
  {
    MicroGcp() { }
    bool m_enabled;
    Uint32 m_master_ref;

    /**
     * rw-lock that protects multiple parallel DIVERIFY (readers) from
     *   updates to gcp-state (e.g GCP_PREPARE, GCP_COMMIT)
     */
    NdbSeqLock m_lock;
    Uint64 m_old_gci;
    // To avoid double send of SUB_GCP_COMPLETE_REP to SUMA via DBLQH.
    Uint64 m_last_sent_gci;
    Uint64 m_current_gci; // Currently active
    Uint64 m_new_gci;     // Currently being prepared...
    enum State {
      M_GCP_IDLE      = 0,
      M_GCP_PREPARE   = 1,
      M_GCP_COMMIT    = 2,
      M_GCP_COMMITTED = 3,
      M_GCP_COMPLETE  = 4
    } m_state;

    struct {
      State m_state;
      Uint32 m_time_between_gcp;
      Uint64 m_new_gci;
      NDB_TICKS m_start_time;
    } m_master;
  } m_micro_gcp;

  struct GcpMonitor
  {
    struct
    {
      Uint32 m_gci;
      Uint32 m_elapsed_ms; //MilliSec since last GCP_SAVEed
      Uint32 m_max_lag_ms; //Max allowed lag(ms) before 'crashSystem'
      bool m_need_max_lag_recalc; // Whether max lag need to be recalculated
#ifdef ERROR_INSERT
      bool test_set_max_lag; // Testing
#endif
    } m_gcp_save;

    struct
    {
      Uint64 m_gci;
      Uint32 m_elapsed_ms; //MilliSec since last GCP_COMMITed
      Uint32 m_max_lag_ms; //Max allowed lag(ms) before 'crashSystem'
      bool m_need_max_lag_recalc; // Whether max lag need to be recalculated
#ifdef ERROR_INSERT
      bool test_set_max_lag; // Testing
#endif
    } m_micro_gcp;

    NDB_TICKS m_last_check; //Time GCP monitor last checked

#ifdef ERROR_INSERT
    Uint32 m_savedMaxCommitLag;  // Testing
#endif
  } m_gcp_monitor;

  /*------------------------------------------------------------------------*/
  /*       THIS VARIABLE KEEPS TRACK OF THE STATE OF THIS NODE AS MASTER.   */
  /*------------------------------------------------------------------------*/
  enum MasterState {
    MASTER_IDLE = 0,
    MASTER_ACTIVE = 1,
    MASTER_TAKE_OVER_GCP = 2
  };
  MasterState cmasterState;
  Uint16      cmasterTakeOverNode;
  /* NODE IS NOT MASTER            */
  /* NODE IS ACTIVE AS MASTER      */
  /* NODE IS TAKING OVER AS MASTER */

  struct CopyGCIMaster {
    CopyGCIMaster(){
      m_copyReason = CopyGCIReq::IDLE;
      for (Uint32 i = 0; i<WAIT_CNT; i++)
        m_waiting[i] = CopyGCIReq::IDLE;
    }
    /*------------------------------------------------------------------------*/
    /*       THIS STATE VARIABLE IS USED TO INDICATE IF COPYING OF RESTART    */
    /*       INFO WAS STARTED BY A LOCAL CHECKPOINT OR AS PART OF A SYSTEM    */
    /*       RESTART.                                                         */
    /*------------------------------------------------------------------------*/
    CopyGCIReq::CopyReason m_copyReason;
    
    /*------------------------------------------------------------------------*/
    /*       COPYING RESTART INFO CAN BE STARTED BY LOCAL CHECKPOINTS AND BY  */
    /*       GLOBAL CHECKPOINTS. WE CAN HOWEVER ONLY HANDLE TWO SUCH COPY AT  */
    /*       THE TIME. THUS WE HAVE TO KEEP WAIT INFORMATION IN THIS VARIABLE.*/
    /*------------------------------------------------------------------------*/
    static constexpr Uint32 WAIT_CNT = 2;
    CopyGCIReq::CopyReason m_waiting[WAIT_CNT];
  } c_copyGCIMaster;
  
  struct CopyGCISlave {
    CopyGCISlave(){ m_copyReason = CopyGCIReq::IDLE; m_expectedNextWord = 0;}
    /*------------------------------------------------------------------------*/
    /*       THIS STATE VARIABLE IS USED TO INDICATE IF COPYING OF RESTART    */
    /*       INFO WAS STARTED BY A LOCAL CHECKPOINT OR AS PART OF A SYSTEM    */
    /*       RESTART. THIS VARIABLE IS USED BY THE NODE THAT RECEIVES         */
    /*       COPY_GCI_REQ.                                                    */
    /*------------------------------------------------------------------------*/
    Uint32 m_senderData;
    BlockReference m_senderRef;
    CopyGCIReq::CopyReason m_copyReason;
    
    Uint32 m_expectedNextWord;
  } c_copyGCISlave;
  
  /*------------------------------------------------------------------------*/
  /*       THIS VARIABLE IS USED TO KEEP TRACK OF THE STATE OF LOCAL        */
  /*       CHECKPOINTS.                                                     */
  /*------------------------------------------------------------------------*/
public:
  enum LcpStatus {
    LCP_STATUS_IDLE        = 0,
    LCP_TCGET              = 1,  // Only master
    LCP_STATUS_ACTIVE      = 2,
    LCP_WAIT_MUTEX         = 3,  // Only master
    LCP_CALCULATE_KEEP_GCI = 4,  // Only master
    LCP_COPY_GCI           = 5,  
    LCP_INIT_TABLES        = 6,
    LCP_TC_CLOPSIZE        = 7,  // Only master
    LCP_START_LCP_ROUND    = 8,
    LCP_TAB_COMPLETED      = 9,
    LCP_TAB_SAVED          = 10
  };
private:
  
  struct LcpState {
    LcpState() {}
    LcpStatus lcpStatus;
    Uint32 lcpStatusUpdatedPlace;

    struct Save {
      LcpStatus m_status;
      Uint32 m_place;
    } m_saveState[10];

    void setLcpStatus(LcpStatus status, Uint32 line){
      for (Uint32 i = 9; i > 0; i--)
        m_saveState[i] = m_saveState[i-1];
      m_saveState[0].m_status = lcpStatus;
      m_saveState[0].m_place = lcpStatusUpdatedPlace;

      lcpStatus = status;
      lcpStatusUpdatedPlace = line;
    }

    /**
     * State of stalling LCPs for node restarts
     */
    Uint32 lcpStallStart;  /* Has started stalling lcp start */
    NDB_TICKS lastLogTime; /* Last time we logged state of stall */
    NDB_TICKS m_start_lcp_check_time; /* Time of stalling started */
    Uint32 stall_node_waiting_for; /* The node we've logged about waiting for */

    Uint32 lcpStart;
    Uint32 lcpStopGcp; 
    Uint32 keepGci;      /* USED TO CALCULATE THE GCI TO KEEP AFTER A LCP  */
    Uint32 oldestRestorableGci;

    bool lcpManualStallStart; /* User requested stall of start (testing only) */
    
    NDB_TICKS m_start_time; // When last LCP was started
    Uint64    m_lcp_time;   // How long last LCP took
    Uint32    m_lcp_trylock_timeout;

    struct CurrentFragment {
      Uint32 tableId;
      Uint32 fragmentId;
    } currentFragment;

    Uint32 noOfLcpFragRepOutstanding;

    /*------------------------------------------------------------------------*/
    /*       USED TO ENSURE THAT LCP'S ARE EXECUTED WITH CERTAIN TIMEINTERVALS*/
    /*       EVEN WHEN SYSTEM IS NOT DOING ANYTHING.                          */
    /*------------------------------------------------------------------------*/
    Uint32 ctimer;
    Uint32 ctcCounter;
    Uint32 clcpDelay;            /* MAX. 2^(CLCP_DELAY - 2) SEC BETWEEN LCP'S */
    
    /*------------------------------------------------------------------------*/
    /*       THIS STATE IS USED TO TELL IF THE FIRST LCP AFTER START/RESTART  */
    /*       HAS BEEN RUN.  AFTER A NODE RESTART THE NODE DOES NOT ENTER      */
    /*       STARTED STATE BEFORE THIS IS DONE.                               */
    /*------------------------------------------------------------------------*/
    bool immediateLcpStart;  
    bool m_LCP_COMPLETE_REP_From_Master_Received;
    SignalCounter m_LCP_COMPLETE_REP_Counter_DIH;
    SignalCounter m_LCP_COMPLETE_REP_Counter_LQH;
    SignalCounter m_LAST_LCP_FRAG_ORD;
    NdbNodeBitmask m_participatingLQH;
    NdbNodeBitmask m_participatingDIH;
    NdbNodeBitmask m_allReplicasQueuedLQH;
    
    Uint32 m_masterLcpDihRef;
    bool   m_MASTER_LCPREQ_Received;
    Uint32 m_MASTER_LCPREQ_FailedNodeId;

    Uint32 m_lastLCP_COMPLETE_REP_id;
    Uint32 m_lastLCP_COMPLETE_REP_ref;

    // Whether the 'lcp' is already completed under the
    // coordination of the failed master
    bool already_completed_lcp(Uint32 lcp, Uint32 current_master) const
    {
      const Uint32 last_completed_master_node =
        refToNode(m_lastLCP_COMPLETE_REP_ref);
      if (m_lastLCP_COMPLETE_REP_id == lcp &&
          last_completed_master_node != current_master &&
          last_completed_master_node == m_MASTER_LCPREQ_FailedNodeId)
      {
        return true;
      }
      return false;
    }

  } c_lcpState;
  
  /*------------------------------------------------------------------------*/
  /*       THIS VARIABLE KEEPS TRACK OF HOW MANY TABLES ARE ACTIVATED WHEN  */
  /*       STARTING A LOCAL CHECKPOINT WE SHOULD AVOID STARTING A CHECKPOINT*/
  /*       WHEN NO TABLES ARE ACTIVATED.                                    */
  /*------------------------------------------------------------------------*/
  Uint32 cnoOfActiveTables;

  BlockReference cdictblockref;          /* DICTIONARY BLOCK REFERENCE */
  Uint32 cfailurenr;              /* EVERY TIME WHEN A NODE FAILURE IS REPORTED
                                    THIS NUMBER IS INCREMENTED. AT THE START OF
                                    THE SYSTEM THIS NUMBER MUST BE INITIATED TO
                                    ZERO */
  Uint32 cMinTcFailNo;            /* Minimum TC handled failNo allowed to close GCP */

  BlockReference clocallqhblockref;
  BlockReference clocalqlqhblockref;
  BlockReference clocaltcblockref;
  BlockReference cmasterdihref;
  Uint16 cownNodeId;
  BlockReference cndbStartReqBlockref;
  BlockReference cntrlblockref;
  Uint32 con_lineNodes;
  Uint32 creceivedfrag;
  Uint32 callocated_frags;
  Uint32 cstarttype;
  Uint32 csystemnodes;
  Uint32 c_newest_restorable_gci;
  Uint32 c_set_initial_start_flag;
  NDB_TICKS c_current_time; // Updated approx. every 10ms

  /* Limit the number of concurrent table definition writes during LCP
   * This avoids exhausting the DIH page pool
   */
  CountingSemaphore c_lcpTabDefWritesControl;

public:
  enum LcpMasterTakeOverState {
    LMTOS_IDLE = 0,
    LMTOS_WAIT_LCP_FRAG_REP = 2,// Currently waiting for outst. LCP_FRAG_REP
    LMTOS_INITIAL = 3,
    LMTOS_ALL_IDLE = 4,
    LMTOS_ALL_ACTIVE = 5,
    LMTOS_LCP_CONCLUDING = 6,
    LMTOS_COPY_ONGOING = 7
  };
private:
  class MasterTakeOverState {
  public:
    MasterTakeOverState() {}
    void set(LcpMasterTakeOverState s, Uint32 line) { 
      state = s; updatePlace = line;
    }
    
    LcpMasterTakeOverState state;
    Uint32 updatePlace;

    Uint32 minTableId;
    Uint32 minFragId;
    Uint32 failedNodeId;
  } c_lcpMasterTakeOverState;
  
  Uint16 cmasterNodeId;

  struct NodeStartMasterRecord {
    NodeStartMasterRecord() {}
    Uint32 startNode;
    Uint32 wait;
    Uint32 failNr;
    bool activeState;
    Uint32 blockGcp; // 0, 1=ordered, 2=effective
    Uint32 startInfoErrorCode;
    Uint32 m_outstandingGsn;
    MutexHandle2<DIH_FRAGMENT_INFO> m_fragmentInfoMutex;
  };
  NodeStartMasterRecord c_nodeStartMaster;
  
  struct NodeStartSlaveRecord {
    NodeStartSlaveRecord() { nodeId = 0;}

    Uint32 nodeId;
  };
  NodeStartSlaveRecord c_nodeStartSlave;

  Uint32 cfirstAliveNode;
  Uint32 cfirstDeadNode;
  Uint32 cstartPhase;
  Uint32 cnoReplicas;

  bool cwaitLcpSr;

  /**
   * After a node failure we want to increase the disk checkpoint speed until
   * we have completed the current ongoing node failure. We also increase the
   * checkpoint speed when we know that a node restart is ongoing.
   */
  bool c_increase_lcp_speed_after_nf;
  /**
   * Available nodegroups (ids) (length == cnoOfNodeGroups)
   *   use to support nodegroups 2,4,6 (not just consequtive nodegroup ids)
   */
  Uint32 c_node_groups[MAX_NDB_NODE_GROUPS];
  Uint32 cnoOfNodeGroups;
  Uint32 crestartGci;      /* VALUE OF GCI WHEN SYSTEM RESTARTED OR STARTED */
  
  /**
   * Counter variables keeping track of the number of outstanding signals
   * for particular signals in various protocols.
   */
  SignalCounter c_COPY_GCIREQ_Counter;
  SignalCounter c_COPY_TABREQ_Counter;
  SignalCounter c_UPDATE_FRAG_STATEREQ_Counter;
  SignalCounter c_DIH_SWITCH_REPLICA_REQ_Counter;
  SignalCounter c_GCP_COMMIT_Counter;
  SignalCounter c_GCP_PREPARE_Counter;
  SignalCounter c_GCP_SAVEREQ_Counter;
  SignalCounter c_SUB_GCP_COMPLETE_REP_Counter;
  SignalCounter c_INCL_NODEREQ_Counter;
  SignalCounter c_MASTER_GCPREQ_Counter;
  SignalCounter c_MASTER_LCPREQ_Counter;
  SignalCounter c_START_INFOREQ_Counter;
  SignalCounter c_START_RECREQ_Counter;
  SignalCounter c_STOP_ME_REQ_Counter;
  SignalCounter c_TC_CLOPSIZEREQ_Counter;
  SignalCounter c_TCGETOPSIZEREQ_Counter;
  SignalCounter c_START_LCP_REQ_Counter;

  bool   c_blockCommit;
  Uint32 c_blockCommitNo;

  bool getBlockCommit() const {
    return c_blockCommit || cgckptflag;
  }

  /**
   * SwitchReplicaRecord - Should only be used by master
   */
  struct SwitchReplicaRecord {
    SwitchReplicaRecord() {}
    void clear(){}

    Uint32 nodeId;
    Uint32 tableId;
    Uint32 fragNo;
  };
  SwitchReplicaRecord c_switchReplicas;
  
  struct StopPermProxyRecord {
    StopPermProxyRecord() { clientRef = 0; }
    
    Uint32 clientData;
    BlockReference clientRef;
    BlockReference masterRef;
  };
  
  struct StopPermMasterRecord {
    StopPermMasterRecord() { clientRef = 0;}
    
    Uint32 returnValue;
    
    Uint32 clientData;
    BlockReference clientRef;
  };
  
  StopPermProxyRecord c_stopPermProxy;
  StopPermMasterRecord c_stopPermMaster;
  
  void checkStopPermProxy(Signal*, NodeId failedNodeId);
  void checkStopPermMaster(Signal*, NodeRecordPtr failedNodePtr);
  
  void switchReplica(Signal*, 
		     Uint32 nodeId, 
		     Uint32 tableId, 
		     Uint32 fragNo);

  void switchReplicaReply(Signal*, NodeId nodeId);

  /**
   * Wait GCP (proxy)
   */
  struct WaitGCPProxyRecord {
    WaitGCPProxyRecord() { clientRef = 0;}
    
    Uint32 clientData;
    BlockReference clientRef;
    BlockReference masterRef;
    
    union { Uint32 nextPool; Uint32 nextList; };
    Uint32 prevList;
  };
  typedef Ptr<WaitGCPProxyRecord> WaitGCPProxyPtr;
  typedef ArrayPool<WaitGCPProxyRecord> WaitGCPProxyRecord_pool;
  typedef DLList<WaitGCPProxyRecord_pool> WaitGCPProxyRecord_list;
  /**
   * Wait GCP (master)
   */
  struct WaitGCPMasterRecord {
    WaitGCPMasterRecord() { clientRef = 0;}
    Uint32 clientData;
    BlockReference clientRef;
    /**
     * GCI which must be completed before CONF sent
     * For WaitEpoch, it is not used, the next
     * completing epoch sends a CONF.
     */
    Uint32 waitGCI;

    /**
     * Special value indicating a request for shutdown sync
     */
    static const Uint32 ShutdownSyncGci = 0xffffffff;

    union { Uint32 nextPool; Uint32 nextList; };
    Uint32 prevList;
  };
  typedef Ptr<WaitGCPMasterRecord> WaitGCPMasterPtr;
  typedef ArrayPool<WaitGCPMasterRecord> WaitGCPMasterRecord_pool;

  /**
   * Pool/list of WaitGCPProxyRecord record
   */
  WaitGCPProxyRecord_pool waitGCPProxyPool;
  WaitGCPProxyRecord_list c_waitGCPProxyList;

  /**
   * Pool/list of WaitGCPMasterRecord record
   */
  WaitGCPMasterRecord_pool waitGCPMasterPool;
  typedef DLList<WaitGCPMasterRecord_pool> WaitGCPList;
  WaitGCPList c_waitGCPMasterList;
  WaitGCPList c_waitEpochMasterList;

  void checkWaitGCPProxy(Signal*, NodeId failedNodeId);
  void checkWaitGCPMaster(Signal*, NodeId failedNodeId);
  void checkShutdownSync();
  void emptyWaitGCPMasterQueue(Signal*, Uint64, WaitGCPList&);

  void getNodeBitmap(NdbNodeBitmask& map,
                     Uint32 listHead,
                     int (*versionFunction) (Uint32));

  /**
   * Stop me
   */
  struct StopMeRecord {
    StopMeRecord() { clientRef = 0;}

    BlockReference clientRef;
    Uint32 clientData;
  };
  StopMeRecord c_stopMe;

  void checkStopMe(Signal *, NodeRecordPtr failedNodePtr);
  
#define DIH_CDATA_SIZE _SYSFILE_FILE_SIZE
  /**
   * This variable must be atleast the size of Sysfile::SYSFILE_SIZE32_v2
   */
  Uint32 cdata[DIH_CDATA_SIZE];       /* TEMPORARY ARRAY VARIABLE */

  /**
   * Sys file data
   */
  Sysfile sysfile;
  Uint32 sysfileDataToFile[DIH_CDATA_SIZE];

  /**
   * When a node comes up without filesystem
   *   we have to clear all LCP for that node
   */
  void handle_send_continueb_invalidate_node_lcp(Signal *signal);
  void invalidateNodeLCP(Signal *, Uint32 nodeId, Uint32 tableId);
  void invalidateNodeLCP(Signal *, Uint32 nodeId, TabRecordPtr);

  /**
   * Reply from nodeId
   */
  void startInfoReply(Signal *, Uint32 nodeId);

  void dump_replica_info();
  void dump_replica_info(const Fragmentstore*);

  // DIH specifics for execNODE_START_REP (sendDictUnlockOrd)
  void execNODE_START_REP(Signal* signal);

  /*
   * Lock master DICT.  Only current use is by starting node
   * during NR.  A pool of slave records is convenient anyway.
   */
  struct DictLockSlaveRecord {
    Uint32 lockPtr;
    Uint32 lockType;
    bool locked;
    Callback callback;
    Uint32 nextPool;
  };

  typedef Ptr<DictLockSlaveRecord> DictLockSlavePtr;
  typedef ArrayPool<DictLockSlaveRecord> DictLockSlaveRecord_pool;
  DictLockSlaveRecord_pool c_dictLockSlavePool;

  // slave
  void sendDictLockReq(Signal* signal, Uint32 lockType, Callback c);
  void recvDictLockConf(Signal* signal);
  void sendDictUnlockOrd(Signal* signal, Uint32 lockSlavePtrI);

  // NR
  Uint32 c_dictLockSlavePtrI_nodeRestart; // userPtr for NR
  void recvDictLockConf_nodeRestart(Signal* signal, Uint32 data, Uint32 ret);

  Uint32 c_error_7181_ref;

#ifdef ERROR_INSERT
  void sendToRandomNodes(const char*, Signal*, SignalCounter*,
                         SendFunction,
                         Uint32 extra = RNIL,
                         Uint32 block = 0, Uint32 gsn = 0, Uint32 len = 0,
                         JobBufferLevel = JBB);
#endif

  bool check_enable_micro_gcp(Signal* signal, bool broadcast);

  bool c_sr_wait_to;
  NdbNodeBitmask m_sr_nodes;
  NdbNodeBitmask m_to_nodes;

  void startme_copygci_conf(Signal*);

  /**
   * Local LCP state
   *   This struct is more or less a copy of lcp-state
   *   Reason for duplicating it is that
   *   - not to mess with current code
   *   - this one is "distributed", i.e maintained by *all* nodes,
   *     not like c_lcpState which mixed master/slave state in a "unnatural"
   *     way
   */
  struct LocalLCPState
  {
    enum State {
      LS_INITIAL = 0,
      LS_RUNNING = 1,
      LS_COMPLETE = 2,
      LS_RUNNING_MTO_TAB_SAVED = 3
    } m_state;
    
    StartLcpReq m_start_lcp_req;
    Uint32 m_keep_gci; // Min GCI is needed to restore LCP
    Uint32 m_stop_gci; // This GCI needs to be complete before LCP is restorable

    LocalLCPState() { reset();}
    
    void reset();
    void init(const StartLcpReq*);
    void init_master_take_over_idle_to_tab_saved();
    void lcp_frag_rep(const LcpFragRep*);
    void lcp_complete_rep(Uint32 gci);
    
    /**
     * @param gci - current GCI being made restorable (COPY_GCI)
     */
    bool check_cut_log_tail(Uint32 gci) const;
  } m_local_lcp_state;

  // MT LQH
  Uint32 c_fragments_per_node_;
  Uint32 getFragmentsPerNode();
  Uint32 getFragmentCount(Uint32 partitionBalance,
                          Uint32 numOfNodeGroups,
                          Uint32 numOfReplicas,
                          Uint32 numOfLDMs) const;
  /**
   * dihGetInstanceKey
   *
   * This method maps a fragment to a block instance key
   * This is the LDM instance which manages the fragment
   * on this node.
   * The range of an instance key is 1 to 
   * NDBMT_MAX_WORKER_INSTANCES inclusive.
   * 0 is the proxy block instance.
   */
  Uint32 dihGetInstanceKey(FragmentstorePtr tFragPtr)
  {
    ndbrequire(!tFragPtr.isNull());
    Uint32 log_part_id = tFragPtr.p->m_log_part_id;
    ndbrequire(log_part_id < MAX_INSTANCE_KEYS);
    return 1 + log_part_id;
  }
  Uint32 dihGetInstanceKey(Uint32 tabId, Uint32 fragId);
  Uint32 dihGetInstanceKeyCanFail(Uint32 tabId, Uint32 fragId);

  void log_setNoSend();
  /**
   * Get minimum version of nodes in alive-list
   */
  Uint32 getMinVersion() const;

  bool c_2pass_inr;

  /* Max LCP parallelism is node (version) specific */
  Uint8 getMaxStartedFragCheckpointsForNode(Uint32 nodeId) const;
  
  void isolateNodes(Signal* signal,
                    Uint32 delayMillis,
                    const NdbNodeBitmask& victims);

  NodeId c_handled_master_take_over_copy_gci;

  bool handle_master_take_over_copy_gci(Signal *signal,
                                        NodeId newMasterNodeId);

  RedoStateRep::RedoAlertState m_node_redo_alert_state[MAX_NDB_NODES];
  RedoStateRep::RedoAlertState m_global_redo_alert_state;
  RedoStateRep::RedoAlertState get_global_redo_alert_state();
  void sendREDO_STATE_REP_to_all(Signal*, Uint32 block, bool send_to_all);
  bool m_master_lcp_req_lcp_already_completed;

  void complete_restart_nr(Signal*);

  /* The highest data node id in the cluster. */
  Uint32 m_max_node_id;
  bool m_set_up_multi_trp_in_node_restart;
  bool m_use_classic_fragmentation;

  void find_min_used_log_part();
  bool select_ng(Uint32 fragNo,
                 Uint32 default_node_group,
                 NodeGroupRecordPtr & NGPtr,
                 Uint32 & err);
  void inc_ng(Uint32 fragNo,
              Uint32 noOfFragments,
              Uint32 partitionCount,
              Uint32 & default_node_group,
              Uint32 numNodeGroups);
  void add_nodes_to_fragment(Uint16 *fragments,
                             Uint32 & node_index,
                             Uint32 & count,
                             Uint32 partitions_per_node,
                             NodeGroupRecordPtr NGPtr,
                             Uint32 noOfReplicas,
                             bool add_node);
  bool find_next_log_part(TabRecord *primTabPtrP, Uint32 & next_log_part);
  void getNodeGroupPtr(Uint32 nodeId, NodeGroupRecordPtr & NGPtr);

  void calc_primary_replicas(TabRecord *tabPtrP,
                             Uint32 first_fid,
                             Uint32 limit_fid,
                             Uint32 line);
public:
  bool is_master() { return isMaster(); }
  
  NdbNodeBitmask c_shutdownReqNodes;
  void print_lcp_state();

  static size_t getFragmentRecordSize()
  {
    return sizeof(struct Fragmentstore);
  }
  static size_t getTableRecordSize()
  {
    return sizeof(struct TabRecord);
  }
  static size_t getReplicaRecordSize()
  {
    return sizeof(struct ReplicaRecord);
  }
  static size_t getFileRecordSize()
  {
    return sizeof(struct FileRecord);
  }
  static size_t getPageRecordSize()
  {
    return sizeof(struct PageRecord);
  }
<<<<<<< HEAD
  bool is_dynamic_primary_replicas_supported();
=======
  void set_node_group_id(NodeId nodeId,
                         NodeId nodeGroupId);
>>>>>>> 7aed4965
};

#if (DIH_CDATA_SIZE < _SYSFILE_SIZE32_v2)
#error "cdata is to small compared to Sysfile size"
#endif


#undef JAM_FILE_ID

#endif
<|MERGE_RESOLUTION|>--- conflicted
+++ resolved
@@ -1,11 +1,6 @@
 /*
-<<<<<<< HEAD
    Copyright (c) 2003, 2021, Oracle and/or its affiliates.
-   Copyright (c) 2021, 2021, Logical Clocks and/or its affiliates.
-=======
-   Copyright (c) 2003, 2020, Oracle and/or its affiliates.
    Copyright (c) 2021, 2022, Hopsworks and/or its affiliates.
->>>>>>> 7aed4965
 
    This program is free software; you can redistribute it and/or modify
    it under the terms of the GNU General Public License, version 2.0,
@@ -2883,12 +2878,9 @@
   {
     return sizeof(struct PageRecord);
   }
-<<<<<<< HEAD
   bool is_dynamic_primary_replicas_supported();
-=======
   void set_node_group_id(NodeId nodeId,
                          NodeId nodeGroupId);
->>>>>>> 7aed4965
 };
 
 #if (DIH_CDATA_SIZE < _SYSFILE_SIZE32_v2)
