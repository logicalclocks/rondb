--- conflicted
+++ resolved
@@ -1,9 +1,5 @@
 /*
-<<<<<<< HEAD
    Copyright (c) 2012, 2021, Oracle and/or its affiliates.
-=======
-   Copyright (c) 2012, 2021, Oracle and/or its affiliates. All rights reserved.
->>>>>>> 8a30f1d2
 
    This program is free software; you can redistribute it and/or modify
    it under the terms of the GNU General Public License, version 2.0,
@@ -806,7 +802,7 @@
   {
     Ptr<TreeNode> treeNodePtr;
     Ptr<Request> requestPtr;
-    m_treenode_pool.getPtr(treeNodePtr, signal->theData[1]);
+    ndbrequire(getGuardedPtr(treeNodePtr, signal->theData[1]));
     m_request_pool.getPtr(requestPtr, treeNodePtr.p->m_requestPtrI);
     scanindex_sendDihGetNodesReq(signal, requestPtr, treeNodePtr);
     checkPrepareComplete(signal, requestPtr);
@@ -6283,7 +6279,7 @@
   DihScanTabRef * ref = (DihScanTabRef*)signal->getDataPtr();
 
   Ptr<TreeNode> treeNodePtr;
-  m_treenode_pool.getPtr(treeNodePtr, ref->senderData);
+  ndbrequire(getGuardedPtr(treeNodePtr, ref->senderData));
   Ptr<Request> requestPtr;
   m_request_pool.getPtr(requestPtr, treeNodePtr.p->m_requestPtrI);
 
@@ -6301,12 +6297,7 @@
   DihScanTabConf * conf = (DihScanTabConf*)signal->getDataPtr();
 
   Ptr<TreeNode> treeNodePtr;
-<<<<<<< HEAD
-  m_treenode_pool.getPtr(treeNodePtr, conf->senderData);
-
-=======
   ndbrequire(getGuardedPtr(treeNodePtr, conf->senderData));
->>>>>>> 8a30f1d2
   ndbrequire(treeNodePtr.p->m_info == &g_ScanIndexOpInfo);
 
   ScanIndexData& data = treeNodePtr.p->m_scanindex_data;
