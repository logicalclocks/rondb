--- conflicted
+++ resolved
@@ -1271,11 +1271,7 @@
   {
     char buf[255];
     char verbuf[255];
-<<<<<<< HEAD
-    getVersionString(file_version, 0, 0, verbuf, sizeof(verbuf));
-=======
-    ndbGetVersionString(file_version, 0, verbuf, sizeof(verbuf));
->>>>>>> e22ba29c
+    ndbGetVersionString(file_version, 0, 0, verbuf, sizeof(verbuf));
     BaseString::snprintf(buf, sizeof(buf),
 			 "Unsupported version of LCP files found on disk, "
 			 " found: %s", verbuf);
