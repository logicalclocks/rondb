--- conflicted
+++ resolved
@@ -1,9 +1,5 @@
 /*
-<<<<<<< HEAD
    Copyright (c) 2003, 2021, Oracle and/or its affiliates.
-=======
-   Copyright (c) 2003, 2020, Oracle and/or its affiliates.
->>>>>>> ea2f9441
    Copyright (c) 2021, 2022, Logical Clocks and/or its affiliates.
 
    This program is free software; you can redistribute it and/or modify
@@ -976,12 +972,9 @@
       SOF_DEFERRED_FK_TRIGGER = 256,
       SOF_FK_READ_COMMITTED = 512,    // reply to TC even for dirty read
       SOF_FULLY_REPLICATED_TRIGGER = 1024
-<<<<<<< HEAD
-=======
       ,SOF_UTIL_FLAG = 2048            // Sender to TC is DBUTIL (higher prio)
       ,SOF_BATCH_SAFE = 4096           // Batching is safe for this operation
       ,SOF_BATCH_UNSAFE = 8192         // Batching is unsafe for this operation
->>>>>>> ea2f9441
     };
 
     static inline bool isIndexOp(Uint16 flags) {
