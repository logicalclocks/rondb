--- conflicted
+++ resolved
@@ -72,11 +72,7 @@
                       PROPERTIES COMPILE_FLAGS "-DTEST_MT_THR_CONFIG")
 TARGET_LINK_LIBRARIES(mt_thr_config-t ndbgeneral)
 
-<<<<<<< HEAD
-FOREACH(testprog CountingPool DynArr256 LHLevel)
-=======
 FOREACH(testprog CountingPool DynArr256 IntrusiveList LHLevel)
->>>>>>> d4012067
   ADD_EXECUTABLE(${testprog}-t ${testprog}.cpp)
   SET_TARGET_PROPERTIES(${testprog}-t PROPERTIES COMPILE_FLAGS "-DTAP_TEST")
   TARGET_LINK_LIBRARIES(${testprog}-t ndbtest ndbkernel ndbsched ndberror
