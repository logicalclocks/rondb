--- conflicted
+++ resolved
@@ -188,6 +188,7 @@
 
   const Uint32 secCount = header->m_noOfSections;
   const Uint32 length = header->theLength;
+  header->theReceiversBlockNumber &= NDBMT_BLOCK_MASK;
 
 #ifdef TRACE_DISTRIBUTED
   ndbout_c("recv: %s(%d) from (%s, %d)",
@@ -222,11 +223,7 @@
     secPtrI[1] = secPtr[1].i;
     secPtrI[2] = secPtr[2].i;
 
-<<<<<<< HEAD
-#ifndef NDBD_MULTITHREADED
-=======
-    header->theReceiversBlockNumber &= NDBMT_BLOCK_MASK;
->>>>>>> 8fffa833
+#ifndef NDBD_MULTITHREADED
     globalScheduler.execute(header, prio, theData, secPtrI);  
 #else
     if (prio == JBB)
