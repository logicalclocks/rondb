/*
   Copyright (c) 2003, 2023, Oracle and/or its affiliates.
   Copyright (c) 2021, 2023, Hopsworks and/or its affiliates.

   This program is free software; you can redistribute it and/or modify
   it under the terms of the GNU General Public License, version 2.0,
   as published by the Free Software Foundation.

   This program is also distributed with certain software (including
   but not limited to OpenSSL) that is licensed under separate terms,
   as designated in a particular file or component or in included license
   documentation.  The authors of MySQL hereby grant you an additional
   permission to link the program and your derivative works with the
   separately licensed software that they have included with MySQL.

   This program is distributed in the hope that it will be useful,
   but WITHOUT ANY WARRANTY; without even the implied warranty of
   MERCHANTABILITY or FITNESS FOR A PARTICULAR PURPOSE.  See the
   GNU General Public License, version 2.0, for more details.

   You should have received a copy of the GNU General Public License
   along with this program; if not, write to the Free Software
   Foundation, Inc., 51 Franklin St, Fifth Floor, Boston, MA 02110-1301  USA
*/

#include "util/require.h"
#include <ndb_global.h>

#include <cstring>
#include <TransporterRegistry.hpp>
#include <FastScheduler.hpp>
#include <Emulator.hpp>
#include <ErrorHandlingMacros.hpp>

#include "LongSignal.hpp"
#include "LongSignalImpl.hpp"

#include <signaldata/EventReport.hpp>
#include <signaldata/TestOrd.hpp>
#include <signaldata/SignalDroppedRep.hpp>
#include <signaldata/DisconnectRep.hpp>

#include "VMSignal.hpp"
#include <NdbOut.hpp>
#include "TransporterCallbackKernel.hpp"
#include <DebuggerNames.hpp>
#include <trpman.hpp>

#include <EventLogger.hpp>

#if (defined(VM_TRACE) || defined(ERROR_INSERT))
//#define DEBUG_MULTI_TRP 1
#endif

#ifdef DEBUG_MULTI_TRP
#define DEB_MULTI_TRP(arglist) do { g_eventLogger->info arglist ; } while (0)
#else
#define DEB_MULTI_TRP(arglist) do { } while (0)
#endif

#define JAM_FILE_ID 226


/**
 * The instance
 */
SectionSegmentPool g_sectionSegmentPool;

/* Instance debugging vars
 * Set from DBTC
 */
Uint32 ErrorSignalReceive= 0;      //Block to inject signal errors into
Uint32 ErrorMaxSegmentsToSeize= 0;

/**
 * This variable controls if ErrorSignalReceive/ErrorMaxSegmentsToSeize
 *   is active...This to make sure only received signals are affected
 *   and not long signals sent inside node
 */
extern bool ErrorImportActive;

struct ConnectionError
{
  enum TransporterError err;
  const char *text;
};

static const ConnectionError connectionError[] =
{
  { TE_NO_ERROR, "No error"},
  { TE_SHM_UNABLE_TO_CREATE_SEGMENT, "Unable to create shared memory segment"},
  { (enum TransporterError) -1, "No connection error message available (please report a bug)"}
};

const char *lookupConnectionError(Uint32 err)
{
  for (Uint32 i = 0; i < NDB_ARRAY_SIZE(connectionError); i++)
  {
    if ((Uint32)connectionError[i].err == err)
    {
      return connectionError[i].text;
    }
  }
  return "No connection error message available (please report a bug)";
}

#ifndef NDBD_MULTITHREADED

class TransporterCallbackKernelNonMT :
  public TransporterCallback,
  public TransporterSendBufferHandle,
  public TransporterReceiveHandleKernel
{
  void reportSendLen(NodeId nodeId, Uint32 count, Uint64 bytes) override;

public:
  TransporterCallbackKernelNonMT()
  : m_send_buffers(NULL), m_page_freelist(NULL), m_send_buffer_memory(NULL)
  {}

  ~TransporterCallbackKernelNonMT() override;

  /**
   * Allocate send buffer.
   *
   * Argument is the value of config parameter TotalSendBufferMemory. If 0,
   * a default will be used of sum(max send buffer) over all transporters.
   * The second is the config parameter ExtraSendBufferMemory
   */
  void allocate_send_buffers(Uint64 total_send_buffer,
                             Uint64 extra_send_buffer) override;

  /**
   * Implements TransporterCallback interface:
   */
<<<<<<< HEAD
  void enable_send_buffer(NodeId, TrpId, bool) override;
  void disable_send_buffer(NodeId, TrpId, bool) override;
=======
  void enable_send_buffer(TrpId) override;
  void disable_send_buffer(TrpId) override;
>>>>>>> 20884deb

  Uint32 get_bytes_to_send_iovec(TrpId trp_id,
                                 struct iovec *dst,
                                 Uint32 max) override;
  Uint32 bytes_sent(TrpId, Uint32 bytes) override;

  /**
   * These are the TransporterSendBufferHandle methods used by the
   * single-threaded ndbd.
   */
  Uint32 *getWritePtr(TrpId,
                      Uint32 lenBytes,
                      Uint32 prio,
                      Uint32 max_use,
                      SendStatus *error) override;
  Uint32 updateWritePtr(TrpId, Uint32 lenBytes, Uint32 prio) override;
  //void getSendBufferLevel(TrpId, SB_LevelType &level) override;
  bool forceSend(TrpId) override;

private:
  /* Send buffer pages. */
  struct SendBufferPage {
    /* This is the number of words that will fit in one page of send buffer. */
    static const Uint32 PGSIZE = 32768;
    static Uint32 max_data_bytes()
    {
      return PGSIZE - offsetof(SendBufferPage, m_data);
    }

    /* Send buffer for one transporter is kept in a single-linked list. */
    struct SendBufferPage *m_next;

    /* Bytes of send data available in this page. */
    Uint16 m_bytes;
    /* Start of unsent data */
    Uint16 m_start;

    /* Data; real size is to the end of one page. */
    char m_data[2];
  };

  /* Send buffer for one transporter. */
  struct SendBuffer {
    bool m_enabled;
    /* Total size of data in buffer, from m_offset_start_data to end. */
    Uint32 m_used_bytes;
    /* Linked list of active buffer pages with first and last pointer. */
    SendBufferPage *m_first_page;
    SendBufferPage *m_last_page;
  };

  SendBufferPage *alloc_page();
  void release_page(SendBufferPage *page);
  void discard_send_buffer(TrpId trp_id);

  /* Send buffers. */
  SendBuffer *m_send_buffers;

  /* Linked list of free pages. */
  SendBufferPage *m_page_freelist;
  /* Original block of memory for pages (so we can free it at exit). */
  unsigned char *m_send_buffer_memory;
  
  Uint64 m_tot_send_buffer_memory;
  Uint64 m_tot_used_buffer_memory;
}; //class TransporterCallbackKernelNonMT

static TransporterCallbackKernelNonMT myTransporterCallback;

TransporterSendBufferHandle *getNonMTTransporterSendHandle()
{
  return &myTransporterCallback;
}

TransporterRegistry globalTransporterRegistry(&myTransporterCallback,
					      &myTransporterCallback);

#else

TransporterSendBufferHandle *getNonMTTransporterSendHandle()
{
  return NULL;
}
#endif // not NDBD_MULTITHREADED

#ifdef NDBD_MULTITHREADED
static struct ReceiverThreadCache
{
  SectionSegmentPool::Cache cache_instance;
  char pad[64 - sizeof(SectionSegmentPool::Cache)];
} g_receiver_thread_cache[MAX_NDBMT_RECEIVE_THREADS];

void
mt_init_receiver_cache()
{
  for (unsigned i = 0; i < NDB_ARRAY_SIZE(g_receiver_thread_cache); i++)
  {
    g_receiver_thread_cache[i].cache_instance.init_cache(1024,1024);
  }
}

void
mt_set_section_chunk_size()
{
  g_sectionSegmentPool.setChunkSize(256);
}

#else
void mt_init_receiver_cache(){}
void mt_set_section_chunk_size(){}
#endif

bool
TransporterReceiveHandleKernel::deliver_signal(SignalHeader * const header,
                                               Uint8 prio,
                                               TransporterError &error_code,
                                               Uint32 * const theData,
                                               LinearSectionPtr ptr[3])
{
#ifdef NDBD_MULTITHREADED
  SectionSegmentPool::Cache & cache =
    g_receiver_thread_cache[m_receiver_thread_idx].cache_instance;
#endif

  const Uint32 secCount = header->m_noOfSections;
  const Uint32 length = header->theLength;

  // if this node is not MT LQH then instance bits are stripped at execute

#ifdef TRACE_DISTRIBUTED
  g_eventLogger->info("recv: %s(%d) from (%s, %d)",
                      getSignalName(header->theVerId_signalNumber),
                      header->theVerId_signalNumber,
                      getBlockName(refToBlock(header->theSendersBlockRef)),
                      refToNode(header->theSendersBlockRef));
#endif

  bool ok = true;
  Ptr<SectionSegment> secPtr[3];
  std::memset(secPtr, 0, sizeof(secPtr));
  secPtr[0].p = secPtr[1].p = secPtr[2].p = 0;

#ifdef NDB_DEBUG_RES_OWNERSHIP
  /**
   * Track sections seized as part of receiving signal with
   * 1 as 'special' block number for receiver
   */
  setResOwner(0x1 << 16 | header->theVerId_signalNumber);
#endif

#if defined(ERROR_INSERT)
  if (secCount > 0)
  {
    const Uint32 receiverBlock = blockToMain(header->theReceiversBlockNumber);
    if (unlikely(ErrorSignalReceive == receiverBlock))
    {
      ErrorImportActive = true;
    }
  }
#endif

  switch(secCount){
  case 3:
    ok &= import(SPC_CACHE_ARG secPtr[2], ptr[2].p, ptr[2].sz);
    [[fallthrough]];
  case 2:
    ok &= import(SPC_CACHE_ARG secPtr[1], ptr[1].p, ptr[1].sz);
    [[fallthrough]];
  case 1:
    ok &= import(SPC_CACHE_ARG secPtr[0], ptr[0].p, ptr[0].sz);
  }
#if defined(ERROR_INSERT)
  ErrorImportActive = false;
#endif

  /**
   * Check that we haven't received a too long signal
   */
  ok &= (length + secCount <= 25);
  
  Uint32 secPtrI[3];
  if(ok){
    /**
     * Normal path 
     */
    secPtrI[0] = secPtr[0].i;
    secPtrI[1] = secPtr[1].i;
    secPtrI[2] = secPtr[2].i;

#ifdef NDBD_MULTITHREADED
    const Uint32 receiverBlock = blockToMain(header->theReceiversBlockNumber);
    if (receiverBlock == V_QUERY)
    {
      /**
       * Signal was sent from remote DBTC or DBSPJ containing a
       * LQHKEYREQ or SCAN_FRAGREQ signal. These signals can be
       * executed by any LDM or Query thread as long as they are
       * COMMITTED READs.
       *
       * As reported in the paper "OLTP on Hardware Islands" in VLDB 2012
       * one can achieve much higher throughput with execution using
       * fine-grained shared nothing. This means here that the traditional
       * approach of executing COMMITTED READs in the LDM owning the data is the
       * preferred approach. What we have done to improve that here is that we
       * have introduced a query thread. In 2020 most CPU architectures
       * use 2 hyperthreads per CPU core. This means that we can have an LDM
       * thread and a query thread share the same CPU core. In this manner we
       * achieve the optimal performance for perfectly partitioned workloads.
       *
       * However not all workloads are perfectly partitionable. So e.g. in
       * TPC-H there is a higher cost for complex queries to execute when
       * all tables are fully partitioned. Many analytical schemas contain
       * one or more data tables that contain massive amounts of data.
       * These tablese often benefit from being fully partitioned. However
       * smaller dimension tables often benefit from a smaller amount of
       * partitioning.
       *
       * As noted in the paper above one wants to execute within a hardware
       * island, so at least we don't want to allow the query to use a
       * different CPU socket compared to where the owning LDM thread resides.
       * This would significantly increase contention around the fragment
       * lock as well as significantly increasing data movement between various
       * CPU caches in the server.
       *
       * In addition if we allow the round robin to use too many CPUs we can
       * easily create bursts of accesses to a fragment that makes too many
       * LDM and query threads become stalled. To avoid this we set a constant
       * limit to the round robin size. We want this size to be as big as
       * possible to achieve best scalability for dimension tables, but at the
       * same time we want to avoid using so many threads that we can easily
       * become stalled.
       *
       * The outcome of this discussion is that we will define a number of
       * Round Robin groups. Thus the LDM and query threads are placed into
       * individual round robin groups.
       *
       * One more problem we can have is data skew. For the tables that are
       * not fully partitioned this is solved by using the above approach
       * to use round robin.
       *
       * V_QUERY is a virtual block that doesn't actually exist. They are
       * discovered by the deliver signal module here.
       *
       * The responsibility to translate it is handled by the
       * TRPMAN block instance for this receive thread.
       * This instance receives a signal from the THRMAN instance
       * of the rep thread with a weight that each instance should
       * take in executing those signals. These weights are used to
       * create a round robin array of references that is used to
       * map these signals onto LDM threads and query threads.
       *
       * These weights are used both to create round robin schemas
       * for the round robin groups as well as for the smaller group
       * only containing one LDM thread with its companion query threads
       * (normally only 1 query thread per LDM threads). We could foresee
       * in the future with CPUs that employ 4 processors per CPU core that
       * we could have more than query thread per LDM thread.
       *
       * TC threads has a similar array used for local LQHKEYREQ
       * and SCAN_FRAGREQ signals. The THRMAN instance of the rep
       * thread distributes the same weight to all receive threads
       * and all TC threads. There is a weight for each LDM thread
       * and query thread. The weights can be between 0 and 16
       * where 0 means no signals will be sent to the instance and
       * 16 means the thread will take much responsibility in
       * handling the query load.
       *
       * This ensures that the LDM thread can be protected to handle
       * the responsibility of locking queries, write queries and
       * queries involving disk data. Thus when an LDM thread becomes
       * overloaded we can offload query handling to other LDM threads
       * and to query threads.
       */
      require(prio == JBB);
      if (unlikely(globalData.ndbMtQueryWorkers == 0))
      {
        /**
         * Older versions of RonDB (before 21.04.9) could potentially
         * send a request to V_QUERY even when we don't have any query
         * threads. In this case we simply change to use the DBLQH
         * block.
         */
        header->theReceiversBlockNumber = DBLQH;
        sendlocal(m_thr_no, header, theData, secPtrI);
        return false;
      }
      Uint32 data[25];
      Uint32 *out_data = theData;
      Uint32 *buf_ptr = &data[0];
      const Uint32 instance_no =
        blockToInstance(header->theReceiversBlockNumber);
      Uint32 ref = ((Trpman*)m_trpman)->distribute_signal(header,
                                                          instance_no,
                                                          &out_data,
                                                          buf_ptr);
      if (likely(ref != 0))
      {
        header->theReceiversBlockNumber = refToBlock(ref);
        sendlocal(m_thr_no, header, out_data, secPtrI);
        return false;
      }
      error_code = TE_INVALID_SIGNAL;
      return true;
    }
#endif
#ifndef NDBD_MULTITHREADED
    globalScheduler.execute(header, prio, theData, secPtrI);  
#else
    if (prio == JBB)
      sendlocal(m_thr_no /* self */,
                header, theData, secPtrI);
    else
      sendprioa(m_thr_no /* self */,
                header, theData, secPtrI);

#endif
    return false;
  }
  
  /**
   * Out of memory
   */
  for(Uint32 i = 0; i<secCount; i++){
    if(secPtr[i].p != 0){
      g_sectionSegmentPool.releaseList(SPC_SEIZE_ARG
                                       relSz(secPtr[i].p->m_sz),
                                       secPtr[i].i, 
				       secPtr[i].p->m_lastSegment);
    }
  }

  SignalDroppedRep * rep = (SignalDroppedRep*)theData;
  Uint32 gsn = header->theVerId_signalNumber;
  Uint32 len = header->theLength;
  Uint32 newLen= (len > 22 ? 22 : len);
  memmove(rep->originalData, theData, (4 * newLen));
  rep->originalGsn = gsn;
  rep->originalLength = len;
  rep->originalSectionCount = secCount;
  header->theVerId_signalNumber = GSN_SIGNAL_DROPPED_REP;
  header->theLength = newLen + 3;
  header->m_noOfSections = 0;
#ifndef NDBD_MULTITHREADED
  globalScheduler.execute(header, prio, theData, secPtrI);    
#else
  if (prio == JBB)
    sendlocal(m_thr_no /* self */,
              header, theData, NULL);
  else
    sendprioa(m_thr_no /* self */,
              header, theData, NULL);
#endif
  return false;
}

NdbOut & 
operator<<(NdbOut& out, const SectionSegment & ss){
  out << "[ last= " << ss.m_lastSegment << " next= " << ss.nextPool << " ]";
  return out;
}

void
TransporterReceiveHandleKernel::reportError(NodeId nodeId,
                                            TransporterError errorCode,
                                            const char *info)
{
#ifdef DEBUG_TRANSPORTER
  g_eventLogger->info("reportError (%d, 0x%x) %s", nodeId, errorCode,
                      info ? info : "");
#endif

  DBUG_ENTER("reportError");
  DBUG_PRINT("info",("nodeId %d  errorCode: 0x%x  info: %s",
		     nodeId, errorCode, info));

  switch (errorCode)
  {
  case TE_SIGNAL_LOST_SEND_BUFFER_FULL:
  {
    char msg[64];
    BaseString::snprintf(msg, sizeof(msg), "Remote node id %d.%s%s", nodeId,
	     info ? " " : "", info ? info : "");
    ErrorReporter::handleError(NDBD_EXIT_SIGNAL_LOST_SEND_BUFFER_FULL,
			       msg, __FILE__, NST_ErrorHandler);
  }
  case TE_SIGNAL_LOST:
  {
    char msg[64];
    BaseString::snprintf(msg, sizeof(msg), "Remote node id %d,%s%s", nodeId,
	     info ? " " : "", info ? info : "");
    ErrorReporter::handleError(NDBD_EXIT_SIGNAL_LOST,
			       msg, __FILE__, NST_ErrorHandler);
  }
  case TE_SHM_IPC_PERMANENT:
  {
    char msg[128];
    BaseString::snprintf(msg, sizeof(msg),
	     "Remote node id %d.%s%s",
	     nodeId, info ? " " : "", info ? info : "");
    ErrorReporter::handleError(NDBD_EXIT_CONNECTION_SETUP_FAILED,
			       msg, __FILE__, NST_ErrorHandler);
  }
  default:
    break;
  }
 
  if(errorCode & TE_DO_DISCONNECT){
    reportDisconnect(nodeId, errorCode);
  }
  
  SignalT<3> signal;
  std::memset(&signal.header, 0, sizeof(signal.header));


  if(errorCode & TE_DO_DISCONNECT)
    signal.theData[0] = NDB_LE_TransporterError;
  else
    signal.theData[0] = NDB_LE_TransporterWarning;
  
  signal.theData[1] = nodeId;
  signal.theData[2] = errorCode;
  
  signal.header.theLength = 3;  
  signal.header.theSendersSignalId = 0;
  signal.header.theSendersBlockRef = numberToRef(0, globalData.ownId);
  signal.header.theReceiversBlockNumber = CMVMI;
  signal.header.theVerId_signalNumber = GSN_EVENT_REP;
#ifndef NDBD_MULTITHREADED
  Uint32 secPtr[3];
  globalScheduler.execute(&signal.header, JBA, signal.theData, secPtr);
#else
  sendprioa(m_thr_no /* self */,
            &signal.header, signal.theData, NULL);
#endif

  DBUG_VOID_RETURN;
}

/**
 * Report average send length in bytes (4096 last sends)
 */
#ifndef NDBD_MULTITHREADED
TransporterCallbackKernelNonMT::~TransporterCallbackKernelNonMT()
{
   m_page_freelist = NULL;
   delete[] m_send_buffers;
   delete[] m_send_buffer_memory;
}

void
TransporterCallbackKernelNonMT::reportSendLen(NodeId nodeId, Uint32 count,
                                              Uint64 bytes)
{
  SignalT<3> signal;
  std::memset(&signal.header, 0, sizeof(signal.header));

  signal.header.theLength = 3;
  signal.header.theSendersSignalId = 0;
  signal.header.theSendersBlockRef = numberToRef(0, globalData.ownId);
  signal.header.theReceiversBlockNumber = CMVMI;
  signal.header.theVerId_signalNumber = GSN_EVENT_REP;

  signal.theData[0] = NDB_LE_SendBytesStatistic;
  signal.theData[1] = nodeId;
  signal.theData[2] = Uint32(bytes/count);

  Uint32 secPtr[3];
  globalScheduler.execute(&signal.header, JBA, signal.theData, secPtr);
}


#define MIN_SEND_BUFFER_SIZE (4 * 1024 * 1024)

void
TransporterCallbackKernelNonMT::allocate_send_buffers(
                                           Uint64 total_send_buffer,
                                           Uint64 extra_send_buffer)
{
  const int maxTransporters = MAX_NTRANSPORTERS;
  const int nTransporters   = globalTransporterRegistry.get_transporter_count();

  if (total_send_buffer == 0)
    total_send_buffer = globalTransporterRegistry.get_total_max_send_buffer();

  total_send_buffer += extra_send_buffer;

  if (!extra_send_buffer)
  {
    /**
     * If extra send buffer memory is 0 it means we can decide on an
     * appropriate value for it. We select to always ensure that the
     * minimum send buffer memory is 4M, otherwise we simply don't
     * add any extra send buffer memory at all.
     */
    if (total_send_buffer < MIN_SEND_BUFFER_SIZE)
    {
      total_send_buffer = (Uint64)MIN_SEND_BUFFER_SIZE;
    }
  }

  if (m_send_buffers)
  {
    /* Send buffers already allocated -> resize the buffer pages */
    assert(m_send_buffer_memory);

    // TODO resize send buffer pages

    return;
  }

  /**
   * Initialize transporter send buffers (initially empty).
   * (Sparesely populated array of 'nTransporters')
   */
  assert(nTransporters <= maxTransporters);
  m_send_buffers = new SendBuffer[maxTransporters];
  for (int i = 0; i < maxTransporters; i++)
  {
    SendBuffer &b = m_send_buffers[i];
    b.m_first_page = NULL;
    b.m_last_page = NULL;
    b.m_used_bytes = 0;
    b.m_enabled = false;
  }

  /* Initialize the page freelist. */
  Uint64 send_buffer_pages =
    (total_send_buffer + SendBufferPage::PGSIZE - 1)/SendBufferPage::PGSIZE;
  /* Add one extra page of internal fragmentation overhead per transporter. */
  send_buffer_pages += nTransporters;

  m_send_buffer_memory =
    new unsigned char[UintPtr(send_buffer_pages * SendBufferPage::PGSIZE)];
  if (m_send_buffer_memory == NULL)
  {
    ndbout << "Unable to allocate "
           << send_buffer_pages * SendBufferPage::PGSIZE
           << " bytes of memory for send buffers, aborting." << endl;
    abort();
  }

  m_page_freelist = NULL;
  for (unsigned i = 0; i < send_buffer_pages; i++)
  {
    SendBufferPage *page =
      (SendBufferPage *)(m_send_buffer_memory + i * SendBufferPage::PGSIZE);
    page->m_bytes = 0;
    page->m_next = m_page_freelist;
    m_page_freelist = page;
  }
  m_tot_send_buffer_memory = SendBufferPage::PGSIZE * send_buffer_pages;
  m_tot_used_buffer_memory = 0;
}

TransporterCallbackKernelNonMT::SendBufferPage *
TransporterCallbackKernelNonMT::alloc_page()
{
  SendBufferPage *page = m_page_freelist;
  if (page != NULL)
  {
    m_tot_used_buffer_memory += SendBufferPage::PGSIZE;
    m_page_freelist = page->m_next;
    return page;
  }

  ndbout << "ERROR: out of send buffers in kernel." << endl;
  return NULL;
}

void
TransporterCallbackKernelNonMT::release_page(SendBufferPage *page)
{
  assert(page != NULL);
  page->m_next = m_page_freelist;
  m_tot_used_buffer_memory -= SendBufferPage::PGSIZE;
  m_page_freelist = page;
}

Uint32
TransporterCallbackKernelNonMT::get_bytes_to_send_iovec(TrpId trp_id,
                                                        struct iovec *dst,
                                                        Uint32 max)
{
  SendBuffer *b = m_send_buffers + trp_id;

  if (unlikely(!b->m_enabled))
  {
    discard_send_buffer(trp_id);
    return 0;
  }
  if (unlikely(max == 0))
    return 0;

  Uint32 count = 0;
  SendBufferPage *page = b->m_first_page;
  while (page != NULL && count < max)
  {
    dst[count].iov_base = page->m_data+page->m_start;
    dst[count].iov_len = page->m_bytes;
    assert(page->m_start + page->m_bytes <= page->max_data_bytes());
    page = page->m_next;
    count++;
  }

  return count;
}

Uint32
TransporterCallbackKernelNonMT::bytes_sent(TrpId trp_id,
                                           Uint32 bytes)
{
  SendBuffer *b = m_send_buffers + trp_id;
  Uint32 used_bytes = b->m_used_bytes;

  if (bytes == 0)
    return used_bytes;

  used_bytes -= bytes;
  b->m_used_bytes = used_bytes;

  SendBufferPage *page = b->m_first_page;
  while (bytes && bytes >= page->m_bytes)
  {
    SendBufferPage * tmp = page;
    bytes -= page->m_bytes;
    page = page->m_next;
    release_page(tmp);
  }

  if (used_bytes == 0)
  {
    b->m_first_page = 0;
    b->m_last_page = 0;
  }
  else
  {
    page->m_start += bytes;
    page->m_bytes -= bytes;
    assert(page->m_start + page->m_bytes <= page->max_data_bytes());
    b->m_first_page = page;
  }

  return used_bytes;
}

void
<<<<<<< HEAD
TransporterCallbackKernelNonMT::enable_send_buffer(NodeId nodeId,
                                                   TrpId trp_id,
                                                   bool locked)
{
  (void)nodeId;
  (void)locked;
=======
TransporterCallbackKernelNonMT::enable_send_buffer(TrpId trp_id)
{
>>>>>>> 20884deb
  SendBuffer *b = m_send_buffers + trp_id;
  assert(b->m_enabled == false);
  assert(b->m_first_page == NULL);  //Disabled buffer is empty
  b->m_enabled = true;
}

void
<<<<<<< HEAD
TransporterCallbackKernelNonMT::disable_send_buffer(NodeId nodeId,
                                                    TrpId trp_id,
                                                    bool locked)
=======
TransporterCallbackKernelNonMT::disable_send_buffer(TrpId trp_id)
>>>>>>> 20884deb
{
  SendBuffer *b = m_send_buffers + trp_id;
  b->m_enabled = false;
  discard_send_buffer(trp_id);
}

void
TransporterCallbackKernelNonMT::discard_send_buffer(TrpId trp_id)
{
  SendBuffer *b = m_send_buffers + trp_id;
  SendBufferPage *page = b->m_first_page;
  while (page != NULL)
  {
    SendBufferPage *next = page->m_next;
    release_page(page);
    page = next;
  }
  b->m_first_page = NULL;
  b->m_last_page = NULL;
  b->m_used_bytes = 0;
}

/**
 * These are the TransporterSendBufferHandle methods used by the
 * single-threaded ndbd.
 */
Uint32 *
TransporterCallbackKernelNonMT::getWritePtr(TrpId trp_id,
                                            Uint32 lenBytes,
                                            Uint32 prio,
                                            Uint32 max_use,
                                            SendStatus *error)
{
  SendBuffer *b = m_send_buffers + trp_id;

  /* First check if we have room in already allocated page. */
  SendBufferPage *page = b->m_last_page;
  if (page != NULL &&
      page->m_bytes + page->m_start + lenBytes <= page->max_data_bytes())
  {
    return (Uint32 *)(page->m_data + page->m_start + page->m_bytes);
  }

  if (unlikely(b->m_used_bytes + lenBytes > max_use))
  {
    *error = SEND_BUFFER_FULL;
    return NULL;
  }

  if (unlikely(lenBytes > SendBufferPage::max_data_bytes()))
  {
    *error = SEND_MESSAGE_TOO_BIG;
    return NULL;
  }

  /* Allocate a new page. */
  page = alloc_page();
  if (unlikely(page == NULL))
  {
    *error = SEND_BUFFER_FULL;
    return NULL;
  }
  page->m_next = NULL;
  page->m_bytes = 0;
  page->m_start = 0;

  if (b->m_last_page == NULL)
  {
    b->m_first_page = page;
    b->m_last_page = page;
  }
  else
  {
    assert(b->m_first_page != NULL);
    b->m_last_page->m_next = page;
    b->m_last_page = page;
  }
  return (Uint32 *)(page->m_data);
}

Uint32
TransporterCallbackKernelNonMT::updateWritePtr(TrpId trp_id,
                                               Uint32 lenBytes,
                                               Uint32 prio)
{
  SendBuffer *b = m_send_buffers + trp_id;
  SendBufferPage *page = b->m_last_page;
  assert(page != NULL);
  assert(page->m_bytes + lenBytes <= page->max_data_bytes());
  page->m_bytes += lenBytes;
  b->m_used_bytes += lenBytes;
  return b->m_used_bytes;
}

/**
 * This is used by the ndbd, so here only one thread is using this, so
 * values will always be consistent.
 */
/**
 * ::getSendBufferLevel() is currently unused. Kept as similar
 * functionality will likely be needed in near future.
void
TransporterCallbackKernelNonMT::getSendBufferLevel(TrpId trp_id,
                                                   SB_LevelType &level)
{
  SendBuffer *b = m_send_buffers + trp_id;
  calculate_send_buffer_level(b->m_used_bytes,
                              m_tot_send_buffer_memory,
                              m_tot_used_buffer_memory,
                              0,
                              level);
  return;
}
**/

bool
TransporterCallbackKernelNonMT::forceSend(TrpId trp_id)
{
  return globalTransporterRegistry.performSend(trp_id);
}

#endif //'not NDBD_MULTITHREADED'

/**
 * Report average receive length in bytes (4096 last receives)
 */
void
TransporterReceiveHandleKernel::reportReceiveLen(NodeId nodeId, Uint32 count,
                                            Uint64 bytes)
{

  SignalT<3> signal;
  std::memset(&signal.header, 0, sizeof(signal.header));

  signal.header.theLength = 3;  
  signal.header.theSendersSignalId = 0;
  signal.header.theSendersBlockRef = numberToRef(0, globalData.ownId);
  signal.header.theReceiversBlockNumber = CMVMI;
  signal.header.theVerId_signalNumber = GSN_EVENT_REP;

  signal.theData[0] = NDB_LE_ReceiveBytesStatistic;
  signal.theData[1] = nodeId;
  signal.theData[2] = Uint32(bytes/count);
#ifndef NDBD_MULTITHREADED
  Uint32 secPtr[3];
  globalScheduler.execute(&signal.header, JBA, signal.theData, secPtr);
#else
  sendprioa(m_thr_no /* self */,
            &signal.header, signal.theData, NULL);
#endif
}

/**
 * Report connection established
 */

void
TransporterReceiveHandleKernel::reportConnect(NodeId nodeId)
{

  SignalT<1> signal;
  std::memset(&signal.header, 0, sizeof(signal.header));

#ifndef NDBD_MULTITHREADED
  Uint32 trpman_instance = 1;
#else
  Uint32 trpman_instance = 1 /* proxy */ + m_receiver_thread_idx;
#endif
  signal.header.theLength = 1;
  signal.header.theSendersSignalId = 0;
  signal.header.theSendersBlockRef = numberToRef(0, globalData.ownId);
  signal.header.theReceiversBlockNumber = numberToBlock(TRPMAN,trpman_instance);
  signal.header.theVerId_signalNumber = GSN_CONNECT_REP;

  signal.theData[0] = nodeId;

#ifndef NDBD_MULTITHREADED
  Uint32 secPtr[3];
  globalScheduler.execute(&signal.header, JBA, signal.theData, secPtr);
#else
  /**
   * The first argument to sendprioa is from which thread number this
   * signal is sent, it is always sent from a receive thread
   */
  sendprioa(m_thr_no /* self */,
            &signal.header, signal.theData, NULL);
#endif
}

/**
 * Report connection broken
 */
void
TransporterReceiveHandleKernel::reportDisconnect(NodeId nodeId, Uint32 errNo)
{
  DBUG_ENTER("reportDisconnect");

  SignalT<DisconnectRep::SignalLength> signal;
  std::memset(&signal.header, 0, sizeof(signal.header));

#ifndef NDBD_MULTITHREADED
  Uint32 trpman_instance = 1;
#else
  Uint32 trpman_instance = 1 /* proxy */ + m_receiver_thread_idx;
#endif
  signal.header.theLength = DisconnectRep::SignalLength;
  signal.header.theSendersSignalId = 0;
  signal.header.theSendersBlockRef = numberToRef(0, globalData.ownId);
  signal.header.theTrace = TestOrd::TraceDisconnect;
  signal.header.theVerId_signalNumber = GSN_DISCONNECT_REP;
  signal.header.theReceiversBlockNumber = numberToBlock(TRPMAN,trpman_instance);

  DisconnectRep * rep = CAST_PTR(DisconnectRep, &signal.theData[0]);
  rep->nodeId = nodeId;
  rep->err = errNo;

#ifndef NDBD_MULTITHREADED
  Uint32 secPtr[3];
  globalScheduler.execute(&signal.header, JBA, signal.theData, secPtr);
#else
  sendprioa(m_thr_no /* self */,
            &signal.header, signal.theData, NULL);
#endif

  DBUG_VOID_RETURN;
}

void
SignalLoggerManager::printSegmentedSection(FILE * output,
                                           const SignalHeader & sh,
                                           const SegmentedSectionPtr ptr[3],
                                           unsigned i)
{
  fprintf(output, "SECTION %u type=segmented", i);
  if (i >= 3) {
    fprintf(output, " *** invalid ***\n");
    return;
  }
  const Uint32 len = ptr[i].sz;
  SectionSegment * ssp = ptr[i].p;
  Uint32 pos = 0;
  fprintf(output, " size=%u\n", (unsigned)len);
  while (pos < len) {
    if (pos > 0 && pos % SectionSegment::DataLength == 0) {
      ssp = g_sectionSegmentPool.getPtr(ssp->m_nextSegment);
    }
    printDataWord(output, pos, ssp->theData[pos % SectionSegment::DataLength]);
  }
  if (len > 0)
    putc('\n', output);
}

/**
 * Check to see if jobbbuffers are starting to get full
 * and if so call doJob
 */
int
TransporterReceiveHandleKernel::checkJobBuffer()
{
#ifndef NDBD_MULTITHREADED
  return globalScheduler.checkDoJob();
#else
  return mt_checkDoJob(m_receiver_thread_idx);
#endif
}

#ifdef NDBD_MULTITHREADED
void
TransporterReceiveHandleKernel::assign_trps(Uint32 *recv_thread_idx_array)
{
  m_transporters.clear(); /* Clear all first */
  for (Uint32 trp_id = 1; trp_id < MAX_NTRANSPORTERS; trp_id++)
  {
    if (recv_thread_idx_array[trp_id] == m_receiver_thread_idx)
    {
      DEB_MULTI_TRP(("trp_id %u assigned to recv thread %u",
                     trp_id, m_receiver_thread_idx));
      m_transporters.set(trp_id); /* Belongs to our receive thread */
    }
  }
  return;
}
#endif

void
TransporterReceiveHandleKernel::transporter_recv_from(NodeId nodeId)
{
  if (globalData.get_hb_count(nodeId) != 0)
  {
    globalData.set_hb_count(nodeId) = 0;
  }
}

#ifndef NDBD_MULTITHREADED
class TransporterReceiveHandle *
mt_get_trp_receive_handle(unsigned instance)
{
  assert(instance == 0);
  return &myTransporterCallback;
}
#endif

/** 
 * #undef is needed since this file is included by TransporterCallback_nonmt.cpp
 * and TransporterCallback_mt.cpp
 */
#undef JAM_FILE_ID<|MERGE_RESOLUTION|>--- conflicted
+++ resolved
@@ -1,6 +1,6 @@
 /*
    Copyright (c) 2003, 2023, Oracle and/or its affiliates.
-   Copyright (c) 2021, 2023, Hopsworks and/or its affiliates.
+   Copyright (c) 2021, 2024, Hopsworks and/or its affiliates.
 
    This program is free software; you can redistribute it and/or modify
    it under the terms of the GNU General Public License, version 2.0,
@@ -133,13 +133,8 @@
   /**
    * Implements TransporterCallback interface:
    */
-<<<<<<< HEAD
-  void enable_send_buffer(NodeId, TrpId, bool) override;
-  void disable_send_buffer(NodeId, TrpId, bool) override;
-=======
   void enable_send_buffer(TrpId) override;
   void disable_send_buffer(TrpId) override;
->>>>>>> 20884deb
 
   Uint32 get_bytes_to_send_iovec(TrpId trp_id,
                                  struct iovec *dst,
@@ -786,17 +781,8 @@
 }
 
 void
-<<<<<<< HEAD
-TransporterCallbackKernelNonMT::enable_send_buffer(NodeId nodeId,
-                                                   TrpId trp_id,
-                                                   bool locked)
-{
-  (void)nodeId;
-  (void)locked;
-=======
 TransporterCallbackKernelNonMT::enable_send_buffer(TrpId trp_id)
 {
->>>>>>> 20884deb
   SendBuffer *b = m_send_buffers + trp_id;
   assert(b->m_enabled == false);
   assert(b->m_first_page == NULL);  //Disabled buffer is empty
@@ -804,13 +790,7 @@
 }
 
 void
-<<<<<<< HEAD
-TransporterCallbackKernelNonMT::disable_send_buffer(NodeId nodeId,
-                                                    TrpId trp_id,
-                                                    bool locked)
-=======
 TransporterCallbackKernelNonMT::disable_send_buffer(TrpId trp_id)
->>>>>>> 20884deb
 {
   SendBuffer *b = m_send_buffers + trp_id;
   b->m_enabled = false;
