--- conflicted
+++ resolved
@@ -93,15 +93,10 @@
 }
 
 Uint32
-<<<<<<< HEAD
 LockQueue::unlock(SimulatedBlock* block,
                   Pool & thePool, 
-                  const UtilUnlockReq* req)
-=======
-LockQueue::unlock(Pool & thePool, 
                   const UtilUnlockReq* req,
                   UtilLockReq* orig_req)
->>>>>>> 9f6d8102
 {
   const Uint32 senderRef = req->senderRef;
   const Uint32 senderData = req->senderData;
