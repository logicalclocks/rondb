--- conflicted
+++ resolved
@@ -175,7 +175,6 @@
   p.p = getPtr(p.i);
 }
 
-<<<<<<< HEAD
 template<typename T, Uint32 Slot_size> inline void TransientPool<T, Slot_size>::getPtr(Ptr<T> &p, Uint32 i) const
 {
   p.i = i;
@@ -184,10 +183,6 @@
 
 template<typename T, Uint32 Slot_size> inline bool TransientPool<T, Slot_size>::getValidPtr(Ptr<T> &p) const
 {
-=======
-template <typename T, Uint32 Slot_size>
-inline bool TransientPool<T, Slot_size>::getValidPtr(Ptr<T> &p) const {
->>>>>>> 2bf0f4a5
   Ptr<SlotType> slot;
   slot.i = p.i;
   if (unlikely(
