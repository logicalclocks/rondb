--- conflicted
+++ resolved
@@ -45,12 +45,8 @@
   Uint16 head;
   static LHBits32 hash(Uint32 val)
   {
-<<<<<<< HEAD
+    //Only used for unit test
     return LHBits32(md5_hash(&val, 1));
-=======
-    //Only used for unit test
-    return LHBits32(md5_hash((Uint64*)&val, 1));
->>>>>>> f042341d
   }
 };
 
