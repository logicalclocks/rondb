/*
   Copyright (c) 2003, 2015, Oracle and/or its affiliates. All rights reserved.

   This program is free software; you can redistribute it and/or modify
   it under the terms of the GNU General Public License as published by
   the Free Software Foundation; version 2 of the License.

   This program is distributed in the hope that it will be useful,
   but WITHOUT ANY WARRANTY; without even the implied warranty of
   MERCHANTABILITY or FITNESS FOR A PARTICULAR PURPOSE.  See the
   GNU General Public License for more details.

   You should have received a copy of the GNU General Public License
   along with this program; if not, write to the Free Software
   Foundation, Inc., 51 Franklin St, Fifth Floor, Boston, MA 02110-1301  USA
*/

#ifndef SIMULATEDBLOCK_H
#define SIMULATEDBLOCK_H

#include <NdbTick.h>
#include <kernel_types.h>
#include <util/version.h>
#include <ndb_limits.h>

#include "VMSignal.hpp"
#include <RefConvert.hpp>
#include <BlockNumbers.h>
#include <GlobalSignalNumbers.h>

#include "pc.hpp"
#include "Pool.hpp"
#include <NodeInfo.hpp>
#include <NodeState.hpp>
#include "GlobalData.hpp"
#include "LongSignal.hpp"
#include <SignalLoggerManager.hpp>

#include <ErrorReporter.hpp>
#include <ErrorHandlingMacros.hpp>

#include "IntrusiveList.hpp"
#include "ArrayPool.hpp"
#include "DLHashTable.hpp"
#include "WOPool.hpp"
#include "RWPool.hpp"
#include "Callback.hpp"
#include "SafeCounter.hpp"

#include <mgmapi.h>
#include <mgmapi_config_parameters.h>
#include <mgmapi_config_parameters_debug.h>
#include <kernel_config_parameters.h>
#include <Configuration.hpp>

#include <signaldata/ReadConfig.hpp>
#include "ndbd_malloc_impl.hpp"
#include <blocks/record_types.hpp>

#include "Ndbinfo.hpp"

#define JAM_FILE_ID 248


#ifdef VM_TRACE
#define D(x) \
  do { \
    char buf[200]; \
    if (!debugOutOn()) break; \
    debugOutLock(); \
    debugOutStream() << debugOutTag(buf, __LINE__) << x << dec << "\n"; \
    debugOutUnlock(); \
  } while (0)
#define V(x) " " << #x << ":" << (x)
#else
#define D(x) do { } while(0)
#undef V
#endif

/**
 * LCP scans and Backup scans always use batch size 16, there are even
 * optimisations in allocation and handling LCP scans and Backup scans
 * keeping proper rates using this particular batch size. This is also
 * true for Node recovery scans as started by COPY_FRAGREQ.
 */
#define ZRESERVED_SCAN_BATCH_SIZE 16
/**
 * Something for filesystem access
 */
struct  NewBaseAddrBits              /* 32 bits */
{
  unsigned int     q               : 4;    /* Highest index - 2log */
  /* Strings are treated as 16 bit indexed        */
  /* variables with the number of characters in   */
  /* index 0, byte 0                              */
  unsigned int     v               : 3;    /* Size in bits - 2log */
  unsigned int     unused : 25 ;
};

typedef struct NewVar
{
  Uint32 *              WA;
  Uint32                nrr;
  Uint32                ClusterSize;    /* Real Cluster size    */
  NewBaseAddrBits       bits;
} NewVARIABLE;  /* 128 bits */

struct Block_context
{
  Block_context(class Configuration& cfg, class Ndbd_mem_manager& mm)
    : m_config(cfg), m_mm(mm) {}
  class Configuration& m_config;
  class Ndbd_mem_manager& m_mm;
};

struct PackedWordsContainer
{
  BlockReference hostBlockRef;
  Uint32 noOfPackedWords;
  Uint32 packedWords[30];
}; // 128 bytes

/**
  Description of NDB Software Architecture
  ----------------------------------------

  The NDB software architecture has two foundations, blocks and signals.
  The base object for the blocks is the below SimulatedBlock class and
  the signal object is the base class Signal defined in VMSignal.hpp.

  Blocks are intended as software units that owns its own data and it
  communicates with other blocks only through signals. Each block owns
  its own set of data which it entirely controls. There has been some
  optimisations where blocks always executing in the same thread can do
  some shortcuts by calling functions in a different block directly.
  There is even some code to call functions in a block in a different
  thread, in this case however some mutex is required to protect the
  data.

  Blocks are gathered together in threads. Threads are gathered into nodes.
  So when sending a signal you need to send it to an address. The address is
  a 32-bit word. It is a bit similar to IPv4 addresses. The address is
  setup in the following manner:

  -- Bit 0-8 ------- Bit 9-15 ------ Bit 16-31 ------
  | Block number  | Thread id   |       NodeId      |
  ---------------------------------------------------

  So when delivering a signal we start by checking the node id. If the node
  id is our own node id, then we will continue checking thread id. If it
  is destined to another node, then we move the signal sending to the module
  that takes care of transporting the signal to another node in the cluster.
  
  Each other node is found using a socket over TCP/IP. The architecture
  supports also other ways to transport signals such as using some form
  of shared memory between processes on the same or different machines.
  It would also be possible to extend the architecture such that we
  might use different sockets for different threads in the node.

  If the signal is destined for a different thread then we transport the
  signal to that thread, we use a separate memory buffer for each two
  threads that communicate such that the communication between threads is
  completely lock-free.

  One block number can be used in several threads. So e.g. the LDM threads
  all contain its own instance of the DBLQH block. The method instance()
  gets the instance number of the currently executing block. The method
  reference() gets the block reference of the currently executing block.

  If we send to ourselves we put the signal in the memory buffer for
  communication with our own thread.

  The current limits of the architecture is a maximum of 512 block numbers.
  We currently use less than 25 of those numbers. The maximum number of
  threads are 128 threads. We currently can use at most 72 threads.
  The current node limit is 255 nodes and node id 0 is a special case.

  So there is still a lot of space in the addressing mechanism for growth
  in terms of number of threads, blocks and nodes and even for introduction
  of new addressable units like subthreads or similar things.

  The software architecture also contains a structure for how signals are
  structured. Each signal is sent at a certain priority level. Finally also
  there is a concept of sending delayed signals to blocks within the same
  thread.

  Priority level on signals
  -------------------------
  So starting with priority level a signal can be sent on high priority
  (JBA) and normal priority (JBB). The priority level can be used also when
  sending to other nodes. The priority will however not be used to prioritise
  the signal in sending it over the socket to the receiving node.

  Each thread has its own buffer for A-priority signals. In the scheduler
  we will always execute all signals in the A-priority buffer first. If
  new A-priority signals are sent during these signals, then they will also
  be executed until no more signals exist on A-priority level. So it's not
  allowed to have a flow of signals all executing at A-level. We always have
  to insert a signal in the flow that either goes down to B-level or use some
  form of delayed signal.

  If an A-level signal is sent from a B-level signal it will be handled
  differently in the single threaded ndbd and the multi-threaded ndbmtd. In
  ndbmtd it will be executed after executing up to 128 B-level signals. In
  ndbd it will be executed as the next signal. So one cannot assume that an
  A-level signal will be executed before a specific B-level signal. A B-level
  signal can even be executed before an A-level signal although it was sent
  after the A-level signal.

  Delayed signals
  ---------------
  Delayed signals are used to create threads of activities that execute without
  consuming too much CPU activity. Delayed signals can only be sent internally
  within the same thread. When the signal has been delayed and is taken out of
  its timer queue its inserted into the priority A buffer.

  Bounded delay signals
  ---------------------
  A special form of delayed signal also exists, this is sent with delay equal to
  the constant BOUNDED_DELAY. This means that the signal will be executed as a
  priority A task as soon as the current set of B-level tasks are done. This is
  similar to sending an A-level signal from a B-level job in ndbmtd. However for
  ndbd it's not the same thing and also when sending an A-level signal from an
  A-level signal it is also not the same thing.

  So a delayed signal with delay BOUNDED_DELAY is a special type of signal
  with a bounded delay. The bound is that no more than 100 B-level signals will
  be executed before this signal is executed. Given our design requirements
  a B-level signal should mostly be executed within at most 5-10 microseconds
  or so, mostly much shorter than this even, so a normal execution time of
  a signal would be below 1 microsecond. So 100 signals should almost never
  execute for more than 1000 microseconds and rarely go beyond even 100
  microseconds.

  So these bounded delay signals are a good tool to ensure that activitites
  such as backups, checkpoints, node recovery activities, altering of tables
  and similar things gets executed at a certain rate. Without any possibility
  of bounded delay signals it is very hard to implement an activity that gets
  executed at a certain rate.

  So in a sense we're using the bounded delay signals to implement a form of
  time-sharing priority, certain activities are allowed to use a proportion
  of the available CPU resources, not too much, but also not too little. If
  an LCP gets bogged down by user transactions then the system will eventually
  run out of REDO log space. If a node recovery activity gets bogged down by
  user transactions then we will run for too long with only one replica in the
  node group which is bad for system availability.

  Execute direct signals
  ----------------------
  If the receiving block is within the same thread, then it is possible to
  send the signal using the method EXECUTE_DIRECT. This execution will
  happen immediately and won't be scheduled for later, it will be done in
  the same fashion as a function call.

  Signals
  -------
  Signals are carried with a certain structure:
  1) Each signal has a signal number. This number also is mapped to a name.
     When executing a signal with a certain number which e.g. has the name
     TCKEYREQ, then this signal is implemented by a method called
     execTCKEYREQ in the receiving block. More than one block could have
     such a method since a signal is not tied to a certain block.

  2) Each signal has 4 areas that can be sent in the signal. The first is
     always sent in the signal, this is the fixed part. The fixed part
     consists of at least 1 and at most 25 32-bit words. Many signals have
     a class that defines this part of the signal. This is however not
     absolutely necessary. Then there are up to 3 sections that can carry
     longer information bits. So e.g. a TCKEYREQ has one section that contains
     the primary key and another part that contains the attribute information.
     The attribute information could be seen as a program sent to MySQL
     Cluster data nodes to read, update the row specified in the key
     section. The attribute information could also contain interpreted
     programs that can do things like increment, decrement, conditional
     update and so forth.

   3) As mentioned above each signal carries a certain priority level to
      execute it on. It is currently not possible to check the prio
      level you're currently executing on, but it would be real simple
      to add this capability if necessary.

   4) When executing a certain signal it gets a signal id, this id is
      local to the thread and is incremented by one each new signal that
      is executed. This signal id is available in the Signal class and
      can e.g. be used to deduce if the thread is currently at high load.

   A signal is sent over the socket using a special protocol that is called
   Protocol6. This is not discussed more here, it is a feature of the
   transport mechanisms of the NDB Software Architecture.

   CONTINUEB
   ---------
   CONTINUEB is a special signal used by almost all blocks. This signal is
   used to handle background thread activities. Often the CONTINUEB signals
   are used as part of implementing a more complex action. One example is
   when DBDIH starts up a new LCP. It sends various forms of CONTINUEB
   signals to itself to move ahead through the LCP actions it needs to do
   as part of starting up a new LCP. The first word contains the type of
   CONTINUEB signal, so this is in a sense a bit like a second level of
   signal number. Based on this number the CONTINUEB data is treated
   differently.

   Common patterns of signals
   --------------------------
   There is no absolute patterns for how signal data looks like. But it is
   very common that a signal at least contains the destination object id,
   the senders object id and the senders block reference. The senders block
   reference is actually also available in the Signal class when executing
   a signal. But we can use various forms of software routing of the
   signal, so the senders block reference is the originator of the signal,
   not necessarily the same as the sender of the signal since it could be
   routed through several blocks on the way.

   The basic data type in the NDB signals are unsigned 32-bit integers. So
   all addressing is using a special form of pointers. The pointers always
   refers to a special class of objects and the pointer is the index in an
   array of objects of this kind. So we can have up to 4 billion objects of
   most kinds. If one needs to send strings and 64-bit integers one follows
   various techniques to do this. Signals are sent in the endian order of
   the machine they were generated, so machines in a cluster has to be
   of the same type of endian.

   ROUTE_SIGNAL
   ------------
   ROUTE_SIGNAL is a special signal that can be used to carry a signal
   in a special path to ensure that it arrives in the correct order to
   the receiving block.

   Signal order guarantees
   -----------------------
   The following signal order guarantees are maintained.

   1) Sending signals at the same priority level to the same block reference
      from one block will arrive in the order they were sent.

      It is not guaranteed if the priority level is different for the signals,
      it is also not guaranteed if they are sent through different paths.
      Not even sending in the following pattern has a guarantee on the
      delivery order. Signal 1: Block A -> Block B, Signal 2: Block A ->
      Block C -> Block B. Although the signal 2 uses a longer path and is
      destined to the same block it can still arrive before signal 1 at
      Block B. The reason is that we execute signals from one sender at a
      time, so we might be executing in Block C very quickly whereas the
      thread executing Block B might be stalled and then when Block C has
      sent its signal the thread executing Block B wakes up and decides
      to execute signals from Block C before signals from Block A.

   So as can be seen there is very little support for signal orders in the
   NDB software architecture and so most protocols have to take into
   account that signals can arrive in many different orders.

   Fragmented signals
   ------------------
   It is possible to send really long signals. These signals cannot be
   sent as one signal though. They are sent as one signal, then they will
   be split up into multiple signals. The fixed part is the same in all
   signals. What mainly differs is that they each contain a part of each
   segment.

   When receiving such a signal one should always call assembleFragments()
   at first to see if the entire signal has arrived first. The signal
   executor method is executed once for each signal fragment that is sent.
   When all fragments have arrived then they will contain the full signal
   with up to 3 sections that can much longer than the normal sized signals
   that have limitations on the size of the signals.

   Tracing infrastructure
   ----------------------
   All signals are sent through memory buffers. At crashes these memory
   buffers can be used to print the last executed signals in each thread.
   This will aid in looking for reasons for the crash. There will be one
   file generated for each thread in the ndbmtd, in the case of ndbd there
   will be only one file since there is only one file.

   Jams
   ----
   jam() and its cousins is a set of macros used for tracing what happened
   at the point of a crash. Each jam call executes a set of instructions
   that inserts the line number of the jam macro into an array kept per
   thread. There is some overhead in the jams, but it helps quite a lot in
   debugging crashes of the NDB data nodes. At crash time we can see a few
   thousand of the last decisions made just before the crash. This together
   with the signal logs makes for a powerful tool to root out bugs in NDB
   data nodes.

   Trace Id
   --------
   Each signal also carries a signal id, this id can be used to trace certain
   activities that go on for a longer time. This tracing can happen even in a
   live system.
*/

class SimulatedBlock :
  public SegmentUtils  /* SimulatedBlock implements the Interface */
{
  friend class TraceLCP;
  friend class SafeCounter;
  friend class SafeCounterManager;
  friend class AsyncFile;
  friend class PosixAsyncFile; // FIXME
  friend class Win32AsyncFile;
  friend class Pgman;
  friend class Page_cache_client;
  friend class Lgman;
  friend class Logfile_client;
  friend class Tablespace_client;
  friend class Dbtup_client;
  friend struct Pool_context;
  friend struct SectionHandle;
  friend class LockQueue;
  friend class SimplePropertiesSectionWriter;
  friend class SegmentedSectionGuard;
public:
  friend class BlockComponent;
  virtual ~SimulatedBlock();

  static const Uint32 BOUNDED_DELAY = 0xFFFFFF00;
protected:
  /**
   * Constructor
   */
  SimulatedBlock(BlockNumber blockNumber,
		 struct Block_context & ctx,
                 Uint32 instanceNumber = 0);
  
  /**********************************************************
   * Handling of execFunctions
   */
  typedef void (SimulatedBlock::* ExecFunction)(Signal* signal);
  void addRecSignalImpl(GlobalSignalNumber g, ExecFunction fun, bool f =false);
  void installSimulatedBlockFunctions();
  ExecFunction theExecArray[MAX_GSN+1];
  void handle_execute_error(GlobalSignalNumber gsn);

  void initCommon();

  inline void executeFunction(GlobalSignalNumber gsn,
                              Signal* signal,
                              ExecFunction f);

  inline void executeFunction(GlobalSignalNumber gsn,
                              Signal* signal,
                              ExecFunction f,
                              BlockReference ref,
                              Uint32 len);

public:
  typedef void (SimulatedBlock::* CallbackFunction)(class Signal*,
						    Uint32 callbackData,
						    Uint32 returnCode);
  struct Callback {
    CallbackFunction m_callbackFunction;
    Uint32 m_callbackData;
  };

  inline void executeFunction(GlobalSignalNumber gsn, Signal* signal);
  inline void executeFunction_async(GlobalSignalNumber gsn, Signal* signal);

  /* Multiple block instances */
  Uint32 instance() const {
    return theInstance;
  }

  ExecFunction getExecuteFunction(GlobalSignalNumber gsn)
  {
    return theExecArray[gsn];
  }
 
  SimulatedBlock* getInstance(Uint32 instanceNumber) {
    ndbrequire(theInstance == 0); // valid only on main instance
    if (instanceNumber == 0)
      return this;
    ndbrequire(instanceNumber < MaxInstances);
    if (theInstanceList != 0)
      return theInstanceList[instanceNumber];
    return 0;
  }
  void addInstance(SimulatedBlock* b, Uint32 theInstanceNo);
  virtual void loadWorkers() {}

  struct ThreadContext
  {
    Uint32 threadId;
    EmulatedJamBuffer* jamBuffer;
    Uint32 * watchDogCounter;
    SectionSegmentPool::Cache * sectionPoolCache;
  };
  /* Setup state of a block object for executing in a particular thread. */
  void assignToThread(ThreadContext ctx);
  /* For multithreaded ndbd, get the id of owning thread. */
  uint32 getThreadId() const { return m_threadId; }
  /**
   * To call EXECUTE_DIRECT on THRMAN we need to get its instance number.
   * Its instance number is always 1 higher than the thread id since 0
   * is used for the proxy instance and then there is one instance per
   * thread.
   */
  Uint32 getThrmanInstance() const
  {
    if (isNdbMt())
    {
      return m_threadId + 1;
    }
    else
    {
      return 0;
    }
  }
  static bool isMultiThreaded();

  /* Configuration based alternative.  Applies only to this node */
  static bool isNdbMt() { return globalData.isNdbMt; }
  static bool isNdbMtLqh() { return globalData.isNdbMtLqh; }
  static Uint32 getLqhWorkers() { return globalData.ndbMtLqhWorkers; }

  /**
   * Assert that thread calling this function is "owner" of block instance
   */
#ifdef VM_TRACE
  void assertOwnThread();
#else
  void assertOwnThread(){ }
#endif

  /*
   * Instance key (1-4) is used only when sending a signal.  Receiver
   * maps it to actual instance (0, if receiver is not MT LQH).
   *
   * For performance reason, DBTC gets instance key directly from DBDIH
   * via DI*GET*NODES*REQ signals.
   */
  static Uint32 getInstanceKey(Uint32 tabId, Uint32 fragId);
  static Uint32 getInstanceFromKey(Uint32 instanceKey); // local use only

  /**
   * This method will make sure that when callback in called each
   *   thread running an instance any of the threads in blocks[]
   *   will have executed a signal
   */
  void synchronize_threads_for_blocks(Signal*, const Uint32 blocks[],
                                      const Callback&, JobBufferLevel = JBB);
  
  /**
   * This method make sure that the path specified in blocks[]
   *   will be traversed before returning
   */
  void synchronize_path(Signal*, const Uint32 blocks[],
                        const Callback&, JobBufferLevel = JBB);

  /**
   * These methods are used to assist blocks to use the TIME_SIGNAL to
   * generate drum beats with a regular delay. elapsed_time will report
   * back the elapsed time since last call but will never report more
   * than max delay. max_delay = 2 * delay here.
   */
  void init_elapsed_time(Signal *signal,
                         NDB_TICKS &latestTIME_SIGNAL);
  void sendTIME_SIGNAL(Signal *signal,
                       const NDB_TICKS currentTime,
                       Uint32 delay);
  Uint64 elapsed_time(Signal *signal,
                      const NDB_TICKS currentTime,
                      NDB_TICKS &latestTIME_SIGNAL,
                      Uint32 max_delay);

private:
  struct SyncThreadRecord
  {
    Callback m_callback;
    Uint32 m_cnt;
    Uint32 nextPool;
  };
  ArrayPool<SyncThreadRecord> c_syncThreadPool;
  void execSYNC_THREAD_REQ(Signal*);
  void execSYNC_THREAD_CONF(Signal*);

  void execSYNC_REQ(Signal*);

  void execSYNC_PATH_REQ(Signal*);
  void execSYNC_PATH_CONF(Signal*);
public:
  virtual const char* get_filename(Uint32 fd) const { return "";}

  void EXECUTE_DIRECT(ExecFunction f,
                      Signal *signal);
protected:
  static Callback TheEmptyCallback;
  void TheNULLCallbackFunction(class Signal*, Uint32, Uint32);
  static Callback TheNULLCallback;
  void execute(Signal* signal, Callback & c, Uint32 returnCode);
  

  void getSendBufferLevel(NodeId node, SB_LevelType &level);
  Uint32 getSignalsInJBB();

  /**********************************************************
   * Send signal - dialects
   */

  void sendSignal(BlockReference ref, 
		  GlobalSignalNumber gsn, 
                  Signal* signal, 
		  Uint32 length, 
		  JobBufferLevel jbuf ) const ;

  void sendSignal(NodeReceiverGroup rg,
		  GlobalSignalNumber gsn, 
                  Signal* signal, 
		  Uint32 length, 
		  JobBufferLevel jbuf ) const ;

  void sendSignal(BlockReference ref, 
		  GlobalSignalNumber gsn, 
                  Signal* signal, 
		  Uint32 length, 
		  JobBufferLevel jbuf,
		  SectionHandle* sections) const;

  void sendSignal(NodeReceiverGroup rg,
		  GlobalSignalNumber gsn,
                  Signal* signal,
		  Uint32 length,
		  JobBufferLevel jbuf,
		  SectionHandle* sections) const;

  void sendSignal(BlockReference ref,
		  GlobalSignalNumber gsn,
                  Signal* signal,
		  Uint32 length,
		  JobBufferLevel jbuf,
		  LinearSectionPtr ptr[3],
		  Uint32 noOfSections) const ;
  
  void sendSignal(NodeReceiverGroup rg, 
		  GlobalSignalNumber gsn, 
                  Signal* signal, 
		  Uint32 length, 
		  JobBufferLevel jbuf,
		  LinearSectionPtr ptr[3],
		  Uint32 noOfSections) const ;

  /* NoRelease sendSignal variants do not release sections as
   * a side-effect of sending.  This requires extra
   * copying for local sends
   */
  void sendSignalNoRelease(BlockReference ref, 
                           GlobalSignalNumber gsn, 
                           Signal* signal, 
                           Uint32 length, 
                           JobBufferLevel jbuf,
                           SectionHandle* sections) const;

  void sendSignalNoRelease(NodeReceiverGroup rg,
                           GlobalSignalNumber gsn,
                           Signal* signal,
                           Uint32 length,
                           JobBufferLevel jbuf,
                           SectionHandle* sections) const;

  // Send multiple signal with delay. In this VM the jobbufffer level has 
  // no effect on on delayed signals
  //

  void sendSignalWithDelay(BlockReference ref, 
			   GlobalSignalNumber gsn, 
                           Signal* signal,
                           Uint32 delayInMilliSeconds, 
			   Uint32 length) const ;

  void sendSignalWithDelay(BlockReference ref,
			   GlobalSignalNumber gsn,
                           Signal* signal,
                           Uint32 delayInMilliSeconds,
			   Uint32 length,
			   SectionHandle* sections) const;

  /*
   * Instance defaults to instance of sender.  Using explicit
   * instance argument asserts that the call is thread-safe.
   */
  void EXECUTE_DIRECT(Uint32 block, 
		      Uint32 gsn, 
		      Signal* signal, 
		      Uint32 len,
                      Uint32 givenInstanceNo);
  void EXECUTE_DIRECT(Uint32 block, 
		      Uint32 gsn, 
		      Signal* signal, 
		      Uint32 len);
  
  class SectionSegmentPool& getSectionSegmentPool();
  void release(SegmentedSectionPtr & ptr);
  void release(SegmentedSectionPtrPOD & ptr) {
    SegmentedSectionPtr tmp(ptr);
    release(tmp);
    ptr.setNull();
  }
  void releaseSection(Uint32 firstSegmentIVal);
  void releaseSections(struct SectionHandle&);

  bool import(Ptr<SectionSegment> & first, const Uint32 * src, Uint32 len);
  bool import(SegmentedSectionPtr& ptr, const Uint32* src, Uint32 len);
  bool import(SectionHandle * dst, LinearSectionPtr src[3],Uint32 cnt);

  bool appendToSection(Uint32& firstSegmentIVal, const Uint32* src, Uint32 len);
  bool dupSection(Uint32& copyFirstIVal, Uint32 srcFirstIVal);
  bool writeToSection(Uint32 firstSegmentIVal, Uint32 offset, const Uint32* src, Uint32 len);

  void handle_invalid_sections_in_send_signal(const Signal*) const;
  void handle_lingering_sections_after_execute(const Signal*) const;
  void handle_invalid_fragmentInfo(Signal*) const;
  void handle_send_failed(SendStatus, Signal*) const;
  void handle_out_of_longsignal_memory(Signal*) const;

  /**
   * Send routed signals (ONLY LOCALLY)
   *
   * NOTE: Only localhost is allowed!
   */
  struct RoutePath
  {
    Uint32 ref;
    JobBufferLevel prio;
  };
  void sendRoutedSignal(RoutePath path[],
                        Uint32 pathcnt,      // #hops
                        Uint32 dst[],        // Final destination(s)
                        Uint32 dstcnt,       // #final destination(s)
                        Uint32 gsn,          // Final GSN
                        Signal*,
                        Uint32 len,
                        JobBufferLevel prio, // Final prio
                        SectionHandle * handle = 0);


  /**
   * Check that signal sent from remote node
   *   is guaranteed to be correctly serialized wrt to NODE_FAILREP
   */
  bool checkNodeFailSequence(Signal*);

  /**********************************************************
   * Fragmented signals
   */
  
  /**
   * Assemble fragments
   *
   * @return true if all fragments has arrived
   *         false otherwise
   */
  bool assembleFragments(Signal * signal);
  
  /**
   * Assemble dropped fragments
   *
   * Should be called at the start of a Dropped Signal Report 
   * (GSN_DROPPED_SIGNAL_REP) handler when it is expected that
   * the block could receive fragmented signals.
   * No dropped signal handling should be done until this method
   * returns true.
   * 
   * @return true if all fragments has arrived and dropped signal
   *              handling can proceed.
   *         false otherwise
   */
  bool assembleDroppedFragments(Signal * signal);
  
  /* If send size is > FRAGMENT_WORD_SIZE, fragments of this size
   * will be sent by the sendFragmentedSignal variants
   */
  STATIC_CONST( FRAGMENT_WORD_SIZE = 240 );

  void sendFragmentedSignal(BlockReference ref, 
			    GlobalSignalNumber gsn, 
			    Signal* signal, 
			    Uint32 length, 
			    JobBufferLevel jbuf,
			    SectionHandle * sections,
			    Callback & = TheEmptyCallback,
			    Uint32 messageSize = FRAGMENT_WORD_SIZE);

  void sendFragmentedSignal(NodeReceiverGroup rg, 
			    GlobalSignalNumber gsn, 
			    Signal* signal, 
			    Uint32 length, 
			    JobBufferLevel jbuf,
			    SectionHandle * sections,
			    Callback & = TheEmptyCallback,
			    Uint32 messageSize = FRAGMENT_WORD_SIZE);

  void sendFragmentedSignal(BlockReference ref, 
			    GlobalSignalNumber gsn, 
			    Signal* signal, 
			    Uint32 length, 
			    JobBufferLevel jbuf,
			    LinearSectionPtr ptr[3],
			    Uint32 noOfSections,
			    Callback & = TheEmptyCallback,
			    Uint32 messageSize = FRAGMENT_WORD_SIZE);

  void sendFragmentedSignal(NodeReceiverGroup rg, 
			    GlobalSignalNumber gsn, 
			    Signal* signal, 
			    Uint32 length, 
			    JobBufferLevel jbuf,
			    LinearSectionPtr ptr[3],
			    Uint32 noOfSections,
			    Callback & = TheEmptyCallback,
			    Uint32 messageSize = FRAGMENT_WORD_SIZE);

  /**
   * simBlockNodeFailure
   *
   * Method must be called by blocks that send or receive 
   * remote Fragmented Signals when they detect a node 
   * (NDBD or API) failure.
   * If the block needs to acknowledge or perform further
   * processing after completing block-level node failure 
   * handling, it can supply a Callback which will be invoked 
   * when block-level node failure handling has completed.
   * Otherwise TheEmptyCallback is used.
   * If TheEmptyCallback is used, all failure handling is
   * performed in the current timeslice, to avoid any
   * races.
   * 
   * Parameters
   *   signal       : Current signal*
   *   failedNodeId : Node id of failed node
   *   cb           : Callback to be executed when block-level
   *                  node failure handling completed.
   *                  TheEmptyCallback is passed if no further
   *                  processing is required.
   * Returns
   *   Number of 'resources' cleaned up in call.
   *   Callback return code is total resources cleaned up.
   *   
   */
  Uint32 simBlockNodeFailure(Signal* signal,
                             Uint32 failedNodeId,
                             Callback& cb = TheEmptyCallback);

  /**********************************************************
   * Fragmented signals structures
   */

  /**
   * Struct used when assembling fragmented long signals at receiver side
   */
  struct FragmentInfo {
    FragmentInfo(Uint32 fragId, Uint32 sender);
    
    Uint32 m_senderRef;
    Uint32 m_fragmentId;
    Uint32 m_sectionPtrI[3];
    union {
      Uint32 nextPool;
      Uint32 nextHash;
    };
    Uint32 prevHash;
    
    inline bool equal(FragmentInfo const & p) const {
      return m_senderRef == p.m_senderRef && m_fragmentId == p.m_fragmentId;
    }
    
    inline Uint32 hashValue() const {
      return m_senderRef + m_fragmentId ;
    }

    inline bool isDropped() const {
      /* IsDropped when entry in hash, but no segments stored */
      return (( m_sectionPtrI[0] == RNIL ) &&
              ( m_sectionPtrI[1] == RNIL ) &&
              ( m_sectionPtrI[2] == RNIL ) );
    }
  }; // sizeof() = 32 bytes
  
  /**
   * Struct used when sending fragmented signals
   */
  struct FragmentSendInfo {
    FragmentSendInfo();
    
    enum Status {
      SendNotComplete = 0,
      SendComplete    = 1,
      SendCancelled   = 2
    };
    Uint8  m_status;
    Uint8  m_prio;
    Uint8  m_fragInfo;
    enum Flags {
      SendNoReleaseSeg = 0x1
    };
    Uint8  m_flags;
    Uint16 m_gsn;
    Uint16 m_messageSize; // Size of each fragment
    Uint32 m_fragmentId;
    union {
      // Similar to Ptr<SectionSegment> but a POD, as needed in a union.
      struct {
        SectionSegment* p;
        Uint32 i;
      } m_segmented;
      LinearSectionPtr m_linear;
    } m_sectionPtr[3];
    LinearSectionPtr m_theDataSection;
    NodeReceiverGroup m_nodeReceiverGroup; // 3
    Callback m_callback;
    union  {
      Uint32 nextPool;
      Uint32 nextList;
    };
    Uint32 prevList;
  };
  
  /**
   * sendFirstFragment
   *   Used by sendFragmentedSignal
   *   noRelease can only be used if the caller can guarantee
   *   not to free the supplied sections until all fragments 
   *   have been sent.
   */
  bool sendFirstFragment(FragmentSendInfo & info,
			 NodeReceiverGroup rg, 
			 GlobalSignalNumber gsn, 
			 Signal* signal, 
			 Uint32 length, 
			 JobBufferLevel jbuf,
			 SectionHandle * sections,
                         bool noRelease,
			 Uint32 messageSize = FRAGMENT_WORD_SIZE);
  
  bool sendFirstFragment(FragmentSendInfo & info,
			 NodeReceiverGroup rg, 
			 GlobalSignalNumber gsn, 
			 Signal* signal, 
			 Uint32 length, 
			 JobBufferLevel jbuf,
			 LinearSectionPtr ptr[3],
			 Uint32 noOfSections,
			 Uint32 messageSize = FRAGMENT_WORD_SIZE);
  
  /**
   * Send signal fragment
   *
   * @see sendFragmentedSignal
   */
  void sendNextSegmentedFragment(Signal* signal, FragmentSendInfo & info);

  /**
   * Send signal fragment
   *
   * @see sendFragmentedSignal
   */
  void sendNextLinearFragment(Signal* signal, FragmentSendInfo & info);
  
  BlockNumber    number() const;
public:
  /* Must be public so that we can jam() outside of block scope. */
  EmulatedJamBuffer *jamBuffer() const;
protected:
  BlockReference reference() const;
  NodeId         getOwnNodeId() const;

  /**
   * Refresh Watch Dog in initialising code
   *
   */
  void refresh_watch_dog(Uint32 place = 1);
  void update_watch_dog_timer(Uint32 interval);

  /**
   * Prog error
   * This function should be called when this node should be shutdown
   * If the cause of the shutdown is known use extradata to add an 
   * errormessage describing the problem
   */
  void progError(int line, int err_code, const char* extradata=NULL) const
    ATTRIBUTE_NORETURN;
private:
  void  signal_error(Uint32, Uint32, Uint32, const char*, int) const
    ATTRIBUTE_NORETURN;
  const NodeId         theNodeId;
  const BlockNumber    theNumber;
  const Uint32 theInstance;
  const BlockReference theReference;
  /*
   * Instance 0 is the main instance.  It creates/owns other instances.
   * In MT LQH main instance is the LQH proxy and the others ("workers")
   * are real LQHs run by multiple threads.
   */
protected:
  enum { MaxInstances = NDBMT_MAX_BLOCK_INSTANCES };
private:
  SimulatedBlock** theInstanceList; // set in main, indexed by instance
  SimulatedBlock* theMainInstance;  // set in all
  /*
    Thread id currently executing this block.
    Not used in singlethreaded ndbd.
  */
  Uint32 m_threadId;
  /*
    Jam buffer reference.
    In multithreaded ndbd, this is different in each thread, and must be
    updated if migrating the block to another thread.
  */
  EmulatedJamBuffer *m_jamBuffer;
  /* For multithreaded ndb, the thread-specific watchdog counter. */
  Uint32 *m_watchDogCounter;

  SectionSegmentPool::Cache * m_sectionPoolCache;
  
  
  Uint32 doNodeFailureCleanup(Signal* signal,
                              Uint32 failedNodeId,
                              Uint32 resource,
                              Uint32 cursor,
                              Uint32 elementsCleaned,
                              Callback& cb);

  bool doCleanupFragInfo(Uint32 failedNodeId,
                         Uint32& cursor,
                         Uint32& rtUnitsUsed,
                         Uint32& elementsCleaned);

  bool doCleanupFragSend(Uint32 failedNodeId,
                         Uint32& cursor,
                         Uint32& rtUnitsUsed,
                         Uint32& elementsCleaned);
  
protected:
  Block_context m_ctx;
  NewVARIABLE* allocateBat(int batSize);
  void freeBat();
  static const NewVARIABLE* getBat    (BlockNumber blockNo,
                                       Uint32 instanceNo);
  static Uint16             getBatSize(BlockNumber blockNo,
                                       Uint32 instanceNo);
  
  static BlockReference calcTcBlockRef   (NodeId aNode);
  static BlockReference calcLqhBlockRef  (NodeId aNode);
  static BlockReference calcAccBlockRef  (NodeId aNode);
  static BlockReference calcTupBlockRef  (NodeId aNode);
  static BlockReference calcTuxBlockRef  (NodeId aNode);
  static BlockReference calcDihBlockRef  (NodeId aNode);
  static BlockReference calcQmgrBlockRef (NodeId aNode);
  static BlockReference calcDictBlockRef (NodeId aNode);
  static BlockReference calcNdbCntrBlockRef (NodeId aNode);
  static BlockReference calcTrixBlockRef (NodeId aNode);
  static BlockReference calcBackupBlockRef (NodeId aNode);
  static BlockReference calcSumaBlockRef (NodeId aNode);

  static BlockReference calcApiClusterMgrBlockRef (NodeId aNode);

  // matching instance on same node e.g. LQH-ACC-TUP
  BlockReference calcInstanceBlockRef(BlockNumber aBlock);

  // matching instance on another node e.g. LQH-LQH
  // valid only if receiver has same number of workers
  BlockReference calcInstanceBlockRef(BlockNumber aBlock, NodeId aNode);

  /** 
   * allocRecord
   * Allocates memory for the datastructures where ndb keeps the data
   *
   */
  void* allocRecord(const char * type, size_t s, size_t n, bool clear = true, Uint32 paramId = 0);
  void* allocRecordAligned(const char * type, size_t s, size_t n, void **unaligned_buffer, Uint32 align = NDB_O_DIRECT_WRITE_ALIGNMENT, bool clear = true, Uint32 paramId = 0);
  
  /**
   * Deallocate record
   *
   * NOTE: Also resets pointer
   */
  void deallocRecord(void **, const char * type, size_t s, size_t n);
  
  /**
   * Allocate memory from global pool,
   *   returns #chunks used
   *
   * Typically used by part of code, not converted to use global pool
   *   directly, but allocates everything during startup
   */
  struct AllocChunk
  {
    Uint32 ptrI;
    Uint32 cnt;
  };
  Uint32 allocChunks(AllocChunk dst[], Uint32 /* size of dst */ arraysize,
                     Uint32 /* resource group */ rg,
                     Uint32 /* no of pages to allocate */ pages,
                     Uint32 paramId /* for error message if failing */);

  static int sortchunks(const void*, const void*);

  /**
   * General info event (sent to cluster log)
   */
  void infoEvent(const char * msg, ...) const
    ATTRIBUTE_FORMAT(printf, 2, 3);
  void warningEvent(const char * msg, ...) const
    ATTRIBUTE_FORMAT(printf, 2, 3);
  
  /**
   * Get node state
   */
  const NodeState & getNodeState() const;

  /**
   * Get node info
   */
  const NodeInfo & getNodeInfo(NodeId nodeId) const;
  NodeInfo & setNodeInfo(NodeId);

  const NodeVersionInfo& getNodeVersionInfo() const;
  NodeVersionInfo& setNodeVersionInfo();
  
  /**********************
   * Xfrm stuff
   */
  
  /**
   * @return length
   */
  Uint32 xfrm_key(Uint32 tab, const Uint32* src, 
		  Uint32 *dst, Uint32 dstSize,
		  Uint32 keyPartLen[MAX_ATTRIBUTES_IN_INDEX]) const;

  Uint32 xfrm_attr(Uint32 attrDesc, CHARSET_INFO* cs,
                   const Uint32* src, Uint32 & srcPos,
                   Uint32* dst, Uint32 & dstPos, Uint32 dstSize) const;
  
  /**
   *
   */
  Uint32 create_distr_key(Uint32 tableId,
			  const Uint32* src,
                          Uint32 *dst, 
			  const Uint32 keyPaLen[MAX_ATTRIBUTES_IN_INDEX])const;
  
  /**
   * if ndbd,
   *   wakeup main-loop if sleeping on IO
   * if ndbmtd
   *   wakeup thread running block-instance
   */
  void wakeup();

  /**
   * setup struct for wakeup
   */
  void setup_wakeup();

  /**
   * Get receiver thread index for node
   * MAX_NODES == no receiver thread
   */
  Uint32 get_recv_thread_idx(NodeId nodeId);

private:
  NewVARIABLE* NewVarRef;      /* New Base Address Table for block  */
  Uint16       theBATSize;     /* # entries in BAT */

protected:  
  SafeArrayPool<GlobalPage>& m_global_page_pool;
  ArrayPool<GlobalPage>& m_shared_page_pool;
  
  void execNDB_TAMPER(Signal * signal);
  void execNODE_STATE_REP(Signal* signal);
  void execCHANGE_NODE_STATE_REQ(Signal* signal);

  void execSIGNAL_DROPPED_REP(Signal* signal);
  void execCONTINUE_FRAGMENTED(Signal* signal);
  void execSTOP_FOR_CRASH(Signal* signal);
  void execAPI_START_REP(Signal* signal);
  void execNODE_START_REP(Signal* signal);
  void execSEND_PACKED(Signal* signal);
  void execLOCAL_ROUTE_ORD(Signal*);
private:
  /**
   * Node state
   */
  NodeState theNodeState;

  Uint32 c_fragmentIdCounter;
  ArrayPool<FragmentInfo> c_fragmentInfoPool;
  DLHashTable<FragmentInfo> c_fragmentInfoHash;
  
  bool c_fragSenderRunning;
  ArrayPool<FragmentSendInfo> c_fragmentSendPool;
  DLList<FragmentSendInfo> c_linearFragmentSendList;
  DLList<FragmentSendInfo> c_segmentedFragmentSendList;

protected:
  Uint32 debugPrintFragmentCounts();
  
public: 
  class MutexManager {
    friend class Mutex;
    friend class SimulatedBlock;
    friend class DbUtil;
  public:
    MutexManager(class SimulatedBlock &);
    
    bool setSize(Uint32 maxNoOfActiveMutexes);
    Uint32 getSize() const ; // Get maxNoOfActiveMutexes
    
  private:
    /**
     * core interface
     */
    struct ActiveMutex {
      ActiveMutex() {}
      Uint32 m_gsn; // state
      Uint32 m_mutexId;
      Callback m_callback;
      union {
	Uint32 nextPool;
	Uint32 nextList;
      };
      Uint32 prevList;
    };
    typedef Ptr<ActiveMutex> ActiveMutexPtr;
    
    bool seize(ActiveMutexPtr& ptr);
    void release(Uint32 activeMutexPtrI);
    
    void getPtr(ActiveMutexPtr& ptr);
    
    void create(Signal*, ActiveMutexPtr&);
    void destroy(Signal*, ActiveMutexPtr&);
    void lock(Signal*, ActiveMutexPtr&, Uint32 flags);
    void unlock(Signal*, ActiveMutexPtr&);
    
  private:
    void execUTIL_CREATE_LOCK_REF(Signal* signal);
    void execUTIL_CREATE_LOCK_CONF(Signal* signal);
    void execUTIL_DESTORY_LOCK_REF(Signal* signal);
    void execUTIL_DESTORY_LOCK_CONF(Signal* signal);
    void execUTIL_LOCK_REF(Signal* signal);
    void execUTIL_LOCK_CONF(Signal* signal);
    void execUTIL_UNLOCK_REF(Signal* signal);
    void execUTIL_UNLOCK_CONF(Signal* signal);
    
    SimulatedBlock & m_block;
    ArrayPool<ActiveMutex> m_mutexPool;
    DLList<ActiveMutex> m_activeMutexes;
    
    BlockReference reference() const;
    void progError(int line,
                   int err_code,
                   const char* extra = 0) ATTRIBUTE_NORETURN;
  };
  
  friend class MutexManager;
  MutexManager c_mutexMgr;

  void ignoreMutexUnlockCallback(Signal* signal, Uint32 ptrI, Uint32 retVal);
  virtual bool getParam(const char * param, Uint32 * retVal) { return false;}

  SafeCounterManager c_counterMgr;
private:
  void execUTIL_CREATE_LOCK_REF(Signal* signal);
  void execUTIL_CREATE_LOCK_CONF(Signal* signal);
  void execUTIL_DESTORY_LOCK_REF(Signal* signal);
  void execUTIL_DESTORY_LOCK_CONF(Signal* signal);
  void execUTIL_LOCK_REF(Signal* signal);
  void execUTIL_LOCK_CONF(Signal* signal);
  void execUTIL_UNLOCK_REF(Signal* signal);
  void execUTIL_UNLOCK_CONF(Signal* signal);

  void check_sections(Signal* signal, 
                      Uint32 oldSecCount, 
                      Uint32 newSecCount) const;
protected:

  void fsRefError(Signal* signal, Uint32 line, const char *msg);
  void execFSWRITEREF(Signal* signal);
  void execFSREADREF(Signal* signal);
  void execFSOPENREF(Signal* signal);
  void execFSCLOSEREF(Signal* signal);
  void execFSREMOVEREF(Signal* signal);
  void execFSSYNCREF(Signal* signal);
  void execFSAPPENDREF(Signal* signal);

  // MT LQH callback CONF via signal
public:
  struct CallbackPtr {
    Uint32 m_callbackIndex;
    Uint32 m_callbackData;
  };
protected:
  enum CallbackFlags {
    CALLBACK_DIRECT = 0x0001, // use EXECUTE_DIRECT (assumed thread safe)
    CALLBACK_ACK    = 0x0002  // send ack at the end of callback timeslice
  };

  struct CallbackEntry {
    CallbackFunction m_function;
    Uint32 m_flags;
  };

  struct CallbackTable {
    Uint32 m_count;
    CallbackEntry* m_entry; // array
  };

  CallbackTable* m_callbackTableAddr; // set by block if used

  enum {
    THE_NULL_CALLBACK = 0 // must assign TheNULLCallbackFunction
  };

  void execute(Signal* signal, CallbackPtr & cptr, Uint32 returnCode);
  const CallbackEntry& getCallbackEntry(Uint32 ci);
  void sendCallbackConf(Signal* signal, Uint32 fullBlockNo,
                        CallbackPtr& cptr,
                        Uint32 senderData, Uint32 callbackInfo,
                        Uint32 returnCode);
  void execCALLBACK_CONF(Signal* signal);

  // Variable for storing inserted errors, see pc.H
  ERROR_INSERT_VARIABLE;

#ifdef VM_TRACE_TIME
public:
  void clearTimes();
  void printTimes(FILE * output);
  void addTime(Uint32 gsn, Uint64 time);
  void subTime(Uint32 gsn, Uint64 time);
  struct TimeTrace {
    Uint32 cnt;
    Uint64 sum, sub;
  } m_timeTrace[MAX_GSN+1];
  Uint32 m_currentGsn;
#endif

#ifdef VM_TRACE
  Ptr<void> **m_global_variables, **m_global_variables_save;
  void clear_global_variables();
  void init_globals_list(void ** tmp, size_t cnt);
  void disable_global_variables();
  void enable_global_variables();
#endif

#ifdef VM_TRACE
public:
  NdbOut debugOut;
  NdbOut& debugOutStream() { return debugOut; };
  bool debugOutOn();
  void debugOutLock() { globalSignalLoggers.lock(); }
  void debugOutUnlock() { globalSignalLoggers.unlock(); }
  const char* debugOutTag(char* buf, int line);
#endif

  void ndbinfo_send_row(Signal* signal,
                        const DbinfoScanReq& req,
                        const Ndbinfo::Row& row,
                        Ndbinfo::Ratelimit& rl) const;

  void ndbinfo_send_scan_break(Signal* signal,
                               DbinfoScanReq& req,
                               const Ndbinfo::Ratelimit& rl,
                               Uint32 data1, Uint32 data2 = 0,
                               Uint32 data3 = 0, Uint32 data4 = 0) const;

  void ndbinfo_send_scan_conf(Signal* signal,
                              DbinfoScanReq& req,
                              const Ndbinfo::Ratelimit& rl) const;

<<<<<<< HEAD
=======
#ifdef NDB_DEBUG_RES_OWNERSHIP
  /* Utils to lock and unlock the global section segment pool */
  void lock_global_ssp();
  void unlock_global_ssp();
#endif

>>>>>>> 64c88599

protected:
  /**
   * SegmentUtils methods
   */
  virtual SectionSegment* getSegmentPtr(Uint32 iVal);
  virtual bool seizeSegment(Ptr<SectionSegment>& p);
  virtual void releaseSegment(Uint32 iVal);

  virtual void releaseSegmentList(Uint32 firstSegmentIVal);

  /** End of SegmentUtils methods */
};

// outside blocks e.g. within a struct
#ifdef VM_TRACE
#define DEBUG_OUT_DEFINES(blockNo) \
static SimulatedBlock* debugOutBlock() \
  { return globalData.getBlock(blockNo); } \
static NdbOut& debugOutStream() \
  { return debugOutBlock()->debugOutStream(); } \
static bool debugOutOn() \
  { return debugOutBlock()->debugOutOn(); } \
static void debugOutLock() \
  { debugOutBlock()->debugOutLock(); } \
static void debugOutUnlock() \
  { debugOutBlock()->debugOutUnlock(); } \
static const char* debugOutTag(char* buf, int line) \
  { return debugOutBlock()->debugOutTag(buf, line); } \
static void debugOutDefines()
#else
#define DEBUG_OUT_DEFINES(blockNo) \
static void debugOutDefines()
#endif

inline
void
SimulatedBlock::executeFunction(GlobalSignalNumber gsn,
                                Signal *signal)
{
  ExecFunction f = theExecArray[gsn];
  if (unlikely(gsn > MAX_GSN))
  {
    handle_execute_error(gsn);
    return;
  }
  executeFunction(gsn, signal, f);
}

inline
void
SimulatedBlock::executeFunction_async(GlobalSignalNumber gsn,
                                      Signal *signal)
{
  ExecFunction f = theExecArray[gsn];
#ifdef VM_TRACE
  clear_global_variables();
<<<<<<< HEAD
#endif
  if (unlikely(gsn > MAX_GSN))
  {
    handle_execute_error(gsn);
    return;
  }
  executeFunction(gsn, signal, f);
}

inline
void
SimulatedBlock::executeFunction(GlobalSignalNumber gsn,
                                Signal* signal,
                                ExecFunction f,
                                BlockReference ref,
                                Uint32 len)
{
  if (unlikely(gsn > MAX_GSN))
  {
    handle_execute_error(gsn);
    return;
  }
  signal->setLength(len);
  signal->header.theSendersBlockRef = ref;
  executeFunction(gsn, signal, f);
}

inline 
void 
SimulatedBlock::executeFunction(GlobalSignalNumber gsn,
                                Signal* signal,
                                ExecFunction f)
{
=======
#endif
  if (unlikely(gsn > MAX_GSN))
  {
    handle_execute_error(gsn);
    return;
  }
  executeFunction(gsn, signal, f);
}

inline
void
SimulatedBlock::executeFunction(GlobalSignalNumber gsn,
                                Signal* signal,
                                ExecFunction f,
                                BlockReference ref,
                                Uint32 len)
{
  if (unlikely(gsn > MAX_GSN))
  {
    handle_execute_error(gsn);
    return;
  }
  signal->setLength(len);
  signal->header.theSendersBlockRef = ref;
  executeFunction(gsn, signal, f);
}

inline 
void 
SimulatedBlock::executeFunction(GlobalSignalNumber gsn,
                                Signal* signal,
                                ExecFunction f)
{
#ifdef NDB_DEBUG_RES_OWNERSHIP
  /* Use block num + gsn composite as owner id by default */
  setResOwner((Uint32(refToBlock(reference())) << 16) | gsn);
#endif
>>>>>>> 64c88599
  if (likely(f != 0))
  {
    (this->*f)(signal);

    if (unlikely(signal->header.m_noOfSections))
    {
      handle_lingering_sections_after_execute(signal);
    }
    return;
  }
  /**
   * This point only passed if an error has occurred
   */
  handle_execute_error(gsn);
}

inline
void
SimulatedBlock::execute(Signal* signal, Callback & c, Uint32 returnCode){
  CallbackFunction fun = c.m_callbackFunction; 
  if (fun == TheNULLCallback.m_callbackFunction)
    return;
  ndbrequire(fun != 0);
  c.m_callbackFunction = NULL;
  (this->*fun)(signal, c.m_callbackData, returnCode);
}

inline
void
SimulatedBlock::execute(Signal* signal, CallbackPtr & cptr, Uint32 returnCode){
  const CallbackEntry& ce = getCallbackEntry(cptr.m_callbackIndex);
  cptr.m_callbackIndex = ZNIL;
  Callback c;
  c.m_callbackFunction = ce.m_function;
  c.m_callbackData = cptr.m_callbackData;
  execute(signal, c, returnCode);
}
                        
inline 
BlockNumber
SimulatedBlock::number() const {
   return theNumber;
}

inline
EmulatedJamBuffer *
SimulatedBlock::jamBuffer() const {
   return m_jamBuffer;
}

inline
BlockReference
SimulatedBlock::reference() const {
   return theReference;
}

inline
NodeId
SimulatedBlock::getOwnNodeId() const {
  return theNodeId;
}

inline
BlockReference
SimulatedBlock::calcTcBlockRef   (NodeId aNodeId){
  return numberToRef(DBTC, aNodeId);
}

inline
BlockReference
SimulatedBlock::calcLqhBlockRef  (NodeId aNodeId){
return numberToRef(DBLQH, aNodeId);
}

inline
BlockReference
SimulatedBlock::calcAccBlockRef  (NodeId aNodeId){
  return numberToRef(DBACC, aNodeId);
}

inline
BlockReference
SimulatedBlock::calcTupBlockRef  (NodeId aNodeId){
  return numberToRef(DBTUP, aNodeId);
}

inline
BlockReference
SimulatedBlock::calcTuxBlockRef  (NodeId aNodeId){
  return numberToRef(DBTUX, aNodeId);
}

inline
BlockReference
SimulatedBlock::calcDihBlockRef  (NodeId aNodeId){
  return numberToRef(DBDIH, aNodeId);
}

inline
BlockReference
SimulatedBlock::calcDictBlockRef (NodeId aNodeId){
  return numberToRef(DBDICT, aNodeId);
}

inline
BlockReference
SimulatedBlock::calcQmgrBlockRef (NodeId aNodeId){
  return numberToRef(QMGR, aNodeId);
}

inline
BlockReference
SimulatedBlock::calcNdbCntrBlockRef (NodeId aNodeId){
  return numberToRef(NDBCNTR, aNodeId);
}

inline
BlockReference
SimulatedBlock::calcTrixBlockRef (NodeId aNodeId){
  return numberToRef(TRIX, aNodeId);
}

inline
BlockReference
SimulatedBlock::calcBackupBlockRef (NodeId aNodeId){
  return numberToRef(BACKUP, aNodeId);
}

inline
BlockReference
SimulatedBlock::calcSumaBlockRef (NodeId aNodeId){
  return numberToRef(SUMA, aNodeId);
}

inline
BlockReference
SimulatedBlock::calcApiClusterMgrBlockRef (NodeId aNodeId){
  return numberToRef(API_CLUSTERMGR, aNodeId);
}

inline
BlockReference
SimulatedBlock::calcInstanceBlockRef(BlockNumber aBlock){
  return numberToRef(aBlock, instance(), getOwnNodeId());
}

inline
BlockReference
SimulatedBlock::calcInstanceBlockRef(BlockNumber aBlock, NodeId aNodeId){
  return numberToRef(aBlock, instance(), aNodeId);
}

inline
const NodeState &
SimulatedBlock::getNodeState() const {
  return theNodeState;
}

inline
const NodeInfo &
SimulatedBlock::getNodeInfo(NodeId nodeId) const {
  ndbrequire(nodeId > 0 && nodeId < MAX_NODES);
  return globalData.m_nodeInfo[nodeId];
}

inline
const NodeVersionInfo &
SimulatedBlock::getNodeVersionInfo() const {
  return globalData.m_versionInfo;
}

inline
NodeVersionInfo &
SimulatedBlock::setNodeVersionInfo() {
  return globalData.m_versionInfo;
}

#ifdef VM_TRACE_TIME
inline
void
SimulatedBlock::addTime(Uint32 gsn, Uint64 time){
  m_timeTrace[gsn].cnt ++;
  m_timeTrace[gsn].sum += time;
}

inline
void
SimulatedBlock::subTime(Uint32 gsn, Uint64 time){
  m_timeTrace[gsn].sub += time;
}
#endif

inline
void
SimulatedBlock::EXECUTE_DIRECT(ExecFunction f,
                               Signal *signal)
{
  (this->*f)(signal);
}

inline
void
SimulatedBlock::EXECUTE_DIRECT(Uint32 block, 
			       Uint32 gsn, 
			       Signal* signal, 
			       Uint32 len,
                               Uint32 instanceNo)
{
  SimulatedBlock* rec_block;
  SimulatedBlock* main_block = globalData.getBlock(block);
  ndbassert(main_block != 0);
  /**
   * In multithreaded NDB, blocks run in different threads, and EXECUTE_DIRECT
   * (unlike sendSignal) is generally not thread-safe.
   * So only allow EXECUTE_DIRECT between blocks that run in the same thread,
   * unless caller explicitly marks it as being thread safe (eg NDBFS),
   * by using an explicit instance argument.
   * By default instance of sender is used.  This is automatically thread-safe
   * for worker instances (instance != 0).
   *
   * We also need to use this function when calling blocks that don't belong
   * to the same module, so e.g. LDM blocks can all call each other without
   * using this method. But e.g. no block can call THRMAN using implicit
   * instance id since the instance numbers of the LDM blocks and the THRMAN
   * blocks are not the same. There is one THRMAN instance for each thread,
   * not only for the LDM threads.
   */
  signal->header.theSendersBlockRef = reference();
  signal->setLength(len);
  ndbassert(instanceNo < MaxInstances);
  rec_block = main_block->getInstance(instanceNo);
  ndbassert(rec_block != 0);
#ifdef VM_TRACE
  if(globalData.testOn){
    signal->header.theVerId_signalNumber = gsn;
    signal->header.theReceiversBlockNumber = numberToBlock(block, instanceNo);
    globalSignalLoggers.executeDirect(signal->header,
				      0,        // in
				      &signal->theData[0],
                                      globalData.ownId);
  }
#endif
#ifdef VM_TRACE_TIME
  const NDB_TICKS t1 = NdbTick_getCurrentTicks();
  Uint32 tGsn = m_currentGsn;
  rec_block->m_currentGsn = gsn;
#endif
  rec_block->executeFunction(gsn, signal);
#ifdef VM_TRACE_TIME
  const NDB_TICKS t2 = NdbTick_getCurrentTicks();
  const Uint64 diff = NdbTick_Elapsed(t1, t2).microSec();
  rec_block->addTime(gsn, diff);
  m_currentGsn = tGsn;
  subTime(tGsn, diff);
#endif
}

/**
  We implement the normal EXECUTE_DIRECT in a special function
  since this is performance-critical although it introduces a
  little bit of code duplication.
*/
inline
void
SimulatedBlock::EXECUTE_DIRECT(Uint32 block, 
			       Uint32 gsn, 
			       Signal* signal, 
			       Uint32 len)
{
  /**
    globalData.getBlock(block) gives us the pointer to the block of
    the receiving class, it gives the pointer to instance 0. This
    instance has all the function pointers that all other instances
    also have, so we can reuse this block object to get the execute
    function. This means that we will use less cache lines over the
    system.
  */
  SimulatedBlock* main_block = globalData.getBlock(block);
  Uint32 instanceNo = instance();
  BlockReference ref = reference();
  SimulatedBlock* rec_block;
  signal->setLength(len);
  ndbassert(main_block != 0);
  ndbassert(main_block->theInstance == 0);
  ndbassert(instanceNo < MaxInstances);
  rec_block = main_block->theInstanceList[instanceNo];
  if (unlikely(gsn > MAX_GSN))
  {
    handle_execute_error(gsn);
    return;
  }
  ExecFunction f = rec_block->theExecArray[gsn];
  signal->header.theSendersBlockRef = ref;
  /**
   * In this function we only allow function calls within the same thread.
   *
   * No InstanceList leads to immediate Segmentation Fault,
   * so not necessary to check with ndbrequire for this.
   */
  ndbassert(rec_block != 0);
  ndbassert(rec_block->getThreadId() == getThreadId());
#ifdef VM_TRACE
  if(globalData.testOn){
    signal->header.theVerId_signalNumber = gsn;
    signal->header.theReceiversBlockNumber = numberToBlock(block, instanceNo);
    globalSignalLoggers.executeDirect(signal->header,
				      0,        // in
				      &signal->theData[0],
                                      globalData.ownId);
  }
#endif
#ifdef VM_TRACE_TIME
  const NDB_TICKS t1 = NdbTick_getCurrentTicks();
  Uint32 tGsn = m_currentGsn;
  rec_block->m_currentGsn = gsn;
#endif
  rec_block->executeFunction(gsn, signal, f);
#ifdef VM_TRACE_TIME
  const NDB_TICKS t2 = NdbTick_getCurrentTicks();
  const Uint64 diff = NdbTick_Elapsed(t1,t2).microSec();
  rec_block->addTime(gsn, diff);
  m_currentGsn = tGsn;
  subTime(tGsn, diff);
#endif
}

// Do a consictency check before reusing a signal.
inline void 
SimulatedBlock::check_sections(Signal* signal, 
                               Uint32 oldSecCount, 
                               Uint32 newSecCount) const
{ 
  // Sections from previous use should have been consumed by now.
  if (unlikely(oldSecCount != 0))
  { 
    handle_invalid_sections_in_send_signal(signal); 
  } 
  else if (unlikely(newSecCount == 0 &&
                    signal->header.m_fragmentInfo != 0 && 
                    signal->header.m_fragmentInfo != 3))
  { 
    handle_invalid_fragmentInfo(signal); 
  }
}

/**
 * Defines for backward compatiblility
 */

#define BLOCK_DEFINES(BLOCK) \
  typedef void (BLOCK::* ExecSignalLocal) (Signal* signal); \
  typedef void (BLOCK::* BlockCallback)(Signal*, Uint32 callb, Uint32 retCode); \
  inline CallbackFunction safe_cast(BlockCallback f){ \
    return static_cast<CallbackFunction>(f); \
  } \
public:\
private: \
  void addRecSignal(GlobalSignalNumber gsn, ExecSignalLocal f, bool force = false)

#define BLOCK_CONSTRUCTOR(BLOCK) do { SimulatedBlock::initCommon(); } while(0)

#define BLOCK_FUNCTIONS(BLOCK) \
void \
BLOCK::addRecSignal(GlobalSignalNumber gsn, ExecSignalLocal f, bool force){ \
  addRecSignalImpl(gsn, (ExecFunction)f, force);\
}

#ifdef ERROR_INSERT
#define RSS_AP_SNAPSHOT(x) Uint32 rss_##x
#define RSS_AP_SNAPSHOT_SAVE(x) rss_##x = x.getNoOfFree()
#define RSS_AP_SNAPSHOT_CHECK(x) ndbrequire(rss_##x == x.getNoOfFree())
#define RSS_AP_SNAPSHOT_SAVE2(x,y) rss_##x = x.getNoOfFree()+(y)
#define RSS_AP_SNAPSHOT_CHECK2(x,y) ndbrequire(rss_##x == x.getNoOfFree()+(y))

#define RSS_OP_COUNTER(x) Uint32 x
#define RSS_OP_COUNTER_INIT(x) x = 0
#define RSS_OP_ALLOC(x) x ++
#define RSS_OP_FREE(x) x --
#define RSS_OP_ALLOC_X(x,n) x += n
#define RSS_OP_FREE_X(x,n) x -= n

#define RSS_OP_SNAPSHOT(x) Uint32 rss_##x
#define RSS_OP_SNAPSHOT_SAVE(x) rss_##x = x
#define RSS_OP_SNAPSHOT_CHECK(x) ndbrequire(rss_##x == x)

#define RSS_DA256_SNAPSHOT(x) Uint32 rss_##x
#define RSS_DA256_SNAPSHOT_SAVE(x) rss_##x = x.m_high_pos
#define RSS_DA256_SNAPSHOT_CHECK(x) ndbrequire(x.m_high_pos <= rss_##x)
#else
#define RSS_AP_SNAPSHOT(x) struct rss_dummy0_##x { int dummy; }
#define RSS_AP_SNAPSHOT_SAVE(x)
#define RSS_AP_SNAPSHOT_CHECK(x)
#define RSS_AP_SNAPSHOT_SAVE2(x,y)
#define RSS_AP_SNAPSHOT_CHECK2(x,y)

#define RSS_OP_COUNTER(x) struct rss_dummy1_##x { int dummy; }
#define RSS_OP_COUNTER_INIT(x)
#define RSS_OP_ALLOC(x)
#define RSS_OP_FREE(x)
#define RSS_OP_ALLOC_X(x,n)
#define RSS_OP_FREE_X(x,n)

#define RSS_OP_SNAPSHOT(x) struct rss_dummy2_##x { int dummy; }
#define RSS_OP_SNAPSHOT_SAVE(x)
#define RSS_OP_SNAPSHOT_CHECK(x)

#define RSS_DA256_SNAPSHOT(x)
#define RSS_DA256_SNAPSHOT_SAVE(x)
#define RSS_DA256_SNAPSHOT_CHECK(x)
#endif

struct Hash2FragmentMap
{
  STATIC_CONST( MAX_MAP = NDB_MAX_HASHMAP_BUCKETS );
  Uint32 m_cnt;
  Uint32 m_fragments;
  Uint16 m_map[MAX_MAP];
  Uint32 nextPool;
  Uint32 m_object_id;
};

extern ArrayPool<Hash2FragmentMap> g_hash_map;

/**
 * Guard class for auto release of segmentedsectionptr's
 */
class SegmentedSectionGuard
{
  Uint32 cnt;
  Uint32 ptr[3];
  SimulatedBlock * block;

public:
  SegmentedSectionGuard(SimulatedBlock* b) : cnt(0), block(b) { }
  SegmentedSectionGuard(SimulatedBlock* b, Uint32 ptrI) : cnt(1), block(b) {
    ptr[0] = ptrI;
  }

  void add(Uint32 ptrI) {
    if (ptrI != RNIL)
    {
      assert(cnt < NDB_ARRAY_SIZE(ptr));
      ptr[cnt] = ptrI;
      cnt++;
    }
  }

  void release() {
    for (Uint32 i = 0; i < cnt; i++) {
      if (ptr[i] != RNIL)
        block->releaseSection(ptr[i]);
    }
    cnt = 0;
  }

  void clear() {
    cnt = 0;
  }

  ~SegmentedSectionGuard() {
    release();
  }
};

#undef JAM_FILE_ID

#endif
<|MERGE_RESOLUTION|>--- conflicted
+++ resolved
@@ -1370,15 +1370,12 @@
                               DbinfoScanReq& req,
                               const Ndbinfo::Ratelimit& rl) const;
 
-<<<<<<< HEAD
-=======
 #ifdef NDB_DEBUG_RES_OWNERSHIP
   /* Utils to lock and unlock the global section segment pool */
   void lock_global_ssp();
   void unlock_global_ssp();
 #endif
 
->>>>>>> 64c88599
 
 protected:
   /**
@@ -1436,7 +1433,6 @@
   ExecFunction f = theExecArray[gsn];
 #ifdef VM_TRACE
   clear_global_variables();
-<<<<<<< HEAD
 #endif
   if (unlikely(gsn > MAX_GSN))
   {
@@ -1470,45 +1466,10 @@
                                 Signal* signal,
                                 ExecFunction f)
 {
-=======
-#endif
-  if (unlikely(gsn > MAX_GSN))
-  {
-    handle_execute_error(gsn);
-    return;
-  }
-  executeFunction(gsn, signal, f);
-}
-
-inline
-void
-SimulatedBlock::executeFunction(GlobalSignalNumber gsn,
-                                Signal* signal,
-                                ExecFunction f,
-                                BlockReference ref,
-                                Uint32 len)
-{
-  if (unlikely(gsn > MAX_GSN))
-  {
-    handle_execute_error(gsn);
-    return;
-  }
-  signal->setLength(len);
-  signal->header.theSendersBlockRef = ref;
-  executeFunction(gsn, signal, f);
-}
-
-inline 
-void 
-SimulatedBlock::executeFunction(GlobalSignalNumber gsn,
-                                Signal* signal,
-                                ExecFunction f)
-{
 #ifdef NDB_DEBUG_RES_OWNERSHIP
   /* Use block num + gsn composite as owner id by default */
   setResOwner((Uint32(refToBlock(reference())) << 16) | gsn);
 #endif
->>>>>>> 64c88599
   if (likely(f != 0))
   {
     (this->*f)(signal);
