--- conflicted
+++ resolved
@@ -1,6 +1,6 @@
 /*
    Copyright (c) 2003, 2023, Oracle and/or its affiliates.
-   Copyright (c) 2021, 2023, Hopsworks and/or its affiliates.
+   Copyright (c) 2021, 2024, Hopsworks and/or its affiliates.
 
    This program is free software; you can redistribute it and/or modify
    it under the terms of the GNU General Public License, version 2.0,
@@ -748,12 +748,8 @@
    *
    * Finally also the ability to query for send thread information.
    */
-<<<<<<< HEAD
   Uint32 map_api_node_to_recv_instance(NodeId);
-  void getSendBufferLevel(NodeId node, SB_LevelType &level);
-=======
   //void getSendBufferLevel(TrpId trp_id, SB_LevelType &level);
->>>>>>> 20884deb
   Uint32 getEstimatedJobBufferLevel();
   Uint32 getCPUSocket(Uint32 thr_no);
   void setOverloadStatus(OverloadStatus new_status);
