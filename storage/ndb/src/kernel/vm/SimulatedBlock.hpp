--- conflicted
+++ resolved
@@ -1657,15 +1657,10 @@
   void unlock_global_ssp();
 #endif
 
-<<<<<<< HEAD
   bool use_ipv4_socket(Uint32 node_id);
 
-/* Needs to be defined in mt.hpp as well to work */
-//#define DEBUG_SCHED_STATS 1
-=======
   /* Needs to be defined in mt.hpp as well to work */
   // #define DEBUG_SCHED_STATS 1
->>>>>>> ee079e5c
 
 #define AVERAGE_SIGNAL_SIZE 16
 #define MIN_QUERY_INSTANCES_PER_RR_GROUP 4
