--- conflicted
+++ resolved
@@ -1935,13 +1935,8 @@
   trp_callback() {}
 
   /* Callback interface. */
-<<<<<<< HEAD
-  void enable_send_buffer(NodeId, TrpId, bool) override;
-  void disable_send_buffer(NodeId, TrpId, bool) override;
-=======
   void enable_send_buffer(TrpId) override;
   void disable_send_buffer(TrpId) override;
->>>>>>> 20884deb
 
   void reportSendLen(NodeId nodeId, Uint32 count, Uint64 bytes) override;
   void lock_transporter(TrpId) override;
@@ -2499,15 +2494,10 @@
                                                 MAX_NODE_GROUP_TRANSPORTERS);
     for (Uint32 index = 0; index < num_ids; index++)
     {
-<<<<<<< HEAD
-      Uint32 this_id = id[index];
+      TrpId this_id = trpId[index];
       Uint32 send_instance_id = get_send_instance(this_id);
       struct thr_send_thread_instance *send_instance =
         &m_send_threads[send_instance_id];
-=======
-      TrpId this_id = trpId[index];
-      Uint32 send_instance = get_send_instance(this_id);
->>>>>>> 20884deb
       m_trp_state[this_id].m_neighbour_trp = true;
       DEB_MULTI_TRP(("SNN: node: %u, trp: %u, send_instance: %u"
                      ", num_trps: %u, in_list: %u",
@@ -6042,15 +6032,10 @@
 }
 
 void
-<<<<<<< HEAD
-trp_callback::enable_send_buffer(NodeId node, TrpId trp_id, bool locked)
-=======
 trp_callback::enable_send_buffer(TrpId trp_id)
->>>>>>> 20884deb
 {
   thr_repository::send_buffer *sb = g_thr_repository->m_send_buffers+trp_id;
-  if (!locked)
-    lock(&sb->m_send_lock);
+  lock(&sb->m_send_lock);
   assert(sb->m_sending_size == 0);
   {
     /**
@@ -6077,20 +6062,14 @@
   }
   assert(sb->m_enabled == false);
   sb->m_enabled = true;
-  if (!locked)
-    unlock(&sb->m_send_lock);
+  unlock(&sb->m_send_lock);
 }
 
 void
-<<<<<<< HEAD
-trp_callback::disable_send_buffer(NodeId node, TrpId trp_id, bool locked)
-=======
 trp_callback::disable_send_buffer(TrpId trp_id)
->>>>>>> 20884deb
 {
   thr_repository::send_buffer *sb = g_thr_repository->m_send_buffers+trp_id;
-  if (!locked)
-    lock(&sb->m_send_lock);
+  lock(&sb->m_send_lock);
   sb->m_enabled = false;
 
   /**
@@ -6114,8 +6093,7 @@
     sb->m_sending.m_last_page = NULL;
     sb->m_sending_size = 0;
   }
-  if (!locked)
-    unlock(&sb->m_send_lock);
+  unlock(&sb->m_send_lock);
 }
 
 static inline
