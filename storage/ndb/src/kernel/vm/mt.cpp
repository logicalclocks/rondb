--- conflicted
+++ resolved
@@ -2435,16 +2435,11 @@
     for (Uint32 index = 0; index < num_ids; index++)
     {
       Uint32 this_id = id[index];
-<<<<<<< HEAD
-      Uint32 send_instance = get_send_instance(this_id);
-      m_trp_state[this_id].m_neighbour_trp = true;
-      m_trp_state[this_id].m_in_list_no_neighbour = false;
-=======
       Uint32 send_instance_id = get_send_instance(this_id);
       struct thr_send_thread_instance *send_instance =
         &m_send_threads[send_instance_id];
-      m_trp_state[this_id].m_neighbour_trp = TRUE;
-      if (m_trp_state[this_id].m_in_list_no_neighbour != FALSE)
+      m_trp_state[this_id].m_neighbour_trp = true;
+      if (m_trp_state[this_id].m_in_list_no_neighbour != false)
       {
         /**
          * The new neighbour transporter is in linked list of non-neighbour
@@ -2472,9 +2467,8 @@
         }
         require(found);
         require(m_trp_state[this_id].m_data_available > 0);
-        m_trp_state[this_id].m_in_list_no_neighbour = FALSE;
+        m_trp_state[this_id].m_in_list_no_neighbour = false;
       }
->>>>>>> 1353b650
       for (Uint32 i = 0; i < MAX_NEIGHBOURS; i++)
       {
         require(send_instance->m_neighbour_trps[i] != this_id);
@@ -2852,15 +2846,9 @@
   struct thr_send_trps &last_trp_state =
     m_trp_state[send_instance->m_last_trp];
   trp_state.m_next = 0;
-<<<<<<< HEAD
-  assert(trp_state.m_data_available > 0);
-  assert(trp_state.m_in_list_no_neighbour == false);
+  require(trp_state.m_data_available > 0);
+  require(trp_state.m_in_list_no_neighbour == false);
   trp_state.m_in_list_no_neighbour = true;
-=======
-  require(trp_state.m_data_available > 0);
-  require(trp_state.m_in_list_no_neighbour == FALSE);
-  trp_state.m_in_list_no_neighbour = TRUE;
->>>>>>> 1353b650
   send_instance->m_last_trp = trp_id;
 
   if (first_trp == 0)
@@ -3041,13 +3029,8 @@
                                      Uint32 delay_usec)
 {
   struct thr_send_trps &trp_state = m_trp_state[trp_id];
-<<<<<<< HEAD
-  assert(trp_state.m_data_available > 0);
+  require(trp_state.m_data_available > 0);
   trp_state.m_send_overload = true;
-=======
-  require(trp_state.m_data_available > 0);
-  trp_state.m_send_overload = TRUE;
->>>>>>> 1353b650
   trp_state.m_micros_delayed = delay_usec;
   trp_state.m_inserted_time = now;
   trp_state.m_overload_counter++;
@@ -3353,12 +3336,8 @@
   if (trp_id == send_instance->m_last_trp)
     send_instance->m_last_trp = prev;
 
-<<<<<<< HEAD
+  require(m_trp_state[trp_id].m_in_list_no_neighbour == true);
   m_trp_state[trp_id].m_in_list_no_neighbour = false;
-=======
-  require(m_trp_state[trp_id].m_in_list_no_neighbour == TRUE);
-  m_trp_state[trp_id].m_in_list_no_neighbour = FALSE;
->>>>>>> 1353b650
 
   /**
    * Fall through for non-neighbour trps to same return handling as
@@ -3928,13 +3907,8 @@
 #endif
   assert(m_trp_state[trp_id].m_thr_no_sender == NO_OWNER_THREAD);
   m_trp_state[trp_id].m_thr_no_sender = thr_no;
-<<<<<<< HEAD
-  assert(m_trp_state[trp_id].m_neighbour_trp ||
-         m_trp_state[trp_id].m_in_list_no_neighbour == false);
-=======
   require(m_trp_state[trp_id].m_neighbour_trp ||
-          m_trp_state[trp_id].m_in_list_no_neighbour == FALSE);
->>>>>>> 1353b650
+          m_trp_state[trp_id].m_in_list_no_neighbour == false);
   NdbMutex_Unlock(send_instance->send_thread_mutex);
 
   watchdog_counter = 6;
@@ -4004,13 +3978,8 @@
   now = NdbTick_getCurrentTicks();
 
   NdbMutex_Lock(send_instance->send_thread_mutex);
-<<<<<<< HEAD
-  assert(m_trp_state[trp_id].m_neighbour_trp ||
-         m_trp_state[trp_id].m_in_list_no_neighbour == false);
-=======
   require(m_trp_state[trp_id].m_neighbour_trp ||
-          m_trp_state[trp_id].m_in_list_no_neighbour == FALSE);
->>>>>>> 1353b650
+          m_trp_state[trp_id].m_in_list_no_neighbour == false);
 #ifdef VM_TRACE
   my_thread_yield();
 #endif
