/*
<<<<<<< HEAD
   Copyright (c) 2003, 2024, Oracle and/or its affiliates.
   Copyright (c) 2022, 2023, Hopsworks and/or its affiliates.
=======
   Copyright (c) 2003, 2023, Oracle and/or its affiliates.
   Copyright (c) 2022, 2024, Hopsworks and/or its affiliates.
>>>>>>> e64a25e2

   This program is free software; you can redistribute it and/or modify
   it under the terms of the GNU General Public License, version 2.0,
   as published by the Free Software Foundation.

   This program is designed to work with certain software (including
   but not limited to OpenSSL) that is licensed under separate terms,
   as designated in a particular file or component or in included license
   documentation.  The authors of MySQL hereby grant you an additional
   permission to link the program and your derivative works with the
   separately licensed software that they have either included with
   the program or referenced in the documentation.

   This program is distributed in the hope that it will be useful,
   but WITHOUT ANY WARRANTY; without even the implied warranty of
   MERCHANTABILITY or FITNESS FOR A PARTICULAR PURPOSE.  See the
   GNU General Public License, version 2.0, for more details.

   You should have received a copy of the GNU General Public License
   along with this program; if not, write to the Free Software
   Foundation, Inc., 51 Franklin St, Fifth Floor, Boston, MA 02110-1301  USA
*/

#ifndef VMSignal_H
#define VMSignal_H

#include <kernel_types.h>
#include <ndb_global.h>
#include <ndb_limits.h>

#include <ErrorReporter.hpp>
#include <NodeBitmask.hpp>

#include <RefConvert.hpp>
#include <SignalCounter.hpp>
#include <TransporterDefinitions.hpp>

#define JAM_FILE_ID 314

extern void getSections(Uint32 secCount, SegmentedSectionPtr ptr[3]);

struct SectionHandle {
  SectionHandle(class SimulatedBlock *);
  SectionHandle(class SimulatedBlock *, Uint32 ptrI);
  SectionHandle(class SimulatedBlock *, class Signal *);
  ~SectionHandle();

  Uint32 m_cnt;
  SegmentedSectionPtr m_ptr[3];

  [[nodiscard]] bool getSection(SegmentedSectionPtr &ptr, Uint32 sectionNo);
  void clear() { m_cnt = 0; }

  SimulatedBlock *m_block;
};

/**
 * Struct used when sending to multiple blocks
 */
struct NodeReceiverGroup {
  NodeReceiverGroup();
  NodeReceiverGroup(Uint32 blockRef);
  NodeReceiverGroup(Uint32 blockNo, const NodeBitmask &);
  NodeReceiverGroup(Uint32 blockNo, const NdbNodeBitmask &);
  NodeReceiverGroup(Uint32 blockNo, const class SignalCounter &);
  
  NodeReceiverGroup &operator=(BlockReference ref);
  
  Uint16 m_block;
  Uint16 m_node;
  Uint32 m_num_nodes;
  NodeBitmask m_nodes;
};

template <unsigned T>
struct SignalT {
  Uint32 m_sectionPtrI[3];
  SignalHeader header;
  union {
    Uint32 theData[T];
    Uint64 dummyAlign;
  };

  Uint32 getLength() const { return header.theLength; }
  Uint32 getTrace() const { return header.theTrace; }
  Uint32 *getDataPtrSend() { return &theData[0]; }
  Uint32 getNoOfSections() const { return header.m_noOfSections; }
};

typedef SignalT<25> Signal25;

/**
 * class used for passing argumentes to blocks
 */
class Signal {
  friend class SimulatedBlock;
  friend class APZJobBuffer;
  friend class FastScheduler;

 public:
  Signal();
  
  Uint32 getLength() const;
  Uint32 getTrace() const;
  Uint32 getSendersBlockRef() const;
  Uint32 getSignalId() const;

  const Uint32 *getDataPtr() const;
  Uint32 *getDataPtrSend();
  
  void setTrace(Uint32);

  Uint32 getNoOfSections() const;

  /**
   * Old deprecated methods...
   */
  Uint32 length() const { return getLength(); }
  BlockReference senderBlockRef() const { return getSendersBlockRef(); }

  void setLength(Uint32);
  
 public:
  Uint32 m_sectionPtrI[3];
  SignalHeader header; // 28 bytes
  union {
    Uint32 theData[8192];  // 8192 32-bit words -> 32K Bytes
    Uint64 dummyAlign;
  };
  /**
   * A counter used to count extra signals executed as direct signals to ensure
   * we use proper means for how often to send and flush.
   */
  Uint32 m_extra_signals;
  Uint32 m_send_wakeups;
  void garbage_register();
};

template <Uint32 len>
class SaveSignal {
  Uint32 m_copy[len];
  Signal *m_signal;

 public:
  SaveSignal(Signal *signal) { save(signal); }

  void save(Signal *signal) {
    m_signal = signal;
    for (Uint32 i = 0; i < len; i++) m_copy[i] = m_signal->theData[i];
  }

  void clear() { m_signal = 0; }

  void restore() {
    for (Uint32 i = 0; i < len; i++) m_signal->theData[i] = m_copy[i];
  }

  ~SaveSignal() {
    if (m_signal) restore();
    clear();
  }
};

inline Uint32 Signal::getLength() const { return header.theLength; }

inline Uint32 Signal::getSignalId() const { return header.theSignalId; }

inline Uint32 Signal::getTrace() const { return header.theTrace; }

inline Uint32 Signal::getSendersBlockRef() const {
  return header.theSendersBlockRef;
}

inline const Uint32 *Signal::getDataPtr() const { return &theData[0]; }

inline Uint32 *Signal::getDataPtrSend() { return &theData[0]; }

inline void Signal::setLength(Uint32 len) { header.theLength = len; }

inline void Signal::setTrace(Uint32 t) { header.theTrace = t; }

inline Uint32 Signal::getNoOfSections() const { return header.m_noOfSections; }

<<<<<<< HEAD
inline NodeReceiverGroup::NodeReceiverGroup() : m_block(0) { m_nodes.clear(); }
=======
inline
NodeReceiverGroup::NodeReceiverGroup() : m_block(0){
  m_nodes.clear();
  m_num_nodes = 0;
  m_node = 0;
}
>>>>>>> e64a25e2

inline NodeReceiverGroup::NodeReceiverGroup(Uint32 blockRef) {
  m_nodes.clear();
  m_block = refToBlock(blockRef);
  m_node = refToNode(blockRef);
  m_nodes.set(m_node);

  m_num_nodes = 1;
}

inline NodeReceiverGroup::NodeReceiverGroup(Uint32 blockNo,
                                            const NodeBitmask &nodes) {
  m_block = blockNo;
  m_nodes = nodes;
  m_num_nodes = 2; // Node group indicator
}

inline NodeReceiverGroup::NodeReceiverGroup(Uint32 blockNo,
                                            const NdbNodeBitmask &nodes) {
  m_block = blockNo;
  m_nodes = nodes;
  m_num_nodes = 2;
  m_node = 0;
}

inline NodeReceiverGroup::NodeReceiverGroup(Uint32 blockNo,
                                            const SignalCounter &nodes) {
  m_block = blockNo;
  m_nodes = nodes.m_nodes;
  m_node = 0;
  m_num_nodes = 2; // Node group indicator
}

inline NodeReceiverGroup &NodeReceiverGroup::operator=(
    BlockReference blockRef) {
  m_nodes.clear();
  m_block = refToBlock(blockRef);
<<<<<<< HEAD
  m_nodes.set(refToNode(blockRef));
  return *this;
=======
  m_node = refToNode(blockRef);
  m_nodes.set(m_node);
  m_num_nodes = 1;
  return * this;
>>>>>>> e64a25e2
}

inline SectionHandle::SectionHandle(SimulatedBlock *b) : m_cnt(0), m_block(b) {}

inline SectionHandle::SectionHandle(SimulatedBlock *b, Signal *s)
    : m_cnt(s->header.m_noOfSections), m_block(b) {
  Uint32 *ptr = s->m_sectionPtrI;
  Uint32 ptr0 = *ptr++;
  Uint32 ptr1 = *ptr++;
  Uint32 ptr2 = *ptr++;

  m_ptr[0].i = ptr0;
  m_ptr[1].i = ptr1;
  m_ptr[2].i = ptr2;

  getSections(m_cnt, m_ptr);

  s->header.m_noOfSections = 0;
}

inline SectionHandle::SectionHandle(SimulatedBlock *b, Uint32 ptr)
    : m_cnt(1), m_block(b) {
  m_ptr[0].i = ptr;
  getSections(1, m_ptr);
}

inline bool SectionHandle::getSection(SegmentedSectionPtr &ptr, Uint32 no) {
  if (likely(no < m_cnt)) {
    ptr = m_ptr[no];
    return true;
  }

  return false;
}

inline SectionHandle::~SectionHandle() {
  if (unlikely(m_cnt)) {
    ErrorReporter::handleError(NDBD_EXIT_BLOCK_BNR_ZERO,
                               "Unhandled sections(handle) after execute", "");
  }
}

#undef JAM_FILE_ID

#endif<|MERGE_RESOLUTION|>--- conflicted
+++ resolved
@@ -1,11 +1,6 @@
 /*
-<<<<<<< HEAD
    Copyright (c) 2003, 2024, Oracle and/or its affiliates.
-   Copyright (c) 2022, 2023, Hopsworks and/or its affiliates.
-=======
-   Copyright (c) 2003, 2023, Oracle and/or its affiliates.
    Copyright (c) 2022, 2024, Hopsworks and/or its affiliates.
->>>>>>> e64a25e2
 
    This program is free software; you can redistribute it and/or modify
    it under the terms of the GNU General Public License, version 2.0,
@@ -189,16 +184,12 @@
 
 inline Uint32 Signal::getNoOfSections() const { return header.m_noOfSections; }
 
-<<<<<<< HEAD
-inline NodeReceiverGroup::NodeReceiverGroup() : m_block(0) { m_nodes.clear(); }
-=======
 inline
-NodeReceiverGroup::NodeReceiverGroup() : m_block(0){
+NodeReceiverGroup::NodeReceiverGroup() : m_block(0) {
   m_nodes.clear();
   m_num_nodes = 0;
   m_node = 0;
 }
->>>>>>> e64a25e2
 
 inline NodeReceiverGroup::NodeReceiverGroup(Uint32 blockRef) {
   m_nodes.clear();
@@ -236,15 +227,10 @@
     BlockReference blockRef) {
   m_nodes.clear();
   m_block = refToBlock(blockRef);
-<<<<<<< HEAD
-  m_nodes.set(refToNode(blockRef));
-  return *this;
-=======
   m_node = refToNode(blockRef);
   m_nodes.set(m_node);
   m_num_nodes = 1;
   return * this;
->>>>>>> e64a25e2
 }
 
 inline SectionHandle::SectionHandle(SimulatedBlock *b) : m_cnt(0), m_block(b) {}
