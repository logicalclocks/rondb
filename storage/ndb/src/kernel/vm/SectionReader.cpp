/*
   Copyright (c) 2003, 2023, Oracle and/or its affiliates.
   Copyright (c) 2022, 2023, Hopsworks and/or its affiliates.

   This program is free software; you can redistribute it and/or modify
   it under the terms of the GNU General Public License, version 2.0,
   as published by the Free Software Foundation.

   This program is also distributed with certain software (including
   but not limited to OpenSSL) that is licensed under separate terms,
   as designated in a particular file or component or in included license
   documentation.  The authors of MySQL hereby grant you an additional
   permission to link the program and your derivative works with the
   separately licensed software that they have included with MySQL.

   This program is distributed in the hope that it will be useful,
   but WITHOUT ANY WARRANTY; without even the implied warranty of
   MERCHANTABILITY or FITNESS FOR A PARTICULAR PURPOSE.  See the
   GNU General Public License, version 2.0, for more details.

   You should have received a copy of the GNU General Public License
   along with this program; if not, write to the Free Software
   Foundation, Inc., 51 Franklin St, Fifth Floor, Boston, MA 02110-1301  USA
*/

#include <SectionReader.hpp>
#include "LongSignal.hpp"

#if 0
  Uint32 m_len;
  class SectionSegmentPool & m_pool;
  class SectionSegment * m_head;
  class SectionSegment * m_currentPos;
#endif

SectionReader::SectionReader(struct SegmentedSectionPtr &ptr,
                             class SectionSegmentPool &pool)
    : m_pool(pool) {
  if (ptr.p == 0) {
    m_pos = 0;
    m_len = 0;
    m_headI = RNIL;
    m_head = 0;
    m_currI = RNIL;
    m_currentSegment = 0;
  } else {
    m_pos = 0;
    m_len = ptr.p->m_sz;
    m_headI = ptr.i;
    m_head = ptr.p;
    m_currI = ptr.i;
    m_currentSegment = ptr.p;
  }
}

SectionReader::SectionReader(Uint32 firstSectionIVal,
                             class SectionSegmentPool &pool)
    : m_pool(pool) {
  SectionSegment *firstSeg = m_pool.getPtr(firstSectionIVal);

  m_pos = 0;
  m_len = firstSeg->m_sz;
  m_headI = m_currI = firstSectionIVal;
  m_head = m_currentSegment = firstSeg;
}

void SectionReader::reset() {
  m_pos = 0;
  m_currI = m_headI;
  m_currentSegment = m_head;
}

bool SectionReader::step(Uint32 len) {
  if (m_pos + len >= m_len) {
    m_pos = m_len;
    return false;
  }
  while (len > SectionSegment::DataLength) {
    m_currI = m_currentSegment->m_nextSegment;
    m_currentSegment = m_pool.getPtr(m_currI);

    len -= SectionSegment::DataLength;
    m_pos += SectionSegment::DataLength;
  }

  Uint32 ind = m_pos % SectionSegment::DataLength;
  while (len > 0) {
    len--;
    m_pos++;

    ind++;
    if (ind == SectionSegment::DataLength) {
      ind = 0;
      m_currI = m_currentSegment->m_nextSegment;
      m_currentSegment = m_pool.getPtr(m_currI);
    }
  }
  return true;
}

bool SectionReader::getWord(Uint32 *dst) {
  if (peekWord(dst)) {
    step(1);
    return true;
  }
  return false;
}

bool SectionReader::peekWord(Uint32 *dst) const {
  if (m_pos < m_len) {
    Uint32 ind = m_pos % SectionSegment::DataLength;
    *dst = m_currentSegment->theData[ind];
    return true;
  }
  return false;
}

bool SectionReader::updateWord(Uint32 value) const {
  if (m_pos < m_len) {
    Uint32 ind = m_pos % SectionSegment::DataLength;
    m_currentSegment->theData[ind] = value;
    return true;
  }
  return false;
}

bool SectionReader::peekWords(Uint32 *dst, Uint32 len) const {
  if (m_pos + len > m_len) return false;

  Uint32 ind = (m_pos % SectionSegment::DataLength);
  Uint32 left = SectionSegment::DataLength - ind;
  SectionSegment *p = m_currentSegment;

  while (len > left) {
    memcpy(dst, &p->theData[ind], 4 * left);
    dst += left;
    len -= left;
    ind = 0;
    left = SectionSegment::DataLength;
    p = m_pool.getPtr(p->m_nextSegment);
  }

  memcpy(dst, &p->theData[ind], 4 * len);
  return true;
}

bool SectionReader::getWords(Uint32 *dst, Uint32 len) {
  if (m_pos + len > m_len) return false;

  /* Use getWordsPtr to correctly traverse segments */

  while (len > 0) {
    const Uint32 *readPtr;
    Uint32 readLen;

    if (!getWordsPtr(len, readPtr, readLen)) return false;

    memcpy(dst, readPtr, readLen << 2);
    len -= readLen;
    dst += readLen;
  }

  return true;
}

bool SectionReader::getWordsPtr(Uint32 maxLen, const Uint32 *&readPtr,
                                Uint32 &actualLen) {
  if (m_pos >= m_len) return false;

  /* We return a pointer to the current position,
   * with length the minimum of
   *  - significant words remaining in the whole section
   *  - space remaining in the current segment
   *  - maxLen from caller
   */
  const Uint32 sectionRemain = m_len - m_pos;
  const Uint32 startInd = (m_pos % SectionSegment::DataLength);
  const Uint32 segmentSpace = SectionSegment::DataLength - startInd;
  SectionSegment *p = m_currentSegment;

  const Uint32 remain = MIN(sectionRemain, segmentSpace);
  actualLen = MIN(remain, maxLen);
  readPtr = &p->theData[startInd];

  /* If we've read everything in this segment, and
   * there's another one, move onto it ready for
   * next time
   */
  m_pos += actualLen;

  if (((startInd + actualLen) == SectionSegment::DataLength) &&
      (m_pos < m_len)) {
    m_currI = p->m_nextSegment;
    m_currentSegment = m_pool.getPtr(m_currI);
  }

  return true;
}

bool SectionReader::getWordsPtr(const Uint32 *&readPtr, Uint32 &actualLen) {
  /* Cannot have more than SectionSegment::DataLength
   * contiguous words
   */
  return getWordsPtr(SectionSegment::DataLength, readPtr, actualLen);
}

SectionReader::PosInfo SectionReader::getPos() {
  PosInfo pi;
  pi.currPos = m_pos;
  pi.currIVal = m_currI;

  return pi;
}

bool SectionReader::setPos(PosInfo posInfo) {
  if (posInfo.currPos > m_len) return false;

  if (posInfo.currIVal == RNIL) {
    if (posInfo.currPos > 0) return false;
    m_currentSegment = 0;
  } else {
    assert(segmentContainsPos(posInfo));

    m_currentSegment = m_pool.getPtr(posInfo.currIVal);
  }

  m_pos = posInfo.currPos;
  m_currI = posInfo.currIVal;

  return true;
}

bool SectionReader::segmentContainsPos(PosInfo posInfo) {
  /* This is a check that the section referenced
   * by this SectionReader contains the position
   * given at the section given.
   * It should not be run in-production
   */
  Uint32 IVal = m_headI;
  Uint32 pos = posInfo.currPos;

  while (pos >= SectionSegment::DataLength) {
    /* Get next segment */
    SectionSegment *seg = m_pool.getPtr(IVal);

    IVal = seg->m_nextSegment;
    pos -= SectionSegment::DataLength;
  }

  return (IVal == posInfo.currIVal);
}

#ifdef UNIT_TEST

#define VERIFY(x)                                            \
  if ((x) == 0) {                                            \
    printf("VERIFY failed at Line %u : %s\n", __LINE__, #x); \
    return -1;                                               \
  }

/* Redefine ArrayPool dependencies to enable standalone Unit-test compile */
void ErrorReporter::handleAssert(const char *message, const char *file,
                                 int line, int ec) {
  printf("Error :\"%s\" at file : %s line %u ec %u\n", message, file, line, ec);
  abort();
}

void *ndbd_malloc(size_t size) { return malloc(size); }

void ndbd_free(void *p, size_t size) { free(p); }

SectionSegmentPool g_sectionSegmentPool;

/* Create a section of word length given from the
 * Segment Pool supplied
 */
Uint32 createSection(SectionSegmentPool *pool, Uint32 length) {
  Uint32 pos = 0;

  VERIFY(length > 0);

  Ptr<SectionSegment> first, current;

  VERIFY(pool->seize(first));

  first.p->m_sz = length;
  current = first;

  while (length > SectionSegment::DataLength) {
    for (Uint32 i = 0; i < SectionSegment::DataLength; i++)
      current.p->theData[i] = pos + i;

    pos += SectionSegment::DataLength;
    length -= SectionSegment::DataLength;

    SectionSegment *prev = current.p;
    VERIFY(pool->seize(current));
    prev->m_nextSegment = current.i;
  }

  if (length > 0) {
    for (Uint32 i = 0; i < length; i++) current.p->theData[i] = pos + i;
  };

  first.p->m_lastSegment = current.i;

  return first.i;
};

bool freeSection(SectionSegmentPool *pool, Uint32 firstIVal) {
  Ptr<SectionSegment> p;

  p.i = firstIVal;
  pool->getPtr(p);

  const Uint32 segs =
      (p.p->m_sz + SectionSegment::DataLength - 1) / SectionSegment::DataLength;

  pool->releaseList(segs, p.i, p.p->m_lastSegment);

  return true;
}

int checkBuffer(const Uint32 *buffer, Uint32 start, Uint32 len) {
  for (Uint32 i = 0; i < len; i++) {
    if (buffer[i] != start + i)
      printf("i=%u buffer[i]=%u, start=%u\n", i, buffer[i], start);
    VERIFY(buffer[i] == start + i);
  }
  return 0;
};

#include <random.h>

int testSR(Uint32 iVal, SectionSegmentPool *ssp, Uint32 len) {
  SectionReader srStepPeek(iVal, *ssp);
  SectionReader srGetWord(iVal, *ssp);
  SectionReader srPosSource(iVal, *ssp);
  SectionReader srPosDest(iVal, *ssp);
  SectionReader srPtrWord(iVal, *ssp);

  VERIFY(srStepPeek.getSize() == len);

  /* Reset the section readers at a random position */
  const Uint32 noResetPos = 9999999;
  Uint32 resetAt = len > 10 ? myRandom48(len) : noResetPos;

  /* Read from the section readers, 1 word at a time */
  for (Uint32 i = 0; i < len; i++) {
    Uint32 peekWord;
    Uint32 getWord;
    const Uint32 *ptrWord;
    Uint32 ptrReadSize;

    /* Check that peek, getWord and getWordsPtr return
     * the same, correct value
     */
    VERIFY(srStepPeek.peekWord(&peekWord));
    if (i < (len - 1)) VERIFY(srStepPeek.step(1));
    VERIFY(srGetWord.getWord(&getWord));
    VERIFY(srPtrWord.getWordsPtr(1, ptrWord, ptrReadSize));
    VERIFY(ptrReadSize == 1);
    // printf("PeekWord=%u, i=%u\n",
    //       peekWord, i);
    VERIFY(peekWord == i);
    VERIFY(peekWord == getWord);
    VERIFY(peekWord == *ptrWord);

    /* Check that one sectionReader with it's position
     * set from the first returns the same, correct word
     */
    SectionReader::PosInfo p = srPosSource.getPos();
    srPosDest.setPos(p);

    Uint32 srcWord, destWord;

    VERIFY(srPosSource.getWord(&srcWord));
    VERIFY(srPosDest.getWord(&destWord));

    VERIFY(srcWord == peekWord);
    VERIFY(srcWord == destWord);

    /* Reset the readers */
    if (i == resetAt) {
      // printf("Resetting\n");
      resetAt = noResetPos;
      i = (Uint32)-1;
      srStepPeek.reset();
      srGetWord.reset();
      srPosSource.reset();
      srPosDest.reset();
      srPtrWord.reset();
    } else {
      if ((myRandom48(400) == 1) && (i < len - 1)) {
        /* Step all readers forward by some amount */
        Uint32 stepSize = myRandom48((len - i) - 1);
        // printf("Stepping %u words\n", stepSize);
        VERIFY(srStepPeek.step(stepSize));
        VERIFY(srGetWord.step(stepSize));
        VERIFY(srPosSource.step(stepSize));
        VERIFY(srPosDest.step(stepSize));
        VERIFY(srPtrWord.step(stepSize));
        i += stepSize;
      }
    }
  }

  /* Check that there's nothing left in any reader */
  VERIFY(!srStepPeek.step(1));
  VERIFY(!srGetWord.step(1));
  VERIFY(!srPosSource.step(1));
  VERIFY(!srPosDest.step(1));
  VERIFY(!srPtrWord.step(1));

  srStepPeek.reset();
  srGetWord.reset();
  srPosSource.reset();
  srPosDest.reset();
  srPtrWord.reset();

  /* Now read larger chunks of words */
  Uint32 pos = 0;
  Uint32 *buffer = (Uint32 *)malloc(len * 4);

  VERIFY(buffer != NULL);

<<<<<<< HEAD
  while (pos < len)
  {
    const Uint32 remain= len-pos;
    const Uint32 readSize= remain == 1 ? 1 : myRandom48(remain);
    //printf("Pos=%u Len=%u readSize=%u\n", pos, len, readSize);
=======
  while (pos < len) {
    const Uint32 remain = len - pos;
    const Uint32 readSize = remain == 1 ? 1 : myRandom48(remain);
    // printf("Pos=%u Len=%u readSize=%u \n", pos, len, readSize);
>>>>>>> 2bf0f4a5
    /* Check that peek + step get the correct words */
    VERIFY(srStepPeek.peekWords(buffer, readSize));
    if (len > pos + readSize) {
      VERIFY(srStepPeek.step(readSize));
    } else
      VERIFY(srStepPeek.step((len - pos) - 1));

    VERIFY(checkBuffer(buffer, pos, readSize) == 0);

    /* Check that getWords gets the correct words */
    VERIFY(srGetWord.getWords(buffer, readSize));
    VERIFY(checkBuffer(buffer, pos, readSize) == 0);

    /* Check that using getPos + setPos gets the correct words */
    VERIFY(srPosDest.setPos(srPosSource.getPos()));
    VERIFY(srPosSource.getWords(buffer, readSize));
    VERIFY(checkBuffer(buffer, pos, readSize) == 0);

    VERIFY(srPosDest.getWords(buffer, readSize));
    VERIFY(checkBuffer(buffer, pos, readSize) == 0);

    /* Check that getWordsPtr gets the correct words */
    Uint32 ptrWordsRead = 0;

    // printf("Reading from ptr\n");
    while (ptrWordsRead < readSize) {
      const Uint32 *ptr = NULL;
      Uint32 readLen;
      VERIFY(srPtrWord.getWordsPtr((readSize - ptrWordsRead), ptr, readLen));
      VERIFY(readLen <= readSize);
      // printf("Read %u words, from pos %u, offset %u\n",
      //       readLen, pos, ptrWordsRead);
      VERIFY(checkBuffer(ptr, pos + ptrWordsRead, readLen) == 0);
      ptrWordsRead += readLen;
    }

    pos += readSize;
  }

  /* Check that there's no more words in any reader */
  VERIFY(!srStepPeek.step(1));
  VERIFY(!srGetWord.step(1));
  VERIFY(!srPosSource.step(1));
  VERIFY(!srPosDest.step(1));
  VERIFY(!srPtrWord.step(1));

  /* Verify that ptr-fetch variants do not fetch beyond
   * the length, even if we ask for more
   */
  srPtrWord.reset();
  Uint32 readWords = 0;
  while (readWords < len) {
    const Uint32 *readPtr;
    Uint32 wordsRead = 0;
    VERIFY(srPtrWord.getWordsPtr(20, readPtr, wordsRead));
    readWords += wordsRead;
    VERIFY(readWords <= len);
  }

  free(buffer);
  return 0;
}

int main(int arg, char **argv) {
  /* Test SectionReader
   * -------------------
   * To run this code :
   *   cd storage/ndb/src/kernel/vm
   *   make testSectionReader
   *   ./testSectionReader
   *
   * Will print "OK" in success case and return 0
   */

  g_sectionSegmentPool.setSize(1024);

  printf("g_sectionSegmentPool size is %u\n", g_sectionSegmentPool.getSize());

  const Uint32 Iterations = 2000;
  const Uint32 Sections = 5;
  Uint32 sizes[Sections];
  Uint32 iVals[Sections];

  for (Uint32 t = 0; t < Iterations; t++) {
    for (Uint32 i = 0; i < Sections; i++) {
      Uint32 available = g_sectionSegmentPool.getNoOfFree();
      sizes[i] =
          available ? myRandom48(SectionSegment::DataLength * available) : 0;

      // if (0 == (sizes[i] % 60))
      //  printf("Iteration %u, section %u, allocating %u words\n",
      //         t, i, sizes[i]);
      if (t % 100 == 0)
        if (i == 0) printf("\nIteration %u", t);

      if (sizes[i] > 0) {
        iVals[i] = createSection(&g_sectionSegmentPool, sizes[i]);

        VERIFY(testSR(iVals[i], &g_sectionSegmentPool, sizes[i]) == 0);
      } else
        iVals[i] = RNIL;
    }

    for (Uint32 i = 0; i < Sections; i++) {
      if (sizes[i] > 0) freeSection(&g_sectionSegmentPool, iVals[i]);
    }
  }

  printf("\nOK\n");
  return 0;
}

#endif

#define JAM_FILE_ID 327<|MERGE_RESOLUTION|>--- conflicted
+++ resolved
@@ -424,18 +424,11 @@
 
   VERIFY(buffer != NULL);
 
-<<<<<<< HEAD
   while (pos < len)
   {
     const Uint32 remain= len-pos;
     const Uint32 readSize= remain == 1 ? 1 : myRandom48(remain);
     //printf("Pos=%u Len=%u readSize=%u\n", pos, len, readSize);
-=======
-  while (pos < len) {
-    const Uint32 remain = len - pos;
-    const Uint32 readSize = remain == 1 ? 1 : myRandom48(remain);
-    // printf("Pos=%u Len=%u readSize=%u \n", pos, len, readSize);
->>>>>>> 2bf0f4a5
     /* Check that peek + step get the correct words */
     VERIFY(srStepPeek.peekWords(buffer, readSize));
     if (len > pos + readSize) {
