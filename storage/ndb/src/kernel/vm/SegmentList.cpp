/*
   Copyright (c) 2003, 2023, Oracle and/or its affiliates.
   Copyright (c) 2022, 2023, Hopsworks and/or its affiliates.

   This program is free software; you can redistribute it and/or modify
   it under the terms of the GNU General Public License, version 2.0,
   as published by the Free Software Foundation.

   This program is also distributed with certain software (including
   but not limited to OpenSSL) that is licensed under separate terms,
   as designated in a particular file or component or in included license
   documentation.  The authors of MySQL hereby grant you an additional
   permission to link the program and your derivative works with the
   separately licensed software that they have included with MySQL.

   This program is distributed in the hope that it will be useful,
   but WITHOUT ANY WARRANTY; without even the implied warranty of
   MERCHANTABILITY or FITNESS FOR A PARTICULAR PURPOSE.  See the
   GNU General Public License, version 2.0, for more details.

   You should have received a copy of the GNU General Public License
   along with this program; if not, write to the Free Software
   Foundation, Inc., 51 Franklin St, Fifth Floor, Boston, MA 02110-1301  USA */

#include <random.h>
#include <SegmentList.hpp>

#define JAM_FILE_ID 497

/**
 * sectionAppend
 *
 * Appends all supplied words to section starting with supplied segment
 * IVal, or none at all.
 * Uses the passed SegmentUtils object to seize and release segments.
 *
 * Based on LongSignal.cpp::appendToSection, but using SegmentUtils
 * rather than macro-ed SegmentPool cache args...
 * Easier to encapsulate + use from utilities etc..
 */
bool sectionAppend(SegmentUtils &su, Uint32 &firstSegmentIVal,
                   const Uint32 *src, Uint32 len) {
  Ptr<SectionSegment> firstPtr, currPtr;

  if (len == 0) return true;

  Uint32 segRemain = SectionSegment::DataLength;
  Uint32 segmentOffset = 0;

  if (firstSegmentIVal == RNIL) {
    /* First data to be added to this section */
    bool result = su.seizeSegment(firstPtr);

    if (!result) return false;

    firstPtr.p->m_sz = 0;
    firstPtr.p->m_ownerRef = 0;

    currPtr = firstPtr;
  } else {
    /* Section has at least one segment with data already */
    su.getSegmentPtr(firstPtr, firstSegmentIVal);
    su.getSegmentPtr(currPtr, firstPtr.p->m_lastSegment);

    Uint32 existingLen = firstPtr.p->m_sz;
    assert(existingLen > 0);
    segmentOffset = existingLen % SectionSegment::DataLength;

    /* If existingLen %  SectionSegment::DataLength == 0
     * we assume that the last segment is full
     */
    segmentOffset =
        segmentOffset == 0 ? SectionSegment::DataLength : segmentOffset;

    segRemain = SectionSegment::DataLength - segmentOffset;
  }

  Uint32 totalRemain = len;

  while (totalRemain > segRemain) {
    /**
     * Fill this segment, and link in another one
     */
    memcpy(&currPtr.p->theData[segmentOffset], src, segRemain * sizeof(Uint32));
    src += segRemain;
    totalRemain -= segRemain;
    Ptr<SectionSegment> prevPtr = currPtr;

    bool result = su.seizeSegment(currPtr);
    if (!result) {
      /**
       * Failed, release any segments allocated so far...
       * The data written to the previous 'last' segment will be ignored.
       */
      Uint32 origLen = firstPtr.p->m_sz;
      Uint32 origOffset = origLen % SectionSegment::DataLength;
      origOffset = (origOffset == 0 ? SectionSegment::DataLength : origOffset);
      Uint32 wordsFitInOrigLastSeg = SectionSegment::DataLength - origOffset;
      Uint32 extraLen = (len - totalRemain);
      if (extraLen > wordsFitInOrigLastSeg) {
        /* Have to release some segments.. */
        Uint32 releaseIVal = RNIL;
        if (origLen > 0) {
          SectionSegment *lastOrigSeg =
              su.getSegmentPtr(firstPtr.p->m_lastSegment);
          assert(lastOrigSeg->m_nextSegment != RNIL);
          Uint32 extraSegLen = extraLen - wordsFitInOrigLastSeg;
          assert(extraSegLen > 0);
          releaseIVal = lastOrigSeg->m_nextSegment;
          SectionSegment *firstExtraSeg =
              su.getSegmentPtr(lastOrigSeg->m_nextSegment);
          lastOrigSeg->m_nextSegment = RNIL;
          firstExtraSeg->m_sz = extraSegLen;
          firstExtraSeg->m_lastSegment = prevPtr.i;
        } else {
          /* First segment was the first extra segment */
          releaseIVal = firstPtr.i;
          SectionSegment *firstExtraSeg = firstPtr.p;
          firstExtraSeg->m_sz = extraLen;
          firstExtraSeg->m_lastSegment = prevPtr.i;
        }

        /* Release the extra segments we allocated... */
        su.releaseSegmentList(releaseIVal);
      }
      return false;
    }
    prevPtr.p->m_nextSegment = currPtr.i;
    currPtr.p->m_sz = 0;
    currPtr.p->m_ownerRef = 0;

    segmentOffset = 0;
    segRemain = SectionSegment::DataLength;
  }

  /* Data fits in the current last segment */
  currPtr.p->m_nextSegment = RNIL;
  memcpy(&currPtr.p->theData[segmentOffset], src, totalRemain * sizeof(Uint32));

  /* Success - update first segment to reflect new size */
  firstPtr.p->m_sz += len;
  firstPtr.p->m_lastSegment = currPtr.i;

  firstSegmentIVal = firstPtr.i;

  return true;
}

/**
 * sectionConsume
 *
 * Consumes the requested number of words, or none at all from the
 * *front* of the long section described by the passed first-segment IVal.
 *
 * The first segment's m_ownerRef member is used to store the offset within
 * the first segment of the first valid word.
 * Segments are released from the front of the long section when all of their
 * words have been consumed.
 * The m_sz parameter in the first segment describes the length of the
 * valid data in the section *including* the offset.
 */
bool sectionConsume(SegmentUtils &su, Uint32 &firstSegmentIVal, Uint32 *dst,
                    Uint32 len) {
  if (firstSegmentIVal != RNIL) {
    SectionSegment *segment = su.getSegmentPtr(firstSegmentIVal);
    Uint32 sz = segment->m_sz;
    Uint32 offset = segment->m_ownerRef;
    Uint32 queueLen = sz - offset;
    assert(offset <= sz);

    if (len > queueLen) {
      /* Insufficient words */
      return false;
    }

    while (len > 0) {
      assert(segment != NULL);
      assert(offset < SectionSegment::DataLength);

      Uint32 segmentRemain = SectionSegment::DataLength - offset;
      Uint32 readLen = MIN(segmentRemain, len);
      assert(readLen <= segment->m_sz);

      memcpy(dst, segment->theData + offset, readLen * sizeof(Uint32));
      dst += readLen;
      offset += readLen;
      len -= readLen;

      /**
       * If we've emptied the segment then release it and update
       * the structure
       */
      if ((offset == segment->m_sz) || (offset == SectionSegment::DataLength)) {
        Uint32 nextSegmentIVal = segment->m_nextSegment;
        Uint32 oldSegmentIVal = firstSegmentIVal;
        SectionSegment *oldSegment = segment;

        firstSegmentIVal = nextSegmentIVal;

        /* End of segment, free it and fixup next... */
        if (nextSegmentIVal != RNIL) {
          /* Move to next segment */
          segment = su.getSegmentPtr(nextSegmentIVal);
          segment->m_sz = oldSegment->m_sz - SectionSegment::DataLength;
          offset = 0;
          segment->m_lastSegment = oldSegment->m_lastSegment;
        } else {
          segment = NULL;
        }

        /* Release oldSegment */
        oldSegment->m_sz = 1;
        oldSegment->m_lastSegment = oldSegmentIVal;
        oldSegment->m_nextSegment = RNIL;
        su.releaseSegment(oldSegmentIVal);
      }
    }

    if (segment != NULL) {
      /* Update offset */
      segment->m_ownerRef = offset;
    }

    return true;
  }
  return false;
}

#define SVASSERT(x) \
  if (!(x)) {       \
    assert(false);  \
    return false;   \
  }

/**
 * sectionVerify
 * Assertion method to check that a segmented section is constructed
 * 'properly' where 'properly' is loosely defined.
 */
bool sectionVerify(SegmentUtils &su, Uint32 firstIVal) {
  if (firstIVal == RNIL) return true;

  /* Get first section ptr (With assertions in getPtr) */
  SectionSegment *first = su.getSegmentPtr(firstIVal);

  SVASSERT(first != NULL);

  Uint32 totalSize = first->m_sz;
  Uint32 lastSegIVal = first->m_lastSegment;

  /**
   * Hmm, need to be careful of length == 0
   * Nature abhors a segmented section with length 0
   */
  SVASSERT(totalSize != 0);
  SVASSERT(lastSegIVal != RNIL); /* Should never be == RNIL */
  /* We ignore m_ownerRef */

  if (totalSize <= SectionSegment::DataLength) {
    /* 1 segment */
    SVASSERT(first->m_lastSegment == firstIVal);
    // m_nextSegment not always set to RNIL on last segment
    SVASSERT(first->m_nextSegment == RNIL);
  } else {
    /* > 1 segment */
    SVASSERT(first->m_nextSegment != RNIL);
    SVASSERT(first->m_lastSegment != firstIVal);
    Uint32 currIVal = firstIVal;
    SectionSegment *curr = first;

    /* Traverse segments to where we think the end should be */
    while (totalSize > SectionSegment::DataLength) {
      currIVal = curr->m_nextSegment;
      curr = su.getSegmentPtr(currIVal);
      totalSize -= SectionSegment::DataLength;
      /* Ignore m_ownerRef, m_sz, m_lastSegment of intermediate
       * Segments
       */
    }

    /* Once we are here, we are on the last Segment of this Section
     * Check that last segment is as stated in the first segment
     */
    SVASSERT(currIVal == lastSegIVal);
    SVASSERT(curr->m_nextSegment == RNIL);
    /* Ignore m_ownerRef, m_sz, m_lastSegment of last segment */
  }

  return true;
}

SegmentListHead::SegmentListHead() : headPtr(RNIL) {}

bool SegmentListHead::isEmpty() const { return (headPtr == RNIL); }

LocalSegmentList::LocalSegmentList(SegmentListHead &headRef,
                                   SegmentUtils &segmentUtils)
    : m_headRef(headRef), m_segmentUtils(segmentUtils) {
  m_headVal = m_headRef.headPtr;
  assert(verify());
}

LocalSegmentList::~LocalSegmentList() {
  assert(verify());
  m_headRef.headPtr = m_headVal;
}

bool LocalSegmentList::enqWords(const Uint32 *src, Uint32 len) {
  assert(verify());
  /* Append words on the end of the section */
#ifdef VM_TRACE
  Uint32 offset = 0;
  if (m_headVal != RNIL) {
    SectionSegment *firstSeg = m_segmentUtils.getSegmentPtr(m_headVal);
    offset = firstSeg->m_ownerRef;
  }
#endif

  bool res = sectionAppend(m_segmentUtils, m_headVal, src, len);

#ifdef VM_TRACE
  if (res) {
    SectionSegment *firstSeg = m_segmentUtils.getSegmentPtr(m_headVal);
    /* Check offset / m_ownerRef not trampled above */
    require(firstSeg->m_ownerRef == offset);
  }
#endif

  assert(verify());
  return res;
}

bool LocalSegmentList::deqWords(Uint32 *dst, Uint32 len) {
  assert(verify());
  bool res = sectionConsume(m_segmentUtils, m_headVal, dst, len);
  assert(verify());
  return res;
}

void LocalSegmentList::empty() {
  if (m_headVal != RNIL) {
    m_segmentUtils.releaseSegmentList(m_headVal);
    m_headVal = RNIL;
  }
  assert(verify());
}

bool LocalSegmentList::isEmpty() const { return m_headVal == RNIL; }

Uint32 LocalSegmentList::getLen() const {
  if (m_headVal != RNIL) {
    SectionSegment *firstSeg = m_segmentUtils.getSegmentPtr(m_headVal);
    Uint32 sz = firstSeg->m_sz;
    Uint32 offset = firstSeg->m_ownerRef;
    return sz - offset;
  }
  return 0;
}

bool LocalSegmentList::verify() const {
  /**
   * First check that the list is a valid 'long section',
   * then check that it is correct as a list
   */
  if (m_headVal != RNIL) {
    assert(sectionVerify(m_segmentUtils, m_headVal));

    /* Above has checked that the length correlates
     * with the number of linked sections etc...
     * We can just check the offset...
     */
    SectionSegment *firstSeg = m_segmentUtils.getSegmentPtr(m_headVal);
    Uint32 sz = firstSeg->m_sz;
    Uint32 offset = firstSeg->m_ownerRef;
    assert(sz >= offset);
    assert(offset < SectionSegment::DataLength);
    /* Suppress warnings in release */
    (void)sz;
    (void)offset;
  }

  return true;
}

SegmentSubPool::SegmentSubPool(SegmentUtils &parentPool)
    : m_parentPool(parentPool),
      m_minSegments(0),
      m_maxSegments(0),
      m_numOwned(0),
      m_numAvailable(0),
      m_firstFree(RNIL) {
  assert(checkInvariants());
}

SegmentSubPool::~SegmentSubPool() {
  /* Check that all segments were returned to us */
  assert(m_numOwned == m_numAvailable);

  Ptr<SectionSegment> p;

  while (m_firstFree != RNIL) {
    m_parentPool.getSegmentPtr(p, m_firstFree);
    m_firstFree = p.p->m_nextSegment;
    m_parentPool.releaseSegment(p.i);
    m_numOwned--;
  }

  assert(m_numOwned == 0);
}

bool SegmentSubPool::init(Uint32 minSegments, Uint32 maxSegments) {
  if (minSegments > maxSegments) return false;

  if (maxSegments == 0) return false;

  m_minSegments = minSegments;
  m_maxSegments = maxSegments;

  /* Take minimal allocation from parent pool */
  for (Uint32 i = 0; i < m_minSegments; i++) {
    Ptr<SectionSegment> p;

    if (!m_parentPool.seizeSegment(p)) {
      abort();
    }

    p.p->m_nextSegment = m_firstFree;
    m_firstFree = p.i;
  }

  m_numOwned = m_numAvailable = m_minSegments;

  assert(checkInvariants());
  return true;
}

SectionSegment *SegmentSubPool::getSegmentPtr(Uint32 iVal) {
  return m_parentPool.getSegmentPtr(iVal);
}

void SegmentSubPool::getSegmentPtr(Ptr<SectionSegment> &p, Uint32 iVal) {
  m_parentPool.getSegmentPtr(p, iVal);
}

bool SegmentSubPool::seizeSegment(Ptr<SectionSegment> &p) {
  assert(checkInvariants());

  if (m_firstFree != RNIL) {
    assert(m_numAvailable > 0);
    getSegmentPtr(p, m_firstFree);
    m_firstFree = p.p->m_nextSegment;
    p.p->m_nextSegment = RNIL;
    m_numAvailable--;
    assert(checkInvariants());
    return true;
  }
  assert(m_numAvailable == 0);
  if (m_numOwned < m_maxSegments) {
    bool result = m_parentPool.seizeSegment(p);
    if (result) {
      m_numOwned++;
      assert(checkInvariants());
      return true;
    }
  }

  /* Max reached, or parent couldn't seize */
  assert(checkInvariants());
  return false;
}

void SegmentSubPool::releaseSegment(Uint32 iVal) {
  assert(m_numAvailable < m_numOwned);
  assert(checkInvariants());
  if (m_numOwned > m_minSegments) {
    /* Don't want to sub-pool this, return to parent */
    m_parentPool.releaseSegment(iVal);
    m_numOwned--;
  } else {
    /* Keep on our free list */
    SectionSegment *seg = m_parentPool.getSegmentPtr(iVal);
    seg->m_nextSegment = m_firstFree;
    m_firstFree = iVal;
    m_numAvailable++;
  }
  assert(checkInvariants());
}

void SegmentSubPool::releaseSegmentList(Uint32 iVal) {
  assert(checkInvariants());
  /* Todo : optimise */
  while (iVal != RNIL) {
    Ptr<SectionSegment> p;
    m_parentPool.getSegmentPtr(p, iVal);
    iVal = p.p->m_nextSegment;
    releaseSegment(p.i);
  }
  assert(checkInvariants());
}

bool SegmentSubPool::checkInvariants() {
  SVASSERT(m_numOwned <= m_maxSegments);
  SVASSERT(m_numOwned >= m_minSegments);
  SVASSERT(m_numAvailable <= m_numOwned);
  SVASSERT(m_firstFree != RNIL || m_numAvailable == 0);
  /**
   * Paranoia for a rainy day
   * Could check length of m_firstFree with iteration against
   * m_numAvailable
   */
  return true;
}

#ifdef TEST_SEGMENTLIST

#include <NdbTap.hpp>

/* Redefine ArrayPool dependencies to enable standalone Unit-test compile */
void ErrorReporter::handleAssert(const char *message, const char *file,
                                 int line, int ec) {
  printf("Error :\"%s\" at file : %s line %u ec %u\n", message, file, line, ec);
  abort();
}

SectionSegmentPool g_sectionSegmentPool;

#define VERIFY(x)                                            \
  if ((x) == 0) {                                            \
    printf("VERIFY failed at Line %u : %s\n", __LINE__, #x); \
    abort();                                                 \
    return false;                                            \
  }

#define relSz(x) \
  ((x == 0)      \
       ? 1       \
       : ((x + SectionSegment::DataLength - 1) / SectionSegment::DataLength))

/* Static function */
void SectionSegmentPool::handleOutOfSegments(SectionSegment_basepool &pool) {
  printf("SectionSegmentPool::handleOutOfSegments called");
}

class TestSegmentUtils : public SegmentUtils {
 public:
  TestSegmentUtils() {}

  SectionSegment *getSegmentPtr(Uint32 iVal) override {
    return g_sectionSegmentPool.getPtr(iVal);
  }

  void getSegmentPtr(Ptr<SectionSegment> &ptr, Uint32 iVal) {
    require(g_sectionSegmentPool.getPtr(ptr, iVal));
  }

  bool seizeSegment(Ptr<SectionSegment> &p) override {
    return g_sectionSegmentPool.seize(p);
  }

  void releaseSegment(Uint32 iVal) override {
    return g_sectionSegmentPool.release(iVal);
  }

  void releaseSegmentList(Uint32 firstSegmentIVal) override {
    if (firstSegmentIVal != RNIL) {
      SectionSegment *p = g_sectionSegmentPool.getPtr(firstSegmentIVal);

      g_sectionSegmentPool.releaseList(relSz(p->m_sz), firstSegmentIVal,
                                       p->m_lastSegment);
    }
  }
};

struct TestVariant {
  bool useSubPool;
  Uint32 minAlloc;
  Uint32 maxAlloc;
};

static const Uint32 NUM_SEGMENTS = 1024;

static const TestVariant testVariants[] = {{false, 0, 1},
                                           {true, 0, ~Uint32(0)},
                                           {true, 10, ~Uint32(0)},
                                           {true, NUM_SEGMENTS, NUM_SEGMENTS}};

static Uint32 getActualUsed(SegmentSubPool &ssp) {
  return g_sectionSegmentPool.getUsed() - ssp.getNumAvailable();
}

bool testBasicFillAndDrain() {
  TestSegmentUtils tsu;
  SegmentListHead slh;
  SegmentUtils *su = &tsu;

  printf("testBasicFillAndDrain()\n");

  const Uint32 NumVariants = sizeof(testVariants) / sizeof(TestVariant);

  for (Uint32 i = 0; i < NumVariants; i++) {
    printf("Variant %u\n", i);
    printf("SectionPool used : %u\n", g_sectionSegmentPool.getUsed());

    SegmentSubPool ssp(tsu);
    VERIFY(ssp.init(testVariants[i].minAlloc, testVariants[i].maxAlloc));
    if (testVariants[i].useSubPool) {
      printf("Using subpool with min=%u and max=%u\n", testVariants[i].minAlloc,
             testVariants[i].maxAlloc);
      su = &ssp;
    }
    printf("SectionPool used : %u\n", g_sectionSegmentPool.getUsed());
    printf("SubPool used : %u\n", ssp.getNumOwned() - ssp.getNumAvailable());
    printf("Actual used : %u\n", getActualUsed(ssp));

    /* Test SegmentList */
    for (Uint32 t = 0; t < 100; t++) {
      LocalSegmentList lsl(slh, *su);

      printf("Enqueueing...\n");
      const Uint32 totalLen = 10000;
      Uint32 e = 0;

      while (e < totalLen) {
        Uint32 enqSize = MIN((totalLen - e), (e % 129) + 1);
        Uint32 buff[130];
        for (Uint32 f = 0; f < enqSize; f++) {
          buff[f] = e + f;
        }

        VERIFY(lsl.enqWords(buff, enqSize));
        e += enqSize;
      }

      VERIFY(!lsl.isEmpty());
      VERIFY(lsl.getLen() == 10000);
      printf("SectionPool used : %u\n", g_sectionSegmentPool.getUsed());
      printf("SubPool owned : %u\n", ssp.getNumOwned());
      printf("SubPool available : %u\n", ssp.getNumAvailable());
      printf("Actual used : %u\n", getActualUsed(ssp));

      printf("\nDequeueing...\n");
      Uint32 elementCount = 0;

      while (!lsl.isEmpty()) {
        Uint32 deqSize = MIN((elementCount % 128) + 1, lsl.getLen());
        Uint32 buff[130];
        VERIFY(lsl.deqWords(buff, deqSize));

        for (Uint32 c = 0; c < deqSize; c++) {
          VERIFY(buff[c] == elementCount + c);
        }

        elementCount += deqSize;
      }
      VERIFY(elementCount == 10000);

      printf("SectionPool used : %u\n", g_sectionSegmentPool.getUsed());
      printf("SubPool owned : %u\n", ssp.getNumOwned());
      printf("SubPool available : %u\n", ssp.getNumAvailable());
      printf("Actual used : %u\n", getActualUsed(ssp));

      VERIFY(lsl.isEmpty());
      VERIFY(lsl.getLen() == 0);
      VERIFY(getActualUsed(ssp) == 0);
    }
  }

  VERIFY(slh.headPtr == RNIL);

  return true;
}

bool testMixedEnqAndDeq() {
  printf("testMixedEnqAndDeq()\n");

  TestSegmentUtils tsu;
  SegmentListHead slh;
  SegmentUtils *su = &tsu;

  const Uint32 NumVariants = sizeof(testVariants) / sizeof(TestVariant);
  const Uint32 maxLen = 10000;
  for (Uint32 i = 0; i < NumVariants; i++) {
    printf("Variant %u\n", i);
    printf("SectionPool used : %u\n", g_sectionSegmentPool.getUsed());

    SegmentSubPool ssp(tsu);
    VERIFY(ssp.init(testVariants[i].minAlloc, testVariants[i].maxAlloc));
    if (testVariants[i].useSubPool) {
      printf("Using subpool with min=%u and max=%u\n", testVariants[i].minAlloc,
             testVariants[i].maxAlloc);
      su = &ssp;
    }
    printf("SectionPool used : %u\n", g_sectionSegmentPool.getUsed());
    printf("SubPool used : %u\n", ssp.getNumOwned() - ssp.getNumAvailable());
    printf("Actual used : %u\n", getActualUsed(ssp));

    Uint32 headVal = 0;
    Uint32 tailVal = 0;

    for (Uint32 j = 0; j < 4000; j++) {
      LocalSegmentList lsl(slh, *su);

      Uint32 len = lsl.getLen();
      Uint32 remain = maxLen - len;

      printf("Queue length is %u\n", len);
      printf("Actual used : %u\n", getActualUsed(ssp));
      Uint32 bestCaseUsed = len / SectionSegment::DataLength;
      Uint32 worstCaseUsed = 1 + ((len + (SectionSegment::DataLength - 1)) /
                                  SectionSegment::DataLength);

      VERIFY(getActualUsed(ssp) >= bestCaseUsed);
      VERIFY(getActualUsed(ssp) <= worstCaseUsed);

      if (remain) {
        Uint32 rp = myRandom48(remain) + 1;
        Uint32 enqSize = MIN(rp, 217);
        Uint32 buff[217];
        for (Uint32 k = 0; k < enqSize; k++) {
          buff[k] = headVal + k;
        }
        VERIFY(lsl.enqWords(buff, enqSize));
        VERIFY(lsl.getLen() == len + enqSize);
        len = lsl.getLen();
        headVal += enqSize;
        printf("Queue length is %u\n", len);
        printf("Actual used : %u\n", getActualUsed(ssp));
      }

      if (len) {
        Uint32 r = myRandom48(len) + 1;
        Uint32 deqSize = MIN(r, 217);
        Uint32 buff[217];
        VERIFY(lsl.deqWords(buff, deqSize));
        VERIFY(lsl.getLen() == len - deqSize);

        for (Uint32 k = 0; k < deqSize; k++) {
          VERIFY(buff[k] == tailVal + k);
        }
        tailVal += deqSize;
      }

      if (myRandom48(20) == 1) {
        printf("Emptying queue of len %u\n", lsl.getLen());

        lsl.empty();

        tailVal = headVal;

        VERIFY(lsl.getLen() == 0);
        VERIFY(getActualUsed(ssp) == 0);
      }
    }

    {
      LocalSegmentList lsl(slh, *su);

      while (lsl.getLen() > 0) {
        Uint32 space;
        lsl.deqWords(&space, 1);
      }
    }
  }

  VERIFY(g_sectionSegmentPool.getUsed() == 0);

  return true;
}

static bool checkSegFootprint(Uint32 headVal, Uint32 len, Uint32 segsUsed) {
  Uint32 offset = headVal % SectionSegment::DataLength;
  Uint32 realLen = offset + len;

  Uint32 expectedSegs =
      (realLen + (SectionSegment::DataLength - 1)) / SectionSegment::DataLength;

  return (expectedSegs == segsUsed);
}

bool testSubPoolLimit() {
  printf("testSubPoolLimit()\n");

  TestSegmentUtils tsu;
  SegmentListHead slh;

  for (Uint32 i = 0; i < 10; i++) {
    const Uint32 maxSegs = myRandom48(1020) + 1;
    const Uint32 maxWords = maxSegs * SectionSegment::DataLength;

    VERIFY(g_sectionSegmentPool.getUsed() == 0);

    SegmentSubPool ssp(tsu);
    VERIFY(ssp.init(maxSegs, maxSegs));
    LocalSegmentList lsl(slh, ssp);

    printf("Iteration %u maxSegs %u maxWords %u\n", i, maxSegs, maxWords);

    VERIFY(lsl.getLen() == 0);
    Uint32 buff[250];
    Uint32 headVal = 0;
    Uint32 tailVal = 0;

    for (int j = 0; j < 10; j++) {
      /* Fill up to beyond the limit */
      while (true) {
        Uint32 len = lsl.getLen();

        /* Check that our segment footprint is ok */
        checkSegFootprint(headVal, len, getActualUsed(ssp));
        Uint32 extra = myRandom48(249) + 1;

        for (Uint32 k = 0; k < extra; k++) {
          buff[k] = tailVal + k;
        }

        bool result = lsl.enqWords(buff, extra);

        if (result) {
          VERIFY((len + extra) <= maxWords);
          VERIFY(lsl.getLen() == len + extra);
          tailVal += extra;
        } else {
          printf("Enqueue failed at length %u plus %u words\n", len, extra);
          Uint32 offset = headVal % SectionSegment::DataLength;
          Uint32 realNewLen = offset + len + extra;
          if (realNewLen <= maxWords) {
            abort();
          };
          VERIFY(realNewLen > maxWords);
          VERIFY(lsl.getLen() == len);
          break;
        }
      }

      checkSegFootprint(headVal, lsl.getLen(), getActualUsed(ssp));

      /**
       * Now drain partially or fully, checking data
       */
      Uint32 segsToDrain = myRandom48(maxSegs) + 1;

      do {
        Uint32 drainLen = myRandom48(249) + 1;
        Uint32 len = lsl.getLen();

        bool result = lsl.deqWords(buff, drainLen);

        if (!result) {
          VERIFY(drainLen > len);
          VERIFY(lsl.getLen() == len);
          continue;
        }

        for (Uint32 k = 0; k < drainLen; k++) {
          VERIFY(buff[k] == headVal + k);
        }
        VERIFY(lsl.getLen() == len - drainLen);
        headVal += drainLen;
      } while (ssp.getNumAvailable() < segsToDrain);

      printf("Dequeued down to %u words with %u segments available\n",
             lsl.getLen(), ssp.getNumAvailable());

      /* Now iterate and fill again */
    }
<<<<<<< HEAD
 
    printf("Mai testSubPoolLimit: verify2: used %u max seg %u actual %u\n",
=======

    printf("Mai testSubPoolLimit: verify2: used %u max seg %u actual %u \n",
>>>>>>> 2bf0f4a5
           g_sectionSegmentPool.getUsed(), maxSegs, getActualUsed(ssp));
    VERIFY(g_sectionSegmentPool.getUsed() == maxSegs);

    checkSegFootprint(headVal, lsl.getLen(), getActualUsed(ssp));

    lsl.empty();
  }

  return true;
}

TAPTEST(SegmentList) {
  /* Test SegmentList
   * -------------------
   * To run this code :
   *   cd storage/ndb/src/kernel/vm
   *   ./SegmentList-t
   *
   * Will print "OK" in success case and return 0
   */
  ndb_init();
  g_sectionSegmentPool.setSize(NUM_SEGMENTS);

  printf("g_sectionSegmentPool size is %u\n", g_sectionSegmentPool.getSize());

  printf("Testing SegmentList\n");

  do {
    if (!testBasicFillAndDrain()) {
      break;
    }

    if (!testMixedEnqAndDeq()) {
      break;
    }

    if (!testSubPoolLimit()) {
      break;
    }

    printf("\nOK\n");

    ndb_end(0);
    return 1;
  } while (0);

  printf("\nFAILED\n");
  ndb_end(0);
  return 0;
}

#endif<|MERGE_RESOLUTION|>--- conflicted
+++ resolved
@@ -384,10 +384,10 @@
 
 SegmentSubPool::SegmentSubPool(SegmentUtils &parentPool)
     : m_parentPool(parentPool),
-      m_minSegments(0),
-      m_maxSegments(0),
-      m_numOwned(0),
-      m_numAvailable(0),
+  m_minSegments(0),
+  m_maxSegments(0),
+  m_numOwned(0),
+  m_numAvailable(0),
       m_firstFree(RNIL) {
   assert(checkInvariants());
 }
@@ -580,8 +580,8 @@
 static const Uint32 NUM_SEGMENTS = 1024;
 
 static const TestVariant testVariants[] = {{false, 0, 1},
-                                           {true, 0, ~Uint32(0)},
-                                           {true, 10, ~Uint32(0)},
+  {true,  0,                ~Uint32(0)},
+  {true,  10,               ~Uint32(0)},
                                            {true, NUM_SEGMENTS, NUM_SEGMENTS}};
 
 static Uint32 getActualUsed(SegmentSubPool &ssp) {
@@ -833,7 +833,7 @@
       }
 
       checkSegFootprint(headVal, lsl.getLen(), getActualUsed(ssp));
-
+ 
       /**
        * Now drain partially or fully, checking data
        */
@@ -863,13 +863,8 @@
 
       /* Now iterate and fill again */
     }
-<<<<<<< HEAD
  
     printf("Mai testSubPoolLimit: verify2: used %u max seg %u actual %u\n",
-=======
-
-    printf("Mai testSubPoolLimit: verify2: used %u max seg %u actual %u \n",
->>>>>>> 2bf0f4a5
            g_sectionSegmentPool.getUsed(), maxSegs, getActualUsed(ssp));
     VERIFY(g_sectionSegmentPool.getUsed() == maxSegs);
 
@@ -887,7 +882,7 @@
    * To run this code :
    *   cd storage/ndb/src/kernel/vm
    *   ./SegmentList-t
-   *
+   * 
    * Will print "OK" in success case and return 0
    */
   ndb_init();
