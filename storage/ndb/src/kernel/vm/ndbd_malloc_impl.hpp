/*
   Copyright (c) 2006, 2023, Oracle and/or its affiliates.
   Copyright (c) 2021, 2023, Hopsworks and/or its affiliates.

   This program is free software; you can redistribute it and/or modify
   it under the terms of the GNU General Public License, version 2.0,
   as published by the Free Software Foundation.

   This program is also distributed with certain software (including
   but not limited to OpenSSL) that is licensed under separate terms,
   as designated in a particular file or component or in included license
   documentation.  The authors of MySQL hereby grant you an additional
   permission to link the program and your derivative works with the
   separately licensed software that they have included with MySQL.

   This program is distributed in the hope that it will be useful,
   but WITHOUT ANY WARRANTY; without even the implied warranty of
   MERCHANTABILITY or FITNESS FOR A PARTICULAR PURPOSE.  See the
   GNU General Public License, version 2.0, for more details.

   You should have received a copy of the GNU General Public License
   along with this program; if not, write to the Free Software
   Foundation, Inc., 51 Franklin St, Fifth Floor, Boston, MA 02110-1301  USA
*/

#ifndef NDBD_MALLOC_IMPL_H
#define NDBD_MALLOC_IMPL_H

#include <algorithm>
#include "my_config.h"
#include "util/require.h"
#ifdef VM_TRACE
//#ifndef NDBD_RANDOM_START_PAGE
//#define NDBD_RANDOM_START_PAGE
//#endif
#endif

#include <assert.h>
#include <kernel_types.h>
#include <Bitmask.hpp>
#include <EventLogger.hpp>
#include <Vector.hpp>
#include <cstdint>
#include "NdbSeqLock.hpp"
#include "Pool.hpp"

#define JAM_FILE_ID 291

#ifdef NDBD_RANDOM_START_PAGE
extern Uint32 g_random_start_page_id;
#endif

/**
 * Ndbd_mem_manager handles memory in pages of size 32KiB.
 *
 * Pages are arranged in 8GiB regions, there first page is a bitmap
 * indicating what pages in region have free page data, the last page is
 * not used.
 *
 * There is one base address and pages are numbered with an 32 bit index
 * from that address.  Index should be less than RNIL (0xFFFFFF00).  RNIL
 * is not a valid page number.
 *
 * Regions are numbered with a 14 bit number, there 0x3FFF may not be
 * used.  This limit possible page numbers to 0xFFFC0000.
 *
 * Furthermore there are zones defined that contains pages which have a
 * page number representable with some specific number of bits.
 *
 * There are currently four zones:
 *
 * ZONE_19: regions      0 - 1       , pages      0 - (2^19-1)
 * ZONE_27: regions      2 - (2^9-1) , pages (2^19) - (2^27-1)
 * ZONE_30: regions  (2^9) - (2^12-1), pages (2^27) - (2^30-1)
 * ZONE_32: regions (2^12) - 0x3FFE  , pages (2^30) - 0xFFFBFFFF
 */

/**
 * 13 -> 8192 words -> 32768 bytes
 * 18 -> 262144 words -> 1M
 */
#define BMW_2LOG 13
#define BITMAP_WORDS (1 << BMW_2LOG)

#define BPP_2LOG (BMW_2LOG + 5)
#define PAGE_REGION_MASK ((1 << BPP_2LOG) - 1)
#define SPACE_PER_BMP_2LOG ((2 + BMW_2LOG) + BPP_2LOG)

<<<<<<< HEAD
struct Alloc_page 
{
=======
#ifdef VM_TRACE
#ifndef NDBD_RANDOM_START_PAGE
#define NDBD_RANDOM_START_PAGE
#endif
#endif

struct Alloc_page {
>>>>>>> 2bf0f4a5
  Uint32 m_data[BITMAP_WORDS];
};

struct InitChunk {
  Uint32 m_cnt;
  Uint32 m_start;
  Alloc_page *m_ptr;
};

struct Free_page_data {
  Uint32 m_list;
  Uint32 m_next;
  Uint32 m_prev;
  Uint32 m_size;
};

#define FPD_2LOG 2

#define MM_RG_COUNT 12

/**
  Information of restriction and current usage of shared global page memory.
*/
class Resource_limits {
  /**
   * Number of pages reserved for specific resource groups but currently
   * not in use.
   */
  Uint32 m_free_reserved;

  /**
   * Total number of pages reserved for all resource groups.
   */
  Uint32 m_reserved;

  /**
   * Total number of pages in shared global memory.
   */
  Uint32 m_shared;

  /**
   * Number of pages in shared global memory currently in use.
   */
  Uint32 m_shared_in_use;

  /**
   * Number of pages currently in use.
   */
  Uint32 m_in_use;

  /**
   * Total number of pages allocated.
   */
  Uint32 m_allocated;

  /**
    One more than highest page number allocated.

    Used internally by Ndbd_mem_manager for consistency checks.
  */
  Uint32 m_max_page;

  /**
    Number of pages reserved for high priority resource groups.

    Ultra prio free limit is memory reserved for things that are
    of survival necessity. This includes allocations for job buffer,
    send buffers, and some other minor things.

    Most other memory resources are in the category of prioritized, but
    can survive a memory request failure.

    Finally we have low priority memory resources, this is mainly intended
    for complex SQL queries handled by SPJ.

    Page allocations for lower priority resource groups will be denied if
    number of free pages are less than this number.
  */
  Uint32 m_low_prio_free_limit;
  Uint32 m_medium_prio_free_limit;
  Uint32 m_high_prio_free_limit;
  Uint32 m_ultra_prio_free_limit;

  /**
    Per resource group statistics.
    See documentation for Resource_limit.
  */
  Resource_limit m_limit[MM_RG_COUNT];

  /**
    Keep 10% of unreserved shared memory only for high priority resource
    groups. Keep 4% for ultra high priority requests. Up to 90% of the
    shared global memory also low priority requests will be accepted.

    Ultra high memory are (can use all shared memory):
      - Backup Schema Memory
      - Disk records
      - Job buffer
      - Send buffers

    The following memories gets a reserved area and never use shared global
    memory:
      - Data memory
      - Disk page buffer memory
      - File buffers (REDO buffers)
      - Undo log buffer

    High prio memory are (can use up to 96% of shared global memory):
      - Transaction Memory
      - Replication Memory

    Medium prio memory are (can use up to 92% of shared global memory):
      - Schema Memory
      - Schema Transaction Memory

    Low prio memory are (can use up to 88% of shared global memory):
      - Query Memory
  */
  static const Uint32 ULTRA_PRIO_FREE_PCT = 4;
  static const Uint32 VERY_HIGH_PRIO_FREE_PCT = 6;
  static const Uint32 HIGH_PRIO_FREE_PCT = 8;
  static const Uint32 LOW_PRIO_FREE_PCT = 12;

  void dec_in_use(Uint32 cnt);
  void dec_resource_in_use(Uint32 id, Uint32 cnt);
  Uint32 get_resource_in_use(Uint32 resource) const;
  void inc_free_reserved(Uint32 cnt);
  void inc_in_use(Uint32 cnt);
  void inc_resource_in_use(Uint32 id, Uint32 cnt);
<<<<<<< HEAD

  /**
   * Increment number of pages this resource has stolen from the
   * reserved area.
   */
  void inc_stolen_reserved(Uint32 id, Uint32 cnt);

  /**
   * Decrement number of pages this resource has stolen from the
   * reserved area.
   */
  void dec_stolen_reserved(Uint32 id, Uint32 cnt);

  /**
   * Get number of pages this resource has stolen from the
   * reserved area.
   */
  Uint32 get_stolen_reserved(Uint32 id) const;

  /**
   * Increment number of pages this resource has extended the
   * reserved area by through calls to alloc_emergency_page.
   */
  void inc_overflow_reserved(Uint32 id, Uint32 cnt);

  /**
   * Decrement number of pages this resource has extended the
   * reserved area by through calls to alloc_emergency_page.
   */
  void dec_overflow_reserved(Uint32 id, Uint32 cnt);

  /**
   * Get number of pages this resource has extended the
   * reserved area by through calls to alloc_emergency_page.
   */
  Uint32 get_overflow_reserved(Uint32 id) const;

public:
  Resource_limits();

  void get_resource_limit(Uint32 id, Resource_limit& rl) const;
  void init_resource_limit(Uint32 id,
                           Uint32 min,
                           Uint32 max,
                           Uint32 max_high_prio,
                           Uint32 prio);
=======
  void inc_resource_spare(Uint32 id, Uint32 cnt);
  void inc_spare(Uint32 cnt);

 public:
  Resource_limits();

  void get_resource_limit(Uint32 id, Resource_limit &rl) const;
  void init_resource_limit(Uint32 id, Uint32 min, Uint32 max);
>>>>>>> 2bf0f4a5
  void init_resource_spare(Uint32 id, Uint32 pct);

  /**
   * Get total number of allocated pages in global memory manager.
   */
  Uint32 get_allocated() const;

  /**
   * Get total number of reserved pages in global memory manager.
   */
  Uint32 get_reserved() const;

  /**
   * Get total number of pages in shared global memory.
   */
  Uint32 get_shared() const;

  /**
   * Get total number of pages used in shared global memory.
   */
  Uint32 get_shared_in_use() const;

  Uint32 get_free_reserved() const;
  Uint32 get_free_shared() const;
  
  /**
   * Get total number of pages in use in the global memory manager.
   */
  Uint32 get_in_use() const;
  Uint32 get_reserved_in_use() const;

  /**
   * The page id of the last page in the global memory manager.
   */
  Uint32 get_max_page() const;

  /**
   * Get number of pages that are free in the resource until we have
   * reached the maximum allowed usage.
   */
  Uint32 get_resource_free(Uint32 id, bool use_spare) const;

  /**
   * Get number of free pages in the reserved part of the resource.
   */
  Uint32 get_resource_free_reserved(Uint32 id, bool use_spare) const;

  /**
   * Get number of free pages in shared global memory as seen by this
   * resource group.
   */
  Uint32 get_resource_free_shared(Uint32 id) const;

  /**
   * Get number of reserved pages in resource group.
   * To get actual number of reserved pages one need to
   * add spare pages as well since they are also part of
   * reserved pages although not always accessible.
   */
  Uint32 get_resource_reserved(Uint32 id) const;

  /**
   * Get number of spare pages in resource group.
   */
  Uint32 get_resource_spare(Uint32 id) const;

  /**
   * Decrement number of pages in use in shared global memory.
   */
  void dec_shared_in_use(Uint32 cnt);

  /**
   * Increment number of pages in use in shared global memory.
   */
  void inc_shared_in_use(Uint32 cnt);

  /**
   * Decrease number of free reserved pages.
   */
  void dec_free_reserved(Uint32 cnt);

  /**
   * Set the page id of the last page in the global memory manager.
   */
  void set_max_page(Uint32 page);

  /**
   * Set the total number of pages allocated in the global memory
   * manager, set in init and map calls.
   */
  void set_allocated(Uint32 cnt);

  /**
   * Set high prio and ultra prio free limits.
   */
  void set_prio_free_limits(Uint32);

  /**
   * Set number of pages in shared global memory.
   */
  void set_shared();

  /**
   * This function is called after successfully allocating a set of
   * pages in alloc_page and alloc_pages. It updates the Global view
   * of memory usage as well as the view per Resource group.
   */
  void post_alloc_resource_pages(Uint32 id, Uint32 cnt);
  void post_release_resource_pages(Uint32 id, Uint32 cnt);
  void post_alloc_resource_emergency(Uint32 id, Uint32 cnt, bool);

  void check() const;
  void dump() const;
};

class Ndbd_mem_manager {
  friend class Test_mem_manager;

 public:
  Ndbd_mem_manager();
<<<<<<< HEAD
  
  /**
   * This call is executed once for each memory region to initialize the
   * resource limits for the region.
   */
  void set_resource_limit(const Resource_limit& rl);

  /**
   * This call initialize the prio free limits, this is a global setting
   * that contains the number of pages that can only be allocated from regions
   * with ULTRA_PRIO_MEMORY set and also for calls to alloc_emergency_page.
   * It also sets the limit of the high priority memory region.
   */
  void set_prio_free_limits(Uint32);

  /**
   * get_resource_limit is used in a number of places for debugging, to print
   * information about state of global memory manager, to issue information
   * in ndbinfo calls and in various algorithmic parts where it is important
   * to know about certain sizes.
   *
   * Also used to discover send buffer level to see if we are in a critical
   * state where we are running out of send buffers. In this particular
   * case the memory is read without using the mutex.
   */
  bool get_resource_limit(Uint32 id, Resource_limit& rl) const;
  bool get_resource_limit_nolock(Uint32 id, Resource_limit& rl) const;
=======

  void set_resource_limit(const Resource_limit &rl);
  bool get_resource_limit(Uint32 id, Resource_limit &rl) const;
  bool get_resource_limit_nolock(Uint32 id, Resource_limit &rl) const;
>>>>>>> 2bf0f4a5

  /**
   * Get the number of reserved pages in the resource group
   */
  Uint32 get_reserved(Uint32 id);
  /**
   * get_allocated is used by one DUMP command and in the resources table in
   * ndbinfo.
   */
  Uint32 get_allocated() const;

  /**
   * get_reserved, get_reserved_in_use, get_shared, get_shared_in_use and
   * get_spare are only used by a DUMP command.
   * The command is DUMP 1000 0 0
   * This command prints the information about the total memory resources
   * and their state.
   */
  Uint32 get_reserved() const;
  Uint32 get_reserved_in_use() const;
  Uint32 get_shared() const;
  Uint32 get_shared_in_use() const;

  /**
   * get_free_shared is only used internally, get_free_shared_nolock is
   * used externally in mt.cpp to retrieve the send buffer level we are
   * currently at.
   */
  Uint32 get_free_shared() const;
  Uint32 get_free_shared_nolock() const;

  /**
   * get_in_use is used by the resources ndbinfo table and by the above
   * mentioned DUMP 1000 command.
   */
  Uint32 get_in_use() const;

<<<<<<< HEAD
  /**
   * init initialises the global memory manager, this includes allocating the
   * memory.
   * map touches the memory, sets up the internal data structures of the global
   * memory manager and locks the memory also if required.
   *
   * After initialising the global memory manager we initialize the memory pools
   * that can be used using a malloc-like interface.
   */
  bool init(Uint32 *watchCounter,
            Uint32 pages,
            bool allow_alloc_less_than_requested = true);
  void map(Uint32 * watchCounter,
           bool memlock = false,
           Uint32 resources[] = 0);
  void init_memory_pools();

  /**
   * init_resource_spare is called to ensure that Data memory is no longer
   * using the full data memory unless calling alloc_page with the spare
   * flag set. The spare flag is set when using alloc_page during restarts.
   * It is normal that the data memory is a bit bigger during restoring the
   * data. To handle this we save 5% by default of DataMemory that is only
   * available during restarts.
   */
  void init_resource_spare(Uint32 id, Uint32 pct);

  /**
   * get_memroot retrieves the memory address of the very first page in the
   * global memory manager. Thus every word in the global memory manager can
   * be accessed using (Uint32*(get_memroot()) + page_id * 8192 + page_index.
   */
  void* get_memroot() const;

  /**
   * Calls to control debugging of crashes involving the global memory
   * manager.
   */
  void dump(bool locked) const ;
  void dump_on_alloc_fail(bool on);

  /**
   * In some cases we have stored page id's with less than 32 bits of space.
   * These page id's cannot be used to access any memory, for example a
   * 19-bit page id can be used to allocate memory from the first 16 GByte
   * of memory, the 27-bit pointers are used to allocate from the first
   * 4 TByte of memory and the 30-bit pointers can be used to address the
   * first 32 TBytes of memory and finally 32-bit pointers can be used to
   * address 128 TByte of memory.
   *
   * Most of the DataMemory uses 30-bit pointers since we use 2 bits in
   * the page maps to contain state used by e.g. local checkpoints.
   * Thus going beyond 32 TBytes of space in a single node will require some
   * adaption of those page maps such that they contain at least 32 bits of
   * page id and thus extending memory space to 128 TByte. This should
   * suffice for 10 years or so. After that one will have to store pointers
   * that are larger than 32 bits in various places.
   * The references in the database (in hash index, ordered index, references
   * to other parts of the row (varsize and disk part of the row) are 8-bytes
   * long. So there is plenty of space to grow beyond 32 bits page ids when
   * the time for this arrives.
   *
   * Most data structures have been converted RWPool64 except for those data
   * structures that require a 32-bit page id and require substantial amounts
   * of memory. Since signal sending is still 32-bit arrays, there needs to
   * be some handling of 64-bit references in various protocols to grow those
   * spaces beyond 32 bit references. However we can thus have up to 4G
   * records in each block, thus most internal data structures can grow to
   * 100's of GBytes per block instance. Thus it is very unlikely that this
   * becomes a memory issue in the next 20 years at least.
   *
   * RWPool64 address records using the memroot and the 64 bit i-value
   * contains a page id and a page index. The page index is 13 bits and
   * the page id can be up to 51 bits, thus RWPool64 can address up to
   * 64 EB (Exabyte == 1.000.000 TB). This should be sufficient for a
   * very long time.
   */
  enum AllocZone
  {
    NDB_ZONE_LE_19 = 0, // Only allocate with page_id < (1 << 19)
=======
  bool init(Uint32 *watchCounter, Uint32 pages,
            bool allow_alloc_less_than_requested = true);
  void map(Uint32 *watchCounter, bool memlock = false, Uint32 resources[] = 0);
  void init_resource_spare(Uint32 id, Uint32 pct);
  void *get_memroot() const;

  void dump(bool locked) const;
  void dump_on_alloc_fail(bool on);

  enum AllocZone {
    NDB_ZONE_LE_19 = 0,  // Only allocate with page_id < (1 << 19)
>>>>>>> 2bf0f4a5
    NDB_ZONE_LE_27 = 1,
    NDB_ZONE_LE_30 = 2,
    NDB_ZONE_LE_32 = 3,
  };

<<<<<<< HEAD
  /* get_page uses memroot and page id to get address to a page */
  void* get_page(Uint32 i) const; /* Note, no checks, i must be valid. */
  void* get_valid_page(Uint32 i) const; /* DO NOT USE see why at definition */

  /**
   * These are the main routines used by the global memory manager to manage
   * its memory.
   * alloc_page requests allocation of a single page.
   * alloc_pages requests allocation of multiple pages, with a desired count
   * and a minimum count.
   * release_page releases a single page
   * release_pages release a set of pages.
   *
   * All calls specify the type (the memory region) to use.
   * All calls have a flag indicating whether the memory manager is locked
   * already or not. Some variants require multiple calls while holding
   * the lock.
   *
   * All allocation calls specify the Zone to use for allocation. We always
   * attempt to allocate from the highest possible region first and then
   * proceed downwards until we reach the lowest region. Each of the regions
   * have their own set of free lists.
   *
   * All allocation calls will return pages in consecutive order, thus we
   * only return one page id in the i variable.
   *
   * alloc_page has a special flag called use_max_part. This is used
   * by mt.cpp for the send buffer. It says that if this is true we
   * should only allocate reserved pages. This makes it possible for
   * the send thread to see if it can steal pages from another send
   * thread to avoid allocating from the global memory manager. If
   * this fails it will call again to retrieve a page also from the
   * shared global memory.
   *
   * alloc_pages have count variable called cnt, this is input with
   * the number of desired pages to return, it is also an output
   * variable that indicates how many pages that was actually
   * allocated. Finally the min variable indicates the minimum
   * number of pages to allocate.
   *
   * All release calls have an i variable containing the page id of
   * the first released page.
   *
   * release_pages has a count variable called cnt, this indicates
   * the number of pages that are released.
   */
  void* alloc_page(Uint32 type,
                   Uint32* i,
                   enum AllocZone,
                   bool allow_use_spare_page = false,
                   bool locked = false,
                   bool use_max_part = true);
  void alloc_pages(Uint32 type,
                   Uint32* i,
                   Uint32 *cnt,
                   Uint32 min = 1,
                   AllocZone zone = NDB_ZONE_LE_32,
                   bool locked = false);
  void release_page(Uint32 type, Uint32 i, bool locked = false);
=======
  void *get_page(Uint32 i) const;       /* Note, no checks, i must be valid. */
  void *get_valid_page(Uint32 i) const; /* DO NOT USE see why at definition */

  void *alloc_page(Uint32 type, Uint32 *i, enum AllocZone, bool locked = false,
                   bool use_max_part = true);
  void *alloc_spare_page(Uint32 type, Uint32 *i, enum AllocZone);
  void release_page(Uint32 type, Uint32 i, bool locked = false);

  void alloc_pages(Uint32 type, Uint32 *i, Uint32 *cnt, Uint32 min = 1,
                   AllocZone zone = NDB_ZONE_LE_32, bool locked = false);
>>>>>>> 2bf0f4a5
  void release_pages(Uint32 type, Uint32 i, Uint32 cnt, bool locked = false);

  void verify_page_allocated(Uint32 page_id);

  /**
   * There are a number of cases where we might need to allocate pages
   * even beyond what the reserved and shared global memory allows for.
   *
   * In DBACC we need to be able to allocate pages from DataMemory during
   * expand and shrink calls, we cannot handle failures in this particular
   * call chain.
   *
   * In DBTUP and DBACC we want to enable tables that are undergoing
   * fragmentation changes to be able to access the extra 5% of space.
   * This ensures that those operations have a higher probaility of
   * success.
   *
   * Page maps in DBTUP use DataMemory as well, for simplicity these are
   * always ok with using the spare pages. Only the resource group for
   * DataMemory have spare pages, so for other resource groups using the
   * same underlying pools will not be affected.
   *
   * Similarly we want to have access to those 5% during restart.
   *
   * During a local checkpoint we might be in a situation that requires
   * allocating a page to store LCP related information of dropped
   * pages. This must not fail since that would fail the whole
   * LCP which isn't allowed. This call allocates a page in
   * TransactionMemory, but can in this rare case allocate from
   * also other areas to ensure that the allocation doesn't fail.
   *
   * The solution to this is to have a flag in alloc_page that indicates
   * if we are allowed to use spare pages in the resource. This is used
   * during restarts and during reorganization of the fragments.
   *
   * In critical situations we instead use alloc_emergency_page, this will
   * allocate a page also from shared global memory if required.
   *
   * The FORCE_RESERVED flag below can be used to test alloc_emergency_page
   * functionality where we steal pages from the reserved memory rather
   * than from the shared global memory.
   */
#define FORCE_RESERVED false
  void* alloc_emergency_page(Uint32 type,
                             Uint32* i,
                             enum AllocZone,
                             bool locked,
                             bool force_reserved);

  /**
   * Lock/Unlock the global memory manager for multi-call
   * scenarios.
   */
  void lock();
  void unlock();
  void check() const;

  /**
   * Compute 2log of size
   * @note size = 0     -> 0
   * @note size > 65536 -> 16
   */
  static Uint32 ndb_log2(Uint32 size);

 private:
  enum { ZONE_19 = 0, ZONE_27 = 1, ZONE_30 = 2, ZONE_32 = 3, ZONE_COUNT = 4 };
  enum : Uint32 {
    ZONE_19_BOUND = (1U << 19U),
    ZONE_27_BOUND = (1U << 27U),
    ZONE_30_BOUND = (1U << 30U),
    ZONE_32_BOUND = (RNIL)
  };

  struct PageInterval {
    PageInterval(Uint32 start = 0, Uint32 end = 0) : start(start), end(end) {}
    static int compare(const void *x, const void *y);

    Uint32 start; /* inclusive */
    Uint32 end;   /* exclusive */
  };

  static const Uint32 zone_bound[ZONE_COUNT];
  void grow(Uint32 start, Uint32 cnt);
  bool do_virtual_alloc(Uint32 pages, InitChunk chunks[ZONE_COUNT],
                        Uint32 *watchCounter, Alloc_page **base_address);

  /**
   * Return pointer to free page data on page
   */
  static Free_page_data *get_free_page_data(Alloc_page *, Uint32 idx);
  Vector<Uint32> m_used_bitmap_pages;

  Uint32 m_buddy_lists[ZONE_COUNT][16];
  Resource_limits m_resource_limits;
  Alloc_page *m_base_page;
#ifdef NDBD_RANDOM_START_PAGE
  Uint32 m_random_start_page_id;
#endif
  bool m_dump_on_alloc_fail;

  /**
   * m_mapped_page is used by get_valid_page() to determine what pages are
   * mapped into memory.
   *
   * This is normally not changed but still some thread safety is needed for
   * the rare cases when changes do happen whenever map() is called.
   *
   * A static array is used since pointers can not be protected by NdbSeqLock.
   *
   * Normally all page memory are allocated in one big chunk, but in debug mode
   * with do_virtual_alloc activated there will be at least one chunk per zone.
   * An arbitrary factor 3 is used to still handle with other unseen allocation
   * patterns.
   *
   * Intervals in m_mapped_pages consists of interval start (inclusive) and
   * end (exclusive).  No two intervals overlap.  Intervals are sorted on start
   * page number with lowest number first.
   */
  mutable NdbSeqLock m_mapped_pages_lock;
  Uint32 m_mapped_pages_count;
  /**
   * m_mapped_pages[0 to m_mapped_pages_count - 1] is protected by seqlock.
   * upper part is protected by same means as m_mapped_pages_new_count.
   */
  PageInterval m_mapped_pages[ZONE_COUNT * 3];
  /**
   * m_mapped_pages_new_count is not protected by seqlock but depends on calls
   * to grow() via map() is serialized by other means.
   */
  Uint32 m_mapped_pages_new_count;

  void release_impl(Uint32 zone, Uint32 start, Uint32 cnt);
  void insert_free_list(Uint32 zone, Uint32 start, Uint32 cnt);
  Uint32 remove_free_list(Uint32 zone, Uint32 start, Uint32 list);

  void set(Uint32 first, Uint32 last);
  void clear(Uint32 first, Uint32 last);
  Uint32 get_bit(Uint32 first);
  Uint32 check(Uint32 first, Uint32 last);

  static Uint32 get_page_zone(Uint32 page);
  void alloc(AllocZone, Uint32 *ret, Uint32 *pages, Uint32 min_requested);
  void alloc_impl(Uint32 zone, Uint32 *ret, Uint32 *pages, Uint32 min);
  void release(Uint32 start, Uint32 cnt);

  /**
   * This is memory that has been allocated
   *   but not yet mapped (i.e it is not possible to get it using alloc_page(s)
   */
  Vector<InitChunk> m_unmapped_chunks;
};

/**
 * Resource_limits
 */

<<<<<<< HEAD
inline
void
Resource_limits::post_alloc_resource_pages(Uint32 id, Uint32 cnt)
{
  const Uint32 inuse = get_resource_in_use(id);
  const Uint32 reserved = get_resource_reserved(id) +
                          get_resource_spare(id);
  Uint32 shared_cnt = 0;
  if (inuse < reserved)
  {
    Uint32 res_cnt = reserved - inuse;
    if (res_cnt >= cnt)
    {
      res_cnt = cnt;
    }
    else
    {
      /**
       * We will take parts from reserved memory and parts of it
       * from shared global memory.
       */
      shared_cnt = cnt - res_cnt;
      inc_shared_in_use(shared_cnt);
    }
=======
inline void Resource_limits::reclaim_lent_pages(Uint32 id, Uint32 cnt) {
  const Uint32 resource_lent = get_resource_lent(id);
  const Uint32 returned_lent = m_lent - (m_untaken + m_borrowed);
  const Uint32 reclaim_lent = std::min({cnt, returned_lent, resource_lent});
  if (reclaim_lent > 0) {
    dec_resource_lent(id, reclaim_lent);
    dec_lent(reclaim_lent);
    inc_free_reserved(reclaim_lent);
  }
}

inline Uint32 Resource_limits::post_alloc_resource_pages(Uint32 id,
                                                         Uint32 cnt) {
  const Uint32 inuse =
      get_resource_in_use(id) + get_resource_spare(id) + get_resource_lent(id);
  const Uint32 reserved = get_resource_reserved(id);
  if (inuse < reserved) {
    Uint32 res_cnt = reserved - inuse;
    if (res_cnt > cnt) res_cnt = cnt;
>>>>>>> 2bf0f4a5
    dec_free_reserved(res_cnt);
  }
  else
  {
    /**
     * All parts of the reserved space is already taken,
     * Increment shared in use.
     */
    inc_shared_in_use(cnt);
  }
  inc_resource_in_use(id, cnt);
  inc_in_use(cnt);
}

<<<<<<< HEAD
/**
 * Can only be called with cnt == 1, only called from
 * alloc_emergency_page
 */
inline
void
Resource_limits::post_alloc_resource_emergency(Uint32 id,
                                               Uint32 cnt,
                                               bool force_reserved)
{
  if (m_shared > m_shared_in_use && !force_reserved)
  {
    /**
     * A high priority resource was grabbed from the shared
     * global memory. Simply update the in use variables.
     */
    inc_shared_in_use(cnt);
  }
  else
  {
    /**
     * We have run out of shared global memory. We must steal
     * a page from the reserved area instead.
     * We need to remember that this page have been stolen
     * from reserved memory to handle the case when pages are
     * released from this resource group later on.
     */
    require(m_free_reserved > 0);
    inc_stolen_reserved(id, cnt);
    dec_free_reserved(cnt);
=======
inline Uint32 Resource_limits::alloc_resource_spare(Uint32 id, Uint32 cnt) {
  const Resource_limit &rl = m_limit[id - 1];

  Uint32 pct = rl.m_spare_pct;
  if (pct == 0) {
    return 0;
  }

  Uint32 inuse = rl.m_curr + rl.m_spare;
  Int64 spare_level = Int64(rl.m_spare) * 100 - Int64(inuse) * pct;

  if (spare_level >= 0) {
    return 0;
  }

  Uint32 gain = 100 - pct;
  Uint32 spare_need = (-spare_level + gain - 1) / gain;

  Uint32 spare_res = 0;
  if (rl.m_min > rl.m_curr + rl.m_spare + rl.m_lent) {
    spare_res = rl.m_min - (rl.m_curr + rl.m_spare + rl.m_lent);
    if (spare_res >= spare_need) {
      m_limit[id - 1].m_spare += spare_need;
      m_spare += spare_need;
      m_free_reserved -= spare_need;
      return 0;
    }
    spare_need -= spare_res;
  }

  Uint32 free_shr = m_allocated - m_in_use - m_spare;
  assert(rl.m_max >= rl.m_curr + rl.m_spare + spare_res + rl.m_lent);
  Uint32 limit = rl.m_max - (rl.m_curr + rl.m_spare + spare_res + rl.m_lent);
  if (free_shr > limit) {
    free_shr = limit;
>>>>>>> 2bf0f4a5
  }
  inc_overflow_reserved(id, cnt);
  inc_resource_in_use(id, cnt);
  inc_in_use(cnt);
}

inline
void Resource_limits::dec_shared_in_use(Uint32 cnt)
{
  assert(m_shared_in_use >= cnt);
  m_shared_in_use -= cnt;
}

inline
void Resource_limits::inc_shared_in_use(Uint32 cnt)
{
  assert((m_shared_in_use + cnt) <= m_shared);
  m_shared_in_use += cnt;
}

inline void Resource_limits::dec_free_reserved(Uint32 cnt) {
  assert(m_free_reserved >= cnt);
  m_free_reserved -= cnt;
}

inline void Resource_limits::dec_in_use(Uint32 cnt) {
  assert(m_in_use >= cnt);
  m_in_use -= cnt;
}

inline void Resource_limits::dec_resource_in_use(Uint32 id, Uint32 cnt) {
  assert(m_limit[id - 1].m_curr >= cnt);
  m_limit[id - 1].m_curr -= cnt;
}

<<<<<<< HEAD
inline
Uint32 Resource_limits::get_allocated() const
{
  return m_allocated;
}

inline
Uint32 Resource_limits::get_reserved() const
{
  return m_reserved;
=======
inline void Resource_limits::dec_resource_spare(Uint32 id, Uint32 cnt) {
  assert(m_limit[id - 1].m_spare >= cnt);
  m_limit[id - 1].m_spare -= cnt;
}

inline void Resource_limits::dec_spare(Uint32 cnt) {
  assert(m_spare >= cnt);
  m_spare -= cnt;
}

inline Uint32 Resource_limits::get_allocated() const { return m_allocated; }

inline Uint32 Resource_limits::get_reserved() const {
  Uint32 reserved = 0;
  for (Uint32 id = 1; id <= MM_RG_COUNT; id++) {
    reserved += get_resource_reserved(id);
  }
  return reserved;
>>>>>>> 2bf0f4a5
}

inline Uint32 Resource_limits::get_shared() const {
  const Uint32 reserved = get_reserved();
  const Uint32 allocated = get_allocated();
  if (allocated < reserved) return 0;
  return allocated - reserved;
}

inline Uint32 Resource_limits::get_free_reserved() const {
  return m_free_reserved;
}

<<<<<<< HEAD
inline
Uint32 Resource_limits::get_free_shared() const
{
  Uint32 shared = m_shared;
  Uint32 shared_in_use = m_shared_in_use;
=======
inline Uint32 Resource_limits::get_free_shared() const {
  assert(m_allocated >= m_free_reserved + m_in_use + m_spare);
  const Uint32 used = m_free_reserved + m_in_use + m_spare;
  const Uint32 total = m_allocated;
>>>>>>> 2bf0f4a5
  /*
   * When called from get_free_shared_nolock ensure that total is not less
   * than used.
   */
<<<<<<< HEAD
  if (unlikely(shared < shared_in_use))
  {
=======
  if (unlikely(total < used)) {
>>>>>>> 2bf0f4a5
    return 0;
  }
  return shared - shared_in_use;
}

<<<<<<< HEAD
inline
Uint32 Resource_limits::get_in_use() const
{
  return m_in_use;
}

inline
Uint32 Resource_limits::get_reserved_in_use() const
{
  return m_reserved - m_free_reserved;
}

inline
Uint32 Resource_limits::get_shared_in_use() const
{
  return m_shared_in_use;
=======
inline Uint32 Resource_limits::get_in_use() const {
  return m_in_use + m_untaken;
}

inline Uint32 Resource_limits::get_reserved_in_use() const {
  return get_reserved() - get_free_reserved();
}

inline Uint32 Resource_limits::get_shared_in_use() const {
  return get_shared() - get_free_shared();
>>>>>>> 2bf0f4a5
}

inline Uint32 Resource_limits::get_max_page() const { return m_max_page; }

<<<<<<< HEAD
inline
Uint32 Resource_limits::get_resource_free(Uint32 id, bool use_spare) const
{
  require(id <= MM_RG_COUNT);
  const Resource_limit& rl = m_limit[id - 1];
  Uint32 spare = use_spare ? rl.m_spare : 0;
  Uint32 used_reserve = rl.m_max + spare;
  if (used_reserve > rl.m_curr)
  {
     return (used_reserve - rl.m_curr);
  }
  return 0;
}

inline
Uint32
Resource_limits::get_resource_free_reserved(Uint32 id, bool use_spare) const
{
  require(id <= MM_RG_COUNT);
  const Resource_limit& rl = m_limit[id - 1];
  Uint32 spare = use_spare ? rl.m_spare : 0;
  Uint32 used_reserve = rl.m_min + spare;
  if (used_reserve > rl.m_curr)
  {
     return (used_reserve - rl.m_curr);
=======
inline Uint32 Resource_limits::get_resource_free(Uint32 id) const {
  require(id <= MM_RG_COUNT);
  const Resource_limit &rl = m_limit[id - 1];
  assert(rl.m_curr + rl.m_spare + rl.m_lent <= rl.m_max);
  return rl.m_max - (rl.m_curr + rl.m_spare + rl.m_lent);
}

inline Uint32 Resource_limits::get_resource_free_reserved(Uint32 id) const {
  require(id <= MM_RG_COUNT);
  const Resource_limit &rl = m_limit[id - 1];
  if (rl.m_min > (rl.m_curr + rl.m_spare + rl.m_lent)) {
    return rl.m_min - (rl.m_curr + rl.m_spare + rl.m_lent);
>>>>>>> 2bf0f4a5
  }
  return 0;
}

<<<<<<< HEAD
inline
Uint32 Resource_limits::get_resource_free_shared(Uint32 id) const
{
  const Uint32 free_shared = m_shared - m_shared_in_use;
=======
inline Uint32 Resource_limits::get_resource_free_shared(Uint32 id) const {
  const Uint32 free_shared = get_free_shared();

>>>>>>> 2bf0f4a5
  require(id <= MM_RG_COUNT);
  const Resource_limit &rl = m_limit[id - 1];

  if (rl.m_prio_memory == Resource_limit::ULTRA_HIGH_PRIO_MEMORY)
  {
    return free_shared;
  }
  if (rl.m_curr <= rl.m_max_high_prio)
  {
    if (rl.m_prio_memory == Resource_limit::VERY_HIGH_PRIO_MEMORY)
    {
      if (free_shared > m_ultra_prio_free_limit)
      {
        return (free_shared - m_ultra_prio_free_limit);
      }
      return 0;
    }
    else if (rl.m_prio_memory == Resource_limit::HIGH_PRIO_MEMORY)
    {
      if (free_shared >= m_high_prio_free_limit)
      {
        return (free_shared - m_high_prio_free_limit);
      }
      return 0;
    }
    else if (rl.m_prio_memory == Resource_limit::MEDIUM_PRIO_MEMORY)
    {
      if (free_shared >= m_medium_prio_free_limit)
      {
        return (free_shared - m_medium_prio_free_limit);
      }
      return 0;
    }
    if (free_shared >= m_low_prio_free_limit)
    {
      return (free_shared - m_low_prio_free_limit);
    }
  }
  return 0;
}

inline Uint32 Resource_limits::get_resource_in_use(Uint32 id) const {
  require(id <= MM_RG_COUNT);
  return m_limit[id - 1].m_curr;
}

inline void Resource_limits::get_resource_limit(Uint32 id,
                                                Resource_limit &rl) const {
  require(id <= MM_RG_COUNT);
  rl = m_limit[id - 1];
}

inline Uint32 Resource_limits::get_resource_reserved(Uint32 id) const {
  require(id > 0);
  require(id <= MM_RG_COUNT);
  return m_limit[id - 1].m_min;
}

inline Uint32 Resource_limits::get_resource_spare(Uint32 id) const {
  require(id > 0);
  require(id <= MM_RG_COUNT);
  return m_limit[id - 1].m_spare;
}

<<<<<<< HEAD
inline
void Resource_limits::inc_free_reserved(Uint32 cnt)
{
=======
inline Uint32 Resource_limits::get_spare() const { return m_spare; }

inline void Resource_limits::inc_free_reserved(Uint32 cnt) {
>>>>>>> 2bf0f4a5
  m_free_reserved += cnt;
  assert(m_free_reserved >= cnt);
}

inline void Resource_limits::inc_in_use(Uint32 cnt) {
  m_in_use += cnt;
  assert(m_in_use >= cnt);
}

<<<<<<< HEAD
inline
Uint32
Resource_limits::get_stolen_reserved(Uint32 id) const
{
  return m_limit[id - 1].m_stolen_reserved;
}

inline
void
Resource_limits::inc_stolen_reserved(Uint32 id, Uint32 cnt)
{
  assert((m_limit[id - 1].m_stolen_reserved + cnt) < m_reserved);
  m_limit[id - 1].m_stolen_reserved += cnt;
}

inline
void
Resource_limits::dec_stolen_reserved(Uint32 id, Uint32 cnt)
{
  assert(m_limit[id - 1].m_stolen_reserved >= cnt);
  m_limit[id - 1].m_stolen_reserved -= cnt;
}

inline
Uint32
Resource_limits::get_overflow_reserved(Uint32 id) const
{
  return m_limit[id - 1].m_overflow_reserved;
}

inline
void
Resource_limits::inc_overflow_reserved(Uint32 id, Uint32 cnt)
{
  m_limit[id - 1].m_overflow_reserved += cnt;
}

inline
void
Resource_limits::dec_overflow_reserved(Uint32 id, Uint32 cnt)
{
  assert(m_limit[id - 1].m_overflow_reserved >= cnt);
  m_limit[id - 1].m_overflow_reserved -= cnt;
}

inline
void Resource_limits::inc_resource_in_use(Uint32 id, Uint32 cnt)
{
  m_limit[id - 1].m_curr += cnt;
  assert(m_limit[id - 1].m_curr >= cnt);
}

inline
void Resource_limits::post_release_resource_pages(Uint32 id, Uint32 cnt)
{
  Uint32 overflow_cnt = cnt;
  while (get_overflow_reserved(id) > 0 &&
         overflow_cnt > 0)
  {
    dec_overflow_reserved(id, 1);
    overflow_cnt--;
  }
  Uint32 stolen_cnt = cnt;
  while (get_stolen_reserved(id) > 0 &&
         stolen_cnt > 0)
  {
    inc_free_reserved(1);
    dec_stolen_reserved(id, 1);
    dec_resource_in_use(id, 1);
    dec_in_use(1);
    stolen_cnt--;
    if (stolen_cnt == 0)
    {
      return;
    }
  }
  /**
   * In the case when some pages were returned as stolen pages but not
   * all we need to handle the rest of with only the remaining pages
   * not handled by the stolen pages.
   */
  cnt = stolen_cnt;

  const Uint32 inuse = get_resource_in_use(id);
  const Uint32 reserved = get_resource_reserved(id) +
                          get_resource_spare(id);
  if ((inuse - cnt) < reserved)
  {
    Uint32 res_cnt = reserved - inuse + cnt;
    if (res_cnt >= cnt)
    {
      res_cnt = cnt;
    }
    else
    {
      /**
       * Parts of the memory will go into reserved memory and parts of it
       * will go into shared global memory.
       */
      Uint32 shared_cnt = cnt - res_cnt;
      dec_shared_in_use(shared_cnt);
    }
    inc_free_reserved(res_cnt);
  }
  else
  {
    /**
     * All of the reserved will still be used even after this release.
     * Thus simply decrease the amount of shared global memory used.
     */
    dec_shared_in_use(cnt);
  }
  dec_resource_in_use(id, cnt);
  dec_in_use(cnt);
}

inline
void Resource_limits::set_allocated(Uint32 cnt)
{
  m_allocated = cnt;
}

inline
void Resource_limits::set_shared()
{
  if (m_allocated > m_reserved)
  {
    m_shared = m_allocated - m_reserved;
  }
}

inline
void Resource_limits::set_prio_free_limits(Uint32 res)
{
  Uint64 shared = m_shared;
  Uint64 ultra_prio_free_limit = shared * Uint64(ULTRA_PRIO_FREE_PCT);
  ultra_prio_free_limit /= 100;
  ultra_prio_free_limit += 1;
  m_ultra_prio_free_limit = res + Uint32(ultra_prio_free_limit);

  Uint64 high_prio_free_limit = shared * Uint64(VERY_HIGH_PRIO_FREE_PCT);
  high_prio_free_limit /= 100;
  high_prio_free_limit += 1;
  m_high_prio_free_limit = Uint32(high_prio_free_limit);

  Uint64 medium_prio_free_limit = shared * Uint64(HIGH_PRIO_FREE_PCT);
  medium_prio_free_limit /= 100;
  medium_prio_free_limit += 1;
  m_medium_prio_free_limit = Uint32(medium_prio_free_limit);

  Uint64 low_prio_free_limit = shared * Uint64(LOW_PRIO_FREE_PCT);
  low_prio_free_limit /= 100;
  low_prio_free_limit += 1;
  m_low_prio_free_limit = Uint32(low_prio_free_limit);
=======
inline void Resource_limits::inc_resource_in_use(Uint32 id, Uint32 cnt) {
  m_limit[id - 1].m_curr += cnt;
  assert(m_limit[id - 1].m_curr >= cnt);
}

inline void Resource_limits::inc_resource_spare(Uint32 id, Uint32 cnt) {
  m_limit[id - 1].m_spare += cnt;
  assert(m_limit[id - 1].m_spare >= cnt);
}

inline void Resource_limits::inc_spare(Uint32 cnt) {
  m_spare += cnt;
  assert(m_spare >= cnt);
}

inline void Resource_limits::post_release_resource_pages(Uint32 id,
                                                         Uint32 cnt) {
  const Uint32 inuse =
      get_resource_in_use(id) + get_resource_spare(id) + get_resource_lent(id);
  const Uint32 reserved = get_resource_reserved(id);
  if (inuse - cnt < reserved) {
    Uint32 res_cnt = reserved - inuse + cnt;
    if (res_cnt > cnt) res_cnt = cnt;
    inc_free_reserved(res_cnt);
  }
  dec_resource_in_use(id, cnt);
  dec_in_use(cnt);

  /* If resource have pages borrowed from other resource, return them now.
   * Note that there is no way that this release is exactly for the pages
   * earlier borrowed by take_pages().
   */
  const Uint32 return_borrowed = std::min(cnt, get_resource_borrowed(id));
  if (return_borrowed > 0) {
    dec_resource_borrowed(id, return_borrowed);
    dec_borrowed(return_borrowed);
  }

  release_resource_spare(id, cnt);
}

inline void Resource_limits::release_resource_spare(Uint32 id, Uint32 cnt) {
  const Resource_limit &rl = m_limit[id - 1];

  Uint32 pct = rl.m_spare_pct;
  if (pct == 0) {
    return;
  }
  Uint32 gain = 100 - pct;
  Uint32 inuse = rl.m_curr + rl.m_spare;
  Int64 spare_level = Int64(rl.m_spare) * 100 - Int64(inuse) * pct;

  if (spare_level < gain) {
    return;
  }

  Uint32 spare_excess = spare_level / gain;

  if (inuse < rl.m_min + spare_excess) {
    Uint32 res_cnt = rl.m_min + spare_excess - inuse;
    if (res_cnt > spare_excess) res_cnt = spare_excess;
    m_free_reserved += res_cnt;
  }
  m_limit[id - 1].m_spare -= spare_excess;
  m_spare -= spare_excess;
}

inline void Resource_limits::set_allocated(Uint32 cnt) { m_allocated = cnt; }

inline void Resource_limits::update_low_prio_shared_limit() {
  Uint32 shared = get_shared();
  m_prio_free_limit = shared * HIGH_PRIO_FREE_PCT / 100 + 1;
}

inline void Resource_limits::set_free_reserved(Uint32 cnt) {
  m_free_reserved = cnt;
}

inline Uint32 Resource_limits::get_resource_lent(Uint32 id) const {
  require(id > 0);
  require(id <= MM_RG_COUNT);
  return m_limit[id - 1].m_lent;
}

inline Uint32 Resource_limits::get_resource_borrowed(Uint32 id) const {
  require(id > 0);
  require(id <= MM_RG_COUNT);
  return m_limit[id - 1].m_borrowed;
}

inline void Resource_limits::dec_untaken(Uint32 cnt) {
  assert(m_untaken >= cnt);
  m_untaken -= cnt;
}

inline void Resource_limits::dec_borrowed(Uint32 cnt) {
  assert(m_borrowed >= cnt);
  m_borrowed -= cnt;
}

inline void Resource_limits::dec_lent(Uint32 cnt) {
  assert(m_lent >= cnt);
  m_lent -= cnt;
}

inline void Resource_limits::inc_borrowed(Uint32 cnt) {
  m_borrowed += cnt;
  assert(m_borrowed >= cnt);
}

inline void Resource_limits::inc_lent(Uint32 cnt) {
  m_lent += cnt;
  assert(m_lent >= cnt);
}

inline void Resource_limits::inc_untaken(Uint32 cnt) {
  m_untaken += cnt;
  assert(m_untaken >= cnt);
}

inline void Resource_limits::dec_resource_lent(Uint32 id, Uint32 cnt) {
  require(id > 0);
  require(id <= MM_RG_COUNT);
  m_limit[id - 1].m_lent -= cnt;
}

inline void Resource_limits::dec_resource_borrowed(Uint32 id, Uint32 cnt) {
  require(id > 0);
  require(id <= MM_RG_COUNT);
  m_limit[id - 1].m_borrowed -= cnt;
}

inline void Resource_limits::inc_resource_lent(Uint32 id, Uint32 cnt) {
  require(id > 0);
  require(id <= MM_RG_COUNT);
  m_limit[id - 1].m_lent += cnt;
}

inline void Resource_limits::inc_resource_borrowed(Uint32 id, Uint32 cnt) {
  require(id > 0);
  require(id <= MM_RG_COUNT);
  m_limit[id - 1].m_borrowed += cnt;
>>>>>>> 2bf0f4a5
}

inline void Resource_limits::set_max_page(Uint32 page) { m_max_page = page; }

<<<<<<< HEAD
=======
inline void Resource_limits::post_alloc_resource_spare(Uint32 id, Uint32 cnt) {
  assert(get_resource_spare(id) > 0);
  dec_resource_spare(id, cnt);
  inc_resource_in_use(id, cnt);
  dec_spare(cnt);
  inc_in_use(cnt);
}

>>>>>>> 2bf0f4a5
/**
 * Ndbd_mem_manager
 */

inline void *Ndbd_mem_manager::get_page(Uint32 page_num) const {
#ifdef NDBD_RANDOM_START_PAGE
  page_num -= m_random_start_page_id;
#endif
  return (void *)(m_base_page + page_num);
}
/**
 * get_valid_page returns page pointer if requested page is handled by
 * Ndbd_mem_manager, otherwise it returns NULL.
 *
 * Note: Use of function in release code paths should be regarded as bugs.
 * Accessing a page through a potentially invalid page reference is never a
 * good idea.
 *
 * This function is typically used for converting legacy code using static
 * arrays of records to dynamically allocated records.
 * For these static arrays there has been possible to inspect state of freed
 * records to determine that they are free.  Still this was a weak way to ensure
 * if the reference to record actually is to the right version of record.
 *
 * In some cases it is used to dump the all records of a kind for debugging
 * purposes, for these cases this function provides a mean to implement this
 * in a way to at least minimize risk for memory faults leading to program
 * exit.
 *
 * In any case one should strive to remove this function!
 */
inline void *Ndbd_mem_manager::get_valid_page(Uint32 page_num) const {
#ifdef NDBD_RANDOM_START_PAGE
  page_num -= m_random_start_page_id;
#endif
  const Uint32 page_region_index = page_num & PAGE_REGION_MASK;
  if (unlikely(page_region_index == 0 ||
               page_region_index == PAGE_REGION_MASK)) {
    /**
     * First page in region are used internally for bitmap.
     * Last page is region is reserved for no use.
     */
#ifdef NDBD_RANDOM_START_PAGE
    g_eventLogger->info(
        "Warning: Ndbd_mem_manager::get_valid_page: internal page %u %u",
        (page_num + m_random_start_page_id), page_num);
#else
    g_eventLogger->info(
        "Warning: Ndbd_mem_manager::get_valid_page: internal page %u",
        page_num);
#endif
#ifdef VM_TRACE
    abort();
#endif
    return NULL;
  }
  bool page_is_mapped;
  Uint32 lock_value;
  do {
    lock_value = m_mapped_pages_lock.read_lock();

    Uint32 a = 0;                    /* inclusive lower limit */
    Uint32 z = m_mapped_pages_count; /* exclusive upper limit */
    page_is_mapped = false;
    while (a < z) {
      Uint32 i = (a + z) / 2;
      if (page_num < m_mapped_pages[i].start) {
        z = i;
      } else if (page_num < m_mapped_pages[i].end) {
        page_is_mapped = true;
        break;
      } else {
        a = i + 1;
      }
    }
  } while (!m_mapped_pages_lock.read_unlock(lock_value));

  if (unlikely(!page_is_mapped)) {
#ifdef NDBD_RANDOM_START_PAGE
    g_eventLogger->info(
        "Warning: Ndbd_mem_manager::get_valid_page: unmapped page %u %u",
        (page_num + m_random_start_page_id), page_num);
#else
    g_eventLogger->info(
        "Warning: Ndbd_mem_manager::get_valid_page: unmapped page %u",
        page_num);
#endif
#ifdef VM_TRACE
    abort();
#endif
    return NULL;
  }

  return (void *)(m_base_page + page_num);
}

inline Free_page_data *Ndbd_mem_manager::get_free_page_data(Alloc_page *ptr,
                                                            Uint32 idx) {
  assert(idx & ((1 << BPP_2LOG) - 1));
  assert((idx & ((1 << BPP_2LOG) - 1)) != ((1 << BPP_2LOG) - 1));

  return (
      Free_page_data *)(ptr->m_data +
                        ((idx & ((BITMAP_WORDS >> FPD_2LOG) - 1)) << FPD_2LOG));
}

inline Uint32 Ndbd_mem_manager::get_page_zone(Uint32 page) {
  if (page < ZONE_19_BOUND) {
    return ZONE_19;
  } else if (page < ZONE_27_BOUND) {
    return ZONE_27;
  } else if (page < ZONE_30_BOUND) {
    return ZONE_30;
  } else {
    return ZONE_32;
  }
}

inline void Ndbd_mem_manager::set(Uint32 first, Uint32 last) {
  /**
   * First and last page in a BPP region may not be available for external use.
   * First page is the bitmap page for the region.
   * Last page is always unused.
   */
  require(first & ((1 << BPP_2LOG) - 1));
  require((first + 1) & ((1 << BPP_2LOG) - 1));
  Alloc_page *ptr = m_base_page;
#if ((SPACE_PER_BMP_2LOG < 32) && (SIZEOF_CHARP == 4)) || (SIZEOF_CHARP == 8)
  Uint32 bmp = first & ~((1 << BPP_2LOG) - 1);
  assert((first >> BPP_2LOG) == (last >> BPP_2LOG));
  assert(bmp < m_resource_limits.get_max_page());

  first -= bmp;
  last -= bmp;
  ptr += bmp;
#endif
  BitmaskImpl::setRange(BITMAP_WORDS, ptr->m_data, first, last - first + 1);
#if 0
  for (Uint32 i = 0; i < (last - first + 1); i++)
    require(BitmaskImpl::get(BITMAP_WORDS, ptr->m_data, first + i) == 1);
#endif
}

inline void Ndbd_mem_manager::clear(Uint32 first, Uint32 last) {
  Alloc_page *ptr = m_base_page;
#if ((SPACE_PER_BMP_2LOG < 32) && (SIZEOF_CHARP == 4)) || (SIZEOF_CHARP == 8)
  Uint32 bmp = first & ~((1 << BPP_2LOG) - 1);
  assert((first >> BPP_2LOG) == (last >> BPP_2LOG));
  assert(bmp < m_resource_limits.get_max_page());

  first -= bmp;
  last -= bmp;
  ptr += bmp;
#endif
  BitmaskImpl::clearRange(BITMAP_WORDS, ptr->m_data, first, last - first + 1);
#if 0
  for (Uint32 i = 0; i < (last - first + 1); i++)
    require(BitmaskImpl::get(BITMAP_WORDS, ptr->m_data, first + i) == 0);
#endif

}

<<<<<<< HEAD
inline
Uint32
Ndbd_mem_manager::get_bit(Uint32 first)
{
  Alloc_page * ptr = m_base_page;
=======
inline void Ndbd_mem_manager::clear_and_set(Uint32 first, Uint32 last) {
  Alloc_page *ptr = m_base_page;
>>>>>>> 2bf0f4a5
#if ((SPACE_PER_BMP_2LOG < 32) && (SIZEOF_CHARP == 4)) || (SIZEOF_CHARP == 8)
  Uint32 bmp = first & ~((1 << BPP_2LOG) - 1);
  assert(bmp < m_resource_limits.get_max_page());

  first -= bmp;
  ptr += bmp;
#endif
<<<<<<< HEAD
  return BitmaskImpl::get(BITMAP_WORDS, ptr->m_data, first);
=======
  BitmaskImpl::clear(BITMAP_WORDS, ptr->m_data, first);
  BitmaskImpl::clear(BITMAP_WORDS, ptr->m_data, last);
  BitmaskImpl::set(BITMAP_WORDS, ptr->m_data, last + 1);
>>>>>>> 2bf0f4a5
}

inline Uint32 Ndbd_mem_manager::check(Uint32 first, Uint32 last) {
  Uint32 ret = 0;
  Alloc_page *ptr = m_base_page;
#if ((SPACE_PER_BMP_2LOG < 32) && (SIZEOF_CHARP == 4)) || (SIZEOF_CHARP == 8)
  Uint32 bmp = first & ~((1 << BPP_2LOG) - 1);
  assert((first >> BPP_2LOG) == (last >> BPP_2LOG));
  assert(bmp < m_resource_limits.get_max_page());

  first -= bmp;
  last -= bmp;
  ptr += bmp;
#endif
  ret |= BitmaskImpl::get(BITMAP_WORDS, ptr->m_data, first) << 0;
  ret |= BitmaskImpl::get(BITMAP_WORDS, ptr->m_data, last) << 1;
  return ret;
}

#undef JAM_FILE_ID

#endif<|MERGE_RESOLUTION|>--- conflicted
+++ resolved
@@ -86,18 +86,8 @@
 #define PAGE_REGION_MASK ((1 << BPP_2LOG) - 1)
 #define SPACE_PER_BMP_2LOG ((2 + BMW_2LOG) + BPP_2LOG)
 
-<<<<<<< HEAD
 struct Alloc_page 
 {
-=======
-#ifdef VM_TRACE
-#ifndef NDBD_RANDOM_START_PAGE
-#define NDBD_RANDOM_START_PAGE
-#endif
-#endif
-
-struct Alloc_page {
->>>>>>> 2bf0f4a5
   Uint32 m_data[BITMAP_WORDS];
 };
 
@@ -227,7 +217,6 @@
   void inc_free_reserved(Uint32 cnt);
   void inc_in_use(Uint32 cnt);
   void inc_resource_in_use(Uint32 id, Uint32 cnt);
-<<<<<<< HEAD
 
   /**
    * Increment number of pages this resource has stolen from the
@@ -274,16 +263,6 @@
                            Uint32 max,
                            Uint32 max_high_prio,
                            Uint32 prio);
-=======
-  void inc_resource_spare(Uint32 id, Uint32 cnt);
-  void inc_spare(Uint32 cnt);
-
- public:
-  Resource_limits();
-
-  void get_resource_limit(Uint32 id, Resource_limit &rl) const;
-  void init_resource_limit(Uint32 id, Uint32 min, Uint32 max);
->>>>>>> 2bf0f4a5
   void init_resource_spare(Uint32 id, Uint32 pct);
 
   /**
@@ -404,7 +383,6 @@
 
  public:
   Ndbd_mem_manager();
-<<<<<<< HEAD
   
   /**
    * This call is executed once for each memory region to initialize the
@@ -432,12 +410,6 @@
    */
   bool get_resource_limit(Uint32 id, Resource_limit& rl) const;
   bool get_resource_limit_nolock(Uint32 id, Resource_limit& rl) const;
-=======
-
-  void set_resource_limit(const Resource_limit &rl);
-  bool get_resource_limit(Uint32 id, Resource_limit &rl) const;
-  bool get_resource_limit_nolock(Uint32 id, Resource_limit &rl) const;
->>>>>>> 2bf0f4a5
 
   /**
    * Get the number of reserved pages in the resource group
@@ -475,7 +447,6 @@
    */
   Uint32 get_in_use() const;
 
-<<<<<<< HEAD
   /**
    * init initialises the global memory manager, this includes allocating the
    * memory.
@@ -556,25 +527,11 @@
   enum AllocZone
   {
     NDB_ZONE_LE_19 = 0, // Only allocate with page_id < (1 << 19)
-=======
-  bool init(Uint32 *watchCounter, Uint32 pages,
-            bool allow_alloc_less_than_requested = true);
-  void map(Uint32 *watchCounter, bool memlock = false, Uint32 resources[] = 0);
-  void init_resource_spare(Uint32 id, Uint32 pct);
-  void *get_memroot() const;
-
-  void dump(bool locked) const;
-  void dump_on_alloc_fail(bool on);
-
-  enum AllocZone {
-    NDB_ZONE_LE_19 = 0,  // Only allocate with page_id < (1 << 19)
->>>>>>> 2bf0f4a5
     NDB_ZONE_LE_27 = 1,
     NDB_ZONE_LE_30 = 2,
     NDB_ZONE_LE_32 = 3,
   };
 
-<<<<<<< HEAD
   /* get_page uses memroot and page id to get address to a page */
   void* get_page(Uint32 i) const; /* Note, no checks, i must be valid. */
   void* get_valid_page(Uint32 i) const; /* DO NOT USE see why at definition */
@@ -634,18 +591,6 @@
                    AllocZone zone = NDB_ZONE_LE_32,
                    bool locked = false);
   void release_page(Uint32 type, Uint32 i, bool locked = false);
-=======
-  void *get_page(Uint32 i) const;       /* Note, no checks, i must be valid. */
-  void *get_valid_page(Uint32 i) const; /* DO NOT USE see why at definition */
-
-  void *alloc_page(Uint32 type, Uint32 *i, enum AllocZone, bool locked = false,
-                   bool use_max_part = true);
-  void *alloc_spare_page(Uint32 type, Uint32 *i, enum AllocZone);
-  void release_page(Uint32 type, Uint32 i, bool locked = false);
-
-  void alloc_pages(Uint32 type, Uint32 *i, Uint32 *cnt, Uint32 min = 1,
-                   AllocZone zone = NDB_ZONE_LE_32, bool locked = false);
->>>>>>> 2bf0f4a5
   void release_pages(Uint32 type, Uint32 i, Uint32 cnt, bool locked = false);
 
   void verify_page_allocated(Uint32 page_id);
@@ -802,7 +747,6 @@
  * Resource_limits
  */
 
-<<<<<<< HEAD
 inline
 void
 Resource_limits::post_alloc_resource_pages(Uint32 id, Uint32 cnt)
@@ -827,27 +771,6 @@
       shared_cnt = cnt - res_cnt;
       inc_shared_in_use(shared_cnt);
     }
-=======
-inline void Resource_limits::reclaim_lent_pages(Uint32 id, Uint32 cnt) {
-  const Uint32 resource_lent = get_resource_lent(id);
-  const Uint32 returned_lent = m_lent - (m_untaken + m_borrowed);
-  const Uint32 reclaim_lent = std::min({cnt, returned_lent, resource_lent});
-  if (reclaim_lent > 0) {
-    dec_resource_lent(id, reclaim_lent);
-    dec_lent(reclaim_lent);
-    inc_free_reserved(reclaim_lent);
-  }
-}
-
-inline Uint32 Resource_limits::post_alloc_resource_pages(Uint32 id,
-                                                         Uint32 cnt) {
-  const Uint32 inuse =
-      get_resource_in_use(id) + get_resource_spare(id) + get_resource_lent(id);
-  const Uint32 reserved = get_resource_reserved(id);
-  if (inuse < reserved) {
-    Uint32 res_cnt = reserved - inuse;
-    if (res_cnt > cnt) res_cnt = cnt;
->>>>>>> 2bf0f4a5
     dec_free_reserved(res_cnt);
   }
   else
@@ -862,7 +785,6 @@
   inc_in_use(cnt);
 }
 
-<<<<<<< HEAD
 /**
  * Can only be called with cnt == 1, only called from
  * alloc_emergency_page
@@ -893,43 +815,6 @@
     require(m_free_reserved > 0);
     inc_stolen_reserved(id, cnt);
     dec_free_reserved(cnt);
-=======
-inline Uint32 Resource_limits::alloc_resource_spare(Uint32 id, Uint32 cnt) {
-  const Resource_limit &rl = m_limit[id - 1];
-
-  Uint32 pct = rl.m_spare_pct;
-  if (pct == 0) {
-    return 0;
-  }
-
-  Uint32 inuse = rl.m_curr + rl.m_spare;
-  Int64 spare_level = Int64(rl.m_spare) * 100 - Int64(inuse) * pct;
-
-  if (spare_level >= 0) {
-    return 0;
-  }
-
-  Uint32 gain = 100 - pct;
-  Uint32 spare_need = (-spare_level + gain - 1) / gain;
-
-  Uint32 spare_res = 0;
-  if (rl.m_min > rl.m_curr + rl.m_spare + rl.m_lent) {
-    spare_res = rl.m_min - (rl.m_curr + rl.m_spare + rl.m_lent);
-    if (spare_res >= spare_need) {
-      m_limit[id - 1].m_spare += spare_need;
-      m_spare += spare_need;
-      m_free_reserved -= spare_need;
-      return 0;
-    }
-    spare_need -= spare_res;
-  }
-
-  Uint32 free_shr = m_allocated - m_in_use - m_spare;
-  assert(rl.m_max >= rl.m_curr + rl.m_spare + spare_res + rl.m_lent);
-  Uint32 limit = rl.m_max - (rl.m_curr + rl.m_spare + spare_res + rl.m_lent);
-  if (free_shr > limit) {
-    free_shr = limit;
->>>>>>> 2bf0f4a5
   }
   inc_overflow_reserved(id, cnt);
   inc_resource_in_use(id, cnt);
@@ -965,7 +850,6 @@
   m_limit[id - 1].m_curr -= cnt;
 }
 
-<<<<<<< HEAD
 inline
 Uint32 Resource_limits::get_allocated() const
 {
@@ -976,26 +860,6 @@
 Uint32 Resource_limits::get_reserved() const
 {
   return m_reserved;
-=======
-inline void Resource_limits::dec_resource_spare(Uint32 id, Uint32 cnt) {
-  assert(m_limit[id - 1].m_spare >= cnt);
-  m_limit[id - 1].m_spare -= cnt;
-}
-
-inline void Resource_limits::dec_spare(Uint32 cnt) {
-  assert(m_spare >= cnt);
-  m_spare -= cnt;
-}
-
-inline Uint32 Resource_limits::get_allocated() const { return m_allocated; }
-
-inline Uint32 Resource_limits::get_reserved() const {
-  Uint32 reserved = 0;
-  for (Uint32 id = 1; id <= MM_RG_COUNT; id++) {
-    reserved += get_resource_reserved(id);
-  }
-  return reserved;
->>>>>>> 2bf0f4a5
 }
 
 inline Uint32 Resource_limits::get_shared() const {
@@ -1009,34 +873,22 @@
   return m_free_reserved;
 }
 
-<<<<<<< HEAD
 inline
 Uint32 Resource_limits::get_free_shared() const
 {
   Uint32 shared = m_shared;
   Uint32 shared_in_use = m_shared_in_use;
-=======
-inline Uint32 Resource_limits::get_free_shared() const {
-  assert(m_allocated >= m_free_reserved + m_in_use + m_spare);
-  const Uint32 used = m_free_reserved + m_in_use + m_spare;
-  const Uint32 total = m_allocated;
->>>>>>> 2bf0f4a5
   /*
    * When called from get_free_shared_nolock ensure that total is not less
    * than used.
    */
-<<<<<<< HEAD
   if (unlikely(shared < shared_in_use))
   {
-=======
-  if (unlikely(total < used)) {
->>>>>>> 2bf0f4a5
     return 0;
   }
   return shared - shared_in_use;
 }
 
-<<<<<<< HEAD
 inline
 Uint32 Resource_limits::get_in_use() const
 {
@@ -1053,23 +905,10 @@
 Uint32 Resource_limits::get_shared_in_use() const
 {
   return m_shared_in_use;
-=======
-inline Uint32 Resource_limits::get_in_use() const {
-  return m_in_use + m_untaken;
-}
-
-inline Uint32 Resource_limits::get_reserved_in_use() const {
-  return get_reserved() - get_free_reserved();
-}
-
-inline Uint32 Resource_limits::get_shared_in_use() const {
-  return get_shared() - get_free_shared();
->>>>>>> 2bf0f4a5
 }
 
 inline Uint32 Resource_limits::get_max_page() const { return m_max_page; }
 
-<<<<<<< HEAD
 inline
 Uint32 Resource_limits::get_resource_free(Uint32 id, bool use_spare) const
 {
@@ -1095,34 +934,14 @@
   if (used_reserve > rl.m_curr)
   {
      return (used_reserve - rl.m_curr);
-=======
-inline Uint32 Resource_limits::get_resource_free(Uint32 id) const {
-  require(id <= MM_RG_COUNT);
-  const Resource_limit &rl = m_limit[id - 1];
-  assert(rl.m_curr + rl.m_spare + rl.m_lent <= rl.m_max);
-  return rl.m_max - (rl.m_curr + rl.m_spare + rl.m_lent);
-}
-
-inline Uint32 Resource_limits::get_resource_free_reserved(Uint32 id) const {
-  require(id <= MM_RG_COUNT);
-  const Resource_limit &rl = m_limit[id - 1];
-  if (rl.m_min > (rl.m_curr + rl.m_spare + rl.m_lent)) {
-    return rl.m_min - (rl.m_curr + rl.m_spare + rl.m_lent);
->>>>>>> 2bf0f4a5
   }
   return 0;
 }
 
-<<<<<<< HEAD
 inline
 Uint32 Resource_limits::get_resource_free_shared(Uint32 id) const
 {
   const Uint32 free_shared = m_shared - m_shared_in_use;
-=======
-inline Uint32 Resource_limits::get_resource_free_shared(Uint32 id) const {
-  const Uint32 free_shared = get_free_shared();
-
->>>>>>> 2bf0f4a5
   require(id <= MM_RG_COUNT);
   const Resource_limit &rl = m_limit[id - 1];
 
@@ -1187,15 +1006,9 @@
   return m_limit[id - 1].m_spare;
 }
 
-<<<<<<< HEAD
 inline
 void Resource_limits::inc_free_reserved(Uint32 cnt)
 {
-=======
-inline Uint32 Resource_limits::get_spare() const { return m_spare; }
-
-inline void Resource_limits::inc_free_reserved(Uint32 cnt) {
->>>>>>> 2bf0f4a5
   m_free_reserved += cnt;
   assert(m_free_reserved >= cnt);
 }
@@ -1205,7 +1018,6 @@
   assert(m_in_use >= cnt);
 }
 
-<<<<<<< HEAD
 inline
 Uint32
 Resource_limits::get_stolen_reserved(Uint32 id) const
@@ -1360,165 +1172,10 @@
   low_prio_free_limit /= 100;
   low_prio_free_limit += 1;
   m_low_prio_free_limit = Uint32(low_prio_free_limit);
-=======
-inline void Resource_limits::inc_resource_in_use(Uint32 id, Uint32 cnt) {
-  m_limit[id - 1].m_curr += cnt;
-  assert(m_limit[id - 1].m_curr >= cnt);
-}
-
-inline void Resource_limits::inc_resource_spare(Uint32 id, Uint32 cnt) {
-  m_limit[id - 1].m_spare += cnt;
-  assert(m_limit[id - 1].m_spare >= cnt);
-}
-
-inline void Resource_limits::inc_spare(Uint32 cnt) {
-  m_spare += cnt;
-  assert(m_spare >= cnt);
-}
-
-inline void Resource_limits::post_release_resource_pages(Uint32 id,
-                                                         Uint32 cnt) {
-  const Uint32 inuse =
-      get_resource_in_use(id) + get_resource_spare(id) + get_resource_lent(id);
-  const Uint32 reserved = get_resource_reserved(id);
-  if (inuse - cnt < reserved) {
-    Uint32 res_cnt = reserved - inuse + cnt;
-    if (res_cnt > cnt) res_cnt = cnt;
-    inc_free_reserved(res_cnt);
-  }
-  dec_resource_in_use(id, cnt);
-  dec_in_use(cnt);
-
-  /* If resource have pages borrowed from other resource, return them now.
-   * Note that there is no way that this release is exactly for the pages
-   * earlier borrowed by take_pages().
-   */
-  const Uint32 return_borrowed = std::min(cnt, get_resource_borrowed(id));
-  if (return_borrowed > 0) {
-    dec_resource_borrowed(id, return_borrowed);
-    dec_borrowed(return_borrowed);
-  }
-
-  release_resource_spare(id, cnt);
-}
-
-inline void Resource_limits::release_resource_spare(Uint32 id, Uint32 cnt) {
-  const Resource_limit &rl = m_limit[id - 1];
-
-  Uint32 pct = rl.m_spare_pct;
-  if (pct == 0) {
-    return;
-  }
-  Uint32 gain = 100 - pct;
-  Uint32 inuse = rl.m_curr + rl.m_spare;
-  Int64 spare_level = Int64(rl.m_spare) * 100 - Int64(inuse) * pct;
-
-  if (spare_level < gain) {
-    return;
-  }
-
-  Uint32 spare_excess = spare_level / gain;
-
-  if (inuse < rl.m_min + spare_excess) {
-    Uint32 res_cnt = rl.m_min + spare_excess - inuse;
-    if (res_cnt > spare_excess) res_cnt = spare_excess;
-    m_free_reserved += res_cnt;
-  }
-  m_limit[id - 1].m_spare -= spare_excess;
-  m_spare -= spare_excess;
-}
-
-inline void Resource_limits::set_allocated(Uint32 cnt) { m_allocated = cnt; }
-
-inline void Resource_limits::update_low_prio_shared_limit() {
-  Uint32 shared = get_shared();
-  m_prio_free_limit = shared * HIGH_PRIO_FREE_PCT / 100 + 1;
-}
-
-inline void Resource_limits::set_free_reserved(Uint32 cnt) {
-  m_free_reserved = cnt;
-}
-
-inline Uint32 Resource_limits::get_resource_lent(Uint32 id) const {
-  require(id > 0);
-  require(id <= MM_RG_COUNT);
-  return m_limit[id - 1].m_lent;
-}
-
-inline Uint32 Resource_limits::get_resource_borrowed(Uint32 id) const {
-  require(id > 0);
-  require(id <= MM_RG_COUNT);
-  return m_limit[id - 1].m_borrowed;
-}
-
-inline void Resource_limits::dec_untaken(Uint32 cnt) {
-  assert(m_untaken >= cnt);
-  m_untaken -= cnt;
-}
-
-inline void Resource_limits::dec_borrowed(Uint32 cnt) {
-  assert(m_borrowed >= cnt);
-  m_borrowed -= cnt;
-}
-
-inline void Resource_limits::dec_lent(Uint32 cnt) {
-  assert(m_lent >= cnt);
-  m_lent -= cnt;
-}
-
-inline void Resource_limits::inc_borrowed(Uint32 cnt) {
-  m_borrowed += cnt;
-  assert(m_borrowed >= cnt);
-}
-
-inline void Resource_limits::inc_lent(Uint32 cnt) {
-  m_lent += cnt;
-  assert(m_lent >= cnt);
-}
-
-inline void Resource_limits::inc_untaken(Uint32 cnt) {
-  m_untaken += cnt;
-  assert(m_untaken >= cnt);
-}
-
-inline void Resource_limits::dec_resource_lent(Uint32 id, Uint32 cnt) {
-  require(id > 0);
-  require(id <= MM_RG_COUNT);
-  m_limit[id - 1].m_lent -= cnt;
-}
-
-inline void Resource_limits::dec_resource_borrowed(Uint32 id, Uint32 cnt) {
-  require(id > 0);
-  require(id <= MM_RG_COUNT);
-  m_limit[id - 1].m_borrowed -= cnt;
-}
-
-inline void Resource_limits::inc_resource_lent(Uint32 id, Uint32 cnt) {
-  require(id > 0);
-  require(id <= MM_RG_COUNT);
-  m_limit[id - 1].m_lent += cnt;
-}
-
-inline void Resource_limits::inc_resource_borrowed(Uint32 id, Uint32 cnt) {
-  require(id > 0);
-  require(id <= MM_RG_COUNT);
-  m_limit[id - 1].m_borrowed += cnt;
->>>>>>> 2bf0f4a5
 }
 
 inline void Resource_limits::set_max_page(Uint32 page) { m_max_page = page; }
 
-<<<<<<< HEAD
-=======
-inline void Resource_limits::post_alloc_resource_spare(Uint32 id, Uint32 cnt) {
-  assert(get_resource_spare(id) > 0);
-  dec_resource_spare(id, cnt);
-  inc_resource_in_use(id, cnt);
-  dec_spare(cnt);
-  inc_in_use(cnt);
-}
-
->>>>>>> 2bf0f4a5
 /**
  * Ndbd_mem_manager
  */
@@ -1681,16 +1338,11 @@
 
 }
 
-<<<<<<< HEAD
 inline
 Uint32
 Ndbd_mem_manager::get_bit(Uint32 first)
 {
   Alloc_page * ptr = m_base_page;
-=======
-inline void Ndbd_mem_manager::clear_and_set(Uint32 first, Uint32 last) {
-  Alloc_page *ptr = m_base_page;
->>>>>>> 2bf0f4a5
 #if ((SPACE_PER_BMP_2LOG < 32) && (SIZEOF_CHARP == 4)) || (SIZEOF_CHARP == 8)
   Uint32 bmp = first & ~((1 << BPP_2LOG) - 1);
   assert(bmp < m_resource_limits.get_max_page());
@@ -1698,13 +1350,7 @@
   first -= bmp;
   ptr += bmp;
 #endif
-<<<<<<< HEAD
   return BitmaskImpl::get(BITMAP_WORDS, ptr->m_data, first);
-=======
-  BitmaskImpl::clear(BITMAP_WORDS, ptr->m_data, first);
-  BitmaskImpl::clear(BITMAP_WORDS, ptr->m_data, last);
-  BitmaskImpl::set(BITMAP_WORDS, ptr->m_data, last + 1);
->>>>>>> 2bf0f4a5
 }
 
 inline Uint32 Ndbd_mem_manager::check(Uint32 first, Uint32 last) {
