/*
   Copyright (c) 2003, 2023, Oracle and/or its affiliates.
   Copyright (c) 2021, 2023, Hopsworks and/or its affiliates.

   This program is free software; you can redistribute it and/or modify
   it under the terms of the GNU General Public License, version 2.0,
   as published by the Free Software Foundation.

   This program is also distributed with certain software (including
   but not limited to OpenSSL) that is licensed under separate terms,
   as designated in a particular file or component or in included license
   documentation.  The authors of MySQL hereby grant you an additional
   permission to link the program and your derivative works with the
   separately licensed software that they have included with MySQL.

   This program is distributed in the hope that it will be useful,
   but WITHOUT ANY WARRANTY; without even the implied warranty of
   MERCHANTABILITY or FITNESS FOR A PARTICULAR PURPOSE.  See the
   GNU General Public License, version 2.0, for more details.

   You should have received a copy of the GNU General Public License
   along with this program; if not, write to the Free Software
   Foundation, Inc., 51 Franklin St, Fifth Floor, Boston, MA 02110-1301  USA
*/

#include "FastScheduler.hpp"
#include "RefConvert.hpp"
#include "ThreadConfig.hpp"
#include "util/require.h"

#include "Emulator.hpp"
#include "VMSignal.hpp"

#include <BlockNumbers.h>
#include <GlobalSignalNumbers.h>
#include <NdbTick.h>
#include <SignalLoggerManager.hpp>
#include <signaldata/EventReport.hpp>
#include "LongSignal.hpp"

#define JAM_FILE_ID 242

#define MIN_NUMBER_OF_SIG_PER_DO_JOB 64
#define MAX_NUMBER_OF_SIG_PER_DO_JOB 2048
#define EXTRA_SIGNALS_PER_DO_JOB 32

FastScheduler::FastScheduler() {
  // These constants work for sun only, but they should be initiated from
  // Emulator.C as soon as VMTime has been initiated.
  theJobBuffers[0].newBuffer(JBASIZE);
  theJobBuffers[1].newBuffer(JBBSIZE);
  theJobBuffers[2].newBuffer(JBCSIZE);
  theJobBuffers[3].newBuffer(JBDSIZE);
  clear();
}

FastScheduler::~FastScheduler() {}

void FastScheduler::clear() {
  int i;
  // Make sure the restart signals are not sent too early
  // the prio is set back in 'main' using the 'ready' method.
  globalData.highestAvailablePrio = LEVEL_IDLE;
  globalData.sendPackedActivated = 0;
  globalData.activateSendPacked = 0;
  for (i = 0; i < JB_LEVELS; i++) {
    theJobBuffers[i].clear();
  }
  globalData.JobCounter = 0;
  globalData.JobLap = 0;
  globalData.loopMax = 32;
  globalData.VMSignals[0].header.theSignalId = 0;

  theDoJobTotalCounter = 0;
  theDoJobCallCounter = 0;
}

void FastScheduler::activateSendPacked() {
  globalData.sendPackedActivated = 1;
  globalData.activateSendPacked = 0;
  globalData.loopMax = 2048;
}  // FastScheduler::activateSendPacked()

//------------------------------------------------------------------------
// sendPacked is executed at the end of the loop.
// To ensure that we don't send any messages before executing all local
// packed signals we do another turn in the loop (unless we have already
// executed too many signals in the loop).
//------------------------------------------------------------------------
Uint32 FastScheduler::doJob(Uint32 loopStartCount) {
  Uint32 loopCount = 0;
  Uint32 TminLoops = getBOccupancy() + EXTRA_SIGNALS_PER_DO_JOB;
  Uint32 TloopMax = (Uint32)globalData.loopMax;
  if (TminLoops < TloopMax) {
    TloopMax = TminLoops;
  }  // if
  if (TloopMax < MIN_NUMBER_OF_SIG_PER_DO_JOB) {
    TloopMax = MIN_NUMBER_OF_SIG_PER_DO_JOB;
  }  // if
  Signal *signal = getVMSignals();
  Uint32 tHighPrio = globalData.highestAvailablePrio;
  do {
    while ((tHighPrio < LEVEL_IDLE) && (loopCount < TloopMax)) {
#ifdef VM_TRACE
      /* Find reading / propagation of junk */
      signal->garbage_register();
#endif
      if (unlikely(loopStartCount >
                   MAX_SIGNALS_EXECUTED_BEFORE_ZERO_TIME_QUEUE_SCAN)) {
        /**
         * This implements the bounded delay signal concept. This
         * means that we will never execute more than 160 signals
         * before getting the signals with delay 0 put into the
         * A-level job buffer.
         */
        loopStartCount = 0;
        globalEmulatorData.theThreadConfig->scanZeroTimeQueue();
      }
      // To ensure we find bugs quickly
      Uint32 gsnbnr = theJobBuffers[tHighPrio].retrieve(
          reinterpret_cast<Signal25 *>(signal));
      // also strip any instance bits since this is non-MT code
      BlockNumber reg_bnr = gsnbnr & NDBMT_BLOCK_MASK;
      GlobalSignalNumber reg_gsn = gsnbnr >> 16;
      globalData.incrementWatchDogCounter(1);
      if (reg_bnr > 0) {
        Uint32 tJobCounter = globalData.JobCounter;
        Uint64 tJobLap = globalData.JobLap;
        require(reg_bnr >= MIN_BLOCK_NO && reg_bnr <= MAX_BLOCK_NO);
        SimulatedBlock *b = globalData.getBlock(reg_bnr);
        theJobPriority[tJobCounter] = (Uint8)tHighPrio;
        globalData.JobCounter = (tJobCounter + 1) & 4095;
        globalData.JobLap = tJobLap + 1;

#ifdef VM_TRACE_TIME
        const NDB_TICKS t1 = NdbTick_getCurrentTicks();
        b->m_currentGsn = reg_gsn;
#endif

#ifdef VM_TRACE
        {
          if (globalData.testOn) {
            signal->header.theVerId_signalNumber = reg_gsn;
            signal->header.theReceiversBlockNumber = reg_bnr;

            globalSignalLoggers.executeSignal(signal->header, tHighPrio,
                                              &signal->theData[0],
                                              globalData.ownId);
          }  // if
        }
#endif
        b->jamBuffer()->markStartOfSigExec(signal->header.theSignalId);
        b->executeFunction_async(reg_gsn, signal);
#ifdef VM_TRACE_TIME
        const NDB_TICKS t2 = NdbTick_getCurrentTicks();
        const Uint64 diff = NdbTick_Elapsed(t1, t2).microSec();
        b->addTime(reg_gsn, diff);
#endif
        tHighPrio = globalData.highestAvailablePrio;
      } else {
        tHighPrio++;
        globalData.highestAvailablePrio = tHighPrio;
      }  // if
      loopCount++;
      loopStartCount++;
    }  // while
    sendPacked();
    tHighPrio = globalData.highestAvailablePrio;
    if (getBOccupancy() > MAX_OCCUPANCY) {
      if (loopCount != TloopMax) abort();
      assert(loopCount == TloopMax);
      TloopMax += 512;
    }
  } while ((getBOccupancy() > MAX_OCCUPANCY) ||
           ((loopCount < TloopMax) && (tHighPrio < LEVEL_IDLE)));

  theDoJobCallCounter++;
  theDoJobTotalCounter += loopCount;
  if (theDoJobCallCounter == 8192) {
    reportDoJobStatistics(theDoJobTotalCounter >> 13);
    theDoJobCallCounter = 0;
    theDoJobTotalCounter = 0;
  }  // if
  return loopStartCount;
}  // FastScheduler::doJob()

void FastScheduler::postPoll() {
  Signal *signal = getVMSignals();
  SimulatedBlock *b_fs = globalData.getBlock(NDBFS);
  b_fs->executeFunction_async(GSN_SEND_PACKED, signal);
}

void FastScheduler::sendPacked() {
  if (globalData.sendPackedActivated == 1) {
    SimulatedBlock *b_lqh = globalData.getBlock(DBLQH);
    SimulatedBlock *b_tc = globalData.getBlock(DBTC);
    SimulatedBlock *b_tup = globalData.getBlock(DBTUP);
    SimulatedBlock *b_fs = globalData.getBlock(NDBFS);
    Signal *signal = getVMSignals();
    b_lqh->executeFunction_async(GSN_SEND_PACKED, signal);
    b_tc->executeFunction_async(GSN_SEND_PACKED, signal);
    b_tup->executeFunction_async(GSN_SEND_PACKED, signal);
    b_fs->executeFunction_async(GSN_SEND_PACKED, signal);
    return;
  } else if (globalData.activateSendPacked == 0) {
    return;
  } else {
    activateSendPacked();
  }  // if
  return;
}  // FastScheduler::sendPacked()

Uint32 APZJobBuffer::retrieve(Signal25 *signal) {
  Uint32 tOccupancy = theOccupancy;
  Uint32 myRPtr = rPtr;
  BufferEntry &buf = buffer[myRPtr];
  Uint32 gsnbnr;
  Uint32 cond = (++myRPtr == bufSize) - 1;
  Uint32 tRecBlockNo = buf.header.theReceiversBlockNumber;

  if (tOccupancy != 0) {
    if (tRecBlockNo != 0) {
      // Transform protocol to signal.
      rPtr = myRPtr & cond;
      theOccupancy = tOccupancy - 1;
      gsnbnr = buf.header.theVerId_signalNumber << 16 | tRecBlockNo;

      Uint32 tSignalId = globalData.theSignalId;
      Uint32 tLength = buf.header.theLength;
      Uint32 tFirstData = buf.theDataRegister[0];
      signal->header = buf.header;

      // Recall our signal Id for restart purposes
      buf.header.theSignalId = tSignalId;
      globalData.theSignalId = tSignalId + 1;

      Uint32 *tDataRegPtr = &buf.theDataRegister[0];
      Uint32 *tSigDataPtr = signal->getDataPtrSend();
      *tSigDataPtr = tFirstData;
      tDataRegPtr++;
      tSigDataPtr++;
      Uint32 tLengthCopied = 1;
      while (tLengthCopied < tLength) {
        Uint32 tData0 = tDataRegPtr[0];
        Uint32 tData1 = tDataRegPtr[1];
        Uint32 tData2 = tDataRegPtr[2];
        Uint32 tData3 = tDataRegPtr[3];

        tDataRegPtr += 4;
        tLengthCopied += 4;

        tSigDataPtr[0] = tData0;
        tSigDataPtr[1] = tData1;
        tSigDataPtr[2] = tData2;
        tSigDataPtr[3] = tData3;
        tSigDataPtr += 4;
      }  // while

      tSigDataPtr = signal->m_sectionPtrI;
      tDataRegPtr = buf.theDataRegister + buf.header.theLength;
      Uint32 ptr0 = *tDataRegPtr++;
      Uint32 ptr1 = *tDataRegPtr++;
      Uint32 ptr2 = *tDataRegPtr++;
      *tSigDataPtr++ = ptr0;
      *tSigDataPtr++ = ptr1;
      *tSigDataPtr++ = ptr2;

      //---------------------------------------------------------
      // Prefetch of buffer[rPtr] is done here. We prefetch for
      // read both the first cache line and the next 64 byte
      // entry
      //---------------------------------------------------------
      NDB_PREFETCH_READ((void *)&buffer[rPtr]);
      NDB_PREFETCH_READ((void *)(((char *)&buffer[rPtr]) + 64));
      return gsnbnr;
    } else {
      bnr_error();
      return 0;  // Will never come here, simply to keep GCC happy.
    }            // if
  } else {
    //------------------------------------------------------------
    // The Job Buffer was empty, signal this by return zero.
    //------------------------------------------------------------
    return 0;
  }  // if
}  // APZJobBuffer::retrieve()

void APZJobBuffer::signal2buffer(Signal25 *signal, BufferEntry &buf) {
  Uint32 tSignalId = globalData.theSignalId;
  Uint32 tLength = signal->header.theLength + signal->header.m_noOfSections;
  Uint32 tSigId = buf.header.theSignalId;

  buf.header = signal->header;
  buf.header.theSendersSignalId = tSignalId - 1;
  buf.header.theSignalId = tSigId;

  Uint32 *tSigDataPtr = &signal->theData[0];
  Uint32 *tDataRegPtr = &buf.theDataRegister[0];

  // TODO hint that data is aligned(?) to -4 bytes per 16 bytes for performance
  memcpy(tDataRegPtr, tSigDataPtr, tLength * sizeof(Uint32));
}  // APZJobBuffer::signal2buffer()

void APZJobBuffer::insert(const SignalHeader *const sh,
                          const Uint32 *const theData,
                          const Uint32 secPtrI[3]) {
  Uint32 tOccupancy = theOccupancy + 1;
  Uint32 myWPtr = wPtr;
  BufferEntry &buf = buffer[myWPtr];

  if (tOccupancy < bufSize) {
    Uint32 cond = (++myWPtr == bufSize) - 1;
    wPtr = myWPtr & cond;
    theOccupancy = tOccupancy;

    buf.header = *sh;
    const Uint32 len = buf.header.theLength;
    memcpy(buf.theDataRegister, theData, 4 * len);
    memcpy(&buf.theDataRegister[len], &secPtrI[0], 4 * 3);
    //---------------------------------------------------------
    // Prefetch of buffer[wPtr] is done here. We prefetch for
    // write both the first cache line and the next 64 byte
    // entry
    //---------------------------------------------------------
    NDB_PREFETCH_WRITE((void *)&buffer[wPtr]);
    NDB_PREFETCH_WRITE((void *)(((char *)&buffer[wPtr]) + 64));
  } else {
    jbuf_error();
  }  // if
}
APZJobBuffer::APZJobBuffer() : bufSize(0), buffer(NULL), memRef(NULL) {
  clear();
}

APZJobBuffer::~APZJobBuffer() { delete[] buffer; }

void APZJobBuffer::newBuffer(int size) {
  buffer = new BufferEntry[size + 1];  // +1 to support "overrrun"
  if (buffer) {
#ifndef NDB_PURIFY
    ::memset(buffer, 0, (size * sizeof(BufferEntry)));
#endif
    bufSize = size;
  } else
    bufSize = 0;
}

void APZJobBuffer::clear() {
  rPtr = 0;
  wPtr = 0;
  theOccupancy = 0;
}

/**
 * Function prototype for print_restart
 *
 *   Defined later in this file
 */
void print_restart(FILE *output, Signal25 *signal, Uint32 aLevel);

<<<<<<< HEAD
/* Despite the name, this function actually does not dump Jam. Only mt.cpp does that. */
void
FastScheduler::dumpSignalMemoryAndJam(Uint32 thr_no, FILE * output)
{
=======
void FastScheduler::dumpSignalMemory(Uint32 thr_no, FILE *output) {
>>>>>>> 2bf0f4a5
  Signal25 signal[1] = {};
  Uint32 ReadPtr[5];
  Uint32 tJob;
  Uint32 tLastJob;

  /* Single threaded ndbd scheduler, no threads. */
  assert(thr_no == 0);

  fprintf(output, "\n");

  if (globalData.JobLap > 4095) {
    if (globalData.JobCounter != 0)
      tJob = globalData.JobCounter - 1;
    else
      tJob = 4095;
    tLastJob = globalData.JobCounter;
  } else {
    if (globalData.JobCounter == 0)
      return;  // No signals sent
    else {
      tJob = globalData.JobCounter - 1;
      tLastJob = 4095;
    }
  }
  ReadPtr[0] = theJobBuffers[0].getReadPtr();
  ReadPtr[1] = theJobBuffers[1].getReadPtr();
  ReadPtr[2] = theJobBuffers[2].getReadPtr();
  ReadPtr[3] = theJobBuffers[3].getReadPtr();

  do {
    unsigned char tLevel = theJobPriority[tJob];
    globalData.incrementWatchDogCounter(4);
    if (ReadPtr[tLevel] == 0)
      ReadPtr[tLevel] = theJobBuffers[tLevel].getBufSize() - 1;
    else
      ReadPtr[tLevel]--;

    theJobBuffers[tLevel].retrieveDump(signal, ReadPtr[tLevel]);
    // strip instance bits since this in non-MT code
    signal->header.theReceiversBlockNumber &= NDBMT_BLOCK_MASK;
    print_restart(output, signal, tLevel);

    if (tJob == 0)
      tJob = 4095;
    else
      tJob--;

  } while (tJob != tLastJob);
  fflush(output);
}

void FastScheduler::prio_level_error() {
  ERROR_SET(ecError, NDBD_EXIT_WRONG_PRIO_LEVEL, "Wrong Priority Level",
            "FastScheduler.C");
}

void jbuf_error() {
  ERROR_SET(ecError, NDBD_EXIT_BLOCK_JBUFCONGESTION, "Job Buffer Full",
            "APZJobBuffer.C");
}

void bnr_error() {
  ERROR_SET(ecError, NDBD_EXIT_BLOCK_BNR_ZERO, "Block Number Zero",
            "FastScheduler.C");
}

void print_restart(FILE *output, Signal25 *signal, Uint32 aLevel) {
  fprintf(output, "--------------- Signal ----------------\n");
  SignalLoggerManager::printSignalHeader(output, signal->header, aLevel,
                                         globalData.ownId, true);
  SignalLoggerManager::printSignalData(output, signal->header,
                                       &signal->theData[0]);
}

void FastScheduler::traceDumpPrepare(NdbShutdownType &) {
  /* No-operation in single-threaded ndbd. */
}

Uint32 FastScheduler::traceDumpGetNumThreads() {
  return 1;  // Single-threaded ndbd scheduler
}

int FastScheduler::traceDumpGetCurrentThread() {
  return -1;  // Single-threaded ndbd scheduler
}

bool FastScheduler::traceDumpGetJam(Uint32 thr_no,
                                    const JamEvent *&thrdTheEmulatedJam,
                                    Uint32 &thrdTheEmulatedJamIndex) {
  /* Single threaded ndbd scheduler, no threads. */
  assert(thr_no == 0);

#ifdef NO_EMULATED_JAM
  thrdTheEmulatedJam = NULL;
  thrdTheEmulatedJamIndex = 0;
#else
  const EmulatedJamBuffer *jamBuffer = NDB_THREAD_TLS_JAM;
  thrdTheEmulatedJam = jamBuffer->theEmulatedJam;
  thrdTheEmulatedJamIndex = jamBuffer->theEmulatedJamIndex;
#endif
  return thrdTheEmulatedJam != 0;
}

/**
 * This method used to be a Cmvmi member function
 * but is now a "ordinary" function"
 *
 * See TransporterCallback.cpp for explanation
 */
void FastScheduler::reportDoJobStatistics(Uint32 tMeanLoopCount) {
  SignalT<2> signal;

  memset(&signal.header, 0, sizeof(signal.header));
  signal.header.theLength = 2;
  signal.header.theSendersSignalId = 0;
  signal.header.theSendersBlockRef = numberToRef(0, 0);
  signal.header.theVerId_signalNumber = GSN_EVENT_REP;
  signal.header.theReceiversBlockNumber = CMVMI;

  signal.theData[0] = NDB_LE_JobStatistic;
  signal.theData[1] = tMeanLoopCount;

  Uint32 secPtr[3];
  execute(&signal.header, JBA, signal.theData, secPtr);
}

void FastScheduler::reportThreadConfigLoop(
    Uint32 expired_time, Uint32 extra_constant, Uint32 *no_exec_loops,
    Uint32 *tot_exec_time, Uint32 *no_extra_loops, Uint32 *tot_extra_time) {
  SignalT<6> signal;

  memset(&signal.header, 0, sizeof(signal.header));
  signal.header.theLength = 6;
  signal.header.theSendersSignalId = 0;
  signal.header.theSendersBlockRef = numberToRef(0, 0);
  signal.header.theVerId_signalNumber = GSN_EVENT_REP;
  signal.header.theReceiversBlockNumber = CMVMI;

  signal.theData[0] = NDB_LE_ThreadConfigLoop;
  signal.theData[1] = expired_time;
  signal.theData[2] = extra_constant;
  signal.theData[3] = (*tot_exec_time) / (*no_exec_loops);
  signal.theData[4] = *no_extra_loops;
  if (*no_extra_loops > 0)
    signal.theData[5] = (*tot_extra_time) / (*no_extra_loops);
  else
    signal.theData[5] = 0;

  *no_exec_loops = 0;
  *tot_exec_time = 0;
  *no_extra_loops = 0;
  *tot_extra_time = 0;

  Uint32 secPtr[3];
  execute(&signal.header, JBA, signal.theData, secPtr);
}

static NdbMutex g_mm_mutex;

void mt_mem_manager_init() { NdbMutex_Init(&g_mm_mutex); }

void mt_mem_manager_lock() { NdbMutex_Lock(&g_mm_mutex); }

void mt_mem_manager_unlock() { NdbMutex_Unlock(&g_mm_mutex); }<|MERGE_RESOLUTION|>--- conflicted
+++ resolved
@@ -358,14 +358,10 @@
  */
 void print_restart(FILE *output, Signal25 *signal, Uint32 aLevel);
 
-<<<<<<< HEAD
 /* Despite the name, this function actually does not dump Jam. Only mt.cpp does that. */
 void
 FastScheduler::dumpSignalMemoryAndJam(Uint32 thr_no, FILE * output)
 {
-=======
-void FastScheduler::dumpSignalMemory(Uint32 thr_no, FILE *output) {
->>>>>>> 2bf0f4a5
   Signal25 signal[1] = {};
   Uint32 ReadPtr[5];
   Uint32 tJob;
