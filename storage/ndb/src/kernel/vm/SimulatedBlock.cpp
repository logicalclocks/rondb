/*
   Copyright (c) 2003, 2016, Oracle and/or its affiliates. All rights reserved.

   This program is free software; you can redistribute it and/or modify
   it under the terms of the GNU General Public License as published by
   the Free Software Foundation; version 2 of the License.

   This program is distributed in the hope that it will be useful,
   but WITHOUT ANY WARRANTY; without even the implied warranty of
   MERCHANTABILITY or FITNESS FOR A PARTICULAR PURPOSE.  See the
   GNU General Public License for more details.

   You should have received a copy of the GNU General Public License
   along with this program; if not, write to the Free Software
   Foundation, Inc., 51 Franklin St, Fifth Floor, Boston, MA 02110-1301  USA
*/

/*
  This file is used to build both the multithreaded and the singlethreaded
  ndbd. It is built twice, included from either SimulatedBlock_mt.cpp (with
  the macro NDBD_MULTITHREADED defined) or SimulatedBlock_nonmt.cpp (with the
  macro not defined).
*/

#include <ndb_global.h>

#include "SimulatedBlock.hpp"
#include <NdbOut.hpp>
#include <OutputStream.hpp>
#include <GlobalData.hpp>
#include <Emulator.hpp>
#include <WatchDog.hpp>
#include <ErrorHandlingMacros.hpp>
#include <TimeQueue.hpp>
#include <TransporterRegistry.hpp>
#include <SignalLoggerManager.hpp>
#include <FastScheduler.hpp>
#include "ndbd_malloc.hpp"
#include <signaldata/EventReport.hpp>
#include <signaldata/ContinueFragmented.hpp>
#include <signaldata/NodeStateSignalData.hpp>
#include <signaldata/FsRef.hpp>
#include <signaldata/SignalDroppedRep.hpp>
#include <signaldata/LocalRouteOrd.hpp>
#include <signaldata/TransIdAI.hpp>
#include <signaldata/Sync.hpp>
#include <DebuggerNames.hpp>
#include "LongSignal.hpp"

#include <Properties.hpp>
#include "Configuration.hpp"
#include <AttributeDescriptor.hpp>
#include <NdbSqlUtil.hpp>

#include "../blocks/dbdih/Dbdih.hpp"
#include <signaldata/CallbackSignal.hpp>
#include "LongSignalImpl.hpp"

#include "KeyDescriptor.hpp"

#include <EventLogger.hpp>

#define JAM_FILE_ID 252

extern EventLogger * g_eventLogger;

//
// Constructor, Destructor
//
SimulatedBlock::SimulatedBlock(BlockNumber blockNumber,
			       struct Block_context & ctx,
                               Uint32 instanceNumber)
  : theNodeId(globalData.ownId),
    theNumber(blockNumber),
    theInstance(instanceNumber),
    theReference(numberToRef(blockNumber, instanceNumber, globalData.ownId)),
    theInstanceList(0),
    theMainInstance(0),
    m_pHighResTimer(0),
    m_ctx(ctx),
    m_global_page_pool(globalData.m_global_page_pool),
    m_shared_page_pool(globalData.m_shared_page_pool),
    c_fragmentInfoHash(c_fragmentInfoPool),
    c_linearFragmentSendList(c_fragmentSendPool),
    c_segmentedFragmentSendList(c_fragmentSendPool),
    c_mutexMgr(* this),
    c_counterMgr(* this)
#ifdef VM_TRACE
    ,debugOut(*new NdbOut(*new FileOutputStream(globalSignalLoggers.getOutputStream())))
#endif
#ifdef VM_TRACE_TIME
    ,m_currentGsn(0)
#endif
{
  m_threadId = 0;
  m_watchDogCounter = NULL;
  m_jamBuffer = (EmulatedJamBuffer *)NdbThread_GetTlsKey(NDB_THREAD_TLS_JAM);
  NewVarRef = 0;
  
  SimulatedBlock* mainBlock = globalData.getBlock(blockNumber);

  if (theInstance == 0) {
    ndbrequire(mainBlock == 0);
    mainBlock = this;
    theMainInstance = mainBlock;
    globalData.setBlock(blockNumber, mainBlock);
    mainBlock->addInstance(this, theInstance);
  } else {
    ndbrequire(mainBlock != 0);
    mainBlock->addInstance(this, theInstance);
    theMainInstance = mainBlock;
  }

  c_fragmentIdCounter = 1;
  c_fragSenderRunning = false;
  
#ifdef VM_TRACE_TIME
  clearTimes();
#endif

  for(GlobalSignalNumber i = 0; i<=MAX_GSN; i++)
    theExecArray[i] = 0;

  installSimulatedBlockFunctions();

  m_callbackTableAddr = 0;

  CLEAR_ERROR_INSERT_VALUE;

#ifdef VM_TRACE
  m_global_variables = new Ptr<void> * [1];
  m_global_variables[0] = 0;
  m_global_variables_save = 0;
#endif

#ifndef NDBD_MULTITHREADED
  /* Ndbd, init from GlobalScheduler */
  m_pHighResTimer = globalScheduler.getHighResTimerPtr();
#endif
}

void
SimulatedBlock::addInstance(SimulatedBlock* b, Uint32 theInstance)
{
  ndbrequire(theMainInstance == this);
  ndbrequire(number() == b->number());
  if (theInstanceList == 0)
  {
    theInstanceList = new SimulatedBlock* [MaxInstances];
    ndbrequire(theInstanceList != 0);
    for (Uint32 i = 0; i < MaxInstances; i++)
      theInstanceList[i] = 0;
  }
  ndbrequire(theInstance < MaxInstances);
  ndbrequire(theInstanceList[theInstance] == 0);
  theInstanceList[theInstance] = b;
}

void
SimulatedBlock::initCommon()
{
  Uint32 count = 10;
  this->getParam("FragmentSendPool", &count);
  c_fragmentSendPool.setSize(count);

  count = 10;
  this->getParam("FragmentInfoPool", &count);
  c_fragmentInfoPool.setSize(count);

  count = 10;
  this->getParam("FragmentInfoHash", &count);
  c_fragmentInfoHash.setSize(count);

  Uint32 def = 5;
#ifdef NDBD_MULTITHREADED
  def += globalData.getBlockThreads();
#endif

  count = def;
  this->getParam("ActiveMutexes", &count);
  c_mutexMgr.setSize(count);

  count = def;
  this->getParam("ActiveCounters", &count);
  c_counterMgr.setSize(count);

  count = def;
  this->getParam("ActiveThreadSync", &count);
  c_syncThreadPool.setSize(count);
}

SimulatedBlock::~SimulatedBlock()
{
  freeBat();
#ifdef VM_TRACE_TIME
  printTimes(stdout);
#endif

#ifdef VM_TRACE
  enable_global_variables();
  delete [] m_global_variables;
  m_global_variables = 0;
#endif

  if (theInstanceList != 0) {
    Uint32 i;
    for (i = 0; i < MaxInstances; i++)
    {
      if (theInstanceList[i] != this)
      {
        delete theInstanceList[i];
      }
    }
    delete [] theInstanceList;
  }
  theInstanceList = 0;
}

void 
SimulatedBlock::installSimulatedBlockFunctions(){
  ExecFunction * a = theExecArray;
  a[GSN_NODE_STATE_REP] = &SimulatedBlock::execNODE_STATE_REP;
  a[GSN_CHANGE_NODE_STATE_REQ] = &SimulatedBlock::execCHANGE_NODE_STATE_REQ;
  a[GSN_NDB_TAMPER] = &SimulatedBlock::execNDB_TAMPER;
  a[GSN_SIGNAL_DROPPED_REP] = &SimulatedBlock::execSIGNAL_DROPPED_REP;
  a[GSN_CONTINUE_FRAGMENTED]= &SimulatedBlock::execCONTINUE_FRAGMENTED;
  a[GSN_STOP_FOR_CRASH]= &SimulatedBlock::execSTOP_FOR_CRASH;
  a[GSN_UTIL_CREATE_LOCK_REF]   = &SimulatedBlock::execUTIL_CREATE_LOCK_REF;
  a[GSN_UTIL_CREATE_LOCK_CONF]  = &SimulatedBlock::execUTIL_CREATE_LOCK_CONF;
  a[GSN_UTIL_DESTROY_LOCK_REF]  = &SimulatedBlock::execUTIL_DESTORY_LOCK_REF;
  a[GSN_UTIL_DESTROY_LOCK_CONF] = &SimulatedBlock::execUTIL_DESTORY_LOCK_CONF;
  a[GSN_UTIL_LOCK_REF]    = &SimulatedBlock::execUTIL_LOCK_REF;
  a[GSN_UTIL_LOCK_CONF]   = &SimulatedBlock::execUTIL_LOCK_CONF;
  a[GSN_UTIL_UNLOCK_REF]  = &SimulatedBlock::execUTIL_UNLOCK_REF;
  a[GSN_UTIL_UNLOCK_CONF] = &SimulatedBlock::execUTIL_UNLOCK_CONF;
  a[GSN_FSOPENREF]    = &SimulatedBlock::execFSOPENREF;
  a[GSN_FSCLOSEREF]   = &SimulatedBlock::execFSCLOSEREF;
  a[GSN_FSWRITEREF]   = &SimulatedBlock::execFSWRITEREF;
  a[GSN_FSREADREF]    = &SimulatedBlock::execFSREADREF;
  a[GSN_FSREMOVEREF]  = &SimulatedBlock::execFSREMOVEREF;
  a[GSN_FSSYNCREF]    = &SimulatedBlock::execFSSYNCREF;
  a[GSN_FSAPPENDREF]  = &SimulatedBlock::execFSAPPENDREF;
  a[GSN_NODE_START_REP] = &SimulatedBlock::execNODE_START_REP;
  a[GSN_API_START_REP] = &SimulatedBlock::execAPI_START_REP;
  a[GSN_SEND_PACKED] = &SimulatedBlock::execSEND_PACKED;
  a[GSN_CALLBACK_CONF] = &SimulatedBlock::execCALLBACK_CONF;
  a[GSN_SYNC_THREAD_REQ] = &SimulatedBlock::execSYNC_THREAD_REQ;
  a[GSN_SYNC_THREAD_CONF] = &SimulatedBlock::execSYNC_THREAD_CONF;
  a[GSN_LOCAL_ROUTE_ORD] = &SimulatedBlock::execLOCAL_ROUTE_ORD;
  a[GSN_SYNC_REQ] = &SimulatedBlock::execSYNC_REQ;
  a[GSN_SYNC_PATH_REQ] = &SimulatedBlock::execSYNC_PATH_REQ;
  a[GSN_SYNC_PATH_CONF] = &SimulatedBlock::execSYNC_PATH_CONF;
}

void
SimulatedBlock::addRecSignalImpl(GlobalSignalNumber gsn, 
				 ExecFunction f, bool force){
  if(gsn > MAX_GSN || (!force &&  theExecArray[gsn] != 0)){
    char errorMsg[255];
    BaseString::snprintf(errorMsg, 255, 
 	     "GSN %d(%d))", gsn, MAX_GSN); 
    ERROR_SET(fatal, NDBD_EXIT_ILLEGAL_SIGNAL, errorMsg, errorMsg);
  }
  theExecArray[gsn] = f;
}

void
SimulatedBlock::assignToThread(ThreadContext ctx)
{
  m_threadId = ctx.threadId;
  m_jamBuffer = ctx.jamBuffer;
  m_watchDogCounter = ctx.watchDogCounter;
  m_sectionPoolCache = ctx.sectionPoolCache;
  m_pHighResTimer = ctx.pHighResTimer;
<<<<<<< HEAD
=======
}

Uint32
SimulatedBlock::getInstanceKeyCanFail(Uint32 tabId, Uint32 fragId)
{
  Dbdih* dbdih = (Dbdih*)globalData.getBlock(DBDIH);
  Uint32 instanceKey = dbdih->dihGetInstanceKeyCanFail(tabId, fragId);
  return instanceKey;
>>>>>>> fc06bafa
}

Uint32
SimulatedBlock::getInstanceKey(Uint32 tabId, Uint32 fragId)
{
  Dbdih* dbdih = (Dbdih*)globalData.getBlock(DBDIH);
  Uint32 instanceKey = dbdih->dihGetInstanceKey(tabId, fragId);
  return instanceKey;
}

Uint32
SimulatedBlock::getInstanceFromKey(Uint32 instanceKey)
{
  Uint32 lqhWorkers = globalData.ndbMtLqhWorkers;
  Uint32 instanceNo;
  if (lqhWorkers == 0) {
    instanceNo = 0;
  } else {
    assert(instanceKey != 0);
    instanceNo = 1 + (instanceKey - 1) % lqhWorkers;
  }
  return instanceNo;
}

void
SimulatedBlock::signal_error(Uint32 gsn, Uint32 len, Uint32 recBlockNo, 
			     const char* filename, int lineno) const 
{
  char objRef[255];
  BaseString::snprintf(objRef, 255, "%s:%d", filename, lineno);
  char probData[255];
  BaseString::snprintf(probData, 255, 
	   "Signal (GSN: %d, Length: %d, Rec Block No: %d)", 
	   gsn, len, recBlockNo);
  
  ErrorReporter::handleError(NDBD_EXIT_BLOCK_BNR_ZERO,
			     probData, 
			     objRef);
}


extern class SectionSegmentPool g_sectionSegmentPool;

void
SimulatedBlock::handle_invalid_sections_in_send_signal(const Signal* signal) 
const
{
  char errMsg[160];
  BaseString::snprintf(errMsg, sizeof errMsg,
                       "Unhandled sections in sendSignal for GSN %u (%s).", 
                       signal->header.theVerId_signalNumber,
                       getSignalName(signal->header.theVerId_signalNumber));
  // Print message and terminate.
  ErrorReporter::handleError(NDBD_EXIT_BLOCK_BNR_ZERO,
                             errMsg,
                             "");
}

void
SimulatedBlock::handle_lingering_sections_after_execute(const Signal* signal)
const
{
  char errMsg[160];
  BaseString::snprintf(errMsg, sizeof errMsg,
                      "Unhandled sections after execute for GSN %u (%s).", 
                      signal->header.theVerId_signalNumber,
                      getSignalName(signal->header.theVerId_signalNumber));
  // Print message and terminate.
  ErrorReporter::handleError(NDBD_EXIT_BLOCK_BNR_ZERO,
                             errMsg,
                             "");
}

void
SimulatedBlock::handle_invalid_fragmentInfo(Signal* signal) const
{
#if defined VM_TRACE || defined ERROR_INSERT
  ErrorReporter::handleError(NDBD_EXIT_BLOCK_BNR_ZERO,
                             "Incorrect header->m_fragmentInfo in sendSignal()",
                             "");
#else
  signal->header.m_fragmentInfo = 0;
  infoEvent("Incorrect header->m_fragmentInfo in sendSignal");
#endif
}

void
SimulatedBlock::handle_out_of_longsignal_memory(Signal * signal) const
{
  ErrorReporter::handleError(NDBD_EXIT_OUT_OF_LONG_SIGNAL_MEMORY,
			     "Out of LongMessageBuffer in sendSignal",
			     "");
}

void
SimulatedBlock::handle_send_failed(SendStatus ss, Signal * signal) const
{
  switch(ss){
  case SEND_BUFFER_FULL:
    ErrorReporter::handleError(NDBD_EXIT_GENERIC,
                               "Out of SendBufferMemory in sendSignal", "");
    break;
  case SEND_MESSAGE_TOO_BIG:
    ErrorReporter::handleError(NDBD_EXIT_NDBREQUIRE,
                               "Message to big in sendSignal", "");
    break;
  case SEND_UNKNOWN_NODE:
    ErrorReporter::handleError(NDBD_EXIT_NDBREQUIRE,
                               "Unknown node in sendSignal", "");
    break;
  case SEND_OK:
  case SEND_BLOCKED:
  case SEND_DISCONNECTED:
    break;
  }
  ndbrequire(false);
}

static void
linkSegments(Uint32 head, Uint32 tail){
  
  Ptr<SectionSegment> headPtr;
  g_sectionSegmentPool.getPtr(headPtr, head);
  
  Ptr<SectionSegment> tailPtr;
  g_sectionSegmentPool.getPtr(tailPtr, tail);
  
  Ptr<SectionSegment> oldTailPtr;
  g_sectionSegmentPool.getPtr(oldTailPtr, headPtr.p->m_lastSegment);
  
  /* Can only efficiently link segments if linking to the end of a 
   * multiple-of-segment-size sized chunk
   */
  if ((headPtr.p->m_sz % NDB_SECTION_SEGMENT_SZ) != 0)
  {
#if defined VM_TRACE || defined ERROR_INSERT
    ErrorReporter::handleError(NDBD_EXIT_BLOCK_BNR_ZERO,
                               "Bad head segment size",
                               "");
#else
    ndbout_c("linkSegments : Bad head segment size");
#endif
  }

  headPtr.p->m_lastSegment = tailPtr.p->m_lastSegment;
  headPtr.p->m_sz += tailPtr.p->m_sz;
  
  oldTailPtr.p->m_nextSegment = tailPtr.i;
}

void
getSections(Uint32 secCount, SegmentedSectionPtr ptr[3]){
  Uint32 tSec0 = ptr[0].i;
  Uint32 tSec1 = ptr[1].i;
  Uint32 tSec2 = ptr[2].i;
  SectionSegment * p;
  switch(secCount){
  case 3:
    p = g_sectionSegmentPool.getPtr(tSec2);
    ptr[2].p = p;
    ptr[2].sz = p->m_sz;
  case 2:
    p = g_sectionSegmentPool.getPtr(tSec1);
    ptr[1].p = p;
    ptr[1].sz = p->m_sz;
  case 1:
    p = g_sectionSegmentPool.getPtr(tSec0);
    ptr[0].p = p;
    ptr[0].sz = p->m_sz;
  case 0:
    return;
  }
  char msg[40];
  sprintf(msg, "secCount=%d", secCount);
  ErrorReporter::handleAssert(msg, __FILE__, __LINE__);
}

void
getSection(SegmentedSectionPtr & ptr, Uint32 i){
  ptr.i = i;
  SectionSegment * p = g_sectionSegmentPool.getPtr(i);
  ptr.p = p;
  ptr.sz = p->m_sz;
}

Uint32 getSectionSz(Uint32 id)
{
  return g_sectionSegmentPool.getPtr(id)->m_sz;
}

Uint32* getLastWordPtr(Uint32 id)
{
  SectionSegment* first= g_sectionSegmentPool.getPtr(id);
  SectionSegment* last= g_sectionSegmentPool.getPtr(first->m_lastSegment);
  Uint32 offset= (first->m_sz -1) % SectionSegment::DataLength;
  return &last->theData[offset];
}

#ifdef NDBD_MULTITHREADED
#define SB_SP_ARG *m_sectionPoolCache,
#define SB_SP_REL_ARG f_section_lock, *m_sectionPoolCache,
#else
#define SB_SP_ARG
#define SB_SP_REL_ARG
#endif

static
void
releaseSections(SPC_ARG Uint32 secCount, SegmentedSectionPtr ptr[3]){
  Uint32 tSec0 = ptr[0].i;
  Uint32 tSz0 = ptr[0].sz;
  Uint32 tSec1 = ptr[1].i;
  Uint32 tSz1 = ptr[1].sz;
  Uint32 tSec2 = ptr[2].i;
  Uint32 tSz2 = ptr[2].sz;
  switch(secCount){
  case 3:
    g_sectionSegmentPool.releaseList(SPC_SEIZE_ARG
                                     relSz(tSz2), tSec2,
				     ptr[2].p->m_lastSegment);
  case 2:
    g_sectionSegmentPool.releaseList(SPC_SEIZE_ARG
                                     relSz(tSz1), tSec1,
				     ptr[1].p->m_lastSegment);
  case 1:
    g_sectionSegmentPool.releaseList(SPC_SEIZE_ARG
                                     relSz(tSz0), tSec0,
				     ptr[0].p->m_lastSegment);
  case 0:
    return;
  }
  char msg[40];
  sprintf(msg, "secCount=%d", secCount);
  ErrorReporter::handleAssert(msg, __FILE__, __LINE__);
}

void
SimulatedBlock::getSendBufferLevel(NodeId node, SB_LevelType &level)
{
#ifdef NDBD_MULTITHREADED
  mt_getSendBufferLevel(m_threadId, node, level);
#else
  globalTransporterRegistry.getSendBufferLevel(node, level);
#endif
}

Uint32
SimulatedBlock::getSignalsInJBB()
{
  Uint32 num_signals;
#ifdef NDBD_MULTITHREADED
  num_signals = mt_getSignalsInJBB(m_threadId);
#else
  num_signals = globalScheduler.getBOccupancy();
#endif
  return num_signals;
}

void
SimulatedBlock::setNeighbourNode(NodeId node)
{
  /* We only treat neighbour nodes in a special manner in ndbmtd. */
#ifdef NDBD_MULTITHREADED
  mt_setNeighbourNode(node);
#endif
}

void
SimulatedBlock::setWakeupThread(Uint32 wakeup_instance)
{
#ifdef NDBD_MULTITHREADED
  mt_setWakeupThread(m_threadId, wakeup_instance);
#endif
}

void
SimulatedBlock::setOverloadStatus(OverloadStatus new_status)
{
#ifdef NDBD_MULTITHREADED
  mt_setOverloadStatus(m_threadId, new_status);
#endif
}

void
SimulatedBlock::setNodeOverloadStatus(OverloadStatus new_status)
{
#ifdef NDBD_MULTITHREADED
  mt_setNodeOverloadStatus(m_threadId, new_status);
#endif
}

void
SimulatedBlock::setSendNodeOverloadStatus(OverloadStatus new_status)
{
#ifdef NDBD_MULTITHREADED
  mt_setSendNodeOverloadStatus(new_status);
#endif
}

Uint32
SimulatedBlock::getSpintime()
{
#ifdef NDBD_MULTITHREADED
  return mt_getSpintime(m_threadId);
#else
  return 0;
#endif
}

void
SimulatedBlock::getPerformanceTimers(Uint64 & micros_sleep,
                                     Uint64 & spin_time,
                                     Uint64 & buffer_full_micros_sleep,
                                     Uint64 & micros_send)
{
#ifdef NDBD_MULTITHREADED
  mt_getPerformanceTimers(m_threadId,
                          micros_sleep,
                          spin_time,
                          buffer_full_micros_sleep,
                          micros_send);
#else
  micros_sleep = globalData.theMicrosSleep;
  spin_time = globalData.theMicrosSpin;
  buffer_full_micros_sleep = globalData.theBufferFullMicrosSleep;
  micros_send = globalData.theMicrosSend;
#endif
}

const char *
SimulatedBlock::getThreadDescription()
{
  const char *desc;
#ifdef NDBD_MULTITHREADED
  desc = mt_getThreadDescription(m_threadId);
#else
  desc = "ndbd single thread";
#endif
  return desc;
}

const char *
SimulatedBlock::getThreadName()
{
  const char *name;
#ifdef NDBD_MULTITHREADED
  name = mt_getThreadName(m_threadId);
#else
  name = "main";
#endif
  return name;
}

void
SimulatedBlock::getSendPerformanceTimers(Uint32 send_instance,
                                         Uint64 & exec_time,
                                         Uint64 & sleep_time,
                                         Uint64 & spin_time,
                                         Uint64 & user_time_os,
                                         Uint64 & kernel_time_os,
                                         Uint64 & elapsed_time_os)
{
  /* No send thread in ndbd */
#ifdef NDBD_MULTITHREADED
  mt_getSendPerformanceTimers(send_instance,
                              exec_time,
                              sleep_time,
                              spin_time,
                              user_time_os,
                              kernel_time_os,
                              elapsed_time_os);
#else
  exec_time = 0;
  sleep_time = 0;
  spin_time = 0;
  user_time_os = 0;
  kernel_time_os = 0;
  elapsed_time_os = 0;
#endif
}

Uint32
SimulatedBlock::getNumSendThreads()
{
#ifdef NDBD_MULTITHREADED
  return mt_getNumSendThreads();
#else
  return 0;
#endif
}

Uint32
SimulatedBlock::getNumThreads()
{
#ifdef NDBD_MULTITHREADED
  return mt_getNumThreads();
#else
  return 1;
#endif
}

void 
SimulatedBlock::sendSignal(BlockReference ref, 
			   GlobalSignalNumber gsn, 
			   Signal* signal, 
			   Uint32 length, 
			   JobBufferLevel jobBuffer) const {

  BlockReference sendBRef = reference();
  
  Uint32 recBlock = refToBlock(ref);
  Uint32 recNode   = refToNode(ref);
  Uint32 ourProcessor         = globalData.ownId;
  
  check_sections(signal, signal->header.m_noOfSections, 0);

  signal->header.theLength = length;
  signal->header.theVerId_signalNumber = gsn;
  signal->header.theReceiversBlockNumber = recBlock;
  signal->header.m_noOfSections = 0;

  Uint32 tSignalId = signal->header.theSignalId;
  
  if ((length == 0) || length > 25 || (recBlock == 0)) {
    signal_error(gsn, length, recBlock, __FILE__, __LINE__);
    return;
  }//if
#ifdef VM_TRACE
  if(globalData.testOn){
    Uint16 proc = 
      (recNode == 0 ? globalData.ownId : recNode);
    signal->header.theSendersBlockRef = sendBRef;
    globalSignalLoggers.sendSignal(signal->header, 
				   jobBuffer, 
				   &signal->theData[0],
				   proc);
  }
#endif
  
  if(recNode == ourProcessor || recNode == 0) {
    signal->header.theSendersSignalId = tSignalId;
    signal->header.theSendersBlockRef = sendBRef;
#ifdef NDBD_MULTITHREADED
    if (jobBuffer == JBB)
      sendlocal(m_threadId, &signal->header, signal->theData, NULL);
    else
      sendprioa(m_threadId, &signal->header, signal->theData, NULL);
#else
    globalScheduler.execute(signal, jobBuffer, recBlock,
			    gsn);
#endif
    return;
  } else { 
    // send distributed Signal
    SignalHeader sh;

    Uint32 tTrace = signal->getTrace();
    
    sh.theVerId_signalNumber   = gsn;
    sh.theReceiversBlockNumber = recBlock;
    sh.theSendersBlockRef      = refToBlock(sendBRef);
    sh.theLength               = length;
    sh.theTrace                = tTrace;
    sh.theSignalId             = tSignalId;
    sh.m_noOfSections          = 0;
    sh.m_fragmentInfo          = 0;
    
#ifdef TRACE_DISTRIBUTED
    ndbout_c("send: %s(%d) to (%s, %d)",
	     getSignalName(gsn), gsn, getBlockName(recBlock),
	     recNode);
#endif

    SendStatus ss;
#ifdef NDBD_MULTITHREADED
    ss = mt_send_remote(m_threadId, &sh, jobBuffer, &signal->theData[0],
                        recNode, 0);
#else
    ss = globalTransporterRegistry.prepareSend(&sh, jobBuffer,
                                               &signal->theData[0], recNode,
                                               (LinearSectionPtr*)0);
#endif
    
    if (unlikely(! (ss == SEND_OK ||
                    ss == SEND_BLOCKED ||
                    ss == SEND_DISCONNECTED)))
    {
      handle_send_failed(ss, signal);
    }
  }
  return;
}

void 
SimulatedBlock::sendSignal(NodeReceiverGroup rg, 
			   GlobalSignalNumber gsn, 
			   Signal* signal, 
			   Uint32 length, 
			   JobBufferLevel jobBuffer) const {

  Uint32 noOfSections = signal->header.m_noOfSections;
  Uint32 tSignalId = signal->header.theSignalId;
  Uint32 tTrace = signal->getTrace();
  
  Uint32 ourProcessor = globalData.ownId;
  Uint32 recBlock = rg.m_block;
  
  signal->header.theLength = length;
  signal->header.theVerId_signalNumber = gsn;
  signal->header.theReceiversBlockNumber = recBlock;
  signal->header.theSendersSignalId = tSignalId;
  signal->header.theSendersBlockRef = reference();
  signal->header.m_noOfSections = 0;

  check_sections(signal, noOfSections, 0);

  if ((length == 0) || (length > 25) || (recBlock == 0)) {
    signal_error(gsn, length, recBlock, __FILE__, __LINE__);
    return;
  }//if

  SignalHeader sh;
  
  sh.theVerId_signalNumber   = gsn;
  sh.theReceiversBlockNumber = recBlock;
  sh.theSendersBlockRef      = refToBlock(reference());
  sh.theLength               = length;
  sh.theTrace                = tTrace;
  sh.theSignalId             = tSignalId;
  sh.m_noOfSections          = 0;
  sh.m_fragmentInfo          = 0;

  /**
   * Check own node
   */
  if(rg.m_nodes.get(0) || rg.m_nodes.get(ourProcessor)){
#ifdef VM_TRACE
    if(globalData.testOn){
      globalSignalLoggers.sendSignal(signal->header, 
				     jobBuffer, 
				     &signal->theData[0],
				     ourProcessor);
    }
#endif

#ifdef NDBD_MULTITHREADED
    if (jobBuffer == JBB)
      sendlocal(m_threadId, &signal->header, signal->theData, NULL);
    else
      sendprioa(m_threadId, &signal->header, signal->theData, NULL);
#else
    globalScheduler.execute(signal, jobBuffer, recBlock, gsn);
#endif
    
    rg.m_nodes.clear((Uint32)0);
    rg.m_nodes.clear(ourProcessor);
  }

  /**
   * Do the big loop
   */
  Uint32 recNode = 0;
  while(!rg.m_nodes.isclear()){
    recNode = rg.m_nodes.find(recNode + 1);
    rg.m_nodes.clear(recNode);
#ifdef VM_TRACE
    if(globalData.testOn){
      globalSignalLoggers.sendSignal(signal->header, 
				     jobBuffer, 
				     &signal->theData[0],
				     recNode);
    }
#endif

#ifdef TRACE_DISTRIBUTED
    ndbout_c("send: %s(%d) to (%s, %d)",
	     getSignalName(gsn), gsn, getBlockName(recBlock),
	     recNode);
#endif

    SendStatus ss;
#ifdef NDBD_MULTITHREADED
    ss = mt_send_remote(m_threadId, &sh, jobBuffer, &signal->theData[0],
                        recNode, 0);
#else
    ss = globalTransporterRegistry.prepareSend(&sh, jobBuffer, 
                                               &signal->theData[0], recNode,
                                               (LinearSectionPtr*)0);
#endif

    if (unlikely(! (ss == SEND_OK ||
                    ss == SEND_BLOCKED ||
                    ss == SEND_DISCONNECTED)))
    {
      handle_send_failed(ss, signal);
    }
  }

  return;
}

bool import(Ptr<SectionSegment> & first, const Uint32 * src, Uint32 len);

void 
SimulatedBlock::sendSignal(BlockReference ref, 
			   GlobalSignalNumber gsn, 
			   Signal* signal, 
			   Uint32 length, 
			   JobBufferLevel jobBuffer,
			   LinearSectionPtr ptr[3],
			   Uint32 noOfSections) const {
  
  BlockReference sendBRef = reference();
  
  Uint32 recBlock = refToBlock(ref);
  Uint32 recNode   = refToNode(ref);
  Uint32 ourProcessor         = globalData.ownId;
  
  check_sections(signal, signal->header.m_noOfSections, noOfSections);
  
  signal->header.theLength = length;
  signal->header.theVerId_signalNumber = gsn;
  signal->header.theReceiversBlockNumber = recBlock;
  signal->header.m_noOfSections = noOfSections;

  Uint32 tSignalId = signal->header.theSignalId;
  Uint32 tFragInfo = signal->header.m_fragmentInfo;
  
  if ((length == 0) || (length + noOfSections > 25) || (recBlock == 0)) {
    signal_error(gsn, length, recBlock, __FILE__, __LINE__);
    return;
  }//if
#ifdef VM_TRACE
  if(globalData.testOn){
    Uint16 proc = 
      (recNode == 0 ? globalData.ownId : recNode);
    signal->header.theSendersBlockRef = sendBRef;
    globalSignalLoggers.sendSignal(signal->header, 
				   jobBuffer, 
				   &signal->theData[0],
				   proc,
                                   ptr, noOfSections);
  }
#endif
  
  if(recNode == ourProcessor || recNode == 0) {
    signal->header.theSendersSignalId = tSignalId;
    signal->header.theSendersBlockRef = sendBRef;

    /**
     * We have to copy the data
     */
    bool ok = true;
    Ptr<SectionSegment> segptr[3];
    for(Uint32 i = 0; i<noOfSections; i++){
      ok &= ::import(SB_SP_ARG segptr[i], ptr[i].p, ptr[i].sz);
      signal->theData[length+i] = segptr[i].i;
    }

    if (unlikely(! ok))
    {
      handle_out_of_longsignal_memory(signal);
    }
    
#ifdef NDBD_MULTITHREADED
    if (jobBuffer == JBB)
      sendlocal(m_threadId, &signal->header, signal->theData,
                signal->theData+length);
    else
      sendprioa(m_threadId, &signal->header, signal->theData,
                signal->theData+length);
#else
    globalScheduler.execute(signal, jobBuffer, recBlock,
			    gsn);
#endif
    signal->header.m_noOfSections = 0;
    return;
  } else { 
    // send distributed Signal
    SignalHeader sh;

    Uint32 tTrace = signal->getTrace();
    Uint32 noOfSections = signal->header.m_noOfSections;
    
    sh.theVerId_signalNumber   = gsn;
    sh.theReceiversBlockNumber = recBlock;
    sh.theSendersBlockRef      = refToBlock(sendBRef);
    sh.theLength               = length;
    sh.theTrace                = tTrace;
    sh.theSignalId             = tSignalId;
    sh.m_noOfSections          = noOfSections;
    sh.m_fragmentInfo          = tFragInfo;
    
#ifdef TRACE_DISTRIBUTED
    ndbout_c("send: %s(%d) to (%s, %d)",
	     getSignalName(gsn), gsn, getBlockName(recBlock),
	     recNode);
#endif

    SendStatus ss;
#ifdef NDBD_MULTITHREADED
    ss = mt_send_remote(m_threadId, &sh, jobBuffer, &signal->theData[0],
                        recNode, ptr);
#else
    ss = globalTransporterRegistry.prepareSend(&sh, jobBuffer,
                                               &signal->theData[0], recNode,
                                               ptr);
#endif

    if (unlikely(! (ss == SEND_OK ||
                    ss == SEND_BLOCKED ||
                    ss == SEND_DISCONNECTED)))
    {
      handle_send_failed(ss, signal);
    }
  }

  signal->header.m_noOfSections = 0;
  signal->header.m_fragmentInfo = 0;
  return;
}

void 
SimulatedBlock::sendSignal(NodeReceiverGroup rg, 
			   GlobalSignalNumber gsn, 
			   Signal* signal, 
			   Uint32 length, 
			   JobBufferLevel jobBuffer,
			   LinearSectionPtr ptr[3],
			   Uint32 noOfSections) const {
  
  Uint32 tSignalId = signal->header.theSignalId;
  Uint32 tTrace    = signal->getTrace();
  Uint32 tFragInfo = signal->header.m_fragmentInfo;
  
  Uint32 ourProcessor = globalData.ownId;
  Uint32 recBlock = rg.m_block;
  
  check_sections(signal, signal->header.m_noOfSections, noOfSections);
  
  signal->header.theLength = length;
  signal->header.theVerId_signalNumber = gsn;
  signal->header.theReceiversBlockNumber = recBlock;
  signal->header.theSendersSignalId = tSignalId;
  signal->header.theSendersBlockRef = reference();
  signal->header.m_noOfSections = noOfSections;
  
  if ((length == 0) || (length + noOfSections > 25) || (recBlock == 0)) {
    signal_error(gsn, length, recBlock, __FILE__, __LINE__);
    return;
  }//if

  SignalHeader sh;
  sh.theVerId_signalNumber   = gsn;
  sh.theReceiversBlockNumber = recBlock;
  sh.theSendersBlockRef      = refToBlock(reference());
  sh.theLength               = length;
  sh.theTrace                = tTrace;
  sh.theSignalId             = tSignalId;
  sh.m_noOfSections          = noOfSections;
  sh.m_fragmentInfo          = tFragInfo;

  /**
   * Check own node
   */
  if(rg.m_nodes.get(0) || rg.m_nodes.get(ourProcessor)){
#ifdef VM_TRACE
    if(globalData.testOn){
      globalSignalLoggers.sendSignal(signal->header, 
				     jobBuffer, 
				     &signal->theData[0],
				     ourProcessor,
                                     ptr, noOfSections);
    }
#endif
    /**
     * We have to copy the data
     */
    bool ok = true;
    Ptr<SectionSegment> segptr[3];
    for(Uint32 i = 0; i<noOfSections; i++){
      ok &= ::import(SB_SP_ARG segptr[i], ptr[i].p, ptr[i].sz);
      signal->theData[length+i] = segptr[i].i;
    }

    if (unlikely(! ok))
    {
      handle_out_of_longsignal_memory(signal);
    }

#ifdef NDBD_MULTITHREADED
    if (jobBuffer == JBB)
      sendlocal(m_threadId, &signal->header, signal->theData,
                signal->theData + length);
    else
      sendprioa(m_threadId, &signal->header, signal->theData,
                signal->theData + length);
#else
    globalScheduler.execute(signal, jobBuffer, recBlock, gsn);
#endif
    
    rg.m_nodes.clear((Uint32)0);
    rg.m_nodes.clear(ourProcessor);
  }
  
  /**
   * Do the big loop
   */
  Uint32 recNode = 0;
  while(!rg.m_nodes.isclear()){
    recNode = rg.m_nodes.find(recNode + 1);
    rg.m_nodes.clear(recNode);
    
#ifdef VM_TRACE
    if(globalData.testOn){
      globalSignalLoggers.sendSignal(signal->header, 
				     jobBuffer, 
				     &signal->theData[0],
				     recNode,
                                     ptr, noOfSections);
    }
#endif
    
#ifdef TRACE_DISTRIBUTED
    ndbout_c("send: %s(%d) to (%s, %d)",
	     getSignalName(gsn), gsn, getBlockName(recBlock),
	     recNode);
#endif

    SendStatus ss;
#ifdef NDBD_MULTITHREADED
    ss = mt_send_remote(m_threadId, &sh, jobBuffer, &signal->theData[0],
                        recNode, ptr);
#else
    ss = globalTransporterRegistry.prepareSend(&sh, jobBuffer,
                                               &signal->theData[0], recNode,
                                               ptr);
#endif

    if (unlikely(! (ss == SEND_OK ||
                    ss == SEND_BLOCKED ||
                    ss == SEND_DISCONNECTED)))
    {
      handle_send_failed(ss, signal);
    }
  }
  
  signal->header.m_noOfSections = 0;
  signal->header.m_fragmentInfo = 0;
  
  return;
}

void
SimulatedBlock::sendSignal(BlockReference ref,
			   GlobalSignalNumber gsn,
			   Signal* signal,
			   Uint32 length,
			   JobBufferLevel jobBuffer,
			   SectionHandle* sections) const {

  Uint32 noOfSections = sections->m_cnt;
  BlockReference sendBRef = reference();

  Uint32 recBlock = refToBlock(ref);
  Uint32 recNode   = refToNode(ref);
  Uint32 ourProcessor         = globalData.ownId;

  check_sections(signal, signal->header.m_noOfSections, noOfSections);

  signal->header.theLength = length;
  signal->header.theVerId_signalNumber = gsn;
  signal->header.theReceiversBlockNumber = recBlock;
  signal->header.m_noOfSections = noOfSections;

  Uint32 tSignalId = signal->header.theSignalId;
  Uint32 tFragInfo = signal->header.m_fragmentInfo;

  if ((length == 0) || (length + noOfSections > 25) || (recBlock == 0)) {
    signal_error(gsn, length, recBlock, __FILE__, __LINE__);
    return;
  }//if
#ifdef VM_TRACE
  if(globalData.testOn){
    Uint16 proc =
      (recNode == 0 ? globalData.ownId : recNode);
    signal->header.theSendersBlockRef = sendBRef;
    globalSignalLoggers.sendSignal(signal->header,
				   jobBuffer,
				   &signal->theData[0],
				   proc,
                                   sections->m_ptr, noOfSections);
  }
#endif

  if(recNode == ourProcessor || recNode == 0) {
    signal->header.theSendersSignalId = tSignalId;
    signal->header.theSendersBlockRef = sendBRef;

    /**
     * We have to copy the data
     */
    Uint32 * dst = signal->theData + length;
    * dst ++ = sections->m_ptr[0].i;
    * dst ++ = sections->m_ptr[1].i;
    * dst ++ = sections->m_ptr[2].i;

#ifdef NDBD_MULTITHREADED
    if (jobBuffer == JBB)
      sendlocal(m_threadId, &signal->header, signal->theData,
                signal->theData + length);
    else
      sendprioa(m_threadId, &signal->header, signal->theData,
                signal->theData + length);
#else
    globalScheduler.execute(signal, jobBuffer, recBlock, gsn);
#endif
  } else {
    // send distributed Signal
    SignalHeader sh;

    Uint32 tTrace = signal->getTrace();

    sh.theVerId_signalNumber   = gsn;
    sh.theReceiversBlockNumber = recBlock;
    sh.theSendersBlockRef      = refToBlock(sendBRef);
    sh.theLength               = length;
    sh.theTrace                = tTrace;
    sh.theSignalId             = tSignalId;
    sh.m_noOfSections          = noOfSections;
    sh.m_fragmentInfo          = tFragInfo;

#ifdef TRACE_DISTRIBUTED
    ndbout_c("send: %s(%d) to (%s, %d)",
	     getSignalName(gsn), gsn, getBlockName(recBlock),
	     recNode);
#endif

    SendStatus ss;
#ifdef NDBD_MULTITHREADED
    ss = mt_send_remote(m_threadId, &sh, jobBuffer, &signal->theData[0],
                        recNode, &g_sectionSegmentPool, sections->m_ptr);
#else
    ss = globalTransporterRegistry.prepareSend(&sh, jobBuffer,
                                               &signal->theData[0], recNode,
                                               g_sectionSegmentPool,
                                               sections->m_ptr);
#endif

    if (unlikely(! (ss == SEND_OK ||
                    ss == SEND_BLOCKED ||
                    ss == SEND_DISCONNECTED)))
    {
      handle_send_failed(ss, signal);
    }

    ::releaseSections(SB_SP_ARG noOfSections, sections->m_ptr);
  }

  signal->header.m_noOfSections = 0;
  signal->header.m_fragmentInfo = 0;
  sections->m_cnt = 0;
  return;
}

void
SimulatedBlock::sendSignal(NodeReceiverGroup rg,
			   GlobalSignalNumber gsn,
			   Signal* signal,
			   Uint32 length,
			   JobBufferLevel jobBuffer,
			   SectionHandle * sections) const {

  Uint32 noOfSections = sections->m_cnt;
  Uint32 tSignalId = signal->header.theSignalId;
  Uint32 tTrace    = signal->getTrace();
  Uint32 tFragInfo = signal->header.m_fragmentInfo;

  Uint32 ourProcessor = globalData.ownId;
  Uint32 recBlock = rg.m_block;

  check_sections(signal, signal->header.m_noOfSections, noOfSections);

  signal->header.theLength = length;
  signal->header.theVerId_signalNumber = gsn;
  signal->header.theReceiversBlockNumber = recBlock;
  signal->header.theSendersSignalId = tSignalId;
  signal->header.theSendersBlockRef = reference();
  signal->header.m_noOfSections = noOfSections;

  if ((length == 0) || (length + noOfSections > 25) || (recBlock == 0)) {
    signal_error(gsn, length, recBlock, __FILE__, __LINE__);
    return;
  }//if

  SignalHeader sh;
  sh.theVerId_signalNumber   = gsn;
  sh.theReceiversBlockNumber = recBlock;
  sh.theSendersBlockRef      = refToBlock(reference());
  sh.theLength               = length;
  sh.theTrace                = tTrace;
  sh.theSignalId             = tSignalId;
  sh.m_noOfSections          = noOfSections;
  sh.m_fragmentInfo          = tFragInfo;

  /**
   * Check own node
   */
  bool release = true;
  if(rg.m_nodes.get(0) || rg.m_nodes.get(ourProcessor))
  {
    release = false;
#ifdef VM_TRACE
    if(globalData.testOn){
      globalSignalLoggers.sendSignal(signal->header,
				     jobBuffer,
				     &signal->theData[0],
				     ourProcessor,
                                     sections->m_ptr, noOfSections);
    }
#endif
    /**
     * We have to copy the data
     */
    Uint32 * dst = signal->theData + length;
    * dst ++ = sections->m_ptr[0].i;
    * dst ++ = sections->m_ptr[1].i;
    * dst ++ = sections->m_ptr[2].i;
#ifdef NDBD_MULTITHREADED
    if (jobBuffer == JBB)
      sendlocal(m_threadId, &signal->header, signal->theData,
                signal->theData + length);
    else
      sendprioa(m_threadId, &signal->header, signal->theData,
                signal->theData + length);
#else
    globalScheduler.execute(signal, jobBuffer, recBlock, gsn);
#endif

    rg.m_nodes.clear((Uint32)0);
    rg.m_nodes.clear(ourProcessor);
  }

  /**
   * Do the big loop
   */
  Uint32 recNode = 0;
  while(!rg.m_nodes.isclear()){
    recNode = rg.m_nodes.find(recNode + 1);
    rg.m_nodes.clear(recNode);

#ifdef VM_TRACE
    if(globalData.testOn){
      globalSignalLoggers.sendSignal(signal->header,
				     jobBuffer,
				     &signal->theData[0],
				     recNode,
                                     sections->m_ptr, noOfSections);
    }
#endif

#ifdef TRACE_DISTRIBUTED
    ndbout_c("send: %s(%d) to (%s, %d)",
	     getSignalName(gsn), gsn, getBlockName(recBlock),
	     recNode);
#endif

    SendStatus ss;
#ifdef NDBD_MULTITHREADED
    ss = mt_send_remote(m_threadId, &sh, jobBuffer, &signal->theData[0],
                        recNode, &g_sectionSegmentPool, sections->m_ptr);
#else
    ss = globalTransporterRegistry.prepareSend(&sh, jobBuffer,
                                               &signal->theData[0], recNode,
                                               g_sectionSegmentPool,
                                               sections->m_ptr);
#endif

    if (unlikely(! (ss == SEND_OK ||
                    ss == SEND_BLOCKED ||
                    ss == SEND_DISCONNECTED)))
    {
      handle_send_failed(ss, signal);
    }
  }

  if (release)
  {
    ::releaseSections(SB_SP_ARG noOfSections, sections->m_ptr);
  }

  sections->m_cnt = 0;
  signal->header.m_noOfSections = 0;
  signal->header.m_fragmentInfo = 0;

  return;
}

void
SimulatedBlock::sendSignalNoRelease(BlockReference ref,
                                    GlobalSignalNumber gsn,
                                    Signal* signal,
                                    Uint32 length,
                                    JobBufferLevel jobBuffer,
                                    SectionHandle* sections) const {

  /**
   * Implementation the same as sendSignal(), except that
   * the sections are duplicated when sending locally, and
   * not released
   */

  Uint32 noOfSections = sections->m_cnt;
  BlockReference sendBRef = reference();

  Uint32 recBlock = refToBlock(ref);
  Uint32 recNode   = refToNode(ref);
  Uint32 ourProcessor         = globalData.ownId;

  check_sections(signal, signal->header.m_noOfSections, noOfSections);

  signal->header.theLength = length;
  signal->header.theVerId_signalNumber = gsn;
  signal->header.theReceiversBlockNumber = recBlock;
  signal->header.m_noOfSections = noOfSections;

  Uint32 tSignalId = signal->header.theSignalId;
  Uint32 tFragInfo = signal->header.m_fragmentInfo;

  if ((length == 0) || (length + noOfSections > 25) || (recBlock == 0)) {
    signal_error(gsn, length, recBlock, __FILE__, __LINE__);
    return;
  }//if
#ifdef VM_TRACE
  if(globalData.testOn){
    Uint16 proc =
      (recNode == 0 ? globalData.ownId : recNode);
    signal->header.theSendersBlockRef = sendBRef;
    globalSignalLoggers.sendSignal(signal->header,
				   jobBuffer,
				   &signal->theData[0],
				   proc,
                                   sections->m_ptr, noOfSections);
  }
#endif

  if(recNode == ourProcessor || recNode == 0) {
    signal->header.theSendersSignalId = tSignalId;
    signal->header.theSendersBlockRef = sendBRef;

    Uint32 * dst = signal->theData + length;

    /* We need to copy the segmented section data into separate
     * sections when sending locally and keeping a copy ourselves
     */
    for (Uint32 sec=0; sec < noOfSections; sec++)
    {
      Uint32 secCopy;
      if (unlikely(! ::dupSection(SB_SP_ARG secCopy, sections->m_ptr[sec].i)))
      {
        handle_out_of_longsignal_memory(signal);
        return;
      }
      * dst ++ = secCopy;
    }

#ifdef NDBD_MULTITHREADED
    if (jobBuffer == JBB)
      sendlocal(m_threadId, &signal->header, signal->theData,
                signal->theData + length);
    else
      sendprioa(m_threadId, &signal->header, signal->theData,
                signal->theData + length);
#else
    globalScheduler.execute(signal, jobBuffer, recBlock, gsn);
#endif
  } else {
    // send distributed Signal
    SignalHeader sh;

    Uint32 tTrace = signal->getTrace();

    sh.theVerId_signalNumber   = gsn;
    sh.theReceiversBlockNumber = recBlock;
    sh.theSendersBlockRef      = refToBlock(sendBRef);
    sh.theLength               = length;
    sh.theTrace                = tTrace;
    sh.theSignalId             = tSignalId;
    sh.m_noOfSections          = noOfSections;
    sh.m_fragmentInfo          = tFragInfo;

#ifdef TRACE_DISTRIBUTED
    ndbout_c("send: %s(%d) to (%s, %d)",
	     getSignalName(gsn), gsn, getBlockName(recBlock),
	     recNode);
#endif

    SendStatus ss;
#ifdef NDBD_MULTITHREADED
    ss = mt_send_remote(m_threadId, &sh, jobBuffer, &signal->theData[0],
                        recNode, &g_sectionSegmentPool, sections->m_ptr);
#else
    ss = globalTransporterRegistry.prepareSend(&sh, jobBuffer,
                                               &signal->theData[0], recNode,
                                               g_sectionSegmentPool,
                                               sections->m_ptr);
#endif

    if (unlikely(! (ss == SEND_OK ||
                    ss == SEND_BLOCKED ||
                    ss == SEND_DISCONNECTED)))
    {
      handle_send_failed(ss, signal);
    }
  }

  signal->header.m_noOfSections = 0;
  signal->header.m_fragmentInfo = 0;
  return;
}

void
SimulatedBlock::sendSignalNoRelease(NodeReceiverGroup rg,
                                    GlobalSignalNumber gsn,
                                    Signal* signal,
                                    Uint32 length,
                                    JobBufferLevel jobBuffer,
                                    SectionHandle * sections) const {
  /**
   * Implementation the same as sendSignal(), except that
   * the sections are duplicated when sending locally, and
   * not released
   */

  Uint32 noOfSections = sections->m_cnt;
  Uint32 tSignalId = signal->header.theSignalId;
  Uint32 tTrace    = signal->getTrace();
  Uint32 tFragInfo = signal->header.m_fragmentInfo;

  Uint32 ourProcessor = globalData.ownId;
  Uint32 recBlock = rg.m_block;

  check_sections(signal, signal->header.m_noOfSections, noOfSections);

  signal->header.theLength = length;
  signal->header.theVerId_signalNumber = gsn;
  signal->header.theReceiversBlockNumber = recBlock;
  signal->header.theSendersSignalId = tSignalId;
  signal->header.theSendersBlockRef = reference();
  signal->header.m_noOfSections = noOfSections;

  if ((length == 0) || (length + noOfSections > 25) || (recBlock == 0)) {
    signal_error(gsn, length, recBlock, __FILE__, __LINE__);
    return;
  }//if

  SignalHeader sh;
  sh.theVerId_signalNumber   = gsn;
  sh.theReceiversBlockNumber = recBlock;
  sh.theSendersBlockRef      = refToBlock(reference());
  sh.theLength               = length;
  sh.theTrace                = tTrace;
  sh.theSignalId             = tSignalId;
  sh.m_noOfSections          = noOfSections;
  sh.m_fragmentInfo          = tFragInfo;

  /**
   * Check own node
   */
  if(rg.m_nodes.get(0) || rg.m_nodes.get(ourProcessor))
  {
#ifdef VM_TRACE
    if(globalData.testOn){
      globalSignalLoggers.sendSignal(signal->header,
				     jobBuffer,
				     &signal->theData[0],
				     ourProcessor,
                                     sections->m_ptr, noOfSections);
    }
#endif

    Uint32 * dst = signal->theData + length;

    /* We need to copy the segmented section data into separate
     * sections when sending locally and keeping a copy ourselves
     */
    for (Uint32 sec=0; sec < noOfSections; sec++)
    {
      Uint32 secCopy;
      if (unlikely(! ::dupSection(SB_SP_ARG secCopy, sections->m_ptr[sec].i)))
      {
        handle_out_of_longsignal_memory(signal);
        return;
      }
      * dst ++ = secCopy;
    }

#ifdef NDBD_MULTITHREADED
    if (jobBuffer == JBB)
      sendlocal(m_threadId, &signal->header, signal->theData,
                signal->theData + length);
    else
      sendprioa(m_threadId, &signal->header, signal->theData,
                signal->theData + length);
#else
    globalScheduler.execute(signal, jobBuffer, recBlock, gsn);
#endif

    rg.m_nodes.clear((Uint32)0);
    rg.m_nodes.clear(ourProcessor);
  }

  /**
   * Do the big loop
   */
  Uint32 recNode = 0;
  while(!rg.m_nodes.isclear()){
    recNode = rg.m_nodes.find(recNode + 1);
    rg.m_nodes.clear(recNode);

#ifdef VM_TRACE
    if(globalData.testOn){
      globalSignalLoggers.sendSignal(signal->header,
				     jobBuffer,
				     &signal->theData[0],
				     recNode,
                                     sections->m_ptr, noOfSections);
    }
#endif

#ifdef TRACE_DISTRIBUTED
    ndbout_c("send: %s(%d) to (%s, %d)",
	     getSignalName(gsn), gsn, getBlockName(recBlock),
	     recNode);
#endif

    SendStatus ss;
#ifdef NDBD_MULTITHREADED
    ss = mt_send_remote(m_threadId, &sh, jobBuffer, &signal->theData[0],
                        recNode, &g_sectionSegmentPool, sections->m_ptr);
#else
    ss = globalTransporterRegistry.prepareSend(&sh, jobBuffer,
                                               &signal->theData[0], recNode,
                                               g_sectionSegmentPool,
                                               sections->m_ptr);
#endif

    if (unlikely(! (ss == SEND_OK ||
                    ss == SEND_BLOCKED ||
                    ss == SEND_DISCONNECTED)))
    {
      handle_send_failed(ss, signal);
    }
  }

  signal->header.m_noOfSections = 0;
  signal->header.m_fragmentInfo = 0;

  return;
}


void
SimulatedBlock::sendSignalWithDelay(BlockReference ref, 
				    GlobalSignalNumber gsn,
				    Signal* signal,
				    Uint32 delayInMilliSeconds, 
				    Uint32 length) const {
  
  BlockNumber bnr = refToBlock(ref);

  check_sections(signal, signal->header.m_noOfSections, 0);
  
  signal->header.theLength = length;
  signal->header.theSendersSignalId = signal->header.theSignalId;
  signal->header.theVerId_signalNumber = gsn;
  signal->header.theReceiversBlockNumber = bnr;
  signal->header.theSendersBlockRef = reference();

#ifdef VM_TRACE
  {
    if(globalData.testOn){
      globalSignalLoggers.sendSignalWithDelay(delayInMilliSeconds,
					      signal->header,
					      0,
					      &signal->theData[0], 
					      globalData.ownId);
    }
  }
#endif

#ifdef NDBD_MULTITHREADED
  senddelay(m_threadId, &signal->header, delayInMilliSeconds);
#else
  globalTimeQueue.insert(signal, bnr, gsn, delayInMilliSeconds);
#endif

  // befor 2nd parameter to globalTimeQueue.insert
  // (Priority)theSendSig[sigIndex].jobBuffer
}

void
SimulatedBlock::sendSignalWithDelay(BlockReference ref,
				    GlobalSignalNumber gsn,
				    Signal* signal,
				    Uint32 delayInMilliSeconds,
				    Uint32 length,
				    SectionHandle * sections) const {

  Uint32 noOfSections = sections->m_cnt;
  BlockNumber bnr = refToBlock(ref);

  BlockReference sendBRef = reference();

  if (bnr == 0) {
    bnr_error();
  }//if

  check_sections(signal, signal->header.m_noOfSections, noOfSections);

  signal->header.theLength = length;
  signal->header.theSendersSignalId = signal->header.theSignalId;
  signal->header.theSendersBlockRef = sendBRef;
  signal->header.theVerId_signalNumber = gsn;
  signal->header.theReceiversBlockNumber = bnr;
  signal->header.m_noOfSections = noOfSections;

  Uint32 * dst = signal->theData + length;
  * dst ++ = sections->m_ptr[0].i;
  * dst ++ = sections->m_ptr[1].i;
  * dst ++ = sections->m_ptr[2].i;

#ifdef VM_TRACE
  {
    if(globalData.testOn){
      globalSignalLoggers.sendSignalWithDelay(delayInMilliSeconds,
					      signal->header,
					      0,
					      &signal->theData[0],
					      globalData.ownId);
    }
  }
#endif

#ifdef NDBD_MULTITHREADED
  senddelay(m_threadId, &signal->header, delayInMilliSeconds);
#else
  globalTimeQueue.insert(signal, bnr, gsn, delayInMilliSeconds);
#endif

  signal->header.m_noOfSections = 0;
  signal->header.m_fragmentInfo = 0;
  sections->m_cnt = 0;
}

void
SimulatedBlock::release(SegmentedSectionPtr & ptr)
{
  ::release(SB_SP_ARG ptr);
}

void
SimulatedBlock::releaseSection(Uint32 firstSegmentIVal)
{
  ::releaseSection(SB_SP_ARG firstSegmentIVal);
}

void
SimulatedBlock::releaseSections(SectionHandle& handle)
{
  ::releaseSections(SB_SP_ARG handle.m_cnt, handle.m_ptr);
  handle.m_cnt = 0;
}

bool
SimulatedBlock::appendToSection(Uint32& firstSegmentIVal, const Uint32* src, Uint32 len)
{
  return ::appendToSection(SB_SP_ARG firstSegmentIVal, src, len);
}

bool
SimulatedBlock::import(Ptr<SectionSegment> & first, const Uint32 * src, Uint32 len)
{
  return ::import(SB_SP_ARG first, src, len);
}

bool
SimulatedBlock::import(SegmentedSectionPtr& ptr, const Uint32* src, Uint32 len)
{
  Ptr<SectionSegment> tmp;
  if (::import(SB_SP_ARG tmp, src, len))
  {
    ptr.i = tmp.i;
    ptr.p = tmp.p;
    ptr.sz = len;
    return true;
  }
  return false;
}

bool
SimulatedBlock::import(SectionHandle * dst,
                       LinearSectionPtr src[3],
                       Uint32 cnt)
{
  ndbassert(dst->m_cnt == 0);
  if (dst->m_cnt)
  {
    releaseSections(* dst);
  }

  for (Uint32 i = 0; i < cnt; i++)
  {
    if (unlikely(!import(dst->m_ptr[i], src[i].p, src[i].sz)))
    {
      if (i)
      {
        dst->m_cnt = i - 1;
        releaseSections(* dst);
        return false;
      }
    }
  }
  dst->m_cnt = cnt;
  return true;
}


bool
SimulatedBlock::dupSection(Uint32& copyFirstIVal, Uint32 srcFirstIVal)
{
  return ::dupSection(SB_SP_ARG copyFirstIVal, srcFirstIVal);
}

bool
SimulatedBlock::writeToSection(Uint32 firstSegmentIVal, Uint32 offset,
                               const Uint32* src, Uint32 len)
{
  return ::writeToSection(firstSegmentIVal, offset, src, len);
}

class SectionSegmentPool& 
SimulatedBlock::getSectionSegmentPool(){
  return g_sectionSegmentPool;
}

NewVARIABLE *
SimulatedBlock::allocateBat(int batSize){
  NewVARIABLE* bat = NewVarRef;
  bat = (NewVARIABLE*)realloc(bat, batSize * sizeof(NewVARIABLE));
  NewVarRef = bat;
  theBATSize = batSize;
  return bat;
}

void
SimulatedBlock::freeBat(){
  if(NewVarRef != 0){
    free(NewVarRef);
    NewVarRef = 0;
  }
}

const NewVARIABLE *
SimulatedBlock::getBat(Uint16 blockNo, Uint32 instanceNo){
  assert(blockNo == blockToMain(blockNo));
  SimulatedBlock * sb = globalData.getBlock(blockNo);
  if (sb != 0 && instanceNo != 0)
    sb = sb->getInstance(instanceNo);
  if(sb == 0)
    return 0;
  return sb->NewVarRef;
}

Uint16
SimulatedBlock::getBatSize(Uint16 blockNo, Uint32 instanceNo){
  assert(blockNo == blockToMain(blockNo));
  SimulatedBlock * sb = globalData.getBlock(blockNo);
  if (sb != 0 && instanceNo != 0)
    sb = sb->getInstance(instanceNo);
  if(sb == 0)
    return 0;
  return sb->theBATSize;
}

void* SimulatedBlock::allocRecord(const char * type, size_t s, size_t n, bool clear, Uint32 paramId)
{
  return allocRecordAligned(type, s, n, 0, 0, clear, paramId);
}

void* 
SimulatedBlock::allocRecordAligned(const char * type, size_t s, size_t n, void **unaligned_buffer, Uint32 align, bool clear, Uint32 paramId)
{

  void * p = NULL;
  Uint32 over_alloc = unaligned_buffer ? (align - 1) : 0;
  size_t size = n*s + over_alloc;
  Uint64 real_size = (Uint64)((Uint64)n)*((Uint64)s) + over_alloc;
  refresh_watch_dog(9);
  if (real_size > 0){
#ifdef VM_TRACE_MEM
    ndbout_c("%s::allocRecord(%s, %u, %u) = %llu bytes", 
	     getBlockName(number()), 
	     type,
	     s,
	     n,
	     real_size);
#endif
    if( real_size == (Uint64)size )
      p = ndbd_malloc(size);
    if (p == NULL){
      char buf1[255];
      char buf2[255];
      struct ndb_mgm_param_info param_info;
      size_t size = sizeof(ndb_mgm_param_info);

      if(0 != paramId && 0 == ndb_mgm_get_db_parameter_info(paramId, &param_info, &size)) {
        BaseString::snprintf(buf1, sizeof(buf1), "%s could not allocate memory for parameter %s", 
	         getBlockName(number()), param_info.m_name);
      } else {
        BaseString::snprintf(buf1, sizeof(buf1), "%s could not allocate memory for %s", 
	         getBlockName(number()), type);
      }
      BaseString::snprintf(buf2, sizeof(buf2), "Requested: %ux%u = %llu bytes", 
	       (Uint32)s, (Uint32)n, (Uint64)real_size);
      ERROR_SET(fatal, NDBD_EXIT_MEMALLOC, buf1, buf2);
    }

    if(clear){
      char * ptr = (char*)p;
      const Uint32 chunk = 128 * 1024;
      while(size > chunk){
	refresh_watch_dog(9);
	memset(ptr, 0, chunk);
	ptr += chunk;
	size -= chunk;
      }
      refresh_watch_dog(9);
      memset(ptr, 0, size);
    }
    if (unaligned_buffer)
    {
      *unaligned_buffer = p;
      p = (void *)(((UintPtr)p + over_alloc) & ~(UintPtr)(over_alloc));
#ifdef VM_TRACE
      g_eventLogger->info("'%s' (%u) %llu %llu, alignment correction %u bytes",
                          type, align, (Uint64)p, (Uint64)p+n*s,
                          (Uint32)((UintPtr)p - (UintPtr)*unaligned_buffer));
#endif
    }
  }
  return p;
}

void 
SimulatedBlock::deallocRecord(void ** ptr, 
			      const char * type, size_t s, size_t n){
  (void)type;

  if(* ptr != 0){
      ndbd_free(* ptr, n*s);
    * ptr = 0;
  }
}

int
SimulatedBlock::sortchunks(const void * _e0, const void * _e1)
{
  const AllocChunk *p0 = (const AllocChunk*)_e0;
  const AllocChunk *p1 = (const AllocChunk*)_e1;

  if (p0->ptrI > p1->ptrI)
    return 1;
  if (p0->ptrI < p1->ptrI)
    return -1;
  return 0;
}

Uint32
SimulatedBlock::allocChunks(AllocChunk dst[],
                            Uint32 arraysize,
                            Uint32 rg,
                            Uint32 pages,
                            Uint32 paramId)
{
  const Uint32 save = pages; // For fail
  Uint32 i = 0;
  for (; i<arraysize && pages > 0; i++)
  {
    Uint32 cnt = pages;
    m_ctx.m_mm.alloc_pages(rg, &dst[i].ptrI, &cnt, 1);
    if (unlikely(cnt == 0))
      goto fail;
    pages -= cnt;
    dst[i].cnt = cnt;
  }
  if (unlikely(pages != 0))
    goto fail;

  qsort(dst, i, sizeof(dst[0]), sortchunks);
  return i;

fail:
  char buf1[255];
  char buf2[255];
  struct ndb_mgm_param_info param_info;
  size_t size = sizeof(ndb_mgm_param_info);

  if (ndb_mgm_get_db_parameter_info(paramId, &param_info, &size) != 0)
  {
    ndbassert(false);
    param_info.m_name = "<unknown>";
  }

  BaseString::snprintf(buf1, sizeof(buf1),
                       "%s could not allocate memory for parameter %s",
                       getBlockName(number()), param_info.m_name);
  BaseString::snprintf(buf2, sizeof(buf2), "Requested: %llu bytes",
                       Uint64(save) * sizeof(GlobalPage));
  ERROR_SET(fatal, NDBD_EXIT_MEMALLOC, buf1, buf2);
  return 0;
}

void
SimulatedBlock::refresh_watch_dog(Uint32 place)
{
#ifdef NDBD_MULTITHREADED
  (*m_watchDogCounter) = place;
#else
  globalData.incrementWatchDogCounter(place);
#endif
}

void
SimulatedBlock::update_watch_dog_timer(Uint32 interval)
{
  extern EmulatorData globalEmulatorData;
  globalEmulatorData.theWatchDog->setCheckInterval(interval);
}

void
SimulatedBlock::progError(int line, int err_code, const char* extra,
                          const char* check) const {
  jamNoBlock();

  const char *aBlockName = getBlockName(number(), "VM Kernel");

  // Pack status of interesting config variables 
  // so that we can print them in error.log
  int magicStatus = 
    (m_ctx.m_config.stopOnError()<<1) + 
    (m_ctx.m_config.getInitialStart()<<2);

  /* Add line number and failed expression to block name */
  char buf[500];
  /*Add the check to the log message only if default value of ""
    is over-written. */
  if(native_strcasecmp(check,"") == 0)
    BaseString::snprintf(&buf[0], 100, "%s (Line: %d) 0x%.8x",
        aBlockName, line, magicStatus);
  else
    BaseString::snprintf(&buf[0], sizeof(buf),
        "%s (Line: %d) 0x%.8x Check %.400s failed", aBlockName,
        line, magicStatus, check);

  ErrorReporter::handleError(err_code, extra, buf);

}

void 
SimulatedBlock::infoEvent(const char * msg, ...) const {
  if(msg == 0)
    return;
  
  SignalT<25> signalT;
  signalT.theData[0] = NDB_LE_InfoEvent;
  char * buf = (char *)(signalT.theData+1);
  
  va_list ap;
  va_start(ap, msg);
  BaseString::vsnprintf(buf, 96, msg, ap); // 96 = 100 - 4
  va_end(ap);
  
  size_t len = strlen(buf) + 1;
  if(len > 96){
    len = 96;
    buf[95] = 0;
  }

  /**
   * Init and put it into the job buffer
   */
  memset(&signalT.header, 0, sizeof(SignalHeader));
  
  const Signal * signal = globalScheduler.getVMSignals();
  Uint32 tTrace = signal->header.theTrace;
  Uint32 tSignalId = signal->header.theSignalId;
  
  signalT.header.theVerId_signalNumber   = GSN_EVENT_REP;
  signalT.header.theReceiversBlockNumber = CMVMI;
  signalT.header.theSendersBlockRef      = reference();
  signalT.header.theTrace                = tTrace;
  signalT.header.theSignalId             = tSignalId;
  signalT.header.theLength               = (Uint32)((len+3)/4)+1;
  
#ifdef NDBD_MULTITHREADED
  sendlocal(m_threadId,
            &signalT.header, signalT.theData, signalT.m_sectionPtrI);
#else
  globalScheduler.execute(&signalT.header, JBB, signalT.theData,
                          signalT.m_sectionPtrI);
#endif
}

void 
SimulatedBlock::warningEvent(const char * msg, ...) const {
  if(msg == 0)
    return;

  SignalT<25> signalT;
  signalT.theData[0] = NDB_LE_WarningEvent;
  char * buf = (char *)(signalT.theData+1);
  
  va_list ap;
  va_start(ap, msg);
  BaseString::vsnprintf(buf, 96, msg, ap); // 96 = 100 - 4
  va_end(ap);
  
  size_t len = strlen(buf) + 1;
  if(len > 96){
    len = 96;
    buf[95] = 0;
  }

  /**
   * Init and put it into the job buffer
   */
  memset(&signalT.header, 0, sizeof(SignalHeader));
  
  const Signal * signal = globalScheduler.getVMSignals();
  Uint32 tTrace = signal->header.theTrace;
  Uint32 tSignalId = signal->header.theSignalId;
  
  signalT.header.theVerId_signalNumber   = GSN_EVENT_REP;
  signalT.header.theReceiversBlockNumber = CMVMI;
  signalT.header.theSendersBlockRef      = reference();
  signalT.header.theTrace                = tTrace;
  signalT.header.theSignalId             = tSignalId;
  signalT.header.theLength               = (Uint32)((len+3)/4)+1;

#ifdef NDBD_MULTITHREADED
  sendlocal(m_threadId,
            &signalT.header, signalT.theData, signalT.m_sectionPtrI);
#else
  globalScheduler.execute(&signalT.header, JBB, signalT.theData,
                          signalT.m_sectionPtrI);
#endif
}

void
SimulatedBlock::execNODE_STATE_REP(Signal* signal){
  const NodeStateRep * const  rep = (NodeStateRep *)&signal->theData[0];
  
  this->theNodeState = rep->nodeState;
}

void
SimulatedBlock::execCHANGE_NODE_STATE_REQ(Signal* signal){
  const ChangeNodeStateReq * const  req = 
    (ChangeNodeStateReq *)&signal->theData[0];
  
  this->theNodeState = req->nodeState;
  const Uint32 senderData = req->senderData;
  const BlockReference senderRef = req->senderRef;

  /**
   * Pack return signal
   */
  ChangeNodeStateConf * const  conf = 
    (ChangeNodeStateConf *)&signal->theData[0];
  
  conf->senderData = senderData;

  sendSignal(senderRef, GSN_CHANGE_NODE_STATE_CONF, signal, 
	     ChangeNodeStateConf::SignalLength, JBB);
}

void
SimulatedBlock::execNDB_TAMPER(Signal * signal){
  if (signal->getLength() == 1)
  {
    SET_ERROR_INSERT_VALUE(signal->theData[0]);
  }
  else
  {
    SET_ERROR_INSERT_VALUE2(signal->theData[0], signal->theData[1]);
  }
}

void
SimulatedBlock::execSIGNAL_DROPPED_REP(Signal * signal){
  /* Note no need for fragmented signal handling as we are
   * going to crash this node
   */
  char msg[64];
  const SignalDroppedRep * const rep = (SignalDroppedRep *)&signal->theData[0];
  BaseString::snprintf(msg, sizeof(msg), "%s GSN: %u (%u,%u)", getBlockName(number()),
	   rep->originalGsn, rep->originalLength,rep->originalSectionCount);
  ErrorReporter::handleError(NDBD_EXIT_OUT_OF_LONG_SIGNAL_MEMORY,
			     msg,
			     __FILE__,
			     NST_ErrorHandler);
}

void
SimulatedBlock::execCONTINUE_FRAGMENTED(Signal * signal){
  jamEntry();

  ContinueFragmented * sig = (ContinueFragmented*)signal->getDataPtrSend();
  ndbrequire(signal->getSendersBlockRef() == reference()); /* Paranoia */

  switch (sig->type)
  {
  case ContinueFragmented::CONTINUE_SENDING :
  {
    jam();
    Ptr<FragmentSendInfo> fragPtr;
    
    c_segmentedFragmentSendList.first(fragPtr);  
    for(; !fragPtr.isNull();){
      jam();
      Ptr<FragmentSendInfo> copyPtr = fragPtr;
      c_segmentedFragmentSendList.next(fragPtr);
      
      sendNextSegmentedFragment(signal, * copyPtr.p);
      if(copyPtr.p->m_status == FragmentSendInfo::SendComplete){
        jam();
        if(copyPtr.p->m_callback.m_callbackFunction != 0) {
          jam();
          execute(signal, copyPtr.p->m_callback, 0);
        }//if
        c_segmentedFragmentSendList.release(copyPtr);
      }
    }
    
    c_linearFragmentSendList.first(fragPtr);  
    for(; !fragPtr.isNull();){
      jam(); 
      Ptr<FragmentSendInfo> copyPtr = fragPtr;
      c_linearFragmentSendList.next(fragPtr);
      
      sendNextLinearFragment(signal, * copyPtr.p);
      if(copyPtr.p->m_status == FragmentSendInfo::SendComplete){
        jam();
        if(copyPtr.p->m_callback.m_callbackFunction != 0) {
          jam();
          execute(signal, copyPtr.p->m_callback, 0);
        }//if
        c_linearFragmentSendList.release(copyPtr);
      }
    }
    
    if(c_segmentedFragmentSendList.isEmpty() && 
       c_linearFragmentSendList.isEmpty()){
      jam();
      c_fragSenderRunning = false;
      return;
    }
    
    sig->type = ContinueFragmented::CONTINUE_SENDING;
    sig->line = __LINE__;
    sendSignal(reference(), GSN_CONTINUE_FRAGMENTED, signal, 2, JBB);
    break;
  }
  case ContinueFragmented::CONTINUE_CLEANUP:
  {
    jam();
    
    const Uint32 callbackWords = (sizeof(Callback) + 3) >> 2;
    /* Check length of signal */
    ndbassert(signal->getLength() ==
              ContinueFragmented::CONTINUE_CLEANUP_FIXED_WORDS + 
              callbackWords);
    
    Callback cb;
    memcpy(&cb, &sig->cleanup.callbackStart, callbackWords << 2);

    doNodeFailureCleanup(signal,
                         sig->cleanup.failedNodeId,
                         sig->cleanup.resource,
                         sig->cleanup.cursor,
                         sig->cleanup.elementsCleaned,
                         cb);
    break;
  }
  default:
    ndbrequire(false);
  }
}

void
SimulatedBlock::execSTOP_FOR_CRASH(Signal* signal)
{
#ifdef NDBD_MULTITHREADED
  mt_execSTOP_FOR_CRASH();
#endif
}

void
SimulatedBlock::execNODE_START_REP(Signal* signal)
{
}

void
SimulatedBlock::execAPI_START_REP(Signal* signal)
{
}

void
SimulatedBlock::execSEND_PACKED(Signal* signal)
{
}

ATTRIBUTE_NOINLINE
void
SimulatedBlock::handle_execute_error(GlobalSignalNumber gsn)
{
  /**
   * This method only called if an error has occurred
   */
  char errorMsg[255];
  if (!(gsn <= MAX_GSN)) {
    BaseString::snprintf(errorMsg, 255, "Illegal signal received (GSN %d too high)", gsn);
    ERROR_SET(fatal, NDBD_EXIT_PRGERR, errorMsg, errorMsg);
  }
  if (!(theExecArray[gsn] != 0)) {
    BaseString::snprintf(errorMsg, 255, "Illegal signal received (GSN %d not added)", gsn);
    ERROR_SET(fatal, NDBD_EXIT_PRGERR, errorMsg, errorMsg);
  }
  ndbrequire(false);
}

// MT LQH callback CONF via signal

const SimulatedBlock::CallbackEntry&
SimulatedBlock::getCallbackEntry(Uint32 ci)
{
  ndbrequire(m_callbackTableAddr != 0);
  const CallbackTable& ct = *m_callbackTableAddr;
  ndbrequire(ci < ct.m_count);
  return ct.m_entry[ci];
}

void
SimulatedBlock::sendCallbackConf(Signal* signal, Uint32 fullBlockNo,
                                 CallbackPtr& cptr,
                                 Uint32 senderData, Uint32 callbackInfo,
                                 Uint32 returnCode)
{
  Uint32 blockNo = blockToMain(fullBlockNo);
  Uint32 instanceNo = blockToInstance(fullBlockNo);
  SimulatedBlock* b = globalData.getBlock(blockNo, instanceNo);
  ndbrequire(b != 0);

  const CallbackEntry& ce = b->getCallbackEntry(cptr.m_callbackIndex);

  if (!isNdbMtLqh()) {
    Callback c;
    c.m_callbackFunction = ce.m_function;
    c.m_callbackData = cptr.m_callbackData;
    b->execute(signal, c, returnCode);

    if (ce.m_flags & CALLBACK_ACK) {
      jam();
      CallbackAck* ack = (CallbackAck*)signal->getDataPtrSend();
      ack->senderData = senderData;
      ack->callbackInfo = callbackInfo;
      EXECUTE_DIRECT(number(), GSN_CALLBACK_ACK,
                     signal, CallbackAck::SignalLength);
    }
  } else {
    CallbackConf* conf = (CallbackConf*)signal->getDataPtrSend();
    conf->senderData = senderData;
    conf->senderRef = reference();
    conf->callbackIndex = cptr.m_callbackIndex;
    conf->callbackData = cptr.m_callbackData;
    conf->callbackInfo = callbackInfo;
    conf->returnCode = returnCode;

    if (ce.m_flags & CALLBACK_DIRECT) {
      jam();
      EXECUTE_DIRECT(blockNo, GSN_CALLBACK_CONF,
                     signal, CallbackConf::SignalLength, instanceNo);
    } else {
      jam();
      BlockReference ref = numberToRef(fullBlockNo, getOwnNodeId());
      sendSignal(ref, GSN_CALLBACK_CONF,
                 signal, CallbackConf::SignalLength, JBB);
    }
  }
  cptr.m_callbackIndex = ZNIL;
}

void
SimulatedBlock::execCALLBACK_CONF(Signal* signal)
{
  const CallbackConf* conf = (const CallbackConf*)signal->getDataPtr();

  Uint32 senderData = conf->senderData;
  Uint32 senderRef = conf->senderRef;
  Uint32 callbackIndex = conf->callbackIndex;
  Uint32 callbackData = conf->callbackData;
  Uint32 callbackInfo = conf->callbackInfo;
  Uint32 returnCode = conf->returnCode;

  ndbrequire(m_callbackTableAddr != 0);
  const CallbackEntry& ce = getCallbackEntry(callbackIndex);
  CallbackFunction function = ce.m_function;

  Callback callback;
  callback.m_callbackFunction = function;
  callback.m_callbackData = callbackData;
  execute(signal, callback, returnCode);

  if (ce.m_flags & CALLBACK_ACK) {
    jam();
    CallbackAck* ack = (CallbackAck*)signal->getDataPtrSend();
    ack->senderData = senderData;
    ack->callbackInfo = callbackInfo;
    sendSignal(senderRef, GSN_CALLBACK_ACK,
               signal, CallbackAck::SignalLength, JBB);
  }
}

#ifdef VM_TRACE_TIME
void
SimulatedBlock::clearTimes() {
  for(Uint32 i = 0; i <= MAX_GSN; i++){
    m_timeTrace[i].cnt = 0;
    m_timeTrace[i].sum = 0;
    m_timeTrace[i].sub = 0;
  }
}

void
SimulatedBlock::printTimes(FILE * output){
  fprintf(output, "-- %s --\n", getBlockName(number()));
  Uint64 sum = 0;
  for(Uint32 i = 0; i <= MAX_GSN; i++){
    Uint32 n = m_timeTrace[i].cnt;
    if(n != 0){
      double dn = n;
      
      double avg = m_timeTrace[i].sum;
      double avg2 = avg - m_timeTrace[i].sub;
      
      avg /= dn;
      avg2 /= dn;
      
      fprintf(output, 
	      //name ; cnt ; loc ; acc
	      "%s ; #%d ; %dus ; %dus ; %dms\n",
	      getSignalName(i), n, (Uint32)avg, (Uint32)avg2, 
	      (Uint32)((m_timeTrace[i].sum - m_timeTrace[i].sub + 500)/ 1000));
      
      sum += (m_timeTrace[i].sum - m_timeTrace[i].sub);
    }
  }
  sum = (sum + 500)/ 1000;
  fprintf(output, "-- %s : %u --\n", getBlockName(number()), (Uint32)sum);
  fprintf(output, "\n");
  fflush(output);
}

#endif

SimulatedBlock::FragmentInfo::FragmentInfo(Uint32 fragId, Uint32 sender){
  m_fragmentId = fragId;
  m_senderRef = sender;
  m_sectionPtrI[0] = RNIL; 
  m_sectionPtrI[1] = RNIL;
  m_sectionPtrI[2] = RNIL;
}

SimulatedBlock::FragmentSendInfo::FragmentSendInfo()
{
}

bool
SimulatedBlock::assembleFragments(Signal * signal){
  Uint32 sigLen = signal->length() - 1;
  Uint32 fragId = signal->theData[sigLen];
  Uint32 fragInfo = signal->header.m_fragmentInfo;
  Uint32 senderRef = signal->getSendersBlockRef();

  Uint32 *sectionPtr = signal->m_sectionPtrI;
  
  if(fragInfo == 0){
    return true;
  }
  
  const Uint32 secs = signal->header.m_noOfSections;
  const Uint32 * const secNos = &signal->theData[sigLen - secs];
  
  if(fragInfo == 1){
    /**
     * First in train
     */
    Ptr<FragmentInfo> fragPtr;
    if(!c_fragmentInfoHash.seize(fragPtr)){
      ndbrequire(false);
      return false;
    }
    
    new (fragPtr.p)FragmentInfo(fragId, senderRef);
    c_fragmentInfoHash.add(fragPtr);
    
    for(Uint32 i = 0; i<secs; i++){
      Uint32 sectionNo = secNos[i];
      ndbassert(sectionNo < 3);
      fragPtr.p->m_sectionPtrI[sectionNo] = sectionPtr[i];
    }
    
    ndbassert(! fragPtr.p->isDropped() );
    
    /**
     * Don't release allocated segments
     */
    signal->header.m_fragmentInfo = 0;
    signal->header.m_noOfSections = 0;
    return false;
  }
  
  FragmentInfo key(fragId, senderRef);
  Ptr<FragmentInfo> fragPtr;
  if(c_fragmentInfoHash.find(fragPtr, key)){
    
    /**
     * FragInfo == 2 or 3
     */
    if ( likely(! fragPtr.p->isDropped()) )
    {
      Uint32 i;
      for(i = 0; i<secs; i++){
        Uint32 sectionNo = secNos[i];
        ndbassert(sectionNo < 3);
        Uint32 sectionPtrI = sectionPtr[i];
        if(fragPtr.p->m_sectionPtrI[sectionNo] != RNIL){
          linkSegments(fragPtr.p->m_sectionPtrI[sectionNo], sectionPtrI);
        } else {
          fragPtr.p->m_sectionPtrI[sectionNo] = sectionPtrI;
        }
      }
      
      /**
       * fragInfo = 2
       */
      if(fragInfo == 2){
        signal->header.m_fragmentInfo = 0;
        signal->header.m_noOfSections = 0;
        return false;
      }
      
      /**
       * fragInfo = 3
       */
      for(i = 0; i<3; i++){
        Uint32 ptrI = fragPtr.p->m_sectionPtrI[i];
        if(ptrI != RNIL){
          signal->m_sectionPtrI[i] = ptrI;
        } else {
          break;
        }
      }

      signal->setLength(sigLen - secs);
      signal->header.m_noOfSections = i;
      signal->header.m_fragmentInfo = 0;
      
      c_fragmentInfoHash.release(fragPtr);
      return true;
    }
    else
    {
      /* This fragmented signal has already had at least 1 fragment
       * dropped.  We must release the received segments.
       */
      for (Uint32 i=0; i < secs; i++)
        releaseSection( sectionPtr[i] );
      
      signal->header.m_fragmentInfo = 0;
      signal->header.m_noOfSections = 0;
      
      /* FragInfo == 2 
       * More fragments to come, keep waiting
       */
      if (fragInfo == 2)
        return false;
      
      /* FragInfo == 3
       * That was the last fragment.
       * We're now ready for handling the dropped signal.
       */      
      SignalDroppedRep * rep = (SignalDroppedRep*)signal->theData;
      Uint32 gsn = signal->header.theVerId_signalNumber;
      Uint32 len = signal->header.theLength;
      Uint32 newLen= (len > 22 ? 22 : len);
      memmove(rep->originalData, signal->theData, (4 * newLen));
      rep->originalGsn = gsn;
      rep->originalLength = len;
      rep->originalSectionCount = 0;
      signal->header.theVerId_signalNumber = GSN_SIGNAL_DROPPED_REP;
      signal->header.theLength = newLen + 3;
      signal->header.m_noOfSections = 0;
      signal->header.m_fragmentInfo = 3;


      /**
       * NOTE: Don't use EXECUTE_DIRECT as it 
       *       sets sendersBlockRef to reference()
       */
      /* Perform dropped signal handling, in this thread, now */
      jamBuffer()->markEndOfSigExec();
      executeFunction(GSN_SIGNAL_DROPPED_REP, signal);
      
      /* return false to caller - they should not process the signal */
      return false;
    } // else (isDropped())
  }
  
  /**
   * Unable to find fragment
   */
  ndbrequire(false);
  return false;
}

bool
SimulatedBlock::assembleDroppedFragments(Signal* signal)
{
  /* This method is called at the start of a  SIGNAL_DROPPED_REP 
   * handler when there is a chance that the dropped signal could
   * be part of a fragmented signal.
   * If the dropped signal was a fragmented signal, this
   * needs to be handled specially to ensure that fragments
   * of the signal are correctly dropped to avoid segment
   * leaks etc.
   * There are a number of cases : 
   *   1) First fragment dropped  (FragInfo=1)
   *      All remaining fragments must be dropped when they 
   *      arrive.  The Signal dropped report handler must be 
   *      executed when the last fragment has arrived.
   *   2) Middle fragment dropped  (FragInfo=2)
   *      Any existing stored segments must be released.  
   *      All remaining fragments must be dropped when they
   *      arrive.  
   *   3) Last fragment dropped  (FragInfo=3)
   *      Any existing stored segments must be released.  
   *      Signal Dropped handling can occur, so return true.
   *
   * To indicate that a fragment has been dropped for a signal,
   * all the section I Values in the fragment's hash entry are 
   * set to RNIL.
   * Signal Dropped Report handling is performed when the last
   * fragment arrives.  If the last fragment is not dropped
   * by the transporter layer then normal fragment assembly 
   * arranges for dropped signal handling to occur.
   */
  Uint32 sigLen = signal->length() - 1;
  Uint32 fragId = signal->theData[sigLen];
  Uint32 fragInfo = signal->header.m_fragmentInfo;
  Uint32 senderRef = signal->getSendersBlockRef();

  if(fragInfo == 0){
    return true;
  }
  
  /* This method is for handling SIGNAL_DROPPED_REP only */
  ndbrequire(signal->header.theVerId_signalNumber == GSN_SIGNAL_DROPPED_REP);
  ndbrequire(signal->header.m_noOfSections == 0);

  if(fragInfo == 1){
    /**
     * First in train
     */
    Ptr<FragmentInfo> fragPtr;
    if(!c_fragmentInfoHash.seize(fragPtr)){
      ndbrequire(false);
      return false;
    }
    
    new (fragPtr.p)FragmentInfo(fragId, senderRef);
    c_fragmentInfoHash.add(fragPtr);
    
    /* Mark entry in hash as belonging to dropped signal so subsequent
     * fragments can also be dropped
     */
    fragPtr.p->m_sectionPtrI[0]= RNIL;
    fragPtr.p->m_sectionPtrI[1]= RNIL;
    fragPtr.p->m_sectionPtrI[2]= RNIL;

    /* Wait for last fragment before SignalDroppedRep handling */
    signal->header.m_fragmentInfo = 0;
    return false;
  }
  
  FragmentInfo key(fragId, senderRef);
  Ptr<FragmentInfo> fragPtr;
  if(c_fragmentInfoHash.find(fragPtr, key)){
    
    /**
     * FragInfo == 2 or 3
     */
    if (! fragPtr.p->isDropped() )
    {
      /* Fragmented Signal not already marked as dropped
       * Need to free stored segments
       */
      releaseSection(fragPtr.p->m_sectionPtrI[0]);
      releaseSection(fragPtr.p->m_sectionPtrI[1]);
      releaseSection(fragPtr.p->m_sectionPtrI[2]);
      
      /* Mark as dropped now */
      fragPtr.p->m_sectionPtrI[0]= RNIL;
      fragPtr.p->m_sectionPtrI[1]= RNIL;
      fragPtr.p->m_sectionPtrI[2]= RNIL;
      
      ndbassert( fragPtr.p->isDropped() );
    }

    /**
     * fragInfo = 2
     *   Still waiting for final fragments.
     *   Return false to caller.
     */
    if(fragInfo == 2){
      signal->header.m_fragmentInfo = 0;
      return false;
    }
    
    /**
     * fragInfo = 3
     *   All fragments received, remove entry
     *   from hash and return to caller for
     *   dropped signal handling.
     */
    signal->header.m_fragmentInfo = 0;

    c_fragmentInfoHash.release(fragPtr);
    return true;
  }
  
  /**
   * Unable to find fragment
   */
  ndbrequire(false);
  return false;
}

/**
 * doCleanupFragInfo
 * Iterate over block's Fragment assembly hash, looking
 * for in-assembly fragments from the failed node
 * Release these
 * Returns after each scanned bucket to avoid consuming
 * too much time.
 *
 * Parameters
 *   failedNodeId    : Node id of failed node
 *   cursor          : Hash bucket to start iteration from
 *   rtUnitsUsed     : Total rt units used
 *   elementsCleaned : Number of elements cleaned
 *
 * Updates
 *   cursor          : Hash bucket to continue iteration from
 *   rtUnitsUsed     : += units used
 *   elementsCleaned : += elements cleaned
 * 
 * Returns
 *   true  if all FragInfo structs cleaned up
 *   false if more to do 
 */
bool
SimulatedBlock::doCleanupFragInfo(Uint32 failedNodeId,
                                  Uint32& cursor,
                                  Uint32& rtUnitsUsed,
                                  Uint32& elementsCleaned)
{
  jam();
<<<<<<< HEAD
  DLHashTable<FragmentInfo>::Iterator iter;
=======
  FragmentInfo_hash::Iterator iter;
>>>>>>> fc06bafa
  
  c_fragmentInfoHash.next(cursor, iter);

  const Uint32 startBucket = iter.bucket;

  while (!iter.isNull() &&
         (iter.bucket == startBucket))
  {
    jam();

    Ptr<FragmentInfo> curr = iter.curr;
    c_fragmentInfoHash.next(iter);

    FragmentInfo* fragInfo = curr.p;
    
    if (refToNode(fragInfo->m_senderRef) == failedNodeId)
    {
      jam();
      /* We were assembling a fragmented signal from the
       * failed node, discard the partially assembled
       * sections and free the FragmentInfo hash entry
       */
      for(Uint32 s = 0; s<3; s++)
      {
        if (fragInfo->m_sectionPtrI[s] != RNIL)
        {
          jam();
          SegmentedSectionPtr ssptr;
          getSection(ssptr, fragInfo->m_sectionPtrI[s]);
          release(ssptr);
        }
      }
      
      /* Release FragmentInfo hash element */
      c_fragmentInfoHash.release(curr);

      elementsCleaned++;
      rtUnitsUsed+=3;
    }
      
    rtUnitsUsed++;
  } // while
   
  cursor = iter.bucket;
  return iter.isNull();
}

bool
SimulatedBlock::doCleanupFragSend(Uint32 failedNodeId,
                                  Uint32& cursor,
                                  Uint32& rtUnitsUsed,
                                  Uint32& elementsCleaned)
{
  jam();
  
  Ptr<FragmentSendInfo> fragPtr;
  const Uint32 NumSendLists = 2;
  ndbrequire(cursor < NumSendLists);

  FragmentSendInfo_list* fragSendLists[ NumSendLists ] =
    { &c_segmentedFragmentSendList,
      &c_linearFragmentSendList };
  
  FragmentSendInfo_list* list = fragSendLists[ cursor ];
  
  list->first(fragPtr);  
  for(; !fragPtr.isNull();){
    jam();
    Ptr<FragmentSendInfo> copyPtr = fragPtr;
    list->next(fragPtr);
    rtUnitsUsed++;

    NodeReceiverGroup& rg = copyPtr.p->m_nodeReceiverGroup;
    
    if (rg.m_nodes.get(failedNodeId))
    {
      jam();
      /* Fragmented signal is being sent to node */
      rg.m_nodes.clear(failedNodeId);
      
      if (rg.m_nodes.isclear())
      {
        jam();
        /* No other nodes in receiver group - send
         * is cancelled
         * Will be cleaned up in the usual CONTINUE_FRAGMENTED
         * handling code.
         */
        copyPtr.p->m_status = FragmentSendInfo::SendCancelled;
      }
      elementsCleaned++;
    }
  }

  /* Next time we'll do the next list */
  cursor++;
  
  return (cursor == NumSendLists);
}


Uint32
SimulatedBlock::doNodeFailureCleanup(Signal* signal,
                                     Uint32 failedNodeId,
                                     Uint32 resource,
                                     Uint32 cursor,
                                     Uint32 elementsCleaned,
                                     Callback& cb)
{
  jam();
  const bool userCallback = (cb.m_callbackFunction != 0);
  const Uint32 maxRtUnits = userCallback ?
#ifdef VM_TRACE
    2 :
#else
    16 :
#endif 
    ~0; /* Must complete all processing in this call */
  
  Uint32 rtUnitsUsed = 0;

  /* Loop over resources, cleaning them up */
  do
  {
    bool resourceDone= false;
    switch(resource) {
    case ContinueFragmented::RES_FRAGSEND:
    {
      jam();
      resourceDone = doCleanupFragSend(failedNodeId, cursor,
                                       rtUnitsUsed, elementsCleaned);
      break;
    }
    case ContinueFragmented::RES_FRAGINFO:
    {
      jam();
      resourceDone = doCleanupFragInfo(failedNodeId, cursor, 
                                       rtUnitsUsed, elementsCleaned);
      break;
    }
    case ContinueFragmented::RES_LAST:
    {
      jam();
      /* Node failure processing complete, execute user callback if provided */
      if (userCallback)
        execute(signal, cb, elementsCleaned);
      
      return elementsCleaned;
    }
    default:
      ndbrequire(false);
    }

    /* Did we complete cleaning up this resource? */
    if (resourceDone)
    {
      resource++;
      cursor= 0;
    }

  } while (rtUnitsUsed <= maxRtUnits);
  
  jam();

  /* Not yet completed failure handling.
   * Must have exhausted RT units.  
   * Update cursor and re-invoke
   */
  ndbassert(userCallback);
  
  /* Send signal to continue processing */
  
  ContinueFragmented * sig = (ContinueFragmented*)signal->getDataPtrSend();
  sig->type = ContinueFragmented::CONTINUE_CLEANUP;
  sig->cleanup.failedNodeId = failedNodeId;
  sig->cleanup.resource = resource;
  sig->cleanup.cursor = cursor;
  sig->cleanup.elementsCleaned= elementsCleaned;
  Uint32 callbackWords = (sizeof(Callback) + 3) >> 2;
  Uint32 sigLen = ContinueFragmented::CONTINUE_CLEANUP_FIXED_WORDS + 
    callbackWords;
  ndbassert(sigLen <= 25); // Should be STATIC_ASSERT
  memcpy(&sig->cleanup.callbackStart, &cb, callbackWords << 2);
  
  sendSignal(reference(), GSN_CONTINUE_FRAGMENTED, signal, sigLen, JBB);

  return elementsCleaned;
}
  
Uint32
SimulatedBlock::simBlockNodeFailure(Signal* signal,
                                    Uint32 failedNodeId, 
                                    Callback& cb)
{
  jam();
  return doNodeFailureCleanup(signal, failedNodeId, 0, 0, 0, cb);
}

Uint32
SimulatedBlock::debugPrintFragmentCounts()
{
  const char* blockName = getBlockName(theNumber);
  FragmentInfo_hash::Iterator iter;
  Uint32 fragmentInfoCount = 0;
  c_fragmentInfoHash.first(iter);
  
  while(!iter.isNull())
  {
    fragmentInfoCount++;
    c_fragmentInfoHash.next(iter);
  }
  
  Ptr<FragmentSendInfo> ptr;
  Uint32 linSendInfoCount = 0;

  c_linearFragmentSendList.first(ptr);
  
  while (!ptr.isNull())
  {
    linSendInfoCount++;
    c_linearFragmentSendList.next(ptr);
  }
  
  Uint32 segSendInfoCount = 0;
  c_segmentedFragmentSendList.first(ptr);
  
  while (!ptr.isNull())
  {
    segSendInfoCount++;
    c_segmentedFragmentSendList.next(ptr);
  }

  ndbout_c("%s : Fragment assembly hash entry count : %d", 
           blockName,
           fragmentInfoCount);

  ndbout_c("%s : Linear fragment send list size : %d", 
           blockName,
           linSendInfoCount);

  ndbout_c("%s : Segmented fragment send list size : %d", 
           blockName,
           segSendInfoCount);

  return fragmentInfoCount + 
    linSendInfoCount +
    segSendInfoCount;
}


bool
SimulatedBlock::sendFirstFragment(FragmentSendInfo & info,
				  NodeReceiverGroup rg, 
				  GlobalSignalNumber gsn, 
				  Signal* signal, 
				  Uint32 length, 
				  JobBufferLevel jbuf,
				  SectionHandle* sections,
                                  bool noRelease,
                                  Uint32 messageSize) {
  
  Uint32 noSections = sections->m_cnt;
  SegmentedSectionPtr * ptr = sections->m_ptr;

  info.m_sectionPtr[0].m_segmented.i = RNIL;
  info.m_sectionPtr[1].m_segmented.i = RNIL;
  info.m_sectionPtr[2].m_segmented.i = RNIL;
  
  Uint32 totalSize = 0;
  switch(noSections){
  case 3:
    info.m_sectionPtr[2].m_segmented.i = ptr[2].i;
    info.m_sectionPtr[2].m_segmented.p = ptr[2].p;
    totalSize += ptr[2].sz;
  case 2:
    info.m_sectionPtr[1].m_segmented.i = ptr[1].i;
    info.m_sectionPtr[1].m_segmented.p = ptr[1].p;
    totalSize += ptr[1].sz;
  case 1:
    info.m_sectionPtr[0].m_segmented.i = ptr[0].i;
    info.m_sectionPtr[0].m_segmented.p = ptr[0].p;
    totalSize += ptr[0].sz;
  }

  if(totalSize <= messageSize + SectionSegment::DataLength){
    /**
     * Send signal directly
     */
    if (noRelease)
      sendSignalNoRelease(rg, gsn, signal, length, jbuf, sections);
    else
      sendSignal(rg, gsn, signal, length, jbuf, sections);
      
    info.m_status = FragmentSendInfo::SendComplete;
    return true;
  }
    
  /**
   * Setup info object
   */
  info.m_status = FragmentSendInfo::SendNotComplete;
  info.m_prio = (Uint8)jbuf;
  info.m_gsn = gsn;
  info.m_fragInfo = 1;
  info.m_flags = 0;
  info.m_messageSize = messageSize;
  info.m_fragmentId = c_fragmentIdCounter++;
  info.m_nodeReceiverGroup = rg;
  info.m_callback.m_callbackFunction = 0;

  if (noRelease)
  {
    /* Record info that we are not releasing segments */
    info.m_flags|= FragmentSendInfo::SendNoReleaseSeg;
  }
  else
  {
    /**
     * Clear sections in caller's handle.  Actual send
     * will consume them
     */
    sections->m_cnt = 0;
  } 
  
  /* Store main signal data in a segment for sending later */
  Ptr<SectionSegment> tmp;
  if(!import(tmp, &signal->theData[0], length))
  {
    handle_out_of_longsignal_memory(0);
    return false;
  }
  info.m_theDataSection.p = &tmp.p->theData[0];
  info.m_theDataSection.sz = length;
  tmp.p->theData[length] = tmp.i;
  
  sendNextSegmentedFragment(signal, info);
  
  if(c_fragmentIdCounter == 0){
    /**
     * Fragment id 0 is invalid
     */
    c_fragmentIdCounter = 1;
  }

  return true;
}

#if 0
#define lsout(x) x
#else
#define lsout(x)
#endif

void
SimulatedBlock::sendNextSegmentedFragment(Signal* signal,
					  FragmentSendInfo & info){
  
  if (unlikely(info.m_status == FragmentSendInfo::SendCancelled))
  {
    /* Send was cancelled - all dest. nodes have failed
     * since send was started
     */
    if (0 == (info.m_flags & FragmentSendInfo::SendNoReleaseSeg))
    {
      /*
       * Free any sections still to be sent
       */
      SectionHandle handle(this);
      for (Uint32 s = 0; s < 3; s++)
      {
        Uint32 sectionI = info.m_sectionPtr[s].m_segmented.i;
        if (sectionI != RNIL)
        {
          getSection(handle.m_ptr[handle.m_cnt], sectionI);
          info.m_sectionPtr[s].m_segmented.i = RNIL;
          info.m_sectionPtr[s].m_segmented.p = NULL;
          handle.m_cnt++;
        }
      }
      
      releaseSections(handle);
    }
    
    /* Free inline signal data storage section */
    Uint32 inlineDataI = info.m_theDataSection.p[info.m_theDataSection.sz];
    g_sectionSegmentPool.release(SB_SP_REL_ARG inlineDataI);
    
    info.m_status = FragmentSendInfo::SendComplete;
    return;
  }

  /**
   * Setup main signal data from stored copy
   */
  const Uint32 sigLen = info.m_theDataSection.sz;
  memcpy(&signal->theData[0], info.m_theDataSection.p, 4 * sigLen);
  
  Uint32 sz = 0; 
  Uint32 maxSz = info.m_messageSize;
  
  Int32 secNo = 2;
  Uint32 secCount = 0;
  Uint32 * secNos = &signal->theData[sigLen];
  
  SectionHandle sections(this);
  SegmentedSectionPtr *ptr = sections.m_ptr;

  bool split= false;
  Uint32 splitSectionStartI= RNIL;
  SectionSegment* splitSectionStartP= NULL;
  Uint32 splitSectionLastSegment= RNIL;
  Uint32 splitSectionSz= 0;

  enum { Unknown = 0, Full = 1 } loop = Unknown;
  for(; secNo >= 0 && secCount < 3; secNo--){
    Uint32 ptrI = info.m_sectionPtr[secNo].m_segmented.i;
    if(ptrI == RNIL)
      continue;
    
    info.m_sectionPtr[secNo].m_segmented.i = RNIL;
    
    SectionSegment * ptrP = info.m_sectionPtr[secNo].m_segmented.p;
    const Uint32 size = ptrP->m_sz;
    
    ptr[secCount].i = ptrI;
    ptr[secCount].p = ptrP;
    ptr[secCount].sz = size;
    secNos[secCount] = secNo;
    secCount++;
    
    const Uint32 sizeLeft = maxSz - sz;
    if(size <= sizeLeft){
      /**
       * The section fits
       */
      sz += size;
      lsout(ndbout_c("section %d saved as %d", secNo, secCount-1));
      continue;
    }
    
    const Uint32 overflow = size - sizeLeft; // > 0
    if(overflow <= SectionSegment::DataLength){
      /**
       * Only one segment left to send
       *   send even if sizeLeft <= size
       */
      lsout(ndbout_c("section %d saved as %d but full over: %d", 
		     secNo, secCount-1, overflow));
      secNo--;
      break;
    }

    // size >= 61
    if(sizeLeft < SectionSegment::DataLength){
      /**
       * Less than one segment left (space)
       *   dont bother sending
       */
      secCount--;
      info.m_sectionPtr[secNo].m_segmented.i = ptrI;
      loop = Full;
      lsout(ndbout_c("section %d not saved", secNo));
      break;
    }
    
    /**
     * Split list
     * 1) Find place to split
     * 2) Rewrite header (the part that will be sent)
     * 3) Write new header (for remaining part)
     * 4) Store new header on FragmentSendInfo - record
     */
    // size >= 61 && sizeLeft >= 60
    Uint32 sum = SectionSegment::DataLength;
    Uint32 prevPtrI = ptrI;
    ptrI = ptrP->m_nextSegment;
    const Uint32 fill = sizeLeft - SectionSegment::DataLength;
    while(sum < fill){
      prevPtrI = ptrI;
      ptrP = g_sectionSegmentPool.getPtr(ptrI);
      ptrI = ptrP->m_nextSegment;
      sum += SectionSegment::DataLength;
    }
    
    Uint32 prev = secCount - 1;
    /**
     * Record details of the section pre-split
     * This allows the split to be 'healed' afterwards in the
     * no release case.
     */
    split= true;
    splitSectionStartI= ptr[prev].i;
    splitSectionStartP= ptr[prev].p;
    splitSectionLastSegment= splitSectionStartP->m_lastSegment;
    splitSectionSz= splitSectionStartP->m_sz;

    /**
     * Rewrite header w.r.t size and last
     * This is what will be sent in this fragment.
     */
    splitSectionStartP->m_lastSegment = prevPtrI;
    splitSectionStartP->m_sz = sum;
    ptr[prev].sz = sum;
      
    /**
     * Write "new" list header
     * This is what remains to be sent in this section
     */
    ptrP = g_sectionSegmentPool.getPtr(ptrI);
    ptrP->m_lastSegment = splitSectionLastSegment;
    ptrP->m_sz = size - sum;
    
    /**
     * And store it on info-record
     */
    info.m_sectionPtr[secNo].m_segmented.i = ptrI;
    info.m_sectionPtr[secNo].m_segmented.p = ptrP;
    
    loop = Full;
    lsout(ndbout_c("section %d split into %d", secNo, prev));
    break;
  }
  
  lsout(ndbout_c("loop: %d secNo: %d secCount: %d sz: %d", 
		 loop, secNo, secCount, sz));
  
  /**
   * Store fragment id
   */
  secNos[secCount] = info.m_fragmentId;
  
  Uint32 fragInfo = info.m_fragInfo;
  info.m_fragInfo = 2;
  switch(loop){
  case Unknown:
    if(secNo >= 0){
      lsout(ndbout_c("Unknown - Full"));
      /**
       * Not finished
       */
      break;
    }
    // Fall through
    lsout(ndbout_c("Unknown - Done"));
    info.m_status = FragmentSendInfo::SendComplete;
    ndbassert(fragInfo == 2);
    fragInfo = 3;
  case Full:
    break;
  }
  
  signal->header.m_fragmentInfo = fragInfo;
  signal->header.m_noOfSections = 0;
  sections.m_cnt = secCount;

  if (info.m_flags & FragmentSendInfo::SendNoReleaseSeg)
  {
    sendSignalNoRelease(info.m_nodeReceiverGroup,
                        info.m_gsn,
                        signal, 
                        sigLen + secCount + 1,
                        (JobBufferLevel)info.m_prio,
                        &sections);
    /* NoRelease leaves SectionHandle populated, we'll
     * clear it here.  The actual sections themselves 
     * remain allocated.
     */
    sections.m_cnt = 0;

    if (split)
    {
      /* There was a split section, which required us to modify the
       * segment list.
       * Now restore the split section's segment list back to
       * its previous state
       * (Only really required for first segment, but we do
       *  it for all of them, to be a good citizen)
       */
      ndbrequire( splitSectionStartI != RNIL );
      ndbrequire( splitSectionStartP != NULL );
      ndbrequire( splitSectionLastSegment != RNIL );

      splitSectionStartP->m_lastSegment= splitSectionLastSegment;
      splitSectionStartP->m_sz= splitSectionSz;

      /* Check our handiwork */
      assert(verifySection(splitSectionStartI));
    }
  }
  else
  {
    /* Normal, release sections case */
    sendSignal(info.m_nodeReceiverGroup,
               info.m_gsn,
               signal, 
               sigLen + secCount + 1,
               (JobBufferLevel)info.m_prio,
               &sections);
  }
  
  if(fragInfo == 3){
    /**
     * This is the last signal
     * Release saved 'main signal' words segment
     */
    g_sectionSegmentPool.release(SB_SP_REL_ARG info.m_theDataSection.p[sigLen]);
  }
}

bool
SimulatedBlock::sendFirstFragment(FragmentSendInfo & info,
				  NodeReceiverGroup rg, 
				  GlobalSignalNumber gsn, 
				  Signal* signal, 
				  Uint32 length, 
				  JobBufferLevel jbuf,
				  LinearSectionPtr ptr[3],
				  Uint32 noOfSections,
				  Uint32 messageSize){
  
  check_sections(signal, signal->header.m_noOfSections, noOfSections);
  
  info.m_sectionPtr[0].m_linear.p = NULL;
  info.m_sectionPtr[1].m_linear.p = NULL;
  info.m_sectionPtr[2].m_linear.p = NULL;
  
  Uint32 totalSize = 0;
  switch(noOfSections){
  case 3:
    info.m_sectionPtr[2].m_linear = ptr[2];
    totalSize += ptr[2].sz;
  case 2:
    info.m_sectionPtr[1].m_linear = ptr[1];
    totalSize += ptr[1].sz;
  case 1:
    info.m_sectionPtr[0].m_linear = ptr[0];
    totalSize += ptr[0].sz;
  }

  if(totalSize <= messageSize + SectionSegment::DataLength){
    /**
     * Send signal directly
     */
    sendSignal(rg, gsn, signal, length, jbuf, ptr, noOfSections);
    info.m_status = FragmentSendInfo::SendComplete;
    
    /**
     * Indicate to sendLinearSignalFragment
     *   that we'r already done
     */
    return true;
  }

  /**
   * Setup info object
   */
  info.m_status = FragmentSendInfo::SendNotComplete;
  info.m_prio = (Uint8)jbuf;
  info.m_gsn = gsn;
  info.m_messageSize = messageSize;
  info.m_fragInfo = 1;
  info.m_flags = 0;
  info.m_fragmentId = c_fragmentIdCounter++;
  info.m_nodeReceiverGroup = rg;
  info.m_callback.m_callbackFunction = 0;

  Ptr<SectionSegment> tmp;
  if(unlikely(!import(tmp, &signal->theData[0], length)))
  {
    handle_out_of_longsignal_memory(0);
    return false;
  }

  info.m_theDataSection.p = &tmp.p->theData[0];
  info.m_theDataSection.sz = length;
  tmp.p->theData[length] = tmp.i;
  
  sendNextLinearFragment(signal, info);

  if(c_fragmentIdCounter == 0){
    /**
     * Fragment id 0 is invalid
     */
    c_fragmentIdCounter = 1;
  }
  
  return true;
}

void
SimulatedBlock::sendNextLinearFragment(Signal* signal,
				       FragmentSendInfo & info){
  
  if (unlikely(info.m_status == FragmentSendInfo::SendCancelled))
  {
    /* Send was cancelled - all dest. nodes have failed
     * since send was started
     */
    /* Free inline signal data storage section */
    Uint32 inlineDataI = info.m_theDataSection.p[info.m_theDataSection.sz];
    g_sectionSegmentPool.release(SB_SP_REL_ARG inlineDataI);
    
    info.m_status = FragmentSendInfo::SendComplete;
    return;
  }

  /**
   * Store "theData"
   */
  const Uint32 sigLen = info.m_theDataSection.sz;
  memcpy(&signal->theData[0], info.m_theDataSection.p, 4 * sigLen);
  
  Uint32 sz = 0; 
  Uint32 maxSz = info.m_messageSize;
  
  Int32 secNo = 2;
  Uint32 secCount = 0;
  Uint32 * secNos = &signal->theData[sigLen];
  LinearSectionPtr signalPtr[3];
  
  enum { Unknown = 0, Full = 2 } loop = Unknown;
  for(; secNo >= 0 && secCount < 3; secNo--){
    Uint32 * ptrP = info.m_sectionPtr[secNo].m_linear.p;
    if(ptrP == NULL)
      continue;
    
    info.m_sectionPtr[secNo].m_linear.p = NULL;
    const Uint32 size = info.m_sectionPtr[secNo].m_linear.sz;
    
    signalPtr[secCount].p = ptrP;
    signalPtr[secCount].sz = size;
    secNos[secCount] = secNo;
    secCount++;
    
    const Uint32 sizeLeft = maxSz - sz;
    if(size <= sizeLeft){
      /**
       * The section fits
       */
      sz += size;
      lsout(ndbout_c("section %d saved as %d", secNo, secCount-1));
      continue;
    }
    
    const Uint32 overflow = size - sizeLeft; // > 0
    if(overflow <= SectionSegment::DataLength){
      /**
       * Only one segment left to send
       *   send even if sizeLeft <= size
       */
      lsout(ndbout_c("section %d saved as %d but full over: %d", 
		     secNo, secCount-1, overflow));
      secNo--;
      break;
    }

    // size >= 61
    if(sizeLeft < SectionSegment::DataLength){
      /**
       * Less than one segment left (space)
       *   dont bother sending
       */
      secCount--;
      info.m_sectionPtr[secNo].m_linear.p = ptrP;
      loop = Full;
      lsout(ndbout_c("section %d not saved", secNo));
      break;
    }
    
    /**
     * Split list
     * 1) Find place to split
     * 2) Rewrite header (the part that will be sent)
     * 3) Write new header (for remaining part)
     * 4) Store new header on FragmentSendInfo - record
     */
    Uint32 sum = sizeLeft;
    sum /= SectionSegment::DataLength;
    sum *= SectionSegment::DataLength;
    
    /**
     * Rewrite header w.r.t size
     */
    Uint32 prev = secCount - 1;
    signalPtr[prev].sz = sum;
    
    /**
     * Write/store "new" header
     */
    info.m_sectionPtr[secNo].m_linear.p = ptrP + sum;
    info.m_sectionPtr[secNo].m_linear.sz = size - sum;
    
    loop = Full;
    lsout(ndbout_c("section %d split into %d", secNo, prev));
    break;
  }
  
  lsout(ndbout_c("loop: %d secNo: %d secCount: %d sz: %d", 
		 loop, secNo, secCount, sz));
  
  /**
   * Store fragment id
   */
  secNos[secCount] = info.m_fragmentId;
  
  Uint32 fragInfo = info.m_fragInfo;
  info.m_fragInfo = 2;
  switch(loop){
  case Unknown:
    if(secNo >= 0){
      lsout(ndbout_c("Unknown - Full"));
      /**
       * Not finished
       */
      break;
    }
    // Fall through
    lsout(ndbout_c("Unknown - Done"));
    info.m_status = FragmentSendInfo::SendComplete;
    ndbassert(fragInfo == 2);
    fragInfo = 3;
  case Full:
    break;
  }
  
  signal->header.m_noOfSections = 0;
  signal->header.m_fragmentInfo = fragInfo;
  
  sendSignal(info.m_nodeReceiverGroup,
	     info.m_gsn,
	     signal, 
	     sigLen + secCount + 1,
	     (JobBufferLevel)info.m_prio,
	     signalPtr,
	     secCount);
  
  if(fragInfo == 3){
    /**
     * This is the last signal
     */
    g_sectionSegmentPool.release(SB_SP_REL_ARG info.m_theDataSection.p[sigLen]);
  }
}

void
SimulatedBlock::sendFragmentedSignal(BlockReference ref, 
				     GlobalSignalNumber gsn, 
				     Signal* signal, 
				     Uint32 length, 
				     JobBufferLevel jbuf,
				     SectionHandle* sections,
				     Callback & c,
				     Uint32 messageSize){
  bool res = true;
  Ptr<FragmentSendInfo> tmp;
  res = c_segmentedFragmentSendList.seizeFirst(tmp);
  ndbrequire(res);
  
  res = sendFirstFragment(* tmp.p,
			  NodeReceiverGroup(ref),
			  gsn,
			  signal,
			  length,
			  jbuf,
			  sections,
                          false, // Release sections on send
			  messageSize);
  ndbrequire(res);
  
  if(tmp.p->m_status == FragmentSendInfo::SendComplete){
    c_segmentedFragmentSendList.release(tmp);
    if(c.m_callbackFunction != 0)
      execute(signal, c, 0);
    return;
  }
  tmp.p->m_callback = c;

  if(!c_fragSenderRunning)
  {
    SaveSignal<2> save(signal);
    c_fragSenderRunning = true;
    ContinueFragmented * sig = (ContinueFragmented*)signal->getDataPtrSend();
    sig->type = ContinueFragmented::CONTINUE_SENDING;
    sig->line = __LINE__;
    sendSignal(reference(), GSN_CONTINUE_FRAGMENTED, signal, 2, JBB);
  }
}

void
SimulatedBlock::sendFragmentedSignal(NodeReceiverGroup rg, 
				     GlobalSignalNumber gsn, 
				     Signal* signal, 
				     Uint32 length, 
				     JobBufferLevel jbuf,
				     SectionHandle * sections,
				     Callback & c,
				     Uint32 messageSize){
  bool res = true;
  Ptr<FragmentSendInfo> tmp;
  res = c_segmentedFragmentSendList.seizeFirst(tmp);
  ndbrequire(res);
  
  res = sendFirstFragment(* tmp.p,
			  rg,
			  gsn,
			  signal,
			  length,
			  jbuf,
			  sections,
			  false, // Release sections on send
                          messageSize);
  ndbrequire(res);
  
  if(tmp.p->m_status == FragmentSendInfo::SendComplete){
    c_segmentedFragmentSendList.release(tmp);
    if(c.m_callbackFunction != 0)
      execute(signal, c, 0);
    return;
  }
  tmp.p->m_callback = c;

  if(!c_fragSenderRunning)
  {
    SaveSignal<2> save(signal);
    c_fragSenderRunning = true;
    ContinueFragmented * sig = (ContinueFragmented*)signal->getDataPtrSend();
    sig->type = ContinueFragmented::CONTINUE_SENDING;
    sig->line = __LINE__;
    sendSignal(reference(), GSN_CONTINUE_FRAGMENTED, signal, 2, JBB);
  }
}

SimulatedBlock::Callback SimulatedBlock::TheEmptyCallback = {0, 0};
void
SimulatedBlock::TheNULLCallbackFunction(class Signal*, Uint32, Uint32)
{ abort(); /* should never be called */ }
SimulatedBlock::Callback SimulatedBlock::TheNULLCallback =
{ &SimulatedBlock::TheNULLCallbackFunction, 0 };

void
SimulatedBlock::sendFragmentedSignal(BlockReference ref, 
				     GlobalSignalNumber gsn, 
				     Signal* signal, 
				     Uint32 length, 
				     JobBufferLevel jbuf,
				     LinearSectionPtr ptr[3],
				     Uint32 noOfSections,
				     Callback & c,
				     Uint32 messageSize){
  bool res = true;
  Ptr<FragmentSendInfo> tmp;
  res = c_linearFragmentSendList.seizeFirst(tmp);
  ndbrequire(res);

  res = sendFirstFragment(* tmp.p, 
			  NodeReceiverGroup(ref),
			  gsn,
			  signal,
			  length,
			  jbuf,
			  ptr,
			  noOfSections,
			  messageSize);
  ndbrequire(res);
  
  if(tmp.p->m_status == FragmentSendInfo::SendComplete){
    c_linearFragmentSendList.release(tmp);
    if(c.m_callbackFunction != 0)
      execute(signal, c, 0);
    return;
  }
  tmp.p->m_callback = c;
  
  if(!c_fragSenderRunning)
  {
    SaveSignal<2> save(signal);
    c_fragSenderRunning = true;
    ContinueFragmented * sig = (ContinueFragmented*)signal->getDataPtrSend();
    sig->type = ContinueFragmented::CONTINUE_SENDING;
    sig->line = __LINE__;
    sendSignal(reference(), GSN_CONTINUE_FRAGMENTED, signal, 2, JBB);
  }
}

void
SimulatedBlock::sendFragmentedSignal(NodeReceiverGroup rg, 
				     GlobalSignalNumber gsn, 
				     Signal* signal, 
				     Uint32 length, 
				     JobBufferLevel jbuf,
				     LinearSectionPtr ptr[3],
				     Uint32 noOfSections,
				     Callback & c,
				     Uint32 messageSize){
  bool res = true;
  Ptr<FragmentSendInfo> tmp;
  res = c_linearFragmentSendList.seizeFirst(tmp);
  ndbrequire(res);

  res = sendFirstFragment(* tmp.p, 
			  rg,
			  gsn,
			  signal,
			  length,
			  jbuf,
			  ptr,
			  noOfSections,
			  messageSize);
  ndbrequire(res);
  
  if(tmp.p->m_status == FragmentSendInfo::SendComplete){
    c_linearFragmentSendList.release(tmp);
    if(c.m_callbackFunction != 0)
      execute(signal, c, 0);
    return;
  }
  tmp.p->m_callback = c;
  
  if(!c_fragSenderRunning)
  {
    SaveSignal<2> save(signal);
    c_fragSenderRunning = true;
    ContinueFragmented * sig = (ContinueFragmented*)signal->getDataPtrSend();
    sig->type = ContinueFragmented::CONTINUE_SENDING;
    sig->line = __LINE__;
    sendSignal(reference(), GSN_CONTINUE_FRAGMENTED, signal, 2, JBB);
  }
}

NodeInfo &
SimulatedBlock::setNodeInfo(NodeId nodeId) {
  ndbrequire(nodeId > 0 && nodeId < MAX_NODES);
  return globalData.m_nodeInfo[nodeId];
}

bool
SimulatedBlock::isMultiThreaded()
{
#ifdef NDBD_MULTITHREADED
  return true;
#else
  return false;
#endif
}


void 
SimulatedBlock::execUTIL_CREATE_LOCK_REF(Signal* signal){
  jamEntry();
  c_mutexMgr.execUTIL_CREATE_LOCK_REF(signal);
}

void SimulatedBlock::execUTIL_CREATE_LOCK_CONF(Signal* signal){
  jamEntry();
  c_mutexMgr.execUTIL_CREATE_LOCK_CONF(signal);
}

void SimulatedBlock::execUTIL_DESTORY_LOCK_REF(Signal* signal){
  jamEntry();
  c_mutexMgr.execUTIL_DESTORY_LOCK_REF(signal);
}

void SimulatedBlock::execUTIL_DESTORY_LOCK_CONF(Signal* signal){
  jamEntry();
  c_mutexMgr.execUTIL_DESTORY_LOCK_CONF(signal);
}

void SimulatedBlock::execUTIL_LOCK_REF(Signal* signal){
  jamEntry();
  c_mutexMgr.execUTIL_LOCK_REF(signal);
}

void SimulatedBlock::execUTIL_LOCK_CONF(Signal* signal){
  jamEntry();
  c_mutexMgr.execUTIL_LOCK_CONF(signal);
}

void SimulatedBlock::execUTIL_UNLOCK_REF(Signal* signal){
  jamEntry();
  c_mutexMgr.execUTIL_UNLOCK_REF(signal);
}

void SimulatedBlock::execUTIL_UNLOCK_CONF(Signal* signal){
  jamEntry();
  c_mutexMgr.execUTIL_UNLOCK_CONF(signal);
}

void
SimulatedBlock::ignoreMutexUnlockCallback(Signal* signal, 
					  Uint32 ptrI, Uint32 retVal){
  c_mutexMgr.release(ptrI);
}

void
SimulatedBlock::fsRefError(Signal* signal, Uint32 line, const char *msg) 
{
  const FsRef *fsRef = (FsRef*)signal->getDataPtr();
  Uint32 errorCode = fsRef->errorCode;
  Uint32 osErrorCode = fsRef->osErrorCode;
  char msg2[100];

  sprintf(msg2, "%s: %s. OS errno: %u", getBlockName(number()), msg, osErrorCode);

  progError(line, errorCode, msg2);
}

void
SimulatedBlock::execFSWRITEREF(Signal* signal) 
{
  fsRefError(signal, __LINE__, "File system write failed");
}

void
SimulatedBlock::execFSREADREF(Signal* signal) 
{
  fsRefError(signal, __LINE__, "File system read failed");
}

void
SimulatedBlock::execFSCLOSEREF(Signal* signal) 
{
  fsRefError(signal, __LINE__, "File system close failed");
}

void
SimulatedBlock::execFSOPENREF(Signal* signal) 
{
  fsRefError(signal, __LINE__, "File system open failed");
}

void
SimulatedBlock::execFSREMOVEREF(Signal* signal) 
{
  fsRefError(signal, __LINE__, "File system remove failed");
}

void
SimulatedBlock::execFSSYNCREF(Signal* signal) 
{
  fsRefError(signal, __LINE__, "File system sync failed");
}

void
SimulatedBlock::execFSAPPENDREF(Signal* signal) 
{
  fsRefError(signal, __LINE__, "File system append failed");
}

#ifdef VM_TRACE
static Ptr<void> * m_empty_global_variables[] = { 0 };
void
SimulatedBlock::disable_global_variables()
{
  m_global_variables_save = m_global_variables;
  m_global_variables = m_empty_global_variables;
}

void
SimulatedBlock::enable_global_variables()
{
  if (m_global_variables == m_empty_global_variables)
  {
    m_global_variables = m_global_variables_save;
  }
}

void
SimulatedBlock::clear_global_variables(){
  Ptr<void> ** tmp = m_global_variables;
  while(* tmp != 0){
    (* tmp)->i = RNIL;
    (* tmp)->p = 0;
    tmp++;
  }
}

void
SimulatedBlock::init_globals_list(void ** tmp, size_t cnt){
  m_global_variables = new Ptr<void> * [cnt+1];
  for(size_t i = 0; i<cnt; i++){
    m_global_variables[i] = (Ptr<void>*)tmp[i];
  }
  m_global_variables[cnt] = 0;
}

#endif

Uint32
SimulatedBlock::xfrm_key(Uint32 tab, const Uint32* src, 
			 Uint32 *dst, Uint32 dstSize,
			 Uint32 keyPartLen[MAX_ATTRIBUTES_IN_INDEX]) const
{
  const KeyDescriptor * desc = g_key_descriptor_pool.getPtr(tab);
  const Uint32 noOfKeyAttr = desc->noOfKeyAttr;

  Uint32 i = 0;
  Uint32 srcPos = 0;
  Uint32 dstPos = 0;
  while (i < noOfKeyAttr) 
  {
    const KeyDescriptor::KeyAttr& keyAttr = desc->keyAttr[i];
    Uint32 dstWords =
      xfrm_attr(keyAttr.attributeDescriptor, keyAttr.charsetInfo,
                src, srcPos, dst, dstPos, dstSize);
    keyPartLen[i++] = dstWords;
    if (unlikely(dstWords == 0))
      return 0;
  }

  if (0)
  {
    for(Uint32 i = 0; i<dstPos; i++)
    {
      printf("%.8x ", dst[i]);
    }
    printf("\n");
  }
  return dstPos;
}

Uint32
SimulatedBlock::xfrm_attr(Uint32 attrDesc, CHARSET_INFO* cs,
                          const Uint32* src, Uint32 & srcPos,
                          Uint32* dst, Uint32 & dstPos, Uint32 dstSize) const
{
  Uint32 array = 
    AttributeDescriptor::getArrayType(attrDesc);
  Uint32 srcBytes = 
    AttributeDescriptor::getSizeInBytes(attrDesc);

  Uint32 srcWords = ~0;
  Uint32 dstWords = ~0;
  uchar* dstPtr = (uchar*)&dst[dstPos];
  const uchar* srcPtr = (const uchar*)&src[srcPos];
  
  if (cs == NULL)
  {
    jam();
    Uint32 len;
    switch(array){
    case NDB_ARRAYTYPE_SHORT_VAR:
      len = 1 + srcPtr[0];
      break;
    case NDB_ARRAYTYPE_MEDIUM_VAR:
      len = 2 + srcPtr[0] + (srcPtr[1] << 8);
      break;
#ifndef VM_TRACE
    default:
      abort();
#endif
    case NDB_ARRAYTYPE_FIXED:
      len = srcBytes;
    }
    srcWords = (len + 3) >> 2;
    dstWords = srcWords;
    memcpy(dstPtr, srcPtr, dstWords << 2);
    
    if (0)
    {
      ndbout_c("srcPos: %d dstPos: %d len: %d srcWords: %d dstWords: %d",
               srcPos, dstPos, len, srcWords, dstWords);
      
      for(Uint32 i = 0; i<srcWords; i++)
        printf("%.8x ", src[srcPos + i]);
      printf("\n");
    }
  } 
  else
  {
    jam();
    Uint32 typeId =
      AttributeDescriptor::getType(attrDesc);
    Uint32 lb, len;
    bool ok = NdbSqlUtil::get_var_length(typeId, srcPtr, srcBytes, lb, len);
    if (unlikely(!ok))
      return 0;
    Uint32 xmul = cs->strxfrm_multiply;
    if (xmul == 0)
      xmul = 1;
    /*
     * Varchar end-spaces are ignored in comparisons.  To get same hash
     * we blank-pad to maximum length via strnxfrm.
     */
    Uint32 dstLen = xmul * (srcBytes - lb);
    ndbrequire(dstLen <= ((dstSize - dstPos) << 2));
    int n = NdbSqlUtil::strnxfrm_bug7284(cs, dstPtr, dstLen, srcPtr + lb, len);
    if (unlikely(n == -1))
      return 0;
    while ((n & 3) != 0) 
    {
      dstPtr[n++] = 0;
    }
    dstWords = (n >> 2);
    srcWords = (lb + len + 3) >> 2; 
  }

  dstPos += dstWords;
  srcPos += srcWords;
  return dstWords;
}

Uint32
SimulatedBlock::create_distr_key(Uint32 tableId,
				 const Uint32 *src,
                                 Uint32* dst,
				 const Uint32 
				 keyPartLen[MAX_ATTRIBUTES_IN_INDEX]) const 
{
  const KeyDescriptor* desc = g_key_descriptor_pool.getPtr(tableId);
  const Uint32 noOfKeyAttr = desc->noOfKeyAttr;
  Uint32 noOfDistrKeys = desc->noOfDistrKeys;
  
  Uint32 i = 0;
  Uint32 dstPos = 0;
  
  /* --Note that src and dst may be the same location-- */

  if(keyPartLen)
  {
    while (i < noOfKeyAttr && noOfDistrKeys) 
    {
      Uint32 attr = desc->keyAttr[i].attributeDescriptor;
      Uint32 len = keyPartLen[i];
      if(AttributeDescriptor::getDKey(attr))
      {
	noOfDistrKeys--;
	memmove(dst+dstPos, src, len << 2);
	dstPos += len;
      }
      src += len;
      i++;
    }
  }
  else
  {
    while (i < noOfKeyAttr && noOfDistrKeys) 
    {
      Uint32 attr = desc->keyAttr[i].attributeDescriptor;
      Uint32 len = AttributeDescriptor::getSizeInWords(attr);
      ndbrequire(AttributeDescriptor::getArrayType(attr) == NDB_ARRAYTYPE_FIXED);
      if(AttributeDescriptor::getDKey(attr))
      {
	noOfDistrKeys--;
	memmove(dst+dstPos, src, len << 2);
	dstPos += len;
      }
      src += len;
      i++;
    }
  }
  return dstPos;
}

CArray<KeyDescriptor> g_key_descriptor_pool;

void
SimulatedBlock::sendRoutedSignal(RoutePath path[], Uint32 pathcnt,
                                 Uint32 dst[],
                                 Uint32 dstcnt,
                                 Uint32 gsn,
                                 Signal * signal,
                                 Uint32 sigLen,
                                 JobBufferLevel prio,
                                 SectionHandle * userhandle)
{
  ndbrequire(pathcnt > 0); // don't support (now) directly multi-cast
  pathcnt--; // first hop is made from here


  Uint32 len = LocalRouteOrd::StaticLen + (2 * pathcnt) + dstcnt;
  ndbrequire(len <= 25);

  SectionHandle handle(this, signal);
  if (userhandle)
  {
    jam();
    handle.m_cnt = userhandle->m_cnt;
    for (Uint32 i = 0; i<handle.m_cnt; i++)
      handle.m_ptr[i] = userhandle->m_ptr[i];
    userhandle->m_cnt = 0;
  }

  if (len + sigLen > 25)
  {
    jam();

    /**
     * we need to store theData in a section
     */
    ndbrequire(handle.m_cnt < 3);
    handle.m_ptr[2] = handle.m_ptr[1];
    handle.m_ptr[1] = handle.m_ptr[0];
    Ptr<SectionSegment> tmp;
    if (unlikely(! import(tmp, signal->theData, sigLen)))
    {
      handle_out_of_longsignal_memory(0);
    }
    handle.m_ptr[0].p = tmp.p;
    handle.m_ptr[0].i = tmp.i;
    handle.m_ptr[0].sz = sigLen;
    handle.m_cnt ++;
  }
  else
  {
    jam();
    memmove(signal->theData + len, signal->theData, 4 * sigLen);
    len += sigLen;
  }

  LocalRouteOrd * ord = (LocalRouteOrd*)signal->getDataPtrSend();
  ord->cnt = (pathcnt << 16) | (dstcnt);
  ord->gsn = gsn;
  ord->prio = Uint32(prio);

  Uint32 * dstptr = ord->path;
  for (Uint32 i = 1; i <= pathcnt; i++)
  {
    ndbrequire(refToNode(path[i].ref) == 0 ||
               refToNode(path[i].ref) == getOwnNodeId());

    * dstptr++ = path[i].ref;
    * dstptr++ = Uint32(path[i].prio);
  }

  for (Uint32 i = 0; i<dstcnt; i++)
  {
    ndbrequire(refToNode(dst[i]) == 0 ||
               refToNode(dst[i]) == getOwnNodeId());

    * dstptr++ = dst[i];
  }

  sendSignal(path[0].ref, GSN_LOCAL_ROUTE_ORD, signal, len,
             path[0].prio, &handle);
}

void
SimulatedBlock::execLOCAL_ROUTE_ORD(Signal* signal)
{
  jamEntry();

  if (!assembleFragments(signal))
  {
    jam();
    return;
  }

  if (ERROR_INSERTED(1001))
  {
    /**
     * This NDBCNTR error code 1001
     */
    jam();
    SectionHandle handle(this, signal);
    sendSignalWithDelay(reference(), GSN_LOCAL_ROUTE_ORD, signal, 200, 
                        signal->getLength(), &handle);
    return;
  }

  LocalRouteOrd* ord = (LocalRouteOrd*)signal->getDataPtr();
  Uint32 pathcnt = ord->cnt >> 16;
  Uint32 dstcnt = ord->cnt & 0xFFFF;
  Uint32 sigLen = signal->getLength();

  if (pathcnt == 0)
  {
    /**
     * Send to final destination(s);
     */
    jam();
    Uint32 gsn = ord->gsn;
    Uint32 prio = ord->prio;
    memcpy(signal->theData+25, ord->path, 4*dstcnt);
    SectionHandle handle(this, signal);
    if (sigLen > LocalRouteOrd::StaticLen + dstcnt)
    {
      jam();
      /**
       * Data is at end of this...
       */
      memmove(signal->theData,
              signal->theData + LocalRouteOrd::StaticLen + dstcnt,
              4 * (sigLen - (LocalRouteOrd::StaticLen + dstcnt)));
      sigLen = sigLen - (LocalRouteOrd::StaticLen + dstcnt);
    }
    else
    {
      jam();
      /**
       * Put section 0 in signal->theData
       */
      sigLen = handle.m_ptr[0].sz;
      ndbrequire(sigLen <= 25);
      copy(signal->theData, handle.m_ptr[0]);
      release(handle.m_ptr[0]);

      for (Uint32 i = 0; i < handle.m_cnt - 1; i++)
        handle.m_ptr[i] = handle.m_ptr[i+1];
      handle.m_cnt--;
    }

    /*
     * The extra if-statement is as sendSignalNoRelease will copy sections
     *   which is not necessary is only sending to one destination
     */
    if (dstcnt > 1)
    {
      jam();
      for (Uint32 i = 0; i<dstcnt; i++)
      {
        jam();
        sendSignalNoRelease(signal->theData[25+i], gsn, signal, sigLen,
                            JobBufferLevel(prio), &handle);
      }
      releaseSections(handle);
    }
    else
    {
      jam();
      sendSignal(signal->theData[25+0], gsn, signal, sigLen,
                 JobBufferLevel(prio), &handle);
    }
  }
  else
  {
    /**
     * Reroute
     */
    jam();
    SectionHandle handle(this, signal);
    Uint32 ref = ord->path[0];
    Uint32 prio = ord->path[1];
    Uint32 len = sigLen - 2;
    ord->cnt = ((pathcnt - 1) << 16) | dstcnt;
    memmove(ord->path, ord->path+2, 4 * (len - LocalRouteOrd::StaticLen));
    sendSignal(ref, GSN_LOCAL_ROUTE_ORD, signal, len,
               JobBufferLevel(prio), &handle);
  }
}


#ifdef VM_TRACE
bool
SimulatedBlock::debugOutOn()
{
  SignalLoggerManager::LogMode mask = SignalLoggerManager::LogInOut;
  return
    globalData.testOn &&
    globalSignalLoggers.logMatch(number(), mask);
}

const char*
SimulatedBlock::debugOutTag(char *buf, int line)
{
  char blockbuf[40];
  char instancebuf[40];
  char linebuf[40];
  char timebuf[40];
  sprintf(blockbuf, "%s", getBlockName(number(), "UNKNOWN"));
  instancebuf[0] = 0;
  if (instance() != 0)
    sprintf(instancebuf, "/%u", instance());
  sprintf(linebuf, " %d", line);
  timebuf[0] = 0;
#ifdef VM_TRACE_TIME
  {
    Uint64 t = NdbTick_CurrentMillisecond();
    uint s = (t / 1000) % 3600;
    uint ms = t % 1000;
    sprintf(timebuf, " - %u.%03u -", s, ms);
  }
#endif
  sprintf(buf, "%s%s%s%s ", blockbuf, instancebuf, linebuf, timebuf);
  return buf;
}
#endif

void
SimulatedBlock::synchronize_threads_for_blocks(Signal * signal,
                                               const Uint32 blocks[],
                                               const Callback & cb,
                                               JobBufferLevel prio)
{
#ifndef NDBD_MULTITHREADED
  Callback copy = cb;
  execute(signal, copy, 0);
#else
  jam();
  Uint32 ref[32]; // max threads
  Uint32 cnt = mt_get_thread_references_for_blocks(blocks, getThreadId(),
                                                   ref, NDB_ARRAY_SIZE(ref));
  if (cnt == 0)
  {
    jam();
    Callback copy = cb;
    execute(signal, copy, 0);
    return;
  }

  Ptr<SyncThreadRecord> ptr;
  ndbrequire(c_syncThreadPool.seize(ptr));
  ptr.p->m_cnt = cnt;
  ptr.p->m_callback = cb;

  signal->theData[0] = reference();
  signal->theData[1] = ptr.i;
  signal->theData[2] = Uint32(prio);
  for (Uint32 i = 0; i<cnt; i++)
  {
    sendSignal(ref[i], GSN_SYNC_THREAD_REQ, signal, 3, prio);
  }
#endif
}

void
SimulatedBlock::execSYNC_THREAD_REQ(Signal* signal)
{
  jamEntry();
  Uint32 ref = signal->theData[0];
  Uint32 prio = signal->theData[2];
  sendSignal(ref, GSN_SYNC_THREAD_CONF, signal, signal->getLength(),
             JobBufferLevel(prio));
}

void
SimulatedBlock::execSYNC_THREAD_CONF(Signal* signal)
{
  jamEntry();
  Ptr<SyncThreadRecord> ptr;
  c_syncThreadPool.getPtr(ptr, signal->theData[1]);
  if (ptr.p->m_cnt == 1)
  {
    jam();
    Callback copy = ptr.p->m_callback;
    c_syncThreadPool.release(ptr);
    execute(signal, copy, 0);
    return;
  }
  ptr.p->m_cnt --;
}

void
SimulatedBlock::execSYNC_REQ(Signal* signal)
{
  jamEntry();
  Uint32 ref = signal->theData[0];
  Uint32 prio = signal->theData[2];
  sendSignal(ref, GSN_SYNC_CONF, signal, signal->getLength(),
             JobBufferLevel(prio));
}

void
SimulatedBlock::synchronize_path(Signal * signal,
                                 const Uint32 blocks[],
                                 const Callback & cb,
                                 JobBufferLevel prio)
{
  jam();

  // reuse SyncThreadRecord
  Ptr<SyncThreadRecord> ptr;
  ndbrequire(c_syncThreadPool.seize(ptr));
  ptr.p->m_cnt = 0; // with count of 0
  ptr.p->m_callback = cb;

  SyncPathReq* req = CAST_PTR(SyncPathReq, signal->getDataPtrSend());
  req->senderData = ptr.i;
  req->prio = Uint32(prio);
  req->count = 1;
  if (blocks[0] == 0)
  {
    jam();
    ndbrequire(false); // TODO
  }
  else
  {
    jam();
    Uint32 len = 0;
    for (; blocks[len+1] != 0; len++)
    {
      req->path[len] = blocks[len+1];
    }
    req->pathlen = 1 + len;
    req->path[len] = reference();
    sendSignal(numberToRef(blocks[0], getOwnNodeId()),
               GSN_SYNC_PATH_REQ, signal,
               SyncPathReq::SignalLength + (1 + len), prio);
  }
}

void
SimulatedBlock::execSYNC_PATH_REQ(Signal* signal)
{
  jamEntry();
  SyncPathReq * req = CAST_PTR(SyncPathReq, signal->getDataPtrSend());
  if (req->pathlen == 1)
  {
    jam();
    SyncPathReq copy = *req;
    SyncPathConf* conf = CAST_PTR(SyncPathConf, signal->getDataPtrSend());
    conf->senderData = copy.senderData;
    conf->count = copy.count;
    sendSignal(copy.path[0], GSN_SYNC_PATH_CONF, signal,
               SyncPathConf::SignalLength, JobBufferLevel(copy.prio));
  }
  else
  {
    jam();
    Uint32 ref = numberToRef(req->path[0], getOwnNodeId());
    req->pathlen--;
    memmove(req->path, req->path + 1, 4 * req->pathlen);
    sendSignal(ref, GSN_SYNC_PATH_REQ, signal,
               SyncPathReq::SignalLength + (1 + req->pathlen),
               JobBufferLevel(req->prio));
  }
}

void
SimulatedBlock::execSYNC_PATH_CONF(Signal* signal)
{
  jamEntry();
  SyncPathConf conf = * CAST_CONSTPTR(SyncPathConf, signal->getDataPtr());
  Ptr<SyncThreadRecord> ptr;

  c_syncThreadPool.getPtr(ptr, conf.senderData);

  if (ptr.p->m_cnt == 0)
  {
    jam();
    ptr.p->m_cnt = conf.count;
  }

  if (ptr.p->m_cnt == 1)
  {
    jam();
    Callback copy = ptr.p->m_callback;
    c_syncThreadPool.release(ptr);
    execute(signal, copy, 0);
    return;
  }

  ptr.p->m_cnt --;
}


bool
SimulatedBlock::checkNodeFailSequence(Signal* signal)
{
  Uint32 ref = signal->getSendersBlockRef();

  /**
   * Make sure that a signal being part of node-failure handling
   *   from a remote node, does not get to us before we got the NODE_FAILREP
   *   (this to avoid tricky state handling)
   *
   * To ensure this, we send the signal via QMGR (GSN_COMMIT_FAILREQ)
   *   and NDBCNTR (which sends NODE_FAILREP)
   *
   * The extra time should be negilable
   *
   * Note, make an exception for signals sent by our self
   *       as they are only sent as a consequence of NODE_FAILREP
   */
  if (ref == reference() ||
      (refToNode(ref) == getOwnNodeId() &&
       refToMain(ref) == NDBCNTR))
  {
    jam();
    return true;
  }

  RoutePath path[2];
  path[0].ref = QMGR_REF;
  path[0].prio = JBB;
  path[1].ref = NDBCNTR_REF;
  path[1].prio = JBB;

  Uint32 dst[1];
  dst[0] = reference();

  SectionHandle handle(this, signal);
  Uint32 gsn = signal->header.theVerId_signalNumber;
  Uint32 len = signal->getLength();

  sendRoutedSignal(path, 2, dst, 1, gsn, signal, len, JBB, &handle);
  return false;
}

void
SimulatedBlock::setup_wakeup()
{
#ifdef NDBD_MULTITHREADED
#else
  globalTransporterRegistry.setup_wakeup_socket();
#endif
}

void
SimulatedBlock::wakeup()
{
#ifdef NDBD_MULTITHREADED
  mt_wakeup(this);
#else
  globalTransporterRegistry.wakeup();
#endif
}


void
SimulatedBlock::ndbinfo_send_row(Signal* signal,
                                 const DbinfoScanReq& req,
                                 const Ndbinfo::Row& row,
                                 Ndbinfo::Ratelimit& rl) const
{
  // Check correct number of columns against table
  assert(row.columns() == Ndbinfo::getTable(req.tableId).columns());

  TransIdAI *tidai= (TransIdAI*)signal->getDataPtrSend();
  tidai->connectPtr= req.resultData;
  tidai->transId[0]= req.transId[0];
  tidai->transId[1]= req.transId[1];

  LinearSectionPtr ptr[3];
  ptr[0].p = row.getDataPtr();
  ptr[0].sz = row.getLength();

  rl.rows++;
  rl.bytes += row.getLength();

  sendSignal(req.resultRef, GSN_DBINFO_TRANSID_AI,
             signal, TransIdAI::HeaderLength, JBB, ptr, 1);
}


void
SimulatedBlock::ndbinfo_send_scan_break(Signal* signal,
                                       DbinfoScanReq& req,
                                       const Ndbinfo::Ratelimit& rl,
                                       Uint32 data1, Uint32 data2,
                                       Uint32 data3, Uint32 data4) const
{
  DbinfoScanConf* conf= (DbinfoScanConf*)signal->getDataPtrSend();
  const Uint32 signal_length = DbinfoScanReq::SignalLength + req.cursor_sz;
  MEMCOPY_NO_WORDS(conf, &req, signal_length);

  conf->returnedRows = rl.rows;

  // Update the cursor with current item number
  Ndbinfo::ScanCursor* cursor =
    (Ndbinfo::ScanCursor*)DbinfoScan::getCursorPtrSend(conf);

  cursor->data[0] = data1;
  cursor->data[1] = data2;
  cursor->data[2] = data3;
  cursor->data[3] = data4;

  // Increase number of rows and bytes sent to far
  cursor->totalRows += rl.rows;
  cursor->totalBytes += rl.bytes;

  Ndbinfo::ScanCursor::setHasMoreData(cursor->flags, true);

  sendSignal(cursor->senderRef, GSN_DBINFO_SCANCONF, signal,
             signal_length, JBB);
}

void
SimulatedBlock::ndbinfo_send_scan_conf(Signal* signal,
                                       DbinfoScanReq& req,
                                       const Ndbinfo::Ratelimit& rl) const
{
  DbinfoScanConf* conf= (DbinfoScanConf*)signal->getDataPtrSend();
  const Uint32 signal_length = DbinfoScanReq::SignalLength + req.cursor_sz;
  Uint32 sender_ref = req.resultRef;
  MEMCOPY_NO_WORDS(conf, &req, signal_length);

  conf->returnedRows = rl.rows;

  if (req.cursor_sz)
  {
    jam();
    // Update the cursor with current item number
    Ndbinfo::ScanCursor* cursor =
      (Ndbinfo::ScanCursor*)DbinfoScan::getCursorPtrSend(conf);

    // Reset all data holders
    memset(cursor->data, 0, sizeof(cursor->data));

    // Increase number of rows and bytes sent to far
    cursor->totalRows += rl.rows;
    cursor->totalBytes += rl.bytes;

    Ndbinfo::ScanCursor::setHasMoreData(cursor->flags, false);

    sender_ref = cursor->senderRef;

  }
  sendSignal(sender_ref, GSN_DBINFO_SCANCONF, signal,
             signal_length, JBB);
}

void SimulatedBlock::init_elapsed_time(Signal *signal,
                                       NDB_TICKS &latestTIME_SIGNAL)
{
  const NDB_TICKS currentTime = NdbTick_getCurrentTicks();
  signal->theData[0] = Uint32(currentTime.getUint64() >> 32);
  signal->theData[1] = Uint32(currentTime.getUint64() & 0xFFFFFFFF);
  latestTIME_SIGNAL = currentTime;
  sendSignal(reference(), GSN_TIME_SIGNAL, signal, 2, JBB);
}

void SimulatedBlock::sendTIME_SIGNAL(Signal *signal,
                                     const NDB_TICKS currentTime,
                                     Uint32 delay)
{
  signal->theData[0] = Uint32(currentTime.getUint64() >> 32);
  signal->theData[1] = Uint32(currentTime.getUint64() & 0xFFFFFFFF);
  sendSignalWithDelay(reference(), GSN_TIME_SIGNAL, signal, delay, 2);
}

/*
  This function is used to handle TIME_SIGNAL. This signal is intended to
  be used sort of like a drum beat. We should execute some timer calls
  every so often. However the OS can easily make the delayed signals to
  be delayed if the OS is occupied with other things. We will never report
  sleeps for longer than twice the expected delay. We rely on the delayed
  signal scheduler to ensure that we run time a bit faster for a while
  after long sleeps.

  This function will return the elapsed time since last time we called it.
*/
Uint64
SimulatedBlock::elapsed_time(Signal *signal,
                             const NDB_TICKS currentTime,
                             NDB_TICKS &latestTIME_SIGNAL,
                             Uint32 expected_delay)
{
  const Uint64 elapsed_time =
    NdbTick_Elapsed(latestTIME_SIGNAL, currentTime).milliSec();
  latestTIME_SIGNAL = currentTime;

  if (elapsed_time > Uint64(2 * expected_delay))
  {
    return Uint64(2 * expected_delay);
  }
  return elapsed_time;
}

#ifdef VM_TRACE
void
SimulatedBlock::assertOwnThread()
{
#ifdef NDBD_MULTITHREADED
  mt_assert_own_thread(this);
#endif
}

#endif

Uint32
SimulatedBlock::get_recv_thread_idx(NodeId nodeId)
{
#ifdef NDBD_MULTITHREADED
  return mt_get_recv_thread_idx(nodeId);
#else
  return 0;
#endif
}

#ifndef NDBD_MULTITHREADED
/**
 * Add a stub for this function since we have some code in ErrorReporter.cpp
 * that needs this function, it's only really needed for ndbmtd, so need an
 * empty function in ndbd.
 */
void
ErrorReporter::prepare_to_crash(bool first_phase, bool error_insert_crash)
{
  (void)first_phase;
  (void)error_insert_crash;
}
#endif

/**
 * Implementation of SegmentUtils
 * Here we forward the calls, but
 * in ndbmtd, add our thread cache
 * + lock function arguments.
 */

SectionSegment*
SimulatedBlock::getSegmentPtr(Uint32 iVal)
{
  return g_sectionSegmentPool.getPtr(iVal);
}

bool
SimulatedBlock::seizeSegment(Ptr<SectionSegment>& p)
{
  return g_sectionSegmentPool.seize(SB_SP_REL_ARG p);
}

void
SimulatedBlock::releaseSegment(Uint32 iVal)
{
  g_sectionSegmentPool.release(SB_SP_REL_ARG iVal);
}

void
SimulatedBlock::releaseSegmentList(Uint32 firstSegmentIVal)
{
  ::releaseSection(SB_SP_ARG firstSegmentIVal);
}

#ifdef NDB_DEBUG_RES_OWNERSHIP
void
SimulatedBlock::lock_global_ssp()
{
#ifdef NDBD_MULTITHREADED
  f_section_lock.lock();
#endif
}

void
SimulatedBlock::unlock_global_ssp()
{
#ifdef NDBD_MULTITHREADED
  f_section_lock.unlock();
#endif
}

#endif



/** 
 * #undef is needed since this file is included by SimulatedBlock_nonmt.cpp
 * and SimulatedBlock_mt.cpp
 */
#undef JAM_FILE_ID<|MERGE_RESOLUTION|>--- conflicted
+++ resolved
@@ -272,8 +272,6 @@
   m_watchDogCounter = ctx.watchDogCounter;
   m_sectionPoolCache = ctx.sectionPoolCache;
   m_pHighResTimer = ctx.pHighResTimer;
-<<<<<<< HEAD
-=======
 }
 
 Uint32
@@ -282,7 +280,6 @@
   Dbdih* dbdih = (Dbdih*)globalData.getBlock(DBDIH);
   Uint32 instanceKey = dbdih->dihGetInstanceKeyCanFail(tabId, fragId);
   return instanceKey;
->>>>>>> fc06bafa
 }
 
 Uint32
@@ -2772,11 +2769,7 @@
                                   Uint32& elementsCleaned)
 {
   jam();
-<<<<<<< HEAD
-  DLHashTable<FragmentInfo>::Iterator iter;
-=======
   FragmentInfo_hash::Iterator iter;
->>>>>>> fc06bafa
   
   c_fragmentInfoHash.next(cursor, iter);
 
