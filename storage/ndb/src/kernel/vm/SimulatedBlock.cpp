--- conflicted
+++ resolved
@@ -633,7 +633,6 @@
   ErrorReporter::handleAssert(msg, __FILE__, __LINE__);
 }
 
-<<<<<<< HEAD
 Uint32
 SimulatedBlock::map_api_node_to_recv_instance(NodeId node)
 {
@@ -675,27 +674,9 @@
                                    SB_LevelType &level)
 {
 #ifdef NDBD_MULTITHREADED
-  mt_getSendBufferLevel(m_threadId, node, bno, level);
-#else
-  (void)bno;
-  getNonMTTransporterSendHandle()->getSendBufferLevel(node, level);
-=======
-/**
- * ::getSendBufferLevel() is unused.
- * However, it is kept as we expect it to be used in near future in
- * patches fixing overload control and/or transporter ndbinfo tables WLs
-void
-SimulatedBlock::getSendBufferLevel(TrpId trp_id,
-                                   SB_LevelType &level)
-{
-#ifdef NDBD_MULTITHREADED
-  mt_getSendBufferLevel(m_threadId, trp_id, level);
-#else
-  getNonMTTransporterSendHandle()->getSendBufferLevel(trp_id, level);
->>>>>>> 19feac36
-#endif
-}
-**/
+  mt_getSendBufferLevel(node, bno, level);
+#endif
+}
 
 Uint32
 SimulatedBlock::getEstimatedJobBufferLevel()
