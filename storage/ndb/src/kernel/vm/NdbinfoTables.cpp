/*
<<<<<<< HEAD
   Copyright (c) 2009, 2021, Oracle and/or its affiliates.
   Copyright (c) 2021, 2022, Hopsworks and/or its affiliates.
=======
   Copyright (c) 2009, 2020, Oracle and/or its affiliates.
   Copyright (c) 2022, 2022, Hopsworks and/or its affiliates.
>>>>>>> 7aed4965

   This program is free software; you can redistribute it and/or modify
   it under the terms of the GNU General Public License, version 2.0,
   as published by the Free Software Foundation.

   This program is also distributed with certain software (including
   but not limited to OpenSSL) that is licensed under separate terms,
   as designated in a particular file or component or in included license
   documentation.  The authors of MySQL hereby grant you an additional
   permission to link the program and your derivative works with the
   separately licensed software that they have included with MySQL.

   This program is distributed in the hope that it will be useful,
   but WITHOUT ANY WARRANTY; without even the implied warranty of
   MERCHANTABILITY or FITNESS FOR A PARTICULAR PURPOSE.  See the
   GNU General Public License, version 2.0, for more details.

   You should have received a copy of the GNU General Public License
   along with this program; if not, write to the Free Software
   Foundation, Inc., 51 Franklin St, Fifth Floor, Boston, MA 02110-1301  USA
*/

#include "Ndbinfo.hpp"

#define JAM_FILE_ID 239

#define DECLARE_NDBINFO_TABLE(var, num)  \
static const struct  {                   \
  Ndbinfo::Table::Members m;             \
  Ndbinfo::Column col[num];              \
} ndbinfo_##var 


DECLARE_NDBINFO_TABLE(TABLES,4) =
{ { "tables", 4, 0,
    [] (const Ndbinfo::Counts &) { return Ndbinfo::getNumTables(); },
    "metadata for tables available through ndbinfo" },
  {
    {"table_id",      Ndbinfo::Number, ""},

    {"table_name",    Ndbinfo::String, ""},
    {"comment",       Ndbinfo::String, ""},
    {"rows_estimate", Ndbinfo::Number, "" }
  }
};

DECLARE_NDBINFO_TABLE(COLUMNS,5) =
{ { "columns", 5, 0,
    [] (const Ndbinfo::Counts &) { return 500; },
   "metadata for columns available through ndbinfo " },
  {
    {"table_id",    Ndbinfo::Number, ""},
    {"column_id",   Ndbinfo::Number, ""},

    {"column_name", Ndbinfo::String, ""},
    {"column_type", Ndbinfo::Number, ""},
    {"comment",     Ndbinfo::String, ""}
  }
};

DECLARE_NDBINFO_TABLE(TEST,5) =
{ { "test", 5, 0,
    [] (const Ndbinfo::Counts &c) {
      /* 1000 rows per TUP instance */
      return c.data_nodes * c.instances.lqh * 1000; },
    "for testing" },
  {
    {"node_id",            Ndbinfo::Number, ""},
    {"block_number",       Ndbinfo::Number, ""},
    {"block_instance",     Ndbinfo::Number, ""},

    {"counter",            Ndbinfo::Number, ""},
    {"counter2",           Ndbinfo::Number64, ""}
  }
};

DECLARE_NDBINFO_TABLE(POOLS,14) =
{ { "pools", 14, 0,
    [] (const Ndbinfo::Counts &c) {
      return c.data_nodes * (
        /* The numbers here were obtained by looking for Ndbinfo::POOLS_TABLEID
           in each block and counting how many response rows are produced.
           For example, in Cmvmi.cpp, the CMVMI block produces rows for two
           pools, named "Data memory" and "Long message buffer".
        */
        (6  * c.threads.ldm)   +   // BACKUP
        (14 * c.instances.tc)  +   // TC
        (3  * c.instances.lqh) +   // LQH
        (5  * c.instances.lqh) +   // ACC
        (9  * c.instances.lqh) +   // TUP
        (7  * c.instances.lqh) +   // TUX
        7 + 2 + 2 + 7 + 8);        // DICT + CMVMI + TRIX + UTIL + SUMA
    },
    "pool usage"
  },
  {
    {"node_id",            Ndbinfo::Number, ""},
    {"block_number",       Ndbinfo::Number, ""},
    {"block_instance",     Ndbinfo::Number, ""},
    {"pool_name",          Ndbinfo::String, ""},

    {"used",               Ndbinfo::Number64, "currently in use"},
    {"total",              Ndbinfo::Number64, "total allocated"},
    {"high",               Ndbinfo::Number64, "in use high water mark"},
    {"entry_size",         Ndbinfo::Number64, "size in bytes of each object"},
    {"config_param1",      Ndbinfo::Number, "config param 1 affecting pool"},
    {"config_param2",      Ndbinfo::Number, "config param 2 affecting pool"},
    {"config_param3",      Ndbinfo::Number, "config param 3 affecting pool"},
    {"config_param4",      Ndbinfo::Number, "config param 4 affecting pool"},
    {"resource_id",        Ndbinfo::Number, ""},
    {"type_id",            Ndbinfo::Number, "Record type id within resource"}
  }
};

DECLARE_NDBINFO_TABLE(TRANSPORTERS, 11) =
{ { "transporters", 11, 0,
     [] (const Ndbinfo::Counts &counts) {
        return (counts.data_nodes) * (counts.all_nodes - 1); },
     "transporter status" },
  {
    {"node_id",              Ndbinfo::Number, "Node id reporting"},
    {"remote_node_id",       Ndbinfo::Number, "Node id at other end of link"},

    {"connection_status",    Ndbinfo::Number, "State of inter-node link"},
    
    {"remote_address",       Ndbinfo::String, "Address of remote node"},
    {"bytes_sent",           Ndbinfo::Number64, "Bytes sent to remote node"},
    {"bytes_received",       Ndbinfo::Number64, "Bytes received from remote node"},

    {"connect_count",        Ndbinfo::Number, "Number of times connected" },
    
    {"overloaded",           Ndbinfo::Number, "Is link reporting overload"},
    {"overload_count",       Ndbinfo::Number, "Number of overload onsets since connect"},
    
    {"slowdown",             Ndbinfo::Number, "Is link requesting slowdown"},
    {"slowdown_count",       Ndbinfo::Number, "Number of slowdown onsets since connect"}
  }
};

DECLARE_NDBINFO_TABLE(LOGSPACES, 7) =
{ { "logspaces", 7, 0,
    [] (const Ndbinfo::Counts &c) { return c.data_nodes * c.log_parts; },
    "logspace usage" },
  {
    {"node_id",            Ndbinfo::Number, ""},
    {"log_type",           Ndbinfo::Number, "0 = REDO, 1 = DD-UNDO"},
    {"log_id",             Ndbinfo::Number, ""},
    {"log_part",           Ndbinfo::Number, ""},

    {"total",              Ndbinfo::Number64, "total allocated"},
    {"used",               Ndbinfo::Number64, "currently in use"},
    {"high",               Ndbinfo::Number64, "in use high water mark"}
  }
};

DECLARE_NDBINFO_TABLE(LOGBUFFERS, 7) =
{ { "logbuffers", 7, 0,
    [] (const Ndbinfo::Counts &c) { return c.data_nodes * c.log_parts; },
    "logbuffer usage" },
  {
    {"node_id",            Ndbinfo::Number, ""},
    {"log_type",           Ndbinfo::Number, "0 = REDO, 1 = DD-UNDO, 2 = BACKUP-DATA, 3 = BACKUP-LOG"},
    {"log_id",             Ndbinfo::Number, ""},
    {"log_part",           Ndbinfo::Number, ""},

    {"total",              Ndbinfo::Number64, "total allocated"},
    {"used",               Ndbinfo::Number64, "currently in use"},
    {"high",               Ndbinfo::Number64, "in use high water mark"}
  }
};

DECLARE_NDBINFO_TABLE(RESOURCES,7) =
{ { "resources", 7, 0,
    [] (const Ndbinfo::Counts &c) { return c.data_nodes * 13 /*MM_RG_COUNT + 1*/; },
    "resources usage (a.k.a superpool)" },
  {
    {"node_id",            Ndbinfo::Number, ""},
    {"resource_id",        Ndbinfo::Number, ""},

    {"reserved",           Ndbinfo::Number, "reserved for this resource"},
    {"used",               Ndbinfo::Number, "currently in use"},
    {"max",                Ndbinfo::Number, "max available"},
    {"high",               Ndbinfo::Number, "in use high water mark"},
    {"spare",              Ndbinfo::Number, "spare pages for restart"}
  }
};

DECLARE_NDBINFO_TABLE(COUNTERS,5) =
{ { "counters", 5, 0,
    [] (const Ndbinfo::Counts &c) {
      /* To verify these numbers,
         search for COUNTERS_TABLEID under src/kernel/blocks
      */
      return c.data_nodes * ( (7  * c.instances.lqh) +  // 7 rows per LQH
                              (13 * c.instances.tc)  +  // 13 rows per SPJ
                              (11 * c.instances.tc) );  // 11 rows per TC
    },
    "monotonic counters"
  },
  {
    {"node_id",            Ndbinfo::Number, ""},
    {"block_number",       Ndbinfo::Number, ""},
    {"block_instance",     Ndbinfo::Number, ""},
    {"counter_id",         Ndbinfo::Number, ""},

    {"val",                Ndbinfo::Number64, "monotonically increasing since process start"}
  }
};

DECLARE_NDBINFO_TABLE(NODES,5) =
{ { "nodes", 5, 0,
  [] (const Ndbinfo::Counts &c) { return c.data_nodes; },
  "node status" },
  {
    {"node_id",            Ndbinfo::Number, ""},

    {"uptime",             Ndbinfo::Number64, "time in seconds that node has been running"},
    {"status",             Ndbinfo::Number, "starting/started/stopped etc."},
    {"start_phase",        Ndbinfo::Number, "start phase if node is starting"},
    {"config_generation",  Ndbinfo::Number, "configuration generation number"}
  }
};

DECLARE_NDBINFO_TABLE(DISKPAGEBUFFER, 9) =
{ { "diskpagebuffer", 9, 0,
    [] (const Ndbinfo::Counts &c) { return c.data_nodes * c.instances.pgman; },
    "disk page buffer info"
  },
  {
    {"node_id",                     Ndbinfo::Number, ""},
    {"block_instance",              Ndbinfo::Number, ""},

    {"pages_written",               Ndbinfo::Number64, "Pages written to disk"},
    {"pages_written_lcp",           Ndbinfo::Number64, "Pages written by local checkpoint"},
    {"pages_read",                  Ndbinfo::Number64, "Pages read from disk"},
    {"log_waits",                   Ndbinfo::Number64, "Page writes waiting for log to be written to disk"},
    {"page_requests_direct_return", Ndbinfo::Number64, "Page in buffer and no requests waiting for it"},
    {"page_requests_wait_queue",    Ndbinfo::Number64, "Page in buffer, but some requests are already waiting for it"},
    {"page_requests_wait_io",       Ndbinfo::Number64, "Page not in buffer, waiting to be read from disk"},
  }
};

DECLARE_NDBINFO_TABLE(THREADBLOCKS, 4) =
{ { "threadblocks", 4, 0,
  [] (const Ndbinfo::Counts &c) {
      // In this estimate, 18 is the number of single-instance blocks,
      // and 11 is the number of multi-instance blocks.
      // The result is not exact.
      return c.data_nodes * (19 + (c.instances.lqh * 11));
  },
  "which blocks are run in which threads"
  },
  {
    {"node_id",                     Ndbinfo::Number, "node id"},
    {"thr_no",                      Ndbinfo::Number, "thread number"},
    {"block_number",                Ndbinfo::Number, "block number"},
    {"block_instance",              Ndbinfo::Number, "block instance"},
  }
};

DECLARE_NDBINFO_TABLE(THREADSTAT, 18) =
{ { "threadstat", 18, 0,
    [] (const Ndbinfo::Counts &c) { return c.data_nodes *
                                           (c.threads.db - c.threads.send); },
    "Statistics on execution threads"
  },
  {
    {"node_id",             Ndbinfo::Number, "node id"},
    {"thr_no",              Ndbinfo::Number, "thread number"},
    {"thr_nm",              Ndbinfo::String, "thread name"},
    {"c_loop",              Ndbinfo::Number64,"No of loops in main loop"},
    {"c_exec",              Ndbinfo::Number64,"No of signals executed"},
    {"c_wait",              Ndbinfo::Number64,"No of times waited for more input"},
    {"c_l_sent_prioa",      Ndbinfo::Number64,"No of prio A signals sent to own node"},
    {"c_l_sent_priob",      Ndbinfo::Number64,"No of prio B signals sent to own node"},
    {"c_r_sent_prioa",      Ndbinfo::Number64,"No of prio A signals sent to remote node"},
    {"c_r_sent_priob",      Ndbinfo::Number64,"No of prio B signals sent to remote node"},
    {"os_tid",              Ndbinfo::Number64,"OS thread id"},
    {"os_now",              Ndbinfo::Number64,"OS gettimeofday (millis)"},
    {"os_ru_utime",         Ndbinfo::Number64,"OS user CPU time (micros)"},
    {"os_ru_stime",         Ndbinfo::Number64,"OS system CPU time (micros)"},
    {"os_ru_minflt",        Ndbinfo::Number64,"OS page reclaims (soft page faults"},
    {"os_ru_majflt",        Ndbinfo::Number64,"OS page faults (hard page faults)"},
    {"os_ru_nvcsw",         Ndbinfo::Number64,"OS voluntary context switches"},
    {"os_ru_nivcsw",        Ndbinfo::Number64,"OS involuntary context switches"}
  }
};

DECLARE_NDBINFO_TABLE(TRANSACTIONS, 11) =
{ { "transactions", 11, 0,
    [] (const Ndbinfo::Counts &) {
      /* It is difficult to estimate row counts for transactions, operations,
         and acc_operations because they depend on current load. By guessing
         5 transactions, 10 operations, and 15 acc_operations, we can keep the
         three tables in correct relative order and allow the optimizer to
         correctly rank them from largest to smallest most of the time.
      */
      return 5;
    }, "transactions"
  },
  {
    {"node_id",             Ndbinfo::Number, "node id"},
    {"block_instance",      Ndbinfo::Number, "TC instance no"},
    {"objid",               Ndbinfo::Number, "Object id of transaction object"},
    {"apiref",              Ndbinfo::Number, "API reference"},
    {"transid0",            Ndbinfo::Number, "Transaction id"},
    {"transid1",            Ndbinfo::Number, "Transaction id"},
    {"state",               Ndbinfo::Number, "Transaction state"},
    {"flags",               Ndbinfo::Number, "Transaction flags"},
    {"c_ops",               Ndbinfo::Number, "No of operations in transaction" },
    {"outstanding",         Ndbinfo::Number, "Currently outstanding request" },
    {"timer",               Ndbinfo::Number, "Timer (seconds)"},
  }
};

DECLARE_NDBINFO_TABLE(OPERATIONS, 12) =
{ { "operations", 12, 0,
  [] (const Ndbinfo::Counts &) { return 10; }, // see comment above
   "operations" },
  {
    {"node_id",             Ndbinfo::Number, "node id"},
    {"block_instance",      Ndbinfo::Number, "LQH instance no"},
    {"objid",               Ndbinfo::Number, "Object id of operation object"},
    {"tcref",               Ndbinfo::Number, "TC reference"},
    {"apiref",              Ndbinfo::Number, "API reference"},
    {"transid0",            Ndbinfo::Number, "Transaction id"},
    {"transid1",            Ndbinfo::Number, "Transaction id"},
    {"tableid",             Ndbinfo::Number, "Table id"},
    {"fragmentid",          Ndbinfo::Number, "Fragment id"},
    {"op",                  Ndbinfo::Number, "Operation type"},
    {"state",               Ndbinfo::Number, "Operation state"},
    {"flags",               Ndbinfo::Number, "Operation flags"}
  }
};

DECLARE_NDBINFO_TABLE(MEMBERSHIP, 13) =
{ { "membership", 13, 0,
   [] (const Ndbinfo::Counts &c) { return c.data_nodes; },
   "membership"
  },
  {
    {"node_id",         Ndbinfo::Number, "node id"},
    {"group_id",        Ndbinfo::Number, "node group id"},
    {"left_node",       Ndbinfo::Number, "Left node in heart beat chain"},
    {"right_node",      Ndbinfo::Number, "Right node in heart beat chain"},
    {"president",       Ndbinfo::Number, "President nodeid"},
    {"successor",       Ndbinfo::Number, "President successor"},
    {"dynamic_id",      Ndbinfo::Number, "President, Configured_heartbeat order"},
    {"arbitrator",      Ndbinfo::Number, "Arbitrator nodeid"},
    {"arb_ticket",      Ndbinfo::String, "Arbitrator ticket"},
    {"arb_state",       Ndbinfo::Number, "Arbitrator state"},
    {"arb_connected",   Ndbinfo::Number, "Arbitrator connected"},
    {"conn_rank1_arbs", Ndbinfo::String, "Connected rank 1 arbitrators"},
    {"conn_rank2_arbs", Ndbinfo::String, "Connected rank 2 arbitrators"}
  }
};

DECLARE_NDBINFO_TABLE(DICT_OBJ_INFO, 7) =
{ { "dict_obj_info", 7, 0,
    [] (const Ndbinfo::Counts &c) { return c.est_tables; },
    "Dictionary object info"
  },
  {
    {"type",             Ndbinfo::Number,      "Type of dict object"},
    {"id",               Ndbinfo::Number,      "Object identity"},
    {"version",          Ndbinfo::Number,      "Object version"},
    {"state",            Ndbinfo::Number,      "Object state"},
    {"parent_obj_type",  Ndbinfo::Number,      "Parent object type" },
    {"parent_obj_id",    Ndbinfo::Number,      "Parent object id" },
    {"fq_name",          Ndbinfo::String,      "Fully qualified object name"}
  }
};

DECLARE_NDBINFO_TABLE(FRAG_MEM_USE, 15) =
{ { "frag_mem_use", 15, 0,
    [] (const Ndbinfo::Counts &c) { // nodes * 2 * tables
      return c.data_nodes * 2 * c.est_tables;
    },
    "Per fragment space information" },
  {
    {"node_id",                  Ndbinfo::Number,    "node id"},
    {"block_instance",           Ndbinfo::Number,    "LDM instance number"},
    {"table_id",                 Ndbinfo::Number,    "Table identity"},
    {"fragment_num",             Ndbinfo::Number,    "Fragment number"},
    {"rows",                     Ndbinfo::Number64,  "Number of rows in table"},
    {"fixed_elem_alloc_bytes",   Ndbinfo::Number64,
     "Number of bytes allocated for fixed-sized elements"},
    {"fixed_elem_free_bytes",    Ndbinfo::Number64,
     "Free bytes in fixed-size element pages"},
    {"fixed_elem_count",         Ndbinfo::Number64,  
     "Number of fixed size elements in use"},
    {"fixed_elem_size_bytes",    Ndbinfo::Number,
     "Length of each fixed sized element in bytes"},
    {"var_elem_alloc_bytes",     Ndbinfo::Number64,
     "Number of bytes allocated for var-size elements"},
    {"var_elem_free_bytes",      Ndbinfo::Number64,
     "Free bytes in var-size element pages"},
    {"var_elem_count",           Ndbinfo::Number64,
     "Number of var size elements in use"},
    {"tuple_l2pmap_alloc_bytes", Ndbinfo::Number64, 
     "Bytes in logical to physical page map for tuple store"},
    {"hash_index_l2pmap_alloc_bytes",  Ndbinfo::Number64,  
     "Bytes in logical to physical page map for the hash index"},
    {"hash_index_alloc_bytes",   Ndbinfo::Number64,  "Bytes in linear hash map"}
  }
};

DECLARE_NDBINFO_TABLE(DISK_WRITE_SPEED_BASE, 7) =
{ { "disk_write_speed_base", 7, 0,
    [] (const Ndbinfo::Counts &c) { // 61 = DISK_WRITE_SPEED_REPORT_SIZE
      return c.data_nodes * c.threads.ldm * 61;
    },
    "Actual speed of disk writes per LDM thread, base data" },
  {
    {"node_id",                     Ndbinfo::Number, "node id"},
    {"thr_no",                      Ndbinfo::Number, "LDM thread instance"},
    {"millis_ago",                  Ndbinfo::Number64,
        "Milliseconds ago since this period finished"},
    {"millis_passed",               Ndbinfo::Number64,
        "Milliseconds passed in the period reported"},
    {"backup_lcp_bytes_written",    Ndbinfo::Number64,
        "Bytes written by backup and LCP in the period"},
    {"redo_bytes_written",               Ndbinfo::Number64,
        "Bytes written to REDO log in the period"},
    {"target_disk_write_speed",     Ndbinfo::Number64,
        "Target disk write speed in bytes per second at the measurement point"},
  }
};

DECLARE_NDBINFO_TABLE(DISK_WRITE_SPEED_AGGREGATE, 16) =
{ { "disk_write_speed_aggregate", 16, 0,
      [] (const Ndbinfo::Counts &c) { return c.data_nodes * c.threads.ldm; },
      "Actual speed of disk writes per LDM thread, aggregate data" },
  {
    {"node_id",                     Ndbinfo::Number, "node id"},
    {"thr_no",                      Ndbinfo::Number, "LDM thread instance"},
    {"backup_lcp_speed_last_sec",   Ndbinfo::Number64,
               "Number of bytes written by backup and LCP last second"},
    {"redo_speed_last_sec",         Ndbinfo::Number64,
               "Number of bytes written to REDO log last second"},
    {"backup_lcp_speed_last_10sec", Ndbinfo::Number64,
               "Number of bytes written by backup and LCP per second last"
               " 10 seconds"},
    {"redo_speed_last_10sec",       Ndbinfo::Number64,
               "Number of bytes written to REDO log per second last"
               " 10 seconds"},
    {"std_dev_backup_lcp_speed_last_10sec", Ndbinfo::Number64,
         "Standard deviation of Number of bytes written by backup and LCP"
         " per second last 10 seconds"},
    {"std_dev_redo_speed_last_10sec", Ndbinfo::Number64,
         "Standard deviation of Number of bytes written to REDO log"
         " per second last 10 seconds"},
    {"backup_lcp_speed_last_60sec", Ndbinfo::Number64,
               "Number of bytes written by backup and LCP per second last"
               " 60 seconds"},
    {"redo_speed_last_60sec",       Ndbinfo::Number64,
               "Number of bytes written to REDO log per second last"
               " 60 seconds"},
    {"std_dev_backup_lcp_speed_last_60sec", Ndbinfo::Number64,
         "Standard deviation of Number of bytes written by backup and LCP"
         " per second last 60 seconds"},
    {"std_dev_redo_speed_last_60sec", Ndbinfo::Number64,
         "Standard deviation of Number of bytes written to REDO log"
         " per second last 60 seconds"},
    {"slowdowns_due_to_io_lag",     Ndbinfo::Number64,
         "Number of seconds that we slowed down disk writes due to REDO "
         "log IO lagging"},
    {"slowdowns_due_to_high_cpu",   Ndbinfo::Number64,
         "Number of seconds we slowed down disk writes due to high CPU usage "
         "of LDM thread"},
    {"disk_write_speed_set_to_min", Ndbinfo::Number64,
         "Number of seconds we set disk write speed to a minimum"},
    {"current_target_disk_write_speed", Ndbinfo::Number64,
         "Current target of disk write speed in bytes per second"},
  }
};

DECLARE_NDBINFO_TABLE(FRAG_OPERATIONS, 28) =
{ { "frag_operations", 28, 0,
    [] (const Ndbinfo::Counts &c) {
        return c.data_nodes * 2 * c.est_tables; },
    "Per fragment operational information"
  },
  {
    {"node_id",                 Ndbinfo::Number,    "node id"},
    {"block_instance",          Ndbinfo::Number,    "LQH instance no"},
    {"table_id",                Ndbinfo::Number,    "Table identity"},
    {"fragment_num",            Ndbinfo::Number,    "Fragment number"},
    {"tot_key_reads",           Ndbinfo::Number64,  
     "Total number of key reads received"},
    {"tot_key_inserts",         Ndbinfo::Number64,  
     "Total number of key inserts received"},
    {"tot_key_updates",         Ndbinfo::Number64,  
     "Total number of key updates received"},
    {"tot_key_writes",          Ndbinfo::Number64,  
     "Total number of key writes received"},
    {"tot_key_deletes",         Ndbinfo::Number64,
     "Total number of key deletes received"},
    {"tot_key_refs",            Ndbinfo::Number64,
     "Total number of key operations refused by LDM"},
    {"tot_key_attrinfo_bytes",  Ndbinfo::Number64,
     "Total attrinfo bytes received for key operations"},
    {"tot_key_keyinfo_bytes",   Ndbinfo::Number64,
     "Total keyinfo bytes received for key operations"},
    {"tot_key_prog_bytes",      Ndbinfo::Number64,
     "Total bytes of filter programs for key operations"},
    {"tot_key_inst_exec",       Ndbinfo::Number64,
     "Total number of interpreter instructions executed for key operations"},
    {"tot_key_bytes_returned",  Ndbinfo::Number64,
     "Total number of bytes returned to client for key operations"},
    {"tot_frag_scans",          Ndbinfo::Number64,
     "Total number of fragment scans received"},
    {"tot_scan_rows_examined",  Ndbinfo::Number64,
     "Total number of rows examined by scans"},
    {"tot_scan_rows_returned",  Ndbinfo::Number64,
     "Total number of rows returned to client by scan"},
    {"tot_scan_bytes_returned",  Ndbinfo::Number64,
     "Total number of bytes returned to client by scans"},
    {"tot_scan_prog_bytes",     Ndbinfo::Number64,
     "Total bytes of scan filter programs"},
    {"tot_scan_bound_bytes",     Ndbinfo::Number64,
     "Total bytes of scan bounds"},
    {"tot_scan_inst_exec",   Ndbinfo::Number64,
     "Total number of interpreter instructions executed for scans"},
    {"tot_qd_frag_scans",       Ndbinfo::Number64,
     "Total number of fragment scans queued before exec"},
    {"conc_frag_scans",         Ndbinfo::Number,
     "Number of frag scans currently running"},
    {"conc_qd_plain_frag_scans", Ndbinfo::Number,
     "Number of tux frag scans currently queued"},
    {"conc_qd_tup_frag_scans",  Ndbinfo::Number,
     "Number of tup frag scans currently queued"},
    {"conc_qd_acc_frag_scans",  Ndbinfo::Number,
     "Number of acc frag scans currently queued"},
    {"tot_commits",  Ndbinfo::Number64,
     "Total number of committed row changes"}
  }
};

DECLARE_NDBINFO_TABLE(RESTART_INFO, 22) =
{ { "restart_info", 22, 0,
    [] (const Ndbinfo::Counts &c) { return c.data_nodes; },
    "Times of restart phases in seconds and current state" },
  {
    {"node_id",                                             Ndbinfo::Number,
     "node id" },
    {"node_restart_status",                                 Ndbinfo::String,
     "Current state of node recovery"},
    {"node_restart_status_int",                             Ndbinfo::Number,
     "Current state of node recovery as number"},
    {"secs_to_complete_node_failure",                       Ndbinfo::Number,
     "Seconds to complete node failure handling" },
    {"secs_to_allocate_node_id",                            Ndbinfo::Number,
     "Seconds from node failure completion to allocation of node id" },
    {"secs_to_include_in_heartbeat_protocol",               Ndbinfo::Number,
     "Seconds from allocation of node id to inclusion in HB protocol" },
    {"secs_until_wait_for_ndbcntr_master",                     Ndbinfo::Number,
     "Seconds from included in HB protocol until we wait for ndbcntr master"},
    {"secs_wait_for_ndbcntr_master",                        Ndbinfo::Number,
     "Seconds we waited for being accepted by NDBCNTR master to start" },
    {"secs_to_get_start_permitted",                         Ndbinfo::Number,
     "Seconds from permit by master until all nodes accepted our start" },
    {"secs_to_wait_for_lcp_for_copy_meta_data",             Ndbinfo::Number,
     "Seconds waiting for LCP completion before copying meta data" },
    {"secs_to_copy_meta_data",                              Ndbinfo::Number,
     "Seconds to copy meta data to starting node from master" },
    {"secs_to_include_node",                                Ndbinfo::Number,
     "Seconds to wait for GCP and inclusion of all nodes into protocols" },
    {"secs_starting_node_to_request_local_recovery",        Ndbinfo::Number,
     "Seconds for starting node to request local recovery" },
    {"secs_for_local_recovery",                             Ndbinfo::Number,
     "Seconds for local recovery in starting node" },
    {"secs_restore_fragments",                              Ndbinfo::Number,
     "Seconds to restore fragments from LCP files" },
    {"secs_undo_disk_data",                                 Ndbinfo::Number,
     "Seconds to execute UNDO log on disk data part of records" },
    {"secs_exec_redo_log",                                  Ndbinfo::Number,
     "Seconds to execute REDO log on all restored fragments" },
    {"secs_index_rebuild",                                  Ndbinfo::Number,
     "Seconds to rebuild indexes on restored fragments" },
    {"secs_to_synchronize_starting_node",                   Ndbinfo::Number,
     "Seconds to synchronize starting node from live nodes" },
    {"secs_wait_lcp_for_restart",                           Ndbinfo::Number,
  "Seconds to wait for LCP start and completion before restart is completed" },
    {"secs_wait_subscription_handover",                     Ndbinfo::Number,
     "Seconds waiting for handover of replication subscriptions" },
    {"total_restart_secs",                                  Ndbinfo::Number,
     "Total number of seconds from node failure until node is started again" },
  }
};

DECLARE_NDBINFO_TABLE(TC_TIME_TRACK_STATS, 15) =
{ { "tc_time_track_stats", 15, 0,
    [] (const Ndbinfo::Counts &c) {
      /* Maximum possible size is
            data nodes * all nodes * TC instances * TIME_TRACK_HISTOGRAM_RANGES
         but a more realistic estimate is just
            data nodes squared * TC instances * TIME_TRACK_HISTOGRAM_RANGES
      */
       return c.data_nodes * c.data_nodes * c.instances.tc * 32;
    },
    "Time tracking of transaction, key operations and scan ops" },
  {
    {"node_id",                     Ndbinfo::Number, "node id"},
    {"block_number",                Ndbinfo::Number, "Block number"},
    {"block_instance",              Ndbinfo::Number, "Block instance"},
    {"comm_node_id",                Ndbinfo::Number, "node_id of API or DB"},
    {"upper_bound",                 Ndbinfo::Number64,
        "Upper bound in micros of interval"},
    {"scans",                       Ndbinfo::Number64,
        "scan histogram interval"},
    {"scan_errors",                 Ndbinfo::Number64,
        "scan error histogram interval"},
    {"scan_fragments",              Ndbinfo::Number64,
        "scan fragment histogram interval"},
    {"scan_fragment_errors",        Ndbinfo::Number64,
        "scan fragment error histogram interval"},
    {"transactions",                Ndbinfo::Number64,
        "transaction histogram interval"},
    {"transaction_errors",          Ndbinfo::Number64,
        "transaction error histogram interval"},
    {"read_key_ops",                Ndbinfo::Number64,
        "read key operation histogram interval"},
    {"write_key_ops",               Ndbinfo::Number64,
        "write key operation histogram interval"},
    {"index_key_ops",               Ndbinfo::Number64,
        "index key operation histogram interval"},
    {"key_op_errors",               Ndbinfo::Number64,
        "key operation error histogram interval"},
  }
};

DECLARE_NDBINFO_TABLE(CONFIG_VALUES,3) =
{ { "config_values", 3, 0,
    [] (const Ndbinfo::Counts &c) {
      return c.data_nodes * 172;  // 172 = current number of config parameters
    },
    "Configuration parameter values" },
  {
    {"node_id",           Ndbinfo::Number, ""},
    {"config_param",      Ndbinfo::Number, "Parameter number"},
    {"config_value",      Ndbinfo::String, "Parameter value"},
  }
};

DECLARE_NDBINFO_TABLE(THREADS, 4) =
{ { "threads", 4, 0,
    [] (const Ndbinfo::Counts &c) { return c.data_nodes * c.threads.db; },
    "Base table for threads"
  },
  {
    {"node_id",                                             Ndbinfo::Number,
     "node_id" },
    {"thr_no",                                              Ndbinfo::Number,
     "thread number"},
    {"thread_name",                                         Ndbinfo::String,
     "thread_name"},
    {"thread_description",                                  Ndbinfo::String,
     "thread_description"},
  }
};

DECLARE_NDBINFO_TABLE(CPUSTAT_50MS, 11) =
{ { "cpustat_50ms", 11, 0,
    [] (const Ndbinfo::Counts &c) {
      return c.data_nodes * c.threads.db * 20; },// NUM_MEASUREMENTS in THRMAN
    "Thread CPU stats at 50 milliseconds intervals"
  },
  {
    {"node_id",                                             Ndbinfo::Number,
     "node_id" },
    {"thr_no",                                              Ndbinfo::Number,
     "thread number"},
    {"OS_user_time",                                        Ndbinfo::Number,
     "User time in microseconds as reported by OS" },
    {"OS_system_time",                                      Ndbinfo::Number,
     "System time in microseconds as reported by OS" },
    {"OS_idle_time",                                        Ndbinfo::Number,
     "Idle time in microseconds as reported by OS" },
    {"exec_time",                                           Ndbinfo::Number,
     "Execution time in microseconds as calculated by thread" },
    {"sleep_time",                                          Ndbinfo::Number,
     "Sleep time in microseconds as calculated by thread" },
    {"spin_time",                                          Ndbinfo::Number,
     "Spin time in microseconds as calculated by thread" },
    {"send_time",                                           Ndbinfo::Number,
     "Send time in microseconds as calculated by thread" },
    {"buffer_full_time",                                    Ndbinfo::Number,
     "Time spent with buffer full in microseconds as calculated by thread" },
    {"elapsed_time",                                        Ndbinfo::Number,
     "Elapsed time in microseconds for measurement" },
  }
};

DECLARE_NDBINFO_TABLE(CPUSTAT_1SEC, 11) =
{ { "cpustat_1sec", 11, 0,
    [] (const Ndbinfo::Counts &c) {
      return c.data_nodes * c.threads.db * 20; },// NUM_MEASUREMENTS in THRMAN
    "Thread CPU stats at 1 second intervals"
  },
  {
    {"node_id",                                             Ndbinfo::Number,
     "node_id" },
    {"thr_no",                                              Ndbinfo::Number,
     "thread number"},
    {"OS_user_time",                                        Ndbinfo::Number,
     "User time in microseconds as reported by OS" },
    {"OS_system_time",                                      Ndbinfo::Number,
     "System time in microseconds as reported by OS" },
    {"OS_idle_time",                                        Ndbinfo::Number,
     "Idle time in microseconds as reported by OS" },
    {"exec_time",                                           Ndbinfo::Number,
     "Execution time in microseconds as calculated by thread" },
    {"sleep_time",                                          Ndbinfo::Number,
     "Sleep time in microseconds as calculated by thread" },
    {"spin_time",                                          Ndbinfo::Number,
     "Spin time in microseconds as calculated by thread" },
    {"send_time",                                           Ndbinfo::Number,
     "Send time in microseconds as calculated by thread" },
    {"buffer_full_time",                                    Ndbinfo::Number,
     "Time spent with buffer full in microseconds as calculated by thread" },
    {"elapsed_time",                                        Ndbinfo::Number,
     "Elapsed time in microseconds for measurement" },
  }
};

DECLARE_NDBINFO_TABLE(CPUSTAT_20SEC, 11) =
{ { "cpustat_20sec", 11, 0,
    [] (const Ndbinfo::Counts &c) {
      return c.data_nodes * c.threads.db * 20; },// NUM_MEASUREMENTS in THRMAN
    "Thread CPU stats at 20 seconds intervals"
  },
  {
    {"node_id",                                             Ndbinfo::Number,
     "node_id" },
    {"thr_no",                                              Ndbinfo::Number,
     "thread number"},
    {"OS_user_time",                                        Ndbinfo::Number,
     "User time in microseconds as reported by OS" },
    {"OS_system_time",                                      Ndbinfo::Number,
     "System time in microseconds as reported by OS" },
    {"OS_idle_time",                                        Ndbinfo::Number,
     "Idle time in microseconds as reported by OS" },
    {"exec_time",                                           Ndbinfo::Number,
     "Execution time in microseconds as calculated by thread" },
    {"sleep_time",                                          Ndbinfo::Number,
     "Sleep time in microseconds as calculated by thread" },
    {"spin_time",                                          Ndbinfo::Number,
     "Spin time in microseconds as calculated by thread" },
    {"send_time",                                           Ndbinfo::Number,
     "Send time in microseconds as calculated by thread" },
    {"buffer_full_time",                                    Ndbinfo::Number,
     "Time spent with buffer full in microseconds as calculated by thread" },
    {"elapsed_time",                                        Ndbinfo::Number,
     "Elapsed time in microseconds for measurement" },
  }
};

DECLARE_NDBINFO_TABLE(CPUSTAT, 11) =
{ { "cpustat", 11, 0,
    [] (const Ndbinfo::Counts &c) { return c.data_nodes * c.threads.db; },
    "Thread CPU stats for last second" },
  {
    {"node_id",                                             Ndbinfo::Number,
     "node_id" },
    {"thr_no",                                              Ndbinfo::Number,
     "thread number"},
    {"OS_user",                                             Ndbinfo::Number,
     "Percentage time spent in user mode as reported by OS" },
    {"OS_system",                                           Ndbinfo::Number,
     "Percentage time spent in system mode as reported by OS" },
    {"OS_idle",                                             Ndbinfo::Number,
     "Percentage time spent in idle mode as reported by OS" },
    {"thread_exec",                                         Ndbinfo::Number,
     "Percentage time spent executing as calculated by thread" },
    {"thread_sleeping",                                     Ndbinfo::Number,
     "Percentage time spent sleeping as calculated by thread" },
    {"thread_spinning",                                     Ndbinfo::Number,
     "Percentage time spent spinning as calculated by thread" },
    {"thread_send",                                         Ndbinfo::Number,
     "Percentage time spent sending as calculated by thread" },
    {"thread_buffer_full",                                  Ndbinfo::Number,
     "Percentage time spent in buffer full as calculated by thread" },
    {"elapsed_time",                                        Ndbinfo::Number,
     "Elapsed time in microseconds for measurement" },
  }
};

DECLARE_NDBINFO_TABLE(FRAG_LOCKS, 14) =
{ { "frag_locks", 14, 0,
    [] (const Ndbinfo::Counts &c) {
      return c.data_nodes * 2 * c.est_tables;
    },
    "Per fragment lock information" },
  {
    {"node_id",                 Ndbinfo::Number,
       "node id"},
    {"block_instance",          Ndbinfo::Number,    
       "LQH instance no"},
    {"table_id",                Ndbinfo::Number,    
       "Table identity"},
    {"fragment_num",            Ndbinfo::Number,    
       "Fragment number"},
    {"ex_req",                  Ndbinfo::Number64,  
       "Exclusive row lock request count"},
    {"ex_imm_ok",               Ndbinfo::Number64,
       "Exclusive row lock immediate grants"},
    {"ex_wait_ok",              Ndbinfo::Number64,
       "Exclusive row lock grants with wait"},
    {"ex_wait_fail",            Ndbinfo::Number64,
       "Exclusive row lock failed grants"},
    {"sh_req",                  Ndbinfo::Number64,  
       "Shared row lock request count"},
    {"sh_imm_ok",               Ndbinfo::Number64,
       "Shared row lock immediate grants"},
    {"sh_wait_ok",              Ndbinfo::Number64,
       "Shared row lock grants with wait"},
    {"sh_wait_fail",            Ndbinfo::Number64,
       "Shared row lock failed grants"},
    {"wait_ok_millis",          Ndbinfo::Number64,
       "Time spent waiting before successfully "
       "claiming a lock"},
    {"wait_fail_millis",        Ndbinfo::Number64,
       "Time spent waiting before failing to "
       "claim a lock"}
  }
};

DECLARE_NDBINFO_TABLE(ACC_OPERATIONS, 15) =
{ { "acc_operations", 15, 0,
    [] (const Ndbinfo::Counts &) { return 15; }, // see comment at transactions
    "ACC operation info" },
  {
    {"node_id",                     Ndbinfo::Number,   "node_id"},
    {"block_instance",              Ndbinfo::Number,   "Block instance"},
    {"tableid",                     Ndbinfo::Number,   "Table id"},
    {"fragmentid",                  Ndbinfo::Number,   "Fragment id"},
    {"rowid",                       Ndbinfo::Number64, "Row id in fragment"},
    {"transid0",                    Ndbinfo::Number,   "Transaction id"},
    {"transid1",                    Ndbinfo::Number,   "Transaction id"},
    {"acc_op_id",                   Ndbinfo::Number,   "Operation id"},
    {"op_flags",                    Ndbinfo::Number,   "Operation flags"},
    {"prev_serial_op_id",           Ndbinfo::Number,   "Prev serial op id"},
    {"next_serial_op_id",           Ndbinfo::Number,   "Next serial op id"},
    {"prev_parallel_op_id",         Ndbinfo::Number,   "Prev parallel op id"},
    {"next_parallel_op_id",         Ndbinfo::Number,   "Next parallel op id"},
    {"duration_millis",             Ndbinfo::Number,   "Duration of wait/hold"},
    {"user_ptr",                    Ndbinfo::Number,   "Lock requestor context"}
  }
};

DECLARE_NDBINFO_TABLE(TABLE_DIST_STATUS, 13) =
{ { "table_distribution_status", 13, 0,
    [] (const Ndbinfo::Counts &c) { return c.est_tables; },
    "Table status in distribution handler" },
  {
    {"node_id",               Ndbinfo::Number,   "Node id"},
    {"table_id",              Ndbinfo::Number,   "Table id"},
    {"tab_copy_status",       Ndbinfo::Number,   "Copy status of the table"},
    {"tab_update_status",     Ndbinfo::Number,   "Update status of the table"},
    {"tab_lcp_status",        Ndbinfo::Number,   "LCP status of the table"},
    {"tab_status",            Ndbinfo::Number,   "Create status of the table"},
    {"tab_storage",           Ndbinfo::Number,   "Storage type of table"},
    {"tab_type",              Ndbinfo::Number,   "Type of table"},
    {"tab_partitions",        Ndbinfo::Number,   "Number of partitions in table"},
    {"tab_fragments",         Ndbinfo::Number,   "Number of fragments in table"},
    {"current_scan_count",    Ndbinfo::Number,   "Current number of active scans"},
    {"scan_count_wait",       Ndbinfo::Number,   "Number of scans waiting for"},
    {"is_reorg_ongoing",      Ndbinfo::Number,   "Is a table reorg ongoing on table"}
  }
};

DECLARE_NDBINFO_TABLE(TABLE_FRAGMENTS, 15) =
{ { "table_fragments", 15, 0,
    [] (const Ndbinfo::Counts &c) {
      return c.data_nodes * 2 * c.est_tables;
    },
    "Partitions of the tables"
  },
  {
    {"node_id",                     Ndbinfo::Number,   "node_id"},
    {"table_id",                    Ndbinfo::Number,   "Table id"},
    {"partition_id",                Ndbinfo::Number,   "Partition id"},
    {"fragment_id",                 Ndbinfo::Number,   "Fragment id"},
    {"partition_order",             Ndbinfo::Number,   "Order of fragment in partition"},
    {"log_part_id",                 Ndbinfo::Number,   "Log part id of fragment"},
    {"no_of_replicas",              Ndbinfo::Number,   "Number of replicas"},
    {"current_primary",             Ndbinfo::Number,   "Current primary node id"},
    {"preferred_primary",           Ndbinfo::Number,   "Preferred primary node id"},
    {"current_first_backup",        Ndbinfo::Number,   "Current first backup node id"},
    {"current_second_backup",       Ndbinfo::Number,   "Current second backup node id"},
    {"current_third_backup",        Ndbinfo::Number,   "Current third backup node id"},
    {"num_alive_replicas",          Ndbinfo::Number,   "Current number of alive replicas"},
    {"num_dead_replicas",           Ndbinfo::Number,   "Current number of dead replicas"},
    {"num_lcp_replicas",            Ndbinfo::Number,   "Number of replicas remaining to be LCP:ed"}
  }
};

DECLARE_NDBINFO_TABLE(TABLE_REPLICAS, 16) =
{ { "table_replicas", 16, 0,
    [] (const Ndbinfo::Counts &c) {
      return c.data_nodes * 4 * c.est_tables;
    },
    "Fragment replicas of the tables"
  },
  {
    {"node_id",                     Ndbinfo::Number,   "node_id"},
    {"table_id",                    Ndbinfo::Number,   "Table id"},
    {"fragment_id",                 Ndbinfo::Number,   "Fragment id"},
    {"initial_gci",                 Ndbinfo::Number,   "Initial GCI for table"},
    {"replica_node_id",             Ndbinfo::Number,   "Node id where replica is stored"},
    {"is_lcp_ongoing",              Ndbinfo::Number,   "Is LCP ongoing on this fragment"},
    {"num_crashed_replicas",        Ndbinfo::Number,   "Number of crashed replica instances"},
    {"last_max_gci_started",        Ndbinfo::Number,   "Last LCP Max GCI started"},
    {"last_max_gci_completed",      Ndbinfo::Number,   "Last LCP Max GCI completed"},
    {"last_lcp_id",                 Ndbinfo::Number,   "Last LCP id"},
    {"prev_lcp_id",                 Ndbinfo::Number,   "Previous LCP id"},
    {"prev_max_gci_started",        Ndbinfo::Number,   "Previous LCP Max GCI started"},
    {"prev_max_gci_completed",      Ndbinfo::Number,   "Previous LCP Max GCI completed"},
    {"last_create_gci",             Ndbinfo::Number,   "Last Create GCI of last crashed replica instance"},
    {"last_replica_gci",            Ndbinfo::Number,   "Last GCI of last crashed replica instance"},
    {"is_replica_alive",            Ndbinfo::Number,   "Is replica alive or not"}
  }
};

DECLARE_NDBINFO_TABLE(TABLE_DIST_STATUS_ALL, 13) =
{ { "table_distribution_status_all", 13, 0,
    [] (const Ndbinfo::Counts &c) { return c.data_nodes * c.est_tables; },
    "Table status in distribution handler"
  },
  {
    {"node_id",               Ndbinfo::Number,   "Node id"},
    {"table_id",              Ndbinfo::Number,   "Table id"},
    {"tab_copy_status",       Ndbinfo::Number,   "Copy status of the table"},
    {"tab_update_status",     Ndbinfo::Number,   "Update status of the table"},
    {"tab_lcp_status",        Ndbinfo::Number,   "LCP status of the table"},
    {"tab_status",            Ndbinfo::Number,   "Create status of the table"},
    {"tab_storage",           Ndbinfo::Number,   "Storage type of table"},
    {"tab_type",              Ndbinfo::Number,   "Type of table"},
    {"tab_partitions",        Ndbinfo::Number,   "Number of partitions in table"},
    {"tab_fragments",         Ndbinfo::Number,   "Number of fragments in table"},
    {"current_scan_count",    Ndbinfo::Number,   "Current number of active scans"},
    {"scan_count_wait",       Ndbinfo::Number,   "Number of scans waiting for"},
    {"is_reorg_ongoing",      Ndbinfo::Number,   "Is a table reorg ongoing on table"}
  }
};

DECLARE_NDBINFO_TABLE(TABLE_FRAGMENTS_ALL, 15) =
{ { "table_fragments_all", 15, 0,
    [] (const Ndbinfo::Counts &c) {
      return c.data_nodes * c.est_tables * 2;
    },
    "Partitions of the tables"
  },
  {
    {"node_id",                     Ndbinfo::Number,   "node_id"},
    {"table_id",                    Ndbinfo::Number,   "Table id"},
    {"partition_id",                Ndbinfo::Number,   "Partition id"},
    {"fragment_id",                 Ndbinfo::Number,   "Fragment id"},
    {"partition_order",             Ndbinfo::Number,   "Order of fragment in partition"},
    {"log_part_id",                 Ndbinfo::Number,   "Log part id of fragment"},
    {"no_of_replicas",              Ndbinfo::Number,   "Number of replicas"},
    {"current_primary",             Ndbinfo::Number,   "Current primary node id"},
    {"preferred_primary",           Ndbinfo::Number,   "Preferred primary node id"},
    {"current_first_backup",        Ndbinfo::Number,   "Current first backup node id"},
    {"current_second_backup",       Ndbinfo::Number,   "Current second backup node id"},
    {"current_third_backup",        Ndbinfo::Number,   "Current third backup node id"},
    {"num_alive_replicas",          Ndbinfo::Number,   "Current number of alive replicas"},
    {"num_dead_replicas",           Ndbinfo::Number,   "Current number of dead replicas"},
    {"num_lcp_replicas",            Ndbinfo::Number,   "Number of replicas remaining to be LCP:ed"}
  }
};

DECLARE_NDBINFO_TABLE(TABLE_REPLICAS_ALL, 16) =
{ { "table_replicas_all", 16, 0,
    [] (const Ndbinfo::Counts &c) {
      return 2 * c.est_tables * c.data_nodes;
    },
    "Fragment replicas of the tables"
  },
  {
    {"node_id",                     Ndbinfo::Number,   "node_id"},
    {"table_id",                    Ndbinfo::Number,   "Table id"},
    {"fragment_id",                 Ndbinfo::Number,   "Fragment id"},
    {"initial_gci",                 Ndbinfo::Number,   "Initial GCI for table"},
    {"replica_node_id",             Ndbinfo::Number,   "Node id where replica is stored"},
    {"is_lcp_ongoing",              Ndbinfo::Number,   "Is LCP ongoing on this fragment"},
    {"num_crashed_replicas",        Ndbinfo::Number,   "Number of crashed replica instances"},
    {"last_max_gci_started",        Ndbinfo::Number,   "Last LCP Max GCI started"},
    {"last_max_gci_completed",      Ndbinfo::Number,   "Last LCP Max GCI completed"},
    {"last_lcp_id",                 Ndbinfo::Number,   "Last LCP id"},
    {"prev_lcp_id",                 Ndbinfo::Number,   "Previous LCP id"},
    {"prev_max_gci_started",        Ndbinfo::Number,   "Previous LCP Max GCI started"},
    {"prev_max_gci_completed",      Ndbinfo::Number,   "Previous LCP Max GCI completed"},
    {"last_create_gci",             Ndbinfo::Number,   "Last Create GCI of last crashed replica instance"},
    {"last_replica_gci",            Ndbinfo::Number,   "Last GCI of last crashed replica instance"},
    {"is_replica_alive",            Ndbinfo::Number,   "Is replica alive or not"}
  }
};

DECLARE_NDBINFO_TABLE(STORED_TABLES, 20) =
{ { "stored_tables", 20, 0,
    [] (const Ndbinfo::Counts &c) { return c.est_tables; },
    "Information about stored tables" },
  {
    {"node_id",                     Ndbinfo::Number,   "node_id"},
    {"table_id",                    Ndbinfo::Number,   "Table id"},
    {"logged_table",                Ndbinfo::Number,   "Is table logged"},
    {"row_contains_gci",            Ndbinfo::Number,   "Does table rows contains GCI"},
    {"row_contains_checksum",       Ndbinfo::Number,   "Does table rows contain checksum"},
    {"temporary_table",             Ndbinfo::Number,   "Is table temporary"},
    {"force_var_part",              Ndbinfo::Number,   "Force var part active"},
    {"read_backup",                 Ndbinfo::Number,   "Is backup replicas read"},
    {"fully_replicated",            Ndbinfo::Number,   "Is table fully replicated"},
    {"extra_row_gci",               Ndbinfo::Number,   "extra_row_gci"},
    {"extra_row_author",            Ndbinfo::Number,   "extra_row_author"},
    {"storage_type",                Ndbinfo::Number,   "Storage type of table"},
    {"hashmap_id",                  Ndbinfo::Number,   "Hashmap id"},
    {"hashmap_version",             Ndbinfo::Number,   "Hashmap version"},
    {"table_version",               Ndbinfo::Number,   "Table version"},
    {"fragment_type",               Ndbinfo::Number,   "Type of fragmentation"},
    {"partition_balance",           Ndbinfo::Number,   "Partition balance"},
    {"create_gci",                  Ndbinfo::Number,   "GCI in which table was created"},
    {"backup_locked",               Ndbinfo::Number,   "Locked for backup"},
    {"single_user_mode",            Ndbinfo::Number,   "Is single user mode active"}
  }
};

DECLARE_NDBINFO_TABLE(PROCESSES, 8) =
{ { "processes", 8, 0,
    [] (const Ndbinfo::Counts &c) { return c.data_nodes * c.all_nodes; },
    "Process ID and Name information for connected nodes" },
  {
    { "reporting_node_id",         Ndbinfo::Number,    "Reporting data node ID"},
    { "node_id",                   Ndbinfo::Number,    "Connected node ID"},
    { "node_type",                 Ndbinfo::Number,    "Type of node"},
    { "node_version",              Ndbinfo::String,    "Node RonDB version string"},
    { "process_id",                Ndbinfo::Number,    "PID of node process on host"},
    { "angel_process_id",          Ndbinfo::Number,    "PID of node\\\'s angel process"},
    { "process_name",              Ndbinfo::String,    "Node\\\'s executable process name"},
    { "service_URI",               Ndbinfo::String,    "URI for service provided by node"}
  }
};

DECLARE_NDBINFO_TABLE(CONFIG_NODES, 4) =
{ { "config_nodes", 4, 0,
    [] (const Ndbinfo::Counts &c) { return c.data_nodes * c.all_nodes; },
    "All nodes of current cluster configuration" },
  {
    { "reporting_node_id",         Ndbinfo::Number,    "Reporting data node ID"},
    { "node_id",                   Ndbinfo::Number,    "Configured node ID"},
    { "node_type",                 Ndbinfo::Number,    "Configured node type"},
    { "node_hostname",             Ndbinfo::String,    "Configured hostname"}
  }
};

DECLARE_NDBINFO_TABLE(PGMAN_TIME_TRACK_STATS, 8) =
{ { "pgman_time_track_stats", 8, 0,
    [] (const Ndbinfo::Counts &c) {  // 20 = PGMAN_TIME_TRACK_NUM_RANGES
      return c.data_nodes * c.instances.pgman * 20;
    },
    "Time tracking of reads and writes of disk data pages"
  },
  {
    {"node_id",                     Ndbinfo::Number, "node_id"},
    {"block_number",                Ndbinfo::Number, "Block number"},
    {"block_instance",              Ndbinfo::Number, "Block instance"},
    {"upper_bound",                 Ndbinfo::Number,
       "Upper bound in microseconds" },
    {"page_reads",                  Ndbinfo::Number64,
       "Number of disk reads in this range" },
    {"page_writes",                      Ndbinfo::Number64,
       "Number of disk writes in this range" },
    {"log_waits",                   Ndbinfo::Number64,
       "Number of waits due to WAL rule in this range (log waits)" },
    {"get_page",                   Ndbinfo::Number64,
       "Number of waits for get_page in this range" },
  }
};

DECLARE_NDBINFO_TABLE(DISKSTAT, 12) =
{ { "diskstat", 12, 0,
    [] (const Ndbinfo::Counts &c) {
      return c.data_nodes * c.instances.pgman;
    },
    "Disk data statistics for last second"
  },
  {
    {"node_id",                     Ndbinfo::Number, "node_id"},
    {"block_instance",              Ndbinfo::Number, "Block instance"},
    {"pages_made_dirty",            Ndbinfo::Number,
       "Pages made dirty last second"},
    {"reads_issued",                Ndbinfo::Number,
       "Reads issued last second"},
    {"reads_completed",             Ndbinfo::Number,
       "Reads completed last second"},
    {"writes_issued",               Ndbinfo::Number,
       "Writes issued last second"},
    {"writes_completed",            Ndbinfo::Number,
       "Writes completed last second"},
    {"log_writes_issued",           Ndbinfo::Number,
       "Log writes issued last second"},
    {"log_writes_completed",        Ndbinfo::Number,
       "Log writes completed last second"},
    {"get_page_calls_issued",       Ndbinfo::Number,
       "get_page calls issued last second"},
    {"get_page_reqs_issued",       Ndbinfo::Number,
       "get_page calls that triggered disk IO issued last second"},
    {"get_page_reqs_completed",       Ndbinfo::Number,
       "get_page calls that triggered disk IO completed last second"},
  }
};

DECLARE_NDBINFO_TABLE(DISKSTATS_1SEC, 13) =
{ { "diskstats_1sec", 13, 0,
    [] (const Ndbinfo::Counts &c) {
         return c.data_nodes * c.instances.pgman * 20;
    },
    "Disk data statistics history for last few seconds"
  },
  {
    {"node_id",                     Ndbinfo::Number, "node_id"},
    {"block_instance",              Ndbinfo::Number, "Block instance"},
    {"pages_made_dirty",            Ndbinfo::Number,
       "Pages made dirty per second"},
    {"reads_issued",                Ndbinfo::Number,
       "Reads issued per second"},
    {"reads_completed",             Ndbinfo::Number,
       "Reads completed per second"},
    {"writes_issued",               Ndbinfo::Number,
       "Writes issued per second"},
    {"writes_completed",            Ndbinfo::Number,
       "Writes completed per second"},
    {"log_writes_issued",           Ndbinfo::Number,
       "Log writes issued per second"},
    {"log_writes_completed",        Ndbinfo::Number,
       "Log writes completed per second"},
    {"get_page_calls_issued",       Ndbinfo::Number,
       "get_page calls issued per second"},
    {"get_page_reqs_issued",       Ndbinfo::Number,
       "get_page calls that triggered disk IO issued per second"},
    {"get_page_reqs_completed",       Ndbinfo::Number,
       "get_page calls that triggered disk IO completed per second"},
    {"seconds_ago",                 Ndbinfo::Number,
       "Seconds ago that this measurement was made"},
  }
};

DECLARE_NDBINFO_TABLE(HWINFO, 7) =
{ { "hwinfo", 7, 0,
    [] (const Ndbinfo::Counts &c) { return c.data_nodes; },
    "HW information where node executes"},
  {
    {"node_id",                     Ndbinfo::Number, "node_id"},
    {"cpu_cnt_max",                 Ndbinfo::Number,
       "Number of processors in HW"},
    {"cpu_cnt",                     Ndbinfo::Number,
       "Number of processors available to node"},
    {"num_cpu_cores",               Ndbinfo::Number,
       "Number of CPU cores in HW of node"},
    {"num_cpu_sockets",             Ndbinfo::Number,
       "Number of CPU sockets in HW of node"},
    {"HW_memory_size",              Ndbinfo::Number64,
       "HW memory size where node executes"},
    {"model_name",                  Ndbinfo::String,
       "CPU model name"},
  }
};

DECLARE_NDBINFO_TABLE(CPUINFO, 5) =
{ { "cpuinfo", 5, 0,
    [] (const Ndbinfo::Counts &c) { return c.data_nodes * c.cpus; },
    "CPU information where node executes"},
  {
    {"node_id",                     Ndbinfo::Number, "node_id"},
    {"cpu_no",                      Ndbinfo::Number, "Processor number"},
    {"cpu_online",                  Ndbinfo::Number,
       "Is Processor currently online, 1 if it is, 0 if it isn't"},
    {"core_id",                     Ndbinfo::Number, "CPU core id"},
    {"socket_id",                   Ndbinfo::Number, "CPU socket id"},
  }
};

DECLARE_NDBINFO_TABLE(CPUDATA, 8) =
{ { "cpudata", 8, 0,
    [] (const Ndbinfo::Counts &c) { return c.data_nodes * c.cpus; },
    "Data about CPU usage last second"},
  {
    {"node_id",                     Ndbinfo::Number, "node_id"},
    {"cpu_no",                      Ndbinfo::Number, "Processor number"},
    {"cpu_online",                  Ndbinfo::Number,
       "Is Processor currently online, 1 if it is, 0 if it isn't"},
    {"cpu_userspace_time",          Ndbinfo::Number,
       "Time spent in userspace by CPU"},
    {"cpu_idle_time",               Ndbinfo::Number,
       "Time spent in idle state by CPU"},
    {"cpu_system_time",             Ndbinfo::Number,
       "Time spent in system time by CPU"},
    {"cpu_interrupt_time",          Ndbinfo::Number,
       "Time spent handling HW interrupts and soft interrupts"},
    {"cpu_exec_vm_time",            Ndbinfo::Number,
       "Time spent executing VM"},
  }
};

DECLARE_NDBINFO_TABLE(CPUDATA_50MS, 10) =
{ { "cpudata_50ms", 10, 0,
    [] (const Ndbinfo::Counts &c) { return c.data_nodes * c.cpus; },
    "Data about CPU usage per 50ms last second"},
  {
    {"node_id",                     Ndbinfo::Number, "node_id"},
    {"measurement_id",              Ndbinfo::Number,
       "Order of measurement, latest have lower id"},
    {"cpu_no",                      Ndbinfo::Number, "Processor number"},
    {"cpu_online",                  Ndbinfo::Number,
       "Is Processor currently online, 1 if it is, 0 if it isn't"},
    {"cpu_userspace_time",          Ndbinfo::Number,
       "Time spent in userspace by CPU"},
    {"cpu_idle_time",               Ndbinfo::Number,
       "Time spent in idle state by CPU"},
    {"cpu_system_time",             Ndbinfo::Number,
       "Time spent in system time by CPU"},
    {"cpu_interrupt_time",          Ndbinfo::Number,
       "Time spent handling HW interrupts and soft interrupts"},
    {"cpu_exec_vm_time",            Ndbinfo::Number,
       "Time spent executing VM"},
    {"elapsed_time",                Ndbinfo::Number,
     "Elapsed time in microseconds for measurement" },
  }
};

DECLARE_NDBINFO_TABLE(CPUDATA_1SEC, 10) =
{ { "cpudata_1sec", 10, 0,
    [] (const Ndbinfo::Counts &c) { return c.data_nodes * c.cpus; },
    "Data about CPU usage per second last 20 seconds"},
  {
    {"node_id",                     Ndbinfo::Number, "node_id"},
    {"measurement_id",              Ndbinfo::Number,
       "Order of measurement, latest have lower id"},
    {"cpu_no",                      Ndbinfo::Number, "Processor number"},
    {"cpu_online",                  Ndbinfo::Number,
       "Is Processor currently online, 1 if it is, 0 if it isn't"},
    {"cpu_userspace_time",          Ndbinfo::Number,
       "Time spent in userspace by CPU"},
    {"cpu_idle_time",               Ndbinfo::Number,
       "Time spent in idle state by CPU"},
    {"cpu_system_time",             Ndbinfo::Number,
       "Time spent in system time by CPU"},
    {"cpu_interrupt_time",          Ndbinfo::Number,
       "Time spent handling HW interrupts and soft interrupts"},
    {"cpu_exec_vm_time",            Ndbinfo::Number,
       "Time spent executing VM"},
    {"elapsed_time",                                        Ndbinfo::Number,
     "Elapsed time in microseconds for measurement" },
  }
};

DECLARE_NDBINFO_TABLE(CPUDATA_20SEC, 10) =
{ { "cpudata_20sec", 10, 0,
    [] (const Ndbinfo::Counts &c) { return c.data_nodes * c.cpus; },
    "Data about CPU usage per 20 sec last 400 seconds"},
  {
    {"node_id",                     Ndbinfo::Number, "node_id"},
    {"measurement_id",              Ndbinfo::Number,
       "Order of measurement, latest have lower id"},
    {"cpu_no",                      Ndbinfo::Number, "Processor number"},
    {"cpu_online",                  Ndbinfo::Number,
       "Is Processor currently online, 1 if it is, 0 if it isn't"},
    {"cpu_userspace_time",          Ndbinfo::Number,
       "Time spent in userspace by CPU"},
    {"cpu_idle_time",               Ndbinfo::Number,
       "Time spent in idle state by CPU"},
    {"cpu_system_time",             Ndbinfo::Number,
       "Time spent in system time by CPU"},
    {"cpu_interrupt_time",          Ndbinfo::Number,
       "Time spent handling HW interrupts and soft interrupts"},
    {"cpu_exec_vm_time",            Ndbinfo::Number,
       "Time spent executing VM"},
    {"elapsed_time",                Ndbinfo::Number,
     "Elapsed time in microseconds for measurement" },
  }
};

DECLARE_NDBINFO_TABLE(TABLE_MEM_USE, 7) =
{ { "table_memory_usage", 7, 0, "Per table memory usage" },
  {
    {"table_id",                 Ndbinfo::Number,    "Table identity"},
    {"fragment_num",             Ndbinfo::Number,    "Fragment number"},
    {"nodegroup_id",             Ndbinfo::Number,    "Node group id"},
    {"in_memory_bytes",          Ndbinfo::Number64,
     "Number of bytes allocated in memory for table"},
    {"free_in_memory_bytes",     Ndbinfo::Number64,
     "Number of bytes free in allocated memory for table"},
    {"disk_memory_bytes",        Ndbinfo::Number64,
     "Number of bytes allocated on disk for table"},
    {"free_disk_memory_bytes",   Ndbinfo::Number64,
     "Number of bytes free in allocated disk memory for table"},
  }
};

DECLARE_NDBINFO_TABLE(TABLE_MAP,3) =
{ { "table_map", 3, 0, "Mapping table_id to table and database name" },
  {
    {"table_id",     Ndbinfo::Number, ""},
    {"database_name",Ndbinfo::String, ""},
    {"table_name",   Ndbinfo::String, ""},
  }
};

#define DBINFOTBL(x) { Ndbinfo::x##_TABLEID, (const Ndbinfo::Table*)&ndbinfo_##x }

static
struct ndbinfo_table_list_entry {
  Ndbinfo::TableId id;
  const Ndbinfo::Table * table;
} ndbinfo_tables[] = {
  // NOTE! the tables must be added to the list in the same order
  // as they are in "enum TableId"
  DBINFOTBL(TABLES),
  DBINFOTBL(COLUMNS),
  DBINFOTBL(TEST),
  DBINFOTBL(POOLS),
  DBINFOTBL(TRANSPORTERS),
  DBINFOTBL(LOGSPACES),
  DBINFOTBL(LOGBUFFERS),
  DBINFOTBL(RESOURCES),
  DBINFOTBL(COUNTERS),
  DBINFOTBL(NODES),
  DBINFOTBL(DISKPAGEBUFFER),
  DBINFOTBL(THREADBLOCKS),
  DBINFOTBL(THREADSTAT),
  DBINFOTBL(TRANSACTIONS),
  DBINFOTBL(OPERATIONS),
  DBINFOTBL(MEMBERSHIP),
  DBINFOTBL(DICT_OBJ_INFO),
  DBINFOTBL(FRAG_MEM_USE),
  DBINFOTBL(DISK_WRITE_SPEED_BASE),
  DBINFOTBL(DISK_WRITE_SPEED_AGGREGATE),
  DBINFOTBL(FRAG_OPERATIONS),
  DBINFOTBL(RESTART_INFO),
  DBINFOTBL(TC_TIME_TRACK_STATS),
  DBINFOTBL(CONFIG_VALUES),
  DBINFOTBL(THREADS),
  DBINFOTBL(CPUSTAT_50MS),
  DBINFOTBL(CPUSTAT_1SEC),
  DBINFOTBL(CPUSTAT_20SEC),
  DBINFOTBL(CPUSTAT),
  DBINFOTBL(FRAG_LOCKS),
  DBINFOTBL(ACC_OPERATIONS),
  DBINFOTBL(TABLE_DIST_STATUS),
  DBINFOTBL(TABLE_FRAGMENTS),
  DBINFOTBL(TABLE_REPLICAS),
  DBINFOTBL(TABLE_DIST_STATUS_ALL),
  DBINFOTBL(TABLE_FRAGMENTS_ALL),
  DBINFOTBL(TABLE_REPLICAS_ALL),
  DBINFOTBL(STORED_TABLES),
  DBINFOTBL(PROCESSES),
  DBINFOTBL(CONFIG_NODES),
  DBINFOTBL(PGMAN_TIME_TRACK_STATS),
  DBINFOTBL(DISKSTAT),
  DBINFOTBL(DISKSTATS_1SEC),
  DBINFOTBL(HWINFO),
  DBINFOTBL(CPUINFO),
  DBINFOTBL(CPUDATA),
  DBINFOTBL(CPUDATA_50MS),
  DBINFOTBL(CPUDATA_1SEC),
  DBINFOTBL(CPUDATA_20SEC),
  DBINFOTBL(TABLE_MEM_USE),
  DBINFOTBL(TABLE_MAP)
};

static int no_ndbinfo_tables =
  sizeof(ndbinfo_tables) / sizeof(ndbinfo_tables[0]);


int Ndbinfo::getNumTables(){
  return no_ndbinfo_tables;
}

const Ndbinfo::Table& Ndbinfo::getTable(int i)
{
  assert(i >= 0 && i < no_ndbinfo_tables);
  ndbinfo_table_list_entry& entry = ndbinfo_tables[i];
  assert(entry.id == i);
  return *entry.table;
}

const Ndbinfo::Table& Ndbinfo::getTable(Uint32 i)
{
  return getTable((int)i);
}

/** 
 * #undef is needed since this file is included by NdbInfoTables.cpp
 */
#undef JAM_FILE_ID<|MERGE_RESOLUTION|>--- conflicted
+++ resolved
@@ -1,11 +1,6 @@
 /*
-<<<<<<< HEAD
    Copyright (c) 2009, 2021, Oracle and/or its affiliates.
    Copyright (c) 2021, 2022, Hopsworks and/or its affiliates.
-=======
-   Copyright (c) 2009, 2020, Oracle and/or its affiliates.
-   Copyright (c) 2022, 2022, Hopsworks and/or its affiliates.
->>>>>>> 7aed4965
 
    This program is free software; you can redistribute it and/or modify
    it under the terms of the GNU General Public License, version 2.0,
@@ -1290,7 +1285,9 @@
 };
 
 DECLARE_NDBINFO_TABLE(TABLE_MEM_USE, 7) =
-{ { "table_memory_usage", 7, 0, "Per table memory usage" },
+{ { "table_memory_usage", 7, 0,
+    [] (const Ndbinfo::Counts &c) { return c.est_tables; },
+    "Per table memory usage" },
   {
     {"table_id",                 Ndbinfo::Number,    "Table identity"},
     {"fragment_num",             Ndbinfo::Number,    "Fragment number"},
@@ -1307,7 +1304,9 @@
 };
 
 DECLARE_NDBINFO_TABLE(TABLE_MAP,3) =
-{ { "table_map", 3, 0, "Mapping table_id to table and database name" },
+{ { "table_map", 3, 0,
+    [] (const Ndbinfo::Counts &c) { return c.est_tables; },
+    "Mapping table_id to table and database name" },
   {
     {"table_id",     Ndbinfo::Number, ""},
     {"database_name",Ndbinfo::String, ""},
