--- conflicted
+++ resolved
@@ -829,11 +829,7 @@
     unsigned idx = 0;
     for (; idx < NDB_ARRAY_SIZE(m_params); idx++)
     {
-<<<<<<< HEAD
       if (native_strncasecmp(str, m_params[idx].name, strlen(m_params[idx].name)) == 0)
-=======
-      if (strncasecmp(str, m_params[idx].name, strlen(m_params[idx].name)) == 0)
->>>>>>> 64c88599
       {
         str += strlen(m_params[idx].name);
         break;
