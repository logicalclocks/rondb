--- conflicted
+++ resolved
@@ -45,17 +45,10 @@
 const THRConfig::T_Thread *THRConfigApplier::find_thread(
     const unsigned short instancelist[], unsigned cnt) const {
   int instanceNo;
-<<<<<<< HEAD
   if ((instanceNo = findBlock(SUMA, instancelist, cnt)) >= 0) {
     Uint32 num_main_threads = getThreadCount(T_REP) + getThreadCount(T_MAIN);
-=======
-  if ((instanceNo = findBlock(SUMA, instancelist, cnt)) >= 0)
-  {
-    Uint32 num_main_threads = getThreadCount(T_REP) +
-                              getThreadCount(T_MAIN);
     Uint32 num_recv_threads = getThreadCount(T_RECV);
 
->>>>>>> e64a25e2
     if (num_main_threads == 2)
       return &m_threads[T_REP][instanceNo];
     else if (num_main_threads == 1)
@@ -67,13 +60,7 @@
         return &m_threads[T_RECV][1];
     else
       abort();
-<<<<<<< HEAD
   } else if ((instanceNo = findBlock(DBDIH, instancelist, cnt)) >= 0) {
-    return &m_threads[T_MAIN][instanceNo];
-=======
-  }
-  else if ((instanceNo = findBlock(DBDIH, instancelist, cnt)) >= 0)
-  {
     Uint32 num_main_threads = getThreadCount(T_REP) +
                               getThreadCount(T_MAIN);
 
@@ -81,7 +68,6 @@
       return &m_threads[T_MAIN][instanceNo];
     else
       return &m_threads[T_RECV][0];
->>>>>>> e64a25e2
   }
   else if ((instanceNo = findBlock(TRPMAN, instancelist, cnt)) >= 0)
   {
