/*
   Copyright (c) 2003, 2024, Oracle and/or its affiliates.
   Copyright (c) 2021, 2023, Hopsworks and/or its affiliates.

   This program is free software; you can redistribute it and/or modify
   it under the terms of the GNU General Public License, version 2.0,
   as published by the Free Software Foundation.

   This program is designed to work with certain software (including
   but not limited to OpenSSL) that is licensed under separate terms,
   as designated in a particular file or component or in included license
   documentation.  The authors of MySQL hereby grant you an additional
   permission to link the program and your derivative works with the
   separately licensed software that they have either included with
   the program or referenced in the documentation.

   This program is distributed in the hope that it will be useful,
   but WITHOUT ANY WARRANTY; without even the implied warranty of
   MERCHANTABILITY or FITNESS FOR A PARTICULAR PURPOSE.  See the
   GNU General Public License, version 2.0, for more details.

   You should have received a copy of the GNU General Public License
   along with this program; if not, write to the Free Software
   Foundation, Inc., 51 Franklin St, Fifth Floor, Boston, MA 02110-1301  USA
*/

#include <ndb_global.h>
#include <ndb_opts.h>
#include "my_getopt.h"
#include "portlib/ssl_applink.h"

#include "my_alloc.h"

// copied from mysql.cc to get readline
extern "C" {
#if defined(_WIN32)
#include <conio.h>
#elif !defined(__NETWARE__)
#include <readline.h>
extern "C" int add_history(const char *command); /* From readline directory */
extern "C" int read_history(const char *command);
extern "C" int write_history(const char *command);
#define HAVE_READLINE
#endif
}

#include <mgmapi.h>
#include <ndb_version.h>
#include <BaseString.hpp>
#include <NdbOut.hpp>

#include "ndb_mgmclient.hpp"

const char *load_default_groups[] = {"mysql_cluster", "ndb_mgm", 0};

static char *opt_execute_str = 0;
static char *opt_prompt = 0;
static unsigned opt_verbose = 1;
static bool opt_test_tls = true;

static ndb_password_state opt_backup_password_state("backup", nullptr);
static ndb_password_option opt_backup_password(opt_backup_password_state);
static ndb_password_from_stdin_option opt_backup_password_from_stdin(
    opt_backup_password_state);

static bool opt_encrypt_backup = false;

/* ndb_mgm uses an extended form of the --ndb-mgm-tls enum, which accepts
   an extra option, "disabled"
*/
static const char *tls_names[] = {"relaxed", "strict", "deferred", nullptr};
static TYPELIB mgm_tls_typelib = {3, "TLS requirement", tls_names, nullptr};

static struct my_option my_long_options[] = {
    NdbStdOpt::usage,
    NdbStdOpt::help,
    NdbStdOpt::version,
    NdbStdOpt::ndb_connectstring,
    NdbStdOpt::mgmd_host,
    NdbStdOpt::connectstring,
    NdbStdOpt::ndb_nodeid,
    NdbStdOpt::connect_retry_delay,
    NdbStdOpt::connect_retries,
    NdbStdOpt::tls_search_path,
    NDB_STD_OPT_DEBUG{"backup-password", NDB_OPT_NOSHORT,
                      "Encryption password for backup file", nullptr, nullptr,
                      nullptr, GET_PASSWORD, OPT_ARG, 0, 0, 0, nullptr, 0,
                      &opt_backup_password},
    {"backup-password-from-stdin", NDB_OPT_NOSHORT,
     "Encryption password for backup file",
     &opt_backup_password_from_stdin.opt_value, nullptr, nullptr, GET_BOOL,
     NO_ARG, 0, 0, 0, nullptr, 0, &opt_backup_password_from_stdin},
    {"encrypt-backup", NDB_OPT_NOSHORT,
     "Treat START BACKUP as START BACKUP ENCRYPT", &opt_encrypt_backup, nullptr,
     nullptr, GET_BOOL, NO_ARG, 0, 0, 0, nullptr, 0, nullptr},
    {"execute", 'e', "execute command and exit", &opt_execute_str, nullptr,
     nullptr, GET_STR, REQUIRED_ARG, 0, 0, 0, nullptr, 0, nullptr},
    {"prompt", 'p', "Set prompt to string specified", &opt_prompt, nullptr,
     nullptr, GET_STR, REQUIRED_ARG, 0, 0, 0, nullptr, 0, nullptr},
    {"verbose", 'v', "Control the amount of printout", &opt_verbose, nullptr,
     nullptr, GET_UINT, REQUIRED_ARG, 1, 0, 0, nullptr, 0, nullptr},
    {"try-reconnect", 't', "Same as --connect-retries", &opt_connect_retries,
     nullptr, nullptr, GET_INT, REQUIRED_ARG, 12, 0, INT_MAX, nullptr, 0,
     nullptr},
    {"ndb-mgm-tls", NDB_OPT_NOSHORT, "MGM client TLS requirement level",
     &opt_mgm_tls, nullptr, &mgm_tls_typelib, GET_ENUM, REQUIRED_ARG, 0, 0, 2,
     nullptr, 0, nullptr},
    {"test-tls", NDB_OPT_NOSHORT, "Connect using TLS then exit", &opt_test_tls,
     nullptr, nullptr, GET_BOOL, NO_ARG, 0, 0, 0, nullptr, 0, nullptr},
    NdbStdOpt::end_of_options};

static void short_usage_sub(void) { ndb_short_usage_sub("[hostname [port]]"); }

static bool read_and_execute(Ndb_mgmclient *com, int try_reconnect) {
  static char *line_read = (char *)NULL;

  /* If the buffer has already been allocated, return the memory
     to the free pool. */
  if (line_read) {
    free(line_read);
    line_read = (char *)NULL;
  }
#ifdef HAVE_READLINE
  /* Get a line from the user. */
  line_read = readline(com->get_current_prompt());
  /* If the line has any text in it, save it on the history. */
  if (line_read && *line_read) add_history(line_read);
#else
  static char linebuffer[512];
  fputs(com->get_current_prompt(), stdout);
  linebuffer[sizeof(linebuffer) - 1] = 0;
  line_read = fgets(linebuffer, sizeof(linebuffer) - 1, stdin);
  if (line_read == linebuffer) {
    char *q = linebuffer;
    while (*q > 31) q++;
    *q = 0;
    line_read = strdup(linebuffer);
  }
#endif
  return com->execute(line_read, try_reconnect, 1);
}

int ndb_mgm_main(int, char **);

int main(int argc, char **argv) {
  NDB_INIT(argv[0]);
  int r = ndb_mgm_main(argc, argv);
  ndb_end(opt_ndb_endinfo ? MY_CHECK_ERROR | MY_GIVE_INFO : 0);
  return r;
}

int ndb_mgm_main(int argc, char **argv) {
  Ndb_opts opts(argc, argv, my_long_options, load_default_groups);
  opts.set_usage_funcs(short_usage_sub);

  int ho_error;
#ifndef NDEBUG
  opt_debug = "d:t:O,/tmp/ndb_mgm.trace";
#endif
  if ((ho_error = opts.handle_options())) return ho_error;

  if (ndb_option::post_process_options()) {
    BaseString err_msg = opt_backup_password_state.get_error_message();
    if (!err_msg.empty()) {
      fprintf(stderr, "Error: backup password: %s\n", err_msg.c_str());
    }
    return 2;
  }

  BaseString connect_str(opt_ndb_connectstring);
  if (argc == 1) {
    connect_str.assfmt("%s", argv[0]);
  } else if (argc >= 2) {
    connect_str.assfmt("%s %s", argv[0], argv[1]);
  }

  if (!isatty(0) || opt_execute_str) {
    opt_prompt = 0;
  }

  int tls_option = opt_mgm_tls;
  if (opt_test_tls) {
    tls_option = CLIENT_TLS_STRICT;
    opt_verbose = 1;
  }

  auto com = std::make_unique<Ndb_mgmclient>(
      connect_str.c_str(), "ndb_mgm> ", opt_verbose, opt_connect_retry_delay,
      opt_tls_search_path, tls_option);
  com->set_always_encrypt_backup(opt_encrypt_backup);
  if (opt_backup_password_state.get_password()) {
    if (com->set_default_backup_password(
            opt_backup_password_state.get_password()) == 1) {
      fprintf(stderr, "Error: Failed set default backup password.\n");
      return 2;
    }
  }

  if (opt_prompt) {
    /* Construct argument to be sent to execute function */
    BaseString prompt_args("prompt ");
    prompt_args.append(opt_prompt);
    com->execute(prompt_args.c_str(), opt_connect_retries, 0);
  }

  if (opt_test_tls) {
    return com->test_tls();
  }

  int ret = 0;
  BaseString histfile;
  if (!opt_execute_str) {
#ifdef HAVE_READLINE
    char *histfile_env = getenv("NDB_MGM_HISTFILE");
    if (histfile_env)
      histfile.assign(histfile_env, strlen(histfile_env));
    else if (getenv("HOME")) {
      histfile.assign(getenv("HOME"), strlen(getenv("HOME")));
      histfile.append("/.ndb_mgm_history");
    }
    if (histfile.length()) read_history(histfile.c_str());
#endif

<<<<<<< HEAD
    ndbout << "-- RonDB -- Management Client --" << endl;
    while(read_and_execute(com, opt_connect_retries))
=======
    ndbout << "-- NDB Cluster -- Management Client --" << endl;
    while (read_and_execute(com.get(), opt_connect_retries))
>>>>>>> 05e4357f
      ;

#ifdef HAVE_READLINE
    if (histfile.length()) {
      BaseString histfile_tmp;
      histfile_tmp.assign(histfile);
      histfile_tmp.append(".TMP");
      if (!write_history(histfile_tmp.c_str()))
        my_rename(histfile_tmp.c_str(), histfile.c_str(), MYF(MY_WME));
    }
#endif
  } else {
    com->execute(opt_execute_str, opt_connect_retries, 0, &ret);
  }

  // Don't allow negative return code
  if (ret < 0) ret = 255;
  return ret;
}<|MERGE_RESOLUTION|>--- conflicted
+++ resolved
@@ -221,13 +221,8 @@
     if (histfile.length()) read_history(histfile.c_str());
 #endif
 
-<<<<<<< HEAD
     ndbout << "-- RonDB -- Management Client --" << endl;
-    while(read_and_execute(com, opt_connect_retries))
-=======
-    ndbout << "-- NDB Cluster -- Management Client --" << endl;
     while (read_and_execute(com.get(), opt_connect_retries))
->>>>>>> 05e4357f
       ;
 
 #ifdef HAVE_READLINE
