/*
   Copyright (c) 2008, 2023, Oracle and/or its affiliates.
   Copyright (c) 2023, 2023, Hopsworks and/or its affiliates.

   This program is free software; you can redistribute it and/or modify
   it under the terms of the GNU General Public License, version 2.0,
   as published by the Free Software Foundation.

   This program is also distributed with certain software (including
   but not limited to OpenSSL) that is licensed under separate terms,
   as designated in a particular file or component or in included license
   documentation.  The authors of MySQL hereby grant you an additional
   permission to link the program and your derivative works with the
   separately licensed software that they have included with MySQL.

   This program is distributed in the hope that it will be useful,
   but WITHOUT ANY WARRANTY; without even the implied warranty of
   MERCHANTABILITY or FITNESS FOR A PARTICULAR PURPOSE.  See the
   GNU General Public License, version 2.0, for more details.

   You should have received a copy of the GNU General Public License
   along with this program; if not, write to the Free Software
   Foundation, Inc., 51 Franklin St, Fifth Floor, Boston, MA 02110-1301  USA
*/

#ifndef NDB_MGMD_HPP
#define NDB_MGMD_HPP

#include "util/require.h"
#include "portlib/ndb_compiler.h"
#include <mgmapi.h>
#include "mgmcommon/NdbMgm.hpp"
#include "../../src/mgmapi/mgmapi_internal.h"

#include <BaseString.hpp>
#include <Properties.hpp>

#include <OutputStream.hpp>
#include <SocketInputStream2.hpp>

#include "mgmcommon/Config.hpp"

#include <InputStream.hpp>

#include "NdbSleep.h"

class NdbMgmd {
  BaseString m_connect_str;
  NdbMgmHandle m_handle;
  Uint32 m_nodeid;
  bool m_verbose;
  unsigned int m_timeout;
  unsigned int m_version;
  NdbSocket m_event_socket;

  void error(const char* msg, ...) ATTRIBUTE_FORMAT(printf, 2, 3)
  {
    if (!m_verbose)
      return;

    va_list args;
    printf("NdbMgmd::");
    va_start(args, msg);
    vprintf(msg, args);
    va_end(args);
    printf("\n");

    if (m_handle){
      ndbout_c(" error: %d, line: %d, desc: %s",
               ndb_mgm_get_latest_error(m_handle),
               ndb_mgm_get_latest_error_line(m_handle),
               ndb_mgm_get_latest_error_desc(m_handle));
    }
  }
public:
  NdbMgmd() :
    m_handle(NULL), m_nodeid(0), m_verbose(true), m_timeout(0),
    m_version(NDB_VERSION)
    {
      const char* connect_string= getenv("NDB_CONNECTSTRING");
      if (connect_string)
        m_connect_str.assign(connect_string);
    }

  ~NdbMgmd()
  {
    close();
  }

  unsigned int get_version()
  {
    return m_version;
  }
  void close(void)
  {
    if (m_handle)
    {
      ndb_mgm_disconnect_quiet(m_handle);
      ndb_mgm_destroy_handle(&m_handle);
      m_handle = NULL;
    }
    m_event_socket.close();
  }

  NdbMgmHandle handle(void) const {
    return m_handle;
  }

  NdbSocket convert_to_transporter() {
    return ndb_mgm_convert_to_transporter(& m_handle);
  }

  const NdbSocket& socket(void) const {
    return _ndb_mgm_get_socket(m_handle);
  }

  NodeId nodeid(void) const {
    return m_nodeid;
  }

  const char* getConnectString() const {
    return m_connect_str.c_str();
  }

  void setConnectString(const char* connect_str) {
    m_connect_str.assign(connect_str);
  }

  bool set_timeout(unsigned int timeout) {
    m_timeout = timeout;
    if (m_handle &&
        ndb_mgm_set_timeout(m_handle, timeout) != 0)
    {
      error("set_timeout: failed to set timeout on handle");
      return false;
    }
    return true;
  }

  void verbose(bool yes = true){
    m_verbose= yes;
  }

  int last_error(void) const {
    return ndb_mgm_get_latest_error(m_handle);
  }

  const char* last_error_message(void) const {
    return ndb_mgm_get_latest_error_desc(m_handle);
  }

  bool connect(const char* connect_string = NULL,
               int num_retries = 12, int retry_delay_in_seconds = 5) {
    require(m_handle == NULL);
    m_handle= ndb_mgm_create_handle();
    if (!m_handle){
      error("connect: ndb_mgm_create_handle failed");
      return false;
    }

    if (ndb_mgm_set_connectstring(m_handle,
                                  connect_string ?
                                  connect_string : getConnectString()) != 0){
      error("connect: ndb_mgm_set_connectstring failed");
      return false;
    }

    if (m_timeout > 0 &&
        ndb_mgm_set_timeout(m_handle, m_timeout) != 0){
      error("connect: ndb_mgm_set_timeout failed");
      return false;
    }

    if (ndb_mgm_connect(m_handle,num_retries,retry_delay_in_seconds,0) != 0){
      error("connect: ndb_mgm_connect failed");
      return false;
    }

  // Handshake with the server to make sure it's really there
    int major, minor, build;
    char buf[16];
    if (ndb_mgm_get_version(m_handle, &major, &minor, &build,
                            sizeof(buf), buf) != 1)
    {
        error("connect: ndb_get_version failed");
        return false;
    }
    m_version = (major << 16) + (minor << 8) + build;
    //printf("connected to ndb_mgmd version %d.%d.%d\n",
    //        major, minor, build);

    if ((m_nodeid = ndb_mgm_get_mgmd_nodeid(m_handle)) == 0){
      error("connect: could not get nodeid of connected mgmd");
      return false;
    }

    return true;
  }

  bool is_connected(void) {
    if (!m_handle){
      error("is_connected: no handle");
      return false;
    }
    if (!ndb_mgm_is_connected(m_handle)){
      error("is_connected: not connected");
      return false;
    }
    return true;
  }

  bool disconnect(void) {
    if (ndb_mgm_disconnect(m_handle) != 0){
      error("disconnect: ndb_mgm_disconnect failed");
      return false;
    }

    ndb_mgm_destroy_handle(&m_handle);
    m_handle = NULL;

    return true;
  }

  bool restart(bool abort = false) {
    if (!is_connected()){
      error("restart: not connected");
      return false;
    }

    int disconnect= 0;
    int node_list= m_nodeid;
    int restarted= ndb_mgm_restart3(m_handle,
                                    1,
                                    &node_list,
                                    false, /* initial */
                                    false, /* nostart */
                                    abort,
                                    &disconnect);

    if (restarted != 1){
      error("restart: failed to restart node %d, restarted: %d",
            m_nodeid, restarted);
      return false;
    }
    return true;
  }

  bool call(const char* cmd, const Properties& args,
            const char* cmd_reply, Properties& reply,
            const char* bulk = NULL,
            bool name_value_pairs = true){

    if (!is_connected()){
      error("call: not connected");
      return false;
    }

    SocketOutputStream out(socket());

    if (out.println("%s", cmd)){
      error("call: println failed at line %d", __LINE__);
      return false;
    }

    Properties::Iterator iter(&args);
    const char *name;
    while((name = iter.next()) != NULL) {
      PropertiesType t;
      Uint32 val_i;
      Uint64 val_64;
      BaseString val_s;

      args.getTypeOf(name, &t);
      switch(t) {
      case PropertiesType_Uint32:
	args.get(name, &val_i);
	if (out.println("%s: %d", name, val_i)){
          error("call: println failed at line %d", __LINE__);
          return false;
        }
	break;
      case PropertiesType_Uint64:
	args.get(name, &val_64);
	if (out.println("%s: %lld", name, val_64)){
          error("call: println failed at line %d", __LINE__);
          return false;
        }
	break;
      case PropertiesType_char:
	args.get(name, val_s);
	if (out.println("%s: %s", name, val_s.c_str())){
          error("call: println failed at line %d", __LINE__);
          return false;
        }
	break;
      default:
      case PropertiesType_Properties:
	/* Illegal */
        abort();
	break;
      }
    }

    // Empty line terminates argument list
    if (out.print("\n")){
      error("call: print('\n') failed at line %d", __LINE__);
      return false;
    }

    // Send any bulk data
    if (bulk)
    {
      if (out.write(bulk, strlen(bulk)) >= 0)
      {
        if (out.write("\n", 1) < 0)
        {
          error("call: print('<bulk>') failed at line %d", __LINE__);
          return false;
        }
      }
    }

    BaseString buf;
    SocketInputStream2 in(socket());
    if (cmd_reply)
    {
      // Read the reply header and compare against "cmd_reply"
      if (!in.gets(buf)){
        error("call: could not read reply command");
        return false;
      }

      // 1. Check correct reply header
      if (buf != cmd_reply){
        error("call: unexpected reply command, expected: '%s', got '%s'",
              cmd_reply, buf.c_str());
        return false;
      }
    }

    // 2. Read lines until empty line
    int line = 1;
    while(in.gets(buf)){

      // empty line -> end of reply
      if (buf == "")
        return true;

      if (name_value_pairs)
      {
        // 3a. Read colon separated name value pair, split
        // the name value pair on first ':'
        Vector<BaseString> name_value_pair;
        if (buf.split(name_value_pair, ":", 2) != 2){
          error("call: illegal name value pair '%s' received", buf.c_str());
          return false;
        }

        reply.put(name_value_pair[0].trim(" ").c_str(),
                  name_value_pair[1].trim(" ").c_str());
      }
      else
      {
        // 3b. Not name value pair, save the line into "reply"
        // using unique key
        reply.put("line", line++, buf.c_str());
      }
    }

    error("call: should never come here");
    reply.print();
    abort();
    return false;
  }


  bool get_config(Config& config){

    if (!is_connected()){
      error("get_config: not connected");
      return false;
    }

    ndb_mgm::config_ptr conf(ndb_mgm_get_configuration(m_handle,0));
    if (!conf) {
      error("get_config: ndb_mgm_get_configuration failed");
      return false;
    }

    config.m_configuration= conf.release();
    return true;
  }

  bool set_config(Config& config){

    if (!is_connected()){
      error("set_config: not connected");
      return false;
    }

    if (ndb_mgm_set_configuration(m_handle,
                                  config.get_configuration()) != 0)
    {
      error("set_config: ndb_mgm_set_configuration failed");
      return false;
    }
    return true;
  }

  bool end_session(void){
    if (!is_connected()){
      error("end_session: not connected");
      return false;
    }

    if (ndb_mgm_end_session(m_handle) != 0){
      error("end_session: ndb_mgm_end_session failed");
      return false;
    }
    return true;
  }

  bool subscribe_to_events(void)
  {
    if (!is_connected())
    {
      error("subscribe_to_events: not connected");
      return false;
    }
    
    int filter[] = 
    {
      15, NDB_MGM_EVENT_CATEGORY_STARTUP,
      15, NDB_MGM_EVENT_CATEGORY_SHUTDOWN,
      15, NDB_MGM_EVENT_CATEGORY_STATISTIC,
      15, NDB_MGM_EVENT_CATEGORY_CHECKPOINT,
      15, NDB_MGM_EVENT_CATEGORY_NODE_RESTART,
      15, NDB_MGM_EVENT_CATEGORY_CONNECTION,
      15, NDB_MGM_EVENT_CATEGORY_BACKUP,
      15, NDB_MGM_EVENT_CATEGORY_CONGESTION,
      15, NDB_MGM_EVENT_CATEGORY_DEBUG,
      15, NDB_MGM_EVENT_CATEGORY_INFO,
      0
    };

<<<<<<< HEAD
    ndb_socket_create_from_native(
      m_event_socket,
      ndb_mgm_listen_event(m_handle, filter));
    
    return ndb_socket_valid(m_event_socket);
=======
    m_event_socket = ndb_socket_create_from_native(
                       ndb_mgm_listen_event(m_handle, filter));

    return m_event_socket.is_valid();
>>>>>>> 20884deb
  }

  bool get_next_event_line(char* buff, int bufflen,
                          int timeout_millis)
  {
    if (!is_connected())
    {
      error("get_next_event_line: not connected");
      return false;
    }

    if (!m_event_socket.is_valid())
    {
      error("get_next_event_line: not subscribed");
      return false;
    }

    SocketInputStream stream(m_event_socket, timeout_millis);
    
    const char* result = stream.gets(buff, bufflen);
    if (result && strlen(result))
    {
      return true;
    }
    else
    {
      if (stream.timedout())
      {
        error("get_next_event_line: stream.gets timed out");
        return false;
      }
    }
    
    error("get_next_event_line: error from stream.gets()");
    return false;
  }

  bool change_config(Uint64 new_value, Uint64 *saved_old_value,
                     unsigned type_of_section, unsigned config_variable)
  {
    if (!connect())
    {
      error("Mgmd not connected");
      return false;
    }

    Config conf;
    if (!get_config(conf))
    {
      error("Mgmd : get_config failed");
      return false;
    }

    Uint64 default_value = 0;
    ConfigValues::Iterator iter(conf.m_configuration->m_config_values);
    for (int nodeid = 1; nodeid < MAX_NODES; nodeid++)
    {
      if (!iter.openSection(type_of_section, nodeid))
        continue;
      Uint64 old_value = 0;
      if (iter.get(config_variable, &old_value))
      {
        if (default_value == 0)
        {
          default_value = old_value;
        }
        else if (old_value != default_value)
        {
          g_err << "StartDiskPageBufferMemory is not consistent across nodes"
                << ". Node id " << nodeid
                << ": value " << old_value
                << ". Overwriting it with the given value " << new_value
                << endl;
        }
      }
      iter.set(config_variable, new_value);
      iter.closeSection();
    }

    // Return old config value
    *saved_old_value = default_value;

    // Set the new config in mgmd
    if (!set_config(conf))
    {
      error("Mgmd : set_config failed");
      return false;
    }

    // TODO: Instead of using flaky sleep, try reconnect and
    // determine whether the config is changed.
    NdbSleep_SecSleep(10); //Give MGM server time to restart

    return true;
  }
   
  bool change_config32(Uint32 new_value, Uint32 *saved_old_value,
                     unsigned type_of_section, unsigned config_variable)
  {
    if (!is_connected())
    {
      if (!connect())
      {
        error("Mgmd not connected");
        return false;
      }
    }

    Config conf;
    if (!get_config(conf))
    {
      error("Mgmd : get_config failed");
      return false;
    }

    Uint32 default_value = 0;
    ConfigValues::Iterator iter(conf.m_configuration->m_config_values);
    for (int nodeid = 1; nodeid < MAX_NODES; nodeid++)
    {
      if (!iter.openSection(type_of_section, nodeid))
        continue;
      Uint32 old_value = 0;
      if (iter.get(config_variable, &old_value))
      {
        if (default_value == 0)
        {
          default_value = old_value;
        }
        else if (old_value != default_value)
        {
          g_err << "Config value is not consistent across nodes"
                << ". Node id " << nodeid
                << ": value " << old_value
                << ". Overwriting it with the given value " << new_value
                << endl;
        }
      }
      iter.set(config_variable, new_value);
      iter.closeSection();
    }

    // Return old config value
    *saved_old_value = default_value;

    // Set the new config in mgmd
    if (!set_config(conf))
    {
      error("Mgmd : set_config failed");
      return false;
    }

    // TODO: Instead of using flaky sleep, try reconnect and
    // determine whether the config is changed.
    NdbSleep_SecSleep(10); //Give MGM server time to restart

    return true;
  }

  Uint32 get_config32(unsigned type_of_section,
                      unsigned config_variable)
  {
    if (!is_connected())
    {
      if (!connect())
      {
        error("Mgmd not connected");
        return 0;
      }
    }

    Config conf;
    if (!get_config(conf))
    {
      error("Mgmd : get_config failed");
      return 0;
    }

    ConfigValues::Iterator iter(conf.m_configuration->m_config_values);
    for (int nodeid = 1; nodeid < MAX_NODES; nodeid++)
    {
      if (!iter.openSection(type_of_section, nodeid))
        continue;
      Uint32 current_value = 0;
      if (iter.get(config_variable, &current_value))
      {
        if (current_value > 0)
        {
          return current_value;
        }
      }
      iter.closeSection();
    }
    return 0;
  }

  // Pretty printer for 'ndb_mgm_node_type'
  class NodeType {
    BaseString m_str;
  public:
    NodeType(Uint32 node_type) {
      const char* str= NULL;
      const char* alias=
        ndb_mgm_get_node_type_alias_string((ndb_mgm_node_type)node_type, &str);
      m_str.assfmt("%s(%s)", alias, str);
    }

    const char* c_str() { return m_str.c_str(); }
  };
};

#endif<|MERGE_RESOLUTION|>--- conflicted
+++ resolved
@@ -1,6 +1,6 @@
 /*
    Copyright (c) 2008, 2023, Oracle and/or its affiliates.
-   Copyright (c) 2023, 2023, Hopsworks and/or its affiliates.
+   Copyright (c) 2023, 2024, Hopsworks and/or its affiliates.
 
    This program is free software; you can redistribute it and/or modify
    it under the terms of the GNU General Public License, version 2.0,
@@ -28,6 +28,7 @@
 
 #include "util/require.h"
 #include "portlib/ndb_compiler.h"
+#include "portlib/ndb_socket.h"
 #include <mgmapi.h>
 #include "mgmcommon/NdbMgm.hpp"
 #include "../../src/mgmapi/mgmapi_internal.h"
@@ -443,18 +444,10 @@
       0
     };
 
-<<<<<<< HEAD
-    ndb_socket_create_from_native(
-      m_event_socket,
-      ndb_mgm_listen_event(m_handle, filter));
-    
-    return ndb_socket_valid(m_event_socket);
-=======
     m_event_socket = ndb_socket_create_from_native(
-                       ndb_mgm_listen_event(m_handle, filter));
+                          ndb_mgm_listen_event(m_handle, filter));
 
     return m_event_socket.is_valid();
->>>>>>> 20884deb
   }
 
   bool get_next_event_line(char* buff, int bufflen,
