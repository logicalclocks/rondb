/*
   Copyright (c) 2003, 2023, Oracle and/or its affiliates.
   Copyright (c) 2022, 2023, Hopsworks and/or its affiliates.

   This program is free software; you can redistribute it and/or modify
   it under the terms of the GNU General Public License, version 2.0,
   as published by the Free Software Foundation.

   This program is also distributed with certain software (including
   but not limited to OpenSSL) that is licensed under separate terms,
   as designated in a particular file or component or in included license
   documentation.  The authors of MySQL hereby grant you an additional
   permission to link the program and your derivative works with the
   separately licensed software that they have included with MySQL.

   This program is distributed in the hope that it will be useful,
   but WITHOUT ANY WARRANTY; without even the implied warranty of
   MERCHANTABILITY or FITNESS FOR A PARTICULAR PURPOSE.  See the
   GNU General Public License, version 2.0, for more details.

   You should have received a copy of the GNU General Public License
   along with this program; if not, write to the Free Software
   Foundation, Inc., 51 Franklin St, Fifth Floor, Boston, MA 02110-1301  USA
*/

#include <BlockNumbers.h>
#include <HugoTransactions.hpp>
#include <NDBT.hpp>
#include <NDBT_Test.hpp>
#include <NdbRestarter.hpp>
#include <NdbRestarts.hpp>
#include <NdbSqlUtil.hpp>
#include <NodeBitmask.hpp>
#include <UtilTransactions.hpp>
#include <Vector.hpp>
#include <cstring>
#include <signaldata/DumpStateOrd.hpp>
#include "portlib/NdbSleep.h"

#define CHECK(b)                                                          \
  if (!(b)) {                                                             \
    g_err << "ERR: " << step->getName() << " failed on line " << __LINE__ \
          << endl;                                                        \
    result = NDBT_FAILED;                                                 \
    break;                                                                \
  }

#define CHECKRET(b)                                                       \
  if (!(b)) {                                                             \
    g_err << "ERR: " << step->getName() << " failed on line " << __LINE__ \
          << endl;                                                        \
    return NDBT_FAILED;                                                   \
  }

struct Attrib {
  bool indexCreated;
  int numAttribs;
  int attribs[1024];
  Attrib() {
    numAttribs = 0;
    indexCreated = false;
  }
};

class AttribList {
 public:
  AttribList() {}
  ~AttribList() {
    for (unsigned i = 0; i < attriblist.size(); i++) {
      delete attriblist[i];
    }
  }
  void buildAttribList(const NdbDictionary::Table *pTab);
  Vector<Attrib *> attriblist;
};

/**
 * TODO expose in ndbapi
 */
static bool isIndexable(const NdbDictionary::Column *col) {
  if (col == 0) return false;

  switch (col->getType()) {
    case NDB_TYPE_BIT:
    case NDB_TYPE_BLOB:
    case NDB_TYPE_TEXT:
      return false;
    default:
      return true;
  }
}

void AttribList::buildAttribList(const NdbDictionary::Table *pTab) {
  attriblist.clear();

  Attrib *attr;
  // Build attrib definitions that describes which attributes to build index
  // Try to build strange combinations, not just "all" or all PK's

  int i;

  for (i = 1; i <= pTab->getNoOfColumns(); i++) {
    attr = new Attrib;
    attr->numAttribs = i;
    for (int a = 0; a < i; a++) attr->attribs[a] = a;
    attriblist.push_back(attr);
  }
  int b = 0;
  for (i = pTab->getNoOfColumns() - 1; i > 0; i--) {
    attr = new Attrib;
    attr->numAttribs = i;
    b++;
    for (int a = 0; a < i; a++) attr->attribs[a] = a + b;
    attriblist.push_back(attr);
  }
  for (i = pTab->getNoOfColumns(); i > 0; i--) {
    attr = new Attrib;
    attr->numAttribs = pTab->getNoOfColumns() - i;
    for (int a = 0; a < pTab->getNoOfColumns() - i; a++)
      attr->attribs[a] = pTab->getNoOfColumns() - a - 1;
    attriblist.push_back(attr);
  }
  for (i = 1; i < pTab->getNoOfColumns(); i++) {
    attr = new Attrib;
    attr->numAttribs = pTab->getNoOfColumns() - i;
    for (int a = 0; a < pTab->getNoOfColumns() - i; a++)
      attr->attribs[a] = pTab->getNoOfColumns() - a - 1;
    attriblist.push_back(attr);
  }
  for (i = 1; i < pTab->getNoOfColumns(); i++) {
    attr = new Attrib;
    attr->numAttribs = 2;
    for (int a = 0; a < 2; a++) {
      attr->attribs[a] = i % pTab->getNoOfColumns();
    }
    attriblist.push_back(attr);
  }

  // Last
  attr = new Attrib;
  attr->numAttribs = 1;
  attr->attribs[0] = pTab->getNoOfColumns() - 1;
  attriblist.push_back(attr);

  // Last and first
  attr = new Attrib;
  attr->numAttribs = 2;
  attr->attribs[0] = pTab->getNoOfColumns() - 1;
  attr->attribs[1] = 0;
  attriblist.push_back(attr);

  // First and last
  attr = new Attrib;
  attr->numAttribs = 2;
  attr->attribs[0] = 0;
  attr->attribs[1] = pTab->getNoOfColumns() - 1;
  attriblist.push_back(attr);

#if 0
  for(size_t i = 0; i < attriblist.size(); i++){

    ndbout << attriblist[i]->numAttribs << ": " ;
    for(int a = 0; a < attriblist[i]->numAttribs; a++)
      ndbout << attriblist[i]->attribs[a] << ", ";
    ndbout << endl;
  }
#endif

  /**
   * Trim away combinations that contain non indexable columns
   */
  Vector<Attrib *> tmp;
  for (Uint32 ii = 0; ii < attriblist.size(); ii++) {
    Attrib *attr = attriblist[ii];
    for (int j = 0; j < attr->numAttribs; j++) {
      if (!isIndexable(pTab->getColumn(attr->attribs[j]))) {
        delete attr;
        goto skip;
      }
    }

    if (attr->numAttribs + pTab->getNoOfPrimaryKeys() >
        NDB_MAX_ATTRIBUTES_IN_INDEX) {
      delete attr;
      goto skip;
    }

    tmp.push_back(attr);
  skip:
    (void)1;
  }

  attriblist.clear();
  attriblist = tmp;
}

char idxName[255];
char pkIdxName[255];

static const int SKIP_INDEX = 99;

int create_index(NDBT_Context *ctx, int indxNum,
                 const NdbDictionary::Table *pTab, Ndb *pNdb, Attrib *attr,
                 bool logged) {
  bool orderedIndex = ctx->getProperty("OrderedIndex", (unsigned)0);
  bool notOnlyPkId = ctx->getProperty("NotOnlyPkId", (unsigned)0);
  bool notIncludingUpdates =
      ctx->getProperty("NotIncludingUpdates", (unsigned)0);
  int result = NDBT_OK;

  HugoCalculator calc(*pTab);

  if (attr->numAttribs == 1 && calc.isUpdateCol(attr->attribs[0]) == true) {
    // Don't create index for the Hugo update column
    // since it's not unique
    return SKIP_INDEX;
  }

  // Create index
  BaseString::snprintf(idxName, 255, "IDC%d", indxNum);
  if (orderedIndex)
    ndbout << "Creating " << ((logged) ? "logged " : "temporary ")
           << "ordered index " << idxName << " (";
  else
    ndbout << "Creating " << ((logged) ? "logged " : "temporary ")
           << "unique index " << idxName << " (";
  ndbout << flush;
  NdbDictionary::Index pIdx(idxName);
  pIdx.setTable(pTab->getName());
  if (orderedIndex)
    pIdx.setType(NdbDictionary::Index::OrderedIndex);
  else
    pIdx.setType(NdbDictionary::Index::UniqueHashIndex);

  bool includesOnlyPkIdCols = true;
  for (int c = 0; c < attr->numAttribs; c++) {
    int attrNo = attr->attribs[c];
    const NdbDictionary::Column *col = pTab->getColumn(attrNo);
    switch (col->getType()) {
      case NDB_TYPE_BIT:
      case NDB_TYPE_BLOB:
      case NDB_TYPE_TEXT:
        /* Not supported */
        ndbout << col->getName() << " - bad type )" << endl;
        return SKIP_INDEX;
      default:
        break;
    }
    if (col->getStorageType() == NDB_STORAGETYPE_DISK) {
      ndbout << col->getName() << " - disk based )" << endl;
      return SKIP_INDEX;
    }
    if (calc.isUpdateCol(attrNo) && notIncludingUpdates) {
      ndbout << col->getName() << " - updates col, not including" << endl;
      return SKIP_INDEX;
    }

    pIdx.addIndexColumn(col->getName());
    ndbout << col->getName() << " ";

    if (!(col->getPrimaryKey() || calc.isIdCol(attrNo)))
      includesOnlyPkIdCols = false;
  }

  if (notOnlyPkId && includesOnlyPkIdCols) {
    ndbout << " Only PK/id cols included - skipping" << endl;
    return SKIP_INDEX;
  }

  if (!orderedIndex) {
    /**
     * For unique indexes we must add PK, otherwise it's not guaranteed
     *  to be unique
     */
    for (int i = 0; i < pTab->getNoOfColumns(); i++) {
      if (pTab->getColumn(i)->getPrimaryKey()) {
        for (int j = 0; j < attr->numAttribs; j++) {
          if (attr->attribs[j] == i) goto next;
        }
        pIdx.addIndexColumn(pTab->getColumn(i)->getName());
        ndbout << pTab->getColumn(i)->getName() << " ";
      }
    next:
      (void)i;
    }
  }

  pIdx.setStoredIndex(logged);
  ndbout << ") ";
  bool noddl = ctx->getProperty("NoDDL");

  if (noddl) {
    const NdbDictionary::Index *idx =
        pNdb->getDictionary()->getIndex(pIdx.getName(), pTab->getName());

    if (!idx) {
      ndbout << "Failed - Index does not exist and DDL not allowed" << endl;
      return NDBT_FAILED;
    } else {
      attr->indexCreated = false;
      // TODO : Check index definition is ok
    }
  } else {
    if (pNdb->getDictionary()->createIndex(pIdx) != 0) {
      attr->indexCreated = false;
      ndbout << "FAILED!" << endl;
      const NdbError err = pNdb->getDictionary()->getNdbError();
      NDB_ERR(err);
      if (err.classification == NdbError::ApplicationError) return SKIP_INDEX;

      if (err.status == NdbError::TemporaryError) return SKIP_INDEX;

      return NDBT_FAILED;
    } else {
      ndbout << "OK!" << endl;
      attr->indexCreated = true;
    }
  }
  return result;
}

int drop_index(int indxNum, Ndb *pNdb, const NdbDictionary::Table *pTab,
               Attrib *attr) {
  int result = NDBT_OK;

  if (attr->indexCreated == false) return NDBT_OK;

  BaseString::snprintf(idxName, 255, "IDC%d", indxNum);

  // Drop index
  ndbout << "Dropping index " << idxName << "(" << pTab->getName() << ") ";
  if (pNdb->getDictionary()->dropIndex(idxName, pTab->getName()) != 0) {
    ndbout << "FAILED!" << endl;
    NDB_ERR(pNdb->getDictionary()->getNdbError());
    result = NDBT_FAILED;
  } else {
    ndbout << "OK!" << endl;
  }
  return result;
}

int runCreateIndexes(NDBT_Context *ctx, NDBT_Step *step) {
  int loops = ctx->getNumLoops();
  int l = 0;
  const NdbDictionary::Table *pTab = ctx->getTab();
  Ndb *pNdb = GETNDB(step);
  int result = NDBT_OK;
  // NOTE If we need to test creating both logged and non logged indexes
  // this should be divided into two testcases
  // The parameter logged should then be specified
  // as a TC_PROPERTY. ex TC_PROPERTY("LoggedIndexes", 1);
  // and read into the test step like
  bool logged = ctx->getProperty("LoggedIndexes", 1);

  AttribList attrList;
  attrList.buildAttribList(pTab);

  while (l < loops && result == NDBT_OK) {
    unsigned int i;
    for (i = 0; i < attrList.attriblist.size(); i++) {
      // Try to create index
      if (create_index(ctx, i, pTab, pNdb, attrList.attriblist[i], logged) ==
          NDBT_FAILED)
        result = NDBT_FAILED;
    }

    // Now drop all indexes that where created
    for (i = 0; i < attrList.attriblist.size(); i++) {
      // Try to drop index
      if (drop_index(i, pNdb, pTab, attrList.attriblist[i]) != NDBT_OK)
        result = NDBT_FAILED;
    }

    l++;
  }

  return result;
}

int createRandomIndex(NDBT_Context *ctx, NDBT_Step *step) {
  const NdbDictionary::Table *pTab = ctx->getTab();
  Ndb *pNdb = GETNDB(step);
  bool logged = ctx->getProperty("LoggedIndexes", 1);

  AttribList attrList;
  attrList.buildAttribList(pTab);

  int retries = 100;
  while (retries > 0) {
    const Uint32 i = rand() % attrList.attriblist.size();
    int res = create_index(ctx, i, pTab, pNdb, attrList.attriblist[i], logged);
    if (res == SKIP_INDEX) {
      retries--;
      continue;
    }

    if (res == NDBT_FAILED) {
      return NDBT_FAILED;
    }

    ctx->setProperty("createRandomIndex", i);
    // Now drop all indexes that where created

    return NDBT_OK;
  }

  return NDBT_FAILED;
}

int createRandomIndex_Drop(NDBT_Context *ctx, NDBT_Step *step) {
  Ndb *pNdb = GETNDB(step);

  Uint32 i = ctx->getProperty("createRandomIndex");

  BaseString::snprintf(idxName, 255, "IDC%d", i);

  // Drop index
  ndbout << "Dropping index " << idxName << " ";
  if (pNdb->getDictionary()->dropIndex(idxName, ctx->getTab()->getName()) !=
      0) {
    ndbout << "FAILED!" << endl;
    NDB_ERR(pNdb->getDictionary()->getNdbError());
    return NDBT_FAILED;
  } else {
    ndbout << "OK!" << endl;
  }

  return NDBT_OK;
}

int createPkIndex(NDBT_Context *ctx, NDBT_Step *step) {
  bool orderedIndex = ctx->getProperty("OrderedIndex", (unsigned)0);

  const NdbDictionary::Table *pTab = ctx->getTab();
  Ndb *pNdb = GETNDB(step);

  bool logged = ctx->getProperty("LoggedIndexes", 1);
  bool noddl = ctx->getProperty("NoDDL");

  // Create index
  BaseString::snprintf(pkIdxName, 255, "IDC_PK_%s", pTab->getName());
  if (orderedIndex)
    ndbout << "Creating " << ((logged) ? "logged " : "temporary ")
           << "ordered index " << pkIdxName << " (";
  else
    ndbout << "Creating " << ((logged) ? "logged " : "temporary ")
           << "unique index " << pkIdxName << " (";

  NdbDictionary::Index pIdx(pkIdxName);
  pIdx.setTable(pTab->getName());
  if (orderedIndex)
    pIdx.setType(NdbDictionary::Index::OrderedIndex);
  else
    pIdx.setType(NdbDictionary::Index::UniqueHashIndex);
  for (int c = 0; c < pTab->getNoOfColumns(); c++) {
    const NdbDictionary::Column *col = pTab->getColumn(c);
    if (col->getPrimaryKey()) {
      pIdx.addIndexColumn(col->getName());
      ndbout << col->getName() << " ";
    }
  }

  pIdx.setStoredIndex(logged);
  ndbout << ") ";
  if (noddl) {
    const NdbDictionary::Index *idx =
        pNdb->getDictionary()->getIndex(pkIdxName, pTab->getName());

    if (!idx) {
      ndbout << "Failed - Index does not exist and DDL not allowed" << endl;
      NDB_ERR(pNdb->getDictionary()->getNdbError());
      return NDBT_FAILED;
    } else {
      // TODO : Check index definition is ok
    }
  } else {
    if (pNdb->getDictionary()->createIndex(pIdx) != 0) {
      ndbout << "FAILED!" << endl;
      const NdbError err = pNdb->getDictionary()->getNdbError();
      NDB_ERR(err);
      return NDBT_FAILED;
    }
  }

  ndbout << "OK!" << endl;
  return NDBT_OK;
}

int createPkIndex_Drop(NDBT_Context *ctx, NDBT_Step *step) {
  const NdbDictionary::Table *pTab = ctx->getTab();
  Ndb *pNdb = GETNDB(step);

  bool noddl = ctx->getProperty("NoDDL");

  // Drop index
  if (!noddl) {
    ndbout << "Dropping index " << pkIdxName << " ";
    if (pNdb->getDictionary()->dropIndex(pkIdxName, pTab->getName()) != 0) {
      ndbout << "FAILED!" << endl;
      NDB_ERR(pNdb->getDictionary()->getNdbError());
      return NDBT_FAILED;
    } else {
      ndbout << "OK!" << endl;
    }
  }

  return NDBT_OK;
}

int runVerifyIndex(NDBT_Context *ctx, NDBT_Step *step) {
  // Verify that data in index match
  // table data
  Ndb *pNdb = GETNDB(step);
  UtilTransactions utilTrans(*ctx->getTab());
  const int batchSize = ctx->getProperty("BatchSize", 16);
  const int parallelism = batchSize > 240 ? 240 : batchSize;

  do {
    if (utilTrans.verifyIndex(pNdb, idxName, parallelism, true) != 0) {
      g_err << "Inconsistent index" << endl;
      return NDBT_FAILED;
    }
  } while (ctx->isTestStopped() == false);
  return NDBT_OK;
}

int runTransactions1(NDBT_Context *ctx, NDBT_Step *step) {
  // Verify that data in index match
  // table data
  Ndb *pNdb = GETNDB(step);
  HugoTransactions hugoTrans(*ctx->getTab());
  const int batchSize = ctx->getProperty("BatchSize", 50);

  int rows = ctx->getNumRecords();
  while (ctx->isTestStopped() == false) {
    if (hugoTrans.pkUpdateRecords(pNdb, rows, batchSize) != 0) {
      g_err << "Updated table failed" << endl;
      return NDBT_FAILED;
    }

    ctx->sync_down("PauseThreads");
    if (ctx->isTestStopped()) break;

    if (hugoTrans.scanUpdateRecords(pNdb, rows, batchSize) != 0) {
      g_err << "Updated table failed" << endl;
      return NDBT_FAILED;
    }

    ctx->sync_down("PauseThreads");
  }
  return NDBT_OK;
}

int runTransactions2(NDBT_Context *ctx, NDBT_Step *step) {
  // Verify that data in index match
  // table data
  Ndb *pNdb = GETNDB(step);
  HugoTransactions hugoTrans(*ctx->getTab());
  const int batchSize = ctx->getProperty("BatchSize", 50);

  int rows = ctx->getNumRecords();
  while (ctx->isTestStopped() == false) {
#if 1
    if (hugoTrans.indexReadRecords(pNdb, pkIdxName, rows, batchSize) != 0) {
      g_err << "Index read failed" << endl;
      return NDBT_FAILED;
    }
#endif
    ctx->sync_down("PauseThreads");
    if (ctx->isTestStopped()) break;
#if 1
    if (hugoTrans.indexUpdateRecords(pNdb, pkIdxName, rows, batchSize) != 0) {
      g_err << "Index update failed" << endl;
      return NDBT_FAILED;
    }
#endif
    ctx->sync_down("PauseThreads");
  }
  return NDBT_OK;
}

int runTransactions3(NDBT_Context *ctx, NDBT_Step *step) {
  // Verify that data in index match
  // table data
  Ndb *pNdb = GETNDB(step);
  HugoTransactions hugoTrans(*ctx->getTab());
  UtilTransactions utilTrans(*ctx->getTab());
  const int batchSize = ctx->getProperty("BatchSize", 32);
  const int parallel = batchSize > 240 ? 240 : batchSize;

  int rows = ctx->getNumRecords();
  while (ctx->isTestStopped() == false) {
    if (hugoTrans.loadTable(pNdb, rows, batchSize, false) != 0) {
      g_err << "Load table failed" << endl;
      return NDBT_FAILED;
    }
    ctx->sync_down("PauseThreads");
    if (ctx->isTestStopped()) break;

    if (hugoTrans.pkUpdateRecords(pNdb, rows, batchSize) != 0) {
      g_err << "Updated table failed" << endl;
      return NDBT_FAILED;
    }

    ctx->sync_down("PauseThreads");
    if (ctx->isTestStopped()) break;

    if (hugoTrans.indexReadRecords(pNdb, pkIdxName, rows, batchSize) != 0) {
      g_err << "Index read failed" << endl;
      return NDBT_FAILED;
    }

    ctx->sync_down("PauseThreads");
    if (ctx->isTestStopped()) break;

    if (hugoTrans.indexUpdateRecords(pNdb, pkIdxName, rows, batchSize) != 0) {
      g_err << "Index update failed" << endl;
      return NDBT_FAILED;
    }

    ctx->sync_down("PauseThreads");
    if (ctx->isTestStopped()) break;

    if (hugoTrans.scanUpdateRecords(pNdb, rows, 5, parallel) != 0) {
      g_err << "Scan updated table failed" << endl;
      return NDBT_FAILED;
    }

    ctx->sync_down("PauseThreads");
    if (ctx->isTestStopped()) break;

    if (utilTrans.verifyIndex(pNdb, idxName, parallel) != 0) {
      g_err << "Inconsistent index" << endl;
      return NDBT_FAILED;
    }
    if (utilTrans.clearTable(pNdb, rows, parallel) != 0) {
      g_err << "Clear table failed" << endl;
      return NDBT_FAILED;
    }
    if (utilTrans.verifyIndex(pNdb, idxName, parallel) != 0) {
      g_err << "Inconsistent index" << endl;
      return NDBT_FAILED;
    }

    ctx->sync_down("PauseThreads");
    if (ctx->isTestStopped()) break;

    int count = -1;
    if (utilTrans.selectCount(pNdb, 64, &count) != 0 || count != 0)
      return NDBT_FAILED;
    ctx->sync_down("PauseThreads");
  }
  return NDBT_OK;
}

int runRestarts(NDBT_Context *ctx, NDBT_Step *step) {
  int result = NDBT_OK;
  int loops = ctx->getNumLoops();
  NDBT_TestCase *pCase = ctx->getCase();
  NdbRestarts restarts;
  int i = 0;
  int timeout = 240;
  int sync_threads = ctx->getProperty("Threads", (unsigned)0);

  while (i < loops && result != NDBT_FAILED && !ctx->isTestStopped()) {
    if (restarts.executeRestart(ctx, "RestartRandomNodeAbort", timeout) != 0) {
      g_err << "Failed to executeRestart(" << pCase->getName() << ")" << endl;
      result = NDBT_FAILED;
      break;
    }
    ctx->sync_up_and_wait("PauseThreads", sync_threads);
    i++;
  }
  ctx->stopTest();
  return result;
}

int runCreateLoadDropIndex(NDBT_Context *ctx, NDBT_Step *step) {
  int loops = ctx->getNumLoops();
  int records = ctx->getNumRecords();
  int l = 0;
  const NdbDictionary::Table *pTab = ctx->getTab();
  Ndb *pNdb = GETNDB(step);
  int result = NDBT_OK;
  int batchSize = ctx->getProperty("BatchSize", 1);
  int parallelism = batchSize > 240 ? 240 : batchSize;
  ndbout << "batchSize=" << batchSize << endl;
  bool logged = ctx->getProperty("LoggedIndexes", 1);

  HugoTransactions hugoTrans(*pTab);
  UtilTransactions utilTrans(*pTab);
  AttribList attrList;
  attrList.buildAttribList(pTab);

  for (unsigned int i = 0; i < attrList.attriblist.size(); i++) {
    while (l < loops && result == NDBT_OK) {
      if ((l % 2) == 0) {
        // Create index first and then load

        // Try to create index
        if (create_index(ctx, i, pTab, pNdb, attrList.attriblist[i], logged) ==
            NDBT_FAILED) {
          result = NDBT_FAILED;
        }

        // Load the table with data
        ndbout << "Loading data after" << endl;
        CHECK(hugoTrans.loadTable(pNdb, records, batchSize) == 0);

      } else {
        // Load table then create index

        // Load the table with data
        ndbout << "Loading data before" << endl;
        CHECK(hugoTrans.loadTable(pNdb, records, batchSize) == 0);

        // Try to create index
        if (create_index(ctx, i, pTab, pNdb, attrList.attriblist[i], logged) ==
            NDBT_FAILED)
          result = NDBT_FAILED;
      }

      // Verify that data in index match
      // table data
      CHECK(utilTrans.verifyIndex(pNdb, idxName, parallelism) == 0);

      // Do it all...
      ndbout << "Doing it all" << endl;
      int count;
      ndbout << "  pkUpdateRecords" << endl;
      CHECK(hugoTrans.pkUpdateRecords(pNdb, records, batchSize) == 0);
      CHECK(utilTrans.verifyIndex(pNdb, idxName, parallelism) == 0);
      CHECK(hugoTrans.pkUpdateRecords(pNdb, records, batchSize) == 0);
      CHECK(utilTrans.verifyIndex(pNdb, idxName, parallelism) == 0);
      ndbout << "  pkDelRecords half" << endl;
      CHECK(hugoTrans.pkDelRecords(pNdb, records / 2, batchSize) == 0);
      CHECK(utilTrans.verifyIndex(pNdb, idxName, parallelism) == 0);
      ndbout << "  scanUpdateRecords" << endl;
      CHECK(hugoTrans.scanUpdateRecords(pNdb, records / 2, parallelism) == 0);
      CHECK(utilTrans.verifyIndex(pNdb, idxName, parallelism) == 0);
      ndbout << "  clearTable" << endl;
      CHECK(utilTrans.clearTable(pNdb, records / 2, parallelism) == 0);
      CHECK(utilTrans.verifyIndex(pNdb, idxName, parallelism) == 0);
      CHECK(utilTrans.selectCount(pNdb, 64, &count) == 0);
      CHECK(count == 0);
      ndbout << "  loadTable" << endl;
      CHECK(hugoTrans.loadTable(pNdb, records, batchSize) == 0);
      CHECK(utilTrans.verifyIndex(pNdb, idxName, parallelism) == 0);
      ndbout << "  loadTable again" << endl;
      CHECK(hugoTrans.loadTable(pNdb, records, batchSize) == 0);
      CHECK(utilTrans.verifyIndex(pNdb, idxName, parallelism) == 0);
      CHECK(utilTrans.selectCount(pNdb, 64, &count) == 0);
      CHECK(count == records);

      if ((l % 2) == 0) {
        // Drop index first and then clear

        // Try to create index
        if (drop_index(i, pNdb, pTab, attrList.attriblist[i]) != NDBT_OK) {
          result = NDBT_FAILED;
        }

        // Clear table
        ndbout << "Clearing table after" << endl;
        CHECK(hugoTrans.clearTable(pNdb, records, parallelism) == 0);

      } else {
        // Clear table then drop index

        // Clear table
        ndbout << "Clearing table before" << endl;
        CHECK(hugoTrans.clearTable(pNdb, records, parallelism) == 0);

        // Try to drop index
        if (drop_index(i, pNdb, pTab, attrList.attriblist[i]) != NDBT_OK)
          result = NDBT_FAILED;
      }

      ndbout << "  Done!" << endl;
      l++;
    }

    // Make sure index is dropped
    drop_index(i, pNdb, pTab, attrList.attriblist[i]);
  }

  return result;
}

int runInsertDelete(NDBT_Context *ctx, NDBT_Step *step) {
  int loops = ctx->getNumLoops();
  int records = ctx->getNumRecords();
  const NdbDictionary::Table *pTab = ctx->getTab();
  Ndb *pNdb = GETNDB(step);
  int result = NDBT_OK;
  int batchSize = ctx->getProperty("BatchSize", 1);
  int parallelism = batchSize > 240 ? 240 : batchSize;
  ndbout << "batchSize=" << batchSize << endl;
  bool logged = ctx->getProperty("LoggedIndexes", 1);

  HugoTransactions hugoTrans(*pTab);
  UtilTransactions utilTrans(*pTab);

  AttribList attrList;
  attrList.buildAttribList(pTab);

  for (unsigned int i = 0; i < attrList.attriblist.size(); i++) {
    Attrib *attr = attrList.attriblist[i];
    // Create index
    if (create_index(ctx, i, pTab, pNdb, attr, logged) == NDBT_OK) {
      int l = 1;
      while (l <= loops && result == NDBT_OK) {
        CHECK(hugoTrans.loadTable(pNdb, records, batchSize) == 0);
        CHECK(utilTrans.verifyIndex(pNdb, idxName, parallelism) == 0);
        CHECK(utilTrans.clearTable(pNdb, records, parallelism) == 0);
        CHECK(utilTrans.verifyIndex(pNdb, idxName, parallelism) == 0);
        l++;
      }

      // Drop index
      if (drop_index(i, pNdb, pTab, attr) != NDBT_OK) result = NDBT_FAILED;
    }
  }

  return result;
}

int tryAddUniqueIndex(Ndb *pNdb, const NdbDictionary::Table *pTab,
                      const char *idxName, HugoCalculator &calc,
                      int &chosenCol) {
  for (int c = 0; c < pTab->getNoOfColumns(); c++) {
    const NdbDictionary::Column *col = pTab->getColumn(c);

    if (!col->getPrimaryKey() && !calc.isUpdateCol(c) && !col->getNullable() &&
        col->getStorageType() != NDB_STORAGETYPE_DISK) {
      chosenCol = c;
      break;
    }
  }

  if (chosenCol == -1) {
    return 1;
  }

  /* Create unique index on chosen column */

  const char *colName = pTab->getColumn(chosenCol)->getName();
  ndbout << "Creating unique index :" << idxName << " on (" << colName << ")"
         << endl;

  NdbDictionary::Index idxDef(idxName);
  idxDef.setTable(pTab->getName());
  idxDef.setType(NdbDictionary::Index::UniqueHashIndex);

  idxDef.addIndexColumn(colName);
  idxDef.setStoredIndex(false);

  if (pNdb->getDictionary()->createIndex(idxDef) != 0) {
    ndbout << "FAILED!" << endl;
    const NdbError err = pNdb->getDictionary()->getNdbError();
    NDB_ERR(err);
    return -1;
  }

  return 0;
}

int tryInsertUniqueRecord(NDBT_Step *step, HugoOperations &hugoOps,
                          int &recordNum) {
  Ndb *pNdb = GETNDB(step);
  do {
    CHECKRET(hugoOps.startTransaction(pNdb) == 0);
    CHECKRET(hugoOps.pkInsertRecord(pNdb, recordNum,
                                    1,  // NumRecords
                                    0)  // UpdatesValue
             == 0);
    if (hugoOps.execute_Commit(pNdb) != 0) {
      NdbError err = hugoOps.getTransaction()->getNdbError();
      hugoOps.closeTransaction(pNdb);
      if (err.code == 839) {
        /* Unique constraint violation, try again with
         * different record
         */
        recordNum++;
        continue;
      } else {
        NDB_ERR(err);
        return NDBT_FAILED;
      }
    }

    hugoOps.closeTransaction(pNdb);
    break;
  } while (true);

  return NDBT_OK;
}

int runConstraintDetails(NDBT_Context *ctx, NDBT_Step *step) {
  const NdbDictionary::Table *pTab = ctx->getTab();
  Ndb *pNdb = GETNDB(step);

  /* Steps in testcase
   * 1) Choose a column to index - not pk or updates column
   * 2) Insert a couple of unique rows
   * 3) For a number of different batch sizes :
   *    i)  Insert a row with a conflicting values
   *    ii) Update an existing row with a conflicting value
   *    Verify :
   *    - The correct error is received
   *    - The failing constraint is detected
   *    - The error details string is as expected.
   */
  HugoCalculator calc(*pTab);

  /* Choose column to add unique index to */

  int chosenCol = -1;
  const char *idxName = "constraintCheck";

  int rc = tryAddUniqueIndex(pNdb, pTab, idxName, calc, chosenCol);

  if (rc) {
    if (rc == 1) {
      ndbout << "No suitable column in this table, skipping" << endl;
      return NDBT_OK;
    }
    return NDBT_FAILED;
  }

  const NdbDictionary::Index *pIdx =
      pNdb->getDictionary()->getIndex(idxName, pTab->getName());
  CHECKRET(pIdx != 0);

  /* Now insert a couple of rows */

  HugoOperations hugoOps(*pTab);
  int firstRecordNum = 0;
  CHECKRET(tryInsertUniqueRecord(step, hugoOps, firstRecordNum) == NDBT_OK);
  int secondRecordNum = firstRecordNum + 1;
  CHECKRET(tryInsertUniqueRecord(step, hugoOps, secondRecordNum) == NDBT_OK);

  /* Now we'll attempt to insert/update records
   * in various sized batches and check the errors which
   * are returned
   */

  int maxBatchSize = 10;
  int recordOffset = secondRecordNum + 1;
  char buff[NDB_MAX_TUPLE_SIZE];
  Uint32 real_len;
  CHECKRET(calc.calcValue(firstRecordNum, chosenCol, 0, &buff[0],
                          pTab->getColumn(chosenCol)->getSizeInBytes(),
                          &real_len) != 0);

  for (int optype = 0; optype < 2; optype++) {
    bool useInsert = (optype == 0);
    ndbout << "Verifying constraint violation for "
           << (useInsert ? "Insert" : "Update") << " operations" << endl;

    for (int batchSize = 1; batchSize <= maxBatchSize; batchSize++) {
      NdbTransaction *trans = pNdb->startTransaction();
      CHECKRET(trans != 0);

      for (int rows = 0; rows < batchSize; rows++) {
        int rowId = recordOffset + rows;
        NdbOperation *op = trans->getNdbOperation(pTab);
        CHECKRET(op != 0);
        if (useInsert) {
          CHECKRET(op->insertTuple() == 0);

          CHECKRET(hugoOps.setValues(op, rowId, 0) == 0);

          /* Now override setValue for the indexed column to cause
           * constraint violation
           */
          CHECKRET(op->setValue(chosenCol, &buff[0], real_len) == 0);
        } else {
          /* Update value of 'second' row to conflict with
           * first
           */
          CHECKRET(op->updateTuple() == 0);
          CHECKRET(hugoOps.equalForRow(op, secondRecordNum) == 0);

          CHECKRET(op->setValue(chosenCol, &buff[0], real_len) == 0);
        }
      }

      CHECKRET(trans->execute(Commit) == -1);

      NdbError err = trans->getNdbError();

      NDB_ERR(err);

      CHECKRET(err.code == 893);

      /* Ugliness - current NdbApi puts index schema object id
       * as abs. value of char* in NdbError struct
       */

      int idxObjId = (int)((UintPtr)err.details - UintPtr(0));
      char detailsBuff[100];
      const char *errIdxName = NULL;

      ndbout_c("Got details column val of %p and string of %s\n", err.details,
               pNdb->getNdbErrorDetail(err, &detailsBuff[0], 100));
      if (idxObjId == pIdx->getObjectId()) {
        /* Insert / update failed on the constraint we added */
        errIdxName = pIdx->getName();
      } else {
        /* We failed on a different constraint.
         * Some NDBT tables already have constraints (e.g. I3)
         * Check that the failing constraint contains our column
         */
        NdbDictionary::Dictionary::List tableIndices;

        CHECKRET(pNdb->getDictionary()->listIndexes(tableIndices,
                                                    pTab->getName()) == 0);

        bool ok = false;
        for (unsigned ind = 0; ind < tableIndices.count; ind++) {
          if (tableIndices.elements[ind].id == (unsigned)idxObjId) {
            const char *otherIdxName = tableIndices.elements[ind].name;
            ndbout << "Found other violated constraint : " << otherIdxName
                   << endl;
            const NdbDictionary::Index *otherIndex =
                pNdb->getDictionary()->getIndex(otherIdxName, pTab->getName());
            CHECKRET(otherIndex != NULL);

            for (unsigned col = 0; col < otherIndex->getNoOfColumns(); col++) {
              if (strcmp(otherIndex->getColumn(col)->getName(),
                         pTab->getColumn(chosenCol)->getName()) == 0) {
                /* Found our column in the index */
                ok = true;
                errIdxName = otherIndex->getName();
                break;
              }
            }

            if (ok) {
              ndbout << "  Constraint contains unique column " << endl;
              break;
            }
            ndbout << "  Constraint does not contain unique col - fail" << endl;
            CHECKRET(false);
          }
        }

        if (!ok) {
          ndbout << "Did not find violated constraint" << endl;
          CHECKRET(false);
        }
      }

      /* Finally verify the name returned is :
       * <db>/<schema>/<table>/<index>
       */
      BaseString expected;

      expected.assfmt("%s/%s/%s/%s", pNdb->getDatabaseName(),
                      pNdb->getSchemaName(), pTab->getName(), errIdxName);

      CHECKRET(strcmp(expected.c_str(), &detailsBuff[0]) == 0);

      ndbout << " OK " << endl;

      trans->close();
    }
  }

  return NDBT_OK;
}

int runLoadTable(NDBT_Context *ctx, NDBT_Step *step) {
  int records = ctx->getNumRecords();

  HugoTransactions hugoTrans(*ctx->getTab());
  int batchSize = ctx->getProperty("BatchSize", 1);
  if (hugoTrans.loadTable(GETNDB(step), records, batchSize) != 0) {
    return NDBT_FAILED;
  }
  return NDBT_OK;
}

int runClearTable(NDBT_Context *ctx, NDBT_Step *step) {
  int records = ctx->getNumRecords();

  UtilTransactions utilTrans(*ctx->getTab());
  if (utilTrans.clearTable(GETNDB(step), records) != 0) {
    return NDBT_FAILED;
  }
  return NDBT_OK;
}

int runSystemRestart1(NDBT_Context *ctx, NDBT_Step *step) {
  Ndb *pNdb = GETNDB(step);
  int result = NDBT_OK;
  int timeout = 300;
  Uint32 loops = ctx->getNumLoops();
  int records = ctx->getNumRecords();
  int count;
  NdbRestarter restarter;
  Uint32 i = 1;

  UtilTransactions utilTrans(*ctx->getTab());
  HugoTransactions hugoTrans(*ctx->getTab());
  while (i <= loops && result != NDBT_FAILED) {
    ndbout << "Loop " << i << "/" << loops << " started" << endl;
    /*
      1. Load data
      2. Restart cluster and verify records
      3. Update records
      4. Restart cluster and verify records
      5. Delete half of the records
      6. Restart cluster and verify records
      7. Delete all records
      8. Restart cluster and verify records
      9. Insert, update, delete records
      10. Restart cluster and verify records
      11. Insert, update, delete records
      12. Restart cluster with error insert 5020 and verify records
    */
    ndbout << "Loading records..." << endl;
    CHECK(hugoTrans.loadTable(pNdb, records, 1) == 0);
    CHECK(utilTrans.verifyIndex(pNdb, idxName, 16, false) == 0);

    ndbout << "Restarting cluster" << endl;
    CHECK(restarter.restartAll() == 0);
    CHECK(restarter.waitClusterStarted(timeout) == 0);
    CHECK(pNdb->waitUntilReady(timeout) == 0);

    ndbout << "Verifying records..." << endl;
    CHECK(hugoTrans.pkReadRecords(pNdb, records) == 0);
    CHECK(utilTrans.selectCount(pNdb, 64, &count) == 0);
    CHECK(count == records);
    CHECK(utilTrans.verifyIndex(pNdb, idxName, 16, false) == 0);

    ndbout << "Updating records..." << endl;
    CHECK(hugoTrans.pkUpdateRecords(pNdb, records) == 0);
    CHECK(utilTrans.verifyIndex(pNdb, idxName, 16, false) == 0);

    ndbout << "Restarting cluster..." << endl;
    CHECK(restarter.restartAll() == 0);
    CHECK(restarter.waitClusterStarted(timeout) == 0);
    CHECK(pNdb->waitUntilReady(timeout) == 0);

    ndbout << "Verifying records..." << endl;
    CHECK(hugoTrans.pkReadRecords(pNdb, records) == 0);
    CHECK(utilTrans.selectCount(pNdb, 64, &count) == 0);
    CHECK(count == records);
    CHECK(utilTrans.verifyIndex(pNdb, idxName, 16, false) == 0);

    ndbout << "Deleting 50% of records..." << endl;
    CHECK(hugoTrans.pkDelRecords(pNdb, records / 2) == 0);
    CHECK(utilTrans.verifyIndex(pNdb, idxName, 16, false) == 0);

    ndbout << "Restarting cluster..." << endl;
    CHECK(restarter.restartAll() == 0);
    CHECK(restarter.waitClusterStarted(timeout) == 0);
    CHECK(pNdb->waitUntilReady(timeout) == 0);

    ndbout << "Verifying records..." << endl;
    CHECK(hugoTrans.scanReadRecords(pNdb, records / 2, 0, 64) == 0);
    CHECK(utilTrans.selectCount(pNdb, 64, &count) == 0);
    CHECK(count == (records / 2));
    CHECK(utilTrans.verifyIndex(pNdb, idxName, 16, false) == 0);

    ndbout << "Deleting all records..." << endl;
    CHECK(utilTrans.clearTable(pNdb, records / 2) == 0);
    CHECK(utilTrans.verifyIndex(pNdb, idxName, 16, false) == 0);

    ndbout << "Restarting cluster..." << endl;
    CHECK(restarter.restartAll() == 0);
    CHECK(restarter.waitClusterStarted(timeout) == 0);
    CHECK(pNdb->waitUntilReady(timeout) == 0);

    ndbout << "Verifying records..." << endl;
    CHECK(utilTrans.selectCount(pNdb, 64, &count) == 0);
    CHECK(count == 0);
    CHECK(utilTrans.verifyIndex(pNdb, idxName, 16, false) == 0);

    ndbout << "Doing it all..." << endl;
    CHECK(hugoTrans.loadTable(pNdb, records, 1) == 0);
    CHECK(utilTrans.verifyIndex(pNdb, idxName, 16, false) == 0);
    CHECK(hugoTrans.pkUpdateRecords(pNdb, records) == 0);
    CHECK(utilTrans.verifyIndex(pNdb, idxName, 16, false) == 0);
    CHECK(hugoTrans.pkDelRecords(pNdb, records / 2) == 0);
    CHECK(hugoTrans.scanUpdateRecords(pNdb, records / 2) == 0);
    CHECK(utilTrans.verifyIndex(pNdb, idxName, 16, false) == 0);
    CHECK(utilTrans.clearTable(pNdb, records) == 0);
    CHECK(hugoTrans.loadTable(pNdb, records, 1) == 0);
    CHECK(utilTrans.clearTable(pNdb, records) == 0);
    CHECK(hugoTrans.loadTable(pNdb, records, 1) == 0);
    CHECK(hugoTrans.pkUpdateRecords(pNdb, records) == 0);
    CHECK(utilTrans.clearTable(pNdb, records) == 0);

    ndbout << "Restarting cluster..." << endl;
    CHECK(restarter.restartAll() == 0);
    CHECK(restarter.waitClusterStarted(timeout) == 0);
    CHECK(pNdb->waitUntilReady(timeout) == 0);

    ndbout << "Verifying records..." << endl;
    CHECK(utilTrans.selectCount(pNdb, 64, &count) == 0);
    CHECK(count == 0);

    ndbout << "Doing it all..." << endl;
    CHECK(hugoTrans.loadTable(pNdb, records, 1) == 0);
    CHECK(utilTrans.verifyIndex(pNdb, idxName, 16, false) == 0);
    CHECK(hugoTrans.pkUpdateRecords(pNdb, records) == 0);
    CHECK(utilTrans.verifyIndex(pNdb, idxName, 16, false) == 0);
    CHECK(hugoTrans.pkDelRecords(pNdb, records / 2) == 0);
    CHECK(utilTrans.verifyIndex(pNdb, idxName, 16, false) == 0);
    CHECK(hugoTrans.scanUpdateRecords(pNdb, records / 2) == 0);
    CHECK(utilTrans.verifyIndex(pNdb, idxName, 16, false) == 0);
    CHECK(utilTrans.clearTable(pNdb, records) == 0);
    CHECK(hugoTrans.loadTable(pNdb, records, 1) == 0);
    CHECK(utilTrans.clearTable(pNdb, records) == 0);

    ndbout << "Restarting cluster with error insert 5020..." << endl;
    CHECK(restarter.restartAll(false, true) == 0);
    CHECK(restarter.waitClusterNoStart(timeout) == 0);
    CHECK(restarter.insertErrorInAllNodes(5020) == 0);
    CHECK(restarter.startAll() == 0);
    CHECK(restarter.waitClusterStarted(timeout) == 0);
    CHECK(pNdb->waitUntilReady(timeout) == 0);

    i++;
  }

  ctx->stopTest();
  ndbout << "runSystemRestart1 finished" << endl;

  return result;
}

#define CHECK2(b, t)                        \
  if (!(b)) {                               \
    g_err << __LINE__ << ": " << t << endl; \
    break;                                  \
  }
#define CHECKOKORTIMEOUT(e, t)                                          \
  {                                                                     \
    int rc = (e);                                                       \
    if (rc != 0) {                                                      \
      if (rc == 266) {                                                  \
        g_err << "Timeout : retries left : " << timeoutRetries << endl; \
        continue;                                                       \
      }                                                                 \
      g_err << __LINE__ << ": " << (t) << endl;                         \
      break;                                                            \
    }                                                                   \
  }

int runMixed1(NDBT_Context *ctx, NDBT_Step *step) {
  // Verify that data in index match
  // table data
  Ndb *pNdb = GETNDB(step);
  HugoOperations hugoOps(*ctx->getTab());

  /* Old, rather ineffective testcase which nonetheless passes on 6.3 */

  do {
    // TC1
    g_err << "pkRead, indexRead, Commit" << endl;
    CHECK2(hugoOps.startTransaction(pNdb) == 0, "startTransaction");
    CHECK2(hugoOps.indexReadRecords(pNdb, pkIdxName, 0) == 0,
           "indexReadRecords");
    CHECK2(hugoOps.pkReadRecord(pNdb, 0) == 0, "pkReadRecord");
    CHECK2(hugoOps.execute_Commit(pNdb) == 0, "executeCommit");
    CHECK2(hugoOps.closeTransaction(pNdb) == 0, "closeTransaction");

    // TC1
    g_err << "pkRead, indexRead, Commit" << endl;
    CHECK2(hugoOps.startTransaction(pNdb) == 0, "startTransaction");
    CHECK2(hugoOps.pkReadRecord(pNdb, 0) == 0, "pkReadRecord");
    CHECK2(hugoOps.indexReadRecords(pNdb, pkIdxName, 0) == 0,
           "indexReadRecords");
    CHECK2(hugoOps.execute_Commit(pNdb) == 0, "executeCommit");
    CHECK2(hugoOps.closeTransaction(pNdb) == 0, "closeTransaction");

    // TC2
    g_err << "pkRead, indexRead, NoCommit, Commit" << endl;
    CHECK2(hugoOps.startTransaction(pNdb) == 0, "startTransaction");
    CHECK2(hugoOps.pkReadRecord(pNdb, 0) == 0, "pkReadRecord");
    CHECK2(hugoOps.indexReadRecords(pNdb, pkIdxName, 0) == 0,
           "indexReadRecords");
    CHECK2(hugoOps.execute_NoCommit(pNdb) == 0, "executeNoCommit");
    CHECK2(hugoOps.execute_Commit(pNdb) == 0, "executeCommit");
    CHECK2(hugoOps.closeTransaction(pNdb) == 0, "closeTransaction");

    // TC3
    g_err << "pkRead, pkRead, Commit" << endl;
    CHECK2(hugoOps.startTransaction(pNdb) == 0, "startTransaction ");
    CHECK2(hugoOps.pkReadRecord(pNdb, 0) == 0, "pkReadRecords ");
    CHECK2(hugoOps.pkReadRecord(pNdb, 0) == 0, "pkReadRecords ");
    CHECK2(hugoOps.execute_Commit(pNdb) == 0, "executeCommit");
    CHECK2(hugoOps.closeTransaction(pNdb) == 0, "closeTransaction ");

    // TC4
    g_err << "indexRead, indexRead, Commit" << endl;

    CHECK2(hugoOps.startTransaction(pNdb) == 0, "startTransaction ");
    CHECK2(hugoOps.indexReadRecords(pNdb, pkIdxName, 0) == 0,
           "indexReadRecords");
    CHECK2(hugoOps.indexReadRecords(pNdb, pkIdxName, 0) == 0,
           "indexReadRecords");
    CHECK2(hugoOps.execute_Commit(pNdb) == 0, "executeCommit");

    CHECK2(hugoOps.closeTransaction(pNdb) == 0, "closeTransaction ");

    return NDBT_OK;
  } while (false);

  hugoOps.closeTransaction(pNdb);
  return NDBT_FAILED;
}

int runMixedUpdateInterleaved(Ndb *pNdb, HugoOperations &hugoOps,
                              int outOfRangeRec, int testSize, bool commit,
                              bool abort, int pkFailRec, int ixFailRec,
                              bool invertFail, AbortOption ao, int whatToUpdate,
                              int updatesValue, bool ixFirst) {
  int execRc = 0;
  if ((pkFailRec != -1) || (ixFailRec != -1)) {
    execRc = 626;
  }

  bool updateViaPk = whatToUpdate & 1;
  bool updateViaIx = whatToUpdate & 2;

  int ixOpNum = (ixFirst ? 0 : 1);
  int pkOpNum = (ixFirst ? 1 : 0);

  int timeoutRetries = 3;

  while (timeoutRetries--) {
    CHECK2(hugoOps.startTransaction(pNdb) == 0, "startTransaction");
    for (int i = 0; i < testSize; i++) {
      /* invertFail causes all issued reads *except* the fail record number
       * to fail
       */
      int indxKey = ((i == ixFailRec) ^ invertFail) ? outOfRangeRec : i;
      int pkKey = ((i == pkFailRec) ^ invertFail) ? outOfRangeRec : i;

      for (int opNum = 0; opNum < 2; opNum++) {
        if (opNum == ixOpNum) {
          if (updateViaIx) {
            CHECK2(hugoOps.indexUpdateRecord(pNdb, pkIdxName, indxKey, 1,
                                             updatesValue) == 0,
                   "indexUpdateRecord");
          } else {
            CHECK2(hugoOps.indexReadRecords(pNdb, pkIdxName, indxKey) == 0,
                   "indexReadRecords");
          }
        }

        if (opNum == pkOpNum) {
          if (updateViaPk) {
            CHECK2(hugoOps.pkUpdateRecord(pNdb, pkKey, 1, updatesValue) == 0,
                   "pkUpdateRecord");
          } else {
            CHECK2(hugoOps.pkReadRecord(pNdb, pkKey) == 0, "pkReadRecord");
          }
        }
      }
    }
    if (commit) {
      int rc = hugoOps.execute_Commit(pNdb, ao);
      if (rc == 266) {
        /* Timeout */
        g_err << "Timeout : retries left=" << timeoutRetries << endl;
        hugoOps.closeTransaction(pNdb);
        continue;
      }
      CHECK2(rc == execRc, "execute_Commit");
      NdbError err = hugoOps.getTransaction()->getNdbError();
      CHECK2(err.code == execRc, "getNdbError");
    } else {
      int rc = hugoOps.execute_NoCommit(pNdb, ao);
      if (rc == 266) {
        /* Timeout */
        g_err << "Timeout : retries left=" << timeoutRetries << endl;
        hugoOps.closeTransaction(pNdb);
        continue;
      }
      CHECK2(rc == execRc, "execute_NoCommit");
      NdbError err = hugoOps.getTransaction()->getNdbError();
      CHECK2(err.code == execRc, "getNdbError");
      if (execRc && (ao == AO_IgnoreError)) {
        /* Transaction should still be open, let's commit it */
        CHECK2(hugoOps.execute_Commit(pNdb, ao) == 0, "executeCommit");
      } else if (abort) {
        CHECK2(hugoOps.execute_Rollback(pNdb) == 0, "executeRollback");
      }
    }
    CHECK2(hugoOps.closeTransaction(pNdb) == 0, "closeTransaction");

    return 1;
  }

  hugoOps.closeTransaction(pNdb);
  return 0;
}

int runMixed2(NDBT_Context *ctx, NDBT_Step *step) {
  Ndb *pNdb = GETNDB(step);
  HugoOperations hugoOps(*ctx->getTab());

  int numRecordsInTable = ctx->getNumRecords();
  const int maxTestSize = 10000;
  int testSize = MIN(numRecordsInTable, maxTestSize);

  /* Avoid overloading Send Buffers */
  Uint32 rowSize =
      NdbDictionary::getRecordRowLength(ctx->getTab()->getDefaultRecord());
  Uint32 dataXfer = 2 * rowSize * testSize;
  const Uint32 MaxDataXfer = 500000;  // 0.5M

  if (dataXfer > MaxDataXfer) {
    testSize = MIN((int)(MaxDataXfer / rowSize), testSize);
  }

  g_err << "testSize= " << testSize << endl;
  g_err << "rowSize= " << rowSize << endl;

  int updatesValue = 1;
  const int maxTimeoutRetries = 3;

  do {
    // TC0
    {
      bool ok = false;
      int timeoutRetries = maxTimeoutRetries;
      while (timeoutRetries--) {
        g_err << "TC0 : indexRead, pkread, Commit" << endl;
        CHECK2(hugoOps.startTransaction(pNdb) == 0, "startTransaction");
        CHECK2(
            hugoOps.indexReadRecords(pNdb, pkIdxName, 0, false, testSize) == 0,
            "indexReadRecords");
        CHECK2(hugoOps.pkReadRecord(pNdb, 0, testSize) == 0, "pkReadRecord");
        CHECKOKORTIMEOUT(hugoOps.execute_Commit(pNdb), "executeCommit");
        CHECK2(hugoOps.closeTransaction(pNdb) == 0, "closeTransaction");

        ok = true;
        break;
      }
      if (!ok) {
        break;
      };
    }

    // TC1
    {
      bool ok = false;
      int timeoutRetries = maxTimeoutRetries;
      while (timeoutRetries--) {
        g_err << "TC1 : pkRead, indexRead, Commit" << endl;
        CHECK2(hugoOps.startTransaction(pNdb) == 0, "startTransaction");
        CHECK2(hugoOps.pkReadRecord(pNdb, 0, testSize) == 0, "pkReadRecord");
        CHECK2(
            hugoOps.indexReadRecords(pNdb, pkIdxName, 0, false, testSize) == 0,
            "indexReadRecords");
        CHECKOKORTIMEOUT(hugoOps.execute_Commit(pNdb), "executeCommit");
        CHECK2(hugoOps.closeTransaction(pNdb) == 0, "closeTransaction");

        ok = true;
        break;
      }
      if (!ok) {
        break;
      };
    }

    // TC2
    {
      bool ok = false;
      int timeoutRetries = maxTimeoutRetries;
      while (timeoutRetries--) {
        g_err << "TC2 : pkRead, indexRead, NoCommit, Commit" << endl;
        CHECK2(hugoOps.startTransaction(pNdb) == 0, "startTransaction");
        CHECK2(hugoOps.pkReadRecord(pNdb, 0, testSize) == 0, "pkReadRecord");
        CHECK2(
            hugoOps.indexReadRecords(pNdb, pkIdxName, 0, false, testSize) == 0,
            "indexReadRecords");
        CHECKOKORTIMEOUT(hugoOps.execute_NoCommit(pNdb), "executeNoCommit");
        CHECK2(hugoOps.execute_Commit(pNdb) == 0, "executeCommit");
        CHECK2(hugoOps.closeTransaction(pNdb) == 0, "closeTransaction");
        ok = true;
        break;
      }
      if (!ok) {
        break;
      };
    }

    // TC3
    {
      bool ok = false;
      int timeoutRetries = maxTimeoutRetries;
      while (timeoutRetries--) {
        g_err << "TC3 : pkRead, pkRead, Commit" << endl;
        CHECK2(hugoOps.startTransaction(pNdb) == 0, "startTransaction ");
        CHECK2(hugoOps.pkReadRecord(pNdb, 0, testSize) == 0, "pkReadRecords ");
        CHECK2(hugoOps.pkReadRecord(pNdb, 0, testSize) == 0, "pkReadRecords ");
        CHECKOKORTIMEOUT(hugoOps.execute_Commit(pNdb), "executeCommit");
        CHECK2(hugoOps.closeTransaction(pNdb) == 0, "closeTransaction ");
        ok = true;
        break;
      }
      if (!ok) {
        break;
      };
    }

    // TC4
    {
      bool ok = false;
      int timeoutRetries = maxTimeoutRetries;
      while (timeoutRetries--) {
        g_err << "TC4 : indexRead, indexRead, Commit" << endl;
        CHECK2(hugoOps.startTransaction(pNdb) == 0, "startTransaction ");
        CHECK2(
            hugoOps.indexReadRecords(pNdb, pkIdxName, 0, false, testSize) == 0,
            "indexReadRecords");
        CHECK2(
            hugoOps.indexReadRecords(pNdb, pkIdxName, 0, false, testSize) == 0,
            "indexReadRecords");
        CHECKOKORTIMEOUT(hugoOps.execute_Commit(pNdb), "executeCommit");
        CHECK2(hugoOps.closeTransaction(pNdb) == 0, "closeTransaction ");
        ok = true;
        break;
      }
      if (!ok) {
        break;
      };
    }

    // TC5
    {
      bool ok = false;
      int timeoutRetries = maxTimeoutRetries;
      while (timeoutRetries--) {
        g_err << "TC5 : indexRead, pkUpdate, Commit" << endl;
        CHECK2(hugoOps.startTransaction(pNdb) == 0, "startTransaction");
        CHECK2(
            hugoOps.indexReadRecords(pNdb, pkIdxName, 0, false, testSize) == 0,
            "indexReadRecords");
        CHECK2(hugoOps.pkUpdateRecord(pNdb, 0, testSize, updatesValue++) == 0,
               "pkUpdateRecord");
        CHECKOKORTIMEOUT(hugoOps.execute_Commit(pNdb), "executeCommit");
        CHECK2(hugoOps.closeTransaction(pNdb) == 0, "closeTransaction");
        ok = true;
        break;
      }
      if (!ok) {
        break;
      };
    }

    // TC6
    {
      bool ok = false;
      int timeoutRetries = maxTimeoutRetries;
      while (timeoutRetries--) {
        g_err << "TC6 : pkUpdate, indexRead, Commit" << endl;
        CHECK2(hugoOps.startTransaction(pNdb) == 0, "startTransaction");
        CHECK2(hugoOps.pkUpdateRecord(pNdb, 0, testSize, updatesValue++) == 0,
               "pkUpdateRecord");
        CHECK2(
            hugoOps.indexReadRecords(pNdb, pkIdxName, 0, false, testSize) == 0,
            "indexReadRecords");
        CHECKOKORTIMEOUT(hugoOps.execute_Commit(pNdb), "executeCommit");
        CHECK2(hugoOps.closeTransaction(pNdb) == 0, "closeTransaction");
        ok = true;
        break;
      }
      if (!ok) {
        break;
      };
    }

    // TC7
    {
      bool ok = false;
      int timeoutRetries = maxTimeoutRetries;
      while (timeoutRetries--) {
        g_err << "TC7 : pkRead, indexUpdate, Commit" << endl;
        CHECK2(hugoOps.startTransaction(pNdb) == 0, "startTransaction");
        CHECK2(hugoOps.pkReadRecord(pNdb, 0, testSize) == 0, "pkReadRecord");
        CHECK2(hugoOps.indexUpdateRecord(pNdb, pkIdxName, 0, testSize,
                                         updatesValue++) == 0,
               "indexReadRecords");
        CHECKOKORTIMEOUT(hugoOps.execute_Commit(pNdb), "executeCommit");
        CHECK2(hugoOps.closeTransaction(pNdb) == 0, "closeTransaction");
        ok = true;
        break;
      }
      if (!ok) {
        break;
      };
    }

    // TC8
    {
      bool ok = false;
      int timeoutRetries = maxTimeoutRetries;
      while (timeoutRetries--) {
        g_err << "TC8 : indexUpdate, pkRead, Commit" << endl;
        CHECK2(hugoOps.startTransaction(pNdb) == 0, "startTransaction ");
        CHECK2(hugoOps.indexUpdateRecord(pNdb, pkIdxName, 0, testSize,
                                         updatesValue++) == 0,
               "indexReadRecords ");
        CHECK2(hugoOps.pkReadRecord(pNdb, 0, testSize) == 0, "pkReadRecords ");
        CHECKOKORTIMEOUT(hugoOps.execute_Commit(pNdb), "executeCommit");
        CHECK2(hugoOps.closeTransaction(pNdb) == 0, "closeTransaction ");
        ok = true;
        break;
      }
      if (!ok) {
        break;
      };
    }

    for (int ao = 0; ao < 2; ao++) {
      AbortOption abortOption = ao ? AO_IgnoreError : AbortOnError;

      for (int exType = 0; exType < 3; exType++) {
        bool commit = (exType == 1);
        bool abort = (exType == 2);

        const char *exTypeStr =
            ((exType == 0) ? "NoCommit" : (exType == 1) ? "Commit" : "Abort");

        for (int failType = 0; failType < 4; failType++) {
          for (int failPos = 0; failPos < 2; failPos++) {
            int failRec = (failPos == 0) ? 0 : testSize - 1;
            int pkFailRec = -1;
            int ixFailRec = -1;
            if (failType) {
              if (failType & 1) pkFailRec = failRec;
              if (failType & 2) ixFailRec = failRec;
            }

            for (int invFail = 0; invFail < ((failType == 0) ? 1 : 2);
                 invFail++) {
              bool invertFail = (invFail) ? true : false;
              const char *failTypeStr =
                  ((failType == 0)
                       ? "None"
                       : ((failType == 1) ? "Pk"
                                          : ((failType == 2) ? "Ix" : "Both")));
              for (int updateVia = 0; updateVia < 3; updateVia++) {
                const char *updateViaStr =
                    ((updateVia == 0)
                         ? "None"
                         : (updateVia == 1) ? "Pk"
                                            : (updateVia == 2) ? "Ix" : "Both");
                for (int updateOrder = 0; updateOrder < 2; updateOrder++) {
                  bool updateIxFirst = (updateOrder == 0);
                  g_err << endl
                        << "AbortOption : "
                        << (ao ? "IgnoreError" : "AbortOnError") << endl
                        << "ExecType : " << exTypeStr << endl
                        << "Failtype : " << failTypeStr << endl
                        << "Failpos : " << ((failPos == 0) ? "Early" : "Late")
                        << endl
                        << "Failure scenarios : "
                        << (invFail ? "All but one" : "one") << endl
                        << "UpdateVia : " << updateViaStr << endl
                        << "Order : "
                        << (updateIxFirst ? "Index First" : "Pk first") << endl;
                  bool ok = false;
                  do {
                    g_err << "Mixed read/update interleaved" << endl;
                    CHECK2(runMixedUpdateInterleaved(
                               pNdb, hugoOps, numRecordsInTable, testSize,
                               commit,      // Commit
                               abort,       // Abort
                               pkFailRec,   // PkFail
                               ixFailRec,   // IxFail
                               invertFail,  // Invertfail
                               abortOption, updateVia, updatesValue++,
                               updateIxFirst),
                           "TC4");

                    ok = true;
                  } while (false);

                  if (!ok) {
                    hugoOps.closeTransaction(pNdb);
                    return NDBT_FAILED;
                  }
                }
              }
            }
          }
        }
      }
    }

    return NDBT_OK;
  } while (false);

  hugoOps.closeTransaction(pNdb);
  return NDBT_FAILED;
}

#define check(b, e)                                                       \
  if (!(b)) {                                                             \
    g_err << "ERR: " << step->getName() << " failed on line " << __LINE__ \
          << ": " << e.getNdbError() << endl;                             \
    return NDBT_FAILED;                                                   \
  }

int runRefreshTupleAbort(NDBT_Context *ctx, NDBT_Step *step) {
  int records = ctx->getNumRecords();
  int loops = ctx->getNumLoops();

  Ndb *ndb = GETNDB(step);

  const NdbDictionary::Table &tab = *ctx->getTab();

  for (int i = 0; i < tab.getNoOfColumns(); i++) {
    if (tab.getColumn(i)->getStorageType() == NDB_STORAGETYPE_DISK) {
      g_err << "Table has disk column(s) skipping." << endl;
      return NDBT_OK;
    }
  }

  g_err << "Loading table." << endl;
  HugoTransactions hugoTrans(*ctx->getTab());
  check(hugoTrans.loadTable(ndb, records) == 0, hugoTrans);

  HugoOperations hugoOps(*ctx->getTab());

  /* Check refresh, abort sequence with an ordered index
   * Previously this gave bugs due to corruption of the
   * tuple version
   */
  while (loops--) {
    Uint32 numRefresh = 2 + rand() % 10;

    g_err << "Refresh, rollback * " << numRefresh << endl;

    while (--numRefresh) {
      /* Refresh, rollback */
      check(hugoOps.startTransaction(ndb) == 0, hugoOps);
      check(hugoOps.pkRefreshRecord(ndb, 0, records, 0) == 0, hugoOps);
      check(hugoOps.execute_NoCommit(ndb) == 0, hugoOps);
      check(hugoOps.execute_Rollback(ndb) == 0, hugoOps);
      check(hugoOps.closeTransaction(ndb) == 0, hugoOps);
    }

    g_err << "Refresh, commit" << endl;
    /* Refresh, commit */
    check(hugoOps.startTransaction(ndb) == 0, hugoOps);
    check(hugoOps.pkRefreshRecord(ndb, 0, records, 0) == 0, hugoOps);
    check(hugoOps.execute_NoCommit(ndb) == 0, hugoOps);
    check(hugoOps.execute_Commit(ndb) == 0, hugoOps);
    check(hugoOps.closeTransaction(ndb) == 0, hugoOps);

    g_err << "Update, commit" << endl;
    /* Update */
    check(hugoOps.startTransaction(ndb) == 0, hugoOps);
    check(hugoOps.pkUpdateRecord(ndb, 0, records, 2 + loops) == 0, hugoOps);
    check(hugoOps.execute_NoCommit(ndb) == 0, hugoOps);
    check(hugoOps.execute_Commit(ndb) == 0, hugoOps);
    check(hugoOps.closeTransaction(ndb) == 0, hugoOps);
  }

  return NDBT_OK;
}

int runBuildDuring(NDBT_Context *ctx, NDBT_Step *step) {
  // Verify that data in index match
  // table data
  const int Threads = ctx->getProperty("Threads", (Uint32)0);
  const int loops = ctx->getNumLoops();

  for (int i = 0; i < loops; i++) {
#if 1
    if (createPkIndex(ctx, step) != NDBT_OK) {
      g_err << "Failed to create index" << endl;
      return NDBT_FAILED;
    }
#endif

    if (ctx->isTestStopped()) break;

#if 1
    if (createRandomIndex(ctx, step) != NDBT_OK) {
      g_err << "Failed to create index" << endl;
      return NDBT_FAILED;
    }
#endif

    if (ctx->isTestStopped()) break;

    if (Threads) {
      ctx->setProperty("pause", 1);
      int count = 0;
      for (int j = 0; count < Threads && !ctx->isTestStopped();
           j = (j + 1) % Threads) {
        char buf[255];
        sprintf(buf, "Thread%d_paused", j);
        int tmp = ctx->getProperty(buf, (Uint32)0);
        count += tmp;
      }
    }

    if (ctx->isTestStopped()) break;

#if 1
    if (createPkIndex_Drop(ctx, step) != NDBT_OK) {
      g_err << "Failed to drop index" << endl;
      return NDBT_FAILED;
    }
#endif

    if (ctx->isTestStopped()) break;

#if 1
    if (createRandomIndex_Drop(ctx, step) != NDBT_OK) {
      g_err << "Failed to drop index" << endl;
      return NDBT_FAILED;
    }
#endif

    if (Threads) {
      ctx->setProperty("pause", (Uint32)0);
      NdbSleep_SecSleep(2);
    }
  }

  ctx->stopTest();
  return NDBT_OK;
}

static NdbLockable g_lock;
static int threadCounter = 0;

void wait_paused(NDBT_Context *ctx, int id) {
  if (ctx->getProperty("pause", (Uint32)0) == 1) {
    char buf[255];
    sprintf(buf, "Thread%d_paused", id);
    ctx->setProperty(buf, 1);
    while (!ctx->isTestStopped() && ctx->getProperty("pause", (Uint32)0) == 1) {
      NdbSleep_MilliSleep(250);
    }
    ctx->setProperty(buf, (Uint32)0);
  }
}

int runTransactions4(NDBT_Context *ctx, NDBT_Step *step) {
  g_lock.lock();
  const int ThreadId = threadCounter++;
  g_lock.unlock();

  // Verify that data in index match
  // table data
  Ndb *pNdb = GETNDB(step);
  HugoTransactions hugoTrans(*ctx->getTab());
  UtilTransactions utilTrans(*ctx->getTab());
  const int batchSize = ctx->getProperty("BatchSize", 32);
  const int parallel = batchSize > 240 ? 240 : batchSize;

  int rows = ctx->getNumRecords();
  while (ctx->isTestStopped() == false) {
    if (hugoTrans.loadTable(pNdb, rows, batchSize, false) != 0) {
      g_err << "Load table failed" << endl;
      return NDBT_FAILED;
    }

    wait_paused(ctx, ThreadId);

    if (ctx->isTestStopped()) break;

    if (hugoTrans.pkUpdateRecords(pNdb, rows, batchSize) != 0) {
      g_err << "Updated table failed" << endl;
      return NDBT_FAILED;
    }

    wait_paused(ctx, ThreadId);

    if (ctx->isTestStopped()) break;

    if (hugoTrans.scanUpdateRecords(pNdb, rows, 5, parallel) != 0) {
      g_err << "Scan updated table failed" << endl;
      return NDBT_FAILED;
    }

    wait_paused(ctx, ThreadId);

    if (ctx->isTestStopped()) break;

    if (utilTrans.clearTable(pNdb, rows, parallel) != 0) {
      g_err << "Clear table failed" << endl;
      return NDBT_FAILED;
    }
  }
  return NDBT_OK;
}

int runUniqueNullTransactions(NDBT_Context *ctx, NDBT_Step *step) {
  Ndb *pNdb = GETNDB(step);

  bool logged = ctx->getProperty("LoggedIndexes", 1);
  bool orderedIndex = ctx->getProperty("OrderedIndex", (unsigned)0);
  NdbConnection *pTrans = 0;

  const NdbDictionary::Table *pTab = ctx->getTab();
  // Create index
  char nullIndex[255];
  BaseString::snprintf(nullIndex, 255, "IDC_PK_%s_NULL", pTab->getName());
  if (orderedIndex)
    ndbout << "Creating " << ((logged) ? "logged " : "temporary ")
           << "ordered index " << pkIdxName << " (";
  else
    ndbout << "Creating " << ((logged) ? "logged " : "temporary ")
           << "unique index " << pkIdxName << " (";

  NdbDictionary::Index pIdx(pkIdxName);
  pIdx.setTable(pTab->getName());
  if (orderedIndex)
    pIdx.setType(NdbDictionary::Index::OrderedIndex);
  else
    pIdx.setType(NdbDictionary::Index::UniqueHashIndex);
  pIdx.setStoredIndex(logged);
  int c;
  for (c = 0; c < pTab->getNoOfColumns(); c++) {
    const NdbDictionary::Column *col = pTab->getColumn(c);
    if (col->getPrimaryKey()) {
      pIdx.addIndexColumn(col->getName());
      ndbout << col->getName() << " ";
    }
  }

  int colId = -1;
  for (c = 0; c < pTab->getNoOfColumns(); c++) {
    const NdbDictionary::Column *col = pTab->getColumn(c);
    if (col->getNullable()) {
      pIdx.addIndexColumn(col->getName());
      ndbout << col->getName() << " ";
      colId = c;
      break;
    }
  }
  ndbout << ") ";

  if (colId == -1) {
    ndbout << endl << "No nullable column found -> NDBT_FAILED" << endl;
    return NDBT_FAILED;
  }

  bool noddl = ctx->getProperty("NoDDL");
  if (noddl) {
    const NdbDictionary::Index *idx =
        pNdb->getDictionary()->getIndex(pIdx.getName(), pTab->getName());

    if (!idx) {
      ndbout << "Failed - Index does not exist and DDL not allowed" << endl;
      NDB_ERR(pNdb->getDictionary()->getNdbError());
      return NDBT_FAILED;
    } else {
      // TODO : Check index definition is ok
    }
  } else {
    if (pNdb->getDictionary()->createIndex(pIdx) != 0) {
      ndbout << "FAILED!" << endl;
      const NdbError err = pNdb->getDictionary()->getNdbError();
      NDB_ERR(err);
      return NDBT_FAILED;
    }
  }

  int result = NDBT_OK;

  HugoTransactions hugoTrans(*ctx->getTab());
  const int batchSize = ctx->getProperty("BatchSize", 50);
  int loops = ctx->getNumLoops();
  int rows = ctx->getNumRecords();
  while (loops-- > 0 && ctx->isTestStopped() == false) {
    if (hugoTrans.pkUpdateRecords(pNdb, rows, batchSize) != 0) {
      g_err << "Updated table failed" << endl;
      result = NDBT_FAILED;
      goto done;
    }
  }

  if (ctx->isTestStopped()) {
    goto done;
  }

  ctx->stopTest();
  while (ctx->getNoOfRunningSteps() > 1) {
    NdbSleep_MilliSleep(100);
  }

  result = NDBT_FAILED;
  pTrans = pNdb->startTransaction();
  NdbScanOperation *sOp;

  int eof;
  if (!pTrans) goto done;
  sOp = pTrans->getNdbScanOperation(pTab->getName());
  if (!sOp) goto done;
  if (sOp->readTuples(NdbScanOperation::LM_Exclusive)) goto done;
  if (pTrans->execute(NoCommit) == -1) goto done;
  while ((eof = sOp->nextResult(true)) == 0) {
    do {
      NdbOperation *uOp = sOp->updateCurrentTuple();
      if (uOp == 0) goto done;
      uOp->setValue(colId, 0);
    } while ((eof = sOp->nextResult(false)) == 0);
    eof = pTrans->execute(Commit);
    if (eof == -1) goto done;
  }

done:
  if (pTrans) pNdb->closeTransaction(pTrans);
  pNdb->getDictionary()->dropIndex(nullIndex, pTab->getName());
  return result;
}

int runLQHKEYREF(NDBT_Context *ctx, NDBT_Step *step) {
  int loops = ctx->getNumLoops() * 100;
  NdbRestarter restarter;

  myRandom48Init((long)NdbTick_CurrentMillisecond());

#if 0
  int val = DumpStateOrd::DihMinTimeBetweenLCP;
  if(restarter.dumpStateAllNodes(&val, 1) != 0){
    g_err << "Failed to dump DihMinTimeBetweenLCP" << endl;
    return NDBT_FAILED;
  }
#endif

  for (int i = 0; i < loops && !ctx->isTestStopped(); i++) {
    int randomId = myRandom48(restarter.getNumDbNodes());
    int nodeId = restarter.getDbNodeId(randomId);

    const Uint32 error = 5031 + (i % 3);

    if (restarter.insertErrorInNode(nodeId, error) != 0) {
      g_err << "Failed to error insert( " << error << ") in node " << nodeId
            << endl;
      return NDBT_FAILED;
    }
  }

  ctx->stopTest();
  return NDBT_OK;
}

int runBug21384(NDBT_Context *ctx, NDBT_Step *step) {
  Ndb *pNdb = GETNDB(step);
  HugoTransactions hugoTrans(*ctx->getTab());
  NdbRestarter restarter;

  int loops = ctx->getNumLoops();
  const int rows = ctx->getNumRecords();
  const int batchsize = ctx->getProperty("BatchSize", 50);

  while (loops--) {
    if (restarter.insertErrorInAllNodes(8037) != 0) {
      g_err << "Failed to error insert(8037)" << endl;
      return NDBT_FAILED;
    }

    if (hugoTrans.indexReadRecords(pNdb, pkIdxName, rows, batchsize) == 0) {
      g_err << "Index succeded (it should have failed" << endl;
      return NDBT_FAILED;
    }

    if (restarter.insertErrorInAllNodes(0) != 0) {
      g_err << "Failed to error insert(0)" << endl;
      return NDBT_FAILED;
    }

    if (hugoTrans.indexReadRecords(pNdb, pkIdxName, rows, batchsize) != 0) {
      g_err << "Index read failed" << endl;
      return NDBT_FAILED;
    }
  }

  return NDBT_OK;
}

int runReadIndexUntilStopped(NDBT_Context *ctx, NDBT_Step *step) {
  Ndb *pNdb = GETNDB(step);
  HugoTransactions hugoTrans(*ctx->getTab());
  int rows = ctx->getNumRecords();
  while (!ctx->isTestStopped()) {
    hugoTrans.indexReadRecords(pNdb, pkIdxName, rows, 1);
  }
  return NDBT_OK;
}

int runBug25059(NDBT_Context *ctx, NDBT_Step *step) {
  Ndb *pNdb = GETNDB(step);
  NdbDictionary::Dictionary *dict = pNdb->getDictionary();
  const NdbDictionary::Index *idx =
      dict->getIndex(pkIdxName, ctx->getTab()->getName());

  HugoOperations ops(*ctx->getTab(), idx);

  int res = NDBT_OK;
  int loops = ctx->getNumLoops();
  const int rows = ctx->getNumRecords();

  while (res == NDBT_OK && loops--) {
    ops.startTransaction(pNdb);
    ops.pkReadRecord(pNdb, 10 + rand() % rows, rows);
    int tmp;
    if ((tmp = ops.execute_Commit(pNdb, AO_IgnoreError))) {
      if (tmp == 4012)
        res = NDBT_FAILED;
      else if (ops.getTransaction()->getNdbError().code == 4012)
        res = NDBT_FAILED;
    }
    ops.closeTransaction(pNdb);
  }

  loops = ctx->getNumLoops();
  while (res == NDBT_OK && loops--) {
    ops.startTransaction(pNdb);
    ops.pkUpdateRecord(pNdb, 10 + rand() % rows, rows);
    int tmp;
    int arg = 0;
    switch (rand() % 2) {
      case 0:
        arg = AbortOnError;
        break;
      case 1:
        arg = AO_IgnoreError;
        ndbout_c("ignore error");
        break;
    }
    if ((tmp = ops.execute_Commit(pNdb, (AbortOption)arg))) {
      if (tmp == 4012)
        res = NDBT_FAILED;
      else if (ops.getTransaction()->getNdbError().code == 4012)
        res = NDBT_FAILED;
    }
    ops.closeTransaction(pNdb);
  }

  return res;
}

// From 6.3.X, Unique index operations do not use
// TransactionBufferMemory.
// Long signal KeyInfo and AttrInfo storage exhaustion
// is already tested by testLimits
// Testing of segment exhaustion when accumulating from
// signal trains cannot be tested from 7.0 as we cannot
// generate short signal trains.
// TODO : Execute testcase as part of upgrade testing -
// 6.3 to 7.0?
int tcSaveINDX_test(NDBT_Context *ctx, NDBT_Step *step, int inject_err) {
  int result = NDBT_OK;
  Ndb *pNdb = GETNDB(step);
  NdbDictionary::Dictionary *dict = pNdb->getDictionary();
  const NdbDictionary::Index *idx =
      dict->getIndex(pkIdxName, ctx->getTab()->getName());

  HugoOperations ops(*ctx->getTab(), idx);

  g_err << "Using INDEX: " << pkIdxName << endl;

  NdbRestarter restarter;

  int loops = ctx->getNumLoops();
  const int rows = ctx->getNumRecords();

  for (int bs = 1; bs < loops; bs++) {
    int c = 0;
    while (c++ < loops) {
      g_err << "BS " << bs << " LOOP #" << c << endl;

      g_err << "inserting error on op#" << c << endl;

      CHECK(ops.startTransaction(pNdb) == 0);
      for (int i = 1; i <= c; i++) {
        if (i == c) {
          if (restarter.insertErrorInAllNodes(inject_err) != 0) {
            g_err << "**** FAILED to insert error" << endl;
            result = NDBT_FAILED;
            break;
          }
        }
        CHECK(ops.indexReadRecords(pNdb, pkIdxName, i, false, 1) == 0);
        if (i % bs == 0 || i == c) {
          if (i < c) {
            if (ops.execute_NoCommit(pNdb, AO_IgnoreError) != NDBT_OK) {
              g_err << "**** executeNoCommit should have succeeded" << endl;
              result = NDBT_FAILED;
            }
          } else {
            if (ops.execute_NoCommit(pNdb, AO_IgnoreError) != 289) {
              g_err << "**** executeNoCommit should have failed with 289"
                    << endl;
              result = NDBT_FAILED;
            }
            g_err << "NdbError.code= "
                  << ops.getTransaction()->getNdbError().code << endl;
            break;
          }
        }
      }

      CHECK(ops.closeTransaction(pNdb) == 0);

      if (restarter.insertErrorInAllNodes(0) != 0) {
        g_err << "**** Failed to error insert(0)" << endl;
        return NDBT_FAILED;
      }

      CHECK(ops.startTransaction(pNdb) == 0);
      if (ops.indexReadRecords(pNdb, pkIdxName, 0, 0, rows) != 0) {
        g_err << "**** Index read failed" << endl;
        return NDBT_FAILED;
      }
      CHECK(ops.closeTransaction(pNdb) == 0);
    }
  }

  return result;
}

int runBug28804(NDBT_Context *ctx, NDBT_Step *step) {
  return tcSaveINDX_test(ctx, step, 8052);
}

int runBug28804_ATTRINFO(NDBT_Context *ctx, NDBT_Step *step) {
  return tcSaveINDX_test(ctx, step, 8051);
}

int runBug46069(NDBT_Context *ctx, NDBT_Step *step) {
  HugoTransactions hugoTrans(*ctx->getTab());
  Ndb *pNdb = GETNDB(step);
  const int rows = ctx->getNumRecords();
  Uint32 threads = ctx->getProperty("THREADS", 12);
  int loops = ctx->getNumLoops();

  ctx->getPropertyWait("STARTED", threads);

  for (int i = 0; i < loops; i++) {
    ndbout << "Loop: " << i << endl;
    if (hugoTrans.loadTable(pNdb, rows) != 0) return NDBT_FAILED;

    ctx->setProperty("STARTED", Uint32(0));
    ctx->getPropertyWait("STARTED", threads);
  }

  ctx->stopTest();
  return NDBT_OK;
}

int runBug46069_pkdel(NDBT_Context *ctx, NDBT_Step *step) {
  HugoOperations hugoOps(*ctx->getTab());
  Ndb *pNdb = GETNDB(step);
  const int rows = ctx->getNumRecords();

  while (!ctx->isTestStopped()) {
    ctx->incProperty("STARTED");
    ctx->getPropertyWait("STARTED", Uint32(0));
    if (ctx->isTestStopped()) break;

    for (int i = 0; i < rows && !ctx->isTestStopped();) {
      int cnt = (rows - i);
      if (cnt > 100) cnt = 100;
      cnt = 1 + (rand() % cnt);
      if (hugoOps.startTransaction(pNdb) != 0) {
        break;
      }
      hugoOps.pkDeleteRecord(pNdb, i, cnt);
      int res = hugoOps.execute_Commit(pNdb, AO_IgnoreError);
      if (res != -1) {
        i += cnt;
      }
      hugoOps.closeTransaction(pNdb);
    }
  }

  return NDBT_OK;
}

int runBug46069_scandel(NDBT_Context *ctx, NDBT_Step *step) {
  Ndb *pNdb = GETNDB(step);
  NdbDictionary::Dictionary *dict = pNdb->getDictionary();
  const NdbDictionary::Index *idx =
      dict->getIndex(pkIdxName, ctx->getTab()->getName());
  if (idx == 0) {
    return NDBT_FAILED;
  }
  UtilTransactions hugoTrans(*ctx->getTab(), idx);

  while (!ctx->isTestStopped()) {
    ctx->incProperty("STARTED");
    ctx->getPropertyWait("STARTED", Uint32(0));
    if (ctx->isTestStopped()) break;

    hugoTrans.clearTable(pNdb);
  }

  return NDBT_OK;
}

int runBug50118(NDBT_Context *ctx, NDBT_Step *step) {
  NdbSleep_MilliSleep(500);
  int loops = ctx->getNumLoops();
  while (loops--) {
    createPkIndex_Drop(ctx, step);
    createPkIndex(ctx, step);
  }
  ctx->stopTest();
  return NDBT_OK;
}

int runTrigOverload(NDBT_Context *ctx, NDBT_Step *step) {
  /* Test inserts, deletes and updates via
   * PK with error inserts
   */
  Ndb *pNdb = GETNDB(step);
  HugoOperations hugoOps(*ctx->getTab());
  NdbRestarter restarter;

  unsigned numScenarios = 3;
  unsigned errorInserts[3] = {8085, 8086, 0};
  int results[3] = {293,  // Inconsistent trigger state in TC block
                    218,  // Out of LongMessageBuffer
                    0};

  unsigned iterations = 50;

  /* Insert some records */
  if (hugoOps.startTransaction(pNdb) ||
      hugoOps.pkInsertRecord(pNdb, 0, iterations) ||
      hugoOps.execute_Commit(pNdb)) {
    g_err << "Failed on initial insert " << pNdb->getNdbError() << endl;
    return NDBT_FAILED;
  }

  hugoOps.closeTransaction(pNdb);

  for (unsigned i = 0; i < iterations; i++) {
    unsigned scenario = i % numScenarios;
    unsigned errorVal = errorInserts[scenario];
    g_err << "Iteration :" << i << " inserting error " << errorVal
          << " expecting result : " << results[scenario] << endl;
    restarter.insertErrorInAllNodes(errorVal);
    //    NdbSleep_MilliSleep(500); // Error insert latency?

    CHECKRET(hugoOps.startTransaction(pNdb) == 0);

    CHECKRET(hugoOps.pkInsertRecord(pNdb, iterations + i, 1) == 0);

    hugoOps.execute_Commit(pNdb);

    int errorCode = hugoOps.getTransaction()->getNdbError().code;

    if (errorCode != results[scenario]) {
      g_err << "For Insert in scenario " << scenario << " expected code "
            << results[scenario] << " but got "
            << hugoOps.getTransaction()->getNdbError() << endl;
      return NDBT_FAILED;
    }

    hugoOps.closeTransaction(pNdb);

    CHECKRET(hugoOps.startTransaction(pNdb) == 0);

    CHECKRET(hugoOps.pkUpdateRecord(pNdb, i, 1, iterations) == 0);

    hugoOps.execute_Commit(pNdb);

    errorCode = hugoOps.getTransaction()->getNdbError().code;

    if (errorCode != results[scenario]) {
      g_err << "For Update in scenario " << scenario << " expected code "
            << results[scenario] << " but got "
            << hugoOps.getTransaction()->getNdbError() << endl;
      return NDBT_FAILED;
    }

    hugoOps.closeTransaction(pNdb);

    CHECKRET(hugoOps.startTransaction(pNdb) == 0);

    CHECKRET(hugoOps.pkDeleteRecord(pNdb, i, 1) == 0);

    hugoOps.execute_Commit(pNdb);

    errorCode = hugoOps.getTransaction()->getNdbError().code;

    if (errorCode != results[scenario]) {
      g_err << "For Delete in scenario " << scenario << " expected code "
            << results[scenario] << " but got "
            << hugoOps.getTransaction()->getNdbError() << endl;
      return NDBT_FAILED;
    }

    hugoOps.closeTransaction(pNdb);
  }

  restarter.insertErrorInAllNodes(0);

  return NDBT_OK;
}

int runClearError(NDBT_Context *ctx, NDBT_Step *step) {
  NdbRestarter restarter;

  restarter.insertErrorInAllNodes(0);

  return NDBT_OK;
}

// bug#56829

#undef CHECK2  // previous no good
#define CHECK2(b, e)                                                      \
  if (!(b)) {                                                             \
    g_err << "ERR: " << #b << " failed at line " << __LINE__ << ": " << e \
          << endl;                                                        \
    result = NDBT_FAILED;                                                 \
    break;                                                                \
  }

static int get_data_memory_pages(NdbMgmHandle h, NdbNodeBitmask dbmask,
                                 int *pages_out) {
  int result = NDBT_OK;
  int pages = 0;

  while (1) {
    // sends dump 1000 and retrieves all replies
    ndb_mgm_events *e = 0;
    CHECK2((e = ndb_mgm_dump_events(h, NDB_LE_MemoryUsage, 0, 0)) != 0,
           ndb_mgm_get_latest_error_msg(h));

    // sum up pages (also verify sanity)
    for (int i = 0; i < e->no_of_events; i++) {
      ndb_logevent *le = &e->events[i];
      CHECK2(le->type == NDB_LE_MemoryUsage, "bad event type " << le->type);
      const ndb_logevent_MemoryUsage *lem = &le->MemoryUsage;
      if (lem->block != DBTUP) continue;
      int nodeId = le->source_nodeid;
      CHECK2(dbmask.get(nodeId), "duplicate event from node " << nodeId);
      dbmask.clear(nodeId);
      pages += lem->pages_used;
      g_info << "i:" << i << " node:" << le->source_nodeid
             << " pages:" << lem->pages_used << endl;
    }
    free(e);
    CHECK2(result == NDBT_OK, "failed");

    char buf[NdbNodeBitmask::TextLength + 1];
    CHECK2(dbmask.isclear(), "no response from nodes " << dbmask.getText(buf));
    break;
  }

  *pages_out = pages;
  return result;
}

<<<<<<< HEAD
int
runBug56829(NDBT_Context* ctx, NDBT_Step* step)
{
  Ndb* pNdb = GETNDB(step);
  NdbDictionary::Dictionary* pDic = pNdb->getDictionary();
  int loops = ctx->getNumLoops();
  int result = NDBT_OK;
  const NdbDictionary::Table tab(*ctx->getTab());
  const int rows = ctx->getNumRecords();
  const char* mgm = 0;//XXX ctx->getRemoteMgm();
  int fails = 0;
=======
int runBug56829(NDBT_Context *ctx, NDBT_Step *step) {
  Ndb *pNdb = GETNDB(step);
  NdbDictionary::Dictionary *pDic = pNdb->getDictionary();
  const int loops = ctx->getNumLoops();
  int result = NDBT_OK;
  const NdbDictionary::Table tab(*ctx->getTab());
  const int rows = ctx->getNumRecords();
  const char *mgm = 0;  // XXX ctx->getRemoteMgm();
>>>>>>> 2bf0f4a5

  char tabname[100];
  strcpy(tabname, tab.getName());
  char indname[100];
  strcpy(indname, tabname);
  strcat(indname, "X1");

  (void)pDic->dropTable(tabname);

  NdbMgmHandle h = 0;
  NdbNodeBitmask dbmask;
  // entry n marks if row with PK n exists
  char *rowmask = new char[rows];
  std::memset(rowmask, 0, rows);
  int loop = 0;
<<<<<<< HEAD
  /* Wait to ensure that the initial pages have stabilised */
  NdbSleep_SecSleep(10);
  while (loop < loops)
  {
=======
  while (loop < loops) {
>>>>>>> 2bf0f4a5
    CHECK2(rows > 0, "rows must be != 0");
    g_err << "loop " << loop << "<" << loops << endl;

    // at first loop connect to mgm
    if (loop == 0) {
      CHECK2((h = ndb_mgm_create_handle()) != 0,
             "mgm: failed to create handle");
      CHECK2(ndb_mgm_set_connectstring(h, mgm) == 0,
             ndb_mgm_get_latest_error_msg(h));
      CHECK2(ndb_mgm_connect(h, 0, 0, 0) == 0, ndb_mgm_get_latest_error_msg(h));
      g_info << "mgm: connected to " << (mgm ? mgm : "default") << endl;

      // make bitmask of DB nodes
      dbmask.clear();
      ndb_mgm_cluster_state *cs = 0;
      CHECK2((cs = ndb_mgm_get_status(h)) != 0,
             ndb_mgm_get_latest_error_msg(h));
      for (int j = 0; j < cs->no_of_nodes; j++) {
        ndb_mgm_node_state *ns = &cs->node_states[j];
        if (ns->node_type == NDB_MGM_NODE_TYPE_NDB) {
          CHECK2(ns->node_status == NDB_MGM_NODE_STATUS_STARTED,
                 "node " << ns->node_id << " not started status "
                         << ns->node_status);
          CHECK2(!dbmask.get(ns->node_id), "duplicate node id " << ns->node_id);
          dbmask.set(ns->node_id);
          g_info << "added DB node " << ns->node_id << endl;
        }
      }
      free(cs);
      CHECK2(result == NDBT_OK, "some DB nodes are not started");
      CHECK2(!dbmask.isclear(), "found no DB nodes");
    }

    // data memory pages after following events
    // 0-initial 1,2-create table,index 3-load 4-delete 5,6-drop index,table
    int pages[7];

    // initial
    CHECK2(get_data_memory_pages(h, dbmask, &pages[0]) == NDBT_OK, "failed");
    g_err << "initial pages " << pages[0] << endl;

    // create table
    g_err << "create table " << tabname << endl;
    const NdbDictionary::Table *pTab = 0;
    CHECK2(pDic->createTable(tab) == 0, pDic->getNdbError());
    CHECK2((pTab = pDic->getTable(tabname)) != 0, pDic->getNdbError());
    CHECK2(get_data_memory_pages(h, dbmask, &pages[1]) == NDBT_OK, "failed");
    g_err << "create table pages " << pages[1] << endl;

    // choice of index attributes is not relevant to this bug
    // choose one non-PK updateable column
    NdbDictionary::Index ind;
    ind.setName(indname);
    ind.setTable(tabname);
    ind.setType(NdbDictionary::Index::OrderedIndex);
    ind.setLogging(false);
    {
      HugoCalculator calc(*pTab);
      for (int j = 0; j < pTab->getNoOfColumns(); j++) {
        const NdbDictionary::Column *col = pTab->getColumn(j);
        if (col->getPrimaryKey() || calc.isUpdateCol(j)) continue;
        // CHARSET_INFO* cs = col->getCharset();
        if (NdbSqlUtil::check_column_for_ordered_index(
                col->getType(), col->getCharset()) == 0) {
          ind.addColumn(*col);
          break;
        }
      }
    }
    CHECK2(ind.getNoOfColumns() == 1, "cannot use table " << tabname);

    // create index
    g_err << "create index " << indname << " on " << ind.getColumn(0)->getName()
          << endl;
    const NdbDictionary::Index *pInd = 0;
    CHECK2(pDic->createIndex(ind, *pTab) == 0, pDic->getNdbError());
    CHECK2((pInd = pDic->getIndex(indname, tabname)) != 0, pDic->getNdbError());
    CHECK2(get_data_memory_pages(h, dbmask, &pages[2]) == NDBT_OK, "failed");
    g_err << "create index pages " << pages[2] << endl;

    HugoTransactions trans(*pTab);

    // load all records
    g_err << "load records" << endl;
    CHECK2(trans.loadTable(pNdb, rows) == 0, trans.getNdbError());
    std::memset(rowmask, 1, rows);
    CHECK2(get_data_memory_pages(h, dbmask, &pages[3]) == NDBT_OK, "failed");
    g_err << "load records pages " << pages[3] << endl;

    // test index with random ops
    g_info << "test index ops" << endl;
    {
      HugoOperations ops(*pTab);
      for (int i = 0; i < rows; i++) {
        CHECK2(ops.startTransaction(pNdb) == 0, ops.getNdbError());
        for (int j = 0; j < 32; j++) {
          int n = rand() % rows;
          if (!rowmask[n]) {
            CHECK2(ops.pkInsertRecord(pNdb, n) == 0, ops.getNdbError());
            rowmask[n] = 1;
          } else if (rand() % 2 == 0) {
            CHECK2(ops.pkDeleteRecord(pNdb, n) == 0, ops.getNdbError());
            rowmask[n] = 0;
          } else {
            CHECK2(ops.pkUpdateRecord(pNdb, n) == 0, ops.getNdbError());
          }
        }
        CHECK2(result == NDBT_OK, "index ops batch failed");
        CHECK2(ops.execute_Commit(pNdb) == 0, ops.getNdbError());
        ops.closeTransaction(pNdb);
      }
      CHECK2(result == NDBT_OK, "index ops failed");
    }

    // delete all records
    g_err << "delete records" << endl;
    CHECK2(trans.clearTable(pNdb) == 0, trans.getNdbError());
    memset(rowmask, 0, rows);
    NdbSleep_SecSleep(2);
    CHECK2(get_data_memory_pages(h, dbmask, &pages[4]) == NDBT_OK, "failed");
    g_err << "delete records pages " << pages[4] << endl;

    // drop index
    g_err << "drop index" << endl;
    CHECK2(pDic->dropIndex(indname, tabname) == 0, pDic->getNdbError());
    CHECK2(get_data_memory_pages(h, dbmask, &pages[5]) == NDBT_OK, "failed");
    g_err << "drop index pages " << pages[5] << endl;

    // drop table
    g_err << "drop table" << endl;
    CHECK2(pDic->dropTable(tabname) == 0, pDic->getNdbError());
    CHECK2(get_data_memory_pages(h, dbmask, &pages[6]) == NDBT_OK, "failed");
    g_err << "drop table pages " << pages[6] << endl;

    // verify
    /**
     * Even after dropping all rows, we might still have data memory pages
     * allocated for fragment page maps. So only after dropping both index
     * and tables can we rely on all memory allocated for a table to be
     * dropped. But we can assume that create table will not allocate any pages.
     * Create index on the other hand will allocate pages for auto index stats.
     */
<<<<<<< HEAD
    CHECK2(pages[1] == pages[0], "pages after create table " << pages[1]
                                  << " not == initial pages " << pages[0]);
    CHECK2(pages[2] >= pages[0], "pages after create index " << pages[2]
                                  << " not > initial pages " << pages[0]);
    CHECK2(pages[3] >  pages[0], "pages after load " << pages[3]
                                  << " not >  initial pages " << pages[0]);
    CHECK2(pages[4] < pages[3], "pages after delete " << pages[4]
                                  << " not == initial pages " << pages[0]);
    CHECK2(pages[5] < pages[3], "pages after drop index " << pages[5]
                                  << " not == initial pages " << pages[0]);
    if (pages[6] != pages[0])
    {
      if (fails >= 3)
      {
        CHECK2(pages[6] == pages[0], "pages after drop table " << pages[6]
                                      << " not == initial pages " << pages[0]);
      }
      /**
       * The test can have some initial setup issues. To avoid those it is ok
       * to fail up to 2 times, but in this case we extend the number of loops
       * to execute the test.
       */
      g_err << "Test failed, most likely due to initialisation issues" << endl;
      g_err << "Increase number of loops to ensure no constant growth" << endl;
      fails++;
      loops += (fails * 30);
    }
=======
    CHECK2(pages[1] == pages[0], "pages after create table "
                                     << pages[1] << " not == initial pages "
                                     << pages[0]);
    CHECK2(pages[2] > pages[0], "pages after create index "
                                    << pages[2] << " not > initial pages "
                                    << pages[0]);
    CHECK2(pages[3] > pages[0], "pages after load " << pages[3]
                                                    << " not >  initial pages "
                                                    << pages[0]);
    CHECK2(pages[4] < pages[3], "pages after delete "
                                    << pages[4] << " not == initial pages "
                                    << pages[0]);
    CHECK2(pages[5] < pages[3], "pages after drop index "
                                    << pages[5] << " not == initial pages "
                                    << pages[0]);
    CHECK2(pages[6] == pages[0], "pages after drop table "
                                     << pages[6] << " not == initial pages "
                                     << pages[0]);
>>>>>>> 2bf0f4a5

    loop++;

    // at last loop disconnect from mgm
    if (loop == loops) {
      CHECK2(ndb_mgm_disconnect(h) == 0, ndb_mgm_get_latest_error_msg(h));
      ndb_mgm_destroy_handle(&h);
      g_info << "mgm: disconnected" << endl;
    }
  }
  delete[] rowmask;

  return result;
}

#define CHK_RET_FAILED(x)                     \
  if (!(x)) {                                 \
    ndbout_c("Failed on line: %u", __LINE__); \
    return NDBT_FAILED;                       \
  }

int runBug12315582(NDBT_Context *ctx, NDBT_Step *step) {
  const NdbDictionary::Table *pTab = ctx->getTab();
  Ndb *pNdb = GETNDB(step);
  NdbDictionary::Dictionary *dict = pNdb->getDictionary();

  const NdbDictionary::Index *pIdx = dict->getIndex(pkIdxName, pTab->getName());
  CHK_RET_FAILED(pIdx != 0);

  const NdbRecord *pRowRecord = pTab->getDefaultRecord();
  CHK_RET_FAILED(pRowRecord != 0);
  const NdbRecord *pIdxRecord = pIdx->getDefaultRecord();
  CHK_RET_FAILED(pIdxRecord != 0);

  const Uint32 len = NdbDictionary::getRecordRowLength(pRowRecord);
  Uint8 *pRow = new Uint8[len];
  std::memset(pRow, 0, len);

  HugoCalculator calc(*pTab);
  calc.equalForRow(pRow, pRowRecord, 0);

  NdbTransaction *pTrans = pNdb->startTransaction();
  CHK_RET_FAILED(pTrans != 0);

  const NdbOperation *pOp[2] = {0, 0};
  for (Uint32 i = 0; i < 2; i++) {
    NdbInterpretedCode code;
    if (i == 0)
      code.interpret_exit_ok();
    else
      code.interpret_exit_nok();

    code.finalise();

    NdbOperation::OperationOptions opts;
    std::memset(&opts, 0, sizeof(opts));
    opts.optionsPresent = NdbOperation::OperationOptions::OO_INTERPRETED;
    opts.interpretedCode = &code;

    pOp[i] =
        pTrans->readTuple(pIdxRecord, (char *)pRow, pRowRecord, (char *)pRow,
                          NdbOperation::LM_Read, 0, &opts, sizeof(opts));
    CHK_RET_FAILED(pOp[i]);
  }

  int res = pTrans->execute(Commit, AO_IgnoreError);

  CHK_RET_FAILED(res == 0);
  CHK_RET_FAILED(pOp[0]->getNdbError().code == 0);
  CHK_RET_FAILED(pOp[1]->getNdbError().code != 0);

  delete[] pRow;

  return NDBT_OK;
}

int runBug60851(NDBT_Context *ctx, NDBT_Step *step) {
  const NdbDictionary::Table *pTab = ctx->getTab();
  Ndb *pNdb = GETNDB(step);
  NdbDictionary::Dictionary *dict = pNdb->getDictionary();

  const NdbDictionary::Index *pIdx = dict->getIndex(pkIdxName, pTab->getName());
  CHK_RET_FAILED(pIdx != 0);

  const NdbRecord *pRowRecord = pTab->getDefaultRecord();
  CHK_RET_FAILED(pRowRecord != 0);
  const NdbRecord *pIdxRecord = pIdx->getDefaultRecord();
  CHK_RET_FAILED(pIdxRecord != 0);

  const Uint32 len = NdbDictionary::getRecordRowLength(pRowRecord);
  Uint8 *pRow = new Uint8[len];

  NdbTransaction *pTrans = pNdb->startTransaction();
  CHK_RET_FAILED(pTrans != 0);

  const NdbOperation *pOp[3] = {0, 0, 0};
  for (Uint32 i = 0; i < 3; i++) {
    NdbInterpretedCode code;
    if (i == 1)
      code.interpret_exit_nok();
    else
      code.interpret_exit_ok();

    code.finalise();

    std::memset(pRow, 0, len);
    HugoCalculator calc(*pTab);
    calc.equalForRow(pRow, pRowRecord, i);

    NdbOperation::OperationOptions opts;
    std::memset(&opts, 0, sizeof(opts));
    opts.optionsPresent = NdbOperation::OperationOptions::OO_INTERPRETED;
    opts.interpretedCode = &code;

    pOp[i] = pTrans->deleteTuple(pIdxRecord, (char *)pRow, pRowRecord,
                                 (char *)pRow, 0, &opts, sizeof(opts));
    CHK_RET_FAILED(pOp[i]);
  }

  int res = pTrans->execute(Commit, AO_IgnoreError);

  CHK_RET_FAILED(res == 0);
  CHK_RET_FAILED(pOp[0]->getNdbError().code == 0);
  CHK_RET_FAILED(pOp[1]->getNdbError().code != 0);
  CHK_RET_FAILED(pOp[2]->getNdbError().code == 0);

  delete[] pRow;

  return NDBT_OK;
}

static const int deferred_errors[] = {
    5064, 0, 5065, 0, 5066, 0, 5067, 0, 5068, 0, 5069, 0,
    5070, 0, 5071, 0, 5072, 1, 8090, 0, 8091, 0, 8092, 2,  // connected tc
    0,    0                                                // trailer
};

int runTestDeferredError(NDBT_Context *ctx, NDBT_Step *step) {
  NdbRestarter res;
  Ndb *pNdb = GETNDB(step);
  const NdbDictionary::Table *pTab = ctx->getTab();

  const int rows = ctx->getNumRecords();

  const NdbRecord *pRowRecord = pTab->getDefaultRecord();
  CHK_RET_FAILED(pRowRecord != 0);

  const Uint32 len = NdbDictionary::getRecordRowLength(pRowRecord);
  Uint8 *pRow = new Uint8[len];

  for (int i = 0; deferred_errors[i] != 0; i += 2) {
    const int errorno = deferred_errors[i];
    const int nodefail = deferred_errors[i + 1];

    for (int j = 0; j < 3; j++) {
      NdbTransaction *pTrans = pNdb->startTransaction();
      CHK_RET_FAILED(pTrans != 0);

      int nodeId = nodefail == 0
                       ? 0
                       : nodefail == 1
                             ? res.getNode(NdbRestarter::NS_RANDOM)
                             : nodefail == 2 ? pTrans->getConnectedNodeId() : 0;

      ndbout_c("errorno: %u(nf: %u - %u) j: %u : %s", errorno, nodefail, nodeId,
               j,
               j == 0 ? "test before error insert"
                      : j == 1 ? "test with error insert"
                               : j == 2 ? "test after error insert" : "");
      if (j == 0 || j == 2) {
        // First time succeed
        // Last time succeed
      } else if (nodefail == 0) {
        CHK_RET_FAILED(res.insertErrorInAllNodes(errorno) == 0);
      } else {
        int val2[] = {DumpStateOrd::CmvmiSetRestartOnErrorInsert, 1};
        CHK_RET_FAILED(res.dumpStateOneNode(nodeId, val2, 2) == 0);
        CHK_RET_FAILED(res.insertErrorInNode(nodeId, errorno) == 0);
      }

      for (int rowNo = 0; rowNo < 100; rowNo++) {
        int rowId = rand() % rows;
        std::memset(pRow, 0, len);

        HugoCalculator calc(*pTab);
        calc.setValues(pRow, pRowRecord, rowId, rand());

        NdbOperation::OperationOptions opts;
        std::memset(&opts, 0, sizeof(opts));
        opts.optionsPresent =
            NdbOperation::OperationOptions::OO_DEFERRED_CONSTAINTS;

        const NdbOperation *pOp =
            pTrans->updateTuple(pRowRecord, (char *)pRow, pRowRecord,
                                (char *)pRow, 0, &opts, sizeof(opts));
        CHK_RET_FAILED(pOp != 0);
      }

      int result = pTrans->execute(Commit, AO_IgnoreError);
      if (j == 0 || j == 2) {
        CHK_RET_FAILED(result == 0);
      } else {
        CHK_RET_FAILED(result != 0);
      }
      pTrans->close();

      if (j == 0 || j == 2) {
      } else {
        if (nodefail) {
          ndbout_c("  waiting for %u to enter not-started", nodeId);
          // Wait for a node to enter not-started
          CHK_RET_FAILED(res.waitNodesNoStart(&nodeId, 1) == 0);

          ndbout_c("  starting all");
          CHK_RET_FAILED(res.startAll() == 0);
          ndbout_c("  wait cluster started");
          CHK_RET_FAILED(res.waitClusterStarted() == 0);
          CHK_NDB_READY(pNdb);
          ndbout_c("  cluster started");
        }
        CHK_RET_FAILED(res.insertErrorInAllNodes(0) == 0);
      }
    }
  }

  delete[] pRow;

  return NDBT_OK;
}

int runMixedDML(NDBT_Context *ctx, NDBT_Step *step) {
  Ndb *pNdb = GETNDB(step);
  const NdbDictionary::Table *pTab = ctx->getTab();

  unsigned seed = (unsigned)NdbTick_CurrentMillisecond();

  const int rows = ctx->getNumRecords();
  const int loops = 10 * ctx->getNumLoops();
  const int until_stopped = ctx->getProperty("UntilStopped");
  const int deferred = ctx->getProperty("Deferred");
  const int batch = ctx->getProperty("Batch", Uint32(50));

  const NdbRecord *pRowRecord = pTab->getDefaultRecord();
  CHK_RET_FAILED(pRowRecord != 0);

  const Uint32 len = NdbDictionary::getRecordRowLength(pRowRecord);
  Uint8 *pRow = new Uint8[len];

  int count_ok = 0;
  int count_failed = 0;
  for (int i = 0; i < loops || (until_stopped && !ctx->isTestStopped()); i++) {
    NdbTransaction *pTrans = pNdb->startTransaction();
    CHK_RET_FAILED(pTrans != 0);

    int lastrow = 0;
    int result = 0;
    for (int rowNo = 0; rowNo < batch; rowNo++) {
      int left = rows - lastrow;
      int rowId = lastrow;
      if (left) {
        rowId += ndb_rand_r(&seed) % (left / 10 + 1);
      } else {
        break;
      }
      lastrow = rowId;

      std::memset(pRow, 0, len);

      HugoCalculator calc(*pTab);
      calc.setValues(pRow, pRowRecord, rowId, rand());

      NdbOperation::OperationOptions opts;
      std::memset(&opts, 0, sizeof(opts));
      if (deferred) {
        opts.optionsPresent =
            NdbOperation::OperationOptions::OO_DEFERRED_CONSTAINTS;
      }

      const NdbOperation *pOp = 0;
      switch (ndb_rand_r(&seed) % 3) {
        case 0:
          pOp = pTrans->writeTuple(pRowRecord, (char *)pRow, pRowRecord,
                                   (char *)pRow, 0, &opts, sizeof(opts));
          break;
        case 1:
          pOp = pTrans->deleteTuple(pRowRecord, (char *)pRow, pRowRecord,
                                    (char *)pRow, 0, &opts, sizeof(opts));
          break;
        case 2:
          pOp = pTrans->updateTuple(pRowRecord, (char *)pRow, pRowRecord,
                                    (char *)pRow, 0, &opts, sizeof(opts));
          break;
      }
      CHK_RET_FAILED(pOp != 0);
      result = pTrans->execute(NoCommit, AO_IgnoreError);
      if (result != 0) {
        goto found_error;
      }
    }

    result = pTrans->execute(Commit, AO_IgnoreError);
    if (result != 0) {
    found_error:
      count_failed++;
      NdbError err = pTrans->getNdbError();
      ndbout << err << endl;
      CHK_RET_FAILED(err.code == 1235 || err.code == 1236 || err.code == 5066 ||
                     err.status == NdbError::TemporaryError ||
                     err.classification == NdbError::NoDataFound ||
                     err.classification == NdbError::ConstraintViolation);
    } else {
      count_ok++;
    }
    pTrans->close();
  }

  ndbout_c("count_ok: %d count_failed: %d", count_ok, count_failed);
  delete[] pRow;

  return NDBT_OK;
}

int runDeferredError(NDBT_Context *ctx, NDBT_Step *step) {
  NdbRestarter res;

  for (int l = 0; l < ctx->getNumLoops() && !ctx->isTestStopped(); l++) {
    for (int i = 0; deferred_errors[i] != 0 && !ctx->isTestStopped(); i += 2) {
      const int errorno = deferred_errors[i];
      const int nodefail = deferred_errors[i + 1];

      int nodeId = res.getNode(NdbRestarter::NS_RANDOM);

      ndbout_c("errorno: %u (nf: %u - %u)", errorno, nodefail, nodeId);

      if (nodefail == 0) {
        CHK_RET_FAILED(res.insertErrorInNode(nodeId, errorno) == 0);
        NdbSleep_MilliSleep(300);
        CHK_RET_FAILED(res.insertErrorInNode(nodeId, 0) == 0);
      } else {
        int val2[] = {DumpStateOrd::CmvmiSetRestartOnErrorInsert, 1};
        CHK_RET_FAILED(res.dumpStateOneNode(nodeId, val2, 2) == 0);
        CHK_RET_FAILED(res.insertErrorInNode(nodeId, errorno) == 0);
        ndbout_c("  waiting for %u to enter not-started", nodeId);
        // Wait for a node to enter not-started
        CHK_RET_FAILED(res.waitNodesNoStart(&nodeId, 1) == 0);

        ndbout_c("  starting all");
        CHK_RET_FAILED(res.startAll() == 0);
        ndbout_c("  wait cluster started");
        CHK_RET_FAILED(res.waitClusterStarted() == 0);
        ndbout_c("  cluster started");
      }
    }
  }

  ctx->stopTest();
  return NDBT_OK;
}

int runChunkyUpdatesUntilStopped(NDBT_Context *ctx, NDBT_Step *step) {
  /**
   * Run 'chunky' UPDATES
   */
  /* Updates run on defined records
   * Some percentage of the defined records are updated in
   * one transaction.
   */
  const Uint32 numRecords = ctx->getNumRecords();
  const Uint32 pctChunk = ctx->getProperty("ChunkPercent", 50);

  Uint32 chunkSize = (numRecords * pctChunk) / 100;
  if (chunkSize == 0) {
    chunkSize = 1;
  };

  HugoOperations hugoOps(*ctx->getTab());
  Ndb *pNdb = GETNDB(step);

  g_err << "Running updates of chunk pct " << pctChunk << " size " << chunkSize
        << " rows until stopped." << endl;

  Uint32 pos = 0;
  Uint32 i = 0;
  while (!ctx->isTestStopped()) {
    CHECKRET(hugoOps.startTransaction(pNdb) == 0);
    for (Uint32 op = 0; op < chunkSize; op++) {
      CHECKRET(hugoOps.pkUpdateRecord(pNdb, pos, 1, (i * numRecords)) == 0);
      pos = (pos + 1) % numRecords;
    }
    CHECKRET(hugoOps.execute_Commit(pNdb) == 0);
    CHECKRET(hugoOps.closeTransaction(pNdb) == 0);
    i++;
  }

  return NDBT_OK;
}

int runChunkyInsertDeletesUntilStopped(NDBT_Context *ctx, NDBT_Step *step) {
  /**
   * Run 'chunky' INSERT+DELETE
   */
  /* Run on undefined part of row space
   */
  const Uint32 numRecords = ctx->getNumRecords();
  const Uint32 pctChunk = ctx->getProperty("ChunkPercent", 50);

  Uint32 chunkSize = (numRecords * pctChunk) / 100;
  if (chunkSize == 0) {
    chunkSize = 1;
  };

  g_err << "Running insert/deletes of chunk pct " << pctChunk << " size "
        << chunkSize << " rows until stopped." << endl;

  HugoOperations hugoOps(*ctx->getTab());
  Ndb *pNdb = GETNDB(step);

  Uint32 i = 0;
  Uint32 pos = 0;
  bool insert = true;
  while (!ctx->isTestStopped()) {
    CHECKRET(hugoOps.startTransaction(pNdb) == 0);
    for (Uint32 op = 0; op < chunkSize; op++) {
      if (insert) {
        CHECKRET(hugoOps.pkInsertRecord(pNdb, numRecords + pos, 1,
                                        (i * numRecords)) == 0);
      } else {
        CHECKRET(hugoOps.pkDeleteRecord(pNdb, numRecords + pos) == 0);
      }
      pos++;
      if (pos == numRecords) {
        insert = !insert;
        pos = 0;
      }
    }
    CHECKRET(hugoOps.execute_Commit(pNdb) == 0);
    CHECKRET(hugoOps.closeTransaction(pNdb) == 0);
    i++;
  }

  return NDBT_OK;
}

int runRandomIndexScan(NDBT_Context *ctx, NDBT_Step *step) {
  /**
   * Run a series of CommittedRead scans using the
   * randomly created index.
   * No attention is paid to the results returned.
   * Batchsize is user defined.
   */
  const Uint32 idx = ctx->getProperty("createRandomIndex");
  char iName[20];
  BaseString::snprintf(iName, 20, "IDC%d", idx);

  const Uint32 scanBatchSize = ctx->getProperty("scanBatchSize", Uint32(0));

  Ndb *pNdb = GETNDB(step);
  const NdbDictionary::Index *pRandomIndex =
      pNdb->getDictionary()->getIndex(iName, ctx->getTab()->getName());
  CHECKRET(pRandomIndex != nullptr);

  const Uint32 iterations = ctx->getNumLoops() * 10;

  g_err << "Step " << step->getStepTypeNo() << " of "
        << step->getStepTypeCount() << " running " << iterations
        << " scans using index " << iName << " and batchsize " << scanBatchSize
        << endl;

  for (Uint32 i = 0; i < iterations; i++) {
    // g_err << "Step " << step << " iteration " << i << endl;

    NdbTransaction *trans = pNdb->startTransaction();
    CHECKRET(trans != nullptr);

    NdbIndexScanOperation *pOp =
        trans->getNdbIndexScanOperation(iName, ctx->getTab()->getName());
    CHECKRET(pOp != nullptr);

    CHECKRET(pOp->readTuples(NdbScanOperation::LM_CommittedRead,
                             Uint32(0),     /* scan_flags */
                             Uint32(0),     /* parallel */
                             scanBatchSize) /* batch */
             == 0);
    for (int a = 0; a < ctx->getTab()->getNoOfColumns(); a++) {
      CHECKRET(pOp->getValue(a) != nullptr);
    }

    CHECKRET(trans->execute(ExecType::NoCommit) == 0);

    Uint32 rows = 0;
    int rc = 0;
    while ((rc = pOp->nextResult()) == 0) {
      rows++;
    };

    CHECKRET(rc == 1);  // No more tuples;

    trans->close();

    // g_err << "Found " << rows << " rows" << endl;
  }

  ctx->stopTest();

  return NDBT_OK;
}

NDBT_TESTSUITE(testIndex);
TESTCASE("CreateAll",
         "Test that we can create all various indexes on each table\n"
         "Then drop the indexes\n") {
  INITIALIZER(runCreateIndexes);
}
TESTCASE("CreateAll_O",
         "Test that we can create all various indexes on each table\n"
         "Then drop the indexes\n") {
  TC_PROPERTY("OrderedIndex", 1);
  TC_PROPERTY("LoggedIndexes", (unsigned)0);
  INITIALIZER(runCreateIndexes);
}
TESTCASE("InsertDeleteGentle",
         "Create one index, then perform insert and delete in the table\n"
         "loop number of times. Use batch size 1.") {
  TC_PROPERTY("BatchSize", 1);
  INITIALIZER(runInsertDelete);
  FINALIZER(runClearTable);
}
TESTCASE("InsertDeleteGentle_O",
         "Create one index, then perform insert and delete in the table\n"
         "loop number of times. Use batch size 1.") {
  TC_PROPERTY("OrderedIndex", 1);
  TC_PROPERTY("LoggedIndexes", (unsigned)0);
  TC_PROPERTY("BatchSize", 1);
  INITIALIZER(runInsertDelete);
  FINALIZER(runClearTable);
}
TESTCASE("InsertDelete",
         "Create one index, then perform insert and delete in the table\n"
         "loop number of times. Use batchsize 512 to stress db more") {
  TC_PROPERTY("BatchSize", 512);
  INITIALIZER(runInsertDelete);
  FINALIZER(runClearTable);
}
TESTCASE("InsertDelete_O",
         "Create one index, then perform insert and delete in the table\n"
         "loop number of times. Use batchsize 512 to stress db more") {
  TC_PROPERTY("OrderedIndex", 1);
  TC_PROPERTY("LoggedIndexes", (unsigned)0);
  TC_PROPERTY("BatchSize", 512);
  INITIALIZER(runInsertDelete);
  FINALIZER(runClearTable);
}
<<<<<<< HEAD
TESTCASE("CreateLoadDropGentle", 
	 "Try to create, drop and load various indexes\n"
	 "on table loop number of times.Usa batch size 1.\n"){
  TC_PROPERTY("BatchSize", 1);
  INITIALIZER(runCreateLoadDropIndex);
}
TESTCASE("CreateLoadDropGentle_O", 
	 "Try to create, drop and load various indexes\n"
	 "on table loop number of times.Usa batch size 1.\n"){
=======
TESTCASE("CreateLoadDropGentle",
         "Try to create, drop and load various indexes \n"
         "on table loop number of times.Usa batch size 1.\n") {
  TC_PROPERTY("BatchSize", 1);
  INITIALIZER(runCreateLoadDropIndex);
}
TESTCASE("CreateLoadDropGentle_O",
         "Try to create, drop and load various indexes \n"
         "on table loop number of times.Usa batch size 1.\n") {
>>>>>>> 2bf0f4a5
  TC_PROPERTY("OrderedIndex", 1);
  TC_PROPERTY("LoggedIndexes", (unsigned)0);
  TC_PROPERTY("BatchSize", 1);
  INITIALIZER(runCreateLoadDropIndex);
}
<<<<<<< HEAD
TESTCASE("CreateLoadDrop", 
	 "Try to create, drop and load various indexes\n"
	 "on table loop number of times. Use batchsize 512 to stress db more\n"){
  TC_PROPERTY("BatchSize", 512);
  INITIALIZER(runCreateLoadDropIndex);
}
TESTCASE("CreateLoadDrop_O", 
	 "Try to create, drop and load various indexes\n"
	 "on table loop number of times. Use batchsize 512 to stress db more\n"){
=======
TESTCASE(
    "CreateLoadDrop",
    "Try to create, drop and load various indexes \n"
    "on table loop number of times. Use batchsize 512 to stress db more\n") {
  TC_PROPERTY("BatchSize", 512);
  INITIALIZER(runCreateLoadDropIndex);
}
TESTCASE(
    "CreateLoadDrop_O",
    "Try to create, drop and load various indexes \n"
    "on table loop number of times. Use batchsize 512 to stress db more\n") {
>>>>>>> 2bf0f4a5
  TC_PROPERTY("OrderedIndex", 1);
  TC_PROPERTY("LoggedIndexes", (unsigned)0);
  TC_PROPERTY("BatchSize", 512);
  INITIALIZER(runCreateLoadDropIndex);
}
TESTCASE("NFNR1",
         "Test that indexes are correctly maintained during node fail and node "
         "restart") {
  TC_PROPERTY("LoggedIndexes", (unsigned)0);
  TC_PROPERTY("PauseThreads", 2);
  INITIALIZER(runClearTable);
  INITIALIZER(createRandomIndex);
  INITIALIZER(runLoadTable);
  STEP(runRestarts);
  STEP(runTransactions1);
  STEP(runTransactions1);
  FINALIZER(runVerifyIndex);
  FINALIZER(createRandomIndex_Drop);
  FINALIZER(runClearTable);
}
TESTCASE("NFNR1_O",
         "Test that indexes are correctly maintained during node fail and node "
         "restart") {
  TC_PROPERTY("OrderedIndex", 1);
  TC_PROPERTY("LoggedIndexes", (unsigned)0);
  TC_PROPERTY("PauseThreads", 2);
  INITIALIZER(runClearTable);
  INITIALIZER(createRandomIndex);
  INITIALIZER(runLoadTable);
  STEP(runRestarts);
  STEP(runTransactions1);
  STEP(runTransactions1);
  FINALIZER(runVerifyIndex);
  FINALIZER(createRandomIndex_Drop);
  FINALIZER(runClearTable);
}
TESTCASE("NFNR2",
         "Test that indexes are correctly maintained during node fail and node "
         "restart") {
  TC_PROPERTY("LoggedIndexes", (unsigned)0);
  TC_PROPERTY("PauseThreads", 2);
  INITIALIZER(runClearTable);
  INITIALIZER(createRandomIndex);
  INITIALIZER(createPkIndex);
  INITIALIZER(runLoadTable);
  STEP(runRestarts);
  STEP(runTransactions2);
  STEP(runTransactions2);
  FINALIZER(runVerifyIndex);
  FINALIZER(createRandomIndex_Drop);
  FINALIZER(createPkIndex_Drop);
  FINALIZER(runClearTable);
}
TESTCASE("NFNR2_O",
         "Test that indexes are correctly maintained during node fail and node "
         "restart") {
  TC_PROPERTY("OrderedIndex", 1);
  TC_PROPERTY("LoggedIndexes", (unsigned)0);
  TC_PROPERTY("PauseThreads", 1);
  INITIALIZER(runClearTable);
  INITIALIZER(createRandomIndex);
  INITIALIZER(createPkIndex);
  INITIALIZER(runLoadTable);
  STEP(runRestarts);
  STEP(runTransactions2);
  // STEP(runTransactions2);
  FINALIZER(runVerifyIndex);
  FINALIZER(createRandomIndex_Drop);
  FINALIZER(createPkIndex_Drop);
  FINALIZER(runClearTable);
}
TESTCASE("NFNR3",
         "Test that indexes are correctly maintained during node fail and node "
         "restart") {
  TC_PROPERTY("LoggedIndexes", (unsigned)0);
  TC_PROPERTY("PauseThreads", 2);
  INITIALIZER(runClearTable);
  INITIALIZER(createRandomIndex);
  INITIALIZER(createPkIndex);
  STEP(runRestarts);
  STEP(runTransactions3);
  FINALIZER(runVerifyIndex);
  FINALIZER(createPkIndex_Drop);
  FINALIZER(createRandomIndex_Drop);
  FINALIZER(runClearTable);
}
TESTCASE("NFNR3_O",
         "Test that indexes are correctly maintained during node fail and node "
         "restart") {
  TC_PROPERTY("OrderedIndex", 1);
  TC_PROPERTY("LoggedIndexes", (unsigned)0);
  TC_PROPERTY("PauseThreads", 2);
  INITIALIZER(runClearTable);
  INITIALIZER(createRandomIndex);
  INITIALIZER(createPkIndex);
  STEP(runRestarts);
  STEP(runTransactions3);
  FINALIZER(runVerifyIndex);
  FINALIZER(createPkIndex_Drop);
  FINALIZER(createRandomIndex_Drop);
  FINALIZER(runClearTable);
}
TESTCASE("NFNR4",
         "Test that indexes are correctly maintained during node fail and node "
         "restart") {
  TC_PROPERTY("LoggedIndexes", (unsigned)0);
  TC_PROPERTY("PauseThreads", 4);
  INITIALIZER(runClearTable);
  INITIALIZER(createRandomIndex);
  INITIALIZER(createPkIndex);
  INITIALIZER(runLoadTable);
  STEP(runRestarts);
  STEP(runTransactions1);
  STEP(runTransactions1);
  STEP(runTransactions2);
  STEP(runTransactions2);
  FINALIZER(runVerifyIndex);
  FINALIZER(createRandomIndex_Drop);
  FINALIZER(createPkIndex_Drop);
  FINALIZER(runClearTable);
}
TESTCASE("NFNR4_O",
         "Test that indexes are correctly maintained during node fail and node "
         "restart") {
  TC_PROPERTY("OrderedIndex", 1);
  TC_PROPERTY("LoggedIndexes", (unsigned)0);
  TC_PROPERTY("PauseThreads", 4);
  INITIALIZER(runClearTable);
  INITIALIZER(createRandomIndex);
  INITIALIZER(createPkIndex);
  INITIALIZER(runLoadTable);
  STEP(runRestarts);
  STEP(runTransactions1);
  STEP(runTransactions1);
  STEP(runTransactions2);
  STEP(runTransactions2);
  FINALIZER(runVerifyIndex);
  FINALIZER(createRandomIndex_Drop);
  FINALIZER(createPkIndex_Drop);
  FINALIZER(runClearTable);
}
TESTCASE("NFNR5",
         "Test that indexes are correctly maintained during node fail and node "
         "restart") {
  TC_PROPERTY("LoggedIndexes", (unsigned)0);
  TC_PROPERTY("BatchSize", (unsigned)1);
  INITIALIZER(runClearTable);
  INITIALIZER(createRandomIndex);
  INITIALIZER(createPkIndex);
  INITIALIZER(runLoadTable);
  STEP(runLQHKEYREF);
  STEP(runTransactions1);
  STEP(runTransactions1);
  STEP(runTransactions2);
  STEP(runTransactions2);
  FINALIZER(runVerifyIndex);
  FINALIZER(createRandomIndex_Drop);
  FINALIZER(createPkIndex_Drop);
  FINALIZER(runClearTable);
}
TESTCASE("NFNR5_O",
         "Test that indexes are correctly maintained during node fail and node "
         "restart") {
  TC_PROPERTY("OrderedIndex", 1);
  TC_PROPERTY("LoggedIndexes", (unsigned)0);
  TC_PROPERTY("BatchSize", (unsigned)1);
  INITIALIZER(runClearTable);
  INITIALIZER(createRandomIndex);
  INITIALIZER(createPkIndex);
  INITIALIZER(runLoadTable);
  STEP(runLQHKEYREF);
  STEP(runTransactions1);
  STEP(runTransactions1);
  STEP(runTransactions2);
  STEP(runTransactions2);
  FINALIZER(runVerifyIndex);
  FINALIZER(createRandomIndex_Drop);
  FINALIZER(createPkIndex_Drop);
  FINALIZER(runClearTable);
}
TESTCASE("SR1", "Test that indexes are correctly maintained during SR") {
  INITIALIZER(runClearTable);
  INITIALIZER(createRandomIndex);
  INITIALIZER(createPkIndex);
  STEP(runSystemRestart1);
  FINALIZER(runVerifyIndex);
  FINALIZER(createPkIndex_Drop);
  FINALIZER(createRandomIndex_Drop);
  FINALIZER(runClearTable);
}
TESTCASE("MixedTransaction", "Test mixing of index and normal operations") {
  TC_PROPERTY("LoggedIndexes", (unsigned)0);
  INITIALIZER(runClearTable);
  INITIALIZER(createPkIndex);
  INITIALIZER(runLoadTable);
  STEP(runMixed1);
  FINALIZER(createPkIndex_Drop);
  FINALIZER(runClearTable);
}
TESTCASE("MixedTransaction2",
         "Test mixing of index and normal operations with batching") {
  TC_PROPERTY("LoggedIndexes", (unsigned)0);
  INITIALIZER(runClearTable);
  INITIALIZER(createPkIndex);
  INITIALIZER(runLoadTable);
  STEP(runMixed2);
  FINALIZER(createPkIndex_Drop);
  FINALIZER(runClearTable);
}
TESTCASE("SR1_O", "Test that indexes are correctly maintained during SR") {
  TC_PROPERTY("OrderedIndex", 1);
  TC_PROPERTY("LoggedIndexes", (unsigned)0);
  INITIALIZER(runClearTable);
  INITIALIZER(createRandomIndex);
  INITIALIZER(createPkIndex);
  STEP(runSystemRestart1);
  FINALIZER(runVerifyIndex);
  FINALIZER(createPkIndex_Drop);
  FINALIZER(createRandomIndex_Drop);
  FINALIZER(runClearTable);
}
TESTCASE("BuildDuring",
         "Test that index build when running transactions work") {
  TC_PROPERTY("OrderedIndex", (unsigned)0);
  TC_PROPERTY("LoggedIndexes", (unsigned)0);
  TC_PROPERTY("Threads", 1);  // # runTransactions4
  TC_PROPERTY("BatchSize", 1);
  INITIALIZER(runClearTable);
  STEP(runBuildDuring);
  STEP(runTransactions4);
  // STEP(runTransactions4);
  FINALIZER(runClearTable);
}
TESTCASE("BuildDuring2",
         "Test that index build when running transactions work") {
  TC_PROPERTY("OrderedIndex", (unsigned)0);
  TC_PROPERTY("LoggedIndexes", (unsigned)0);
  TC_PROPERTY("BatchSize", 1);
  TC_PROPERTY("UntilStopped", Uint32(1));
  INITIALIZER(runClearTable);
  STEP(runBuildDuring);
  STEPS(runMixedDML, 3);
  FINALIZER(runClearTable);
}
TESTCASE("BuildDuring_O",
         "Test that index build when running transactions work") {
  TC_PROPERTY("OrderedIndex", (unsigned)1);
  TC_PROPERTY("LoggedIndexes", (unsigned)0);
  TC_PROPERTY("Threads", 1);  // # runTransactions4
  INITIALIZER(runClearTable);
  STEP(runBuildDuring);
  STEP(runTransactions4);
  // STEP(runTransactions4);
  FINALIZER(runClearTable);
}
TESTCASE("UniqueNull", "Test that unique indexes and nulls") {
  TC_PROPERTY("LoggedIndexes", (unsigned)0);
  INITIALIZER(runClearTable);
  INITIALIZER(createRandomIndex);
  INITIALIZER(createPkIndex);
  INITIALIZER(runLoadTable);
  STEP(runTransactions1);
  STEP(runTransactions2);
  STEP(runUniqueNullTransactions);
  FINALIZER(runVerifyIndex);
  FINALIZER(createRandomIndex_Drop);
  FINALIZER(createPkIndex_Drop);
  FINALIZER(runClearTable);
}
TESTCASE("Bug21384", "Test that unique indexes and nulls") {
  TC_PROPERTY("LoggedIndexes", (unsigned)0);
  INITIALIZER(runClearTable);
  INITIALIZER(createPkIndex);
  INITIALIZER(runLoadTable);
  STEP(runBug21384);
  FINALIZER(createPkIndex_Drop);
  FINALIZER(runClearTable);
}
TESTCASE("Bug25059", "Test that unique indexes and nulls") {
  TC_PROPERTY("LoggedIndexes", (unsigned)0);
  INITIALIZER(createPkIndex);
  INITIALIZER(runLoadTable);
  STEP(runBug25059);
  FINALIZER(createPkIndex_Drop);
}
TESTCASE("Bug28804",
         "Test behaviour on out of TransactionBufferMemory for index lookup") {
  TC_PROPERTY("LoggedIndexes", (unsigned)0);
  INITIALIZER(runClearTable);
  INITIALIZER(createPkIndex);
  INITIALIZER(runLoadTable);
  STEP(runBug28804);
  FINALIZER(createPkIndex_Drop);
  FINALIZER(runClearTable);
}
TESTCASE("Bug28804_ATTRINFO",
         "Test behaviour on out of TransactionBufferMemory for index lookup"
         " in saveINDXATTRINFO") {
  TC_PROPERTY("LoggedIndexes", (unsigned)0);
  INITIALIZER(runClearTable);
  INITIALIZER(createPkIndex);
  INITIALIZER(runLoadTable);
  STEP(runBug28804_ATTRINFO);
  FINALIZER(createPkIndex_Drop);
  FINALIZER(runClearTable);
}
TESTCASE("Bug46069", "") {
  TC_PROPERTY("OrderedIndex", 1);
  TC_PROPERTY("THREADS", 12);
  TC_PROPERTY("LoggedIndexes", Uint32(0));
  INITIALIZER(createPkIndex);
  STEP(runBug46069);
  STEPS(runBug46069_pkdel, 10);
  STEPS(runBug46069_scandel, 2);
  FINALIZER(createPkIndex_Drop);
}
TESTCASE("ConstraintDetails",
         "Test that the details part of the returned NdbError is as "
         "expected") {
  INITIALIZER(runConstraintDetails);
}
TESTCASE("Bug50118", "") {
  TC_PROPERTY("LoggedIndexes", (unsigned)0);
  INITIALIZER(runClearTable);
  INITIALIZER(runLoadTable);
  INITIALIZER(createPkIndex);
  STEP(runReadIndexUntilStopped);
  STEP(runReadIndexUntilStopped);
  STEP(runReadIndexUntilStopped);
  STEP(runBug50118);
  FINALIZER(createPkIndex_Drop);
  FINALIZER(runClearTable);
}
TESTCASE("FireTrigOverload", "") {
  TC_PROPERTY("LoggedIndexes", (unsigned)0);
  TC_PROPERTY("NotOnlyPkId",
              (unsigned)1);  // Index must be non PK to fire triggers
  TC_PROPERTY(NDBT_TestCase::getStepThreadStackSizePropName(), 128 * 1024);
  INITIALIZER(createRandomIndex);
  INITIALIZER(runClearTable);
  STEP(runTrigOverload);
  FINALIZER(runClearError);
  FINALIZER(createRandomIndex_Drop);
}
TESTCASE("DeferredError",
         "Test with deferred unique index handling and error inserts") {
  TC_PROPERTY("LoggedIndexes", Uint32(0));
  TC_PROPERTY("OrderedIndex", Uint32(0));
  INITIALIZER(createPkIndex);
  INITIALIZER(runLoadTable);
  STEP(runTestDeferredError);
  FINALIZER(createPkIndex_Drop);
}
TESTCASE("DeferredMixedLoad", "Test mixed load of DML with deferred indexes") {
  TC_PROPERTY("LoggedIndexes", Uint32(0));
  TC_PROPERTY("OrderedIndex", Uint32(0));
  TC_PROPERTY("UntilStopped", Uint32(0));
  TC_PROPERTY("Deferred", Uint32(1));
  INITIALIZER(createPkIndex);
  INITIALIZER(runLoadTable);
  STEPS(runMixedDML, 10);
  FINALIZER(createPkIndex_Drop);
}
TESTCASE("DeferredMixedLoadError",
         "Test mixed load of DML with deferred indexes. "
         "Need --skip-ndb-optimized-node-selection") {
  TC_PROPERTY("LoggedIndexes", Uint32(0));
  TC_PROPERTY("OrderedIndex", Uint32(0));
  TC_PROPERTY("UntilStopped", Uint32(1));
  TC_PROPERTY("Deferred", Uint32(1));
  INITIALIZER(createPkIndex);
  INITIALIZER(runLoadTable);
  STEPS(runMixedDML, 4);
  STEP(runDeferredError);
  FINALIZER(createPkIndex_Drop);
}
TESTCASE("NF_DeferredMixed", "Test mixed load of DML with deferred indexes") {
  TC_PROPERTY("LoggedIndexes", Uint32(0));
  TC_PROPERTY("OrderedIndex", Uint32(0));
  TC_PROPERTY("UntilStopped", Uint32(1));
  TC_PROPERTY("Deferred", Uint32(1));
  INITIALIZER(createPkIndex);
  INITIALIZER(runLoadTable);
  STEPS(runMixedDML, 4);
  STEP(runRestarts);
  FINALIZER(createPkIndex_Drop);
}
TESTCASE("NF_Mixed", "Test mixed load of DML") {
  TC_PROPERTY("LoggedIndexes", Uint32(0));
  TC_PROPERTY("OrderedIndex", Uint32(0));
  TC_PROPERTY("UntilStopped", Uint32(1));
  INITIALIZER(createPkIndex);
  INITIALIZER(runLoadTable);
  STEPS(runMixedDML, 4);
  STEP(runRestarts);
  FINALIZER(createPkIndex_Drop);
}
TESTCASE("Bug56829",
         "Return empty ordered index nodes to index fragment "
         "so that empty fragment pages can be freed") {
  STEP(runBug56829);
}
TESTCASE("Bug12315582", "") {
  TC_PROPERTY("LoggedIndexes", Uint32(0));
  TC_PROPERTY("OrderedIndex", Uint32(0));
  INITIALIZER(createPkIndex);
  INITIALIZER(runLoadTable);
  INITIALIZER(runBug12315582);
  FINALIZER(createPkIndex_Drop);
}
TESTCASE("Bug60851", "") {
  TC_PROPERTY("LoggedIndexes", Uint32(0));
  TC_PROPERTY("OrderedIndex", Uint32(0));
  INITIALIZER(createPkIndex);
  INITIALIZER(runLoadTable);
  INITIALIZER(runBug60851);
  FINALIZER(createPkIndex_Drop);
}
TESTCASE("RefreshWithOrderedIndex", "Refresh tuples with ordered index(es)") {
  TC_PROPERTY("OrderedIndex", 1);
  TC_PROPERTY("LoggedIndexes", Uint32(0));
  INITIALIZER(createPkIndex);
  INITIALIZER(runRefreshTupleAbort);
  FINALIZER(createPkIndex_Drop);
  FINALIZER(runClearTable);
}
TESTCASE("ScanOrderedIndexWithChurn",
         "Concurrent scans while modifications are occurring") {
  TC_PROPERTY("OrderedIndex", 1);
  TC_PROPERTY("LoggedIndexes", Uint32(0));
  /**
   * Don't include updates column in index as we scan
   * slowly, so ascending result set can be large
   */
  TC_PROPERTY("NotIncludingUpdates", Uint32(1));
  /**
   * Small scan batchsize, to increase chance of scans
   * being in-progress during DML commit
   */
  TC_PROPERTY("ScanBatchSize", Uint32(3));
  INITIALIZER(createRandomIndex);
  INITIALIZER(runLoadTable);
  STEP(runChunkyUpdatesUntilStopped);
  STEP(runChunkyInsertDeletesUntilStopped);
  STEPS(runRandomIndexScan, 10);
  FINALIZER(runClearTable);
  FINALIZER(createRandomIndex_Drop);
}

NDBT_TESTSUITE_END(testIndex)

int main(int argc, const char **argv) {
  ndb_init();
  NDBT_TESTSUITE_INSTANCE(testIndex);
  return testIndex.execute(argc, argv);
}

template class Vector<Attrib *>;<|MERGE_RESOLUTION|>--- conflicted
+++ resolved
@@ -2465,7 +2465,6 @@
   return result;
 }
 
-<<<<<<< HEAD
 int
 runBug56829(NDBT_Context* ctx, NDBT_Step* step)
 {
@@ -2477,16 +2476,6 @@
   const int rows = ctx->getNumRecords();
   const char* mgm = 0;//XXX ctx->getRemoteMgm();
   int fails = 0;
-=======
-int runBug56829(NDBT_Context *ctx, NDBT_Step *step) {
-  Ndb *pNdb = GETNDB(step);
-  NdbDictionary::Dictionary *pDic = pNdb->getDictionary();
-  const int loops = ctx->getNumLoops();
-  int result = NDBT_OK;
-  const NdbDictionary::Table tab(*ctx->getTab());
-  const int rows = ctx->getNumRecords();
-  const char *mgm = 0;  // XXX ctx->getRemoteMgm();
->>>>>>> 2bf0f4a5
 
   char tabname[100];
   strcpy(tabname, tab.getName());
@@ -2502,14 +2491,10 @@
   char *rowmask = new char[rows];
   std::memset(rowmask, 0, rows);
   int loop = 0;
-<<<<<<< HEAD
   /* Wait to ensure that the initial pages have stabilised */
   NdbSleep_SecSleep(10);
   while (loop < loops)
   {
-=======
-  while (loop < loops) {
->>>>>>> 2bf0f4a5
     CHECK2(rows > 0, "rows must be != 0");
     g_err << "loop " << loop << "<" << loops << endl;
 
@@ -2652,7 +2637,6 @@
      * dropped. But we can assume that create table will not allocate any pages.
      * Create index on the other hand will allocate pages for auto index stats.
      */
-<<<<<<< HEAD
     CHECK2(pages[1] == pages[0], "pages after create table " << pages[1]
                                   << " not == initial pages " << pages[0]);
     CHECK2(pages[2] >= pages[0], "pages after create index " << pages[2]
@@ -2680,26 +2664,6 @@
       fails++;
       loops += (fails * 30);
     }
-=======
-    CHECK2(pages[1] == pages[0], "pages after create table "
-                                     << pages[1] << " not == initial pages "
-                                     << pages[0]);
-    CHECK2(pages[2] > pages[0], "pages after create index "
-                                    << pages[2] << " not > initial pages "
-                                    << pages[0]);
-    CHECK2(pages[3] > pages[0], "pages after load " << pages[3]
-                                                    << " not >  initial pages "
-                                                    << pages[0]);
-    CHECK2(pages[4] < pages[3], "pages after delete "
-                                    << pages[4] << " not == initial pages "
-                                    << pages[0]);
-    CHECK2(pages[5] < pages[3], "pages after drop index "
-                                    << pages[5] << " not == initial pages "
-                                    << pages[0]);
-    CHECK2(pages[6] == pages[0], "pages after drop table "
-                                     << pages[6] << " not == initial pages "
-                                     << pages[0]);
->>>>>>> 2bf0f4a5
 
     loop++;
 
@@ -3252,7 +3216,6 @@
   INITIALIZER(runInsertDelete);
   FINALIZER(runClearTable);
 }
-<<<<<<< HEAD
 TESTCASE("CreateLoadDropGentle", 
 	 "Try to create, drop and load various indexes\n"
 	 "on table loop number of times.Usa batch size 1.\n"){
@@ -3262,23 +3225,11 @@
 TESTCASE("CreateLoadDropGentle_O", 
 	 "Try to create, drop and load various indexes\n"
 	 "on table loop number of times.Usa batch size 1.\n"){
-=======
-TESTCASE("CreateLoadDropGentle",
-         "Try to create, drop and load various indexes \n"
-         "on table loop number of times.Usa batch size 1.\n") {
-  TC_PROPERTY("BatchSize", 1);
-  INITIALIZER(runCreateLoadDropIndex);
-}
-TESTCASE("CreateLoadDropGentle_O",
-         "Try to create, drop and load various indexes \n"
-         "on table loop number of times.Usa batch size 1.\n") {
->>>>>>> 2bf0f4a5
   TC_PROPERTY("OrderedIndex", 1);
   TC_PROPERTY("LoggedIndexes", (unsigned)0);
   TC_PROPERTY("BatchSize", 1);
   INITIALIZER(runCreateLoadDropIndex);
 }
-<<<<<<< HEAD
 TESTCASE("CreateLoadDrop", 
 	 "Try to create, drop and load various indexes\n"
 	 "on table loop number of times. Use batchsize 512 to stress db more\n"){
@@ -3288,19 +3239,6 @@
 TESTCASE("CreateLoadDrop_O", 
 	 "Try to create, drop and load various indexes\n"
 	 "on table loop number of times. Use batchsize 512 to stress db more\n"){
-=======
-TESTCASE(
-    "CreateLoadDrop",
-    "Try to create, drop and load various indexes \n"
-    "on table loop number of times. Use batchsize 512 to stress db more\n") {
-  TC_PROPERTY("BatchSize", 512);
-  INITIALIZER(runCreateLoadDropIndex);
-}
-TESTCASE(
-    "CreateLoadDrop_O",
-    "Try to create, drop and load various indexes \n"
-    "on table loop number of times. Use batchsize 512 to stress db more\n") {
->>>>>>> 2bf0f4a5
   TC_PROPERTY("OrderedIndex", 1);
   TC_PROPERTY("LoggedIndexes", (unsigned)0);
   TC_PROPERTY("BatchSize", 512);
