/*
   Copyright (c) 2003, 2023, Oracle and/or its affiliates.
<<<<<<< HEAD
   Copyright (c) 2021, 2023, Hopsworks and/or its affiliates.
=======
>>>>>>> 057f5c95

   This program is free software; you can redistribute it and/or modify
   it under the terms of the GNU General Public License, version 2.0,
   as published by the Free Software Foundation.

   This program is also distributed with certain software (including
   but not limited to OpenSSL) that is licensed under separate terms,
   as designated in a particular file or component or in included license
   documentation.  The authors of MySQL hereby grant you an additional
   permission to link the program and your derivative works with the
   separately licensed software that they have included with MySQL.

   This program is distributed in the hope that it will be useful,
   but WITHOUT ANY WARRANTY; without even the implied warranty of
   MERCHANTABILITY or FITNESS FOR A PARTICULAR PURPOSE.  See the
   GNU General Public License, version 2.0, for more details.

   You should have received a copy of the GNU General Public License
   along with this program; if not, write to the Free Software
   Foundation, Inc., 51 Franklin St, Fifth Floor, Boston, MA 02110-1301  USA
*/

#include "util/require.h"
#include <cstring>
#include <NDBT.hpp>
#include <NDBT_Test.hpp>
#include <HugoTransactions.hpp>
#include <UtilTransactions.hpp>
#include <NdbRestarter.hpp>
#include <Vector.hpp>
#include "ScanFunctions.hpp"
#include <random.h>
#include <signaldata/DumpStateOrd.hpp>
#include <NdbConfig.hpp>
#include <NdbSleep.h>

const NdbDictionary::Table *
getTable(Ndb* pNdb, int i){
  const NdbDictionary::Table* t = NDBT_Tables::getTable(i);
  if (t == NULL){
    return 0;
  }
  return pNdb->getDictionary()->getTable(t->getName());
}


int runLoadTable(NDBT_Context* ctx, NDBT_Step* step){
  
  int records = ctx->getProperty("Rows", ctx->getNumRecords());

  HugoTransactions hugoTrans(*ctx->getTab());
  if (hugoTrans.loadTable(GETNDB(step), records) != 0){
    return NDBT_FAILED;
  }
  g_err << "loadTable with latest GCI = " << hugoTrans.get_high_latest_gci()
        << endl;
  return NDBT_OK;
}


int runCreateAllTables(NDBT_Context* ctx, NDBT_Step* step){

  int a = NDBT_Tables::createAllTables(GETNDB(step), false, true); 
  return a;
}

int runDropAllTablesExceptTestTable(NDBT_Context* ctx, NDBT_Step* step){

  for (int i=0; i < NDBT_Tables::getNumTables(); i++){

    const NdbDictionary::Table* tab = NDBT_Tables::getTable(i);
    if (tab == NULL){
      return NDBT_ProgramExit(NDBT_FAILED);
    }

    GETNDB(step)->getDictionary()->dropTable(tab->getName());
  }
  return NDBT_OK;
}

int runLoadAllTables(NDBT_Context* ctx, NDBT_Step* step){
  
  int records = ctx->getNumRecords();
  Uint32 max_gci = 0;
  for (int i=0; i < NDBT_Tables::getNumTables(); i++){

    const NdbDictionary::Table* tab = getTable(GETNDB(step), i);
    if (tab == NULL){ 
      return NDBT_FAILED;
    }
    
    HugoTransactions hugoTrans(*tab);
    if (hugoTrans.loadTable(GETNDB(step), records) != 0){
      return NDBT_FAILED;
    }
    max_gci = hugoTrans.get_high_latest_gci();
  }
  g_err << "loadAllTables with latest GCI = " << max_gci << endl;
  return NDBT_OK;
}

char orderedPkIdxName[255];

int createOrderedPkIndex(NDBT_Context* ctx, NDBT_Step* step){

  const NdbDictionary::Table* pTab = ctx->getTab();
  Ndb* pNdb = GETNDB(step);
  
  // Create index    
  BaseString::snprintf(orderedPkIdxName, sizeof(orderedPkIdxName), 
		       "IDC_O_PK_%s", pTab->getName());
  NdbDictionary::Index pIdx(orderedPkIdxName);
  pIdx.setTable(pTab->getName());
  pIdx.setType(NdbDictionary::Index::OrderedIndex);
  pIdx.setLogging(false);

  for (int c = 0; c< pTab->getNoOfColumns(); c++){
    const NdbDictionary::Column * col = pTab->getColumn(c);
    if(col->getPrimaryKey()){
      pIdx.addIndexColumn(col->getName());
    }
  }
  
  if (pNdb->getDictionary()->createIndex(pIdx) != 0){
    ndbout << "FAILED! to create index" << endl;
    const NdbError err = pNdb->getDictionary()->getNdbError();
    NDB_ERR(err);
    return NDBT_FAILED;
  }
  
  return NDBT_OK;
}

int createOrderedPkIndex_Drop(NDBT_Context* ctx, NDBT_Step* step){
  const NdbDictionary::Table* pTab = ctx->getTab();
  Ndb* pNdb = GETNDB(step);
  
  // Drop index
  if (pNdb->getDictionary()->dropIndex(orderedPkIdxName, 
				       pTab->getName()) != 0){
    ndbout << "FAILED! to drop index" << endl;
    NDB_ERR(pNdb->getDictionary()->getNdbError());
    return NDBT_FAILED;
  }
  
  return NDBT_OK;
}


int runScanReadRandomTable(NDBT_Context* ctx, NDBT_Step* step){
  int loops = ctx->getNumLoops();
  int records = ctx->getNumRecords();
  int parallelism = ctx->getProperty("Parallelism", 240);
  int abort = ctx->getProperty("AbortProb", 5);
  
  int i = 0;
  while (i<loops) {
    
    int tabNum = myRandom48(NDBT_Tables::getNumTables());
    const NdbDictionary::Table* tab = getTable(GETNDB(step), tabNum);
    if (tab == NULL){
      g_info << "tab == NULL" << endl;
      return NDBT_FAILED;
    }
    
    g_info << "Scan reading from table " << tab->getName() << endl;
    HugoTransactions hugoTrans(*tab);
    
    g_info << i << ": ";
    if (hugoTrans.scanReadRecords(GETNDB(step), records, abort, parallelism) != 0){
      return NDBT_FAILED;
    }
    i++;
  }
  return NDBT_OK;
}

int runScanReadRandomTableExceptTestTable(NDBT_Context* ctx, NDBT_Step* step){
  int loops = ctx->getNumLoops();
  int records = ctx->getNumRecords();
  int parallelism = ctx->getProperty("Parallelism", 240);
  int abort = ctx->getProperty("AbortProb", 5);
  
  int i = 0;
  while (i<loops) {
    const NdbDictionary::Table* tab= NULL;
    bool chosenTable=false;
    while (!chosenTable)
    {
      int tabNum = myRandom48(NDBT_Tables::getNumTables());
      tab = getTable(GETNDB(step), tabNum);
      if (tab == NULL){
        g_info << "tab == NULL" << endl;
        return NDBT_FAILED;
      }
      // Skip test table
      chosenTable= (strcmp(tab->getName(), ctx->getTab()->getName()));
    }
    
    g_info << "Scan reading from table " << tab->getName() << endl;
    HugoTransactions hugoTrans(*tab);
    
    g_info << i << ": ";
    if (hugoTrans.scanReadRecords(GETNDB(step), records, abort, parallelism) != 0){
      return NDBT_FAILED;
    }
    i++;
  }
  return NDBT_OK;
}

int runInsertUntilStopped(NDBT_Context* ctx, NDBT_Step* step){
  int records = ctx->getNumRecords();
  int i = 0;
  HugoTransactions hugoTrans(*ctx->getTab());
  while (ctx->isTestStopped() == false) {
    g_info << i << ": ";    
    if (hugoTrans.loadTable(GETNDB(step), records, 1) != 0){
      return NDBT_FAILED;
    }
    i++;
  }
  return NDBT_OK;
}

int runInsertDelete(NDBT_Context* ctx, NDBT_Step* step){
  int result = NDBT_OK;
  int records = ctx->getNumRecords();
  int loops = ctx->getNumLoops();
  int i = 0;
  HugoTransactions hugoTrans(*ctx->getTab());
  UtilTransactions utilTrans(*ctx->getTab());
  while (i<loops) {
    g_info << i << ": ";    
    if (hugoTrans.loadTable(GETNDB(step), records, 1) != 0){
      result = NDBT_FAILED;
      break;
    }
    if (utilTrans.clearTable(GETNDB(step),  records) != 0){
      result = NDBT_FAILED;
      break;
    }
    i++;
  }

  ctx->stopTest();

  return result;
}

int runClearTable(NDBT_Context* ctx, NDBT_Step* step){
  int records = ctx->getNumRecords();
  
  UtilTransactions utilTrans(*ctx->getTab());
  if (utilTrans.clearTable2(GETNDB(step),  records) != 0){
    return NDBT_FAILED;
  }
  g_err << "ClearTable with latest GCI = " << utilTrans.get_high_latest_gci()
        << endl;
  return NDBT_OK;
}

int runScanDelete(NDBT_Context* ctx, NDBT_Step* step){
  int loops = ctx->getNumLoops();
  int records = ctx->getNumRecords();

  int i = 0;
  UtilTransactions utilTrans(*ctx->getTab());
  HugoTransactions hugoTrans(*ctx->getTab());
  while (i<loops) {
    g_info << i << ": ";
    if (utilTrans.clearTable(GETNDB(step), records) != 0){
      return NDBT_FAILED;
    }
    // Load table, don't allow any primary key violations
    if (hugoTrans.loadTable(GETNDB(step), records, 512, false) != 0){
      return NDBT_FAILED;
    }
    i++;
  }  
  g_err << "Latest GCI = " << hugoTrans.get_high_latest_gci() << endl;
  return NDBT_OK;
}

int runScanDelete2(NDBT_Context* ctx, NDBT_Step* step){
  int loops = ctx->getNumLoops();
  int records = ctx->getNumRecords();
  
  int i = 0;
  UtilTransactions utilTrans(*ctx->getTab());
  HugoTransactions hugoTrans(*ctx->getTab());

  while (i<loops) {
    g_info << i << ": ";
    if (utilTrans.clearTable2(GETNDB(step),  records) != 0){
      return NDBT_FAILED;
    }
    // Load table, don't allow any primary key violations
    if (hugoTrans.loadTable(GETNDB(step), records, 512, false) != 0){
      return NDBT_FAILED;
    }
    i++;
  }
  g_err << "Latest GCI = " << hugoTrans.get_high_latest_gci() << endl;
  return NDBT_OK;
}

int runVerifyTable(NDBT_Context* ctx, NDBT_Step* step){
  return NDBT_OK;
}

int runScanRead(NDBT_Context* ctx, NDBT_Step* step){
  int loops = ctx->getNumLoops();
  int records = ctx->getProperty("Rows", ctx->getNumRecords());
  int parallelism = ctx->getProperty("Parallelism", 240);
  int abort = ctx->getProperty("AbortProb", 5);
  int tupscan = ctx->getProperty("TupScan", (Uint32)0);
  int lockmode = ctx->getProperty("LockMode", NdbOperation::LM_CommittedRead);

  int i = 0;
  HugoTransactions hugoTrans(*ctx->getTab());
  while (i<loops && !ctx->isTestStopped()) {
    g_info << i << ": ";

    int scan_flags = 0;
    if (tupscan == 1)
    {
      scan_flags |= NdbScanOperation::SF_TupScan;
      if (hugoTrans.scanReadRecords(GETNDB(step), records, abort, parallelism,
                                    NdbOperation::LockMode(lockmode),
                                    scan_flags) != 0)
        return NDBT_FAILED;
    }
    else if (hugoTrans.scanReadRecords(GETNDB(step), records, abort,
                                       parallelism,
                                       NdbOperation::LockMode(lockmode)) != 0)
    {
      return NDBT_FAILED;
    }
    i++;
  }
  return NDBT_OK;
}

int runRandScanRead(NDBT_Context* ctx, NDBT_Step* step){
  int loops = ctx->getNumLoops();
  int records = ctx->getNumRecords();
  int parallelism = ctx->getProperty("Parallelism", 240);
  int abort = ctx->getProperty("AbortProb", 5);
  int tupscan = ctx->getProperty("TupScan", (Uint32)0);
  int lmarg = ctx->getProperty("LockMode", ~Uint32(0));
  int nocount = ctx->getProperty("NoCount", Uint32(0));

  if (nocount)
    records = 0;

  int i = 0;
  HugoTransactions hugoTrans(*ctx->getTab());
  while (i<loops && !ctx->isTestStopped()) {
    g_info << i << ": ";
    NdbOperation::LockMode lm = (NdbOperation::LockMode)(rand() % 3);
    if (lmarg != ~0)
      lm = (NdbOperation::LockMode)lmarg;
    int scan_flags = 0;
  
    if (tupscan == 1)
      scan_flags |= NdbScanOperation::SF_TupScan;
    else if (tupscan == 2 && ((rand() & 0x800)))
    {
      scan_flags |= NdbScanOperation::SF_TupScan;
    }

    if (hugoTrans.scanReadRecords(GETNDB(step),
				  records, abort, parallelism,
				  lm,
				  scan_flags) != 0){
      return NDBT_FAILED;
    }
    i++;
  }
  return NDBT_OK;
}

int runScanReadIndex(NDBT_Context* ctx, NDBT_Step* step){
  int loops = ctx->getNumLoops();
  int records = ctx->getProperty("Rows", ctx->getNumRecords());
  int parallelism = ctx->getProperty("Parallelism", 240);
  int abort = ctx->getProperty("AbortProb", 5);
  int lockmode = ctx->getProperty("LockMode", NdbOperation::LM_CommittedRead);
  int rand_mode = ctx->getProperty("RandScanOptions", Uint32(1));
  const NdbDictionary::Index * pIdx =
    GETNDB(step)->getDictionary()->getIndex(orderedPkIdxName,
					    ctx->getTab()->getName());

  int i = 0;
  HugoTransactions hugoTrans(*ctx->getTab());
  while (pIdx && i<loops && !ctx->isTestStopped()) {
    g_info << i << ": ";
    bool sort = (rand() % 100) > 50 ? true : false;
    bool desc = (rand() % 100) > 50 ? true : false;
    NdbOperation::LockMode lm = (NdbOperation::LockMode)(rand() % 3);
    desc = false;       // random causes too many deadlocks
    if (rand_mode == 0)
    {
      sort = false;
      desc = false;
      lm = (NdbOperation::LockMode)lockmode;
    }
    int scan_flags =
      (NdbScanOperation::SF_OrderBy & -(int)sort) |
      (NdbScanOperation::SF_Descending & -(int)desc);
    if (hugoTrans.scanReadRecords(GETNDB(step), pIdx,
				  records, abort, parallelism,
				  lm,
				  scan_flags) != 0){
      return NDBT_FAILED;
    }
    i++;
  }
  return NDBT_OK;
}

int runScanReadCommitted(NDBT_Context* ctx, NDBT_Step* step){
  int loops = ctx->getNumLoops();
  int records = ctx->getNumRecords();
  int parallelism = ctx->getProperty("Parallelism", 240);
  int abort = ctx->getProperty("AbortProb", 5);
  bool tupScan = ctx->getProperty("TupScan");
  int scan_flags = (NdbScanOperation::SF_TupScan & -(int)tupScan);

  int i = 0;
  HugoTransactions hugoTrans(*ctx->getTab());
  while (i<loops && !ctx->isTestStopped()) {
    g_info << i << ": ";
    if (hugoTrans.scanReadRecords(GETNDB(step), records, 
				  abort, parallelism, 
				  NdbOperation::LM_CommittedRead,
                                  scan_flags) != 0){
      return NDBT_FAILED;
    }
    i++;
  }
  return NDBT_OK;
}

int runScanReadError(NDBT_Context* ctx, NDBT_Step* step){
  int result = NDBT_OK;
  int loops = ctx->getNumLoops();
  int records = ctx->getNumRecords();
  int parallelism = 240; // Max parallelism
  int error = ctx->getProperty("ErrorCode");
  NdbRestarter restarter;
  
  int i = 0;
  HugoTransactions hugoTrans(*ctx->getTab());
  while (i<loops && !ctx->isTestStopped()) {
    g_info << i << ": ";
    
    ndbout << "insertErrorInAllNodes("<<error<<")"<<endl;
    if (restarter.insertErrorInAllNodes(error) != 0){
      ndbout << "Could not insert error in all nodes "<<endl;
      return NDBT_FAILED;
    }
    
    if (hugoTrans.scanReadRecords(GETNDB(step), records, 0, parallelism) != 0){
      result = NDBT_FAILED;
    }
    i++;
  }
  
  restarter.insertErrorInAllNodes(0);
  return result;
}

#include "../../src/ndbapi/ndb_internal.hpp"

int runScanReadExhaust(NDBT_Context* ctx, NDBT_Step* step)
{
  int result = NDBT_OK;
  int loops = ctx->getNumLoops();
  int records = ctx->getNumRecords();
  int parallelism = 240; // Max parallelism
  int error = 8093;
  NdbRestarter restarter;
  Ndb *pNdb = GETNDB(step);
  NdbDictionary::Dictionary *pDict = pNdb->getDictionary();
  
  /* First take a TC resource snapshot */
  int savesnapshot= DumpStateOrd::TcResourceSnapshot;
  Uint32 checksnapshot= DumpStateOrd::TcResourceCheckLeak;

  NdbSleep_SecSleep(3);
  restarter.dumpStateAllNodes(&savesnapshot, 1);
  Ndb_internal::set_TC_COMMIT_ACK_immediate(pNdb, true);

  int i = 0;
  HugoTransactions hugoTrans(*ctx->getTab());
  hugoTrans.setRetryMax(1);
  while (i<loops && !ctx->isTestStopped()) {
    g_info << i << ": ";
    
    ndbout << "insertErrorInAllNodes("<<error<<")"<<endl;
    if (restarter.insertErrorInAllNodes(error) != 0){
      ndbout << "Could not insert error in all nodes "<<endl;
      return NDBT_FAILED;
    }
    
    if (hugoTrans.scanReadRecords(GETNDB(step), records, 0, parallelism) == 0)
    {
      /* Expect error 291 */
      result = NDBT_FAILED;
      break;
    }
    i++;
  }
  
  restarter.insertErrorInAllNodes(0);
  pDict->forceGCPWait(1);
  if (Ndb_internal::send_dump_state_all(pNdb, &checksnapshot, 1) != 0)
  {
    return NDBT_FAILED;
  }
  return result;
}

int
runInsertError(NDBT_Context* ctx, NDBT_Step* step){
  int error = ctx->getProperty("ErrorCode");
  NdbRestarter restarter;

  ctx->setProperty("ErrorCode", (Uint32)0);
  if (restarter.insertErrorInAllNodes(error) != 0){
    ndbout << "Could not insert error in all nodes "<<endl;
    return NDBT_FAILED;
  }
  return NDBT_OK;
}     

int runScanReadErrorOneNode(NDBT_Context* ctx, NDBT_Step* step){
  int result = NDBT_OK;
  int loops = ctx->getNumLoops();
  int records = ctx->getNumRecords();
  int parallelism = 240; // Max parallelism
  int error = ctx->getProperty("ErrorCode");
  NdbRestarter restarter;
  int lastId = 0;

  if (restarter.getNumDbNodes() < 2){
      ctx->stopTest();
      return NDBT_OK;
  }

  int i = 0;
  HugoTransactions hugoTrans(*ctx->getTab());
  while (i<loops && result == NDBT_OK) {
    g_info << i << ": ";
        
    int nodeId = restarter.getDbNodeId(lastId);
    lastId = (lastId + 1) % restarter.getNumDbNodes();
    ndbout << "insertErrorInNode("<<nodeId<<", "<<error<<")"<<endl;
    if (restarter.insertErrorInNode(nodeId, error) != 0){
      ndbout << "Could not insert error in node="<<nodeId<<endl;
      return NDBT_FAILED;
    }
    
    for (int j=0; j<10; j++){
      if (hugoTrans.scanReadRecords(GETNDB(step), 
				    records, 0, parallelism) != 0)
      {
        // Remember that one scan read failed, but continue to
        // read to put load on the system
	result = NDBT_FAILED;
      }
    }
	

    if(restarter.waitClusterStarted(120) != 0){
      g_err << "Cluster failed to restart" << endl;
      result = NDBT_FAILED;
    }
    CHK_NDB_READY(GETNDB(step));
    restarter.insertErrorInAllNodes(0);
    
    i++;
  }
  restarter.insertErrorInAllNodes(0);
  return result;
}

int runRestartAll(NDBT_Context* ctx, NDBT_Step* step){

  NdbRestarter restarter;

  if (restarter.restartAll() != 0){
    ndbout << "Could not restart all nodes"<<endl;
    return NDBT_FAILED;
  }

  if (restarter.waitClusterStarted(120) != 0){
    ndbout << "Could not restarted" << endl;
    return NDBT_FAILED;
  }
      
  return NDBT_OK;
}

static int RANDOM_PARALLELISM = 9999;

int runScanReadUntilStopped(NDBT_Context* ctx, NDBT_Step* step){
  int records = ctx->getNumRecords();
  int i = 0;

  int parallelism = ctx->getProperty("Parallelism", 240);
  int para = parallelism;

  HugoTransactions hugoTrans(*ctx->getTab());
  while (ctx->isTestStopped() == false) {
    if (parallelism == RANDOM_PARALLELISM)
      para = myRandom48(239)+1;

    g_info << i << ": ";
    if (hugoTrans.scanReadRecords(GETNDB(step), records, 0, para) != 0){
      return NDBT_FAILED;
    }
    i++;
  }
  return NDBT_OK;
}

int runScanReadUntilStoppedNoCount(NDBT_Context* ctx, NDBT_Step* step){
  int i = 0;
  HugoTransactions hugoTrans(*ctx->getTab());
  while (ctx->isTestStopped() == false) {
    g_info << i << ": ";
    if (hugoTrans.scanReadRecords(GETNDB(step), 0) != 0){
      return NDBT_FAILED;
    }
    i++;
  }
  return NDBT_OK;
}

int runScanReadUntilStoppedPrintTime(NDBT_Context* ctx, NDBT_Step* step){
  int records = ctx->getNumRecords();
  int i = 0;
  int parallelism = ctx->getProperty("Parallelism", 240);
  NdbTimer timer;
  Ndb* ndb = GETNDB(step);


  HugoTransactions hugoTrans(*ctx->getTab());
  while (ctx->isTestStopped() == false) {
    timer.doReset();
    timer.doStart();
    g_info << i << ": ";
    if (ndb->waitUntilReady() != 0)
      return NDBT_FAILED;      
    if (hugoTrans.scanReadRecords(GETNDB(step), records, 0, parallelism) != 0)
      return NDBT_FAILED;
    timer.doStop();
    if ((timer.elapsedTime()/1000) > 1)
      timer.printTotalTime();
    i++;
  }
  return NDBT_OK;
}


int runPkRead(NDBT_Context* ctx, NDBT_Step* step){
  int loops = ctx->getNumLoops();
  int records = ctx->getNumRecords();
  int i = 0;
  HugoTransactions hugoTrans(*ctx->getTab());
  while (i<loops) {
    g_info << i << ": ";
    if (hugoTrans.pkReadRecords(GETNDB(step), records) != 0){
      return NDBT_FAILED;
    }
    i++;
  }
  return NDBT_OK;
}

int runScanUpdate(NDBT_Context* ctx, NDBT_Step* step){
  int loops = ctx->getNumLoops();
  int records = ctx->getNumRecords();
  int parallelism = ctx->getProperty("Parallelism", 1);
  int abort = ctx->getProperty("AbortProb", 5);
  int i = 0;
  HugoTransactions hugoTrans(*ctx->getTab());
  while (i<loops) {
    g_info << i << ": ";

    if (hugoTrans.scanUpdateRecords(GETNDB(step), records, abort, parallelism) != 0){
      return NDBT_FAILED;
    }
    i++;
  }
  return NDBT_OK;
}

int runScanUpdateUntilStopped(NDBT_Context* ctx, NDBT_Step* step){
  //int records = ctx->getNumRecords();
  int i = 0;

  int parallelism = ctx->getProperty("Parallelism", 240);
  int para = parallelism;

  HugoTransactions hugoTrans(*ctx->getTab());
  while (ctx->isTestStopped() == false) {
    if (parallelism == RANDOM_PARALLELISM)
      para = myRandom48(239)+1;

    g_info << i << ": ";
    if (hugoTrans.scanUpdateRecords(GETNDB(step), 0, 0, para) == NDBT_FAILED){
      return NDBT_FAILED;
    }
    i++;
  }
  return NDBT_OK;
}


int runScanUpdate2(NDBT_Context* ctx, NDBT_Step* step){
  int loops = ctx->getNumLoops();
  int records = ctx->getNumRecords();
  int parallelism = ctx->getProperty("Parallelism", 240);
  int abort = ctx->getProperty("AbortProb", 5);
  int i = 0;
  HugoTransactions hugoTrans(*ctx->getTab());
  while (i<loops) {
    g_info << i << ": ";
    if (hugoTrans.scanUpdateRecords2(GETNDB(step), records, abort, parallelism) != 0){
      return NDBT_FAILED;
    }
    i++;
  }
  return NDBT_OK;
}

int runLocker(NDBT_Context* ctx, NDBT_Step* step){
  int result = NDBT_OK;
  int records = ctx->getNumRecords();
  HugoTransactions hugoTrans(*ctx->getTab());
  
  if (hugoTrans.lockRecords(GETNDB(step), records, 5, 500) != 0){
    result = NDBT_FAILED;
  }
  ctx->stopTest();
  
  return result;
}

int runRestarter(NDBT_Context* ctx, NDBT_Step* step){
  int result = NDBT_OK;
  int loops = ctx->getNumLoops();
  NdbRestarter restarter;
  int i = 0;
  int lastId = 0;
  int timeout = 240;

  if (restarter.getNumDbNodes() < 2){
      ctx->stopTest();
      return NDBT_OK;
  }
  while(i<loops && result != NDBT_FAILED){
    if(restarter.waitClusterStarted(timeout) != 0){
      g_err << "Cluster failed to start 1" << endl;
      result = NDBT_FAILED;
      break;
    }
    NdbSleep_SecSleep(10);
    
    int nodeId = restarter.getDbNodeId(lastId);
    lastId = (lastId + 1) % restarter.getNumDbNodes();
    if(restarter.restartOneDbNode(nodeId, false, false, true) != 0){
      g_err << "Failed to restartNextDbNode" << endl;
      result = NDBT_FAILED;
      break;
    }    
    i++;
  }
  if(restarter.waitClusterStarted(timeout) != 0){
    g_err << "Cluster failed to start 2" << endl;
    result = NDBT_FAILED;
  }

  ctx->stopTest();
  
  return result;
}


int runStopAndStartNode(NDBT_Context* ctx, NDBT_Step* step){
  int result = NDBT_OK;
  int loops = ctx->getNumLoops();
  NdbRestarter restarter;
  int i = 0;
  int lastId = 0;
  int timeout = 240;

  if (restarter.getNumDbNodes() < 2){
      ctx->stopTest();
      return NDBT_OK;
  }
  while(i<loops && result != NDBT_FAILED){
    if(restarter.waitClusterStarted(timeout) != 0){
      g_err << "Cluster failed to start 1" << endl;
      result = NDBT_FAILED;
      break;
    }
    NdbSleep_SecSleep(1);
    int nodeId = restarter.getDbNodeId(lastId);
    lastId = (lastId + 1) % restarter.getNumDbNodes();
    g_err << "Stopping node " << nodeId << endl;

    if(restarter.restartOneDbNode(nodeId, false, true) != 0){
      g_err << "Failed to restartOneDbNode" << endl;
      result = NDBT_FAILED;
      break;
    }
 
    if(restarter.waitNodesNoStart(&nodeId, 1, timeout) != 0){
      g_err << "Node failed to reach NoStart" << endl;
      result = NDBT_FAILED;
      break;
    }   

    g_info << "Sleeping for 10 secs" << endl;
    NdbSleep_SecSleep(10);
    
    g_err << "Starting node " << nodeId << endl;
    if(restarter.startNodes(&nodeId, 1) != 0){
      g_err << "Failed to start the node" << endl;
      result = NDBT_FAILED;
      break;
    }    

    i++;
  }
  if(restarter.waitClusterStarted(timeout) != 0){
    g_err << "Cluster failed to start 2" << endl;
    result = NDBT_FAILED;
  }

  ctx->stopTest();
  
  return result;
}

int runRestarter9999(NDBT_Context* ctx, NDBT_Step* step){
  int result = NDBT_OK;
  int loops = ctx->getNumLoops();
  NdbRestarter restarter;
  int i = 0;
  int lastId = 0;

  if (restarter.getNumDbNodes() < 2){
      ctx->stopTest();
      return NDBT_OK;
  }
  while(i<loops && result != NDBT_FAILED){
    if(restarter.waitClusterStarted(120) != 0){
      g_err << "Cluster failed to start" << endl;
      result = NDBT_FAILED;
      break;
    }
    NdbSleep_SecSleep(10);
    
    int nodeId = restarter.getDbNodeId(lastId);
    lastId = (lastId + 1) % restarter.getNumDbNodes();
    if(restarter.insertErrorInNode(nodeId, 9999) != 0){
      g_err << "Failed to insertErrorInNode="<<nodeId << endl;
      result = NDBT_FAILED;
      break;
    }    
    NdbSleep_SecSleep(10);
    i++;
  }
  if(restarter.waitClusterStarted(120) != 0){
    g_err << "Cluster failed to start" << endl;
    result = NDBT_FAILED;
  }

  ctx->stopTest();
  
  return result;
}


int runCheckGetValue(NDBT_Context* ctx, NDBT_Step* step){
  const NdbDictionary::Table*  pTab = ctx->getTab();
  int parallelism = ctx->getProperty("Parallelism", 1);
  int records = ctx->getNumRecords();
  int numFailed = 0;
  AttribList alist; 
  alist.buildAttribList(pTab);
  UtilTransactions utilTrans(*pTab);  
  for(unsigned i = 0; i < alist.attriblist.size(); i++){
    g_info << i << endl;
    if(utilTrans.scanReadRecords(GETNDB(step), 
				 parallelism,
				 NdbOperation::LM_Read,
				 records,
				 alist.attriblist[i]->numAttribs,
				 alist.attriblist[i]->attribs) != 0){
      numFailed++;
    }
    if(utilTrans.scanReadRecords(GETNDB(step), 
				 parallelism,
				 NdbOperation::LM_Read,
				 records,
				 alist.attriblist[i]->numAttribs,
				 alist.attriblist[i]->attribs) != 0){
      numFailed++;
    }
  }
  
  if(numFailed > 0)
    return NDBT_FAILED;
  else
    return NDBT_OK;
}

int runCloseWithoutStop(NDBT_Context* ctx, NDBT_Step* step){
  const NdbDictionary::Table*  pTab = ctx->getTab();
  int records = ctx->getNumRecords();
  int numFailed = 0;
  ScanFunctions scanF(*pTab);
  // Iterate over all possible parallelism values
  for (int p = 1; p<240; p++){
    g_info << p << " CloseWithoutStop openScan" << endl;
    if (scanF.scanReadFunctions(GETNDB(step), 
				records, 
				p,
				ScanFunctions::CloseWithoutStop,
				false) != 0){
      numFailed++;
    }
    g_info << p << " CloseWithoutStop openScanExclusive" << endl;
    if (scanF.scanReadFunctions(GETNDB(step), 
				records, 
				p,
				ScanFunctions::CloseWithoutStop,
				true) != 0){
      numFailed++;
    }
  }
    
  if(numFailed > 0)
    return NDBT_FAILED;
  else
    return NDBT_OK;
}

int runNextScanWhenNoMore(NDBT_Context* ctx, NDBT_Step* step){
  const NdbDictionary::Table*  pTab = ctx->getTab();
  int records = ctx->getNumRecords();
  int numFailed = 0;
  ScanFunctions scanF(*pTab);
  if (scanF.scanReadFunctions(GETNDB(step), 
			      records, 
			      6,
			      ScanFunctions::NextScanWhenNoMore,
			      false) != 0){
    numFailed++;
  }
  if (scanF.scanReadFunctions(GETNDB(step), 
			      records, 
			      6,
			      ScanFunctions::NextScanWhenNoMore,
			      true) != 0){
    numFailed++;
  }
  
  
  if(numFailed > 0)
    return NDBT_FAILED;
  else
    return NDBT_OK;
}

int runEqualAfterOpenScan(NDBT_Context* ctx, NDBT_Step* step){
  const NdbDictionary::Table*  pTab = ctx->getTab();
  int records = ctx->getNumRecords();
  int numFailed = 0;
  ScanFunctions scanF(*pTab);
  if (scanF.scanReadFunctions(GETNDB(step), 
			      records, 
			      6,
			      ScanFunctions::EqualAfterOpenScan,
			      false) == NDBT_OK){
    numFailed++;
  }
  if (scanF.scanReadFunctions(GETNDB(step), 
			      records, 
			      6,
			      ScanFunctions::EqualAfterOpenScan,
			      true) == NDBT_OK){
    numFailed++;
  }
  
  
  if(numFailed > 0)
    return NDBT_FAILED;
  else
    return NDBT_OK;
}

int runOnlyOpenScanOnce(NDBT_Context* ctx, NDBT_Step* step){
  const NdbDictionary::Table*  pTab = ctx->getTab();
  int records = ctx->getNumRecords();
  int numFailed = 0;
  ScanFunctions scanF(*pTab);
  g_info << "OnlyOpenScanOnce openScanRead" << endl;
  if (scanF.scanReadFunctions(GETNDB(step), 
			      records, 
			      6,
			      ScanFunctions::OnlyOpenScanOnce,
			      false) == 0){
    numFailed++;
  }
  g_info << "OnlyOpenScanOnce openScanExclusive" << endl;
  if (scanF.scanReadFunctions(GETNDB(step), 
			      records, 
			      6,
			      ScanFunctions::OnlyOpenScanOnce,
			      true) == 0){
    numFailed++;
  }
  
  
  if(numFailed > 0)
    return NDBT_FAILED;
  else
    return NDBT_OK;
}

int runOnlyOneOpInScanTrans(NDBT_Context* ctx, NDBT_Step* step){
  return NDBT_OK;
}

int runExecuteScanWithoutOpenScan(NDBT_Context* ctx, NDBT_Step* step){
  return NDBT_OK;
}

int runOnlyOneOpBeforeOpenScan(NDBT_Context* ctx, NDBT_Step* step){
    return NDBT_OK;
}

int runOnlyOneScanPerTrans(NDBT_Context* ctx, NDBT_Step* step){
  return NDBT_OK;
}

int runNoCloseTransaction(NDBT_Context* ctx, NDBT_Step* step){
  const NdbDictionary::Table*  pTab = ctx->getTab();
  int loops = ctx->getNumLoops();
  int records = ctx->getNumRecords();
  int numFailed = 0;

  ScanFunctions scanF(*pTab);
  int l = 0;
  while(l < loops){
    if (scanF.scanReadFunctions(GETNDB(step), 
				records, 
				6,
				ScanFunctions::NoCloseTransaction,
				false) != 0){
      numFailed++;
    }
    if (scanF.scanReadFunctions(GETNDB(step), 
				records, 
				6,
				ScanFunctions::NoCloseTransaction,
				true) != 0){
      numFailed++;
    }
    l++;
  }
  
  
  if(numFailed > 0)
    return NDBT_FAILED;
  else
    return NDBT_OK;

}

int runCheckInactivityTimeOut(NDBT_Context* ctx, NDBT_Step* step){
  const NdbDictionary::Table*  pTab = ctx->getTab();
  int records = ctx->getNumRecords();
  int numFailed = 0;

  ScanFunctions scanF(*pTab);
  if (scanF.scanReadFunctions(GETNDB(step), 
			      records, 
			      1,
			      ScanFunctions::CheckInactivityTimeOut,
			      false) != NDBT_OK){
    numFailed++;
  }
  if (scanF.scanReadFunctions(GETNDB(step), 
			      records, 
			      240,
			      ScanFunctions::CheckInactivityTimeOut,
			      true) != NDBT_OK){
    numFailed++;
  }
  
  if(numFailed > 0)
    return NDBT_FAILED;
  else
    return NDBT_OK;

}

int runCheckInactivityBeforeClose(NDBT_Context* ctx, NDBT_Step* step){
  const NdbDictionary::Table*  pTab = ctx->getTab();
  int records = ctx->getNumRecords();
  int numFailed = 0;

  ScanFunctions scanF(*pTab);
  if (scanF.scanReadFunctions(GETNDB(step), 
			      records, 
			      16,
			      ScanFunctions::CheckInactivityBeforeClose,
			      false) != 0){
    numFailed++;
  }
  if (scanF.scanReadFunctions(GETNDB(step), 
			      records, 
			      240,
			      ScanFunctions::CheckInactivityBeforeClose,
			      true) != 0){
    numFailed++;
  }
  
  if(numFailed > 0)
    return NDBT_FAILED;
  else
    return NDBT_OK;

}

int 
runScanParallelism(NDBT_Context* ctx, NDBT_Step* step){
  int loops = ctx->getNumLoops() + 3;
  int records = ctx->getNumRecords();
  int abort = ctx->getProperty("AbortProb", 15);
  
  Uint32 fib[] = { 1, 2 };
  Uint32 parallelism = 0; // start with 0
  int i = 0;
  HugoTransactions hugoTrans(*ctx->getTab());
  while (i<loops && !ctx->isTestStopped()) {
    g_info << i << ": ";

    if (hugoTrans.scanReadRecords(GETNDB(step), records, abort, parallelism,
				  NdbOperation::LM_Read) != 0){
      return NDBT_FAILED;
    }
    if (hugoTrans.scanReadRecords(GETNDB(step), records, abort, parallelism,
				  NdbOperation::LM_Exclusive) != 0){
      return NDBT_FAILED;
    }
    if (hugoTrans.scanReadRecords(GETNDB(step), records, abort, parallelism,
				  NdbOperation::LM_CommittedRead) != 0){
      return NDBT_FAILED;
    }
    if (hugoTrans.scanUpdateRecords(GETNDB(step), records, abort, parallelism)
	!= 0){
      return NDBT_FAILED;
    }
    i++;
    parallelism = fib[0];
    Uint32 next = fib[0] + fib[1];
    fib[0] = fib[1];
    fib[1] = next;
  }
  return NDBT_OK;
}

int
runScanVariants(NDBT_Context* ctx, NDBT_Step* step)
{
  //int loops = ctx->getNumLoops();
  //int records = ctx->getNumRecords();
  Ndb * pNdb = GETNDB(step);
  const NdbDictionary::Table*  pTab = ctx->getTab();
  
  HugoCalculator calc(* pTab);
  NDBT_ResultRow tmpRow(* pTab);

  for(int lm = 0; lm <= NdbOperation::LM_CommittedRead; lm++)
  {
    for(int flags = 0; flags < 4; flags++)
    {
      for (int batch = 0; batch < 100; batch += (1 + batch + (batch >> 3)))
      {
	for (int par = 0; par < 16; par += 1 + (rand() % 3))
	{
	  bool disk = flags & 1;
	  bool tups = flags & 2;
	  g_info << "lm: " << lm 
		 << " disk: " << disk 
		 << " tup scan: " << tups 
		 << " par: " << par 
		 << " batch: " << batch 
		 << endl;
	  
	  NdbConnection* pCon = pNdb->startTransaction();
          if (pCon == NULL)
          {
            NDB_ERR(pNdb->getNdbError());
            return NDBT_FAILED;
          }

	  NdbScanOperation* pOp = pCon->getNdbScanOperation(pTab->getName());
	  if (pOp == NULL) {
	    NDB_ERR(pCon->getNdbError());
	    return NDBT_FAILED;
	  }
	  
	  if( pOp->readTuples((NdbOperation::LockMode)lm,
			      tups ? NdbScanOperation::SF_TupScan : 0,
			      par,
			      batch) != 0) 
	  {
	    NDB_ERR(pCon->getNdbError());
	    return NDBT_FAILED;
	  }
	  
	  // Define attributes to read  
	  bool found_disk = false;
	  for(int a = 0; a<pTab->getNoOfColumns(); a++){
	    if (pTab->getColumn(a)->getStorageType() == 
		NdbDictionary::Column::StorageTypeDisk)
	    {
	      found_disk = true;
	      if (!disk)
		continue;
	    }
	    
	    if((pOp->getValue(pTab->getColumn(a)->getName())) == 0) {
	      NDB_ERR(pCon->getNdbError());
	      return NDBT_FAILED;
	    }
	  } 
	  
	  if (! (disk && !found_disk))
	  {
	    int check = pCon->execute(NoCommit);
	    if( check == -1 ) {
	      NDB_ERR(pCon->getNdbError());
	      return NDBT_FAILED;
	    }
	    
	    int res;
	    //int row = 0;
	    while((res = pOp->nextResult()) == 0);
	  }
	  pCon->close();
	}
      }
    }
  }
  return NDBT_OK;
}

int
runBug36124(NDBT_Context* ctx, NDBT_Step* step){
  Ndb * pNdb = GETNDB(step);
  const NdbDictionary::Table*  pTab = ctx->getTab();

  NdbTransaction* pCon = pNdb->startTransaction();
  if (pCon == NULL)
  {
    NDB_ERR(pNdb->getNdbError());
    return NDBT_FAILED;
  }

  NdbScanOperation* pOp = pCon->getNdbScanOperation(pTab->getName());
  if (pOp == NULL) {
    NDB_ERR(pCon->getNdbError());
    return NDBT_FAILED;
  }
  
  if( pOp->readTuples(NdbOperation::LM_Read) != 0) 
  {
    NDB_ERR(pCon->getNdbError());
    return NDBT_FAILED;
  }

  if( pOp->getValue(NdbDictionary::Column::ROW_COUNT) == 0)
  {
    NDB_ERR(pCon->getNdbError());
    return NDBT_FAILED;
  }

  /* Old style interpreted code api should fail when 
   * we try to use it 
   */
  if( pOp->interpret_exit_last_row() == 0)
  {
    return NDBT_FAILED;
  }

  pOp->close();

  pCon->close();

  return NDBT_OK;
}

int
runBug24447(NDBT_Context* ctx, NDBT_Step* step){
  int loops = 1; //ctx->getNumLoops();
  int records = ctx->getNumRecords();
  int abort = ctx->getProperty("AbortProb", 15);
  NdbRestarter restarter;
  HugoTransactions hugoTrans(*ctx->getTab());
  int i = 0;
  while (i<loops && !ctx->isTestStopped()) 
  {
    g_info << i++ << ": ";

    int nodeId = restarter.getRandomNotMasterNodeId(rand());
    if (nodeId == -1)
      nodeId = restarter.getMasterNodeId();
    if (restarter.insertErrorInNode(nodeId, 8038) != 0)
    {
      ndbout << "Could not insert error in node="<<nodeId<<endl;
      return NDBT_FAILED;
    }

    for (Uint32 j = 0; j<10; j++)
    {
      hugoTrans.scanReadRecords(GETNDB(step), records, abort, 0, 
				NdbOperation::LM_CommittedRead);
    }

  }
  restarter.insertErrorInAllNodes(0);
  
  return NDBT_OK;
}

int runBug42545(NDBT_Context* ctx, NDBT_Step* step){

  int loops = ctx->getNumLoops();

  Ndb* pNdb = GETNDB(step);
  NdbRestarter res;

  if (res.getNumDbNodes() < 2)
  {
    ctx->stopTest();
    return NDBT_OK;
  }

  const NdbDictionary::Index * pIdx = 
    GETNDB(step)->getDictionary()->getIndex(orderedPkIdxName, 
					    ctx->getTab()->getName());
  

  int i = 0;
  while (pIdx && i++ < loops && !ctx->isTestStopped()) 
  {
    g_info << i << ": ";
    NdbTransaction* pTrans = pNdb->startTransaction();
    if (pTrans == NULL)
    {
      NDB_ERR(pNdb->getNdbError());
      return NDBT_FAILED;
    }

    int nodeId = pTrans->getConnectedNodeId();
    
    {
      Uint32 cnt = 0;
      Vector<NdbTransaction*> translist;
      while (cnt < 3)
      {
        NdbTransaction* p2 = pNdb->startTransaction();
        translist.push_back(p2);
        if (p2->getConnectedNodeId() == (Uint32)nodeId)
          cnt++;
      }
      
      for (unsigned t = 0; t < translist.size(); t++)
        translist[t]->close();
      translist.clear();
    }

    NdbIndexScanOperation* 
      pOp = pTrans->getNdbIndexScanOperation(pIdx, ctx->getTab());
    
    int r0 = pOp->readTuples(NdbOperation::LM_CommittedRead,
                             NdbScanOperation::SF_OrderBy);

    ndbout << "Restart node " << nodeId << endl; 
    res.restartOneDbNode(nodeId,
                         /** initial */ false, 
                         /** nostart */ true,
                         /** abort   */ true);
    
    res.waitNodesNoStart(&nodeId, 1);
    res.startNodes(&nodeId, 1);
    res.waitNodesStarted(&nodeId, 1);

    int r1 = pTrans->execute(NdbTransaction::NoCommit);

    int r2;
    while ((r2 = pOp->nextResult()) == 0);

    ndbout_c("r0: %d r1: %d r2: %d", r0, r1, r2);

    pTrans->close();
  }
  
  return NDBT_OK;
}

int
initBug42559(NDBT_Context* ctx, NDBT_Step* step){
  
  int dump[] = { 7017  }; // Max LCP speed
  NdbRestarter res;
  res.dumpStateAllNodes(dump, 1);

  return NDBT_OK;
}
int
finalizeBug42559(NDBT_Context* ctx, NDBT_Step* step){
  
  int dump[] = { 7017, 1  }; // Restore config value
  NdbRestarter res;
  res.dumpStateAllNodes(dump, 2);

  return NDBT_OK;
}

int takeResourceSnapshot(NDBT_Context* ctx, NDBT_Step* step)
{
  Ndb *pNdb = GETNDB(step);
  NdbRestarter restarter;

  int checksnapshot = DumpStateOrd::TcResourceSnapshot;
  sleep(3);
  restarter.dumpStateAllNodes(&checksnapshot, 1);
  Ndb_internal::set_TC_COMMIT_ACK_immediate(pNdb, true);

  /* TODO : Check other block's resources? */
  return NDBT_OK;
}

int runScanReadIndexWithBounds(NDBT_Context* ctx, NDBT_Step* step){
  int loops = ctx->getNumLoops();
  int records = ctx->getNumRecords();
  int numRanges = ctx->getProperty("NumRanges", 1);
  int maxRunSecs = ctx->getProperty("MaxRunSecs", 60);
  int maxRetries = ctx->getProperty("MaxRetries", 1000000);
  
  const NdbDictionary::Index * pIdx = 
    GETNDB(step)->getDictionary()->getIndex(orderedPkIdxName, 
					    ctx->getTab()->getName());

  int i = 0;
  HugoCalculator calc(*ctx->getTab());
  NDBT_ResultRow row (*ctx->getTab());
  Ndb* ndb = GETNDB(step);

  Uint64 start = NdbTick_CurrentMillisecond();
  Uint64 end = start + (1000*maxRunSecs);
  int retries = 0;

  /* Here we run an ordered index scan, with a bound.
   * There are numRanges sub-scans with the same bound
   * This is done to use up some KeyInfo, and expose bugs in that area
   * If we run many of these in parallel we may exhaust the available KeyInfo storage,
   * which may expose some bugs.
   */
  while (pIdx &&
         i<loops && 
         !ctx->isTestStopped() &&
         NdbTick_CurrentMillisecond() < end) {
    g_info << "Step " << step->getStepNo() 
           << "Loop : " << i << ": ";
    
    /* Use specific-partition variant of startTransaction to ensure a single
     * TC node is used
     */
    NdbTransaction* trans = ndb->startTransaction(ctx->getTab(), Uint32(0));
    if (trans == NULL)
    {
      g_err << "Transaction start failed " << ndb->getNdbError() << endl;
      return NDBT_FAILED;
    }

    NdbIndexScanOperation* iso = trans->getNdbIndexScanOperation(pIdx->getName(), 
                                                                 ctx->getTab()->getName());
    if (iso == NULL)
    {
      g_err << "Error obtaining IndexScanOperation : " << trans->getNdbError() << endl;
      trans->close();
      return NDBT_FAILED;
    }

    if (iso->readTuples(NdbOperation::LM_CommittedRead, 
                        (NdbScanOperation::SF_OrderBy |
                         NdbScanOperation::SF_ReadRangeNo |
                         NdbScanOperation::SF_MultiRange), 
                        0) != 0)
    {
      g_err << "Error calling readTuples : " << iso->getNdbError() << endl;
      trans->close();
      return NDBT_FAILED;
    }

    for (int range = 0; range < numRanges; range++)
    {
      /* Now define a bound... */
      for (Uint32 k=0; k<pIdx->getNoOfColumns(); k++)
      {
        const NdbDictionary::Column* idxCol = pIdx->getColumn(k);
        const char* colName = idxCol->getName();
        /* Lower bound of <= NULL should return all rows */
        if (iso->setBound(colName, NdbIndexScanOperation::BoundLE, NULL) != 0)
        {
          g_err << "Error setting bound for column %s. " 
                << iso->getNdbError() << endl;
          trans->close();
          return NDBT_FAILED;
        }
      }
      
      if (iso->end_of_bound(range) != 0)
      {
        g_err << "Error closing range " << range << endl;
        g_err << iso->getNdbError() << endl;
        return NDBT_FAILED;
      }
    }
    
    const NdbDictionary::Table& tab= *ctx->getTab();

    /* Now request all columns in result projection */
    for (int a=0; a<tab.getNoOfColumns(); a++){
      if((row.attributeStore(a) = 
	  iso->getValue(tab.getColumn(a)->getName())) == 0) {
	g_err << "Error defining read value " << trans->getNdbError() << endl;
        trans->close();
	return NDBT_FAILED;
      }
    }
          
    /* Ready to go... */
    trans->execute(NoCommit, AbortOnError);

    if (trans->getNdbError().code != 0)
    {
      if (trans->getNdbError().code == 218)
      {
        /* Out of KeyInfo buffers in TC - that's ok, let's try again */
        trans->close();
        if (retries++ < maxRetries)
        {
          g_err << "Step " << step->getStepNo()
                << " TC out of Keyinfo buffers (218) - retrying" << endl;
          continue;
        }
      }

      g_err << "Error on execution : " << trans->getNdbError() << endl;
      trans->close();
      return NDBT_FAILED;
    }
    
    int eof;
    int rows = 0;
    while ((eof = iso->nextResult(true)) == 0)
    {
      rows++;
      if (calc.verifyRowValues(&row) != 0)
      {
        g_err << "Verification failed." << endl;
        trans->close();
        return NDBT_FAILED;
      }

#ifdef BUG_14388257_FIXED
      int rangeNum = (rows -1) / records;
      if (iso->get_range_no() != rangeNum)
      {
        g_err << "Expected row " << rows 
              << " to be in range " << rangeNum
              << " but it reports range num " << iso->get_range_no()
              << " : " << row
              << endl;
        return NDBT_FAILED;
      }
#endif

      //g_err << row << endl;
    }

    if (eof != 1)
    {
      g_err << "nextResult() returned " << eof << endl;
      g_err << "Scan error : " << iso->getNdbError() << endl;

      if (iso->getNdbError().status == NdbError::TemporaryError)
      {
        if (retries++ < maxRetries)
        {
          g_err << "Step "
                << step->getStepNo()
                << "  Temporary, retrying on iteration " 
                << i << " rows so far : " << rows << endl;
          trans->close();
          NdbSleep_MilliSleep(2500);
          continue;
        }
      }

      trans->close();
      return NDBT_FAILED;
    }
    
    g_err << "Read " << rows << " rows." << endl;
    
    if (records != 0 && rows != (numRanges * records))
    {
      g_err << "Expected " << records << " rows"
            << ", read " << rows << endl;
#ifdef BUG_14388257_FIXED
      trans->close();
      require(false);
      return NDBT_FAILED;
#endif
    }

    trans->close();
    i++;
  }
  return NDBT_OK;
}

int checkResourceSnapshot(NDBT_Context* ctx, NDBT_Step* step)
{
  Ndb *pNdb = GETNDB(step);
  NdbDictionary::Dictionary *pDict = pNdb->getDictionary();

  NdbSleep_SecSleep(3);
  Uint32 checksnapshot = DumpStateOrd::TcResourceCheckLeak;
  pDict->forceGCPWait(1);
  if (Ndb_internal::send_dump_state_all(pNdb, &checksnapshot, 1) != 0)
  {
    return NDBT_FAILED;
  }
  /* TODO : Check other block's resources? */
  return NDBT_OK;
}


int
runBug54945(NDBT_Context* ctx, NDBT_Step* step)
{

  int loops = ctx->getNumLoops();
  const NdbDictionary::Table*  pTab = ctx->getTab();

  Ndb* pNdb = GETNDB(step);
  NdbRestarter res;

  if (res.getNumDbNodes() < 2)
  {
    ctx->stopTest();
    return NDBT_OK;
  }

  while (loops--)
  {
    int node = res.getNode(NdbRestarter::NS_RANDOM);
    int err = 0;
    printf("node: %u ", node);
    switch(loops % 2){
    case 0:
      [[fallthrough]];
    case 1:
      err = 5057;
      res.insertErrorInNode(node, 5057);
      ndbout_c("error 5057");
      break;
    }

    for (int i = 0; i< 25; i++)
    {
      NdbTransaction* pCon = pNdb->startTransaction();
      if (pCon == NULL)
      {
        NDB_ERR(pNdb->getNdbError());
        return NDBT_FAILED;
      }

      NdbScanOperation* pOp = pCon->getNdbScanOperation(pTab->getName());
      if (pOp == NULL)
      {
        NDB_ERR(pCon->getNdbError());
        return NDBT_FAILED;
      }
      
      if (pOp->readTuples(NdbOperation::LM_Read) != 0) 
      {
        NDB_ERR(pCon->getNdbError());
        return NDBT_FAILED;
      }
      
      if (pOp->getValue(NdbDictionary::Column::ROW_COUNT) == 0)
      {
        NDB_ERR(pCon->getNdbError());
        return NDBT_FAILED;
      }
      
      pCon->execute(NoCommit);
      pCon->close();
    } 
  }

  return NDBT_OK;
}

int
runCloseRefresh(NDBT_Context* ctx, NDBT_Step* step)
{
  Ndb * pNdb = GETNDB(step);

  const Uint32 codeWords= 1;
  Uint32 codeSpace[ codeWords ];
  NdbInterpretedCode code(NULL, // Table is irrelevant
                          &codeSpace[0],
                          codeWords);
  if ((code.interpret_exit_last_row() != 0) ||
      (code.finalise() != 0))
  {
    NDB_ERR(code.getNdbError());
    return NDBT_FAILED;
  }

  const NdbDictionary::Table*  pTab = ctx->getTab();
  NdbTransaction* pTrans = pNdb->startTransaction();
  if (pTrans == NULL)
  {
    NDB_ERR(pNdb->getNdbError());
    return NDBT_FAILED;
  }

  NdbScanOperation* pOp = pTrans->getNdbScanOperation(pTab->getName());
  if (pOp == NULL)
  {
    NDB_ERR(pTrans->getNdbError());
    return NDBT_FAILED;
  }

  if (pOp->readTuples(NdbOperation::LM_CommittedRead) != 0)
  {
    NDB_ERR(pTrans->getNdbError());
    return NDBT_FAILED;
  }

  if (pOp->setInterpretedCode(&code) == -1 )
  {
    NDB_ERR(pTrans->getNdbError());
    pNdb->closeTransaction(pTrans);
    return NDBT_FAILED;
  }

  if (pOp->getValue(NdbDictionary::Column::ROW_COUNT) == 0)
  {
    NDB_ERR(pTrans->getNdbError());
    return NDBT_FAILED;
  }

  pTrans->execute(NdbTransaction::NoCommit);
  pOp->close(); // close this

  pOp = pTrans->getNdbScanOperation(pTab->getName());
  if (pOp == NULL)
  {
    NDB_ERR(pTrans->getNdbError());
    return NDBT_FAILED;
  }

  if (pOp->readTuples(NdbOperation::LM_CommittedRead) != 0)
  {
    NDB_ERR(pTrans->getNdbError());
    return NDBT_FAILED;
  }

  if (pOp->setInterpretedCode(&code) == -1 )
  {
    NDB_ERR(pTrans->getNdbError());
    pNdb->closeTransaction(pTrans);
    return NDBT_FAILED;
  }

  if (pOp->getValue(NdbDictionary::Column::ROW_COUNT) == 0)
  {
    NDB_ERR(pTrans->getNdbError());
    return NDBT_FAILED;
  }

  pTrans->execute(NdbTransaction::NoCommit);
  pTrans->refresh();
  pTrans->close();
  return NDBT_OK;
}

#define CHK_RET_FAILED(x) if (!(x)) { ndbout_c("Failed on line: %u", __LINE__); return NDBT_FAILED; }

int
runMixedDML(NDBT_Context* ctx, NDBT_Step* step)
{
  Ndb* pNdb = GETNDB(step);
  const NdbDictionary::Table* pTab = ctx->getTab();

  unsigned seed = (unsigned)NdbTick_CurrentMillisecond();

  const int rows = ctx->getNumRecords();
  const int loops = 10 * ctx->getNumLoops();
  const int until_stopped = ctx->getProperty("UntilStopped");
  const int batch = ctx->getProperty("Batch", Uint32(50));

  const NdbRecord * pRowRecord = pTab->getDefaultRecord();
  CHK_RET_FAILED(pRowRecord != 0);

  const Uint32 len = NdbDictionary::getRecordRowLength(pRowRecord);
  Uint8 * pRow = new Uint8[len];

  int count_ok = 0;
  int count_failed = 0;
  for (int i = 0; i < loops || (until_stopped && !ctx->isTestStopped()); i++)
  {
    NdbTransaction* pTrans = pNdb->startTransaction();
    CHK_RET_FAILED(pTrans != 0);

    int lastrow = 0;
    int result = 0;
    for (int rowNo = 0; rowNo < batch; rowNo++)
    {
      int left = rows - lastrow;
      int rowId = lastrow;
      if (left)
      {
        rowId += ndb_rand_r(&seed) % (left / 10 + 1);
      }
      else
      {
        break;
      }
      lastrow = rowId;

      std::memset(pRow, 0, len);

      HugoCalculator calc(* pTab);
      calc.setValues(pRow, pRowRecord, rowId, rand());

      NdbOperation::OperationOptions opts;
      std::memset(&opts, 0, sizeof(opts));

      const NdbOperation* pOp = 0;
      switch(ndb_rand_r(&seed) % 3){
      case 0:
        pOp = pTrans->writeTuple(pRowRecord, (char*)pRow,
                                 pRowRecord, (char*)pRow,
                                 0,
                                 &opts,
                                 sizeof(opts));
        break;
      case 1:
        pOp = pTrans->deleteTuple(pRowRecord, (char*)pRow,
                                  pRowRecord, (char*)pRow,
                                  0,
                                  &opts,
                                  sizeof(opts));
        break;
      case 2:
        pOp = pTrans->updateTuple(pRowRecord, (char*)pRow,
                                  pRowRecord, (char*)pRow,
                                  0,
                                  &opts,
                                  sizeof(opts));
        break;
      }
      CHK_RET_FAILED(pOp != 0);
      result = pTrans->execute(NoCommit, AO_IgnoreError);
      if (result != 0)
      {
        goto found_error;
      }
    }

    result = pTrans->execute(Commit, AO_IgnoreError);
    if (result != 0)
    {
  found_error:
      count_failed++;
      NdbError err = pTrans->getNdbError();
      ndbout << err << endl;
      CHK_RET_FAILED(err.status == NdbError::TemporaryError ||
                     err.classification == NdbError::NoDataFound ||
                     err.classification == NdbError::ConstraintViolation);
    }
    else
    {
      count_ok++;
    }
    pTrans->close();
  }

  ndbout_c("count_ok: %d count_failed: %d",
           count_ok, count_failed);
  delete [] pRow;

  return NDBT_OK;
}

int
runBug13394788(NDBT_Context* ctx, NDBT_Step* step)
{
  const int loops = ctx->getNumLoops();
  const int records = ctx->getNumRecords();
  const NdbDictionary::Index * pIdx =
    GETNDB(step)->getDictionary()->getIndex(orderedPkIdxName,
					    ctx->getTab()->getName());
  HugoTransactions hugoTrans(*ctx->getTab(), pIdx);

  NdbRestarter res;
  for (int i = 0; i < loops; i++)
  {
    res.insertErrorInAllNodes(5074);
    // this will actually be a mrr scan...
    int batch = 1 + (rand() % records);
    // this should be error...
    hugoTrans.pkReadRecords(GETNDB(step), records, batch);

    // make it should work again...
    res.insertErrorInAllNodes(0);
    if (hugoTrans.pkReadRecords(GETNDB(step), records, batch) != 0)
      return NDBT_FAILED;
  }

  return NDBT_OK;
}

/** 
 * Tests reated to TupKeyRef (cf. Bug#16176006: TUPLE WITH CHECKSUM ERROR
 * SILENTLY DISCARDED).
 */
namespace TupErr
{
  static const int totalRowCount = 2000;
  
  struct Row
  {
    int pk1;
  };

  static int
  populateTable(NDBT_Context* ctx, NDBT_Step* step)
  {
    Ndb* const ndb = step->getNdb();

    // Populate table.
    const NdbDictionary::Table* const tab = ctx->getTab();
    const NdbRecord* const record = tab->getDefaultRecord();

    NdbTransaction* const trans = ndb->startTransaction();
    if (trans == NULL)
    {
      NDB_ERR(ndb->getNdbError());
      return NDBT_FAILED;
    }

    for (int i = 0; i<totalRowCount; i++)
    {
      const Row row = {i};

      const NdbOperation* const operation=
        trans->insertTuple(record, reinterpret_cast<const char*>(&row));
      require(operation != NULL);
    }
    require(trans->execute( NdbTransaction::Commit) != -1);
    ndb->closeTransaction(trans);

    return NDBT_OK;
  }

  static int
  doCheckSumQuery(NDBT_Context* ctx, NDBT_Step* step)
  {
    // Insert error.
    const int errInsertNo = 4036;
    NdbRestarter restarter;
    const int nodeId = restarter.getDbNodeId(0);

    /**
     * Let the first tuple from one fragment cause error 896 
     * (tuple checksum error).
     */
    g_info << "Inserting error " << errInsertNo << " in node " << nodeId 
           << endl;
    require(restarter.insertErrorInNode(nodeId, errInsertNo) == 0);
  
    // Build query.
    Ndb* const ndb = step->getNdb();
  
    const NdbDictionary::Table* const tab = ctx->getTab();
    const NdbRecord* const record = tab->getDefaultRecord();
  
    NdbTransaction* const trans = ndb->startTransaction();
    if (trans == NULL)
    {
      NDB_ERR(ndb->getNdbError());
      return NDBT_FAILED;
    }

    NdbScanOperation* const scanOp = trans->scanTable(record);
    require(scanOp != NULL);
    require(trans->execute(Commit) == 0);
  
    int queryRes = 0;
  
    // Loop through the result set.
    int rowCount = -1;
    while(queryRes == 0)
    {
      const Row* resRow;
      queryRes = scanOp->nextResult(reinterpret_cast<const char**>(&resRow), 
                                    true, false);
      rowCount++;
    }

    int res = NDBT_OK;
    switch (queryRes)
    {
    case 1: // Scan complete
      g_err << "Did not get expected error 896. Query returned " << rowCount 
            << " rows out of " << totalRowCount << endl;
      res = NDBT_FAILED;
      break;
    
    case -1: // Error
      {
        const int errCode = trans->getNdbError().code;
        if (errCode == 896)
        {
          g_info << "Got expected error 896. Query returned " << rowCount
                 << " rows." << endl;
        }
        else
        {
          g_err << "Got unexpected error " << errCode << ". Query returned " 
                << rowCount << " rows." << endl;
          res = NDBT_FAILED;
        }
      }
      break;
    
    default:
      require(false);
    }
    ndb->closeTransaction(trans);

    return res;
  }

  static int
  doInterpretNok6000Query(NDBT_Context* ctx, NDBT_Step* step)
  {
    // Build query.
    Ndb* const ndb = step->getNdb();
  
    const NdbDictionary::Table* const tab = ctx->getTab();
    const NdbRecord* const record = tab->getDefaultRecord();

    NdbTransaction* const trans = ndb->startTransaction();
    if (trans == NULL)
    {
      NDB_ERR(ndb->getNdbError());
      return NDBT_FAILED;
    }

    NdbInterpretedCode code(tab);

    /**
     * Build an interpreter code sequence that causes rows with kol1==50 to
     * abort the scan, and that skips all other rows(kol1 is a primary key).
     */ 
    const NdbDictionary::Column* const col = tab->getColumn("KOL1");
    require(col != NULL);
    require(code.read_attr(1, col) == 0);
    require(code.load_const_u32(2, 50) == 0);
    require(code.branch_eq(1, 2, 0) == 0);

    // Exit here if kol1!=50. Skip this row.
    require(code.interpret_exit_nok(626) == 0);

    // Go here if kol1==50. Abort scan.
    require(code.def_label(0) == 0);
    require(code.interpret_exit_nok(6000) == 0);
    require(code.finalise() == 0);

    NdbScanOperation::ScanOptions opts;
    opts.optionsPresent = NdbScanOperation::ScanOptions::SO_INTERPRETED;
    opts.interpretedCode = &code;

    //NdbScanOperation* const scanOp = trans->scanTable(record);
    NdbScanOperation* const scanOp = trans->scanTable(record, 
                                                      NdbOperation::LM_Read,
                                                      NULL,
                                                      &opts,
                                                      sizeof(opts));
    require(scanOp != NULL);
    require(trans->execute(Commit) == 0);
  
    int queryRes = 0;
  
    // Loop through the result set.
    int rowCount = -1;
    while(queryRes == 0)
    {
      const Row* resRow;
      queryRes = 
        scanOp->nextResult(reinterpret_cast<const char**>(&resRow), true, false);
      rowCount++;
    }

    int res = NDBT_OK;
    switch (queryRes)
    {
    case 1: // Scan complete
      g_err << "Query did not fail as it should have. Query returned " 
            << rowCount << " rows out of " << totalRowCount << endl;
      res = NDBT_FAILED;
      break;
    
    case -1: // Error
      {
        const int errCode = trans->getNdbError().code;
        if (errCode == 6000)
        {
          if (rowCount==0)
          {
            g_info << "Got expected error 6000. Query returned 0 rows out of " 
                   << totalRowCount  << endl;
          }
          else
          {
            g_err << "Got expected error 6000. Query returned " 
                  << rowCount << " rows out of " << totalRowCount 
                  << ". Exepected 0 rows."<< endl;
            res = NDBT_FAILED;
          }
        }
        else
        {
          g_err << "Got unexpected error " << errCode << ". Query returned " 
                << rowCount << " rows out of " << totalRowCount  << endl;
          res = NDBT_FAILED;
        }
      }
      break;
    
    default:
      require(false);
    }

    ndb->closeTransaction(trans);

    return res;
  }
} // namespace TupErr

/**
 * This is a regression test for bug #11748194 "TRANSACTION OBJECT CREATED 
 * AND UNRELEASED BY EXTRA CALL TO NEXTRESULT()".
 * If a transaction made an extra call to nextResult() after getting
 * end-of-scan from nextResult(), the API would leak transaction objects. 
 */
static int
runExtraNextResult(NDBT_Context* ctx, NDBT_Step* step)
{
  const NdbDictionary::Table * pTab = ctx->getTab();
  // Fill table with 10 rows.
  HugoTransactions hugoTrans(*pTab);
  Ndb* const ndb = GETNDB(step);
  hugoTrans.loadTable(ndb, 10);
  // Read MaxNoOfConcurrentTransactions configuration value.
  Uint32 maxTrans = 0;
  NdbConfig conf;
  require(conf.getProperty(conf.getMasterNodeId(),
                           NODE_TYPE_DB,
                           CFG_DB_NO_TRANSACTIONS,
                           &maxTrans));
  require(maxTrans > 0);
  
  /**
   * The bug causes each scan to leak one object.
   */
  int result = NDBT_OK;
  Uint32 i = 0;
  while (i < maxTrans+1)
  {
    NdbTransaction* const trans = ndb->startTransaction();
    if (trans == NULL)
    {
      g_err << "ndb->startTransaction() gave unexpected error : " 
            << ndb->getNdbError() << " in the " << i << "th iteration." <<endl;
    }
    
    // Do a random number of scans in this transaction.
    const int scanCount = rand()%4;
    for (int j=0; j < scanCount; j++)
    {
      NdbScanOperation* const scan = trans->getNdbScanOperation(pTab);
      if (scan == NULL)
      {
        g_err << "trans->getNdbScanOperation() gave unexpected error : " 
              << trans->getNdbError() << " in the " << i
              << "th iteration." <<endl;
        return NDBT_FAILED;
      }
      
      require(scan->readTuples(NdbOperation::LM_CommittedRead) == 0);
      require(scan->getValue(0u) != 0);
      require(trans->execute(NoCommit) == 0);
      
      // Scan table until end.
      int scanResult;
      do
      {
        // Fetch new batch.
        scanResult = scan->nextResult(true);
        while (scanResult == 0)
        {
          // Iterate over batch.
          scanResult = scan->nextResult(false);
        }
      } while (scanResult == 0 || scanResult == 2);

      /** 
       * Do extra nextResult. This is the application error that triggers the 
       * bug.
       */
      scanResult = scan->nextResult(true);
      require(scanResult < 0);
      // Here we got the undefined error code -1. So check for that too.
      // if (trans->getNdbError().code != 4120
      if (scan->getNdbError().code != 4120
          && result == NDBT_OK)
      {
        g_err << "scan->nextResult() gave unexpected error : " 
              << scan->getNdbError() << " in the " << i << "th iteration." 
              << endl;
        result = NDBT_FAILED;
      }
      i++;
    }
    ndb->closeTransaction(trans);
  } // while (i < maxTrans+1)

  // Delete table rows.
  require(UtilTransactions(*ctx->getTab()).clearTable(ndb) == 0);
  return result;
}

/**
 * populateFragment0 - load a table with rows until fragment 0 contains a
 * given number of rows.
 */
static int
populateFragment0(Ndb* ndb, const NdbDictionary::Table* tab, Uint32 rows, Uint32 dbaccBuckets = 0)
{
  NdbRestarter restarter;
  require(restarter.insertError2InAllNodes(3004, dbaccBuckets) == 0);

  HugoTransactions hugoTrans(*tab);

  const NdbRecord* const record = tab->getDefaultRecord();
  require(record != NULL);

  NdbScanOperation::ScanOptions scanOptions;
  scanOptions.optionsPresent = scanOptions.SO_PARALLEL |
                               scanOptions.SO_BATCH |
                               scanOptions.SO_GETVALUE;
  scanOptions.parallel = 1;
  scanOptions.batch = 1;

  NdbOperation::GetValueSpec extraCols[2];

  Uint32 fragment;
  extraCols[0].column = NdbDictionary::Column::FRAGMENT;
  extraCols[0].appStorage = &fragment;
  extraCols[0].recAttr = NULL;

  Uint64 row_count = 0;
  extraCols[1].column = NdbDictionary::Column::ROW_COUNT;
  extraCols[1].appStorage = &row_count;
  extraCols[1].recAttr = NULL;

  scanOptions.extraGetValues = &extraCols[0];
  scanOptions.numExtraGetValues = 2;

  int start_row = 0;
  while (row_count < rows)
  {
    const int missing_rows = rows - row_count;
    hugoTrans.loadTableStartFrom(ndb, start_row, missing_rows);
    start_row += missing_rows;

    NdbTransaction* trans;
    NdbScanOperation* scanOp;
    trans = ndb->startTransaction();
    require(trans != NULL);
    scanOp = trans->scanTable(record,
                              NdbOperation::LM_Read,
                              NULL,
                              &scanOptions,
                              sizeof(scanOptions));
    require(scanOp != NULL);
    require(trans->execute(Commit) == 0);
    const char* resRow;
    int queryRes = scanOp->nextResult(&resRow,
                                      true,
                                      false);
    require(queryRes == 0);
    require(fragment == 0);

    scanOp->close();
    trans->close();
  }
  return 0;
}

/**
 * sizeFragment0DbaccHashTable - triggers Dbacc to change the hash table size
 * of fragment 0 to have given number of buckets.  The error insert (3004)
 * used can have effect on any tables fragment 0.  The resizing is triggered
 * on table given by the NdbRecord argument by deleting and re-insert a given
 * row.  That row must exist and be unlocked.
 */
static int
sizeFragment0DbaccHashTable(Ndb* ndb,
                            const NdbRecord* record,
                            const char* row,
                            Uint32 bucketCount)
{
  NdbRestarter restarter;

  // Set wanted bucket count for fragment 0
  require(restarter.insertError2InAllNodes(3004, bucketCount) == 0);

  NdbTransaction* trans = ndb->startTransaction();
  require(NULL != trans->deleteTuple(record, row, record));
  require(NULL != trans->insertTuple(record, row, record, row));
  require(0 == trans->execute(Commit));
  trans->close();
  NdbSleep_SecSleep(1);

  return 0;
}

/**
 * runScanDuringShrinkAndExpandBack - test case demonstrating
 * Bug#22926938 ACC TABLE SCAN MAY SCAN SAME ROW TWICE
 *
 * 1. Start with table with just below 2^n buckets in fragment 0.
 * 2. Start scan and read a few rows.
 * 3. Shrink table, due to 1) top buckets will be merged to just below middle
 *    buckets, and shrink will not be hindered by the scan near bottom of
 *    table.
 * 4. Scan beyond middle buckets.
 * 5. Expand table back to original size.  The top buckets will now contain
 *    scanned elements.  But before bug fix top buckets was marked as
 *    unscanned.
 * 6. Complete scan on fragment 0.  Before bug fix some rows was scanned twice.
 */
static int
runScanDuringShrinkAndExpandBack(NDBT_Context* ctx, NDBT_Step* step)
{
  const NdbDictionary::Table * pTab = ctx->getTab();
  Ndb* const ndb = GETNDB(step);
  const NdbRecord* const record = pTab->getDefaultRecord();
  require(record != NULL);
  NdbScanOperation::ScanOptions scanOptions;
  scanOptions.optionsPresent = scanOptions.SO_PARALLEL |
                               scanOptions.SO_BATCH |
                               scanOptions.SO_GETVALUE;
  scanOptions.parallel = 1;
  scanOptions.batch = 1;

  Uint32 fragment;
  NdbOperation::GetValueSpec extraCols[1];
  extraCols[0].column = NdbDictionary::Column::FRAGMENT;
  extraCols[0].appStorage = &fragment;
  extraCols[0].recAttr = NULL;

  scanOptions.extraGetValues = &extraCols[0];
  scanOptions.numExtraGetValues = 1;

  const size_t rowlen = NdbDictionary::getRecordRowLength(record);
  char* firstRow = new char[rowlen];

  const Uint32 high_bucket = 100; // top = 100, maxp = 63, p = 37
  const Uint32 low_bucket = 70;   // top = 70, maxp = 63, p = 7
  const Uint32 fragment_rows = 1000;

  // 1. Start with table with just below 2^n buckets in fragment 0.
  require(0 == populateFragment0(ndb, pTab, fragment_rows, high_bucket));

  // 2. Start scan and read a few rows.

  // Scan one row to delete later, and a second
  NdbTransaction* trans;
  NdbScanOperation* scanOp;

  trans = ndb->startTransaction();
  require(trans != NULL);
  scanOp = trans->scanTable(record,
                            NdbOperation::LM_Read,
                            NULL,
                            &scanOptions,
                            sizeof(scanOptions));
  require(scanOp != NULL);
  require(trans->execute(Commit) == 0);

  const char* anyRow;

  Uint32 scanned_rows = 0;
  int queryRes = scanOp->nextResult(&anyRow,
                                    true,
                                    false);
  require(queryRes == 0);
  memcpy(firstRow, anyRow, rowlen);
  scanned_rows ++;

  queryRes = scanOp->nextResult(&anyRow,
                                true,
                                false);
  require(queryRes == 0);
  scanned_rows ++;

  // 3. Shrink table.
  sizeFragment0DbaccHashTable(ndb, record, firstRow, low_bucket);

  // 4. Scan beyond middle buckets.
  while (scanned_rows < fragment_rows / 2)
  {
    queryRes = scanOp->nextResult(&anyRow, true, false);
    require(queryRes == 0);
    scanned_rows ++;
  }

  // 5. Expand table back to original size.
  sizeFragment0DbaccHashTable(ndb, record, firstRow, high_bucket);

  // 6. Complete scan on fragment 0.
  for(;;)
  {
    queryRes = scanOp->nextResult(&anyRow, true, false);
    require(queryRes == 0);
    if (fragment != 0)
    {
      break;
    }
    scanned_rows ++;
  }
  g_err << "Scanned " << scanned_rows << " rows." << endl;

  delete[] firstRow;
  scanOp->close();
  trans->close();

  if (scanned_rows < fragment_rows ||
      scanned_rows > fragment_rows + 2)
  {
    /**
     * Fragment 0 only have fragment_rows rows.
     * First row was deleted and re-inserted twice.
     * So it could legally been seen three times.
     * If scanned more than fragment_rows + 2 rows it is definitely an error.
     */
    return NDBT_FAILED;
  }

  /**
   * Reset error insert.
   */
  NdbRestarter restarter;
  require(restarter.insertErrorInAllNodes(0) == 0);

  return NDBT_OK;
}

/**
 * runScanDuringExpandAndShrinkBack - test case demonstrating
 * Bug#22926938 ACC TABLE SCAN MAY SCAN SAME ROW TWICE
 *
 * 1. Start with table with just above 2^n buckets in fragment 0.
 * 2. Start scan and read about half of the rows in fragment 0.
 * 3. Expand table, due to 1) the scanned buckets in bottom of table are
 *    split to top buckets.  And since scan is at about middle of the
 *    table it will not hinder expansion.
 * 4. Shrink table back to original size.  The scanned top buckets will now
 *    be merged back to bottom of table.  But before bug fix top buckets was
 *    marked as unscanned before merge.
 * 5. Complete scan on fragment 0.  Before bug fix some rows was scanned twice.
 */
static int
runScanDuringExpandAndShrinkBack(NDBT_Context* ctx, NDBT_Step* step)
{
  const NdbDictionary::Table * pTab = ctx->getTab();
  Ndb* const ndb = GETNDB(step);
  const NdbRecord* const record = pTab->getDefaultRecord();
  require(record != NULL);
  NdbScanOperation::ScanOptions scanOptions;
  scanOptions.optionsPresent = scanOptions.SO_PARALLEL |
                               scanOptions.SO_BATCH |
                               scanOptions.SO_GETVALUE;
  scanOptions.parallel = 1;
  scanOptions.batch = 1;

  Uint32 fragment;
  NdbOperation::GetValueSpec extraCols[1];
  extraCols[0].column = NdbDictionary::Column::FRAGMENT;
  extraCols[0].appStorage = &fragment;
  extraCols[0].recAttr = NULL;

  scanOptions.extraGetValues = &extraCols[0];
  scanOptions.numExtraGetValues = 1;

  const size_t rowlen = NdbDictionary::getRecordRowLength(record);
  char* firstRow = new char[rowlen];

  const Uint32 low_bucket = 129;   // top = 129, maxp = 127, p = 2
  const Uint32 high_bucket = 150;  // top = 150, maxp = 127, p = 23
  const Uint32 fragment_rows = 1000;

  // 1. Start with table with just above 2^n buckets in fragment 0.
  require(0 == populateFragment0(ndb, pTab, fragment_rows, low_bucket));
  NdbSleep_SecSleep(1);

  // 2. Start scan and read about half of the rows in fragment 0.

  // Scan one row to delete later, and a second
  NdbTransaction* trans;
  NdbScanOperation* scanOp;

  trans = ndb->startTransaction();
  require(trans != NULL);
  scanOp = trans->scanTable(record,
                            NdbOperation::LM_Read,
                            NULL,
                            &scanOptions,
                            sizeof(scanOptions));
  require(scanOp != NULL);
  require(trans->execute(Commit) == 0);

  const char* anyRow;

  Uint32 scanned_rows = 0;
  int queryRes = scanOp->nextResult(&anyRow,
                                    true,
                                    false);
  require(queryRes == 0);
  memcpy(firstRow, anyRow, rowlen);
  scanned_rows ++;

  while (scanned_rows < fragment_rows / 2)
  {
    queryRes = scanOp->nextResult(&anyRow, true, false);
    require(queryRes == 0);
    scanned_rows++;
  }

  // 3. Expand table.
  sizeFragment0DbaccHashTable(ndb, record, firstRow, high_bucket);

  // 4. Shrink table back to original size.
  sizeFragment0DbaccHashTable(ndb, record, firstRow, low_bucket);

  // 5. Complete scan on fragment 0.
  for(;;)
  {
    queryRes = scanOp->nextResult(&anyRow, true, false);
    require(queryRes == 0);
    if (fragment != 0)
    {
      break;
    }
    scanned_rows ++;
  }
  g_info << "Scanned " << scanned_rows << " rows." << endl;

  delete[] firstRow;
  scanOp->close();
  trans->close();

  if (scanned_rows < fragment_rows ||
      scanned_rows > fragment_rows + 2)
  {
    /**
     * Fragment 0 only have fragment_rows rows.
     * First row was deleted and re-inserted twice.
     * So it could legally been seen three times.
     * If scanned more than fragment_rows + 2 rows it is definitely an error.
     */
    return NDBT_FAILED;
  }

  /**
   * Reset error insert.
   */
  NdbRestarter restarter;
  require(restarter.insertErrorInAllNodes(0) == 0);

  return NDBT_OK;
}


int
runScanOperation(NDBT_Context* ctx, NDBT_Step* step)
{
  Ndb * pNdb = GETNDB(step);
  const NdbDictionary::Table* pTab = ctx->getTab();
  NdbTransaction* pTrans = pNdb->startTransaction();
  if (pTrans == NULL)
  {
    NDB_ERR(pNdb->getNdbError());
    return NDBT_FAILED;
  }

  NdbScanOperation* pOp = pTrans->getNdbScanOperation(pTab->getName());
  if (pOp == NULL)
  {
    NDB_ERR(pTrans->getNdbError());
    return NDBT_FAILED;
  }
  if (pOp->readTuples(NdbOperation::LM_CommittedRead) != 0)
  {
    NDB_ERR(pTrans->getNdbError());
    return NDBT_FAILED;
  }

  if (pTrans->execute(NdbTransaction::NoCommit) != 0)
  {
    NDB_ERR(pTrans->getNdbError());
    return NDBT_FAILED;
  }

  const int acceptError = ctx->getProperty("AcceptError");
  if (pOp->nextResult(true) < 0)
  {
    NDB_ERR(pOp->getNdbError());
    const NdbError err = pOp->getNdbError();
    if (err.code != acceptError)
    {
      ndbout << "Expected error: " << acceptError << endl;
      return NDBT_FAILED;
    }
  }

  pOp->close();
  pTrans->close();
  return NDBT_OK;
}


int
runScanUsingMultipleNdbObjects(NDBT_Context* ctx, NDBT_Step* step)
{
  int result = NDBT_OK;
  NdbScanOperation* pOp = NULL;
  NdbTransaction* pTrans = NULL;
  const char* tab_name = ctx->getTab()->getName();
  Ndb_cluster_connection* pCC = &ctx->m_cluster_connection;

  int numOfNdbObjects = 1000;
  Vector<Ndb*> ndbList;
  for (int i = 0; i < numOfNdbObjects; i++)
  {
    Ndb * pNdb = new Ndb(pCC, "TEST_DB");
    ndbList.push_back(pNdb);
    if (pNdb->init() != 0 &&
        pNdb->waitUntilReady(30) != 0)
    {
      NDB_ERR(pNdb->getNdbError());
      result = NDBT_FAILED;
      goto cleanup;
    }

    pTrans = pNdb->startTransaction();
    if (pTrans == NULL)
    {
      NDB_ERR(pNdb->getNdbError());
      result = NDBT_FAILED;
      goto cleanup;
    }

    pOp = pTrans->getNdbScanOperation(tab_name);
    if (pOp == NULL)
    {
      NDB_ERR(pTrans->getNdbError());
      result = NDBT_FAILED;
      goto cleanup;
    }
    if (pOp->readTuples(NdbOperation::LM_Exclusive) != 0)
    {
      NDB_ERR(pTrans->getNdbError());
      result = NDBT_FAILED;
      goto cleanup;
    }

    if (pTrans->execute(NdbTransaction::NoCommit) != 0)
    {
      NDB_ERR(pTrans->getNdbError());
      result = NDBT_FAILED;
      goto cleanup;
    }

    if (pOp->nextResult(true) < 0)
    {
      NDB_ERR(pOp->getNdbError());
      result = NDBT_FAILED;
      goto cleanup;
    }

    pOp->close();
    pOp = NULL;
    pTrans->close();
    pTrans = NULL;
  }

  cleanup:
  if (pOp != NULL)
  {
    pOp->close();
  }
  if (pTrans != NULL)
  {
    pTrans->close();
  }
  for (uint i = 0; i < ndbList.size(); i++)
  {
    delete ndbList[i];
  }
  return result;
}

int
runScanApiDisconnect(NDBT_Context* ctx, NDBT_Step* step)
{
  /**
   * Setup a new cluster connection, use it to scan
   * with an error insert causing disconnection,
   * check cluster does not fail
   */
  Ndb_cluster_connection* pCC = &ctx->m_cluster_connection;
  int cases[] = {8120,  // TC ZSTART_FRAG_SCANS
                 8121,  // TC ZSEND_FRAG_SCANS Early
                 8122,  // TC ZSEND_FRAG_SCANS Later
                 0};
  int c = 0;

  while (cases[c])
  {
    g_err << "Testing case " << cases[c] << endl;

    char connectString[200];
    Ndb_cluster_connection conn2 (pCC->get_connectstring(connectString,
                                                         NDB_ARRAY_SIZE(connectString)));
    if(conn2.connect() != 0)
    {
      g_err << "Failed to connect to cluster : "
            << conn2.get_latest_error_msg()
            << endl;
      return NDBT_FAILED;
    }

    if (conn2.wait_until_ready(30,30) != 0)
    {
      g_err << "Failed to wait until ready : "
            << conn2.get_latest_error_msg()
            << endl;
      return NDBT_FAILED;
    }

    Ndb ndb2(&conn2);
    ndb2.init();
    ndb2.setDatabaseAndSchemaName(ctx->getTab());

    NdbRestarter restarter;
    HugoTransactions hugoTrans(*ctx->getTab());

    restarter.insertErrorInAllNodes(cases[c]);

    /* Now scan, expect disconnection from cluster, but
     * nothing worse
     */
    int rc = hugoTrans.scanReadRecords(&ndb2,
                                       ctx->getNumRecords());

    restarter.insertErrorInAllNodes(0);

    if (rc == NDBT_OK)
    {
      g_err << "Scan did not fail - unexpected" << endl;
      return NDBT_FAILED;
    }

    c++;
  }

  return NDBT_OK;
}

#define CHECK(b) if (!(b)) { \
  g_err.println("ERR: failed on line %u", __LINE__); \
  return -1; }

#define CHECKE(b,obj) if (!(b)) {                          \
    g_err.println("ERR:failed on line %u with err %u %s",  \
                  __LINE__,                                \
                  obj.getNdbError().code,                 \
                  obj.getNdbError().message); \
    return -1; }

static
int
defineScan(HugoTransactions& hugoTrans,
           const NdbDictionary::Table* pTab,
           NdbScanOperation::LockMode lm)
{
  NdbTransaction* trans = hugoTrans.getTransaction();
  CHECKE(trans != nullptr, hugoTrans);
  NdbScanOperation* pScanOp =
    trans->getNdbScanOperation(pTab->getName());
  CHECKE(pScanOp != nullptr, (*trans));

  CHECKE(pScanOp->readTuples(lm) == 0,
         (*pScanOp));
  for (int a=0; a < pTab->getNoOfColumns(); a++)
  {
    CHECKE(pScanOp->getValue(pTab->getColumn(a)) != nullptr,
           (*pScanOp));
  }

  return NDBT_OK;
}


int
runScanLateUnlock(NDBT_Context* ctx, NDBT_Step* step)
{
  /**
   * Test scenarios where some DML sequence commits or
   * aborts, and the last lock holder on rows affected
   * by the DML is a scan.
   * This exercises code paths in LDM/ACC where action
   * is deferred until the last lock holder unlocks.
   */
  /* Sequence of DML : INS, UPD, UPD, DEL, INS, UPD */
  const Uint32 opSequence[] = {0,1,1,2,0,1};
  const Uint32 numOps = NDB_ARRAY_SIZE(opSequence);

  const NdbDictionary::Table * pTab = ctx->getTab();
  Ndb* pNdb = GETNDB(step);
  HugoTransactions hugoTrans(*pTab);

  /* present : Row exists at start or not - affects abort outcome */
  for (Uint32 present=0; present < 2; present++) {
    /* lm : Scan lockmode 0 Read-Shared 1 Exclusive 2 CommittedRead */
    for (Uint32 lm = 0; lm < 3; lm++) {
      /* commit : Commit or Rollback of DML */
      for (Uint32 commit = 0; commit < 2; commit++) {
        Uint32 firstOp = 0;
        if (present) {
          firstOp = 1; /* Skip insert, 1 op less */
        }

        /* seqlen : Sequence length of DML - affects commit outcome */
        for (Uint32 seqlen = 1; seqlen <= numOps; seqlen++) {
          /* scanModel : Vary number of scans interleaved + closed 'late'
           * &1 - Pre DML
           * &2 - With DML (Savepoint before)
           * &4 - Post DML1 (Savepoint after)
           * &8 - Post DML2
           */
          for (Uint32 scanModel = 0; scanModel < 16; scanModel++) {
            g_err << "Present " << present << " lockmode " << lm << " commit "
                  << commit << " seqlen " << seqlen << " scanModel "
                  << scanModel << " : ";

            /* Empty table */
            CHECK(hugoTrans.clearTable2(pNdb, ctx->getNumRecords()) == NDBT_OK);

            if (present) {
              /* Create row to start */
              CHECK(hugoTrans.loadTable(pNdb, 1) == NDBT_OK);
              g_err << "((INS)) ";
            }
            CHECKE(hugoTrans.startTransaction(pNdb) == NDBT_OK, hugoTrans);

            if (scanModel & 1) {
              /* Define scan op before DML prepared */
              CHECKE(defineScan(hugoTrans, pTab,
                                (NdbScanOperation::LockMode)lm) == NDBT_OK,
                     hugoTrans);

              g_err << "SCAN sp0 (lm " << lm << ") ";

              g_err << "EXEC_NC ";

              /* Execute scan now */
              CHECKE(hugoTrans.execute_NoCommit(pNdb) == NDBT_OK, hugoTrans);
            }

            /* Define sequence */
            for (Uint32 i = firstOp; i < seqlen; i++) {
              switch (opSequence[i]) {
                case 0:
                  CHECKE(hugoTrans.pkInsertRecord(pNdb, 0, 1) == NDBT_OK,
                         hugoTrans);
                  g_err << "INS ";
                  break;
                case 1:
                  CHECKE(hugoTrans.pkUpdateRecord(pNdb, 0, 1, i) == NDBT_OK,
                         hugoTrans);
                  g_err << "UPD ";
                  break;
                case 2:
                  CHECKE(hugoTrans.pkDeleteRecord(pNdb, 0, 1) == NDBT_OK,
                         hugoTrans);
                  g_err << "DEL ";
                  break;
                default:
                  abort();
              }
            }

            if (scanModel & 2) {
              /* Define scan op alongside DML preparation */
              CHECKE(defineScan(hugoTrans, pTab,
                                (NdbScanOperation::LockMode)lm) == NDBT_OK,
                     hugoTrans);

              g_err << "SCAN sp0 (lm " << lm << ") ";
            }

            g_err << "EXEC_NC ";

            /* Prepare DML sequence */
            CHECKE(hugoTrans.execute_NoCommit(pNdb) == NDBT_OK, hugoTrans);

            if (scanModel & 4) {
              /* Define scan op after DML prepared */
              CHECKE(defineScan(hugoTrans, pTab,
                                (NdbScanOperation::LockMode)lm) == NDBT_OK,
                     hugoTrans);

              g_err << "SCAN sp1 (lm " << lm << ") ";
            }

            if (scanModel & 8) {
              /* Define extra scan op after DML prepared*/
              CHECKE(defineScan(hugoTrans, pTab,
                                (NdbScanOperation::LockMode)lm) == NDBT_OK,
                     hugoTrans);

              g_err << "SCAN sp1 (lm " << lm << ") ";
            }

            /* Prepare Scan[s] */
            CHECKE(hugoTrans.execute_NoCommit(pNdb) == NDBT_OK, hugoTrans);

            /* Now commit or abort */
            if (commit == 1) {
              g_err << "COMMIT ";
              CHECKE(hugoTrans.execute_Commit(pNdb) == NDBT_OK, hugoTrans);
            } else {
              g_err << "ROLLBACK ";
              CHECKE(hugoTrans.execute_Rollback(pNdb) == NDBT_OK, hugoTrans);
            }

            g_err << "CLOSE ";
            /* Now close the transaction */
            /* This is where the scans are closed, and can be where
             * problems occur
             */
            CHECKE(hugoTrans.closeTransaction(pNdb) == NDBT_OK, hugoTrans);

            g_err << endl;
          }
        }
      }
    }
  }
  return NDBT_OK;  
}
NDBT_TESTSUITE(testScan);
TESTCASE("ScanRead", 
	 "Verify scan requirement: It should be possible "\
	 "to read all records in a table without knowing their "\
	 "primary key."){
  INITIALIZER(runLoadTable);
  TC_PROPERTY("Parallelism", 1);
  STEP(runScanRead);
  FINALIZER(runClearTable);
}
TESTCASE("ScanRead16", 
	 "Verify scan requirement: It should be possible to scan read "\
	 "with parallelism, test with parallelism 16"){
  INITIALIZER(runLoadTable);
  TC_PROPERTY("Parallelism", 16);
  STEP(runScanRead);
  FINALIZER(runClearTable);
}
TESTCASE("ScanRead240", 
	 "Verify scan requirement: It should be possible to scan read with "\
	 "parallelism, test with parallelism 240(240 would automatically be "\
	 "downgraded to the maximum parallelism value for the current config)"){
  INITIALIZER(runLoadTable);
  TC_PROPERTY("Parallelism", 240);
  STEP(runScanRead);
  FINALIZER(runClearTable);
}
TESTCASE("ScanReadCommitted240", 
	 "Verify scan requirement: It should be possible to scan read committed with "\
	 "parallelism, test with parallelism 240(240 would automatically be "\
	 "downgraded to the maximum parallelism value for the current config)"){
  INITIALIZER(runLoadTable);
  TC_PROPERTY("Parallelism", 240);
  TC_PROPERTY("TupScan", (Uint32)0);
  STEP(runScanReadCommitted);
  FINALIZER(runClearTable);
}
TESTCASE("ScanUpdate", 
	 "Verify scan requirement: It should be possible "\
	 "to update all records in a table without knowing their"\
	 " primary key."){
  INITIALIZER(runLoadTable);
  STEP(runScanUpdate);
  FINALIZER(runClearTable);
}
TESTCASE("ScanUpdate2", 
	 "Verify scan requirement: It should be possible "\
	 "to update all records in a table without knowing their"\
	 " primary key. Do this efficently by calling nextScanResult(false) "\
	 "in order to update the records already fetched to the api in one batch."){
  INITIALIZER(runLoadTable);
  TC_PROPERTY("Parallelism", 240);
  STEP(runScanUpdate2);
  FINALIZER(runClearTable);
}
TESTCASE("ScanDelete", 
	 "Verify scan requirement: It should be possible "\
	 "to delete all records in a table without knowing their"\
	 " primary key."){
  INITIALIZER(runLoadTable);
  STEP(runScanDelete);
  FINALIZER(runClearTable);
}
TESTCASE("ScanDelete2", 
	 "Verify scan requirement: It should be possible "\
	 "to delete all records in a table without knowing their"\
	 " primary key. Do this efficently by calling nextScanResult(false) "\
	 "in order to delete the records already fetched to the api in one batch."){
  INITIALIZER(runLoadTable);
  TC_PROPERTY("Parallelism", 240);
  STEP(runScanDelete2);
  FINALIZER(runClearTable);
}
TESTCASE("ScanUpdateAndScanRead", 
	 "Verify scan requirement: It should be possible to run "\
	 "scan read and scan update at the same time"){
  INITIALIZER(runLoadTable);
  TC_PROPERTY("Parallelism", 16);
  STEP(runScanRead);
  STEP(runScanUpdate);
  FINALIZER(runClearTable);
}
TESTCASE("ScanReadAndLocker", 
	 "Verify scan requirement: The locks are not kept throughout "\
	 "the entire scan operation. This means that a scan does not "\
	 "lock the entire table, only the records it's currently "\
	 "operating on. This will test how scan performs when there are "\
	 " a number of 1 second locks in the table"){
  INITIALIZER(runLoadTable);
  STEP(runScanReadUntilStopped);
  STEP(runLocker);
  FINALIZER(runClearTable);
}
TESTCASE("ScanReadAndPkRead", 
	 "Verify scan requirement: The locks are not kept throughout "\
	 "the entire scan operation. This means that a scan does not "\
	 "lock the entire table, only the records it's currently "\
	 "operating on. This will test how scan performs when there are "\
	 " a pk reads "){
  INITIALIZER(runLoadTable);
  STEPS(runScanRead, 2);
  STEPS(runPkRead, 2);
  FINALIZER(runClearTable);
}
TESTCASE("ScanRead488", 
	 "Verify scan requirement: It's only possible to have 11 concurrent "\
	 "scans per fragment running in Ndb kernel at the same time. "\
	 "When this limit is exceeded the scan will be aborted with errorcode "\
	 "488."){
  INITIALIZER(runLoadTable);
  STEPS(runRandScanRead, 70);
  FINALIZER(runClearTable);
}
TESTCASE("ScanRead488T", 
	 "Verify scan requirement: It's only possible to have 11 concurrent "\
	 "scans per fragment running in Ndb kernel at the same time. "\
	 "When this limit is exceeded the scan will be aborted with errorcode "\
	 "488."){
  TC_PROPERTY("TupScan", 1);
  INITIALIZER(runLoadTable);
  STEPS(runRandScanRead, 70);
  FINALIZER(runClearTable);
}
TESTCASE("ScanRead488O", 
	 "Verify scan requirement: It's only possible to have 11 concurrent "\
	 "scans per fragment running in Ndb kernel at the same time. "\
	 "When this limit is exceeded the scan will be aborted with errorcode "\
	 "488."){
  INITIALIZER(createOrderedPkIndex);
  INITIALIZER(runLoadTable);
  STEPS(runScanReadIndex, 70);
  FINALIZER(createOrderedPkIndex_Drop);
  FINALIZER(runClearTable);
}
TESTCASE("ScanRead488_Mixed", 
	 "Verify scan requirement: It's only possible to have 11 concurrent "\
	 "scans per fragment running in Ndb kernel at the same time. "\
	 "When this limit is exceeded the scan will be aborted with errorcode "\
	 "488."){
  TC_PROPERTY("TupScan", 2);
  INITIALIZER(createOrderedPkIndex);
  INITIALIZER(runLoadTable);
  STEPS(runRandScanRead, 50);
  STEPS(runScanReadIndex, 50);
  FINALIZER(createOrderedPkIndex_Drop);
  FINALIZER(runClearTable);
}
TESTCASE("ScanRead488Timeout", 
	 ""){
  INITIALIZER(runLoadTable);
  TC_PROPERTY("ErrorCode", 5034);
  STEPS(runScanRead, 30);
  STEP(runScanReadError);
  FINALIZER(runClearTable);
}
TESTCASE("ScanRead40", 
	 "Verify scan requirement: Scan with 40 simultaneous threads"){
  INITIALIZER(runLoadTable);
  STEPS(runScanRead, 40);
  FINALIZER(runClearTable);
}
TESTCASE("ScanRead100", 
	 "Verify scan requirement: Scan with 100 simultaneous threads"){
  INITIALIZER(runLoadTable);
  STEPS(runScanRead, 100);
  FINALIZER(runClearTable);
}
TESTCASE("TupScanRead100",
	 "Verify scan requirement: Scan with 100 simultaneous threads"){
  TC_PROPERTY("TupScan", 1);
  INITIALIZER(runLoadTable);
  STEPS(runScanRead, 100);
  FINALIZER(runClearTable);
}
TESTCASE("Scan-bug8262", 
	 ""){
  TC_PROPERTY("Rows", 1);
  TC_PROPERTY("ErrorCode", 8035);
  INITIALIZER(runLoadTable);
  INITIALIZER(runInsertError); // Will reset error code
  STEPS(runScanRead, 25);
  FINALIZER(runInsertError);
  FINALIZER(runClearTable);
}
TESTCASE("ScanRead40RandomTable", 
	 "Verify scan requirement: Scan with 40 simultaneous threads. "\
	 "Use random table for the scan"){
  INITIALIZER(runCreateAllTables);
  INITIALIZER(runLoadAllTables);
  STEPS(runScanReadRandomTable, 40);
  FINALIZER(runDropAllTablesExceptTestTable);
}
TESTCASE("ScanRead100RandomTable", 
	 "Verify scan requirement: Scan with 100 simultaneous threads. "\
	 "Use random table for the scan"){
  INITIALIZER(runCreateAllTables);
  INITIALIZER(runLoadAllTables);
  STEPS(runScanReadRandomTable, 100);
  FINALIZER(runDropAllTablesExceptTestTable);
}
TESTCASE("ScanReadRandomPrepare",
	 "Create and load tables for ScanRead40RandomNoTableCreate."){
  INITIALIZER(runCreateAllTables);
  INITIALIZER(runLoadAllTables);
}
TESTCASE("ScanRead40RandomNoTableCreate", 
	 "Verify scan requirement: Scan with 40 simultaneous threads. "\
	 "Use random table for the scan. Dont create or load the tables."){
  STEPS(runScanReadRandomTableExceptTestTable, 40);
}
TESTCASE("ScanRead100RandomNoTableCreate", 
	 "Verify scan requirement: Scan with 100 simultaneous threads. "\
	 "Use random table for the scan. Dont create or load the tables."){
  STEPS(runScanReadRandomTableExceptTestTable, 100);
}
TESTCASE("ScanWithLocksAndInserts", 
	 "TR457: This test is added to verify that an insert of a records "\
	 "that is already in the database does not delete the record"){  
  INITIALIZER(runLoadTable);
  STEPS(runScanReadUntilStopped, 2);
  STEP(runLocker);
  STEP(runInsertUntilStopped);
  FINALIZER(runClearTable);
}
TESTCASE("ScanReadAbort", 
	 "Scan requirement: A scan may be aborted by the application "\
	 "at any time. This can be performed even if there are more "\
	 "tuples to scan."){  
  INITIALIZER(runLoadTable);
  TC_PROPERTY("AbortProb", 90);
  STEPS(runScanRead, 3);
  FINALIZER(runClearTable);
}
TESTCASE("ScanReadAbort15", 
	 "Scan requirement: A scan may be aborted by the application "\
	 "at any time. This can be performed even if there are more "\
	 "tuples to scan. Use parallelism 15"){  
  INITIALIZER(runLoadTable);
  TC_PROPERTY("Parallelism", 15);
  TC_PROPERTY("AbortProb", 90);
  STEPS(runScanRead, 3);
  FINALIZER(runClearTable);
}
TESTCASE("ScanReadAbort240", 
	 "Scan requirement: A scan may be aborted by the application "\
	 "at any time. This can be performed even if there are more "\
	 "tuples to scan. Use parallelism 240(it will be downgraded to max para for this config)"){  
  INITIALIZER(runLoadTable);
  TC_PROPERTY("Parallelism", 240);
  TC_PROPERTY("AbortProb", 90);
  STEPS(runScanRead, 3);
  FINALIZER(runClearTable);
}
TESTCASE("ScanUpdateAbort16", 
	 "Scan requirement: A scan may be aborted by the application "\
	 "at any time. This can be performed even if there are more "\
	 "tuples to scan. Use parallelism 16"){  
  INITIALIZER(runLoadTable);
  TC_PROPERTY("Parallelism", 16);
  TC_PROPERTY("AbortProb", 90);
  STEPS(runScanUpdate, 3);
  FINALIZER(runClearTable);
}
TESTCASE("ScanUpdateAbort240", 
	 "Scan requirement: A scan may be aborted by the application "\
	 "at any time. This can be performed even if there are more "\
	 "tuples to scan. Use parallelism 240(it will be downgraded to max para for this config)"){  
  INITIALIZER(runLoadTable);
  TC_PROPERTY("Parallelism", 240);
  TC_PROPERTY("AbortProb", 90);
  STEPS(runScanUpdate, 3);
  FINALIZER(runClearTable);
}
TESTCASE("CheckGetValue", 
	 "Check that we can call getValue to read attributes"\
	 "Especially interesting to see if we can read only the"\
	 " first, last or any two attributes from the table"){
  INITIALIZER(runLoadTable);
  STEP(runCheckGetValue);
  VERIFIER(runScanRead);
  FINALIZER(runClearTable);
}
TESTCASE("CloseWithoutStop", 
	 "Check that we can close the scanning transaction without calling "\
	 "stopScan"){
  INITIALIZER(runLoadTable);
  STEP(runCloseWithoutStop);
  VERIFIER(runScanRead);
  FINALIZER(runClearTable);
}
TESTCASE("NextScanWhenNoMore", 
	 "Check that we can call nextScanResult when there are no more "\
	 "records, and that it returns a valid value"){
  INITIALIZER(runLoadTable);
  STEP(runNextScanWhenNoMore);
  VERIFIER(runScanRead);
  FINALIZER(runClearTable);
}
TESTCASE("EqualAfterOpenScan", 
	 "Check that we can't call equal after openScan"){
  STEP(runEqualAfterOpenScan);
}
TESTCASE("ExecuteScanWithoutOpenScan", 
	 "Check that we can't call executeScan without defining a scan "\
         "with openScan"){
  INITIALIZER(runLoadTable);
  STEP(runExecuteScanWithoutOpenScan);
  VERIFIER(runScanRead);
  FINALIZER(runClearTable);
}
TESTCASE("OnlyOpenScanOnce", 
	 "Check that we may only call openScan once in the same trans"){
  INITIALIZER(runLoadTable);
  STEP(runOnlyOpenScanOnce);
  VERIFIER(runScanRead);
  FINALIZER(runClearTable);
}
TESTCASE("OnlyOneOpInScanTrans", 
	 "Check that we can have only one operation in a scan trans"){
  INITIALIZER(runLoadTable);
  STEP(runOnlyOneOpInScanTrans);
  VERIFIER(runScanRead);
  FINALIZER(runClearTable);
}
TESTCASE("OnlyOneOpBeforeOpenScan", 
	 "Check that we can have only one operation in a trans defined "\
	 "when calling openScan "){
  INITIALIZER(runLoadTable);
  STEP(runOnlyOneOpBeforeOpenScan);
  VERIFIER(runScanRead);
  FINALIZER(runClearTable);
}
TESTCASE("OnlyOneScanPerTrans", 
	 "Check that we can have only one scan operation in a trans"){
  INITIALIZER(runLoadTable);
  STEP(runOnlyOneScanPerTrans);
  VERIFIER(runScanRead);
  FINALIZER(runClearTable);
}
TESTCASE("NoCloseTransaction", 
	 "Check behaviour when close transaction is not called "){
  INITIALIZER(runLoadTable);
  STEP(runNoCloseTransaction);
  VERIFIER(runScanRead);
  FINALIZER(runClearTable);
}
TESTCASE("CheckInactivityTimeOut", 
	 "Check behaviour when the api sleeps for a long time before continuing scan "){
  INITIALIZER(runLoadTable);
  STEP(runCheckInactivityTimeOut);
  VERIFIER(runScanRead);
  FINALIZER(runClearTable);
}
TESTCASE("CheckInactivityBeforeClose", 
	 "Check behaviour when the api sleeps for a long time before calling close scan "){
  INITIALIZER(runLoadTable);
  STEP(runCheckInactivityBeforeClose);
  VERIFIER(runScanRead);
  FINALIZER(runClearTable);
}
TESTCASE("ScanReadError5021", 
	 "Scan and insert error 5021, one node is expected to crash"){
  INITIALIZER(runLoadTable);
  TC_PROPERTY("ErrorCode", 5021);
  STEP(runScanReadErrorOneNode);
  FINALIZER(runClearTable);
}
TESTCASE("ScanReadError5022", 
	 "Scan and insert error 5022, one node is expected to crash"){
  INITIALIZER(runLoadTable);
  TC_PROPERTY("ErrorCode", 5022);
  TC_PROPERTY("NodeNumber", 2);
  STEP(runScanReadErrorOneNode);
  FINALIZER(runClearTable);
}
TESTCASE("ScanReadError5023", 
	 "Scan and insert error 5023"){
  INITIALIZER(runLoadTable);
  TC_PROPERTY("ErrorCode", 5023);
  STEP(runScanReadError);
  FINALIZER(runClearTable);
}
TESTCASE("ScanReadError5024", 
	 "Scan and insert error 5024"){
  INITIALIZER(runLoadTable);
  TC_PROPERTY("ErrorCode", 5024);
  STEP(runScanReadError);
  FINALIZER(runClearTable);
}
TESTCASE("ScanReadError5025", 
	 "Scan and insert error 5025"){
  INITIALIZER(runLoadTable);
  TC_PROPERTY("ErrorCode", 5025);
  STEP(runScanReadError);
  FINALIZER(runClearTable);
}
TESTCASE("ScanReadError8081",
         "Scan and insert error 8081."\
         "Check scanError() return from 'sendDihGetNodesLab'"){
  INITIALIZER(runLoadTable);
  TC_PROPERTY("ErrorCode", 8081);
  STEP(runScanReadError);
  FINALIZER(runClearTable);
}
TESTCASE("ScanReadError8115",
         "Scan and insert error 8115."\
         "Check scanError() return from 'sendFragScansLab'"){
  INITIALIZER(runLoadTable);
  TC_PROPERTY("ErrorCode", 8115);
  STEP(runScanReadError);
  FINALIZER(runClearTable);
}
TESTCASE("ScanReadError5030", 
	 "Scan and insert error 5030."\
	 "Drop all SCAN_NEXTREQ signals in LQH until the node is "\
	 "shutdown with SYSTEM_ERROR because of scan fragment timeout"){
  INITIALIZER(runLoadTable);
  TC_PROPERTY("ErrorCode", 5030);
  STEP(runScanReadErrorOneNode);
  FINALIZER(runClearTable);
}
TESTCASE("ScanReadError8095", 
	 "Scan and insert error 8095. "\
         "TC fails to send a DIH_SCAN_GET_NODES_REQ due to "\
         "'out of LongMessageBuffers' -> terminate scan."){
  INITIALIZER(runLoadTable);
  TC_PROPERTY("ErrorCode", 8095);
  STEP(runScanReadError);
  FINALIZER(runClearTable);
}
TESTCASE("ScanReadError7234", 
	 "Scan and insert error 7234. "\
         "DIH fails to send a DIH_SCAN_GET_NODES_CONF due to "\
         "'out of LongMessageBuffers' -> send DIH_SCAN_GET_NODES_REF."){
  INITIALIZER(runLoadTable);
  TC_PROPERTY("ErrorCode", 7234);
  STEP(runScanReadError);
  FINALIZER(runClearTable);
}
TESTCASE("ScanDihError7240",
         "Check that any error from DIH->TC "
         "is correctly returned by TC"){
  TC_PROPERTY("ErrorCode", 7240);
  TC_PROPERTY("AcceptError", 311);
  INITIALIZER(runLoadTable);
  INITIALIZER(runInsertError); //Set 'ErrorCode'
  STEP(runScanOperation);
  FINALIZER(runInsertError);   //Reset ErrorCode
  FINALIZER(runClearTable);
}
TESTCASE("ScanReadRestart", 
	 "Scan requirement:A scan should be able to start and "\
	 "complete during node recovery and when one or more nodes "\
	 "in the cluster is down.Use random parallelism "){
  INITIALIZER(runLoadTable);
  TC_PROPERTY("Parallelism", RANDOM_PARALLELISM); // Random
  STEP(runScanReadUntilStopped);
  STEP(runRestarter);
  FINALIZER(runClearTable);
}
TESTCASE("ScanUpdateRestart", 
	 "Scan requirement:A scan should be able to start and "\
	 "complete during node recovery and when one or more nodes "\
	 "in the cluster is down. Use random parallelism"){
  INITIALIZER(runLoadTable);
  TC_PROPERTY("Parallelism", RANDOM_PARALLELISM); // Random
  STEP(runScanUpdateUntilStopped);
  STEP(runRestarter);
  FINALIZER(runClearTable);
}
#if 0
TESTCASE("ScanReadRestart9999", 
	 "Scan requirement:A scan should be able to start and "\
	 "complete during node recovery and when one or more nodes "\
	 "in the cluster is down. Use parallelism 240."\
	 "Restart using error insert 9999"){
  INITIALIZER(runLoadTable);
  TC_PROPERTY("Parallelism", 240);
  STEP(runScanReadUntilStopped);
  STEP(runRestarter9999);
  FINALIZER(runClearTable);
}
TESTCASE("ScanUpdateRestart9999", 
	 "Scan requirement:A scan should be able to start and "\
	 "complete during node recovery and when one or more nodes "\
	 "in the cluster is down. Use parallelism 240."\
	 "Restart using error insert 9999"){
  INITIALIZER(runLoadTable);
  TC_PROPERTY("Parallelism", 240);
  STEP(runScanReadUntilStopped);
  STEP(runScanUpdateUntilStopped);
  STEP(runRestarter9999);
  FINALIZER(runClearTable);
}
#endif
TESTCASE("InsertDelete", 
	 "Load and delete all while scan updating and scan reading\n"\
	 "Alexander Lukas special"){
  INITIALIZER(runClearTable);
  STEP(runScanReadUntilStoppedNoCount);
  STEP(runScanUpdateUntilStopped);
  STEP(runInsertDelete);
  FINALIZER(runClearTable);
}
TESTCASE("Bug48700", 
	 "Load and delete all while scan updating and scan reading\n"\
	 "Alexander Lukas special"){
  TC_PROPERTY("AbortProb", Uint32(0));
  TC_PROPERTY("NoCount", 1);
  TC_PROPERTY("LockMode", NdbOperation::LM_CommittedRead);
  INITIALIZER(runClearTable);
  STEPS(runRandScanRead, 10);
  STEP(runInsertDelete);
  FINALIZER(runClearTable);
}
TESTCASE("CheckAfterTerror", 
	 "Check that we can still scan read after this terror of NdbApi"){
  INITIALIZER(runLoadTable);
  STEPS(runScanRead, 5);
  FINALIZER(runClearTable);
}
TESTCASE("ScanReadWhileNodeIsDown", 
	 "Scan requirement:A scan should be able to run as fast when  "\
	 "one or more nodes in the cluster is down."){
  INITIALIZER(runLoadTable);
  STEP(runScanReadUntilStoppedPrintTime);
  STEP(runStopAndStartNode);
  FINALIZER(runClearTable);
}
TESTCASE("ScanParallelism", 
	 "Test scan with different parallelism"){
  INITIALIZER(runLoadTable);
  STEP(runScanParallelism);
  FINALIZER(runClearTable);
}
TESTCASE("ScanVariants", 
	 "Test different scan variants"){
  INITIALIZER(runLoadTable);
  STEP(runScanVariants);
  FINALIZER(runClearTable);
}
TESTCASE("Bug24447",
	 ""){
  INITIALIZER(runLoadTable);
  STEP(runBug24447);
  FINALIZER(runClearTable);
}
TESTCASE("Bug36124",
         "Old interpreted Api usage"){
  INITIALIZER(runLoadTable);
  STEP(runBug36124);
  FINALIZER(runClearTable);
}
TESTCASE("Bug42545", "")
{
  INITIALIZER(createOrderedPkIndex);
  INITIALIZER(runLoadTable);
  STEP(runBug42545);
  FINALIZER(createOrderedPkIndex_Drop);
  FINALIZER(runClearTable);
}
TESTCASE("Bug42559", "") 
{
  INITIALIZER(initBug42559);
  INITIALIZER(createOrderedPkIndex);
  INITIALIZER(runLoadTable);
  STEPS(runScanReadIndex, 70);
  FINALIZER(createOrderedPkIndex_Drop);
  FINALIZER(finalizeBug42559);
  FINALIZER(runClearTable);
}
TESTCASE("CloseRefresh", "")
{
  INITIALIZER(runCloseRefresh);
}
TESTCASE("Bug54945", "Need --skip-ndb-optimized-node-selection")
{
  STEP(runBug54945);
}
TESTCASE("ScanFragRecExhaust", 
         "Test behaviour when TC scan frag recs exhausted")
{
  INITIALIZER(runLoadTable);
  INITIALIZER(runScanReadExhaust);
  FINALIZER(runClearTable);
}
TESTCASE("Bug12324191", "")
{
  TC_PROPERTY("LockMode", Uint32(NdbOperation::LM_Read));
  TC_PROPERTY("TupScan", Uint32(1));
  TC_PROPERTY("Rows", Uint32(0));
  INITIALIZER(runLoadTable);
  STEP(runScanRead);
  STEPS(runMixedDML,10);
}
TESTCASE("Bug13394788", "")
{
  INITIALIZER(createOrderedPkIndex);
  INITIALIZER(runLoadTable);
  STEP(runBug13394788);
  FINALIZER(createOrderedPkIndex_Drop);
  FINALIZER(runClearTable);
}
TESTCASE("TupCheckSumError", ""){
  // TABLE("T1");
  INITIALIZER(TupErr::populateTable);
  STEP(TupErr::doCheckSumQuery);
  FINALIZER(runClearTable);
}
TESTCASE("InterpretNok6000", ""){
  // TABLE("T1");
  INITIALIZER(TupErr::populateTable);
  STEP(TupErr::doInterpretNok6000Query);
  FINALIZER(runClearTable);
}
TESTCASE("extraNextResultBug11748194",
         "Regression test for bug #11748194")
{
  INITIALIZER(runExtraNextResult);
}
TESTCASE("ScanRealKeyInfoExhaust",
         "Test behaviour when TC keyinfo buffers exhausted 4real")
{
  /* 55 threads, each setting 200 ranges in their keyinfo
   * For the lightest single column PK case, each range should
   * use 2 words, 200 ranges = 400 words per scan thread = 
   * 400/4 = 100 Databuffers used.
   * 55 threads = 55*100 = 5500 Databuffers which is >
   * the 4000 statically allocated in 6.3
   */
  TC_PROPERTY("NumRanges", 200);
  TC_PROPERTY("MaxRunSecs", 120);
  INITIALIZER(createOrderedPkIndex);
  INITIALIZER(runLoadTable);
  INITIALIZER(takeResourceSnapshot);
  STEPS(runScanReadIndexWithBounds,55);
  FINALIZER(checkResourceSnapshot);
  FINALIZER(createOrderedPkIndex_Drop);
  FINALIZER(runClearTable);
}
TESTCASE("ScanKeyInfoExhaust",
         "Test behaviour when TC keyinfo buffers exhausted with error insert")
{
  /* Use error insert 8094 to cause keyinfo exhaustion, then run a single scan
   * with keyinfo to hit the error path
   */
  TC_PROPERTY("MaxRunSecs", 10);
  INITIALIZER(createOrderedPkIndex);
  INITIALIZER(runLoadTable);
  INITIALIZER(takeResourceSnapshot);
  TC_PROPERTY("ErrorCode", 8094);
  INITIALIZER(runInsertError);
  STEP(runScanReadIndexWithBounds);
  FINALIZER(checkResourceSnapshot);
  FINALIZER(runInsertError);
  FINALIZER(createOrderedPkIndex_Drop);
  FINALIZER(runClearTable);
}
TESTCASE("Bug16402744",
         "Test scan behaviour with multiple SCAN_FRAGREQ possibly "
         "delayed/incomplete due to a CONTINUEB(ZSEND_FRAG_SCANS) break.")
{
  INITIALIZER(runLoadTable);
  TC_PROPERTY("Parallelism", 240);
  TC_PROPERTY("ErrorCode", 8097);
  STEP(runScanReadError);
  FINALIZER(runClearTable);
}

TESTCASE("ScanDuringShrinkAndExpandBack",
         "Verify that dbacc scan do not scan rows twice if table shrinks and then "
         "expands back.  See bug#22926938.")
{
  STEP(runScanDuringShrinkAndExpandBack);
}

TESTCASE("ScanDuringExpandAndShrinkBack",
         "Verify that dbacc scan do not scan rows twice if table expands and then "
         "shrinks back.  See bug#22926938.")
{
  STEP(runScanDuringExpandAndShrinkBack);
}

TESTCASE("ScanUsingMultipleNdbObjects",
         "Run scan operations in a loop creating a new Ndb"
         "object for every run.")
{
  INITIALIZER(runLoadTable);
  STEP(runScanUsingMultipleNdbObjects);
  FINALIZER(runClearTable);
}


TESTCASE("ScanApiDisconnect",
         "Run scan operations with API disconnecting at inappropriate times")
{
  INITIALIZER(runLoadTable);
  STEP(runScanApiDisconnect);
  FINALIZER(runClearTable);
}

TESTCASE("ScanOnDMLLateUnlock",
         "Run a scan on top of DML with scan unlocking late")
{
  STEP(runScanLateUnlock);
}

NDBT_TESTSUITE_END(testScan)

int main(int argc, const char** argv){
  ndb_init();
  myRandom48Init((long)NdbTick_CurrentMillisecond());
  NDBT_TESTSUITE_INSTANCE(testScan);
  return testScan.execute(argc, argv);
}

template class Vector<Attrib*>;
template class Vector<NdbTransaction*>;<|MERGE_RESOLUTION|>--- conflicted
+++ resolved
@@ -1,9 +1,6 @@
 /*
    Copyright (c) 2003, 2023, Oracle and/or its affiliates.
-<<<<<<< HEAD
    Copyright (c) 2021, 2023, Hopsworks and/or its affiliates.
-=======
->>>>>>> 057f5c95
 
    This program is free software; you can redistribute it and/or modify
    it under the terms of the GNU General Public License, version 2.0,
@@ -2773,9 +2770,9 @@
    * check cluster does not fail
    */
   Ndb_cluster_connection* pCC = &ctx->m_cluster_connection;
-  int cases[] = {8120,  // TC ZSTART_FRAG_SCANS
-                 8121,  // TC ZSEND_FRAG_SCANS Early
-                 8122,  // TC ZSEND_FRAG_SCANS Later
+  int cases[] = {8129,  // TC ZSTART_FRAG_SCANS
+                 8130,  // TC ZSEND_FRAG_SCANS Early
+                 8131,  // TC ZSEND_FRAG_SCANS Later
                  0};
   int c = 0;
 
