/*
<<<<<<< HEAD
   Copyright (c) 2003, 2014, Oracle and/or its affiliates. All rights reserved.
=======
   Copyright (c) 2003, 2015, Oracle and/or its affiliates. All rights reserved.
>>>>>>> 7757d419

   This program is free software; you can redistribute it and/or modify
   it under the terms of the GNU General Public License as published by
   the Free Software Foundation; version 2 of the License.

   This program is distributed in the hope that it will be useful,
   but WITHOUT ANY WARRANTY; without even the implied warranty of
   MERCHANTABILITY or FITNESS FOR A PARTICULAR PURPOSE.  See the
   GNU General Public License for more details.

   You should have received a copy of the GNU General Public License
   along with this program; if not, write to the Free Software
   Foundation, Inc., 51 Franklin St, Fifth Floor, Boston, MA 02110-1301  USA
*/

#include <NDBT.hpp>
#include <NDBT_Test.hpp>
#include <HugoTransactions.hpp>
#include <UtilTransactions.hpp>
#include <NdbRestarter.hpp>
#include <Vector.hpp>
#include "ScanFunctions.hpp"
#include <random.h>
#include <signaldata/DumpStateOrd.hpp>
#include <NdbConfig.hpp>

const NdbDictionary::Table *
getTable(Ndb* pNdb, int i){
  const NdbDictionary::Table* t = NDBT_Tables::getTable(i);
  if (t == NULL){
    return 0;
  }
  return pNdb->getDictionary()->getTable(t->getName());
}


int runLoadTable(NDBT_Context* ctx, NDBT_Step* step){
  
  int records = ctx->getProperty("Rows", ctx->getNumRecords());

  HugoTransactions hugoTrans(*ctx->getTab());
  if (hugoTrans.loadTable(GETNDB(step), records) != 0){
    return NDBT_FAILED;
  }
  return NDBT_OK;
}


int runCreateAllTables(NDBT_Context* ctx, NDBT_Step* step){

  int a = NDBT_Tables::createAllTables(GETNDB(step), false, true); 
  return a;
}

int runDropAllTablesExceptTestTable(NDBT_Context* ctx, NDBT_Step* step){

  for (int i=0; i < NDBT_Tables::getNumTables(); i++){

    const NdbDictionary::Table* tab = NDBT_Tables::getTable(i);
    if (tab == NULL){
      return NDBT_ProgramExit(NDBT_FAILED);
    }

    GETNDB(step)->getDictionary()->dropTable(tab->getName());
  }
  return NDBT_OK;
}

int runLoadAllTables(NDBT_Context* ctx, NDBT_Step* step){
  
  int records = ctx->getNumRecords();
  for (int i=0; i < NDBT_Tables::getNumTables(); i++){

    const NdbDictionary::Table* tab = getTable(GETNDB(step), i);
    if (tab == NULL){ 
      return NDBT_FAILED;
    }
    
    HugoTransactions hugoTrans(*tab);
    if (hugoTrans.loadTable(GETNDB(step), records) != 0){
      return NDBT_FAILED;
    }    
  }
  return NDBT_OK;
}

char orderedPkIdxName[255];

int createOrderedPkIndex(NDBT_Context* ctx, NDBT_Step* step){

  const NdbDictionary::Table* pTab = ctx->getTab();
  Ndb* pNdb = GETNDB(step);
  
  // Create index    
  BaseString::snprintf(orderedPkIdxName, sizeof(orderedPkIdxName), 
		       "IDC_O_PK_%s", pTab->getName());
  NdbDictionary::Index pIdx(orderedPkIdxName);
  pIdx.setTable(pTab->getName());
  pIdx.setType(NdbDictionary::Index::OrderedIndex);
  pIdx.setLogging(false);

  for (int c = 0; c< pTab->getNoOfColumns(); c++){
    const NdbDictionary::Column * col = pTab->getColumn(c);
    if(col->getPrimaryKey()){
      pIdx.addIndexColumn(col->getName());
    }
  }
  
  if (pNdb->getDictionary()->createIndex(pIdx) != 0){
    ndbout << "FAILED! to create index" << endl;
    const NdbError err = pNdb->getDictionary()->getNdbError();
    NDB_ERR(err);
    return NDBT_FAILED;
  }
  
  return NDBT_OK;
}

int createOrderedPkIndex_Drop(NDBT_Context* ctx, NDBT_Step* step){
  const NdbDictionary::Table* pTab = ctx->getTab();
  Ndb* pNdb = GETNDB(step);
  
  // Drop index
  if (pNdb->getDictionary()->dropIndex(orderedPkIdxName, 
				       pTab->getName()) != 0){
    ndbout << "FAILED! to drop index" << endl;
    NDB_ERR(pNdb->getDictionary()->getNdbError());
    return NDBT_FAILED;
  }
  
  return NDBT_OK;
}


int runScanReadRandomTable(NDBT_Context* ctx, NDBT_Step* step){
  int loops = ctx->getNumLoops();
  int records = ctx->getNumRecords();
  int parallelism = ctx->getProperty("Parallelism", 240);
  int abort = ctx->getProperty("AbortProb", 5);
  
  int i = 0;
  while (i<loops) {
    
    int tabNum = myRandom48(NDBT_Tables::getNumTables());
    const NdbDictionary::Table* tab = getTable(GETNDB(step), tabNum);
    if (tab == NULL){
      g_info << "tab == NULL" << endl;
      return NDBT_FAILED;
    }
    
    g_info << "Scan reading from table " << tab->getName() << endl;
    HugoTransactions hugoTrans(*tab);
    
    g_info << i << ": ";
    if (hugoTrans.scanReadRecords(GETNDB(step), records, abort, parallelism) != 0){
      return NDBT_FAILED;
    }
    i++;
  }
  return NDBT_OK;
}

int runScanReadRandomTableExceptTestTable(NDBT_Context* ctx, NDBT_Step* step){
  int loops = ctx->getNumLoops();
  int records = ctx->getNumRecords();
  int parallelism = ctx->getProperty("Parallelism", 240);
  int abort = ctx->getProperty("AbortProb", 5);
  
  int i = 0;
  while (i<loops) {
    const NdbDictionary::Table* tab= NULL;
    bool chosenTable=false;
    while (!chosenTable)
    {
      int tabNum = myRandom48(NDBT_Tables::getNumTables());
      tab = getTable(GETNDB(step), tabNum);
      if (tab == NULL){
        g_info << "tab == NULL" << endl;
        return NDBT_FAILED;
      }
      // Skip test table
      chosenTable= (strcmp(tab->getName(), ctx->getTab()->getName()));
    }
    
    g_info << "Scan reading from table " << tab->getName() << endl;
    HugoTransactions hugoTrans(*tab);
    
    g_info << i << ": ";
    if (hugoTrans.scanReadRecords(GETNDB(step), records, abort, parallelism) != 0){
      return NDBT_FAILED;
    }
    i++;
  }
  return NDBT_OK;
}

int runInsertUntilStopped(NDBT_Context* ctx, NDBT_Step* step){
  int records = ctx->getNumRecords();
  int i = 0;
  HugoTransactions hugoTrans(*ctx->getTab());
  while (ctx->isTestStopped() == false) {
    g_info << i << ": ";    
    if (hugoTrans.loadTable(GETNDB(step), records, 1) != 0){
      return NDBT_FAILED;
    }
    i++;
  }
  return NDBT_OK;
}

int runInsertDelete(NDBT_Context* ctx, NDBT_Step* step){
  int result = NDBT_OK;
  int records = ctx->getNumRecords();
  int loops = ctx->getNumLoops();
  int i = 0;
  HugoTransactions hugoTrans(*ctx->getTab());
  UtilTransactions utilTrans(*ctx->getTab());
  while (i<loops) {
    g_info << i << ": ";    
    if (hugoTrans.loadTable(GETNDB(step), records, 1) != 0){
      result = NDBT_FAILED;
      break;
    }
    if (utilTrans.clearTable(GETNDB(step),  records) != 0){
      result = NDBT_FAILED;
      break;
    }
    i++;
  }

  ctx->stopTest();

  return result;
}

int runClearTable(NDBT_Context* ctx, NDBT_Step* step){
  int records = ctx->getNumRecords();
  
  UtilTransactions utilTrans(*ctx->getTab());
  if (utilTrans.clearTable2(GETNDB(step),  records) != 0){
    return NDBT_FAILED;
  }
  return NDBT_OK;
}

int runScanDelete(NDBT_Context* ctx, NDBT_Step* step){
  int loops = ctx->getNumLoops();
  int records = ctx->getNumRecords();

  int i = 0;
  UtilTransactions utilTrans(*ctx->getTab());
  HugoTransactions hugoTrans(*ctx->getTab());
  while (i<loops) {
    g_info << i << ": ";
    if (utilTrans.clearTable(GETNDB(step), records) != 0){
      return NDBT_FAILED;
    }
    // Load table, don't allow any primary key violations
    if (hugoTrans.loadTable(GETNDB(step), records, 512, false) != 0){
      return NDBT_FAILED;
    }
    i++;
  }  
  return NDBT_OK;
}

int runScanDelete2(NDBT_Context* ctx, NDBT_Step* step){
  int loops = ctx->getNumLoops();
  int records = ctx->getNumRecords();
  
  int i = 0;
  UtilTransactions utilTrans(*ctx->getTab());
  HugoTransactions hugoTrans(*ctx->getTab());

  while (i<loops) {
    g_info << i << ": ";
    if (utilTrans.clearTable2(GETNDB(step),  records) != 0){
      return NDBT_FAILED;
    }
    // Load table, don't allow any primary key violations
    if (hugoTrans.loadTable(GETNDB(step), records, 512, false) != 0){
      return NDBT_FAILED;
    }
    i++;
  }
  return NDBT_OK;
}

int runVerifyTable(NDBT_Context* ctx, NDBT_Step* step){
  return NDBT_OK;
}

int runScanRead(NDBT_Context* ctx, NDBT_Step* step){
  int loops = ctx->getNumLoops();
  int records = ctx->getProperty("Rows", ctx->getNumRecords());
  int parallelism = ctx->getProperty("Parallelism", 240);
  int abort = ctx->getProperty("AbortProb", 5);
  int tupscan = ctx->getProperty("TupScan", (Uint32)0);
  int lockmode = ctx->getProperty("LockMode", NdbOperation::LM_CommittedRead);

  int i = 0;
  HugoTransactions hugoTrans(*ctx->getTab());
  while (i<loops && !ctx->isTestStopped()) {
    g_info << i << ": ";

    int scan_flags = 0;
    if (tupscan == 1)
    {
      scan_flags |= NdbScanOperation::SF_TupScan;
      if (hugoTrans.scanReadRecords(GETNDB(step), records, abort, parallelism,
                                    NdbOperation::LockMode(lockmode),
                                    scan_flags) != 0)
        return NDBT_FAILED;
    }
    else if (hugoTrans.scanReadRecords(GETNDB(step), records, abort,
                                       parallelism,
                                       NdbOperation::LockMode(lockmode)) != 0)
    {
      return NDBT_FAILED;
    }
    i++;
  }
  return NDBT_OK;
}

int runRandScanRead(NDBT_Context* ctx, NDBT_Step* step){
  int loops = ctx->getNumLoops();
  int records = ctx->getNumRecords();
  int parallelism = ctx->getProperty("Parallelism", 240);
  int abort = ctx->getProperty("AbortProb", 5);
  int tupscan = ctx->getProperty("TupScan", (Uint32)0);
  int lmarg = ctx->getProperty("LockMode", ~Uint32(0));
  int nocount = ctx->getProperty("NoCount", Uint32(0));

  if (nocount)
    records = 0;

  int i = 0;
  HugoTransactions hugoTrans(*ctx->getTab());
  while (i<loops && !ctx->isTestStopped()) {
    g_info << i << ": ";
    NdbOperation::LockMode lm = (NdbOperation::LockMode)(rand() % 3);
    if (lmarg != ~0)
      lm = (NdbOperation::LockMode)lmarg;
    int scan_flags = 0;
  
    if (tupscan == 1)
      scan_flags |= NdbScanOperation::SF_TupScan;
    else if (tupscan == 2 && ((rand() & 0x800)))
    {
      scan_flags |= NdbScanOperation::SF_TupScan;
    }

    if (hugoTrans.scanReadRecords(GETNDB(step),
				  records, abort, parallelism,
				  lm,
				  scan_flags) != 0){
      return NDBT_FAILED;
    }
    i++;
  }
  return NDBT_OK;
}

int runScanReadIndex(NDBT_Context* ctx, NDBT_Step* step){
  int loops = ctx->getNumLoops();
  int records = ctx->getProperty("Rows", ctx->getNumRecords());
  int parallelism = ctx->getProperty("Parallelism", 240);
  int abort = ctx->getProperty("AbortProb", 5);
  int lockmode = ctx->getProperty("LockMode", NdbOperation::LM_CommittedRead);
  int rand_mode = ctx->getProperty("RandScanOptions", Uint32(1));
  const NdbDictionary::Index * pIdx =
    GETNDB(step)->getDictionary()->getIndex(orderedPkIdxName,
					    ctx->getTab()->getName());

  int i = 0;
  HugoTransactions hugoTrans(*ctx->getTab());
  while (pIdx && i<loops && !ctx->isTestStopped()) {
    g_info << i << ": ";
    bool sort = (rand() % 100) > 50 ? true : false;
    bool desc = (rand() % 100) > 50 ? true : false;
    NdbOperation::LockMode lm = (NdbOperation::LockMode)(rand() % 3);
    desc = false;       // random causes too many deadlocks
    if (rand_mode == 0)
    {
      sort = false;
      desc = false;
      lm = (NdbOperation::LockMode)lockmode;
    }
    int scan_flags =
      (NdbScanOperation::SF_OrderBy & -(int)sort) |
      (NdbScanOperation::SF_Descending & -(int)desc);
    if (hugoTrans.scanReadRecords(GETNDB(step), pIdx,
				  records, abort, parallelism,
				  lm,
				  scan_flags) != 0){
      return NDBT_FAILED;
    }
    i++;
  }
  return NDBT_OK;
}

int runScanReadCommitted(NDBT_Context* ctx, NDBT_Step* step){
  int loops = ctx->getNumLoops();
  int records = ctx->getNumRecords();
  int parallelism = ctx->getProperty("Parallelism", 240);
  int abort = ctx->getProperty("AbortProb", 5);
  bool tupScan = ctx->getProperty("TupScan");
  int scan_flags = (NdbScanOperation::SF_TupScan & -(int)tupScan);

  int i = 0;
  HugoTransactions hugoTrans(*ctx->getTab());
  while (i<loops && !ctx->isTestStopped()) {
    g_info << i << ": ";
    if (hugoTrans.scanReadRecords(GETNDB(step), records, 
				  abort, parallelism, 
				  NdbOperation::LM_CommittedRead,
                                  scan_flags) != 0){
      return NDBT_FAILED;
    }
    i++;
  }
  return NDBT_OK;
}

int runScanReadError(NDBT_Context* ctx, NDBT_Step* step){
  int result = NDBT_OK;
  int loops = ctx->getNumLoops();
  int records = ctx->getNumRecords();
  int parallelism = 240; // Max parallelism
  int error = ctx->getProperty("ErrorCode");
  NdbRestarter restarter;
  
  int i = 0;
  HugoTransactions hugoTrans(*ctx->getTab());
  while (i<loops && !ctx->isTestStopped()) {
    g_info << i << ": ";
    
    ndbout << "insertErrorInAllNodes("<<error<<")"<<endl;
    if (restarter.insertErrorInAllNodes(error) != 0){
      ndbout << "Could not insert error in all nodes "<<endl;
      return NDBT_FAILED;
    }
    
    if (hugoTrans.scanReadRecords(GETNDB(step), records, 0, parallelism) != 0){
      result = NDBT_FAILED;
    }
    i++;
  }
  
  restarter.insertErrorInAllNodes(0);
  return result;
}

#include "../../src/ndbapi/ndb_internal.hpp"

int runScanReadExhaust(NDBT_Context* ctx, NDBT_Step* step)
{
  int result = NDBT_OK;
  int loops = ctx->getNumLoops();
  int records = ctx->getNumRecords();
  int parallelism = 240; // Max parallelism
  int error = 8093;
  NdbRestarter restarter;
  Ndb *pNdb = GETNDB(step);
  NdbDictionary::Dictionary *pDict = pNdb->getDictionary();
  
  /* First take a TC resource snapshot */
  int savesnapshot= DumpStateOrd::TcResourceSnapshot;
  Uint32 checksnapshot= DumpStateOrd::TcResourceCheckLeak;
  
  restarter.dumpStateAllNodes(&savesnapshot, 1);
  Ndb_internal::set_TC_COMMIT_ACK_immediate(pNdb, true);

  int i = 0;
  HugoTransactions hugoTrans(*ctx->getTab());
  hugoTrans.setRetryMax(1);
  while (i<loops && !ctx->isTestStopped()) {
    g_info << i << ": ";
    
    ndbout << "insertErrorInAllNodes("<<error<<")"<<endl;
    if (restarter.insertErrorInAllNodes(error) != 0){
      ndbout << "Could not insert error in all nodes "<<endl;
      return NDBT_FAILED;
    }
    
    if (hugoTrans.scanReadRecords(GETNDB(step), records, 0, parallelism) == 0)
    {
      /* Expect error 291 */
      result = NDBT_FAILED;
      break;
    }
    i++;
  }
  
  restarter.insertErrorInAllNodes(0);
  pDict->forceGCPWait(1);
  if (Ndb_internal::send_dump_state_all(pNdb, &checksnapshot, 1) != 0)
  {
    return NDBT_FAILED;
  }
  return result;
}

int
runInsertError(NDBT_Context* ctx, NDBT_Step* step){
  int error = ctx->getProperty("ErrorCode");
  NdbRestarter restarter;

  ctx->setProperty("ErrorCode", (Uint32)0);
  if (restarter.insertErrorInAllNodes(error) != 0){
    ndbout << "Could not insert error in all nodes "<<endl;
    return NDBT_FAILED;
  }
  return NDBT_OK;
}     

int runScanReadErrorOneNode(NDBT_Context* ctx, NDBT_Step* step){
  int result = NDBT_OK;
  int loops = ctx->getNumLoops();
  int records = ctx->getNumRecords();
  int parallelism = 240; // Max parallelism
  int error = ctx->getProperty("ErrorCode");
  NdbRestarter restarter;
  int lastId = 0;

  if (restarter.getNumDbNodes() < 2){
      ctx->stopTest();
      return NDBT_OK;
  }

  int i = 0;
  HugoTransactions hugoTrans(*ctx->getTab());
  while (i<loops && result == NDBT_OK) {
    g_info << i << ": ";
        
    int nodeId = restarter.getDbNodeId(lastId);
    lastId = (lastId + 1) % restarter.getNumDbNodes();
    ndbout << "insertErrorInNode("<<nodeId<<", "<<error<<")"<<endl;
    if (restarter.insertErrorInNode(nodeId, error) != 0){
      ndbout << "Could not insert error in node="<<nodeId<<endl;
      return NDBT_FAILED;
    }
    
    for (int j=0; j<10; j++){
      if (hugoTrans.scanReadRecords(GETNDB(step), 
				    records, 0, parallelism) != 0)
      {
        // Remember that one scan read failed, but continue to
        // read to put load on the system
	result = NDBT_FAILED;
      }
    }
	

    if(restarter.waitClusterStarted(120) != 0){
      g_err << "Cluster failed to restart" << endl;
      result = NDBT_FAILED;
    }
    restarter.insertErrorInAllNodes(0);
    
    i++;
  }
  restarter.insertErrorInAllNodes(0);
  return result;
}

int runRestartAll(NDBT_Context* ctx, NDBT_Step* step){

  NdbRestarter restarter;

  if (restarter.restartAll() != 0){
    ndbout << "Could not restart all nodes"<<endl;
    return NDBT_FAILED;
  }

  if (restarter.waitClusterStarted(120) != 0){
    ndbout << "Could not restarted" << endl;
    return NDBT_FAILED;
  }
      
  return NDBT_OK;
}

static int RANDOM_PARALLELISM = 9999;

int runScanReadUntilStopped(NDBT_Context* ctx, NDBT_Step* step){
  int records = ctx->getNumRecords();
  int i = 0;

  int parallelism = ctx->getProperty("Parallelism", 240);
  int para = parallelism;

  HugoTransactions hugoTrans(*ctx->getTab());
  while (ctx->isTestStopped() == false) {
    if (parallelism == RANDOM_PARALLELISM)
      para = myRandom48(239)+1;

    g_info << i << ": ";
    if (hugoTrans.scanReadRecords(GETNDB(step), records, 0, para) != 0){
      return NDBT_FAILED;
    }
    i++;
  }
  return NDBT_OK;
}

int runScanReadUntilStoppedNoCount(NDBT_Context* ctx, NDBT_Step* step){
  int i = 0;
  HugoTransactions hugoTrans(*ctx->getTab());
  while (ctx->isTestStopped() == false) {
    g_info << i << ": ";
    if (hugoTrans.scanReadRecords(GETNDB(step), 0) != 0){
      return NDBT_FAILED;
    }
    i++;
  }
  return NDBT_OK;
}

int runScanReadUntilStoppedPrintTime(NDBT_Context* ctx, NDBT_Step* step){
  int records = ctx->getNumRecords();
  int i = 0;
  int parallelism = ctx->getProperty("Parallelism", 240);
  NdbTimer timer;
  Ndb* ndb = GETNDB(step);


  HugoTransactions hugoTrans(*ctx->getTab());
  while (ctx->isTestStopped() == false) {
    timer.doReset();
    timer.doStart();
    g_info << i << ": ";
    if (ndb->waitUntilReady() != 0)
      return NDBT_FAILED;      
    if (hugoTrans.scanReadRecords(GETNDB(step), records, 0, parallelism) != 0)
      return NDBT_FAILED;
    timer.doStop();
    if ((timer.elapsedTime()/1000) > 1)
      timer.printTotalTime();
    i++;
  }
  return NDBT_OK;
}


int runPkRead(NDBT_Context* ctx, NDBT_Step* step){
  int loops = ctx->getNumLoops();
  int records = ctx->getNumRecords();
  int i = 0;
  HugoTransactions hugoTrans(*ctx->getTab());
  while (i<loops) {
    g_info << i << ": ";
    if (hugoTrans.pkReadRecords(GETNDB(step), records) != 0){
      return NDBT_FAILED;
    }
    i++;
  }
  return NDBT_OK;
}

int runScanUpdate(NDBT_Context* ctx, NDBT_Step* step){
  int loops = ctx->getNumLoops();
  int records = ctx->getNumRecords();
  int parallelism = ctx->getProperty("Parallelism", 1);
  int abort = ctx->getProperty("AbortProb", 5);
  int i = 0;
  HugoTransactions hugoTrans(*ctx->getTab());
  while (i<loops) {
    g_info << i << ": ";

    if (hugoTrans.scanUpdateRecords(GETNDB(step), records, abort, parallelism) != 0){
      return NDBT_FAILED;
    }
    i++;
  }
  return NDBT_OK;
}

int runScanUpdateUntilStopped(NDBT_Context* ctx, NDBT_Step* step){
  //int records = ctx->getNumRecords();
  int i = 0;

  int parallelism = ctx->getProperty("Parallelism", 240);
  int para = parallelism;

  HugoTransactions hugoTrans(*ctx->getTab());
  while (ctx->isTestStopped() == false) {
    if (parallelism == RANDOM_PARALLELISM)
      para = myRandom48(239)+1;

    g_info << i << ": ";
    if (hugoTrans.scanUpdateRecords(GETNDB(step), 0, 0, para) == NDBT_FAILED){
      return NDBT_FAILED;
    }
    i++;
  }
  return NDBT_OK;
}


int runScanUpdate2(NDBT_Context* ctx, NDBT_Step* step){
  int loops = ctx->getNumLoops();
  int records = ctx->getNumRecords();
  int parallelism = ctx->getProperty("Parallelism", 240);
  int abort = ctx->getProperty("AbortProb", 5);
  int i = 0;
  HugoTransactions hugoTrans(*ctx->getTab());
  while (i<loops) {
    g_info << i << ": ";
    if (hugoTrans.scanUpdateRecords2(GETNDB(step), records, abort, parallelism) != 0){
      return NDBT_FAILED;
    }
    i++;
  }
  return NDBT_OK;
}

int runLocker(NDBT_Context* ctx, NDBT_Step* step){
  int result = NDBT_OK;
  int records = ctx->getNumRecords();
  HugoTransactions hugoTrans(*ctx->getTab());
  
  if (hugoTrans.lockRecords(GETNDB(step), records, 5, 500) != 0){
    result = NDBT_FAILED;
  }
  ctx->stopTest();
  
  return result;
}

int runRestarter(NDBT_Context* ctx, NDBT_Step* step){
  int result = NDBT_OK;
  int loops = ctx->getNumLoops();
  NdbRestarter restarter;
  int i = 0;
  int lastId = 0;
  int timeout = 240;

  if (restarter.getNumDbNodes() < 2){
      ctx->stopTest();
      return NDBT_OK;
  }
  while(i<loops && result != NDBT_FAILED){
    if(restarter.waitClusterStarted(timeout) != 0){
      g_err << "Cluster failed to start 1" << endl;
      result = NDBT_FAILED;
      break;
    }
    NdbSleep_SecSleep(10);
    
    int nodeId = restarter.getDbNodeId(lastId);
    lastId = (lastId + 1) % restarter.getNumDbNodes();
    if(restarter.restartOneDbNode(nodeId, false, false, true) != 0){
      g_err << "Failed to restartNextDbNode" << endl;
      result = NDBT_FAILED;
      break;
    }    
    i++;
  }
  if(restarter.waitClusterStarted(timeout) != 0){
    g_err << "Cluster failed to start 2" << endl;
    result = NDBT_FAILED;
  }

  ctx->stopTest();
  
  return result;
}


int runStopAndStartNode(NDBT_Context* ctx, NDBT_Step* step){
  int result = NDBT_OK;
  int loops = ctx->getNumLoops();
  NdbRestarter restarter;
  int i = 0;
  int lastId = 0;
  int timeout = 240;

  if (restarter.getNumDbNodes() < 2){
      ctx->stopTest();
      return NDBT_OK;
  }
  while(i<loops && result != NDBT_FAILED){
    if(restarter.waitClusterStarted(timeout) != 0){
      g_err << "Cluster failed to start 1" << endl;
      result = NDBT_FAILED;
      break;
    }
    NdbSleep_SecSleep(1);
    int nodeId = restarter.getDbNodeId(lastId);
    lastId = (lastId + 1) % restarter.getNumDbNodes();
    g_err << "Stopping node " << nodeId << endl;

    if(restarter.restartOneDbNode(nodeId, false, true) != 0){
      g_err << "Failed to restartOneDbNode" << endl;
      result = NDBT_FAILED;
      break;
    }
 
    if(restarter.waitNodesNoStart(&nodeId, 1, timeout) != 0){
      g_err << "Node failed to reach NoStart" << endl;
      result = NDBT_FAILED;
      break;
    }   

    g_info << "Sleeping for 10 secs" << endl;
    NdbSleep_SecSleep(10);
    
    g_err << "Starting node " << nodeId << endl;
    if(restarter.startNodes(&nodeId, 1) != 0){
      g_err << "Failed to start the node" << endl;
      result = NDBT_FAILED;
      break;
    }    

    i++;
  }
  if(restarter.waitClusterStarted(timeout) != 0){
    g_err << "Cluster failed to start 2" << endl;
    result = NDBT_FAILED;
  }

  ctx->stopTest();
  
  return result;
}

int runRestarter9999(NDBT_Context* ctx, NDBT_Step* step){
  int result = NDBT_OK;
  int loops = ctx->getNumLoops();
  NdbRestarter restarter;
  int i = 0;
  int lastId = 0;

  if (restarter.getNumDbNodes() < 2){
      ctx->stopTest();
      return NDBT_OK;
  }
  while(i<loops && result != NDBT_FAILED){
    if(restarter.waitClusterStarted(120) != 0){
      g_err << "Cluster failed to start" << endl;
      result = NDBT_FAILED;
      break;
    }
    NdbSleep_SecSleep(10);
    
    int nodeId = restarter.getDbNodeId(lastId);
    lastId = (lastId + 1) % restarter.getNumDbNodes();
    if(restarter.insertErrorInNode(nodeId, 9999) != 0){
      g_err << "Failed to insertErrorInNode="<<nodeId << endl;
      result = NDBT_FAILED;
      break;
    }    
    NdbSleep_SecSleep(10);
    i++;
  }
  if(restarter.waitClusterStarted(120) != 0){
    g_err << "Cluster failed to start" << endl;
    result = NDBT_FAILED;
  }

  ctx->stopTest();
  
  return result;
}


int runCheckGetValue(NDBT_Context* ctx, NDBT_Step* step){
  const NdbDictionary::Table*  pTab = ctx->getTab();
  int parallelism = ctx->getProperty("Parallelism", 1);
  int records = ctx->getNumRecords();
  int numFailed = 0;
  AttribList alist; 
  alist.buildAttribList(pTab);
  UtilTransactions utilTrans(*pTab);  
  for(unsigned i = 0; i < alist.attriblist.size(); i++){
    g_info << i << endl;
    if(utilTrans.scanReadRecords(GETNDB(step), 
				 parallelism,
				 NdbOperation::LM_Read,
				 records,
				 alist.attriblist[i]->numAttribs,
				 alist.attriblist[i]->attribs) != 0){
      numFailed++;
    }
    if(utilTrans.scanReadRecords(GETNDB(step), 
				 parallelism,
				 NdbOperation::LM_Read,
				 records,
				 alist.attriblist[i]->numAttribs,
				 alist.attriblist[i]->attribs) != 0){
      numFailed++;
    }
  }
  
  if(numFailed > 0)
    return NDBT_FAILED;
  else
    return NDBT_OK;
}

int runCloseWithoutStop(NDBT_Context* ctx, NDBT_Step* step){
  const NdbDictionary::Table*  pTab = ctx->getTab();
  int records = ctx->getNumRecords();
  int numFailed = 0;
  ScanFunctions scanF(*pTab);
  // Iterate over all possible parallelism valuse
  for (int p = 1; p<240; p++){
    g_info << p << " CloseWithoutStop openScan" << endl;
    if (scanF.scanReadFunctions(GETNDB(step), 
				records, 
				p,
				ScanFunctions::CloseWithoutStop,
				false) != 0){
      numFailed++;
    }
    g_info << p << " CloseWithoutStop openScanExclusive" << endl;
    if (scanF.scanReadFunctions(GETNDB(step), 
				records, 
				p,
				ScanFunctions::CloseWithoutStop,
				true) != 0){
      numFailed++;
    }
  }
    
  if(numFailed > 0)
    return NDBT_FAILED;
  else
    return NDBT_OK;
}

int runNextScanWhenNoMore(NDBT_Context* ctx, NDBT_Step* step){
  const NdbDictionary::Table*  pTab = ctx->getTab();
  int records = ctx->getNumRecords();
  int numFailed = 0;
  ScanFunctions scanF(*pTab);
  if (scanF.scanReadFunctions(GETNDB(step), 
			      records, 
			      6,
			      ScanFunctions::NextScanWhenNoMore,
			      false) != 0){
    numFailed++;
  }
  if (scanF.scanReadFunctions(GETNDB(step), 
			      records, 
			      6,
			      ScanFunctions::NextScanWhenNoMore,
			      true) != 0){
    numFailed++;
  }
  
  
  if(numFailed > 0)
    return NDBT_FAILED;
  else
    return NDBT_OK;
}

int runEqualAfterOpenScan(NDBT_Context* ctx, NDBT_Step* step){
  const NdbDictionary::Table*  pTab = ctx->getTab();
  int records = ctx->getNumRecords();
  int numFailed = 0;
  ScanFunctions scanF(*pTab);
  if (scanF.scanReadFunctions(GETNDB(step), 
			      records, 
			      6,
			      ScanFunctions::EqualAfterOpenScan,
			      false) == NDBT_OK){
    numFailed++;
  }
  if (scanF.scanReadFunctions(GETNDB(step), 
			      records, 
			      6,
			      ScanFunctions::EqualAfterOpenScan,
			      true) == NDBT_OK){
    numFailed++;
  }
  
  
  if(numFailed > 0)
    return NDBT_FAILED;
  else
    return NDBT_OK;
}

int runOnlyOpenScanOnce(NDBT_Context* ctx, NDBT_Step* step){
  const NdbDictionary::Table*  pTab = ctx->getTab();
  int records = ctx->getNumRecords();
  int numFailed = 0;
  ScanFunctions scanF(*pTab);
  g_info << "OnlyOpenScanOnce openScanRead" << endl;
  if (scanF.scanReadFunctions(GETNDB(step), 
			      records, 
			      6,
			      ScanFunctions::OnlyOpenScanOnce,
			      false) == 0){
    numFailed++;
  }
  g_info << "OnlyOpenScanOnce openScanExclusive" << endl;
  if (scanF.scanReadFunctions(GETNDB(step), 
			      records, 
			      6,
			      ScanFunctions::OnlyOpenScanOnce,
			      true) == 0){
    numFailed++;
  }
  
  
  if(numFailed > 0)
    return NDBT_FAILED;
  else
    return NDBT_OK;
}

int runOnlyOneOpInScanTrans(NDBT_Context* ctx, NDBT_Step* step){
  return NDBT_OK;
}

int runExecuteScanWithoutOpenScan(NDBT_Context* ctx, NDBT_Step* step){
  return NDBT_OK;
}

int runOnlyOneOpBeforeOpenScan(NDBT_Context* ctx, NDBT_Step* step){
    return NDBT_OK;
}

int runOnlyOneScanPerTrans(NDBT_Context* ctx, NDBT_Step* step){
  return NDBT_OK;
}

int runNoCloseTransaction(NDBT_Context* ctx, NDBT_Step* step){
  const NdbDictionary::Table*  pTab = ctx->getTab();
  int loops = ctx->getNumLoops();
  int records = ctx->getNumRecords();
  int numFailed = 0;

  ScanFunctions scanF(*pTab);
  int l = 0;
  while(l < loops){
    if (scanF.scanReadFunctions(GETNDB(step), 
				records, 
				6,
				ScanFunctions::NoCloseTransaction,
				false) != 0){
      numFailed++;
    }
    if (scanF.scanReadFunctions(GETNDB(step), 
				records, 
				6,
				ScanFunctions::NoCloseTransaction,
				true) != 0){
      numFailed++;
    }
    l++;
  }
  
  
  if(numFailed > 0)
    return NDBT_FAILED;
  else
    return NDBT_OK;

}

int runCheckInactivityTimeOut(NDBT_Context* ctx, NDBT_Step* step){
  const NdbDictionary::Table*  pTab = ctx->getTab();
  int records = ctx->getNumRecords();
  int numFailed = 0;

  ScanFunctions scanF(*pTab);
  if (scanF.scanReadFunctions(GETNDB(step), 
			      records, 
			      1,
			      ScanFunctions::CheckInactivityTimeOut,
			      false) != NDBT_OK){
    numFailed++;
  }
  if (scanF.scanReadFunctions(GETNDB(step), 
			      records, 
			      240,
			      ScanFunctions::CheckInactivityTimeOut,
			      true) != NDBT_OK){
    numFailed++;
  }
  
  if(numFailed > 0)
    return NDBT_FAILED;
  else
    return NDBT_OK;

}

int runCheckInactivityBeforeClose(NDBT_Context* ctx, NDBT_Step* step){
  const NdbDictionary::Table*  pTab = ctx->getTab();
  int records = ctx->getNumRecords();
  int numFailed = 0;

  ScanFunctions scanF(*pTab);
  if (scanF.scanReadFunctions(GETNDB(step), 
			      records, 
			      16,
			      ScanFunctions::CheckInactivityBeforeClose,
			      false) != 0){
    numFailed++;
  }
  if (scanF.scanReadFunctions(GETNDB(step), 
			      records, 
			      240,
			      ScanFunctions::CheckInactivityBeforeClose,
			      true) != 0){
    numFailed++;
  }
  
  if(numFailed > 0)
    return NDBT_FAILED;
  else
    return NDBT_OK;

}

int 
runScanParallelism(NDBT_Context* ctx, NDBT_Step* step){
  int loops = ctx->getNumLoops() + 3;
  int records = ctx->getNumRecords();
  int abort = ctx->getProperty("AbortProb", 15);
  
  Uint32 fib[] = { 1, 2 };
  Uint32 parallelism = 0; // start with 0
  int i = 0;
  HugoTransactions hugoTrans(*ctx->getTab());
  while (i<loops && !ctx->isTestStopped()) {
    g_info << i << ": ";

    if (hugoTrans.scanReadRecords(GETNDB(step), records, abort, parallelism,
				  NdbOperation::LM_Read) != 0){
      return NDBT_FAILED;
    }
    if (hugoTrans.scanReadRecords(GETNDB(step), records, abort, parallelism,
				  NdbOperation::LM_Exclusive) != 0){
      return NDBT_FAILED;
    }
    if (hugoTrans.scanReadRecords(GETNDB(step), records, abort, parallelism,
				  NdbOperation::LM_CommittedRead) != 0){
      return NDBT_FAILED;
    }
    if (hugoTrans.scanUpdateRecords(GETNDB(step), records, abort, parallelism)
	!= 0){
      return NDBT_FAILED;
    }
    i++;
    parallelism = fib[0];
    Uint32 next = fib[0] + fib[1];
    fib[0] = fib[1];
    fib[1] = next;
  }
  return NDBT_OK;
}

int
runScanVariants(NDBT_Context* ctx, NDBT_Step* step)
{
  //int loops = ctx->getNumLoops();
  //int records = ctx->getNumRecords();
  Ndb * pNdb = GETNDB(step);
  const NdbDictionary::Table*  pTab = ctx->getTab();
  
  HugoCalculator calc(* pTab);
  NDBT_ResultRow tmpRow(* pTab);

  for(int lm = 0; lm <= NdbOperation::LM_CommittedRead; lm++)
  {
    for(int flags = 0; flags < 4; flags++)
    {
      for (int batch = 0; batch < 100; batch += (1 + batch + (batch >> 3)))
      {
	for (int par = 0; par < 16; par += 1 + (rand() % 3))
	{
	  bool disk = flags & 1;
	  bool tups = flags & 2;
	  g_info << "lm: " << lm 
		 << " disk: " << disk 
		 << " tup scan: " << tups 
		 << " par: " << par 
		 << " batch: " << batch 
		 << endl;
	  
	  NdbConnection* pCon = pNdb->startTransaction();
          if (pCon == NULL)
          {
            NDB_ERR(pNdb->getNdbError());
            return NDBT_FAILED;
          }

	  NdbScanOperation* pOp = pCon->getNdbScanOperation(pTab->getName());
	  if (pOp == NULL) {
	    NDB_ERR(pCon->getNdbError());
	    return NDBT_FAILED;
	  }
	  
	  if( pOp->readTuples((NdbOperation::LockMode)lm,
			      tups ? NdbScanOperation::SF_TupScan : 0,
			      par,
			      batch) != 0) 
	  {
	    NDB_ERR(pCon->getNdbError());
	    return NDBT_FAILED;
	  }
	  
	  // Define attributes to read  
	  bool found_disk = false;
	  for(int a = 0; a<pTab->getNoOfColumns(); a++){
	    if (pTab->getColumn(a)->getStorageType() == 
		NdbDictionary::Column::StorageTypeDisk)
	    {
	      found_disk = true;
	      if (!disk)
		continue;
	    }
	    
	    if((pOp->getValue(pTab->getColumn(a)->getName())) == 0) {
	      NDB_ERR(pCon->getNdbError());
	      return NDBT_FAILED;
	    }
	  } 
	  
	  if (! (disk && !found_disk))
	  {
	    int check = pCon->execute(NoCommit);
	    if( check == -1 ) {
	      NDB_ERR(pCon->getNdbError());
	      return NDBT_FAILED;
	    }
	    
	    int res;
	    //int row = 0;
	    while((res = pOp->nextResult()) == 0);
	  }
	  pCon->close();
	}
      }
    }
  }
  return NDBT_OK;
}

int
runBug36124(NDBT_Context* ctx, NDBT_Step* step){
  Ndb * pNdb = GETNDB(step);
  const NdbDictionary::Table*  pTab = ctx->getTab();

  NdbTransaction* pCon = pNdb->startTransaction();
  if (pCon == NULL)
  {
    NDB_ERR(pNdb->getNdbError());
    return NDBT_FAILED;
  }

  NdbScanOperation* pOp = pCon->getNdbScanOperation(pTab->getName());
  if (pOp == NULL) {
    NDB_ERR(pCon->getNdbError());
    return NDBT_FAILED;
  }
  
  if( pOp->readTuples(NdbOperation::LM_Read) != 0) 
  {
    NDB_ERR(pCon->getNdbError());
    return NDBT_FAILED;
  }

  if( pOp->getValue(NdbDictionary::Column::ROW_COUNT) == 0)
  {
    NDB_ERR(pCon->getNdbError());
    return NDBT_FAILED;
  }

  /* Old style interpreted code api should fail when 
   * we try to use it 
   */
  if( pOp->interpret_exit_last_row() == 0)
  {
    return NDBT_FAILED;
  }

  pOp->close();

  pCon->close();

  return NDBT_OK;
}

int
runBug24447(NDBT_Context* ctx, NDBT_Step* step){
  int loops = 1; //ctx->getNumLoops();
  int records = ctx->getNumRecords();
  int abort = ctx->getProperty("AbortProb", 15);
  NdbRestarter restarter;
  HugoTransactions hugoTrans(*ctx->getTab());
  int i = 0;
  while (i<loops && !ctx->isTestStopped()) 
  {
    g_info << i++ << ": ";

    int nodeId = restarter.getRandomNotMasterNodeId(rand());
    if (nodeId == -1)
      nodeId = restarter.getMasterNodeId();
    if (restarter.insertErrorInNode(nodeId, 8038) != 0)
    {
      ndbout << "Could not insert error in node="<<nodeId<<endl;
      return NDBT_FAILED;
    }

    for (Uint32 j = 0; j<10; j++)
    {
      hugoTrans.scanReadRecords(GETNDB(step), records, abort, 0, 
				NdbOperation::LM_CommittedRead);
    }

  }
  restarter.insertErrorInAllNodes(0);
  
  return NDBT_OK;
}

int runBug42545(NDBT_Context* ctx, NDBT_Step* step){

  int loops = ctx->getNumLoops();

  Ndb* pNdb = GETNDB(step);
  NdbRestarter res;

  if (res.getNumDbNodes() < 2)
  {
    ctx->stopTest();
    return NDBT_OK;
  }

  const NdbDictionary::Index * pIdx = 
    GETNDB(step)->getDictionary()->getIndex(orderedPkIdxName, 
					    ctx->getTab()->getName());
  

  int i = 0;
  while (pIdx && i++ < loops && !ctx->isTestStopped()) 
  {
    g_info << i << ": ";
    NdbTransaction* pTrans = pNdb->startTransaction();
    if (pTrans == NULL)
    {
      NDB_ERR(pNdb->getNdbError());
      return NDBT_FAILED;
    }

    int nodeId = pTrans->getConnectedNodeId();
    
    {
      Uint32 cnt = 0;
      Vector<NdbTransaction*> translist;
      while (cnt < 3)
      {
        NdbTransaction* p2 = pNdb->startTransaction();
        translist.push_back(p2);
        if (p2->getConnectedNodeId() == (Uint32)nodeId)
          cnt++;
      }
      
      for (unsigned t = 0; t < translist.size(); t++)
        translist[t]->close();
      translist.clear();
    }

    NdbIndexScanOperation* 
      pOp = pTrans->getNdbIndexScanOperation(pIdx, ctx->getTab());
    
    int r0 = pOp->readTuples(NdbOperation::LM_CommittedRead,
                             NdbScanOperation::SF_OrderBy);

    ndbout << "Restart node " << nodeId << endl; 
    res.restartOneDbNode(nodeId,
                         /** initial */ false, 
                         /** nostart */ true,
                         /** abort   */ true);
    
    res.waitNodesNoStart(&nodeId, 1);
    res.startNodes(&nodeId, 1);
    res.waitNodesStarted(&nodeId, 1);

    int r1 = pTrans->execute(NdbTransaction::NoCommit);

    int r2;
    while ((r2 = pOp->nextResult()) == 0);

    ndbout_c("r0: %d r1: %d r2: %d", r0, r1, r2);

    pTrans->close();
  }
  
  return NDBT_OK;
}

int
initBug42559(NDBT_Context* ctx, NDBT_Step* step){
  
  int dump[] = { 7017  }; // Max LCP speed
  NdbRestarter res;
  res.dumpStateAllNodes(dump, 1);

  return NDBT_OK;
}
int
finalizeBug42559(NDBT_Context* ctx, NDBT_Step* step){
  
  int dump[] = { 7017, 1  }; // Restore config value
  NdbRestarter res;
  res.dumpStateAllNodes(dump, 2);

  return NDBT_OK;
}

int takeResourceSnapshot(NDBT_Context* ctx, NDBT_Step* step)
{
  Ndb *pNdb = GETNDB(step);
  NdbRestarter restarter;
  
  int checksnapshot = DumpStateOrd::TcResourceSnapshot;
  restarter.dumpStateAllNodes(&checksnapshot, 1);
  Ndb_internal::set_TC_COMMIT_ACK_immediate(pNdb, true);

  /* TODO : Check other block's resources? */
  return NDBT_OK;
}

int runScanReadIndexWithBounds(NDBT_Context* ctx, NDBT_Step* step){
  int loops = ctx->getNumLoops();
  int records = ctx->getNumRecords();
  int numRanges = ctx->getProperty("NumRanges", 1);
  int maxRunSecs = ctx->getProperty("MaxRunSecs", 60);
  int maxRetries = ctx->getProperty("MaxRetries", 1000000);
  
  const NdbDictionary::Index * pIdx = 
    GETNDB(step)->getDictionary()->getIndex(orderedPkIdxName, 
					    ctx->getTab()->getName());

  int i = 0;
  HugoCalculator calc(*ctx->getTab());
  NDBT_ResultRow row (*ctx->getTab());
  Ndb* ndb = GETNDB(step);

  Uint64 start = NdbTick_CurrentMillisecond();
  Uint64 end = start + (1000*maxRunSecs);
  int retries = 0;

  /* Here we run an ordered index scan, with a bound.
   * There are numRanges sub-scans with the same bound
   * This is done to use up some KeyInfo, and expose bugs in that area
   * If we run many of these in parallel we may exhaust the available KeyInfo storage,
   * which may expose some bugs.
   */
  while (pIdx &&
         i<loops && 
         !ctx->isTestStopped() &&
         NdbTick_CurrentMillisecond() < end) {
    g_info << "Step " << step->getStepNo() 
           << "Loop : " << i << ": ";
    
    /* Use specific-partition variant of startTransaction to ensure a single
     * TC node is used
     */
    NdbTransaction* trans = ndb->startTransaction(ctx->getTab(), Uint32(0));
    if (trans == NULL)
    {
      g_err << "Transaction start failed " << ndb->getNdbError() << endl;
      return NDBT_FAILED;
    }

    NdbIndexScanOperation* iso = trans->getNdbIndexScanOperation(pIdx->getName(), 
                                                                 ctx->getTab()->getName());
    if (iso == NULL)
    {
      g_err << "Error obtaining IndexScanOperation : " << trans->getNdbError() << endl;
      trans->close();
      return NDBT_FAILED;
    }

    if (iso->readTuples(NdbOperation::LM_CommittedRead, 
                        (NdbScanOperation::SF_OrderBy |
                         NdbScanOperation::SF_ReadRangeNo |
                         NdbScanOperation::SF_MultiRange), 
                        0) != 0)
    {
      g_err << "Error calling readTuples : " << iso->getNdbError() << endl;
      trans->close();
      return NDBT_FAILED;
    }

    for (int range = 0; range < numRanges; range++)
    {
      /* Now define a bound... */
      for (Uint32 k=0; k<pIdx->getNoOfColumns(); k++)
      {
        const NdbDictionary::Column* idxCol = pIdx->getColumn(k);
        const char* colName = idxCol->getName();
        /* Lower bound of <= NULL should return all rows */
        if (iso->setBound(colName, NdbIndexScanOperation::BoundLE, NULL) != 0)
        {
          g_err << "Error setting bound for column %s. " 
                << iso->getNdbError() << endl;
          trans->close();
          return NDBT_FAILED;
        }
      }
      
      if (iso->end_of_bound(range) != 0)
      {
        g_err << "Error closing range " << range << endl;
        g_err << iso->getNdbError() << endl;
        return NDBT_FAILED;
      }
    }
    
    const NdbDictionary::Table& tab= *ctx->getTab();

    /* Now request all columns in result projection */
    for (int a=0; a<tab.getNoOfColumns(); a++){
      if((row.attributeStore(a) = 
	  iso->getValue(tab.getColumn(a)->getName())) == 0) {
	g_err << "Error defining read value " << trans->getNdbError() << endl;
        trans->close();
	return NDBT_FAILED;
      }
    }
          
    /* Ready to go... */
    trans->execute(NoCommit, AbortOnError);

    if (trans->getNdbError().code != 0)
    {
      if (trans->getNdbError().code == 218)
      {
        /* Out of KeyInfo buffers in TC - that's ok, let's try again */
        trans->close();
        if (retries++ < maxRetries)
        {
          g_err << "Step " << step->getStepNo()
                << " TC out of Keyinfo buffers (218) - retrying" << endl;
          continue;
        }
      }

      g_err << "Error on execution : " << trans->getNdbError() << endl;
      trans->close();
      return NDBT_FAILED;
    }
    
    int eof;
    int rows = 0;
    while ((eof = iso->nextResult(true)) == 0)
    {
      rows++;
      if (calc.verifyRowValues(&row) != 0)
      {
        g_err << "Verification failed." << endl;
        trans->close();
        return NDBT_FAILED;
      }

#ifdef BUG_14388257_FIXED
      int rangeNum = (rows -1) / records;
      if (iso->get_range_no() != rangeNum)
      {
        g_err << "Expected row " << rows 
              << " to be in range " << rangeNum
              << " but it reports range num " << iso->get_range_no()
              << " : " << row
              << endl;
        return NDBT_FAILED;
      }
#endif

      //g_err << row << endl;
    }

    if (eof != 1)
    {
      g_err << "nextResult() returned " << eof << endl;
      g_err << "Scan error : " << iso->getNdbError() << endl;

      if (iso->getNdbError().status == NdbError::TemporaryError)
      {
        if (retries++ < maxRetries)
        {
          g_err << "Step "
                << step->getStepNo()
                << "  Temporary, retrying on iteration " 
                << i << " rows so far : " << rows << endl;
          trans->close();
          NdbSleep_MilliSleep(2500);
          continue;
        }
      }

      trans->close();
      return NDBT_FAILED;
    }
    
    g_err << "Read " << rows << " rows." << endl;
    
    if (records != 0 && rows != (numRanges * records))
    {
      g_err << "Expected " << records << " rows"
            << ", read " << rows << endl;
#ifdef BUG_14388257_FIXED
      trans->close();
      require(false);
      return NDBT_FAILED;
#endif
    }

    trans->close();
    i++;
  }
  return NDBT_OK;
}

int checkResourceSnapshot(NDBT_Context* ctx, NDBT_Step* step)
{
  Ndb *pNdb = GETNDB(step);
  NdbDictionary::Dictionary *pDict = pNdb->getDictionary();
  
  Uint32 checksnapshot = DumpStateOrd::TcResourceCheckLeak;
  pDict->forceGCPWait(1);
  if (Ndb_internal::send_dump_state_all(pNdb, &checksnapshot, 1) != 0)
  {
    return NDBT_FAILED;
  }
  /* TODO : Check other block's resources? */
  return NDBT_OK;
}


int
runBug54945(NDBT_Context* ctx, NDBT_Step* step)
{

  int loops = ctx->getNumLoops();
  const NdbDictionary::Table*  pTab = ctx->getTab();

  Ndb* pNdb = GETNDB(step);
  NdbRestarter res;

  if (res.getNumDbNodes() < 2)
  {
    ctx->stopTest();
    return NDBT_OK;
  }

  while (loops--)
  {
    int node = res.getNode(NdbRestarter::NS_RANDOM);
    int err = 0;
    printf("node: %u ", node);
    switch(loops % 2){
    case 0:
      if (res.getNumDbNodes() >= 2)
      {
        err = 8088;
        int val[] = { DumpStateOrd::CmvmiSetRestartOnErrorInsert, 1 };
        res.dumpStateOneNode(node, val, 2);
        res.insertErrorInNode(node, 8088);
        ndbout_c("error 8088");
        break;
      }
      // fall through
    case 1:
      err = 5057;
      res.insertErrorInNode(node, 5057);
      ndbout_c("error 5057");
      break;
    }

    for (int i = 0; i< 25; i++)
    {
      NdbTransaction* pCon = pNdb->startTransaction();
      if (pCon == NULL)
      {
        NDB_ERR(pNdb->getNdbError());
        return NDBT_FAILED;
      }

      NdbScanOperation* pOp = pCon->getNdbScanOperation(pTab->getName());
      if (pOp == NULL)
      {
        NDB_ERR(pCon->getNdbError());
        return NDBT_FAILED;
      }
      
      if (pOp->readTuples(NdbOperation::LM_Read) != 0) 
      {
        NDB_ERR(pCon->getNdbError());
        return NDBT_FAILED;
      }
      
      if (pOp->getValue(NdbDictionary::Column::ROW_COUNT) == 0)
      {
        NDB_ERR(pCon->getNdbError());
        return NDBT_FAILED;
      }
      
      pCon->execute(NoCommit);
      pCon->close();
    } 
    if (err == 8088)
    {
      res.waitNodesNoStart(&node, 1);
      res.startAll();
      res.waitClusterStarted();
      if (pNdb->waitUntilReady() != 0)
        return NDBT_FAILED;
    }
  }

  return NDBT_OK;
}

int
runCloseRefresh(NDBT_Context* ctx, NDBT_Step* step)
{
  Ndb * pNdb = GETNDB(step);

  const Uint32 codeWords= 1;
  Uint32 codeSpace[ codeWords ];
  NdbInterpretedCode code(NULL, // Table is irrelevant
                          &codeSpace[0],
                          codeWords);
  if ((code.interpret_exit_last_row() != 0) ||
      (code.finalise() != 0))
  {
    NDB_ERR(code.getNdbError());
    return NDBT_FAILED;
  }

  const NdbDictionary::Table*  pTab = ctx->getTab();
  NdbTransaction* pTrans = pNdb->startTransaction();
  if (pTrans == NULL)
  {
    NDB_ERR(pNdb->getNdbError());
    return NDBT_FAILED;
  }

  NdbScanOperation* pOp = pTrans->getNdbScanOperation(pTab->getName());
  if (pOp == NULL)
  {
    NDB_ERR(pTrans->getNdbError());
    return NDBT_FAILED;
  }

  if (pOp->readTuples(NdbOperation::LM_CommittedRead) != 0)
  {
    NDB_ERR(pTrans->getNdbError());
    return NDBT_FAILED;
  }

  if (pOp->setInterpretedCode(&code) == -1 )
  {
    NDB_ERR(pTrans->getNdbError());
    pNdb->closeTransaction(pTrans);
    return NDBT_FAILED;
  }

  if (pOp->getValue(NdbDictionary::Column::ROW_COUNT) == 0)
  {
    NDB_ERR(pTrans->getNdbError());
    return NDBT_FAILED;
  }

  pTrans->execute(NdbTransaction::NoCommit);
  pOp->close(); // close this

  pOp = pTrans->getNdbScanOperation(pTab->getName());
  if (pOp == NULL)
  {
    NDB_ERR(pTrans->getNdbError());
    return NDBT_FAILED;
  }

  if (pOp->readTuples(NdbOperation::LM_CommittedRead) != 0)
  {
    NDB_ERR(pTrans->getNdbError());
    return NDBT_FAILED;
  }

  if (pOp->setInterpretedCode(&code) == -1 )
  {
    NDB_ERR(pTrans->getNdbError());
    pNdb->closeTransaction(pTrans);
    return NDBT_FAILED;
  }

  if (pOp->getValue(NdbDictionary::Column::ROW_COUNT) == 0)
  {
    NDB_ERR(pTrans->getNdbError());
    return NDBT_FAILED;
  }

  pTrans->execute(NdbTransaction::NoCommit);
  pTrans->refresh();
  pTrans->close();
  return NDBT_OK;
}

#define CHK_RET_FAILED(x) if (!(x)) { ndbout_c("Failed on line: %u", __LINE__); return NDBT_FAILED; }

int
runMixedDML(NDBT_Context* ctx, NDBT_Step* step)
{
  Ndb* pNdb = GETNDB(step);
  const NdbDictionary::Table* pTab = ctx->getTab();

  unsigned seed = (unsigned)NdbTick_CurrentMillisecond();

  const int rows = ctx->getNumRecords();
  const int loops = 10 * ctx->getNumLoops();
  const int until_stopped = ctx->getProperty("UntilStopped");
  const int batch = ctx->getProperty("Batch", Uint32(50));

  const NdbRecord * pRowRecord = pTab->getDefaultRecord();
  CHK_RET_FAILED(pRowRecord != 0);

  const Uint32 len = NdbDictionary::getRecordRowLength(pRowRecord);
  Uint8 * pRow = new Uint8[len];

  int count_ok = 0;
  int count_failed = 0;
  for (int i = 0; i < loops || (until_stopped && !ctx->isTestStopped()); i++)
  {
    NdbTransaction* pTrans = pNdb->startTransaction();
    CHK_RET_FAILED(pTrans != 0);

    int lastrow = 0;
    int result = 0;
    for (int rowNo = 0; rowNo < batch; rowNo++)
    {
      int left = rows - lastrow;
      int rowId = lastrow;
      if (left)
      {
        rowId += ndb_rand_r(&seed) % (left / 10 + 1);
      }
      else
      {
        break;
      }
      lastrow = rowId;

      bzero(pRow, len);

      HugoCalculator calc(* pTab);
      calc.setValues(pRow, pRowRecord, rowId, rand());

      NdbOperation::OperationOptions opts;
      bzero(&opts, sizeof(opts));

      const NdbOperation* pOp = 0;
      switch(ndb_rand_r(&seed) % 3){
      case 0:
        pOp = pTrans->writeTuple(pRowRecord, (char*)pRow,
                                 pRowRecord, (char*)pRow,
                                 0,
                                 &opts,
                                 sizeof(opts));
        break;
      case 1:
        pOp = pTrans->deleteTuple(pRowRecord, (char*)pRow,
                                  pRowRecord, (char*)pRow,
                                  0,
                                  &opts,
                                  sizeof(opts));
        break;
      case 2:
        pOp = pTrans->updateTuple(pRowRecord, (char*)pRow,
                                  pRowRecord, (char*)pRow,
                                  0,
                                  &opts,
                                  sizeof(opts));
        break;
      }
      CHK_RET_FAILED(pOp != 0);
      result = pTrans->execute(NoCommit, AO_IgnoreError);
      if (result != 0)
      {
        goto found_error;
      }
    }

    result = pTrans->execute(Commit, AO_IgnoreError);
    if (result != 0)
    {
  found_error:
      count_failed++;
      NdbError err = pTrans->getNdbError();
      ndbout << err << endl;
      CHK_RET_FAILED(err.status == NdbError::TemporaryError ||
                     err.classification == NdbError::NoDataFound ||
                     err.classification == NdbError::ConstraintViolation);
    }
    else
    {
      count_ok++;
    }
    pTrans->close();
  }

  ndbout_c("count_ok: %d count_failed: %d",
           count_ok, count_failed);
  delete [] pRow;

  return NDBT_OK;
}

int
runBug13394788(NDBT_Context* ctx, NDBT_Step* step)
{
  const int loops = ctx->getNumLoops();
  const int records = ctx->getNumRecords();
  const NdbDictionary::Index * pIdx =
    GETNDB(step)->getDictionary()->getIndex(orderedPkIdxName,
					    ctx->getTab()->getName());
  HugoTransactions hugoTrans(*ctx->getTab(), pIdx);

  NdbRestarter res;
  for (int i = 0; i < loops; i++)
  {
    res.insertErrorInAllNodes(5074);
    // this will actually be a mrr scan...
    int batch = 1 + (rand() % records);
    // this should be error...
    hugoTrans.pkReadRecords(GETNDB(step), records, batch);

    // make it should work again...
    res.insertErrorInAllNodes(0);
    if (hugoTrans.pkReadRecords(GETNDB(step), records, batch) != 0)
      return NDBT_FAILED;
  }

  return NDBT_OK;
}

/** 
 * Tests reated to TupKeyRef (cf. Bug#16176006: TUPLE WITH CHECKSUM ERROR
 * SILENTLY DISCARDED).
 */
namespace TupErr
{
  static const char* const tabName = "tupErrTab";
  static const int totalRowCount = 2000;
  
  struct Row
  {
    int pk1;
    int pk2;
    int a1;
  };

  static int
  createDataBase(NDBT_Context* ctx, NDBT_Step* step)
  {
    // Create table.
    NDBT_Attribute pk1("pk1", NdbDictionary::Column::Int, 1, true);
    NDBT_Attribute pk2("pk2", NdbDictionary::Column::Int, 1, true);
    NDBT_Attribute a1("a1", NdbDictionary::Column::Int, 1);
  
    NdbDictionary::Column* columns[] = {&pk1, &pk2, &a1};
  
    const NDBT_Table tabDef(tabName, sizeof columns/sizeof columns[0], 
                            columns);
    Ndb* const ndb = step->getNdb();
  
    NdbDictionary::Dictionary* const dictionary = ndb->getDictionary();
  
    dictionary->dropTable(tabName);
    require(dictionary->createTable(tabDef) == 0);

    // Populate table.
    const NdbDictionary::Table* const tab = dictionary->getTable(tabName);
    const NdbRecord* const record = tab->getDefaultRecord();

    NdbTransaction* const trans = ndb->startTransaction();
    if (trans == NULL)
    {
      NDB_ERR(ndb->getNdbError());
      return NDBT_FAILED;
    }

    for (int i = 0; i<totalRowCount; i++)
    {
      const Row row = {i, 0, i};

      const NdbOperation* const operation=
        trans->insertTuple(record, reinterpret_cast<const char*>(&row));
      require(operation != NULL);
    }
    require(trans->execute( NdbTransaction::Commit) != -1);
    ndb->closeTransaction(trans);

    return NDBT_OK;
  }

  static int
  doCheckSumQuery(NDBT_Context* ctx, NDBT_Step* step)
  {
    // Insert error.
    const int errInsertNo = 4036;
    NdbRestarter restarter;
    const int nodeId = restarter.getDbNodeId(0);

    /**
     * Let the first tuple from one fragment cause error 896 
     * (tuple checksum error).
     */
    g_info << "Inserting error " << errInsertNo << " in node " << nodeId 
           << endl;
    require(restarter.insertErrorInNode(nodeId, errInsertNo) == 0);
  
    // Build query.
    Ndb* const ndb = step->getNdb();
  
    NdbDictionary::Dictionary* const dictionary = ndb->getDictionary();
    const NdbDictionary::Table* const tab = dictionary->getTable(tabName);
    const NdbRecord* const record = tab->getDefaultRecord();

  
    NdbTransaction* const trans = ndb->startTransaction();
    if (trans == NULL)
    {
      NDB_ERR(ndb->getNdbError());
      return NDBT_FAILED;
    }

    NdbScanOperation* const scanOp = trans->scanTable(record);
    require(scanOp != NULL);
    require(trans->execute(Commit) == 0);
  
    int queryRes = 0;
  
    // Loop through the result set.
    int rowCount = -1;
    while(queryRes == 0)
    {
      const Row* resRow;
      queryRes = scanOp->nextResult(reinterpret_cast<const char**>(&resRow), 
                                    true, false);
      rowCount++;
    }

    int res = NDBT_OK;
    switch (queryRes)
    {
    case 1: // Scan complete
      g_err << "Did not get expected error 896. Query returned " << rowCount 
            << " rows out of " << totalRowCount << endl;
      res = NDBT_FAILED;
      break;
    
    case -1: // Error
      {
        const int errCode = trans->getNdbError().code;
        if (errCode == 896)
        {
          g_info << "Got expected error 896. Query returned " << rowCount
                 << " rows." << endl;
        }
        else
        {
          g_err << "Got unexpected error " << errCode << ". Query returned " 
                << rowCount << " rows." << endl;
          res = NDBT_FAILED;
        }
      }
      break;
    
    default:
      require(false);
    }
    ndb->closeTransaction(trans);
    dictionary->dropTable(tabName);

    return res;
  }

  static int
  doInterpretNok6000Query(NDBT_Context* ctx, NDBT_Step* step)
  {
    // Build query.
    Ndb* const ndb = step->getNdb();
  
    NdbDictionary::Dictionary* const dictionary = ndb->getDictionary();
    const NdbDictionary::Table* const tab = dictionary->getTable(tabName);
    const NdbRecord* const record = tab->getDefaultRecord();

    NdbTransaction* const trans = ndb->startTransaction();
    if (trans == NULL)
    {
      NDB_ERR(ndb->getNdbError());
      return NDBT_FAILED;
    }

    NdbInterpretedCode code(tab);

    /**
     * Build an interpreter code sequence that causes rows with pk1==50 to 
     * abort the scan, and that skips all other rows.
     */ 
    const NdbDictionary::Column* const col = tab->getColumn("pk1");
    require(col != NULL);
    require(code.read_attr(1, col) == 0);
    require(code.load_const_u32(2, 50) == 0);
    require(code.branch_eq(1, 2, 0) == 0);

    // Exit here if pk1!=50. Skip this row.
    require(code.interpret_exit_nok(626) == 0);

    // Go here if pk1==50. Abort scan.
    require(code.def_label(0) == 0);
    require(code.interpret_exit_nok(6000) == 0);
    require(code.finalise() == 0);

    NdbScanOperation::ScanOptions opts;
    opts.optionsPresent = NdbScanOperation::ScanOptions::SO_INTERPRETED;
    opts.interpretedCode = &code;

    //NdbScanOperation* const scanOp = trans->scanTable(record);
    NdbScanOperation* const scanOp = trans->scanTable(record, 
                                                      NdbOperation::LM_Read,
                                                      NULL,
                                                      &opts,
                                                      sizeof(opts));
    require(scanOp != NULL);
    require(trans->execute(Commit) == 0);
  
    int queryRes = 0;
  
    // Loop through the result set.
    int rowCount = -1;
    while(queryRes == 0)
    {
      const Row* resRow;
      queryRes = 
        scanOp->nextResult(reinterpret_cast<const char**>(&resRow), true, false);
      rowCount++;
    }

    int res = NDBT_OK;
    switch (queryRes)
    {
    case 1: // Scan complete
      g_err << "Query did not fail as it should have. Query returned " 
            << rowCount << " rows out of " << totalRowCount << endl;
      res = NDBT_FAILED;
      break;
    
    case -1: // Error
      {
        const int errCode = trans->getNdbError().code;
        if (errCode == 6000)
        {
          if (rowCount==0)
          {
            g_info << "Got expected error 6000. Query returned 0 rows out of " 
                   << totalRowCount  << endl;
          }
          else
          {
            g_err << "Got expected error 6000. Query returned " 
                  << rowCount << " rows out of " << totalRowCount 
                  << ". Exepected 0 rows."<< endl;
            res = NDBT_FAILED;
          }
        }
        else
        {
          g_err << "Got unexpected error " << errCode << ". Query returned " 
                << rowCount << " rows out of " << totalRowCount  << endl;
          res = NDBT_FAILED;
        }
      }
      break;
    
    default:
      require(false);
    }

    ndb->closeTransaction(trans);
    dictionary->dropTable(tabName);

    return res;
  }
} // namespace TupErr

/**
 * This is a regression test for bug #11748194 "TRANSACTION OBJECT CREATED 
 * AND UNRELEASED BY EXTRA CALL TO NEXTRESULT()".
 * If a transaction made an extra call to nextResult() after getting
 * end-of-scan from nextResult(), the API would leak transaction objects. 
 */
static int
runExtraNextResult(NDBT_Context* ctx, NDBT_Step* step)
{
  const NdbDictionary::Table * pTab = ctx->getTab();
  // Fill table with 10 rows.
  HugoTransactions hugoTrans(*pTab);
  Ndb* const ndb = GETNDB(step);
  hugoTrans.loadTable(ndb, 10);
  // Read MaxNoOfConcurrentTransactions configuration value.
  Uint32 maxTrans = 0;
  NdbConfig conf;
  require(conf.getProperty(conf.getMasterNodeId(),
                           NODE_TYPE_DB,
                           CFG_DB_NO_TRANSACTIONS,
                           &maxTrans));
  require(maxTrans > 0);
  
  /**
   * The bug causes each scan to leak one object.
   */
  int result = NDBT_OK;
  Uint32 i = 0;
  while (i < maxTrans+1)
  {
    NdbTransaction* const trans = ndb->startTransaction();
    if (trans == NULL)
    {
      g_err << "ndb->startTransaction() gave unexpected error : " 
            << ndb->getNdbError() << " in the " << i << "th iteration." <<endl;
    }
    
    // Do a random numer of scans in this transaction.
    const int scanCount = rand()%4;
    for (int j=0; j < scanCount; j++)
    {
      NdbScanOperation* const scan = trans->getNdbScanOperation(pTab);
      if (scan == NULL)
      {
        g_err << "trans->getNdbScanOperation() gave unexpected error : " 
              << trans->getNdbError() << " in the " << i
              << "th iteration." <<endl;
        return NDBT_FAILED;
      }
      
      require(scan->readTuples(NdbOperation::LM_CommittedRead) == 0);
      require(scan->getValue(0u) != 0);
      require(trans->execute(NoCommit) == 0);
      
      // Scan table until end.
      int scanResult;
      do
      {
        // Fetch new batch.
        scanResult = scan->nextResult(true);
        while (scanResult == 0)
        {
          // Iterate over batch.
          scanResult = scan->nextResult(false);
        }
      } while (scanResult == 0 || scanResult == 2);

      /** 
       * Do extra nextResult. This is the application error that triggers the 
       * bug.
       */
      scanResult = scan->nextResult(true);
      require(scanResult < 0);
      // Here we got the undefined error code -1. So check for that too.
      // if (trans->getNdbError().code != 4120
      if (scan->getNdbError().code != 4120
          && result == NDBT_OK)
      {
        g_err << "scan->nextResult() gave unexpected error : " 
              << scan->getNdbError() << " in the " << i << "th iteration." 
              << endl;
        result = NDBT_FAILED;
      }
      i++;
    }
    ndb->closeTransaction(trans);
  } // while (i < maxTrans+1)

  // Delete table rows.
  require(UtilTransactions(*ctx->getTab()).clearTable(ndb) == 0);
  return result;
}

NDBT_TESTSUITE(testScan);
TESTCASE("ScanRead", 
	 "Verify scan requirement: It should be possible "\
	 "to read all records in a table without knowing their "\
	 "primary key."){
  INITIALIZER(runLoadTable);
  TC_PROPERTY("Parallelism", 1);
  STEP(runScanRead);
  FINALIZER(runClearTable);
}
TESTCASE("ScanRead16", 
	 "Verify scan requirement: It should be possible to scan read "\
	 "with parallelism, test with parallelism 16"){
  INITIALIZER(runLoadTable);
  TC_PROPERTY("Parallelism", 16);
  STEP(runScanRead);
  FINALIZER(runClearTable);
}
TESTCASE("ScanRead240", 
	 "Verify scan requirement: It should be possible to scan read with "\
	 "parallelism, test with parallelism 240(240 would automatically be "\
	 "downgraded to the maximum parallelism value for the current config)"){
  INITIALIZER(runLoadTable);
  TC_PROPERTY("Parallelism", 240);
  STEP(runScanRead);
  FINALIZER(runClearTable);
}
TESTCASE("ScanReadCommitted240", 
	 "Verify scan requirement: It should be possible to scan read committed with "\
	 "parallelism, test with parallelism 240(240 would automatically be "\
	 "downgraded to the maximum parallelism value for the current config)"){
  INITIALIZER(runLoadTable);
  TC_PROPERTY("Parallelism", 240);
  TC_PROPERTY("TupScan", (Uint32)0);
  STEP(runScanReadCommitted);
  FINALIZER(runClearTable);
}
TESTCASE("ScanUpdate", 
	 "Verify scan requirement: It should be possible "\
	 "to update all records in a table without knowing their"\
	 " primary key."){
  INITIALIZER(runLoadTable);
  STEP(runScanUpdate);
  FINALIZER(runClearTable);
}
TESTCASE("ScanUpdate2", 
	 "Verify scan requirement: It should be possible "\
	 "to update all records in a table without knowing their"\
	 " primary key. Do this efficently by calling nextScanResult(false) "\
	 "in order to update the records already fetched to the api in one batch."){
  INITIALIZER(runLoadTable);
  TC_PROPERTY("Parallelism", 240);
  STEP(runScanUpdate2);
  FINALIZER(runClearTable);
}
TESTCASE("ScanDelete", 
	 "Verify scan requirement: It should be possible "\
	 "to delete all records in a table without knowing their"\
	 " primary key."){
  INITIALIZER(runLoadTable);
  STEP(runScanDelete);
  FINALIZER(runClearTable);
}
TESTCASE("ScanDelete2", 
	 "Verify scan requirement: It should be possible "\
	 "to delete all records in a table without knowing their"\
	 " primary key. Do this efficently by calling nextScanResult(false) "\
	 "in order to delete the records already fetched to the api in one batch."){
  INITIALIZER(runLoadTable);
  TC_PROPERTY("Parallelism", 240);
  STEP(runScanDelete2);
  FINALIZER(runClearTable);
}
TESTCASE("ScanUpdateAndScanRead", 
	 "Verify scan requirement: It should be possible to run "\
	 "scan read and scan update at the same time"){
  INITIALIZER(runLoadTable);
  TC_PROPERTY("Parallelism", 16);
  STEP(runScanRead);
  STEP(runScanUpdate);
  FINALIZER(runClearTable);
}
TESTCASE("ScanReadAndLocker", 
	 "Verify scan requirement: The locks are not kept throughout "\
	 "the entire scan operation. This means that a scan does not "\
	 "lock the entire table, only the records it's currently "\
	 "operating on. This will test how scan performs when there are "\
	 " a number of 1 second locks in the table"){
  INITIALIZER(runLoadTable);
  STEP(runScanReadUntilStopped);
  STEP(runLocker);
  FINALIZER(runClearTable);
}
TESTCASE("ScanReadAndPkRead", 
	 "Verify scan requirement: The locks are not kept throughout "\
	 "the entire scan operation. This means that a scan does not "\
	 "lock the entire table, only the records it's currently "\
	 "operating on. This will test how scan performs when there are "\
	 " a pk reads "){
  INITIALIZER(runLoadTable);
  STEPS(runScanRead, 2);
  STEPS(runPkRead, 2);
  FINALIZER(runClearTable);
}
TESTCASE("ScanRead488", 
	 "Verify scan requirement: It's only possible to have 11 concurrent "\
	 "scans per fragment running in Ndb kernel at the same time. "\
	 "When this limit is exceeded the scan will be aborted with errorcode "\
	 "488."){
  INITIALIZER(runLoadTable);
  STEPS(runRandScanRead, 70);
  FINALIZER(runClearTable);
}
TESTCASE("ScanRead488T", 
	 "Verify scan requirement: It's only possible to have 11 concurrent "\
	 "scans per fragment running in Ndb kernel at the same time. "\
	 "When this limit is exceeded the scan will be aborted with errorcode "\
	 "488."){
  TC_PROPERTY("TupScan", 1);
  INITIALIZER(runLoadTable);
  STEPS(runRandScanRead, 70);
  FINALIZER(runClearTable);
}
TESTCASE("ScanRead488O", 
	 "Verify scan requirement: It's only possible to have 11 concurrent "\
	 "scans per fragment running in Ndb kernel at the same time. "\
	 "When this limit is exceeded the scan will be aborted with errorcode "\
	 "488."){
  INITIALIZER(createOrderedPkIndex);
  INITIALIZER(runLoadTable);
  STEPS(runScanReadIndex, 70);
  FINALIZER(createOrderedPkIndex_Drop);
  FINALIZER(runClearTable);
}
TESTCASE("ScanRead488_Mixed", 
	 "Verify scan requirement: It's only possible to have 11 concurrent "\
	 "scans per fragment running in Ndb kernel at the same time. "\
	 "When this limit is exceeded the scan will be aborted with errorcode "\
	 "488."){
  TC_PROPERTY("TupScan", 2);
  INITIALIZER(createOrderedPkIndex);
  INITIALIZER(runLoadTable);
  STEPS(runRandScanRead, 50);
  STEPS(runScanReadIndex, 50);
  FINALIZER(createOrderedPkIndex_Drop);
  FINALIZER(runClearTable);
}
TESTCASE("ScanRead488Timeout", 
	 ""){
  INITIALIZER(runLoadTable);
  TC_PROPERTY("ErrorCode", 5034);
  STEPS(runScanRead, 30);
  STEP(runScanReadError);
  FINALIZER(runClearTable);
}
TESTCASE("ScanRead40", 
	 "Verify scan requirement: Scan with 40 simultaneous threads"){
  INITIALIZER(runLoadTable);
  STEPS(runScanRead, 40);
  FINALIZER(runClearTable);
}
TESTCASE("ScanRead100", 
	 "Verify scan requirement: Scan with 100 simultaneous threads"){
  INITIALIZER(runLoadTable);
  STEPS(runScanRead, 100);
  FINALIZER(runClearTable);
}
TESTCASE("TupScanRead100",
	 "Verify scan requirement: Scan with 100 simultaneous threads"){
  TC_PROPERTY("TupScan", 1);
  INITIALIZER(runLoadTable);
  STEPS(runScanRead, 100);
  FINALIZER(runClearTable);
}
TESTCASE("Scan-bug8262", 
	 ""){
  TC_PROPERTY("Rows", 1);
  TC_PROPERTY("ErrorCode", 8035);
  INITIALIZER(runLoadTable);
  INITIALIZER(runInsertError); // Will reset error code
  STEPS(runScanRead, 25);
  FINALIZER(runInsertError);
  FINALIZER(runClearTable);
}
TESTCASE("ScanRead40RandomTable", 
	 "Verify scan requirement: Scan with 40 simultaneous threads. "\
	 "Use random table for the scan"){
  INITIALIZER(runCreateAllTables);
  INITIALIZER(runLoadAllTables);
  STEPS(runScanReadRandomTable, 40);
  FINALIZER(runDropAllTablesExceptTestTable);
}
TESTCASE("ScanRead100RandomTable", 
	 "Verify scan requirement: Scan with 100 simultaneous threads. "\
	 "Use random table for the scan"){
  INITIALIZER(runCreateAllTables);
  INITIALIZER(runLoadAllTables);
  STEPS(runScanReadRandomTable, 100);
  FINALIZER(runDropAllTablesExceptTestTable);
}
TESTCASE("ScanReadRandomPrepare",
	 "Create and load tables for ScanRead40RandomNoTableCreate."){
  INITIALIZER(runCreateAllTables);
  INITIALIZER(runLoadAllTables);
}
TESTCASE("ScanRead40RandomNoTableCreate", 
	 "Verify scan requirement: Scan with 40 simultaneous threads. "\
	 "Use random table for the scan. Dont create or load the tables."){
  STEPS(runScanReadRandomTableExceptTestTable, 40);
}
TESTCASE("ScanRead100RandomNoTableCreate", 
	 "Verify scan requirement: Scan with 100 simultaneous threads. "\
	 "Use random table for the scan. Dont create or load the tables."){
  STEPS(runScanReadRandomTableExceptTestTable, 100);
}
TESTCASE("ScanWithLocksAndInserts", 
	 "TR457: This test is added to verify that an insert of a records "\
	 "that is already in the database does not delete the record"){  
  INITIALIZER(runLoadTable);
  STEPS(runScanReadUntilStopped, 2);
  STEP(runLocker);
  STEP(runInsertUntilStopped);
  FINALIZER(runClearTable);
}
TESTCASE("ScanReadAbort", 
	 "Scan requirement: A scan may be aborted by the application "\
	 "at any time. This can be performed even if there are more "\
	 "tuples to scan."){  
  INITIALIZER(runLoadTable);
  TC_PROPERTY("AbortProb", 90);
  STEPS(runScanRead, 3);
  FINALIZER(runClearTable);
}
TESTCASE("ScanReadAbort15", 
	 "Scan requirement: A scan may be aborted by the application "\
	 "at any time. This can be performed even if there are more "\
	 "tuples to scan. Use parallelism 15"){  
  INITIALIZER(runLoadTable);
  TC_PROPERTY("Parallelism", 15);
  TC_PROPERTY("AbortProb", 90);
  STEPS(runScanRead, 3);
  FINALIZER(runClearTable);
}
TESTCASE("ScanReadAbort240", 
	 "Scan requirement: A scan may be aborted by the application "\
	 "at any time. This can be performed even if there are more "\
	 "tuples to scan. Use parallelism 240(it will be downgraded to max para for this config)"){  
  INITIALIZER(runLoadTable);
  TC_PROPERTY("Parallelism", 240);
  TC_PROPERTY("AbortProb", 90);
  STEPS(runScanRead, 3);
  FINALIZER(runClearTable);
}
TESTCASE("ScanUpdateAbort16", 
	 "Scan requirement: A scan may be aborted by the application "\
	 "at any time. This can be performed even if there are more "\
	 "tuples to scan. Use parallelism 16"){  
  INITIALIZER(runLoadTable);
  TC_PROPERTY("Parallelism", 16);
  TC_PROPERTY("AbortProb", 90);
  STEPS(runScanUpdate, 3);
  FINALIZER(runClearTable);
}
TESTCASE("ScanUpdateAbort240", 
	 "Scan requirement: A scan may be aborted by the application "\
	 "at any time. This can be performed even if there are more "\
	 "tuples to scan. Use parallelism 240(it will be downgraded to max para for this config)"){  
  INITIALIZER(runLoadTable);
  TC_PROPERTY("Parallelism", 240);
  TC_PROPERTY("AbortProb", 90);
  STEPS(runScanUpdate, 3);
  FINALIZER(runClearTable);
}
TESTCASE("CheckGetValue", 
	 "Check that we can call getValue to read attributes"\
	 "Especially interesting to see if we can read only the"\
	 " first, last or any two attributes from the table"){
  INITIALIZER(runLoadTable);
  STEP(runCheckGetValue);
  VERIFIER(runScanRead);
  FINALIZER(runClearTable);
}
TESTCASE("CloseWithoutStop", 
	 "Check that we can close the scanning transaction without calling "\
	 "stopScan"){
  INITIALIZER(runLoadTable);
  STEP(runCloseWithoutStop);
  VERIFIER(runScanRead);
  FINALIZER(runClearTable);
}
TESTCASE("NextScanWhenNoMore", 
	 "Check that we can call nextScanResult when there are no more "\
	 "records, and that it returns a valid value"){
  INITIALIZER(runLoadTable);
  STEP(runNextScanWhenNoMore);
  VERIFIER(runScanRead);
  FINALIZER(runClearTable);
}
TESTCASE("EqualAfterOpenScan", 
	 "Check that we can't call equal after openScan"){
  STEP(runEqualAfterOpenScan);
}
TESTCASE("ExecuteScanWithoutOpenScan", 
	 "Check that we can't call executeScan without defining a scan "\
         "with openScan"){
  INITIALIZER(runLoadTable);
  STEP(runExecuteScanWithoutOpenScan);
  VERIFIER(runScanRead);
  FINALIZER(runClearTable);
}
TESTCASE("OnlyOpenScanOnce", 
	 "Check that we may only call openScan once in the same trans"){
  INITIALIZER(runLoadTable);
  STEP(runOnlyOpenScanOnce);
  VERIFIER(runScanRead);
  FINALIZER(runClearTable);
}
TESTCASE("OnlyOneOpInScanTrans", 
	 "Check that we can have only one operation in a scan trans"){
  INITIALIZER(runLoadTable);
  STEP(runOnlyOneOpInScanTrans);
  VERIFIER(runScanRead);
  FINALIZER(runClearTable);
}
TESTCASE("OnlyOneOpBeforeOpenScan", 
	 "Check that we can have only one operation in a trans defined "\
	 "when calling openScan "){
  INITIALIZER(runLoadTable);
  STEP(runOnlyOneOpBeforeOpenScan);
  VERIFIER(runScanRead);
  FINALIZER(runClearTable);
}
TESTCASE("OnlyOneScanPerTrans", 
	 "Check that we can have only one scan operation in a trans"){
  INITIALIZER(runLoadTable);
  STEP(runOnlyOneScanPerTrans);
  VERIFIER(runScanRead);
  FINALIZER(runClearTable);
}
TESTCASE("NoCloseTransaction", 
	 "Check behaviour when close transaction is not called "){
  INITIALIZER(runLoadTable);
  STEP(runNoCloseTransaction);
  VERIFIER(runScanRead);
  FINALIZER(runClearTable);
}
TESTCASE("CheckInactivityTimeOut", 
	 "Check behaviour when the api sleeps for a long time before continuing scan "){
  INITIALIZER(runLoadTable);
  STEP(runCheckInactivityTimeOut);
  VERIFIER(runScanRead);
  FINALIZER(runClearTable);
}
TESTCASE("CheckInactivityBeforeClose", 
	 "Check behaviour when the api sleeps for a long time before calling close scan "){
  INITIALIZER(runLoadTable);
  STEP(runCheckInactivityBeforeClose);
  VERIFIER(runScanRead);
  FINALIZER(runClearTable);
}
TESTCASE("ScanReadError5021", 
	 "Scan and insert error 5021, one node is expected to crash"){
  INITIALIZER(runLoadTable);
  TC_PROPERTY("ErrorCode", 5021);
  STEP(runScanReadErrorOneNode);
  FINALIZER(runClearTable);
}
TESTCASE("ScanReadError5022", 
	 "Scan and insert error 5022, one node is expected to crash"){
  INITIALIZER(runLoadTable);
  TC_PROPERTY("ErrorCode", 5022);
  TC_PROPERTY("NodeNumber", 2);
  STEP(runScanReadErrorOneNode);
  FINALIZER(runClearTable);
}
TESTCASE("ScanReadError5023", 
	 "Scan and insert error 5023"){
  INITIALIZER(runLoadTable);
  TC_PROPERTY("ErrorCode", 5023);
  STEP(runScanReadError);
  FINALIZER(runClearTable);
}
TESTCASE("ScanReadError5024", 
	 "Scan and insert error 5024"){
  INITIALIZER(runLoadTable);
  TC_PROPERTY("ErrorCode", 5024);
  STEP(runScanReadError);
  FINALIZER(runClearTable);
}
TESTCASE("ScanReadError5025", 
	 "Scan and insert error 5025"){
  INITIALIZER(runLoadTable);
  TC_PROPERTY("ErrorCode", 5025);
  STEP(runScanReadError);
  FINALIZER(runClearTable);
}
TESTCASE("ScanReadError8081",
	 "Scan and insert error 8081"){
  INITIALIZER(runLoadTable);
  TC_PROPERTY("ErrorCode", 8081);
  STEP(runScanReadError);
  FINALIZER(runClearTable);
}
TESTCASE("ScanReadError5030", 
	 "Scan and insert error 5030."\
	 "Drop all SCAN_NEXTREQ signals in LQH until the node is "\
	 "shutdown with SYSTEM_ERROR because of scan fragment timeout"){
  INITIALIZER(runLoadTable);
  TC_PROPERTY("ErrorCode", 5030);
  STEP(runScanReadErrorOneNode);
  FINALIZER(runClearTable);
}
TESTCASE("ScanReadError8095", 
	 "Scan and insert error 8095. "\
         "TC fails to send a DIH_SCAN_GET_NODES_REQ due to "\
         "'out of LongMessageBuffers' -> terminate scan."){
  INITIALIZER(runLoadTable);
  TC_PROPERTY("ErrorCode", 8095);
  STEP(runScanReadError);
  FINALIZER(runClearTable);
}
TESTCASE("ScanReadError7234", 
	 "Scan and insert error 7234. "\
         "DIH fails to send a DIH_SCAN_GET_NODES_CONF due to "\
         "'out of LongMessageBuffers' -> send DIH_SCAN_GET_NODES_REF."){
  INITIALIZER(runLoadTable);
  TC_PROPERTY("ErrorCode", 7234);
  STEP(runScanReadError);
  FINALIZER(runClearTable);
}
TESTCASE("ScanReadRestart", 
	 "Scan requirement:A scan should be able to start and "\
	 "complete during node recovery and when one or more nodes "\
	 "in the cluster is down.Use random parallelism "){
  INITIALIZER(runLoadTable);
  TC_PROPERTY("Parallelism", RANDOM_PARALLELISM); // Random
  STEP(runScanReadUntilStopped);
  STEP(runRestarter);
  FINALIZER(runClearTable);
}
TESTCASE("ScanUpdateRestart", 
	 "Scan requirement:A scan should be able to start and "\
	 "complete during node recovery and when one or more nodes "\
	 "in the cluster is down. Use random parallelism"){
  INITIALIZER(runLoadTable);
  TC_PROPERTY("Parallelism", RANDOM_PARALLELISM); // Random
  STEP(runScanUpdateUntilStopped);
  STEP(runRestarter);
  FINALIZER(runClearTable);
}
#if 0
TESTCASE("ScanReadRestart9999", 
	 "Scan requirement:A scan should be able to start and "\
	 "complete during node recovery and when one or more nodes "\
	 "in the cluster is down. Use parallelism 240."\
	 "Restart using error insert 9999"){
  INITIALIZER(runLoadTable);
  TC_PROPERTY("Parallelism", 240);
  STEP(runScanReadUntilStopped);
  STEP(runRestarter9999);
  FINALIZER(runClearTable);
}
TESTCASE("ScanUpdateRestart9999", 
	 "Scan requirement:A scan should be able to start and "\
	 "complete during node recovery and when one or more nodes "\
	 "in the cluster is down. Use parallelism 240."\
	 "Restart using error insert 9999"){
  INITIALIZER(runLoadTable);
  TC_PROPERTY("Parallelism", 240);
  STEP(runScanReadUntilStopped);
  STEP(runScanUpdateUntilStopped);
  STEP(runRestarter9999);
  FINALIZER(runClearTable);
}
#endif
TESTCASE("InsertDelete", 
	 "Load and delete all while scan updating and scan reading\n"\
	 "Alexander Lukas special"){
  INITIALIZER(runClearTable);
  STEP(runScanReadUntilStoppedNoCount);
  STEP(runScanUpdateUntilStopped);
  STEP(runInsertDelete);
  FINALIZER(runClearTable);
}
TESTCASE("Bug48700", 
	 "Load and delete all while scan updating and scan reading\n"\
	 "Alexander Lukas special"){
  TC_PROPERTY("AbortProb", Uint32(0));
  TC_PROPERTY("NoCount", 1);
  TC_PROPERTY("LockMode", NdbOperation::LM_CommittedRead);
  INITIALIZER(runClearTable);
  STEPS(runRandScanRead, 10);
  STEP(runInsertDelete);
  FINALIZER(runClearTable);
}
TESTCASE("CheckAfterTerror", 
	 "Check that we can still scan read after this terror of NdbApi"){
  INITIALIZER(runLoadTable);
  STEPS(runScanRead, 5);
  FINALIZER(runClearTable);
}
TESTCASE("ScanReadWhileNodeIsDown", 
	 "Scan requirement:A scan should be able to run as fast when  "\
	 "one or more nodes in the cluster is down."){
  INITIALIZER(runLoadTable);
  STEP(runScanReadUntilStoppedPrintTime);
  STEP(runStopAndStartNode);
  FINALIZER(runClearTable);
}
TESTCASE("ScanParallelism", 
	 "Test scan with different parallelism"){
  INITIALIZER(runLoadTable);
  STEP(runScanParallelism);
  FINALIZER(runClearTable);
}
TESTCASE("ScanVariants", 
	 "Test different scan variants"){
  INITIALIZER(runLoadTable);
  STEP(runScanVariants);
  FINALIZER(runClearTable);
}
TESTCASE("Bug24447",
	 ""){
  INITIALIZER(runLoadTable);
  STEP(runBug24447);
  FINALIZER(runClearTable);
}
TESTCASE("Bug36124",
         "Old interpreted Api usage"){
  INITIALIZER(runLoadTable);
  STEP(runBug36124);
  FINALIZER(runClearTable);
}
TESTCASE("Bug42545", "")
{
  INITIALIZER(createOrderedPkIndex);
  INITIALIZER(runLoadTable);
  STEP(runBug42545);
  FINALIZER(createOrderedPkIndex_Drop);
  FINALIZER(runClearTable);
}
TESTCASE("Bug42559", "") 
{
  INITIALIZER(initBug42559);
  INITIALIZER(createOrderedPkIndex);
  INITIALIZER(runLoadTable);
  STEPS(runScanReadIndex, 70);
  FINALIZER(createOrderedPkIndex_Drop);
  FINALIZER(finalizeBug42559);
  FINALIZER(runClearTable);
}
TESTCASE("CloseRefresh", "")
{
  INITIALIZER(runCloseRefresh);
}
TESTCASE("Bug54945", "Need --skip-ndb-optimized-node-selection")
{
  STEP(runBug54945);
}
TESTCASE("ScanFragRecExhaust", 
         "Test behaviour when TC scan frag recs exhausted")
{
  INITIALIZER(runLoadTable);
  INITIALIZER(runScanReadExhaust);
  FINALIZER(runClearTable);
}
TESTCASE("ScanFragRecExhaust", 
         "Test behaviour when TC scan frag recs exhausted")
{
  INITIALIZER(runLoadTable);
  INITIALIZER(runScanReadExhaust);
  FINALIZER(runClearTable);
}
TESTCASE("Bug12324191", "")
{
  TC_PROPERTY("LockMode", Uint32(NdbOperation::LM_Read));
  TC_PROPERTY("TupScan", Uint32(1));
  TC_PROPERTY("Rows", Uint32(0));
  INITIALIZER(runLoadTable);
  STEP(runScanRead);
  STEPS(runMixedDML,10);
}
TESTCASE("Bug13394788", "")
{
  INITIALIZER(createOrderedPkIndex);
  INITIALIZER(runLoadTable);
  STEP(runBug13394788);
  FINALIZER(createOrderedPkIndex_Drop);
  FINALIZER(runClearTable);
}
TESTCASE("TupCheckSumError", ""){
  INITIALIZER(TupErr::createDataBase);
  INITIALIZER(TupErr::doCheckSumQuery);
}
TESTCASE("InterpretNok6000", ""){
  INITIALIZER(TupErr::createDataBase);
  INITIALIZER(TupErr::doInterpretNok6000Query);
}
TESTCASE("extraNextResultBug11748194",
         "Regression test for bug #11748194")
{
  INITIALIZER(runExtraNextResult);
}
TESTCASE("ScanRealKeyInfoExhaust",
         "Test behaviour when TC keyinfo buffers exhausted 4real")
{
  /* 55 threads, each setting 200 ranges in their keyinfo
   * For the lightest single column PK case, each range should
   * use 2 words, 200 ranges = 400 words per scan thread = 
   * 400/4 = 100 Databuffers used.
   * 55 threads = 55*100 = 5500 Databuffers which is >
   * the 4000 statically allocated in 6.3
   */
  TC_PROPERTY("NumRanges", 200);
  TC_PROPERTY("MaxRunSecs", 120);
  INITIALIZER(createOrderedPkIndex);
  INITIALIZER(runLoadTable);
  INITIALIZER(takeResourceSnapshot);
  STEPS(runScanReadIndexWithBounds,55);
  FINALIZER(checkResourceSnapshot);
  FINALIZER(createOrderedPkIndex_Drop);
  FINALIZER(runClearTable);
}
TESTCASE("ScanKeyInfoExhaust",
         "Test behaviour when TC keyinfo buffers exhausted with error insert")
{
  /* Use error insert 8094 to cause keyinfo exhaustion, then run a single scan
   * with keyinfo to hit the error path
   */
  TC_PROPERTY("MaxRunSecs", 10);
  INITIALIZER(createOrderedPkIndex);
  INITIALIZER(runLoadTable);
  INITIALIZER(takeResourceSnapshot);
  TC_PROPERTY("ErrorCode", 8094);
  INITIALIZER(runInsertError);
  STEP(runScanReadIndexWithBounds);
  FINALIZER(checkResourceSnapshot);
  FINALIZER(runInsertError);
  FINALIZER(createOrderedPkIndex_Drop);
  FINALIZER(runClearTable);
}
TESTCASE("Bug16402744", 
	 "Test scan behaviour with multiple DIH_SCAN_GET_NODES_REQ "\
         "and _CONF handling possible delayed/incomplete due to "\
         "CONTINUEB(ZSTART_FRAG_SCAN)"){
  INITIALIZER(runLoadTable);
  TC_PROPERTY("Parallelism", 240);
  TC_PROPERTY("ErrorCode", 8097);
  STEP(runScanReadError);
  FINALIZER(runClearTable);
}
  


NDBT_TESTSUITE_END(testScan);

int main(int argc, const char** argv){
  ndb_init();
  myRandom48Init((long)NdbTick_CurrentMillisecond());
  NDBT_TESTSUITE_INSTANCE(testScan);
  return testScan.execute(argc, argv);
}

template class Vector<Attrib*>;
template class Vector<NdbTransaction*>;<|MERGE_RESOLUTION|>--- conflicted
+++ resolved
@@ -1,9 +1,5 @@
 /*
-<<<<<<< HEAD
-   Copyright (c) 2003, 2014, Oracle and/or its affiliates. All rights reserved.
-=======
    Copyright (c) 2003, 2015, Oracle and/or its affiliates. All rights reserved.
->>>>>>> 7757d419
 
    This program is free software; you can redistribute it and/or modify
    it under the terms of the GNU General Public License as published by
@@ -2863,13 +2859,6 @@
   INITIALIZER(runScanReadExhaust);
   FINALIZER(runClearTable);
 }
-TESTCASE("ScanFragRecExhaust", 
-         "Test behaviour when TC scan frag recs exhausted")
-{
-  INITIALIZER(runLoadTable);
-  INITIALIZER(runScanReadExhaust);
-  FINALIZER(runClearTable);
-}
 TESTCASE("Bug12324191", "")
 {
   TC_PROPERTY("LockMode", Uint32(NdbOperation::LM_Read));
