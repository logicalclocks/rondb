--- conflicted
+++ resolved
@@ -1,5 +1,6 @@
 /*
    Copyright (c) 2009, 2021, Oracle and/or its affiliates.
+   Copyright (c) 2021, 2021, Logical Clocks AB and/or its affiliates.
 
 
    This program is free software; you can redistribute it and/or modify
@@ -1500,6 +1501,7 @@
   Mgmd mgmd(145);
   Ndbd ndbd1(1);
 
+  int ndbd_exit_code;
   CHECK(ndbd1.start(wd.path(), mgmd.connectstring(config))); // Start data node 1
   CHECK(mgmd.start_from_config_ini(wd.path()));    // Start management node
   CHECK(mgmd.connect(config));                     // Connect to management node
@@ -1509,20 +1511,12 @@
   /**
    * Start data node 2. Expect it to fail immediately since hostname is wrong
   */
-<<<<<<< HEAD
-  int ndbd_exit_code;
-  Ndbd ndbd2(2);
-  CHECK(ndbd2.start(wd.path(), mgmd.connectstring(config)));
-  CHECK(ndbd2.wait(ndbd_exit_code, 200) == 0);   // first 20-second wait
-  CHECK(ndbd2.wait(ndbd_exit_code, 200) == 1);   // second 20-second wait
-=======
   Ndbd ndb2(2);
   CHECK(ndb2.start(wd.path(), mgmd.connectstring(config)));
   CHECK(ndb2.wait(ndbd_exit_code, 50) == 1);
 
   /* Shut down the cluster */
   ndb_mgm_stop2(mgmd.handle(), -1, 0, 0);
->>>>>>> d4f9f0c4
 
   return NDBT_OK;
 }
