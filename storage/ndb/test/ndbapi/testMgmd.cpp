--- conflicted
+++ resolved
@@ -1615,7 +1615,37 @@
   return NDBT_OK;
 }
 
-<<<<<<< HEAD
+int runTestMyCnf(NDBT_Context *ctx, NDBT_Step *step) {
+  /* Construct path name to my.cnf */
+  NDBT_Workingdir wd("test_mgmd");
+  BaseString my_cnf_file = path(wd.path(), "my.cnf");
+
+  /* Create args to start mgmd using a my.cnf file */
+  NdbProcess::Args args;
+  args.add("--defaults-file=", my_cnf_file.c_str());
+  args.add("--configdir=", wd.path());
+  args.add("--ndb-nodeid=", 1);
+  args.add("--mycnf");
+
+  /* Write a my.cnf file containing an illegal config parameter */
+  FILE *fp = fopen(my_cnf_file.c_str(), "w");
+  CHECK(fp != nullptr);
+  fprintf(fp, "[cluster_config]\n");
+  fprintf(fp, "ndbcluster=on\n");
+  fclose(fp);
+
+  /* Start mgmd */
+  Mgmd mgmd;
+  CHECK(mgmd.start(wd.path(), args));
+
+  /* Mgmd exits with status 1 due to syntax error in my.cnf */
+  int ret;
+  mgmd.wait(ret);
+  CHECK(ret == 1);
+
+  return NDBT_OK;
+}
+
 int runTestSshKeySigning(NDBT_Context *ctx, NDBT_Step *step) {
   /* Skip this test in PB2 environments, where "ssh localhost"
      does not necessarily work.
@@ -1987,35 +2017,6 @@
 
   r = ndb_mgm_get_clusterlog_severity_filter(handle, &sev, 1);
   CHECK(r == 1);  // NOW COMMAND IS ALLOWED
-=======
-int runTestMyCnf(NDBT_Context *ctx, NDBT_Step *step) {
-  /* Construct path name to my.cnf */
-  NDBT_Workingdir wd("test_mgmd");
-  BaseString my_cnf_file = path(wd.path(), "my.cnf");
-
-  /* Create args to start mgmd using a my.cnf file */
-  NdbProcess::Args args;
-  args.add("--defaults-file=", my_cnf_file.c_str());
-  args.add("--configdir=", wd.path());
-  args.add("--ndb-nodeid=", 1);
-  args.add("--mycnf");
-
-  /* Write a my.cnf file containing an illegal config parameter */
-  FILE *fp = fopen(my_cnf_file.c_str(), "w");
-  CHECK(fp != nullptr);
-  fprintf(fp, "[cluster_config]\n");
-  fprintf(fp, "ndbcluster=on\n");
-  fclose(fp);
-
-  /* Start mgmd */
-  Mgmd mgmd;
-  CHECK(mgmd.start(wd.path(), args));
-
-  /* Mgmd exits with status 1 due to syntax error in my.cnf */
-  int ret;
-  mgmd.wait(ret);
-  CHECK(ret == 1);
->>>>>>> 028c2a7d
 
   return NDBT_OK;
 }
