/*
   Copyright (c) 2004, 2023, Oracle and/or its affiliates.
<<<<<<< HEAD
   Copyright (c) 2023, 2023, Hopsworks and/or its affiliates.
=======
>>>>>>> 057f5c95

   This program is free software; you can redistribute it and/or modify
   it under the terms of the GNU General Public License, version 2.0,
   as published by the Free Software Foundation.

   This program is also distributed with certain software (including
   but not limited to OpenSSL) that is licensed under separate terms,
   as designated in a particular file or component or in included license
   documentation.  The authors of MySQL hereby grant you an additional
   permission to link the program and your derivative works with the
   separately licensed software that they have included with MySQL.

   This program is distributed in the hope that it will be useful,
   but WITHOUT ANY WARRANTY; without even the implied warranty of
   MERCHANTABILITY or FITNESS FOR A PARTICULAR PURPOSE.  See the
   GNU General Public License, version 2.0, for more details.

   You should have received a copy of the GNU General Public License
   along with this program; if not, write to the Free Software
   Foundation, Inc., 51 Franklin St, Fifth Floor, Boston, MA 02110-1301  USA
*/

#include "util/require.h"
#include <NDBT.hpp>
#include <NdbApi.hpp>
#include <NdbRestarter.hpp>
#include <HugoOperations.hpp>
#include <HugoTransactions.hpp>
#include <UtilTransactions.hpp>
#include <signaldata/DumpStateOrd.hpp>

#include <getarg.h>
#include <InputStream.hpp>

struct CASE 
{
  bool start_row;
  bool end_row;
  bool curr_row;
  const char * op1;
  const char * op2;
  const char * op3;
  int val;
};

static CASE g_op_types[] =
{
  { false, true,  false, "INS", 0,     0,     0 }, // 0x001 a
  { true,  true,  false, "UPD", 0,     0,     0 }, // 0x002 d
  { true,  false, false, "DEL", 0,     0,     0 }, // 0x004 g

  { false, true,  false, "INS", "UPD", 0,     0 }, // 0x008 b
  { false, false, false, "INS", "DEL", 0,     0 }, // 0x010 c
  { true,  true,  false, "UPD", "UPD", 0,     0 }, // 0x020 e
  { true,  false, false, "UPD", "DEL", 0,     0 }, // 0x040 f
  { true,  true,  false, "DEL", "INS", 0,     0 }, // 0x080 h

  { false, true,  false, "INS", "DEL", "INS", 0 }, // 0x100 i
  { true,  false, false, "DEL", "INS", "DEL", 0 }  // 0x200 j
};
const size_t OP_COUNT = (sizeof(g_op_types)/sizeof(g_op_types[0]));

static Ndb* g_ndb = 0;
static CASE* g_ops;
static Ndb_cluster_connection *g_cluster_connection= 0;
static HugoOperations* g_hugo_ops;
static int g_use_ops = 1 | 2 | 4;
static int g_cases = 0x1;
static int g_case_loop = 2;
static int g_rows = 10;
static int g_setup_tables = 1;
static int g_one_op_at_a_time = 0;
static const char * g_tablename = "T1";
static const NdbDictionary::Table* g_table = 0;
static NdbRestarter g_restarter;

static int init_ndb(int argc, char** argv);
static int parse_args(int argc, char** argv);
static int connect_ndb();
static int drop_all_tables();
static int load_table();
static int pause_lcp(int error);
static int do_op(int row);
static int continue_lcp(int error = 0);
static int commit();
static int restart();
static int validate();

int 
main(int argc, char ** argv){
  ndb_init();
  require(!init_ndb(argc, argv));
  if(parse_args(argc, argv))
    return -1;
  require(!connect_ndb());
  
  if(g_setup_tables){
    require(!drop_all_tables());
    
    if(NDBT_Tables::createTable(g_ndb, g_tablename) != 0){
      exit(-1);
    }
  }
  
  g_table = g_ndb->getDictionary()->getTable(g_tablename);
  if(g_table == 0){
    g_err << "Failed to retreive table: " << g_tablename << endl;
    exit(-1);
  }
  require((g_hugo_ops = new HugoOperations(* g_table)) != 0);
  require(!g_hugo_ops->startTransaction(g_ndb));
  
  g_ops= new CASE[g_rows];
  
  const int use_ops = g_use_ops;
  for(size_t i = 0; i<OP_COUNT; i++)
  {
    if(g_one_op_at_a_time){
      while(i < OP_COUNT && (use_ops & (1 << i)) == 0) i++;
      if(i == OP_COUNT)
	break;
      ndbout_c("-- loop\noperation: %c use_ops: %x", int('a'+i), use_ops);
      g_use_ops = (1 << i);
    } else {
      i = OP_COUNT - 1;
    }
    
    size_t test_case = 0;
    if((1 << test_case++) & g_cases)
    {
      for(size_t tl = 0; tl<(size_t)g_case_loop; tl++){
	g_info << "Performing all ops wo/ inteference of LCP" << endl;
	
	g_info << "Testing pre LCP operations, ZLCP_OP_WRITE_RT_BREAK" << endl;
	g_info << "  where ZLCP_OP_WRITE_RT_BREAK is "
	  " finished before SAVE_PAGES" << endl;
	require(!load_table());
	require(!pause_lcp(5900));
        for(int j = 0; j < g_rows; j++){
	  require(!do_op(j));
	}
	require(!continue_lcp(5900));
	require(!commit());
	require(!pause_lcp(5900));
	require(!restart());
	require(!validate());
      }  
    }
    
    if((1 << test_case++) & g_cases)
    {
      for(int tl = 0; tl<g_case_loop; tl++){
	g_info << "Testing pre LCP operations, ZLCP_OP_WRITE_RT_BREAK" << endl;
	g_info << "  where ZLCP_OP_WRITE_RT_BREAK is finished after SAVE_PAGES"
	       << endl;
	require(!load_table());
	require(!pause_lcp(5901));
        for(int j = 0; j < g_rows; j++){
	  require(!do_op(j));
	}
	require(!continue_lcp(5901));
	require(!commit());
	require(!pause_lcp(5900));
	require(!restart());
	require(!validate());
      }    
    }

    if((1 << test_case++) & g_cases)
    {
      for(int tl = 0; tl<g_case_loop; tl++){
	g_info << "Testing pre LCP operations, undo-ed at commit" << endl;
	require(!load_table());
	require(!pause_lcp(5902));
        for(int j = 0; j < g_rows; j++){
	  require(!do_op(j));
	}
	require(!continue_lcp(5902));
	require(!commit());
	require(!continue_lcp(5903));
	require(!pause_lcp(5900));
	require(!restart());
	require(!validate());
      }
    }
    
    if((1 << test_case++) & g_cases)
    {
      for(int tl = 0; tl < g_case_loop; tl++){
	g_info << "Testing prepared during LCP and committed after" << endl;
	require(!load_table());
	require(!pause_lcp(5904));    // Start LCP, but don't save pages
        for(int j = 0; j < g_rows; j++){
	  require(!do_op(j));
	}
	require(!continue_lcp(5904)); // Start ACC save pages
	require(!pause_lcp(5900));    // Next LCP
	require(!commit());
	require(!restart());
	require(!validate());
      }
    }
  }
}

static int init_ndb(int argc, char** argv)
{
  ndb_init();
  return 0;
}

static int parse_args(int argc, char** argv)
{
  size_t i;
  char * ops= 0, *cases=0;
  struct getargs args[] = {
    { "records", 0, arg_integer, &g_rows, "Number of records", "records" },
    { "operations", 'o', arg_string, &ops, "Operations [a-h]", 0 },
    { "1", '1', arg_flag, &g_one_op_at_a_time, "One op at a time", 0 },
    { "0", '0', arg_negative_flag, &g_one_op_at_a_time, "All ops at once", 0 },
    { "cases", 'c', arg_string, &cases, "Cases [a-c]", 0 },
    { 0, 't', arg_flag, &g_setup_tables, "Create table", 0 },
    { 0, 'u', arg_negative_flag, &g_setup_tables, "Dont create table", 0 }
  };
  
  int optind= 0;
  const int num_args = sizeof(args)/sizeof(args[0]);
  if(getarg(args, num_args, argc, (const char**)argv, &optind)) {
    arg_printusage(args, num_args, argv[0], " tabname1\n");
    ndbout_c("\n -- Operations [a-%c] = ", int('a'+OP_COUNT-1));
    for(i = 0; i<OP_COUNT; i++){
      ndbout_c("\t%c = %s %s", 
	       int('a'+i), g_op_types[i].op1,
	       g_op_types[i].op2 ? g_op_types[i].op2 : "");
    }
    return -1;
  }
  
  if(ops != 0){
    g_use_ops = 0;
    char * s = ops;
    while(* s)
      g_use_ops |= (1 << ((* s++) - 'a'));
  }

  if(cases != 0){
    g_cases = 0;
    char * s = cases;
    while(* s)
      g_cases |= (1 << ((* s++) - 'a'));
  }
  
  ndbout_c("table: %s", g_tablename);
  printf("operations: ");
  for(i = 0; i<OP_COUNT; i++)
    if(g_use_ops & (1 << i))
      printf("%c", int('a'+i));
  printf("\n");
  
  printf("test cases: ");
  for(i = 0; i<3; i++)
    if(g_cases & (1 << i))
      printf("%c", int('1'+i));
  printf("\n");
  printf("-------------\n");  
  return 0;
}

static int connect_ndb()
{
  g_cluster_connection = new Ndb_cluster_connection();
  if(g_cluster_connection->connect(12, 5, 1) != 0)
  {
    return 1;
  }

  g_ndb = new Ndb(g_cluster_connection, "TEST_DB");
  g_ndb->init(256);
  if(g_ndb->waitUntilReady(30) == 0){
    return 0;
//    int args[] = { DumpStateOrd::DihMaxTimeBetweenLCP };
//    return g_restarter.dumpStateAllNodes(args, 1);
  }
  return -1;
}

static int disconnect_ndb()
{
  delete g_ndb;
  delete g_cluster_connection;
  g_ndb = 0;
  g_table = 0;
  g_cluster_connection= 0;
  return 0;
}

static int drop_all_tables()
{
  NdbDictionary::Dictionary * dict = g_ndb->getDictionary();
  require(dict);

  BaseString db = g_ndb->getDatabaseName();
  BaseString schema = g_ndb->getSchemaName();

  NdbDictionary::Dictionary::List list;
  if (dict->listObjects(list, NdbDictionary::Object::TypeUndefined) == -1){
      g_err << "Failed to list tables: " << endl
	    << dict->getNdbError() << endl;
      return -1;
  }
  for (unsigned i = 0; i < list.count; i++) {
    NdbDictionary::Dictionary::List::Element& elt = list.elements[i];
    switch (elt.type) {
    case NdbDictionary::Object::SystemTable:
    case NdbDictionary::Object::UserTable:
      g_ndb->setDatabaseName(elt.database);
      g_ndb->setSchemaName(elt.schema);
      if(dict->dropTable(elt.name) != 0){
	g_err << "Failed to drop table: " 
	      << elt.database << "/" << elt.schema << "/" << elt.name <<endl;
	g_err << dict->getNdbError() << endl;
	return -1;
      }
      break;
    case NdbDictionary::Object::UniqueHashIndex:
    case NdbDictionary::Object::OrderedIndex:
    case NdbDictionary::Object::HashIndexTrigger:
    case NdbDictionary::Object::IndexTrigger:
    case NdbDictionary::Object::SubscriptionTrigger:
    case NdbDictionary::Object::ReadOnlyConstraint:
    default:
      break;
    }
  }
  
  g_ndb->setDatabaseName(db.c_str());
  g_ndb->setSchemaName(schema.c_str());
  
  return 0;
}

static int load_table()
{
  UtilTransactions clear(* g_table);
  require(!clear.clearTable(g_ndb));
  
  HugoOperations ops(* g_table);
  require(!ops.startTransaction(g_ndb));
  size_t op = 0;
  size_t rows = 0;
  size_t uncommitted = 0;
  //bool prepared = false;
  for(int i = 0; i < g_rows; i++){
    for(op %= OP_COUNT; !((1 << op) & g_use_ops); op = (op + 1) % OP_COUNT);
    g_ops[i] = g_op_types[op++];
    if(g_ops[i].start_row){
      g_ops[i].curr_row = true;
      g_ops[i].val = rand();
      require(!ops.pkInsertRecord(g_ndb, i, 1, g_ops[i].val));
      uncommitted++;
    } else {
      g_ops[i].curr_row = false;
    }
    if(uncommitted >= 100){
      require(!ops.execute_Commit(g_ndb));
      require(!ops.getTransaction()->restart());
      rows += uncommitted;
      uncommitted = 0;
    }
  }
  if(uncommitted)
    require(!ops.execute_Commit(g_ndb));

  require(!ops.closeTransaction(g_ndb));
  rows += uncommitted;
  g_info << "Inserted " << rows << " rows" << endl;
  return 0;
}

static int pause_lcp(int error)
{
  int nodes = g_restarter.getNumDbNodes();

  int filter[] = { 15, NDB_MGM_EVENT_CATEGORY_INFO, 0 };

  socket_t fd= ndb_mgm_listen_event(g_restarter.handle, filter);
  ndb_socket_t my_fd;
  ndb_socket_create_from_native(my_fd, fd);

  require(ndb_socket_valid(my_fd));
  require(!g_restarter.insertErrorInAllNodes(error));
  int dump[] = { DumpStateOrd::DihStartLcpImmediately };
  require(!g_restarter.dumpStateAllNodes(dump, 1));
  
  char *tmp;
  char buf[1024];
  SocketInputStream in(my_fd, 1000);
  int count = 0;
  do {
    tmp = in.gets(buf, 1024);
    if(tmp)
    {
      int id;
      if(sscanf(tmp, "%*[^:]: LCP: %d ", &id) == 1 && id == error &&
	 --nodes == 0){
	ndb_socket_close(my_fd);
	return 0;
      }
    }
  } while(count++ < 30);
  
  ndb_socket_close(my_fd);
  return -1;
}

static int do_op(int row)
{
  HugoOperations & ops = * g_hugo_ops;
  if(strcmp(g_ops[row].op1, "INS") == 0){
    require(!g_ops[row].curr_row);
    g_ops[row].curr_row = true;
    g_ops[row].val = rand();
    require(!ops.pkInsertRecord(g_ndb, row, 1, g_ops[row].val));
  } else if(strcmp(g_ops[row].op1, "UPD") == 0){
    require(g_ops[row].curr_row);
    g_ops[row].val = rand();
    require(!ops.pkUpdateRecord(g_ndb, row, 1, g_ops[row].val));
  } else if(strcmp(g_ops[row].op1, "DEL") == 0){
    require(g_ops[row].curr_row);    
    g_ops[row].curr_row = false;
    require(!ops.pkDeleteRecord(g_ndb, row, 1));
  }

  require(!ops.execute_NoCommit(g_ndb));
  
  if(g_ops[row].op2 == 0){
  } else if(strcmp(g_ops[row].op2, "INS") == 0){
    require(!g_ops[row].curr_row);
    g_ops[row].curr_row = true;
    g_ops[row].val = rand();
    require(!ops.pkInsertRecord(g_ndb, row, 1, g_ops[row].val));
  } else if(strcmp(g_ops[row].op2, "UPD") == 0){
    require(g_ops[row].curr_row);
    g_ops[row].val = rand();
    require(!ops.pkUpdateRecord(g_ndb, row, 1, g_ops[row].val));
  } else if(strcmp(g_ops[row].op2, "DEL") == 0){
    require(g_ops[row].curr_row);    
    g_ops[row].curr_row = false;    
    require(!ops.pkDeleteRecord(g_ndb, row, 1));
  }
  
  if(g_ops[row].op2 != 0)
    require(!ops.execute_NoCommit(g_ndb));  

  if(g_ops[row].op3 == 0){
  } else if(strcmp(g_ops[row].op3, "INS") == 0){
    require(!g_ops[row].curr_row);
    g_ops[row].curr_row = true;
    g_ops[row].val = rand();
    require(!ops.pkInsertRecord(g_ndb, row, 1, g_ops[row].val));
  } else if(strcmp(g_ops[row].op3, "UPD") == 0){
    require(g_ops[row].curr_row);
    g_ops[row].val = rand();
    require(!ops.pkUpdateRecord(g_ndb, row, 1, g_ops[row].val));
  } else if(strcmp(g_ops[row].op3, "DEL") == 0){
    require(g_ops[row].curr_row);    
    g_ops[row].curr_row = false;    
    require(!ops.pkDeleteRecord(g_ndb, row, 1));
  }
  
  if(g_ops[row].op3 != 0)
    require(!ops.execute_NoCommit(g_ndb));  

  return 0;
}

static int continue_lcp(int error)
{
  int filter[] = { 15, NDB_MGM_EVENT_CATEGORY_INFO, 0 };
  ndb_socket_t my_fd;
<<<<<<< HEAD
  ndb_socket_create(my_fd);
=======
>>>>>>> 057f5c95

  if(error){
    socket_t fd = ndb_mgm_listen_event(g_restarter.handle, filter);
    ndb_socket_create_from_native(my_fd, fd);
    require(ndb_socket_valid(my_fd));
  }

  int args[] = { DumpStateOrd::LCPContinue };
  if(g_restarter.dumpStateAllNodes(args, 1) != 0)
    return -1;
  
  if(error){
    char *tmp;
    char buf[1024];
    SocketInputStream in(my_fd, 1000);
    int count = 0;
    int nodes = g_restarter.getNumDbNodes();
    do {
      tmp = in.gets(buf, 1024);
      if(tmp)
      {
	int id;
	if(sscanf(tmp, "%*[^:]: LCP: %d ", &id) == 1 && id == error &&
	   --nodes == 0){
	  ndb_socket_close(my_fd);
	  return 0;
	}
      }
    } while(count++ < 30);
    
    ndb_socket_close(my_fd);
  }
  return 0;
}

static int commit()
{
  HugoOperations & ops = * g_hugo_ops;  
  int res = ops.execute_Commit(g_ndb);
  if(res == 0){
    return ops.getTransaction()->restart();
  }
  return res;
}

static int restart()
{
  g_info << "Restarting cluster" << endl;
  g_hugo_ops->closeTransaction(g_ndb);
  disconnect_ndb();
  delete g_hugo_ops;
  
  require(!g_restarter.restartAll());
  require(!g_restarter.waitClusterStarted(30));
  require(!connect_ndb());
  
  g_table = g_ndb->getDictionary()->getTable(g_tablename);
  require(g_table);
  require((g_hugo_ops = new HugoOperations(* g_table)) != 0);
  require(!g_hugo_ops->startTransaction(g_ndb));
  return 0;
}

static int validate()
{
  HugoOperations ops(* g_table);
  for(int i = 0; i < g_rows; i++){
    require(g_ops[i].curr_row == g_ops[i].end_row);
    require(!ops.startTransaction(g_ndb));
    ops.pkReadRecord(g_ndb, i, 1);
    int res = ops.execute_Commit(g_ndb);
    if(g_ops[i].curr_row){
      require(res == 0 && ops.verifyUpdatesValue(g_ops[i].val) == 0);
    } else {
      require(res == 626);
    }
    ops.closeTransaction(g_ndb);
  }

  for(int j = 0; j<10; j++){
    UtilTransactions clear(* g_table);
    require(!clear.clearTable(g_ndb));
    
    HugoTransactions trans(* g_table);
    require(trans.loadTable(g_ndb, 1024) == 0);
  }
  return 0;
}
<|MERGE_RESOLUTION|>--- conflicted
+++ resolved
@@ -1,9 +1,6 @@
 /*
    Copyright (c) 2004, 2023, Oracle and/or its affiliates.
-<<<<<<< HEAD
    Copyright (c) 2023, 2023, Hopsworks and/or its affiliates.
-=======
->>>>>>> 057f5c95
 
    This program is free software; you can redistribute it and/or modify
    it under the terms of the GNU General Public License, version 2.0,
@@ -484,10 +481,6 @@
 {
   int filter[] = { 15, NDB_MGM_EVENT_CATEGORY_INFO, 0 };
   ndb_socket_t my_fd;
-<<<<<<< HEAD
-  ndb_socket_create(my_fd);
-=======
->>>>>>> 057f5c95
 
   if(error){
     socket_t fd = ndb_mgm_listen_event(g_restarter.handle, filter);
