/*
   Copyright (c) 2008, 2019, Oracle and/or its affiliates. All rights reserved.

   This program is free software; you can redistribute it and/or modify
   it under the terms of the GNU General Public License, version 2.0,
   as published by the Free Software Foundation.

   This program is also distributed with certain software (including
   but not limited to OpenSSL) that is licensed under separate terms,
   as designated in a particular file or component or in included license
   documentation.  The authors of MySQL hereby grant you an additional
   permission to link the program and your derivative works with the
   separately licensed software that they have included with MySQL.

   This program is distributed in the hope that it will be useful,
   but WITHOUT ANY WARRANTY; without even the implied warranty of
   MERCHANTABILITY or FITNESS FOR A PARTICULAR PURPOSE.  See the
   GNU General Public License, version 2.0, for more details.

   You should have received a copy of the GNU General Public License
   along with this program; if not, write to the Free Software
   Foundation, Inc., 51 Franklin St, Fifth Floor, Boston, MA 02110-1301  USA
*/

#include <NDBT.hpp>
#include <NDBT_Test.hpp>
#include <HugoTransactions.hpp>
#include <UtilTransactions.hpp>
#include <NdbRestarter.hpp>
#include <AtrtClient.hpp>
#include <Bitmask.hpp>
#include <NdbBackup.hpp>
#include <ndb_version.h>
#include <random.h>
#include <NdbMutex.h>
#include <NdbEnv.h>
#include <signaldata/DumpStateOrd.hpp>

static Vector<BaseString> table_list;

static Uint32 preVersion = 0;
static Uint32 postVersion = 0;

struct NodeInfo
{
  int nodeId;
  int processId;
  int nodeGroup;
};

static
const char* getBaseDir()
{
  /* Atrt basedir exposed via env var MYSQL_HOME */
  const char* envHome = NdbEnv_GetEnv("MYSQL_HOME", NULL, 0);

  if (envHome == NULL)
  {
    ndbout_c("testUpgrade getBaseDir() MYSQL_HOME not set");
    return "./";
  }
  else
  {
    return envHome;
  }
}

int CMT_createTableHook(Ndb* ndb,
                        NdbDictionary::Table& table,
                        int when,
                        void* arg)
{
  if (when == 0)
  {
    Uint32 num = ((Uint32*) arg)[0];
    Uint32 fragCount = ((Uint32*) arg)[1];

    /* Substitute a unique name */
    char buf[100];
    BaseString::snprintf(buf, sizeof(buf),
                         "%s_%u",
                         table.getName(),
                         num);
    table.setName(buf);
    if (fragCount > 0)
    {
      table.setFragmentCount(fragCount);
      table.setPartitionBalance(
        NdbDictionary::Object::PartitionBalance_Specific);
    }
    
    ndbout << "Creating " << buf 
           << " with fragment count " << fragCount 
           << endl;
  }
  return 0;
}

Uint32
determineMaxFragCount(NDBT_Context* ctx, NDBT_Step* step)
{
  Ndb* pNdb = GETNDB(step);
  NdbDictionary::Dictionary* dict = pNdb->getDictionary();

  /* Find max # frags we can create... */
  ndbout << "Determining max fragment count on this cluster" << endl;
  Uint32 fc = (ctx->getTab()->getFragmentCount() * 2);
  ndbout << "Start point " << fc << endl;
  bool up = true;
  do
  {
    ndbout << "Trying " << fc << " ...";

    NdbDictionary::HashMap hm;
    bool ok = (dict->getDefaultHashMap(hm, fc) == 0);
    
    ndbout << "a" << endl;

    if (!ok)
    {
      if (dict->initDefaultHashMap(hm, fc) == 0)
      {
        ndbout << "b" << endl;
        ok = (dict->createHashMap(hm) == 0);
      }
      ndbout << "c" << endl;
    }

    if (ok)
    {
      Uint32 args[2];
      args[0] = 0;
      args[1] = fc;
      
      if (NDBT_Tables::createTable(pNdb,
                                   ctx->getTab()->getName(), 
                                   false,
                                   false,
                                   CMT_createTableHook,
                                   &args) != 0)
      {
        ok = false;
      }
      else
      {
        /* Worked, drop it... */
        char buf[100];
        BaseString::snprintf(buf, sizeof(buf),
                             "%s_%u",
                             ctx->getTab()->getName(),
                             0);
        ndbout << "Dropping " << buf << endl;
        pNdb->getDictionary()->dropTable(buf);
      }
    }
        

    if (ok)
    {
      ndbout << "ok" << endl;
      if (up)
      {
        fc*= 2;
      }
      else
      {
        break;
      }
    }
    else
    {
      ndbout << "failed" << endl;
      
      if (up)
      {
        up = false;
      }

      fc--;
    }
  } while (true);
  
  ndbout << "Max frag count : " << fc << endl;

  return fc;
}

static const Uint32 defaultManyTableCount = 70;

int 
createManyTables(NDBT_Context* ctx, NDBT_Step* step)
{
  Ndb* pNdb = GETNDB(step);

  Uint32 tableCount = ctx->getProperty("ManyTableCount", defaultManyTableCount);
  Uint32 fragmentCount = ctx->getProperty("FragmentCount", Uint32(0));
  
  /* fragmentCount
   * 0 = default
   * 1..n = as requested
   * ~Uint32(0) = max possible
   */
  if (fragmentCount == ~Uint32(0))
  {
    fragmentCount = determineMaxFragCount(ctx, step);
  }  
  
  for (Uint32 tn = 1; tn < tableCount; tn++)
  {
    Uint32 args[2];
    args[0] = tn;
    args[1] = fragmentCount;

    if (NDBT_Tables::createTable(pNdb, 
                                 ctx->getTab()->getName(), 
                                 false,
                                 false,
                                 CMT_createTableHook,
                                 &args) != 0)
    {
      return NDBT_FAILED;
    }
  }

  return NDBT_OK;
}

int dropManyTables(NDBT_Context* ctx, NDBT_Step* step)
{
  Ndb* pNdb = GETNDB(step);

  Uint32 tableCount = ctx->getProperty("ManyTableCount", defaultManyTableCount);
  char buf[100];
  
  for (Uint32 tn = 0; tn < tableCount; tn++)
  {
    BaseString::snprintf(buf, sizeof(buf),
                         "%s_%u",
                         ctx->getTab()->getName(),
                         tn);
    ndbout << "Dropping " << buf << endl;
    pNdb->getDictionary()->dropTable(buf);
  }
  
  return NDBT_OK;
}

static
int
createEvent(Ndb *pNdb,
            const NdbDictionary::Table &tab,
            bool merge_events = true,
            bool report = true)
{
  char eventName[1024];
  sprintf(eventName,"%s_EVENT",tab.getName());
  
  NdbDictionary::Dictionary *myDict = pNdb->getDictionary();

  if (!myDict) {
    g_err << "Dictionary not found " 
	  << pNdb->getNdbError().code << " "
	  << pNdb->getNdbError().message << endl;
    return NDBT_FAILED;
  }
  
  myDict->dropEvent(eventName);
  
  NdbDictionary::Event myEvent(eventName);
  myEvent.setTable(tab.getName());
  myEvent.addTableEvent(NdbDictionary::Event::TE_ALL); 
  for(int a = 0; a < tab.getNoOfColumns(); a++){
    myEvent.addEventColumn(a);
  }
  myEvent.mergeEvents(merge_events);

  if (report)
    myEvent.setReport(NdbDictionary::Event::ER_SUBSCRIBE);

  int res = myDict->createEvent(myEvent); // Add event to database
  
  if (res == 0)
    myEvent.print();
  else if (myDict->getNdbError().classification ==
	   NdbError::SchemaObjectExists) 
  {
    g_info << "Event creation failed event exists\n";
    res = myDict->dropEvent(eventName);
    if (res) {
      g_err << "Failed to drop event: " 
	    << myDict->getNdbError().code << " : "
	    << myDict->getNdbError().message << endl;
      return NDBT_FAILED;
    }
    // try again
    res = myDict->createEvent(myEvent); // Add event to database
    if (res) {
      g_err << "Failed to create event (1): " 
	    << myDict->getNdbError().code << " : "
	    << myDict->getNdbError().message << endl;
      return NDBT_FAILED;
    }
  }
  else 
  {
    g_err << "Failed to create event (2): " 
	  << myDict->getNdbError().code << " : "
	  << myDict->getNdbError().message << endl;
    return NDBT_FAILED;
  }

  return NDBT_OK;
}

static
int
dropEvent(Ndb *pNdb, const NdbDictionary::Table &tab)
{
  char eventName[1024];
  sprintf(eventName,"%s_EVENT",tab.getName());
  NdbDictionary::Dictionary *myDict = pNdb->getDictionary();
  if (!myDict) {
    g_err << "Dictionary not found " 
	  << pNdb->getNdbError().code << " "
	  << pNdb->getNdbError().message << endl;
    return NDBT_FAILED;
  }
  if (myDict->dropEvent(eventName)) {
    g_err << "Failed to drop event: " 
	  << myDict->getNdbError().code << " : "
	  << myDict->getNdbError().message << endl;
    return NDBT_FAILED;
  }
  return NDBT_OK;
}


static NdbMutex* createDropEvent_mutex = 0;

static
int
createDropEvent(NDBT_Context* ctx, NDBT_Step* step, bool wait = true)
{
  if (!wait)
  {
    if (NdbMutex_Trylock(createDropEvent_mutex) != 0)
    {
      g_err << "Skipping createDropEvent since already running in other process" << endl;
      return NDBT_OK;
    }
  }
  else if (NdbMutex_Lock(createDropEvent_mutex) != 0)
  {
    g_err << "Error while locking createDropEvent_mutex" << endl;
    return NDBT_FAILED;
  }

  Ndb* pNdb = GETNDB(step);
  NdbDictionary::Dictionary *myDict = pNdb->getDictionary();

  int res = NDBT_OK;
  if (ctx->getProperty("NoDDL", Uint32(0)) == 0)
  {
    for (unsigned i = 0; i<table_list.size(); i++)
    {
      const NdbDictionary::Table* tab = myDict->getTable(table_list[i].c_str());
      if (tab == 0)
      {
        continue;
      }
      if ((res = createEvent(pNdb, *tab) != NDBT_OK))
      {
        goto done;
      }
      
      
      
      if ((res = dropEvent(pNdb, *tab)) != NDBT_OK)
      {
        goto done;
      }
    }
  }

done:
  if (NdbMutex_Unlock(createDropEvent_mutex) != 0)
  {
    g_err << "Error while unlocking createDropEvent_mutex" << endl;
    return NDBT_FAILED;
  }

  return res;
}

/* An enum for expressing how many of the multiple nodes
 * of a given type an action should be applied to
 */
enum NodeSet
{
  All = 0,
  NotAll = 1, /* less than All, or None if there's only 1 */
  None = 2
};

uint getNodeCount(NodeSet set, uint numNodes)
{
  switch(set)
  {
  case All:
    return numNodes;
  case NotAll:
  {
    if (numNodes < 2)
      return 0;
    
    if (numNodes == 2)
      return 1;
    
    uint range = numNodes - 2;
    
    /* At least 1, at most numNodes - 1 */
    return (1 + (rand() % (range + 1)));
  }
  case None:
  {
    return 0;
  }
  default:
    g_err << "Unknown set type : " << set << endl;
    abort();
    return 0;
  }
}


/**
  Test that one node at a time can be upgraded
*/

int runUpgrade_NR1(NDBT_Context* ctx, NDBT_Step* step){
  AtrtClient atrt;

  NodeSet mgmdNodeSet = (NodeSet) ctx->getProperty("MgmdNodeSet", Uint32(0));
  NodeSet ndbdNodeSet = (NodeSet) ctx->getProperty("NdbdNodeSet", Uint32(0));

  const char * mgmd_args = "--initial=0";

  if (ctx->getProperty("InitialMgmdRestart", Uint32(0)) == 1)
  {
    mgmd_args = "--initial=1";
  }

  SqlResultSet clusters;
  if (!atrt.getClusters(clusters))
    return NDBT_FAILED;

  while (clusters.next())
  {
    uint clusterId= clusters.columnAsInt("id");
    SqlResultSet tmp_result;
    if (!atrt.getConnectString(clusterId, tmp_result))
      return NDBT_FAILED;

    NdbRestarter restarter(tmp_result.column("connectstring"));
    restarter.setReconnect(true); // Restarting mgmd
    g_err << "Cluster '" << clusters.column("name")
          << "@" << tmp_result.column("connectstring") << "'" << endl;

    if (restarter.waitClusterStarted())
      return NDBT_FAILED;

    // Restart ndb_mgmd(s)
    SqlResultSet mgmds;
    if (!atrt.getMgmds(clusterId, mgmds))
      return NDBT_FAILED;
    
    uint mgmdCount = mgmds.numRows();
    uint mgmd_start_count = mgmdCount;
    uint restartCount = getNodeCount(mgmdNodeSet, mgmdCount);
      
    while (mgmds.next() && mgmdCount --)
    {
      ndbout << "Restart mgmd" << mgmds.columnAsInt("node_id") << endl;
      if (!atrt.stopProcess(mgmds.columnAsInt("id")) ||
          !atrt.switchConfig(mgmds.columnAsInt("id"), mgmd_args))
        return NDBT_FAILED;
    }
    mgmds.reset();
    while (mgmds.next() && mgmd_start_count --)
    {
      ndbout << "Restart mgmd" << mgmds.columnAsInt("node_id") << endl;
      if (!atrt.startProcess(mgmds.columnAsInt("id")))
        return NDBT_FAILED;
    }
    
    // Restart ndbd(s)
    SqlResultSet ndbds;
    if (!atrt.getNdbds(clusterId, ndbds))
      return NDBT_FAILED;

    uint ndbdCount = ndbds.numRows();
    restartCount = getNodeCount(ndbdNodeSet, ndbdCount);
    
    ndbout << "Restarting "
             << restartCount << " of " << ndbdCount
             << " ndbds" << endl;
    
    while(ndbds.next() && restartCount --)
    {
      int nodeId = ndbds.columnAsInt("node_id");
      int processId = ndbds.columnAsInt("id");
      ndbout << "Restart node " << nodeId << endl;
      
      if (!atrt.changeVersion(processId, ""))
        return NDBT_FAILED;
      
      if (restarter.waitNodesNoStart(&nodeId, 1))
        return NDBT_FAILED;
      
      if (restarter.startNodes(&nodeId, 1))
        return NDBT_FAILED;
      
      if (restarter.waitNodesStarted(&nodeId, 1))
        return NDBT_FAILED;
      
      if (createDropEvent(ctx, step))
        return NDBT_FAILED;
    }
  }
  
  ctx->stopTest();
  return NDBT_OK;
}

static
int
runBug48416(NDBT_Context* ctx, NDBT_Step* step)
{
  Ndb* pNdb = GETNDB(step);

  return NDBT_Tables::createTable(pNdb, "I1");
}

static
int
runUpgrade_Half(NDBT_Context* ctx, NDBT_Step* step)
{
  // Assuming 2 replicas

  AtrtClient atrt;

  const bool waitNode = ctx->getProperty("WaitNode", Uint32(0)) != 0;
  const bool event = ctx->getProperty("CreateDropEvent", Uint32(0)) != 0;
  const char * ndbd_args = "";
  const char * mgmd_args = "--initial=0";

  if (ctx->getProperty("KeepFS", Uint32(0)) != 0)
  {
    ndbd_args = "--initial=0";
  }

  if (ctx->getProperty("InitialMgmdRestart", Uint32(0)) == 1)
  {
    mgmd_args = "--initial=1";
  }

  NodeSet mgmdNodeSet = (NodeSet) ctx->getProperty("MgmdNodeSet", Uint32(0));
  NodeSet ndbdNodeSet = (NodeSet) ctx->getProperty("NdbdNodeSet", Uint32(0));

  SqlResultSet clusters;
  if (!atrt.getClusters(clusters))
    return NDBT_FAILED;

  while (clusters.next())
  {
    uint clusterId= clusters.columnAsInt("id");
    SqlResultSet tmp_result;
    if (!atrt.getConnectString(clusterId, tmp_result))
      return NDBT_FAILED;

    NdbRestarter restarter(tmp_result.column("connectstring"));
    restarter.setReconnect(true); // Restarting mgmd
    g_err << "Cluster '" << clusters.column("name")
          << "@" << tmp_result.column("connectstring") << "'" << endl;

    if(restarter.waitClusterStarted())
      return NDBT_FAILED;

    // Restart ndb_mgmd(s)
    SqlResultSet mgmds;
    if (!atrt.getMgmds(clusterId, mgmds))
      return NDBT_FAILED;

    uint mgmdCount = mgmds.numRows();
    uint restartCount = getNodeCount(mgmdNodeSet, mgmdCount);
    
    ndbout << "Restarting "
             << restartCount << " of " << mgmdCount
            << " mgmds" << endl;
      
    while (mgmds.next() && restartCount --)
    {
      ndbout << "Restart mgmd" << mgmds.columnAsInt("node_id") << endl;
      if (!atrt.changeVersion(mgmds.columnAsInt("id"), mgmd_args))
        return NDBT_FAILED;

      if(restarter.waitConnected())
        return NDBT_FAILED;
    }

    NdbSleep_SecSleep(5); // TODO, handle arbitration

    // Restart one ndbd in each node group
    SqlResultSet ndbds;
    if (!atrt.getNdbds(clusterId, ndbds))
      return NDBT_FAILED;

    Vector<NodeInfo> nodes;
    while (ndbds.next())
    {
      struct NodeInfo n;
      n.nodeId = ndbds.columnAsInt("node_id");
      n.processId = ndbds.columnAsInt("id");
      n.nodeGroup = restarter.getNodeGroup(n.nodeId);
      nodes.push_back(n);
    }

    uint ndbdCount = ndbds.numRows();
    restartCount = getNodeCount(ndbdNodeSet, ndbdCount);
    
    ndbout << "Restarting "
             << restartCount << " of " << ndbdCount
             << " ndbds" << endl;
    
    int nodesarray[256];
    int cnt= 0;

    Bitmask<4> seen_groups;
    Bitmask<4> restarted_nodes;
    for (Uint32 i = 0; (i<nodes.size() && restartCount); i++)
    {
      int nodeId = nodes[i].nodeId;
      int processId = nodes[i].processId;
      int nodeGroup= nodes[i].nodeGroup;

      if (seen_groups.get(nodeGroup))
      {
        // One node in this node group already down
        continue;
      }
      seen_groups.set(nodeGroup);
      restarted_nodes.set(nodeId);

      ndbout << "Restart node " << nodeId << endl;
      
      if (!atrt.changeVersion(processId, ndbd_args))
        return NDBT_FAILED;
      
      if (waitNode)
      {
        restarter.waitNodesNoStart(&nodeId, 1);
      }

      nodesarray[cnt++]= nodeId;
      restartCount--;
    }
    
    if (!waitNode)
    {
      if (restarter.waitNodesNoStart(nodesarray, cnt))
        return NDBT_FAILED;
    }

    ndbout << "Starting and wait for started..." << endl;
    if (restarter.startAll())
      return NDBT_FAILED;

    if (restarter.waitClusterStarted())
      return NDBT_FAILED;

    CHK_NDB_READY(GETNDB(step));

    if (event && createDropEvent(ctx, step))
    {
      return NDBT_FAILED;
    }

    ndbout << "Half started" << endl;

    if (ctx->getProperty("HalfStartedHold", (Uint32)0) != 0)
    {
      while (ctx->getProperty("HalfStartedHold", (Uint32)0) != 0)
      {
        ndbout << "Half started holding..." << endl;
        ctx->setProperty("HalfStartedDone", (Uint32)1);
        NdbSleep_SecSleep(30);
      }
      ndbout << "Got half started continue..." << endl;
    }

    // Restart the remaining nodes
    cnt= 0;
    for (Uint32 i = 0; (i<nodes.size() && restartCount); i++)
    {
      int nodeId = nodes[i].nodeId;
      int processId = nodes[i].processId;

      if (restarted_nodes.get(nodeId))
        continue;
      
      ndbout << "Restart node " << nodeId << endl;
      if (!atrt.changeVersion(processId, ndbd_args))
        return NDBT_FAILED;

      if (waitNode)
      {
        restarter.waitNodesNoStart(&nodeId, 1);
      }

      nodesarray[cnt++]= nodeId;
      restartCount --;
    }

    
    if (!waitNode)
    {
      if (restarter.waitNodesNoStart(nodesarray, cnt))
        return NDBT_FAILED;
    }

    ndbout << "Starting and wait for started..." << endl;
    if (restarter.startAll())
      return NDBT_FAILED;
    
    if (restarter.waitClusterStarted())
      return NDBT_FAILED;

    CHK_NDB_READY(GETNDB(step));

    if (event && createDropEvent(ctx, step))
    {
      return NDBT_FAILED;
    }
  }

  return NDBT_OK;
}



/**
   Test that one node in each nodegroup can be upgraded simultaneously
    - using method1
*/

int runUpgrade_NR2(NDBT_Context* ctx, NDBT_Step* step)
{
  // Assuming 2 replicas

  ctx->setProperty("WaitNode", 1);
  ctx->setProperty("CreateDropEvent", 1);
  int res = runUpgrade_Half(ctx, step);
  ctx->stopTest();
  return res;
}

/**
   Test that one node in each nodegroup can be upgrade simultaneously
    - using method2, ie. don't wait for "nostart" before stopping
      next node
*/

int runUpgrade_NR3(NDBT_Context* ctx, NDBT_Step* step){
  // Assuming 2 replicas

  ctx->setProperty("CreateDropEvent", 1);
  int res = runUpgrade_Half(ctx, step);
  ctx->stopTest();
  return res;
}

/**
   Test that we can upgrade the Ndbds on their own
*/
int runUpgrade_NdbdOnly(NDBT_Context* ctx, NDBT_Step* step)
{
  ctx->setProperty("MgmdNodeSet", (Uint32) NodeSet(None));
  int res = runUpgrade_Half(ctx, step);
  ctx->stopTest();
  return res;
}

/**
   Test that we can upgrade the Ndbds first, then
   the MGMDs
*/
int runUpgrade_NdbdFirst(NDBT_Context* ctx, NDBT_Step* step)
{
  ctx->setProperty("MgmdNodeSet", (Uint32) NodeSet(None));
  int res = runUpgrade_Half(ctx, step);
  if (res == NDBT_OK)
  {
    ctx->setProperty("MgmdNodeSet", (Uint32) NodeSet(All));
    ctx->setProperty("NdbdNodeSet", (Uint32) NodeSet(None));
    res = runUpgrade_Half(ctx, step);
  }
  ctx->stopTest();
  return res;
}

/**
   Upgrade some of the MGMDs
*/
int runUpgrade_NotAllMGMD(NDBT_Context* ctx, NDBT_Step* step)
{
  NdbRestarter restarter;
  int minMgmVer = 0;
  int maxMgmVer = 0;
  int myVer = NDB_VERSION;

  if (restarter.getNodeTypeVersionRange(NDB_MGM_NODE_TYPE_MGM,
                                        minMgmVer,
                                        maxMgmVer) == -1)
  {
    g_err << "runUpgrade_NotAllMGMD: getNodeTypeVersionRange call failed" << endl;
  }

  g_err << "runUpgrade_NotAllMGMD: My version " << myVer
        << " Min mgm version " << minMgmVer
        << " Max mgm version " << maxMgmVer << endl;

  ctx->setProperty("MgmdNodeSet", (Uint32) NodeSet(NotAll));
  ctx->setProperty("NdbdNodeSet", (Uint32) NodeSet(None));
  int res = runUpgrade_Half(ctx, step);
  ctx->stopTest();
  return res;
}

int runCheckStarted(NDBT_Context* ctx, NDBT_Step* step){

  // Check cluster is started
  NdbRestarter restarter;
  if(restarter.waitClusterStarted() != 0){
    g_err << "All nodes was not started " << endl;
    return NDBT_FAILED;
  }

  // Check atrtclient is started
  AtrtClient atrt;
  if(!atrt.waitConnected()){
    g_err << "atrt server was not started " << endl;
    return NDBT_FAILED;
  }

  // Make sure atrt assigns nodeid != -1
  SqlResultSet procs;
  if (!atrt.doQuery("SELECT * FROM process where type <> \'mysql\'", procs))
    return NDBT_FAILED;

  while (procs.next())
  {
    if (procs.columnAsInt("node_id") == (unsigned)-1){
      ndbout << "Found one process with node_id -1, "
             << "use --fix-nodeid=1 to atrt to fix this" << endl;
      return NDBT_FAILED;
    }
  }

  return NDBT_OK;
}

int
runCreateIndexT1(NDBT_Context* ctx, NDBT_Step* step)
{
  Ndb* pNdb = GETNDB(step);
  NdbDictionary::Dictionary* pDict = pNdb->getDictionary();
  const NdbDictionary::Table* pTab = pDict->getTable("T1");
  if (pTab == 0)
  {
    g_err << "getTable(T1) error: " << pDict->getNdbError() << endl;
    return NDBT_FAILED;
  }
  NdbDictionary::Index ind;
  ind.setName("T1X1");
  ind.setTable("T1");
  ind.setType(NdbDictionary::Index::OrderedIndex);
  ind.setLogging(false);
  ind.addColumn("KOL2");
  ind.addColumn("KOL3");
  ind.addColumn("KOL4");
  if (pDict->createIndex(ind, *pTab) != 0)
  {
    g_err << "createIndex(T1X1) error: " << pDict->getNdbError() << endl;
    return NDBT_FAILED;
  }
  return NDBT_OK;
}

int 
runCreateAllTables(NDBT_Context* ctx, NDBT_Step* step)
{
  Uint32 useRangeScanT1 = ctx->getProperty("UseRangeScanT1", (Uint32)0);

  ndbout_c("createAllTables");
  if (NDBT_Tables::createAllTables(GETNDB(step), false, true))
    return NDBT_FAILED;

  for (int i = 0; i<NDBT_Tables::getNumTables(); i++)
    table_list.push_back(BaseString(NDBT_Tables::getTable(i)->getName()));

  if (useRangeScanT1)
    if (runCreateIndexT1(ctx, step) != NDBT_OK)
      return NDBT_FAILED;

  return NDBT_OK;
}

int
runCreateOneTable(NDBT_Context* ctx, NDBT_Step* step)
{
  // Table is already created...
  // so we just add it to table_list
  table_list.push_back(BaseString(ctx->getTab()->getName()));

  return NDBT_OK;
}

int runGetTableList(NDBT_Context* ctx, NDBT_Step* step)
{
  table_list.clear();
  ndbout << "Looking for tables ... ";
  for (int i = 0; i<NDBT_Tables::getNumTables(); i++)
  {
    const NdbDictionary::Table* tab = 
      GETNDB(step)->getDictionary()
      ->getTable(NDBT_Tables::getTable(i)
                 ->getName());
    if (tab != NULL)
    {
      ndbout << tab->getName() << " ";
      table_list.push_back(BaseString(tab->getName()));
    }
  }
  ndbout << endl;

  return NDBT_OK;
}

int
runLoadAll(NDBT_Context* ctx, NDBT_Step* step)
{
  Ndb* pNdb = GETNDB(step);
  NdbDictionary::Dictionary * pDict = pNdb->getDictionary();
  int records = ctx->getNumRecords();
  int result = NDBT_OK;
  
  for (unsigned i = 0; i<table_list.size(); i++)
  {
    const NdbDictionary::Table* tab = pDict->getTable(table_list[i].c_str());
    HugoTransactions trans(* tab);
    trans.loadTable(pNdb, records);
    trans.scanUpdateRecords(pNdb, records);
  }
  
  return result;
}

int
runClearAll(NDBT_Context* ctx, NDBT_Step* step)
{
  Ndb* pNdb = GETNDB(step);
  NdbDictionary::Dictionary * pDict = pNdb->getDictionary();
  int records = ctx->getNumRecords();
  int result = NDBT_OK;

  for (unsigned i = 0; i<table_list.size(); i++)
  {
    const NdbDictionary::Table* tab = pDict->getTable(table_list[i].c_str());
    if (tab)
    {
      HugoTransactions trans(* tab);
      trans.clearTable(pNdb, records);
    }
  }
  
  return result;
}


int
runBasic(NDBT_Context* ctx, NDBT_Step* step)
{
  Uint32 useRangeScanT1 = ctx->getProperty("UseRangeScanT1", (uint32)0);

  Ndb* pNdb = GETNDB(step);
  NdbDictionary::Dictionary * pDict = pNdb->getDictionary();
  int records = ctx->getNumRecords();
  int result = NDBT_OK;

  int l = 0;
  while (!ctx->isTestStopped())
  {
    for (unsigned i = 0; i<table_list.size(); i++)
    {
      const NdbDictionary::Table* tab = pDict->getTable(table_list[i].c_str());
      HugoTransactions trans(* tab);
      switch(l % 4){
      case 0:
        trans.loadTable(pNdb, records);
        trans.scanUpdateRecords(pNdb, records);
        trans.pkUpdateRecords(pNdb, records);
        trans.pkReadUnlockRecords(pNdb, records);
        break;
      case 1:
        trans.scanUpdateRecords(pNdb, records);
        // TODO make pkInterpretedUpdateRecords work on any table
        // (or check if it does)
        if (strcmp(tab->getName(), "T1") == 0)
          trans.pkInterpretedUpdateRecords(pNdb, records);
        if (strcmp(tab->getName(), "T1") == 0 &&
            useRangeScanT1)
        {
          const NdbDictionary::Index* pInd = pDict->getIndex("T1X1", "T1");
          if (pInd == 0)
          {
            g_err << "getIndex(T1X1) error: " << pDict->getNdbError() << endl;
            return NDBT_FAILED;
          }
          // bug#13834481 - bound values do not matter
          const Uint32 lo = 0x11110000;
          const Uint32 hi = 0xaaaa0000;
          HugoTransactions::HugoBound bound_arr[6];
          int bound_cnt = 0;
          for (int j = 0; j <= 1; j++) {
            int n = rand() % 4;
            for (int i = 0; i < n; i++) {
              HugoTransactions::HugoBound& b = bound_arr[bound_cnt++];
              b.attr = i;
              b.type = (j == 0 ? 0 : 2); // LE/GE
              b.value = (j == 0 ? &lo : &hi);
            }
          }
          g_info << "range scan T1 with " << bound_cnt << " bounds" << endl;
          if (trans.scanReadRecords(pNdb, pInd, records, 0, 0,
              NdbOperation::LM_Read, 0, bound_cnt, bound_arr) != 0)
          {
            const NdbError& err = trans.getNdbError();
            /*
             * bug#13834481 symptoms include timeouts and error 1231.
             * Check for any non-temporary error.
             */
            if (err.status == NdbError::TemporaryError)
            {
              g_info << "range scan T1 temporary error: " << err << endl;
            }
            if (err.status != NdbError::TemporaryError)
            {
              g_err << "range scan T1 permanent error: " << err << endl;
              return NDBT_FAILED;
            }
          }
        }
        trans.clearTable(pNdb, records/2);
        trans.loadTable(pNdb, records/2);
        break;
      case 2:
        trans.clearTable(pNdb, records/2);
        trans.loadTable(pNdb, records/2);
        trans.clearTable(pNdb, records/2);
        break;
      case 3:
        if (createDropEvent(ctx, step, false))
        {
          return NDBT_FAILED;
        }
        break;
      }
    }
    l++;
  }
  
  return result;
}

#define CHK2(b, e) \
  if (!(b)) { \
    g_err << "ERR: " << #b << " failed at line " << __LINE__ \
          << ": " << e << endl; \
    result = NDBT_FAILED; \
    break; \
  }

static int
runBug14702377(NDBT_Context* ctx, NDBT_Step* step)
{
  Ndb* pNdb = GETNDB(step);
  NdbDictionary::Dictionary * pDict = pNdb->getDictionary();
  int records = ctx->getNumRecords();
  int result = NDBT_OK;

  while (ctx->getProperty("HalfStartedDone", (Uint32)0) == 0)
  {
    ndbout << "Wait for half started..." << endl;
    NdbSleep_SecSleep(15);
  }
  ndbout << "Got half started" << endl;

  while (1)
  {
    require(table_list.size() == 1);
    const char* tabname = table_list[0].c_str();
    const NdbDictionary::Table* tab = 0;
    CHK2((tab = pDict->getTable(tabname)) != 0,
          tabname << ": " << pDict->getNdbError());
    const int ncol = tab->getNoOfColumns();

    {
      HugoTransactions trans(*tab);
      CHK2(trans.loadTable(pNdb, records) == 0, trans.getNdbError());
    }

    for (int r = 0; r < records; r++)
    {
      // with 1000 records will surely hit bug case
      const int lm = myRandom48(4); // 2
      const int nval = myRandom48(ncol + 1); // most
      const bool exist = myRandom48(2); // false

      NdbTransaction* pTx = 0;
      NdbOperation* pOp = 0;
      CHK2((pTx = pNdb->startTransaction()) != 0,
           pNdb->getNdbError());
      CHK2((pOp = pTx->getNdbOperation(tab)) != 0,
           pTx->getNdbError());
      CHK2((pOp->readTuple((NdbOperation::LockMode)lm)) == 0,
           pOp->getNdbError());

      for (int id = 0; id <= 0; id++)
      {
        const NdbDictionary::Column* c = tab->getColumn(id);
        require(c != 0 && c->getPrimaryKey() &&
               c->getType() == NdbDictionary::Column::Unsigned);
        Uint32 val = myRandom48(records);
        if (!exist)
          val = 0xaaaa0000 + myRandom48(0xffff + 1);
        const char* valp = (const char*)&val;
        CHK2(pOp->equal(id, valp) == 0, pOp->getNdbError());
      }
      CHK2(result == NDBT_OK, "failed");

      for (int id = 0; id < nval; id++)
      {
        const NdbDictionary::Column* c = tab->getColumn(id);
        require(c != 0 && (id == 0 || !c->getPrimaryKey()));
        CHK2(pOp->getValue(id) != 0, pOp->getNdbError());
      }
      CHK2(result == NDBT_OK, "failed");

      char info1[200];
      sprintf(info1, "lm=%d nval=%d exist=%d",
                      lm, nval, exist);
      g_info << "PK read T1 exec: " << info1 << endl;
      Uint64 t1 = NdbTick_CurrentMillisecond();
      int ret = pTx->execute(NdbTransaction::NoCommit);
      Uint64 t2 = NdbTick_CurrentMillisecond();
      int msec = (int)(t2-t1);
      const NdbError& txerr = pTx->getNdbError();
      const NdbError& operr = pOp->getNdbError();
      char info2[300];
      sprintf(info2, "%s msec=%d ret=%d txerr=%d operr=%d",
                      info1, msec, ret, txerr.code, operr.code);
      g_info << "PK read T1 done: " << info2 << endl;

      if (ret == 0 && txerr.code == 0 && operr.code == 0)
      {
        CHK2(exist, "row should not be found: " << info2);
      }
      else
      if (ret == 0 && txerr.code == 626 && operr.code == 626)
      {
        CHK2(!exist, "row should be found: " << info2);
      }
      else
      if (txerr.status == NdbError::TemporaryError)
      {
        g_err << "PK read T1 temporary error (tx): " << info2 << endl;
        NdbSleep_MilliSleep(50);
      }
      else
      if (operr.status == NdbError::TemporaryError)
      {
        g_err << "PK read T1 temporary error (op): " << info2 << endl;
        NdbSleep_MilliSleep(50);
      }
      else
      {
        // gets 4012 before bugfix
        CHK2(false, "unexpected error: " << info2);
      }
      pNdb->closeTransaction(pTx);
      pTx = 0;
    }

    break;
  }

  g_err << "Clear half started hold..." << endl;
  ctx->setProperty("HalfStartedHold", (Uint32)0);
  return result;
}

int
rollingRestart(NDBT_Context* ctx, NDBT_Step* step)
{
  // Assuming 2 replicas

  AtrtClient atrt;

  SqlResultSet clusters;
  if (!atrt.getClusters(clusters))
    return NDBT_FAILED;

  while (clusters.next())
  {
    uint clusterId= clusters.columnAsInt("id");
    SqlResultSet tmp_result;
    if (!atrt.getConnectString(clusterId, tmp_result))
      return NDBT_FAILED;

    NdbRestarter restarter(tmp_result.column("connectstring"));
    if (restarter.rollingRestart())
      return NDBT_FAILED;
  }
  
  return NDBT_OK;

}

int runUpgrade_Traffic(NDBT_Context* ctx, NDBT_Step* step){
  // Assuming 2 replicas
  
  ndbout_c("upgrading");
  int res = runUpgrade_Half(ctx, step);
  if (res == NDBT_OK)
  {
    ndbout_c("rolling restarting");
    res = rollingRestart(ctx, step);
  }
  ctx->stopTest();
  return res;
}

int
startPostUpgradeChecks(NDBT_Context* ctx, NDBT_Step* step)
{
  /**
   * This will restart *self* in new version
   */

  BaseString extraArgs;
  if (ctx->getProperty("RestartNoDDL", Uint32(0)))
  {
    /* Ask post-upgrade steps not to perform DDL
     * (e.g. for 6.3->7.0 upgrade)
     */
    extraArgs.append(" --noddl ");
  }

  /**
   * mysql-getopt works so that passing "-n X -n Y" is ok
   *   and is interpreted as "-n Y"
   *
   * so we restart ourselves with testcase-name and "--post-upgrade" appended
   * e.g if testcase is "testUpgrade -n X"
   *     this will restart it as "testUpgrade -n X -n X--post-upgrade"
   */
  BaseString tc;
  tc.assfmt("-n %s--post-upgrade %s", 
            ctx->getCase()->getName(),
            extraArgs.c_str());

  ndbout << "About to restart self with extra arg: " << tc.c_str() << endl;

  AtrtClient atrt;
  int process_id = atrt.getOwnProcessId();
  if (process_id == -1)
  {
    g_err << "Failed to find own process id" << endl;
    return NDBT_FAILED;
  }

  if (!atrt.changeVersion(process_id, tc.c_str()))
    return NDBT_FAILED;

  // Will not be reached...

  return NDBT_OK;
}

int
startPostUpgradeChecksApiFirst(NDBT_Context* ctx, NDBT_Step* step)
{
  /* If Api is upgraded before all NDBDs then it may not 
   * be possible to use DDL from the upgraded API
   * The upgraded Api will decide, but we pass NoDDL
   * in
   */
  ctx->setProperty("RestartNoDDL", 1);
  return startPostUpgradeChecks(ctx, step);
}

int
runPostUpgradeChecks(NDBT_Context* ctx, NDBT_Step* step)
{
  /**
   * Table will be dropped/recreated
   *   automatically by NDBT...
   *   so when we enter here, this is already tested
   */
  NdbBackup backup;

  ndbout << "Starting backup..." << flush;
  if (backup.start() != 0)
  {
    ndbout << "Failed" << endl;
    return NDBT_FAILED;
  }
  ndbout << "done" << endl;


  if ((ctx->getProperty("NoDDL", Uint32(0)) == 0) &&
      (ctx->getProperty("KeepFS", Uint32(0)) != 0))
  {
    /**
     * Bug48227
     * Upgrade with FS 6.3->7.0, followed by table
     * create, followed by Sys restart resulted in 
     * table loss.
     */
    Ndb* pNdb = GETNDB(step);
    NdbDictionary::Dictionary *pDict = pNdb->getDictionary();
    {
      NdbDictionary::Dictionary::List l;
      pDict->listObjects(l);
      for (Uint32 i = 0; i<l.count; i++)
        ndbout_c("found %u : %s", l.elements[i].id, l.elements[i].name);
    }
    
    pDict->dropTable("I3");
    if (NDBT_Tables::createTable(pNdb, "I3"))
    {
      ndbout_c("Failed to create table!");
      ndbout << pDict->getNdbError() << endl;
      return NDBT_FAILED;
    }
    
    {
      NdbDictionary::Dictionary::List l;
      pDict->listObjects(l);
      for (Uint32 i = 0; i<l.count; i++)
        ndbout_c("found %u : %s", l.elements[i].id, l.elements[i].name);
    }
    
    NdbRestarter res;
    if (res.restartAll() != 0)
    {
      ndbout_c("restartAll() failed");
      return NDBT_FAILED;
    }
    
    if (res.waitClusterStarted() != 0)
    {
      ndbout_c("waitClusterStarted() failed");
      return NDBT_FAILED;
    }

    CHK_NDB_READY(pNdb);

    if (pDict->getTable("I3") == 0)
    {
      ndbout_c("Table disappered");
      return NDBT_FAILED;
    }
  }

  return NDBT_OK;
}


int
runWait(NDBT_Context* ctx, NDBT_Step* step)
{
  Uint32 waitSeconds = ctx->getProperty("WaitSeconds", Uint32(30));
  while (waitSeconds &&
         !ctx->isTestStopped())
  {    
    NdbSleep_MilliSleep(1000);
    waitSeconds --;
  }
  ctx->stopTest();
  return NDBT_OK;
}

bool versionsSpanBoundary(int verA, int verB, int incBoundaryVer)
{
  int minPeerVer = MIN(verA, verB);
  int maxPeerVer = MAX(verA, verB);

  return ( (minPeerVer <  incBoundaryVer) &&
           (maxPeerVer >= incBoundaryVer) );
}

<<<<<<< HEAD
=======
static int checkForDowngrade(NDBT_Context* ctx, NDBT_Step* step)
{
  if (preVersion >= postVersion)
  {
    return NDBT_OK;
  }
  ndbout << "Error: Not doing downgrade as expected" << endl;
  return NDBT_FAILED;
}

static int checkForUpgrade(NDBT_Context* ctx, NDBT_Step* step)
{
  if (preVersion <= postVersion)
  {
    return NDBT_OK;
  }
  ndbout << "Error: Not doing upgrade as expected" << endl;
  return NDBT_FAILED;
}

#define NDB_USE_CONFIG_VERSION_V2_80 NDB_MAKE_VERSION(8,0,18)
>>>>>>> 0738b984

/**
 * This function skips the test case if it is configured to do a non-initial restart
 * but actually requires an initial restart.
 */
static int checkUpgradeCompatibleConfigFileformatVersion(
    NDBT_Context* ctx, NDBT_Step* step) {
  const Uint32 problemBoundary = NDB_USE_CONFIG_VERSION_V2_80;

  const bool need_initial_mgmd_restart = versionsSpanBoundary(
                                           preVersion,
                                           postVersion,
                                           problemBoundary);

  const Uint32 initial_mgmd_restart = ctx->getProperty(
                                             "InitialMgmdRestart", Uint32(0));
  if (initial_mgmd_restart == 1)
  {
    ndbout << "InitialMgmdRestart is set to 1" << endl;
    return NDBT_OK;
  }
  if (need_initial_mgmd_restart)
  {
    /**
     * Test case is configured for non initial mgmd restart but
     * upgrade/downgrade needs initial restart
     */
    ndbout << "Skipping test due to incompatible config versions"
           << "with non-initial mgmd restart" << endl;
    return NDBT_SKIPPED;
  }
  ndbout << "Config versions are compatible" << endl;
  return NDBT_OK;
}


#define SchemaTransVersion NDB_MAKE_VERSION(6,4,0)

int runPostUpgradeDecideDDL(NDBT_Context* ctx, NDBT_Step* step)
{
  /* We are running post-upgrade, now examine the versions
   * of connected nodes and update the 'NoDDL' variable
   * accordingly
   */
  /* DDL should be ok as long as
   *  1) All data nodes have the same version
   *  2) There is not some version specific exception
   */
  bool useDDL = true;

  Ndb* pNdb = GETNDB(step);
  NdbRestarter restarter;
  int minNdbVer = 0;
  int maxNdbVer = 0;
  int myVer = NDB_VERSION;

  if (restarter.getNodeTypeVersionRange(NDB_MGM_NODE_TYPE_NDB,
                                        minNdbVer,
                                        maxNdbVer) == -1)
  {
    g_err << "getNodeTypeVersionRange call failed" << endl;
    return NDBT_FAILED;
  }

  if (minNdbVer != maxNdbVer)
  {
    useDDL = false;
    ndbout << "Ndbd nodes have mixed versions, DDL not supported" << endl;
  }
  if (versionsSpanBoundary(myVer, minNdbVer, SchemaTransVersion))
  {
    useDDL = false;
    ndbout << "Api and Ndbd versions span schema-trans boundary, DDL not supported" << endl;
  }

  ctx->setProperty("NoDDL", useDDL?0:1);

  if (useDDL)
  {
    ndbout << "Dropping and recreating tables..." << endl;
    
    for (int i=0; i < NDBT_Tables::getNumTables(); i++)
    {  
      /* Drop table (ignoring rc if it doesn't exist etc...) */
      pNdb->getDictionary()->dropTable(NDBT_Tables::getTable(i)->getName());
      int ret= NDBT_Tables::createTable(pNdb, 
                                        NDBT_Tables::getTable(i)->getName(),
                                        false,   // temp
                                        false);  // exists ok
      if(ret)
      {
        NdbError err = pNdb->getDictionary()->getNdbError();

        g_err << "Failed to create table "
              << NDBT_Tables::getTable(i)->getName()
              << " error : " 
              << err
              << endl;

        /* Check for allowed exceptions during upgrade */
        if (err.code == 794)
        {
          /* Schema feature requires data node upgrade */
          if (minNdbVer >= myVer)
          {
            g_err << "Error 794 received, but data nodes are upgraded" << endl;
            // TODO : Dump versions here
            return NDBT_FAILED;
          }
          g_err << "Create table failure due to old version NDBDs, continuing" << endl;
        }
      }
    }
    ndbout << "Done" << endl;
  }

  return NDBT_OK;
}

static
int
runUpgrade_SR(NDBT_Context* ctx, NDBT_Step* step)
{
  /* System restart upgrade.
   * Stop all data nodes
   * Change versions
   * Restart em together.
   */
  AtrtClient atrt;
  NodeSet mgmdNodeSet = All;

  const char * ndbd_args = "";
  const char * mgmd_args = "--initial=0";

  bool skipMgmds = (ctx->getProperty("SkipMgmds", Uint32(0)) != 0);

  if (ctx->getProperty("InitialMgmdRestart", Uint32(0)) == 1)
  {
    mgmd_args = "--initial=1";
  }

  SqlResultSet clusters;
  if (!atrt.getClusters(clusters))
    return NDBT_FAILED;

  while (clusters.next())
  {
    uint clusterId= clusters.columnAsInt("id");
    SqlResultSet tmp_result;
    if (!atrt.getConnectString(clusterId, tmp_result))
      return NDBT_FAILED;

    NdbRestarter restarter(tmp_result.column("connectstring"));
    restarter.setReconnect(true); // Restarting mgmd
    g_err << "Cluster '" << clusters.column("name")
          << "@" << tmp_result.column("connectstring") << "'" << endl;

    if(restarter.waitClusterStarted())
      return NDBT_FAILED;

    /* Now restart to nostart state, prior to SR */
    g_err << "Restarting all data nodes-nostart" << endl;
    if (restarter.restartAll2(NdbRestarter::NRRF_NOSTART) != 0)
    {
      g_err << "Failed to restart all" << endl;
      return NDBT_FAILED;
    }
    
    ndbout << "Waiting for no-start state" << endl;
    if (restarter.waitClusterNoStart() != 0)
    {
      g_err << "Failed waiting for NoStart state" << endl;
      return NDBT_FAILED;
    }
    
    // Restart ndb_mgmd(s)
    SqlResultSet mgmds;
    if (!atrt.getMgmds(clusterId, mgmds))
      return NDBT_FAILED;

    uint mgmdCount = mgmds.numRows();
    uint restartCount = getNodeCount(mgmdNodeSet, mgmdCount);

    if (!skipMgmds)
    {
      ndbout << "Restarting "
             << restartCount << " of " << mgmdCount
             << " mgmds" << endl;
      
      while (mgmds.next() && restartCount --)
      {
        ndbout << "Restart mgmd" << mgmds.columnAsInt("node_id") << endl;
        if (!atrt.changeVersion(mgmds.columnAsInt("id"), mgmd_args))
          return NDBT_FAILED;
        
        if(restarter.waitConnected())
          return NDBT_FAILED;
      }

      NdbSleep_SecSleep(5); // TODO, handle arbitration
    }
    else
    {
      ndbout << "Skipping MGMD upgrade" << endl;
    }

    // Restart all ndbds
    SqlResultSet ndbds;
    if (!atrt.getNdbds(clusterId, ndbds))
      return NDBT_FAILED;

    uint ndbdCount = ndbds.numRows();
    restartCount = ndbdCount;
    
    ndbout << "Upgrading "
             << restartCount << " of " << ndbdCount
             << " ndbds" << endl;
    
    while (ndbds.next())
    {
      uint nodeId = ndbds.columnAsInt("node_id");
      uint processId = ndbds.columnAsInt("id");
      
      ndbout << "Upgrading node " << nodeId << endl;
      
      if (!atrt.changeVersion(processId, ndbd_args))
        return NDBT_FAILED;
    }

    ndbout << "Waiting for no-start state" << endl;
    if (restarter.waitClusterNoStart() != 0)
    {
      g_err << "Failed waiting for NoStart state" << endl;
      return NDBT_FAILED;
    }

    ndbout << "Starting cluster (SR)" << endl;
    
    if (restarter.restartAll2(0) != 0)
    {
      g_err << "Error restarting all nodes" << endl;
      return NDBT_FAILED;
    }

    ndbout << "Waiting for cluster to start" << endl;
    if (restarter.waitClusterStarted() != 0)
    {
      g_err << "Failed waiting for Cluster start" << endl;
      return NDBT_FAILED;
    }

    ndbout << "Cluster started." << endl;
  }

  return NDBT_OK;
}


static
int
runStartBlockLcp(NDBT_Context* ctx, NDBT_Step* step)
{
  NdbRestarter restarter;

  restarter.setReconnect(true);

  
  while ((ctx->getProperty("HalfStartedDone", (Uint32)0) == 0) &&
         !ctx->isTestStopped())
  {
    ndbout << "runStartBlockLcp: waiting for half nodes to be restarted..." << endl;
    NdbSleep_MilliSleep(5000);
  }

  if (ctx->isTestStopped())
  {
    return NDBT_FAILED;
  }

  ndbout << "Half of the nodes restarted, beginning slow LCPs for remainder..." << endl;

  /* Trigger LCPs which will be slow to complete, 
   * testing more complex LCP takeover protocols
   * especially when the last 'old' data node 
   * (likely to be DIH Master) fails.
   * */
  do
  {
    int dumpCode[] = { 7099 };
    while (restarter.dumpStateAllNodes(dumpCode, 1) != 0) {};

    /* Stall fragment completions */
    while (restarter.insertErrorInAllNodes(5073) != 0) {};

    /* Allow restarts to continue... */
    ctx->setProperty("HalfStartedHold", Uint32(0));

    /**
     * Only stall for 20s to avoid default LCP frag
     * watchdog timeouts
     */
    NdbSleep_MilliSleep(20000);
    
    ndbout << "Unblocking LCP..." << endl;
    while (restarter.insertErrorInAllNodes(0) != 0) 
    {};

    NdbSleep_MilliSleep(5000);
    
  } while (!ctx->isTestStopped());

  return NDBT_OK;
}

static
int
runUpgradeAndFail(NDBT_Context* ctx, NDBT_Step* step)
{
  AtrtClient atrt;
  SqlResultSet clusters;

  if (!atrt.getClusters(clusters))
    return NDBT_FAILED;

  // Get the first cluster
  clusters.next();

  uint clusterId= clusters.columnAsInt("id");
  SqlResultSet tmp_result;
  if (!atrt.getConnectString(clusterId, tmp_result))
    return NDBT_FAILED;

  NdbRestarter restarter(tmp_result.column("connectstring"));
  restarter.setReconnect(true); // Restarting mgmd
  ndbout << "Cluster '" << clusters.column("name")
              << "@" << tmp_result.column("connectstring") << "'" << endl;

  if (restarter.waitClusterStarted())
    return NDBT_FAILED;

  // Restart ndb_mgmd(s)
  SqlResultSet mgmds;
  if (!atrt.getMgmds(clusterId, mgmds))
    return NDBT_FAILED;

  uint mgmdCount = mgmds.numRows();
  uint restartCount = mgmdCount;

  ndbout << "Restarting "
      << restartCount << " of " << mgmdCount
      << " mgmds" << endl;

  while (mgmds.next() && restartCount --)
  {
    ndbout << "Restart mgmd " << mgmds.columnAsInt("node_id") << endl;
    if (!atrt.changeVersion(mgmds.columnAsInt("id"), ""))
      return NDBT_FAILED;

    if (restarter.waitConnected())
      return NDBT_FAILED;
    ndbout << "Connected to mgmd"<< endl;
  }

  ndbout << "Waiting for started"<< endl;
  if (restarter.waitClusterStarted())
    return NDBT_FAILED;
  ndbout << "Started"<< endl;

  // Restart one ndbd
  SqlResultSet ndbds;
  if (!atrt.getNdbds(clusterId, ndbds))
    return NDBT_FAILED;

  //Get the node id of first node
  ndbds.next();
  int nodeId = ndbds.columnAsInt("node_id");
  int processId = ndbds.columnAsInt("id");

  ndbout << "Restart node " << nodeId << endl;
  if (!atrt.changeVersion(processId, "--initial=0"))
  {
    g_err << "Unable to change version of data node" << endl;
    return NDBT_FAILED;
  }

  if (restarter.waitNodesNoStart(&nodeId, 1))
  {
    g_err << "The newer version of the node never came up" << endl;
    return NDBT_FAILED;
  }

  ndbout << "Node changed version and in NOSTART state" << endl;
  ndbout << "Arranging for start failure to cause return to NOSTART" << endl;

  /* We need the node to go to NO START after crash.  */
  int restartDump[] = { DumpStateOrd::CmvmiSetRestartOnErrorInsert, 1 };
  if (restarter.dumpStateOneNode(nodeId, restartDump, 2))
    return NDBT_FAILED;

  /* 1007 forces the node to crash instead of failing with
   * NDBD_EXIT_UPGRADE_INITIAL_REQUIRED */
  restarter.insertErrorInNode(nodeId, 1007);

  int origConnectCount = restarter.getNodeConnectCount(nodeId);

  ndbout << "Starting node" << endl;
  /* Now start it, should fail */
  restarter.startAll();

  ndbout << "Waiting for node to return to NOSTART state" << endl;

  int newConnectCount = origConnectCount;

  while (newConnectCount == origConnectCount)
  {
    /* Wait for the node to go to no start */
    if (restarter.waitNodesNoStart(&nodeId, 1))
    {
      g_err << "Node never crashed" << nodeId << endl;
      return NDBT_FAILED;
    }

    newConnectCount = restarter.getNodeConnectCount(nodeId);
  }

  ndbout << "Node reconnected and returned to NOSTART state "
         << "due to start failure"
         << endl;

  return NDBT_OK;
}

static
int
runShowVersion(NDBT_Context* ctx, NDBT_Step* step)
{
  const bool postUpgrade =
    (ctx->getProperty("PostUpgrade", Uint32(0))) != 0;

  ndbout_c("*******************************");
  ndbout_c("%s version",
           (postUpgrade?"Post":"Pre"));

  ndbout_c("  Mysql version : %u.%u.%u%s",
           MYSQL_VERSION_MAJOR,
           MYSQL_VERSION_MINOR,
           MYSQL_VERSION_PATCH,
           MYSQL_VERSION_EXTRA);
  ndbout_c("  Ndb version   : %u.%u.%u %s",
           NDB_VERSION_MAJOR,
           NDB_VERSION_MINOR,
           NDB_VERSION_BUILD,
           NDB_VERSION_STATUS);
  ndbout_c("*******************************");

  if (!postUpgrade)
  {
    ndbout_c("  Note that this test may fail if Post version does"
             "  not implement ShowVersions, this is not a bug");
  }
  return NDBT_OK;
}

static const char* preVersionFileName = "preVersion.txt";
static const char* postVersionFileName = "postVersion.txt";

static BaseString
getFileName(bool post)
{
  /* Path is 1 level *above* basedir, treated as 'run' directory */
  BaseString nameBuff;
  nameBuff.assfmt("%s/../%s",
                  getBaseDir(),
                  (post?
                   postVersionFileName:
                   preVersionFileName));
  return nameBuff;
}

static int
runRecordVersion(NDBT_Context* ctx, NDBT_Step* step)
{
  const bool postUpgrade =
    (ctx->getProperty("PostUpgrade", Uint32(0))) != 0;
  BaseString fileNameBuf = getFileName(postUpgrade);
  const char* fileName = fileNameBuf.c_str();

  ndbout_c("Writing version info to %s", fileName);

  FILE* versionFile = fopen(fileName, "w");
  if (!versionFile)
  {
    ndbout_c("Error opening file %s",
             fileName);
    return NDBT_FAILED;
  }
  fprintf(versionFile,
          "%u.%u.%u\n",
           NDB_VERSION_MAJOR,
           NDB_VERSION_MINOR,
           NDB_VERSION_BUILD);
  fclose(versionFile);

  return NDBT_OK;
}

static
bool
readVersionFile(const char* fileName,
                Uint32& version)
{
  bool ok = true;
  version = 0;

  ndbout_c("Reading version info from %s", fileName);

  FILE* versionFile = fopen(fileName, "r");
  if (versionFile != NULL)
  {
    unsigned int major = 0;
    unsigned int minor = 0;
    unsigned int build = 0;
    int res = fscanf(versionFile,
                     "%u.%u.%u",
                     &major,
                     &minor,
                     &build);
    if (res == 3)
    {
      version = NDB_MAKE_VERSION(major, minor, build);
    }
    else
    {
      ndbout_c("Version file %s read failed res = %d",
               fileName,
               res);
      ok = false;
    }

    fclose(versionFile);
  }

  return ok;
}

/**
 * runReadVersions
 *
 * Read, print and store version info captured by previous test
 * run including runRecordVersion on both versions
 *
 * This can allow version specific conditions to be included
 * in tests.
 */
static int
runReadVersions(NDBT_Context* ctx, NDBT_Step* step)
{
  preVersion = postVersion = 0;

  const bool preVersionReadOk =
    readVersionFile(getFileName(false).c_str(),
                    preVersion);
  const bool postVersionReadOk =
    readVersionFile(getFileName(true).c_str(),
                    postVersion);

  ndbout_c("runReadVersions");
  ndbout_c("  PreVersion %s  : %u.%u.%u",
           (preVersionReadOk?"read":"not found"),
           ndbGetMajor(preVersion),
           ndbGetMinor(preVersion),
           ndbGetBuild(preVersion));
  ndbout_c("  PostVersion %s : %u.%u.%u",
           (postVersionReadOk?"read":"not found"),
           ndbGetMajor(postVersion),
           ndbGetMinor(postVersion),
           ndbGetBuild(postVersion));

  return NDBT_OK;
}

/**
 * runSkipIfCannotKeepFS
 *
 * Check whether we can perform an upgrade while keeping the
 * FS with the versions being tested.
 * If not, skip
 */
static int
runSkipIfCannotKeepFS(NDBT_Context* ctx, NDBT_Step* step)
{
  if (preVersion == 0 || postVersion == 0)
  {
    ndbout_c("Missing version info to determine whether to skip, running.");
    return NDBT_OK;
  }

  const Uint32 problemBoundary = NDB_MAKE_VERSION(7,6,3);  // NDBD_LOCAL_SYSFILE_VERSION

  if (versionsSpanBoundary(preVersion, postVersion, problemBoundary))
  {
    ndbout_c("Cannot run with these versions as they do not support "
                  "non initial upgrades.");
    return NDBT_SKIPPED;
  }
  return NDBT_OK;
}

/**
 * runSkipIfPostCanKeepFS
 *
 * Will skip unless the post version cannot handle a
 * 'keepFS' upgrade.
 */
static int
runSkipIfPostCanKeepFS(NDBT_Context* ctx, NDBT_Step* step)
{
  if (preVersion == 0 ||
      postVersion == 0)
  {
    ndbout_c("Not running as specific version info missing");
    return NDBT_SKIPPED;
  }

  const bool upgrade = (postVersion > preVersion);

  if (!upgrade)
  {
    /* Only  support upgrade test, downgrade is not handled cleanly attm */
    ndbout_c("Not running as not an upgrade");
    return NDBT_SKIPPED;
  }

  const Uint32 problemBoundary = NDB_MAKE_VERSION(7,6,3); // NDBD_LOCAL_SYSFILE_VERSION

  if (!versionsSpanBoundary(preVersion, postVersion, problemBoundary))
  {
    ndbout_c("Not running as versions involved are not relevant for this test");
    return NDBT_SKIPPED;
  }
  return NDBT_OK;
}


NDBT_TESTSUITE(testUpgrade);
TESTCASE("ShowVersions",
         "Upgrade API, showing actual versions run")
{
  INITIALIZER(runCheckStarted);
  STEP(runShowVersion);
  STEP(runRecordVersion);
  VERIFIER(startPostUpgradeChecks);
}
POSTUPGRADE("ShowVersions")
{
  TC_PROPERTY("PostUpgrade", Uint32(1));
  INITIALIZER(runCheckStarted);
  STEP(runShowVersion);
  STEP(runRecordVersion);
};
TESTCASE("Upgrade_NR1",
	 "Test that one node at a time can be upgraded"){
  TC_PROPERTY("InitialMGMDRestart", Uint32(1));
  INITIALIZER(runCheckStarted);
  INITIALIZER(runReadVersions);
  INITIALIZER(checkForUpgrade);
  INITIALIZER(checkUpgradeCompatibleConfigFileformatVersion);
  INITIALIZER(runBug48416);
  STEP(runUpgrade_NR1);
  VERIFIER(startPostUpgradeChecks);
}
POSTUPGRADE("Upgrade_NR1")
{
  INITIALIZER(runCheckStarted);
  INITIALIZER(runPostUpgradeChecks);
}
TESTCASE("Upgrade_NR2",
	 "Test that one node in each nodegroup can be upgradde simultaneously"){
  INITIALIZER(runCheckStarted);
  INITIALIZER(runReadVersions);
  INITIALIZER(checkForUpgrade);
  INITIALIZER(checkUpgradeCompatibleConfigFileformatVersion);
  STEP(runUpgrade_NR2);
  VERIFIER(startPostUpgradeChecks);
}
POSTUPGRADE("Upgrade_NR2")
{
  INITIALIZER(runCheckStarted);
  INITIALIZER(runPostUpgradeChecks);
}
TESTCASE("Upgrade_NR3",
	 "Test that one node in each nodegroup can be upgradde simultaneously"){
  INITIALIZER(runCheckStarted);
  INITIALIZER(runReadVersions);
  INITIALIZER(checkForUpgrade);
  INITIALIZER(checkUpgradeCompatibleConfigFileformatVersion);
  STEP(runUpgrade_NR3);
  VERIFIER(startPostUpgradeChecks);
}
POSTUPGRADE("Upgrade_NR3")
{
  INITIALIZER(runCheckStarted);
  INITIALIZER(runPostUpgradeChecks);
}
TESTCASE("Upgrade_FS",
	 "Test that one node in each nodegroup can be upgrade simultaneously")
{
  TC_PROPERTY("KeepFS", 1);
  INITIALIZER(runCheckStarted);
  INITIALIZER(runReadVersions);
  INITIALIZER(checkForUpgrade);
  INITIALIZER(runSkipIfCannotKeepFS);
  INITIALIZER(checkUpgradeCompatibleConfigFileformatVersion);
  INITIALIZER(runCreateAllTables);
  INITIALIZER(runLoadAll);
  STEP(runUpgrade_Traffic);
  VERIFIER(startPostUpgradeChecks);
}
POSTUPGRADE("Upgrade_FS")
{
  INITIALIZER(runCheckStarted);
  INITIALIZER(runPostUpgradeChecks);
}
TESTCASE("Upgrade_Traffic",
	 "Test upgrade with traffic, all tables and restart --initial")
{
  TC_PROPERTY("UseRangeScanT1", (Uint32)1);
  INITIALIZER(runCheckStarted);
  INITIALIZER(runReadVersions);
  INITIALIZER(checkForUpgrade);
  INITIALIZER(checkUpgradeCompatibleConfigFileformatVersion);
  INITIALIZER(runCreateAllTables);
  STEP(runUpgrade_Traffic);
  STEP(runBasic);
  VERIFIER(startPostUpgradeChecks);
}
POSTUPGRADE("Upgrade_Traffic")
{
  INITIALIZER(runCheckStarted);
  INITIALIZER(runPostUpgradeChecks);
}
TESTCASE("Upgrade_Traffic_FS",
	 "Test upgrade with traffic, all tables and restart using FS")
{
  TC_PROPERTY("UseRangeScanT1", (Uint32)1);
  TC_PROPERTY("KeepFS", 1);
  INITIALIZER(runCheckStarted);
  INITIALIZER(runReadVersions);
  INITIALIZER(checkForUpgrade);
  INITIALIZER(runSkipIfCannotKeepFS);
  INITIALIZER(checkUpgradeCompatibleConfigFileformatVersion);
  INITIALIZER(runCreateAllTables);
  STEP(runUpgrade_Traffic);
  STEP(runBasic);
  VERIFIER(startPostUpgradeChecks);
}
POSTUPGRADE("Upgrade_Traffic_FS")
{
  INITIALIZER(runCheckStarted);
  INITIALIZER(runPostUpgradeChecks);
}
TESTCASE("Upgrade_Traffic_one",
	 "Test upgrade with traffic, *one* table and restart --initial")
{
  INITIALIZER(runCheckStarted);
  INITIALIZER(runReadVersions);
  INITIALIZER(checkForUpgrade);
  INITIALIZER(checkUpgradeCompatibleConfigFileformatVersion);
  INITIALIZER(runCreateOneTable);
  STEP(runUpgrade_Traffic);
  STEP(runBasic);
  VERIFIER(startPostUpgradeChecks);
}
POSTUPGRADE("Upgrade_Traffic_one")
{
  INITIALIZER(runCheckStarted);
  INITIALIZER(runPostUpgradeChecks);
}
TESTCASE("Upgrade_Traffic_FS_one",
	 "Test upgrade with traffic, all tables and restart using FS")
{
  TC_PROPERTY("KeepFS", 1);
  INITIALIZER(runCheckStarted);
  INITIALIZER(runReadVersions);
  INITIALIZER(checkForUpgrade);
  INITIALIZER(runSkipIfCannotKeepFS);
  INITIALIZER(checkUpgradeCompatibleConfigFileformatVersion);
  INITIALIZER(runCreateOneTable);
  STEP(runUpgrade_Traffic);
  STEP(runBasic);
  VERIFIER(startPostUpgradeChecks);
}
POSTUPGRADE("Upgrade_Traffic_FS_one")
{
  INITIALIZER(runCheckStarted);
  INITIALIZER(runPostUpgradeChecks);
}
TESTCASE("Upgrade_Api_Only",
         "Test that upgrading the Api node only works")
{
  INITIALIZER(runCheckStarted);
  INITIALIZER(runReadVersions);
  INITIALIZER(checkForUpgrade);
  INITIALIZER(checkUpgradeCompatibleConfigFileformatVersion);
  INITIALIZER(runCreateAllTables);
  VERIFIER(startPostUpgradeChecksApiFirst);
}
POSTUPGRADE("Upgrade_Api_Only")
{
  INITIALIZER(runCheckStarted);
  INITIALIZER(runPostUpgradeDecideDDL);
  INITIALIZER(runGetTableList);
  TC_PROPERTY("WaitSeconds", 30);
  STEP(runBasic);
  STEP(runPostUpgradeChecks);
  STEP(runWait);
  FINALIZER(runClearAll);
}
TESTCASE("Upgrade_Api_Before_NR1",
         "Test that upgrading the Api node before the kernel works")
{
  /* Api, then MGMD(s), then NDBDs */
  INITIALIZER(runCheckStarted);
  INITIALIZER(runReadVersions);
  INITIALIZER(checkForUpgrade);
  INITIALIZER(checkUpgradeCompatibleConfigFileformatVersion);
  INITIALIZER(runCreateAllTables);
  VERIFIER(startPostUpgradeChecksApiFirst);
}
POSTUPGRADE("Upgrade_Api_Before_NR1")
{
  TC_PROPERTY("InitialMGMDRestart", Uint32(1));
  INITIALIZER(runCheckStarted);
  INITIALIZER(runPostUpgradeDecideDDL);
  INITIALIZER(runGetTableList);
  STEP(runBasic);
  STEP(runUpgrade_NR1); /* Upgrade kernel nodes using NR1 */
  FINALIZER(runPostUpgradeChecks);
  FINALIZER(runClearAll);
}
TESTCASE("Upgrade_Api_NDBD_MGMD",
         "Test that updating in reverse order works")
{
  INITIALIZER(runCheckStarted);
  INITIALIZER(runReadVersions);
  INITIALIZER(checkForUpgrade);
  INITIALIZER(checkUpgradeCompatibleConfigFileformatVersion);
  INITIALIZER(runCreateAllTables);
  VERIFIER(startPostUpgradeChecksApiFirst);
}
POSTUPGRADE("Upgrade_Api_NDBD_MGMD")
{
  INITIALIZER(runCheckStarted);
  INITIALIZER(runPostUpgradeDecideDDL);
  INITIALIZER(runGetTableList);
  STEP(runBasic);
  STEP(runUpgrade_NdbdFirst);
  FINALIZER(runPostUpgradeChecks);
  FINALIZER(runClearAll);
}
TESTCASE("Upgrade_Mixed_MGMD_API_NDBD",
         "Test that upgrading MGMD/API partially before data nodes works")
{
  INITIALIZER(runCheckStarted);
  INITIALIZER(runReadVersions);
  INITIALIZER(checkForUpgrade);
  INITIALIZER(checkUpgradeCompatibleConfigFileformatVersion);
  INITIALIZER(runCreateAllTables);
  STEP(runUpgrade_NotAllMGMD); /* Upgrade an MGMD */
  STEP(runBasic);
  VERIFIER(startPostUpgradeChecksApiFirst); /* Upgrade Api */
}
POSTUPGRADE("Upgrade_Mixed_MGMD_API_NDBD")
{
  INITIALIZER(runCheckStarted);
  INITIALIZER(runPostUpgradeDecideDDL);
  INITIALIZER(runGetTableList);
  INITIALIZER(runClearAll); /* Clear rows from old-ver basic run */
  STEP(runBasic);
  STEP(runUpgrade_NdbdFirst); /* Upgrade all Ndbds, then MGMDs finally */
  FINALIZER(runPostUpgradeChecks);
  FINALIZER(runClearAll);
}
TESTCASE("Bug14702377",
         "Dirty PK read of non-existent tuple  6.3->7.x hangs"){
  TC_PROPERTY("HalfStartedHold", (Uint32)1);
  INITIALIZER(runCheckStarted);
  INITIALIZER(runReadVersions);
  INITIALIZER(checkForUpgrade);
  INITIALIZER(checkUpgradeCompatibleConfigFileformatVersion);
  INITIALIZER(runCreateOneTable);
  STEP(runUpgrade_Half);
  STEP(runBug14702377);
}
POSTUPGRADE("Bug14702377")
{
  INITIALIZER(runCheckStarted);
  INITIALIZER(runPostUpgradeChecks);
}
TESTCASE("Upgrade_SR_ManyTablesMaxFrag",
         "Check that number of tables has no impact")
{
  TC_PROPERTY("SkipMgmds", Uint32(1)); /* For 7.0.14... */
  TC_PROPERTY("FragmentCount", ~Uint32(0));
  INITIALIZER(runCheckStarted);
  INITIALIZER(runReadVersions);
  INITIALIZER(checkForUpgrade);
  INITIALIZER(runSkipIfCannotKeepFS);
  INITIALIZER(checkUpgradeCompatibleConfigFileformatVersion);
  INITIALIZER(createManyTables);
  STEP(runUpgrade_SR);
  VERIFIER(startPostUpgradeChecks);
}
POSTUPGRADE("Upgrade_SR_ManyTablesMaxFrag")
{
  INITIALIZER(runCheckStarted);
  INITIALIZER(runPostUpgradeChecks);
  INITIALIZER(dropManyTables);
}
TESTCASE("Upgrade_NR3_LCP_InProgress",
         "Check that half-cluster upgrade with LCP in progress is ok")
{
  TC_PROPERTY("HalfStartedHold", Uint32(1)); /* Stop half way through */
  INITIALIZER(runCheckStarted);
  INITIALIZER(runReadVersions);
  INITIALIZER(checkUpgradeCompatibleConfigFileformatVersion);
  STEP(runStartBlockLcp);
  STEP(runUpgrade_NR3);
  /* No need for postUpgrade, and cannot rely on it existing for
   * downgrades...
   * Better solution needed for downgrades where postUpgrade is
   * useful, e.g. RunIfPresentElseIgnore...
   */
  //VERIFIER(startPostUpgradeChecks);
}
//POSTUPGRADE("Upgrade_NR3_LCP_InProgress")
//{
//  INITIALIZER(runCheckStarted);
//  INITIALIZER(runPostUpgradeChecks);
//}
TESTCASE("Upgrade_Newer_LCP_FS_Fail",
         "Try upgrading a data node from any lower version to 7.6.4 and fail."
         "7.6.4 has a newer LCP file system and requires a upgrade with initial."
         "(Bug#27308632)")
{
  INITIALIZER(runCheckStarted);
  INITIALIZER(runReadVersions);
  INITIALIZER(checkForUpgrade);
  INITIALIZER(runSkipIfPostCanKeepFS);
  INITIALIZER(checkUpgradeCompatibleConfigFileformatVersion);
  STEP(runUpgradeAndFail);
  // No postupgradecheck required as the upgrade is expected to fail
}
<<<<<<< HEAD
NDBT_TESTSUITE_END(testUpgrade)
=======


// Downgrade tests //

TESTCASE("Downgrade_NR1",
   "Test that one node at a time can be downgraded"){
  TC_PROPERTY("InitialMgmdRestart", Uint32(1));
  INITIALIZER(runCheckStarted);
  INITIALIZER(runReadVersions);
  INITIALIZER(checkForDowngrade);
  INITIALIZER(checkUpgradeCompatibleConfigFileformatVersion);
  INITIALIZER(runBug48416);
  STEP(runUpgrade_NR1);
  VERIFIER(startPostUpgradeChecks);
}
POSTUPGRADE("Downgrade_NR1")
{
  INITIALIZER(runCheckStarted);
  INITIALIZER(runPostUpgradeChecks);
}

TESTCASE("Downgrade_NR1_WithMGMDStart",
   "Test that one node at a time can be downgraded"){
  TC_PROPERTY("InitialMgmdRestart", Uint32(0));
  INITIALIZER(runCheckStarted);
  INITIALIZER(runReadVersions);
  INITIALIZER(checkForDowngrade);
  INITIALIZER(checkUpgradeCompatibleConfigFileformatVersion);
  INITIALIZER(runBug48416);
  STEP(runUpgrade_NR1);
  VERIFIER(startPostUpgradeChecks);
}
POSTUPGRADE("Downgrade_NR1_WithMGMDStart")
{
  INITIALIZER(runCheckStarted);
  INITIALIZER(runPostUpgradeChecks);
}

TESTCASE("Downgrade_NR2",
   "Test that one node in each nodegroup can be downgraded simultaneously"){
  INITIALIZER(runCheckStarted);
  INITIALIZER(runReadVersions);
  INITIALIZER(checkForDowngrade);
  INITIALIZER(checkUpgradeCompatibleConfigFileformatVersion);
  STEP(runUpgrade_NR2);
  VERIFIER(startPostUpgradeChecks);
}
POSTUPGRADE("Downgrade_NR2")
{
  INITIALIZER(runCheckStarted);
  INITIALIZER(runPostUpgradeChecks);
}

TESTCASE("Downgrade_NR2_WithMGMDInitialStart",
   "Test that one node in each nodegroup can be downgraded simultaneously"){
  TC_PROPERTY("InitialMgmdRestart", Uint32(1));
  INITIALIZER(runCheckStarted);
  INITIALIZER(runReadVersions);
  INITIALIZER(checkForDowngrade);
  INITIALIZER(checkUpgradeCompatibleConfigFileformatVersion);
  STEP(runUpgrade_NR2);
  VERIFIER(startPostUpgradeChecks);
}
POSTUPGRADE("Downgrade_NR2_WithMGMDInitialStart")
{
  INITIALIZER(runCheckStarted);
  INITIALIZER(runPostUpgradeChecks);
}

TESTCASE("Downgrade_NR3",
   "Test that one node in each nodegroup can be downgraded simultaneously"){
  INITIALIZER(runCheckStarted);
  INITIALIZER(runReadVersions);
  INITIALIZER(checkForDowngrade);
  INITIALIZER(checkUpgradeCompatibleConfigFileformatVersion);
  STEP(runUpgrade_NR3);
  VERIFIER(startPostUpgradeChecks);
}
POSTUPGRADE("Downgrade_NR3")
{
  INITIALIZER(runCheckStarted);
  INITIALIZER(runPostUpgradeChecks);
}

TESTCASE("Downgrade_NR3_WithMGMDInitialStart",
   "Test that one node in each nodegroup can be downgraded simultaneously"){
  TC_PROPERTY("InitialMgmdRestart", Uint32(1));
  INITIALIZER(runCheckStarted);
  INITIALIZER(runReadVersions);
  INITIALIZER(checkForDowngrade);
  INITIALIZER(checkUpgradeCompatibleConfigFileformatVersion);
  STEP(runUpgrade_NR3);
  VERIFIER(startPostUpgradeChecks);
}
POSTUPGRADE("Downgrade_NR3_WithMGMDInitialStart")
{
  INITIALIZER(runCheckStarted);
  INITIALIZER(runPostUpgradeChecks);
}

TESTCASE("Downgrade_FS",
   "Test that one node in each nodegroup can be downgraded simultaneously")
{
  TC_PROPERTY("KeepFS", 1);
  INITIALIZER(runCheckStarted);
  INITIALIZER(runReadVersions);
  INITIALIZER(checkForDowngrade);
  INITIALIZER(runSkipIfCannotKeepFS);
  INITIALIZER(checkUpgradeCompatibleConfigFileformatVersion);
  INITIALIZER(runCreateAllTables);
  INITIALIZER(runLoadAll);
  STEP(runUpgrade_Traffic);
  VERIFIER(startPostUpgradeChecks);
}
POSTUPGRADE("Downgrade_FS")
{
  INITIALIZER(runCheckStarted);
  INITIALIZER(runPostUpgradeChecks);
}

TESTCASE("Downgrade_FS_WithMGMDInitialStart",
   "Test that one node in each nodegroup can be downgraded simultaneously")
{
  TC_PROPERTY("KeepFS", 1);
  TC_PROPERTY("InitialMgmdRestart", Uint32(1));
  INITIALIZER(runCheckStarted);
  INITIALIZER(runReadVersions);
  INITIALIZER(checkForDowngrade);
  INITIALIZER(runSkipIfCannotKeepFS);
  INITIALIZER(checkUpgradeCompatibleConfigFileformatVersion);
  INITIALIZER(runCreateAllTables);
  INITIALIZER(runLoadAll);
  STEP(runUpgrade_Traffic);
  VERIFIER(startPostUpgradeChecks);
}
POSTUPGRADE("Downgrade_FS_WithMGMDInitialStart")
{
  INITIALIZER(runCheckStarted);
  INITIALIZER(runPostUpgradeChecks);
}

TESTCASE("Downgrade_Traffic",
   "Test downgrade with traffic, all tables and restart --initial")
{
  TC_PROPERTY("UseRangeScanT1", (Uint32)1);
  INITIALIZER(runCheckStarted);
  INITIALIZER(runReadVersions);
  INITIALIZER(checkForDowngrade);
  INITIALIZER(checkUpgradeCompatibleConfigFileformatVersion);
  INITIALIZER(runCreateAllTables);
  STEP(runUpgrade_Traffic);
  STEP(runBasic);
  VERIFIER(startPostUpgradeChecks);
}
POSTUPGRADE("Downgrade_Traffic")
{
  INITIALIZER(runCheckStarted);
  INITIALIZER(runPostUpgradeChecks);
}

TESTCASE("Downgrade_Traffic_WithMGMDInitialStart",
   "Test downgrade with traffic, all tables and restart --initial")
{
  TC_PROPERTY("UseRangeScanT1", (Uint32)1);
  TC_PROPERTY("InitialMgmdRestart", Uint32(1));
  INITIALIZER(runCheckStarted);
  INITIALIZER(runReadVersions);
  INITIALIZER(checkForDowngrade);
  INITIALIZER(checkUpgradeCompatibleConfigFileformatVersion);
  INITIALIZER(runCreateAllTables);
  STEP(runUpgrade_Traffic);
  STEP(runBasic);
  VERIFIER(startPostUpgradeChecks);
}
POSTUPGRADE("Downgrade_Traffic_WithMGMDInitialStart")
{
  INITIALIZER(runCheckStarted);
  INITIALIZER(runPostUpgradeChecks);
}

TESTCASE("Downgrade_Traffic_FS",
   "Test downgrade with traffic, all tables and restart using FS")
{
  TC_PROPERTY("UseRangeScanT1", (Uint32)1);
  TC_PROPERTY("KeepFS", 1);
  INITIALIZER(runCheckStarted);
  INITIALIZER(runReadVersions);
  INITIALIZER(checkForDowngrade);
  INITIALIZER(runSkipIfCannotKeepFS);
  INITIALIZER(checkUpgradeCompatibleConfigFileformatVersion);
  INITIALIZER(runCreateAllTables);
  STEP(runUpgrade_Traffic);
  STEP(runBasic);
  VERIFIER(startPostUpgradeChecks);
}
POSTUPGRADE("Downgrade_Traffic_FS")
{
  INITIALIZER(runCheckStarted);
  INITIALIZER(runPostUpgradeChecks);
}

TESTCASE("Downgrade_Traffic_FS_WithMGMDInitialStart",
   "Test downgrade with traffic, all tables and restart using FS")
{
  TC_PROPERTY("UseRangeScanT1", (Uint32)1);
  TC_PROPERTY("KeepFS", 1);
  TC_PROPERTY("InitialMgmdRestart", Uint32(1));
  INITIALIZER(runCheckStarted);
  INITIALIZER(runReadVersions);
  INITIALIZER(checkForDowngrade);
  INITIALIZER(runSkipIfCannotKeepFS);
  INITIALIZER(checkUpgradeCompatibleConfigFileformatVersion);
  INITIALIZER(runCreateAllTables);
  STEP(runUpgrade_Traffic);
  STEP(runBasic);
  VERIFIER(startPostUpgradeChecks);
}
POSTUPGRADE("Downgrade_Traffic_FS_WithMGMDInitialStart")
{
  INITIALIZER(runCheckStarted);
  INITIALIZER(runPostUpgradeChecks);
}

TESTCASE("Downgrade_Traffic_one",
   "Test downgrade with traffic, *one* table and restart --initial")
{
  INITIALIZER(runCheckStarted);
  INITIALIZER(runReadVersions);
  INITIALIZER(checkForDowngrade);
  INITIALIZER(checkUpgradeCompatibleConfigFileformatVersion);
  INITIALIZER(runCreateOneTable);
  STEP(runUpgrade_Traffic);
  STEP(runBasic);
  VERIFIER(startPostUpgradeChecks);
}
POSTUPGRADE("Downgrade_Traffic_one")
{
  INITIALIZER(runCheckStarted);
  INITIALIZER(runPostUpgradeChecks);
}

TESTCASE("Downgrade_Traffic_one_WithMGMDInitialStart",
   "Test downgrade with traffic, *one* table and restart --initial")
{
  TC_PROPERTY("InitialMgmdRestart", Uint32(1));
  INITIALIZER(runCheckStarted);
  INITIALIZER(runReadVersions);
  INITIALIZER(checkForDowngrade);
  INITIALIZER(checkUpgradeCompatibleConfigFileformatVersion);
  INITIALIZER(runCreateOneTable);
  STEP(runUpgrade_Traffic);
  STEP(runBasic);
  VERIFIER(startPostUpgradeChecks);
}
POSTUPGRADE("Downgrade_Traffic_one_WithMGMDInitialStart")
{
  INITIALIZER(runCheckStarted);
  INITIALIZER(runPostUpgradeChecks);
}

TESTCASE("Downgrade_Traffic_FS_one",
   "Test downgrade with traffic, all tables and restart using FS")
{
  TC_PROPERTY("KeepFS", 1);
  INITIALIZER(runCheckStarted);
  INITIALIZER(runReadVersions);
  INITIALIZER(checkForDowngrade);
  INITIALIZER(runSkipIfCannotKeepFS);
  INITIALIZER(checkUpgradeCompatibleConfigFileformatVersion);
  INITIALIZER(runCreateOneTable);
  STEP(runUpgrade_Traffic);
  STEP(runBasic);
  VERIFIER(startPostUpgradeChecks);
}
POSTUPGRADE("Downgrade_Traffic_FS_one")
{
  INITIALIZER(runCheckStarted);
  INITIALIZER(runPostUpgradeChecks);
}

TESTCASE("Downgrade_Traffic_FS_one_WithMGMDInitialStart",
   "Test downgrade with traffic, all tables and restart using FS")
{
  TC_PROPERTY("KeepFS", 1);
  TC_PROPERTY("InitialMgmdRestart", Uint32(1));
  INITIALIZER(runCheckStarted);
  INITIALIZER(runReadVersions);
  INITIALIZER(checkForDowngrade);
  INITIALIZER(runSkipIfCannotKeepFS);
  INITIALIZER(checkUpgradeCompatibleConfigFileformatVersion);
  INITIALIZER(runCreateOneTable);
  STEP(runUpgrade_Traffic);
  STEP(runBasic);
  VERIFIER(startPostUpgradeChecks);
}
POSTUPGRADE("Downgrade_Traffic_FS_one_WithMGMDInitialStart")
{
  INITIALIZER(runCheckStarted);
  INITIALIZER(runPostUpgradeChecks);
}

TESTCASE("Downgrade_Api_Only",
         "Test that downgrading the Api node only works")
{
  INITIALIZER(runCheckStarted);
  INITIALIZER(runReadVersions);
  INITIALIZER(checkForDowngrade);
  INITIALIZER(checkUpgradeCompatibleConfigFileformatVersion);
  INITIALIZER(runCreateAllTables);
  VERIFIER(startPostUpgradeChecksApiFirst);
}
POSTUPGRADE("Downgrade_Api_Only")
{
  INITIALIZER(runCheckStarted);
  INITIALIZER(runPostUpgradeDecideDDL);
  INITIALIZER(runGetTableList);
  TC_PROPERTY("WaitSeconds", 30);
  STEP(runBasic);
  STEP(runPostUpgradeChecks);
  STEP(runWait);
  FINALIZER(runClearAll);
}

TESTCASE("Downgrade_Api_Only_WithMGMDInitialStart",
         "Test that downgrading the Api node only works")
{
  TC_PROPERTY("InitialMgmdRestart", Uint32(1));
  INITIALIZER(runCheckStarted);
  INITIALIZER(runReadVersions);
  INITIALIZER(checkForDowngrade);
  INITIALIZER(checkUpgradeCompatibleConfigFileformatVersion);
  INITIALIZER(runCreateAllTables);
  VERIFIER(startPostUpgradeChecksApiFirst);
}
POSTUPGRADE("Downgrade_Api_Only_WithMGMDInitialStart")
{
  INITIALIZER(runCheckStarted);
  INITIALIZER(runPostUpgradeDecideDDL);
  INITIALIZER(runGetTableList);
  TC_PROPERTY("WaitSeconds", 30);
  STEP(runBasic);
  STEP(runPostUpgradeChecks);
  STEP(runWait);
  FINALIZER(runClearAll);
}

TESTCASE("Downgrade_Api_Before_NR1",
         "Test that downgrading the Api node before the kernel works")
{
  /* Api, then MGMD(s), then NDBDs */
  INITIALIZER(runCheckStarted);
  INITIALIZER(runReadVersions);
  INITIALIZER(checkForDowngrade);
  INITIALIZER(checkUpgradeCompatibleConfigFileformatVersion);
  INITIALIZER(runCreateAllTables);
  VERIFIER(startPostUpgradeChecksApiFirst);
}
POSTUPGRADE("Downgrade_Api_Before_NR1")
{
  TC_PROPERTY("InitialMgmdRestart", Uint32(1));
  INITIALIZER(runCheckStarted);
  INITIALIZER(runPostUpgradeDecideDDL);
  INITIALIZER(runGetTableList);
  STEP(runBasic);
  STEP(runUpgrade_NR1); /* Upgrade kernel nodes using NR1 */
  FINALIZER(runPostUpgradeChecks);
  FINALIZER(runClearAll);
}

TESTCASE("Downgrade_Api_Before_NR1_WithMGMDStart",
         "Test that downgrading the Api node before the kernel works")
{
  TC_PROPERTY("InitialMgmdRestart", Uint32(0));
  /* Api, then MGMD(s), then NDBDs */
  INITIALIZER(runCheckStarted);
  INITIALIZER(runReadVersions);
  INITIALIZER(checkForDowngrade);
  INITIALIZER(checkUpgradeCompatibleConfigFileformatVersion);
  INITIALIZER(runCreateAllTables);
  VERIFIER(startPostUpgradeChecksApiFirst);
}
POSTUPGRADE("Downgrade_Api_Before_NR1_WithMGMDStart")
{
  TC_PROPERTY("InitialMgmdRestart", Uint32(0));
  INITIALIZER(runCheckStarted);
  INITIALIZER(runPostUpgradeDecideDDL);
  INITIALIZER(runGetTableList);
  STEP(runBasic);
  STEP(runUpgrade_NR1); /* Upgrade kernel nodes using NR1 */
  FINALIZER(runPostUpgradeChecks);
  FINALIZER(runClearAll);
}

TESTCASE("Downgrade_Api_NDBD_MGMD",
         "Test that updating in reverse order works")
{
  INITIALIZER(runCheckStarted);
  INITIALIZER(runReadVersions);
  INITIALIZER(checkForDowngrade);
  INITIALIZER(checkUpgradeCompatibleConfigFileformatVersion);
  INITIALIZER(runCreateAllTables);
  VERIFIER(startPostUpgradeChecksApiFirst);
}
POSTUPGRADE("Downgrade_Api_NDBD_MGMD")
{
  INITIALIZER(runCheckStarted);
  INITIALIZER(runPostUpgradeDecideDDL);
  INITIALIZER(runGetTableList);
  STEP(runBasic);
  STEP(runUpgrade_NdbdFirst);
  FINALIZER(runPostUpgradeChecks);
  FINALIZER(runClearAll);
}

TESTCASE("Downgrade_Api_NDBD_MGMD_WithMGMDInitialStart",
         "Test that updating in reverse order works")
{
  TC_PROPERTY("InitialMgmdRestart", Uint32(1));
  INITIALIZER(runCheckStarted);
  INITIALIZER(runReadVersions);
  INITIALIZER(checkForDowngrade);
  INITIALIZER(checkUpgradeCompatibleConfigFileformatVersion);
  INITIALIZER(runCreateAllTables);
  VERIFIER(startPostUpgradeChecksApiFirst);
}
POSTUPGRADE("Downgrade_Api_NDBD_MGMD_WithMGMDInitialStart")
{
  INITIALIZER(runCheckStarted);
  INITIALIZER(runPostUpgradeDecideDDL);
  INITIALIZER(runGetTableList);
  STEP(runBasic);
  STEP(runUpgrade_NdbdFirst);
  FINALIZER(runPostUpgradeChecks);
  FINALIZER(runClearAll);
}

TESTCASE("Downgrade_Mixed_MGMD_API_NDBD",
         "Test that downgrading MGMD/API partially before data nodes works")
{
  INITIALIZER(runCheckStarted);
  INITIALIZER(runReadVersions);
  INITIALIZER(checkForDowngrade);
  INITIALIZER(checkUpgradeCompatibleConfigFileformatVersion);
  INITIALIZER(runCreateAllTables);
  STEP(runUpgrade_NotAllMGMD); /* Upgrade an MGMD */
  STEP(runBasic);
  VERIFIER(startPostUpgradeChecksApiFirst); /* Upgrade Api */
}
POSTUPGRADE("Downgrade_Mixed_MGMD_API_NDBD")
{
  INITIALIZER(runCheckStarted);
  INITIALIZER(runPostUpgradeDecideDDL);
  INITIALIZER(runGetTableList);
  INITIALIZER(runClearAll); /* Clear rows from old-ver basic run */
  STEP(runBasic);
  STEP(runUpgrade_NdbdFirst); /* Upgrade all Ndbds, then MGMDs finally */
  FINALIZER(runPostUpgradeChecks);
  FINALIZER(runClearAll);
}

TESTCASE("Downgrade_Mixed_MGMD_API_NDBD_WithMGMDInitialStart",
         "Test that downgrading MGMD/API partially before data nodes works")
{
  TC_PROPERTY("InitialMgmdRestart", Uint32(1));
  INITIALIZER(runCheckStarted);
  INITIALIZER(runReadVersions);
  INITIALIZER(checkForDowngrade);
  INITIALIZER(checkUpgradeCompatibleConfigFileformatVersion);
  INITIALIZER(runCreateAllTables);
  STEP(runUpgrade_NotAllMGMD); /* Upgrade an MGMD */
  STEP(runBasic);
  VERIFIER(startPostUpgradeChecksApiFirst); /* Upgrade Api */
}
POSTUPGRADE("Downgrade_Mixed_MGMD_API_NDBD_WithMGMDInitialStart")
{
  INITIALIZER(runCheckStarted);
  INITIALIZER(runPostUpgradeDecideDDL);
  INITIALIZER(runGetTableList);
  INITIALIZER(runClearAll); /* Clear rows from old-ver basic run */
  STEP(runBasic);
  STEP(runUpgrade_NdbdFirst); /* Upgrade all Ndbds, then MGMDs finally */
  FINALIZER(runPostUpgradeChecks);
  FINALIZER(runClearAll);
}

TESTCASE("Downgrade_Bug14702377",
         "Dirty PK read of non-existent tuple  6.3->7.x hangs"){
  TC_PROPERTY("HalfStartedHold", (Uint32)1);
  INITIALIZER(runCheckStarted);
  INITIALIZER(runReadVersions);
  INITIALIZER(checkForDowngrade);
  INITIALIZER(checkUpgradeCompatibleConfigFileformatVersion);
  INITIALIZER(runCreateOneTable);
  STEP(runUpgrade_Half);
  STEP(runBug14702377);
}
POSTUPGRADE("Downgrade_Bug14702377")
{
  INITIALIZER(runCheckStarted);
  INITIALIZER(runPostUpgradeChecks);
}

TESTCASE("Downgrade_Bug14702377_WithMGMDInitialStart",
         "Dirty PK read of non-existent tuple  6.3->7.x hangs"){
  TC_PROPERTY("InitialMgmdRestart", Uint32(1));
  TC_PROPERTY("HalfStartedHold", (Uint32)1);
  INITIALIZER(runCheckStarted);
  INITIALIZER(runReadVersions);
  INITIALIZER(checkForDowngrade);
  INITIALIZER(checkUpgradeCompatibleConfigFileformatVersion);
  INITIALIZER(runCreateOneTable);
  STEP(runUpgrade_Half);
  STEP(runBug14702377);
}
POSTUPGRADE("Downgrade_Bug14702377_WithMGMDInitialStart")
{
  INITIALIZER(runCheckStarted);
  INITIALIZER(runPostUpgradeChecks);
}

TESTCASE("Downgrade_SR_ManyTablesMaxFrag",
         "Check that number of tables has no impact")
{
  TC_PROPERTY("SkipMgmds", Uint32(1)); /* For 7.0.14... */
  TC_PROPERTY("FragmentCount", ~Uint32(0));
  INITIALIZER(runCheckStarted);
  INITIALIZER(runReadVersions);
  INITIALIZER(checkForDowngrade);
  INITIALIZER(runSkipIfCannotKeepFS);
  INITIALIZER(checkUpgradeCompatibleConfigFileformatVersion);
  INITIALIZER(createManyTables);
  STEP(runUpgrade_SR);
  VERIFIER(startPostUpgradeChecks);
}
POSTUPGRADE("Downgrade_SR_ManyTablesMaxFrag")
{
  INITIALIZER(runCheckStarted);
  INITIALIZER(runPostUpgradeChecks);
  INITIALIZER(dropManyTables);
}

TESTCASE("Downgrade_SR_ManyTablesMaxFrag_WithMGMDInitialStart",
         "Check that number of tables has no impact")
{
  TC_PROPERTY("SkipMgmds", Uint32(1)); /* For 7.0.14... */
  TC_PROPERTY("FragmentCount", ~Uint32(0));
  TC_PROPERTY("InitialMgmdRestart", Uint32(1));
  INITIALIZER(runCheckStarted);
  INITIALIZER(runReadVersions);
  INITIALIZER(checkForDowngrade);
  INITIALIZER(runSkipIfCannotKeepFS);
  INITIALIZER(checkUpgradeCompatibleConfigFileformatVersion);
  INITIALIZER(createManyTables);
  STEP(runUpgrade_SR);
  VERIFIER(startPostUpgradeChecks);
}
POSTUPGRADE("Downgrade_SR_ManyTablesMaxFrag_WithMGMDInitialStart")
{
  INITIALIZER(runCheckStarted);
  INITIALIZER(runPostUpgradeChecks);
  INITIALIZER(dropManyTables);
}

TESTCASE("Downgrade_NR3_LCP_InProgress",
         "Check that half-cluster downgrade with LCP in progress is ok")
{
  TC_PROPERTY("HalfStartedHold", Uint32(1)); /* Stop half way through */
  INITIALIZER(runCheckStarted);
  INITIALIZER(runReadVersions);
  INITIALIZER(checkForDowngrade);
  INITIALIZER(checkUpgradeCompatibleConfigFileformatVersion);
  STEP(runStartBlockLcp);
  STEP(runUpgrade_NR3);
  /* No need for postUpgrade, and cannot rely on it existing for
   * downgrades...
   * Better solution needed for downgrades where postUpgrade is
   * useful, e.g. RunIfPresentElseIgnore...
   */
  //VERIFIER(startPostUpgradeChecks);
}
//POSTUPGRADE("Upgrade_NR3_LCP_InProgress")
//{
//  INITIALIZER(runCheckStarted);
//  INITIALIZER(runPostUpgradeChecks);
//}

TESTCASE("Downgrade_NR3_LCP_InProgress_WithMGMDInitialStart",
         "Check that half-cluster downgrade with LCP in progress is ok")
{
  TC_PROPERTY("HalfStartedHold", Uint32(1)); /* Stop half way through */
  TC_PROPERTY("InitialMgmdRestart", Uint32(1));
  INITIALIZER(runCheckStarted);
  INITIALIZER(runReadVersions);
  INITIALIZER(checkForDowngrade);
  INITIALIZER(checkUpgradeCompatibleConfigFileformatVersion);
  STEP(runStartBlockLcp);
  STEP(runUpgrade_NR3);
  /* No need for postUpgrade, and cannot rely on it existing for
   * downgrades...
   * Better solution needed for downgrades where postUpgrade is
   * useful, e.g. RunIfPresentElseIgnore...
   */
  //VERIFIER(startPostUpgradeChecks);
}

TESTCASE("Downgrade_Newer_LCP_FS_Fail",
         "Try downgrading a data node from any lower version to 7.6.4 and fail."
         "7.6.4 has a newer LCP file system and requires a downgrade with initial."
         "(Bug#27308632)")
{
  INITIALIZER(runCheckStarted);
  INITIALIZER(runReadVersions);
  INITIALIZER(checkForDowngrade);
  INITIALIZER(runSkipIfPostCanKeepFS);
  INITIALIZER(checkUpgradeCompatibleConfigFileformatVersion);
  STEP(runUpgradeAndFail);
  // No postupgradecheck required as the downgrade is expected to fail
}

TESTCASE("Downgrade_Newer_LCP_FS_Fail_WithMGMDInitialStart",
         "Try downgrading a data node from any lower version to 7.6.4 and fail."
         "7.6.4 has a newer LCP file system and requires a downgrade with initial."
         "(Bug#27308632)")
{
  TC_PROPERTY("InitialMgmdRestart", Uint32(1));
  INITIALIZER(runCheckStarted);
  INITIALIZER(runReadVersions);
  INITIALIZER(checkForDowngrade);
  INITIALIZER(runSkipIfPostCanKeepFS);
  INITIALIZER(checkUpgradeCompatibleConfigFileformatVersion);
  STEP(runUpgradeAndFail);
  // No postupgradecheck required as the downgrade is expected to fail
}


NDBT_TESTSUITE_END(testUpgrade);
>>>>>>> 0738b984

int main(int argc, const char** argv){
  ndb_init();
  NDBT_TESTSUITE_INSTANCE(testUpgrade);
  testUpgrade.setCreateAllTables(true);
  if (0)
  {
    static char env[100];
    strcpy(env, "API_SIGNAL_LOG=-"); // stdout
    putenv(env);
  }
  createDropEvent_mutex = NdbMutex_Create();
  int ret = testUpgrade.execute(argc, argv);
  NdbMutex_Destroy(createDropEvent_mutex);
  return ret;
}

template class Vector<NodeInfo>;<|MERGE_RESOLUTION|>--- conflicted
+++ resolved
@@ -1410,8 +1410,6 @@
            (maxPeerVer >= incBoundaryVer) );
 }
 
-<<<<<<< HEAD
-=======
 static int checkForDowngrade(NDBT_Context* ctx, NDBT_Step* step)
 {
   if (preVersion >= postVersion)
@@ -1431,9 +1429,6 @@
   ndbout << "Error: Not doing upgrade as expected" << endl;
   return NDBT_FAILED;
 }
-
-#define NDB_USE_CONFIG_VERSION_V2_80 NDB_MAKE_VERSION(8,0,18)
->>>>>>> 0738b984
 
 /**
  * This function skips the test case if it is configured to do a non-initial restart
@@ -2359,6 +2354,7 @@
   TC_PROPERTY("HalfStartedHold", Uint32(1)); /* Stop half way through */
   INITIALIZER(runCheckStarted);
   INITIALIZER(runReadVersions);
+  INITIALIZER(checkForUpgrade);
   INITIALIZER(checkUpgradeCompatibleConfigFileformatVersion);
   STEP(runStartBlockLcp);
   STEP(runUpgrade_NR3);
@@ -2387,9 +2383,6 @@
   STEP(runUpgradeAndFail);
   // No postupgradecheck required as the upgrade is expected to fail
 }
-<<<<<<< HEAD
-NDBT_TESTSUITE_END(testUpgrade)
-=======
 
 
 // Downgrade tests //
@@ -3024,9 +3017,7 @@
   // No postupgradecheck required as the downgrade is expected to fail
 }
 
-
-NDBT_TESTSUITE_END(testUpgrade);
->>>>>>> 0738b984
+NDBT_TESTSUITE_END(testUpgrade)
 
 int main(int argc, const char** argv){
   ndb_init();
