/*
   Copyright (C) 2003 MySQL AB
    All rights reserved. Use is subject to license terms.

   This program is free software; you can redistribute it and/or modify
   it under the terms of the GNU General Public License as published by
   the Free Software Foundation; version 2 of the License.

   This program is distributed in the hope that it will be useful,
   but WITHOUT ANY WARRANTY; without even the implied warranty of
   MERCHANTABILITY or FITNESS FOR A PARTICULAR PURPOSE.  See the
   GNU General Public License for more details.

   You should have received a copy of the GNU General Public License
   along with this program; if not, write to the Free Software
   Foundation, Inc., 51 Franklin St, Fifth Floor, Boston, MA 02110-1301  USA
*/


#include <ndb_global.h>

#include <NdbApi.hpp>
#include <NdbSchemaCon.hpp>
#include <NdbMain.h>
#include <md5_hash.hpp>

#include <NdbThread.h>
#include <NdbSleep.h>
#include <NdbTick.h>
#include <NdbOut.hpp>
#include <NdbTimer.hpp>

#include <NdbTest.hpp>
#include <NDBT_Error.hpp>

#define MAX_PARTS 4 
#define MAX_SEEK 16 
#define MAXSTRLEN 16 
#define MAXATTR 64
#define MAXTABLES 64
#define NDB_MAXTHREADS 128
/*
  NDB_MAXTHREADS used to be just MAXTHREADS, which collides with a
  #define from <sys/thread.h> on AIX (IBM compiler).  We explicitly
  #undef it here lest someone use it by habit and get really funny
  results.  K&R says we may #undef non-existent symbols, so let's go.
*/
#undef MAXTHREADS
#define MAXPAR 1024
#define MAXATTRSIZE 1000
#define PKSIZE 1


#ifdef NDB_WIN32
inline long lrand48(void) { return rand(); };
#endif


enum StartType { 
  stIdle, 
  stInsert,
  stRead,
  stUpdate,
  stDelete, 
  stStop 
} ;

struct ThreadNdb
{
  int threadNo;
  Ndb* threadNdb;
  Uint32 threadBase;
  Uint32 threadLoopCounter;
  Uint32 threadNextStart;
  Uint32 threadStop;
  Uint32 threadLoopStop;
  Uint32 threadIncrement;
  Uint32 threadNoCompleted;
  bool   threadCompleted;
  StartType threadStartType;
};

struct TransNdb
{
  char transRecord[128];
  Ndb* transNdb;
  StartType  transStartType;
  Uint32     vpn_number;
  Uint32     vpn_identity;
  Uint32     transErrorCount;
  NdbOperation* transOperation;
  ThreadNdb* transThread;
};

extern "C" { static void* threadLoop(void*); }
static void setAttrNames(void);
static void setTableNames(void);
static int readArguments(int argc, const char** argv);
static int createTables(Ndb*);
static bool defineOperation(NdbConnection* aTransObject, TransNdb*,
                            Uint32 vpn_nb, Uint32 vpn_id);
static bool executeTransaction(TransNdb* transNdbRef);
static StartType random_choice();
static void execute(StartType aType);
static bool executeThread(ThreadNdb*, TransNdb*);
static void executeCallback(int result, NdbConnection* NdbObject,
                            void* aObject);
static bool error_handler(const NdbError & err) ;
static Uint32 getKey(Uint32, Uint32) ;
static void input_error();
                                      
ErrorData * flexTTErrorData;

static NdbThread*                       threadLife[NDB_MAXTHREADS];
static int                              tNodeId;
static int                              ThreadReady[NDB_MAXTHREADS];
static StartType                        ThreadStart[NDB_MAXTHREADS];
static char                             tableName[1][MAXSTRLEN+1];
static char                             attrName[5][MAXSTRLEN+1];

// Program Parameters
static bool                             tInsert = false;
static bool                             tDelete = false;
static bool                             tReadUpdate = true;
static int                              tUpdateFreq = 20;
static bool                             tLocal = false;
static int                              tLocalPart = 0;
static Uint32                           tMinEvents = 0;
static int                              tSendForce = 0;
static int                              tNoOfLoops = 1;
static Uint32                           tNoOfThreads = 1;
static Uint32                           tNoOfParallelTrans = 32;
static Uint32                           tNoOfTransactions = 500;
static Uint32                           tLoadFactor = 80;
static bool                             tempTable = false;
static bool                             startTransGuess = true;

//Program Flags
static int                              theSimpleFlag = 0;
static int                              theDirtyFlag = 0;
static int                              theWriteFlag = 0;
static int                              theTableCreateFlag = 1;

#define START_REAL_TIME
#define STOP_REAL_TIME
#define START_TIMER { NdbTimer timer; timer.doStart();
#define STOP_TIMER timer.doStop();
#define PRINT_TIMER(text, trans, opertrans) timer.printTransactionStatistics(text, trans, opertrans); }; 

static void 
resetThreads(){

<<<<<<< HEAD
  for (Uint32 i = 0; i < tNoOfThreads ; i++) {
=======
  for (int i = 0; i < (int)tNoOfThreads ; i++) {
>>>>>>> cf079273
    ThreadReady[i] = 0;
    ThreadStart[i] = stIdle;
  }//for
}

static void 
waitForThreads(void)
{
  int cont = 0;
  do {
    cont = 0;
    NdbSleep_MilliSleep(20);
<<<<<<< HEAD
    for (Uint32 i = 0; i < tNoOfThreads ; i++) {
=======
    for (int i = 0; i < (int)tNoOfThreads ; i++) {
>>>>>>> cf079273
      if (ThreadReady[i] == 0) {
        cont = 1;
      }//if
    }//for
  } while (cont == 1);
}

static void 
tellThreads(StartType what)
{
<<<<<<< HEAD
  for (Uint32 i = 0; i < tNoOfThreads ; i++) 
=======
  for (int i = 0; i < (int)tNoOfThreads ; i++) 
>>>>>>> cf079273
    ThreadStart[i] = what;
}

static Ndb_cluster_connection *g_cluster_connection= 0;

NDB_COMMAND(flexTT, "flexTT", "flexTT", "flexTT", 65535)
{
  ndb_init();
  ThreadNdb*            pThreadData;
  int                   returnValue = NDBT_OK;
  flexTTErrorData = new ErrorData;
  flexTTErrorData->resetErrorCounters();

  if (readArguments(argc, argv) != 0){
    input_error();
    return NDBT_ProgramExit(NDBT_WRONGARGS);
  }

  pThreadData = new ThreadNdb[NDB_MAXTHREADS];

  ndbout << endl << "FLEXTT - Starting normal mode" << endl;
  ndbout << "Perform TimesTen benchmark" << endl;
  ndbout << "  " << tNoOfThreads << " number of concurrent threads " << endl;
  ndbout << "  " << tNoOfParallelTrans;
  ndbout << " number of parallel transaction per thread " << endl;
  ndbout << "  " << tNoOfTransactions << " transaction(s) per round " << endl;
  ndbout << "  " << tNoOfLoops << " iterations " << endl;
  ndbout << "  " << "Update Frequency is " << tUpdateFreq << "%" << endl;
  ndbout << "  " << "Load Factor is " << tLoadFactor << "%" << endl;
  if (tLocal == true) {
    ndbout << "  " << "We only use Local Part = ";
    ndbout << tLocalPart << endl;
  }//if
  if (tempTable == true) {
    ndbout << "  Tables are without logging " << endl;
  } else {
    ndbout << "  Tables are with logging " << endl;
  }//if
  if (startTransGuess == true) {
    ndbout << "  Transactions are executed with hint provided" << endl;
  } else {
    ndbout << "  Transactions are executed with round robin scheme" << endl;
  }//if
  if (tSendForce == 0) {
    ndbout << "  No force send is used, adaptive algorithm used" << endl;
  } else if (tSendForce == 1) {
    ndbout << "  Force send used" << endl;
  } else {
    ndbout << "  No force send is used, adaptive algorithm disabled" << endl;
  }//if

  ndbout << endl;

  /* print Setting */
  flexTTErrorData->printSettings(ndbout);

  NdbThread_SetConcurrencyLevel(2 + tNoOfThreads);

  setAttrNames();
  setTableNames();

  Ndb_cluster_connection con;
  if(con.connect(12, 5, 1) != 0)
  {
    return NDBT_ProgramExit(NDBT_FAILED);
  }
  g_cluster_connection= &con;

  Ndb * pNdb = new Ndb(g_cluster_connection, "TEST_DB");      
  pNdb->init();
  tNodeId = pNdb->getNodeId();

  ndbout << "  NdbAPI node with id = " << pNdb->getNodeId() << endl;
  ndbout << endl;
  
  ndbout << "Waiting for ndb to become ready..." <<endl;
  if (pNdb->waitUntilReady(2000) != 0){
    ndbout << "NDB is not ready" << endl;
    ndbout << "Benchmark failed!" << endl;
    returnValue = NDBT_FAILED;
  }

  if(returnValue == NDBT_OK){
    if (createTables(pNdb) != 0){
      returnValue = NDBT_FAILED;
    }
  }

  if(returnValue == NDBT_OK){
    /****************************************************************
     *  Create NDB objects.                                   *
     ****************************************************************/
    resetThreads();
<<<<<<< HEAD
    for (Uint32 i = 0; i < tNoOfThreads ; i++) {
=======
    for (i = 0; i < (int)tNoOfThreads ; i++) {
>>>>>>> cf079273
      pThreadData[i].threadNo = i;
      threadLife[i] = NdbThread_Create(threadLoop,
                                       (void**)&pThreadData[i],
                                       32768,
                                       "flexAsynchThread",
                                       NDB_THREAD_PRIO_LOW);
    }//for
    ndbout << endl <<  "All NDB objects and table created" << endl << endl;
    int noOfTransacts = tNoOfParallelTrans * tNoOfTransactions *
                        tNoOfThreads * tNoOfLoops;
    /****************************************************************
     * Execute program.                                             *
     ****************************************************************/
    /****************************************************************
     * Perform inserts.                                             *
     ****************************************************************/
          
    if (tInsert == true) {
      tInsert = false;
      tReadUpdate = false;
      START_TIMER;
      execute(stInsert);
      STOP_TIMER;
      PRINT_TIMER("insert", noOfTransacts, 1);
    }//if
    /****************************************************************
     * Perform read + updates.                                      *
     ****************************************************************/
      
    if (tReadUpdate == true) {
      START_TIMER;
      execute(stRead);
      STOP_TIMER;
      PRINT_TIMER("update + read", noOfTransacts, 1);
    }//if  
    /****************************************************************
     * Perform delete.                                              *
     ****************************************************************/
                
    if (tDelete == true) {
      tDelete = false;
      START_TIMER;
      execute(stDelete);
      STOP_TIMER;
      PRINT_TIMER("delete", noOfTransacts, 1);
    }//if
    ndbout << "--------------------------------------------------" << endl;
        
    execute(stStop);
    void * tmp;
<<<<<<< HEAD
    for(Uint32 i = 0; i<tNoOfThreads; i++){
=======
    for(i = 0; i<(int)tNoOfThreads; i++){
>>>>>>> cf079273
      NdbThread_WaitFor(threadLife[i], &tmp);
      NdbThread_Destroy(&threadLife[i]);
    }
  } 
  delete [] pThreadData;
  delete pNdb;

  //printing errorCounters
  flexTTErrorData->printErrorCounters(ndbout);

  return NDBT_ProgramExit(returnValue);
}//main()


static void execute(StartType aType)
{
  resetThreads();
  tellThreads(aType);
  waitForThreads();
}//execute()

static void*
threadLoop(void* ThreadData)
{
  Ndb* localNdb;
  ThreadNdb* tabThread = (ThreadNdb*)ThreadData;
  int loc_threadNo = tabThread->threadNo;

  void * mem = malloc(sizeof(TransNdb)*tNoOfParallelTrans);
  TransNdb* pTransData = (TransNdb*)mem;

  localNdb = new Ndb(g_cluster_connection, "TEST_DB");
  localNdb->init(1024);
  localNdb->waitUntilReady();

  if (tLocal == false) {
    tabThread->threadIncrement = 1;
  } else {
    tabThread->threadIncrement = MAX_SEEK;
  }//if
  tabThread->threadBase = (loc_threadNo << 16) + tNodeId;
  tabThread->threadNdb = localNdb;
  tabThread->threadStop = tNoOfParallelTrans * tNoOfTransactions;
  tabThread->threadStop *= tabThread->threadIncrement;
  tabThread->threadLoopStop = tNoOfLoops;
  Uint32 i, j;
  for (i = 0; i < tNoOfParallelTrans; i++) {
    pTransData[i].transNdb = localNdb;    
    pTransData[i].transThread = tabThread;    
    pTransData[i].transOperation = NULL;    
    pTransData[i].transStartType = stIdle;    
    pTransData[i].vpn_number = tabThread->threadBase;    
    pTransData[i].vpn_identity = 0;
    pTransData[i].transErrorCount = 0;
    for (j = 0; j < 128; j++) {
      pTransData[i].transRecord[j] = 0x30;
    }//for
  }//for

  for (;;){
    while (ThreadStart[loc_threadNo] == stIdle) {
      NdbSleep_MilliSleep(10);
    }//while

    // Check if signal to exit is received
    if (ThreadStart[loc_threadNo] == stStop) {
      break;
    }//if

    tabThread->threadStartType = ThreadStart[loc_threadNo];  
    tabThread->threadLoopCounter = 0;
    tabThread->threadCompleted = false;  
    tabThread->threadNoCompleted = 0;
    tabThread->threadNextStart = 0;

    ThreadStart[loc_threadNo] = stIdle;
    if(!executeThread(tabThread, pTransData)){
      break;
    }
    ThreadReady[loc_threadNo] = 1;
  }//for

  free(mem);
  delete localNdb;
  ThreadReady[loc_threadNo] = 1;

  return NULL; // Thread exits
}//threadLoop()

static 
bool
executeThread(ThreadNdb* tabThread, TransNdb* atransDataArrayPtr) {
  Uint32 i;
  for (i = 0; i < tNoOfParallelTrans; i++) {
    TransNdb* transNdbPtr = &atransDataArrayPtr[i];
    transNdbPtr->vpn_identity = i * tabThread->threadIncrement;
    transNdbPtr->transStartType = tabThread->threadStartType;
    if (executeTransaction(transNdbPtr) == false) {
      return false;
    }//if
  }//for
  tabThread->threadNextStart = tNoOfParallelTrans * tabThread->threadIncrement;
  do {
    tabThread->threadNdb->sendPollNdb(3000, tMinEvents, tSendForce);
  } while (tabThread->threadCompleted == false);
  return true;
}//executeThread()

static
bool executeTransaction(TransNdb* transNdbRef)
{
  NdbConnection* MyTrans;
  ThreadNdb* tabThread = transNdbRef->transThread;
  Ndb* aNdbObject = transNdbRef->transNdb;
  Uint32 threadBase = tabThread->threadBase;
  Uint32 startKey = transNdbRef->vpn_identity;
  if (tLocal == true) {
    startKey = getKey(startKey, threadBase);
  }//if
  if (startTransGuess == true) {
    Uint32 tKey[2];
    tKey[0] = startKey;
    tKey[1] = threadBase;
    MyTrans = aNdbObject->startTransaction((Uint32)0, //Priority
                                         (const char*)&tKey[0],   //Main PKey
                                         (Uint32)8);           //Key Length
  } else {
   MyTrans = aNdbObject->startTransaction();
  }//if
  if (MyTrans == NULL) {
    error_handler(aNdbObject->getNdbError());
    ndbout << endl << "Unable to recover! Quiting now" << endl ;
    return false;
  }//if
  //-------------------------------------------------------
  // Define the operation, but do not execute it yet.
  //-------------------------------------------------------
  if (!defineOperation(MyTrans, transNdbRef, startKey, threadBase))
    return false;

  return true;
}//executeTransaction()


static 
Uint32
getKey(Uint32 aBase, Uint32 aThreadBase) {
  Uint32 Tfound = aBase;
  Uint32 hash;
  Uint64 Tkey64;
  Uint32* tKey32 = (Uint32*)&Tkey64;
  tKey32[0] = aThreadBase;
  for (Uint32 i = aBase; i < (aBase + MAX_SEEK); i++) {
    tKey32[1] = i;
    hash = md5_hash((Uint64*)&Tkey64, (Uint32)2);
    hash = (hash >> 6) & (MAX_PARTS - 1);
    if (hash == (Uint32)tLocalPart) {
      Tfound = i;
      break;
    }//if
  }//for
  return Tfound;
}//getKey()

static void
executeCallback(int result, NdbConnection* NdbObject, void* aObject)
{
  TransNdb* transNdbRef = (TransNdb*)aObject;
  ThreadNdb* tabThread = transNdbRef->transThread;
  Ndb* tNdb = transNdbRef->transNdb;
  Uint32 vpn_id = transNdbRef->vpn_identity;
  Uint32 vpn_nb = tabThread->threadBase;

  if (result == -1) {
// Add complete error handling here
    int retCode = flexTTErrorData->handleErrorCommon(NdbObject->getNdbError());
    if (retCode == 1) {
      if (NdbObject->getNdbError().code != 626 &&
          NdbObject->getNdbError().code != 630) {
        ndbout_c("execute: %s", NdbObject->getNdbError().message);
        ndbout_c("Error code = %d", NdbObject->getNdbError().code);
      }
    } else if (retCode == 2) {
      ndbout << "4115 should not happen in flexTT" << endl;
    } else if (retCode == 3) {
      /* What can we do here? */
      ndbout_c("execute: %s", NdbObject->getNdbError().message);
    }//if(retCode == 3)
    transNdbRef->transErrorCount++;
    const NdbError & err = NdbObject->getNdbError();
    switch (err.classification) {
    case NdbError::NoDataFound:
    case NdbError::ConstraintViolation:
      ndbout << "Error with vpn_id = " << vpn_id << " and vpn_nb = ";
      ndbout << vpn_nb << endl;
      ndbout << err << endl;
      goto checkCompleted;
    case NdbError::OverloadError:
      NdbSleep_MilliSleep(10);
    case NdbError::NodeRecoveryError:
    case NdbError::UnknownResultError:
    case NdbError::TimeoutExpired:
      break;
    default:
      goto checkCompleted;
    }//if
    if ((transNdbRef->transErrorCount > 10) ||
        (tabThread->threadNoCompleted > 0)) {
      goto checkCompleted;
    }//if
  } else {
    if (tabThread->threadNoCompleted == 0) {
      transNdbRef->transErrorCount = 0;
      transNdbRef->vpn_identity = tabThread->threadNextStart;
      if (tabThread->threadNextStart == tabThread->threadStop) {
        tabThread->threadLoopCounter++;
        transNdbRef->vpn_identity = 0;
        tabThread->threadNextStart = 0;
        if (tabThread->threadLoopCounter == (Uint32)tNoOfLoops) {
          goto checkCompleted;
        }//if
      }//if
      tabThread->threadNextStart += tabThread->threadIncrement;
    } else {
      goto checkCompleted;
    }//if
  }//if
  tNdb->closeTransaction(NdbObject);
  executeTransaction(transNdbRef);
  return;

checkCompleted:
  tNdb->closeTransaction(NdbObject);
  tabThread->threadNoCompleted++;
  if (tabThread->threadNoCompleted == tNoOfParallelTrans) {
    tabThread->threadCompleted = true;
  }//if
  return;      
}//executeCallback()

static
StartType
random_choice()
{
//----------------------------------------------------
// Generate a random key between 0 and tNoOfRecords - 1
//----------------------------------------------------
<<<<<<< HEAD
   long random_number = lrand48() % 100;
   if (random_number < tUpdateFreq)
=======
   UintR random_number = lrand48() % 100;
   if ((int)random_number < tUpdateFreq)
>>>>>>> cf079273
    return stUpdate;
  else
    return stRead;
}//random_choice()

static bool
defineOperation(NdbConnection* localNdbConnection, TransNdb* transNdbRef,
                unsigned int vpn_id, unsigned int vpn_nb)
{
  NdbOperation*  localNdbOperation;
  StartType      TType = transNdbRef->transStartType;

  //-------------------------------------------------------
  // Set-up the attribute values for this operation.
  //-------------------------------------------------------
  localNdbOperation = localNdbConnection->getNdbOperation(tableName[0]);        
  if (localNdbOperation == NULL) {
    error_handler(localNdbConnection->getNdbError());
    return false;
  }//if
  switch (TType) {
  case stInsert:   // Insert case
    if (theWriteFlag == 1 && theDirtyFlag == 1) {
      localNdbOperation->dirtyWrite();
    } else if (theWriteFlag == 1) {
      localNdbOperation->writeTuple();
    } else {
      localNdbOperation->insertTuple();
    }//if
    break;
  case stRead:     // Read Case
    TType = random_choice();
    if (TType == stRead) {
      if (theSimpleFlag == 1) {
        localNdbOperation->simpleRead();
      } else if (theDirtyFlag == 1) {
        localNdbOperation->dirtyRead();
      } else {
        localNdbOperation->readTuple();
      }//if
    } else {
      if (theWriteFlag == 1 && theDirtyFlag == 1) {
        localNdbOperation->dirtyWrite();
      } else if (theWriteFlag == 1) {
        localNdbOperation->writeTuple();
      } else if (theDirtyFlag == 1) {
        localNdbOperation->dirtyUpdate();
      } else {
        localNdbOperation->updateTuple();
      }//if
    }//if
    break;
  case stDelete:  // Delete Case
    localNdbOperation->deleteTuple();
    break;
  default:
    error_handler(localNdbOperation->getNdbError());
  }//switch
  localNdbOperation->equal((Uint32)0,vpn_id);
  localNdbOperation->equal((Uint32)1,vpn_nb);
  char* attrValue = &transNdbRef->transRecord[0];
  switch (TType) {
  case stInsert:      // Insert case
    localNdbOperation->setValue((Uint32)2, attrValue);
    localNdbOperation->setValue((Uint32)3, attrValue);
    localNdbOperation->setValue((Uint32)4, attrValue);
    break;
  case stUpdate:      // Update Case
    localNdbOperation->setValue((Uint32)3, attrValue);
    break;
  case stRead:    // Read Case
    localNdbOperation->getValue((Uint32)2, attrValue);
    localNdbOperation->getValue((Uint32)3, attrValue);
    localNdbOperation->getValue((Uint32)4, attrValue);
    break;
  case stDelete:  // Delete Case
    break;
  default:
    error_handler(localNdbOperation->getNdbError());
  }//switch
  localNdbConnection->executeAsynchPrepare(Commit, &executeCallback, 
                                           (void*)transNdbRef);
  return true;
}//defineOperation()


static void setAttrNames()
{
  BaseString::snprintf(attrName[0], MAXSTRLEN, "VPN_ID");
  BaseString::snprintf(attrName[1], MAXSTRLEN, "VPN_NB");
  BaseString::snprintf(attrName[2], MAXSTRLEN, "DIRECTORY_NB");
  BaseString::snprintf(attrName[3], MAXSTRLEN, "LAST_CALL_PARTY");
  BaseString::snprintf(attrName[4], MAXSTRLEN, "DESCR");
}


static void setTableNames()
{
  BaseString::snprintf(tableName[0], MAXSTRLEN, "VPN_USERS");
}

static
int 
createTables(Ndb* pMyNdb){

  NdbSchemaCon          *MySchemaTransaction;
  NdbSchemaOp           *MySchemaOp;
  int                   check;

  if (theTableCreateFlag == 0) {
    ndbout << "Creating Table: vpn_users " << "..." << endl;
    MySchemaTransaction = NdbSchemaCon::startSchemaTrans(pMyNdb);
      
    if(MySchemaTransaction == NULL && 
       (!error_handler(MySchemaTransaction->getNdbError())))
      return -1;
      
    MySchemaOp = MySchemaTransaction->getNdbSchemaOp();       
    if(MySchemaOp == NULL &&
       (!error_handler(MySchemaTransaction->getNdbError())))
      return -1;
      
    check = MySchemaOp->createTable( tableName[0]
                                       ,8                       // Table Size
                                       ,TupleKey                // Key Type
                                       ,40                      // Nr of Pages
                                       ,All
                                       ,6
                                       ,(tLoadFactor - 5)
                                       ,tLoadFactor
                                       ,1
                                       ,!tempTable
                                       );
      
    if (check == -1 &&
        (!error_handler(MySchemaTransaction->getNdbError())))
      return -1;
      
    check = MySchemaOp->createAttribute( (char*)attrName[0],
                                         TupleKey,
                                         32,
                                         1,
                                         UnSigned,
                                         MMBased,
                                         NotNullAttribute );
      
    if (check == -1 &&
        (!error_handler(MySchemaTransaction->getNdbError())))
      return -1;
    check = MySchemaOp->createAttribute( (char*)attrName[1],
                                         TupleKey,
                                         32,
                                         1,
                                         UnSigned,
                                         MMBased,
                                         NotNullAttribute );
      
    if (check == -1 &&
        (!error_handler(MySchemaTransaction->getNdbError())))
      return -1;
    check = MySchemaOp->createAttribute( (char*)attrName[2],
                                             NoKey,
                                             8,
                                             10,
                                             UnSigned,
                                             MMBased,
                                             NotNullAttribute );
    if (check == -1 &&
        (!error_handler(MySchemaTransaction->getNdbError())))
      return -1;
      
    check = MySchemaOp->createAttribute( (char*)attrName[3],
                                             NoKey,
                                             8,
                                             10,
                                             UnSigned,
                                             MMBased,
                                             NotNullAttribute );
    if (check == -1 &&
        (!error_handler(MySchemaTransaction->getNdbError())))
      return -1;
      
    check = MySchemaOp->createAttribute( (char*)attrName[4],
                                             NoKey,
                                             8,
                                             100,
                                             UnSigned,
                                             MMBased,
                                             NotNullAttribute );
    if (check == -1 &&
        (!error_handler(MySchemaTransaction->getNdbError())))
      return -1;
      
    if (MySchemaTransaction->execute() == -1 &&
        (!error_handler(MySchemaTransaction->getNdbError())))
      return -1;
      
    NdbSchemaCon::closeSchemaTrans(MySchemaTransaction);
  }//if
  
  return 0;
}

bool error_handler(const NdbError& err){
  ndbout << err << endl ;
  switch(err.classification){
  case NdbError::NodeRecoveryError:
  case NdbError::SchemaError:
  case NdbError::TimeoutExpired:
    ndbout << endl << "Attempting to recover and continue now..." << endl ;
    return true ; // return true to retry
  default:
    break;
  }
  return false;
}
#if 0
bool error_handler(const char* error_string, int error_int) {
  ndbout << error_string << endl ;
  if ((4008 == error_int) ||
      (677 == error_int) ||
      (891 == error_int) ||
      (1221 == error_int) ||
      (721 == error_int) ||
      (266 == error_int)) {
    ndbout << endl << "Attempting to recover and continue now..." << endl ;
    return true ; // return true to retry
  }
  return false ; // return false to abort
}
#endif

static
int 
readArguments(int argc, const char** argv){
  
  int i = 1;
  while (argc > 1){
    if (strcmp(argv[i], "-t") == 0){
      tNoOfThreads = atoi(argv[i+1]);
      if ((tNoOfThreads < 1) || (tNoOfThreads > NDB_MAXTHREADS)){
	ndbout_c("Invalid no of threads");
        return -1;
      }
    } else if (strcmp(argv[i], "-p") == 0){
      tNoOfParallelTrans = atoi(argv[i+1]);
      if ((tNoOfParallelTrans < 1) || (tNoOfParallelTrans > MAXPAR)){
	ndbout_c("Invalid no of parallell transactions");
        return -1;
      }
    } else if (strcmp(argv[i], "-o") == 0) {
      tNoOfTransactions = atoi(argv[i+1]);
      if (tNoOfTransactions < 1){
	ndbout_c("Invalid no of transactions");
        return -1;
      }
    } else if (strcmp(argv[i], "-l") == 0){
      tNoOfLoops = atoi(argv[i+1]);
      if (tNoOfLoops < 1) {
	ndbout_c("Invalid no of loops");
        return -1;
      }
    } else if (strcmp(argv[i], "-e") == 0){
      tMinEvents = atoi(argv[i+1]);
      if ((tMinEvents < 1) || (tMinEvents > (int)tNoOfParallelTrans)) {
	ndbout_c("Invalid no of loops");
        return -1;
      }
    } else if (strcmp(argv[i], "-local") == 0){
      tLocalPart = atoi(argv[i+1]);
      tLocal = true;
      startTransGuess = true;
      if ((tLocalPart < 0) || (tLocalPart > MAX_PARTS)){
	ndbout_c("Invalid local part");
        return -1;
      }
    } else if (strcmp(argv[i], "-ufreq") == 0){
      tUpdateFreq = atoi(argv[i+1]);
      if ((tUpdateFreq < 0) || (tUpdateFreq > 100)){
	ndbout_c("Invalid Update Frequency");
        return -1;
      }
    } else if (strcmp(argv[i], "-load_factor") == 0){
      tLoadFactor = atoi(argv[i+1]);
      if ((tLoadFactor < 40) || (tLoadFactor >= 100)){
	ndbout_c("Invalid LoadFactor");
        return -1;
      }
    } else if (strcmp(argv[i], "-d") == 0){
      tDelete = true;
      argc++;
      i--;
    } else if (strcmp(argv[i], "-i") == 0){
      tInsert = true;
      argc++;
      i--;
    } else if (strcmp(argv[i], "-simple") == 0){
      theSimpleFlag = 1;
      argc++;
      i--;
    } else if (strcmp(argv[i], "-adaptive") == 0){
      tSendForce = 0;
      argc++;
      i--;
    } else if (strcmp(argv[i], "-force") == 0){
      tSendForce = 1;
      argc++;
      i--;
    } else if (strcmp(argv[i], "-non_adaptive") == 0){
      tSendForce = 2;
      argc++;
      i--;
    } else if (strcmp(argv[i], "-write") == 0){
      theWriteFlag = 1;
      argc++;
      i--;
    } else if (strcmp(argv[i], "-dirty") == 0){
      theDirtyFlag = 1;
      argc++;
      i--;
    } else if (strcmp(argv[i], "-table_create") == 0){
      theTableCreateFlag = 0;
      tInsert = true;
      argc++;
      i--;
    } else if (strcmp(argv[i], "-temp") == 0){
      tempTable = true;
      argc++;
      i--;
    } else if (strcmp(argv[i], "-no_hint") == 0){
      startTransGuess = false;
      argc++;
      i--;
    } else {
      return -1;
    }
    
    argc -= 2;
    i = i + 2;
  }//while
  if (tLocal == true) {
    if (startTransGuess == false) {
      ndbout_c("Not valid to use no_hint with local");
    }//if
  }//if
  return 0;
}

static
void
input_error(){
  
  ndbout_c("FLEXTT");
  ndbout_c("   Perform benchmark of insert, update and delete transactions");
  ndbout_c(" ");
  ndbout_c("Arguments:");
  ndbout_c("   -t Number of threads to start, default 1");
  ndbout_c("   -p Number of parallel transactions per thread, default 32");
  ndbout_c("   -o Number of transactions per loop, default 500");
  ndbout_c("   -ufreq Number Update Frequency in percent (0 -> 100), rest is read");
  ndbout_c("   -load_factor Number Fill level in index in percent (40 -> 99)");
  ndbout_c("   -l Number of loops to run, default 1, 0=infinite");
  ndbout_c("   -i Start by inserting all records");
  ndbout_c("   -d End by deleting all records (only one loop)");
  ndbout_c("   -simple Use simple read to read from database");
  ndbout_c("   -dirty Use dirty read to read from database");
  ndbout_c("   -write Use writeTuple in insert and update");
  ndbout_c("   -n Use standard table names");
  ndbout_c("   -table_create Create tables in db");
  ndbout_c("   -temp Create table(s) without logging");
  ndbout_c("   -no_hint Don't give hint on where to execute transaction coordinator");
  ndbout_c("   -adaptive Use adaptive send algorithm (default)");
  ndbout_c("   -force Force send when communicating");
  ndbout_c("   -non_adaptive Send at a 10 millisecond interval");
  ndbout_c("   -local Number of part, only use keys in one part out of 16");
}<|MERGE_RESOLUTION|>--- conflicted
+++ resolved
@@ -150,11 +150,7 @@
 static void 
 resetThreads(){
 
-<<<<<<< HEAD
-  for (Uint32 i = 0; i < tNoOfThreads ; i++) {
-=======
   for (int i = 0; i < (int)tNoOfThreads ; i++) {
->>>>>>> cf079273
     ThreadReady[i] = 0;
     ThreadStart[i] = stIdle;
   }//for
@@ -167,11 +163,7 @@
   do {
     cont = 0;
     NdbSleep_MilliSleep(20);
-<<<<<<< HEAD
-    for (Uint32 i = 0; i < tNoOfThreads ; i++) {
-=======
     for (int i = 0; i < (int)tNoOfThreads ; i++) {
->>>>>>> cf079273
       if (ThreadReady[i] == 0) {
         cont = 1;
       }//if
@@ -182,11 +174,7 @@
 static void 
 tellThreads(StartType what)
 {
-<<<<<<< HEAD
-  for (Uint32 i = 0; i < tNoOfThreads ; i++) 
-=======
   for (int i = 0; i < (int)tNoOfThreads ; i++) 
->>>>>>> cf079273
     ThreadStart[i] = what;
 }
 
@@ -280,11 +268,7 @@
      *  Create NDB objects.                                   *
      ****************************************************************/
     resetThreads();
-<<<<<<< HEAD
-    for (Uint32 i = 0; i < tNoOfThreads ; i++) {
-=======
-    for (i = 0; i < (int)tNoOfThreads ; i++) {
->>>>>>> cf079273
+    for (int i = 0; i < (int)tNoOfThreads ; i++) {
       pThreadData[i].threadNo = i;
       threadLife[i] = NdbThread_Create(threadLoop,
                                        (void**)&pThreadData[i],
@@ -335,11 +319,7 @@
         
     execute(stStop);
     void * tmp;
-<<<<<<< HEAD
-    for(Uint32 i = 0; i<tNoOfThreads; i++){
-=======
-    for(i = 0; i<(int)tNoOfThreads; i++){
->>>>>>> cf079273
+    for(int i = 0; i<(int)tNoOfThreads; i++){
       NdbThread_WaitFor(threadLife[i], &tmp);
       NdbThread_Destroy(&threadLife[i]);
     }
@@ -587,13 +567,8 @@
 //----------------------------------------------------
 // Generate a random key between 0 and tNoOfRecords - 1
 //----------------------------------------------------
-<<<<<<< HEAD
-   long random_number = lrand48() % 100;
-   if (random_number < tUpdateFreq)
-=======
    UintR random_number = lrand48() % 100;
    if ((int)random_number < tUpdateFreq)
->>>>>>> cf079273
     return stUpdate;
   else
     return stRead;
