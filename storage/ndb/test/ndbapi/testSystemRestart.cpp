--- conflicted
+++ resolved
@@ -2249,12 +2249,8 @@
        */
       const NDB_TICKS now = NdbTick_getCurrentTicks();
       const Uint64 elapsed_ms = NdbTick_Elapsed(start, now).milliSec();
-<<<<<<< HEAD
       if (elapsed_ms >= 6000)
         break;
-=======
-      if (elapsed_ms >= 4000) break;
->>>>>>> 2bf0f4a5
 
       const Uint64 time_goal = (row - startFrom) / 10;
       if (elapsed_ms < time_goal) {
@@ -3887,7 +3883,6 @@
 /**************************************************************************/
 
 NDBT_TESTSUITE(testSystemRestart);
-<<<<<<< HEAD
 TESTCASE("SR1", 
 	 "Basic system restart test. Focus on testing restart from REDO log.\n"
 	 "NOTE! Time between lcp's and gcp's should be left at default,\n"
@@ -3932,52 +3927,6 @@
 	 "operations to be written into the undolog.\n"
 	 "Then write datapages and complete LCP.\n"
 	 "Restart the system\n"){
-=======
-TESTCASE("SR1",
-         "Basic system restart test. Focus on testing restart from REDO log.\n"
-         "NOTE! Time between lcp's and gcp's should be left at default, \n"
-         "so that Ndb  uses the Redo log when restarting\n"
-         "1. Load records\n"
-         "2. Restart cluster and verify records \n"
-         "3. Update records\n"
-         "4. Restart cluster and verify records \n"
-         "5. Delete half of the records \n"
-         "6. Restart cluster and verify records \n"
-         "7. Delete all records \n"
-         "8. Restart cluster and verify records \n"
-         "9. Insert, update, delete records \n"
-         "10. Restart cluster and verify records\n"
-         "11. Insert, update, delete records \n"
-         "12. Restart cluster with error insert 5020 and verify records\n") {
-  INITIALIZER(runWaitStarted);
-  STEP(runSystemRestart1);
-}
-TESTCASE("SR2",
-         "Basic system restart test. Focus on testing restart from LCP\n"
-         "NOTE! Time between lcp's is automatically set to it's  min value\n"
-         "so that Ndb  uses LCP's when restarting.\n"
-         "1. Load records\n"
-         "2. Restart cluster and verify records \n"
-         "3. Update records\n"
-         "4. Restart cluster and verify records \n"
-         "5. Delete half of the records \n"
-         "6. Restart cluster and verify records \n"
-         "7. Delete all records \n"
-         "8. Restart cluster and verify records \n"
-         "9. Insert, update, delete records \n"
-         "10. Restart cluster and verify records\n") {
-  INITIALIZER(runWaitStarted);
-  STEP(runSystemRestart2);
-}
-TESTCASE("SR_UNDO",
-         "System restart test. Focus on testing of undologging\n"
-         "in DBACC and DBTUP.\n"
-         "This is done by starting a LCP, turn on undologging \n"
-         "but don't start writing the datapages. This will force all\n"
-         "operations to be written into the undolog.\n"
-         "Then write datapages and complete LCP.\n"
-         "Restart the system\n") {
->>>>>>> 2bf0f4a5
   INITIALIZER(runWaitStarted);
   STEP(runSystemRestartTestUndoLog);
 }
