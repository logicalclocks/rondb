/*
   Copyright (c) 2005, 2023, Oracle and/or its affiliates.

   This program is free software; you can redistribute it and/or modify
   it under the terms of the GNU General Public License, version 2.0,
   as published by the Free Software Foundation.

   This program is also distributed with certain software (including
   but not limited to OpenSSL) that is licensed under separate terms,
   as designated in a particular file or component or in included license
   documentation.  The authors of MySQL hereby grant you an additional
   permission to link the program and your derivative works with the
   separately licensed software that they have included with MySQL.

   This program is distributed in the hope that it will be useful,
   but WITHOUT ANY WARRANTY; without even the implied warranty of
   MERCHANTABILITY or FITNESS FOR A PARTICULAR PURPOSE.  See the
   GNU General Public License, version 2.0, for more details.

   You should have received a copy of the GNU General Public License
   along with this program; if not, write to the Free Software
   Foundation, Inc., 51 Franklin St, Fifth Floor, Boston, MA 02110-1301  USA
*/

/***************************************************************
* I N C L U D E D   F I L E S                                  *
***************************************************************/

#include <ndb_global.h>
#ifndef _WIN32
#include <sys/time.h>
#endif

#include "ndb_error.hpp"
#include "userInterface.h"
#include <NdbThread.h>
#include <NdbTick.h>
#include <NdbMutex.h>
#include <NdbSleep.h>
#include "ndb_schema.hpp"
#include <NDBT.hpp>
#include <NdbSchemaCon.hpp>

/***************************************************************
* L O C A L   C O N S T A N T S                                *
***************************************************************/

/***************************************************************
* L O C A L   D A T A   S T R U C T U R E S                    *
***************************************************************/

/***************************************************************
* L O C A L   F U N C T I O N S                                *
***************************************************************/

extern int localDbPrepare(UserHandle *uh);

/***************************************************************
* L O C A L   D A T A                                          *
***************************************************************/

/***************************************************************
* P U B L I C   D A T A                                        *
***************************************************************/


/***************************************************************
****************************************************************
* L O C A L   F U N C T I O N S   C O D E   S E C T I O N      *
****************************************************************
***************************************************************/

/***************************************************************
****************************************************************
* P U B L I C   F U N C T I O N S   C O D E   S E C T I O N    *
****************************************************************
***************************************************************/

/*-----------------------------------*/
/* Time related Functions            */
/*                                   */
/* Returns a double value in seconds */
/*-----------------------------------*/
static NDB_TICKS initTicks;
double userGetTimeSync(void)
{
  double timeValue = 0;

  if ( !NdbTick_IsValid(initTicks)) {
    initTicks = NdbTick_getCurrentTicks();
    timeValue = 0.0;
  } else {
    const NDB_TICKS now = NdbTick_getCurrentTicks();
    const Uint64 elapsedMicro =
      NdbTick_Elapsed(initTicks,now).microSec();

    timeValue = ((double)elapsedMicro) / 1000000.0;
  }
  return timeValue;
}

// 0 - OK
// 1 - Retry transaction
// 2 - Permanent
int
userDbCommit(UserHandle *uh){
  if(uh->pCurrTrans != 0){
    /* int check = */ uh->pCurrTrans->execute( Commit );
    NdbError err = uh->pCurrTrans->getNdbError();
    uh->pNDB->closeTransaction(uh->pCurrTrans);
    uh->pCurrTrans = 0;

    if(err.status != NdbError::Success)
      ndbout << err << endl;

    if(err.status == NdbError::TemporaryError &&
       err.classification == NdbError::OverloadError){
      NdbSleep_SecSleep(3);
    }

    return err.status;
  }
  return 2;
}

/**
 * true - Normal table
 * false - Table w.o. checkpointing and logging
 */
extern int useTableLogging;

int
create_table_server(Ndb * pNdb){
  int check;
  NdbSchemaCon * MySchemaTransaction = NdbSchemaCon::startSchemaTrans(pNdb);
  if( MySchemaTransaction == NULL )
    error_handler("startSchemaTransaction", pNdb->getNdbError(), 0);

  NdbSchemaOp * MySchemaOp = MySchemaTransaction->getNdbSchemaOp();
  if( MySchemaOp == NULL )
    error_handler("getNdbSchemaOp", MySchemaTransaction->getNdbError(), 0);

  // Create table
  check = MySchemaOp->createTable( SERVER_TABLE,
				   8,	     	// Table size
				   TupleKey,	// Key Type
				   1		// Nr of Pages
				   ,DistributionGroup,
				   6,
				   78,
				   80,
				   1,
				   useTableLogging
                                   );
  if( check == -1 )
    error_handler("createTable", MySchemaTransaction->getNdbError(), 0);

  check = MySchemaOp->createAttribute
    ( SERVER_SUBSCRIBER_SUFFIX,
      TupleKey,
      sizeof(char) << 3,
      SUBSCRIBER_NUMBER_SUFFIX_LENGTH,
<<<<<<< HEAD
      String,
=======
      NdbSchemaOp::String,
>>>>>>> a95e6265
      MMBased,
      NotNullAttribute,
      0,
      0,
      1,
      16);
  if( check == -1 )
    error_handler("createAttribute (subscriber suffix)",
		  MySchemaTransaction->getNdbError(), 0);

  // Create first column, primary key
  check = MySchemaOp->createAttribute( SERVER_ID,
				       TupleKey,
				       sizeof(ServerId) << 3,
				       1,
<<<<<<< HEAD
				       UnSigned,
=======
                                       NdbSchemaOp::UnSigned,
>>>>>>> a95e6265
				       MMBased,
				       NotNullAttribute );
  if( check == -1 )
    error_handler("createAttribute (serverid)",
		  MySchemaTransaction->getNdbError(), 0);


  check = MySchemaOp->createAttribute( SERVER_NAME,
				       NoKey,
				       sizeof(char) << 3,
				       SERVER_NAME_LENGTH,
<<<<<<< HEAD
				       String,
=======
                                       NdbSchemaOp::String,
>>>>>>> a95e6265
				       MMBased,
				       NotNullAttribute );
  if( check == -1 )
    error_handler("createAttribute (server name)",
		  MySchemaTransaction->getNdbError(), 0);


  check = MySchemaOp->createAttribute( SERVER_READS,
				       NoKey,
				       sizeof(Counter) << 3,
				       1,
                                       NdbSchemaOp::UnSigned,
				       MMBased,
				       NotNullAttribute );
  if( check == -1 )
    error_handler("createAttribute (server reads)",
		  MySchemaTransaction->getNdbError(), 0);

  check = MySchemaOp->createAttribute( SERVER_INSERTS,
				       NoKey,
				       sizeof(Counter) << 3,
				       1,
                                       NdbSchemaOp::UnSigned,
				       MMBased,
				       NotNullAttribute );
  if( check == -1 )
    error_handler("createAttribute (server inserts)",
		  MySchemaTransaction->getNdbError(), 0);

  check = MySchemaOp->createAttribute( SERVER_DELETES,
				       NoKey,
				       sizeof(Counter) << 3,
				       1,
                                       NdbSchemaOp::UnSigned,
				       MMBased,
				       NotNullAttribute );
  if( check == -1 )
    error_handler("createAttribute (server deletes)",
		  MySchemaTransaction->getNdbError(), 0);

  if( MySchemaTransaction->execute() == -1 ) {
    error_handler("schemaTransaction->execute()",
		  MySchemaTransaction->getNdbError(), 0);
  }
  NdbSchemaCon::closeSchemaTrans(MySchemaTransaction);
  return 0;
}

int
create_table_group(Ndb * pNdb){
  int check;

  NdbSchemaCon * MySchemaTransaction = NdbSchemaCon::startSchemaTrans(pNdb);
  if( MySchemaTransaction == NULL )
    error_handler("startSchemaTransaction", pNdb->getNdbError(), 0);

  NdbSchemaOp * MySchemaOp = MySchemaTransaction->getNdbSchemaOp();
  if( MySchemaOp == NULL )
    error_handler("getNdbSchemaOp", MySchemaTransaction->getNdbError(), 0);

  // Create table
  check = MySchemaOp->createTable( GROUP_TABLE,
				   8,	     	// Table size
				   TupleKey,	// Key Type
				   1		// Nr of Pages
				   ,All,
				   6,
				   78,
				   80,
				   1,
				   useTableLogging
                                   );

  if( check == -1 )
    error_handler("createTable", MySchemaTransaction->getNdbError(), 0);

  // Create first column, primary key
  check = MySchemaOp->createAttribute( GROUP_ID,
				       TupleKey,
				       sizeof(GroupId) << 3,
				       1,
<<<<<<< HEAD
				       UnSigned,
=======
                                       NdbSchemaOp::UnSigned,
>>>>>>> a95e6265
				       MMBased,
				       NotNullAttribute );
  if( check == -1 )
    error_handler("createAttribute (group id)",
		  MySchemaTransaction->getNdbError(), 0);

  check = MySchemaOp->createAttribute( NDB_GROUP_NAME,
				       NoKey,
				       sizeof(char) << 3,
				       GROUP_NAME_LENGTH,
<<<<<<< HEAD
				       String,
=======
                                       NdbSchemaOp::String,
>>>>>>> a95e6265
				       MMBased,
				       NotNullAttribute );
  if( check == -1 )
    error_handler("createAttribute (group name)",
		  MySchemaTransaction->getNdbError(), 0);


  check = MySchemaOp->createAttribute( GROUP_ALLOW_READ,
				       NoKey,
				       sizeof(Permission) << 3,
				       1,
<<<<<<< HEAD
				       String,
=======
                                       NdbSchemaOp::String,
>>>>>>> a95e6265
				       MMBased,
				       NotNullAttribute );
  if( check == -1 )
    error_handler("createAttribute (group read)",
		  MySchemaTransaction->getNdbError(), 0);


  check = MySchemaOp->createAttribute( GROUP_ALLOW_INSERT,
				       NoKey,
				       sizeof(Permission) << 3,
				       1,
                                       NdbSchemaOp::UnSigned,
				       MMBased,
				       NotNullAttribute );
  if( check == -1 )
    error_handler("createAttribute (group insert)",
		  MySchemaTransaction->getNdbError(), 0);

  check = MySchemaOp->createAttribute( GROUP_ALLOW_DELETE,
				       NoKey,
				       sizeof(Permission) << 3,
				       1,
                                       NdbSchemaOp::UnSigned,
				       MMBased,
				       NotNullAttribute );
  if( check == -1 )
    error_handler("createAttribute (group delete)",
		  MySchemaTransaction->getNdbError(), 0);

  if( MySchemaTransaction->execute() == -1 ) {
    error_handler("schemaTransaction->execute()",
		  MySchemaTransaction->getNdbError(), 0);
  }
  NdbSchemaCon::closeSchemaTrans(MySchemaTransaction);
  return 0;
}

int
create_table_subscriber(Ndb * pNdb){
  int check;
  NdbSchemaCon * MySchemaTransaction = NdbSchemaCon::startSchemaTrans(pNdb);
  if( MySchemaTransaction == NULL )
    error_handler("startSchemaTransaction", pNdb->getNdbError(), 0);

  NdbSchemaOp * MySchemaOp = MySchemaTransaction->getNdbSchemaOp();
  if( MySchemaOp == NULL )
    error_handler("getNdbSchemaOp", MySchemaTransaction->getNdbError(), 0);

  // Create table
  check = MySchemaOp->createTable( SUBSCRIBER_TABLE,
				   8,	     	// Table size
				   TupleKey,	// Key Type
				   1		// Nr of Pages
				   ,DistributionGroup,
				   6,
				   78,
				   80,
				   1,
				   useTableLogging
                                   );
  if( check == -1 )
    error_handler("createTable", MySchemaTransaction->getNdbError(), 0);

  // Create first column, primary key
  check = MySchemaOp->createAttribute
    ( SUBSCRIBER_NUMBER,
      TupleKey,
      sizeof(char) << 3,
      SUBSCRIBER_NUMBER_LENGTH,
<<<<<<< HEAD
      String,
=======
      NdbSchemaOp::String,
>>>>>>> a95e6265
      MMBased,
      NotNullAttribute,
      0,
      0,
      1,
      16);
  if( check == -1 )
    error_handler("createAttribute (subscriber number)",
		  MySchemaTransaction->getNdbError(), 0);

  check = MySchemaOp->createAttribute( SUBSCRIBER_NAME,
				       NoKey,
				       sizeof(char) << 3,
				       SUBSCRIBER_NAME_LENGTH,
<<<<<<< HEAD
				       String,
=======
                                       NdbSchemaOp::String,
>>>>>>> a95e6265
				       MMBased,
				       NotNullAttribute );
  if( check == -1 )
    error_handler("createAttribute (subscriber name)",
		  MySchemaTransaction->getNdbError(), 0);


  check = MySchemaOp->createAttribute( SUBSCRIBER_GROUP,
				       NoKey,
				       sizeof(GroupId) << 3,
				       1,
                                       NdbSchemaOp::UnSigned,
				       MMBased,
				       NotNullAttribute );
  if( check == -1 )
    error_handler("createAttribute (subscriber_group)",
		  MySchemaTransaction->getNdbError(), 0);


  check = MySchemaOp->createAttribute( SUBSCRIBER_LOCATION,
				       NoKey,
				       sizeof(Location) << 3,
				       1,
                                       NdbSchemaOp::UnSigned,
				       MMBased,
				       NotNullAttribute );
  if( check == -1 )
    error_handler("createAttribute (server reads)",
		  MySchemaTransaction->getNdbError(), 0);

  check = MySchemaOp->createAttribute( SUBSCRIBER_SESSIONS,
				       NoKey,
				       sizeof(ActiveSessions) << 3,
				       1,
                                       NdbSchemaOp::UnSigned,
				       MMBased,
				       NotNullAttribute );
  if( check == -1 )
    error_handler("createAttribute (subscriber_sessions)",
		  MySchemaTransaction->getNdbError(), 0);

  check = MySchemaOp->createAttribute( SUBSCRIBER_CHANGED_BY,
				       NoKey,
				       sizeof(char) << 3,
				       CHANGED_BY_LENGTH,
                                       NdbSchemaOp::String,
				       MMBased,
				       NotNullAttribute );
  if( check == -1 )
    error_handler("createAttribute (subscriber_changed_by)",
		  MySchemaTransaction->getNdbError(), 0);

  check = MySchemaOp->createAttribute( SUBSCRIBER_CHANGED_TIME,
				       NoKey,
				       sizeof(char) << 3,
				       CHANGED_TIME_LENGTH,
                                       NdbSchemaOp::String,
				       MMBased,
				       NotNullAttribute );
  if( check == -1 )
    error_handler("createAttribute (subscriber_changed_time)",
		  MySchemaTransaction->getNdbError(), 0);

  if( MySchemaTransaction->execute() == -1 ) {
    error_handler("schemaTransaction->execute()",
		  MySchemaTransaction->getNdbError(), 0);
  }
  NdbSchemaCon::closeSchemaTrans(MySchemaTransaction);
  return 0;
}

int
create_table_session(Ndb * pNdb){
  int check;
  NdbSchemaCon * MySchemaTransaction = NdbSchemaCon::startSchemaTrans(pNdb);
  if( MySchemaTransaction == NULL )
    error_handler("startSchemaTransaction", pNdb->getNdbError(), 0);

  NdbSchemaOp * MySchemaOp = MySchemaTransaction->getNdbSchemaOp();
  if( MySchemaOp == NULL )
    error_handler("getNdbSchemaOp",
		  MySchemaTransaction->getNdbError(), 0);

  // Create table
  check = MySchemaOp->createTable( SESSION_TABLE,
				   8,	     	// Table size
				   TupleKey,	// Key Type
				   1		// Nr of Pages
				   ,DistributionGroup,
				   6,
				   78,
				   80,
				   1,
				   useTableLogging
                                   );
  if( check == -1 )
    error_handler("createTable", MySchemaTransaction->getNdbError(), 0);

  check = MySchemaOp->createAttribute( SESSION_SUBSCRIBER,
				       TupleKey,
				       sizeof(char) << 3,
				       SUBSCRIBER_NUMBER_LENGTH,
<<<<<<< HEAD
				       String,
=======
                                       NdbSchemaOp::String,
>>>>>>> a95e6265
				       MMBased,
				       NotNullAttribute,
				       0,
				       0,
				       1,
				       16);
  if( check == -1 )
    error_handler("createAttribute (session_subscriber)",
		  MySchemaTransaction->getNdbError(), 0);

  // Create first column, primary key
  check = MySchemaOp->createAttribute( SESSION_SERVER,
				       TupleKey,
				       sizeof(ServerId) << 3,
				       1,
                                       NdbSchemaOp::UnSigned,
				       MMBased,
				       NotNullAttribute );
  if( check == -1 )
    error_handler("createAttribute (session_server)",
		  MySchemaTransaction->getNdbError(), 0);


  check = MySchemaOp->createAttribute( SESSION_DATA,
				       NoKey,
				       sizeof(char) << 3,
				       SESSION_DETAILS_LENGTH,
<<<<<<< HEAD
				       String,
=======
                                       NdbSchemaOp::String,
>>>>>>> a95e6265
				       MMBased,
				       NotNullAttribute );
  if( check == -1 )
    error_handler("createAttribute (session_data)",
		  MySchemaTransaction->getNdbError(), 0);

  if( MySchemaTransaction->execute() == -1 ) {
    error_handler("schemaTransaction->execute()",
		  MySchemaTransaction->getNdbError(), 0);
  }
  NdbSchemaCon::closeSchemaTrans(MySchemaTransaction);
  return 0;
}

void
create_table(const char * name, int (* function)(Ndb * pNdb), Ndb* pNdb){
  printf("creating table %s...", name);
  if(pNdb->getDictionary()->getTable(name) != 0){
    printf(" it already exists\n");
    return;
  } else {
    printf("\n");
  }
  function(pNdb);
  printf("creating table %s... done\n", name);
}

static int dbCreate(Ndb * pNdb)
{
  create_table(SUBSCRIBER_TABLE, create_table_subscriber, pNdb);
  create_table(GROUP_TABLE     , create_table_group, pNdb);
  create_table(SESSION_TABLE   , create_table_session, pNdb);
  create_table(SERVER_TABLE    , create_table_server, pNdb);
  return 0;
}

#ifndef _WIN32
#include <unistd.h>
#endif

UserHandle*
userDbConnect(uint32 createDb, const char *dbName)
{
  Ndb_cluster_connection *con= new Ndb_cluster_connection();
  con->configure_tls(opt_tls_search_path, opt_mgm_tls);
  if(con->connect(12, 5, 1) != 0)
  {
    ndbout << "Unable to connect to management server." << endl;
    return 0;
  }
  if (con->wait_until_ready(30,0) < 0)
  {
    ndbout << "Cluster nodes not ready in 30 seconds." << endl;
    return 0;
  }

  Ndb * pNdb = new Ndb(con, dbName);

  //printf("Initializing...\n");
  pNdb->init();

  //printf("Waiting...");
  while(pNdb->waitUntilReady() != 0){
    //printf("...");
  }
  //  printf("done\n");

  if( createDb )
    dbCreate(pNdb);


  UserHandle * uh = new UserHandle;
  uh->pNCC       = con;
  uh->pNDB       = pNdb;
  uh->pCurrTrans = 0;

  return uh;
}

void userDbDisconnect(UserHandle *uh)
{
  delete uh;
}

int userDbInsertServer(UserHandle       *uh,
                       ServerId         serverId,
	               SubscriberSuffix suffix,
	               ServerName       name)
{
  int check;

  uint32 noOfRead   = 0;
  uint32 noOfInsert = 0;
  uint32 noOfDelete = 0;

  NdbConnection * MyTransaction = 0;
  if(uh->pCurrTrans != 0){
    MyTransaction = uh->pCurrTrans;
  } else {
    uh->pCurrTrans = MyTransaction = uh->pNDB->startTransaction();
  }
  if (MyTransaction == NULL)
    error_handler("startTranscation", uh->pNDB->getNdbError(), 0);

  NdbOperation *MyOperation = MyTransaction->getNdbOperation(SERVER_TABLE);
  CHECK_NULL(MyOperation, "getNdbOperation", MyTransaction);

  check = MyOperation->insertTuple();
  CHECK_MINUS_ONE(check, "insert tuple", MyTransaction);

  check = MyOperation->equal(SERVER_ID, (char*)&serverId);
  CHECK_MINUS_ONE(check, "setValue id", MyTransaction);

  check = MyOperation->setValue(SERVER_SUBSCRIBER_SUFFIX, suffix);
  CHECK_MINUS_ONE(check, "setValue suffix", MyTransaction);

  check = MyOperation->setValue(SERVER_NAME, name);
  CHECK_MINUS_ONE(check, "setValue name", MyTransaction);

  check = MyOperation->setValue(SERVER_READS, (char*)&noOfRead);
  CHECK_MINUS_ONE(check, "setValue reads", MyTransaction);

  check = MyOperation->setValue(SERVER_INSERTS, (char*)&noOfInsert);
  CHECK_MINUS_ONE(check, "setValue inserts", MyTransaction);

  check = MyOperation->setValue(SERVER_DELETES, (char*)&noOfDelete);
  CHECK_MINUS_ONE(check, "setValue deletes", MyTransaction);

  return 0;
}

int userDbInsertSubscriber(UserHandle      *uh,
	                   SubscriberNumber number,
                           uint32           groupId,
	                   SubscriberName   name)
{
  int check;
  uint32 activeSessions = 0;
  Location l = 0;
  ChangedBy changedBy;
  ChangedTime changedTime;
  BaseString::snprintf(changedBy, sizeof(changedBy), "ChangedBy");
  BaseString::snprintf(changedTime, sizeof(changedTime), "ChangedTime");

  NdbConnection * MyTransaction = 0;
  if(uh->pCurrTrans != 0){
    MyTransaction = uh->pCurrTrans;
  } else {
    uh->pCurrTrans = MyTransaction = uh->pNDB->startTransaction();
  }
  if (MyTransaction == NULL)
    error_handler("startTranscation", uh->pNDB->getNdbError(), 0);

  NdbOperation *MyOperation = MyTransaction->getNdbOperation(SUBSCRIBER_TABLE);
  CHECK_NULL(MyOperation, "getNdbOperation", MyTransaction);

  check = MyOperation->insertTuple();
  CHECK_MINUS_ONE(check, "insertTuple", MyTransaction);

  check = MyOperation->equal(SUBSCRIBER_NUMBER, number);
  CHECK_MINUS_ONE(check, "equal", MyTransaction);

  check = MyOperation->setValue(SUBSCRIBER_NAME, name);
  CHECK_MINUS_ONE(check, "setValue name", MyTransaction);

  check = MyOperation->setValue(SUBSCRIBER_GROUP, (char*)&groupId);
  CHECK_MINUS_ONE(check, "setValue group", MyTransaction);

  check = MyOperation->setValue(SUBSCRIBER_LOCATION, (char*)&l);
  CHECK_MINUS_ONE(check, "setValue location", MyTransaction);

  check = MyOperation->setValue(SUBSCRIBER_SESSIONS, (char*)&activeSessions);
  CHECK_MINUS_ONE(check, "setValue sessions", MyTransaction);

  check = MyOperation->setValue(SUBSCRIBER_CHANGED_BY, changedBy);
  CHECK_MINUS_ONE(check, "setValue changedBy", MyTransaction);

  check = MyOperation->setValue(SUBSCRIBER_CHANGED_TIME, changedTime);
  CHECK_MINUS_ONE(check, "setValue changedTime", MyTransaction);

  return 0;
}

int userDbInsertGroup(UserHandle *uh,
		      GroupId    groupId,
		      GroupName  name,
		      Permission allowRead,
		      Permission allowInsert,
		      Permission allowDelete)
{
  int check;

  NdbConnection * MyTransaction = 0;
  if(uh->pCurrTrans != 0){
    MyTransaction = uh->pCurrTrans;
  } else {
    uh->pCurrTrans = MyTransaction = uh->pNDB->startTransaction();
  }
  if (MyTransaction == NULL)
    error_handler("startTranscation", uh->pNDB->getNdbError(), 0);

  NdbOperation *MyOperation = MyTransaction->getNdbOperation(GROUP_TABLE);
  CHECK_NULL(MyOperation, "getNdbOperation", MyTransaction);

  check = MyOperation->insertTuple();
  CHECK_MINUS_ONE(check, "insertTuple", MyTransaction);

  check = MyOperation->equal(GROUP_ID, (char*)&groupId);
  CHECK_MINUS_ONE(check, "equal", MyTransaction);

  check = MyOperation->setValue(NDB_GROUP_NAME, name);
  CHECK_MINUS_ONE(check, "setValue name", MyTransaction);

  check = MyOperation->setValue(GROUP_ALLOW_READ, (char*)&allowRead);
  CHECK_MINUS_ONE(check, "setValue allowRead", MyTransaction);

  check = MyOperation->setValue(GROUP_ALLOW_INSERT, (char*)&allowInsert);
  CHECK_MINUS_ONE(check, "setValue allowInsert", MyTransaction);

  check = MyOperation->setValue(GROUP_ALLOW_DELETE, (char*)&allowDelete);
  CHECK_MINUS_ONE(check, "setValue allowDelete", MyTransaction);

  return 0;
}
<|MERGE_RESOLUTION|>--- conflicted
+++ resolved
@@ -160,11 +160,7 @@
       TupleKey,
       sizeof(char) << 3,
       SUBSCRIBER_NUMBER_SUFFIX_LENGTH,
-<<<<<<< HEAD
-      String,
-=======
       NdbSchemaOp::String,
->>>>>>> a95e6265
       MMBased,
       NotNullAttribute,
       0,
@@ -180,11 +176,7 @@
 				       TupleKey,
 				       sizeof(ServerId) << 3,
 				       1,
-<<<<<<< HEAD
-				       UnSigned,
-=======
-                                       NdbSchemaOp::UnSigned,
->>>>>>> a95e6265
+                                       NdbSchemaOp::UnSigned,
 				       MMBased,
 				       NotNullAttribute );
   if( check == -1 )
@@ -196,11 +188,7 @@
 				       NoKey,
 				       sizeof(char) << 3,
 				       SERVER_NAME_LENGTH,
-<<<<<<< HEAD
-				       String,
-=======
                                        NdbSchemaOp::String,
->>>>>>> a95e6265
 				       MMBased,
 				       NotNullAttribute );
   if( check == -1 )
@@ -282,11 +270,7 @@
 				       TupleKey,
 				       sizeof(GroupId) << 3,
 				       1,
-<<<<<<< HEAD
-				       UnSigned,
-=======
-                                       NdbSchemaOp::UnSigned,
->>>>>>> a95e6265
+                                       NdbSchemaOp::UnSigned,
 				       MMBased,
 				       NotNullAttribute );
   if( check == -1 )
@@ -297,11 +281,7 @@
 				       NoKey,
 				       sizeof(char) << 3,
 				       GROUP_NAME_LENGTH,
-<<<<<<< HEAD
-				       String,
-=======
                                        NdbSchemaOp::String,
->>>>>>> a95e6265
 				       MMBased,
 				       NotNullAttribute );
   if( check == -1 )
@@ -313,11 +293,7 @@
 				       NoKey,
 				       sizeof(Permission) << 3,
 				       1,
-<<<<<<< HEAD
-				       String,
-=======
                                        NdbSchemaOp::String,
->>>>>>> a95e6265
 				       MMBased,
 				       NotNullAttribute );
   if( check == -1 )
@@ -387,11 +363,7 @@
       TupleKey,
       sizeof(char) << 3,
       SUBSCRIBER_NUMBER_LENGTH,
-<<<<<<< HEAD
-      String,
-=======
       NdbSchemaOp::String,
->>>>>>> a95e6265
       MMBased,
       NotNullAttribute,
       0,
@@ -406,11 +378,7 @@
 				       NoKey,
 				       sizeof(char) << 3,
 				       SUBSCRIBER_NAME_LENGTH,
-<<<<<<< HEAD
-				       String,
-=======
                                        NdbSchemaOp::String,
->>>>>>> a95e6265
 				       MMBased,
 				       NotNullAttribute );
   if( check == -1 )
@@ -513,11 +481,7 @@
 				       TupleKey,
 				       sizeof(char) << 3,
 				       SUBSCRIBER_NUMBER_LENGTH,
-<<<<<<< HEAD
-				       String,
-=======
                                        NdbSchemaOp::String,
->>>>>>> a95e6265
 				       MMBased,
 				       NotNullAttribute,
 				       0,
@@ -545,11 +509,7 @@
 				       NoKey,
 				       sizeof(char) << 3,
 				       SESSION_DETAILS_LENGTH,
-<<<<<<< HEAD
-				       String,
-=======
                                        NdbSchemaOp::String,
->>>>>>> a95e6265
 				       MMBased,
 				       NotNullAttribute );
   if( check == -1 )
