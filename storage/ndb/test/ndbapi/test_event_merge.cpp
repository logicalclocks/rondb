--- conflicted
+++ resolved
@@ -2108,7 +2108,6 @@
   if (g_opts.no_nulls) {
     g_opts.no_implicit_nulls = true;
   }
-<<<<<<< HEAD
   if (g_opts.maxpk > g_maxpk)
   {
     ll0("maxpk too big");
@@ -2122,9 +2121,6 @@
   if (g_opts.blob_version < 1)
   {
     ll0("Too small blob version");
-=======
-  if (g_opts.maxpk > g_maxpk || g_opts.maxtab > (int)g_maxtab) {
->>>>>>> 2bf0f4a5
     return -1;
   }
   if (g_opts.blob_version > 2)
