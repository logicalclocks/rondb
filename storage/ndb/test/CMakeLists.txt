--- conflicted
+++ resolved
@@ -28,13 +28,6 @@
 IF(MY_COMPILER_IS_GNU_OR_CLANG)
   INCLUDE(CheckCXXCompilerFlag)
   FOREACH(warning
-<<<<<<< HEAD
-      # Downgrade -Werror=restrict for gcc10 optimized build
-      "error=restrict"
-      )
-    MY_CHECK_CXX_COMPILER_WARNING("${warning}" HAS_WARN_FLAG)
-    IF(HAS_WARN_FLAG)
-=======
           "unused-but-set-variable"
           "strict-aliasing"
           "unused-parameter"
@@ -50,7 +43,6 @@
     STRING(TOUPPER ${warning_} WARNING)
     CHECK_CXX_COMPILER_FLAG("-W${warning}" HAVE_${WARNING})
     IF(HAVE_${WARNING})
->>>>>>> 82c6257f
       SET(CMAKE_CXX_FLAGS "${CMAKE_CXX_FLAGS} -Wno-${warning}")
       SET(CMAKE_C_FLAGS "${CMAKE_C_FLAGS} -Wno-${warning}")
     ENDIF()
