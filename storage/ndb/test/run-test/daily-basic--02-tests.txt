# Copyright (c) 2015, Oracle and/or its affiliates. All rights reserved.
#
# This program is free software; you can redistribute it and/or modify
# it under the terms of the GNU General Public License as published by
# the Free Software Foundation; version 2 of the License.
#
# This program is distributed in the hope that it will be useful,
# but WITHOUT ANY WARRANTY; without even the implied warranty of
# MERCHANTABILITY or FITNESS FOR A PARTICULAR PURPOSE.  See the
# GNU General Public License for more details.
#
# You should have received a copy of the GNU General Public License
# along with this program; if not, write to the Free Software
# Foundation, Inc., 51 Franklin St, Fifth Floor, Boston, MA 02110-1301  USA
#
# GENERATED FILE
#
cmd: testNdbApi
args: -n SimpleReadAbortOnError T1 T6 T15
max-time: 180

cmd: testBasic
args: -n InsertError2 T1
max-time: 180

cmd: testFK
args: -n CreateDropError T1
max-time: 180

cmd: test_event
args: -n Bug56579 T1
max-time: 180

cmd: testNdbApi
args: -n UpdateWithoutKeys T6 D1 D2
max-time: 180

cmd: testBasic
args: -n RollbackDeleteMultiple T1 T6 D1 D2
max-time: 180

cmd: testScan
args: -n OnlyOneOpInScanTrans T6 D1 D2
max-time: 180

cmd: testSystemRestart
args: -l 1 -n SR7 T1
max-time: 180

cmd: test_event
args: -n Bug35208 T1
max-time: 180

cmd: testFK
args: -n Cascade1 T1
max-time: 180

cmd: testNdbApi
args: -n RecordSpecificationBackwardCompatibility
max-time: 180

cmd: testDataBuffers
args: testDataBuffers
max-time: 180

cmd: testDict
args: -n GetTabInfoRef T1
max-time: 180

cmd: testBlobs
args: -bug 48040 -skip p
max-time: 180

cmd: testNodeRestart
args: -n Bug24543 T1
max-time: 360

cmd: testDict
args: -n Bug14645319 T1
max-time: 360

cmd: testLimits
args: -n DropSignalFragments T1
max-time: 720

cmd: testNodeRestart
args: -n Bug21271 T6
max-time: 540

<<<<<<< HEAD
cmd: testIndex
args: -n InsertDelete T1
max-time: 360

cmd: DbAsyncGenerator
args: -time 60 -p 200
max-time: 360
type: bench

cmd: atrt-testBackup
args: -n FailMaster T1
max-time: 360
=======
cmd: testNdbApi
args: -n NdbClusterConnectSR T1
max-time: 720
>>>>>>> dc3b50c5

cmd: testIndex
args: --forceshortreqs -n InsertDelete T2
max-time: 720

cmd: testRedo
args: -nRedoFull T1
max-time: 1440

cmd: testSystemRestart
args: -n SR_DD_2_LCP D2
max-time: 1260

cmd: testNdbApi
args: -n DeleteNdb T1 T6
max-time: 1980

cmd: testScan
args: -n ScanReadRestart D1 D2
max-time: 2160

cmd: test_event
args: -n CreateDropNR T1
max-time: 3600

cmd: testSystemRestart
args: -n SR2 D1
max-time: 4860
<|MERGE_RESOLUTION|>--- conflicted
+++ resolved
@@ -60,7 +60,7 @@
 max-time: 180
 
 cmd: testDataBuffers
-args: testDataBuffers
+args:
 max-time: 180
 
 cmd: testDict
@@ -87,24 +87,13 @@
 args: -n Bug21271 T6
 max-time: 540
 
-<<<<<<< HEAD
 cmd: testIndex
 args: -n InsertDelete T1
 max-time: 360
 
-cmd: DbAsyncGenerator
-args: -time 60 -p 200
-max-time: 360
-type: bench
-
 cmd: atrt-testBackup
 args: -n FailMaster T1
 max-time: 360
-=======
-cmd: testNdbApi
-args: -n NdbClusterConnectSR T1
-max-time: 720
->>>>>>> dc3b50c5
 
 cmd: testIndex
 args: --forceshortreqs -n InsertDelete T2
