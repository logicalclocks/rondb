--- conflicted
+++ resolved
@@ -47,13 +47,10 @@
 args: -n NoCloseTransaction T6 D1 D2
 max-time: 180
 
-<<<<<<< HEAD
 cmd: test_event
 args: -n Bug35208 T1
 max-time: 180
 
-=======
->>>>>>> a7fe0084
 cmd: testNdbApi
 args: -n MaxEqual
 max-time: 180
@@ -82,13 +79,8 @@
 args: -n ScanUpdate
 max-time: 360
 
-<<<<<<< HEAD
 cmd: testScan
 args: -n ScanRead488T -l 10 T6 D1 D2
-=======
-cmd: testIndexStat
-args:
->>>>>>> a7fe0084
 max-time: 360
 
 cmd: testScan
@@ -106,11 +98,6 @@
 cmd: test_event
 args: -n Bug31701 T1
 max-time: 720
-
-cmd: DbAsyncGenerator
-args: -time 60 -p 1
-max-time: 360
-type: bench
 
 cmd: testDict
 args: -n TableAddAttrs
