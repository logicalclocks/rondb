# Copyright (c) 2004, 2010, Oracle and/or its affiliates. All rights reserved.
#
# This program is free software; you can redistribute it and/or modify
# it under the terms of the GNU General Public License as published by
# the Free Software Foundation; version 2 of the License.
#
# This program is distributed in the hope that it will be useful,
# but WITHOUT ANY WARRANTY; without even the implied warranty of
# MERCHANTABILITY or FITNESS FOR A PARTICULAR PURPOSE.  See the
# GNU General Public License for more details.
#
# You should have received a copy of the GNU General Public License
# along with this program; if not, write to the Free Software
# Foundation, Inc., 51 Franklin St, Fifth Floor, Boston, MA 02110-1301  USA

testroot=$(prefix)
testdir=$(testroot)/mysql-test/ndb

include $(top_srcdir)/storage/ndb/config/common.mk.am
include $(top_srcdir)/storage/ndb/config/type_util.mk.am
include $(top_srcdir)/storage/ndb/config/type_mgmapiclient.mk.am
include $(top_srcdir)/storage/ndb/config/type_ndbapitools.mk.am

test_PROGRAMS = atrt
test_DATA=daily-basic-tests.txt daily-devel-tests.txt release-bigmem-tests.txt 16node-tests.txt \
          conf-ndbmaster.cnf \
          conf-fimafeng08.cnf conf-dl145a.cnf test-tests.txt conf-test.cnf \
          conf-upgrade.cnf upgrade-tests.txt \
<<<<<<< HEAD
	  conf-ndb07.cnf conf-fimafeng09.cnf conf-tyr64.cnf conf-techra29.cnf
=======
	  conf-ndb07.cnf \
	  conf-blade08.cnf
>>>>>>> 98184d86

test_SCRIPTS=atrt-analyze-result.sh atrt-gather-result.sh atrt-setup.sh \
          autotest-run.sh atrt-backtrace.sh

atrt_SOURCES = main.cpp setup.cpp files.cpp db.cpp command.cpp

INCLUDES_LOC = -I$(top_srcdir)/storage/ndb/test/include
LDADD_LOC = $(top_builddir)/storage/ndb/test/src/libNDBT.a \
	    $(top_builddir)/storage/ndb/src/libndbclient.la \
            $(top_builddir)/dbug/libdbuglt.la \
            $(top_builddir)/mysys/libmysyslt.la \
            $(top_builddir)/strings/libmystringslt.la @NDB_SCI_LIBS@ \
            $(top_builddir)/libmysql_r/libmysqlclient_r.la

atrt_CXXFLAGS = -I$(top_srcdir)/ndb/src/mgmapi \
                      -I$(top_srcdir)/ndb/src/mgmsrv \
                      -I$(top_srcdir)/ndb/include/mgmcommon \
                 -DDEFAULT_PREFIX="\"$(prefix)\""

atrt_LDFLAGS = -static @ndb_bin_am_ldflags@

wrappersdir=$(prefix)/bin
wrappers_SCRIPTS=atrt-testBackup atrt-mysql-test-run atrt-mysqltest

EXTRA_DIST = $(test_DATA) $(test_SCRIPTS) $(wrappers_SCRIPTS) README.ATRT atrt.hpp CMakeLists.txt
<|MERGE_RESOLUTION|>--- conflicted
+++ resolved
@@ -26,12 +26,9 @@
           conf-ndbmaster.cnf \
           conf-fimafeng08.cnf conf-dl145a.cnf test-tests.txt conf-test.cnf \
           conf-upgrade.cnf upgrade-tests.txt \
-<<<<<<< HEAD
-	  conf-ndb07.cnf conf-fimafeng09.cnf conf-tyr64.cnf conf-techra29.cnf
-=======
 	  conf-ndb07.cnf \
+	  conf-fimafeng09.cnf conf-tyr64.cnf conf-techra29.cnf \
 	  conf-blade08.cnf
->>>>>>> 98184d86
 
 test_SCRIPTS=atrt-analyze-result.sh atrt-gather-result.sh atrt-setup.sh \
           autotest-run.sh atrt-backtrace.sh
