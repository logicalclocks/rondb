--- conflicted
+++ resolved
@@ -288,12 +288,10 @@
 args: -n ManyNdbObjectsGetTable T1
 max-time: 60
 
-<<<<<<< HEAD
 cmd: testDict
 args : -r 2500 -l 200 -n TableAddAttrsUpdateMaxRecSzForLCP T1
 max-time: 600
-=======
+
 cmd: testNodeRestart
 args: -n CheckGcpStopTimerDistributed T1
-max-time: 520
->>>>>>> c2f01faf
+max-time: 520