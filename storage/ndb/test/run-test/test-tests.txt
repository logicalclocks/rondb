max-time: 1000
cmd: atrt-testBackup
args: -n BackupBank T6 

max-time : 300
cmd: testDict
args: -n FK_SRNR1 T1

max-time : 300
cmd: testDict
args: -n FK_SRNR2 T1

max-time: 1000
cmd: testNdbApi
args: -n Bug44065_org

max-time: 300
cmd: testNdbApi
args: -n FragmentedApiFailure T1

max-time: 600
<<<<<<< HEAD
cmd: testBasic
args: -n PkRead T1
type: bench

max-time: 60
cmd: mysql
args: -u root information_schema -e show\ tables
cmd-type: mysql
type: bench
mysqld: --ndb-cluster-connection-pool=4

max-time: 6000
cmd: testBasic
args: -n PkRead T1
type: bench
=======
cmd: testNodeRestart
args: -n Bug34702 T1

max-time: 2500
cmd: testPartitioning
args: --forceshortreqs

max-time: 1000
cmd: testSRBank
args: -n SR -l 300 -r 15 T1

max-time: 5000
cmd: testNodeRestart
args: -n GCP -l 1 T1

max-time: 600
cmd: test_event
args: -r 5000 -n Bug30780 T1

max-time: 600
cmd: testRedo
args: -n RestartFD -l 2 T1
>>>>>>> e6ffef75
<|MERGE_RESOLUTION|>--- conflicted
+++ resolved
@@ -19,23 +19,6 @@
 args: -n FragmentedApiFailure T1
 
 max-time: 600
-<<<<<<< HEAD
-cmd: testBasic
-args: -n PkRead T1
-type: bench
-
-max-time: 60
-cmd: mysql
-args: -u root information_schema -e show\ tables
-cmd-type: mysql
-type: bench
-mysqld: --ndb-cluster-connection-pool=4
-
-max-time: 6000
-cmd: testBasic
-args: -n PkRead T1
-type: bench
-=======
 cmd: testNodeRestart
 args: -n Bug34702 T1
 
@@ -58,4 +41,3 @@
 max-time: 600
 cmd: testRedo
 args: -n RestartFD -l 2 T1
->>>>>>> e6ffef75
