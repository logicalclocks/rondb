/*
  Copyright (c) 2020, 2021, Oracle and/or its affiliates.

  This program is free software; you can redistribute it and/or modify
  it under the terms of the GNU General Public License, version 2.0,
  as published by the Free Software Foundation.

  This program is also distributed with certain software (including
  but not limited to OpenSSL) that is licensed under separate terms,
  as designated in a particular file or component or in included license
  documentation.  The authors of MySQL hereby grant you an additional
  permission to link the program and your derivative works with the
  separately licensed software that they have included with MySQL.

  This program is distributed in the hope that it will be useful,
  but WITHOUT ANY WARRANTY; without even the implied warranty of
  MERCHANTABILITY or FITNESS FOR A PARTICULAR PURPOSE.  See the
  GNU General Public License, version 2.0, for more details.

  You should have received a copy of the GNU General Public License
  along with this program; if not, write to the Free Software
  Foundation, Inc., 51 Franklin St, Fifth Floor, Boston, MA 02110-1301  USA
*/

#include "my_config.h"

#include <gtest/gtest.h>
#include <memory>  // unique_ptr

#include "sql/dd/dd.h"
#include "sql/dd/impl/types/spatial_reference_system_impl.h"
#include "sql/dd/properties.h"
#include "sql/dd/types/spatial_reference_system.h"
#include "sql/gis/geometries.h"
#include "sql/gis/geometries_cs.h"
#include "sql/gis/setops.h"
#include "unittest/gunit/gis_setops_testshapes.h"
#include "unittest/gunit/gis_test.h"
#include "unittest/gunit/gis_typeset.h"

namespace gis_setops_unittest {

template <typename Types>
struct SetopsTest : Gis_test<Types> {};

TYPED_TEST_SUITE(SetopsTest, gis_typeset::Test_both);

// The purpose of this test is to cover all type combinations, not to check if
// the results are correct.
TYPED_TEST(SetopsTest, CodeCoverage) {
  typename TypeParam::Geometrycollection gc;

  typename TypeParam::Point pt{0.0, 0.0};
  typename TypeParam::Linestring ls = simple_ls<TypeParam>();
  typename TypeParam::Polygon py = base_py<TypeParam>();
  typename TypeParam::Multipoint mpt = simple_mpt<TypeParam>();
  typename TypeParam::Multilinestring mls = simple_mls<TypeParam>();
  typename TypeParam::Multipolygon mpy = simple_mpy<TypeParam>();
  typename TypeParam::Geometrycollection gc_empty;
  typename TypeParam::Geometrycollection gc_inner;
  gc_inner.push_back(pt);

  gc.push_back(gc_empty);
  gc.push_back(gc_inner);
  gc.push_back(pt);
  gc.push_back(ls);
  gc.push_back(py);
  gc.push_back(mpt);
  gc.push_back(mls);
  gc.push_back(mpy);

  for (auto g1 : gc) {
    for (auto g2 : gc) {
      std::unique_ptr<gis::Geometry> result;
      bool is_null = false;
      gis::difference(this->m_srs.get(), g1, g2, "unittest", &result);
      gis::intersection(this->m_srs.get(), g1, g2, "unittest", &result);
<<<<<<< HEAD
=======
      gis::symdifference(this->m_srs.get(), g1, g2, "unittest", &result);
      gis::union_(this->m_srs.get(), g1, g2, "unittest", &result, &is_null);
>>>>>>> 6c48d8d0
    }
  }
}

}  // namespace gis_setops_unittest<|MERGE_RESOLUTION|>--- conflicted
+++ resolved
@@ -75,11 +75,8 @@
       bool is_null = false;
       gis::difference(this->m_srs.get(), g1, g2, "unittest", &result);
       gis::intersection(this->m_srs.get(), g1, g2, "unittest", &result);
-<<<<<<< HEAD
-=======
       gis::symdifference(this->m_srs.get(), g1, g2, "unittest", &result);
       gis::union_(this->m_srs.get(), g1, g2, "unittest", &result, &is_null);
->>>>>>> 6c48d8d0
     }
   }
 }
