/*
 Copyright (c) 2012, Oracle and/or its affiliates. All rights
 reserved.
 
 This program is free software; you can redistribute it and/or
 modify it under the terms of the GNU General Public License
 as published by the Free Software Foundation; version 2 of
 the License.
 
 This program is distributed in the hope that it will be useful,
 but WITHOUT ANY WARRANTY; without even the implied warranty of
 MERCHANTABILITY or FITNESS FOR A PARTICULAR PURPOSE. See the
 GNU General Public License for more details.
 
 You should have received a copy of the GNU General Public License
 along with this program; if not, write to the Free Software
 Foundation, Inc., 51 Franklin St, Fifth Floor, Boston, MA
 02110-1301  USA
*/

/*global unified_debug, path, api_dir, api_doc_dir */

"use strict";

var assert = require("assert"),
    TableMappingDoc = require(path.join(api_doc_dir, "TableMapping")),
    FieldMappingDoc = require(path.join(api_doc_dir, "FieldMapping")),
    stats_module    = require(path.join(api_dir, "stats")),
    stats           = stats_module.getWriter("spi","common","DBTableHandler"),
    udebug          = unified_debug.getLogger("DBTableHander.js");

<<<<<<< HEAD
=======
// forward declaration of DBIndexHandler to avoid lint issue
var DBIndexHandler;

>>>>>>> 9b314b51
/* A DBTableHandler (DBT) combines dictionary metadata with user annotations.  
   It manages setting and getting of columns based on the fields of a 
   user's domain object.  It can also choose an index access path by 
   comapring user-supplied key fields of a domain object with a table's indexes.
   
   These are the structural parts of a DBT: 
     * mapping, an API TableMapping, either created explicitly or by default.
     * A TableMetadata object, obtained from the data dictionary.
     * The stubFields - a set of FieldMappings created implicitly by default rules. 
     * An internal set of maps between Fields and Columns
     
    The mapping and TableMetadata are supplied as arguments to the 
    constructor, which creates the maps.
    
    Some terms: 
      column number: column order in table as supplied by DataDictionary
      field number: an arbitrary ordering of only the mapped fields 
*/

/* DBT prototype */
var proto = {
  dbTable                : {},    // TableMetadata 
  mapping                : {},    // API TableMapping from mapClass()
  newObjectConstructor   : null,  // constructorFunction from mapClass()  
  stubFields             : null,  // FieldMappings constructed by default rules

  fieldNameToFieldMap    : {},
  columnNumberToFieldMap : {},
  fieldNumberToColumnMap : {},
  fieldNumberToFieldMap  : {}
};

/* getColumnByName() is a utility function used in the building of maps.
*/
function getColumnByName(dbTable, colName) {
  udebug.log("getColumnByName", colName);
  var i, col;
  
  for(i = 0 ; i < dbTable.columns.length ; i++) {
    col = dbTable.columns[i];
    if(col.name === colName) {
      return col;
    }
  }
  udebug.log("getColumnByName", colName, "NOT FOUND.");
  return null;
}


/* DBTableHandler() constructor
   IMMEDIATE

   Create a DBTableHandler for a table and a mapping.

   The TableMetadata may not be null.

   If the TableMapping is null, default mapping behavior will be used.
   Default mapping behavior is to:
     select all columns when reading
     use default converters for all data types
     perform no remapping between field names and column names
*/
function DBTableHandler(dbtable, tablemapping, ctor) {
  udebug.log('DBTableHandler<ctor> ', dbtable.database, ':', dbtable.name);
  assert(arguments.length === 3);
  var i,               // an iterator
      f,               // a FieldMapping
      c,               // a ColumnMetadata
      n,               // a field or column number
      index,           // a DBIndex
      nMappedFields;

  stats.incr("constructor_calls");

  if(! ( dbtable && dbtable.columns)) {
    stats.incr("return_null");
    return null;
  }

  stats.incr("created", dbtable.database, dbtable.name);
  
  this.dbTable = dbtable;

  if(ctor) {
    this.newObjectConstructor = ctor;
  }

  if(tablemapping) {     
    stats.incr("explicit_mappings");
    this.mapping = tablemapping;
  }
  else {                                          // Create a default mapping
    stats.incr("default_mappings");
    this.mapping = Object.create(TableMappingDoc.TableMapping);
    this.mapping.name     = this.dbTable.name;
    this.mapping.database = this.dbTable.database;
    this.mapping.fields   = [];
  }
  
  /* New Arrays */
  this.stubFields             = [];
  this.columnNumberToFieldMap = [];  
  this.fieldNumberToColumnMap = [];
  this.fieldNumberToFieldMap  = [];
  this.fieldNameToFieldMap    = {};
  this.dbIndexHandlers = [];
  if (typeof(this.mapping.mapAllColumns === 'undefined')) {
    this.mapping.mapAllColumns = true;
  }

  /* Build the first draft of the columnNumberToFieldMap, using only the
     explicitly mapped fields. */
  if (typeof(this.mapping.fields) === 'undefined') {
    this.mapping.fields = [];
  }
  for(i = 0 ; i < this.mapping.fields.length ; i++) {
    f = this.mapping.fields[i];
    if(f && ! f.NotPersistent) {
      c = getColumnByName(this.dbTable, f.columnName);
      if(c) {
        n = c.columnNumber;
        this.columnNumberToFieldMap[n] = f;
        f.columnNumber = n;
      }
    }
  }

  /* Now build the implicitly mapped fields and add them to the map */
  if(this.mapping.mapAllColumns) {
    for(i = 0 ; i < this.dbTable.columns.length ; i++) {
      if(! this.columnNumberToFieldMap[i]) {
        c = this.dbTable.columns[i];
        f = Object.create(FieldMappingDoc.FieldMapping); // new FieldMapping
        f.fieldName = f.columnName = c.name;
        this.stubFields.push(f);
        this.columnNumberToFieldMap[i] = f;
        f.columnNumber = i;
      }
    }
  }

  /* Total number of mapped fields */
  nMappedFields = this.mapping.fields.length + this.stubFields.length;
         
  /* Create the resolved mapping to be returned by getMapping() */
  this.resolvedMapping = {};
  this.resolvedMapping.database = this.dbTable.database;
  this.resolvedMapping.table = this.dbTable.name;
  this.resolvedMapping.autoIncrementBatchSize = this.mapping.autoIncrementBatchSize || 1;
  this.resolvedMapping.fields = [];

  /* Build fieldNumberToColumnMap, establishing field order.
     Also build the remaining fieldNameToFieldMap and fieldNumberToFieldMap. */
  for(i = 0 ; i < this.dbTable.columns.length ; i++) {
    c = this.dbTable.columns[i];
    f = this.columnNumberToFieldMap[i];
    this.resolvedMapping.fields[i] = {};
    if(f) {
      this.fieldNumberToColumnMap.push(c);
      this.fieldNumberToFieldMap.push(f);
      this.fieldNameToFieldMap[f.fieldName] = f;
      this.resolvedMapping.fields[i].columnName = f.columnName;
      this.resolvedMapping.fields[i].fieldName = f.fieldName;
      this.resolvedMapping.fields[i].notPersistent = false;
      this.resolvedMapping.fields[i].actionOnNull = 'NONE';
    }
  }  
  assert.equal(nMappedFields, this.fieldNumberToColumnMap.length);

  // build dbIndexHandlers; one for each dbIndex, starting with primary key index 0
  for (i = 0; i < this.dbTable.indexes.length; ++i) {
    // a little fix-up for primary key unique index:
    index = this.dbTable.indexes[i];
    udebug.log_detail('DbTableHandler<ctor> creating DBIndexHandler for', index);
    if (typeof(index.name) === 'undefined') {
      index.name = 'PRIMARY';
    }
    this.dbIndexHandlers.push(new DBIndexHandler(this, index));
  }

  udebug.log("new completed");
  udebug.log_detail(this);
}

DBTableHandler.prototype = proto;     // Connect prototype to constructor


/* DBTableHandler.setResultConstructor(constructorFunction)
   IMMEDIATE

   Declare that constructorFunction and its prototype should be used
   when creating a results object for a row read from the database.
*/
DBTableHandler.prototype.setResultConstructor = function(constructorFunction) {
  this.newObjectConstructor = constructorFunction;
};


/* DBTableHandler.newResultObject
   IMMEDIATE
   
   Create a new object using the constructor function (if set).
*/
DBTableHandler.prototype.newResultObject = function(values) {
  udebug.log("newResultObject");
  stats.incr("result_objects_created");
  var newDomainObj;
  
  if(this.newObjectConstructor && this.newObjectConstructor.prototype) {
    newDomainObj = Object.create(this.newObjectConstructor.prototype);
  }
  else {
    newDomainObj = {};
  }
  
  if(this.newObjectConstructor) {
    udebug.log("newResultObject calling user constructor");
    this.newObjectConstructor.call(newDomainObj);
  }

  if (typeof(values) === 'object') {
    var x;
    // copy values into the new domain object
    for (x in values) {
      if (values.hasOwnProperty(x)) {
        newDomainObj[x] = values[x];
      }
    }
  }
  udebug.log("newResultObject done", newDomainObj);
  return newDomainObj;
};


/* registerFieldConverter(String fieldname, Converter converter)
  IMMEDIATE
  Register a converter for a field in a domain object 
*/
DBTableHandler.prototype.registerFieldConverter = function(fieldName, converter) {
  stats.incr("field_converters_registered");
  var f = this.fieldNameToFieldMap[fieldName];
  if(f) {
    f.converter = converter;
  }  
};


/* getMappedFieldCount()
   IMMEDIATE   
   Returns the number of fields mapped to columns in the table 
*/
DBTableHandler.prototype.getMappedFieldCount = function() {
  udebug.log("getMappedFieldCount");
  return this.fieldNumberToColumnMap.length;
};


/* allColumnsMapped()
   IMMEDIATE   
   Boolean: returns True if all columns are mapped
*/
DBTableHandler.prototype.allColumnsMapped = function() {
  return (this.dbTable.columns.length === this.fieldNumberToColumnMap.length);
};

/** allFieldsIncluded(values)
 *  IMMEDIATE
 *  returns array of indexes of fields included in values
 */
DBTableHandler.prototype.allFieldsIncluded = function(values) {
  // return a list of fields indexes that are found
  // the caller can easily construct the appropriate database statement
  var i, f, result = [];
  for (i = 0; i < this.fieldNumberToFieldMap.length; ++i) {
    f = this.fieldNumberToFieldMap[i];
    if (typeof(values[i]) !== 'undefined') {
      result.push(i);
    }
  }
  return result;
};

/* getColumnMetadata() 
   IMMEDIATE 
   
   Returns an array containing ColumnMetadata objects in field order
*/   
DBTableHandler.prototype.getColumnMetadata = function() {
  return this.fieldNumberToColumnMap;
};


/* IndexMetadata chooseIndex(dbTableHandler, keys) 
 Returns the index number to use as an access path.
 From API Context.find():
   * The parameter "keys" may be of any type. Keys must uniquely identify
   * a single row in the database. If keys is a simple type
   * (number or string), then the parameter type must be the 
   * same type as or compatible with the primary key type of the mapped object.
   * Otherwise, properties are taken
   * from the parameter and matched against property names in the
   * mapping.
*/
function chooseIndex(self, keys, uniqueOnly) {
  udebug.log("chooseIndex");
  var idxs = self.dbTable.indexes;
  var keyFieldNames, firstIdxFieldName;
  var i, j, f, n, index, nmatches, x;
  
  udebug.log_detail("chooseIndex for:", JSON.stringify(keys));
  
  if(typeof keys === 'number' || typeof keys === 'string') {
    if(idxs[0].columnNumbers.length === 1) {
      return 0;
    }
  }
  else {
    /* Keys is an object */ 
     keyFieldNames = [];
     for (x in keys) {
       // only include properties of the keys itself that are defined and not null
       if (keys.hasOwnProperty(x) && keys[x]) {
         keyFieldNames.push(x);
       }
     }

    /* First look for a unique index.  All columns must match. */
    for(i = 0 ; i < idxs.length ; i++) {
      index = idxs[i];
      if(index.isUnique) {
        udebug.log_detail("Considering:", (index.name || "primary key ") + " for " + JSON.stringify(keys));
        // Each key field resolves to a column, which must be in the index
        nmatches = 0;
        for(j = 0 ; j < index.columnNumbers.length ; j++) {
          n = index.columnNumbers[j];
          f = self.columnNumberToFieldMap[n]; 
          udebug.log_detail("index part", j, "is column", n, ":", f.fieldName);
          if(typeof keys[f.fieldName] !== 'undefined') {
            nmatches++;
            udebug.log_detail("match! ", nmatches);
          }
        }
        if(nmatches === index.columnNumbers.length) {
          udebug.log("chooseIndex picked unique index", i);
          return i; // all columns are found in the key object
        }
      }    
    }

    // if unique only, return failure
    if (uniqueOnly) {
      udebug.log("chooseIndex for unique index FAILED");
      return -1;
    }

    /* Then look for an ordered index.  A prefix match is OK. */
    /* Return the first suitable index we find (which might not be the best) */
    /* TODO: A better algorithm might be to return the one with the longest train of matches */
    for(i = 0 ; i < idxs.length ; i++) {
      index = idxs[i];
      if(index.isOrdered) {
        // f is the field corresponding to the first column in the index
        f = self.columnNumberToFieldMap[index.columnNumbers[0]];
        if(keyFieldNames.indexOf(f.fieldName) >= 0) {
         udebug.log("chooseIndex picked ordered index", i);
         return i; // this is an ordered index scan
        }
      }
    }
  }

  udebug.log("chooseIndex FAILED");
  return -1; // didn't find a suitable index
}


/* Return the property of obj corresponding to fieldNumber */
DBTableHandler.prototype.get = function(obj, fieldNumber) { 
  udebug.log("get", fieldNumber);
  if (typeof(obj) === 'string' || typeof(obj) === 'number') {
    return obj;
  }
  var f = this.fieldNumberToFieldMap[fieldNumber];
  return f ? obj[f.fieldName] : null;
};


/* Return an array of values in field order */
DBTableHandler.prototype.getFields = function(obj) {
  var i, fields = [];
  for( i = 0 ; i < this.getMappedFieldCount() ; i ++) {
    fields[i] = this.get(obj, i);
  }
  return fields;
};


/* Set field to value */
DBTableHandler.prototype.set = function(obj, fieldNumber, value) {
  udebug.log("set", fieldNumber);
  var f = this.fieldNumberToFieldMap[fieldNumber];
  if(f) {
    obj[f.fieldName] = value;
    return true; 
  }
  return false;
};


/* Set all member values of object according to an ordered array of fields 
*/
DBTableHandler.prototype.setFields = function(obj, values) {
//  var i;
//  for(i = 0; i < this.getMappedFieldCount() ; i ++) {
//    if(values[i]) {
//      this.set(obj, i, values[i]);
//    }
//  }
  var x;
  // copy values into the domain object
  for (x in values) {
    if (values.hasOwnProperty(x)) {
      obj[x] = values[x];
    }
  }
};


/* DBIndexHandler constructor and prototype */
function DBIndexHandler(parent, dbIndex) {
  udebug.log("DBIndexHandler constructor");
  stats.incr("DBIndexHandler","created");
  var i, colNo;

  this.tableHandler = parent;
  this.dbIndex = dbIndex;
  this.fieldNumberToColumnMap = [];
  this.fieldNumberToFieldMap  = [];
  
  for(i = 0 ; i < dbIndex.columnNumbers.length ; i++) {
    colNo = dbIndex.columnNumbers[i];
    this.fieldNumberToFieldMap[i]  = parent.columnNumberToFieldMap[colNo];
    this.fieldNumberToColumnMap[i] = parent.dbTable.columns[colNo];
  }
}

DBIndexHandler.prototype = {
  tableHandler           : null,
  dbIndex                : null,
  fieldNumberToColumnMap : null,
  fieldNumberToFieldMap  : null,
  getMappedFieldCount    : proto.getMappedFieldCount,    // inherited
  get                    : proto.get,                    // inherited
  getFields              : proto.getFields,              // inherited
  getColumnMetadata      : proto.getColumnMetadata       // inherited
};


/* DBIndexHandler getIndexHandler(Object keys)
   IMMEDIATE

   Given an object containing keys as defined in API Context.find(),
   choose an index to use as an access path for the operation,
   and return a DBIndexHandler for that index.
*/
DBTableHandler.prototype.getIndexHandler = function(keys, uniqueOnly) {
  udebug.log("getIndexHandler");
  var idx = chooseIndex(this, keys, uniqueOnly);
  var handler = null;
  if (idx !== -1) {
    handler = this.dbIndexHandlers[idx];
  }
  return handler;
};


exports.DBTableHandler = DBTableHandler;<|MERGE_RESOLUTION|>--- conflicted
+++ resolved
@@ -29,12 +29,9 @@
     stats           = stats_module.getWriter("spi","common","DBTableHandler"),
     udebug          = unified_debug.getLogger("DBTableHander.js");
 
-<<<<<<< HEAD
-=======
 // forward declaration of DBIndexHandler to avoid lint issue
 var DBIndexHandler;
 
->>>>>>> 9b314b51
 /* A DBTableHandler (DBT) combines dictionary metadata with user annotations.  
    It manages setting and getting of columns based on the fields of a 
    user's domain object.  It can also choose an index access path by 
