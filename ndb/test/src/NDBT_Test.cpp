--- conflicted
+++ resolved
@@ -477,13 +477,7 @@
 void *
 runStep_C(void * s)
 {
-  my_thread_init();
   runStep(s);
-<<<<<<< HEAD
-  my_thread_end();
-  NdbThread_Exit(0);
-=======
->>>>>>> defc67b2
   return NULL;
 }
 
