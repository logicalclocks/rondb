'\" t
.\"     Title: \fBndb_import\fR
.\"    Author: [FIXME: author] [see http://docbook.sf.net/el/author]
.\" Generator: DocBook XSL Stylesheets v1.79.1 <http://docbook.sf.net/>
<<<<<<< HEAD
.\"      Date: 03/07/2021
.\"    Manual: MySQL Database System
.\"    Source: MySQL 8.0
.\"  Language: English
.\"
.TH "\FBNDB_IMPORT\FR" "1" "03/07/2021" "MySQL 8\&.0" "MySQL Database System"
=======
.\"      Date: 05/20/2021
.\"    Manual: RonDB Database System
.\"    Source: RonDB 21.04
.\"  Language: English
.\"
.TH "\FBNDB_IMPORT\FR" "1" "05/20/2021" "RonDB 21\&.04" "RonDB Database System"
>>>>>>> 89710398
.\" -----------------------------------------------------------------
.\" * Define some portability stuff
.\" -----------------------------------------------------------------
.\" ~~~~~~~~~~~~~~~~~~~~~~~~~~~~~~~~~~~~~~~~~~~~~~~~~~~~~~~~~~~~~~~~~
.\" http://bugs.debian.org/507673
.\" http://lists.gnu.org/archive/html/groff/2009-02/msg00013.html
.\" ~~~~~~~~~~~~~~~~~~~~~~~~~~~~~~~~~~~~~~~~~~~~~~~~~~~~~~~~~~~~~~~~~
.ie \n(.g .ds Aq \(aq
.el       .ds Aq '
.\" -----------------------------------------------------------------
.\" * set default formatting
.\" -----------------------------------------------------------------
.\" disable hyphenation
.nh
.\" disable justification (adjust text to left margin only)
.ad l
.\" -----------------------------------------------------------------
.\" * MAIN CONTENT STARTS HERE *
.\" -----------------------------------------------------------------
.SH "NAME"
ndb_import \- Import CSV data into RonDB
.SH "SYNOPSIS"
.HP \w'\fBndb_import\ \fR\fB\fIoptions\fR\fR\ 'u
\fBndb_import \fR\fB\fIoptions\fR\fR
.SH "DESCRIPTION"
.PP
\fBndb_import\fR
imports CSV\-formatted data, such as that produced by
\fBmysqldump\fR
\fB\-\-tab\fR, directly into
RonDB
using the NDB API\&.
\fBndb_import\fR
requires a connection to an RonDB management server (\fBndb_mgmd\fR) to function; it does not require a connection to a MySQL Server\&.
Usage
.sp
.if n \{\
.RS 4
.\}
.nf
ndb_import \fIdb_name\fR \fIfile_name\fR \fIoptions\fR
.fi
.if n \{\
.RE
.\}
.PP
\fBndb_import\fR
requires two arguments\&.
\fIdb_name\fR
is the name of the database where the table into which to import the data is found;
\fIfile_name\fR
is the name of the CSV file from which to read the data; this must include the path to this file if it is not in the current directory\&. The name of the file must match that of the table; the file\*(Aqs extension, if any, is not taken into consideration\&. Options supported by
\fBndb_import\fR
include those for specifying field separators, escapes, and line terminators, and are described later in this section\&.
\fBndb_import\fR
must be able to connect to an RonDB Cluster management server; for this reason, there must be an unused
[api]
slot in the cluster
config\&.ini
file\&.
.PP
To duplicate an existing table that uses a different storage engine, such as
InnoDB, as an
RonDB
table, use the
\fBmysql\fR
client to perform a
SELECT INTO OUTFILE
statement to export the existing table to a CSV file, then to execute a
CREATE TABLE LIKE
statement to create a new table having the same structure as the existing table, then perform
ALTER TABLE \&.\&.\&. ENGINE=NDB
on the new table; after this, from the system shell, invoke
\fBndb_import\fR
to load the data into the new
RonDB
table\&. For example, an existing
InnoDB
table named
myinnodb_table
in a database named
myinnodb
can be exported into an
RonDB
table named
myndb_table
in a database named
myndb
as shown here, assuming that you are already logged in as a MySQL user with the appropriate privileges:
.sp
.RS 4
.ie n \{\
\h'-04' 1.\h'+01'\c
.\}
.el \{\
.sp -1
.IP "  1." 4.2
.\}
In the
\fBmysql\fR
client:
.sp
.if n \{\
.RS 4
.\}
.nf
mysql> \fBUSE myinnodb;\fR
mysql> \fBSELECT * INTO OUTFILE \*(Aq/tmp/myndb_table\&.csv\*(Aq\fR
     >  \fBFIELDS TERMINATED BY \*(Aq,\*(Aq OPTIONALLY ENCLOSED BY \*(Aq"\*(Aq ESCAPED BY \*(Aq\e\e\*(Aq\fR
     >  \fBLINES TERMINATED BY \*(Aq\en\*(Aq\fR
     >  \fBFROM myinnodbtable;\fR
mysql> \fBCREATE DATABASE myndb;\fR
mysql> \fBUSE myndb;\fR
mysql> \fBCREATE TABLE myndb_table LIKE myinnodb\&.myinnodb_table;\fR
mysql> \fBALTER TABLE myndb_table ENGINE=NDB;\fR
mysql> \fBEXIT;\fR
Bye
shell>
.fi
.if n \{\
.RE
.\}
.sp
Once the target database and table have been created, a running
\fBmysqld\fR
is no longer required\&. You can stop it using
\fBmysqladmin shutdown\fR
or another method before proceeding, if you wish\&.
.RE
.sp
.RS 4
.ie n \{\
\h'-04' 2.\h'+01'\c
.\}
.el \{\
.sp -1
.IP "  2." 4.2
.\}
In the system shell:
.sp
.if n \{\
.RS 4
.\}
.nf
# if you are not already in the MySQL bin directory:
shell> \fBcd \fR\fB\fIpath\-to\-mysql\-bin\-dir\fR\fR
shell> \fBndb_import myndb /tmp/myndb_table\&.csv \-\-fields\-optionally\-enclosed\-by=\*(Aq"\*(Aq \e\fR
    \fB\-\-fields\-terminated\-by="," \-\-fields\-escaped\-by=\*(Aq\e\e\*(Aq\fR
.fi
.if n \{\
.RE
.\}
.sp
The output should resemble what is shown here:
.sp
.if n \{\
.RS 4
.\}
.nf
job\-1 import myndb\&.myndb_table from /tmp/myndb_table\&.csv
job\-1 [running] import myndb\&.myndb_table from /tmp/myndb_table\&.csv
job\-1 [success] import myndb\&.myndb_table from /tmp/myndb_table\&.csv
job\-1 imported 19984 rows in 0h0m9s at 2277 rows/s
jobs summary: defined: 1 run: 1 with success: 1 with failure: 0
shell>
.fi
.if n \{\
.RE
.\}
.RE
.PP
The following table includes options that are specific to
\fBndb_import\fR\&. Additional descriptions follow the table\&. For options common to most NDB Cluster programs (including
\fBndb_import\fR), see
Options Common to NDB Cluster Programs(1)\&.
.sp
.it 1 an-trap
.nr an-no-space-flag 1
.nr an-break-flag 1
.br
.B Table\ \&23.35.\ \&Command\-line options used with the program ndb_import
.TS
allbox tab(:);
lB lB lB.
T{
Format
T}:T{
Description
T}:T{
Added, Deprecated, or Removed
T}
.T&
lB l l
lB l l
lB l l
lB l l
lB l l
lB l l
lB l l
lB l l
lB l l
lB l l
lB l l
lB l l
lB l l
lB l l
lB l l
lB l l
lB l l
lB l l
lB l l
lB l l
lB l l
lB l l
lB l l
lB l l
lB l l
lB l l
lB l l
lB l l
lB l l
lB l l
lB l l
lB l l
lB l l
lB l l
lB l l
lB l l
lB l l
lB l l
lB l l
lB l l.
T{
.PP
\fB \fR\fB--abort-on-error\fR\fB \fR
T}:T{
Dump core on any fatal error; used for debugging
T}:T{
.PP
(Supported in all NDB releases based on MySQL 8.0)
T}
T{
.PP
\fB \fR\fB--use-auto-increment=#\fR\fB \fR
T}:T{
For table with auto increment, ignore value in CSV file and generate
normal auto increment value
T}:T{
.PP
(Supported in all RonDB 21.04.1 based releases)
T}
T{
.PP
\fB \fR\fB--ai-increment=#\fR\fB \fR
T}:T{
For table with hidden PK, specify autoincrement increment. See mysqld
T}:T{
.PP
(Supported in all NDB releases based on MySQL 8.0)
T}
T{
.PP
\fB \fR\fB--ai-offset=#\fR\fB \fR
T}:T{
For table with hidden PK, specify autoincrement offset. See mysqld
T}:T{
.PP
(Supported in all NDB releases based on MySQL 8.0)
T}
T{
.PP
\fB \fR\fB--ai-prefetch-sz=#\fR\fB \fR
T}:T{
For table with hidden PK, specify number of autoincrement values that
              are prefetched. See mysqld
T}:T{
.PP
(Supported in all NDB releases based on MySQL 8.0)
T}
T{
.PP
\fB \fR\fB--connections=#\fR\fB \fR
T}:T{
Number of cluster connections to create
T}:T{
.PP
(Supported in all NDB releases based on MySQL 8.0)
T}
T{
.PP
\fB \fR\fB--continue\fR\fB \fR
T}:T{
When job fails, continue to next job
T}:T{
.PP
(Supported in all NDB releases based on MySQL 8.0)
T}
T{
.PP
\fB \fR\fB--db-workers=#\fR\fB \fR
T}:T{
Number of threads, per data node, executing database operations
T}:T{
.PP
(Supported in all NDB releases based on MySQL 8.0)
T}
T{
.PP
\fB \fR\fB--errins-type=name\fR\fB \fR
T}:T{
Error insert type, for testing purposes; use "list" to obtain all
              possible values
T}:T{
.PP
(Supported in all NDB releases based on MySQL 8.0)
T}
T{
.PP
\fB \fR\fB--errins-delay=#\fR\fB \fR
T}:T{
Error insert delay in milliseconds; random variation is added
T}:T{
.PP
(Supported in all NDB releases based on MySQL 8.0)
T}
T{
.PP
\fB \fR\fB--fields-enclosed-by=char\fR\fB \fR
T}:T{
Same as FIELDS ENCLOSED BY option for LOAD DATA statements. For CSV
              input this is same as using
              --fields-optionally-enclosed-by
T}:T{
.PP
(Supported in all NDB releases based on MySQL 8.0)
T}
T{
.PP
\fB \fR\fB--fields-escaped-by=name\fR\fB \fR
T}:T{
Same as FIELDS ESCAPED BY option for LOAD DATA statements
T}:T{
.PP
(Supported in all NDB releases based on MySQL 8.0)
T}
T{
.PP
\fB \fR\fB--fields-optionally-enclosed-by=char\fR\fB \fR
T}:T{
Same as FIELDS OPTIONALLY ENCLOSED BY option for LOAD DATA statements
T}:T{
.PP
(Supported in all NDB releases based on MySQL 8.0)
T}
T{
.PP
\fB \fR\fB--fields-terminated-by=char\fR\fB \fR
T}:T{
Same as FIELDS TERMINATED BY option for LOAD DATA statements
T}:T{
.PP
(Supported in all NDB releases based on MySQL 8.0)
T}
T{
.PP
\fB \fR\fB--idlesleep=#\fR\fB \fR
T}:T{
Number of milliseconds to sleep waiting for more to do
T}:T{
.PP
(Supported in all NDB releases based on MySQL 8.0)
T}
T{
.PP
\fB \fR\fB--idlespin=#\fR\fB \fR
T}:T{
Number of times to re-try before idlesleep
T}:T{
.PP
(Supported in all NDB releases based on MySQL 8.0)
T}
T{
.PP
\fB \fR\fB--ignore-lines=#\fR\fB \fR
T}:T{
Ignore first # lines in input file. Used to skip a non-data header
T}:T{
.PP
(Supported in all NDB releases based on MySQL 8.0)
T}
T{
.PP
\fB \fR\fB--input-type=name\fR\fB \fR
T}:T{
Input type: random or csv
T}:T{
.PP
(Supported in all NDB releases based on MySQL 8.0)
T}
T{
.PP
\fB \fR\fB--input-workers=#\fR\fB \fR
T}:T{
Number of threads processing input. Must be 2 or more if --input-type is
              csv
T}:T{
.PP
(Supported in all NDB releases based on MySQL 8.0)
T}
T{
.PP
\fB \fR\fB--keep-state\fR\fB \fR
T}:T{
State files (except non-empty *.rej files) are normally removed on job
              completion. Using this option causes all state files to be
              preserved instead
T}:T{
.PP
(Supported in all NDB releases based on MySQL 8.0)
T}
T{
.PP
\fB \fR\fB--lines-terminated-by=name\fR\fB \fR
T}:T{
Same as LINES TERMINATED BY option for LOAD DATA statements
T}:T{
.PP
(Supported in all NDB releases based on MySQL 8.0)
T}
T{
.PP
\fB \fR\fB--max-rows=#\fR\fB \fR
T}:T{
Import only this number of input data rows; default is 0, which imports
              all rows
T}:T{
.PP
(Supported in all NDB releases based on MySQL 8.0)
T}
T{
.PP
\fB \fR\fB--monitor=#\fR\fB \fR
T}:T{
Periodically print status of running job if something has changed
              (status, rejected rows, temporary errors). Value 0
              disables. Value 1 prints any change seen. Higher values
              reduce status printing exponentially up to some
              pre-defined limit
T}:T{
.PP
(Supported in all NDB releases based on MySQL 8.0)
T}
T{
.PP
\fB \fR\fB--no-asynch\fR\fB \fR
T}:T{
Run database operations as batches, in single transactions
T}:T{
.PP
(Supported in all NDB releases based on MySQL 8.0)
T}
T{
.PP
\fB \fR\fB--no-hint\fR\fB \fR
T}:T{
Do not use distribution key hint to select data node (TC)
T}:T{
.PP
(Supported in all NDB releases based on MySQL 8.0)
T}
T{
.PP
\fB \fR\fB--opbatch=#\fR\fB \fR
T}:T{
A db execution batch is a set of transactions and operations sent to RonDB
              kernel. This option limits RonDB operations (including blob
              operations) in a db execution batch. Therefore it also
              limits number of asynch transactions. Value 0 is not valid
T}:T{
.PP
(Supported in all NDB releases based on MySQL 8.0)
T}
T{
.PP
\fB \fR\fB--opbytes=#\fR\fB \fR
T}:T{
Limit bytes in execution batch (default 0 = no limit)
T}:T{
.PP
(Supported in all NDB releases based on MySQL 8.0)
T}
T{
.PP
\fB \fR\fB--output-type=name\fR\fB \fR
T}:T{
Output type: ndb is default, null used for testing
T}:T{
.PP
(Supported in all NDB releases based on MySQL 8.0)
T}
T{
.PP
\fB \fR\fB--output-workers=#\fR\fB \fR
T}:T{
Number of threads processing output or relaying database operations
T}:T{
.PP
(Supported in all NDB releases based on MySQL 8.0)
T}
T{
.PP
\fB \fR\fB--pagesize=#\fR\fB \fR
T}:T{
Align I/O buffers to given size
T}:T{
.PP
(Supported in all NDB releases based on MySQL 8.0)
T}
T{
.PP
\fB \fR\fB--pagecnt=#\fR\fB \fR
T}:T{
Size of I/O buffers as multiple of page size. CSV input worker allocates
              a double-sized buffer
T}:T{
.PP
(Supported in all NDB releases based on MySQL 8.0)
T}
T{
.PP
\fB \fR\fB--polltimeout=#\fR\fB \fR
T}:T{
Timeout per poll for completed asynchonous transactions; polling
              continues until all polls are completed, or error occurs
T}:T{
.PP
(Supported in all NDB releases based on MySQL 8.0)
T}
T{
.PP
\fB \fR\fB--rejects=#\fR\fB \fR
T}:T{
Limit number of rejected rows (rows with permanent error) in data load.
              Default is 0 which means that any rejected row causes a
              fatal error. The row exceeding the limit is also added to
              *.rej
T}:T{
.PP
(Supported in all NDB releases based on MySQL 8.0)
T}
T{
.PP
\fB \fR\fB--resume\fR\fB \fR
T}:T{
If job aborted (temporary error, user interrupt), resume with rows not
              yet processed
T}:T{
.PP
(Supported in all NDB releases based on MySQL 8.0)
T}
T{
.PP
\fB \fR\fB--rowbatch=#\fR\fB \fR
T}:T{
Limit rows in row queues (default 0 = no limit); must be 1 or more if
              --input-type is random
T}:T{
.PP
(Supported in all NDB releases based on MySQL 8.0)
T}
T{
.PP
\fB \fR\fB--rowbytes=#\fR\fB \fR
T}:T{
Limit bytes in row queues (0 = no limit)
T}:T{
.PP
(Supported in all NDB releases based on MySQL 8.0)
T}
T{
.PP
\fB \fR\fB--state-dir=name\fR\fB \fR
T}:T{
Where to write state files; currect directory is default
T}:T{
.PP
(Supported in all NDB releases based on MySQL 8.0)
T}
T{
.PP
\fB \fR\fB--stats\fR\fB \fR
T}:T{
Save performance related options and internal statistics in *.sto and
              *.stt files. These files are kept on successful completion
              even if --keep-state is not used
T}:T{
.PP
(Supported in all NDB releases based on MySQL 8.0)
T}
T{
.PP
\fB \fR\fB--tempdelay=#\fR\fB \fR
T}:T{
Number of milliseconds to sleep between temporary errors
T}:T{
.PP
(Supported in all NDB releases based on MySQL 8.0)
T}
T{
.PP
\fB \fR\fB--temperrors=#\fR\fB \fR
T}:T{
Number of times a transaction can fail due to a temporary error, per
              execution batch; 0 means any temporary error is fatal.
              Such errors do not cause any rows to be written to .rej
              file
T}:T{
.PP
(Supported in all NDB releases based on MySQL 8.0)
T}
T{
.PP
\fB--verbose\fR,
.PP
\fB \fR\fB-v\fR\fB \fR
T}:T{
Enable verbose output
T}:T{
.PP
(Supported in all NDB releases based on MySQL 8.0)
T}
.TE
.sp 1
.sp
.RS 4
.ie n \{\
\h'-04'\(bu\h'+03'\c
.\}
.el \{\
.sp -1
.IP \(bu 2.3
.\}
\fB\-\-abort\-on\-error\fR
.TS
allbox tab(:);
lB l
lB l
lB l.
T{
Command-Line Format
T}:T{
--abort-on-error
T}
T{
Type
T}:T{
Boolean
T}
T{
Default Value
T}:T{
FALSE
T}
.TE
.sp 1
Dump core on any fatal error; used for debugging only\&.
.RE
.sp
.RS 4
.ie n \{\
\h'-04'\(bu\h'+03'\c
.\}
.el \{\
.sp -1
.IP \(bu 2.3
.\}
\fB\-\-use\-auto\-increment\fR=\fI#\fR
.TS
allbox tab(:);
lB l
lB l
lB l
lB l
lB l.
T{
Command-Line Format
T}:T{
--use-auto-increment=#
T}
T{
Type
T}:T{
Boolealn
T}
T{
Default Value
T}:T{
TRUE
T}
.TE
.sp 1
For a table with auto increment, ignore the value in the CSV file and instead
generate a normal auto increment value\&.
.RE
.sp
.RS 4
.ie n \{\
\h'-04'\(bu\h'+03'\c
.\}
.el \{\
.sp -1
.IP \(bu 2.3
.\}
\fB\-\-ai\-increment\fR=\fI#\fR
.TS
allbox tab(:);
lB l
lB l
lB l
lB l
lB l.
T{
Command-Line Format
T}:T{
--ai-increment=#
T}
T{
Type
T}:T{
Integer
T}
T{
Default Value
T}:T{
1
T}
T{
Minimum Value
T}:T{
1
T}
T{
Maximum Value
T}:T{
4294967295
T}
.TE
.sp 1
For a table with a hidden primary key, specify the autoincrement increment, like the
auto_increment_increment
system variable does in the MySQL Server\&.
.RE
.sp
.RS 4
.ie n \{\
\h'-04'\(bu\h'+03'\c
.\}
.el \{\
.sp -1
.IP \(bu 2.3
.\}
\fB\-\-ai\-offset\fR=\fI#\fR
.TS
allbox tab(:);
lB l
lB l
lB l
lB l
lB l.
T{
Command-Line Format
T}:T{
--ai-offset=#
T}
T{
Type
T}:T{
Integer
T}
T{
Default Value
T}:T{
1
T}
T{
Minimum Value
T}:T{
1
T}
T{
Maximum Value
T}:T{
4294967295
T}
.TE
.sp 1
For a table with hidden primary key, specify the autoincrement offset\&. Similar to the
auto_increment_offset
system variable\&.
.RE
.sp
.RS 4
.ie n \{\
\h'-04'\(bu\h'+03'\c
.\}
.el \{\
.sp -1
.IP \(bu 2.3
.\}
\fB\-\-ai\-prefetch\-sz\fR=\fI#\fR
.TS
allbox tab(:);
lB l
lB l
lB l
lB l
lB l.
T{
Command-Line Format
T}:T{
--ai-prefetch-sz=#
T}
T{
Type
T}:T{
Integer
T}
T{
Default Value
T}:T{
1024
T}
T{
Minimum Value
T}:T{
1
T}
T{
Maximum Value
T}:T{
4294967295
T}
.TE
.sp 1
For a table with a hidden primary key, specify the number of autoincrement values that are prefetched\&. Behaves like the
ndb_autoincrement_prefetch_sz
system variable does in the MySQL Server\&.
.RE
.sp
.RS 4
.ie n \{\
\h'-04'\(bu\h'+03'\c
.\}
.el \{\
.sp -1
.IP \(bu 2.3
.\}
\fB\-\-connections\fR=\fI#\fR
.TS
allbox tab(:);
lB l
lB l
lB l
lB l
lB l.
T{
Command-Line Format
T}:T{
--connections=#
T}
T{
Type
T}:T{
Integer
T}
T{
Default Value
T}:T{
1
T}
T{
Minimum Value
T}:T{
1
T}
T{
Maximum Value
T}:T{
4294967295
T}
.TE
.sp 1
Number of cluster connections to create\&.
.RE
.sp
.RS 4
.ie n \{\
\h'-04'\(bu\h'+03'\c
.\}
.el \{\
.sp -1
.IP \(bu 2.3
.\}
\fB\-\-continue\fR
.TS
allbox tab(:);
lB l
lB l
lB l.
T{
Command-Line Format
T}:T{
--continue
T}
T{
Type
T}:T{
Boolean
T}
T{
Default Value
T}:T{
FALSE
T}
.TE
.sp 1
When a job fails, continue to the next job\&.
.RE
.sp
.RS 4
.ie n \{\
\h'-04'\(bu\h'+03'\c
.\}
.el \{\
.sp -1
.IP \(bu 2.3
.\}
\fB\-\-db\-workers\fR=\fI#\fR
.TS
allbox tab(:);
lB l
lB l
lB l
lB l
lB l.
T{
Command-Line Format
T}:T{
--db-workers=#
T}
T{
Type
T}:T{
Integer
T}
T{
Default Value
T}:T{
4
T}
T{
Minimum Value
T}:T{
1
T}
T{
Maximum Value
T}:T{
4294967295
T}
.TE
.sp 1
Number of threads, per data node, executing database operations\&.
.RE
.sp
.RS 4
.ie n \{\
\h'-04'\(bu\h'+03'\c
.\}
.el \{\
.sp -1
.IP \(bu 2.3
.\}
\fB\-\-errins\-type\fR=\fIname\fR
.TS
allbox tab(:);
lB l
lB l
lB l
lB l.
T{
Command-Line Format
T}:T{
--errins-type=name
T}
T{
Type
T}:T{
Enumeration
T}
T{
Default Value
T}:T{
[none]
T}
T{
Valid Values
T}:T{
.PP
stopjob
.PP
stopall
.PP
sighup
.PP
sigint
.PP
list
T}
.TE
.sp 1
Error insert type; use
list
as the
\fIname\fR
value to obtain all possible values\&. This option is used for testing purposes only\&.
.RE
.sp
.RS 4
.ie n \{\
\h'-04'\(bu\h'+03'\c
.\}
.el \{\
.sp -1
.IP \(bu 2.3
.\}
\fB\-\-errins\-delay\fR=\fI#\fR
.TS
allbox tab(:);
lB l
lB l
lB l
lB l
lB l
lB l.
T{
Command-Line Format
T}:T{
--errins-delay=#
T}
T{
Type
T}:T{
Integer
T}
T{
Default Value
T}:T{
1000
T}
T{
Minimum Value
T}:T{
0
T}
T{
Maximum Value
T}:T{
4294967295
T}
T{
Unit
T}:T{
ms
T}
.TE
.sp 1
Error insert delay in milliseconds; random variation is added\&. This option is used for testing purposes only\&.
.RE
.sp
.RS 4
.ie n \{\
\h'-04'\(bu\h'+03'\c
.\}
.el \{\
.sp -1
.IP \(bu 2.3
.\}
\fB\-\-fields\-enclosed\-by\fR=\fIchar\fR
.TS
allbox tab(:);
lB l
lB l
lB l.
T{
Command-Line Format
T}:T{
--fields-enclosed-by=char
T}
T{
Type
T}:T{
String
T}
T{
Default Value
T}:T{
[none]
T}
.TE
.sp 1
This works in the same way as the
FIELDS ENCLOSED BY
option does for the
LOAD DATA
statement, specifying a character to be interpeted as quoting field values\&. For CSV input, this is the same as
\fB\-\-fields\-optionally\-enclosed\-by\fR\&.
.RE
.sp
.RS 4
.ie n \{\
\h'-04'\(bu\h'+03'\c
.\}
.el \{\
.sp -1
.IP \(bu 2.3
.\}
\fB\-\-fields\-escaped\-by\fR=\fIname\fR
.TS
allbox tab(:);
lB l
lB l
lB l.
T{
Command-Line Format
T}:T{
--fields-escaped-by=name
T}
T{
Type
T}:T{
String
T}
T{
Default Value
T}:T{
Backslash
T}
.TE
.sp 1
Specify an escape character in the same way as the
FIELDS ESCAPED BY
option does for the SQL
LOAD DATA
statement\&.
.RE
.sp
.RS 4
.ie n \{\
\h'-04'\(bu\h'+03'\c
.\}
.el \{\
.sp -1
.IP \(bu 2.3
.\}
\fB\-\-fields\-optionally\-enclosed\-by\fR=\fIchar\fR
.TS
allbox tab(:);
lB l
lB l
lB l.
T{
Command-Line Format
T}:T{
--fields-optionally-enclosed-by=char
T}
T{
Type
T}:T{
String
T}
T{
Default Value
T}:T{
[none]
T}
.TE
.sp 1
This works in the same way as the
FIELDS OPTIONALLY ENCLOSED BY
option does for the
LOAD DATA
statement, specifying a character to be interpeted as optionally quoting field values\&. For CSV input, this is the same as
\fB\-\-fields\-enclosed\-by\fR\&.
.RE
.sp
.RS 4
.ie n \{\
\h'-04'\(bu\h'+03'\c
.\}
.el \{\
.sp -1
.IP \(bu 2.3
.\}
\fB\-\-fields\-terminated\-by\fR=\fIchar\fR
.TS
allbox tab(:);
lB l
lB l
lB l.
T{
Command-Line Format
T}:T{
--fields-terminated-by=char
T}
T{
Type
T}:T{
String
T}
T{
Default Value
T}:T{
TAB
T}
.TE
.sp 1
This works in the same way as the
FIELDS TERMINATED BY
option does for the
LOAD DATA
statement, specifying a character to be interpeted as the field separator\&.
.RE
.sp
.RS 4
.ie n \{\
\h'-04'\(bu\h'+03'\c
.\}
.el \{\
.sp -1
.IP \(bu 2.3
.\}
\fB\-\-idlesleep\fR=\fI#\fR
.TS
allbox tab(:);
lB l
lB l
lB l
lB l
lB l
lB l.
T{
Command-Line Format
T}:T{
--idlesleep=#
T}
T{
Type
T}:T{
Integer
T}
T{
Default Value
T}:T{
1
T}
T{
Minimum Value
T}:T{
1
T}
T{
Maximum Value
T}:T{
4294967295
T}
T{
Unit
T}:T{
ms
T}
.TE
.sp 1
Number of milliseconds to sleep waiting for more work to perform\&.
.RE
.sp
.RS 4
.ie n \{\
\h'-04'\(bu\h'+03'\c
.\}
.el \{\
.sp -1
.IP \(bu 2.3
.\}
\fB\-\-idlespin\fR=\fI#\fR
.TS
allbox tab(:);
lB l
lB l
lB l
lB l
lB l.
T{
Command-Line Format
T}:T{
--idlespin=#
T}
T{
Type
T}:T{
Integer
T}
T{
Default Value
T}:T{
0
T}
T{
Minimum Value
T}:T{
0
T}
T{
Maximum Value
T}:T{
4294967295
T}
.TE
.sp 1
Number of times to retry before sleeping\&.
.RE
.sp
.RS 4
.ie n \{\
\h'-04'\(bu\h'+03'\c
.\}
.el \{\
.sp -1
.IP \(bu 2.3
.\}
\fB\-\-ignore\-lines\fR=\fI#\fR
.TS
allbox tab(:);
lB l
lB l
lB l
lB l
lB l.
T{
Command-Line Format
T}:T{
--ignore-lines=#
T}
T{
Type
T}:T{
Integer
T}
T{
Default Value
T}:T{
0
T}
T{
Minimum Value
T}:T{
0
T}
T{
Maximum Value
T}:T{
4294967295
T}
.TE
.sp 1
Cause ndb_import to ignore the first
\fI#\fR
lines of the input file\&. This can be employed to skip a file header that does not contain any data\&.
.RE
.sp
.RS 4
.ie n \{\
\h'-04'\(bu\h'+03'\c
.\}
.el \{\
.sp -1
.IP \(bu 2.3
.\}
\fB\-\-input\-type\fR=\fIname\fR
.TS
allbox tab(:);
lB l
lB l
lB l
lB l.
T{
Command-Line Format
T}:T{
--input-type=name
T}
T{
Type
T}:T{
Enumeration
T}
T{
Default Value
T}:T{
csv
T}
T{
Valid Values
T}:T{
.PP
random
.PP
csv
T}
.TE
.sp 1
Set the type of input type\&. The default is
csv;
random
is intended for testing purposes only\&. \&.
.RE
.sp
.RS 4
.ie n \{\
\h'-04'\(bu\h'+03'\c
.\}
.el \{\
.sp -1
.IP \(bu 2.3
.\}
\fB\-\-input\-workers\fR=\fI#\fR
.TS
allbox tab(:);
lB l
lB l
lB l
lB l
lB l.
T{
Command-Line Format
T}:T{
--input-workers=#
T}
T{
Type
T}:T{
Integer
T}
T{
Default Value
T}:T{
4
T}
T{
Minimum Value
T}:T{
1
T}
T{
Maximum Value
T}:T{
4294967295
T}
.TE
.sp 1
Set the number of threads processing input\&.
.RE
.sp
.RS 4
.ie n \{\
\h'-04'\(bu\h'+03'\c
.\}
.el \{\
.sp -1
.IP \(bu 2.3
.\}
\fB\-\-keep\-state\fR
.TS
allbox tab(:);
lB l
lB l
lB l.
T{
Command-Line Format
T}:T{
--keep-state
T}
T{
Type
T}:T{
Boolean
T}
T{
Default Value
T}:T{
false
T}
.TE
.sp 1
By default, ndb_import removes all state files (except non\-empty
*\&.rej
files) when it completes a job\&. Specify this option (nor argument is required) to force the program to retain all state files instead\&.
.RE
.sp
.RS 4
.ie n \{\
\h'-04'\(bu\h'+03'\c
.\}
.el \{\
.sp -1
.IP \(bu 2.3
.\}
\fB\-\-lines\-terminated\-by\fR=\fIname\fR
.TS
allbox tab(:);
lB l
lB l
lB l.
T{
Command-Line Format
T}:T{
--lines-terminated-by=name
T}
T{
Type
T}:T{
String
T}
T{
Default Value
T}:T{
CR
T}
.TE
.sp 1
This works in the same way as the
LINES TERMINATED BY
option does for the
LOAD DATA
statement, specifying a character to be interpeted as end\-of\-line\&.
.RE
.sp
.RS 4
.ie n \{\
\h'-04'\(bu\h'+03'\c
.\}
.el \{\
.sp -1
.IP \(bu 2.3
.\}
\fB\-\-log\-level\fR=\fI#\fR
.TS
allbox tab(:);
lB l
lB l
lB l
lB l
lB l.
T{
Command-Line Format
T}:T{
--log-level=#
T}
T{
Type
T}:T{
Integer
T}
T{
Default Value
T}:T{
0
T}
T{
Minimum Value
T}:T{
0
T}
T{
Maximum Value
T}:T{
2
T}
.TE
.sp 1
Performs internal logging at the given level\&. This option is intended primarily for internal and development use\&.
.sp
In debug builds of RonDB only, the logging level can be set using this option to a maximum of 4\&.
.RE
.sp
.RS 4
.ie n \{\
\h'-04'\(bu\h'+03'\c
.\}
.el \{\
.sp -1
.IP \(bu 2.3
.\}
\fB\-\-max\-rows\fR=\fI#\fR
.TS
allbox tab(:);
lB l
lB l
lB l
lB l
lB l
lB l.
T{
Command-Line Format
T}:T{
--max-rows=#
T}
T{
Type
T}:T{
Integer
T}
T{
Default Value
T}:T{
0
T}
T{
Minimum Value
T}:T{
0
T}
T{
Maximum Value
T}:T{
4294967295
T}
T{
Unit
T}:T{
bytes
T}
.TE
.sp 1
Import only this number of input data rows; the default is 0, which imports all rows\&.
.RE
.sp
.RS 4
.ie n \{\
\h'-04'\(bu\h'+03'\c
.\}
.el \{\
.sp -1
.IP \(bu 2.3
.\}
\fB\-\-monitor\fR=\fI#\fR
.TS
allbox tab(:);
lB l
lB l
lB l
lB l
lB l
lB l.
T{
Command-Line Format
T}:T{
--monitor=#
T}
T{
Type
T}:T{
Integer
T}
T{
Default Value
T}:T{
2
T}
T{
Minimum Value
T}:T{
0
T}
T{
Maximum Value
T}:T{
4294967295
T}
T{
Unit
T}:T{
bytes
T}
.TE
.sp 1
Periodically print the status of a running job if something has changed (status, rejected rows, temporary errors)\&. Set to 0 to disable this reporting\&. Setting to 1 prints any change that is seen\&. Higher values reduce the frequency of this status reporting\&.
.RE
.sp
.RS 4
.ie n \{\
\h'-04'\(bu\h'+03'\c
.\}
.el \{\
.sp -1
.IP \(bu 2.3
.\}
\fB\-\-no\-asynch\fR
.TS
allbox tab(:);
lB l
lB l
lB l.
T{
Command-Line Format
T}:T{
--no-asynch
T}
T{
Type
T}:T{
Boolean
T}
T{
Default Value
T}:T{
FALSE
T}
.TE
.sp 1
Run database operations as batches, in single transactions\&.
.RE
.sp
.RS 4
.ie n \{\
\h'-04'\(bu\h'+03'\c
.\}
.el \{\
.sp -1
.IP \(bu 2.3
.\}
\fB\-\-no\-hint\fR
.TS
allbox tab(:);
lB l
lB l
lB l.
T{
Command-Line Format
T}:T{
--no-hint
T}
T{
Type
T}:T{
Boolean
T}
T{
Default Value
T}:T{
FALSE
T}
.TE
.sp 1
Do not use distribution key hinting to select a data node\&.
.RE
.sp
.RS 4
.ie n \{\
\h'-04'\(bu\h'+03'\c
.\}
.el \{\
.sp -1
.IP \(bu 2.3
.\}
\fB\-\-opbatch\fR=\fI#\fR
.TS
allbox tab(:);
lB l
lB l
lB l
lB l
lB l
lB l.
T{
Command-Line Format
T}:T{
--opbatch=#
T}
T{
Type
T}:T{
Integer
T}
T{
Default Value
T}:T{
256
T}
T{
Minimum Value
T}:T{
1
T}
T{
Maximum Value
T}:T{
4294967295
T}
T{
Unit
T}:T{
bytes
T}
.TE
.sp 1
Set a limit on the number of operations (including blob operations), and thus the number of asynchronous transactions, per execution batch\&.
.RE
.sp
.RS 4
.ie n \{\
\h'-04'\(bu\h'+03'\c
.\}
.el \{\
.sp -1
.IP \(bu 2.3
.\}
\fB\-\-opbytes\fR=\fI#\fR
.TS
allbox tab(:);
lB l
lB l
lB l
lB l
lB l
lB l.
T{
Command-Line Format
T}:T{
--opbytes=#
T}
T{
Type
T}:T{
Integer
T}
T{
Default Value
T}:T{
0
T}
T{
Minimum Value
T}:T{
0
T}
T{
Maximum Value
T}:T{
4294967295
T}
T{
Unit
T}:T{
bytes
T}
.TE
.sp 1
Set a limit on the number of bytes per execution batch\&. Use 0 for no limit\&.
.RE
.sp
.RS 4
.ie n \{\
\h'-04'\(bu\h'+03'\c
.\}
.el \{\
.sp -1
.IP \(bu 2.3
.\}
\fB\-\-output\-type\fR=\fIname\fR
.TS
allbox tab(:);
lB l
lB l
lB l
lB l.
T{
Command-Line Format
T}:T{
--output-type=name
T}
T{
Type
T}:T{
Enumeration
T}
T{
Default Value
T}:T{
ndb
T}
T{
Valid Values
T}:T{
null
T}
.TE
.sp 1
Set the output type\&.
ndb
is the default\&.
null
is used only for testing\&.
.RE
.sp
.RS 4
.ie n \{\
\h'-04'\(bu\h'+03'\c
.\}
.el \{\
.sp -1
.IP \(bu 2.3
.\}
\fB\-\-output\-workers\fR=\fI#\fR
.TS
allbox tab(:);
lB l
lB l
lB l
lB l
lB l.
T{
Command-Line Format
T}:T{
--output-workers=#
T}
T{
Type
T}:T{
Integer
T}
T{
Default Value
T}:T{
2
T}
T{
Minimum Value
T}:T{
1
T}
T{
Maximum Value
T}:T{
4294967295
T}
.TE
.sp 1
Set the number of threads processing output or relaying database operations\&.
.RE
.sp
.RS 4
.ie n \{\
\h'-04'\(bu\h'+03'\c
.\}
.el \{\
.sp -1
.IP \(bu 2.3
.\}
\fB\-\-pagesize\fR=\fI#\fR
.TS
allbox tab(:);
lB l
lB l
lB l
lB l
lB l
lB l.
T{
Command-Line Format
T}:T{
--pagesize=#
T}
T{
Type
T}:T{
Integer
T}
T{
Default Value
T}:T{
4096
T}
T{
Minimum Value
T}:T{
1
T}
T{
Maximum Value
T}:T{
4294967295
T}
T{
Unit
T}:T{
bytes
T}
.TE
.sp 1
Align I/O buffers to the given size\&.
.RE
.sp
.RS 4
.ie n \{\
\h'-04'\(bu\h'+03'\c
.\}
.el \{\
.sp -1
.IP \(bu 2.3
.\}
\fB\-\-pagecnt\fR=\fI#\fR
.TS
allbox tab(:);
lB l
lB l
lB l
lB l
lB l.
T{
Command-Line Format
T}:T{
--pagecnt=#
T}
T{
Type
T}:T{
Integer
T}
T{
Default Value
T}:T{
64
T}
T{
Minimum Value
T}:T{
1
T}
T{
Maximum Value
T}:T{
4294967295
T}
.TE
.sp 1
Set the size of I/O buffers as multiple of page size\&. The CSV input worker allocates buffer that is doubled in size\&.
.RE
.sp
.RS 4
.ie n \{\
\h'-04'\(bu\h'+03'\c
.\}
.el \{\
.sp -1
.IP \(bu 2.3
.\}
\fB\-\-polltimeout\fR=\fI#\fR
.TS
allbox tab(:);
lB l
lB l
lB l
lB l
lB l
lB l.
T{
Command-Line Format
T}:T{
--polltimeout=#
T}
T{
Type
T}:T{
Integer
T}
T{
Default Value
T}:T{
1000
T}
T{
Minimum Value
T}:T{
1
T}
T{
Maximum Value
T}:T{
4294967295
T}
T{
Unit
T}:T{
ms
T}
.TE
.sp 1
Set a timeout per poll for completed asynchonous transactions; polling continues until all polls are completed, or until an error occurs\&.
.RE
.sp
.RS 4
.ie n \{\
\h'-04'\(bu\h'+03'\c
.\}
.el \{\
.sp -1
.IP \(bu 2.3
.\}
\fB\-\-rejects\fR=\fI#\fR
.TS
allbox tab(:);
lB l
lB l
lB l
lB l
lB l.
T{
Command-Line Format
T}:T{
--rejects=#
T}
T{
Type
T}:T{
Integer
T}
T{
Default Value
T}:T{
0
T}
T{
Minimum Value
T}:T{
0
T}
T{
Maximum Value
T}:T{
4294967295
T}
.TE
.sp 1
Limit the number of rejected rows (rows with permanent errors) in the data load\&. The default is 0, which means that any rejected row causes a fatal error\&. Any rows causing the limit to be exceeded are added to the
\&.rej
file\&.
.sp
The limit imposed by this option is effective for the duration of the current run\&. A run restarted using
\fB\-\-resume\fR
is considered a
\(lqnew\(rq
run for this purpose\&.
.RE
.sp
.RS 4
.ie n \{\
\h'-04'\(bu\h'+03'\c
.\}
.el \{\
.sp -1
.IP \(bu 2.3
.\}
\fB\-\-resume\fR
.TS
allbox tab(:);
lB l
lB l
lB l.
T{
Command-Line Format
T}:T{
--resume
T}
T{
Type
T}:T{
Boolean
T}
T{
Default Value
T}:T{
FALSE
T}
.TE
.sp 1
If a job is aborted (due to a temporary db error or when interrupted by the user), resume with any rows not yet processed\&.
.RE
.sp
.RS 4
.ie n \{\
\h'-04'\(bu\h'+03'\c
.\}
.el \{\
.sp -1
.IP \(bu 2.3
.\}
\fB\-\-rowbatch\fR=\fI#\fR
.TS
allbox tab(:);
lB l
lB l
lB l
lB l
lB l
lB l.
T{
Command-Line Format
T}:T{
--rowbatch=#
T}
T{
Type
T}:T{
Integer
T}
T{
Default Value
T}:T{
0
T}
T{
Minimum Value
T}:T{
0
T}
T{
Maximum Value
T}:T{
4294967295
T}
T{
Unit
T}:T{
rows
T}
.TE
.sp 1
Set a limit on the number of rows per row queue\&. Use 0 for no limit\&.
.RE
.sp
.RS 4
.ie n \{\
\h'-04'\(bu\h'+03'\c
.\}
.el \{\
.sp -1
.IP \(bu 2.3
.\}
\fB\-\-rowbytes\fR=\fI#\fR
.TS
allbox tab(:);
lB l
lB l
lB l
lB l
lB l
lB l.
T{
Command-Line Format
T}:T{
--rowbytes=#
T}
T{
Type
T}:T{
Integer
T}
T{
Default Value
T}:T{
262144
T}
T{
Minimum Value
T}:T{
0
T}
T{
Maximum Value
T}:T{
4294967295
T}
T{
Unit
T}:T{
bytes
T}
.TE
.sp 1
Set a limit on the number of bytes per row queue\&. Use 0 for no limit\&.
.RE
.sp
.RS 4
.ie n \{\
\h'-04'\(bu\h'+03'\c
.\}
.el \{\
.sp -1
.IP \(bu 2.3
.\}
\fB\-\-stats\fR
.TS
allbox tab(:);
lB l
lB l
lB l.
T{
Command-Line Format
T}:T{
--stats
T}
T{
Type
T}:T{
Boolean
T}
T{
Default Value
T}:T{
false
T}
.TE
.sp 1
Save information about options related to performance and other internal statistics in files named
*\&.sto
and
*\&.stt\&. These files are always kept on successful completion (even if
\fB\-\-keep\-state\fR
is not also specified)\&.
.RE
.sp
.RS 4
.ie n \{\
\h'-04'\(bu\h'+03'\c
.\}
.el \{\
.sp -1
.IP \(bu 2.3
.\}
\fB\-\-state\-dir\fR=\fIname\fR
.TS
allbox tab(:);
lB l
lB l
lB l.
T{
Command-Line Format
T}:T{
--state-dir=name
T}
T{
Type
T}:T{
String
T}
T{
Default Value
T}:T{
.
T}
.TE
.sp 1
Where to write the state files (\fItbl_name\fR\&.map,
\fItbl_name\fR\&.rej,
\fItbl_name\fR\&.res, and
\fItbl_name\fR\&.stt) produced by a run of the program; the default is the current directory\&.
.RE
.sp
.RS 4
.ie n \{\
\h'-04'\(bu\h'+03'\c
.\}
.el \{\
.sp -1
.IP \(bu 2.3
.\}
\fB\-\-tempdelay\fR=\fI#\fR
.TS
allbox tab(:);
lB l
lB l
lB l
lB l
lB l
lB l.
T{
Command-Line Format
T}:T{
--tempdelay=#
T}
T{
Type
T}:T{
Integer
T}
T{
Default Value
T}:T{
10
T}
T{
Minimum Value
T}:T{
0
T}
T{
Maximum Value
T}:T{
4294967295
T}
T{
Unit
T}:T{
ms
T}
.TE
.sp 1
Number of milliseconds to sleep between temporary errors\&.
.RE
.sp
.RS 4
.ie n \{\
\h'-04'\(bu\h'+03'\c
.\}
.el \{\
.sp -1
.IP \(bu 2.3
.\}
\fB\-\-temperrors\fR=\fI#\fR
.TS
allbox tab(:);
lB l
lB l
lB l
lB l
lB l.
T{
Command-Line Format
T}:T{
--temperrors=#
T}
T{
Type
T}:T{
Integer
T}
T{
Default Value
T}:T{
0
T}
T{
Minimum Value
T}:T{
0
T}
T{
Maximum Value
T}:T{
4294967295
T}
.TE
.sp 1
Number of times a transaction can fail due to a temporary error, per execution batch\&. The default is 0, which means that any temporary error is fatal\&. Temporary errors do not cause any rows to be added to the
\&.rej
file\&.
.RE
.sp
.RS 4
.ie n \{\
\h'-04'\(bu\h'+03'\c
.\}
.el \{\
.sp -1
.IP \(bu 2.3
.\}
\fB\-\-verbose\fR,
\fB\-v\fR
.TS
allbox tab(:);
lB l
lB l
lB l.
T{
Command-Line Format
T}:T{
--verbose
T}
T{
Type
T}:T{
Boolean
T}
T{
Default Value
T}:T{
false
T}
.TE
.sp 1
Enable verbose output\&.
.RE
.PP
As with
LOAD DATA, options for field and line formatting much match those used to create the CSV file, whether this was done using
SELECT INTO \&.\&.\&. OUTFILE, or by some other means\&. There is no equivalent to the
LOAD DATA
statement
STARTING WITH
option\&.
.SH "COPYRIGHT"
.br
.PP
<<<<<<< HEAD
Copyright \(co 1997, 2021, Oracle and/or its affiliates.
=======
Copyright \(co 1997, 2020, Oracle and/or its affiliates.
.br
Copyright \(co 2021, 2021, Logical Clocks AB and/or its affiliates.
>>>>>>> 89710398
.PP
This documentation is free software; you can redistribute it and/or modify it only under the terms of the GNU General Public License as published by the Free Software Foundation; version 2 of the License.
.PP
This documentation is distributed in the hope that it will be useful, but WITHOUT ANY WARRANTY; without even the implied warranty of MERCHANTABILITY or FITNESS FOR A PARTICULAR PURPOSE. See the GNU General Public License for more details.
.PP
You should have received a copy of the GNU General Public License along with the program; if not, write to the Free Software Foundation, Inc., 51 Franklin Street, Fifth Floor, Boston, MA 02110-1301 USA or see http://www.gnu.org/licenses/.
.sp
.SH "SEE ALSO"
For more information, please refer to the MySQL Reference Manual and the RonDB Documentation
which may already be installed locally and which is also available
online at http://dev.mysql.com/doc/ and at http://docs.rondb.com.
.SH AUTHOR
Oracle Corporation (http://dev.mysql.com/).
.br
Logical Clocks AB (http://logicalclocks.com/).<|MERGE_RESOLUTION|>--- conflicted
+++ resolved
@@ -2,21 +2,12 @@
 .\"     Title: \fBndb_import\fR
 .\"    Author: [FIXME: author] [see http://docbook.sf.net/el/author]
 .\" Generator: DocBook XSL Stylesheets v1.79.1 <http://docbook.sf.net/>
-<<<<<<< HEAD
-.\"      Date: 03/07/2021
-.\"    Manual: MySQL Database System
-.\"    Source: MySQL 8.0
-.\"  Language: English
-.\"
-.TH "\FBNDB_IMPORT\FR" "1" "03/07/2021" "MySQL 8\&.0" "MySQL Database System"
-=======
 .\"      Date: 05/20/2021
 .\"    Manual: RonDB Database System
 .\"    Source: RonDB 21.04
 .\"  Language: English
 .\"
 .TH "\FBNDB_IMPORT\FR" "1" "05/20/2021" "RonDB 21\&.04" "RonDB Database System"
->>>>>>> 89710398
 .\" -----------------------------------------------------------------
 .\" * Define some portability stuff
 .\" -----------------------------------------------------------------
@@ -2540,13 +2531,9 @@
 .SH "COPYRIGHT"
 .br
 .PP
-<<<<<<< HEAD
 Copyright \(co 1997, 2021, Oracle and/or its affiliates.
-=======
-Copyright \(co 1997, 2020, Oracle and/or its affiliates.
 .br
 Copyright \(co 2021, 2021, Logical Clocks AB and/or its affiliates.
->>>>>>> 89710398
 .PP
 This documentation is free software; you can redistribute it and/or modify it only under the terms of the GNU General Public License as published by the Free Software Foundation; version 2 of the License.
 .PP
