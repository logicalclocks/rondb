/* Copyright (c) 2013, 2017, Oracle and/or its affiliates. All rights reserved.

   This program is free software; you can redistribute it and/or modify
   it under the terms of the GNU General Public License as published by
   the Free Software Foundation; version 2 of the License.

   This program is distributed in the hope that it will be useful,
   but WITHOUT ANY WARRANTY; without even the implied warranty of
   MERCHANTABILITY or FITNESS FOR A PARTICULAR PURPOSE.  See the
   GNU General Public License for more details.

   You should have received a copy of the GNU General Public License
   along with this program; if not, write to the Free Software Foundation,
   51 Franklin Street, Suite 500, Boston, MA 02110-1335 USA */

#include <mysql/service_rpl_transaction_ctx.h>
#include <mysql/service_rpl_transaction_write_set.h>
#include <stddef.h>
#include <string>
#include <vector>

#include "base64.h"
#include "my_dbug.h"
#include "my_inttypes.h"
#include "observer_trans.h"
#include "plugin_log.h"
#include "sql_command_test.h"
#include "sql_service_command.h"
#include "sql_service_interface.h"

/*
  Buffer to read the write_set value as a string.
  Since we support up to 64 bits hashes, 8 bytes are enough to store the info.
*/
#define BUFFER_READ_PKE 8

/*
  Map to store all open unused IO_CACHE.
  Each ongoing transaction will have a busy cache, when the cache
  is no more needed, it is added to this list for future use by
  another transaction.
*/
typedef std::list<IO_CACHE*> IO_CACHE_unused_list;
static IO_CACHE_unused_list io_cache_unused_list;

/*
  Read/write lock to protect map find operations against new cache inserts.
*/
static Checkable_rwlock *io_cache_unused_list_lock= NULL;

void observer_trans_initialize()
{
  DBUG_ENTER("observer_trans_initialize");

  io_cache_unused_list_lock= new Checkable_rwlock(
#ifdef HAVE_PSI_INTERFACE
    key_GR_RWLOCK_io_cache_unused_list
#endif /* HAVE_PSI_INTERFACE */
  );

  DBUG_VOID_RETURN;
}

void observer_trans_terminate()
{
  DBUG_ENTER("observer_trans_terminate");

  delete io_cache_unused_list_lock;
  io_cache_unused_list_lock= NULL;

  DBUG_VOID_RETURN;
}

void observer_trans_clear_io_cache_unused_list()
{
  DBUG_ENTER("observer_trans_clear_io_cache_unused_list");
  io_cache_unused_list_lock->wrlock();

  for (IO_CACHE_unused_list::iterator it= io_cache_unused_list.begin();
       it != io_cache_unused_list.end();
       ++it)
  {
    IO_CACHE *cache= *it;
    close_cached_file(cache);
    my_free(cache);
  }

  io_cache_unused_list.clear();

  io_cache_unused_list_lock->unlock();
  DBUG_VOID_RETURN;
}

/*
  Internal auxiliary functions signatures.
*/
static bool reinit_cache(IO_CACHE *cache,
                         enum cache_type type,
                         my_off_t position);

IO_CACHE* observer_trans_get_io_cache(my_thread_id thread_id,
                                      ulonglong cache_size);

void observer_trans_put_io_cache(IO_CACHE *cache);

void cleanup_transaction_write_set(Transaction_write_set *transaction_write_set)
{
  DBUG_ENTER("cleanup_transaction_write_set");
  if (transaction_write_set != NULL)
  {
    my_free (transaction_write_set->write_set);
    my_free (transaction_write_set);
  }
  DBUG_VOID_RETURN;
}

int add_write_set(Transaction_context_log_event *tcle,
                  Transaction_write_set *set)
{
  DBUG_ENTER("add_write_set");
  int iterator= set->write_set_size;
  for (int i = 0; i < iterator; i++)
  {
    uchar buff[BUFFER_READ_PKE];
    int8store(buff, set->write_set[i]);
    uint64 const tmp_str_sz= base64_needed_encoded_length((uint64) BUFFER_READ_PKE);
    char *write_set_value= (char *) my_malloc(PSI_NOT_INSTRUMENTED,
                                              tmp_str_sz, MYF(MY_WME));
    if (!write_set_value)
    {
      /* purecov: begin inspected */
      log_message(MY_ERROR_LEVEL, "No memory to generate write identification hash");
      DBUG_RETURN(1);
      /* purecov: end */
    }

    if (base64_encode(buff, (size_t) BUFFER_READ_PKE, write_set_value))
    {
      /* purecov: begin inspected */
      log_message(MY_ERROR_LEVEL,
                  "Base 64 encoding of the write identification hash failed");
      DBUG_RETURN(1);
      /* purecov: end */
    }

    tcle->add_write_set(write_set_value);
  }
  DBUG_RETURN(0);
}

/*
  Transaction lifecycle events observers.
*/

int group_replication_trans_before_dml(Trans_param *param, int& out)
{
  DBUG_ENTER("group_replication_trans_before_dml");

  out= 0;

  //If group replication has not started, then moving along...
  if (!plugin_is_group_replication_running())
  {
    DBUG_RETURN(0);
  }

  /*
   The first check to be made is if the session binlog is active
   If it is not active, this query is not relevant for the plugin.
   */
  if(!param->trans_ctx_info.binlog_enabled)
  {
    DBUG_RETURN(0);
  }

  /*
   In runtime, check the global variables that can change.
   */
  if( (out+= (param->trans_ctx_info.binlog_format != BINLOG_FORMAT_ROW)) )
  {
    log_message(MY_ERROR_LEVEL, "Binlog format should be ROW for Group Replication");

    DBUG_RETURN(0);
  }

  if( (out+= (param->trans_ctx_info.binlog_checksum_options !=
                                                   binary_log::BINLOG_CHECKSUM_ALG_OFF)) )
  {
    log_message(MY_ERROR_LEVEL, "binlog_checksum should be NONE for Group Replication");

    DBUG_RETURN(0);
  }

  if ((out+= (param->trans_ctx_info.transaction_write_set_extraction ==
              HASH_ALGORITHM_OFF)))
  {
    /* purecov: begin inspected */
    log_message(MY_ERROR_LEVEL,
                "A transaction_write_set_extraction algorithm "
                "should be selected when running Group Replication");
    DBUG_RETURN(0);
    /* purecov: end */
  }

  if (local_member_info->has_enforces_update_everywhere_checks() &&
      (out+= (param->trans_ctx_info.tx_isolation == ISO_SERIALIZABLE)))
  {
    log_message(MY_ERROR_LEVEL, "Transaction isolation level (tx_isolation) "
                "is set to SERIALIZABLE, which is not compatible with Group "
                "Replication");
    DBUG_RETURN(0);
  }
  /*
    Cycle through all involved tables to assess if they all
    comply with the plugin runtime requirements. For now:
    - The table must be from a transactional engine
    - It must contain at least one primary key
    - It should not contain 'ON DELETE/UPDATE CASCADE' referential action
   */
  for(uint table=0; out == 0 && table < param->number_of_tables; table++)
  {
    if (param->tables_info[table].db_type != DB_TYPE_INNODB)
    {
      log_message(MY_ERROR_LEVEL, "Table %s does not use the InnoDB storage "
                                  "engine. This is not compatible with Group "
                                  "Replication",
                  param->tables_info[table].table_name);
      out++;
    }

    if(param->tables_info[table].number_of_primary_keys == 0)
    {
      log_message(MY_ERROR_LEVEL, "Table %s does not have any PRIMARY KEY. This is not compatible with Group Replication",
                  param->tables_info[table].table_name);
      out++;
    }
    if (local_member_info->has_enforces_update_everywhere_checks() &&
        param->tables_info[table].has_cascade_foreign_key)
    {
      log_message(MY_ERROR_LEVEL, "Table %s has a foreign key with"
                  " 'CASCADE' clause. This is not compatible with Group"
                  " Replication", param->tables_info[table].table_name);
      out++;
    }
  }

  DBUG_RETURN(0);
}

int group_replication_trans_before_commit(Trans_param *param)
{
  DBUG_ENTER("group_replication_trans_before_commit");
  int error= 0;
  const int pre_wait_error= 1;
  const int post_wait_error= 2;

  DBUG_EXECUTE_IF("group_replication_force_error_on_before_commit_listener",
                  DBUG_RETURN(1););

  DBUG_EXECUTE_IF("group_replication_before_commit_hook_wait",
                  {
                    const char act[]= "now wait_for continue_commit";
                    DBUG_ASSERT(!debug_sync_set_action(current_thd, STRING_WITH_LEN(act)));
                  });

  /*
    If the originating id belongs to a thread in the plugin, the transaction
    was already certified. Channel operations can deadlock against
    plugin/applier thread stops so they must remain outside the plugin stop
    lock below.
  */
  Replication_thread_api channel_interface;
  if (channel_interface.is_own_event_applier(param->thread_id,
                                             "group_replication_applier"))
  {
    // If plugin is stopping, there is no point in update the statistics.
    bool fail_to_lock= shared_plugin_stop_lock->try_grab_read_lock();
    if (!fail_to_lock)
    {
      if (local_member_info->get_recovery_status() == Group_member_info::MEMBER_ONLINE)
      {
        applier_module->get_pipeline_stats_member_collector()
            ->decrement_transactions_waiting_apply();
        applier_module->get_pipeline_stats_member_collector()
            ->increment_transactions_applied();
      }
      shared_plugin_stop_lock->release_read_lock();
    }

    DBUG_RETURN(0);
  }
  if (channel_interface.is_own_event_applier(param->thread_id,
                                             "group_replication_recovery"))
  {
    DBUG_RETURN(0);
  }

  shared_plugin_stop_lock->grab_read_lock();

  /* If the plugin is not running, before commit should return success. */
  if (!plugin_is_group_replication_running())
  {
    shared_plugin_stop_lock->release_read_lock();
    DBUG_RETURN(0);
  }

  DBUG_ASSERT(applier_module != NULL && recovery_module != NULL);
  Group_member_info::Group_member_status member_status=
      local_member_info->get_recovery_status();

  if (member_status == Group_member_info::MEMBER_IN_RECOVERY)
  {
    /* purecov: begin inspected */
    log_message(MY_ERROR_LEVEL,
                "Transaction cannot be executed while Group Replication is recovering."
                " Try again when the server is ONLINE.");
    shared_plugin_stop_lock->release_read_lock();
    DBUG_RETURN(1);
    /* purecov: end */
  }

  if (member_status == Group_member_info::MEMBER_ERROR)
  {
    log_message(MY_ERROR_LEVEL,
                "Transaction cannot be executed while Group Replication is on ERROR state."
                " Check for errors and restart the plugin");
    shared_plugin_stop_lock->release_read_lock();
    DBUG_RETURN(1);
  }

  if (member_status == Group_member_info::MEMBER_OFFLINE)
  {
    /* purecov: begin inspected */
    log_message(MY_ERROR_LEVEL,
                "Transaction cannot be executed while Group Replication is OFFLINE."
                " Check for errors and restart the plugin");
    shared_plugin_stop_lock->release_read_lock();
    DBUG_RETURN(1);
    /* purecov: end */
  }

  // Transaction information.
  const bool is_gtid_specified= param->gtid_info.type == GTID_GROUP;
  Gtid gtid= { param->gtid_info.sidno, param->gtid_info.gno };
  if (!is_gtid_specified)
  {
    // Dummy values that will be replaced after certification.
    gtid.sidno= 1;
    gtid.gno= 1;
  }

  const Gtid_specification gtid_specification= { GTID_GROUP, gtid };
  Gtid_log_event *gle= NULL;

  Transaction_context_log_event *tcle= NULL;

  // group replication cache.
  IO_CACHE *cache= NULL;

  // Todo optimize for memory (IO-cache's buf to start with, if not enough then trans mem-root)
  // to avoid New message create/delete and/or its implicit MessageBuffer.
  Transaction_Message transaction_msg;

  enum enum_gcs_error send_error= GCS_OK;

  // Binlog cache.
  bool is_dml= true;
  IO_CACHE *cache_log= NULL;
  my_off_t cache_log_position= 0;
  bool reinit_cache_log_required= false;
  const my_off_t trx_cache_log_position= my_b_tell(param->trx_cache_log);
  const my_off_t stmt_cache_log_position= my_b_tell(param->stmt_cache_log);

  if (trx_cache_log_position > 0 && stmt_cache_log_position == 0)
  {
    cache_log= param->trx_cache_log;
    cache_log_position= trx_cache_log_position;
  }
  else if (trx_cache_log_position == 0 && stmt_cache_log_position > 0)
  {
    cache_log= param->stmt_cache_log;
    cache_log_position= stmt_cache_log_position;
    is_dml= false;
  }
  else
  {
    /* purecov: begin inspected */
    log_message(MY_ERROR_LEVEL, "We can only use one cache type at a "
                                "time on session %u", param->thread_id);
    shared_plugin_stop_lock->release_read_lock();
    DBUG_RETURN(1);
    /* purecov: end */
  }

  applier_module->get_pipeline_stats_member_collector()
      ->increment_transactions_local();

  DBUG_ASSERT(cache_log->type == WRITE_CACHE);
  DBUG_PRINT("cache_log", ("thread_id: %u, trx_cache_log_position: %llu,"
                           " stmt_cache_log_position: %llu",
                           param->thread_id, trx_cache_log_position,
                           stmt_cache_log_position));

  /*
    Open group replication cache.
    Reuse the same cache on each session for improved performance.
  */
  cache= observer_trans_get_io_cache(param->thread_id,
                                     param->cache_log_max_size);
  if (cache == NULL)
  {
    /* purecov: begin inspected */
    error= pre_wait_error;
    goto err;
    /* purecov: end */
  }

  // Reinit binlog cache to read.
  if (reinit_cache(cache_log, READ_CACHE, 0))
  {
    /* purecov: begin inspected */
    log_message(MY_ERROR_LEVEL, "Failed to reinit binlog cache log for read "
                                "on session %u", param->thread_id);
    error= pre_wait_error;
    goto err;
    /* purecov: end */
  }

  /*
    After this, cache_log should be reinit to old saved value when we
    are going out of the function scope.
  */
  reinit_cache_log_required= true;

  // Create transaction context.
  tcle= new Transaction_context_log_event(param->server_uuid,
                                          is_dml,
                                          param->thread_id,
                                          is_gtid_specified);
  if (!tcle->is_valid())
  {
    /* purecov: begin inspected */
    log_message(MY_ERROR_LEVEL,
                "Failed to create the context of the current "
                "transaction on session %u", param->thread_id);
    error= pre_wait_error;
    goto err;
    /* purecov: end */
  }

  if (is_dml)
  {
    Transaction_write_set* write_set= get_transaction_write_set(param->thread_id);
    /*
      When GTID is specified we may have empty transactions, that is,
      a transaction may have not write set at all because it didn't
      change any data, it will just persist that GTID as applied.
    */
    if ((write_set == NULL) && (!is_gtid_specified))
    {
      log_message(MY_ERROR_LEVEL, "Failed to extract the set of items written "
                                  "during the execution of the current "
                                  "transaction on session %u", param->thread_id);
      error= pre_wait_error;
      goto err;
    }

    if (write_set != NULL)
    {
      if (add_write_set(tcle, write_set))
      {
        /* purecov: begin inspected */
        cleanup_transaction_write_set(write_set);
        log_message(MY_ERROR_LEVEL, "Failed to gather the set of items written "
                                    "during the execution of the current "
                                    "transaction on session %u", param->thread_id);
        error= pre_wait_error;
        goto err;
        /* purecov: end */
      }
      cleanup_transaction_write_set(write_set);
      DBUG_ASSERT(is_gtid_specified || (tcle->get_write_set()->size() > 0));
    }
  }

  // Write transaction context to group replication cache.
  tcle->write(cache);

  if (*(param->original_commit_timestamp) == UNDEFINED_COMMIT_TIMESTAMP)
  {
    /*
     Assume that this transaction is original from this server and update status
     variable so that it won't be re-defined when this GTID is written to the
     binlog
    */
    *(param->original_commit_timestamp)= my_micro_time_ntp();
  } // otherwise the transaction did not originate in this server

  // Write Gtid log event to group replication cache.
  gle= new Gtid_log_event(param->server_id, is_dml, 0, 1,
                          *(param->original_commit_timestamp),
                          0,
                          gtid_specification);
  gle->write(cache);

  // Reinit group replication cache to read.
  if (reinit_cache(cache, READ_CACHE, 0))
  {
    /* purecov: begin inspected */
    log_message(MY_ERROR_LEVEL, "Error while re-initializing an internal "
                                "cache, for read operations, on session %u",
                                param->thread_id);
    error= pre_wait_error;
    goto err;
    /* purecov: end */
  }

  // Copy group replication cache to buffer.
  if (transaction_msg.append_cache(cache))
  {
    /* purecov: begin inspected */
    log_message(MY_ERROR_LEVEL, "Error while appending data to an internal "
                                "cache on session %u", param->thread_id);
    error= pre_wait_error;
    goto err;
    /* purecov: end */
  }

  // Copy binlog cache content to buffer.
  if (transaction_msg.append_cache(cache_log))
  {
    /* purecov: begin inspected */
    log_message(MY_ERROR_LEVEL, "Error while writing binary log cache on "
                                "session %u", param->thread_id);
    error= pre_wait_error;
    goto err;
    /* purecov: end */
  }


  DBUG_ASSERT(certification_latch != NULL);
  if (certification_latch->registerTicket(param->thread_id))
  {
    /* purecov: begin inspected */
    log_message(MY_ERROR_LEVEL, "Unable to register for getting notifications "
                                "regarding the outcome of the transaction on "
                                "session %u", param->thread_id);
    error= pre_wait_error;
    goto err;
    /* purecov: end */
  }

#ifndef DBUG_OFF
  DBUG_EXECUTE_IF("test_basic_CRUD_operations_sql_service_interface",
                  {
                    DBUG_SET("-d,test_basic_CRUD_operations_sql_service_interface");
                    DBUG_ASSERT(!sql_command_check());
                  };);

  DBUG_EXECUTE_IF("group_replication_before_message_broadcast",
                  {
                    const char act[]= "now wait_for waiting";
                    DBUG_ASSERT(!debug_sync_set_action(current_thd, STRING_WITH_LEN(act)));
                  });
#endif

  /*
    Check if member needs to throttle its transactions to avoid
    cause starvation on the group.
  */
  applier_module->get_flow_control_module()->do_wait();

  //Broadcast the Transaction Message
  send_error= gcs_module->send_message(transaction_msg);
  if (send_error == GCS_MESSAGE_TOO_BIG)
  {
    /* purecov: begin inspected */
    log_message(MY_ERROR_LEVEL, "Error broadcasting transaction to the group "
                                "on session %u. Message is too big.",
                                param->thread_id);
    error= pre_wait_error;
    goto err;
    /* purecov: end */
  }
  else if (send_error == GCS_NOK)
  {
    /* purecov: begin inspected */
    log_message(MY_ERROR_LEVEL, "Error while broadcasting the transaction to "
                                "the group on session %u", param->thread_id);
    error= pre_wait_error;
    goto err;
    /* purecov: end */
  }

  shared_plugin_stop_lock->release_read_lock();

  DBUG_ASSERT(certification_latch != NULL);
  if (certification_latch->waitTicket(param->thread_id))
  {
    /* purecov: begin inspected */
    log_message(MY_ERROR_LEVEL, "Error while waiting for conflict detection "
                                "procedure to finish on session %u",
                                param->thread_id);
    error= post_wait_error;
    goto err;
    /* purecov: end */
  }

err:
  // Reinit binlog cache to write (revert what we did).
  if (reinit_cache_log_required &&
      reinit_cache(cache_log, WRITE_CACHE, cache_log_position))
  {
    /* purecov: begin inspected */
    log_message(MY_ERROR_LEVEL, "Error while re-initializing an internal "
                                "cache, for write operations, on session %u",
                                param->thread_id);
    /* purecov: end */
  }
  observer_trans_put_io_cache(cache);
  delete gle;
  delete tcle;

  if (error)
  {
    if (error == pre_wait_error)
      shared_plugin_stop_lock->release_read_lock();

    DBUG_ASSERT(certification_latch != NULL);
    // Release and remove certification latch ticket.
    certification_latch->releaseTicket(param->thread_id);
    certification_latch->waitTicket(param->thread_id);
  }

  DBUG_EXECUTE_IF("group_replication_after_before_commit_hook",
                 {
                    const char act[]= "now wait_for signal.commit_continue";
                    DBUG_ASSERT(!debug_sync_set_action(current_thd, STRING_WITH_LEN(act)));
                 });
  DBUG_RETURN(error);
}

int group_replication_trans_before_rollback(Trans_param *param)
{
  DBUG_ENTER("group_replication_trans_before_rollback");
  DBUG_RETURN(0);
}

int group_replication_trans_after_commit(Trans_param *param)
{
  DBUG_ENTER("group_replication_trans_after_commit");
  DBUG_RETURN(0);
}

int group_replication_trans_after_rollback(Trans_param *param)
{
  DBUG_ENTER("group_replication_trans_after_rollback");
  DBUG_RETURN(0);
}

Trans_observer trans_observer = {
  sizeof(Trans_observer),

  group_replication_trans_before_dml,
  group_replication_trans_before_commit,
  group_replication_trans_before_rollback,
  group_replication_trans_after_commit,
  group_replication_trans_after_rollback,
};

/*
  Internal auxiliary functions.
*/

/*
  Reinit IO_cache type.

  @param[in] cache     cache
  @param[in] type      type to which cache will change
  @param[in] position  position to which cache will seek
*/
static bool reinit_cache(IO_CACHE *cache,
                         enum cache_type type,
                         my_off_t position)
{
  DBUG_ENTER("reinit_cache");

  /*
    Avoid call flush_io_cache() before reinit_io_cache() if
    temporary file does not exist.
    Call flush_io_cache() forces the creation of the cache
    temporary file, even when it does not exist.
  */
  if (READ_CACHE == type && cache->file != -1 && flush_io_cache(cache))
    DBUG_RETURN(true); /* purecov: inspected */

  if (reinit_io_cache(cache, type, position, 0, 0))
    DBUG_RETURN(true); /* purecov: inspected */

  DBUG_RETURN(false);
}

/*
  Get already initialized cache or create a new cache for
  this session.

  @param[in] thread_id   the session
  @param[in] cache_size  the cache size

  @return The cache or NULL on error
*/
IO_CACHE* observer_trans_get_io_cache(my_thread_id thread_id,
                                      ulonglong cache_size)
{
  DBUG_ENTER("observer_trans_get_io_cache");
  IO_CACHE *cache= NULL;

  io_cache_unused_list_lock->wrlock();
  if (io_cache_unused_list.empty())
  {
    io_cache_unused_list_lock->unlock();
    // Open IO_CACHE file
    cache= (IO_CACHE*) my_malloc(PSI_NOT_INSTRUMENTED,
                                 sizeof(IO_CACHE),
                                 MYF(MY_ZEROFILL));
    if (!cache || (!my_b_inited(cache) &&
                   open_cached_file(cache, mysql_tmpdir,
                                    "group_replication_trans_before_commit",
                                    cache_size, MYF(MY_WME))))
    {
      /* purecov: begin inspected */
      my_free(cache);
      cache= NULL;
      log_message(MY_ERROR_LEVEL,
                  "Failed to create group replication commit cache on session %u",
                  thread_id);
      goto end;
      /* purecov: end */
    }
  }
  else
  {
    // Reuse cache created previously.
    cache= io_cache_unused_list.front();
    io_cache_unused_list.pop_front();
    io_cache_unused_list_lock->unlock();

    if (reinit_cache(cache, WRITE_CACHE, 0))
    {
      /* purecov: begin inspected */
      close_cached_file(cache);
      my_free(cache);
      cache= NULL;
      log_message(MY_ERROR_LEVEL,
                  "Failed to reinit group replication commit cache for write "
                  "on session %u", thread_id);
      goto end;
      /* purecov: end */
    }
  }

end:
  DBUG_RETURN(cache);
}

/*
  Save already initialized cache for a future session.

  @param[in] cache       the cache
*/
void observer_trans_put_io_cache(IO_CACHE *cache)
{
  DBUG_ENTER("observer_trans_put_io_cache");

  io_cache_unused_list_lock->wrlock();
  io_cache_unused_list.push_back(cache);
  io_cache_unused_list_lock->unlock();

  DBUG_VOID_RETURN;
}

//Transaction Message implementation

Transaction_Message::Transaction_Message()
  :Plugin_gcs_message(CT_TRANSACTION_MESSAGE)
{
}

Transaction_Message::~Transaction_Message()
{
}

bool
Transaction_Message::append_cache(IO_CACHE *src)
{
  DBUG_ENTER("append_cache");
  DBUG_ASSERT(src->type == READ_CACHE);

  uchar *buffer= src->read_pos;
  size_t length= my_b_fill(src);
  if (src->file == -1)
  {
    // Read cache size directly when temporary file does not exist.
    length= my_b_bytes_in_cache(src);
  }

  while (length > 0 && !src->error)
  {
    data.insert(data.end(),
                buffer,
                buffer + length);

    src->read_pos= src->read_end;
    length= my_b_fill(src);
    buffer= src->read_pos;
  }

  DBUG_RETURN(src->error ? true : false);
}

void
Transaction_Message::encode_payload(std::vector<unsigned char>* buffer) const
{
  DBUG_ENTER("Transaction_Message::encode_payload");

  encode_payload_item_type_and_length(buffer, PIT_TRANSACTION_DATA, data.size());
  buffer->insert(buffer->end(), data.begin(), data.end());

  DBUG_VOID_RETURN;
}

void
<<<<<<< HEAD
Transaction_Message::decode_payload(const unsigned char* buffer, size_t length)
=======
Transaction_Message::decode_payload(const unsigned char* buffer,
                                    const unsigned char* end)
>>>>>>> 20061954
{
  DBUG_ENTER("Transaction_Message::decode_payload");
  const unsigned char *slider= buffer;
  uint16 payload_item_type= 0;
  unsigned long long payload_item_length= 0;

  decode_payload_item_type_and_length(&slider,
                                      &payload_item_type,
                                      &payload_item_length);
  data.clear();
  data.insert(data.end(), slider, slider + payload_item_length);

  DBUG_VOID_RETURN;
}<|MERGE_RESOLUTION|>--- conflicted
+++ resolved
@@ -830,12 +830,8 @@
 }
 
 void
-<<<<<<< HEAD
-Transaction_Message::decode_payload(const unsigned char* buffer, size_t length)
-=======
 Transaction_Message::decode_payload(const unsigned char* buffer,
                                     const unsigned char* end)
->>>>>>> 20061954
 {
   DBUG_ENTER("Transaction_Message::decode_payload");
   const unsigned char *slider= buffer;
