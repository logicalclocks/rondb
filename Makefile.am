# Copyright 2000-2008 MySQL AB, 2009 Sun Microsystems, Inc.
# 
# This program is free software; you can redistribute it and/or modify
# it under the terms of the GNU General Public License as published by
# the Free Software Foundation; version 2 of the License.
# 
# This program is distributed in the hope that it will be useful,
# but WITHOUT ANY WARRANTY; without even the implied warranty of
# MERCHANTABILITY or FITNESS FOR A PARTICULAR PURPOSE.  See the
# GNU General Public License for more details.
# 
# You should have received a copy of the GNU General Public License
# along with this program; if not, write to the Free Software
# Foundation, Inc., 59 Temple Place, Suite 330, Boston, MA  02111-1307  USA

# Process this file with automake to create Makefile.in

AUTOMAKE_OPTIONS =	foreign

# These are built from source in the Docs directory
EXTRA_DIST =		INSTALL-SOURCE INSTALL-WIN-SOURCE \
			README COPYING EXCEPTIONS-CLIENT \
                        CMakeLists.txt configure.cmake config.h.cmake BUILD-CMAKE

SUBDIRS =		. include @docs_dirs@ @zlib_dir@ \
			@readline_topdir@ sql-common scripts \
			@pstack_dir@ libservices \
<<<<<<< HEAD
			@sql_union_dirs@ \
			unittest/mytap \
			@sql_server@ unittest @man_dirs@ tests \
			netware @libmysqld_dirs@ \
=======
			@sql_union_dirs@ unittest \
			@sql_server@ @man_dirs@ tests \
			@libmysqld_dirs@ \
>>>>>>> df00630b
			mysql-test support-files sql-bench \
			win \
			cmake
DIST_SUBDIRS =		. include Docs zlib \
			cmd-line-utils sql-common scripts \
			pstack libservices \
			strings mysys dbug extra regex libmysql libmysql_r client unittest storage plugin \
			vio sql man tests \
			libmysqld \
			mysql-test support-files sql-bench \
			win \
			cmake \
			BUILD
DISTCLEANFILES = ac_available_languages_fragment

# Create permission databases
init-db:		all
	$(top_builddir)/scripts/mysql_install_db

bin-dist:		all
	$(top_builddir)/scripts/make_binary_distribution @MAKE_BINARY_DISTRIBUTION_OPTIONS@

# Remove BK's "SCCS" subdirectories from source distribution
# Create initial database files for Windows installations and check them.
dist-hook:
	rm -rf `find $(distdir) -type d -name SCCS -print`
	mkdir -p $(distdir)/win
	scripts/mysql_install_db --no-defaults --cross-bootstrap \
		--builddir=$(top_builddir) \
		--datadir=$(distdir)/win/data \
		--srcdir=$(top_srcdir)
	storage/myisam/myisamchk --silent --fast $(distdir)/win/data/mysql/*.MYI
	test ! -f $(top_srcdir)/configure.am  || \
	$(INSTALL_DATA)  $(top_srcdir)/configure.am $(distdir)

all-local:		@ABI_CHECK@	

tags:
	support-files/build-tags

.PHONY:	init-db bin-dist \
  test    test-force    test-full    test-force-full    test-force-mem \
  test-pl test-force-pl test-full-pl test-force-full-pl test-force-pl-mem \
  test-unit test-ps test-nr test-pr test-ns test-binlog-statement \
  test-ext-funcs test-ext-rpl test-ext-partitions test-ext-jp \
  test-ext-stress test-ext test-embedded test-reprepare \
  test-fast test-fast-cursor test-fast-view test-fast-prepare \
  test-full-qa

# Target 'test' will run the regression test suite using the built server.
#
# If you are running in a shared environment, users can avoid clashing
# port numbers by setting individual small numbers 1-100 to the
# environment variable MTR_BUILD_THREAD. The script "mysql-test-run"
# will then calculate the various port numbers it needs from this,
# making sure each user use different ports.

test-unit:
	cd unittest && $(MAKE) test

test-ps:
	cd mysql-test ; \
	    @PERL@ ./mysql-test-run.pl $(force) --ps-protocol --mysqld=--binlog-format=mixed

test-nr:
	cd mysql-test ; \
	    @PERL@ ./mysql-test-run.pl $(force) --mysqld=--binlog-format=row

test-pr:
	cd mysql-test ; \
	    @PERL@ ./mysql-test-run.pl $(force) $(mem) --ps-protocol --mysqld=--binlog-format=row

test-ns:
	cd mysql-test ; \
	    @PERL@ ./mysql-test-run.pl $(force) $(mem) --mysqld=--binlog-format=mixed ; \
	    @PERL@ ./mysql-test-run.pl $(force) $(mem) --suite=funcs_1

test-binlog-statement:
	cd mysql-test ; \
	    @PERL@ ./mysql-test-run.pl $(force) --mysqld=--binlog-format=statement

# This code is duplicated in "test-bt", see the Changeset comment of 2007-Dec-07
test-embedded:
	if [ -e bin/mysqltest_embedded -o -e libmysqld/examples/mysqltest_embedded ] ; then \
	  cd mysql-test ; MTR_BUILD_THREAD=auto \
	      @PERL@ ./mysql-test-run.pl --comment=embedded --force --timer \
	          --embedded-server --skip-rpl --skip-ndbcluster ; \
	else \
	  echo "no program found for 'embedded' tests - skipped testing" ; \
	fi

test-reprepare:
	cd mysql-test ; \
	    @PERL@ ./mysql-test-run.pl $(force) $(mem) --ps-protocol \
		--mysqld=--debug=+d,reprepare_each_statement

test:	test-unit test-ns test-pr

smoke:
	cd mysql-test ; \
	    @PERL@ ./mysql-test-run.pl --do-test=s

test-full:	test test-nr test-ps

test-force:
	$(MAKE) -k force=--force test

test-force-full:
	$(MAKE) -k force=--force test-full

#used by autopush.pl to run memory based tests
test-force-mem:
	$(MAKE) -k force=--force mem=--mem test

EXP = --experimental=collections/default.experimental

test-bt:
	-cd mysql-test ; MTR_BUILD_THREAD=auto \
	    @PERL@ ./mysql-test-run.pl --comment=normal --force --timer \
	        --skip-ndbcluster --report-features $(EXP)
	-cd mysql-test ; MTR_BUILD_THREAD=auto \
	    @PERL@ ./mysql-test-run.pl  --comment=ps    --force --timer \
	        --skip-ndbcluster --ps-protocol $(EXP)
	-if [ -e bin/ndbd -o -e storage/ndb/src/kernel/ndbd ] ; then \
	  cd mysql-test ; \
	    MTR_BUILD_THREAD=auto \
	      @PERL@ ./mysql-test-run.pl --comment=ndb+ps --force --timer \
	          --ps-protocol --mysqld=--binlog-format=row --suite=ndb $(EXP) ; \
	    MTR_BUILD_THREAD=auto \
	      @PERL@ ./mysql-test-run.pl --comment=ndb --force --timer \
	          --with-ndbcluster-only $(EXP) ; \
	else \
	  echo "no program found for 'ndbcluster' tests - skipped testing" ; \
	fi
	-cd mysql-test ; MTR_BUILD_THREAD=auto \
	    @PERL@ ./mysql-test-run.pl --force --comment=funcs1+ps --ps-protocol --reorder --suite=funcs_1 $(EXP)
	-cd mysql-test ; MTR_BUILD_THREAD=auto \
	    @PERL@ ./mysql-test-run.pl --force --comment=funcs2 --suite=funcs_2 $(EXP)
	-cd mysql-test ; MTR_BUILD_THREAD=auto \
	    @PERL@ ./mysql-test-run.pl --force --comment=partitions --suite=parts $(EXP)
	-cd mysql-test ; MTR_BUILD_THREAD=auto \
	    @PERL@ ./mysql-test-run.pl --force --comment=stress --suite=stress $(EXP)
	-cd mysql-test ; MTR_BUILD_THREAD=auto \
	    @PERL@ ./mysql-test-run.pl --force --comment=jp --suite=jp $(EXP)
	-if [ -d mysql-test/suite/nist ] ; then \
	  cd mysql-test ; MTR_BUILD_THREAD=auto \
	      @PERL@ ./mysql-test-run.pl --comment=nist --force --suite=nist $(EXP) ; \
	fi
	-if [ -d mysql-test/suite/nist ] ; then \
	  cd mysql-test ; MTR_BUILD_THREAD=auto \
	      @PERL@ ./mysql-test-run.pl --comment=nist+ps --force --suite=nist --ps-protocol $(EXP) ; \
	fi
	-if [ -e bin/mysqltest_embedded -o -e libmysqld/examples/mysqltest_embedded ] ; then \
	  cd mysql-test ; MTR_BUILD_THREAD=auto \
	      @PERL@ ./mysql-test-run.pl --comment=embedded --force --timer \
	          --embedded-server --skip-rpl --skip-ndbcluster $(EXP) ; \
	else \
	  echo "no program found for 'embedded' tests - skipped testing" ; \
	fi

test-bt-fast:
	-cd mysql-test ; MTR_BUILD_THREAD=auto \
	    @PERL@ ./mysql-test-run.pl  --comment=ps    --force --timer \
	        --skip-ndbcluster --ps-protocol --report-features $(EXP)
	-if [ -e bin/ndbd -o -e storage/ndb/src/kernel/ndbd ] ; then \
	  cd mysql-test ; \
	    MTR_BUILD_THREAD=auto \
	      @PERL@ ./mysql-test-run.pl --comment=ndb --force --timer \
	          --with-ndbcluster-only $(EXP) ; \
	else \
	  echo "no program found for 'ndbcluster' tests - skipped testing" ; \
	fi
	-cd mysql-test ; MTR_BUILD_THREAD=auto \
	    @PERL@ ./mysql-test-run.pl --force --comment=stress --suite=stress $(EXP)

test-bt-debug:
	-cd mysql-test ; MTR_BUILD_THREAD=auto \
	    @PERL@ ./mysql-test-run.pl --comment=debug  --force --timer \
	        --skip-ndbcluster --skip-rpl --report-features $(EXP)

# Keep these for a while
test-pl:	test
test-full-pl:	test-full
test-force-pl:	test-force
test-force-pl-mem:  test-force-mem
test-force-full-pl: test-force-full

test-ext-funcs:
	cd mysql-test ; \
	    @PERL@ ./mysql-test-run.pl --force --reorder --suite=funcs_1 ; \
	    @PERL@ ./mysql-test-run.pl --force --suite=funcs_2

test-ext-rpl:
	cd mysql-test ; \
	    @PERL@ ./mysql-test-run.pl --force --suite=rpl

test-ext-partitions:
	cd mysql-test ; \
	    @PERL@ ./mysql-test-run.pl --force --suite=parts

test-ext-jp:
	cd mysql-test ; \
	    @PERL@ ./mysql-test-run.pl --force --suite=jp

test-ext-stress:
	cd mysql-test ; \
	    @PERL@ ./mysql-test-run.pl --force --big-test --suite=stress

test-ext:	test-ext-funcs test-ext-rpl test-ext-partitions test-ext-jp test-ext-stress

test-fast:
	cd mysql-test ; \
	    @PERL@ ./mysql-test-run.pl $(subset) --force --skip-ndb --skip-innodb --skip-im --skip-rpl ; \
	    @PERL@ ./mysql-test-run.pl $(subset) --force --suite=funcs_1 --do-test=myisam ; \
	    @PERL@ ./mysql-test-run.pl $(subset) --force --suite=stress --do-test=ddl_myisam 

test-fast-view:
	$(MAKE) subset=--view-protocol test-fast

test-fast-cursor:
	$(MAKE) subset=--cursor-protocol test-fast

test-fast-prepare:
	$(MAKE) subset=--ps-protocol test-fast

test-full-qa:
	$(MAKE) force=--force test-pr \
	    test-binlog-statement test-ext test-fast-view \
	        test-fast-cursor test-unit

#
# Headers which need to be checked for abi/api compatibility.
#

API_PREPROCESSOR_HEADER = $(top_srcdir)/include/mysql/plugin.h \
			$(top_srcdir)/include/mysql.h \
			$(top_srcdir)/include/mysql/psi/psi_abi_v1.h \
			$(top_srcdir)/include/mysql/psi/psi_abi_v2.h

#
# Rules for checking that the abi/api has not changed.
#
# The following steps are followed in the do_abi_check rule below
#
# 1) Generate preprocessor output for the files that need to
#    be tested for abi/api changes. use -nostdinc to prevent
#    generation of preprocessor output for system headers. This
#    results in messages in stderr saying that these headers
#    were not found. Redirect the stderr output to /dev/null
#    to prevent seeing these messages.
# 2) sed the output to 
#    2.1) remove blank lines and lines that begin with "# "
#    2.2) When gcc -E is run on the Mac OS  and solaris sparc platforms it
#         introduces a line of output that shows up as a difference between
#         the .pp and .out files. Remove these OS specific preprocessor text
#         inserted by the preprocessor.
# 3) diff the generated file and the canons (.pp files already in
#    the repository).
# 4) delete the .out file that is generated.
#
# If the diff fails, the generated file is not removed. This will
# be useful for analysis of ABI differences (e.g. using a visual
# diff tool).
#
# A ABI change that causes a build to fail will always be accompanied
# by new canons (.out files). The .out files that are not removed will
# be replaced as the new .pp files.
#
# e.g. If include/mysql/plugin.h has an ABI change then this rule would
# leave a <build directory>/abi_check.out file.
#
# A developer with a justified API change will then do a
# mv <build directory>/abi_check.out include/mysql/plugin.pp 
# to replace the old canons with the new ones.
#

abi_check:	$(API_PREPROCESSOR_HEADER)
	$(MAKE) abi_headers="$^" do_abi_check

abi_check_all:	abi_check 

do_abi_check:
	set -ex; \
	for file in $(abi_headers); do \
	         @CC@ -E -nostdinc -dI \
	                  -I$(top_srcdir)/include \
	                  -I$(top_srcdir)/include/mysql \
	                  -I$(top_srcdir)/sql \
	                  -I$(top_builddir)/include \
	                  -I$(top_builddir)/include/mysql \
	                  -I$(top_builddir)/sql \
	                                 $$file 2>/dev/null | \
	                  @SED@ -e '/^# /d' \
	                            -e '/^[ 	]*$$/d' \
	                            -e '/^#pragma GCC set_debug_pwd/d' \
	                            -e '/^#ident/d' > \
	                                       $(top_builddir)/abi_check.out; \
	                  @DIFF@ -w $$file.pp $(top_builddir)/abi_check.out; \
	                  @RM@ $(top_builddir)/abi_check.out; \
	done<|MERGE_RESOLUTION|>--- conflicted
+++ resolved
@@ -25,16 +25,10 @@
 SUBDIRS =		. include @docs_dirs@ @zlib_dir@ \
 			@readline_topdir@ sql-common scripts \
 			@pstack_dir@ libservices \
-<<<<<<< HEAD
 			@sql_union_dirs@ \
 			unittest/mytap \
 			@sql_server@ unittest @man_dirs@ tests \
-			netware @libmysqld_dirs@ \
-=======
-			@sql_union_dirs@ unittest \
-			@sql_server@ @man_dirs@ tests \
 			@libmysqld_dirs@ \
->>>>>>> df00630b
 			mysql-test support-files sql-bench \
 			win \
 			cmake
