--- conflicted
+++ resolved
@@ -19,7 +19,6 @@
 # Configuration files for Visual Studio Code
 .vscode/
 
-<<<<<<< HEAD
 build/
 datatool/
 datatools/
@@ -28,10 +27,9 @@
 automl.egg-info/
 _userconf.sh
 scalability_jobs_*
-=======
+
 # Cache files for ccls / clangd
 .ccls-cache/
 .ccls/
 .cache/
-compile_commands.json
->>>>>>> 87bc3647
+compile_commands.json