--- conflicted
+++ resolved
@@ -187,32 +187,6 @@
   INCLUDE(${CMAKE_SOURCE_DIR}/cmake/build_configurations/feature_set.cmake)
 ENDIF()
 
-<<<<<<< HEAD
-#
-# Control aspects of the development environment which are
-# specific to MySQL maintainers and developers.
-#
-INCLUDE(maintainer)
-
-OPTION(MYSQL_MAINTAINER_MODE
-       "MySQL maintainer-specific development environment" OFF)
-
-# Whether the maintainer mode compiler options should be enabled.
-IF(MYSQL_MAINTAINER_MODE)
-  IF(CMAKE_C_COMPILER_ID MATCHES "GNU")
-    IF(WITH_INNODB_MEMCACHED)
-      SET_MYSQL_MAINTAINER_GNU_C_OPTIONS_NO_WERROR()
-    ELSE()
-      SET_MYSQL_MAINTAINER_GNU_C_OPTIONS()
-    ENDIF()
-  ENDIF()
-  IF(CMAKE_CXX_COMPILER_ID MATCHES "GNU")
-    SET_MYSQL_MAINTAINER_GNU_CXX_OPTIONS()
-  ENDIF()
-ENDIF()
-
-=======
->>>>>>> a9800d0d
 # Add macros
 INCLUDE(character_sets)
 INCLUDE(cpu_info)
@@ -412,28 +386,6 @@
           Set WITH_TEST_TRACE_PLUGIN to OFF or WITH_DEBUG to ON.")
 ENDIF()
 
-#
-# Options related to client-side protocol tracing
-#
-
-OPTION(WITH_CLIENT_PROTOCOL_TRACING
-  "Support for client-side protocol tracing plugins" ON)
-OPTION(WITH_TEST_TRACE_PLUGIN
-  "Have a built-in test protocol trace plugin in libmysql (requires WITH_CLIENT_PROTOCOL_TRACING option)" OFF)
-
-# Sanity checks for protocol tracing options
-
-IF(WITH_TEST_TRACE_PLUGIN AND NOT WITH_CLIENT_PROTOCOL_TRACING)
-MESSAGE("WARNING: Test trace plugin was selected but client protocol tracing infrastructure is not enabled - ignoring")
-SET(WITH_TEST_TRACE_PLUGIN 0)
-ENDIF()
-
-IF(WITH_TEST_TRACE_PLUGIN AND NOT CMAKE_BUILD_TYPE MATCHES "Debug")
-  MESSAGE(SEND_ERROR 
-          "Test trace plugin was selected but it can be included only in debug binaries.
-          Set WITH_TEST_TRACE_PLUGIN to OFF or WITH_DEBUG to ON.")
-ENDIF()
-
 # Set DBUG_OFF and other optional release-only flags for non-debug project types
 FOREACH(BUILD_TYPE RELEASE RELWITHDEBINFO MINSIZEREL)
   FOREACH(LANG C CXX)
@@ -568,18 +520,11 @@
 ADD_SUBDIRECTORY(extra)
 ADD_SUBDIRECTORY(client)
 ADD_SUBDIRECTORY(sql/share)
-<<<<<<< HEAD
-ADD_SUBDIRECTORY(scripts)
+
 IF(UNIX)
   ADD_SUBDIRECTORY(man)
 ENDIF()
-=======
-
-IF(UNIX)
-  ADD_SUBDIRECTORY(man)
-ENDIF()
-
->>>>>>> a9800d0d
+
 IF(NOT WITHOUT_SERVER)
   ADD_SUBDIRECTORY(tests)
   ADD_SUBDIRECTORY(sql)
