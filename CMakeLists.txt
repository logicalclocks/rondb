--- conflicted
+++ resolved
@@ -447,9 +447,9 @@
 
 IF(WITH_UNIT_TESTS)
   ADD_SUBDIRECTORY(unittest)
+  FILE(MAKE_DIRECTORY ${CMAKE_BINARY_DIR}/unittest/ndb)
   ADD_SUBDIRECTORY(unittest/examples)
   ADD_SUBDIRECTORY(unittest/mytap)
-<<<<<<< HEAD
   ADD_SUBDIRECTORY(unittest/mytap/t)
   # Visual Studio 11 needs this extra flag in order to compile gmock.
   IF(WIN32)
@@ -460,11 +460,6 @@
     ADD_DEFINITIONS(-DGTEST_USE_OWN_TR1_TUPLE=1)
   ENDIF()
   ADD_SUBDIRECTORY(unittest/gunit)
-=======
-  FILE(MAKE_DIRECTORY ${CMAKE_BINARY_DIR}/unittest/ndb)
-  ADD_SUBDIRECTORY(unittest/mysys)
-  ADD_SUBDIRECTORY(unittest/my_decimal)
->>>>>>> d1f13289
 ENDIF()
 
 ADD_SUBDIRECTORY(extra)
