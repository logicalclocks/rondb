# Copyright (c) 2006, 2024, Oracle and/or its affiliates.
# Copyright (c) 2021, 2023, Hopsworks and/or its affiliates.
# 
# This program is free software; you can redistribute it and/or modify
# it under the terms of the GNU General Public License, version 2.0,
# as published by the Free Software Foundation.
#
# This program is designed to work with certain software (including
# but not limited to OpenSSL) that is licensed under separate terms,
# as designated in a particular file or component or in included license
# documentation.  The authors of MySQL hereby grant you an additional
# permission to link the program and your derivative works with the
# separately licensed software that they have either included with
# the program or referenced in the documentation.
#
# This program is distributed in the hope that it will be useful,
# but WITHOUT ANY WARRANTY; without even the implied warranty of
# MERCHANTABILITY or FITNESS FOR A PARTICULAR PURPOSE.  See the
# GNU General Public License, version 2.0, for more details.
#
# You should have received a copy of the GNU General Public License
# along with this program; if not, write to the Free Software
# Foundation, Inc., 51 Franklin St, Fifth Floor, Boston, MA 02110-1301  USA

MESSAGE(STATUS "Running cmake version ${CMAKE_VERSION}")

IF(WIN32)
  # Load policies. This is needed in order to parse the wmic version check.
  CMAKE_MINIMUM_REQUIRED(VERSION 3.5.1)
  EXECUTE_PROCESS(COMMAND wmic os get version
    OUTPUT_VARIABLE NT_RELEASE_VERSION
    OUTPUT_STRIP_TRAILING_WHITESPACE
    RESULT_VARIABLE WMIC_RESULT
    )
  IF(WMIC_RESULT EQUAL 0)
    STRING(REPLACE "\r" "" NT_RELEASE_VERSION "${NT_RELEASE_VERSION}")
    STRING(REPLACE "\n" "" NT_RELEASE_VERSION "${NT_RELEASE_VERSION}")
    STRING(REGEX MATCH "Version[ ]+([0-9\.]+)" V_NUM "${NT_RELEASE_VERSION}")
    MESSAGE(STATUS "NT_RELEASE_VERSION is ${NT_RELEASE_VERSION}")
    IF(CMAKE_MATCH_1)
      IF(CMAKE_MATCH_1 VERSION_LESS "10")
        MESSAGE(FATAL_ERROR
          "Need at least Windows Server 2016, or Windows 10, to build")
      ENDIF()
    ENDIF()
  ENDIF()
  IF(CMAKE_GENERATOR MATCHES "Visual Studio" AND CMAKE_GENERATOR MATCHES "2019")
    IF(CMAKE_VERSION MATCHES "MSVC")
      # It is the bundled version, ignore version check,
      # (although this seems to be buggy too).
    ELSE()
      # Bug in msbuild, install the latest in the 3.15 series as a workaround.
      # https://gitlab.kitware.com/cmake/cmake/issues/19303
      # custom commands are re-built every time
      CMAKE_MINIMUM_REQUIRED(VERSION 3.15.3)
    ENDIF()
  ENDIF()
ELSEIF(APPLE)
  # Version 3.12.4 is needed because the new build system of Xcode is not
  # supported by cmake. 3.12.4 will force using the legacy build system.
  # Version 3.9.2 is needed because INCLUDE_DIRECTORIES(SYSTEM ...) wasn't
  # handled properly by the cmake Xcode generator.
  # NOTE:
  # cmake >= 3.19 will use the new build system by default for Xcode >= 12.x
  IF(CMAKE_GENERATOR STREQUAL "Xcode")
    SET(APPLE_XCODE 1)
    CMAKE_MINIMUM_REQUIRED(VERSION 3.12.4)
  ELSE()
    CMAKE_MINIMUM_REQUIRED(VERSION 3.9.2)
  ENDIF()
  # If this is macOS 11, we need cmake 3.18
  # System libraries like
  #    /usr/lib/libresolv.dylib
  # are no longer present in the file system.
  # cmake >= 3.18 will look for .tbd files in the SDK instead
  # So we end up linking with:
  #    /Applications/Xcode.app/.../usr/lib/libresolv.tbd
  # We must postpone the version test until we have called 'uname -r' below.
ELSEIF(UNIX)
  # This is currently minimum version on all supported platforms.
  IF(CMAKE_VERSION VERSION_LESS 3.14.6)
    # Default cmake is 2.8.12.2 on RedHat
    IF(EXISTS "/etc/redhat-release")
      MESSAGE(WARNING "Please use cmake3 rather than cmake on this platform")
      FIND_PROGRAM(MY_CMAKE3 cmake3 /bin /usr/bin /usr/local/bin)
      IF(MY_CMAKE3)
        MESSAGE(STATUS "Found ${MY_CMAKE3}")
      ELSE()
        MESSAGE(STATUS "Please install cmake3 (yum install cmake3)")
      ENDIF()
    ELSE()
      # On SunOS /opt/csw/bin/cmake is (most likely) too old.
      FIND_PROGRAM(MY_UNAME uname /bin /usr/bin /usr/local/bin /sbin)
      IF(MY_UNAME)
        EXECUTE_PROCESS(COMMAND uname -s OUTPUT_VARIABLE MY_HOST_SYSTEM_NAME)
        IF(MY_HOST_SYSTEM_NAME MATCHES "SunOS")
          FIND_PROGRAM(MY_CMAKE cmake /usr/bin
            NO_CMAKE_ENVIRONMENT_PATH
            NO_SYSTEM_ENVIRONMENT_PATH
            )
          IF(MY_CMAKE)
            MESSAGE(STATUS "Found ${MY_CMAKE}")
            EXECUTE_PROCESS(COMMAND ${MY_CMAKE} --version)
          ELSE()
            MESSAGE(STATUS "Please install /usr/bin/cmake ")
          ENDIF()
        ENDIF()
      ENDIF()
    ENDIF()
  ENDIF()
ENDIF()

# CMake 3.5 is needed for TARGET_SOURCES(... $<TARGET_OBJECTS:${LIB}_objlib>)
# CMake 3.7 is needeed for VERSION_GREATER_EQUAL
# For the set of currently supported platforms, we can bump up to:
CMAKE_MINIMUM_REQUIRED(VERSION 3.14.6)

# Will set GIT_EXECUTABLE and GIT_FOUND
FIND_PACKAGE(Git)

SET(CMAKE_MODULE_PATH ${CMAKE_MODULE_PATH} ${CMAKE_SOURCE_DIR}/cmake)

# First, decide about build type (debug or release)
# If cmake is invoked with -DCMAKE_BUILD_TYPE, 
# respect user wishes and do not (re)define CMAKE_BUILD_TYPE. If WITH_DEBUG
# is given, set CMAKE_BUILD_TYPE = Debug. Otherwise, use Relwithdebinfo.

IF(DEFINED CMAKE_BUILD_TYPE)
  SET(HAVE_CMAKE_BUILD_TYPE TRUE)
ENDIF()

OPTION(WITH_DEBUG "Use dbug/safemutex" OFF)
OPTION(CHECK_ERRMSG_FORMAT "Check printf format for English error messages" OFF)

# Use a default manufacturer if no manufacturer was identified.
SET(MANUFACTURER_DOCSTRING
  "Set the entity that appears as the manufacturer of packages that support a manufacturer field.")
IF(NOT DEFINED MANUFACTURER) 
  SET(MANUFACTURER "Built from Source" CACHE  STRING ${MANUFACTURER_DOCSTRING})
  MARK_AS_ADVANCED(MANUFACTURER)
ENDIF()


# MAX_INDEXES - Set the maximum number of indexes per table, default 64U
IF (NOT MAX_INDEXES)
  SET(MAX_INDEXES 64U)
ELSEIF(MAX_INDEXES MATCHES "^[0-9]+[Uu]?$")
  # MAX_INDEXES should be unsigned, so add the U suffix if it's missing.
  STRING(REGEX REPLACE "^([0-9]+).*$" "\\1U" MAX_INDEXES "${MAX_INDEXES}")
  MESSAGE(STATUS "Configuring with MAX_INDEXES = ${MAX_INDEXES}")
ELSE()
  MESSAGE(FATAL_ERROR "MAX_INDEXES should be an unsigned integer.")
ENDIF(NOT MAX_INDEXES)

IF(MAX_INDEXES GREATER 255)
  MESSAGE(FATAL_ERROR "MAX_INDEXES values greater than 255 is not supported!")
ELSEIF(MAX_INDEXES LESS 64)
  # Per documentation, ignore values less than 64 and use the default instead.
  MESSAGE(WARNING "MAX_INDEXES option ignored because it is less than 64.")
  SET(MAX_INDEXES 64U)
ENDIF()

# We choose to provide WITH_DEBUG as alias to standard CMAKE_BUILD_TYPE=Debug
# which turns out to be not trivial, as this involves synchronization 
# between CMAKE_BUILD_TYPE and WITH_DEBUG. Besides, we have to deal with cases
# where WITH_DEBUG is  reset from ON to OFF  and here we need to reset 
# CMAKE_BUILD_TYPE to either none or default RelWithDebInfo

SET(BUILDTYPE_DOCSTRING
 "Choose the type of build, options are: None(CMAKE_CXX_FLAGS or
 CMAKE_C_FLAGS used) Debug Release RelWithDebInfo MinSizeRel")

IF(WITH_DEBUG)
  SET(CMAKE_BUILD_TYPE "Debug" CACHE STRING ${BUILDTYPE_DOCSTRING} FORCE)
  SET(OLD_WITH_DEBUG 1 CACHE INTERNAL "" FORCE)
ELSEIF(NOT HAVE_CMAKE_BUILD_TYPE OR OLD_WITH_DEBUG)
  IF(CMAKE_BUILD_TYPE MATCHES "Debug" OR NOT HAVE_CMAKE_BUILD_TYPE)
    SET(CMAKE_BUILD_TYPE "RelWithDebInfo" CACHE STRING 
       ${BUILDTYPE_DOCSTRING} FORCE)
  ENDIF()
  SET(OLD_WITH_DEBUG 0 CACHE INTERNAL "" FORCE)
ENDIF()

STRING(TOUPPER "${CMAKE_BUILD_TYPE}" CMAKE_BUILD_TYPE_UPPER)

IF(CMAKE_GENERATOR MATCHES "Visual Studio [1-9][0-9].*" AND
   CMAKE_GENERATOR_TOOLSET STREQUAL "")
  # Switch to 64 bit toolset on Windows (32 bit is default).
  # This is recommended as the 32 bit linker will run into address space issues
  # and not exit for long time.
  SET(CMAKE_GENERATOR_TOOLSET "host=x64")
ENDIF()

# On Linux el7/el8/el9 the default gcc is too old,
# see if devtoolset/gcc-toolset is installed.
# Same with SUSE linux 15, look for gcc 12 there.
# We need to look for gcc before calling PROJECT below.
OPTION(FORCE_UNSUPPORTED_COMPILER "Disable compiler version checks" OFF)
MARK_AS_ADVANCED(WITHOUT_SERVER FORCE_UNSUPPORTED_COMPILER)

# Use 'uname -r' and 'rpm -qf /' to figure out host system.
# For Docker images we cannot trust uname, so use rpm instead.
IF(UNIX)
  FIND_PROGRAM(MY_UNAME uname /bin /usr/bin /usr/local/bin /sbin)
  IF(MY_UNAME)
    EXECUTE_PROCESS(COMMAND ${MY_UNAME} -s
      OUTPUT_VARIABLE MY_HOST_SYSTEM_NAME
      OUTPUT_STRIP_TRAILING_WHITESPACE
      RESULT_VARIABLE MY_UNAME_RESULT
      )
    EXECUTE_PROCESS(COMMAND ${MY_UNAME} -m
      OUTPUT_VARIABLE MY_HOST_MACHINE_NAME
      OUTPUT_STRIP_TRAILING_WHITESPACE
      RESULT_VARIABLE MY_UNAME_MACHINE_RESULT
      )
    EXECUTE_PROCESS(COMMAND ${MY_UNAME} -r
      OUTPUT_VARIABLE MY_HOST_SYSTEM_VERSION)
  ENDIF()
  FIND_PROGRAM(MY_DPKG_BUILDFLAGS dpkg-buildflags /bin /usr/bin)
  FIND_PROGRAM(MY_RPM rpm /bin /usr/bin)
  IF(MY_RPM)
    EXECUTE_PROCESS(COMMAND ${MY_RPM} -qf /
      OUTPUT_VARIABLE MY_HOST_FILESYSTEM_NAME
      OUTPUT_STRIP_TRAILING_WHITESPACE
      RESULT_VARIABLE MY_RPM_RESULT
      )
  ENDIF()
ENDIF()

# See comments above, about CMAKE_MINIMUM_REQUIRED VERSION and macOS 11.
IF(APPLE)
  IF(MY_HOST_SYSTEM_VERSION VERSION_GREATER_EQUAL 20)
    CMAKE_MINIMUM_REQUIRED(VERSION 3.18)
  ENDIF()
ENDIF()

# Add all policies *after* CMAKE_MINIMUM_REQUIRED
# Repeating CMAKE_MINIMUM_REQUIRED here will load defaults for 3.5.1
CMAKE_MINIMUM_REQUIRED(VERSION 3.5.1)
INCLUDE(cmake_policies NO_POLICY_SCOPE)

MACRO(STRING_APPEND STRING_VAR INPUT)
  SET(${STRING_VAR} "${${STRING_VAR}}${INPUT}")
ENDMACRO()

MACRO(STRING_PREPEND STRING_VAR INPUT)
  SET(${STRING_VAR} "${INPUT}${${STRING_VAR}}")
ENDMACRO()

IF(MY_HOST_SYSTEM_NAME MATCHES "SunOS")
  SET(SOLARIS 1)
ENDIF()

IF(MY_HOST_SYSTEM_NAME MATCHES "Linux")
  # Trust 'rpm -qf /' rather than 'uname -s'
  STRING(REGEX MATCH "\\.el([6789])\\." MATCH_FSYS "${MY_HOST_FILESYSTEM_NAME}")

  # Set LINUX_RHEL6, LINUX_RHEL7, LINUX_RHEL8 or LINUX_RHEL9
  IF(CMAKE_MATCH_1)
    SET(LINUX_RHEL 1)
    SET(LINUX_RHEL${CMAKE_MATCH_1} 1)
  ENDIF()
ENDIF()

IF(NOT LINUX_RHEL AND MY_HOST_SYSTEM_NAME MATCHES "Linux")
  IF(EXISTS "/etc/os-release")
    FILE(READ "/etc/os-release" MY_OS_RELEASE)
    IF(MY_OS_RELEASE MATCHES "Debian")
      SET(LINUX_DEBIAN 1)
    ELSEIF(MY_OS_RELEASE MATCHES "Ubuntu")
      SET(LINUX_UBUNTU 1)
      # /etc/os-release contains a line like
      # VERSION_ID="20.04"
      # Match the numeric value, including the dot, ignore the rest:
      STRING(REGEX MATCH
        "VERSION_ID=\"([0-9\\.]+).*" UNUSED ${MY_OS_RELEASE})
      IF(CMAKE_MATCH_1)
        SET(LINUX_UBUNTU_VERSION_ID ${CMAKE_MATCH_1})
      ENDIF()
    ENDIF()
  ENDIF()
ENDIF()

IF(EXISTS "/etc/SuSE-release")
  SET(LINUX_SUSE 1)
ENDIF()

IF(LINUX_SUSE)
  FILE(READ "/etc/SuSE-release" MY_OS_RELEASE)
  IF(MY_OS_RELEASE MATCHES "SUSE Linux Enterprise Server 15" OR
      MY_OS_RELEASE MATCHES "openSUSE .* 15")
    SET(LINUX_SUSE_15 1)
  ELSE()
    MESSAGE(WARNING "Unknown SUSE version.")
  ENDIF()
ENDIF()

# In case we pick up values form the CACHE or from the command line.
# See invokation of ADD_LINUX_RPM_FLAGS below.
SET(INITIAL_CMAKE_C_FLAGS)
SET(INITIAL_CMAKE_CXX_FLAGS)
IF(DEFINED CMAKE_C_FLAGS)
  SET(INITIAL_CMAKE_C_FLAGS ${CMAKE_C_FLAGS})
ENDIF()
IF(DEFINED CMAKE_CXX_FLAGS)
  SET(INITIAL_CMAKE_CXX_FLAGS ${CMAKE_CXX_FLAGS})
ENDIF()

IF(CMAKE_HOST_UNIX AND NOT FORCE_UNSUPPORTED_COMPILER
    AND NOT CMAKE_C_COMPILER AND NOT CMAKE_CXX_COMPILER)
  # Cannot INCLUDE(CMakeDetermineSystem) prior to PROJECT initialization below.
  SET (ENV_CC "$ENV{CC}")
  SET (ENV_CXX "$ENV{CXX}")
  IF (ENV_CC STREQUAL "" AND ENV_CXX STREQUAL "")
    IF(LINUX_RHEL)
      MESSAGE(STATUS "This is ${MATCH_FSYS} as found from 'rpm -qf /'")
    ENDIF()
    IF(LINUX_RHEL)
      MESSAGE(STATUS "Looking for a devtoolset compiler")
<<<<<<< HEAD
      IF(LINUX_RHEL6)
        SET(ALTERNATIVE_PATHS "/opt/rh/devtoolset-8")
      ELSEIF(LINUX_RHEL7)
        # ARM requires GCC 10. GCC 10 is faster than GCC 9
        # GCC 10 had bugs, so upgraded to GCC 11.
        SET(ALTERNATIVE_PATHS "/opt/rh/devtoolset-11")
=======
      IF(LINUX_RHEL7)
        # gcc11 not available yet
        IF(MY_HOST_MACHINE_NAME MATCHES "aarch64")
          SET(ALTERNATIVE_PATHS "/opt/rh/devtoolset-10")
        ELSE()
          SET(ALTERNATIVE_PATHS "/opt/rh/devtoolset-11")
        ENDIF()
>>>>>>> 05e4357f
      ELSEIF(LINUX_RHEL8 OR LINUX_RHEL9)
        SET(ALTERNATIVE_PATHS "/opt/rh/gcc-toolset-12")
      ENDIF()

      FOREACH(OPT_PATH ${ALTERNATIVE_PATHS})
        FIND_PROGRAM(ALTERNATIVE_GCC gcc
          NO_DEFAULT_PATH
          PATHS "${OPT_PATH}/root/usr/bin")
        FIND_PROGRAM(ALTERNATIVE_GPP g++
          NO_DEFAULT_PATH
          PATHS "${OPT_PATH}/root/usr/bin")
        FIND_PROGRAM(ALTERNATIVE_LD ld
          NO_DEFAULT_PATH
          PATHS "${OPT_PATH}/root/usr/bin")
        FIND_PROGRAM(ALTERNATIVE_AR gcc-ar
          NO_DEFAULT_PATH
          PATHS "${OPT_PATH}/root/usr/bin")
        FIND_PROGRAM(ALTERNATIVE_AR ar
          NO_DEFAULT_PATH
          PATHS "${OPT_PATH}/root/usr/bin")
        FIND_PROGRAM(ALTERNATIVE_RANLIB gcc-ranlib
          NO_DEFAULT_PATH
          PATHS "${OPT_PATH}/root/usr/bin")
        FIND_PROGRAM(ALTERNATIVE_RANLIB ranlib
          NO_DEFAULT_PATH
          PATHS "${OPT_PATH}/root/usr/bin")
        FIND_PROGRAM(ALTERNATIVE_ENABLE enable
          NO_DEFAULT_PATH
          PATHS "${OPT_PATH}")
      ENDFOREACH()
      # A missing ALTERNATIVE_LD may generate bad executables.
      IF(ALTERNATIVE_GCC AND ALTERNATIVE_GPP AND ALTERNATIVE_LD)
        # Set correct search path for executables, libraries, and data files.
        GET_FILENAME_COMPONENT(GCC_B_PREFIX ${ALTERNATIVE_GCC} DIRECTORY)
        STRING_PREPEND(CMAKE_C_FLAGS "-B${GCC_B_PREFIX} ")
        GET_FILENAME_COMPONENT(GPP_B_PREFIX ${ALTERNATIVE_GPP} DIRECTORY)
        STRING_PREPEND(CMAKE_CXX_FLAGS "-B${GPP_B_PREFIX} ")

        SET(CMAKE_C_COMPILER ${ALTERNATIVE_GCC})
        SET(CMAKE_CXX_COMPILER ${ALTERNATIVE_GPP})
        SET(CMAKE_LINKER ${ALTERNATIVE_LD})
        SET(CMAKE_LINKER ${ALTERNATIVE_LD} CACHE PATH "Alternative ld")
        IF(ALTERNATIVE_AR)
          SET(CMAKE_AR ${ALTERNATIVE_AR})
          SET(CMAKE_AR ${ALTERNATIVE_AR} CACHE PATH "Alternative ar")
        ENDIF()
        IF(ALTERNATIVE_RANLIB)
          SET(CMAKE_RANLIB ${ALTERNATIVE_RANLIB})
          SET(CMAKE_RANLIB ${ALTERNATIVE_RANLIB} CACHE PATH "Alternative ranlib")
        ENDIF()
        MESSAGE(STATUS "Using ${ALTERNATIVE_GCC}")
        MESSAGE(STATUS "Using ${ALTERNATIVE_GPP}")
      ELSE()
        IF(LINUX_RHEL7)
          IF(MY_HOST_MACHINE_NAME MATCHES "aarch64")
            SET(DEV_PACKAGES
              "devtoolset-10-gcc devtoolset-10-gcc-c++ devtoolset-10-binutils")
          ELSE()
            SET(DEV_PACKAGES
              "devtoolset-11-gcc devtoolset-11-gcc-c++ devtoolset-11-binutils")
          ENDIF()
        ELSEIF(LINUX_RHEL8 OR LINUX_RHEL9)
          SET(DEV_PACKAGES
            "gcc-toolset-12-gcc gcc-toolset-12-gcc-c++ gcc-toolset-12-binutils")
          STRING_APPEND(DEV_PACKAGES " gcc-toolset-12-annobin-annocheck")
          STRING_APPEND(DEV_PACKAGES " gcc-toolset-12-annobin-plugin-gcc")
        ENDIF()
        MESSAGE(WARNING
          "Could not find devtoolset compiler/linker in ${ALTERNATIVE_PATHS}")
        MESSAGE(WARNING "You need to install the required packages:\n"
          " yum install ${DEV_PACKAGES}\n")
        MESSAGE(FATAL_ERROR
          "Or you can set CMAKE_C_COMPILER and CMAKE_CXX_COMPILER explicitly.")
      ENDIF()

    ELSEIF(LINUX_SUSE_15)
      MESSAGE(STATUS "We need to look for a newer GCC on SUSE Linux.")
      IF(LINUX_SUSE_15)
        FIND_PROGRAM(ALTERNATIVE_GCC gcc-12
          NO_DEFAULT_PATH
          PATHS "/usr/bin")
        FIND_PROGRAM(ALTERNATIVE_GPP g++-12
          NO_DEFAULT_PATH
          PATHS "/usr/bin")
        FIND_PROGRAM(GCC_AR_EXECUTABLE gcc-ar-12
          NO_DEFAULT_PATH
          PATHS "/usr/bin")
        FIND_PROGRAM(GCC_RANLIB_EXECUTABLE gcc-ranlib-12
          NO_DEFAULT_PATH
          PATHS "/usr/bin")
      ENDIF()
      IF(GCC_AR_EXECUTABLE)
        SET(CMAKE_AR ${GCC_AR_EXECUTABLE})
        SET(CMAKE_AR ${GCC_AR_EXECUTABLE} CACHE PATH "Alternative ar")
      ENDIF()
      IF(GCC_RANLIB_EXECUTABLE)
        SET(CMAKE_RANLIB ${GCC_RANLIB_EXECUTABLE})
        SET(CMAKE_RANLIB ${GCC_RANLIB_EXECUTABLE} CACHE PATH "Alternative ranlib")
      ENDIF()
      IF (ALTERNATIVE_GCC AND ALTERNATIVE_GPP)
        SET(CMAKE_C_COMPILER ${ALTERNATIVE_GCC})
        SET(CMAKE_CXX_COMPILER ${ALTERNATIVE_GPP})
        MESSAGE(STATUS "Using ${ALTERNATIVE_GCC}")
        MESSAGE(STATUS "Using ${ALTERNATIVE_GPP}")
      ELSE()
        MESSAGE(WARNING "Could not find newer gcc.")
        MESSAGE(FATAL_ERROR "Please do zypper install gcc12 gcc12-c++\n"
          "or set CMAKE_C_COMPILER and CMAKE_CXX_COMPILER explicitly.")
      ENDIF()
    ELSEIF(SOLARIS)
      MESSAGE(STATUS "Looking for GCC 10 on Solaris.")
      FIND_PROGRAM(ALTERNATIVE_GCC gcc
        NO_DEFAULT_PATH
        PATHS "/usr/gcc/10/bin")
      FIND_PROGRAM(ALTERNATIVE_GPP g++
        NO_DEFAULT_PATH
        PATHS "/usr/gcc/10/bin")
      IF (ALTERNATIVE_GCC AND ALTERNATIVE_GPP)
        SET(CMAKE_C_COMPILER ${ALTERNATIVE_GCC})
        SET(CMAKE_CXX_COMPILER ${ALTERNATIVE_GPP})
        MESSAGE(STATUS "Using ${ALTERNATIVE_GCC}")
        MESSAGE(STATUS "Using ${ALTERNATIVE_GPP}")
      ELSE()
        MESSAGE(WARNING "Could not find /usr/gcc/10/bin/gcc")
      ENDIF()
    ENDIF()
  ENDIF()
ENDIF()

# Optionally set project name, e.g.
# foo.xcodeproj (mac) or foo.sln (windows)
SET(MYSQL_PROJECT_NAME_DOCSTRING "RonDB project name")
IF(DEFINED MYSQL_PROJECT_NAME)
  SET(MYSQL_PROJECT_NAME ${MYSQL_PROJECT_NAME} CACHE STRING
      ${MYSQL_PROJECT_NAME_DOCSTRING} FORCE)
ELSE()
  SET(MYSQL_PROJECT_NAME "RonDB" CACHE STRING
      ${MYSQL_PROJECT_NAME_DOCSTRING} FORCE)
  MARK_AS_ADVANCED(MYSQL_PROJECT_NAME)
ENDIF()

# Handle upgrade of old cmake cache
IF(DEFINED WITH_PLUGIN_NDBCLUSTER)
  IF(NOT WITH_NDBCLUSTER)
    IF(WITH_PLUGIN_NDBCLUSTER OR WITH_NDBCLUSTER_STORAGE_ENGINE)
      MESSAGE(FATAL_ERROR
        "Old broken config, WITH_NDBCLUSTER_STORAGE_ENGINE have changed "
        "meaning, to build RonDB please add -DWITH_NDB=ON and "
        "-UWITH_PLUGIN_NDBCLUSTER")
    ENDIF()
  ENDIF()
ENDIF()

# Allow WITH_NDBCLUSTER, makes it possible to bisect between
# old and new source code and use cmake -DWITH_NDBCLUSTER=xx for both.
# If both WITH_NDB and WITH_NDBCLUSTER is set they must be equal.
# Else WITH_NDB is set as WITH_NDBCLUSTER.
# WITH_NDBCLUSTER is unset and not cached to not intefere with
# legacy logic in MYSQL_ADD_PLUGIN.
IF(DEFINED WITH_NDBCLUSTER)
  SET(HAVE_WITH_NDBCLUSTER 1)
  IF(DEFINED WITH_NDB)
    # The extra NOTs are needed to normalize the boolean values else for
    # example ON is not treated equal to 1.
    IF(NOT (NOT WITH_NDB) EQUAL (NOT WITH_NDBCLUSTER))
      MESSAGE(FATAL_ERROR
        "WITH_NDB=${WITH_NDB} do not match WITH_NDBCLUSTER=${WITH_NDBCLUSTER}")
    ENDIF()
    SET(WITH_NDB_DEFAULT OFF)
  ELSEIF(WITH_NDBCLUSTER)
    MESSAGE(WARNING "WITH_NDBCLUSTER option is deprecated, please use "
      "WITH_NDB instead. For backward compatibility WITH_NDBCLUSTER=ON sets "
      "WITH_NDB=ON")
    SET(WITH_NDB_DEFAULT ON)
  ELSE()
    SET(WITH_NDB_DEFAULT OFF)
  ENDIF()
  # Unset WITH_NDBCLUSTER to not intefere with MYSQL_ADD_PLUGIN logic.
  # It will be added to cache at end of this file.
  UNSET(WITH_NDBCLUSTER CACHE)
ELSE()
  SET(WITH_NDB_DEFAULT OFF)
ENDIF()

OPTION(WITH_NDB "Build RonDB" ${WITH_NDB_DEFAULT})
IF(WITH_NDB)
  MESSAGE(STATUS "Building RonDB")
ENDIF()

MESSAGE(STATUS "CMAKE_MODULE_PATH is ${CMAKE_MODULE_PATH}")
INCLUDE(mysql_version)
PROJECT(${MYSQL_PROJECT_NAME}
  VERSION ${MAJOR_VERSION}.${MINOR_VERSION}.${PATCH_VERSION})

# Ninja only: List of available pools.
SET_PROPERTY(GLOBAL PROPERTY JOB_POOLS one_job=1)

GET_FILENAME_COMPONENT(REALPATH_CMAKE_SOURCE_DIR ${CMAKE_SOURCE_DIR} REALPATH)
GET_FILENAME_COMPONENT(REALPATH_CMAKE_BINARY_DIR ${CMAKE_BINARY_DIR} REALPATH)

MESSAGE(STATUS "Source directory ${REALPATH_CMAKE_SOURCE_DIR}")
MESSAGE(STATUS "Binary directory ${REALPATH_CMAKE_BINARY_DIR}")

# IN PB2 we have a few configurations which are built in-source (e.g. doxygen).
IF(DEFINED ENV{PB2WORKDIR})
  OPTION(FORCE_INSOURCE_BUILD "Allow in-source build" ON)
ELSE()
  OPTION(FORCE_INSOURCE_BUILD "Allow in-source build" OFF)
ENDIF()

# https://gitlab.kitware.com/cmake/community/wikis/FAQ
# cmake-does-not-generate-a-make-distclean-target-why
# Why disallow in-source build?
# Basically because 'make clean' or 'make distclean' do not work.
# So if you do a 'git pull' you may end up with a developer sandbox
# that no longer works as expected (CMakeCache.txt and other
# generated/configured files may contain data which is no longer valid)
SET(THIS_IS_AN_IN_SOURCE_BUILD FALSE)
IF(${REALPATH_CMAKE_SOURCE_DIR} STREQUAL ${REALPATH_CMAKE_BINARY_DIR})
  SET(THIS_IS_AN_IN_SOURCE_BUILD TRUE)
  IF(FORCE_INSOURCE_BUILD)
    MESSAGE(WARNING "This is an in-source build")
  ELSE()
    MESSAGE(FATAL_ERROR
      "Please do not build in-source. "
      "Out-of source builds are highly recommended: "
      "you can have multiple builds for the same source, "
      "and there is an easy way to do cleanup, "
      "simply remove the build directory "
      "(note that 'make clean' or 'make distclean' does *not* work) "
      "\nYou *can* force in-source build by invoking cmake with -DFORCE_INSOURCE_BUILD=1")
  ENDIF()
ENDIF()

IF(WIN32)
  STRING(LENGTH "${REALPATH_CMAKE_BINARY_DIR}" CMAKE_BINARY_DIR_LENGTH)
  IF(CMAKE_BINARY_DIR_LENGTH LESS_EQUAL 3)
    MESSAGE(FATAL_ERROR
      "It seems your build directory ${CMAKE_BINARY_DIR} is a filesystem root, "
      "this is not supported. Please build in a subdirectory.")
  ENDIF()
ENDIF()

MACRO(REPORT_CXX_FLAGS)
  MESSAGE(STATUS "CMAKE_C_FLAGS: ${CMAKE_C_FLAGS}")
  FOREACH(BUILD_TYPE "" _DEBUG _RELWITHDEBINFO _RELEASE _MINSIZEREL)
    SET(flag "CMAKE_CXX_FLAGS${BUILD_TYPE}")
    MESSAGE(STATUS "${flag}: ${${flag}}")
  ENDFOREACH()
ENDMACRO()

# Write content to file, using CONFIGURE_FILE
# The advantage compared to FILE(WRITE) is that timestamp
# does not change if file already has the same content
SET(MYSQL_CMAKE_SCRIPT_DIR "${CMAKE_SOURCE_DIR}/cmake")
MACRO(CONFIGURE_FILE_CONTENT content file)
  SET(CMAKE_CONFIGURABLE_FILE_CONTENT
    "${content}\n")
  CONFIGURE_FILE(
    ${MYSQL_CMAKE_SCRIPT_DIR}/configurable_file_content.in
    ${file}
    @ONLY)
ENDMACRO()

SET(BUILD_IS_SINGLE_CONFIG TRUE)
MESSAGE(STATUS "CMAKE_GENERATOR: ${CMAKE_GENERATOR}")
IF(CMAKE_GENERATOR MATCHES "Visual Studio" OR CMAKE_GENERATOR STREQUAL "Xcode")
  SET(BUILD_IS_SINGLE_CONFIG FALSE)
ENDIF()

IF(CMAKE_CXX_COMPILER_ID MATCHES "Clang")
  SET(MY_COMPILER_IS_CLANG 1)
ELSEIF(CMAKE_CXX_COMPILER_ID MATCHES "GNU")
  SET(MY_COMPILER_IS_GNU 1)
ENDIF()

IF(MY_COMPILER_IS_CLANG OR MY_COMPILER_IS_GNU)
  SET(MY_COMPILER_IS_GNU_OR_CLANG 1)
ENDIF()

# Maintainer mode is default on only for debug builds using GCC/G++
IF(CMAKE_BUILD_TYPE_UPPER STREQUAL "DEBUG" OR WITH_DEBUG)
  IF(MY_COMPILER_IS_GNU)
    SET(MYSQL_MAINTAINER_MODE ON CACHE BOOL
        "MySQL maintainer-specific development environment")
  ENDIF()
ENDIF()

OPTION(WITH_DEFAULT_COMPILER_OPTIONS
  "Use flags from cmake/build_configurations/compiler_options.cmake"
  ON)
IF(BUILD_CONFIG)
  INCLUDE(
  ${CMAKE_SOURCE_DIR}/cmake/build_configurations/${BUILD_CONFIG}.cmake)
ENDIF()

OPTION(INSTALL_STATIC_LIBRARIES "Install static libraries" ON)

#cmake on 64bit windows/mac/solaris doesn't set CMAKE_SYSTEM_PROCESSOR correctly
SET(MYSQL_MACHINE_TYPE ${CMAKE_SYSTEM_PROCESSOR})

SET(KNOWN_64BIT_ARCHITECTURES
  arm64
  aarch64
  ppc64
  ppc64le
  s390x
  x86_64
)

# Include the platform-specific file. To allow exceptions, this code
# looks for files in order of how specific they are. If there is, for
# example, a generic Linux.cmake and a version-specific
# Linux-2.6.28-11-generic, it will pick Linux-2.6.28-11-generic and
# include it. It is then up to the file writer to include the generic
# version if necessary.
FOREACH(_base
    ${CMAKE_SYSTEM_NAME}-${CMAKE_SYSTEM_VERSION}-${CMAKE_SYSTEM_PROCESSOR}
    ${CMAKE_SYSTEM_NAME}-${CMAKE_SYSTEM_VERSION}
    ${CMAKE_SYSTEM_NAME})
  SET(_file ${CMAKE_SOURCE_DIR}/cmake/os/${_base}.cmake)
  IF(EXISTS ${_file})
    INCLUDE(${_file})
    BREAK()
  ENDIF()
ENDFOREACH()


# Following autotools tradition, add preprocessor definitions
# specified in environment variable CPPFLAGS
IF(DEFINED ENV{CPPFLAGS})
  ADD_DEFINITIONS($ENV{CPPFLAGS})
ENDIF()

INCLUDE(CheckTypeSize)
CHECK_TYPE_SIZE("void *" SIZEOF_VOIDP)
MESSAGE(STATUS "SIZEOF_VOIDP ${SIZEOF_VOIDP}")
# On some platforms, cmake may think that CMAKE_SIZEOF_VOID_P == 4
# even if we have configured for 64bit build....
SET(CMAKE_SIZEOF_VOID_P ${SIZEOF_VOIDP})
IF(NOT SIZEOF_VOIDP EQUAL 8)
  MESSAGE(FATAL_ERROR "MySQL supports only 64-bit platforms.")
ENDIF()

INCLUDE(compile_flags)
INCLUDE(install_layout)

IF(WITH_ASAN OR WITH_LSAN OR WITH_MSAN OR WITH_TSAN OR WITH_UBSAN)
  SET(WITH_SOME_SANITIZER ON)
ELSE()
  SET(WITH_SOME_SANITIZER OFF)
ENDIF()


# Add RPM or DEB platform flags for STANDALONE build.
# Not for DEBUG builds, since both platforms use -O2 and _FORTIFY_SOURCE.
# Not for Release or MinSizeRel, it will inflate binary sizes.
IF(LINUX_STANDALONE AND (LINUX_DEB_PLATFORM OR LINUX_RPM_PLATFORM))
  # Do not add FORTIFY_SOURCE to any of the sanitizers
  # https://github.com/google/sanitizers/issues/247
  IF(WITH_SOME_SANITIZER)
    SET(WITH_PACKAGE_FLAGS_DEFAULT OFF)
  ELSEIF(CMAKE_BUILD_TYPE_UPPER STREQUAL "DEBUG" OR WITH_DEBUG)
    SET(WITH_PACKAGE_FLAGS_DEFAULT OFF)
  ELSEIF(CMAKE_BUILD_TYPE_UPPER STREQUAL "RELWITHDEBINFO")
    SET(WITH_PACKAGE_FLAGS_DEFAULT ON)
  ELSE()
    SET(WITH_PACKAGE_FLAGS_DEFAULT OFF)
  ENDIF()
  OPTION(WITH_PACKAGE_FLAGS
    "Use DEB/RPM compiler flags" ${WITH_PACKAGE_FLAGS_DEFAULT})
ENDIF()

# Do not set package specific flags if language flags already provided
# in environment or on command line.
# And only for gcc (not clang).
IF(MY_COMPILER_IS_GNU AND WITH_PACKAGE_FLAGS AND
    NOT INITIAL_CMAKE_C_FLAGS AND NOT INITIAL_CMAKE_CXX_FLAGS)
  IF(LINUX_RPM_PLATFORM)
    IF(MY_RPM)
      ADD_LINUX_RPM_FLAGS()
    ELSE()
      MESSAGE(WARNING "rpm executable not found")
    ENDIF()
  ELSEIF(LINUX_DEB_PLATFORM)
    IF(MY_DPKG_BUILDFLAGS)
      ADD_LINUX_DEB_FLAGS()
    ELSE()
      MESSAGE(WARNING "dpkg-buildflags executable not found")
      MESSAGE(WARNING "Please do 'apt install dpkg-dev'")
    ENDIF()
  ENDIF()
ENDIF()

IF(WITH_DEFAULT_COMPILER_OPTIONS)
  INCLUDE(${CMAKE_SOURCE_DIR}/cmake/build_configurations/compiler_options.cmake)
ENDIF()

# Assume, for now at least, that we want build-id for all kinds of Linux builds.
IF(LINUX AND NOT LINUX_ALPINE)
  OPTION(WITH_BUILD_ID "Add --build-id=sha1 to all executables." ON)
  IF(WITH_BUILD_ID)
    SET(HAVE_BUILD_ID_SUPPORT 1)
    FIND_PROGRAM(READELF_EXECUTABLE
      NAMES eu-readelf readelf
      )
    IF(NOT READELF_EXECUTABLE)
      MESSAGE(WARNING "Cannot find eu-readelf or readelf")
      MESSAGE(FATAL_ERROR
        "Install the 'elfutils' package, or do cmake -DWITH_BUILD_ID=OFF")
    ENDIF()
  ENDIF()
ENDIF()

INCLUDE(CMakePushCheckState)

# Add macros
INCLUDE(add_custom_target)
INCLUDE(pkg-config)
INCLUDE(character_sets)
INCLUDE(link_options)
INCLUDE(malloc_utils)
INCLUDE(cpu_info)
INCLUDE(fileutils)
INCLUDE(zlib)
INCLUDE(zstd)
INCLUDE(lz4)
INCLUDE(icu)
INCLUDE(libbacktrace)
INCLUDE(ssl)
INCLUDE(sasl)
INCLUDE(ldap)
INCLUDE(kerberos)
INCLUDE(rpc)
INCLUDE(readline)
INCLUDE(protobuf)
INCLUDE(package_name)
INCLUDE(libutils)
INCLUDE(plugin)
INCLUDE(component)
INCLUDE(install_macros)
INCLUDE(mysql_add_executable)
INCLUDE(curl)
INCLUDE(rapidjson)
INCLUDE(fprofile)
INCLUDE(fido2)
INCLUDE(win_jemalloc)
<<<<<<< HEAD
INCLUDE(msvc_cppcheck)
INCLUDE(base64)
=======
INCLUDE(libs_mysql_create_library)
INCLUDE(libcno)

# To simplify building of JET, skip all dependencies for other targets.
IF(EXISTS ${CMAKE_SOURCE_DIR}/internal/CMakeLists.txt)
  OPTION(WITH_JET_ONLY "Build JET only. No C/C++ targets." OFF)
  IF(WITH_JET_ONLY)
    SET(WITH_JET ON)
    SET(WITH_JET ON CACHE INTERNAL "Build JET" FORCE)
    ADD_SUBDIRECTORY(internal/jet)
    RETURN()
  ENDIF()
ENDIF()
>>>>>>> 05e4357f

IF(UNIX)
  OPTION(WITH_VALGRIND "Valgrind instrumentation" OFF)
ENDIF()

OPTION(WITH_TCMALLOC "Use tcmalloc rather than builtin malloc/free etc." OFF)
OPTION(WITH_TCMALLOC_DEBUG
  "Use tcmalloc_debug rather than builtin malloc/free etc." OFF)
IF(WITH_TCMALLOC OR WITH_TCMALLOC_DEBUG)
  # Note that libtcmalloc.so reports lots of Mismatched free()/delete/delete[]
  # So for valgrind builds, link with libtcmalloc_debug.so
  IF(WITH_VALGRIND OR WITH_TCMALLOC_DEBUG)
    FIND_MALLOC_LIBRARY(tcmalloc_debug)
  ELSE()
    FIND_MALLOC_LIBRARY(tcmalloc)
  ENDIF()
ENDIF()

OPTION(WITH_JEMALLOC "Use jemalloc rather than builtin malloc/free etc." OFF)
IF(WITH_JEMALLOC)
  FIND_MALLOC_LIBRARY(jemalloc)
ENDIF()

IF(WITH_JEMALLOC AND (WITH_TCMALLOC OR WITH_TCMALLOC_DEBUG))
  MESSAGE(FATAL_ERROR "Specify only *one* of WITH_TCMALLOC and WITH_JEMALLOC")
ENDIF()

OPTION(ENABLED_PROFILING "Enable profiling" ON)
OPTION(WITHOUT_SERVER OFF)

IF(WIN32)
  OPTION(WITH_MSCRT_DEBUG "MS Visual Studio Debug CRT instrumentation" OFF)
ENDIF()
IF(NOT WITHOUT_SERVER)
  IF(FPROFILE_GENERATE)
    # Do not use data from unit testing when optimizing.
    OPTION(WITH_UNIT_TESTS "Compile RonDB with unit tests" OFF)
  ELSE()
    OPTION(WITH_UNIT_TESTS "Compile RonDB with unit tests" ON)
  ENDIF()
  OPTION(WITH_ROUTER "Build MySQL Router" ON)
ENDIF()

IF(EXISTS ${CMAKE_SOURCE_DIR}/internal/CMakeLists.txt)
  SET(WITH_INTERNAL_DEFAULT 1)
ELSE()
  SET(WITH_INTERNAL_DEFAULT 0)
ENDIF()

IF(NOT DEFINED WITH_INTERNAL)
  SET(WITH_INTERNAL ${WITH_INTERNAL_DEFAULT})
ENDIF()

# On windows we need a non-standard package for SASL.
IF(WITH_INTERNAL AND (NOT WIN32 OR WITH_SASL))
  SET(WITH_AUTHENTICATION_LDAP_DEFAULT ON)
ELSE()
  SET(WITH_AUTHENTICATION_LDAP_DEFAULT OFF)
ENDIF()

OPTION(WITH_AUTHENTICATION_LDAP
  "Report error if the LDAP authentication plugin cannot be built."
  ${WITH_AUTHENTICATION_LDAP_DEFAULT})

# Currently only supported on Linux
IF(WITH_INTERNAL AND LINUX)
  SET(WITH_AUTHENTICATION_KERBEROS_DEFAULT ON)
ELSE()
  SET(WITH_AUTHENTICATION_KERBEROS_DEFAULT OFF)
ENDIF()

OPTION(WITH_AUTHENTICATION_KERBEROS
  "Report error if the Kerberos authentication plugin cannot be built."
  ${WITH_AUTHENTICATION_KERBEROS_DEFAULT})

IF(WITH_INTERNAL AND (NOT SOLARIS))
  SET(WITH_AUTHENTICATION_WEBAUTHN_DEFAULT ON)
ELSE()
  SET(WITH_AUTHENTICATION_WEBAUTHN_DEFAULT OFF)
ENDIF()

IF(WITH_INTERNAL)
  SET(CMAKE_MODULE_PATH ${CMAKE_MODULE_PATH} ${CMAKE_SOURCE_DIR}/internal/cmake)
ENDIF()

OPTION(WITH_AUTHENTICATION_WEBAUTHN
  "Report error if the WEBAUTHN authentication plugin cannot be built."
  ${WITH_AUTHENTICATION_WEBAUTHN_DEFAULT})

# Default ON if we are building server-side plugins.
# Also default ON in pushbuild, for our community builds.
IF(WITH_AUTHENTICATION_KERBEROS OR
    WITH_AUTHENTICATION_LDAP OR
    WITH_AUTHENTICATION_WEBAUTHN OR
    DEFINED ENV{PB2WORKDIR})
  SET(WITH_AUTHENTICATION_CLIENT_PLUGINS_DEFAULT ON)
ELSE()
  SET(WITH_AUTHENTICATION_CLIENT_PLUGINS_DEFAULT OFF)
ENDIF()

# Enable building of
# The KERBEROS client authentication plugin
#   authentication_kerberos_client.so
# The LDAP client authentication plugin
#   authentication_ldap_sasl_client.so
# The WEBAUTHN client authentication plugin
#   authentication_webauthn_client.so
# The OCI client authentication plugin
#   authentication_oci_client.so
OPTION(WITH_AUTHENTICATION_CLIENT_PLUGINS
  "Build client-side authentication plugins, even if server-side are disabled"
  ${WITH_AUTHENTICATION_CLIENT_PLUGINS_DEFAULT})

IF(NOT WITH_AUTHENTICATION_WEBAUTHN AND
    NOT WITH_AUTHENTICATION_CLIENT_PLUGINS)
  SET(WITH_FIDO "none")
  SET(WITH_FIDO "none" CACHE STRING "fido2 is disabled")
ENDIF()

IF(WITH_INTERNAL)
  IF(UNIX)
    SET(WITH_CURL_DEFAULT "system")
  ELSE()
    SET(WITH_CURL_DEFAULT "bundled")
  ENDIF()
ELSE()
  SET(WITH_CURL_DEFAULT "none")
ENDIF()

OPTION(WITH_LOCK_ORDER
  "Build the lock order mutex instrumentation code." OFF)

IF(WITH_LOCK_ORDER)
  EXECUTE_PROCESS(
    COMMAND ${CMAKE_COMMAND} -E make_directory lock_order
    WORKING_DIRECTORY ${CMAKE_CURRENT_BINARY_DIR}
    )
ENDIF()

IF(DEFINED WITH_LTO_DEFAULT)
  SET(WITH_LTO_DEFAULT ${WITH_LTO_DEFAULT})
ELSE()
  SET(WITH_LTO_DEFAULT OFF)
ENDIF()

OPTION(WITH_LTO
  "Enable the link-time optimizer. Currently works for gcc7/gcc8/gcc9/macos only."
  ${WITH_LTO_DEFAULT}
  )

IF(CMAKE_C_FLAGS MATCHES " -flto" OR CMAKE_CXX_FLAGS MATCHES " -flto")
  SET(CMAKE_COMPILER_FLAG_WITH_LTO 1)
ENDIF()

include(CheckCSourceCompiles)
include(CheckCXXSourceCompiles)
# We need some extra FAIL_REGEX patterns
# Note that CHECK_C_SOURCE_COMPILES is a misnomer, it will also link.
MACRO (MY_CHECK_C_COMPILER_FLAG FLAG RESULT)
  CMAKE_PUSH_CHECK_STATE()
  STRING_APPEND(CMAKE_REQUIRED_FLAGS " ${FLAG}")
  CHECK_C_SOURCE_COMPILES("int main(void) { return 0; }" ${RESULT}
    FAIL_REGEX "unknown argument ignored"
    FAIL_REGEX "argument unused during compilation"
    FAIL_REGEX "unsupported .*option"
    FAIL_REGEX "unknown .*option"
    FAIL_REGEX "unrecognized .*option"
    FAIL_REGEX "ignoring unknown option"
    FAIL_REGEX "[Ww]arning: [Oo]ption"
    FAIL_REGEX "error: visibility"
    FAIL_REGEX "warning: visibility"
    )
  CMAKE_POP_CHECK_STATE()
ENDMACRO()

MACRO (MY_CHECK_CXX_COMPILER_FLAG FLAG RESULT)
  CMAKE_PUSH_CHECK_STATE()
  STRING_APPEND(CMAKE_REQUIRED_FLAGS " ${FLAG}")
  CHECK_CXX_SOURCE_COMPILES("int main(void) { return 0; }" ${RESULT}
    FAIL_REGEX "unknown argument ignored"
    FAIL_REGEX "argument unused during compilation"
    FAIL_REGEX "unsupported .*option"
    FAIL_REGEX "unknown .*option"
    FAIL_REGEX "unrecognized .*option"
    FAIL_REGEX "ignoring unknown option"
    FAIL_REGEX "[Ww]arning: [Oo]ption"
    FAIL_REGEX "error: visibility"
    FAIL_REGEX "warning: visibility"
    )
  CMAKE_POP_CHECK_STATE()
ENDMACRO()

# Check whether a specific warning option is supported.
# Intended use is primarily to silence warnings from third-party code.
# If *our* code has warnings with gcc[56789] or clang[345678] the
# code should be fixed, rather than silencing the compiler warnings.
#
# Returns the corresponding "-Wno-<option>" if supported, 0 otherwise.
# WARNING_OPTION should be as found in clang/gcc documentation.
# Note: Sun Studio accepts/ignores anything starting with "-W".
#       Visual Studio has a few /W options, but are totally different.
# Hence we check for gcc/clang only.
# No return value for functions in cmake, so we use an output argument.
#
# To only avoid failing on warning when compiled with -Werror and still show
# the warnings use SHOW_SUPPRESSED_COMPILER_WARNINGS=ON.
OPTION(SHOW_SUPPRESSED_COMPILER_WARNINGS
  "Show suppressed compiler warnings, without failing with -Werror" OFF)
MARK_AS_ADVANCED(SHOW_SUPPRESSED_COMPILER_WARNINGS)

FUNCTION(MY_CHECK_CXX_COMPILER_WARNING WARNING_OPTION RETURN_VALUE)
  # Strip off possible leading -Wno- or -W
  STRING(REGEX REPLACE "^-Wno-" "" WARNING_OPTION ${WARNING_OPTION})
  STRING(REGEX REPLACE "^-W" "" WARNING_OPTION ${WARNING_OPTION})
  STRING(REGEX MATCH "^error=" ERROR_PREFIX ${WARNING_OPTION})
  # Use HAVE_CXX_W_warning_option as cache variable.
  STRING(REPLACE "-" "_" VAR_NAME ${WARNING_OPTION})
  STRING(REPLACE "=" "_" VAR_NAME ${VAR_NAME})
  STRING(REPLACE "c++" "cpp" VAR_NAME ${VAR_NAME})
  SET(VAR_NAME "HAVE_CXX_W_${VAR_NAME}")
  IF(MY_COMPILER_IS_GNU_OR_CLANG)
    IF(SHOW_SUPPRESSED_COMPILER_WARNINGS AND NOT ERROR_PREFIX)
      MY_CHECK_CXX_COMPILER_FLAG("-Werror=${WARNING_OPTION}" ${VAR_NAME})
      IF(${VAR_NAME})
        SET(WARNING_OPTION "error=${WARNING_OPTION}")
      ENDIF()
    ENDIF()
    IF(NOT ${VAR_NAME})
      MY_CHECK_CXX_COMPILER_FLAG("-W${WARNING_OPTION}" ${VAR_NAME})
    ENDIF()
  ELSE()
    SET(${VAR_NAME} 0 CACHE INTERNAL "-W${WARNING_OPTION} not supported")
  ENDIF()
  IF(${VAR_NAME})
    SET(${RETURN_VALUE} "-Wno-${WARNING_OPTION}" PARENT_SCOPE)
  ELSE()
    SET(${RETURN_VALUE} 0 PARENT_SCOPE)
  ENDIF()
ENDFUNCTION()

# When builing with PGO, GCC will report -Wmissing-profile when compiling
# files for which it cannot find profile data. It is valid to disable
# this warning for files we are not currently interested in profiling.
MACRO(DISABLE_MISSING_PROFILE_WARNING)
  IF(FPROFILE_USE)
    MY_CHECK_CXX_COMPILER_WARNING("-Wmissing-profile" HAS_WARN_FLAG)
    IF(HAS_WARN_FLAG)
      STRING_APPEND(CMAKE_C_FLAGS   " ${HAS_WARN_FLAG}")
      STRING_APPEND(CMAKE_CXX_FLAGS " ${HAS_WARN_FLAG}")
    ENDIF()
  ENDIF()
ENDMACRO()

OPTION(OPTIMIZE_SANITIZER_BUILDS
  "Add -O1 -fno-inline to sanitizer builds" ON)

MACRO(MY_SANITIZER_CHECK SAN_OPT ADD_OPTIMIZATION RESULT)
  MY_CHECK_C_COMPILER_FLAG("${SAN_OPT}" C_RESULT)
  MY_CHECK_CXX_COMPILER_FLAG("${SAN_OPT}" CXX_RESULT)
  IF(C_RESULT AND CXX_RESULT)
    STRING_APPEND(CMAKE_C_FLAGS   " ${SAN_OPT}")
    STRING_APPEND(CMAKE_CXX_FLAGS " ${SAN_OPT}")
    # We switch on basic optimization also for debug builds.
    # We disable inlining for stack trace readability.
    # With optimization we may get some warnings, so we switch off -Werror
    IF(${ADD_OPTIMIZATION} AND OPTIMIZE_SANITIZER_BUILDS)
      IF(MSVC)
        STRING_APPEND(CMAKE_C_FLAGS   " -O1 /Ob0")
        STRING_APPEND(CMAKE_CXX_FLAGS " -O1 /Ob0")
      ELSE()
        STRING_APPEND(CMAKE_C_FLAGS   " -O1 -fno-inline")
        STRING_APPEND(CMAKE_CXX_FLAGS " -O1 -fno-inline")
      ENDIF()
      IF(NOT SANITIZE_MAINTAINER_MODE)
        SET(MYSQL_MAINTAINER_MODE OFF CACHE BOOL
          "MySQL maintainer-specific development environment" FORCE)
      ENDIF()
    ENDIF()
    SET(${RESULT} 1)
  ELSE()
    SET(${RESULT} 0)
  ENDIF()
ENDMACRO()

OPTION(WITH_ASAN "Enable address sanitizer" OFF)
IF(WITH_ASAN)
  IF(WIN32_CLANG)
    # NOTE: We do _not_ modify CMAKE_C_FLAGS / CMAKE_CXX_FLAGS to add
    # -fsanitize=address here yet; Clang (at least of 5.0.0) requires /MT,
    # but CMake adds /MDd to all feature checks almost no matter what we do.
    # For the same reason, we have to enable it unconditionalyl without
    # doing a feature test; we know it's working. Modifying the flags happens
    # below, near the end.
    SET(HAVE_ASAN 1)

    # Get the path to the ASAN support libraries.
    GET_FILENAME_COMPONENT(ASAN_LIB_DIR ${CMAKE_CXX_COMPILER} DIRECTORY)
    SET(ASAN_LIB_DIR
      "${ASAN_LIB_DIR}/../lib/clang/${CMAKE_CXX_COMPILER_VERSION}/lib/windows")
    GET_FILENAME_COMPONENT(ASAN_LIB_DIR ${ASAN_LIB_DIR} REALPATH)
  ELSE()
    MY_SANITIZER_CHECK("-fsanitize=address" TRUE WITH_ASAN_OK)
    IF(WITH_ASAN_OK)
      OPTION(WITH_ASAN_SCOPE "Enable -fsanitize-address-use-after-scope" ON)
      SET(HAVE_ASAN 1)
      # This works with clang, but not gcc it seems.
      MY_CHECK_CXX_COMPILER_FLAG(
        "-fsanitize=address -fsanitize-address-use-after-scope"
        HAVE_SANITIZE_SCOPE)
      IF(WITH_ASAN_SCOPE AND HAVE_SANITIZE_SCOPE)
        STRING_APPEND(CMAKE_C_FLAGS   " -fsanitize-address-use-after-scope")
        STRING_APPEND(CMAKE_CXX_FLAGS " -fsanitize-address-use-after-scope")
      ENDIF()
    ELSE()
      MESSAGE(FATAL_ERROR "Do not know how to enable address sanitizer")
    ENDIF()
  ENDIF()
ENDIF()

OPTION(WITH_LSAN "Enable leak sanitizer" OFF)
IF(WITH_LSAN)
  MY_SANITIZER_CHECK("-fsanitize=leak"
    TRUE WITH_LSAN_OK)
  IF(NOT WITH_LSAN_OK)
    MESSAGE(FATAL_ERROR "Do not know how to enable leak sanitizer")
  ELSE()
    SET(HAVE_LSAN 1)
  ENDIF()
ENDIF()

OPTION(WITH_MSAN "Enable memory sanitizer" OFF)
IF(WITH_MSAN)
  MY_SANITIZER_CHECK("-fsanitize=memory -fsanitize-memory-track-origins"
    TRUE WITH_MSAN_OK)
  IF(NOT WITH_MSAN_OK)
    MESSAGE(FATAL_ERROR "Do not know how to enable memory sanitizer")
  ELSE()
    MESSAGE(WARNING "Memory sanitizer support is currently experimental.")
  ENDIF()
ENDIF()

OPTION(WITH_UBSAN "Enable undefined behavior sanitizer" OFF)
IF(WITH_UBSAN)
  MY_SANITIZER_CHECK("-fsanitize=undefined" TRUE WITH_UBSAN_OK)
  IF(NOT WITH_UBSAN_OK)
    MESSAGE(FATAL_ERROR
            "Do not know how to enable undefined behavior sanitizer")
  ELSE()
    SET(HAVE_UBSAN 1)
  ENDIF()
ENDIF()

OPTION(WITH_TSAN "Enable thread sanitizer" OFF)
IF(WITH_TSAN)
  MY_SANITIZER_CHECK("-fsanitize=thread" TRUE WITH_TSAN_OK)
  IF(NOT WITH_TSAN_OK)
    MESSAGE(FATAL_ERROR "Do not know how to enable thread sanitizer")
  ELSE()
    MESSAGE(WARNING "Thread sanitizer support is currently experimental.")
    SET(HAVE_TSAN 1)
  ENDIF()
ENDIF()

IF(WITH_ASAN AND WITH_MSAN)
  MESSAGE(FATAL_ERROR
          "Cannot use AddressSanitizer and MemorySanitizer together")
ENDIF()

IF((WITH_ASAN OR WITH_LSAN) AND (WITH_TCMALLOC OR WITH_JEMALLOC))
  MESSAGE(FATAL_ERROR
    "Cannot use tcmalloc/jemalloc with leak sanitizer")
ENDIF()

IF(WITH_ASAN OR WITH_LSAN OR WITH_UBSAN)
  SET(HANDLE_FATAL_SIGNALS_DEFAULT 0)
ELSE()
  SET(HANDLE_FATAL_SIGNALS_DEFAULT 1)
ENDIF()
OPTION(HANDLE_FATAL_SIGNALS
  "Handle fatal signals with internal signal handler"
  ${HANDLE_FATAL_SIGNALS_DEFAULT})

IF(CMAKE_C_FLAGS MATCHES "-fsanitize" OR CMAKE_CXX_FLAGS MATCHES "-fsanitize")
  SET(CMAKE_COMPILER_FLAG_WITH_SANITIZE 1)
ENDIF()

# Older versions of ccache must be disabled: export CCACHE_DISABLE=1
# See http://www.cmake.org/Wiki/CTest/Coverage
OPTION(ENABLE_GCOV "Enable gcov (debug, Linux builds only)" OFF)
IF (ENABLE_GCOV AND NOT WIN32 AND NOT APPLE)
  STRING_APPEND(CMAKE_C_FLAGS
  " -fprofile-arcs -ftest-coverage -fprofile-update=prefer-atomic -DHAVE_GCOV")
  STRING_APPEND(CMAKE_CXX_FLAGS
  " -fprofile-arcs -ftest-coverage -fprofile-update=prefer-atomic -DHAVE_GCOV")
  STRING_APPEND(CMAKE_C_LINK_FLAGS " -Wl,--dynamic-list-data")
  STRING_APPEND(CMAKE_CXX_LINK_FLAGS " -Wl,--dynamic-list-data")
  STRING_APPEND(CMAKE_EXE_LINKER_FLAGS
  " -fprofile-arcs -ftest-coverage -fprofile-update=prefer-atomic -lgcov")
  STRING_APPEND(CMAKE_SHARED_LINKER_FLAGS
  " -fprofile-arcs -ftest-coverage -fprofile-update=prefer-atomic -lgcov")
  STRING_APPEND(CMAKE_MODULE_LINKER_FLAGS
  " -fprofile-arcs -ftest-coverage -fprofile-update=prefer-atomic -lgcov")
ENDIF()

OPTION(ENABLE_GPROF "Enable gprof (optimized, Linux builds only)" OFF)
IF (ENABLE_GPROF AND NOT WIN32 AND NOT APPLE)
  STRING_APPEND(CMAKE_C_FLAGS " -pg")
  STRING_APPEND(CMAKE_CXX_FLAGS " -pg")
  STRING_APPEND(CMAKE_EXE_LINKER_FLAGS " -pg")
ENDIF()

# If LINUX, and not any special build (profiling, devtoolset) then provide
# -DWITH_LD=mold|lld
# We restrict the list of known linkers to the ones we have actually tested.
# LTO builds have failed earlier with "lld", so use this feature with care.
IF(LINUX AND NOT ALTERNATIVE_LD AND NOT FPROFILE_GENERATE AND NOT FPROFILE_USE)
  UNSET(USING_LD_LLD)
  UNSET(USING_LD_LLD CACHE)
  UNSET(USING_LD_MOLD)
  UNSET(USING_LD_MOLD CACHE)
  SET(KNOWN_LINKERS "mold" "lld")
  IF(WITH_LD)
    LIST(FIND KNOWN_LINKERS ${WITH_LD} FOUND_LINKER_INDEX)
    IF(FOUND_LINKER_INDEX EQUAL -1)
      MESSAGE(FATAL_ERROR "Unknown linker -fuse-ld=${WITH_LD}")
    ENDIF()
    UNSET(ALTERNATIVE_LINKER_RESULT)
    CHECK_ALTERNATIVE_LINKER(${WITH_LD} ALTERNATIVE_LINKER_RESULT)
    IF(ALTERNATIVE_LINKER_RESULT)
      STRING(TOUPPER "${WITH_LD}" WITH_LD_UPPER)
      # See ADD_GDB_INDEX below:
      SET(USING_LD_${WITH_LD_UPPER} ON)
      SET(USING_LD_${WITH_LD_UPPER} ON CACHE INTERNAL "")
    ELSE()
      MESSAGE(FATAL_ERROR "failed to link using: -fuse-ld=${WITH_LD}")
    ENDIF()
  ENDIF()
ENDIF()

IF(LINUX_STANDALONE)
  # ON by default in pushbuild, but only for standalone builds.
  # The comression does not play well with some RPM/DEB packaging.
  # Developers can set default in environment.
  # Compressing debug sections will shink binaries significantly, esp
  # for RelWithDebInfo builds, at the cost of some extra link time.
  IF(DEFINED ENV{PB2WORKDIR} OR
      (DEFINED ENV{COMPRESS_DEBUG_SECTIONS} AND "$ENV{COMPRESS_DEBUG_SECTIONS}"
        AND NOT DEFINED(COMPRESS_DEBUG_SECTIONS)))
    SET(COMPRESS_DEBUG_SECTIONS_DEFAULT ON)
  ELSE()
    SET(COMPRESS_DEBUG_SECTIONS_DEFAULT OFF)
  ENDIF()

  OPTION(COMPRESS_DEBUG_SECTIONS
    "Compress debug sections of mysqld and test executables"
    ${COMPRESS_DEBUG_SECTIONS_DEFAULT})
ELSE()
  SET(COMPRESS_DEBUG_SECTIONS OFF)
ENDIF()

# Newer versions of gcc produce huge amounts of debug information
# with the default debug level.
#
# From 'man gcc':
# Level 1 produces minimal information, enough for making backtraces in
# parts of the program that you don't plan to debug.  This includes
# descriptions of functions and external variables, and line number
# tables, but no information about local variables.
#
# clang documentation says: -gline-tables-only, -g1, -gmlt
# Emit debug line number tables only
IF(UNIX AND MY_COMPILER_IS_GNU_OR_CLANG)
  # By default, do this for STANDALONE and tarball builds.
  # Off by default for sanitizer or valgrind builds.
  # Off by default for Apple Clang.
  IF((INSTALL_LAYOUT MATCHES "STANDALONE" OR
        INSTALL_LAYOUT MATCHES "TARGZ" OR
        INSTALL_LAYOUT MATCHES "SVR4"
        )
      AND NOT CMAKE_COMPILER_FLAG_WITH_SANITIZE AND NOT WITH_VALGRIND
      AND NOT APPLE)
    SET(MINIMAL_RELWITHDEBINFO_DEFAULT ON)
  ELSE()
    SET(MINIMAL_RELWITHDEBINFO_DEFAULT OFF)
  ENDIF()
  OPTION(MINIMAL_RELWITHDEBINFO
    "Reduce debug information for gcc RelWithDebInfo builds"
    ${MINIMAL_RELWITHDEBINFO_DEFAULT})
  # Appending here will override any earlier -g options.
  IF(MINIMAL_RELWITHDEBINFO)
    STRING_APPEND(CMAKE_C_FLAGS_RELWITHDEBINFO   " -g1")
    STRING_APPEND(CMAKE_CXX_FLAGS_RELWITHDEBINFO " -g1")
  ENDIF()
ENDIF()

# Enable "-Og -fno-inline" for ordinary Debug builds.
# Note that this may optimize away local stack variables.
IF(UNIX AND MY_COMPILER_IS_GNU_OR_CLANG
    AND NOT CMAKE_COMPILER_FLAG_WITH_SANITIZE AND NOT WITH_VALGRIND)
  # ON by default in pushbuild, to save time running Debug test suites.
  # man clang:
  # -Og Like -O1. In future versions, this option might disable different
  # optimizations in order to improve debuggability.
  # man gcc:
  # -Og Optimize debugging experience. -Og should be the
  #  optimization level of choice for the standard edit-compile-
  #  debug cycle, offering a reasonable level of optimization while
  #  maintaining fast compilation and a good debugging experience.
  #  It is a better choice than -O0 for producing debuggable code
  #  because some compiler passes that collect debug information are
  #  disabled at -O0.
  #
  # OFF by default if CFLAGS or CXXFLAGS are defined in the environment.
  # CFLAGS/CXXFLAGS will be set e.g. for LINUX_DEB_PLATFORM,
  # and may contain other optimization flags, interfering with ours.
  IF((NOT DEFINED ENV{CFLAGS} AND NOT DEFINED ENV{CXXFLAGS}
        AND DEFINED ENV{PB2WORKDIR})
      OR
      (DEFINED ENV{OPTIMIZE_DEBUG_BUILDS} AND "$ENV{OPTIMIZE_DEBUG_BUILDS}"
        AND NOT DEFINED(OPTIMIZE_DEBUG_BUILDS)))
    SET(OPTIMIZE_DEBUG_BUILDS_DEFAULT ON)
  ELSE()
    SET(OPTIMIZE_DEBUG_BUILDS_DEFAULT OFF)
  ENDIF()
  OPTION(OPTIMIZE_DEBUG_BUILDS
    "Add -Og -fno-inline to CMAKE_<lang>_FLAGS_DEBUG"
    ${OPTIMIZE_DEBUG_BUILDS_DEFAULT}
    )
  # Use STRING_PREPEND here, so command-line input can override our defaults.
  IF(OPTIMIZE_DEBUG_BUILDS)
    STRING_PREPEND(CMAKE_C_FLAGS_DEBUG   " -Og -fno-inline ")
    STRING_PREPEND(CMAKE_CXX_FLAGS_DEBUG " -Og -fno-inline ")
  ENDIF()
ENDIF()

# For aarch64 some sub-architectures support LSE atomics and some don't. Thus,
# compiling for the common denominator (-march=armv8-a) means LSE is not used.
# The -moutline-atomics switch enables run-time detection of LSE support.
# There are compilers (gcc 9.3.1 for example) which support this switch, but
# do not enable it by default, even though it seems to help. So, we force it.
IF(CMAKE_SYSTEM_PROCESSOR STREQUAL "aarch64")
  MY_CHECK_CXX_COMPILER_FLAG( "-moutline-atomics" HAVE_OUTLINE_ATOMICS)
  IF(HAVE_OUTLINE_ATOMICS)
    STRING_APPEND(CMAKE_C_FLAGS   " -moutline-atomics")
    STRING_APPEND(CMAKE_CXX_FLAGS " -moutline-atomics")
  ENDIF()
ENDIF()

IF(LINUX)
  OPTION(LINK_RANDOMIZE "Randomize the order of all symbols in the binary" OFF)
  SET(LINK_RANDOMIZE_SEED "mysql"
    CACHE STRING "Seed to use for link randomization")
ELSE()
  SET(LINK_RANDOMIZE OFF)
ENDIF()

IF(CMAKE_C_LINK_FLAGS MATCHES "-fuse-ld=gold" OR
    CMAKE_CXX_LINK_FLAGS MATCHES "-fuse-ld=gold" OR
    CMAKE_EXE_LINKER_FLAGS MATCHES "-fuse-ld=gold")
  MESSAGE(WARNING "-fuse-ld=gold is not supported")
  STRING(REPLACE
    "-fuse-ld=gold" "" CMAKE_C_LINK_FLAGS "${CMAKE_C_LINK_FLAGS}")
  STRING(REPLACE
    "-fuse-ld=gold" "" CMAKE_CXX_LINK_FLAGS "${CMAKE_CXX_LINK_FLAGS}")
  STRING(REPLACE
    "-fuse-ld=gold" "" CMAKE_EXE_LINKER_FLAGS "${CMAKE_EXE_LINKER_FLAGS}")
ENDIF()

# Fedora 34, RHEL9: undefined reference to symbol 'crc32_z@@ZLIB_1.2.9'
IF(LINUX_FEDORA_34 OR LINUX_RHEL9)
  IF(NOT USING_LD_LLD)
    STRING_APPEND(CMAKE_CXX_LINK_FLAGS " -Wl,--copy-dt-needed-entries")
  ENDIF()
ENDIF()

IF(LINK_RANDOMIZE)
  STRING_APPEND(CMAKE_C_FLAGS   " -ffunction-sections -fdata-sections")
  STRING_APPEND(CMAKE_CXX_FLAGS " -ffunction-sections -fdata-sections")

  SET(CMAKE_C_LINK_FLAGS "${CMAKE_C_LINK_FLAGS} -Wl,--sort-section=name")
  SET(CMAKE_CXX_LINK_FLAGS "${CMAKE_CXX_LINK_FLAGS} -Wl,--sort-section=name")

  SET(CMAKE_CXX_ARCHIVE_CREATE "sh -c '${CMAKE_SOURCE_DIR}/scripts/randomize-order.pl ${LINK_RANDOMIZE_SEED} <OBJECTS> && <CMAKE_AR> qc <TARGET> <LINK_FLAGS> <OBJECTS>'")
  SET(CMAKE_CXX_ARCHIVE_CREATE_APPEND "sh -c '${CMAKE_SOURCE_DIR}/scripts/randomize-order.pl ${LINK_RANDOMIZE_SEED} <OBJECTS> && <CMAKE_AR> q <TARGET> <LINK_FLAGS> <OBJECTS>'")
  SET(CMAKE_C_ARCHIVE_CREATE ${CMAKE_CXX_ARCHIVE_CREATE})
  SET(CMAKE_C_ARCHIVE_CREATE_APPEND ${CMAKE_CXX_ARCHIVE_CREATE_APPEND})
ENDIF()

# Mold and LLD support the --gdb-index option, which adds a .gdb_index
# section to the binaries. It makes loading the binaries in gdb much
# faster. The overhead of generating the index is small in.
OPTION(ADD_GDB_INDEX "Generate a .gdb_index section in the binaries." OFF)

IF(ADD_GDB_INDEX AND (USING_LD_MOLD OR USING_LD_LLD))
  # -fuse-ld=lld is not enough to ensure that ld.lld will actually be used.
  # On some platforms we need an extra check for -Wl,--gdb-index
  IF(USING_LD_LLD)
    SET(FUSE_LD "-fuse-ld=lld")
  ELSE()
    SET(FUSE_LD "-fuse-ld=mold")
  ENDIF()

  CMAKE_PUSH_CHECK_STATE()
  SET(CMAKE_REQUIRED_LIBRARIES "${FUSE_LD} -Wl,--gdb-index")
  CHECK_CXX_SOURCE_COMPILES("int main() {}" CXX_LD_GDB_INDEX_RESULT)
  CMAKE_POP_CHECK_STATE()

  IF(CXX_LD_GDB_INDEX_RESULT)
    STRING_APPEND(CMAKE_EXE_LINKER_FLAGS " -Wl,--gdb-index")
    STRING_APPEND(CMAKE_MODULE_LINKER_FLAGS " -Wl,--gdb-index")
    STRING_APPEND(CMAKE_SHARED_LINKER_FLAGS " -Wl,--gdb-index")
    # gdb sometimes reports "incomplete type" after linking with
    # --gdb-index. This flag makes the index contain enough
    # information to avoid the problem.
    STRING_APPEND(CMAKE_C_FLAGS " -ggnu-pubnames")
    STRING_APPEND(CMAKE_CXX_FLAGS " -ggnu-pubnames")
  ELSE()
    MESSAGE(STATUS "Seems like linker does not support --gdb-index")
  ENDIF()
ENDIF()

IF(LINUX)
  # May be set to ON in cmake/build_configurations/mysql_release.cmake
  IF(DEFINED REPRODUCIBLE_BUILD)
    SET(REPRODUCIBLE_BUILD_DEFAULT ${REPRODUCIBLE_BUILD})
  ELSE()
    SET(REPRODUCIBLE_BUILD_DEFAULT OFF)
  ENDIF()
  OPTION(REPRODUCIBLE_BUILD
    "Take extra pains to make build result independent of build location and time"
    ${REPRODUCIBLE_BUILD_DEFAULT})
ENDIF()
IF(REPRODUCIBLE_BUILD)
  SET(DEBUG_PREFIX_FLAGS
    "-fdebug-prefix-map=${CMAKE_SOURCE_DIR}/=./ -fdebug-prefix-map=${CMAKE_CURRENT_BINARY_DIR}=./obj")

  # See if -fdebug-prefix= commands are included in the debug output,
  # making the build unreproducible with switches recorded.
  # See https://gcc.gnu.org/bugzilla/show_bug.cgi?id=69821.
  EXECUTE_PROCESS(COMMAND
    ${CMAKE_C_COMPILER} -g3 -x c -S -fdebug-prefix-map=foo=bar -o - -
    INPUT_FILE /dev/null OUTPUT_VARIABLE DEBUG_PREFIX_MAP_RESULT)
  IF(DEBUG_PREFIX_MAP_RESULT MATCHES "foo=bar")
    SET(DEBUG_PREFIX_FLAGS "${DEBUG_PREFIX_FLAGS} -gno-record-gcc-switches")
  ENDIF()

  STRING_APPEND(CMAKE_C_FLAGS   " ${DEBUG_PREFIX_FLAGS}")
  STRING_APPEND(CMAKE_CXX_FLAGS " ${DEBUG_PREFIX_FLAGS}")

  SET(BISON_NO_LINE_OPT "--no-lines")

  SET_PROPERTY(GLOBAL PROPERTY RULE_LAUNCH_COMPILE
    "${CMAKE_SOURCE_DIR}/scripts/invoke-with-relative-paths.pl")
ENDIF()

OPTION(ENABLED_LOCAL_INFILE
 "If we should enable LOAD DATA LOCAL by default" OFF)
MARK_AS_ADVANCED(ENABLED_LOCAL_INFILE)

#
# Options related to client-side protocol tracing
#

OPTION(WITH_CLIENT_PROTOCOL_TRACING
  "Support for client-side protocol tracing plugins" ON)
OPTION(WITH_TEST_TRACE_PLUGIN
  "Have a built-in test protocol trace plugin in libmysql (requires WITH_CLIENT_PROTOCOL_TRACING option)" OFF)

# Sanity checks for protocol tracing options

IF(WITH_TEST_TRACE_PLUGIN AND NOT WITH_CLIENT_PROTOCOL_TRACING)
  MESSAGE("WARNING: Test trace plugin was selected but client protocol tracing
           infrastructure is not enabled - ignoring")
  SET(WITH_TEST_TRACE_PLUGIN 0)
ENDIF()

IF(WITH_TEST_TRACE_PLUGIN AND NOT CMAKE_BUILD_TYPE_UPPER STREQUAL "DEBUG")
  MESSAGE(SEND_ERROR 
    "Test trace plugin was selected but it can be included only in
     debug binaries. Set WITH_TEST_TRACE_PLUGIN to OFF or WITH_DEBUG to ON.")
ENDIF()

# Add safemutex for debug configurations
# Enable debug sync for debug builds.
FOREACH(LANG C CXX)
  STRING_PREPEND(CMAKE_${LANG}_FLAGS_DEBUG "-DENABLED_DEBUG_SYNC ")
  STRING_PREPEND(CMAKE_${LANG}_FLAGS_DEBUG "-DSAFE_MUTEX ")
ENDFOREACH()


# Set commonly used variables
IF(WIN32)
  SET(DEFAULT_MYSQL_HOME "C:/Program Files/MySQL/MySQL Server ${MYSQL_BASE_VERSION}" )
  SET(SHAREDIR share)
ELSE()
  SET(DEFAULT_MYSQL_HOME ${CMAKE_INSTALL_PREFIX})
  SET(SHAREDIR ${DEFAULT_MYSQL_HOME}/${INSTALL_MYSQLSHAREDIR})
ENDIF()

SET(DEFAULT_BASEDIR "${DEFAULT_MYSQL_HOME}")

IF(IS_ABSOLUTE ${INSTALL_MYSQLDATADIR})
  SET(MYSQL_DATADIR ${INSTALL_MYSQLDATADIR} CACHE PATH
    "default MySQL data directory")
ELSE()
  SET(MYSQL_DATADIR "${DEFAULT_MYSQL_HOME}/${INSTALL_MYSQLDATADIR}" CACHE PATH
    "default MySQL data directory")
ENDIF()

IF(IS_ABSOLUTE ${INSTALL_MYSQLKEYRINGDIR})
  SET(MYSQL_KEYRINGDIR ${INSTALL_MYSQLKEYRINGDIR} CACHE PATH
    "default MySQL keyring directory")
ELSE()
  SET(MYSQL_KEYRINGDIR "${DEFAULT_MYSQL_HOME}/${INSTALL_MYSQLKEYRINGDIR}"
    CACHE PATH "default MySQL keyring directory")
ENDIF()

SET(DEFAULT_CHARSET_HOME "${DEFAULT_MYSQL_HOME}")
SET(PLUGINDIR "${DEFAULT_MYSQL_HOME}/${INSTALL_PLUGINDIR}")
IF(SYSCONFDIR)
  SET(DEFAULT_SYSCONFDIR "${SYSCONFDIR}")
ENDIF()

IF(WIN32) # P_tmpdir is not defined on Windows as of VS2015.
  SET(TMPDIR "" # So we use empty path as default. In practice TMP/TEMP is used
    CACHE PATH
    "PATH to MySQL TMP dir")
ELSE()
  SET(TMPDIR "P_tmpdir"
    CACHE PATH
    "PATH to MySQL TMP dir. Defaults to the P_tmpdir macro in <stdio.h>")
ENDIF()
IF(TMPDIR STREQUAL "P_tmpdir")
  # Do not quote it, to refer to the P_tmpdir macro.
  SET(DEFAULT_TMPDIR "P_tmpdir")
ELSE()
  # Quote it, to make it a const char string.
  SET(DEFAULT_TMPDIR "\"${TMPDIR}\"")
ENDIF()

INCLUDE(cmake/boost.cmake)

IF (LINUX)
  OPTION(WITH_SYSTEMD "Enable installation of systemd support files" OFF)
  OPTION(WITH_SYSTEMD_DEBUG "Build in systemd debug trace" OFF)
  IF (WITH_SYSTEMD)
    INCLUDE(cmake/systemd.cmake)
  ELSEIF (WITH_SYSTEMD_DEBUG)
    MESSAGE(FATAL_ERROR "systemd-debugging requires systemd, and systemd requires linux")
  ENDIF()
ELSE()
  IF (WITH_SYSTEMD)
    MESSAGE(FATAL_ERROR "Installation of systemd support files not supported")
  ENDIF()
  IF (WITH_SYSTEMD_DEBUG)
    MESSAGE(FATAL_ERROR "systemd-debugging requires systemd, and systemd requires linux")
  ENDIF()
ENDIF()

# Run platform tests
INCLUDE(configure.cmake)

# Common defines and includes
ADD_DEFINITIONS(-DHAVE_CONFIG_H)
ADD_DEFINITIONS(-D__STDC_LIMIT_MACROS)     # Enable C99 limit macros
ADD_DEFINITIONS(-D__STDC_FORMAT_MACROS)    # Enable C99 printf format macros
ADD_DEFINITIONS(-D_USE_MATH_DEFINES)       # Get access to M_PI, M_E, etc. in math.h
ADD_DEFINITIONS(-DLZ4_DISABLE_DEPRECATE_WARNINGS) # C++14 deprecation warnings in LZ4.

OPTION(ENABLE_EXPERIMENT_SYSVARS "Expose ussually hidden system variables to allow experiments" OFF)
IF(ENABLE_EXPERIMENT_SYSVARS)
  ADD_DEFINITIONS(-DENABLE_EXPERIMENT_SYSVARS)
ENDIF()

OPTION(FORCE_COLORED_OUTPUT "Colorize compiler output" OFF)
IF(FORCE_COLORED_OUTPUT)
  IF(MY_COMPILER_IS_GNU)
    ADD_COMPILE_OPTIONS(-fdiagnostics-color=always)
  ELSEIF(MY_COMPILER_IS_CLANG)
    ADD_COMPILE_OPTIONS(-fcolor-diagnostics)
  ENDIF()
ENDIF()

INCLUDE_DIRECTORIES(
  ${CMAKE_CURRENT_BINARY_DIR}
  ${CMAKE_CURRENT_BINARY_DIR}/include
  ${CMAKE_SOURCE_DIR}
  ${CMAKE_SOURCE_DIR}/include
  ${CMAKE_SOURCE_DIR}/libs
  )

IF(WITH_LTO)
  IF(APPLE)
    # Requires CMake 3.9+
    INCLUDE(CheckIPOSupported)
    # Will terminate cmake if the check fails.
    CHECK_IPO_SUPPORTED()
    # macOS has problems with enabling LTO for shared libs, so we only set it
    # as target property for mysqld later.
  ELSE()
    MY_CHECK_CXX_COMPILER_FLAG("-flto" CXX_LTO_RESULT)
    IF(NOT CXX_LTO_RESULT)
      MESSAGE(FATAL_ERROR "Compiler does not support -flto")
    ENDIF()
    STRING_APPEND(CMAKE_C_FLAGS   " -flto")
    STRING_APPEND(CMAKE_CXX_FLAGS " -flto")

    # Test for parallel linking.
    SET(NUM_PROCESSING_UNITS 4)
    MY_CHECK_CXX_COMPILER_FLAG(
      "-flto=${NUM_PROCESSING_UNITS}" CXX_LTO_PARALLEL_RESULT)
    IF(CXX_LTO_PARALLEL_RESULT)
      FIND_PROGRAM(NPROC_EXECUTABLE nproc)
      IF(NPROC_EXECUTABLE)
        EXECUTE_PROCESS(COMMAND ${NPROC_EXECUTABLE}
          OUTPUT_VARIABLE NPROC_NUM
          RESULT_VARIABLE NPROC_RESULT
          OUTPUT_STRIP_TRAILING_WHITESPACE)
        IF(NOT NPROC_RESULT)
          SET(NUM_PROCESSING_UNITS ${NPROC_NUM})
        ENDIF()
      ENDIF()
      STRING_APPEND(CMAKE_CXX_LINK_FLAGS      " -flto=${NUM_PROCESSING_UNITS}")
      STRING_APPEND(CMAKE_SHARED_LINKER_FLAGS " -flto=${NUM_PROCESSING_UNITS}")
    ELSE()
      STRING_APPEND(CMAKE_CXX_LINK_FLAGS      " -flto")
      STRING_APPEND(CMAKE_SHARED_LINKER_FLAGS " -flto")
    ENDIF()
  ENDIF()

  # On some platforms (Fedora) we *must* use gcc-ar / gcc-ranlib
  # to get the right plugins for supporting -flto output from gcc.
  IF(MY_COMPILER_IS_GNU)
    IF(ALTERNATIVE_ENABLE)
      GET_FILENAME_COMPONENT(ALTERNATIVE_ENABLE_DIR ${ALTERNATIVE_ENABLE} PATH)
      SET(DEVTOOLSET_ROOT "${ALTERNATIVE_ENABLE_DIR}/root")
      FIND_PROGRAM(GCC_AR_EXECUTABLE gcc-ar
        NO_DEFAULT_PATH
        PATHS "${DEVTOOLSET_ROOT}/usr/bin")
      FIND_PROGRAM(GCC_RANLIB_EXECUTABLE gcc-ranlib
        NO_DEFAULT_PATH
        PATHS "${DEVTOOLSET_ROOT}/usr/bin")
    ELSEIF(ALTERNATIVE_GCC)
      STRING(REGEX MATCH  "^([0-9])"
        ALTERNATIVE_GCC_MAJ_VER ${CMAKE_C_COMPILER_VERSION})
      GET_FILENAME_COMPONENT(ALTERNATIVE_GCC_DIR ${ALTERNATIVE_GCC} PATH)
      FIND_PROGRAM(GCC_AR_EXECUTABLE gcc-ar-${ALTERNATIVE_GCC_MAJ_VER}
        NO_DEFAULT_PATH
        PATHS "${ALTERNATIVE_GCC_DIR}")
      FIND_PROGRAM(GCC_RANLIB_EXECUTABLE gcc-ranlib-${ALTERNATIVE_GCC_MAJ_VER}
        NO_DEFAULT_PATH
        PATHS "${ALTERNATIVE_GCC_DIR}")
    ELSE()
      FIND_PROGRAM(GCC_AR_EXECUTABLE gcc-ar)
      FIND_PROGRAM(GCC_RANLIB_EXECUTABLE gcc-ranlib)
    ENDIF()
    IF(GCC_AR_EXECUTABLE AND GCC_RANLIB_EXECUTABLE)
      SET(CMAKE_AR ${GCC_AR_EXECUTABLE})
      SET(CMAKE_RANLIB ${GCC_RANLIB_EXECUTABLE})
    ENDIF()
  ENDIF()
ENDIF(WITH_LTO)

IF(APPLE)
  OPTION(WITH_DEVELOPER_ENTITLEMENTS "Add developer entitlements" OFF)
ENDIF()

# Utility target to build every executable tagged with ADD_TEST.
ADD_CUSTOM_TARGET(unittest_all)

# Utility target to build every target added with MYSQL_ADD_PLUGIN.
ADD_CUSTOM_TARGET(plugin_all)

# Utility target to build every target added with MYSQL_ADD_COMPONENT.
ADD_CUSTOM_TARGET(component_all)

# Utility target to generate all sources from .proto files.
ADD_CUSTOM_TARGET(protobuf_generated_all)

# Utility target to generate everything created by MYSQL_ADD_EXECUTABLE().
ADD_CUSTOM_TARGET(executable_all)

# Explicit list of all -DWITH_XXX=system possibilities
# *except* boost, which requires one specific version to be downloaded.
# RapidJSON is also excluded, since the latest released version does not
# fully support the use of std::regex as the regular expression engine. It
# is required by JSON_SCHEMA_VALID, so don't add it automatically until an
# official version with full support for std::regex is released. The bundled
# version has the necessary patches to make it work.
#
# "system" versions of these for macOS are available from Xcode or Homebrew.
# Libraries from Xcode have file extension '.tbd'.
# Libraries from Homebrew have file extension '.dylib'.
# To get all the Homebrew libraries, do 'brew install' <name of lib>.
SET(SYSTEM_LIBRARIES
  CURL      # Xcode
  EDITLINE  # Xcode
  ICU       # Homebrew  icu4c
  LZ4       # Homebrew  lz4
  PROTOBUF  # Homebrew  protobuf
  SSL       # Homebrew  openssl@1.1 or openssl@3
  ZSTD      # Homebrew  zstd
  FIDO      # Homebrew  libfido2
  ZLIB      # Xcode
  )

IF(APPLE)
  # Homebrew default location is
  IF(APPLE_ARM)
    SET(HOMEBREW_HOME "/opt/homebrew/opt")
  ELSE()
    SET(HOMEBREW_HOME "/usr/local/opt")
  ENDIF()
  # The Xcode version is 1.2.12 which is too old
  LIST(REMOVE_ITEM SYSTEM_LIBRARIES ZLIB)
ENDIF()

SET(WITH_SYSTEM_LIBS_DEFAULT OFF)
OPTION(WITH_SYSTEM_LIBS
  "Use -DWITH_XXX=system for ${SYSTEM_LIBRARIES}" ${WITH_SYSTEM_LIBS_DEFAULT})

# undefined symbol: _Z15fido_assert_newv which is fido_assert_new()
# /usr/include/fido.h is missing 'extern "C"'
# but even if we fix that, tests will fail.
IF(LINUX_UBUNTU)
  IF(LINUX_UBUNTU_VERSION_ID VERSION_LESS "21.04")
    LIST(REMOVE_ITEM SYSTEM_LIBRARIES FIDO)
  ENDIF()
  # Ubuntu 22.04 has 1.2.11 which is too old.
  IF(LINUX_UBUNTU_VERSION_ID VERSION_LESS "23.04")
    LIST(REMOVE_ITEM SYSTEM_LIBRARIES ZLIB)
  ENDIF()
ENDIF()
# Do not change it back to "system"
IF(WITH_FIDO AND WITH_FIDO STREQUAL "none")
  LIST(REMOVE_ITEM SYSTEM_LIBRARIES FIDO)
ENDIF()

GET_CMAKE_PROPERTY(CACHE_VARS CACHE_VARIABLES)
UNSET(COMMAND_LINE_VARS)
FOREACH(CACHE_VAR ${CACHE_VARS})
  GET_PROPERTY(CACHE_VAR_HELPSTRING CACHE ${CACHE_VAR} PROPERTY HELPSTRING)
  IF(CACHE_VAR_HELPSTRING STREQUAL
      "No help, variable specified on the command line."
      )
    LIST(APPEND COMMAND_LINE_VARS ${CACHE_VAR})
  ENDIF()
ENDFOREACH()

# Default to "system" for all SYSTEM_LIBRARIES
IF(WITH_SYSTEM_LIBS)
  FOREACH(SYSTEM_LIB ${SYSTEM_LIBRARIES})
    LIST(FIND COMMAND_LINE_VARS WITH_${SYSTEM_LIB} FOUNDIT)
    IF(FOUNDIT LESS 0)
      SET(WITH_${SYSTEM_LIB} "system")
      SET(WITH_${SYSTEM_LIB} "system" CACHE STRING
        "Use system rather than bundled" FORCE)
      MESSAGE(STATUS "Adding -DWITH_${SYSTEM_LIB}=${WITH_${SYSTEM_LIB}}")
    ELSE()
      MESSAGE(STATUS
        "Found WITH_${SYSTEM_LIB}=${WITH_${SYSTEM_LIB}} on command line")
    ENDIF()
  ENDFOREACH()
  # Don't redo the system analysis on subsequent runs of cmake
  UNSET(WITH_SYSTEM_LIBS)
  UNSET(WITH_SYSTEM_LIBS CACHE)
ENDIF()

# See whether backtrace is supported.
MYSQL_CHECK_BACKTRACE()

# Add bundled libcno
MYSQL_CHECK_CNO()

# Add bundled or system zlib.
MYSQL_CHECK_ZLIB()

# Add bundled or system zstd.
MYSQL_CHECK_ZSTD()

IF(LINUX)
  # Look up patchelf(1) here, before doing SSL/KERBEROS/SASL/LDAP config.
  FIND_PROGRAM(PATCHELF_EXECUTABLE patchelf)
  ADD_CUSTOM_TARGET(copy_linux_custom_dlls)
  SET(KNOWN_CUSTOM_LIBRARIES "" CACHE INTERNAL "" FORCE)
ENDIF()

# If all custom packages are in the same directory:
IF(WITH_CUSTOM_LIBRARIES)
  FILE(GLOB WITH_SSL      "${WITH_CUSTOM_LIBRARIES}/openssl*")
  FILE(GLOB WITH_KERBEROS "${WITH_CUSTOM_LIBRARIES}/krb5*")
  FILE(GLOB WITH_SASL     "${WITH_CUSTOM_LIBRARIES}/cyrus-sasl*")
  FILE(GLOB WITH_LDAP     "${WITH_CUSTOM_LIBRARIES}/openldap*")
  FILE(GLOB WITH_CURL     "${WITH_CUSTOM_LIBRARIES}/curl*")
  FOREACH(WITH_OPT WITH_SSL WITH_KERBEROS WITH_SASL WITH_LDAP WITH_CURL)
    IF(IS_DIRECTORY ${${WITH_OPT}})
      SET(${WITH_OPT} ${${WITH_OPT}} CACHE INTERNAL "" FORCE)
      MESSAGE(STATUS "${WITH_OPT} ${${WITH_OPT}}")
    ELSE()
      # WITH_CURL may be set to "none" in the cache, unset normal variable.
      UNSET(${WITH_OPT})
      MESSAGE(WARNING "${WITH_OPT} not found") # This should be FATAL_ERROR
    ENDIF()
  ENDFOREACH()
ENDIF()

# Add system/custom openssl.
MYSQL_CHECK_SSL()

# Other system libs which use OpenSSL must be disabled.
# This includes: kerberos sasl ldap curl.
IF(ALTERNATIVE_SYSTEM_SSL)
  SET(WITH_AUTHENTICATION_KERBEROS OFF)
  SET(WITH_AUTHENTICATION_KERBEROS OFF CACHE INTERNAL "" FORCE)
  SET(WITH_AUTHENTICATION_LDAP OFF)
  SET(WITH_AUTHENTICATION_LDAP OFF CACHE INTERNAL "" FORCE)
  SET(WITH_AUTHENTICATION_CLIENT_PLUGINS OFF)
  SET(WITH_AUTHENTICATION_CLIENT_PLUGINS OFF CACHE INTERNAL "" FORCE)
  SET(WITH_CURL "bundled")
  SET(WITH_CURL "bundled" CACHE INTERNAL "" FORCE)
  MESSAGE(STATUS "Disabling all authentication plugins.")
ENDIF()

# Add Kerberos library
MYSQL_CHECK_KERBEROS()
MYSQL_CHECK_KERBEROS_DLLS()

# Add SASL library
MYSQL_CHECK_SASL()
MYSQL_CHECK_SASL_DLLS()

# Add LDAP library
MYSQL_CHECK_LDAP()
MYSQL_CHECK_LDAP_DLLS()

# Add Windows specific jemalloc DLL
IF(WIN32)
  MYSQL_CHECK_WIN_JEMALLOC()
ENDIF()

# Custom versions of LDAP / SASL / SSL.
IF(LINUX AND KNOWN_CUSTOM_LIBRARIES)
  # Custom libraries are not targets, we install them as FILES.
  # INSTALL_RPATH must must be set depending on binary type
  # EXECUTABLE MODULE_LIBRARY SHARED_LIBRARY, see ADD_INSTALL_RPATH_FOR_OPENSSL
  SET(LINUX_INSTALL_RPATH_ORIGIN 1)

  # Debug versions of plugins may be installed to <root>/lib/plugin/debug
  FOREACH(LINK_FLAG
      CMAKE_MODULE_LINKER_FLAGS_DEBUG
      CMAKE_SHARED_LINKER_FLAGS_DEBUG
      )
    STRING_APPEND(${LINK_FLAG} " -Wl,-rpath,'\$ORIGIN/../../private'")
    MESSAGE(STATUS "${LINK_FLAG} ${${LINK_FLAG}}")
  ENDFOREACH()
  IF(NOT PATCHELF_EXECUTABLE)
    MESSAGE(FATAL_ERROR "Please install the patchelf(1) utility.")
  ENDIF()
  VERIFY_CUSTOM_LIBRARY_DEPENDENCIES()
ENDIF()

IF(WITH_AUTHENTICATION_LDAP)
  IF(LINUX AND KNOWN_CUSTOM_LIBRARIES)
    # LDAP / SASL / KERBEROS / SSL must all be "system" or "custom", not a mix.
    IF(WITH_LDAP STREQUAL "system" OR
        WITH_SASL STREQUAL "system" OR
#       WITH_KERBEROS STREQUAL "system" OR # enable this later
        WITH_SSL STREQUAL "system")
      MESSAGE(WARNING "-DWITH_AUTHENTICATION_LDAP=ON")
      MESSAGE(FATAL_ERROR "Inconsistent options for LDAP/SASL/KERBEROS/SSL")
    ENDIF()
  ELSEIF(WIN32)
    # system LDAP, but SASL needs to be explicitly added
    # and support SCRAM or GSSAPI
    IF(NOT SASL_LIBRARY_DLL OR NOT (SASL_SCRAM_PLUGIN OR SASL_GSSAPI_PLUGIN))
      MESSAGE(WARNING "-DWITH_AUTHENTICATION_LDAP=ON")
      MESSAGE(FATAL_ERROR
        "Missing SASL library or none supported SASL mechanism is available.")
    ENDIF()
  ELSEIF(APPLE)
    # system LDAP and SASL, but there is no scram plugin.
  ELSEIF(SOLARIS)
    # 11.3 has system LDAP and SASL, but there is no scram plugin.
  ELSE()
    # We must have "system" LDAP, KERBEROS and SASL (SSL is always required)
    SET(LDAP_WARN_GIVEN)
    SET(SASL_WARN_GIVEN)
    SET(KERBEROS_WARN_GIVEN)
    WARN_MISSING_SYSTEM_LDAP(LDAP_WARN_GIVEN)
    WARN_MISSING_SYSTEM_SASL(SASL_WARN_GIVEN)
    WARN_MISSING_SYSTEM_KERBEROS(KERBEROS_WARN_GIVEN)
    IF(LDAP_WARN_GIVEN OR SASL_WARN_GIVEN OR KERBEROS_WARN_GIVEN)
      # SUSE linux: may or may not have SCRAM, do not break the build.
      IF(LINUX_SUSE)
        MESSAGE(WARNING
          "-DWITH_AUTHENTICATION_LDAP=ON, but missing system libraries")
      ELSE()
        MESSAGE(FATAL_ERROR
          "-DWITH_AUTHENTICATION_LDAP=ON, but missing system libraries")
      ENDIF()
    ENDIF()
  ENDIF()
ENDIF()

IF(WITH_AUTHENTICATION_KERBEROS)
  SET(KERBEROS_GSSAPI_WARN_GIVEN)
  WARN_MISSING_SYSTEM_KERBEROS_GSSAPI(KERBEROS_GSSAPI_WARN_GIVEN)
  IF(KERBEROS_GSSAPI_WARN_GIVEN)
    MESSAGE(WARNING
      "-DWITH_AUTHENTICATION_KERBEROS=ON, but missing system libraries")
  ENDIF()
ENDIF()

# Add system/bundled editline.
MYSQL_CHECK_EDITLINE()
SET(EDITLINE_WARN_GIVEN)
WARN_MISSING_SYSTEM_EDITLINE(EDITLINE_WARN_GIVEN)
IF(EDITLINE_WARN_GIVEN)
  MESSAGE(FATAL_ERROR
    "-DWITH_EDITLINE=system, but missing system libraries.\n"
    "You can use -DWITH_EDITLINE=bundled instead."
    )
ENDIF()

# Add lz4 library
MYSQL_CHECK_LZ4()
# Add icu library
IF(NOT WITHOUT_SERVER)
  MYSQL_CHECK_ICU()
ENDIF()
# Add protoc and libprotobuf
IF(NOT WITHOUT_SERVER)
  MYSQL_CHECK_PROTOBUF()
  MYSQL_CHECK_PROTOBUF_DLLS()
ENDIF()

IF(NOT WITHOUT_SERVER)
  # Check BISON_VERSION and set BISON_FLAGS_WARNINGS
  # Do it here, before any other cmake file does FIND_PACKAGE(BISON REQUIRED)
  # so that our search for custom bison installations can run first.
  INCLUDE(bison)
ENDIF()

# Try and set CURL_LIBRARY
MYSQL_CHECK_CURL()

SET(CURL_WARN_GIVEN)
WARN_MISSING_SYSTEM_CURL(CURL_WARN_GIVEN)
IF(CURL_WARN_GIVEN)
  MESSAGE(FATAL_ERROR
    "-DWITH_CURL=system, but missing system libraries.\n"
    "You can disable CURL with -DWITH_CURL=0"
    )
ENDIF()
# Add RapidJSON library.
MYSQL_CHECK_RAPIDJSON()

# Look for fido2 library
MYSQL_CHECK_FIDO()
MYSQL_CHECK_FIDO_DLLS()

IF(APPLE)
  GET_FILENAME_COMPONENT(HOMEBREW_BASE ${HOMEBREW_HOME} DIRECTORY)
  IF(EXISTS ${HOMEBREW_BASE}/include/boost)
    FOREACH(SYSTEM_LIB ICU LZ4 PROTOBUF ZSTD FIDO)
      IF(WITH_${SYSTEM_LIB} STREQUAL "system")
        MESSAGE(FATAL_ERROR
          "WITH_${SYSTEM_LIB}=system is not compatible with Homebrew boost\n"
          "MySQL depends on ${BOOST_PACKAGE_NAME} with a set of patches.\n"
          "Including headers from ${HOMEBREW_BASE}/include "
          "will break the build.\n"
          "Please use WITH_${SYSTEM_LIB}=bundled\n"
          "or do 'brew uninstall boost' or 'brew unlink boost'"
          )
      ENDIF()
    ENDFOREACH()
  ENDIF()
  # Ensure that we look in /usr/local/include or /opt/homebrew/include
  FOREACH(SYSTEM_LIB ICU LZ4 PROTOBUF ZSTD FIDO)
    IF(WITH_${SYSTEM_LIB} STREQUAL "system")
      INCLUDE_DIRECTORIES(SYSTEM ${HOMEBREW_BASE}/include)
      BREAK()
    ENDIF()
  ENDFOREACH()
ENDIF()

IF(WITH_AUTHENTICATION_WEBAUTHN OR
  WITH_AUTHENTICATION_CLIENT_PLUGINS)
  IF(WITH_FIDO STREQUAL "system" AND
    NOT WITH_SSL STREQUAL "system")
      IF (WITH_AUTHENTICATION_WEBAUTHN)
        MESSAGE(WARNING "-DWITH_AUTHENTICATION_WEBAUTHN=ON")
      ENDIF()
      MESSAGE(FATAL_ERROR "Inconsistent options for FIDO/SSL")
  ENDIF()

  # FIDO (or libudev) missing, warn about what is missing, and break the build.
  IF(WITH_AUTHENTICATION_WEBAUTHN AND
    NOT FIDO_FOUND)
    SET(UDEV_WARN_MISSING)
    SET(FIDO_WARN_MISSING)
    WARN_MISSING_SYSTEM_UDEV(UDEV_WARN_MISSING)
    WARN_MISSING_SYSTEM_FIDO(FIDO_WARN_MISSING)
    IF (WITH_AUTHENTICATION_WEBAUTHN)
      MESSAGE(FATAL_ERROR
        "-DWITH_AUTHENTICATION_WEBAUTHN=ON, but missing required libraries")
    ENDIF()
  ENDIF()
ENDIF()

MACRO(MY_TARGET_INCLUDE_SYSTEM_DIRECTORIES TARGET LIBRARY)
  IF(${WITH_${LIBRARY}} STREQUAL "bundled")
    TARGET_INCLUDE_DIRECTORIES(${TARGET} SYSTEM BEFORE PRIVATE
      ${${LIBRARY}_INCLUDE_DIR})
  ELSE()
    TARGET_INCLUDE_DIRECTORIES(${TARGET} SYSTEM PRIVATE
      ${${LIBRARY}_INCLUDE_DIR})
  ENDIF()
ENDMACRO()

IF(LINUX)
  # Check for pthread_setname_np
  CHECK_C_SOURCE_COMPILES("
  #include <pthread.h>

  int main(int ac, char **av)
  {
    const char *thread_name= 0;
    int ret = pthread_setname_np(pthread_self(), thread_name);
    return ret;
  }"
  HAVE_PTHREAD_SETNAME_NP)
ENDIF()

# The bundled version must be set up after all the configure stuff above.
IF(LINUX AND WITH_TCMALLOC STREQUAL "bundled")
  ADD_SUBDIRECTORY(${CMAKE_SOURCE_DIR}/extra/gperftools)
  SET(MALLOC_LIBRARY "${CMAKE_BINARY_DIR}/lib/libtcmalloc.so")
ENDIF()

# Cannot use system tirpc with custom OpenSSL
IF((WITH_SSL_PATH OR ALTERNATIVE_SYSTEM_SSL) AND (LINUX_RHEL8 OR LINUX_RHEL9))
  SET(WITH_TIRPC "bundled")
ENDIF()

IF(WITH_TIRPC STREQUAL "bundled")
  ADD_SUBDIRECTORY(extra/tirpc)
ENDIF()

IF(HAVE_ASAN AND MY_COMPILER_IS_CLANG AND WITH_PROTOBUF STREQUAL "bundled")
  # This works for some clang versions, see:
  # https://github.com/google/sanitizers/issues/1017
  #
  # cmake -DWITH_SYSTEM_LIBS=1 is recommended for sanitizing.
  # Alas, that is not possible on older Linux systems, so we try to
  # make "bundled" builds work as well.
  #
  # The underlying problem is that we link with libprotobuf-lite.so everywhere,
  # except for one plugin which links with libprotobuf.so.
  # Many symbols will be exported by both libraries, which may give ODR
  # violations when built with ASAN.
  #
  # Appending to FLAGS gives warnings when linking shared libs and executables.
  # STRING_APPEND(CMAKE_C_FLAGS   " -mllvm -asan-use-private-alias=1")
  # STRING_APPEND(CMAKE_CXX_FLAGS " -mllvm -asan-use-private-alias=1")
  ADD_COMPILE_OPTIONS(-mllvm -asan-use-private-alias=1)
ENDIF()

IF(WITH_PROTOBUF STREQUAL "bundled" OR WITH_FIDO STREQUAL "bundled")
  # Protobuf library is a target, installed to <root>/${INSTALL_PRIV_LIBDIR}
  # INSTALL_RPATH must be set for all binaries linking with libprotobuf.
  IF(WITH_PROTOBUF STREQUAL "bundled")
    SET(UNIX_INSTALL_RPATH_ORIGIN_PRIV_LIBDIR 1)
    ADD_SUBDIRECTORY(extra/abseil)
    ADD_SUBDIRECTORY(extra/protobuf)
  ENDIF()

  # The Fido library is a target, installed to <root>/${INSTALL_PRIV_LIBDIR}
  # INSTALL_RPATH must be set for all binaries linking with libfido2.
  IF(WITH_FIDO STREQUAL "bundled")
    SET(INSTALL_RPATH_FOR_FIDO2 1)

    # Do not break the build here in case of missing libudev on Linux.
    SET(UDEV_WARN_MISSING FALSE)
    WARN_MISSING_SYSTEM_UDEV(UDEV_WARN_MISSING)
    IF((WITH_AUTHENTICATION_WEBAUTHN
        OR WITH_AUTHENTICATION_CLIENT_PLUGINS) AND NOT UDEV_WARN_MISSING)
      # Silence warning about CMP0075
      CMAKE_PUSH_CHECK_STATE()
      SET(CMAKE_REQUIRED_LIBRARIES)
      ADD_SUBDIRECTORY(${CMAKE_SOURCE_DIR}/${CBOR_BUNDLE_SRC_PATH})
      ADD_SUBDIRECTORY(${CMAKE_SOURCE_DIR}/${FIDO_BUNDLE_SRC_PATH})
      CMAKE_POP_CHECK_STATE()
    ENDIF()
  ENDIF()

  IF(NOT APPLE AND NOT WIN32)
    # Debug versions of plugins may be installed to <root>/lib/plugin/debug
    FOREACH(LINK_FLAG
        CMAKE_MODULE_LINKER_FLAGS_DEBUG
        CMAKE_SHARED_LINKER_FLAGS_DEBUG
        )
      STRING_APPEND(${LINK_FLAG} " -Wl,-rpath,'\$ORIGIN/../../private'")
      MESSAGE(STATUS "${LINK_FLAG} ${${LINK_FLAG}}")
    ENDFOREACH()
  ENDIF()
ENDIF()

#
# Setup maintainer mode options by the end. Platform checks are
# not run with the warning options as to not perturb fragile checks
# (i.e. do not make warnings into errors).
#
# Why don't these flags affect the entire build?
# Because things may already have been included with ADD_SUBDIRECTORY
#
OPTION(MYSQL_MAINTAINER_MODE
       "RonDB maintainer-specific development environment" OFF)

INCLUDE(maintainer)
INCLUDE(msvc_cppcheck)
DO_MSVC_CPPCHECK()

IF(WITH_UNIT_TESTS)
  ENABLE_TESTING()
  INCLUDE(googletest)
ELSE()
  # In case we switch from ON to OFF, we do not want ctest
  # to pick up any obsolete test executables.
  IF(EXISTS "${CMAKE_BINARY_DIR}/CTestTestfile.cmake")
    FILE(GLOB_RECURSE CTEST_TESTFILES "${CMAKE_BINARY_DIR}/CTestTestfile.cmake")
    FILE(REMOVE ${CTEST_TESTFILES})
  ENDIF()
ENDIF()

IF(WITH_ICU STREQUAL "bundled")
  IF(IS_ABSOLUTE "${INSTALL_PRIV_LIBDIR}")
    SET(MYSQL_ICU_DATADIR "${INSTALL_PRIV_LIBDIR}"
      CACHE PATH "default MySQL ICU data directory")
  ELSE()
    SET(MYSQL_ICU_DATADIR "${DEFAULT_MYSQL_HOME}/${INSTALL_PRIV_LIBDIR}"
      CACHE PATH "default MySQL ICU data directory")
  ENDIF()

  # Write an explicit symlink in CMAKE_BINARY_DIR, so we can find
  # the ICU data directory when running in the build sandbox.
  # See setting of mysql_home in calculate_mysql_home_from_my_progname().
  FILE(TO_NATIVE_PATH "${CMAKE_SOURCE_DIR}/extra/icu" ICU_DATA_SOURCE_DIR)
  FILE(WRITE "${CMAKE_BINARY_DIR}/${ICUDT_DIR}.lnk" "${ICU_DATA_SOURCE_DIR}")
ENDIF()

# The hypergraph optimizer is default on only for debug builds.
IF(CMAKE_BUILD_TYPE_UPPER STREQUAL "DEBUG" OR WITH_DEBUG)
  SET(WITH_HYPERGRAPH_OPTIMIZER_DEFAULT ON)
ELSE()
  SET(WITH_HYPERGRAPH_OPTIMIZER_DEFAULT OFF)
ENDIF()
OPTION(WITH_HYPERGRAPH_OPTIMIZER
  "Allow use of the hypergraph join optimizer"
  ${WITH_HYPERGRAPH_OPTIMIZER_DEFAULT}
  )

# Allow SHOW PARSE_TREE on debug build by default.
IF(CMAKE_BUILD_TYPE_UPPER STREQUAL "DEBUG" OR WITH_DEBUG)
  SET(WITH_SHOW_PARSE_TREE_DEFAULT ON)
ELSE()
  SET(WITH_SHOW_PARSE_TREE_DEFAULT OFF)
ENDIF()
OPTION(WITH_SHOW_PARSE_TREE
  "Allow showing the parse tree"
  ${WITH_SHOW_PARSE_TREE_DEFAULT}
  )

# We may run clang-tidy on individual .h files. Tell clang to treat them as C++.
# To generate entries for header files in compile_commands.json:
# make clang_tidy_prerequisites, see below.
# cd CMAKE_SOURCE_DIR
# compdb -p build-clang-tidy list > foo
# mv foo build-clang-tidy/compile_commands.json
# cd build-clang-tidy
# clang-tidy -p . ../include/lex_string.h
IF(MY_COMPILER_IS_CLANG AND CMAKE_EXPORT_COMPILE_COMMANDS)
  # See <cmake source root>/Modules/CMakeCXXInformation.cmake
  SET(CMAKE_CXX_COMPILE_OBJECT
    "<CMAKE_CXX_COMPILER> <DEFINES> <INCLUDES> <FLAGS> ")
  STRING_APPEND(CMAKE_CXX_COMPILE_OBJECT " --language=c++ ")
  STRING_APPEND(CMAKE_CXX_COMPILE_OBJECT " -o <OBJECT> -c <SOURCE>")
  # We cannot do this, since <FLAGS> will be used for linking as well:
  # STRING_APPEND(CMAKE_CXX_FLAGS " --language=c++")
ENDIF()

# Utility target to generate sources needed for clang-tidy.
# Example usage:
#
# export CC=clang
# export CXX=clang++
# mkdir build-clang-tidy; cd build-clang-tidy
# cmake .. -DCMAKE_EXPORT_COMPILE_COMMANDS=1 -DWITH_SYSTEM_LIBS=1
# make clang_tidy_prerequisites
# clang-tidy -p .
#     --checks=modernize-use-nullptr,-clang-analyzer-core.NullDereference
#     ../sql/sys_vars.cc
ADD_CUSTOM_TARGET(clang_tidy_prerequisites)
ADD_DEPENDENCIES(clang_tidy_prerequisites protobuf_generated_all)
ADD_DEPENDENCIES(clang_tidy_prerequisites GenError)

ADD_SUBDIRECTORY(include)
ADD_SUBDIRECTORY(strings)
ADD_SUBDIRECTORY(vio)
ADD_SUBDIRECTORY(mysys)
ADD_SUBDIRECTORY(libmysql)
# Directory for MySQL Database libraries (Client/Server)
ADD_SUBDIRECTORY(libs/mysql)
ADD_SUBDIRECTORY(libchangestreams)
ADD_SUBDIRECTORY(sql-common/oci)

IF(NOT WITHOUT_SERVER)
  IF(WITH_UNIT_TESTS)
    IF(WIN32)
      # static thread_local objects are not allowed in a .dll
      SET(WITH_SHARED_UNITTEST_LIBRARY_DEFAULT OFF)
    ELSEIF(APPLE AND WITH_SOME_SANITIZER)
      # several down_cast<Json_something> will assert()
      SET(WITH_SHARED_UNITTEST_LIBRARY_DEFAULT OFF)
    ELSE()
      SET(WITH_SHARED_UNITTEST_LIBRARY_DEFAULT ON)
    ENDIF()
    OPTION(WITH_SHARED_UNITTEST_LIBRARY
      "Build a shared library for unit tests which depend on the entire server"
      ${WITH_SHARED_UNITTEST_LIBRARY_DEFAULT}
      )
  ENDIF()

  # Add storage engines and plugins.
  SET (MYSQLD_STATIC_PLUGIN_LIBS "" CACHE INTERNAL "")
  CONFIGURE_PLUGINS()
ELSE()
  IF(EXISTS "${CMAKE_SOURCE_DIR}/storage/ndb")
    # We may still want Cluster client libraries, use -DWITH_NDB=1
    ADD_SUBDIRECTORY(storage/ndb)
  ENDIF()
ENDIF()

IF(WITHOUT_SERVER)
  ADD_SUBDIRECTORY(components/libminchassis)
ELSE()
  CONFIGURE_COMPONENTS()
ENDIF()

IF(WITH_UNIT_TESTS)
  ADD_SUBDIRECTORY(unittest)
  ADD_SUBDIRECTORY(unittest/examples)
  ADD_SUBDIRECTORY(unittest/mytap)
  ADD_SUBDIRECTORY(unittest/mytap/t)
ENDIF()

ADD_SUBDIRECTORY(client)
ADD_SUBDIRECTORY(utilities)
ADD_SUBDIRECTORY(share)
ADD_SUBDIRECTORY(libservices)

IF(NOT WITHOUT_SERVER)
  ADD_SUBDIRECTORY(testclients)
  ADD_SUBDIRECTORY(sql)
ENDIF()

# Some unit tests need to link with the entire server, use this library:
IF(NOT WITHOUT_SERVER AND WITH_UNIT_TESTS)

  IF(WITH_SHARED_UNITTEST_LIBRARY)
    MERGE_LIBRARIES_SHARED(server_unittest_library SKIP_INSTALL LINK_PUBLIC
      sql_main
      ${MYSQLD_STATIC_PLUGIN_LIBS}
      minchassis
      ext::icu
      # Import some core symbols. Other symbols needed by the unit test
      # executables are pulled in transitively by symbol dependencies.
      #
      # Since everything has visibility("default") the library will
      # export every symbol pulled in from the source libraries.
      #
      # If some symbols are still missing, they will be picked up from
      # dependent libraries, since we LINK_PUBLIC.
      # To see what symbols we need to import, remove LINK_PUBLIC above.
      #
      # The strings library uses visibility=hidden for all symbols,
      # except those explicitly tagged with MYSQL_STRINGS_EXPORT.
      # If we get ODR violations for executables using server_unittest_library,
      # it means the symbol has been found in strings and
      # server_unittest_library, which means the unit test is using
      # some non-exported symbol from strings.
      EXPORTS
      builtin_perfschema_plugin            # Pulls in the whole server.
      mysql_service_mysql_rwlock_v1        # Pulls in minchassis
      )
    IF(HAVE_LIBNUMA)
      TARGET_LINK_LIBRARIES(server_unittest_library PUBLIC numa)
    ENDIF()
    IF(WITH_LTO OR CMAKE_COMPILER_FLAG_WITH_LTO)
      # We may get errors in boost/geometry/srs/projections/proj/ob_tran.hpp
      # and several other boost files.
      MY_CHECK_CXX_COMPILER_WARNING("error=maybe-uninitialized" HAS_WARN_FLAG)
      IF(HAS_WARN_FLAG)
        MY_TARGET_LINK_OPTIONS(server_unittest_library "${HAS_WARN_FLAG}")
      ENDIF()
      # The mold linker and RelWithDebInfo build complains about
      # the new expression in Rpl_info_values::init()
      IF(MY_COMPILER_IS_GNU)
        MY_TARGET_LINK_OPTIONS(server_unittest_library
          "-Wno-alloc-size-larger-than")
        # In functions generated by protobuf:
        MY_TARGET_LINK_OPTIONS(server_unittest_library
          "-Wno-stringop-overflow")
      ENDIF()
    ENDIF()
  ELSE()
    SET(DUMMY_SOURCE_FILE ${CMAKE_BINARY_DIR}/server_unittest_library.c)
    ADD_CUSTOM_COMMAND(
      OUTPUT  ${DUMMY_SOURCE_FILE}
      COMMAND ${CMAKE_COMMAND} -E touch ${DUMMY_SOURCE_FILE}
      DEPENDS sql_main
      )
    SET(MYSQLD_EXTRA_SOURCES)
    IF(WIN32)
      LIST(APPEND MYSQLD_EXTRA_SOURCES ${CMAKE_SOURCE_DIR}/sql/nt_servc.cc)
    ENDIF()
    ADD_LIBRARY(server_unittest_library STATIC
      ${DUMMY_SOURCE_FILE} ${MYSQLD_EXTRA_SOURCES})
    TARGET_LINK_LIBRARIES(server_unittest_library perfschema)
    TARGET_LINK_LIBRARIES(server_unittest_library sql_main)
    TARGET_LINK_LIBRARIES(server_unittest_library minchassis)
    TARGET_LINK_LIBRARIES(server_unittest_library ext::icu)
    TARGET_LINK_LIBRARIES(server_unittest_library binlog)
  ENDIF()
ENDIF()

# scripts/mysql_config depends on client and server targets loaded above.
# It is referenced by some of the directories below, so we insert it here.
ADD_SUBDIRECTORY(scripts)

IF(NOT WITHOUT_SERVER)
  ADD_SUBDIRECTORY(mysql-test)
  ADD_SUBDIRECTORY(mysql-test/lib/My/SafeProcess)
  ADD_SUBDIRECTORY(support-files)
  IF(WITH_INTERNAL)
    ADD_SUBDIRECTORY(internal)
  ENDIF()
ENDIF()

INCLUDE(cmake/abi_check.cmake)
INCLUDE(cmake/tags.cmake)

CONFIGURE_FILE(config.h.cmake   ${CMAKE_BINARY_DIR}/include/my_config.h)
CONFIGURE_FILE(config.h.cmake   ${CMAKE_BINARY_DIR}/include/config.h)
CONFIGURE_FILE(${CMAKE_SOURCE_DIR}/include/mysql_version.h.in
               ${CMAKE_BINARY_DIR}/include/mysql_version.h )
CONFIGURE_FILE(${CMAKE_SOURCE_DIR}/sql/sql_builtin.cc.in
    ${CMAKE_BINARY_DIR}/sql/sql_builtin.cc)

# depends on mysql_version.h to exist
IF(NOT WITHOUT_SERVER AND WITH_ROUTER)
  ADD_SUBDIRECTORY(router)
ELSE()
  # Define harness_net_ts target and public include directories.
  ADD_SUBDIRECTORY(router/src/harness/include)
ENDIF()

IF(ENABLE_GCOV)
  INCLUDE(fastcov)
ENDIF()

IF(UNIX)
  ADD_SUBDIRECTORY(man)
ENDIF()

IF(LINUX AND NOT WITHOUT_SERVER)
  ADD_SUBDIRECTORY(packaging/rpm-common)
  IF(LINUX_DEB_PLATFORM)
    ADD_SUBDIRECTORY(packaging/deb-in)
  ENDIF()
  IF(LINUX_FEDORA)
    ADD_SUBDIRECTORY(packaging/rpm-fedora)
  ENDIF()
  IF(LINUX_RHEL)
    ADD_SUBDIRECTORY(packaging/rpm-oel)
    ADD_SUBDIRECTORY(packaging/rpm-docker)
  ENDIF()
  IF(LINUX_SUSE)
    ADD_SUBDIRECTORY(packaging/rpm-sles)
  ENDIF()
ENDIF()

GET_PROPERTY(CWD_DEFINITIONS DIRECTORY PROPERTY COMPILE_DEFINITIONS)
CONFIGURE_FILE(
    ${CMAKE_SOURCE_DIR}/cmake/info_macros.cmake.in
    ${CMAKE_BINARY_DIR}/info_macros.cmake @ONLY)

SET(KNOWN_CONVENIENCE_LIBRARIES "" CACHE INTERNAL "")
# Add to the 'make clean' target.
# With this you need to do 'cmake .' before doing 'make' again.
SET_PROPERTY(DIRECTORY APPEND PROPERTY ADDITIONAL_MAKE_CLEAN_FILES
  "${CMAKE_BINARY_DIR}/archive_output_directory"
  "${CMAKE_BINARY_DIR}/library_output_directory"
  )

# Handle the "INFO_*" files.
INCLUDE(${CMAKE_BINARY_DIR}/info_macros.cmake)
# Source: This can be done during the cmake phase, all information is
# available, but should be repeated on each "make" just in case someone
# does "cmake ; make ; git pull ; make".
CREATE_INFO_SRC(${CMAKE_BINARY_DIR}/Docs)
MY_ADD_CUSTOM_TARGET(INFO_SRC ALL
  COMMAND ${CMAKE_COMMAND} -P ${CMAKE_SOURCE_DIR}/cmake/info_src.cmake
  BYPRODUCTS ${CMAKE_BINARY_DIR}/Docs/INFO_SRC
  WORKING_DIRECTORY ${CMAKE_BINARY_DIR}
  COMMENT "Generating Docs/INFO_SRC"
)

IF(HAVE_BUILD_ID_SUPPORT AND NOT WITHOUT_SERVER)
  # Show it by default in pushuild, but not for developers.
  IF(DEFINED ENV{PB2WORKDIR})
    OPTION(SHOW_BUILD_ID "Show mysqld build id as final target" ON)
  ELSE()
    OPTION(SHOW_BUILD_ID "Show mysqld build id as final target" OFF)
  ENDIF()

  IF(SHOW_BUILD_ID)
    # Show build id in the build log, after everything else has bee built.
    ADD_CUSTOM_TARGET(show_build_id ALL
      COMMAND $<TARGET_FILE:mysqld> --no-defaults --help | grep BuildID
      COMMENT "Showing mysqld build id"
      VERBATIM
      )
    ADD_DEPENDENCIES(show_build_id mysqld)
    # Build all kinds of binaries first.
    ADD_DEPENDENCIES(show_build_id
      component_all
      executable_all
      plugin_all
      unittest_all
      )
    IF(WITH_ROUTER)
      ADD_DEPENDENCIES(show_build_id mysqlrouter_all)
    ENDIF()
    # Other "ALL" targets.
    ADD_DEPENDENCIES(show_build_id
      GenSysSchemaC
      # INFO_BIN see below
      run_libmysql_api_test
      )
  ENDIF()
ENDIF()

UNSET(MYSQLD_EXECUTABLE_FOR_INFO_BIN)
IF(HAVE_BUILD_ID_SUPPORT AND NOT WITHOUT_SERVER)
  SET(MYSQLD_EXECUTABLE_FOR_INFO_BIN
    "-DMYSQLD_EXECUTABLE=$<TARGET_FILE:mysqld>")
ENDIF()

# Build flags: This must be postponed to the make phase.
ADD_CUSTOM_COMMAND(
  OUTPUT ${CMAKE_BINARY_DIR}/Docs/INFO_BIN
  COMMAND ${CMAKE_COMMAND}
  ${MYSQLD_EXECUTABLE_FOR_INFO_BIN}
  -DCMAKE_BUILD_TYPE=$<CONFIG>
  -P ${CMAKE_SOURCE_DIR}/cmake/info_bin.cmake
  COMMENT "Generating Docs/INFO_BIN"
  DEPENDS ${CMAKE_BINARY_DIR}/CMakeCache.txt
  )
MY_ADD_CUSTOM_TARGET(INFO_BIN ALL
  DEPENDS ${CMAKE_BINARY_DIR}/Docs/INFO_BIN
  WORKING_DIRECTORY ${CMAKE_BINARY_DIR}
)
# Adding $<TARGET_FILE:mysqld> seems to a dependency on 'mysqld'.
# Add an explicit one anyways.
IF(MYSQLD_EXECUTABLE_FOR_INFO_BIN)
  ADD_DEPENDENCIES(INFO_BIN mysqld)
  IF(TARGET show_build_id)
    ADD_DEPENDENCIES(show_build_id INFO_BIN)
  ENDIF()
ENDIF()

# Packaging
IF(WIN32)
  OPTION(BUNDLE_RUNTIME_LIBRARIES "INSTALL runtime libraries" OFF)
  IF(BUNDLE_RUNTIME_LIBRARIES)
    SET(RUNTIME_LIBRARIES
      msvcp140
      ucrtbase
      vcruntime140
      )
    FOREACH(LIB ${RUNTIME_LIBRARIES})
      SET(LIB_PATH "C:/Windows/System32/${LIB}.dll")
      SET(LIB_D_PATH "C:/Windows/System32/${LIB}d.dll")
      FOREACH(LIBRARY_PATH ${LIB_PATH} ${LIB_D_PATH})
        IF(EXISTS "${LIBRARY_PATH}")
          MESSAGE(STATUS "INSTALL ${LIBRARY_PATH} to ${INSTALL_BINDIR}")
          INSTALL(FILES
            "${LIBRARY_PATH}" DESTINATION "${INSTALL_BINDIR}"
            COMPONENT SharedLibraries)
        ELSE()
          MESSAGE(STATUS "Could not find ${LIBRARY_PATH}")
        ENDIF()
      ENDFOREACH()
    ENDFOREACH()
  ENDIF()
ENDIF()

# Packaging
IF(WIN32)
  SET(BUNDLE_MYSQL_CONFIGURATOR "" CACHE PATH
    "Path to MySQL Configurator executable to bundle in the MSI installer")
  IF(BUNDLE_MYSQL_CONFIGURATOR)
    FILE(TO_CMAKE_PATH "${BUNDLE_MYSQL_CONFIGURATOR}" BUNDLE_MYSQL_CONFIGURATOR)
    IF(NOT EXISTS "${BUNDLE_MYSQL_CONFIGURATOR}")
      MESSAGE(FATAL_ERROR "\"${BUNDLE_MYSQL_CONFIGURATOR}\" doesn't exist")
    ENDIF()
    MESSAGE(STATUS "INSTALL ${BUNDLE_MYSQL_CONFIGURATOR} to ${INSTALL_BINDIR}")
    INSTALL(FILES
      "${BUNDLE_MYSQL_CONFIGURATOR}" DESTINATION "${INSTALL_BINDIR}"
      COMPONENT Server)
  ENDIF()
ENDIF()

IF(WIN32)
  SET(CPACK_GENERATOR "ZIP")
ELSE()
  SET(CPACK_GENERATOR "TGZ")
ENDIF() 
IF(WIN32)
  ADD_SUBDIRECTORY(packaging/WiX)
ENDIF()
IF(SOLARIS)
  ADD_SUBDIRECTORY(packaging/solaris)
ENDIF()

# Produce separate tarballs for each INSTALL COMPONENT
IF(PACK_SEPARATE_COMPONENTS)
  SET(CPACK_ARCHIVE_COMPONENT_INSTALL ON)
  SET(CPACK_COMPONENTS_GROUPING IGNORE)
ENDIF()

#
# RPM installs documentation directly from the source tree
#
IF(NOT INSTALL_LAYOUT MATCHES "RPM")
  INSTALL(FILES
    README
    LICENSE
    DESTINATION ${INSTALL_DOCREADMEDIR} COMPONENT Readme)
  INSTALL(FILES
    ${CMAKE_BINARY_DIR}/Docs/INFO_SRC
    ${CMAKE_BINARY_DIR}/Docs/INFO_BIN
    DESTINATION ${INSTALL_DOCDIR} COMPONENT Info
    )

  # MYSQL_DOCS_LOCATON is used in "make dist",
  # points to the documentation directory
  SET(MYSQL_DOCS_LOCATION "" CACHE PATH
    "Location from where documentation is copied")
  MARK_AS_ADVANCED(MYSQL_DOCS_LOCATION)
ENDIF()

# Now that we're done with all ADD_SUBDIRECTORY and thus all feature tests,
# we can safely enable ASan on Clang/Win32 if needed.
IF(HAVE_ASAN AND WIN32_CLANG)
  STRING_APPEND(CMAKE_C_FLAGS
    " -fsanitize=address -fsanitize-address-use-after-scope")
  STRING_APPEND(CMAKE_CXX_FLAGS
    " -fsanitize=address -fsanitize-address-use-after-scope")
ENDIF()

IF(UNIX)
  EXECUTE_PROCESS(
    COMMAND ${CMAKE_COMMAND} -E make_directory library_output_directory
    COMMAND ${CMAKE_COMMAND} -E make_directory plugin_output_directory
    COMMAND ${CMAKE_COMMAND} -E make_directory runtime_output_directory
    WORKING_DIRECTORY ${CMAKE_BINARY_DIR}
    )
  IF(SASL_CUSTOM_LIBRARY)
    EXECUTE_PROCESS(
      COMMAND ${CMAKE_COMMAND} -E make_directory library_output_directory/sasl2
    )
  ENDIF()
ENDIF()

# Pre-create directories for library_output_directory and
# plugin_output_directory, so create_symlink does not fail in ssl.cmake
# Do not pre-create runtime_output_directory/Debug or
# runtime_output_directory/RelWithDebInfo, mtr gets confused, and must be
# run with --vs-config=Debug or --vs-config=RelWithDebInfo in order to work.
IF(APPLE AND NOT BUILD_IS_SINGLE_CONFIG)
  FOREACH(dir
      library_output_directory
      plugin_output_directory
      )
    EXECUTE_PROCESS(
      COMMAND ${CMAKE_COMMAND} -E make_directory ${dir}/Debug
      COMMAND ${CMAKE_COMMAND} -E make_directory ${dir}/RelWithDebInfo
      COMMAND ${CMAKE_COMMAND} -E make_directory ${dir}/Release
      COMMAND ${CMAKE_COMMAND} -E make_directory ${dir}/MinSizeRel
      WORKING_DIRECTORY ${CMAKE_BINARY_DIR}
      )
  ENDFOREACH()
ENDIF()

IF(UNIX)
  # Create convenience symlinks bin/ and lib/
  EXECUTE_PROCESS(
    COMMAND ${CMAKE_COMMAND} -E create_symlink
     ./runtime_output_directory bin
    COMMAND ${CMAKE_COMMAND} -E create_symlink
     ./library_output_directory lib
    WORKING_DIRECTORY ${CMAKE_BINARY_DIR}
  )
  # See ./mysql-test/suite/innodb_fts/include/mecab.inc
  IF(MECAB_IPADIC_PARENT)
    EXECUTE_PROCESS(
      COMMAND ${CMAKE_COMMAND} -E create_symlink
      "${MECAB_IPADIC_PARENT}" mecab
      WORKING_DIRECTORY ${CMAKE_BINARY_DIR}/library_output_directory
      )
  ENDIF()
ENDIF()

# Without any --plugin-dir=<directory name> the server will look in
# INSTALL_PLUGINDIR, which is "lib/plugin" for standalone builds.
# This means that by default, we create a symlink plugin@ in lib/.
# For other values of INSTALL_LAYOUT we split the INSTALL_PLUGINDIR path,
# create the necessary directories,
# and add a symlink `basename ${INSTALL_PLUGINDIR}`.
IF(UNIX AND BUILD_IS_SINGLE_CONFIG)
  GET_FILENAME_COMPONENT(INSTALL_PLUGINDIR_PATH ${INSTALL_PLUGINDIR} PATH)
  GET_FILENAME_COMPONENT(INSTALL_PLUGINDIR_NAME ${INSTALL_PLUGINDIR} NAME)
  IF(NOT IS_DIRECTORY ${CMAKE_BINARY_DIR}/${INSTALL_PLUGINDIR_PATH})
    # Create the given directories and their parents as needed.
    MESSAGE(STATUS "MAKE_DIRECTORY ${CMAKE_BINARY_DIR}/${INSTALL_PLUGINDIR_PATH}")
    FILE(MAKE_DIRECTORY ${CMAKE_BINARY_DIR}/${INSTALL_PLUGINDIR_PATH})
  ENDIF()

  EXECUTE_PROCESS(
    COMMAND ${CMAKE_COMMAND} -E create_symlink
    ${CMAKE_BINARY_DIR}/plugin_output_directory ${INSTALL_PLUGINDIR_NAME}
    WORKING_DIRECTORY ${CMAKE_BINARY_DIR}/${INSTALL_PLUGINDIR_PATH}
    )
ENDIF()

SET(DOXYGEN_OUTPUT_DIR "${CMAKE_CURRENT_BINARY_DIR}/doxygen")
FIND_PACKAGE(Doxygen)
IF(DOXYGEN_FOUND)
  # We want output on stdout in pushbuild.
  IF(DEFINED ENV{PB2WORKDIR})
    SET(REDIRECT_DOXYGEN_STDOUT_DEFAULT FALSE)
  ELSE()
    SET(REDIRECT_DOXYGEN_STDOUT_DEFAULT TRUE)
  ENDIF()
  OPTION(REDIRECT_DOXYGEN_STDOUT "Redirect doxygen output to a file"
    ${REDIRECT_DOXYGEN_STDOUT_DEFAULT})

  CONFIGURE_FILE(Doxyfile.in Doxyfile @ONLY)
  ADD_CUSTOM_TARGET(
    doxygen
    COMMAND ${CMAKE_COMMAND}
    -DDOXYGEN_EXECUTABLE=${DOXYGEN_EXECUTABLE}
    -DDOXYGEN_DOT_EXECUTABLE=${DOXYGEN_DOT_EXECUTABLE}
    -DDOXYFILE=${CMAKE_BINARY_DIR}/Doxyfile
    -DERROR_FILE=${CMAKE_BINARY_DIR}/doxyerror.log
    -DOUTPUT_FILE=${CMAKE_BINARY_DIR}/doxyoutput.log
    -DREDIRECT_DOXYGEN_STDOUT=${REDIRECT_DOXYGEN_STDOUT}
    -DSOURCE_DIR=${CMAKE_SOURCE_DIR}
    -DTOFIX_FILE=${CMAKE_BINARY_DIR}/tofix-all.log
    -DREGRESSION_FILE=${CMAKE_BINARY_DIR}/tofix-regressions.log
    -DIGNORE_FILE=${CMAKE_SOURCE_DIR}/Doxyfile-ignored
    -P ${CMAKE_SOURCE_DIR}/run_doxygen.cmake
    WORKING_DIRECTORY ${CMAKE_SOURCE_DIR}
    COMMENT "Generating Doxygen documentation" VERBATIM
    )
  SET_PROPERTY(TARGET doxygen PROPERTY EXCLUDE_FROM_ALL TRUE)
  IF(WIN32)
    SET_PROPERTY(TARGET doxygen PROPERTY EXCLUDE_FROM_DEFAULT_BUILD TRUE)
  ENDIF()
ENDIF(DOXYGEN_FOUND)

MYSQL_ADD_EXECUTABLE(stack_direction
  ${CMAKE_SOURCE_DIR}/cmake/stack_direction.c
  EXCLUDE_FROM_PGO
  SKIP_INSTALL
  )

INCLUDE(CPack)

# C/CXX compiler flags consist of:
# CPPFLAGS        Taken from environment, see above.
# ADD_DEFINITIONS In each individual CMakeLists.txt
# CMAKE_CXX_FLAGS From command line.
#                 We extend these in maintainer.cmake
#                 We extend these in compiler_options.cmake
# ENV{CXXFLAGS}   From environment, but environment is ignored if
#                 CMAKE_CXX_FLAGS is also given on command line
# CMAKE_CXX_FLAGS_${CMAKE_BUILD_TYPE}, typical initial cmake values:
#      DEBUG          -g
#      RELWITHDEBINFO -O2 -g -DNDEBUG
#      RELEASE        -O3 -DNDEBUG
#      MINSIZEREL     -Os -DNDEBUG
#
# The compiler command line is
# g++ DEFINITIONS CMAKE_CXX_FLAGS CMAKE_CXX_FLAGS_<configuration>
#
# So, if you want to use '-O3' for a RELWITHDEBINFO build, you should do:
# cmake -DCMAKE_CXX_FLAGS_RELWITHDEBINFO="-O3 -g -DNDEBUG"
#
# Note that CMakeCache.txt contains cmake builtins for these variables,
# *not* the values that will actually be used, which we report here:

IF(BUILD_IS_SINGLE_CONFIG)
  MESSAGE(STATUS "CMAKE_BUILD_TYPE: ${CMAKE_BUILD_TYPE}")
ENDIF()
GET_PROPERTY(cwd_definitions DIRECTORY PROPERTY COMPILE_DEFINITIONS)
MESSAGE(STATUS "COMPILE_DEFINITIONS: ${cwd_definitions}")
REPORT_CXX_FLAGS()
MESSAGE(STATUS "CMAKE_C_LINK_FLAGS: ${CMAKE_C_LINK_FLAGS}")
MESSAGE(STATUS "CMAKE_CXX_LINK_FLAGS: ${CMAKE_CXX_LINK_FLAGS}")
MESSAGE(STATUS "CMAKE_EXE_LINKER_FLAGS ${CMAKE_EXE_LINKER_FLAGS}")
MESSAGE(STATUS "CMAKE_MODULE_LINKER_FLAGS ${CMAKE_MODULE_LINKER_FLAGS}")
MESSAGE(STATUS "CMAKE_SHARED_LINKER_FLAGS ${CMAKE_SHARED_LINKER_FLAGS}")

# If user provided WITH_NDBCLUSTER keep it in cache
IF(HAVE_WITH_NDBCLUSTER)
  SET(WITH_NDBCLUSTER ${WITH_NDB} CACHE BOOL
    "Deprecated legacy option for RonDB")
ENDIF()
CHECK_BASE64()<|MERGE_RESOLUTION|>--- conflicted
+++ resolved
@@ -317,14 +317,6 @@
     ENDIF()
     IF(LINUX_RHEL)
       MESSAGE(STATUS "Looking for a devtoolset compiler")
-<<<<<<< HEAD
-      IF(LINUX_RHEL6)
-        SET(ALTERNATIVE_PATHS "/opt/rh/devtoolset-8")
-      ELSEIF(LINUX_RHEL7)
-        # ARM requires GCC 10. GCC 10 is faster than GCC 9
-        # GCC 10 had bugs, so upgraded to GCC 11.
-        SET(ALTERNATIVE_PATHS "/opt/rh/devtoolset-11")
-=======
       IF(LINUX_RHEL7)
         # gcc11 not available yet
         IF(MY_HOST_MACHINE_NAME MATCHES "aarch64")
@@ -332,7 +324,6 @@
         ELSE()
           SET(ALTERNATIVE_PATHS "/opt/rh/devtoolset-11")
         ENDIF()
->>>>>>> 05e4357f
       ELSEIF(LINUX_RHEL8 OR LINUX_RHEL9)
         SET(ALTERNATIVE_PATHS "/opt/rh/gcc-toolset-12")
       ENDIF()
@@ -780,10 +771,8 @@
 INCLUDE(fprofile)
 INCLUDE(fido2)
 INCLUDE(win_jemalloc)
-<<<<<<< HEAD
 INCLUDE(msvc_cppcheck)
 INCLUDE(base64)
-=======
 INCLUDE(libs_mysql_create_library)
 INCLUDE(libcno)
 
@@ -797,7 +786,6 @@
     RETURN()
   ENDIF()
 ENDIF()
->>>>>>> 05e4357f
 
 IF(UNIX)
   OPTION(WITH_VALGRIND "Valgrind instrumentation" OFF)
