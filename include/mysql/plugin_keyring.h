--- conflicted
+++ resolved
@@ -1,8 +1,4 @@
-<<<<<<< HEAD
 /* Copyright (c) 2016, 2017, Oracle and/or its affiliates. All rights reserved.
-=======
-/* Copyright (c) 2016, 2017 Oracle and/or its affiliates. All rights reserved.
->>>>>>> 4b4dd7a5
 
    This program is free software; you can redistribute it and/or modify
    it under the terms of the GNU General Public License as published by
@@ -107,12 +103,8 @@
       @retval 0 OK
       @retval 1 ERROR
   */
-<<<<<<< HEAD
   bool (*mysql_key_generate)(const char *key_id, const char *key_type,
                              const char *user_id, size_t key_len);
-=======
-  my_bool (*mysql_key_generate)(const char *key_id, const char *key_type,
-                                const char *user_id, size_t key_len);
 
   /**
     Keys_iterator object refers to an iterator which is used to iterate
@@ -188,6 +180,5 @@
       @retval 1 ERROR
   */
   bool (*mysql_key_iterator_get_key)(void* key_iterator, char *key_id, char *user_id);
->>>>>>> 4b4dd7a5
 };
 #endif