--- conflicted
+++ resolved
@@ -493,15 +493,11 @@
 #define HA_ERR_ROW_IN_WRONG_PARTITION 186 /* Row in wrong partition */
 #define HA_ERR_INNODB_READ_ONLY   187    /* InnoDB is in read only mode. */
 #define HA_ERR_FTS_EXCEED_RESULT_CACHE_LIMIT  188 /* FTS query exceeds result cache limit */
-<<<<<<< HEAD
 #define HA_ERR_FK_DEPTH_EXCEEDED  189    /* FK cascade depth exceeded */
 #define HA_MISSING_CREATE_OPTION  190    /* Option Missing during Create */
 #define HA_ERR_SE_OUT_OF_MEMORY   191    /* Out of memory in storage engine */
-#define HA_ERR_LAST               191    /* Copy of last error nr */
-=======
-#define HA_ERR_TEMP_FILE_WRITE_FAILURE	189	/* Temp file write failure */
-#define HA_ERR_LAST               189    /* Copy of last error nr */
->>>>>>> 471606c6
+#define HA_ERR_TEMP_FILE_WRITE_FAILURE 192 /* Temp file write failure */
+#define HA_ERR_LAST               192    /* Copy of last error nr */
 
 /* Number of different errors */
 #define HA_ERR_ERRORS            (HA_ERR_LAST - HA_ERR_FIRST + 1)
