/* Copyright (c) 2012, 2023, Oracle and/or its affiliates.

   This program is free software; you can redistribute it and/or modify
   it under the terms of the GNU General Public License, version 2.0,
   as published by the Free Software Foundation.

   This program is also distributed with certain software (including
   but not limited to OpenSSL) that is licensed under separate terms,
   as designated in a particular file or component or in included license
   documentation.  The authors of MySQL hereby grant you an additional
   permission to link the program and your derivative works with the
   separately licensed software that they have included with MySQL.

   Without limiting anything contained in the foregoing, this file,
   which is part of C Driver for MySQL (Connector/C), is also subject to the
   Universal FOSS Exception, version 1.0, a copy of which can be found at
   http://oss.oracle.com/licenses/universal-foss-exception.

   This program is distributed in the hope that it will be useful,
   but WITHOUT ANY WARRANTY; without even the implied warranty of
   MERCHANTABILITY or FITNESS FOR A PARTICULAR PURPOSE.  See the
   GNU General Public License, version 2.0, for more details.

   You should have received a copy of the GNU General Public License
   along with this program; if not, write to the Free Software
   Foundation, Inc., 51 Franklin St, Fifth Floor, Boston, MA 02110-1301  USA */

/**
  @file mysys/my_md5.cc
  Wrapper functions for OpenSSL.
*/

#include "my_md5.h"

#include <openssl/crypto.h>
#include <openssl/err.h>

#include "template_utils.h"

#if OPENSSL_VERSION_NUMBER >= 0x30000000L
#include <openssl/evp.h>
#include <openssl/provider.h>
#else
#include <openssl/md5.h>
#endif /* OPENSSL_VERSION_NUMBER >= 0x30000000L */

<<<<<<< HEAD
// returns 1 for success and 0 for failure
[[nodiscard]] int my_md5_hash(unsigned char *digest, unsigned const char *buf,
                              int len) {
=======
static void my_md5_hash(unsigned char *digest, unsigned const char *buf,
                        size_t len) {
>>>>>>> 8f8cc59e
#if OPENSSL_VERSION_NUMBER >= 0x30000000L
  /*
    EVP_Digest() is a wrapper around the EVP_DigestInit_ex(),
    EVP_Update() and EVP_Final_ex() functions.
  */
  return EVP_Digest(buf, len, digest, nullptr, EVP_md5(), nullptr);
#else  /* OPENSSL_VERSION_NUMBER >= 0x30000000L */
  MD5_CTX ctx;
  MD5_Init(&ctx);
  MD5_Update(&ctx, buf, len);
  return MD5_Final(digest, &ctx);
#endif /* OPENSSL_VERSION_NUMBER >= 0x30000000L */
}

/**
    Wrapper function to compute MD5 message digest.

    @param [out] digest Computed MD5 digest
    @param [in] buf     Message to be computed
    @param [in] len     Length of the message
    @return             0 when MD5 hash function called successfully
                        1 when MD5 hash function doesn't called because of fips
   mode (ON/STRICT)
*/
int compute_md5_hash(char *digest, const char *buf, size_t len) {
  int retval = 0;

#if OPENSSL_VERSION_NUMBER >= 0x30000000L
  int fips_mode = EVP_default_properties_is_fips_enabled(nullptr) &&
                  OSSL_PROVIDER_available(nullptr, "fips");
#else  /* OPENSSL_VERSION_NUMBER >= 0x30000000L */
  int fips_mode = FIPS_mode();
#endif /* OPENSSL_VERSION_NUMBER >= 0x30000000L */

  /* If fips mode is ON/STRICT restricted method calls will result into abort,
   * skipping call. */
  if (fips_mode == 0) {
    retval = (0 == my_md5_hash(pointer_cast<unsigned char *>(digest),
                               pointer_cast<unsigned const char *>(buf), len));
  } else {
    retval = 1;
  }

  ERR_clear_error();
  return retval;
}<|MERGE_RESOLUTION|>--- conflicted
+++ resolved
@@ -44,14 +44,9 @@
 #include <openssl/md5.h>
 #endif /* OPENSSL_VERSION_NUMBER >= 0x30000000L */
 
-<<<<<<< HEAD
 // returns 1 for success and 0 for failure
 [[nodiscard]] int my_md5_hash(unsigned char *digest, unsigned const char *buf,
-                              int len) {
-=======
-static void my_md5_hash(unsigned char *digest, unsigned const char *buf,
-                        size_t len) {
->>>>>>> 8f8cc59e
+                              size_t len) {
 #if OPENSSL_VERSION_NUMBER >= 0x30000000L
   /*
     EVP_Digest() is a wrapper around the EVP_DigestInit_ex(),
