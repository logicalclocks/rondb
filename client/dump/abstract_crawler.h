/*
  Copyright (c) 2015, 2016, Oracle and/or its affiliates. All rights reserved.

  This program is free software; you can redistribute it and/or modify
  it under the terms of the GNU General Public License as published by
  the Free Software Foundation; version 2 of the License.

  This program is distributed in the hope that it will be useful,
  but WITHOUT ANY WARRANTY; without even the implied warranty of
  MERCHANTABILITY or FITNESS FOR A PARTICULAR PURPOSE.  See the
  GNU General Public License for more details.

  You should have received a copy of the GNU General Public License
  along with this program; if not, write to the Free Software
  Foundation, Inc., 51 Franklin St, Fifth Floor, Boston, MA 02110-1301  USA
*/

#ifndef ABSTRACT_CRAWLER_INCLUDED
#define ABSTRACT_CRAWLER_INCLUDED

#include "i_crawler.h"
#include "abstract_chain_element.h"
#include "i_chain_maker.h"
#include "i_dump_task.h"

namespace Mysql{
namespace Tools{
namespace Dump{

class Abstract_crawler : public Abstract_chain_element,
  public virtual I_crawler
{
public:
  /**
    Adds new Chain Maker to ask for chains for found objects.
   */
  virtual void register_chain_maker(I_chain_maker* new_chain_maker);

<<<<<<< HEAD
  // Fix "inherits ... via dominance" warnings
  void register_progress_watcher(I_progress_watcher* new_progress_watcher)
  { Abstract_chain_element::register_progress_watcher(new_progress_watcher); }

  // Fix "inherits ... via dominance" warnings
  uint64 get_id() const
  { return Abstract_chain_element::get_id(); }

=======
  ~Abstract_crawler();
>>>>>>> d26e0909
protected:
  Abstract_crawler(
    Mysql::I_callable<bool, const Mysql::Tools::Base::Message_data&>*
      message_handler, Simple_id_generator* object_id_generator);
  /**
    Routine for performing common work on each enumerated DB object.
   */
  void process_dump_task(I_dump_task* new_dump_task);

  void wait_for_tasks_completion();

  bool need_callbacks_in_child();

  // Fix "inherits ... via dominance" warnings
  void item_completion_in_child_callback(Item_processing_data* item_processed)
  { Abstract_chain_element::item_completion_in_child_callback(item_processed); }

private:
  std::vector<I_chain_maker*> m_chain_makers;
  std::vector<I_dump_task*> m_dump_tasks_created;
  /**
    Stores next chain ID to be used. Used as ID generator.
   */
  static my_boost::atomic_uint64_t next_chain_id;
};

}
}
}

#endif<|MERGE_RESOLUTION|>--- conflicted
+++ resolved
@@ -36,7 +36,7 @@
    */
   virtual void register_chain_maker(I_chain_maker* new_chain_maker);
 
-<<<<<<< HEAD
+
   // Fix "inherits ... via dominance" warnings
   void register_progress_watcher(I_progress_watcher* new_progress_watcher)
   { Abstract_chain_element::register_progress_watcher(new_progress_watcher); }
@@ -45,9 +45,9 @@
   uint64 get_id() const
   { return Abstract_chain_element::get_id(); }
 
-=======
+
   ~Abstract_crawler();
->>>>>>> d26e0909
+
 protected:
   Abstract_crawler(
     Mysql::I_callable<bool, const Mysql::Tools::Base::Message_data&>*
