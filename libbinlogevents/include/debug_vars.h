<<<<<<< HEAD
// Copyright (c) 2014, 2023, Oracle and/or its affiliates.
//
// This program is free software; you can redistribute it and/or modify
// it under the terms of the GNU General Public License, version 2.0,
// as published by the Free Software Foundation.
//
// This program is also distributed with certain software (including
// but not limited to OpenSSL) that is licensed under separate terms,
// as designated in a particular file or component or in included license
// documentation.  The authors of MySQL hereby grant you an additional
// permission to link the program and your derivative works with the
// separately licensed software that they have included with MySQL.
//
// This program is distributed in the hope that it will be useful,
// but WITHOUT ANY WARRANTY; without even the implied warranty of
// MERCHANTABILITY or FITNESS FOR A PARTICULAR PURPOSE.  See the
// GNU General Public License, version 2.0, for more details.
//
// You should have received a copy of the GNU General Public License
// along with this program; if not, write to the Free Software
// Foundation, Inc., 51 Franklin St, Fifth Floor, Boston, MA 02110-1301  USA.

#ifndef LIBBINLOGEVENTS_INCLUDE_DEBUG_VARS_H
#define LIBBINLOGEVENTS_INCLUDE_DEBUG_VARS_H

#include "mysql/binlog/event/debug_vars.h"
#include "mysql/utils/deprecate_header.h"

DEPRECATE_HEADER(libbinlogevents_include_debug_vars)

#endif  // LIBBINLOGEVENTS_INCLUDE_DEBUG_VARS_H
=======
/* Copyright (c) 2014, 2024, Oracle and/or its affiliates.

   This program is free software; you can redistribute it and/or modify
   it under the terms of the GNU General Public License, version 2.0,
   as published by the Free Software Foundation.

   This program is also distributed with certain software (including
   but not limited to OpenSSL) that is licensed under separate terms,
   as designated in a particular file or component or in included license
   documentation.  The authors of MySQL hereby grant you an additional
   permission to link the program and your derivative works with the
   separately licensed software that they have included with MySQL.

   This program is distributed in the hope that it will be useful,
   but WITHOUT ANY WARRANTY; without even the implied warranty of
   MERCHANTABILITY or FITNESS FOR A PARTICULAR PURPOSE.  See the
   GNU General Public License, version 2.0, for more details.

   You should have received a copy of the GNU General Public License
   along with this program; if not, write to the Free Software
   Foundation, Inc., 51 Franklin St, Fifth Floor, Boston, MA 02110-1301  USA */

/**
  @file debug_vars.h

  @brief This header file contains the status of variables used by MySQL tests
  for debug operations. The variables are set to true by the MySQL server if
  the test pertaining to the variable is active. The variables are initialized
   with false (in binlog_event.cpp).
*/
#ifndef DEBUG_VARS_INCLUDED
#define DEBUG_VARS_INCLUDED

namespace binary_log_debug {
extern bool debug_checksum_test;
extern bool debug_query_mts_corrupt_db_names;
extern bool debug_simulate_invalid_address;

// TODO(WL#7546):Add variables here as we move methods into libbinlogevent
// from the server while implementing the WL#7546(Moving binlog event
// encoding into a separate package)
}  // namespace binary_log_debug
#endif
>>>>>>> 537dd524
<|MERGE_RESOLUTION|>--- conflicted
+++ resolved
@@ -1,5 +1,4 @@
-<<<<<<< HEAD
-// Copyright (c) 2014, 2023, Oracle and/or its affiliates.
+// Copyright (c) 2014, 2024, Oracle and/or its affiliates.
 //
 // This program is free software; you can redistribute it and/or modify
 // it under the terms of the GNU General Public License, version 2.0,
@@ -29,49 +28,4 @@
 
 DEPRECATE_HEADER(libbinlogevents_include_debug_vars)
 
-#endif  // LIBBINLOGEVENTS_INCLUDE_DEBUG_VARS_H
-=======
-/* Copyright (c) 2014, 2024, Oracle and/or its affiliates.
-
-   This program is free software; you can redistribute it and/or modify
-   it under the terms of the GNU General Public License, version 2.0,
-   as published by the Free Software Foundation.
-
-   This program is also distributed with certain software (including
-   but not limited to OpenSSL) that is licensed under separate terms,
-   as designated in a particular file or component or in included license
-   documentation.  The authors of MySQL hereby grant you an additional
-   permission to link the program and your derivative works with the
-   separately licensed software that they have included with MySQL.
-
-   This program is distributed in the hope that it will be useful,
-   but WITHOUT ANY WARRANTY; without even the implied warranty of
-   MERCHANTABILITY or FITNESS FOR A PARTICULAR PURPOSE.  See the
-   GNU General Public License, version 2.0, for more details.
-
-   You should have received a copy of the GNU General Public License
-   along with this program; if not, write to the Free Software
-   Foundation, Inc., 51 Franklin St, Fifth Floor, Boston, MA 02110-1301  USA */
-
-/**
-  @file debug_vars.h
-
-  @brief This header file contains the status of variables used by MySQL tests
-  for debug operations. The variables are set to true by the MySQL server if
-  the test pertaining to the variable is active. The variables are initialized
-   with false (in binlog_event.cpp).
-*/
-#ifndef DEBUG_VARS_INCLUDED
-#define DEBUG_VARS_INCLUDED
-
-namespace binary_log_debug {
-extern bool debug_checksum_test;
-extern bool debug_query_mts_corrupt_db_names;
-extern bool debug_simulate_invalid_address;
-
-// TODO(WL#7546):Add variables here as we move methods into libbinlogevent
-// from the server while implementing the WL#7546(Moving binlog event
-// encoding into a separate package)
-}  // namespace binary_log_debug
-#endif
->>>>>>> 537dd524
+#endif  // LIBBINLOGEVENTS_INCLUDE_DEBUG_VARS_H