--- conflicted
+++ resolved
@@ -313,12 +313,6 @@
 Summary:        Test suite for the MySQL database server
 Group:          Applications/Databases
 Requires:       %{name}-server%{?_isa} >= %{min}
-<<<<<<< HEAD
-%if 0%{?cluster}
-Requires:       %{name}-data-node%{?_isa} >= %{min}
-Requires:       %{name}-management-server%{?_isa} >= %{min}
-%endif
-=======
 Requires:       perl(Carp)
 Requires:       perl(Config)
 Requires:       perl(Cwd)
@@ -347,7 +341,10 @@
 Requires:       perl(Sys::Hostname)
 Requires:       perl(Time::HiRes)
 Requires:       perl(Time::localtime)
->>>>>>> f6dd8ad0
+%if 0%{?cluster}
+Requires:       %{name}-data-node%{?_isa} >= %{min}
+Requires:       %{name}-management-server%{?_isa} >= %{min}
+%endif
 %if 0%{?commercial}
 Provides:       MySQL-test-advanced%{?_isa} = %{version}-%{release}
 Obsoletes:      MySQL-test-advanced < %{version}-%{release}
@@ -1427,18 +1424,12 @@
 %endif
 
 %changelog
-<<<<<<< HEAD
-* Wed Jan 10 2018 Erlend Dahl <erlend.dahl@oracle.com> - 8.0.5-0.1
+* Wed Jan 24 2018 Erlend Dahl <erlend.dahl@oracle.com> - 8.0.5-0.1
 - Removed milestone marker
 - Move mysqlx to default plugin
 - Add component_mysqlx_global_reset.so
-=======
-* Wed Jan 24 2018 Balasubramanian Kandasamy <balasubramanian.kandasamy@oracle.com> - 5.7.23-1
+- No longer need to remove obsoleted mysqltest man pages
 - Add perl modules for test subpackage
-
-* Wed Jan 10 2018 Bjorn Munch <bjorn.munch@oracle.com> - 5.7.22-1
->>>>>>> f6dd8ad0
-- No longer need to remove obsoleted mysqltest man pages
 
 * Thu Dec 07 2017 Balasubramanian Kandasamy <balasubramanian.kandasamy@oracle.com> - 8.0.4-0.1
 - Add meb as sub package
