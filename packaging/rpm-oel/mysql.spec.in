# Copyright (c) 2000, 2018, Oracle and/or its affiliates. All rights reserved.
#
# This program is free software; you can redistribute it and/or modify
# it under the terms of the GNU General Public License as published by
# the Free Software Foundation; version 2 of the License.
#
# This program is distributed in the hope that it will be useful,
# but WITHOUT ANY WARRANTY; without even the implied warranty of
# MERCHANTABILITY or FITNESS FOR A PARTICULAR PURPOSE.  See the
# GNU General Public License for more details.
#
# You should have received a copy of the GNU General Public License
# along with this program; see the file COPYING. If not, write to the
# Free Software Foundation, Inc., 51 Franklin St, Fifth Floor, Boston
# MA  02110-1301  USA.

# Package redhat-rpm-config will define some required macros.
# With redhat-rpm-config install, rebuild is just: 'rpmbuild mysql.spec'

# Install cmake28 from EPEL when building on OL6/RHEL6.

# NOTE: "vendor" is used in upgrade/downgrade check, so you can't
# change these, has to be exactly as is.

%global mysql_vendor Oracle and/or its affiliates
%global mysqldatadir /var/lib/mysql

# Pass --define 'with_cluster 1' to build with cluster support
%{?with_cluster: %global cluster 1}

# By default, a build will include the bundeled "yaSSL" library for SSL.
%{?with_ssl: %global ssl_option -DWITH_SSL=%{with_ssl}}

# Pass path to mecab lib
%{?with_mecab: %global mecab_option -DWITH_MECAB=%{with_mecab}}
%{?with_mecab: %global mecab 1}

# Pass path to the AWS SDK install
%{?with_aws_sdk: %global aws_sdk_option -DWITH_AWS_SDK=%{with_aws_sdk}}
%{?with_aws_sdk: %global aws_sdk 1}

# Pass path to the libcurl "lib" directory
%{?WITH_CURL: %global curl_lib_option -DWITH_CURL=%{WITH_CURL}}

# Regression tests may take a long time, override the default to skip them
%{!?runselftest:%global runselftest 0}

%{!?with_systemd:                %global systemd 0}
%{?el7:                          %global systemd 1}
%{!?with_debuginfo:              %global nodebuginfo 1}
%{!?product_suffix:              %global product_suffix community}
%{!?feature_set:                 %global feature_set community}
%{!?compilation_comment_release: %global compilation_comment_release MySQL Community Server - (GPL)}
%{!?compilation_comment_debug:   %global compilation_comment_debug MySQL Community Server - Debug (GPL)}
%{!?src_base:                    %global src_base mysql%{?cluster:-cluster-gpl}}

# Version for compat libs
%if 0%{?rhel} == 5
%global compatver             5.0.96
%global compatlib             15
%global compatsrc             http://downloads.mysql.com/archives/mysql-5.0/mysql-%{compatver}.tar.gz
%endif

%if 0%{?rhel} == 6
%global compatver             5.1.72
%global compatlib             16
%global compatsrc             https://cdn.mysql.com/Downloads/MySQL-5.1/mysql-%{compatver}.tar.gz
%endif

%if 0%{?rhel} == 7
%global compatver             5.6.37
%global compatlib             18
%global compatsrc             https://cdn.mysql.com/Downloads/MySQL-5.6/mysql-%{compatver}.tar.gz
%endif

# multiarch
%global multiarchs            ppc %{power64} %{ix86} x86_64 %{sparc}

# Hack to support el5 where __isa_bits not defined. Note: supports i386 and x86_64 only, sorry.
%if x%{?__isa_bits} == x
%ifarch %{ix86}
%global __isa_bits            32
%endif
%ifarch x86_64
%global __isa_bits            64
%endif
%endif

%global src_dir               %{src_base}-%{version}

# No debuginfo for now, ships /usr/sbin/mysqld-debug and libmysqlcliet-debug.a
%if 0%{?nodebuginfo}
%global _enable_debug_package 0
%global debug_package         %{nil}
%global __os_install_post     /usr/lib/rpm/brp-compress %{nil}
%endif

%if 0%{?commercial}
%global license_files_server  %{src_dir}/LICENSE.mysql %{src_dir}/README
%global license_type          Commercial
%else
%global license_files_server  %{src_dir}/COPYING %{src_dir}/README
%global license_type          GPLv2
%endif

%global min                   5.7.9

Name:           mysql%{?cluster:-cluster}-%{product_suffix}
Summary:        A very fast and reliable SQL database server
Group:          Applications/Databases
Version:        @MYSQL_NO_DASH_VERSION@
Release:        1%{?commercial:.1}%{?dist}
License:        Copyright (c) 2000, @MYSQL_COPYRIGHT_YEAR@, %{mysql_vendor}. All rights reserved. Under %{?license_type} license as shown in the Description field.
Source0:        https://cdn.mysql.com/Downloads/MySQL-@MYSQL_BASE_VERSION@/%{src_dir}.tar.gz
URL:            http://www.mysql.com/
Packager:       MySQL Release Engineering <mysql-build@oss.oracle.com>
Vendor:         %{mysql_vendor}
%if 0%{?compatlib}
Source7:        %{compatsrc}
%endif
Source10:       https://downloads.sourceforge.net/boost/@BOOST_PACKAGE_NAME@.tar.bz2
Source90:       filter-provides.sh
Source91:       filter-requires.sh
%{?el5:BuildRequires:  cmake28 >= 2.8.2}
%{?el6:BuildRequires:  cmake28 >= 2.8.2}
%{?el7:BuildRequires:  cmake >= 2.8.2}
%{?el5:BuildRequires:  gcc44}
%{?el5:BuildRequires:  gcc44-c++}
BuildRequires:  perl
%{?el7:BuildRequires: perl(Time::HiRes)}
%{?el7:BuildRequires: perl(Env)}
BuildRequires:  time
BuildRequires:  libaio-devel
BuildRequires:  ncurses-devel
%if 0%{?rhel} > 5
BuildRequires:  numactl-devel
%endif
BuildRequires:  openssl-devel
BuildRequires:  zlib-devel
%if 0%{?systemd}
BuildRequires:  systemd
BuildRequires:  pkgconfig(systemd)
%endif
BuildRequires:  cyrus-sasl-devel
BuildRequires:  openldap-devel
BuildRoot:      %(mktemp -ud %{_tmppath}/%{name}-%{version}-%{release}-XXXXXX)

%if 0%{?rhel} > 6
# For rpm => 4.9 only: https://fedoraproject.org/wiki/Packaging:AutoProvidesAndRequiresFiltering
%global __requires_exclude ^perl\\((GD|hostnames|lib::mtr|lib::v1|mtr_|My::)
%global __provides_exclude_from ^(/usr/share/(mysql|mysql-test)/.*|%{_libdir}/mysql/plugin/.*\\.so)$
%else
# https://fedoraproject.org/wiki/EPEL:Packaging#Generic_Filtering_on_EPEL6
%global __perl_provides %{SOURCE90}
%global __perl_requires %{SOURCE91}
%endif

%description
The MySQL(TM) software delivers a very fast, multi-threaded, multi-user,
and robust SQL (Structured Query Language) database server. MySQL Server
is intended for mission-critical, heavy-load production systems as well
as for embedding into mass-deployed software. MySQL is a trademark of
%{mysql_vendor}

The MySQL software has Dual Licensing, which means you can use the MySQL
software free of charge under the GNU General Public License
(http://www.gnu.org/licenses/). You can also purchase commercial MySQL
licenses from %{mysql_vendor} if you do not wish to be bound by the terms of
the GPL. See the chapter "Licensing and Support" in the manual for
further info.

The MySQL web site (http://www.mysql.com/) provides the latest
news and information about the MySQL software. Also please see the
documentation and the manual for more information.

%package        server
Summary:        A very fast and reliable SQL database server
Group:          Applications/Databases
Requires:       coreutils
Requires:       grep
Requires:       procps
Requires:       shadow-utils
Requires:       net-tools
Requires:       %{name}-client%{?_isa} >= %{min}
Requires:       %{name}-common%{?_isa} = %{version}-%{release}
%if 0%{?commercial}
Obsoletes:      mysql-commercial-bench < 5.7.8
Provides:       MySQL-server-advanced%{?_isa} = %{version}-%{release}
Obsoletes:      MySQL-server-advanced < %{version}-%{release}
Obsoletes:      mysql-community-server < %{version}-%{release}
%if 0%{?cluster}
Provides:       MySQL-Cluster-server-advanced%{?_isa} = %{version}-%{release}
Obsoletes:      MySQL-Cluster-server-advanced%{?_isa} < %{version}-%{release}
Obsoletes:      mysql-commercial-server < %{version}-%{release}
Obsoletes:      mysql-cluster-community-server < %{version}-%{release}
%endif
%endif
%if 0%{?cluster}
Provides:       MySQL-Cluster-server-gpl%{?_isa} = %{version}-%{release}
Obsoletes:      MySQL-Cluster-server-gpl%{?_isa} < %{version}-%{release}
%endif
Provides:       MySQL-server%{?_isa} = %{version}-%{release}
Obsoletes:      MySQL-server < %{version}-%{release}
Obsoletes:      mysql-community-bench < 5.7.8
Obsoletes:      community-mysql-bench
Obsoletes:      mysql-bench
Obsoletes:      mysql-server < %{version}-%{release}
Obsoletes:      mariadb-bench
Obsoletes:      mariadb-server
Obsoletes:      mariadb-galera-server
Provides:       mysql-server = %{version}-%{release}
Provides:       mysql-server%{?_isa} = %{version}-%{release}
Provides:       mysql-compat-server = %{version}-%{release}
Provides:       mysql-compat-server%{?_isa} = %{version}-%{release}
%if 0%{?systemd}
Requires(post):   systemd
Requires(preun):  systemd
Requires(postun): systemd
%else
Requires(post):   /sbin/chkconfig
Requires(preun):  /sbin/chkconfig
Requires(preun):  /sbin/service
%endif

%description    server
The MySQL(TM) software delivers a very fast, multi-threaded, multi-user,
and robust SQL (Structured Query Language) database server. MySQL Server
is intended for mission-critical, heavy-load production systems as well
as for embedding into mass-deployed software. MySQL is a trademark of
%{mysql_vendor}

The MySQL software has Dual Licensing, which means you can use the MySQL
software free of charge under the GNU General Public License
(http://www.gnu.org/licenses/). You can also purchase commercial MySQL
licenses from %{mysql_vendor} if you do not wish to be bound by the terms of
the GPL. See the chapter "Licensing and Support" in the manual for
further info.

The MySQL web site (http://www.mysql.com/) provides the latest news and
information about the MySQL software.  Also please see the documentation
and the manual for more information.

This package includes the MySQL server binary as well as related utilities
to run and administer a MySQL server.

%package        client
Summary:        MySQL database client applications and tools
Group:          Applications/Databases
Requires:       %{name}-libs%{?_isa} >= %{min}
%if 0%{?commercial}
Provides:       MySQL-client-advanced%{?_isa} = %{version}-%{release}
Obsoletes:      MySQL-client-advanced < %{version}-%{release}
Obsoletes:      mysql-community-client < %{version}-%{release}
%if 0%{?cluster}
Provides:       MySQL-Cluster-client-advanced%{?_isa} = %{version}-%{release}
Obsoletes:      MySQL-Cluster-client-advanced%{?_isa} < %{version}-%{release}
Obsoletes:      mysql-commercial-client < %{version}-%{release}
Obsoletes:      mysql-cluster-community-client < %{version}-%{release}
%endif
%endif
%if 0%{?cluster}
Provides:       MySQL-Cluster-client-gpl%{?_isa} = %{version}-%{release}
Obsoletes:      MySQL-Cluster-client-gpl < %{version}-%{release}
%endif
Provides:       MySQL-client%{?_isa} = %{version}-%{release}
Obsoletes:      MySQL-client < %{version}-%{release}
Obsoletes:      mariadb
%if 0%{?rhel} > 5
Obsoletes:      mysql < %{version}-%{release}
Provides:       mysql = %{version}-%{release}
Provides:       mysql%{?_isa} = %{version}-%{release}
%endif

%description    client
This package contains the standard MySQL clients and administration
tools.

%package        common
Summary:        MySQL database common files for server and client libs
Group:          Applications/Databases
%if 0%{?commercial}
Obsoletes:      mysql-community-common < %{version}-%{release}
%if 0%{?cluster}
Obsoletes:      mysql-commercial-common < %{version}-%{release}
Obsoletes:      mysql-cluster-community-common < %{version}-%{release}
%endif
%endif
Provides:       mysql-common = %{version}-%{release}
Provides:       mysql-common%{?_isa} = %{version}-%{release}
%{?el5:Requires: mysql%{?_isa} >= %{min}}

%description    common
This packages contains common files needed by MySQL client library,
MySQL database server, and MySQL embedded server.


%package        test
Summary:        Test suite for the MySQL database server
Group:          Applications/Databases
Requires:       %{name}-server%{?_isa} >= %{min}
%if 0%{?commercial}
Provides:       MySQL-test-advanced%{?_isa} = %{version}-%{release}
Obsoletes:      MySQL-test-advanced < %{version}-%{release}
Obsoletes:      mysql-community-test < %{version}-%{release}
%if 0%{?cluster}
Provides:       MySQL-Cluster-test-advanced%{?_isa} = %{version}-%{release}
Obsoletes:      MySQL-Cluster-test-advanced%{?_isa} < %{version}-%{release}
Obsoletes:      mysql-commercial-test < %{version}-%{release}
Obsoletes:      mysql-cluster-community-test < %{version}-%{release}
%endif
%endif
%if 0%{?cluster}
Provides:       MySQL-Cluster-test-gpl%{?_isa} = %{version}-%{release}
Obsoletes:      MySQL-Cluster-test-gpl < %{version}-%{release}
%endif
Provides:       MySQL-test%{?_isa} = %{version}-%{release}
Obsoletes:      MySQL-test < %{version}-%{release}
Obsoletes:      mysql-test < %{version}-%{release}
Obsoletes:      mariadb-test
Provides:       mysql-test = %{version}-%{release}
Provides:       mysql-test%{?_isa} = %{version}-%{release}

%description    test
This package contains the MySQL regression test suite for MySQL
database server.

%package        devel
Summary:        Development header files and libraries for MySQL database client applications
Group:          Applications/Databases
Requires:       %{name}-libs%{?_isa} >= %{min}
%if 0%{?commercial}
Provides:       MySQL-devel-advanced%{?_isa} = %{version}-%{release}
Obsoletes:      MySQL-devel-advanced < %{version}-%{release}
Obsoletes:      mysql-community-devel < %{version}-%{release}
%if 0%{?cluster}
Provides:       MySQL-Cluster-devel-advanced%{?_isa} = %{version}-%{release}
Obsoletes:      MySQL-Cluster-devel-advanced%{?_isa} < %{version}-%{release}
Obsoletes:      mysql-commercial-devel < %{version}-%{release}
Obsoletes:      mysql-cluster-community-devel < %{version}-%{release}
%endif
%endif
%if 0%{?cluster}
Provides:       MySQL-Cluster-devel-gpl%{?_isa} = %{version}-%{release}
Obsoletes:      MySQL-Cluster-devel-gpl < %{version}-%{release}
%endif
Provides:       MySQL-devel = %{version}-%{release}
Obsoletes:      MySQL-devel < %{version}-%{release}
Obsoletes:      mysql-devel < %{version}-%{release}
Obsoletes:      mariadb-devel
Obsoletes:      mysql-connector-c-devel < 6.2
Provides:       mysql-devel = %{version}-%{release}
Provides:       mysql-devel%{?_isa} = %{version}-%{release}

%description    devel
This package contains the development header files and libraries necessary
to develop MySQL client applications.

%package        libs
Summary:        Shared libraries for MySQL database client applications
Group:          Applications/Databases
Requires:       %{name}-common%{?_isa} >= %{min}
%if 0%{?commercial}
Provides:       MySQL-shared-advanced%{?_isa} = %{version}-%{release}
Obsoletes:      MySQL-shared-advanced < %{version}-%{release}
Obsoletes:      mysql-community-libs < %{version}-%{release}
%if 0%{?cluster}
Provides:       MySQL-Cluster-shared-advanced%{?_isa} = %{version}-%{release}
Obsoletes:      MySQL-Cluster-shared-advanced < %{version}-%{release}
Obsoletes:      MySQL-shared-advanced < %{version}-%{release}
Obsoletes:      mysql-cluster-community-libs < %{version}-%{release}
%endif
%endif
%if 0%{?cluster}
Provides:       MySQL-Cluster-shared-gpl%{?_isa} = %{version}-%{release}
Obsoletes:      MySQL-Cluster-shared-gpl < %{version}-%{release}
%endif
Provides:       MySQL-shared%{?_isa} = %{version}-%{release}
Obsoletes:      MySQL-shared < %{version}-%{release}
Obsoletes:      mysql-libs < %{version}-%{release}
Obsoletes:      mariadb-libs
Obsoletes:      mysql-connector-c-shared < 6.2
Provides:       mysql-libs = %{version}-%{release}
Provides:       mysql-libs%{?_isa} = %{version}-%{release}

%description    libs
This package contains the shared libraries for MySQL client
applications.

%if 0%{?compatlib}
%package        libs-compat
Summary:        Shared compat libraries for MySQL %{compatver} database client applications
Group:          Applications/Databases
Obsoletes:      mysql-libs-compat < %{version}-%{release}
Provides:       mysql-libs-compat = %{version}-%{release}
Provides:       mysql-libs-compat%{?_isa} = %{version}-%{release}
Requires:       %{name}-libs%{?_isa} >= %{min}
%if 0%{?commercial}
Provides:       MySQL-shared-compat-advanced%{?_isa} = %{version}-%{release}
Obsoletes:      MySQL-shared-compat-advanced < %{version}-%{release}
Obsoletes:      mysql-community-libs-compat < %{version}-%{release}
%if 0%{?cluster}
Provides:       MySQL-Cluster-shared-compat-advanced%{?_isa} = %{version}-%{release}
Obsoletes:      MySQL-Cluster-shared-compat-advanced < %{version}-%{release}
Obsoletes:      mysql-commercial-libs-compat < %{version}-%{release}
Obsoletes:      mysql-cluster-community-libs-compat < %{version}-%{release}
%endif
%endif
%if 0%{?cluster}
Provides:       MySQL-Cluster-shared-compat-gpl%{?_isa} = %{version}-%{release}
Obsoletes:      MySQL-Cluster-shared-compat-gpl < %{version}-%{release}
%endif
Provides:       MySQL-shared-compat%{?_isa} = %{version}-%{release}
Obsoletes:      MySQL-shared-compat < %{version}-%{release}
%if 0%{?rhel} > 5
Obsoletes:      mysql-libs < %{version}-%{release}
%endif
Obsoletes:      mariadb-libs

%description    libs-compat
This package contains the shared compat libraries for MySQL %{compatver} client
applications.
%endif

%package        embedded
Summary:        MySQL embedded library
Group:          Applications/Databases
Requires:       %{name}-common%{?_isa} = %{version}-%{release}
%if 0%{?commercial}
Provides:       MySQL-embedded-advanced%{?_isa} = %{version}-%{release}
Obsoletes:      MySQL-embedded-advanced < %{version}-%{release}
Obsoletes:      mysql-community-embedded < %{version}-%{release}
%if 0%{?cluster}
Provides:       MySQL-Cluster-embedded-advanced%{?_isa} = %{version}-%{release}
Obsoletes:      MySQL-Cluster-embedded-advanced < %{version}-%{release}
Obsoletes:      mysql-commercial-embedded < %{version}-%{release}
Obsoletes:      mysql-cluster-community-embedded < %{version}-%{release}
%endif
%endif
%if 0%{?cluster}
Provides:       MySQL-Cluster-embedded-gpl%{?_isa} = %{version}-%{release}
Obsoletes:      MySQL-Cluster-embedded-gpl%{?_isa} < %{version}-%{release}
%endif
Obsoletes:      mariadb-embedded
Provides:       MySQL-embedded = %{version}-%{release}
Obsoletes:      MySQL-embedded < %{version}-%{release}
Obsoletes:      mysql-embedded < %{version}-%{release}
Provides:       mysql-embedded = %{version}-%{release}
Provides:       mysql-embedded%{?_isa} = %{version}-%{release}

%description    embedded
This package contains the MySQL server as an embedded library.

The embedded MySQL server library makes it possible to run a full-featured
MySQL server inside the client application. The main benefits are increased
speed and more simple management for embedded applications.

The API is identical for the embedded MySQL version and the
client/server version.

For a description of MySQL see the base MySQL RPM or http://www.mysql.com/

%if 0%{?rhel} == 7
%package        embedded-compat
Summary:        MySQL embedded compat library
Group:          Applications/Databases
Requires:       %{name}-common%{?_isa} >= %{min}
%if 0%{?commercial}
Obsoletes:      mysql-community-embedded-compat < %{version}-%{release}
%if 0%{?cluster}
Obsoletes:      mysql-commercial-embedded-compat < %{version}-%{release}
Obsoletes:      mysql-cluster-community-embedded-compat < %{version}-%{release}
%endif
%endif

%description    embedded-compat
This package contains the MySQL server as an embedded library with
compatibility for applications using version %{compatlib} of the library.
%endif

%package        embedded-devel
Summary:        Development header files and libraries for MySQL as an embeddable library
Group:          Applications/Databases
Requires:       %{name}-devel%{?_isa} >= %{min}
Requires:       %{name}-embedded%{?_isa} >= %{min}
%if 0%{?commercial}
Obsoletes:      mysql-community-embedded-devel < %{version}-%{release}
%if 0%{?cluster}
Obsoletes:      mysql-commercial-embedded-devel < %{version}-%{release}
Obsoletes:      mysql-cluster-community-embedded-devel < %{version}-%{release}
%endif
%endif
Obsoletes:      mariadb-embedded-devel
Obsoletes:      mysql-embedded-devel < %{version}-%{release}
Provides:       mysql-embedded-devel = %{version}-%{release}
Provides:       mysql-embedded-devel%{?_isa} = %{version}-%{release}

%description    embedded-devel
This package contains files needed for developing applications using
the embedded version of the MySQL server.

%if 0%{?rhel} == 5
%package -n     mysql
Summary:        Convenience package for easy upgrades of MySQL package set
Group:          Applications/Databases
Requires:       %{name}-client%{?_isa} >= %{min}
Requires:       %{name}-libs%{?_isa} >= %{min}
Requires:       %{name}-libs-compat%{?_isa} >= %{min}
%description -n mysql
This package has as sole purpose to require other MySQL packages such
that upgrades will be more convenient.

Technical background: this is done to reflect the fact that mysql
package has been split into several subpackages.
%endif

%if 0%{?cluster}
%package        management-server
Summary:        MySQL Cluster Management Server Daemon
Group:          Applications/Databases
%description    management-server
This package contains the MySQL Cluster Management Server Daemon,
which reads the cluster configuration file and distributes this
information to all nodes in the cluster.

%package        data-node
Summary:        MySQL Cluster Data Node Daemon
Group:          Applications/Databases
%description    data-node
This package contains MySQL Cluster Data Node Daemon, it is the process
that is used to handle all the data in tables using the NDB Cluster
storage engine. It comes in two variants: ndbd and ndbmtd, the former
is single threaded while the latter is multi-threaded.

%package        auto-installer
Summary:        Web-based graphical configuration installer for MySQL Cluster
Group:          Applications/Databases
Requires:       %{name}-server%{?_isa} = %{version}-%{release}
Requires:       python-paramiko
Requires:       python2-crypto
%description    auto-installer
This package contains the MySQL Cluster web-based graphical
configuration installer, which can be used to set up and start or stop
a MySQL Cluster on one or more host computers.

%package        ndbclient
Summary:        Shared libraries for MySQL NDB storage engine client applications
Group:          Applications/Databases
%description    ndbclient
This package contains the shared libraries for MySQL MySQL NDB storage
engine client applications.

%package        ndbclient-devel
Summary:        Development files for MySQL NDB storage engine client applications
Group:          Applications/Databases
Requires:       %{name}-devel%{?_isa} = %{version}-%{release}
Requires:       %{name}-ndbclient%{?_isa} = %{version}-%{release}
%description    ndbclient-devel
This package contains the development header files and libraries
necessary to develop client applications for MySQL NDB storage engine.

%package        nodejs
Summary:        Set of Node.js adapters for MySQL Cluster
Group:          Applications/Databases
%description    nodejs
This package contains MySQL NoSQL Connector for JavaScript, a set of
Node.js adapters for MySQL Cluster and MySQL Server, which make it
possible to write JavaScript applications for Node.js using MySQL
data.

%package        java
Summary:        MySQL Cluster Connector for Java
Group:          Applications/Databases
%description    java
This package contains MySQL Cluster Connector for Java, which includes
ClusterJ and ClusterJPA, a plugin for use with OpenJPA.

ClusterJ is a high level database API that is similar in style and
concept to object-relational mapping persistence frameworks such as
Hibernate and JPA.

ClusterJPA is an OpenJPA implementation for MySQL Cluster that
attempts to offer the best possible performance by leveraging the
strengths of both ClusterJ and JDBC.

%package        memcached
Summary:        Memcached API for MySQL Cluster implemented as a loadable storage engine for memcached
Group:          Applications/Databases
Requires:       %{name}-server%{?_isa} = %{version}-%{release}
%description    memcached
This package contains the standard memcached server and a loadable
storage engine for memcached using the Memcache API for MySQL Cluster
to provide a persistent MySQL Cluster data store.

%endif # cluster

%prep
%if 0%{?compatlib}
%setup -q -T -a 0 -a 7 -a 10 -c -n %{src_dir}
%else
%setup -q -T -a 0 -a 10 -c -n %{src_dir}
%endif # 0%{?compatlib}

%build
# Fail quickly and obviously if user tries to build as root
%if 0%{?runselftest}
if [ "x$(id -u)" = "x0" ] ; then
   echo "The MySQL regression tests may fail if run as root."
   echo "If you really need to build the RPM as root, use"
   echo "--define='runselftest 0' to skip the regression tests."
   exit 1
fi
%endif

# Build compat libs
%if 0%{?compatlib}
%if 0%{?rhel} < 7
(
  export CFLAGS="%{optflags} -D_GNU_SOURCE -D_FILE_OFFSET_BITS=64 -D_LARGEFILE_SOURCE -fno-strict-aliasing -fwrapv"
  export CXXFLAGS="$CFLAGS %{?el6:-felide-constructors} -fno-rtti -fno-exceptions"
  pushd mysql-%{compatver}
  %configure \
    --with-readline \
    --without-debug \
    --enable-shared \
    --localstatedir=/var/lib/mysql \
    --with-unix-socket-path=/var/lib/mysql/mysql.sock \
    --with-mysqld-user="mysql" \
    --with-extra-charsets=all \
    --enable-local-infile \
    --enable-largefile \
    --enable-thread-safe-client \
%if 0%{?rhel} == 6
    --with-ssl=%{_prefix} \
    --with-embedded-server \
    --with-big-tables \
    --with-pic \
    --with-plugin-innobase \
    --with-plugin-innodb_plugin \
    --with-plugin-partition \
%endif
%if 0%{?rhel} == 5
    --with-openssl \
    --with-bench \
     -with-innodb \
    --with-berkeley-db \
    --enable-community-features \
    --enable-profiling \
    --with-named-thread-libs="-lpthread" \
%endif
    --disable-dependency-tracking
  make %{?_smp_mflags}
  popd
)
%else  # 0%{?rhel} < 7
(
  pushd mysql-%{compatver}
  mkdir build && pushd build
  cmake .. \
    -DBUILD_CONFIG=mysql_release \
    -DINSTALL_LAYOUT=RPM \
    -DCMAKE_BUILD_TYPE=RelWithDebInfo \
    -DCMAKE_C_FLAGS="%{optflags}" \
    -DCMAKE_CXX_FLAGS="%{optflags}" \
    -DWITH_INNODB_MEMCACHED=0 \
    -DINSTALL_LIBDIR="%{_lib}/mysql" \
    -DINSTALL_PLUGINDIR="%{_lib}/mysql/plugin" \
    -DINSTALL_SQLBENCHDIR=share \
    -DWITH_SYMVER16=1 \
    -DMYSQL_UNIX_ADDR="%{mysqldatadir}/mysql.sock" \
    -DFEATURE_SET="%{feature_set}" \
    -DWITH_EMBEDDED_SERVER=1 \
    -DWITH_EMBEDDED_SHARED_LIBRARY=1 \
    %{?ssl_option} \
    -DCOMPILATION_COMMENT="%{compilation_comment_release}" \
    -DMYSQL_SERVER_SUFFIX="%{?server_suffix}"
  echo BEGIN_NORMAL_CONFIG ; egrep '^#define' include/config.h ; echo END_NORMAL_CONFIG
  make %{?_smp_mflags} VERBOSE=1
  popd && popd
)
%endif # 0%{?rhel} < 7
%endif # 0%{?compatlib}

%{?el5:export CC=gcc44}
%{?el5:export CXX=g++44}

# Build debug versions of mysqld and libmysqld.a
mkdir debug
(
  cd debug
  # Attempt to remove any optimisation flags from the debug build
  optflags=$(echo "%{optflags}" | sed -e 's/-O2 / /' -e 's/-Wp,-D_FORTIFY_SOURCE=2/ /')
  cmake%{?el5:28}%{?el6:28} ../%{src_dir} \
           -DBUILD_CONFIG=mysql_release \
           -DINSTALL_LAYOUT=RPM \
           -DCMAKE_BUILD_TYPE=Debug \
           -DWITH_BOOST=.. \
           -DCMAKE_C_FLAGS="$optflags" \
           -DCMAKE_CXX_FLAGS="$optflags" \
%if 0%{?systemd}
           -DWITH_SYSTEMD=1 \
%endif
           -DWITH_INNODB_MEMCACHED=1 \
           -DINSTALL_LIBDIR="%{_lib}/mysql" \
           -DINSTALL_PLUGINDIR="%{_lib}/mysql/plugin/debug" \
           -DMYSQL_UNIX_ADDR="%{mysqldatadir}/mysql.sock" \
           -DMYSQLX_UNIX_ADDR="/var/run/mysqld/mysqlx.sock" \
           -DFEATURE_SET="%{feature_set}" \
           -DWITH_EMBEDDED_SERVER=1 \
           -DWITH_EMBEDDED_SHARED_LIBRARY=1 \
%if 0%{?rhel} > 5
           -DWITH_NUMA=ON \
%endif
           %{?ssl_option} \
           %{?mecab_option} \
           %{?aws_sdk_option} \
           %{?curl_lib_option} \
           -DCOMPILATION_COMMENT="%{compilation_comment_debug}" \
           -DMYSQL_SERVER_SUFFIX="%{?server_suffix}"
  echo BEGIN_DEBUG_CONFIG ; egrep '^#define' include/config.h ; echo END_DEBUG_CONFIG
  make %{?_smp_mflags} VERBOSE=1
)

# Build full release
mkdir release
(
  cd release
  cmake%{?el5:28}%{?el6:28} ../%{src_dir} \
           -DBUILD_CONFIG=mysql_release \
           -DINSTALL_LAYOUT=RPM \
           -DCMAKE_BUILD_TYPE=RelWithDebInfo \
	   -DWITH_BOOST=.. \
           -DCMAKE_C_FLAGS="%{optflags}" \
           -DCMAKE_CXX_FLAGS="%{optflags}" \
%if 0%{?systemd}
           -DWITH_SYSTEMD=1 \
%endif
           -DWITH_INNODB_MEMCACHED=1 \
           -DINSTALL_LIBDIR="%{_lib}/mysql" \
           -DINSTALL_PLUGINDIR="%{_lib}/mysql/plugin" \
           -DMYSQL_UNIX_ADDR="%{mysqldatadir}/mysql.sock" \
           -DMYSQLX_UNIX_ADDR="/var/run/mysqld/mysqlx.sock" \
           -DFEATURE_SET="%{feature_set}" \
           -DWITH_EMBEDDED_SERVER=1 \
           -DWITH_EMBEDDED_SHARED_LIBRARY=1 \
%if 0%{?rhel} > 5
           -DWITH_NUMA=ON \
%endif
           %{?ssl_option} \
           %{?mecab_option} \
           %{?aws_sdk_option} \
           %{?curl_lib_option} \
           -DCOMPILATION_COMMENT="%{compilation_comment_release}" \
           -DMYSQL_SERVER_SUFFIX="%{?server_suffix}"
  echo BEGIN_NORMAL_CONFIG ; egrep '^#define' include/config.h ; echo END_NORMAL_CONFIG
  make %{?_smp_mflags} VERBOSE=1
)

%install
%if 0%{?compatlib}
# Install compat libs
dirs="libmysql libmysql_r"
%{?el7:dirs="build/libmysql build/libmysqld"}
for dir in $dirs ; do
    pushd mysql-%{compatver}/$dir
    make DESTDIR=%{buildroot} install
    popd
done
rm -f %{buildroot}%{_libdir}/mysql/libmysqlclient{,_r}.{a,la,so}
%{?el7:rm -f %{buildroot}%{_libdir}/mysql/libmysqld.{a,la,so}}
%endif # 0%{?compatlib}

MBD=$RPM_BUILD_DIR/%{src_dir}

# Ensure that needed directories exists
install -d -m 0751 %{buildroot}/var/lib/mysql
install -d -m 0755 %{buildroot}/var/run/mysqld
install -d -m 0750 %{buildroot}/var/lib/mysql-files
install -d -m 0750 %{buildroot}/var/lib/mysql-keyring

# Install all binaries
cd $MBD/release
make DESTDIR=%{buildroot} install

# Install config and logrotate
install -D -m 0644 packaging/rpm-common/mysql.logrotate %{buildroot}%{_sysconfdir}/logrotate.d/mysql
install -D -m 0644 packaging/rpm-common/my.cnf %{buildroot}%{_sysconfdir}/my.cnf
install -d %{buildroot}%{_sysconfdir}/my.cnf.d
%if 0%{?systemd}
%else
install -D -m 0755 packaging/rpm-oel/mysql.init %{buildroot}%{_sysconfdir}/init.d/mysqld
%endif

# Add libdir to linker
install -d -m 0755 %{buildroot}%{_sysconfdir}/ld.so.conf.d
echo "%{_libdir}/mysql" > %{buildroot}%{_sysconfdir}/ld.so.conf.d/mysql-%{_arch}.conf

# multiarch support
%ifarch %{multiarchs}
mv %{buildroot}/%{_includedir}/mysql/my_config.h \
   %{buildroot}/%{_includedir}/mysql/my_config_%{_arch}.h
install -p -m 0644 packaging/rpm-common/my_config.h %{buildroot}/%{_includedir}/mysql/my_config.h
mv %{buildroot}/%{_bindir}/mysql_config %{buildroot}/%{_bindir}/mysql_config-%{__isa_bits}
install -p -m 0755 packaging/rpm-common/mysql_config.sh %{buildroot}/%{_bindir}/mysql_config
%endif


# Remove files pages we explicitly do not want to package
rm -rf %{buildroot}%{_infodir}/mysql.info*
rm -rf %{buildroot}%{_datadir}/mysql/mysql.server
rm -rf %{buildroot}%{_datadir}/mysql/mysqld_multi.server
rm -f %{buildroot}%{_datadir}/mysql/win_install_firewall.sql 
rm -rf %{buildroot}%{_bindir}/mysql_embedded
rm -f %{buildroot}%{_datadir}/mysql/audit_log_filter_win_install.sql

<<<<<<< HEAD
# Remove obsoleted man pages
rm -f %{buildroot}%{_mandir}/man1/mysql-stress-test.pl.1
rm -f %{buildroot}%{_mandir}/man1/mysql-test-run.pl.1
rm -f %{buildroot}%{_mandir}/man1/mysql_client_test.1
rm -f %{buildroot}%{_mandir}/man1/mysql_client_test_embedded.1
rm -f %{buildroot}%{_mandir}/man1/mysqltest.1
rm -f %{buildroot}%{_mandir}/man1/mysqltest_embedded.1

# Remove upcoming man pages, to avoid breakage when they materialize
# Keep this comment as a placeholder for future cases
# rm -f %{buildroot}%{_mandir}/man1/<manpage>.1

=======
>>>>>>> b23a7843
%check
%if 0%{?runselftest} || 0%{?with_unittests}
pushd release
export CTEST_OUTPUT_ON_FAILURE=1
make test || true
%endif
%if 0%{?runselftest}
export MTR_BUILD_THREAD=auto
pushd mysql-test
./mtr \
    --mem --parallel=auto --force --retry=0 \
    --mysqld=--binlog-format=mixed \
    --suite-timeout=720 --testcase-timeout=30 \
    --clean-vardir
rm -r $(readlink var) var
%endif

%pre server
/usr/sbin/groupadd -g 27 -o -r mysql >/dev/null 2>&1 || :
/usr/sbin/useradd -M %{!?el5:-N} -g mysql -o -r -d /var/lib/mysql -s /bin/false \
    -c "MySQL Server" -u 27 mysql >/dev/null 2>&1 || :

%post server
datadir=$(/usr/bin/my_print_defaults server mysqld | grep '^--datadir=' | sed -n 's/--datadir=//p' | tail -n 1)
/bin/chmod 0751 "$datadir" >/dev/null 2>&1 || :
/bin/touch /var/log/mysqld.log >/dev/null 2>&1 || :
/bin/chown mysql:mysql /var/log/mysqld.log >/dev/null 2>&1 || :
%if 0%{?systemd}
%systemd_post mysqld.service
/usr/bin/systemctl enable mysqld >/dev/null 2>&1 || :
%else
/sbin/chkconfig --add mysqld
%endif

%preun server
%if 0%{?systemd}
%systemd_preun mysqld.service
%else
if [ "$1" = 0 ]; then
    /sbin/service mysqld stop >/dev/null 2>&1 || :
    /sbin/chkconfig --del mysqld
fi
%endif

%postun server
%if 0%{?systemd}
%systemd_postun_with_restart mysqld.service
%else
if [ $1 -ge 1 ]; then
    /sbin/service mysqld condrestart >/dev/null 2>&1 || :
fi
%endif

%post libs -p /sbin/ldconfig

%postun libs -p /sbin/ldconfig

%if 0%{?compatlib}
%post libs-compat -p /sbin/ldconfig

%postun libs-compat -p /sbin/ldconfig
%endif

%post embedded -p /sbin/ldconfig

%postun embedded -p /sbin/ldconfig

%{?el7:%postun embedded-compat -p /sbin/ldconfig}

%files server
%defattr(-, root, root, -)
%doc %{?license_files_server} %{src_dir}/Docs/ChangeLog
%doc %{src_dir}/Docs/INFO_SRC*
%doc release/Docs/INFO_BIN*
%attr(644, root, root) %{_mandir}/man1/innochecksum.1*
%attr(644, root, root) %{_mandir}/man1/my_print_defaults.1*
%attr(644, root, root) %{_mandir}/man1/myisam_ftdump.1*
%attr(644, root, root) %{_mandir}/man1/myisamchk.1*
%attr(644, root, root) %{_mandir}/man1/myisamlog.1*
%attr(644, root, root) %{_mandir}/man1/myisampack.1*
%attr(644, root, root) %{_mandir}/man8/mysqld.8*
%if 0%{?systemd}
%exclude %{_mandir}/man1/mysqld_multi.1*
%exclude %{_mandir}/man1/mysqld_safe.1*
%else
%attr(644, root, root) %{_mandir}/man1/mysqld_multi.1*
%attr(644, root, root) %{_mandir}/man1/mysqld_safe.1*
%endif
%attr(644, root, root) %{_mandir}/man1/mysqldumpslow.1*
%attr(644, root, root) %{_mandir}/man1/mysql_install_db.1*
%attr(644, root, root) %{_mandir}/man1/mysql_plugin.1*
%attr(644, root, root) %{_mandir}/man1/mysql_secure_installation.1*
%attr(644, root, root) %{_mandir}/man1/mysql_upgrade.1*
%attr(644, root, root) %{_mandir}/man1/mysqlman.1*
%attr(644, root, root) %{_mandir}/man1/mysql.server.1*
%attr(644, root, root) %{_mandir}/man1/mysql_tzinfo_to_sql.1*
%attr(644, root, root) %{_mandir}/man1/perror.1*
%attr(644, root, root) %{_mandir}/man1/replace.1*
%attr(644, root, root) %{_mandir}/man1/resolve_stack_dump.1*
%attr(644, root, root) %{_mandir}/man1/resolveip.1*
%attr(644, root, root) %{_mandir}/man1/mysql_ssl_rsa_setup.1*
%attr(644, root, root) %{_mandir}/man1/lz4_decompress.1*
%attr(644, root, root) %{_mandir}/man1/zlib_decompress.1*


%config(noreplace) %{_sysconfdir}/my.cnf
%dir %{_sysconfdir}/my.cnf.d

%attr(755, root, root) %{_bindir}/innochecksum
%attr(755, root, root) %{_bindir}/my_print_defaults
%attr(755, root, root) %{_bindir}/myisam_ftdump
%attr(755, root, root) %{_bindir}/myisamchk
%attr(755, root, root) %{_bindir}/myisamlog
%attr(755, root, root) %{_bindir}/myisampack
%attr(755, root, root) %{_bindir}/mysql_install_db
%attr(755, root, root) %{_bindir}/mysql_plugin
%attr(755, root, root) %{_bindir}/mysql_secure_installation
%attr(755, root, root) %{_bindir}/mysql_tzinfo_to_sql
%attr(755, root, root) %{_bindir}/mysql_upgrade
%attr(755, root, root) %{_bindir}/mysqldumpslow
%attr(755, root, root) %{_bindir}/perror
%attr(755, root, root) %{_bindir}/replace
%attr(755, root, root) %{_bindir}/resolve_stack_dump
%attr(755, root, root) %{_bindir}/resolveip
%attr(755, root, root) %{_bindir}/mysql_ssl_rsa_setup
%attr(755, root, root) %{_bindir}/lz4_decompress
%attr(755, root, root) %{_bindir}/zlib_decompress
%if 0%{?systemd}
%attr(755, root, root) %{_bindir}/mysqld_pre_systemd
%else
%attr(755, root, root) %{_bindir}/mysqld_multi
%attr(755, root, root) %{_bindir}/mysqld_safe
%endif
%attr(755, root, root) %{_sbindir}/mysqld
%attr(755, root, root) %{_sbindir}/mysqld-debug

%dir %{_libdir}/mysql/plugin
%attr(755, root, root) %{_libdir}/mysql/plugin/adt_null.so
%attr(755, root, root) %{_libdir}/mysql/plugin/auth_socket.so
%attr(755, root, root) %{_libdir}/mysql/plugin/authentication_ldap_sasl_client.so
%attr(755, root, root) %{_libdir}/mysql/plugin/group_replication.so
%attr(755, root, root) %{_libdir}/mysql/plugin/connection_control.so
%attr(755, root, root) %{_libdir}/mysql/plugin/ha_example.so
%attr(755, root, root) %{_libdir}/mysql/plugin/keyring_file.so
%attr(755, root, root) %{_libdir}/mysql/plugin/keyring_udf.so
%attr(755, root, root) %{_libdir}/mysql/plugin/innodb_engine.so
%attr(755, root, root) %{_libdir}/mysql/plugin/libmemcached.so
%attr(755, root, root) %{_libdir}/mysql/plugin/locking_service.so
%attr(755, root, root) %{_libdir}/mysql/plugin/mypluglib.so
%attr(755, root, root) %{_libdir}/mysql/plugin/mysql_no_login.so
%attr(755, root, root) %{_libdir}/mysql/plugin/mysqlx.so
%attr(755, root, root) %{_libdir}/mysql/plugin/rewrite_example.so
%attr(755, root, root) %{_libdir}/mysql/plugin/rewriter.so
%attr(755, root, root) %{_libdir}/mysql/plugin/semisync_master.so
%attr(755, root, root) %{_libdir}/mysql/plugin/semisync_slave.so
%attr(755, root, root) %{_libdir}/mysql/plugin/validate_password.so
%attr(755, root, root) %{_libdir}/mysql/plugin/version_token.so
%dir %{_libdir}/mysql/plugin/debug
%attr(755, root, root) %{_libdir}/mysql/plugin/debug/adt_null.so
%attr(755, root, root) %{_libdir}/mysql/plugin/debug/auth_socket.so
%attr(755, root, root) %{_libdir}/mysql/plugin/debug/authentication_ldap_sasl_client.so
%attr(755, root, root) %{_libdir}/mysql/plugin/debug/group_replication.so
%attr(755, root, root) %{_libdir}/mysql/plugin/debug/connection_control.so
%attr(755, root, root) %{_libdir}/mysql/plugin/debug/ha_example.so
%attr(755, root, root) %{_libdir}/mysql/plugin/debug/keyring_file.so
%attr(755, root, root) %{_libdir}/mysql/plugin/debug/keyring_udf.so
%attr(755, root, root) %{_libdir}/mysql/plugin/debug/innodb_engine.so
%attr(755, root, root) %{_libdir}/mysql/plugin/debug/libmemcached.so
%attr(755, root, root) %{_libdir}/mysql/plugin/debug/locking_service.so
%attr(755, root, root) %{_libdir}/mysql/plugin/debug/mypluglib.so
%attr(755, root, root) %{_libdir}/mysql/plugin/debug/mysql_no_login.so
%attr(755, root, root) %{_libdir}/mysql/plugin/debug/mysqlx.so
%attr(755, root, root) %{_libdir}/mysql/plugin/debug/rewrite_example.so
%attr(755, root, root) %{_libdir}/mysql/plugin/debug/rewriter.so
%attr(755, root, root) %{_libdir}/mysql/plugin/debug/semisync_master.so
%attr(755, root, root) %{_libdir}/mysql/plugin/debug/semisync_slave.so
%attr(755, root, root) %{_libdir}/mysql/plugin/debug/validate_password.so
%attr(755, root, root) %{_libdir}/mysql/plugin/debug/version_token.so
%if 0%{?mecab}
%{_libdir}/mysql/mecab
%attr(755, root, root) %{_libdir}/mysql/plugin/libpluginmecab.so
%attr(755, root, root) %{_libdir}/mysql/plugin/debug/libpluginmecab.so
%endif
%if 0%{?commercial}
%attr(755, root, root) %{_libdir}/mysql/plugin/audit_log.so
%attr(644, root, root) %{_datadir}/mysql/audit_log_filter_linux_install.sql
%attr(755, root, root) %{_libdir}/mysql/plugin/authentication_pam.so
%attr(755, root, root) %{_libdir}/mysql/plugin/authentication_ldap_sasl.so
%attr(755, root, root) %{_libdir}/mysql/plugin/authentication_ldap_simple.so
%attr(755, root, root) %{_libdir}/mysql/plugin/keyring_okv.so
%attr(755, root, root) %{_libdir}/mysql/plugin/keyring_encrypted_file.so
%attr(755, root, root) %{_libdir}/mysql/plugin/thread_pool.so
%attr(755, root, root) %{_libdir}/mysql/plugin/openssl_udf.so
%attr(755, root, root) %{_libdir}/mysql/plugin/firewall.so
%attr(644, root, root) %{_datadir}/mysql/linux_install_firewall.sql
%attr(755, root, root) %{_libdir}/mysql/plugin/debug/audit_log.so
%attr(755, root, root) %{_libdir}/mysql/plugin/debug/authentication_pam.so
%attr(755, root, root) %{_libdir}/mysql/plugin/debug/authentication_ldap_sasl.so
%attr(755, root, root) %{_libdir}/mysql/plugin/debug/authentication_ldap_simple.so
%attr(755, root, root) %{_libdir}/mysql/plugin/debug/keyring_okv.so
%attr(755, root, root) %{_libdir}/mysql/plugin/debug/keyring_encrypted_file.so
%attr(755, root, root) %{_libdir}/mysql/plugin/debug/thread_pool.so
%attr(755, root, root) %{_libdir}/mysql/plugin/debug/openssl_udf.so
%attr(755, root, root) %{_libdir}/mysql/plugin/debug/firewall.so
%if 0%{?aws_sdk}
%attr(755, root, root) %{_libdir}/mysql/plugin/keyring_aws.so
%attr(755, root, root) %{_libdir}/mysql/plugin/debug/keyring_aws.so
%endif
%endif
%attr(644, root, root) %{_datadir}/mysql/fill_help_tables.sql
%attr(644, root, root) %{_datadir}/mysql/mysql_sys_schema.sql
%attr(644, root, root) %{_datadir}/mysql/mysql_system_tables.sql
%attr(644, root, root) %{_datadir}/mysql/mysql_system_tables_data.sql
%attr(644, root, root) %{_datadir}/mysql/mysql_test_data_timezone.sql
%attr(644, root, root) %{_datadir}/mysql/mysql-log-rotate
%attr(644, root, root) %{_datadir}/mysql/mysql_security_commands.sql
%attr(644, root, root) %{_datadir}/mysql/dictionary.txt
%attr(644, root, root) %{_datadir}/mysql/innodb_memcached_config.sql
%attr(644, root, root) %{_datadir}/mysql/install_rewriter.sql
%attr(644, root, root) %{_datadir}/mysql/uninstall_rewriter.sql
%attr(644, root, root) %{_datadir}/mysql/magic
%if 0%{?systemd}
%attr(644, root, root) %{_unitdir}/mysqld.service
%attr(644, root, root) %{_unitdir}/mysqld@.service
%attr(644, root, root) %{_prefix}/lib/tmpfiles.d/mysql.conf
%else
%attr(755, root, root) %{_sysconfdir}/init.d/mysqld
%endif
%attr(644, root, root) %config(noreplace,missingok) %{_sysconfdir}/logrotate.d/mysql
%dir %attr(751, mysql, mysql) /var/lib/mysql
%dir %attr(755, mysql, mysql) /var/run/mysqld
%dir %attr(750, mysql, mysql) /var/lib/mysql-files
%dir %attr(750, mysql, mysql) /var/lib/mysql-keyring

%if 0%{?cluster}
%attr(644, root, root) %{_datadir}/mysql/ndb_dist_priv.sql
%endif

%files common
%defattr(-, root, root, -)
%doc %{?license_files_server}
%{_datadir}/mysql/charsets/
%{_datadir}/mysql/errmsg-utf8.txt
%{_datadir}/mysql/bulgarian/
%{_datadir}/mysql/czech/
%{_datadir}/mysql/danish/
%{_datadir}/mysql/dutch/
%{_datadir}/mysql/english/
%{_datadir}/mysql/estonian/
%{_datadir}/mysql/french/
%{_datadir}/mysql/german/
%{_datadir}/mysql/greek/
%{_datadir}/mysql/hungarian/
%{_datadir}/mysql/italian/
%{_datadir}/mysql/japanese/
%{_datadir}/mysql/korean/
%{_datadir}/mysql/norwegian-ny/
%{_datadir}/mysql/norwegian/
%{_datadir}/mysql/polish/
%{_datadir}/mysql/portuguese/
%{_datadir}/mysql/romanian/
%{_datadir}/mysql/russian/
%{_datadir}/mysql/serbian/
%{_datadir}/mysql/slovak/
%{_datadir}/mysql/spanish/
%{_datadir}/mysql/swedish/
%{_datadir}/mysql/ukrainian/

%files client
%defattr(-, root, root, -)
%doc %{?license_files_server}
%attr(755, root, root) %{_bindir}/mysql
%attr(755, root, root) %{_bindir}/mysqladmin
%attr(755, root, root) %{_bindir}/mysqlbinlog
%attr(755, root, root) %{_bindir}/mysqlcheck
%attr(755, root, root) %{_bindir}/mysqldump
%attr(755, root, root) %{_bindir}/mysqlimport
%attr(755, root, root) %{_bindir}/mysqlpump
%attr(755, root, root) %{_bindir}/mysqlshow
%attr(755, root, root) %{_bindir}/mysqlslap
%attr(755, root, root) %{_bindir}/mysql_config_editor

%attr(644, root, root) %{_mandir}/man1/mysql.1*
%attr(644, root, root) %{_mandir}/man1/mysqladmin.1*
%attr(644, root, root) %{_mandir}/man1/mysqlbinlog.1*
%attr(644, root, root) %{_mandir}/man1/mysqlcheck.1*
%attr(644, root, root) %{_mandir}/man1/mysqldump.1*
%attr(644, root, root) %{_mandir}/man1/mysqlpump.1*
%attr(644, root, root) %{_mandir}/man1/mysqlimport.1*
%attr(644, root, root) %{_mandir}/man1/mysqlshow.1*
%attr(644, root, root) %{_mandir}/man1/mysqlslap.1*
%attr(644, root, root) %{_mandir}/man1/mysql_config_editor.1*

%if 0%{?cluster}
%attr(755, root, root) %{_bindir}/ndb_blob_tool
%attr(755, root, root) %{_bindir}/ndb_config
%attr(755, root, root) %{_bindir}/ndb_delete_all
%attr(755, root, root) %{_bindir}/ndb_desc
%attr(755, root, root) %{_bindir}/ndb_drop_index
%attr(755, root, root) %{_bindir}/ndb_drop_table
%attr(755, root, root) %{_bindir}/ndb_error_reporter
%attr(755, root, root) %{_bindir}/ndb_index_stat
%attr(755, root, root) %{_bindir}/ndb_mgm
%attr(755, root, root) %{_bindir}/ndb_move_data
%attr(755, root, root) %{_bindir}/ndb_print_backup_file
%attr(755, root, root) %{_bindir}/ndb_print_file
%attr(755, root, root) %{_bindir}/ndb_print_frag_file
%attr(755, root, root) %{_bindir}/ndb_print_schema_file
%attr(755, root, root) %{_bindir}/ndb_print_sys_file
%attr(755, root, root) %{_bindir}/ndb_redo_log_reader
%attr(755, root, root) %{_bindir}/ndb_restore
%attr(755, root, root) %{_bindir}/ndb_select_all
%attr(755, root, root) %{_bindir}/ndb_select_count
%attr(755, root, root) %{_bindir}/ndb_setup.py
%attr(755, root, root) %{_bindir}/ndb_show_tables
%attr(755, root, root) %{_bindir}/ndb_size.pl
%attr(755, root, root) %{_bindir}/ndb_waiter
%attr(755, root, root) %{_bindir}/ndbinfo_select_all

%attr(644, root, root) %{_mandir}/man1/ndb-common-options.1*
%attr(644, root, root) %{_mandir}/man1/ndb_blob_tool.1*
%attr(644, root, root) %{_mandir}/man1/ndb_config.1*
%attr(644, root, root) %{_mandir}/man1/ndb_cpcd.1*
%attr(644, root, root) %{_mandir}/man1/ndb_delete_all.1*
%attr(644, root, root) %{_mandir}/man1/ndb_desc.1*
%attr(644, root, root) %{_mandir}/man1/ndb_drop_index.1*
%attr(644, root, root) %{_mandir}/man1/ndb_drop_table.1*
%attr(644, root, root) %{_mandir}/man1/ndb_error_reporter.1*
%attr(644, root, root) %{_mandir}/man1/ndb_index_stat.1*
%attr(644, root, root) %{_mandir}/man1/ndb_mgm.1*
%attr(644, root, root) %{_mandir}/man1/ndb_print_backup_file.1*
%attr(644, root, root) %{_mandir}/man1/ndb_print_file.1*
%attr(644, root, root) %{_mandir}/man1/ndb_print_schema_file.1*
%attr(644, root, root) %{_mandir}/man1/ndb_print_sys_file.1*
%attr(644, root, root) %{_mandir}/man1/ndb_restore.1*
%attr(644, root, root) %{_mandir}/man1/ndb_select_all.1*
%attr(644, root, root) %{_mandir}/man1/ndb_select_count.1*
%attr(644, root, root) %{_mandir}/man1/ndb_setup.py.1*
%attr(644, root, root) %{_mandir}/man1/ndb_show_tables.1*
%attr(644, root, root) %{_mandir}/man1/ndb_size.pl.1*
%attr(644, root, root) %{_mandir}/man1/ndb_waiter.1*
%attr(644, root, root) %{_mandir}/man1/ndb_redo_log_reader.1*
%attr(644, root, root) %{_mandir}/man1/ndbinfo_select_all.1*
%endif #cluster

%files devel
%defattr(-, root, root, -)
%doc %{?license_files_server}
%attr(644, root, root) %{_mandir}/man1/comp_err.1*
%attr(644, root, root) %{_mandir}/man1/mysql_config.1*
%attr(755, root, root) %{_bindir}/mysql_config
%ifarch %{multiarchs}
%attr(755, root, root) %{_bindir}/mysql_config-%{__isa_bits}
%endif
%{_includedir}/mysql
%{_datadir}/aclocal/mysql.m4
%{_libdir}/mysql/libmysqlclient.a
%{_libdir}/mysql/libmysqlservices.a
%{_libdir}/mysql/libmysqlclient.so
%{_libdir}/pkgconfig/mysqlclient.pc

%files libs
%defattr(-, root, root, -)
%doc %{?license_files_server}
%dir %attr(755, root, root) %{_libdir}/mysql
%attr(644, root, root) %{_sysconfdir}/ld.so.conf.d/mysql-%{_arch}.conf
%{_libdir}/mysql/libmysqlclient.so.20*

%if 0%{?compatlib}
%files libs-compat
%defattr(-, root, root, -)
%doc %{?license_files_server}
%dir %attr(755, root, root) %{_libdir}/mysql
%attr(644, root, root) %{_sysconfdir}/ld.so.conf.d/mysql-%{_arch}.conf
%{_libdir}/mysql/libmysqlclient.so.%{compatlib}
%{_libdir}/mysql/libmysqlclient.so.%{compatlib}.*.0
%{_libdir}/mysql/libmysqlclient_r.so.%{compatlib}
%{_libdir}/mysql/libmysqlclient_r.so.%{compatlib}.*.0
%endif

%files test
%defattr(-, root, root, -)
%doc %{?license_files_server}
%attr(-, root, root) %{_datadir}/mysql-test
%attr(755, root, root) %{_bindir}/mysql_client_test
%attr(755, root, root) %{_bindir}/mysql_client_test_embedded
%attr(755, root, root) %{_bindir}/mysqltest
%attr(755, root, root) %{_bindir}/mysqltest_embedded
%attr(755, root, root) %{_bindir}/mysqlxtest

%attr(755, root, root) %{_libdir}/mysql/plugin/auth.so
%attr(755, root, root) %{_libdir}/mysql/plugin/auth_test_plugin.so
%attr(644, root, root) %{_libdir}/mysql/plugin/daemon_example.ini
%attr(755, root, root) %{_libdir}/mysql/plugin/libdaemon_example.so
%attr(755, root, root) %{_libdir}/mysql/plugin/test_udf_services.so
%attr(755, root, root) %{_libdir}/mysql/plugin/replication_observers_example_plugin.so
%attr(755, root, root) %{_libdir}/mysql/plugin/libtest_framework.so
%attr(755, root, root) %{_libdir}/mysql/plugin/libtest_services.so
%attr(755, root, root) %{_libdir}/mysql/plugin/libtest_services_threaded.so
%attr(755, root, root) %{_libdir}/mysql/plugin/libtest_session_detach.so
%attr(755, root, root) %{_libdir}/mysql/plugin/libtest_session_in_thd.so
%attr(755, root, root) %{_libdir}/mysql/plugin/libtest_session_info.so
%attr(755, root, root) %{_libdir}/mysql/plugin/libtest_sql_2_sessions.so
%attr(755, root, root) %{_libdir}/mysql/plugin/libtest_sql_all_col_types.so
%attr(755, root, root) %{_libdir}/mysql/plugin/libtest_sql_cmds_1.so
%attr(755, root, root) %{_libdir}/mysql/plugin/libtest_sql_commit.so
%attr(755, root, root) %{_libdir}/mysql/plugin/libtest_sql_complex.so
%attr(755, root, root) %{_libdir}/mysql/plugin/libtest_sql_errors.so
%attr(755, root, root) %{_libdir}/mysql/plugin/libtest_sql_lock.so
%attr(755, root, root) %{_libdir}/mysql/plugin/libtest_sql_processlist.so
%attr(755, root, root) %{_libdir}/mysql/plugin/libtest_sql_replication.so
%attr(755, root, root) %{_libdir}/mysql/plugin/libtest_sql_shutdown.so
%attr(755, root, root) %{_libdir}/mysql/plugin/libtest_sql_sqlmode.so
%attr(755, root, root) %{_libdir}/mysql/plugin/libtest_sql_stored_procedures_functions.so
%attr(755, root, root) %{_libdir}/mysql/plugin/libtest_sql_views_triggers.so
%attr(755, root, root) %{_libdir}/mysql/plugin/libtest_x_sessions_deinit.so
%attr(755, root, root) %{_libdir}/mysql/plugin/libtest_x_sessions_init.so
%attr(755, root, root) %{_libdir}/mysql/plugin/qa_auth_client.so
%attr(755, root, root) %{_libdir}/mysql/plugin/qa_auth_interface.so
%attr(755, root, root) %{_libdir}/mysql/plugin/qa_auth_server.so
%attr(755, root, root) %{_libdir}/mysql/plugin/test_security_context.so
%attr(755, root, root) %{_libdir}/mysql/plugin/debug/auth.so
%attr(755, root, root) %{_libdir}/mysql/plugin/debug/auth_test_plugin.so
%attr(755, root, root) %{_libdir}/mysql/plugin/debug/libdaemon_example.so
%attr(755, root, root) %{_libdir}/mysql/plugin/debug/test_udf_services.so
%attr(755, root, root) %{_libdir}/mysql/plugin/debug/replication_observers_example_plugin.so
%attr(755, root, root) %{_libdir}/mysql/plugin/debug/libtest_framework.so
%attr(755, root, root) %{_libdir}/mysql/plugin/debug/libtest_services.so
%attr(755, root, root) %{_libdir}/mysql/plugin/debug/libtest_services_threaded.so
%attr(755, root, root) %{_libdir}/mysql/plugin/debug/libtest_session_detach.so
%attr(755, root, root) %{_libdir}/mysql/plugin/debug/libtest_session_in_thd.so
%attr(755, root, root) %{_libdir}/mysql/plugin/debug/libtest_session_info.so
%attr(755, root, root) %{_libdir}/mysql/plugin/debug/libtest_sql_2_sessions.so
%attr(755, root, root) %{_libdir}/mysql/plugin/debug/libtest_sql_all_col_types.so
%attr(755, root, root) %{_libdir}/mysql/plugin/debug/libtest_sql_cmds_1.so
%attr(755, root, root) %{_libdir}/mysql/plugin/debug/libtest_sql_commit.so
%attr(755, root, root) %{_libdir}/mysql/plugin/debug/libtest_sql_complex.so
%attr(755, root, root) %{_libdir}/mysql/plugin/debug/libtest_sql_errors.so
%attr(755, root, root) %{_libdir}/mysql/plugin/debug/libtest_sql_lock.so
%attr(755, root, root) %{_libdir}/mysql/plugin/debug/libtest_sql_processlist.so
%attr(755, root, root) %{_libdir}/mysql/plugin/debug/libtest_sql_replication.so
%attr(755, root, root) %{_libdir}/mysql/plugin/debug/libtest_sql_shutdown.so
%attr(755, root, root) %{_libdir}/mysql/plugin/debug/libtest_sql_sqlmode.so
%attr(755, root, root) %{_libdir}/mysql/plugin/debug/libtest_sql_stored_procedures_functions.so
%attr(755, root, root) %{_libdir}/mysql/plugin/debug/libtest_sql_views_triggers.so
%attr(755, root, root) %{_libdir}/mysql/plugin/debug/libtest_x_sessions_deinit.so
%attr(755, root, root) %{_libdir}/mysql/plugin/debug/libtest_x_sessions_init.so
%attr(755, root, root) %{_libdir}/mysql/plugin/debug/qa_auth_client.so
%attr(755, root, root) %{_libdir}/mysql/plugin/debug/qa_auth_interface.so
%attr(755, root, root) %{_libdir}/mysql/plugin/debug/qa_auth_server.so
%attr(755, root, root) %{_libdir}/mysql/plugin/debug/test_security_context.so

%files embedded
%defattr(-, root, root, -)
%doc %{?license_files_server}
%dir %attr(755, root, root) %{_libdir}/mysql
%attr(644, root, root) %{_sysconfdir}/ld.so.conf.d/mysql-%{_arch}.conf
%attr(755, root, root) %{_libdir}/mysql/libmysqld.so.20*

%if 0%{?rhel} == 7
%files embedded-compat
%defattr(-, root, root, -)
%doc %{?license_files_server}
%dir %attr(755, root, root) %{_libdir}/mysql
%attr(644, root, root) %{_sysconfdir}/ld.so.conf.d/mysql-%{_arch}.conf
%attr(755, root, root) %{_libdir}/mysql/libmysqld.so.18*
%endif

%files embedded-devel
%defattr(-, root, root, -)
%doc %{?license_files_server}
%attr(644, root, root) %{_libdir}/mysql/libmysqld.a
%attr(644, root, root) %{_libdir}/mysql/libmysqld-debug.a
%attr(755, root, root) %{_libdir}/mysql/libmysqld.so

%if 0%{?rhel} == 5
%files -n mysql
%defattr(-, root, root, -)
%doc %{?license_files_server}
%endif

%if 0%{?cluster}
%files management-server
%defattr(-, root, root, -)
%doc %{?license_files_server}
%attr(755, root, root) %{_sbindir}/ndb_mgmd
%attr(644, root, root) %{_mandir}/man8/ndb_mgmd.8*

%files data-node
%defattr(-, root, root, -)
%doc %{?license_files_server}
%attr(755, root, root) %{_sbindir}/ndbd
%attr(755, root, root) %{_sbindir}/ndbmtd
%attr(644, root, root) %{_mandir}/man8/ndbd.8*
%attr(644, root, root) %{_mandir}/man8/ndbmtd.8*

%files auto-installer
%defattr(-, root, root, -)
%doc %{?license_files_server}
%attr(755, root, root) %{_bindir}/mcc_config.py
%{_datadir}/mysql/mcc/
%exclude %{_datadir}/mysql/mcc/tst/

%files memcached
%defattr(-, root, root, -)
%doc %{?license_files_server}
%attr(755, root, root) %{_bindir}/memclient
%attr(755, root, root) %{_sbindir}/memcached
%attr(755, root, root) %{_libdir}/mysql/ndb_engine.so
%{_datadir}/mysql/memcache-api/

%files ndbclient
%defattr(-, root, root, -)
%doc %{?license_files_server}
%attr(755, root, root) %{_libdir}/mysql/libndbclient.so.6.0.0

%files ndbclient-devel
%defattr(-, root, root, -)
%doc %{?license_files_server}
%attr(644, root, root) %{_libdir}/mysql/libndbclient_static.a
%{_libdir}/mysql/libndbclient.so

%files nodejs
%defattr(-, root, root, -)
%doc %{?license_files_server}
%{_datadir}/mysql/nodejs/
%exclude %{_datadir}/mysql/nodejs/test/
%exclude %{_datadir}/mysql/nodejs/perftest/

%files java
%defattr(-, root, root, -)
%doc %{?license_files_server}
%{_datadir}/mysql/java/
%endif # cluster

%changelog
<<<<<<< HEAD
* Wed Nov 08 2017 Bharathy Satish <bharathy.x.satish@oracle.com> - 5.7.21-1
- Add keyring_encrypted_file.so plugin

* Tue Oct 31 2017 Bjorn Munch <bjorn.munch@oracle.com> - 5.7.21-1
=======
* Wed Jan 10 2018 Bjorn Munch <bjorn.munch@oracle.com> - 5.6.40-1
- No longer need to remove obsoleted mysqltest man pages

* Tue Oct 31 2017 Bjorn Munch <bjorn.munch@oracle.com> - 5.6.39-1
>>>>>>> b23a7843
- Remove obsoleted mysqltest man pages

* Fri May 26 2017 Harin Vadodaria <harin.vadodaria@oracle.com> - 5.7.19-1
- Add keyring_aws.so plugin to commercial server subpackage

* Tue Sep 13 2016 Balasubramanian Kandasamy <balasubramanian.kandasamy@oracle.com> - 5.7.16-1
- Add connection_control.so to server subpackage

* Tue Jul 05 2016 Balasubramanian Kandasamy <balasubramanian.kandasamy@oracle.com> - 5.7.14-1
- Updated compatver to 5.6.31
- Adapt MySQL server 5.7 packaging to MySQL Cluster 7.5
- Remove mysql_config from client subpackage

* Wed May 04 2016 Georgi Kodinov <georgi.kodinov@oracle.com> - 5.7.13-1
- Add test_udf_services.so plugin
- Add keyring_udf.so plugin to server subpackage

* Fri Feb 5 2016 Balasubramanian Kandasamy <balasubramanian.kandasamy@oracle.com> - 5.7.12-1
- Add keyring_okv.so plugin to commercial server subpackage

* Mon Jan 4 2016 Balasubramanian Kandasamy <balasubramanian.kandasamy@oracle.com> - 5.7.11-1
- Include mysql-keyring directory
- Provide keyring_file.so plugin

* Tue Nov 24 2015 Bjorn Munch <bjorn.munch@oracle.com> - 5.7.10-1
- Included man pages for lz4_decompress and zlib_decompress

* Thu Nov 12 2015 Bjorn Munch <bjorn.munch@oracle.com> - 5.7.10-1
- Added lines to remove man pages we are not ready to include yet

* Mon Oct 19 2015 Bharathy Satish <bharathy.x.satish@oracle.com> - 5.7.10-1
- Added new decompression utilities lz4_decompress and zlib_decompress binaries to
  client subpackage.

* Mon Oct 5 2015 Tor Didriksen <tor.didriksen@oracle.com>
- Added mysqlx.so

* Tue Sep 29 2015 Balasubramanian Kandasamy <balasubramanian.kandasamy@oracle.com> - 5.7.9-1
- Updated for 5.7.9
- Added libtest_* plugins to test subpackage
- Add mysqlpump man page
- Obsolete mysql-connector-c-shared dependencies

* Thu Jun 25 2015 Balasubramanian Kandasamy <balasubramanian.kandasamy@oracle.com> - 5.7.8-0.2.rc
- Add support for pkg-config

* Wed May 20 2015 Balasubramanian Kandasamy <balasubramanian.kandasamy@oracle.com> - 5.7.8-0.2.rc
- Added libtest_framework.so, libtest_services.so, libtest_services_threaded.so plugins
- Build and ship mecab plugin

* Tue Feb 3 2015 Balasubramanian Kandasamy <balasubramanian.kandasamy@oracle.com> - 5.7.6-0.2.m16
- Include boost sources
- Fix cmake buildrequires
- Fix build on el5 with gcc44
- Add license info in each subpackage
- Soname bump, more compat packages
- Updated default shell for mysql user
- Added mysql_ssl_rsa_setup
- Include mysql-files directory

* Thu Sep 18 2014 Balasubramanian Kandasamy <balasubramanian.kandasamy@oracle.com> - 5.7.6-0.2.m16
- Provide replication_observers_example_plugin.so plugin

* Tue Sep 2 2014 Bjorn Munch <bjorn.munch@oracle.com> - 5.7.6-0.1.m16
- Updated for 5.7.6

* Fri Aug 08 2014 Erlend Dahl <erlend.dahl@oracle.com> - 5.7.5-0.6.m15
- Provide mysql_no_login.so plugin

* Wed Aug 06 2014 Balasubramanian Kandasamy <balasubramanian.kandasamy@oracle.com> - 5.7.5-0.5.m15
- Provide mysql-compat-server dependencies 

* Wed Jul 09 2014 Balasubramanian Kandasamy <balasubramanian.kandasamy@oracle.com> - 5.7.5-0.4.m15
- Remove perl(GD) and dtrace dependencies

* Thu Jun 26 2014 Balasubramanian Kandasamy <balasubramanian.kandasamy@oracle.com> - 5.7.5-0.3.m15
- Resolve embedded-devel conflict issue

* Wed Jun 25 2014 Balasubramanian Kandasamy <balasubramanian.kandasamy@oracle.com> - 5.7.5-0.2.m15
- Add bench package
- Enable dtrace 

* Thu Apr 24 2014 Balasubramanian Kandasamy <balasubramanian.kandasamy@oracle.com> - 5.7.5-0.1.m15
- Updated for 5.7.5

* Mon Apr 07 2014 Balasubramanian Kandasamy <balasubramanian.kandasamy@oracle.com> - 5.7.4-0.5.m14
- Fix Cflags for el7 

* Mon Mar 31 2014 Balasubramanian Kandasamy <balasubramanian.kandasamy@oracle.com> - 5.7.4-0.4.m14
- Support for enterprise packages
- Upgrade from MySQL-* packages

* Wed Mar 12 2014 Balasubramanian Kandasamy <balasubramanian.kandasamy@oracle.com> - 5.7.4-0.3.m14
- Resolve conflict with mysql-libs-compat 

* Thu Mar 06 2014 Balasubramanian Kandasamy <balasubramanian.kandasamy@oracle.com> - 5.7.4-0.2.m14
- Resolve conflict issues during upgrade
- Add ha_example.so plugin which is now included

* Fri Feb 07 2014 Balasubramanian Kandasamy <balasubramanian.kandasamy@oracle.com> - 5.7.4-0.1.m14
- 5.7.4
- Enable shared libmysqld by cmake option
- Move mysqltest and test plugins to test subpackage

* Mon Nov 18 2013 Balasubramanian Kandasamy <balasubramanian.kandasamy@oracle.com> - 5.7.3-0.3.m13
- Fixed isa_bits error 

* Fri Oct 25 2013 Balasubramanian Kandasamy <balasubramanian.kandasamy@oracle.com> - 5.7.3-0.1.m13
- Initial 5.7 port

* Fri Oct 25 2013 Balasubramanian Kandasamy <balasubramanian.kandasamy@oracle.com> - 5.6.15-1
- Fixed uln advanced rpm libyassl.a error
- Updated to 5.6.15

* Wed Oct 16 2013 Balasubramanian Kandasamy <balasubramanian.kandasamy@oracle.com> - 5.6.14-3
- Fixed mysql_install_db usage 
- Improved handling of plugin directory 

* Fri Sep 27 2013 Balasubramanian Kandasamy <balasubramanian.kandasamy@oracle.com> - 5.6.14-2
- Refresh mysql-install patch and service renaming

* Mon Sep 16 2013 Balasubramanian Kandasamy <balasubramanian.kandasamy@oracle.com> - 5.6.14-1
- Updated to 5.6.14

* Wed Sep 04 2013 Balasubramanian Kandasamy <balasubramanian.kandasamy@oracle.com> - 5.6.13-5
- Support upgrade from 5.5 ULN packages to 5.6 

* Tue Aug 27 2013 Balasubramanian Kandasamy <balasubramanian.kandasamy@oracle.com> - 5.6.13-4
- Enhanced perl filtering 
- Added openssl-devel to buildreq 

* Wed Aug 21 2013 Balasubramanian Kandasamy <balasubramanian.kandasamy@oracle.com> - 5.6.13-3
- Removed mysql_embedded binary to resolve multilib conflict issue

* Fri Aug 16 2013 Balasubramanian Kandasamy <balasubramanian.kandasamy@oracle.com> - 5.6.13-2 
- Fixed Provides and Obsoletes issues in server, test packages 

* Wed Aug 14 2013 Balasubramanian Kandasamy <balasubramanian.kandasamy@oracle.com> - 5.6.13-1
- Updated to 5.6.13

* Mon Aug 05 2013 Balasubramanian Kandasamy <balasubramanian.kandasamy@oracle.com> - 5.6.12-9
- Added files list to embedded packages 

* Thu Aug 01 2013 Balasubramanian Kandasamy <balasubramanian.kandasamy@oracle.com> - 5.6.12-8
- Updated libmysqld.a with libmysqld.so in embedded package

* Mon Jul 29 2013 Balasubramanian Kandasamy <balasubramanian.kandasamy@oracle.com> - 5.6.12-7
- Updated test package dependency from client to server

* Wed Jul 24 2013 Balasubramanian Kandasamy <balasubramanian.kandasamy@oracle.com> - 5.6.12-6
- Added libs-compat dependency under libs package to resolve server
  installation conflicts issue.
 
* Wed Jul 17 2013 Balasubramanian Kandasamy <balasubramanian.kandasamy@oracle.com> - 5.6.12-5
- Removed libmysqlclient.so.16 from libs package
 
* Fri Jul 05 2013 Balasubramanian Kandasamy <balasubramanian.kandasamy@oracle.com> - 5.6.12-4
- Adjusted to work on OEL6

* Wed Jun 26 2013 Balasubramanian Kandasamy <balasubramanian.kandasamy@oracle.com> - 5.6.12-3
- Move libs to mysql/
- Basic multi arch support
- Fix changelog dates

* Thu Jun 20 2013 Balasubramanian Kandasamy <balasubramanian.kandasamy@oracle.com> - 5.6.12-2
- Major cleanup

* Tue Jun 04 2013 Balasubramanian Kandasamy <balasubramanian.kandasamy@oracle.com> - 5.6.12-1
- Updated to 5.6.12

* Mon Nov 05 2012 Joerg Bruehe <joerg.bruehe@oracle.com>

- Allow to override the default to use the bundled yaSSL by an option like
      --define="with_ssl /path/to/ssl"

* Wed Oct 10 2012 Bjorn Munch <bjorn.munch@oracle.com>

- Replace old my-*.cnf config file examples with template my-default.cnf

* Fri Oct 05 2012 Joerg Bruehe <joerg.bruehe@oracle.com>

- Let the installation use the new option "--random-passwords" of "mysql_install_db".
  (Bug# 12794345 Ensure root password)
- Fix an inconsistency: "new install" vs "upgrade" are told from the (non)existence
  of "$mysql_datadir/mysql" (holding table "mysql.user" and other system stuff).

* Tue Jul 24 2012 Joerg Bruehe <joerg.bruehe@oracle.com>

- Add a macro "runselftest":
  if set to 1 (default), the test suite will be run during the RPM build;
  this can be oveeridden via the command line by adding
      --define "runselftest 0"
  Failures of the test suite will NOT make the RPM build fail!

* Mon Jul 16 2012 Joerg Bruehe <joerg.bruehe@oracle.com>

- Add the man page for the "mysql_config_editor".

* Mon Jun 11 2012 Joerg Bruehe <joerg.bruehe@oracle.com>

- Make sure newly added "SPECIFIC-ULN/" directory does not disturb packaging.

* Wed Feb 29 2012 Brajmohan Saxena <brajmohan.saxena@oracle.com>

- Removal all traces of the readline library from mysql (BUG 13738013)

* Wed Sep 28 2011 Joerg Bruehe <joerg.bruehe@oracle.com>

- Fix duplicate mentioning of "mysql_plugin" and its manual page,
  it is better to keep alphabetic order in the files list (merging!).

* Wed Sep 14 2011 Joerg Bruehe <joerg.bruehe@oracle.com>

- Let the RPM capabilities ("obsoletes" etc) ensure that an upgrade may replace
  the RPMs of any configuration (of the current or the preceding release series)
  by the new ones. This is done by not using the implicitly generated capabilities
  (which include the configuration name) and relying on more generic ones which
  just list the function ("server", "client", ...).
  The implicit generation cannot be prevented, so all these capabilities must be
  explicitly listed in "Obsoletes:"

* Tue Sep 13 2011 Jonathan Perkin <jonathan.perkin@oracle.com>

- Add support for Oracle Linux 6 and Red Hat Enterprise Linux 6.  Due to
  changes in RPM behaviour ($RPM_BUILD_ROOT is removed prior to install)
  this necessitated a move of the libmygcc.a installation to the install
  phase, which is probably where it belonged in the first place.

* Tue Sep 13 2011 Joerg Bruehe <joerg.bruehe@oracle.com>

- "make_win_bin_dist" and its manual are dropped, cmake does it different.

* Thu Sep 08 2011 Daniel Fischer <daniel.fischer@oracle.com>

- Add mysql_plugin man page.

* Tue Aug 30 2011 Tor Didriksen <tor.didriksen@oracle.com>

- Set CXX=g++ by default to add a dependency on libgcc/libstdc++.
  Also, remove the use of the -fno-exceptions and -fno-rtti flags.
  TODO: update distro_buildreq/distro_requires

* Tue Aug 30 2011 Joerg Bruehe <joerg.bruehe@oracle.com>

- Add the manual page for "mysql_plugin" to the server package.

* Fri Aug 19 2011 Joerg Bruehe <joerg.bruehe@oracle.com>

- Null-upmerge the fix of bug#37165: This spec file is not affected.
- Replace "/var/lib/mysql" by the spec file variable "%%{mysqldatadir}".

* Fri Aug 12 2011 Daniel Fischer <daniel.fischer@oracle.com>

- Source plugin library files list from cmake-generated file.

* Mon Jul 25 2011 Chuck Bell <chuck.bell@oracle.com>

- Added the mysql_plugin client - enables or disables plugins.

* Thu Jul 21 2011 Sunanda Menon <sunanda.menon@oracle.com>

- Fix bug#12561297: Added the MySQL embedded binary

* Thu Jul 07 2011 Joerg Bruehe <joerg.bruehe@oracle.com>

- Fix bug#45415: "rpm upgrade recreates test database"
  Let the creation of the "test" database happen only during a new installation,
  not in an RPM upgrade.
  This affects both the "mkdir" and the call of "mysql_install_db".

* Wed Feb 09 2011 Joerg Bruehe <joerg.bruehe@oracle.com>

- Fix bug#56581: If an installation deviates from the default file locations
  ("datadir" and "pid-file"), the mechanism to detect a running server (on upgrade)
  should still work, and use these locations.
  The problem was that the fix for bug#27072 did not check for local settings.

* Mon Jan 31 2011 Joerg Bruehe <joerg.bruehe@oracle.com>

- Install the new "manifest" files: "INFO_SRC" and "INFO_BIN".

* Tue Nov 23 2010 Jonathan Perkin <jonathan.perkin@oracle.com>

- EXCEPTIONS-CLIENT has been deleted, remove it from here too
- Support MYSQL_BUILD_MAKE_JFLAG environment variable for passing
  a '-j' argument to make.

* Mon Nov 1 2010 Georgi Kodinov <georgi.godinov@oracle.com>

- Added test authentication (WL#1054) plugin binaries

* Wed Oct 6 2010 Georgi Kodinov <georgi.godinov@oracle.com>

- Added example external authentication (WL#1054) plugin binaries

* Wed Aug 11 2010 Joerg Bruehe <joerg.bruehe@oracle.com>

- With a recent spec file cleanup, names have changed: A "-community" part was dropped.
  Reflect that in the "Obsoletes" specifications.
- Add a "triggerpostun" to handle the uninstall of the "-community" server RPM.
- This fixes bug#55015 "MySQL server is not restarted properly after RPM upgrade".

* Tue Jun 15 2010 Joerg Bruehe <joerg.bruehe@sun.com>

- Change the behaviour on installation and upgrade:
  On installation, do not autostart the server.
  *Iff* the server was stopped before the upgrade is started, this is taken as a
  sign the administrator is handling that manually, and so the new server will
  not be started automatically at the end of the upgrade.
  The start/stop scripts will still be installed, so the server will be started
  on the next machine boot.
  This is the 5.5 version of fixing bug#27072 (RPM autostarting the server).

* Tue Jun 1 2010 Jonathan Perkin <jonathan.perkin@oracle.com>

- Implement SELinux checks from distribution-specific spec file.

* Wed May 12 2010 Jonathan Perkin <jonathan.perkin@oracle.com>

- Large number of changes to build using CMake
- Introduce distribution-specific RPMs
- Drop debuginfo, build all binaries with debug/symbols
- Remove __os_install_post, use native macro
- Remove _unpackaged_files_terminate_build, make it an error to have
  unpackaged files
- Remove cluster RPMs

* Wed Mar 24 2010 Joerg Bruehe <joerg.bruehe@sun.com>

- Add "--with-perfschema" to the configure options.

* Mon Mar 22 2010 Joerg Bruehe <joerg.bruehe@sun.com>

- User "usr/lib*" to allow for both "usr/lib" and "usr/lib64",
  mask "rmdir" return code 1.
- Remove "ha_example.*" files from the list, they aren't built.

* Wed Mar 17 2010 Joerg Bruehe <joerg.bruehe@sun.com>

- Fix a wrong path name in handling the debug plugins.

* Wed Mar 10 2010 Joerg Bruehe <joerg.bruehe@sun.com>

- Take the result of the debug plugin build and put it into the optimized tree,
  so that it becomes part of the final installation;
  include the files in the packlist. Part of the fixes for bug#49022.

* Mon Mar 01 2010 Joerg Bruehe <joerg.bruehe@sun.com>

- Set "Oracle and/or its affiliates" as the vendor and copyright owner,
  accept upgrading from packages showing MySQL or Sun as vendor.

* Fri Feb 12 2010 Joerg Bruehe <joerg.bruehe@sun.com>

- Formatting changes:
  Have a consistent structure of separator lines and of indentation
  (8 leading blanks => tab).
- Introduce the variable "src_dir".
- Give the environment variables "MYSQL_BUILD_CC(CXX)" precedence
  over "CC" ("CXX").
- Drop the old "with_static" argument analysis, this is not supported
  in 5.1 since ages.
- Introduce variables to control the handlers individually, as well
  as other options.
- Use the new "--with-plugin" notation for the table handlers.
- Drop handling "/etc/rc.d/init.d/mysql", the switch to "/etc/init.d/mysql"
  was done back in 2002 already.
- Make "--with-zlib-dir=bundled" the default, add an option to disable it.
- Add missing manual pages to the file list.
- Improve the runtime check for "libgcc.a", protect it against being tried
  with the Intel compiler "icc".

* Mon Jan 11 2010 Joerg Bruehe <joerg.bruehe@sun.com>

- Change RPM file naming:
  - Suffix like "-m2", "-rc" becomes part of version as "_m2", "_rc".
  - Release counts from 1, not 0.

* Wed Dec 23 2009 Joerg Bruehe <joerg.bruehe@sun.com>

- The "semisync" plugin file name has lost its introductory "lib",
  adapt the file lists for the subpackages.
  This is a part missing from the fix for bug#48351.
- Remove the "fix_privilege_tables" manual, it does not exist in 5.5
  (and likely, the whole script will go, too).

* Mon Nov 16 2009 Joerg Bruehe <joerg.bruehe@sun.com>

- Fix some problems with the directives around "tcmalloc" (experimental),
  remove erroneous traces of the InnoDB plugin (that is 5.1 only).

* Tue Oct 06 2009 Magnus Blaudd <mvensson@mysql.com>

- Removed mysql_fix_privilege_tables

* Fri Oct 02 2009 Alexander Nozdrin <alexander.nozdrin@sun.com>

- "mysqlmanager" got removed from version 5.4, all references deleted.

* Fri Aug 28 2009 Joerg Bruehe <joerg.bruehe@sun.com>

- Merge up from 5.1 to 5.4: Remove handling for the InnoDB plugin.

* Thu Aug 27 2009 Joerg Bruehe <joerg.bruehe@sun.com>

- This version does not contain the "Instance manager", "mysqlmanager":
  Remove it from the spec file so that packaging succeeds.

* Mon Aug 24 2009 Jonathan Perkin <jperkin@sun.com>

- Add conditionals for bundled zlib and innodb plugin

* Fri Aug 21 2009 Jonathan Perkin <jperkin@sun.com>

- Install plugin libraries in appropriate packages.
- Disable libdaemon_example and ftexample plugins.

* Thu Aug 20 2009 Jonathan Perkin <jperkin@sun.com>

- Update variable used for mysql-test suite location to match source.

* Fri Nov 07 2008 Joerg Bruehe <joerg@mysql.com>

- Correct yesterday's fix, so that it also works for the last flag,
  and fix a wrong quoting: un-quoted quote marks must not be escaped.

* Thu Nov 06 2008 Kent Boortz <kent.boortz@sun.com>

- Removed "mysql_upgrade_shell"
- Removed some copy/paste between debug and normal build

* Thu Nov 06 2008 Joerg Bruehe <joerg@mysql.com>

- Modify CFLAGS and CXXFLAGS such that a debug build is not optimized.
  This should cover both gcc and icc flags.  Fixes bug#40546.

* Fri Aug 29 2008 Kent Boortz <kent@mysql.com>

- Removed the "Federated" storage engine option, and enabled in all

* Tue Aug 26 2008 Joerg Bruehe <joerg@mysql.com>

- Get rid of the "warning: Installed (but unpackaged) file(s) found:"
  Some generated files aren't needed in RPMs:
  - the "sql-bench/" subdirectory
  Some files were missing:
  - /usr/share/aclocal/mysql.m4  ("devel" subpackage)
  - Manual "mysqlbug" ("server" subpackage)
  - Program "innochecksum" and its manual ("server" subpackage)
  - Manual "mysql_find_rows" ("client" subpackage)
  - Script "mysql_upgrade_shell" ("client" subpackage)
  - Program "ndb_cpcd" and its manual ("ndb-extra" subpackage)
  - Manuals "ndb_mgm" + "ndb_restore" ("ndb-tools" subpackage)

* Mon Mar 31 2008 Kent Boortz <kent@mysql.com>

- Made the "Federated" storage engine an option
- Made the "Cluster" storage engine and sub packages an option

* Wed Mar 19 2008 Joerg Bruehe <joerg@mysql.com>

- Add the man pages for "ndbd" and "ndb_mgmd".

* Mon Feb 18 2008 Timothy Smith <tim@mysql.com>

- Require a manual upgrade if the alread-installed mysql-server is
  from another vendor, or is of a different major version.

* Wed May 02 2007 Joerg Bruehe <joerg@mysql.com>

- "ndb_size.tmpl" is not needed any more,
  "man1/mysql_install_db.1" lacked the trailing '*'.

* Sat Apr 07 2007 Kent Boortz <kent@mysql.com>

- Removed man page for "mysql_create_system_tables"

* Wed Mar 21 2007 Daniel Fischer <df@mysql.com>

- Add debug server.

* Mon Mar 19 2007 Daniel Fischer <df@mysql.com>

- Remove Max RPMs; the server RPMs contain a mysqld compiled with all
  features that previously only were built into Max.

* Fri Mar 02 2007 Joerg Bruehe <joerg@mysql.com>

- Add several man pages for NDB which are now created.

* Fri Jan 05 2007 Kent Boortz <kent@mysql.com>

- Put back "libmygcc.a", found no real reason it was removed.

- Add CFLAGS to gcc call with --print-libgcc-file, to make sure the
  correct "libgcc.a" path is returned for the 32/64 bit architecture.

* Mon Dec 18 2006 Joerg Bruehe <joerg@mysql.com>

- Fix the move of "mysqlmanager" to section 8: Directory name was wrong.

* Thu Dec 14 2006 Joerg Bruehe <joerg@mysql.com>

- Include the new man pages for "my_print_defaults" and "mysql_tzinfo_to_sql"
  in the server RPM.
- The "mysqlmanager" man page got moved from section 1 to 8.

* Thu Nov 30 2006 Joerg Bruehe <joerg@mysql.com>

- Call "make install" using "benchdir_root=%%{_datadir}",
  because that is affecting the regression test suite as well.

* Thu Nov 16 2006 Joerg Bruehe <joerg@mysql.com>

- Explicitly note that the "MySQL-shared" RPMs (as built by MySQL AB)
  replace "mysql-shared" (as distributed by SuSE) to allow easy upgrading
  (bug#22081).

* Mon Nov 13 2006 Joerg Bruehe <joerg@mysql.com>

- Add "--with-partition" t 2006 Joerg Bruehe <joerg@mysql.com>

- Use the Perl script to run the tests, because it will automatically check
  whether the server is configured with SSL.

* Tue Jun 27 2006 Joerg Bruehe <joerg@mysql.com>

- move "mysqldumpslow" from the client RPM to the server RPM (bug#20216)

- Revert all previous attempts to call "mysql_upgrade" during RPM upgrade,
  there are some more aspects which need to be solved before this is possible.
  For now, just ensure the binary "mysql_upgrade" is delivered and installysql.com>

- To run "mysql_upgrade", we need a running server;
  start it in isolation and skip password checks.

* Sat May 20 2006 Kent Boortz <kent@mysql.com>

- Always compile for PIC, position independent code.

* Wed May 10 2006 Kent Boortz <kent@mysql.com>

- Use character set "all" when compiling with Cluster, to make Cluster
  nodes independent on the character set directory, and the problem
  that two RPM sub packages both wants to install this directory.

* Mon May 01 2006 Kent Boortz <kent@mysql.com>

- Use "./libtool --mode=execute" instead of searching for the
  executable in current directory and ".libs".

* Fri Apr 28 2006 Kent Boortz <kent@mysql.com>

- Install and run "mysql_upgrade"

* Wed Apr 12 2006 Jim Winstead <jimw@mysql.com>

- Remove sql-bench, and MySQL-bench RPM (will be built as an independent
  project from the mysql-bench repository)

* Tue Apr 11 2006 Jim Winstead <jimw@mysql.com>

- Remove old mysqltestmanager and related programs
* Sat Apr 01 2006 Kent Boortz <kent@mysql.com>

- Set $LDFLAGS from $MYSQL_BUILD_LDFLAGS

* Tue Mar 07 2006 Kent Boortz <kent@mysql.com>

- Changed product name from "Community Edition" to "Community Server"

* Mon Mar 06 2006 Kent Boortz <kent@mysql.com>

- Fast mutexes is now disabled by default, but should be
  used in Linux builds.

* Mon Feb 20 2006 Kent Boortz <kent@mysql.com>

- Reintroduced a max build
- Limited testing of 'debug' and 'max' servers
- Berkeley DB only in 'max'

* Mon Feb 13 2006 Joerg Bruehe <joerg@mysql.com>

- Use "-i" on "make test-force";
  this is essential for later evaluation of this log file.

* Thu Feb 09 2006 Kent Boortz <kent@mysql.com>

- Pass '-static' to libtool, link static with our own libraries, dynamic
  with system libraries.  Link with the bundled zlib.

* Wed Feb 08 2006 Kristian Nielsen <knielsen@mysql.com>

- Modified RPM spec to match new 5.1 debug+max combined community packaging.

* Sun Dec 18 2005 Kent Boortz <kent@mysql.com>

- Added "client/mysqlslap"

* Mon Dec 12 2005 Rodrigo Novo <rodrigo@mysql.com>

- Added zlib to the list of (static) libraries installed
- Added check against libtool wierdness (WRT: sql/mysqld || sql/.libs/mysqld)
- Compile MySQL with bundled zlib
- Fixed %%packager name to "MySQL Production Engineering Team"

* Mon Dec 05 2005 Joerg Bruehe <joerg@mysql.com>

- Avoid using the "bundled" zlib on "shared" builds:
  As it is not installed (on the build system), this gives dependency
  problems with "libtool" causing the build to fail.
  (Change was done on Nov 11, but left uncommented.)

* Tue Nov 22 2005 Joerg Bruehe <joerg@mysql.com>

- Extend the file existence check for "init.d/mysql" on un-install
  to also guard the call to "insserv"/"chkconfig".

* Thu Oct 27 2005 Lenz Grimmer <lenz@grimmer.com>

- added more man pages

* Wed Oct 19 2005 Kent Boortz <kent@mysql.com>

- Made yaSSL support an option (off by default)

* Wed Oct 19 2005 Kent Boortz <kent@mysql.com>

- Enabled yaSSL support

* Sat Oct 15 2005 Kent Boortz <kent@mysql.com>

- Give mode arguments the same way in all places
lenz@mysql.com>

- fixed the removing of the RPM_BUILD_ROOT in the %%clean section (the
  $RBR variable did not get expanded, thus leaving old build roots behind)

* Thu Aug 04 2005 Lenz Grimmer <lenz@mysql.com>

- Fixed the creation of the mysql user group account in the postinstall
  section (BUG 12348)
- Fixed enabling the Archive storage engine in the Max binary

* Tue Aug 02 2005 Lenz Grimmer <lenz@mysql.com>

- Fixed the Requires: tag for the server RPM (BUG 12233)

* Fri Jul 15 2005 Lenz Grimmer <lenz@mysql.com>

- create a "mysql" user group and assign the mysql user account to that group
  in the server postinstall section. (BUG 10984)

* Tue Jun 14 2005 Lenz Grimmer <lenz@mysql.com>

- Do not build statically on i386 by default, only when adding either "--with
  static" or "--define '_with_static 1'" to the RPM build options. Static
  linking really only makes sense when linking against the specially patched
  glibc 2.2.5.

* Mon Jun 06 2005 Lenz Grimmer <lenz@mysql.com>

- added mysql_client_test to the "bench" subpackage (BUG 10676)
- added the libndbclient static and shared libraries (BUG 10676)

* Wed Jun 01 2005 Lenz Grimmer <lenz@mysql.com>

- use "mysqldatadir" variable instead of hard-coding the path multiple times
- use the "mysqld_user" variable on all occasions a user name is referenced
- removed (incomplete) Brazilian translations
- removed redundant release tags from the subpackage descriptions

* Wed May 25 2005 Joerg Bruehe <joerg@mysql.com>

- Added a "make clean" between separate calls to "BuildMySQL".

* Thu May 12 2005 Guilhem Bichot <guilhem@mysql.com>

- Removed the mysql_tableinfo script made obsolete by the information schema

* Wed Apr 20 2005 Lenz Grimmer <lenz@mysql.com>

- Enabled the "blackhole" storage engine for the Max RPM

* Wed Apr 13 2005 Lenz Grimmer <lenz@mysql.com>

- removed the MySQL manual files (html/ps/texi) - they have been removed
  from the MySQL sources and are now available seperately.

* Mon Apr 4 2005 Petr Chardin <petr@mysql.com>

- old mysqlmanager, mysq* Mon Feb 7 2005 Tomas Ulin <tomas@mysql.com>

- enabled the "Ndbcluster" storage engine for the max binary
- added extra make install in ndb subdir after Max build to get ndb binaries
- added packages for ndbcluster storage engine

* Fri Jan 14 2005 Lenz Grimmer <lenz@mysql.com>

- replaced obsoleted "BuildPrereq" with "BuildRequires" instead

* Thu Jan 13 2005 Lenz Grimmer <lenz@mysql.com>

- enabled the "Federated" storage engine for the max binary

* Tue Jan 04 2005 Petr Chardin <petr@mysql.com>

- ISAM and merge storage engines were purged. As well as appropriate
  tools and manpages (isamchk and isamlog)

* Fri Dec 31 2004 Lenz Grimmer <lenz@mysql.com>

- enabled the "Archive" storage engine for the max binary
- enabled the "CSV" storage engine for the max binary
- enabled the "Example" storage engine for the max binary

* Thu Aug 26 2004 Lenz Grimmer <lenz@mysql.com>

- MySQL-Max now requires MySQL-server instead of MySQL (BUG 3860)

* Fri Aug 20 2004 Lenz Grimmer <lenz@mysql.com>

- do not link statically on IA64/AMD64 as these systems do not have
  a patched glibc installed

* Tue Aug 10 2004 Lenz Grimmer <lenz@mysql.com>

- Added libmygcc.a to the devel subpackage (required to link applications
  against the the embedded server libmysqld.a) (BUG 4921)

* Mon Aug 09 2004 Lenz Grimmer <lenz@mysql.com>

- Added EXCEPTIONS-CLIENT to the "devel" package

* Thu Jul 29 2004 Lenz Grimmer <lenz@mysql.com>

- disabled OpenSSL in the Max binaries again (the RPM packages were the
  only exception to this anyway) (BUG 1043)

* Wed Jun 30 2004 Lenz Grimmer <lenz@mysql.com>

- fixed server postinstall (mysql_install_db was called with the wrong
  parameter)

* Thu Jun 24 2004 Lenz Grimmer <lenz@mysql.com>

- added mysql_tzinfo_to_sql to the server subpackage
- run "make clean" instead of "make distclean"

* Mon Apr 05 2004 Lenz Grimmer <lenz@mysql.com>

- added ncurses-devel to the build prerequisites (BUG 3377)

* Thu Feb 12 2004 Lenz Grimmer <lenz@mysql.com>

- when using gcc, _always_ use CXX=gcc
- replaced Copyright with License field (Copyright is obsolete)

* Tue Feb 03 2004 Lenz Grimmer <lenz@mysql.com>

- added myisam_ftdump to the Server package

* Tue Jan 13 2004 Lenz Grimmer <lenz@mysql.com>

- link the mysql client against libreadline instead of libedit (BUG 2289)

* Mon Dec 22 2003 Lenz Grimmer <lenz@mysql.com>

- marked /etc/logrotate.d/mysql as a config file (BUG 2156)

* Sat Dec 13 2003 Lenz Grimmer <lenz@mysql.com>

- fixed file permissions (BUG 1672)

* Thu Dec 11 2003 Lenz Grimmer <lenz@mysql.com>

- made testing for gcc3 a bit more robust

* Fri Dec 05 2003 Lenz Grimmer <lenz@mysql.com>

- added missing file mysql_create_system_tables to the server subpackage

* Fri Nov 21 2003 Lenz Grimmer <lenz@mysql.com>

- removed dependency on MySQL-client from the MySQL-devel subpackage
  as it is not really required. (BUG 1610)

* Fri Aug 29 2003 Lenz Grimmer <lenz@mysql.com>

- Fixed BUG 1162 (removed macro names from the changelog)
- Really fixed BUG 998 (disable the checking for installed but
  unpackaged files)

* Tue Aug 05 2003 Lenz Grimmer <lenz@mysql.com>

- Fixed BUG 959 (libmysqld not being compiled properly)
- Fixed BUG 998 (RPM build errors): added missing files to the
  distribution (mysql_fix_extensions, mysql_tableinfo, mysqldumpslow,
  mysql_fix_privilege_tables.1), removed "-n" from install section.

* Wed Jul 09 2003 Lenz Grimmer <lenz@mysql.com>

- removed the GIF Icon (file was not included in the sources anyway)
- removed unused variable shared_lib_version
- do not run automake before building the standard binary
  (should not be necessary)
- add server suffix '-standard' to standard binary (to be in line
  with the binary tarball distributions)
- Use more RPM macros (_exec_prefix, _sbindir, _libdir, _sysconfdir,
  _datadir, _includedir) throughout the spec file.
- allow overriding CC and CXX (required when building with other compilers)

* Fri May 16 2003 Lenz Grimmer <lenz@mysql.com>

- re-enabled RAID again

* Wed Apr 30 2003 Lenz Grimmer <lenz@mysql.com>

- disabled MyISAM RAID (--with-raid)- it throws an assertion which
  needs to be investigated first.

* Mon Mar 10 2003 Lenz Grimmer <lenz@mysql.com>

- added missing file mysql_secure_installation to server subpackage
  (BUG 141)

* Tue Feb 11 2003 Lenz Grimmer <lenz@mysql.com>

- re-added missing pre- and post(un)install scripts to server subpackage
- added config file /etc/my.cnf to the file list (just for completeness)
- make sure to create the datadir with 755 permissions

* Mon Jan 27 2003 Lenz Grimmer <lenz@mysql.com>

- removed unusedql.com>

- Reworked the build steps a little bit: the Max binary is supposed
  to include OpenSSL, which cannot be linked statically, thus trying
  to statically link against a special glibc is futile anyway
- because of this, it is not required to make yet another build run
  just to compile the shared libs (saves a lot of time)
- updated package description of the Max subpackage
- clean up the BuildRoot directory afterwards

* Mon Jul 15 2002 Lenz Grimmer <lenz@mysql.com>

- Updated Packager information
- Fixed the build options: the regular package is supposed to
  include InnoDB and linked statically, while the Max package
  should include BDB and SSL support

* Fri May 03 2002 Lenz Grimmer <lenz@mysql.com>

- Use more RPM macros (e.g. infodir, mandir) to make the spec
  file more portable
- reorganized the installation of documentation files: let RPM
  take care of this
- reorganized the file list: actually install man pages along
  with the binaries of the respective subpackage
- do not include libmysqld.a in the devel subpackage as well, if we
  have a special "embedded" subpackage
- reworked the package descriptions

* Mon Oct  8 2001 Monty

- Added embedded server as a separate RPM

* Fri Apr 13 2001 Monty

- Added mysqld-max to the distribution

* Tue Jan 2  2001  Monty

- Added mysql-test to the bench package

* Fri Aug 18 2000 Tim Smith <tim@mysql.com>

- Added separate libmysql_r directory; now both a threaded
  and non-threaded library is shipped.

* Tue Sep 28 1999 David Axmark <davida@mysql.com>

- Added the support-files/my-example.cnf to the docs directory.

- Removed devel dependency on base since it is about client
  development.

* Wed Sep 8 1999 David Axmark <davida@mysql.com>

- Cleaned up some for 3.23.

* Thu Jul 1 1999 David Axmark <davida@mysql.com>

- Added support for shared libraries in a separate sub
  package. Original fix by David Fox (dsfox@cogsci.ucsd.edu)

- The --enable-assembler switch is now automatically disables on
  platforms there assembler code is unavailable. This should allow
  building this RPM on non i386 systems.

* Mon Feb 22 1999 David Axmark <david@detron.se>

- Removed unportable cc switches from the spec file. The defaults can
  now be overridden with environment variables. This feature is used
  to compile the official RPM with optimal (but compiler version
  specific) switches.

- Removed the repetitive description parts for the sub rpms. Maybe add
  again if RPM gets a multiline macro capability.

- Added support for a pt_BR translation. Translation contributed by
  Jorge Godoy <jorge@bestway.com.br>.

* Wed Nov 4 1998 David Axmark <david@detron.se>

- A lot of changes in all the rpm and install scripts. This may even
  be a working RPM :-)

* Sun Aug 16 1998 David Axmark <david@detron.se>

- A developers changelog for MySQL is available in the source RPM. And
  there is a history of major user visible changed in the Reference
  Manual.  Only RPM specific changes will be documented here.<|MERGE_RESOLUTION|>--- conflicted
+++ resolved
@@ -812,21 +812,10 @@
 rm -rf %{buildroot}%{_bindir}/mysql_embedded
 rm -f %{buildroot}%{_datadir}/mysql/audit_log_filter_win_install.sql
 
-<<<<<<< HEAD
-# Remove obsoleted man pages
-rm -f %{buildroot}%{_mandir}/man1/mysql-stress-test.pl.1
-rm -f %{buildroot}%{_mandir}/man1/mysql-test-run.pl.1
-rm -f %{buildroot}%{_mandir}/man1/mysql_client_test.1
-rm -f %{buildroot}%{_mandir}/man1/mysql_client_test_embedded.1
-rm -f %{buildroot}%{_mandir}/man1/mysqltest.1
-rm -f %{buildroot}%{_mandir}/man1/mysqltest_embedded.1
-
 # Remove upcoming man pages, to avoid breakage when they materialize
 # Keep this comment as a placeholder for future cases
 # rm -f %{buildroot}%{_mandir}/man1/<manpage>.1
 
-=======
->>>>>>> b23a7843
 %check
 %if 0%{?runselftest} || 0%{?with_unittests}
 pushd release
@@ -1363,17 +1352,13 @@
 %endif # cluster
 
 %changelog
-<<<<<<< HEAD
+* Wed Jan 10 2018 Bjorn Munch <bjorn.munch@oracle.com> - 5.7.22-1
+- No longer need to remove obsoleted mysqltest man pages
+
 * Wed Nov 08 2017 Bharathy Satish <bharathy.x.satish@oracle.com> - 5.7.21-1
 - Add keyring_encrypted_file.so plugin
 
 * Tue Oct 31 2017 Bjorn Munch <bjorn.munch@oracle.com> - 5.7.21-1
-=======
-* Wed Jan 10 2018 Bjorn Munch <bjorn.munch@oracle.com> - 5.6.40-1
-- No longer need to remove obsoleted mysqltest man pages
-
-* Tue Oct 31 2017 Bjorn Munch <bjorn.munch@oracle.com> - 5.6.39-1
->>>>>>> b23a7843
 - Remove obsoleted mysqltest man pages
 
 * Fri May 26 2017 Harin Vadodaria <harin.vadodaria@oracle.com> - 5.7.19-1
