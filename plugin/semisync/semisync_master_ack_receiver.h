--- conflicted
+++ resolved
@@ -1,8 +1,4 @@
-<<<<<<< HEAD
-/* Copyright (c) 2014, 2017, Oracle and/or its affiliates. All rights reserved.
-=======
 /* Copyright (c) 2014, 2018, Oracle and/or its affiliates. All rights reserved.
->>>>>>> 2907205d
 
    This program is free software; you can redistribute it and/or modify
    it under the terms of the GNU General Public License, version 2.0,
@@ -37,23 +33,13 @@
 #include "plugin/semisync/semisync_master.h"
 #include "sql/sql_class.h"
 
-<<<<<<< HEAD
 struct Slave {
-  THD *thd;
+  uint32_t thread_id;
   Vio *vio;
-
-  my_socket sock_fd() const { return vio->mysql_socket.fd; }
-  uint server_id() const { return thd->server_id; }
-=======
-struct Slave
-{
-  uint32_t thread_id;
-  Vio vio;
   uint server_id;
   bool net_compress;
 
-  my_socket sock_fd() const { return vio.mysql_socket.fd; }
->>>>>>> 2907205d
+  my_socket sock_fd() const { return vio->mysql_socket.fd; }
 };
 
 typedef std::vector<Slave> Slave_vector;
