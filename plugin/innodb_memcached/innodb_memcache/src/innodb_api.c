/***********************************************************************
<<<<<<< HEAD
 
=======

>>>>>>> 5b1102cf
Copyright (c) 2011, 2014, Oracle and/or its affiliates. All rights reserved.

This program is free software; you can redistribute it and/or modify it
under the terms of the GNU General Public License as published by the
Free Software Foundation; version 2 of the License.

This program is distributed in the hope that it will be useful, but
WITHOUT ANY WARRANTY; without even the implied warranty of
MERCHANTABILITY or FITNESS FOR A PARTICULAR PURPOSE. See the GNU General
Public License for more details.

You should have received a copy of the GNU General Public License along
with this program; if not, write to the Free Software Foundation, Inc.,
51 Franklin Street, Suite 500, Boston, MA 02110-1335 USA

***********************************************************************/

/**************************************************//**
@file innodb_api.c
InnoDB APIs to support memcached commands

Created 04/12/2011 Jimmy Yang
*******************************************************/

#include <stdlib.h>
#include <stdio.h>
#include <string.h>
#include <errno.h>
#include <sys/time.h>
#include "innodb_api.h"
#include "memcached/util.h"
#include <innodb_cb_api.h>
#include <innodb_config.h>

/** Whether to update all columns' value or a specific column value */
#define UPDATE_ALL_VAL_COL	-1

extern option_t config_option_names[];

/** InnoDB API callback functions */
static ib_cb_t* innodb_memcached_api[] = {
	(ib_cb_t*) &ib_cb_open_table,
	(ib_cb_t*) &ib_cb_read_row,
	(ib_cb_t*) &ib_cb_insert_row,
	(ib_cb_t*) &ib_cb_delete_row,
	(ib_cb_t*) &ib_cb_update_row,
	(ib_cb_t*) &ib_cb_moveto,
	(ib_cb_t*) &ib_cb_cursor_first,
	(ib_cb_t*) &ib_cb_cursor_next,
	(ib_cb_t*) &ib_cb_cursor_set_match_mode,
	(ib_cb_t*) &ib_cb_search_tuple_create,
	(ib_cb_t*) &ib_cb_read_tuple_create,
	(ib_cb_t*) &ib_cb_tuple_delete,
	(ib_cb_t*) &ib_cb_tuple_read_u8,
	(ib_cb_t*) &ib_cb_tuple_read_u16,
	(ib_cb_t*) &ib_cb_tuple_read_u32,
	(ib_cb_t*) &ib_cb_tuple_read_u64,
	(ib_cb_t*) &ib_cb_tuple_read_i8,
	(ib_cb_t*) &ib_cb_tuple_read_i16,
	(ib_cb_t*) &ib_cb_tuple_read_i32,
	(ib_cb_t*) &ib_cb_tuple_read_i64,
	(ib_cb_t*) &ib_cb_tuple_get_n_cols,
	(ib_cb_t*) &ib_cb_col_set_value,
	(ib_cb_t*) &ib_cb_col_get_value,
	(ib_cb_t*) &ib_cb_col_get_meta,
	(ib_cb_t*) &ib_cb_trx_begin,
	(ib_cb_t*) &ib_cb_trx_commit,
	(ib_cb_t*) &ib_cb_trx_rollback,
	(ib_cb_t*) &ib_cb_trx_start,
	(ib_cb_t*) &ib_cb_trx_release,
	(ib_cb_t*) &ib_cb_cursor_lock,
	(ib_cb_t*) &ib_cb_cursor_close,
	(ib_cb_t*) &ib_cb_cursor_new_trx,
	(ib_cb_t*) &ib_cb_cursor_reset,
	(ib_cb_t*) &ib_cb_col_get_name,
	(ib_cb_t*) &ib_cb_table_truncate,
	(ib_cb_t*) &ib_cb_cursor_open_index_using_name,
	(ib_cb_t*) &ib_cb_close_thd,
	(ib_cb_t*) &ib_cb_get_cfg,
	(ib_cb_t*) &ib_cb_cursor_set_memcached_sync,
	(ib_cb_t*) &ib_cb_cursor_set_cluster_access,
	(ib_cb_t*) &ib_cb_cursor_commit_trx,
	(ib_cb_t*) &ib_cb_cfg_trx_level,
	(ib_cb_t*) &ib_cb_get_n_user_cols,
	(ib_cb_t*) &ib_cb_cursor_set_lock,
	(ib_cb_t*) &ib_cb_get_idx_field_name,
	(ib_cb_t*) &ib_cb_trx_get_start_time,
	(ib_cb_t*) &ib_cb_cfg_bk_commit_interval,
	(ib_cb_t*) &ib_cb_ut_strerr,
	(ib_cb_t*) &ib_cb_cursor_stmt_begin
};

/** Set expiration time. If the exp sent by client is larger than
60*60*24*30 (number of seconds in 30 days), it  will be considered
to be real Unix time value rather than an offset from current time */
#define SET_EXP_TIME(exp)		\
if (exp) {				\
	if (exp < 60*60*24*30) {	\
		exp += mci_get_time();	\
	}				\
}

/*************************************************************//**
Register InnoDB Callback functions */
void
register_innodb_cb(
/*===============*/
	void*	p)		/*!<in: Pointer to callback function array */
{
	int	i;
	int	array_size;
	ib_cb_t*func_ptr = (ib_cb_t*) p;

	array_size = sizeof(innodb_memcached_api)
		     / sizeof(*innodb_memcached_api);

	for (i = 0; i < array_size; i++) {
		*innodb_memcached_api[i] = *(ib_cb_t*)func_ptr;
		func_ptr++;
	}
}

/*************************************************************//**
Open a table and return a cursor for the table.
@return DB_SUCCESS if table successfully opened */
ib_err_t
innodb_api_begin(
/*=============*/
	innodb_engine_t*
			engine,		/*!< in: InnoDB Memcached engine */
	const char*	dbname,		/*!< in: NUL terminated database name */
	const char*	name,		/*!< in: NUL terminated table name */
	innodb_conn_data_t* conn_data,	/*!< in/out: connnection specific
					data */
	ib_trx_t	ib_trx,		/*!< in: transaction */
	ib_crsr_t*	crsr,		/*!< out: innodb cursor */
	ib_crsr_t*	idx_crsr,	/*!< out: innodb index cursor */
	ib_lck_mode_t	lock_mode)	/*!< in:  lock mode */
{
	ib_err_t	err = DB_SUCCESS;
	char		table_name[MAX_TABLE_NAME_LEN + MAX_DATABASE_NAME_LEN];

	if (!*crsr) {
#ifdef _WIN32
		sprintf(table_name, "%s\%s", dbname, name);
#else
		snprintf(table_name, sizeof(table_name),
			 "%s/%s", dbname, name);
#endif

		err  = ib_cb_open_table(table_name, ib_trx, crsr);

		if (err != DB_SUCCESS) {
			fprintf(stderr, " InnoDB_Memcached: Unable to open"
					" table '%s'\n", table_name);
			return(err);
		}

		err = innodb_cb_cursor_lock(engine, *crsr, lock_mode);

		if (err != DB_SUCCESS) {
			fprintf(stderr, " InnoDB_Memcached: Fail to lock"
					" table '%s'\n", table_name);
			return(err);
		}

		if (engine) {
			meta_cfg_info_t* meta_info = conn_data->conn_meta;
			meta_index_t*	meta_index = &meta_info->index_info;

			if (!engine->enable_mdl || !conn_data->mysql_tbl) {
				err = innodb_verify_low(
					meta_info , *crsr, true);

				if (err != DB_SUCCESS) {
					fprintf(stderr, " InnoDB_Memcached:"
							" Table definition"
							" modified for"
							" table '%s'\n",
						table_name);
					return(err);
				}
			}

			/* Open the cursor */
			if (meta_index->srch_use_idx == META_USE_SECONDARY) {
				int		index_type;
				ib_id_u64_t	index_id;

				ib_cb_cursor_open_index_using_name(
					*crsr, meta_index->idx_name,
					idx_crsr, &index_type, &index_id);

				err = innodb_cb_cursor_lock(engine, *idx_crsr,
						      lock_mode);
			}

			/* Create a "Fake" THD if binlog is enabled */
			if (conn_data && (engine->enable_binlog
					  || engine->enable_mdl)) {
				if (!conn_data->thd) {
					conn_data->thd = handler_create_thd(
						engine->enable_binlog);

					if (!conn_data->thd) {
						innodb_cb_cursor_close(*crsr);
						*crsr = NULL;
						return(DB_ERROR);
					}
				}

				if (!conn_data->mysql_tbl) {
					conn_data->mysql_tbl =
						handler_open_table(
							conn_data->thd,
							dbname,
							name, HDL_WRITE);
				}
			}
		}
	} else {
		ib_cb_cursor_new_trx(*crsr, ib_trx);

		err = innodb_cb_cursor_lock(engine, *crsr, lock_mode);

		if (err != DB_SUCCESS) {
			fprintf(stderr, " InnoDB_Memcached: Fail to lock"
					" table '%s'\n", name);
			return(err);
		}

		if (engine) {
			meta_cfg_info_t* meta_info = conn_data->conn_meta;
			meta_index_t*	meta_index = &meta_info->index_info;

			/* set up secondary index cursor */
			if (meta_index->srch_use_idx == META_USE_SECONDARY) {
				ib_cb_cursor_new_trx(*idx_crsr, ib_trx);
				err = innodb_cb_cursor_lock(engine, *idx_crsr,
							    lock_mode);
			}
		}
	}

	return(err);
}

/*************************************************************//**
Read an unsigned int64 value from an InnoDB tuple
@return integer value fetched */
static
uint64_t
innodb_api_read_uint64(
/*===================*/
	const ib_col_meta_t*
			m_col,		/*!< in: column info */
	ib_tpl_t        read_tpl,	/*!< in: tuple to read */
	int		i)		/*!< in: column number */
{
	uint64_t	value64;

	assert (m_col->type == IB_INT && m_col->type_len == sizeof(uint64_t)
		&& m_col->attr == IB_COL_UNSIGNED);

	ib_cb_tuple_read_u64(read_tpl, i, &value64);

	return(value64);
}

/*************************************************************//**
Read an integer value from an InnoDB tuple
@return integer value fetched */
static
int64_t
innodb_api_read_int(
/*================*/
	const ib_col_meta_t*
			m_col,		/*!< in: column info */
	ib_tpl_t        read_tpl,	/*!< in: tuple to read */
	int		i)		/*!< in: column number */
{
	int64_t	value = 0;

	assert (m_col->type == IB_INT);
	assert (m_col->type_len == sizeof(uint64_t)
		|| m_col->type_len == sizeof(uint32_t)
		|| m_col->type_len == sizeof(uint16_t)
		|| m_col->type_len == sizeof(uint8_t));

	if (m_col->attr == IB_COL_UNSIGNED) {
		if (m_col->type_len == sizeof(uint64_t)) {
			/* We handle uint64 in innodb_api_read_uint64 */
			assert(0);
		} else if (m_col->type_len == sizeof(uint32_t)) {
			uint32_t	value32;
			ib_cb_tuple_read_u32(read_tpl, i, &value32);
			value = (int64_t) value32;
		} else if (m_col->type_len == sizeof(uint16_t)) {
			uint16_t	value16;
			ib_cb_tuple_read_u16(read_tpl, i, &value16);
			value = (int64_t) value16;
		} else if (m_col->type_len == sizeof(uint8_t)) {
			uint8_t	value8;
			ib_cb_tuple_read_u8(read_tpl, i, &value8);
			value = (int64_t) value8;
		}
	} else {
		if (m_col->type_len == sizeof(int64_t)) {
			ib_cb_tuple_read_i64(read_tpl, i, &value);
		} else if (m_col->type_len == sizeof(int32_t)) {
			int32_t		value32;
			ib_cb_tuple_read_i32(read_tpl, i, &value32);
			value = (int64_t) value32;
		} else if (m_col->type_len == sizeof(int16_t)) {
			int16_t		value16;
			ib_cb_tuple_read_i16(read_tpl, i, &value16);
			value = (int64_t) value16;
		} else if (m_col->type_len == sizeof(int8_t)) {
			int8_t		value8;
			ib_cb_tuple_read_i8(read_tpl, i, &value8);
			value = (int64_t) value8;
		}
	}

	return(value);
}

/*************************************************************//**
set up an integer type tuple field for write
@return DB_SUCCESS if successful otherwise, error code */
static
ib_err_t
innodb_api_write_int(
/*=================*/
	ib_tpl_t        tpl,		/*!< in/out: tuple to set */
	int		field,		/*!< in: field to set */
	int64_t		value,		/*!< in: value */
	void*		table)		/*!< in/out: MySQL table. Only needed
					when binlog is enabled */
{
	ib_col_meta_t   col_meta;
	ib_col_meta_t*	m_col = &col_meta;
	void*		src = NULL;
	int64_t		value_i64;
	uint32_t	value_u32;
	int32_t		value_i32;
	uint16_t	value_u16;
	int16_t		value_i16;
	uint8_t		value_u8;
	int8_t		value_i8;

	ib_cb_col_get_meta(tpl, field, m_col);

	assert(m_col->type == IB_INT);
	assert(m_col->type_len == 8 || m_col->type_len == 4
	       || m_col->type_len == 2 || m_col->type_len == 1);

	if (m_col->attr == IB_COL_UNSIGNED) {
		if (m_col->type_len == 8) {
			src = &value;

			/* If table is non-NULL, set up corresponding
			TABLE->record[0] field for replication */
			if (table) {
				handler_rec_setup_uint64(
					table, field, value, true,
					false);
			}
		} else if (m_col->type_len == 4) {
			value_u32 = (uint32_t) value;

			src = &value_u32;
			if (table) {
				handler_rec_setup_int(
					table, field, value_u32, true, false);
			}
		} else if (m_col->type_len == 2) {
			value_u16 = (uint16_t) value;

			src = &value_u16;
			if (table) {
				handler_rec_setup_int(
					table, field, value_u16, true, false);
			}
		} else if (m_col->type_len == 1) {
			value_u8 = (uint8_t) value;

			src = &value_u8;
			if (table) {
				handler_rec_setup_int(
					table, field, value_u8, true, false);
			}
		}
	} else {
		if (m_col->type_len == 8) {
			value_i64 = (int64_t) value;

			src= &value_i64;
			if (table) {
				handler_rec_setup_int(
					table, field, value_i64, false, false);
			}
		} else if (m_col->type_len == 4) {
			value_i32 = (int32_t) value;

			src = &value_i32;
			if (table) {
				handler_rec_setup_int(
					table, field, value_i32, false, false);
			}
		} else if (m_col->type_len == 2) {
			value_i16 = (int16_t) value;

			src = &value_i16;
			if (table) {
				handler_rec_setup_int(
					table, field, value_i16, false, false);
			}
		} else if (m_col->type_len == 1) {
			value_i8 = (int8_t) value;

			src = &value_i8;
			if (table) {
				handler_rec_setup_int(
					table, field, value_i8, false, false);
			}
		}
	}

	ib_cb_col_set_value(tpl, field, src, m_col->type_len, true);
	return(DB_SUCCESS);
}

/*************************************************************//**
set up an unsigned int64 type tuple field for write
@return DB_SUCCESS if successful otherwise, error code */
static
ib_err_t
innodb_api_write_uint64(
/*====================*/
	ib_tpl_t        tpl,		/*!< in/out: tuple to set */
	int		field,		/*!< in: field to set */
	uint64_t	value,		/*!< in: value */
	void*		table)		/*!< in/out: MySQL table. Only needed
					when binlog is enabled */
{
	ib_col_meta_t   col_meta;
	ib_col_meta_t*	m_col = &col_meta;
	void*		src = NULL;

	ib_cb_col_get_meta(tpl, field, m_col);

	assert(m_col->type == IB_INT && m_col->type_len == 8
	       && m_col->attr == IB_COL_UNSIGNED);

	src = &value;

	/* If table is non-NULL, set up corresponding
	TABLE->record[0] field for replication */
	if (table) {
		handler_rec_setup_uint64(
			table, field, value, true, false);
	}

	ib_cb_col_set_value(tpl, field, src, m_col->type_len, true);
	return(DB_SUCCESS);
}

/*************************************************************//**
set up a tuple field
@return DB_SUCCESS if successful otherwise, error code */
static
ib_err_t
innodb_api_setup_field_value(
/*=========================*/
	ib_tpl_t        tpl,		/*!< in/out: tuple to set */
	int		field_id,	/*!< in: field to set */
	meta_column_t*	col_info,	/*!< in: insert col info */
	const char*	value,		/*!< in: value */
	ib_ulint_t      val_len,	/*!< in: value length */
	void*		table,		/*!< in/out: MySQL table. Only needed
					when binlog is enabled */
	bool		need_cpy)	/*!< in: if need memcpy */
{
	ib_err_t	err = DB_ERROR;

	/* if value is null, we just set the field to NULL. */
	if (val_len == IB_SQL_NULL)
	{
		assert(value == NULL);
		err = ib_cb_col_set_value(tpl, field_id,
					  value, val_len, need_cpy);
		return(err);
	}

	if (col_info->col_meta.type == IB_INT) {
		char*	end_ptr;
		char	val_buf[256];

		/* Need this memcpy to strip the junk */
		memcpy(val_buf, value, val_len);
		val_buf[val_len] = 0;

		if (col_info->col_meta.attr == IB_COL_UNSIGNED) {
			uint64_t int_value = 0;

			int_value = strtoull(val_buf, &end_ptr, 10);

			/* If the value is not a valid string of integer,
			we will return error. */
			if (end_ptr == val_buf) {
				fprintf(stderr,
					" InnoDB_Memcached: Unable to convert"
					" value '%s' to integer\n", value);
				return(DB_ERROR);
			}

			err = innodb_api_write_uint64(tpl, field_id,
						   int_value, table);
		} else {
			int64_t	int_value = 0;

			int_value = strtoll(val_buf, &end_ptr, 10);
			/* If the value is not a valid string of integer,
			we will return error. */
			if (end_ptr == val_buf) {
				fprintf(stderr,
					" InnoDB_Memcached: Unable to convert"
					" value '%s' to integer\n", value);
				return(DB_ERROR);
			}
			err = innodb_api_write_int(tpl, field_id,
						   int_value, table);
		}

	} else {
		err = ib_cb_col_set_value(tpl, field_id,
					  value, val_len, need_cpy);

		if (table) {
			handler_rec_setup_str(table, field_id,
					      value, val_len);
		}
	}

	return(err);
}

/*************************************************************//**
Fetch data from a read tuple and instantiate a "mci_column_t" structure
@return true if successful */
static
bool
innodb_api_fill_mci(
/*================*/
	ib_tpl_t	read_tpl,	/*!< in: Read tuple */
	int		col_id,		/*!< in: Column ID for the column to
					read */
	mci_column_t*	mci_item)	/*!< out: item to fill */
{
	ib_ulint_t      data_len;
	ib_col_meta_t   col_meta;

	data_len = ib_cb_col_get_meta(read_tpl, col_id, &col_meta);

	if (data_len == IB_SQL_NULL) {
		mci_item->value_str = NULL;
		mci_item->value_len = 0;
		mci_item->is_str = true;
	} else {
		if (col_meta.type == IB_INT) {
			if (col_meta.attr == IB_COL_UNSIGNED
			    && data_len == 8) {
				mci_item->value_int =
					innodb_api_read_uint64(&col_meta,
							       read_tpl,
							       col_id);
			} else {
				mci_item->value_int =
					innodb_api_read_int(&col_meta,
							    read_tpl,
							    col_id);
			}

			mci_item->value_str = NULL;
			mci_item->value_len = sizeof(mci_item->value_int);
			mci_item->is_str = false;
			mci_item->is_unsigned = (col_meta.attr == IB_COL_UNSIGNED);
		} else {

			mci_item->value_str = (char*)ib_cb_col_get_value(
							read_tpl, col_id);
			mci_item->value_len = data_len;
			mci_item->is_str = true;
		}
	}

	mci_item->allocated = false;
	mci_item->is_valid = true;

	return(true);
}

/*************************************************************//**
Fetch value from a read cursor into "mci_items"
@return DB_SUCCESS if successful */
static
ib_err_t
innodb_api_fill_value(
/*==================*/
	meta_cfg_info_t*
			meta_info,	/*!< in: Metadata */
	mci_item_t*	item,		/*!< out: item to fill */
	ib_tpl_t	read_tpl,	/*!< in: read tuple */
	int		col_id)		/*!< in: column Id */
{
	ib_err_t	err = DB_NOT_FOUND;

	/* If just read a single "value", fill mci_item[MCI_COL_VALUE],
	otherwise, fill multiple value in extra_col_value[i] */
	if (meta_info->n_extra_col == 0) {
		meta_column_t*	col_info = meta_info->col_info;

		if (col_id == col_info[CONTAINER_VALUE].field_id) {

			innodb_api_fill_mci(
				read_tpl, col_id,
				&item->col_value[MCI_COL_VALUE]);

			err = DB_SUCCESS;
		}
	} else {
		int	i;

		for (i = 0; i < meta_info->n_extra_col; i++) {
			if (col_id == meta_info->extra_col_info[i].field_id) {
				innodb_api_fill_mci(
					read_tpl, col_id,
					&item->extra_col_value[i]);

				err = DB_SUCCESS;
				break;
			}
		}
	}

	return(err);
}

/*************************************************************//**
Position a row according to the search key, and fetch value if needed
@return DB_SUCCESS if successful otherwise, error code */
ib_err_t
innodb_api_search(
/*==============*/
	innodb_conn_data_t*	cursor_data,/*!< in/out: cursor info */
	ib_crsr_t*		crsr,	/*!< in/out: cursor used to search */
	const char*		key,	/*!< in: key to search */
	int			len,	/*!< in: key length */
	mci_item_t*		item,	/*!< in: result */
	ib_tpl_t*		r_tpl,	/*!< in: tpl for other DML
					operations */
	bool			sel_only) /*!< in: for select only */
{
	ib_err_t	err = DB_SUCCESS;
	meta_cfg_info_t* meta_info = cursor_data->conn_meta;
	meta_column_t*	col_info = meta_info->col_info;
	meta_index_t*	meta_index = &meta_info->index_info;
	ib_tpl_t	key_tpl;
	ib_crsr_t	srch_crsr;

	if (item) {
		memset(item, 0, sizeof(*item));
	}

	/* If srch_use_idx is set to META_USE_SECONDARY, we will use the
	secondary index to find the record first */
	if (meta_index->srch_use_idx == META_USE_SECONDARY) {
		ib_crsr_t	idx_crsr;

		if (sel_only) {
			idx_crsr = cursor_data->idx_read_crsr;
		} else {
			idx_crsr = cursor_data->idx_crsr;
		}

		ib_cb_cursor_set_cluster_access(idx_crsr);

		if (!cursor_data->idx_tpl) {
			key_tpl = ib_cb_search_tuple_create(idx_crsr);
			cursor_data->idx_tpl = key_tpl;
		} else {
			key_tpl = cursor_data->idx_tpl;
		}

		srch_crsr = idx_crsr;

	} else {
		ib_crsr_t	crsr;

		if (sel_only) {
			crsr = cursor_data->read_crsr;

			if (!cursor_data->sel_tpl) {
				key_tpl = ib_cb_search_tuple_create(crsr);
				cursor_data->sel_tpl = key_tpl;
			} else {
				key_tpl = cursor_data->sel_tpl;
			}
		} else {
			crsr = cursor_data->crsr;

			if (!cursor_data->tpl) {
				key_tpl = ib_cb_search_tuple_create(crsr);
				cursor_data->tpl = key_tpl;
			} else {
				key_tpl = cursor_data->tpl;
			}
		}

		srch_crsr = crsr;
	}

	err = innodb_api_setup_field_value(key_tpl, 0,
					   &col_info[CONTAINER_KEY],
					   key, len,
					   NULL, true);

	ib_cb_cursor_set_match_mode(srch_crsr, IB_EXACT_MATCH);

	err = ib_cb_moveto(srch_crsr, key_tpl, IB_CUR_GE);

	if (err != DB_SUCCESS) {
		if (r_tpl) {
			*r_tpl = NULL;
		}
		goto func_exit;
	}

	/* If item is NULL, this function is used just to position the cursor.
	Otherwise, fetch the data from the read tuple */
	if (item) {
		ib_tpl_t	read_tpl;
		int		n_cols;
		int		i;

		if (!cursor_data->read_tpl) {
			read_tpl = ib_cb_read_tuple_create(
					sel_only ? cursor_data->read_crsr
						 : cursor_data->crsr);
			cursor_data->read_tpl = read_tpl;
		} else {
			read_tpl = cursor_data->read_tpl;
		}

		err = ib_cb_read_row(srch_crsr, read_tpl,
				     &cursor_data->row_buf,
				     &(cursor_data->row_buf_len));

		if (err != DB_SUCCESS) {
			if (r_tpl) {
				*r_tpl = NULL;
			}
			goto func_exit;
		}

		if (sel_only) {
			cursor_data->result_in_use = true;
		}

		n_cols = ib_cb_tuple_get_n_cols(read_tpl);

		if (meta_info->n_extra_col > 0) {
			/* If there are multiple values to read,allocate
			memory */
			item->extra_col_value = malloc(
				meta_info->n_extra_col
				* sizeof(*item->extra_col_value));
			item->n_extra_col = meta_info->n_extra_col;
		} else {
			item->extra_col_value = NULL;
			item->n_extra_col = 0;
		}

		/* The table must have at least MCI_COL_TO_GET(5) columns
		for memcached key, value, flag, cas and time expiration info */
		assert(n_cols >= MCI_COL_TO_GET);

		for (i = 0; i < n_cols; ++i) {
			ib_ulint_t      data_len;
			ib_col_meta_t   col_meta;

			data_len = ib_cb_col_get_meta(read_tpl, i, &col_meta);

			if (i == col_info[CONTAINER_KEY].field_id) {
				assert(data_len != IB_SQL_NULL);
				item->col_value[MCI_COL_KEY].value_str =
					(char*)ib_cb_col_get_value(read_tpl, i);
				item->col_value[MCI_COL_KEY].value_len = data_len;
				item->col_value[MCI_COL_KEY].is_str = true;
				item->col_value[MCI_COL_KEY].is_valid = true;
			} else if (meta_info->flag_enabled
				   && i == col_info[CONTAINER_FLAG].field_id) {
				mci_column_t*	col_value;
				ib_col_meta_t*	col_meta;

				col_value = &(item->col_value[MCI_COL_FLAG]);
				col_meta = &col_info[CONTAINER_FLAG].col_meta;
				if (data_len == IB_SQL_NULL) {
					col_value->is_null = true;
				} else {
					if (col_meta->attr == IB_COL_UNSIGNED
					    && data_len == 8) {
						col_value->value_int =
							innodb_api_read_uint64(col_meta,
									       read_tpl,
									       i);
					} else {
						col_value->value_int =
							innodb_api_read_int(col_meta,
									    read_tpl,
									    i);
					}
					col_value->is_str = false;
					col_value->value_len = data_len;
					col_value->is_valid = true;
				}
			} else if (meta_info->cas_enabled
				   && i == col_info[CONTAINER_CAS].field_id) {
				mci_column_t*	col_value;
				ib_col_meta_t*	col_meta;

				col_value = &(item->col_value[MCI_COL_CAS]);
				col_meta = &col_info[CONTAINER_CAS].col_meta;
				if (data_len == IB_SQL_NULL) {
					col_value->is_null = true;
				} else {
					if (col_meta->attr == IB_COL_UNSIGNED
					   && data_len == 8) {
						col_value->value_int =
							innodb_api_read_uint64(col_meta,
									       read_tpl,
									       i);
					} else {
						/* Since the CAS value * must be
						unsigned, we just cast sout the sign
						value. */
						col_value->value_int =
							innodb_api_read_int(col_meta,
									    read_tpl,
									    i);
					}
					col_value->is_str = false;
					col_value->value_len = data_len;
					col_value->is_valid = true;
				}
			} else if (meta_info->exp_enabled
				   && i == col_info[CONTAINER_EXP].field_id) {
				mci_column_t*	col_value;
				ib_col_meta_t*	col_meta;

				col_value = &(item->col_value[MCI_COL_EXP]);
				col_meta = &col_info[CONTAINER_EXP].col_meta;
				if (data_len == IB_SQL_NULL) {
					col_value->is_null = true;
				} else {
					if (col_meta->attr == IB_COL_UNSIGNED
					    && data_len == 8) {
						col_value->value_int =
							innodb_api_read_uint64(col_meta,
									       read_tpl,
									       i);
					} else {
						col_value->value_int =
							innodb_api_read_int(col_meta,
									    read_tpl,
									    i);
					}
					col_value->is_str = false;
					col_value->value_len = data_len;
					col_value->is_valid = true;
				}
			}

			if ((meta_info->n_extra_col == 0
			     && i == col_info[CONTAINER_VALUE].field_id)
			    || meta_info->n_extra_col) {
				innodb_api_fill_value(meta_info, item,
						      read_tpl, i);
			}
		}

		if (r_tpl) {
			*r_tpl = read_tpl;
		} else if (key_tpl && !sel_only) {
			cursor_data->result_in_use = false;
		}
	}

func_exit:
	*crsr = srch_crsr;

	return(err);
}

/*************************************************************//**
Get montonically increasing cas (check and set) ID.
@return new cas ID */
static
uint64_t
mci_get_cas(
/*========*/
	innodb_engine_t*	eng)	/*!< in: InnoDB Memcached engine */
{
	static uint64_t cas_id = 0;

#if defined(HAVE_GCC_ATOMIC_BUILTINS)
	return(__sync_add_and_fetch(&cas_id, 1));
#else
	pthread_mutex_lock(&eng->cas_mutex);
	cas_id++;
	pthread_mutex_unlock(&eng->cas_mutex);
	return(cas_id);
#endif
}

/*************************************************************//**
Get current time
@return time in seconds */
uint64_t
mci_get_time(void)
/*==============*/
{
	struct timeval tv;

	/* FIXME: need to address it different when port the project to
	Windows. Please see ut_gettimeofday() */
	gettimeofday(&tv,NULL);

	return((uint64_t)tv.tv_sec);
}

/*************************************************************//**
Set up a record with multiple columns for insertion
@return DB_SUCCESS if successful, otherwise, error code */
static
ib_err_t
innodb_api_set_multi_cols(
/*======================*/
	ib_tpl_t	tpl,		/*!< in: tuple for insert */
	meta_cfg_info_t* meta_info,	/*!< in: metadata info */
	char*		value,		/*!< in: value to insert */
	int		value_len,	/*!< in: value length */
	void*		table)		/*!< in: MySQL TABLE* */
{
	ib_err_t	err = DB_ERROR;
	meta_column_t*	col_info;
	char*		last;
	char*		col_val;
	char*		end;
	int		i = 0;
	char*		sep;
	size_t		sep_len;
	char*		my_value;

	if (!value_len) {
		return(DB_SUCCESS);
	}

	col_info = meta_info->extra_col_info;
	my_value = malloc(value_len + 1);

	if (!my_value) {
		return(DB_ERROR);
	}

	memcpy(my_value, value, value_len);
	my_value[value_len] = 0;
	value = my_value;
	end = value + value_len;

	/* Get the default setting if user did not config it */
	GET_OPTION(meta_info, OPTION_ID_COL_SEP, sep, sep_len);
	assert(sep_len > 0);

	if (value[0] == *sep) {
		err = innodb_api_setup_field_value(
			tpl, col_info[i].field_id, &col_info[i],
			NULL, IB_SQL_NULL, table, true);
		i++;

		if (err != DB_SUCCESS) {
			free(my_value);
			return(err);
		}
		value++;
	}

	/* Input values are separated with "sep" */
	for (col_val = strtok_r(value, sep, &last);
	     last <= end && i < meta_info->n_extra_col;
	     col_val = strtok_r(NULL, sep, &last), i++) {

		if (!col_val) {
			err = innodb_api_setup_field_value(
				tpl, col_info[i].field_id, &col_info[i],
				NULL, IB_SQL_NULL, table, true);
			break;
		} else {
			err = innodb_api_setup_field_value(
				tpl, col_info[i].field_id, &col_info[i],
				col_val, strlen(col_val), table, true);

			if (table) {
				handler_rec_setup_str(
					table, col_info[i].field_id,
					col_val, strlen(col_val));
			}
		}

		if (err != DB_SUCCESS) {
			break;
		}
	}

	for (; i < meta_info->n_extra_col; i++) {
		err = innodb_api_setup_field_value(
			tpl, col_info[i].field_id, &col_info[i],
			NULL, IB_SQL_NULL, table, true);

		if (err != DB_SUCCESS) {
			break;
		}
	}

	free(my_value);
	return(err);
}

/*************************************************************//**
Set up a MySQL "TABLE" record in table->record[0] for binlogging */
static
void
innodb_api_setup_hdl_rec(
/*=====================*/
	mci_item_t*		item,		/*!< in: item contain data
						to set on table->record[0] */
	meta_column_t*		col_info,	/*!< in: column information */
	void*			table)		/*!< out: MySQL TABLE* */
{
	int	i;

	for (i = 0; i < MCI_COL_TO_GET; i++) {
		if (item->col_value[i].is_str) {
			handler_rec_setup_str(
				table, col_info[CONTAINER_KEY + i].field_id,
				item->col_value[i].value_str,
				item->col_value[i].value_len);
		} else {
			handler_rec_setup_int(
				table, col_info[CONTAINER_KEY + i].field_id,
				item->col_value[i].value_int, true,
				item->col_value[i].is_null);
		}
	}
}

/*************************************************************//**
Set up an insert tuple
@return DB_SUCCESS if successful otherwise, error code */
static
ib_err_t
innodb_api_set_tpl(
/*===============*/
	ib_tpl_t	tpl,		/*!< in/out: tuple for insert */
	meta_cfg_info_t* meta_info,	/*!< in: metadata info */
	meta_column_t*	col_info,	/*!< in: insert col info */
	const char*	key,		/*!< in: key */
	int		key_len,	/*!< in: key length */
	const char*	value,		/*!< in: value to insert */
	int		value_len,	/*!< in: value length */
	uint64_t	cas,		/*!< in: cas */
	uint64_t	exp,		/*!< in: expiration */
	uint64_t	flag,		/*!< in: flag */
	int		col_to_set,	/*!< in: column to set */
	void*		table,		/*!< in: MySQL TABLE* */
	bool		need_cpy)	/*!< in: if need memcpy */
{
	ib_err_t	err = DB_ERROR;

	/* If "table" is not NULL, we need to setup MySQL record
	for binlogging */
	if (table) {
		handler_rec_init(table);
	}

	err = innodb_api_setup_field_value(
		tpl, col_info[CONTAINER_KEY].field_id,
		&col_info[CONTAINER_KEY], key, key_len, table, need_cpy);

	if (err != DB_SUCCESS) {
		return(err);
	}

	assert(err == DB_SUCCESS);

	if (meta_info->n_extra_col > 0) {
		if (col_to_set == UPDATE_ALL_VAL_COL) {
			err = innodb_api_set_multi_cols(tpl, meta_info,
							(char*) value,
							value_len,
							table);
		} else {
			err = innodb_api_setup_field_value(
				tpl,
				meta_info->extra_col_info[col_to_set].field_id,
				&meta_info->extra_col_info[col_to_set],
				(char*)value, value_len, table, need_cpy);
		}
	} else {
		err = innodb_api_setup_field_value(
			tpl, col_info[CONTAINER_VALUE].field_id,
			&col_info[CONTAINER_VALUE], value,
			value_len, table, need_cpy);
	}

	if (err != DB_SUCCESS) {
		return(err);
	}

	if (meta_info->cas_enabled) {
		err = innodb_api_write_int(
			tpl, col_info[CONTAINER_CAS].field_id, cas, table);
		if (err != DB_SUCCESS) {
			return(err);
		}
	}

	if (meta_info->exp_enabled) {
		err = innodb_api_write_int(
			tpl, col_info[CONTAINER_EXP].field_id, exp, table);
		if (err != DB_SUCCESS) {
			return(err);
		}
	}

	if (meta_info->flag_enabled) {
		err = innodb_api_write_int(
			tpl, col_info[CONTAINER_FLAG].field_id, flag, table);
		if (err != DB_SUCCESS) {
			return(err);
		}
	}

	return(err);
}

/*************************************************************//**
Insert a row
@return DB_SUCCESS if successful, otherwise, error code */
ib_err_t
innodb_api_insert(
/*==============*/
	innodb_engine_t*	engine,	/*!< in: InnoDB Memcached engine */
	innodb_conn_data_t*     cursor_data,/*!< in/out: cursor info */
	const char*		key,	/*!< in: key and value to insert */
	int			len,	/*!< in: key length */
	uint32_t		val_len,/*!< in: value length */
	uint64_t		exp,	/*!< in: expiration time */
	uint64_t*		cas,	/*!< in/out: cas value */
	uint64_t		flags)	/*!< in: flags */
{
	uint64_t	new_cas;
	ib_err_t	err = DB_ERROR;
	ib_tpl_t	tpl = NULL;
	meta_cfg_info_t* meta_info = cursor_data->conn_meta;
	meta_column_t*	col_info = meta_info->col_info;

	new_cas = mci_get_cas(engine);

	tpl = ib_cb_read_tuple_create(cursor_data->crsr);
	assert(tpl != NULL);

	/* Set expiration time */
	SET_EXP_TIME(exp);

	assert(!cursor_data->mysql_tbl || engine->enable_binlog
	       || engine->enable_mdl);

	err = innodb_api_set_tpl(tpl, meta_info, col_info, key, len,
				 key + len, val_len,
				 new_cas, exp, flags, UPDATE_ALL_VAL_COL,
				 engine->enable_binlog
				 ? cursor_data->mysql_tbl : NULL,
				 false);

	if (err == DB_SUCCESS) {
		err = ib_cb_insert_row(cursor_data->crsr, tpl);
	}

	if (err == DB_SUCCESS) {
		*cas = new_cas;

		if (engine->enable_binlog && cursor_data->mysql_tbl) {
			handler_binlog_row(cursor_data->thd,
					   cursor_data->mysql_tbl,
					   HDL_INSERT);
		}

	}
	ib_cb_tuple_delete(tpl);

	return(err);
}

/*************************************************************//**
Update a row, called by innodb_api_store(), it is used by memcached's
"replace", "prepend", "append" and "set" commands
@return DB_SUCCESS if successful, otherwise, error code */
static
ib_err_t
innodb_api_update(
/*==============*/
	innodb_engine_t*	engine,	/*!< in: InnoDB Memcached engine */
	innodb_conn_data_t*     cursor_data,/*!< in/out: cursor info */
	ib_crsr_t		srch_crsr,/*!< in: cursor to use for write */
	const char*		key,	/*!< in: key and value to insert */
	int			len,	/*!< in: key length */
	uint32_t		val_len,/*!< in: value length */
	uint64_t		exp,	/*!< in: expire time */
	uint64_t*		cas,	/*!< in/out: cas value */
	uint64_t		flags,	/*!< in: flags */
	ib_tpl_t		old_tpl,/*!< in: tuple being updated */
	mci_item_t*		result)	/*!< in: item info for the tuple being
					updated */
{
	uint64_t	new_cas;
	ib_tpl_t	new_tpl;
	meta_cfg_info_t* meta_info = cursor_data->conn_meta;
	meta_column_t*	col_info = meta_info->col_info;
	ib_err_t	err = DB_SUCCESS;

	assert(old_tpl != NULL);

	new_tpl = ib_cb_read_tuple_create(cursor_data->crsr);
	assert(new_tpl != NULL);

	/* cas will be updated for each update */
	new_cas = mci_get_cas(engine);

	SET_EXP_TIME(exp);

	if (engine->enable_binlog) {
		innodb_api_setup_hdl_rec(result, col_info,
					 cursor_data->mysql_tbl);
		handler_store_record(cursor_data->mysql_tbl);
	}

	assert(!cursor_data->mysql_tbl || engine->enable_binlog
	       || engine->enable_mdl);

	err = innodb_api_set_tpl(new_tpl, meta_info, col_info, key,
				 len, key + len, val_len,
				 new_cas, exp, flags, UPDATE_ALL_VAL_COL,
				 engine->enable_binlog
				 ? cursor_data->mysql_tbl : NULL,
				 true);

	if (err == DB_SUCCESS) {
		err = ib_cb_update_row(srch_crsr, old_tpl, new_tpl);
	}

	if (err == DB_SUCCESS) {
		*cas = new_cas;

		if (engine->enable_binlog) {
			assert(cursor_data->mysql_tbl);

			handler_binlog_row(cursor_data->thd,
					   cursor_data->mysql_tbl,
					   HDL_UPDATE);
		}

	}

	ib_cb_tuple_delete(new_tpl);

	return(err);
}

/*************************************************************//**
Delete a row, support the memcached "remove" command
@return ENGINE_SUCCESS if successful otherwise, error code */
ENGINE_ERROR_CODE
innodb_api_delete(
/*==============*/
	innodb_engine_t*	engine,	/*!< in: InnoDB Memcached engine */
	innodb_conn_data_t*     cursor_data,/*!< in/out: cursor info */
	const char*		key,	/*!< in: value to insert */
	int			len)	/*!< in: value length */
{
	ib_err_t	err = DB_SUCCESS;
	ib_crsr_t	srch_crsr = cursor_data->crsr;
	mci_item_t	result;
	ib_tpl_t	tpl_delete;

	/* First look for the record, and check whether it exists */
	err = innodb_api_search(cursor_data, &srch_crsr, key, len,
				&result, &tpl_delete, false);

	if (err != DB_SUCCESS) {
		return(ENGINE_KEY_ENOENT);
	}

	/* The "result" structure contains only pointers to the data value
	when returning from innodb_api_search(), so store the delete row info
	before calling ib_cb_delete_row() */
	if (engine->enable_binlog) {
		meta_cfg_info_t* meta_info = cursor_data->conn_meta;
		meta_column_t*	col_info = meta_info->col_info;

		assert(cursor_data->mysql_tbl);

		innodb_api_setup_hdl_rec(&result, col_info,
					 cursor_data->mysql_tbl);
	}

	err = ib_cb_delete_row(srch_crsr);

	/* Do the binlog of the row being deleted */
	if (engine->enable_binlog) {
		if (err == DB_SUCCESS) {
			handler_binlog_row(cursor_data->thd,
					   cursor_data->mysql_tbl, HDL_DELETE);
		}
	}

	return(err == DB_SUCCESS ? ENGINE_SUCCESS : ENGINE_KEY_ENOENT);
}

/*************************************************************//**
Link the value with a string, called by innodb_api_store(), and
used for memcached's "prepend" or "append" commands
@return DB_SUCCESS if successful, otherwise, error code */
static
ib_err_t
innodb_api_link(
/*============*/
	innodb_engine_t*	engine,	/*!< in: InnoDB Memcached engine */
	innodb_conn_data_t*     cursor_data,/*!< in/out: cursor info */
	ib_crsr_t		srch_crsr,/*!< in: cursor to use for write */
	const char*		key,	/*!< in: key value */
	int			len,	/*!< in: key length */
	uint32_t		val_len,/*!< in: value length */
	uint64_t		exp,	/*!< in: expire time */
	uint64_t*		cas,	/*!< out: cas value */
	uint64_t		flags,	/*!< in: flags */
	bool			append,	/*!< in: Whether to append or prepend
					the value */
	ib_tpl_t		old_tpl,/*!< in: tuple being updated */
	mci_item_t*		result)	/*!< in: tuple data for tuple being
					updated */
{
	ib_err_t	err = DB_SUCCESS;
	char*		append_buf;
	int		before_len;
	int		total_len;
	ib_tpl_t	new_tpl;
	uint64_t	new_cas;
	meta_cfg_info_t* meta_info = cursor_data->conn_meta;
	meta_column_t*	col_info = meta_info->col_info;
	char*		before_val;
	int		column_used;

	if (engine->enable_binlog) {
		assert(cursor_data->mysql_tbl);

		innodb_api_setup_hdl_rec(result, col_info,
					 cursor_data->mysql_tbl);
		handler_store_record(cursor_data->mysql_tbl);
	}

	/* If we have multiple value columns, the column to append the
	string needs to be defined. We will use user supplied flags
	as an indication on which column to apply the operation. Otherwise,
	the first column will be appended / prepended */
	if (meta_info->n_extra_col > 0) {
		if (flags < (uint64_t) meta_info->n_extra_col) {
			column_used = flags;
		} else {
			column_used = 0;
		}

		before_len = result->extra_col_value[column_used].value_len;
		before_val = result->extra_col_value[column_used].value_str;
	} else {
		before_len = result->col_value[MCI_COL_VALUE].value_len;
		before_val = result->col_value[MCI_COL_VALUE].value_str;
		column_used = UPDATE_ALL_VAL_COL;
	}

	total_len = before_len + val_len;

	append_buf = (char*) malloc(total_len);

	if (append) {
		memcpy(append_buf, before_val, before_len);
		memcpy(append_buf + before_len, key + len, val_len);
	} else {
		memcpy(append_buf, key + len, val_len);
		memcpy(append_buf + val_len, before_val, before_len);
	}

	new_tpl = ib_cb_read_tuple_create(cursor_data->crsr);

	new_cas = mci_get_cas(engine);

	if (exp) {
		uint64_t	time;
		time = mci_get_time();
		exp += time;
	}

	assert(!cursor_data->mysql_tbl || engine->enable_binlog
	       || engine->enable_mdl);

	err = innodb_api_set_tpl(new_tpl, meta_info, col_info,
				 key, len, append_buf, total_len,
				 new_cas, exp, flags, column_used,
				 engine->enable_binlog
				 ? cursor_data->mysql_tbl : NULL,
				 true);

	if (err == DB_SUCCESS) {
		err = ib_cb_update_row(srch_crsr, old_tpl, new_tpl);
	}

	free(append_buf);
	append_buf = NULL;

	if (err == DB_SUCCESS) {
		*cas = new_cas;

		if (engine->enable_binlog) {
			handler_binlog_row(cursor_data->thd,
					   cursor_data->mysql_tbl,
					   HDL_UPDATE);
		}
	}

	ib_cb_tuple_delete(new_tpl);

	return(err);
}

/*************************************************************//**
Update a row with arithmetic operations
@return ENGINE_SUCCESS if successful otherwise ENGINE_NOT_STORED */
ENGINE_ERROR_CODE
innodb_api_arithmetic(
/*==================*/
	innodb_engine_t*	engine,	/*!< in: InnoDB Memcached engine */
	innodb_conn_data_t*     cursor_data,/*!< in/out: cursor info */
	const char*		key,	/*!< in: key value */
	int			len,	/*!< in: key length */
	int			delta,	/*!< in: value to add or subtract */
	bool			increment, /*!< in: increment or decrement */
	uint64_t*		cas,	/*!< out: cas */
	rel_time_t		exp_time __attribute__((unused)),
					/*!< in: expire time */
	bool			create,	/*!< in: whether to create new entry
					if not found */
	uint64_t		initial,/*!< in: initialize value */
	uint64_t*		out_result) /*!< in: arithmetic result */
{

	ib_err_t	err = DB_SUCCESS;
	char		value_buf[128];
	mci_item_t	result;
	ib_tpl_t	old_tpl;
	ib_tpl_t	new_tpl;
	uint64_t	value = 0;
	bool		create_new = false;
	char*		end_ptr;
	meta_cfg_info_t* meta_info = cursor_data->conn_meta;
	meta_column_t*	col_info = meta_info->col_info;
	ib_crsr_t       srch_crsr = cursor_data->crsr;
	char*		before_val;
	unsigned int	before_len;
	int		column_used = 0;
	ENGINE_ERROR_CODE ret = ENGINE_SUCCESS;

	err = innodb_api_search(cursor_data, &srch_crsr, key, len,
				&result, &old_tpl, false);

	/* If the return message is not success or record not found, just
	exit */
	if (err != DB_SUCCESS && err != DB_RECORD_NOT_FOUND) {
		*out_result = 0;
		goto func_exit;
	}

	memset(value_buf, 0, 128);

	/* Can't find the row, decide whether to insert a new row */
	if (err != DB_SUCCESS) {
		/* If create is true, insert a new row */
		if (create) {
			snprintf(value_buf, sizeof(value_buf),
				 "%" PRIu64, initial);
			create_new = true;
			goto create_new_value;
		} else {
			/* cursor_data->mysql_tbl can't be created.
			So safe to return here */
			return(DB_RECORD_NOT_FOUND);
		}
	}

	/* Save the original value, this would be an update */
	if (engine->enable_binlog) {
		innodb_api_setup_hdl_rec(&result, col_info,
					 cursor_data->mysql_tbl);
		handler_store_record(cursor_data->mysql_tbl);
	}

	/* If we have multiple value columns, the column to append the
	string needs to be defined. We will use user supplied flags
	as an indication on which column to apply the operation. Otherwise,
	the first column will be appended / prepended */
	if (meta_info->n_extra_col > 0) {
		uint64_t flags = result.col_value[MCI_COL_FLAG].value_int;

		if (flags < (uint64_t) meta_info->n_extra_col) {
			column_used = flags;
		} else {
			column_used = 0;
		}

		before_len = result.extra_col_value[column_used].value_len;
		if (result.extra_col_value[column_used].is_str) {
			before_val = result.extra_col_value[column_used].value_str;
			if (before_val) {
				value = strtoull(before_val, &end_ptr, 10);
			}
		} else {
			value = result.extra_col_value[column_used].value_int;
		}
	} else {
		before_len = result.col_value[MCI_COL_VALUE].value_len;
		if (result.col_value[MCI_COL_VALUE].is_str) {
			before_val = result.col_value[MCI_COL_VALUE].value_str;
			if (before_val) {
				value = strtoull(before_val, &end_ptr, 10);
			}
		} else {
			value = result.col_value[MCI_COL_VALUE].value_int;
		}
		column_used = UPDATE_ALL_VAL_COL;
	}

	if (before_len >= (sizeof(value_buf) - 1)) {
		ret = ENGINE_EINVAL;
		goto func_exit;
	}

	errno = 0;

	if (errno == ERANGE) {
		ret = ENGINE_EINVAL;
		goto func_exit;
	}

	if (increment) {
		value += delta;
	} else {
		if (delta > (int) value) {
			value = 0;
		} else {
			value -= delta;
		}
	}

	snprintf(value_buf, sizeof(value_buf), "%" PRIu64, value);
create_new_value:
	*cas = mci_get_cas(engine);

	new_tpl = ib_cb_read_tuple_create(cursor_data->crsr);

	assert(!cursor_data->mysql_tbl || engine->enable_binlog
	       || engine->enable_mdl);

	/* The cas, exp and flags field are not changing, so use the
	data from result */
	err = innodb_api_set_tpl(new_tpl, meta_info, col_info,
				 key, len, value_buf, strlen(value_buf),
				 *cas,
				 result.col_value[MCI_COL_EXP].value_int,
				 result.col_value[MCI_COL_FLAG].value_int,
				 column_used,
				 engine->enable_binlog
				 ? cursor_data->mysql_tbl : NULL,
				 true);

	if (err != DB_SUCCESS) {
		ib_cb_tuple_delete(new_tpl);
		goto func_exit;
	}

	if (create_new) {
		err = ib_cb_insert_row(cursor_data->crsr, new_tpl);
		*out_result = initial;

		if (engine->enable_binlog) {
			handler_binlog_row(cursor_data->thd,
					   cursor_data->mysql_tbl, HDL_INSERT);
		}
	} else {
		err = ib_cb_update_row(srch_crsr, old_tpl, new_tpl);
		*out_result = value;

		if (engine->enable_binlog) {
			handler_binlog_row(cursor_data->thd,
					   cursor_data->mysql_tbl, HDL_UPDATE);
		}
	}

	ib_cb_tuple_delete(new_tpl);

func_exit:
	/* Free memory of result. */
	if (result.extra_col_value) {
		free(result.extra_col_value);
	} else {
		if (result.col_value[MCI_COL_VALUE].allocated) {
			free(result.col_value[MCI_COL_VALUE].value_str);
			result.col_value[MCI_COL_VALUE].allocated = false;
		}
	}

	if (ret == ENGINE_SUCCESS) {
		ret = (err == DB_SUCCESS) ? ENGINE_SUCCESS : ENGINE_NOT_STORED;
	}

	return(ret);
}

/*************************************************************//**
This is the main interface to following memcached commands:
	1) add
	2) replace
	3) append
	4) prepend
	5) set
	6) cas
@return ENGINE_SUCCESS if successful, otherwise, error code */
ENGINE_ERROR_CODE
innodb_api_store(
/*=============*/
	innodb_engine_t*	engine,	/*!< in: InnoDB Memcached engine */
	innodb_conn_data_t*	cursor_data,/*!< in/out: cursor info */
	const char*		key,	/*!< in: key value */
	int			len,	/*!< in: key length */
	uint32_t		val_len,/*!< in: value length */
	uint64_t		exp,	/*!< in: expire time */
	uint64_t*		cas,	/*!< out: cas value */
	uint64_t		input_cas,/*!< in: cas value supplied by user */
	uint64_t		flags,	/*!< in: flags */
	ENGINE_STORE_OPERATION	op)	/*!< in: Operations */
{
	ib_err_t	err = DB_ERROR;
	mci_item_t	result;
	ib_tpl_t	old_tpl = NULL;
	ENGINE_ERROR_CODE stored = ENGINE_NOT_STORED;
	ib_crsr_t	srch_crsr = cursor_data->crsr;

	/* Skip search for add operation. Rely on the unique index of
	key to check any duplicates */
	if (op == OPERATION_ADD) {
		err = DB_RECORD_NOT_FOUND;
		memset(&result, 0, sizeof(result));
	} else {
		/* First check whether record with the key value exists */
		err = innodb_api_search(cursor_data, &srch_crsr,
					key, len, &result, &old_tpl, false);
	}

	/* If the return message is not success or record not found, just
	exit */
	if (err != DB_SUCCESS && err != DB_RECORD_NOT_FOUND) {
		goto func_exit;
	}

	switch (op) {
	case OPERATION_ADD:
		err = innodb_api_insert(engine, cursor_data, key, len,
					val_len, exp, cas, flags);
		break;
	case OPERATION_REPLACE:
		if (err == DB_SUCCESS) {
			err = innodb_api_update(engine, cursor_data, srch_crsr,
						key, len, val_len, exp,
						cas, flags, old_tpl, &result);
		}
		break;
	case OPERATION_APPEND:
	case OPERATION_PREPEND:
		/* FIXME: Check cas is used for append and prepend */
		/* if (*cas != result.col_value[MCI_COL_CAS].value_int) {
			stored = ENGINE_KEY_EEXISTS;
			break;
		} */

		if (err == DB_SUCCESS) {
			err = innodb_api_link(engine, cursor_data, srch_crsr,
					      key, len, val_len, exp,
					      cas, flags,
					      (op == OPERATION_APPEND),
					      old_tpl, &result);
		}
		break;
	case OPERATION_SET:
		if (err == DB_SUCCESS) {
			err = innodb_api_update(engine, cursor_data,
						srch_crsr, key, len, val_len,
						exp, cas, flags,
						old_tpl, &result);
		} else {
			err = innodb_api_insert(engine, cursor_data, key, len,
						val_len, exp, cas, flags);
		}
		break;
	case OPERATION_CAS:
		if (err != DB_SUCCESS) {
			stored = ENGINE_KEY_ENOENT;

		} else if (input_cas
			   == result.col_value[MCI_COL_CAS].value_int) {
			err = innodb_api_update(engine, cursor_data, srch_crsr,
						key, len, val_len, exp,
						cas, flags, old_tpl, &result);

		} else {
			stored = ENGINE_KEY_EEXISTS;
		}
		break;
	}

	/* Free memory of result. */
	if (result.extra_col_value) {
		free(result.extra_col_value);
	} else {
		if (result.col_value[MCI_COL_VALUE].allocated) {
			free(result.col_value[MCI_COL_VALUE].value_str);
			result.col_value[MCI_COL_VALUE].allocated = false;
		}
	}

func_exit:
	if (err == DB_SUCCESS && stored == ENGINE_NOT_STORED) {
		stored = ENGINE_SUCCESS;
	}

	return(stored);
}

/*************************************************************//**
Implement the "flush_all" command, map to InnoDB's "trunk table" operation
return ENGINE_SUCCESS is all successful */
ENGINE_ERROR_CODE
innodb_api_flush(
/*=============*/
	innodb_engine_t*	engine,	/*!< in: InnoDB Memcached engine */
	innodb_conn_data_t*	conn_data,/*!< in/out: cursor affiliated
					with a connection */
	const char*		dbname,	/*!< in: database name */
	const char*		name)	/*!< in: table name */
{
	ib_err_t	err = DB_SUCCESS;
	char		table_name[MAX_TABLE_NAME_LEN
				   + MAX_DATABASE_NAME_LEN + 1];
	ib_id_u64_t	new_id;

#ifdef _WIN32
	sprintf(table_name, "%s\%s", dbname, name);
#else
	snprintf(table_name, sizeof(table_name), "%s/%s", dbname, name);
#endif
	/* currently, we implement engine flush as truncate table */
	err  = ib_cb_table_truncate(table_name, &new_id);

	/* If binlog is enabled, log the truncate table statement */
	if (err == DB_SUCCESS && engine->enable_binlog) {
		void*  thd = conn_data->thd;

		snprintf(table_name, sizeof(table_name), "%s.%s", dbname, name);
		handler_binlog_truncate(thd, table_name);
	}

	return(err);
}

/*************************************************************//**
Increment read and write counters, if they exceed the batch size,
commit the transaction. */
bool
innodb_reset_conn(
/*==============*/
	innodb_conn_data_t*	conn_data,	/*!< in/out: cursor affiliated
						with a connection */
	bool			has_lock,	/*!< in: has lock on
						connection */
	bool			commit,		/*!< in: commit or abort trx */
	bool			has_binlog)	/*!< in: binlog enabled */
{
	bool	commit_trx = false;

	LOCK_CURRENT_CONN_IF_NOT_LOCKED(has_lock, conn_data);

	if (conn_data->crsr) {
		ib_cb_cursor_reset(conn_data->crsr);
	}

	if (conn_data->read_crsr) {
		ib_cb_cursor_reset(conn_data->read_crsr);
	}

	if (conn_data->idx_crsr) {
		ib_cb_cursor_reset(conn_data->idx_crsr);
	}

	if (conn_data->idx_read_crsr) {
		ib_cb_cursor_reset(conn_data->idx_read_crsr);
	}

	if (conn_data->crsr_trx) {
		ib_crsr_t		ib_crsr;
		meta_cfg_info_t*	meta_info = conn_data->conn_meta;
		meta_index_t*		meta_index = &meta_info->index_info;

		if (meta_index->srch_use_idx == META_USE_SECONDARY) {
			assert(conn_data->idx_crsr
			       || conn_data->idx_read_crsr);

			ib_crsr = conn_data->idx_crsr
				  ? conn_data->idx_crsr
				  : conn_data->idx_read_crsr;
		} else {
			assert(conn_data->crsr
			       || conn_data->read_crsr);

			ib_crsr = conn_data->crsr
				  ? conn_data->crsr
				  : conn_data->read_crsr;
		}

		if (commit) {
			if (has_binlog && conn_data->thd
			    && conn_data->mysql_tbl) {
				handler_binlog_commit(conn_data->thd,
						      conn_data->mysql_tbl);
			}

			ib_cb_cursor_commit_trx(
				ib_crsr, conn_data->crsr_trx);
		} else {
			if (has_binlog && conn_data->thd
			    && conn_data->mysql_tbl) {
				handler_binlog_rollback(conn_data->thd,
							conn_data->mysql_tbl);
			}

			ib_cb_trx_rollback(conn_data->crsr_trx);
		}

		/* Decrease the memcached sync counter to unblock SQL DDL.*/
		if (conn_data->in_use) {
			ib_cb_cursor_set_memcached_sync(ib_crsr, false);
		}

		commit_trx = true;
		conn_data->in_use = false;
	}

	conn_data->n_writes_since_commit = 0;
	conn_data->n_reads_since_commit = 0;

	UNLOCK_CURRENT_CONN_IF_NOT_LOCKED(has_lock, conn_data);
	return(commit_trx);
}

/*************************************************************//**
Increment read and write counters, if they exceed the batch size,
commit the transaction. */
void
innodb_api_cursor_reset(
/*====================*/
	innodb_engine_t*	engine,		/*!< in: InnoDB Memcached
						engine */
	innodb_conn_data_t*	conn_data,	/*!< in/out: cursor affiliated
						with a connection */
	conn_op_type_t		op_type,	/*!< in: type of DML performed */
	bool			commit)		/*!< in: commit or abort trx */
{
	bool		commit_trx = false;

	switch (op_type) {
	case CONN_OP_READ:
		conn_data->n_total_reads++;
		conn_data->n_reads_since_commit++;
		break;
	case CONN_OP_DELETE:
	case CONN_OP_WRITE:
		conn_data->n_total_writes++;
		conn_data->n_writes_since_commit++;
		break;
	case CONN_OP_FLUSH:
		break;
	}

	if (conn_data->n_reads_since_commit >= engine->read_batch_size
	    || conn_data->n_writes_since_commit >= engine->write_batch_size
	    || (op_type == CONN_OP_FLUSH) || !commit) {
		commit_trx = innodb_reset_conn(
			conn_data, op_type == CONN_OP_FLUSH, commit,
			engine->enable_binlog);
	}

	if (!commit_trx) {
		LOCK_CURRENT_CONN_IF_NOT_LOCKED(op_type == CONN_OP_FLUSH,
						conn_data);
		if (op_type != CONN_OP_FLUSH) {
			assert(conn_data->in_use);
		}

		conn_data->in_use = false;
		UNLOCK_CURRENT_CONN_IF_NOT_LOCKED(op_type == CONN_OP_FLUSH,
						  conn_data);
	}
}

/** Following are a set of InnoDB callback function wrappers for functions
that will be used outside innodb_api.c */

/*************************************************************//**
Close a cursor
@return DB_SUCCESS if successful or error code */
ib_err_t
innodb_cb_cursor_close(
/*===================*/
	ib_crsr_t	ib_crsr)	/*!< in/out: cursor to close */
{
	return(ib_cb_cursor_close(ib_crsr));
}

/*************************************************************//**
Commit the transaction
@return DB_SUCCESS if successful or error code */
ib_err_t
innodb_cb_trx_commit(
/*=================*/
	ib_trx_t	ib_trx)		/*!< in/out: transaction to commit */
{
	return(ib_cb_trx_commit(ib_trx));
}

/*************************************************************//**
Close table associated to the connection
@return DB_SUCCESS if successful or error code */
ib_err_t
innodb_cb_close_thd(
/*=================*/
	void*		thd)		/*!<in: THD */
{
	return(ib_cb_close_thd(thd));
}

/*****************************************************************//**
update the cursor with new transactions and also reset the cursor
@return DB_SUCCESS or err code */
ib_err_t
innodb_cb_cursor_new_trx(
/*=====================*/
	ib_crsr_t	ib_crsr,	/*!< in/out: InnoDB cursor */
	ib_trx_t	ib_trx)		/*!< in: transaction */
{
	return(ib_cb_cursor_new_trx(ib_crsr, ib_trx));
}

/*****************************************************************//**
Set the Lock an InnoDB cursor/table.
@return DB_SUCCESS or error code */
ib_err_t
innodb_cb_cursor_lock(
/*==================*/
	innodb_engine_t* eng,		/*!< in: InnoDB Memcached engine */
	ib_crsr_t	ib_crsr,	/*!< in/out: InnoDB cursor */
	ib_lck_mode_t	ib_lck_mode)	/*!< in: InnoDB lock mode */
{
	ib_err_t	err = DB_SUCCESS;

	if (ib_lck_mode == IB_LOCK_TABLE_X) {
		/* Table lock only */
		err = ib_cb_cursor_lock(ib_crsr, IB_LOCK_X);
	} else if (eng && eng->cfg_status & IB_CFG_DISABLE_ROWLOCK) {
		/* Table lock only */
		if (ib_lck_mode == IB_LOCK_X) {
			err = ib_cb_cursor_lock(ib_crsr, IB_LOCK_IX);
		} else {
			err = ib_cb_cursor_lock(ib_crsr, IB_LOCK_IS);
		}
	} else {
		err = ib_cb_cursor_set_lock(ib_crsr, ib_lck_mode);
	}

	err = ib_cb_cursor_set_memcached_sync(ib_crsr, true);

	return(err);
}

/*****************************************************************//**
Create an InnoDB tuple used for index/table search.
@return own: Tuple for current index */
ib_tpl_t
innodb_cb_read_tuple_create(
/*========================*/
	ib_crsr_t	ib_crsr)	/*!< in: Cursor instance */
{
	return(ib_cb_read_tuple_create(ib_crsr));
}

/*****************************************************************//**
Move cursor to the first record in the table.
@return DB_SUCCESS or err code */
ib_err_t
innodb_cb_cursor_first(
/*===================*/
	ib_crsr_t	ib_crsr)	/*!< in: InnoDB cursor instance */
{
	return(ib_cb_cursor_first(ib_crsr));
}

/*****************************************************************//**
Get a column type, length and attributes from the tuple.
@return len of column data */
ib_ulint_t
innodb_cb_col_get_meta(
/*===================*/
	ib_tpl_t	ib_tpl,		/*!< in: tuple instance */
	ib_ulint_t	i,		/*!< in: column index in tuple */
	ib_col_meta_t*	ib_col_meta)	/*!< out: column meta data */
{
	return(ib_cb_col_get_meta(ib_tpl, i, ib_col_meta));
}

/*****************************************************************//**
Destroy an InnoDB tuple. */
void
innodb_cb_tuple_delete(
/*===================*/
	ib_tpl_t	ib_tpl)		/*!< in,own: Tuple instance to delete */
{
	ib_cb_tuple_delete(ib_tpl);
	return;
}

/*****************************************************************//**
Return the number of columns in the tuple definition.
@return number of columns */
ib_ulint_t
innodb_cb_tuple_get_n_cols(
/*=======================*/
	const ib_tpl_t	ib_tpl)		/*!< in: Tuple for table/index */
{
	return(ib_cb_tuple_get_n_cols(ib_tpl));
}

/*****************************************************************//**
Get a column value pointer from the tuple.
@return NULL or pointer to buffer */
const void*
innodb_cb_col_get_value(
/*====================*/
	ib_tpl_t	ib_tpl,		/*!< in: tuple instance */
	ib_ulint_t	i)		/*!< in: column index in tuple */
{
	return(ib_cb_col_get_value(ib_tpl, i));
}

/********************************************************************//**
Open a table using the table name.
@return table instance if found */
ib_err_t
innodb_cb_open_table(
/*=================*/
	const char*	name,		/*!< in: table name to lookup */
	ib_trx_t	ib_trx,		/*!< in: transaction */
	ib_crsr_t*	ib_crsr)	/*!< in: cursor to be used */
{
	return(ib_cb_open_table(name, ib_trx, ib_crsr));
}

/*****************************************************************//**
Get a column name from the tuple.
@return name of the column */
char*
innodb_cb_col_get_name(
/*===================*/
	ib_crsr_t	ib_crsr,	/*!< in: InnoDB cursor instance */
	ib_ulint_t	i)		/*!< in: column index in tuple */
{
	return(ib_cb_col_get_name(ib_crsr, i));
}

/*****************************************************************//**
Open an InnoDB secondary index cursor and return a cursor handle to it.
@return DB_SUCCESS or err code */
ib_err_t
innodb_cb_cursor_open_index_using_name(
/*===================================*/
	ib_crsr_t	ib_open_crsr,	/*!< in: open/active cursor */
	const char*	index_name,	/*!< in: secondary index name */
	ib_crsr_t*	ib_crsr,	/*!< out,own: InnoDB index cursor */
	int*		idx_type,	/*!< out: index is cluster index */
	ib_id_u64_t*	idx_id)		/*!< out: index id */
{
	return(ib_cb_cursor_open_index_using_name(ib_open_crsr, index_name,
						  ib_crsr, idx_type, idx_id));
}
/*****************************************************************//**
Get InnoDB API configure option
@return configure status */
int
innodb_cb_get_cfg()
/*===============*/
{
	return(ib_cb_get_cfg());
}<|MERGE_RESOLUTION|>--- conflicted
+++ resolved
@@ -1,9 +1,5 @@
 /***********************************************************************
-<<<<<<< HEAD
- 
-=======
-
->>>>>>> 5b1102cf
+
 Copyright (c) 2011, 2014, Oracle and/or its affiliates. All rights reserved.
 
 This program is free software; you can redistribute it and/or modify it
