/***********************************************************************
Copyright (c) 2011, 2013, Oracle and/or its affiliates. All Rights Reserved.

This program is free software; you can redistribute it and/or modify it
under the terms of the GNU General Public License as published by the
Free Software Foundation; version 2 of the License.

This program is distributed in the hope that it will be useful, but
WITHOUT ANY WARRANTY; without even the implied warranty of
MERCHANTABILITY or FITNESS FOR A PARTICULAR PURPOSE. See the GNU General
Public License for more details.

You should have received a copy of the GNU General Public License along
with this program; if not, write to the Free Software Foundation, Inc.,
51 Franklin Street, Suite 500, Boston, MA 02110-1335 USA

***********************************************************************/

/**************************************************//**
@file innodb_api.c
InnoDB APIs to support memcached commands

Created 04/12/2011 Jimmy Yang
*******************************************************/

#include <stdlib.h>
#include <stdio.h>
#include <string.h>
#include <errno.h>
#include <sys/time.h>
#include "innodb_api.h"
#include "memcached/util.h"
#include <innodb_cb_api.h>
#include <innodb_config.h>

/** Whether to update all columns' value or a specific column value */
#define UPDATE_ALL_VAL_COL	-1

extern option_t config_option_names[];

/** InnoDB API callback functions */
static ib_cb_t* innodb_memcached_api[] = {
	(ib_cb_t*) &ib_cb_open_table,
	(ib_cb_t*) &ib_cb_read_row,
	(ib_cb_t*) &ib_cb_insert_row,
	(ib_cb_t*) &ib_cb_delete_row,
	(ib_cb_t*) &ib_cb_update_row,
	(ib_cb_t*) &ib_cb_moveto,
	(ib_cb_t*) &ib_cb_cursor_first,
	(ib_cb_t*) &ib_cb_cursor_next,
	(ib_cb_t*) &ib_cb_cursor_last,
	(ib_cb_t*) &ib_cb_cursor_set_match_mode,
	(ib_cb_t*) &ib_cb_search_tuple_create,
	(ib_cb_t*) &ib_cb_read_tuple_create,
	(ib_cb_t*) &ib_cb_tuple_delete,
	(ib_cb_t*) &ib_cb_tuple_copy,
	(ib_cb_t*) &ib_cb_tuple_read_u8,
	(ib_cb_t*) &ib_cb_tuple_write_u8,
	(ib_cb_t*) &ib_cb_tuple_read_u16,
	(ib_cb_t*) &ib_cb_tuple_write_u16,
	(ib_cb_t*) &ib_cb_tuple_read_u32,
	(ib_cb_t*) &ib_cb_tuple_write_u32,
	(ib_cb_t*) &ib_cb_tuple_read_u64,
	(ib_cb_t*) &ib_cb_tuple_write_u64,
	(ib_cb_t*) &ib_cb_tuple_read_i8,
	(ib_cb_t*) &ib_cb_tuple_write_i8,
	(ib_cb_t*) &ib_cb_tuple_read_i16,
	(ib_cb_t*) &ib_cb_tuple_write_i16,
	(ib_cb_t*) &ib_cb_tuple_read_i32,
	(ib_cb_t*) &ib_cb_tuple_write_i32,
	(ib_cb_t*) &ib_cb_tuple_read_i64,
	(ib_cb_t*) &ib_cb_tuple_write_i64,
	(ib_cb_t*) &ib_cb_tuple_get_n_cols,
	(ib_cb_t*) &ib_cb_col_set_value,
	(ib_cb_t*) &ib_cb_col_get_value,
	(ib_cb_t*) &ib_cb_col_get_meta,
	(ib_cb_t*) &ib_cb_trx_begin,
	(ib_cb_t*) &ib_cb_trx_commit,
	(ib_cb_t*) &ib_cb_trx_rollback,
	(ib_cb_t*) &ib_cb_trx_start,
	(ib_cb_t*) &ib_cb_trx_release,
	(ib_cb_t*) &ib_cb_trx_state,
	(ib_cb_t*) &ib_cb_cursor_lock,
	(ib_cb_t*) &ib_cb_cursor_close,
	(ib_cb_t*) &ib_cb_cursor_new_trx,
	(ib_cb_t*) &ib_cb_cursor_reset,
	(ib_cb_t*) &ib_cb_open_table_by_name,
	(ib_cb_t*) &ib_cb_col_get_name,
	(ib_cb_t*) &ib_cb_table_truncate,
	(ib_cb_t*) &ib_cb_cursor_open_index_using_name,
	(ib_cb_t*) &ib_cb_close_thd,
	(ib_cb_t*) &ib_cb_get_cfg,
	(ib_cb_t*) &ib_cb_cursor_set_cluster_access,
	(ib_cb_t*) &ib_cb_cursor_commit_trx,
	(ib_cb_t*) &ib_cb_cfg_trx_level,
	(ib_cb_t*) &ib_cb_get_n_user_cols,
	(ib_cb_t*) &ib_cb_cursor_set_lock,
	(ib_cb_t*) &ib_cb_cursor_clear_trx,
	(ib_cb_t*) &ib_cb_get_idx_field_name,
	(ib_cb_t*) &ib_cb_trx_get_start_time,
	(ib_cb_t*) &ib_cb_cfg_bk_commit_interval,
<<<<<<< HEAD
	(ib_cb_t*) &ib_cb_ut_strerr
=======
	(ib_cb_t*) &ib_cb_cursor_stmt_begin
>>>>>>> 0e26ace9
};

/** Set expiration time. If the exp sent by client is larger than
60*60*24*30 (number of seconds in 30 days), it  will be considered
to be real Unix time value rather than an offset from current time */
#define SET_EXP_TIME(exp)		\
if (exp) {				\
	if (exp < 60*60*24*30) {	\
		exp += mci_get_time();	\
	}				\
}

/*************************************************************//**
Register InnoDB Callback functions */
void
register_innodb_cb(
/*===============*/
	void*	p)		/*!<in: Pointer to callback function array */
{
	int	i;
	int	array_size;
	ib_cb_t*func_ptr = (ib_cb_t*) p;

	array_size = sizeof(innodb_memcached_api)
		     / sizeof(*innodb_memcached_api);

	for (i = 0; i < array_size; i++) {
		*innodb_memcached_api[i] = *(ib_cb_t*)func_ptr;
		func_ptr++;
	}
}

/*************************************************************//**
Open a table and return a cursor for the table.
@return DB_SUCCESS if table successfully opened */
ib_err_t
innodb_api_begin(
/*=============*/
	innodb_engine_t*
			engine,		/*!< in: InnoDB Memcached engine */
	const char*	dbname,		/*!< in: NUL terminated database name */
	const char*	name,		/*!< in: NUL terminated table name */
	innodb_conn_data_t* conn_data,	/*!< in/out: connnection specific
					data */
	ib_trx_t	ib_trx,		/*!< in: transaction */
	ib_crsr_t*	crsr,		/*!< out: innodb cursor */
	ib_crsr_t*	idx_crsr,	/*!< out: innodb index cursor */
	ib_lck_mode_t	lock_mode)	/*!< in:  lock mode */
{
	ib_err_t	err = DB_SUCCESS;
	char		table_name[MAX_TABLE_NAME_LEN + MAX_DATABASE_NAME_LEN];

	if (!*crsr) {
#ifdef _WIN32
		sprintf(table_name, "%s\%s", dbname, name);
#else
		snprintf(table_name, sizeof(table_name),
			 "%s/%s", dbname, name);
#endif

		err  = ib_cb_open_table(table_name, ib_trx, crsr);

		if (err != DB_SUCCESS) {
			fprintf(stderr, " InnoDB_Memcached: Unable to open"
					" table '%s'\n", table_name);
			return(err);
		}

		err = innodb_cb_cursor_lock(engine, *crsr, lock_mode);

		if (err != DB_SUCCESS) {
			fprintf(stderr, " InnoDB_Memcached: Fail to lock"
					" table '%s'\n", table_name);
			return(err);
		}

		if (engine) {
			meta_cfg_info_t* meta_info = conn_data->conn_meta;
			meta_index_t*	meta_index = &meta_info->index_info;

			if (!engine->enable_mdl || !conn_data->mysql_tbl) {
				err = innodb_verify_low(
					meta_info , *crsr, true);

				if (err != DB_SUCCESS) {
					fprintf(stderr, " InnoDB_Memcached:"
							" Table definition"
							" modified for"
							" table '%s'\n",
						table_name);
					return(err);
				}
			}

			/* Open the cursor */
			if (meta_index->srch_use_idx == META_USE_SECONDARY) {
				int		index_type;
				ib_id_u64_t	index_id;

				ib_cb_cursor_open_index_using_name(
					*crsr, meta_index->idx_name,
					idx_crsr, &index_type, &index_id);

				err = innodb_cb_cursor_lock(engine, *idx_crsr,
						      lock_mode);
			}

			/* Create a "Fake" THD if binlog is enabled */
			if (conn_data && (engine->enable_binlog
					  || engine->enable_mdl)) {
				if (!conn_data->thd) {
					conn_data->thd = handler_create_thd(
						engine->enable_binlog);

					if (!conn_data->thd) {
						innodb_cb_cursor_close(*crsr);
						*crsr = NULL;
						return(DB_ERROR);
					}
				}

				if (!conn_data->mysql_tbl) {
					conn_data->mysql_tbl =
						handler_open_table(
							conn_data->thd,
							dbname,
							name, HDL_WRITE);
				}
			}
		}
	} else {
		ib_cb_cursor_new_trx(*crsr, ib_trx);

		err = innodb_cb_cursor_lock(engine, *crsr, lock_mode);

		if (err != DB_SUCCESS) {
			fprintf(stderr, " InnoDB_Memcached: Fail to lock"
					" table '%s'\n", name);
			return(err);
		}

		if (engine) {
			meta_cfg_info_t* meta_info = conn_data->conn_meta;
			meta_index_t*	meta_index = &meta_info->index_info;

			/* set up secondary index cursor */
			if (meta_index->srch_use_idx == META_USE_SECONDARY) {
				ib_cb_cursor_new_trx(*idx_crsr, ib_trx);
				err = innodb_cb_cursor_lock(engine, *idx_crsr,
							    lock_mode);
			}
		}
	}

	return(err);
}

/*************************************************************//**
Read an unsigned int64 value from an InnoDB tuple
@return integer value fetched */
static
uint64_t
innodb_api_read_uint64(
/*===================*/
	const ib_col_meta_t*
			m_col,		/*!< in: column info */
	ib_tpl_t        read_tpl,	/*!< in: tuple to read */
	int		i)		/*!< in: column number */
{
	uint64_t	value64;

	assert (m_col->type == IB_INT && m_col->type_len == sizeof(uint64_t)
		&& m_col->attr == IB_COL_UNSIGNED);

	ib_cb_tuple_read_u64(read_tpl, i, &value64);

	return(value64);
}

/*************************************************************//**
Read an integer value from an InnoDB tuple
@return integer value fetched */
static
int64_t
innodb_api_read_int(
/*================*/
	const ib_col_meta_t*
			m_col,		/*!< in: column info */
	ib_tpl_t        read_tpl,	/*!< in: tuple to read */
	int		i)		/*!< in: column number */
{
	int64_t	value = 0;

	assert (m_col->type == IB_INT);
	assert (m_col->type_len == sizeof(uint64_t)
		|| m_col->type_len == sizeof(uint32_t)
		|| m_col->type_len == sizeof(uint16_t)
		|| m_col->type_len == sizeof(uint8_t));

	if (m_col->attr == IB_COL_UNSIGNED) {
		if (m_col->type_len == sizeof(uint64_t)) {
			/* We handle uint64 in innodb_api_read_uint64 */
			assert(0);
		} else if (m_col->type_len == sizeof(uint32_t)) {
			uint32_t	value32;
			ib_cb_tuple_read_u32(read_tpl, i, &value32);
			value = (int64_t) value32;
		} else if (m_col->type_len == sizeof(uint16_t)) {
			uint16_t	value16;
			ib_cb_tuple_read_u16(read_tpl, i, &value16);
			value = (int64_t) value16;
		} else if (m_col->type_len == sizeof(uint8_t)) {
			uint8_t	value8;
			ib_cb_tuple_read_u8(read_tpl, i, &value8);
			value = (int64_t) value8;
		}
	} else {
		if (m_col->type_len == sizeof(int64_t)) {
			ib_cb_tuple_read_i64(read_tpl, i, &value);
		} else if (m_col->type_len == sizeof(int32_t)) {
			int32_t		value32;
			ib_cb_tuple_read_i32(read_tpl, i, &value32);
			value = (int64_t) value32;
		} else if (m_col->type_len == sizeof(int16_t)) {
			int16_t		value16;
			ib_cb_tuple_read_i16(read_tpl, i, &value16);
			value = (int64_t) value16;
		} else if (m_col->type_len == sizeof(int8_t)) {
			int8_t		value8;
			ib_cb_tuple_read_i8(read_tpl, i, &value8);
			value = (int64_t) value8;
		}
	}

	return(value);
}

/*************************************************************//**
set up an integer type tuple field for write
@return DB_SUCCESS if successful otherwise, error code */
static
ib_err_t
innodb_api_write_int(
/*=================*/
	ib_tpl_t        tpl,		/*!< in/out: tuple to set */
	int		field,		/*!< in: field to set */
	int64_t		value,		/*!< in: value */
	void*		table)		/*!< in/out: MySQL table. Only needed
					when binlog is enabled */
{
	ib_col_meta_t   col_meta;
	ib_col_meta_t*	m_col = &col_meta;
	void*		src = NULL;
	int64_t		value_i64;
	uint32_t	value_u32;
	int32_t		value_i32;
	uint16_t	value_u16;
	int16_t		value_i16;
	uint8_t		value_u8;
	int8_t		value_i8;

	ib_cb_col_get_meta(tpl, field, m_col);

	assert(m_col->type == IB_INT);
	assert(m_col->type_len == 8 || m_col->type_len == 4
	       || m_col->type_len == 2 || m_col->type_len == 1);

	if (m_col->attr == IB_COL_UNSIGNED) {
		if (m_col->type_len == 8) {
			src = &value;

			/* If table is non-NULL, set up corresponding
			TABLE->record[0] field for replication */
			if (table) {
				handler_rec_setup_uint64(
					table, field, value, true,
					false);
			}
		} else if (m_col->type_len == 4) {
			value_u32 = (uint32_t) value;

			src = &value_u32;
			if (table) {
				handler_rec_setup_int(
					table, field, value_u32, true, false);
			}
		} else if (m_col->type_len == 2) {
			value_u16 = (uint16_t) value;

			src = &value_u16;
			if (table) {
				handler_rec_setup_int(
					table, field, value_u16, true, false);
			}
		} else if (m_col->type_len == 1) {
			value_u8 = (uint8_t) value;

			src = &value_u8;
			if (table) {
				handler_rec_setup_int(
					table, field, value_u8, true, false);
			}
		}
	} else {
		if (m_col->type_len == 8) {
			value_i64 = (int64_t) value;

			src= &value_i64;
			if (table) {
				handler_rec_setup_int(
					table, field, value_i64, false, false);
			}
		} else if (m_col->type_len == 4) {
			value_i32 = (int32_t) value;

			src = &value_i32;
			if (table) {
				handler_rec_setup_int(
					table, field, value_i32, false, false);
			}
		} else if (m_col->type_len == 2) {
			value_i16 = (int16_t) value;

			src = &value_i16;
			if (table) {
				handler_rec_setup_int(
					table, field, value_i16, false, false);
			}
		} else if (m_col->type_len == 1) {
			value_i8 = (int8_t) value;

			src = &value_i8;
			if (table) {
				handler_rec_setup_int(
					table, field, value_i8, false, false);
			}
		}
	}

	ib_cb_col_set_value(tpl, field, src, m_col->type_len, true);
	return(DB_SUCCESS);
}

/*************************************************************//**
set up an unsigned int64 type tuple field for write
@return DB_SUCCESS if successful otherwise, error code */
static
ib_err_t
innodb_api_write_uint64(
/*====================*/
	ib_tpl_t        tpl,		/*!< in/out: tuple to set */
	int		field,		/*!< in: field to set */
	uint64_t	value,		/*!< in: value */
	void*		table)		/*!< in/out: MySQL table. Only needed
					when binlog is enabled */
{
	ib_col_meta_t   col_meta;
	ib_col_meta_t*	m_col = &col_meta;
	void*		src = NULL;

	ib_cb_col_get_meta(tpl, field, m_col);

	assert(m_col->type == IB_INT && m_col->type_len == 8
	       && m_col->attr == IB_COL_UNSIGNED);

	src = &value;

	/* If table is non-NULL, set up corresponding
	TABLE->record[0] field for replication */
	if (table) {
		handler_rec_setup_uint64(
			table, field, value, true, false);
	}

	ib_cb_col_set_value(tpl, field, src, m_col->type_len, true);
	return(DB_SUCCESS);
}

/*************************************************************//**
set up a tuple field
@return DB_SUCCESS if successful otherwise, error code */
static
ib_err_t
innodb_api_setup_field_value(
/*=========================*/
	ib_tpl_t        tpl,		/*!< in/out: tuple to set */
	int		field_id,	/*!< in: field to set */
	meta_column_t*	col_info,	/*!< in: insert col info */
	const char*	value,		/*!< in: value */
	ib_ulint_t      val_len,	/*!< in: value length */
	void*		table,		/*!< in/out: MySQL table. Only needed
					when binlog is enabled */
	bool		need_cpy)	/*!< in: if need memcpy */
{
	ib_err_t	err = DB_ERROR;

	/* if value is null, we just set the field to NULL. */
	if (val_len == IB_SQL_NULL)
	{
		assert(value == NULL);
		err = ib_cb_col_set_value(tpl, field_id,
					  value, val_len, need_cpy);
		return(err);
	}

	if (col_info->col_meta.type == IB_INT) {
		char*	end_ptr;
		char	val_buf[256];

		/* Need this memcpy to strip the junk */
		memcpy(val_buf, value, val_len);
		val_buf[val_len] = 0;

		if (col_info->col_meta.attr == IB_COL_UNSIGNED) {
			uint64_t int_value = 0;

			int_value = strtoull(val_buf, &end_ptr, 10);

			/* If the value is not a valid string of integer,
			we will return error. */
			if (end_ptr == val_buf) {
				fprintf(stderr,
					" InnoDB_Memcached: Unable to convert"
					" value '%s' to integer\n", value);
				return(DB_ERROR);
			}

			err = innodb_api_write_uint64(tpl, field_id,
						   int_value, table);
		} else {
			int64_t	int_value = 0;

			int_value = strtoll(val_buf, &end_ptr, 10);
			/* If the value is not a valid string of integer,
			we will return error. */
			if (end_ptr == val_buf) {
				fprintf(stderr,
					" InnoDB_Memcached: Unable to convert"
					" value '%s' to integer\n", value);
				return(DB_ERROR);
			}
			err = innodb_api_write_int(tpl, field_id,
						   int_value, table);
		}

	} else {
		err = ib_cb_col_set_value(tpl, field_id,
					  value, val_len, need_cpy);

		if (table) {
			handler_rec_setup_str(table, field_id,
					      value, val_len);
		}
	}

	return(err);
}

/*************************************************************//**
Fetch data from a read tuple and instantiate a "mci_column_t" structure
@return true if successful */
static
bool
innodb_api_fill_mci(
/*================*/
	ib_tpl_t	read_tpl,	/*!< in: Read tuple */
	int		col_id,		/*!< in: Column ID for the column to
					read */
	mci_column_t*	mci_item)	/*!< out: item to fill */
{
	ib_ulint_t      data_len;
	ib_col_meta_t   col_meta;

	data_len = ib_cb_col_get_meta(read_tpl, col_id, &col_meta);

	if (data_len == IB_SQL_NULL) {
		mci_item->value_str = NULL;
		mci_item->value_len = 0;
		mci_item->is_str = true;
	} else {
		if (col_meta.type == IB_INT) {
			if (col_meta.attr == IB_COL_UNSIGNED
			    && data_len == 8) {
				mci_item->value_int =
					innodb_api_read_uint64(&col_meta,
							       read_tpl,
							       col_id);
			} else {
				mci_item->value_int =
					innodb_api_read_int(&col_meta,
							    read_tpl,
							    col_id);
			}

			mci_item->value_str = NULL;
			mci_item->value_len = sizeof(mci_item->value_int);
			mci_item->is_str = false;
			mci_item->is_unsigned = (col_meta.attr == IB_COL_UNSIGNED);
		} else {

			mci_item->value_str = (char*)ib_cb_col_get_value(
							read_tpl, col_id);
			mci_item->value_len = data_len;
			mci_item->is_str = true;
		}
	}

	mci_item->allocated = false;
	mci_item->is_valid = true;

	return(true);
}

/*************************************************************//**
Copy data from a read tuple and instantiate a "mci_column_t" structure
@return true if successful */
static
bool
innodb_api_copy_mci(
/*================*/
	ib_tpl_t	read_tpl,	/*!< in: Read tuple */
	int		col_id,		/*!< in: Column ID for the column to
					read */
	mci_column_t*	mci_item)	/*!< out: item to fill */
{
	ib_ulint_t      data_len;
	ib_col_meta_t   col_meta;

	data_len = ib_cb_col_get_meta(read_tpl, col_id, &col_meta);

	if (data_len == IB_SQL_NULL) {
		mci_item->value_str = NULL;
		mci_item->value_len = 0;
		mci_item->allocated = false;
	} else {
		if (col_meta.type == IB_INT) {
			mci_item->value_str = malloc(50);
			memset(mci_item->value_str, 0, 50);

			if (col_meta.attr == IB_COL_UNSIGNED) {
				uint64_t int_val = 0;

				int_val = innodb_api_read_uint64(&col_meta,
								 read_tpl,
								 col_id);

				sprintf(mci_item->value_str,
					"%" PRIu64, int_val);
			} else {
				int64_t int_val = 0;

				int_val = innodb_api_read_int(&col_meta,
							      read_tpl,
							      col_id);

				sprintf(mci_item->value_str,
					"%" PRIi64, int_val);
			}

			mci_item->value_len = strlen(mci_item->value_str);
			mci_item->allocated = true;

		} else {
			mci_item->value_str = malloc(data_len);

			if (!mci_item->value_str) {
				return(false);
			}

			mci_item->allocated = true;
			memcpy(mci_item->value_str,
			       ib_cb_col_get_value(read_tpl, col_id),
			       data_len);
			mci_item->value_len = data_len;
		}
	}

	mci_item->is_str = true;
	mci_item->is_valid = true;

	return(true);
}

/*************************************************************//**
Fetch value from a read cursor into "mci_items"
@return DB_SUCCESS if successful */
static
ib_err_t
innodb_api_fill_value(
/*==================*/
	meta_cfg_info_t*
			meta_info,	/*!< in: Metadata */
	mci_item_t*	item,		/*!< out: item to fill */
	ib_tpl_t	read_tpl,	/*!< in: read tuple */
	int		col_id,		/*!< in: column Id */
	bool		alloc_mem)	/*!< in: allocate memory */
{
	ib_err_t	err = DB_NOT_FOUND;

	/* If just read a single "value", fill mci_item[MCI_COL_VALUE],
	otherwise, fill multiple value in extra_col_value[i] */
	if (meta_info->n_extra_col == 0) {
		meta_column_t*	col_info = meta_info->col_info;

		if (col_id == col_info[CONTAINER_VALUE].field_id) {

			if (alloc_mem) {
				innodb_api_copy_mci(
					read_tpl, col_id,
					&item->col_value[MCI_COL_VALUE]);
			} else {
				innodb_api_fill_mci(
					read_tpl, col_id,
					&item->col_value[MCI_COL_VALUE]);
			}

			err = DB_SUCCESS;
		}
	} else {
		int	i;

		for (i = 0; i < meta_info->n_extra_col; i++) {
			if (col_id == meta_info->extra_col_info[i].field_id) {
				if (alloc_mem) {
					innodb_api_copy_mci(
						read_tpl, col_id,
						&item->extra_col_value[i]);
				} else {
					innodb_api_fill_mci(
						read_tpl, col_id,
						&item->extra_col_value[i]);
				}

				err = DB_SUCCESS;
				break;
			}
		}
	}

	return(err);
}

/*************************************************************//**
Position a row according to the search key, and fetch value if needed
@return DB_SUCCESS if successful otherwise, error code */
ib_err_t
innodb_api_search(
/*==============*/
	innodb_conn_data_t*	cursor_data,/*!< in/out: cursor info */
	ib_crsr_t*		crsr,	/*!< in/out: cursor used to search */
	const char*		key,	/*!< in: key to search */
	int			len,	/*!< in: key length */
	mci_item_t*		item,	/*!< in: result */
	ib_tpl_t*		r_tpl,	/*!< in: tpl for other DML
					operations */
	bool			sel_only) /*!< in: for select only */
{
	ib_err_t	err = DB_SUCCESS;
	meta_cfg_info_t* meta_info = cursor_data->conn_meta;
	meta_column_t*	col_info = meta_info->col_info;
	meta_index_t*	meta_index = &meta_info->index_info;
	ib_tpl_t	key_tpl;
	ib_crsr_t	srch_crsr;

	if (item) {
		memset(item, 0, sizeof(*item));
	}

	/* If srch_use_idx is set to META_USE_SECONDARY, we will use the
	secondary index to find the record first */
	if (meta_index->srch_use_idx == META_USE_SECONDARY) {
		ib_crsr_t	idx_crsr;

		if (sel_only) {
			idx_crsr = cursor_data->idx_read_crsr;
		} else {
			idx_crsr = cursor_data->idx_crsr;
		}

		ib_cb_cursor_set_cluster_access(idx_crsr);

		if (!cursor_data->idx_tpl) {
			key_tpl = ib_cb_search_tuple_create(idx_crsr);
			cursor_data->idx_tpl = key_tpl;
		} else {
			key_tpl = cursor_data->idx_tpl;
		}

		srch_crsr = idx_crsr;

	} else {
		ib_crsr_t	crsr;

		if (sel_only) {
			crsr = cursor_data->read_crsr;

			if (!cursor_data->sel_tpl) {
				key_tpl = ib_cb_search_tuple_create(crsr);
				cursor_data->sel_tpl = key_tpl;
			} else {
				key_tpl = cursor_data->sel_tpl;
			}
		} else {
			crsr = cursor_data->crsr;

			if (!cursor_data->tpl) {
				key_tpl = ib_cb_search_tuple_create(crsr);
				cursor_data->tpl = key_tpl;
			} else {
				key_tpl = cursor_data->tpl;
			}
		}

		srch_crsr = crsr;
	}

	err = innodb_api_setup_field_value(key_tpl, 0,
					   &col_info[CONTAINER_KEY],
					   key, len,
					   NULL, true);

	ib_cb_cursor_set_match_mode(srch_crsr, IB_EXACT_MATCH);

	err = ib_cb_moveto(srch_crsr, key_tpl, IB_CUR_GE);

	if (err != DB_SUCCESS) {
		if (r_tpl) {
			*r_tpl = NULL;
		}
		goto func_exit;
	}

	/* If item is NULL, this function is used just to position the cursor.
	Otherwise, fetch the data from the read tuple */
	if (item) {
		ib_tpl_t	read_tpl;
		int		n_cols;
		int		i;

		if (!cursor_data->read_tpl) {
			read_tpl = ib_cb_read_tuple_create(
					sel_only ? cursor_data->read_crsr
						 : cursor_data->crsr);
			cursor_data->read_tpl = read_tpl;
		} else {
			read_tpl = cursor_data->read_tpl;
		}

		err = ib_cb_read_row(srch_crsr, read_tpl,
				     &cursor_data->row_buf,
				     &(cursor_data->row_buf_len));

		if (err != DB_SUCCESS) {
			if (r_tpl) {
				*r_tpl = NULL;
			}
			goto func_exit;
		}

		if (sel_only) {
			cursor_data->result_in_use = true;
		}

		n_cols = ib_cb_tuple_get_n_cols(read_tpl);

		if (meta_info->n_extra_col > 0) {
			/* If there are multiple values to read,allocate
			memory */
			item->extra_col_value = malloc(
				meta_info->n_extra_col
				* sizeof(*item->extra_col_value));
			item->n_extra_col = meta_info->n_extra_col;
		} else {
			item->extra_col_value = NULL;
			item->n_extra_col = 0;
		}

		/* The table must have at least MCI_COL_TO_GET(5) columns
		for memcached key, value, flag, cas and time expiration info */
		assert(n_cols >= MCI_COL_TO_GET);

		for (i = 0; i < n_cols; ++i) {
			ib_ulint_t      data_len;
			ib_col_meta_t   col_meta;

			data_len = ib_cb_col_get_meta(read_tpl, i, &col_meta);

			if (i == col_info[CONTAINER_KEY].field_id) {
				assert(data_len != IB_SQL_NULL);
				item->col_value[MCI_COL_KEY].value_str =
					(char*)ib_cb_col_get_value(read_tpl, i);
				item->col_value[MCI_COL_KEY].value_len = data_len;
				item->col_value[MCI_COL_KEY].is_str = true;
				item->col_value[MCI_COL_KEY].is_valid = true;
			} else if (meta_info->flag_enabled
				   && i == col_info[CONTAINER_FLAG].field_id) {
				mci_column_t*	col_value;
				ib_col_meta_t*	col_meta;

				col_value = &(item->col_value[MCI_COL_FLAG]);
				col_meta = &col_info[CONTAINER_FLAG].col_meta;
				if (data_len == IB_SQL_NULL) {
					col_value->is_null = true;
				} else {
					if (col_meta->attr == IB_COL_UNSIGNED
					    && data_len == 8) {
						col_value->value_int =
							innodb_api_read_uint64(col_meta,
									       read_tpl,
									       i);
					} else {
						col_value->value_int =
							innodb_api_read_int(col_meta,
									    read_tpl,
									    i);
					}
					col_value->is_str = false;
					col_value->value_len = data_len;
					col_value->is_valid = true;
				}
			} else if (meta_info->cas_enabled
				   && i == col_info[CONTAINER_CAS].field_id) {
				mci_column_t*	col_value;
				ib_col_meta_t*	col_meta;

				col_value = &(item->col_value[MCI_COL_CAS]);
				col_meta = &col_info[CONTAINER_CAS].col_meta;
				if (data_len == IB_SQL_NULL) {
					col_value->is_null = true;
				} else {
					if (col_meta->attr == IB_COL_UNSIGNED
					   && data_len == 8) {
						col_value->value_int =
							innodb_api_read_uint64(col_meta,
									       read_tpl,
									       i);
					} else {
						/* Since the CAS value * must be
						unsigned, we just cast sout the sign
						value. */
						col_value->value_int =
							innodb_api_read_int(col_meta,
									    read_tpl,
									    i);
					}
					col_value->is_str = false;
					col_value->value_len = data_len;
					col_value->is_valid = true;
				}
			} else if (meta_info->exp_enabled
				   && i == col_info[CONTAINER_EXP].field_id) {
				mci_column_t*	col_value;
				ib_col_meta_t*	col_meta;

				col_value = &(item->col_value[MCI_COL_EXP]);
				col_meta = &col_info[CONTAINER_EXP].col_meta;
				if (data_len == IB_SQL_NULL) {
					col_value->is_null = true;
				} else {
					if (col_meta->attr == IB_COL_UNSIGNED
					    && data_len == 8) {
						col_value->value_int =
							innodb_api_read_uint64(col_meta,
									       read_tpl,
									       i);
					} else {
						col_value->value_int =
							innodb_api_read_int(col_meta,
									    read_tpl,
									    i);
					}
					col_value->is_str = false;
					col_value->value_len = data_len;
					col_value->is_valid = true;
				}
			}

			if ((meta_info->n_extra_col == 0
			     && i == col_info[CONTAINER_VALUE].field_id)
			    || meta_info->n_extra_col) {
				innodb_api_fill_value(meta_info, item,
						      read_tpl, i, false);
			}
		}

		if (r_tpl) {
			*r_tpl = read_tpl;
		} else if (key_tpl && !sel_only) {
			cursor_data->result_in_use = false;
		}
	}

func_exit:
	*crsr = srch_crsr;

	return(err);
}

/*************************************************************//**
Get montonically increasing cas (check and set) ID.
@return new cas ID */
static
uint64_t
mci_get_cas(
/*========*/
	innodb_engine_t*	eng)	/*!< in: InnoDB Memcached engine */
{
	static uint64_t cas_id = 0;

#if defined(HAVE_GCC_ATOMIC_BUILTINS)
	return(__sync_add_and_fetch(&cas_id, 1));
#else
	pthread_mutex_lock(&eng->cas_mutex);
	cas_id++;
	pthread_mutex_unlock(&eng->cas_mutex);
	return(cas_id);
#endif
}

/*************************************************************//**
Get current time
@return time in seconds */
uint64_t
mci_get_time(void)
/*==============*/
{
	struct timeval tv;

	/* FIXME: need to address it different when port the project to
	Windows. Please see ut_gettimeofday() */
	gettimeofday(&tv,NULL);

	return((uint64_t)tv.tv_sec);
}

/*************************************************************//**
Set up a record with multiple columns for insertion
@return DB_SUCCESS if successful, otherwise, error code */
static
ib_err_t
innodb_api_set_multi_cols(
/*======================*/
	ib_tpl_t	tpl,		/*!< in: tuple for insert */
	meta_cfg_info_t* meta_info,	/*!< in: metadata info */
	char*		value,		/*!< in: value to insert */
	int		value_len,	/*!< in: value length */
	void*		table)		/*!< in: MySQL TABLE* */
{
	ib_err_t	err = DB_ERROR;
	meta_column_t*	col_info;
	char*		last;
	char*		col_val;
	char*		end;
	int		i = 0;
	char*		sep;
	size_t		sep_len;
	char*		my_value;

	if (!value_len) {
		return(DB_SUCCESS);
	}

	col_info = meta_info->extra_col_info;
	my_value = malloc(value_len + 1);

	if (!my_value) {
		return(DB_ERROR);
	}

	memcpy(my_value, value, value_len);
	my_value[value_len] = 0;
	value = my_value;
	end = value + value_len;

	/* Get the default setting if user did not config it */
	GET_OPTION(meta_info, OPTION_ID_COL_SEP, sep, sep_len);
	assert(sep_len > 0);

	if (value[0] == *sep) {
		err = innodb_api_setup_field_value(
			tpl, col_info[i].field_id, &col_info[i],
			NULL, IB_SQL_NULL, table, true);
		i++;

		if (err != DB_SUCCESS) {
			free(my_value);
			return(err);
		}
		value++;
	}

	/* Input values are separated with "sep" */
	for (col_val = strtok_r(value, sep, &last);
	     last <= end && i < meta_info->n_extra_col;
	     col_val = strtok_r(NULL, sep, &last), i++) {

		if (!col_val) {
			err = innodb_api_setup_field_value(
				tpl, col_info[i].field_id, &col_info[i],
				NULL, IB_SQL_NULL, table, true);
			break;
		} else {
			err = innodb_api_setup_field_value(
				tpl, col_info[i].field_id, &col_info[i],
				col_val, strlen(col_val), table, true);

			if (table) {
				handler_rec_setup_str(
					table, col_info[i].field_id,
					col_val, strlen(col_val));
			}
		}

		if (err != DB_SUCCESS) {
			break;
		}
	}

	for (; i < meta_info->n_extra_col; i++) {
		err = innodb_api_setup_field_value(
			tpl, col_info[i].field_id, &col_info[i],
			NULL, IB_SQL_NULL, table, true);

		if (err != DB_SUCCESS) {
			break;
		}
	}

	free(my_value);
	return(err);
}

/*************************************************************//**
Set up a MySQL "TABLE" record in table->record[0] for binlogging */
static
void
innodb_api_setup_hdl_rec(
/*=====================*/
	mci_item_t*		item,		/*!< in: item contain data
						to set on table->record[0] */
	meta_column_t*		col_info,	/*!< in: column information */
	void*			table)		/*!< out: MySQL TABLE* */
{
	int	i;

	for (i = 0; i < MCI_COL_TO_GET; i++) {
		if (item->col_value[i].is_str) {
			handler_rec_setup_str(
				table, col_info[CONTAINER_KEY + i].field_id,
				item->col_value[i].value_str,
				item->col_value[i].value_len);
		} else {
			handler_rec_setup_int(
				table, col_info[CONTAINER_KEY + i].field_id,
				item->col_value[i].value_int, true,
				item->col_value[i].is_null);
		}
	}
}

/*************************************************************//**
Set up an insert tuple
@return DB_SUCCESS if successful otherwise, error code */
static
ib_err_t
innodb_api_set_tpl(
/*===============*/
	ib_tpl_t	tpl,		/*!< in/out: tuple for insert */
	meta_cfg_info_t* meta_info,	/*!< in: metadata info */
	meta_column_t*	col_info,	/*!< in: insert col info */
	const char*	key,		/*!< in: key */
	int		key_len,	/*!< in: key length */
	const char*	value,		/*!< in: value to insert */
	int		value_len,	/*!< in: value length */
	uint64_t	cas,		/*!< in: cas */
	uint64_t	exp,		/*!< in: expiration */
	uint64_t	flag,		/*!< in: flag */
	int		col_to_set,	/*!< in: column to set */
	void*		table,		/*!< in: MySQL TABLE* */
	bool		need_cpy)	/*!< in: if need memcpy */
{
	ib_err_t	err = DB_ERROR;

	/* If "table" is not NULL, we need to setup MySQL record
	for binlogging */
	if (table) {
		handler_rec_init(table);
	}

	err = innodb_api_setup_field_value(
		tpl, col_info[CONTAINER_KEY].field_id,
		&col_info[CONTAINER_KEY], key, key_len, table, need_cpy);

	if (err != DB_SUCCESS) {
		return(err);
	}

	assert(err == DB_SUCCESS);

	if (meta_info->n_extra_col > 0) {
		if (col_to_set == UPDATE_ALL_VAL_COL) {
			err = innodb_api_set_multi_cols(tpl, meta_info,
							(char*) value,
							value_len,
							table);
		} else {
			err = ib_cb_col_set_value(
				tpl,
				meta_info->extra_col_info[col_to_set].field_id,
				value, value_len, need_cpy);

			if (table) {
				handler_rec_setup_str(
					table,
					col_info[col_to_set].field_id,
					value, value_len);
			}
		}
	} else {
		err = innodb_api_setup_field_value(
			tpl, col_info[CONTAINER_VALUE].field_id,
			&col_info[CONTAINER_VALUE], value,
			value_len, table, need_cpy);
	}

	if (err != DB_SUCCESS) {
		return(err);
	}

	if (meta_info->cas_enabled) {
		err = innodb_api_write_int(
			tpl, col_info[CONTAINER_CAS].field_id, cas, table);
		if (err != DB_SUCCESS) {
			return(err);
		}
	}

	if (meta_info->exp_enabled) {
		err = innodb_api_write_int(
			tpl, col_info[CONTAINER_EXP].field_id, exp, table);
		if (err != DB_SUCCESS) {
			return(err);
		}
	}

	if (meta_info->flag_enabled) {
		err = innodb_api_write_int(
			tpl, col_info[CONTAINER_FLAG].field_id, flag, table);
		if (err != DB_SUCCESS) {
			return(err);
		}
	}

	return(err);
}

/*************************************************************//**
Insert a row
@return DB_SUCCESS if successful, otherwise, error code */
ib_err_t
innodb_api_insert(
/*==============*/
	innodb_engine_t*	engine,	/*!< in: InnoDB Memcached engine */
	innodb_conn_data_t*     cursor_data,/*!< in/out: cursor info */
	const char*		key,	/*!< in: key and value to insert */
	int			len,	/*!< in: key length */
	uint32_t		val_len,/*!< in: value length */
	uint64_t		exp,	/*!< in: expiration time */
	uint64_t*		cas,	/*!< in/out: cas value */
	uint64_t		flags)	/*!< in: flags */
{
	uint64_t	new_cas;
	ib_err_t	err = DB_ERROR;
	ib_tpl_t	tpl = NULL;
	meta_cfg_info_t* meta_info = cursor_data->conn_meta;
	meta_column_t*	col_info = meta_info->col_info;

	new_cas = mci_get_cas(engine);

	tpl = ib_cb_read_tuple_create(cursor_data->crsr);
	assert(tpl != NULL);

	/* Set expiration time */
	SET_EXP_TIME(exp);

	assert(!cursor_data->mysql_tbl || engine->enable_binlog
	       || engine->enable_mdl);

	err = innodb_api_set_tpl(tpl, meta_info, col_info, key, len,
				 key + len, val_len,
				 new_cas, exp, flags, UPDATE_ALL_VAL_COL,
				 engine->enable_binlog
				 ? cursor_data->mysql_tbl : NULL,
				 false);

	if (err == DB_SUCCESS) {
		err = ib_cb_insert_row(cursor_data->crsr, tpl);
	}

	if (err == DB_SUCCESS) {
		*cas = new_cas;

		if (engine->enable_binlog && cursor_data->mysql_tbl) {
			handler_binlog_row(cursor_data->thd,
					   cursor_data->mysql_tbl,
					   HDL_INSERT);
		}

	}
	ib_cb_tuple_delete(tpl);

	return(err);
}

/*************************************************************//**
Update a row, called by innodb_api_store(), it is used by memcached's
"replace", "prepend", "append" and "set" commands
@return DB_SUCCESS if successful, otherwise, error code */
static
ib_err_t
innodb_api_update(
/*==============*/
	innodb_engine_t*	engine,	/*!< in: InnoDB Memcached engine */
	innodb_conn_data_t*     cursor_data,/*!< in/out: cursor info */
	ib_crsr_t		srch_crsr,/*!< in: cursor to use for write */
	const char*		key,	/*!< in: key and value to insert */
	int			len,	/*!< in: key length */
	uint32_t		val_len,/*!< in: value length */
	uint64_t		exp,	/*!< in: expire time */
	uint64_t*		cas,	/*!< in/out: cas value */
	uint64_t		flags,	/*!< in: flags */
	ib_tpl_t		old_tpl,/*!< in: tuple being updated */
	mci_item_t*		result)	/*!< in: item info for the tuple being
					updated */
{
	uint64_t	new_cas;
	ib_tpl_t	new_tpl;
	meta_cfg_info_t* meta_info = cursor_data->conn_meta;
	meta_column_t*	col_info = meta_info->col_info;
	ib_err_t	err = DB_SUCCESS;

	assert(old_tpl != NULL);

	new_tpl = ib_cb_read_tuple_create(cursor_data->crsr);
	assert(new_tpl != NULL);

	/* cas will be updated for each update */
	new_cas = mci_get_cas(engine);

	SET_EXP_TIME(exp);

	if (engine->enable_binlog) {
		innodb_api_setup_hdl_rec(result, col_info,
					 cursor_data->mysql_tbl);
		handler_store_record(cursor_data->mysql_tbl);
	}

	assert(!cursor_data->mysql_tbl || engine->enable_binlog
	       || engine->enable_mdl);

	err = innodb_api_set_tpl(new_tpl, meta_info, col_info, key,
				 len, key + len, val_len,
				 new_cas, exp, flags, UPDATE_ALL_VAL_COL,
				 engine->enable_binlog
				 ? cursor_data->mysql_tbl : NULL,
				 true);

	if (err == DB_SUCCESS) {
		err = ib_cb_update_row(srch_crsr, old_tpl, new_tpl);
	}

	if (err == DB_SUCCESS) {
		*cas = new_cas;

		if (engine->enable_binlog) {
			assert(cursor_data->mysql_tbl);

			handler_binlog_row(cursor_data->thd,
					   cursor_data->mysql_tbl,
					   HDL_UPDATE);
		}

	}

	ib_cb_tuple_delete(new_tpl);

	return(err);
}

/*************************************************************//**
Delete a row, support the memcached "remove" command
@return ENGINE_SUCCESS if successful otherwise, error code */
ENGINE_ERROR_CODE
innodb_api_delete(
/*==============*/
	innodb_engine_t*	engine,	/*!< in: InnoDB Memcached engine */
	innodb_conn_data_t*     cursor_data,/*!< in/out: cursor info */
	const char*		key,	/*!< in: value to insert */
	int			len)	/*!< in: value length */
{
	ib_err_t	err = DB_SUCCESS;
	ib_crsr_t	srch_crsr = cursor_data->crsr;
	mci_item_t	result;
	ib_tpl_t	tpl_delete;

	/* First look for the record, and check whether it exists */
	err = innodb_api_search(cursor_data, &srch_crsr, key, len,
				&result, &tpl_delete, false);

	if (err != DB_SUCCESS) {
		return(ENGINE_KEY_ENOENT);
	}

	/* The "result" structure contains only pointers to the data value
	when returning from innodb_api_search(), so store the delete row info
	before calling ib_cb_delete_row() */
	if (engine->enable_binlog) {
		meta_cfg_info_t* meta_info = cursor_data->conn_meta;
		meta_column_t*	col_info = meta_info->col_info;

		assert(cursor_data->mysql_tbl);

		innodb_api_setup_hdl_rec(&result, col_info,
					 cursor_data->mysql_tbl);
	}

	err = ib_cb_delete_row(srch_crsr);

	/* Do the binlog of the row being deleted */
	if (engine->enable_binlog) {
		if (err == DB_SUCCESS) {
			handler_binlog_row(cursor_data->thd,
					   cursor_data->mysql_tbl, HDL_DELETE);
		}
	}

	return(err == DB_SUCCESS ? ENGINE_SUCCESS : ENGINE_KEY_ENOENT);
}

/*************************************************************//**
Link the value with a string, called by innodb_api_store(), and
used for memcached's "prepend" or "append" commands
@return DB_SUCCESS if successful, otherwise, error code */
static
ib_err_t
innodb_api_link(
/*============*/
	innodb_engine_t*	engine,	/*!< in: InnoDB Memcached engine */
	innodb_conn_data_t*     cursor_data,/*!< in/out: cursor info */
	ib_crsr_t		srch_crsr,/*!< in: cursor to use for write */
	const char*		key,	/*!< in: key value */
	int			len,	/*!< in: key length */
	uint32_t		val_len,/*!< in: value length */
	uint64_t		exp,	/*!< in: expire time */
	uint64_t*		cas,	/*!< out: cas value */
	uint64_t		flags,	/*!< in: flags */
	bool			append,	/*!< in: Whether to append or prepend
					the value */
	ib_tpl_t		old_tpl,/*!< in: tuple being updated */
	mci_item_t*		result)	/*!< in: tuple data for tuple being
					updated */
{
	ib_err_t	err = DB_SUCCESS;
	char*		append_buf;
	int		before_len;
	int		total_len;
	ib_tpl_t	new_tpl;
	uint64_t	new_cas;
	meta_cfg_info_t* meta_info = cursor_data->conn_meta;
	meta_column_t*	col_info = meta_info->col_info;
	char*		before_val;
	int		column_used;

	if (engine->enable_binlog) {
		assert(cursor_data->mysql_tbl);

		innodb_api_setup_hdl_rec(result, col_info,
					 cursor_data->mysql_tbl);
		handler_store_record(cursor_data->mysql_tbl);
	}

	/* If we have multiple value columns, the column to append the
	string needs to be defined. We will use user supplied flags
	as an indication on which column to apply the operation. Otherwise,
	the first column will be appended / prepended */
	if (meta_info->n_extra_col > 0) {
		if (flags < (uint64_t) meta_info->n_extra_col) {
			column_used = flags;
		} else {
			column_used = 0;
		}

		before_len = result->extra_col_value[column_used].value_len;
		before_val = result->extra_col_value[column_used].value_str;
	} else {
		before_len = result->col_value[MCI_COL_VALUE].value_len;
		before_val = result->col_value[MCI_COL_VALUE].value_str;
		column_used = UPDATE_ALL_VAL_COL;
	}

	total_len = before_len + val_len;

	append_buf = (char*) malloc(total_len);

	if (append) {
		memcpy(append_buf, before_val, before_len);
		memcpy(append_buf + before_len, key + len, val_len);
	} else {
		memcpy(append_buf, key + len, val_len);
		memcpy(append_buf + val_len, before_val, before_len);
	}

	new_tpl = ib_cb_read_tuple_create(cursor_data->crsr);

	new_cas = mci_get_cas(engine);

	if (exp) {
		uint64_t	time;
		time = mci_get_time();
		exp += time;
	}

	assert(!cursor_data->mysql_tbl || engine->enable_binlog
	       || engine->enable_mdl);

	err = innodb_api_set_tpl(new_tpl, meta_info, col_info,
				 key, len, append_buf, total_len,
				 new_cas, exp, flags, column_used,
				 engine->enable_binlog
				 ? cursor_data->mysql_tbl : NULL,
				 true);

	if (err == DB_SUCCESS) {
		err = ib_cb_update_row(srch_crsr, old_tpl, new_tpl);
	}

	free(append_buf);
	append_buf = NULL;

	if (err == DB_SUCCESS) {
		*cas = new_cas;

		if (engine->enable_binlog) {
			handler_binlog_row(cursor_data->thd,
					   cursor_data->mysql_tbl,
					   HDL_UPDATE);
		}
	}

	ib_cb_tuple_delete(new_tpl);

	return(err);
}

/*************************************************************//**
Update a row with arithmetic operations
@return ENGINE_SUCCESS if successful otherwise ENGINE_NOT_STORED */
ENGINE_ERROR_CODE
innodb_api_arithmetic(
/*==================*/
	innodb_engine_t*	engine,	/*!< in: InnoDB Memcached engine */
	innodb_conn_data_t*     cursor_data,/*!< in/out: cursor info */
	const char*		key,	/*!< in: key value */
	int			len,	/*!< in: key length */
	int			delta,	/*!< in: value to add or subtract */
	bool			increment, /*!< in: increment or decrement */
	uint64_t*		cas,	/*!< out: cas */
	rel_time_t		exp_time __attribute__((unused)),
					/*!< in: expire time */
	bool			create,	/*!< in: whether to create new entry
					if not found */
	uint64_t		initial,/*!< in: initialize value */
	uint64_t*		out_result) /*!< in: arithmetic result */
{

	ib_err_t	err = DB_SUCCESS;
	char		value_buf[128];
	mci_item_t	result;
	ib_tpl_t	old_tpl;
	ib_tpl_t	new_tpl;
	uint64_t	value = 0;
	bool		create_new = false;
	char*		end_ptr;
	meta_cfg_info_t* meta_info = cursor_data->conn_meta;
	meta_column_t*	col_info = meta_info->col_info;
	ib_crsr_t       srch_crsr = cursor_data->crsr;
	char*		before_val;
	unsigned int	before_len;
	int		column_used = 0;
	ENGINE_ERROR_CODE ret = ENGINE_SUCCESS;

	err = innodb_api_search(cursor_data, &srch_crsr, key, len,
				&result, &old_tpl, false);

	/* If the return message is not success or record not found, just
	exit */
	if (err != DB_SUCCESS && err != DB_RECORD_NOT_FOUND) {
		goto func_exit;
	}

	memset(value_buf, 0, 128);

	/* Can't find the row, decide whether to insert a new row */
	if (err != DB_SUCCESS) {
		/* If create is true, insert a new row */
		if (create) {
			snprintf(value_buf, sizeof(value_buf),
				 "%" PRIu64, initial);
			create_new = true;
			goto create_new_value;
		} else {
			/* cursor_data->mysql_tbl can't be created.
			So safe to return here */
			return(DB_RECORD_NOT_FOUND);
		}
	}

	/* Save the original value, this would be an update */
	if (engine->enable_binlog) {
		innodb_api_setup_hdl_rec(&result, col_info,
					 cursor_data->mysql_tbl);
		handler_store_record(cursor_data->mysql_tbl);
	}

	/* If we have multiple value columns, the column to append the
	string needs to be defined. We will use user supplied flags
	as an indication on which column to apply the operation. Otherwise,
	the first column will be appended / prepended */
	if (meta_info->n_extra_col > 0) {
		uint64_t flags = result.col_value[MCI_COL_FLAG].value_int;

		if (flags < (uint64_t) meta_info->n_extra_col) {
			column_used = flags;
		} else {
			column_used = 0;
		}

		before_len = result.extra_col_value[column_used].value_len;
		before_val = result.extra_col_value[column_used].value_str;
	} else {
		before_len = result.col_value[MCI_COL_VALUE].value_len;
		before_val = result.col_value[MCI_COL_VALUE].value_str;
		column_used = UPDATE_ALL_VAL_COL;
	}

	if (before_len >= (sizeof(value_buf) - 1)) {
		ret = ENGINE_EINVAL;
		goto func_exit;
	}

	errno = 0;

	if (before_val) {
		value = strtoull(before_val, &end_ptr, 10);
	}

	if (errno == ERANGE) {
		ret = ENGINE_EINVAL;
		goto func_exit;
	}

	if (increment) {
		value += delta;
	} else {
		if (delta > (int) value) {
			value = 0;
		} else {
			value -= delta;
		}
	}

	snprintf(value_buf, sizeof(value_buf), "%" PRIu64, value);
create_new_value:
	*cas = mci_get_cas(engine);

	new_tpl = ib_cb_read_tuple_create(cursor_data->crsr);

	assert(!cursor_data->mysql_tbl || engine->enable_binlog
	       || engine->enable_mdl);

	/* The cas, exp and flags field are not changing, so use the
	data from result */
	err = innodb_api_set_tpl(new_tpl, meta_info, col_info,
				 key, len, value_buf, strlen(value_buf),
				 *cas,
				 result.col_value[MCI_COL_EXP].value_int,
				 result.col_value[MCI_COL_FLAG].value_int,
				 column_used,
				 engine->enable_binlog
				 ? cursor_data->mysql_tbl : NULL,
				 true);

	if (err != DB_SUCCESS) {
		ib_cb_tuple_delete(new_tpl);
		goto func_exit;
	}

	if (create_new) {
		err = ib_cb_insert_row(cursor_data->crsr, new_tpl);
		*out_result = initial;

		if (engine->enable_binlog) {
			handler_binlog_row(cursor_data->thd,
					   cursor_data->mysql_tbl, HDL_INSERT);
		}
	} else {
		err = ib_cb_update_row(srch_crsr, old_tpl, new_tpl);
		*out_result = value;

		if (engine->enable_binlog) {
			handler_binlog_row(cursor_data->thd,
					   cursor_data->mysql_tbl, HDL_UPDATE);
		}
	}

	ib_cb_tuple_delete(new_tpl);

func_exit:
	/* Free memory of result. */
	if (result.extra_col_value) {
		free(result.extra_col_value);
	} else {
		if (result.col_value[MCI_COL_VALUE].allocated) {
			free(result.col_value[MCI_COL_VALUE].value_str);
			result.col_value[MCI_COL_VALUE].allocated = false;
		}
	}

	if (ret == ENGINE_SUCCESS) {
		ret = (err == DB_SUCCESS) ? ENGINE_SUCCESS : ENGINE_NOT_STORED;
	}

	return(ret);
}

/*************************************************************//**
This is the main interface to following memcached commands:
	1) add
	2) replace
	3) append
	4) prepend
	5) set
	6) cas
@return ENGINE_SUCCESS if successful, otherwise, error code */
ENGINE_ERROR_CODE
innodb_api_store(
/*=============*/
	innodb_engine_t*	engine,	/*!< in: InnoDB Memcached engine */
	innodb_conn_data_t*	cursor_data,/*!< in/out: cursor info */
	const char*		key,	/*!< in: key value */
	int			len,	/*!< in: key length */
	uint32_t		val_len,/*!< in: value length */
	uint64_t		exp,	/*!< in: expire time */
	uint64_t*		cas,	/*!< out: cas value */
	uint64_t		input_cas,/*!< in: cas value supplied by user */
	uint64_t		flags,	/*!< in: flags */
	ENGINE_STORE_OPERATION	op)	/*!< in: Operations */
{
	ib_err_t	err = DB_ERROR;
	mci_item_t	result;
	ib_tpl_t	old_tpl = NULL;
	ENGINE_ERROR_CODE stored = ENGINE_NOT_STORED;
	ib_crsr_t	srch_crsr = cursor_data->crsr;

	/* Skip search for add operation. Rely on the unique index of
	key to check any duplicates */
	if (op == OPERATION_ADD) {
		err = DB_RECORD_NOT_FOUND;
		memset(&result, 0, sizeof(result));
	} else {
		/* First check whether record with the key value exists */
		err = innodb_api_search(cursor_data, &srch_crsr,
					key, len, &result, &old_tpl, false);
	}

	/* If the return message is not success or record not found, just
	exit */
	if (err != DB_SUCCESS && err != DB_RECORD_NOT_FOUND) {
		goto func_exit;
	}

	switch (op) {
	case OPERATION_ADD:
		err = innodb_api_insert(engine, cursor_data, key, len,
					val_len, exp, cas, flags);
		break;
	case OPERATION_REPLACE:
		if (err == DB_SUCCESS) {
			err = innodb_api_update(engine, cursor_data, srch_crsr,
						key, len, val_len, exp,
						cas, flags, old_tpl, &result);
		}
		break;
	case OPERATION_APPEND:
	case OPERATION_PREPEND:
		/* FIXME: Check cas is used for append and prepend */
		/* if (*cas != result.col_value[MCI_COL_CAS].value_int) {
			stored = ENGINE_KEY_EEXISTS;
			break;
		} */

		if (err == DB_SUCCESS) {
			err = innodb_api_link(engine, cursor_data, srch_crsr,
					      key, len, val_len, exp,
					      cas, flags,
					      (op == OPERATION_APPEND),
					      old_tpl, &result);
		}
		break;
	case OPERATION_SET:
		if (err == DB_SUCCESS) {
			err = innodb_api_update(engine, cursor_data,
						srch_crsr, key, len, val_len,
						exp, cas, flags,
						old_tpl, &result);
		} else {
			err = innodb_api_insert(engine, cursor_data, key, len,
						val_len, exp, cas, flags);
		}
		break;
	case OPERATION_CAS:
		if (err != DB_SUCCESS) {
			stored = ENGINE_KEY_ENOENT;

		} else if (input_cas
			   == result.col_value[MCI_COL_CAS].value_int) {
			err = innodb_api_update(engine, cursor_data, srch_crsr,
						key, len, val_len, exp,
						cas, flags, old_tpl, &result);

		} else {
			stored = ENGINE_KEY_EEXISTS;
		}
		break;
	}

	/* Free memory of result. */
	if (result.extra_col_value) {
		free(result.extra_col_value);
	} else {
		if (result.col_value[MCI_COL_VALUE].allocated) {
			free(result.col_value[MCI_COL_VALUE].value_str);
			result.col_value[MCI_COL_VALUE].allocated = false;
		}
	}

func_exit:
	if (err == DB_SUCCESS && stored == ENGINE_NOT_STORED) {
		stored = ENGINE_SUCCESS;
	}

	return(stored);
}

/*************************************************************//**
Implement the "flush_all" command, map to InnoDB's "trunk table" operation
return ENGINE_SUCCESS is all successful */
ENGINE_ERROR_CODE
innodb_api_flush(
/*=============*/
	innodb_engine_t*	engine,	/*!< in: InnoDB Memcached engine */
	innodb_conn_data_t*	conn_data,/*!< in/out: cursor affiliated
					with a connection */
	const char*		dbname,	/*!< in: database name */
	const char*		name)	/*!< in: table name */
{
	ib_err_t	err = DB_SUCCESS;
	char		table_name[MAX_TABLE_NAME_LEN
				   + MAX_DATABASE_NAME_LEN + 1];
	ib_id_u64_t	new_id;

#ifdef _WIN32
	sprintf(table_name, "%s\%s", dbname, name);
#else
	snprintf(table_name, sizeof(table_name), "%s/%s", dbname, name);
#endif
	/* currently, we implement engine flush as truncate table */
	err  = ib_cb_table_truncate(table_name, &new_id);

	/* If binlog is enabled, log the truncate table statement */
	if (err == DB_SUCCESS && engine->enable_binlog) {
		void*  thd = conn_data->thd;

		snprintf(table_name, sizeof(table_name), "%s.%s", dbname, name);
		handler_binlog_truncate(thd, table_name);
	}

	return(err);
}

/*************************************************************//**
Increment read and write counters, if they exceed the batch size,
commit the transaction. */
bool
innodb_reset_conn(
/*==============*/
	innodb_conn_data_t*	conn_data,	/*!< in/out: cursor affiliated
						with a connection */
	bool			has_lock,	/*!< in: has lock on
						connection */
	bool			commit,		/*!< in: commit or abort trx */
	bool			has_binlog)	/*!< in: binlog enabled */
{
	bool	commit_trx = false;

	LOCK_CURRENT_CONN_IF_NOT_LOCKED(has_lock, conn_data);

	if (conn_data->crsr) {
		ib_cb_cursor_reset(conn_data->crsr);
	}

	if (conn_data->read_crsr) {
		ib_cb_cursor_reset(conn_data->read_crsr);
	}

	if (conn_data->idx_crsr) {
		ib_cb_cursor_reset(conn_data->idx_crsr);
	}

	if (conn_data->idx_read_crsr) {
		ib_cb_cursor_reset(conn_data->idx_read_crsr);
	}

	if (conn_data->crsr_trx) {
		ib_crsr_t		ib_crsr;
		meta_cfg_info_t*	meta_info = conn_data->conn_meta;
		meta_index_t*		meta_index = &meta_info->index_info;

		if (meta_index->srch_use_idx == META_USE_SECONDARY) {
			assert(conn_data->idx_crsr
			       || conn_data->idx_read_crsr);

			ib_crsr = conn_data->idx_crsr
				  ? conn_data->idx_crsr
				  : conn_data->idx_read_crsr;
		} else {
			assert(conn_data->crsr
			       || conn_data->read_crsr);

			ib_crsr = conn_data->crsr
				  ? conn_data->crsr
				  : conn_data->read_crsr;
		}

		if (commit) {
			if (has_binlog && conn_data->thd
			    && conn_data->mysql_tbl) {
				handler_binlog_commit(conn_data->thd,
						      conn_data->mysql_tbl);
			}

			ib_cb_cursor_commit_trx(
				ib_crsr, conn_data->crsr_trx);
		} else {
			if (has_binlog && conn_data->thd
			    && conn_data->mysql_tbl) {
				handler_binlog_rollback(conn_data->thd,
							conn_data->mysql_tbl);
			}

			ib_cb_trx_rollback(conn_data->crsr_trx);
		}

		commit_trx = true;
		conn_data->in_use = false;
	}

	conn_data->n_writes_since_commit = 0;
	conn_data->n_reads_since_commit = 0;

	UNLOCK_CURRENT_CONN_IF_NOT_LOCKED(has_lock, conn_data);
	return(commit_trx);
}

/*************************************************************//**
Increment read and write counters, if they exceed the batch size,
commit the transaction. */
void
innodb_api_cursor_reset(
/*====================*/
	innodb_engine_t*	engine,		/*!< in: InnoDB Memcached
						engine */
	innodb_conn_data_t*	conn_data,	/*!< in/out: cursor affiliated
						with a connection */
	conn_op_type_t		op_type,	/*!< in: type of DML performed */
	bool			commit)		/*!< in: commit or abort trx */
{
	bool		commit_trx = false;

	switch (op_type) {
	case CONN_OP_READ:
		conn_data->n_total_reads++;
		conn_data->n_reads_since_commit++;
		break;
	case CONN_OP_DELETE:
	case CONN_OP_WRITE:
		conn_data->n_total_writes++;
		conn_data->n_writes_since_commit++;
		break;
	case CONN_OP_FLUSH:
		break;
	}

	if (conn_data->n_reads_since_commit >= engine->read_batch_size
	    || conn_data->n_writes_since_commit >= engine->write_batch_size
	    || (op_type == CONN_OP_FLUSH) || !commit) {
		commit_trx = innodb_reset_conn(
			conn_data, op_type == CONN_OP_FLUSH, commit,
			engine->enable_binlog);
	}

	if (!commit_trx) {
		LOCK_CURRENT_CONN_IF_NOT_LOCKED(op_type == CONN_OP_FLUSH,
						conn_data);
		if (op_type != CONN_OP_FLUSH) {
			assert(conn_data->in_use);
		}

		conn_data->in_use = false;
		UNLOCK_CURRENT_CONN_IF_NOT_LOCKED(op_type == CONN_OP_FLUSH,
						  conn_data);
	}
}

/** Following are a set of InnoDB callback function wrappers for functions
that will be used outside innodb_api.c */

/*************************************************************//**
Close a cursor
@return DB_SUCCESS if successful or error code */
ib_err_t
innodb_cb_cursor_close(
/*===================*/
	ib_crsr_t	ib_crsr)	/*!< in/out: cursor to close */
{
	return(ib_cb_cursor_close(ib_crsr));
}

/*************************************************************//**
Commit the transaction
@return DB_SUCCESS if successful or error code */
ib_err_t
innodb_cb_trx_commit(
/*=================*/
	ib_trx_t	ib_trx)		/*!< in/out: transaction to commit */
{
	return(ib_cb_trx_commit(ib_trx));
}

/*************************************************************//**
Close table associated to the connection
@return DB_SUCCESS if successful or error code */
ib_err_t
innodb_cb_close_thd(
/*=================*/
	void*		thd)		/*!<in: THD */
{
	return(ib_cb_close_thd(thd));
}

/*****************************************************************//**
update the cursor with new transactions and also reset the cursor
@return DB_SUCCESS or err code */
ib_err_t
innodb_cb_cursor_new_trx(
/*=====================*/
	ib_crsr_t	ib_crsr,	/*!< in/out: InnoDB cursor */
	ib_trx_t	ib_trx)		/*!< in: transaction */
{
	return(ib_cb_cursor_new_trx(ib_crsr, ib_trx));
}

/*****************************************************************//**
Set the Lock an InnoDB cursor/table.
@return DB_SUCCESS or error code */
ib_err_t
innodb_cb_cursor_lock(
/*==================*/
	innodb_engine_t* eng,		/*!< in: InnoDB Memcached engine */
	ib_crsr_t	ib_crsr,	/*!< in/out: InnoDB cursor */
	ib_lck_mode_t	ib_lck_mode)	/*!< in: InnoDB lock mode */
{
	ib_err_t	err = DB_SUCCESS;

	if (ib_lck_mode == IB_LOCK_TABLE_X) {
		/* Table lock only */
		err = ib_cb_cursor_lock(ib_crsr, IB_LOCK_X);
	} else if (eng && eng->cfg_status & IB_CFG_DISABLE_ROWLOCK) {
		/* Table lock only */
		if (ib_lck_mode == IB_LOCK_X) {
			err = ib_cb_cursor_lock(ib_crsr, IB_LOCK_IX);
		} else {
			err = ib_cb_cursor_lock(ib_crsr, IB_LOCK_IS);
		}
	} else {
		err = ib_cb_cursor_set_lock(ib_crsr, ib_lck_mode);
	}

	return(err);
}

/*****************************************************************//**
Create an InnoDB tuple used for index/table search.
@return own: Tuple for current index */
ib_tpl_t
innodb_cb_read_tuple_create(
/*========================*/
	ib_crsr_t	ib_crsr)	/*!< in: Cursor instance */
{
	return(ib_cb_read_tuple_create(ib_crsr));
}

/*****************************************************************//**
Move cursor to the first record in the table.
@return DB_SUCCESS or err code */
ib_err_t
innodb_cb_cursor_first(
/*===================*/
	ib_crsr_t	ib_crsr)	/*!< in: InnoDB cursor instance */
{
	return(ib_cb_cursor_first(ib_crsr));
}

/*****************************************************************//**
Get a column type, length and attributes from the tuple.
@return len of column data */
ib_ulint_t
innodb_cb_col_get_meta(
/*===================*/
	ib_tpl_t	ib_tpl,		/*!< in: tuple instance */
	ib_ulint_t	i,		/*!< in: column index in tuple */
	ib_col_meta_t*	ib_col_meta)	/*!< out: column meta data */
{
	return(ib_cb_col_get_meta(ib_tpl, i, ib_col_meta));
}

/*****************************************************************//**
Destroy an InnoDB tuple. */
void
innodb_cb_tuple_delete(
/*===================*/
	ib_tpl_t	ib_tpl)		/*!< in,own: Tuple instance to delete */
{
	ib_cb_tuple_delete(ib_tpl);
	return;
}

/*****************************************************************//**
Return the number of columns in the tuple definition.
@return number of columns */
ib_ulint_t
innodb_cb_tuple_get_n_cols(
/*=======================*/
	const ib_tpl_t	ib_tpl)		/*!< in: Tuple for table/index */
{
	return(ib_cb_tuple_get_n_cols(ib_tpl));
}

/*****************************************************************//**
Get a column value pointer from the tuple.
@return NULL or pointer to buffer */
const void*
innodb_cb_col_get_value(
/*====================*/
	ib_tpl_t	ib_tpl,		/*!< in: tuple instance */
	ib_ulint_t	i)		/*!< in: column index in tuple */
{
	return(ib_cb_col_get_value(ib_tpl, i));
}

/********************************************************************//**
Open a table using the table name.
@return table instance if found */
ib_err_t
innodb_cb_open_table(
/*=================*/
	const char*	name,		/*!< in: table name to lookup */
	ib_trx_t	ib_trx,		/*!< in: transaction */
	ib_crsr_t*	ib_crsr)	/*!< in: cursor to be used */
{
	return(ib_cb_open_table(name, ib_trx, ib_crsr));
}

/*****************************************************************//**
Get a column name from the tuple.
@return name of the column */
char*
innodb_cb_col_get_name(
/*===================*/
	ib_crsr_t	ib_crsr,	/*!< in: InnoDB cursor instance */
	ib_ulint_t	i)		/*!< in: column index in tuple */
{
	return(ib_cb_col_get_name(ib_crsr, i));
}

/*****************************************************************//**
Open an InnoDB secondary index cursor and return a cursor handle to it.
@return DB_SUCCESS or err code */
ib_err_t
innodb_cb_cursor_open_index_using_name(
/*===================================*/
	ib_crsr_t	ib_open_crsr,	/*!< in: open/active cursor */
	const char*	index_name,	/*!< in: secondary index name */
	ib_crsr_t*	ib_crsr,	/*!< out,own: InnoDB index cursor */
	int*		idx_type,	/*!< out: index is cluster index */
	ib_id_u64_t*	idx_id)		/*!< out: index id */
{
	return(ib_cb_cursor_open_index_using_name(ib_open_crsr, index_name,
						  ib_crsr, idx_type, idx_id));
}
/*****************************************************************//**
Get InnoDB API configure option
@return configure status */
int
innodb_cb_get_cfg()
/*===============*/
{
	return(ib_cb_get_cfg());
}
<|MERGE_RESOLUTION|>--- conflicted
+++ resolved
@@ -99,11 +99,8 @@
 	(ib_cb_t*) &ib_cb_get_idx_field_name,
 	(ib_cb_t*) &ib_cb_trx_get_start_time,
 	(ib_cb_t*) &ib_cb_cfg_bk_commit_interval,
-<<<<<<< HEAD
-	(ib_cb_t*) &ib_cb_ut_strerr
-=======
+	(ib_cb_t*) &ib_cb_ut_strerr,
 	(ib_cb_t*) &ib_cb_cursor_stmt_begin
->>>>>>> 0e26ace9
 };
 
 /** Set expiration time. If the exp sent by client is larger than
