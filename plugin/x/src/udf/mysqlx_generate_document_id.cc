--- conflicted
+++ resolved
@@ -58,21 +58,13 @@
       return false;
     case 1:
       if (args->arg_type[0] != INT_RESULT) {
-<<<<<<< HEAD
-        fill_server_errmsg(message, "Function expect integer argument"sv);
-=======
         fill_server_errmsg(message, "Function expects integer argument"sv);
->>>>>>> 4d19b5b3
         return true;
       }
       break;
     case 2:
       if (args->arg_type[0] != INT_RESULT || args->arg_type[1] != INT_RESULT) {
-<<<<<<< HEAD
-        fill_server_errmsg(message, "Function expect two integer arguments"sv);
-=======
         fill_server_errmsg(message, "Function expects two integer arguments"sv);
->>>>>>> 4d19b5b3
         return true;
       }
       break;
@@ -80,22 +72,14 @@
       if (args->arg_type[0] != INT_RESULT || args->arg_type[1] != INT_RESULT ||
           args->arg_type[2] != INT_RESULT) {
         fill_server_errmsg(message,
-<<<<<<< HEAD
-                           "Function expect three integer arguments"sv);
-=======
                            "Function expects three integer arguments"sv);
->>>>>>> 4d19b5b3
         return true;
       }
       break;
 
     default:
       fill_server_errmsg(message,
-<<<<<<< HEAD
-                         "Function expect up to three integer arguments"sv);
-=======
                          "Function expects up to three integer arguments"sv);
->>>>>>> 4d19b5b3
       return true;
   }
 
