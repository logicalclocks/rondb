

################## mysql-test\t\innodb_lock_wait_timeout_basic.test ###########
#                                                                             #
# Variable Name: innodb_lock_wait_timeout                                     #
# Scope: Global , Session                                                     #
# Access Type: Dynamic                                                        #
# Data Type: numeric                                                          #
#                                                                             #
#                                                                             #
# Creation Date: 2008-02-07                                                   #
# Author : Sharique Abdullah                                                  #
#                                                                             #
#                                                                             #
# Description:Test Cases of Dynamic System Variable innodb_lock_wait_timeout  #
#             that checks the behavior of this variable in the following ways #
#              * Value Check                                                  #
#              * Scope Check                                                  #
#                                                                             #
# Reference: http://dev.mysql.com/doc/refman/5.1/en/                          #
#  server-system-variables.html                                               #
#                                                                             #
###############################################################################

--source include/have_innodb.inc

SET @start_global_value=@@global.innodb_lock_wait_timeout;
SELECT @start_global_value;

--echo '#---------------------BS_STVARS_032_01----------------------#'
####################################################################
#   Displaying default value                                       #
####################################################################
SELECT COUNT(@@GLOBAL.innodb_lock_wait_timeout);
--echo 1 Expected


--echo '#---------------------BS_STVARS_032_02----------------------#'
####################################################################
#   Check if Value can set                                         #
####################################################################

<<<<<<< HEAD
SELECT COUNT(@@GLOBAL.innodb_lock_wait_timeout);
--echo 1 Expected



=======
SET global innodb_lock_wait_timeout=60;
SELECT @@global.innodb_lock_wait_timeout;
SET session innodb_lock_wait_timeout=60;
SELECT @@session.innodb_lock_wait_timeout;
>>>>>>> dc6b39e1

--echo '#---------------------BS_STVARS_032_03----------------------#'
#################################################################
# Check if the value in GLOBAL Table matches value in variable  #
#################################################################

SELECT @@GLOBAL.innodb_lock_wait_timeout = VARIABLE_VALUE
FROM INFORMATION_SCHEMA.GLOBAL_VARIABLES
WHERE VARIABLE_NAME='innodb_lock_wait_timeout';
--echo 1 Expected

SELECT COUNT(@@GLOBAL.innodb_lock_wait_timeout);
--echo 1 Expected

SELECT COUNT(VARIABLE_VALUE)
FROM INFORMATION_SCHEMA.GLOBAL_VARIABLES 
WHERE VARIABLE_NAME='innodb_lock_wait_timeout';
--echo 1 Expected



--echo '#---------------------BS_STVARS_032_04----------------------#'
################################################################################
#  Check if accessing variable with and without GLOBAL point to same variable  #
################################################################################
SELECT @@innodb_lock_wait_timeout = @@GLOBAL.innodb_lock_wait_timeout;
--echo 1 Expected



--echo '#---------------------BS_STVARS_032_05----------------------#'
################################################################################
#   Check if innodb_lock_wait_timeout can be accessed with and without @@ sign #
################################################################################

SELECT COUNT(@@innodb_lock_wait_timeout);
--echo 1 Expected

SELECT COUNT(@@local.innodb_lock_wait_timeout);

SELECT COUNT(@@SESSION.innodb_lock_wait_timeout);

SELECT COUNT(@@GLOBAL.innodb_lock_wait_timeout);
--echo 1 Expected

--Error ER_BAD_FIELD_ERROR
SELECT innodb_lock_wait_timeout = @@SESSION.innodb_lock_wait_timeout;

#
# Cleanup
#

SET @@global.innodb_lock_wait_timeout = @start_global_value;
SELECT @@global.innodb_lock_wait_timeout;<|MERGE_RESOLUTION|>--- conflicted
+++ resolved
@@ -40,18 +40,10 @@
 #   Check if Value can set                                         #
 ####################################################################
 
-<<<<<<< HEAD
-SELECT COUNT(@@GLOBAL.innodb_lock_wait_timeout);
---echo 1 Expected
-
-
-
-=======
 SET global innodb_lock_wait_timeout=60;
 SELECT @@global.innodb_lock_wait_timeout;
 SET session innodb_lock_wait_timeout=60;
 SELECT @@session.innodb_lock_wait_timeout;
->>>>>>> dc6b39e1
 
 --echo '#---------------------BS_STVARS_032_03----------------------#'
 #################################################################
