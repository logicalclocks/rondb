--- conflicted
+++ resolved
@@ -18,13 +18,8 @@
 call mtr.add_suppression("\\[ERROR\\].*ibd can't be decrypted, please confirm the keyfile is match and keyring plugin is loaded");
 call mtr.add_suppression("\\[ERROR\\].*Plugin keyring_file reported: 'keyring_file initialization failure.");
 call mtr.add_suppression("\\[ERROR\\].*Plugin keyring_file reported: 'File .*keyring' not found .*");
-<<<<<<< HEAD
-call mtr.add_suppression("\\[ERROR\\] .*\\[[^]]*\\] \\[[^]]*\\] InnoDB: Encryption can't find master key, please check the keyring plugin is loaded.");
-call mtr.add_suppression("\\[ERROR\\] .* Check keyring plugin fail, please check the keyring plugin is loaded.");
-=======
 call mtr.add_suppression("\\[ERROR\\] \\[[^]]*\\] \\[[^]]*\\] Encryption can't find master key, please check the keyring plugin is loaded.");
 call mtr.add_suppression("\\[ERROR\\] \\[[^]]*\\] \\[[^]]*\\] Check keyring plugin fail, please check the keyring plugin is loaded.");
->>>>>>> 4b35d429
 -- enable_query_log
 
 --echo #########################################################################
