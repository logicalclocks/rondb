#
# WL#6915: InnoDB: Undo logs for temp-tables (and related objects) should
# reside in temp-tablespace
#
--source include/have_debug.inc

# Valgrind can hang or return spurious messages on DBUG_SUICIDE
--source include/not_valgrind.inc
# Avoid CrashReporter popup on Mac
--source include/not_crashrep.inc

# In the test scenario, there can be orphaned .frm files.
# These are expected.  So suppressing the associated warnings.
call mtr.add_suppression("\\[ERROR\\] InnoDB: table .* does not exist "
			 "in the InnoDB internal");
call mtr.add_suppression("Found .* prepared XA transactions");

################################################################################
#
# Will test following scenarios:
# 1. Hitting crash while preparing xa trx.
# 2. Hitting crash while committing normal trx involving temp/non-temp tables.
# 3. try to start server with different values of innodb_rollback_segments.
#    (try scenario such that a rollback segment is shared by multiple trxs).
#
################################################################################

#-----------------------------------------------------------------------------
#
# create test-bed
#

set global innodb_file_per_table = off;
let $MYSQL_TMP_DIR = `select @@tmpdir`;
let $MYSQL_DATA_DIR = `select @@datadir`;
let SEARCH_FILE = $MYSQLTEST_VARDIR/log/my_restart.err;
let $args = --loose-console > $SEARCH_FILE 2>&1;
let crash = $args --innodb-force-recovery-crash;

#-----------------------------------------------------------------------------
#
# 1. Hitting crash while preparing xa trx.
#
create temporary table t1 (i int) engine=innodb;
create table t2 (i int) engine=innodb;
#
insert into t2 values (301);
xa start 'tx2';
insert into t1 values (2), (3);
insert into t2 values (202), (303);
select * from t1;
select * from t2;
xa end 'tx2';
--exec echo "restart" > $MYSQLTEST_VARDIR/tmp/mysqld.1.expect
set session debug="+d,ib_trx_crash_during_xa_prepare_step";
--error 2013
xa prepare 'tx2';
#
--enable_reconnect
--source include/wait_until_connected_again.inc
--disable_reconnect
#
select * from t2;
drop table t2;

#-----------------------------------------------------------------------------
#
# 2. Hitting crash while committing normal trx involving temp/non-temp tables.
#
use test;
create temporary table t1
	(a int, b char(100), c char(100)) engine = innodb;
create table t2
	(a int, b char(100), c char(100)) engine = innodb;
delimiter |;
create procedure populate_t1_t2()
begin
	declare i int default 1;
	while (i <= 50) DO
		insert into t1 values (i, 'a', 'b');
		insert into t2 values (i, 'a', 'b');
		set i = i + 1;
	end while;
end|
delimiter ;|
call populate_t1_t2;
begin;
call populate_t1_t2();
update t1 set a = a + 1;
update t2 set a = a + 1;
select count(*) from t1;
select count(*) from t2;
--source include/expect_crash.inc
set session debug="+d,ib_trx_crash_during_commit";
# With bin-log enabled, COMMIT prepares the transaction before doing SE commit.
# So on restart, the prepared trx is recovered. Without bin-log, the trx would
# have been rolled back. Hence, crashing before commit.
--disable_query_log
if (`SELECT @@log_bin = 1`)
{
set session debug="+d,crash_commit_before";
}
--enable_query_log
--error 2013
commit;
#
--enable_reconnect
--source include/start_mysqld.inc
--source include/wait_until_connected_again.inc
--disable_reconnect
#
select count(*) from t2;
drop table t2;
drop procedure populate_t1_t2;

#-----------------------------------------------------------------------------
#
# 3. try to start server with different values of innodb_rollback_segments.
#    (try scenario such that a rollback segment is shared by multiple trxs).
#
let $restart_parameters = restart: --innodb_rollback_segments=1;
--source include/restart_mysqld.inc
#
create table t (i int) engine=innodb;
insert into t values (1);
insert into t values (2);
create temporary table t2 (i int) engine=innodb;
insert into t values (1);
insert into t values (2);
drop table t;
drop table t2;
#
connect (con1,localhost,root,,);
connect (con2,localhost,root,,);
#
connection default;
delimiter |;
create procedure populate_t1_t2()
begin
	declare i int default 1;
	while (i <= 100) DO
		insert into t1 values (i, 'a', 'b');
		insert into t2 values (i, 'a', 'b');
		set i = i + 1;
	end while;
end|
delimiter ;|
create table t2
	(a int, b char(100), c char(100)) engine = innodb;
#
connection con1;
create temporary table t1
	(a int, b char(100), c char(100)) engine = innodb;
call populate_t1_t2();
select count(*) from t1;
drop table t1;
#
connection con2;
create temporary table t1
	(a int, b char(100), c char(100)) engine = innodb;
call populate_t1_t2();
commit;
select count(*) from t1;
drop table t1;
#
connection default;
drop table t2;
drop procedure populate_t1_t2;
#
<<<<<<< HEAD
# trying with value innodb_undo_logs = 1 (so only slot-0 redo rseg is active)
#
let $restart_parameters = restart: --innodb_undo_logs=1;
=======
# trying with value innodb_rollback_segments = 10 (so only slot-0 redo rseg is active)
#
let $restart_parameters = restart: --innodb_rollback_segments=10;
>>>>>>> 9fb2a967
--source include/restart_mysqld.inc
#
create table t (i int) engine=innodb;
insert into t values (1);
insert into t values (2);
create temporary table t2 (i int) engine=innodb;
insert into t values (1);
insert into t values (2);
drop table t;
drop table t2;
#
<<<<<<< HEAD
# trying with value innodb_undo_logs = 8 (this will make 8 redo rseg active).
#
let $restart_parameters = restart: --innodb_undo_logs=8;
=======
# trying with value innodb_rollback_segments = 40 (this will make 8 redo rseg active).
#
let $restart_parameters = restart: --innodb_rollback_segments=40;
>>>>>>> 9fb2a967
--source include/restart_mysqld.inc
#
create table t (i int) engine=innodb;
insert into t values (1);
insert into t values (2);
insert into t values (2);
insert into t values (2);
insert into t values (2);
create temporary table t2 (i int) engine=innodb;
insert into t values (1);
insert into t values (2);
insert into t values (2);
insert into t values (2);
insert into t values (2);
insert into t values (2);
drop table t;
drop table t2;<|MERGE_RESOLUTION|>--- conflicted
+++ resolved
@@ -167,15 +167,9 @@
 drop table t2;
 drop procedure populate_t1_t2;
 #
-<<<<<<< HEAD
-# trying with value innodb_undo_logs = 1 (so only slot-0 redo rseg is active)
-#
-let $restart_parameters = restart: --innodb_undo_logs=1;
-=======
-# trying with value innodb_rollback_segments = 10 (so only slot-0 redo rseg is active)
-#
-let $restart_parameters = restart: --innodb_rollback_segments=10;
->>>>>>> 9fb2a967
+# trying with value innodb_rollback_segments = 1 (so only slot-0 redo rseg is active)
+#
+let $restart_parameters = restart: --innodb_rollback_segments=1;
 --source include/restart_mysqld.inc
 #
 create table t (i int) engine=innodb;
@@ -187,15 +181,9 @@
 drop table t;
 drop table t2;
 #
-<<<<<<< HEAD
-# trying with value innodb_undo_logs = 8 (this will make 8 redo rseg active).
-#
-let $restart_parameters = restart: --innodb_undo_logs=8;
-=======
-# trying with value innodb_rollback_segments = 40 (this will make 8 redo rseg active).
-#
-let $restart_parameters = restart: --innodb_rollback_segments=40;
->>>>>>> 9fb2a967
+# trying with value innodb_rollback_segments = 8 (this will make 8 redo rseg active).
+#
+let $restart_parameters = restart: --innodb_rollback_segments=8;
 --source include/restart_mysqld.inc
 #
 create table t (i int) engine=innodb;
