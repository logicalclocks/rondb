#
# Bug 21922176 - PREBUILT->SEARCH_TUPLE CREATED WITHOUT INCLUDING
# THE NUMBER OF VIRTUAL COLUMNS
#
CREATE TABLE t1 (a INT, a1 INT GENERATED ALWAYS AS (a) VIRTUAL, a2 INT
GENERATED ALWAYS AS (a) VIRTUAL, a3 INT GENERATED ALWAYS AS (a) VIRTUAL, a4
INT GENERATED ALWAYS AS (a) VIRTUAL, a5 INT GENERATED ALWAYS AS (a) VIRTUAL,
a6 INT GENERATED ALWAYS AS (a) VIRTUAL, a7 INT GENERATED ALWAYS AS (a)
VIRTUAL, a8 INT GENERATED ALWAYS AS (a) VIRTUAL, a9 INT GENERATED ALWAYS AS
(a) VIRTUAL, INDEX(a1, a2, a3, a4, a5, a6, a7, a8, a9)) ;
INSERT INTO t1(a) VALUES(10);
SELECT * FROM t1 WHERE a1=10 AND a2 = 10 AND a3 =10 AND a4 = 10 AND a5=10 AND
a6=10 AND a7=10 AND a8=10 AND a9=10;
a	a1	a2	a3	a4	a5	a6	a7	a8	a9
10	10	10	10	10	10	10	10	10	10
DROP TABLE t1;
#
# Bug 22572997 - GCOL:INNODB: FAILING ASSERTION: N < REC_OFFS_N_FIELDS(
# OFFSETS)
#
SET @@SESSION.sql_mode=0;
CREATE TABLE t1(
c1 int(1)AUTO_INCREMENT,
c2 int(1),
c3 int(1)GENERATED ALWAYS AS ((c2 + c2)) VIRTUAL,
c4 int(1)GENERATED ALWAYS AS ((c3 + c2)) VIRTUAL,
c5 date,
c6 date GENERATED ALWAYS AS((c5 + interval 30 day)) VIRTUAL,
c7 DATE,
c8 time,
c9 DATE GENERATED ALWAYS AS(addtime(c7,c8)) VIRTUAL,
c10 time GENERATED ALWAYS AS(addtime(c7,c8)) VIRTUAL,
c11 DATE GENERATED ALWAYS AS(addtime(c9,c8)) VIRTUAL,
c12 CHAR(1),
c13 CHAR(1)GENERATED ALWAYS AS (concat(c12,c12)) VIRTUAL,
c14 CHAR(2)GENERATED ALWAYS AS (concat(c13,'x')) VIRTUAL,
PRIMARY KEY(c1),
KEY c4_6(c4,c11)
)ENGINE=InnoDB DEFAULT CHARSET=latin1;
Warnings:
Warning	1681	Integer display width is deprecated and will be removed in a future release.
Warning	1681	Integer display width is deprecated and will be removed in a future release.
Warning	1681	Integer display width is deprecated and will be removed in a future release.
Warning	1681	Integer display width is deprecated and will be removed in a future release.
CREATE TABLE t2(
c1 int(1)AUTO_INCREMENT,
c2 int(1),
c3 int(1)GENERATED ALWAYS AS ((c2 + c2)) VIRTUAL,
c4 int(1)GENERATED ALWAYS AS ((c3 + c2)) VIRTUAL,
c5 date,
c6 date GENERATED ALWAYS AS((c5 + interval 30 day)) VIRTUAL,
c6a date GENERATED ALWAYS AS((c6 + interval 30 day)) VIRTUAL,
c7 DATE,
c8 time,
c9 DATE GENERATED ALWAYS AS(addtime(c7,c8)) VIRTUAL,
c10 time GENERATED ALWAYS AS(addtime(c7,c8)) VIRTUAL,
c11 DATE GENERATED ALWAYS AS(addtime(c9,c8)) VIRTUAL,
c11a time GENERATED ALWAYS AS(addtime(c7,c10)) VIRTUAL,
c12 CHAR(1),
c13 CHAR(2)GENERATED ALWAYS AS (concat(c12,c12)) VIRTUAL,
c14 CHAR(4)GENERATED ALWAYS AS (concat(c13,'x')) VIRTUAL,
PRIMARY KEY(c1),
KEY c13(c13),
KEY c4_6(c4,c11)
)ENGINE=InnoDB DEFAULT CHARSET=latin1;
Warnings:
Warning	1681	Integer display width is deprecated and will be removed in a future release.
Warning	1681	Integer display width is deprecated and will be removed in a future release.
Warning	1681	Integer display width is deprecated and will be removed in a future release.
Warning	1681	Integer display width is deprecated and will be removed in a future release.
INSERT INTO t2(c1,c2,c5,c7,c8,c12)VALUES (0,0,0,0,0,'v');
CREATE TABLE t3(
c1 int(1)AUTO_INCREMENT,
c2 int(1),
c3 int(1)GENERATED ALWAYS AS ((c2 + c2)) VIRTUAL,
c4 int(1)GENERATED ALWAYS AS ((c3 + c2)) VIRTUAL,
c5 date,
c7 DATE,
c8 time,
c9 DATE GENERATED ALWAYS AS(addtime(c7,c8)) VIRTUAL,
c11 DATE GENERATED ALWAYS AS(addtime(c9,c8)) VIRTUAL,
c12 CHAR(1),
PRIMARY KEY(c1),
KEY c4_6(c4,c11)
)ENGINE=InnoDB DEFAULT CHARSET=latin1;
Warnings:
Warning	1681	Integer display width is deprecated and will be removed in a future release.
Warning	1681	Integer display width is deprecated and will be removed in a future release.
Warning	1681	Integer display width is deprecated and will be removed in a future release.
Warning	1681	Integer display width is deprecated and will be removed in a future release.
INSERT INTO t3(c1,c2,c5,c7,c8,c12)VALUES
(0,0,0,0,0,'q'),(0,0,0,0,0,'g'),(0,0,0,0,0,'l'),(0,0,0,0,0,1),(0,0,0,0,0,'v'),
(0,1,0,0,0,'c'),(0,0,0,0,0,'x');
UPDATE
t2 AS O1,t3 AS O2
SET O1.c12=1
WHERE O1.c14 NOT IN
(
SELECT
DISTINCT I1.c14 AS y
FROM t1 AS I1
ORDER BY I1.c14);
SET @@SESSION.sql_mode=default;
DROP TABLE t1, t2, t3;
#
# Bug 22650296 - ASSERTION IN INNOBASE_BUILD_COL_MAP, ALTER
#
CREATE TABLE `ibstd_08` (
`nc00577` tinyint(4) DEFAULT NULL,
`nc07844` varchar(41) DEFAULT NULL,
`gc01908` point NOT NULL,
`nc04156` char(17) DEFAULT NULL,
`nc09536` longblob NOT NULL,
`nc09231` decimal(10,0) NOT NULL,
`a` int(11) NOT NULL,
`b` varchar(198) NOT NULL,
`nc04560` mediumtext,
`c` char(187) DEFAULT NULL,
`vbidxcol` char(3) GENERATED ALWAYS AS (substr(`b`,1,3)) VIRTUAL,
`gc00881` polygon NOT NULL,
`nc05121` int(11) NOT NULL DEFAULT '85941481',
KEY `a` (`a`),
KEY `b` (`b`(3),`a`),
KEY `c` (`c`(99),`b`(25)),
KEY `b_2` (`b`(5),`c`(10),`a`),
KEY `vbidxcol` (`vbidxcol`),
KEY `a_2` (`a`,`vbidxcol`),
KEY `vbidxcol_2` (`vbidxcol`),
FULLTEXT KEY `ftsic` (`c`,`b`)
) ENGINE=InnoDB;
Warnings:
Warning	1681	Integer display width is deprecated and will be removed in a future release.
Warning	1681	Integer display width is deprecated and will be removed in a future release.
Warning	1681	Integer display width is deprecated and will be removed in a future release.
Warning	1831	Duplicate index 'vbidxcol_2' defined on the table 'test.ibstd_08'. This is deprecated and will be disallowed in a future release.
ALTER TABLE ibstd_08  ADD COLUMN nc07006 BIGINT  AUTO_INCREMENT NOT NULL  , ADD KEY auto_nc07006(nc07006);
Warnings:
Warning	124	InnoDB rebuilding table to add column FTS_DOC_ID
DROP TABLE ibstd_08;
#
# Bug 22899305 - GCOLS: FAILING ASSERTION: !(COL->PRTYPE & 256)
# AND SEGFAULT
#
set sql_mode="";
create table t (a int) engine=innodb;
create table s (
b int generated always as (1) virtual,
c int,
d int generated always as (1) virtual not null,
key (d)
) engine=innodb;
insert into t(a) values ((select d from s for update));
insert into s(c) values ('');
Warnings:
Warning	1366	Incorrect integer value: '' for column 'c' at row 1
SET sql_mode = default;
drop table if exists t,s;
#
# Bug 23014521 - GCOL:INNODB: FAILING ASSERTION: !IS_V
#
CREATE TABLE t1 (
col1 int(11) NOT NULL,
col2 int(11) DEFAULT NULL,
col3 int(11) NOT NULL,
col4 int(11) DEFAULT NULL,
col5 int(11) GENERATED ALWAYS AS ((col1 % col4)) VIRTUAL,
col6 int(11) GENERATED ALWAYS AS ((col2 - col4)) VIRTUAL,
col5x int(11) GENERATED ALWAYS AS ((col3 / col2)) VIRTUAL,
col6b varchar(20) GENERATED ALWAYS AS (col2) VIRTUAL,
col6x int(11) GENERATED ALWAYS AS ((col2 % col1)) VIRTUAL,
col7 int(11) GENERATED ALWAYS AS ((col6x + col5x)) VIRTUAL,
col8 int(11) GENERATED ALWAYS AS ((col5x / col5)) VIRTUAL,
col7x int(11) GENERATED ALWAYS AS ((col5x + col5)) VIRTUAL,
col8x int(11) GENERATED ALWAYS AS ((col5 / col5x)) VIRTUAL,
col9 text,
col2b varchar(20) GENERATED ALWAYS AS (col4) VIRTUAL,
col8a int(11) GENERATED ALWAYS AS (col2) VIRTUAL,
col4b varchar(20) GENERATED ALWAYS AS (col4) VIRTUAL,
col1c int(11) GENERATED ALWAYS AS ((col2 * col1)) VIRTUAL,
extra int(11) DEFAULT NULL,
col5c int(11) GENERATED ALWAYS AS ((col1 / col1)) VIRTUAL,
col6a bigint(20) GENERATED ALWAYS AS ((col3 / col1)) VIRTUAL,
col1a varchar(20) GENERATED ALWAYS AS (col6) VIRTUAL,
col6c int(11) GENERATED ALWAYS AS ((col2 % col2)) VIRTUAL,
col7c bigint(20) GENERATED ALWAYS AS ((col2 / col1)) VIRTUAL,
col2c int(11) GENERATED ALWAYS AS ((col5 % col5)) VIRTUAL,
col1b int(11) GENERATED ALWAYS AS ((col1 / col2)) VIRTUAL,
col3b bigint(20) GENERATED ALWAYS AS ((col6x % col6)) VIRTUAL,
UNIQUE KEY idx7 (col1,col3,col2),
UNIQUE KEY uidx (col9(10)),
KEY idx15 (col9(10) DESC,col2 DESC),
KEY idx10 (col9(10) DESC,col1 DESC),
KEY idx11 (col6x DESC),
KEY idx6 (col9(10) DESC,col7 DESC),
KEY idx14 (col6 DESC)
) ENGINE=InnoDB DEFAULT CHARSET=latin1;
Warnings:
Warning	1681	Integer display width is deprecated and will be removed in a future release.
Warning	1681	Integer display width is deprecated and will be removed in a future release.
Warning	1681	Integer display width is deprecated and will be removed in a future release.
Warning	1681	Integer display width is deprecated and will be removed in a future release.
Warning	1681	Integer display width is deprecated and will be removed in a future release.
Warning	1681	Integer display width is deprecated and will be removed in a future release.
Warning	1681	Integer display width is deprecated and will be removed in a future release.
Warning	1681	Integer display width is deprecated and will be removed in a future release.
Warning	1681	Integer display width is deprecated and will be removed in a future release.
Warning	1681	Integer display width is deprecated and will be removed in a future release.
Warning	1681	Integer display width is deprecated and will be removed in a future release.
Warning	1681	Integer display width is deprecated and will be removed in a future release.
Warning	1681	Integer display width is deprecated and will be removed in a future release.
Warning	1681	Integer display width is deprecated and will be removed in a future release.
Warning	1681	Integer display width is deprecated and will be removed in a future release.
Warning	1681	Integer display width is deprecated and will be removed in a future release.
Warning	1681	Integer display width is deprecated and will be removed in a future release.
Warning	1681	Integer display width is deprecated and will be removed in a future release.
Warning	1681	Integer display width is deprecated and will be removed in a future release.
Warning	1681	Integer display width is deprecated and will be removed in a future release.
Warning	1681	Integer display width is deprecated and will be removed in a future release.
Warning	1681	Integer display width is deprecated and will be removed in a future release.
ALTER TABLE t1 ADD COLUMN col7a INT GENERATED ALWAYS AS (col5x % col6x)
VIRTUAL, ADD FULLTEXT KEY ftidx ( col9 ), algorithm=inplace;
ERROR 0A000: ALGORITHM=INPLACE is not supported. Reason: INPLACE ADD or DROP of virtual columns cannot be combined with other ALTER TABLE actions. Try ALGORITHM=COPY.
CREATE FULLTEXT INDEX idx ON t1(col9);
Warnings:
Warning	124	InnoDB rebuilding table to add column FTS_DOC_ID
ALTER TABLE t1 ADD COLUMN col7a INT GENERATED ALWAYS AS (col5x % col6x)
VIRTUAL, ADD FULLTEXT KEY ftidx ( col9 ), algorithm=inplace;
Warnings:
Warning	1831	Duplicate index 'ftidx' defined on the table 'test.t1'. This is deprecated and will be disallowed in a future release.
DROP TABLE t1;
CREATE TABLE t1 (
col1 int(11) NOT NULL,
col2 int(11) DEFAULT NULL,
col3 int(11) NOT NULL,
col4 int(11) DEFAULT NULL);
Warnings:
Warning	1681	Integer display width is deprecated and will be removed in a future release.
Warning	1681	Integer display width is deprecated and will be removed in a future release.
Warning	1681	Integer display width is deprecated and will be removed in a future release.
Warning	1681	Integer display width is deprecated and will be removed in a future release.
ALTER TABLE t1 ADD COLUMN col7a INT GENERATED ALWAYS AS (col1 % col2)
VIRTUAL, ADD UNIQUE index idx (col1), algorithm=inplace;
ERROR 0A000: ALGORITHM=INPLACE is not supported. Reason: INPLACE ADD or DROP of virtual columns cannot be combined with other ALTER TABLE actions. Try ALGORITHM=COPY.
DROP TABLE t1;
CREATE TABLE t1 (
col1 int(11) NOT NULL,
col2 int(11) DEFAULT NULL,
col3 int(11) NOT NULL,
col4 int(11) DEFAULT NULL,
col5 int(11) GENERATED ALWAYS AS ((col2 - col4)) VIRTUAL,
col6 int(11) GENERATED ALWAYS AS ((col5 + col1)) VIRTUAL,
col7 bigint(20) GENERATED ALWAYS AS ((col2 / col1)) VIRTUAL,
col8 int(11) GENERATED ALWAYS AS ((col5 % col5)) VIRTUAL,
col9 text,
KEY idx1 (col5 DESC),
KEY idx2 (col6)
) ENGINE=InnoDB DEFAULT CHARSET=latin1;
Warnings:
Warning	1681	Integer display width is deprecated and will be removed in a future release.
Warning	1681	Integer display width is deprecated and will be removed in a future release.
Warning	1681	Integer display width is deprecated and will be removed in a future release.
Warning	1681	Integer display width is deprecated and will be removed in a future release.
Warning	1681	Integer display width is deprecated and will be removed in a future release.
Warning	1681	Integer display width is deprecated and will be removed in a future release.
Warning	1681	Integer display width is deprecated and will be removed in a future release.
Warning	1681	Integer display width is deprecated and will be removed in a future release.
SHOW CREATE TABLE t1;
Table	Create Table
t1	CREATE TABLE `t1` (
  `col1` int NOT NULL,
  `col2` int DEFAULT NULL,
  `col3` int NOT NULL,
  `col4` int DEFAULT NULL,
  `col5` int GENERATED ALWAYS AS ((`col2` - `col4`)) VIRTUAL,
  `col6` int GENERATED ALWAYS AS ((`col5` + `col1`)) VIRTUAL,
  `col7` bigint GENERATED ALWAYS AS ((`col2` / `col1`)) VIRTUAL,
  `col8` int GENERATED ALWAYS AS ((`col5` % `col5`)) VIRTUAL,
  `col9` text,
  KEY `idx1` (`col5` DESC),
  KEY `idx2` (`col6`)
) ENGINE=InnoDB DEFAULT CHARSET=latin1
CHECK TABLE t1;
Table	Op	Msg_type	Msg_text
test.t1	check	status	OK
INSERT INTO t1(col1, col2, col3, col4, col9) VALUES (10, 50, 40, 300, "lope");
INSERT INTO t1(col1, col2, col3, col4, col9) VALUES (100, 3240, 4000, 11, "dskf");
INSERT INTO t1(col1, col2, col3, col4, col9) VALUES (5, 400, 20, 900, "hqal");
SELECT * FROM t1;
col1	col2	col3	col4	col5	col6	col7	col8	col9
10	50	40	300	-250	-240	5	0	lope
100	3240	4000	11	3229	3329	32	0	dskf
5	400	20	900	-500	-495	80	0	hqal
SELECT col5 FROM t1;
col5
-250
-500
3229
SELECT col6 FROM t1;
col6
-240
-495
3329
SELECT col7 FROM t1;
col7
32
5
80
ALTER TABLE t1 ADD INDEX idx3 (col7 DESC);
CHECK TABLE t1;
Table	Op	Msg_type	Msg_text
test.t1	check	status	OK
SELECT col7 FROM t1;
col7
32
5
80
SELECT col7 FROM t1;
col7
32
5
80
ALTER TABLE t1 DROP INDEX idx3, ADD INDEX idx3 (col7 ASC);
CHECK TABLE t1;
Table	Op	Msg_type	Msg_text
test.t1	check	status	OK
SELECT col7 FROM t1;
col7
32
5
80
DROP TABLE t1;
#
# Bug 25899959 - SERVER CRASH WHILE TRYING TO ADD A VIRTUAL COLUMN AND ADD INDEX ON IT
#
CREATE TABLE t1 (doc json DEFAULT NULL);
ALTER TABLE t1 ADD Name char(52) AS (doc->>"$.Name"), ADD INDEX n (Name);
SHOW CREATE TABLE t1;
Table	Create Table
t1	CREATE TABLE `t1` (
<<<<<<< HEAD
  `doc` json DEFAULT NULL,
  `Name` char(52) GENERATED ALWAYS AS (json_unquote(json_extract(`doc`,_utf8mb4'$.Name'))) VIRTUAL,
  KEY `n` (`Name`)
) ENGINE=InnoDB DEFAULT CHARSET=utf8mb4 COLLATE=utf8mb4_0900_ai_ci
DROP TABLE t1;
#
# Bug #27968952  INNODB CRASH/CORRUPTION WITH TEXT PREFIX INDEXES
#
SET sql_mode='';
CREATE TABLE t1(
a INT not null,
b CHAR(4) not null,
c TEXT GENERATED ALWAYS AS ((a <> b)) VIRTUAL,
UNIQUE KEY i1 (a),
UNIQUE KEY i2 (c(1))
) ENGINE=INNODB;
insert into t1 set a=1;
Warnings:
Warning	1364	Field 'b' doesn't have a default value
insert into t1 set a=0;
Warnings:
Warning	1364	Field 'b' doesn't have a default value
replace into t1 set b ='1';
Warnings:
Warning	1364	Field 'a' doesn't have a default value
DROP TABLE t1;
SET NAMES utf8;
Warnings:
Warning	3719	'utf8' is currently an alias for the character set UTF8MB3, but will be an alias for UTF8MB4 in a future release. Please consider using UTF8MB4 in order to be unambiguous.
CREATE TABLE t1 (
a VARCHAR(1000) GENERATED ALWAYS AS ('1') VIRTUAL,
b VARCHAR(1000) NOT NULL,
c VARCHAR(1000) GENERATED ALWAYS AS (b) STORED NOT NULL,
KEY (b(1)),
KEY (a(1))
) ENGINE=INNODB
ROW_FORMAT=COMPRESSED
KEY_BLOCK_SIZE=1;
INSERT INTO t1(b) VALUES(REPEAT('a',947));
DELETE FROM t1;
DROP TABLE t1;
SET NAMES DEFAULT;
SET sql_mode = DEFAULT;
#
# Bug #30556595  FAILING ASSERTION: !CURSOR->INDEX->IS_COMMITTED()
# ON TABLE WITH GCOLS
#
# Set binlog_row_image = MINIMAL.
SET @old_binlog_row_image = @@binlog_row_image;
SET @@session.binlog_row_image = 'MINIMAL';
# Testcase-1
CREATE TABLE t (pid int PRIMARY KEY,
uid int,
vid int AS (uid) VIRTUAL);
# Create index on virtual column and stop before applying row logs.
SET DEBUG_SYNC = 'row_log_apply_before SIGNAL start_dml WAIT_FOR resume_ddl';
ALTER TABLE t ADD INDEX idx_vid(vid), algorithm=inplace;
SET DEBUG_SYNC= 'now WAIT_FOR start_dml';
# Insert a record to generate an insert row log for the new index.
# LOG-1 idx_vid : INSERT [10, 1]
INSERT INTO t(pid, uid) VALUES (1,10);
# Update the record changing PK. It should generate 2 row logs for the new index.
# LOG-2 idx_vid : DELETE [10, 1]
# LOG-3 idx_vid : INSERT [10, 2]
UPDATE t SET pid = 2 WHERE pid = 1;
SELECT * FROM t;
pid	uid	vid
2	10	10
SET DEBUG_SYNC= 'now SIGNAL resume_ddl';
# Insert a record to re-use the delete marked record in idx_vid [10, 1]
INSERT INTO t(pid, uid) VALUES (1,10);
SELECT * FROM t;
pid	uid	vid
1	10	10
2	10	10
DROP TABLE t;
# Testcase-2
CREATE TABLE t (pid int PRIMARY KEY,
uid int,
vid int AS (uid) VIRTUAL);
# Create index on virtual column and stop before applying row logs.
SET DEBUG_SYNC = 'row_log_apply_before SIGNAL start_dml WAIT_FOR resume_ddl';
ALTER TABLE t ADD INDEX idx_vid(vid), algorithm=inplace;
SET DEBUG_SYNC= 'now WAIT_FOR start_dml';
# Start transaction
BEGIN;
# Insert a record to generate an insert row log for the new index.
# LOG-1 idx_vid : INSERT [10, 1]
INSERT INTO t(pid, uid) VALUES (1,10);
# Update the record changing PK. It should generate 2 row logs for the new index.
# LOG-2 idx_vid : DELETE [10, 1]
# LOG-3 idx_vid : INSERT [10, 2]
UPDATE t SET pid = 2 WHERE pid = 1;
SELECT * FROM t;
pid	uid	vid
2	10	10
# Rollback transaction
# LOG-4 idx_vid : DELETE [10, 2]
# LOG-5 idx_vid : INSERT [10, 1]
# LOG-6 idx_vid : DELETE [10, 1]
ROLLBACK;
SET DEBUG_SYNC= 'now SIGNAL resume_ddl';
# Insert a record to check valid entry in idx_vid [NULL, 1]
INSERT INTO t(pid) VALUES (1);
SELECT * FROM t;
pid	uid	vid
1	NULL	NULL
DROP TABLE t;
# Testcase-3
CREATE TABLE t (pid int PRIMARY KEY,
uid int,
vid int AS (uid) VIRTUAL);
INSERT INTO t(pid, uid) VALUES (1,10);
# Create index on virtual column and stop before applying row logs.
SET DEBUG_SYNC = 'row_log_apply_before SIGNAL start_dml WAIT_FOR resume_ddl';
ALTER TABLE t ADD INDEX idx_vid(vid), algorithm=inplace;
SET DEBUG_SYNC= 'now WAIT_FOR start_dml';
# Update the record changing PK. It should generate 2 row logs for the new index.
# LOG-2 idx_vid : DELETE [10, 1]
# LOG-3 idx_vid : INSERT [10, 2]
UPDATE t SET pid = 2 WHERE pid = 1;
SET DEBUG_SYNC= 'now SIGNAL resume_ddl';
# Read [2, 10, 10] row using idx_vid index key.
select * from t where VID=10;
pid	uid	vid
2	10	10
DROP TABLE t;
# Testcase-4
CREATE TABLE t (pid int PRIMARY KEY,
uid int,
vid int AS (uid) VIRTUAL);
INSERT INTO t(pid, uid) VALUES (1,10);
# Create index on virtual column and stop before applying row logs.
SET DEBUG_SYNC = 'row_log_apply_before SIGNAL start_dml WAIT_FOR resume_ddl';
ALTER TABLE t ADD INDEX idx_vid(vid), algorithm=inplace;
SET DEBUG_SYNC= 'now WAIT_FOR start_dml';
# Update the record changing PK. It should generate 2 row logs for the new index.
# LOG-2 idx_vid : DELETE [10, 1]
# LOG-3 idx_vid : INSERT [10, 2]
UPDATE t SET pid = 2 WHERE pid = 1;
SET DEBUG_SYNC= 'now SIGNAL resume_ddl';
# Delete a record.
delete from t limit 1;
DROP TABLE t;
SET @@session.binlog_row_image = @old_binlog_row_image;
=======
  `col1` int(10) DEFAULT NULL,
  `col2` char(21) GENERATED ALWAYS AS ((`col1` * `col1`)) VIRTUAL,
  KEY `n` (`col2`)
) ENGINE=InnoDB DEFAULT CHARSET=utf8mb4
DROP TABLE t1;
>>>>>>> fba1f0f1
<|MERGE_RESOLUTION|>--- conflicted
+++ resolved
@@ -337,7 +337,6 @@
 SHOW CREATE TABLE t1;
 Table	Create Table
 t1	CREATE TABLE `t1` (
-<<<<<<< HEAD
   `doc` json DEFAULT NULL,
   `Name` char(52) GENERATED ALWAYS AS (json_unquote(json_extract(`doc`,_utf8mb4'$.Name'))) VIRTUAL,
   KEY `n` (`Name`)
@@ -380,113 +379,4 @@
 DELETE FROM t1;
 DROP TABLE t1;
 SET NAMES DEFAULT;
-SET sql_mode = DEFAULT;
-#
-# Bug #30556595  FAILING ASSERTION: !CURSOR->INDEX->IS_COMMITTED()
-# ON TABLE WITH GCOLS
-#
-# Set binlog_row_image = MINIMAL.
-SET @old_binlog_row_image = @@binlog_row_image;
-SET @@session.binlog_row_image = 'MINIMAL';
-# Testcase-1
-CREATE TABLE t (pid int PRIMARY KEY,
-uid int,
-vid int AS (uid) VIRTUAL);
-# Create index on virtual column and stop before applying row logs.
-SET DEBUG_SYNC = 'row_log_apply_before SIGNAL start_dml WAIT_FOR resume_ddl';
-ALTER TABLE t ADD INDEX idx_vid(vid), algorithm=inplace;
-SET DEBUG_SYNC= 'now WAIT_FOR start_dml';
-# Insert a record to generate an insert row log for the new index.
-# LOG-1 idx_vid : INSERT [10, 1]
-INSERT INTO t(pid, uid) VALUES (1,10);
-# Update the record changing PK. It should generate 2 row logs for the new index.
-# LOG-2 idx_vid : DELETE [10, 1]
-# LOG-3 idx_vid : INSERT [10, 2]
-UPDATE t SET pid = 2 WHERE pid = 1;
-SELECT * FROM t;
-pid	uid	vid
-2	10	10
-SET DEBUG_SYNC= 'now SIGNAL resume_ddl';
-# Insert a record to re-use the delete marked record in idx_vid [10, 1]
-INSERT INTO t(pid, uid) VALUES (1,10);
-SELECT * FROM t;
-pid	uid	vid
-1	10	10
-2	10	10
-DROP TABLE t;
-# Testcase-2
-CREATE TABLE t (pid int PRIMARY KEY,
-uid int,
-vid int AS (uid) VIRTUAL);
-# Create index on virtual column and stop before applying row logs.
-SET DEBUG_SYNC = 'row_log_apply_before SIGNAL start_dml WAIT_FOR resume_ddl';
-ALTER TABLE t ADD INDEX idx_vid(vid), algorithm=inplace;
-SET DEBUG_SYNC= 'now WAIT_FOR start_dml';
-# Start transaction
-BEGIN;
-# Insert a record to generate an insert row log for the new index.
-# LOG-1 idx_vid : INSERT [10, 1]
-INSERT INTO t(pid, uid) VALUES (1,10);
-# Update the record changing PK. It should generate 2 row logs for the new index.
-# LOG-2 idx_vid : DELETE [10, 1]
-# LOG-3 idx_vid : INSERT [10, 2]
-UPDATE t SET pid = 2 WHERE pid = 1;
-SELECT * FROM t;
-pid	uid	vid
-2	10	10
-# Rollback transaction
-# LOG-4 idx_vid : DELETE [10, 2]
-# LOG-5 idx_vid : INSERT [10, 1]
-# LOG-6 idx_vid : DELETE [10, 1]
-ROLLBACK;
-SET DEBUG_SYNC= 'now SIGNAL resume_ddl';
-# Insert a record to check valid entry in idx_vid [NULL, 1]
-INSERT INTO t(pid) VALUES (1);
-SELECT * FROM t;
-pid	uid	vid
-1	NULL	NULL
-DROP TABLE t;
-# Testcase-3
-CREATE TABLE t (pid int PRIMARY KEY,
-uid int,
-vid int AS (uid) VIRTUAL);
-INSERT INTO t(pid, uid) VALUES (1,10);
-# Create index on virtual column and stop before applying row logs.
-SET DEBUG_SYNC = 'row_log_apply_before SIGNAL start_dml WAIT_FOR resume_ddl';
-ALTER TABLE t ADD INDEX idx_vid(vid), algorithm=inplace;
-SET DEBUG_SYNC= 'now WAIT_FOR start_dml';
-# Update the record changing PK. It should generate 2 row logs for the new index.
-# LOG-2 idx_vid : DELETE [10, 1]
-# LOG-3 idx_vid : INSERT [10, 2]
-UPDATE t SET pid = 2 WHERE pid = 1;
-SET DEBUG_SYNC= 'now SIGNAL resume_ddl';
-# Read [2, 10, 10] row using idx_vid index key.
-select * from t where VID=10;
-pid	uid	vid
-2	10	10
-DROP TABLE t;
-# Testcase-4
-CREATE TABLE t (pid int PRIMARY KEY,
-uid int,
-vid int AS (uid) VIRTUAL);
-INSERT INTO t(pid, uid) VALUES (1,10);
-# Create index on virtual column and stop before applying row logs.
-SET DEBUG_SYNC = 'row_log_apply_before SIGNAL start_dml WAIT_FOR resume_ddl';
-ALTER TABLE t ADD INDEX idx_vid(vid), algorithm=inplace;
-SET DEBUG_SYNC= 'now WAIT_FOR start_dml';
-# Update the record changing PK. It should generate 2 row logs for the new index.
-# LOG-2 idx_vid : DELETE [10, 1]
-# LOG-3 idx_vid : INSERT [10, 2]
-UPDATE t SET pid = 2 WHERE pid = 1;
-SET DEBUG_SYNC= 'now SIGNAL resume_ddl';
-# Delete a record.
-delete from t limit 1;
-DROP TABLE t;
-SET @@session.binlog_row_image = @old_binlog_row_image;
-=======
-  `col1` int(10) DEFAULT NULL,
-  `col2` char(21) GENERATED ALWAYS AS ((`col1` * `col1`)) VIRTUAL,
-  KEY `n` (`col2`)
-) ENGINE=InnoDB DEFAULT CHARSET=utf8mb4
-DROP TABLE t1;
->>>>>>> fba1f0f1
+SET sql_mode = DEFAULT;