--- conflicted
+++ resolved
@@ -24,13 +24,6 @@
 --echo **** On Slave ****
 SELECT * FROM t1;
 
-<<<<<<< HEAD
---replace_result $MASTER_MYPORT MASTER_PORT
---replace_column 1 # 6 # 7 # 8 # 9 # 22 # 23 # 33 # 41 #
---query_vertical SHOW SLAVE STATUS
-
-=======
->>>>>>> b94bfcda
 SET GLOBAL SQL_SLAVE_SKIP_COUNTER=1;
 START SLAVE;
 --sync_with_master
@@ -39,13 +32,7 @@
 # should be running. We should also have rotated to a new binary log.
 
 SELECT * FROM t1;
-<<<<<<< HEAD
---replace_result $MASTER_MYPORT MASTER_PORT
---replace_column 1 # 6 # 7 # 8 # 9 # 22 # 23 # 33 # 41 #
---query_vertical SHOW SLAVE STATUS
-=======
 source include/check_slave_is_running.inc;
->>>>>>> b94bfcda
 
 connection master;
 DROP TABLE t1;
