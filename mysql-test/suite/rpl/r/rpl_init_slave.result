--- conflicted
+++ resolved
@@ -4,12 +4,9 @@
 reset slave;
 drop table if exists t1,t2,t3,t4,t5,t6,t7,t8,t9;
 start slave;
-<<<<<<< HEAD
+set global max_connections=151;
 stop slave;
 start slave;
-=======
-set global max_connections=151;
->>>>>>> 441221e5
 show variables like 'init_slave';
 Variable_name	Value
 init_slave	set global max_connections=500
