--- conflicted
+++ resolved
@@ -1,30 +1,9 @@
-<<<<<<< HEAD
-STOP SLAVE;
-STOP SLAVE;
-STOP SLAVE;
-STOP SLAVE;
-DROP TABLE IF EXISTS t1,t2,t3,t4,t5,t6,t7,t8,t9;
-RESET MASTER;
-DROP TABLE IF EXISTS t1,t2,t3,t4,t5,t6,t7,t8,t9;
-RESET MASTER;
-DROP TABLE IF EXISTS t1,t2,t3,t4,t5,t6,t7,t8,t9;
-RESET MASTER;
-DROP TABLE IF EXISTS t1,t2,t3,t4,t5,t6,t7,t8,t9;
-RESET MASTER;
-RESET SLAVE;
-CHANGE MASTER TO master_host='127.0.0.1',master_port=MASTER_MYPORT,master_user='root';
-START SLAVE;
-RESET SLAVE;
-CHANGE MASTER TO master_host='127.0.0.1',master_port=SLAVE_MYPORT1,master_user='root';
-START SLAVE;
-=======
 include/rpl_init.inc [topology=1->2,4->3]
 include/rpl_connect.inc [creating master]
 include/rpl_connect.inc [creating master1]
 include/rpl_connect.inc [creating slave]
 include/rpl_connect.inc [creating slave1]
 include/rpl_start_slaves.inc
->>>>>>> 296aea91
 
 *** Check server_id of mysqld servers ***
 SHOW VARIABLES LIKE "server_id";
@@ -54,24 +33,21 @@
 *** Basic testing  ***
 Insert rows via all hosts
 Check data on both clusters 
-Comparing tables master:test.t1 and slave:test.t1
+include/diff_tables.inc [master:t1, slave:t1]
 *** Transaction testing ***
 BEGIN;
 BEGIN;
 COMMIT;
 COMMIT;
 Check data on both clusters 
-Comparing tables master:test.t1 and slave:test.t1
+include/diff_tables.inc [master:t1, slave:t1]
 BEGIN;
 BEGIN;
 ROLLBACK;
 ROLLBACK;
 Check data on both clusters 
-Comparing tables master:test.t1 and slave:test.t1
-DROP TABLE t1;
+include/diff_tables.inc [master:t1, slave:t1]
 DROP TABLE IF EXISTS t1;
-<<<<<<< HEAD
-=======
 
 include/rpl_stop_slaves.inc
 CHANGE MASTER TO IGNORE_SERVER_IDS= ();
@@ -79,5 +55,4 @@
 CHANGE MASTER TO IGNORE_SERVER_IDS= ();
 CHANGE MASTER TO IGNORE_SERVER_IDS= ();
 include/rpl_start_slaves.inc
-include/rpl_end.inc
->>>>>>> 296aea91
+include/rpl_end.inc