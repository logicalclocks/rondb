--- conflicted
+++ resolved
@@ -65,45 +65,10 @@
 stage/sql/setup	NULL	NULL
 stage/sql/creating table	NULL	NULL
 stage/sql/After create	NULL	NULL
-stage/sql/Opening system tables	NULL	NULL
-stage/sql/Locking system tables	NULL	NULL
-stage/sql/Opening system tables	NULL	NULL
-stage/sql/Locking system tables	NULL	NULL
 stage/sql/System lock	NULL	NULL
 stage/sql/copy to tmp table	5	5
 stage/sql/rename result table	NULL	NULL
-<<<<<<< HEAD
-stage/sql/Opening system tables	NULL	NULL
-stage/sql/Locking system tables	NULL	NULL
-stage/sql/Opening system tables	NULL	NULL
-stage/sql/Locking system tables	NULL	NULL
-stage/sql/Opening system tables	NULL	NULL
-stage/sql/Locking system tables	NULL	NULL
-stage/sql/Opening system tables	NULL	NULL
-stage/sql/Locking system tables	NULL	NULL
-stage/sql/Opening system tables	NULL	NULL
-stage/sql/Locking system tables	NULL	NULL
-stage/sql/Opening system tables	NULL	NULL
-stage/sql/Locking system tables	NULL	NULL
-stage/sql/Opening system tables	NULL	NULL
-stage/sql/Locking system tables	NULL	NULL
-stage/sql/Opening system tables	NULL	NULL
-stage/sql/Locking system tables	NULL	NULL
-stage/sql/Opening system tables	NULL	NULL
-stage/sql/Locking system tables	NULL	NULL
-stage/sql/Opening system tables	NULL	NULL
-stage/sql/Locking system tables	NULL	NULL
-=======
->>>>>>> ae602936
 stage/sql/end	NULL	NULL
-stage/sql/Opening system tables	NULL	NULL
-stage/sql/Locking system tables	NULL	NULL
-stage/sql/Opening system tables	NULL	NULL
-stage/sql/Locking system tables	NULL	NULL
-stage/sql/Opening system tables	NULL	NULL
-stage/sql/Locking system tables	NULL	NULL
-stage/sql/Opening system tables	NULL	NULL
-stage/sql/Locking system tables	NULL	NULL
 stage/sql/query end	NULL	NULL
 stage/sql/closing tables	NULL	NULL
 stage/sql/freeing items	NULL	NULL
