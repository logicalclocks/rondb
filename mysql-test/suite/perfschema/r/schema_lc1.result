--- conflicted
+++ resolved
@@ -158,10 +158,9 @@
   `OBJECT_INSTANCE_BEGIN` bigint(20) NOT NULL,
   `LOCKED_BY_THREAD_ID` int(11) DEFAULT NULL
 ) ENGINE=PERFORMANCE_SCHEMA DEFAULT CHARSET=utf8
-<<<<<<< HEAD
-show create table OBJECTS_SUMMARY_GLOBAL_BY_TYPE;
-Table	Create Table
-OBJECTS_SUMMARY_GLOBAL_BY_TYPE	CREATE TABLE `objects_summary_global_by_type` (
+show create table objects_summary_global_by_type;
+Table	Create Table
+objects_summary_global_by_type	CREATE TABLE `objects_summary_global_by_type` (
   `OBJECT_TYPE` varchar(64) DEFAULT NULL,
   `OBJECT_SCHEMA` varchar(64) DEFAULT NULL,
   `OBJECT_NAME` varchar(64) DEFAULT NULL,
@@ -171,10 +170,7 @@
   `AVG_TIMER_WAIT` bigint(20) unsigned NOT NULL,
   `MAX_TIMER_WAIT` bigint(20) unsigned NOT NULL
 ) ENGINE=PERFORMANCE_SCHEMA DEFAULT CHARSET=utf8
-show create table PERFORMANCE_TIMERS;
-=======
 show create table performance_timers;
->>>>>>> 49a81ced
 Table	Create Table
 performance_timers	CREATE TABLE `performance_timers` (
   `TIMER_NAME` enum('CYCLE','NANOSECOND','MICROSECOND','MILLISECOND','TICK') NOT NULL,
@@ -210,19 +206,15 @@
   `ENABLED` enum('YES','NO') NOT NULL,
   `TIMED` enum('YES','NO') NOT NULL
 ) ENGINE=PERFORMANCE_SCHEMA DEFAULT CHARSET=utf8
-<<<<<<< HEAD
-show create table SETUP_OBJECTS;
-Table	Create Table
-SETUP_OBJECTS	CREATE TABLE `setup_objects` (
+show create table setup_objects;
+Table	Create Table
+setup_objects	CREATE TABLE `setup_objects` (
   `OBJECT_TYPE` enum('TABLE') NOT NULL DEFAULT 'TABLE',
   `OBJECT_SCHEMA` varchar(64) DEFAULT '%',
   `OBJECT_NAME` varchar(64) NOT NULL DEFAULT '%',
   `TIMED` enum('YES','NO') NOT NULL DEFAULT 'YES'
 ) ENGINE=PERFORMANCE_SCHEMA DEFAULT CHARSET=utf8
-show create table SETUP_TIMERS;
-=======
 show create table setup_timers;
->>>>>>> 49a81ced
 Table	Create Table
 setup_timers	CREATE TABLE `setup_timers` (
   `NAME` varchar(64) NOT NULL,
