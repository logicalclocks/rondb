# Tests for setting innodb-page-size=16k; default value
--source include/big_test.inc
--source include/have_innodb.inc
--source include/have_innodb_16k.inc
SET default_storage_engine=InnoDB;

--disable_query_log
let $MYSQLD_DATADIR = `select @@datadir`;
let $INNODB_PAGE_SIZE = `select @@innodb_page_size`;

call mtr.add_suppression("Cannot add field .* in table .* because after adding it, the row size is");
# These values can change during the test
--enable_query_log

--echo # Test 1) Show the page size from Information Schema
--disable_warnings
SELECT variable_value FROM information_schema.global_status
       WHERE LOWER(variable_name) = 'innodb_page_size';
--enable_warnings

--echo # Test 2) The number of buffer pool pages is dependent upon the page size.
--disable_warnings
--replace_result 1535 {checked_valid} 1536 {checked_valid}
SELECT variable_value FROM information_schema.global_status
       WHERE LOWER(variable_name) = 'innodb_buffer_pool_pages_total';
--enable_warnings

--echo # Test 3) Query some information_shema tables that are dependent upon
--echo #         the page size.
# Show the metadata for tables in schema 'mysql'.
# Pulled from innodb-system-table-view.test
# The IDs of mysql.innodb_table_stats and mysql.innodb_index_stats are
# unpredictable. They depend on whether mtr has created the database for
# this test from scratch or is using a previously created database where
# those tables have been dropped and recreated. Since we cannot force mtr
# to use a freshly created database for this test we do not return the
# table or index IDs. We can return the space IS of mysql schema tables
# since they are created consistently during bootstrap.
SELECT	t.space, t.name table_name, t.n_cols, t.flag table_flags,
	i.name index_name, i.page_no root_page, i.type,
	i.n_fields, i.merge_threshold
	FROM	INFORMATION_SCHEMA.INNODB_SYS_TABLES  t,
		INFORMATION_SCHEMA.INNODB_SYS_INDEXES i
	WHERE	t.table_id = i.table_id
	AND	t.name LIKE 'mysql%'
	ORDER BY t.space, i.page_no;

CREATE TABLE t1 (a INT KEY, b TEXT) ROW_FORMAT=REDUNDANT ENGINE=innodb;
CREATE TABLE t2 (a INT KEY, b TEXT) ROW_FORMAT=COMPACT ENGINE=innodb;
CREATE TABLE t3 (a INT KEY, b TEXT) ROW_FORMAT=COMPRESSED ENGINE=innodb;
CREATE TABLE t4 (a INT KEY, b TEXT) ROW_FORMAT=DYNAMIC ENGINE=innodb;
<<<<<<< HEAD
--replace_column 1 {id} 5 {id}
SELECT * FROM INFORMATION_SCHEMA.INNODB_SYS_TABLES
       WHERE name LIKE 'test%' ORDER BY table_id;
--replace_column 1 {id}
SELECT SPACE, NAME, FLAG, FILE_FORMAT, ROW_FORMAT, PAGE_SIZE, ZIP_PAGE_SIZE FROM INFORMATION_SCHEMA.INNODB_SYS_TABLESPACES
       WHERE name LIKE 'test%' ORDER BY space;
--replace_column 1 {id}
--replace_result  ./ MYSQLD_DATADIR/  $MYSQLD_DATADIR MYSQLD_DATADIR/
SELECT * FROM INFORMATION_SCHEMA.INNODB_SYS_DATAFILES
       WHERE path LIKE '%test%' ORDER BY space;
=======

# Show the metadata for tables in schema 'test'.
# Do not return the space ID since this tablespace may have existed before
# this test runs.  The root page number of each index should be consistent
# within a file-per-table tablespace.
SELECT	t.name table_name, t.n_cols, t.flag table_flags,
	i.name index_name, i.page_no root_page, i.type,
	i.n_fields, i.merge_threshold
	FROM	INFORMATION_SCHEMA.INNODB_SYS_TABLES  t,
		INFORMATION_SCHEMA.INNODB_SYS_INDEXES i
	WHERE	t.table_id = i.table_id
	AND	t.name LIKE 'test%'
	ORDER BY t.name, i.name;
--source suite/innodb/include/show_i_s_tablespaces.inc
>>>>>>> 1a9bc59f
DROP TABLE t1, t2, t3, t4;

--echo # Test 4) The maximum row size is dependent upon the page size.
--echo #         Redundant: 8123, Compact: 8126.
--echo #         Compressed: 8126, Dynamic: 8126.
--echo #         Each row format has its own amount of overhead that
--echo #         varies depending on number of fields and other overhead.

SET SESSION innodb_strict_mode = ON;

# Redundant table; 8011 bytes with 40 char fields
CREATE TABLE t1 (
c01 char(200), c02 char(200), c03 char(200), c04 char(200), c05 char(200),
c06 char(200), c07 char(200), c08 char(200), c09 char(200), c10 char(200),
c11 char(200), c12 char(200), c13 char(200), c14 char(200), c15 char(200),
c16 char(200), c17 char(200), c18 char(200), c19 char(200), c20 char(200),
c21 char(200), c22 char(200), c23 char(200), c24 char(200), c25 char(200),
c26 char(200), c27 char(200), c28 char(200), c29 char(200), c30 char(200),
c31 char(200), c32 char(200), c33 char(200), c34 char(200), c35 char(200),
c36 char(200), c37 char(200), c38 char(200), c39 char(200), c40 char(211)
) ROW_FORMAT=redundant;
DROP TABLE t1;
--error ER_TOO_BIG_ROWSIZE
CREATE TABLE t1 (
c01 char(200), c02 char(200), c03 char(200), c04 char(200), c05 char(200),
c06 char(200), c07 char(200), c08 char(200), c09 char(200), c10 char(200),
c11 char(200), c12 char(200), c13 char(200), c14 char(200), c15 char(200),
c16 char(200), c17 char(200), c18 char(200), c19 char(200), c20 char(200),
c21 char(200), c22 char(200), c23 char(200), c24 char(200), c25 char(200),
c26 char(200), c27 char(200), c28 char(200), c29 char(200), c30 char(200),
c31 char(200), c32 char(200), c33 char(200), c34 char(200), c35 char(200),
c36 char(200), c37 char(200), c38 char(200), c39 char(200), c40 char(212)
) ROW_FORMAT=redundant;

# Compact table; 8096 bytes with 40 CHAR fields
CREATE TABLE t1 (
c01 char(200), c02 char(200), c03 char(200), c04 char(200), c05 char(200),
c06 char(200), c07 char(200), c08 char(200), c09 char(200), c10 char(200),
c11 char(200), c12 char(200), c13 char(200), c14 char(200), c15 char(200),
c16 char(200), c17 char(200), c18 char(200), c19 char(200), c20 char(200),
c21 char(200), c22 char(200), c23 char(200), c24 char(200), c25 char(200),
c26 char(200), c27 char(200), c28 char(200), c29 char(200), c30 char(200),
c31 char(200), c32 char(200), c33 char(200), c34 char(200), c35 char(200),
c36 char(200), c37 char(200), c38 char(200), c39 char(250), c40 char(246)
) ROW_FORMAT=compact;
DROP TABLE t1;
--error ER_TOO_BIG_ROWSIZE
CREATE TABLE t1 (
c01 char(200), c02 char(200), c03 char(200), c04 char(200), c05 char(200),
c06 char(200), c07 char(200), c08 char(200), c09 char(200), c10 char(200),
c11 char(200), c12 char(200), c13 char(200), c14 char(200), c15 char(200),
c16 char(200), c17 char(200), c18 char(200), c19 char(200), c20 char(200),
c21 char(200), c22 char(200), c23 char(200), c24 char(200), c25 char(200),
c26 char(200), c27 char(200), c28 char(200), c29 char(200), c30 char(200),
c31 char(200), c32 char(200), c33 char(200), c34 char(200), c35 char(200),
c36 char(200), c37 char(200), c38 char(200), c39 char(250), c40 char(247)
) ROW_FORMAT=compact;

# Compressed table; 7959 bytes with 40 CHAR fields
# Bug#13391353 Limit is 7957 on 32-Linux only
CREATE TABLE t1 (
c01 char(200), c02 char(200), c03 char(200), c04 char(200), c05 char(200),
c06 char(200), c07 char(200), c08 char(200), c09 char(200), c10 char(200),
c11 char(200), c12 char(200), c13 char(200), c14 char(200), c15 char(200),
c16 char(200), c17 char(200), c18 char(200), c19 char(200), c20 char(200),
c21 char(200), c22 char(200), c23 char(200), c24 char(200), c25 char(200),
c26 char(200), c27 char(200), c28 char(200), c29 char(200), c30 char(200),
c31 char(200), c32 char(200), c33 char(200), c34 char(200), c35 char(200),
c36 char(200), c37 char(200), c38 char(200), c39 char(200), c40 char(157)
) ROW_FORMAT=compressed;
DROP TABLE t1;
--error ER_TOO_BIG_ROWSIZE
CREATE TABLE t1 (
c01 char(200), c02 char(200), c03 char(200), c04 char(200), c05 char(200),
c06 char(200), c07 char(200), c08 char(200), c09 char(200), c10 char(200),
c11 char(200), c12 char(200), c13 char(200), c14 char(200), c15 char(200),
c16 char(200), c17 char(200), c18 char(200), c19 char(200), c20 char(200),
c21 char(200), c22 char(200), c23 char(200), c24 char(200), c25 char(200),
c26 char(200), c27 char(200), c28 char(200), c29 char(200), c30 char(200),
c31 char(200), c32 char(200), c33 char(200), c34 char(200), c35 char(200),
c36 char(200), c37 char(200), c38 char(200), c39 char(200), c40 char(160)
) ROW_FORMAT=compressed;

# Dynamic table; 8096 bytes with 40 CHAR fields
CREATE TABLE t1 (
c01 char(200), c02 char(200), c03 char(200), c04 char(200), c05 char(200),
c06 char(200), c07 char(200), c08 char(200), c09 char(200), c10 char(200),
c11 char(200), c12 char(200), c13 char(200), c14 char(200), c15 char(200),
c16 char(200), c17 char(200), c18 char(200), c19 char(200), c20 char(200),
c21 char(200), c22 char(200), c23 char(200), c24 char(200), c25 char(200),
c26 char(200), c27 char(200), c28 char(200), c29 char(200), c30 char(200),
c31 char(200), c32 char(200), c33 char(200), c34 char(200), c35 char(200),
c36 char(200), c37 char(200), c38 char(200), c39 char(250), c40 char(246)
) ROW_FORMAT=dynamic;
DROP TABLE t1;
--error ER_TOO_BIG_ROWSIZE
CREATE TABLE t1 (
c01 char(200), c02 char(200), c03 char(200), c04 char(200), c05 char(200),
c06 char(200), c07 char(200), c08 char(200), c09 char(200), c10 char(200),
c11 char(200), c12 char(200), c13 char(200), c14 char(200), c15 char(200),
c16 char(200), c17 char(200), c18 char(200), c19 char(200), c20 char(200),
c21 char(200), c22 char(200), c23 char(200), c24 char(200), c25 char(200),
c26 char(200), c27 char(200), c28 char(200), c29 char(200), c30 char(200),
c31 char(200), c32 char(200), c33 char(200), c34 char(200), c35 char(200),
c36 char(200), c37 char(200), c38 char(200), c39 char(250), c40 char(247)
) ROW_FORMAT=dynamic;

#
# Test the maximum key length
# Moved from innodb-index.test since each page size has its own max key length.
# Max Key Length is 3072 for 16k pages.
# Max key Part length is 767
# InnoDB assumes 3 bytes for each UTF8 character.
#
CREATE TABLE t1 (a varchar(255) character set utf8,
                 b varchar(255) character set utf8,
                 c varchar(255) character set utf8,
                 d varchar(255) character set utf8,
                 e varchar(4) character set utf8,
                 PRIMARY KEY (a,b,c,d,e))
		 ENGINE=innodb;
DROP TABLE t1;
--error ER_TOO_LONG_KEY
CREATE TABLE t1 (a varchar(255) character set utf8,
                 b varchar(255) character set utf8,
                 c varchar(255) character set utf8,
                 d varchar(255) character set utf8,
                 e varchar(5) character set utf8,
                 PRIMARY KEY (a,b,c,d,e))
		 ENGINE=innodb;
CREATE TABLE t1 (a varchar(255) character set utf8,
                 b varchar(255) character set utf8,
                 c varchar(255) character set utf8,
                 d varchar(255) character set utf8,
                 e varchar(255) character set utf8,
                 f varchar(4)   character set utf8,
                 PRIMARY KEY (a), KEY (b,c,d,e,f))
		 ENGINE=innodb;
DROP TABLE t1;
--error ER_TOO_LONG_KEY
CREATE TABLE t1 (a varchar(255) character set utf8,
                 b varchar(255) character set utf8,
                 c varchar(255) character set utf8,
                 d varchar(255) character set utf8,
                 e varchar(255) character set utf8,
                 f varchar(5)   character set utf8,
                 PRIMARY KEY (a), KEY (b,c,d,e,f))
		 ENGINE=innodb;

--echo # Test 5) Make sure that KEY_BLOCK_SIZE=16, 8, 4, 2 & 1
--echo #         are all accepted.

SET SESSION innodb_strict_mode = ON;

CREATE TABLE t1 (i int) ROW_FORMAT=COMPRESSED KEY_BLOCK_SIZE=16;
SHOW WARNINGS;
SELECT table_name, row_format, create_options
   FROM information_schema.tables WHERE table_name = 't1';

ALTER TABLE t1 KEY_BLOCK_SIZE=8;
SHOW WARNINGS;
SELECT table_name, row_format, create_options
   FROM information_schema.tables WHERE table_name = 't1';

ALTER TABLE t1 KEY_BLOCK_SIZE=4;
SHOW WARNINGS;
SELECT table_name, row_format, create_options
   FROM information_schema.tables WHERE table_name = 't1';

ALTER TABLE t1 KEY_BLOCK_SIZE=2;
SHOW WARNINGS;
SELECT table_name, row_format, create_options
   FROM information_schema.tables WHERE table_name = 't1';

ALTER TABLE t1 KEY_BLOCK_SIZE=1;
SHOW WARNINGS;
SELECT table_name, row_format, create_options
   FROM information_schema.tables WHERE table_name = 't1';

ALTER TABLE t1 KEY_BLOCK_SIZE=0;
SHOW WARNINGS;
SELECT table_name, row_format, create_options
   FROM information_schema.tables WHERE table_name = 't1';
DROP TABLE t1;

SET SESSION innodb_strict_mode = OFF;

CREATE TABLE t1 (i int) ROW_FORMAT=COMPRESSED KEY_BLOCK_SIZE=16;
SHOW WARNINGS;
SELECT table_name, row_format, create_options
   FROM information_schema.tables WHERE table_name = 't1';

ALTER TABLE t1 KEY_BLOCK_SIZE=8;
SHOW WARNINGS;
SELECT table_name, row_format, create_options
   FROM information_schema.tables WHERE table_name = 't1';

ALTER TABLE t1 KEY_BLOCK_SIZE=4;
SHOW WARNINGS;
SELECT table_name, row_format, create_options
   FROM information_schema.tables WHERE table_name = 't1';

ALTER TABLE t1 KEY_BLOCK_SIZE=2;
SHOW WARNINGS;
SELECT table_name, row_format, create_options
   FROM information_schema.tables WHERE table_name = 't1';

ALTER TABLE t1 KEY_BLOCK_SIZE=1;
SHOW WARNINGS;
SELECT table_name, row_format, create_options
   FROM information_schema.tables WHERE table_name = 't1';

ALTER TABLE t1 KEY_BLOCK_SIZE=0;
SHOW WARNINGS;
SELECT table_name, row_format, create_options
   FROM information_schema.tables WHERE table_name = 't1';
DROP TABLE t1;


--echo # Test 6) Make sure that KEY_BLOCK_SIZE = 8 and 16
--echo # are rejected when innodb_file_per_table=OFF
# Moved from innodb-zip.test
SET SESSION innodb_strict_mode = ON;
SET GLOBAL innodb_file_per_table = OFF;
SHOW VARIABLES LIKE 'innodb_file_per_table';
--error ER_ILLEGAL_HA
CREATE TABLE t4 (id int PRIMARY KEY) ENGINE=innodb KEY_BLOCK_SIZE=8;
SHOW WARNINGS;
--error ER_ILLEGAL_HA
CREATE TABLE t5 (id int PRIMARY KEY) ENGINE=innodb KEY_BLOCK_SIZE=16;
SHOW WARNINGS;
SET GLOBAL innodb_file_per_table = ON;
SET GLOBAL innodb_file_format = `Antelope`;
--error ER_ILLEGAL_HA
CREATE TABLE t4 (id int PRIMARY KEY) ENGINE=innodb KEY_BLOCK_SIZE=8;
SHOW WARNINGS;
--error ER_ILLEGAL_HA
CREATE TABLE t5 (id int PRIMARY KEY) ENGINE=innodb KEY_BLOCK_SIZE=16;
SHOW WARNINGS;
SET GLOBAL innodb_file_format = `Barracuda`;


--echo # Test 7) This series of tests were moved from innodb-index to here
--echo # because the second alter table t1 assumes a 16k page size.
--echo # Moving the test allows the rest of innodb-index to be run on all
--echo # page sizes.  The previously disabled portions of this test were
--echo # moved as well.

CREATE TABLE t2(d varchar(17) PRIMARY KEY) ENGINE=innodb DEFAULT CHARSET=utf8;
CREATE TABLE t3(a int PRIMARY KEY) ENGINE=innodb;

INSERT INTO t3 VALUES (22),(44),(33),(55),(66);

INSERT INTO t2 VALUES ('jejdkrun87'),('adfd72nh9k'),
('adfdpplkeock'),('adfdijnmnb78k'),('adfdijn0loKNHJik');

CREATE TABLE t1(a int, b blob, c text, d text NOT NULL)
ENGINE=innodb DEFAULT CHARSET=utf8 STATS_PERSISTENT=0;

INSERT INTO t1
SELECT a,LEFT(REPEAT(d,100*a),65535),REPEAT(d,20*a),d FROM t2,t3;
DROP TABLE t2, t3;
SELECT COUNT(*) FROM t1 WHERE a=44;
SELECT a,
LENGTH(b),b=LEFT(REPEAT(d,100*a),65535),LENGTH(c),c=REPEAT(d,20*a),d FROM t1
ORDER BY 1, 2, 3, 4, 5, 6;
# in-place alter table should trigger ER_PRIMARY_CANT_HAVE_NULL
--error ER_DUP_ENTRY
ALTER TABLE t1 ADD PRIMARY KEY (a), ADD KEY (b(20));
DELETE FROM t1 WHERE d='null';
--error ER_DUP_ENTRY
ALTER TABLE t1 ADD PRIMARY KEY (a), ADD KEY (b(20));
DELETE FROM t1 WHERE a%2;
CHECK TABLE t1;
# NULL -> NOT NULL only allowed INPLACE if strict sql_mode is on.
# And adding a PRIMARY KEY will also add NOT NULL implicitly!
SET @old_sql_mode = @@sql_mode;
SET @@sql_mode = 'STRICT_TRANS_TABLES';
ALTER TABLE t1 ADD PRIMARY KEY (a,b(255),c(255)), ADD KEY (b(767));
SET @@sql_mode = @old_sql_mode;
SELECT COUNT(*) FROM t1 WHERE a=44;
SELECT a,
LENGTH(b), b=LEFT(REPEAT(d,100*a), 65535),LENGTH(c), c=REPEAT(d,20*a), d FROM t1;
SHOW CREATE TABLE t1;
CHECK TABLE t1;
EXPLAIN SELECT * FROM t1 WHERE b LIKE 'adfd%';

# The following tests are disabled because of the introduced timeouts for
# metadata locks at the MySQL level as part of the fix for
# Bug#45225 Locking: hang if drop table with no timeout
# The following commands now play with MySQL metadata locks instead of
# InnoDB locks
# start disabled45225_1
##
## Test locking
##
#
#CREATE TABLE t2(a int, b varchar(255), PRIMARY KEY(a,b)) ENGINE=innodb;
#INSERT INTO t2 SELECT a,LEFT(b,255) FROM t1;
#DROP TABLE t1;
#RENAME TABLE t2 to t1;
#
#connect (a,localhost,root,,);
#connect (b,localhost,root,,);
#connection a;
#SET innodb_lock_wait_timeout=1;
#begin;
## Obtain an IX lock on the table
#SELECT a FROM t1 limit 1 FOR UPDATE;
#connection b;
#SET innodb_lock_wait_timeout=1;
## This would require an S lock on the table, conflicting with the IX lock.
#--error ER_LOCK_WAIT_TIMEOUT
#CREATE INDEX t1ba ON t1 (b,a);
#connection a;
#commit;
#begin;
## Obtain an IS lock on the table
#SELECT a FROM t1 limit 1 lock in share mode;
#connection b;
## This will require an S lock on the table.  No conflict with the IS lock.
#CREATE INDEX t1ba ON t1 (b,a);
## This would require an X lock on the table, conflicting with the IS lock.
#--error ER_LOCK_WAIT_TIMEOUT
#DROP INDEX t1ba ON t1;
#connection a;
#commit;
#EXPLAIN SELECT a FROM t1 ORDER BY b;
#--send
#SELECT a,sleep(2+a/100) FROM t1 ORDER BY b limit 3;
#
## The following DROP INDEX will succeed, altough the SELECT above has
## opened a read view.  However, during the execution of the SELECT,
## MySQL should hold a table lock that should block the execution
## of the DROP INDEX below.
#
#connection b;
#SELECT sleep(1);
#DROP INDEX t1ba ON t1;
#
## After the index was dropped, subsequent SELECTs will use the same
## read view, but they should not be accessing the dropped index any more.
#
#connection a;
#reap;
#EXPLAIN SELECT a FROM t1 ORDER BY b;
#SELECT a FROM t1 ORDER BY b limit 3;
#commit;
#
#connection default;
#disconnect a;
#disconnect b;
#
# end disabled45225_1
DROP TABLE t1;

--echo # Test 8) Test creating a table that could lead to undo log overflow.
CREATE TABLE t1(a blob,b blob,c blob,d blob,e blob,f blob,g blob,
                h blob,i blob,j blob,k blob,l blob,m blob,n blob,
		o blob,p blob,q blob,r blob,s blob,t blob,u blob)
		ENGINE=InnoDB ROW_FORMAT=dynamic;
SET @a = repeat('a', 767);
SET @b = repeat('b', 767);
SET @c = repeat('c', 767);
SET @d = repeat('d', 767);
SET @e = repeat('e', 767);

# With no indexes defined, we can update all columns to max key part length.
INSERT INTO t1 VALUES (@a,@a,@a,@a,@a,@a,@a,@a,@a,@a,@a,@a,@a,@a,@a,@a,@a,@a,@a,@a,@a);
UPDATE t1 SET a=@b,b=@b,c=@b,d=@b,e=@b,f=@b,g=@b,h=@b,i=@b,j=@b,
              k=@b,l=@b,m=@b,n=@b,o=@b,p=@b,q=@b,r=@b,s=@b,t=@b,u=@b;

# With this many indexes defined, we can still update all fields.
CREATE INDEX t1a ON t1 (a(767));
CREATE INDEX t1b ON t1 (b(767));
CREATE INDEX t1c ON t1 (c(767));
CREATE INDEX t1d ON t1 (d(767));
CREATE INDEX t1e ON t1 (e(767));
UPDATE t1 SET a=@c,b=@c,c=@c,d=@c,e=@c,f=@c,g=@c,h=@c,i=@c,j=@c,
              k=@c,l=@c,m=@c,n=@c,o=@c,p=@c,q=@c,r=@c,s=@c,t=@c,u=@c;

# Add one more index and the UNDO record becomes too big to update all columns.
# But a single transaction can update the columns in separate statements.
# because the UNDO records will be smaller.
CREATE INDEX t1f ON t1 (f(767));
--error ER_UNDO_RECORD_TOO_BIG
UPDATE t1 SET a=@d,b=@d,c=@d,d=@d,e=@d,f=@d,g=@d,h=@d,i=@d,j=@d,
              k=@d,l=@d,m=@d,n=@d,o=@d,p=@d,q=@d,r=@d,s=@d,t=@d,u=@d;
BEGIN;
UPDATE t1 SET a=@d,b=@d,c=@d,d=@d,e=@d;
UPDATE t1 SET f=@d,g=@d,h=@d,i=@d,j=@d,k=@d,l=@d,m=@d,
              n=@d,o=@d,p=@d,q=@d,r=@d,s=@d,t=@d,u=@d;
COMMIT;

# More indexes can still be added and a single field can still be updated
CREATE INDEX t1g ON t1 (g(767));
UPDATE t1 SET g=@e;
CREATE INDEX t1h ON t1 (h(767));
UPDATE t1 SET h=@e;
CREATE INDEX t1i ON t1 (i(767));
UPDATE t1 SET i=@e;
CREATE INDEX t1j ON t1 (j(767));
UPDATE t1 SET j=@e;
CREATE INDEX t1k ON t1 (k(767));
UPDATE t1 SET k=@e;
CREATE INDEX t1l ON t1 (l(767));
UPDATE t1 SET l=@e;
CREATE INDEX t1m ON t1 (m(767));
UPDATE t1 SET m=@e;
CREATE INDEX t1n ON t1 (n(767));
UPDATE t1 SET n=@e;
CREATE INDEX t1o ON t1 (o(767));
UPDATE t1 SET o=@e;
CREATE INDEX t1p ON t1 (p(767));
UPDATE t1 SET p=@e;
CREATE INDEX t1q ON t1 (q(767));
UPDATE t1 SET q=@e;
CREATE INDEX t1r ON t1 (r(767));
UPDATE t1 SET r=@e;
CREATE INDEX t1s ON t1 (s(767));
UPDATE t1 SET s=@e;

# Add one more index and we cannot update a column to its defined index length.
# This is a problem.  It means that the DDL is allowed to create a table
# that CANNOT be updated.  See bug#12953735.
CREATE INDEX t1t ON t1 (t(767));
--error ER_UNDO_RECORD_TOO_BIG
UPDATE t1 SET t=@e;

# The function dict_index_too_big_for_undo() prevents us from adding
# one more index.  But it is too late.  The record is already too big.
# See bug#12953735
--error ER_TOO_BIG_ROWSIZE
CREATE INDEX t1u ON t1 (u(767));
--error ER_TOO_BIG_ROWSIZE
CREATE INDEX t1ut ON t1 (u(767), t(767));
CREATE INDEX t1st ON t1 (s(767), t(767));

SHOW CREATE TABLE t1;
DROP TABLE t1;

--echo # Bug #12429576 - Test an assertion failure on purge.
# This test is not in innodb_8k or innodb_4k since the bug is not about
# page size.  It just tests the condition that caused the assertion.
CREATE TABLE t1_purge (
A int,
B blob, C blob, D blob, E blob,
F blob, G blob, H blob,
PRIMARY KEY (B(767), C(767), D(767), E(767), A),
INDEX (A)
) ENGINE=InnoDB ROW_FORMAT=DYNAMIC;

INSERT INTO t1_purge VALUES (1,
REPEAT('b', 766), REPEAT('c', 766), REPEAT('d', 766), REPEAT('e', 766),
REPEAT('f', 766), REPEAT('g', 766), REPEAT('h', 766));

CREATE TABLE t2_purge (
A int PRIMARY KEY,
B blob, C blob, D blob, E blob,
F blob, G blob, H blob, I blob,
J blob, K blob, L blob,
INDEX (B(767))) ENGINE=InnoDB ROW_FORMAT=DYNAMIC;

INSERT INTO t2_purge VALUES (1,
REPEAT('b', 766), REPEAT('c', 766), REPEAT('d', 766), REPEAT('e', 766),
REPEAT('f', 766), REPEAT('g', 766), REPEAT('h', 766), REPEAT('i', 766),
REPEAT('j', 766), REPEAT('k', 766), REPEAT('l', 766));

CREATE TABLE t3_purge (
A int,
B varchar(800), C varchar(800), D varchar(800), E varchar(800),
F varchar(800), G varchar(800), H varchar(800),
PRIMARY KEY (B(767), C(767), D(767), E(767), A),
INDEX (A)
) ENGINE=InnoDB ROW_FORMAT=DYNAMIC;

INSERT INTO t3_purge SELECT * FROM t1_purge;

CREATE TABLE t4_purge (
A int PRIMARY KEY,
B varchar(800), C varchar(800), D varchar(800), E varchar(800),
F varchar(800), G varchar(800), H varchar(800), I varchar(800),
J varchar(800), K varchar(800), L varchar(800),
INDEX (B(767))) ENGINE=InnoDB ROW_FORMAT=DYNAMIC;

INSERT INTO t4_purge SELECT * FROM t2_purge;

# This would trigger the failure (Bug #12429576)
# if purge gets a chance to run before DROP TABLE t1_purge, ....
DELETE FROM t1_purge;
DELETE FROM t2_purge;
DELETE FROM t3_purge;
DELETE FROM t4_purge;
# We need to activate the purge thread.
# Instead of doing a --sleep 10 now,  do it once at the end.

# Bug#12637786 - Assertion hit; ut_ad(dict_index_is_clust(index));
# A secondary index tuple is found to be too long to fit into a page.
# This test is not in innodb_8k or innodb_4k since the bug is not about
# page size.  It just tests the condition that caused the assertion.
SET @r=REPEAT('a',500);
CREATE TABLE t12637786(a int,
 v1 varchar(500), v2 varchar(500), v3 varchar(500),
 v4 varchar(500), v5 varchar(500), v6 varchar(500),
 v7 varchar(500), v8 varchar(500), v9 varchar(500),
 v10 varchar(500), v11 varchar(500), v12 varchar(500),
 v13 varchar(500), v14 varchar(500), v15 varchar(500),
 v16 varchar(500), v17 varchar(500), v18 varchar(500)
) ENGINE=InnoDB ROW_FORMAT=DYNAMIC;
CREATE INDEX idx1 ON t12637786(a,v1);
INSERT INTO t12637786 VALUES(9,@r,@r,@r,@r,@r,@r,@r,@r,@r,@r,@r,@r,@r,@r,@r,@r,@r,@r);
UPDATE t12637786 SET a=1000;
DELETE FROM t12637786;
# We need to activate the purge thread to make sure it does not assert and
# is able to clean up the old versions of secondary index entries.
# Instead of doing a --sleep 10 now for each test,  do it once at the end.

--echo # Bug#12963823 - Test that the purge thread does not crash when
# the number of indexes has changed since the UNDO record was logged.
# This test is not in innodb_8k or innodb_4k since the bug is not about
# page size.  It just tests the condition that caused the crash.
CREATE TABLE t12963823(a blob,b blob,c blob,d blob,e blob,f blob,g blob,h blob,
		       i blob,j blob,k blob,l blob,m blob,n blob,o blob,p blob)
	ENGINE=innodb ROW_FORMAT=dynamic;
SET @r = REPEAT('a', 767);
INSERT INTO t12963823 VALUES (@r,@r,@r,@r, @r,@r,@r,@r, @r,@r,@r,@r, @r,@r,@r,@r);
CREATE INDEX ndx_a ON t12963823 (a(500));
CREATE INDEX ndx_b ON t12963823 (b(500));
CREATE INDEX ndx_c ON t12963823 (c(500));
CREATE INDEX ndx_d ON t12963823 (d(500));
CREATE INDEX ndx_e ON t12963823 (e(500));
CREATE INDEX ndx_f ON t12963823 (f(500));
CREATE INDEX ndx_k ON t12963823 (k(500));
CREATE INDEX ndx_l ON t12963823 (l(500));

SET @r = REPEAT('b', 500);
UPDATE t12963823 set a=@r,b=@r,c=@r,d=@r;
UPDATE t12963823 set e=@r,f=@r,g=@r,h=@r;
UPDATE t12963823 set i=@r,j=@r,k=@r,l=@r;
UPDATE t12963823 set m=@r,n=@r,o=@r,p=@r;
ALTER TABLE t12963823 DROP INDEX ndx_a;
ALTER TABLE t12963823 DROP INDEX ndx_b;
CREATE INDEX ndx_g ON t12963823 (g(500));
CREATE INDEX ndx_h ON t12963823 (h(500));
CREATE INDEX ndx_i ON t12963823 (i(500));
CREATE INDEX ndx_j ON t12963823 (j(500));
CREATE INDEX ndx_m ON t12963823 (m(500));
CREATE INDEX ndx_n ON t12963823 (n(500));
CREATE INDEX ndx_o ON t12963823 (o(500));
CREATE INDEX ndx_p ON t12963823 (p(500));
SHOW CREATE TABLE t12963823;
# We need to activate the purge thread at this point to see if it crashes.
# Instead of doing a --sleep 10 now for each test,  do it once at the end.

--echo # Bug#12547647 UPDATE LOGGING COULD EXCEED LOG PAGE SIZE
# InnoDB cannot know that this undo record would be too big for the undo
# page. Too much of text field is stored in the clustered record in this
# DYNAMIC row formatted record.
# This test is not in innodb_8k or innodb_4k since the bug is not about
# page size.  It just tests the condition that caused the hang.

SET SESSION innodb_strict_mode = ON;
CREATE TABLE bug12547647(
a int NOT NULL, b blob NOT NULL, c text,
PRIMARY KEY (b(10), a), INDEX (c(767)), INDEX(b(767))
) ENGINE=InnoDB ROW_FORMAT=DYNAMIC;
INSERT INTO bug12547647 VALUES (5,REPEAT('khdfo5AlOq',1900),REPEAT('g',7751));
COMMIT;
# The following used to cause a hang while doing infinite undo log allocation.
--error ER_UNDO_RECORD_TOO_BIG
UPDATE bug12547647 SET c = REPEAT('b',16928);
SHOW WARNINGS;
DROP TABLE bug12547647;

# The following should fail in non-strict mode too.
# (The fix of Bug #50945 only affects REDUNDANT and COMPACT tables.)
SET SESSION innodb_strict_mode = off;
--error ER_TOO_BIG_ROWSIZE
CREATE TABLE t1(
	c text NOT NULL, d text NOT NULL,
	PRIMARY KEY (c(767),d(767)))
ENGINE=InnoDB ROW_FORMAT=COMPRESSED KEY_BLOCK_SIZE=1 CHARSET=ASCII;
--error ER_TOO_BIG_ROWSIZE
CREATE TABLE t1(
	c text NOT NULL, d text NOT NULL,
	PRIMARY KEY (c(767),d(767)))
ENGINE=InnoDB ROW_FORMAT=COMPRESSED KEY_BLOCK_SIZE=2 CHARSET=ASCII;
CREATE TABLE t1(
	c text NOT NULL, d text NOT NULL,
	PRIMARY KEY (c(767),d(767)))
ENGINE=InnoDB ROW_FORMAT=COMPRESSED KEY_BLOCK_SIZE=4 CHARSET=ASCII;
drop table t1;
--error ER_TOO_BIG_ROWSIZE
CREATE TABLE t1(c text, PRIMARY KEY (c(440)))
ENGINE=InnoDB ROW_FORMAT=COMPRESSED KEY_BLOCK_SIZE=1 CHARSET=ASCII;
CREATE TABLE t1(c text, PRIMARY KEY (c(438)))
ENGINE=InnoDB ROW_FORMAT=COMPRESSED KEY_BLOCK_SIZE=1 CHARSET=ASCII;
INSERT INTO t1 VALUES(REPEAT('A',512)),(REPEAT('B',512));
DROP TABLE t1;


--echo #
--echo # Bug#56862 Execution of a query that uses index merge returns a wrong result
--echo #

# Moved to here from innodb_mysql.test.  Some PB3 systems sporadically
# had timeouts doing this with smaller page sizes.

CREATE TABLE t1 (
  pk int NOT NULL AUTO_INCREMENT PRIMARY KEY,
  a int,
  b int,
  INDEX idx(a))
ENGINE=INNODB;

INSERT INTO t1(a,b) VALUES
  (11, 1100), (2, 200), (1, 100), (14, 1400), (5, 500),
  (3, 300), (17, 1700), (4, 400), (12, 1200), (8, 800),
  (6, 600), (18, 1800), (9, 900), (10, 1000), (7, 700),
  (13, 1300), (15, 1500), (19, 1900), (16, 1600), (20, 2000);
INSERT INTO t1(a,b) SELECT a+20, b+2000 FROM t1;
INSERT INTO t1(a,b) SELECT a+40, b+4000 FROM t1;
INSERT INTO t1(a,b) SELECT a+80, b+8000 FROM t1;
INSERT INTO t1(a,b) SELECT a,b FROM t1;
INSERT INTO t1(a,b) SELECT a,b FROM t1;
INSERT INTO t1(a,b) SELECT a,b FROM t1;
INSERT INTO t1(a,b) SELECT a,b FROM t1;
INSERT INTO t1(a,b) SELECT a,b FROM t1;
INSERT INTO t1(a,b) SELECT a,b FROM t1;
INSERT INTO t1(a,b) SELECT a,b FROM t1;
INSERT INTO t1(a,b) SELECT a,b FROM t1;
INSERT INTO t1 VALUES (1000000, 0, 0);

set @optimizer_switch_saved=@@optimizer_switch;
SET SESSION optimizer_switch='derived_merge=off';
SET SESSION sort_buffer_size = 1024*36;

EXPLAIN
SELECT COUNT(*) FROM
  (SELECT * FROM t1 FORCE INDEX (idx,PRIMARY)
     WHERE a BETWEEN 2 AND 7 OR pk=1000000) AS t;

SELECT COUNT(*) FROM
  (SELECT * FROM t1 FORCE INDEX (idx,PRIMARY)
     WHERE a BETWEEN 2 AND 7 OR pk=1000000) AS t;

set @@optimizer_switch=@optimizer_switch_saved;
SET SESSION sort_buffer_size = DEFAULT;

DROP TABLE t1;


# The tests that uses these tables required the purge thread to run.
# Just in case it has not by now, provide a 10 second wait.
--sleep 10
DROP TABLE t1_purge, t2_purge, t3_purge, t4_purge;
DROP TABLE t12637786;
DROP TABLE t12963823;<|MERGE_RESOLUTION|>--- conflicted
+++ resolved
@@ -49,18 +49,6 @@
 CREATE TABLE t2 (a INT KEY, b TEXT) ROW_FORMAT=COMPACT ENGINE=innodb;
 CREATE TABLE t3 (a INT KEY, b TEXT) ROW_FORMAT=COMPRESSED ENGINE=innodb;
 CREATE TABLE t4 (a INT KEY, b TEXT) ROW_FORMAT=DYNAMIC ENGINE=innodb;
-<<<<<<< HEAD
---replace_column 1 {id} 5 {id}
-SELECT * FROM INFORMATION_SCHEMA.INNODB_SYS_TABLES
-       WHERE name LIKE 'test%' ORDER BY table_id;
---replace_column 1 {id}
-SELECT SPACE, NAME, FLAG, FILE_FORMAT, ROW_FORMAT, PAGE_SIZE, ZIP_PAGE_SIZE FROM INFORMATION_SCHEMA.INNODB_SYS_TABLESPACES
-       WHERE name LIKE 'test%' ORDER BY space;
---replace_column 1 {id}
---replace_result  ./ MYSQLD_DATADIR/  $MYSQLD_DATADIR MYSQLD_DATADIR/
-SELECT * FROM INFORMATION_SCHEMA.INNODB_SYS_DATAFILES
-       WHERE path LIKE '%test%' ORDER BY space;
-=======
 
 # Show the metadata for tables in schema 'test'.
 # Do not return the space ID since this tablespace may have existed before
@@ -75,7 +63,6 @@
 	AND	t.name LIKE 'test%'
 	ORDER BY t.name, i.name;
 --source suite/innodb/include/show_i_s_tablespaces.inc
->>>>>>> 1a9bc59f
 DROP TABLE t1, t2, t3, t4;
 
 --echo # Test 4) The maximum row size is dependent upon the page size.
