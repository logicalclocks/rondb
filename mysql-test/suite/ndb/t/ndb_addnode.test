-- source include/have_ndb.inc
--source include/not_windows.inc
--source include/not_parallel.inc


--echo "Create nodegroup with out-of-range node ID"
--error 255
--exec $NDB_MGM -e "create nodegroup 147,148"
--error 255
--exec $NDB_MGM -e "create nodegroup 4,147"

--echo "Create nodegroup with in-range but inactive node ID"
--error 255
--exec $NDB_MGM -e "create nodegroup 48,3"
--error 255
--exec $NDB_MGM -e "create nodegroup 4,48"
--error 255
--exec $NDB_MGM -e "create nodegroup 3,3"

--source ndb_mgm_show_table.inc

CREATE LOGFILE GROUP lg_1
    ADD UNDOFILE 'undo_1.dat'
    INITIAL_SIZE 4M
    UNDO_BUFFER_SIZE 2M
    ENGINE NDB;

CREATE TABLESPACE ts_1
    ADD DATAFILE 'data_1.dat'
    USE LOGFILE GROUP lg_1
    INITIAL_SIZE 16M
    ENGINE NDB;

# Using a pk bigger than 80 bytes, see bug#25152165.
create table t1(id int, data char(8), id2 binary(80), primary key (id, id2)) engine=ndb;
create table t2(id int NOT NULL PRIMARY KEY, data char(8))
TABLESPACE ts_1 STORAGE DISK engine=ndb;
# BUG#13714648
create table t5(id int NOT NULL PRIMARY KEY, data char(8)) engine=ndb;
create table t6(id int not null primary key, dat blob, txt text) engine=ndb;
create table t10 (id int primary key, data int, other int, unique(other)) engine=ndb;

# Get blob tables
let $bt_test_t6_dat=`SELECT blob_table_name FROM ndbinfo.blobs
                     WHERE table_name="t6" AND column_name="dat"`;
let $bt_test_t6_txt=`SELECT blob_table_name FROM ndbinfo.blobs
                     WHERE table_name="t6" AND column_name="txt"`;

load data local infile 'suite/ndb/data/table_data10000.dat' into table t1 fields terminated by ' ' lines terminated by '\n' (id, @data) set data = @data, id2 = repeat(@data,10);
load data local infile 'suite/ndb/data/table_data10000.dat' into table t2 fields terminated by ' ' lines terminated by '\n';
load data local infile 'suite/ndb/data/table_data10000.dat' into table t5 fields terminated by ' ' lines terminated by '\n';
load data local infile 'suite/ndb/data/table_data10000.dat' into table t6 fields terminated by ' ' lines terminated by '\n' (id, @data) set dat = repeat(@data, 100), txt = repeat(@data,100);

insert into t10 values (1,1,1), (2,2,2), (3,3,3), (4,4,4), (5,5,5), (6,6,6),(7,7,7), (8,8,8);

## Check details of t1 partitioning
--echo "Table t1 Partition info"
let ndb_table= t1;
--source show_partition_info.inc
select count(0) as row_count from t1;

## Check details of t2 partitioning
--echo "Table t2 Partition info"
let ndb_table= t2;
--source show_partition_info.inc
select count(0) as row_count from t2;

## Check details of t5 partitioning
--echo "Table t5 Partition info"
let ndb_table= t5;
--source show_partition_info.inc
select count(0) as row_count from t5;

## Check details of t6 partitioning
--echo "Table t6 Partition info"
let ndb_table= t6;
--source show_partition_info.inc
select count(0) as row_count from t6;

## Check details of t6 blob table partitioning
--echo "Table t6 blob dat Partition info"
let $ndb_table= $bt_test_t6_dat;
--source show_partition_info.inc

--echo "Table t6 blob txt Partition info"
let $ndb_table= $bt_test_t6_txt;
--source show_partition_info.inc

# Verify that the Unique hash index fragments are balanced across all data nodes
select parent_fq_name, type, table_id, node_id, block_instance, fragment_num
    from ndbinfo.memory_per_fragment where parent_fq_name like '%t10%';
## Create nodegroup for "new" nodes
--exec $NDB_MGM -e "create nodegroup 3,4"
--sleep 5
# Cluster running after adding two ndbd nodes
--source ndb_mgm_show_table.inc

## Drop
--exec $NDB_MGM -e "drop nodegroup 1"
## and create
--exec $NDB_MGM -e "create nodegroup 3,4"

set @@new = 1;

#create table t7(id int primary key, uk int, unique key (uk)) engine=ndb
create table t7(id int primary key, uk int) engine=ndb
  partition by list(id) (
    partition p0 values in (0),
    partition p1 values in (1),
    partition p2 values in (2),
    partition p3 values in (3),
    partition p4 values in (4)
  );
drop table t7;

create table t3(id int NOT NULL PRIMARY KEY, data char(8)) engine=ndb;
create table t4(id int NOT NULL PRIMARY KEY, data char(8))
TABLESPACE ts_1 STORAGE DISK engine=ndb;

insert into t3(id, data) VALUES 
(1,'new'), (2,'new'),(3,'new'),(4,'new'),(5,'new'),
(6,'new'),(7,'new'),(8,'new'),(9,'new'),(10,'new');
insert into t4(id, data) VALUES
(1,'new'), (2,'new'),(3,'new'),(4,'new'),(5,'new'),
(6,'new'),(7,'new'),(8,'new'),(9,'new'),(10,'new');

alter table t1 algorithm=inplace, add column c int unsigned default null;
alter table t1 reorganize partition;
alter table t2 reorganize partition;
<<<<<<< HEAD
alter table t5 algorithm=inplace;
if (!$DISABLE_BLOB_REORG)
{
  alter table t6 reorganize partition;
}
=======
alter table t5 algorithm=inplace, max_rows=300000000;
alter table t6 reorganize partition;
>>>>>>> 20884deb
alter table t10 reorganize partition;
# Verify that the Unique hash index fragments are balanced across all data nodes
select parent_fq_name, type, table_id, node_id, block_instance, fragment_num
    from ndbinfo.memory_per_fragment where parent_fq_name like '%t10%';
show create table t10;
alter table t10 add unique(other);
alter table t10 drop index other;

# Verify that the Unique hash index fragments are balanced across all data nodes
select parent_fq_name, type, table_id, node_id, block_instance, fragment_num
    from ndbinfo.memory_per_fragment where parent_fq_name like '%t10%';

## Check details of t1 partitioning
--echo "Table t1 Partition info"
let ndb_table= t1;
--source show_partition_info.inc
select count(0) as row_count from t1;

## Check details of t2 partitioning
--echo "Table t2 Partition info"
let ndb_table= t2;
--source show_partition_info.inc
select count(0) as row_count from t2;

## Check details of t3 partitioning
--echo "Table t3 Partition info"
let ndb_table= t3;
--source show_partition_info.inc

## Check details of t4 partitioning
--echo "Table t4 Partition info"
let ndb_table= t4;
--source show_partition_info.inc

## Check details of t5 partitioning
--echo "Table t5 Partition info"
let ndb_table= t5;
--source show_partition_info.inc
select count(0) as row_count from t5;

## Simple blob usage of t6
select count(0) as row_count from t6;

## Check details of t6 partitioning
--echo "Table t6 Partition info"
let ndb_table= t6;
--source show_partition_info.inc

## Check details of t6 blob table partitioning
--echo "Table t6 blob dat Partition info"
let ndb_table= $bt_test_t6_dat;
--source show_partition_info.inc

--echo "Table t6 blob txt Partition info"
let ndb_table= $bt_test_t6_txt;
--source show_partition_info.inc

# Check that main table and blob tables have same hashmap.
let ndb_database= test;
let ndb_table= t6;
let ndb_die_on_error= 1;
--replace_regex /.* BT=.*//
--source suite/ndb/include/ndb_check_blob_tables.inc

## Drop nodegroup with "new" nodes is not allowed with data one those nodes
# NOTE: --error=0 is due to return codes doesnt work on windoze
--error 0,255
--exec $NDB_MGM -e "drop nodegroup 1"

## Nodegroup with "new" nodes still exist after dropping it as shown:
--source ndb_mgm_show_table.inc

drop table t1,t2,t3,t4,t5,t6,t10;

## Drop nodegroup with "new" nodes
--exec $NDB_MGM -e "drop nodegroup 1"

## Nodegroup with "new" nodes still exists after dropping it as shown:
--source ndb_mgm_show_table.inc

# Cleanup
ALTER TABLESPACE ts_1 DROP DATAFILE 'data_1.dat';
DROP TABLESPACE ts_1;
DROP LOGFILE GROUP lg_1 ENGINE NDB;
<|MERGE_RESOLUTION|>--- conflicted
+++ resolved
@@ -127,16 +127,8 @@
 alter table t1 algorithm=inplace, add column c int unsigned default null;
 alter table t1 reorganize partition;
 alter table t2 reorganize partition;
-<<<<<<< HEAD
 alter table t5 algorithm=inplace;
-if (!$DISABLE_BLOB_REORG)
-{
-  alter table t6 reorganize partition;
-}
-=======
-alter table t5 algorithm=inplace, max_rows=300000000;
 alter table t6 reorganize partition;
->>>>>>> 20884deb
 alter table t10 reorganize partition;
 # Verify that the Unique hash index fragments are balanced across all data nodes
 select parent_fq_name, type, table_id, node_id, block_instance, fragment_num
