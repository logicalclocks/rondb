# The include statement below is a temp one for tests that are yet to
#be ported to run with InnoDB,
#but needs to be kept for tests that would need MyISAM in future.
--source include/force_myisam_default.inc

######################################################################
# Test various issues ndb_restore had at some time
######################################################################

-- source include/have_ndb.inc

# Directory containing the saved backup files
let $backup_data_dir=$MYSQL_TEST_DIR/suite/ndb/backups;

#
# Bug #27775 - mediumint auto inc not restored correctly
#            - check mediumint
CREATE TABLE `t1_c` (
  `capgoaledatta` mediumint(5) unsigned NOT NULL auto_increment,
  `goaledatta` char(2) NOT NULL default '',
  `maturegarbagefa` varchar(32) NOT NULL default '',
  PRIMARY KEY  (`capgoaledatta`,`goaledatta`,`maturegarbagefa`)
) ENGINE=ndbcluster DEFAULT CHARSET=latin1;
INSERT INTO `t1_c` VALUES (2,'3','q3plus.qt'),(400,'4','q3plus.qt'),(1,'3','q3.net'),(3,'4','q3.net'),(3000,'20','threetrees.qt');
#
# Bug #27758 Restoring NDB backups makes table usable in SQL nodes
# - space in key made table unusable after restore
#
# Bug #27775 - mediumint auto inc not restored correctly
#            - check smallint
CREATE TABLE `t2_c` (
  `capgotod` smallint(5) unsigned NOT NULL auto_increment,
  `gotod` smallint(5) unsigned NOT NULL default '0',
  `goaledatta` char(2) default NULL,
  `maturegarbagefa` varchar(32) default NULL,
  `descrpooppo` varchar(64) default NULL,
  `svcutonsa` varchar(64) NOT NULL default '',
  PRIMARY KEY  (`capgotod`),
  KEY `i quadaddsvr` (`gotod`)
) ENGINE=ndbcluster DEFAULT CHARSET=latin1;
INSERT INTO `t2_c` VALUES (500,4,'','q3.net','addavp:MK_CASELECTOR=1','postorod rattoaa'),(2,1,'4','','addavp:MK_BRANDTAD=345','REDS Brandtad'),(3,2,'4','q3.net','execorder','fixedRatediPO REDS'),(1,1,'3','','addavp:MK_BRANDTAD=123','TEST Brandtad'),(6,5,'','told.q3.net','addavp:MK_BRANDTAD=123','Brandtad Toldzone'),(4,3,'3','q3.net','addavp:MK_POOLHINT=2','ratedi PO TEST'),(5,0,'',NULL,NULL,'');

# Added ROW_FORMAT=FIXED to use below to see that setting is preserved
# by restore
CREATE TABLE `t3_c` (
  `CapGoaledatta` smallint(5) unsigned NOT NULL default '0',
  `capgotod` smallint(5) unsigned NOT NULL default '0',
  PRIMARY KEY  (`capgotod`,`CapGoaledatta`)
) ENGINE=ndbcluster DEFAULT CHARSET=latin1 ROW_FORMAT=FIXED;
INSERT INTO `t3_c` VALUES (5,3),(2,4),(5,4),(1,3);

# Bug #27775 - mediumint auto inc not restored correctly
#            - check bigint
CREATE TABLE `t4_c` (
  `capfa` bigint(20) unsigned NOT NULL auto_increment,
  `realm` varchar(32) NOT NULL default '',
  `authpwchap` varchar(32) default NULL,
  `fa` varchar(32) NOT NULL default '',
  `payyingatta` tinyint(4) NOT NULL default '0',
  `status` char(1) default NULL,
  PRIMARY KEY  (`fa`,`realm`),
  KEY `capfa` (`capfa`),
  KEY `i_quadentity` (`fa`,`realm`)
) ENGINE=ndbcluster DEFAULT CHARSET=latin1;
INSERT INTO `t4_c` VALUES (18,'john.smith','q3.net','dessjohn.smith',0,NULL),(21,'quad_katt_with_brandtad','q3.net','acne',0,NULL),(2200,'quad_katt_carattoaa','q3.net','acne',0,NULL),(26,'436462612809','sqasdt.q3.net','N/A',0,'6'),(19,'john','smith.qt','dessjohn',0,NULL),(33,'436643196120','sqasdt.q3.net','N/A',1,'6'),(28,'436642900019','sqasdt.q3.net','N/A',0,'6'),(30,'436462900209','sqasdt.q3.net','N/A',0,'6'),(16,'436640006666','sqasdt.q3.net','',0,NULL),(19,'dette','el-redun.com','dessdette',0,NULL),(12,'quad_kattPP','q3.net','acne',2,NULL),(14,'436640008888','sqasdt.q3.net','',0,NULL),(29,'463624900028','sqasdt.q3.net','N/A',0,'6'),(15,'436640099099','sqasdt.q3.net','',0,NULL),(13,'pap','q3plus.qt','acne',1,NULL),(19,'436642612091','sqasdt.q3.net','N/A',0,'6'),(12,'quad_katt','q3.net','acne',0,NULL),(11,'quad_kattVK','q3.net','acne',1,NULL),(32000,'463641969502','sqasdt.q3.net','N/A',1,'6'),(20,'joe','q3.net','joedesswd',0,NULL),(290000000,'436642900034','sqasdt.q3.net','N/A',0,'6'),(25,'contind','armerde.qt','acne',1,NULL);

CREATE TABLE `t5_c` (
  `capfa` bigint(20) unsigned NOT NULL default '0',
  `gotod` smallint(5) unsigned NOT NULL default '0',
  `orderutonsa` varchar(64) NOT NULL default '',
  PRIMARY KEY  (`capfa`,`gotod`,`orderutonsa`)
) ENGINE=ndbcluster DEFAULT CHARSET=latin1;
INSERT INTO `t5_c` VALUES (21,2,''),(21,1,''),(22,4,'');

CREATE TABLE `t6_c` (
  `capfa_parent` bigint(20) unsigned NOT NULL default '0',
  `capfa_child` bigint(20) unsigned NOT NULL default '0',
  `relatta` smallint(5) unsigned NOT NULL default '0',
  PRIMARY KEY  (`capfa_child`,`capfa_parent`,`relatta`)
) ENGINE=ndbcluster DEFAULT CHARSET=latin1;
INSERT INTO `t6_c` VALUES (15,16,0),(19,20,0),(18326932092909551615,30,0),(26,29,0),(18326932092909551615,29,0),(19,18,0),(26,28,0),(12,14,0);

# Bug #27775 - mediumint auto inc not restored correctly
#            - check tinyint
CREATE TABLE `t7_c` (
  `dardpo` char(15) NOT NULL default '',
  `dardtestard` tinyint(3) unsigned NOT NULL auto_increment,
  `FastFA` char(5) NOT NULL default '',
  `FastCode` char(6) NOT NULL default '',
  `Fastca` char(1) NOT NULL default '',
  `Fastmag` char(1) NOT NULL default '',
  `Beareratta` char(2) NOT NULL default '',
  PRIMARY KEY  (`dardpo`,`dardtestard`)
) ENGINE=ndbcluster DEFAULT CHARSET=latin1;
INSERT INTO `t7_c` VALUES ('2.6.2.4',24,'CECHP','54545','0','0','5'),('2.2.5.4',26,'CANFA','33223','1','1','4'),('4.3.2.4',28,'ITALD','54222','1','0','5'),('129..0.0.eins',28,'G','99999','1','1','5'),('1.1.1.1',24,'AUTPT','32323','0','1','3');

CREATE TABLE `t8_c` (
  `kattjame` varchar(32) NOT NULL default '',
  `realm` varchar(32) NOT NULL default '',
  `realm_entered` varchar(32) NOT NULL default '',
  `maturegarbagefa` varchar(32) NOT NULL default '',
  `hunderaaarbagefa_parent` varchar(32) NOT NULL default '',
  `kattjame_entered` varchar(32) NOT NULL default '',
  `hunderaaarbagefa` varchar(32) NOT NULL default '',
  `gest` varchar(16) default NULL,
  `hassetino` varchar(16) NOT NULL default '',
  `aaaproxysessfa` varchar(255) default NULL,
  `autologonallowed` char(1) default NULL,
  `squardporoot` varchar(15) NOT NULL default '',
  `naspo` varchar(15) default NULL,
  `beareratta` char(2) default NULL,
  `fastCode` varchar(6) default NULL,
  `fastFA` varchar(5) default NULL,
  `fastca` char(1) default NULL,
  `fastmag` char(1) default NULL,
  `lastupdate` datetime default NULL,
  `hassetistart` datetime NOT NULL,
  `accthassetitime` int(10) unsigned default NULL,
  `acctoutputoctets` bigint(20) unsigned default NULL,
  `acctinputoctets` bigint(20) unsigned default NULL,
  PRIMARY KEY  (`kattjame`,`hunderaaarbagefa`,`hassetistart`,`hassetino`),
  KEY `squardporoot` (`squardporoot`)
) ENGINE=ndbcluster DEFAULT CHARSET=latin1;
INSERT INTO `t8_c` VALUES ('4tt45345235','pap','q3plus.qt','q3plus.qt','q3.net','436643196120','436643196929','8956234534568968','5524595699','uxasmt21.net.acne.qt/481889229462692422','','1.1.1.1','2.2.4.6','4','86989','34','x','x','2012-03-12 12:55:34','2012-12-05 11:20:04',3223433,3369,9565),('4545435545','john','q3.net','q3.net','acne.li','436643196120','436643196929','45345234568968','995696699','uxasmt21.net.acne.qt/481889229462692423','','1.1.1.1','2.2.9.8','2','86989','34','x','x','2012-03-12 11:35:03','2012-12-05 08:50:04',8821923,169,3565),('versteckter_q3net_katt','joe','q3.net','elredun.com','q3.net','436643196120','436643196939','91341234568968','695595699','uxasmt21.net.acne.qt/481889229462692421','','1.1.1.1','2.5.2.5','3','86989','34','x','x','2012-03-12 18:35:04','2012-12-05 12:35:04',1923123,9569,6565);

CREATE TABLE `t9_c` (
  `kattjame` varchar(32) NOT NULL default '',
  `kattjame_entered` varchar(32) NOT NULL default '',
  `realm` varchar(32) NOT NULL default '',
  `realm_entered` varchar(32) NOT NULL default '',
  `maturegarbagefa` varchar(32) NOT NULL default '',
  `hunderaaarbagefa` varchar(32) NOT NULL default '',
  `hunderaaarbagefa_parent` varchar(32) NOT NULL default '',
  `gest` varchar(16) default NULL,
  `hassetino` varchar(16) NOT NULL default '',
  `squardporoot` varchar(15) NOT NULL default '',
  `naspo` varchar(15) default NULL,
  `beareratta` char(2) default NULL,
  `fastCode` varchar(6) default NULL,
  `fastFA` varchar(5) default NULL,
  `fastca` char(1) default NULL,
  `fastmag` char(1) default NULL,
  `lastupdate` datetime default NULL,
  `hassetistart` datetime NOT NULL,
  `accthassetitime` int(10) unsigned default NULL,
  `actcoutpuocttets` bigint(20) unsigned default NULL,
  `actinputocctets` bigint(20) unsigned default NULL,
  `terminateraste` tinyint(3) unsigned default NULL,
  PRIMARY KEY  (`kattjame`,`hunderaaarbagefa`,`hassetistart`,`hassetino`)
) ENGINE=ndbcluster DEFAULT CHARSET=latin1;
INSERT INTO `t9_c` VALUES ('3g4jh8gar2t','joe','q3.net','elredun.com','q3.net','436643316120','436643316939','91341234568968','695595699','1.1.1.1','2.2.6.2','3','86989','34','x','x','2012-03-12 18:35:04','2012-12-05 12:35:04',3123123,9569,6565,1),('4tt45345235','pap','q3plus.qt','q3plus.qt','q3.net','436643316120','436643316939','8956234534568968','5254595969','1.1.1.1','8.6.2.2','4','86989','34','x','x','2012-03-12 12:55:34','2012-12-05 11:20:04',3223433,3369,9565,2),('4545435545','john','q3.net','q3.net','acne.li','436643316120','436643316939','45345234568968','995696699','1.1.1.1','2.9.9.2','2','86998','34','x','x','2012-03-12 11:35:03','2012-12-05 08:50:04',8823123,169,3565,3);

# Bug #20820
# auto inc table not handled correctly when restored from cluster backup
# - before fix ndb_restore would not set auto inc value correct,
#   seen by select below
CREATE TABLE t10_c (a INT AUTO_INCREMENT KEY) ENGINE=ndbcluster DEFAULT CHARSET=latin1;
INSERT INTO t10_c VALUES (1),(2),(3);
# Bug #27775 - mediumint auto inc not restored correctly
#            - check int
insert into t10_c values (10000),(2000),(3000);

CREATE TABLE t11_c (a int, b00 int null, b01 int null,b02 int null,b03 int null,b04 int null,b05 int null,b06 int null,b07 int null,b08 int null,b90 int null,b10 int null,b11 int null,b12 int null,b13 int null,b14 int null,b15 int null,b16 int null,b17 int null,b18 int null,b19 int null,b20 int null,b21 int null,b22 int null,b23 int null,b24 int null,b25 int null,b26 int null,b27 int null,b28 int null,b29 int null,b30 int null,b31 int null,b32 int null) engine = ndb;
insert into t11_c values (1,1,1,1,1,1,1,1,1,1,1,1,1,1,1,1,1,1,1,1,1,1,1,1,1,1,1,1,1,1,1,1,1,1);

create table t1 engine=myisam as select * from t1_c;
create table t2 engine=myisam as select * from t2_c;
create table t3 engine=myisam as select * from t3_c;
create table t4 engine=myisam as select * from t4_c;
create table t5 engine=myisam as select * from t5_c;
create table t6 engine=myisam as select * from t6_c;
create table t7 engine=myisam as select * from t7_c;
create table t8 engine=myisam as select * from t8_c;
create table t9 engine=myisam as select * from t9_c;
create table t10 engine=myisam as select * from t10_c;
create table t11 engine=myisam as select * from t11_c;

# check that force varpart is preserved by ndb_restore
# t3_c has ROW_FORMAT=FIXED i.e. ForceVarPart=0
let $show_varpart_table=t3_c;
source show_varpart.inc;
let $show_varpart_table=t2_c;
source show_varpart.inc;

--source include/ndb_backup.inc
drop table t1_c,t2_c,t3_c,t4_c,t5_c,t6_c,t7_c,t8_c,t9_c,t10_c,t11_c;
--exec $NDB_RESTORE --no-defaults -b $the_backup_id -n 1 -m -r --print --print_meta $NDB_BACKUPS-$the_backup_id >> $NDB_TOOLS_OUTPUT
--exec $NDB_RESTORE --no-defaults -b $the_backup_id -n 2 -r --print --print_meta $NDB_BACKUPS-$the_backup_id >> $NDB_TOOLS_OUTPUT
# check that force varpart is preserved by ndb_restore
# t3_c has ROW_FORMAT=FIXED i.e. ForceVarPart=0
let $show_varpart_table=t3_c;
source show_varpart.inc;
let $show_varpart_table=t2_c;
source show_varpart.inc;

# Bug #30667
# ndb table discovery does not work correcly with information schema
# - prior to bug fix this would yeild no output and a warning
select TABLE_SCHEMA, TABLE_NAME, COLUMN_NAME, ORDINAL_POSITION, DATA_TYPE
  from information_schema.columns where table_name = "t1_c";

# random output order??
#show tables;

select count(*) from t1;
select count(*) from t1_c;
select count(*)
  from (select * from t1 union 
        select * from t1_c) a;

select count(*) from t2;
select count(*) from t2_c;
select count(*)
  from (select * from t2 union 
        select * from t2_c) a;

select count(*) from t3;
select count(*) from t3_c;
select count(*)
  from (select * from t3 union 
        select * from t3_c) a;

select count(*) from t4;
select count(*) from t4_c;
select count(*)
  from (select * from t4 union 
        select * from t4_c) a;

select count(*) from t5;
select count(*) from t5_c;
select count(*)
  from (select * from t5 union 
        select * from t5_c) a;

select count(*) from t6;
select count(*) from t6_c;
select count(*)
  from (select * from t6 union 
        select * from t6_c) a;

select count(*) from t7;
select count(*) from t7_c;
select count(*)
  from (select * from t7 union 
        select * from t7_c) a;

select count(*) from t8;
select count(*) from t8_c;
select count(*)
  from (select * from t8 union 
        select * from t8_c) a;

select count(*) from t9;
select count(*) from t9_c;
select count(*)
  from (select * from t9 union 
        select * from t9_c) a;

select count(*) from t10;
select count(*) from t10_c;
select count(*)
  from (select * from t10 union 
        select * from t10_c) a;

select count(*) from t11;
select count(*) from t11_c;
select count(*)
  from (select * from t11 union 
        select * from t11_c) a;

# Bug #20820 cont'd
select * from t10_c order by a;
# Bug #27775 cont'd
# - auto inc info should be correct
select max(capgoaledatta) from t1_c;
select auto_increment from information_schema.tables
where table_name = 't1_c';
select max(capgotod) from t2_c;
select auto_increment from information_schema.tables
where table_name = 't2_c';
select max(capfa) from t4_c;
select auto_increment from information_schema.tables
where table_name = 't4_c';
select max(dardtestard) from t7_c;
select auto_increment from information_schema.tables
where table_name = 't7_c';
select max(a) from t10_c;
select auto_increment from information_schema.tables
where table_name = 't10_c';

#
# Try Partitioned tables as well
#
ALTER TABLE t7_c
PARTITION BY LINEAR KEY (`dardtestard`);

--source include/ndb_backup.inc
drop table t1_c,t2_c,t3_c,t4_c,t5_c,t6_c,t7_c,t8_c,t9_c,t10_c,t11_c;
--exec $NDB_RESTORE --no-defaults -b $the_backup_id -n 1 -m -r --print --print_meta $NDB_BACKUPS-$the_backup_id >> $NDB_TOOLS_OUTPUT
--exec $NDB_RESTORE --no-defaults -b $the_backup_id -n 2 -r --print --print_meta $NDB_BACKUPS-$the_backup_id >> $NDB_TOOLS_OUTPUT

select count(*) from t1;
select count(*) from t1_c;
select count(*)
  from (select * from t1 union 
        select * from t1_c) a;

select count(*) from t2;
select count(*) from t2_c;
select count(*)
  from (select * from t2 union 
        select * from t2_c) a;

select count(*) from t3;
select count(*) from t3_c;
select count(*)
  from (select * from t3 union 
        select * from t3_c) a;

select count(*) from t4;
select count(*) from t4_c;
select count(*)
  from (select * from t4 union 
        select * from t4_c) a;

select count(*) from t5;
select count(*) from t5_c;
select count(*)
  from (select * from t5 union 
        select * from t5_c) a;

select count(*) from t6;
select count(*) from t6_c;
select count(*)
  from (select * from t6 union 
        select * from t6_c) a;

select count(*) from t7;
select count(*) from t7_c;
select count(*)
  from (select * from t7 union 
        select * from t7_c) a;

select count(*) from t8;
select count(*) from t8_c;
select count(*)
  from (select * from t8 union 
        select * from t8_c) a;

select count(*) from t9;
select count(*) from t9_c;
select count(*)
  from (select * from t9 union 
        select * from t9_c) a;

select count(*) from t10;
select count(*) from t10_c;
select count(*)
  from (select * from t10 union 
        select * from t10_c) a;

select count(*) from t11;
select count(*) from t11_c;
select count(*)
  from (select * from t11 union 
        select * from t11_c) a;

drop table t1_c,t2_c,t3_c,t4_c,t5_c,t6_c,t7_c,t8_c,t9_c,t10_c,t11_c;
--exec $NDB_RESTORE --no-defaults -b $the_backup_id -n 1 -m -r --ndb-nodegroup_map "(0,0)" --print --print_meta $NDB_BACKUPS-$the_backup_id >> $NDB_TOOLS_OUTPUT
--exec $NDB_RESTORE --no-defaults -b $the_backup_id -n 2 -r --print --print_meta $NDB_BACKUPS-$the_backup_id >> $NDB_TOOLS_OUTPUT

select count(*) from t1;
select count(*) from t1_c;
select count(*)
  from (select * from t1 union 
        select * from t1_c) a;

select count(*) from t2;
select count(*) from t2_c;
select count(*)
  from (select * from t2 union 
        select * from t2_c) a;

select count(*) from t3;
select count(*) from t3_c;
select count(*)
  from (select * from t3 union 
        select * from t3_c) a;

select count(*) from t4;
select count(*) from t4_c;
select count(*)
  from (select * from t4 union 
        select * from t4_c) a;

select count(*) from t5;
select count(*) from t5_c;
select count(*)
  from (select * from t5 union 
        select * from t5_c) a;

select count(*) from t6;
select count(*) from t6_c;
select count(*)
  from (select * from t6 union 
        select * from t6_c) a;

select count(*) from t7;
select count(*) from t7_c;
select count(*)
  from (select * from t7 union 
        select * from t7_c) a;

select count(*) from t8;
select count(*) from t8_c;
select count(*)
  from (select * from t8 union 
        select * from t8_c) a;

select count(*) from t9;
select count(*) from t9_c;
select count(*)
  from (select * from t9 union 
        select * from t9_c) a;

select count(*) from t10;
select count(*) from t10_c;
select count(*)
  from (select * from t10 union 
        select * from t10_c) a;

select count(*) from t11;
select count(*) from t11_c;
select count(*)
  from (select * from t11 union 
        select * from t11_c) a;
#
# Drop all table except t2_c
#   This to make sure that error returned from ndb_restore below is 
#     guaranteed to be from t2_c, this since order of tables in backup
#     is none deterministic
# 
drop table t1_c,t3_c,t4_c,t5_c,t6_c,t7_c,t8_c,t9_c,t10_c,t11_c;
--source include/ndb_backup.inc

# ndb_restore should now fail, table t2_c already exists
--replace_regex /Backup Id = [0-9]+/Backup Id = the_backup_id/
--error 1
--exec $NDB_RESTORE --no-defaults --core-file=0 -b $the_backup_id -n 1 -m -r --ndb-nodegroup_map "(0,1)" --verbose=0 $NDB_BACKUPS-$the_backup_id 2>&1 

CREATE TABLE t11_c (
  c1 int primary key, c2 char(10), c3 varchar(10)
) ENGINE=ndbcluster DEFAULT CHARSET=latin1;

CREATE TABLE t12_c (
  c1 int primary key, c2 char(10), c3 varchar(10)
) ENGINE=ndbcluster DEFAULT CHARSET=latin1;

INSERT INTO t11_c VALUES(1, "aaaaa", "bbbbb"), (2, "ccccc", "ddddd"), (3, "eeeee","fffff");
INSERT INTO t12_c VALUES(4, "ggggg", "hhhhh"), (5, "iiiii", "jjjjj"), (6, "kkkkk","lllll");
--source include/ndb_backup.inc
drop table t2_c,t11_c,t12_c;
# Only part of tables is restored, it should work
--exec $NDB_RESTORE --no-defaults -b $the_backup_id -n 1 -m -r --print --print_meta $NDB_BACKUPS-$the_backup_id test t11_c >> $NDB_TOOLS_OUTPUT
--exec $NDB_RESTORE --no-defaults -b $the_backup_id -n 2 -r --print --print_meta $NDB_BACKUPS-$the_backup_id test t11_c >> $NDB_TOOLS_OUTPUT
#Should only t11_c is restored
SELECT * FROM t11_c ORDER BY c1;

#
# Cleanup
#

drop table t1,t2,t3,t4,t5,t6,t7,t8,t9,t10,t11,t11_c;

#
# Test BUG#10287
#

--disable_query_log
source include/ndb_backup_id.inc;
--enable_query_log

# End of 5.0 tests (4.1 test intermixed to save test time)

#
# Test restore of epoch number bug#
#

# ensure correct restore of epoch numbers in old versions
--exec $NDB_RESTORE --no-defaults --core-file=0 -e -b 1 -n 1 $backup_data_dir/50 >> $NDB_TOOLS_OUTPUT
select epoch from mysql.ndb_apply_status where server_id=0;
--exec $NDB_RESTORE --no-defaults --core-file=0 -e -b 1 -n 1 $backup_data_dir/51 >> $NDB_TOOLS_OUTPUT
select epoch from mysql.ndb_apply_status where server_id=0;
# ensure correct restore of epoch numbers in current version
# number hould be "big"
--exec $NDB_RESTORE --no-defaults --core-file=0 -e -b $the_backup_id -n 1 $NDB_BACKUPS-$the_backup_id >> $NDB_TOOLS_OUTPUT
# should evaluate to true == 1
select epoch > (1 << 32) from mysql.ndb_apply_status where server_id=0;

#
# Bug#40428 core dumped when restore backup log file(redo log)
#
--exec $NDB_RESTORE --print --print_meta -b 1 -n 1 $backup_data_dir/50 >> $NDB_TOOLS_OUTPUT

#
# Bug #33040 ndb_restore crashes with --print_log
#
--exec $NDB_RESTORE --print_log -b 1 -n 1 $backup_data_dir/50 >> $NDB_TOOLS_OUTPUT

#
# Bug#48005 ndb backup / restore does not restore the auto_increment
#
create table t1 (a int not null primary key auto_increment, b int) auto_increment=200
engine=ndb;
show create table t1;
--source include/ndb_backup.inc
drop table t1;
--exec $NDB_RESTORE --no-defaults -b $the_backup_id -n 1 -m -r --print_meta $NDB_BACKUPS-$the_backup_id >> $NDB_TOOLS_OUTPUT
--exec $NDB_RESTORE --no-defaults -b $the_backup_id -n 2 -r --print_meta $NDB_BACKUPS-$the_backup_id >> $NDB_TOOLS_OUTPUT
show create table t1;
drop table t1;

#
# mtoib
#
--exec $NDB_RESTORE --no-defaults -b $the_backup_id -n 1 -m -r --print_meta --disable-indexes $NDB_BACKUPS-$the_backup_id >> $NDB_TOOLS_OUTPUT
--exec $NDB_RESTORE --no-defaults -b $the_backup_id -n 2 -r --print_meta --disable-indexes $NDB_BACKUPS-$the_backup_id >> $NDB_TOOLS_OUTPUT
--exec $NDB_RESTORE --no-defaults -b $the_backup_id -n 1 --rebuild-indexes $NDB_BACKUPS-$the_backup_id >> $NDB_TOOLS_OUTPUT
drop table t1;

#
# Bug#51374
#
create table t1 (a int, b int, c int not null, 
primary key (a) using hash, unique(c) using hash)
engine = ndb;
insert into t1 values (1,1,1), (2,2,2), (3,3,3);
--source include/ndb_backup.inc
--exec $NDB_RESTORE --no-defaults -b $the_backup_id -n 1 --disable-indexes --rebuild-indexes $NDB_BACKUPS-$the_backup_id >> $NDB_TOOLS_OUTPUT
select * from t1 order by 1;
drop table t1;
CREATE TEMPORARY TABLE IF NOT EXISTS ndb_show_tables_results (
  id INT,
  type VARCHAR(20),
  state VARCHAR(20),
  logging VARCHAR(20),
  _database VARCHAR(255),
  _schema VARCHAR(20),
  name VARCHAR(255)
);
--source ndb_show_tables_result.inc
# the db fields include single quotes...
--disable_warnings
select id into @tmp1 from ndb_show_tables_results
where name like '%ndb_index_stat_sample_x1%';
--enable_warnings
select * from ndb_show_tables_results
where type like '%Index%'
and name not like '%ndb_index_stat_sample_x1%'
and name not like concat('%NDB$INDEX_',@tmp1,'_CUSTOM%')
order by 1,2,3,4,5,6,7;
drop table ndb_show_tables_results;

#
# Bug#51432
#
--exec $NDB_RESTORE --no-defaults --core-file=0 -e -b 1 -n 2 -m $backup_data_dir/hashmap >> $NDB_TOOLS_OUTPUT

#
# Bug#56285
#
create table t1 (a int primary key) engine = ndb;
--exec $NDB_MGM --no-defaults --ndb-connectstring="$NDB_CONNECTSTRING" -e "abort backup 33" >> $NDB_TOOLS_OUTPUT
--exec $NDB_MGM --no-defaults --ndb-connectstring="$NDB_CONNECTSTRING" -e "abort backup 33" >> $NDB_TOOLS_OUTPUT
drop table t1;

#
# test backup of table with many attributes
#
let $i=499;
let $separator=;
let $sql=create table t1 (;
while ($i)
{
  let $sql=$sql$separator c$i int;
  let $separator=,;
  dec $i;
}
let $sql=$sql, c500 varchar(11000);
let $sql=$sql, primary key using hash(c1)) engine=ndb;
eval $sql; # eval the sql and create the table

set @v10 = '0123456789';
set @v100 = concat(@v10,@v10,@v10,@v10,@v10,@v10,@v10,@v10,@v10,@v10);
set @v1000 =concat(@v100,@v100,@v100,@v100,@v100,@v100,@v100,@v100,@v100,@v100);
set @v10000 = concat(@v1000,@v1000,@v1000,@v1000,@v1000,@v1000,@v1000,@v1000,@v1000,@v1000);
set @v11000 = concat(@v10000, @v1000);

insert into t1 (c1,c500) values (1,@v11000), (2,@v11000), (3,@v11000);
--source include/ndb_backup.inc
drop table t1;

#
# Bug#16593604
#

# Build the standard command used for running "ndb_mgm"
let $mgm_cmd = $NDB_MGM;
let $mgm_cmd = $mgm_cmd --no-defaults;
let $mgm_cmd = $mgm_cmd --ndb-connectstring="$NDB_CONNECTSTRING";
let $mgm_cmd = $mgm_cmd --verbose=0;

--echo # Trying to start another backup as wait started with same id should return error
--error 255
--exec $mgm_cmd -e "start backup $the_backup_id wait started"

--echo # Trying to start another backup as wait completed with same id should return error
--error 255
--exec $mgm_cmd -e "start backup $the_backup_id wait completed"

--echo # Trying to start another backup as nowait with same id should not return error
--exec $mgm_cmd -e "start backup $the_backup_id nowait"

#
# Bug#11764704 Exclude missing tables when restoring a backup
#
create database db1;
use db1;
CREATE TABLE t1 (a INT) ENGINE=ndbcluster DEFAULT CHARSET=latin1;
CREATE TABLE t2 (b INT) ENGINE=ndbcluster DEFAULT CHARSET=latin1;
CREATE TABLE t3 (c INT) ENGINE=ndbcluster DEFAULT CHARSET=latin1;
INSERT INTO t1 VALUES (1),(2),(3);
INSERT INTO t2 VALUES (4),(5),(6);
INSERT INTO t3 VALUES (7),(8),(9);
--source include/ndb_backup.inc
truncate t1;
truncate t2;
drop table t3;
--echo #without 'exclude-missing-tables' should fail
--error 1
--exec $NDB_RESTORE --no-defaults --core-file=false -b $the_backup_id -n 1 -r --print_meta $NDB_BACKUPS-$the_backup_id >> $NDB_TOOLS_OUTPUT
--error 1
--exec $NDB_RESTORE --no-defaults --core-file=false -b $the_backup_id -n 2 -r --print_meta $NDB_BACKUPS-$the_backup_id >> $NDB_TOOLS_OUTPUT
--echo #calling 'exclude-missing-tables' with 'restore-meta' should fail
--error 1
--exec $NDB_RESTORE --no-defaults --core-file=false -b $the_backup_id -n 1 -r -m --print_meta $NDB_BACKUPS-$the_backup_id >> $NDB_TOOLS_OUTPUT
--echo #with 'exclude-missing-tables'
--exec $NDB_RESTORE --no-defaults --core-file=false -b $the_backup_id -n 1 -r --print_meta --exclude-missing-tables $NDB_BACKUPS-$the_backup_id >> $NDB_TOOLS_OUTPUT
--exec $NDB_RESTORE --no-defaults --core-file=false -b $the_backup_id -n 2 -r --print_meta --exclude-missing-tables $NDB_BACKUPS-$the_backup_id >> $NDB_TOOLS_OUTPUT
select count(*) from t1;
select count(*) from t2;
--echo #with exclusive include, exclude tables arguments
--echo #exclude non missing table
truncate t1;
truncate t2;
--exec $NDB_RESTORE --no-defaults --core-file=false -b $the_backup_id -n 1 -r --print_meta --exclude-tables=db1.t1 --exclude-missing-tables $NDB_BACKUPS-$the_backup_id >> $NDB_TOOLS_OUTPUT
--exec $NDB_RESTORE --no-defaults --core-file=false -b $the_backup_id -n 2 -r --print_meta --exclude-tables=db1.t1 --exclude-missing-tables $NDB_BACKUPS-$the_backup_id >> $NDB_TOOLS_OUTPUT
select count(*) from t1;
select count(*) from t2;
--echo #exclude missing table
truncate t1;
truncate t2;
--exec $NDB_RESTORE --no-defaults --core-file=false -b $the_backup_id -n 1 -r --print_meta --exclude-tables=db1.t3 --exclude-missing-tables $NDB_BACKUPS-$the_backup_id >> $NDB_TOOLS_OUTPUT
--exec $NDB_RESTORE --no-defaults --core-file=false -b $the_backup_id -n 2 -r --print_meta --exclude-tables=db1.t3 --exclude-missing-tables $NDB_BACKUPS-$the_backup_id >> $NDB_TOOLS_OUTPUT
select count(*) from t1;
select count(*) from t2;
--echo #include non missing table
truncate t1;
truncate t2;
--exec $NDB_RESTORE --no-defaults --core-file=false -b $the_backup_id -n 1 -r --print_meta --include-tables=db1.t1 --exclude-missing-tables $NDB_BACKUPS-$the_backup_id >> $NDB_TOOLS_OUTPUT
--exec $NDB_RESTORE --no-defaults --core-file=false -b $the_backup_id -n 2 -r --print_meta --include-tables=db1.t1 --exclude-missing-tables $NDB_BACKUPS-$the_backup_id >> $NDB_TOOLS_OUTPUT
select count(*) from t1;
select count(*) from t2;
--echo #include missing table
truncate t1;
truncate t2;
--exec $NDB_RESTORE --no-defaults --core-file=false -b $the_backup_id -n 1 -r --print_meta --include-tables=db1.t1,db1.t3 --exclude-missing-tables $NDB_BACKUPS-$the_backup_id >> $NDB_TOOLS_OUTPUT
--exec $NDB_RESTORE --no-defaults --core-file=false -b $the_backup_id -n 2 -r --print_meta --include-tables=db1.t1,db1.t3 --exclude-missing-tables $NDB_BACKUPS-$the_backup_id >> $NDB_TOOLS_OUTPUT
select count(*) from t1;
select count(*) from t2;
--echo #clearup
<<<<<<< HEAD
drop database db1;
=======
drop database db1;
--echo # ndb_restore with unique index, should fail if run without --disable-indexes
use test;
create table t1(id int primary key, val int unique) engine=ndb;
--source include/ndb_backup.inc
drop table t1;
--echo # ndb_restore without --disable-indexes for table with unique index
--error 1
--exec $NDB_RESTORE --no-defaults --core-file=0 -b $the_backup_id -n 1 -m $NDB_BACKUPS-$the_backup_id >> $NDB_TOOLS_OUTPUT
--echo # ndb_restore with --disable-indexes for table with unique index
--exec $NDB_RESTORE --no-defaults --core-file=0 --disable-indexes -b $the_backup_id -n 1 -m $NDB_BACKUPS-$the_backup_id >> $NDB_TOOLS_OUTPUT
drop table t1;
--echo # ndb_restore without --disable-indexes for schema without unique index
create table t1(id int primary key, val int) engine=ndb;
--source include/ndb_backup.inc
drop table t1;
--exec $NDB_RESTORE --no-defaults --core-file=0 -b $the_backup_id -n 1 -m $NDB_BACKUPS-$the_backup_id >> $NDB_TOOLS_OUTPUT
drop table t1;
>>>>>>> 64c88599
<|MERGE_RESOLUTION|>--- conflicted
+++ resolved
@@ -679,9 +679,6 @@
 select count(*) from t1;
 select count(*) from t2;
 --echo #clearup
-<<<<<<< HEAD
-drop database db1;
-=======
 drop database db1;
 --echo # ndb_restore with unique index, should fail if run without --disable-indexes
 use test;
@@ -699,5 +696,4 @@
 --source include/ndb_backup.inc
 drop table t1;
 --exec $NDB_RESTORE --no-defaults --core-file=0 -b $the_backup_id -n 1 -m $NDB_BACKUPS-$the_backup_id >> $NDB_TOOLS_OUTPUT
-drop table t1;
->>>>>>> 64c88599
+drop table t1;