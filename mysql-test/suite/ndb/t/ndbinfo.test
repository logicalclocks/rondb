--result_format 2
--source include/have_ndb.inc

SELECT PLUGIN_NAME,PLUGIN_VERSION,PLUGIN_STATUS,PLUGIN_TYPE,
       PLUGIN_LIBRARY,PLUGIN_LIBRARY_VERSION,PLUGIN_AUTHOR,PLUGIN_DESCRIPTION
FROM information_schema.plugins WHERE PLUGIN_NAME = 'ndbinfo';

## Creation of temporary tables should not be supported by NDBINFO engine
--error ER_ILLEGAL_HA_CREATE_OPTION
CREATE TEMPORARY TABLE `t1` (
  `dummy` INT UNSIGNED
) ENGINE=NDBINFO;

USE ndbinfo;

# Current usage may vary. Therefor the test only checks that if falls in the 
# <0%,5%> range.
SELECT node_id, memory_type, used>0 AND used < total/20 AS used_ok, 
  used_pages>0 AND used_pages < total_pages/20 AS used_pages_ok, 
  total, total_pages 
  FROM ndbinfo.memoryusage WHERE memory_type="Long message buffer"
  ORDER BY node_id;

# Current usage may vary. Therefor the test only checks that if falls in the 
# <0%,5%> range.
SELECT node_id, block_number, block_instance, pool_name, 
  used>0 AND used < total/20 AS used_ok, 
  total, high>=used AND high < total/20 AS high_ok, entry_size, config_param1, 
  config_param2, config_param3, config_param4  
  FROM ndbinfo.ndb$pools WHERE pool_name="Long message buffer"
  ORDER BY node_id;

SHOW CREATE TABLE ndb$tables;

SELECT * FROM ndb$tables;
SELECT COUNT(*) FROM ndb$tables;
SELECT * FROM ndb$tables WHERE table_id = 2;
SELECT * FROM ndb$tables WHERE table_id > 5;
SELECT * FROM ndb$tables WHERE table_name = 'LOGDESTINATION';
# Show a simple join is working
SELECT COUNT(*) FROM ndb$tables t, ndb$columns c
  WHERE t.table_id = c.table_id AND
    t.table_id in (1,2,3,4,5,6);

SELECT table_id, table_name, comment from ndb$tables
  WHERE table_id > 2 AND table_id <= 5 ORDER BY table_id;
SELECT table_id FROM ndb$tables  WHERE table_id = 2 ORDER BY table_name;
SELECT table_id, table_name FROM ndb$tables ORDER BY table_name;

SELECT table_id, column_id, column_name FROM ndb$columns LIMIT 7;

--error ER_OPEN_AS_READONLY
UPDATE ndb$tables SET table_id=2 WHERE table_id=3;

--error ER_OPEN_AS_READONLY
UPDATE ndb$tables SET table_id=9 WHERE 1=0;

--error ER_OPEN_AS_READONLY
UPDATE ndb$tables SET table_id=9 WHERE table_id > 1;

--error ER_OPEN_AS_READONLY
DELETE FROM ndb$tables WHERE table_id=3;

--error ER_OPEN_AS_READONLY
DELETE FROM ndb$tables WHERE 1=0;

--error ER_OPEN_AS_READONLY
DELETE FROM ndb$tables WHERE table_id > 1;

--error ER_ILLEGAL_HA
ALTER TABLE ndb$test ADD COLUMN another_col varchar(255);

FLUSH TABLES;
SELECT table_id FROM ndb$tables;

--error ER_OPEN_AS_READONLY
TRUNCATE ndb$tables;

## Variables and status
SHOW GLOBAL STATUS LIKE 'ndbinfo\_%';
let $current_version = `select @@ndbinfo_version`;
--replace_result $current_version NDB_VERSION_D
SHOW GLOBAL VARIABLES LIKE 'ndbinfo\_%';

SELECT counter, HEX(counter2) FROM ndb$test LIMIT 10;

# All tables that contain data are hidden by default
# and becomes visible with ndbinfo_show_hidden
SHOW TABLES LIKE 'ndb$te%';
set @@ndbinfo_show_hidden=TRUE;
SHOW TABLES LIKE 'ndb$te%';
set @@ndbinfo_show_hidden=default;

# Check that ndbinfo_table_prefix is readonly
--error ER_INCORRECT_GLOBAL_LOCAL_VAR
set @@ndbinfo_table_prefix="somethingelse";

# Check that ndbinfo_database is readonly
--error ER_INCORRECT_GLOBAL_LOCAL_VAR
set @@ndbinfo_database="somethingelse";

# Check that block table has been created and contain data
SELECT count(*) >= 20 FROM blocks;

# Test incompatible table definition between NDB and MySQL Server
# using the ndb$test table which originally looks like
show create table ndb$test;
# CREATE TABLE `ndb$test` (
#   `node_id` int unsigned DEFAULT NULL,
#   `block_number` int unsigned DEFAULT NULL,
#   `block_instance` int unsigned DEFAULT NULL,
#   `counter` int unsigned DEFAULT NULL,
#   `counter2` bigint unsigned DEFAULT NULL
# ) ENGINE=NDBINFO COMMENT='for testing'

## 1) More columns in NDB -> allowed, with warning
DROP TABLE ndb$test;
CREATE TABLE ndb$test (node_id int unsigned) ENGINE = ndbinfo;
SELECT node_id != 0 FROM ndb$test LIMIT 1;
DROP TABLE ndb$test;

## 2) Column does not exist in NDB -> allowed, with warning, non existing
##    column(s) return NULL
## 2a) Extra column at end
CREATE TABLE ndb$test (node_id int, non_existing int) ENGINE = ndbinfo;
SELECT DISTINCT node_id, non_existing FROM ndb$test;
DROP TABLE ndb$test;

## 2b) Extra column(s) in middle
CREATE TABLE ndb$test (
  node_id int unsigned,
  non_existing int unsigned,
  block_number int unsigned,
  block_instance int unsigned,
  counter int unsigned,
  counter2 bigint unsigned
) ENGINE = ndbinfo;
SELECT DISTINCT node_id, non_existing, block_number FROM ndb$test;
DROP TABLE ndb$test;

## 2c) Extra column first
CREATE TABLE ndb$test (non_existing int, node_id int) ENGINE = ndbinfo;
SELECT DISTINCT node_id, non_existing FROM ndb$test;
SELECT DISTINCT non_existing, node_id FROM ndb$test;
DROP TABLE ndb$test;

## 3) Incompatible column type -> error, with warning
## 3a) int instead of bigint
CREATE TABLE ndb$test (counter2 int) ENGINE = ndbinfo;
--error ER_GET_ERRMSG
SELECT * FROM ndb$test;
SHOW WARNINGS;
## 3b) bigint instead of int
DROP TABLE ndb$test;
CREATE TABLE ndb$test (node_id bigint) ENGINE = ndbinfo;
--error ER_GET_ERRMSG
SELECT * FROM ndb$test;
SHOW WARNINGS;
## 3c) varchar instead of int
DROP TABLE ndb$test;
CREATE TABLE ndb$test (node_id varchar(255)) ENGINE = ndbinfo;
--error ER_GET_ERRMSG
SELECT * FROM ndb$test;
SHOW WARNINGS;
DROP TABLE ndb$test;
## 3d) column which is NOT NULL
CREATE TABLE ndb$test (node_id int unsigned NOT NULL) ENGINE = ndbinfo;
--error ER_GET_ERRMSG
SELECT * FROM ndb$test;
SHOW WARNINGS;
DROP TABLE ndb$test;
## 3e) non existing column which is NOT NULL
CREATE TABLE ndb$test (
  block_number int unsigned,
  non_existing int NOT NULL) ENGINE = ndbinfo;
--error ER_GET_ERRMSG
SELECT * FROM ndb$test;
SHOW WARNINGS;
DROP TABLE ndb$test;


## 4) Table with primary key/indexes not supported
--error ER_TOO_MANY_KEYS
CREATE TABLE ndb$test (node_id int, block_number int PRIMARY KEY) ENGINE = ndbinfo;

## 5) Table with blobs not supported
--error ER_TABLE_CANT_HANDLE_BLOB
CREATE TABLE ndb$test (node_id int, block_number blob) ENGINE = ndbinfo;

## 6) Table with autoincrement not supported
--error ER_TABLE_CANT_HANDLE_AUTO_INCREMENT
CREATE TABLE ndb$test (node_id int AUTO_INCREMENT) ENGINE = ndbinfo;

## Restore original ndb$test table to avoid test side-effects
CREATE TABLE ndb$test (
  node_id int(10) unsigned DEFAULT NULL,
  block_number int(10) unsigned DEFAULT NULL,
  block_instance int(10) unsigned DEFAULT NULL,
  counter int(10) unsigned DEFAULT NULL,
  counter2 bigint(20) unsigned DEFAULT NULL
) ENGINE=NDBINFO DEFAULT CHARSET=latin1 COMMENT='for testing';


# wl#5567 - exercise table...
#   only node_id is guranteed to be same...
#   (unless we change cluster config for test)
# but this will anyway pull results from datanode...
#
--sorted_result
select distinct node_id
from ndbinfo.diskpagebuffer;


#
# BUG#11885602
# - It was allowed to CREATE TABLE which was not in NDB, but
#   creating a view on that table failed. Implement ndbinfo_offline
#   mode which allows tables to be created and opened although they
#   don't exists or have different table definition.
#   This is exactly the same behaviour as when NDBCLUSTER
#   is disabled
#

# Check ndbinfo_offline is GLOBAL variable
--error ER_GLOBAL_VARIABLE
set @@ndbinfo_offline=1;

# Query used to check that open tables are closed
# when offline mode is turned on and off
let $q1 = SELECT DISTINCT(node_id) FROM ndbinfo.counters ORDER BY node_id;
eval $q1;

# new views
desc threadblocks;
select distinct block_name from threadblocks order by 1;
desc threadstat;
select count(*) > 0 block_name from threadstat;

desc disk_write_speed_aggregate;
select count(*) from disk_write_speed_aggregate;

desc disk_write_speed_base;
select node_id from disk_write_speed_base group by node_id, thr_no;

select count(*) from disk_write_speed_aggregate_node;

desc restart_info;
select * from restart_info where node_restart_status <> 'Restart completed';

desc tc_time_track_stats;
select distinct node_id from tc_time_track_stats;

desc threads;

desc cluster_transactions;
desc server_transactions;
desc cluster_operations;
desc server_operations;

select count(*) > 0 from table_distribution_status;
select count(*) > 0 from ndb$table_distribution_status_all;
select count(*) > 0 from table_fragments;
select count(*) > 0 from ndb$table_fragments_all;
select count(*) > 0 from table_replicas;
select count(*) > 0 from ndb$table_replicas_all;

# DESCRIBE columns of the views
desc table_distribution_status;
desc table_fragments;
desc table_replicas;

# DESCRIBE columns of the hidden table
# (turn show_hidden on since otherwise columns
#  of the table is supposed to be hidden)
set @@ndbinfo_show_hidden=TRUE;
desc ndb$table_distribution_status_all;
desc ndb$table_fragments_all;
desc ndb$table_replicas_all;
set @@ndbinfo_show_hidden=default;

create table t1 (a int primary key) engine = ndb;
begin;
insert into t1 values (1);
select state, count_operations, outstanding_operations,
IF(client_node_id <= 255, "<client_node_id>", "<incorrect node id>") 
  client_node_id
from server_transactions;
select node_id, operation_type, state,
IF(tc_node_id <= 48, "<tc_node_id>", "<incorrect nodeid>") tc_node_id,
IF(client_node_id <= 255, "<client_node_id>", "<incorrect node id>") 
  client_node_id
from server_operations
order by 1;

--sorted_result
select st.state, st.count_operations, st.outstanding_operations,
       so.node_id, so.state, so.operation_type
from server_transactions st,
     server_operations so
where st.transid = so.transid
  and so.tc_node_id = st.node_id
  and so.tc_block_instance = st.block_instance
  and so.client_node_id = st.client_node_id
  and so.client_block_ref = st.client_block_ref; 
rollback;
drop table t1;

#
select distinct resource_name
from resources
order by 1;

select distinct counter_name
from counters
order by 1;

# Turn on ndbinfo_offline
set @@global.ndbinfo_offline=TRUE;
select @@ndbinfo_offline;

CREATE TABLE ndb$does_not_exist_in_ndb(
  node_id int,
  message varchar(255)
) ENGINE = ndbinfo CHARACTER SET latin1;

CREATE VIEW view_on_table_which_does_not_exist_in_ndb AS
  SELECT node_id, message
  FROM ndbinfo.ndb$does_not_exist_in_ndb;

SHOW CREATE TABLE ndb$does_not_exist_in_ndb;

# SELECTs return no rows in offline mode
SELECT * FROM view_on_table_which_does_not_exist_in_ndb;
SELECT * FROM ndb$does_not_exist_in_ndb;
eval $q1;

DROP VIEW view_on_table_which_does_not_exist_in_ndb;
DROP TABLE ndb$does_not_exist_in_ndb;

# Restore original value
set @@global.ndbinfo_offline = FALSE;

eval $q1;

#
# Bug#17018500 BOGUS DEFINER VALUE FOR NDBINFO VIEWS REPORTED
#              IN INFORMATION_SCHEMA.VIEW
#
--echo Verify there are no ndbinfo views without 'root@localhost' as definer
select table_schema, table_name, definer from information_schema.views
  where table_schema = 'ndbinfo' and
        definer != 'root@localhost';


#
# Test buffered joining
#
# BUG#20075747 RND_INIT() ON AN OPEN SCAN IS USED TO REPOSITION THE CURSOR
# - rnd_init() on an open scan is used to reposition the "cursor"
#   back to first row
#
set @@optimizer_switch='block_nested_loop=off';


--disable_result_log

select @a:=0;

select
  @a:=@a+1,
  a.node_id, b.node_id,
  a.block_name, b.block_name,
  a.block_instance, b.block_instance,
  a.counter_id, b.counter_id,
  a.counter_name, b.counter_name,
  a.val, b.val
from
  ndbinfo.counters a join
  ndbinfo.counters b
on
  a.node_id = b.node_id;

select @b:=0;

select
  @b:=@b+1,
  a.node_id, b.node_id,
  a.block_name, b.block_name,
  a.block_instance, b.block_instance,
  a.counter_id, b.counter_id,
  a.counter_name, b.counter_name,
  a.val, b.val
from
  ndbinfo.counters a join
  ndbinfo.counters b
on
  a.node_id = b.node_id;

--enable_result_log

--echo Expect both joins to give same row count
--echo (0 diff)
select @a - @b;


create temporary table old_count
       select counter_name, sum(val) as val
       from ndbinfo.counters
       where block_name='DBSPJ'
       group by counter_name;
drop table old_count;
set @@optimizer_switch=default;

# ################################
# Test memory_per_fragment table.
# ################################

# A helper table for populating t1.
create table numbers(
  i int
); 

insert into numbers values (0),(1),(2),(3),(4),(5),(6),(7),(8),(9);

create table t1(
  a int not null primary key,
  b int not null,
  c1 char(255),
  vc1 varchar(1024),
  tx1 text
)engine=ndbcluster character set latin1;

# Popultate t1 with 1000 rows, including som sizable varsize data.
insert into t1 select x1.i+x2.i*10+x3.i*100, x1.i-x2.i*10-x3.i*100, repeat('x', 1+x1.i), repeat('y', 1000+x1.i), repeat('z', x1.i*100) from numbers as x1, numbers as x2, numbers as x3;

drop table numbers;

# Create some extra indexes to test different schema object types.
create index ix1 on t1(c1);
create unique index ix2 on t1(b) using hash;

# The table id of 't1' may vary from run to run. We need to make sure that the
# output from the subsequent tests does not depend on the numrical value of 
# that table id.
set @t1_id = (select cast(id as signed integer) from ndbinfo.ndb$dict_obj_info where fq_name REGEXP "def/t1$");


# Test the dict_obj_info table by showing t1 and it's four releated objects.
# Replace table id of t1 in 'fq_name' values that contain it (index and blob
# table names do), since the table id may vary between runs.
select type, state, parent_obj_type,
  replace(replace(fq_name,
                  concat("/", cast(@t1_id as char(10)), "/"), "/<t1 id>/"),
          concat("_", cast(@t1_id as char(10)), "_"), "_<t1 id>_") as fq_name,
  if(parent_obj_id=@t1_id, "child_of_t1",
    if(parent_obj_id=0, "root", "error!")) as  nesting
  from ndbinfo.ndb$dict_obj_info
  where type <= 6
  and (id = @t1_id or
       instr(fq_name, concat("/", cast(@t1_id as char(10)), "/")) or
       instr(fq_name, concat("_", cast(@t1_id as char(10)), "_")))
  order by type, state, parent_obj_type, fq_name;

# Disable query log while defining the view below, since view definition
# conatins the table id of t1, which may vary between runs.
disable_query_log;
let $t1_id = query_get_value(select @t1_id as id, id, 1);

# Create som views that we reuse after modifying t1 below.
# This one sums usage counts for all fragments of each table.
# Some values, such as fixed_elem_free_count and fixed_elem_count for ordered 
# indexes may vary depending on the number of fragments and other factors. 
# These are therefore not returned directly, but used in calculations that 
# should provide stable results.
# Observe that memory_per_fragment.fq_name, parent_fq_name, type are all
# functionally dependent on 'table_id', but since this cannot be deduced from
# the schema, they are all included in the 'group by' clause.
# Exclude system tables and mysql schema since those may have different
# contents depending on earlier test runs.
eval create view sum_per_tab as 
select replace(fq_name, cast($t1_id as char(10)), "<t1 id>") as fq_name, 
parent_fq_name, type, 
if (type="Ordered index", 
-(round(sum(fixed_elem_count)/165)), 
    sum(fixed_elem_count)) as fixed_elem_count,
max(fixed_elem_size_bytes) as fixed_elem_size_bytes,
round(sum(fixed_elem_alloc_bytes/fixed_elem_size_bytes)
  /sum(fixed_elem_count+fixed_elem_free_count),1) as fixed_elem_alloc_ok,
sum(fixed_elem_free_bytes/fixed_elem_size_bytes) = 
   sum(fixed_elem_free_count) as fixed_elem_free_bytes_ok,
sum(var_elem_count) as var_elem_count,
sum(var_elem_alloc_bytes) >= sum(var_elem_free_bytes) as var_bytes_ok
from ndbinfo.memory_per_fragment mpf
where not fq_name like "mysql/%" and
      (parent_fq_name is null or not parent_fq_name like "mysql/%") and
      type <> 'System table'
group by table_id, mpf.fq_name, parent_fq_name, type
order by ifnull(parent_fq_name, mpf.fq_name), mpf.fq_name, type;

enable_query_log;


# Sum usage counts for all fragments of all tables.
create view frag_sum as 
select 
sum(fixed_elem_alloc_bytes) as fixed_elem_alloc_bytes,
sum(var_elem_alloc_bytes) as var_elem_alloc_bytes,
sum(hash_index_alloc_bytes) as hash_index_alloc_bytes
from ndbinfo.memory_per_fragment;

# Sum pool values across all block instances.
# 'Data memory' appears twice in 'pools' therefore a 'where' clause is needed.
create view pool_sum as
select pool_name, block_number, max(entry_size) * sum(used) as used_bytes 
from  ndbinfo.ndb$pools where pool_name <> "Data memory" 
or block_number=249 group by pool_name, block_number;

# Check that the combined size of all L2PMap nodes equals the total size
# of the allocated L2PMap pages minus a small (<1%) page overhead.
create view check_l2pmap_pools as 
select min(floor(1000*nodes.total*nodes.entry_size/
           (pages.used*pages.entry_size))) as l2pmap_ratio 
from ndbinfo.ndb$pools as pages join ndbinfo.ndb$pools as nodes 
where pages.node_id=nodes.node_id 
and pages.block_instance=nodes.block_instance 
and pages.block_number=nodes.block_number
and pages.pool_name="L2PMap pages" 
and nodes.pool_name="L2PMap nodes";

create view l2p_frag_sum as
select sum(tuple_l2pmap_alloc_bytes) as l2p_sum, 'TUP' as block 
from ndbinfo.ndb$frag_mem_use 
union 
select sum(hash_index_l2pmap_alloc_bytes) as l2p_sum, 'ACC' as block 
from ndbinfo.ndb$frag_mem_use;

# Dump some extra info for solving Bug #28892753
let $DUMP_INFO=0;

# Check that we get the same result from the common pool as when we add up
# the values for each fragment.

select used_bytes - hash_index_alloc_bytes from pool_sum, frag_sum 
where pool_name='Index memory';

select used_bytes - fixed_elem_alloc_bytes - var_elem_alloc_bytes
  into @diff
  from pool_sum, frag_sum 
  where pool_name='Data memory';
select @diff;

let $DIFF=query_get_value("select @diff as d", d, 1);
if ($DIFF)
{
  let $DUMP_INFO=1;
}

select l2p_sum-used_bytes from l2p_frag_sum, pool_sum 
  where pool_name='L2PMap nodes' and ((block='ACC' and block_number=248) or 
                                      (block='TUP' and block_number=249));

select * from check_l2pmap_pools;

select * from sum_per_tab;
if ($DUMP_INFO)
{
  # Extra debugging info
  select * from sum_per_tab;
  select * from frag_sum;
  select * from pool_sum;
  select * from check_l2pmap_pools;
  select * from l2p_frag_sum;
  select * from ndbinfo.ndb$pools;
  select * from ndbinfo.resources;
}

# Now delete som scattered rows and check memory usage again.
delete from t1 where a%10=0;

select used_bytes - hash_index_alloc_bytes from pool_sum, frag_sum 
where pool_name='Index memory';

select used_bytes - fixed_elem_alloc_bytes - var_elem_alloc_bytes
  from pool_sum, frag_sum 
  where pool_name='Data memory';

select l2p_sum-used_bytes from l2p_frag_sum, pool_sum 
  where pool_name='L2PMap nodes' and ((block='ACC' and block_number=248) or 
                                      (block='TUP' and block_number=249));

select * from check_l2pmap_pools;

select * from sum_per_tab;
if ($DUMP_INFO)
{
  # Extra debugging info
  select * from sum_per_tab;
  select * from frag_sum;
  select * from pool_sum;
  select * from check_l2pmap_pools;
  select * from l2p_frag_sum;
  select * from ndbinfo.ndb$pools;
  select * from ndbinfo.resources;
}

# Now update some var-sized fields and check memory usage again.
update t1 set vc1=repeat('x', a%300), tx1=repeat('y', a*2);

select used_bytes - hash_index_alloc_bytes from pool_sum, frag_sum 
where pool_name='Index memory';

select used_bytes - fixed_elem_alloc_bytes - var_elem_alloc_bytes
  from pool_sum, frag_sum 
  where pool_name='Data memory';

select l2p_sum-used_bytes from l2p_frag_sum, pool_sum 
  where pool_name='L2PMap nodes' and ((block='ACC' and block_number=248) or 
                                      (block='TUP' and block_number=249));

select * from check_l2pmap_pools;

select * from sum_per_tab;
if ($DUMP_INFO)
{
  # Extra debugging info
  select * from sum_per_tab;
  select * from frag_sum;
  select * from pool_sum;
  select * from check_l2pmap_pools;
  select * from l2p_frag_sum;
  select * from ndbinfo.ndb$pools;
  select * from ndbinfo.resources;
}

drop table t1;
drop view l2p_frag_sum;
drop view check_l2pmap_pools;
drop view sum_per_tab;
drop view pool_sum;
drop view frag_sum; 

# ################################
# Test operations_per_fragment table.
# ################################

# Create a view that sums counters across all fragments, so that results
# will not depend on endianness.
# Observe that operations_per_fragment.fq_name, parent_fq_name, type are all
# functionally dependent on 'table_id', but since this cannot be deduced from
# the schema, they are all included in the 'group by' clause.
create view frag_ops as select 
  if(type in ('Ordered index', 'Unique hash index'), 
    substring(fq_name from 1+locate('/', fq_name, 9)), 
    if(fq_name like '%BLOB%', left(fq_name, locate('_', fq_name)), fq_name)) 
    as fq_name,
  parent_fq_name,
  type,
  count(fragment_num) as frag_count,
  sum(tot_key_reads) as tot_key_reads, 
  sum(tot_key_inserts) as tot_key_inserts, 
  sum(tot_key_updates) as tot_key_updates, 
  sum(tot_key_writes) as tot_key_writes, 
  sum(tot_key_deletes) as tot_key_deletes, 
  sum(tot_key_refs) as tot_key_refs,
  round(log2(1+sum(tot_key_attrinfo_bytes))) as log_tot_key_attrinfo_bytes,
  sum(tot_key_keyinfo_bytes) as tot_key_keyinfo_bytes,
  sum(tot_key_prog_bytes) as tot_key_prog_bytes,
  sum(tot_key_inst_exec) as tot_key_inst_exec,
  sum(tot_key_bytes_returned) as tot_key_bytes_returned,
  sum(tot_frag_scans) as tot_frag_scans, 
  sum(tot_scan_rows_examined) as tot_scan_rows_examined, 
  sum(tot_scan_rows_returned) as tot_scan_rows_returned, 
  sum(tot_scan_bytes_returned) as tot_scan_bytes_returned, 
  sum(tot_scan_prog_bytes) as tot_scan_prog_bytes,
  sum(tot_scan_bound_bytes) as tot_scan_bound_bytes,
  sum(tot_scan_inst_exec) as tot_scan_inst_exec,
  # Ignore concurrent frag_scans, as all tests below expect them to be 0
  # but this is not stable as LCP scans are counted as concurrent
  # frag scans while they are running (but not counted as tot_frag_scans
  # when they complete).
  # Arguably it is useful to see a live LCP scan, and this test has no
  # use for conc_frag_scans!=0, so avoid looking at it for determinism
  #sum(conc_frag_scans) as conc_frag_scans,
  sum(conc_qd_frag_scans) as conc_qd_frag_scans, 
  sum(tot_commits) as tot_commits
  from ndbinfo.operations_per_fragment opf
  where fq_name like 'ndbinfo%' or parent_fq_name like 'ndbinfo%'
  group by table_id, type, opf.fq_name, parent_fq_name
  order by ifnull(parent_fq_name, opf.fq_name), opf.fq_name;


# Create and populate test tables.
create table t1 (
  a int not null,
  b int not null,
  c int not null,
  d int not null,
  t text not null,
  primary key (b,a)
) engine=ndbcluster
partition by key(b,a) partitions 8;

create unique index ix1 on t1(d) using hash;


# A helper table for populating t1.
create table numbers(
  i int
); 

insert into numbers values (0),(1),(2),(3),(4),(5),(6),(7),(8),(9);

insert into t1 select x1.i+x2.i*10, 1, 1+x1.i+x2.i*10, 1+x1.i+x2.i*10,
  repeat('x', 512)
  from numbers as x1, numbers as x2;

drop table numbers;

create table t2 (
  a int, 
  b int, 
  primary key(a) using hash)
engine = ndb 
partition by key(a) partitions 8;

insert into t2 values (1, 2);
insert into t2 values (2, 3);
insert into t2 values (3, 1);

# Check counters before the test queries.
--query_vertical select * from frag_ops;

# Do a table scan with a pushed condition.
--replace_column 4 #
explain select count(*) from t1 where d<10;
select count(*) from t1 where d<10;

# Do an index scan.
--replace_column 4 #
explain select count(*) from t1 where b=1 and a<10;
select count(*) from t1 where b=1 and a<10;

# Do a PK read.
--replace_column 4 #
explain select * from t1 where b=1 and a = -5;
select * from t1 where b=1 and a = -5;

# Try to insert a duplicate key.
--error ER_DUP_ENTRY
insert into t1 values (1,1,1,1,'');

# Use replace to generate PK write operations.
replace t1 values (-1,-1,-1,-1,'');
replace t1 values (1,1,5,500,'');

# Do update and delete.
update t1 set d = -d, t = repeat('a', 300) where b=1 and a > 90;

delete from t1 where a%30=0;

# check_ndb_debug sets have_ndb_debug to 1 if the
# Ndb binaries have debug support built in
# This is needed for error-inserts etc.
source include/check_ndb_debug.inc;

# Disable part of test due to bug:
# Bug#30754643 NDB.NDBINFO LOCK WAIT TIMEOUT EXCEEDED
if (0) {
# This error insert causes the next index scan from SPJ to be queued on node 2.
# This command may fail if error inserts is not available on this build,
# therefore we permit return code 255.
--error 0,255
--exec $NDB_MGM -e "2 error 5084" >> $NDB_TOOLS_OUTPUT

# Do a pushed query that starts multiple index scans on each t1 fragment.
# That way the first scan (on node 2) will be queued until the next finishes.
--replace_column 4 #
explain select count(*) from t1 as x1 join t1 as x2 on x1.c=x2.b;
select count(*) from t1 as x1 join t1 as x2 on x1.c=x2.b;

# Check number of queued scans. Test for debug build
# to handle builds without error inserts (i.e. non-debug builds).

--disable_query_log
eval select
     if ($have_ndb_debug,
         sum(tot_qd_frag_scans),
      4) as tot_qd_frag_scans
  from ndbinfo.operations_per_fragment
  where fq_name like 'ndbinfo%' or parent_fq_name like 'ndbinfo%';
--enable_query_log

# Check how these operations changed the counters. 
--query_vertical select * from frag_ops;
}

# This query should give PK read operations with an interpreted program.
# (Multi-range read mapped to PK reads.)
--replace_column 4 #
explain select count(*)
from t2 as tx, t2 as ty
where tx.a in (1,3,5)
and ty.a = tx.b;

# The 'explain' above triggers an implicit 'analyze table'. That increments
# operations_per_fragment counters in a way that is endian-dependent.
# We therefore save the current values of the counters to isolate the 
# effect of the query below.
create table save_counters as select * from frag_ops;

select count(*)
from t2 as tx, t2 as ty
where tx.a in (1,3,5)
and ty.a = tx.b;

create view changes as select 
new.fq_name,
new.parent_fq_name,
new.type,
new.frag_count,
new.tot_key_reads - old.tot_key_reads,
new.tot_key_inserts - old.tot_key_inserts,
new.tot_key_updates - old.tot_key_updates,
new.tot_key_writes - old.tot_key_writes,
new.tot_key_deletes - old.tot_key_deletes,
new.tot_key_refs - old.tot_key_refs,
new.log_tot_key_attrinfo_bytes - old.log_tot_key_attrinfo_bytes,
new.tot_key_keyinfo_bytes - old.tot_key_keyinfo_bytes,
new.tot_key_prog_bytes - old.tot_key_prog_bytes,
new.tot_key_inst_exec - old.tot_key_inst_exec,
new.tot_key_bytes_returned - old.tot_key_bytes_returned,
new.tot_frag_scans - old.tot_frag_scans,
new.tot_scan_rows_examined - old.tot_scan_rows_examined,
new.tot_scan_rows_returned - old.tot_scan_rows_returned,
new.tot_scan_bytes_returned - old.tot_scan_bytes_returned,
new.tot_scan_prog_bytes - old.tot_scan_prog_bytes,
new.tot_scan_bound_bytes - old.tot_scan_bound_bytes,
new.tot_scan_inst_exec - old.tot_scan_inst_exec,
new.tot_commits  - old.tot_commits
from frag_ops as new, save_counters as old
where new.fq_name=old.fq_name and new.fq_name like '%t2';

--query_vertical select * from changes



# Drop test views and tables.
drop view changes;
drop table save_counters;
drop view frag_ops;
drop table t1;
drop table t2;



#
# WL#7575 Remove ndbinfo's usage of other engine
# - the five lookup tables which resided in another engine
#   was converted to virtual(aka. hardcoded) tables inside ha_ndbinfo
# - three new views was added to preserve backwards compatibility
#   for those tabes which was changed to prefix ndb$

## Check that the new tables return data and exists.
select count(*) > 10 from ndb$blocks;
select param_number, param_name, param_description, param_default,
       param_min, param_max from ndb$config_params
  where param_name = "DataMemory";
select * from ndb$dict_obj_types where type_id < 3;
--disable_result_log
select * from ndb$dbtc_apiconnect_state;
select * from ndb$dblqh_tcconnect_state;
--enable_result_log

## Check that the new views return data and exists.
select block_number from blocks where block_name = "DBTC";
select param_name from config_params where param_number = 101;
select type_name from ndb$dict_obj_types where type_id = 3;

## All tables in ndbinfo/ should now be using engine=NDBINFO
select count(*) from information_schema.tables
  where table_schema = 'ndbinfo' and engine != 'ndbinfo';

#
# Bug#16731538 MYSQLD CRITICAL FAILURE DURING ORDERED SELECT FROM NDBINFO.CLUSTER_OPERATIONS
#  - ha_ndbinfo::estimate_rows_upper_bound() returned 0 rows
#
--disable_result_log
select * from ndbinfo.config_params order by param_number;
--enable_result_log

#
# Bug#11762750 TABLE NDBINFO.CONFIG_PARAMS SHOULD BE READ-ONLY (FOR NOW)
#
#
# Checking the table
--error ER_OPEN_AS_READONLY
UPDATE ndb$config_params SET param_number=1 WHERE param_name = "NoOfReplicas";

# Checking the view
--error ER_OPEN_AS_READONLY
UPDATE config_params SET param_number=1 WHERE param_name = "NoOfReplicas";


#
# WL#8703 ndbinfo config parameter tables
#
select node_id, param_name, config_param, config_value
  from ndbinfo.config_values cv, ndbinfo.config_params cp
  where cv.config_param = cp.param_number and
        cp.param_name = 'MaxNoOfConcurrentTransactions'
  order by node_id;

select node_id, param_name, config_value
  from ndbinfo.config_values cv, ndbinfo.config_params cp
  where cv.config_param = cp.param_number and
        cp.param_name = 'NodeId'
  order by node_id;

select node_id, concat(config_value / 1024 / 1024, 'M') as DataMemory
  from ndbinfo.config_values
  where config_param = 112 /* DataMemory */
  order by node_id;

#
# wl#9819 ndbinfo.processes
#
# Because port number and host address vary in the test environment,
# we can not test the content of the service_URI column.

# (A) Normative tests of table and view definition
# (turn show_hidden on since otherwise columns
#  of the table is supposed to be hidden)
set @@ndbinfo_show_hidden=TRUE;
desc ndb$processes;
set @@ndbinfo_show_hidden=default;
SELECT view_definition from information_schema.views
  WHERE table_schema = 'ndbinfo' and table_name = 'processes';

# (B) Tests of table content.
# These results will change if the cluster config used when running
# this test case changes.

# Query the base table
SELECT reporting_node_id, node_id, node_type,
replace(replace(process_name,"-debug",""),".exe","") AS process_name
FROM ndb$processes
ORDER BY reporting_node_id, node_id;

# Query the view
#
# Note, on Windows mysqld processes will have an angel_process_id while
# on other platforms there will be none.
#
# The Windows angel_process_id will be reported in monitor_proc_id
# instead.
#
# On Windows the angel_proc_id will always be set to "null" for API.
# On other platforms monitor_proc_id will instead always be set to
# "not_null" for API.
#
# Test for node_type = 'API' is used since checking for process_name =
# 'mysqld' would be much more cumbersome, and the only API node running
# in this case are the mysqld servers.

set @windows = convert(@@version_compile_os using latin1)
                 in ('Win32', 'Win64', 'Windows');

SELECT node_id,
node_type,
replace(replace(process_name,"-debug",""),".exe","") AS process_name,
if(process_id is null, "null", "not_null") as proc_id,
if(@windows AND node_type = 'API',
   "null",
   if(angel_process_id is null, "null", "not_null")) as angel_proc_id,
if(NOT @windows AND node_type = 'API',
   "not_null",
   if(angel_process_id is null, "null", "not_null")) as monitor_proc_id
FROM processes
ORDER BY node_id;

#
# wl#10147 ndbinfo.config_nodes
#
# (A) Normative tests of table and view definition
# (turn show_hidden on since otherwise columns
#  of the table is supposed to be hidden)
set @@ndbinfo_show_hidden=TRUE;
desc ndb$config_nodes;
set @@ndbinfo_show_hidden=default;
select view_definition, is_updatable, security_type
  FROM information_schema.views
  WHERE table_schema = 'ndbinfo' AND table_name = 'config_nodes';

# (B) Tests of table content.
# These results will change if the cluster config used when running
# this test case changes.
SELECT * from ndb$config_nodes order by reporting_node_id, node_id;

# (C) Tests of view: SELECT DISTINCT, removing reporting_node_id
SELECT node_type, count(*),
 GROUP_CONCAT(node_id order by 1 asc separator " ") ids
 FROM config_nodes group by node_type order by node_type;



--echo #
--echo # Bug#26048272  IMPLEMENT NDBINFO TABLE FOR LOOKUP OF ERROR CODES AND MESSAGES
--echo #

# Check that row is returned for NDB error 920
select *
  from ndbinfo.error_messages
  where error_code = 920;


# Check that row is returned for NDB exit code 2304
select *
  from ndbinfo.error_messages
  where error_code = 2304;

# Check that row is returned for MgmApi error code 5001
select *
  from ndbinfo.error_messages
  where error_code = 5001;

# Check that there are at last 700 rows in the error_message table, don't
# use a hard limit as it will grow when someone add a new error message
select count(*) > 700
  from ndbinfo.error_messages;

desc hwinfo;
desc cpuinfo;
desc cpudata;
desc cpudata_50ms;
desc cpudata_1sec;
desc cpudata_20sec;

--disable_result_log
select * from hwinfo;
select * from cpuinfo;
select * from cpudata;
select * from cpudata_50ms;
select * from cpudata_1sec;
select * from cpudata_20sec;
select * from logbuffers;
<<<<<<< HEAD

--echo #
--echo # BUG#32073640 Add ndbinfo.backup_id
--echo #  - the table have one column and one row
--echo #

# Check that one column and one row is returned
--replace_column 1 <backup_id>
select * from backup_id;

--echo #
--echo # Bug#32198754 EXTEND MTR CHECK TESTCASES TO CHECK NDB DICTIONARY ...
--echo #  - adds a new ndbinfo.dict_obj_tree view which can show
--echo #    the object tree of objects in NDB dictionary
--echo #
# Create some objects and show the NDB dictionary object tree
CREATE LOGFILE GROUP first_lg
  ADD UNDOFILE 'lg1_undofile.dat' INITIAL_SIZE 1M UNDO_BUFFER_SIZE = 1M
  ENGINE=NDB;

CREATE TABLESPACE first_ts
  ADD DATAFILE 'ts1_datafile.dat'
    USE LOGFILE GROUP first_lg INITIAL_SIZE 2M
  ENGINE NDB;

CREATE TABLE test.t1 (
  a int PRIMARY KEY
) ENGINE = NDB TABLESPACE first_ts STORAGE DISK;

CREATE TABLE test.t2 (
  a int PRIMARY KEY,
  b int,
  UNIQUE(b)
) engine = NDB;

# Show report for objects created above
# - mask internal ids in the object names
--replace_regex /def\/[0-9]+/def\/<id>/ /INDEX_[0-9]+/INDEX_<id>/
SELECT name, parent_name, root_name, level, indented_name, path
  FROM ndbinfo.dict_obj_tree
  WHERE root_name IN ('first_lg', 'first_ts', 'test/def/t1', 'test/def/t2');

# Show report for table t2
# - mask internal ids in the object names
--replace_regex /def\/[0-9]+/def\/<id>/ /INDEX_[0-9]+/INDEX_<id>/
SELECT indented_name, root_name FROM ndbinfo.dict_obj_tree
  WHERE root_name = 'test/def/t2';

DROP TABLE test.t2;
DROP TABLE test.t1;
ALTER TABLESPACE first_ts DROP DATAFILE 'ts1_datafile.dat';
DROP TABLESPACE first_ts;
DROP LOGFILE GROUP first_lg ENGINE=NDB;
=======
--enable_result_log
#--remove_file $NDB_TOOLS_OUTPUT
>>>>>>> 4f0e583a
<|MERGE_RESOLUTION|>--- conflicted
+++ resolved
@@ -1043,7 +1043,7 @@
 select * from cpudata_1sec;
 select * from cpudata_20sec;
 select * from logbuffers;
-<<<<<<< HEAD
+--enable_result_log
 
 --echo #
 --echo # BUG#32073640 Add ndbinfo.backup_id
@@ -1096,8 +1096,4 @@
 DROP TABLE test.t1;
 ALTER TABLESPACE first_ts DROP DATAFILE 'ts1_datafile.dat';
 DROP TABLESPACE first_ts;
-DROP LOGFILE GROUP first_lg ENGINE=NDB;
-=======
---enable_result_log
-#--remove_file $NDB_TOOLS_OUTPUT
->>>>>>> 4f0e583a
+DROP LOGFILE GROUP first_lg ENGINE=NDB;