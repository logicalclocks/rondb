DROP TABLE IF EXISTS t1,t2,t3,t4;
CREATE TABLE t1 (
auto int(5) unsigned NOT NULL auto_increment,
string char(10),
vstring varchar(10),
bin binary(2),
vbin varbinary(7),	
tiny tinyint(4) DEFAULT '0' NOT NULL ,
short smallint(6) DEFAULT '1' NOT NULL ,
medium mediumint(8) DEFAULT '0' NOT NULL,
long_int int(11) DEFAULT '0' NOT NULL,
longlong bigint(13) DEFAULT '0' NOT NULL,
real_float float(13,1) DEFAULT 0.0 NOT NULL,
real_double double(16,4),
real_decimal decimal(16,4),
utiny tinyint(3) unsigned DEFAULT '0' NOT NULL,
ushort smallint(5) unsigned zerofill DEFAULT '00000' NOT NULL,
umedium mediumint(8) unsigned DEFAULT '0' NOT NULL,
ulong int(11) unsigned DEFAULT '0' NOT NULL,
ulonglong bigint(13) unsigned DEFAULT '0' NOT NULL,
bits bit(3),
options enum('zero','one','two','three','four') not null,
flags set('zero','one','two','three','four') not null,
date_field date,
year_field year,
time_field time,      
date_time datetime,
time_stamp timestamp,
PRIMARY KEY (auto)
) engine=ndb;
insert into t1 values 
(NULL,"aaaa","aaaa",0xAAAA,0xAAAA,-1,-1,-1,-1,-1,1.1,1.1,1.1,1,1,1,1,1, 
b'001','one','one',
'1901-01-01','1901', 
'01:01:01','1901-01-01 01:01:01',NULL),
(NULL,"bbbb","bbbb",0xBBBB,0xBBBB,-2,-2,-2,-2,-2,2.2,2.2,2.2,2,2,2,2,2,
b'010','two','one,two',
'1902-02-02','1902', 
'02:02:02','1902-02-02 02:02:02',NULL),
(NULL,"cccc","cccc",0xCCCC,0xCCCC,-3,-3,-3,-3,-3,3.3,3.3,3.3,3,3,3,3,3,
b'011','three','one,two,three',
'1903-03-03','1903', 
'03:03:03','1903-03-03 03:03:03',NULL),
(NULL,"dddd","dddd",0xDDDD,0xDDDD,-4,-4,-4,-4,-4,4.4,4.4,4.4,4,4,4,4,4,
b'100','four','one,two,three,four',
'1904-04-04','1904', 
'04:04:04','1904-04-04 04:04:04',NULL);
CREATE TABLE t2 (pk1 int unsigned NOT NULL PRIMARY KEY,   attr1 int unsigned NOT NULL,   attr2 int unsigned,   attr3 VARCHAR(10) ) ENGINE=ndbcluster;
insert into t2 values (0,0,0, "a"),(1,1,1,"b"),(2,2,NULL,NULL),(3,3,3,"d"),(4,4,4,"e"),(5,5,5,"f");
CREATE TABLE  t3 (pk1 int unsigned NOT NULL PRIMARY KEY,   attr1 int unsigned NOT NULL,   attr2 bigint unsigned, attr3 tinyint unsigned,  attr4 VARCHAR(10) ) ENGINE=ndbcluster;
insert into t3 values (0,0,0,0,"a"),(1,1,9223372036854775803,1,"b"),(2,2,9223372036854775804,2,"c"),(3,3,9223372036854775805,3,"d"),(4,4,9223372036854775806,4,"e"),(5,5,9223372036854775807,5,"f");
CREATE TABLE  t4 (pk1 int unsigned NOT NULL PRIMARY KEY,   attr1 int unsigned NOT NULL,   attr2 bigint unsigned, attr3 tinyint unsigned,  attr4 VARCHAR(10) , KEY (attr1)) ENGINE=ndbcluster;
insert into t4 values (0,0,0,0,"a"),(1,1,9223372036854775803,1,"b"),(2,2,9223372036854775804,2,"c"),(3,3,9223372036854775805,3,"d"),(4,4,9223372036854775806,4,"e"),(5,5,9223372036854775807,5,"f");
set @old_ecpd = @@session.optimizer_switch;
set @@optimizer_switch = 'engine_condition_pushdown=off';
select auto from t1 where 
string = "aaaa" and 
vstring = "aaaa" and 
bin = 0xAAAA and 
vbin = 0xAAAA and 
tiny = -1 and 
short = -1 and 
medium = -1 and 
long_int = -1 and 
longlong = -1 and 
real_float > 1.0 and real_float < 2.0 and 
real_double > 1.0 and real_double < 2.0 and
real_decimal > 1.0 and real_decimal < 2.0 and
utiny = 1 and 
ushort = 1 and 
umedium = 1 and 
ulong = 1 and 
ulonglong = 1 and 
bits = b'001' and
options = 'one' and 
flags = 'one' and 
date_field = '1901-01-01' and
year_field = '1901' and
time_field = '01:01:01' and 
date_time = '1901-01-01 01:01:01' 
order by auto;
auto
1
select auto from t1 where 
string != "aaaa" and 
vstring != "aaaa" and 
bin != 0xAAAA and 
vbin != 0xAAAA and 
tiny != -1 and 
short != -1 and 
medium != -1 and 
long_int != -1 and 
longlong != -1 and 
(real_float < 1.0 or real_float > 2.0) and 
(real_double < 1.0 or real_double > 2.0) and
(real_decimal < 1.0 or real_decimal > 2.0) and
utiny != 1 and 
ushort != 1 and 
umedium != 1 and 
ulong != 1 and 
ulonglong != 1 and 
bits != b'001' and
options != 'one' and 
flags != 'one' and 
date_field != '1901-01-01' and
year_field != '1901' and
time_field != '01:01:01' and 
date_time != '1901-01-01 01:01:01' 
order by auto;
auto
2
3
4
select auto from t1 where 
string > "aaaa" and 
vstring > "aaaa" and 
bin > 0xAAAA and 
vbin > 0xAAAA and 
tiny < -1 and 
short < -1 and 
medium < -1 and 
long_int < -1 and 
longlong < -1 and 
real_float > 1.1 and 
real_double > 1.1 and 
real_decimal > 1.1 and 
utiny > 1 and 
ushort > 1 and 
umedium > 1 and 
ulong > 1 and 
ulonglong > 1 and
bits > b'001' and
(options = 'two' or options = 'three' or options = 'four') and
(flags = 'one,two' or flags = 'one,two,three' or flags = 'one,two,three,four') and
date_field > '1901-01-01' and
year_field > '1901' and
time_field > '01:01:01' and
date_time > '1901-01-01 01:01:01'
order by auto;
auto
2
3
4
select auto from t1 where 
string >= "aaaa" and 
vstring >= "aaaa" and 
bin >= 0xAAAA and 
vbin >= 0xAAAA and 
tiny <= -1 and 
short <= -1 and 
medium <= -1 and 
long_int <= -1 and 
longlong <= -1 and 
real_float >= 1.0 and 
real_double >= 1.0 and 
real_decimal >= 1.0 and 
utiny >= 1 and 
ushort >= 1 and 
umedium >= 1 and 
ulong >= 1 and 
ulonglong >= 1 and 
bits >= b'001' and
(options = 'one' or options = 'two' or options = 'three' or options = 'four') and
(flags = 'one' or flags = 'one,two' or flags = 'one,two,three' or flags = 'one,two,three,four') and
date_field >= '1901-01-01' and
year_field >= '1901' and
time_field >= '01:01:01' and 
date_time >= '1901-01-01 01:01:01' 
order by auto;
auto
1
2
3
4
select auto from t1 where 
string < "dddd" and 
vstring < "dddd" and 
bin < 0xDDDD and 
vbin < 0xDDDD and 
tiny > -4 and 
short > -4 and 
medium > -4 and 
long_int > -4 and 
longlong > -4 and 
real_float < 4.4 and 
real_double < 4.4 and
real_decimal < 4.4 and
utiny < 4 and 
ushort < 4 and 
umedium < 4 and 
ulong < 4 and 
ulonglong < 4 and 
bits < b'100' and
(options = 'one' or options = 'two' or options = 'three') and
(flags = 'one' or flags = 'one,two' or flags = 'one,two,three') and
date_field < '1904-01-01' and
year_field < '1904' and
time_field < '04:04:04' and 
date_time < '1904-04-04 04:04:04' 
order by auto;
auto
1
2
3
select auto from t1 where 
string <= "dddd" and 
vstring <= "dddd" and 
bin <= 0xDDDD and 
vbin <= 0xDDDD and 
tiny >= -4 and 
short >= -4 and 
medium >= -4 and 
long_int >= -4 and 
longlong >= -4 and 
real_float <= 4.5 and 
real_double <= 4.5 and 
real_decimal <= 4.5 and 
utiny <= 4 and 
ushort <= 4 and 
umedium <= 4 and 
ulong <= 4 and 
ulonglong <= 4 and 
bits <= b'100' and
(options = 'one' or options = 'two' or options = 'three' or options = 'four') and 
(flags = 'one' or flags = 'one,two' or flags = 'one,two,three' or flags = 'one,two,three,four') and
date_field <= '1904-04-04' and
year_field <= '1904' and
time_field <= '04:04:04' and 
date_time <= '1904-04-04 04:04:04' 
order by auto;
auto
1
2
3
4
select auto from t1 where 
string like "b%" and
vstring like "b%" and
bin like concat(0xBB, '%') and
vbin like concat(0xBB, '%')
order by auto;
auto
2
select auto from t1 where 
string not like "b%" and
vstring not like "b%" and
bin not like concat(0xBB, '%') and
vbin not like concat(0xBB, '%')
order by auto;
auto
1
3
4
select auto from t1 where
(string between "aaaa" and "cccc") and 
(vstring between "aaaa" and "cccc") and 
(bin between 0xAAAA and 0xCCCC) and 
(vbin between 0xAAAA and 0xCCCC) and 
(tiny between -3 and -1) and 
(short between -3 and -1) and 
(medium between -3 and -1) and 
(long_int between -3 and -1) and 
(longlong between -3 and -1) and 
(utiny between 1 and 3) and 
(ushort between 1 and 3) and 
(umedium between 1 and 3) and 
(ulong between 1 and 3) and 
(ulonglong between 1 and 3) and 
(bits between b'001' and b'011') and
(options between 'one' and 'three') and 
(flags between 'one' and 'one,two,three') and 
(date_field between '1901-01-01' and '1903-03-03') and
(year_field between '1901' and '1903') and
(time_field between '01:01:01' and '03:03:03') and 
(date_time between '1901-01-01 01:01:01' and '1903-03-03 03:03:03') 
order by auto;
auto
1
3
select auto from t1 where
("aaaa" between string and string) and 
("aaaa" between vstring and vstring) and 
(0xAAAA between bin and bin) and 
(0xAAAA between vbin and vbin) and 
(-1 between tiny and tiny) and 
(-1 between short and short) and 
(-1 between medium and medium) and 
(-1 between long_int and long_int) and 
(-1 between longlong and longlong) and 
(1 between utiny and utiny) and 
(1 between ushort and ushort) and 
(1 between umedium and umedium) and 
(1 between ulong and ulong) and 
(1 between ulonglong and ulonglong) and 
(b'001' between bits and bits) and
('one' between options and options) and 
('one' between flags and flags) and 
('1901-01-01' between date_field and date_field) and
('1901' between year_field and year_field) and
('01:01:01' between time_field and time_field) and 
('1901-01-01 01:01:01' between date_time and date_time) 
order by auto;
auto
1
select auto from t1 where
(string not between "aaaa" and "cccc") and 
(vstring not between "aaaa" and "cccc") and 
(bin not between 0xAAAA and 0xCCCC) and 
(vbin not between 0xAAAA and 0xCCCC) and 
(tiny not between -3 and -1) and 
(short not between -3 and -1) and 
(medium not between -3 and -1) and 
(long_int not between -3 and -1) and 
(longlong not between -3 and -1) and 
(utiny not between 1 and 3) and 
(ushort not between 1 and 3) and 
(umedium not between 1 and 3) and 
(ulong not between 1 and 3) and 
(ulonglong not between 1 and 3) and 
(bits not between b'001' and b'011') and
(options not between 'one' and 'three') and 
(flags not between 'one' and 'one,two,three') and 
(date_field not between '1901-01-01' and '1903-03-03') and
(year_field not between '1901' and '1903') and
(time_field not between '01:01:01' and '03:03:03') and 
(date_time not between '1901-01-01 01:01:01' and '1903-03-03 03:03:03') 
order by auto;
auto
4
select auto from t1 where
("aaaa" not between string and string) and 
("aaaa" not between vstring and vstring) and 
(0xAAAA not between bin and bin) and 
(0xAAAA not between vbin and vbin) and 
(-1 not between tiny and tiny) and 
(-1 not between short and short) and 
(-1 not between medium and medium) and 
(-1 not between long_int and long_int) and 
(-1 not between longlong and longlong) and 
(1 not between utiny and utiny) and 
(1 not between ushort and ushort) and 
(1 not between umedium and umedium) and 
(1 not between ulong and ulong) and 
(1 not between ulonglong and ulonglong) and 
(b'001' not between bits and bits) and
('one' not between options and options) and 
('one' not between flags and flags) and 
('1901-01-01' not between date_field and date_field) and
('1901' not between year_field and year_field) and
('01:01:01' not between time_field and time_field) and 
('1901-01-01 01:01:01' not between date_time and date_time) 
order by auto;
auto
2
3
4
select auto from t1 where
string in("aaaa","cccc") and 
vstring in("aaaa","cccc") and 
bin in(0xAAAA,0xCCCC) and 
vbin in(0xAAAA,0xCCCC) and 
tiny in(-1,-3) and 
short in(-1,-3) and 
medium in(-1,-3) and 
long_int in(-1,-3) and 
longlong in(-1,-3) and 
utiny in(1,3) and 
ushort in(1,3) and 
umedium in(1,3) and 
ulong in(1,3) and 
ulonglong in(1,3) and 
bits in(b'001',b'011') and
options in('one','three') and 
flags in('one','one,two,three') and 
date_field in('1901-01-01','1903-03-03') and
year_field in('1901','1903') and
time_field in('01:01:01','03:03:03') and 
date_time in('1901-01-01 01:01:01','1903-03-03 03:03:03') 
order by auto;
auto
1
3
select auto from t1 where
"aaaa" in(string) and
"aaaa" in(vstring) and
0xAAAA in(bin) and 
0xAAAA in(vbin) and 
(-1 in(tiny)) and
(-1 in(short)) and
(-1 in(medium)) and
(-1 in(long_int)) and
(-1 in(longlong)) and
1 in(utiny) and 
1 in(ushort) and 
1 in(umedium) and 
1 in(ulong) and 
1 in(ulonglong) and 
b'001' in(bits) and
'one' in(options) and 
'one' in(flags) and 
'1901-01-01' in(date_field) and
'1901' in(year_field) and
'01:01:01' in(time_field) and 
'1901-01-01 01:01:01' in(date_time) 
order by auto;
auto
1
select auto from t1 where
string not in("aaaa","cccc") and 
vstring not in("aaaa","cccc") and 
bin not in(0xAAAA,0xCCCC) and 
vbin not in(0xAAAA,0xCCCC) and 
tiny not in(-1,-3) and 
short not in(-1,-3) and 
medium not in(-1,-3) and 
long_int not in(-1,-3) and 
longlong not in(-1,-3) and 
utiny not in(1,3) and 
ushort not in(1,3) and 
umedium not in(1,3) and 
ulong not in(1,3) and 
ulonglong not in(1,3) and 
bits not in(b'001',b'011') and
options not in('one','three') and 
flags not in('one','one,two,three') and 
date_field not in('1901-01-01','1903-03-03') and
year_field not in('1901','1903') and
time_field not in('01:01:01','03:03:03') and 
date_time not in('1901-01-01 01:01:01','1903-03-03 03:03:03') 
order by auto;
auto
2
4
select auto from t1 where
"aaaa" not in(string) and
"aaaa" not in(vstring) and
0xAAAA not in(bin) and 
0xAAAA not in(vbin) and 
(-1 not in(tiny)) and
(-1 not in(short)) and
(-1 not in(medium)) and
(-1 not in(long_int)) and
(-1 not in(longlong)) and
1 not in(utiny) and 
1 not in(ushort) and 
1 not in(umedium) and 
1 not in(ulong) and 
1 not in(ulonglong) and 
b'001' not in(bits) and
'one' not in(options) and 
'one' not in(flags) and 
'1901-01-01' not in(date_field) and
'1901' not in(year_field) and
'01:01:01' not in(time_field) and 
'1901-01-01 01:01:01' not in(date_time) 
order by auto;
auto
2
3
4
select * from t2 where attr3 is null or attr1 > 2 and pk1= 3 order by pk1;
pk1	attr1	attr2	attr3
2	2	NULL	NULL
3	3	3	d
select * from t2 where attr3 is not null and attr1 > 2 order by pk1;
pk1	attr1	attr2	attr3
3	3	3	d
4	4	4	e
5	5	5	f
select * from t3 where attr2 >  9223372036854775803 and attr3 != 3 order by pk1;
pk1	attr1	attr2	attr3	attr4
2	2	9223372036854775804	2	c
4	4	9223372036854775806	4	e
5	5	9223372036854775807	5	f
select * from t2,t3 where t2.attr1 < 1 and t2.attr2 = t3.attr2 and t3.attr1 < 5 order by t2.pk1;
pk1	attr1	attr2	attr3	pk1	attr1	attr2	attr3	attr4
0	0	0	a	0	0	0	0	a
select * from t4 where attr1 < 5 and attr2 > 9223372036854775803 and attr3 != 3 order by t4.pk1;
pk1	attr1	attr2	attr3	attr4
2	2	9223372036854775804	2	c
4	4	9223372036854775806	4	e
select * from t3,t4 where t4.attr1 > 1 and t4.attr2 = t3.attr2 and t4.attr3 < 5 order by t4.pk1;
pk1	attr1	attr2	attr3	attr4	pk1	attr1	attr2	attr3	attr4
2	2	9223372036854775804	2	c	2	2	9223372036854775804	2	c
3	3	9223372036854775805	3	d	3	3	9223372036854775805	3	d
4	4	9223372036854775806	4	e	4	4	9223372036854775806	4	e
set @@optimizer_switch = 'engine_condition_pushdown=on';
explain
select auto from t1 where 
string = "aaaa" and 
vstring = "aaaa" and 
bin = 0xAAAA and 
vbin = 0xAAAA and
tiny = -1 and 
short = -1 and 
medium = -1 and 
long_int = -1 and 
longlong = -1 and 
real_float > 1.0 and real_float < 2.0 and 
real_double > 1.0 and real_double < 2.0 and
real_decimal > 1.0 and real_decimal < 2.0 and
utiny = 1 and 
ushort = 1 and 
umedium = 1 and 
ulong = 1 and 
ulonglong = 1 and 
/* bits = b'001' and */
options = 'one' and 
flags = 'one' and 
date_field = '1901-01-01' and
year_field = '1901' and
time_field = '01:01:01' and 
date_time = '1901-01-01 01:01:01' 
order by auto;
id	select_type	table	type	possible_keys	key	key_len	ref	rows	Extra
1	SIMPLE	t1	index	NULL	PRIMARY	4	NULL	#	Using where with pushed condition
select auto from t1 where 
string = "aaaa" and 
vstring = "aaaa" and 
bin = 0xAAAA and 
vbin = 0xAAAA and
tiny = -1 and 
short = -1 and 
medium = -1 and 
long_int = -1 and 
longlong = -1 and 
real_float > 1.0 and real_float < 2.0 and 
real_double > 1.0 and real_double < 2.0 and
real_decimal > 1.0 and real_decimal < 2.0 and
utiny = 1 and 
ushort = 1 and 
umedium = 1 and 
ulong = 1 and 
ulonglong = 1 and 
/* bits = b'001' and */
options = 'one' and 
flags = 'one' and 
date_field = '1901-01-01' and
year_field = '1901' and
time_field = '01:01:01' and 
date_time = '1901-01-01 01:01:01' 
order by auto;
auto
1
explain
select auto from t1 where 
string != "aaaa" and 
vstring != "aaaa" and 
bin != 0xAAAA and 
vbin != 0xAAAA and
tiny != -1 and 
short != -1 and 
medium != -1 and 
long_int != -1 and 
longlong != -1 and 
(real_float < 1.0 or real_float > 2.0) and 
(real_double < 1.0 or real_double > 2.0) and
(real_decimal < 1.0 or real_decimal > 2.0) and
utiny != 1 and 
ushort != 1 and 
umedium != 1 and 
ulong != 1 and 
ulonglong != 1 and 
/* bits != b'001' and */
options != 'one' and 
flags != 'one' and 
date_field != '1901-01-01' and
year_field != '1901' and
time_field != '01:01:01' and 
date_time != '1901-01-01 01:01:01' 
order by auto;
id	select_type	table	type	possible_keys	key	key_len	ref	rows	Extra
1	SIMPLE	t1	index	NULL	PRIMARY	4	NULL	#	Using where with pushed condition
select auto from t1 where 
string != "aaaa" and 
vstring != "aaaa" and 
bin != 0xAAAA and 
vbin != 0xAAAA and
tiny != -1 and 
short != -1 and 
medium != -1 and 
long_int != -1 and 
longlong != -1 and 
(real_float < 1.0 or real_float > 2.0) and 
(real_double < 1.0 or real_double > 2.0) and
(real_decimal < 1.0 or real_decimal > 2.0) and
utiny != 1 and 
ushort != 1 and 
umedium != 1 and 
ulong != 1 and 
ulonglong != 1 and 
/* bits != b'001' and */
options != 'one' and 
flags != 'one' and 
date_field != '1901-01-01' and
year_field != '1901' and
time_field != '01:01:01' and 
date_time != '1901-01-01 01:01:01' 
order by auto;
auto
2
3
4
explain
select auto from t1 where 
string > "aaaa" and 
vstring > "aaaa" and 
bin > 0xAAAA and 
vbin > 0xAAAA and
tiny < -1 and 
short < -1 and 
medium < -1 and 
long_int < -1 and 
longlong < -1 and 
real_float > 1.1 and 
real_double > 1.1 and 
real_decimal > 1.1 and 
utiny > 1 and 
ushort > 1 and 
umedium > 1 and 
ulong > 1 and 
ulonglong > 1 and
/* bits > b'001' and */
(options = 'two' or options = 'three' or options = 'four') and
(flags = 'one,two' or flags = 'one,two,three' or flags = 'one,two,three,four') and
date_field > '1901-01-01' and
year_field > '1901' and
time_field > '01:01:01' and
date_time > '1901-01-01 01:01:01'
order by auto;
id	select_type	table	type	possible_keys	key	key_len	ref	rows	Extra
1	SIMPLE	t1	index	NULL	PRIMARY	4	NULL	#	Using where with pushed condition
select auto from t1 where 
string > "aaaa" and 
vstring > "aaaa" and 
bin > 0xAAAA and 
vbin > 0xAAAA and
tiny < -1 and 
short < -1 and 
medium < -1 and 
long_int < -1 and 
longlong < -1 and 
real_float > 1.1 and 
real_double > 1.1 and 
real_decimal > 1.1 and 
utiny > 1 and 
ushort > 1 and 
umedium > 1 and 
ulong > 1 and 
ulonglong > 1 and
/* bits > b'001' and */
(options = 'two' or options = 'three' or options = 'four') and
(flags = 'one,two' or flags = 'one,two,three' or flags = 'one,two,three,four') and
date_field > '1901-01-01' and
year_field > '1901' and
time_field > '01:01:01' and
date_time > '1901-01-01 01:01:01'
order by auto;
auto
2
3
4
explain
select auto from t1 where 
string >= "aaaa" and 
vstring >= "aaaa" and 
bin >= 0xAAAA and 
vbin >= 0xAAAA and
tiny <= -1 and 
short <= -1 and 
medium <= -1 and 
long_int <= -1 and 
longlong <= -1 and 
real_float >= 1.0 and 
real_double >= 1.0 and 
real_decimal >= 1.0 and 
utiny >= 1 and 
ushort >= 1 and 
umedium >= 1 and 
ulong >= 1 and 
ulonglong >= 1 and 
/* bits >= b'001' and */
(options = 'one' or options = 'two' or options = 'three' or options = 'four') and
(flags = 'one' or flags = 'one,two' or flags = 'one,two,three' or flags = 'one,two,three,four') and
date_field >= '1901-01-01' and
year_field >= '1901' and
time_field >= '01:01:01' and 
date_time >= '1901-01-01 01:01:01' 
order by auto;
id	select_type	table	type	possible_keys	key	key_len	ref	rows	Extra
1	SIMPLE	t1	index	NULL	PRIMARY	4	NULL	#	Using where with pushed condition
select auto from t1 where 
string >= "aaaa" and 
vstring >= "aaaa" and 
bin >= 0xAAAA and 
vbin >= 0xAAAA and
tiny <= -1 and 
short <= -1 and 
medium <= -1 and 
long_int <= -1 and 
longlong <= -1 and 
real_float >= 1.0 and 
real_double >= 1.0 and 
real_decimal >= 1.0 and 
utiny >= 1 and 
ushort >= 1 and 
umedium >= 1 and 
ulong >= 1 and 
ulonglong >= 1 and 
/* bits >= b'001' and */
(options = 'one' or options = 'two' or options = 'three' or options = 'four') and
(flags = 'one' or flags = 'one,two' or flags = 'one,two,three' or flags = 'one,two,three,four') and
date_field >= '1901-01-01' and
year_field >= '1901' and
time_field >= '01:01:01' and 
date_time >= '1901-01-01 01:01:01' 
order by auto;
auto
1
2
3
4
explain
select auto from t1 where 
string < "dddd" and 
vstring < "dddd" and 
bin < 0xDDDD and 
vbin < 0xDDDD and
tiny > -4 and 
short > -4 and 
medium > -4 and 
long_int > -4 and 
longlong > -4 and 
real_float < 4.4 and 
real_double < 4.4 and
real_decimal < 4.4 and
utiny < 4 and 
ushort < 4 and 
umedium < 4 and 
ulong < 4 and 
ulonglong < 4 and 
/* bits < b'100' and */
(options = 'one' or options = 'two' or options = 'three') and
(flags = 'one' or flags = 'one,two' or flags = 'one,two,three') and
date_field < '1904-01-01' and
year_field < '1904' and
time_field < '04:04:04' and 
date_time < '1904-04-04 04:04:04' 
order by auto;
id	select_type	table	type	possible_keys	key	key_len	ref	rows	Extra
1	SIMPLE	t1	index	NULL	PRIMARY	4	NULL	#	Using where with pushed condition
select auto from t1 where 
string < "dddd" and 
vstring < "dddd" and 
bin < 0xDDDD and 
vbin < 0xDDDD and
tiny > -4 and 
short > -4 and 
medium > -4 and 
long_int > -4 and 
longlong > -4 and 
real_float < 4.4 and 
real_double < 4.4 and
real_decimal < 4.4 and
utiny < 4 and 
ushort < 4 and 
umedium < 4 and 
ulong < 4 and 
ulonglong < 4 and 
/* bits < b'100' and */
(options = 'one' or options = 'two' or options = 'three') and
(flags = 'one' or flags = 'one,two' or flags = 'one,two,three') and
date_field < '1904-01-01' and
year_field < '1904' and
time_field < '04:04:04' and 
date_time < '1904-04-04 04:04:04' 
order by auto;
auto
1
2
3
explain
select auto from t1 where 
string <= "dddd" and 
vstring <= "dddd" and 
bin <= 0xDDDD and 
vbin <= 0xDDDD and
tiny >= -4 and 
short >= -4 and 
medium >= -4 and 
long_int >= -4 and 
longlong >= -4 and 
real_float <= 4.5 and 
real_double <= 4.5 and 
real_decimal <= 4.5 and 
utiny <= 4 - 1 + 1 and /* Checking function composition */
ushort <= 4 and 
umedium <= 4 and 
ulong <= 4 and 
ulonglong <= 4 and 
/* bits <= b'100' and */
(options = 'one' or options = 'two' or options = 'three' or options = 'four') and 
(flags = 'one' or flags = 'one,two' or flags = 'one,two,three' or flags = 'one,two,three,four') and
date_field <= '1904-04-04' and
year_field <= '1904' and
time_field <= '04:04:04' and 
date_time <= '1904-04-04 04:04:04' 
order by auto;
id	select_type	table	type	possible_keys	key	key_len	ref	rows	Extra
1	SIMPLE	t1	index	NULL	PRIMARY	4	NULL	#	Using where with pushed condition
select auto from t1 where 
string <= "dddd" and 
vstring <= "dddd" and 
bin <= 0xDDDD and 
vbin <= 0xDDDD and
tiny >= -4 and 
short >= -4 and 
medium >= -4 and 
long_int >= -4 and 
longlong >= -4 and 
real_float <= 4.5 and 
real_double <= 4.5 and 
real_decimal <= 4.5 and 
utiny <= 4 - 1 + 1 and /* Checking function composition */
ushort <= 4 and 
umedium <= 4 and 
ulong <= 4 and 
ulonglong <= 4 and 
/* bits <= b'100' and */
(options = 'one' or options = 'two' or options = 'three' or options = 'four') and 
(flags = 'one' or flags = 'one,two' or flags = 'one,two,three' or flags = 'one,two,three,four') and
date_field <= '1904-04-04' and
year_field <= '1904' and
time_field <= '04:04:04' and 
date_time <= '1904-04-04 04:04:04' 
order by auto;
auto
1
2
3
4
create index medium_index on t1(medium);
explain
select auto from t1 where 
string = "aaaa" and 
vstring = "aaaa" and 
bin = 0xAAAA and 
vbin = 0xAAAA and
tiny = -1 and 
short = -1 and 
medium = -1 and 
long_int = -1 and 
longlong = -1 and 
real_float > 1.0 and real_float < 2.0 and 
real_double > 1.0 and real_double < 2.0 and
real_decimal > 1.0 and real_decimal < 2.0 and
utiny = 1 and 
ushort = 1 and 
umedium = 1 and 
ulong = 1 and 
ulonglong = 1 and 
/* bits = b'001' and */
options = 'one' and 
flags = 'one' and 
date_field = '1901-01-01' and
year_field = '1901' and
time_field = '01:01:01' and 
date_time = '1901-01-01 01:01:01' 
order by auto;
id	select_type	table	type	possible_keys	key	key_len	ref	rows	Extra
1	SIMPLE	t1	ref	medium_index	medium_index	3	const	#	Using where with pushed condition; Using filesort
select auto from t1 where 
string = "aaaa" and 
vstring = "aaaa" and 
bin = 0xAAAA and 
vbin = 0xAAAA and
tiny = -1 and 
short = -1 and 
medium = -1 and 
long_int = -1 and 
longlong = -1 and 
real_float > 1.0 and real_float < 2.0 and 
real_double > 1.0 and real_double < 2.0 and
real_decimal > 1.0 and real_decimal < 2.0 and
utiny = 1 and 
ushort = 1 and 
umedium = 1 and 
ulong = 1 and 
ulonglong = 1 and 
/* bits = b'001' and */
options = 'one' and 
flags = 'one' and 
date_field = '1901-01-01' and
year_field = '1901' and
time_field = '01:01:01' and 
date_time = '1901-01-01 01:01:01' 
order by auto;
auto
1
explain
select auto from t1 where 
string != "aaaa" and 
vstring != "aaaa" and 
bin != 0xAAAA and 
vbin != 0xAAAA and
tiny != -1 and 
short != -1 and 
medium != -1 and 
long_int != -1 and 
longlong != -1 and 
(real_float < 1.0 or real_float > 2.0) and 
(real_double < 1.0 or real_double > 2.0) and
(real_decimal < 1.0 or real_decimal > 2.0) and
utiny != 1 and 
ushort != 1 and 
umedium != 1 and 
ulong != 1 and 
ulonglong != 1 and 
/* bits != b'001' and */
options != 'one' and 
flags != 'one' and 
date_field != '1901-01-01' and
year_field != '1901' and
time_field != '01:01:01' and 
date_time != '1901-01-01 01:01:01' 
order by auto;
id	select_type	table	type	possible_keys	key	key_len	ref	rows	Extra
1	SIMPLE	t1	index	medium_index	PRIMARY	4	NULL	#	Using where with pushed condition
select auto from t1 where 
string != "aaaa" and 
vstring != "aaaa" and 
bin != 0xAAAA and 
vbin != 0xAAAA and
tiny != -1 and 
short != -1 and 
medium != -1 and 
long_int != -1 and 
longlong != -1 and 
(real_float < 1.0 or real_float > 2.0) and 
(real_double < 1.0 or real_double > 2.0) and
(real_decimal < 1.0 or real_decimal > 2.0) and
utiny != 1 and 
ushort != 1 and 
umedium != 1 and 
ulong != 1 and 
ulonglong != 1 and 
/* bits != b'001' and */
options != 'one' and 
flags != 'one' and 
date_field != '1901-01-01' and
year_field != '1901' and
time_field != '01:01:01' and 
date_time != '1901-01-01 01:01:01' 
order by auto;
auto
2
3
4
explain
select auto from t1 where 
string > "aaaa" and 
vstring > "aaaa" and 
bin > 0xAAAA and 
vbin > 0xAAAA and
tiny < -1 and 
short < -1 and 
medium < -1 and 
long_int < -1 and 
longlong < -1 and 
real_float > 1.1 and 
real_double > 1.1 and 
real_decimal > 1.1 and 
utiny > 1 and 
ushort > 1 and 
umedium > 1 and 
ulong > 1 and 
ulonglong > 1 and
/* bits > b'001' and */
(options = 'two' or options = 'three' or options = 'four') and
(flags = 'one,two' or flags = 'one,two,three' or flags = 'one,two,three,four') and
date_field > '1901-01-01' and
year_field > '1901' and
time_field > '01:01:01' and
date_time > '1901-01-01 01:01:01'
order by auto;
id	select_type	table	type	possible_keys	key	key_len	ref	rows	Extra
1	SIMPLE	t1	index	medium_index	PRIMARY	4	NULL	#	Using where with pushed condition
select auto from t1 where 
string > "aaaa" and 
vstring > "aaaa" and 
bin > 0xAAAA and 
vbin > 0xAAAA and
tiny < -1 and 
short < -1 and 
medium < -1 and 
long_int < -1 and 
longlong < -1 and 
real_float > 1.1 and 
real_double > 1.1 and 
real_decimal > 1.1 and 
utiny > 1 and 
ushort > 1 and 
umedium > 1 and 
ulong > 1 and 
ulonglong > 1 and
/* bits > b'001' and */
(options = 'two' or options = 'three' or options = 'four') and
(flags = 'one,two' or flags = 'one,two,three' or flags = 'one,two,three,four') and
date_field > '1901-01-01' and
year_field > '1901' and
time_field > '01:01:01' and
date_time > '1901-01-01 01:01:01'
order by auto;
auto
2
3
4
explain
select auto from t1 where 
string >= "aaaa" and 
vstring >= "aaaa" and 
bin >= 0xAAAA and 
vbin >= 0xAAAA and
tiny <= -1 and 
short <= -1 and 
medium <= -1 and 
long_int <= -1 and 
longlong <= -1 and 
real_float >= 1.0 and 
real_double >= 1.0 and 
real_decimal >= 1.0 and 
utiny >= 1 and 
ushort >= 1 and 
umedium >= 1 and 
ulong >= 1 and 
ulonglong >= 1 and 
/* bits >= b'001' and */
(options = 'one' or options = 'two' or options = 'three' or options = 'four') and
(flags = 'one' or flags = 'one,two' or flags = 'one,two,three' or flags = 'one,two,three,four') and
date_field >= '1901-01-01' and
year_field >= '1901' and
time_field >= '01:01:01' and 
date_time >= '1901-01-01 01:01:01' 
order by auto;
id	select_type	table	type	possible_keys	key	key_len	ref	rows	Extra
1	SIMPLE	t1	index	medium_index	PRIMARY	4	NULL	#	Using where with pushed condition
select auto from t1 where 
string >= "aaaa" and 
vstring >= "aaaa" and 
bin >= 0xAAAA and 
vbin >= 0xAAAA and
tiny <= -1 and 
short <= -1 and 
medium <= -1 and 
long_int <= -1 and 
longlong <= -1 and 
real_float >= 1.0 and 
real_double >= 1.0 and 
real_decimal >= 1.0 and 
utiny >= 1 and 
ushort >= 1 and 
umedium >= 1 and 
ulong >= 1 and 
ulonglong >= 1 and 
/* bits >= b'001' and */
(options = 'one' or options = 'two' or options = 'three' or options = 'four') and
(flags = 'one' or flags = 'one,two' or flags = 'one,two,three' or flags = 'one,two,three,four') and
date_field >= '1901-01-01' and
year_field >= '1901' and
time_field >= '01:01:01' and 
date_time >= '1901-01-01 01:01:01' 
order by auto;
auto
1
2
3
4
explain
select auto from t1 where 
string < "dddd" and 
vstring < "dddd" and 
bin < 0xDDDD and 
vbin < 0xDDDD and
tiny > -4 and 
short > -4 and 
medium > -4 and 
long_int > -4 and 
longlong > -4 and 
real_float < 4.4 and 
real_double < 4.4 and
real_decimal < 4.4 and
utiny < 4 and 
ushort < 4 and 
umedium < 4 and 
ulong < 4 and 
ulonglong < 4 and 
/* bits < b'100' and */
(options = 'one' or options = 'two' or options = 'three') and
(flags = 'one' or flags = 'one,two' or flags = 'one,two,three') and
date_field < '1904-01-01' and
year_field < '1904' and
time_field < '04:04:04' and 
date_time < '1904-04-04 04:04:04' 
order by auto;
id	select_type	table	type	possible_keys	key	key_len	ref	rows	Extra
1	SIMPLE	t1	index	medium_index	PRIMARY	4	NULL	#	Using where with pushed condition
select auto from t1 where 
string < "dddd" and 
vstring < "dddd" and 
bin < 0xDDDD and 
vbin < 0xDDDD and
tiny > -4 and 
short > -4 and 
medium > -4 and 
long_int > -4 and 
longlong > -4 and 
real_float < 4.4 and 
real_double < 4.4 and
real_decimal < 4.4 and
utiny < 4 and 
ushort < 4 and 
umedium < 4 and 
ulong < 4 and 
ulonglong < 4 and 
/* bits < b'100' and */
(options = 'one' or options = 'two' or options = 'three') and
(flags = 'one' or flags = 'one,two' or flags = 'one,two,three') and
date_field < '1904-01-01' and
year_field < '1904' and
time_field < '04:04:04' and 
date_time < '1904-04-04 04:04:04' 
order by auto;
auto
1
2
3
explain
select auto from t1 where 
string <= "dddd" and 
vstring <= "dddd" and 
bin <= 0xDDDD and 
vbin <= 0xDDDD and
tiny >= -4 and 
short >= -4 and 
medium >= -4 and 
long_int >= -4 and 
longlong >= -4 and 
real_float <= 4.5 and 
real_double <= 4.5 and 
real_decimal <= 4.5 and 
utiny <= 4 - 1 + 1 and /* Checking function composition */
ushort <= 4 and 
umedium <= 4 and 
ulong <= 4 and 
ulonglong <= 4 and 
/* bits <= b'100' and */
(options = 'one' or options = 'two' or options = 'three' or options = 'four') and 
(flags = 'one' or flags = 'one,two' or flags = 'one,two,three' or flags = 'one,two,three,four') and
date_field <= '1904-04-04' and
year_field <= '1904' and
time_field <= '04:04:04' and 
date_time <= '1904-04-04 04:04:04' 
order by auto;
id	select_type	table	type	possible_keys	key	key_len	ref	rows	Extra
1	SIMPLE	t1	index	medium_index	PRIMARY	4	NULL	#	Using where with pushed condition
select auto from t1 where 
string <= "dddd" and 
vstring <= "dddd" and 
bin <= 0xDDDD and 
vbin <= 0xDDDD and
tiny >= -4 and 
short >= -4 and 
medium >= -4 and 
long_int >= -4 and 
longlong >= -4 and 
real_float <= 4.5 and 
real_double <= 4.5 and 
real_decimal <= 4.5 and 
utiny <= 4 - 1 + 1 and /* Checking function composition */
ushort <= 4 and 
umedium <= 4 and 
ulong <= 4 and 
ulonglong <= 4 and 
/* bits <= b'100' and */
(options = 'one' or options = 'two' or options = 'three' or options = 'four') and 
(flags = 'one' or flags = 'one,two' or flags = 'one,two,three' or flags = 'one,two,three,four') and
date_field <= '1904-04-04' and
year_field <= '1904' and
time_field <= '04:04:04' and 
date_time <= '1904-04-04 04:04:04' 
order by auto;
auto
1
2
3
4
explain
select auto from t1 where 
string like "b%" and
vstring like "b%" and
bin like concat(0xBB, '%') and
vbin like concat(0xBB, '%')
order by auto;
id	select_type	table	type	possible_keys	key	key_len	ref	rows	Extra
1	SIMPLE	t1	index	NULL	PRIMARY	4	NULL	#	Using where with pushed condition
select auto from t1 where 
string like "b%" and
vstring like "b%" and
bin like concat(0xBB, '%') and
vbin like concat(0xBB, '%')
order by auto;
auto
2
explain
select auto from t1 where 
string not like "b%" and
vstring not like "b%" and
bin not like concat(0xBB, '%') and
vbin not like concat(0xBB, '%')
order by auto;
id	select_type	table	type	possible_keys	key	key_len	ref	rows	Extra
1	SIMPLE	t1	index	NULL	PRIMARY	4	NULL	#	Using where with pushed condition
select auto from t1 where 
string not like "b%" and
vstring not like "b%" and
bin not like concat(0xBB, '%') and
vbin not like concat(0xBB, '%')
order by auto;
auto
1
3
4
explain 
select auto from t1 where
(string between "aaaa" and "cccc") and 
(vstring between "aaaa" and "cccc") and 
(bin between 0xAAAA and 0xCCCC) and 
(vbin between 0xAAAA and 0xCCCC) and 
(tiny between -3 and -1) and 
(short between -3 and -1) and 
(medium between -3 and -1) and 
(long_int between -3 and -1) and 
(longlong between -3 and -1) and 
(utiny between 1 and 3) and 
(ushort between 1 and 3) and 
(umedium between 1 and 3) and 
(ulong between 1 and 3) and 
(ulonglong between 1 and 3) and 
/* (bits between b'001' and b'011') and */
(options between 'one' and 'three') and 
(flags between 'one' and 'one,two,three') and 
(date_field between '1901-01-01' and '1903-03-03') and
(year_field between '1901' and '1903') and
(time_field between '01:01:01' and '03:03:03') and 
(date_time between '1901-01-01 01:01:01' and '1903-03-03 03:03:03') 
order by auto;
id	select_type	table	type	possible_keys	key	key_len	ref	rows	Extra
1	SIMPLE	t1	index	medium_index	PRIMARY	4	NULL	#	Using where with pushed condition
select auto from t1 where
(string between "aaaa" and "cccc") and 
(vstring between "aaaa" and "cccc") and 
(bin between 0xAAAA and 0xCCCC) and 
(vbin between 0xAAAA and 0xCCCC) and 
(tiny between -3 and -1) and 
(short between -3 and -1) and 
(medium between -3 and -1) and 
(long_int between -3 and -1) and 
(longlong between -3 and -1) and 
(utiny between 1 and 3) and 
(ushort between 1 and 3) and 
(umedium between 1 and 3) and 
(ulong between 1 and 3) and 
(ulonglong between 1 and 3) and 
/* (bits between b'001' and b'011') and */
(options between 'one' and 'three') and 
(flags between 'one' and 'one,two,three') and 
(date_field between '1901-01-01' and '1903-03-03') and
(year_field between '1901' and '1903') and
(time_field between '01:01:01' and '03:03:03') and 
(date_time between '1901-01-01 01:01:01' and '1903-03-03 03:03:03') 
order by auto;
auto
1
3
explain
select auto from t1 where
("aaaa" between string and string) and 
("aaaa" between vstring and vstring) and 
(0xAAAA between bin and bin) and 
(0xAAAA between vbin and vbin) and 
(-1 between tiny and tiny) and 
(-1 between short and short) and 
(-1 between medium and medium) and 
(-1 between long_int and long_int) and 
(-1 between longlong and longlong) and 
(1 between utiny and utiny) and 
(1 between ushort and ushort) and 
(1 between umedium and umedium) and 
(1 between ulong and ulong) and 
(1 between ulonglong and ulonglong) and 
/* (b'001' between bits and bits) and */
('one' between options and options) and 
('one' between flags and flags) and 
('1901-01-01' between date_field and date_field) and
('1901' between year_field and year_field) and
('01:01:01' between time_field and time_field) and 
('1901-01-01 01:01:01' between date_time and date_time) 
order by auto;
id	select_type	table	type	possible_keys	key	key_len	ref	rows	Extra
1	SIMPLE	t1	ref	medium_index	medium_index	3	const	#	Using where with pushed condition; Using filesort
select auto from t1 where
("aaaa" between string and string) and 
("aaaa" between vstring and vstring) and 
(0xAAAA between bin and bin) and 
(0xAAAA between vbin and vbin) and 
(-1 between tiny and tiny) and 
(-1 between short and short) and 
(-1 between medium and medium) and 
(-1 between long_int and long_int) and 
(-1 between longlong and longlong) and 
(1 between utiny and utiny) and 
(1 between ushort and ushort) and 
(1 between umedium and umedium) and 
(1 between ulong and ulong) and 
(1 between ulonglong and ulonglong) and 
/* (b'001' between bits and bits) and */
('one' between options and options) and 
('one' between flags and flags) and 
('1901-01-01' between date_field and date_field) and
('1901' between year_field and year_field) and
('01:01:01' between time_field and time_field) and 
('1901-01-01 01:01:01' between date_time and date_time) 
order by auto;
auto
1
explain 
select auto from t1 where
(string not between "aaaa" and "cccc") and 
(vstring not between "aaaa" and "cccc") and 
(bin not between 0xAAAA and 0xCCCC) and 
(vbin not between 0xAAAA and 0xCCCC) and 
(tiny not between -3 and -1) and 
(short not between -3 and -1) and 
(medium not between -3 and -1) and 
(long_int not between -3 and -1) and 
(longlong not between -3 and -1) and 
(utiny not between 1 and 3) and 
(ushort not between 1 and 3) and 
(umedium not between 1 and 3) and 
(ulong not between 1 and 3) and 
(ulonglong not between 1 and 3) and 
/* (bits not between b'001' and b'011') and */
(options not between 'one' and 'three') and 
(flags not between 'one' and 'one,two,three') and 
(date_field not between '1901-01-01' and '1903-03-03') and
(year_field not between '1901' and '1903') and
(time_field not between '01:01:01' and '03:03:03') and 
(date_time not between '1901-01-01 01:01:01' and '1903-03-03 03:03:03') 
order by auto;
id	select_type	table	type	possible_keys	key	key_len	ref	rows	Extra
1	SIMPLE	t1	index	medium_index	PRIMARY	4	NULL	#	Using where with pushed condition
select auto from t1 where
(string not between "aaaa" and "cccc") and 
(vstring not between "aaaa" and "cccc") and 
(bin not between 0xAAAA and 0xCCCC) and 
(vbin not between 0xAAAA and 0xCCCC) and 
(tiny not between -3 and -1) and 
(short not between -3 and -1) and 
(medium not between -3 and -1) and 
(long_int not between -3 and -1) and 
(longlong not between -3 and -1) and 
(utiny not between 1 and 3) and 
(ushort not between 1 and 3) and 
(umedium not between 1 and 3) and 
(ulong not between 1 and 3) and 
(ulonglong not between 1 and 3) and 
/* (bits not between b'001' and b'011') and */
(options not between 'one' and 'three') and 
(flags not between 'one' and 'one,two,three') and 
(date_field not between '1901-01-01' and '1903-03-03') and
(year_field not between '1901' and '1903') and
(time_field not between '01:01:01' and '03:03:03') and 
(date_time not between '1901-01-01 01:01:01' and '1903-03-03 03:03:03') 
order by auto;
auto
4
explain
select auto from t1 where
("aaaa" not between string and string) and 
("aaaa" not between vstring and vstring) and 
(0xAAAA not between bin and bin) and 
(0xAAAA not between vbin and vbin) and 
(-1 not between tiny and tiny) and 
(-1 not between short and short) and 
(-1 not between medium and medium) and 
(-1 not between long_int and long_int) and 
(-1 not between longlong and longlong) and 
(1 not between utiny and utiny) and 
(1 not between ushort and ushort) and 
(1 not between umedium and umedium) and 
(1 not between ulong and ulong) and 
(1 not between ulonglong and ulonglong) and 
/* (b'001' not between bits and bits) and */
('one' not between options and options) and 
('one' not between flags and flags) and 
('1901-01-01' not between date_field and date_field) and
('1901' not between year_field and year_field) and
('01:01:01' not between time_field and time_field) and 
('1901-01-01 01:01:01' not between date_time and date_time) 
order by auto;
id	select_type	table	type	possible_keys	key	key_len	ref	rows	Extra
1	SIMPLE	t1	index	medium_index	PRIMARY	4	NULL	#	Using where with pushed condition
select auto from t1 where
("aaaa" not between string and string) and 
("aaaa" not between vstring and vstring) and 
(0xAAAA not between bin and bin) and 
(0xAAAA not between vbin and vbin) and 
(-1 not between tiny and tiny) and 
(-1 not between short and short) and 
(-1 not between medium and medium) and 
(-1 not between long_int and long_int) and 
(-1 not between longlong and longlong) and 
(1 not between utiny and utiny) and 
(1 not between ushort and ushort) and 
(1 not between umedium and umedium) and 
(1 not between ulong and ulong) and 
(1 not between ulonglong and ulonglong) and 
/* (b'001' not between bits and bits) and */
('one' not between options and options) and 
('one' not between flags and flags) and 
('1901-01-01' not between date_field and date_field) and
('1901' not between year_field and year_field) and
('01:01:01' not between time_field and time_field) and 
('1901-01-01 01:01:01' not between date_time and date_time) 
order by auto;
auto
2
3
4
explain
select auto from t1 where
string in("aaaa","cccc") and 
vstring in("aaaa","cccc") and 
bin in(0xAAAA,0xCCCC) and 
vbin in(0xAAAA,0xCCCC) and 
tiny in(-1,-3) and 
short in(-1,-3) and 
medium in(-1,-3) and 
long_int in(-1,-3) and 
longlong in(-1,-3) and 
utiny in(1,3) and 
ushort in(1,3) and 
umedium in(1,3) and 
ulong in(1,3) and 
ulonglong in(1,3) and 
/* bits in(b'001',b'011') and */
options in('one','three') and 
flags in('one','one,two,three') and 
date_field in('1901-01-01','1903-03-03') and
year_field in('1901','1903') and
time_field in('01:01:01','03:03:03') and 
date_time in('1901-01-01 01:01:01','1903-03-03 03:03:03') 
order by auto;
id	select_type	table	type	possible_keys	key	key_len	ref	rows	Extra
1	SIMPLE	t1	index	medium_index	PRIMARY	4	NULL	#	Using where with pushed condition
select auto from t1 where
string in("aaaa","cccc") and 
vstring in("aaaa","cccc") and 
bin in(0xAAAA,0xCCCC) and 
vbin in(0xAAAA,0xCCCC) and 
tiny in(-1,-3) and 
short in(-1,-3) and 
medium in(-1,-3) and 
long_int in(-1,-3) and 
longlong in(-1,-3) and 
utiny in(1,3) and 
ushort in(1,3) and 
umedium in(1,3) and 
ulong in(1,3) and 
ulonglong in(1,3) and 
/* bits in(b'001',b'011') and */
options in('one','three') and 
flags in('one','one,two,three') and 
date_field in('1901-01-01','1903-03-03') and
year_field in('1901','1903') and
time_field in('01:01:01','03:03:03') and 
date_time in('1901-01-01 01:01:01','1903-03-03 03:03:03') 
order by auto;
auto
1
3
explain
select auto from t1 where
"aaaa" in(string) and 
"aaaa" in(vstring) and 
0xAAAA in(bin) and 
0xAAAA in(vbin) and 
(-1 in(tiny)) and
(-1 in (short)) and
(-1 in(medium)) and
(-1 in(long_int)) and
(-1 in(longlong)) and
1 in(utiny) and 
1 in(ushort) and 
1 in(umedium) and 
1 in(ulong) and 
1 in(ulonglong) and 
/* b'001' in(bits) and */
'one' in(options) and 
'one' in(flags) and 
'1901-01-01' in(date_field) and
'1901' in(year_field) and
'01:01:01' in(time_field) and 
'1901-01-01 01:01:01' in(date_time) 
order by auto;
id	select_type	table	type	possible_keys	key	key_len	ref	rows	Extra
1	SIMPLE	t1	ref	medium_index	medium_index	3	const	#	Using where with pushed condition; Using filesort
select auto from t1 where
"aaaa" in(string) and 
"aaaa" in(vstring) and 
0xAAAA in(bin) and 
0xAAAA in(vbin) and 
(-1 in(tiny)) and
(-1 in (short)) and
(-1 in(medium)) and
(-1 in(long_int)) and
(-1 in(longlong)) and
1 in(utiny) and 
1 in(ushort) and 
1 in(umedium) and 
1 in(ulong) and 
1 in(ulonglong) and 
/* b'001' in(bits) and */
'one' in(options) and 
'one' in(flags) and 
'1901-01-01' in(date_field) and
'1901' in(year_field) and
'01:01:01' in(time_field) and 
'1901-01-01 01:01:01' in(date_time) 
order by auto;
auto
1
explain
select auto from t1 where
string not in("aaaa","cccc") and 
vstring not in("aaaa","cccc") and 
bin not in(0xAAAA,0xCCCC) and 
vbin not in(0xAAAA,0xCCCC) and 
tiny not in(-1,-3) and 
short not in(-1,-3) and 
medium not in(-1,-3) and 
long_int not in(-1,-3) and 
longlong not in(-1,-3) and 
utiny not in(1,3) and 
ushort not in(1,3) and 
umedium not in(1,3) and 
ulong not in(1,3) and 
ulonglong not in(1,3) and 
/* bits not in(b'001',b'011') and */
options not in('one','three') and 
flags not in('one','one,two,three') and 
date_field not in('1901-01-01','1903-03-03') and
year_field not in('1901','1903') and
time_field not in('01:01:01','03:03:03') and 
date_time not in('1901-01-01 01:01:01','1903-03-03 03:03:03') 
order by auto;
id	select_type	table	type	possible_keys	key	key_len	ref	rows	Extra
1	SIMPLE	t1	index	medium_index	PRIMARY	4	NULL	#	Using where with pushed condition
select auto from t1 where
string not in("aaaa","cccc") and 
vstring not in("aaaa","cccc") and 
bin not in(0xAAAA,0xCCCC) and 
vbin not in(0xAAAA,0xCCCC) and 
tiny not in(-1,-3) and 
short not in(-1,-3) and 
medium not in(-1,-3) and 
long_int not in(-1,-3) and 
longlong not in(-1,-3) and 
utiny not in(1,3) and 
ushort not in(1,3) and 
umedium not in(1,3) and 
ulong not in(1,3) and 
ulonglong not in(1,3) and 
/* bits not in(b'001',b'011') and */
options not in('one','three') and 
flags not in('one','one,two,three') and 
date_field not in('1901-01-01','1903-03-03') and
year_field not in('1901','1903') and
time_field not in('01:01:01','03:03:03') and 
date_time not in('1901-01-01 01:01:01','1903-03-03 03:03:03') 
order by auto;
auto
2
4
explain
select auto from t1 where
"aaaa" not in(string) and 
"aaaa" not in(vstring) and 
0xAAAA not in(bin) and 
0xAAAA not in(vbin) and 
(-1 not in(tiny)) and
(-1 not in(short)) and
(-1 not in(medium)) and
(-1 not in(long_int)) and
(-1 not in(longlong)) and
1 not in(utiny) and 
1 not in(ushort) and 
1 not in(umedium) and 
1 not in(ulong) and 
1 not in(ulonglong) and 
/* b'001' not in(bits) and */
'one' not in(options) and 
'one' not in(flags) and 
'1901-01-01' not in(date_field) and
'1901' not in(year_field) and
'01:01:01' not in(time_field) and 
'1901-01-01 01:01:01' not in(date_time) 
order by auto;
id	select_type	table	type	possible_keys	key	key_len	ref	rows	Extra
1	SIMPLE	t1	index	NULL	PRIMARY	4	NULL	#	Using where with pushed condition
select auto from t1 where
"aaaa" not in(string) and 
"aaaa" not in(vstring) and 
0xAAAA not in(bin) and 
0xAAAA not in(vbin) and 
(-1 not in(tiny)) and
(-1 not in(short)) and
(-1 not in(medium)) and
(-1 not in(long_int)) and
(-1 not in(longlong)) and
1 not in(utiny) and 
1 not in(ushort) and 
1 not in(umedium) and 
1 not in(ulong) and 
1 not in(ulonglong) and 
/* b'001' not in(bits) and */
'one' not in(options) and 
'one' not in(flags) and 
'1901-01-01' not in(date_field) and
'1901' not in(year_field) and
'01:01:01' not in(time_field) and 
'1901-01-01 01:01:01' not in(date_time) 
order by auto;
auto
2
3
4
update t1
set medium = 17
where 
string = "aaaa" and 
vstring = "aaaa" and 
bin = 0xAAAA and 
vbin = 0xAAAA and
tiny = -1 and 
short = -1 and 
medium = -1 and 
long_int = -1 and 
longlong = -1 and 
real_float > 1.0 and real_float < 2.0 and 
real_double > 1.0 and real_double < 2.0 and
real_decimal > 1.0 and real_decimal < 2.0 and
utiny = 1 and 
ushort = 1 and 
umedium = 1 and 
ulong = 1 and 
ulonglong = 1 and 
/* bits = b'001' and */
options = 'one' and 
flags = 'one' and 
date_field = '1901-01-01' and
year_field = '1901' and
time_field = '01:01:01' and 
date_time = '1901-01-01 01:01:01';
delete from t1 
where
string = "aaaa" and 
vstring = "aaaa" and 
bin = 0xAAAA and 
vbin = 0xAAAA and
tiny = -1 and 
short = -1 and 
medium = 17 and 
long_int = -1 and 
longlong = -1 and 
real_float > 1.0 and real_float < 2.0 and 
real_double > 1.0 and real_double < 2.0 and
real_decimal > 1.0 and real_decimal < 2.0 and
utiny = 1 and 
ushort = 1 and 
umedium = 1 and 
ulong = 1 and 
ulonglong = 1 and 
/* bits = b'001' and */
options = 'one' and 
flags = 'one' and 
date_field = '1901-01-01' and
year_field = '1901' and
time_field = '01:01:01' and 
date_time = '1901-01-01 01:01:01';
select count(*) from t1;
count(*)
3
explain 
select * from t2 where attr3 is null or attr1 > 2 and pk1= 3 order by pk1;
id	select_type	table	type	possible_keys	key	key_len	ref	rows	Extra
1	SIMPLE	t2	index	PRIMARY	PRIMARY	4	NULL	#	Using where with pushed condition
select * from t2 where attr3 is null or attr1 > 2 and pk1= 3 order by pk1;
pk1	attr1	attr2	attr3
2	2	NULL	NULL
3	3	3	d
explain
select * from t2 where attr3 is not null and attr1 > 2 order by pk1;
id	select_type	table	type	possible_keys	key	key_len	ref	rows	Extra
1	SIMPLE	t2	index	NULL	PRIMARY	4	NULL	#	Using where with pushed condition
select * from t2 where attr3 is not null and attr1 > 2 order by pk1;
pk1	attr1	attr2	attr3
3	3	3	d
4	4	4	e
5	5	5	f
explain
select * from t3 where attr2 >  9223372036854775803 and attr3 != 3 order by pk1;
id	select_type	table	type	possible_keys	key	key_len	ref	rows	Extra
1	SIMPLE	t3	index	NULL	PRIMARY	4	NULL	#	Using where with pushed condition
select * from t3 where attr2 >  9223372036854775803 and attr3 != 3 order by pk1;
pk1	attr1	attr2	attr3	attr4
2	2	9223372036854775804	2	c
4	4	9223372036854775806	4	e
5	5	9223372036854775807	5	f
explain
select * from t2,t3 where t2.attr1 < 1 and t2.attr2 = t3.attr2 and t3.attr1 < 5 order by t2.pk1;
id	select_type	table	type	possible_keys	key	key_len	ref	rows	Extra
1	SIMPLE	t2	ALL	NULL	NULL	NULL	NULL	#	Using where with pushed condition; Using temporary; Using filesort
1	SIMPLE	t3	ALL	NULL	NULL	NULL	NULL	#	Using where with pushed condition; Using join buffer (Block Nested Loop)
select * from t2,t3 where t2.attr1 < 1 and t2.attr2 = t3.attr2 and t3.attr1 < 5 order by t2.pk1;
pk1	attr1	attr2	attr3	pk1	attr1	attr2	attr3	attr4
0	0	0	a	0	0	0	0	a
explain
select * from t4 where attr1 < 5 and attr2 > 9223372036854775803 and attr3 != 3 order by t4.pk1;
id	select_type	table	type	possible_keys	key	key_len	ref	rows	Extra
1	SIMPLE	t4	range	attr1	attr1	4	NULL	#	Using where with pushed condition; Using MRR; Using filesort
select * from t4 where attr1 < 5 and attr2 > 9223372036854775803 and attr3 != 3 order by t4.pk1;
pk1	attr1	attr2	attr3	attr4
2	2	9223372036854775804	2	c
4	4	9223372036854775806	4	e
explain
select * from t3,t4 where t4.attr1 > 1 and t4.attr2 = t3.attr2 and t4.attr3 < 5 order by t4.pk1;
id	select_type	table	type	possible_keys	key	key_len	ref	rows	Extra
1	SIMPLE	t4	range	attr1	attr1	4	NULL	#	Using where with pushed condition; Using MRR; Using temporary; Using filesort
1	SIMPLE	t3	ALL	NULL	NULL	NULL	NULL	#	Using where; Using join buffer (Block Nested Loop)
select * from t3,t4 where t4.attr1 > 1 and t4.attr2 = t3.attr2 and t4.attr3 < 5 order by t4.pk1;
pk1	attr1	attr2	attr3	attr4	pk1	attr1	attr2	attr3	attr4
2	2	9223372036854775804	2	c	2	2	9223372036854775804	2	c
3	3	9223372036854775805	3	d	3	3	9223372036854775805	3	d
4	4	9223372036854775806	4	e	4	4	9223372036854775806	4	e
explain
select auto from t1 where string = "aaaa" collate latin1_general_ci order by auto;
id	select_type	table	type	possible_keys	key	key_len	ref	rows	Extra
1	SIMPLE	t1	index	NULL	PRIMARY	4	NULL	#	Using where
explain
select * from t2 where (attr1 < 2) = (attr2 < 2) order by pk1;
id	select_type	table	type	possible_keys	key	key_len	ref	rows	Extra
1	SIMPLE	t2	index	NULL	PRIMARY	4	NULL	#	Using where
explain
select * from t3 left join t4 on t4.attr2 = t3.attr2 where t4.attr1 > 1 and t4.attr3 < 5 or t4.attr1 is null order by t4.pk1;
id	select_type	table	type	possible_keys	key	key_len	ref	rows	Extra
1	SIMPLE	t3	ALL	NULL	NULL	NULL	NULL	#	Using temporary; Using filesort
1	SIMPLE	t4	ALL	NULL	NULL	NULL	NULL	#	Using where; Using join buffer (Block Nested Loop)
create table t5 (a int primary key auto_increment, b tinytext not null) 
engine = ndb;
insert into t5 (b) values ('jonas'), ('jensing'), ('johan');
set @@optimizer_switch='engine_condition_pushdown=off';
select * from t5 where b like '%jo%' order by a;
a	b
1	jonas
3	johan
set @@optimizer_switch = 'engine_condition_pushdown=on';
explain select * from t5 where b like '%jo%';
id	select_type	table	type	possible_keys	key	key_len	ref	rows	Extra
1	SIMPLE	t5	ALL	NULL	NULL	NULL	NULL	#	Using where
select * from t5 where b like '%jo%' order by a;
a	b
1	jonas
3	johan
set @@optimizer_switch='engine_condition_pushdown=off';
select auto from t1 where date_time like '1902-02-02 %' order by auto;
auto
2
select auto from t1 where date_time not like '1902-02-02 %' order by auto;
auto
3
4
set @@optimizer_switch = 'engine_condition_pushdown=on';
explain select auto from t1 where date_time like '1902-02-02 %';
id	select_type	table	type	possible_keys	key	key_len	ref	rows	Extra
1	SIMPLE	t1	ALL	NULL	NULL	NULL	NULL	#	Using where
select auto from t1 where date_time like '1902-02-02 %' order by auto;
auto
2
explain select auto from t1 where date_time not like '1902-02-02 %';
id	select_type	table	type	possible_keys	key	key_len	ref	rows	Extra
1	SIMPLE	t1	ALL	NULL	NULL	NULL	NULL	#	Using where
select auto from t1 where date_time not like '1902-02-02 %' order by auto;
auto
3
4
drop table t1;
create table t1 (a int, b varchar(3), primary key using hash(a))
engine=ndb;
insert into t1 values (1,'a'), (2,'ab'), (3,'abc');
set @@optimizer_switch='engine_condition_pushdown=off';
select * from t1 where b like 'ab';
a	b
2	ab
select * from t1 where b like 'ab' or b like 'ab';
a	b
2	ab
select * from t1 where b like 'abc';
a	b
3	abc
select * from t1 where b like 'abc' or b like 'abc';
a	b
3	abc
set @@optimizer_switch = 'engine_condition_pushdown=on';
select * from t1 where b like 'ab';
a	b
2	ab
select * from t1 where b like 'ab' or b like 'ab';
a	b
2	ab
select * from t1 where b like 'abc';
a	b
3	abc
select * from t1 where b like 'abc' or b like 'abc';
a	b
3	abc
drop table t1;
create table t1 (a int, b char(3), primary key using hash(a))
engine=ndb;
insert into t1 values (1,'a'), (2,'ab'), (3,'abc');
set @@optimizer_switch='engine_condition_pushdown=off';
select * from t1 where b like 'ab';
a	b
2	ab
select * from t1 where b like 'ab' or b like 'ab';
a	b
2	ab
select * from t1 where b like 'abc';
a	b
3	abc
select * from t1 where b like 'abc' or b like 'abc';
a	b
3	abc
set @@optimizer_switch = 'engine_condition_pushdown=on';
select * from t1 where b like 'ab';
a	b
2	ab
select * from t1 where b like 'ab' or b like 'ab';
a	b
2	ab
select * from t1 where b like 'abc';
a	b
3	abc
select * from t1 where b like 'abc' or b like 'abc';
a	b
3	abc
drop table t1;
create table  t1 ( fname varchar(255), lname varchar(255) )
engine=ndbcluster;
insert into t1 values ("Young","Foo");
set @@optimizer_switch = 'engine_condition_pushdown=off';
SELECT fname, lname FROM t1 WHERE (fname like 'Y%') or (lname like 'F%');
fname	lname
Young	Foo
set @@optimizer_switch = 'engine_condition_pushdown=on';
SELECT fname, lname FROM t1 WHERE (fname like 'Y%') or (lname like 'F%');
fname	lname
Young	Foo
insert into t1 values ("aaa", "aaa");
insert into t1 values ("bbb", "bbb");
insert into t1 values ("ccc", "ccc");
insert into t1 values ("ddd", "ddd");
set @@optimizer_switch = 'engine_condition_pushdown=off';
SELECT fname, lname FROM t1 WHERE (fname like 'Y%') or (lname like 'F%');
fname	lname
Young	Foo
set @@optimizer_switch = 'engine_condition_pushdown=on';
SELECT fname, lname FROM t1 WHERE (fname like 'Y%') or (lname like 'F%');
fname	lname
Young	Foo
drop table t1;
CREATE TABLE NodeAlias (
id int(10) unsigned NOT NULL AUTO_INCREMENT,
nodeId int(10) unsigned NOT NULL,
displayName varchar(45) DEFAULT NULL,
aliasKey varchar(45) DEFAULT NULL,
objectVersion int(10) unsigned NOT NULL DEFAULT '0',
changed timestamp NOT NULL DEFAULT CURRENT_TIMESTAMP ON UPDATE CURRENT_TIMESTAMP,
PRIMARY KEY (id),
KEY NodeAlias_identifies_1_Node (nodeId),
KEY NodeAlias_KeyIndex (aliasKey)
) engine=ndb;
insert into NodeAlias VALUES(null, 2 , '49', '49',  0,'2008-03-07 14:54:59');
insert into NodeAlias VALUES(null, 3 , '49' , '49' , 0 , '2008-03-07 14:55:24');
insert into NodeAlias VALUES(null, 4 , '49' , '49' , 0 , '2008-03-07 14:55:51');
insert into NodeAlias VALUES(null, 5 , '150' , '150' , 0 , '2008-03-10 10:48:30');
insert into NodeAlias VALUES(null, 6 , '154' , '154' , 0 , '2008-03-10 10:48:43');
insert into NodeAlias VALUES(null, 7 , '158' , '158' , 0 , '2008-03-10 10:48:57');
insert into NodeAlias VALUES(null, 8 , '491803%' , '491803%' , 0 , '2008-03-10
12:22:26');
explain select * from NodeAlias where (aliasKey LIKE '491803%');
id	select_type	table	type	possible_keys	key	key_len	ref	rows	Extra
1	SIMPLE	NodeAlias	range	NodeAlias_KeyIndex	NodeAlias_KeyIndex	48	NULL	3	Using where with pushed condition; Using MRR
select * from NodeAlias where (aliasKey LIKE '491803%') order by id;
id	nodeId	displayName	aliasKey	objectVersion	changed
7	8	491803%	491803%	0	2008-03-10 12:22:26
explain select * from NodeAlias where ('4918031215220' LIKE aliasKey OR aliasKey LIKE '4918031215220');
id	select_type	table	type	possible_keys	key	key_len	ref	rows	Extra
1	SIMPLE	NodeAlias	ALL	NodeAlias_KeyIndex	NULL	NULL	NULL	7	Using where
select * from NodeAlias where ('4918031215220' LIKE aliasKey OR aliasKey LIKE '4918031215220') order by id;
id	nodeId	displayName	aliasKey	objectVersion	changed
7	8	491803%	491803%	0	2008-03-10 12:22:26
drop table NodeAlias;
create table t1 (a int, b int, c int, d int, primary key using hash(a))
engine=ndbcluster;
insert into t1 values (10,1,100,0+0x1111);
insert into t1 values (20,2,200,0+0x2222);
insert into t1 values (30,3,300,0+0x3333);
insert into t1 values (40,4,400,0+0x4444);
insert into t1 values (50,5,500,0+0x5555);
set @@optimizer_switch = 'engine_condition_pushdown=on';
select a,b,d from t1
where b in (0,1,2,5)
order by b;
a	b	d
10	1	4369
20	2	8738
50	5	21845
-- big filter just below limit
a	b	d
10	1	4369
20	2	8738
50	5	21845
-- big filter just above limit
a	b	d
10	1	4369
20	2	8738
50	5	21845
Warnings:
Warning	4294	Scan filter is too large, discarded
drop table t1;
create table t1 (a int primary key, b varchar(5000) character set latin1) engine=ndb;
insert into t1 values (0, 'I just cant beg you, any-more');
select * from t1 where b="value";
a	b
drop table t1;
create table t1 (a int primary key, b varchar(5000) character set latin1) engine=ndb;
insert into t1 values(0, 'Edinburgh'),(1, 'Glasgow'),(2,'Aberdeen');
select * from t1 where b in ('0', '1', '2','3','4','5','6','7','8','9',
'10', '11', '12', '13', '14', '15', '16', '17', '18', '19', '20', 'Aberdeen');
a	b
2	Aberdeen
show warnings;
Level	Code	Message
create table balerno (a int primary key, 
b varchar(2000), 
c varchar(2000)) engine=ndb;
alter table balerno add index (b);
show warnings;
Level	Code	Message
insert into balerno values (1, repeat('BA', 1000), repeat('CA', 1000));
insert into balerno values (2, repeat('BB', 1000), repeat('CB', 1000));
insert into balerno values (3, repeat('BC', 1000), repeat('CC', 1000));
insert into balerno values (4, repeat('BD', 1000), repeat('CD', 1000));
insert into balerno values (5, repeat('BE', 1000), repeat('CE', 1000));
set @@optimizer_switch = 'engine_condition_pushdown=on';
select a from balerno where b in (
repeat('10', 1000),
repeat('11', 1000),
repeat('12', 1000),
repeat('13', 1000),
repeat('14', 1000),
repeat('15', 1000),
repeat('16', 1000),
repeat('17', 1000),
repeat('18', 1000),
repeat('19', 1000),
repeat('20', 1000),
repeat('21', 1000),
repeat('22', 1000),
repeat('23', 1000),
repeat('24', 1000),
repeat('25', 1000),
repeat('26', 1000),
repeat('27', 1000),
repeat('28', 1000),
repeat('29', 1000),
repeat('30', 1000),
repeat('31', 1000),
repeat('32', 1000),
repeat('33', 1000),
repeat('34', 1000),
repeat('35', 1000),
repeat('36', 1000),
repeat('37', 1000),
repeat('38', 1000),
repeat('BA', 1000));
a
1
show warnings;
Level	Code	Message
select a from balerno ignore index(b) where b in (
repeat('10', 1000),
repeat('11', 1000),
repeat('12', 1000),
repeat('13', 1000),
repeat('14', 1000),
repeat('15', 1000),
repeat('16', 1000),
repeat('17', 1000),
repeat('18', 1000),
repeat('19', 1000),
repeat('20', 1000),
repeat('21', 1000),
repeat('22', 1000),
repeat('23', 1000),
repeat('24', 1000),
repeat('25', 1000),
repeat('26', 1000),
repeat('27', 1000),
repeat('28', 1000),
repeat('29', 1000),
repeat('30', 1000),
repeat('31', 1000),
repeat('32', 1000),
repeat('33', 1000),
repeat('34', 1000),
repeat('35', 1000),
repeat('36', 1000),
repeat('37', 1000),
repeat('38', 1000),
repeat('BA', 1000));
a
1
show warnings;
Level	Code	Message
set @@optimizer_switch='engine_condition_pushdown=off';
select a from balerno where b in (
repeat('10', 1000),
repeat('11', 1000),
repeat('12', 1000),
repeat('13', 1000),
repeat('14', 1000),
repeat('15', 1000),
repeat('16', 1000),
repeat('17', 1000),
repeat('18', 1000),
repeat('19', 1000),
repeat('20', 1000),
repeat('21', 1000),
repeat('22', 1000),
repeat('23', 1000),
repeat('24', 1000),
repeat('25', 1000),
repeat('26', 1000),
repeat('27', 1000),
repeat('28', 1000),
repeat('29', 1000),
repeat('30', 1000),
repeat('31', 1000),
repeat('32', 1000),
repeat('33', 1000),
repeat('34', 1000),
repeat('35', 1000),
repeat('36', 1000),
repeat('37', 1000),
repeat('38', 1000),
repeat('BA', 1000));
a
1
show warnings;
Level	Code	Message
drop table balerno;
create table t (pk int primary key, x varchar(1)) engine = ndb;
insert into t values (0,"a");
set @@optimizer_switch='engine_condition_pushdown=off';
select * from t where x <> "aa";
pk	x
0	a
select * from t where "aa" <> x;
pk	x
0	a
select * from t where x between "" and "bb";
pk	x
0	a
select * from t where x not between "" and "bb";
pk	x
select * from t where x in ("","aa","b");
pk	x
select * from t where x not in ("","aa","b");
pk	x
0	a
select * from t where x like "aa?";
pk	x
set @@optimizer_switch = 'engine_condition_pushdown=on';
explain select * from t where x <> "aa";
id	select_type	table	type	possible_keys	key	key_len	ref	rows	Extra
1	SIMPLE	t	ALL	NULL	NULL	NULL	NULL	2	Using where
select * from t where x <> "aa";
pk	x
0	a
explain select * from t where "aa" <> x;
id	select_type	table	type	possible_keys	key	key_len	ref	rows	Extra
1	SIMPLE	t	ALL	NULL	NULL	NULL	NULL	2	Using where
select * from t where "aa" <> x;
pk	x
0	a
explain select * from t where x between "" and "bb";
id	select_type	table	type	possible_keys	key	key_len	ref	rows	Extra
1	SIMPLE	t	ALL	NULL	NULL	NULL	NULL	2	Using where
select * from t where x between "" and "bb";
pk	x
0	a
explain select * from t where x not between "" and "bb";
id	select_type	table	type	possible_keys	key	key_len	ref	rows	Extra
1	SIMPLE	t	ALL	NULL	NULL	NULL	NULL	2	Using where
select * from t where x not between "" and "bb";
pk	x
explain select * from t where x in ("","aa","b");
id	select_type	table	type	possible_keys	key	key_len	ref	rows	Extra
1	SIMPLE	t	ALL	NULL	NULL	NULL	NULL	2	Using where
select * from t where x in ("","aa","b");
pk	x
explain select * from t where x not in ("","aa","b");
id	select_type	table	type	possible_keys	key	key_len	ref	rows	Extra
1	SIMPLE	t	ALL	NULL	NULL	NULL	NULL	2	Using where
select * from t where x not in ("","aa","b");
pk	x
0	a
explain select * from t where x like "aa?";
id	select_type	table	type	possible_keys	key	key_len	ref	rows	Extra
1	SIMPLE	t	ALL	NULL	NULL	NULL	NULL	2	Using where with pushed condition
select * from t where x like "aa?";
pk	x
explain select * from t where x not like "aa?";
id	select_type	table	type	possible_keys	key	key_len	ref	rows	Extra
1	SIMPLE	t	ALL	NULL	NULL	NULL	NULL	2	Using where with pushed condition
select * from t where x not like "aa?";
pk	x
0	a
select * from t where x like "%a%";
pk	x
0	a
select * from t where x not like "%b%";
pk	x
0	a
select * from t where x like replace(concat("%", "b%"),"b","a");
pk	x
0	a
select * from t where x not like replace(concat("%", "a%"),"a","b");
pk	x
0	a
select * from t where x like concat("%", replace("b%","b","a"));
pk	x
0	a
select * from t where x not like concat("%", replace("a%","a","b"));
pk	x
0	a
drop table t;
create table t (pk int primary key, x int) engine = ndb;
insert into t values (0,0),(1,1),(2,2),(3,3),(4,4),(5,5);
set @@optimizer_switch = 'engine_condition_pushdown=on';
explain select * from t where 3 between 1+1 and x order by pk;
id	select_type	table	type	possible_keys	key	key_len	ref	rows	Extra
1	SIMPLE	t	index	NULL	PRIMARY	4	NULL	6	Using where
select * from t where 3 between 1+1 and x order by pk;
pk	x
3	3
4	4
5	5
explain select * from t where 3 between -1 and x order by pk;
id	select_type	table	type	possible_keys	key	key_len	ref	rows	Extra
1	SIMPLE	t	index	NULL	PRIMARY	4	NULL	6	Using where
select * from t where 3 between -1 and x order by pk;
pk	x
3	3
4	4
5	5
drop table t;
set @@optimizer_switch = 'engine_condition_pushdown=on';
create table t (x enum ('yes','yep','no')) engine = ndb;
insert into t values ('yes'),('yep'),('no');
explain select * from t where x like 'yes' order by x;
id	select_type	table	type	possible_keys	key	key_len	ref	rows	Extra
1	SIMPLE	t	ALL	NULL	NULL	NULL	NULL	#	Using where; Using filesort
select * from t where x like 'yes' order by x;
x
yes
explain select * from t where x like 'ye%' order by x;
id	select_type	table	type	possible_keys	key	key_len	ref	rows	Extra
1	SIMPLE	t	ALL	NULL	NULL	NULL	NULL	#	Using where; Using filesort
select * from t where x like 'ye%' order by x;
x
yes
yep
explain select * from t where x not like 'ye%' order by x;
id	select_type	table	type	possible_keys	key	key_len	ref	rows	Extra
1	SIMPLE	t	ALL	NULL	NULL	NULL	NULL	#	Using where; Using filesort
select * from t where x not like 'ye%' order by x;
x
no
drop table t;
create table tx (
a int not null,
b int not null,
c int not null,
d int not null,
primary key (`a`,`b`)
) engine = ndb;
explain extended select * from tx join tx as t2 on tx.c=1 where t2.c=1;
id	select_type	table	type	possible_keys	key	key_len	ref	rows	filtered	Extra
1	SIMPLE	tx	ALL	NULL	NULL	NULL	NULL	2	100.00	Using where with pushed condition (`test`.`tx`.`c` = 1)
1	SIMPLE	t2	ALL	NULL	NULL	NULL	NULL	2	100.00	Using where with pushed condition (`test`.`t2`.`c` = 1); Using join buffer (Block Nested Loop)
Warnings:
Note	1003	Can't push table 't2' as child, 'type' must be a 'ref' access
Note	1003	/* select#1 */ select `test`.`tx`.`a` AS `a`,`test`.`tx`.`b` AS `b`,`test`.`tx`.`c` AS `c`,`test`.`tx`.`d` AS `d`,`test`.`t2`.`a` AS `a`,`test`.`t2`.`b` AS `b`,`test`.`t2`.`c` AS `c`,`test`.`t2`.`d` AS `d` from `test`.`tx` join `test`.`tx` `t2` where ((`test`.`tx`.`c` = 1) and (`test`.`t2`.`c` = 1))
explain extended
select straight_join *
from tx
join tx as t2 on t2.a = tx.a and t2.b = tx.b
join tx as t3 on t3.a = tx.c and t3.b = tx.d
join tx as t4 on t4.a = t3.b and t4.b = t2.c;
id	select_type	table	type	possible_keys	key	key_len	ref	rows	filtered	Extra
1	SIMPLE	tx	ALL	PRIMARY	NULL	NULL	NULL	2	100.00	Parent of 4 pushed join@1
1	SIMPLE	t2	eq_ref	PRIMARY	PRIMARY	8	test.tx.a,test.tx.b	1	100.00	Child of 'tx' in pushed join@1
1	SIMPLE	t3	eq_ref	PRIMARY	PRIMARY	8	test.tx.c,test.tx.d	1	100.00	Child of 't2' in pushed join@1
1	SIMPLE	t4	eq_ref	PRIMARY	PRIMARY	8	test.tx.d,test.t2.c	1	100.00	Child of 't3' in pushed join@1
Warnings:
Note	1003	/* select#1 */ select straight_join `test`.`tx`.`a` AS `a`,`test`.`tx`.`b` AS `b`,`test`.`tx`.`c` AS `c`,`test`.`tx`.`d` AS `d`,`test`.`t2`.`a` AS `a`,`test`.`t2`.`b` AS `b`,`test`.`t2`.`c` AS `c`,`test`.`t2`.`d` AS `d`,`test`.`t3`.`a` AS `a`,`test`.`t3`.`b` AS `b`,`test`.`t3`.`c` AS `c`,`test`.`t3`.`d` AS `d`,`test`.`t4`.`a` AS `a`,`test`.`t4`.`b` AS `b`,`test`.`t4`.`c` AS `c`,`test`.`t4`.`d` AS `d` from `test`.`tx` join `test`.`tx` `t2` join `test`.`tx` `t3` join `test`.`tx` `t4` where ((`test`.`t2`.`b` = `test`.`tx`.`b`) and (`test`.`t2`.`a` = `test`.`tx`.`a`) and (`test`.`t3`.`a` = `test`.`tx`.`c`) and (`test`.`t4`.`b` = `test`.`t2`.`c`) and (`test`.`t3`.`b` = `test`.`tx`.`d`) and (`test`.`t4`.`a` = `test`.`tx`.`d`))
explain extended
select t2.c, count(distinct t2.a)
from tx
join tx as t2 on tx.a = t2.c and tx.b = t2.d
where t2.a = 4
group by t2.c;
id	select_type	table	type	possible_keys	key	key_len	ref	rows	filtered	Extra
1	SIMPLE	t2	ref	PRIMARY	PRIMARY	4	const	2	100.00	Using where; Using filesort
1	SIMPLE	tx	eq_ref	PRIMARY	PRIMARY	8	test.t2.c,test.t2.d	1	100.00	NULL
Warnings:
Note	1003	Table 't2' is not pushable: GROUP BY cannot be done using index on grouped columns.
Note	1003	Table 'tx' is not pushable: GROUP BY cannot be done using index on grouped columns.
Note	1003	/* select#1 */ select `test`.`t2`.`c` AS `c`,count(distinct `test`.`t2`.`a`) AS `count(distinct t2.a)` from `test`.`tx` join `test`.`tx` `t2` where ((`test`.`tx`.`b` = `test`.`t2`.`d`) and (`test`.`tx`.`a` = `test`.`t2`.`c`) and (`test`.`t2`.`a` = 4)) group by `test`.`t2`.`c`
explain extended select * from tx join tx as t2 on tx.c=1 where t2.c=1;
id	select_type	table	type	possible_keys	key	key_len	ref	rows	filtered	Extra
1	SIMPLE	tx	ALL	NULL	NULL	NULL	NULL	2	100.00	Using where with pushed condition (`test`.`tx`.`c` = 1)
1	SIMPLE	t2	ALL	NULL	NULL	NULL	NULL	2	100.00	Using where with pushed condition (`test`.`t2`.`c` = 1); Using join buffer (Block Nested Loop)
Warnings:
Note	1003	Can't push table 't2' as child, 'type' must be a 'ref' access
Note	1003	/* select#1 */ select `test`.`tx`.`a` AS `a`,`test`.`tx`.`b` AS `b`,`test`.`tx`.`c` AS `c`,`test`.`tx`.`d` AS `d`,`test`.`t2`.`a` AS `a`,`test`.`t2`.`b` AS `b`,`test`.`t2`.`c` AS `c`,`test`.`t2`.`d` AS `d` from `test`.`tx` join `test`.`tx` `t2` where ((`test`.`tx`.`c` = 1) and (`test`.`t2`.`c` = 1))
explain extended
select t2.c, count(distinct t2.a)
from tx
join tx as t2 on tx.a = t2.c and tx.b = t2.d
where t2.a = 4
group by t2.c;
id	select_type	table	type	possible_keys	key	key_len	ref	rows	filtered	Extra
1	SIMPLE	t2	ref	PRIMARY	PRIMARY	4	const	2	100.00	Using where; Using filesort
1	SIMPLE	tx	eq_ref	PRIMARY	PRIMARY	8	test.t2.c,test.t2.d	1	100.00	NULL
Warnings:
Note	1003	Table 't2' is not pushable: GROUP BY cannot be done using index on grouped columns.
Note	1003	Table 'tx' is not pushable: GROUP BY cannot be done using index on grouped columns.
Note	1003	/* select#1 */ select `test`.`t2`.`c` AS `c`,count(distinct `test`.`t2`.`a`) AS `count(distinct t2.a)` from `test`.`tx` join `test`.`tx` `t2` where ((`test`.`tx`.`b` = `test`.`t2`.`d`) and (`test`.`tx`.`a` = `test`.`t2`.`c`) and (`test`.`t2`.`a` = 4)) group by `test`.`t2`.`c`
drop table tx;
set @@optimizer_switch = 'engine_condition_pushdown=on';
create table t (pk int, i int) engine = ndb;
insert into t values (1,3), (3,6), (6,9), (9,1);
create table subq (pk int, i int) engine = ndb;
insert into subq values (1,3), (3,6), (6,9), (9,1);
explain extended 
select * from t where exists
(select * from t as subq where subq.i=3 and t.i=3);
id	select_type	table	type	possible_keys	key	key_len	ref	rows	filtered	Extra
1	PRIMARY	t	ALL	NULL	NULL	NULL	NULL	4	100.00	Using where
2	DEPENDENT SUBQUERY	subq	ALL	NULL	NULL	NULL	NULL	4	100.00	Using where with pushed condition (`test`.`subq`.`i` = 3)
Warnings:
Note	1276	Field or reference 'test.t.i' of SELECT #2 was resolved in SELECT #1
Note	1003	/* select#1 */ select `test`.`t`.`pk` AS `pk`,`test`.`t`.`i` AS `i` from `test`.`t` where exists(/* select#2 */ select 1 from `test`.`t` `subq` where ((`test`.`subq`.`i` = 3) and (`test`.`t`.`i` = 3)))
explain extended 
select * from t where exists
(select * from subq where subq.i=3 and t.i=3);
id	select_type	table	type	possible_keys	key	key_len	ref	rows	filtered	Extra
1	PRIMARY	t	ALL	NULL	NULL	NULL	NULL	4	100.00	Using where
2	DEPENDENT SUBQUERY	subq	ALL	NULL	NULL	NULL	NULL	4	100.00	Using where with pushed condition (`test`.`subq`.`i` = 3)
Warnings:
Note	1276	Field or reference 'test.t.i' of SELECT #2 was resolved in SELECT #1
Note	1003	/* select#1 */ select `test`.`t`.`pk` AS `pk`,`test`.`t`.`i` AS `i` from `test`.`t` where exists(/* select#2 */ select 1 from `test`.`subq` where ((`test`.`subq`.`i` = 3) and (`test`.`t`.`i` = 3)))
select * from t where exists
(select * from t as subq where subq.i=3 and t.i=3);
pk	i
1	3
select * from t where exists
(select * from subq where subq.i=3 and t.i=3);
pk	i
1	3
drop table t,subq;
create table t (pk1 int, pk2 int, primary key(pk1,pk2)) engine = ndb;
insert into t values (1,0), (2,0), (3,0), (4,0);
set @@optimizer_switch='engine_condition_pushdown=on';
select table1.pk1, table2.pk1, table1.pk2, table2.pk2
from t as table1, t as table2
where table2.pk1 in (0,3) and
(table1.pk1 = 7 or table2.pk1 = 3);
pk1	pk1	pk2	pk2
1	3	0	0
2	3	0	0
3	3	0	0
4	3	0	0
drop table t;
create table mytable(i int, s varchar(255) ) engine = ndb;
insert into mytable values(0,"Text Hej"),(1, "xText aaja");
set @@optimizer_switch = 'engine_condition_pushdown=on';
select * from mytable where s like concat("%Text","%") or s like concat("%Text","%") order by i;
i	s
0	Text Hej
1	xText aaja
select * from mytable where s like concat("%Text","%") or s like "%Text%" order by i;
i	s
0	Text Hej
1	xText aaja
select * from mytable where s like concat("%Text","%") or s like concat("%Text1","%") order by i;
i	s
0	Text Hej
1	xText aaja
select * from mytable where s like concat("%Text","%") or s like "%Text1%" order by i;
i	s
0	Text Hej
1	xText aaja
select * from mytable where s not like concat("%Text","%") or s not like concat("%Text","%") order by i;
i	s
select * from mytable where s not like concat("%Text1","%") or s not like concat("%Text","%") order by i;
i	s
0	Text Hej
1	xText aaja
select * from mytable where s like concat("%Text","%") or s not like "%Text%" order by i;
i	s
0	Text Hej
1	xText aaja
select * from mytable where s like concat("%Text1","%") or s not like "%Text%" order by i;
i	s
select * from mytable where s like concat("%Text","%") and s like concat("%Text","%") order by i;
i	s
0	Text Hej
1	xText aaja
select * from mytable where s like concat("%Text","%") and s like "%Text%" order by i;
i	s
0	Text Hej
1	xText aaja
select * from mytable where s like concat("%Text","%") and s like concat("%Text1","%") order by i;
i	s
select * from mytable where s like concat("%Text","%") and s like "%Text1%" order by i;
i	s
select * from mytable where s not like concat("%Text","%") and s not like concat("%Text","%") order by i;
i	s
select * from mytable where s not like concat("%Text","%") and s not like concat("%Text1","%") order by i;
i	s
select * from mytable where s like concat("%Text","%") and s not like "%Text%" order by i;
i	s
select * from mytable where s like concat("%Text","%") and s not like "%Text1%" order by i;
i	s
0	Text Hej
1	xText aaja
select * from mytable where s like replace(concat("%Xext","%"),"X", "T") order by i;
i	s
0	Text Hej
1	xText aaja
select * from mytable where s not like replace(concat("%Text","%"),"T", "X") order by i;
i	s
0	Text Hej
1	xText aaja
select * from mytable where s like concat(replace("%Xext","X", "T"),"%") order by i;
i	s
0	Text Hej
1	xText aaja
select * from mytable where s not like concat(replace("%Text","T", "X"),"%") order by i;
i	s
0	Text Hej
1	xText aaja
drop table mytable;
create table mytab(a char(20),b char(20),
key a (a)) engine=ndbcluster default charset=latin1;
insert into mytab values (null,null),(-1,1);
select b from mytab where a like -1 having `b` like 1;
b
1
drop table mytab;
create table t(a bigint unsigned not null primary key auto_increment, b varchar(100)) character set utf8 engine ndb;
insert into t (b) values('abc'),('aaa'),('bbb'),('ccc');
select * from t where b like 'a%';
a	b
1	abc
2	aaa
select * from t where b not like 'a%';
a	b
3	bbb
4	ccc
drop table t;
create table escapetest ( emailaddress varchar(255) default null, id int not
null default '0') engine=ndbcluster;
insert into escapetest values('test_data@test.org', 1);
explain select * from escapetest where emailaddress like "test_%";
id	select_type	table	type	possible_keys	key	key_len	ref	rows	Extra
1	SIMPLE	escapetest	ALL	NULL	NULL	NULL	NULL	2	Using where with pushed condition
select * from escapetest where emailaddress like "test_%";
emailaddress	id
test_data@test.org	1
explain select * from escapetest where emailaddress like "test|_%" escape '|';
id	select_type	table	type	possible_keys	key	key_len	ref	rows	Extra
1	SIMPLE	escapetest	ALL	NULL	NULL	NULL	NULL	2	Using where
select * from escapetest where emailaddress like "test|_%" escape '|';
emailaddress	id
test_data@test.org	1
drop table escapetest;
<<<<<<< HEAD
=======
create table a(a varchar(7)) engine=ndb charset=utf8;
insert into a values ('abcdefg');
select * from a;
a
abcdefg
explain extended select * from a where a like 'abcdefg%';
id	select_type	table	type	possible_keys	key	key_len	ref	rows	filtered	Extra
1	SIMPLE	a	ALL	NULL	NULL	NULL	NULL	2	100.00	Using where with pushed condition (`test`.`a`.`a` like 'abcdefg%')
Warnings:
Note	1003	/* select#1 */ select `test`.`a`.`a` AS `a` from `test`.`a` where (`test`.`a`.`a` like 'abcdefg%')
select * from a where a like 'abcdefg%';
a
abcdefg
drop table a;
>>>>>>> d4012067
set @@session.optimizer_switch = @old_ecpd;
DROP TABLE t1,t2,t3,t4,t5;
#
# Bug#14106592  DEBUG BUILD CRASH IN NDB_SERIALIZE_COND()
#
create table t1(a time) engine=ndbcluster;
insert into t1 values ('00:00:00'),('01:01:01');
select 1 from t1 where a >= geomfromtext('1');
1
drop table t1;<|MERGE_RESOLUTION|>--- conflicted
+++ resolved
@@ -2420,8 +2420,6 @@
 emailaddress	id
 test_data@test.org	1
 drop table escapetest;
-<<<<<<< HEAD
-=======
 create table a(a varchar(7)) engine=ndb charset=utf8;
 insert into a values ('abcdefg');
 select * from a;
@@ -2436,7 +2434,6 @@
 a
 abcdefg
 drop table a;
->>>>>>> d4012067
 set @@session.optimizer_switch = @old_ecpd;
 DROP TABLE t1,t2,t3,t4,t5;
 #
