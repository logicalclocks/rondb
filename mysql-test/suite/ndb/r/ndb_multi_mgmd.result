Bug32339789
<<<<<<< HEAD
RonDB Management Server RonDB-22.01.0
=======
RonDB Management Server RonDB-VERSION
>>>>>>> 9f43846d
 INFO     -- Cluster configuration has multiple Management nodes. Please start the other mgmd nodes if not started yet.<|MERGE_RESOLUTION|>--- conflicted
+++ resolved
@@ -1,7 +1,3 @@
 Bug32339789
-<<<<<<< HEAD
-RonDB Management Server RonDB-22.01.0
-=======
 RonDB Management Server RonDB-VERSION
->>>>>>> 9f43846d
  INFO     -- Cluster configuration has multiple Management nodes. Please start the other mgmd nodes if not started yet.