result_format: 2

SELECT PLUGIN_NAME,PLUGIN_VERSION,PLUGIN_STATUS,PLUGIN_TYPE,
       PLUGIN_LIBRARY,PLUGIN_LIBRARY_VERSION,PLUGIN_AUTHOR,PLUGIN_DESCRIPTION
FROM information_schema.plugins WHERE PLUGIN_NAME = 'ndbinfo';
PLUGIN_NAME	PLUGIN_VERSION	PLUGIN_STATUS	PLUGIN_TYPE	PLUGIN_LIBRARY	PLUGIN_LIBRARY_VERSION	PLUGIN_AUTHOR	PLUGIN_DESCRIPTION
ndbinfo	0.1	ACTIVE	STORAGE ENGINE	NULL	NULL	Oracle Corporation	RonDB system information storage engine

## Creation of temporary tables should not be supported by NDBINFO engine
CREATE TEMPORARY TABLE `t1` (
  `dummy` INT UNSIGNED
) ENGINE=NDBINFO;
ERROR HY000: Table storage engine 'ndbinfo' does not support the create option 'TEMPORARY'

USE ndbinfo;

SELECT node_id, memory_type, used>0 AND used < total/20 AS used_ok, 
  used_pages>0 AND used_pages < total_pages/20 AS used_pages_ok, 
  total, total_pages 
  FROM ndbinfo.memoryusage WHERE memory_type="Long message buffer"
  ORDER BY node_id;
node_id	memory_type	used_ok	used_pages_ok	total	total_pages
1	Long message buffer	1	1	8388608	32768
2	Long message buffer	1	1	8388608	32768

SELECT node_id, block_number, block_instance, pool_name, 
  used>0 AND used < total/20 AS used_ok, 
  total, high>=used AND high < total/20 AS high_ok, entry_size, config_param1, 
  config_param2, config_param3, config_param4  
  FROM ndbinfo.ndb$pools WHERE pool_name="Long message buffer"
  ORDER BY node_id;
node_id	block_number	block_instance	pool_name	used_ok	total	high_ok	entry_size	config_param1	config_param2	config_param3	config_param4
1	254	0	Long message buffer	1	32768	0	256	157	0	0	0
2	254	0	Long message buffer	1	32768	0	256	157	0	0	0

SHOW CREATE TABLE ndb$tables;
Table	Create Table
ndb$tables	CREATE TABLE `ndb$tables` (
  `table_id` int unsigned DEFAULT NULL,
  `table_name` varchar(512) DEFAULT NULL,
  `comment` varchar(512) DEFAULT NULL
) ENGINE=NDBINFO DEFAULT CHARSET=latin1 COMMENT='metadata for tables available through ndbinfo'

SELECT * FROM ndb$tables;
table_id	table_name	comment
0	tables	metadata for tables available through ndbinfo
1	columns	metadata for columns available through ndbinfo 
2	test	for testing
3	pools	pool usage
4	transporters	transporter status
5	logspaces	logspace usage
6	logbuffers	logbuffer usage
7	resources	resources usage (a.k.a superpool)
8	counters	monotonic counters
9	nodes	node status
10	diskpagebuffer	disk page buffer info
11	threadblocks	which blocks are run in which threads
12	threadstat	Statistics on execution threads
13	transactions	transactions
14	operations	operations
15	membership	membership
16	dict_obj_info	Dictionary object info
17	frag_mem_use	Per fragment space information
18	disk_write_speed_base	Actual speed of disk writes per LDM thread, base data
19	disk_write_speed_aggregate	Actual speed of disk writes per LDM thread, aggregate data
20	frag_operations	Per fragment operational information
21	restart_info	Times of restart phases in seconds and current state
22	tc_time_track_stats	Time tracking of transaction, key operations and scan ops
23	config_values	Configuration parameter values
24	threads	Base table for threads
25	cpustat_50ms	Thread CPU stats at 50 milliseconds intervals
26	cpustat_1sec	Thread CPU stats at 1 second intervals
27	cpustat_20sec	Thread CPU stats at 20 seconds intervals
28	cpustat	Thread CPU stats for last second
29	frag_locks	Per fragment lock information
30	acc_operations	ACC operation info
31	table_distribution_status	Table status in distribution handler
32	table_fragments	Partitions of the tables
33	table_replicas	Fragment replicas of the tables
34	table_distribution_status_all	Table status in distribution handler
35	table_fragments_all	Partitions of the tables
36	table_replicas_all	Fragment replicas of the tables
37	stored_tables	Information about stored tables
38	processes	Process ID and Name information for connected nodes
39	config_nodes	All nodes of current cluster configuration
40	pgman_time_track_stats	Time tracking of reads and writes of disk data pages
41	diskstat	Disk data statistics for last second
42	diskstats_1sec	Disk data statistics history for last few seconds
43	hwinfo	HW information where node executes
44	cpuinfo	CPU information where node executes
45	cpudata	Data about CPU usage last second
46	cpudata_50ms	Data about CPU usage per 50ms last second
47	cpudata_1sec	Data about CPU usage per second last 20 seconds
48	cpudata_20sec	Data about CPU usage per 20 sec last 400 seconds
SELECT COUNT(*) FROM ndb$tables;
COUNT(*)
49
SELECT * FROM ndb$tables WHERE table_id = 2;
table_id	table_name	comment
2	test	for testing
SELECT * FROM ndb$tables WHERE table_id > 5;
table_id	table_name	comment
6	logbuffers	logbuffer usage
7	resources	resources usage (a.k.a superpool)
8	counters	monotonic counters
9	nodes	node status
10	diskpagebuffer	disk page buffer info
11	threadblocks	which blocks are run in which threads
12	threadstat	Statistics on execution threads
13	transactions	transactions
14	operations	operations
15	membership	membership
16	dict_obj_info	Dictionary object info
17	frag_mem_use	Per fragment space information
18	disk_write_speed_base	Actual speed of disk writes per LDM thread, base data
19	disk_write_speed_aggregate	Actual speed of disk writes per LDM thread, aggregate data
20	frag_operations	Per fragment operational information
21	restart_info	Times of restart phases in seconds and current state
22	tc_time_track_stats	Time tracking of transaction, key operations and scan ops
23	config_values	Configuration parameter values
24	threads	Base table for threads
25	cpustat_50ms	Thread CPU stats at 50 milliseconds intervals
26	cpustat_1sec	Thread CPU stats at 1 second intervals
27	cpustat_20sec	Thread CPU stats at 20 seconds intervals
28	cpustat	Thread CPU stats for last second
29	frag_locks	Per fragment lock information
30	acc_operations	ACC operation info
31	table_distribution_status	Table status in distribution handler
32	table_fragments	Partitions of the tables
33	table_replicas	Fragment replicas of the tables
34	table_distribution_status_all	Table status in distribution handler
35	table_fragments_all	Partitions of the tables
36	table_replicas_all	Fragment replicas of the tables
37	stored_tables	Information about stored tables
38	processes	Process ID and Name information for connected nodes
39	config_nodes	All nodes of current cluster configuration
40	pgman_time_track_stats	Time tracking of reads and writes of disk data pages
41	diskstat	Disk data statistics for last second
42	diskstats_1sec	Disk data statistics history for last few seconds
43	hwinfo	HW information where node executes
44	cpuinfo	CPU information where node executes
45	cpudata	Data about CPU usage last second
46	cpudata_50ms	Data about CPU usage per 50ms last second
47	cpudata_1sec	Data about CPU usage per second last 20 seconds
48	cpudata_20sec	Data about CPU usage per 20 sec last 400 seconds
SELECT * FROM ndb$tables WHERE table_name = 'LOGDESTINATION';
table_id	table_name	comment
SELECT COUNT(*) FROM ndb$tables t, ndb$columns c
  WHERE t.table_id = c.table_id AND
    t.table_id in (1,2,3,4,5,6);
COUNT(*)
49

SELECT table_id, table_name, comment from ndb$tables
  WHERE table_id > 2 AND table_id <= 5 ORDER BY table_id;
table_id	table_name	comment
3	pools	pool usage
4	transporters	transporter status
5	logspaces	logspace usage
SELECT table_id FROM ndb$tables  WHERE table_id = 2 ORDER BY table_name;
table_id
2
SELECT table_id, table_name FROM ndb$tables ORDER BY table_name;
table_id	table_name
30	acc_operations
1	columns
39	config_nodes
23	config_values
8	counters
45	cpudata
47	cpudata_1sec
48	cpudata_20sec
46	cpudata_50ms
44	cpuinfo
28	cpustat
26	cpustat_1sec
27	cpustat_20sec
25	cpustat_50ms
16	dict_obj_info
10	diskpagebuffer
41	diskstat
42	diskstats_1sec
19	disk_write_speed_aggregate
18	disk_write_speed_base
29	frag_locks
17	frag_mem_use
20	frag_operations
43	hwinfo
6	logbuffers
5	logspaces
15	membership
9	nodes
14	operations
40	pgman_time_track_stats
3	pools
38	processes
7	resources
21	restart_info
37	stored_tables
0	tables
31	table_distribution_status
34	table_distribution_status_all
32	table_fragments
35	table_fragments_all
33	table_replicas
36	table_replicas_all
22	tc_time_track_stats
2	test
11	threadblocks
24	threads
12	threadstat
13	transactions
4	transporters

SELECT table_id, column_id, column_name FROM ndb$columns LIMIT 7;
table_id	column_id	column_name
0	0	table_id
0	1	table_name
0	2	comment
1	0	table_id
1	1	column_id
1	2	column_name
1	3	column_type

UPDATE ndb$tables SET table_id=2 WHERE table_id=3;
ERROR HY000: Table 'ndb$tables' is read only

UPDATE ndb$tables SET table_id=9 WHERE 1=0;
ERROR HY000: Table 'ndb$tables' is read only

UPDATE ndb$tables SET table_id=9 WHERE table_id > 1;
ERROR HY000: Table 'ndb$tables' is read only

DELETE FROM ndb$tables WHERE table_id=3;
ERROR HY000: Table 'ndb$tables' is read only

DELETE FROM ndb$tables WHERE 1=0;
ERROR HY000: Table 'ndb$tables' is read only

DELETE FROM ndb$tables WHERE table_id > 1;
ERROR HY000: Table 'ndb$tables' is read only

ALTER TABLE ndb$test ADD COLUMN another_col varchar(255);
ERROR HY000: Table storage engine for 'ndb$test' doesn't have this option

FLUSH TABLES;
SELECT table_id FROM ndb$tables;
table_id
0
1
2
3
4
5
6
7
8
9
10
11
12
13
14
15
16
17
18
19
20
21
22
23
24
25
26
27
28
29
30
31
32
33
34
35
36
37
38
39
40
41
42
43
44
45
46
47
48

TRUNCATE ndb$tables;
ERROR HY000: Table 'ndb$tables' is read only

## Variables and status
SHOW GLOBAL STATUS LIKE 'ndbinfo\_%';
Variable_name	Value
SHOW GLOBAL VARIABLES LIKE 'ndbinfo\_%';
Variable_name	Value
ndbinfo_database	ndbinfo
ndbinfo_max_bytes	0
ndbinfo_max_rows	10
ndbinfo_offline	OFF
ndbinfo_show_hidden	OFF
ndbinfo_table_prefix	ndb$
ndbinfo_version	NDB_VERSION_D

SELECT counter, HEX(counter2) FROM ndb$test LIMIT 10;
counter	HEX(counter2)
0	0
1	100000000
2	200000000
3	300000000
4	400000000
5	500000000
6	600000000
7	700000000
8	800000000
9	900000000

SHOW TABLES LIKE 'ndb$te%';
Tables_in_ndbinfo (ndb$te%)
set @@ndbinfo_show_hidden=TRUE;
SHOW TABLES LIKE 'ndb$te%';
Tables_in_ndbinfo (ndb$te%)
ndb$test
set @@ndbinfo_show_hidden=default;

set @@ndbinfo_table_prefix="somethingelse";
ERROR HY000: Variable 'ndbinfo_table_prefix' is a read only variable

set @@ndbinfo_database="somethingelse";
ERROR HY000: Variable 'ndbinfo_database' is a read only variable

SELECT count(*) >= 20 FROM blocks;
count(*) >= 20
1

show create table ndb$test;
Table	Create Table
ndb$test	CREATE TABLE `ndb$test` (
  `node_id` int unsigned DEFAULT NULL,
  `block_number` int unsigned DEFAULT NULL,
  `block_instance` int unsigned DEFAULT NULL,
  `counter` int unsigned DEFAULT NULL,
  `counter2` bigint unsigned DEFAULT NULL
) ENGINE=NDBINFO DEFAULT CHARSET=latin1 COMMENT='for testing'
## 1) More columns in NDB -> allowed, with warning
DROP TABLE ndb$test;
CREATE TABLE ndb$test (node_id int unsigned) ENGINE = ndbinfo;
SELECT node_id != 0 FROM ndb$test LIMIT 1;
node_id != 0
1
Warnings:
Note	40001	Table 'ndb$test' is defined differently in NDB, there are more columns available. The SQL to regenerate is: 'CREATE TABLE `ndbinfo`.`ndb$test` (`node_id` INT UNSIGNED, `block_number` INT UNSIGNED, `block_instance` INT UNSIGNED, `counter` INT UNSIGNED, `counter2` BIGINT UNSIGNED) ENGINE=NDBINFO'
DROP TABLE ndb$test;

## 2) Column does not exist in NDB -> allowed, with warning, non existing
##    column(s) return NULL
## 2a) Extra column at end
CREATE TABLE ndb$test (node_id int, non_existing int) ENGINE = ndbinfo;
SELECT DISTINCT node_id, non_existing FROM ndb$test;
node_id	non_existing
1	NULL
2	NULL
Warnings:
Warning	40001	Table 'ndb$test' is defined differently in NDB, column 'non_existing' does not exist. The SQL to regenerate is: 'CREATE TABLE `ndbinfo`.`ndb$test` (`node_id` INT UNSIGNED, `block_number` INT UNSIGNED, `block_instance` INT UNSIGNED, `counter` INT UNSIGNED, `counter2` BIGINT UNSIGNED) ENGINE=NDBINFO'
Note	40001	Table 'ndb$test' is defined differently in NDB, there are more columns available. The SQL to regenerate is: 'CREATE TABLE `ndbinfo`.`ndb$test` (`node_id` INT UNSIGNED, `block_number` INT UNSIGNED, `block_instance` INT UNSIGNED, `counter` INT UNSIGNED, `counter2` BIGINT UNSIGNED) ENGINE=NDBINFO'
DROP TABLE ndb$test;

## 2b) Extra column(s) in middle
CREATE TABLE ndb$test (
  node_id int unsigned,
  non_existing int unsigned,
  block_number int unsigned,
  block_instance int unsigned,
  counter int unsigned,
  counter2 bigint unsigned
) ENGINE = ndbinfo;
SELECT DISTINCT node_id, non_existing, block_number FROM ndb$test;
node_id	non_existing	block_number
1	NULL	249
2	NULL	249
Warnings:
Warning	40001	Table 'ndb$test' is defined differently in NDB, column 'non_existing' does not exist. The SQL to regenerate is: 'CREATE TABLE `ndbinfo`.`ndb$test` (`node_id` INT UNSIGNED, `block_number` INT UNSIGNED, `block_instance` INT UNSIGNED, `counter` INT UNSIGNED, `counter2` BIGINT UNSIGNED) ENGINE=NDBINFO'
DROP TABLE ndb$test;

## 2c) Extra column first
CREATE TABLE ndb$test (non_existing int, node_id int) ENGINE = ndbinfo;
SELECT DISTINCT node_id, non_existing FROM ndb$test;
node_id	non_existing
1	NULL
2	NULL
Warnings:
Warning	40001	Table 'ndb$test' is defined differently in NDB, column 'non_existing' does not exist. The SQL to regenerate is: 'CREATE TABLE `ndbinfo`.`ndb$test` (`node_id` INT UNSIGNED, `block_number` INT UNSIGNED, `block_instance` INT UNSIGNED, `counter` INT UNSIGNED, `counter2` BIGINT UNSIGNED) ENGINE=NDBINFO'
Note	40001	Table 'ndb$test' is defined differently in NDB, there are more columns available. The SQL to regenerate is: 'CREATE TABLE `ndbinfo`.`ndb$test` (`node_id` INT UNSIGNED, `block_number` INT UNSIGNED, `block_instance` INT UNSIGNED, `counter` INT UNSIGNED, `counter2` BIGINT UNSIGNED) ENGINE=NDBINFO'
SELECT DISTINCT non_existing, node_id FROM ndb$test;
non_existing	node_id
NULL	1
NULL	2
DROP TABLE ndb$test;

## 3) Incompatible column type -> error, with warning
## 3a) int instead of bigint
CREATE TABLE ndb$test (counter2 int) ENGINE = ndbinfo;
SELECT * FROM ndb$test;
ERROR HY000: Got error 40001 'Incompatible table definitions' from NDBINFO
SHOW WARNINGS;
Level	Code	Message
Warning	40001	Table 'ndb$test' is defined differently in NDB, column 'counter2' is not compatible. The SQL to regenerate is: 'CREATE TABLE `ndbinfo`.`ndb$test` (`node_id` INT UNSIGNED, `block_number` INT UNSIGNED, `block_instance` INT UNSIGNED, `counter` INT UNSIGNED, `counter2` BIGINT UNSIGNED) ENGINE=NDBINFO'
Error	1296	Got error 40001 'Incompatible table definitions' from NDBINFO
## 3b) bigint instead of int
DROP TABLE ndb$test;
CREATE TABLE ndb$test (node_id bigint) ENGINE = ndbinfo;
SELECT * FROM ndb$test;
ERROR HY000: Got error 40001 'Incompatible table definitions' from NDBINFO
SHOW WARNINGS;
Level	Code	Message
Warning	40001	Table 'ndb$test' is defined differently in NDB, column 'node_id' is not compatible. The SQL to regenerate is: 'CREATE TABLE `ndbinfo`.`ndb$test` (`node_id` INT UNSIGNED, `block_number` INT UNSIGNED, `block_instance` INT UNSIGNED, `counter` INT UNSIGNED, `counter2` BIGINT UNSIGNED) ENGINE=NDBINFO'
Error	1296	Got error 40001 'Incompatible table definitions' from NDBINFO
## 3c) varchar instead of int
DROP TABLE ndb$test;
CREATE TABLE ndb$test (node_id varchar(255)) ENGINE = ndbinfo;
SELECT * FROM ndb$test;
ERROR HY000: Got error 40001 'Incompatible table definitions' from NDBINFO
SHOW WARNINGS;
Level	Code	Message
Warning	40001	Table 'ndb$test' is defined differently in NDB, column 'node_id' is not compatible. The SQL to regenerate is: 'CREATE TABLE `ndbinfo`.`ndb$test` (`node_id` INT UNSIGNED, `block_number` INT UNSIGNED, `block_instance` INT UNSIGNED, `counter` INT UNSIGNED, `counter2` BIGINT UNSIGNED) ENGINE=NDBINFO'
Error	1296	Got error 40001 'Incompatible table definitions' from NDBINFO
DROP TABLE ndb$test;
## 3d) column which is NOT NULL
CREATE TABLE ndb$test (node_id int unsigned NOT NULL) ENGINE = ndbinfo;
SELECT * FROM ndb$test;
ERROR HY000: Got error 40001 'Incompatible table definitions' from NDBINFO
SHOW WARNINGS;
Level	Code	Message
Warning	40001	Table 'ndb$test' is defined differently in NDB, column 'node_id' is NOT NULL. The SQL to regenerate is: 'CREATE TABLE `ndbinfo`.`ndb$test` (`node_id` INT UNSIGNED, `block_number` INT UNSIGNED, `block_instance` INT UNSIGNED, `counter` INT UNSIGNED, `counter2` BIGINT UNSIGNED) ENGINE=NDBINFO'
Error	1296	Got error 40001 'Incompatible table definitions' from NDBINFO
DROP TABLE ndb$test;
## 3e) non existing column which is NOT NULL
CREATE TABLE ndb$test (
  block_number int unsigned,
  non_existing int NOT NULL) ENGINE = ndbinfo;
SELECT * FROM ndb$test;
ERROR HY000: Got error 40001 'Incompatible table definitions' from NDBINFO
SHOW WARNINGS;
Level	Code	Message
Warning	40001	Table 'ndb$test' is defined differently in NDB, column 'non_existing' is NOT NULL. The SQL to regenerate is: 'CREATE TABLE `ndbinfo`.`ndb$test` (`node_id` INT UNSIGNED, `block_number` INT UNSIGNED, `block_instance` INT UNSIGNED, `counter` INT UNSIGNED, `counter2` BIGINT UNSIGNED) ENGINE=NDBINFO'
Error	1296	Got error 40001 'Incompatible table definitions' from NDBINFO
DROP TABLE ndb$test;

## 4) Table with primary key/indexes not supported
CREATE TABLE ndb$test (node_id int, block_number int PRIMARY KEY) ENGINE = ndbinfo;
ERROR 42000: Too many keys specified; max 0 keys allowed

## 5) Table with blobs not supported
CREATE TABLE ndb$test (node_id int, block_number blob) ENGINE = ndbinfo;
ERROR 42000: The used table type doesn't support BLOB/TEXT columns

## 6) Table with autoincrement not supported
CREATE TABLE ndb$test (node_id int AUTO_INCREMENT) ENGINE = ndbinfo;
ERROR 42000: The used table type doesn't support AUTO_INCREMENT columns

## Restore original ndb$test table to avoid test side-effects
CREATE TABLE ndb$test (
  node_id int(10) unsigned DEFAULT NULL,
  block_number int(10) unsigned DEFAULT NULL,
  block_instance int(10) unsigned DEFAULT NULL,
  counter int(10) unsigned DEFAULT NULL,
  counter2 bigint(20) unsigned DEFAULT NULL
) ENGINE=NDBINFO DEFAULT CHARSET=latin1 COMMENT='for testing';
Warnings:
Warning	1681	Integer display width is deprecated and will be removed in a future release.
Warning	1681	Integer display width is deprecated and will be removed in a future release.
Warning	1681	Integer display width is deprecated and will be removed in a future release.
Warning	1681	Integer display width is deprecated and will be removed in a future release.
Warning	1681	Integer display width is deprecated and will be removed in a future release.

select distinct node_id
from ndbinfo.diskpagebuffer;
node_id
1
2

set @@ndbinfo_offline=1;
ERROR HY000: Variable 'ndbinfo_offline' is a GLOBAL variable and should be set with SET GLOBAL

SELECT DISTINCT(node_id) FROM ndbinfo.counters ORDER BY node_id;
node_id
1
2

desc threadblocks;
Field	Type	Null	Key	Default	Extra
node_id	int unsigned	YES		NULL	
thr_no	int unsigned	YES		NULL	
block_name	varchar(512)	YES		NULL	
block_instance	int unsigned	YES		NULL	
select distinct block_name from threadblocks order by 1;
block_name
BACKUP
CMVMI
DBACC
DBDICT
DBDIH
DBINFO
DBLQH
DBQACC
DBQLQH
DBQTUP
DBQTUX
DBSPJ
DBTC
DBTUP
DBTUX
DBUTIL
LGMAN
NDBCNTR
NDBFS
PGMAN
QBACKUP
QMGR
QRESTORE
RESTORE
SUMA
THRMAN
TRIX
TRPMAN
TSMAN
desc threadstat;
Field	Type	Null	Key	Default	Extra
node_id	int unsigned	YES		NULL	
thr_no	int unsigned	YES		NULL	
thr_nm	varchar(512)	YES		NULL	
c_loop	bigint unsigned	YES		NULL	
c_exec	bigint unsigned	YES		NULL	
c_wait	bigint unsigned	YES		NULL	
c_l_sent_prioa	bigint unsigned	YES		NULL	
c_l_sent_priob	bigint unsigned	YES		NULL	
c_r_sent_prioa	bigint unsigned	YES		NULL	
c_r_sent_priob	bigint unsigned	YES		NULL	
os_tid	bigint unsigned	YES		NULL	
os_now	bigint unsigned	YES		NULL	
os_ru_utime	bigint unsigned	YES		NULL	
os_ru_stime	bigint unsigned	YES		NULL	
os_ru_minflt	bigint unsigned	YES		NULL	
os_ru_majflt	bigint unsigned	YES		NULL	
os_ru_nvcsw	bigint unsigned	YES		NULL	
os_ru_nivcsw	bigint unsigned	YES		NULL	
select count(*) > 0 block_name from threadstat;
block_name
1

desc disk_write_speed_aggregate;
Field	Type	Null	Key	Default	Extra
node_id	int unsigned	YES		NULL	
thr_no	int unsigned	YES		NULL	
backup_lcp_speed_last_sec	bigint unsigned	YES		NULL	
redo_speed_last_sec	bigint unsigned	YES		NULL	
backup_lcp_speed_last_10sec	bigint unsigned	YES		NULL	
redo_speed_last_10sec	bigint unsigned	YES		NULL	
std_dev_backup_lcp_speed_last_10sec	bigint unsigned	YES		NULL	
std_dev_redo_speed_last_10sec	bigint unsigned	YES		NULL	
backup_lcp_speed_last_60sec	bigint unsigned	YES		NULL	
redo_speed_last_60sec	bigint unsigned	YES		NULL	
std_dev_backup_lcp_speed_last_60sec	bigint unsigned	YES		NULL	
std_dev_redo_speed_last_60sec	bigint unsigned	YES		NULL	
slowdowns_due_to_io_lag	bigint unsigned	YES		NULL	
slowdowns_due_to_high_cpu	bigint unsigned	YES		NULL	
disk_write_speed_set_to_min	bigint unsigned	YES		NULL	
current_target_disk_write_speed	bigint unsigned	YES		NULL	
select count(*) from disk_write_speed_aggregate;
count(*)
8

desc disk_write_speed_base;
Field	Type	Null	Key	Default	Extra
node_id	int unsigned	YES		NULL	
thr_no	int unsigned	YES		NULL	
millis_ago	bigint unsigned	YES		NULL	
millis_passed	bigint unsigned	YES		NULL	
backup_lcp_bytes_written	bigint unsigned	YES		NULL	
redo_bytes_written	bigint unsigned	YES		NULL	
target_disk_write_speed	bigint unsigned	YES		NULL	
select node_id from disk_write_speed_base group by node_id, thr_no;
node_id
1
1
1
1
2
2
2
2

select count(*) from disk_write_speed_aggregate_node;
count(*)
2

desc restart_info;
Field	Type	Null	Key	Default	Extra
node_id	int unsigned	YES		NULL	
node_restart_status	varchar(512)	YES		NULL	
node_restart_status_int	int unsigned	YES		NULL	
secs_to_complete_node_failure	int unsigned	YES		NULL	
secs_to_allocate_node_id	int unsigned	YES		NULL	
secs_to_include_in_heartbeat_protocol	int unsigned	YES		NULL	
secs_until_wait_for_ndbcntr_master	int unsigned	YES		NULL	
secs_wait_for_ndbcntr_master	int unsigned	YES		NULL	
secs_to_get_start_permitted	int unsigned	YES		NULL	
secs_to_wait_for_lcp_for_copy_meta_data	int unsigned	YES		NULL	
secs_to_copy_meta_data	int unsigned	YES		NULL	
secs_to_include_node	int unsigned	YES		NULL	
secs_starting_node_to_request_local_recovery	int unsigned	YES		NULL	
secs_for_local_recovery	int unsigned	YES		NULL	
secs_restore_fragments	int unsigned	YES		NULL	
secs_undo_disk_data	int unsigned	YES		NULL	
secs_exec_redo_log	int unsigned	YES		NULL	
secs_index_rebuild	int unsigned	YES		NULL	
secs_to_synchronize_starting_node	int unsigned	YES		NULL	
secs_wait_lcp_for_restart	int unsigned	YES		NULL	
secs_wait_subscription_handover	int unsigned	YES		NULL	
total_restart_secs	int unsigned	YES		NULL	
select * from restart_info where node_restart_status <> 'Restart completed';
node_id	node_restart_status	node_restart_status_int	secs_to_complete_node_failure	secs_to_allocate_node_id	secs_to_include_in_heartbeat_protocol	secs_until_wait_for_ndbcntr_master	secs_wait_for_ndbcntr_master	secs_to_get_start_permitted	secs_to_wait_for_lcp_for_copy_meta_data	secs_to_copy_meta_data	secs_to_include_node	secs_starting_node_to_request_local_recovery	secs_for_local_recovery	secs_restore_fragments	secs_undo_disk_data	secs_exec_redo_log	secs_index_rebuild	secs_to_synchronize_starting_node	secs_wait_lcp_for_restart	secs_wait_subscription_handover	total_restart_secs

desc tc_time_track_stats;
Field	Type	Null	Key	Default	Extra
node_id	int unsigned	YES		NULL	
block_number	int unsigned	YES		NULL	
block_instance	int unsigned	YES		NULL	
comm_node_id	int unsigned	YES		NULL	
upper_bound	bigint unsigned	YES		NULL	
scans	bigint unsigned	YES		NULL	
scan_errors	bigint unsigned	YES		NULL	
scan_fragments	bigint unsigned	YES		NULL	
scan_fragment_errors	bigint unsigned	YES		NULL	
transactions	bigint unsigned	YES		NULL	
transaction_errors	bigint unsigned	YES		NULL	
read_key_ops	bigint unsigned	YES		NULL	
write_key_ops	bigint unsigned	YES		NULL	
index_key_ops	bigint unsigned	YES		NULL	
key_op_errors	bigint unsigned	YES		NULL	
select distinct node_id from tc_time_track_stats;
node_id
1
2

desc threads;
Field	Type	Null	Key	Default	Extra
node_id	int unsigned	YES		NULL	
thr_no	int unsigned	YES		NULL	
thread_name	varchar(512)	YES		NULL	
thread_description	varchar(512)	YES		NULL	

desc cluster_transactions;
Field	Type	Null	Key	Default	Extra
node_id	int unsigned	YES		NULL	
block_instance	int unsigned	YES		NULL	
transid	bigint unsigned	YES		NULL	
state	varchar(256)	YES		NULL	
count_operations	int unsigned	YES		NULL	
outstanding_operations	int unsigned	YES		NULL	
inactive_seconds	int unsigned	YES		NULL	
client_node_id	bigint unsigned	YES		NULL	
client_block_ref	bigint unsigned	YES		NULL	
desc server_transactions;
Field	Type	Null	Key	Default	Extra
mysql_connection_id	bigint unsigned	NO		0	
node_id	int unsigned	YES		NULL	
block_instance	int unsigned	YES		NULL	
transid	bigint unsigned	YES		NULL	
state	varchar(256)	YES		NULL	
count_operations	int unsigned	YES		NULL	
outstanding_operations	int unsigned	YES		NULL	
inactive_seconds	int unsigned	YES		NULL	
client_node_id	bigint unsigned	YES		NULL	
client_block_ref	bigint unsigned	YES		NULL	
desc cluster_operations;
Field	Type	Null	Key	Default	Extra
node_id	int unsigned	YES		NULL	
block_instance	int unsigned	YES		NULL	
transid	bigint unsigned	YES		NULL	
operation_type	varchar(9)	NO			
state	varchar(256)	YES		NULL	
tableid	int unsigned	YES		NULL	
fragmentid	int unsigned	YES		NULL	
client_node_id	bigint unsigned	YES		NULL	
client_block_ref	bigint unsigned	YES		NULL	
tc_node_id	bigint unsigned	YES		NULL	
tc_block_no	bigint unsigned	YES		NULL	
tc_block_instance	bigint unsigned	YES		NULL	
desc server_operations;
Field	Type	Null	Key	Default	Extra
mysql_connection_id	bigint unsigned	NO		0	
node_id	int unsigned	YES		NULL	
block_instance	int unsigned	YES		NULL	
transid	bigint unsigned	YES		NULL	
operation_type	varchar(9)	NO			
state	varchar(256)	YES		NULL	
tableid	int unsigned	YES		NULL	
fragmentid	int unsigned	YES		NULL	
client_node_id	bigint unsigned	YES		NULL	
client_block_ref	bigint unsigned	YES		NULL	
tc_node_id	bigint unsigned	YES		NULL	
tc_block_no	bigint unsigned	YES		NULL	
tc_block_instance	bigint unsigned	YES		NULL	

select count(*) > 0 from table_distribution_status;
count(*) > 0
1
select count(*) > 0 from ndb$table_distribution_status_all;
count(*) > 0
1
select count(*) > 0 from table_fragments;
count(*) > 0
1
select count(*) > 0 from ndb$table_fragments_all;
count(*) > 0
1
select count(*) > 0 from table_replicas;
count(*) > 0
1
select count(*) > 0 from ndb$table_replicas_all;
count(*) > 0
1

desc table_distribution_status;
Field	Type	Null	Key	Default	Extra
node_id	int unsigned	YES		NULL	
table_id	int unsigned	YES		NULL	
tab_copy_status	varchar(21)	NO			
tab_update_status	varchar(23)	NO			
tab_lcp_status	varchar(15)	NO			
tab_status	varchar(13)	NO			
tab_storage	varchar(13)	NO			
tab_partitions	int unsigned	YES		NULL	
tab_fragments	int unsigned	YES		NULL	
current_scan_count	int unsigned	YES		NULL	
scan_count_wait	int unsigned	YES		NULL	
is_reorg_ongoing	int unsigned	YES		NULL	
desc table_fragments;
Field	Type	Null	Key	Default	Extra
node_id	int unsigned	YES		NULL	
table_id	int unsigned	YES		NULL	
partition_id	int unsigned	YES		NULL	
fragment_id	int unsigned	YES		NULL	
partition_order	int unsigned	YES		NULL	
log_part_id	int unsigned	YES		NULL	
no_of_replicas	int unsigned	YES		NULL	
current_primary	int unsigned	YES		NULL	
preferred_primary	int unsigned	YES		NULL	
current_first_backup	int unsigned	YES		NULL	
current_second_backup	int unsigned	YES		NULL	
current_third_backup	int unsigned	YES		NULL	
num_alive_replicas	int unsigned	YES		NULL	
num_dead_replicas	int unsigned	YES		NULL	
num_lcp_replicas	int unsigned	YES		NULL	
desc table_replicas;
Field	Type	Null	Key	Default	Extra
node_id	int unsigned	YES		NULL	
table_id	int unsigned	YES		NULL	
fragment_id	int unsigned	YES		NULL	
initial_gci	int unsigned	YES		NULL	
replica_node_id	int unsigned	YES		NULL	
is_lcp_ongoing	int unsigned	YES		NULL	
num_crashed_replicas	int unsigned	YES		NULL	
last_max_gci_started	int unsigned	YES		NULL	
last_max_gci_completed	int unsigned	YES		NULL	
last_lcp_id	int unsigned	YES		NULL	
prev_lcp_id	int unsigned	YES		NULL	
prev_max_gci_started	int unsigned	YES		NULL	
prev_max_gci_completed	int unsigned	YES		NULL	
last_create_gci	int unsigned	YES		NULL	
last_replica_gci	int unsigned	YES		NULL	
is_replica_alive	int unsigned	YES		NULL	

set @@ndbinfo_show_hidden=TRUE;
desc ndb$table_distribution_status_all;
Field	Type	Null	Key	Default	Extra
node_id	int unsigned	YES		NULL	
table_id	int unsigned	YES		NULL	
tab_copy_status	int unsigned	YES		NULL	
tab_update_status	int unsigned	YES		NULL	
tab_lcp_status	int unsigned	YES		NULL	
tab_status	int unsigned	YES		NULL	
tab_storage	int unsigned	YES		NULL	
tab_type	int unsigned	YES		NULL	
tab_partitions	int unsigned	YES		NULL	
tab_fragments	int unsigned	YES		NULL	
current_scan_count	int unsigned	YES		NULL	
scan_count_wait	int unsigned	YES		NULL	
is_reorg_ongoing	int unsigned	YES		NULL	
desc ndb$table_fragments_all;
Field	Type	Null	Key	Default	Extra
node_id	int unsigned	YES		NULL	
table_id	int unsigned	YES		NULL	
partition_id	int unsigned	YES		NULL	
fragment_id	int unsigned	YES		NULL	
partition_order	int unsigned	YES		NULL	
log_part_id	int unsigned	YES		NULL	
no_of_replicas	int unsigned	YES		NULL	
current_primary	int unsigned	YES		NULL	
preferred_primary	int unsigned	YES		NULL	
current_first_backup	int unsigned	YES		NULL	
current_second_backup	int unsigned	YES		NULL	
current_third_backup	int unsigned	YES		NULL	
num_alive_replicas	int unsigned	YES		NULL	
num_dead_replicas	int unsigned	YES		NULL	
num_lcp_replicas	int unsigned	YES		NULL	
desc ndb$table_replicas_all;
Field	Type	Null	Key	Default	Extra
node_id	int unsigned	YES		NULL	
table_id	int unsigned	YES		NULL	
fragment_id	int unsigned	YES		NULL	
initial_gci	int unsigned	YES		NULL	
replica_node_id	int unsigned	YES		NULL	
is_lcp_ongoing	int unsigned	YES		NULL	
num_crashed_replicas	int unsigned	YES		NULL	
last_max_gci_started	int unsigned	YES		NULL	
last_max_gci_completed	int unsigned	YES		NULL	
last_lcp_id	int unsigned	YES		NULL	
prev_lcp_id	int unsigned	YES		NULL	
prev_max_gci_started	int unsigned	YES		NULL	
prev_max_gci_completed	int unsigned	YES		NULL	
last_create_gci	int unsigned	YES		NULL	
last_replica_gci	int unsigned	YES		NULL	
is_replica_alive	int unsigned	YES		NULL	
set @@ndbinfo_show_hidden=default;

create table t1 (a int primary key) engine = ndb;
begin;
insert into t1 values (1);
select state, count_operations, outstanding_operations,
IF(client_node_id <= 255, "<client_node_id>", "<incorrect node id>") 
  client_node_id
from server_transactions;
state	count_operations	outstanding_operations	client_node_id
Started	1	0	<client_node_id>
select node_id, operation_type, state,
IF(tc_node_id <= 48, "<tc_node_id>", "<incorrect nodeid>") tc_node_id,
IF(client_node_id <= 255, "<client_node_id>", "<incorrect node id>") 
  client_node_id
from server_operations
order by 1;
node_id	operation_type	state	tc_node_id	client_node_id
1	INSERT	Prepared	<tc_node_id>	<client_node_id>
2	INSERT	Prepared	<tc_node_id>	<client_node_id>

select st.state, st.count_operations, st.outstanding_operations,
       so.node_id, so.state, so.operation_type
from server_transactions st,
     server_operations so
where st.transid = so.transid
  and so.tc_node_id = st.node_id
  and so.tc_block_instance = st.block_instance
  and so.client_node_id = st.client_node_id
  and so.client_block_ref = st.client_block_ref;
state	count_operations	outstanding_operations	node_id	state	operation_type
Started	1	0	1	Prepared	INSERT
Started	1	0	2	Prepared	INSERT
rollback;
drop table t1;

select distinct resource_name
from resources
order by 1;
resource_name
DATA_MEMORY
DISK_PAGE_BUFFER
DISK_RECORDS
FILE_BUFFERS
JOBBUFFER
QUERY_MEMORY
SCHEMA_TRANS_MEMORY
TOTAL_GLOBAL_MEMORY
TRANSACTION_MEMORY
TRANSPORTER_BUFFERS

select distinct counter_name
from counters
order by 1;
counter_name
ABORTS
ATTRINFO
COMMITS
CONST_PRUNED_RANGE_SCANS_RECEIVED
LOCAL_RANGE_SCANS_SENT
LOCAL_READS
LOCAL_READS_SENT
LOCAL_TABLE_SCANS_SENT
LOCAL_WRITES
LQHKEY_OVERLOAD
LQHKEY_OVERLOAD_NODE_PEER
LQHKEY_OVERLOAD_READER
LQHKEY_OVERLOAD_SUBSCRIBER
LQHKEY_OVERLOAD_TC
LQHSCAN_SLOWDOWNS
OPERATIONS
PRUNED_RANGE_SCANS_RECEIVED
RANGE_SCANS
RANGE_SCANS_RECEIVED
READS
READS_NOT_FOUND
READS_RECEIVED
REMOTE_RANGE_SCANS_SENT
REMOTE_READS_SENT
SCAN_BATCHES_RETURNED
SCAN_ROWS_RETURNED
SIMPLE_READS
TABLE_SCANS
TABLE_SCANS_RECEIVED
TRANSACTIONS
WRITES

set @@global.ndbinfo_offline=TRUE;
select @@ndbinfo_offline;
@@ndbinfo_offline
1

CREATE TABLE ndb$does_not_exist_in_ndb(
  node_id int,
  message varchar(255)
) ENGINE = ndbinfo CHARACTER SET latin1;

CREATE VIEW view_on_table_which_does_not_exist_in_ndb AS
  SELECT node_id, message
  FROM ndbinfo.ndb$does_not_exist_in_ndb;

SHOW CREATE TABLE ndb$does_not_exist_in_ndb;
Table	Create Table
ndb$does_not_exist_in_ndb	CREATE TABLE `ndb$does_not_exist_in_ndb` (
  `node_id` int DEFAULT NULL,
  `message` varchar(255) DEFAULT NULL
) ENGINE=NDBINFO DEFAULT CHARSET=latin1

SELECT * FROM view_on_table_which_does_not_exist_in_ndb;
node_id	message
Warnings:
Note	1	'NDBINFO' has been started in offline mode since the 'NDBCLUSTER' engine is disabled or @@global.ndbinfo_offline is turned on - no rows can be returned
SELECT * FROM ndb$does_not_exist_in_ndb;
node_id	message
Warnings:
Note	1	'NDBINFO' has been started in offline mode since the 'NDBCLUSTER' engine is disabled or @@global.ndbinfo_offline is turned on - no rows can be returned
SELECT DISTINCT(node_id) FROM ndbinfo.counters ORDER BY node_id;
node_id
Warnings:
Note	1	'NDBINFO' has been started in offline mode since the 'NDBCLUSTER' engine is disabled or @@global.ndbinfo_offline is turned on - no rows can be returned
Note	1	'NDBINFO' has been started in offline mode since the 'NDBCLUSTER' engine is disabled or @@global.ndbinfo_offline is turned on - no rows can be returned

DROP VIEW view_on_table_which_does_not_exist_in_ndb;
DROP TABLE ndb$does_not_exist_in_ndb;

set @@global.ndbinfo_offline = FALSE;

SELECT DISTINCT(node_id) FROM ndbinfo.counters ORDER BY node_id;
node_id
1
2

Verify there are no ndbinfo views without 'root@localhost' as definer
select table_schema, table_name, definer from information_schema.views
  where table_schema = 'ndbinfo' and
        definer != 'root@localhost';
TABLE_SCHEMA	TABLE_NAME	DEFINER

set @@optimizer_switch='block_nested_loop=off';

select @a:=0;

select
  @a:=@a+1,
  a.node_id, b.node_id,
  a.block_name, b.block_name,
  a.block_instance, b.block_instance,
  a.counter_id, b.counter_id,
  a.counter_name, b.counter_name,
  a.val, b.val
from
  ndbinfo.counters a join
  ndbinfo.counters b
on
  a.node_id = b.node_id;

select @b:=0;

select
  @b:=@b+1,
  a.node_id, b.node_id,
  a.block_name, b.block_name,
  a.block_instance, b.block_instance,
  a.counter_id, b.counter_id,
  a.counter_name, b.counter_name,
  a.val, b.val
from
  ndbinfo.counters a join
  ndbinfo.counters b
on
  a.node_id = b.node_id;

Expect both joins to give same row count
(0 diff)
select @a - @b;
@a - @b
0

create temporary table old_count
       select counter_name, sum(val) as val
       from ndbinfo.counters
       where block_name='DBSPJ'
       group by counter_name;
drop table old_count;
set @@optimizer_switch=default;

create table numbers(
  i int
);

insert into numbers values (0),(1),(2),(3),(4),(5),(6),(7),(8),(9);

create table t1(
  a int not null primary key,
  b int not null,
  c1 char(255),
  vc1 varchar(1024),
  tx1 text
)engine=ndbcluster character set latin1;

insert into t1 select x1.i+x2.i*10+x3.i*100, x1.i-x2.i*10-x3.i*100, repeat('x', 1+x1.i), repeat('y', 1000+x1.i), repeat('z', x1.i*100) from numbers as x1, numbers as x2, numbers as x3;

drop table numbers;

create index ix1 on t1(c1);
create unique index ix2 on t1(b) using hash;

set @t1_id = (select cast(id as signed integer) from ndbinfo.ndb$dict_obj_info where fq_name REGEXP "def/t1$");

select type, state, parent_obj_type,
  replace(replace(fq_name,
                  concat("/", cast(@t1_id as char(10)), "/"), "/<t1 id>/"),
          concat("_", cast(@t1_id as char(10)), "_"), "_<t1 id>_") as fq_name,
  if(parent_obj_id=@t1_id, "child_of_t1",
    if(parent_obj_id=0, "root", "error!")) as  nesting
  from ndbinfo.ndb$dict_obj_info
  where type <= 6
  and (id = @t1_id or
       instr(fq_name, concat("/", cast(@t1_id as char(10)), "/")) or
       instr(fq_name, concat("_", cast(@t1_id as char(10)), "_")))
  order by type, state, parent_obj_type, fq_name;
type	state	parent_obj_type	fq_name	nesting
2	4	0	ndbinfo/def/t1	root
2	4	2	ndbinfo/def/NDB$BLOB_<t1 id>_4	child_of_t1
3	4	2	sys/def/<t1 id>/ix2$unique	child_of_t1
6	4	2	sys/def/<t1 id>/ix1	child_of_t1
6	4	2	sys/def/<t1 id>/PRIMARY	child_of_t1


create view frag_sum as 
select 
sum(fixed_elem_alloc_bytes) as fixed_elem_alloc_bytes,
sum(var_elem_alloc_bytes) as var_elem_alloc_bytes,
sum(hash_index_alloc_bytes) as hash_index_alloc_bytes
from ndbinfo.memory_per_fragment;

create view pool_sum as
select pool_name, block_number, max(entry_size) * sum(used) as used_bytes 
from  ndbinfo.ndb$pools where pool_name <> "Data memory" 
or block_number=249 group by pool_name, block_number;

create view check_l2pmap_pools as 
select min(floor(1000*nodes.total*nodes.entry_size/
           (pages.used*pages.entry_size))) as l2pmap_ratio 
from ndbinfo.ndb$pools as pages join ndbinfo.ndb$pools as nodes 
where pages.node_id=nodes.node_id 
and pages.block_instance=nodes.block_instance 
and pages.block_number=nodes.block_number
and pages.pool_name="L2PMap pages" 
and nodes.pool_name="L2PMap nodes";

create view l2p_frag_sum as
select sum(tuple_l2pmap_alloc_bytes) as l2p_sum, 'TUP' as block 
from ndbinfo.ndb$frag_mem_use 
union 
select sum(hash_index_l2pmap_alloc_bytes) as l2p_sum, 'ACC' as block 
from ndbinfo.ndb$frag_mem_use;


select used_bytes - hash_index_alloc_bytes from pool_sum, frag_sum 
where pool_name='Index memory';
used_bytes - hash_index_alloc_bytes
0

select used_bytes - fixed_elem_alloc_bytes - var_elem_alloc_bytes
  into @diff
  from pool_sum, frag_sum 
  where pool_name='Data memory';
select @diff;
@diff
0


select l2p_sum-used_bytes from l2p_frag_sum, pool_sum 
  where pool_name='L2PMap nodes' and ((block='ACC' and block_number=248) or 
                                      (block='TUP' and block_number=249));
l2p_sum-used_bytes
0
0

select * from check_l2pmap_pools;
l2pmap_ratio
996

select * from sum_per_tab;
fq_name	parent_fq_name	type	fixed_elem_count	fixed_elem_size_bytes	fixed_elem_alloc_ok	fixed_elem_free_bytes_ok	var_elem_count	var_bytes_ok
ndbinfo/def/NDB$BLOB_<t1 id>_4	ndbinfo/def/t1	User table	1400	36	1.0	1	1400	1
ndbinfo/def/t1	NULL	User table	2000	292	1.0	1	2000	1
sys/def/<t1 id>/ix1	ndbinfo/def/t1	Ordered index	-1	272	1.0	1	0	1
sys/def/<t1 id>/ix2$unique	ndbinfo/def/t1	Unique hash index	2000	28	1.0	1	0	1
sys/def/<t1 id>/PRIMARY	ndbinfo/def/t1	Ordered index	-1	272	1.0	1	0	1

delete from t1 where a%10=0;

select used_bytes - hash_index_alloc_bytes from pool_sum, frag_sum 
where pool_name='Index memory';
used_bytes - hash_index_alloc_bytes
0

select used_bytes - fixed_elem_alloc_bytes - var_elem_alloc_bytes
  from pool_sum, frag_sum 
  where pool_name='Data memory';
used_bytes - fixed_elem_alloc_bytes - var_elem_alloc_bytes
0

select l2p_sum-used_bytes from l2p_frag_sum, pool_sum 
  where pool_name='L2PMap nodes' and ((block='ACC' and block_number=248) or 
                                      (block='TUP' and block_number=249));
l2p_sum-used_bytes
0
0

select * from check_l2pmap_pools;
l2pmap_ratio
996

select * from sum_per_tab;
fq_name	parent_fq_name	type	fixed_elem_count	fixed_elem_size_bytes	fixed_elem_alloc_ok	fixed_elem_free_bytes_ok	var_elem_count	var_bytes_ok
ndbinfo/def/NDB$BLOB_<t1 id>_4	ndbinfo/def/t1	User table	1400	36	1.0	1	1400	1
ndbinfo/def/t1	NULL	User table	1800	292	1.0	1	1800	1
sys/def/<t1 id>/ix1	ndbinfo/def/t1	Ordered index	-1	272	1.0	1	0	1
sys/def/<t1 id>/ix2$unique	ndbinfo/def/t1	Unique hash index	1800	28	1.0	1	0	1
sys/def/<t1 id>/PRIMARY	ndbinfo/def/t1	Ordered index	-1	272	1.0	1	0	1

update t1 set vc1=repeat('x', a%300), tx1=repeat('y', a*2);

select used_bytes - hash_index_alloc_bytes from pool_sum, frag_sum 
where pool_name='Index memory';
used_bytes - hash_index_alloc_bytes
0

select used_bytes - fixed_elem_alloc_bytes - var_elem_alloc_bytes
  from pool_sum, frag_sum 
  where pool_name='Data memory';
used_bytes - fixed_elem_alloc_bytes - var_elem_alloc_bytes
0

select l2p_sum-used_bytes from l2p_frag_sum, pool_sum 
  where pool_name='L2PMap nodes' and ((block='ACC' and block_number=248) or 
                                      (block='TUP' and block_number=249));
l2p_sum-used_bytes
0
0

select * from check_l2pmap_pools;
l2pmap_ratio
996

select * from sum_per_tab;
fq_name	parent_fq_name	type	fixed_elem_count	fixed_elem_size_bytes	fixed_elem_alloc_ok	fixed_elem_free_bytes_ok	var_elem_count	var_bytes_ok
ndbinfo/def/NDB$BLOB_<t1 id>_4	ndbinfo/def/t1	User table	1568	36	1.0	1	1568	1
ndbinfo/def/t1	NULL	User table	1800	292	1.0	1	1800	1
sys/def/<t1 id>/ix1	ndbinfo/def/t1	Ordered index	-1	272	1.0	1	0	1
sys/def/<t1 id>/ix2$unique	ndbinfo/def/t1	Unique hash index	1800	28	1.0	1	0	1
sys/def/<t1 id>/PRIMARY	ndbinfo/def/t1	Ordered index	-1	272	1.0	1	0	1

drop table t1;
drop view l2p_frag_sum;
drop view check_l2pmap_pools;
drop view sum_per_tab;
drop view pool_sum;
drop view frag_sum;

create view frag_ops as select 
  if(type in ('Ordered index', 'Unique hash index'), 
    substring(fq_name from 1+locate('/', fq_name, 9)), 
    if(fq_name like '%BLOB%', left(fq_name, locate('_', fq_name)), fq_name)) 
    as fq_name,
  parent_fq_name,
  type,
  count(fragment_num) as frag_count,
  sum(tot_key_reads) as tot_key_reads, 
  sum(tot_key_inserts) as tot_key_inserts, 
  sum(tot_key_updates) as tot_key_updates, 
  sum(tot_key_writes) as tot_key_writes, 
  sum(tot_key_deletes) as tot_key_deletes, 
  sum(tot_key_refs) as tot_key_refs,
  round(log2(1+sum(tot_key_attrinfo_bytes))) as log_tot_key_attrinfo_bytes,
  sum(tot_key_keyinfo_bytes) as tot_key_keyinfo_bytes,
  sum(tot_key_prog_bytes) as tot_key_prog_bytes,
  sum(tot_key_inst_exec) as tot_key_inst_exec,
  sum(tot_key_bytes_returned) as tot_key_bytes_returned,
  sum(tot_frag_scans) as tot_frag_scans, 
  sum(tot_scan_rows_examined) as tot_scan_rows_examined, 
  sum(tot_scan_rows_returned) as tot_scan_rows_returned, 
  sum(tot_scan_bytes_returned) as tot_scan_bytes_returned, 
  sum(tot_scan_prog_bytes) as tot_scan_prog_bytes,
  sum(tot_scan_bound_bytes) as tot_scan_bound_bytes,
  sum(tot_scan_inst_exec) as tot_scan_inst_exec,
  # Ignore concurrent frag_scans, as all tests below expect them to be 0
  # but this is not stable as LCP scans are counted as concurrent
  # frag scans while they are running (but not counted as tot_frag_scans
  # when they complete).
  # Arguably it is useful to see a live LCP scan, and this test has no
  # use for conc_frag_scans!=0, so avoid looking at it for determinism
  #sum(conc_frag_scans) as conc_frag_scans,
  sum(conc_qd_frag_scans) as conc_qd_frag_scans, 
  sum(tot_commits) as tot_commits
  from ndbinfo.operations_per_fragment opf
  where fq_name like 'ndbinfo%' or parent_fq_name like 'ndbinfo%'
  group by table_id, type, opf.fq_name, parent_fq_name
  order by ifnull(parent_fq_name, opf.fq_name), opf.fq_name;

create table t1 (
  a int not null,
  b int not null,
  c int not null,
  d int not null,
  t text not null,
  primary key (b,a)
) engine=ndbcluster
partition by key(b,a) partitions 8;

create unique index ix1 on t1(d) using hash;

create table numbers(
  i int
);

insert into numbers values (0),(1),(2),(3),(4),(5),(6),(7),(8),(9);

insert into t1 select x1.i+x2.i*10, 1, 1+x1.i+x2.i*10, 1+x1.i+x2.i*10,
  repeat('x', 512)
  from numbers as x1, numbers as x2;

drop table numbers;

create table t2 (
  a int, 
  b int, 
  primary key(a) using hash)
engine = ndb 
partition by key(a) partitions 8;

insert into t2 values (1, 2);
insert into t2 values (2, 3);
insert into t2 values (3, 1);

select * from frag_ops;;
fq_name	ndbinfo/def/NDB$BLOB_
parent_fq_name	ndbinfo/def/t1
type	User table
frag_count	16
tot_key_reads	0
tot_key_inserts	100
tot_key_updates	0
tot_key_writes	100
tot_key_deletes	0
tot_key_refs	0
log_tot_key_attrinfo_bytes	16
tot_key_keyinfo_bytes	2400
tot_key_prog_bytes	0
tot_key_inst_exec	0
tot_key_bytes_returned	0
tot_frag_scans	0
tot_scan_rows_examined	0
tot_scan_rows_returned	0
tot_scan_bytes_returned	0
tot_scan_prog_bytes	0
tot_scan_bound_bytes	0
tot_scan_inst_exec	0
conc_qd_frag_scans	0
tot_commits	200
fq_name	ndbinfo/def/t1
parent_fq_name	NULL
type	User table
frag_count	16
tot_key_reads	0
tot_key_inserts	200
tot_key_updates	200
tot_key_writes	0
tot_key_deletes	0
tot_key_refs	0
log_tot_key_attrinfo_bytes	16
tot_key_keyinfo_bytes	3200
tot_key_prog_bytes	0
tot_key_inst_exec	0
tot_key_bytes_returned	0
tot_frag_scans	24
tot_scan_rows_examined	0
tot_scan_rows_returned	0
tot_scan_bytes_returned	0
tot_scan_prog_bytes	64
tot_scan_bound_bytes	0
tot_scan_inst_exec	0
conc_qd_frag_scans	0
tot_commits	400
fq_name	ix1$unique
parent_fq_name	ndbinfo/def/t1
type	Unique hash index
frag_count	16
tot_key_reads	0
tot_key_inserts	200
tot_key_updates	0
tot_key_writes	0
tot_key_deletes	0
tot_key_refs	0
log_tot_key_attrinfo_bytes	12
tot_key_keyinfo_bytes	800
tot_key_prog_bytes	0
tot_key_inst_exec	0
tot_key_bytes_returned	0
tot_frag_scans	0
tot_scan_rows_examined	0
tot_scan_rows_returned	0
tot_scan_bytes_returned	0
tot_scan_prog_bytes	0
tot_scan_bound_bytes	0
tot_scan_inst_exec	0
conc_qd_frag_scans	0
tot_commits	200
fq_name	PRIMARY
parent_fq_name	ndbinfo/def/t1
type	Ordered index
frag_count	16
tot_key_reads	0
tot_key_inserts	0
tot_key_updates	0
tot_key_writes	0
tot_key_deletes	0
tot_key_refs	0
log_tot_key_attrinfo_bytes	0
tot_key_keyinfo_bytes	0
tot_key_prog_bytes	0
tot_key_inst_exec	0
tot_key_bytes_returned	0
tot_frag_scans	0
tot_scan_rows_examined	0
tot_scan_rows_returned	0
tot_scan_bytes_returned	0
tot_scan_prog_bytes	0
tot_scan_bound_bytes	0
tot_scan_inst_exec	0
conc_qd_frag_scans	0
tot_commits	0
fq_name	ndbinfo/def/t2
parent_fq_name	NULL
type	User table
frag_count	16
tot_key_reads	0
tot_key_inserts	6
tot_key_updates	0
tot_key_writes	0
tot_key_deletes	0
tot_key_refs	0
log_tot_key_attrinfo_bytes	7
tot_key_keyinfo_bytes	24
tot_key_prog_bytes	0
tot_key_inst_exec	0
tot_key_bytes_returned	0
tot_frag_scans	8
tot_scan_rows_examined	0
tot_scan_rows_returned	0
tot_scan_bytes_returned	0
tot_scan_prog_bytes	32
tot_scan_bound_bytes	0
tot_scan_inst_exec	0
conc_qd_frag_scans	0
tot_commits	6
explain select count(*) from t1 where d<10;
id	select_type	table	partitions	type	possible_keys	key	key_len	ref	rows	filtered	Extra
1	SIMPLE	t1	#	ALL	ix1	NULL	NULL	NULL	100	33.33	Using pushed condition (`ndbinfo`.`t1`.`d` < 10)
Warnings:
Note	1003	/* select#1 */ select count(0) AS `count(*)` from `ndbinfo`.`t1` where (`ndbinfo`.`t1`.`d` < 10)
select count(*) from t1 where d<10;
count(*)
9

explain select count(*) from t1 where b=1 and a<10;
id	select_type	table	partitions	type	possible_keys	key	key_len	ref	rows	filtered	Extra
1	SIMPLE	t1	#	range	PRIMARY	PRIMARY	8	NULL	3	100.00	Using pushed condition ((`ndbinfo`.`t1`.`b` = 1) and (`ndbinfo`.`t1`.`a` < 10)); Using MRR
Warnings:
Note	1003	/* select#1 */ select count(0) AS `count(*)` from `ndbinfo`.`t1` where ((`ndbinfo`.`t1`.`b` = 1) and (`ndbinfo`.`t1`.`a` < 10))
select count(*) from t1 where b=1 and a<10;
count(*)
10

explain select * from t1 where b=1 and a = -5;
id	select_type	table	partitions	type	possible_keys	key	key_len	ref	rows	filtered	Extra
1	SIMPLE	t1	#	eq_ref	PRIMARY	PRIMARY	8	const,const	1	100.00	NULL
Warnings:
Note	1003	/* select#1 */ select `ndbinfo`.`t1`.`a` AS `a`,`ndbinfo`.`t1`.`b` AS `b`,`ndbinfo`.`t1`.`c` AS `c`,`ndbinfo`.`t1`.`d` AS `d`,`ndbinfo`.`t1`.`t` AS `t` from `ndbinfo`.`t1` where ((`ndbinfo`.`t1`.`a` = -(5)) and (`ndbinfo`.`t1`.`b` = 1))
select * from t1 where b=1 and a = -5;
a	b	c	d	t

insert into t1 values (1,1,1,1,'');
ERROR 23000: Duplicate entry '1-1' for key 't1.PRIMARY'

replace t1 values (-1,-1,-1,-1,'');
replace t1 values (1,1,5,500,'');

update t1 set d = -d, t = repeat('a', 300) where b=1 and a > 90;

delete from t1 where a%30=0;




explain select count(*)
from t2 as tx, t2 as ty
where tx.a in (1,3,5)
and ty.a = tx.b;
id	select_type	table	partitions	type	possible_keys	key	key_len	ref	rows	filtered	Extra
1	SIMPLE	tx	#	range	PRIMARY	PRIMARY	4	NULL	3	100.00	Parent of 2 pushed join@1; Using pushed condition ((`ndbinfo`.`tx`.`a` in (1,3,5)) and (`ndbinfo`.`tx`.`b` is not null)); Using MRR
1	SIMPLE	ty	#	eq_ref	PRIMARY	PRIMARY	4	ndbinfo.tx.b	1	100.00	Child of 'tx' in pushed join@1
Warnings:
Note	1003	/* select#1 */ select count(0) AS `count(*)` from `ndbinfo`.`t2` `tx` join `ndbinfo`.`t2` `ty` where ((`ndbinfo`.`ty`.`a` = `ndbinfo`.`tx`.`b`) and (`ndbinfo`.`tx`.`a` in (1,3,5)))

create table save_counters as select * from frag_ops;

select count(*)
from t2 as tx, t2 as ty
where tx.a in (1,3,5)
and ty.a = tx.b;
count(*)
2

create view changes as select 
new.fq_name,
new.parent_fq_name,
new.type,
new.frag_count,
new.tot_key_reads - old.tot_key_reads,
new.tot_key_inserts - old.tot_key_inserts,
new.tot_key_updates - old.tot_key_updates,
new.tot_key_writes - old.tot_key_writes,
new.tot_key_deletes - old.tot_key_deletes,
new.tot_key_refs - old.tot_key_refs,
new.log_tot_key_attrinfo_bytes - old.log_tot_key_attrinfo_bytes,
new.tot_key_keyinfo_bytes - old.tot_key_keyinfo_bytes,
new.tot_key_prog_bytes - old.tot_key_prog_bytes,
new.tot_key_inst_exec - old.tot_key_inst_exec,
new.tot_key_bytes_returned - old.tot_key_bytes_returned,
new.tot_frag_scans - old.tot_frag_scans,
new.tot_scan_rows_examined - old.tot_scan_rows_examined,
new.tot_scan_rows_returned - old.tot_scan_rows_returned,
new.tot_scan_bytes_returned - old.tot_scan_bytes_returned,
new.tot_scan_prog_bytes - old.tot_scan_prog_bytes,
new.tot_scan_bound_bytes - old.tot_scan_bound_bytes,
new.tot_scan_inst_exec - old.tot_scan_inst_exec,
new.tot_commits  - old.tot_commits
from frag_ops as new, save_counters as old
where new.fq_name=old.fq_name and new.fq_name like '%t2';

select * from changes;
fq_name	ndbinfo/def/t2
parent_fq_name	NULL
type	User table
frag_count	16
new.tot_key_reads - old.tot_key_reads	5
new.tot_key_inserts - old.tot_key_inserts	0
new.tot_key_updates - old.tot_key_updates	0
new.tot_key_writes - old.tot_key_writes	0
new.tot_key_deletes - old.tot_key_deletes	0
new.tot_key_refs - old.tot_key_refs	1
new.log_tot_key_attrinfo_bytes - old.log_tot_key_attrinfo_bytes	2
new.tot_key_keyinfo_bytes - old.tot_key_keyinfo_bytes	20
new.tot_key_prog_bytes - old.tot_key_prog_bytes	168
new.tot_key_inst_exec - old.tot_key_inst_exec	7
new.tot_key_bytes_returned - old.tot_key_bytes_returned	56
new.tot_frag_scans - old.tot_frag_scans	0
new.tot_scan_rows_examined - old.tot_scan_rows_examined	0
new.tot_scan_rows_returned - old.tot_scan_rows_returned	0
new.tot_scan_bytes_returned - old.tot_scan_bytes_returned	0
new.tot_scan_prog_bytes - old.tot_scan_prog_bytes	0
new.tot_scan_bound_bytes - old.tot_scan_bound_bytes	0
new.tot_scan_inst_exec - old.tot_scan_inst_exec	0
new.tot_commits  - old.tot_commits	0

drop view changes;
drop table save_counters;
drop view frag_ops;
drop table t1;
drop table t2;


## Check that the new tables return data and exists.
select count(*) > 10 from ndb$blocks;
count(*) > 10
1
select param_number, param_name, param_description, param_default,
       param_min, param_max from ndb$config_params
  where param_name = "DataMemory";
param_number	param_name	param_description	param_default	param_min	param_max
112	DataMemory	Number bytes on each ndbd(DB) node allocated for storing data	0	1048576	17592186044416
select * from ndb$dict_obj_types where type_id < 3;
type_id	type_name
1	System table
2	User table
select * from ndb$dbtc_apiconnect_state;
select * from ndb$dblqh_tcconnect_state;
## Check that the new views return data and exists.
select block_number from blocks where block_name = "DBTC";
block_number
245
select param_name from config_params where param_number = 101;
param_name
NoOfReplicas
select type_name from ndb$dict_obj_types where type_id = 3;
type_name
Unique hash index

## All tables in ndbinfo/ should now be using engine=NDBINFO
select count(*) from information_schema.tables
  where table_schema = 'ndbinfo' and engine != 'ndbinfo';
count(*)
0

select * from ndbinfo.config_params order by param_number;
UPDATE ndb$config_params SET param_number=1 WHERE param_name = "NoOfReplicas";
ERROR HY000: Table 'ndb$config_params' is read only

UPDATE config_params SET param_number=1 WHERE param_name = "NoOfReplicas";
ERROR HY000: Table 'ndb$config_params' is read only

select node_id, param_name, config_param, config_value
  from ndbinfo.config_values cv, ndbinfo.config_params cp
  where cv.config_param = cp.param_number and
        cp.param_name = 'MaxNoOfConcurrentTransactions'
  order by node_id;
node_id	param_name	config_param	config_value
1	MaxNoOfConcurrentTransactions	106	2048
2	MaxNoOfConcurrentTransactions	106	2048

select node_id, param_name, config_value
  from ndbinfo.config_values cv, ndbinfo.config_params cp
  where cv.config_param = cp.param_number and
        cp.param_name = 'NodeId'
  order by node_id;
node_id	param_name	config_value
1	NodeId	1
2	NodeId	2

select node_id, concat(config_value / 1024 / 1024, 'M') as DataMemory
  from ndbinfo.config_values
  where config_param = 112 /* DataMemory */
  order by node_id;
node_id	DataMemory
1	30M
2	30M

set @@ndbinfo_show_hidden=TRUE;
desc ndb$processes;
Field	Type	Null	Key	Default	Extra
reporting_node_id	int unsigned	YES		NULL	
node_id	int unsigned	YES		NULL	
node_type	int unsigned	YES		NULL	
node_version	varchar(512)	YES		NULL	
process_id	int unsigned	YES		NULL	
angel_process_id	int unsigned	YES		NULL	
process_name	varchar(512)	YES		NULL	
service_URI	varchar(512)	YES		NULL	
set @@ndbinfo_show_hidden=default;
SELECT view_definition from information_schema.views
  WHERE table_schema = 'ndbinfo' and table_name = 'processes';
VIEW_DEFINITION
select distinct `ndbinfo`.`ndb$processes`.`node_id` AS `node_id`,(case `ndbinfo`.`ndb$processes`.`node_type` when 0 then 'NDB' when 1 then 'API' when 2 then 'MGM' else NULL end) AS `node_type`,`ndbinfo`.`ndb$processes`.`node_version` AS `node_version`,nullif(`ndbinfo`.`ndb$processes`.`process_id`,0) AS `process_id`,nullif(`ndbinfo`.`ndb$processes`.`angel_process_id`,0) AS `angel_process_id`,`ndbinfo`.`ndb$processes`.`process_name` AS `process_name`,`ndbinfo`.`ndb$processes`.`service_URI` AS `service_URI` from `ndbinfo`.`ndb$processes` order by `ndbinfo`.`ndb$processes`.`node_id`

SELECT reporting_node_id, node_id, node_type,
replace(replace(process_name,"-debug",""),".exe","") AS process_name
FROM ndb$processes
ORDER BY reporting_node_id, node_id;
reporting_node_id	node_id	node_type	process_name
1	1	0	ndbmtd
1	3	2	ndb_mgmd
1	16	1	mysqld
1	32	1	mysqld
1	48	1	mysqld
1	49	1	mysqld
1	63	1	mysqld
1	127	1	mysqld
2	2	0	ndbmtd
2	3	2	ndb_mgmd
2	16	1	mysqld
2	32	1	mysqld
2	48	1	mysqld
2	49	1	mysqld
2	63	1	mysqld
2	127	1	mysqld

set @windows = convert(@@version_compile_os using latin1)
                 in ('Win32', 'Win64', 'Windows');

SELECT node_id,
node_type,
replace(replace(process_name,"-debug",""),".exe","") AS process_name,
if(process_id is null, "null", "not_null") as proc_id,
if(@windows AND node_type = 'API',
   "null",
   if(angel_process_id is null, "null", "not_null")) as angel_proc_id,
if(NOT @windows AND node_type = 'API',
   "not_null",
   if(angel_process_id is null, "null", "not_null")) as monitor_proc_id
FROM processes
ORDER BY node_id;
node_id	node_type	process_name	proc_id	angel_proc_id	monitor_proc_id
1	NDB	ndbmtd	not_null	not_null	not_null
2	NDB	ndbmtd	not_null	not_null	not_null
3	MGM	ndb_mgmd	not_null	null	null
16	API	mysqld	not_null	null	not_null
32	API	mysqld	not_null	null	not_null
48	API	mysqld	not_null	null	not_null
49	API	mysqld	not_null	null	not_null
63	API	mysqld	not_null	null	not_null
127	API	mysqld	not_null	null	not_null

set @@ndbinfo_show_hidden=TRUE;
desc ndb$config_nodes;
Field	Type	Null	Key	Default	Extra
reporting_node_id	int unsigned	YES		NULL	
node_id	int unsigned	YES		NULL	
node_type	int unsigned	YES		NULL	
node_hostname	varchar(512)	YES		NULL	
set @@ndbinfo_show_hidden=default;
select view_definition, is_updatable, security_type
  FROM information_schema.views
  WHERE table_schema = 'ndbinfo' AND table_name = 'config_nodes';
VIEW_DEFINITION	IS_UPDATABLE	SECURITY_TYPE
select distinct `ndbinfo`.`ndb$config_nodes`.`node_id` AS `node_id`,(case `ndbinfo`.`ndb$config_nodes`.`node_type` when 0 then 'NDB' when 1 then 'API' when 2 then 'MGM' else NULL end) AS `node_type`,`ndbinfo`.`ndb$config_nodes`.`node_hostname` AS `node_hostname` from `ndbinfo`.`ndb$config_nodes` order by `ndbinfo`.`ndb$config_nodes`.`node_id`	NO	INVOKER

SELECT * from ndb$config_nodes order by reporting_node_id, node_id;
reporting_node_id	node_id	node_type	node_hostname
1	1	0	localhost
1	2	0	localhost
1	3	2	localhost
1	16	1	localhost
1	32	1	localhost
1	48	1	localhost
1	49	1	localhost
1	63	1	localhost
1	127	1	localhost
1	192	1	localhost
1	228	1	localhost
1	229	1	localhost
1	230	1	localhost
1	231	1	localhost
1	232	1	localhost
1	233	1	localhost
1	255	1	localhost
2	1	0	localhost
2	2	0	localhost
2	3	2	localhost
2	16	1	localhost
2	32	1	localhost
2	48	1	localhost
2	49	1	localhost
2	63	1	localhost
2	127	1	localhost
2	192	1	localhost
2	228	1	localhost
2	229	1	localhost
2	230	1	localhost
2	231	1	localhost
2	232	1	localhost
2	233	1	localhost
2	255	1	localhost

SELECT node_type, count(*),
 GROUP_CONCAT(node_id order by 1 asc separator " ") ids
 FROM config_nodes group by node_type order by node_type;
node_type	count(*)	ids
API	14	16 32 48 49 63 127 192 228 229 230 231 232 233 255
MGM	1	3
NDB	2	1 2


#
# Bug#26048272  IMPLEMENT NDBINFO TABLE FOR LOOKUP OF ERROR CODES AND MESSAGES
#
select *
  from ndbinfo.error_messages
  where error_code = 920;
error_code	error_description	error_status	error_classification
920	Row operation defined after refreshTuple()	Permanent error	Application error

select *
  from ndbinfo.error_messages
  where error_code = 2304;
error_code	error_description	error_status	error_classification
2304	Array index out of range	Temporary error, restart node	Internal error, programming error or missing error message, please report a bug

select *
  from ndbinfo.error_messages
  where error_code = 5001;
error_code	error_description	error_status	error_classification
5001		Usage error	

select count(*) > 700
  from ndbinfo.error_messages;
count(*) > 700
1

desc hwinfo;
Field	Type	Null	Key	Default	Extra
node_id	int unsigned	YES		NULL	
cpu_cnt_max	int unsigned	YES		NULL	
cpu_cnt	int unsigned	YES		NULL	
num_cpu_cores	int unsigned	YES		NULL	
num_cpu_sockets	int unsigned	YES		NULL	
HW_memory_size	bigint unsigned	YES		NULL	
model_name	varchar(512)	YES		NULL	
desc cpuinfo;
Field	Type	Null	Key	Default	Extra
node_id	int unsigned	YES		NULL	
cpu_no	int unsigned	YES		NULL	
cpu_online	int unsigned	YES		NULL	
core_id	int unsigned	YES		NULL	
socket_id	int unsigned	YES		NULL	
desc cpudata;
Field	Type	Null	Key	Default	Extra
node_id	int unsigned	YES		NULL	
cpu_no	int unsigned	YES		NULL	
cpu_online	int unsigned	YES		NULL	
cpu_userspace_time	int unsigned	YES		NULL	
cpu_idle_time	int unsigned	YES		NULL	
cpu_system_time	int unsigned	YES		NULL	
cpu_interrupt_time	int unsigned	YES		NULL	
cpu_exec_vm_time	int unsigned	YES		NULL	
desc cpudata_50ms;
Field	Type	Null	Key	Default	Extra
node_id	int unsigned	YES		NULL	
measurement_id	int unsigned	YES		NULL	
cpu_no	int unsigned	YES		NULL	
cpu_online	int unsigned	YES		NULL	
cpu_userspace_time	int unsigned	YES		NULL	
cpu_idle_time	int unsigned	YES		NULL	
cpu_system_time	int unsigned	YES		NULL	
cpu_interrupt_time	int unsigned	YES		NULL	
cpu_exec_vm_time	int unsigned	YES		NULL	
elapsed_time	int unsigned	YES		NULL	
desc cpudata_1sec;
Field	Type	Null	Key	Default	Extra
node_id	int unsigned	YES		NULL	
measurement_id	int unsigned	YES		NULL	
cpu_no	int unsigned	YES		NULL	
cpu_online	int unsigned	YES		NULL	
cpu_userspace_time	int unsigned	YES		NULL	
cpu_idle_time	int unsigned	YES		NULL	
cpu_system_time	int unsigned	YES		NULL	
cpu_interrupt_time	int unsigned	YES		NULL	
cpu_exec_vm_time	int unsigned	YES		NULL	
elapsed_time	int unsigned	YES		NULL	
desc cpudata_20sec;
Field	Type	Null	Key	Default	Extra
node_id	int unsigned	YES		NULL	
measurement_id	int unsigned	YES		NULL	
cpu_no	int unsigned	YES		NULL	
cpu_online	int unsigned	YES		NULL	
cpu_userspace_time	int unsigned	YES		NULL	
cpu_idle_time	int unsigned	YES		NULL	
cpu_system_time	int unsigned	YES		NULL	
cpu_interrupt_time	int unsigned	YES		NULL	
cpu_exec_vm_time	int unsigned	YES		NULL	
elapsed_time	int unsigned	YES		NULL	

select * from hwinfo;
select * from cpuinfo;
select * from cpudata;
select * from cpudata_50ms;
select * from cpudata_1sec;
select * from cpudata_20sec;
<<<<<<< HEAD
select * from logbuffers;
node_id	log_type	log_id	log_part	total	used
1	REDO	0	0	4194304	65536
1	REDO	0	1	4194304	65536
1	REDO	0	2	4194304	65536
1	REDO	0	3	4194304	65536
2	REDO	0	0	4194304	65536
2	REDO	0	1	4194304	65536
2	REDO	0	2	4194304	65536
2	REDO	0	3	4194304	65536

#
# BUG#32073640 Add ndbinfo.backup_id
#  - the table have one column and one row
#
select * from backup_id;
id
<backup_id>

#
# Bug#32198754 EXTEND MTR CHECK TESTCASES TO CHECK NDB DICTIONARY ...
#  - adds a new ndbinfo.dict_obj_tree view which can show
#    the object tree of objects in NDB dictionary
#
CREATE LOGFILE GROUP first_lg
  ADD UNDOFILE 'lg1_undofile.dat' INITIAL_SIZE 1M UNDO_BUFFER_SIZE = 1M
  ENGINE=NDB;

CREATE TABLESPACE first_ts
  ADD DATAFILE 'ts1_datafile.dat'
    USE LOGFILE GROUP first_lg INITIAL_SIZE 2M
  ENGINE NDB;

CREATE TABLE test.t1 (
  a int PRIMARY KEY
) ENGINE = NDB TABLESPACE first_ts STORAGE DISK;

CREATE TABLE test.t2 (
  a int PRIMARY KEY,
  b int,
  UNIQUE(b)
) engine = NDB;

SELECT name, parent_name, root_name, level, indented_name, path
  FROM ndbinfo.dict_obj_tree
  WHERE root_name IN ('first_lg', 'first_ts', 'test/def/t1', 'test/def/t2');
name	parent_name	root_name	level	indented_name	path
first_lg	first_lg	first_lg	1	first_lg	first_lg
lg1_undofile.dat	first_lg	first_lg	2	  -> lg1_undofile.dat	first_lg -> lg1_undofile.dat
first_ts	first_ts	first_ts	1	first_ts	first_ts
ts1_datafile.dat	first_ts	first_ts	2	  -> ts1_datafile.dat	first_ts -> ts1_datafile.dat
test/def/t1	test/def/t1	test/def/t1	1	test/def/t1	test/def/t1
sys/def/<id>/PRIMARY	test/def/t1	test/def/t1	2	  -> sys/def/<id>/PRIMARY	test/def/t1 -> sys/def/<id>/PRIMARY
NDB$INDEX_<id>_CUSTOM	sys/def/<id>/PRIMARY	test/def/t1	3	    -> NDB$INDEX_<id>_CUSTOM	test/def/t1 -> sys/def/<id>/PRIMARY -> NDB$INDEX_<id>_CUSTOM
test/def/t2	test/def/t2	test/def/t2	1	test/def/t2	test/def/t2
sys/def/<id>/b	test/def/t2	test/def/t2	2	  -> sys/def/<id>/b	test/def/t2 -> sys/def/<id>/b
NDB$INDEX_<id>_CUSTOM	sys/def/<id>/b	test/def/t2	3	    -> NDB$INDEX_<id>_CUSTOM	test/def/t2 -> sys/def/<id>/b -> NDB$INDEX_<id>_CUSTOM
sys/def/<id>/b$unique	test/def/t2	test/def/t2	2	  -> sys/def/<id>/b$unique	test/def/t2 -> sys/def/<id>/b$unique
NDB$INDEX_<id>_UI	sys/def/<id>/b$unique	test/def/t2	3	    -> NDB$INDEX_<id>_UI	test/def/t2 -> sys/def/<id>/b$unique -> NDB$INDEX_<id>_UI
sys/def/<id>/PRIMARY	test/def/t2	test/def/t2	2	  -> sys/def/<id>/PRIMARY	test/def/t2 -> sys/def/<id>/PRIMARY
NDB$INDEX_<id>_CUSTOM	sys/def/<id>/PRIMARY	test/def/t2	3	    -> NDB$INDEX_<id>_CUSTOM	test/def/t2 -> sys/def/<id>/PRIMARY -> NDB$INDEX_<id>_CUSTOM

SELECT indented_name, root_name FROM ndbinfo.dict_obj_tree
  WHERE root_name = 'test/def/t2';
indented_name	root_name
test/def/t2	test/def/t2
  -> sys/def/<id>/b	test/def/t2
    -> NDB$INDEX_<id>_CUSTOM	test/def/t2
  -> sys/def/<id>/b$unique	test/def/t2
    -> NDB$INDEX_<id>_UI	test/def/t2
  -> sys/def/<id>/PRIMARY	test/def/t2
    -> NDB$INDEX_<id>_CUSTOM	test/def/t2

DROP TABLE test.t2;
DROP TABLE test.t1;
ALTER TABLESPACE first_ts DROP DATAFILE 'ts1_datafile.dat';
DROP TABLESPACE first_ts;
DROP LOGFILE GROUP first_lg ENGINE=NDB;
=======
select * from logbuffers;
>>>>>>> 4f0e583a
<|MERGE_RESOLUTION|>--- conflicted
+++ resolved
@@ -1,4 +1,5 @@
 result_format: 2
+
 
 SELECT PLUGIN_NAME,PLUGIN_VERSION,PLUGIN_STATUS,PLUGIN_TYPE,
        PLUGIN_LIBRARY,PLUGIN_LIBRARY_VERSION,PLUGIN_AUTHOR,PLUGIN_DESCRIPTION
@@ -1794,18 +1795,7 @@
 select * from cpudata_50ms;
 select * from cpudata_1sec;
 select * from cpudata_20sec;
-<<<<<<< HEAD
 select * from logbuffers;
-node_id	log_type	log_id	log_part	total	used
-1	REDO	0	0	4194304	65536
-1	REDO	0	1	4194304	65536
-1	REDO	0	2	4194304	65536
-1	REDO	0	3	4194304	65536
-2	REDO	0	0	4194304	65536
-2	REDO	0	1	4194304	65536
-2	REDO	0	2	4194304	65536
-2	REDO	0	3	4194304	65536
-
 #
 # BUG#32073640 Add ndbinfo.backup_id
 #  - the table have one column and one row
@@ -1872,7 +1862,4 @@
 DROP TABLE test.t1;
 ALTER TABLESPACE first_ts DROP DATAFILE 'ts1_datafile.dat';
 DROP TABLESPACE first_ts;
-DROP LOGFILE GROUP first_lg ENGINE=NDB;
-=======
-select * from logbuffers;
->>>>>>> 4f0e583a
+DROP LOGFILE GROUP first_lg ENGINE=NDB;