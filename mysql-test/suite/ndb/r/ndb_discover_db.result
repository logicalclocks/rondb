--- conflicted
+++ resolved
@@ -25,20 +25,12 @@
 insert into discover_db_2.t1 values (1,1);
 include/show_binlog_events.inc
 Log_name	Pos	Event_type	Server_id	End_log_pos	Info
-<<<<<<< HEAD
 mysqld-bin.000001	#	Query	#	#	BEGIN
 mysqld-bin.000001	#	Table_map	#	#	table_id: # (discover_db_2.t1)
 mysqld-bin.000001	#	Table_map	#	#	table_id: # (mysql.ndb_apply_status)
 mysqld-bin.000001	#	Write_rows	#	#	table_id: #
 mysqld-bin.000001	#	Write_rows	#	#	table_id: # flags: STMT_END_F
 mysqld-bin.000001	#	Query	#	#	COMMIT
-=======
-mysqld-bin.000001	#	Query	1	#	BEGIN
-mysqld-bin.000001	#	Table_map	1	#	table_id: # (discover_db_2.t1)
-mysqld-bin.000001	#	Table_map	1	#	table_id: # (mysql.ndb_apply_status)
-mysqld-bin.000001	#	Write_rows	1	#	table_id: #
-mysqld-bin.000001	#	Write_rows	1	#	table_id: # flags: STMT_END_F
-mysqld-bin.000001	#	Query	1	#	COMMIT
 Deleting table t1 metadata files and discover_db directory from fs.
 Deleting table t1 metadata files and discover_db directory from fs.
 flush tables;
@@ -50,6 +42,5 @@
 select * from discover_db.t1;
 a	b
 1	1
->>>>>>> 951862c8
 drop database discover_db;
 drop database discover_db_2;