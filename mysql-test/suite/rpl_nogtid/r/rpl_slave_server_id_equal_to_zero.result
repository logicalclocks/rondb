include/master-slave.inc
Warnings:
Note	####	Sending passwords in plain text without SSL/TLS is extremely insecure.
Note	####	Storing MySQL user name or password information in the connection metadata repository is not secure and is therefore not recommended. Please consider using the USER and PASSWORD connection options for START REPLICA; see the 'START REPLICA Syntax' in the MySQL Manual for more information.
[connection master]
[connection slave]
CALL mtr.add_suppression('Server id not set, will not start replica');
CALL mtr.add_suppression('Replica is not configured or failed to initialize properly');
include/assert.inc [slave's server_id was greater than 0 at startup]
[connection master]
CREATE TABLE t1 (c1 INT) ENGINE=InnoDB;
include/sync_slave_sql_with_master.inc
include/stop_slave.inc
SET @@GLOBAL.server_id= 0;
START SLAVE;
ERROR HY000: The server is not configured as replica; fix in config file or with CHANGE REPLICATION SOURCE TO
include/assert_grep.inc [Slave didn't started because of server_id=0]
CHANGE REPLICATION SOURCE TO SOURCE_LOG_POS=4;
START SLAVE FOR CHANNEL 'any_channel';
ERROR HY000: Replica channel 'any_channel' does not exist.
CHANGE REPLICATION SOURCE TO SOURCE_LOG_POS=4, SOURCE_HOST='127.0.0.1' FOR CHANNEL 'any_channel';
START SLAVE FOR CHANNEL 'any_channel';
ERROR HY000: The server is not configured as replica; fix in config file or with CHANGE REPLICATION SOURCE TO
include/assert_grep.inc [Slave for channel didn't started because of server_id=0]
RESET SLAVE ALL FOR CHANNEL 'any_channel';
Warnings:
Warning	1287	'RESET SLAVE' is deprecated and will be removed in a future release. Please use RESET REPLICA instead
DROP TABLE t1;
SET @@GLOBAL.server_id= 2;
include/start_slave.inc
[connection master]
include/sync_slave_sql_with_master.inc
include/rpl_restart_server.inc [server_number=2 parameters: --server-id=0]
[connection slave]
include/assert.inc [slave's server_id was 0 at startup]
START SLAVE;
ERROR HY000: Replica is not configured or failed to initialize properly. You must at least set --server-id to enable either a source or a replica. Additional error messages can be found in the MySQL error log.
CHANGE REPLICATION SOURCE TO SOURCE_LOG_POS=4;
ERROR HY000: Replica is not configured or failed to initialize properly. You must at least set --server-id to enable either a source or a replica. Additional error messages can be found in the MySQL error log.
START SLAVE FOR CHANNEL 'any_channel';
ERROR HY000: Replica is not configured or failed to initialize properly. You must at least set --server-id to enable either a source or a replica. Additional error messages can be found in the MySQL error log.
CHANGE REPLICATION SOURCE TO SOURCE_LOG_POS=4 FOR CHANNEL 'any_channel';
ERROR HY000: Replica is not configured or failed to initialize properly. You must at least set --server-id to enable either a source or a replica. Additional error messages can be found in the MySQL error log.
SET @@GLOBAL.server_id= 2;
START SLAVE;
ERROR HY000: Replica is not configured or failed to initialize properly. You must at least set --server-id to enable either a source or a replica. Additional error messages can be found in the MySQL error log.
CHANGE REPLICATION SOURCE TO SOURCE_LOG_POS=4;
ERROR HY000: Replica is not configured or failed to initialize properly. You must at least set --server-id to enable either a source or a replica. Additional error messages can be found in the MySQL error log.
START SLAVE FOR CHANNEL 'any_channel';
ERROR HY000: Replica is not configured or failed to initialize properly. You must at least set --server-id to enable either a source or a replica. Additional error messages can be found in the MySQL error log.
CHANGE REPLICATION SOURCE TO SOURCE_LOG_POS=4 FOR CHANNEL 'any_channel';
<<<<<<< HEAD
ERROR HY000: Replica is not configured or failed to initialize properly. You must at least set --server-id to enable either a source or a replica. Additional error messages can be found in the MySQL error log.
include/rpl_restart_server.inc [server_number=2 parameters: --server-id=2]
[connection slave]
include/start_slave.inc
=======
ERROR HY000: Slave is not configured or failed to initialize properly. You must at least set --server-id to enable either a master or a slave. Additional error messages can be found in the MySQL error log.
SET PERSIST server_id=2;
include/rpl_restart_server.inc [server_number=2 parameters: --server-id=0 --skip_replica_start=0]
include/check_slave_is_running.inc
include/check_slave_no_error.inc
>>>>>>> 0f4f2a81
[connection master]
DROP TABLE t1;
include/rpl_end.inc<|MERGE_RESOLUTION|>--- conflicted
+++ resolved
@@ -49,18 +49,11 @@
 START SLAVE FOR CHANNEL 'any_channel';
 ERROR HY000: Replica is not configured or failed to initialize properly. You must at least set --server-id to enable either a source or a replica. Additional error messages can be found in the MySQL error log.
 CHANGE REPLICATION SOURCE TO SOURCE_LOG_POS=4 FOR CHANNEL 'any_channel';
-<<<<<<< HEAD
 ERROR HY000: Replica is not configured or failed to initialize properly. You must at least set --server-id to enable either a source or a replica. Additional error messages can be found in the MySQL error log.
-include/rpl_restart_server.inc [server_number=2 parameters: --server-id=2]
-[connection slave]
-include/start_slave.inc
-=======
-ERROR HY000: Slave is not configured or failed to initialize properly. You must at least set --server-id to enable either a master or a slave. Additional error messages can be found in the MySQL error log.
 SET PERSIST server_id=2;
 include/rpl_restart_server.inc [server_number=2 parameters: --server-id=0 --skip_replica_start=0]
 include/check_slave_is_running.inc
 include/check_slave_no_error.inc
->>>>>>> 0f4f2a81
 [connection master]
 DROP TABLE t1;
 include/rpl_end.inc