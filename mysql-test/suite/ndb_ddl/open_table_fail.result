#
# Test failure to acquire NDB_SHARE while opening table. This is an
# unusual error condition and can thus be reproduced only with
# error injection.
#
CREATE TABLE t1(
id INT PRIMARY KEY,
val INT
) ENGINE=ndbcluster;
set @save_debug = @@session.debug;
SET SESSION debug="+d,ndb_share_acquire_fail1";
SELECT * FROM t1;
ERROR HY000: Got error 4009 'No data node(s) available, check Cluster state' from NDBCLUSTER
SHOW WARNINGS;
Level	Code	Message
<<<<<<< HEAD
Warning	1296	Could not open NDB_SHARE for 'test.t1'
Error	1296	Got error 4009 'Cluster Failure' from NDBCLUSTER
=======
Warning	1296	Could not open NDB_SHARE for './test/t1'
Error	1296	Got error 4009 'No data node(s) available, check Cluster state' from NDBCLUSTER
>>>>>>> 2cfe2eb8
SET SESSION debug=@save_debug;
# Cleanup and remove the table
DROP TABLE t1;<|MERGE_RESOLUTION|>--- conflicted
+++ resolved
@@ -13,13 +13,8 @@
 ERROR HY000: Got error 4009 'No data node(s) available, check Cluster state' from NDBCLUSTER
 SHOW WARNINGS;
 Level	Code	Message
-<<<<<<< HEAD
-Warning	1296	Could not open NDB_SHARE for 'test.t1'
-Error	1296	Got error 4009 'Cluster Failure' from NDBCLUSTER
-=======
 Warning	1296	Could not open NDB_SHARE for './test/t1'
 Error	1296	Got error 4009 'No data node(s) available, check Cluster state' from NDBCLUSTER
->>>>>>> 2cfe2eb8
 SET SESSION debug=@save_debug;
 # Cleanup and remove the table
 DROP TABLE t1;