# For easier human reading (MTR doesn't care), please keep entries
# in alphabetical order. This also helps with merge conflict resolution.

binlog.binlog_multi_engine               # joro : NDB tests marked as experimental as agreed with bochklin

funcs_1.charset_collation_1              # depends on compile-time decisions

main.func_math @freebsd                  # Bug#11751977 2010-05-04 alik main.func_math fails on FreeBSD in PB2
main.mysqlslap @windows                  # Bug#11761520 2010-08-10 alik mysqlslap fails sporadically starting from Dahlia
main.signal_demo3 @solaris               # Bug#11753919 2010-01-20 alik Several test cases fail on Solaris with error Thread stack overrun
main.sp @solaris                         # Bug#11753919 2010-01-20 alik Several test cases fail on Solaris with error Thread stack overrun

main.bug33509 @solaris                   # Bug#11753919 2012-02-16 didrik Several test cases fail on Solaris with error Thread stack overrun

main.kill @freebsd                       # Bug#12619719 2011-08-04 Occasional failure in PB2

innodb.innodb_monitor                    # Bug#12320827 2011-08-04 Occasional failure in PB2

rpl.rpl_change_master_dbug               # BUG#11933491 2011-06-13 Anitha  Test fails on redhat 
rpl.rpl_delayed_slave                    # BUG#11764654 rpl_delayed_slave fails sporadically in pb
rpl.rpl_innodb_bug28430                  # Bug#11754425
rpl.rpl_row_sp011  @solaris              # Bug#11753919 2010-01-20 alik Several test cases fail on Solaris with error Thread stack overrun
rpl.rpl_seconds_behind_master            # BUG#11765124 2010-11-24 luis fails sporadically on pb2
rpl.rpl_show_slave_running               # BUG#12346048 2011-04-11 sven fails sporadically on pb2
<<<<<<< HEAD
=======
rpl.rpl_parallel_switch_sequential       # BUG#13626976 2012-02-07 dlenev Fails sporadically on pb2
>>>>>>> 2acf0eb9

sys_vars.max_sp_recursion_depth_func @solaris # Bug#11753919 2010-01-20 alik Several test cases fail on Solaris with error Thread stack overrun

# BUG #59055 : All ndb tests should be removed from the repository
# Leaving the sys_vars tests for now. sys_vars.all_vars.test fails on removing ndb tests
sys_vars.ndb_log_update_as_write_basic
sys_vars.have_ndbcluster_basic
sys_vars.ndb_log_updated_only_basic
sys_vars.rpl_init_slave_func		 # Bug#12535301 2011-05-09 andrei sys_vars.rpl_init_slave_func mismatches in daily-5.5

rpl.rpl_mixed_mts_rec_crash_safe @solaris          # Bug#12902514 2011-08-19 andrei mts recovery tests are slow
rpl.rpl_mixed_mts_rec_crash_safe_checksum @solaris # Bug#12902514 2011-08-19 andrei same as rpl_mixed_mts_rec_crash_safe
rpl.rpl_mixed_mts_crash_safe @solaris              # Bug#12902514 2011-08-19 andrei same as rpl_mixed_mts_rec_crash_safe<|MERGE_RESOLUTION|>--- conflicted
+++ resolved
@@ -22,10 +22,7 @@
 rpl.rpl_row_sp011  @solaris              # Bug#11753919 2010-01-20 alik Several test cases fail on Solaris with error Thread stack overrun
 rpl.rpl_seconds_behind_master            # BUG#11765124 2010-11-24 luis fails sporadically on pb2
 rpl.rpl_show_slave_running               # BUG#12346048 2011-04-11 sven fails sporadically on pb2
-<<<<<<< HEAD
-=======
 rpl.rpl_parallel_switch_sequential       # BUG#13626976 2012-02-07 dlenev Fails sporadically on pb2
->>>>>>> 2acf0eb9
 
 sys_vars.max_sp_recursion_depth_func @solaris # Bug#11753919 2010-01-20 alik Several test cases fail on Solaris with error Thread stack overrun
 
