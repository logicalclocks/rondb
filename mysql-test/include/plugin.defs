--- conflicted
+++ resolved
@@ -48,11 +48,7 @@
 # libmemcached       plugin/innodb_memcached/daemon_memcached DAEMON_MEMCACHED daemon_memcached
 innodb_engine      plugin/innodb_memcached/innodb_memcache INNODB_ENGINE
 validate_password  plugin/password_validation VALIDATE_PASSWORD validate_password
-<<<<<<< HEAD
-mysql_no_login     plugin/mysql_no_login      MYSQL_NO_LOGIN    mysql_no_login
-group_replication  plugin/group_replication   GROUP_REPLICATION
-=======
 rewrite_example    plugin/rewrite_example REWRITE_EXAMPLE
 rewriter           plugin/rewriter    REWRITER
 mysql_no_login     plugin/mysql_no_login      MYSQL_NO_LOGIN    mysql_no_login
->>>>>>> 381fe87a
+group_replication  plugin/group_replication   GROUP_REPLICATION