--- conflicted
+++ resolved
@@ -3913,14 +3913,10 @@
   # ----------------------------------------------------------------------
   my $bootstrap_sql_file= "$opt_vardir/tmp/bootstrap.sql";
 
-<<<<<<< HEAD
   #Add the init-file to --initialize-insecure process
   mtr_add_arg($args, "--init-file=$bootstrap_sql_file");
 
-  if ($opt_boot_gdb) {
-=======
   if ($opt_boot_gdb || $opt_manual_boot_gdb) {
->>>>>>> f3c5cf39
     gdb_arguments(\$args, \$exe_mysqld_bootstrap, $mysqld->name(),
 		  $bootstrap_sql_file);
   }
