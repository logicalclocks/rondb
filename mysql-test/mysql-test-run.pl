#!/usr/bin/perl
# -*- cperl -*-

#
##############################################################################
#
#  mysql-test-run.pl
#
#  Tool used for executing a suite of .test files
#
#  See the "MySQL Test framework manual" for more information
#  http://dev.mysql.com/doc/mysqltest/en/index.html
#
#
##############################################################################

use strict;
use warnings;

BEGIN {
  # Check that mysql-test-run.pl is started from mysql-test/
  unless ( -f "mysql-test-run.pl" )
  {
    print "**** ERROR **** ",
      "You must start mysql-test-run from the mysql-test/ directory\n";
    exit(1);
  }
  # Check that lib exist
  unless ( -d "lib/" )
  {
    print "**** ERROR **** ",
      "Could not find the lib/ directory \n";
    exit(1);
  }
}

BEGIN {
  # Check backward compatibility support
  # By setting the environment variable MTR_VERSION
  # it's possible to use a previous version of
  # mysql-test-run.pl
  my $version= $ENV{MTR_VERSION} || 2;
  if ( $version == 1 )
  {
    print "=======================================================\n";
    print "  WARNING: Using mysql-test-run.pl version 1!  \n";
    print "=======================================================\n";
    # Should use exec() here on *nix but this appears not to work on Windows
    exit(system($^X, "lib/v1/mysql-test-run.pl", @ARGV) >> 8);
  }
  elsif ( $version == 2 )
  {
    # This is the current version, just continue
    ;
  }
  else
  {
    print "ERROR: Version $version of mysql-test-run does not exist!\n";
    exit(1);
  }
}

use lib "lib";

use Cwd;
use Getopt::Long;
use My::File::Path; # Patched version of File::Path
use File::Basename;
use File::Copy;
use File::Find;
use File::Temp qw/tempdir/;
use File::Spec::Functions qw/splitdir/;
use My::Platform;
use My::SafeProcess;
use My::ConfigFactory;
use My::Options;
use My::Find;
use My::SysInfo;
use My::CoreDump;
use mtr_cases;
use mtr_report;
use mtr_match;
use mtr_unique;
use IO::Socket::INET;
use IO::Select;

require "lib/mtr_process.pl";
require "lib/mtr_io.pl";
require "lib/mtr_gcov.pl";
require "lib/mtr_gprof.pl";
require "lib/mtr_misc.pl";

$SIG{INT}= sub { mtr_error("Got ^C signal"); };

our $mysql_version_id;
my $mysql_version_extra;
our $glob_mysql_test_dir;
our $basedir;

our $path_charsetsdir;
our $path_client_bindir;
our $path_client_libdir;
our $path_language;

our $path_current_testlog;
our $path_testlog;

our $default_vardir;
our $opt_vardir;                # Path to use for var/ dir
my $path_vardir_trace;          # unix formatted opt_vardir for trace files
my $opt_tmpdir;                 # Path to use for tmp/ dir
my $opt_tmpdir_pid;

my $opt_start;
my $opt_start_dirty;
my $opt_start_exit;
my $start_only;

END {
  if ( defined $opt_tmpdir_pid and $opt_tmpdir_pid == $$ )
  {
    if (!$opt_start_exit)
    {
      # Remove the tempdir this process has created
      mtr_verbose("Removing tmpdir $opt_tmpdir");
      rmtree($opt_tmpdir);
    }
    else
    {
      mtr_warning("tmpdir $opt_tmpdir should be removed after the server has finished");
    }
  }
}

sub env_or_val($$) { defined $ENV{$_[0]} ? $ENV{$_[0]} : $_[1] }

my $path_config_file;           # The generated config file, var/my.cnf

# Visual Studio produces executables in different sub-directories based on the
# configuration used to build them.  To make life easier, an environment
# variable or command-line option may be specified to control which set of
# executables will be used by the test suite.
our $opt_vs_config = $ENV{'MTR_VS_CONFIG'};

my $DEFAULT_SUITES= "ndb,ndb_binlog,rpl_ndb,main,binlog,federated,rpl,innodb,ndb_team";
my $opt_suites;
my $opt_extra_suites;

our $opt_verbose= 0;  # Verbose output, enable with --verbose
our $exe_mysql;
our $exe_mysqladmin;
our $exe_mysqltest;
our $exe_libtool;

our $opt_big_test= 0;

our @opt_combinations;

our @opt_extra_mysqld_opt;

my $opt_compress;
my $opt_ssl;
my $opt_skip_ssl;
our $opt_ssl_supported;
my $opt_ps_protocol;
my $opt_sp_protocol;
my $opt_cursor_protocol;
my $opt_view_protocol;

our $opt_debug;
our @opt_cases;                  # The test cases names in argv
our $opt_embedded_server;

# Options used when connecting to an already running server
my %opts_extern;
sub using_extern { return (keys %opts_extern > 0);};

our $opt_fast= 0;
our $opt_force;
our $opt_mem= $ENV{'MTR_MEM'};

our $opt_gcov;
our $opt_gcov_exe= "gcov";
our $opt_gcov_err= "mysql-test-gcov.msg";
our $opt_gcov_msg= "mysql-test-gcov.err";

our $opt_gprof;
our %gprof_dirs;

our $glob_debugger= 0;
our $opt_gdb;
our $opt_client_gdb;
our $opt_ddd;
our $opt_client_ddd;
our $opt_manual_gdb;
our $opt_manual_ddd;
our $opt_manual_debug;
our $opt_debugger;
our $opt_client_debugger;

my $config; # The currently running config
my $current_config_name; # The currently running config file template

our @opt_experimentals = "collections/default.experimental";
our $experimental_test_cases= [];

my $baseport;
# $opt_build_thread may later be set from $opt_port_base
my $opt_build_thread= $ENV{'MTR_BUILD_THREAD'} || "auto";
my $opt_port_base= $ENV{'MTR_PORT_BASE'} || "auto";
my $build_thread= 0;

my $opt_record;
my $opt_report_features;

my $opt_skip_core;

our $opt_check_testcases= 1;
my $opt_mark_progress;
my $opt_max_connections;

my $opt_sleep;

my $opt_testcase_timeout= $ENV{MTR_TESTCASE_TIMEOUT} ||  15; # minutes
my $opt_suite_timeout   = $ENV{MTR_SUITE_TIMEOUT}    || 300; # minutes
my $opt_shutdown_timeout= $ENV{MTR_SHUTDOWN_TIMEOUT} ||  10; # seconds
my $opt_start_timeout   = $ENV{MTR_START_TIMEOUT}    || 180; # seconds

sub suite_timeout { return $opt_suite_timeout * 60; };
sub check_timeout { return $opt_testcase_timeout * 6; };

my $opt_wait_all;
my $opt_user_args;
my $opt_repeat= 1;
my $opt_retry= 3;
my $opt_retry_failure= env_or_val(MTR_RETRY_FAILURE => 2);
my $opt_reorder= 1;
my $opt_force_restart= 0;

my $opt_strace_client;

our $opt_user = "root";

my $opt_valgrind= 0;
my $opt_valgrind_mysqld= 0;
my $opt_valgrind_mysqltest= 0;
my @default_valgrind_args= ("--show-reachable=yes");
my @valgrind_args;
my $opt_valgrind_path;
my $opt_callgrind;
my %mysqld_logs;
my $opt_debug_sync_timeout= 300; # Default timeout for WAIT_FOR actions.

sub testcase_timeout ($) {
  my ($tinfo)= @_;
  if (exists $tinfo->{'case-timeout'}) {
    # Return test specific timeout if *longer* that the general timeout
    my $test_to= $tinfo->{'case-timeout'};
    $test_to*= 10 if $opt_valgrind;
    return $test_to * 60 if $test_to > $opt_testcase_timeout;
  }
  return $opt_testcase_timeout * 60;
}

our $opt_warnings= 1;

our $opt_include_ndbcluster= 0;
our $opt_skip_ndbcluster= 1;

my $exe_ndbd;
my $exe_ndbmtd;
my $exe_ndb_mgmd;
my $exe_ndb_mgm;
my $exe_ndb_waiter;

our $debug_compiled_binaries;

our %mysqld_variables;

my $source_dist= 0;

my $opt_max_save_core= env_or_val(MTR_MAX_SAVE_CORE => 5);
my $opt_max_save_datadir= env_or_val(MTR_MAX_SAVE_DATADIR => 20);
my $opt_max_test_fail= env_or_val(MTR_MAX_TEST_FAIL => 10);

my $opt_parallel= $ENV{MTR_PARALLEL} || 1;

select(STDOUT);
$| = 1; # Automatically flush STDOUT

main();


sub main {
  # Default, verbosity on
  report_option('verbose', 0);

  # This is needed for test log evaluation in "gen-build-status-page"
  # in all cases where the calling tool does not log the commands
  # directly before it executes them, like "make test-force-pl" in RPM builds.
  mtr_report("Logging: $0 ", join(" ", @ARGV));

  command_line_setup();

  # --help will not reach here, so now it's safe to assume we have binaries
  My::SafeProcess::find_bin();

  if ( $opt_gcov ) {
    gcov_prepare($basedir);
  }

  if (!$opt_suites) {
    $opt_suites= $DEFAULT_SUITES;

    # Check for any extra suites to enable based on the path name
    my %extra_suites=
      (
       "mysql-5.1-new-ndb"              => "ndb_team",
       "mysql-5.1-new-ndb-merge"        => "ndb_team",
       "mysql-5.1-telco-6.2"            => "ndb_team",
       "mysql-5.1-telco-6.2-merge"      => "ndb_team",
       "mysql-5.1-telco-6.3"            => "ndb_team",
       "mysql-6.0-ndb"                  => "ndb_team",
      );

    foreach my $dir ( reverse splitdir($basedir) ) {
      my $extra_suite= $extra_suites{$dir};
      if (defined $extra_suite) {
	mtr_report("Found extra suite: $extra_suite");
	$opt_suites= "$extra_suite,$opt_suites";
	last;
      }
    }
  }
  if ($opt_extra_suites)
  {
    # Append --extra-suites to --suites
    $opt_suites= "$opt_suites,$opt_extra_suites";
  }
  mtr_report("opt_suites: $opt_suites");

  mtr_report("Collecting tests...");
  my $tests= collect_test_cases($opt_reorder, $opt_suites, \@opt_cases);

  if ( $opt_report_features ) {
    # Put "report features" as the first test to run
    my $tinfo = My::Test->new
      (
       name           => 'report_features',
       # No result_file => Prints result
       path           => 'include/report-features.test',
       template_path  => "include/default_my.cnf",
       master_opt     => [],
       slave_opt      => [],
      );
    unshift(@$tests, $tinfo);
  }

  print "vardir: $opt_vardir\n";
  initialize_servers();

  #######################################################################
  my $num_tests= @$tests;
  if ( $opt_parallel eq "auto" ) {
    # Try to find a suitable value for number of workers
    my $sys_info= My::SysInfo->new();

    $opt_parallel= $sys_info->num_cpus();
    for my $limit (2000, 1500, 1000, 500){
      $opt_parallel-- if ($sys_info->min_bogomips() < $limit);
    }
    my $max_par= $ENV{MTR_MAX_PARALLEL} || 8;
    $opt_parallel= $max_par if ($opt_parallel > $max_par);
    $opt_parallel= $num_tests if ($opt_parallel > $num_tests);
    $opt_parallel= 1 if (IS_WINDOWS and $sys_info->isvm());
    $opt_parallel= 1 if ($opt_parallel < 1);
    mtr_report("Using parallel: $opt_parallel");
  }

  if ($opt_parallel > 1 && $opt_start_exit) {
    mtr_warning("Parallel and --start-and-exit cannot be combined\n" .
               "Setting parallel to 1");
    $opt_parallel= 1;
  }

  # Create server socket on any free port
  my $server = new IO::Socket::INET
    (
     LocalAddr => 'localhost',
     Proto => 'tcp',
     Listen => $opt_parallel,
    );
  mtr_error("Could not create testcase server port: $!") unless $server;
  my $server_port = $server->sockport();
  mtr_report("Using server port $server_port");

  # Create child processes
  my %children;
  for my $child_num (1..$opt_parallel){
    my $child_pid= My::SafeProcess::Base::_safe_fork();
    if ($child_pid == 0){
      $server= undef; # Close the server port in child
      $tests= {}; # Don't need the tests list in child

      # Use subdir of var and tmp unless only one worker
      if ($opt_parallel > 1) {
	set_vardir("$opt_vardir/$child_num");
	$opt_tmpdir= "$opt_tmpdir/$child_num";
      }

      run_worker($server_port, $child_num);
      exit(1);
    }

    $children{$child_pid}= 1;
  }
  #######################################################################

  mtr_report();
  mtr_print_thick_line();
  mtr_print_header();

  my $completed= run_test_server($server, $tests, $opt_parallel);

  exit(0) if $opt_start_exit;

  # Send Ctrl-C to any children still running
  kill("INT", keys(%children));

  # Wait for childs to exit
  foreach my $pid (keys %children)
  {
    my $ret_pid= waitpid($pid, 0);
    if ($ret_pid != $pid){
      mtr_report("Unknown process $ret_pid exited");
    }
    else {
      delete $children{$ret_pid};
    }
  }

  if ( not defined @$completed ) {
    mtr_error("Test suite aborted");
  }

  if ( @$completed != $num_tests){

    if ($opt_force){
      # All test should have been run, print any that are still in $tests
      #foreach my $test ( @$tests ){
      #  $test->print_test();
      #}
    }

    # Not all tests completed, failure
    mtr_report();
    mtr_report("Only ", int(@$completed), " of $num_tests completed.");
    mtr_error("Not all tests completed");
  }

  mtr_print_line();

  if ( $opt_gcov ) {
    gcov_collect($basedir, $opt_gcov_exe,
		 $opt_gcov_msg, $opt_gcov_err);
  }

  mtr_report_stats("Completed", $completed);

  exit(0);
}


sub run_test_server ($$$) {
  my ($server, $tests, $childs) = @_;

  my $num_saved_cores= 0;  # Number of core files saved in vardir/log/ so far.
  my $num_saved_datadir= 0;  # Number of datadirs saved in vardir/log/ so far.
  my $num_failed_test= 0; # Number of tests failed so far

  # Scheduler variables
  my $max_ndb= $ENV{MTR_MAX_NDB} || $childs / 2;
  $max_ndb = $childs if $max_ndb > $childs;
  $max_ndb = 1 if $max_ndb < 1;
  my $num_ndb_tests= 0;

  my $completed= [];
  my %running;
  my $result;
  my $exe_mysqld= find_mysqld($basedir) || ""; # Used as hint to CoreDump

  my $suite_timeout= start_timer(suite_timeout());

  my $s= IO::Select->new();
  $s->add($server);
  while (1) {
    my @ready = $s->can_read(1); # Wake up once every second
    foreach my $sock (@ready) {
      if ($sock == $server) {
	# New client connected
	my $child= $sock->accept();
	mtr_verbose("Client connected");
	$s->add($child);
	print $child "HELLO\n";
      }
      else {
	my $line= <$sock>;
	if (!defined $line) {
	  # Client disconnected
	  mtr_verbose("Child closed socket");
	  $s->remove($sock);
	  if (--$childs == 0){
	    return $completed;
	  }
	  next;
	}
	chomp($line);

	if ($line eq 'TESTRESULT'){
	  $result= My::Test::read_test($sock);
	  # $result->print_test();

	  # Report test status
	  mtr_report_test($result);

	  if ( $result->is_failed() ) {

	    # Save the workers "savedir" in var/log
	    my $worker_savedir= $result->{savedir};
	    my $worker_savename= basename($worker_savedir);
	    my $savedir= "$opt_vardir/log/$worker_savename";

	    if ($opt_max_save_datadir > 0 &&
		$num_saved_datadir >= $opt_max_save_datadir)
	    {
	      mtr_report(" - skipping '$worker_savedir/'");
	      rmtree($worker_savedir);
	    }
	    else {
	      mtr_report(" - saving '$worker_savedir/' to '$savedir/'");
	      rename($worker_savedir, $savedir);
	      # Move any core files from e.g. mysqltest
	      foreach my $coref (glob("core*"), glob("*.dmp"))
	      {
		mtr_report(" - found '$coref', moving it to '$savedir'");
                move($coref, $savedir);
              }
	      if ($opt_max_save_core > 0) {
		# Limit number of core files saved
		find({ no_chdir => 1,
		       wanted => sub {
			 my $core_file= $File::Find::name;
			 my $core_name= basename($core_file);

			 if ($core_name =~ /^core/ or  # Starting with core
			     (IS_WINDOWS and $core_name =~ /\.dmp$/)){
                                                       # Ending with .dmp
			   mtr_report(" - found '$core_name'",
				      "($num_saved_cores/$opt_max_save_core)");

			   My::CoreDump->show($core_file, $exe_mysqld);

			   if ($num_saved_cores >= $opt_max_save_core) {
			     mtr_report(" - deleting it, already saved",
					"$opt_max_save_core");
			     unlink("$core_file");
			   }
			   ++$num_saved_cores;
			 }
		       }
		     },
		     $savedir);
	      }
	    }
	    $num_saved_datadir++;
	    $num_failed_test++ unless ($result->{retries} ||
                                       $result->{exp_fail});

	    if ( !$opt_force ) {
	      # Test has failed, force is off
	      push(@$completed, $result);
	      return $completed;
	    }
	    elsif ($opt_max_test_fail > 0 and
		   $num_failed_test >= $opt_max_test_fail) {
	      push(@$completed, $result);
	      mtr_report_stats("Too many failed", $completed, 1);
	      mtr_report("Too many tests($num_failed_test) failed!",
			 "Terminating...");
	      return undef;
	    }
	  }

	  # Retry test run after test failure
	  my $retries= $result->{retries} || 2;
	  my $test_has_failed= $result->{failures} || 0;
	  if ($test_has_failed and $retries <= $opt_retry){
	    # Test should be run one more time unless it has failed
	    # too many times already
	    my $tname= $result->{name};
	    my $failures= $result->{failures};
	    if ($opt_retry > 1 and $failures >= $opt_retry_failure){
	      mtr_report("\nTest $tname has failed $failures times,",
			 "no more retries!\n");
	    }
	    else {
	      mtr_report("\nRetrying test $tname, ".
			 "attempt($retries/$opt_retry)...\n");
	      delete($result->{result});
	      $result->{retries}= $retries+1;
	      $result->write_test($sock, 'TESTCASE');
	      next;
	    }
	  }

	  # Repeat test $opt_repeat number of times
	  my $repeat= $result->{repeat} || 1;
	  # Don't repeat if test was skipped
	  if ($repeat < $opt_repeat && $result->{'result'} ne 'MTR_RES_SKIPPED')
	  {
	    $result->{retries}= 0;
	    $result->{rep_failures}++ if $result->{failures};
	    $result->{failures}= 0;
	    delete($result->{result});
	    $result->{repeat}= $repeat+1;
	    $result->write_test($sock, 'TESTCASE');
	    next;
	  }

	  # Remove from list of running
	  mtr_error("'", $result->{name},"' is not known to be running")
	    unless delete $running{$result->key()};

	  # Update scheduler variables
	  $num_ndb_tests-- if ($result->{ndb_test});

	  # Save result in completed list
	  push(@$completed, $result);

	}
	elsif ($line eq 'START'){
	  ; # Send first test
	}
	else {
	  mtr_error("Unknown response: '$line' from client");
	}

	# Find next test to schedule
	# - Try to use same configuration as worker used last time
	# - Limit number of parallel ndb tests

	my $next;
	my $second_best;
	for(my $i= 0; $i <= @$tests; $i++)
	{
	  my $t= $tests->[$i];

	  last unless defined $t;

	  if (run_testcase_check_skip_test($t)){
	    # Move the test to completed list
	    #mtr_report("skip - Moving test $i to completed");
	    push(@$completed, splice(@$tests, $i, 1));

	    # Since the test at pos $i was taken away, next
	    # test will also be at $i -> redo
	    redo;
	  }

	  # Limit number of parallell NDB tests
	  if ($t->{ndb_test} and $num_ndb_tests >= $max_ndb){
	    #mtr_report("Skipping, num ndb is already at max, $num_ndb_tests");
	    next;
	  }

	  # Second best choice is the first that does not fulfill
	  # any of the above conditions
	  if (!defined $second_best){
	    #mtr_report("Setting second_best to $i");
	    $second_best= $i;
	  }

	  # Smart allocation of next test within this thread.

	  if ($opt_reorder and $opt_parallel > 1 and defined $result)
	  {
	    my $wid= $result->{worker};
	    # Reserved for other thread, try next
	    next if (defined $t->{reserved} and $t->{reserved} != $wid);
	    if (! defined $t->{reserved})
	    {
	      # Force-restart not relevant when comparing *next* test
	      $t->{criteria} =~ s/force-restart$/no-restart/;
	      my $criteria= $t->{criteria};
	      # Reserve similar tests for this worker, but not too many
	      my $maxres= (@$tests - $i) / $opt_parallel + 1;
	      for (my $j= $i+1; $j <= $i + $maxres; $j++)
	      {
		my $tt= $tests->[$j];
		last unless defined $tt;
		last if $tt->{criteria} ne $criteria;
		$tt->{reserved}= $wid;
	      }
	    }
	  }

	  # At this point we have found next suitable test
	  $next= splice(@$tests, $i, 1);
	  last;
	}

	# Use second best choice if no other test has been found
	if (!$next and defined $second_best){
	  #mtr_report("Take second best choice $second_best");
	  mtr_error("Internal error, second best too large($second_best)")
	    if $second_best >  $#$tests;
	  $next= splice(@$tests, $second_best, 1);
	  delete $next->{reserved};
	}

	if ($next) {
	  # We don't need this any more
	  delete $next->{criteria};
	  $next->write_test($sock, 'TESTCASE');
	  $running{$next->key()}= $next;
	  $num_ndb_tests++ if ($next->{ndb_test});
	}
	else {
	  # No more test, tell child to exit
	  #mtr_report("Saying BYE to child");
	  print $sock "BYE\n";
	}
      }
    }

    # ----------------------------------------------------
    # Check if test suite timer expired
    # ----------------------------------------------------
    if ( has_expired($suite_timeout) )
    {
      mtr_report_stats("Timeout", $completed, 1);
      mtr_report("Test suite timeout! Terminating...");
      return undef;
    }
  }
}


sub run_worker ($) {
  my ($server_port, $thread_num)= @_;

  $SIG{INT}= sub { exit(1); };

  # Connect to server
  my $server = new IO::Socket::INET
    (
     PeerAddr => 'localhost',
     PeerPort => $server_port,
     Proto    => 'tcp'
    );
  mtr_error("Could not connect to server at port $server_port: $!")
    unless $server;

  # --------------------------------------------------------------------------
  # Set worker name
  # --------------------------------------------------------------------------
  report_option('name',"worker[$thread_num]");

  # --------------------------------------------------------------------------
  # Set different ports per thread
  # --------------------------------------------------------------------------
  set_build_thread_ports($thread_num);

  # --------------------------------------------------------------------------
  # Turn off verbosity in workers, unless explicitly specified
  # --------------------------------------------------------------------------
  report_option('verbose', undef) if ($opt_verbose == 0);

  environment_setup();

  # Read hello from server which it will send when shared
  # resources have been setup
  my $hello= <$server>;

  setup_vardir();
  check_running_as_root();

  if ( using_extern() ) {
    create_config_file_for_extern(%opts_extern);
  }

  # Ask server for first test
  print $server "START\n";

  while(my $line= <$server>){
    chomp($line);
    if ($line eq 'TESTCASE'){
      my $test= My::Test::read_test($server);
      #$test->print_test();

      # Clear comment and logfile, to avoid
      # reusing them from previous test
      delete($test->{'comment'});
      delete($test->{'logfile'});

      # A sanity check. Should this happen often we need to look at it.
      if (defined $test->{reserved} && $test->{reserved} != $thread_num) {
	my $tres= $test->{reserved};
	mtr_warning("Test reserved for w$tres picked up by w$thread_num");
      }
      $test->{worker} = $thread_num if $opt_parallel > 1;

      run_testcase($test);
      #$test->{result}= 'MTR_RES_PASSED';
      # Send it back, now with results set
      #$test->print_test();
      $test->write_test($server, 'TESTRESULT');
    }
    elsif ($line eq 'BYE'){
      mtr_report("Server said BYE");
      stop_all_servers($opt_shutdown_timeout);
      if ($opt_valgrind_mysqld) {
        valgrind_exit_reports();
      }
      if ( $opt_gprof ) {
	gprof_collect (find_mysqld($basedir), keys %gprof_dirs);
      }
      exit(0);
    }
    else {
      mtr_error("Could not understand server, '$line'");
    }
  }

  stop_all_servers();

  exit(1);
}


sub ignore_option {
  my ($opt, $value)= @_;
  mtr_report("Ignoring option '$opt'");
}



# Setup any paths that are $opt_vardir related
sub set_vardir {
  my ($vardir)= @_;

  $opt_vardir= $vardir;

  $path_vardir_trace= $opt_vardir;
  # Chop off any "c:", DBUG likes a unix path ex: c:/src/... => /src/...
  $path_vardir_trace=~ s/^\w://;

  # Location of my.cnf that all clients use
  $path_config_file= "$opt_vardir/my.cnf";

  $path_testlog=         "$opt_vardir/log/mysqltest.log";
  $path_current_testlog= "$opt_vardir/log/current_test";

}


sub command_line_setup {
  my $opt_comment;
  my $opt_usage;
  my $opt_list_options;

  # Read the command line options
  # Note: Keep list, and the order, in sync with usage at end of this file
  Getopt::Long::Configure("pass_through");
  my %options=(
             # Control what engine/variation to run
             'embedded-server'          => \$opt_embedded_server,
             'ps-protocol'              => \$opt_ps_protocol,
             'sp-protocol'              => \$opt_sp_protocol,
             'view-protocol'            => \$opt_view_protocol,
             'cursor-protocol'          => \$opt_cursor_protocol,
             'ssl|with-openssl'         => \$opt_ssl,
             'skip-ssl'                 => \$opt_skip_ssl,
             'compress'                 => \$opt_compress,
             'vs-config=s'                => \$opt_vs_config,

	     # Max number of parallel threads to use
	     'parallel=s'               => \$opt_parallel,

             # Config file to use as template for all tests
	     'defaults-file=s'          => \&collect_option,
	     # Extra config file to append to all generated configs
	     'defaults-extra-file=s'    => \&collect_option,

             # Control what test suites or cases to run
             'force'                    => \$opt_force,
             'with-ndbcluster-only'     => \&collect_option,
             'include-ndbcluster'       => \$opt_include_ndbcluster,
             'skip-ndbcluster|skip-ndb' => \$opt_skip_ndbcluster,
             'suite|suites=s'           => \$opt_suites,
             'extra-suites=s'           => \$opt_extra_suites,
             'skip-rpl'                 => \&collect_option,
             'skip-test=s'              => \&collect_option,
             'do-test=s'                => \&collect_option,
             'start-from=s'             => \&collect_option,
             'big-test'                 => \$opt_big_test,
	     'combination=s'            => \@opt_combinations,
             'skip-combinations'        => \&collect_option,
             'experimental=s'           => \@opt_experimentals,
	     'skip-im'                  => \&ignore_option,

             # Specify ports
	     'build-thread|mtr-build-thread=i' => \$opt_build_thread,
	     'port-base|mtr-port-base=i'       => \$opt_port_base,

             # Test case authoring
             'record'                   => \$opt_record,
             'check-testcases!'         => \$opt_check_testcases,
             'mark-progress'            => \$opt_mark_progress,

             # Extra options used when starting mysqld
             'mysqld=s'                 => \@opt_extra_mysqld_opt,

             # Run test on running server
             'extern=s'                  => \%opts_extern, # Append to hash

             # Debugging
             'debug'                    => \$opt_debug,
             'gdb'                      => \$opt_gdb,
             'client-gdb'               => \$opt_client_gdb,
             'manual-gdb'               => \$opt_manual_gdb,
             'manual-debug'             => \$opt_manual_debug,
             'ddd'                      => \$opt_ddd,
             'client-ddd'               => \$opt_client_ddd,
             'manual-ddd'               => \$opt_manual_ddd,
	     'debugger=s'               => \$opt_debugger,
	     'client-debugger=s'        => \$opt_client_debugger,
             'strace-client:s'          => \$opt_strace_client,
             'max-save-core=i'          => \$opt_max_save_core,
             'max-save-datadir=i'       => \$opt_max_save_datadir,
             'max-test-fail=i'          => \$opt_max_test_fail,

             # Coverage, profiling etc
             'gcov'                     => \$opt_gcov,
             'gprof'                    => \$opt_gprof,
             'valgrind|valgrind-all'    => \$opt_valgrind,
             'valgrind-mysqltest'       => \$opt_valgrind_mysqltest,
             'valgrind-mysqld'          => \$opt_valgrind_mysqld,
             'valgrind-options=s'       => sub {
	       my ($opt, $value)= @_;
	       # Deprecated option unless it's what we know pushbuild uses
	       if ($value eq "--gen-suppressions=all --show-reachable=yes") {
		 push(@valgrind_args, $_) for (split(' ', $value));
		 return;
	       }
	       die("--valgrind-options=s is deprecated. Use ",
		   "--valgrind-option=s, to be specified several",
		   " times if necessary");
	     },
             'valgrind-option=s'        => \@valgrind_args,
             'valgrind-path=s'          => \$opt_valgrind_path,
	     'callgrind'                => \$opt_callgrind,
	     'debug-sync-timeout=i'     => \$opt_debug_sync_timeout,

	     # Directories
             'tmpdir=s'                 => \$opt_tmpdir,
             'vardir=s'                 => \$opt_vardir,
             'mem'                      => \$opt_mem,
             'client-bindir=s'          => \$path_client_bindir,
             'client-libdir=s'          => \$path_client_libdir,

             # Misc
             'report-features'          => \$opt_report_features,
             'comment=s'                => \$opt_comment,
             'fast'                     => \$opt_fast,
	     'force-restart'            => \$opt_force_restart,
             'reorder!'                 => \$opt_reorder,
             'enable-disabled'          => \&collect_option,
             'verbose+'                 => \$opt_verbose,
             'verbose-restart'          => \&report_option,
             'sleep=i'                  => \$opt_sleep,
             'start-dirty'              => \$opt_start_dirty,
             'start-and-exit'           => \$opt_start_exit,
             'start'                    => \$opt_start,
	     'user-args'                => \$opt_user_args,
             'wait-all'                 => \$opt_wait_all,
	     'print-testcases'          => \&collect_option,
	     'repeat=i'                 => \$opt_repeat,
	     'retry=i'                  => \$opt_retry,
	     'retry-failure=i'          => \$opt_retry_failure,
             'timer!'                   => \&report_option,
             'user=s'                   => \$opt_user,
             'testcase-timeout=i'       => \$opt_testcase_timeout,
             'suite-timeout=i'          => \$opt_suite_timeout,
             'shutdown-timeout=i'       => \$opt_shutdown_timeout,
             'warnings!'                => \$opt_warnings,
	     'timestamp'                => \&report_option,
	     'timediff'                 => \&report_option,
	     'max-connections=i'        => \$opt_max_connections,

             'help|h'                   => \$opt_usage,
	       'list-options'             => \$opt_list_options,
	      );

  GetOptions(%options) or usage("Can't read options");

  usage("") if $opt_usage;
  list_options(\%options) if $opt_list_options;

  # --------------------------------------------------------------------------
  # Setup verbosity
  # --------------------------------------------------------------------------
  if ($opt_verbose != 0){
    report_option('verbose', $opt_verbose);
  }

  if ( -d "../sql" )
  {
    $source_dist=  1;
  }

  # Find the absolute path to the test directory
  $glob_mysql_test_dir= cwd();
  if ($glob_mysql_test_dir =~ / /)
  {
    die("Working directory \"$glob_mysql_test_dir\" contains space\n".
	"Bailing out, cannot function properly with space in path");
  }
  if (IS_CYGWIN)
  {
    # Use mixed path format i.e c:/path/to/
    $glob_mysql_test_dir= mixed_path($glob_mysql_test_dir);
  }

  # In most cases, the base directory we find everything relative to,
  # is the parent directory of the "mysql-test" directory. For source
  # distributions, TAR binary distributions and some other packages.
  $basedir= dirname($glob_mysql_test_dir);

  # In the RPM case, binaries and libraries are installed in the
  # default system locations, instead of having our own private base
  # directory. And we install "/usr/share/mysql-test". Moving up one
  # more directory relative to "mysql-test" gives us a usable base
  # directory for RPM installs.
  if ( ! $source_dist and ! -d "$basedir/bin" )
  {
    $basedir= dirname($basedir);
  }

  # Look for the client binaries directory
  if ($path_client_bindir)
  {
    # --client-bindir=path set on command line, check that the path exists
    $path_client_bindir= mtr_path_exists($path_client_bindir);
  }
  else
  {
    $path_client_bindir= mtr_path_exists("$basedir/client_release",
					 "$basedir/client_debug",
					 vs_config_dirs('client', ''),
					 "$basedir/client",
					 "$basedir/bin");
  }

  # Look for language files and charsetsdir, use same share
  $path_language=   mtr_path_exists("$basedir/share/mysql/english",
                                    "$basedir/sql/share/english",
                                    "$basedir/share/english");


  my $path_share= dirname($path_language);
  $path_charsetsdir=   mtr_path_exists("$path_share/charsets");

  if (using_extern())
  {
    # Connect to the running mysqld and find out what it supports
    collect_mysqld_features_from_running_server();
  }
  else
  {
    # Run the mysqld to find out what features are available
    collect_mysqld_features();
  }

  if ( $opt_comment )
  {
    mtr_report();
    mtr_print_thick_line('#');
    mtr_report("# $opt_comment");
    mtr_print_thick_line('#');
  }

  if ( @opt_experimentals )
  {
    # $^O on Windows considered not generic enough
    my $plat= (IS_WINDOWS) ? 'windows' : $^O;

    # read the list of experimental test cases from the files specified on
    # the command line
    $experimental_test_cases = [];
    foreach my $exp_file (@opt_experimentals)
    {
      open(FILE, "<", $exp_file)
	or mtr_error("Can't read experimental file: $exp_file");
      mtr_report("Using experimental file: $exp_file");
      while(<FILE>) {
	chomp;
	# remove comments (# foo) at the beginning of the line, or after a 
	# blank at the end of the line
	s/( +|^)#.*$//;
	# If @ platform specifier given, use this entry only if it contains
	# @<platform> or @!<xxx> where xxx != platform
	if (/\@.*/)
	{
	  next if (/\@!$plat/);
	  next unless (/\@$plat/ or /\@!/);
	  # Then remove @ and everything after it
	  s/\@.*$//;
	}
	# remove whitespace
	s/^ +//;              
	s/ +$//;
	# if nothing left, don't need to remember this line
	if ( $_ eq "" ) {
	  next;
	}
	# remember what is left as the name of another test case that should be
	# treated as experimental
	print " - $_\n";
	push @$experimental_test_cases, $_;
      }
      close FILE;
    }
  }

  foreach my $arg ( @ARGV )
  {
    if ( $arg =~ /^--skip-/ )
    {
      push(@opt_extra_mysqld_opt, $arg);
    }
    elsif ( $arg =~ /^--$/ )
    {
      # It is an effect of setting 'pass_through' in option processing
      # that the lone '--' separating options from arguments survives,
      # simply ignore it.
    }
    elsif ( $arg =~ /^-/ )
    {
      usage("Invalid option \"$arg\"");
    }
    else
    {
      push(@opt_cases, $arg);
    }
  }

  # --------------------------------------------------------------------------
  # Find out type of logging that are being used
  # --------------------------------------------------------------------------
  foreach my $arg ( @opt_extra_mysqld_opt )
  {
    if ( $arg =~ /binlog[-_]format=(\S+)/ )
    {
      # Save this for collect phase
      collect_option('binlog-format', $1);
      mtr_report("Using binlog format '$1'");
    }
  }


  # --------------------------------------------------------------------------
  # Find out default storage engine being used(if any)
  # --------------------------------------------------------------------------
  foreach my $arg ( @opt_extra_mysqld_opt )
  {
    if ( $arg =~ /default-storage-engine=(\S+)/ )
    {
      # Save this for collect phase
      collect_option('default-storage-engine', $1);
      mtr_report("Using default engine '$1'")
    }
  }

  if (IS_WINDOWS and defined $opt_mem) {
    mtr_report("--mem not supported on Windows, ignored");
    $opt_mem= undef;
  }

  if ($opt_port_base ne "auto")
  {
    if (my $rem= $opt_port_base % 10)
    {
      mtr_warning ("Port base $opt_port_base rounded down to multiple of 10");
      $opt_port_base-= $rem;
    }
    $opt_build_thread= $opt_port_base / 10 - 1000;
  }

  # --------------------------------------------------------------------------
  # Check if we should speed up tests by trying to run on tmpfs
  # --------------------------------------------------------------------------
  if ( defined $opt_mem)
  {
    mtr_error("Can't use --mem and --vardir at the same time ")
      if $opt_vardir;
    mtr_error("Can't use --mem and --tmpdir at the same time ")
      if $opt_tmpdir;

    # Search through list of locations that are known
    # to be "fast disks" to find a suitable location
    # Use --mem=<dir> as first location to look.
    my @tmpfs_locations= ($opt_mem, "/dev/shm", "/tmp");

    foreach my $fs (@tmpfs_locations)
    {
      if ( -d $fs )
      {
	my $template= "var_${opt_build_thread}_XXXX";
	$opt_mem= tempdir( $template, DIR => $fs, CLEANUP => 0);
	last;
      }
    }
  }

  # --------------------------------------------------------------------------
  # Set the "var/" directory, the base for everything else
  # --------------------------------------------------------------------------
  $default_vardir= "$glob_mysql_test_dir/var";
  if ( ! $opt_vardir )
  {
    $opt_vardir= $default_vardir;
  }

  # We make the path absolute, as the server will do a chdir() before usage
  unless ( $opt_vardir =~ m,^/, or
           (IS_WINDOWS and $opt_vardir =~ m,^[a-z]:/,i) )
  {
    # Make absolute path, relative test dir
    $opt_vardir= "$glob_mysql_test_dir/$opt_vardir";
  }

  set_vardir($opt_vardir);

  # --------------------------------------------------------------------------
  # Set the "tmp" directory
  # --------------------------------------------------------------------------
  if ( ! $opt_tmpdir )
  {
    $opt_tmpdir=       "$opt_vardir/tmp" unless $opt_tmpdir;

    if (check_socket_path_length("$opt_tmpdir/mysql_testsocket.sock"))
    {
      mtr_report("Too long tmpdir path '$opt_tmpdir'",
		 " creating a shorter one...");

      # Create temporary directory in standard location for temporary files
      $opt_tmpdir= tempdir( TMPDIR => 1, CLEANUP => 0 );
      mtr_report(" - using tmpdir: '$opt_tmpdir'\n");

      # Remember pid that created dir so it's removed by correct process
      $opt_tmpdir_pid= $$;
    }
  }
  $opt_tmpdir =~ s,/+$,,;       # Remove ending slash if any

  # --------------------------------------------------------------------------
  # fast option
  # --------------------------------------------------------------------------
  if ($opt_fast){
    $opt_shutdown_timeout= 0; # Kill processes instead of nice shutdown
  }

  # --------------------------------------------------------------------------
  # Check parallel value
  # --------------------------------------------------------------------------
  if ($opt_parallel ne "auto" && $opt_parallel < 1)
  {
    mtr_error("0 or negative parallel value makes no sense, use 'auto' or positive number");
  }

  # --------------------------------------------------------------------------
  # Record flag
  # --------------------------------------------------------------------------
  if ( $opt_record and ! @opt_cases )
  {
    mtr_error("Will not run in record mode without a specific test case");
  }

  if ( $opt_record ) {
    # Use only one worker with --record
    $opt_parallel= 1;
  }

  # --------------------------------------------------------------------------
  # Embedded server flag
  # --------------------------------------------------------------------------
  if ( $opt_embedded_server )
  {
    if ( IS_WINDOWS )
    {
      # Add the location for libmysqld.dll to the path.
      my $separator= ";";
      my $lib_mysqld=
        mtr_path_exists(vs_config_dirs('libmysqld',''));
      if ( IS_CYGWIN )
      {
	$lib_mysqld= posix_path($lib_mysqld);
	$separator= ":";
      }
      $ENV{'PATH'}= "$ENV{'PATH'}".$separator.$lib_mysqld;
    }
    $opt_skip_ssl= 1;              # Turn off use of SSL

    # Turn off use of bin log
    push(@opt_extra_mysqld_opt, "--skip-log-bin");

    if ( using_extern() )
    {
      mtr_error("Can't use --extern with --embedded-server");
    }


    if ($opt_gdb)
    {
      mtr_warning("Silently converting --gdb to --client-gdb in embedded mode");
      $opt_client_gdb= $opt_gdb;
      $opt_gdb= undef;
    }

    if ($opt_ddd)
    {
      mtr_warning("Silently converting --ddd to --client-ddd in embedded mode");
      $opt_client_ddd= $opt_ddd;
      $opt_ddd= undef;
    }

    if ($opt_debugger)
    {
      mtr_warning("Silently converting --debugger to --client-debugger in embedded mode");
      $opt_client_debugger= $opt_debugger;
      $opt_debugger= undef;
    }

    if ( $opt_gdb || $opt_ddd || $opt_manual_gdb || $opt_manual_ddd ||
	 $opt_manual_debug || $opt_debugger )
    {
      mtr_error("You need to use the client debug options for the",
		"embedded server. Ex: --client-gdb");
    }
  }

  # --------------------------------------------------------------------------
  # Big test flags
  # --------------------------------------------------------------------------
   if ( $opt_big_test )
   {
     $ENV{'BIG_TEST'}= 1;
   }

  # --------------------------------------------------------------------------
  # Gcov flag
  # --------------------------------------------------------------------------
  if ( ($opt_gcov or $opt_gprof) and ! $source_dist )
  {
    mtr_error("Coverage test needs the source - please use source dist");
  }

  # --------------------------------------------------------------------------
  # Check debug related options
  # --------------------------------------------------------------------------
  if ( $opt_gdb || $opt_client_gdb || $opt_ddd || $opt_client_ddd ||
       $opt_manual_gdb || $opt_manual_ddd || $opt_manual_debug ||
       $opt_debugger || $opt_client_debugger )
  {
    # Indicate that we are using debugger
    $glob_debugger= 1;
    if ( using_extern() )
    {
      mtr_error("Can't use --extern when using debugger");
    }
    # Set one week timeout (check-testcase timeout will be 1/10th)
    $opt_testcase_timeout= 7 * 24 * 60;
    $opt_suite_timeout= 7 * 24 * 60;
    # One day to shutdown
    $opt_shutdown_timeout= 24 * 60;
    # One day for PID file creation (this is given in seconds not minutes)
    $opt_start_timeout= 24 * 60 * 60;
  }

  # --------------------------------------------------------------------------
  # Modified behavior with --start options
  # --------------------------------------------------------------------------
  if ($opt_start or $opt_start_dirty or $opt_start_exit) {
    collect_option ('quick-collect', 1);
    $start_only= 1;
  }

  # --------------------------------------------------------------------------
  # Check use of user-args
  # --------------------------------------------------------------------------

  if ($opt_user_args) {
    mtr_error("--user-args only valid with --start options")
      unless $start_only;
    mtr_error("--user-args cannot be combined with named suites or tests")
      if $opt_suites || @opt_cases;
  }

  # --------------------------------------------------------------------------
  # Check use of wait-all
  # --------------------------------------------------------------------------

  if ($opt_wait_all && ! $start_only)
  {
    mtr_error("--wait-all can only be used with --start options");
  }

  # --------------------------------------------------------------------------
  # Check timeout arguments
  # --------------------------------------------------------------------------

  mtr_error("Invalid value '$opt_testcase_timeout' supplied ".
	    "for option --testcase-timeout")
    if ($opt_testcase_timeout <= 0);
  mtr_error("Invalid value '$opt_suite_timeout' supplied ".
	    "for option --testsuite-timeout")
    if ($opt_suite_timeout <= 0);

  # --------------------------------------------------------------------------
  # Check valgrind arguments
  # --------------------------------------------------------------------------
  if ( $opt_valgrind or $opt_valgrind_path or @valgrind_args)
  {
    mtr_report("Turning on valgrind for all executables");
    $opt_valgrind= 1;
    $opt_valgrind_mysqld= 1;
    $opt_valgrind_mysqltest= 1;

    # Increase the timeouts when running with valgrind
    $opt_testcase_timeout*= 10;
    $opt_suite_timeout*= 6;
    $opt_start_timeout*= 10;

  }
  elsif ( $opt_valgrind_mysqld )
  {
    mtr_report("Turning on valgrind for mysqld(s) only");
    $opt_valgrind= 1;
  }
  elsif ( $opt_valgrind_mysqltest )
  {
    mtr_report("Turning on valgrind for mysqltest and mysql_client_test only");
    $opt_valgrind= 1;
  }

  if ( $opt_callgrind )
  {
    mtr_report("Turning on valgrind with callgrind for mysqld(s)");
    $opt_valgrind= 1;
    $opt_valgrind_mysqld= 1;

    # Set special valgrind options unless options passed on command line
    push(@valgrind_args, "--trace-children=yes")
      unless @valgrind_args;
  }

  if ( $opt_valgrind )
  {
    # Set valgrind_options to default unless already defined
    push(@valgrind_args, @default_valgrind_args)
      unless @valgrind_args;

    # Don't add --quiet; you will loose the summary reports.

    mtr_report("Running valgrind with options \"",
	       join(" ", @valgrind_args), "\"");
  }

  mtr_report("Checking supported features...");

  check_ndbcluster_support(\%mysqld_variables);
  check_ssl_support(\%mysqld_variables);
  check_debug_support(\%mysqld_variables);

  executable_setup();

}


#
# To make it easier for different devs to work on the same host,
# an environment variable can be used to control all ports. A small
# number is to be used, 0 - 16 or similar.
#
# Note the MASTER_MYPORT has to be set the same in all 4.x and 5.x
# versions of this script, else a 4.0 test run might conflict with a
# 5.1 test run, even if different MTR_BUILD_THREAD is used. This means
# all port numbers might not be used in this version of the script.
#
# Also note the limitation of ports we are allowed to hand out. This
# differs between operating systems and configuration, see
# http://www.ncftp.com/ncftpd/doc/misc/ephemeral_ports.html
# But a fairly safe range seems to be 5001 - 32767
#
sub set_build_thread_ports($) {
  my $thread= shift || 0;

  if ( lc($opt_build_thread) eq 'auto' ) {
    my $found_free = 0;
    $build_thread = 300;	# Start attempts from here
    while (! $found_free)
    {
      $build_thread= mtr_get_unique_id($build_thread, 349);
      if ( !defined $build_thread ) {
        mtr_error("Could not get a unique build thread id");
      }
      $found_free= check_ports_free($build_thread);
      # If not free, release and try from next number
      if (! $found_free) {
        mtr_release_unique_id();
        $build_thread++;
      }
    }
  }
  else
  {
    $build_thread = $opt_build_thread + $thread - 1;
    if (! check_ports_free($build_thread)) {
      # Some port was not free(which one has already been printed)
      mtr_error("Some port(s) was not free")
    }
  }
  $ENV{MTR_BUILD_THREAD}= $build_thread;

  # Calculate baseport
  $baseport= $build_thread * 10 + 10000;
  if ( $baseport < 5001 or $baseport + 9 >= 32767 )
  {
    mtr_error("MTR_BUILD_THREAD number results in a port",
              "outside 5001 - 32767",
              "($baseport - $baseport + 9)");
  }

  mtr_report("Using MTR_BUILD_THREAD $build_thread,",
	     "with reserved ports $baseport..".($baseport+9));

}


sub collect_mysqld_features {
  my $found_variable_list_start= 0;
  my $use_tmpdir;
  if ( defined $opt_tmpdir and -d $opt_tmpdir){
    # Create the tempdir in $opt_tmpdir
    $use_tmpdir= $opt_tmpdir;
  }
  my $tmpdir= tempdir(CLEANUP => 0, # Directory removed by this function
		      DIR => $use_tmpdir);

  #
  # Execute "mysqld --no-defaults --help --verbose" to get a
  # list of all features and settings
  #
  # --no-defaults and --skip-grant-tables are to avoid loading
  # system-wide configs and plugins
  #
  # --datadir must exist, mysqld will chdir into it
  #
  my $args;
  mtr_init_args(\$args);
  mtr_add_arg($args, "--no-defaults");
  mtr_add_arg($args, "--datadir=%s", mixed_path($tmpdir));
  mtr_add_arg($args, "--language=%s", $path_language);
  mtr_add_arg($args, "--skip-grant-tables");
  mtr_add_arg($args, "--verbose");
  mtr_add_arg($args, "--help");

  # Need --user=root if running as *nix root user
  if (!IS_WINDOWS and $> == 0)
  {
    mtr_add_arg($args, "--user=root");
  }

  my $exe_mysqld= find_mysqld($basedir);
  my $cmd= join(" ", $exe_mysqld, @$args);
  my $list= `$cmd`;

  foreach my $line (split('\n', $list))
  {
    # First look for version
    if ( !$mysql_version_id )
    {
      # Look for version
      my $exe_name= basename($exe_mysqld);
      mtr_verbose("exe_name: $exe_name");
      if ( $line =~ /^\S*$exe_name\s\sVer\s([0-9]*)\.([0-9]*)\.([0-9]*)([^\s]*)/ )
      {
	#print "Major: $1 Minor: $2 Build: $3\n";
	$mysql_version_id= $1*10000 + $2*100 + $3;
	#print "mysql_version_id: $mysql_version_id\n";
	mtr_report("MySQL Version $1.$2.$3");
	$mysql_version_extra= $4;
      }
    }
    else
    {
      if (!$found_variable_list_start)
      {
	# Look for start of variables list
	if ( $line =~ /[\-]+\s[\-]+/ )
	{
	  $found_variable_list_start= 1;
	}
      }
      else
      {
	# Put variables into hash
	if ( $line =~ /^([\S]+)[ \t]+(.*?)\r?$/ )
	{
	  # print "$1=\"$2\"\n";
	  $mysqld_variables{$1}= $2;
	}
	else
	{
	  # The variable list is ended with a blank line
	  if ( $line =~ /^[\s]*$/ )
	  {
	    last;
	  }
	  else
	  {
	    # Send out a warning, we should fix the variables that has no
	    # space between variable name and it's value
	    # or should it be fixed width column parsing? It does not
	    # look like that in function my_print_variables in my_getopt.c
	    mtr_warning("Could not parse variable list line : $line");
	  }
	}
      }
    }
  }
  rmtree($tmpdir);
  mtr_error("Could not find version of MySQL") unless $mysql_version_id;
  mtr_error("Could not find variabes list") unless $found_variable_list_start;

}



sub collect_mysqld_features_from_running_server ()
{
  my $mysql= mtr_exe_exists("$path_client_bindir/mysql");

  my $args;
  mtr_init_args(\$args);

  mtr_add_arg($args, "--no-defaults");
  mtr_add_arg($args, "--user=%s", $opt_user);

  while (my ($option, $value)= each( %opts_extern )) {
    mtr_add_arg($args, "--$option=$value");
  }

  mtr_add_arg($args, "--silent"); # Tab separated output
  mtr_add_arg($args, "-e '%s'", "use mysql; SHOW VARIABLES");
  my $cmd= "$mysql " . join(' ', @$args);
  mtr_verbose("cmd: $cmd");

  my $list = `$cmd` or
    mtr_error("Could not connect to extern server using command: '$cmd'");
  foreach my $line (split('\n', $list ))
  {
    # Put variables into hash
    if ( $line =~ /^([\S]+)[ \t]+(.*?)\r?$/ )
    {
      # print "$1=\"$2\"\n";
      $mysqld_variables{$1}= $2;
    }
  }

  # "Convert" innodb flag
  $mysqld_variables{'innodb'}= "ON"
    if ($mysqld_variables{'have_innodb'} eq "YES");

  # Parse version
  my $version_str= $mysqld_variables{'version'};
  if ( $version_str =~ /^([0-9]*)\.([0-9]*)\.([0-9]*)/ )
  {
    #print "Major: $1 Minor: $2 Build: $3\n";
    $mysql_version_id= $1*10000 + $2*100 + $3;
    #print "mysql_version_id: $mysql_version_id\n";
    mtr_report("MySQL Version $1.$2.$3");
  }
  mtr_error("Could not find version of MySQL") unless $mysql_version_id;
}

sub find_mysqld {
  my ($mysqld_basedir)= @_;

  my @mysqld_names= ("mysqld", "mysqld-max-nt", "mysqld-max",
		     "mysqld-nt");

  if ( $opt_debug ){
    # Put mysqld-debug first in the list of binaries to look for
    mtr_verbose("Adding mysqld-debug first in list of binaries to look for");
    unshift(@mysqld_names, "mysqld-debug");
  }

  return my_find_bin($mysqld_basedir,
		     ["sql", "libexec", "sbin", "bin"],
		     [@mysqld_names]);
}


sub executable_setup () {

  #
  # Check if libtool is available in this distribution/clone
  # we need it when valgrinding or debugging non installed binary
  # Otherwise valgrind will valgrind the libtool wrapper or bash
  # and gdb will not find the real executable to debug
  #
  if ( -x "../libtool")
  {
    $exe_libtool= "../libtool";
    if ($opt_valgrind or $glob_debugger)
    {
      mtr_report("Using \"$exe_libtool\" when running valgrind or debugger");
    }
  }

  # Look for the client binaries
  $exe_mysqladmin=     mtr_exe_exists("$path_client_bindir/mysqladmin");
  $exe_mysql=          mtr_exe_exists("$path_client_bindir/mysql");

  if ( ! $opt_skip_ndbcluster )
  {
    # Look for single threaded NDB
    $exe_ndbd=
      my_find_bin($basedir,
		  ["storage/ndb/src/kernel", "libexec", "sbin", "bin"],
		  "ndbd");

    # Look for multi threaded NDB
    $exe_ndbmtd=
      my_find_bin($basedir,
		  ["storage/ndb/src/kernel", "libexec", "sbin", "bin"],
		  "ndbmtd", NOT_REQUIRED);
    if ($exe_ndbmtd)
    {
      my $mtr_ndbmtd = $ENV{MTR_NDBMTD};
      if ($mtr_ndbmtd)
      {
	mtr_report(" - multi threaded ndbd found, will be used always");
	$exe_ndbd = $exe_ndbmtd;
      }
      else
      {
	mtr_report(" - multi threaded ndbd found, will be ".
		   "used \"round robin\"");
      }
    }


    $exe_ndb_mgmd=
      my_find_bin($basedir,
		  ["storage/ndb/src/mgmsrv", "libexec", "sbin", "bin"],
		  "ndb_mgmd");

    $exe_ndb_mgm=
      my_find_bin($basedir,
                  ["storage/ndb/src/mgmclient", "libexec", "sbin", "bin"],
                  "ndb_mgm");

    $exe_ndb_waiter=
      my_find_bin($basedir,
		  ["storage/ndb/tools/", "bin"],
		  "ndb_waiter");

  }

  # Look for mysqltest executable
  if ( $opt_embedded_server )
  {
    $exe_mysqltest=
      mtr_exe_exists(vs_config_dirs('libmysqld/examples','mysqltest_embedded'),
                     "$basedir/libmysqld/examples/mysqltest_embedded",
                     "$path_client_bindir/mysqltest_embedded");
  }
  else
  {
    $exe_mysqltest= mtr_exe_exists("$path_client_bindir/mysqltest");
  }

}


sub client_debug_arg($$) {
  my ($args, $client_name)= @_;

  if ( $opt_debug ) {
    mtr_add_arg($args,
		"--debug=d:t:A,%s/log/%s.trace",
		$path_vardir_trace, $client_name)
  }
}


sub mysql_fix_arguments () {

  return "" if ( IS_WINDOWS );

  my $exe=
    mtr_script_exists("$basedir/scripts/mysql_fix_privilege_tables",
		      "$path_client_bindir/mysql_fix_privilege_tables");
  my $args;
  mtr_init_args(\$args);
  mtr_add_arg($args, "--defaults-file=%s", $path_config_file);

  mtr_add_arg($args, "--basedir=%s", $basedir);
  mtr_add_arg($args, "--bindir=%s", $path_client_bindir);
  mtr_add_arg($args, "--verbose");
  return mtr_args2str($exe, @$args);
}


sub client_arguments ($;$) {
  my $client_name= shift;
  my $group_suffix= shift;
  my $client_exe= mtr_exe_exists("$path_client_bindir/$client_name");

  my $args;
  mtr_init_args(\$args);
  mtr_add_arg($args, "--defaults-file=%s", $path_config_file);
  if (defined($group_suffix)) {
    mtr_add_arg($args, "--defaults-group-suffix=%s", $group_suffix);
    client_debug_arg($args, "$client_name-$group_suffix");
  }
  else
  {
    client_debug_arg($args, $client_name);
  }
  return mtr_args2str($client_exe, @$args);
}


sub mysqlslap_arguments () {
  my $exe= mtr_exe_maybe_exists("$path_client_bindir/mysqlslap");
  if ( $exe eq "" ) {
    # mysqlap was not found

    if (defined $mysql_version_id and $mysql_version_id >= 50100 ) {
      mtr_error("Could not find the mysqlslap binary");
    }
    return ""; # Don't care about mysqlslap
  }

  my $args;
  mtr_init_args(\$args);
  mtr_add_arg($args, "--defaults-file=%s", $path_config_file);
  client_debug_arg($args, "mysqlslap");
  return mtr_args2str($exe, @$args);
}


sub mysqldump_arguments ($) {
  my($group_suffix) = @_;
  my $exe= mtr_exe_exists("$path_client_bindir/mysqldump");

  my $args;
  mtr_init_args(\$args);
  mtr_add_arg($args, "--defaults-file=%s", $path_config_file);
  mtr_add_arg($args, "--defaults-group-suffix=%s", $group_suffix);
  client_debug_arg($args, "mysqldump-$group_suffix");
  return mtr_args2str($exe, @$args);
}


sub mysql_client_test_arguments(){
  my $exe;
  # mysql_client_test executable may _not_ exist
  if ( $opt_embedded_server ) {
    $exe= mtr_exe_maybe_exists(
            vs_config_dirs('libmysqld/examples','mysql_client_test_embedded'),
	      "$basedir/libmysqld/examples/mysql_client_test_embedded",
		"$basedir/bin/mysql_client_test_embedded");
  } else {
    $exe= mtr_exe_maybe_exists(vs_config_dirs('tests', 'mysql_client_test'),
			       "$basedir/tests/mysql_client_test",
			       "$basedir/bin/mysql_client_test");
  }

  my $args;
  mtr_init_args(\$args);
  if ( $opt_valgrind_mysqltest ) {
    valgrind_arguments($args, \$exe);
  }
  mtr_add_arg($args, "--defaults-file=%s", $path_config_file);
  mtr_add_arg($args, "--testcase");
  mtr_add_arg($args, "--vardir=$opt_vardir");
  client_debug_arg($args,"mysql_client_test");

  return mtr_args2str($exe, @$args);
}


#
# Set environment to be used by childs of this process for
# things that are constant during the whole lifetime of mysql-test-run
#
sub environment_setup {

  umask(022);

  my @ld_library_paths;

  if ($path_client_libdir)
  {
    # Use the --client-libdir passed on commandline
    push(@ld_library_paths, "$path_client_libdir");
  }
  else
  {
    # Setup LD_LIBRARY_PATH so the libraries from this distro/clone
    # are used in favor of the system installed ones
    if ( $source_dist )
    {
      push(@ld_library_paths, "$basedir/libmysql/.libs/",
	   "$basedir/libmysql_r/.libs/",
	   "$basedir/zlib/.libs/");
    }
    else
    {
      push(@ld_library_paths, "$basedir/lib", "$basedir/lib/mysql");
    }
  }

  # --------------------------------------------------------------------------
  # Add the path where libndbclient can be found
  # --------------------------------------------------------------------------
  if ( !$opt_skip_ndbcluster )
  {
    push(@ld_library_paths,  "$basedir/storage/ndb/src/.libs");
  }

  # --------------------------------------------------------------------------
  # Add the path where mysqld will find udf_example.so
  # --------------------------------------------------------------------------
  my $lib_udf_example=
    mtr_file_exists(vs_config_dirs('sql', 'udf_example.dll'),
		    "$basedir/sql/.libs/udf_example.so",);

  if ( $lib_udf_example )
  {
    push(@ld_library_paths, dirname($lib_udf_example));
  }

  $ENV{'UDF_EXAMPLE_LIB'}=
    ($lib_udf_example ? basename($lib_udf_example) : "");
  $ENV{'UDF_EXAMPLE_LIB_OPT'}= "--plugin-dir=".
    ($lib_udf_example ? dirname($lib_udf_example) : "");

  # --------------------------------------------------------------------------
  # Add the path where mysqld will find ha_example.so
  # --------------------------------------------------------------------------
  if ($mysql_version_id >= 50100) {
    my $plugin_filename;
    if (IS_WINDOWS)
    {
       $plugin_filename = "ha_example.dll";
    }
    else 
    {
       $plugin_filename = "ha_example.so";
    }
    my $lib_example_plugin=
      mtr_file_exists(vs_config_dirs('storage/example',$plugin_filename),
		      "$basedir/storage/example/.libs/".$plugin_filename,
                      "$basedir/lib/mysql/plugin/".$plugin_filename);
    $ENV{'EXAMPLE_PLUGIN'}=
      ($lib_example_plugin ? basename($lib_example_plugin) : "");
    $ENV{'EXAMPLE_PLUGIN_OPT'}= "--plugin-dir=".
      ($lib_example_plugin ? dirname($lib_example_plugin) : "");

    $ENV{'HA_EXAMPLE_SO'}="'".$plugin_filename."'";
    $ENV{'EXAMPLE_PLUGIN_LOAD'}="--plugin_load=EXAMPLE=".$plugin_filename;
  }

  # ----------------------------------------------------
  # Add the path where mysqld will find mypluglib.so
  # ----------------------------------------------------
  my $lib_simple_parser=
    mtr_file_exists(vs_config_dirs('plugin/fulltext', 'mypluglib.dll'),
		    "$basedir/plugin/fulltext/.libs/mypluglib.so",);

  $ENV{'SIMPLE_PARSER'}=
    ($lib_simple_parser ? basename($lib_simple_parser) : "");
  $ENV{'SIMPLE_PARSER_OPT'}= "--plugin-dir=".
    ($lib_simple_parser ? dirname($lib_simple_parser) : "");

  # --------------------------------------------------------------------------
  # Valgrind need to be run with debug libraries otherwise it's almost
  # impossible to add correct supressions, that means if "/usr/lib/debug"
  # is available, it should be added to
  # LD_LIBRARY_PATH
  #
  # But pthread is broken in libc6-dbg on Debian <= 3.1 (see Debian
  # bug 399035, http://bugs.debian.org/cgi-bin/bugreport.cgi?bug=399035),
  # so don't change LD_LIBRARY_PATH on that platform.
  # --------------------------------------------------------------------------
  my $debug_libraries_path= "/usr/lib/debug";
  my $deb_version;
  if (  $opt_valgrind and -d $debug_libraries_path and
        (! -e '/etc/debian_version' or
	 ($deb_version=
	    mtr_grab_file('/etc/debian_version')) !~ /^[0-9]+\.[0-9]$/ or
         $deb_version > 3.1 ) )
  {
    push(@ld_library_paths, $debug_libraries_path);
  }

  $ENV{'LD_LIBRARY_PATH'}= join(":", @ld_library_paths,
				$ENV{'LD_LIBRARY_PATH'} ?
				split(':', $ENV{'LD_LIBRARY_PATH'}) : ());
  mtr_debug("LD_LIBRARY_PATH: $ENV{'LD_LIBRARY_PATH'}");

  $ENV{'DYLD_LIBRARY_PATH'}= join(":", @ld_library_paths,
				  $ENV{'DYLD_LIBRARY_PATH'} ?
				  split(':', $ENV{'DYLD_LIBRARY_PATH'}) : ());
  mtr_debug("DYLD_LIBRARY_PATH: $ENV{'DYLD_LIBRARY_PATH'}");

  # The environment variable used for shared libs on AIX
  $ENV{'SHLIB_PATH'}= join(":", @ld_library_paths,
                           $ENV{'SHLIB_PATH'} ?
                           split(':', $ENV{'SHLIB_PATH'}) : ());
  mtr_debug("SHLIB_PATH: $ENV{'SHLIB_PATH'}");

  # The environment variable used for shared libs on hp-ux
  $ENV{'LIBPATH'}= join(":", @ld_library_paths,
                        $ENV{'LIBPATH'} ?
                        split(':', $ENV{'LIBPATH'}) : ());
  mtr_debug("LIBPATH: $ENV{'LIBPATH'}");

  $ENV{'CHARSETSDIR'}=              $path_charsetsdir;
  $ENV{'UMASK'}=              "0660"; # The octal *string*
  $ENV{'UMASK_DIR'}=          "0770"; # The octal *string*

  #
  # MySQL tests can produce output in various character sets
  # (especially, ctype_xxx.test). To avoid confusing Perl
  # with output which is incompatible with the current locale
  # settings, we reset the current values of LC_ALL and LC_CTYPE to "C".
  # For details, please see
  # Bug#27636 tests fails if LC_* variables set to *_*.UTF-8
  #
  $ENV{'LC_ALL'}=             "C";
  $ENV{'LC_CTYPE'}=           "C";

  $ENV{'LC_COLLATE'}=         "C";
  $ENV{'USE_RUNNING_SERVER'}= using_extern();
  $ENV{'MYSQL_TEST_DIR'}=     $glob_mysql_test_dir;
  $ENV{'DEFAULT_MASTER_PORT'}= $mysqld_variables{'master-port'} || 3306;
  $ENV{'MYSQL_TMP_DIR'}=      $opt_tmpdir;
  $ENV{'MYSQLTEST_VARDIR'}=   $opt_vardir;

  # ----------------------------------------------------
  # Setup env for NDB
  # ----------------------------------------------------
  if ( ! $opt_skip_ndbcluster )
  {
    $ENV{'NDB_NDBD'}=$exe_ndbd;

    $ENV{'NDB_MGM'}=
      native_path(my_find_bin($basedir,
		  ["storage/ndb/src/mgmclient", "bin"],
		  "ndb_mgm"));

    $ENV{'NDB_WAITER'}=
      native_path(my_find_bin($basedir,
		  ["storage/ndb/tools", "bin"],
		  "ndb_waiter"));

    $ENV{'NDB_RESTORE'}=
      native_path(my_find_bin($basedir,
		  ["storage/ndb/tools", "bin"],
		  "ndb_restore"));

    $ENV{'NDB_CONFIG'}=
      native_path(my_find_bin($basedir,
		  ["storage/ndb/tools", "bin"],
		  "ndb_config"));

    $ENV{'NDB_SELECT_ALL'}=
      native_path(my_find_bin($basedir,
		  ["storage/ndb/tools", "bin"],
		  "ndb_select_all"));

    $ENV{'NDB_DROP_TABLE'}=
      native_path(my_find_bin($basedir,
		  ["storage/ndb/tools", "bin"],
		  "ndb_drop_table"));

    $ENV{'NDB_DESC'}=
      native_path(my_find_bin($basedir,
		  ["storage/ndb/tools", "bin"],
		  "ndb_desc"));

    $ENV{'NDB_SHOW_TABLES'}=
      native_path(my_find_bin($basedir,
		  ["storage/ndb/tools", "bin"],
		  "ndb_show_tables"));

    $ENV{'NDB_TOOLS_DIR'}=
      native_path(my_find_dir($basedir,
		  ["storage/ndb/tools", "bin"]));

    $ENV{'NDB_EXAMPLES_DIR'}=
      native_path(my_find_dir($basedir,
		  ["storage/ndb/ndbapi-examples", "bin"]));

    $ENV{'NDB_EXAMPLES_BINARY'}=
      native_path(my_find_bin($basedir,
		  ["storage/ndb/ndbapi-examples/ndbapi_simple", "bin"],
		  "ndbapi_simple", NOT_REQUIRED));

    my $path_ndb_testrun_log= native_path("$opt_vardir/log/ndb_testrun.log");
    $ENV{'NDB_TOOLS_OUTPUT'}=         $path_ndb_testrun_log;
    $ENV{'NDB_EXAMPLES_OUTPUT'}=      $path_ndb_testrun_log;
  }

  # ----------------------------------------------------
  # mysql clients
  # ----------------------------------------------------
  $ENV{'MYSQL_CHECK'}=              client_arguments("mysqlcheck");
  $ENV{'MYSQL_DUMP'}=               mysqldump_arguments(".1");
  $ENV{'MYSQL_DUMP_SLAVE'}=         mysqldump_arguments(".2");
  $ENV{'MYSQL_SLAP'}=               mysqlslap_arguments();
  $ENV{'MYSQL_IMPORT'}=             client_arguments("mysqlimport");
  $ENV{'MYSQL_SHOW'}=               client_arguments("mysqlshow");
  $ENV{'MYSQL_BINLOG'}=             client_arguments("mysqlbinlog");
  $ENV{'MYSQL'}=                    client_arguments("mysql");
  $ENV{'MYSQL_SLAVE'}=              client_arguments("mysql", ".2");
  $ENV{'MYSQL_UPGRADE'}=            client_arguments("mysql_upgrade");
  $ENV{'MYSQLADMIN'}=               native_path($exe_mysqladmin);
  $ENV{'MYSQL_CLIENT_TEST'}=        mysql_client_test_arguments();
  $ENV{'MYSQL_FIX_SYSTEM_TABLES'}=  mysql_fix_arguments();
  $ENV{'EXE_MYSQL'}=                $exe_mysql;

  # ----------------------------------------------------
  # bug25714 executable may _not_ exist in
  # some versions, test using it should be skipped
  # ----------------------------------------------------
  my $exe_bug25714=
      mtr_exe_maybe_exists(vs_config_dirs('tests', 'bug25714'),
                           "$basedir/tests/bug25714");
  $ENV{'MYSQL_BUG25714'}=  native_path($exe_bug25714);

  # ----------------------------------------------------
  # mysql_fix_privilege_tables.sql
  # ----------------------------------------------------
  my $file_mysql_fix_privilege_tables=
    mtr_file_exists("$basedir/scripts/mysql_fix_privilege_tables.sql",
		    "$basedir/share/mysql_fix_privilege_tables.sql",
		    "$basedir/share/mysql/mysql_fix_privilege_tables.sql");
  $ENV{'MYSQL_FIX_PRIVILEGE_TABLES'}=  $file_mysql_fix_privilege_tables;

  # ----------------------------------------------------
  # my_print_defaults
  # ----------------------------------------------------
  my $exe_my_print_defaults=
    mtr_exe_exists(vs_config_dirs('extra', 'my_print_defaults'),
		   "$path_client_bindir/my_print_defaults",
		   "$basedir/extra/my_print_defaults");
  $ENV{'MYSQL_MY_PRINT_DEFAULTS'}= native_path($exe_my_print_defaults);

  # ----------------------------------------------------
  # Setup env so childs can execute myisampack and myisamchk
  # ----------------------------------------------------
  $ENV{'MYISAMCHK'}= native_path(mtr_exe_exists(
                       vs_config_dirs('storage/myisam', 'myisamchk'),
                       vs_config_dirs('myisam', 'myisamchk'),
                       "$path_client_bindir/myisamchk",
                       "$basedir/storage/myisam/myisamchk",
                       "$basedir/myisam/myisamchk"));
  $ENV{'MYISAMPACK'}= native_path(mtr_exe_exists(
                        vs_config_dirs('storage/myisam', 'myisampack'),
                        vs_config_dirs('myisam', 'myisampack'),
                        "$path_client_bindir/myisampack",
                        "$basedir/storage/myisam/myisampack",
                        "$basedir/myisam/myisampack"));

  # ----------------------------------------------------
  # mysqlhotcopy
  # ----------------------------------------------------
  my $mysqlhotcopy=
    mtr_pl_maybe_exists("$basedir/scripts/mysqlhotcopy");
  # Since mysqltest interprets the real path as "false" in an if,
  # use 1 ("true") to indicate "not exists" so it can be tested for
  $ENV{'MYSQLHOTCOPY'}= $mysqlhotcopy || 1;

  # ----------------------------------------------------
  # perror
  # ----------------------------------------------------
  my $exe_perror= mtr_exe_exists(vs_config_dirs('extra', 'perror'),
				 "$basedir/extra/perror",
				 "$path_client_bindir/perror");
  $ENV{'MY_PERROR'}= native_path($exe_perror);

  # Create an environment variable to make it possible
  # to detect that valgrind is being used from test cases
  $ENV{'VALGRIND_TEST'}= $opt_valgrind;

  # Add dir of this perl to aid mysqltest in finding perl
  my $perldir= dirname($^X);
  my $pathsep= ":";
  $pathsep= ";" if IS_WINDOWS && ! IS_CYGWIN;
  $ENV{'PATH'}= "$ENV{'PATH'}".$pathsep.$perldir;
}



#
# Remove var and any directories in var/ created by previous
# tests
#
sub remove_stale_vardir () {

  mtr_report("Removing old var directory...");

  # Safety!
  mtr_error("No, don't remove the vardir when running with --extern")
    if using_extern();

  mtr_verbose("opt_vardir: $opt_vardir");
  if ( $opt_vardir eq $default_vardir )
  {
    #
    # Running with "var" in mysql-test dir
    #
    if ( -l $opt_vardir)
    {
      # var is a symlink

      if ( $opt_mem )
      {
	# Remove the directory which the link points at
	mtr_verbose("Removing " . readlink($opt_vardir));
	rmtree(readlink($opt_vardir));

	# Remove the "var" symlink
	mtr_verbose("unlink($opt_vardir)");
	unlink($opt_vardir);
      }
      else
      {
	# Some users creates a soft link in mysql-test/var to another area
	# - allow it, but remove all files in it

	mtr_report(" - WARNING: Using the 'mysql-test/var' symlink");

	# Make sure the directory where it points exist
	mtr_error("The destination for symlink $opt_vardir does not exist")
	  if ! -d readlink($opt_vardir);

	foreach my $bin ( glob("$opt_vardir/*") )
	{
	  mtr_verbose("Removing bin $bin");
	  rmtree($bin);
	}
      }
    }
    else
    {
      # Remove the entire "var" dir
      mtr_verbose("Removing $opt_vardir/");
      rmtree("$opt_vardir/");
    }

    if ( $opt_mem )
    {
      # A symlink from var/ to $opt_mem will be set up
      # remove the $opt_mem dir to assure the symlink
      # won't point at an old directory
      mtr_verbose("Removing $opt_mem");
      rmtree($opt_mem);
    }

  }
  else
  {
    #
    # Running with "var" in some other place
    #

    # Remove the var/ dir in mysql-test dir if any
    # this could be an old symlink that shouldn't be there
    mtr_verbose("Removing $default_vardir");
    rmtree($default_vardir);

    # Remove the "var" dir
    mtr_verbose("Removing $opt_vardir/");
    rmtree("$opt_vardir/");
  }
  # Remove the "tmp" dir
  mtr_verbose("Removing $opt_tmpdir/");
  rmtree("$opt_tmpdir/");
}



#
# Create var and the directories needed in var
#
sub setup_vardir() {
  mtr_report("Creating var directory '$opt_vardir'...");

  if ( $opt_vardir eq $default_vardir )
  {
    #
    # Running with "var" in mysql-test dir
    #
    if ( -l $opt_vardir )
    {
      #  it's a symlink

      # Make sure the directory where it points exist
      mtr_error("The destination for symlink $opt_vardir does not exist")
	if ! -d readlink($opt_vardir);
    }
    elsif ( $opt_mem )
    {
      # Runinng with "var" as a link to some "memory" location, normally tmpfs
      mtr_verbose("Creating $opt_mem");
      mkpath($opt_mem);

      mtr_report(" - symlinking 'var' to '$opt_mem'");
      symlink($opt_mem, $opt_vardir);
    }
  }

  if ( ! -d $opt_vardir )
  {
    mtr_verbose("Creating $opt_vardir");
    mkpath($opt_vardir);
  }

  # Ensure a proper error message if vardir couldn't be created
  unless ( -d $opt_vardir and -w $opt_vardir )
  {
    mtr_error("Writable 'var' directory is needed, use the " .
	      "'--vardir=<path>' option");
  }

  mkpath("$opt_vardir/log");
  mkpath("$opt_vardir/run");

  # Create var/tmp and tmp - they might be different
  mkpath("$opt_vardir/tmp");
  mkpath($opt_tmpdir) if ($opt_tmpdir ne "$opt_vardir/tmp");

  # On some operating systems, there is a limit to the length of a
  # UNIX domain socket's path far below PATH_MAX.
  # Don't allow that to happen
  if (check_socket_path_length("$opt_tmpdir/testsocket.sock")){
    mtr_error("Socket path '$opt_tmpdir' too long, it would be ",
	      "truncated and thus not possible to use for connection to ",
	      "MySQL Server. Set a shorter with --tmpdir=<path> option");
  }

  # copy all files from std_data into var/std_data
  # and make them world readable
  copytree("$glob_mysql_test_dir/std_data", "$opt_vardir/std_data", "0022");

  # Remove old log files
  foreach my $name (glob("r/*.progress r/*.log r/*.warnings"))
  {
    unlink($name);
  }
}


#
# Check if running as root
# i.e a file can be read regardless what mode we set it to
#
sub  check_running_as_root () {
  my $test_file= "$opt_vardir/test_running_as_root.txt";
  mtr_tofile($test_file, "MySQL");
  chmod(oct("0000"), $test_file);

  my $result="";
  if (open(FILE,"<",$test_file))
  {
    $result= join('', <FILE>);
    close FILE;
  }

  # Some filesystems( for example CIFS) allows reading a file
  # although mode was set to 0000, but in that case a stat on
  # the file will not return 0000
  my $file_mode= (stat($test_file))[2] & 07777;

  mtr_verbose("result: $result, file_mode: $file_mode");
  if ($result eq "MySQL" && $file_mode == 0)
  {
    mtr_warning("running this script as _root_ will cause some " .
                "tests to be skipped");
    $ENV{'MYSQL_TEST_ROOT'}= "YES";
  }

  chmod(oct("0755"), $test_file);
  unlink($test_file);
}


sub check_ssl_support ($) {
  my $mysqld_variables= shift;

  if ($opt_skip_ssl)
  {
    mtr_report(" - skipping SSL");
    $opt_ssl_supported= 0;
    $opt_ssl= 0;
    return;
  }

  if ( ! $mysqld_variables->{'ssl'} )
  {
    if ( $opt_ssl)
    {
      mtr_error("Couldn't find support for SSL");
      return;
    }
    mtr_report(" - skipping SSL, mysqld not compiled with SSL");
    $opt_ssl_supported= 0;
    $opt_ssl= 0;
    return;
  }
  mtr_report(" - SSL connections supported");
  $opt_ssl_supported= 1;
}


sub check_debug_support ($) {
  my $mysqld_variables= shift;

  if ( ! $mysqld_variables->{'debug'} )
  {
    #mtr_report(" - binaries are not debug compiled");
    $debug_compiled_binaries= 0;

    if ( $opt_debug )
    {
      mtr_error("Can't use --debug, binaries does not support it");
    }
    return;
  }
  mtr_report(" - binaries are debug compiled");
  $debug_compiled_binaries= 1;
}


#
# Helper function to handle configuration-based subdirectories which Visual
# Studio uses for storing binaries.  If opt_vs_config is set, this returns
# a path based on that setting; if not, it returns paths for the default
# /release/ and /debug/ subdirectories.
#
# $exe can be undefined, if the directory itself will be used
#
sub vs_config_dirs ($$) {
  my ($path_part, $exe) = @_;

  $exe = "" if not defined $exe;

  # Don't look in these dirs when not on windows
  return () unless IS_WINDOWS;

  if ($opt_vs_config)
  {
    return ("$basedir/$path_part/$opt_vs_config/$exe");
  }

  return ("$basedir/$path_part/release/$exe",
          "$basedir/$path_part/relwithdebinfo/$exe",
          "$basedir/$path_part/debug/$exe");
}


sub check_ndbcluster_support ($) {
  my $mysqld_variables= shift;

<<<<<<< HEAD
=======
  # Check if this is MySQL Cluster, ie. mysql version string ends
  # with -ndb-Y.Y.Y[-status]
  if ( defined $mysql_version_extra &&
       $mysql_version_extra =~ /^-ndb-/ )
  {
    mtr_report(" - MySQL Cluster");
    # Enable ndb engine in MySQL Cluster build
    $opt_include_ndbcluster = 1;
  }

>>>>>>> 28e85131
  if ($opt_include_ndbcluster)
  {
    $opt_skip_ndbcluster= 0;
  }

  if ($opt_skip_ndbcluster)
  {
    mtr_report(" - skipping ndbcluster");
    return;
  }

  if ( ! $mysqld_variables{'ndb-connectstring'} )
  {
    mtr_report(" - skipping ndbcluster, mysqld not compiled with ndbcluster");
    $opt_skip_ndbcluster= 2;
    return;
  }

  mtr_report(" - using ndbcluster when necessary, mysqld supports it");

  return;
}


sub ndbcluster_wait_started($$){
  my $cluster= shift;
  my $ndb_waiter_extra_opt= shift;
  my $path_waitlog= join('/', $opt_vardir, $cluster->name(), "ndb_waiter.log");

  my $args;
  mtr_init_args(\$args);
  mtr_add_arg($args, "--defaults-file=%s", $path_config_file);
  mtr_add_arg($args, "--defaults-group-suffix=%s", $cluster->suffix());
  mtr_add_arg($args, "--timeout=%d", $opt_start_timeout);

  if ($ndb_waiter_extra_opt)
  {
    mtr_add_arg($args, "$ndb_waiter_extra_opt");
  }

  # Start the ndb_waiter which will connect to the ndb_mgmd
  # and poll it for state of the ndbd's, will return when
  # all nodes in the cluster is started

  my $res= My::SafeProcess->run
    (
     name          => "ndb_waiter ".$cluster->name(),
     path          => $exe_ndb_waiter,
     args          => \$args,
     output        => $path_waitlog,
     error         => $path_waitlog,
     append        => 1,
    );

  # Check that ndb_mgmd(s) are still alive
  foreach my $ndb_mgmd ( in_cluster($cluster, ndb_mgmds()) )
  {
    my $proc= $ndb_mgmd->{proc};
    if ( ! $proc->wait_one(0) )
    {
      mtr_warning("$proc died");
      return 2;
    }
  }

  # Check that all started ndbd(s) are still alive
  foreach my $ndbd ( in_cluster($cluster, ndbds()) )
  {
    my $proc= $ndbd->{proc};
    next unless defined $proc;
    if ( ! $proc->wait_one(0) )
    {
      mtr_warning("$proc died");
      return 3;
    }
  }

  if ($res)
  {
    mtr_verbose("ndbcluster_wait_started failed");
    return 1;
  }
  return 0;
}


sub ndb_mgmd_wait_started($) {
  my ($cluster)= @_;

  my $retries= 100;
  while ($retries)
  {
    my $result= ndbcluster_wait_started($cluster, "--no-contact");
    if ($result == 0)
    {
      # ndb_mgmd is started
      mtr_verbose("ndb_mgmd is started");
      return 0;
    }
    elsif ($result > 1)
    {
      mtr_warning("Cluster process failed while waiting for start");
      return $result;
    }

    mtr_milli_sleep(100);
    $retries--;
  }

  return 1;
}


sub ndb_mgmd_start ($$) {
  my ($cluster, $ndb_mgmd)= @_;

  mtr_verbose("ndb_mgmd_start");

  my $dir= $ndb_mgmd->value("DataDir");
  mkpath($dir) unless -d $dir;

  my $args;
  mtr_init_args(\$args);
  mtr_add_arg($args, "--defaults-file=%s", $path_config_file);
  mtr_add_arg($args, "--defaults-group-suffix=%s", $cluster->suffix());
  mtr_add_arg($args, "--mycnf");
  mtr_add_arg($args, "--nodaemon");
  mtr_add_arg($args, "--configdir=%s", "$dir");

  my $path_ndb_mgmd_log= "$dir/ndb_mgmd.log";

  $ndb_mgmd->{'proc'}= My::SafeProcess->new
    (
     name          => $ndb_mgmd->after('cluster_config.'),
     path          => $exe_ndb_mgmd,
     args          => \$args,
     output        => $path_ndb_mgmd_log,
     error         => $path_ndb_mgmd_log,
     append        => 1,
     verbose       => $opt_verbose,
     shutdown      => sub { ndb_mgmd_stop($ndb_mgmd) },
    );
  mtr_verbose("Started $ndb_mgmd->{proc}");

  # FIXME Should not be needed
  # Unfortunately the cluster nodes will fail to start
  # if ndb_mgmd has not started properly
  if (ndb_mgmd_wait_started($cluster))
  {
    mtr_warning("Failed to wait for start of ndb_mgmd");
    return 1;
  }

  return 0;
}


my $exe_ndbmtd_counter= 0;

sub ndbd_start {
  my ($cluster, $ndbd)= @_;

  mtr_verbose("ndbd_start");

  my $dir= $ndbd->value("DataDir");
  mkpath($dir) unless -d $dir;

  my $args;
  mtr_init_args(\$args);
  mtr_add_arg($args, "--defaults-file=%s", $path_config_file);
  mtr_add_arg($args, "--defaults-group-suffix=%s", $cluster->suffix());
  mtr_add_arg($args, "--nodaemon");
  mtr_add_arg($args, "--core");

# > 5.0 { 'character-sets-dir' => \&fix_charset_dir },

  my $exe= $exe_ndbd;
  if ($exe_ndbmtd and ($exe_ndbmtd_counter++ % 2) == 0)
  {
    # Use ndbmtd every other time
    $exe= $exe_ndbmtd;
  }

  my $path_ndbd_log= "$dir/ndbd.log";
  my $proc= My::SafeProcess->new
    (
     name          => $ndbd->after('cluster_config.'),
     path          => $exe,
     args          => \$args,
     output        => $path_ndbd_log,
     error         => $path_ndbd_log,
     append        => 1,
     verbose       => $opt_verbose,
     shutdown      => sub { ndbd_stop($ndbd) },
    );
  mtr_verbose("Started $proc");

  $ndbd->{proc}= $proc;

  return;
}


sub ndbcluster_start ($) {
  my $cluster= shift;

  mtr_verbose("ndbcluster_start '".$cluster->name()."'");

  foreach my $ndb_mgmd ( in_cluster($cluster, ndb_mgmds()) )
  {
    next if started($ndb_mgmd);
    ndb_mgmd_start($cluster, $ndb_mgmd);
  }

  foreach my $ndbd ( in_cluster($cluster, ndbds()) )
  {
    next if started($ndbd);
    ndbd_start($cluster, $ndbd);
  }

  return 0;
}


sub create_config_file_for_extern {
  my %opts=
    (
     socket     => '/tmp/mysqld.sock',
     port       => 3306,
     user       => $opt_user,
     password   => '',
     @_
    );

  mtr_report("Creating my.cnf file for extern server...");
  my $F= IO::File->new($path_config_file, "w")
    or mtr_error("Can't write to $path_config_file: $!");

  print $F "[client]\n";
  while (my ($option, $value)= each( %opts )) {
    print $F "$option= $value\n";
    mtr_report(" $option= $value");
  }

  print $F <<EOF

# binlog reads from [client] and [mysqlbinlog]
[mysqlbinlog]
character-sets-dir= $path_charsetsdir
local-load= $opt_tmpdir

# mysql_fix_privilege_tables.sh don't read from [client]
[mysql_fix_privilege_tables]
socket            = $opts{'socket'}
port              = $opts{'port'}
user              = $opts{'user'}
password          = $opts{'password'}


EOF
;

  $F= undef; # Close file
}


#
# Kill processes left from previous runs, normally
# there should be none so make sure to warn
# if there is one
#
sub kill_leftovers ($) {
  my $rundir= shift;
  return unless ( -d $rundir );

  mtr_report("Checking leftover processes...");

  # Scan the "run" directory for process id's to kill
  opendir(RUNDIR, $rundir)
    or mtr_error("kill_leftovers, can't open dir \"$rundir\": $!");
  while ( my $elem= readdir(RUNDIR) )
  {
    # Only read pid from files that end with .pid
    if ( $elem =~ /.*[.]pid$/ )
    {
      my $pidfile= "$rundir/$elem";
      next unless -f $pidfile;
      my $pid= mtr_fromfile($pidfile);
      unlink($pidfile);
      unless ($pid=~ /^(\d+)/){
	# The pid was not a valid number
	mtr_warning("Got invalid pid '$pid' from '$elem'");
	next;
      }
      mtr_report(" - found old pid $pid in '$elem', killing it...");

      my $ret= kill("KILL", $pid);
      if ($ret == 0) {
	mtr_report("   process did not exist!");
	next;
      }

      my $check_counter= 100;
      while ($ret > 0 and $check_counter--) {
	mtr_milli_sleep(100);
	$ret= kill(0, $pid);
      }
      mtr_report($check_counter ? "   ok!" : "   failed!");
    }
    else
    {
      mtr_warning("Found non pid file '$elem' in '$rundir'")
	if -f "$rundir/$elem";
    }
  }
  closedir(RUNDIR);
}

#
# Check that all the ports that are going to
# be used are free
#
sub check_ports_free ($)
{
  my $bthread= shift;
  my $portbase = $bthread * 10 + 10000;
  for ($portbase..$portbase+9){
    if (mtr_ping_port($_)){
      mtr_report(" - 'localhost:$_' was not free");
      return 0; # One port was not free
    }
  }

  return 1; # All ports free
}


sub initialize_servers {

  if ( using_extern() )
  {
    # Running against an already started server, if the specified
    # vardir does not already exist it should be created
    if ( ! -d $opt_vardir )
    {
      setup_vardir();
    }
    else
    {
      mtr_verbose("No need to create '$opt_vardir' it already exists");
    }
  }
  else
  {
    # Kill leftovers from previous run
    # using any pidfiles found in var/run
    kill_leftovers("$opt_vardir/run");

    if ( ! $opt_start_dirty )
    {
      remove_stale_vardir();
      setup_vardir();

      mysql_install_db(default_mysqld(), "$opt_vardir/install.db");
    }
  }
}


#
# Remove all newline characters expect after semicolon
#
sub sql_to_bootstrap {
  my ($sql) = @_;
  my @lines= split(/\n/, $sql);
  my $result= "\n";
  my $delimiter= ';';

  foreach my $line (@lines) {

    # Change current delimiter if line starts with "delimiter"
    if ( $line =~ /^delimiter (.*)/ ) {
      my $new= $1;
      # Remove old delimiter from end of new
      $new=~ s/\Q$delimiter\E$//;
      $delimiter = $new;
      mtr_debug("changed delimiter to $delimiter");
      # No need to add the delimiter to result
      next;
    }

    # Add newline if line ends with $delimiter
    # and convert the current delimiter to semicolon
    if ( $line =~ /\Q$delimiter\E$/ ){
      $line =~ s/\Q$delimiter\E$/;/;
      $result.= "$line\n";
      mtr_debug("Added default delimiter");
      next;
    }

    # Remove comments starting with --
    if ( $line =~ /^\s*--/ ) {
      mtr_debug("Discarded $line");
      next;
    }

    # Replace @HOSTNAME with localhost
    $line=~ s/\'\@HOSTNAME\@\'/localhost/;

    # Default, just add the line without newline
    # but with a space as separator
    $result.= "$line ";

  }
  return $result;
}


sub default_mysqld {
  # Generate new config file from template
  my $config= My::ConfigFactory->new_config
    ( {
       basedir         => $basedir,
       testdir         => $glob_mysql_test_dir,
       template_path   => "include/default_my.cnf",
       vardir          => $opt_vardir,
       tmpdir          => $opt_tmpdir,
       baseport        => 0,
       user            => $opt_user,
       password        => '',
      }
    );

  my $mysqld= $config->group('mysqld.1')
    or mtr_error("Couldn't find mysqld.1 in default config");
  return $mysqld;
}


sub mysql_install_db {
  my ($mysqld, $datadir)= @_;

  my $install_datadir= $datadir || $mysqld->value('datadir');
  my $install_basedir= $mysqld->value('basedir');
  my $install_lang= $mysqld->value('language');
  my $install_chsdir= $mysqld->value('character-sets-dir');

  mtr_report("Installing system database...");

  my $args;
  mtr_init_args(\$args);
  mtr_add_arg($args, "--no-defaults");
  mtr_add_arg($args, "--bootstrap");
  mtr_add_arg($args, "--basedir=%s", $install_basedir);
  mtr_add_arg($args, "--datadir=%s", $install_datadir);
  mtr_add_arg($args, "--loose-skip-innodb");
  mtr_add_arg($args, "--loose-skip-falcon");
  mtr_add_arg($args, "--loose-skip-ndbcluster");
  mtr_add_arg($args, "--tmpdir=%s", "$opt_vardir/tmp/");
  mtr_add_arg($args, "--core-file");

  if ( $opt_debug )
  {
    mtr_add_arg($args, "--debug=d:t:i:A,%s/log/bootstrap.trace",
		$path_vardir_trace);
  }

  mtr_add_arg($args, "--language=%s", $install_lang);
  mtr_add_arg($args, "--character-sets-dir=%s", $install_chsdir);

  # If DISABLE_GRANT_OPTIONS is defined when the server is compiled (e.g.,
  # configure --disable-grant-options), mysqld will not recognize the
  # --bootstrap or --skip-grant-tables options.  The user can set
  # MYSQLD_BOOTSTRAP to the full path to a mysqld which does accept
  # --bootstrap, to accommodate this.
  my $exe_mysqld_bootstrap =
    $ENV{'MYSQLD_BOOTSTRAP'} || find_mysqld($install_basedir);

  # ----------------------------------------------------------------------
  # export MYSQLD_BOOTSTRAP_CMD variable containing <path>/mysqld <args>
  # ----------------------------------------------------------------------
  $ENV{'MYSQLD_BOOTSTRAP_CMD'}= "$exe_mysqld_bootstrap " . join(" ", @$args);



  # ----------------------------------------------------------------------
  # Create the bootstrap.sql file
  # ----------------------------------------------------------------------
  my $bootstrap_sql_file= "$opt_vardir/tmp/bootstrap.sql";

  my $path_sql= my_find_file($install_basedir,
			     ["mysql", "sql/share", "share/mysql",
			      "share", "scripts"],
			     "mysql_system_tables.sql",
			     NOT_REQUIRED);

  if (-f $path_sql )
  {
    my $sql_dir= dirname($path_sql);
    # Use the mysql database for system tables
    mtr_tofile($bootstrap_sql_file, "use mysql\n");

    # Add the offical mysql system tables
    # for a production system
    mtr_appendfile_to_file("$sql_dir/mysql_system_tables.sql",
			   $bootstrap_sql_file);

    # Add the mysql system tables initial data
    # for a production system
    mtr_appendfile_to_file("$sql_dir/mysql_system_tables_data.sql",
			   $bootstrap_sql_file);

    # Add test data for timezone - this is just a subset, on a real
    # system these tables will be populated either by mysql_tzinfo_to_sql
    # or by downloading the timezone table package from our website
    mtr_appendfile_to_file("$sql_dir/mysql_test_data_timezone.sql",
			   $bootstrap_sql_file);

    # Fill help tables, just an empty file when running from bk repo
    # but will be replaced by a real fill_help_tables.sql when
    # building the source dist
    mtr_appendfile_to_file("$sql_dir/fill_help_tables.sql",
			   $bootstrap_sql_file);

  }
  else
  {
    # Install db from init_db.sql that exist in early 5.1 and 5.0
    # versions of MySQL
    my $init_file= "$install_basedir/mysql-test/lib/init_db.sql";
    mtr_report(" - from '$init_file'");
    my $text= mtr_grab_file($init_file) or
      mtr_error("Can't open '$init_file': $!");

    mtr_tofile($bootstrap_sql_file,
	       sql_to_bootstrap($text));
  }

  # Remove anonymous users
  mtr_tofile($bootstrap_sql_file,
	     "DELETE FROM mysql.user where user= '';\n");

  # Create mtr database
  mtr_tofile($bootstrap_sql_file,
	     "CREATE DATABASE mtr;\n");

  # Add help tables and data for warning detection and supression
  mtr_tofile($bootstrap_sql_file,
             sql_to_bootstrap(mtr_grab_file("include/mtr_warnings.sql")));

  # Add procedures for checking server is restored after testcase
  mtr_tofile($bootstrap_sql_file,
             sql_to_bootstrap(mtr_grab_file("include/mtr_check.sql")));

  # Log bootstrap command
  my $path_bootstrap_log= "$opt_vardir/log/bootstrap.log";
  mtr_tofile($path_bootstrap_log,
	     "$exe_mysqld_bootstrap " . join(" ", @$args) . "\n");

  # Create directories mysql and test
  mkpath("$install_datadir/mysql");
  mkpath("$install_datadir/test");

  if ( My::SafeProcess->run
       (
	name          => "bootstrap",
	path          => $exe_mysqld_bootstrap,
	args          => \$args,
	input         => $bootstrap_sql_file,
	output        => $path_bootstrap_log,
	error         => $path_bootstrap_log,
	append        => 1,
	verbose       => $opt_verbose,
       ) != 0)
  {
    mtr_error("Error executing mysqld --bootstrap\n" .
              "Could not install system database from $bootstrap_sql_file\n" .
	      "see $path_bootstrap_log for errors");
  }
}


sub run_testcase_check_skip_test($)
{
  my ($tinfo)= @_;

  # ----------------------------------------------------------------------
  # If marked to skip, just print out and return.
  # Note that a test case not marked as 'skip' can still be
  # skipped later, because of the test case itself in cooperation
  # with the mysqltest program tells us so.
  # ----------------------------------------------------------------------

  if ( $tinfo->{'skip'} )
  {
    mtr_report_test_skipped($tinfo) unless $start_only;
    return 1;
  }

  return 0;
}


sub run_query {
  my ($tinfo, $mysqld, $query)= @_;

  my $args;
  mtr_init_args(\$args);
  mtr_add_arg($args, "--defaults-file=%s", $path_config_file);
  mtr_add_arg($args, "--defaults-group-suffix=%s", $mysqld->after('mysqld'));

  mtr_add_arg($args, "-e %s", $query);

  my $res= My::SafeProcess->run
    (
     name          => "run_query -> ".$mysqld->name(),
     path          => $exe_mysql,
     args          => \$args,
     output        => '/dev/null',
     error         => '/dev/null'
    );

  return $res
}


sub do_before_run_mysqltest($)
{
  my $tinfo= shift;

  # Remove old files produced by mysqltest
  my $base_file= mtr_match_extension($tinfo->{result_file},
				     "result"); # Trim extension
  if (defined $base_file ){
    unlink("$base_file.reject");
    unlink("$base_file.progress");
    unlink("$base_file.log");
    unlink("$base_file.warnings");
  }

  if ( $mysql_version_id < 50000 ) {
    # Set environment variable NDB_STATUS_OK to 1
    # if script decided to run mysqltest cluster _is_ installed ok
    $ENV{'NDB_STATUS_OK'} = "1";
  } elsif ( $mysql_version_id < 50100 ) {
    # Set environment variable NDB_STATUS_OK to YES
    # if script decided to run mysqltest cluster _is_ installed ok
    $ENV{'NDB_STATUS_OK'} = "YES";
  }
}


#
# Check all server for sideffects
#
# RETURN VALUE
#  0 ok
#  1 Check failed
#  >1 Fatal errro

sub check_testcase($$)
{
  my ($tinfo, $mode)= @_;
  my $tname= $tinfo->{name};

  # Start the mysqltest processes in parallel to save time
  # also makes it possible to wait for any process to exit during the check
  my %started;
  foreach my $mysqld ( mysqlds() )
  {
    # Skip if server has been restarted with additional options
    if ( defined $mysqld->{'proc'} && ! exists $mysqld->{'restart_opts'} )
    {
      my $proc= start_check_testcase($tinfo, $mode, $mysqld);
      $started{$proc->pid()}= $proc;
    }
  }

  # Return immediately if no check proceess was started
  return 0 unless ( keys %started );

  my $timeout= start_timer(check_timeout());

  while (1){
    my $result;
    my $proc= My::SafeProcess->wait_any_timeout($timeout);
    mtr_report("Got $proc");

    if ( delete $started{$proc->pid()} ) {

      my $err_file= $proc->user_data();
      my $base_file= mtr_match_extension($err_file, "err"); # Trim extension

      # One check testcase process returned
      my $res= $proc->exit_status();

      if ( $res == 0){
	# Check completed without problem

	# Remove the .err file the check generated
	unlink($err_file);

	# Remove the .result file the check generated
	if ( $mode eq 'after' ){
	  unlink("$base_file.result");
	}

	if ( keys(%started) == 0){
	  # All checks completed
	  return 0;
	}
	# Wait for next process to exit
	next;
      }
      else
      {
	if ( $mode eq "after" and $res == 1 )
	{
	  # Test failed, grab the report mysqltest has created
	  my $report= mtr_grab_file($err_file);
	  $tinfo->{check}.=
	    "\nMTR's internal check of the test case '$tname' failed.
This means that the test case does not preserve the state that existed
before the test case was executed.  Most likely the test case did not
do a proper clean-up. It could also be caused by the previous test run
by this thread, if the server wasn't restarted.
This is the diff of the states of the servers before and after the
test case was executed:\n";
	  $tinfo->{check}.= $report;

	  # Check failed, mark the test case with that info
	  $tinfo->{'check_testcase_failed'}= 1;
	  $result= 1;
	}
	elsif ( $res )
	{
	  my $report= mtr_grab_file($err_file);
	  $tinfo->{comment}.=
	    "Could not execute 'check-testcase' $mode ".
	      "testcase '$tname' (res: $res):\n";
	  $tinfo->{comment}.= $report;

	  $result= 2;
	}

	# Remove the .result file the check generated
	unlink("$base_file.result");

      }
    }
    elsif ( $proc->{timeout} ) {
      $tinfo->{comment}.= "Timeout for 'check-testcase' expired after "
	.check_timeout()." seconds";
      $result= 4;
    }
    else {
      # Unknown process returned, most likley a crash, abort everything
      $tinfo->{comment}=
	"The server $proc crashed while running ".
	"'check testcase $mode test'".
	get_log_from_proc($proc, $tinfo->{name});
      $result= 3;
    }

    # Kill any check processes still running
    map($_->kill(), values(%started));

    mtr_warning("Check-testcase failed, this could also be caused by the" .
		" previous test run by this worker thread")
      if $result > 1 && $mode eq "before";

    return $result;
  }

  mtr_error("INTERNAL_ERROR: check_testcase");
}


# Start run mysqltest on one server
#
# RETURN VALUE
#  0 OK
#  1 Check failed
#
sub start_run_one ($$) {
  my ($mysqld, $run)= @_;

  my $name= "$run-".$mysqld->name();

  my $args;
  mtr_init_args(\$args);

  mtr_add_arg($args, "--defaults-file=%s", $path_config_file);
  mtr_add_arg($args, "--defaults-group-suffix=%s", $mysqld->after('mysqld'));

  mtr_add_arg($args, "--silent");
  mtr_add_arg($args, "--skip-safemalloc");
  mtr_add_arg($args, "--test-file=%s", "include/$run.test");

  my $errfile= "$opt_vardir/tmp/$name.err";
  my $proc= My::SafeProcess->new
    (
     name          => $name,
     path          => $exe_mysqltest,
     error         => $errfile,
     output        => $errfile,
     args          => \$args,
     user_data     => $errfile,
     verbose       => $opt_verbose,
    );
  mtr_verbose("Started $proc");
  return $proc;
}


#
# Run script on all servers, collect results
#
# RETURN VALUE
#  0 ok
#  1 Failure

sub run_on_all($$)
{
  my ($tinfo, $run)= @_;

  # Start the mysqltest processes in parallel to save time
  # also makes it possible to wait for any process to exit during the check
  # and to have a timeout process
  my %started;
  foreach my $mysqld ( mysqlds() )
  {
    if ( defined $mysqld->{'proc'} )
    {
      my $proc= start_run_one($mysqld, $run);
      $started{$proc->pid()}= $proc;
    }
  }

  # Return immediately if no check proceess was started
  return 0 unless ( keys %started );

  my $timeout= start_timer(check_timeout());

  while (1){
    my $result;
    my $proc= My::SafeProcess->wait_any_timeout($timeout);
    mtr_report("Got $proc");

    if ( delete $started{$proc->pid()} ) {

      # One mysqltest process returned
      my $err_file= $proc->user_data();
      my $res= $proc->exit_status();

      # Append the report from .err file
      $tinfo->{comment}.= " == $err_file ==\n";
      $tinfo->{comment}.= mtr_grab_file($err_file);
      $tinfo->{comment}.= "\n";

      # Remove the .err file
      unlink($err_file);

      if ( keys(%started) == 0){
	# All completed
	return 0;
      }

      # Wait for next process to exit
      next;
    }
    elsif ($proc->{timeout}) {
      $tinfo->{comment}.= "Timeout for '$run' expired after "
	.check_timeout()." seconds";
    }
    else {
      # Unknown process returned, most likley a crash, abort everything
      $tinfo->{comment}.=
	"The server $proc crashed while running '$run'".
	get_log_from_proc($proc, $tinfo->{name});
    }

    # Kill any check processes still running
    map($_->kill(), values(%started));

    return 1;
  }
  mtr_error("INTERNAL_ERROR: run_on_all");
}


sub mark_log {
  my ($log, $tinfo)= @_;
  my $log_msg= "CURRENT_TEST: $tinfo->{name}\n";
  mtr_tofile($log, $log_msg);
}


sub find_testcase_skipped_reason($)
{
  my ($tinfo)= @_;

  # Set default message
  $tinfo->{'comment'}= "Detected by testcase(no log file)";

  # Open the test log file
  my $F= IO::File->new($path_current_testlog)
    or return;
  my $reason;

  while ( my $line= <$F> )
  {
    # Look for "reason: <reason for skipping test>"
    if ( $line =~ /reason: (.*)/ )
    {
      $reason= $1;
    }
  }

  if ( ! $reason )
  {
    mtr_warning("Could not find reason for skipping test in $path_current_testlog");
    $reason= "Detected by testcase(reason unknown) ";
  }
  $tinfo->{'comment'}= $reason;
}


sub find_analyze_request
{
  # Open the test log file
  my $F= IO::File->new($path_current_testlog)
    or return;
  my $analyze;

  while ( my $line= <$F> )
  {
    # Look for "reason: <reason for skipping test>"
    if ( $line =~ /analyze: (.*)/ )
    {
      $analyze= $1;
    }
  }

  return $analyze;
}


# The test can leave a file in var/tmp/ to signal
# that all servers should be restarted
sub restart_forced_by_test
{
  my $restart = 0;
  foreach my $mysqld ( mysqlds() )
  {
    my $datadir = $mysqld->value('datadir');
    my $force_restart_file = "$datadir/mtr/force_restart";
    if ( -f $force_restart_file )
    {
      mtr_verbose("Restart of servers forced by test");
      $restart = 1;
      last;
    }
  }
  return $restart;
}


# Return timezone value of tinfo or default value
sub timezone {
  my ($tinfo)= @_;
  return $tinfo->{timezone} || "GMT-3";
}


# Storage for changed environment variables
my %old_env;

#
# Run a single test case
#
# RETURN VALUE
#  0 OK
#  > 0 failure
#

sub run_testcase ($) {
  my $tinfo=  shift;

  mtr_verbose("Running test:", $tinfo->{name});

  # Allow only alpanumerics pluss _ - + . in combination names,
  # or anything beginning with -- (the latter comes from --combination)
  my $combination= $tinfo->{combination};
  if ($combination && $combination !~ /^\w[-\w\.\+]+$/
                   && $combination !~ /^--/)
  {
    mtr_error("Combination '$combination' contains illegal characters");
  }
  # -------------------------------------------------------
  # Init variables that can change between each test case
  # -------------------------------------------------------
  my $timezone= timezone($tinfo);
  $ENV{'TZ'}= $timezone;
  mtr_verbose("Setting timezone: $timezone");

  if ( ! using_extern() )
  {
    my @restart= servers_need_restart($tinfo);
    if ( @restart != 0) {
      stop_servers($tinfo, @restart );
    }

    if ( started(all_servers()) == 0 )
    {

      # Remove old datadirs
      clean_datadir() unless $opt_start_dirty;

      # Restore old ENV
      while (my ($option, $value)= each( %old_env )) {
	if (defined $value){
	  mtr_verbose("Restoring $option to $value");
	  $ENV{$option}= $value;

	} else {
	  mtr_verbose("Removing $option");
	  delete($ENV{$option});
	}
      }
      %old_env= ();

      mtr_verbose("Generating my.cnf from '$tinfo->{template_path}'");

      # Generate new config file from template
      $config= My::ConfigFactory->new_config
	( {
	   basedir         => $basedir,
	   testdir         => $glob_mysql_test_dir,
	   template_path   => $tinfo->{template_path},
	   extra_template_path => $tinfo->{extra_template_path},
	   vardir          => $opt_vardir,
	   tmpdir          => $opt_tmpdir,
	   baseport        => $baseport,
	   #hosts          => [ 'host1', 'host2' ],
	   user            => $opt_user,
	   password        => '',
	   ssl             => $opt_ssl_supported,
	   embedded        => $opt_embedded_server,
	  }
	);

      # Write the new my.cnf
      $config->save($path_config_file);

      # Remember current config so a restart can occur when a test need
      # to use a different one
      $current_config_name= $tinfo->{template_path};

      #
      # Set variables in the ENV section
      #
      foreach my $option ($config->options_in_group("ENV"))
      {
	# Save old value to restore it before next time
	$old_env{$option->name()}= $ENV{$option->name()};

	mtr_verbose($option->name(), "=",$option->value());
	$ENV{$option->name()}= $option->value();
      }
    }

    # Write start of testcase to log
    mark_log($path_current_testlog, $tinfo);

    if (start_servers($tinfo))
    {
      report_failure_and_restart($tinfo);
      return 1;
    }
  }

  # --------------------------------------------------------------------
  # If --start or --start-dirty given, stop here to let user manually
  # run tests
  # If --wait-all is also given, do the same, but don't die if one
  # server exits
  # ----------------------------------------------------------------------

  if ( $start_only )
  {
    mtr_print("\nStarted", started(all_servers()));
    mtr_print("Using config for test", $tinfo->{name});
    mtr_print("Port and socket path for server(s):");
    foreach my $mysqld ( mysqlds() )
    {
      mtr_print ($mysqld->name() . "  " . $mysqld->value('port') .
	      "  " . $mysqld->value('socket'));
    }
    if ( $opt_start_exit )
    {
      mtr_print("Server(s) started, not waiting for them to finish");
      if (IS_WINDOWS)
      {
	POSIX::_exit(0);	# exit hangs here in ActiveState Perl
      }
      else
      {
	exit(0);
      }
    }
    mtr_print("Waiting for server(s) to exit...");
    if ( $opt_wait_all ) {
      My::SafeProcess->wait_all();
      mtr_print( "All servers exited" );
      exit(1);
    }
    else {
      my $proc= My::SafeProcess->wait_any();
      if ( grep($proc eq $_, started(all_servers())) )
      {
        mtr_print("Server $proc died");
        exit(1);
      }
      mtr_print("Unknown process $proc died");
      exit(1);
    }
  }

  my $test_timeout= start_timer(testcase_timeout($tinfo));

  do_before_run_mysqltest($tinfo);

  if ( $opt_check_testcases and check_testcase($tinfo, "before") ){
    # Failed to record state of server or server crashed
    report_failure_and_restart($tinfo);

    return 1;
  }

  my $test= start_mysqltest($tinfo);
  # Set only when we have to keep waiting after expectedly died server
  my $keep_waiting_proc = 0;

  while (1)
  {
    my $proc;
    if ($keep_waiting_proc)
    {
      # Any other process exited?
      $proc = My::SafeProcess->check_any();
      if ($proc)
      {
	mtr_verbose ("Found exited process $proc");
      }
      else
      {
	$proc = $keep_waiting_proc;
	# Also check if timer has expired, if so cancel waiting
	if ( has_expired($test_timeout) )
	{
	  $keep_waiting_proc = 0;
	}
      }
    }
    if (! $keep_waiting_proc)
    {
      $proc= My::SafeProcess->wait_any_timeout($test_timeout);
    }

    # Will be restored if we need to keep waiting
    $keep_waiting_proc = 0;

    unless ( defined $proc )
    {
      mtr_error("wait_any failed");
    }
    mtr_verbose("Got $proc");

    # ----------------------------------------------------
    # Was it the test program that exited
    # ----------------------------------------------------
    if ($proc eq $test)
    {
      my $res= $test->exit_status();

      if ($res == 0 and $opt_warnings and check_warnings($tinfo) )
      {
	# Test case suceeded, but it has produced unexpected
	# warnings, continue in $res == 1
	$res= 1;
      }

      if ( $res == 0 )
      {
	my $check_res;
	if ( restart_forced_by_test() )
	{
	  stop_all_servers($opt_shutdown_timeout);
	}
	elsif ( $opt_check_testcases and
	     $check_res= check_testcase($tinfo, "after"))
	{
	  if ($check_res == 1) {
	    # Test case had sideeffects, not fatal error, just continue
	    stop_all_servers($opt_shutdown_timeout);
	    mtr_report("Resuming tests...\n");
	  }
	  else {
	    # Test case check failed fatally, probably a server crashed
	    report_failure_and_restart($tinfo);
	    return 1;
	  }
	}
	mtr_report_test_passed($tinfo);
      }
      elsif ( $res == 62 )
      {
	# Testcase itself tell us to skip this one
	$tinfo->{skip_detected_by_test}= 1;
	# Try to get reason from test log file
	find_testcase_skipped_reason($tinfo);
	mtr_report_test_skipped($tinfo);
	# Restart if skipped due to missing perl, it may have had side effects
	stop_all_servers($opt_shutdown_timeout)
	  if ($tinfo->{'comment'} =~ /^perl not found/);
      }
      elsif ( $res == 65 )
      {
	# Testprogram killed by signal
	$tinfo->{comment}=
	  "testprogram crashed(returned code $res)";
	report_failure_and_restart($tinfo);
      }
      elsif ( $res == 1 )
      {
	# Check if the test tool requests that
	# an analyze script should be run
	my $analyze= find_analyze_request();
	if ($analyze){
	  run_on_all($tinfo, "analyze-$analyze");
	}

	# Wait a bit and see if a server died, if so report that instead
	mtr_milli_sleep(100);
	my $srvproc= My::SafeProcess::check_any();
	if ($srvproc && grep($srvproc eq $_, started(all_servers()))) {
	  $proc= $srvproc;
	  goto SRVDIED;
	}

	# Test case failure reported by mysqltest
	report_failure_and_restart($tinfo);
      }
      else
      {
	# mysqltest failed, probably crashed
	$tinfo->{comment}=
	  "mysqltest failed with unexpected return code $res\n";
	report_failure_and_restart($tinfo);
      }

      # Save info from this testcase run to mysqltest.log
      if( -f $path_current_testlog)
      {
	mtr_appendfile_to_file($path_current_testlog, $path_testlog);
	unlink($path_current_testlog);
      }

      return ($res == 62) ? 0 : $res;

    }

    # ----------------------------------------------------
    # Check if it was an expected crash
    # ----------------------------------------------------
    SRVDIED:
    my $check_crash = check_expected_crash_and_restart($proc);
    if ($check_crash)
    {
      # Keep waiting if it returned 2, if 1 don't wait or stop waiting.
      $keep_waiting_proc = 0 if $check_crash == 1;
      $keep_waiting_proc = $proc if $check_crash == 2;
      next;
    }

    # ----------------------------------------------------
    # Stop the test case timer
    # ----------------------------------------------------
    $test_timeout= 0;

    # ----------------------------------------------------
    # Check if it was a server that died
    # ----------------------------------------------------
    if ( grep($proc eq $_, started(all_servers())) )
    {
      # Server failed, probably crashed
      $tinfo->{comment}=
	"Server $proc failed during test run" .
	get_log_from_proc($proc, $tinfo->{name});

      # ----------------------------------------------------
      # It's not mysqltest that has exited, kill it
      # ----------------------------------------------------
      $test->kill();

      report_failure_and_restart($tinfo);
      return 1;
    }

    # Try to dump core for mysqltest and all servers
    foreach my $proc ($test, started(all_servers())) 
    {
      mtr_print("Trying to dump core for $proc");
      if ($proc->dump_core())
      {
	$proc->wait_one(20);
      }
    }

    # ----------------------------------------------------
    # It's not mysqltest that has exited, kill it
    # ----------------------------------------------------
    $test->kill();

    # ----------------------------------------------------
    # Check if testcase timer expired
    # ----------------------------------------------------
    if ( $proc->{timeout} )
    {
      my $log_file_name= $opt_vardir."/log/".$tinfo->{shortname}.".log";
      $tinfo->{comment}=
        "Test case timeout after ".testcase_timeout($tinfo).
	  " seconds\n\n";
      # Add 20 last executed commands from test case log file
      if  (-e $log_file_name)
      {
        $tinfo->{comment}.=
	   "== $log_file_name == \n".
	     mtr_lastlinesfromfile($log_file_name, 20)."\n";
      }
      $tinfo->{'timeout'}= testcase_timeout($tinfo); # Mark as timeout
      run_on_all($tinfo, 'analyze-timeout');

      report_failure_and_restart($tinfo);
      return 1;
    }

    mtr_error("Unhandled process $proc exited");
  }
  mtr_error("Should never come here");
}


# Extract server log from after the last occurrence of named test
# Return as an array of lines
#

sub extract_server_log ($$) {
  my ($error_log, $tname) = @_;

  # Open the servers .err log file and read all lines
  # belonging to current tets into @lines
  my $Ferr = IO::File->new($error_log)
    or mtr_error("Could not open file '$error_log' for reading: $!");

  my @lines;
  my $found_test= 0;		# Set once we've found the log of this test
  while ( my $line = <$Ferr> )
  {
    if ($found_test)
    {
      # If test wasn't last after all, discard what we found, test again.
      if ( $line =~ /^CURRENT_TEST:/)
      {
	@lines= ();
	$found_test= $line =~ /^CURRENT_TEST: $tname/;
      }
      else
      {
	push(@lines, $line);
      }
    }
    else
    {
      # Search for beginning of test, until found
      $found_test= 1 if ($line =~ /^CURRENT_TEST: $tname/);
    }
  }
  $Ferr = undef; # Close error log file

  # mysql_client_test.test sends a COM_DEBUG packet to the server
  # to provoke a SAFEMALLOC leak report, ignore any warnings
  # between "Begin/end safemalloc memory dump"
  if ( grep(/Begin safemalloc memory dump:/, @lines) > 0)
  {
    my $discard_lines= 1;
    foreach my $line ( @lines )
    {
      if ($line =~ /Begin safemalloc memory dump:/){
	$discard_lines = 1;
      } elsif ($line =~ /End safemalloc memory dump./){
	$discard_lines = 0;
      }

      if ($discard_lines){
	$line = "ignored";
      }
    }
  }
  return @lines;
}

# Get log from server identified from its $proc object, from named test
# Return as a single string
#

sub get_log_from_proc ($$) {
  my ($proc, $name)= @_;
  my $srv_log= "";

  foreach my $mysqld (mysqlds()) {
    if ($mysqld->{proc} eq $proc) {
      my @srv_lines= extract_server_log($mysqld->value('#log-error'), $name);
      $srv_log= "\nServer log from this test:\n" .
	"----------SERVER LOG START-----------\n". join ("", @srv_lines) .
	"----------SERVER LOG END-------------\n";
      last;
    }
  }
  return $srv_log;
}

# Perform a rough examination of the servers
# error log and write all lines that look
# suspicious into $error_log.warnings
#
sub extract_warning_lines ($$) {
  my ($error_log, $tname) = @_;

  my @lines= extract_server_log($error_log, $tname);

# Write all suspicious lines to $error_log.warnings file
  my $warning_log = "$error_log.warnings";
  my $Fwarn = IO::File->new($warning_log, "w")
    or die("Could not open file '$warning_log' for writing: $!");
  print $Fwarn "Suspicious lines from $error_log\n";

  my @patterns =
    (
     qr/^Warning:|mysqld: Warning|\[Warning\]/,
     qr/^Error:|\[ERROR\]/,
     qr/^==\d+==\s+\S/, # valgrind errors
     qr/InnoDB: Warning|InnoDB: Error/,
     qr/^safe_mutex:|allocated at line/,
     qr/missing DBUG_RETURN/,
     qr/Attempting backtrace/,
     qr/Assertion .* failed/,
    );
  my $skip_valgrind= 0;

  foreach my $line ( @lines )
  {
    if ($opt_valgrind_mysqld) {
      # Skip valgrind summary from tests where server has been restarted
      # Should this contain memory leaks, the final report will find it
      # Use a generic pattern for summaries
      $skip_valgrind= 1 if $line =~ /^==\d+== [A-Z ]+ SUMMARY:/;
      $skip_valgrind= 0 unless $line =~ /^==\d+==/;
      next if $skip_valgrind;
    }
    foreach my $pat ( @patterns )
    {
      if ( $line =~ /$pat/ )
      {
	print $Fwarn $line;
	last;
      }
    }
  }
  $Fwarn = undef; # Close file

}


# Run include/check-warnings.test
#
# RETURN VALUE
#  0 OK
#  1 Check failed
#
sub start_check_warnings ($$) {
  my $tinfo=    shift;
  my $mysqld=   shift;

  my $name= "warnings-".$mysqld->name();

  my $log_error= $mysqld->value('#log-error');
  # To be communicated to the test
  $ENV{MTR_LOG_ERROR}= $log_error;
  extract_warning_lines($log_error, $tinfo->{name});

  my $args;
  mtr_init_args(\$args);

  mtr_add_arg($args, "--defaults-file=%s", $path_config_file);
  mtr_add_arg($args, "--defaults-group-suffix=%s", $mysqld->after('mysqld'));

  mtr_add_arg($args, "--skip-safemalloc");
  mtr_add_arg($args, "--test-file=%s", "include/check-warnings.test");

  if ( $opt_embedded_server )
  {

    # Get the args needed for the embedded server
    # and append them to args prefixed
    # with --sever-arg=

    my $mysqld=  $config->group('embedded')
      or mtr_error("Could not get [embedded] section");

    my $mysqld_args;
    mtr_init_args(\$mysqld_args);
    my $extra_opts= get_extra_opts($mysqld, $tinfo);
    mysqld_arguments($mysqld_args, $mysqld, $extra_opts);
    mtr_add_arg($args, "--server-arg=%s", $_) for @$mysqld_args;
  }

  my $errfile= "$opt_vardir/tmp/$name.err";
  my $proc= My::SafeProcess->new
    (
     name          => $name,
     path          => $exe_mysqltest,
     error         => $errfile,
     output        => $errfile,
     args          => \$args,
     user_data     => $errfile,
     verbose       => $opt_verbose,
    );
  mtr_verbose("Started $proc");
  return $proc;
}


#
# Loop through our list of processes and check the error log
# for unexepcted errors and warnings
#
sub check_warnings ($) {
  my ($tinfo)= @_;
  my $res= 0;

  my $tname= $tinfo->{name};

  # Clear previous warnings
  delete($tinfo->{warnings});

  # Start the mysqltest processes in parallel to save time
  # also makes it possible to wait for any process to exit during the check
  my %started;
  foreach my $mysqld ( mysqlds() )
  {
    if ( defined $mysqld->{'proc'} )
    {
      my $proc= start_check_warnings($tinfo, $mysqld);
      $started{$proc->pid()}= $proc;
    }
  }

  # Return immediately if no check proceess was started
  return 0 unless ( keys %started );

  my $timeout= start_timer(check_timeout());

  while (1){
    my $result= 0;
    my $proc= My::SafeProcess->wait_any_timeout($timeout);
    mtr_report("Got $proc");

    if ( delete $started{$proc->pid()} ) {
      # One check warning process returned
      my $res= $proc->exit_status();
      my $err_file= $proc->user_data();

      if ( $res == 0 or $res == 62 ){

	if ( $res == 0 ) {
	  # Check completed with problem
	  my $report= mtr_grab_file($err_file);
	  # Log to var/log/warnings file
	  mtr_tofile("$opt_vardir/log/warnings",
		     $tname."\n".$report);

	  $tinfo->{'warnings'}.= $report;
	  $result= 1;
	}

	if ( $res == 62 ) {
	  # Test case was ok and called "skip"
	  # Remove the .err file the check generated
	  unlink($err_file);
	}

	if ( keys(%started) == 0){
	  # All checks completed
	  return $result;
	}
	# Wait for next process to exit
	next;
      }
      else
      {
	my $report= mtr_grab_file($err_file);
	$tinfo->{comment}.=
	  "Could not execute 'check-warnings' for ".
	    "testcase '$tname' (res: $res):\n";
	$tinfo->{comment}.= $report;

	$result= 2;
      }
    }
    elsif ( $proc->{timeout} ) {
      $tinfo->{comment}.= "Timeout for 'check warnings' expired after "
	.check_timeout()." seconds";
      $result= 4;
    }
    else {
      # Unknown process returned, most likley a crash, abort everything
      $tinfo->{comment}=
	"The server $proc crashed while running 'check warnings'".
	get_log_from_proc($proc, $tinfo->{name});
      $result= 3;
    }

    # Kill any check processes still running
    map($_->kill(), values(%started));

    return $result;
  }

  mtr_error("INTERNAL_ERROR: check_warnings");
}


#
# Loop through our list of processes and look for and entry
# with the provided pid, if found check for the file indicating
# expected crash and restart it.
#
sub check_expected_crash_and_restart {
  my ($proc)= @_;

  foreach my $mysqld ( mysqlds() )
  {
    next unless ( $mysqld->{proc} and $mysqld->{proc} eq $proc );

    # Check if crash expected by looking at the .expect file
    # in var/tmp
    my $expect_file= "$opt_vardir/tmp/".$mysqld->name().".expect";
    if ( -f $expect_file )
    {
      mtr_verbose("Crash was expected, file '$expect_file' exists");

      for (my $waits = 0;  $waits < 50;  $waits++)
      {
	# If last line in expect file starts with "wait"
	# sleep a little and try again, thus allowing the
	# test script to control when the server should start
	# up again. Keep trying for up to 5s at a time.
	my $last_line= mtr_lastlinesfromfile($expect_file, 1);
	if ($last_line =~ /^wait/ )
	{
	  mtr_verbose("Test says wait before restart") if $waits == 0;
	  mtr_milli_sleep(100);
	  next;
	}

	# If last line begins "restart:", the rest of the line is read as
        # extra command line options to add to the restarted mysqld.
        # Anything other than 'wait' or 'restart:' (with a colon) will
        # result in a restart with original mysqld options.
	if ($last_line =~ /restart:(.+)/) {
	  my @rest_opt= split(' ', $1);
	  $mysqld->{'restart_opts'}= \@rest_opt;
	} else {
	  delete $mysqld->{'restart_opts'};
	}
	unlink($expect_file);

	# Start server with same settings as last time
	mysqld_start($mysqld, $mysqld->{'started_opts'});

	return 1;
      }
      # Loop ran through: we should keep waiting after a re-check
      return 2;
    }
  }

  # Not an expected crash
  return 0;
}


# Remove all files and subdirectories of a directory
sub clean_dir {
  my ($dir)= @_;
  mtr_verbose("clean_dir: $dir");
  finddepth(
	  { no_chdir => 1,
	    wanted => sub {
	      if (-d $_){
		# A dir
		if ($_ eq $dir){
		  # The dir to clean
		  return;
		} else {
		  mtr_verbose("rmdir: '$_'");
		  rmdir($_) or mtr_warning("rmdir($_) failed: $!");
		}
	      } else {
		# Hopefully a file
		mtr_verbose("unlink: '$_'");
		unlink($_) or mtr_warning("unlink($_) failed: $!");
	      }
	    }
	  },
	    $dir);
}


sub clean_datadir {

  mtr_verbose("Cleaning datadirs...");

  if (started(all_servers()) != 0){
    mtr_error("Trying to clean datadir before all servers stopped");
  }

  foreach my $cluster ( clusters() )
  {
    my $cluster_dir= "$opt_vardir/".$cluster->{name};
    mtr_verbose(" - removing '$cluster_dir'");
    rmtree($cluster_dir);

  }

  foreach my $mysqld ( mysqlds() )
  {
    my $mysqld_dir= dirname($mysqld->value('datadir'));
    if (-d $mysqld_dir ) {
      mtr_verbose(" - removing '$mysqld_dir'");
      rmtree($mysqld_dir);
    }
  }

  # Remove all files in tmp and var/tmp
  clean_dir("$opt_vardir/tmp");
  if ($opt_tmpdir ne "$opt_vardir/tmp"){
    clean_dir($opt_tmpdir);
  }
}


#
# Save datadir before it's removed
#
sub save_datadir_after_failure($$) {
  my ($dir, $savedir)= @_;

  mtr_report(" - saving '$dir'");
  my $dir_name= basename($dir);
  rename("$dir", "$savedir/$dir_name");
}


sub remove_ndbfs_from_ndbd_datadir {
  my ($ndbd_datadir)= @_;
  # Remove the ndb_*_fs directory from ndbd.X/ dir
  foreach my $ndbfs_dir ( glob("$ndbd_datadir/ndb_*_fs") )
  {
    next unless -d $ndbfs_dir; # Skip if not a directory
    rmtree($ndbfs_dir);
  }
}


sub after_failure ($) {
  my ($tinfo)= @_;

  mtr_report("Saving datadirs...");

  my $save_dir= "$opt_vardir/log/";
  $save_dir.= $tinfo->{name};
  # Add combination name if any
  $save_dir.= "-$tinfo->{combination}"
    if defined $tinfo->{combination};

  # Save savedir  path for server
  $tinfo->{savedir}= $save_dir;

  mkpath($save_dir) if ! -d $save_dir;

  # Save the used my.cnf file
  copy($path_config_file, $save_dir);

  # Copy the tmp dir
  copytree("$opt_vardir/tmp/", "$save_dir/tmp/");

  if ( clusters() ) {
    foreach my $cluster ( clusters() ) {
      my $cluster_dir= "$opt_vardir/".$cluster->{name};

      # Remove the fileystem of each ndbd
      foreach my $ndbd ( in_cluster($cluster, ndbds()) )
      {
        my $ndbd_datadir= $ndbd->value("DataDir");
        remove_ndbfs_from_ndbd_datadir($ndbd_datadir);
      }

      save_datadir_after_failure($cluster_dir, $save_dir);
    }
  }
  else {
    foreach my $mysqld ( mysqlds() ) {
      my $data_dir= $mysqld->value('datadir');
      save_datadir_after_failure(dirname($data_dir), $save_dir);
    }
  }
}


sub report_failure_and_restart ($) {
  my $tinfo= shift;

  stop_all_servers();

  $tinfo->{'result'}= 'MTR_RES_FAILED';

  my $test_failures= $tinfo->{'failures'} || 0;
  $tinfo->{'failures'}=  $test_failures + 1;


  if ( $tinfo->{comment} )
  {
    # The test failure has been detected by mysql-test-run.pl
    # when starting the servers or due to other error, the reason for
    # failing the test is saved in "comment"
    ;
  }

  if ( !defined $tinfo->{logfile} )
  {
    my $logfile= $path_current_testlog;
    if ( defined $logfile )
    {
      if ( -f $logfile )
      {
	# Test failure was detected by test tool and its report
	# about what failed has been saved to file. Save the report
	# in tinfo
	$tinfo->{logfile}= mtr_fromfile($logfile);
	# If no newlines in the test log:
	# (it will contain the CURRENT_TEST written by mtr, so is not empty)
	if ($tinfo->{logfile} !~ /\n/)
	{
	  # Show how far it got before suddenly failing
	  $tinfo->{comment}.= "mysqltest failed but provided no output\n";
	  my $log_file_name= $opt_vardir."/log/".$tinfo->{shortname}.".log";
	  if (-e $log_file_name) {
	    $tinfo->{comment}.=
	      "The result from queries just before the failure was:".
	      "\n< snip >\n".
	      mtr_lastlinesfromfile($log_file_name, 20)."\n";
	  }
	}
      }
      else
      {
	# The test tool report didn't exist, display an
	# error message
	$tinfo->{logfile}= "Could not open test tool report '$logfile'";
      }
    }
  }

  after_failure($tinfo);

  mtr_report_test($tinfo);

}


sub run_sh_script {
  my ($script)= @_;

  return 0 unless defined $script;

  mtr_verbose("Running '$script'");
  my $ret= system("/bin/sh $script") >> 8;
  return $ret;
}


sub ndbd_stop {
  # Intentionally left empty, ndbd nodes will be shutdown
  # by sending "shutdown" to ndb_mgmd
}


sub ndb_mgmd_stop{
  my $ndb_mgmd= shift or die "usage: ndb_mgmd_stop(<ndb_mgm>)";

  my $args;

  my $host=$ndb_mgmd->value('HostName');
  my $port=$ndb_mgmd->value('PortNumber');
  mtr_verbose("Stopping cluster '$host:$port'");

  mtr_init_args(\$args);
  mtr_add_arg($args, "--ndb-connectstring=%s:%s", $host,$port);
  mtr_add_arg($args, "-e");
  mtr_add_arg($args, "shutdown");

  My::SafeProcess->run
    (
     name          => "ndb_mgm shutdown $host:$port",
     path          => $exe_ndb_mgm,
     args          => \$args,
     output         => "/dev/null",
    );
}


sub mysqld_stop {
  my $mysqld= shift or die "usage: mysqld_stop(<mysqld>)";

  my $args;
  mtr_init_args(\$args);

  mtr_add_arg($args, "--no-defaults");
  mtr_add_arg($args, "--character-sets-dir=%s", $mysqld->value('character-sets-dir'));
  mtr_add_arg($args, "--user=%s", $opt_user);
  mtr_add_arg($args, "--password=");
  mtr_add_arg($args, "--port=%d", $mysqld->value('port'));
  mtr_add_arg($args, "--host=%s", $mysqld->value('#host'));
  mtr_add_arg($args, "--connect_timeout=20");
  mtr_add_arg($args, "--protocol=tcp");

  mtr_add_arg($args, "shutdown");

  My::SafeProcess->run
    (
     name          => "mysqladmin shutdown ".$mysqld->name(),
     path          => $exe_mysqladmin,
     args          => \$args,
     error         => "/dev/null",

    );
}


sub mysqld_arguments ($$$) {
  my $args=              shift;
  my $mysqld=            shift;
  my $extra_opts=        shift;

  mtr_add_arg($args, "--defaults-file=%s",  $path_config_file);

  # When mysqld is run by a root user(euid is 0), it will fail
  # to start unless we specify what user to run as, see BUG#30630
  my $euid= $>;
  if (!IS_WINDOWS and $euid == 0 and
      (grep(/^--user/, @$extra_opts)) == 0) {
    mtr_add_arg($args, "--user=root");
  }

  if ( $opt_valgrind_mysqld )
  {
    mtr_add_arg($args, "--skip-safemalloc");

    if ( $mysql_version_id < 50100 )
    {
      mtr_add_arg($args, "--skip-bdb");
    }
  }

  if ( $mysql_version_id >= 50106 && !$opt_user_args)
  {
    # Turn on logging to file
    mtr_add_arg($args, "--log-output=file");
  }

  # Check if "extra_opt" contains skip-log-bin
  my $skip_binlog= grep(/^(--|--loose-)skip-log-bin/, @$extra_opts);

  # Check if this specific mysqld is running without log-bin
  if (not $mysqld->option("log-bin"))
  {
    $skip_binlog = 1;
  }

  # Indicate to mysqld it will be debugged in debugger
  if ( $glob_debugger )
  {
    mtr_add_arg($args, "--gdb");
  }

  my $found_skip_core= 0;
  foreach my $arg ( @$extra_opts )
  {
    # Allow --skip-core-file to be set in <testname>-[master|slave].opt file
    if ($arg eq "--skip-core-file")
    {
      $found_skip_core= 1;
    }
    elsif ($skip_binlog and mtr_match_prefix($arg, "--binlog-format"))
    {
      ; # Dont add --binlog-format when running without binlog
    }
    elsif ($arg eq "--loose-skip-log-bin" and
           $mysqld->option("log-slave-updates"))
    {
      ; # Dont add --skip-log-bin when mysqld have --log-slave-updates in config
    }
    else
    {
      mtr_add_arg($args, "%s", $arg);
    }
  }
  $opt_skip_core = $found_skip_core;
  if ( !$found_skip_core && !$opt_user_args )
  {
    mtr_add_arg($args, "%s", "--core-file");
  }

  # Enable the debug sync facility, set default wait timeout.
  # Facility stays disabled if timeout value is zero.
  mtr_add_arg($args, "--loose-debug-sync-timeout=%s",
              $opt_debug_sync_timeout) unless $opt_user_args;

  return $args;
}



sub mysqld_start ($$) {
  my $mysqld=            shift;
  my $extra_opts=        shift;

  mtr_verbose(My::Options::toStr("mysqld_start", @$extra_opts));

  my $exe= find_mysqld($mysqld->value('basedir'));
  my $wait_for_pid_file= 1;

  mtr_error("Internal error: mysqld should never be started for embedded")
    if $opt_embedded_server;

  my $args;
  mtr_init_args(\$args);

  if ( $opt_valgrind_mysqld )
  {
    valgrind_arguments($args, \$exe);
  }

  mtr_add_arg($args, "--defaults-group-suffix=%s", $mysqld->after('mysqld'));

  # Add any additional options from an in-test restart
  my @all_opts= @$extra_opts;
  if (exists $mysqld->{'restart_opts'}) {
    push (@all_opts, @{$mysqld->{'restart_opts'}});
  }
  mysqld_arguments($args,$mysqld,\@all_opts);

  if ( $opt_debug )
  {
    mtr_add_arg($args, "--debug=d:t:i:A,%s/log/%s.trace",
		$path_vardir_trace, $mysqld->name());
  }

  if (IS_WINDOWS)
  {
    # Trick the server to send output to stderr, with --console
    mtr_add_arg($args, "--console");
  }

  if ( $opt_gdb || $opt_manual_gdb )
  {
    gdb_arguments(\$args, \$exe, $mysqld->name());
  }
  elsif ( $opt_ddd || $opt_manual_ddd )
  {
    ddd_arguments(\$args, \$exe, $mysqld->name());
  }
  elsif ( $opt_debugger )
  {
    debugger_arguments(\$args, \$exe, $mysqld->name());
  }
  elsif ( $opt_manual_debug )
  {
     print "\nStart " .$mysqld->name()." in your debugger\n" .
           "dir: $glob_mysql_test_dir\n" .
           "exe: $exe\n" .
	   "args:  " . join(" ", @$args)  . "\n\n" .
	   "Waiting ....\n";

     # Indicate the exe should not be started
    $exe= undef;
  }
  else
  {
    # Default to not wait until pid file has been created
    $wait_for_pid_file= 0;
  }

  # Remove the old pidfile if any
  unlink($mysqld->value('pid-file'));

  my $output= $mysqld->value('#log-error');
  if ( $opt_valgrind and $opt_debug )
  {
    # When both --valgrind and --debug is selected, send
    # all output to the trace file, making it possible to
    # see the exact location where valgrind complains
    $output= "$opt_vardir/log/".$mysqld->name().".trace";
  }
  # Remember this log file for valgrind error report search
  $mysqld_logs{$output}= 1 if $opt_valgrind;
  # Remember data dir for gmon.out files if using gprof
  $gprof_dirs{$mysqld->value('datadir')}= 1 if $opt_gprof;

  if ( defined $exe )
  {
    $mysqld->{'proc'}= My::SafeProcess->new
      (
       name          => $mysqld->name(),
       path          => $exe,
       args          => \$args,
       output        => $output,
       error         => $output,
       append        => 1,
       verbose       => $opt_verbose,
       nocore        => $opt_skip_core,
       host          => undef,
       shutdown      => sub { mysqld_stop($mysqld) },
      );
    mtr_verbose("Started $mysqld->{proc}");
  }

  if ( $wait_for_pid_file &&
       !sleep_until_file_created($mysqld->value('pid-file'),
				 $opt_start_timeout,
				 $mysqld->{'proc'}))
  {
    my $mname= $mysqld->name();
    mtr_error("Failed to start mysqld $mname with command $exe");
  }

  # Remember options used when starting
  $mysqld->{'started_opts'}= $extra_opts;

  return;
}


sub stop_all_servers () {
  my $shutdown_timeout = $_[0] or 0;

  mtr_verbose("Stopping all servers...");

  # Kill all started servers
  My::SafeProcess::shutdown($shutdown_timeout,
			    started(all_servers()));

  # Remove pidfiles
  foreach my $server ( all_servers() )
  {
    my $pid_file= $server->if_exist('pid-file');
    unlink($pid_file) if defined $pid_file;
  }

  # Mark servers as stopped
  map($_->{proc}= undef, all_servers());

}


# Find out if server should be restarted for this test
sub server_need_restart {
  my ($tinfo, $server)= @_;

  if ( using_extern() )
  {
    mtr_verbose_restart($server, "no restart for --extern server");
    return 0;
  }

  if ( $tinfo->{'force_restart'} ) {
    mtr_verbose_restart($server, "forced in .opt file");
    return 1;
  }

  if ( $opt_force_restart ) {
    mtr_verbose_restart($server, "forced restart turned on");
    return 1;
  }

  if ( $tinfo->{template_path} ne $current_config_name)
  {
    mtr_verbose_restart($server, "using different config file");
    return 1;
  }

  if ( $tinfo->{'master_sh'}  || $tinfo->{'slave_sh'} )
  {
    mtr_verbose_restart($server, "sh script to run");
    return 1;
  }

  if ( ! started($server) )
  {
    mtr_verbose_restart($server, "not started");
    return 1;
  }

  my $started_tinfo= $server->{'started_tinfo'};
  if ( defined $started_tinfo )
  {

    # Check if timezone of  test that server was started
    # with differs from timezone of next test
    if ( timezone($started_tinfo) ne timezone($tinfo) )
    {
      mtr_verbose_restart($server, "different timezone");
      return 1;
    }
  }

  my $is_mysqld= grep ($server eq $_, mysqlds());
  if ($is_mysqld)
  {

    # Check that running process was started with same options
    # as the current test requires
    my $extra_opts= get_extra_opts($server, $tinfo);
    my $started_opts= $server->{'started_opts'};

    # Also, always restart if server had been restarted with additional
    # options within test.
    if (!My::Options::same($started_opts, $extra_opts) ||
        exists $server->{'restart_opts'})
    {
      my $use_dynamic_option_switch= 0;
      if (!$use_dynamic_option_switch)
      {
	mtr_verbose_restart($server, "running with different options '" .
			    join(" ", @{$extra_opts}) . "' != '" .
			    join(" ", @{$started_opts}) . "'" );
	return 1;
      }

      mtr_verbose(My::Options::toStr("started_opts", @$started_opts));
      mtr_verbose(My::Options::toStr("extra_opts", @$extra_opts));

      # Get diff and check if dynamic switch is possible
      my @diff_opts= My::Options::diff($started_opts, $extra_opts);
      mtr_verbose(My::Options::toStr("diff_opts", @diff_opts));

      my $query= My::Options::toSQL(@diff_opts);
      mtr_verbose("Attempting dynamic switch '$query'");
      if (run_query($tinfo, $server, $query)){
	mtr_verbose("Restart: running with different options '" .
		    join(" ", @{$extra_opts}) . "' != '" .
		    join(" ", @{$started_opts}) . "'" );
	return 1;
      }

      # Remember the dynamically set options
      $server->{'started_opts'}= $extra_opts;
    }
  }

  # Default, no restart
  return 0;
}


sub servers_need_restart($) {
  my ($tinfo)= @_;
  return grep { server_need_restart($tinfo, $_); } all_servers();
}



#
# Return list of specific servers
#  - there is no servers in an empty config
#
sub _like   { return $config ? $config->like($_[0]) : (); }
sub mysqlds { return _like('mysqld.'); }
sub ndbds   { return _like('cluster_config.ndbd.');}
sub ndb_mgmds { return _like('cluster_config.ndb_mgmd.'); }
sub clusters  { return _like('mysql_cluster.'); }
sub all_servers { return ( mysqlds(), ndb_mgmds(), ndbds() ); }


#
# Filter a list of servers and return only those that are part
# of the specified cluster
#
sub in_cluster {
  my ($cluster)= shift;
  # Return only processes for a specific cluster
  return grep { $_->suffix() eq $cluster->suffix() } @_;
}



#
# Filter a list of servers and return the SafeProcess
# for only those that are started or stopped
#
sub started { return grep(defined $_, map($_->{proc}, @_));  }
sub stopped { return grep(!defined $_, map($_->{proc}, @_)); }


sub envsubst {
  my $string= shift;

  if ( ! defined $ENV{$string} )
  {
    mtr_error(".opt file references '$string' which is not set");
  }

  return $ENV{$string};
}


sub get_extra_opts {
  # No extra options if --user-args
  return \@opt_extra_mysqld_opt if $opt_user_args;

  my ($mysqld, $tinfo)= @_;

  my $opts=
    $mysqld->option("#!use-slave-opt") ?
      $tinfo->{slave_opt} : $tinfo->{master_opt};

  # Expand environment variables
  foreach my $opt ( @$opts )
  {
    $opt =~ s/\$\{(\w+)\}/envsubst($1)/ge;
    $opt =~ s/\$(\w+)/envsubst($1)/ge;
  }
  return $opts;
}


sub stop_servers($$) {
  my ($tinfo, @servers)= @_;

  # Remember if we restarted for this test case (count restarts)
  $tinfo->{'restarted'}= 1;

  if ( join('|', @servers) eq join('|', all_servers()) )
  {
    # All servers are going down, use some kind of order to
    # avoid too many warnings in the log files

   mtr_report("Restarting all servers");

    #  mysqld processes
    My::SafeProcess::shutdown( $opt_shutdown_timeout, started(mysqlds()) );

    # cluster processes
    My::SafeProcess::shutdown( $opt_shutdown_timeout,
			       started(ndbds(), ndb_mgmds()) );
  }
  else
  {
    mtr_report("Restarting ", started(@servers));

     # Stop only some servers
    My::SafeProcess::shutdown( $opt_shutdown_timeout,
			       started(@servers) );
  }

  foreach my $server (@servers)
  {
    # Mark server as stopped
    $server->{proc}= undef;

    # Forget history
    delete $server->{'started_tinfo'};
    delete $server->{'started_opts'};
    delete $server->{'started_cnf'};
  }
}


#
# start_servers
#
# Start servers not already started
#
# RETURN
#  0 OK
#  1 Start failed
#
sub start_servers($) {
  my ($tinfo)= @_;

  # Make sure the safe_process also exits from now on
  # Could not be done before, as we don't want this for the bootstrap
  if ($opt_start_exit) {
    My::SafeProcess->start_exit();
  }

  # Start clusters
  foreach my $cluster ( clusters() )
  {
    ndbcluster_start($cluster);
  }

  # Start mysqlds
  foreach my $mysqld ( mysqlds() )
  {
    if ( $mysqld->{proc} )
    {
      # Already started

      # Write start of testcase to log file
      mark_log($mysqld->value('#log-error'), $tinfo);

      next;
    }

    my $datadir= $mysqld->value('datadir');
    if ($opt_start_dirty)
    {
      # Don't delete anything if starting dirty
      ;
    }
    else
    {

      my @options= ('log-bin', 'relay-log');
      foreach my $option_name ( @options )  {
	next unless $mysqld->option($option_name);

	my $file_name= $mysqld->value($option_name);
	next unless
	  defined $file_name and
	    -e $file_name;

	mtr_debug(" -removing '$file_name'");
	unlink($file_name) or die ("unable to remove file '$file_name'");
      }

      if (-d $datadir ) {
	mtr_verbose(" - removing '$datadir'");
	rmtree($datadir);
      }
    }

    my $mysqld_basedir= $mysqld->value('basedir');
    if ( $basedir eq $mysqld_basedir )
    {
      if (! $opt_start_dirty)	# If dirty, keep possibly grown system db
      {
	# Copy datadir from installed system db
	for my $path ( "$opt_vardir", "$opt_vardir/..") {
	  my $install_db= "$path/install.db";
	  copytree($install_db, $datadir)
	    if -d $install_db;
	}
	mtr_error("Failed to copy system db to '$datadir'")
	  unless -d $datadir;
      }
    }
    else
    {
      mysql_install_db($mysqld); # For versional testing

      mtr_error("Failed to install system db to '$datadir'")
	unless -d $datadir;

    }

    # Create the servers tmpdir
    my $tmpdir= $mysqld->value('tmpdir');
    mkpath($tmpdir) unless -d $tmpdir;

    # Write start of testcase to log file
    mark_log($mysqld->value('#log-error'), $tinfo);

    # Run <tname>-master.sh
    if ($mysqld->option('#!run-master-sh') and
       run_sh_script($tinfo->{master_sh}) )
    {
      $tinfo->{'comment'}= "Failed to execute '$tinfo->{master_sh}'";
      return 1;
    }

    # Run <tname>-slave.sh
    if ($mysqld->option('#!run-slave-sh') and
	run_sh_script($tinfo->{slave_sh}))
    {
      $tinfo->{'comment'}= "Failed to execute '$tinfo->{slave_sh}'";
      return 1;
    }

    if (!$opt_embedded_server)
    {
      my $extra_opts= get_extra_opts($mysqld, $tinfo);
      mysqld_start($mysqld,$extra_opts);

      # Save this test case information, so next can examine it
      $mysqld->{'started_tinfo'}= $tinfo;
    }

  }

  # Wait for clusters to start
  foreach my $cluster ( clusters() )
  {
    if (ndbcluster_wait_started($cluster, ""))
    {
      # failed to start
      $tinfo->{'comment'}= "Start of '".$cluster->name()."' cluster failed";
      return 1;
    }
  }

  # Wait for mysqlds to start
  foreach my $mysqld ( mysqlds() )
  {
    next if !started($mysqld);

    if (sleep_until_file_created($mysqld->value('pid-file'),
				 $opt_start_timeout,
				 $mysqld->{'proc'}) == 0) {
      $tinfo->{comment}=
	"Failed to start ".$mysqld->name();

      my $logfile= $mysqld->value('#log-error');
      if ( defined $logfile and -f $logfile )
      {
        my @srv_lines= extract_server_log($logfile, $tinfo->{name});
	$tinfo->{logfile}= "Server log is:\n" . join ("", @srv_lines);
      }
      else
      {
	$tinfo->{logfile}= "Could not open server logfile: '$logfile'";
      }
      return 1;
    }
  }
  return 0;
}


#
# Run include/check-testcase.test
# Before a testcase, run in record mode and save result file to var/tmp
# After testcase, run and compare with the recorded file, they should be equal!
#
# RETURN VALUE
#  The newly started process
#
sub start_check_testcase ($$$) {
  my $tinfo=    shift;
  my $mode=     shift;
  my $mysqld=   shift;

  my $name= "check-".$mysqld->name();
  # Replace dots in name with underscore to avoid that mysqltest
  # misinterpret's what the filename extension is :(
  $name=~ s/\./_/g;

  my $args;
  mtr_init_args(\$args);

  mtr_add_arg($args, "--defaults-file=%s", $path_config_file);
  mtr_add_arg($args, "--defaults-group-suffix=%s", $mysqld->after('mysqld'));

  mtr_add_arg($args, "--skip-safemalloc");

  mtr_add_arg($args, "--result-file=%s", "$opt_vardir/tmp/$name.result");
  mtr_add_arg($args, "--test-file=%s", "include/check-testcase.test");
  mtr_add_arg($args, "--verbose");

  if ( $mode eq "before" )
  {
    mtr_add_arg($args, "--record");
  }
  my $errfile= "$opt_vardir/tmp/$name.err";
  my $proc= My::SafeProcess->new
    (
     name          => $name,
     path          => $exe_mysqltest,
     error         => $errfile,
     output        => $errfile,
     args          => \$args,
     user_data     => $errfile,
     verbose       => $opt_verbose,
    );

  mtr_report("Started $proc");
  return $proc;
}


sub run_mysqltest ($) {
  my $proc= start_mysqltest(@_);
  $proc->wait();
}


sub start_mysqltest ($) {
  my ($tinfo)= @_;
  my $exe= $exe_mysqltest;
  my $args;

  mtr_init_args(\$args);

  mtr_add_arg($args, "--defaults-file=%s", $path_config_file);
  mtr_add_arg($args, "--silent");
  mtr_add_arg($args, "--skip-safemalloc");
  mtr_add_arg($args, "--tmpdir=%s", $opt_tmpdir);
  mtr_add_arg($args, "--character-sets-dir=%s", $path_charsetsdir);
  mtr_add_arg($args, "--logdir=%s/log", $opt_vardir);

  # Log line number and time  for each line in .test file
  mtr_add_arg($args, "--mark-progress")
    if $opt_mark_progress;

  mtr_add_arg($args, "--database=test");

  if ( $opt_ps_protocol )
  {
    mtr_add_arg($args, "--ps-protocol");
  }

  if ( $opt_sp_protocol )
  {
    mtr_add_arg($args, "--sp-protocol");
  }

  if ( $opt_view_protocol )
  {
    mtr_add_arg($args, "--view-protocol");
  }

  if ( $opt_cursor_protocol )
  {
    mtr_add_arg($args, "--cursor-protocol");
  }

  if ( $opt_strace_client )
  {
    $exe=  $opt_strace_client || "strace";
    mtr_add_arg($args, "-o");
    mtr_add_arg($args, "%s/log/mysqltest.strace", $opt_vardir);
    mtr_add_arg($args, "$exe_mysqltest");
  }

  mtr_add_arg($args, "--timer-file=%s/log/timer", $opt_vardir);

  if ( $opt_compress )
  {
    mtr_add_arg($args, "--compress");
  }

  if ( $opt_sleep )
  {
    mtr_add_arg($args, "--sleep=%d", $opt_sleep);
  }

  if ( $opt_ssl )
  {
    # Turn on SSL for _all_ test cases if option --ssl was used
    mtr_add_arg($args, "--ssl");
  }

  if ( $opt_max_connections ) {
    mtr_add_arg($args, "--max-connections=%d", $opt_max_connections);
  }

  if ( $opt_embedded_server )
  {

    # Get the args needed for the embedded server
    # and append them to args prefixed
    # with --sever-arg=

    my $mysqld=  $config->group('embedded')
      or mtr_error("Could not get [embedded] section");

    my $mysqld_args;
    mtr_init_args(\$mysqld_args);
    my $extra_opts= get_extra_opts($mysqld, $tinfo);
    mysqld_arguments($mysqld_args, $mysqld, $extra_opts);
    mtr_add_arg($args, "--server-arg=%s", $_) for @$mysqld_args;

    if (IS_WINDOWS)
    {
      # Trick the server to send output to stderr, with --console
      mtr_add_arg($args, "--server-arg=--console");
    }
  }

  # ----------------------------------------------------------------------
  # export MYSQL_TEST variable containing <path>/mysqltest <args>
  # ----------------------------------------------------------------------
  $ENV{'MYSQL_TEST'}= mtr_args2str($exe_mysqltest, @$args);

  # ----------------------------------------------------------------------
  # Add arguments that should not go into the MYSQL_TEST env var
  # ----------------------------------------------------------------------
  if ( $opt_valgrind_mysqltest )
  {
    # Prefix the Valgrind options to the argument list.
    # We do this here, since we do not want to Valgrind the nested invocations
    # of mysqltest; that would mess up the stderr output causing test failure.
    my @args_saved = @$args;
    mtr_init_args(\$args);
    valgrind_arguments($args, \$exe);
    mtr_add_arg($args, "%s", $_) for @args_saved;
  }

  mtr_add_arg($args, "--test-file=%s", $tinfo->{'path'});

  # Number of lines of resut to include in failure report
  mtr_add_arg($args, "--tail-lines=20");

  if ( defined $tinfo->{'result_file'} ) {
    mtr_add_arg($args, "--result-file=%s", $tinfo->{'result_file'});
  }

  client_debug_arg($args, "mysqltest");

  if ( $opt_record )
  {
    mtr_add_arg($args, "--record");

    # When recording to a non existing result file
    # the name of that file is in "record_file"
    if ( defined $tinfo->{'record_file'} ) {
      mtr_add_arg($args, "--result-file=%s", $tinfo->{record_file});
    }
  }

  if ( $opt_client_gdb )
  {
    gdb_arguments(\$args, \$exe, "client");
  }
  elsif ( $opt_client_ddd )
  {
    ddd_arguments(\$args, \$exe, "client");
  }
  elsif ( $opt_client_debugger )
  {
    debugger_arguments(\$args, \$exe, "client");
  }

  my $proc= My::SafeProcess->new
    (
     name          => "mysqltest",
     path          => $exe,
     args          => \$args,
     append        => 1,
     error         => $path_current_testlog,
     verbose       => $opt_verbose,
    );
  mtr_verbose("Started $proc");
  return $proc;
}


#
# Modify the exe and args so that program is run in gdb in xterm
#
sub gdb_arguments {
  my $args= shift;
  my $exe=  shift;
  my $type= shift;

  # Write $args to gdb init file
  my $str= join " ", map { s/"/\\"/g; "\"$_\""; } @$$args;
  my $gdb_init_file= "$opt_vardir/tmp/gdbinit.$type";

  # Remove the old gdbinit file
  unlink($gdb_init_file);

  if ( $type eq "client" )
  {
    # write init file for client
    mtr_tofile($gdb_init_file,
	       "set args $str\n" .
	       "break main\n");
  }
  else
  {
    # write init file for mysqld
    mtr_tofile($gdb_init_file,
	       "set args $str\n" .
	       "break mysql_parse\n" .
	       "commands 1\n" .
	       "disable 1\n" .
	       "end\n" .
	       "run");
  }

  if ( $opt_manual_gdb )
  {
     print "\nTo start gdb for $type, type in another window:\n";
     print "gdb -cd $glob_mysql_test_dir -x $gdb_init_file $$exe\n";

     # Indicate the exe should not be started
     $$exe= undef;
     return;
  }

  $$args= [];
  mtr_add_arg($$args, "-title");
  mtr_add_arg($$args, "$type");
  mtr_add_arg($$args, "-e");

  if ( $exe_libtool )
  {
    mtr_add_arg($$args, $exe_libtool);
    mtr_add_arg($$args, "--mode=execute");
  }

  mtr_add_arg($$args, "gdb");
  mtr_add_arg($$args, "-x");
  mtr_add_arg($$args, "$gdb_init_file");
  mtr_add_arg($$args, "$$exe");

  $$exe= "xterm";
}


#
# Modify the exe and args so that program is run in ddd
#
sub ddd_arguments {
  my $args= shift;
  my $exe=  shift;
  my $type= shift;

  # Write $args to ddd init file
  my $str= join " ", map { s/"/\\"/g; "\"$_\""; } @$$args;
  my $gdb_init_file= "$opt_vardir/tmp/gdbinit.$type";

  # Remove the old gdbinit file
  unlink($gdb_init_file);

  if ( $type eq "client" )
  {
    # write init file for client
    mtr_tofile($gdb_init_file,
	       "set args $str\n" .
	       "break main\n");
  }
  else
  {
    # write init file for mysqld
    mtr_tofile($gdb_init_file,
	       "file $$exe\n" .
	       "set args $str\n" .
	       "break mysql_parse\n" .
	       "commands 1\n" .
	       "disable 1\n" .
	       "end");
  }

  if ( $opt_manual_ddd )
  {
     print "\nTo start ddd for $type, type in another window:\n";
     print "ddd -cd $glob_mysql_test_dir -x $gdb_init_file $$exe\n";

     # Indicate the exe should not be started
     $$exe= undef;
     return;
  }

  my $save_exe= $$exe;
  $$args= [];
  if ( $exe_libtool )
  {
    $$exe= $exe_libtool;
    mtr_add_arg($$args, "--mode=execute");
    mtr_add_arg($$args, "ddd");
  }
  else
  {
    $$exe= "ddd";
  }
  mtr_add_arg($$args, "--command=$gdb_init_file");
  mtr_add_arg($$args, "$save_exe");
}


#
# Modify the exe and args so that program is run in the selected debugger
#
sub debugger_arguments {
  my $args= shift;
  my $exe=  shift;
  my $debugger= $opt_debugger || $opt_client_debugger;

  if ( $debugger =~ /vcexpress|vc|devenv/ )
  {
    # vc[express] /debugexe exe arg1 .. argn

    # Add name of the exe and /debugexe before args
    unshift(@$$args, "$$exe");
    unshift(@$$args, "/debugexe");

    # Set exe to debuggername
    $$exe= $debugger;

  }
  elsif ( $debugger =~ /windbg/ )
  {
    # windbg exe arg1 .. argn

    # Add name of the exe before args
    unshift(@$$args, "$$exe");

    # Set exe to debuggername
    $$exe= $debugger;

  }
  elsif ( $debugger eq "dbx" )
  {
    # xterm -e dbx -r exe arg1 .. argn

    unshift(@$$args, $$exe);
    unshift(@$$args, "-r");
    unshift(@$$args, $debugger);
    unshift(@$$args, "-e");

    $$exe= "xterm";

  }
  else
  {
    mtr_error("Unknown argument \"$debugger\" passed to --debugger");
  }
}


#
# Modify the exe and args so that program is run in valgrind
#
sub valgrind_arguments {
  my $args= shift;
  my $exe=  shift;

  if ( $opt_callgrind)
  {
    mtr_add_arg($args, "--tool=callgrind");
    mtr_add_arg($args, "--base=$opt_vardir/log");
  }
  else
  {
    mtr_add_arg($args, "--tool=memcheck"); # From >= 2.1.2 needs this option
    mtr_add_arg($args, "--leak-check=yes");
    mtr_add_arg($args, "--num-callers=16");
    mtr_add_arg($args, "--suppressions=%s/valgrind.supp", $glob_mysql_test_dir)
      if -f "$glob_mysql_test_dir/valgrind.supp";
  }

  # Add valgrind options, can be overriden by user
  mtr_add_arg($args, '%s', $_) for (@valgrind_args);

  mtr_add_arg($args, $$exe);

  $$exe= $opt_valgrind_path || "valgrind";

  if ($exe_libtool)
  {
    # Add "libtool --mode-execute" before the test to execute
    # if running in valgrind(to avoid valgrinding bash)
    unshift(@$args, "--mode=execute", $$exe);
    $$exe= $exe_libtool;
  }
}

#
# Search server logs for valgrind reports printed at mysqld termination
#

sub valgrind_exit_reports() {
  foreach my $log_file (keys %mysqld_logs)
  {
    my @culprits= ();
    my $valgrind_rep= "";
    my $found_report= 0;
    my $err_in_report= 0;

    my $LOGF = IO::File->new($log_file)
      or mtr_error("Could not open file '$log_file' for reading: $!");

    while ( my $line = <$LOGF> )
    {
      if ($line =~ /^CURRENT_TEST: (.+)$/)
      {
        my $testname= $1;
        # If we have a report, report it if needed and start new list of tests
        if ($found_report)
        {
          if ($err_in_report)
          {
            mtr_print ("Valgrind report from $log_file after tests:\n",
                        @culprits);
            mtr_print_line();
            print ("$valgrind_rep\n");
            $err_in_report= 0;
          }
          # Make ready to collect new report
          @culprits= ();
          $found_report= 0;
          $valgrind_rep= "";
        }
        push (@culprits, $testname);
        next;
      }
      # This line marks the start of a valgrind report
      $found_report= 1 if $line =~ /ERROR SUMMARY:/;

      if ($found_report) {
        $line=~ s/^==\d+== //;
        $valgrind_rep .= $line;
        $err_in_report= 1 if $line =~ /ERROR SUMMARY: [1-9]/;
        $err_in_report= 1 if $line =~ /definitely lost: [1-9]/;
        $err_in_report= 1 if $line =~ /possibly lost: [1-9]/;
      }
    }

    $LOGF= undef;

    if ($err_in_report) {
      mtr_print ("Valgrind report from $log_file after tests:\n", @culprits);
      mtr_print_line();
      print ("$valgrind_rep\n");
    }
  }
}

#
# Usage
#
sub usage ($) {
  my ($message)= @_;

  if ( $message )
  {
    print STDERR "$message\n";
  }

  print <<HERE;

$0 [ OPTIONS ] [ TESTCASE ]

Options to control what engine/variation to run

  embedded-server       Use the embedded server, i.e. no mysqld daemons
  ps-protocol           Use the binary protocol between client and server
  cursor-protocol       Use the cursor protocol between client and server
                        (implies --ps-protocol)
  view-protocol         Create a view to execute all non updating queries
  sp-protocol           Create a stored procedure to execute all queries
  compress              Use the compressed protocol between client and server
  ssl                   Use ssl protocol between client and server
  skip-ssl              Dont start server with support for ssl connections
  vs-config             Visual Studio configuration used to create executables
                        (default: MTR_VS_CONFIG environment variable)

  defaults-file=<config template> Use fixed config template for all
                        tests
  defaults_extra_file=<config template> Extra config template to add to
                        all generated configs
  combination=<opt>     Use at least twice to run tests with specified 
                        options to mysqld
  skip-combinations     Ignore combination file (or options)

Options to control directories to use
  tmpdir=DIR            The directory where temporary files are stored
                        (default: ./var/tmp).
  vardir=DIR            The directory where files generated from the test run
                        is stored (default: ./var). Specifying a ramdisk or
                        tmpfs will speed up tests.
  mem                   Run testsuite in "memory" using tmpfs or ramdisk
                        Attempts to find a suitable location
                        using a builtin list of standard locations
                        for tmpfs (/dev/shm)
                        The option can also be set using environment
                        variable MTR_MEM=[DIR]
  client-bindir=PATH    Path to the directory where client binaries are located
  client-libdir=PATH    Path to the directory where client libraries are located


Options to control what test suites or cases to run

  force                 Continue to run the suite after failure
  with-ndbcluster-only  Run only tests that include "ndb" in the filename
  skip-ndb[cluster]     Skip all tests that need cluster. Default.
  include-ndb[cluster]  Enable all tests that need cluster
  do-test=PREFIX or REGEX
                        Run test cases which name are prefixed with PREFIX
                        or fulfills REGEX
  skip-test=PREFIX or REGEX
                        Skip test cases which name are prefixed with PREFIX
                        or fulfills REGEX
  start-from=PREFIX     Run test cases starting test prefixed with PREFIX where
                        prefix may be suite.testname or just testname
  suite[s]=NAME1,..,NAMEN
                        Collect tests in suites from the comma separated
                        list of suite names.
                        The default is: "$DEFAULT_SUITES"
  extra-suites[s]=NAME1,...,NAMEN
                        List of additional suites to collect tests from
  skip-rpl              Skip the replication test cases.
  big-test              Also run tests marked as "big"
  enable-disabled       Run also tests marked as disabled
  print-testcases       Don't run the tests but print details about all the
                        selected tests, in the order they would be run.

Options that specify ports

  mtr-port-base=#       Base for port numbers, ports from this number to
  port-base=#           number+9 are reserved. Should be divisible by 10;
                        if not it will be rounded down. May be set with
                        environment variable MTR_PORT_BASE. If this value is
                        set and is not "auto", it overrides build-thread.
  mtr-build-thread=#    Specify unique number to calculate port number(s) from.
  build-thread=#        Can be set in environment variable MTR_BUILD_THREAD.
                        Set  MTR_BUILD_THREAD="auto" to automatically aquire
                        a build thread id that is unique to current host

Options for test case authoring

  record TESTNAME       (Re)genereate the result file for TESTNAME
  check-testcases       Check testcases for sideeffects
  mark-progress         Log line number and elapsed time to <testname>.progress

Options that pass on options

  mysqld=ARGS           Specify additional arguments to "mysqld"

Options to run test on running server

  extern option=value   Run only the tests against an already started server
                        the options to use for connection to the extern server
                        must be specified using name-value pair notation
                        For example:
                         ./$0 --extern socket=/tmp/mysqld.sock

Options for debugging the product

  client-ddd            Start mysqltest client in ddd
  client-debugger=NAME  Start mysqltest in the selected debugger
  client-gdb            Start mysqltest client in gdb
  ddd                   Start mysqld in ddd
  debug                 Dump trace output for all servers and client programs
  debugger=NAME         Start mysqld in the selected debugger
  gdb                   Start the mysqld(s) in gdb
  manual-debug          Let user manually start mysqld in debugger, before
                        running test(s)
  manual-gdb            Let user manually start mysqld in gdb, before running
                        test(s)
  manual-ddd            Let user manually start mysqld in ddd, before running
                        test(s)
  strace-client=[path]  Create strace output for mysqltest client, optionally
                        specifying name and path to the trace program to use.
                        Example: $0 --strace-client=ktrace
  max-save-core         Limit the number of core files saved (to avoid filling
                        up disks for heavily crashing server). Defaults to
                        $opt_max_save_core, set to 0 for no limit. Set
                        it's default with MTR_MAX_SAVE_CORE
  max-save-datadir      Limit the number of datadir saved (to avoid filling
                        up disks for heavily crashing server). Defaults to
                        $opt_max_save_datadir, set to 0 for no limit. Set
                        it's default with MTR_MAX_SAVE_DATDIR
  max-test-fail         Limit the number of test failurs before aborting
                        the current test run. Defaults to
                        $opt_max_test_fail, set to 0 for no limit. Set
                        it's default with MTR_MAX_TEST_FAIL

Options for valgrind

  valgrind              Run the "mysqltest" and "mysqld" executables using
                        valgrind with default options
  valgrind-all          Synonym for --valgrind
  valgrind-mysqltest    Run the "mysqltest" and "mysql_client_test" executable
                        with valgrind
  valgrind-mysqld       Run the "mysqld" executable with valgrind
  valgrind-options=ARGS Deprecated, use --valgrind-option
  valgrind-option=ARGS  Option to give valgrind, replaces default option(s),
                        can be specified more then once
  valgrind-path=<EXE>   Path to the valgrind executable
  callgrind             Instruct valgrind to use callgrind

Misc options
  user=USER             User for connecting to mysqld(default: $opt_user)
  comment=STR           Write STR to the output
  notimer               Don't show test case execution time
  verbose               More verbose output(use multiple times for even more)
  verbose-restart       Write when and why servers are restarted
  start                 Only initialize and start the servers, using the
                        startup settings for the first specified test case
                        Example:
                         $0 --start alias &
  start-and-exit        Same as --start, but mysql-test-run terminates and
                        leaves just the server running
  start-dirty           Only start the servers (without initialization) for
                        the first specified test case
  user-args             In combination with start* and no test name, drops
                        arguments to mysqld except those speficied with
                        --mysqld (if any)
  wait-all              If --start or --start-dirty option is used, wait for all
                        servers to exit before finishing the process
  fast                  Run as fast as possible, dont't wait for servers
                        to shutdown etc.
  force-restart         Always restart servers between tests
  parallel=N            Run tests in N parallel threads (default=1)
                        Use parallel=auto for auto-setting of N
  repeat=N              Run each test N number of times
  retry=N               Retry tests that fail N times, limit number of failures
                        to $opt_retry_failure
  retry-failure=N       Limit number of retries for a failed test
  reorder               Reorder tests to get fewer server restarts
  help                  Get this help text

  testcase-timeout=MINUTES Max test case run time (default $opt_testcase_timeout)
  suite-timeout=MINUTES Max test suite run time (default $opt_suite_timeout)
  shutdown-timeout=SECONDS Max number of seconds to wait for server shutdown
                        before killing servers (default $opt_shutdown_timeout)
  warnings              Scan the log files for warnings. Use --nowarnings
                        to turn off.

  sleep=SECONDS         Passed to mysqltest, will be used as fixed sleep time
  debug-sync-timeout=NUM Set default timeout for WAIT_FOR debug sync
                        actions. Disable facility with NUM=0.
  gcov                  Collect coverage information after the test.
                        The result is a gcov file per source and header file.
  experimental=<file>   Refer to list of tests considered experimental;
                        failures will be marked exp-fail instead of fail.
  report-features       First run a "test" that reports mysql features
  timestamp             Print timestamp before each test report line
  timediff              With --timestamp, also print time passed since
                        *previous* test started
  max-connections=N     Max number of open connection to server in mysqltest

HERE
  exit(1);

}

sub list_options ($) {
  my $hash= shift;

  for (keys %$hash) {
    s/([:=].*|[+!])$//;
    s/\|/\n--/g;
    print "--$_\n" unless /list-options/;
  }

  exit(1);
}
<|MERGE_RESOLUTION|>--- conflicted
+++ resolved
@@ -2491,8 +2491,6 @@
 sub check_ndbcluster_support ($) {
   my $mysqld_variables= shift;
 
-<<<<<<< HEAD
-=======
   # Check if this is MySQL Cluster, ie. mysql version string ends
   # with -ndb-Y.Y.Y[-status]
   if ( defined $mysql_version_extra &&
@@ -2503,7 +2501,6 @@
     $opt_include_ndbcluster = 1;
   }
 
->>>>>>> 28e85131
   if ($opt_include_ndbcluster)
   {
     $opt_skip_ndbcluster= 0;
