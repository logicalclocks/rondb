use test;
drop table if exists t1,t2,t3,t4;
create table t1 (
id   char(16) not null default '',
data int not null
);
create table t2 (
s   char(16),
i   int,
d   double
);
drop procedure if exists foo42;
create procedure foo42()
insert into test.t1 values ("foo", 42);
call foo42();
select * from t1;
id	data
foo	42
delete from t1;
drop procedure foo42;
drop procedure if exists bar;
create procedure bar(x char(16), y int)
insert into test.t1 values (x, y);
call bar("bar", 666);
select * from t1;
id	data
bar	666
delete from t1;
drop procedure if exists empty|
create procedure empty()
begin
end|
call empty()|
drop procedure empty|
drop procedure if exists scope|
create procedure scope(a int, b float)
begin
declare b int;
declare c float;
begin
declare c int;
end;
end|
drop procedure scope|
drop procedure if exists two|
create procedure two(x1 char(16), x2 char(16), y int)
begin
insert into test.t1 values (x1, y);
insert into test.t1 values (x2, y);
end|
call two("one", "two", 3)|
select * from t1|
id	data
one	3
two	3
delete from t1|
drop procedure two|
drop procedure if exists locset|
create procedure locset(x char(16), y int)
begin
declare z1, z2 int;
set z1 = y;
set z2 = z1+2;
insert into test.t1 values (x, z2);
end|
call locset("locset", 19)|
select * from t1|
id	data
locset	21
delete from t1|
drop procedure locset|
drop procedure if exists setcontext|
create procedure setcontext()
begin
declare data int default 2;
insert into t1 (id, data) values ("foo", 1);
replace t1 set data = data, id = "bar";
update t1 set id = "kaka", data = 3 where t1.data = data;
end|
call setcontext()|
select * from t1|
id	data
foo	1
kaka	3
delete from t1|
drop procedure setcontext|
create table t3 ( d date, i int, f double, s varchar(32) )|
drop procedure if exists nullset|
create procedure nullset()
begin
declare ld date;
declare li int;
declare lf double;
declare ls varchar(32);
set ld = null, li = null, lf = null, ls = null;
insert into t3 values (ld, li, lf, ls);
insert into t3 (i, f, s) values ((ld is null), 1,    "ld is null"),
((li is null), 1,    "li is null"),
((li = 0),     null, "li = 0"),
((lf is null), 1,    "lf is null"),
((lf = 0),     null, "lf = 0"),
((ls is null), 1,    "ls is null");
end|
call nullset()|
select * from t3|
d	i	f	s
NULL	NULL	NULL	NULL
NULL	1	1	ld is null
NULL	1	1	li is null
NULL	NULL	NULL	li = 0
NULL	1	1	lf is null
NULL	NULL	NULL	lf = 0
NULL	1	1	ls is null
drop table t3|
drop procedure nullset|
drop procedure if exists mixset|
create procedure mixset(x char(16), y int)
begin
declare z int;
set @z = y, z = 666, max_join_size = 100;
insert into test.t1 values (x, z);
end|
call mixset("mixset", 19)|
show variables like 'max_join_size'|
Variable_name	Value
max_join_size	100
select id,data,@z from t1|
id	data	@z
mixset	666	19
delete from t1|
drop procedure mixset|
drop procedure if exists zip|
create procedure zip(x char(16), y int)
begin
declare z int;
call zap(y, z);
call bar(x, z);
end|
drop procedure if exists zap|
create procedure zap(x int, out y int)
begin
declare z int;
set z = x+1, y = z;
end|
call zip("zip", 99)|
select * from t1|
id	data
zip	100
delete from t1|
drop procedure zip|
drop procedure bar|
call zap(7, @zap)|
select @zap|
@zap
8
drop procedure zap|
drop procedure if exists c1|
create procedure c1(x int)
call c2("c", x)|
drop procedure if exists c2|
create procedure c2(s char(16), x int)
call c3(x, s)|
drop procedure if exists c3|
create procedure c3(x int, s char(16))
call c4("level", x, s)|
drop procedure if exists c4|
create procedure c4(l char(8), x int, s char(16))
insert into t1 values (concat(l,s), x)|
call c1(42)|
select * from t1|
id	data
levelc	42
delete from t1|
drop procedure c1|
drop procedure c2|
drop procedure c3|
drop procedure c4|
drop procedure if exists iotest|
create procedure iotest(x1 char(16), x2 char(16), y int)
begin
call inc2(x2, y);
insert into test.t1 values (x1, y);
end|
drop procedure if exists inc2|
create procedure inc2(x char(16), y int)
begin
call inc(y);
insert into test.t1 values (x, y);
end|
drop procedure if exists inc|
create procedure inc(inout io int)
set io = io + 1|
call iotest("io1", "io2", 1)|
select * from t1|
id	data
io2	2
io1	1
delete from t1|
drop procedure iotest|
drop procedure inc2|
drop procedure if exists incr|
create procedure incr(inout x int)
call inc(x)|
select @zap|
@zap
8
call incr(@zap)|
select @zap|
@zap
9
drop procedure inc|
drop procedure incr|
drop procedure if exists cbv1|
create procedure cbv1()
begin
declare y int default 3;
call cbv2(y+1, y);
insert into test.t1 values ("cbv1", y);
end|
drop procedure if exists cbv2|
create procedure cbv2(y1 int, inout y2 int)
begin
set y2 = 4711;
insert into test.t1 values ("cbv2", y1);
end|
call cbv1()|
select * from t1|
id	data
cbv2	4
cbv1	4711
delete from t1|
drop procedure cbv1|
drop procedure cbv2|
insert into t2 values ("a", 1, 1.1), ("b", 2, 1.2), ("c", 3, 1.3)|
drop procedure if exists sub1|
create procedure sub1(id char(16), x int)
insert into test.t1 values (id, x)|
drop procedure if exists sub2|
create procedure sub2(id char(16))
begin
declare x int;
set x = (select sum(t.i) from test.t2 t);
insert into test.t1 values (id, x);
end|
drop procedure if exists sub3|
create function sub3(i int) returns int
return i+1|
call sub1("sub1a", (select 7))|
call sub1("sub1b", (select max(i) from t2))|
call sub1("sub1c", (select i,d from t2 limit 1))|
ERROR 21000: Operand should contain 1 column(s)
call sub1("sub1d", (select 1 from (select 1) a))|
call sub2("sub2")|
select * from t1|
id	data
sub1a	7
sub1b	3
sub1d	1
sub2	6
select sub3((select max(i) from t2))|
sub3((select max(i) from t2))
4
drop procedure sub1|
drop procedure sub2|
drop function sub3|
delete from t1|
delete from t2|
drop procedure if exists a0|
create procedure a0(x int)
while x do
set x = x-1;
insert into test.t1 values ("a0", x);
end while|
call a0(3)|
select * from t1|
id	data
a0	2
a0	1
a0	0
delete from t1|
drop procedure a0|
drop procedure if exists a|
create procedure a(x int)
while x > 0 do
set x = x-1;
insert into test.t1 values ("a", x);
end while|
call a(3)|
select * from t1|
id	data
a	2
a	1
a	0
delete from t1|
drop procedure a|
drop procedure if exists b|
create procedure b(x int)
repeat
insert into test.t1 values (repeat("b",3), x);
set x = x-1;
until x = 0 end repeat|
call b(3)|
select * from t1|
id	data
bbb	3
bbb	2
bbb	1
delete from t1|
drop procedure b|
drop procedure if exists b2|
create procedure b2(x int)
repeat(select 1 into outfile 'b2');
insert into test.t1 values (repeat("b2",3), x);
set x = x-1;
until x = 0 end repeat|
drop procedure b2|
drop procedure if exists c|
create procedure c(x int)
hmm: while x > 0 do
insert into test.t1 values ("c", x);
set x = x-1;
iterate hmm;
insert into test.t1 values ("x", x);
end while hmm|
call c(3)|
select * from t1|
id	data
c	3
c	2
c	1
delete from t1|
drop procedure c|
drop procedure if exists d|
create procedure d(x int)
hmm: while x > 0 do
insert into test.t1 values ("d", x);
set x = x-1;
leave hmm;
insert into test.t1 values ("x", x);
end while|
call d(3)|
select * from t1|
id	data
d	3
delete from t1|
drop procedure d|
drop procedure if exists e|
create procedure e(x int)
foo: loop
if x = 0 then
leave foo;
end if;
insert into test.t1 values ("e", x);
set x = x-1;
end loop foo|
call e(3)|
select * from t1|
id	data
e	3
e	2
e	1
delete from t1|
drop procedure e|
drop procedure if exists f|
create procedure f(x int)
if x < 0 then
insert into test.t1 values ("f", 0);
elseif x = 0 then
insert into test.t1 values ("f", 1);
else
insert into test.t1 values ("f", 2);
end if|
call f(-2)|
call f(0)|
call f(4)|
select * from t1|
id	data
f	0
f	1
f	2
delete from t1|
drop procedure f|
drop procedure if exists g|
create procedure g(x int)
case
when x < 0 then
insert into test.t1 values ("g", 0);
when x = 0 then
insert into test.t1 values ("g", 1);
else
insert into test.t1 values ("g", 2);
end case|
call g(-42)|
call g(0)|
call g(1)|
select * from t1|
id	data
g	0
g	1
g	2
delete from t1|
drop procedure g|
drop procedure if exists h|
create procedure h(x int)
case x
when 0 then
insert into test.t1 values ("h0", x);
when 1 then
insert into test.t1 values ("h1", x);
else
insert into test.t1 values ("h?", x);
end case|
call h(0)|
call h(1)|
call h(17)|
select * from t1|
id	data
h0	0
h1	1
h?	17
delete from t1|
drop procedure h|
drop procedure if exists i|
create procedure i(x int)
foo:
begin
if x = 0 then
leave foo;
end if;
insert into test.t1 values ("i", x);
end foo|
call i(0)|
call i(3)|
select * from t1|
id	data
i	3
delete from t1|
drop procedure i|
insert into t1 values ("foo", 3), ("bar", 19)|
insert into t2 values ("x", 9, 4.1), ("y", -1, 19.2), ("z", 3, 2.2)|
drop procedure if exists sel1|
create procedure sel1()
begin
select * from t1;
end|
call sel1()|
id	data
foo	3
bar	19
drop procedure sel1|
drop procedure if exists sel2|
create procedure sel2()
begin
select * from t1;
select * from t2;
end|
call sel2()|
id	data
foo	3
bar	19
s	i	d
x	9	4.1
y	-1	19.2
z	3	2.2
drop procedure sel2|
delete from t1|
delete from t2|
drop procedure if exists into_test|
create procedure into_test(x char(16), y int)
begin
insert into test.t1 values (x, y);
select id,data into x,y from test.t1 limit 1;
insert into test.t1 values (concat(x, "2"), y+2);
end|
call into_test("into", 100)|
select * from t1|
id	data
into	100
into2	102
delete from t1|
drop procedure into_test|
drop procedure if exists into_tes2|
create procedure into_test2(x char(16), y int)
begin
insert into test.t1 values (x, y);
select id,data into x,@z from test.t1 limit 1;
insert into test.t1 values (concat(x, "2"), y+2);
end|
call into_test2("into", 100)|
select id,data,@z from t1|
id	data	@z
into	100	100
into2	102	100
delete from t1|
drop procedure into_test2|
drop procedure if exists into_test3|
create procedure into_test3()
begin
declare x char(16);
declare y int;
select * into x,y from test.t1 limit 1;
insert into test.t2 values (x, y, 0.0);
end|
insert into t1 values ("into3", 19)|
call into_test3()|
call into_test3()|
select * from t2|
s	i	d
into3	19	0
into3	19	0
delete from t1|
delete from t2|
drop procedure into_test3|
drop procedure if exists into_test4|
create procedure into_test4()
begin
declare x int;
select data into x from test.t1 limit 1;
insert into test.t3 values ("into4", x);
end|
delete from t1|
create table t3 ( s char(16), d int)|
call into_test4()|
Warnings:
Warning	1329	No data - zero rows fetched, selected, or processed
select * from t3|
s	d
into4	NULL
insert into t1 values ("i4", 77)|
call into_test4()|
select * from t3|
s	d
into4	NULL
into4	77
delete from t1|
drop table t3|
drop procedure into_test4|
drop procedure if exists into_outfile|
create procedure into_outfile(x char(16), y int)
begin
insert into test.t1 values (x, y);
select * into outfile "../tmp/spout" from test.t1;
insert into test.t1 values (concat(x, "2"), y+2);
end|
call into_outfile("ofile", 1)|
delete from t1|
drop procedure into_outfile|
drop procedure if exists into_dumpfile|
create procedure into_dumpfile(x char(16), y int)
begin
insert into test.t1 values (x, y);
select * into dumpfile "../tmp/spdump" from test.t1 limit 1;
insert into test.t1 values (concat(x, "2"), y+2);
end|
call into_dumpfile("dfile", 1)|
delete from t1|
drop procedure into_dumpfile|
drop procedure if exists create_select|
create procedure create_select(x char(16), y int)
begin
insert into test.t1 values (x, y);
create temporary table test.t3 select * from test.t1;
insert into test.t3 values (concat(x, "2"), y+2);
end|
call create_select("cs", 90)|
select * from t1, t3|
id	data	id	data
cs	90	cs	90
cs	90	cs2	92
drop table t3|
delete from t1|
drop procedure create_select|
drop function if exists e|
create function e() returns double
return 2.7182818284590452354|
set @e = e()|
select e(), @e|
e()	@e
2.718281828459	2.718281828459
drop function if exists inc|
create function inc(i int) returns int
return i+1|
select inc(1), inc(99), inc(-71)|
inc(1)	inc(99)	inc(-71)
2	100	-70
drop function if exists mul|
create function mul(x int, y int) returns int
return x*y|
select mul(1,1), mul(3,5), mul(4711, 666)|
mul(1,1)	mul(3,5)	mul(4711, 666)
1	15	3137526
drop function if exists append|
create function append(s1 char(8), s2 char(8)) returns char(16)
return concat(s1, s2)|
select append("foo", "bar")|
append("foo", "bar")
foobar
drop function if exists fac|
create function fac(n int unsigned) returns bigint unsigned
begin
declare f bigint unsigned default 1;
while n > 1 do
set f = f * n;
set n = n - 1;
end while;
return f;
end|
select fac(1), fac(2), fac(5), fac(10)|
fac(1)	fac(2)	fac(5)	fac(10)
1	2	120	3628800
drop function if exists fun|
create function fun(d double, i int, u int unsigned) returns double
return mul(inc(i), fac(u)) / e()|
select fun(2.3, 3, 5)|
fun(2.3, 3, 5)
176.58213176229
insert into t2 values (append("xxx", "yyy"), mul(4,3), e())|
insert into t2 values (append("a", "b"), mul(2,mul(3,4)), fun(1.7, 4, 6))|
select * from t2 where s = append("a", "b")|
s	i	d
ab	24	1324.36598821719
select * from t2 where i = mul(4,3) or i = mul(mul(3,4),2)|
s	i	d
xxxyyy	12	2.71828182845905
ab	24	1324.36598821719
select * from t2 where d = e()|
s	i	d
xxxyyy	12	2.71828182845905
select * from t2|
s	i	d
xxxyyy	12	2.71828182845905
ab	24	1324.36598821719
delete from t2|
drop function e|
drop function inc|
drop function mul|
drop function append|
drop function fun|
drop procedure if exists hndlr1|
create procedure hndlr1(val int)
begin
declare x int default 0;
declare foo condition for 1136;
declare bar condition for sqlstate '42S98';        # Just for testing syntax
declare zip condition for sqlstate value '42S99';  # Just for testing syntax
declare continue handler for foo set x = 1;
insert into test.t1 values ("hndlr1", val, 2);  # Too many values
if (x) then
insert into test.t1 values ("hndlr1", val);   # This instead then
end if;
end|
call hndlr1(42)|
select * from t1|
id	data
hndlr1	42
delete from t1|
drop procedure hndlr1|
drop procedure if exists hndlr2|
create procedure hndlr2(val int)
begin
declare x int default 0;
begin
declare exit handler for sqlstate '21S01' set x = 1;
insert into test.t1 values ("hndlr2", val, 2); # Too many values
end;
insert into test.t1 values ("hndlr2", x);
end|
call hndlr2(42)|
select * from t1|
id	data
hndlr2	1
delete from t1|
drop procedure hndlr2|
drop procedure if exists hndlr3|
create procedure hndlr3(val int)
begin
declare x int default 0;
declare continue handler for sqlexception        # Any error
begin
declare z int;
set z = 2 * val;
set x = 1;
end;
if val < 10 then
begin
declare y int;
set y = val + 10;
insert into test.t1 values ("hndlr3", y, 2);  # Too many values
if x then
insert into test.t1 values ("hndlr3", y);
end if;
end;
end if;
end|
call hndlr3(3)|
select * from t1|
id	data
hndlr3	13
delete from t1|
drop procedure hndlr3|
create table t3 ( id   char(16), data int )|
drop procedure if exists hndlr4|
create procedure hndlr4()
begin
declare x int default 0;
declare val int;	                           # No default
declare continue handler for sqlstate '02000' set x=1;
select data into val from test.t3 where id='z' limit 1;  # No hits
insert into test.t3 values ('z', val);
end|
call hndlr4()|
select * from t3|
id	data
z	NULL
drop table t3|
drop procedure hndlr4|
drop procedure if exists cur1|
create procedure cur1()
begin
declare a char(16);
declare b int;
declare c double;
declare done int default 0;
declare c cursor for select * from test.t2;
declare continue handler for sqlstate '02000' set done = 1;
open c;
repeat
fetch c into a, b, c;
if not done then
insert into test.t1 values (a, b+c);
end if;
until done end repeat;
close c;
end|
insert into t2 values ("foo", 42, -1.9), ("bar", 3, 12.1), ("zap", 666, -3.14)|
call cur1()|
select * from t1|
id	data
foo	40
bar	15
zap	663
drop procedure cur1|
create table t3 ( s char(16), i int )|
drop procedure if exists cur2|
create procedure cur2()
begin
declare done int default 0;
declare c1 cursor for select id,data from test.t1;
declare c2 cursor for select i from test.t2;
declare continue handler for sqlstate '02000' set done = 1;
open c1;
open c2;
repeat
begin
declare a char(16);
declare b,c int;
fetch from c1 into a, b;
fetch next from c2 into c;
if not done then
if b < c then
insert into test.t3 values (a, b);
else
insert into test.t3 values (a, c);
end if;
end if;
end;
until done end repeat;
close c1;
close c2;
end|
call cur2()|
select * from t3|
s	i
foo	40
bar	3
zap	663
delete from t1|
delete from t2|
drop table t3|
drop procedure cur2|
drop procedure if exists chistics|
create procedure chistics()
language sql
modifies sql data
not deterministic
sql security definer
comment 'Characteristics procedure test'
  insert into t1 values ("chistics", 1)|
show create procedure chistics|
Procedure	sql_mode	Create Procedure
chistics		CREATE DEFINER=`root`@`localhost` PROCEDURE `chistics`()
    MODIFIES SQL DATA
    COMMENT 'Characteristics procedure test'
insert into t1 values ("chistics", 1)
call chistics()|
select * from t1|
id	data
chistics	1
delete from t1|
alter procedure chistics sql security invoker|
show create procedure chistics|
Procedure	sql_mode	Create Procedure
chistics		CREATE DEFINER=`root`@`localhost` PROCEDURE `chistics`()
    MODIFIES SQL DATA
    SQL SECURITY INVOKER
    COMMENT 'Characteristics procedure test'
insert into t1 values ("chistics", 1)
drop procedure chistics|
drop function if exists chistics|
create function chistics() returns int
language sql
deterministic
sql security invoker
comment 'Characteristics procedure test'
  return 42|
show create function chistics|
Function	sql_mode	Create Function
chistics		CREATE DEFINER=`root`@`localhost` FUNCTION `chistics`() RETURNS int(11)
    DETERMINISTIC
    SQL SECURITY INVOKER
    COMMENT 'Characteristics procedure test'
return 42
select chistics()|
chistics()
42
alter function chistics
no sql
comment 'Characteristics function test'|
show create function chistics|
Function	sql_mode	Create Function
chistics		CREATE DEFINER=`root`@`localhost` FUNCTION `chistics`() RETURNS int(11)
    NO SQL
    DETERMINISTIC
    SQL SECURITY INVOKER
    COMMENT 'Characteristics function test'
return 42
drop function chistics|
insert into t1 values ("foo", 1), ("bar", 2), ("zip", 3)|
set @@sql_mode = 'ANSI'|
drop procedure if exists modes$
create procedure modes(out c1 int, out c2 int)
begin
declare done int default 0;
declare x int;
declare c cursor for select data from t1;
declare continue handler for sqlstate '02000' set done = 1;
select 1 || 2 into c1;
set c2 = 0;
open c;
repeat
fetch c into x;
if not done then
set c2 = c2 + 1;
end if;
until done end repeat;
close c;
end$
set @@sql_mode = ''|
set sql_select_limit = 1|
call modes(@c1, @c2)|
set sql_select_limit = default|
select @c1, @c2|
@c1	@c2
12	3
delete from t1|
drop procedure modes|
create database sp_db1|
drop database sp_db1|
create database sp_db2|
use sp_db2|
create table t3 ( s char(4), t int )|
insert into t3 values ("abcd", 42), ("dcba", 666)|
use test|
drop database sp_db2|
create database sp_db3|
use sp_db3|
drop procedure if exists dummy|
create procedure dummy(out x int)
set x = 42|
use test|
drop database sp_db3|
select type,db,name from mysql.proc where db = 'sp_db3'|
type	db	name
drop procedure if exists rc|
create procedure rc()
begin
delete from t1;
insert into t1 values ("a", 1), ("b", 2), ("c", 3);
end|
call rc()|
select row_count()|
row_count()
3
update t1 set data=42 where id = "b";
select row_count()|
row_count()
1
delete from t1|
select row_count()|
row_count()
3
delete from t1|
select row_count()|
row_count()
0
select * from t1|
id	data
select row_count()|
row_count()
-1
drop procedure rc|
drop function if exists f0|
drop function if exists f1|
drop function if exists f2|
drop function if exists f3|
drop function if exists f4|
drop function if exists f5|
drop function if exists f6|
drop function if exists f7|
drop function if exists f8|
drop function if exists f9|
drop function if exists f10|
drop function if exists f11|
drop function if exists f12_1|
drop function if exists f12_2|
drop view if exists v0|
drop view if exists v1|
drop view if exists v2|
delete from t1|
delete from t2|
insert into t1 values ("a", 1), ("b", 2) |
insert into t2 values ("a", 1, 1.0), ("b", 2, 2.0), ("c", 3, 3.0) |
create function f1() returns int
return (select sum(data) from t1)|
select f1()|
f1()
3
select id, f1() from t1|
id	f1()
a	3
b	3
create function f2() returns int
return (select data from t1 where data <= (select sum(data) from t1) limit 1)|
select f2()|
f2()
1
select id, f2() from t1|
id	f2()
a	1
b	1
create function f3() returns int
begin
declare n int;
declare m int;
set n:= (select min(data) from t1);
set m:= (select max(data) from t1);
return n < m;
end|
select f3()|
f3()
1
select id, f3() from t1|
id	f3()
a	1
b	1
select f1(), f3()|
f1()	f3()
3	1
select id, f1(), f3() from t1|
id	f1()	f3()
a	3	1
b	3	1
create function f4() returns double 
return (select d from t1, t2 where t1.data = t2.i and t1.id= "b")|
select f4()|
f4()
2
select s, f4() from t2|
s	f4()
a	2
b	2
c	2
create function f5(i int) returns int
begin
if i <= 0 then
return 0;
elseif i = 1  then
return (select count(*) from t1 where data = i);
else
return (select count(*) + f5( i - 1) from t1 where data = i);
end if;
end|
select f5(1)|
f5(1)
1
select f5(2)|
ERROR HY000: Recursive stored functions and triggers are not allowed.
select f5(3)|
ERROR HY000: Recursive stored functions and triggers are not allowed.
create function f6() returns int
begin
declare n int;
set n:= f1();
return (select count(*) from t1 where data <= f7() and data <= n);
end|
create function f7() returns int
return (select sum(data) from t1 where data <= f1())|
select f6()|
f6()
2
select id, f6() from t1|
id	f6()
a	2
b	2
create view v1 (a) as select f1()|
select * from v1|
a
3
select id, a from t1, v1|
id	a
a	3
b	3
select * from v1, v1 as v|
a	a
3	3
create view v2 (a) as select a*10 from v1|
select * from v2|
a
30
select id, a from t1, v2|
id	a
a	30
b	30
select * from v1, v2|
a	a
3	30
create function f8 () returns int
return (select count(*) from v2)|
select *, f8() from v1|
a	f8()
3	1
drop function f1|
select * from v1|
ERROR HY000: View 'test.v1' references invalid table(s) or column(s) or function(s) or definer/invoker of view lack rights to use them
create function f1() returns int
return (select sum(data) from t1) + (select sum(data) from v1)|
select f1()|
ERROR HY000: Recursive stored functions and triggers are not allowed.
select * from v1|
ERROR HY000: Recursive stored functions and triggers are not allowed.
select * from v2|
ERROR HY000: Recursive stored functions and triggers are not allowed.
drop function f1|
create function f1() returns int
return (select sum(data) from t1)|
create function f0() returns int
return (select * from (select 100) as r)|
select f0()|
f0()
100
select *, f0() from (select 1) as t|
1	f0()
1	100
create view v0 as select f0()|
select * from v0|
f0()
100
select *, f0() from v0|
f0()	f0()
100	100
lock tables t1 read, t1 as t11 read|
select f3()|
f3()
1
select id, f3() from t1 as t11|
id	f3()
a	1
b	1
select f0()|
f0()
100
select * from v0|
f0()
100
select *, f0() from v0, (select 123) as d1|
f0()	123	f0()
100	123	100
select id, f3() from t1|
ERROR HY000: Table 't1' was not locked with LOCK TABLES
select f4()|
ERROR HY000: Table 't2' was not locked with LOCK TABLES
unlock tables|
lock tables v2 read, mysql.proc read|
select * from v2|
a
30
select * from v1|
a
3
select * from v1, t1|
ERROR HY000: Table 't1' was not locked with LOCK TABLES
select f4()|
ERROR HY000: Table 't2' was not locked with LOCK TABLES
unlock tables|
create function f9() returns int
begin
declare a, b int;
drop temporary table if exists t3;
create temporary table t3 (id int);
insert into t3 values (1), (2), (3);
set a:= (select count(*) from t3);
set b:= (select count(*) from t3 t3_alias);
return a + b;
end|
select f9()|
f9()
6
Warnings:
Note	1051	Unknown table 't3'
select f9() from t1 limit 1|
f9()
6
create function f10() returns int
begin
drop temporary table if exists t3;
create temporary table t3 (id int);
insert into t3 select id from t4;
return (select count(*) from t3);
end|
select f10()|
ERROR 42S02: Table 'test.t4' doesn't exist
create table t4 as select 1 as id|
select f10()|
f10()
1
create function f11() returns int
begin
drop temporary table if exists t3;
create temporary table t3 (id int);
insert into t3 values (1), (2), (3);
return (select count(*) from t3 as a, t3 as b);
end|
select f11()|
ERROR HY000: Can't reopen table: 'a'
select f11() from t1|
ERROR HY000: Can't reopen table: 'a'
create function f12_1() returns int
begin
drop temporary table if exists t3;
create temporary table t3 (id int);
insert into t3 values (1), (2), (3);
return f12_2();
end|
create function f12_2() returns int
return (select count(*) from t3)|
drop temporary table t3|
select f12_1()|
f12_1()
3
Warnings:
Note	1051	Unknown table 't3'
select f12_1() from t1 limit 1|
f12_1()
3
drop function f0|
drop function f1|
drop function f2|
drop function f3|
drop function f4|
drop function f5|
drop function f6|
drop function f7|
drop function f8|
drop function f9|
drop function f10|
drop function f11|
drop function f12_1|
drop function f12_2|
drop view v0|
drop view v1|
drop view v2|
delete from t1 |
delete from t2 |
drop table t4|
drop table if exists t3|
create table t3 (n int unsigned not null primary key, f bigint unsigned)|
drop procedure if exists ifac|
create procedure ifac(n int unsigned)
begin
declare i int unsigned default 1;
if n > 20 then
set n = 20;		# bigint overflow otherwise
end if;
while i <= n do
begin
insert into test.t3 values (i, fac(i));
set i = i + 1;
end;
end while;
end|
call ifac(20)|
select * from t3|
n	f
1	1
2	2
3	6
4	24
5	120
6	720
7	5040
8	40320
9	362880
10	3628800
11	39916800
12	479001600
13	6227020800
14	87178291200
15	1307674368000
16	20922789888000
17	355687428096000
18	6402373705728000
19	121645100408832000
20	2432902008176640000
drop table t3|
show function status like '%f%'|
Db	Name	Type	Definer	Modified	Created	Security_type	Comment
test	fac	FUNCTION	root@localhost	0000-00-00 00:00:00	0000-00-00 00:00:00	DEFINER	
drop procedure ifac|
drop function fac|
show function status like '%f%'|
Db	Name	Type	Definer	Modified	Created	Security_type	Comment
drop table if exists t3|
create table t3 (
i int unsigned not null primary key,
p bigint unsigned not null
)|
insert into t3 values
( 0,   3), ( 1,   5), ( 2,   7), ( 3,  11), ( 4,  13),
( 5,  17), ( 6,  19), ( 7,  23), ( 8,  29), ( 9,  31),
(10,  37), (11,  41), (12,  43), (13,  47), (14,  53),
(15,  59), (16,  61), (17,  67), (18,  71), (19,  73),
(20,  79), (21,  83), (22,  89), (23,  97), (24, 101),
(25, 103), (26, 107), (27, 109), (28, 113), (29, 127),
(30, 131), (31, 137), (32, 139), (33, 149), (34, 151),
(35, 157), (36, 163), (37, 167), (38, 173), (39, 179),
(40, 181), (41, 191), (42, 193), (43, 197), (44, 199)|
drop procedure if exists opp|
create procedure opp(n bigint unsigned, out pp bool)
begin
declare r double;
declare b, s bigint unsigned default 0;
set r = sqrt(n);
again:
loop
if s = 45 then
set b = b+200, s = 0;
else
begin
declare p bigint unsigned;
select t.p into p from test.t3 t where t.i = s;
if b+p > r then
set pp = 1;
leave again;
end if;
if mod(n, b+p) = 0 then
set pp = 0;
leave again;
end if;
set s = s+1;
end;
end if;
end loop;
end|
drop procedure if exists ip|
create procedure ip(m int unsigned)
begin
declare p bigint unsigned;
declare i int unsigned;
set i=45, p=201;
while i < m do
begin
declare pp bool default 0;
call opp(p, pp);
if pp then
insert into test.t3 values (i, p);
set i = i+1;
end if;
set p = p+2;
end;
end while;
end|
show create procedure opp|
Procedure	sql_mode	Create Procedure
opp		CREATE DEFINER=`root`@`localhost` PROCEDURE `opp`(n bigint unsigned, out pp bool)
begin
declare r double;
declare b, s bigint unsigned default 0;
set r = sqrt(n);
again:
loop
if s = 45 then
set b = b+200, s = 0;
else
begin
declare p bigint unsigned;
select t.p into p from test.t3 t where t.i = s;
if b+p > r then
set pp = 1;
leave again;
end if;
if mod(n, b+p) = 0 then
set pp = 0;
leave again;
end if;
set s = s+1;
end;
end if;
end loop;
end
show procedure status like '%p%'|
Db	Name	Type	Definer	Modified	Created	Security_type	Comment
test	ip	PROCEDURE	root@localhost	0000-00-00 00:00:00	0000-00-00 00:00:00	DEFINER	
test	opp	PROCEDURE	root@localhost	0000-00-00 00:00:00	0000-00-00 00:00:00	DEFINER	
call ip(200)|
select * from t3 where i=45 or i=100 or i=199|
i	p
45	211
100	557
199	1229
drop table t3|
drop procedure opp|
drop procedure ip|
show procedure status like '%p%'|
Db	Name	Type	Definer	Modified	Created	Security_type	Comment
drop table if exists t3|
create table t3 ( f bigint unsigned not null )|
drop procedure if exists fib|
create procedure fib(n int unsigned)
begin
if n > 1 then
begin
declare x, y bigint unsigned;
declare c cursor for select f from t3 order by f desc limit 2;
open c;
fetch c into y;
fetch c into x;
close c;
insert into t3 values (x+y);
call fib(n-1);
end;
end if;
end|
set @@max_sp_recursion_depth= 20|
insert into t3 values (0), (1)|
call fib(3)|
select * from t3 order by f asc|
f
0
1
1
2
delete from t3|
insert into t3 values (0), (1)|
call fib(10)|
select * from t3 order by f asc|
f
0
1
1
2
3
5
8
13
21
34
55
drop table t3|
drop procedure fib|
set @@max_sp_recursion_depth= 0|
drop procedure if exists bar|
create procedure bar(x char(16), y int)
comment "111111111111" sql security invoker
insert into test.t1 values (x, y)|
show procedure status like 'bar'|
Db	Name	Type	Definer	Modified	Created	Security_type	Comment
test	bar	PROCEDURE	root@localhost	0000-00-00 00:00:00	0000-00-00 00:00:00	INVOKER	111111111111
alter procedure bar comment "2222222222" sql security definer|
alter procedure bar comment "3333333333"|
alter procedure bar|
show create procedure bar|
Procedure	sql_mode	Create Procedure
bar		CREATE DEFINER=`root`@`localhost` PROCEDURE `bar`(x char(16), y int)
    COMMENT '3333333333'
insert into test.t1 values (x, y)
show procedure status like 'bar'|
Db	Name	Type	Definer	Modified	Created	Security_type	Comment
test	bar	PROCEDURE	root@localhost	0000-00-00 00:00:00	0000-00-00 00:00:00	DEFINER	3333333333
drop procedure bar|
drop procedure if exists p1|
create procedure p1 ()
select (select s1 from t3) from t3|
create table t3 (s1 int)|
call p1()|
(select s1 from t3)
insert into t3 values (1)|
call p1()|
(select s1 from t3)
1
drop procedure p1|
drop table t3|
drop function if exists foo|
create function `foo` () returns int
return 5|
select `foo` ()|
`foo` ()
5
drop function `foo`|
drop function if exists t1max|
create function t1max() returns int
begin
declare x int;
select max(data) into x from t1;
return x;
end|
insert into t1 values ("foo", 3), ("bar", 2), ("zip", 5), ("zap", 1)|
select t1max()|
t1max()
5
drop function t1max|
create table t3 (
v char(16) not null primary key,
c int unsigned not null
)|
create function getcount(s char(16)) returns int
begin
declare x int;
select count(*) into x from t3 where v = s;
if x = 0 then
insert into t3 values (s, 1);
else
update t3 set c = c+1 where v = s;
end if;
return x;
end|
select * from t1 where data = getcount("bar")|
id	data
zap	1
select * from t3|
v	c
bar	4
select getcount("zip")|
getcount("zip")
0
select getcount("zip")|
getcount("zip")
1
select * from t3|
v	c
bar	4
zip	2
select getcount(id) from t1 where data = 3|
getcount(id)
0
select getcount(id) from t1 where data = 5|
getcount(id)
1
select * from t3|
v	c
bar	4
zip	3
foo	1
drop table t3|
drop function getcount|
drop table if exists t3|
drop procedure if exists h_ee|
drop procedure if exists h_es|
drop procedure if exists h_en|
drop procedure if exists h_ew|
drop procedure if exists h_ex|
drop procedure if exists h_se|
drop procedure if exists h_ss|
drop procedure if exists h_sn|
drop procedure if exists h_sw|
drop procedure if exists h_sx|
drop procedure if exists h_ne|
drop procedure if exists h_ns|
drop procedure if exists h_nn|
drop procedure if exists h_we|
drop procedure if exists h_ws|
drop procedure if exists h_ww|
drop procedure if exists h_xe|
drop procedure if exists h_xs|
drop procedure if exists h_xx|
create table t3 (a smallint primary key)|
insert into t3 (a) values (1)|
create procedure h_ee()
deterministic
begin
declare continue handler for 1062 -- ER_DUP_ENTRY
select 'Outer (bad)' as 'h_ee';
begin
declare continue handler for 1062 -- ER_DUP_ENTRY
select 'Inner (good)' as 'h_ee';
insert into t3 values (1);
end;
end|
create procedure h_es()
deterministic
begin
declare continue handler for 1062 -- ER_DUP_ENTRY
select 'Outer (good)' as 'h_es';
begin
-- integrity constraint violation
declare continue handler for sqlstate '23000'
      select 'Inner (bad)' as 'h_es';
insert into t3 values (1);
end;
end|
create procedure h_en()
deterministic
begin
declare continue handler for 1329 -- ER_SP_FETCH_NO_DATA
select 'Outer (good)' as 'h_en';
begin
declare x int;
declare continue handler for sqlstate '02000' -- no data
select 'Inner (bad)' as 'h_en';
select a into x from t3 where a = 42;
end;
end|
create procedure h_ew()
deterministic
begin
declare continue handler for 1264 -- ER_WARN_DATA_OUT_OF_RANGE
select 'Outer (good)' as 'h_ew';
begin
declare continue handler for sqlwarning
select 'Inner (bad)' as 'h_ew';
insert into t3 values (123456789012);
end;
delete from t3;
insert into t3 values (1);
end|
create procedure h_ex()
deterministic
begin
declare continue handler for 1062 -- ER_DUP_ENTRY
select 'Outer (good)' as 'h_ex';
begin
declare continue handler for sqlexception
select 'Inner (bad)' as 'h_ex';
insert into t3 values (1);
end;
end|
create procedure h_se()
deterministic
begin
-- integrity constraint violation
declare continue handler for sqlstate '23000' 
select 'Outer (bad)' as 'h_se';
begin
declare continue handler for 1062 -- ER_DUP_ENTRY
select 'Inner (good)' as 'h_se';
insert into t3 values (1);
end;
end|
create procedure h_ss()
deterministic
begin
-- integrity constraint violation
declare continue handler for sqlstate '23000' 
select 'Outer (bad)' as 'h_ss';
begin
-- integrity constraint violation
declare continue handler for sqlstate '23000' 
select 'Inner (good)' as 'h_ss';
insert into t3 values (1);
end;
end|
create procedure h_sn()
deterministic
begin
-- Note: '02000' is more specific than NOT FOUND ;
--       there might be other not found states 
declare continue handler for sqlstate '02000' -- no data
select 'Outer (good)' as 'h_sn';
begin
declare x int;
declare continue handler for not found
select 'Inner (bad)' as 'h_sn';
select a into x from t3 where a = 42;
end;
end|
create procedure h_sw()
deterministic
begin
-- data exception - numeric value out of range
declare continue handler for sqlstate '22003'
    select 'Outer (good)' as 'h_sw';
begin
declare continue handler for sqlwarning
select 'Inner (bad)' as 'h_sw';
insert into t3 values (123456789012);
end;
delete from t3;
insert into t3 values (1);
end|
create procedure h_sx()
deterministic
begin
-- integrity constraint violation
declare continue handler for sqlstate '23000' 
select 'Outer (good)' as 'h_sx';
begin
declare continue handler for sqlexception
select 'Inner (bad)' as 'h_sx';
insert into t3 values (1);
end;
end|
create procedure h_ne()
deterministic
begin
declare continue handler for not found
select 'Outer (bad)' as 'h_ne';
begin
declare x int;
declare continue handler for 1329 -- ER_SP_FETCH_NO_DATA
select 'Inner (good)' as 'h_ne';
select a into x from t3 where a = 42;
end;
end|
create procedure h_ns()
deterministic
begin
declare continue handler for not found
select 'Outer (bad)' as 'h_ns';
begin
declare x int;
declare continue handler for sqlstate '02000' -- no data
select 'Inner (good)' as 'h_ns';
select a into x from t3 where a = 42;
end;
end|
create procedure h_nn()
deterministic
begin
declare continue handler for not found
select 'Outer (bad)' as 'h_nn';
begin
declare x int;
declare continue handler for not found
select 'Inner (good)' as 'h_nn';
select a into x from t3 where a = 42;
end;
end|
create procedure h_we()
deterministic
begin
declare continue handler for sqlwarning
select 'Outer (bad)' as 'h_we';
begin
declare continue handler for 1264 -- ER_WARN_DATA_OUT_OF_RANGE
select 'Inner (good)' as 'h_we';
insert into t3 values (123456789012);
end;
delete from t3;
insert into t3 values (1);
end|
create procedure h_ws()
deterministic
begin
declare continue handler for sqlwarning
select 'Outer (bad)' as 'h_ws';
begin
-- data exception - numeric value out of range
declare continue handler for sqlstate '22003'
      select 'Inner (good)' as 'h_ws';
insert into t3 values (123456789012);
end;
delete from t3;
insert into t3 values (1);
end|
create procedure h_ww()
deterministic
begin
declare continue handler for sqlwarning
select 'Outer (bad)' as 'h_ww';
begin
declare continue handler for sqlwarning
select 'Inner (good)' as 'h_ww';
insert into t3 values (123456789012);
end;
delete from t3;
insert into t3 values (1);
end|
create procedure h_xe()
deterministic
begin
declare continue handler for sqlexception
select 'Outer (bad)' as 'h_xe';
begin
declare continue handler for 1062 -- ER_DUP_ENTRY
select 'Inner (good)' as 'h_xe';
insert into t3 values (1);
end;
end|
create procedure h_xs()
deterministic
begin
declare continue handler for sqlexception
select 'Outer (bad)' as 'h_xs';
begin
-- integrity constraint violation
declare continue handler for sqlstate '23000'
      select 'Inner (good)' as 'h_xs';
insert into t3 values (1);
end;
end|
create procedure h_xx()
deterministic
begin
declare continue handler for sqlexception
select 'Outer (bad)' as 'h_xx';
begin
declare continue handler for sqlexception
select 'Inner (good)' as 'h_xx';
insert into t3 values (1);
end;
end|
call h_ee()|
h_ee
Inner (good)
call h_es()|
h_es
Outer (good)
call h_en()|
h_en
Outer (good)
call h_ew()|
h_ew
Outer (good)
call h_ex()|
h_ex
Outer (good)
call h_se()|
h_se
Inner (good)
call h_ss()|
h_ss
Inner (good)
call h_sn()|
h_sn
Outer (good)
call h_sw()|
h_sw
Outer (good)
call h_sx()|
h_sx
Outer (good)
call h_ne()|
h_ne
Inner (good)
call h_ns()|
h_ns
Inner (good)
call h_nn()|
h_nn
Inner (good)
call h_we()|
h_we
Inner (good)
call h_ws()|
h_ws
Inner (good)
call h_ww()|
h_ww
Inner (good)
call h_xe()|
h_xe
Inner (good)
call h_xs()|
h_xs
Inner (good)
call h_xx()|
h_xx
Inner (good)
drop table t3|
drop procedure h_ee|
drop procedure h_es|
drop procedure h_en|
drop procedure h_ew|
drop procedure h_ex|
drop procedure h_se|
drop procedure h_ss|
drop procedure h_sn|
drop procedure h_sw|
drop procedure h_sx|
drop procedure h_ne|
drop procedure h_ns|
drop procedure h_nn|
drop procedure h_we|
drop procedure h_ws|
drop procedure h_ww|
drop procedure h_xe|
drop procedure h_xs|
drop procedure h_xx|
drop procedure if exists bug822|
create procedure bug822(a_id char(16), a_data int)
begin
declare n int;
select count(*) into n from t1 where id = a_id and data = a_data;
if n = 0 then
insert into t1 (id, data) values (a_id, a_data);
end if;
end|
delete from t1|
call bug822('foo', 42)|
call bug822('foo', 42)|
call bug822('bar', 666)|
select * from t1|
id	data
foo	42
bar	666
delete from t1|
drop procedure bug822|
drop procedure if exists bug1495|
create procedure bug1495()
begin
declare x int;
select data into x from t1 order by id limit 1;
if x > 10 then
insert into t1 values ("less", x-10);
else
insert into t1 values ("more", x+10);
end if;
end|
insert into t1 values ('foo', 12)|
call bug1495()|
delete from t1 where id='foo'|
insert into t1 values ('bar', 7)|
call bug1495()|
delete from t1 where id='bar'|
select * from t1|
id	data
less	2
more	17
delete from t1|
drop procedure bug1495|
drop procedure if exists bug1547|
create procedure bug1547(s char(16))
begin
declare x int;
select data into x from t1 where s = id limit 1;
if x > 10 then
insert into t1 values ("less", x-10);
else
insert into t1 values ("more", x+10);
end if;
end|
insert into t1 values ("foo", 12), ("bar", 7)|
call bug1547("foo")|
call bug1547("bar")|
select * from t1|
id	data
foo	12
bar	7
less	2
more	17
delete from t1|
drop procedure bug1547|
drop table if exists t70|
create table t70 (s1 int,s2 int)|
insert into t70 values (1,2)|
drop procedure if exists bug1656|
create procedure bug1656(out p1 int, out p2 int)
select * into p1, p1 from t70|
call bug1656(@1, @2)|
select @1, @2|
@1	@2
2	NULL
drop table t70|
drop procedure bug1656|
create table t3(a int)|
drop procedure if exists bug1862|
create procedure bug1862()
begin
insert into t3 values(2);    
flush tables;
end|
call bug1862()|
call bug1862()|
select * from t3|
a
2
2
drop table t3|
drop procedure bug1862|
drop procedure if exists bug1874|
create procedure bug1874()
begin
declare x int;
declare y double;
select max(data) into x from t1;
insert into t2 values ("max", x, 0);
select min(data) into x from t1;
insert into t2 values ("min", x, 0);
select sum(data) into x from t1;
insert into t2 values ("sum", x, 0);
select avg(data) into y from t1;
insert into t2 values ("avg", 0, y);
end|
insert into t1 (data) values (3), (1), (5), (9), (4)|
call bug1874()|
select * from t2|
s	i	d
max	9	0
min	1	0
sum	22	0
avg	0	4.4
delete from t1|
delete from t2|
drop procedure bug1874|
drop procedure if exists bug2260|
create procedure bug2260()
begin
declare v1 int;
declare c1 cursor for select data from t1;
declare continue handler for not found set @x2 = 1;
open c1;
fetch c1 into v1;
set @x2 = 2;
close c1;
end|
call bug2260()|
select @x2|
@x2
2
drop procedure bug2260|
drop procedure if exists bug2267_1|
create procedure bug2267_1()
begin
show procedure status;
end|
drop procedure if exists bug2267_2|
create procedure bug2267_2()
begin
show function status;
end|
drop procedure if exists bug2267_3|
create procedure bug2267_3()
begin
show create procedure bug2267_1;
end|
drop procedure if exists bug2267_4|
drop function if exists bug2267_4|
create procedure bug2267_4()
begin
show create function bug2267_4;
end|
create function bug2267_4() returns int return 100|
call bug2267_1()|
Db	Name	Type	Definer	Modified	Created	Security_type	Comment
test	bug2267_1	PROCEDURE	root@localhost	0000-00-00 00:00:00	0000-00-00 00:00:00	DEFINER	
test	bug2267_2	PROCEDURE	root@localhost	0000-00-00 00:00:00	0000-00-00 00:00:00	DEFINER	
test	bug2267_3	PROCEDURE	root@localhost	0000-00-00 00:00:00	0000-00-00 00:00:00	DEFINER	
test	bug2267_4	PROCEDURE	root@localhost	0000-00-00 00:00:00	0000-00-00 00:00:00	DEFINER	
call bug2267_2()|
Db	Name	Type	Definer	Modified	Created	Security_type	Comment
test	bug2267_4	FUNCTION	root@localhost	0000-00-00 00:00:00	0000-00-00 00:00:00	DEFINER	
call bug2267_3()|
Procedure	sql_mode	Create Procedure
bug2267_1		CREATE DEFINER=`root`@`localhost` PROCEDURE `bug2267_1`()
begin
show procedure status;
end
call bug2267_4()|
Function	sql_mode	Create Function
bug2267_4		CREATE DEFINER=`root`@`localhost` FUNCTION `bug2267_4`() RETURNS int(11)
return 100
drop procedure bug2267_1|
drop procedure bug2267_2|
drop procedure bug2267_3|
drop procedure bug2267_4|
drop function bug2267_4|
drop procedure if exists bug2227|
create procedure bug2227(x int)
begin
declare y float default 2.6;
declare z char(16) default "zzz";
select 1.3, x, y, 42, z;
end|
call bug2227(9)|
1.3	x	y	42	z
1.3	9	2.6	42	zzz
drop procedure bug2227|
drop procedure if exists bug2614|
create procedure bug2614()
begin
drop table if exists t3;
create table t3 (id int default '0' not null);
insert into t3 select 12;
insert into t3 select * from t3;
end|
call bug2614()|
call bug2614()|
drop table t3|
drop procedure bug2614|
drop function if exists bug2674|
create function bug2674() returns int
return @@sort_buffer_size|
set @osbs = @@sort_buffer_size|
set @@sort_buffer_size = 262000|
select bug2674()|
bug2674()
262000
drop function bug2674|
set @@sort_buffer_size = @osbs|
drop procedure if exists bug3259_1 |
create procedure bug3259_1 () begin end|
drop procedure if exists BUG3259_2 |
create procedure BUG3259_2 () begin end|
drop procedure if exists Bug3259_3 |
create procedure Bug3259_3 () begin end|
call BUG3259_1()|
call BUG3259_1()|
call bug3259_2()|
call Bug3259_2()|
call bug3259_3()|
call bUG3259_3()|
drop procedure bUg3259_1|
drop procedure BuG3259_2|
drop procedure BUG3259_3|
drop function if exists bug2772|
create function bug2772() returns char(10) character set latin2
return 'a'|
select bug2772()|
bug2772()
a
drop function bug2772|
drop procedure if exists bug2776_1|
create procedure bug2776_1(out x int)
begin
declare v int;
set v = default;
set x = v;
end|
drop procedure if exists bug2776_2|
create procedure bug2776_2(out x int)
begin
declare v int default 42;
set v = default;
set x = v;
end|
set @x = 1|
call bug2776_1(@x)|
select @x|
@x
NULL
call bug2776_2(@x)|
select @x|
@x
42
drop procedure bug2776_1|
drop procedure bug2776_2|
create table t3 (s1 smallint)|
insert into t3 values (123456789012)|
Warnings:
Warning	1264	Out of range value adjusted for column 's1' at row 1
drop procedure if exists bug2780|
create procedure bug2780()
begin
declare exit handler for sqlwarning set @x = 1; 
set @x = 0;
insert into t3 values (123456789012);
insert into t3 values (0);
end|
call bug2780()|
select @x|
@x
1
select * from t3|
s1
32767
32767
drop procedure bug2780|
drop table t3|
create table t3 (content varchar(10) )|
insert into t3 values ("test1")|
insert into t3 values ("test2")|
create table t4 (f1 int, rc int, t3 int)|
drop procedure if exists bug1863|
create procedure bug1863(in1 int)
begin 
declare ind int default 0;
declare t1 int;
declare t2 int;
declare t3 int;
declare rc int default 0;
declare continue handler for 1065 set rc = 1;
drop temporary table if exists temp_t1;
create temporary table temp_t1 (
f1 int auto_increment, f2 varchar(20), primary key (f1)
);
insert into temp_t1 (f2) select content from t3;
select f2 into t3 from temp_t1 where f1 = 10;
if (rc) then
insert into t4 values (1, rc, t3);
end if;
insert into t4 values (2, rc, t3);
end|
call bug1863(10)|
Warnings:
Note	1051	Unknown table 'temp_t1'
Warning	1329	No data - zero rows fetched, selected, or processed
call bug1863(10)|
Warnings:
Warning	1329	No data - zero rows fetched, selected, or processed
select * from t4|
f1	rc	t3
2	0	NULL
2	0	NULL
drop procedure bug1863|
drop temporary table temp_t1;
drop table t3, t4|
create table t3 ( 
OrderID  int not null,
MarketID int,
primary key (OrderID)
)|
create table t4 ( 
MarketID int not null,
Market varchar(60),
Status char(1),
primary key (MarketID)
)|
insert t3 (OrderID,MarketID) values (1,1)|
insert t3 (OrderID,MarketID) values (2,2)|
insert t4 (MarketID,Market,Status) values (1,"MarketID One","A")|
insert t4 (MarketID,Market,Status) values (2,"MarketID Two","A")|
drop procedure if exists bug2656_1|
create procedure bug2656_1()
begin 
select
m.Market
from  t4 m JOIN t3 o 
ON o.MarketID != 1 and o.MarketID = m.MarketID;
end |
drop procedure if exists bug2656_2|
create procedure bug2656_2()
begin 
select
m.Market
from  
t4 m, t3 o
where       
m.MarketID != 1 and m.MarketID = o.MarketID;
end |
call bug2656_1()|
Market
MarketID Two
call bug2656_1()|
Market
MarketID Two
call bug2656_2()|
Market
MarketID Two
call bug2656_2()|
Market
MarketID Two
drop procedure bug2656_1|
drop procedure bug2656_2|
drop table t3, t4|
drop procedure if exists bug3426|
create procedure bug3426(in_time int unsigned, out x int)
begin
if in_time is null then
set @stamped_time=10;
set x=1;
else
set @stamped_time=in_time;
set x=2;
end if;
end|
call bug3426(1000, @i)|
select @i, from_unixtime(@stamped_time, '%d-%m-%Y %h:%i:%s') as time|
@i	time
2	01-01-1970 03:16:40
call bug3426(NULL, @i)|
select @i, from_unixtime(@stamped_time, '%d-%m-%Y %h:%i:%s') as time|
@i	time
1	01-01-1970 03:00:10
alter procedure bug3426 sql security invoker|
call bug3426(NULL, @i)|
select @i, from_unixtime(@stamped_time, '%d-%m-%Y %h:%i:%s') as time|
@i	time
1	01-01-1970 03:00:10
call bug3426(1000, @i)|
select @i, from_unixtime(@stamped_time, '%d-%m-%Y %h:%i:%s') as time|
@i	time
2	01-01-1970 03:16:40
drop procedure bug3426|
create table t3 (
id int unsigned auto_increment not null primary key,
title VARCHAR(200),
body text,
fulltext (title,body)
)|
insert into t3 (title,body) values
('MySQL Tutorial','DBMS stands for DataBase ...'),
('How To Use MySQL Well','After you went through a ...'),
('Optimizing MySQL','In this tutorial we will show ...'),
('1001 MySQL Tricks','1. Never run mysqld as root. 2. ...'),
('MySQL vs. YourSQL','In the following database comparison ...'),
('MySQL Security','When configured properly, MySQL ...')|
drop procedure if exists bug3734 |
create procedure bug3734 (param1 varchar(100))
select * from t3 where match (title,body) against (param1)|
call bug3734('database')|
id	title	body
5	MySQL vs. YourSQL	In the following database comparison ...
1	MySQL Tutorial	DBMS stands for DataBase ...
call bug3734('Security')|
id	title	body
6	MySQL Security	When configured properly, MySQL ...
drop procedure bug3734|
drop table t3|
drop procedure if exists bug3863|
create procedure bug3863()
begin
set @a = 0;
while @a < 5 do
set @a = @a + 1;
end while;
end|
call bug3863()|
select @a|
@a
5
call bug3863()|
select @a|
@a
5
drop procedure bug3863|
create table t3 (
id int(10) unsigned not null default 0,
rid int(10) unsigned not null default 0,
msg text not null,
primary key (id),
unique key rid (rid, id)
)|
drop procedure if exists bug2460_1|
create procedure bug2460_1(in v int)
begin
( select n0.id from t3 as n0 where n0.id = v )
union
( select n0.id from t3 as n0, t3 as n1
where n0.id = n1.rid and n1.id = v )
union
( select n0.id from t3 as n0, t3 as n1, t3 as n2
where n0.id = n1.rid and n1.id = n2.rid and n2.id = v );
end|
call bug2460_1(2)|
id
call bug2460_1(2)|
id
insert into t3 values (1, 1, 'foo'), (2, 1, 'bar'), (3, 1, 'zip zap')|
call bug2460_1(2)|
id
2
1
call bug2460_1(2)|
id
2
1
drop procedure if exists bug2460_2|
create procedure bug2460_2()
begin
drop table if exists t3;
create temporary table t3 (s1 int);
insert into t3 select 1 union select 1;
end|
call bug2460_2()|
call bug2460_2()|
select * from t3|
s1
1
drop procedure bug2460_1|
drop procedure bug2460_2|
drop table t3|
set @@sql_mode = ''|
drop procedure if exists bug2564_1|
create procedure bug2564_1()
comment 'Joe''s procedure'
  insert into `t1` values ("foo", 1)|
set @@sql_mode = 'ANSI_QUOTES'|
drop procedure if exists bug2564_2|
create procedure bug2564_2()
insert into "t1" values ('foo', 1)|
set @@sql_mode = ''$
drop function if exists bug2564_3$
create function bug2564_3(x int, y int) returns int
return x || y$
set @@sql_mode = 'ANSI'$
drop function if exists bug2564_4$
create function bug2564_4(x int, y int) returns int
return x || y$
set @@sql_mode = ''|
show create procedure bug2564_1|
Procedure	sql_mode	Create Procedure
bug2564_1		CREATE DEFINER=`root`@`localhost` PROCEDURE `bug2564_1`()
    COMMENT 'Joe''s procedure'
insert into `t1` values ("foo", 1)
show create procedure bug2564_2|
Procedure	sql_mode	Create Procedure
bug2564_2	ANSI_QUOTES	CREATE DEFINER="root"@"localhost" PROCEDURE "bug2564_2"()
insert into "t1" values ('foo', 1)
show create function bug2564_3|
Function	sql_mode	Create Function
bug2564_3		CREATE DEFINER=`root`@`localhost` FUNCTION `bug2564_3`(x int, y int) RETURNS int(11)
return x || y
show create function bug2564_4|
Function	sql_mode	Create Function
bug2564_4	REAL_AS_FLOAT,PIPES_AS_CONCAT,ANSI_QUOTES,IGNORE_SPACE,ANSI	CREATE DEFINER="root"@"localhost" FUNCTION "bug2564_4"(x int, y int) RETURNS int(11)
return x || y
drop procedure bug2564_1|
drop procedure bug2564_2|
drop function bug2564_3|
drop function bug2564_4|
drop function if exists bug3132|
create function bug3132(s char(20)) returns char(50)
return concat('Hello, ', s, '!')|
select bug3132('Bob') union all select bug3132('Judy')|
bug3132('Bob')
Hello, Bob!
Hello, Judy!
drop function bug3132|
drop procedure if exists bug3843|
create procedure bug3843()
analyze table t1|
call bug3843()|
Table	Op	Msg_type	Msg_text
test.t1	analyze	status	OK
call bug3843()|
Table	Op	Msg_type	Msg_text
test.t1	analyze	status	Table is already up to date
select 1+2|
1+2
3
drop procedure bug3843|
create table t3 ( s1 char(10) )|
insert into t3 values ('a'), ('b')|
drop procedure if exists bug3368|
create procedure bug3368(v char(10))
begin
select group_concat(v) from t3;
end|
call bug3368('x')|
group_concat(v)
x,x
call bug3368('yz')|
group_concat(v)
yz,yz
drop procedure bug3368|
drop table t3|
create table t3 (f1 int, f2 int)|
insert into t3 values (1,1)|
drop procedure if exists bug4579_1|
create procedure bug4579_1 ()
begin
declare sf1 int;
select f1 into sf1 from t3 where f1=1 and f2=1;
update t3 set f2 = f2 + 1 where f1=1 and f2=1;
call bug4579_2();
end|
drop procedure if exists bug4579_2|
create procedure bug4579_2 ()
begin
end|
call bug4579_1()|
call bug4579_1()|
Warnings:
Warning	1329	No data - zero rows fetched, selected, or processed
call bug4579_1()|
Warnings:
Warning	1329	No data - zero rows fetched, selected, or processed
drop procedure bug4579_1|
drop procedure bug4579_2|
drop table t3|
drop procedure if exists bug2773|
create function bug2773() returns int return null|
create table t3 as select bug2773()|
show create table t3|
Table	Create Table
t3	CREATE TABLE `t3` (
  `bug2773()` int(11) default NULL
) ENGINE=MyISAM DEFAULT CHARSET=latin1
drop table t3|
drop function bug2773|
drop procedure if exists bug3788|
create function bug3788() returns date return cast("2005-03-04" as date)|
select bug3788()|
bug3788()
2005-03-04
drop function bug3788|
create function bug3788() returns binary(1) return 5|
select bug3788()|
bug3788()
5
drop function bug3788|
create table t3 (f1 int, f2 int, f3 int)|
insert into t3 values (1,1,1)|
drop procedure if exists bug4726|
create procedure bug4726()
begin
declare tmp_o_id INT;
declare tmp_d_id INT default 1;
while tmp_d_id <= 2 do
begin
select f1 into tmp_o_id from t3 where f2=1 and f3=1;
set tmp_d_id = tmp_d_id + 1;
end;
end while;
end|
call bug4726()|
call bug4726()|
call bug4726()|
drop procedure bug4726|
drop table t3|
drop procedure if exists bug4902|
create procedure bug4902()
begin
show charset like 'foo';
show collation like 'foo';
show column types;
show create table t1;
show create database test;
show databases like 'foo';
show errors;
show columns from t1;
show keys from t1;
show open tables like 'foo';
show privileges;
show status like 'foo';
show tables like 'foo';
show variables like 'foo';
show warnings;
end|
call bug4902()|
Charset	Description	Default collation	Maxlen
Collation	Charset	Id	Default	Compiled	Sortlen
Type	Size	Min_Value	Max_Value	Prec	Scale	Nullable	Auto_Increment	Unsigned	Zerofill	Searchable	Case_Sensitive	Default	Comment
tinyint	1	-128	127	0	0	YES	YES	NO	YES	YES	NO	NULL,0	A very small integer
tinyint unsigned	1	0	255	0	0	YES	YES	YES	YES	YES	NO	NULL,0	A very small integer
Table	Create Table
t1	CREATE TABLE `t1` (
  `id` char(16) NOT NULL default '',
  `data` int(11) NOT NULL
) ENGINE=MyISAM DEFAULT CHARSET=latin1
Database	Create Database
test	CREATE DATABASE `test` /*!40100 DEFAULT CHARACTER SET latin1 */
Database (foo)
Level	Code	Message
Field	Type	Null	Key	Default	Extra
id	char(16)	NO			
data	int(11)	NO			
Table	Non_unique	Key_name	Seq_in_index	Column_name	Collation	Cardinality	Sub_part	Packed	Null	Index_type	Comment
Database	Table	In_use	Name_locked
Privilege	Context	Comment
Alter	Tables	To alter the table
Alter routine	Functions,Procedures	To alter or drop stored functions/procedures
Create	Databases,Tables,Indexes	To create new databases and tables
Create routine	Functions,Procedures	To use CREATE FUNCTION/PROCEDURE
Create temporary tables	Databases	To use CREATE TEMPORARY TABLE
Create view	Tables	To create new views
Create user	Server Admin	To create new users
Delete	Tables	To delete existing rows
Drop	Databases,Tables	To drop databases, tables, and views
Execute	Functions,Procedures	To execute stored routines
File	File access on server	To read and write files on the server
Grant option	Databases,Tables,Functions,Procedures	To give to other users those privileges you possess
Index	Tables	To create or drop indexes
Insert	Tables	To insert data into tables
Lock tables	Databases	To use LOCK TABLES (together with SELECT privilege)
Process	Server Admin	To view the plain text of currently executing queries
References	Databases,Tables	To have references on tables
Reload	Server Admin	To reload or refresh tables, logs and privileges
Replication client	Server Admin	To ask where the slave or master servers are
Replication slave	Server Admin	To read binary log events from the master
Select	Tables	To retrieve rows from table
Show databases	Server Admin	To see all databases with SHOW DATABASES
Show view	Tables	To see views with SHOW CREATE VIEW
Shutdown	Server Admin	To shut down the server
Super	Server Admin	To use KILL thread, SET GLOBAL, CHANGE MASTER, etc.
Update	Tables	To update existing rows
Usage	Server Admin	No privileges - allow connect only
Variable_name	Value
Tables_in_test (foo)
Variable_name	Value
Level	Code	Message
call bug4902()|
Charset	Description	Default collation	Maxlen
Collation	Charset	Id	Default	Compiled	Sortlen
Type	Size	Min_Value	Max_Value	Prec	Scale	Nullable	Auto_Increment	Unsigned	Zerofill	Searchable	Case_Sensitive	Default	Comment
tinyint	1	-128	127	0	0	YES	YES	NO	YES	YES	NO	NULL,0	A very small integer
tinyint unsigned	1	0	255	0	0	YES	YES	YES	YES	YES	NO	NULL,0	A very small integer
Table	Create Table
t1	CREATE TABLE `t1` (
  `id` char(16) NOT NULL default '',
  `data` int(11) NOT NULL
) ENGINE=MyISAM DEFAULT CHARSET=latin1
Database	Create Database
test	CREATE DATABASE `test` /*!40100 DEFAULT CHARACTER SET latin1 */
Database (foo)
Level	Code	Message
Field	Type	Null	Key	Default	Extra
id	char(16)	NO			
data	int(11)	NO			
Table	Non_unique	Key_name	Seq_in_index	Column_name	Collation	Cardinality	Sub_part	Packed	Null	Index_type	Comment
Database	Table	In_use	Name_locked
Privilege	Context	Comment
Alter	Tables	To alter the table
Alter routine	Functions,Procedures	To alter or drop stored functions/procedures
Create	Databases,Tables,Indexes	To create new databases and tables
Create routine	Functions,Procedures	To use CREATE FUNCTION/PROCEDURE
Create temporary tables	Databases	To use CREATE TEMPORARY TABLE
Create view	Tables	To create new views
Create user	Server Admin	To create new users
Delete	Tables	To delete existing rows
Drop	Databases,Tables	To drop databases, tables, and views
Execute	Functions,Procedures	To execute stored routines
File	File access on server	To read and write files on the server
Grant option	Databases,Tables,Functions,Procedures	To give to other users those privileges you possess
Index	Tables	To create or drop indexes
Insert	Tables	To insert data into tables
Lock tables	Databases	To use LOCK TABLES (together with SELECT privilege)
Process	Server Admin	To view the plain text of currently executing queries
References	Databases,Tables	To have references on tables
Reload	Server Admin	To reload or refresh tables, logs and privileges
Replication client	Server Admin	To ask where the slave or master servers are
Replication slave	Server Admin	To read binary log events from the master
Select	Tables	To retrieve rows from table
Show databases	Server Admin	To see all databases with SHOW DATABASES
Show view	Tables	To see views with SHOW CREATE VIEW
Shutdown	Server Admin	To shut down the server
Super	Server Admin	To use KILL thread, SET GLOBAL, CHANGE MASTER, etc.
Update	Tables	To update existing rows
Usage	Server Admin	No privileges - allow connect only
Variable_name	Value
Tables_in_test (foo)
Variable_name	Value
Level	Code	Message
drop procedure bug4902|
drop procedure if exists bug4904|
create procedure bug4904()
begin
declare continue handler for sqlstate 'HY000' begin end;
create table t2 as select * from t3;
end|
call bug4904()|
ERROR 42S02: Table 'test.t3' doesn't exist
drop procedure bug4904|
create table t3 (s1 char character set latin1, s2 char character set latin2)|
drop procedure if exists bug4904|
create procedure bug4904 ()
begin
declare continue handler for sqlstate 'HY000' begin end;
select s1 from t3 union select s2 from t3; 
end|
call bug4904()|
drop procedure bug4904|
drop table t3|
drop procedure if exists bug336|
create procedure bug336(out y int)
begin
declare x int;
set x = (select sum(t.data) from test.t1 t);
set y = x;
end|
insert into t1 values ("a", 2), ("b", 3)|
call bug336(@y)|
select @y|
@y
5
delete from t1|
drop procedure bug336|
drop procedure if exists bug3157|
create procedure bug3157()
begin
if exists(select * from t1) then
set @n= @n + 1;
end if;
if (select count(*) from t1) then
set @n= @n + 1;
end if;
end|
set @n = 0|
insert into t1 values ("a", 1)|
call bug3157()|
select @n|
@n
2
delete from t1|
drop procedure bug3157|
drop procedure if exists bug5251|
create procedure bug5251()
begin
end|
select created into @c1 from mysql.proc
where db='test' and name='bug5251'|
alter procedure bug5251 comment 'foobar'|
select count(*) from mysql.proc
where  db='test' and name='bug5251' and created = @c1|
count(*)
1
drop procedure bug5251|
drop procedure if exists bug5251|
create procedure bug5251()
checksum table t1|
call bug5251()|
Table	Checksum
test.t1	0
call bug5251()|
Table	Checksum
test.t1	0
drop procedure bug5251|
drop procedure if exists bug5287|
create procedure bug5287(param1 int)
label1:
begin
declare c cursor for select 5;
loop
if param1 >= 0 then
leave label1;
end if;
end loop;
end|
call bug5287(1)|
drop procedure bug5287|
drop procedure if exists bug5307|
create procedure bug5307()
begin
end; set @x = 3|
call bug5307()|
select @x|
@x
3
drop procedure bug5307|
drop procedure if exists bug5258|
create procedure bug5258()
begin
end|
drop procedure if exists bug5258_aux|
create procedure bug5258_aux()
begin
declare c, m char(19);
select created,modified into c,m from mysql.proc where name = 'bug5258';
if c = m then
select 'Ok';
else
select c, m;
end if;
end|
call bug5258_aux()|
Ok
Ok
drop procedure bug5258|
drop procedure bug5258_aux|
drop function if exists bug4487|
create function bug4487() returns char
begin
declare v char;
return v;
end|
select bug4487()|
bug4487()
NULL
drop function bug4487|
drop procedure if exists bug4941|
drop procedure if exists bug4941|
create procedure bug4941(out x int)
begin
declare c cursor for select i from t2 limit 1;
open c;
fetch c into x;
close c;
end|
insert into t2 values (null, null, null)|
set @x = 42|
call bug4941(@x)|
select @x|
@x
NULL
delete from t1|
drop procedure bug4941|
drop procedure if exists bug4905|
create table t3 (s1 int,primary key (s1))|
drop procedure if exists bug4905|
create procedure bug4905()
begin
declare v int;
declare continue handler for sqlstate '23000' set v = 5;
insert into t3 values (1);
end|
call bug4905()|
select row_count()|
row_count()
1
call bug4905()|
select row_count()|
row_count()
-1
call bug4905()|
select row_count()|
row_count()
-1
select * from t3|
s1
1
drop procedure bug4905|
drop table t3|
drop procedure if exists bug6029|
drop procedure if exists bug6029|
create procedure bug6029()
begin
declare exit handler for 1136  select '1136';
declare exit handler for sqlstate '23000'  select 'sqlstate 23000';
declare continue handler for sqlexception  select 'sqlexception';
insert into t3 values (1);
insert into t3 values (1,2);
end|
create table t3 (s1 int, primary key (s1))|
insert into t3 values (1)|
call bug6029()|
sqlstate 23000
sqlstate 23000
delete from t3|
call bug6029()|
1136
1136
drop procedure bug6029|
drop table t3|
drop procedure if exists bug8540|
create procedure bug8540()
begin
declare x int default 1;
select x as y, x+0 as z;
end|
call bug8540()|
y	z
1	1
drop procedure bug8540|
create table t3 (s1 int)|
drop procedure if exists bug6642|
create procedure bug6642()
select abs(count(s1)) from t3|
call bug6642()|
abs(count(s1))
0
call bug6642()|
abs(count(s1))
0
drop procedure bug6642|
insert into t3 values (0),(1)|
drop procedure if exists bug7013|
create procedure bug7013()
select s1,count(s1) from t3 group by s1 with rollup|
call bug7013()|
s1	count(s1)
0	1
1	1
NULL	2
call bug7013()|
s1	count(s1)
0	1
1	1
NULL	2
drop procedure bug7013|
drop table if exists t4|
create table t4 (
a mediumint(8) unsigned not null auto_increment,
b smallint(5) unsigned not null,
c char(32) not null,
primary key  (a)
) engine=myisam default charset=latin1|
insert into t4 values (1, 2, 'oneword')|
insert into t4 values (2, 2, 'anotherword')|
drop procedure if exists bug7743|
create procedure bug7743 ( searchstring char(28) )
begin
declare var mediumint(8) unsigned;
select a into var from t4 where b = 2 and c = binary searchstring limit 1;
select var;
end|
call bug7743("oneword")|
var
1
call bug7743("OneWord")|
var
NULL
Warnings:
Warning	1329	No data - zero rows fetched, selected, or processed
call bug7743("anotherword")|
var
2
call bug7743("AnotherWord")|
var
NULL
Warnings:
Warning	1329	No data - zero rows fetched, selected, or processed
drop procedure bug7743|
drop table t4|
delete from t3|
insert into t3 values(1)|
drop procedure if exists bug7992_1|
Warnings:
Note	1305	PROCEDURE bug7992_1 does not exist
drop procedure if exists bug7992_2|
Warnings:
Note	1305	PROCEDURE bug7992_2 does not exist
create procedure bug7992_1()
begin
declare i int;
select max(s1)+1 into i from t3;
end|
create procedure bug7992_2()
insert into t3 (s1) select max(t4.s1)+1 from t3 as t4|
call bug7992_1()|
call bug7992_1()|
call bug7992_2()|
call bug7992_2()|
drop procedure bug7992_1|
drop procedure bug7992_2|
drop table t3|
create table t3 (  userid bigint(20) not null default 0 )|
drop procedure if exists bug8116|
create procedure bug8116(in _userid int)
select * from t3 where userid = _userid|
call bug8116(42)|
userid
call bug8116(42)|
userid
drop procedure bug8116|
drop table t3|
drop procedure if exists bug6857|
create procedure bug6857(counter int)
begin
declare t0, t1 int;
declare plus bool default 0;
set t0 = current_time();
while counter > 0 do
set counter = counter - 1;
end while;
set t1 = current_time();
if t1 > t0 then
set plus = 1;
end if;
select plus;
end|
drop procedure bug6857|
drop procedure if exists bug8757|
create procedure bug8757()
begin
declare x int;
declare c1 cursor for select data from t1 limit 1;
begin
declare y int;
declare c2 cursor for select i from t2 limit 1;
open c2;
fetch c2 into y;
close c2;
select 2,y;
end;
open c1;
fetch c1 into x;
close c1;
select 1,x;
end|
delete from t1|
delete from t2|
insert into t1 values ("x", 1)|
insert into t2 values ("y", 2, 0.0)|
call bug8757()|
2	y
2	2
1	x
1	1
delete from t1|
delete from t2|
drop procedure bug8757|
drop procedure if exists bug8762|
drop procedure if exists bug8762; create procedure bug8762() begin end|
drop procedure if exists bug8762; create procedure bug8762() begin end|
drop procedure bug8762|
drop function if exists bug5240|
create function bug5240 () returns int
begin
declare x int;
declare c cursor for select data from t1 limit 1;
open c;
fetch c into x;
close c;
return x;
end|
delete from t1|
insert into t1 values ("answer", 42)|
select id, bug5240() from t1|
id	bug5240()
answer	42
drop function bug5240|
drop procedure if exists p1|
create table t3(id int)|
insert into t3 values(1)|
create procedure bug7992()
begin
declare i int;
select max(id)+1 into i from t3;
end|
call bug7992()|
call bug7992()|
drop procedure bug7992|
drop table t3|
create table t3 (
lpitnumber int(11) default null,
lrecordtype int(11) default null
)|
create table t4 (
lbsiid int(11) not null default '0',
ltradingmodeid int(11) not null default '0',
ltradingareaid int(11) not null default '0',
csellingprice decimal(19,4) default null,
primary key  (lbsiid,ltradingmodeid,ltradingareaid)
)|
create table t5 (
lbsiid int(11) not null default '0',
ltradingareaid int(11) not null default '0',
primary key  (lbsiid,ltradingareaid)
)|
drop procedure if exists bug8849|
create procedure bug8849()
begin
insert into t5
(
t5.lbsiid,
t5.ltradingareaid
)
select distinct t3.lpitnumber, t4.ltradingareaid
from
t4 join t3 on
t3.lpitnumber = t4.lbsiid
and t3.lrecordtype = 1
left join t4 as price01 on
price01.lbsiid = t4.lbsiid and
price01.ltradingmodeid = 1 and
t4.ltradingareaid = price01.ltradingareaid;
end|
call bug8849()|
call bug8849()|
call bug8849()|
drop procedure bug8849|
drop tables t3,t4,t5|
drop procedure if exists bug8937|
create procedure bug8937()
begin
declare s,x,y,z int;
declare a float;
select sum(data),avg(data),min(data),max(data) into s,x,y,z from t1;
select s,x,y,z;
select avg(data) into a from t1;
select a;
end|
delete from t1|
insert into t1 (data) values (1), (2), (3), (4), (6)|
call bug8937()|
s	x	y	z
16	3	1	6
a
3.2
drop procedure bug8937|
delete from t1|
drop procedure if exists bug6900|
drop procedure if exists bug9074|
drop procedure if exists bug6900_9074|
create table t3 (w char unique, x char)|
insert into t3 values ('a', 'b')|
create procedure bug6900()
begin
declare exit handler for sqlexception select '1';
begin
declare exit handler for sqlexception select '2';
insert into t3 values ('x', 'y', 'z');
end;
end|
create procedure bug9074()
begin
declare x1, x2, x3, x4, x5, x6 int default 0;
begin    
declare continue handler for sqlstate '23000' set x5 = 1;      
insert into t3 values ('a', 'b');      
set x6 = 1;      
end;
begin1_label:
begin
declare continue handler for sqlstate '23000' set x1 = 1;      
insert into t3 values ('a', 'b');      
set x2 = 1;      
begin2_label:
begin  
declare exit handler for sqlstate '23000' set x3 = 1;         
set x4= 1;         
insert into t3 values ('a','b');
set x4= 0;
end begin2_label;
end begin1_label;
select x1, x2, x3, x4, x5, x6;
end|
create procedure bug6900_9074(z int)
begin
declare exit handler for sqlstate '23000' select '23000';
begin
declare exit handler for sqlexception select 'sqlexception';
if z = 1 then
insert into t3 values ('a', 'b');
else
insert into t3 values ('x', 'y', 'z');
end if;
end;
end|
call bug6900()|
2
2
call bug9074()|
x1	x2	x3	x4	x5	x6
1	1	1	1	1	1
call bug6900_9074(0)|
sqlexception
sqlexception
call bug6900_9074(1)|
23000
23000
drop procedure bug6900|
drop procedure bug9074|
drop procedure bug6900_9074|
drop table t3|
drop procedure if exists avg|
create procedure avg ()
begin
end|
call avg ()|
drop procedure avg|
drop procedure if exists bug6129|
set @old_mode= @@sql_mode;
set @@sql_mode= "ERROR_FOR_DIVISION_BY_ZERO";
create procedure bug6129()
select @@sql_mode|
call bug6129()|
@@sql_mode
ERROR_FOR_DIVISION_BY_ZERO
set @@sql_mode= "NO_ZERO_IN_DATE,NO_ZERO_DATE,ERROR_FOR_DIVISION_BY_ZERO"|
call bug6129()|
@@sql_mode
ERROR_FOR_DIVISION_BY_ZERO
set @@sql_mode= "NO_ZERO_IN_DATE"|
call bug6129()|
@@sql_mode
ERROR_FOR_DIVISION_BY_ZERO
set @@sql_mode=@old_mode;
drop procedure bug6129|
drop procedure if exists bug9856|
create procedure bug9856()
begin
declare v int;
declare c cursor for select data from t1;
declare exit handler for sqlexception, not found select '16';
open c;
fetch c into v;
select v;
end|
delete from t1|
call bug9856()|
16
16
call bug9856()|
16
16
drop procedure bug9856|
drop procedure if exists bug9674_1|
drop procedure if exists bug9674_2|
create procedure bug9674_1(out arg int)
begin
declare temp_in1 int default 0;
declare temp_fl1 int default 0;
set temp_in1 = 100;
set temp_fl1 = temp_in1/10;
set arg = temp_fl1;
end|
create procedure bug9674_2()
begin
declare v int default 100;
select v/10;
end|
call bug9674_1(@sptmp)|
call bug9674_1(@sptmp)|
select @sptmp|
@sptmp
10
call bug9674_2()|
v/10
10.0000
call bug9674_2()|
v/10
10.0000
drop procedure bug9674_1|
drop procedure bug9674_2|
drop procedure if exists bug9598_1|
drop procedure if exists bug9598_2|
create procedure bug9598_1(in var_1 char(16),
out var_2 integer, out var_3 integer)
begin
set var_2 = 50;
set var_3 = 60;
end|
create procedure bug9598_2(in v1 char(16),
in v2 integer,
in v3 integer,
in v4 integer,
in v5 integer)
begin
select v1,v2,v3,v4,v5;
call bug9598_1(v1,@tmp1,@tmp2);
select v1,v2,v3,v4,v5;
end|
call bug9598_2('Test',2,3,4,5)|
v1	v2	v3	v4	v5
Test	2	3	4	5
v1	v2	v3	v4	v5
Test	2	3	4	5
select @tmp1, @tmp2|
@tmp1	@tmp2
50	60
drop procedure bug9598_1|
drop procedure bug9598_2|
drop procedure if exists bug9902|
create function bug9902() returns int(11)
begin
set @x = @x + 1;
return @x;
end|
set @qcs1 = @@query_cache_size|
set global query_cache_size = 100000|
set @x = 1|
insert into t1 values ("qc", 42)|
select bug9902() from t1|
bug9902()
2
select bug9902() from t1|
bug9902()
3
select @x|
@x
3
set global query_cache_size = @qcs1|
delete from t1|
drop function bug9902|
drop function if exists bug9102|
create function bug9102() returns blob return 'a'|
select bug9102()|
bug9102()
a
drop function bug9102|
drop function if exists bug7648|
create function bug7648() returns bit(8) return 'a'|
select bug7648()|
bug7648()
a
drop function bug7648|
drop function if exists bug9775|
create function bug9775(v1 char(1)) returns enum('a','b') return v1|
select bug9775('a'),bug9775('b'),bug9775('c')|
bug9775('a')	bug9775('b')	bug9775('c')
a	b	
Warnings:
Warning	1265	Data truncated for column 'bug9775('c')' at row 1
drop function bug9775|
create function bug9775(v1 int) returns enum('a','b') return v1|
select bug9775(1),bug9775(2),bug9775(3)|
bug9775(1)	bug9775(2)	bug9775(3)
a	b	
Warnings:
Warning	1265	Data truncated for column 'bug9775(3)' at row 1
drop function bug9775|
create function bug9775(v1 char(1)) returns set('a','b') return v1|
select bug9775('a'),bug9775('b'),bug9775('a,b'),bug9775('c')|
bug9775('a')	bug9775('b')	bug9775('a,b')	bug9775('c')
a	b	a	
Warnings:
Warning	1265	Data truncated for column 'v1' at row 1
Warning	1265	Data truncated for column 'bug9775('c')' at row 1
drop function bug9775|
create function bug9775(v1 int) returns set('a','b') return v1|
select bug9775(1),bug9775(2),bug9775(3),bug9775(4)|
bug9775(1)	bug9775(2)	bug9775(3)	bug9775(4)
a	b	a,b	
Warnings:
Warning	1265	Data truncated for column 'bug9775(4)' at row 1
drop function bug9775|
drop function if exists bug8861|
create function bug8861(v1 int) returns year return v1|
select bug8861(05)|
bug8861(05)
2005
set @x = bug8861(05)|
select @x|
@x
2005
drop function bug8861|
drop procedure if exists bug9004_1|
drop procedure if exists bug9004_2|
create procedure bug9004_1(x char(16))
begin
insert into t1 values (x, 42);
insert into t1 values (x, 17);
end|
create procedure bug9004_2(x char(16))
call bug9004_1(x)|
call bug9004_1('12345678901234567')|
Warnings:
Warning	1265	Data truncated for column 'x' at row 1
call bug9004_2('12345678901234567890')|
Warnings:
Warning	1265	Data truncated for column 'x' at row 1
delete from t1|
drop procedure bug9004_1|
drop procedure bug9004_2|
drop procedure if exists bug7293|
insert into t1 values ('secret', 0)|
create procedure bug7293(p1 varchar(100))
begin
if exists (select id from t1 where soundex(p1)=soundex(id)) then
select 'yes';
end if;
end;|
call bug7293('secret')|
yes
yes
call bug7293 ('secrete')|
yes
yes
drop procedure bug7293|
delete from t1|
drop procedure if exists bug9841|
drop view if exists v1|
create view v1 as select * from t1, t2 where id = s|
create procedure bug9841 ()
update v1 set data = 10|
call bug9841()|
drop view v1|
drop procedure bug9841|
drop procedure if exists bug5963|
create procedure bug5963_1 () begin declare v int; set v = (select s1 from t3); select v; end;|
create table t3 (s1 int)|
insert into t3 values (5)|
call bug5963_1()|
v
5
call bug5963_1()|
v
5
drop procedure bug5963_1|
drop table t3|
create procedure bug5963_2 (cfk_value int) 
begin 
if cfk_value in (select cpk from t3) then 
set @x = 5; 
end if; 
end; 
|
create table t3 (cpk int)|
insert into t3 values (1)|
call bug5963_2(1)|
call bug5963_2(1)|
drop procedure bug5963_2|
drop table t3|
drop function if exists bug9559|
create function bug9559()
returns int
begin
set @y = -6/2;
return @y;
end|
select bug9559()|
bug9559()
-3
drop function bug9559|
drop procedure if exists bug10961|
create procedure bug10961()
begin
declare v char;
declare x int;
declare c cursor for select * from dual;
declare continue handler for sqlexception select x;
set x = 1;
open c;
set x = 2;
fetch c into v;
set x = 3;
close c;
end|
call bug10961()|
x
1
x
2
x
3
call bug10961()|
x
1
x
2
x
3
drop procedure bug10961|
DROP PROCEDURE IF EXISTS bug6866|
DROP VIEW IF EXISTS tv|
Warnings:
Note	1051	Unknown table 'test.tv'
DROP TABLE IF EXISTS tt1,tt2,tt3|
Warnings:
Note	1051	Unknown table 'tt1'
Note	1051	Unknown table 'tt2'
Note	1051	Unknown table 'tt3'
CREATE TABLE tt1 (a1 int, a2 int, a3 int, data varchar(10))|
CREATE TABLE tt2 (a2 int, data2 varchar(10))|
CREATE TABLE tt3 (a3 int, data3 varchar(10))|
INSERT INTO tt1 VALUES (1, 1, 4, 'xx')|
INSERT INTO tt2 VALUES (1, 'a')|
INSERT INTO tt2 VALUES (2, 'b')|
INSERT INTO tt2 VALUES (3, 'c')|
INSERT INTO tt3 VALUES (4, 'd')|
INSERT INTO tt3 VALUES (5, 'e')|
INSERT INTO tt3 VALUES (6, 'f')|
CREATE VIEW tv AS
SELECT tt1.*, tt2.data2, tt3.data3
FROM tt1 INNER JOIN tt2 ON tt1.a2 = tt2.a2
LEFT JOIN tt3 ON tt1.a3 = tt3.a3
ORDER BY tt1.a1, tt2.a2, tt3.a3|
CREATE PROCEDURE bug6866 (_a1 int)
BEGIN
SELECT * FROM tv WHERE a1 = _a1;
END|
CALL bug6866(1)|
a1	a2	a3	data	data2	data3
1	1	4	xx	a	d
CALL bug6866(1)|
a1	a2	a3	data	data2	data3
1	1	4	xx	a	d
CALL bug6866(1)|
a1	a2	a3	data	data2	data3
1	1	4	xx	a	d
DROP PROCEDURE bug6866;
DROP VIEW tv|
DROP TABLE tt1, tt2, tt3|
DROP PROCEDURE IF EXISTS bug10136|
create table t3 ( name char(5) not null primary key, val float not null)|
insert into t3 values ('aaaaa', 1), ('bbbbb', 2), ('ccccc', 3)|
create procedure bug10136()
begin
declare done int default 3;
repeat
select * from t3;
set done = done - 1;
until done <= 0 end repeat;
end|
call bug10136()|
name	val
aaaaa	1
bbbbb	2
ccccc	3
name	val
aaaaa	1
bbbbb	2
ccccc	3
name	val
aaaaa	1
bbbbb	2
ccccc	3
call bug10136()|
name	val
aaaaa	1
bbbbb	2
ccccc	3
name	val
aaaaa	1
bbbbb	2
ccccc	3
name	val
aaaaa	1
bbbbb	2
ccccc	3
call bug10136()|
name	val
aaaaa	1
bbbbb	2
ccccc	3
name	val
aaaaa	1
bbbbb	2
ccccc	3
name	val
aaaaa	1
bbbbb	2
ccccc	3
drop procedure bug10136|
drop table t3|
drop procedure if exists bug11529|
create procedure bug11529()
begin
declare c cursor for select id, data from t1 where data in (10,13);
open c;
begin
declare vid char(16);
declare vdata int;
declare exit handler for not found begin end;
while true do
fetch c into vid, vdata;
end while;
end;
close c;
end|
insert into t1 values
('Name1', 10),
('Name2', 11),
('Name3', 12),
('Name4', 13),
('Name5', 14)|
call bug11529()|
call bug11529()|
delete from t1|
drop procedure bug11529|
drop procedure if exists bug6063|
drop procedure if exists bug7088_1|
drop procedure if exists bug7088_2|
drop procedure if exists bug9565_sub|
drop procedure if exists bug9565|
create procedure bug9565_sub()
begin
select * from t1;
end|
create procedure bug9565()
begin
insert into t1 values ("one", 1);
call bug9565_sub();
end|
call bug9565()|
id	data
one	1
delete from t1|
drop procedure bug9565_sub|
drop procedure bug9565|
drop procedure if exists bug9538|
create procedure bug9538()
set @@sort_buffer_size = 1000000|
set @x = @@sort_buffer_size|
set @@sort_buffer_size = 2000000|
select @@sort_buffer_size|
@@sort_buffer_size
2000000
call bug9538()|
select @@sort_buffer_size|
@@sort_buffer_size
1000000
set @@sort_buffer_size = @x|
drop procedure bug9538|
drop procedure if exists bug8692|
create table t3 (c1 varchar(5), c2 char(5), c3 enum('one','two'), c4 text, c5 blob, c6 char(5), c7 varchar(5))|
insert into t3 values ('', '', '', '', '', '', NULL)|
Warnings:
Warning	1265	Data truncated for column 'c3' at row 1
create procedure bug8692()
begin 
declare v1 VARCHAR(10); 
declare v2 VARCHAR(10); 
declare v3 VARCHAR(10); 
declare v4 VARCHAR(10); 
declare v5 VARCHAR(10); 
declare v6 VARCHAR(10); 
declare v7 VARCHAR(10); 
declare c8692 cursor for select c1,c2,c3,c4,c5,c6,c7 from t3; 
open c8692; 
fetch c8692 into v1,v2,v3,v4,v5,v6,v7;
select v1, v2, v3, v4, v5, v6, v7;
end|
call bug8692()|
v1	v2	v3	v4	v5	v6	v7
						NULL
drop procedure bug8692|
drop table t3|
drop function if exists bug10055|
create function bug10055(v char(255)) returns char(255) return lower(v)|
select t.column_name, bug10055(t.column_name)
from information_schema.columns as t
where t.table_schema = 'test' and t.table_name = 't1'|
column_name	bug10055(t.column_name)
id	id
data	data
drop function bug10055|
drop procedure if exists bug12297|
create procedure bug12297(lim int)
begin
set @x = 0;
repeat
insert into t1(id,data)
values('aa', @x);
set @x = @x + 1;
until @x >= lim
end repeat;
end|
call bug12297(10)|
drop procedure bug12297|
drop function if exists f_bug11247|
drop procedure if exists p_bug11247|
create function f_bug11247(param int)
returns int
return param + 1|
create procedure p_bug11247(lim int)
begin
declare v int default 0;
while v < lim do
set v= f_bug11247(v);
end while;
end|
call p_bug11247(10)|
drop function f_bug11247|
drop procedure p_bug11247|
drop procedure if exists bug12168|
drop table if exists t3, t4|
create table t3 (a int)|
insert into t3 values (1),(2),(3),(4)|
create table t4 (a int)|
create procedure bug12168(arg1 char(1))
begin
declare b, c integer;
if arg1 = 'a' then
begin
declare c1 cursor for select a from t3 where a % 2;
declare continue handler for not found set b = 1;
set b = 0;
open c1;
c1_repeat: repeat
fetch c1 into c;
if (b = 1) then
leave c1_repeat;
end if;
insert into t4 values (c);
until b = 1
end repeat;
end;
end if;
if arg1 = 'b' then
begin
declare c2 cursor for select a from t3 where not a % 2;
declare continue handler for not found set b = 1;
set b = 0;
open c2;
c2_repeat: repeat
fetch c2 into c;
if (b = 1) then
leave c2_repeat;
end if;
insert into t4 values (c);
until b = 1
end repeat;
end;
end if;
end|
call bug12168('a')|
select * from t4|
a
1
3
truncate t4|
call bug12168('b')|
select * from t4|
a
2
4
truncate t4|
call bug12168('a')|
select * from t4|
a
1
3
truncate t4|
call bug12168('b')|
select * from t4|
a
2
4
truncate t4|
drop table t3, t4|
drop procedure if exists bug12168|
drop table if exists t3|
drop procedure if exists bug11333|
create table t3 (c1 char(128))|
insert into t3 values 
('AAAAAAAAAAAAAAAAAAAAAAAAAAAAAAAAAAAAAAAAAAAAAAAAAA')|
create procedure bug11333(i int)
begin
declare tmp varchar(128);
set @x = 0;
repeat
select c1 into tmp from t3
where c1 = 'AAAAAAAAAAAAAAAAAAAAAAAAAAAAAAAAAAAAAAAAAAAAAAAAAA';
set @x = @x + 1;
until @x >= i
end repeat;
end|
call bug11333(10)|
drop procedure bug11333|
drop table t3|
drop function if exists bug9048|
create function bug9048(f1 char binary) returns char binary
begin
set f1= concat( 'hello', f1 );
return f1;
end|
drop function bug9048|
drop procedure if exists bug12849_1|
create procedure bug12849_1(inout x char) select x into x|
set @var='a'|
call bug12849_1(@var)|
select @var|
@var
a
drop procedure bug12849_1|
drop procedure if exists bug12849_2|
create procedure bug12849_2(inout foo varchar(15))
begin
select concat(foo, foo) INTO foo;
end|
set @var='abcd'|
call bug12849_2(@var)|
select @var|
@var
abcdabcd
drop procedure bug12849_2|
drop procedure if exists bug131333|
drop function if exists bug131333|
create procedure bug131333()
begin
begin
declare a int;
select a;
set a = 1;
select a;
end;
begin
declare b int;
select b;
end;
end|
create function bug131333()
returns int
begin
begin
declare a int;
set a = 1;
end;
begin
declare b int;
return b;
end;
end|
call bug131333()|
a
NULL
a
1
b
NULL
select bug131333()|
bug131333()
NULL
drop procedure bug131333|
drop function bug131333|
drop function if exists bug12379|
drop procedure if exists bug12379_1|
drop procedure if exists bug12379_2|
drop procedure if exists bug12379_3|
drop table if exists t3|
create table t3 (c1 char(1) primary key not null)|
create function bug12379()
returns integer
begin
insert into t3 values('X');
insert into t3 values('X');
return 0;
end|
create procedure bug12379_1()
begin
declare exit handler for sqlexception select 42;
select bug12379();
END|
create procedure bug12379_2()
begin
declare exit handler for sqlexception begin end;
select bug12379();
end|
create procedure bug12379_3()
begin
select bug12379();
end|
select bug12379()|
ERROR 23000: Duplicate entry 'X' for key 1
select 1|
1
1
call bug12379_1()|
bug12379()
42
42
select 2|
2
2
call bug12379_2()|
bug12379()
select 3|
3
3
call bug12379_3()|
ERROR 23000: Duplicate entry 'X' for key 1
select 4|
4
4
drop function bug12379|
drop procedure bug12379_1|
drop procedure bug12379_2|
drop procedure bug12379_3|
drop table t3|
drop procedure if exists bug13124|
create procedure bug13124()
begin
declare y integer;
set @x=y;
end|
call bug13124()|
drop procedure  bug13124|
drop procedure if exists bug12979_1|
create procedure bug12979_1(inout d decimal(5)) set d = d / 2|
set @bug12979_user_var = NULL|
call bug12979_1(@bug12979_user_var)|
drop procedure bug12979_1|
drop procedure if exists bug12979_2|
create procedure bug12979_2()
begin
declare internal_var decimal(5);
set internal_var= internal_var / 2;
select internal_var;
end|
call bug12979_2()|
internal_var
NULL
drop procedure bug12979_2|
drop table if exists t3|
drop procedure if exists bug6127|
create table t3 (s1 int unique)|
set @sm=@@sql_mode|
set sql_mode='traditional'|
create procedure bug6127()
begin
declare continue handler for sqlstate '23000'
    begin
declare continue handler for sqlstate '22003'
        insert into t3 values (0);
insert into t3 values (1000000000000000);
end;
insert into t3 values (1);
insert into t3 values (1);
end|
call bug6127()|
select * from t3|
s1
0
1
call bug6127()|
ERROR 23000: Duplicate entry '0' for key 1
select * from t3|
s1
0
1
set sql_mode=@sm|
drop table t3|
drop procedure bug6127|
drop procedure if exists bug12589_1|
drop procedure if exists bug12589_2|
drop procedure if exists bug12589_3|
create procedure bug12589_1()
begin
declare spv1 decimal(3,3);
set spv1= 123.456;
set spv1 = 'test';
create temporary table tm1 as select spv1;
show create table tm1;
drop temporary table tm1;
end|
create procedure bug12589_2()
begin
declare spv1 decimal(6,3);
set spv1= 123.456;
create temporary table tm1 as select spv1;
show create table tm1;
drop temporary table tm1;
end|
create procedure bug12589_3()
begin
declare spv1 decimal(6,3);
set spv1= -123.456;
create temporary table tm1 as select spv1;
show create table tm1;
drop temporary table tm1;
end|
call bug12589_1()|
Table	Create Table
tm1	CREATE TEMPORARY TABLE `tm1` (
  `spv1` decimal(3,3) default NULL
) ENGINE=MyISAM DEFAULT CHARSET=latin1
Warnings:
Warning	1264	Out of range value adjusted for column 'spv1' at row 1
Warning	1366	Incorrect decimal value: 'test' for column 'spv1' at row 1
call bug12589_2()|
Table	Create Table
tm1	CREATE TEMPORARY TABLE `tm1` (
  `spv1` decimal(6,3) default NULL
) ENGINE=MyISAM DEFAULT CHARSET=latin1
call bug12589_3()|
Table	Create Table
tm1	CREATE TEMPORARY TABLE `tm1` (
  `spv1` decimal(6,3) default NULL
) ENGINE=MyISAM DEFAULT CHARSET=latin1
drop procedure bug12589_1|
drop procedure bug12589_2|
drop procedure bug12589_3|
drop table if exists t3|
drop procedure if exists bug7049_1|
drop procedure if exists bug7049_2|
drop procedure if exists bug7049_3|
drop procedure if exists bug7049_4|
drop function if exists bug7049_1|
drop function if exists bug7049_2|
create table t3 ( x int unique )|
create procedure bug7049_1()
begin
insert into t3 values (42);
insert into t3 values (42);
end|
create procedure bug7049_2()
begin
declare exit handler for sqlexception
select 'Caught it' as 'Result';
call bug7049_1();
select 'Missed it' as 'Result';
end|
create procedure bug7049_3()
call bug7049_1()|
create procedure bug7049_4()
begin
declare exit handler for sqlexception
select 'Caught it' as 'Result';
call bug7049_3();
select 'Missed it' as 'Result';
end|
create function bug7049_1()
returns int
begin
insert into t3 values (42);
insert into t3 values (42);
return 42;
end|
create function bug7049_2()
returns int
begin
declare x int default 0;
declare continue handler for sqlexception
set x = 1;
set x = bug7049_1();
return x;
end|
call bug7049_2()|
Result
Caught it
select * from t3|
x
42
delete from t3|
call bug7049_4()|
Result
Caught it
select * from t3|
x
42
select bug7049_2()|
bug7049_2()
1
drop table t3|
drop procedure bug7049_1|
drop procedure bug7049_2|
drop procedure bug7049_3|
drop procedure bug7049_4|
drop function bug7049_1|
drop function bug7049_2|
drop function if exists bug13941|
drop procedure if exists bug13941|
create function bug13941(p_input_str text)
returns text
begin
declare p_output_str text;
set p_output_str = p_input_str;
set p_output_str = replace(p_output_str, 'xyzzy', 'plugh');
set p_output_str = replace(p_output_str, 'test', 'prova');
set p_output_str = replace(p_output_str, 'this', 'questo');
set p_output_str = replace(p_output_str, ' a ', 'una ');
set p_output_str = replace(p_output_str, 'is', '');
return p_output_str;
end|
create procedure bug13941(out sout varchar(128))
begin
set sout = 'Local';
set sout = ifnull(sout, 'DEF');
end|
select bug13941('this is a test')|
bug13941('this is a test')
questo una prova
call bug13941(@a)|
select @a|
@a
Local
drop function bug13941|
drop procedure bug13941|
DROP PROCEDURE IF EXISTS bug13095;
DROP TABLE IF EXISTS bug13095_t1;
DROP VIEW IF EXISTS bug13095_v1;
CREATE PROCEDURE bug13095(tbl_name varchar(32))
BEGIN
SET @str =
CONCAT("CREATE TABLE ", tbl_name, "(stuff char(15))");
SELECT @str;
PREPARE stmt FROM @str;
EXECUTE stmt;
SET @str =
CONCAT("INSERT INTO ", tbl_name, " VALUES('row1'),('row2'),('row3')" );
SELECT @str;
PREPARE stmt FROM @str;
EXECUTE stmt;
SET @str =
CONCAT("CREATE VIEW bug13095_v1(c1) AS SELECT stuff FROM ", tbl_name);
SELECT @str;
PREPARE stmt FROM @str;
EXECUTE stmt;
SELECT * FROM bug13095_v1;
SET @str =
"DROP VIEW bug13095_v1";
SELECT @str;
PREPARE stmt FROM @str;
EXECUTE stmt;
END|
CALL bug13095('bug13095_t1');
@str
CREATE TABLE bug13095_t1(stuff char(15))
@str
INSERT INTO bug13095_t1 VALUES('row1'),('row2'),('row3')
@str
CREATE VIEW bug13095_v1(c1) AS SELECT stuff FROM bug13095_t1
c1
row1
row2
row3
@str
DROP VIEW bug13095_v1
DROP PROCEDURE IF EXISTS bug13095;
DROP VIEW IF EXISTS bug13095_v1;
DROP TABLE IF EXISTS bug13095_t1;
drop function if exists bug14723|
drop procedure if exists bug14723|
/*!50003 create function bug14723()
returns bigint(20)
main_loop: begin
return 42;
end */;;
show create function bug14723;;
Function	sql_mode	Create Function
bug14723		CREATE DEFINER=`root`@`localhost` FUNCTION `bug14723`() RETURNS bigint(20)
main_loop: begin
return 42;
end
select bug14723();;
bug14723()
42
/*!50003 create procedure bug14723()
main_loop: begin
select 42;
end */;;
show create procedure bug14723;;
Procedure	sql_mode	Create Procedure
bug14723		CREATE DEFINER=`root`@`localhost` PROCEDURE `bug14723`()
main_loop: begin
select 42;
end
call bug14723();;
42
42
drop function bug14723|
drop procedure bug14723|
create procedure bug14845()
begin
declare a char(255);
declare done int default 0;
declare c cursor for select count(*) from t1 where 1 = 0;
declare continue handler for sqlstate '02000' set done = 1;
open c;
repeat
fetch c into a;
if not done then
select a;
end if;
until done end repeat;
close c;
end|
call bug14845()|
a
0
drop procedure bug14845|
drop procedure if exists bug13549_1|
drop procedure if exists bug13549_2|
CREATE PROCEDURE `bug13549_2`()
begin
call bug13549_1();
end|
CREATE PROCEDURE `bug13549_1`()
begin
declare done int default 0;
set done= not done;
end|
CALL bug13549_2()|
drop procedure bug13549_2|
drop procedure bug13549_1|
drop function if exists bug10100f|
drop procedure if exists bug10100p|
drop procedure if exists bug10100t|
drop procedure if exists bug10100pt|
drop procedure if exists bug10100pv|
drop procedure if exists bug10100pd|
drop procedure if exists bug10100pc|
create function bug10100f(prm int) returns int
begin
if prm > 1 then
return prm * bug10100f(prm - 1);
end if;
return 1;
end|
create procedure bug10100p(prm int, inout res int)
begin
set res = res * prm;
if prm > 1 then
call bug10100p(prm - 1, res);  
end if;
end|
create procedure bug10100t(prm int)
begin
declare res int;
set res = 1;
call bug10100p(prm, res);
select res;
end|
create table t3 (a int)|
insert into t3 values (0)|
create view v1 as select a from t3;
create procedure bug10100pt(level int, lim int)
begin
if level < lim then
update t3 set a=level;
FLUSH TABLES;
call bug10100pt(level+1, lim);
else
select * from t3;
end if;
end|
create procedure bug10100pv(level int, lim int)
begin
if level < lim then
update v1 set a=level;
FLUSH TABLES;
call bug10100pv(level+1, lim);
else
select * from v1;
end if;
end|
prepare stmt2 from "select * from t3;";
create procedure bug10100pd(level int, lim int)
begin
if level < lim then
select level;
prepare stmt1 from "update t3 set a=a+2";
execute stmt1;
FLUSH TABLES;
execute stmt1;
FLUSH TABLES;
execute stmt1;
FLUSH TABLES;
deallocate prepare stmt1;
execute stmt2;
select * from t3;
call bug10100pd(level+1, lim);
else
execute stmt2;
end if;
end|
create procedure bug10100pc(level int, lim int)
begin
declare lv int;
declare c cursor for select a from t3;
open c;
if level < lim then
select level;
fetch c into lv;
select lv;
update t3 set a=level+lv;
FLUSH TABLES;
call bug10100pc(level+1, lim);
else
select * from t3;
end if;
close c;
end|
set @@max_sp_recursion_depth=4|
select @@max_sp_recursion_depth|
@@max_sp_recursion_depth
4
select bug10100f(3)|
ERROR HY000: Recursive stored functions and triggers are not allowed.
select bug10100f(6)|
ERROR HY000: Recursive stored functions and triggers are not allowed.
call bug10100t(5)|
res
120
call bug10100pt(1,5)|
a
4
call bug10100pv(1,5)|
a
4
update t3 set a=1|
call bug10100pd(1,5)|
level
1
a
7
a
7
level
2
a
13
a
13
level
3
a
19
a
19
level
4
a
25
a
25
a
25
select * from t3|
a
25
update t3 set a=1|
call bug10100pc(1,5)|
level
1
lv
1
level
2
lv
2
level
3
lv
4
level
4
lv
7
a
11
select * from t3|
a
11
set @@max_sp_recursion_depth=0|
select @@max_sp_recursion_depth|
@@max_sp_recursion_depth
0
select bug10100f(5)|
ERROR HY000: Recursive stored functions and triggers are not allowed.
call bug10100t(5)|
ERROR HY000: Recursive limit 0 (as set by the max_sp_recursion_depth variable) was exceeded for routine bug10100p
deallocate prepare stmt2|
drop function bug10100f|
drop procedure bug10100p|
drop procedure bug10100t|
drop procedure bug10100pt|
drop procedure bug10100pv|
drop procedure bug10100pd|
drop procedure bug10100pc|
drop view v1|
drop procedure if exists bug13729|
drop table if exists t3|
create table t3 (s1 int, primary key (s1))|
insert into t3 values (1),(2)|
create procedure bug13729()
begin
declare continue handler for sqlexception select 55;
update t3 set s1 = 1;
end|
call bug13729()|
55
55
select * from t3|
s1
1
2
drop procedure bug13729|
drop table t3|
drop procedure if exists bug14643_1|
drop procedure if exists bug14643_2|
create procedure bug14643_1()
begin
declare continue handler for sqlexception select 'boo' as 'Handler';
begin
declare v int default undefined_var;
if v = 1 then
select 1;
else
select v, isnull(v);
end if;
end;
end|
create procedure bug14643_2()
begin
declare continue handler for sqlexception select 'boo' as 'Handler';
case undefined_var
when 1 then
select 1;
else
select 2;
end case;
select undefined_var;
end|
call bug14643_1()|
Handler
boo
v	isnull(v)
NULL	1
call bug14643_2()|
Handler
boo
Handler
boo
drop procedure bug14643_1|
drop procedure bug14643_2|
drop procedure if exists bug14304|
drop table if exists t3, t4|
create table t3(a int primary key auto_increment)|
create table t4(a int primary key auto_increment)|
create procedure bug14304()
begin
insert into t3 set a=null;
insert into t4 set a=null;
insert into t4 set a=null;
insert into t4 set a=null;
insert into t4 set a=null;
insert into t4 set a=null;
insert into t4 select null as a;
insert into t3 set a=null;
insert into t3 set a=null;
select * from t3;
end|
call bug14304()|
a
1
2
3
drop procedure bug14304|
drop table t3, t4|
drop procedure if exists bug14376|
create procedure bug14376()
begin
declare x int default x;
end|
call bug14376()|
ERROR 42S22: Unknown column 'x' in 'field list'
drop procedure bug14376|
create procedure bug14376()
begin
declare x int default 42;
begin
declare x int default x;
select x;
end;
end|
call bug14376()|
x
42
drop procedure bug14376|
create procedure bug14376(x int)
begin
declare x int default x;
select x;
end|
call bug14376(4711)|
x
4711
drop procedure bug14376|
drop procedure if exists bug5967|
drop table if exists t3|
create table t3 (a varchar(255))|
insert into t3 (a) values ("a - table column")|
create procedure bug5967(a varchar(255))
begin
declare i varchar(255);
declare c cursor for select a from t3;
select a;
select a from t3 into i;
select i as 'Parameter takes precedence over table column';                     open c;
fetch c into i;
close c;
select i as 'Parameter takes precedence over table column in cursors';
begin
declare a varchar(255) default 'a - local variable';
declare c1 cursor for select a from t3;
select a as 'A local variable takes precedence over parameter';
open c1;
fetch c1 into i;
close c1;
select i as 'A local variable takes precedence over parameter in cursors';
begin
declare a varchar(255) default 'a - local variable in a nested compound statement';
declare c2 cursor for select a from t3;
select a as 'A local variable in a nested compound statement takes precedence over a local variable in the outer statement';
select a from t3 into i;
select i as  'A local variable in a nested compound statement takes precedence over table column';
open c2;
fetch c2 into i;
close c2;
select i as  'A local variable in a nested compound statement takes precedence over table column in cursors';
end;
end;
end|
call bug5967("a - stored procedure parameter")|
a
a - stored procedure parameter
Parameter takes precedence over table column
a - stored procedure parameter
Parameter takes precedence over table column in cursors
a - stored procedure parameter
A local variable takes precedence over parameter
a - local variable
A local variable takes precedence over parameter in cursors
a - local variable
A local variable in a nested compound statement takes precedence over a local variable in the outer statement
a - local variable in a nested compound statement
A local variable in a nested compound statement takes precedence over table column
a - local variable in a nested compound statement
A local variable in a nested compound statement takes precedence over table column in cursors
a - local variable in a nested compound statement
drop procedure bug5967|
drop procedure if exists bug13012|
create procedure bug13012()
BEGIN
REPAIR TABLE t1;
BACKUP TABLE t1 to '../tmp';
DROP TABLE t1;
RESTORE TABLE t1 FROM '../tmp';
END|
call bug13012()|
Table	Op	Msg_type	Msg_text
test.t1	repair	status	OK
Table	Op	Msg_type	Msg_text
test.t1	backup	status	OK
Table	Op	Msg_type	Msg_text
test.t1	restore	status	OK
drop procedure bug13012|
create view v1 as select * from t1|
create procedure bug13012()
BEGIN
REPAIR TABLE t1,t2,t3,v1;
OPTIMIZE TABLE t1,t2,t3,v1;
ANALYZE TABLE t1,t2,t3,v1;
END|
call bug13012()|
Table	Op	Msg_type	Msg_text
test.t1	repair	status	OK
test.t2	repair	status	OK
test.t3	repair	status	OK
test.v1	repair	error	'test.v1' is not BASE TABLE
Table	Op	Msg_type	Msg_text
test.t1	optimize	status	OK
test.t2	optimize	status	OK
test.t3	optimize	status	OK
test.v1	optimize	error	'test.v1' is not BASE TABLE
Table	Op	Msg_type	Msg_text
test.t1	analyze	status	Table is already up to date
test.t2	analyze	status	Table is already up to date
test.t3	analyze	status	Table is already up to date
test.v1	analyze	error	'test.v1' is not BASE TABLE
Warnings:
Error	1347	'test.v1' is not BASE TABLE
call bug13012()|
Table	Op	Msg_type	Msg_text
test.t1	repair	status	OK
test.t2	repair	status	OK
test.t3	repair	status	OK
test.v1	repair	error	'test.v1' is not BASE TABLE
Table	Op	Msg_type	Msg_text
test.t1	optimize	status	OK
test.t2	optimize	status	OK
test.t3	optimize	status	OK
test.v1	optimize	error	'test.v1' is not BASE TABLE
Table	Op	Msg_type	Msg_text
test.t1	analyze	status	Table is already up to date
test.t2	analyze	status	Table is already up to date
test.t3	analyze	status	Table is already up to date
test.v1	analyze	error	'test.v1' is not BASE TABLE
Warnings:
Error	1347	'test.v1' is not BASE TABLE
call bug13012()|
Table	Op	Msg_type	Msg_text
test.t1	repair	status	OK
test.t2	repair	status	OK
test.t3	repair	status	OK
test.v1	repair	error	'test.v1' is not BASE TABLE
Table	Op	Msg_type	Msg_text
test.t1	optimize	status	OK
test.t2	optimize	status	OK
test.t3	optimize	status	OK
test.v1	optimize	error	'test.v1' is not BASE TABLE
Table	Op	Msg_type	Msg_text
test.t1	analyze	status	Table is already up to date
test.t2	analyze	status	Table is already up to date
test.t3	analyze	status	Table is already up to date
test.v1	analyze	error	'test.v1' is not BASE TABLE
Warnings:
Error	1347	'test.v1' is not BASE TABLE
drop procedure bug13012|
drop view v1;
select * from t1|
id	data
aa	0
aa	1
aa	2
aa	3
aa	4
aa	5
aa	6
aa	7
aa	8
aa	9
drop schema if exists mysqltest1|
Warnings:
Note	1008	Can't drop database 'mysqltest1'; database doesn't exist
drop schema if exists mysqltest2|
Warnings:
Note	1008	Can't drop database 'mysqltest2'; database doesn't exist
drop schema if exists mysqltest3|
Warnings:
Note	1008	Can't drop database 'mysqltest3'; database doesn't exist
create schema mysqltest1|
create schema mysqltest2|
create schema mysqltest3|
use mysqltest3|
create procedure mysqltest1.p1 (out prequestid varchar(100))
begin
call mysqltest2.p2('call mysqltest3.p3(1, 2)');
end|
create procedure mysqltest2.p2(in psql text)
begin
declare lsql text;
set @lsql= psql;
prepare lstatement from @lsql;
execute lstatement;
deallocate prepare lstatement;
end|
create procedure mysqltest3.p3(in p1 int)
begin
select p1;
end|
call mysqltest1.p1(@rs)|
ERROR 42000: Incorrect number of arguments for PROCEDURE mysqltest3.p3; expected 1, got 2
call mysqltest1.p1(@rs)|
ERROR 42000: Incorrect number of arguments for PROCEDURE mysqltest3.p3; expected 1, got 2
call mysqltest1.p1(@rs)|
ERROR 42000: Incorrect number of arguments for PROCEDURE mysqltest3.p3; expected 1, got 2
drop schema if exists mysqltest1|
drop schema if exists mysqltest2|
drop schema if exists mysqltest3|
use test|
drop table if exists t3|
drop procedure if exists bug15441|
create table t3 (id int not null primary key, county varchar(25))|
insert into t3 (id, county) values (1, 'York')|
create procedure bug15441(c varchar(25))
begin
update t3 set id=2, county=values(c);
end|
call bug15441('county')|
ERROR 42S22: Unknown column 'c' in 'field list'
drop procedure bug15441|
create procedure bug15441(county varchar(25))
begin
declare c varchar(25) default "hello";
insert into t3 (id, county) values (1, county)
on duplicate key update county= values(county);
select * from t3;
update t3 set id=2, county=values(id);
select * from t3;
end|
call bug15441('Yale')|
id	county
1	Yale
id	county
2	NULL
drop table t3|
drop procedure bug15441|
drop procedure if exists bug14498_1|
drop procedure if exists bug14498_2|
drop procedure if exists bug14498_3|
drop procedure if exists bug14498_4|
drop procedure if exists bug14498_5|
create procedure bug14498_1()
begin
declare continue handler for sqlexception select 'error' as 'Handler';
if v then
select 'yes' as 'v';
else
select 'no' as 'v';
end if;
select 'done' as 'End';
end|
create procedure bug14498_2()
begin
declare continue handler for sqlexception select 'error' as 'Handler';
while v do
select 'yes' as 'v';
end while;
select 'done' as 'End';
end|
create procedure bug14498_3()
begin
declare continue handler for sqlexception select 'error' as 'Handler';
repeat
select 'maybe' as 'v';
until v end repeat;
select 'done' as 'End';
end|
create procedure bug14498_4()
begin
declare continue handler for sqlexception select 'error' as 'Handler';
case v
when 1 then
select '1' as 'v';
when 2 then
select '2' as 'v';
else
select '?' as 'v';
end case;
select 'done' as 'End';
end|
create procedure bug14498_5()
begin
declare continue handler for sqlexception select 'error' as 'Handler';
case
when v = 1 then
select '1' as 'v';
when v = 2 then
select '2' as 'v';
else
select '?' as 'v';
end case;
select 'done' as 'End';
end|
call bug14498_1()|
Handler
error
End
done
call bug14498_2()|
Handler
error
End
done
call bug14498_3()|
v
maybe
Handler
error
End
done
call bug14498_4()|
Handler
error
End
done
call bug14498_5()|
Handler
error
End
done
drop procedure bug14498_1|
drop procedure bug14498_2|
drop procedure bug14498_3|
drop procedure bug14498_4|
drop procedure bug14498_5|
drop table if exists t3|
drop procedure if exists bug15231_1|
drop procedure if exists bug15231_2|
drop procedure if exists bug15231_3|
drop procedure if exists bug15231_4|
create table t3 (id int not null)|
create procedure bug15231_1()
begin
declare xid integer;
declare xdone integer default 0;
declare continue handler for not found set xdone = 1;
set xid=null;
call bug15231_2(xid);
select xid, xdone;
end|
create procedure bug15231_2(inout ioid integer)
begin
select "Before NOT FOUND condition is triggered" as '1';
select id into ioid from t3 where id=ioid;
select "After NOT FOUND condtition is triggered" as '2';
if ioid is null then
set ioid=1;
end if;
end|
create procedure bug15231_3()
begin
declare exit handler for sqlwarning
select 'Caught it (wrong)' as 'Result';
call bug15231_4();
end|
create procedure bug15231_4()
begin
declare x decimal(2,1);
set x = 'zap';
select 'Missed it (correct)' as 'Result';
end|
call bug15231_1()|
1
Before NOT FOUND condition is triggered
2
After NOT FOUND condtition is triggered
xid	xdone
1	0
Warnings:
Warning	1329	No data - zero rows fetched, selected, or processed
call bug15231_3()|
Result
Missed it (correct)
Warnings:
Warning	1366	Incorrect decimal value: 'zap' for column 'x' at row 1
drop table if exists t3|
drop procedure if exists bug15231_1|
drop procedure if exists bug15231_2|
drop procedure if exists bug15231_3|
drop procedure if exists bug15231_4|
drop procedure if exists bug15011|
create table t3 (c1 int primary key)|
insert into t3 values (1)|
create procedure bug15011()
deterministic
begin
declare continue handler for 1062
select 'Outer' as 'Handler';
begin
declare continue handler for 1062
select 'Inner' as 'Handler';
insert into t3 values (1);
end;
end|
call bug15011()|
Handler
Inner
drop procedure bug15011|
drop table t3|
drop procedure if exists bug17476|
create table t3 ( d date )|
insert into t3 values
( '2005-01-01' ), ( '2005-01-02' ), ( '2005-01-03' ),
( '2005-01-04' ), ( '2005-02-01' ), ( '2005-02-02' )|
create procedure bug17476(pDateFormat varchar(10))
select date_format(t3.d, pDateFormat), count(*)
from t3 
group by date_format(t3.d, pDateFormat)|
call bug17476('%Y-%m')|
date_format(t3.d, pDateFormat)	count(*)
2005-01	4
2005-02	2
call bug17476('%Y-%m')|
date_format(t3.d, pDateFormat)	count(*)
2005-01	4
2005-02	2
drop table t3|
drop procedure bug17476|
drop table if exists t3|
drop procedure if exists bug16887|
create table t3 ( c varchar(1) )|
insert into t3 values
(' '),('.'),(';'),(','),('-'),('_'),('('),(')'),('/'),('\\')|
create procedure bug16887()
begin
declare i int default 10;
again:
while i > 0 do
begin
declare breakchar varchar(1);
declare done int default 0;
declare t3_cursor cursor for select c from t3;
declare continue handler for not found set done = 1;
set i = i - 1;
select i;
if i = 3 then
iterate again;
end if;
open t3_cursor;
loop
fetch t3_cursor into breakchar;
if done = 1 then
begin
close t3_cursor;
iterate again;
end;
end if;
end loop;
end;
end while;
end|
call bug16887()|
i
9
i
8
i
7
i
6
i
5
i
4
i
3
i
2
i
1
i
0
drop table t3|
drop procedure bug16887|
create table t3 (f1 int, f2 varchar(3), primary key(f1)) engine=innodb|
insert into t3 values (1,'aaa'),(2,'bbb'),(3,'ccc')|
CREATE FUNCTION bug13575 ( p1 integer ) 
returns varchar(3) 
BEGIN 
DECLARE v1 VARCHAR(10) DEFAULT null;
SELECT f2 INTO v1 FROM t3 WHERE f1 = p1; 
RETURN v1;
END|
select distinct f1, bug13575(f1) from t3 order by f1|
f1	bug13575(f1)
1	aaa
2	bbb
3	ccc
drop function bug13575;
drop table t3|
drop procedure if exists bug16474_1|
drop procedure if exists bug16474_2|
delete from t1|
insert into t1 values ('c', 2), ('b', 3), ('a', 1)|
create procedure bug16474_1()
begin
declare x int;
select id from t1 order by x;
end|
drop procedure if exists bug14945|
create table t3 (id int not null auto_increment primary key)|
create procedure bug14945() deterministic truncate t3|
insert into t3 values (null)|
call bug14945()|
insert into t3 values (null)|
select * from t3|
id
1
drop table t3|
drop procedure bug14945|
create procedure bug16474_2(x int)
select id from t1 order by x|
call bug16474_1()|
id
c
b
a
call bug16474_2(1)|
id
c
b
a
call bug16474_2(2)|
id
c
b
a
drop procedure bug16474_1|
drop procedure bug16474_2|
set @x = 2|
select * from t1 order by @x|
id	data
c	2
b	3
a	1
delete from t1|
drop function if exists bug15728|
drop table if exists t3|
create table t3 (
id int not null auto_increment,
primary key (id)
)|
create function bug15728() returns int(11)
return last_insert_id()|
insert into t3 values (0)|
select last_insert_id()|
last_insert_id()
1
select bug15728()|
bug15728()
1
drop function bug15728|
drop table t3|
drop procedure if exists bug18787|
create procedure bug18787()
begin
declare continue handler for sqlexception begin end;
select no_such_function();
end|
call bug18787()|
drop procedure bug18787|
create database bug18344_012345678901|
use bug18344_012345678901|
create procedure bug18344() begin end|
create procedure bug18344_2() begin end|
create database bug18344_0123456789012|
use bug18344_0123456789012|
create procedure bug18344() begin end|
create procedure bug18344_2() begin end|
use test|
select schema_name from information_schema.schemata where 
schema_name like 'bug18344%'|
schema_name
bug18344_012345678901
bug18344_0123456789012
select routine_name,routine_schema from information_schema.routines where
routine_schema like 'bug18344%'|
routine_name	routine_schema
bug18344	bug18344_012345678901
bug18344_2	bug18344_012345678901
bug18344	bug18344_0123456789012
bug18344_2	bug18344_0123456789012
drop database bug18344_012345678901|
drop database bug18344_0123456789012|
select schema_name from information_schema.schemata where 
schema_name like 'bug18344%'|
schema_name
select routine_name,routine_schema from information_schema.routines where
routine_schema like 'bug18344%'|
routine_name	routine_schema
drop function if exists bug12472|
create function bug12472() returns int return (select count(*) from t1)|
create table t3 as select bug12472() as i|
show create table t3|
Table	Create Table
t3	CREATE TABLE `t3` (
  `i` int(11) default NULL
) ENGINE=MyISAM DEFAULT CHARSET=latin1
select * from t3|
i
0
drop table t3|
create view v1 as select bug12472() as j|
create table t3 as select * from v1|
show create table t3|
Table	Create Table
t3	CREATE TABLE `t3` (
  `j` int(11) default NULL
) ENGINE=MyISAM DEFAULT CHARSET=latin1
select * from t3|
j
0
drop table t3|
drop view v1|
drop function bug12472|
DROP FUNCTION IF EXISTS bug18589_f1|
DROP PROCEDURE IF EXISTS bug18589_p1|
DROP PROCEDURE IF EXISTS bug18589_p2|
CREATE FUNCTION bug18589_f1(arg TEXT) RETURNS TEXT
BEGIN
RETURN CONCAT(arg, "");
END|
CREATE PROCEDURE bug18589_p1(arg TEXT, OUT ret TEXT)
BEGIN
SET ret = CONCAT(arg, "");
END|
CREATE PROCEDURE bug18589_p2(arg TEXT)
BEGIN
DECLARE v TEXT;
CALL bug18589_p1(arg, v);
SELECT v;
END|
SELECT bug18589_f1(REPEAT("a", 767))|
bug18589_f1(REPEAT("a", 767))
aaaaaaaaaaaaaaaaaaaaaaaaaaaaaaaaaaaaaaaaaaaaaaaaaaaaaaaaaaaaaaaaaaaaaaaaaaaaaaaaaaaaaaaaaaaaaaaaaaaaaaaaaaaaaaaaaaaaaaaaaaaaaaaaaaaaaaaaaaaaaaaaaaaaaaaaaaaaaaaaaaaaaaaaaaaaaaaaaaaaaaaaaaaaaaaaaaaaaaaaaaaaaaaaaaaaaaaaaaaaaaaaaaaaaaaaaaaaaaaaaaaaaaaaaaaaaaaaaaaaaaaaaaaaaaaaaaaaaaaaaaaaaaaaaaaaaaaaaaaaaaaaaaaaaaaaaaaaaaaaaaaaaaaaaaaaaaaaaaaaaaaaaaaaaaaaaaaaaaaaaaaaaaaaaaaaaaaaaaaaaaaaaaaaaaaaaaaaaaaaaaaaaaaaaaaaaaaaaaaaaaaaaaaaaaaaaaaaaaaaaaaaaaaaaaaaaaaaaaaaaaaaaaaaaaaaaaaaaaaaaaaaaaaaaaaaaaaaaaaaaaaaaaaaaaaaaaaaaaaaaaaaaaaaaaaaaaaaaaaaaaaaaaaaaaaaaaaaaaaaaaaaaaaaaaaaaaaaaaaaaaaaaaaaaaaaaaaaaaaaaaaaaaaaaaaaaaaaaaaaaaaaaaaaaaaaaaaaaaaaaaaaaaaaaaaaaaaaaaaaaaaaaaaaaaaaaaaaaaaaaaaaaaaaaaaaaaaaaaaaaaaaaaaaaaaaaaaaaaaaaaaaaaaaaaaaaaaaaaaaaaaaaaaaaaaaaaaaaaaaaaaaaaa
SET @bug18589_v1 = ""|
CALL bug18589_p1(REPEAT("a", 767), @bug18589_v1)|
SELECT @bug18589_v1|
@bug18589_v1
aaaaaaaaaaaaaaaaaaaaaaaaaaaaaaaaaaaaaaaaaaaaaaaaaaaaaaaaaaaaaaaaaaaaaaaaaaaaaaaaaaaaaaaaaaaaaaaaaaaaaaaaaaaaaaaaaaaaaaaaaaaaaaaaaaaaaaaaaaaaaaaaaaaaaaaaaaaaaaaaaaaaaaaaaaaaaaaaaaaaaaaaaaaaaaaaaaaaaaaaaaaaaaaaaaaaaaaaaaaaaaaaaaaaaaaaaaaaaaaaaaaaaaaaaaaaaaaaaaaaaaaaaaaaaaaaaaaaaaaaaaaaaaaaaaaaaaaaaaaaaaaaaaaaaaaaaaaaaaaaaaaaaaaaaaaaaaaaaaaaaaaaaaaaaaaaaaaaaaaaaaaaaaaaaaaaaaaaaaaaaaaaaaaaaaaaaaaaaaaaaaaaaaaaaaaaaaaaaaaaaaaaaaaaaaaaaaaaaaaaaaaaaaaaaaaaaaaaaaaaaaaaaaaaaaaaaaaaaaaaaaaaaaaaaaaaaaaaaaaaaaaaaaaaaaaaaaaaaaaaaaaaaaaaaaaaaaaaaaaaaaaaaaaaaaaaaaaaaaaaaaaaaaaaaaaaaaaaaaaaaaaaaaaaaaaaaaaaaaaaaaaaaaaaaaaaaaaaaaaaaaaaaaaaaaaaaaaaaaaaaaaaaaaaaaaaaaaaaaaaaaaaaaaaaaaaaaaaaaaaaaaaaaaaaaaaaaaaaaaaaaaaaaaaaaaaaaaaaaaaaaaaaaaaaaaaaaaaaaaaaaaaaaaaaaaaaaaaaaaaaaaaaaa
CALL bug18589_p2(REPEAT("a", 767))|
v
aaaaaaaaaaaaaaaaaaaaaaaaaaaaaaaaaaaaaaaaaaaaaaaaaaaaaaaaaaaaaaaaaaaaaaaaaaaaaaaaaaaaaaaaaaaaaaaaaaaaaaaaaaaaaaaaaaaaaaaaaaaaaaaaaaaaaaaaaaaaaaaaaaaaaaaaaaaaaaaaaaaaaaaaaaaaaaaaaaaaaaaaaaaaaaaaaaaaaaaaaaaaaaaaaaaaaaaaaaaaaaaaaaaaaaaaaaaaaaaaaaaaaaaaaaaaaaaaaaaaaaaaaaaaaaaaaaaaaaaaaaaaaaaaaaaaaaaaaaaaaaaaaaaaaaaaaaaaaaaaaaaaaaaaaaaaaaaaaaaaaaaaaaaaaaaaaaaaaaaaaaaaaaaaaaaaaaaaaaaaaaaaaaaaaaaaaaaaaaaaaaaaaaaaaaaaaaaaaaaaaaaaaaaaaaaaaaaaaaaaaaaaaaaaaaaaaaaaaaaaaaaaaaaaaaaaaaaaaaaaaaaaaaaaaaaaaaaaaaaaaaaaaaaaaaaaaaaaaaaaaaaaaaaaaaaaaaaaaaaaaaaaaaaaaaaaaaaaaaaaaaaaaaaaaaaaaaaaaaaaaaaaaaaaaaaaaaaaaaaaaaaaaaaaaaaaaaaaaaaaaaaaaaaaaaaaaaaaaaaaaaaaaaaaaaaaaaaaaaaaaaaaaaaaaaaaaaaaaaaaaaaaaaaaaaaaaaaaaaaaaaaaaaaaaaaaaaaaaaaaaaaaaaaaaaaaaaaaaaaaaaaaaaaaaaaaaaaaaaaaaaaaaaa
DROP FUNCTION bug18589_f1|
DROP PROCEDURE bug18589_p1|
DROP PROCEDURE bug18589_p2|
DROP FUNCTION IF EXISTS bug18037_f1|
DROP PROCEDURE IF EXISTS bug18037_p1|
DROP PROCEDURE IF EXISTS bug18037_p2|
CREATE FUNCTION bug18037_f1() RETURNS INT
BEGIN
RETURN @@server_id;
END|
CREATE PROCEDURE bug18037_p1()
BEGIN
DECLARE v INT DEFAULT @@server_id;
END|
CREATE PROCEDURE bug18037_p2()
BEGIN
CASE @@server_id
WHEN -1 THEN
SELECT 0;
ELSE
SELECT 1;
END CASE;
END|
SELECT bug18037_f1()|
bug18037_f1()
1
CALL bug18037_p1()|
CALL bug18037_p2()|
1
1
DROP FUNCTION bug18037_f1|
DROP PROCEDURE bug18037_p1|
DROP PROCEDURE bug18037_p2|
use test|
create table t3 (i int)|
insert into t3 values (1), (2)|
create database mysqltest1|
use mysqltest1|
create function bug17199() returns varchar(2) deterministic return 'ok'|
use test|
select *, mysqltest1.bug17199() from t3|
i	mysqltest1.bug17199()
1	ok
2	ok
use mysqltest1|
create function bug18444(i int) returns int no sql deterministic return i + 1|
use test|
select mysqltest1.bug18444(i) from t3|
mysqltest1.bug18444(i)
2
3
drop database mysqltest1|
create database mysqltest1 charset=utf8|
create database mysqltest2 charset=utf8|
create procedure mysqltest1.p1()
begin
-- alters the default collation of database test 
alter database character set koi8r;
end|
use mysqltest1|
call p1()|
show create database mysqltest1|
Database	Create Database
mysqltest1	CREATE DATABASE `mysqltest1` /*!40100 DEFAULT CHARACTER SET koi8r */
show create database mysqltest2|
Database	Create Database
mysqltest2	CREATE DATABASE `mysqltest2` /*!40100 DEFAULT CHARACTER SET utf8 */
alter database mysqltest1 character set utf8|
use mysqltest2|
call mysqltest1.p1()|
show create database mysqltest1|
Database	Create Database
mysqltest1	CREATE DATABASE `mysqltest1` /*!40100 DEFAULT CHARACTER SET koi8r */
show create database mysqltest2|
Database	Create Database
mysqltest2	CREATE DATABASE `mysqltest2` /*!40100 DEFAULT CHARACTER SET utf8 */
drop database mysqltest1|
drop database mysqltest2|
use test|
drop table if exists t3|
drop procedure if exists bug15217|
create table t3 as select 1|
create procedure bug15217()
begin
declare var1 char(255);
declare cur1 cursor for select * from t3;
open cur1;
fetch cur1 into var1;
select concat('data was: /', var1, '/');
close cur1;
end |
call bug15217()|
concat('data was: /', var1, '/')
data was: /1/
flush tables |
call bug15217()|
concat('data was: /', var1, '/')
data was: /1/
drop table t3|
drop procedure bug15217|
DROP PROCEDURE IF EXISTS bug21013 |
CREATE PROCEDURE bug21013(IN lim INT)
BEGIN
DECLARE i INT DEFAULT 0;
WHILE (i < lim) DO
SET @b = LOCATE(_latin1'b', @a, 1);
SET i = i + 1;
END WHILE;
END |
SET @a = _latin2"aaaaaaaaaa" |
CALL bug21013(10) |
DROP PROCEDURE bug21013 |
DROP DATABASE IF EXISTS mysqltest1|
DROP DATABASE IF EXISTS mysqltest2|
CREATE DATABASE mysqltest1 DEFAULT CHARACTER SET utf8|
CREATE DATABASE mysqltest2 DEFAULT CHARACTER SET utf8|
use mysqltest1|
CREATE FUNCTION bug16211_f1() RETURNS CHAR(10)
RETURN ""|
CREATE FUNCTION bug16211_f2() RETURNS CHAR(10) CHARSET koi8r
RETURN ""|
CREATE FUNCTION mysqltest2.bug16211_f3() RETURNS CHAR(10)
RETURN ""|
CREATE FUNCTION mysqltest2.bug16211_f4() RETURNS CHAR(10) CHARSET koi8r
RETURN ""|
SHOW CREATE FUNCTION bug16211_f1|
Function	sql_mode	Create Function
bug16211_f1		CREATE DEFINER=`root`@`localhost` FUNCTION `bug16211_f1`() RETURNS char(10) CHARSET utf8
RETURN ""
SHOW CREATE FUNCTION bug16211_f2|
Function	sql_mode	Create Function
bug16211_f2		CREATE DEFINER=`root`@`localhost` FUNCTION `bug16211_f2`() RETURNS char(10) CHARSET koi8r
RETURN ""
SHOW CREATE FUNCTION mysqltest2.bug16211_f3|
Function	sql_mode	Create Function
bug16211_f3		CREATE DEFINER=`root`@`localhost` FUNCTION `bug16211_f3`() RETURNS char(10) CHARSET utf8
RETURN ""
SHOW CREATE FUNCTION mysqltest2.bug16211_f4|
Function	sql_mode	Create Function
bug16211_f4		CREATE DEFINER=`root`@`localhost` FUNCTION `bug16211_f4`() RETURNS char(10) CHARSET koi8r
RETURN ""
SELECT dtd_identifier
FROM INFORMATION_SCHEMA.ROUTINES
WHERE ROUTINE_SCHEMA = "mysqltest1" AND ROUTINE_NAME = "bug16211_f1"|
dtd_identifier
char(10) CHARSET utf8
SELECT dtd_identifier
FROM INFORMATION_SCHEMA.ROUTINES
WHERE ROUTINE_SCHEMA = "mysqltest1" AND ROUTINE_NAME = "bug16211_f2"|
dtd_identifier
char(10) CHARSET koi8r
SELECT dtd_identifier
FROM INFORMATION_SCHEMA.ROUTINES
WHERE ROUTINE_SCHEMA = "mysqltest2" AND ROUTINE_NAME = "bug16211_f3"|
dtd_identifier
char(10) CHARSET utf8
SELECT dtd_identifier
FROM INFORMATION_SCHEMA.ROUTINES
WHERE ROUTINE_SCHEMA = "mysqltest2" AND ROUTINE_NAME = "bug16211_f4"|
dtd_identifier
char(10) CHARSET koi8r
SELECT CHARSET(bug16211_f1())|
CHARSET(bug16211_f1())
utf8
SELECT CHARSET(bug16211_f2())|
CHARSET(bug16211_f2())
koi8r
SELECT CHARSET(mysqltest2.bug16211_f3())|
CHARSET(mysqltest2.bug16211_f3())
utf8
SELECT CHARSET(mysqltest2.bug16211_f4())|
CHARSET(mysqltest2.bug16211_f4())
koi8r
ALTER DATABASE mysqltest1 CHARACTER SET cp1251|
ALTER DATABASE mysqltest2 CHARACTER SET cp1251|
SHOW CREATE FUNCTION bug16211_f1|
Function	sql_mode	Create Function
bug16211_f1		CREATE DEFINER=`root`@`localhost` FUNCTION `bug16211_f1`() RETURNS char(10) CHARSET utf8
RETURN ""
SHOW CREATE FUNCTION bug16211_f2|
Function	sql_mode	Create Function
bug16211_f2		CREATE DEFINER=`root`@`localhost` FUNCTION `bug16211_f2`() RETURNS char(10) CHARSET koi8r
RETURN ""
SHOW CREATE FUNCTION mysqltest2.bug16211_f3|
Function	sql_mode	Create Function
bug16211_f3		CREATE DEFINER=`root`@`localhost` FUNCTION `bug16211_f3`() RETURNS char(10) CHARSET utf8
RETURN ""
SHOW CREATE FUNCTION mysqltest2.bug16211_f4|
Function	sql_mode	Create Function
bug16211_f4		CREATE DEFINER=`root`@`localhost` FUNCTION `bug16211_f4`() RETURNS char(10) CHARSET koi8r
RETURN ""
SELECT dtd_identifier
FROM INFORMATION_SCHEMA.ROUTINES
WHERE ROUTINE_SCHEMA = "mysqltest1" AND ROUTINE_NAME = "bug16211_f1"|
dtd_identifier
char(10) CHARSET utf8
SELECT dtd_identifier
FROM INFORMATION_SCHEMA.ROUTINES
WHERE ROUTINE_SCHEMA = "mysqltest1" AND ROUTINE_NAME = "bug16211_f2"|
dtd_identifier
char(10) CHARSET koi8r
SELECT dtd_identifier
FROM INFORMATION_SCHEMA.ROUTINES
WHERE ROUTINE_SCHEMA = "mysqltest2" AND ROUTINE_NAME = "bug16211_f3"|
dtd_identifier
char(10) CHARSET utf8
SELECT dtd_identifier
FROM INFORMATION_SCHEMA.ROUTINES
WHERE ROUTINE_SCHEMA = "mysqltest2" AND ROUTINE_NAME = "bug16211_f4"|
dtd_identifier
char(10) CHARSET koi8r
SELECT CHARSET(bug16211_f1())|
CHARSET(bug16211_f1())
utf8
SELECT CHARSET(bug16211_f2())|
CHARSET(bug16211_f2())
koi8r
SELECT CHARSET(mysqltest2.bug16211_f3())|
CHARSET(mysqltest2.bug16211_f3())
utf8
SELECT CHARSET(mysqltest2.bug16211_f4())|
CHARSET(mysqltest2.bug16211_f4())
koi8r
use test|
DROP DATABASE mysqltest1|
DROP DATABASE mysqltest2|
DROP DATABASE IF EXISTS mysqltest1|
CREATE DATABASE mysqltest1 DEFAULT CHARACTER SET utf8|
use mysqltest1|
CREATE PROCEDURE bug16676_p1(
IN p1 CHAR(10),
INOUT p2 CHAR(10),
OUT p3 CHAR(10))
BEGIN
SELECT CHARSET(p1), COLLATION(p1);
SELECT CHARSET(p2), COLLATION(p2);
SELECT CHARSET(p3), COLLATION(p3);
END|
CREATE PROCEDURE bug16676_p2(
IN p1 CHAR(10) CHARSET koi8r,
INOUT p2 CHAR(10) CHARSET cp1251,
OUT p3 CHAR(10) CHARSET greek)
BEGIN
SELECT CHARSET(p1), COLLATION(p1);
SELECT CHARSET(p2), COLLATION(p2);
SELECT CHARSET(p3), COLLATION(p3);
END|
SET @v2 = 'b'|
SET @v3 = 'c'|
CALL bug16676_p1('a', @v2, @v3)|
CHARSET(p1)	COLLATION(p1)
utf8	utf8_general_ci
CHARSET(p2)	COLLATION(p2)
utf8	utf8_general_ci
CHARSET(p3)	COLLATION(p3)
utf8	utf8_general_ci
CALL bug16676_p2('a', @v2, @v3)|
CHARSET(p1)	COLLATION(p1)
koi8r	koi8r_general_ci
CHARSET(p2)	COLLATION(p2)
cp1251	cp1251_general_ci
CHARSET(p3)	COLLATION(p3)
greek	greek_general_ci
use test|
DROP DATABASE mysqltest1|
drop table if exists t3|
drop table if exists t4|
drop procedure if exists bug8153_subselect|
drop procedure if exists bug8153_subselect_a|
drop procedure if exists bug8153_subselect_b|
drop procedure if exists bug8153_proc_a|
drop procedure if exists bug8153_proc_b|
create table t3 (a int)|
create table t4 (a int)|
insert into t3 values (1), (1), (2), (3)|
insert into t4 values (1), (1)|
create procedure bug8153_subselect()
begin
declare continue handler for sqlexception
begin
select 'statement failed';
end;
update t3 set a=a+1 where (select a from t4 where a=1) is null;
select 'statement after update';
end|
call bug8153_subselect()|
statement failed
statement failed
statement after update
statement after update
select * from t3|
a
1
1
2
3
call bug8153_subselect()|
statement failed
statement failed
statement after update
statement after update
select * from t3|
a
1
1
2
3
drop procedure bug8153_subselect|
create procedure bug8153_subselect_a()
begin
declare continue handler for sqlexception
begin
select 'in continue handler';
end;
select 'reachable code a1';
call bug8153_subselect_b();
select 'reachable code a2';
end|
create procedure bug8153_subselect_b()
begin
select 'reachable code b1';
update t3 set a=a+1 where (select a from t4 where a=1) is null;
select 'unreachable code b2';
end|
call bug8153_subselect_a()|
reachable code a1
reachable code a1
reachable code b1
reachable code b1
in continue handler
in continue handler
reachable code a2
reachable code a2
select * from t3|
a
1
1
2
3
call bug8153_subselect_a()|
reachable code a1
reachable code a1
reachable code b1
reachable code b1
in continue handler
in continue handler
reachable code a2
reachable code a2
select * from t3|
a
1
1
2
3
drop procedure bug8153_subselect_a|
drop procedure bug8153_subselect_b|
create procedure bug8153_proc_a()
begin
declare continue handler for sqlexception
begin
select 'in continue handler';
end;
select 'reachable code a1';
call bug8153_proc_b();
select 'reachable code a2';
end|
create procedure bug8153_proc_b()
begin
select 'reachable code b1';
select no_such_function();
select 'unreachable code b2';
end|
call bug8153_proc_a()|
reachable code a1
reachable code a1
reachable code b1
reachable code b1
in continue handler
in continue handler
reachable code a2
reachable code a2
drop procedure bug8153_proc_a|
drop procedure bug8153_proc_b|
drop table t3|
drop table t4|
drop procedure if exists bug19862|
CREATE TABLE t11 (a INT)|
CREATE TABLE t12 (a INT)|
CREATE FUNCTION bug19862(x INT) RETURNS INT
BEGIN
INSERT INTO t11 VALUES (x);
RETURN x+1;
END|
INSERT INTO t12 VALUES (1), (2)|
SELECT bug19862(a) FROM t12 ORDER BY 1|
bug19862(a)
2
3
SELECT * FROM t11|
a
1
2
DROP TABLE t11, t12|
DROP FUNCTION bug19862|
drop table if exists t3|
drop database if exists mysqltest1|
create table t3 (a int)|
insert into t3 (a) values (1), (2)|
create database mysqltest1|
use mysqltest1|
drop database mysqltest1|
select database()|
database()
NULL
select * from (select 1 as a) as t1 natural join (select * from test.t3) as t2|
a
1
use test|
drop table t3|
DROP PROCEDURE IF EXISTS bug16899_p1|
DROP FUNCTION IF EXISTS bug16899_f1|
CREATE DEFINER=1234567890abcdefGHIKL@localhost PROCEDURE bug16899_p1()
BEGIN
SET @a = 1;
END|
ERROR HY000: String '1234567890abcdefGHIKL' is too long for user name (should be no longer than 16)
CREATE DEFINER=some_user_name@1234567890abcdefghij1234567890abcdefghij1234567890abcdefghijQWERTY
FUNCTION bug16899_f1() RETURNS INT
BEGIN
RETURN 1;
END|
ERROR HY000: String '1234567890abcdefghij1234567890abcdefghij1234567890abcdefghijQWERTY' is too long for host name (should be no longer than 60)
drop procedure if exists bug21416|
create procedure bug21416() show create procedure bug21416|
call bug21416()|
Procedure	sql_mode	Create Procedure
bug21416		CREATE DEFINER=`root`@`localhost` PROCEDURE `bug21416`()
show create procedure bug21416
drop procedure bug21416|
DROP PROCEDURE IF EXISTS bug21414|
CREATE PROCEDURE bug21414() SELECT 1|
FLUSH TABLES WITH READ LOCK|
DROP PROCEDURE bug21414|
ERROR HY000: Can't execute the query because you have a conflicting read lock
UNLOCK TABLES|
The following should succeed.
DROP PROCEDURE bug21414|
set names utf8|
drop database if exists това_е_дълго_име_за_база_данни_нали|
create database това_е_дълго_име_за_база_данни_нали|
INSERT INTO mysql.proc VALUES ('това_е_дълго_име_за_база_данни_нали','това_е_процедура_с_доста_дълго_име_нали_и_още_по_дълго','PROCEDURE','това_е_процедура_с_доста_дълго_име_нали_и_още_по_дълго','SQL','CONTAINS_SQL','NO','DEFINER','','','bad_body','root@localhost',now(), now(),'','')|
call това_е_дълго_име_за_база_данни_нали.това_е_процедура_с_доста_дълго_име_нали_и_още_по_дълго()|
ERROR HY000: Failed to load routine това_е_дълго_име_за_база_данни_нали.това_е_процедура_с_доста_дълго_име_нали_и_още_по_дълго. The table mysql.proc is missing, corrupt, or contains bad data (internal code -6)
drop database това_е_дълго_име_за_база_данни_нали|
CREATE TABLE t3 (
Member_ID varchar(15) NOT NULL,
PRIMARY KEY (Member_ID)
)|
CREATE TABLE t4 (
ID int(10) unsigned NOT NULL auto_increment,
Member_ID varchar(15) NOT NULL default '',
Action varchar(12) NOT NULL,
Action_Date datetime NOT NULL,
Track varchar(15) default NULL,
User varchar(12) default NULL,
Date_Updated timestamp NOT NULL default CURRENT_TIMESTAMP on update
CURRENT_TIMESTAMP,
PRIMARY KEY (ID),
KEY Action (Action),
KEY Action_Date (Action_Date)
)|
INSERT INTO t3(Member_ID) VALUES
('111111'), ('222222'), ('333333'), ('444444'), ('555555'), ('666666')|
INSERT INTO t4(Member_ID, Action, Action_Date, Track) VALUES
('111111', 'Disenrolled', '2006-03-01', 'CAD' ),
('111111', 'Enrolled', '2006-03-01', 'CAD' ),
('111111', 'Disenrolled', '2006-07-03', 'CAD' ),
('222222', 'Enrolled', '2006-03-07', 'CAD' ),
('222222', 'Enrolled', '2006-03-07', 'CHF' ),
('222222', 'Disenrolled', '2006-08-02', 'CHF' ),
('333333', 'Enrolled', '2006-03-01', 'CAD' ),
('333333', 'Disenrolled', '2006-03-01', 'CAD' ),
('444444', 'Enrolled', '2006-03-01', 'CAD' ),
('555555', 'Disenrolled', '2006-03-01', 'CAD' ),
('555555', 'Enrolled', '2006-07-21', 'CAD' ),
('555555', 'Disenrolled', '2006-03-01', 'CHF' ),
('666666', 'Enrolled', '2006-02-09', 'CAD' ),
('666666', 'Enrolled', '2006-05-12', 'CHF' ),
('666666', 'Disenrolled', '2006-06-01', 'CAD' )|
DROP FUNCTION IF EXISTS bug21493|
CREATE FUNCTION bug21493(paramMember VARCHAR(15)) RETURNS varchar(45)
BEGIN
DECLARE tracks VARCHAR(45);
SELECT GROUP_CONCAT(Track SEPARATOR ', ') INTO tracks FROM t4
WHERE Member_ID=paramMember AND Action='Enrolled' AND 
(Track,Action_Date) IN (SELECT Track, MAX(Action_Date) FROM t4
WHERE Member_ID=paramMember GROUP BY Track);
RETURN tracks;
END|
SELECT bug21493('111111')|
bug21493('111111')
NULL
SELECT bug21493('222222')|
bug21493('222222')
CAD
SELECT bug21493(Member_ID) FROM t3|
bug21493(Member_ID)
NULL
CAD
CAD
CAD
CAD
CHF
DROP FUNCTION bug21493|
DROP TABLE t3,t4|
drop function if exists func_20028_a|
drop function if exists func_20028_b|
drop function if exists func_20028_c|
drop procedure if exists proc_20028_a|
drop procedure if exists proc_20028_b|
drop procedure if exists proc_20028_c|
drop table if exists table_20028|
create table table_20028 (i int)|
SET @save_sql_mode=@@sql_mode|
SET sql_mode=''|
create function func_20028_a() returns integer
begin
declare temp integer;
select i into temp from table_20028 limit 1;
return ifnull(temp, 0);
end|
create function func_20028_b() returns integer
begin
return func_20028_a();
end|
create function func_20028_c() returns integer
begin
declare div_zero integer;
set SQL_MODE='TRADITIONAL';
select 1/0 into div_zero;
return div_zero;
end|
create procedure proc_20028_a()
begin
declare temp integer;
select i into temp from table_20028 limit 1;
end|
create procedure proc_20028_b()
begin
call proc_20028_a();
end|
create procedure proc_20028_c()
begin
declare div_zero integer;
set SQL_MODE='TRADITIONAL';
select 1/0 into div_zero;
end|
select func_20028_a()|
func_20028_a()
0
Warnings:
Warning	1329	No data - zero rows fetched, selected, or processed
select func_20028_b()|
func_20028_b()
0
Warnings:
Warning	1329	No data - zero rows fetched, selected, or processed
select func_20028_c()|
ERROR 22012: Division by 0
call proc_20028_a()|
Warnings:
Warning	1329	No data - zero rows fetched, selected, or processed
call proc_20028_b()|
Warnings:
Warning	1329	No data - zero rows fetched, selected, or processed
call proc_20028_c()|
ERROR 22012: Division by 0
SET sql_mode='TRADITIONAL'|
drop function func_20028_a|
drop function func_20028_b|
drop function func_20028_c|
drop procedure proc_20028_a|
drop procedure proc_20028_b|
drop procedure proc_20028_c|
create function func_20028_a() returns integer
begin
declare temp integer;
select i into temp from table_20028 limit 1;
return ifnull(temp, 0);
end|
create function func_20028_b() returns integer
begin
return func_20028_a();
end|
create function func_20028_c() returns integer
begin
declare div_zero integer;
set SQL_MODE='';
select 1/0 into div_zero;
return div_zero;
end|
create procedure proc_20028_a()
begin
declare temp integer;
select i into temp from table_20028 limit 1;
end|
create procedure proc_20028_b()
begin
call proc_20028_a();
end|
create procedure proc_20028_c()
begin
declare div_zero integer;
set SQL_MODE='';
select 1/0 into div_zero;
end|
select func_20028_a()|
func_20028_a()
0
Warnings:
Warning	1329	No data - zero rows fetched, selected, or processed
select func_20028_b()|
func_20028_b()
0
Warnings:
Warning	1329	No data - zero rows fetched, selected, or processed
select func_20028_c()|
func_20028_c()
NULL
call proc_20028_a()|
Warnings:
Warning	1329	No data - zero rows fetched, selected, or processed
call proc_20028_b()|
Warnings:
Warning	1329	No data - zero rows fetched, selected, or processed
call proc_20028_c()|
SET @@sql_mode=@save_sql_mode|
drop function func_20028_a|
drop function func_20028_b|
drop function func_20028_c|
drop procedure proc_20028_a|
drop procedure proc_20028_b|
drop procedure proc_20028_c|
drop table table_20028|
drop procedure if exists proc_21462_a|
drop procedure if exists proc_21462_b|
create procedure proc_21462_a()
begin
select "Called A";
end|
create procedure proc_21462_b(x int)
begin
select "Called B";
end|
call proc_21462_a|
Called A
Called A
call proc_21462_a()|
Called A
Called A
call proc_21462_a(1)|
ERROR 42000: Incorrect number of arguments for PROCEDURE test.proc_21462_a; expected 0, got 1
call proc_21462_b|
ERROR 42000: Incorrect number of arguments for PROCEDURE test.proc_21462_b; expected 1, got 0
call proc_21462_b()|
ERROR 42000: Incorrect number of arguments for PROCEDURE test.proc_21462_b; expected 1, got 0
call proc_21462_b(1)|
Called B
Called B
drop procedure proc_21462_a|
drop procedure proc_21462_b|
drop table if exists t3|
drop procedure if exists proc_bug19733|
create table t3 (s1 int)|
create procedure proc_bug19733()
begin
declare v int default 0;
while v < 100 do
create index i on t3 (s1);
drop index i on t3;
set v = v + 1;
end while;
end|
call proc_bug19733()|
call proc_bug19733()|
call proc_bug19733()|
drop procedure proc_bug19733|
drop table t3|
DROP PROCEDURE IF EXISTS p1|
DROP VIEW IF EXISTS v1, v2|
DROP TABLE IF EXISTS t3, t4|
CREATE TABLE t3 (t3_id INT)|
INSERT INTO t3 VALUES (0)|
INSERT INTO t3 VALUES (1)|
CREATE TABLE t4 (t4_id INT)|
INSERT INTO t4 VALUES (2)|
CREATE VIEW v1 AS
SELECT t3.t3_id, t4.t4_id
FROM t3 JOIN t4 ON t3.t3_id = 0|
CREATE VIEW v2 AS
SELECT t3.t3_id AS t3_id_1, v1.t3_id AS t3_id_2, v1.t4_id
FROM t3 LEFT JOIN v1 ON t3.t3_id = 0|
CREATE PROCEDURE p1() SELECT * FROM v2|
CALL p1()|
t3_id_1	t3_id_2	t4_id
0	0	2
1	NULL	NULL
CALL p1()|
t3_id_1	t3_id_2	t4_id
0	0	2
1	NULL	NULL
DROP PROCEDURE p1|
DROP VIEW v1, v2|
DROP TABLE t3, t4|
End of 5.0 tests
DROP TABLE IF EXISTS bug23760|
DROP TABLE IF EXISTS bug23760_log|
DROP PROCEDURE IF EXISTS bug23760_update_log|
DROP PROCEDURE IF EXISTS bug23760_test_row_count|
DROP FUNCTION IF EXISTS bug23760_rc_test|
CREATE TABLE bug23760 (
id INT NOT NULL AUTO_INCREMENT ,
num INT NOT NULL ,
PRIMARY KEY ( id ) 
)|
CREATE TABLE bug23760_log (
id INT NOT NULL AUTO_INCREMENT ,
reason VARCHAR(50)NULL ,
ammount INT NOT NULL ,
PRIMARY KEY ( id ) 
)|
CREATE PROCEDURE bug23760_update_log(r Varchar(50), a INT)
BEGIN
INSERT INTO bug23760_log (reason, ammount) VALUES(r, a);
END|
CREATE PROCEDURE bug23760_test_row_count()
BEGIN
UPDATE bug23760 SET num = num + 1;
CALL bug23760_update_log('Test is working', ROW_COUNT());
UPDATE bug23760 SET num = num - 1;
END|
CREATE PROCEDURE bug23760_test_row_count2(level INT)
BEGIN
IF level THEN
UPDATE bug23760 SET num = num + 1;
CALL bug23760_update_log('Test2 is working', ROW_COUNT());
CALL bug23760_test_row_count2(level - 1);
END IF;
END|
CREATE FUNCTION bug23760_rc_test(in_var INT) RETURNS INT RETURN in_var|
INSERT INTO bug23760 (num) VALUES (0), (1), (1), (2), (3), (5), (8)|
SELECT ROW_COUNT()|
ROW_COUNT()
7
CALL bug23760_test_row_count()|
SELECT * FROM bug23760_log ORDER BY id|
id	reason	ammount
1	Test is working	7
SET @save_max_sp_recursion= @@max_sp_recursion_depth|
SELECT @save_max_sp_recursion|
@save_max_sp_recursion
0
SET max_sp_recursion_depth= 5|
SELECT @@max_sp_recursion_depth|
@@max_sp_recursion_depth
5
CALL bug23760_test_row_count2(2)|
SELECT ROW_COUNT()|
ROW_COUNT()
1
SELECT * FROM bug23760_log ORDER BY id|
id	reason	ammount
1	Test is working	7
2	Test2 is working	7
3	Test2 is working	7
SELECT * FROM bug23760 ORDER by ID|
id	num
1	2
2	3
3	3
4	4
5	5
6	7
7	10
SET max_sp_recursion_depth= @save_max_sp_recursion|
SELECT bug23760_rc_test(123)|
bug23760_rc_test(123)
123
INSERT INTO bug23760 (num) VALUES (13), (21), (34), (55)|
SELECT bug23760_rc_test(ROW_COUNT())|
bug23760_rc_test(ROW_COUNT())
4
DROP TABLE bug23760, bug23760_log|
DROP PROCEDURE bug23760_update_log|
DROP PROCEDURE bug23760_test_row_count|
DROP FUNCTION bug23760_rc_test|
DROP PROCEDURE IF EXISTS bug24117|
DROP TABLE IF EXISTS t3|
CREATE TABLE t3(c1 ENUM('abc'))|
INSERT INTO t3 VALUES('abc')|
CREATE PROCEDURE bug24117()
BEGIN
DECLARE t3c1 ENUM('abc');
DECLARE mycursor CURSOR FOR SELECT c1 FROM t3;
OPEN mycursor;
FLUSH TABLES;
FETCH mycursor INTO t3c1;
CLOSE mycursor;
END|
CALL bug24117()|
DROP PROCEDURE bug24117|
DROP TABLE t3|
drop function if exists func_8407_a|
drop function if exists func_8407_b|
create function func_8407_a() returns int
begin
declare x int;
declare continue handler for sqlexception
begin
end;
select 1 from no_such_view limit 1 into x;
return x;
end|
create function func_8407_b() returns int
begin
declare x int default 0;
declare continue handler for sqlstate '42S02'
  begin
set x:= x+1000;
end;
case (select 1 from no_such_view limit 1)
when 1 then set x:= x+1;
when 2 then set x:= x+2;
else set x:= x+100;
end case;
set x:=x + 500;
return x;
end|
select func_8407_a()|
func_8407_a()
NULL
select func_8407_b()|
func_8407_b()
1500
drop function func_8407_a|
drop function func_8407_b|
<<<<<<< HEAD
DROP FUNCTION IF EXISTS bug25373|
CREATE FUNCTION bug25373(p1 INTEGER) RETURNS INTEGER
LANGUAGE SQL DETERMINISTIC
RETURN p1;|
CREATE TABLE t3 (f1 INT, f2 FLOAT)|
INSERT INTO t3 VALUES (1, 3.4), (1, 2), (1, 0.9), (2, 8), (2, 7)|
SELECT SUM(f2), bug25373(f1) FROM t3 GROUP BY bug25373(f1) WITH ROLLUP|
SUM(f2)	bug25373(f1)
6.3000000715256	1
15	2
21.300000071526	NULL
DROP FUNCTION bug25373|
DROP TABLE t3|
=======
drop table if exists table_26503|
drop procedure if exists proc_26503_ok_1|
drop procedure if exists proc_26503_ok_2|
drop procedure if exists proc_26503_ok_3|
drop procedure if exists proc_26503_ok_4|
create table table_26503(a int unique)|
create procedure proc_26503_ok_1(v int)
begin
declare i int default 5;
declare continue handler for sqlexception
begin
select 'caught something';
retry:
while i > 0 do
begin
set i = i - 1;
select 'looping', i;
iterate retry;
select 'dead code';
end;
end while retry;
select 'leaving handler';
end;
select 'do something';
insert into table_26503 values (v);
select 'do something again';
insert into table_26503 values (v);
end|
create procedure proc_26503_ok_2(v int)
begin
declare i int default 5;
declare continue handler for sqlexception
begin
select 'caught something';
retry:
while i > 0 do
begin
set i = i - 1;
select 'looping', i;
leave retry;
select 'dead code';
end;
end while;
select 'leaving handler';
end;
select 'do something';
insert into table_26503 values (v);
select 'do something again';
insert into table_26503 values (v);
end|
create procedure proc_26503_ok_3(v int)
begin
declare i int default 5;
retry:
begin
declare continue handler for sqlexception
begin
select 'caught something';
retry:
while i > 0 do
begin
set i = i - 1;
select 'looping', i;
iterate retry;
select 'dead code';
end;
end while retry;
select 'leaving handler';
end;
select 'do something';
insert into table_26503 values (v);
select 'do something again';
insert into table_26503 values (v);
end;
end|
create procedure proc_26503_ok_4(v int)
begin
declare i int default 5;
retry:
begin
declare continue handler for sqlexception
begin
select 'caught something';
retry:
while i > 0 do
begin
set i = i - 1;
select 'looping', i;
leave retry;
select 'dead code';
end;
end while;
select 'leaving handler';
end;
select 'do something';
insert into table_26503 values (v);
select 'do something again';
insert into table_26503 values (v);
end;
end|
call proc_26503_ok_1(1)|
do something
do something
do something again
do something again
caught something
caught something
looping	i
looping	4
looping	i
looping	3
looping	i
looping	2
looping	i
looping	1
looping	i
looping	0
leaving handler
leaving handler
call proc_26503_ok_2(2)|
do something
do something
do something again
do something again
caught something
caught something
looping	i
looping	4
leaving handler
leaving handler
call proc_26503_ok_3(3)|
do something
do something
do something again
do something again
caught something
caught something
looping	i
looping	4
looping	i
looping	3
looping	i
looping	2
looping	i
looping	1
looping	i
looping	0
leaving handler
leaving handler
call proc_26503_ok_4(4)|
do something
do something
do something again
do something again
caught something
caught something
looping	i
looping	4
leaving handler
leaving handler
drop table table_26503|
drop procedure proc_26503_ok_1|
drop procedure proc_26503_ok_2|
drop procedure proc_26503_ok_3|
drop procedure proc_26503_ok_4|
>>>>>>> f87899c5
drop table t1,t2;<|MERGE_RESOLUTION|>--- conflicted
+++ resolved
@@ -5791,21 +5791,6 @@
 1500
 drop function func_8407_a|
 drop function func_8407_b|
-<<<<<<< HEAD
-DROP FUNCTION IF EXISTS bug25373|
-CREATE FUNCTION bug25373(p1 INTEGER) RETURNS INTEGER
-LANGUAGE SQL DETERMINISTIC
-RETURN p1;|
-CREATE TABLE t3 (f1 INT, f2 FLOAT)|
-INSERT INTO t3 VALUES (1, 3.4), (1, 2), (1, 0.9), (2, 8), (2, 7)|
-SELECT SUM(f2), bug25373(f1) FROM t3 GROUP BY bug25373(f1) WITH ROLLUP|
-SUM(f2)	bug25373(f1)
-6.3000000715256	1
-15	2
-21.300000071526	NULL
-DROP FUNCTION bug25373|
-DROP TABLE t3|
-=======
 drop table if exists table_26503|
 drop procedure if exists proc_26503_ok_1|
 drop procedure if exists proc_26503_ok_2|
@@ -5971,5 +5956,17 @@
 drop procedure proc_26503_ok_2|
 drop procedure proc_26503_ok_3|
 drop procedure proc_26503_ok_4|
->>>>>>> f87899c5
+DROP FUNCTION IF EXISTS bug25373|
+CREATE FUNCTION bug25373(p1 INTEGER) RETURNS INTEGER
+LANGUAGE SQL DETERMINISTIC
+RETURN p1;|
+CREATE TABLE t3 (f1 INT, f2 FLOAT)|
+INSERT INTO t3 VALUES (1, 3.4), (1, 2), (1, 0.9), (2, 8), (2, 7)|
+SELECT SUM(f2), bug25373(f1) FROM t3 GROUP BY bug25373(f1) WITH ROLLUP|
+SUM(f2)	bug25373(f1)
+6.3000000715256	1
+15	2
+21.300000071526	NULL
+DROP FUNCTION bug25373|
+DROP TABLE t3|
 drop table t1,t2;