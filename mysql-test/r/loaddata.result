--- conflicted
+++ resolved
@@ -66,7 +66,6 @@
 3	row 3
 0	
 drop table t1;
-<<<<<<< HEAD
 SET @OLD_SQL_MODE=@@SQL_MODE, @@SQL_MODE=NO_AUTO_VALUE_ON_ZERO;
 create table t1(id integer not null auto_increment primary key);
 insert into t1 values(0);
@@ -77,7 +76,6 @@
 id
 0
 SET @@SQL_MODE=@OLD_SQL_MODE;
-=======
 create table t1 (a varchar(20), b varchar(20));
 load data infile '../../std_data/loaddata5.dat' into table t1 fields terminated by ',' enclosed by '"' escaped by '"' (a,b);
 select * from t1;
@@ -85,5 +83,4 @@
 field1	field2
 a"b	cd"ef
 a"b	c"d"e
-drop table t1;
->>>>>>> 602ddcfc
+drop table t1;