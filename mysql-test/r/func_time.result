--- conflicted
+++ resolved
@@ -1353,7 +1353,18 @@
 SELECT STR_TO_DATE(SPACE(2),'1');
 STR_TO_DATE(SPACE(2),'1')
 0000-00-00
-<<<<<<< HEAD
+#
+# Bug#11765216  58154: UNINITIALIZED VARIABLE FORMAT IN STR_TO_DATE FUNCTION
+#
+SET GLOBAL SQL_MODE='';
+DO  STR_TO_DATE((''), FROM_DAYS(@@GLOBAL.SQL_MODE));
+SET GLOBAL SQL_MODE=DEFAULT;
+#
+# Bug#11766087  59125: VALGRIND UNINITIALISED VALUE WARNING IN ULL2DEC, LONGLONG2DECIMAL
+#
+SELECT FORMAT(YEAR(STR_TO_DATE('',GET_FORMAT(TIME,''))),1);
+FORMAT(YEAR(STR_TO_DATE('',GET_FORMAT(TIME,''))),1)
+NULL
 End of 5.1 tests
 #
 # Bug#57039: constant subtime expression returns incorrect result.
@@ -1394,19 +1405,4 @@
 insert into t1 values ('00:00:00'),('00:01:00');
 select 1 from t1 where 1 < some (select cast(a as datetime) from t1);
 1
-drop table t1;
-=======
-#
-# Bug#11765216  58154: UNINITIALIZED VARIABLE FORMAT IN STR_TO_DATE FUNCTION
-#
-SET GLOBAL SQL_MODE='';
-DO  STR_TO_DATE((''), FROM_DAYS(@@GLOBAL.SQL_MODE));
-SET GLOBAL SQL_MODE=DEFAULT;
-#
-# Bug#11766087  59125: VALGRIND UNINITIALISED VALUE WARNING IN ULL2DEC, LONGLONG2DECIMAL
-#
-SELECT FORMAT(YEAR(STR_TO_DATE('',GET_FORMAT(TIME,''))),1);
-FORMAT(YEAR(STR_TO_DATE('',GET_FORMAT(TIME,''))),1)
-NULL
-End of 5.1 tests
->>>>>>> 9d1c240a
+drop table t1;