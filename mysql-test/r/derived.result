drop table if exists t1,t2,t3;
select * from (select 2 from DUAL) b;
2
2
SELECT 1 as a FROM (SELECT 1 UNION SELECT a) b;
ERROR 42S22: Unknown column 'a' in 'field list'
SELECT 1 as a FROM (SELECT a UNION SELECT 1) b;
ERROR 42S22: Unknown column 'a' in 'field list'
CREATE TABLE t1 (a int not null, b char (10) not null);
insert into t1 values(1,'a'),(2,'b'),(3,'c'),(3,'c');
CREATE TABLE t2 (a int not null, b char (10) not null);
insert into t2 values (3,'c'),(4,'d'),(5,'f'),(6,'e');
select t1.a,t3.y from t1,(select a as y from t2  where b='c') as t3  where t1.a = t3.y;
a	y
3	3
3	3
select t1.a,t3.a from t1,(select * from t2  where b='c') as t3  where t1.a = t3.a;
a	a
3	3
3	3
CREATE TABLE t3 (a int not null, b char (10) not null);
insert into t3 values (3,'f'),(4,'y'),(5,'z'),(6,'c');
select t1.a,t4.y from t1,(select t2.a as y from t2,(select t3.b from t3 where t3.a>3) as t5  where t2.b=t5.b) as t4  where t1.a = t4.y;
a	y
3	3
3	3
SELECT a FROM (SELECT 1 FROM (SELECT 1) a HAVING a=1) b;
ERROR 42S22: Unknown column 'a' in 'having clause'
SELECT a,b as a FROM (SELECT '1' as a,'2' as b) b  HAVING a=1;
ERROR 23000: Column 'a' in having clause is ambiguous
SELECT a,2 as a FROM (SELECT '1' as a) b HAVING a=2;
a	a
1	2
SELECT a,2 as a FROM (SELECT '1' as a) b HAVING a=1;
a	a
SELECT 1 FROM (SELECT 1) a WHERE a=2;
ERROR 42S22: Unknown column 'a' in 'where clause'
SELECT (SELECT 1) as a FROM (SELECT 1 FROM t1  HAVING a=1) as a;
ERROR 42S22: Unknown column 'a' in 'having clause'
select * from t1 as x1, (select * from t1) as x2;
a	b	a	b
1	a	1	a
2	b	1	a
3	c	1	a
3	c	1	a
1	a	2	b
2	b	2	b
3	c	2	b
3	c	2	b
1	a	3	c
2	b	3	c
3	c	3	c
3	c	3	c
1	a	3	c
2	b	3	c
3	c	3	c
3	c	3	c
explain select * from t1 as x1, (select * from t1) as x2;
id	select_type	table	type	possible_keys	key	key_len	ref	rows	Extra
1	PRIMARY	x1	ALL	NULL	NULL	NULL	NULL	4	
1	PRIMARY	<derived2>	ALL	NULL	NULL	NULL	NULL	4	Using join buffer (Block Nested Loop)
2	DERIVED	t1	ALL	NULL	NULL	NULL	NULL	4	
drop table if exists  t2,t3;
select * from (select 1) as a;
1
1
select a from (select 1 as a) as b;
a
1
select 1 from (select 1) as a;
1
1
select * from (select * from t1 union select * from t1) a;
a	b
1	a
2	b
3	c
select * from (select * from t1 union all select * from t1) a;
a	b
1	a
2	b
3	c
3	c
1	a
2	b
3	c
3	c
select * from (select * from t1 union all select * from t1 limit 2) a;
a	b
1	a
2	b
explain select * from (select * from t1 union select * from t1) a;
id	select_type	table	type	possible_keys	key	key_len	ref	rows	Extra
1	PRIMARY	<derived2>	ALL	NULL	NULL	NULL	NULL	8	
2	DERIVED	t1	ALL	NULL	NULL	NULL	NULL	4	
3	UNION	t1	ALL	NULL	NULL	NULL	NULL	4	
NULL	UNION RESULT	<union2,3>	ALL	NULL	NULL	NULL	NULL	NULL	
explain select * from (select * from t1 union all select * from t1) a;
id	select_type	table	type	possible_keys	key	key_len	ref	rows	Extra
1	PRIMARY	<derived2>	ALL	NULL	NULL	NULL	NULL	8	
2	DERIVED	t1	ALL	NULL	NULL	NULL	NULL	4	
3	UNION	t1	ALL	NULL	NULL	NULL	NULL	4	
NULL	UNION RESULT	<union2,3>	ALL	NULL	NULL	NULL	NULL	NULL	
CREATE TABLE t2 (a int not null);
insert into t2 values(1);
select * from (select * from t1 where t1.a=(select a from t2 where t2.a=t1.a)) a;
a	b
1	a
select * from (select * from t1 where t1.a=(select t2.a from t2 where t2.a=t1.a) union select t1.a, t1.b from t1) a;
a	b
1	a
2	b
3	c
explain select * from (select t1.*, t2.a as t2a from t1,t2 where t1.a=t2.a) t1;
id	select_type	table	type	possible_keys	key	key_len	ref	rows	Extra
1	PRIMARY	<derived2>	ALL	NULL	NULL	NULL	NULL	4	
2	DERIVED	t2	system	NULL	NULL	NULL	NULL	1	
2	DERIVED	t1	ALL	NULL	NULL	NULL	NULL	4	Using where
drop table t1, t2;
create table t1(a int not null, t char(8), index(a));
SELECT * FROM (SELECT * FROM t1) as b ORDER BY a  ASC LIMIT 0,20;
a	t
1	1
2	2
3	3
4	4
5	5
6	6
7	7
8	8
9	9
10	10
11	11
12	12
13	13
14	14
15	15
16	16
17	17
18	18
19	19
20	20
explain select count(*) from t1 as tt1, (select * from t1) as tt2;
id	select_type	table	type	possible_keys	key	key_len	ref	rows	Extra
1	PRIMARY	tt1	index	NULL	a	4	NULL	10000	Using index
1	PRIMARY	<derived2>	ALL	NULL	NULL	NULL	NULL	10000	Using join buffer (Block Nested Loop)
2	DERIVED	t1	ALL	NULL	NULL	NULL	NULL	10000	
drop table t1;
SELECT * FROM (SELECT (SELECT * FROM (SELECT 1 as a) as a )) as b;
(SELECT * FROM (SELECT 1 as a) as a )
1
select * from (select 1 as a) b  left join (select 2 as a) c using(a);
a
1
SELECT * FROM (SELECT 1 UNION SELECT a) b;
ERROR 42S22: Unknown column 'a' in 'field list'
SELECT 1 as a FROM (SELECT a UNION SELECT 1) b;
ERROR 42S22: Unknown column 'a' in 'field list'
SELECT 1 as a FROM (SELECT 1 UNION SELECT a) b;
ERROR 42S22: Unknown column 'a' in 'field list'
select 1 from  (select 2) a order by 0;
ERROR 42S22: Unknown column '0' in 'order clause'
create table t1 (id int);
insert into t1 values (1),(2),(3);
describe select * from (select * from t1 group by id) bar;
id	select_type	table	type	possible_keys	key	key_len	ref	rows	Extra
1	PRIMARY	<derived2>	ALL	NULL	NULL	NULL	NULL	3	
2	DERIVED	t1	ALL	NULL	NULL	NULL	NULL	3	Using temporary; Using filesort
drop table t1;
create table t1 (mat_id MEDIUMINT UNSIGNED NOT NULL AUTO_INCREMENT PRIMARY KEY, matintnum CHAR(6) NOT NULL, test MEDIUMINT UNSIGNED NULL);
create table t2 (mat_id MEDIUMINT UNSIGNED NOT NULL, pla_id MEDIUMINT UNSIGNED NOT NULL);
insert into t1 values (NULL, 'a', 1), (NULL, 'b', 2), (NULL, 'c', 3), (NULL, 'd', 4), (NULL, 'e', 5), (NULL, 'f', 6), (NULL, 'g', 7), (NULL, 'h', 8), (NULL, 'i', 9);
insert into t2 values (1, 100), (1, 101), (1, 102), (2, 100), (2, 103), (2, 104), (3, 101), (3, 102), (3, 105);
SELECT STRAIGHT_JOIN d.pla_id, m2.mat_id FROM t1 m2 INNER JOIN (SELECT mp.pla_id, MIN(m1.matintnum) AS matintnum FROM t2 mp INNER JOIN t1 m1 ON mp.mat_id=m1.mat_id GROUP BY mp.pla_id) d ON d.matintnum=m2.matintnum;
pla_id	mat_id
100	1
101	1
102	1
103	2
104	2
105	3
SELECT STRAIGHT_JOIN d.pla_id, m2.test FROM t1 m2  INNER JOIN (SELECT mp.pla_id, MIN(m1.matintnum) AS matintnum FROM t2 mp INNER JOIN t1 m1 ON mp.mat_id=m1.mat_id GROUP BY mp.pla_id) d ON d.matintnum=m2.matintnum;
pla_id	test
100	1
101	1
102	1
103	2
104	2
105	3
explain SELECT STRAIGHT_JOIN d.pla_id, m2.mat_id FROM t1 m2 INNER JOIN (SELECT mp.pla_id, MIN(m1.matintnum) AS matintnum FROM t2 mp INNER JOIN t1 m1 ON mp.mat_id=m1.mat_id GROUP BY mp.pla_id) d ON d.matintnum=m2.matintnum;
id	select_type	table	type	possible_keys	key	key_len	ref	rows	Extra
1	PRIMARY	m2	ALL	NULL	NULL	NULL	NULL	9	
1	PRIMARY	<derived2>	ALL	NULL	NULL	NULL	NULL	9	Using where; Using join buffer (Block Nested Loop)
2	DERIVED	mp	ALL	NULL	NULL	NULL	NULL	9	Using temporary; Using filesort
2	DERIVED	m1	eq_ref	PRIMARY	PRIMARY	3	test.mp.mat_id	1	
explain SELECT STRAIGHT_JOIN d.pla_id, m2.test FROM t1 m2  INNER JOIN (SELECT mp.pla_id, MIN(m1.matintnum) AS matintnum FROM t2 mp INNER JOIN t1 m1 ON mp.mat_id=m1.mat_id GROUP BY mp.pla_id) d ON d.matintnum=m2.matintnum;
id	select_type	table	type	possible_keys	key	key_len	ref	rows	Extra
1	PRIMARY	m2	ALL	NULL	NULL	NULL	NULL	9	
1	PRIMARY	<derived2>	ALL	NULL	NULL	NULL	NULL	9	Using where; Using join buffer (Block Nested Loop)
2	DERIVED	mp	ALL	NULL	NULL	NULL	NULL	9	Using temporary; Using filesort
2	DERIVED	m1	eq_ref	PRIMARY	PRIMARY	3	test.mp.mat_id	1	
drop table t1,t2;
SELECT a.x FROM (SELECT 1 AS x) AS a HAVING a.x = 1;
x
1
create user mysqltest_1;
create table t1 select 1 as a;
select 2 as a from (select * from t1) b;
ERROR 3D000: No database selected
use test;
select 2 as a from (select * from t1) b;
a
2
drop table t1;
select mail_id,  if(folder.f_description!='', folder.f_description, folder.f_name) as folder_name,  date, address_id, phrase, address,  subject from folder, (select  mail.mail_id as mail_id,  date_format(mail.h_date, '%b %e, %Y %h:%i') as date,  mail.folder_id,  sender.address_id as address_id,  sender.phrase as phrase, sender.address as address,    mail.h_subject as subject from    mail left join mxa as mxa_sender on mail.mail_id=mxa_sender.mail_id and mxa_sender.type='from' left join address as sender on mxa_sender.address_id=sender.address_id  mxa as mxa_recipient,   address as recipient, where 1     and mail.mail_id=mxa_recipient.mail_id   and mxa_recipient.address_id=recipient.address_id   and mxa_recipient.type='to'  and  match(sender.phrase, sender.address, sender.comment) against ('jeremy' in boolean mode)   and  match(recipient.phrase, recipient.address, recipient.comment) against ('monty' in boolean mode) order by mail.h_date desc limit 0, 25 ) as query where query.folder_id=folder.folder_id;
ERROR 42000: You have an error in your SQL syntax; check the manual that corresponds to your MySQL server version for the right syntax to use near 'mxa as mxa_recipient,   address as recipient, where 1     and mail.mail_id=mxa_r' at line 1
create table t1 (a int);
insert into t1 values (1),(2),(3);
update (select * from t1) as t1 set a = 5;
ERROR HY000: The target table t1 of the UPDATE is not updatable
delete from (select * from t1);
ERROR 42000: You have an error in your SQL syntax; check the manual that corresponds to your MySQL server version for the right syntax to use near '(select * from t1)' at line 1
insert into  (select * from t1) values (5);
ERROR 42000: You have an error in your SQL syntax; check the manual that corresponds to your MySQL server version for the right syntax to use near '(select * from t1) values (5)' at line 1
drop table t1;
create table t1 (E1 INTEGER UNSIGNED NOT NULL, E2 INTEGER UNSIGNED NOT NULL, E3 INTEGER UNSIGNED NOT NULL, PRIMARY KEY(E1)
);
insert into t1 VALUES(1,1,1), (2,2,1);
select count(*) from t1 INNER JOIN (SELECT A.E1, A.E2, A.E3 FROM t1 AS A WHERE A.E3 = (SELECT MAX(B.E3) FROM t1 AS B WHERE A.E2 = B.E2)) AS THEMAX ON t1.E1 = THEMAX.E2 AND t1.E1 = t1.E2;
count(*)
2
explain select count(*) from t1 INNER JOIN (SELECT A.E1, A.E2, A.E3 FROM t1 AS A WHERE A.E3 = (SELECT MAX(B.E3) FROM t1 AS B WHERE A.E2 = B.E2)) AS THEMAX ON t1.E1 = THEMAX.E2 AND t1.E1 = t1.E2;
id	select_type	table	type	possible_keys	key	key_len	ref	rows	Extra
1	PRIMARY	t1	ALL	PRIMARY	NULL	NULL	NULL	2	Using where
1	PRIMARY	<derived2>	ref	auto_key0	auto_key0	4	test.t1.E1	2	
2	DERIVED	A	ALL	NULL	NULL	NULL	NULL	2	Using where
3	DEPENDENT SUBQUERY	B	ALL	NULL	NULL	NULL	NULL	2	Using where
drop table t1;
create table t1 (a int);
insert into t1 values (1),(2);
select * from ( select * from t1 union select * from t1) a,(select * from t1 union select * from t1) b;
a	a
1	1
2	1
1	2
2	2
explain select * from ( select * from t1 union select * from t1) a,(select * from t1 union select * from t1) b;
id	select_type	table	type	possible_keys	key	key_len	ref	rows	Extra
1	PRIMARY	<derived2>	ALL	NULL	NULL	NULL	NULL	4	
1	PRIMARY	<derived4>	ALL	NULL	NULL	NULL	NULL	4	Using join buffer (Block Nested Loop)
4	DERIVED	t1	ALL	NULL	NULL	NULL	NULL	2	
5	UNION	t1	ALL	NULL	NULL	NULL	NULL	2	
NULL	UNION RESULT	<union4,5>	ALL	NULL	NULL	NULL	NULL	NULL	
2	DERIVED	t1	ALL	NULL	NULL	NULL	NULL	2	
3	UNION	t1	ALL	NULL	NULL	NULL	NULL	2	
NULL	UNION RESULT	<union2,3>	ALL	NULL	NULL	NULL	NULL	NULL	
drop table t1;
CREATE TABLE `t1` (
`N` int(11) unsigned NOT NULL default '0',
`M` tinyint(1) default '0'
) ENGINE=MyISAM DEFAULT CHARSET=latin1;
INSERT INTO `t1` (N, M) VALUES (1, 0),(1, 0),(1, 0),(2, 0),(2, 0),(3, 0);
UPDATE `t1` AS P1 INNER JOIN (SELECT N FROM `t1` GROUP BY N HAVING Count(M) > 1) AS P2 ON P1.N = P2.N SET P1.M = 2;
select * from t1;
N	M
1	2
1	2
1	2
2	2
2	2
3	0
UPDATE `t1` AS P1 INNER JOIN (SELECT N FROM `t1` GROUP BY N HAVING Count(M) > 1) AS P2 ON P1.N = P2.N SET P1.M = 2, P2.N = 2;
ERROR HY000: The target table P2 of the UPDATE is not updatable
UPDATE `t1` AS P1 INNER JOIN (SELECT aaaa FROM `t1` GROUP BY N HAVING Count(M) > 1) AS P2 ON P1.N = P2.N SET P1.M = 2;
ERROR 42S22: Unknown column 'aaaa' in 'field list'
delete P1.* from `t1` AS P1 INNER JOIN (SELECT N FROM `t1` GROUP BY N HAVING Count(M) > 1) AS P2 ON P1.N = P2.N;
select * from t1;
N	M
3	0
delete P1.*,p2.* from `t1` AS P1 INNER JOIN (SELECT N FROM `t1` GROUP BY N HAVING Count(M) > 1) AS p2 ON P1.N = p2.N;
ERROR HY000: The target table p2 of the DELETE is not updatable
delete P1.* from `t1` AS P1 INNER JOIN (SELECT aaa FROM `t1` GROUP BY N HAVING Count(M) > 1) AS P2 ON P1.N = P2.N;
ERROR 42S22: Unknown column 'aaa' in 'field list'
drop table t1;
CREATE TABLE t1 (
OBJECTID int(11) NOT NULL default '0',
SORTORDER int(11) NOT NULL auto_increment,
KEY t1_SortIndex (SORTORDER),
KEY t1_IdIndex (OBJECTID)
) ENGINE=MyISAM DEFAULT CHARSET=latin1;
CREATE TABLE t2 (
ID int(11) default NULL,
PARID int(11) default NULL,
UNIQUE KEY t2_ID_IDX (ID),
KEY t2_PARID_IDX (PARID)
) engine=MyISAM DEFAULT CHARSET=latin1;
INSERT INTO t2 VALUES (1000,0),(1001,0),(1002,0),(1003,0),(1008,1),(1009,1),(1010,1),(1011,1),(1016,2);
CREATE TABLE t3 (
ID int(11) default NULL,
DATA decimal(10,2) default NULL,
UNIQUE KEY t3_ID_IDX (ID)
) engine=MyISAM DEFAULT CHARSET=latin1;
INSERT INTO t3 VALUES (1000,0.00),(1001,0.25),(1002,0.50),(1003,0.75),(1008,1.00),(1009,1.25),(1010,1.50),(1011,1.75);
select 497, TMP.ID, NULL from (select 497 as ID, MAX(t3.DATA) as DATA      from t1 join t2 on (t1.ObjectID = t2.ID) join t3 on (t1.ObjectID = t3.ID) group by t2.ParID order by DATA DESC) as TMP;
497	ID	NULL
drop table t1, t2, t3;
CREATE TABLE t1 (name char(1) default NULL, val int(5) default NULL);
INSERT INTO t1 VALUES ('a',1),  ('a',2),  ('a',2),  ('a',2),  ('a',3),  ('a',6), ('a',7), ('a',11), ('a',11), ('a',12), ('a',13), ('a',13), ('a',20), ('b',2), ('b',3), ('b',4), ('b',5);
SELECT s.name, AVG(s.val) AS median FROM (SELECT x.name, x.val FROM t1 x, t1 y WHERE x.name=y.name GROUP BY x.name, x.val HAVING SUM(y.val <= x.val) >= COUNT(*)/2 AND SUM(y.val >= x.val) >= COUNT(*)/2) AS s GROUP BY s.name;
name	median
a	7.0000
b	3.5000
explain SELECT s.name, AVG(s.val) AS median FROM (SELECT x.name, x.val FROM t1 x, t1 y WHERE x.name=y.name GROUP BY x.name, x.val HAVING SUM(y.val <= x.val) >= COUNT(*)/2 AND SUM(y.val >= x.val) >= COUNT(*)/2) AS s GROUP BY s.name;
id	select_type	table	type	possible_keys	key	key_len	ref	rows	Extra
1	PRIMARY	<derived2>	ALL	NULL	NULL	NULL	NULL	289	Using temporary; Using filesort
2	DERIVED	x	ALL	NULL	NULL	NULL	NULL	17	Using temporary; Using filesort
2	DERIVED	y	ALL	NULL	NULL	NULL	NULL	17	Using where; Using join buffer (Block Nested Loop)
drop table t1;
create table t2 (a int, b int, primary key (a));
insert into t2 values (1,7),(2,7);
explain select a from t2 where a>1;
id	select_type	table	type	possible_keys	key	key_len	ref	rows	Extra
1	SIMPLE	t2	index	PRIMARY	PRIMARY	4	NULL	2	Using where; Using index
explain select a from (select a from t2 where a>1) tt;
id	select_type	table	type	possible_keys	key	key_len	ref	rows	Extra
1	PRIMARY	<derived2>	ALL	NULL	NULL	NULL	NULL	2	
2	DERIVED	t2	index	PRIMARY	PRIMARY	4	NULL	2	Using where; Using index
drop table t2;
CREATE TABLE `t1` ( `itemid` int(11) NOT NULL default '0', `grpid` varchar(15) NOT NULL default '', `vendor` int(11) NOT NULL default '0', `date_` date NOT NULL default '0000-00-00', `price` decimal(12,2) NOT NULL default '0.00', PRIMARY KEY  (`itemid`,`grpid`,`vendor`,`date_`), KEY `itemid` (`itemid`,`vendor`), KEY `itemid_2` (`itemid`,`date_`));
insert into t1 values (128, 'rozn', 2, curdate(), 10),
(128, 'rozn', 1, curdate(), 10);
SELECT MIN(price) min, MAX(price) max, AVG(price) avg FROM (SELECT SUBSTRING( MAX(concat(date_,";",price)), 12) price FROM t1 WHERE itemid=128 AND  grpid='rozn' GROUP BY itemid, grpid, vendor) lastprices;
min	max	avg
10.00	10.00	10
DROP TABLE t1;
create table t1 (a integer, b integer);
insert into t1 values (1,4), (2,2),(2,2), (4,1),(4,1),(4,1),(4,1);
select distinct sum(b) from t1 group by a;
sum(b)
4
select distinct sum(b) from (select a,b from t1) y group by a;
sum(b)
4
drop table t1;
CREATE TABLE t1 (a char(10), b char(10));
INSERT INTO t1 VALUES ('root','localhost'), ('root','%');
SELECT * FROM (SELECT (SELECT a.a FROM t1 AS a WHERE a.a = b.a) FROM t1 AS b) AS c;
ERROR 21000: Subquery returns more than 1 row
DROP TABLE t1;
create table t1(a int);
create table t2(a int);
create table t3(a int);
insert into t1 values(1),(1);
insert into t2 values(2),(2);
insert into t3 values(3),(3);
select * from t1 union distinct select * from t2 union all select * from t3;
a
1
2
3
3
select * from (select * from t1 union distinct select * from t2 union all select * from t3) X;
a
1
2
3
3
drop table t1, t2, t3;
create table t1 (a int);
create table t2 (a int);
select * from (select * from t1,t2) foo;
ERROR 42S21: Duplicate column name 'a'
drop table t1,t2;
create table t1 (ID int unsigned not null auto_increment,
DATA varchar(5) not null, primary key (ID));
create table t2 (ID int unsigned not null auto_increment,
DATA varchar(5) not null, FID int unsigned not null,
primary key (ID));
select A.* from (t1 inner join (select * from t2) as A on t1.ID = A.FID);
ID	DATA	FID
select t2.* from ((select * from t1) as A inner join t2 on A.ID = t2.FID);
ID	DATA	FID
select t2.* from (select * from t1) as A inner join t2 on A.ID = t2.FID;
ID	DATA	FID
drop table t1, t2;
drop user mysqltest_1;
# End of 4.1 tests
SELECT 0 FROM
(SELECT 0) t01, (SELECT 0) t02, (SELECT 0) t03, (SELECT 0) t04, (SELECT 0) t05,
(SELECT 0) t06, (SELECT 0) t07, (SELECT 0) t08, (SELECT 0) t09, (SELECT 0) t10,
(SELECT 0) t11, (SELECT 0) t12, (SELECT 0) t13, (SELECT 0) t14, (SELECT 0) t15,
(SELECT 0) t16, (SELECT 0) t17, (SELECT 0) t18, (SELECT 0) t19, (SELECT 0) t20,
(SELECT 0) t21, (SELECT 0) t22, (SELECT 0) t23, (SELECT 0) t24, (SELECT 0) t25,
(SELECT 0) t26, (SELECT 0) t27, (SELECT 0) t28, (SELECT 0) t29, (SELECT 0) t30,
(SELECT 0) t31, (SELECT 0) t32, (SELECT 0) t33, (SELECT 0) t34, (SELECT 0) t35,
(SELECT 0) t36, (SELECT 0) t37, (SELECT 0) t38, (SELECT 0) t39, (SELECT 0) t40,
(SELECT 0) t41, (SELECT 0) t42, (SELECT 0) t43, (SELECT 0) t44, (SELECT 0) t45,
(SELECT 0) t46, (SELECT 0) t47, (SELECT 0) t48, (SELECT 0) t49, (SELECT 0) t50,
(SELECT 0) t51, (SELECT 0) t52, (SELECT 0) t53, (SELECT 0) t54, (SELECT 0) t55,
(SELECT 0) t56, (SELECT 0) t57, (SELECT 0) t58, (SELECT 0) t59, (SELECT 0) t60,
(SELECT 0) t61;
0
0
#
#  A nested materialized derived table is used before being populated.
#  (addon for bug#19077)
#
CREATE TABLE t1 (i INT, j BIGINT);
INSERT INTO t1 VALUES (1, 2), (2, 2), (3, 2);
SELECT * FROM (SELECT MIN(i) FROM t1
WHERE j = SUBSTRING('12', (SELECT * FROM (SELECT MIN(j) FROM t1) t2))) t3;
MIN(i)
1
DROP TABLE t1;
# End of 5.0 tests
#
# Bug#55586: Crash JOIN of two subqueries in FROM + ORDER BY and GROUP BY
#
CREATE TABLE C (
`col_int_key` int(11) DEFAULT NULL,
`col_varchar_key` varchar(1) DEFAULT NULL,
`col_varchar_nokey` varchar(1) DEFAULT NULL,
KEY `col_varchar_key` (`col_varchar_key`,`col_int_key`)
);
INSERT INTO C VALUES (2,'w','w');
INSERT INTO C VALUES (2,'d','d');
SELECT SUM(DISTINCT table2.col_int_key) field1, 
table1.col_varchar_key field2 
FROM 
(SELECT * FROM C  ) table1
JOIN (SELECT * FROM C  ) table2
ON table2 .`col_varchar_key` = table1 .`col_varchar_nokey` 
GROUP  BY field2
ORDER  BY field1;
field1	field2
2	d
2	w
DROP TABLE C;
# End of test for bug#55586
#
# Bug#55561: Crash on JOIN with 2 FROM subqueries
#
CREATE TABLE C (
col_int int DEFAULT NULL,
col_varchar varchar(1) DEFAULT NULL
);
INSERT INTO `C` VALUES (0,NULL);
INSERT INTO `C` VALUES (5,'y');
SELECT table1.col_varchar
FROM 
( SELECT * FROM C  ) table1  
JOIN ( SELECT * FROM C  ) table2  ON table2.col_varchar = table1.col_varchar
WHERE 
table2.col_varchar < table2.col_varchar
AND table1.col_varchar != 'k' 
LIMIT  1;
col_varchar
DROP TABLE C;
# End on bug#55561
#
# Bug#56233: Hang during key generation for derived tables
#
CREATE TABLE C (
col_varchar_10_key varchar(10) DEFAULT NULL,
col_int_key int DEFAULT NULL,
pk int NOT NULL AUTO_INCREMENT,
col_date_key date DEFAULT NULL,
PRIMARY KEY (`pk`),
KEY `col_varchar_10_key` (`col_varchar_10_key`),
KEY `col_int_key` (`col_int_key`),
KEY `col_date_key` (`col_date_key`)
);
INSERT INTO C VALUES ('ok',3,1,'2003-04-02');
CREATE ALGORITHM=TEMPTABLE VIEW viewC AS SELECT * FROM C;
SELECT  table1.col_date_key AS field1 
FROM
C AS table1
WHERE 
(table1.col_int_key <=ANY 
( SELECT SUBQUERY1_t1.col_int_key 
FROM viewC AS SUBQUERY1_t1 
WHERE SUBQUERY1_t1.col_varchar_10_key <= table1.col_varchar_10_key 
) 
)
;
field1
2003-04-02
DROP TABLE C;
DROP VIEW viewC;
#
#
# Bug#55950: FROM Subquery joined by 2 varchar fields returns empty
#            set
#
CREATE TABLE `CC` (
`i1` varchar(1) DEFAULT NULL,
`i2` varchar(1) DEFAULT NULL
);
INSERT INTO `CC` VALUES ('m','m');
INSERT INTO `CC` VALUES ('c','c');
CREATE TABLE `C` (
`o1` varchar(1) DEFAULT NULL
);
INSERT INTO `C` VALUES ('m');
SELECT table1 . o1 
FROM C table1  
JOIN ( C table2  
JOIN ( SELECT * FROM CC ) table3  
ON table3 .`i1`  = table2 .o1  
) ON table3 .`i2`  = table2 .o1   
;
o1
m
# Ref access to the derived table should be used.
EXPLAIN SELECT table1 . o1 
FROM C table1  
JOIN ( C table2  
JOIN ( SELECT * FROM CC ) table3  
ON table3 .`i1`  = table2 .o1  
) ON table3 .`i2`  = table2 .o1   
;
id	select_type	table	type	possible_keys	key	key_len	ref	rows	Extra
1	PRIMARY	table1	system	NULL	NULL	NULL	NULL	1	
1	PRIMARY	table2	system	NULL	NULL	NULL	NULL	1	
1	PRIMARY	<derived2>	ref	auto_key0	auto_key0	8	const,const	0	Using index
2	DERIVED	CC	ALL	NULL	NULL	NULL	NULL	2	
DROP TABLE CC;
DROP TABLE C;
# End of test for bug#55950
#
# Bug#56592: Subquery with DISTINCT in FROM clause returns only partial
# result
#
CREATE TABLE `t1` (
`pk` int(11) NOT NULL,
`col_int_key` int(11) DEFAULT NULL,
`col_datetime_key` datetime DEFAULT NULL
) ENGINE=MyISAM;
INSERT INTO t1 VALUES (2, 9, NULL), (3, 3, '1900-01-01 00:00:00'),
(8, 8, '1900-01-01 00:00:00'), (15, 0, '2007-12-15 12:39:34');
SELECT * FROM ( 
SELECT DISTINCT tableB.col_datetime_key 
FROM t1 tableA LEFT JOIN t1 tableB ON tableA.pk < tableB.col_int_key
) AS FROM_SUBQUERY;
col_datetime_key
NULL
1900-01-01 00:00:00
EXPLAIN SELECT * FROM ( 
SELECT DISTINCT tableB.col_datetime_key 
FROM t1 tableA LEFT JOIN t1 tableB ON tableA.pk < tableB.col_int_key
) AS FROM_SUBQUERY;
id	select_type	table	type	possible_keys	key	key_len	ref	rows	Extra
1	PRIMARY	<derived2>	ALL	NULL	NULL	NULL	NULL	16	
2	DERIVED	tableA	ALL	NULL	NULL	NULL	NULL	4	Using temporary
2	DERIVED	tableB	ALL	NULL	NULL	NULL	NULL	4	Using where; Distinct; Using join buffer (Block Nested Loop)
EXPLAIN SELECT * FROM ( 
SELECT DISTINCT tableA.col_datetime_key 
FROM t1 tableA LEFT JOIN t1 tableB ON tableA.pk < tableB.col_int_key
) AS FROM_SUBQUERY;
id	select_type	table	type	possible_keys	key	key_len	ref	rows	Extra
1	PRIMARY	<derived2>	ALL	NULL	NULL	NULL	NULL	16	
2	DERIVED	tableA	ALL	NULL	NULL	NULL	NULL	4	Using temporary
2	DERIVED	tableB	ALL	NULL	NULL	NULL	NULL	4	Using where; Distinct; Using join buffer (Block Nested Loop)
DROP TABLE t1;
#
# Bug#58730 Assertion failed: table->key_read == 0 in close_thread_table,
#           temptable views
#
CREATE TABLE t1 (a INT);
CREATE TABLE t2 (b INT, KEY (b));
INSERT INTO t1 VALUES (1),(1);
INSERT INTO t2 VALUES (1),(1);
CREATE algorithm=temptable VIEW v1 AS
SELECT 1 FROM t1 LEFT JOIN t1 t3 ON 1 > (SELECT 1 FROM t1);
CREATE algorithm=temptable VIEW v2 AS SELECT 1 FROM t2;
EXPLAIN SELECT 1 FROM t1 JOIN v1 ON 1 > (SELECT 1 FROM v2);
ERROR 21000: Subquery returns more than 1 row
DROP TABLE t1, t2;
DROP VIEW v1, v2;
#
# WL#5274: Postpone materialization of views/subqueries in FROM clause.
#          Additional tests.
#
CREATE TABLE t1(f1 int, f11 int);
CREATE TABLE t2(f2 int, f22 int);
INSERT INTO t1 VALUES(1,1),(2,2),(3,3),(5,5),(9,9),(7,7);
INSERT INTO t2 VALUES(1,1),(3,3),(2,2),(4,4),(8,8),(6,6);
for merged derived tables
explain for simple derived
EXPLAIN SELECT * FROM (SELECT * FROM t1) tt;
id	select_type	table	type	possible_keys	key	key_len	ref	rows	Extra
1	PRIMARY	<derived2>	ALL	NULL	NULL	NULL	NULL	6	
2	DERIVED	t1	ALL	NULL	NULL	NULL	NULL	6	
SELECT * FROM (SELECT * FROM t1) tt;
f1	f11
1	1
2	2
3	3
5	5
9	9
7	7
explain for multitable derived
EXPLAIN EXTENDED SELECT * FROM (SELECT * FROM t1 JOIN t2 ON f1=f2) tt;
id	select_type	table	type	possible_keys	key	key_len	ref	rows	filtered	Extra
1	PRIMARY	<derived2>	ALL	NULL	NULL	NULL	NULL	36	100.00	
2	DERIVED	t1	ALL	NULL	NULL	NULL	NULL	6	100.00	
2	DERIVED	t2	ALL	NULL	NULL	NULL	NULL	6	100.00	Using where; Using join buffer (Block Nested Loop)
Warnings:
Note	1003	/* select#1 */ select `tt`.`f1` AS `f1`,`tt`.`f11` AS `f11`,`tt`.`f2` AS `f2`,`tt`.`f22` AS `f22` from (/* select#2 */ select `test`.`t1`.`f1` AS `f1`,`test`.`t1`.`f11` AS `f11`,`test`.`t2`.`f2` AS `f2`,`test`.`t2`.`f22` AS `f22` from `test`.`t1` join `test`.`t2` where (`test`.`t2`.`f2` = `test`.`t1`.`f1`)) `tt`
SELECT * FROM (SELECT * FROM t1 JOIN t2 ON f1=f2) tt;
f1	f11	f2	f22
1	1	1	1
3	3	3	3
2	2	2	2
explain for derived with where
FLUSH STATUS;
EXPLAIN EXTENDED 
SELECT * FROM (SELECT * FROM t1 WHERE f1 IN (2,3)) tt WHERE f11=2;
id	select_type	table	type	possible_keys	key	key_len	ref	rows	filtered	Extra
1	PRIMARY	<derived2>	ref	auto_key0	auto_key0	5	const	0	100.00	
2	DERIVED	t1	ALL	NULL	NULL	NULL	NULL	6	100.00	Using where
Warnings:
Note	1003	/* select#1 */ select `tt`.`f1` AS `f1`,`tt`.`f11` AS `f11` from (/* select#2 */ select `test`.`t1`.`f1` AS `f1`,`test`.`t1`.`f11` AS `f11` from `test`.`t1` where (`test`.`t1`.`f1` in (2,3))) `tt` where (`tt`.`f11` = 2)
SHOW STATUS LIKE 'Handler_read%';
Variable_name	Value
Handler_read_first	0
Handler_read_key	0
Handler_read_last	0
Handler_read_next	0
Handler_read_prev	0
Handler_read_rnd	0
Handler_read_rnd_next	0
FLUSH STATUS;
SELECT * FROM (SELECT * FROM t1 WHERE f1 IN (2,3)) tt WHERE f11=2;
f1	f11
2	2
SHOW STATUS LIKE 'Handler_read%';
Variable_name	Value
Handler_read_first	0
Handler_read_key	1
Handler_read_last	0
Handler_read_next	1
Handler_read_prev	0
Handler_read_rnd	0
Handler_read_rnd_next	7
join of derived
EXPLAIN EXTENDED 
SELECT * FROM (SELECT * FROM t1 WHERE f1 IN (2,3)) tt JOIN
(SELECT * FROM t1 WHERE f1 IN (1,2)) aa ON tt.f1=aa.f1;
id	select_type	table	type	possible_keys	key	key_len	ref	rows	filtered	Extra
1	PRIMARY	<derived2>	ALL	NULL	NULL	NULL	NULL	6	100.00	Using where
1	PRIMARY	<derived3>	ref	auto_key0	auto_key0	5	tt.f1	2	100.00	
3	DERIVED	t1	ALL	NULL	NULL	NULL	NULL	6	100.00	Using where
2	DERIVED	t1	ALL	NULL	NULL	NULL	NULL	6	100.00	Using where
Warnings:
Note	1003	/* select#1 */ select `tt`.`f1` AS `f1`,`tt`.`f11` AS `f11`,`aa`.`f1` AS `f1`,`aa`.`f11` AS `f11` from (/* select#2 */ select `test`.`t1`.`f1` AS `f1`,`test`.`t1`.`f11` AS `f11` from `test`.`t1` where (`test`.`t1`.`f1` in (2,3))) `tt` join (/* select#3 */ select `test`.`t1`.`f1` AS `f1`,`test`.`t1`.`f11` AS `f11` from `test`.`t1` where (`test`.`t1`.`f1` in (1,2))) `aa` where (`aa`.`f1` = `tt`.`f1`)
SELECT * FROM (SELECT * FROM t1 WHERE f1 IN (2,3)) tt JOIN
(SELECT * FROM t1 WHERE f1 IN (1,2)) aa ON tt.f1=aa.f1;
f1	f11	f1	f11
2	2	2	2
for merged views
CREATE VIEW v1 AS SELECT * FROM t1;
CREATE VIEW v2 AS SELECT * FROM t1 JOIN t2 ON f1=f2;
CREATE VIEW v3 AS SELECT * FROM t1 WHERE f1 IN (2,3);
CREATE VIEW v4 AS SELECT * FROM t2 WHERE f2 IN (2,3);
explain for simple views
EXPLAIN EXTENDED SELECT * FROM v1;
id	select_type	table	type	possible_keys	key	key_len	ref	rows	filtered	Extra
1	SIMPLE	t1	ALL	NULL	NULL	NULL	NULL	6	100.00	
Warnings:
Note	1003	/* select#1 */ select `test`.`t1`.`f1` AS `f1`,`test`.`t1`.`f11` AS `f11` from `test`.`t1`
SELECT * FROM v1;
f1	f11
1	1
2	2
3	3
5	5
9	9
7	7
explain for multitable views
EXPLAIN EXTENDED SELECT * FROM v2;
id	select_type	table	type	possible_keys	key	key_len	ref	rows	filtered	Extra
1	SIMPLE	t1	ALL	NULL	NULL	NULL	NULL	6	100.00	
1	SIMPLE	t2	ALL	NULL	NULL	NULL	NULL	6	100.00	Using where; Using join buffer (Block Nested Loop)
Warnings:
Note	1003	/* select#1 */ select `test`.`t1`.`f1` AS `f1`,`test`.`t1`.`f11` AS `f11`,`test`.`t2`.`f2` AS `f2`,`test`.`t2`.`f22` AS `f22` from `test`.`t1` join `test`.`t2` where (`test`.`t2`.`f2` = `test`.`t1`.`f1`)
SELECT * FROM v2;
f1	f11	f2	f22
1	1	1	1
3	3	3	3
2	2	2	2
explain for views with where
EXPLAIN EXTENDED SELECT * FROM v3 WHERE f11 IN (1,3);
id	select_type	table	type	possible_keys	key	key_len	ref	rows	filtered	Extra
1	SIMPLE	t1	ALL	NULL	NULL	NULL	NULL	6	100.00	Using where
Warnings:
Note	1003	/* select#1 */ select `test`.`t1`.`f1` AS `f1`,`test`.`t1`.`f11` AS `f11` from `test`.`t1` where ((`test`.`t1`.`f11` in (1,3)) and (`test`.`t1`.`f1` in (2,3)))
SELECT * FROM v3 WHERE f11 IN (1,3);
f1	f11
3	3
explain for joined views
EXPLAIN EXTENDED
SELECT * FROM v3 JOIN v4 ON f1=f2;
id	select_type	table	type	possible_keys	key	key_len	ref	rows	filtered	Extra
1	SIMPLE	t1	ALL	NULL	NULL	NULL	NULL	6	100.00	Using where
1	SIMPLE	t2	ALL	NULL	NULL	NULL	NULL	6	100.00	Using where; Using join buffer (Block Nested Loop)
Warnings:
Note	1003	/* select#1 */ select `test`.`t1`.`f1` AS `f1`,`test`.`t1`.`f11` AS `f11`,`test`.`t2`.`f2` AS `f2`,`test`.`t2`.`f22` AS `f22` from `test`.`t1` join `test`.`t2` where ((`test`.`t2`.`f2` = `test`.`t1`.`f1`) and (`test`.`t1`.`f1` in (2,3)) and (`test`.`t1`.`f1` in (2,3)))
SELECT * FROM v3 JOIN v4 ON f1=f2;
f1	f11	f2	f22
3	3	3	3
2	2	2	2
FLUSH STATUS;
EXPLAIN EXTENDED SELECT * FROM v4 WHERE f2 IN (1,3);
id	select_type	table	type	possible_keys	key	key_len	ref	rows	filtered	Extra
1	SIMPLE	t2	ALL	NULL	NULL	NULL	NULL	6	100.00	Using where
Warnings:
Note	1003	/* select#1 */ select `test`.`t2`.`f2` AS `f2`,`test`.`t2`.`f22` AS `f22` from `test`.`t2` where ((`test`.`t2`.`f2` in (1,3)) and (`test`.`t2`.`f2` in (2,3)))
SHOW STATUS LIKE 'Handler_read%';
Variable_name	Value
Handler_read_first	0
Handler_read_key	0
Handler_read_last	0
Handler_read_next	0
Handler_read_prev	0
Handler_read_rnd	0
Handler_read_rnd_next	0
FLUSH STATUS;
SELECT * FROM v4 WHERE f2 IN (1,3);
f2	f22
3	3
SHOW STATUS LIKE 'Handler_read%';
Variable_name	Value
Handler_read_first	0
Handler_read_key	0
Handler_read_last	0
Handler_read_next	0
Handler_read_prev	0
Handler_read_rnd	0
Handler_read_rnd_next	7
for materialized derived tables
explain for simple derived
EXPLAIN EXTENDED SELECT * FROM (SELECT * FROM t1 GROUP BY f1) tt;
id	select_type	table	type	possible_keys	key	key_len	ref	rows	filtered	Extra
1	PRIMARY	<derived2>	ALL	NULL	NULL	NULL	NULL	6	100.00	
2	DERIVED	t1	ALL	NULL	NULL	NULL	NULL	6	100.00	Using temporary; Using filesort
Warnings:
Note	1003	/* select#1 */ select `tt`.`f1` AS `f1`,`tt`.`f11` AS `f11` from (/* select#2 */ select `test`.`t1`.`f1` AS `f1`,`test`.`t1`.`f11` AS `f11` from `test`.`t1` group by `test`.`t1`.`f1`) `tt`
SELECT * FROM (SELECT * FROM t1 HAVING f1=f1) tt;
f1	f11
1	1
2	2
3	3
5	5
9	9
7	7
explain showing created indexes and late materialization
FLUSH STATUS;
EXPLAIN EXTENDED
SELECT * FROM t1 JOIN (SELECT * FROM t2 GROUP BY f2) tt ON f1=f2;
id	select_type	table	type	possible_keys	key	key_len	ref	rows	filtered	Extra
1	PRIMARY	t1	ALL	NULL	NULL	NULL	NULL	6	100.00	Using where
1	PRIMARY	<derived2>	ref	auto_key0	auto_key0	5	test.t1.f1	2	100.00	
2	DERIVED	t2	ALL	NULL	NULL	NULL	NULL	6	100.00	Using temporary; Using filesort
Warnings:
Note	1003	/* select#1 */ select `test`.`t1`.`f1` AS `f1`,`test`.`t1`.`f11` AS `f11`,`tt`.`f2` AS `f2`,`tt`.`f22` AS `f22` from `test`.`t1` join (/* select#2 */ select `test`.`t2`.`f2` AS `f2`,`test`.`t2`.`f22` AS `f22` from `test`.`t2` group by `test`.`t2`.`f2`) `tt` where (`tt`.`f2` = `test`.`t1`.`f1`)
SHOW STATUS LIKE 'Handler_read%';
Variable_name	Value
Handler_read_first	0
Handler_read_key	0
Handler_read_last	0
Handler_read_next	0
Handler_read_prev	0
Handler_read_rnd	0
Handler_read_rnd_next	0
FLUSH STATUS;
SELECT * FROM t1 JOIN (SELECT * FROM t2 GROUP BY f2) tt ON f1=f2;
f1	f11	f2	f22
1	1	1	1
2	2	2	2
3	3	3	3
SHOW STATUS LIKE 'Handler_read%';
Variable_name	Value
Handler_read_first	0
Handler_read_key	6
Handler_read_last	0
Handler_read_next	3
Handler_read_prev	0
Handler_read_rnd	6
Handler_read_rnd_next	21
for materialized views
DROP VIEW v1,v2,v3;
CREATE VIEW v1 AS SELECT * FROM t1 GROUP BY f1;
CREATE VIEW v2 AS SELECT * FROM t2 GROUP BY f2;
CREATE VIEW v3 AS SELECT t1.f1,t1.f11 FROM t1 JOIN t1 AS t11 HAVING t1.f1<100;
explain for simple derived
EXPLAIN EXTENDED SELECT * FROM v1;
id	select_type	table	type	possible_keys	key	key_len	ref	rows	filtered	Extra
1	PRIMARY	<derived2>	ALL	NULL	NULL	NULL	NULL	6	100.00	
2	DERIVED	t1	ALL	NULL	NULL	NULL	NULL	6	100.00	Using temporary; Using filesort
Warnings:
Note	1003	/* select#1 */ select `v1`.`f1` AS `f1`,`v1`.`f11` AS `f11` from `test`.`v1`
SELECT * FROM v1;
f1	f11
1	1
2	2
3	3
5	5
7	7
9	9
explain showing created indexes and late materialization for views
FLUSH STATUS;
EXPLAIN EXTENDED SELECT * FROM t1 JOIN v2 ON f1=f2;
id	select_type	table	type	possible_keys	key	key_len	ref	rows	filtered	Extra
1	PRIMARY	t1	ALL	NULL	NULL	NULL	NULL	6	100.00	Using where
1	PRIMARY	<derived2>	ref	auto_key0	auto_key0	5	test.t1.f1	2	100.00	
2	DERIVED	t2	ALL	NULL	NULL	NULL	NULL	6	100.00	Using temporary; Using filesort
Warnings:
Note	1003	/* select#1 */ select `test`.`t1`.`f1` AS `f1`,`test`.`t1`.`f11` AS `f11`,`v2`.`f2` AS `f2`,`v2`.`f22` AS `f22` from `test`.`t1` join `test`.`v2` where (`v2`.`f2` = `test`.`t1`.`f1`)
SHOW STATUS LIKE 'Handler_read%';
Variable_name	Value
Handler_read_first	0
Handler_read_key	0
Handler_read_last	0
Handler_read_next	0
Handler_read_prev	0
Handler_read_rnd	0
Handler_read_rnd_next	0
FLUSH STATUS;
SELECT * FROM t1 JOIN v2 ON f1=f2;
f1	f11	f2	f22
1	1	1	1
2	2	2	2
3	3	3	3
SHOW STATUS LIKE 'Handler_read%';
Variable_name	Value
Handler_read_first	0
Handler_read_key	6
Handler_read_last	0
Handler_read_next	3
Handler_read_prev	0
Handler_read_rnd	6
Handler_read_rnd_next	21
EXPLAIN EXTENDED
SELECT * FROM t1,v3 AS v31,v3 WHERE t1.f1=v31.f1 and t1.f1=v3.f1;
id	select_type	table	type	possible_keys	key	key_len	ref	rows	filtered	Extra
1	PRIMARY	t1	ALL	NULL	NULL	NULL	NULL	6	100.00	Using where
1	PRIMARY	<derived2>	ref	auto_key0	auto_key0	5	test.t1.f1	3	100.00	Using where
1	PRIMARY	<derived3>	ref	auto_key0	auto_key0	5	v31.f1	3	100.00	Using where
3	DERIVED	t1	ALL	NULL	NULL	NULL	NULL	6	100.00	
3	DERIVED	t11	ALL	NULL	NULL	NULL	NULL	6	100.00	Using join buffer (Block Nested Loop)
2	DERIVED	t1	ALL	NULL	NULL	NULL	NULL	6	100.00	
2	DERIVED	t11	ALL	NULL	NULL	NULL	NULL	6	100.00	Using join buffer (Block Nested Loop)
Warnings:
Note	1003	/* select#1 */ select `test`.`t1`.`f1` AS `f1`,`test`.`t1`.`f11` AS `f11`,`v31`.`f1` AS `f1`,`v31`.`f11` AS `f11`,`v3`.`f1` AS `f1`,`v3`.`f11` AS `f11` from `test`.`t1` join `test`.`v3` `v31` join `test`.`v3` where ((`v31`.`f1` = `test`.`t1`.`f1`) and (`v3`.`f1` = `test`.`t1`.`f1`))
FLUSH STATUS;
SELECT * FROM t1,v3 AS v31,v3 WHERE t1.f1=v31.f1 and t1.f1=v3.f1;
f1	f11	f1	f11	f1	f11
1	1	1	1	1	1
1	1	1	1	1	1
1	1	1	1	1	1
1	1	1	1	1	1
1	1	1	1	1	1
1	1	1	1	1	1
1	1	1	1	1	1
1	1	1	1	1	1
1	1	1	1	1	1
1	1	1	1	1	1
1	1	1	1	1	1
1	1	1	1	1	1
1	1	1	1	1	1
1	1	1	1	1	1
1	1	1	1	1	1
1	1	1	1	1	1
1	1	1	1	1	1
1	1	1	1	1	1
1	1	1	1	1	1
1	1	1	1	1	1
1	1	1	1	1	1
1	1	1	1	1	1
1	1	1	1	1	1
1	1	1	1	1	1
1	1	1	1	1	1
1	1	1	1	1	1
1	1	1	1	1	1
1	1	1	1	1	1
1	1	1	1	1	1
1	1	1	1	1	1
1	1	1	1	1	1
1	1	1	1	1	1
1	1	1	1	1	1
1	1	1	1	1	1
1	1	1	1	1	1
1	1	1	1	1	1
2	2	2	2	2	2
2	2	2	2	2	2
2	2	2	2	2	2
2	2	2	2	2	2
2	2	2	2	2	2
2	2	2	2	2	2
2	2	2	2	2	2
2	2	2	2	2	2
2	2	2	2	2	2
2	2	2	2	2	2
2	2	2	2	2	2
2	2	2	2	2	2
2	2	2	2	2	2
2	2	2	2	2	2
2	2	2	2	2	2
2	2	2	2	2	2
2	2	2	2	2	2
2	2	2	2	2	2
2	2	2	2	2	2
2	2	2	2	2	2
2	2	2	2	2	2
2	2	2	2	2	2
2	2	2	2	2	2
2	2	2	2	2	2
2	2	2	2	2	2
2	2	2	2	2	2
2	2	2	2	2	2
2	2	2	2	2	2
2	2	2	2	2	2
2	2	2	2	2	2
2	2	2	2	2	2
2	2	2	2	2	2
2	2	2	2	2	2
2	2	2	2	2	2
2	2	2	2	2	2
2	2	2	2	2	2
3	3	3	3	3	3
3	3	3	3	3	3
3	3	3	3	3	3
3	3	3	3	3	3
3	3	3	3	3	3
3	3	3	3	3	3
3	3	3	3	3	3
3	3	3	3	3	3
3	3	3	3	3	3
3	3	3	3	3	3
3	3	3	3	3	3
3	3	3	3	3	3
3	3	3	3	3	3
3	3	3	3	3	3
3	3	3	3	3	3
3	3	3	3	3	3
3	3	3	3	3	3
3	3	3	3	3	3
3	3	3	3	3	3
3	3	3	3	3	3
3	3	3	3	3	3
3	3	3	3	3	3
3	3	3	3	3	3
3	3	3	3	3	3
3	3	3	3	3	3
3	3	3	3	3	3
3	3	3	3	3	3
3	3	3	3	3	3
3	3	3	3	3	3
3	3	3	3	3	3
3	3	3	3	3	3
3	3	3	3	3	3
3	3	3	3	3	3
3	3	3	3	3	3
3	3	3	3	3	3
3	3	3	3	3	3
5	5	5	5	5	5
5	5	5	5	5	5
5	5	5	5	5	5
5	5	5	5	5	5
5	5	5	5	5	5
5	5	5	5	5	5
5	5	5	5	5	5
5	5	5	5	5	5
5	5	5	5	5	5
5	5	5	5	5	5
5	5	5	5	5	5
5	5	5	5	5	5
5	5	5	5	5	5
5	5	5	5	5	5
5	5	5	5	5	5
5	5	5	5	5	5
5	5	5	5	5	5
5	5	5	5	5	5
5	5	5	5	5	5
5	5	5	5	5	5
5	5	5	5	5	5
5	5	5	5	5	5
5	5	5	5	5	5
5	5	5	5	5	5
5	5	5	5	5	5
5	5	5	5	5	5
5	5	5	5	5	5
5	5	5	5	5	5
5	5	5	5	5	5
5	5	5	5	5	5
5	5	5	5	5	5
5	5	5	5	5	5
5	5	5	5	5	5
5	5	5	5	5	5
5	5	5	5	5	5
5	5	5	5	5	5
9	9	9	9	9	9
9	9	9	9	9	9
9	9	9	9	9	9
9	9	9	9	9	9
9	9	9	9	9	9
9	9	9	9	9	9
9	9	9	9	9	9
9	9	9	9	9	9
9	9	9	9	9	9
9	9	9	9	9	9
9	9	9	9	9	9
9	9	9	9	9	9
9	9	9	9	9	9
9	9	9	9	9	9
9	9	9	9	9	9
9	9	9	9	9	9
9	9	9	9	9	9
9	9	9	9	9	9
9	9	9	9	9	9
9	9	9	9	9	9
9	9	9	9	9	9
9	9	9	9	9	9
9	9	9	9	9	9
9	9	9	9	9	9
9	9	9	9	9	9
9	9	9	9	9	9
9	9	9	9	9	9
9	9	9	9	9	9
9	9	9	9	9	9
9	9	9	9	9	9
9	9	9	9	9	9
9	9	9	9	9	9
9	9	9	9	9	9
9	9	9	9	9	9
9	9	9	9	9	9
9	9	9	9	9	9
7	7	7	7	7	7
7	7	7	7	7	7
7	7	7	7	7	7
7	7	7	7	7	7
7	7	7	7	7	7
7	7	7	7	7	7
7	7	7	7	7	7
7	7	7	7	7	7
7	7	7	7	7	7
7	7	7	7	7	7
7	7	7	7	7	7
7	7	7	7	7	7
7	7	7	7	7	7
7	7	7	7	7	7
7	7	7	7	7	7
7	7	7	7	7	7
7	7	7	7	7	7
7	7	7	7	7	7
7	7	7	7	7	7
7	7	7	7	7	7
7	7	7	7	7	7
7	7	7	7	7	7
7	7	7	7	7	7
7	7	7	7	7	7
7	7	7	7	7	7
7	7	7	7	7	7
7	7	7	7	7	7
7	7	7	7	7	7
7	7	7	7	7	7
7	7	7	7	7	7
7	7	7	7	7	7
7	7	7	7	7	7
7	7	7	7	7	7
7	7	7	7	7	7
7	7	7	7	7	7
7	7	7	7	7	7
SHOW STATUS LIKE 'Handler_read%';
Variable_name	Value
Handler_read_first	0
Handler_read_key	42
Handler_read_last	0
Handler_read_next	252
Handler_read_prev	0
Handler_read_rnd	0
Handler_read_rnd_next	35
explain showing late materialization for views
EXPLAIN EXTENDED SELECT * FROM v1 JOIN v4 ON f1=f2;
id	select_type	table	type	possible_keys	key	key_len	ref	rows	filtered	Extra
1	PRIMARY	t2	ALL	NULL	NULL	NULL	NULL	6	100.00	Using where
1	PRIMARY	<derived2>	ref	auto_key0	auto_key0	5	test.t2.f2	2	100.00	
2	DERIVED	t1	ALL	NULL	NULL	NULL	NULL	6	100.00	Using temporary; Using filesort
Warnings:
Note	1003	/* select#1 */ select `v1`.`f1` AS `f1`,`v1`.`f11` AS `f11`,`test`.`t2`.`f2` AS `f2`,`test`.`t2`.`f22` AS `f22` from `test`.`v1` join `test`.`t2` where ((`v1`.`f1` = `test`.`t2`.`f2`) and (`test`.`t2`.`f2` in (2,3)))
SELECT * FROM v1 JOIN v4 ON f1=f2;
f1	f11	f2	f22
3	3	3	3
2	2	2	2
merged derived in merged derived
EXPLAIN EXTENDED SELECT * FROM (SELECT * FROM 
(SELECT * FROM t1 WHERE f1 < 7) tt WHERE f1 > 2) zz;
id	select_type	table	type	possible_keys	key	key_len	ref	rows	filtered	Extra
1	PRIMARY	<derived2>	ALL	NULL	NULL	NULL	NULL	6	100.00	
2	DERIVED	<derived3>	ALL	NULL	NULL	NULL	NULL	6	100.00	Using where
3	DERIVED	t1	ALL	NULL	NULL	NULL	NULL	6	100.00	Using where
Warnings:
Note	1003	/* select#1 */ select `zz`.`f1` AS `f1`,`zz`.`f11` AS `f11` from (/* select#2 */ select `tt`.`f1` AS `f1`,`tt`.`f11` AS `f11` from (/* select#3 */ select `test`.`t1`.`f1` AS `f1`,`test`.`t1`.`f11` AS `f11` from `test`.`t1` where (`test`.`t1`.`f1` < 7)) `tt` where (`tt`.`f1` > 2)) `zz`
SELECT * FROM (SELECT * FROM 
(SELECT * FROM t1 WHERE f1 < 7) tt WHERE f1 > 2) zz;
f1	f11
3	3
5	5
materialized derived in merged derived
EXPLAIN EXTENDED  SELECT * FROM (SELECT * FROM 
(SELECT * FROM t1 WHERE f1 < 7 GROUP BY f1) tt WHERE f1 > 2) zz;
id	select_type	table	type	possible_keys	key	key_len	ref	rows	filtered	Extra
1	PRIMARY	<derived2>	ALL	NULL	NULL	NULL	NULL	6	100.00	
2	DERIVED	<derived3>	ALL	NULL	NULL	NULL	NULL	6	100.00	Using where
3	DERIVED	t1	ALL	NULL	NULL	NULL	NULL	6	100.00	Using where; Using temporary; Using filesort
Warnings:
Note	1003	/* select#1 */ select `zz`.`f1` AS `f1`,`zz`.`f11` AS `f11` from (/* select#2 */ select `tt`.`f1` AS `f1`,`tt`.`f11` AS `f11` from (/* select#3 */ select `test`.`t1`.`f1` AS `f1`,`test`.`t1`.`f11` AS `f11` from `test`.`t1` where (`test`.`t1`.`f1` < 7) group by `test`.`t1`.`f1`) `tt` where (`tt`.`f1` > 2)) `zz`
SELECT * FROM (SELECT * FROM 
(SELECT * FROM t1 WHERE f1 < 7 GROUP BY f1) tt WHERE f1 > 2) zz;
f1	f11
3	3
5	5
merged derived in materialized derived
EXPLAIN  extended SELECT * FROM (SELECT * FROM 
(SELECT * FROM t1 WHERE f1 < 7) tt WHERE f1 > 2 GROUP BY f1) zz;
id	select_type	table	type	possible_keys	key	key_len	ref	rows	filtered	Extra
1	PRIMARY	<derived2>	ALL	NULL	NULL	NULL	NULL	6	100.00	
2	DERIVED	<derived3>	ALL	NULL	NULL	NULL	NULL	6	100.00	Using where; Using temporary; Using filesort
3	DERIVED	t1	ALL	NULL	NULL	NULL	NULL	6	100.00	Using where
Warnings:
Note	1003	/* select#1 */ select `zz`.`f1` AS `f1`,`zz`.`f11` AS `f11` from (/* select#2 */ select `tt`.`f1` AS `f1`,`tt`.`f11` AS `f11` from (/* select#3 */ select `test`.`t1`.`f1` AS `f1`,`test`.`t1`.`f11` AS `f11` from `test`.`t1` where (`test`.`t1`.`f1` < 7)) `tt` where (`tt`.`f1` > 2) group by `tt`.`f1`) `zz`
SELECT * FROM (SELECT * FROM 
(SELECT * FROM t1 WHERE f1 < 7) tt WHERE f1 > 2 GROUP BY f1) zz;
f1	f11
3	3
5	5
materialized derived in materialized derived
EXPLAIN EXTENDED  SELECT * FROM (SELECT * FROM 
(SELECT * FROM t1 WHERE f1 < 7 GROUP BY f1) tt WHERE f1 > 2 GROUP BY f1) zz;
id	select_type	table	type	possible_keys	key	key_len	ref	rows	filtered	Extra
1	PRIMARY	<derived2>	ALL	NULL	NULL	NULL	NULL	6	100.00	
2	DERIVED	<derived3>	ALL	NULL	NULL	NULL	NULL	6	100.00	Using where; Using temporary; Using filesort
3	DERIVED	t1	ALL	NULL	NULL	NULL	NULL	6	100.00	Using where; Using temporary; Using filesort
Warnings:
Note	1003	/* select#1 */ select `zz`.`f1` AS `f1`,`zz`.`f11` AS `f11` from (/* select#2 */ select `tt`.`f1` AS `f1`,`tt`.`f11` AS `f11` from (/* select#3 */ select `test`.`t1`.`f1` AS `f1`,`test`.`t1`.`f11` AS `f11` from `test`.`t1` where (`test`.`t1`.`f1` < 7) group by `test`.`t1`.`f1`) `tt` where (`tt`.`f1` > 2) group by `tt`.`f1`) `zz`
SELECT * FROM (SELECT * FROM 
(SELECT * FROM t1 WHERE f1 < 7 GROUP BY f1) tt WHERE f1 > 2 GROUP BY f1) zz;
f1	f11
3	3
5	5
mat in merged derived join mat in merged derived
EXPLAIN EXTENDED  SELECT * FROM 
(SELECT * FROM (SELECT * FROM t1 WHERE f1 < 7 GROUP BY f1) tt WHERE f1 > 2) x
JOIN 
(SELECT * FROM (SELECT * FROM t1 WHERE f1 < 7 GROUP BY f1) tt WHERE f1 > 2) z
ON x.f1 = z.f1;
id	select_type	table	type	possible_keys	key	key_len	ref	rows	filtered	Extra
1	PRIMARY	<derived2>	ALL	NULL	NULL	NULL	NULL	6	100.00	Using where
1	PRIMARY	<derived4>	ref	auto_key0	auto_key0	5	x.f1	2	100.00	
4	DERIVED	<derived5>	ALL	NULL	NULL	NULL	NULL	6	100.00	Using where
5	DERIVED	t1	ALL	NULL	NULL	NULL	NULL	6	100.00	Using where; Using temporary; Using filesort
2	DERIVED	<derived3>	ALL	NULL	NULL	NULL	NULL	6	100.00	Using where
3	DERIVED	t1	ALL	NULL	NULL	NULL	NULL	6	100.00	Using where; Using temporary; Using filesort
Warnings:
Note	1003	/* select#1 */ select `x`.`f1` AS `f1`,`x`.`f11` AS `f11`,`z`.`f1` AS `f1`,`z`.`f11` AS `f11` from (/* select#2 */ select `tt`.`f1` AS `f1`,`tt`.`f11` AS `f11` from (/* select#3 */ select `test`.`t1`.`f1` AS `f1`,`test`.`t1`.`f11` AS `f11` from `test`.`t1` where (`test`.`t1`.`f1` < 7) group by `test`.`t1`.`f1`) `tt` where (`tt`.`f1` > 2)) `x` join (/* select#4 */ select `tt`.`f1` AS `f1`,`tt`.`f11` AS `f11` from (/* select#5 */ select `t1`.`f1` AS `f1`,`t1`.`f11` AS `f11` from `test`.`t1` where (`t1`.`f1` < 7) group by `t1`.`f1`) `tt` where (`tt`.`f1` > 2)) `z` where (`z`.`f1` = `x`.`f1`)
FLUSH STATUS;
SELECT * FROM 
(SELECT * FROM (SELECT * FROM t1 WHERE f1 < 7 GROUP BY f1) tt WHERE f1 > 2) x
JOIN 
(SELECT * FROM (SELECT * FROM t1 WHERE f1 < 7 GROUP BY f1) tt WHERE f1 > 2) z
ON x.f1 = z.f1;
f1	f11	f1	f11
3	3	3	3
5	5	5	5
SHOW STATUS LIKE 'Handler_read%';
Variable_name	Value
Handler_read_first	0
Handler_read_key	2
Handler_read_last	0
Handler_read_next	2
Handler_read_prev	0
Handler_read_rnd	8
Handler_read_rnd_next	37
FLUSH STATUS;
merged in merged derived join merged in merged derived
EXPLAIN EXTENDED  SELECT * FROM 
(SELECT * FROM 
(SELECT * FROM t1 WHERE f1 < 7 ) tt WHERE f1 > 2 ) x
JOIN 
(SELECT * FROM 
(SELECT * FROM t1 WHERE f1 < 7 ) tt WHERE f1 > 2 ) z
ON x.f1 = z.f1;
id	select_type	table	type	possible_keys	key	key_len	ref	rows	filtered	Extra
1	PRIMARY	<derived2>	ALL	NULL	NULL	NULL	NULL	6	100.00	Using where
1	PRIMARY	<derived4>	ref	auto_key0	auto_key0	5	x.f1	2	100.00	
4	DERIVED	<derived5>	ALL	NULL	NULL	NULL	NULL	6	100.00	Using where
5	DERIVED	t1	ALL	NULL	NULL	NULL	NULL	6	100.00	Using where
2	DERIVED	<derived3>	ALL	NULL	NULL	NULL	NULL	6	100.00	Using where
3	DERIVED	t1	ALL	NULL	NULL	NULL	NULL	6	100.00	Using where
Warnings:
Note	1003	/* select#1 */ select `x`.`f1` AS `f1`,`x`.`f11` AS `f11`,`z`.`f1` AS `f1`,`z`.`f11` AS `f11` from (/* select#2 */ select `tt`.`f1` AS `f1`,`tt`.`f11` AS `f11` from (/* select#3 */ select `test`.`t1`.`f1` AS `f1`,`test`.`t1`.`f11` AS `f11` from `test`.`t1` where (`test`.`t1`.`f1` < 7)) `tt` where (`tt`.`f1` > 2)) `x` join (/* select#4 */ select `tt`.`f1` AS `f1`,`tt`.`f11` AS `f11` from (/* select#5 */ select `t1`.`f1` AS `f1`,`t1`.`f11` AS `f11` from `test`.`t1` where (`t1`.`f1` < 7)) `tt` where (`tt`.`f1` > 2)) `z` where (`z`.`f1` = `x`.`f1`)
SELECT * FROM 
(SELECT * FROM 
(SELECT * FROM t1 WHERE f1 < 7 ) tt WHERE f1 > 2 ) x
JOIN 
(SELECT * FROM 
(SELECT * FROM t1 WHERE f1 < 7 ) tt WHERE f1 > 2 ) z
ON x.f1 = z.f1;
f1	f11	f1	f11
3	3	3	3
5	5	5	5
materialized in materialized derived join 
materialized in materialized derived
EXPLAIN EXTENDED  SELECT * FROM 
(SELECT * FROM 
(SELECT * FROM t1 WHERE f1 < 7 GROUP BY f1) tt WHERE f1 > 2 GROUP BY f1) x
JOIN 
(SELECT * FROM 
(SELECT * FROM t1 WHERE f1 < 7 GROUP BY f1) tt WHERE f1 > 2 GROUP BY f1) z
ON x.f1 = z.f1;
id	select_type	table	type	possible_keys	key	key_len	ref	rows	filtered	Extra
1	PRIMARY	<derived2>	ALL	NULL	NULL	NULL	NULL	6	100.00	Using where
1	PRIMARY	<derived4>	ref	auto_key0	auto_key0	5	x.f1	2	100.00	
4	DERIVED	<derived5>	ALL	NULL	NULL	NULL	NULL	6	100.00	Using where; Using temporary; Using filesort
5	DERIVED	t1	ALL	NULL	NULL	NULL	NULL	6	100.00	Using where; Using temporary; Using filesort
2	DERIVED	<derived3>	ALL	NULL	NULL	NULL	NULL	6	100.00	Using where; Using temporary; Using filesort
3	DERIVED	t1	ALL	NULL	NULL	NULL	NULL	6	100.00	Using where; Using temporary; Using filesort
Warnings:
Note	1003	/* select#1 */ select `x`.`f1` AS `f1`,`x`.`f11` AS `f11`,`z`.`f1` AS `f1`,`z`.`f11` AS `f11` from (/* select#2 */ select `tt`.`f1` AS `f1`,`tt`.`f11` AS `f11` from (/* select#3 */ select `test`.`t1`.`f1` AS `f1`,`test`.`t1`.`f11` AS `f11` from `test`.`t1` where (`test`.`t1`.`f1` < 7) group by `test`.`t1`.`f1`) `tt` where (`tt`.`f1` > 2) group by `tt`.`f1`) `x` join (/* select#4 */ select `tt`.`f1` AS `f1`,`tt`.`f11` AS `f11` from (/* select#5 */ select `t1`.`f1` AS `f1`,`t1`.`f11` AS `f11` from `test`.`t1` where (`t1`.`f1` < 7) group by `t1`.`f1`) `tt` where (`tt`.`f1` > 2) group by `tt`.`f1`) `z` where (`z`.`f1` = `x`.`f1`)
SELECT * FROM 
(SELECT * FROM 
(SELECT * FROM t1 WHERE f1 < 7 GROUP BY f1) tt WHERE f1 > 2 GROUP BY f1) x
JOIN 
(SELECT * FROM 
(SELECT * FROM t1 WHERE f1 < 7 GROUP BY f1) tt WHERE f1 > 2 GROUP BY f1) z
ON x.f1 = z.f1;
f1	f11	f1	f11
3	3	3	3
5	5	5	5
merged view in materialized derived
EXPLAIN EXTENDED
SELECT * FROM (SELECT * FROM v4 GROUP BY 1) tt;
id	select_type	table	type	possible_keys	key	key_len	ref	rows	filtered	Extra
1	PRIMARY	<derived2>	ALL	NULL	NULL	NULL	NULL	6	100.00	
2	DERIVED	t2	ALL	NULL	NULL	NULL	NULL	6	100.00	Using where; Using temporary; Using filesort
Warnings:
Note	1003	/* select#1 */ select `tt`.`f2` AS `f2`,`tt`.`f22` AS `f22` from (/* select#2 */ select `test`.`t2`.`f2` AS `f2`,`test`.`t2`.`f22` AS `f22` from `test`.`t2` where (`test`.`t2`.`f2` in (2,3)) group by 1) `tt`
SELECT * FROM (SELECT * FROM v4 GROUP BY 1) tt;
f2	f22
2	2
3	3
materialized view in merged derived
EXPLAIN EXTENDED 
SELECT * FROM ( SELECT * FROM v1 WHERE f1 < 7) tt;
id	select_type	table	type	possible_keys	key	key_len	ref	rows	filtered	Extra
1	PRIMARY	<derived2>	ALL	NULL	NULL	NULL	NULL	6	100.00	
2	DERIVED	<derived3>	ALL	NULL	NULL	NULL	NULL	6	100.00	Using where
3	DERIVED	t1	ALL	NULL	NULL	NULL	NULL	6	100.00	Using temporary; Using filesort
Warnings:
Note	1003	/* select#1 */ select `tt`.`f1` AS `f1`,`tt`.`f11` AS `f11` from (/* select#2 */ select `v1`.`f1` AS `f1`,`v1`.`f11` AS `f11` from `test`.`v1` where (`v1`.`f1` < 7)) `tt`
SELECT * FROM ( SELECT * FROM v1 WHERE f1 < 7) tt;
f1	f11
1	1
2	2
3	3
5	5
merged view in a merged view in a merged derived
CREATE VIEW v6 AS SELECT * FROM v4 WHERE f2 < 7;
EXPLAIN EXTENDED SELECT * FROM (SELECT * FROM v6) tt;
id	select_type	table	type	possible_keys	key	key_len	ref	rows	filtered	Extra
1	PRIMARY	<derived2>	ALL	NULL	NULL	NULL	NULL	6	100.00	
2	DERIVED	t2	ALL	NULL	NULL	NULL	NULL	6	100.00	Using where
Warnings:
Note	1003	/* select#1 */ select `tt`.`f2` AS `f2`,`tt`.`f22` AS `f22` from (/* select#2 */ select `test`.`t2`.`f2` AS `f2`,`test`.`t2`.`f22` AS `f22` from `test`.`t2` where ((`test`.`t2`.`f2` in (2,3)) and (`test`.`t2`.`f2` < 7))) `tt`
SELECT * FROM (SELECT * FROM v6) tt;
f2	f22
3	3
2	2
materialized view in a merged view in a materialized derived
CREATE VIEW v7 AS SELECT * FROM v1;
EXPLAIN EXTENDED SELECT * FROM (SELECT * FROM v7 GROUP BY 1) tt;
id	select_type	table	type	possible_keys	key	key_len	ref	rows	filtered	Extra
1	PRIMARY	<derived2>	ALL	NULL	NULL	NULL	NULL	6	100.00	
2	DERIVED	<derived4>	ALL	NULL	NULL	NULL	NULL	6	100.00	Using temporary; Using filesort
4	DERIVED	t1	ALL	NULL	NULL	NULL	NULL	6	100.00	Using temporary; Using filesort
Warnings:
Note	1003	/* select#1 */ select `tt`.`f1` AS `f1`,`tt`.`f11` AS `f11` from (/* select#2 */ select `v1`.`f1` AS `f1`,`v1`.`f11` AS `f11` from `test`.`v1` group by 1) `tt`
SELECT * FROM (SELECT * FROM v7 GROUP BY 1) tt;
f1	f11
1	1
2	2
3	3
5	5
7	7
9	9
JOIN of above two
EXPLAIN EXTENDED SELECT * FROM v6 JOIN v7 ON f2=f1;
id	select_type	table	type	possible_keys	key	key_len	ref	rows	filtered	Extra
1	PRIMARY	t2	ALL	NULL	NULL	NULL	NULL	6	100.00	Using where
1	PRIMARY	<derived5>	ref	auto_key0	auto_key0	5	test.t2.f2	2	100.00	
5	DERIVED	t1	ALL	NULL	NULL	NULL	NULL	6	100.00	Using temporary; Using filesort
Warnings:
Note	1003	/* select#1 */ select `test`.`t2`.`f2` AS `f2`,`test`.`t2`.`f22` AS `f22`,`v1`.`f1` AS `f1`,`v1`.`f11` AS `f11` from `test`.`t2` join `test`.`v1` where ((`v1`.`f1` = `test`.`t2`.`f2`) and (`test`.`t2`.`f2` in (2,3)) and (`test`.`t2`.`f2` < 7))
SELECT * FROM v6 JOIN v7 ON f2=f1;
f2	f22	f1	f11
3	3	3	3
2	2	2	2
test two keys
CREATE TABLE t3(f3 INT, f33 INT);
INSERT INTO t1 VALUES(6,6),(8,8);
INSERT INTO t3 VALUES(1,1),(2,2),(3,3),(5,5);
EXPLAIN EXTENDED SELECT * FROM t1 JOIN (SELECT * FROM t2) tt ON t1.f1=tt.f2
JOIN t3 ON tt.f22=t3.f3;
id	select_type	table	type	possible_keys	key	key_len	ref	rows	filtered	Extra
1	PRIMARY	t3	ALL	NULL	NULL	NULL	NULL	4	100.00	Using where
1	PRIMARY	<derived2>	ref	auto_key2	auto_key2	5	test.t3.f3	2	100.00	
1	PRIMARY	t1	ALL	NULL	NULL	NULL	NULL	8	100.00	Using where; Using join buffer (Block Nested Loop)
2	DERIVED	t2	ALL	NULL	NULL	NULL	NULL	6	100.00	
Warnings:
Note	1003	/* select#1 */ select `test`.`t1`.`f1` AS `f1`,`test`.`t1`.`f11` AS `f11`,`tt`.`f2` AS `f2`,`tt`.`f22` AS `f22`,`test`.`t3`.`f3` AS `f3`,`test`.`t3`.`f33` AS `f33` from `test`.`t1` join (/* select#2 */ select `test`.`t2`.`f2` AS `f2`,`test`.`t2`.`f22` AS `f22` from `test`.`t2`) `tt` join `test`.`t3` where ((`test`.`t1`.`f1` = `tt`.`f2`) and (`tt`.`f22` = `test`.`t3`.`f3`))
SELECT * FROM t1 JOIN (SELECT * FROM t2) tt ON t1.f1=tt.f2
JOIN t3 ON tt.f22=t3.f3;
f1	f11	f2	f22	f3	f33
1	1	1	1	1	1
2	2	2	2	2	2
3	3	3	3	3	3
DROP TABLE t1,t2,t3;
DROP VIEW v1,v2,v3,v4,v6,v7;
#
#
# BUG#11783262: CRASH IN ITEM_FIELD::ITEM_FIELD IN ITEM.CC ON SUBQUERY
#               IN FROM WITH WL5274 
#
CREATE TABLE t1 (
col_int_key INT,
col_time_key time,
col_varchar_key VARCHAR(1),
KEY col_int_key (col_int_key),
KEY col_varchar_key (col_varchar_key,col_int_key)
) ENGINE=INNODB;
SELECT alias1.col_time_key AS field1
FROM ( ( SELECT SQ1_alias1.* FROM t1 AS SQ1_alias1 ) AS alias1
INNER JOIN t1 AS alias2
ON (alias2.col_int_key = alias1.col_int_key)
)
WHERE alias1.col_int_key = 207
ORDER BY alias1.col_varchar_key, field1;
field1
DROP TABLE t1;
#
# Bug#11807437: VALGRIND WARNING IN MYSQL_DERIVED_OPTIMIZE() LINE 293
#
CREATE TABLE t1 (
f1 int(11) DEFAULT NULL
);
SELECT 1
FROM (
SELECT 1, 2 FROM DUAL
WHERE EXISTS  (
SELECT f1
FROM  t1
)) AS tt
;
1
DROP TABLE t1;
#
#
# Bug#11808582: VALGRIND ON WL#5274: INVALID WRITE IN MC_REPLACE_STRMEM.C:493) 
#
CREATE TABLE t1 (
pk INT NOT NULL AUTO_INCREMENT,
col_int_key INT,
col_time_key time,
col_varchar_key VARCHAR(1),
PRIMARY KEY (pk),
KEY col_int_key (col_int_key),
KEY col_varchar_key (col_varchar_key,col_int_key)
) ENGINE=InnoDB;
SELECT tt.col_time_key
FROM ( ( SELECT * FROM t1 ) AS tt
INNER JOIN t1
ON (t1.col_int_key = tt.col_int_key)
)
WHERE tt.col_int_key = 207
ORDER BY tt.col_varchar_key, tt.pk ASC, 1;
col_time_key
DROP TABLE t1;
#
# Bug#11791677 - ASSERTION FAILED IN JOIN_MATERIALIZE_TABLE IN
#                SQL_SELECT.CC ON NESTED SUBQUERY 
#
CREATE TABLE t1 (
pk int(11) NOT NULL AUTO_INCREMENT,
col_int_key int(11) DEFAULT NULL,
col_varchar_key varchar(1) DEFAULT NULL,
PRIMARY KEY (pk),
KEY col_varchar_key (col_varchar_key,col_int_key)
);
INSERT INTO t1 VALUES (10,8,'v'), (29,4,'c');
CREATE TABLE t2 (  
pk int(11) NOT NULL AUTO_INCREMENT,
col_int_nokey int(11) DEFAULT NULL,
col_varchar_key varchar(1) DEFAULT NULL,
PRIMARY KEY (pk)
);
INSERT INTO t2 VALUES (16,1,'c'), (20,4,'d');
CREATE TABLE t3 (
`field1` varchar(1) DEFAULT NULL,
`field2` int(11) DEFAULT NULL
);
INSERT INTO t3 VALUES ('m',6),('c',4);
SELECT *
FROM t3
WHERE (field1, field2) IN (
SELECT t1.col_varchar_key AS field1,
t1.col_int_key AS field2
FROM ( t1 INNER JOIN (
SELECT t2.*
FROM t2
WHERE t2.col_int_nokey < t2.pk ) AS alias2
ON (alias2.col_varchar_key = t1.col_varchar_key ) )
GROUP BY field1, field2
ORDER BY t1.col_int_key, t1 .pk DESC )
;
field1	field2
c	4
DROP TABLE t1,t2,t3;
#
#
# Bug#11791705 - CRASH IN JOIN_MATERIALIZE_TABLE OR ASSERTION FAIL:
#                !TAB->SAVE_READ_FIRST_RECORD
#
CREATE TABLE t1 (a INTEGER);
INSERT INTO t1 VALUES (NULL),(NULL);
SELECT * FROM t1
WHERE (a, a) NOT IN
(SELECT * FROM (SELECT 8, 4 UNION SELECT 2, 3) tt) ;
a
DROP TABLE t1;
#
# Bug#11791649 - ASSERT: FIXED == 0, IN ITEM.CC ON EXPLAIN WITH VIEW
#                IN SUBQUERY 
#
CREATE TABLE t1 (pk int);
INSERT INTO t1 VALUES (1);
CREATE TABLE t2 (col_varchar_nokey varchar(1));
INSERT INTO t2 VALUES ('m'), ('f');
EXPLAIN SELECT pk
FROM t1
WHERE (2) IN
( SELECT *
FROM (SELECT COUNT(col_varchar_nokey) FROM t2) d
)
;
id	select_type	table	type	possible_keys	key	key_len	ref	rows	Extra
1	PRIMARY	t1	system	NULL	NULL	NULL	NULL	1	
1	PRIMARY	<derived3>	ref	auto_key0	auto_key0	8	const	0	Using index; FirstMatch(t1)
3	DERIVED	t2	ALL	NULL	NULL	NULL	NULL	2	
DROP TABLE t1,t2;
#
#
# Bug#12735934 - Lost LIMIT clause caused wrong result.
#
CREATE TABLE t1 (f1 VARCHAR(1), key(f1));
INSERT INTO t1 VALUES ('a');
CREATE VIEW v1 AS SELECT f1 FROM t1 ORDER BY 1 LIMIT 0;
SELECT * FROM v1;
f1
DROP VIEW v1;
DROP TABLE t1;
#
#
# Bug#12726927: An outdated assertion caused server failure.
#
CREATE TABLE t1 (
pk int(11) NOT NULL AUTO_INCREMENT,
col_int_nokey int(11) NOT NULL,
col_varchar_key varchar(1) NOT NULL,
PRIMARY KEY (pk),
KEY col_varchar_key (col_varchar_key)
) ENGINE=MyISAM;
INSERT INTO t1 VALUES (10,1,'v'), (24,18,'h');
CREATE TABLE t2 (
pk int(11) NOT NULL AUTO_INCREMENT,
col_date_key date NOT NULL,
col_date_nokey date NOT NULL,
col_time_nokey time NOT NULL,
col_varchar_key varchar(1) NOT NULL,
col_varchar_nokey varchar(1) NOT NULL,
PRIMARY KEY (pk),
KEY col_date_key (col_date_key),
KEY col_varchar_key (col_varchar_key)
) ENGINE=MyISAM;
INSERT INTO t2 VALUES (1,'1900-01-01','1900-01-01','00:00:00','k','k');
SELECT OUTR.col_date_key
FROM t2 AS OUTR2
LEFT JOIN t2 AS OUTR ON OUTR2.pk < OUTR.pk
WHERE ( OUTR.col_varchar_nokey , OUTR.col_varchar_key )
IN (
SELECT DISTINCT col_varchar_key , col_varchar_key
FROM t1
WHERE col_int_nokey XOR OUTR.col_time_nokey
)
XOR OUTR.col_date_nokey IS NULL
;
col_date_key
NULL
DROP TABLE t1,t2;
#
#
# Bug#12799731 - CRASH IN END_READ_RECORD.
#
create table t1(f1 char(255) charset utf8);
insert into t1 values('1'),('2'),('3'),('4'),('5'),('6'),('7'),('8'),('9'),('0');
set @save_heap_size= @@max_heap_table_size;
set @@max_heap_table_size= 1;
Warnings:
Warning	1292	Truncated incorrect max_heap_table_size value: '1'
flush status;
select count(*) from t1 join (
select t1.f1 from t1 join t1 as t2 join t1 as t3) tt on t1.f1 = tt.f1;
count(*)
1000
Should be greater than 1000 as it also includes records dumped from
heap to myisam.
show status like 'Handler_write';
Variable_name	Value
Handler_write	1021
set @@max_heap_table_size= @save_heap_size;
drop table t1;
#
#
# Bug#12896124: Crash on rqg_mdl_stability test
#
CREATE TABLE t1(f1 INT);
INSERT INTO t1 VALUES (1),(2),(3);
CREATE FUNCTION func1 (param1 INTEGER) RETURNS INT NOT DETERMINISTIC
return param1;
CREATE FUNCTION func2 (param1 INTEGER) RETURNS INT 
return param1;
SELECT * FROM (SELECT * FROM t1) tt WHERE f1 = func1(f1);
f1
1
2
3
EXPLAIN SELECT * FROM (SELECT * FROM t1) tt WHERE f1 = func1(f1);
id	select_type	table	type	possible_keys	key	key_len	ref	rows	Extra
1	PRIMARY	<derived2>	ALL	NULL	NULL	NULL	NULL	3	Using where
2	DERIVED	t1	ALL	NULL	NULL	NULL	NULL	3	
SELECT * FROM (SELECT * FROM t1) tt WHERE f1 = func2(f1);
f1
1
2
3
EXPLAIN SELECT * FROM (SELECT * FROM t1) tt WHERE f1 = func2(f1);
id	select_type	table	type	possible_keys	key	key_len	ref	rows	Extra
1	PRIMARY	<derived2>	ALL	NULL	NULL	NULL	NULL	3	Using where
2	DERIVED	t1	ALL	NULL	NULL	NULL	NULL	3	
DROP FUNCTION func1;
DROP FUNCTION func2;
DROP TABLE t1;
#
#
# Bug#12909844: Missing type cast caused false assertion
#
CREATE TABLE t1 ( fk INT) ENGINE=INNODB;
CREATE TABLE t2 (
f1 INT,  f2 INT,  f3 INT,  f4 INT,  f5 INT,  f6 INT,
f7 INT,  f8 INT,  f9 INT,  f10 INT, f11 INT, f12 INT,
f13 INT, f14 INT, f15 INT, f16 INT, f17 INT, f18 INT,
f19 INT, f20 INT, f21 INT, f22 INT, f23 INT, f24 INT,
f25 INT, f26 INT, f27 INT, f28 INT, f29 INT, f30 INT,
f31 INT, f32 TEXT, fk INT) ENGINE=INNODB;
SELECT alias2.fk AS field1 FROM t1 AS alias1 JOIN
(SELECT * FROM t2 ) AS alias2 ON alias1.fk = alias2.fk;
field1
EXPLAIN 
SELECT alias2.fk AS field1 FROM t1 AS alias1 JOIN
(SELECT * FROM t2 ) AS alias2 ON alias1.fk = alias2.fk;
id	select_type	table	type	possible_keys	key	key_len	ref	rows	Extra
1	PRIMARY	alias1	ALL	NULL	NULL	NULL	NULL	1	Using where
1	PRIMARY	<derived2>	ref	auto_key0	auto_key0	5	test.alias1.fk	2	
2	DERIVED	t2	ALL	NULL	NULL	NULL	NULL	1	
DROP TABLE t1, t2;
#
#
# Bug#12910039: Incorrect merge caused segmentation fault.
#
CREATE TABLE t1 (f1 int) ENGINE=myisam;
CREATE TABLE t2 (f1 text) ENGINE=innodb;
SELECT 1 FROM (
( SELECT * FROM ( SELECT * FROM t2 ) AS alias1 ) AS alias1,
( SELECT * FROM t1 ) AS alias2 );
1
DROP TABLE t1,t2;
#
#
# Bug#12910006: MRR initialization on a derived table caused crash.
#
SET @save_switch= @@SESSION.optimizer_switch;
SET @@SESSION.optimizer_switch="batched_key_access=on";
CREATE TABLE t1 ( pk integer auto_increment,
col_blob_key blob, primary key (pk)) ENGINE=innodb;
CREATE TABLE t2 (col_tinytext tinytext null,
pk integer auto_increment, col_text text,
col_blob blob, primary key (pk)) ENGINE=innodb;
SELECT alias1.col_text AS field1 ,
alias1.col_tinytext AS field2
FROM t2 AS alias1
LEFT OUTER JOIN ( SELECT * FROM t1 ) AS alias2 ON alias1.pk = alias2.pk
WHERE alias2.pk >=1  AND alias2.pk < 3
ORDER BY field1,field2 ASC;
field1	field2
SET @@SESSION.optimizer_switch= @save_switch;
DROP TABLE t1, t2;
#
# Bug#13106350: MRR initialization on a derived table caused crash.
#
CREATE TABLE t1 (pk INTEGER PRIMARY KEY, vc VARCHAR(20));
INSERT INTO t1 VALUES(7, 'seven'), (13, 'thirteen');
CREATE TABLE t2 (pk INTEGER PRIMARY KEY, vc1 VARCHAR(20), vc2 VARCHAR(20));
INSERT INTO t2 VALUES(7, 'seven', 's'), (14, 'fourteen', 'f');
CREATE TABLE t3 (pk INTEGER PRIMARY KEY, vc VARCHAR(20));
INSERT INTO t3 VALUES(5, 'f'), (6, 's'), (7, 's');
explain SELECT derived.vc
FROM (SELECT * FROM t1) AS derived
WHERE derived.vc IN (
SELECT t2.vc1
FROM t2 JOIN t3 ON t2.vc2=t3.vc);
id	select_type	table	type	possible_keys	key	key_len	ref	rows	Extra
<<<<<<< HEAD
1	PRIMARY	<derived2>	ALL	NULL	NULL	NULL	NULL	2	Using where
3	DEPENDENT SUBQUERY	t2	ALL	NULL	NULL	NULL	NULL	2	Using where
3	DEPENDENT SUBQUERY	t3	ALL	NULL	NULL	NULL	NULL	3	Using where; Using join buffer (Block Nested Loop)
=======
1	PRIMARY	t2	ALL	NULL	NULL	NULL	NULL	2	Using where; Start temporary
1	PRIMARY	<derived2>	ref	auto_key0	auto_key0	23	test.t2.vc1	2	
1	PRIMARY	t3	ALL	NULL	NULL	NULL	NULL	3	Using where; End temporary; Using join buffer (Block Nested Loop)
>>>>>>> 10da6910
2	DERIVED	t1	ALL	NULL	NULL	NULL	NULL	2	
SELECT derived.vc
FROM (SELECT * FROM t1) AS derived
WHERE derived.vc IN (
SELECT t2.vc1
FROM t2 JOIN t3 ON t2.vc2=t3.vc);
vc
seven
DROP TABLE t1, t2, t3;
<<<<<<< HEAD
=======
#
#
# Bug#13107577: Derived table in a semi-join caused failed assertion. 
#
CREATE TABLE t1 (
`col_int_key` int(11) NOT NULL,
`col_varchar_nokey` varchar(1) NOT NULL
) ENGINE=MyISAM;
INSERT INTO t1 VALUES (8,'m'), (4,'b'), (4,'x'), (7,'g'), (4,'p');
CREATE VIEW v1 AS SELECT * FROM t1;
SELECT col_int_key
FROM t1
WHERE ( NOT EXISTS (
SELECT col_varchar_nokey
FROM t1 
WHERE ( 7 ) IN (
SELECT v1.col_int_key
FROM ( v1 JOIN ( SELECT * FROM t1 ) AS d1
ON ( d1.col_varchar_nokey = v1.col_varchar_nokey ) )
)
) )
;
col_int_key
DROP VIEW v1;
DROP TABLE t1;
#
#
#  Bug#13105833: Crash when using LooseScan sj-strategy for a view
#
CREATE TABLE t1 (pk int(11)) ENGINE=InnoDB;
INSERT INTO t1 VALUES (1);
CREATE TABLE t2 (pk int(11)) ENGINE=InnoDB;
INSERT INTO t2 VALUES (1), (2), (3);
CREATE VIEW v1 AS SELECT DISTINCT pk FROM t1;
SELECT pk 
FROM t2
WHERE pk IN ( SELECT * FROM v1 ) ;
pk
1
DROP TABLE t1,t2;
DROP VIEW v1;
>>>>>>> 10da6910
#<|MERGE_RESOLUTION|>--- conflicted
+++ resolved
@@ -1455,7 +1455,7 @@
 ;
 id	select_type	table	type	possible_keys	key	key_len	ref	rows	Extra
 1	PRIMARY	t1	system	NULL	NULL	NULL	NULL	1	
-1	PRIMARY	<derived3>	ref	auto_key0	auto_key0	8	const	0	Using index; FirstMatch(t1)
+2	DEPENDENT SUBQUERY	<derived3>	ref	auto_key0	auto_key0	8	const	0	Using where; Using index
 3	DERIVED	t2	ALL	NULL	NULL	NULL	NULL	2	
 DROP TABLE t1,t2;
 #
@@ -1629,15 +1629,9 @@
 SELECT t2.vc1
 FROM t2 JOIN t3 ON t2.vc2=t3.vc);
 id	select_type	table	type	possible_keys	key	key_len	ref	rows	Extra
-<<<<<<< HEAD
 1	PRIMARY	<derived2>	ALL	NULL	NULL	NULL	NULL	2	Using where
 3	DEPENDENT SUBQUERY	t2	ALL	NULL	NULL	NULL	NULL	2	Using where
 3	DEPENDENT SUBQUERY	t3	ALL	NULL	NULL	NULL	NULL	3	Using where; Using join buffer (Block Nested Loop)
-=======
-1	PRIMARY	t2	ALL	NULL	NULL	NULL	NULL	2	Using where; Start temporary
-1	PRIMARY	<derived2>	ref	auto_key0	auto_key0	23	test.t2.vc1	2	
-1	PRIMARY	t3	ALL	NULL	NULL	NULL	NULL	3	Using where; End temporary; Using join buffer (Block Nested Loop)
->>>>>>> 10da6910
 2	DERIVED	t1	ALL	NULL	NULL	NULL	NULL	2	
 SELECT derived.vc
 FROM (SELECT * FROM t1) AS derived
@@ -1647,8 +1641,6 @@
 vc
 seven
 DROP TABLE t1, t2, t3;
-<<<<<<< HEAD
-=======
 #
 #
 # Bug#13107577: Derived table in a semi-join caused failed assertion. 
@@ -1676,7 +1668,7 @@
 DROP TABLE t1;
 #
 #
-#  Bug#13105833: Crash when using LooseScan sj-strategy for a view
+# Bug#13105833: Crash when using LooseScan sj-strategy for a view.
 #
 CREATE TABLE t1 (pk int(11)) ENGINE=InnoDB;
 INSERT INTO t1 VALUES (1);
@@ -1690,5 +1682,4 @@
 1
 DROP TABLE t1,t2;
 DROP VIEW v1;
->>>>>>> 10da6910
 #