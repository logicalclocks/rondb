--- conflicted
+++ resolved
@@ -465,12 +465,9 @@
 DROP PROCEDURE p1;
 DROP FUNCTION f1;
 drop table t1;
-<<<<<<< HEAD
 set global log_bin_trust_function_creators=0;
 set global log_bin_trust_function_creators=0;
-=======
 reset master;
->>>>>>> b201d4ef
 drop database if exists mysqltest;
 drop database if exists mysqltest2;
 create database mysqltest;
