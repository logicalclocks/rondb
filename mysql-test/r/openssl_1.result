--- conflicted
+++ resolved
@@ -83,11 +83,7 @@
 SHOW STATUS LIKE 'Ssl_cipher';
 Variable_name	Value
 Ssl_cipher	AES128-SHA
-<<<<<<< HEAD
-mysqltest: Could not open connection 'default': 2026 SSL connection error: SSL_CTX_new failed
-=======
 mysqltest: Could not open connection 'default': 2026 SSL connection error: Failed to set ciphers to use
->>>>>>> 3607b4a9
 CREATE TABLE t1(a int);
 INSERT INTO t1 VALUES (1), (2);
 
