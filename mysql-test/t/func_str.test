--- conflicted
+++ resolved
@@ -738,7 +738,19 @@
 explain extended select decode(f1,'zxcv') as 'enc' from t1;
 drop table t1;
 
-<<<<<<< HEAD
+#
+# Bug #31758 inet_ntoa, oct, crashes server with null + filesort 
+#
+create table t1 (a bigint not null)engine=myisam;
+insert into t1 set a = 1024*1024*1024*4;
+delete from t1 order by (inet_ntoa(a)) desc limit 10;
+drop table t1;
+create table t1 (a char(36) not null)engine=myisam;
+insert ignore into t1 set a = ' ';
+insert ignore into t1 set a = ' ';
+select * from t1 order by (oct(a));
+drop table t1;
+
 --echo End of 4.1 tests
 
 #
@@ -1137,20 +1149,4 @@
 SELECT HEX(c1) from v1;
 DROP VIEW v1;
 
---echo End of 5.0 tests
-=======
-#
-# Bug #31758 inet_ntoa, oct, crashes server with null + filesort 
-#
-create table t1 (a bigint not null)engine=myisam;
-insert into t1 set a = 1024*1024*1024*4;
-delete from t1 order by (inet_ntoa(a)) desc limit 10;
-drop table t1;
-create table t1 (a char(36) not null)engine=myisam;
-insert ignore into t1 set a = ' ';
-insert ignore into t1 set a = ' ';
-select * from t1 order by (oct(a));
-drop table t1;
-
---echo End of 4.1 tests
->>>>>>> e93574e9
+--echo End of 5.0 tests