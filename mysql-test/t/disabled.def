--- conflicted
+++ resolved
@@ -11,11 +11,6 @@
 ##############################################################################
 kill                     : Bug#37780 2008-12-03 HHunger need some changes to be robust enough for pushbuild.
 query_cache_28249        : Bug#43861 2009-03-25 main.query_cache_28249 fails sporadically
-<<<<<<< HEAD
 partition_innodb_plugin  : Bug#53307 2010-04-30 VasilDimov valgrind warnings
 ps_3innodb               : Bug#38999 2010-04-30 VasilDimov valgrind warnings (Andrei corrected to the right bug)
-xa			 : Bug#54549 2010-06-17 Andrei
- 	
-=======
-partition_innodb_plugin  : Bug#53307 2010-04-30 VasilDimov valgrind warnings
->>>>>>> 795bc7e5
+xa			 : Bug#54549 2010-06-17 Andrei