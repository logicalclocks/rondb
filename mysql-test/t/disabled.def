--- conflicted
+++ resolved
@@ -30,11 +30,6 @@
 ndb_blob        : BLOB replication causes core in master1 (Pekka will fix)
 #ndb_alter_table_row : sometimes wrong error 1015!=1046
 ndb_gis : garbled msgs from corrupt THD*
-<<<<<<< HEAD
-ndb_binlog_ddl_multi : Bug #17038
-=======
 rpl_ndb_auto_inc : MySQL Bugs:17086
 rpl_ndb_relay_space : Results are not deterministic
->>>>>>> 0acc47d4
-
-# vim: set filetype=conf:+ndb_binlog_ddl_multi : Bug #17038