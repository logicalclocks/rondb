#
# simple test of all group functions
#

--disable_warnings
drop table if exists t1,t2;
--enable_warnings

set @sav_dpi= @@div_precision_increment;
set div_precision_increment= 5;
show variables like 'div_precision_increment';
create table t1 (grp int, a bigint unsigned, c char(10) not null);
insert into t1 values (1,1,"a");
insert into t1 values (2,2,"b");
insert into t1 values (2,3,"c");
insert into t1 values (3,4,"E");
insert into t1 values (3,5,"C");
insert into t1 values (3,6,"D");

# Test of MySQL field extension with and without matching records.
#### Note: The two following statements may fail if the execution plan
#### or optimizer is changed. The result for column c is undefined.

--source include/turn_off_only_full_group_by.inc
select a,c,sum(a) from t1 group by a;
select a,c,sum(a) from t1 where a > 10 group by a;
--source include/restore_sql_mode_after_turn_off_only_full_group_by.inc

select sum(a) from t1 where a > 10;
select a from t1 order by rand(10);
select distinct a from t1 order by rand(10);
select count(distinct a),count(distinct grp) from t1;
insert into t1 values (null,null,'');
select count(distinct a),count(distinct grp) from t1;

select sum(all a),count(all a),avg(all a),std(all a),variance(all a),bit_or(all a),bit_and(all a),min(all a),max(all a),min(all c),max(all c) from t1;
--sorted_result
select grp, sum(a),count(a),avg(a),std(a),variance(a),bit_or(a),bit_and(a),min(a),max(a),min(c),max(c) from t1 group by grp;
--disable_warnings
--sorted_result
select grp, sum(a)+count(a)+avg(a)+std(a)+variance(a)+bit_or(a)+bit_and(a)+min(a)+max(a)+min(c)+max(c) as sum from t1 group by grp;
--enable_warnings

create table t2 (grp int, a bigint unsigned, c char(10));
insert into t2 select grp,max(a)+max(grp),max(c) from t1 group by grp;

# REPLACE ... SELECT does not yet work with PS
replace into t2 select grp, a, c from t1 limit 2,1;
--sorted_result
select * from t2;

drop table t1,t2;

#
# Problem with std()
#

CREATE TABLE t1 (id int(11),value1 float(10,2));
INSERT INTO t1 VALUES (1,0.00),(1,1.00), (1,2.00), (2,10.00), (2,11.00), (2,12.00); 
CREATE TABLE t2 (id int(11),name char(20)); 
INSERT INTO t2 VALUES (1,'Set One'),(2,'Set Two'); 
select id, avg(value1), std(value1), variance(value1) from t1 group by id;
--source include/turn_off_only_full_group_by.inc
select name, avg(value1), std(value1), variance(value1) from t1, t2 where t1.id = t2.id group by t1.id;
--source include/restore_sql_mode_after_turn_off_only_full_group_by.inc
drop table t1,t2;

#
# Test of bug in left join & avg
#

create table t1 (id int not null);
create table t2 (id int not null,rating int null);
insert into t1 values(1),(2),(3);
insert into t2 values(1, 3),(2, NULL),(2, NULL),(3, 2),(3, NULL);
select t1.id, avg(rating) from t1 left join t2 on ( t1.id = t2.id ) group by t1.id;
# Test different types with avg()
select sql_small_result t2.id, avg(rating) from t2 group by t2.id;
select sql_big_result t2.id, avg(rating) from t2 group by t2.id;
select sql_small_result t2.id, avg(rating+0.0e0) from t2 group by t2.id;
select sql_big_result t2.id, avg(rating+0.0e0) from t2 group by t2.id;
drop table t1,t2;

#
# test of count
#
create table t1 (a smallint(6) primary key, c char(10), b text);
INSERT INTO t1 VALUES (1,'1','1');
INSERT INTO t1 VALUES (2,'2','2');
INSERT INTO t1 VALUES (4,'4','4');

select count(*) from t1;
select count(*) from t1 where a = 1;
select count(*) from t1 where a = 100;
select count(*) from t1 where a >= 10;
select count(a) from t1 where a = 1;
select count(a) from t1 where a = 100;
select count(a) from t1 where a >= 10;
select count(b) from t1 where b >= 2;
select count(b) from t1 where b >= 10;
select count(c) from t1 where c = 10;
drop table t1;

#
# Test of bug in COUNT(i)*(i+0)
#

CREATE TABLE t1 (d DATETIME, i INT);
INSERT INTO t1 VALUES (NOW(), 1);
SELECT COUNT(i), i, COUNT(i)*i FROM t1 GROUP BY i;
SELECT COUNT(i), (i+0), COUNT(i)*(i+0) FROM t1 GROUP BY i; 
DROP TABLE t1;

#
# Another SUM() problem with 3.23.2
#

create table t1 (
        num float(5,2),
        user char(20)
);
insert into t1 values (10.3,'nem'),(20.53,'monty'),(30.23,'sinisa');
insert into t1 values (30.13,'nem'),(20.98,'monty'),(10.45,'sinisa');
insert into t1 values (5.2,'nem'),(8.64,'monty'),(11.12,'sinisa');
select sum(num) from t1;
--sorted_result
select sum(num) from t1 group by user;
drop table t1;

#
# Test problem with MIN() optimization in case of null values
#

create table t1 (a1 int, a2 char(3), key k1(a1), key k2(a2));
insert into t1 values(10,'aaa'), (10,null), (10,'bbb'), (20,'zzz');
create table t2(a1 char(3), a2 int, a3 real, key k1(a1), key k2(a2, a1));
analyze table t1, t2;
select * from t1;
# The following returned NULL in 4.0.10
select min(a2) from t1;
select max(t1.a1), max(t2.a2) from t1, t2;
select max(t1.a1) from t1, t2;
select max(t2.a2), max(t1.a1) from t1, t2;

explain select min(a2) from t1;
explain select max(t1.a1), max(t2.a2) from t1, t2;

insert into t2 values('AAA', 10, 0.5);
insert into t2 values('BBB', 20, 1.0);
--sorted_result
select t1.a1, t1.a2, t2.a1, t2.a2 from t1,t2;

select max(t1.a1), max(t2.a1) from t1, t2 where t2.a2=9;
select max(t2.a1), max(t1.a1) from t1, t2 where t2.a2=9;
--sorted_result
select t1.a1, t1.a2, t2.a1, t2.a2 from t1 left outer join t2 on t1.a1=10;
select max(t1.a2) from t1 left outer join t2 on t1.a1=10;
select max(t2.a1) from t2 left outer join t1 on t2.a2=10 where t2.a2=20;
select max(t2.a1) from t2 left outer join t1 on t2.a2=10 where t2.a2=10;
select max(t2.a1) from t1 left outer join t2 on t1.a2=t2.a1 and 1=0 where t2.a1='AAA';
select max(t1.a2),max(t2.a1) from t1 left outer join t2 on t1.a1=10;
drop table t1,t2;

#
# Test of group function and NULL values
#

CREATE TABLE t1 (a int, b int);
select count(b), sum(b), avg(b), std(b), min(b), max(b), bit_and(b), bit_or(b) from t1;
select a,count(b), sum(b), avg(b), std(b), min(b), max(b), bit_and(b), bit_or(b) from t1 group by a;
insert into t1 values (1,null);
select a,count(b), sum(b), avg(b), std(b), min(b), max(b), bit_and(b), bit_or(b) from t1 group by a;
insert into t1 values (1,null);
insert into t1 values (2,null);
select a,count(b), sum(b), avg(b), std(b), min(b), max(b), bit_and(b), bit_or(b) from t1 group by a;
select SQL_BIG_RESULT a,count(b), sum(b), avg(b), std(b), min(b), max(b), bit_and(b), bit_or(b) from t1 group by a;
insert into t1 values (2,1);
select a,count(b), sum(b), avg(b), std(b), min(b), max(b), bit_and(b), bit_or(b) from t1 group by a;
select SQL_BIG_RESULT a,count(b), sum(b), avg(b), std(b), min(b), max(b), bit_and(b), bit_or(b) from t1 group by a;
insert into t1 values (3,1);
select a,count(b), sum(b), avg(b), std(b), min(b), max(b), bit_and(b), bit_or(b) from t1 group by a;
select SQL_BIG_RESULT a,count(b), sum(b), avg(b), std(b), min(b), max(b), bit_and(b), bit_or(b), bit_xor(b) from t1 group by a;
analyze table t1;
explain select SQL_BIG_RESULT a,count(b), sum(b), avg(b), std(b), min(b), max(b), bit_and(b), bit_or(b), bit_xor(b) from t1 group by a;
drop table t1;

#
# Bug #1972: test for bit_and(), bit_or() and negative values
# 
create table t1 (col int);
insert into t1 values (-1), (-2), (-3);
select bit_and(col), bit_or(col) from t1;
select SQL_BIG_RESULT bit_and(col), bit_or(col) from t1 group by col;
drop table t1;

#
# Bug #3376: avg() and an empty table
#

create table t1 (a int);
select avg(2) from t1;
drop table t1;

#
# Tests to check MIN/MAX query optimization
#

# Create database schema
create table t1(
  a1 char(3) primary key,
  a2 smallint,
  a3 char(3),
  a4 real,
  a5 date,
  key k1(a2,a3),
  key k2(a4,a1),
  key k3(a5,a1)
);
create table t2(
  a1 char(3) primary key,
  a2 char(17),
  a3 char(2),
  a4 char(3),
  key k1(a3, a2),
  key k2(a4)
);

# Populate table t1
insert into t1 values('AME',0,'SEA',0.100,date'1942-02-19');
insert into t1 values('HBR',1,'SEA',0.085,date'1948-03-05');
insert into t1 values('BOT',2,'SEA',0.085,date'1951-11-29');
insert into t1 values('BMC',3,'SEA',0.085,date'1958-09-08');
insert into t1 values('TWU',0,'LAX',0.080,date'1969-10-05');
insert into t1 values('BDL',0,'DEN',0.080,date'1960-11-27');
insert into t1 values('DTX',1,'NYC',0.080,date'1961-05-04');
insert into t1 values('PLS',1,'WDC',0.075,date'1949-01-02');
insert into t1 values('ZAJ',2,'CHI',0.075,date'1960-06-15');
insert into t1 values('VVV',2,'MIN',0.075,date'1959-06-28');
insert into t1 values('GTM',3,'DAL',0.070,date'1977-09-23');
insert into t1 values('SSJ',null,'CHI',null,date'1974-03-19');
insert into t1 values('KKK',3,'ATL',null,null);
insert into t1 values('XXX',null,'MIN',null,null);
insert into t1 values('WWW',1,'LED',null,null);

# Populate table t2
insert into t2 values('TKF','Seattle','WA','AME');
insert into t2 values('LCC','Los Angeles','CA','TWU');
insert into t2 values('DEN','Denver','CO','BDL');
insert into t2 values('SDC','San Diego','CA','TWU');
insert into t2 values('NOL','New Orleans','LA','GTM');
insert into t2 values('LAK','Los Angeles','CA','TWU');
insert into t2 values('AAA','AAA','AA','AME');

analyze table t1, t2;

# Show the table contents
--sorted_result
select * from t1;
--sorted_result
select * from t2;

# Queries with min/max functions 
# which regular min/max optimization are applied to

explain 
select min(a1) from t1;
select min(a1) from t1;
explain 
select max(a4) from t1;
select max(a4) from t1;
explain 
select min(a5), max(a5) from t1;
select min(a5), max(a5) from t1;
explain 
select min(a3) from t1 where a2 = 2;
select min(a3) from t1 where a2 = 2;
explain 
select min(a1), max(a1) from t1 where a4 = 0.080;
select min(a1), max(a1) from t1 where a4 = 0.080;

explain 
select min(t1.a5), max(t2.a3) from t1, t2;
select min(t1.a5), max(t2.a3) from t1, t2;
explain 
select min(t1.a3), max(t2.a2) from t1, t2 where t1.a2 = 0 and t2.a3 = 'CA';
select min(t1.a3), max(t2.a2) from t1, t2 where t1.a2 = 0 and t2.a3 = 'CA';

# Queries with min/max functions 
# which extended min/max optimization are applied to

explain 
select min(a1) from t1 where a1 > 'KKK';
select min(a1) from t1 where a1 > 'KKK';
explain 
select min(a1) from t1 where a1 >= 'KKK';
select min(a1) from t1 where a1 >= 'KKK';
explain 
select max(a3) from t1 where a2 = 2 and a3 < 'SEA';
select max(a3) from t1 where a2 = 2 and a3 < 'SEA';
explain 
select max(a5) from t1 where a5 < date'1970-01-01';
select max(a5) from t1 where a5 < date'1970-01-01';
explain 
select max(a3) from t1 where a2 is null;
select max(a3) from t1 where a2 is null;
explain 
select max(a3) from t1 where a2 = 0 and a3 between 'K' and 'Q';
select max(a3) from t1 where a2 = 0 and a3 between 'K' and 'Q';
explain
select min(a1), max(a1) from t1 where a1 between 'A' and 'P';
select min(a1), max(a1) from t1 where a1 between 'A' and 'P';
explain 
select max(a3) from t1 where a3 < 'SEA' and a2 = 2 and a3 <= 'MIN';
select max(a3) from t1 where a3 < 'SEA' and a2 = 2 and a3 <= 'MIN';
explain 
select max(a3) from t1 where a3 = 'MIN' and a2 = 2;
select max(a3) from t1 where a3 = 'MIN' and a2 = 2;
explain 
select max(a3) from t1 where a3 = 'DEN' and a2 = 2;
select max(a3) from t1 where a3 = 'DEN' and a2 = 2;

explain
select max(t1.a3), min(t2.a2) from t1, t2 where t1.a2 = 2 and t1.a3 < 'MIN' and t2.a3 = 'CA';
select max(t1.a3), min(t2.a2) from t1, t2 where t1.a2 = 2 and t1.a3 < 'MIN' and t2.a3 = 'CA';

explain
select max(a3) from t1 where a2 is null and a2 = 2;
select max(a3) from t1 where a2 is null and a2 = 2;

explain
select max(a2) from t1 where a2 >= 1;
select max(a2) from t1 where a2 >= 1;
explain
select min(a3) from t1 where a2 = 2 and a3 < 'SEA';
select min(a3) from t1 where a2 = 2 and a3 < 'SEA';

explain
select min(a3) from t1 where a2 = 4;
select min(a3) from t1 where a2 = 4;
explain
select min(a3) from t1 where a2 = 2 and a3 > 'SEA';
select min(a3) from t1 where a2 = 2 and a3 > 'SEA';
explain
select (min(a4)+max(a4))/2 from t1;
select (min(a4)+max(a4))/2 from t1;
explain
select min(a3) from t1 where 2 = a2;
select min(a3) from t1 where 2 = a2;
explain
select max(a3) from t1 where a2 = 2 and 'SEA' > a3;
select max(a3) from t1 where a2 = 2 and 'SEA' > a3;
explain
select max(a3) from t1 where a2 = 2 and 'SEA' < a3;
select max(a3) from t1 where a2 = 2 and 'SEA' < a3;
explain
select min(a3) from t1 where a2 = 2 and a3 >= 'CHI';
select min(a3) from t1 where a2 = 2 and a3 >= 'CHI';
explain
select min(a3) from t1 where a2 = 2 and a3 >= 'CHI' and a3 < 'SEA';
select min(a3) from t1 where a2 = 2 and a3 >= 'CHI' and a3 < 'SEA';
explain
select min(a3) from t1 where a2 = 2 and a3 >= 'CHI' and a3 = 'MIN';
select min(a3) from t1 where a2 = 2 and a3 >= 'CHI' and a3 = 'MIN';
explain
select min(a3) from t1 where a2 = 2 and a3 >= 'SEA' and a3 = 'MIN';
select min(a3) from t1 where a2 = 2 and a3 >= 'SEA' and a3 = 'MIN';

explain
select min(t1.a1), min(t2.a4) from t1,t2 where t1.a1 < 'KKK' and t2.a4 < 'KKK';
select min(t1.a1), min(t2.a4) from t1,t2 where t1.a1 < 'KKK' and t2.a4 < 'KKK';

# Queries to which max/min optimization is not applied
ANALYZE TABLE t1, t2;
explain 
select min(a1) from t1 where a1 > 'KKK' or a1 < 'XXX';
explain 
select min(a1) from t1 where a1 != 'KKK';
explain
select max(a3) from t1 where a2 < 2 and a3 < 'SEA';
explain
select max(t1.a3), min(t2.a2) from t1, t2 where t1.a2 = 2 and t1.a3 < 'MIN' and t2.a3 > 'CA';

explain
select min(a4 - 0.01) from t1;
explain
select max(a4 + 0.01) from t1;
explain
select min(a3) from t1 where (a2 +1 ) is null;
explain
select min(a3) from t1 where (a2 + 1) = 2;
explain
select min(a3) from t1 where 2 = (a2 + 1);
explain
select min(a2) from t1 where a2 < 2 * a2 - 8;
explain
select min(a1) from t1  where a1 between a3 and 'KKK';
explain
select min(a4) from t1  where (a4 + 0.01) between 0.07 and 0.08;
explain
select concat(min(t1.a1),min(t2.a4)) from t1, t2 where t2.a4 <> 'AME';
drop table t1, t2;

# Moved to func_group_innodb
#--disable_warnings
#create table t1 (USR_ID integer not null, MAX_REQ integer not null, constraint PK_SEA_USER primary key (USR_ID)) engine=InnoDB;
#--enable_warnings
#insert into t1 values (1, 3);
#select count(*) + MAX_REQ - MAX_REQ + MAX_REQ - MAX_REQ + MAX_REQ - MAX_REQ + MAX_REQ - MAX_REQ + MAX_REQ - MAX_REQ from t1 group by MAX_REQ;
#select Case When Count(*) < MAX_REQ Then 1 Else 0 End from t1 where t1.USR_ID = 1 group by MAX_REQ;
#drop table t1;


create table t1 (a char(10));
insert into t1 values ('a'),('b'),('c');
select coercibility(max(a)) from t1;
drop table t1;

#
# Bug #6658 MAX(column) returns incorrect coercibility
#
create table t1 (a char character set latin2);
insert into t1 values ('a'),('b');
select charset(max(a)), coercibility(max(a)),
       charset(min(a)), coercibility(min(a)) from t1;
show create table t1;
create table t2 select max(a),min(a) from t1;
show create table t2;
drop table t2;
create table t2 select concat(a) from t1;
show create table t2;
drop table t2,t1;

#
# aggregate functions on static tables
#
create table t1 (a int);
insert into t1 values (1);
select max(a) as b from t1 having b=1;
select a from t1 having a=1;
drop table t1;

#
# Bug #3435: variance(const), stddev(const) and an empty table
#

create table t1 (a int);
select variance(2) from t1;
select stddev(2) from t1;
drop table t1;


#
# cleunup() of optimized away count(*) and max/min
#
create table t1 (a int);
insert into t1 values (1),(2);
prepare stmt1 from 'SELECT COUNT(*) FROM t1';
execute stmt1;
execute stmt1;
execute stmt1;
deallocate prepare stmt1;
drop table t1;

create table t1 (a int, primary key(a));
insert into t1 values (1),(2);
prepare stmt1 from 'SELECT max(a) FROM t1';
execute stmt1;
execute stmt1;
execute stmt1;
deallocate prepare stmt1;
drop table t1;

#
# Bug #5406 min/max optimization for empty set
#

CREATE TABLE t1 (a int primary key);
INSERT INTO t1 VALUES (1),(2),(3),(4);

SELECT MAX(a) FROM t1 WHERE a > 5;
SELECT MIN(a) FROM t1 WHERE a < 0;

DROP TABLE t1;

#
# Bug #5555 GROUP BY enum_field" returns incorrect results
#
 
CREATE TABLE t1 (
  id int(10) unsigned NOT NULL auto_increment,
  val enum('one','two','three') NOT NULL default 'one',
  PRIMARY KEY  (id)
) ENGINE=MyISAM DEFAULT CHARSET=utf8;
 
INSERT INTO t1 VALUES
(1,'one'),(2,'two'),(3,'three'),(4,'one'),(5,'two');
 
select val, count(*) from t1 group by val;
drop table t1;

CREATE TABLE t1 (
  id int(10) unsigned NOT NULL auto_increment,
  val set('one','two','three') NOT NULL default 'one',
  PRIMARY KEY  (id)
) ENGINE=MyISAM DEFAULT CHARSET=utf8;

INSERT INTO t1 VALUES
(1,'one'),(2,'two'),(3,'three'),(4,'one'),(5,'two');

select val, count(*) from t1 group by val;
drop table t1;

#
# Bug #5615: type of aggregate function column wrong when using group by
#

create table t1(a int, b datetime);
insert into t1 values (1, NOW()), (2, NOW());
create table t2 select MAX(b) from t1 group by a;
show create table t2;
drop table t1, t2;

#
# Bug 7833:  Wrong datatype of aggregate column is returned
#
SET sql_mode = 'NO_ENGINE_SUBSTITUTION';
create table t1(f1 datetime);
insert into t1 values (now());
create table t2 select f2 from (select max(now()) f2 from t1) a;
show columns from t2;
drop table t2;
create table t2 select f2 from (select now() f2 from t1) a;
show columns from t2;
drop table t2, t1;
SET sql_mode = default;
#
# Bug 8893: wrong result for min/max optimization with 2 indexes
#

CREATE TABLE t1(
  id int PRIMARY KEY,
  a  int,
  b  int,
  INDEX i_b_id(a,b,id),
  INDEX i_id(a,id)
);
INSERT INTO t1 VALUES 
  (1,1,4), (2,2,1), (3,1,3), (4,2,1), (5,1,1);
SELECT MAX(id) FROM t1 WHERE id < 3 AND a=2 AND b=6;
DROP TABLE t1;

# change the order of the last two index definitions

CREATE TABLE t1(
  id int PRIMARY KEY,
  a  int,
  b  int,
  INDEX i_id(a,id),
  INDEX i_b_id(a,b,id)
);
INSERT INTO t1 VALUES 
  (1,1,4), (2,2,1), (3,1,3), (4,2,1), (5,1,1);
SELECT MAX(id) FROM t1 WHERE id < 3 AND a=2 AND b=6;
DROP TABLE t1;


#
# Bug #12882  	min/max inconsistent on empty table
#
# Test case moved to func_group_innodb
#
# Bug #18206: min/max optimization cannot be applied to partial index
#

CREATE TABLE t1 (id int PRIMARY KEY, b char(3), INDEX(b));
INSERT INTO t1 VALUES (1,'xx'), (2,'aa');
--sorted_result
SELECT * FROM t1;

SELECT MAX(b) FROM t1 WHERE b < 'ppppp';
SHOW WARNINGS;
SELECT MAX(b) FROM t1 WHERE b < 'pp';
DROP TABLE t1;

CREATE TABLE t1 (id int PRIMARY KEY, b char(16), INDEX(b(4)));
INSERT INTO t1 VALUES (1, 'xxxxbbbb'), (2, 'xxxxaaaa');
ANALYZE TABLE t1;
SELECT MAX(b) FROM t1;
EXPLAIN SELECT MAX(b) FROM t1;
DROP TABLE t1;

CREATE TABLE t1 (id int , b varchar(512), INDEX(b(250))) COLLATE latin1_bin;
INSERT INTO t1 VALUES
  (1,CONCAT(REPEAT('_', 250), "qq")), (1,CONCAT(REPEAT('_', 250), "zz")),
  (1,CONCAT(REPEAT('_', 250), "aa")), (1,CONCAT(REPEAT('_', 250), "ff"));

SELECT MAX(b) FROM t1;
ANALYZE TABLE t1;
EXPLAIN SELECT MAX(b) FROM t1;
DROP TABLE t1;
#
# Bug #16792  query with subselect, join, and group not returning proper values
#
CREATE TABLE t1 (a INT, b INT);
INSERT INTO t1 VALUES (1,1),(1,2),(2,3);

SELECT (SELECT COUNT(DISTINCT t1.b)) FROM t1 GROUP BY t1.a;
SELECT (SELECT COUNT(DISTINCT 12)) FROM t1 GROUP BY t1.a;
# an attempt to test all aggregate function with no table.
SELECT AVG(2), BIT_AND(2), BIT_OR(2), BIT_XOR(2), COUNT(*), COUNT(12),
       COUNT(DISTINCT 12), MIN(2),MAX(2),STD(2), VARIANCE(2),SUM(2),
       GROUP_CONCAT(2),GROUP_CONCAT(DISTINCT 2);
DROP TABLE t1;

# End of 4.1 tests

#
# decimal-related tests
#
create table t2 (ff double);
insert into t2 values (2.2);
select cast(sum(distinct ff) as decimal(5,2)) from t2;
select cast(sum(distinct ff) as signed) from t2;
select cast(variance(ff) as decimal(10,3)) from t2;
select cast(min(ff) as decimal(5,2)) from t2;

create table t1 (df decimal(5,1));
insert into t1 values(1.1);
insert into t1 values(2.2);
select cast(sum(distinct df) as signed) from t1;
select cast(min(df) as signed) from t1;
select 1e8 * sum(distinct df) from t1;
select 1e8 * min(df) from t1;

create table t3 (ifl int);
insert into t3 values(1), (2);
select cast(min(ifl) as decimal(5,2)) from t3;

drop table t1, t2, t3;


#
# BUG#3190, WL#1639: Standard Deviation STDDEV - 2 different calculations
#

CREATE TABLE t1 (id int(11),value1 float(10,2));
INSERT INTO t1 VALUES (1,0.00),(1,1.00), (1,2.00), (2,10.00), (2,11.00), (2,12.00), (2,13.00);
select id, stddev_pop(value1), var_pop(value1), stddev_samp(value1), var_samp(value1) from t1 group by id;
DROP TABLE t1;

#
# BUG#8464 decimal AVG returns incorrect result
#

CREATE TABLE t1 (col1 decimal(16,12));
INSERT INTO t1 VALUES (-5.00000000001),(-5.00000000002),(-5.00000000003),(-5.00000000000),(-5.00000000001),(-5.00000000002);
insert into t1 select * from t1;
--sorted_result
select col1,count(col1),sum(col1),avg(col1) from t1 group by col1;
DROP TABLE t1;

#
# BUG#8465 decimal MIN and MAX return incorrect result
#

create table t1 (col1 decimal(16,12));
insert into t1 values (-5.00000000001);
insert into t1 values (-5.00000000001);
--sorted_result
select col1,sum(col1),max(col1),min(col1) from t1 group by col1;
delete from t1;
insert into t1 values (5.00000000001);
insert into t1 values (5.00000000001);
--sorted_result
select col1,sum(col1),max(col1),min(col1) from t1 group by col1;
DROP TABLE t1;

#
# Test that new VARCHAR correctly works with COUNT(DISTINCT)
#

CREATE TABLE t1 (a VARCHAR(400)) charset latin1;
INSERT INTO t1 (a) VALUES ("A"), ("a"), ("a "), ("a   "),
                          ("B"), ("b"), ("b "), ("b   ");
SELECT COUNT(DISTINCT a) FROM t1;
DROP TABLE t1;

#
# Test for buf #9210: GROUP BY with expression if a decimal type
#

CREATE TABLE t1 (a int, b int, c int);
INSERT INTO t1 (a, b, c) VALUES
  (1,1,1), (1,1,2), (1,1,3),
  (1,2,1), (1,2,2), (1,2,3),
  (1,3,1), (1,3,2), (1,3,3),
  (2,1,1), (2,1,2), (2,1,3),
  (2,2,1), (2,2,2), (2,2,3),
  (2,3,1), (2,3,2), (2,3,3),
  (3,1,1), (3,1,2), (3,1,3),
  (3,2,1), (3,2,2), (3,2,3),
  (3,3,1), (3,3,2), (3,3,3);

SELECT b/c as v, a FROM t1 ORDER BY v, a;
--sorted_result
SELECT b/c as v, SUM(a) FROM t1 GROUP BY v;
--sorted_result
SELECT SUM(a) FROM t1 GROUP BY b/c;

DROP TABLE t1;
set div_precision_increment= @sav_dpi;

#
# Bug #20868: Client connection is broken on SQL query error
#
CREATE TABLE t1 (a INT PRIMARY KEY, b INT);
INSERT INTO t1 VALUES (1,1), (2,2);

CREATE TABLE t2 (a INT PRIMARY KEY, b INT);
INSERT INTO t2 VALUES (1,1), (3,3);

# SUM(c.a)'s aggregation query is outer query, whose SELECT list thus
# contains aggregate (SUM) and column (t.a).
--source include/turn_off_only_full_group_by.inc

SELECT
  (SELECT SUM(c.a) FROM t1 ttt, t2 ccc 
   WHERE ttt.a = ccc.b AND ttt.a = t.a GROUP BY ttt.a) AS minid   
FROM t1 t, t2 c WHERE t.a = c.b;

--source include/restore_sql_mode_after_turn_off_only_full_group_by.inc
DROP TABLE t1,t2;

#
# Bug #10966: Variance functions return wrong data type
#

create table t1 select variance(0);                                               
show create table t1;                                                           
drop table t1;                                                                  
create table t1 select stddev(0);
show create table t1;
drop table t1;
 

#
# Bug#22555: STDDEV yields positive result for groups with only one row
#

create table bug22555 (i smallint primary key auto_increment, s1 smallint, s2 smallint, e decimal(30,10), o double);
insert into bug22555 (s1, s2, e, o) values (53, 78, 11.4276528, 6.828112), (17, 78, 5.916793, 1.8502951), (18, 76, 2.679231, 9.17975591), (31, 62, 6.07831, 0.1), (19, 41, 5.37463, 15.1), (83, 73, 14.567426, 7.959222), (92, 53, 6.10151, 13.1856852), (7, 12, 13.92272, 3.442007), (92, 35, 11.95358909, 6.01376678), (38, 84, 2.572, 7.904571);
select std(s1/s2) from bug22555 group by i;
select std(e) from bug22555 group by i;
select std(o) from bug22555 group by i;
drop table bug22555;

create table bug22555 (i smallint, s1 smallint, s2 smallint, o1 double, o2 double, e1 decimal, e2 decimal);
insert into bug22555 values (1,53,78,53,78,53,78),(2,17,78,17,78,17,78),(3,18,76,18,76,18,76);
select i, count(*) from bug22555 group by i;
select std(s1/s2) from bug22555 where i=1;
select std(s1/s2) from bug22555 where i=2;
select std(s1/s2) from bug22555 where i=3;
select std(s1/s2) from bug22555 where i=1 group by i;
select std(s1/s2) from bug22555 where i=2 group by i;
select std(s1/s2) from bug22555 where i=3 group by i;
select std(s1/s2) from bug22555 group by i order by i;
select i, count(*), std(o1/o2) from bug22555 group by i order by i;
select i, count(*), std(e1/e2) from bug22555 group by i order by i;
set @saved_div_precision_increment=@@div_precision_increment;
set div_precision_increment=19;
select i, count(*), variance(s1/s2) from bug22555 group by i order by i;
select i, count(*), variance(o1/o2) from bug22555 group by i order by i;
select i, count(*), variance(e1/e2) from bug22555 group by i order by i;
select i, count(*), std(s1/s2) from bug22555 group by i order by i;
select i, count(*), std(o1/o2) from bug22555 group by i order by i;
select i, count(*), std(e1/e2) from bug22555 group by i order by i;
set div_precision_increment=20;
select i, count(*), variance(s1/s2) from bug22555 group by i order by i;
select i, count(*), variance(o1/o2) from bug22555 group by i order by i;
select i, count(*), variance(e1/e2) from bug22555 group by i order by i;
select i, count(*), std(s1/s2) from bug22555 group by i order by i;
select i, count(*), std(o1/o2) from bug22555 group by i order by i;
select i, count(*), std(e1/e2) from bug22555 group by i order by i;
set @@div_precision_increment=@saved_div_precision_increment;
insert into bug22555 values (1,53,78,53,78,53,78),(2,17,78,17,78,17,78),(3,18,76,18,76,18,76);
insert into bug22555 values (1,53,78,53,78,53,78),(2,17,78,17,78,17,78),(3,18,76,18,76,18,76);
insert into bug22555 values (1,53,78,53,78,53,78),(2,17,78,17,78,17,78),(3,18,76,18,76,18,76);

select i, count(*), std(s1/s2) from bug22555 group by i order by i;
select i, count(*), round(std(o1/o2), 16) from bug22555 group by i order by i;
select i, count(*), std(e1/e2) from bug22555 group by i order by i;
select std(s1/s2) from bug22555;
select std(o1/o2) from bug22555;
select std(e1/e2) from bug22555;
set @saved_div_precision_increment=@@div_precision_increment;
set div_precision_increment=19;
select i, count(*), std(s1/s2) from bug22555 group by i order by i;
select i, count(*), round(std(o1/o2), 16) from bug22555 group by i order by i;
select i, count(*), std(e1/e2) from bug22555 group by i order by i;
select round(std(s1/s2), 17) from bug22555;
select std(o1/o2) from bug22555;
select round(std(e1/e2), 17) from bug22555;
set div_precision_increment=20;
select i, count(*), std(s1/s2) from bug22555 group by i order by i;
select i, count(*), round(std(o1/o2), 16) from bug22555 group by i order by i;
select i, count(*), std(e1/e2) from bug22555 group by i order by i;
select round(std(s1/s2), 17) from bug22555;
select std(o1/o2) from bug22555;
select round(std(e1/e2), 17) from bug22555;
set @@div_precision_increment=@saved_div_precision_increment;
drop table bug22555;

create table bug22555 (s smallint, o double, e decimal);
insert into bug22555 values (1,1,1),(2,2,2),(3,3,3),(6,6,6),(7,7,7);
select var_samp(s), var_pop(s) from bug22555;
select var_samp(o), var_pop(o) from bug22555;
select var_samp(e), var_pop(e) from bug22555;
drop table bug22555;

create table bug22555 (s smallint, o double, e decimal);
insert into bug22555 values (null,null,null),(null,null,null);
select var_samp(s) as 'null', var_pop(s) as 'null' from bug22555;
select var_samp(o) as 'null', var_pop(o) as 'null' from bug22555;
select var_samp(e) as 'null', var_pop(e) as 'null' from bug22555;
insert into bug22555 values (1,1,1);
select var_samp(s) as 'null', var_pop(s) as '0' from bug22555;
select var_samp(o) as 'null', var_pop(o) as '0' from bug22555;
select var_samp(e) as 'null', var_pop(e) as '0' from bug22555;
insert into bug22555 values (2,2,2);
select var_samp(s) as '0.5', var_pop(s) as '0.25' from bug22555;
select var_samp(o) as '0.5', var_pop(o) as '0.25' from bug22555;
select var_samp(e) as '0.5', var_pop(e) as '0.25' from bug22555;
drop table bug22555;


#
# Bug #21976: Unnecessary warning with count(decimal)
#

create table t1 (a decimal(20));
insert into t1 values (12345678901234567890);
select count(a) from t1;
select count(distinct a) from t1;
drop table t1;

#
# Bug #23184: SELECT causes server crash
# 
CREATE TABLE t1 (a INT, b INT);
INSERT INTO t1 VALUES (1,1),(1,2),(1,3),(1,4),(1,5),(1,6),(1,7),(1,8);
INSERT INTO t1 SELECT a, b+8       FROM t1;
INSERT INTO t1 SELECT a, b+16      FROM t1;
INSERT INTO t1 SELECT a, b+32      FROM t1;
INSERT INTO t1 SELECT a, b+64      FROM t1;
INSERT INTO t1 SELECT a, b+128     FROM t1;
INSERT INTO t1 SELECT a, b+256     FROM t1;
INSERT INTO t1 SELECT a, b+512     FROM t1;
INSERT INTO t1 SELECT a, b+1024    FROM t1;
INSERT INTO t1 SELECT a, b+2048    FROM t1;
INSERT INTO t1 SELECT a, b+4096    FROM t1;
INSERT INTO t1 SELECT a, b+8192    FROM t1;
INSERT INTO t1 SELECT a, b+16384   FROM t1;
INSERT INTO t1 SELECT a, b+32768   FROM t1;
SELECT a,COUNT(DISTINCT b) AS cnt FROM t1 GROUP BY a HAVING cnt > 50;
SELECT a,SUM(DISTINCT b) AS sumation FROM t1 GROUP BY a HAVING sumation > 50;
SELECT a,AVG(DISTINCT b) AS average FROM t1 GROUP BY a HAVING average > 50;

DROP TABLE t1;

#
# Bug #27573: MIN() on an indexed column which is always NULL sets _other_ 
# results to NULL
#
CREATE TABLE t1 ( a INT, b INT, KEY(a) );
INSERT INTO t1 VALUES (NULL, 1), (NULL, 2);
ANALYZE TABLE t1;
EXPLAIN SELECT MIN(a), MIN(b) FROM t1;
SELECT MIN(a), MIN(b) FROM t1;

CREATE TABLE t2( a INT, b INT, c INT, KEY(a, b) );
INSERT INTO t2 ( a, b, c ) VALUES ( 1, NULL, 2 ), ( 1, 3, 4 ), ( 1, 4, 4 );
ANALYZE TABLE t2;
EXPLAIN SELECT MIN(b), MIN(c) FROM t2 WHERE a = 1;
SELECT MIN(b), MIN(c) FROM t2 WHERE a = 1;

CREATE TABLE t3 (a INT, b INT, c int, KEY(a, b));
INSERT INTO t3 VALUES (1, NULL, 1), (2, NULL, 2),  (2, NULL, 2),  (3, NULL, 3);
ANALYZE TABLE t3;
EXPLAIN SELECT MIN(a), MIN(b) FROM t3 where a = 2;
SELECT MIN(a), MIN(b) FROM t3 where a = 2;

CREATE TABLE t4 (a INT, b INT, c int, KEY(a, b));
INSERT INTO t4 VALUES (1, 1, 1), (2, NULL, 2),  (2, NULL, 2),  (3, 1, 3);
ANALYZE TABLE t4;
EXPLAIN SELECT MIN(a), MIN(b) FROM t4 where a = 2;
SELECT MIN(a), MIN(b) FROM t4 where a = 2;
SELECT MIN(b), min(c) FROM t4 where a = 2;

CREATE TABLE t5( a INT, b INT, KEY( a, b) ); 
INSERT INTO t5 VALUES( 1, 1 ), ( 1, 2 );
ANALYZE TABLE t5;
EXPLAIN SELECT MIN(a), MIN(b) FROM t5 WHERE a = 1;
SELECT MIN(a), MIN(b) FROM t5 WHERE a = 1;
SELECT MIN(a), MIN(b) FROM t5 WHERE a = 1 and b > 1;

DROP TABLE t1, t2, t3, t4, t5;

#
# Bug #31156: mysqld: item_sum.cc:918: 
#  virtual bool Item_sum_distinct::setup(THD*): Assertion
#

CREATE TABLE t1 (a INT);
INSERT INTO t1 values (),(),();
--error ER_AGGREGATE_ORDER_NON_AGG_QUERY
SELECT (SELECT SLEEP(0) FROM t1 ORDER BY AVG(DISTINCT a) ) as x FROM t1 
  GROUP BY x;
--error ER_AGGREGATE_ORDER_NON_AGG_QUERY
SELECT 1 FROM t1 GROUP BY (SELECT SLEEP(0) FROM t1 ORDER BY AVG(DISTINCT a) );

DROP TABLE t1;

#
# Bug #30715: Assertion failed: item_field->field->real_maybe_null(), file
# .\opt_sum.cc, line
#

CREATE TABLE t1 (a int, b date NOT NULL, KEY k1 (a,b));
SELECT MIN(b) FROM t1 WHERE a=1 AND b>'2007-08-01';
DROP TABLE t1;

#
# Bug #31794: no syntax error on SELECT id FROM t HAVING count(*)>2;
#

CREATE TABLE t1 (a INT);
INSERT INTO t1 VALUES (1),(2),(3),(4);

--error ER_MIX_OF_GROUP_FUNC_AND_FIELDS
SELECT a FROM t1 HAVING COUNT(*)>2;
--error ER_MIX_OF_GROUP_FUNC_AND_FIELDS
SELECT COUNT(*), a FROM t1;

--source include/turn_off_only_full_group_by.inc

SELECT a FROM t1 HAVING COUNT(*)>2;
SELECT COUNT(*), a FROM t1;

--source include/restore_sql_mode_after_turn_off_only_full_group_by.inc

DROP TABLE t1;

#
# Bug #33133: Views are not transparent
#

set SQL_MODE=ONLY_FULL_GROUP_BY;

CREATE TABLE t1 (a INT);
INSERT INTO t1 VALUES (1),(2),(3),(4);
CREATE VIEW v1 AS SELECT a,(a + 1) AS y FROM t1;
ANALYZE TABLE t1;
EXPLAIN SELECT y FROM v1 GROUP BY v1.y;

DROP VIEW v1;
DROP TABLE t1;
SET SQL_MODE=DEFAULT;

#
# Bug #34512: CAST( AVG( double ) AS DECIMAL ) returns wrong results
#

CREATE TABLE t1(a DOUBLE);
INSERT INTO t1 VALUES (10), (20);
SELECT AVG(a), CAST(AVG(a) AS DECIMAL) FROM t1;

DROP TABLE t1;

#
# Bug #37348: Crash in or immediately after JOIN::make_sum_func_list
#

CREATE TABLE derived1 (a bigint(21));
INSERT INTO derived1 VALUES (2);


CREATE TABLE D (
  pk int(11) NOT NULL AUTO_INCREMENT,
  int_nokey int(11) DEFAULT NULL,
  int_key int(11) DEFAULT NULL,
  filler blob,
  PRIMARY KEY (pk),
  KEY int_key (int_key)
);

INSERT INTO D VALUES 
  (39,40,4,repeat('  X', 42)),
  (43,56,4,repeat('  X', 42)),
  (47,12,4,repeat('  X', 42)),
  (71,28,4,repeat('  X', 42)),
  (76,54,4,repeat('  X', 42)),
  (83,45,4,repeat('  X', 42)),
  (105,53,12,NULL);

# D.pk is used in SELECT list of top query (inside subquery), is
# not a column of "GROUP BY int_nokey".
--error ER_WRONG_FIELD_WITH_GROUP
SELECT 
  (SELECT COUNT( int_nokey ) 
   FROM derived1 AS X 
   WHERE 
     X.int_nokey < 61 
   GROUP BY pk 
   LIMIT 1) 
FROM D AS X 
WHERE X.int_key < 13  
GROUP BY int_nokey LIMIT 1;

DROP TABLE derived1;
DROP TABLE D;

#
# Bug #39656: Behaviour different for agg functions with & without where -
# ONLY_FULL_GROUP_BY
#

CREATE TABLE t1 (a INT, b INT);
INSERT INTO t1 VALUES (1,1), (1,2), (1,3);

SET SQL_MODE='ONLY_FULL_GROUP_BY';

SELECT COUNT(*) FROM t1;
SELECT COUNT(*) FROM t1 where a=1;

--error ER_MIX_OF_GROUP_FUNC_AND_FIELDS
SELECT COUNT(*),a FROM t1;

SELECT COUNT(*) FROM t1 a JOIN t1 b ON a.a= b.a;

--error ER_MIX_OF_GROUP_FUNC_AND_FIELDS
SELECT COUNT(*), (SELECT count(*) FROM t1 inr WHERE inr.a = outr.a) 
  FROM t1 outr;

SELECT COUNT(*) FROM t1 a JOIN t1 outr 
  ON a.a= (SELECT count(*) FROM t1 inr WHERE inr.a = outr.a);

SET SQL_MODE=default;
DROP TABLE t1;


###
--echo End of 5.0 tests

--echo #
--echo # BUG#47280 - strange results from count(*) with order by multiple 
--echo #             columns without where/group
--echo # 

--echo # 
--echo # Initialize test
--echo # 

CREATE TABLE t1 (
  pk INT NOT NULL,
  i INT,
  PRIMARY KEY (pk)
);
INSERT INTO t1 VALUES (1,11),(2,12),(3,13);

--echo #
--echo # Start test
--echo # All the following queries shall return 1 record
--echo #
--source include/turn_off_only_full_group_by.inc

--echo
--echo # Masking all correct values {11...13} for column i in this result. 
--replace_column 2 #
SELECT MAX(pk) as max, i
FROM t1
ORDER BY max;

--echo
ANALYZE TABLE t1;
EXPLAIN
SELECT MAX(pk) as max, i
FROM t1
ORDER BY max;

--echo
--echo # Only 11 is correct for collumn i in this result
SELECT MAX(pk) as max, i
FROM t1
WHERE pk<2
ORDER BY max;

--echo #
--echo # Cleanup
--echo #
--source include/restore_sql_mode_after_turn_off_only_full_group_by.inc
DROP TABLE t1;

--echo #
--echo # Bug#43668: Wrong comparison and MIN/MAX for YEAR(2)
--echo # WL#6263: Remove year(2)
--echo #
create table t1 (f1 year, f2 year, f3 date, f4 datetime);
insert into t1 values
  (98,1998,19980101,"1998-01-01 00:00:00"),
  ('00',2000,20000101,"2000-01-01 00:00:01"),
  (02,2002,20020101,"2002-01-01 23:59:59"),
  (60,2060,20600101,"2060-01-01 11:11:11"),
  (70,1970,19700101,"1970-11-11 22:22:22"),
  (NULL,NULL,NULL,NULL);
select min(f1),max(f1) from t1;
select min(f2),max(f2) from t1;
select min(f3),max(f3) from t1;
select min(f4),max(f4) from t1;
--sorted_result
select a.f1 as a, b.f1 as b, a.f1 > b.f1 as gt,
       a.f1 < b.f1 as lt, a.f1<=>b.f1 as eq
from t1 a, t1 b;
--sorted_result
select a.f1 as a, b.f2 as b, a.f1 > b.f2 as gt,
       a.f1 < b.f2 as lt, a.f1<=>b.f2 as eq
from t1 a, t1 b;
--sorted_result
select a.f1 as a, b.f3 as b, a.f1 > b.f3 as gt,
       a.f1 < b.f3 as lt, a.f1<=>b.f3 as eq
from t1 a, t1 b;
--sorted_result
select a.f1 as a, b.f4 as b, a.f1 > b.f4 as gt,
       a.f1 < b.f4 as lt, a.f1<=>b.f4 as eq
from t1 a, t1 b;
select *, f1 = f2 from t1;
drop table t1;

--echo #
--echo # Bug #54465: assert: field_types == 0 || field_types[field_pos] ==
--echo #             MYSQL_TYPE_LONGLONG
--echo #

CREATE TABLE t1 (a INT);
INSERT INTO t1 VALUES (1), (2);
--source include/turn_off_only_full_group_by.inc

SELECT MAX((SELECT 1 FROM t1 ORDER BY @var LIMIT 1)) m FROM t1 t2, t1 
       ORDER BY t1.a;

--source include/restore_sql_mode_after_turn_off_only_full_group_by.inc
DROP TABLE t1;

--echo #
--echo #  Bug#58030 crash in Item_func_geometry_from_text::val_str
--echo #

--disable_result_log

SELECT MAX(TIMESTAMP(RAND(0)));
SELECT MIN(TIMESTAMP(RAND(0)));

--echo #
--echo #  Bug#58177 crash and valgrind warnings in decimal and protocol sending functions...
--echo #

SELECT MIN(GET_LOCK('aaaaaaaaaaaaaaaaa',0) / '0b1111111111111111111111111111111111111111111111111111111111111111111111111' ^ (RAND()));
SELECT MIN(GET_LOCK('aaaaaaaaaaaaaaaaa',0) / '0b1111111111111111111111111111111111111111111111111111111111111111111111111' ^ (RAND()));
SELECT MIN(GET_LOCK('aaaaaaaaaaaaaaaaa',0) / '0b1111111111111111111111111111111111111111111111111111111111111111111111111' ^ (RAND()));
SELECT MIN(GET_LOCK('aaaaaaaaaaaaaaaaa',0) / '0b1111111111111111111111111111111111111111111111111111111111111111111111111' ^ (RAND()));
SELECT RELEASE_LOCK('aaaaaaaaaaaaaaaaa');

--enable_result_log


--echo #
--echo # Bug #11766094 - 59132: MIN() AND MAX() REMOVE UNSIGNEDNESS 
--echo #

CREATE TABLE t1 (a BIGINT UNSIGNED);
INSERT INTO t1 VALUES (18446668621106209655);
SELECT MAX(LENGTH(a)), LENGTH(MAX(a)), MIN(a), MAX(a), CONCAT(MIN(a)), CONCAT(MAX(a)) FROM t1;
DROP TABLE t1;

--echo #
--echo # Bug #11766270  59343: YEAR(4): INCORRECT RESULT AND VALGRIND WARNINGS WITH MIN/MAX, UNION
--echo #

CREATE TABLE t1(f1 YEAR);
INSERT INTO t1 VALUES (0000),(2001);
--enable_metadata
(SELECT MAX(f1) FROM t1) UNION (SELECT MAX(f1) FROM t1);
--disable_metadata
DROP TABLE t1;


--echo #
--echo End of 5.1 tests

###
--echo #
--echo # Bug#52123 Assertion failed: aggregator == aggr->Aggrtype(),
--echo #           file .\item_sum.cc, line 587
--echo #

CREATE TABLE t1(a int, KEY(a));
INSERT INTO t1 VALUES (1), (2);
--error ER_AGGREGATE_ORDER_NON_AGG_QUERY
SELECT 1 FROM t1 ORDER BY AVG(DISTINCT a);
DROP TABLE t1;

--echo #
--echo # Bug#55648: Server crash on MIN/MAX on maximum time value
--echo #
CREATE TABLE t1(c1 TIME NOT NULL);
INSERT INTO t1 VALUES('837:59:59');
INSERT INTO t1 VALUES('838:59:59');
SELECT MAX(c1) FROM t1;
DROP TABLE t1;
--echo # End of the bug#55648

--echo #
--echo # Bug#56120: Failed assertion on MIN/MAX on negative time value
--echo #
CREATE TABLE t1(c1 TIME NOT NULL);
INSERT INTO t1 VALUES('-00:00:01');
SELECT MAX(c1),MIN(c1) FROM t1;
DROP TABLE t1;
--echo # End of the bug#56120

--echo #
--echo # Bug#57932 "query with AVG(DISTINCT) returns NULL if last
--echo # aggregated value was NULL"
--echo #
CREATE TABLE t1 (col_int_nokey int(11));
INSERT INTO t1 VALUES (7),(8),(NULL);
SELECT AVG(DISTINCT col_int_nokey) FROM t1;
SELECT AVG(DISTINCT outr.col_int_nokey) FROM t1 AS outr LEFT JOIN t1 AS outr2 ON
outr.col_int_nokey = outr2.col_int_nokey;
DROP TABLE t1;
--echo # End of the bug#57932

--echo #
--echo # BUG#12773464 - 61925: WRONG RESULT WITH AGGREGATE + NOT BETWEEN + KEY
--echo #
CREATE TABLE t1 (a int, KEY (a));
INSERT INTO t1 VALUES (1),(2),(3),(4),(5),(6),(7),(8),(9),(10);
SELECT MAX(a) FROM t1 WHERE a NOT BETWEEN 3 AND 9;

DROP TABLE t1;

--echo #
--echo # Bug#13724099 1032 BYTE MEMORY LEAK NEW_CACHED_ITEM IN
--echo #              SUBQUERY WITH GROUPING OF OUTER COLUMN
--echo #

CREATE TABLE t1 (
  a BLOB,
  b INT)
engine=innodb;

INSERT INTO t1 VALUES ('a', 0);

SELECT 0 FROM t1
WHERE 0 = (SELECT group_concat(b)
           FROM t1 t GROUP BY t1.a)
;
DROP TABLE t1;

--echo #
<<<<<<< HEAD
--echo # Bug#25738624: ASSERTION `FALSE' FAILED IN SQL/SQL_EXECUTOR.CC
--echo #

# Query in reported bug
CREATE TABLE e1(pk INT, col_date DATE);
CREATE TABLE b1(i INT);
CREATE TABLE bb4(col_int_key INT, KEY(col_int_key)) ENGINE=MYISAM;
INSERT INTO bb4 VALUES(4);

UPDATE IGNORE e1 AS outr1, b1 AS outr2 SET outr1.col_date =
JSON_SET(outr1.col_date, CONCAT('$','[',1,']','.','cdate'), '2007-07-12')
WHERE outr1.pk <= ANY ( SELECT DISTINCT innr1.col_int_key AS y FROM bb4
AS innr2 LEFT JOIN bb4 AS innr1 ON (innr2.col_int_key <> innr1.col_int_key)
WHERE innr1.col_int_key= 4);

DROP TABLE e1, b1, bb4;

# Simplified query triggering the same assertion failure
CREATE TABLE t1(pk INT, KEY(pk)) ENGINE=MYISAM; INSERT INTO t1 VALUES(1);

SELECT MIN(i2.pk) FROM t1 i1 LEFT JOIN t1 i2 ON (i1.pk != i2.pk)
WHERE i2.pk = 1;

DROP TABLE t1;

--echo # End of test for bug#25738624

--echo #
--echo # Bug#25541454: ASSERT `FALSE' FAILED IN READ_SYSTEM / JOIN_READ_CONST_TABLE AT SQL_EXECUTOR.CC
--echo #

CREATE TABLE t1 (
  col_int_key int(11) DEFAULT NULL,
  pk int(11) NOT NULL AUTO_INCREMENT,
  col_int int(11) DEFAULT NULL,
  PRIMARY KEY (pk),
  KEY col_int_key (col_int_key)
) ENGINE=MyISAM;

CREATE TABLE t2 (
  col_int_key int(11) DEFAULT NULL,
  pk int(11) NOT NULL AUTO_INCREMENT,
  col_int int(11) DEFAULT NULL,
  PRIMARY KEY (pk),
  KEY col_int_key (col_int_key)
) ENGINE=MyISAM;

INSERT INTO t2 VALUES (4,1,2);

CREATE TABLE t3 (
  col_int int(11) DEFAULT NULL,
  col_int_key int(11) DEFAULT NULL,
  pk int(11) NOT NULL AUTO_INCREMENT,
  PRIMARY KEY (pk),
  KEY col_int_key (col_int_key)
) ENGINE=MyISAM;

INSERT INTO t3 VALUES (3,9,1);

CREATE TABLE t4 (
  col_int_key int(11) DEFAULT NULL,
  col_int int(11) DEFAULT NULL,
  pk int(11) NOT NULL AUTO_INCREMENT,
  PRIMARY KEY (pk),
  KEY col_int_key (col_int_key)
) ENGINE=MyISAM;

SELECT (
  SELECT MIN(subquery1_t1.col_int_key)
  FROM t3 AS subquery1_t1
    RIGHT JOIN t1 AS subquery1_t2
      STRAIGHT_JOIN t4 AS subquery1_t3
      ON (subquery1_t3.pk = subquery1_t2.col_int_key)
    ON (subquery1_t3.col_int_key = subquery1_t2.col_int)
  WHERE subquery1_t1.col_int_key >= table1.col_int
    AND subquery1_t3.pk > table1.pk
)
FROM t2 AS table1;

DROP TABLE t1, t2, t3, t4;

--echo # End of test for bug#25541454

--echo #
--echo # Bug#29596977 MYSQL OPTIMIZER SCAN FULL INDEX FOR MAX() ON INDEXED COLUMN.
--echo #

CREATE TABLE t1 (
  id BIGINT NOT NULL AUTO_INCREMENT,
  f1 BIGINT,
  PRIMARY KEY(id),
  INDEX ix_fd2 (f1)
);
INSERT INTO t1 VALUES (NULL, 1), (NULL, 2), (NULL, 3);

DELIMITER |;
CREATE FUNCTION f1 (par INT) RETURNS INT
    DETERMINISTIC
    SQL SECURITY INVOKER
BEGIN
   RETURN par + 1;
END|
DELIMITER ;|

ANALYZE TABLE t1;
EXPLAIN SELECT f1(MAX(f1)) FROM t1;
SELECT f1(MAX(f1)) FROM t1;

DROP TABLE t1;
DROP FUNCTION f1;

--echo #
--echo # Bug#31848191: ITEM_SUM_STD AND _VARIANCE HAS INCORRECT IS_NULL()
--echo #

CREATE TABLE t1 (f1 INTEGER,f2 INTEGER);
INSERT INTO t1 VALUES (1,10),(1,20),(2,NULL),(2,NULL),(3,50);
SELECT f1, STD(f2) FROM t1 GROUP BY f1 WITH ROLLUP HAVING STD(f2) IS NULL;
SELECT f1, STD(f2) FROM t1 GROUP BY f1 WITH ROLLUP HAVING STD(f2) IS NOT NULL;
DROP TABLE t1;

--echo # Bug#32713860: Executing prepare returns wrong result

CREATE TABLE t1 (
  i8 BIGINT UNIQUE,
  dc DECIMAL(10,4) UNIQUE,
  f8 DOUBLE UNIQUE,
  vc VARCHAR(10) UNIQUE
);
INSERT INTO t1 VALUES(123456, 123456.7890, 123456, '123456');

SET @i8=123456;
SET @dc='123456.7890';
SET @f8=123456.0E0;
SET @vc='123456';

PREPARE si8 FROM 'SELECT MAX(i8) FROM t1 WHERE i8 > ?';
PREPARE ei8 FROM 'EXPLAIN SELECT MAX(i8) FROM t1 WHERE i8 > ?';
PREPARE sdc FROM 'SELECT MAX(dc) FROM t1 WHERE dc > ?';
PREPARE edc FROM 'EXPLAIN SELECT MAX(dc) FROM t1 WHERE dc > ?';
PREPARE sf8 FROM 'SELECT MAX(f8) FROM t1 WHERE f8 > ?';
PREPARE ef8 FROM 'EXPLAIN SELECT MAX(f8) FROM t1 WHERE f8 > ?';
PREPARE svc FROM 'SELECT MAX(vc) FROM t1 WHERE vc > ?';
PREPARE evc FROM 'EXPLAIN SELECT MAX(vc) FROM t1 WHERE vc > ?';

SELECT MAX(i8) FROM t1 WHERE i8 > 123456;
EXECUTE si8 USING @i8;
EXPLAIN SELECT MAX(i8) FROM t1 WHERE i8 > 123456;
EXECUTE ei8 USING @i8;
SELECT MAX(dc) FROM t1 WHERE dc > 123456.7890;
EXECUTE sdc USING @dc;
EXPLAIN SELECT MAX(dc) FROM t1 WHERE dc > 123456.7890;
EXECUTE edc USING @dc;
SELECT MAX(f8) FROM t1 WHERE f8 > 123456e0;
EXECUTE sf8 USING @f8;
EXPLAIN SELECT MAX(f8) FROM t1 WHERE f8 > 123456e0;
EXECUTE ef8 USING @f8;
SELECT MAX(vc) FROM t1 WHERE vc > '123456';
EXECUTE svc USING @vc;
EXPLAIN SELECT MAX(vc) FROM t1 WHERE vc > '123456';
EXECUTE evc USING @vc;

DROP TABLE t1;
=======
--echo # Bug#32552332 - CAN'T WRITE; DUPLICATE KEY IN TABLE '/TMP/#SQL...'
--echo #

CREATE TABLE tr (c1 INT);
INSERT INTO tr VALUES (1);

# Generates a integer sequence from 1 to 2 and repeats
DELIMITER |;
CREATE FUNCTION seq_1_to_2() RETURNS INT
BEGIN
  DECLARE limit_value, return_value INT;
  SET limit_value = 2;
  SELECT c1 INTO return_value FROM tr;
  IF (return_value < limit_value) THEN
     UPDATE tr SET c1 = c1 + 1;
  ELSE
     UPDATE tr SET c1 = 1;
  END IF;
  RETURN (return_value);
END|
DELIMITER ;|

CREATE TABLE t1 (c1 INT);
INSERT INTO t1 VALUES (10);
INSERT INTO t1 VALUES (11);

SELECT seq_1_to_2() as seq, COUNT(*) FROM t1 GROUP BY seq;
SELECT FLOOR(seq_1_to_2() * 2) AS val, COUNT(*) FROM t1 GROUP BY val;
SELECT val, COUNT(*) FROM (SELECT FLOOR(seq_1_to_2())+1 val FROM t1) x
  GROUP BY x.val;

DROP TABLE t1, tr;
DROP FUNCTION seq_1_to_2;
>>>>>>> f8ed1772
<|MERGE_RESOLUTION|>--- conflicted
+++ resolved
@@ -1267,7 +1267,6 @@
 DROP TABLE t1;
 
 --echo #
-<<<<<<< HEAD
 --echo # Bug#25738624: ASSERTION `FALSE' FAILED IN SQL/SQL_EXECUTOR.CC
 --echo #
 
@@ -1431,7 +1430,8 @@
 EXECUTE evc USING @vc;
 
 DROP TABLE t1;
-=======
+
+--echo #
 --echo # Bug#32552332 - CAN'T WRITE; DUPLICATE KEY IN TABLE '/TMP/#SQL...'
 --echo #
 
@@ -1464,5 +1464,4 @@
   GROUP BY x.val;
 
 DROP TABLE t1, tr;
-DROP FUNCTION seq_1_to_2;
->>>>>>> f8ed1772
+DROP FUNCTION seq_1_to_2;