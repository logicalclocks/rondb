# The include statement below is a temp one for tests that are yet to
#be ported to run with InnoDB,
#but needs to be kept for tests that would need MyISAM in future.
--source include/force_myisam_default.inc

#
# Test file for WL#1724 (Min/Max Optimization for Queries with Group By Clause).
# The queries in this file test query execution via QUICK_GROUP_MIN_MAX_SELECT.
#

#
# TODO:
# Add queries with:
# - C != const
# - C IS NOT NULL
# - HAVING clause

--disable_warnings
drop table if exists t1;
--enable_warnings

create table t1 (
  a1 char(64), a2 char(64), b char(16), c char(16) not null, d char(16), dummy char(248) default ' '
);

insert into t1 (a1, a2, b, c, d) values
('a','a','a','a111','xy1'),('a','a','a','b111','xy2'),('a','a','a','c111','xy3'),('a','a','a','d111','xy4'),
('a','a','b','e112','xy1'),('a','a','b','f112','xy2'),('a','a','b','g112','xy3'),('a','a','b','h112','xy4'),
('a','b','a','i121','xy1'),('a','b','a','j121','xy2'),('a','b','a','k121','xy3'),('a','b','a','l121','xy4'),
('a','b','b','m122','xy1'),('a','b','b','n122','xy2'),('a','b','b','o122','xy3'),('a','b','b','p122','xy4'),
('b','a','a','a211','xy1'),('b','a','a','b211','xy2'),('b','a','a','c211','xy3'),('b','a','a','d211','xy4'),
('b','a','b','e212','xy1'),('b','a','b','f212','xy2'),('b','a','b','g212','xy3'),('b','a','b','h212','xy4'),
('b','b','a','i221','xy1'),('b','b','a','j221','xy2'),('b','b','a','k221','xy3'),('b','b','a','l221','xy4'),
('b','b','b','m222','xy1'),('b','b','b','n222','xy2'),('b','b','b','o222','xy3'),('b','b','b','p222','xy4'),
('c','a','a','a311','xy1'),('c','a','a','b311','xy2'),('c','a','a','c311','xy3'),('c','a','a','d311','xy4'),
('c','a','b','e312','xy1'),('c','a','b','f312','xy2'),('c','a','b','g312','xy3'),('c','a','b','h312','xy4'),
('c','b','a','i321','xy1'),('c','b','a','j321','xy2'),('c','b','a','k321','xy3'),('c','b','a','l321','xy4'),
('c','b','b','m322','xy1'),('c','b','b','n322','xy2'),('c','b','b','o322','xy3'),('c','b','b','p322','xy4'),
('d','a','a','a411','xy1'),('d','a','a','b411','xy2'),('d','a','a','c411','xy3'),('d','a','a','d411','xy4'),
('d','a','b','e412','xy1'),('d','a','b','f412','xy2'),('d','a','b','g412','xy3'),('d','a','b','h412','xy4'),
('d','b','a','i421','xy1'),('d','b','a','j421','xy2'),('d','b','a','k421','xy3'),('d','b','a','l421','xy4'),
('d','b','b','m422','xy1'),('d','b','b','n422','xy2'),('d','b','b','o422','xy3'),('d','b','b','p422','xy4'),
('a','a','a','a111','xy1'),('a','a','a','b111','xy2'),('a','a','a','c111','xy3'),('a','a','a','d111','xy4'),
('a','a','b','e112','xy1'),('a','a','b','f112','xy2'),('a','a','b','g112','xy3'),('a','a','b','h112','xy4'),
('a','b','a','i121','xy1'),('a','b','a','j121','xy2'),('a','b','a','k121','xy3'),('a','b','a','l121','xy4'),
('a','b','b','m122','xy1'),('a','b','b','n122','xy2'),('a','b','b','o122','xy3'),('a','b','b','p122','xy4'),
('b','a','a','a211','xy1'),('b','a','a','b211','xy2'),('b','a','a','c211','xy3'),('b','a','a','d211','xy4'),
('b','a','b','e212','xy1'),('b','a','b','f212','xy2'),('b','a','b','g212','xy3'),('b','a','b','h212','xy4'),
('b','b','a','i221','xy1'),('b','b','a','j221','xy2'),('b','b','a','k221','xy3'),('b','b','a','l221','xy4'),
('b','b','b','m222','xy1'),('b','b','b','n222','xy2'),('b','b','b','o222','xy3'),('b','b','b','p222','xy4'),
('c','a','a','a311','xy1'),('c','a','a','b311','xy2'),('c','a','a','c311','xy3'),('c','a','a','d311','xy4'),
('c','a','b','e312','xy1'),('c','a','b','f312','xy2'),('c','a','b','g312','xy3'),('c','a','b','h312','xy4'),
('c','b','a','i321','xy1'),('c','b','a','j321','xy2'),('c','b','a','k321','xy3'),('c','b','a','l321','xy4'),
('c','b','b','m322','xy1'),('c','b','b','n322','xy2'),('c','b','b','o322','xy3'),('c','b','b','p322','xy4'),
('d','a','a','a411','xy1'),('d','a','a','b411','xy2'),('d','a','a','c411','xy3'),('d','a','a','d411','xy4'),
('d','a','b','e412','xy1'),('d','a','b','f412','xy2'),('d','a','b','g412','xy3'),('d','a','b','h412','xy4'),
('d','b','a','i421','xy1'),('d','b','a','j421','xy2'),('d','b','a','k421','xy3'),('d','b','a','l421','xy4'),
('d','b','b','m422','xy1'),('d','b','b','n422','xy2'),('d','b','b','o422','xy3'),('d','b','b','p422','xy4');

create index idx_t1_0 on t1 (a1);
create index idx_t1_1 on t1 (a1,a2,b,c);
create index idx_t1_2 on t1 (a1,a2,b);
analyze table t1;

# t2 is the same as t1, but with some NULLs in the MIN/MAX column, and
# one more nullable attribute

--disable_warnings
drop table if exists t2;
--enable_warnings

create table t2 (
  a1 char(64), a2 char(64) not null, b char(16), c char(16), d char(16), dummy char(248) default ' '
);
insert into t2 select * from t1;
# add few rows with NULL's in the MIN/MAX column
insert into t2 (a1, a2, b, c, d) values
('a','a',NULL,'a777','xyz'),('a','a',NULL,'a888','xyz'),('a','a',NULL,'a999','xyz'),
('a','a','a',NULL,'xyz'),
('a','a','b',NULL,'xyz'),
('a','b','a',NULL,'xyz'),
('c','a',NULL,'c777','xyz'),('c','a',NULL,'c888','xyz'),('c','a',NULL,'c999','xyz'),
('d','b','b',NULL,'xyz'),
('e','a','a',NULL,'xyz'),('e','a','a',NULL,'xyz'),('e','a','a',NULL,'xyz'),('e','a','a',NULL,'xyz'),
('e','a','b',NULL,'xyz'),('e','a','b',NULL,'xyz'),('e','a','b',NULL,'xyz'),('e','a','b',NULL,'xyz'),
('a','a',NULL,'a777','xyz'),('a','a',NULL,'a888','xyz'),('a','a',NULL,'a999','xyz'),
('a','a','a',NULL,'xyz'),
('a','a','b',NULL,'xyz'),
('a','b','a',NULL,'xyz'),
('c','a',NULL,'c777','xyz'),('c','a',NULL,'c888','xyz'),('c','a',NULL,'c999','xyz'),
('d','b','b',NULL,'xyz'),
('e','a','a',NULL,'xyz'),('e','a','a',NULL,'xyz'),('e','a','a',NULL,'xyz'),('e','a','a',NULL,'xyz'),
('e','a','b',NULL,'xyz'),('e','a','b',NULL,'xyz'),('e','a','b',NULL,'xyz'),('e','a','b',NULL,'xyz');

create index idx_t2_0 on t2 (a1);
create index idx_t2_1 on t2 (a1,a2,b,c);
create index idx_t2_2 on t2 (a1,a2,b);
analyze table t2;

# Table t3 is the same as t1, but with smaller column lenghts.
# This allows to test different branches of the cost computation procedure
# when the number of keys per block are less than the number of keys in the
# sub-groups formed by predicates over non-group attributes. 

--disable_warnings
drop table if exists t3;
--enable_warnings

create table t3 (
  a1 char(1), a2 char(1), b char(1), c char(4) not null, d char(3), dummy char(1) default ' '
);

insert into t3 (a1, a2, b, c, d) values
('a','a','a','a111','xy1'),('a','a','a','b111','xy2'),('a','a','a','c111','xy3'),('a','a','a','d111','xy4'),
('a','a','b','e112','xy1'),('a','a','b','f112','xy2'),('a','a','b','g112','xy3'),('a','a','b','h112','xy4'),
('a','b','a','i121','xy1'),('a','b','a','j121','xy2'),('a','b','a','k121','xy3'),('a','b','a','l121','xy4'),
('a','b','b','m122','xy1'),('a','b','b','n122','xy2'),('a','b','b','o122','xy3'),('a','b','b','p122','xy4'),
('b','a','a','a211','xy1'),('b','a','a','b211','xy2'),('b','a','a','c211','xy3'),('b','a','a','d211','xy4'),
('b','a','b','e212','xy1'),('b','a','b','f212','xy2'),('b','a','b','g212','xy3'),('b','a','b','h212','xy4'),
('b','b','a','i221','xy1'),('b','b','a','j221','xy2'),('b','b','a','k221','xy3'),('b','b','a','l221','xy4'),
('b','b','b','m222','xy1'),('b','b','b','n222','xy2'),('b','b','b','o222','xy3'),('b','b','b','p222','xy4'),
('c','a','a','a311','xy1'),('c','a','a','b311','xy2'),('c','a','a','c311','xy3'),('c','a','a','d311','xy4'),
('c','a','b','e312','xy1'),('c','a','b','f312','xy2'),('c','a','b','g312','xy3'),('c','a','b','h312','xy4'),
('c','b','a','i321','xy1'),('c','b','a','j321','xy2'),('c','b','a','k321','xy3'),('c','b','a','l321','xy4'),
('c','b','b','m322','xy1'),('c','b','b','n322','xy2'),('c','b','b','o322','xy3'),('c','b','b','p322','xy4');
insert into t3 (a1, a2, b, c, d) values
('a','a','a','a111','xy1'),('a','a','a','b111','xy2'),('a','a','a','c111','xy3'),('a','a','a','d111','xy4'),
('a','a','b','e112','xy1'),('a','a','b','f112','xy2'),('a','a','b','g112','xy3'),('a','a','b','h112','xy4'),
('a','b','a','i121','xy1'),('a','b','a','j121','xy2'),('a','b','a','k121','xy3'),('a','b','a','l121','xy4'),
('a','b','b','m122','xy1'),('a','b','b','n122','xy2'),('a','b','b','o122','xy3'),('a','b','b','p122','xy4'),
('b','a','a','a211','xy1'),('b','a','a','b211','xy2'),('b','a','a','c211','xy3'),('b','a','a','d211','xy4'),
('b','a','b','e212','xy1'),('b','a','b','f212','xy2'),('b','a','b','g212','xy3'),('b','a','b','h212','xy4'),
('b','b','a','i221','xy1'),('b','b','a','j221','xy2'),('b','b','a','k221','xy3'),('b','b','a','l221','xy4'),
('b','b','b','m222','xy1'),('b','b','b','n222','xy2'),('b','b','b','o222','xy3'),('b','b','b','p222','xy4'),
('c','a','a','a311','xy1'),('c','a','a','b311','xy2'),('c','a','a','c311','xy3'),('c','a','a','d311','xy4'),
('c','a','b','e312','xy1'),('c','a','b','f312','xy2'),('c','a','b','g312','xy3'),('c','a','b','h312','xy4'),
('c','b','a','i321','xy1'),('c','b','a','j321','xy2'),('c','b','a','k321','xy3'),('c','b','a','l321','xy4'),
('c','b','b','m322','xy1'),('c','b','b','n322','xy2'),('c','b','b','o322','xy3'),('c','b','b','p322','xy4');
insert into t3 (a1, a2, b, c, d) values
('a','a','a','a111','xy1'),('a','a','a','b111','xy2'),('a','a','a','c111','xy3'),('a','a','a','d111','xy4'),
('a','a','b','e112','xy1'),('a','a','b','f112','xy2'),('a','a','b','g112','xy3'),('a','a','b','h112','xy4'),
('a','b','a','i121','xy1'),('a','b','a','j121','xy2'),('a','b','a','k121','xy3'),('a','b','a','l121','xy4'),
('a','b','b','m122','xy1'),('a','b','b','n122','xy2'),('a','b','b','o122','xy3'),('a','b','b','p122','xy4'),
('b','a','a','a211','xy1'),('b','a','a','b211','xy2'),('b','a','a','c211','xy3'),('b','a','a','d211','xy4'),
('b','a','b','e212','xy1'),('b','a','b','f212','xy2'),('b','a','b','g212','xy3'),('b','a','b','h212','xy4'),
('b','b','a','i221','xy1'),('b','b','a','j221','xy2'),('b','b','a','k221','xy3'),('b','b','a','l221','xy4'),
('b','b','b','m222','xy1'),('b','b','b','n222','xy2'),('b','b','b','o222','xy3'),('b','b','b','p222','xy4'),
('c','a','a','a311','xy1'),('c','a','a','b311','xy2'),('c','a','a','c311','xy3'),('c','a','a','d311','xy4'),
('c','a','b','e312','xy1'),('c','a','b','f312','xy2'),('c','a','b','g312','xy3'),('c','a','b','h312','xy4'),
('c','b','a','i321','xy1'),('c','b','a','j321','xy2'),('c','b','a','k321','xy3'),('c','b','a','l321','xy4'),
('c','b','b','m322','xy1'),('c','b','b','n322','xy2'),('c','b','b','o322','xy3'),('c','b','b','p322','xy4');
insert into t3 (a1, a2, b, c, d) values
('a','a','a','a111','xy1'),('a','a','a','b111','xy2'),('a','a','a','c111','xy3'),('a','a','a','d111','xy4'),
('a','a','b','e112','xy1'),('a','a','b','f112','xy2'),('a','a','b','g112','xy3'),('a','a','b','h112','xy4'),
('a','b','a','i121','xy1'),('a','b','a','j121','xy2'),('a','b','a','k121','xy3'),('a','b','a','l121','xy4'),
('a','b','b','m122','xy1'),('a','b','b','n122','xy2'),('a','b','b','o122','xy3'),('a','b','b','p122','xy4'),
('b','a','a','a211','xy1'),('b','a','a','b211','xy2'),('b','a','a','c211','xy3'),('b','a','a','d211','xy4'),
('b','a','b','e212','xy1'),('b','a','b','f212','xy2'),('b','a','b','g212','xy3'),('b','a','b','h212','xy4'),
('b','b','a','i221','xy1'),('b','b','a','j221','xy2'),('b','b','a','k221','xy3'),('b','b','a','l221','xy4'),
('b','b','b','m222','xy1'),('b','b','b','n222','xy2'),('b','b','b','o222','xy3'),('b','b','b','p222','xy4'),
('c','a','a','a311','xy1'),('c','a','a','b311','xy2'),('c','a','a','c311','xy3'),('c','a','a','d311','xy4'),
('c','a','b','e312','xy1'),('c','a','b','f312','xy2'),('c','a','b','g312','xy3'),('c','a','b','h312','xy4'),
('c','b','a','i321','xy1'),('c','b','a','j321','xy2'),('c','b','a','k321','xy3'),('c','b','a','l321','xy4'),
('c','b','b','m322','xy1'),('c','b','b','n322','xy2'),('c','b','b','o322','xy3'),('c','b','b','p322','xy4');

create index idx_t3_0 on t3 (a1);
create index idx_t3_1 on t3 (a1,a2,b,c);
create index idx_t3_2 on t3 (a1,a2,b);
analyze table t3;


#
# Queries without a WHERE clause. These queries do not use ranges.
#

# plans
explain select a1, min(a2) from t1 group by a1;
explain select a1, max(a2) from t1 group by a1;
explain select a1, min(a2), max(a2) from t1 group by a1;
explain select a1, a2, b, min(c), max(c) from t1 group by a1,a2,b;
explain select a1,a2,b,max(c),min(c) from t1 group by a1,a2,b;
--replace_column 8 # 10 #
explain select a1,a2,b,max(c),min(c) from t2 group by a1,a2,b;
# Select fields in different order
explain select min(a2), a1, max(a2), min(a2), a1 from t1 group by a1;
explain select a1, b, min(c), a1, max(c), b, a2, max(c), max(c) from t1 group by a1, a2, b;
explain select min(a2) from t1 group by a1;
explain select a2, min(c), max(c) from t1 group by a1,a2,b;

# queries
select a1, min(a2) from t1 group by a1;
select a1, max(a2) from t1 group by a1;
select a1, min(a2), max(a2) from t1 group by a1;
select a1, a2, b, min(c), max(c) from t1 group by a1,a2,b;
select a1,a2,b,max(c),min(c) from t1 group by a1,a2,b;
select a1,a2,b,max(c),min(c) from t2 group by a1,a2,b;
# Select fields in different order
select min(a2), a1, max(a2), min(a2), a1 from t1 group by a1;
select a1, b, min(c), a1, max(c), b, a2, max(c), max(c) from t1 group by a1, a2, b;
select min(a2) from t1 group by a1;
select a2, min(c), max(c) from t1 group by a1,a2,b;

#
# Queries with a where clause
#

# A) Preds only over the group 'A' attributes
# plans
explain select a1,a2,b,min(c),max(c) from t1 where a1 < 'd' group by a1,a2,b;
explain select a1,a2,b,min(c),max(c) from t1 where a1 >= 'b' group by a1,a2,b;
explain select a1,a2,b,       max(c) from t1 where a1 >= 'c' or a1 < 'b' group by a1,a2,b;
explain select a1, max(c)            from t1 where a1 >= 'c' or a1 < 'b' group by a1,a2,b;
explain select a1,a2,b,min(c),max(c) from t1 where a1 >= 'c' or a2 < 'b' group by a1,a2,b;
explain select a1,a2,b,       max(c) from t1 where a1 = 'z' or a1 = 'b' or a1 = 'd' group by a1,a2,b;
explain select a1,a2,b,min(c),max(c) from t1 where a1 = 'z' or a1 = 'b' or a1 = 'd' group by a1,a2,b;
explain select a1,a2,b,       max(c) from t1 where (a1 = 'b' or a1 = 'd' or a1 = 'a' or a1 = 'c') and (a2 > 'a') group by a1,a2,b;
explain select a1,a2,b,min(c),max(c) from t1 where (a1 = 'b' or a1 = 'd' or a1 = 'a' or a1 = 'c') and (a2 > 'a') group by a1,a2,b;
explain select a1,min(c),max(c)      from t1 where a1 >= 'b' group by a1,a2,b;
explain select a1,  max(c)           from t1 where a1 in ('a','b','d') group by a1,a2,b;

--replace_column 10 #
explain select a1,a2,b,       max(c) from t2 where a1 < 'd' group by a1,a2,b;
--replace_column 10 #
explain select a1,a2,b,min(c),max(c) from t2 where a1 < 'd' group by a1,a2,b;
--replace_column 10 #
explain select a1,a2,b,min(c),max(c) from t2 where a1 >= 'b' group by a1,a2,b;
--replace_column 10 #
explain select a1,a2,b,       max(c) from t2 where a1 >= 'c' or a1 < 'b' group by a1,a2,b;
--replace_column 10 #
explain select a1, max(c)            from t2 where a1 >= 'c' or a1 < 'b' group by a1,a2,b;
--replace_column 10 #
explain select a1,a2,b,min(c),max(c) from t2 where a1 >= 'c' or a2 < 'b' group by a1,a2,b;
--replace_column 10 #
explain select a1,a2,b,       max(c) from t2 where a1 = 'z' or a1 = 'b' or a1 = 'd' group by a1,a2,b;
--replace_column 10 #
explain select a1,a2,b,min(c),max(c) from t2 where a1 = 'z' or a1 = 'b' or a1 = 'd' group by a1,a2,b;
--replace_column 10 #
explain select a1,a2,b,       max(c) from t2 where (a1 = 'b' or a1 = 'd' or a1 = 'a' or a1 = 'c') and (a2 > 'a') group by a1,a2,b;
--replace_column 10 #
explain select a1,a2,b,min(c),max(c) from t2 where (a1 = 'b' or a1 = 'd' or a1 = 'a' or a1 = 'c') and (a2 > 'a') group by a1,a2,b;
--replace_column 10 #
explain select a1,min(c),max(c)      from t2 where a1 >= 'b' group by a1,a2,b;
--replace_column 10 #
explain select a1,  max(c)           from t2 where a1 in ('a','b','d') group by a1,a2,b;

# queries
select a1,a2,b,min(c),max(c) from t1 where a1 < 'd' group by a1,a2,b;
select a1,a2,b,min(c),max(c) from t1 where a1 >= 'b' group by a1,a2,b;
select a1,a2,b,       max(c) from t1 where a1 >= 'c' or a1 < 'b' group by a1,a2,b;
select a1, max(c)            from t1 where a1 >= 'c' or a1 < 'b' group by a1,a2,b;
select a1,a2,b,min(c),max(c) from t1 where a1 >= 'c' or a2 < 'b' group by a1,a2,b;
select a1,a2,b,       max(c) from t1 where a1 = 'z' or a1 = 'b' or a1 = 'd' group by a1,a2,b;
select a1,a2,b,min(c),max(c) from t1 where a1 = 'z' or a1 = 'b' or a1 = 'd' group by a1,a2,b;
select a1,a2,b,       max(c) from t1 where (a1 = 'b' or a1 = 'd' or a1 = 'a' or a1 = 'c') and (a2 > 'a') group by a1,a2,b;
select a1,a2,b,min(c),max(c) from t1 where (a1 = 'b' or a1 = 'd' or a1 = 'a' or a1 = 'c') and (a2 > 'a') group by a1,a2,b;
select a1,min(c),max(c)      from t1 where a1 >= 'b' group by a1,a2,b;
select a1,  max(c)           from t1 where a1 in ('a','b','d') group by a1,a2,b;

select a1,a2,b,       max(c) from t2 where a1 < 'd' group by a1,a2,b;
select a1,a2,b,min(c),max(c) from t2 where a1 < 'd' group by a1,a2,b;
select a1,a2,b,min(c),max(c) from t2 where a1 >= 'b' group by a1,a2,b;
select a1,a2,b,       max(c) from t2 where a1 >= 'c' or a1 < 'b' group by a1,a2,b;
select a1, max(c)            from t2 where a1 >= 'c' or a1 < 'b' group by a1,a2,b;
select a1,a2,b,min(c),max(c) from t2 where a1 >= 'c' or a2 < 'b' group by a1,a2,b;
select a1,a2,b,       max(c) from t2 where a1 = 'z' or a1 = 'b' or a1 = 'd' group by a1,a2,b;
select a1,a2,b,min(c),max(c) from t2 where a1 = 'z' or a1 = 'b' or a1 = 'd' group by a1,a2,b;
select a1,a2,b,       max(c) from t2 where (a1 = 'b' or a1 = 'd' or a1 = 'a' or a1 = 'c') and (a2 > 'a') group by a1,a2,b;
select a1,a2,b,min(c),max(c) from t2 where (a1 = 'b' or a1 = 'd' or a1 = 'a' or a1 = 'c') and (a2 > 'a') group by a1,a2,b;
select a1,min(c),max(c)      from t2 where a1 >= 'b' group by a1,a2,b;
select a1,  max(c)           from t2 where a1 in ('a','b','d') group by a1,a2,b;

# B) Equalities only over the non-group 'B' attributes
# plans

explain select a1,a2,b,max(c),min(c) from t1 where (a2 = 'a') and (b = 'b') group by a1;
explain select a1,max(c),min(c)      from t1 where (a2 = 'a') and (b = 'b') group by a1;
explain select a1,a2,b,       max(c) from t1 where (b = 'b') group by a1,a2;
explain select a1,a2,b,min(c),max(c) from t1 where (b = 'b') group by a1,a2;
explain select a1,a2, max(c)         from t1 where (b = 'b') group by a1,a2;

explain select a1,a2,b,max(c),min(c) from t2 where (a2 = 'a') and (b = 'b') group by a1;
explain select a1,max(c),min(c)      from t2 where (a2 = 'a') and (b = 'b') group by a1;
explain select a1,a2,b,       max(c) from t2 where (b = 'b') group by a1,a2;
explain select a1,a2,b,min(c),max(c) from t2 where (b = 'b') group by a1,a2;
explain select a1,a2, max(c)         from t2 where (b = 'b') group by a1,a2;

# these queries test case 2) in TRP_GROUP_MIN_MAX::update_cost()
explain select a1,a2,b,max(c),min(c) from t3 where (a2 = 'a') and (b = 'b') group by a1;
explain select a1,max(c),min(c)      from t3 where (a2 = 'a') and (b = 'b') group by a1;

# queries
select a1,a2,b,max(c),min(c) from t1 where (a2 = 'a') and (b = 'b') group by a1;
select a1,max(c),min(c)      from t1 where (a2 = 'a') and (b = 'b') group by a1;
select a1,a2,b,       max(c) from t1 where (b = 'b') group by a1,a2;
select a1,a2,b,min(c),max(c) from t1 where (b = 'b') group by a1,a2;
select a1,a2, max(c)         from t1 where (b = 'b') group by a1,a2;

select a1,a2,b,max(c),min(c) from t2 where (a2 = 'a') and (b = 'b') group by a1;
select a1,max(c),min(c)      from t2 where (a2 = 'a') and (b = 'b') group by a1;
select a1,a2,b,       max(c) from t2 where (b = 'b') group by a1,a2;
select a1,a2,b,min(c),max(c) from t2 where (b = 'b') group by a1,a2;
select a1,a2, max(c)         from t2 where (b = 'b') group by a1,a2;

# these queries test case 2) in TRP_GROUP_MIN_MAX::update_cost()
select a1,a2,b,max(c),min(c) from t3 where (a2 = 'a') and (b = 'b') group by a1;
select a1,max(c),min(c)      from t3 where (a2 = 'a') and (b = 'b') group by a1;


# IS NULL (makes sense for t2 only)
# plans

# SQL standard does not impose recognition of 'b IS NULL' as
# a functional dependency of {b} on {}.
# These queries are home-grown.

--source include/turn_off_only_full_group_by.inc

explain select a1,a2,b,min(c) from t2 where (a2 = 'a') and b is NULL group by a1;
explain select a1,a2,b,max(c) from t2 where (a2 = 'a') and b is NULL group by a1;
explain select a1,a2,b,min(c) from t2 where b is NULL group by a1,a2;
explain select a1,a2,b,max(c) from t2 where b is NULL group by a1,a2;
explain select a1,a2,b,min(c),max(c) from t2 where b is NULL group by a1,a2;
explain select a1,a2,b,min(c),max(c) from t2 where b is NULL group by a1,a2;
# queries
select a1,a2,b,min(c) from t2 where (a2 = 'a') and b is NULL group by a1;
select a1,a2,b,max(c) from t2 where (a2 = 'a') and b is NULL group by a1;
select a1,a2,b,min(c) from t2 where b is NULL group by a1,a2;
select a1,a2,b,max(c) from t2 where b is NULL group by a1,a2;
select a1,a2,b,min(c),max(c) from t2 where b is NULL group by a1,a2;
select a1,a2,b,min(c),max(c) from t2 where b is NULL group by a1,a2;

--source include/restore_sql_mode_after_turn_off_only_full_group_by.inc

# C) Range predicates for the MIN/MAX attribute
# plans
--replace_column 10 #
explain select a1,a2,b,       max(c) from t1 where (c > 'b1') group by a1,a2,b;
explain select a1,a2,b,min(c),max(c) from t1 where (c > 'b1') group by a1,a2,b;
explain select a1,a2,b,       max(c) from t1 where (c > 'f123') group by a1,a2,b;
explain select a1,a2,b,min(c),max(c) from t1 where (c > 'f123') group by a1,a2,b;
explain select a1,a2,b,       max(c) from t1 where (c < 'a0') group by a1,a2,b;
explain select a1,a2,b,min(c),max(c) from t1 where (c < 'a0') group by a1,a2,b;
explain select a1,a2,b,       max(c) from t1 where (c < 'k321') group by a1,a2,b;
explain select a1,a2,b,min(c),max(c) from t1 where (c < 'k321') group by a1,a2,b;
explain select a1,a2,b,       max(c) from t1 where (c < 'a0') or (c > 'b1') group by a1,a2,b;
explain select a1,a2,b,min(c),max(c) from t1 where (c < 'a0') or (c > 'b1') group by a1,a2,b;
explain select a1,a2,b,       max(c) from t1 where (c > 'b1') or (c <= 'g1') group by a1,a2,b;
explain select a1,a2,b,min(c),max(c) from t1 where (c > 'b1') or (c <= 'g1') group by a1,a2,b;
explain select a1,a2,b,min(c),max(c) from t1 where (c > 'b111') and (c <= 'g112') group by a1,a2,b;
explain select a1,a2,b,min(c),max(c) from t1 where (c < 'c5') or (c = 'g412') or (c = 'k421') group by a1,a2,b;
explain select a1,a2,b,min(c),max(c) from t1 where ((c > 'b111') and (c <= 'g112')) or ((c > 'd000') and (c <= 'i110')) group by a1,a2,b;
explain select a1,a2,b,min(c),max(c) from t1 where (c between 'b111' and 'g112') or (c between 'd000' and 'i110') group by a1,a2,b;

--replace_column 10 #
explain select a1,a2,b,       max(c) from t2 where (c > 'b1') group by a1,a2,b;
--replace_column 10 #
explain select a1,a2,b,min(c),max(c) from t2 where (c > 'b1') group by a1,a2,b;
--replace_column 10 #
explain select a1,a2,b,       max(c) from t2 where (c > 'f123') group by a1,a2,b;
--replace_column 10 #
explain select a1,a2,b,min(c),max(c) from t2 where (c > 'f123') group by a1,a2,b;
--replace_column 10 #
explain select a1,a2,b,       max(c) from t2 where (c < 'a0') group by a1,a2,b;
--replace_column 10 #
explain select a1,a2,b,min(c),max(c) from t2 where (c < 'a0') group by a1,a2,b;
--replace_column 10 #
explain select a1,a2,b,       max(c) from t2 where (c < 'k321') group by a1,a2,b;
--replace_column 10 #
explain select a1,a2,b,min(c),max(c) from t2 where (c < 'k321') group by a1,a2,b;
--replace_column 10 #
explain select a1,a2,b,       max(c) from t2 where (c < 'a0') or (c > 'b1') group by a1,a2,b;
--replace_column 10 #
explain select a1,a2,b,min(c),max(c) from t2 where (c < 'a0') or (c > 'b1') group by a1,a2,b;
--replace_column 10 #
explain select a1,a2,b,       max(c) from t2 where (c > 'b1') or (c <= 'g1') group by a1,a2,b;
--replace_column 10 #
explain select a1,a2,b,min(c),max(c) from t2 where (c > 'b1') or (c <= 'g1') group by a1,a2,b;
--replace_column 10 #
explain select a1,a2,b,min(c),max(c) from t2 where (c > 'b111') and (c <= 'g112') group by a1,a2,b;
--replace_column 10 #
explain select a1,a2,b,min(c),max(c) from t2 where (c < 'c5') or (c = 'g412') or (c = 'k421') group by a1,a2,b;
--replace_column 10 #
explain select a1,a2,b,min(c),max(c) from t2 where ((c > 'b111') and (c <= 'g112')) or ((c > 'd000') and (c <= 'i110')) group by a1,a2,b;

# queries
select a1,a2,b,       max(c) from t1 where (c > 'b1') group by a1,a2,b;
select a1,a2,b,min(c),max(c) from t1 where (c > 'b1') group by a1,a2,b;
select a1,a2,b,       max(c) from t1 where (c > 'f123') group by a1,a2,b;
select a1,a2,b,min(c),max(c) from t1 where (c > 'f123') group by a1,a2,b;
select a1,a2,b,       max(c) from t1 where (c < 'a0') group by a1,a2,b;
select a1,a2,b,min(c),max(c) from t1 where (c < 'a0') group by a1,a2,b;
select a1,a2,b,       max(c) from t1 where (c < 'k321') group by a1,a2,b;
select a1,a2,b,min(c),max(c) from t1 where (c < 'k321') group by a1,a2,b;
select a1,a2,b,       max(c) from t1 where (c < 'a0') or (c > 'b1') group by a1,a2,b;
select a1,a2,b,min(c),max(c) from t1 where (c < 'a0') or (c > 'b1') group by a1,a2,b;
select a1,a2,b,       max(c) from t1 where (c > 'b1') or (c <= 'g1') group by a1,a2,b;
select a1,a2,b,min(c),max(c) from t1 where (c > 'b1') or (c <= 'g1') group by a1,a2,b;
select a1,a2,b,min(c),max(c) from t1 where (c > 'b111') and (c <= 'g112') group by a1,a2,b;
select a1,a2,b,min(c),max(c) from t1 where (c < 'c5') or (c = 'g412') or (c = 'k421') group by a1,a2,b;
select a1,a2,b,min(c),max(c) from t1 where ((c > 'b111') and (c <= 'g112')) or ((c > 'd000') and (c <= 'i110')) group by a1,a2,b;
select a1,a2,b,min(c),max(c) from t1 where (c between 'b111' and 'g112') or (c between 'd000' and 'i110') group by a1,a2,b;

select a1,a2,b,       max(c) from t2 where (c > 'b1') group by a1,a2,b;
select a1,a2,b,min(c),max(c) from t2 where (c > 'b1') group by a1,a2,b;
select a1,a2,b,       max(c) from t2 where (c > 'f123') group by a1,a2,b;
select a1,a2,b,min(c),max(c) from t2 where (c > 'f123') group by a1,a2,b;
select a1,a2,b,       max(c) from t2 where (c < 'a0') group by a1,a2,b;
select a1,a2,b,min(c),max(c) from t2 where (c < 'a0') group by a1,a2,b;
select a1,a2,b,       max(c) from t2 where (c < 'k321') group by a1,a2,b;
select a1,a2,b,min(c),max(c) from t2 where (c < 'k321') group by a1,a2,b;
select a1,a2,b,       max(c) from t2 where (c < 'a0') or (c > 'b1') group by a1,a2,b;
select a1,a2,b,min(c),max(c) from t2 where (c < 'a0') or (c > 'b1') group by a1,a2,b;
select a1,a2,b,       max(c) from t2 where (c > 'b1') or (c <= 'g1') group by a1,a2,b;
select a1,a2,b,min(c),max(c) from t2 where (c > 'b1') or (c <= 'g1') group by a1,a2,b;
select a1,a2,b,min(c),max(c) from t2 where (c > 'b111') and (c <= 'g112') group by a1,a2,b;
select a1,a2,b,min(c),max(c) from t2 where (c < 'c5') or (c = 'g412') or (c = 'k421') group by a1,a2,b;
select a1,a2,b,min(c),max(c) from t2 where ((c > 'b111') and (c <= 'g112')) or ((c > 'd000') and (c <= 'i110')) group by a1,a2,b;

# analyze the sub-select
explain select a1,a2,b,min(c),max(c) from t1
where exists ( select * from t2 where t2.c = t1.c )
group by a1,a2,b;

# the sub-select is unrelated to MIN/MAX
explain select a1,a2,b,min(c),max(c) from t1
where exists ( select * from t2 where t2.c > 'b1' )
group by a1,a2,b;


# A,B,C) Predicates referencing mixed classes of attributes
# plans
explain select a1,a2,b,min(c),max(c) from t1 where (a1 >= 'c' or a2 < 'b') and (b > 'a') group by a1,a2,b;
explain select a1,a2,b,min(c),max(c) from t1 where (a1 >= 'c' or a2 < 'b') and (c > 'b111') group by a1,a2,b;
explain select a1,a2,b,min(c),max(c) from t1 where (a2 >= 'b') and (b = 'a') and (c > 'b111') group by a1,a2,b;
explain select a1,a2,b,min(c) from t1 where ((a1 > 'a') or (a1 < '9'))  and ((a2 >= 'b') and (a2 < 'z')) and (b = 'a') and ((c < 'h112') or (c = 'j121') or (c > 'k121' and c < 'm122') or (c > 'o122')) group by a1,a2,b;
explain select a1,a2,b,min(c) from t1 where ((a1 > 'a') or (a1 < '9'))  and ((a2 >= 'b') and (a2 < 'z')) and (b = 'a') and ((c = 'j121') or (c > 'k121' and c < 'm122') or (c > 'o122') or (c < 'h112') or (c = 'c111')) group by a1,a2,b;
explain select a1,a2,b,min(c) from t1 where (a1 > 'a') and (a2 > 'a') and (b = 'c') group by a1,a2,b;
explain select a1,a2,b,min(c) from t1 where (ord(a1) > 97) and (ord(a2) + ord(a1) > 194) and (b = 'c') group by a1,a2,b;

--replace_column 10 #
explain select a1,a2,b,min(c),max(c) from t2 where (a1 >= 'c' or a2 < 'b') and (b > 'a') group by a1,a2,b;
--replace_column 10 #
explain select a1,a2,b,min(c),max(c) from t2 where (a1 >= 'c' or a2 < 'b') and (c > 'b111') group by a1,a2,b;
--replace_column 10 #
explain select a1,a2,b,min(c),max(c) from t2 where (a2 >= 'b') and (b = 'a') and (c > 'b111') group by a1,a2,b;
--replace_column 10 #
explain select a1,a2,b,min(c) from t2 where ((a1 > 'a') or (a1 < '9'))  and ((a2 >= 'b') and (a2 < 'z')) and (b = 'a') and ((c < 'h112') or (c = 'j121') or (c > 'k121' and c < 'm122') or (c > 'o122')) group by a1,a2,b;
--replace_column 10 #
explain select a1,a2,b,min(c) from t2 where ((a1 > 'a') or (a1 < '9'))  and ((a2 >= 'b') and (a2 < 'z')) and (b = 'a') and ((c = 'j121') or (c > 'k121' and c < 'm122') or (c > 'o122') or (c < 'h112') or (c = 'c111')) group by a1,a2,b;
--replace_column 10 #
explain select a1,a2,b,min(c) from t2 where (a1 > 'a') and (a2 > 'a') and (b = 'c') group by a1,a2,b;

# queries
select a1,a2,b,min(c),max(c) from t1 where (a1 >= 'c' or a2 < 'b') and (b > 'a') group by a1,a2,b;
select a1,a2,b,min(c),max(c) from t1 where (a1 >= 'c' or a2 < 'b') and (c > 'b111') group by a1,a2,b;
select a1,a2,b,min(c),max(c) from t1 where (a2 >= 'b') and (b = 'a') and (c > 'b111') group by a1,a2,b;
select a1,a2,b,min(c) from t1 where ((a1 > 'a') or (a1 < '9'))  and ((a2 >= 'b') and (a2 < 'z')) and (b = 'a') and ((c < 'h112') or (c = 'j121') or (c > 'k121' and c < 'm122') or (c > 'o122')) group by a1,a2,b;
select a1,a2,b,min(c) from t1 where ((a1 > 'a') or (a1 < '9'))  and ((a2 >= 'b') and (a2 < 'z')) and (b = 'a') and ((c = 'j121') or (c > 'k121' and c < 'm122') or (c > 'o122') or (c < 'h112') or (c = 'c111')) group by a1,a2,b;
select a1,a2,b,min(c) from t1 where (a1 > 'a') and (a2 > 'a') and (b = 'c') group by a1,a2,b;
select a1,a2,b,min(c) from t1 where (ord(a1) > 97) and (ord(a2) + ord(a1) > 194) and (b = 'c') group by a1,a2,b;

select a1,a2,b,min(c),max(c) from t2 where (a1 >= 'c' or a2 < 'b') and (b > 'a') group by a1,a2,b;
select a1,a2,b,min(c),max(c) from t2 where (a1 >= 'c' or a2 < 'b') and (c > 'b111') group by a1,a2,b;
select a1,a2,b,min(c),max(c) from t2 where (a2 >= 'b') and (b = 'a') and (c > 'b111') group by a1,a2,b;
select a1,a2,b,min(c) from t2 where ((a1 > 'a') or (a1 < '9'))  and ((a2 >= 'b') and (a2 < 'z')) and (b = 'a') and ((c < 'h112') or (c = 'j121') or (c > 'k121' and c < 'm122') or (c > 'o122')) group by a1,a2,b;
select a1,a2,b,min(c) from t2 where ((a1 > 'a') or (a1 < '9'))  and ((a2 >= 'b') and (a2 < 'z')) and (b = 'a') and ((c = 'j121') or (c > 'k121' and c < 'm122') or (c > 'o122') or (c < 'h112') or (c = 'c111')) group by a1,a2,b;
select a1,a2,b,min(c) from t2 where (a1 > 'a') and (a2 > 'a') and (b = 'c') group by a1,a2,b;


#
# GROUP BY queries without MIN/MAX
#

# plans
explain select a1,a2,b from t1 where (a1 >= 'c' or a2 < 'b') and (b > 'a') group by a1,a2,b;
explain select a1,a2,b from t1 where (a2 >= 'b') and (b = 'a') group by a1,a2,b;

explain select a1,a2,b,c from t1 where (a2 >= 'b') and (b = 'a') and (c = 'i121') group by a1,a2,b;
explain select a1,a2,b from t1 where (a1 > 'a') and (a2 > 'a') and (b = 'c') group by a1,a2,b;

--replace_column 10 #
explain select a1,a2,b from t2 where (a1 >= 'c' or a2 < 'b') and (b > 'a') group by a1,a2,b;
--replace_column 10 #
explain select a1,a2,b from t2 where (a2 >= 'b') and (b = 'a') group by a1,a2,b;
--replace_column 10 #
explain select a1,a2,b,c from t2 where (a2 >= 'b') and (b = 'a') and (c = 'i121') group by a1,a2,b;
--replace_column 10 #
explain select a1,a2,b from t2 where (a1 > 'a') and (a2 > 'a') and (b = 'c') group by a1,a2,b;

# queries
select a1,a2,b from t1 where (a1 >= 'c' or a2 < 'b') and (b > 'a') group by a1,a2,b;
select a1,a2,b from t1 where (a2 >= 'b') and (b = 'a') group by a1,a2,b;
select a1,a2,b,c from t1 where (a2 >= 'b') and (b = 'a') and (c = 'i121') group by a1,a2,b;
select a1,a2,b from t1 where (a1 > 'a') and (a2 > 'a') and (b = 'c') group by a1,a2,b;

select a1,a2,b from t2 where (a1 >= 'c' or a2 < 'b') and (b > 'a') group by a1,a2,b;
select a1,a2,b from t2 where (a2 >= 'b') and (b = 'a') group by a1,a2,b;
select a1,a2,b,c from t2 where (a2 >= 'b') and (b = 'a') and (c = 'i121') group by a1,a2,b;
select a1,a2,b from t2 where (a1 > 'a') and (a2 > 'a') and (b = 'c') group by a1,a2,b;

#
# DISTINCT queries
#

# plans
explain select distinct a1,a2,b from t1;
explain select distinct a1,a2,b from t1 where (a2 >= 'b') and (b = 'a');
explain extended select distinct a1,a2,b,c from t1 where (a2 >= 'b') and (b = 'a') and (c = 'i121');
explain select distinct a1,a2,b from t1 where (a1 > 'a') and (a2 > 'a') and (b = 'c');
explain select distinct b from t1 where (a2 >= 'b') and (b = 'a');

--replace_column 10 #
explain select distinct a1,a2,b from t2;
--replace_column 10 #
explain select distinct a1,a2,b from t2 where (a2 >= 'b') and (b = 'a');
explain extended select distinct a1,a2,b,c from t2 where (a2 >= 'b') and (b = 'a') and (c = 'i121');
--replace_column 10 #
explain select distinct a1,a2,b from t2 where (a1 > 'a') and (a2 > 'a') and (b = 'c');
explain select distinct b from t2 where (a2 >= 'b') and (b = 'a');

# queries
select distinct a1,a2,b from t1;
select distinct a1,a2,b from t1 where (a2 >= 'b') and (b = 'a');
select distinct a1,a2,b,c from t1 where (a2 >= 'b') and (b = 'a') and (c = 'i121');
select distinct a1,a2,b from t1 where (a1 > 'a') and (a2 > 'a') and (b = 'c');
select distinct b from t1 where (a2 >= 'b') and (b = 'a');

select distinct a1,a2,b from t2;
select distinct a1,a2,b from t2 where (a2 >= 'b') and (b = 'a');
select distinct a1,a2,b,c from t2 where (a2 >= 'b') and (b = 'a') and (c = 'i121');
select distinct a1,a2,b from t2 where (a1 > 'a') and (a2 > 'a') and (b = 'c');
select distinct b from t2 where (a2 >= 'b') and (b = 'a');

# BUG #6303
select distinct t_00.a1
from t1 t_00
where exists ( select * from t2 where a1 = t_00.a1 );

# BUG #8532 - SELECT DISTINCT a, a causes server to crash
select distinct a1,a1 from t1;
select distinct a2,a1,a2,a1 from t1;
select distinct t1.a1,t2.a1 from t1,t2;


#
# DISTINCT queries with GROUP-BY
#

# plans

#--source include/turn_off_only_full_group_by.inc

explain select distinct a1,a2,b from t1;
explain select distinct a1,a2,b from t1 where (a2 >= 'b') and (b = 'a') group by a1,a2,b;
explain select distinct a1,a2,b,c from t1 where (a2 >= 'b') and (b = 'a') and (c = 'i121') group by a1,a2,b;
explain select distinct a1,a2,b from t1 where (a1 > 'a') and (a2 > 'a') and (b = 'c') group by a1,a2,b;
explain select distinct b from t1 where (a2 >= 'b') and (b = 'a') group by a1,a2,b;

--replace_column 10 #
explain select distinct a1,a2,b from t2;
--replace_column 10 #
explain select distinct a1,a2,b from t2 where (a2 >= 'b') and (b = 'a') group by a1,a2,b;
--replace_column 10 #
explain select distinct a1,a2,b,c from t2 where (a2 >= 'b') and (b = 'a') and (c = 'i121') group by a1,a2,b;
--replace_column 10 #
explain select distinct a1,a2,b from t2 where (a1 > 'a') and (a2 > 'a') and (b = 'c') group by a1,a2,b;
--replace_column 10 #
explain select distinct b from t2 where (a2 >= 'b') and (b = 'a') group by a1,a2,b;

# queries
select distinct a1,a2,b from t1;
select distinct a1,a2,b from t1 where (a2 >= 'b') and (b = 'a') group by a1,a2,b;
select distinct a1,a2,b,c from t1 where (a2 >= 'b') and (b = 'a') and (c = 'i121') group by a1,a2,b;
select distinct a1,a2,b from t1 where (a1 > 'a') and (a2 > 'a') and (b = 'c') group by a1,a2,b;
select distinct b from t1 where (a2 >= 'b') and (b = 'a') group by a1,a2,b;

select distinct a1,a2,b from t2;
select distinct a1,a2,b from t2 where (a2 >= 'b') and (b = 'a') group by a1,a2,b;
select distinct a1,a2,b,c from t2 where (a2 >= 'b') and (b = 'a') and (c = 'i121') group by a1,a2,b;
select distinct a1,a2,b from t2 where (a1 > 'a') and (a2 > 'a') and (b = 'c') group by a1,a2,b;
select distinct b from t2 where (a2 >= 'b') and (b = 'a') group by a1,a2,b;

#--source include/restore_sql_mode_after_turn_off_only_full_group_by.inc

#
# COUNT (DISTINCT cols) queries
#

explain select count(distinct a1,a2,b) from t1 where (a2 >= 'b') and (b = 'a');
explain select count(distinct a1,a2,b,c) from t1 where (a2 >= 'b') and (b = 'a') and (c = 'i121');
explain extended select count(distinct a1,a2,b) from t1 where (a1 > 'a') and (a2 > 'a') and (b = 'c');
explain select count(distinct b) from t1 where (a2 >= 'b') and (b = 'a');
explain extended select 98 + count(distinct a1,a2,b) from t1 where (a1 > 'a') and (a2 > 'a');

select count(distinct a1,a2,b) from t1 where (a2 >= 'b') and (b = 'a');
select count(distinct a1,a2,b,c) from t1 where (a2 >= 'b') and (b = 'a') and (c = 'i121');
select count(distinct a1,a2,b) from t1 where (a1 > 'a') and (a2 > 'a') and (b = 'c');
select count(distinct b) from t1 where (a2 >= 'b') and (b = 'a');
select 98 + count(distinct a1,a2,b) from t1 where (a1 > 'a') and (a2 > 'a');

#
# Queries with expressions in the select clause
#

explain select a1,a2,b, concat(min(c), max(c)) from t1 where a1 < 'd' group by a1,a2,b;
explain select concat(a1,min(c)),b from t1 where a1 < 'd' group by a1,a2,b;
explain select concat(a1,min(c)),b,max(c) from t1 where a1 < 'd' group by a1,a2,b;
explain select concat(a1,a2),b,min(c),max(c) from t1 where a1 < 'd' group by a1,a2,b;
explain select concat(ord(min(b)),ord(max(b))),min(b),max(b) from t1 group by a1,a2;

select a1,a2,b, concat(min(c), max(c)) from t1 where a1 < 'd' group by a1,a2,b;
select concat(a1,min(c)),b from t1 where a1 < 'd' group by a1,a2,b;
select concat(a1,min(c)),b,max(c) from t1 where a1 < 'd' group by a1,a2,b;
select concat(a1,a2),b,min(c),max(c) from t1 where a1 < 'd' group by a1,a2,b;
select concat(ord(min(b)),ord(max(b))),min(b),max(b) from t1 group by a1,a2;


#
# Negative examples: queries that should NOT be treated as optimizable by
# QUICK_GROUP_MIN_MAX_SELECT
#

# select a non-indexed attribute

--source include/turn_off_only_full_group_by.inc

explain select a1,a2,b,d,min(c),max(c) from t1 group by a1,a2,b;

explain select a1,a2,b,d from t1 group by a1,a2,b;

# predicate that references an attribute that is after the MIN/MAX argument
# in the index
explain extended select a1,a2,min(b),max(b) from t1
where (a1 = 'b' or a1 = 'd' or a1 = 'a' or a1 = 'c') and (a2 > 'a') and (c > 'a111') group by a1,a2;

# predicate that references a non-indexed attribute
explain extended select a1,a2,b,min(c),max(c) from t1
where (a1 = 'b' or a1 = 'd' or a1 = 'a' or a1 = 'c') and (a2 > 'a') and (d > 'xy2') group by a1,a2,b;

explain extended select a1,a2,b,c from t1
where (a1 = 'b' or a1 = 'd' or a1 = 'a' or a1 = 'c') and (a2 > 'a') and (d > 'xy2') group by a1,a2,b,c;

# non-equality predicate for a non-group select attribute
explain select a1,a2,b,max(c),min(c) from t2 where (a2 = 'a') and (b = 'b') or (b < 'b') group by a1;
explain extended select a1,a2,b from t1 where (a1 = 'b' or a1 = 'd' or a1 = 'a' or a1 = 'c') and (a2 > 'a') and (c > 'a111') group by a1,a2,b;

# non-group field with an equality predicate that references a keypart after the
# MIN/MAX argument
explain select a1,a2,min(b),c from t2 where (a2 = 'a') and (c = 'a111') group by a1;
select a1,a2,min(b),c from t2 where (a2 = 'a') and (c = 'a111') group by a1;

# disjunction for a non-group select attribute
explain select a1,a2,b,max(c),min(c) from t2 where (a2 = 'a') and (b = 'b') or (b = 'a') group by a1;

--source include/restore_sql_mode_after_turn_off_only_full_group_by.inc

# non-range predicate for the MIN/MAX attribute
explain select a1,a2,b,min(c),max(c) from t2
where (c > 'a000') and (c <= 'd999') and (c like '_8__') group by a1,a2,b;

# not all attributes are indexed by one index
explain select a1, a2, b, c, min(d), max(d) from t1 group by a1,a2,b,c;

# other aggregate functions than MIN/MAX
explain select a1,a2,count(a2) from t1 group by a1,a2,b;
explain extended select a1,a2,count(a2) from t1 where (a1 > 'a') group by a1,a2,b;
explain extended select sum(ord(a1)) from t1 where (a1 > 'a') group by a1,a2,b;


#
# Bug #16710: select distinct doesn't return all it should
#

explain select distinct(a1) from t1 where ord(a2) = 98;
select distinct(a1) from t1 where ord(a2) = 98;

#
# BUG#11044: DISTINCT or GROUP BY queries with equality predicates instead of MIN/MAX.
#

explain select a1 from t1 where a2 = 'b' group by a1;
select a1 from t1 where a2 = 'b' group by a1;

explain select distinct a1 from t1 where a2 = 'b';
select distinct a1 from t1 where a2 = 'b';

#
# Bug #12672: primary key implcitly included in every innodb index
#
# Test case moved to group_min_max_innodb


#
# Bug #6142: a problem with the empty innodb table
#
# Test case moved to group_min_max_innodb


#
# Bug #9798: group by with rollup
#
# Test case moved to group_min_max_innodb


#
# Bug #13293 Wrongly used index results in endless loop.
#
# Test case moved to group_min_max_innodb


drop table t1,t2,t3;

#
# Bug #14920 Ordering aggregated result sets with composite primary keys
# corrupts resultset
#
create table t1 (c1 int not null,c2 int not null, primary key(c1,c2));
insert into t1 (c1,c2) values
(10,1),(10,2),(10,3),(20,4),(20,5),(20,6),(30,7),(30,8),(30,9);
select distinct c1, c2 from t1 order by c2;
select c1,min(c2) as c2 from t1 group by c1 order by c2;
select c1,c2 from t1 group by c1,c2 order by c2;
drop table t1;

#
# Bug #16203: Analysis for possible min/max optimization erroneously
#             returns impossible range
#

CREATE TABLE t1 (a varchar(5), b int(11), PRIMARY KEY (a,b));
INSERT INTO t1 VALUES ('AA',1), ('AA',2), ('AA',3), ('BB',1), ('AA',4);
OPTIMIZE TABLE t1;

SELECT a FROM t1 WHERE a='AA' GROUP BY a;
SELECT a FROM t1 WHERE a='BB' GROUP BY a;

EXPLAIN SELECT a FROM t1 WHERE a='AA' GROUP BY a;
EXPLAIN SELECT a FROM t1 WHERE a='BB' GROUP BY a;

SELECT DISTINCT a FROM t1 WHERE a='BB';
SELECT DISTINCT a FROM t1 WHERE a LIKE 'B%';
SELECT a FROM t1 WHERE a LIKE 'B%' GROUP BY a;

DROP TABLE t1;


#
# Bug #15102: select distinct returns empty result, select count 
#             distinct > 0 (correct)
#

CREATE TABLE t1 (
   a int(11) NOT NULL DEFAULT '0',
   b varchar(16) COLLATE latin1_general_ci NOT NULL DEFAULT '',
   PRIMARY KEY  (a,b)
 ) ENGINE=MyISAM DEFAULT CHARSET=latin1 COLLATE=latin1_general_ci;

delimiter |;

CREATE PROCEDURE a(x INT)
BEGIN
  DECLARE rnd INT;
  DECLARE cnt INT;

  WHILE x > 0 DO
    SET rnd= x % 100;
    SET cnt = (SELECT COUNT(*) FROM t1 WHERE a = rnd);
    INSERT INTO t1(a,b) VALUES (rnd, CAST(cnt AS CHAR));
    SET x= x - 1;
  END WHILE;
END|

DELIMITER ;|

CALL a(1000);

SELECT a FROM t1 WHERE a=0;
SELECT DISTINCT a FROM t1 WHERE a=0;
SELECT COUNT(DISTINCT a) FROM t1 WHERE a=0;

DROP TABLE t1;
DROP PROCEDURE a;

#
# Bug #18068: SELECT DISTINCT
#

CREATE TABLE t1 (a varchar(64) NOT NULL default '', PRIMARY KEY(a));

INSERT INTO t1 (a) VALUES 
  (''), ('CENTRAL'), ('EASTERN'), ('GREATER LONDON'),
  ('NORTH CENTRAL'), ('NORTH EAST'), ('NORTH WEST'), ('SCOTLAND'),
  ('SOUTH EAST'), ('SOUTH WEST'), ('WESTERN');

EXPLAIN SELECT DISTINCT a,a FROM t1 ORDER BY a;  
SELECT DISTINCT a,a FROM t1 ORDER BY a;  

DROP TABLE t1;

#
# Bug #21007: NATURAL JOIN (any JOIN (2 x NATURAL JOIN)) crashes the server
#

CREATE TABLE t1 (id1 INT, id2 INT);
CREATE TABLE t2 (id2 INT, id3 INT, id5 INT);
CREATE TABLE t3 (id3 INT, id4 INT);
CREATE TABLE t4 (id4 INT);
CREATE TABLE t5 (id5 INT, id6 INT);
CREATE TABLE t6 (id6 INT);

INSERT INTO t1 VALUES(1,1);
INSERT INTO t2 VALUES(1,1,1);
INSERT INTO t3 VALUES(1,1);
INSERT INTO t4 VALUES(1);
INSERT INTO t5 VALUES(1,1);
INSERT INTO t6 VALUES(1);

# original bug query
SELECT * FROM
t1
  NATURAL JOIN
(t2 JOIN (t3 NATURAL JOIN t4, t5 NATURAL JOIN t6)
    ON (t3.id3 = t2.id3 AND t5.id5 = t2.id5));

# inner join swapped
SELECT * FROM
t1
  NATURAL JOIN
(((t3 NATURAL JOIN t4) join (t5 NATURAL JOIN t6) on t3.id4 = t5.id5) JOIN t2
    ON (t3.id3 = t2.id3 AND t5.id5 = t2.id5));

# one join less, no ON cond
SELECT * FROM t1 NATURAL JOIN ((t3 join (t5 NATURAL JOIN t6)) JOIN t2);

# wrong error message: 'id2' - ambiguous column
SELECT * FROM
(t2 JOIN (t3 NATURAL JOIN t4, t5 NATURAL JOIN t6)
    ON (t3.id3 = t2.id3 AND t5.id5 = t2.id5))
  NATURAL JOIN
t1;
SELECT * FROM
(t2 JOIN ((t3 NATURAL JOIN t4) join (t5 NATURAL JOIN t6)))
  NATURAL JOIN
t1;

DROP TABLE t1,t2,t3,t4,t5,t6;

#
# Bug#22342: No results returned for query using max and group by
#
CREATE TABLE t1 (a int, b int, PRIMARY KEY (a,b), KEY b (b));
INSERT INTO t1 VALUES (1,1),(1,2),(1,0),(1,3);
INSERT INTO t1 VALUES (2,1),(2,2),(2,0),(2,3);
INSERT INTO t1 VALUES (3,1),(3,2),(3,0),(3,3);
ANALYZE TABLE t1;

explain SELECT MAX(b), a FROM t1 WHERE b < 2 AND a = 1 GROUP BY a;
SELECT MAX(b), a FROM t1 WHERE b < 2 AND a = 1 GROUP BY a;
SELECT MIN(b), a FROM t1 WHERE b > 1 AND a = 1 GROUP BY a;
CREATE TABLE t2 (a int, b int, c int, PRIMARY KEY (a,b,c));
INSERT INTO t2 SELECT a,b,b FROM t1;
ANALYZE TABLE t2;
explain SELECT MIN(c) FROM t2 WHERE b = 2 and a = 1 and c > 1 GROUP BY a;
SELECT MIN(c) FROM t2 WHERE b = 2 and a = 1 and c > 1 GROUP BY a;

DROP TABLE t1,t2;

#
# Bug#24156: Loose index scan not used with CREATE TABLE ...SELECT and similar statements
#

CREATE TABLE t1 (a INT, b INT, INDEX (a,b));
INSERT INTO t1 (a, b) VALUES (1,1), (1,2), (1,3), (1,4), (1,5),
       (2,2), (2,3), (2,1), (3,1), (4,1), (4,2), (4,3), (4,4), (4,5), (4,6),
       (5,1), (5,2), (5,3), (5,4), (5,5);
EXPLAIN SELECT max(b), a FROM t1 GROUP BY a;
FLUSH STATUS;
SELECT max(b), a FROM t1 GROUP BY a;
SHOW STATUS LIKE 'handler_read__e%';
EXPLAIN SELECT max(b), a FROM t1 GROUP BY a;
FLUSH STATUS;
CREATE TABLE t2 SELECT max(b), a FROM t1 GROUP BY a;
SHOW STATUS LIKE 'handler_read__e%';
FLUSH STATUS;
SELECT * FROM (SELECT max(b), a FROM t1 GROUP BY a) b;
SHOW STATUS LIKE 'handler_read__e%';
FLUSH STATUS;
(SELECT max(b), a FROM t1 GROUP BY a) UNION 
 (SELECT max(b), a FROM t1 GROUP BY a);
SHOW STATUS LIKE 'handler_read__e%';
EXPLAIN (SELECT max(b), a FROM t1 GROUP BY a) UNION 
 (SELECT max(b), a FROM t1 GROUP BY a);

EXPLAIN SELECT (SELECT max(b) FROM t1 GROUP BY a HAVING a < 2) x
  FROM t1 AS t1_outer;
EXPLAIN SELECT 1 FROM t1 AS t1_outer WHERE EXISTS 
  (SELECT max(b) FROM t1 GROUP BY a HAVING a < 2);
EXPLAIN SELECT 1 FROM t1 AS t1_outer WHERE 
  (SELECT max(b) FROM t1 GROUP BY a HAVING a < 2) > 12;
EXPLAIN SELECT 1 FROM t1 AS t1_outer WHERE 
  a IN (SELECT max(b) FROM t1 GROUP BY a HAVING a < 2);
EXPLAIN SELECT 1 FROM t1 AS t1_outer GROUP BY a HAVING 
  a > (SELECT max(b) FROM t1 GROUP BY a HAVING a < 2);
EXPLAIN SELECT 1 FROM t1 AS t1_outer1 JOIN t1 AS t1_outer2 
   ON t1_outer1.a = (SELECT max(b) FROM t1 GROUP BY a HAVING a < 2) 
   AND t1_outer1.b = t1_outer2.b;
EXPLAIN SELECT (SELECT (SELECT max(b) FROM t1 GROUP BY a HAVING a < 2) x
  FROM t1 AS t1_outer) x2 FROM t1 AS t1_outer2;

CREATE TABLE t3 LIKE t1;
FLUSH STATUS;
INSERT INTO t3 SELECT a,MAX(b) FROM t1 GROUP BY a;
SHOW STATUS LIKE 'handler_read__e%';
DELETE FROM t3;
FLUSH STATUS;
INSERT INTO t3 SELECT 1, (SELECT MAX(b) FROM t1 GROUP BY a HAVING a < 2) 
  FROM t1 LIMIT 1;
SHOW STATUS LIKE 'handler_read__e%';
FLUSH STATUS;
DELETE FROM t3 WHERE (SELECT MAX(b) FROM t1 GROUP BY a HAVING a < 2) > 10000;
SHOW STATUS LIKE 'handler_read__e%';
FLUSH STATUS;
--error ER_SUBQUERY_NO_1_ROW
DELETE FROM t3 WHERE (SELECT (SELECT MAX(b) FROM t1 GROUP BY a HAVING a < 2) x 
                      FROM t1) > 10000;
SHOW STATUS LIKE 'handler_read__e%';

DROP TABLE t1,t2,t3;

#
# Bug#25602: queries with DISTINCT and SQL_BIG_RESULT hint 
#            for which loose scan optimization is applied
#

CREATE TABLE t1 (a int, INDEX idx(a));
INSERT INTO t1 VALUES
  (4), (2), (1), (2), (4), (2), (1), (4),
  (4), (2), (1), (2), (2), (4), (1), (4),
  (4), (2), (1), (2), (2), (4), (1), (4);

# On 32 bit platform the rows estimate is 10 vs 11 on 64 bit platforms.
--replace_result 11 10
EXPLAIN SELECT DISTINCT(a) FROM t1;
SELECT DISTINCT(a) FROM t1;

# On 32 bit platform the rows estimate is 10 vs 11 on 64 bit platforms.
--replace_result 11 10
EXPLAIN SELECT SQL_BIG_RESULT DISTINCT(a) FROM t1;
SELECT SQL_BIG_RESULT DISTINCT(a) FROM t1;

DROP TABLE t1;

#
# Bug #32268: Indexed queries give bogus MIN and MAX results
#

CREATE TABLE t1 (a INT, b INT);
INSERT INTO t1 (a, b) VALUES (1,1), (1,2), (1,3);
INSERT INTO t1 SELECT a + 1, b FROM t1;
INSERT INTO t1 SELECT a + 2, b FROM t1;
INSERT INTO t1 SELECT a + 4, b FROM t1;

EXPLAIN
SELECT a, MIN(b), MAX(b) FROM t1 GROUP BY a ORDER BY a DESC;
SELECT a, MIN(b), MAX(b) FROM t1 GROUP BY a ORDER BY a DESC;

CREATE INDEX break_it ON t1 (a, b);

# On 32 bit platform the rows estimate is 10 vs 11 on 64 bit platforms.
--replace_result 11 10
EXPLAIN
SELECT a, MIN(b), MAX(b) FROM t1 GROUP BY a ORDER BY a;
SELECT a, MIN(b), MAX(b) FROM t1 GROUP BY a ORDER BY a;

# On 32 bit platform the rows estimate is 10 vs 11 on 64 bit platforms.
--replace_result 11 10
EXPLAIN
SELECT a, MIN(b), MAX(b) FROM t1 GROUP BY a ORDER BY a DESC;
SELECT a, MIN(b), MAX(b) FROM t1 GROUP BY a ORDER BY a DESC;

EXPLAIN
SELECT a, MIN(b), MAX(b), AVG(b) FROM t1 GROUP BY a ORDER BY a DESC;
SELECT a, MIN(b), MAX(b), AVG(b) FROM t1 GROUP BY a ORDER BY a DESC;

DROP TABLE t1;

#
# Bug#38195: Incorrect handling of aggregate functions when loose index scan is
#            used causes server crash.
#
create table t1 (a int, b int, primary key (a,b), key `index` (a,b)) engine=MyISAM;
insert into  t1 (a,b) values 
(0,0),(0,1),(0,2),(0,3),(0,4),(0,5),(0,6),
  (0,7),(0,8),(0,9),(0,10),(0,11),(0,12),(0,13),
(1,0),(1,1),(1,2),(1,3),(1,4),(1,5),(1,6),
  (1,7),(1,8),(1,9),(1,10),(1,11),(1,12),(1,13),
(2,0),(2,1),(2,2),(2,3),(2,4),(2,5),(2,6),
  (2,7),(2,8),(2,9),(2,10),(2,11),(2,12),(2,13),
(3,0),(3,1),(3,2),(3,3),(3,4),(3,5),(3,6),
  (3,7),(3,8),(3,9),(3,10),(3,11),(3,12),(3,13);
insert into t1 (a,b) select a, max(b)+1 from t1 where a = 0 group by a;
select * from t1;
explain extended select sql_buffer_result a, max(b)+1 from t1 where a = 0 group by a;
drop table t1;


#
# Bug #41610: key_infix_len can be overwritten causing some group by queries
# to return no rows
#

CREATE TABLE t1 (a int, b int, c int, d int,
  KEY foo (c,d,a,b), KEY bar (c,a,b,d));

INSERT INTO t1 VALUES (1, 1, 1, 1), (1, 1, 1, 2), (1, 1, 1, 3), (1, 1, 1, 4);
INSERT INTO t1 SELECT * FROM t1;
INSERT INTO t1 SELECT * FROM t1;
INSERT INTO t1 SELECT a,b,c+1,d FROM t1;

#Should be non-empty
# On 32 bit platform the rows estimate is 10 vs 11 on 64 bit platforms.
--replace_result 11 10
EXPLAIN SELECT DISTINCT c FROM t1 WHERE d=4;
SELECT DISTINCT c FROM t1 WHERE d=4;

DROP TABLE t1;

--echo #
--echo # Bug #45386: Wrong query result with MIN function in field list, 
--echo #  WHERE and GROUP BY clause
--echo #

CREATE TABLE t (a INT, b INT, INDEX (a,b));
INSERT INTO t VALUES (2,0), (2,0), (2,1), (2,1);
INSERT INTO t SELECT * FROM t;
INSERT INTO t SELECT * FROM t;
INSERT INTO t SELECT * FROM t;

--echo # test MIN
--echo #should use range with index for group by
# On 32 bit platform the rows estimate is 10 vs 11 on 64 bit platforms.
--replace_result 11 10
EXPLAIN
SELECT a, MIN(b) FROM t WHERE b <> 0 GROUP BY a;
--echo #should return 1 row
SELECT a, MIN(b) FROM t WHERE b <> 0 GROUP BY a;

--echo # test MAX
--echo #should use range with index for group by
# On 32 bit platform the rows estimate is 10 vs 11 on 64 bit platforms.
--replace_result 11 10
EXPLAIN
SELECT a, MAX(b) FROM t WHERE b <> 1 GROUP BY a;
--echo #should return 1 row
SELECT a, MAX(b) FROM t WHERE b <> 1 GROUP BY a;

--echo # test 3 ranges and use the middle one
INSERT INTO t SELECT a, 2 FROM t;

--echo #should use range with index for group by
# On 32 bit platform the rows estimate is 10 vs 11 on 64 bit platforms.
--replace_result 11 10
EXPLAIN
SELECT a, MAX(b) FROM t WHERE b > 0 AND b < 2 GROUP BY a;
--echo #should return 1 row
SELECT a, MAX(b) FROM t WHERE b > 0 AND b < 2 GROUP BY a;

DROP TABLE t;

--echo #
--echo # Bug #48472: Loose index scan inappropriately chosen for some WHERE
--echo #             conditions
--echo # 

CREATE TABLE t (a INT, b INT, INDEX (a,b));
INSERT INTO t VALUES (2,0), (2,0), (2,1), (2,1);
INSERT INTO t SELECT * FROM t;                                   

SELECT a, MAX(b) FROM t WHERE 0=b+0 GROUP BY a;

DROP TABLE t;

--echo End of 5.0 tests

--echo #
--echo # Bug #46607: Assertion failed: (cond_type == Item::FUNC_ITEM) results in
--echo #              server crash
--echo #

CREATE TABLE t (a INT, b INT, INDEX (a,b));
INSERT INTO t VALUES (2,0), (2,0), (2,1), (2,1);
INSERT INTO t SELECT * FROM t;

SELECT a, MAX(b) FROM t WHERE b GROUP BY a;

DROP TABLE t;

#
# BUG#49902 - SELECT returns incorrect results
#
CREATE TABLE t1(a INT NOT NULL, b INT NOT NULL, KEY (b));
INSERT INTO t1 VALUES(1,1),(2,1);
ANALYZE TABLE t1;
SELECT 1 AS c, b FROM t1 WHERE b IN (1,2) GROUP BY c, b;
SELECT a FROM t1 WHERE b=1;
DROP TABLE t1;

--echo # 
--echo # Bug#47762: Incorrect result from MIN() when WHERE tests NOT NULL column
--echo #            for NULL
--echo #

--echo ## Test for NULLs allowed
CREATE TABLE t1 ( a INT, KEY (a) );
INSERT INTO t1 VALUES (1), (2), (3);
--source include/min_null_cond.inc
INSERT INTO t1 VALUES (NULL), (NULL);
--source include/min_null_cond.inc
DROP TABLE t1;

--echo ## Test for NOT NULLs
CREATE TABLE t1 ( a INT NOT NULL PRIMARY KEY);
INSERT INTO t1 VALUES (1), (2), (3);
--echo #
--echo # NULL-safe operator test disabled for non-NULL indexed columns.
--echo #
--echo # See bugs
--echo #
--echo # - Bug#52173: Reading NULL value from non-NULL index gives
--echo #   wrong result in embedded server 
--echo #
--echo # - Bug#52174: Sometimes wrong plan when reading a MAX value from 
--echo #   non-NULL index
--echo #
--let $skip_null_safe_test= 1
--source include/min_null_cond.inc
DROP TABLE t1;

--echo #
--echo # Bug#53859: Valgrind: opt_sum_query(TABLE_LIST*, List<Item>&, Item*) at
--echo # opt_sum.cc:305
--echo #
CREATE TABLE t1 ( a INT, KEY (a) );
INSERT INTO t1 VALUES (1), (2), (3); 

SELECT MIN( a ) AS min_a
FROM t1
WHERE a > 1 AND a IS NULL
ORDER BY min_a;

DROP TABLE t1;


--echo End of 5.1 tests


--echo #
--echo # WL#3220 (Loose index scan for COUNT DISTINCT)
--echo #

CREATE TABLE t1 (a INT, b INT, c INT, KEY (a,b));
INSERT INTO t1 VALUES (1,1,1), (1,2,1), (1,3,1), (1,4,1);
INSERT INTO t1 SELECT a, b + 4, 1 FROM t1;
INSERT INTO t1 SELECT a + 1, b, 1 FROM t1;
INSERT INTO t1 SELECT a + 2, b + 8, 1 FROM t1;

CREATE TABLE t2 (a INT, b INT, c INT, d INT, e INT, f INT, KEY (a,b,c));
INSERT INTO t2 VALUES (1,1,1,1,1,1), (1,2,1,1,1,1), (1,3,1,1,1,1), 
       (1,4,1,1,1,1);
INSERT INTO t2 SELECT a, b + 4, c,d,e,f FROM t2;
INSERT INTO t2 SELECT a + 1, b, c,d,e,f FROM t2;
INSERT INTO t2 SELECT a + 2, b + 8, c,d,e,f FROM t2;

# On 32 bit platform the rows estimate is 10 vs 11 on 64 bit platforms.
--replace_result 11 10
EXPLAIN SELECT COUNT(DISTINCT a) FROM t1;
SELECT COUNT(DISTINCT a) FROM t1;

# On 32 bit platform the rows estimate is 10 vs 11 on 64 bit platforms.
--replace_result 11 10
EXPLAIN SELECT COUNT(DISTINCT a,b) FROM t1;
SELECT COUNT(DISTINCT a,b) FROM t1;

# On 32 bit platform the rows estimate is 10 vs 11 on 64 bit platforms.
--replace_result 11 10
EXPLAIN SELECT COUNT(DISTINCT b,a) FROM t1;
SELECT COUNT(DISTINCT b,a) FROM t1;

EXPLAIN SELECT COUNT(DISTINCT b) FROM t1;
SELECT COUNT(DISTINCT b) FROM t1;

# On 32 bit platform the rows estimate is 10 vs 11 on 64 bit platforms.
--replace_result 11 10
EXPLAIN SELECT COUNT(DISTINCT a) FROM t1 GROUP BY a;
SELECT COUNT(DISTINCT a) FROM t1 GROUP BY a;

# On 32 bit platform the rows estimate is 10 vs 11 on 64 bit platforms.
--replace_result 11 10
EXPLAIN SELECT COUNT(DISTINCT b) FROM t1 GROUP BY a;
SELECT COUNT(DISTINCT b) FROM t1 GROUP BY a;

EXPLAIN SELECT COUNT(DISTINCT a) FROM t1 GROUP BY b;
SELECT COUNT(DISTINCT a) FROM t1 GROUP BY b;

# On 32 bit platform the rows estimate is 10 vs 11 on 64 bit platforms.
--replace_result 11 10
EXPLAIN SELECT DISTINCT COUNT(DISTINCT a) FROM t1;
SELECT DISTINCT COUNT(DISTINCT a) FROM t1;

EXPLAIN SELECT COUNT(DISTINCT a, b + 0) FROM t1;
SELECT COUNT(DISTINCT a, b + 0) FROM t1;

EXPLAIN SELECT COUNT(DISTINCT a) FROM t1 HAVING COUNT(DISTINCT b) < 20;
SELECT COUNT(DISTINCT a) FROM t1 HAVING COUNT(DISTINCT b) < 20;

EXPLAIN SELECT COUNT(DISTINCT a) FROM t1 HAVING COUNT(DISTINCT c) < 10;
SELECT COUNT(DISTINCT a) FROM t1 HAVING COUNT(DISTINCT c) < 10;

# On 32 bit platform the rows estimate is 10 vs 11 on 64 bit platforms.
--replace_result 11 10
EXPLAIN SELECT 1 FROM t1 HAVING COUNT(DISTINCT a) < 10;
SELECT 1 FROM t1 HAVING COUNT(DISTINCT a) < 10;

# On 32 bit platform the rows estimate is 10 vs 11 on 64 bit platforms.
--replace_result 11 10
EXPLAIN SELECT 1 FROM t1 GROUP BY a HAVING COUNT(DISTINCT b) > 1;
SELECT 1 FROM t1 GROUP BY a HAVING COUNT(DISTINCT b) > 1;

EXPLAIN SELECT COUNT(DISTINCT t1_1.a) FROM t1 t1_1, t1 t1_2 GROUP BY t1_1.a;
SELECT COUNT(DISTINCT t1_1.a) FROM t1 t1_1, t1 t1_2 GROUP BY t1_1.a;

# On 32 bit platform the rows estimate is 10 vs 11 on 64 bit platforms.
--replace_result 11 10
EXPLAIN SELECT COUNT(DISTINCT a), 12 FROM t1;
SELECT COUNT(DISTINCT a), 12 FROM t1;

# On 32 bit platform the rows estimate is 10 vs 11 on 64 bit platforms.
--replace_result 11 10
EXPLAIN SELECT COUNT(DISTINCT a, b, c) FROM t2;
SELECT COUNT(DISTINCT a, b, c) FROM t2;

# On 32 bit platform the rows estimate is 10 vs 11 on 64 bit platforms.
--replace_result 11 10
EXPLAIN SELECT COUNT(DISTINCT a), SUM(DISTINCT a), AVG(DISTINCT a) FROM t2;
SELECT COUNT(DISTINCT a), SUM(DISTINCT a), AVG(DISTINCT a) FROM t2;

EXPLAIN SELECT COUNT(DISTINCT a), SUM(DISTINCT a), AVG(DISTINCT f) FROM t2;
SELECT COUNT(DISTINCT a), SUM(DISTINCT a), AVG(DISTINCT f) FROM t2;

# On 32 bit platform the rows estimate is 10 vs 11 on 64 bit platforms.
--replace_result 11 10
EXPLAIN SELECT COUNT(DISTINCT a, b), COUNT(DISTINCT b, a) FROM t2;
SELECT COUNT(DISTINCT a, b), COUNT(DISTINCT b, a) FROM t2;

EXPLAIN SELECT COUNT(DISTINCT a, b), COUNT(DISTINCT b, f) FROM t2;
SELECT COUNT(DISTINCT a, b), COUNT(DISTINCT b, f) FROM t2;

EXPLAIN SELECT COUNT(DISTINCT a, b), COUNT(DISTINCT b, d) FROM t2;
SELECT COUNT(DISTINCT a, b), COUNT(DISTINCT b, d) FROM t2;

# On 32 bit platform the rows estimate is 10 vs 11 on 64 bit platforms.
--replace_result 11 10
EXPLAIN SELECT a, c, COUNT(DISTINCT c, a, b) FROM t2 GROUP BY a, b, c;
SELECT a, c, COUNT(DISTINCT c, a, b) FROM t2 GROUP BY a, b, c;

EXPLAIN SELECT COUNT(DISTINCT c, a, b) FROM t2
  WHERE a > 5 AND b BETWEEN 10 AND 20 GROUP BY a, b, c;
SELECT COUNT(DISTINCT c, a, b) FROM t2
  WHERE a > 5 AND b BETWEEN 10 AND 20 GROUP BY a, b, c;

EXPLAIN SELECT COUNT(DISTINCT b), SUM(DISTINCT b) FROM t2 WHERE a = 5
  GROUP BY b;
SELECT COUNT(DISTINCT b), SUM(DISTINCT b) FROM t2 WHERE a = 5
  GROUP BY b;

# On 32 bit platform the rows estimate is 10 vs 11 on 64 bit platforms.
--replace_result 11 10
EXPLAIN SELECT a, COUNT(DISTINCT b), SUM(DISTINCT b) FROM t2 GROUP BY a;
SELECT a, COUNT(DISTINCT b), SUM(DISTINCT b) FROM t2 GROUP BY a;

# On 32 bit platform the rows estimate is 10 vs 11 on 64 bit platforms.
--replace_result 11 10
EXPLAIN SELECT COUNT(DISTINCT b), SUM(DISTINCT b) FROM t2 GROUP BY a;
SELECT COUNT(DISTINCT b), SUM(DISTINCT b) FROM t2 GROUP BY a;

EXPLAIN SELECT COUNT(DISTINCT a, b) FROM t2 WHERE c = 13 AND d = 42;
SELECT COUNT(DISTINCT a, b) FROM t2 WHERE c = 13 AND d = 42;

# On 32 bit platform the rows estimate is 10 vs 11 on 64 bit platforms.
--replace_result 11 10
EXPLAIN SELECT a, COUNT(DISTINCT a), SUM(DISTINCT a) FROM t2
  WHERE b = 13 AND c = 42 GROUP BY a;
SELECT a, COUNT(DISTINCT a), SUM(DISTINCT a) FROM t2
  WHERE b = 13 AND c = 42 GROUP BY a;

--echo # This query could have been resolved using loose index scan since
--echo # the second part of count(..) is defined by a constant predicate
EXPLAIN SELECT COUNT(DISTINCT a, b), SUM(DISTINCT a) FROM t2 WHERE b = 42;
SELECT COUNT(DISTINCT a, b), SUM(DISTINCT a) FROM t2 WHERE b = 42;

EXPLAIN SELECT SUM(DISTINCT a), MAX(b) FROM t2 GROUP BY a;
SELECT SUM(DISTINCT a), MAX(b) FROM t2 GROUP BY a;

# On 32 bit platform the rows estimate is 10 vs 11 on 64 bit platforms.
--replace_result 11 10
EXPLAIN SELECT 42 * (a + c + COUNT(DISTINCT c, a, b)) FROM t2 GROUP BY a, b, c;
SELECT 42 * (a + c + COUNT(DISTINCT c, a, b)) FROM t2 GROUP BY a, b, c;

EXPLAIN SELECT (SUM(DISTINCT a) + MAX(b)) FROM t2 GROUP BY a;
SELECT (SUM(DISTINCT a) + MAX(b)) FROM t2 GROUP BY a;

DROP TABLE t1,t2;

--echo # end of WL#3220 tests

--echo #
--echo # Bug#50539: Wrong result when loose index scan is used for an aggregate
--echo #            function with distinct
--echo #
CREATE TABLE t1 (
  f1 int(11) NOT NULL DEFAULT '0',
  f2 char(1) NOT NULL DEFAULT '',
  PRIMARY KEY (f1,f2)
) ;
insert into t1 values(1,'A'),(1 , 'B'), (1, 'C'), (2, 'A'), 
(3, 'A'), (3, 'B'), (3, 'C'), (3, 'D');

SELECT f1, COUNT(DISTINCT f2) FROM t1 GROUP BY f1;
explain SELECT f1, COUNT(DISTINCT f2) FROM t1 GROUP BY f1;
 
drop table t1;
--echo # End of test#50539.

--echo #
--echo # Bug#18497308 WRONG COST ESTIMATE FOR LOOSE INDEX SCAN WHEN
--echo #              INDEX STATISTICS IS MISSING
--echo #

CREATE TABLE t1 (
  a INTEGER,
  b INTEGER,
  c INTEGER,
  d INTEGER,
  KEY foo (a,b,c,d)
) ENGINE=MyISAM;

INSERT INTO t1 VALUES (1, 1, 1, 1), (1, 2, 1, 2), (1, 3, 1, 3), (1, 4, 1, 4);
INSERT INTO t1 SELECT * FROM t1;
INSERT INTO t1 SELECT * FROM t1;
INSERT INTO t1 SELECT * FROM t1;
INSERT INTO t1 SELECT * FROM t1;
INSERT INTO t1 SELECT * FROM t1;
INSERT INTO t1 SELECT * FROM t1;
INSERT INTO t1 SELECT * FROM t1;
INSERT INTO t1 SELECT * FROM t1;
INSERT INTO t1 SELECT * FROM t1;

let query=
SELECT DISTINCT a FROM t1 WHERE b=4;

eval EXPLAIN $query;
eval $query;

DROP TABLE t1;

--echo #
--echo # Bug#17217128 -  BAD INTERACTION BETWEEN MIN/MAX AND
--echo #                 "HAVING SUM(DISTINCT)": WRONG RESULTS.
--echo #

CREATE TABLE t (a INT, b INT, KEY(a,b));
INSERT INTO t VALUES (1,1), (2,2), (3,3), (4,4), (1,0), (3,2), (4,5);
let $DEFAULT_TRACE_MEM_SIZE=1048576; # 1MB
eval set optimizer_trace_max_mem_size=$DEFAULT_TRACE_MEM_SIZE;
set @@session.optimizer_trace='enabled=on';
set end_markers_in_json=on;

ANALYZE TABLE t;

SELECT a, SUM(DISTINCT a), MIN(b) FROM t GROUP BY a;
EXPLAIN SELECT a, SUM(DISTINCT a), MIN(b) FROM t GROUP BY a;
SELECT TRACE RLIKE 'have_both_agg_distinct_and_min_max' AS OK
  FROM INFORMATION_SCHEMA.OPTIMIZER_TRACE;

SELECT a, SUM(DISTINCT a), MAX(b) FROM t GROUP BY a;
EXPLAIN SELECT a, SUM(DISTINCT a), MAX(b) FROM t GROUP BY a;
SELECT TRACE RLIKE 'have_both_agg_distinct_and_min_max' AS OK
  FROM INFORMATION_SCHEMA.OPTIMIZER_TRACE;

SELECT a, MAX(b) FROM t GROUP BY a HAVING SUM(DISTINCT a);
EXPLAIN SELECT a, MAX(b) FROM t GROUP BY a HAVING SUM(DISTINCT a);
SELECT TRACE RLIKE 'have_both_agg_distinct_and_min_max' AS OK
  FROM INFORMATION_SCHEMA.OPTIMIZER_TRACE;

SELECT SUM(DISTINCT a), MIN(b), MAX(b) FROM t;
EXPLAIN SELECT SUM(DISTINCT a), MIN(b), MAX(b) FROM t;
SELECT TRACE RLIKE 'have_both_agg_distinct_and_min_max' AS OK
  FROM INFORMATION_SCHEMA.OPTIMIZER_TRACE;

SELECT a, SUM(DISTINCT a), MIN(b), MAX(b) FROM t GROUP BY a;
EXPLAIN SELECT a, SUM(DISTINCT a), MIN(b), MAX(b) FROM t GROUP BY a;
SELECT TRACE RLIKE 'have_both_agg_distinct_and_min_max' AS OK
  FROM INFORMATION_SCHEMA.OPTIMIZER_TRACE;

SET optimizer_trace_max_mem_size=DEFAULT;
SET optimizer_trace=DEFAULT;
SET end_markers_in_json=DEFAULT;

DROP TABLE t;

--echo #
<<<<<<< HEAD
--echo # Bug #18066518: THE COST VALUE IS A NEGATIVE NUMBER FOR MERGE ENGINE
--echo #                TABLE
--echo #
CREATE TABLE t(a INT PRIMARY KEY)
  ENGINE = MERGE;
EXPLAIN SELECT DISTINCT(a) FROM t;
SELECT DISTINCT(a) FROM t;
DROP TABLE t;
--echo # End of test#18066518.

--echo #
--echo # Bug #18486293: ASSERTION FAILED: KEYS >= 0.0 IN
--echo #                COST_MODEL_TABLE::KEY_COMPARE_COST
--echo #
CREATE TABLE t (b INT, KEY b_key (b)) ENGINE=INNODB
  PARTITION BY RANGE COLUMNS(b) (PARTITION p_part VALUES LESS THAN (0));
SELECT 1 FROM t WHERE b IN ('') GROUP BY  b ;
DROP TABLE t;
--echo # End of test#18486293.
=======
--echo # Bug#18109609: LOOSE INDEX SCAN IS NOT USED WHEN IT SHOULD
--echo #

CREATE TABLE t1 (
id INT AUTO_INCREMENT PRIMARY KEY,
c1 INT,
c2 INT,
KEY(c1,c2));

INSERT INTO t1(c1,c2) VALUES
(1, 1), (1,2), (2,1), (2,2), (3,1), (3,2), (3,3), (4,1), (4,2), (4,3),
(4,4), (4,5), (4,6), (4,7), (4,8), (4,9), (4,10), (4,11), (4,12), (4,13),
(4,14), (4,15), (4,16), (4,17), (4,18), (4,19), (4,20),(5,5);

EXPLAIN SELECT MAX(c2), c1 FROM t1 WHERE c1 = 4 GROUP BY c1;
FLUSH STATUS;
SELECT MAX(c2), c1 FROM t1 WHERE c1 = 4 GROUP BY c1;
SHOW SESSION STATUS LIKE 'Handler_read%';

DROP TABLE t1;

--echo # End of test for Bug#18109609
>>>>>>> ddc4ff06
<|MERGE_RESOLUTION|>--- conflicted
+++ resolved
@@ -1409,7 +1409,6 @@
 DROP TABLE t;
 
 --echo #
-<<<<<<< HEAD
 --echo # Bug #18066518: THE COST VALUE IS A NEGATIVE NUMBER FOR MERGE ENGINE
 --echo #                TABLE
 --echo #
@@ -1429,7 +1428,8 @@
 SELECT 1 FROM t WHERE b IN ('') GROUP BY  b ;
 DROP TABLE t;
 --echo # End of test#18486293.
-=======
+
+--echo #
 --echo # Bug#18109609: LOOSE INDEX SCAN IS NOT USED WHEN IT SHOULD
 --echo #
 
@@ -1451,5 +1451,4 @@
 
 DROP TABLE t1;
 
---echo # End of test for Bug#18109609
->>>>>>> ddc4ff06
+--echo # End of test for Bug#18109609