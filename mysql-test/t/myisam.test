--- conflicted
+++ resolved
@@ -762,7 +762,6 @@
 SELECT * FROM t1;
 DROP TABLE t1;
 
-<<<<<<< HEAD
 #
 # Bug#8283 - OPTIMIZE TABLE causes data loss
 #
@@ -855,42 +854,4 @@
 #
 SET @@myisam_repair_threads=1;
 SHOW VARIABLES LIKE 'myisam_repair%';
-# Bug#8706 - temporary table with data directory option fails
-#
-connect (session1,localhost,root,,);
-connect (session2,localhost,root,,);
-
-connection session1;
-disable_query_log;
-eval create temporary table t1 (a int) engine=myisam data directory="$MYSQL_TEST_DIR/var/log" select 9 a;
-enable_query_log;
-# If running test suite with a non standard tmp dir, the "show create table"
-# will print "DATA_DIRECTORY=". Use replace_result to mask it out
---replace_result $MYSQL_TEST_DIR MYSQL_TEST_DIR
-show create table t1;
-
-connection session2;
-disable_query_log;
-eval create temporary table t1 (a int) engine=myisam data directory="$MYSQL_TEST_DIR/var/log" select 99 a;
-enable_query_log;
-# If running test suite with a non standard tmp dir, the "show create table"
-# will print "DATA_DIRECTORY=". Use replace_result to mask it out
---replace_result $MYSQL_TEST_DIR MYSQL_TEST_DIR
-show create table t1;
-
-connection default;
-create table t1 (a int) engine=myisam select 42 a;
-
-connection session1;
-select * from t1;
-disconnect session1;
-connection session2;
-select * from t1;
-disconnect session2;
-connection default;
-select * from t1;
-drop table t1;
-
-=======
->>>>>>> 189c88e1
 # End of 4.1 tests