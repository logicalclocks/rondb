#
# Test of math functions
#

--disable_warnings                                                              
drop table if exists t1;                                                        
--enable_warnings                                                               

select floor(5.5),floor(-5.5);
explain extended select floor(5.5),floor(-5.5);
select ceiling(5.5),ceiling(-5.5);
explain extended select ceiling(5.5),ceiling(-5.5);
select truncate(52.64,1),truncate(52.64,2),truncate(52.64,-1),truncate(52.64,-2), truncate(-52.64,1),truncate(-52.64,-1);
explain extended select truncate(52.64,1),truncate(52.64,2),truncate(52.64,-1),truncate(52.64,-2), truncate(-52.64,1),truncate(-52.64,-1);
select round(5.5),round(-5.5);
explain extended select round(5.5),round(-5.5);
select round(5.64,1),round(5.64,2),round(5.64,-1),round(5.64,-2);
select abs(-10), sign(-5), sign(5), sign(0);
explain extended select abs(-10), sign(-5), sign(5), sign(0);
select log(exp(10)),exp(log(sqrt(10))*2),log(-1),log(NULL),log(1,1),log(3,9),log(-1,2),log(NULL,2);
explain extended select log(exp(10)),exp(log(sqrt(10))*2),log(-1),log(NULL),log(1,1),log(3,9),log(-1,2),log(NULL,2);
select ln(exp(10)),exp(ln(sqrt(10))*2),ln(-1),ln(0),ln(NULL);
explain extended select ln(exp(10)),exp(ln(sqrt(10))*2),ln(-1),ln(0),ln(NULL);
select log2(8),log2(15),log2(-2),log2(0),log2(NULL);
explain extended select log2(8),log2(15),log2(-2),log2(0),log2(NULL);
select log10(100),log10(18),log10(-4),log10(0),log10(NULL);
explain extended select log10(100),log10(18),log10(-4),log10(0),log10(NULL);
select pow(10,log10(10)),power(2,4);
explain extended select pow(10,log10(10)),power(2,4);
set @@rand_seed1=10000000,@@rand_seed2=1000000;
select rand(999999),rand();
explain extended select rand(999999),rand();
select pi(),format(sin(pi()/2),6),format(cos(pi()/2),6),format(abs(tan(pi())),6),format(cot(1),6),format(asin(1),6),format(acos(0),6),format(atan(1),6);
explain extended select pi(),format(sin(pi()/2),6),format(cos(pi()/2),6),format(abs(tan(pi())),6),format(cot(1),6),format(asin(1),6),format(acos(0),6),format(atan(1),6);
select degrees(pi()),radians(360);

select format(atan(-2, 2), 6);
select format(atan(pi(), 0), 6);
select format(atan2(-2, 2), 6);
select format(atan2(pi(), 0), 6);

#
# Bug #2338 Trignometric arithmatic problems 
#

SELECT ACOS(1.0);
SELECT ASIN(1.0);
SELECT ACOS(0.2*5.0);
SELECT ACOS(0.5*2.0);
SELECT ASIN(0.8+0.2);
SELECT ASIN(1.2-0.2);

#
# Bug #3051 FLOOR returns invalid 
#

# This can't be tested as it's not portable
#select floor(log(4)/log(2));
#select floor(log(8)/log(2));
#select floor(log(16)/log(2));

#
# Bug #9060 (format returns incorrect result)
#
select format(4.55, 1), format(4.551, 1);

explain extended select degrees(pi()),radians(360);

#
# Bug #7281: problem with rand()
#

--error 1054
select rand(rand);

# End of 4.1 tests

#
# Bug #8459 (FORMAT returns incorrect result)
#
create table t1 (col1 int, col2 decimal(60,30));
insert into t1 values(1,1234567890.12345);
select format(col2,7) from t1;
select format(col2,8) from t1;
insert into t1 values(7,1234567890123456.12345);
select format(col2,6) from t1 where col1=7;
drop table t1;


#
# Bug @10632 (Ceiling function returns wrong answer)
#
select ceil(0.09);
select ceil(0.000000000000000009);

#
# Bug #9837: problem with round()
#

create table t1 select round(1, 6);
show create table t1;
select * from t1;
drop table t1;

#
# Bug #11402: abs() forces rest of calculation to unsigned
#
select abs(-2) * -2;

#
# Bug #6172 RAND(a) should only accept constant values as arguments
#
CREATE TABLE t1 (a INT);

INSERT INTO t1 VALUES (1),(1),(1),(2);
SELECT CAST(RAND(2) * 1000 AS UNSIGNED), CAST(RAND(a) * 1000 AS UNSIGNED) 
  FROM t1;
SELECT CAST(RAND(2) * 1000 AS UNSIGNED), CAST(RAND(a) * 1000 AS UNSIGNED) 
  FROM t1 WHERE a = 1;
INSERT INTO t1 VALUES (3);
SELECT CAST(RAND(2) * 1000 AS UNSIGNED), CAST(RAND(a) * 1000 AS UNSIGNED) 
  FROM t1;
SELECT CAST(RAND(2) * 1000 AS UNSIGNED), CAST(RAND(a) * 1000 AS UNSIGNED) 
  FROM t1 WHERE a = 1;
PREPARE stmt FROM 
  "SELECT CAST(RAND(2) * 1000 AS UNSIGNED), CAST(RAND(?) * 1000 AS UNSIGNED)
    FROM t1 WHERE a = 1";
set @var=2;
EXECUTE stmt USING @var;

DROP TABLE t1;  

#
# Bug #14009: use of abs() on null value causes problems with filesort
#
# InnoDB is required to reproduce the fault, but it is okay if we default to
# MyISAM when testing.
--disable_warnings
create table t1 (a varchar(90), ts datetime not null, index (a)) engine=innodb default charset=utf8;
--enable_warnings
insert into t1 values ('http://www.foo.com/', now());
select a from t1 where a='http://www.foo.com/' order by abs(timediff(ts, 0));
drop table t1;

# End of 4.1 tests

#
# Bug #13820 (No warning on log(negative)
#
set sql_mode='traditional';
select ln(-1);
select log10(-1);
select log2(-1);
select log(2,-1);
select log(-2,1);
set sql_mode='';

#
# Bug #8461 truncate() and round() return false results 2nd argument negative.
# 
# round(a,-b) log_10(b) > a
select round(111,-10);
# round on bigint 
select round(-5000111000111000155,-1);
# round on unsigned bigint
select round(15000111000111000155,-1);
# truncate on bigint 
select truncate(-5000111000111000155,-1);
# truncate on unsigned bigint
select truncate(15000111000111000155,-1);

#
# Bug#16678 FORMAT gives wrong result if client run with default-character-set=utf8
#
set names utf8;
create table t1
(f1 varchar(32) not null,
 f2 smallint(5) unsigned not null,
 f3 int(10) unsigned not null default '0')
engine=myisam default charset=utf8;
insert into t1 values ('zombie',0,0),('gold',1,10000),('silver',2,10000);

create table t2
(f1 int(10) unsigned not null,
 f2 int(10) unsigned not null,
 f3 smallint(5) unsigned not null)
engine=myisam default charset=utf8;
insert into t2 values (16777216,16787215,1),(33554432,33564431,2);

select format(t2.f2-t2.f1+1,0) from t1,t2
where t1.f2 = t2.f3 order by t1.f1;
drop table t1, t2;
set names default;

# Bug 24912 -- misc functions have trouble with unsigned

select cast(-2 as unsigned), 18446744073709551614, -2;
select abs(cast(-2 as unsigned)), abs(18446744073709551614), abs(-2);
select ceiling(cast(-2 as unsigned)), ceiling(18446744073709551614), ceiling(-2);
select floor(cast(-2 as unsigned)), floor(18446744073709551614), floor(-2);
select format(cast(-2 as unsigned), 2), format(18446744073709551614, 2), format(-2, 2);
select sqrt(cast(-2 as unsigned)), sqrt(18446744073709551614), sqrt(-2);
select round(cast(-2 as unsigned), 1), round(18446744073709551614, 1), round(-2, 1);
select round(4, cast(-2 as unsigned)), round(4, 18446744073709551614), round(4, -2);
select truncate(cast(-2 as unsigned), 1), truncate(18446744073709551614, 1), truncate(-2, 1);
select truncate(4, cast(-2 as unsigned)), truncate(4, 18446744073709551614), truncate(4, -2);
select round(10000000000000000000, -19), truncate(10000000000000000000, -19);
select round(1e0, -309), truncate(1e0, -309);
select round(1e1,308), truncate(1e1, 308);
select round(1e1, 2147483648), truncate(1e1, 2147483648);
select round(1.1e1, 4294967295), truncate(1.1e1, 4294967295);
select round(1.12e1, 4294967296), truncate(1.12e1, 4294967296);
select round(1.5, 2147483640), truncate(1.5, 2147483640);
select round(1.5, -2147483649), round(1.5, 2147483648);
select truncate(1.5, -2147483649), truncate(1.5, 2147483648);
select round(1.5, -4294967296), round(1.5, 4294967296);
select truncate(1.5, -4294967296), truncate(1.5, 4294967296);
select round(1.5, -9223372036854775808), round(1.5, 9223372036854775808);
select truncate(1.5, -9223372036854775808), truncate(1.5, 9223372036854775808);
select round(1.5, 18446744073709551615), truncate(1.5, 18446744073709551615);
select round(18446744073709551614, -1), truncate(18446744073709551614, -1);
select round(4, -4294967200), truncate(4, -4294967200);
select mod(cast(-2 as unsigned), 3), mod(18446744073709551614, 3), mod(-2, 3);
select mod(5, cast(-2 as unsigned)), mod(5, 18446744073709551614), mod(5, -2);
select pow(cast(-2 as unsigned), 5), pow(18446744073709551614, 5), pow(-2, 5);

#
# Bug #30587: mysql crashes when trying to group by TIME div NUMBER
#

CREATE TABLE t1 (a timestamp, b varchar(20), c bit(1));
INSERT INTO t1 VALUES('1998-09-23', 'str1', 1), ('2003-03-25', 'str2', 0);
SELECT a DIV 900 y FROM t1 GROUP BY y;
SELECT DISTINCT a DIV 900 y FROM t1;
SELECT b DIV 900 y FROM t1 GROUP BY y;
SELECT c DIV 900 y FROM t1 GROUP BY y;
DROP TABLE t1;

CREATE TABLE t1(a LONGBLOB);
INSERT INTO t1 VALUES('1'),('2'),('3');
SELECT DISTINCT (a DIV 254576881) FROM t1;
SELECT (a DIV 254576881) FROM t1 UNION ALL 
  SELECT (a DIV 254576881) FROM t1;
DROP TABLE t1;

CREATE TABLE t1(a SET('a','b','c'));
INSERT INTO t1 VALUES ('a');
SELECT a DIV 2 FROM t1 UNION SELECT a DIV 2 FROM t1;
DROP TABLE t1;

#
# Bug #15936: "round" differs on Windows to Unix
#

CREATE TABLE t1 (a DOUBLE);

INSERT INTO t1 VALUES (-1.1), (1.1),
                      (-1.5), (1.5),
                      (-1.9), (1.9),
                      (-2.1), (2.1),
                      (-2.5), (2.5),
                      (-2.9), (2.9),
# Check numbers with absolute values > 2^53 - 1 
# (see comments for MAX_EXACT_INTEGER)
                      (-1e16 - 0.5), (1e16 + 0.5),
                      (-1e16 - 1.5), (1e16 + 1.5);

SELECT a, ROUND(a) FROM t1;

DROP TABLE t1;

#
# Bug#45152 crash with round() function on longtext column in a derived table
#
CREATE TABLE t1(f1 LONGTEXT) engine=myisam;
INSERT INTO t1 VALUES ('a');
SELECT 1 FROM (SELECT ROUND(f1) AS a FROM t1) AS s WHERE a LIKE 'a';
SELECT 1 FROM (SELECT ROUND(f1, f1) AS a FROM t1) AS s WHERE a LIKE 'a';
DROP TABLE t1;

--echo End of 5.0 tests

#
# Bug #31236: Inconsistent division by zero behavior for floating point numbers
#
# After the fix for bug #8433 we throw an error in the below test cases
# rather than just return a NULL value.

--error ER_DATA_OUT_OF_RANGE
SELECT 1e308 + 1e308;
--error ER_DATA_OUT_OF_RANGE
SELECT -1e308 - 1e308;
--error ER_DATA_OUT_OF_RANGE
SELECT 1e300 * 1e300;
--error ER_DATA_OUT_OF_RANGE
SELECT 1e300 / 1e-300;
--error ER_DATA_OUT_OF_RANGE
SELECT EXP(750);
--error ER_DATA_OUT_OF_RANGE
SELECT POW(10, 309);

--echo #
--echo # Bug #44768: SIGFPE crash when selecting rand from a view
--echo #             containing null
--echo #

CREATE OR REPLACE VIEW v1 AS SELECT NULL AS a;
SELECT RAND(a) FROM v1;
DROP VIEW v1;

SELECT RAND(a) FROM (SELECT NULL AS a) b;

CREATE TABLE t1 (i INT);
INSERT INTO t1 VALUES (NULL);
SELECT RAND(i) FROM t1;
DROP TABLE t1;

--echo #
--echo # Bug#57477 SIGFPE when dividing a huge number a negative number
--echo #
--error ER_DATA_OUT_OF_RANGE
SELECT -9999999999999999991 DIV -1;
--error ER_DATA_OUT_OF_RANGE
SELECT -9223372036854775808 DIV -1;
SELECT -9223372036854775808 MOD -1;
SELECT -9223372036854775808999 MOD -1;

#
# Bug #8457: Precision math:
#            DIV returns incorrect result with large decimal value
# Bug #46606:Casting error for large numbers in 5.4 when 'div' is used

--error ER_DATA_OUT_OF_RANGE
select 123456789012345678901234567890.123456789012345678901234567890 div 1 as x;
--error ER_DATA_OUT_OF_RANGE
select "123456789012345678901234567890.123456789012345678901234567890" div 1 as x; 
SHOW WARNINGS;

--echo #
--echo # Bug#57810 case/when/then : Assertion failed: length || !scale
--echo #

SELECT CASE(('')) WHEN (CONVERT(1, CHAR(1))) THEN (('' / 1)) END;
CREATE TABLE t1 SELECT CAST((CASE(('')) WHEN (CONVERT(1, CHAR(1))) THEN (('' / 1)) END) AS CHAR) as C;
SHOW CREATE TABLE t1;
DROP TABLE t1;

--echo #
--echo # Bug#11764994  57900: CREATE TABLE .. SELECT ASSERTS SCALE >= 0 && PRECISION > 0 && SCALE <= PR
--echo #

CREATE TABLE t1 SELECT CEIL(LINESTRINGFROMWKB(1) DIV NULL);
DROP TABLE t1;
CREATE TABLE t1 SELECT FLOOR(LINESTRINGFROMWKB(1) DIV NULL);
DROP TABLE t1;

<<<<<<< HEAD
--echo End of 5.1 tests

--echo #
--echo # Bug #8433: Overflow must be an error
--echo #

# Floating point overflows
# ========================
--error ER_DATA_OUT_OF_RANGE
SELECT 1e308 + 1e308;
--error ER_DATA_OUT_OF_RANGE
SELECT -1e308 - 1e308;
--error ER_DATA_OUT_OF_RANGE
SELECT 1e300 * 1e300;
--error ER_DATA_OUT_OF_RANGE
SELECT 1e300 / 1e-300;
--error ER_DATA_OUT_OF_RANGE
SELECT EXP(750);
--error ER_DATA_OUT_OF_RANGE
SELECT POW(10, 309);
--error ER_DATA_OUT_OF_RANGE
SELECT COT(0);
--error ER_DATA_OUT_OF_RANGE
SELECT DEGREES(1e307);

# Integer overflows
# =================

--error ER_DATA_OUT_OF_RANGE
SELECT 9223372036854775808 + 9223372036854775808;
--error ER_DATA_OUT_OF_RANGE
SELECT 18446744073709551615 + 1;
--error ER_DATA_OUT_OF_RANGE
SELECT 1 + 18446744073709551615;
--error ER_DATA_OUT_OF_RANGE
SELECT -2 + CAST(1 AS UNSIGNED);
--error ER_DATA_OUT_OF_RANGE
SELECT CAST(1 AS UNSIGNED) + -2;
--error ER_DATA_OUT_OF_RANGE
SELECT -9223372036854775808 + -9223372036854775808;
--error ER_DATA_OUT_OF_RANGE
SELECT 9223372036854775807 + 9223372036854775807;

--error ER_DATA_OUT_OF_RANGE
SELECT CAST(0 AS UNSIGNED) - 9223372036854775809;
--error ER_DATA_OUT_OF_RANGE
SELECT 9223372036854775808 - 9223372036854775809;
--error ER_DATA_OUT_OF_RANGE
SELECT CAST(1 AS UNSIGNED) - 2;
--error ER_DATA_OUT_OF_RANGE
SELECT 18446744073709551615 - (-1);
--error ER_DATA_OUT_OF_RANGE
SELECT -1 - 9223372036854775808;
--error ER_DATA_OUT_OF_RANGE
SELECT -1 - CAST(1 AS UNSIGNED);
--error ER_DATA_OUT_OF_RANGE
SELECT -9223372036854775808 - 1;
--error ER_DATA_OUT_OF_RANGE
SELECT 9223372036854775807 - -9223372036854775808;

# To test SIGNED overflow when subtraction arguments are both UNSIGNED
set SQL_MODE='NO_UNSIGNED_SUBTRACTION';
--error ER_DATA_OUT_OF_RANGE
SELECT 18446744073709551615 - 1;
--error ER_DATA_OUT_OF_RANGE
SELECT 18446744073709551615 - CAST(1 AS UNSIGNED);
--error ER_DATA_OUT_OF_RANGE
SELECT 18446744073709551614 - (-1);
--error ER_DATA_OUT_OF_RANGE
SELECT 9223372036854775807 - -1;
set SQL_MODE=default;

--error ER_DATA_OUT_OF_RANGE
SELECT 4294967296 * 4294967296;
--error ER_DATA_OUT_OF_RANGE
SELECT 9223372036854775808 * 2;
--error ER_DATA_OUT_OF_RANGE
SELECT 9223372036854775808 * 2;
# The following one triggers condition #3 from the comments in
# Item_func_mul::int_op()
--error ER_DATA_OUT_OF_RANGE
SELECT 7158278827 * 3221225472;
--error ER_DATA_OUT_OF_RANGE
SELECT 9223372036854775807 * (-2);
--error ER_DATA_OUT_OF_RANGE
SELECT CAST(1 as UNSIGNED) * (-1);
--error ER_DATA_OUT_OF_RANGE
SELECT 9223372036854775807 * 2;

--error ER_DATA_OUT_OF_RANGE
SELECT ABS(-9223372036854775808);

--error ER_DATA_OUT_OF_RANGE
SELECT -9223372036854775808 DIV -1;
--error ER_DATA_OUT_OF_RANGE
SELECT 18446744073709551615 DIV -1;


# Have to create a table because the negation op may convert literals to DECIMAL
CREATE TABLE t1(a BIGINT, b BIGINT UNSIGNED);
INSERT INTO t1 VALUES(-9223372036854775808, 9223372036854775809);

--error ER_DATA_OUT_OF_RANGE
SELECT -a FROM t1;
--error ER_DATA_OUT_OF_RANGE
SELECT -b FROM t1;

DROP TABLE t1;

# Decimal overflows
# =================

SET @a:=999999999999999999999999999999999999999999999999999999999999999999999999999999999;
--error ER_DATA_OUT_OF_RANGE
SELECT @a + @a;
--error ER_DATA_OUT_OF_RANGE
SELECT @a * @a;
--error ER_DATA_OUT_OF_RANGE
SELECT -@a - @a;
--error ER_DATA_OUT_OF_RANGE
SELECT @a / 0.5;

# Non-overflow tests to improve code coverage
# ===========================================
SELECT COT(1/0);
SELECT -1 + 9223372036854775808;
SELECT 2 DIV -2;
SELECT -(1 DIV 0);
# Crashed the server with SIGFPE before the bugfix
SELECT -9223372036854775808 MOD -1;

--echo #
--echo # Bug #57209 valgrind + Assertion failed: dst > buf 
--echo #
SELECT floor(log10(format(concat_ws(5445796E25, 5306463, 30837), -358821)))
as foo;

--echo #
--echo # Bug #58137 char(0) column cause:
--echo #            my_gcvt: Assertion `width > 0 && to != ((void *)0)' failed
--echo #
CREATE TABLE t1(a char(0));
INSERT INTO t1 (SELECT -pi());
DROP TABLE t1;

--echo #
--echo # Bug #59241 invalid memory read
--echo #            in do_div_mod with doubly assigned variables
--echo #
SELECT ((@a:=@b:=1.0) div (@b:=@a:=get_format(datetime, 'usa')));

--echo #
--echo # Bug #59498 div function broken in mysql-trunk
--echo #
SELECT 1 div null;

--echo #
--echo # Bug #11792200 - DIVIDING LARGE NUMBERS CAUSES STACK CORRUPTIONS
--echo #
select (1.175494351E-37 div 1.7976931348623157E+308);
=======
--echo #
--echo # Bug#11765923  58937: MANY VALGRIND ERRORS AFTER GROUPING BY RESULT OF DECIMAL COLUMN FUNCTION
--echo #

CREATE TABLE t1(f1 DECIMAL(22,1));
INSERT INTO t1 VALUES (0),(1);
SELECT ROUND(f1, f1) FROM t1;
SELECT ROUND(f1, f1) FROM t1 GROUP BY 1;
DROP TABLE t1;

--echo #
--echo # Bug#11764671  57533: UNINITIALISED VALUES IN COPY_AND_CONVERT (SQL_STRING.CC) WITH CERTAIN CHA
--echo #

SELECT ROUND(LEAST(15, -4939092, 0.2704), STDDEV('a'));

--echo End of 5.1 tests
>>>>>>> 5ca46984
<|MERGE_RESOLUTION|>--- conflicted
+++ resolved
@@ -354,7 +354,22 @@
 CREATE TABLE t1 SELECT FLOOR(LINESTRINGFROMWKB(1) DIV NULL);
 DROP TABLE t1;
 
-<<<<<<< HEAD
+--echo #
+--echo # Bug#11765923  58937: MANY VALGRIND ERRORS AFTER GROUPING BY RESULT OF DECIMAL COLUMN FUNCTION
+--echo #
+
+CREATE TABLE t1(f1 DECIMAL(22,1));
+INSERT INTO t1 VALUES (0),(1);
+SELECT ROUND(f1, f1) FROM t1;
+SELECT ROUND(f1, f1) FROM t1 GROUP BY 1;
+DROP TABLE t1;
+
+--echo #
+--echo # Bug#11764671  57533: UNINITIALISED VALUES IN COPY_AND_CONVERT (SQL_STRING.CC) WITH CERTAIN CHA
+--echo #
+
+SELECT ROUND(LEAST(15, -4939092, 0.2704), STDDEV('a'));
+
 --echo End of 5.1 tests
 
 --echo #
@@ -514,23 +529,4 @@
 --echo #
 --echo # Bug #11792200 - DIVIDING LARGE NUMBERS CAUSES STACK CORRUPTIONS
 --echo #
-select (1.175494351E-37 div 1.7976931348623157E+308);
-=======
---echo #
---echo # Bug#11765923  58937: MANY VALGRIND ERRORS AFTER GROUPING BY RESULT OF DECIMAL COLUMN FUNCTION
---echo #
-
-CREATE TABLE t1(f1 DECIMAL(22,1));
-INSERT INTO t1 VALUES (0),(1);
-SELECT ROUND(f1, f1) FROM t1;
-SELECT ROUND(f1, f1) FROM t1 GROUP BY 1;
-DROP TABLE t1;
-
---echo #
---echo # Bug#11764671  57533: UNINITIALISED VALUES IN COPY_AND_CONVERT (SQL_STRING.CC) WITH CERTAIN CHA
---echo #
-
-SELECT ROUND(LEAST(15, -4939092, 0.2704), STDDEV('a'));
-
---echo End of 5.1 tests
->>>>>>> 5ca46984
+select (1.175494351E-37 div 1.7976931348623157E+308);