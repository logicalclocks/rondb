--- conflicted
+++ resolved
@@ -70,21 +70,14 @@
 create table t3 (kill_id int);
 insert into t3 values(connection_id());
 
-<<<<<<< HEAD
-=======
 connect (conn2, localhost, root,,);
 connection conn2;
 
 connection conn1;
->>>>>>> 75d91ded
 -- disable_result_log
 send select id from t1 where id in (select distinct id from t2);
 -- enable_result_log
 
-<<<<<<< HEAD
-connect (conn2, localhost, root,,);
-=======
->>>>>>> 75d91ded
 connection conn2;
 select ((@id := kill_id) - kill_id) from t3;
 -- sleep 1
