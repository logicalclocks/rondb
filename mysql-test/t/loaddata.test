--- conflicted
+++ resolved
@@ -31,8 +31,6 @@
 select * from t1;
 drop table t1;
 
-<<<<<<< HEAD
-
 #
 # Bug #12053 LOAD DATA INFILE ignores NO_AUTO_VALUE_ON_ZERO setting
 #
@@ -59,8 +57,6 @@
 --exec rm $MYSQL_TEST_DIR/var/tmp/t1
 SET @@SQL_MODE=@OLD_SQL_MODE;
 
-# End of 4.1 tests
-=======
 #
 # Bug #11203: LOAD DATA does not accept same characters for ESCAPED and
 # ENCLOSED
@@ -69,4 +65,5 @@
 load data infile '../../std_data/loaddata5.dat' into table t1 fields terminated by ',' enclosed by '"' escaped by '"' (a,b);
 select * from t1;
 drop table t1;
->>>>>>> dab88027
+
+# End of 4.1 tests