#
# Find string "NOTE NOTE NOTE" in order to find some 'unsure' tests
#

#
# Simple select test
#

--disable_warnings
drop table if exists t1,t2,t3,t4,t11;
# The following may be left from older tests
drop table if exists t1_1,t1_2,t9_1,t9_2,t1aa,t2aa;
drop view if exists v1;
--enable_warnings

CREATE TABLE t1 (
  Period smallint(4) unsigned zerofill DEFAULT '0000' NOT NULL,
  Varor_period smallint(4) unsigned DEFAULT '0' NOT NULL
);

INSERT INTO t1 VALUES (9410,9412);
  
select period from t1;
select * from t1;
select t1.* from t1;

#
# Create test table
#

CREATE TABLE t2 (
  auto int not null auto_increment,
  fld1 int(6) unsigned zerofill DEFAULT '000000' NOT NULL,
  companynr tinyint(2) unsigned zerofill DEFAULT '00' NOT NULL,
  fld3 char(30) DEFAULT '' NOT NULL,
  fld4 char(35) DEFAULT '' NOT NULL,
  fld5 char(35) DEFAULT '' NOT NULL,
  fld6 char(4) DEFAULT '' NOT NULL,
  UNIQUE fld1 (fld1),
  KEY fld3 (fld3),
  PRIMARY KEY (auto)
);  

#
# Populate table
#

--disable_query_log
INSERT INTO t2 VALUES (1,000001,00,'Omaha','teethe','neat','');
INSERT INTO t2 VALUES (2,011401,37,'breaking','dreaded','Steinberg','W');
INSERT INTO t2 VALUES (3,011402,37,'Romans','scholastics','jarring','');
INSERT INTO t2 VALUES (4,011403,37,'intercepted','audiology','tinily','');
INSERT INTO t2 VALUES (5,011501,37,'bewilderingly','wallet','balled','');
INSERT INTO t2 VALUES (6,011701,37,'astound','parters','persist','W');
INSERT INTO t2 VALUES (7,011702,37,'admonishing','eschew','attainments','');
INSERT INTO t2 VALUES (8,011703,37,'sumac','quitter','fanatic','');
INSERT INTO t2 VALUES (9,012001,37,'flanking','neat','measures','FAS');
INSERT INTO t2 VALUES (10,012003,37,'combed','Steinberg','rightfulness','');
INSERT INTO t2 VALUES (11,012004,37,'subjective','jarring','capably','');
INSERT INTO t2 VALUES (12,012005,37,'scatterbrain','tinily','impulsive','');
INSERT INTO t2 VALUES (13,012301,37,'Eulerian','balled','starlet','');
INSERT INTO t2 VALUES (14,012302,36,'dubbed','persist','terminators','');
INSERT INTO t2 VALUES (15,012303,37,'Kane','attainments','untying','');
INSERT INTO t2 VALUES (16,012304,37,'overlay','fanatic','announces','FAS');
INSERT INTO t2 VALUES (17,012305,37,'perturb','measures','featherweight','FAS');
INSERT INTO t2 VALUES (18,012306,37,'goblins','rightfulness','pessimist','FAS');
INSERT INTO t2 VALUES (19,012501,37,'annihilates','capably','daughter','');
INSERT INTO t2 VALUES (20,012602,37,'Wotan','impulsive','decliner','FAS');
INSERT INTO t2 VALUES (21,012603,37,'snatching','starlet','lawgiver','');
INSERT INTO t2 VALUES (22,012604,37,'concludes','terminators','stated','');
INSERT INTO t2 VALUES (23,012605,37,'laterally','untying','readable','');
INSERT INTO t2 VALUES (24,012606,37,'yelped','announces','attrition','');
INSERT INTO t2 VALUES (25,012701,37,'grazing','featherweight','cascade','FAS');
INSERT INTO t2 VALUES (26,012702,37,'Baird','pessimist','motors','FAS');
INSERT INTO t2 VALUES (27,012703,37,'celery','daughter','interrogate','');
INSERT INTO t2 VALUES (28,012704,37,'misunderstander','decliner','pests','W');
INSERT INTO t2 VALUES (29,013601,37,'handgun','lawgiver','stairway','');
INSERT INTO t2 VALUES (30,013602,37,'foldout','stated','dopers','FAS');
INSERT INTO t2 VALUES (31,013603,37,'mystic','readable','testicle','W');
INSERT INTO t2 VALUES (32,013604,37,'succumbed','attrition','Parsifal','W');
INSERT INTO t2 VALUES (33,013605,37,'Nabisco','cascade','leavings','');
INSERT INTO t2 VALUES (34,013606,37,'fingerings','motors','postulation','W');
INSERT INTO t2 VALUES (35,013607,37,'aging','interrogate','squeaking','');
INSERT INTO t2 VALUES (36,013608,37,'afield','pests','contrasted','');
INSERT INTO t2 VALUES (37,013609,37,'ammonium','stairway','leftover','');
INSERT INTO t2 VALUES (38,013610,37,'boat','dopers','whiteners','');
INSERT INTO t2 VALUES (39,013801,37,'intelligibility','testicle','erases','W');
INSERT INTO t2 VALUES (40,013802,37,'Augustine','Parsifal','Punjab','W');
INSERT INTO t2 VALUES (41,013803,37,'teethe','leavings','Merritt','');
INSERT INTO t2 VALUES (42,013804,37,'dreaded','postulation','Quixotism','');
INSERT INTO t2 VALUES (43,013901,37,'scholastics','squeaking','sweetish','FAS');
INSERT INTO t2 VALUES (44,016001,37,'audiology','contrasted','dogging','FAS');
INSERT INTO t2 VALUES (45,016201,37,'wallet','leftover','scornfully','FAS');
INSERT INTO t2 VALUES (46,016202,37,'parters','whiteners','bellow','');
INSERT INTO t2 VALUES (47,016301,37,'eschew','erases','bills','');
INSERT INTO t2 VALUES (48,016302,37,'quitter','Punjab','cupboard','FAS');
INSERT INTO t2 VALUES (49,016303,37,'neat','Merritt','sureties','FAS');
INSERT INTO t2 VALUES (50,016304,37,'Steinberg','Quixotism','puddings','');
INSERT INTO t2 VALUES (51,018001,37,'jarring','sweetish','tapestry','');
INSERT INTO t2 VALUES (52,018002,37,'tinily','dogging','fetters','');
INSERT INTO t2 VALUES (53,018003,37,'balled','scornfully','bivalves','');
INSERT INTO t2 VALUES (54,018004,37,'persist','bellow','incurring','');
INSERT INTO t2 VALUES (55,018005,37,'attainments','bills','Adolph','');
INSERT INTO t2 VALUES (56,018007,37,'fanatic','cupboard','pithed','');
INSERT INTO t2 VALUES (57,018008,37,'measures','sureties','emergency','');
INSERT INTO t2 VALUES (58,018009,37,'rightfulness','puddings','Miles','');
INSERT INTO t2 VALUES (59,018010,37,'capably','tapestry','trimmings','');
INSERT INTO t2 VALUES (60,018012,37,'impulsive','fetters','tragedies','W');
INSERT INTO t2 VALUES (61,018013,37,'starlet','bivalves','skulking','W');
INSERT INTO t2 VALUES (62,018014,37,'terminators','incurring','flint','');
INSERT INTO t2 VALUES (63,018015,37,'untying','Adolph','flopping','W');
INSERT INTO t2 VALUES (64,018016,37,'announces','pithed','relaxing','FAS');
INSERT INTO t2 VALUES (65,018017,37,'featherweight','emergency','offload','FAS');
INSERT INTO t2 VALUES (66,018018,37,'pessimist','Miles','suites','W');
INSERT INTO t2 VALUES (67,018019,37,'daughter','trimmings','lists','FAS');
INSERT INTO t2 VALUES (68,018020,37,'decliner','tragedies','animized','FAS');
INSERT INTO t2 VALUES (69,018021,37,'lawgiver','skulking','multilayer','W');
INSERT INTO t2 VALUES (70,018022,37,'stated','flint','standardizes','FAS');
INSERT INTO t2 VALUES (71,018023,37,'readable','flopping','Judas','');
INSERT INTO t2 VALUES (72,018024,37,'attrition','relaxing','vacuuming','W');
INSERT INTO t2 VALUES (73,018025,37,'cascade','offload','dentally','W');
INSERT INTO t2 VALUES (74,018026,37,'motors','suites','humanness','W');
INSERT INTO t2 VALUES (75,018027,37,'interrogate','lists','inch','W');
INSERT INTO t2 VALUES (76,018028,37,'pests','animized','Weissmuller','W');
INSERT INTO t2 VALUES (77,018029,37,'stairway','multilayer','irresponsibly','W');
INSERT INTO t2 VALUES (78,018030,37,'dopers','standardizes','luckily','FAS');
INSERT INTO t2 VALUES (79,018032,37,'testicle','Judas','culled','W');
INSERT INTO t2 VALUES (80,018033,37,'Parsifal','vacuuming','medical','FAS');
INSERT INTO t2 VALUES (81,018034,37,'leavings','dentally','bloodbath','FAS');
INSERT INTO t2 VALUES (82,018035,37,'postulation','humanness','subschema','W');
INSERT INTO t2 VALUES (83,018036,37,'squeaking','inch','animals','W');
INSERT INTO t2 VALUES (84,018037,37,'contrasted','Weissmuller','Micronesia','');
INSERT INTO t2 VALUES (85,018038,37,'leftover','irresponsibly','repetitions','');
INSERT INTO t2 VALUES (86,018039,37,'whiteners','luckily','Antares','');
INSERT INTO t2 VALUES (87,018040,37,'erases','culled','ventilate','W');
INSERT INTO t2 VALUES (88,018041,37,'Punjab','medical','pityingly','');
INSERT INTO t2 VALUES (89,018042,37,'Merritt','bloodbath','interdependent','');
INSERT INTO t2 VALUES (90,018043,37,'Quixotism','subschema','Graves','FAS');
INSERT INTO t2 VALUES (91,018044,37,'sweetish','animals','neonatal','');
INSERT INTO t2 VALUES (92,018045,37,'dogging','Micronesia','scribbled','FAS');
INSERT INTO t2 VALUES (93,018046,37,'scornfully','repetitions','chafe','W');
INSERT INTO t2 VALUES (94,018048,37,'bellow','Antares','honoring','');
INSERT INTO t2 VALUES (95,018049,37,'bills','ventilate','realtor','');
INSERT INTO t2 VALUES (96,018050,37,'cupboard','pityingly','elite','');
INSERT INTO t2 VALUES (97,018051,37,'sureties','interdependent','funereal','');
INSERT INTO t2 VALUES (98,018052,37,'puddings','Graves','abrogating','');
INSERT INTO t2 VALUES (99,018053,50,'tapestry','neonatal','sorters','');
INSERT INTO t2 VALUES (100,018054,37,'fetters','scribbled','Conley','');
INSERT INTO t2 VALUES (101,018055,37,'bivalves','chafe','lectured','');
INSERT INTO t2 VALUES (102,018056,37,'incurring','honoring','Abraham','');
INSERT INTO t2 VALUES (103,018057,37,'Adolph','realtor','Hawaii','W');
INSERT INTO t2 VALUES (104,018058,37,'pithed','elite','cage','');
INSERT INTO t2 VALUES (105,018059,36,'emergency','funereal','hushes','');
INSERT INTO t2 VALUES (106,018060,37,'Miles','abrogating','Simla','');
INSERT INTO t2 VALUES (107,018061,37,'trimmings','sorters','reporters','');
INSERT INTO t2 VALUES (108,018101,37,'tragedies','Conley','Dutchman','FAS');
INSERT INTO t2 VALUES (109,018102,37,'skulking','lectured','descendants','FAS');
INSERT INTO t2 VALUES (110,018103,37,'flint','Abraham','groupings','FAS');
INSERT INTO t2 VALUES (111,018104,37,'flopping','Hawaii','dissociate','');
INSERT INTO t2 VALUES (112,018201,37,'relaxing','cage','coexist','W');
INSERT INTO t2 VALUES (113,018202,37,'offload','hushes','Beebe','');
INSERT INTO t2 VALUES (114,018402,37,'suites','Simla','Taoism','');
INSERT INTO t2 VALUES (115,018403,37,'lists','reporters','Connally','');
INSERT INTO t2 VALUES (116,018404,37,'animized','Dutchman','fetched','FAS');
INSERT INTO t2 VALUES (117,018405,37,'multilayer','descendants','checkpoints','FAS');
INSERT INTO t2 VALUES (118,018406,37,'standardizes','groupings','rusting','');
INSERT INTO t2 VALUES (119,018409,37,'Judas','dissociate','galling','');
INSERT INTO t2 VALUES (120,018601,37,'vacuuming','coexist','obliterates','');
INSERT INTO t2 VALUES (121,018602,37,'dentally','Beebe','traitor','');
INSERT INTO t2 VALUES (122,018603,37,'humanness','Taoism','resumes','FAS');
INSERT INTO t2 VALUES (123,018801,37,'inch','Connally','analyzable','FAS');
INSERT INTO t2 VALUES (124,018802,37,'Weissmuller','fetched','terminator','FAS');
INSERT INTO t2 VALUES (125,018803,37,'irresponsibly','checkpoints','gritty','FAS');
INSERT INTO t2 VALUES (126,018804,37,'luckily','rusting','firearm','W');
INSERT INTO t2 VALUES (127,018805,37,'culled','galling','minima','');
INSERT INTO t2 VALUES (128,018806,37,'medical','obliterates','Selfridge','');
INSERT INTO t2 VALUES (129,018807,37,'bloodbath','traitor','disable','');
INSERT INTO t2 VALUES (130,018808,37,'subschema','resumes','witchcraft','W');
INSERT INTO t2 VALUES (131,018809,37,'animals','analyzable','betroth','W');
INSERT INTO t2 VALUES (132,018810,37,'Micronesia','terminator','Manhattanize','');
INSERT INTO t2 VALUES (133,018811,37,'repetitions','gritty','imprint','');
INSERT INTO t2 VALUES (134,018812,37,'Antares','firearm','peeked','');
INSERT INTO t2 VALUES (135,019101,37,'ventilate','minima','swelling','');
INSERT INTO t2 VALUES (136,019102,37,'pityingly','Selfridge','interrelationships','W');
INSERT INTO t2 VALUES (137,019103,37,'interdependent','disable','riser','');
INSERT INTO t2 VALUES (138,019201,37,'Graves','witchcraft','Gandhian','W');
INSERT INTO t2 VALUES (139,030501,37,'neonatal','betroth','peacock','A');
INSERT INTO t2 VALUES (140,030502,50,'scribbled','Manhattanize','bee','A');
INSERT INTO t2 VALUES (141,030503,37,'chafe','imprint','kanji','');
INSERT INTO t2 VALUES (142,030504,37,'honoring','peeked','dental','');
INSERT INTO t2 VALUES (143,031901,37,'realtor','swelling','scarf','FAS');
INSERT INTO t2 VALUES (144,036001,37,'elite','interrelationships','chasm','A');
INSERT INTO t2 VALUES (145,036002,37,'funereal','riser','insolence','A');
INSERT INTO t2 VALUES (146,036004,37,'abrogating','Gandhian','syndicate','');
INSERT INTO t2 VALUES (147,036005,37,'sorters','peacock','alike','');
INSERT INTO t2 VALUES (148,038001,37,'Conley','bee','imperial','A');
INSERT INTO t2 VALUES (149,038002,37,'lectured','kanji','convulsion','A');
INSERT INTO t2 VALUES (150,038003,37,'Abraham','dental','railway','A');
INSERT INTO t2 VALUES (151,038004,37,'Hawaii','scarf','validate','A');
INSERT INTO t2 VALUES (152,038005,37,'cage','chasm','normalizes','A');
INSERT INTO t2 VALUES (153,038006,37,'hushes','insolence','comprehensive','');
INSERT INTO t2 VALUES (154,038007,37,'Simla','syndicate','chewing','');
INSERT INTO t2 VALUES (155,038008,37,'reporters','alike','denizen','');
INSERT INTO t2 VALUES (156,038009,37,'Dutchman','imperial','schemer','');
INSERT INTO t2 VALUES (157,038010,37,'descendants','convulsion','chronicle','');
INSERT INTO t2 VALUES (158,038011,37,'groupings','railway','Kline','');
INSERT INTO t2 VALUES (159,038012,37,'dissociate','validate','Anatole','');
INSERT INTO t2 VALUES (160,038013,37,'coexist','normalizes','partridges','');
INSERT INTO t2 VALUES (161,038014,37,'Beebe','comprehensive','brunch','');
INSERT INTO t2 VALUES (162,038015,37,'Taoism','chewing','recruited','');
INSERT INTO t2 VALUES (163,038016,37,'Connally','denizen','dimensions','W');
INSERT INTO t2 VALUES (164,038017,37,'fetched','schemer','Chicana','W');
INSERT INTO t2 VALUES (165,038018,37,'checkpoints','chronicle','announced','');
INSERT INTO t2 VALUES (166,038101,37,'rusting','Kline','praised','FAS');
INSERT INTO t2 VALUES (167,038102,37,'galling','Anatole','employing','');
INSERT INTO t2 VALUES (168,038103,37,'obliterates','partridges','linear','');
INSERT INTO t2 VALUES (169,038104,37,'traitor','brunch','quagmire','');
INSERT INTO t2 VALUES (170,038201,37,'resumes','recruited','western','A');
INSERT INTO t2 VALUES (171,038202,37,'analyzable','dimensions','relishing','');
INSERT INTO t2 VALUES (172,038203,37,'terminator','Chicana','serving','A');
INSERT INTO t2 VALUES (173,038204,37,'gritty','announced','scheduling','');
INSERT INTO t2 VALUES (174,038205,37,'firearm','praised','lore','');
INSERT INTO t2 VALUES (175,038206,37,'minima','employing','eventful','');
INSERT INTO t2 VALUES (176,038208,37,'Selfridge','linear','arteriole','A');
INSERT INTO t2 VALUES (177,042801,37,'disable','quagmire','disentangle','');
INSERT INTO t2 VALUES (178,042802,37,'witchcraft','western','cured','A');
INSERT INTO t2 VALUES (179,046101,37,'betroth','relishing','Fenton','W');
INSERT INTO t2 VALUES (180,048001,37,'Manhattanize','serving','avoidable','A');
INSERT INTO t2 VALUES (181,048002,37,'imprint','scheduling','drains','A');
INSERT INTO t2 VALUES (182,048003,37,'peeked','lore','detectably','FAS');
INSERT INTO t2 VALUES (183,048004,37,'swelling','eventful','husky','');
INSERT INTO t2 VALUES (184,048005,37,'interrelationships','arteriole','impelling','');
INSERT INTO t2 VALUES (185,048006,37,'riser','disentangle','undoes','');
INSERT INTO t2 VALUES (186,048007,37,'Gandhian','cured','evened','');
INSERT INTO t2 VALUES (187,048008,37,'peacock','Fenton','squeezes','');
INSERT INTO t2 VALUES (188,048101,37,'bee','avoidable','destroyer','FAS');
INSERT INTO t2 VALUES (189,048102,37,'kanji','drains','rudeness','');
INSERT INTO t2 VALUES (190,048201,37,'dental','detectably','beaner','FAS');
INSERT INTO t2 VALUES (191,048202,37,'scarf','husky','boorish','');
INSERT INTO t2 VALUES (192,048203,37,'chasm','impelling','Everhart','');
INSERT INTO t2 VALUES (193,048204,37,'insolence','undoes','encompass','A');
INSERT INTO t2 VALUES (194,048205,37,'syndicate','evened','mushrooms','');
INSERT INTO t2 VALUES (195,048301,37,'alike','squeezes','Alison','A');
INSERT INTO t2 VALUES (196,048302,37,'imperial','destroyer','externally','FAS');
INSERT INTO t2 VALUES (197,048303,37,'convulsion','rudeness','pellagra','');
INSERT INTO t2 VALUES (198,048304,37,'railway','beaner','cult','');
INSERT INTO t2 VALUES (199,048305,37,'validate','boorish','creek','A');
INSERT INTO t2 VALUES (200,048401,37,'normalizes','Everhart','Huffman','');
INSERT INTO t2 VALUES (201,048402,37,'comprehensive','encompass','Majorca','FAS');
INSERT INTO t2 VALUES (202,048403,37,'chewing','mushrooms','governing','A');
INSERT INTO t2 VALUES (203,048404,37,'denizen','Alison','gadfly','FAS');
INSERT INTO t2 VALUES (204,048405,37,'schemer','externally','reassigned','FAS');
INSERT INTO t2 VALUES (205,048406,37,'chronicle','pellagra','intentness','W');
INSERT INTO t2 VALUES (206,048407,37,'Kline','cult','craziness','');
INSERT INTO t2 VALUES (207,048408,37,'Anatole','creek','psychic','');
INSERT INTO t2 VALUES (208,048409,37,'partridges','Huffman','squabbled','');
INSERT INTO t2 VALUES (209,048410,37,'brunch','Majorca','burlesque','');
INSERT INTO t2 VALUES (210,048411,37,'recruited','governing','capped','');
INSERT INTO t2 VALUES (211,048412,37,'dimensions','gadfly','extracted','A');
INSERT INTO t2 VALUES (212,048413,37,'Chicana','reassigned','DiMaggio','');
INSERT INTO t2 VALUES (213,048601,37,'announced','intentness','exclamation','FAS');
INSERT INTO t2 VALUES (214,048602,37,'praised','craziness','subdirectory','');
INSERT INTO t2 VALUES (215,048603,37,'employing','psychic','fangs','');
INSERT INTO t2 VALUES (216,048604,37,'linear','squabbled','buyer','A');
INSERT INTO t2 VALUES (217,048801,37,'quagmire','burlesque','pithing','A');
INSERT INTO t2 VALUES (218,050901,37,'western','capped','transistorizing','A');
INSERT INTO t2 VALUES (219,051201,37,'relishing','extracted','nonbiodegradable','');
INSERT INTO t2 VALUES (220,056002,37,'serving','DiMaggio','dislocate','');
INSERT INTO t2 VALUES (221,056003,37,'scheduling','exclamation','monochromatic','FAS');
INSERT INTO t2 VALUES (222,056004,37,'lore','subdirectory','batting','');
INSERT INTO t2 VALUES (223,056102,37,'eventful','fangs','postcondition','A');
INSERT INTO t2 VALUES (224,056203,37,'arteriole','buyer','catalog','FAS');
INSERT INTO t2 VALUES (225,056204,37,'disentangle','pithing','Remus','');
INSERT INTO t2 VALUES (226,058003,37,'cured','transistorizing','devices','A');
INSERT INTO t2 VALUES (227,058004,37,'Fenton','nonbiodegradable','bike','A');
INSERT INTO t2 VALUES (228,058005,37,'avoidable','dislocate','qualify','');
INSERT INTO t2 VALUES (229,058006,37,'drains','monochromatic','detained','');
INSERT INTO t2 VALUES (230,058007,37,'detectably','batting','commended','');
INSERT INTO t2 VALUES (231,058101,37,'husky','postcondition','civilize','');
INSERT INTO t2 VALUES (232,058102,37,'impelling','catalog','Elmhurst','');
INSERT INTO t2 VALUES (233,058103,37,'undoes','Remus','anesthetizing','');
INSERT INTO t2 VALUES (234,058105,37,'evened','devices','deaf','');
INSERT INTO t2 VALUES (235,058111,37,'squeezes','bike','Brigham','');
INSERT INTO t2 VALUES (236,058112,37,'destroyer','qualify','title','');
INSERT INTO t2 VALUES (237,058113,37,'rudeness','detained','coarse','');
INSERT INTO t2 VALUES (238,058114,37,'beaner','commended','combinations','');
INSERT INTO t2 VALUES (239,058115,37,'boorish','civilize','grayness','');
INSERT INTO t2 VALUES (240,058116,37,'Everhart','Elmhurst','innumerable','FAS');
INSERT INTO t2 VALUES (241,058117,37,'encompass','anesthetizing','Caroline','A');
INSERT INTO t2 VALUES (242,058118,37,'mushrooms','deaf','fatty','FAS');
INSERT INTO t2 VALUES (243,058119,37,'Alison','Brigham','eastbound','');
INSERT INTO t2 VALUES (244,058120,37,'externally','title','inexperienced','');
INSERT INTO t2 VALUES (245,058121,37,'pellagra','coarse','hoarder','A');
INSERT INTO t2 VALUES (246,058122,37,'cult','combinations','scotch','W');
INSERT INTO t2 VALUES (247,058123,37,'creek','grayness','passport','A');
INSERT INTO t2 VALUES (248,058124,37,'Huffman','innumerable','strategic','FAS');
INSERT INTO t2 VALUES (249,058125,37,'Majorca','Caroline','gated','');
INSERT INTO t2 VALUES (250,058126,37,'governing','fatty','flog','');
INSERT INTO t2 VALUES (251,058127,37,'gadfly','eastbound','Pipestone','');
INSERT INTO t2 VALUES (252,058128,37,'reassigned','inexperienced','Dar','');
INSERT INTO t2 VALUES (253,058201,37,'intentness','hoarder','Corcoran','');
INSERT INTO t2 VALUES (254,058202,37,'craziness','scotch','flyers','A');
INSERT INTO t2 VALUES (255,058303,37,'psychic','passport','competitions','W');
INSERT INTO t2 VALUES (256,058304,37,'squabbled','strategic','suppliers','FAS');
INSERT INTO t2 VALUES (257,058602,37,'burlesque','gated','skips','');
INSERT INTO t2 VALUES (258,058603,37,'capped','flog','institutes','');
INSERT INTO t2 VALUES (259,058604,37,'extracted','Pipestone','troop','A');
INSERT INTO t2 VALUES (260,058605,37,'DiMaggio','Dar','connective','W');
INSERT INTO t2 VALUES (261,058606,37,'exclamation','Corcoran','denies','');
INSERT INTO t2 VALUES (262,058607,37,'subdirectory','flyers','polka','');
INSERT INTO t2 VALUES (263,060401,36,'fangs','competitions','observations','FAS');
INSERT INTO t2 VALUES (264,061701,36,'buyer','suppliers','askers','');
INSERT INTO t2 VALUES (265,066201,36,'pithing','skips','homeless','FAS');
INSERT INTO t2 VALUES (266,066501,36,'transistorizing','institutes','Anna','');
INSERT INTO t2 VALUES (267,068001,36,'nonbiodegradable','troop','subdirectories','W');
INSERT INTO t2 VALUES (268,068002,36,'dislocate','connective','decaying','FAS');
INSERT INTO t2 VALUES (269,068005,36,'monochromatic','denies','outwitting','W');
INSERT INTO t2 VALUES (270,068006,36,'batting','polka','Harpy','W');
INSERT INTO t2 VALUES (271,068007,36,'postcondition','observations','crazed','');
INSERT INTO t2 VALUES (272,068008,36,'catalog','askers','suffocate','');
INSERT INTO t2 VALUES (273,068009,36,'Remus','homeless','provers','FAS');
INSERT INTO t2 VALUES (274,068010,36,'devices','Anna','technically','');
INSERT INTO t2 VALUES (275,068011,36,'bike','subdirectories','Franklinizations','');
INSERT INTO t2 VALUES (276,068202,36,'qualify','decaying','considered','');
INSERT INTO t2 VALUES (277,068302,36,'detained','outwitting','tinnily','');
INSERT INTO t2 VALUES (278,068303,36,'commended','Harpy','uninterruptedly','');
INSERT INTO t2 VALUES (279,068401,36,'civilize','crazed','whistled','A');
INSERT INTO t2 VALUES (280,068501,36,'Elmhurst','suffocate','automate','');
INSERT INTO t2 VALUES (281,068502,36,'anesthetizing','provers','gutting','W');
INSERT INTO t2 VALUES (282,068503,36,'deaf','technically','surreptitious','');
INSERT INTO t2 VALUES (283,068602,36,'Brigham','Franklinizations','Choctaw','');
INSERT INTO t2 VALUES (284,068603,36,'title','considered','cooks','');
INSERT INTO t2 VALUES (285,068701,36,'coarse','tinnily','millivolt','FAS');
INSERT INTO t2 VALUES (286,068702,36,'combinations','uninterruptedly','counterpoise','');
INSERT INTO t2 VALUES (287,068703,36,'grayness','whistled','Gothicism','');
INSERT INTO t2 VALUES (288,076001,36,'innumerable','automate','feminine','');
INSERT INTO t2 VALUES (289,076002,36,'Caroline','gutting','metaphysically','W');
INSERT INTO t2 VALUES (290,076101,36,'fatty','surreptitious','sanding','A');
INSERT INTO t2 VALUES (291,076102,36,'eastbound','Choctaw','contributorily','');
INSERT INTO t2 VALUES (292,076103,36,'inexperienced','cooks','receivers','FAS');
INSERT INTO t2 VALUES (293,076302,36,'hoarder','millivolt','adjourn','');
INSERT INTO t2 VALUES (294,076303,36,'scotch','counterpoise','straggled','A');
INSERT INTO t2 VALUES (295,076304,36,'passport','Gothicism','druggists','');
INSERT INTO t2 VALUES (296,076305,36,'strategic','feminine','thanking','FAS');
INSERT INTO t2 VALUES (297,076306,36,'gated','metaphysically','ostrich','');
INSERT INTO t2 VALUES (298,076307,36,'flog','sanding','hopelessness','FAS');
INSERT INTO t2 VALUES (299,076402,36,'Pipestone','contributorily','Eurydice','');
INSERT INTO t2 VALUES (300,076501,36,'Dar','receivers','excitation','W');
INSERT INTO t2 VALUES (301,076502,36,'Corcoran','adjourn','presumes','FAS');
INSERT INTO t2 VALUES (302,076701,36,'flyers','straggled','imaginable','FAS');
INSERT INTO t2 VALUES (303,078001,36,'competitions','druggists','concoct','W');
INSERT INTO t2 VALUES (304,078002,36,'suppliers','thanking','peering','W');
INSERT INTO t2 VALUES (305,078003,36,'skips','ostrich','Phelps','FAS');
INSERT INTO t2 VALUES (306,078004,36,'institutes','hopelessness','ferociousness','FAS');
INSERT INTO t2 VALUES (307,078005,36,'troop','Eurydice','sentences','');
INSERT INTO t2 VALUES (308,078006,36,'connective','excitation','unlocks','');
INSERT INTO t2 VALUES (309,078007,36,'denies','presumes','engrossing','W');
INSERT INTO t2 VALUES (310,078008,36,'polka','imaginable','Ruth','');
INSERT INTO t2 VALUES (311,078101,36,'observations','concoct','tying','');
INSERT INTO t2 VALUES (312,078103,36,'askers','peering','exclaimers','');
INSERT INTO t2 VALUES (313,078104,36,'homeless','Phelps','synergy','');
INSERT INTO t2 VALUES (314,078105,36,'Anna','ferociousness','Huey','W');
INSERT INTO t2 VALUES (315,082101,36,'subdirectories','sentences','merging','');
INSERT INTO t2 VALUES (316,083401,36,'decaying','unlocks','judges','A');
INSERT INTO t2 VALUES (317,084001,36,'outwitting','engrossing','Shylock','W');
INSERT INTO t2 VALUES (318,084002,36,'Harpy','Ruth','Miltonism','');
INSERT INTO t2 VALUES (319,086001,36,'crazed','tying','hen','W');
INSERT INTO t2 VALUES (320,086102,36,'suffocate','exclaimers','honeybee','FAS');
INSERT INTO t2 VALUES (321,086201,36,'provers','synergy','towers','');
INSERT INTO t2 VALUES (322,088001,36,'technically','Huey','dilutes','W');
INSERT INTO t2 VALUES (323,088002,36,'Franklinizations','merging','numerals','FAS');
INSERT INTO t2 VALUES (324,088003,36,'considered','judges','democracy','FAS');
INSERT INTO t2 VALUES (325,088004,36,'tinnily','Shylock','Ibero-','');
INSERT INTO t2 VALUES (326,088101,36,'uninterruptedly','Miltonism','invalids','');
INSERT INTO t2 VALUES (327,088102,36,'whistled','hen','behavior','');
INSERT INTO t2 VALUES (328,088103,36,'automate','honeybee','accruing','');
INSERT INTO t2 VALUES (329,088104,36,'gutting','towers','relics','A');
INSERT INTO t2 VALUES (330,088105,36,'surreptitious','dilutes','rackets','');
INSERT INTO t2 VALUES (331,088106,36,'Choctaw','numerals','Fischbein','W');
INSERT INTO t2 VALUES (332,088201,36,'cooks','democracy','phony','W');
INSERT INTO t2 VALUES (333,088203,36,'millivolt','Ibero-','cross','FAS');
INSERT INTO t2 VALUES (334,088204,36,'counterpoise','invalids','cleanup','');
INSERT INTO t2 VALUES (335,088302,37,'Gothicism','behavior','conspirator','');
INSERT INTO t2 VALUES (336,088303,37,'feminine','accruing','label','FAS');
INSERT INTO t2 VALUES (337,088305,37,'metaphysically','relics','university','');
INSERT INTO t2 VALUES (338,088402,37,'sanding','rackets','cleansed','FAS');
INSERT INTO t2 VALUES (339,088501,36,'contributorily','Fischbein','ballgown','');
INSERT INTO t2 VALUES (340,088502,36,'receivers','phony','starlet','');
INSERT INTO t2 VALUES (341,088503,36,'adjourn','cross','aqueous','');
INSERT INTO t2 VALUES (342,098001,58,'straggled','cleanup','portrayal','A');
INSERT INTO t2 VALUES (343,098002,58,'druggists','conspirator','despising','W');
INSERT INTO t2 VALUES (344,098003,58,'thanking','label','distort','W');
INSERT INTO t2 VALUES (345,098004,58,'ostrich','university','palmed','');
INSERT INTO t2 VALUES (346,098005,58,'hopelessness','cleansed','faced','');
INSERT INTO t2 VALUES (347,098006,58,'Eurydice','ballgown','silverware','');
INSERT INTO t2 VALUES (348,141903,29,'excitation','starlet','assessor','');
INSERT INTO t2 VALUES (349,098008,58,'presumes','aqueous','spiders','');
INSERT INTO t2 VALUES (350,098009,58,'imaginable','portrayal','artificially','');
INSERT INTO t2 VALUES (351,098010,58,'concoct','despising','reminiscence','');
INSERT INTO t2 VALUES (352,098011,58,'peering','distort','Mexican','');
INSERT INTO t2 VALUES (353,098012,58,'Phelps','palmed','obnoxious','');
INSERT INTO t2 VALUES (354,098013,58,'ferociousness','faced','fragile','');
INSERT INTO t2 VALUES (355,098014,58,'sentences','silverware','apprehensible','');
INSERT INTO t2 VALUES (356,098015,58,'unlocks','assessor','births','');
INSERT INTO t2 VALUES (357,098016,58,'engrossing','spiders','garages','');
INSERT INTO t2 VALUES (358,098017,58,'Ruth','artificially','panty','');
INSERT INTO t2 VALUES (359,098018,58,'tying','reminiscence','anteater','');
INSERT INTO t2 VALUES (360,098019,58,'exclaimers','Mexican','displacement','A');
INSERT INTO t2 VALUES (361,098020,58,'synergy','obnoxious','drovers','A');
INSERT INTO t2 VALUES (362,098021,58,'Huey','fragile','patenting','A');
INSERT INTO t2 VALUES (363,098022,58,'merging','apprehensible','far','A');
INSERT INTO t2 VALUES (364,098023,58,'judges','births','shrieks','');
INSERT INTO t2 VALUES (365,098024,58,'Shylock','garages','aligning','W');
INSERT INTO t2 VALUES (366,098025,37,'Miltonism','panty','pragmatism','');
INSERT INTO t2 VALUES (367,106001,36,'hen','anteater','fevers','W');
INSERT INTO t2 VALUES (368,108001,36,'honeybee','displacement','reexamines','A');
INSERT INTO t2 VALUES (369,108002,36,'towers','drovers','occupancies','');
INSERT INTO t2 VALUES (370,108003,36,'dilutes','patenting','sweats','FAS');
INSERT INTO t2 VALUES (371,108004,36,'numerals','far','modulators','');
INSERT INTO t2 VALUES (372,108005,36,'democracy','shrieks','demand','W');
INSERT INTO t2 VALUES (373,108007,36,'Ibero-','aligning','Madeira','');
INSERT INTO t2 VALUES (374,108008,36,'invalids','pragmatism','Viennese','W');
INSERT INTO t2 VALUES (375,108009,36,'behavior','fevers','chillier','W');
INSERT INTO t2 VALUES (376,108010,36,'accruing','reexamines','wildcats','FAS');
INSERT INTO t2 VALUES (377,108011,36,'relics','occupancies','gentle','');
INSERT INTO t2 VALUES (378,108012,36,'rackets','sweats','Angles','W');
INSERT INTO t2 VALUES (379,108101,36,'Fischbein','modulators','accuracies','');
INSERT INTO t2 VALUES (380,108102,36,'phony','demand','toggle','');
INSERT INTO t2 VALUES (381,108103,36,'cross','Madeira','Mendelssohn','W');
INSERT INTO t2 VALUES (382,108111,50,'cleanup','Viennese','behaviorally','');
INSERT INTO t2 VALUES (383,108105,36,'conspirator','chillier','Rochford','');
INSERT INTO t2 VALUES (384,108106,36,'label','wildcats','mirror','W');
INSERT INTO t2 VALUES (385,108107,36,'university','gentle','Modula','');
INSERT INTO t2 VALUES (386,108108,50,'cleansed','Angles','clobbering','');
INSERT INTO t2 VALUES (387,108109,36,'ballgown','accuracies','chronography','');
INSERT INTO t2 VALUES (388,108110,36,'starlet','toggle','Eskimoizeds','');
INSERT INTO t2 VALUES (389,108201,36,'aqueous','Mendelssohn','British','W');
INSERT INTO t2 VALUES (390,108202,36,'portrayal','behaviorally','pitfalls','');
INSERT INTO t2 VALUES (391,108203,36,'despising','Rochford','verify','W');
INSERT INTO t2 VALUES (392,108204,36,'distort','mirror','scatter','FAS');
INSERT INTO t2 VALUES (393,108205,36,'palmed','Modula','Aztecan','');
INSERT INTO t2 VALUES (394,108301,36,'faced','clobbering','acuity','W');
INSERT INTO t2 VALUES (395,108302,36,'silverware','chronography','sinking','W');
INSERT INTO t2 VALUES (396,112101,36,'assessor','Eskimoizeds','beasts','FAS');
INSERT INTO t2 VALUES (397,112102,36,'spiders','British','Witt','W');
INSERT INTO t2 VALUES (398,113701,36,'artificially','pitfalls','physicists','FAS');
INSERT INTO t2 VALUES (399,116001,36,'reminiscence','verify','folksong','A');
INSERT INTO t2 VALUES (400,116201,36,'Mexican','scatter','strokes','FAS');
INSERT INTO t2 VALUES (401,116301,36,'obnoxious','Aztecan','crowder','');
INSERT INTO t2 VALUES (402,116302,36,'fragile','acuity','merry','');
INSERT INTO t2 VALUES (403,116601,36,'apprehensible','sinking','cadenced','');
INSERT INTO t2 VALUES (404,116602,36,'births','beasts','alimony','A');
INSERT INTO t2 VALUES (405,116603,36,'garages','Witt','principled','A');
INSERT INTO t2 VALUES (406,116701,36,'panty','physicists','golfing','');
INSERT INTO t2 VALUES (407,116702,36,'anteater','folksong','undiscovered','');
INSERT INTO t2 VALUES (408,118001,36,'displacement','strokes','irritates','');
INSERT INTO t2 VALUES (409,118002,36,'drovers','crowder','patriots','A');
INSERT INTO t2 VALUES (410,118003,36,'patenting','merry','rooms','FAS');
INSERT INTO t2 VALUES (411,118004,36,'far','cadenced','towering','W');
INSERT INTO t2 VALUES (412,118005,36,'shrieks','alimony','displease','');
INSERT INTO t2 VALUES (413,118006,36,'aligning','principled','photosensitive','');
INSERT INTO t2 VALUES (414,118007,36,'pragmatism','golfing','inking','');
INSERT INTO t2 VALUES (415,118008,36,'fevers','undiscovered','gainers','');
INSERT INTO t2 VALUES (416,118101,36,'reexamines','irritates','leaning','A');
INSERT INTO t2 VALUES (417,118102,36,'occupancies','patriots','hydrant','A');
INSERT INTO t2 VALUES (418,118103,36,'sweats','rooms','preserve','');
INSERT INTO t2 VALUES (419,118202,36,'modulators','towering','blinded','A');
INSERT INTO t2 VALUES (420,118203,36,'demand','displease','interactions','A');
INSERT INTO t2 VALUES (421,118204,36,'Madeira','photosensitive','Barry','');
INSERT INTO t2 VALUES (422,118302,36,'Viennese','inking','whiteness','A');
INSERT INTO t2 VALUES (423,118304,36,'chillier','gainers','pastimes','W');
INSERT INTO t2 VALUES (424,118305,36,'wildcats','leaning','Edenization','');
INSERT INTO t2 VALUES (425,118306,36,'gentle','hydrant','Muscat','');
INSERT INTO t2 VALUES (426,118307,36,'Angles','preserve','assassinated','');
INSERT INTO t2 VALUES (427,123101,36,'accuracies','blinded','labeled','');
INSERT INTO t2 VALUES (428,123102,36,'toggle','interactions','glacial','A');
INSERT INTO t2 VALUES (429,123301,36,'Mendelssohn','Barry','implied','W');
INSERT INTO t2 VALUES (430,126001,36,'behaviorally','whiteness','bibliographies','W');
INSERT INTO t2 VALUES (431,126002,36,'Rochford','pastimes','Buchanan','');
INSERT INTO t2 VALUES (432,126003,36,'mirror','Edenization','forgivably','FAS');
INSERT INTO t2 VALUES (433,126101,36,'Modula','Muscat','innuendo','A');
INSERT INTO t2 VALUES (434,126301,36,'clobbering','assassinated','den','FAS');
INSERT INTO t2 VALUES (435,126302,36,'chronography','labeled','submarines','W');
INSERT INTO t2 VALUES (436,126402,36,'Eskimoizeds','glacial','mouthful','A');
INSERT INTO t2 VALUES (437,126601,36,'British','implied','expiring','');
INSERT INTO t2 VALUES (438,126602,36,'pitfalls','bibliographies','unfulfilled','FAS');
INSERT INTO t2 VALUES (439,126702,36,'verify','Buchanan','precession','');
INSERT INTO t2 VALUES (440,128001,36,'scatter','forgivably','nullified','');
INSERT INTO t2 VALUES (441,128002,36,'Aztecan','innuendo','affects','');
INSERT INTO t2 VALUES (442,128003,36,'acuity','den','Cynthia','');
INSERT INTO t2 VALUES (443,128004,36,'sinking','submarines','Chablis','A');
INSERT INTO t2 VALUES (444,128005,36,'beasts','mouthful','betterments','FAS');
INSERT INTO t2 VALUES (445,128007,36,'Witt','expiring','advertising','');
INSERT INTO t2 VALUES (446,128008,36,'physicists','unfulfilled','rubies','A');
INSERT INTO t2 VALUES (447,128009,36,'folksong','precession','southwest','FAS');
INSERT INTO t2 VALUES (448,128010,36,'strokes','nullified','superstitious','A');
INSERT INTO t2 VALUES (449,128011,36,'crowder','affects','tabernacle','W');
INSERT INTO t2 VALUES (450,128012,36,'merry','Cynthia','silk','A');
INSERT INTO t2 VALUES (451,128013,36,'cadenced','Chablis','handsomest','A');
INSERT INTO t2 VALUES (452,128014,36,'alimony','betterments','Persian','A');
INSERT INTO t2 VALUES (453,128015,36,'principled','advertising','analog','W');
INSERT INTO t2 VALUES (454,128016,36,'golfing','rubies','complex','W');
INSERT INTO t2 VALUES (455,128017,36,'undiscovered','southwest','Taoist','');
INSERT INTO t2 VALUES (456,128018,36,'irritates','superstitious','suspend','');
INSERT INTO t2 VALUES (457,128019,36,'patriots','tabernacle','relegated','');
INSERT INTO t2 VALUES (458,128020,36,'rooms','silk','awesome','W');
INSERT INTO t2 VALUES (459,128021,36,'towering','handsomest','Bruxelles','');
INSERT INTO t2 VALUES (460,128022,36,'displease','Persian','imprecisely','A');
INSERT INTO t2 VALUES (461,128023,36,'photosensitive','analog','televise','');
INSERT INTO t2 VALUES (462,128101,36,'inking','complex','braking','');
INSERT INTO t2 VALUES (463,128102,36,'gainers','Taoist','true','FAS');
INSERT INTO t2 VALUES (464,128103,36,'leaning','suspend','disappointing','FAS');
INSERT INTO t2 VALUES (465,128104,36,'hydrant','relegated','navally','W');
INSERT INTO t2 VALUES (466,128106,36,'preserve','awesome','circus','');
INSERT INTO t2 VALUES (467,128107,36,'blinded','Bruxelles','beetles','');
INSERT INTO t2 VALUES (468,128108,36,'interactions','imprecisely','trumps','');
INSERT INTO t2 VALUES (469,128202,36,'Barry','televise','fourscore','W');
INSERT INTO t2 VALUES (470,128203,36,'whiteness','braking','Blackfoots','');
INSERT INTO t2 VALUES (471,128301,36,'pastimes','true','Grady','');
INSERT INTO t2 VALUES (472,128302,36,'Edenization','disappointing','quiets','FAS');
INSERT INTO t2 VALUES (473,128303,36,'Muscat','navally','floundered','FAS');
INSERT INTO t2 VALUES (474,128304,36,'assassinated','circus','profundity','W');
INSERT INTO t2 VALUES (475,128305,36,'labeled','beetles','Garrisonian','W');
INSERT INTO t2 VALUES (476,128307,36,'glacial','trumps','Strauss','');
INSERT INTO t2 VALUES (477,128401,36,'implied','fourscore','cemented','FAS');
INSERT INTO t2 VALUES (478,128502,36,'bibliographies','Blackfoots','contrition','A');
INSERT INTO t2 VALUES (479,128503,36,'Buchanan','Grady','mutations','');
INSERT INTO t2 VALUES (480,128504,36,'forgivably','quiets','exhibits','W');
INSERT INTO t2 VALUES (481,128505,36,'innuendo','floundered','tits','');
INSERT INTO t2 VALUES (482,128601,36,'den','profundity','mate','A');
INSERT INTO t2 VALUES (483,128603,36,'submarines','Garrisonian','arches','');
INSERT INTO t2 VALUES (484,128604,36,'mouthful','Strauss','Moll','');
INSERT INTO t2 VALUES (485,128702,36,'expiring','cemented','ropers','');
INSERT INTO t2 VALUES (486,128703,36,'unfulfilled','contrition','bombast','');
INSERT INTO t2 VALUES (487,128704,36,'precession','mutations','difficultly','A');
INSERT INTO t2 VALUES (488,138001,36,'nullified','exhibits','adsorption','');
INSERT INTO t2 VALUES (489,138002,36,'affects','tits','definiteness','FAS');
INSERT INTO t2 VALUES (490,138003,36,'Cynthia','mate','cultivation','A');
INSERT INTO t2 VALUES (491,138004,36,'Chablis','arches','heals','A');
INSERT INTO t2 VALUES (492,138005,36,'betterments','Moll','Heusen','W');
INSERT INTO t2 VALUES (493,138006,36,'advertising','ropers','target','FAS');
INSERT INTO t2 VALUES (494,138007,36,'rubies','bombast','cited','A');
INSERT INTO t2 VALUES (495,138008,36,'southwest','difficultly','congresswoman','W');
INSERT INTO t2 VALUES (496,138009,36,'superstitious','adsorption','Katherine','');
INSERT INTO t2 VALUES (497,138102,36,'tabernacle','definiteness','titter','A');
INSERT INTO t2 VALUES (498,138103,36,'silk','cultivation','aspire','A');
INSERT INTO t2 VALUES (499,138104,36,'handsomest','heals','Mardis','');
INSERT INTO t2 VALUES (500,138105,36,'Persian','Heusen','Nadia','W');
INSERT INTO t2 VALUES (501,138201,36,'analog','target','estimating','FAS');
INSERT INTO t2 VALUES (502,138302,36,'complex','cited','stuck','A');
INSERT INTO t2 VALUES (503,138303,36,'Taoist','congresswoman','fifteenth','A');
INSERT INTO t2 VALUES (504,138304,36,'suspend','Katherine','Colombo','');
INSERT INTO t2 VALUES (505,138401,29,'relegated','titter','survey','A');
INSERT INTO t2 VALUES (506,140102,29,'awesome','aspire','staffing','');
INSERT INTO t2 VALUES (507,140103,29,'Bruxelles','Mardis','obtain','');
INSERT INTO t2 VALUES (508,140104,29,'imprecisely','Nadia','loaded','');
INSERT INTO t2 VALUES (509,140105,29,'televise','estimating','slaughtered','');
INSERT INTO t2 VALUES (510,140201,29,'braking','stuck','lights','A');
INSERT INTO t2 VALUES (511,140701,29,'true','fifteenth','circumference','');
INSERT INTO t2 VALUES (512,141501,29,'disappointing','Colombo','dull','A');
INSERT INTO t2 VALUES (513,141502,29,'navally','survey','weekly','A');
INSERT INTO t2 VALUES (514,141901,29,'circus','staffing','wetness','');
INSERT INTO t2 VALUES (515,141902,29,'beetles','obtain','visualized','');
INSERT INTO t2 VALUES (516,142101,29,'trumps','loaded','Tannenbaum','');
INSERT INTO t2 VALUES (517,142102,29,'fourscore','slaughtered','moribund','');
INSERT INTO t2 VALUES (518,142103,29,'Blackfoots','lights','demultiplex','');
INSERT INTO t2 VALUES (519,142701,29,'Grady','circumference','lockings','');
INSERT INTO t2 VALUES (520,143001,29,'quiets','dull','thugs','FAS');
INSERT INTO t2 VALUES (521,143501,29,'floundered','weekly','unnerves','');
INSERT INTO t2 VALUES (522,143502,29,'profundity','wetness','abut','');
INSERT INTO t2 VALUES (523,148001,29,'Garrisonian','visualized','Chippewa','A');
INSERT INTO t2 VALUES (524,148002,29,'Strauss','Tannenbaum','stratifications','A');
INSERT INTO t2 VALUES (525,148003,29,'cemented','moribund','signaled','');
INSERT INTO t2 VALUES (526,148004,29,'contrition','demultiplex','Italianizes','A');
INSERT INTO t2 VALUES (527,148005,29,'mutations','lockings','algorithmic','A');
INSERT INTO t2 VALUES (528,148006,29,'exhibits','thugs','paranoid','FAS');
INSERT INTO t2 VALUES (529,148007,29,'tits','unnerves','camping','A');
INSERT INTO t2 VALUES (530,148009,29,'mate','abut','signifying','A');
INSERT INTO t2 VALUES (531,148010,29,'arches','Chippewa','Patrice','W');
INSERT INTO t2 VALUES (532,148011,29,'Moll','stratifications','search','A');
INSERT INTO t2 VALUES (533,148012,29,'ropers','signaled','Angeles','A');
INSERT INTO t2 VALUES (534,148013,29,'bombast','Italianizes','semblance','');
INSERT INTO t2 VALUES (535,148023,36,'difficultly','algorithmic','taxed','');
INSERT INTO t2 VALUES (536,148015,29,'adsorption','paranoid','Beatrice','');
INSERT INTO t2 VALUES (537,148016,29,'definiteness','camping','retrace','');
INSERT INTO t2 VALUES (538,148017,29,'cultivation','signifying','lockout','');
INSERT INTO t2 VALUES (539,148018,29,'heals','Patrice','grammatic','');
INSERT INTO t2 VALUES (540,148019,29,'Heusen','search','helmsman','');
INSERT INTO t2 VALUES (541,148020,29,'target','Angeles','uniform','W');
INSERT INTO t2 VALUES (542,148021,29,'cited','semblance','hamming','');
INSERT INTO t2 VALUES (543,148022,29,'congresswoman','taxed','disobedience','');
INSERT INTO t2 VALUES (544,148101,29,'Katherine','Beatrice','captivated','A');
INSERT INTO t2 VALUES (545,148102,29,'titter','retrace','transferals','A');
INSERT INTO t2 VALUES (546,148201,29,'aspire','lockout','cartographer','A');
INSERT INTO t2 VALUES (547,148401,29,'Mardis','grammatic','aims','FAS');
INSERT INTO t2 VALUES (548,148402,29,'Nadia','helmsman','Pakistani','');
INSERT INTO t2 VALUES (549,148501,29,'estimating','uniform','burglarized','FAS');
INSERT INTO t2 VALUES (550,148502,29,'stuck','hamming','saucepans','A');
INSERT INTO t2 VALUES (551,148503,29,'fifteenth','disobedience','lacerating','A');
INSERT INTO t2 VALUES (552,148504,29,'Colombo','captivated','corny','');
INSERT INTO t2 VALUES (553,148601,29,'survey','transferals','megabytes','FAS');
INSERT INTO t2 VALUES (554,148602,29,'staffing','cartographer','chancellor','');
INSERT INTO t2 VALUES (555,150701,29,'obtain','aims','bulk','A');
INSERT INTO t2 VALUES (556,152101,29,'loaded','Pakistani','commits','A');
INSERT INTO t2 VALUES (557,152102,29,'slaughtered','burglarized','meson','W');
INSERT INTO t2 VALUES (558,155202,36,'lights','saucepans','deputies','');
INSERT INTO t2 VALUES (559,155203,29,'circumference','lacerating','northeaster','A');
INSERT INTO t2 VALUES (560,155204,29,'dull','corny','dipole','');
INSERT INTO t2 VALUES (561,155205,29,'weekly','megabytes','machining','0');
INSERT INTO t2 VALUES (562,156001,29,'wetness','chancellor','therefore','');
INSERT INTO t2 VALUES (563,156002,29,'visualized','bulk','Telefunken','');
INSERT INTO t2 VALUES (564,156102,29,'Tannenbaum','commits','salvaging','');
INSERT INTO t2 VALUES (565,156301,29,'moribund','meson','Corinthianizes','A');
INSERT INTO t2 VALUES (566,156302,29,'demultiplex','deputies','restlessly','A');
INSERT INTO t2 VALUES (567,156303,29,'lockings','northeaster','bromides','');
INSERT INTO t2 VALUES (568,156304,29,'thugs','dipole','generalized','A');
INSERT INTO t2 VALUES (569,156305,29,'unnerves','machining','mishaps','');
INSERT INTO t2 VALUES (570,156306,29,'abut','therefore','quelling','');
INSERT INTO t2 VALUES (571,156501,29,'Chippewa','Telefunken','spiritual','A');
INSERT INTO t2 VALUES (572,158001,29,'stratifications','salvaging','beguiles','FAS');
INSERT INTO t2 VALUES (573,158002,29,'signaled','Corinthianizes','Trobriand','FAS');
INSERT INTO t2 VALUES (574,158101,29,'Italianizes','restlessly','fleeing','A');
INSERT INTO t2 VALUES (575,158102,29,'algorithmic','bromides','Armour','A');
INSERT INTO t2 VALUES (576,158103,29,'paranoid','generalized','chin','A');
INSERT INTO t2 VALUES (577,158201,29,'camping','mishaps','provers','A');
INSERT INTO t2 VALUES (578,158202,29,'signifying','quelling','aeronautic','A');
INSERT INTO t2 VALUES (579,158203,29,'Patrice','spiritual','voltage','W');
INSERT INTO t2 VALUES (580,158204,29,'search','beguiles','sash','');
INSERT INTO t2 VALUES (581,158301,29,'Angeles','Trobriand','anaerobic','A');
INSERT INTO t2 VALUES (582,158302,29,'semblance','fleeing','simultaneous','A');
INSERT INTO t2 VALUES (583,158303,29,'taxed','Armour','accumulating','A');
INSERT INTO t2 VALUES (584,158304,29,'Beatrice','chin','Medusan','A');
INSERT INTO t2 VALUES (585,158305,29,'retrace','provers','shouted','A');
INSERT INTO t2 VALUES (586,158306,29,'lockout','aeronautic','freakish','');
INSERT INTO t2 VALUES (587,158501,29,'grammatic','voltage','index','FAS');
INSERT INTO t2 VALUES (588,160301,29,'helmsman','sash','commercially','');
INSERT INTO t2 VALUES (589,166101,50,'uniform','anaerobic','mistiness','A');
INSERT INTO t2 VALUES (590,166102,50,'hamming','simultaneous','endpoint','');
INSERT INTO t2 VALUES (591,168001,29,'disobedience','accumulating','straight','A');
INSERT INTO t2 VALUES (592,168002,29,'captivated','Medusan','flurried','');
INSERT INTO t2 VALUES (593,168003,29,'transferals','shouted','denotative','A');
INSERT INTO t2 VALUES (594,168101,29,'cartographer','freakish','coming','FAS');
INSERT INTO t2 VALUES (595,168102,29,'aims','index','commencements','FAS');
INSERT INTO t2 VALUES (596,168103,29,'Pakistani','commercially','gentleman','');
INSERT INTO t2 VALUES (597,168104,29,'burglarized','mistiness','gifted','');
INSERT INTO t2 VALUES (598,168202,29,'saucepans','endpoint','Shanghais','');
INSERT INTO t2 VALUES (599,168301,29,'lacerating','straight','sportswriting','A');
INSERT INTO t2 VALUES (600,168502,29,'corny','flurried','sloping','A');
INSERT INTO t2 VALUES (601,168503,29,'megabytes','denotative','navies','');
INSERT INTO t2 VALUES (602,168601,29,'chancellor','coming','leaflet','A');
INSERT INTO t2 VALUES (603,173001,40,'bulk','commencements','shooter','');
INSERT INTO t2 VALUES (604,173701,40,'commits','gentleman','Joplin','FAS');
INSERT INTO t2 VALUES (605,173702,40,'meson','gifted','babies','');
INSERT INTO t2 VALUES (606,176001,40,'deputies','Shanghais','subdivision','FAS');
INSERT INTO t2 VALUES (607,176101,40,'northeaster','sportswriting','burstiness','W');
INSERT INTO t2 VALUES (608,176201,40,'dipole','sloping','belted','FAS');
INSERT INTO t2 VALUES (609,176401,40,'machining','navies','assails','FAS');
INSERT INTO t2 VALUES (610,176501,40,'therefore','leaflet','admiring','W');
INSERT INTO t2 VALUES (611,176601,40,'Telefunken','shooter','swaying','0');
INSERT INTO t2 VALUES (612,176602,40,'salvaging','Joplin','Goldstine','FAS');
INSERT INTO t2 VALUES (613,176603,40,'Corinthianizes','babies','fitting','');
INSERT INTO t2 VALUES (614,178001,40,'restlessly','subdivision','Norwalk','W');
INSERT INTO t2 VALUES (615,178002,40,'bromides','burstiness','weakening','W');
INSERT INTO t2 VALUES (616,178003,40,'generalized','belted','analogy','FAS');
INSERT INTO t2 VALUES (617,178004,40,'mishaps','assails','deludes','');
INSERT INTO t2 VALUES (618,178005,40,'quelling','admiring','cokes','');
INSERT INTO t2 VALUES (619,178006,40,'spiritual','swaying','Clayton','');
INSERT INTO t2 VALUES (620,178007,40,'beguiles','Goldstine','exhausts','');
INSERT INTO t2 VALUES (621,178008,40,'Trobriand','fitting','causality','');
INSERT INTO t2 VALUES (622,178101,40,'fleeing','Norwalk','sating','FAS');
INSERT INTO t2 VALUES (623,178102,40,'Armour','weakening','icon','');
INSERT INTO t2 VALUES (624,178103,40,'chin','analogy','throttles','');
INSERT INTO t2 VALUES (625,178201,40,'provers','deludes','communicants','FAS');
INSERT INTO t2 VALUES (626,178202,40,'aeronautic','cokes','dehydrate','FAS');
INSERT INTO t2 VALUES (627,178301,40,'voltage','Clayton','priceless','FAS');
INSERT INTO t2 VALUES (628,178302,40,'sash','exhausts','publicly','');
INSERT INTO t2 VALUES (629,178401,40,'anaerobic','causality','incidentals','FAS');
INSERT INTO t2 VALUES (630,178402,40,'simultaneous','sating','commonplace','');
INSERT INTO t2 VALUES (631,178403,40,'accumulating','icon','mumbles','');
INSERT INTO t2 VALUES (632,178404,40,'Medusan','throttles','furthermore','W');
INSERT INTO t2 VALUES (633,178501,40,'shouted','communicants','cautioned','W');
INSERT INTO t2 VALUES (634,186002,37,'freakish','dehydrate','parametrized','A');
INSERT INTO t2 VALUES (635,186102,37,'index','priceless','registration','A');
INSERT INTO t2 VALUES (636,186201,40,'commercially','publicly','sadly','FAS');
INSERT INTO t2 VALUES (637,186202,40,'mistiness','incidentals','positioning','');
INSERT INTO t2 VALUES (638,186203,40,'endpoint','commonplace','babysitting','');
INSERT INTO t2 VALUES (639,186302,37,'straight','mumbles','eternal','A');
INSERT INTO t2 VALUES (640,188007,37,'flurried','furthermore','hoarder','');
INSERT INTO t2 VALUES (641,188008,37,'denotative','cautioned','congregates','');
INSERT INTO t2 VALUES (642,188009,37,'coming','parametrized','rains','');
INSERT INTO t2 VALUES (643,188010,37,'commencements','registration','workers','W');
INSERT INTO t2 VALUES (644,188011,37,'gentleman','sadly','sags','A');
INSERT INTO t2 VALUES (645,188012,37,'gifted','positioning','unplug','W');
INSERT INTO t2 VALUES (646,188013,37,'Shanghais','babysitting','garage','A');
INSERT INTO t2 VALUES (647,188014,37,'sportswriting','eternal','boulder','A');
INSERT INTO t2 VALUES (648,188015,37,'sloping','hoarder','hollowly','A');
INSERT INTO t2 VALUES (649,188016,37,'navies','congregates','specifics','');
INSERT INTO t2 VALUES (650,188017,37,'leaflet','rains','Teresa','');
INSERT INTO t2 VALUES (651,188102,37,'shooter','workers','Winsett','');
INSERT INTO t2 VALUES (652,188103,37,'Joplin','sags','convenient','A');
INSERT INTO t2 VALUES (653,188202,37,'babies','unplug','buckboards','FAS');
INSERT INTO t2 VALUES (654,188301,40,'subdivision','garage','amenities','');
INSERT INTO t2 VALUES (655,188302,40,'burstiness','boulder','resplendent','FAS');
INSERT INTO t2 VALUES (656,188303,40,'belted','hollowly','priding','FAS');
INSERT INTO t2 VALUES (657,188401,37,'assails','specifics','configurations','');
INSERT INTO t2 VALUES (658,188402,37,'admiring','Teresa','untidiness','A');
INSERT INTO t2 VALUES (659,188503,37,'swaying','Winsett','Brice','W');
INSERT INTO t2 VALUES (660,188504,37,'Goldstine','convenient','sews','FAS');
INSERT INTO t2 VALUES (661,188505,37,'fitting','buckboards','participated','');
INSERT INTO t2 VALUES (662,190701,37,'Norwalk','amenities','Simon','FAS');
INSERT INTO t2 VALUES (663,190703,50,'weakening','resplendent','certificates','');
INSERT INTO t2 VALUES (664,191701,37,'analogy','priding','Fitzpatrick','');
INSERT INTO t2 VALUES (665,191702,37,'deludes','configurations','Evanston','A');
INSERT INTO t2 VALUES (666,191703,37,'cokes','untidiness','misted','');
INSERT INTO t2 VALUES (667,196001,37,'Clayton','Brice','textures','A');
INSERT INTO t2 VALUES (668,196002,37,'exhausts','sews','save','');
INSERT INTO t2 VALUES (669,196003,37,'causality','participated','count','');
INSERT INTO t2 VALUES (670,196101,37,'sating','Simon','rightful','A');
INSERT INTO t2 VALUES (671,196103,37,'icon','certificates','chaperone','');
INSERT INTO t2 VALUES (672,196104,37,'throttles','Fitzpatrick','Lizzy','A');
INSERT INTO t2 VALUES (673,196201,37,'communicants','Evanston','clenched','A');
INSERT INTO t2 VALUES (674,196202,37,'dehydrate','misted','effortlessly','');
INSERT INTO t2 VALUES (675,196203,37,'priceless','textures','accessed','');
INSERT INTO t2 VALUES (676,198001,37,'publicly','save','beaters','A');
INSERT INTO t2 VALUES (677,198003,37,'incidentals','count','Hornblower','FAS');
INSERT INTO t2 VALUES (678,198004,37,'commonplace','rightful','vests','A');
INSERT INTO t2 VALUES (679,198005,37,'mumbles','chaperone','indulgences','FAS');
INSERT INTO t2 VALUES (680,198006,37,'furthermore','Lizzy','infallibly','A');
INSERT INTO t2 VALUES (681,198007,37,'cautioned','clenched','unwilling','FAS');
INSERT INTO t2 VALUES (682,198008,37,'parametrized','effortlessly','excrete','FAS');
INSERT INTO t2 VALUES (683,198009,37,'registration','accessed','spools','A');
INSERT INTO t2 VALUES (684,198010,37,'sadly','beaters','crunches','FAS');
INSERT INTO t2 VALUES (685,198011,37,'positioning','Hornblower','overestimating','FAS');
INSERT INTO t2 VALUES (686,198012,37,'babysitting','vests','ineffective','');
INSERT INTO t2 VALUES (687,198013,37,'eternal','indulgences','humiliation','A');
INSERT INTO t2 VALUES (688,198014,37,'hoarder','infallibly','sophomore','');
INSERT INTO t2 VALUES (689,198015,37,'congregates','unwilling','star','');
INSERT INTO t2 VALUES (690,198017,37,'rains','excrete','rifles','');
INSERT INTO t2 VALUES (691,198018,37,'workers','spools','dialysis','');
INSERT INTO t2 VALUES (692,198019,37,'sags','crunches','arriving','');
INSERT INTO t2 VALUES (693,198020,37,'unplug','overestimating','indulge','');
INSERT INTO t2 VALUES (694,198021,37,'garage','ineffective','clockers','');
INSERT INTO t2 VALUES (695,198022,37,'boulder','humiliation','languages','');
INSERT INTO t2 VALUES (696,198023,50,'hollowly','sophomore','Antarctica','A');
INSERT INTO t2 VALUES (697,198024,37,'specifics','star','percentage','');
INSERT INTO t2 VALUES (698,198101,37,'Teresa','rifles','ceiling','A');
INSERT INTO t2 VALUES (699,198103,37,'Winsett','dialysis','specification','');
INSERT INTO t2 VALUES (700,198105,37,'convenient','arriving','regimented','A');
INSERT INTO t2 VALUES (701,198106,37,'buckboards','indulge','ciphers','');
INSERT INTO t2 VALUES (702,198201,37,'amenities','clockers','pictures','A');
INSERT INTO t2 VALUES (703,198204,37,'resplendent','languages','serpents','A');
INSERT INTO t2 VALUES (704,198301,53,'priding','Antarctica','allot','A');
INSERT INTO t2 VALUES (705,198302,53,'configurations','percentage','realized','A');
INSERT INTO t2 VALUES (706,198303,53,'untidiness','ceiling','mayoral','A');
INSERT INTO t2 VALUES (707,198304,53,'Brice','specification','opaquely','A');
INSERT INTO t2 VALUES (708,198401,37,'sews','regimented','hostess','FAS');
INSERT INTO t2 VALUES (709,198402,37,'participated','ciphers','fiftieth','');
INSERT INTO t2 VALUES (710,198403,37,'Simon','pictures','incorrectly','');
INSERT INTO t2 VALUES (711,202101,37,'certificates','serpents','decomposition','FAS');
INSERT INTO t2 VALUES (712,202301,37,'Fitzpatrick','allot','stranglings','');
INSERT INTO t2 VALUES (713,202302,37,'Evanston','realized','mixture','FAS');
INSERT INTO t2 VALUES (714,202303,37,'misted','mayoral','electroencephalography','FAS');
INSERT INTO t2 VALUES (715,202304,37,'textures','opaquely','similarities','FAS');
INSERT INTO t2 VALUES (716,202305,37,'save','hostess','charges','W');
INSERT INTO t2 VALUES (717,202601,37,'count','fiftieth','freest','FAS');
INSERT INTO t2 VALUES (718,202602,37,'rightful','incorrectly','Greenberg','FAS');
INSERT INTO t2 VALUES (719,202605,37,'chaperone','decomposition','tinting','');
INSERT INTO t2 VALUES (720,202606,37,'Lizzy','stranglings','expelled','W');
INSERT INTO t2 VALUES (721,202607,37,'clenched','mixture','warm','');
INSERT INTO t2 VALUES (722,202901,37,'effortlessly','electroencephalography','smoothed','');
INSERT INTO t2 VALUES (723,202902,37,'accessed','similarities','deductions','FAS');
INSERT INTO t2 VALUES (724,202903,37,'beaters','charges','Romano','W');
INSERT INTO t2 VALUES (725,202904,37,'Hornblower','freest','bitterroot','');
INSERT INTO t2 VALUES (726,202907,37,'vests','Greenberg','corset','');
INSERT INTO t2 VALUES (727,202908,37,'indulgences','tinting','securing','');
INSERT INTO t2 VALUES (728,203101,37,'infallibly','expelled','environing','FAS');
INSERT INTO t2 VALUES (729,203103,37,'unwilling','warm','cute','');
INSERT INTO t2 VALUES (730,203104,37,'excrete','smoothed','Crays','');
INSERT INTO t2 VALUES (731,203105,37,'spools','deductions','heiress','FAS');
INSERT INTO t2 VALUES (732,203401,37,'crunches','Romano','inform','FAS');
INSERT INTO t2 VALUES (733,203402,37,'overestimating','bitterroot','avenge','');
INSERT INTO t2 VALUES (734,203404,37,'ineffective','corset','universals','');
INSERT INTO t2 VALUES (735,203901,37,'humiliation','securing','Kinsey','W');
INSERT INTO t2 VALUES (736,203902,37,'sophomore','environing','ravines','FAS');
INSERT INTO t2 VALUES (737,203903,37,'star','cute','bestseller','');
INSERT INTO t2 VALUES (738,203906,37,'rifles','Crays','equilibrium','');
INSERT INTO t2 VALUES (739,203907,37,'dialysis','heiress','extents','0');
INSERT INTO t2 VALUES (740,203908,37,'arriving','inform','relatively','');
INSERT INTO t2 VALUES (741,203909,37,'indulge','avenge','pressure','FAS');
INSERT INTO t2 VALUES (742,206101,37,'clockers','universals','critiques','FAS');
INSERT INTO t2 VALUES (743,206201,37,'languages','Kinsey','befouled','');
INSERT INTO t2 VALUES (744,206202,37,'Antarctica','ravines','rightfully','FAS');
INSERT INTO t2 VALUES (745,206203,37,'percentage','bestseller','mechanizing','FAS');
INSERT INTO t2 VALUES (746,206206,37,'ceiling','equilibrium','Latinizes','');
INSERT INTO t2 VALUES (747,206207,37,'specification','extents','timesharing','');
INSERT INTO t2 VALUES (748,206208,37,'regimented','relatively','Aden','');
INSERT INTO t2 VALUES (749,208001,37,'ciphers','pressure','embassies','');
INSERT INTO t2 VALUES (750,208002,37,'pictures','critiques','males','FAS');
INSERT INTO t2 VALUES (751,208003,37,'serpents','befouled','shapelessly','FAS');
INSERT INTO t2 VALUES (752,208004,37,'allot','rightfully','genres','FAS');
INSERT INTO t2 VALUES (753,208008,37,'realized','mechanizing','mastering','');
INSERT INTO t2 VALUES (754,208009,37,'mayoral','Latinizes','Newtonian','');
INSERT INTO t2 VALUES (755,208010,37,'opaquely','timesharing','finishers','FAS');
INSERT INTO t2 VALUES (756,208011,37,'hostess','Aden','abates','');
INSERT INTO t2 VALUES (757,208101,37,'fiftieth','embassies','teem','');
INSERT INTO t2 VALUES (758,208102,37,'incorrectly','males','kiting','FAS');
INSERT INTO t2 VALUES (759,208103,37,'decomposition','shapelessly','stodgy','FAS');
INSERT INTO t2 VALUES (760,208104,37,'stranglings','genres','scalps','FAS');
INSERT INTO t2 VALUES (761,208105,37,'mixture','mastering','feed','FAS');
INSERT INTO t2 VALUES (762,208110,37,'electroencephalography','Newtonian','guitars','');
INSERT INTO t2 VALUES (763,208111,37,'similarities','finishers','airships','');
INSERT INTO t2 VALUES (764,208112,37,'charges','abates','store','');
INSERT INTO t2 VALUES (765,208113,37,'freest','teem','denounces','');
INSERT INTO t2 VALUES (766,208201,37,'Greenberg','kiting','Pyle','FAS');
INSERT INTO t2 VALUES (767,208203,37,'tinting','stodgy','Saxony','');
INSERT INTO t2 VALUES (768,208301,37,'expelled','scalps','serializations','FAS');
INSERT INTO t2 VALUES (769,208302,37,'warm','feed','Peruvian','FAS');
INSERT INTO t2 VALUES (770,208305,37,'smoothed','guitars','taxonomically','FAS');
INSERT INTO t2 VALUES (771,208401,37,'deductions','airships','kingdom','A');
INSERT INTO t2 VALUES (772,208402,37,'Romano','store','stint','A');
INSERT INTO t2 VALUES (773,208403,37,'bitterroot','denounces','Sault','A');
INSERT INTO t2 VALUES (774,208404,37,'corset','Pyle','faithful','');
INSERT INTO t2 VALUES (775,208501,37,'securing','Saxony','Ganymede','FAS');
INSERT INTO t2 VALUES (776,208502,37,'environing','serializations','tidiness','FAS');
INSERT INTO t2 VALUES (777,208503,37,'cute','Peruvian','gainful','FAS');
INSERT INTO t2 VALUES (778,208504,37,'Crays','taxonomically','contrary','FAS');
INSERT INTO t2 VALUES (779,208505,37,'heiress','kingdom','Tipperary','FAS');
INSERT INTO t2 VALUES (780,210101,37,'inform','stint','tropics','W');
INSERT INTO t2 VALUES (781,210102,37,'avenge','Sault','theorizers','');
INSERT INTO t2 VALUES (782,210103,37,'universals','faithful','renew','0');
INSERT INTO t2 VALUES (783,210104,37,'Kinsey','Ganymede','already','');
INSERT INTO t2 VALUES (784,210105,37,'ravines','tidiness','terminal','');
INSERT INTO t2 VALUES (785,210106,37,'bestseller','gainful','Hegelian','');
INSERT INTO t2 VALUES (786,210107,37,'equilibrium','contrary','hypothesizer','');
INSERT INTO t2 VALUES (787,210401,37,'extents','Tipperary','warningly','FAS');
INSERT INTO t2 VALUES (788,213201,37,'relatively','tropics','journalizing','FAS');
INSERT INTO t2 VALUES (789,213203,37,'pressure','theorizers','nested','');
INSERT INTO t2 VALUES (790,213204,37,'critiques','renew','Lars','');
INSERT INTO t2 VALUES (791,213205,37,'befouled','already','saplings','');
INSERT INTO t2 VALUES (792,213206,37,'rightfully','terminal','foothill','');
INSERT INTO t2 VALUES (793,213207,37,'mechanizing','Hegelian','labeled','');
INSERT INTO t2 VALUES (794,216101,37,'Latinizes','hypothesizer','imperiously','FAS');
INSERT INTO t2 VALUES (795,216103,37,'timesharing','warningly','reporters','FAS');
INSERT INTO t2 VALUES (796,218001,37,'Aden','journalizing','furnishings','FAS');
INSERT INTO t2 VALUES (797,218002,37,'embassies','nested','precipitable','FAS');
INSERT INTO t2 VALUES (798,218003,37,'males','Lars','discounts','FAS');
INSERT INTO t2 VALUES (799,218004,37,'shapelessly','saplings','excises','FAS');
INSERT INTO t2 VALUES (800,143503,50,'genres','foothill','Stalin','');
INSERT INTO t2 VALUES (801,218006,37,'mastering','labeled','despot','FAS');
INSERT INTO t2 VALUES (802,218007,37,'Newtonian','imperiously','ripeness','FAS');
INSERT INTO t2 VALUES (803,218008,37,'finishers','reporters','Arabia','');
INSERT INTO t2 VALUES (804,218009,37,'abates','furnishings','unruly','');
INSERT INTO t2 VALUES (805,218010,37,'teem','precipitable','mournfulness','');
INSERT INTO t2 VALUES (806,218011,37,'kiting','discounts','boom','FAS');
INSERT INTO t2 VALUES (807,218020,37,'stodgy','excises','slaughter','A');
INSERT INTO t2 VALUES (808,218021,50,'scalps','Stalin','Sabine','');
INSERT INTO t2 VALUES (809,218022,37,'feed','despot','handy','FAS');
INSERT INTO t2 VALUES (810,218023,37,'guitars','ripeness','rural','');
INSERT INTO t2 VALUES (811,218024,37,'airships','Arabia','organizer','');
INSERT INTO t2 VALUES (812,218101,37,'store','unruly','shipyard','FAS');
INSERT INTO t2 VALUES (813,218102,37,'denounces','mournfulness','civics','FAS');
INSERT INTO t2 VALUES (814,218103,37,'Pyle','boom','inaccuracy','FAS');
INSERT INTO t2 VALUES (815,218201,37,'Saxony','slaughter','rules','FAS');
INSERT INTO t2 VALUES (816,218202,37,'serializations','Sabine','juveniles','FAS');
INSERT INTO t2 VALUES (817,218203,37,'Peruvian','handy','comprised','W');
INSERT INTO t2 VALUES (818,218204,37,'taxonomically','rural','investigations','');
INSERT INTO t2 VALUES (819,218205,37,'kingdom','organizer','stabilizes','A');
INSERT INTO t2 VALUES (820,218301,37,'stint','shipyard','seminaries','FAS');
INSERT INTO t2 VALUES (821,218302,37,'Sault','civics','Hunter','A');
INSERT INTO t2 VALUES (822,218401,37,'faithful','inaccuracy','sporty','FAS');
INSERT INTO t2 VALUES (823,218402,37,'Ganymede','rules','test','FAS');
INSERT INTO t2 VALUES (824,218403,37,'tidiness','juveniles','weasels','');
INSERT INTO t2 VALUES (825,218404,37,'gainful','comprised','CERN','');
INSERT INTO t2 VALUES (826,218407,37,'contrary','investigations','tempering','');
INSERT INTO t2 VALUES (827,218408,37,'Tipperary','stabilizes','afore','FAS');
INSERT INTO t2 VALUES (828,218409,37,'tropics','seminaries','Galatean','');
INSERT INTO t2 VALUES (829,218410,37,'theorizers','Hunter','techniques','W');
INSERT INTO t2 VALUES (830,226001,37,'renew','sporty','error','');
INSERT INTO t2 VALUES (831,226002,37,'already','test','veranda','');
INSERT INTO t2 VALUES (832,226003,37,'terminal','weasels','severely','');
INSERT INTO t2 VALUES (833,226004,37,'Hegelian','CERN','Cassites','FAS');
INSERT INTO t2 VALUES (834,226005,37,'hypothesizer','tempering','forthcoming','');
INSERT INTO t2 VALUES (835,226006,37,'warningly','afore','guides','');
INSERT INTO t2 VALUES (836,226007,37,'journalizing','Galatean','vanish','FAS');
INSERT INTO t2 VALUES (837,226008,37,'nested','techniques','lied','A');
INSERT INTO t2 VALUES (838,226203,37,'Lars','error','sawtooth','FAS');
INSERT INTO t2 VALUES (839,226204,37,'saplings','veranda','fated','FAS');
INSERT INTO t2 VALUES (840,226205,37,'foothill','severely','gradually','');
INSERT INTO t2 VALUES (841,226206,37,'labeled','Cassites','widens','');
INSERT INTO t2 VALUES (842,226207,37,'imperiously','forthcoming','preclude','');
INSERT INTO t2 VALUES (843,226208,37,'reporters','guides','Jobrel','');
INSERT INTO t2 VALUES (844,226209,37,'furnishings','vanish','hooker','');
INSERT INTO t2 VALUES (845,226210,37,'precipitable','lied','rainstorm','');
INSERT INTO t2 VALUES (846,226211,37,'discounts','sawtooth','disconnects','');
INSERT INTO t2 VALUES (847,228001,37,'excises','fated','cruelty','');
INSERT INTO t2 VALUES (848,228004,37,'Stalin','gradually','exponentials','A');
INSERT INTO t2 VALUES (849,228005,37,'despot','widens','affective','A');
INSERT INTO t2 VALUES (850,228006,37,'ripeness','preclude','arteries','');
INSERT INTO t2 VALUES (851,228007,37,'Arabia','Jobrel','Crosby','FAS');
INSERT INTO t2 VALUES (852,228008,37,'unruly','hooker','acquaint','');
INSERT INTO t2 VALUES (853,228009,37,'mournfulness','rainstorm','evenhandedly','');
INSERT INTO t2 VALUES (854,228101,37,'boom','disconnects','percentage','');
INSERT INTO t2 VALUES (855,228108,37,'slaughter','cruelty','disobedience','');
INSERT INTO t2 VALUES (856,228109,37,'Sabine','exponentials','humility','');
INSERT INTO t2 VALUES (857,228110,37,'handy','affective','gleaning','A');
INSERT INTO t2 VALUES (858,228111,37,'rural','arteries','petted','A');
INSERT INTO t2 VALUES (859,228112,37,'organizer','Crosby','bloater','A');
INSERT INTO t2 VALUES (860,228113,37,'shipyard','acquaint','minion','A');
INSERT INTO t2 VALUES (861,228114,37,'civics','evenhandedly','marginal','A');
INSERT INTO t2 VALUES (862,228115,37,'inaccuracy','percentage','apiary','A');
INSERT INTO t2 VALUES (863,228116,37,'rules','disobedience','measures','');
INSERT INTO t2 VALUES (864,228117,37,'juveniles','humility','precaution','');
INSERT INTO t2 VALUES (865,228118,37,'comprised','gleaning','repelled','');
INSERT INTO t2 VALUES (866,228119,37,'investigations','petted','primary','FAS');
INSERT INTO t2 VALUES (867,228120,37,'stabilizes','bloater','coverings','');
INSERT INTO t2 VALUES (868,228121,37,'seminaries','minion','Artemia','A');
INSERT INTO t2 VALUES (869,228122,37,'Hunter','marginal','navigate','');
INSERT INTO t2 VALUES (870,228201,37,'sporty','apiary','spatial','');
INSERT INTO t2 VALUES (871,228206,37,'test','measures','Gurkha','');
INSERT INTO t2 VALUES (872,228207,37,'weasels','precaution','meanwhile','A');
INSERT INTO t2 VALUES (873,228208,37,'CERN','repelled','Melinda','A');
INSERT INTO t2 VALUES (874,228209,37,'tempering','primary','Butterfield','');
INSERT INTO t2 VALUES (875,228210,37,'afore','coverings','Aldrich','A');
INSERT INTO t2 VALUES (876,228211,37,'Galatean','Artemia','previewing','A');
INSERT INTO t2 VALUES (877,228212,37,'techniques','navigate','glut','A');
INSERT INTO t2 VALUES (878,228213,37,'error','spatial','unaffected','');
INSERT INTO t2 VALUES (879,228214,37,'veranda','Gurkha','inmate','');
INSERT INTO t2 VALUES (880,228301,37,'severely','meanwhile','mineral','');
INSERT INTO t2 VALUES (881,228305,37,'Cassites','Melinda','impending','A');
INSERT INTO t2 VALUES (882,228306,37,'forthcoming','Butterfield','meditation','A');
INSERT INTO t2 VALUES (883,228307,37,'guides','Aldrich','ideas','');
INSERT INTO t2 VALUES (884,228308,37,'vanish','previewing','miniaturizes','W');
INSERT INTO t2 VALUES (885,228309,37,'lied','glut','lewdly','');
INSERT INTO t2 VALUES (886,228310,37,'sawtooth','unaffected','title','');
INSERT INTO t2 VALUES (887,228311,37,'fated','inmate','youthfulness','');
INSERT INTO t2 VALUES (888,228312,37,'gradually','mineral','creak','FAS');
INSERT INTO t2 VALUES (889,228313,37,'widens','impending','Chippewa','');
INSERT INTO t2 VALUES (890,228314,37,'preclude','meditation','clamored','');
INSERT INTO t2 VALUES (891,228401,65,'Jobrel','ideas','freezes','');
INSERT INTO t2 VALUES (892,228402,65,'hooker','miniaturizes','forgivably','FAS');
INSERT INTO t2 VALUES (893,228403,65,'rainstorm','lewdly','reduce','FAS');
INSERT INTO t2 VALUES (894,228404,65,'disconnects','title','McGovern','W');
INSERT INTO t2 VALUES (895,228405,65,'cruelty','youthfulness','Nazis','W');
INSERT INTO t2 VALUES (896,228406,65,'exponentials','creak','epistle','W');
INSERT INTO t2 VALUES (897,228407,65,'affective','Chippewa','socializes','W');
INSERT INTO t2 VALUES (898,228408,65,'arteries','clamored','conceptions','');
INSERT INTO t2 VALUES (899,228409,65,'Crosby','freezes','Kevin','');
INSERT INTO t2 VALUES (900,228410,65,'acquaint','forgivably','uncovering','');
INSERT INTO t2 VALUES (901,230301,37,'evenhandedly','reduce','chews','FAS');
INSERT INTO t2 VALUES (902,230302,37,'percentage','McGovern','appendixes','FAS');
INSERT INTO t2 VALUES (903,230303,37,'disobedience','Nazis','raining','');
INSERT INTO t2 VALUES (904,018062,37,'humility','epistle','infest','');
INSERT INTO t2 VALUES (905,230501,37,'gleaning','socializes','compartment','');
INSERT INTO t2 VALUES (906,230502,37,'petted','conceptions','minting','');
INSERT INTO t2 VALUES (907,230503,37,'bloater','Kevin','ducks','');
INSERT INTO t2 VALUES (908,230504,37,'minion','uncovering','roped','A');
INSERT INTO t2 VALUES (909,230505,37,'marginal','chews','waltz','');
INSERT INTO t2 VALUES (910,230506,37,'apiary','appendixes','Lillian','');
INSERT INTO t2 VALUES (911,230507,37,'measures','raining','repressions','A');
INSERT INTO t2 VALUES (912,230508,37,'precaution','infest','chillingly','');
INSERT INTO t2 VALUES (913,230509,37,'repelled','compartment','noncritical','');
INSERT INTO t2 VALUES (914,230901,37,'primary','minting','lithograph','');
INSERT INTO t2 VALUES (915,230902,37,'coverings','ducks','spongers','');
INSERT INTO t2 VALUES (916,230903,37,'Artemia','roped','parenthood','');
INSERT INTO t2 VALUES (917,230904,37,'navigate','waltz','posed','');
INSERT INTO t2 VALUES (918,230905,37,'spatial','Lillian','instruments','');
INSERT INTO t2 VALUES (919,230906,37,'Gurkha','repressions','filial','');
INSERT INTO t2 VALUES (920,230907,37,'meanwhile','chillingly','fixedly','');
INSERT INTO t2 VALUES (921,230908,37,'Melinda','noncritical','relives','');
INSERT INTO t2 VALUES (922,230909,37,'Butterfield','lithograph','Pandora','');
INSERT INTO t2 VALUES (923,230910,37,'Aldrich','spongers','watering','A');
INSERT INTO t2 VALUES (924,230911,37,'previewing','parenthood','ungrateful','');
INSERT INTO t2 VALUES (925,230912,37,'glut','posed','secures','');
INSERT INTO t2 VALUES (926,230913,37,'unaffected','instruments','chastisers','');
INSERT INTO t2 VALUES (927,230914,37,'inmate','filial','icon','');
INSERT INTO t2 VALUES (928,231304,37,'mineral','fixedly','reuniting','A');
INSERT INTO t2 VALUES (929,231305,37,'impending','relives','imagining','A');
INSERT INTO t2 VALUES (930,231306,37,'meditation','Pandora','abiding','A');
INSERT INTO t2 VALUES (931,231307,37,'ideas','watering','omnisciently','');
INSERT INTO t2 VALUES (932,231308,37,'miniaturizes','ungrateful','Britannic','');
INSERT INTO t2 VALUES (933,231309,37,'lewdly','secures','scholastics','A');
INSERT INTO t2 VALUES (934,231310,37,'title','chastisers','mechanics','A');
INSERT INTO t2 VALUES (935,231311,37,'youthfulness','icon','humidly','A');
INSERT INTO t2 VALUES (936,231312,37,'creak','reuniting','masterpiece','');
INSERT INTO t2 VALUES (937,231313,37,'Chippewa','imagining','however','');
INSERT INTO t2 VALUES (938,231314,37,'clamored','abiding','Mendelian','');
INSERT INTO t2 VALUES (939,231315,37,'freezes','omnisciently','jarred','');
INSERT INTO t2 VALUES (940,232102,37,'forgivably','Britannic','scolds','');
INSERT INTO t2 VALUES (941,232103,37,'reduce','scholastics','infatuate','');
INSERT INTO t2 VALUES (942,232104,37,'McGovern','mechanics','willed','A');
INSERT INTO t2 VALUES (943,232105,37,'Nazis','humidly','joyfully','');
INSERT INTO t2 VALUES (944,232106,37,'epistle','masterpiece','Microsoft','');
INSERT INTO t2 VALUES (945,232107,37,'socializes','however','fibrosities','');
INSERT INTO t2 VALUES (946,232108,37,'conceptions','Mendelian','Baltimorean','');
INSERT INTO t2 VALUES (947,232601,37,'Kevin','jarred','equestrian','');
INSERT INTO t2 VALUES (948,232602,37,'uncovering','scolds','Goodrich','');
INSERT INTO t2 VALUES (949,232603,37,'chews','infatuate','apish','A');
INSERT INTO t2 VALUES (950,232605,37,'appendixes','willed','Adlerian','');
INSERT INTO t2 VALUES (5950,1232605,37,'appendixes','willed','Adlerian','');
INSERT INTO t2 VALUES (5951,1232606,37,'appendixes','willed','Adlerian','');
INSERT INTO t2 VALUES (5952,1232607,37,'appendixes','willed','Adlerian','');
INSERT INTO t2 VALUES (5953,1232608,37,'appendixes','willed','Adlerian','');
INSERT INTO t2 VALUES (5954,1232609,37,'appendixes','willed','Adlerian','');
INSERT INTO t2 VALUES (951,232606,37,'raining','joyfully','Tropez','');
INSERT INTO t2 VALUES (952,232607,37,'infest','Microsoft','nouns','');
INSERT INTO t2 VALUES (953,232608,37,'compartment','fibrosities','distracting','');
INSERT INTO t2 VALUES (954,232609,37,'minting','Baltimorean','mutton','');
INSERT INTO t2 VALUES (955,236104,37,'ducks','equestrian','bridgeable','A');
INSERT INTO t2 VALUES (956,236105,37,'roped','Goodrich','stickers','A');
INSERT INTO t2 VALUES (957,236106,37,'waltz','apish','transcontinental','A');
INSERT INTO t2 VALUES (958,236107,37,'Lillian','Adlerian','amateurish','');
INSERT INTO t2 VALUES (959,236108,37,'repressions','Tropez','Gandhian','');
INSERT INTO t2 VALUES (960,236109,37,'chillingly','nouns','stratified','');
INSERT INTO t2 VALUES (961,236110,37,'noncritical','distracting','chamberlains','');
INSERT INTO t2 VALUES (962,236111,37,'lithograph','mutton','creditably','');
INSERT INTO t2 VALUES (963,236112,37,'spongers','bridgeable','philosophic','');
INSERT INTO t2 VALUES (964,236113,37,'parenthood','stickers','ores','');
INSERT INTO t2 VALUES (965,238005,37,'posed','transcontinental','Carleton','');
INSERT INTO t2 VALUES (966,238006,37,'instruments','amateurish','tape','A');
INSERT INTO t2 VALUES (967,238007,37,'filial','Gandhian','afloat','A');
INSERT INTO t2 VALUES (968,238008,37,'fixedly','stratified','goodness','A');
INSERT INTO t2 VALUES (969,238009,37,'relives','chamberlains','welcoming','');
INSERT INTO t2 VALUES (970,238010,37,'Pandora','creditably','Pinsky','FAS');
INSERT INTO t2 VALUES (971,238011,37,'watering','philosophic','halting','');
INSERT INTO t2 VALUES (972,238012,37,'ungrateful','ores','bibliography','');
INSERT INTO t2 VALUES (973,238013,37,'secures','Carleton','decoding','');
INSERT INTO t2 VALUES (974,240401,41,'chastisers','tape','variance','A');
INSERT INTO t2 VALUES (975,240402,41,'icon','afloat','allowed','A');
INSERT INTO t2 VALUES (976,240901,41,'reuniting','goodness','dire','A');
INSERT INTO t2 VALUES (977,240902,41,'imagining','welcoming','dub','A');
INSERT INTO t2 VALUES (978,241801,41,'abiding','Pinsky','poisoning','');
INSERT INTO t2 VALUES (979,242101,41,'omnisciently','halting','Iraqis','A');
INSERT INTO t2 VALUES (980,242102,41,'Britannic','bibliography','heaving','');
INSERT INTO t2 VALUES (981,242201,41,'scholastics','decoding','population','A');
INSERT INTO t2 VALUES (982,242202,41,'mechanics','variance','bomb','A');
INSERT INTO t2 VALUES (983,242501,41,'humidly','allowed','Majorca','A');
INSERT INTO t2 VALUES (984,242502,41,'masterpiece','dire','Gershwins','');
INSERT INTO t2 VALUES (985,246201,41,'however','dub','explorers','');
INSERT INTO t2 VALUES (986,246202,41,'Mendelian','poisoning','libretto','A');
INSERT INTO t2 VALUES (987,246203,41,'jarred','Iraqis','occurred','');
INSERT INTO t2 VALUES (988,246204,41,'scolds','heaving','Lagos','');
INSERT INTO t2 VALUES (989,246205,41,'infatuate','population','rats','');
INSERT INTO t2 VALUES (990,246301,41,'willed','bomb','bankruptcies','A');
INSERT INTO t2 VALUES (991,246302,41,'joyfully','Majorca','crying','');
INSERT INTO t2 VALUES (992,248001,41,'Microsoft','Gershwins','unexpected','');
INSERT INTO t2 VALUES (993,248002,41,'fibrosities','explorers','accessed','A');
INSERT INTO t2 VALUES (994,248003,41,'Baltimorean','libretto','colorful','A');
INSERT INTO t2 VALUES (995,248004,41,'equestrian','occurred','versatility','A');
INSERT INTO t2 VALUES (996,248005,41,'Goodrich','Lagos','cosy','');
INSERT INTO t2 VALUES (997,248006,41,'apish','rats','Darius','A');
INSERT INTO t2 VALUES (998,248007,41,'Adlerian','bankruptcies','mastering','A');
INSERT INTO t2 VALUES (999,248008,41,'Tropez','crying','Asiaticizations','A');
INSERT INTO t2 VALUES (1000,248009,41,'nouns','unexpected','offerers','A');
INSERT INTO t2 VALUES (1001,248010,41,'distracting','accessed','uncles','A');
INSERT INTO t2 VALUES (1002,248011,41,'mutton','colorful','sleepwalk','');
INSERT INTO t2 VALUES (1003,248012,41,'bridgeable','versatility','Ernestine','');
INSERT INTO t2 VALUES (1004,248013,41,'stickers','cosy','checksumming','');
INSERT INTO t2 VALUES (1005,248014,41,'transcontinental','Darius','stopped','');
INSERT INTO t2 VALUES (1006,248015,41,'amateurish','mastering','sicker','');
INSERT INTO t2 VALUES (1007,248016,41,'Gandhian','Asiaticizations','Italianization','');
INSERT INTO t2 VALUES (1008,248017,41,'stratified','offerers','alphabetic','');
INSERT INTO t2 VALUES (1009,248018,41,'chamberlains','uncles','pharmaceutic','');
INSERT INTO t2 VALUES (1010,248019,41,'creditably','sleepwalk','creator','');
INSERT INTO t2 VALUES (1011,248020,41,'philosophic','Ernestine','chess','');
INSERT INTO t2 VALUES (1012,248021,41,'ores','checksumming','charcoal','');
INSERT INTO t2 VALUES (1013,248101,41,'Carleton','stopped','Epiphany','A');
INSERT INTO t2 VALUES (1014,248102,41,'tape','sicker','bulldozes','A');
INSERT INTO t2 VALUES (1015,248201,41,'afloat','Italianization','Pygmalion','A');
INSERT INTO t2 VALUES (1016,248202,41,'goodness','alphabetic','caressing','A');
INSERT INTO t2 VALUES (1017,248203,41,'welcoming','pharmaceutic','Palestine','A');
INSERT INTO t2 VALUES (1018,248204,41,'Pinsky','creator','regimented','A');
INSERT INTO t2 VALUES (1019,248205,41,'halting','chess','scars','A');
INSERT INTO t2 VALUES (1020,248206,41,'bibliography','charcoal','realest','A');
INSERT INTO t2 VALUES (1021,248207,41,'decoding','Epiphany','diffusing','A');
INSERT INTO t2 VALUES (1022,248208,41,'variance','bulldozes','clubroom','A');
INSERT INTO t2 VALUES (1023,248209,41,'allowed','Pygmalion','Blythe','A');
INSERT INTO t2 VALUES (1024,248210,41,'dire','caressing','ahead','');
INSERT INTO t2 VALUES (1025,248211,50,'dub','Palestine','reviver','');
INSERT INTO t2 VALUES (1026,250501,34,'poisoning','regimented','retransmitting','A');
INSERT INTO t2 VALUES (1027,250502,34,'Iraqis','scars','landslide','');
INSERT INTO t2 VALUES (1028,250503,34,'heaving','realest','Eiffel','');
INSERT INTO t2 VALUES (1029,250504,34,'population','diffusing','absentee','');
INSERT INTO t2 VALUES (1030,250505,34,'bomb','clubroom','aye','');
INSERT INTO t2 VALUES (1031,250601,34,'Majorca','Blythe','forked','A');
INSERT INTO t2 VALUES (1032,250602,34,'Gershwins','ahead','Peruvianizes','');
INSERT INTO t2 VALUES (1033,250603,34,'explorers','reviver','clerked','');
INSERT INTO t2 VALUES (1034,250604,34,'libretto','retransmitting','tutor','');
INSERT INTO t2 VALUES (1035,250605,34,'occurred','landslide','boulevard','');
INSERT INTO t2 VALUES (1036,251001,34,'Lagos','Eiffel','shuttered','');
INSERT INTO t2 VALUES (1037,251002,34,'rats','absentee','quotes','A');
INSERT INTO t2 VALUES (1038,251003,34,'bankruptcies','aye','Caltech','');
INSERT INTO t2 VALUES (1039,251004,34,'crying','forked','Mossberg','');
INSERT INTO t2 VALUES (1040,251005,34,'unexpected','Peruvianizes','kept','');
INSERT INTO t2 VALUES (1041,251301,34,'accessed','clerked','roundly','');
INSERT INTO t2 VALUES (1042,251302,34,'colorful','tutor','features','A');
INSERT INTO t2 VALUES (1043,251303,34,'versatility','boulevard','imaginable','A');
INSERT INTO t2 VALUES (1044,251304,34,'cosy','shuttered','controller','');
INSERT INTO t2 VALUES (1045,251305,34,'Darius','quotes','racial','');
INSERT INTO t2 VALUES (1046,251401,34,'mastering','Caltech','uprisings','A');
INSERT INTO t2 VALUES (1047,251402,34,'Asiaticizations','Mossberg','narrowed','A');
INSERT INTO t2 VALUES (1048,251403,34,'offerers','kept','cannot','A');
INSERT INTO t2 VALUES (1049,251404,34,'uncles','roundly','vest','');
INSERT INTO t2 VALUES (1050,251405,34,'sleepwalk','features','famine','');
INSERT INTO t2 VALUES (1051,251406,34,'Ernestine','imaginable','sugars','');
INSERT INTO t2 VALUES (1052,251801,34,'checksumming','controller','exterminated','A');
INSERT INTO t2 VALUES (1053,251802,34,'stopped','racial','belays','');
INSERT INTO t2 VALUES (1054,252101,34,'sicker','uprisings','Hodges','A');
INSERT INTO t2 VALUES (1055,252102,34,'Italianization','narrowed','translatable','');
INSERT INTO t2 VALUES (1056,252301,34,'alphabetic','cannot','duality','A');
INSERT INTO t2 VALUES (1057,252302,34,'pharmaceutic','vest','recording','A');
INSERT INTO t2 VALUES (1058,252303,34,'creator','famine','rouses','A');
INSERT INTO t2 VALUES (1059,252304,34,'chess','sugars','poison','');
INSERT INTO t2 VALUES (1060,252305,34,'charcoal','exterminated','attitude','');
INSERT INTO t2 VALUES (1061,252306,34,'Epiphany','belays','dusted','');
INSERT INTO t2 VALUES (1062,252307,34,'bulldozes','Hodges','encompasses','');
INSERT INTO t2 VALUES (1063,252308,34,'Pygmalion','translatable','presentation','');
INSERT INTO t2 VALUES (1064,252309,34,'caressing','duality','Kantian','');
INSERT INTO t2 VALUES (1065,256001,34,'Palestine','recording','imprecision','A');
INSERT INTO t2 VALUES (1066,256002,34,'regimented','rouses','saving','');
INSERT INTO t2 VALUES (1067,256003,34,'scars','poison','maternal','');
INSERT INTO t2 VALUES (1068,256004,34,'realest','attitude','hewed','');
INSERT INTO t2 VALUES (1069,256005,34,'diffusing','dusted','kerosene','');
INSERT INTO t2 VALUES (1070,258001,34,'clubroom','encompasses','Cubans','');
INSERT INTO t2 VALUES (1071,258002,34,'Blythe','presentation','photographers','');
INSERT INTO t2 VALUES (1072,258003,34,'ahead','Kantian','nymph','A');
INSERT INTO t2 VALUES (1073,258004,34,'reviver','imprecision','bedlam','A');
INSERT INTO t2 VALUES (1074,258005,34,'retransmitting','saving','north','A');
INSERT INTO t2 VALUES (1075,258006,34,'landslide','maternal','Schoenberg','A');
INSERT INTO t2 VALUES (1076,258007,34,'Eiffel','hewed','botany','A');
INSERT INTO t2 VALUES (1077,258008,34,'absentee','kerosene','curs','');
INSERT INTO t2 VALUES (1078,258009,34,'aye','Cubans','solidification','');
INSERT INTO t2 VALUES (1079,258010,34,'forked','photographers','inheritresses','');
INSERT INTO t2 VALUES (1080,258011,34,'Peruvianizes','nymph','stiller','');
INSERT INTO t2 VALUES (1081,258101,68,'clerked','bedlam','t1','A');
INSERT INTO t2 VALUES (1082,258102,68,'tutor','north','suite','A');
INSERT INTO t2 VALUES (1083,258103,34,'boulevard','Schoenberg','ransomer','');
INSERT INTO t2 VALUES (1084,258104,68,'shuttered','botany','Willy','');
INSERT INTO t2 VALUES (1085,258105,68,'quotes','curs','Rena','A');
INSERT INTO t2 VALUES (1086,258106,68,'Caltech','solidification','Seattle','A');
INSERT INTO t2 VALUES (1087,258107,68,'Mossberg','inheritresses','relaxes','A');
INSERT INTO t2 VALUES (1088,258108,68,'kept','stiller','exclaim','');
INSERT INTO t2 VALUES (1089,258109,68,'roundly','t1','implicated','A');
INSERT INTO t2 VALUES (1090,258110,68,'features','suite','distinguish','');
INSERT INTO t2 VALUES (1091,258111,68,'imaginable','ransomer','assayed','');
INSERT INTO t2 VALUES (1092,258112,68,'controller','Willy','homeowner','');
INSERT INTO t2 VALUES (1093,258113,68,'racial','Rena','and','');
INSERT INTO t2 VALUES (1094,258201,34,'uprisings','Seattle','stealth','');
INSERT INTO t2 VALUES (1095,258202,34,'narrowed','relaxes','coinciding','A');
INSERT INTO t2 VALUES (1096,258203,34,'cannot','exclaim','founder','A');
INSERT INTO t2 VALUES (1097,258204,34,'vest','implicated','environing','');
INSERT INTO t2 VALUES (1098,258205,34,'famine','distinguish','jewelry','');
INSERT INTO t2 VALUES (1099,258301,34,'sugars','assayed','lemons','A');
INSERT INTO t2 VALUES (1100,258401,34,'exterminated','homeowner','brokenness','A');
INSERT INTO t2 VALUES (1101,258402,34,'belays','and','bedpost','A');
INSERT INTO t2 VALUES (1102,258403,34,'Hodges','stealth','assurers','A');
INSERT INTO t2 VALUES (1103,258404,34,'translatable','coinciding','annoyers','');
INSERT INTO t2 VALUES (1104,258405,34,'duality','founder','affixed','');
INSERT INTO t2 VALUES (1105,258406,34,'recording','environing','warbling','');
INSERT INTO t2 VALUES (1106,258407,34,'rouses','jewelry','seriously','');
INSERT INTO t2 VALUES (1107,228123,37,'poison','lemons','boasted','');
INSERT INTO t2 VALUES (1108,250606,34,'attitude','brokenness','Chantilly','');
INSERT INTO t2 VALUES (1109,208405,37,'dusted','bedpost','Iranizes','');
INSERT INTO t2 VALUES (1110,212101,37,'encompasses','assurers','violinist','');
INSERT INTO t2 VALUES (1111,218206,37,'presentation','annoyers','extramarital','');
INSERT INTO t2 VALUES (1112,150401,37,'Kantian','affixed','spates','');
INSERT INTO t2 VALUES (1113,248212,41,'imprecision','warbling','cloakroom','');
INSERT INTO t2 VALUES (1114,128026,00,'saving','seriously','gazer','');
INSERT INTO t2 VALUES (1115,128024,00,'maternal','boasted','hand','');
INSERT INTO t2 VALUES (1116,128027,00,'hewed','Chantilly','tucked','');
INSERT INTO t2 VALUES (1117,128025,00,'kerosene','Iranizes','gems','');
INSERT INTO t2 VALUES (1118,128109,00,'Cubans','violinist','clinker','');
INSERT INTO t2 VALUES (1119,128705,00,'photographers','extramarital','refiner','');
INSERT INTO t2 VALUES (1120,126303,00,'nymph','spates','callus','');
INSERT INTO t2 VALUES (1121,128308,00,'bedlam','cloakroom','leopards','');
INSERT INTO t2 VALUES (1122,128204,00,'north','gazer','comfortingly','');
INSERT INTO t2 VALUES (1123,128205,00,'Schoenberg','hand','generically','');
INSERT INTO t2 VALUES (1124,128206,00,'botany','tucked','getters','');
INSERT INTO t2 VALUES (1125,128207,00,'curs','gems','sexually','');
INSERT INTO t2 VALUES (1126,118205,00,'solidification','clinker','spear','');
INSERT INTO t2 VALUES (1127,116801,00,'inheritresses','refiner','serums','');
INSERT INTO t2 VALUES (1128,116803,00,'stiller','callus','Italianization','');
INSERT INTO t2 VALUES (1129,116804,00,'t1','leopards','attendants','');
INSERT INTO t2 VALUES (1130,116802,00,'suite','comfortingly','spies','');
INSERT INTO t2 VALUES (1131,128605,00,'ransomer','generically','Anthony','');
INSERT INTO t2 VALUES (1132,118308,00,'Willy','getters','planar','');
INSERT INTO t2 VALUES (1133,113702,00,'Rena','sexually','cupped','');
INSERT INTO t2 VALUES (1134,113703,00,'Seattle','spear','cleanser','');
INSERT INTO t2 VALUES (1135,112103,00,'relaxes','serums','commuters','');
INSERT INTO t2 VALUES (1136,118009,00,'exclaim','Italianization','honeysuckle','');
INSERT INTO t2 VALUES (5136,1118009,00,'exclaim','Italianization','honeysuckle','');
INSERT INTO t2 VALUES (1137,138011,00,'implicated','attendants','orphanage','');
INSERT INTO t2 VALUES (1138,138010,00,'distinguish','spies','skies','');
INSERT INTO t2 VALUES (1139,138012,00,'assayed','Anthony','crushers','');
INSERT INTO t2 VALUES (1140,068304,00,'homeowner','planar','Puritan','');
INSERT INTO t2 VALUES (1141,078009,00,'and','cupped','squeezer','');
INSERT INTO t2 VALUES (1142,108013,00,'stealth','cleanser','bruises','');
INSERT INTO t2 VALUES (1143,084004,00,'coinciding','commuters','bonfire','');
INSERT INTO t2 VALUES (1144,083402,00,'founder','honeysuckle','Colombo','');
INSERT INTO t2 VALUES (1145,084003,00,'environing','orphanage','nondecreasing','');
INSERT INTO t2 VALUES (1146,088504,00,'jewelry','skies','innocents','');
INSERT INTO t2 VALUES (1147,088005,00,'lemons','crushers','masked','');
INSERT INTO t2 VALUES (1148,088007,00,'brokenness','Puritan','file','');
INSERT INTO t2 VALUES (1149,088006,00,'bedpost','squeezer','brush','');
INSERT INTO t2 VALUES (1150,148025,00,'assurers','bruises','mutilate','');
INSERT INTO t2 VALUES (1151,148024,00,'annoyers','bonfire','mommy','');
INSERT INTO t2 VALUES (1152,138305,00,'affixed','Colombo','bulkheads','');
INSERT INTO t2 VALUES (1153,138306,00,'warbling','nondecreasing','undeclared','');
INSERT INTO t2 VALUES (1154,152701,00,'seriously','innocents','displacements','');
INSERT INTO t2 VALUES (1155,148505,00,'boasted','masked','nieces','');
INSERT INTO t2 VALUES (1156,158003,00,'Chantilly','file','coeducation','');
INSERT INTO t2 VALUES (1157,156201,00,'Iranizes','brush','brassy','');
INSERT INTO t2 VALUES (1158,156202,00,'violinist','mutilate','authenticator','');
INSERT INTO t2 VALUES (1159,158307,00,'extramarital','mommy','Washoe','');
INSERT INTO t2 VALUES (1160,158402,00,'spates','bulkheads','penny','');
INSERT INTO t2 VALUES (1161,158401,00,'cloakroom','undeclared','Flagler','');
INSERT INTO t2 VALUES (1162,068013,00,'gazer','displacements','stoned','');
INSERT INTO t2 VALUES (1163,068012,00,'hand','nieces','cranes','');
INSERT INTO t2 VALUES (1164,068203,00,'tucked','coeducation','masterful','');
INSERT INTO t2 VALUES (1165,088205,00,'gems','brassy','biracial','');
INSERT INTO t2 VALUES (1166,068704,00,'clinker','authenticator','steamships','');
INSERT INTO t2 VALUES (1167,068604,00,'refiner','Washoe','windmills','');
INSERT INTO t2 VALUES (1168,158502,00,'callus','penny','exploit','');
INSERT INTO t2 VALUES (1169,123103,00,'leopards','Flagler','riverfront','');
INSERT INTO t2 VALUES (1170,148026,00,'comfortingly','stoned','sisterly','');
INSERT INTO t2 VALUES (1171,123302,00,'generically','cranes','sharpshoot','');
INSERT INTO t2 VALUES (1172,076503,00,'getters','masterful','mittens','');
INSERT INTO t2 VALUES (1173,126304,00,'sexually','biracial','interdependency','');
INSERT INTO t2 VALUES (1174,068306,00,'spear','steamships','policy','');
INSERT INTO t2 VALUES (1175,143504,00,'serums','windmills','unleashing','');
INSERT INTO t2 VALUES (1176,160201,00,'Italianization','exploit','pretenders','');
INSERT INTO t2 VALUES (1177,148028,00,'attendants','riverfront','overstatements','');
INSERT INTO t2 VALUES (1178,148027,00,'spies','sisterly','birthed','');
INSERT INTO t2 VALUES (1179,143505,00,'Anthony','sharpshoot','opportunism','');
INSERT INTO t2 VALUES (1180,108014,00,'planar','mittens','showroom','');
INSERT INTO t2 VALUES (1181,076104,00,'cupped','interdependency','compromisingly','');
INSERT INTO t2 VALUES (1182,078106,00,'cleanser','policy','Medicare','');
INSERT INTO t2 VALUES (1183,126102,00,'commuters','unleashing','corresponds','');
INSERT INTO t2 VALUES (1184,128029,00,'honeysuckle','pretenders','hardware','');
INSERT INTO t2 VALUES (1185,128028,00,'orphanage','overstatements','implant','');
INSERT INTO t2 VALUES (1186,018410,00,'skies','birthed','Alicia','');
INSERT INTO t2 VALUES (1187,128110,00,'crushers','opportunism','requesting','');
INSERT INTO t2 VALUES (1188,148506,00,'Puritan','showroom','produced','');
INSERT INTO t2 VALUES (1189,123303,00,'squeezer','compromisingly','criticizes','');
INSERT INTO t2 VALUES (1190,123304,00,'bruises','Medicare','backer','');
INSERT INTO t2 VALUES (1191,068504,00,'bonfire','corresponds','positively','');
INSERT INTO t2 VALUES (1192,068305,00,'Colombo','hardware','colicky','');
INSERT INTO t2 VALUES (1193,000000,00,'nondecreasing','implant','thrillingly','');
--enable_query_log

#
# Search with a key
#

select t2.fld3 from t2 where companynr = 58 and fld3 like "%imaginable%";
select fld3 from t2 where fld3 like "%cultivation" ;

#
# Search with a key using sorting and limit the same time
#

select t2.fld3,companynr from t2 where companynr = 57+1 order by fld3;
select fld3,companynr from t2 where companynr = 58 order by fld3;

select fld3 from t2 order by fld3 desc limit 10;
select fld3 from t2 order by fld3 desc limit 5;
select fld3 from t2 order by fld3 desc limit 5,5;

#
# Search with a key having a constant with each unique key.
# The table is read directly with read-next on fld3
#

select t2.fld3 from t2 where fld3 = 'honeysuckle';
select t2.fld3 from t2 where fld3 LIKE 'honeysuckl_';
select t2.fld3 from t2 where fld3 LIKE 'hon_ysuckl_';
select t2.fld3 from t2 where fld3 LIKE 'honeysuckle%';
select t2.fld3 from t2 where fld3 LIKE 'h%le';

select t2.fld3 from t2 where fld3 LIKE 'honeysuckle_';
select t2.fld3 from t2 where fld3 LIKE 'don_t_find_me_please%';

#
# Test using INDEX and IGNORE INDEX
#

explain select t2.fld3 from t2 where fld3 = 'honeysuckle';

explain select fld3 from t2 ignore index (fld3) where fld3 = 'honeysuckle';
explain select fld3 from t2 use index (fld1) where fld3 = 'honeysuckle';

explain select fld3 from t2 use index (fld3) where fld3 = 'honeysuckle';
explain select fld3 from t2 use index (fld1,fld3) where fld3 = 'honeysuckle';

#
# NOTE NOTE NOTE
# The next should give an error
#

-- error 1176
explain select fld3 from t2 ignore index (fld3,not_used);
-- error 1176
explain select fld3 from t2 use index (not_used);

#
# Test sorting with a used key (there is no need for sorting)
#

select t2.fld3 from t2 where fld3 >= 'honeysuckle' and fld3 <= 'honoring' order by fld3;
explain select t2.fld3 from t2 where fld3 >= 'honeysuckle' and fld3 <= 'honoring' order by fld3;
select fld1,fld3 from t2 where fld3="Colombo" or fld3 = "nondecreasing" order by fld3;

# 
# Search with a key having a constant with many occurrences
# The table is read directly with read-next having fld3 to get the
# occurrences
#

select fld1,fld3 from t2 where companynr = 37 and fld3 = 'appendixes';

#
# Search with bunched 'or's.
# If one can limit the key to a certain interval only the possible
# alternatives will be gone through
#

select fld1 from t2 where fld1=250501 or fld1="250502";
explain select fld1 from t2 where fld1=250501 or fld1="250502"; 
select fld1 from t2 where fld1=250501 or fld1=250502 or fld1 >= 250505 and fld1 <= 250601 or fld1 between 250501 and 250502;
explain select fld1 from t2 where fld1=250501 or fld1=250502 or fld1 >= 250505 and fld1 <= 250601 or fld1 between 250501 and 250502;

#
# Search with a key with LIKE constant
# If the like starts with a certain letter key will be used.
#

select fld1,fld3 from t2 where companynr = 37 and fld3 like 'f%';
select fld3 from t2 where fld3 like "L%" and fld3 = "ok";
select fld3 from t2 where (fld3 like "C%" and fld3 = "Chantilly");
select fld1,fld3 from t2 where fld1 like "25050%";
select fld1,fld3 from t2 where fld1 like "25050_";

# 
# Search using distinct. An automatic grouping will be done over all the fields,
# if only distinct is used. In any other case a temporary table will always
# be created. If only the field used for sorting is from the main register,
# it will be sorted first before the distinct table is created.
#

select distinct companynr from t2;
select distinct companynr from t2 order by companynr;
select distinct companynr from t2 order by companynr desc;
select distinct t2.fld3,period from t2,t1 where companynr=37 and fld3 like "O%";

select distinct fld3 from t2 where companynr = 34 order by fld3;
select distinct fld3 from t2 limit 10;
select distinct fld3 from t2 having fld3 like "A%" limit 10;
select distinct substring(fld3,1,3) from t2 where fld3 like "A%";
select distinct substring(fld3,1,3) as a from t2 having a like "A%" order by a limit 10;
select distinct substring(fld3,1,3) from t2 where fld3 like "A%" limit 10;
select distinct substring(fld3,1,3) as a from t2 having a like "A%" limit 10;

# make a big table.

create table t3 (
 period    int not null,
 name      char(32) not null,
 companynr int not null,
 price     double(11,0),
 price2     double(11,0),
 key (period),
 key (name)
);

--disable_query_log
INSERT INTO t3 (period,name,companynr,price,price2) VALUES (1001,"Iranizes",37,5987435,234724);
INSERT INTO t3 (period,name,companynr,price,price2) VALUES (1002,"violinist",37,28357832,8723648);
INSERT INTO t3 (period,name,companynr,price,price2) VALUES (1003,"extramarital",37,39654943,235872);
INSERT INTO t3 (period,name,companynr,price,price2) VALUES (1004,"spates",78,726498,72987523);
INSERT INTO t3 (period,name,companynr,price,price2) VALUES (1005,"cloakroom",78,98439034,823742);
INSERT INTO t3 (period,name,companynr,price,price2) VALUES (1006,"gazer",101,834598,27348324);
INSERT INTO t3 (period,name,companynr,price,price2) VALUES (1007,"hand",154,983543950,29837423);
INSERT INTO t3 (period,name,companynr,price,price2) VALUES (1008,"tucked",311,234298,3275892);
INSERT INTO t3 (period,name,companynr,price,price2) VALUES (1009,"gems",447,2374834,9872392);
INSERT INTO t3 (period,name,companynr,price,price2) VALUES (1010,"clinker",512,786542,76234234);
--enable_query_log

create temporary table tmp engine = myisam select * from t3;

insert into t3 select * from tmp;
insert into tmp select * from t3;
insert into t3 select * from tmp;
insert into tmp select * from t3;
insert into t3 select * from tmp;
insert into tmp select * from t3;
insert into t3 select * from tmp;
insert into tmp select * from t3;
insert into t3 select * from tmp;
insert into tmp select * from t3;
insert into t3 select * from tmp;
insert into tmp select * from t3;
insert into t3 select * from tmp;
insert into tmp select * from t3;
insert into t3 select * from tmp;
insert into tmp select * from t3;
insert into t3 select * from tmp;
#insert into tmp select * from t3;
#insert into t3 select * from tmp;

alter table t3 add t2nr int not null auto_increment primary key first;

drop table tmp;

# big table done

SET SQL_BIG_TABLES=1;
select distinct concat(fld3," ",fld3) as namn from t2,t3 where t2.fld1=t3.t2nr order by namn limit 10;
SET SQL_BIG_TABLES=0;
select distinct concat(fld3," ",fld3) from t2,t3 where t2.fld1=t3.t2nr order by fld3 limit 10;
select distinct fld5 from t2 limit 10;

#
# Force use of remove_dupp
#

select distinct fld3,count(*) from t2 group by companynr,fld3 limit 10;
SET SQL_BIG_TABLES=1; # Force use of MyISAM
select distinct fld3,count(*) from t2 group by companynr,fld3 limit 10;
SET SQL_BIG_TABLES=0;
select distinct fld3,repeat("a",length(fld3)),count(*) from t2 group by companynr,fld3 limit 100,10;

#
# A big order by that should trigger a merge in filesort
#

select distinct companynr,rtrim(space(512+companynr)) from t3 order by 1,2;

#
# Search with distinct and order by with many table.
#

select distinct fld3 from t2,t3 where t2.companynr = 34 and t2.fld1=t3.t2nr order by fld3;

#
# Here the last fld3 is optimized away from the order by
#

explain select t3.t2nr,fld3 from t2,t3 where t2.companynr = 34 and t2.fld1=t3.t2nr order by t3.t2nr,fld3;

#
# Some test with ORDER BY and limit
#

explain select * from t3 as t1,t3 where t1.period=t3.period order by t3.period;
explain select * from t3 as t1,t3 where t1.period=t3.period order by t3.period limit 10;
explain select * from t3 as t1,t3 where t1.period=t3.period order by t1.period limit 10;

#
# Search with a constant table.
#

select period from t1;
select period from t1 where period=1900;
select fld3,period from t1,t2 where fld1 = 011401 order by period;

#
# Search with a constant table and several keyparts. (Rows are read only once
# in the beginning of the search)
#

select fld3,period from t2,t3 where t2.fld1 = 011401 and t2.fld1=t3.t2nr and t3.period=1001;

explain select fld3,period from t2,t3 where t2.fld1 = 011401 and t3.t2nr=t2.fld1 and 1001 = t3.period;

#
# Search with a constant table and several rows from another table
#

select fld3,period from t2,t1 where companynr*10 = 37*10;

#
# Search with a table reference and without a key.
# t3 will be the main table.
#

select fld3,period,price,price2 from t2,t3 where t2.fld1=t3.t2nr and period >= 1001 and period <= 1002 and t2.companynr = 37 order by fld3,period, price;

#
# Search with an interval on a table with full key on reference table.
# Here t2 will be the main table and only records matching the
# t2nr will be checked.
#

select t2.fld1,fld3,period,price,price2 from t2,t3 where t2.fld1>= 18201 and t2.fld1 <= 18811 and t2.fld1=t3.t2nr and period = 1001 and t2.companynr = 37;

#
# We need another table for join stuff..
#

create table t4 (
  companynr tinyint(2) unsigned zerofill NOT NULL default '00',
  companyname char(30) NOT NULL default '',
  PRIMARY KEY (companynr),
  UNIQUE KEY companyname(companyname)
) ENGINE=MyISAM MAX_ROWS=50 PACK_KEYS=1 COMMENT='companynames';

--disable_query_log
INSERT INTO t4 (companynr, companyname) VALUES (29,'company 1');
INSERT INTO t4 (companynr, companyname) VALUES (34,'company 2');
INSERT INTO t4 (companynr, companyname) VALUES (36,'company 3');
INSERT INTO t4 (companynr, companyname) VALUES (37,'company 4');
INSERT INTO t4 (companynr, companyname) VALUES (40,'company 5');
INSERT INTO t4 (companynr, companyname) VALUES (41,'company 6');
INSERT INTO t4 (companynr, companyname) VALUES (53,'company 7');
INSERT INTO t4 (companynr, companyname) VALUES (58,'company 8');
INSERT INTO t4 (companynr, companyname) VALUES (65,'company 9');
INSERT INTO t4 (companynr, companyname) VALUES (68,'company 10');
INSERT INTO t4 (companynr, companyname) VALUES (50,'company 11');
INSERT INTO t4 (companynr, companyname) VALUES (00,'Unknown');
--enable_query_log

#
# Test of stright join to force a full join.
#

select STRAIGHT_JOIN t2.companynr,companyname from t4,t2 where t2.companynr=t4.companynr group by t2.companynr;

select SQL_SMALL_RESULT t2.companynr,companyname from t4,t2 where t2.companynr=t4.companynr group by t2.companynr;

#
# Full join (same alias)
#

select * from t1,t1 t12;
select t2.fld1,t22.fld1 from t2,t2 t22 where t2.fld1 >= 250501 and t2.fld1 <= 250505 and t22.fld1 >= 250501 and t22.fld1 <= 250505;

#
# Test of left join.
#
insert into t2 (fld1, companynr) values (999999,99);

select t2.companynr,companyname from t2 left join t4 using (companynr) where t4.companynr is null;
select count(*) from t2 left join t4 using (companynr) where t4.companynr is not null;
explain select t2.companynr,companyname from t2 left join t4 using (companynr) where t4.companynr is null;
explain select t2.companynr,companyname from t4 left join t2 using (companynr) where t2.companynr is null;

select companynr,companyname from t2 left join t4 using (companynr) where companynr is null;
select count(*) from t2 left join t4 using (companynr) where companynr is not null;
explain select companynr,companyname from t2 left join t4 using (companynr) where companynr is null;
explain select companynr,companyname from t4 left join t2 using (companynr) where companynr is null;
delete from t2 where fld1=999999;

#
# Test left join optimization

explain select t2.companynr,companyname from t4 left join t2 using (companynr) where t2.companynr > 0;
explain select t2.companynr,companyname from t4 left join t2 using (companynr) where t2.companynr > 0 or t2.companynr < 0;
explain select t2.companynr,companyname from t4 left join t2 using (companynr) where t2.companynr > 0 and t4.companynr > 0;

explain select companynr,companyname from t4 left join t2 using (companynr) where companynr > 0;
explain select companynr,companyname from t4 left join t2 using (companynr) where companynr > 0 or companynr < 0;
explain select companynr,companyname from t4 left join t2 using (companynr) where companynr > 0 and companynr > 0;
# Following can't be optimized
explain select t2.companynr,companyname from t4 left join t2 using (companynr) where t2.companynr > 0 or t2.companynr is null;
explain select t2.companynr,companyname from t4 left join t2 using (companynr) where t2.companynr > 0 or t2.companynr < 0 or t4.companynr > 0;
explain select t2.companynr,companyname from t4 left join t2 using (companynr) where ifnull(t2.companynr,1)>0;

explain select companynr,companyname from t4 left join t2 using (companynr) where companynr > 0 or companynr is null;
explain select companynr,companyname from t4 left join t2 using (companynr) where companynr > 0 or companynr < 0 or companynr > 0;
explain select companynr,companyname from t4 left join t2 using (companynr) where ifnull(companynr,1)>0;

#
# Joins with forms.
#

select distinct t2.companynr,t4.companynr from t2,t4 where t2.companynr=t4.companynr+1;
explain select distinct t2.companynr,t4.companynr from t2,t4 where t2.companynr=t4.companynr+1;

#
# Search using 'or' with the same referens group.
# An interval search will be done first with the first table and after that
# the other table is referenced with a key with a 'test if key in use' for
# each record
#

select t2.fld1,t2.companynr,fld3,period from t3,t2 where t2.fld1 = 38208 and t2.fld1=t3.t2nr and period = 1008 or t2.fld1 = 38008 and t2.fld1 =t3.t2nr and period = 1008;

select t2.fld1,t2.companynr,fld3,period from t3,t2 where (t2.fld1 = 38208 or t2.fld1 = 38008) and t2.fld1=t3.t2nr and period>=1008 and period<=1009;

select t2.fld1,t2.companynr,fld3,period from t3,t2 where (t3.t2nr = 38208 or t3.t2nr = 38008) and t2.fld1=t3.t2nr and period>=1008 and period<=1009;

#
# Test of many parenthesis levels
#

select period from t1 where (((period > 0) or period < 10000 or (period = 1900)) and (period=1900 and period <= 1901) or (period=1903 and (period=1903)) and period>=1902) or ((period=1904 or period=1905) or (period=1906 or period>1907)) or (period=1908 and period = 1909);
select period from t1 where ((period > 0 and period < 1) or (((period > 0 and period < 100) and (period > 10)) or (period > 10)) or (period > 0 and (period > 5 or period > 6)));

select a.fld1 from t2 as a,t2 b where ((a.fld1 = 250501 and a.fld1=b.fld1) or a.fld1=250502 or a.fld1=250503 or (a.fld1=250505 and a.fld1<=b.fld1 and b.fld1>=a.fld1)) and a.fld1=b.fld1;

select fld1 from t2 where fld1 in (250502,98005,98006,250503,250605,250606) and fld1 >=250502 and fld1 not in (250605,250606);

select fld1 from t2 where fld1 between 250502 and 250504;

select fld3 from t2 where (((fld3 like "_%L%" ) or (fld3 like "%ok%")) and ( fld3 like "L%" or fld3 like "G%")) and fld3 like "L%" ;

#
# Group on one table.
# optimizer: sort table by group and send rows.
#

select count(*) from t1;
select companynr,count(*),sum(fld1) from t2 group by companynr;
select companynr,count(*) from t2 group by companynr order by companynr desc limit 5;
select count(*),min(fld4),max(fld4),sum(fld1),avg(fld1),std(fld1),variance(fld1) from t2 where companynr = 34 and fld4<>"";
explain extended select count(*),min(fld4),max(fld4),sum(fld1),avg(fld1),std(fld1),variance(fld1) from t2 where companynr = 34 and fld4<>"";
select companynr,count(*),min(fld4),max(fld4),sum(fld1),avg(fld1),std(fld1),variance(fld1) from t2 group by companynr limit 3;
select companynr,t2nr,count(price),sum(price),min(price),max(price),avg(price) from t3 where companynr = 37 group by companynr,t2nr limit 10;
select /*! SQL_SMALL_RESULT */ companynr,t2nr,count(price),sum(price),min(price),max(price),avg(price) from t3 where companynr = 37 group by companynr,t2nr limit 10;
select companynr,count(price),sum(price),min(price),max(price),avg(price) from t3 group by companynr ;
select distinct mod(companynr,10) from t4 group by companynr;
select distinct 1 from t4 group by companynr;
select count(distinct fld1) from t2;
select companynr,count(distinct fld1) from t2 group by companynr;
select companynr,count(*) from t2 group by companynr;
select companynr,count(distinct concat(fld1,repeat(65,1000))) from t2 group by companynr;
select companynr,count(distinct concat(fld1,repeat(65,200))) from t2 group by companynr;
select companynr,count(distinct floor(fld1/100)) from t2 group by companynr;
select companynr,count(distinct concat(repeat(65,1000),floor(fld1/100))) from t2 group by companynr;

#
# group with where on a key field
#

select sum(fld1),fld3 from t2 where fld3="Romans" group by fld1 limit 10;
select name,count(*) from t3 where name='cloakroom' group by name;
select name,count(*) from t3 where name='cloakroom' and price>10 group by name;
select count(*) from t3 where name='cloakroom' and price2=823742;
select name,count(*) from t3 where name='cloakroom' and price2=823742 group by name;
select name,count(*) from t3 where name >= "extramarital" and price <= 39654943 group by name;
select t2.fld3,count(*) from t2,t3 where t2.fld1=158402 and t3.name=t2.fld3 group by t3.name;

#
# Group with extra not group fields.
#

select companynr|0,companyname from t4 group by 1;
select t2.companynr,companyname,count(*) from t2,t4 where t2.companynr=t4.companynr group by t2.companynr order by companyname;
select t2.fld1,count(*) from t2,t3 where t2.fld1=158402 and t3.name=t2.fld3 group by t3.name;

#
# Calculation with group functions
#

select sum(Period)/count(*) from t1;
select companynr,count(price) as "count",sum(price) as "sum" ,abs(sum(price)/count(price)-avg(price)) as "diff",(0+count(price))*companynr as func from t3 group by companynr;
select companynr,sum(price)/count(price) as avg from t3 group by companynr having avg > 70000000 order by avg;

#
# Group with order on not first table
# optimizer: sort table by group and write group records to tmp table.
#            sort tmp_table and send rows.
#

select companynr,count(*) from t2 group by companynr order by 2 desc;
select companynr,count(*) from t2 where companynr > 40 group by companynr order by 2 desc;
select t2.fld4,t2.fld1,count(price),sum(price),min(price),max(price),avg(price) from t3,t2 where t3.companynr = 37 and t2.fld1 = t3.t2nr group by fld1,t2.fld4;

#
# group by with many tables
# optimizer: create tmp table with group-by uniq index.
#           write with update to tmp table.
#           sort tmp table according to order (or group if no order)
#	    send rows
#

select t3.companynr,fld3,sum(price) from t3,t2 where t2.fld1 = t3.t2nr and t3.companynr = 512 group by companynr,fld3;
select t2.companynr,count(*),min(fld3),max(fld3),sum(price),avg(price) from t2,t3 where t3.companynr >= 30 and t3.companynr <= 58 and t3.t2nr = t2.fld1 and 1+1=2 group by t2.companynr;

#
# group with many tables and long group on many tables. group on formula
# optimizer: create tmp table with neaded fields
#           sort tmp table by group and calculate sums to new table
#	    if different order by than group, sort tmp table
#	    send rows
#

select t3.companynr+0,t3.t2nr,fld3,sum(price) from t3,t2 where t2.fld1 = t3.t2nr and t3.companynr = 37 group by 1,t3.t2nr,fld3,fld3,fld3,fld3,fld3 order by fld1;

#
# WHERE const folding
# optimize: If there is a "field = const" part in the where, change all
#           instances of field in the and level to const.
#	    All instances of const = const are checked once and removed.
#

#
# Where -> t3.t2nr = 98005 and t2.fld1 = 98005
#

select sum(price) from t3,t2 where t2.fld1 = t3.t2nr and t3.companynr = 512 and t3.t2nr = 38008 and t2.fld1 = 38008 or t2.fld1= t3.t2nr and t3.t2nr = 38008 and t2.fld1 = 38008;

select t2.fld1,sum(price) from t3,t2 where t2.fld1 = t3.t2nr and t3.companynr = 512 and t3.t2nr = 38008 and t2.fld1 = 38008 or t2.fld1 = t3.t2nr and t3.t2nr = 38008 and t2.fld1 = 38008 or t3.t2nr = t2.fld1 and t2.fld1 = 38008 group by t2.fld1;

explain select fld3 from t2 where 1>2 or 2>3;
explain select fld3 from t2 where fld1=fld1;

#
# HAVING
#

select companynr,fld1 from t2 HAVING fld1=250501 or fld1=250502; 
select companynr,fld1 from t2 WHERE fld1>=250501 HAVING fld1<=250502;
select companynr,count(*) as count,sum(fld1) as sum from t2 group by companynr having count > 40 and sum/count >= 120000;
select companynr from t2 group by companynr having count(*) > 40 and sum(fld1)/count(*) >= 120000 ;
select t2.companynr,companyname,count(*) from t2,t4 where t2.companynr=t4.companynr group by companyname having t2.companynr >= 40;

#
# MIN(), MAX() and COUNT() optimizing
#

select count(*) from t2;
select count(*) from t2 where fld1 < 098024;
# PS does correct pre-zero here. MySQL can't do it as it returns a number.
--disable_ps_protocol
select min(fld1) from t2 where fld1>= 098024;
--enable_ps_protocol
select max(fld1) from t2 where fld1>= 098024;
select count(*) from t3 where price2=76234234;
select count(*) from t3 where companynr=512 and price2=76234234;
explain select min(fld1),max(fld1),count(*) from t2;
# PS does correct pre-zero here. MySQL can't do it as it returns a number.
--disable_ps_protocol
select min(fld1),max(fld1),count(*) from t2;
--enable_ps_protocol
select min(t2nr),max(t2nr) from t3 where t2nr=2115 and price2=823742;
select count(*),min(t2nr),max(t2nr) from t3 where name='spates' and companynr=78;
select t2nr,count(*) from t3 where name='gems' group by t2nr limit 20;
select max(t2nr) from t3 where price=983543950;

#
# Test of alias
#

select t1.period from t3 = t1 limit 1;
select t1.period from t1 as t1 limit 1;
select t1.period as "Nuvarande period" from t1 as t1 limit 1;
select period as ok_period from t1 limit 1;
select period as ok_period from t1 group by ok_period limit 1;
select 1+1 as summa from t1 group by summa limit 1;
select period as "Nuvarande period" from t1 group by "Nuvarande period" limit 1;

#
# Some simple show commands
#

show tables;
show tables from test like "s%";
show tables from test like "t?";
# We mask out the Privileges column because it differs with embedded server
--replace_column 8 #
show full columns from t2;
--replace_column 8 #
show full columns from t2 from test like 'f%';
--replace_column 8 #
show full columns from t2 from test like 's%';
show keys from t2;

drop table t4, t3, t2, t1;

#
# Test of DO
#

DO 1;
DO benchmark(100,1+1),1,1;

#
# Bug #6449: do default;
#

--error ER_PARSE_ERROR
do default;
--error ER_BAD_FIELD_ERROR
do foobar;

#
# random in WHERE clause
#

CREATE TABLE t1 (
  id mediumint(8) unsigned NOT NULL auto_increment,
  pseudo varchar(35) NOT NULL default '',
  PRIMARY KEY  (id),
  UNIQUE KEY pseudo (pseudo)
);
INSERT INTO t1 (pseudo) VALUES ('test');
INSERT INTO t1 (pseudo) VALUES ('test1');
SELECT 1 as rnd1 from t1 where rand() > 2;
DROP TABLE t1;

#
# Test of bug with SUM(CASE...)
#

CREATE TABLE t1 (gvid int(10) unsigned default NULL,  hmid int(10) unsigned default NULL,  volid int(10) unsigned default NULL,  mmid int(10) unsigned default NULL,  hdid int(10) unsigned default NULL,  fsid int(10) unsigned default NULL,  ctid int(10) unsigned default NULL,  dtid int(10) unsigned default NULL,  cost int(10) unsigned default NULL,  performance int(10) unsigned default NULL,  serialnumber bigint(20) unsigned default NULL,  monitored tinyint(3) unsigned default '1',  removed tinyint(3) unsigned default '0',  target tinyint(3) unsigned default '0',  dt_modified timestamp NOT NULL,  name varchar(255) binary default NULL,  description varchar(255) default NULL,  UNIQUE KEY hmid (hmid,volid)) ENGINE=MyISAM;
INSERT INTO t1 VALUES (200001,2,1,1,100,1,1,1,0,0,0,1,0,1,20020425060057,'\\\\ARKIVIO-TESTPDC\\E$',''),(200002,2,2,1,101,1,1,1,0,0,0,1,0,1,20020425060057,'\\\\ARKIVIO-TESTPDC\\C$',''),(200003,1,3,2,NULL,NULL,NULL,NULL,NULL,NULL,NULL,1,0,1,20020425060427,'c:',NULL);
CREATE TABLE t2 (  hmid int(10) unsigned default NULL,  volid int(10) unsigned default NULL,  sampletid smallint(5) unsigned default NULL,  sampletime datetime default NULL,  samplevalue bigint(20) unsigned default NULL,  KEY idx1 (hmid,volid,sampletid,sampletime)) ENGINE=MyISAM;
INSERT INTO t2 VALUES (1,3,10,'2002-06-01 08:00:00',35),(1,3,1010,'2002-06-01 12:00:01',35);
# Disable PS becasue we get more warnings from PS than from normal execution
--disable_ps_protocol
SELECT a.gvid, (SUM(CASE b.sampletid WHEN 140 THEN b.samplevalue ELSE 0 END)) as the_success,(SUM(CASE b.sampletid WHEN 141 THEN b.samplevalue ELSE 0 END)) as the_fail,(SUM(CASE b.sampletid WHEN 142 THEN b.samplevalue ELSE 0 END)) as the_size,(SUM(CASE b.sampletid WHEN 143 THEN b.samplevalue ELSE 0 END)) as the_time FROM t1 a, t2 b WHERE a.hmid = b.hmid AND a.volid = b.volid AND b.sampletime >= 'wrong-date-value' AND b.sampletime < 'wrong-date-value' AND b.sampletid IN (140, 141, 142, 143) GROUP BY a.gvid;
--enable_ps_protocol
# Testing the same select with NULL's instead of invalid datetime values
SELECT a.gvid, (SUM(CASE b.sampletid WHEN 140 THEN b.samplevalue ELSE 0 END)) as the_success,(SUM(CASE b.sampletid WHEN 141 THEN b.samplevalue ELSE 0 END)) as the_fail,(SUM(CASE b.sampletid WHEN 142 THEN b.samplevalue ELSE 0 END)) as the_size,(SUM(CASE b.sampletid WHEN 143 THEN b.samplevalue ELSE 0 END)) as the_time FROM t1 a, t2 b WHERE a.hmid = b.hmid AND a.volid = b.volid AND b.sampletime >= NULL AND b.sampletime < NULL AND b.sampletid IN (140, 141, 142, 143) GROUP BY a.gvid;
DROP TABLE t1,t2;

#
# Test of bigint comparision
#

create table  t1 (  A_Id bigint(20) NOT NULL default '0',  A_UpdateBy char(10) NOT NULL default '',  A_UpdateDate bigint(20) NOT NULL default '0',  A_UpdateSerial int(11) NOT NULL default '0',  other_types bigint(20) NOT NULL default '0',  wss_type bigint(20) NOT NULL default '0');
INSERT INTO t1 VALUES (102935998719055004,'brade',1029359987,2,102935229116544068,102935229216544093);
select wss_type from t1 where wss_type ='102935229216544106';
select wss_type from t1 where wss_type ='102935229216544105';
select wss_type from t1 where wss_type ='102935229216544104';
select wss_type from t1 where wss_type ='102935229216544093';
select wss_type from t1 where wss_type =102935229216544093;
drop table t1;
select 1+2,"aaaa",3.13*2.0 into @a,@b,@c;
select @a;
select @b;
select @c;

#
# Test of removing redundant braces in the FROM part
# (We test each construct with the braced join to the left and right;
#  the latter case used to cause a syntax errors.)
#

create table t1 (a int not null auto_increment primary key);
insert into t1 values ();
insert into t1 values ();
insert into t1 values ();
# ,
select * from (t1 as t2 left join t1 as t3 using (a)), t1;
select * from t1, (t1 as t2 left join t1 as t3 using (a));
# stright_join
select * from (t1 as t2 left join t1 as t3 using (a)) straight_join t1;
select * from t1 straight_join (t1 as t2 left join t1 as t3 using (a));
# inner join on
select * from (t1 as t2 left join t1 as t3 using (a)) inner join t1 on t1.a>1;
select * from t1 inner join (t1 as t2 left join t1 as t3 using (a)) on t1.a>1;
# inner join using
select * from (t1 as t2 left join t1 as t3 using (a)) inner join t1 using ( a );
select * from t1 inner join (t1 as t2 left join t1 as t3 using (a)) using ( a );
# left [outer] join on
select * from (t1 as t2 left join t1 as t3 using (a)) left outer join t1 on t1.a>1;
select * from t1 left outer join (t1 as t2 left join t1 as t3 using (a)) on t1.a>1;
# left join using
select * from (t1 as t2 left join t1 as t3 using (a)) left join t1 using ( a );
select * from t1 left join (t1 as t2 left join t1 as t3 using (a)) using ( a );
# natural left join
select * from (t1 as t2 left join t1 as t3 using (a)) natural left join t1;
select * from t1 natural left join (t1 as t2 left join t1 as t3 using (a));
# right join on
select * from (t1 as t2 left join t1 as t3 using (a)) right join t1 on t1.a>1;
select * from t1 right join (t1 as t2 left join t1 as t3 using (a)) on t1.a>1;
# right [outer] joing using
select * from (t1 as t2 left join t1 as t3 using (a)) right outer join t1 using ( a );
select * from t1 right outer join (t1 as t2 left join t1 as t3 using (a)) using ( a );
# natural right join
select * from (t1 as t2 left join t1 as t3 using (a)) natural right join t1;
select * from t1 natural right join (t1 as t2 left join t1 as t3 using (a));
# natural join
select * from t1 natural join (t1 as t2 left join t1 as t3 using (a));
select * from (t1 as t2 left join t1 as t3 using (a)) natural join t1;
drop table t1;

CREATE TABLE t1 (  aa char(2),  id int(11) NOT NULL auto_increment,  t2_id int(11) NOT NULL default '0',  PRIMARY KEY  (id),  KEY replace_id (t2_id)) ENGINE=MyISAM;
INSERT INTO t1 VALUES ("1",8264,2506),("2",8299,2517),("3",8301,2518),("4",8302,2519),("5",8303,2520),("6",8304,2521),("7",8305,2522);
CREATE TABLE t2 ( id int(11) NOT NULL auto_increment,  PRIMARY KEY  (id)) ENGINE=MyISAM;
INSERT INTO t2 VALUES (2517), (2518), (2519), (2520), (2521), (2522);
select * from t1, t2 WHERE t1.t2_id = t2.id and t1.t2_id > 0   order by t1.id   LIMIT 0, 5;
drop table t1,t2;

#
# outer join, impossible on condition, where, and usable key for range
#
create table t1 (id1 int NOT NULL);
create table t2 (id2 int NOT NULL);
create table t3 (id3 int NOT NULL);
create table t4 (id4 int NOT NULL, id44 int NOT NULL, KEY (id4));

insert into t1 values (1);
insert into t1 values (2);
insert into t2 values (1);
insert into t4 values (1,1);

explain select * from t1 left join t2 on id1 = id2 left join t3 on id1 = id3
left join t4 on id3 = id4 where id2 = 1 or id4 = 1;
select * from t1 left join t2 on id1 = id2 left join t3 on id1 = id3
left join t4 on id3 = id4 where id2 = 1 or id4 = 1;

drop table t1,t2,t3,t4;
#
# Bug #2298
#

create table t1(s varchar(10) not null);
create table t2(s varchar(10) not null primary key);
create table t3(s varchar(10) not null primary key);
insert into t1 values ('one\t'), ('two\t');
insert into t2 values ('one\r'), ('two\t');
insert into t3 values ('one '), ('two\t');
select * from t1 where s = 'one';
select * from t2 where s = 'one';
select * from t3 where s = 'one';
select * from t1,t2 where t1.s = t2.s;
select * from t2,t3 where t2.s = t3.s;
drop table t1, t2, t3;

#
# Bug #3759
# Both queries should produce identical plans and results.
#
create table t1 (a integer,  b integer, index(a), index(b));
create table t2 (c integer,  d integer, index(c), index(d));
insert into t1 values (1,2), (2,2), (3,2), (4,2);
insert into t2 values (1,3), (2,3), (3,4), (4,4);
explain select * from t1 left join t2 on a=c where d in (4);
select * from t1 left join t2 on a=c where d in (4);
explain select * from t1 left join t2 on a=c where d = 4;
select * from t1 left join t2 on a=c where d = 4;
drop table t1, t2;

#
# Covering index is mentioned in EXPLAIN output for const tables (bug #5333)
#

CREATE TABLE t1 (
  i int(11) NOT NULL default '0',
  c char(10) NOT NULL default '',
  PRIMARY KEY  (i),
  UNIQUE KEY c (c)
) ENGINE=MyISAM;

INSERT INTO t1 VALUES (1,'a');
INSERT INTO t1 VALUES (2,'b');
INSERT INTO t1 VALUES (3,'c');

EXPLAIN SELECT i FROM t1 WHERE i=1;

DROP TABLE t1;

#
# Test case for bug 7520: a wrong cost of the index for a BLOB field
#

CREATE TABLE t1 ( a BLOB, INDEX (a(20)) );
CREATE TABLE t2 ( a BLOB, INDEX (a(20)) );

INSERT INTO t1 VALUES ('one'),('two'),('three'),('four'),('five');
INSERT INTO t2 VALUES ('one'),('two'),('three'),('four'),('five');

EXPLAIN SELECT * FROM t1 LEFT JOIN t2 USE INDEX (a) ON t1.a=t2.a;
EXPLAIN SELECT * FROM t1 LEFT JOIN t2 FORCE INDEX (a) ON t1.a=t2.a;

DROP TABLE t1, t2;

#
# Test case for bug 7098: substitution of a constant for a string field 
#

CREATE TABLE t1 ( city char(30) );
INSERT INTO t1 VALUES ('London');
INSERT INTO t1 VALUES ('Paris');

SELECT * FROM t1 WHERE city='London';
SELECT * FROM t1 WHERE city='london';
EXPLAIN SELECT * FROM t1 WHERE city='London' AND city='london';
SELECT * FROM t1 WHERE city='London' AND city='london';
EXPLAIN SELECT * FROM t1 WHERE city LIKE '%london%' AND city='London';
SELECT * FROM t1 WHERE city LIKE '%london%' AND city='London';

DROP TABLE t1;

#
# Bug#7425 inconsistent sort order on unsigned columns result of substraction
#

create table t1 (a int(11) unsigned, b int(11) unsigned);
insert into t1 values (1,0), (1,1), (18446744073709551615,0);
select a-b  from t1 order by 1;
select a-b , (a-b < 0)  from t1 order by 1;
select a-b as d, (a-b >= 0), b from t1 group by b having d >= 0;
select cast((a - b) as unsigned) from t1 order by 1;
drop table t1;


#
# Bug#8733 server accepts malformed query (multiply mentioned distinct)
#
create table t1 (a int(11));
select all all * from t1;
select distinct distinct * from t1;
--error 1221
select all distinct * from t1;
--error 1221
select distinct all * from t1;
drop table t1;

#
# Test for BUG#10095
#
CREATE TABLE t1 (
  kunde_intern_id int(10) unsigned NOT NULL default '0',
  kunde_id int(10) unsigned NOT NULL default '0',
  FK_firma_id int(10) unsigned NOT NULL default '0',
  aktuell enum('Ja','Nein') NOT NULL default 'Ja',
  vorname varchar(128) NOT NULL default '',
  nachname varchar(128) NOT NULL default '',
  geloescht enum('Ja','Nein') NOT NULL default 'Nein',
  firma varchar(128) NOT NULL default ''
);

INSERT INTO t1 VALUES 
  (3964,3051,1,'Ja','Vorname1','1Nachname','Nein','Print Schau XXXX'),
  (3965,3051111,1,'Ja','Vorname1111','1111Nachname','Nein','Print Schau XXXX');


SELECT kunde_id ,FK_firma_id ,aktuell, vorname, nachname, geloescht FROM t1
  WHERE
   (
      (
         ( '' != '' AND firma LIKE CONCAT('%', '', '%'))
         OR
         (vorname LIKE CONCAT('%', 'Vorname1', '%') AND 
          nachname LIKE CONCAT('%', '1Nachname', '%') AND 
          'Vorname1' != '' AND 'xxxx' != '')
      )
      AND
      (
        aktuell = 'Ja' AND geloescht = 'Nein' AND FK_firma_id = 2
      )
   )
 ;

SELECT kunde_id ,FK_firma_id ,aktuell, vorname, nachname,
geloescht FROM t1
  WHERE
   (
     (
       aktuell = 'Ja' AND geloescht = 'Nein' AND FK_firma_id = 2
     )
     AND
     (
         ( '' != '' AND firma LIKE CONCAT('%', '', '%')  )
         OR
         (  vorname LIKE CONCAT('%', 'Vorname1', '%') AND
nachname LIKE CONCAT('%', '1Nachname', '%') AND 'Vorname1' != '' AND
'xxxx' != '')
     )
   )
 ;

SELECT COUNT(*) FROM t1 WHERE 
( 0 OR (vorname LIKE '%Vorname1%' AND nachname LIKE '%1Nachname%' AND 1)) 
AND FK_firma_id = 2;

drop table t1;

#
#
# Test for Bug#8009, SELECT failed on bigint unsigned when using HEX
#

CREATE TABLE t1 (b BIGINT(20) UNSIGNED NOT NULL, PRIMARY KEY (b));
INSERT INTO t1 VALUES (0x8000000000000000);
SELECT b FROM t1 WHERE b=0x8000000000000000;
DROP TABLE t1;

#
# IN with outer join condition (BUG#9393)
#
CREATE TABLE `t1` ( `gid` int(11) default NULL, `uid` int(11) default NULL);

CREATE TABLE `t2` ( `ident` int(11) default NULL, `level` char(16) default NULL);
INSERT INTO `t2` VALUES (0,'READ');

CREATE TABLE `t3` ( `id` int(11) default NULL, `name` char(16) default NULL);
INSERT INTO `t3` VALUES (1,'fs');

select * from t3 left join t1 on t3.id = t1.uid, t2 where t2.ident in (0, t1.gid, t3.id, 0);

drop table t1,t2,t3;

# Test for BUG#11700
CREATE TABLE t1 (
  acct_id int(11) NOT NULL default '0',
  profile_id smallint(6) default NULL,
  UNIQUE KEY t1$acct_id (acct_id),
  KEY t1$profile_id (profile_id)
);
INSERT INTO t1 VALUES (132,17),(133,18);

CREATE TABLE t2 (
  profile_id smallint(6) default NULL,
  queue_id int(11) default NULL,
  seq int(11) default NULL,
  KEY t2$queue_id (queue_id)
);
INSERT INTO t2 VALUES (17,31,4),(17,30,3),(17,36,2),(17,37,1);

CREATE TABLE t3 (
  id int(11) NOT NULL default '0',
  qtype int(11) default NULL,
  seq int(11) default NULL,
  warn_lvl int(11) default NULL,
  crit_lvl int(11) default NULL,
  rr1 tinyint(4) NOT NULL default '0',
  rr2 int(11) default NULL,
  default_queue tinyint(4) NOT NULL default '0',
  KEY t3$qtype (qtype),
  KEY t3$id (id)
);

INSERT INTO t3 VALUES (30,1,29,NULL,NULL,0,NULL,0),(31,1,28,NULL,NULL,0,NULL,0),
  (36,1,34,NULL,NULL,0,NULL,0),(37,1,35,NULL,NULL,0,121,0);

SELECT COUNT(*) FROM t1 a STRAIGHT_JOIN t2 pq STRAIGHT_JOIN t3 q 
WHERE 
  (pq.profile_id = a.profile_id) AND (a.acct_id = 132) AND 
  (pq.queue_id = q.id) AND (q.rr1 <> 1);

drop table t1,t2,t3;

#
# Bug #11482 Wrongly applied optimization was erroneously rejecting valid
#            rows 
create table t1 (f1 int);
insert into t1 values (1),(NULL);
create table t2 (f2 int, f3 int, f4 int);
create index idx1 on t2 (f4);
insert into t2 values (1,2,3),(2,4,6);
select A.f2 from t1 left join t2 A on A.f2 = f1 where A.f3=(select min(f3)
from  t2 C where A.f4 = C.f4) or A.f3 IS NULL; 
drop table t1,t2;

#
# Bug #11521 Negative integer keys incorrectly substituted for 0 during
#            range analysis.

create table t2 (a tinyint unsigned);
create index t2i on t2(a);
insert into t2 values (0), (254), (255);
explain select * from t2 where a > -1;
select * from t2 where a > -1;
drop table t2;

#
# Bug #11745: SELECT ... FROM DUAL with WHERE condition
#

CREATE TABLE t1 (a int, b int, c int);
INSERT INTO t1
  SELECT 50, 3, 3 FROM DUAL
    WHERE NOT EXISTS
      (SELECT * FROM t1 WHERE a = 50 AND b = 3);
SELECT * FROM t1;
INSERT INTO t1
  SELECT 50, 3, 3 FROM DUAL
    WHERE NOT EXISTS
      (SELECT * FROM t1 WHERE a = 50 AND b = 3);
select found_rows();
SELECT * FROM t1;
select count(*) from t1;
select found_rows();
select count(*) from t1 limit 2,3;
select found_rows();
select SQL_CALC_FOUND_ROWS count(*) from t1 limit 2,3;
select found_rows();

DROP TABLE t1;

#
# Bug 7672 Unknown column error in order clause
#
CREATE TABLE t1 (a INT, b INT);
(SELECT a, b AS c FROM t1) ORDER BY c+1;
(SELECT a, b AS c FROM t1) ORDER BY b+1;
SELECT a, b AS c FROM t1 ORDER BY c+1;
SELECT a, b AS c FROM t1 ORDER BY b+1;
drop table t1;

#
# Bug #13356 assertion failed in resolve_const_item()
#
create table t1(f1 int, f2 int);
create table t2(f3 int);
select f1 from t1,t2 where f1=f2 and (f1,f2) = ((1,1));
select f1 from t1,t2 where f1=f2 and (f1,NULL) = ((1,1));
select f1 from t1,t2 where f1=f2 and (f1,f2) = ((1,NULL));
insert into t1 values(1,1),(2,null);
insert into t2 values(2);
select * from t1,t2 where f1=f3 and (f1,f2) = (2,null);
select * from t1,t2 where f1=f3 and (f1,f2) <=> (2,null);
drop table t1,t2; 

#
# Bug #13535
#
create table t1 (f1 int not null auto_increment primary key, f2 varchar(10));
create table t11 like t1;
insert into t1 values(1,""),(2,"");
--replace_column 7 X 8 X 9 X 10 X 11 X 12 X 13 X 14 X
show table status like 't1%';
select 123 as a from t1 where f1 is null;
drop table t1,t11;

#
# Bug #3874 (function in GROUP and LEFT JOIN)
#

CREATE TABLE t1 ( a INT NOT NULL, b INT NOT NULL, UNIQUE idx (a,b) );
INSERT INTO t1 VALUES (1,1),(1,2),(1,3),(1,4);
CREATE TABLE t2 ( a INT NOT NULL, b INT NOT NULL, e INT );
INSERT INTO t2 VALUES ( 1,10,1), (1,10,2), (1,11,1), (1,11,2), (1,2,1), (1,2,2),(1,2,3);
SELECT t2.a, t2.b, IF(t1.b IS NULL,'',e) AS c, COUNT(*) AS d FROM t2 LEFT JOIN
t1 ON t2.a = t1.a AND t2.b = t1.b GROUP BY a, b, c;
SELECT t2.a, t2.b, IF(t1.b IS NULL,'',e) AS c, COUNT(*) AS d FROM t2 LEFT JOIN
t1 ON t2.a = t1.a AND t2.b = t1.b GROUP BY t1.a, t1.b, c;
SELECT t2.a, t2.b, IF(t1.b IS NULL,'',e) AS c, COUNT(*) AS d FROM t2 LEFT JOIN
t1 ON t2.a = t1.a AND t2.b = t1.b GROUP BY t2.a, t2.b, c;
SELECT t2.a, t2.b, IF(t1.b IS NULL,'',e) AS c, COUNT(*) AS d FROM t2,t1
WHERE t2.a = t1.a AND t2.b = t1.b GROUP BY a, b, c;
DROP TABLE IF EXISTS t1, t2;

#
# Bug #13855 select distinct with group by caused server crash
#
create table t1 (f1 int primary key, f2 int);
create table t2 (f3 int, f4 int, primary key(f3,f4));
insert into t1 values (1,1);
insert into t2 values (1,1),(1,2);
select distinct count(f2) >0 from t1 left join t2 on f1=f3 group by f1;
drop table t1,t2;

#
# Bug #14482 Server crash when subselecting from the same table
#
create table t1 (f1 int,f2 int);
insert into t1 values(1,1);
create table t2 (f3 int, f4 int, primary key(f3,f4));
insert into t2 values(1,1);
select * from t1 where f1 in (select f3 from t2 where (f3,f4)= (select f3,f4 from t2)); 
drop table t1,t2;

#
# Bug #4981: 4.x and 5.x produce non-optimal execution path, 3.23 regression test failure
#
CREATE TABLE t1(a int, b int, c int, KEY b(b), KEY c(c));
insert into t1 values (1,0,0),(2,0,0);
CREATE TABLE t2 (a int, b varchar(2), c varchar(2), PRIMARY KEY(a));
insert into t2 values (1,'',''), (2,'','');
CREATE TABLE t3 (a int, b int, PRIMARY KEY (a,b), KEY a (a), KEY b (b));
insert into t3 values (1,1),(1,2);
# must have "range checked" for t2
explain select straight_join DISTINCT t2.a,t2.b, t1.c from t1, t3, t2 
 where (t1.c=t2.a or (t1.c=t3.a and t2.a=t3.b)) and t1.b=556476786 and 
       t2.b like '%%' order by t2.b limit 0,1;
DROP TABLE t1,t2,t3;

#
# Bug #17873: confusing error message when IGNORE INDEX refers a column name
#

CREATE TABLE t1 (a int, INDEX idx(a));
INSERT INTO t1 VALUES (2), (3), (1);

EXPLAIN SELECT * FROM t1 IGNORE INDEX (idx);
--error 1176
EXPLAIN SELECT * FROM t1 IGNORE INDEX (a);
--error 1176
EXPLAIN SELECT * FROM t1 FORCE INDEX (a);

DROP TABLE t1;

#
# Bug #21019: First result of SELECT COUNT(*) different than consecutive runs
#
CREATE TABLE t1 (a int, b int);
INSERT INTO t1 VALUES (1,1), (2,1), (4,10);

CREATE TABLE t2 (a int PRIMARY KEY, b int, KEY b (b));
INSERT INTO t2 VALUES (1,NULL), (2,10);
ALTER TABLE t1 ENABLE KEYS;

EXPLAIN SELECT STRAIGHT_JOIN SQL_NO_CACHE COUNT(*) FROM t2, t1 WHERE t1.b = t2.b OR t2.b IS NULL;
SELECT STRAIGHT_JOIN SQL_NO_CACHE * FROM t2, t1 WHERE t1.b = t2.b OR t2.b IS NULL;
EXPLAIN SELECT STRAIGHT_JOIN SQL_NO_CACHE COUNT(*) FROM t2, t1 WHERE t1.b = t2.b OR t2.b IS NULL;
SELECT STRAIGHT_JOIN SQL_NO_CACHE * FROM t2, t1 WHERE t1.b = t2.b OR t2.b IS NULL;
DROP TABLE IF EXISTS t1,t2;

#
# Bug #20954 "avg(keyval) retuns 0.38 but max(keyval) returns an empty set"
#
--disable_ps_protocol
CREATE TABLE t1 (key1 float default NULL, UNIQUE KEY key1 (key1));
CREATE TABLE t2 (key2 float default NULL, UNIQUE KEY key2 (key2));
INSERT INTO t1 VALUES (0.3762),(0.3845),(0.6158),(0.7941);
INSERT INTO t2 VALUES (1.3762),(1.3845),(1.6158),(1.7941);

explain select max(key1) from t1 where key1 <= 0.6158;
explain select max(key2) from t2 where key2 <= 1.6158;
explain select min(key1) from t1 where key1 >= 0.3762;
explain select min(key2) from t2 where key2 >= 1.3762;
explain select max(key1), min(key2) from t1, t2
where key1 <= 0.6158 and key2 >= 1.3762;
explain select max(key1) from t1 where key1 <= 0.6158 and rand() + 0.5 >= 0.5;
explain select min(key1) from t1 where key1 >= 0.3762 and rand() + 0.5 >= 0.5;

select max(key1) from t1 where key1 <= 0.6158;
select max(key2) from t2 where key2 <= 1.6158;
select min(key1) from t1 where key1 >= 0.3762;
select min(key2) from t2 where key2 >= 1.3762;
select max(key1), min(key2) from t1, t2
where key1 <= 0.6158 and key2 >= 1.3762;
select max(key1) from t1 where key1 <= 0.6158 and rand() + 0.5 >= 0.5;
select min(key1) from t1 where key1 >= 0.3762 and rand() + 0.5 >= 0.5;

DROP TABLE t1,t2;
--enable_ps_protocol

#
# Bug #18759 "Incorrect string to numeric conversion"
#
# This test is here so that the behavior will not be changed to 4.1
# and not to 5.0 either. In 4.1 and 5.0 sending an integer as a string
# will be converted internally to real (double) value and it is not
# as accurate as bigint (longlong) for integers. Thus the results may
# vary. In 5.1 internally it is decimal, which is a string type and
# will be more accurate. Due to rather big changes needed to fix this
# in 4.1 or 5.0 it is not desired to do it in the stable versions.
#
# This test is here only to make sure that behavior is not changed in
# 4.1 and 5.0
#
CREATE TABLE t1 (i BIGINT UNSIGNED NOT NULL);
INSERT INTO t1 VALUES (10);
SELECT i='1e+01',i=1e+01, i in (1e+01,1e+01), i in ('1e+01','1e+01') FROM t1;
DROP TABLE t1;

#
# Bug #22533: storing large hex strings
#

create table t1(a bigint unsigned, b bigint);
insert into t1 values (0xfffffffffffffffff, 0xfffffffffffffffff), 
  (0x10000000000000000, 0x10000000000000000), 
  (0x8fffffffffffffff, 0x8fffffffffffffff);
select hex(a), hex(b) from t1;
drop table t1;

#
# Bug #32103: optimizer crash when join on int and mediumint with variable in 
#             where clause
#

CREATE TABLE t1 (c0 int);
CREATE TABLE t2 (c0 int);

# We need any variable that:
# 1. has integer type, 
# 2. can be used with the "@@name" syntax
# 3. available in every server build
INSERT INTO t1 VALUES(@@connect_timeout);
INSERT INTO t2 VALUES(@@connect_timeout);

# We only need to ensure 1 row is returned to validate the results
--replace_column 1 X 2 X
SELECT * FROM t1 JOIN t2 ON t1.c0 = t2.c0 WHERE (t1.c0 <=> @@connect_timeout);

DROP TABLE t1, t2;

--echo End of 4.1 tests

#
# Test for bug #6474
#

CREATE TABLE t1 ( 
K2C4 varchar(4) character set latin1 collate latin1_bin NOT NULL default '', 
K4N4 varchar(4) character set latin1 collate latin1_bin NOT NULL default '0000', 
F2I4 int(11) NOT NULL default '0' 
) ENGINE=MyISAM DEFAULT CHARSET=latin1;

INSERT INTO t1 VALUES 
('W%RT', '0100',  1), 
('W-RT', '0100', 1), 
('WART', '0100', 1), 
('WART', '0200', 1), 
('WERT', '0100', 2), 
('WORT','0200', 2), 
('WT', '0100', 2), 
('W_RT', '0100', 2), 
('WaRT', '0100', 3), 
('WART', '0300', 3), 
('WRT' , '0400', 3), 
('WURM', '0500', 3), 
('W%T', '0600', 4), 
('WA%T', '0700', 4), 
('WA_T', '0800', 4);

SELECT K2C4, K4N4, F2I4 FROM t1
  WHERE  K2C4 = 'WART' AND 
        (F2I4 = 2 AND K2C4 = 'WART' OR (F2I4 = 2 OR K4N4 = '0200'));
SELECT K2C4, K4N4, F2I4 FROM t1
  WHERE  K2C4 = 'WART' AND (K2C4 = 'WART' OR K4N4 = '0200');
DROP TABLE t1;

#
# Bug#8670
#
create table t1 (a int, b int);
create table t2 like t1;
select t1.a from (t1 inner join t2 on t1.a=t2.a) where t2.a=1;
select t1.a from ((t1 inner join t2 on t1.a=t2.a)) where t2.a=1;
select x.a, y.a, z.a from ( (t1 x inner join t2 y on x.a=y.a) inner join t2 z on y.a=z.a) WHERE x.a=1;
drop table t1,t2;

#
# Bug#9820
#

create table t1 (s1 varchar(5));
insert into t1 values ('Wall');
select min(s1) from t1 group by s1 with rollup;
drop table t1;

#
# Bug#9799
#

create table t1 (s1 int) engine=myisam;
insert into t1 values (0);
select avg(distinct s1) from t1 group by s1 with rollup;
drop table t1;

#
# Bug#9800
#

create table t1 (s1 int);
insert into t1 values (null),(1);
select distinct avg(s1) as x from t1 group by s1 with rollup;
drop table t1;


#
# Test for bug #10084: STRAIGHT_JOIN with ON expression 
#

CREATE TABLE t1 (a int);
CREATE TABLE t2 (a int);
INSERT INTO t1 VALUES (1), (2), (3), (4), (5);
INSERT INTO t2 VALUES (2), (4), (6);

SELECT t1.a FROM t1 STRAIGHT_JOIN t2 ON t1.a=t2.a;

EXPLAIN SELECT t1.a FROM t1 STRAIGHT_JOIN t2 ON t1.a=t2.a;
EXPLAIN SELECT t1.a FROM t1 INNER JOIN t2 ON t1.a=t2.a;

DROP TABLE t1,t2;

#
# Bug #10650
#

select x'10' + 0, X'10' + 0, b'10' + 0, B'10' + 0;

#
# Bug #11398 Bug in field_conv() results in wrong result of join with index
#
create table t1 (f1 varchar(6) default NULL, f2 int(6) primary key not null);
create table t2 (f3 varchar(5) not null, f4 varchar(5) not null, UNIQUE KEY UKEY (f3,f4));
insert into t1 values (" 2", 2);
insert into t2 values (" 2", " one "),(" 2", " two ");
select * from t1 left join t2 on f1 = f3;
drop table t1,t2;

#
# Bug #6558 Views: CREATE VIEW fails with JOIN ... USING
#

create table t1 (empnum smallint, grp int);
create table t2 (empnum int, name char(5));
insert into t1 values(1,1);
insert into t2 values(1,'bob');
create view v1 as select * from t2 inner join t1 using (empnum);
select * from v1;
drop table t1,t2;
drop view v1;

#
# Bug #10646 Columns included in the join between two tables are ambigious
# in the select
#

create table t1 (pk int primary key, b int);
create table t2 (pk int primary key, c int);
select pk from t1 inner join t2 using (pk);
drop table t1,t2;

#
# Bug #10972 Natural join of view and underlying table gives wrong result
#

create table t1 (s1 int, s2 char(5), s3 decimal(10));
create view v1 as select s1, s2, 'x' as s3 from t1;
select * from t1 natural join v1;
insert into t1 values (1,'x',5);
select * from t1 natural join v1;
drop table t1;
drop view v1;

#
# Bug #6276 A SELECT that does a NATURAL OUTER JOIN without common
#           columns crashes server because of empty ON condition
#

create table t1(a1 int);
create table t2(a2 int);
insert into t1 values(1),(2);
insert into t2 values(1),(2);
create view v2 (c) as select a1 from t1;

select * from t1 natural left join t2;
select * from t1 natural right join t2;

select * from v2 natural left join t2;
select * from v2 natural right join t2;

drop table t1, t2;
drop view v2;


#
# Bug #4789 Incosistent results of more than 2-way natural joins due to
#           incorrect transformation to join ... on.
#

create table t1 (a int(10), t1_val int(10));
create table t2 (b int(10), t2_val int(10));
create table t3 (a int(10), b int(10));
insert into t1 values (1,1),(2,2);
insert into t2 values (1,1),(2,2),(3,3);
insert into t3 values (1,1),(2,1),(3,1),(4,1);
# the following two queries must return the same result
select * from t1 natural join t2 natural join t3;
select * from t1 natural join t3 natural join t2;
drop table t1, t2, t3;


#
# Bug #12841: Server crash on DO IFNULL(NULL,NULL)
#
# (testing returning of int, decimal, real, string)
DO IFNULL(NULL, NULL);
SELECT CAST(IFNULL(NULL, NULL) AS DECIMAL);
SELECT ABS(IFNULL(NULL, NULL));
SELECT IFNULL(NULL, NULL);

#
# BUG #12595 (ESCAPE must be exactly one)
#
SET @OLD_SQL_MODE12595=@@SQL_MODE, @@SQL_MODE='';
SHOW LOCAL VARIABLES LIKE 'SQL_MODE';

CREATE TABLE BUG_12595(a varchar(100));
INSERT INTO BUG_12595 VALUES ('hakan%'), ('hakank'), ("ha%an");
SELECT * FROM BUG_12595 WHERE a LIKE 'hakan\%';
SELECT * FROM BUG_12595 WHERE a LIKE 'hakan*%' ESCAPE '*';
-- error 1210
SELECT * FROM BUG_12595 WHERE a LIKE 'hakan**%' ESCAPE '**';
# this should work when sql_mode is not NO_BACKSLASH_ESCAPES
SELECT * FROM BUG_12595 WHERE a LIKE 'hakan%' ESCAPE '';
SELECT * FROM BUG_12595 WHERE a LIKE 'hakan\%' ESCAPE '';
SELECT * FROM BUG_12595 WHERE a LIKE 'ha\%an' ESCAPE 0x5c;
SELECT * FROM BUG_12595 WHERE a LIKE 'ha%%an' ESCAPE '%';
SELECT * FROM BUG_12595 WHERE a LIKE 'ha\%an' ESCAPE '\\';
SELECT * FROM BUG_12595 WHERE a LIKE 'ha|%an' ESCAPE '|';

SET @@SQL_MODE='NO_BACKSLASH_ESCAPES';
SHOW LOCAL VARIABLES LIKE 'SQL_MODE';
SELECT * FROM BUG_12595 WHERE a LIKE 'hakan\%';
SELECT * FROM BUG_12595 WHERE a LIKE 'hakan*%' ESCAPE '*';
-- error 1210
SELECT * FROM BUG_12595 WHERE a LIKE 'hakan**%' ESCAPE '**';
-- error 1210
SELECT * FROM BUG_12595 WHERE a LIKE 'hakan\%' ESCAPE '\\';
#this gives an error when NO_BACKSLASH_ESCAPES is set
-- error 1210
SELECT * FROM BUG_12595 WHERE a LIKE 'hakan%' ESCAPE '';
SELECT * FROM BUG_12595 WHERE a LIKE 'ha\%an' ESCAPE 0x5c;
SELECT * FROM BUG_12595 WHERE a LIKE 'ha|%an' ESCAPE '|';
-- error 1210
SELECT * FROM BUG_12595 WHERE a LIKE 'hakan\n%' ESCAPE '\n';

SET @@SQL_MODE=@OLD_SQL_MODE12595;
DROP TABLE BUG_12595;

#
# Bug #6495 Illogical requirement for column qualification in NATURAL join
#

create table t1 (a char(1));
create table t2 (a char(1));
insert into t1 values ('a'),('b'),('c');
insert into t2 values ('b'),('c'),('d');
select a from t1 natural join t2;
select * from t1 natural join t2 where a = 'b';
drop table t1, t2;

#
# Bug #12977 Compare table names with qualifying field tables only
# for base tables, search all nested join operands of natural joins.
#

CREATE TABLE t1 (`id` TINYINT);
CREATE TABLE t2 (`id` TINYINT);
CREATE TABLE t3 (`id` TINYINT);
INSERT INTO t1 VALUES (1),(2),(3);
INSERT INTO t2 VALUES (2);
INSERT INTO t3 VALUES (3);
-- error 1052
SELECT t1.id,t3.id FROM t1 JOIN t2 ON (t2.id=t1.id) LEFT JOIN t3 USING (id);
-- error 1052
SELECT t1.id,t3.id FROM t1 JOIN t2 ON (t2.notacolumn=t1.id) LEFT JOIN t3 USING (id);
-- error 1052
SELECT id,t3.id FROM t1 JOIN t2 ON (t2.id=t1.id) LEFT JOIN t3 USING (id);
-- error 1052
SELECT id,t3.id FROM (t1 JOIN t2 ON (t2.id=t1.id)) LEFT JOIN t3 USING (id);

drop table t1, t2, t3;

#
# Bug #13067 JOIN xxx USING is case sensitive
#

create table t1 (a int(10),b int(10));
create table t2 (a int(10),b int(10));
insert into t1 values (1,10),(2,20),(3,30);
insert into t2 values (1,10);
# both queries should produce the same result
select * from t1 inner join t2 using (A);
select * from t1 inner join t2 using (a);
drop table t1, t2;

#
# Bug #12943 Incorrect nesting of [INNER| CROSS] JOIN due to unspecified
#            associativity in the parser.
#

create table t1 (a int, c int);
create table t2 (b int);
create table t3 (b int, a int);
create table t4 (c int);
insert into t1 values (1,1);
insert into t2 values (1);
insert into t3 values (1,1);
insert into t4 values (1);

select * from t1 join t2 join t3 on (t2.b = t3.b and t1.a = t3.a);
# Notice that ',' has lower priority than 'join', thus we have that:
# t1, t2 join t3 <==> t1, (t2 join t3).
-- error 1054
select * from t1, t2 join t3 on (t2.b = t3.b and t1.a = t3.a);
select * from t1 join t2 join t3 join t4 on (t1.a = t4.c and t2.b = t4.c);
select * from t1 join t2 join t4 using (c);
drop table t1, t2, t3, t4;

#
# Bug #12291 Table wasn't reinited for index scan after sequential scan 
#
create table t1(x int, y int);
create table t2(x int, y int);
create table t3(x int, primary key(x));
insert into t1 values (1, 1), (2, 1), (3, 1), (4, 3), (5, 6), (6, 6);
insert into t2 values (1, 1), (2, 1), (3, 3), (4, 6), (5, 6);
insert into t3 values (1), (2), (3), (4), (5);
select t1.x, t3.x from t1, t2, t3  where t1.x = t2.x and t3.x >= t1.y and t3.x <= t2.y;
drop table t1,t2,t3;

#
# Bug #13127 LEFT JOIN against a VIEW returns NULL instead of correct value
#

create table t1 (id char(16) not null default '', primary key  (id));
insert into t1 values ('100'),('101'),('102');
create table t2 (id char(16) default null);
insert into t2 values (1);
create view v1 as select t1.id from t1;
create view v2 as select t2.id from t2;
create view v3 as select (t1.id+2) as id from t1 natural left join t2;

# all queries must return the same result
select t1.id from t1 left join v2 using (id);
select t1.id from v2 right join t1 using (id);
select t1.id from t1 left join v3 using (id);
select * from t1 left join v2 using (id);
select * from v2 right join t1 using (id);
select * from t1 left join v3 using (id);

select v1.id from v1 left join v2 using (id);
select v1.id from v2 right join v1 using (id);
select v1.id from v1 left join v3 using (id);
select * from v1 left join v2 using (id);
select * from v2 right join v1 using (id);
select * from v1 left join v3 using (id);

drop table t1, t2;
drop view v1, v2, v3;

#
# Bug #13597 Column in ON condition not resolved if references a table in
# nested right join.
#

create table t1 (id int(11) not null default '0');
insert into t1 values (123),(191),(192);
create table t2 (id char(16) character set utf8 not null);
insert into t2 values ('58013'),('58014'),('58015'),('58016');
create table t3 (a_id int(11) not null, b_id char(16) character set utf8);
insert into t3 values (123,null),(123,null),(123,null),(123,null),(123,null),(123,'58013');

# both queries are equivalent
select count(*)
from t1 inner join (t3 left join t2 on t2.id = t3.b_id) on t1.id = t3.a_id;

select count(*)
from t1 inner join (t2 right join t3 on t2.id = t3.b_id) on t1.id = t3.a_id;

drop table t1,t2,t3;

#
# Bug #13832 Incorrect parse order of join productions due to unspecified
# operator priorities results in incorrect join tree.
#

create table t1 (a int);
create table t2 (b int);
create table t3 (c int);
select * from t1 join t2 join t3 on (t1.a=t3.c);
select * from t1 join t2 left join t3 on (t1.a=t3.c);
select * from t1 join t2 right join t3 on (t1.a=t3.c);
select * from t1 join t2 straight_join t3 on (t1.a=t3.c);
drop table t1, t2 ,t3;

#
# Bug #14093 Query takes a lot of time when date format is not valid
# fix optimizes execution. so here we just check that returned set is
# correct.
create table t1(f1 int, f2 date);
insert into t1 values(1,'2005-01-01'),(2,'2005-09-01'),(3,'2005-09-30'),
  (4,'2005-10-01'),(5,'2005-12-30');
# should return all records
select * from t1 where f2 >= 0            order by f2;
select * from t1 where f2 >= '0000-00-00' order by f2;
# should return 4,5
select * from t1 where f2 >= '2005-09-31' order by f2;
select * from t1 where f2 >= '2005-09-3a' order by f2;
# should return 1,2,3
select * from t1 where f2 <= '2005-09-31' order by f2;
select * from t1 where f2 <= '2005-09-3a' order by f2;
drop table t1;

#
# Bug ##14662  	ORDER BY on column of a view, with an alias of the same
# column causes ambiguous
#

create table t1 (f1 int, f2 int);
insert into t1 values (1, 30), (2, 20), (3, 10);
create algorithm=merge view v1 as select f1, f2 from t1;
create algorithm=merge view v2 (f2, f1) as select f1, f2 from t1;
create algorithm=merge view v3 as select t1.f1 as f2, t1.f2 as f1 from t1;
select t1.f1 as x1, f1 from t1 order by t1.f1;
select v1.f1 as x1, f1 from v1 order by v1.f1;
select v2.f1 as x1, f1 from v2 order by v2.f1;
select v3.f1 as x1, f1 from v3 order by v3.f1;
select f1, f2, v1.f1 as x1 from v1 order by v1.f1;
select f1, f2, v2.f1 as x1 from v2 order by v2.f1;
select f1, f2, v3.f1 as x1 from v3 order by v3.f1;
drop table t1;
drop view v1, v2, v3;

#
# Bug #15106: lost equality predicate of the form field=const in a join query
#

CREATE TABLE t1(key_a int4 NOT NULL, optimus varchar(32), PRIMARY KEY(key_a));
CREATE TABLE t2(key_a int4 NOT NULL, prime varchar(32), PRIMARY KEY(key_a));
CREATE table t3(key_a int4 NOT NULL, key_b int4 NOT NULL, foo varchar(32),
                PRIMARY KEY(key_a,key_b));

INSERT INTO t1 VALUES (0,'');
INSERT INTO t1 VALUES (1,'i');
INSERT INTO t1 VALUES (2,'j');
INSERT INTO t1 VALUES (3,'k');

INSERT INTO t2 VALUES (1,'r');
INSERT INTO t2 VALUES (2,'s');
INSERT INTO t2 VALUES (3,'t');

INSERT INTO t3 VALUES (1,5,'x');
INSERT INTO t3 VALUES (1,6,'y');
INSERT INTO t3 VALUES (2,5,'xx');
INSERT INTO t3 VALUES (2,6,'yy');
INSERT INTO t3 VALUES (2,7,'zz');
INSERT INTO t3 VALUES (3,5,'xxx');

SELECT t2.key_a,foo 
  FROM t1 INNER JOIN t2 ON t1.key_a = t2.key_a
          INNER JOIN t3 ON t1.key_a = t3.key_a
    WHERE t2.key_a=2 and key_b=5;
EXPLAIN SELECT t2.key_a,foo 
  FROM t1 INNER JOIN t2 ON t1.key_a = t2.key_a
          INNER JOIN t3 ON t1.key_a = t3.key_a
    WHERE t2.key_a=2 and key_b=5;

SELECT t2.key_a,foo 
  FROM t1 INNER JOIN t2 ON t2.key_a = t1.key_a
          INNER JOIN t3 ON t1.key_a = t3.key_a
    WHERE t2.key_a=2 and key_b=5;
EXPLAIN SELECT t2.key_a,foo 
  FROM t1 INNER JOIN t2 ON t2.key_a = t1.key_a
          INNER JOIN t3 ON t1.key_a = t3.key_a
    WHERE t2.key_a=2 and key_b=5;

DROP TABLE t1,t2,t3;

#
# Bug#15347 Wrong result of subselect when records cache and set functions
#           are involved
#
create  table t1 (f1 int);
insert into t1 values(1),(2);
create table t2 (f2 int, f3 int, key(f2));
insert into t2 values(1,1),(2,2);
create table t3 (f4 int not null);
insert into t3 values (2),(2),(2);
select f1,(select count(*) from t2,t3 where f2=f1 and f3=f4) as count from t1;
drop table t1,t2,t3;

#
# Bug #15633 Evaluation of Item_equal for non-const table caused wrong
#            select result
#
create table t1 (f1 int unique);
create table t2 (f2 int unique);
create table t3 (f3 int unique);
insert into t1 values(1),(2);
insert into t2 values(1),(2);
insert into t3 values(1),(NULL);
select * from t3 where f3 is null;
select t2.f2 from t1 left join t2 on f1=f2 join t3 on f1=f3 where f1=1;
drop table t1,t2,t3;

#
# Bug#15268 Unchecked null value caused server crash
#
create table t1(f1 char, f2 char not null);
insert into t1 values(null,'a');
create table t2 (f2 char not null);
insert into t2 values('b');
select * from t1 left join t2 on f1=t2.f2 where t1.f2='a';
drop table t1,t2;

#
# Bug#15538 unchecked table absense caused server crash.
#
--error 1064
select * from (select * left join t on f1=f2) tt;

#
# Bug #16504: re-evaluation of Item_equal object after reading const table
#

CREATE TABLE t1 (sku int PRIMARY KEY, pr int);
CREATE TABLE t2 (sku int PRIMARY KEY, sppr int, name varchar(255));

INSERT INTO t1 VALUES
  (10, 10), (20, 10), (30, 20), (40, 30), (50, 10), (60, 10);

INSERT INTO t2 VALUES 
  (10, 10, 'aaa'), (20, 10, 'bbb'), (30, 10, 'ccc'), (40, 20, 'ddd'),
  (50, 10, 'eee'), (60, 20, 'fff'), (70, 20, 'ggg'), (80, 30, 'hhh');

SELECT t2.sku, t2.sppr, t2.name, t1.sku, t1.pr
  FROM t2, t1 WHERE t2.sku=20 AND (t2.sku=t1.sku OR t2.sppr=t1.sku);
EXPLAIN
SELECT t2.sku, t2.sppr, t2.name, t1.sku, t1.pr
  FROM t2, t1 WHERE t2.sku=20 AND (t2.sku=t1.sku OR t2.sppr=t1.sku);


DROP TABLE t1,t2;

#
# Bug#18712: Truncation problem (needs just documenting and test
# cases to prevent fixing this accidently. It is intended behaviour)
#

SET SQL_MODE='NO_UNSIGNED_SUBTRACTION';
CREATE TABLE t1 (i TINYINT UNSIGNED NOT NULL);
INSERT t1 SET i = 0;
UPDATE t1 SET i = -1;
SELECT * FROM t1;
UPDATE t1 SET i = CAST(i - 1 AS SIGNED);
SELECT * FROM t1;
UPDATE t1 SET i = i - 1;
SELECT * FROM t1;
DROP TABLE t1;
SET SQL_MODE=default;

# BUG#17379

create table t1 (a int);
insert into t1 values (0),(1),(2),(3),(4),(5),(6),(7),(8),(9);
create table t2 (a int, b int, c int, e int, primary key(a,b,c));
insert into t2 select A.a, B.a, C.a, C.a from t1 A, t1 B, t1 C;
analyze table t2;
select 'In next EXPLAIN, B.rows must be exactly 10:' Z;

explain select * from t2 A, t2 B where A.a=5 and A.b=5 and A.C<5
          and B.a=5 and B.b=A.e and (B.b =1 or B.b = 3 or B.b=5);
drop table t1, t2;

#
#Bug #18940: selection of optimal execution plan caused by equality
#            propagation (the bug was fixed by the patch for bug #17379)

CREATE TABLE t1 (a int PRIMARY KEY, b int, INDEX(b));
INSERT INTO t1 VALUES (1, 3), (9,4), (7,5), (4,5), (6,2),
                      (3,1), (5,1), (8,9), (2,2), (0,9);

CREATE TABLE t2 (c int, d int, f int, INDEX(c,f));
INSERT INTO t2 VALUES
 (1,0,0), (1,0,1), (2,0,0), (2,0,1), (3,0,0), (4,0,1),
 (5,0,0), (5,0,1), (6,0,0), (0,0,1), (7,0,0), (7,0,1),
 (0,0,0), (0,0,1), (8,0,0), (8,0,1), (9,0,0), (9,0,1);

EXPLAIN
SELECT a, c, d, f FROM t1,t2 WHERE a=c AND b BETWEEN 4 AND 6;
EXPLAIN
SELECT a, c, d, f FROM t1,t2 WHERE a=c AND b BETWEEN 4 AND 6 AND a > 0;

DROP TABLE t1, t2;

#
# Bug #18895: BIT values cause joins to fail
#
create table t1 (
    a int unsigned    not null auto_increment primary key,
    b bit             not null,
    c bit             not null
);

create table t2 (
    a int unsigned    not null auto_increment primary key,
    b bit             not null,
    c int unsigned    not null,
    d varchar(50)
);

insert into t1 (b,c) values (0,1), (0,1);
insert into t2 (b,c) values (0,1);

# Row 1 should succeed.  Row 2 should fail.  Both fail.
select t1.a, t1.b + 0, t1.c + 0, t2.a, t2.b + 0, t2.c, t2.d
from t1 left outer join t2 on t1.a = t2.c and t2.b <> 1
where t1.b <> 1 order by t1.a;

drop table t1,t2;

#
# Bug #20569: Garbage in DECIMAL results from some mathematical functions
#
SELECT 0.9888889889 * 1.011111411911;

#
# Bug #10977: No warning issued if a column name is truncated
#
prepare stmt from 'select 1 as " a "';
execute stmt;

#
# Bug #21390: wrong estimate of rows after elimination of const tables
#

CREATE TABLE t1 (a int NOT NULL PRIMARY KEY, b int NOT NULL);
INSERT INTO t1 VALUES (1,1), (2,2), (3,3), (4,4);

CREATE TABLE t2 (c int NOT NULL, INDEX idx(c));
INSERT INTO t2 VALUES
  (1), (1), (1), (1), (1), (1), (1), (1),
  (2), (2), (2), (2),
  (3), (3),
  (4);

EXPLAIN SELECT b FROM t1, t2 WHERE b=c AND a=1;
EXPLAIN SELECT b FROM t1, t2 WHERE b=c AND a=4;

DROP TABLE t1, t2;

#
# No matches for a join after substitution of a const table
#

CREATE TABLE t1 (id int NOT NULL PRIMARY KEY, a int);
INSERT INTO t1 VALUES (1,2), (2,NULL), (3,2);

CREATE TABLE t2 (b int, c INT, INDEX idx1(b));
INSERT INTO t2 VALUES (2,1), (3,2);

CREATE TABLE t3 (d int,  e int, INDEX idx1(d));
INSERT INTO t3 VALUES (2,10), (2,20), (1,30), (2,40), (2,50);

EXPLAIN
SELECT * FROM t1 LEFT JOIN t2 ON t2.b=t1.a INNER JOIN t3 ON t3.d=t1.id
  WHERE t1.id=2;
SELECT * FROM t1 LEFT JOIN t2 ON t2.b=t1.a INNER JOIN t3 ON t3.d=t1.id
  WHERE t1.id=2;

DROP TABLE t1,t2,t3;

#
# Bug#20503: Server crash due to the ORDER clause isn't taken into account
#            while space allocation
#
create table t1 (c1 varchar(1), c2 int, c3 int, c4 int, c5 int, c6 int,
c7 int, c8 int, c9 int, fulltext key (`c1`));
select distinct match (`c1`) against ('z') , c2, c3, c4,c5, c6,c7, c8 
  from t1 where c9=1 order by c2, c2;
drop table t1;

#
# Bug #22735: no equality propagation for BETWEEN and IN with STRING arguments
#

CREATE TABLE t1 (pk varchar(10) PRIMARY KEY, fk varchar(16));
CREATE TABLE t2 (pk varchar(16) PRIMARY KEY, fk varchar(10));

INSERT INTO t1 VALUES
  ('d','dddd'), ('i','iii'), ('a','aa'), ('b','bb'), ('g','gg'), 
  ('e','eee'), ('c','cccc'), ('h','hhh'), ('j','jjj'), ('f','fff');
INSERT INTO t2 VALUES
  ('jjj', 'j'), ('cc','c'), ('ccc','c'), ('aaa', 'a'), ('jjjj','j'),
  ('hhh','h'), ('gg','g'), ('fff','f'), ('ee','e'), ('ffff','f'),
  ('bbb','b'), ('ff','f'), ('cccc','c'), ('dddd','d'), ('jj','j'),
  ('aaaa','a'), ('bb','b'), ('eeee','e'), ('aa','a'), ('hh','h');

EXPLAIN SELECT t2.* 
  FROM t1 JOIN t2 ON t2.fk=t1.pk
    WHERE t2.fk < 'c' AND t2.pk=t1.fk;
EXPLAIN SELECT t2.* 
  FROM t1 JOIN t2 ON t2.fk=t1.pk 
    WHERE t2.fk BETWEEN 'a' AND 'b' AND t2.pk=t1.fk;
EXPLAIN SELECT t2.* 
  FROM t1 JOIN t2 ON t2.fk=t1.pk 
    WHERE t2.fk IN ('a','b') AND t2.pk=t1.fk;

DROP TABLE t1,t2;

#
# Bug #22367: Optimizer uses ref join type instead of eq_ref for simple 
#               join on strings
#
CREATE TABLE t1 (a int, b varchar(20) NOT NULL, PRIMARY KEY(a));
CREATE TABLE t2 (a int, b varchar(20) NOT NULL,
                 PRIMARY KEY (a), UNIQUE KEY (b));
INSERT INTO t1 VALUES (1,'a'),(2,'b'),(3,'c');
INSERT INTO t2 VALUES (1,'a'),(2,'b'),(3,'c');

EXPLAIN SELECT t1.a FROM t1 LEFT JOIN t2 ON t2.b=t1.b WHERE t1.a=3;

DROP TABLE t1,t2;

#
# Bug #19579: predicates that become sargable after reading const tables
#             are not taken into account by optimizer
#

CREATE TABLE t1(id int PRIMARY KEY, b int, e int);
CREATE TABLE t2(i int, a int, INDEX si(i), INDEX ai(a));
CREATE TABLE t3(a int PRIMARY KEY, c char(4), INDEX ci(c));

INSERT INTO t1 VALUES 
  (1,10,19), (2,20,22), (4,41,42), (9,93,95), (7, 77,79),
  (6,63,67), (5,55,58), (3,38,39), (8,81,89);
INSERT INTO t2 VALUES
  (21,210), (41,410), (82,820), (83,830), (84,840),
  (65,650), (51,510), (37,370), (94,940), (76,760),
  (22,220), (33,330), (40,400), (95,950), (38,380),
  (67,670), (88,880), (57,570), (96,960), (97,970);
INSERT INTO t3 VALUES
  (210,'bb'), (950,'ii'), (400,'ab'), (500,'ee'), (220,'gg'),
  (440,'gg'), (310,'eg'), (380,'ee'), (840,'bb'), (830,'ff'),
  (230,'aa'), (960,'ii'), (410,'aa'), (510,'ee'), (290,'bb'),
  (450,'gg'), (320,'dd'), (390,'hh'), (850,'jj'), (860,'ff');

EXPLAIN
SELECT t3.a FROM t1,t2 FORCE INDEX (si),t3
  WHERE t1.id = 8 AND t2.i BETWEEN t1.b AND t1.e AND 
        t3.a=t2.a AND t3.c IN ('bb','ee');
EXPLAIN
SELECT t3.a FROM t1,t2,t3
  WHERE t1.id = 8 AND t2.i BETWEEN t1.b AND t1.e AND
        t3.a=t2.a AND t3.c IN ('bb','ee') ;

EXPLAIN 
SELECT t3.a FROM t1,t2 FORCE INDEX (si),t3
  WHERE t1.id = 8 AND (t2.i=t1.b OR t2.i=t1.e) AND t3.a=t2.a AND
        t3.c IN ('bb','ee');
EXPLAIN 
SELECT t3.a FROM t1,t2,t3
  WHERE t1.id = 8 AND (t2.i=t1.b OR t2.i=t1.e) AND t3.a=t2.a AND
        t3.c IN ('bb','ee');

DROP TABLE t1,t2,t3;
 
#
# Bug#25172: Not checked buffer size leads to a server crash
#
CREATE TABLE t1 ( f1 int primary key, f2 int, f3 int, f4 int, f5 int, f6 int, checked_out int);
CREATE TABLE t2 ( f11 int PRIMARY KEY );
INSERT INTO t1 VALUES (1,1,1,0,0,0,0),(2,1,1,3,8,1,0),(3,1,1,4,12,1,0);
INSERT INTO t2 VALUES (62);
SELECT * FROM t1 LEFT JOIN t2 ON f11 = t1.checked_out GROUP BY f1 ORDER BY f2, f3, f4, f5 LIMIT 0, 1;
DROP TABLE t1, t2;

#
# Bug#6298: LIMIT #, -1 no longer works to set start with no end limit
#

--disable_warnings
DROP TABLE IF EXISTS t1;
--enable_warnings

CREATE TABLE t1(a int);
INSERT into t1 values (1), (2), (3);

# LIMIT N, -1 was accepted by accident in 4.0, but was not intended.
# This test verifies that this illegal construct is now properly detected.

--error ER_PARSE_ERROR
SELECT * FROM t1 LIMIT 2, -1;

DROP TABLE t1;

#
# 25407: wrong estimate of NULL keys for unique indexes
#

CREATE TABLE t1 (
  ID_with_null int NULL,
  ID_better int NOT NULL,
  INDEX idx1 (ID_with_null),
  INDEX idx2 (ID_better)
);

INSERT INTO t1 VALUES (1,1), (2,1), (null,3), (null,3), (null,3), (null,3);
INSERT INTO t1 SELECT * FROM t1 WHERE ID_with_null IS NULL;
INSERT INTO t1 SELECT * FROM t1 WHERE ID_with_null IS NULL;
INSERT INTO t1 SELECT * FROM t1 WHERE ID_with_null IS NULL;
INSERT INTO t1 SELECT * FROM t1 WHERE ID_with_null IS NULL;
INSERT INTO t1 SELECT * FROM t1 WHERE ID_with_null IS NULL;

SELECT COUNT(*) FROM t1 WHERE ID_with_null IS NULL;
SELECT COUNT(*) FROM t1 WHERE ID_better=1;

EXPLAIN SELECT * FROM t1 WHERE ID_better=1 AND ID_with_null IS NULL;

DROP INDEX idx1 ON t1;
CREATE UNIQUE INDEX idx1 ON t1(ID_with_null);

EXPLAIN SELECT * FROM t1 WHERE ID_better=1 AND ID_with_null IS NULL;

DROP TABLE t1;

CREATE TABLE t1 (
  ID1_with_null int NULL,
  ID2_with_null int NULL,
  ID_better int NOT NULL,
  INDEX idx1 (ID1_with_null, ID2_with_null),
  INDEX idx2 (ID_better)
);

INSERT INTO t1 VALUES (1,1,1), (2,2,1), (3,null,3), (null,3,3), (null,null,3),
  (3,null,3), (null,3,3), (null,null,3), (3,null,3), (null,3,3), (null,null,3);

INSERT INTO t1 SELECT * FROM t1 WHERE ID1_with_null IS NULL;
INSERT INTO t1 SELECT * FROM t1 WHERE ID2_with_null IS NULL;
INSERT INTO t1 SELECT * FROM t1 WHERE ID1_with_null IS NULL;
INSERT INTO t1 SELECT * FROM t1 WHERE ID2_with_null IS NULL;
INSERT INTO t1 SELECT * FROM t1 WHERE ID1_with_null IS NULL;
INSERT INTO t1 SELECT * FROM t1 WHERE ID2_with_null IS NULL;

SELECT COUNT(*) FROM t1 WHERE ID1_with_null IS NULL AND ID2_with_null=3;
SELECT COUNT(*) FROM t1 WHERE ID1_with_null=3 AND ID2_with_null IS NULL;
SELECT COUNT(*) FROM t1 WHERE ID1_with_null IS NULL AND ID2_with_null IS NULL;
SELECT COUNT(*) FROM t1 WHERE ID_better=1;

EXPLAIN SELECT * FROM t1
  WHERE ID_better=1 AND ID1_with_null IS NULL AND ID2_with_null=3 ;
EXPLAIN SELECT * FROM t1
  WHERE ID_better=1 AND ID1_with_null=3 AND ID2_with_null=3 IS NULL ;
EXPLAIN SELECT * FROM t1
  WHERE ID_better=1 AND ID1_with_null IS NULL AND ID2_with_null IS NULL;

DROP INDEX idx1 ON t1;
CREATE UNIQUE INDEX idx1 ON t1(ID1_with_null,ID2_with_null);

EXPLAIN SELECT * FROM t1
  WHERE ID_better=1 AND ID1_with_null IS NULL AND ID2_with_null=3 ;
EXPLAIN SELECT * FROM t1
  WHERE ID_better=1 AND ID1_with_null=3 AND ID2_with_null IS NULL ;
EXPLAIN SELECT * FROM t1
  WHERE ID_better=1 AND ID1_with_null IS NULL AND ID2_with_null IS NULL;
EXPLAIN SELECT * FROM t1
  WHERE ID_better=1 AND ID1_with_null IS NULL AND 
        (ID2_with_null=1 OR ID2_with_null=2);

DROP TABLE t1;

#
# Bug #22344: InnoDB keys act strange on datetime vs timestamp comparison
#
CREATE TABLE t1 (a INT, ts TIMESTAMP, KEY ts(ts));
INSERT INTO t1 VALUES (30,"2006-01-03 23:00:00"), (31,"2006-01-03 23:00:00");
ANALYZE TABLE t1;

CREATE TABLE t2 (a INT, dt1 DATETIME, dt2 DATETIME, PRIMARY KEY (a));
INSERT INTO t2 VALUES (30, "2006-01-01 00:00:00", "2999-12-31 00:00:00");
INSERT INTO t2 SELECT a+1,dt1,dt2 FROM t2;
ANALYZE TABLE t2;

EXPLAIN
SELECT * FROM t1 LEFT JOIN t2 ON (t1.a=t2.a) WHERE t1.a=30
  AND t1.ts BETWEEN t2.dt1 AND t2.dt2
  AND t1.ts BETWEEN "2006-01-01" AND "2006-12-31";

SELECT * FROM t1 LEFT JOIN t2 ON (t1.a=t2.a) WHERE t1.a=30
  AND t1.ts BETWEEN t2.dt1 AND t2.dt2
  AND t1.ts BETWEEN "2006-01-01" AND "2006-12-31";

DROP TABLE t1,t2;
# Bug #22026: Warning when using IF statement and large unsigned bigint
#

create table t1 (a bigint unsigned);
insert into t1 values
  (if(1, 9223372036854775808, 1)),
  (case when 1 then 9223372036854775808 else 1 end),
  (coalesce(9223372036854775808, 1));
select * from t1;
drop table t1;
create table t1 select
  if(1, 9223372036854775808, 1) i,
  case when 1 then 9223372036854775808 else 1 end c,
  coalesce(9223372036854775808, 1) co;
show create table t1;
drop table t1;
# Ensure we handle big values properly
select 
  if(1, cast(1111111111111111111 as unsigned), 1) i,
  case when 1 then cast(1111111111111111111 as unsigned) else 1 end c,
  coalesce(cast(1111111111111111111 as unsigned), 1) co;

#
# Bug #22971: indexes on text columns are ignored for ref accesses 
#

CREATE TABLE t1 (name varchar(255));
CREATE TABLE t2 (name varchar(255), n int, KEY (name(3)));
INSERT INTO t1 VALUES ('ccc'), ('bb'), ('cc '), ('aa  '), ('aa');
INSERT INTO t2 VALUES ('bb',1), ('aa',2), ('cc   ',3);
INSERT INTO t2 VALUES (concat('cc ', 0x06), 4);
INSERT INTO t2 VALUES ('cc',5), ('bb ',6), ('cc ',7);
SELECT * FROM t2;
SELECT * FROM t2 ORDER BY name;
SELECT name, LENGTH(name), n FROM t2 ORDER BY name;

EXPLAIN SELECT name, LENGTH(name), n FROM t2 WHERE name='cc '; 
SELECT name, LENGTH(name), n FROM t2 WHERE name='cc '; 
EXPLAIN SELECT name , LENGTH(name), n FROM t2 WHERE name LIKE 'cc%';
SELECT name , LENGTH(name), n FROM t2 WHERE name LIKE 'cc%';
EXPLAIN SELECT name , LENGTH(name), n FROM t2 WHERE name LIKE 'cc%' ORDER BY name;
SELECT name , LENGTH(name), n FROM t2 WHERE name LIKE 'cc%' ORDER BY name;
EXPLAIN SELECT * FROM t1 LEFT JOIN t2 ON t1.name=t2.name;
SELECT * FROM t1 LEFT JOIN t2 ON t1.name=t2.name;

DROP TABLE t1,t2;

CREATE TABLE t1 (name text);
CREATE TABLE t2 (name text, n int, KEY (name(3)));
INSERT INTO t1 VALUES ('ccc'), ('bb'), ('cc '), ('aa  '), ('aa');
INSERT INTO t2 VALUES ('bb',1), ('aa',2), ('cc   ',3);
INSERT INTO t2 VALUES (concat('cc ', 0x06), 4);
INSERT INTO t2 VALUES ('cc',5), ('bb ',6), ('cc ',7);
SELECT * FROM t2;
SELECT * FROM t2 ORDER BY name;
SELECT name, LENGTH(name), n FROM t2 ORDER BY name;

EXPLAIN SELECT name, LENGTH(name), n FROM t2 WHERE name='cc '; 
SELECT name, LENGTH(name), n FROM t2 WHERE name='cc '; 
EXPLAIN SELECT name , LENGTH(name), n FROM t2 WHERE name LIKE 'cc%';
SELECT name , LENGTH(name), n FROM t2 WHERE name LIKE 'cc%';
EXPLAIN SELECT name , LENGTH(name), n FROM t2 WHERE name LIKE 'cc%' ORDER BY name;
SELECT name , LENGTH(name), n FROM t2 WHERE name LIKE 'cc%' ORDER BY name;
EXPLAIN SELECT * FROM t1 LEFT JOIN t2 ON t1.name=t2.name;
SELECT * FROM t1 LEFT JOIN t2 ON t1.name=t2.name;

DROP TABLE t1,t2;


#
# Bug #26963: join with predicates that contain fields from equalities evaluated
#             to constants after constant table substitution
#

CREATE TABLE t1 (
 access_id int NOT NULL default '0',
 name varchar(20) default NULL,
 rank int NOT NULL default '0',
 KEY idx (access_id)
);

CREATE TABLE t2 (
  faq_group_id int NOT NULL default '0',
  faq_id int NOT NULL default '0',
  access_id int default NULL,
  UNIQUE KEY idx1 (faq_id),
  KEY idx2 (faq_group_id,faq_id)
);

INSERT INTO t1 VALUES 
  (1,'Everyone',2),(2,'Help',3),(3,'Technical Support',1),(4,'Chat User',4);
INSERT INTO t2 VALUES
  (261,265,1),(490,494,1);


SELECT t2.faq_id 
  FROM t1 INNER JOIN t2 IGNORE INDEX (idx1)
       ON (t1.access_id = t2.access_id)
       LEFT JOIN t2 t
       ON (t.faq_group_id = t2.faq_group_id AND
           find_in_set(t.access_id, '1,4') < find_in_set(t2.access_id, '1,4'))
   WHERE
     t2.access_id IN (1,4) AND t.access_id IS NULL AND t2.faq_id in (265);

SELECT t2.faq_id 
  FROM t1 INNER JOIN t2
       ON (t1.access_id = t2.access_id)
       LEFT JOIN t2 t
       ON (t.faq_group_id = t2.faq_group_id AND
           find_in_set(t.access_id, '1,4') < find_in_set(t2.access_id, '1,4'))
   WHERE
     t2.access_id IN (1,4) AND t.access_id IS NULL AND t2.faq_id in (265);

DROP TABLE t1,t2;


#
# Bug #19372: Optimizer does not use index anymore when WHERE index NOT IN
# () is added
#
CREATE TABLE t1 (a INT, b INT, KEY inx (b,a));

INSERT INTO t1 VALUES (1,1), (1,2), (1,3), (1,4), (1,5), (1, 6), (1,7);
EXPLAIN SELECT COUNT(*) FROM t1 f1 INNER JOIN t1 f2
    ON ( f1.b=f2.b AND f1.a<f2.a ) 
    WHERE 1 AND f1.b NOT IN (100,2232,3343,51111);
DROP TABLE t1;    

#
# Bug #27352: Incorrect result of nested selects instead of error reporting
#

CREATE TABLE t1 (c1 INT, c2 INT);
INSERT INTO t1 VALUES (1,11), (2,22), (2,22);

let $n= 31;
let $q= COUNT(c2);
while ($n)
{
  let $q= (SELECT $q);
  dec $n;
}
--disable_warnings
eval EXPLAIN SELECT c1 FROM t1 WHERE $q > 0;
--enable_warnings

let $n= 64;
let $q= COUNT(c2);
while ($n)
{
  let $q= (SELECT $q);
  dec $n;
}
--error ER_TOO_HIGH_LEVEL_OF_NESTING_FOR_SELECT
eval EXPLAIN SELECT c1 FROM t1 WHERE $q > 0;

DROP TABLE t1;

#
# Bug #30396: crash for a join with equalities and sargable predicates
#             in disjunctive parts of the WHERE condition 
#

CREATE TABLE t1 (
  c1 int(11) NOT NULL AUTO_INCREMENT,
  c2 varchar(1000) DEFAULT NULL,
  c3 bigint(20) DEFAULT NULL,
  c4 bigint(20) DEFAULT NULL,
  PRIMARY KEY (c1)
);

EXPLAIN EXTENDED 
SELECT  join_2.c1  
FROM 
	t1 AS join_0, 
	t1 AS join_1, 
	t1 AS join_2, 
	t1 AS join_3, 
	t1 AS join_4, 
	t1 AS join_5, 
	t1 AS join_6, 
	t1 AS join_7
WHERE 
	join_0.c1=join_1.c1  AND 
	join_1.c1=join_2.c1  AND 
	join_2.c1=join_3.c1  AND 
	join_3.c1=join_4.c1  AND 
	join_4.c1=join_5.c1  AND 
	join_5.c1=join_6.c1  AND 
	join_6.c1=join_7.c1 
         OR 
	join_0.c2 < '?'  AND 
	join_1.c2 < '?'  AND
	join_2.c2 > '?'  AND
	join_2.c2 < '!'  AND
	join_3.c2 > '?'  AND 
	join_4.c2 = '?'  AND 
	join_5.c2 <> '?' AND
	join_6.c2 <> '?' AND 
	join_7.c2 >= '?' AND
        join_0.c1=join_1.c1  AND 
	join_1.c1=join_2.c1  AND 
        join_2.c1=join_3.c1  AND
	join_3.c1=join_4.c1  AND 
	join_4.c1=join_5.c1  AND 
	join_5.c1=join_6.c1  AND 
	join_6.c1=join_7.c1
GROUP BY 
	join_3.c1,
	join_2.c1,
	join_7.c1,
	join_1.c1,
	join_0.c1;
	
SHOW WARNINGS;

DROP TABLE t1;

#
# Bug #27695: Misleading warning when declaring all space column names and
#             truncation of one-space column names to zero length names.
#

--disable_ps_protocol
SELECT 1 AS ` `;
SELECT 1 AS `  `;
SELECT 1 AS ` x`;
--enable_ps_protocol

--error 1166
CREATE VIEW v1 AS SELECT 1 AS ``;

--error 1166
CREATE VIEW v1 AS SELECT 1 AS ` `;

--error 1166
CREATE VIEW v1 AS SELECT 1 AS `  `;

--error 1166
CREATE VIEW v1 AS SELECT (SELECT 1 AS `  `);

CREATE VIEW v1 AS SELECT 1 AS ` x`;
SELECT `x` FROM v1;

--error 1166
ALTER VIEW v1 AS SELECT 1 AS ` `;

DROP VIEW v1;

#
# Bug#31800: Date comparison fails with timezone and slashes for greater
#            than comparison
#

# On DATETIME-like literals with trailing garbage, BETWEEN fudged in a
# DATETIME comparator, while greater/less-than used bin-string comparisons.
# Should correctly be compared as DATE or DATETIME, but throw a warning:

select str_to_date('2007-10-09','%Y-%m-%d') between '2007/10/01 00:00:00 GMT'
                                                and '2007/10/20 00:00:00 GMT';
select str_to_date('2007-10-09','%Y-%m-%d') > '2007/10/01 00:00:00 GMT-6';
select str_to_date('2007-10-09','%Y-%m-%d') <= '2007/10/2000:00:00 GMT-6';

# We have all we need -- and trailing garbage:
# (leaving out a leading zero in first example to prove it's a
# value-comparison, not a string-comparison!)
select str_to_date('2007-10-01','%Y-%m-%d') = '2007-10-1 00:00:00 GMT-6';
select str_to_date('2007-10-01','%Y-%m-%d') = '2007-10-01 x00:00:00 GMT-6';
select str_to_date('2007-10-01','%Y-%m-%d %H:%i:%s') = '2007-10-01 00:00:00 GMT-6';
select str_to_date('2007-10-01','%Y-%m-%d %H:%i:%s') = '2007-10-01 00:x00:00 GMT-6';
# no time at all:
select str_to_date('2007-10-01','%Y-%m-%d %H:%i:%s') = '2007-10-01 x12:34:56 GMT-6';
# partial time:
select str_to_date('2007-10-01 12:34:00','%Y-%m-%d %H:%i:%s') = '2007-10-01 12:34x:56 GMT-6';
# fail, different second part:
select str_to_date('2007-10-01 12:34:56','%Y-%m-%d %H:%i:%s') = '2007-10-01 12:34x:56 GMT-6';
# correct syntax, no trailing nonsense -- this one must throw no warning:
select str_to_date('2007-10-01 12:34:56','%Y-%m-%d %H:%i:%s') = '2007-10-01 12:34:56';
# no warning, but failure (different hour parts):
select str_to_date('2007-10-01','%Y-%m-%d') = '2007-10-01 12:00:00';
# succeed:
select str_to_date('2007-10-01 12','%Y-%m-%d %H') = '2007-10-01 12:00:00';
# succeed, but warn for "trailing garbage" (":34"):
select str_to_date('2007-10-01 12:34','%Y-%m-%d %H') = '2007-10-01 12:00:00';
# invalid date (Feb 30) succeeds
select str_to_date('2007-02-30 12:34','%Y-%m-%d %H:%i') = '2007-02-30 12:34';
# 0-day for both, just works in default SQL mode.
select str_to_date('2007-10-00 12:34','%Y-%m-%d %H:%i') = '2007-10-00 12:34';
# 0-day, succeed
select str_to_date('2007-10-00','%Y-%m-%d') between '2007/09/01 00:00:00'
                                                and '2007/10/20 00:00:00';
set SQL_MODE=TRADITIONAL;
# 0-day throws warning in traditional mode, and fails
select str_to_date('2007-10-00 12:34','%Y-%m-%d %H:%i') = '2007-10-00 12:34';
select str_to_date('2007-10-01 12:34','%Y-%m-%d %H:%i') = '2007-10-00 12:34';
# different code-path: get_datetime_value() with 0-day
select str_to_date('2007-10-00 12:34','%Y-%m-%d %H:%i') = '2007-10-01 12:34';
select str_to_date('2007-10-00','%Y-%m-%d') between '2007/09/01'
                                                and '2007/10/20';
set SQL_MODE=DEFAULT;
select str_to_date('2007-10-00','%Y-%m-%d') between '' and '2007/10/20';
select str_to_date('','%Y-%m-%d') between '2007/10/01' and '2007/10/20';
select str_to_date('','%Y-%m-%d %H:%i') = '2007-10-01 12:34';
select str_to_date(NULL,'%Y-%m-%d %H:%i') = '2007-10-01 12:34';
select str_to_date('2007-10-00 12:34','%Y-%m-%d %H:%i') = '';

select str_to_date('1','%Y-%m-%d') = '1';
select str_to_date('1','%Y-%m-%d') = '1';
select str_to_date('','%Y-%m-%d') = '';

# these three should work!
select str_to_date('1000-01-01','%Y-%m-%d') between '0000-00-00' and NULL;
select str_to_date('1000-01-01','%Y-%m-%d') between NULL and '2000-00-00';
select str_to_date('1000-01-01','%Y-%m-%d') between NULL and NULL;

#
# Bug #30666: Incorrect order when using range conditions on 2 tables or more
#

CREATE TABLE t1 (c11 INT UNSIGNED NOT NULL AUTO_INCREMENT PRIMARY KEY);
CREATE TABLE t2 (c21 INT UNSIGNED NOT NULL, 
                 c22 INT DEFAULT NULL, 
                 KEY(c21, c22));
CREATE TABLE t3 (c31 INT UNSIGNED NOT NULL DEFAULT 0, 
                 c32 INT DEFAULT NULL, 
                 c33 INT NOT NULL, 
                 c34 INT UNSIGNED DEFAULT 0,
                 KEY (c33, c34, c32));

INSERT INTO t1 values (),(),(),(),();
INSERT INTO t2 SELECT a.c11, b.c11 FROM t1 a, t1 b;
INSERT INTO t3 VALUES (1, 1, 1, 0), 
                      (2, 2, 0, 0), 
                      (3, 3, 1, 0), 
                      (4, 4, 0, 0), 
                      (5, 5, 1, 0);

# Show that ORDER BY produces the correct results order
SELECT c32 FROM t1, t2, t3 WHERE t1.c11 IN (1, 3, 5) AND 
                                 t3.c31 = t1.c11 AND t2.c21 = t1.c11 AND 
                                 t3.c33 = 1 AND t2.c22 in (1, 3) 
                           ORDER BY c32; 

# Show that ORDER BY DESC produces the correct results order
SELECT c32 FROM t1, t2, t3 WHERE t1.c11 IN (1, 3, 5) AND 
                                 t3.c31 = t1.c11 AND t2.c21 = t1.c11 AND 
                                 t3.c33 = 1 AND t2.c22 in (1, 3) 
                           ORDER BY c32 DESC; 

DROP TABLE t1, t2, t3;
###########################################################################

--echo
--echo #
--echo # Bug#30736: Row Size Too Large Error Creating a Table and
--echo # Inserting Data.
--echo #

--disable_warnings
DROP TABLE IF EXISTS t1;
DROP TABLE IF EXISTS t2;
--enable_warnings

--echo

CREATE TABLE t1(
  c1 DECIMAL(10, 2),
  c2 FLOAT);

--echo

INSERT INTO t1 VALUES (0, 1), (2, 3), (4, 5);

--echo

CREATE TABLE t2(
  c3 DECIMAL(10, 2))
  SELECT
    c1 * c2 AS c3
  FROM t1;

--echo

SELECT * FROM t1;

--echo

SELECT * FROM t2;

--echo

DROP TABLE t1;
DROP TABLE t2;

--echo

###########################################################################

#
# Bug #32335: Error on BIGINT > NULL + 1 
#

CREATE TABLE t1 (c1 BIGINT NOT NULL);
INSERT INTO t1 (c1) VALUES (1);
SELECT * FROM t1 WHERE c1 > NULL + 1;
DROP TABLE t1;

--echo

###########################################################################

#
# Bug #33764: Wrong result with IN(), CONCAT() and implicit type conversion
#

CREATE TABLE t1 (a VARCHAR(10) NOT NULL PRIMARY KEY);
INSERT INTO t1 (a) VALUES ('foo0'), ('bar0'), ('baz0');
SELECT * FROM t1 WHERE a IN (CONCAT('foo', 0), 'bar');
DROP TABLE t1;

#
# Bug #32942 now() - interval '7200' second is NOT pre-calculated, causing "full table scan"
#

CREATE TABLE t1 (a INT, b INT);
CREATE TABLE t2 (a INT, c INT, KEY(a));

INSERT INTO t1 VALUES (1, 1), (2, 2);
INSERT INTO t2 VALUES (1, 1), (1, 2), (1, 3), (1, 4), (1, 5),
                      (2, 1), (2, 2), (2, 3), (2, 4), (2, 5),
                      (3, 1), (3, 2), (3, 3), (3, 4), (3, 5),
                      (4, 1), (4, 2), (4, 3), (4, 4), (4, 5);

FLUSH STATUS;
SELECT DISTINCT b FROM t1 LEFT JOIN t2 USING(a) WHERE c <= 3;
SHOW STATUS LIKE 'Handler_read%';
DROP TABLE t1, t2;

#
# Bug#40953 SELECT query throws "ERROR 1062 (23000): Duplicate entry..." error
#
CREATE TABLE t1 (f1 bigint(20) NOT NULL default '0',
                 f2 int(11) NOT NULL default '0',
                 f3 bigint(20) NOT NULL default '0',
                 f4 varchar(255) NOT NULL default '',
                 PRIMARY KEY (f1),
                 KEY key1 (f4),
                 KEY key2 (f2));
CREATE TABLE t2 (f1 int(11) NOT NULL default '0',
                 f2 enum('A1','A2','A3') NOT NULL default 'A1',
                 f3 int(11) NOT NULL default '0',
                 PRIMARY KEY (f1),
                 KEY key1 (f3));
CREATE TABLE t3 (f1 bigint(20) NOT NULL default '0',
                 f2 datetime NOT NULL default '1980-01-01 00:00:00',
                 PRIMARY KEY (f1));

insert into t1 values (1, 1, 1, 'abc');
insert into t1 values (2, 1, 2, 'def');
insert into t1 values (3, 1, 2, 'def');
insert into t2 values (1, 'A1', 1);
insert into t3 values (1, '1980-01-01');

SELECT a.f3, cr.f4, count(*) count
FROM t2 a
STRAIGHT_JOIN t1 cr ON cr.f2 = a.f1
LEFT JOIN
(t1 cr2
  JOIN t3 ae2 ON cr2.f3 = ae2.f1
) ON a.f1 = cr2.f2 AND ae2.f2 < now() - INTERVAL 7 DAY AND
cr.f4 = cr2.f4
GROUP BY a.f3, cr.f4;

drop table t1, t2, t3;


#
# Bug #40925: Equality propagation takes non indexed attribute
#

CREATE TABLE t1 (a INT KEY, b INT);
INSERT INTO t1 VALUES (1,1), (2,2), (3,3), (4,4);

EXPLAIN EXTENDED SELECT a, b FROM t1 WHERE a > 1 AND a = b LIMIT 2;
EXPLAIN EXTENDED SELECT a, b FROM t1 WHERE a > 1 AND b = a LIMIT 2;

DROP TABLE t1;


--echo #
--echo # Bug#47019: Assertion failed: 0, file .\rt_mbr.c, line 138 when 
--echo # forcing a spatial index
--echo #
CREATE TABLE t1(a LINESTRING NOT NULL, SPATIAL KEY(a));
INSERT INTO t1 VALUES
  (GEOMFROMTEXT('LINESTRING(-1 -1, 1 -1, -1 -1, -1 1, 1 1)')),
  (GEOMFROMTEXT('LINESTRING(-1 -1, 1 -1, -1 -1, -1 1, 1 1)'));
EXPLAIN SELECT 1 FROM t1 NATURAL LEFT JOIN t1 AS t2;
SELECT 1 FROM t1 NATURAL LEFT JOIN t1 AS t2;
EXPLAIN SELECT 1 FROM t1 NATURAL LEFT JOIN t1 AS t2 FORCE INDEX(a);
SELECT 1 FROM t1 NATURAL LEFT JOIN t1 AS t2 FORCE INDEX(a);
DROP TABLE t1;


--echo #
--echo # Bug #48291 : crash with row() operator,select into @var, and 
--echo #   subquery returning multiple rows
--echo #

CREATE TABLE t1(a INT);
INSERT INTO t1 VALUES (2),(3);

--echo # Should not crash
--error ER_SUBQUERY_NO_1_ROW
SELECT 1 FROM t1 WHERE a <> 1 AND NOT
ROW(1,a) <=> ROW(1,(SELECT 1 FROM t1))
INTO @var0;

DROP TABLE t1;
 
--echo #
--echo # Bug #48458: simple query tries to allocate enormous amount of
--echo #   memory
--echo #

CREATE TABLE t1(a INT NOT NULL, b YEAR);
INSERT INTO t1 VALUES ();
CREATE TABLE t2(c INT);
--echo # Should not err out because of out-of-memory
SELECT 1 FROM t2 JOIN t1 ON 1=1
  WHERE a != '1' AND NOT a >= b OR NOT ROW(b,a )<> ROW(a,a);
DROP TABLE t1,t2;


--echo #
--echo # Bug #49199: Optimizer handles incorrectly: 
--echo # field='const1' AND field='const2' in some cases
--echo
CREATE TABLE t1(a DATETIME NOT NULL);
INSERT INTO t1 VALUES('2001-01-01');
SELECT * FROM t1 WHERE a='2001-01-01' AND a='2001-01-01 00:00:00';
EXPLAIN EXTENDED SELECT * FROM t1 WHERE a='2001-01-01' AND a='2001-01-01 00:00:00';
DROP TABLE t1;

CREATE TABLE t1(a DATE NOT NULL);
INSERT INTO t1 VALUES('2001-01-01');
SELECT * FROM t1 WHERE a='2001-01-01' AND a='2001-01-01 00:00:00';
EXPLAIN EXTENDED SELECT * FROM t1 WHERE a='2001-01-01' AND a='2001-01-01 00:00:00';
DROP TABLE t1;

CREATE TABLE t1(a TIMESTAMP NOT NULL);
INSERT INTO t1 VALUES('2001-01-01');
SELECT * FROM t1 WHERE a='2001-01-01' AND a='2001-01-01 00:00:00';
EXPLAIN EXTENDED SELECT * FROM t1 WHERE a='2001-01-01' AND a='2001-01-01 00:00:00';
DROP TABLE t1;

CREATE TABLE t1(a DATETIME NOT NULL, b DATE NOT NULL);
INSERT INTO t1 VALUES('2001-01-01', '2001-01-01');
SELECT * FROM t1 WHERE a='2001-01-01' AND a=b AND b='2001-01-01 00:00:00';
EXPLAIN EXTENDED SELECT * FROM t1 WHERE a='2001-01-01' AND a=b AND b='2001-01-01 00:00:00';
DROP TABLE t1;

CREATE TABLE t1(a DATETIME NOT NULL, b VARCHAR(20) NOT NULL);
INSERT INTO t1 VALUES('2001-01-01', '2001-01-01');
SELECT * FROM t1 WHERE a='2001-01-01' AND a=b AND b='2001-01-01 00:00:00';
EXPLAIN EXTENDED SELECT * FROM t1 WHERE a='2001-01-01' AND a=b AND b='2001-01-01 00:00:00';

SELECT * FROM t1 WHERE a='2001-01-01 00:00:00' AND a=b AND b='2001-01-01';
EXPLAIN EXTENDED SELECT * FROM t1 WHERE a='2001-01-01 00:00:00' AND a=b AND b='2001-01-01';
DROP TABLE t1;

CREATE TABLE t1(a DATETIME NOT NULL, b DATE NOT NULL);
INSERT INTO t1 VALUES('2001-01-01', '2001-01-01');
SELECT x.a, y.a, z.a FROM t1 x 
  JOIN t1 y ON x.a=y.a 
  JOIN t1 z ON y.a=z.a 
  WHERE x.a='2001-01-01' AND z.a='2001-01-01 00:00:00';
EXPLAIN EXTENDED SELECT x.a, y.a, z.a FROM t1 x 
  JOIN t1 y ON x.a=y.a 
  JOIN t1 z ON y.a=z.a 
  WHERE x.a='2001-01-01' AND z.a='2001-01-01 00:00:00';
DROP TABLE t1;


--echo #
--echo # Bug #49897: crash in ptr_compare when char(0) NOT NULL 
--echo # column is used for ORDER BY
--echo #
SET @old_sort_buffer_size= @@session.sort_buffer_size;
SET @@sort_buffer_size= 40000;

CREATE TABLE t1(a CHAR(0) NOT NULL);
--disable_warnings
INSERT INTO t1 VALUES (0), (0), (0);
--enable_warnings
INSERT INTO t1 SELECT t11.a FROM t1 t11, t1 t12;
INSERT INTO t1 SELECT t11.a FROM t1 t11, t1 t12;
INSERT INTO t1 SELECT t11.a FROM t1 t11, t1 t12;
EXPLAIN SELECT a FROM t1 ORDER BY a;
--disable_result_log
SELECT a FROM t1 ORDER BY a;
--enable_result_log
DROP TABLE t1;

CREATE TABLE t1(a CHAR(0) NOT NULL, b CHAR(0) NOT NULL, c int);
--disable_warnings
INSERT INTO t1 VALUES (0, 0, 0), (0, 0, 2), (0, 0, 1);
--enable_warnings
INSERT INTO t1 SELECT t11.a, t11.b, t11.c FROM t1 t11, t1 t12;
INSERT INTO t1 SELECT t11.a, t11.b, t11.c FROM t1 t11, t1 t12;
INSERT INTO t1 SELECT t11.a, t11.b, t11.c FROM t1 t11, t1 t12;
EXPLAIN SELECT a FROM t1 ORDER BY a LIMIT 5;
SELECT a FROM t1 ORDER BY a LIMIT 5;
EXPLAIN SELECT * FROM t1 ORDER BY a, b LIMIT 5;
SELECT * FROM t1 ORDER BY a, b LIMIT 5;
EXPLAIN SELECT * FROM t1 ORDER BY a, b, c LIMIT 5;
SELECT * FROM t1 ORDER BY a, b, c LIMIT 5;
EXPLAIN SELECT * FROM t1 ORDER BY c, a LIMIT 5;
SELECT * FROM t1 ORDER BY c, a LIMIT 5;

SET @@sort_buffer_size= @old_sort_buffer_size;
DROP TABLE t1;


--echo End of 5.0 tests

#
# Bug #30639: limit offset,rowcount wraps when rowcount >= 2^32 in windows
#
create table t1(a INT, KEY (a));
INSERT INTO t1 VALUES (1),(2),(3),(4),(5);
SELECT a FROM t1 ORDER BY a LIMIT 2;
SELECT a FROM t1 ORDER BY a LIMIT 2,4294967296;
SELECT a FROM t1 ORDER BY a LIMIT 2,4294967297;
DROP TABLE t1;

#
# Bug #37936: ASSERT_COLUMN_MARKED_FOR_WRITE in Field_datetime::store ,
# Field_varstring::store
#

CREATE TABLE A (date_key date);

CREATE TABLE C (
  pk int,
  int_nokey int,
  int_key int,
  date_key date NOT NULL,
  date_nokey date,
  varchar_key varchar(1)
);

INSERT INTO C VALUES 
(1,1,1,'0000-00-00',NULL,NULL),
(1,1,1,'0000-00-00',NULL,NULL);

SELECT 1 FROM C WHERE pk > ANY (SELECT 1 FROM C);

SELECT COUNT(DISTINCT 1) FROM C 
  WHERE date_key = (SELECT 1 FROM A WHERE C.date_key IS NULL) GROUP BY pk; 
SELECT date_nokey FROM C 
  WHERE int_key IN (SELECT 1 FROM A) 
  HAVING date_nokey = '10:41:7' 
  ORDER BY date_key;

DROP TABLE A,C;

#
# Bug #42957: no results from 
# select where .. (col=col and col=col) or ... (false expression)
#
CREATE TABLE t1 (a INT NOT NULL, b INT);
INSERT INTO t1 VALUES (1, 1);
EXPLAIN EXTENDED SELECT * FROM t1 WHERE (a=a AND a=a) OR b > 2;
SELECT * FROM t1 WHERE (a=a AND a=a) OR b > 2;
DROP TABLE t1;

CREATE TABLE t1 (a INT NOT NULL, b INT NOT NULL, c INT NOT NULL);
EXPLAIN EXTENDED SELECT * FROM t1 WHERE (a=a AND b=b AND c=c) OR b > 20;
EXPLAIN EXTENDED SELECT * FROM t1 WHERE (a=a AND a=a AND b=b) OR b > 20;
EXPLAIN EXTENDED SELECT * FROM t1 WHERE (a=a AND b=b AND a=a) OR b > 20;
DROP TABLE t1;


--echo #
--echo # Bug#45266: Uninitialized variable lead to an empty result.
--echo #
--disable_warnings
drop table if exists A,AA,B,BB;
CREATE TABLE `A` (
  `pk` int(11) NOT NULL AUTO_INCREMENT,
  `date_key` date NOT NULL,
  `date_nokey` date NOT NULL,
  `datetime_key` datetime NOT NULL,
  `int_nokey` int(11) NOT NULL,
  `time_key` time NOT NULL,
  `time_nokey` time NOT NULL,
  PRIMARY KEY (`pk`),
  KEY `date_key` (`date_key`),
  KEY `time_key` (`time_key`),
  KEY `datetime_key` (`datetime_key`)
);

CREATE TABLE `AA` (
  `pk` int(11) NOT NULL AUTO_INCREMENT,
  `int_nokey` int(11) NOT NULL,
  `time_key` time NOT NULL,
  KEY `time_key` (`time_key`),
  PRIMARY KEY (`pk`)
);

CREATE TABLE `B` (
  `date_nokey` date NOT NULL,
  `date_key` date NOT NULL,
  `time_key` time NOT NULL,
  `datetime_nokey` datetime NOT NULL,
  `varchar_key` varchar(1) NOT NULL,
  KEY `date_key` (`date_key`),
  KEY `time_key` (`time_key`),
  KEY `varchar_key` (`varchar_key`)
);

INSERT INTO `B` VALUES ('2003-07-28','2003-07-28','15:13:38','0000-00-00 00:00:00','f'),('0000-00-00','0000-00-00','00:05:48','2004-07-02 14:34:13','x');

CREATE TABLE `BB` (
  `pk` int(11) NOT NULL AUTO_INCREMENT,
  `int_nokey` int(11) NOT NULL,
  `date_key` date NOT NULL,
  `varchar_nokey` varchar(1) NOT NULL,
  `date_nokey` date NOT NULL,
  PRIMARY KEY (`pk`),
  KEY `date_key` (`date_key`)
);

INSERT INTO `BB` VALUES (10,8,'0000-00-00','i','0000-00-00'),(11,0,'2005-08-18','','2005-08-18');
# Test #1
SELECT table1 . `pk` AS field1 
  FROM 
    (BB AS table1 INNER JOIN 
      (AA AS table2 STRAIGHT_JOIN A AS table3 
        ON ( table3 . `date_key` = table2 . `pk` ))
       ON ( table3 . `datetime_key` = table2 . `int_nokey` ))
  WHERE  ( table3 . `date_key` <= 4 AND table2 . `pk` = table1 . `varchar_nokey`)
  GROUP BY field1 ;

SELECT table3 .`date_key` field1
  FROM
    B table1 LEFT JOIN B table3 JOIN
      (BB table6 JOIN A table7 ON table6 .`varchar_nokey`)
       ON table6 .`int_nokey` ON table6 .`date_key`
  WHERE  NOT ( table1 .`varchar_key`  AND table7 .`pk`) GROUP  BY field1;

# Test #2
SELECT table4 . `time_nokey` AS field1 FROM 
  (AA AS table1 CROSS JOIN 
    (AA AS table2 STRAIGHT_JOIN 
      (B AS table3 STRAIGHT_JOIN A AS table4 
       ON ( table4 . `date_key` = table3 . `time_key` ))
     ON ( table4 . `pk` = table3 . `date_nokey` ))
   ON ( table4 . `time_key` = table3 . `datetime_nokey` ))
  WHERE  ( table4 . `time_key` < table1 . `time_key` AND
            table1 . `int_nokey` != 'f')
  GROUP BY field1  ORDER BY field1 , field1;

SELECT table1 .`time_key` field2  FROM B table1  LEFT JOIN  BB JOIN A table5 ON table5 .`date_nokey`  ON table5 .`int_nokey` GROUP  BY field2;
--enable_warnings

drop table A,AA,B,BB;
--echo #end of test for bug#45266

--echo #
--echo # Bug#33546: Slowdown on re-evaluation of constant expressions.
--echo #
CREATE TABLE t1 (a INT);
INSERT INTO t1 VALUES (1), (2), (3), (4), (5), (6), (7), (8), (9), (10);
CREATE TABLE t2 (b INT);
INSERT INTO t2 VALUES (2);
SELECT * FROM t1 WHERE a = 1 + 1;
EXPLAIN EXTENDED SELECT * FROM t1 WHERE a = 1 + 1;
SELECT * FROM t1 HAVING a = 1 + 1;
EXPLAIN EXTENDED SELECT * FROM t1 HAVING a = 1 + 1;
SELECT * FROM t1, t2 WHERE a = b + (1 + 1);
EXPLAIN EXTENDED SELECT * FROM t1, t2 WHERE a = b + (1 + 1);
SELECT * FROM t2 LEFT JOIN t1 ON a = b + 1;
EXPLAIN EXTENDED SELECT * FROM t2 LEFT JOIN t1 ON a = b + 1;
EXPLAIN EXTENDED SELECT * FROM t1 WHERE a > UNIX_TIMESTAMP('2009-03-10 00:00:00');

delimiter |;
CREATE FUNCTION f1() RETURNS INT DETERMINISTIC
BEGIN
  SET @cnt := @cnt + 1;
  RETURN 1;
END;|
delimiter ;|

SET @cnt := 0;
SELECT * FROM t1 WHERE a = f1();
SELECT @cnt;
EXPLAIN EXTENDED SELECT * FROM t1 WHERE a = f1();
DROP TABLE t1, t2;
DROP FUNCTION f1;
--echo # End of bug#33546

--echo # 
--echo # BUG#48052: Valgrind warning - uninitialized value in init_read_record()
--echo # 

# Needed in 6.0 codebase
#--echo # Disable Index condition pushdown
#--replace_column 1 #
#SELECT @old_icp:=@@engine_condition_pushdown;
#SET SESSION engine_condition_pushdown = 'OFF';

CREATE TABLE t1 (
  pk int(11) NOT NULL,
  i int(11) DEFAULT NULL,
  v varchar(1) DEFAULT NULL,
  PRIMARY KEY (pk)
);

INSERT INTO t1 VALUES (2,7,'m');
INSERT INTO t1 VALUES (3,9,'m');

SELECT  v
FROM t1
WHERE NOT pk > 0  
HAVING v <= 't' 
ORDER BY pk;

# Needed in 6.0 codebase
#--echo # Restore old value for Index condition pushdown
#SET SESSION engine_condition_pushdown=@old_icp;

DROP TABLE t1;

--echo #
--echo # Bug#49489 Uninitialized cache led to a wrong result.
--echo #
CREATE TABLE t1(c1 DOUBLE(5,4));
INSERT INTO t1 VALUES (9.1234);
SELECT * FROM t1 WHERE c1 < 9.12345;
DROP TABLE t1;
--echo # End of test for bug#49489.


--echo #
--echo # Bug #49517: Inconsistent behavior while using 
--echo # NULLable BIGINT and INT columns in comparison
--echo #
CREATE TABLE t1(a BIGINT UNSIGNED NOT NULL, b BIGINT NULL, c INT NULL);
INSERT INTO t1 VALUES(105, NULL, NULL);
SELECT * FROM t1 WHERE b < 102;
SELECT * FROM t1 WHERE c < 102;
SELECT * FROM t1 WHERE 102 < b;
SELECT * FROM t1 WHERE 102 < c;
DROP TABLE t1;


--echo #
--echo # Bug #54459: Assertion failed: param.sort_length, 
--echo # file .\filesort.cc, line 149 (part II)
--echo #
CREATE TABLE t1(a ENUM('') NOT NULL);
INSERT INTO t1 VALUES (), (), ();
EXPLAIN SELECT 1 FROM t1 ORDER BY a COLLATE latin1_german2_ci;
SELECT 1 FROM t1 ORDER BY a COLLATE latin1_german2_ci;
DROP TABLE t1;



--echo #
--echo # Bug #58422: Incorrect result when OUTER JOIN'ing 
--echo # with an empty table
--echo #

CREATE TABLE t_empty(pk INT PRIMARY KEY, i INT) ENGINE = MYISAM;
CREATE TABLE t1(pk INT PRIMARY KEY, i INT) ENGINE = MYISAM;
INSERT INTO t1 VALUES (1,1), (2,2), (3,3);
CREATE TABLE t2(pk INT PRIMARY KEY, i INT) ENGINE = MYISAM;
INSERT INTO t2 VALUES (1,1), (2,2), (3,3);

EXPLAIN
SELECT *
  FROM 
    t1
  LEFT OUTER JOIN
    (t2 INNER JOIN t_empty ON TRUE)
  ON t1.pk=t2.pk
  WHERE t2.pk <> 2;

SELECT *
  FROM 
    t1
  LEFT OUTER JOIN
    (t2 INNER JOIN t_empty ON TRUE)
  ON t1.pk=t2.pk
  WHERE t2.pk <> 2;


EXPLAIN
SELECT *
  FROM 
    t1
  LEFT OUTER JOIN
    (t2 CROSS JOIN t_empty)
  ON t1.pk=t2.pk
  WHERE t2.pk <> 2;

SELECT *
  FROM 
    t1
  LEFT OUTER JOIN
    (t2 CROSS JOIN t_empty)
  ON t1.pk=t2.pk
  WHERE t2.pk <> 2;


EXPLAIN
SELECT *
  FROM 
    t1
  LEFT OUTER JOIN
    (t2 INNER JOIN t_empty ON t_empty.i=t2.i)
  ON t1.pk=t2.pk
  WHERE t2.pk <> 2;

SELECT *
  FROM 
    t1
  LEFT OUTER JOIN
    (t2 INNER JOIN t_empty ON t_empty.i=t2.i)
  ON t1.pk=t2.pk
  WHERE t2.pk <> 2;



DROP TABLE t1,t2,t_empty;


--echo End of 5.1 tests

--echo #
--echo # Bug#54515: Crash in opt_range.cc::get_best_group_min_max on 
--echo #            SELECT from VIEW with GROUP BY
--echo #

CREATE TABLE t1 (
  col_int_key int DEFAULT NULL,
  KEY int_key (col_int_key)
) ;

INSERT INTO t1 VALUES (1),(2);

CREATE VIEW view_t1 AS 
  SELECT t1.col_int_key AS col_int_key
  FROM t1;

SELECT col_int_key FROM view_t1 GROUP BY col_int_key;

DROP VIEW view_t1;
DROP TABLE t1;

--echo # End of test BUG#54515

--echo #
--echo # Bug #57203 Assertion `field_length <= 255' failed.
--echo #

SELECT coalesce((avg(distinct (geomfromtext("point(25379 -22010)"))))) 
UNION ALL 
SELECT coalesce((avg(distinct (geomfromtext("point(25379 -22010)")))))
AS foo
;

CREATE table t1(a text);
INSERT INTO t1 VALUES (''), ('');
SELECT avg(distinct(t1.a)) FROM t1, t1 t2
GROUP BY t2.a ORDER BY t1.a;

DROP TABLE t1;

<<<<<<< HEAD
--echo # End of test BUG#57203
=======
--echo # End of test BUG#57203

--echo #
--echo # Bug#63020: Function "format"'s 'locale' argument is not considered
--echo #	     when creating a "view'
--echo #

CREATE TABLE t1 (f1 DECIMAL(10,2));
INSERT INTO t1 VALUES (11.67),(17865.3),(12345678.92);
CREATE VIEW view_t1 AS SELECT FORMAT(f1,1,'sk_SK') AS f1 FROM t1;
SHOW CREATE VIEW view_t1;
SELECT * FROM view_t1;

DROP TABLE t1;
DROP VIEW view_t1;

--echo # End of test  BUG#63020
>>>>>>> 863a73b8
<|MERGE_RESOLUTION|>--- conflicted
+++ resolved
@@ -4235,9 +4235,6 @@
 
 DROP TABLE t1;
 
-<<<<<<< HEAD
---echo # End of test BUG#57203
-=======
 --echo # End of test BUG#57203
 
 --echo #
@@ -4255,4 +4252,3 @@
 DROP VIEW view_t1;
 
 --echo # End of test  BUG#63020
->>>>>>> 863a73b8
