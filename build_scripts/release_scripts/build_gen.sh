#!/bin/bash
set -e

TYPE=$1
SRC_DIR=$2
INSTALL_DIR=$3

if [[ -z "$TYPE" || -z "$SRC_DIR" || -z "$INSTALL_DIR" ]]; then
  echo "Error:  TYPE/ SRC_DIR / INSTALL_DIR not defined"
  exit 1
fi

if [[ "$TYPE" == "TRAIN" ]]; then

  echo "_____________ TRAIN BUILD _____________"

  cmake $SRC_DIR -DFPROFILE_GENERATE=1 \
<<<<<<< HEAD
  -DWITH_NDB=1 -DBUILD_CONFIG=mysql_release \
  -DWITH_SSL=${OPENSSL_ROOT} -DWITH_LDAP=system -DWITH_KERBEROS=system \
  -DWITH_SASL=system -DWITH_BOOST=${BOOST_ROOT} \
  -DWITH_NDB_TEST=1 -DWITH_UNIT_TESTS=1 -DWITH_RDRS=1 \
  -DCMAKE_INSTALL_PREFIX=$INSTALL_DIR
=======
    -DWITH_NDBCLUSTER=1 -DBUILD_CONFIG=mysql_release \
    -DWITH_SSL=${OPENSSL_ROOT} -DWITH_LDAP=system -DWITH_KERBEROS=system \
    -DWITH_SASL=system -DWITH_BOOST=${BOOST_ROOT} \
    -DWITH_NDB_TEST=1 -DWITH_UNIT_TESTS=1 -DWITH_RDRS=1 \
    -DCMAKE_INSTALL_PREFIX=$INSTALL_DIR
>>>>>>> 0e9216f0

elif [[ "$TYPE" == "RELEASE" ]]; then

  echo "_____________ RELEASE BUILD _____________"

  cmake $SRC_DIR -DFPROFILE_USE=1 \
<<<<<<< HEAD
  -DWITH_NDB=1 -DBUILD_CONFIG=mysql_release \
  -DWITH_SSL=${OPENSSL_ROOT} -DWITH_SASL=system -DWITH_LDAP=system \
  -DWITH_KERBEROS=system -DWITH_BOOST=${BOOST_ROOT} \
  -DWITH_NDB_TEST=1 -DWITH_UNIT_TESTS=1 -DWITH_NDB_JAVA=1 \
  -DCPACK_MONOLITHIC_INSTALL=true -DWITH_RDRS=1 \
  -DCMAKE_INSTALL_PREFIX=$INSTALL_DIR
=======
    -DWITH_NDBCLUSTER=1 -DBUILD_CONFIG=mysql_release \
    -DWITH_SSL=${OPENSSL_ROOT} -DWITH_SASL=system -DWITH_LDAP=system \
    -DWITH_KERBEROS=system -DWITH_BOOST=${BOOST_ROOT} \
    -DWITH_NDB_TEST=1 -DWITH_UNIT_TESTS=1 -DWITH_NDB_JAVA=1 \
    -DCPACK_MONOLITHIC_INSTALL=true -DWITH_RDRS=1 \
    -DCMAKE_INSTALL_PREFIX=$INSTALL_DIR
>>>>>>> 0e9216f0

elif [[ "$TYPE" == "SIMPLE" ]]; then

  echo "_____________ SIMPLE BUILD _____________"

<<<<<<< HEAD
  cmake $SRC_DIR -DWITH_NDB=1 \
  -DBUILD_CONFIG=mysql_release \
  -DWITH_SSL=${OPENSSL_ROOT} -DWITH_SASL=system -DWITH_KERBEROS=system \
  -DWITH_LDAP=system -DWITH_BOOST=${BOOST_ROOT} \
  -DWITH_NDB_TEST=1 -DWITH_UNIT_TESTS=1 -DWITH_NDB_JAVA=1 -DWITH_RDRS=1 \
  -DCMAKE_INSTALL_PREFIX=$INSTALL_DIR
=======
  cmake $SRC_DIR -DWITH_NDBCLUSTER=1 \
    -DBUILD_CONFIG=mysql_release \
    -DWITH_SSL=${OPENSSL_ROOT} -DWITH_SASL=system -DWITH_KERBEROS=system \
    -DWITH_LDAP=system -DWITH_BOOST=${BOOST_ROOT} \
    -DWITH_NDB_TEST=1 -DWITH_UNIT_TESTS=1 -DWITH_NDB_JAVA=1 -DWITH_RDRS=1 \
    -DCMAKE_INSTALL_PREFIX=$INSTALL_DIR
>>>>>>> 0e9216f0

else
  echo "Error: Wrong build type"
  exit 1
fi<|MERGE_RESOLUTION|>--- conflicted
+++ resolved
@@ -15,60 +15,34 @@
   echo "_____________ TRAIN BUILD _____________"
 
   cmake $SRC_DIR -DFPROFILE_GENERATE=1 \
-<<<<<<< HEAD
-  -DWITH_NDB=1 -DBUILD_CONFIG=mysql_release \
-  -DWITH_SSL=${OPENSSL_ROOT} -DWITH_LDAP=system -DWITH_KERBEROS=system \
-  -DWITH_SASL=system -DWITH_BOOST=${BOOST_ROOT} \
-  -DWITH_NDB_TEST=1 -DWITH_UNIT_TESTS=1 -DWITH_RDRS=1 \
-  -DCMAKE_INSTALL_PREFIX=$INSTALL_DIR
-=======
-    -DWITH_NDBCLUSTER=1 -DBUILD_CONFIG=mysql_release \
+    -DWITH_NDB=1 -DBUILD_CONFIG=mysql_release \
     -DWITH_SSL=${OPENSSL_ROOT} -DWITH_LDAP=system -DWITH_KERBEROS=system \
     -DWITH_SASL=system -DWITH_BOOST=${BOOST_ROOT} \
     -DWITH_NDB_TEST=1 -DWITH_UNIT_TESTS=1 -DWITH_RDRS=1 \
     -DCMAKE_INSTALL_PREFIX=$INSTALL_DIR
->>>>>>> 0e9216f0
 
 elif [[ "$TYPE" == "RELEASE" ]]; then
 
   echo "_____________ RELEASE BUILD _____________"
 
   cmake $SRC_DIR -DFPROFILE_USE=1 \
-<<<<<<< HEAD
-  -DWITH_NDB=1 -DBUILD_CONFIG=mysql_release \
-  -DWITH_SSL=${OPENSSL_ROOT} -DWITH_SASL=system -DWITH_LDAP=system \
-  -DWITH_KERBEROS=system -DWITH_BOOST=${BOOST_ROOT} \
-  -DWITH_NDB_TEST=1 -DWITH_UNIT_TESTS=1 -DWITH_NDB_JAVA=1 \
-  -DCPACK_MONOLITHIC_INSTALL=true -DWITH_RDRS=1 \
-  -DCMAKE_INSTALL_PREFIX=$INSTALL_DIR
-=======
-    -DWITH_NDBCLUSTER=1 -DBUILD_CONFIG=mysql_release \
+    -DWITH_NDB=1 -DBUILD_CONFIG=mysql_release \
     -DWITH_SSL=${OPENSSL_ROOT} -DWITH_SASL=system -DWITH_LDAP=system \
     -DWITH_KERBEROS=system -DWITH_BOOST=${BOOST_ROOT} \
     -DWITH_NDB_TEST=1 -DWITH_UNIT_TESTS=1 -DWITH_NDB_JAVA=1 \
     -DCPACK_MONOLITHIC_INSTALL=true -DWITH_RDRS=1 \
     -DCMAKE_INSTALL_PREFIX=$INSTALL_DIR
->>>>>>> 0e9216f0
 
 elif [[ "$TYPE" == "SIMPLE" ]]; then
 
   echo "_____________ SIMPLE BUILD _____________"
 
-<<<<<<< HEAD
   cmake $SRC_DIR -DWITH_NDB=1 \
-  -DBUILD_CONFIG=mysql_release \
-  -DWITH_SSL=${OPENSSL_ROOT} -DWITH_SASL=system -DWITH_KERBEROS=system \
-  -DWITH_LDAP=system -DWITH_BOOST=${BOOST_ROOT} \
-  -DWITH_NDB_TEST=1 -DWITH_UNIT_TESTS=1 -DWITH_NDB_JAVA=1 -DWITH_RDRS=1 \
-  -DCMAKE_INSTALL_PREFIX=$INSTALL_DIR
-=======
-  cmake $SRC_DIR -DWITH_NDBCLUSTER=1 \
     -DBUILD_CONFIG=mysql_release \
     -DWITH_SSL=${OPENSSL_ROOT} -DWITH_SASL=system -DWITH_KERBEROS=system \
     -DWITH_LDAP=system -DWITH_BOOST=${BOOST_ROOT} \
     -DWITH_NDB_TEST=1 -DWITH_UNIT_TESTS=1 -DWITH_NDB_JAVA=1 -DWITH_RDRS=1 \
     -DCMAKE_INSTALL_PREFIX=$INSTALL_DIR
->>>>>>> 0e9216f0
 
 else
   echo "Error: Wrong build type"
