--- conflicted
+++ resolved
@@ -1,8 +1,8 @@
 #ifndef HA_PARTITION_INCLUDED
 #define HA_PARTITION_INCLUDED
-<<<<<<< HEAD
-
-/* Copyright (c) 2005, 2011, Oracle and/or its affiliates. All rights reserved.
+
+/*
+   Copyright (c) 2005, 2011, Oracle and/or its affiliates. All rights reserved.
 
    This program is free software; you can redistribute it and/or modify
    it under the terms of the GNU General Public License as published by
@@ -17,25 +17,6 @@
    along with this program; if not, write to the Free Software
    Foundation, Inc., 51 Franklin St, Fifth Floor, Boston, MA 02110-1301  USA */
 
-=======
-
-/*
-   Copyright (c) 2005, 2011, Oracle and/or its affiliates. All rights reserved.
-
-   This program is free software; you can redistribute it and/or modify
-   it under the terms of the GNU General Public License as published by
-   the Free Software Foundation; version 2 of the License.
-
-   This program is distributed in the hope that it will be useful,
-   but WITHOUT ANY WARRANTY; without even the implied warranty of
-   MERCHANTABILITY or FITNESS FOR A PARTICULAR PURPOSE.  See the
-   GNU General Public License for more details.
-
-   You should have received a copy of the GNU General Public License
-   along with this program; if not, write to the Free Software
-   Foundation, Inc., 51 Franklin St, Fifth Floor, Boston, MA 02110-1301  USA */
-
->>>>>>> fb5f6ee8
 #include "sql_partition.h"      /* part_id_range, partition_element */
 #include "queues.h"             /* QUEUE */
 
@@ -214,9 +195,9 @@
   */
     ha_partition(handlerton *hton, TABLE_SHARE * table);
     ha_partition(handlerton *hton, partition_info * part_info);
-    ha_partition(handlerton *hton, TABLE_SHARE *share,
-                 partition_info *part_info_arg,
-                 ha_partition *clone_arg,
+    ha_partition(handlerton *hton, TABLE_SHARE *share,
+                 partition_info *part_info_arg,
+                 ha_partition *clone_arg,
                  MEM_ROOT *clone_mem_root_arg);
    ~ha_partition();
   /*
