<<<<<<< HEAD
#ifndef HA_NDBCLUSTER_INCLUDED
#define HA_NDBCLUSTER_INCLUDED

/* Copyright (c) 2000, 2010, Oracle and/or its affiliates. All rights reserved.
=======
/*
   Copyright (c) 2000, 2011, Oracle and/or its affiliates. All rights reserved.
>>>>>>> a8572e3d

   This program is free software; you can redistribute it and/or modify
   it under the terms of the GNU General Public License as published by
   the Free Software Foundation; version 2 of the License.

   This program is distributed in the hope that it will be useful,
   but WITHOUT ANY WARRANTY; without even the implied warranty of
   MERCHANTABILITY or FITNESS FOR A PARTICULAR PURPOSE.  See the
   GNU General Public License for more details.

   You should have received a copy of the GNU General Public License
<<<<<<< HEAD
   along with this program; if not, write to the Free Software Foundation,
   51 Franklin Street, Suite 500, Boston, MA 02110-1335 USA */

/*
  This file defines the NDB Cluster handler: the interface between MySQL and
  NDB Cluster
=======
   along with this program; if not, write to the Free Software
   Foundation, Inc., 51 Franklin St, Fifth Floor, Boston, MA 02110-1301  USA
>>>>>>> a8572e3d
*/


#ifdef USE_PRAGMA_INTERFACE
#pragma interface                       /* gcc class implementation */
#endif

/* Blob tables and events are internal to NDB and must never be accessed */
#define IS_NDB_BLOB_PREFIX(A) is_prefix(A, "NDB$BLOB")

#include <ndbapi/NdbApi.hpp>
#include <ndbapi/ndbapi_limits.h>
#include <kernel/ndb_limits.h>

#define NDB_HIDDEN_PRIMARY_KEY_LENGTH 8

class Ndb;             // Forward declaration
class NdbOperation;    // Forward declaration
class NdbTransaction;  // Forward declaration
class NdbRecAttr;      // Forward declaration
class NdbScanOperation; 
class NdbIndexScanOperation; 
class NdbBlob;
class NdbIndexStat;
class NdbEventOperation;
class NdbInterpretedCode;
class ha_ndbcluster_cond;
class Ndb_event_data;

typedef enum ndb_index_type {
  UNDEFINED_INDEX = 0,
  PRIMARY_KEY_INDEX = 1,
  PRIMARY_KEY_ORDERED_INDEX = 2,
  UNIQUE_INDEX = 3,
  UNIQUE_ORDERED_INDEX = 4,
  ORDERED_INDEX = 5
} NDB_INDEX_TYPE;

typedef enum ndb_index_status {
  UNDEFINED = 0,
  ACTIVE = 1,
  TO_BE_DROPPED = 2
} NDB_INDEX_STATUS;

typedef struct ndb_index_data {
  NDB_INDEX_TYPE type;
  NDB_INDEX_STATUS status;  
  const NdbDictionary::Index *index;
  const NdbDictionary::Index *unique_index;
  unsigned char *unique_index_attrid_map;
  bool null_in_unique_index;
  // In this version stats are not shared between threads
  NdbIndexStat* index_stat;
  uint index_stat_cache_entries;
  // Simple counter mechanism to decide when to connect to db
  uint index_stat_update_freq;
  uint index_stat_query_count;
  /*
    In mysqld, keys and rows are stored differently (using KEY_PART_INFO for
    keys and Field for rows).
    So we need to use different NdbRecord for an index for passing values
    from a key and from a row.
  */
  NdbRecord *ndb_record_key;
  NdbRecord *ndb_unique_record_key;
  NdbRecord *ndb_unique_record_row;
} NDB_INDEX_DATA;

typedef enum ndb_write_op {
  NDB_INSERT = 0,
  NDB_UPDATE = 1,
  NDB_PK_UPDATE = 2
} NDB_WRITE_OP;

class NDB_ALTER_DATA : public Sql_alloc
{
public:
  NDB_ALTER_DATA(NdbDictionary::Dictionary *dict,
		 const NdbDictionary::Table *table) :
    dictionary(dict),
    old_table(table),
    new_table(new NdbDictionary::Table(*table)),
      table_id(table->getObjectId()),
      old_table_version(table->getObjectVersion())
  {}
  ~NDB_ALTER_DATA()
  { delete new_table; }
  NdbDictionary::Dictionary *dictionary;
  const  NdbDictionary::Table *old_table;
  NdbDictionary::Table *new_table;
  Uint32 table_id;
  Uint32 old_table_version;
};

typedef union { const NdbRecAttr *rec; NdbBlob *blob; void *ptr; } NdbValue;

int get_ndb_blobs_value(TABLE* table, NdbValue* value_array,
                        uchar*& buffer, uint& buffer_size,
                        my_ptrdiff_t ptrdiff);

#include "ndb_share.h"

struct Ndb_tuple_id_range_guard {
  Ndb_tuple_id_range_guard(NDB_SHARE* _share) :
    share(_share),
    range(share->tuple_id_range) {
    pthread_mutex_lock(&share->mutex);
  }
  ~Ndb_tuple_id_range_guard() {
    pthread_mutex_unlock(&share->mutex);
  }
  NDB_SHARE* share;
  Ndb::TupleIdRange& range;
};

/* NDB_SHARE.flags */
#define NSF_HIDDEN_PK   1u /* table has hidden primary key */
#define NSF_BLOB_FLAG   2u /* table has blob attributes */
#define NSF_NO_BINLOG   4u /* table should not be binlogged */
#define NSF_BINLOG_FULL 8u /* table should be binlogged with full rows */
#define NSF_BINLOG_USE_UPDATE 16u  /* table update should be binlogged using
                                     update log event */
inline void set_binlog_logging(NDB_SHARE *share)
{
  DBUG_PRINT("info", ("set_binlog_logging"));
  share->flags&= ~NSF_NO_BINLOG;
}
inline void set_binlog_nologging(NDB_SHARE *share)
{
  DBUG_PRINT("info", ("set_binlog_nologging"));
  share->flags|= NSF_NO_BINLOG;
}
inline my_bool get_binlog_nologging(NDB_SHARE *share)
{ return (share->flags & NSF_NO_BINLOG) != 0; }
inline void set_binlog_updated_only(NDB_SHARE *share)
{
  DBUG_PRINT("info", ("set_binlog_updated_only"));
  share->flags&= ~NSF_BINLOG_FULL;
}
inline void set_binlog_full(NDB_SHARE *share)
{
  DBUG_PRINT("info", ("set_binlog_full"));
  share->flags|= NSF_BINLOG_FULL;
}
inline my_bool get_binlog_full(NDB_SHARE *share)
{ return (share->flags & NSF_BINLOG_FULL) != 0; }
inline void set_binlog_use_write(NDB_SHARE *share)
{
  DBUG_PRINT("info", ("set_binlog_use_write"));
  share->flags&= ~NSF_BINLOG_USE_UPDATE;
}
inline void set_binlog_use_update(NDB_SHARE *share)
{
  DBUG_PRINT("info", ("set_binlog_use_update"));
  share->flags|= NSF_BINLOG_USE_UPDATE;
}
inline my_bool get_binlog_use_update(NDB_SHARE *share)
{ return (share->flags & NSF_BINLOG_USE_UPDATE) != 0; }


struct Ndb_local_table_statistics {
  int no_uncommitted_rows_count;
  ulong last_count;
  ha_rows records;
};

#include "ndb_thd_ndb.h"

int ndbcluster_commit(handlerton *hton, THD *thd, bool all);
class ha_ndbcluster: public handler
{
 public:
  ha_ndbcluster(handlerton *hton, TABLE_SHARE *table);
  ~ha_ndbcluster();

#ifndef NDB_WITHOUT_READ_BEFORE_WRITE_REMOVAL
  void column_bitmaps_signal(uint sig_type);
#endif
  int open(const char *name, int mode, uint test_if_locked);
  int close(void);
  void local_close(THD *thd, bool release_metadata);

  int optimize(THD* thd, HA_CHECK_OPT* check_opt);
  int analyze(THD* thd, HA_CHECK_OPT* check_opt);

  int write_row(uchar *buf);
  int update_row(const uchar *old_data, uchar *new_data);
  int delete_row(const uchar *buf);
  int index_init(uint index, bool sorted);
  int index_end();
  int index_read(uchar *buf, const uchar *key, uint key_len, 
                 enum ha_rkey_function find_flag);
  int index_next(uchar *buf);
  int index_prev(uchar *buf);
  int index_first(uchar *buf);
  int index_last(uchar *buf);
  int index_read_last(uchar * buf, const uchar * key, uint key_len);
  int rnd_init(bool scan);
  int rnd_end();
  int rnd_next(uchar *buf);
  int rnd_pos(uchar *buf, uchar *pos);
  void position(const uchar *record);
  virtual int cmp_ref(const uchar * ref1, const uchar * ref2);
  int read_range_first(const key_range *start_key,
                       const key_range *end_key,
                       bool eq_range, bool sorted);
  int read_range_first_to_buf(const key_range *start_key,
                              const key_range *end_key,
                              bool eq_range, bool sorted,
                              uchar* buf);
  int read_range_next();

#ifndef NDB_WITH_NEW_MRR_INTERFACE
  /**
   * Multi Range Read interface
   */
<<<<<<< HEAD
  int multi_range_read_init(RANGE_SEQ_IF *seq, void *seq_init_param,
                            uint n_ranges, uint mode, HANDLER_BUFFER *buf);
  int multi_range_read_next(char **range_info);
  ha_rows multi_range_read_info_const(uint keyno, RANGE_SEQ_IF *seq,
                                      void *seq_init_param, 
                                      uint n_ranges, uint *bufsz,
                                      uint *flags, COST_VECT *cost);
  ha_rows multi_range_read_info(uint keyno, uint n_ranges, uint keys,
                                uint *bufsz, uint *flags, COST_VECT *cost);
private:
  uint first_running_range;
  uint first_range_in_batch;
  uint first_unstarted_range;
  int multi_range_start_retrievals(int first_range);
public:
=======
  int read_multi_range_first(KEY_MULTI_RANGE **found_range_p,
                             KEY_MULTI_RANGE*ranges, uint range_count,
                             bool sorted, HANDLER_BUFFER *buffer);
  int read_multi_range_next(KEY_MULTI_RANGE **found_range_p);
  bool null_value_index_search(KEY_MULTI_RANGE *ranges,
			       KEY_MULTI_RANGE *end_range,
			       HANDLER_BUFFER *buffer);
#endif

>>>>>>> a8572e3d
  bool get_error_message(int error, String *buf);
  ha_rows records();
  ha_rows estimate_rows_upper_bound()
    { return HA_POS_ERROR; }
  int info(uint);
#if MYSQL_VERSION_ID < 50501
  typedef PARTITION_INFO PARTITION_STATS;
#endif
  void get_dynamic_partition_info(PARTITION_STATS *stat_info, uint part_id);
  uint32 calculate_key_hash_value(Field **field_array);
  bool read_before_write_removal_possible();
  ha_rows read_before_write_removal_rows_written(void) const;
  int extra(enum ha_extra_function operation);
  int extra_opt(enum ha_extra_function operation, ulong cache_size);
  int reset();
  int external_lock(THD *thd, int lock_type);
  void unlock_row();
  int start_stmt(THD *thd, thr_lock_type lock_type);
  void update_create_info(HA_CREATE_INFO *create_info);
  void print_error(int error, myf errflag);
  const char * table_type() const;
  const char ** bas_ext() const;
  ulonglong table_flags(void) const;
  void prepare_for_alter();
  int add_index(TABLE *table_arg, KEY *key_info, uint num_of_keys);
  int prepare_drop_index(TABLE *table_arg, uint *key_num, uint num_of_keys);
  int final_drop_index(TABLE *table_arg);
  void set_part_info(partition_info *part_info, bool early);
  ulong index_flags(uint idx, uint part, bool all_parts) const;
  virtual const key_map *keys_to_use_for_scanning() { return &btree_keys; }
  uint max_supported_record_length() const;
  uint max_supported_keys() const;
  uint max_supported_key_parts() const;
  uint max_supported_key_length() const;
  uint max_supported_key_part_length() const;

  int rename_table(const char *from, const char *to);
  int delete_table(const char *name);
  int create(const char *name, TABLE *form, HA_CREATE_INFO *info);
  int get_default_no_partitions(HA_CREATE_INFO *info);
  bool get_no_parts(const char *name, uint *no_parts);
  void set_auto_partitions(partition_info *part_info);
  virtual bool is_fatal_error(int error, uint flags)
  {
    if (!handler::is_fatal_error(error, flags) ||
        error == HA_ERR_NO_PARTITION_FOUND)
      return FALSE;
    return TRUE;
  }

  THR_LOCK_DATA **store_lock(THD *thd,
                             THR_LOCK_DATA **to,
                             enum thr_lock_type lock_type);

  bool low_byte_first() const;

  const char* index_type(uint key_number);

  double scan_time();
  ha_rows records_in_range(uint inx, key_range *min_key, key_range *max_key);
  void start_bulk_insert(ha_rows rows);
  int end_bulk_insert();

  bool start_bulk_update();
  int bulk_update_row(const uchar *old_data, uchar *new_data,
                      uint *dup_key_found);
  int exec_bulk_update(uint *dup_key_found);
  void end_bulk_update();
  int ndb_update_row(const uchar *old_data, uchar *new_data,
                     int is_bulk_update);

static void set_dbname(const char *pathname, char *dbname);
static void set_tabname(const char *pathname, char *tabname);

  /*
    static member function as it needs to access private
    NdbTransaction methods
  */
  static void release_completed_operations(NdbTransaction*);

  /*
    Condition pushdown
  */

 /*
   Push condition down to the table handler.
   SYNOPSIS
     cond_push()
     cond   Condition to be pushed. The condition tree must not be
     modified by the by the caller.
   RETURN
     The 'remainder' condition that caller must use to filter out records.
     NULL means the handler will not return rows that do not match the
     passed condition.
   NOTES
   The pushed conditions form a stack (from which one can remove the
   last pushed condition using cond_pop).
   The table handler filters out rows using (pushed_cond1 AND pushed_cond2 
   AND ... AND pushed_condN)
   or less restrictive condition, depending on handler's capabilities.
   
   handler->reset() call empties the condition stack.
   Calls to rnd_init/rnd_end, index_init/index_end etc do not affect the  
   condition stack.
   The current implementation supports arbitrary AND/OR nested conditions
   with comparisons between columns and constants (including constant
   expressions and function calls) and the following comparison operators:
   =, !=, >, >=, <, <=, like, "not like", "is null", and "is not null". 
   Negated conditions are supported by NOT which generate NAND/NOR groups.
 */ 
  const Item *cond_push(const Item *cond);
 /*
   Pop the top condition from the condition stack of the handler instance.
   SYNOPSIS
     cond_pop()
     Pops the top if condition stack, if stack is not empty
 */
  void cond_pop();

  uint8 table_cache_type();

  /*
   * Internal to ha_ndbcluster, used by C functions
   */
  int ndb_err(NdbTransaction*, bool have_lock= FALSE);

  my_bool register_query_cache_table(THD *thd, char *table_key,
                                     uint key_length,
                                     qc_engine_callback *engine_callback,
                                     ulonglong *engine_data);

#ifndef NDB_WITHOUT_ONLINE_ALTER
  int check_if_supported_alter(TABLE *altered_table,
                               HA_CREATE_INFO *create_info,
                               HA_ALTER_FLAGS *alter_flags,
                               uint table_changes);

  int alter_table_phase1(THD *thd,
                         TABLE *altered_table,
                         HA_CREATE_INFO *create_info,
                         HA_ALTER_INFO *alter_info,
                         HA_ALTER_FLAGS *alter_flags);

  int alter_table_phase2(THD *thd,
                         TABLE *altered_table,
                         HA_CREATE_INFO *create_info,
                         HA_ALTER_INFO *alter_info,
                         HA_ALTER_FLAGS *alter_flags);

  int alter_table_phase3(THD *thd, TABLE *table,
                         HA_CREATE_INFO *create_info,
                         HA_ALTER_INFO *alter_info,
                         HA_ALTER_FLAGS *alter_flags);
#endif

private:
<<<<<<< HEAD
  int loc_read_multi_range_next(char **range_info);
  friend int ndbcluster_drop_database_impl(const char *path);
=======
#ifdef HAVE_NDB_BINLOG
  int delete_row_conflict_fn(enum_conflict_fn_type cft,
                             const uchar *old_data,
                             NdbInterpretedCode *);
  int write_row_conflict_fn(enum_conflict_fn_type cft,
                            uchar *data,
                            NdbInterpretedCode *);
  int update_row_conflict_fn(enum_conflict_fn_type cft,
                             const uchar *old_data,
                             uchar *new_data,
                             NdbInterpretedCode *);
  int row_conflict_fn_max(const uchar *new_data,
                          NdbInterpretedCode *);
  int row_conflict_fn_old(const uchar *old_data,
                          NdbInterpretedCode *);
#endif
  void setup_key_ref_for_ndb_record(const NdbRecord **key_rec,
                                    const uchar **key_row,
                                    const uchar *record,
                                    bool use_active_index);
  friend int ndbcluster_drop_database_impl(THD *thd, const char *path);
>>>>>>> a8572e3d
  friend int ndb_handle_schema_change(THD *thd, 
                                      Ndb *ndb, NdbEventOperation *pOp,
                                      NDB_SHARE *share);

  void check_read_before_write_removal();
  static int delete_table(THD *thd, ha_ndbcluster *h, Ndb *ndb,
			  const char *path,
			  const char *db,
			  const char *table_name);
  int add_index_impl(THD *thd, TABLE *table_arg,
                     KEY *key_info, uint num_of_keys);
  int create_ndb_index(THD *thd, const char *name, KEY *key_info, bool unique);
  int create_ordered_index(THD *thd, const char *name, KEY *key_info);
  int create_unique_index(THD *thd, const char *name, KEY *key_info);
  int create_index(THD *thd, const char *name, KEY *key_info, 
                   NDB_INDEX_TYPE idx_type, uint idx_no);
// Index list management
  int create_indexes(THD *thd, Ndb *ndb, TABLE *tab);
  int open_indexes(THD *thd, Ndb *ndb, TABLE *tab, bool ignore_error);
  void renumber_indexes(Ndb *ndb, TABLE *tab);
  int drop_indexes(Ndb *ndb, TABLE *tab);
  int add_index_handle(THD *thd, NdbDictionary::Dictionary *dict,
                       KEY *key_info, const char *key_name, uint index_no);
  int add_table_ndb_record(NdbDictionary::Dictionary *dict);
  int add_hidden_pk_ndb_record(NdbDictionary::Dictionary *dict);
  int add_index_ndb_record(NdbDictionary::Dictionary *dict,
                           KEY *key_info, uint index_no);
  int check_default_values(const NdbDictionary::Table* ndbtab);
  int get_metadata(THD *thd, const char* path);
  void release_metadata(THD *thd, Ndb *ndb);
  NDB_INDEX_TYPE get_index_type(uint idx_no) const;
  NDB_INDEX_TYPE get_index_type_from_table(uint index_no) const;
  NDB_INDEX_TYPE get_index_type_from_key(uint index_no, KEY *key_info, 
                                         bool primary) const;
  bool has_null_in_unique_index(uint idx_no) const;
  bool check_index_fields_not_null(KEY *key_info);

  uint set_up_partition_info(partition_info *part_info,
                             TABLE *table,
                             void *tab);
  int set_range_data(void *tab, partition_info* part_info);
  int set_list_data(void *tab, partition_info* part_info);
  int ndb_pk_update_row(THD *thd, 
                        const uchar *old_data, uchar *new_data,
                        uint32 old_part_id);
  int pk_read(const uchar *key, uint key_len, uchar *buf, uint32 *part_id);
  int ordered_index_scan(const key_range *start_key,
                         const key_range *end_key,
                         bool sorted, bool descending, uchar* buf,
                         part_id_range *part_spec);
  int unique_index_read(const uchar *key, uint key_len, 
                        uchar *buf);
  int full_table_scan(const KEY* key_info, 
                      const key_range *start_key,
                      const key_range *end_key,
                      uchar *buf);
  int flush_bulk_insert(bool allow_batch= FALSE);
  int ndb_write_row(uchar *record, bool primary_key_update,
                    bool batched_update);

  bool start_bulk_delete();
  int end_bulk_delete();
  int ndb_delete_row(const uchar *record, bool primary_key_update);

  int ndb_optimize_table(THD* thd, uint delay);

#ifndef NDB_WITHOUT_ONLINE_ALTER
  int alter_frm(THD *thd, const char *file, NDB_ALTER_DATA *alter_data);
#endif

  bool check_all_operations_for_error(NdbTransaction *trans,
                                      const NdbOperation *first,
                                      const NdbOperation *last,
                                      uint errcode);
  int peek_indexed_rows(const uchar *record, NDB_WRITE_OP write_op);
  int scan_handle_lock_tuple(NdbScanOperation *scanOp, NdbTransaction *trans);
  int fetch_next(NdbScanOperation* op);
  int set_auto_inc(THD *thd, Field *field);
  int set_auto_inc_val(THD *thd, Uint64 value);
  int next_result(uchar *buf); 
  int close_scan();
  void unpack_record(uchar *dst_row, const uchar *src_row);

  void set_dbname(const char *pathname);
  void set_tabname(const char *pathname);

  const NdbDictionary::Column *get_hidden_key_column() {
    return m_table->getColumn(table_share->fields);
  }
  const NdbDictionary::Column *get_partition_id_column() {
    Uint32 index= table_share->fields + (table_share->primary_key == MAX_KEY);
    return m_table->getColumn(index);
  }

  bool add_row_check_if_batch_full_size(Thd_ndb *thd_ndb, uint size);
  bool add_row_check_if_batch_full(Thd_ndb *thd_ndb) {
    return add_row_check_if_batch_full_size(thd_ndb, m_bytes_per_write);
  }
  uchar *get_buffer(Thd_ndb *thd_ndb, uint size);
  uchar *copy_row_to_buffer(Thd_ndb *thd_ndb, const uchar *record);

  int get_blob_values(const NdbOperation *ndb_op, uchar *dst_record,
                      const MY_BITMAP *bitmap);
  int set_blob_values(const NdbOperation *ndb_op, my_ptrdiff_t row_offset,
                      const MY_BITMAP *bitmap, uint *set_count, bool batch);
  friend int g_get_ndb_blobs_value(NdbBlob *ndb_blob, void *arg);
  void release_blobs_buffer();
  Uint32 setup_get_hidden_fields(NdbOperation::GetValueSpec gets[2]);
  void get_hidden_fields_keyop(NdbOperation::OperationOptions *options,
                               NdbOperation::GetValueSpec gets[2]);
  void get_hidden_fields_scan(NdbScanOperation::ScanOptions *options,
                              NdbOperation::GetValueSpec gets[2]);
  void eventSetAnyValue(THD *thd, NdbOperation::OperationOptions *options);
  bool check_index_fields_in_write_set(uint keyno);

  const NdbOperation *pk_unique_index_read_key(uint idx, 
                                               const uchar *key, uchar *buf,
                                               NdbOperation::LockMode lm,
                                               Uint32 *ppartition_id);
  int read_multi_range_fetch_next();
  
  int primary_key_cmp(const uchar * old_row, const uchar * new_row);
  void print_results();

  virtual void get_auto_increment(ulonglong offset, ulonglong increment,
                                  ulonglong nb_desired_values,
                                  ulonglong *first_value,
                                  ulonglong *nb_reserved_values);
  bool uses_blob_value(const MY_BITMAP *bitmap) const;

  static inline bool isManualBinlogExec(THD *thd);

  char *update_table_comment(const char * comment);

  int write_ndb_file(const char *name);

  int check_ndb_connection(THD* thd);

  void set_rec_per_key();
  int records_update();
  void no_uncommitted_rows_execute_failure();
  void no_uncommitted_rows_update(int);
  void no_uncommitted_rows_reset(THD *);


  NdbTransaction *start_transaction_part_id(uint32 part_id, int &error);
  inline NdbTransaction *get_transaction_part_id(uint32 part_id, int &error)
  {
    if (m_thd_ndb->trans)
      return m_thd_ndb->trans;
    return start_transaction_part_id(part_id, error);
  }

  NdbTransaction *start_transaction(int &error);
  inline NdbTransaction *get_transaction(int &error)
  {
    if (m_thd_ndb->trans)
      return m_thd_ndb->trans;
    return start_transaction(error);
  }

  NdbTransaction *start_transaction_row(const NdbRecord *ndb_record,
                                        const uchar *record,
                                        int &error);
  NdbTransaction *start_transaction_key(uint index,
                                        const uchar *key_data,
                                        int &error);

  friend int check_completed_operations_pre_commit(Thd_ndb*,
                                                   NdbTransaction*,
                                                   const NdbOperation*,
                                                   uint *ignore_count);
  friend int ndbcluster_commit(handlerton *hton, THD *thd, bool all);
  int start_statement(THD *thd, Thd_ndb *thd_ndb, uint table_count);
  int init_handler_for_statement(THD *thd);

  Thd_ndb *m_thd_ndb;
  NdbScanOperation *m_active_cursor;
  const NdbDictionary::Table *m_table;
  /*
    Normal NdbRecord for accessing rows, with all fields including hidden
    fields (hidden primary key, user-defined partitioning function value).
  */
  NdbRecord *m_ndb_record;
  /* NdbRecord for accessing tuple by hidden Uint64 primary key. */
  NdbRecord *m_ndb_hidden_key_record;

  /* Bitmap used for NdbRecord operation column mask. */
  MY_BITMAP m_bitmap;
  my_bitmap_map m_bitmap_buf[(NDB_MAX_ATTRIBUTES_IN_TABLE +
                              8*sizeof(my_bitmap_map) - 1) /
                             (8*sizeof(my_bitmap_map))]; // Buffer for m_bitmap
  /* Bitmap with bit set for all primary key columns. */
  MY_BITMAP *m_pk_bitmap_p;
  my_bitmap_map m_pk_bitmap_buf[(NDB_MAX_ATTRIBUTES_IN_TABLE +
                                 8*sizeof(my_bitmap_map) - 1) /
                                (8*sizeof(my_bitmap_map))]; // Buffer for m_pk_bitmap
  struct Ndb_local_table_statistics *m_table_info;
  struct Ndb_local_table_statistics m_table_info_instance;
  char m_dbname[FN_HEADLEN];
  //char m_schemaname[FN_HEADLEN];
  char m_tabname[FN_HEADLEN];
  THR_LOCK_DATA m_lock;
  bool m_lock_tuple;
  NDB_SHARE *m_share;
  NDB_INDEX_DATA  m_index[MAX_KEY];
  key_map btree_keys;

  /*
    Pointer to row returned from scan nextResult().
  */
  union
  {
    const char *_m_next_row;
    const uchar *m_next_row;
  };
  /* For read_multi_range scans, the get_range_no() of current row. */
  int m_current_range_no;

  MY_BITMAP **m_key_fields;
  MY_BITMAP m_save_read_set;
  // NdbRecAttr has no reference to blob
  NdbValue m_value[NDB_MAX_ATTRIBUTES_IN_TABLE];
  Uint64 m_ref;
  partition_info *m_part_info;
  uint32 m_part_id;
  bool m_user_defined_partitioning;
  bool m_use_partition_pruning;
  bool m_sorted;
  bool m_use_write;
  bool m_ignore_dup_key;
  bool m_has_unique_index;
  bool m_ignore_no_key;
  bool m_read_before_write_removal_possible;
  bool m_read_before_write_removal_used;
  ha_rows m_rows_updated;
  ha_rows m_rows_deleted;
  ha_rows m_rows_to_insert; // TODO: merge it with handler::estimation_rows_to_insert?
  ha_rows m_rows_inserted;
  ha_rows m_rows_changed;
  bool m_delete_cannot_batch;
  bool m_update_cannot_batch;
  uint m_bytes_per_write;
  bool m_skip_auto_increment;
  bool m_blobs_pending;
  bool m_slow_path;
  bool m_is_bulk_delete;

  /* State for setActiveHook() callback for reading blob data. */
  uint m_blob_counter;
  uint m_blob_expected_count_per_row;
  uchar *m_blob_destination_record;
  Uint64 m_blobs_row_total_size; /* Bytes needed for all blobs in current row */
  
  // memory for blobs in one tuple
  uchar *m_blobs_buffer;
  Uint64 m_blobs_buffer_size;
  uint m_dupkey;
  // set from thread variables at external lock
  ha_rows m_autoincrement_prefetch;

  ha_ndbcluster_cond *m_cond;
  bool m_disable_multi_read;
<<<<<<< HEAD
  uchar *m_multi_range_result_ptr;
  const NdbOperation *m_current_multi_operation;
=======
  const uchar *m_multi_range_result_ptr;
  KEY_MULTI_RANGE *m_multi_ranges;
  /*
    Points 1 past the end of last multi range operation currently being
    executed, to support splitting large multi range reands into manageable
    pieces.
  */
  KEY_MULTI_RANGE *m_multi_range_defined_end;
>>>>>>> a8572e3d
  NdbIndexScanOperation *m_multi_cursor;
  Ndb *get_ndb(THD *thd);

  int update_stats(THD *thd, bool do_read_stat, bool have_lock= FALSE,
                   uint part_id= ~(uint)0);
};

int ndbcluster_discover(THD* thd, const char* dbname, const char* name,
                        const void** frmblob, uint* frmlen);
int ndbcluster_find_files(THD *thd,const char *db,const char *path,
                          const char *wild, bool dir, List<LEX_STRING> *files);
int ndbcluster_table_exists_in_engine(THD* thd,
                                      const char *db, const char *name);
void ndbcluster_print_error(int error, const NdbOperation *error_op);

static const char ndbcluster_hton_name[]= "ndbcluster";
static const int ndbcluster_hton_name_length=sizeof(ndbcluster_hton_name)-1;
extern int ndbcluster_terminating;
extern int ndb_util_thread_running;
extern pthread_cond_t COND_ndb_util_ready;<|MERGE_RESOLUTION|>--- conflicted
+++ resolved
@@ -1,12 +1,5 @@
-<<<<<<< HEAD
-#ifndef HA_NDBCLUSTER_INCLUDED
-#define HA_NDBCLUSTER_INCLUDED
-
-/* Copyright (c) 2000, 2010, Oracle and/or its affiliates. All rights reserved.
-=======
 /*
    Copyright (c) 2000, 2011, Oracle and/or its affiliates. All rights reserved.
->>>>>>> a8572e3d
 
    This program is free software; you can redistribute it and/or modify
    it under the terms of the GNU General Public License as published by
@@ -18,17 +11,8 @@
    GNU General Public License for more details.
 
    You should have received a copy of the GNU General Public License
-<<<<<<< HEAD
-   along with this program; if not, write to the Free Software Foundation,
-   51 Franklin Street, Suite 500, Boston, MA 02110-1335 USA */
-
-/*
-  This file defines the NDB Cluster handler: the interface between MySQL and
-  NDB Cluster
-=======
    along with this program; if not, write to the Free Software
    Foundation, Inc., 51 Franklin St, Fifth Floor, Boston, MA 02110-1301  USA
->>>>>>> a8572e3d
 */
 
 
@@ -243,25 +227,8 @@
 
 #ifndef NDB_WITH_NEW_MRR_INTERFACE
   /**
-   * Multi Range Read interface
+   * Multi range stuff
    */
-<<<<<<< HEAD
-  int multi_range_read_init(RANGE_SEQ_IF *seq, void *seq_init_param,
-                            uint n_ranges, uint mode, HANDLER_BUFFER *buf);
-  int multi_range_read_next(char **range_info);
-  ha_rows multi_range_read_info_const(uint keyno, RANGE_SEQ_IF *seq,
-                                      void *seq_init_param, 
-                                      uint n_ranges, uint *bufsz,
-                                      uint *flags, COST_VECT *cost);
-  ha_rows multi_range_read_info(uint keyno, uint n_ranges, uint keys,
-                                uint *bufsz, uint *flags, COST_VECT *cost);
-private:
-  uint first_running_range;
-  uint first_range_in_batch;
-  uint first_unstarted_range;
-  int multi_range_start_retrievals(int first_range);
-public:
-=======
   int read_multi_range_first(KEY_MULTI_RANGE **found_range_p,
                              KEY_MULTI_RANGE*ranges, uint range_count,
                              bool sorted, HANDLER_BUFFER *buffer);
@@ -271,7 +238,6 @@
 			       HANDLER_BUFFER *buffer);
 #endif
 
->>>>>>> a8572e3d
   bool get_error_message(int error, String *buf);
   ha_rows records();
   ha_rows estimate_rows_upper_bound()
@@ -428,10 +394,6 @@
 #endif
 
 private:
-<<<<<<< HEAD
-  int loc_read_multi_range_next(char **range_info);
-  friend int ndbcluster_drop_database_impl(const char *path);
-=======
 #ifdef HAVE_NDB_BINLOG
   int delete_row_conflict_fn(enum_conflict_fn_type cft,
                              const uchar *old_data,
@@ -453,7 +415,6 @@
                                     const uchar *record,
                                     bool use_active_index);
   friend int ndbcluster_drop_database_impl(THD *thd, const char *path);
->>>>>>> a8572e3d
   friend int ndb_handle_schema_change(THD *thd, 
                                       Ndb *ndb, NdbEventOperation *pOp,
                                       NDB_SHARE *share);
@@ -717,10 +678,6 @@
 
   ha_ndbcluster_cond *m_cond;
   bool m_disable_multi_read;
-<<<<<<< HEAD
-  uchar *m_multi_range_result_ptr;
-  const NdbOperation *m_current_multi_operation;
-=======
   const uchar *m_multi_range_result_ptr;
   KEY_MULTI_RANGE *m_multi_ranges;
   /*
@@ -729,7 +686,6 @@
     pieces.
   */
   KEY_MULTI_RANGE *m_multi_range_defined_end;
->>>>>>> a8572e3d
   NdbIndexScanOperation *m_multi_cursor;
   Ndb *get_ndb(THD *thd);
 
