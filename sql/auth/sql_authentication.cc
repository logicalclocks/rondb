/* Copyright (c) 2000, 2015, Oracle and/or its affiliates. All rights reserved.

   This program is free software; you can redistribute it and/or modify
   it under the terms of the GNU General Public License as published by
   the Free Software Foundation; version 2 of the License.

   This program is distributed in the hope that it will be useful,
   but WITHOUT ANY WARRANTY; without even the implied warranty of
   MERCHANTABILITY or FITNESS FOR A PARTICULAR PURPOSE.  See the
   GNU General Public License for more details.

   You should have received a copy of the GNU General Public License
   along with this program; if not, write to the Free Software
   Foundation, Inc., 51 Franklin St, Fifth Floor, Boston, MA 02110-1301  USA */

#include "sql_base.h"                   /* close_mysql_tables */
#include "sql_parse.h"                  /* check_access */
#include "log.h"                        /* sql_print_warning, query_logger */
#include <sql_common.h>                 /* mpvio_info */
#include "sql_connect.h"                /* thd_init_client_charset */
                                        /* get_or_create_user_conn */
                                        /* check_for_max_user_connections */
                                        /* release_user_connection */
#include "hostname.h"                   /* Host_errors, inc_host_errors */
#include "password.h"                 // my_make_scrambled_password
#include "sql_db.h"                     /* mysql_change_db */
#include "connection_handler_manager.h"
#include "crypt_genhash_impl.h"         /* generate_user_salt */
#include <mysql/plugin_validate_password.h> /* validate_password plugin */
#include <mysql/service_my_plugin_log.h>
#include "sys_vars.h"
#include "current_thd.h"
#include "psi_memory_key.h"
#include "derror.h"

#include <fstream>                      /* std::fstream */
#include <string>                       /* std::string */
#include <algorithm>                    /* for_each */
#include <stdexcept>                    /* Exception handling */
#include <vector>                       /* std::vector */
#include <stdint.h>

#if defined(HAVE_OPENSSL) && !defined(HAVE_YASSL)
#include <openssl/rsa.h>
#include <openssl/pem.h>
#include <openssl/err.h>
#endif /* HAVE OPENSSL && !HAVE_YASSL */

#include "auth_internal.h"
#include "sql_auth_cache.h"
#include "sql_authentication.h"
#include "tztime.h"
#include "sql_time.h"
#include <mutex_lock.h>

/****************************************************************************
   AUTHENTICATION CODE
   including initial connect handshake, invoking appropriate plugins,
   client-server plugin negotiation, COM_CHANGE_USER, and native
   MySQL authentication plugins.
****************************************************************************/

LEX_CSTRING native_password_plugin_name= {
  C_STRING_WITH_LEN("mysql_native_password")
};
  
LEX_CSTRING sha256_password_plugin_name= {
  C_STRING_WITH_LEN("sha256_password")
};

LEX_CSTRING validate_password_plugin_name= {
  C_STRING_WITH_LEN("validate_password")
};

LEX_CSTRING default_auth_plugin_name;

plugin_ref native_password_plugin;

my_bool disconnect_on_expired_password= TRUE;

/** Size of the header fields of an authentication packet. */
#define AUTH_PACKET_HEADER_SIZE_PROTO_41    32
#define AUTH_PACKET_HEADER_SIZE_PROTO_40    5  

#if defined(HAVE_OPENSSL)
#define MAX_CIPHER_LENGTH 1024
#if !defined(HAVE_YASSL)
#define AUTH_DEFAULT_RSA_PRIVATE_KEY "private_key.pem"
#define AUTH_DEFAULT_RSA_PUBLIC_KEY "public_key.pem"

#define DEFAULT_SSL_CLIENT_CERT "client-cert.pem"
#define DEFAULT_SSL_CLIENT_KEY  "client-key.pem"

my_bool opt_auto_generate_certs= TRUE;

char *auth_rsa_private_key_path;
char *auth_rsa_public_key_path;
my_bool auth_rsa_auto_generate_rsa_keys= TRUE;

static bool do_auto_rsa_keys_generation();
static Rsa_authentication_keys g_rsa_keys;

#endif /* HAVE_YASSL */
#endif /* HAVE_OPENSSL */

bool
Thd_charset_adapter::init_client_charset(uint cs_number)
{
  if (thd_init_client_charset(thd, cs_number))
    return true;
  thd->update_charset();
  return thd->is_error();
}


const CHARSET_INFO *
Thd_charset_adapter::charset()
{
  return thd->charset();
}

#if defined(HAVE_OPENSSL)
#ifndef HAVE_YASSL

/**
  @brief Set key file path

  @param  key[in]            Points to either auth_rsa_private_key_path or
                             auth_rsa_public_key_path.
  @param  key_file_path[out] Stores value of actual key file path.

*/
void
Rsa_authentication_keys::get_key_file_path(char *key, String *key_file_path)
{
  /*
     If a fully qualified path is entered use that, else assume the keys are 
     stored in the data directory.
   */
  if (strchr(key, FN_LIBCHAR) != NULL ||
      strchr(key, FN_LIBCHAR2) != NULL)
    key_file_path->set_quick(key, strlen(key), system_charset_info);
  else
  {
    key_file_path->append(mysql_real_data_home, strlen(mysql_real_data_home));
    if ((*key_file_path)[key_file_path->length()] != FN_LIBCHAR)
      key_file_path->append(FN_LIBCHAR);
    key_file_path->append(key);
  }
}


/**
  @brief Read a key file and store its value in RSA structure

  @param  key_ptr[out]         Address of pointer to RSA. This is set to
                               point to a non null value if key is correctly
                               read.
  @param  is_priv_key[in]      Whether we are reading private key or public
                               key.
  @param  key_text_buffer[out] To store key file content of public key.

  @return Error status
    @retval false              Success : Either both keys are read or none
                               are.
    @retval true               Failure : An appropriate error is raised.
*/
bool
Rsa_authentication_keys::read_key_file(RSA **key_ptr,
                                       bool is_priv_key,
                                       char **key_text_buffer)
{
  String key_file_path;
  char *key;
  const char *key_type;
  FILE *key_file= NULL;

  key= is_priv_key ? auth_rsa_private_key_path : auth_rsa_public_key_path;
  key_type= is_priv_key ? "private" : "public";
  *key_ptr= NULL;

  get_key_file_path(key, &key_file_path);

  /*
     Check for existance of private key/public key file.
  */
  if ((key_file= fopen(key_file_path.c_ptr(), "r")) == NULL)
  {
    sql_print_information("RSA %s key file not found: %s."
                          " Some authentication plugins will not work.",
                          key_type, key_file_path.c_ptr());
  }
  else
  {
      *key_ptr= is_priv_key ? PEM_read_RSAPrivateKey(key_file, 0, 0, 0) :
                              PEM_read_RSA_PUBKEY(key_file, 0, 0, 0);

    if (!(*key_ptr))
    {
      char error_buf[MYSQL_ERRMSG_SIZE];
      ERR_error_string_n(ERR_get_error(), error_buf, MYSQL_ERRMSG_SIZE);
      sql_print_error("Failure to parse RSA %s key (file exists): %s:"
                      " %s", key_type, key_file_path.c_ptr(), error_buf);

      /*
        Call ERR_clear_error() just in case there are more than 1 entry in the
        OpenSSL thread's error queue.
      */
      ERR_clear_error();

      return true;
    }

    /* For public key, read key file content into a char buffer. */
    if (!is_priv_key)
    {
      int filesize;
      fseek(key_file, 0, SEEK_END);
      filesize= ftell(key_file);
      fseek(key_file, 0, SEEK_SET);
      *key_text_buffer= new char[filesize+1];
      (void) fread(*key_text_buffer, filesize, 1, key_file);
      (*key_text_buffer)[filesize]= '\0';
    }
    fclose(key_file);
  }
  return false;
}


Rsa_authentication_keys::Rsa_authentication_keys()
{
  m_cipher_len= 0;
  m_private_key= 0;
  m_public_key= 0;
  m_pem_public_key= 0;
}
  

void
Rsa_authentication_keys::free_memory()
{
  if (m_private_key)
    RSA_free(m_private_key);

  if (m_public_key)
  {
    RSA_free(m_public_key);
    m_cipher_len= 0;
  }

  if (m_pem_public_key)
    delete [] m_pem_public_key;
}


void *
Rsa_authentication_keys::allocate_pem_buffer(size_t buffer_len)
{
  m_pem_public_key= new char[buffer_len];
  return m_pem_public_key;
}


int
Rsa_authentication_keys::get_cipher_length()
{
  return (m_cipher_len= RSA_size(m_public_key));
}


/**
  @brief Read RSA private key and public key from file and store them
         in m_private_key and m_public_key. Also, read public key in
         text format and store it in m_pem_public_key.

  @return Error status
    @retval false        Success : Either both keys are read or none are.
    @retval true         Failure : An appropriate error is raised.
*/
bool
Rsa_authentication_keys::read_rsa_keys()
{
  RSA *rsa_private_key_ptr= NULL;
  RSA *rsa_public_key_ptr= NULL;
  char *pub_key_buff= NULL; 

  if ((strlen(auth_rsa_private_key_path) == 0) &&
      (strlen(auth_rsa_public_key_path) == 0))
  {
    sql_print_information("RSA key files not found."
                          " Some authentication plugins will not work.");
    return false;
  }

  /*
    Read private key in RSA format.
  */
  if (read_key_file(&rsa_private_key_ptr, true, NULL))
      return true;
  
  /*
    Read public key in RSA format.
  */
  if (read_key_file(&rsa_public_key_ptr, false, &pub_key_buff))
  {
    if (rsa_private_key_ptr)
      RSA_free(rsa_private_key_ptr);
    return true;
  }

  /*
     If both key files are read successfully then assign values to following
     members of the class
     1. m_pem_public_key
     2. m_private_key
     3. m_public_key

     Else clean up.
   */
  if (rsa_private_key_ptr && rsa_public_key_ptr)
  {
    size_t buff_len= strlen(pub_key_buff);
    char *pem_file_buffer= (char *)allocate_pem_buffer(buff_len + 1);
    strncpy(pem_file_buffer, pub_key_buff, buff_len);
    pem_file_buffer[buff_len]= '\0';

    m_private_key= rsa_private_key_ptr;
    m_public_key= rsa_public_key_ptr;

    delete [] pub_key_buff; 
  }
  else
  {
    if (rsa_private_key_ptr)
      RSA_free(rsa_private_key_ptr);

    if (rsa_public_key_ptr)
    {
      delete [] pub_key_buff; 
      RSA_free(rsa_public_key_ptr);
    }
  }
  return false;
}

#endif /* HAVE_YASSL */
#endif /* HAVE_OPENSSL */

/**
 Initialize default authentication plugin based on command line options or
 configuration file settings.
 
 @param plugin_name Name of the plugin
 @param plugin_name_length Length of the string
*/

int set_default_auth_plugin(char *plugin_name, size_t plugin_name_length)
{
  default_auth_plugin_name.str= plugin_name;
  default_auth_plugin_name.length= plugin_name_length;

  optimize_plugin_compare_by_pointer(&default_auth_plugin_name);

#if defined(HAVE_OPENSSL)
  if (default_auth_plugin_name.str == sha256_password_plugin_name.str)
  {
    /*
      Adjust default password algorithm to fit the default authentication
      method.
    */
    global_system_variables.old_passwords= 2;
  }
  else
#endif /* HAVE_OPENSSL */
  if (default_auth_plugin_name.str != native_password_plugin_name.str)
    return 1;

  return 0;
}


void optimize_plugin_compare_by_pointer(LEX_CSTRING *plugin_name)
{
#if defined(HAVE_OPENSSL)
  if (my_strcasecmp(system_charset_info, sha256_password_plugin_name.str,
        plugin_name->str) == 0)
  {
    plugin_name->str= sha256_password_plugin_name.str;
    plugin_name->length= sha256_password_plugin_name.length;
  }
  else
#endif
    if (my_strcasecmp(system_charset_info, native_password_plugin_name.str,
          plugin_name->str) == 0)
    {
      plugin_name->str= native_password_plugin_name.str;
      plugin_name->length= native_password_plugin_name.length;
  }
}


bool auth_plugin_is_built_in(const char *plugin_name)
{
 return (plugin_name == native_password_plugin_name.str
#if defined(HAVE_OPENSSL)
         || plugin_name == sha256_password_plugin_name.str
#endif
         );
}


/**
  Only the plugins that are known to use the mysql.user table 
  to store their passwords support password expiration atm.
  TODO: create a service and extend the plugin API to support
  password expiration for external plugins.

  @retval      false  expiration not supported
  @retval      true   expiration supported
*/
bool auth_plugin_supports_expiration(const char *plugin_name)
{
 return (!plugin_name || !*plugin_name ||
         plugin_name == native_password_plugin_name.str
#if defined(HAVE_OPENSSL)
         || plugin_name == sha256_password_plugin_name.str
#endif
         );
}


/* few defines to have less ifdef's in the code below */
#ifdef EMBEDDED_LIBRARY
#undef HAVE_OPENSSL
#ifdef NO_EMBEDDED_ACCESS_CHECKS
#define initialized 0
#endif /* NO_EMBEDDED_ACCESS_CHECKS */
#endif /* EMBEDDED_LIBRARY */
#ifndef HAVE_OPENSSL
#define ssl_acceptor_fd 0
#define sslaccept(A,B,C) 1
#endif /* HAVE_OPENSSL */

/**
  a helper function to report an access denied error in all the proper places
*/
static void login_failed_error(THD *thd, MPVIO_EXT *mpvio, int passwd_used)
{
  if (passwd_used == 2)
  {
    my_error(ER_ACCESS_DENIED_NO_PASSWORD_ERROR, MYF(0),
             mpvio->auth_info.user_name,
             mpvio->auth_info.host_or_ip);
    query_logger.general_log_print(thd, COM_CONNECT,
                                   ER_DEFAULT(ER_ACCESS_DENIED_NO_PASSWORD_ERROR),
                                   mpvio->auth_info.user_name,
                                   mpvio->auth_info.host_or_ip);
    /*
      Log access denied messages to the error log when log-warnings = 2
      so that the overhead of the general query log is not required to track
      failed connections.
    */
    sql_print_information(ER_DEFAULT(ER_ACCESS_DENIED_NO_PASSWORD_ERROR),
                          mpvio->auth_info.user_name,
                          mpvio->auth_info.host_or_ip);
  }
  else
  {
    my_error(ER_ACCESS_DENIED_ERROR, MYF(0),
             mpvio->auth_info.user_name,
             mpvio->auth_info.host_or_ip,
             passwd_used ? ER_THD(thd, ER_YES) : ER_THD(thd, ER_NO));
    query_logger.general_log_print(thd, COM_CONNECT,
                                   ER_DEFAULT(ER_ACCESS_DENIED_ERROR),
                                   mpvio->auth_info.user_name,
                                   mpvio->auth_info.host_or_ip,
                                   passwd_used ? ER_DEFAULT(ER_YES) : ER_DEFAULT(ER_NO));
    /*
      Log access denied messages to the error log when log-warnings = 2
      so that the overhead of the general query log is not required to track
      failed connections.
    */
    sql_print_information(ER_DEFAULT(ER_ACCESS_DENIED_ERROR),
                          mpvio->auth_info.user_name,
                          mpvio->auth_info.host_or_ip,
                          passwd_used ? ER_DEFAULT(ER_YES) : ER_DEFAULT(ER_NO));
  }
}


/**
  sends a server handshake initialization packet, the very first packet
  after the connection was established

  Packet format:

    Bytes       Content
    -----       ----
    1           protocol version (always 10)
    n           server version string, \0-terminated
    4           thread id
    8           first 8 bytes of the plugin provided data (scramble)
    1           \0 byte, terminating the first part of a scramble
    2           server capabilities (two lower bytes)
    1           server character set
    2           server status
    2           server capabilities (two upper bytes)
    1           length of the scramble
    10          reserved, always 0
    n           rest of the plugin provided data (at least 12 bytes)
    1           \0 byte, terminating the second part of a scramble

  @retval 0 ok
  @retval 1 error
*/
static bool send_server_handshake_packet(MPVIO_EXT *mpvio,
                                         const char *data, uint data_len)
{
  DBUG_ASSERT(mpvio->status == MPVIO_EXT::FAILURE);
  DBUG_ASSERT(data_len <= 255);
  Protocol_classic *protocol= mpvio->protocol;

  char *buff= (char *) my_alloca(1 + SERVER_VERSION_LENGTH + data_len + 64);
  char scramble_buf[SCRAMBLE_LENGTH];
  char *end= buff;

  DBUG_ENTER("send_server_handshake_packet");
  *end++= protocol_version;

  protocol->set_client_capabilities(CLIENT_BASIC_FLAGS);

  if (opt_using_transactions)
    protocol->add_client_capability(CLIENT_TRANSACTIONS);

  protocol->add_client_capability(CAN_CLIENT_COMPRESS);

  if (ssl_acceptor_fd)
  {
    protocol->add_client_capability(CLIENT_SSL);
    protocol->add_client_capability(CLIENT_SSL_VERIFY_SERVER_CERT);
  }

  if (data_len)
  {
    mpvio->cached_server_packet.pkt= (char*) memdup_root(mpvio->mem_root, 
                                                         data, data_len);
    mpvio->cached_server_packet.pkt_len= data_len;
  }

  if (data_len < SCRAMBLE_LENGTH)
  {
    if (data_len)
    {
      /*
        the first packet *must* have at least 20 bytes of a scramble.
        if a plugin provided less, we pad it to 20 with zeros
      */
      memcpy(scramble_buf, data, data_len);
      memset(scramble_buf + data_len, 0, SCRAMBLE_LENGTH - data_len);
      data= scramble_buf;
    }
    else
    {
      /*
        if the default plugin does not provide the data for the scramble at
        all, we generate a scramble internally anyway, just in case the
        user account (that will be known only later) uses a
        native_password_plugin (which needs a scramble). If we don't send a
        scramble now - wasting 20 bytes in the packet -
        native_password_plugin will have to send it in a separate packet,
        adding one more round trip.
      */
      generate_user_salt(mpvio->scramble, SCRAMBLE_LENGTH + 1);
      data= mpvio->scramble;
    }
    data_len= SCRAMBLE_LENGTH;
  }

  end= my_stpnmov(end, server_version, SERVER_VERSION_LENGTH) + 1;

  DBUG_ASSERT(sizeof(my_thread_id) == 4);
  int4store((uchar*) end, mpvio->thread_id);
  end+= 4;

  /*
    Old clients does not understand long scrambles, but can ignore packet
    tail: that's why first part of the scramble is placed here, and second
    part at the end of packet.
  */
  end= (char*) memcpy(end, data, AUTH_PLUGIN_DATA_PART_1_LENGTH);
  end+= AUTH_PLUGIN_DATA_PART_1_LENGTH;
  *end++= 0;
 
  int2store(end, static_cast<uint16>(protocol->get_client_capabilities()));
  /* write server characteristics: up to 16 bytes allowed */
  end[2]= (char) default_charset_info->number;
  int2store(end + 3, mpvio->server_status[0]);
  int2store(end + 5, protocol->get_client_capabilities() >> 16);
  end[7]= data_len;
  DBUG_EXECUTE_IF("poison_srv_handshake_scramble_len", end[7]= -100;);
  memset(end + 8, 0, 10);
  end+= 18;
  /* write scramble tail */
  end= (char*) memcpy(end, data + AUTH_PLUGIN_DATA_PART_1_LENGTH,
                      data_len - AUTH_PLUGIN_DATA_PART_1_LENGTH);
  end+= data_len - AUTH_PLUGIN_DATA_PART_1_LENGTH;
  end= strmake(end, plugin_name(mpvio->plugin)->str,
                    plugin_name(mpvio->plugin)->length);

  int res= protocol->write((uchar*) buff, (size_t) (end - buff + 1)) ||
           protocol->flush_net();
  DBUG_RETURN (res);
}


/**
  sends a "change plugin" packet, requesting a client to restart authentication
  using a different authentication plugin

  Packet format:
   
    Bytes       Content
    -----       ----
    1           byte with the value 254
    n           client plugin to use, \0-terminated
    n           plugin provided data

  @retval 0 ok
  @retval 1 error
*/
static bool send_plugin_request_packet(MPVIO_EXT *mpvio,
                                       const uchar *data, uint data_len)
{
  DBUG_ASSERT(mpvio->packets_written == 1);
  DBUG_ASSERT(mpvio->packets_read == 1);
  static uchar switch_plugin_request_buf[]= { 254 };

  DBUG_ENTER("send_plugin_request_packet");
  mpvio->status= MPVIO_EXT::FAILURE; // the status is no longer RESTART

  const char *client_auth_plugin=
    ((st_mysql_auth *) (plugin_decl(mpvio->plugin)->info))->client_auth_plugin;

  DBUG_ASSERT(client_auth_plugin);

  /*
    If we're dealing with an older client we can't just send a change plugin
    packet to re-initiate the authentication handshake, because the client 
    won't understand it. The good thing is that we don't need to : the old client
    expects us to just check the user credentials here, which we can do by just reading
    the cached data that are placed there by parse_com_change_user_packet() 
    In this case we just do nothing and behave as if normal authentication
    should continue.
  */
  if (!(mpvio->protocol->has_client_capability(CLIENT_PLUGIN_AUTH)))
  {
    DBUG_PRINT("info", ("old client sent a COM_CHANGE_USER"));
    DBUG_ASSERT(mpvio->cached_client_reply.pkt);
    /* get the status back so the read can process the cached result */
    mpvio->status= MPVIO_EXT::RESTART; 
    DBUG_RETURN(0);
  }

  DBUG_PRINT("info", ("requesting client to use the %s plugin", 
                      client_auth_plugin));
  DBUG_RETURN(net_write_command(mpvio->protocol->get_net(),
                                switch_plugin_request_buf[0],
                                (uchar*) client_auth_plugin,
                                strlen(client_auth_plugin) + 1,
                                (uchar*) data, data_len));
}



#ifndef NO_EMBEDDED_ACCESS_CHECKS


/* Return true if there is no users that can match the given host */

bool acl_check_host(const char *host, const char *ip)
{
  mysql_mutex_lock(&acl_cache->lock);
  if (allow_all_hosts)
  {
    
    mysql_mutex_unlock(&acl_cache->lock);
    return 0;
  }

  if ((host && my_hash_search(&acl_check_hosts,(uchar*) host,strlen(host))) ||
      (ip && my_hash_search(&acl_check_hosts,(uchar*) ip, strlen(ip))))
  {
    mysql_mutex_unlock(&acl_cache->lock);
    return 0;                                   // Found host
  }
  for (ACL_HOST_AND_IP *acl= acl_wild_hosts->begin();
       acl != acl_wild_hosts->end(); ++acl)
  {
    if (acl->compare_hostname(host, ip))
    {
      mysql_mutex_unlock(&acl_cache->lock);
      return 0;                                 // Host ok
    }
  }
  mysql_mutex_unlock(&acl_cache->lock);
  if (ip != NULL)
  {
    /* Increment HOST_CACHE.COUNT_HOST_ACL_ERRORS. */
    Host_errors errors;
    errors.m_host_acl= 1;
    inc_host_errors(ip, &errors);
  }
  return 1;                                     // Host is not allowed
}


/**
  When authentication is attempted using an unknown username a dummy user
  account with no authentication capabilites is assigned to the connection.
  This is done increase the cost of enumerating user accounts based on
  authentication protocol.
*/

ACL_USER *decoy_user(const LEX_STRING &username,
                      MEM_ROOT *mem)
{
  ACL_USER *user= (ACL_USER *) alloc_root(mem, sizeof(ACL_USER));
  user->can_authenticate= false;
  user->user= strdup_root(mem, username.str);
  user->user[username.length]= '\0';
  user->auth_string= empty_lex_str;
  user->ssl_cipher= empty_c_string;
  user->x509_issuer= empty_c_string;
  user->x509_subject= empty_c_string;
  user->salt_len= 0;
  user->password_last_changed.time_type= MYSQL_TIMESTAMP_ERROR;
  user->password_lifetime= 0;
  user->use_default_password_lifetime= true;
  user->account_locked= false;

  /*
    For now the common default account is used. Improvements might involve
    mapping a consistent hash of a username to a range of plugins.
  */
  user->plugin= default_auth_plugin_name;
  return user;
}


/**
   Finds acl entry in user database for authentication purposes.
   
   Finds a user and copies it into mpvio. Reports an authentication
   failure if a user is not found.

   @note find_acl_user is not the same, because it doesn't take into
   account the case when user is not empty, but acl_user->user is empty

   @retval 0    found
   @retval 1    not found
*/
static bool find_mpvio_user(THD *thd, MPVIO_EXT *mpvio)
{
  DBUG_ENTER("find_mpvio_user");
  DBUG_PRINT("info", ("entry: %s", mpvio->auth_info.user_name));
  DBUG_ASSERT(mpvio->acl_user == 0);
  mysql_mutex_lock(&acl_cache->lock);
  for (ACL_USER *acl_user_tmp= acl_users->begin();
       acl_user_tmp != acl_users->end(); ++acl_user_tmp)
  {
    if ((!acl_user_tmp->user || 
         !strcmp(mpvio->auth_info.user_name, acl_user_tmp->user)) &&
        acl_user_tmp->host.compare_hostname(mpvio->host, mpvio->ip))
    {
      mpvio->acl_user= acl_user_tmp->copy(mpvio->mem_root);

      /*
        When setting mpvio->acl_user_plugin we can save memory allocation if
        this is a built in plugin.
      */
      if (auth_plugin_is_built_in(acl_user_tmp->plugin.str))
        mpvio->acl_user_plugin= mpvio->acl_user->plugin;
      else
        make_lex_string_root(mpvio->mem_root, 
                             &mpvio->acl_user_plugin, 
                             acl_user_tmp->plugin.str, 
                             acl_user_tmp->plugin.length, 0);
      break;
    }
  }
  mysql_mutex_unlock(&acl_cache->lock);

  if (!mpvio->acl_user)
  {
    /*
      Pretend the user exists; let the plugin decide how to handle
      bad credentials.
    */
    LEX_STRING usr= { mpvio->auth_info.user_name,
                      mpvio->auth_info.user_name_length };
    mpvio->acl_user= decoy_user(usr, mpvio->mem_root);
    mpvio->acl_user_plugin= mpvio->acl_user->plugin;
  }

  if (my_strcasecmp(system_charset_info, mpvio->acl_user->plugin.str,
                    native_password_plugin_name.str) != 0 &&
      !(mpvio->protocol->has_client_capability(CLIENT_PLUGIN_AUTH)))
  {
    /* user account requires non-default plugin and the client is too old */
    DBUG_ASSERT(my_strcasecmp(system_charset_info, mpvio->acl_user->plugin.str,
                              native_password_plugin_name.str));
    my_error(ER_NOT_SUPPORTED_AUTH_MODE, MYF(0));
    query_logger.general_log_print(thd, COM_CONNECT,
                                   ER_DEFAULT(ER_NOT_SUPPORTED_AUTH_MODE));
    DBUG_RETURN (1);
  }

  mpvio->auth_info.auth_string= mpvio->acl_user->auth_string.str;
  mpvio->auth_info.auth_string_length= 
    (unsigned long) mpvio->acl_user->auth_string.length;
  strmake(mpvio->auth_info.authenticated_as, mpvio->acl_user->user ?
          mpvio->acl_user->user : "", USERNAME_LENGTH);
  DBUG_PRINT("info", ("exit: user=%s, auth_string=%s, authenticated as=%s"
                      ", plugin=%s",
                      mpvio->auth_info.user_name,
                      mpvio->auth_info.auth_string,
                      mpvio->auth_info.authenticated_as,
                      mpvio->acl_user->plugin.str));
  DBUG_RETURN(0);
}


static bool
read_client_connect_attrs(char **ptr, size_t *max_bytes_available,
                          const CHARSET_INFO *from_cs)
{
  size_t length, length_length;
  char *ptr_save;
  /* not enough bytes to hold the length */
  if (*max_bytes_available < 1)
    return true;

  /* read the length */
  ptr_save= *ptr;
  length= static_cast<size_t>(net_field_length_ll((uchar **) ptr));
  length_length= *ptr - ptr_save;
  if (*max_bytes_available < length_length)
    return true;

  *max_bytes_available-= length_length;

  /* length says there're more data than can fit into the packet */
  if (length > *max_bytes_available)
    return true;

  /* impose an artificial length limit of 64k */
  if (length > 65535)
    return true;

#ifdef HAVE_PSI_THREAD_INTERFACE
  if (PSI_THREAD_CALL(set_thread_connect_attrs)(*ptr, length, from_cs))
    sql_print_warning("Connection attributes of length %lu were truncated",
                      (unsigned long) length);
#endif /* HAVE_PSI_THREAD_INTERFACE */
  return false;
}


static bool acl_check_ssl(THD *thd, const ACL_USER *acl_user)
{
#if defined(HAVE_OPENSSL)
  Vio *vio= thd->get_protocol_classic()->get_vio();
  SSL *ssl= thd->get_protocol()->get_ssl();
  X509 *cert;
#endif /* HAVE_OPENSSL */

  /*
    At this point we know that user is allowed to connect
    from given host by given username/password pair. Now
    we check if SSL is required, if user is using SSL and
    if X509 certificate attributes are OK
  */
  switch (acl_user->ssl_type) {
  case SSL_TYPE_NOT_SPECIFIED:                  // Impossible
  case SSL_TYPE_NONE:                           // SSL is not required
    return 0;
#if defined(HAVE_OPENSSL)
  case SSL_TYPE_ANY:                            // Any kind of SSL is ok
    return vio_type(vio) != VIO_TYPE_SSL;
  case SSL_TYPE_X509: /* Client should have any valid certificate. */
    /*
      Connections with non-valid certificates are dropped already
      in sslaccept() anyway, so we do not check validity here.

      We need to check for absence of SSL because without SSL
      we should reject connection.
    */
    if (vio_type(vio) == VIO_TYPE_SSL &&
        SSL_get_verify_result(ssl) == X509_V_OK &&
        (cert= SSL_get_peer_certificate(ssl)))
    {
      X509_free(cert);
      return 0;
    }
    return 1;
  case SSL_TYPE_SPECIFIED: /* Client should have specified attrib */
    /* If a cipher name is specified, we compare it to actual cipher in use. */
    if (vio_type(vio) != VIO_TYPE_SSL ||
        SSL_get_verify_result(ssl) != X509_V_OK)
      return 1;
    if (acl_user->ssl_cipher)
    {
      DBUG_PRINT("info", ("comparing ciphers: '%s' and '%s'",
                         acl_user->ssl_cipher, SSL_get_cipher(ssl)));
      if (strcmp(acl_user->ssl_cipher, SSL_get_cipher(ssl)))
      {
        sql_print_information("X509 ciphers mismatch: should be '%s' but is '%s'",
                              acl_user->ssl_cipher, SSL_get_cipher(ssl));
        return 1;
      }
    }
    /* Prepare certificate (if exists) */
    if (!(cert= SSL_get_peer_certificate(ssl)))
      return 1;
    /* If X509 issuer is specified, we check it... */
    if (acl_user->x509_issuer)
    {
      char *ptr= X509_NAME_oneline(X509_get_issuer_name(cert), 0, 0);
      DBUG_PRINT("info", ("comparing issuers: '%s' and '%s'",
                         acl_user->x509_issuer, ptr));
      if (strcmp(acl_user->x509_issuer, ptr))
      {
        sql_print_information("X509 issuer mismatch: should be '%s' "
                              "but is '%s'", acl_user->x509_issuer, ptr);
        OPENSSL_free(ptr);
        X509_free(cert);
        return 1;
      }
      OPENSSL_free(ptr);
    }
    /* X509 subject is specified, we check it .. */
    if (acl_user->x509_subject)
    {
      char *ptr= X509_NAME_oneline(X509_get_subject_name(cert), 0, 0);
      DBUG_PRINT("info", ("comparing subjects: '%s' and '%s'",
                         acl_user->x509_subject, ptr));
      if (strcmp(acl_user->x509_subject, ptr))
      {
        sql_print_information("X509 subject mismatch: should be '%s' but is '%s'",
                          acl_user->x509_subject, ptr);
        OPENSSL_free(ptr);
        X509_free(cert);
        return 1;
      }
      OPENSSL_free(ptr);
    }
    X509_free(cert);
    return 0;
#else  /* HAVE_OPENSSL */
  default:
    /*
      If we don't have SSL but SSL is required for this user the 
      authentication should fail.
    */
    return 1;
#endif /* HAVE_OPENSSL */
  }
  return 1;
}


/**

  Check if server has valid public key/private key
  pair for RSA communication.

  @return
    @retval false RSA support is available
    @retval true RSA support is not available
*/
bool rsa_auth_status()
{
#if !defined(HAVE_OPENSSL) || defined(HAVE_YASSL)
  return false;
#else
  return (!g_rsa_keys.get_private_key() || !g_rsa_keys.get_public_key());
#endif /* !HAVE_OPENSSL || HAVE_YASSL */
}


#endif /* NO_EMBEDDED_ACCESS_CHECKS */


/* the packet format is described in send_change_user_packet() */
static bool parse_com_change_user_packet(THD *thd, MPVIO_EXT *mpvio,
                                         size_t packet_length)
{
  Protocol_classic *protocol = mpvio->protocol;
  char *user= (char*) protocol->get_net()->read_pos;
  char *end= user + packet_length;
  /* Safe because there is always a trailing \0 at the end of the packet */
  char *passwd= strend(user) + 1;
  size_t user_len= passwd - user - 1;
  char *db= passwd;
  char db_buff[NAME_LEN + 1];                 // buffer to store db in utf8
  char user_buff[USERNAME_LENGTH + 1];        // buffer to store user in utf8
  uint dummy_errors;

  DBUG_ENTER ("parse_com_change_user_packet");
  if (passwd >= end)
  {
    my_error(ER_UNKNOWN_COM_ERROR, MYF(0));
    DBUG_RETURN (1);
  }

  /*
    Clients send the size (1 byte) + string (not null-terminated).

    Cast *passwd to an unsigned char, so that it doesn't extend the sign for
    *passwd > 127 and become 2**32-127+ after casting to uint.
  */
  size_t passwd_len= (uchar) (*passwd++);

  db+= passwd_len + 1;
  /*
    Database name is always NUL-terminated, so in case of empty database
    the packet must contain at least the trailing '\0'.
  */
  if (db >= end)
  {
    my_error(ER_UNKNOWN_COM_ERROR, MYF(0));
    DBUG_RETURN (1);
  }

  size_t db_len= strlen(db);

  char *ptr= db + db_len + 1;

  if (ptr + 1 < end)
  {
    if (mpvio->charset_adapter->init_client_charset(uint2korr(ptr)))
      DBUG_RETURN(1);
  }

  /* Convert database and user names to utf8 */
  db_len= copy_and_convert(db_buff, sizeof(db_buff) - 1, system_charset_info,
                           db, db_len, mpvio->charset_adapter->charset(),
                           &dummy_errors);
  db_buff[db_len]= 0;

  user_len= copy_and_convert(user_buff, sizeof(user_buff) - 1,
                                  system_charset_info, user, user_len,
                                  mpvio->charset_adapter->charset(),
                                  &dummy_errors);
  user_buff[user_len]= 0;

  /* we should not free mpvio->user here: it's saved by dispatch_command() */
  if (!(mpvio->auth_info.user_name= my_strndup(key_memory_MPVIO_EXT_auth_info,
                                               user_buff, user_len, MYF(MY_WME))))
    return 1;
  mpvio->auth_info.user_name_length= user_len;

  if (make_lex_string_root(mpvio->mem_root, 
                           &mpvio->db, db_buff, db_len, 0) == 0)
    DBUG_RETURN(1); /* The error is set by make_lex_string(). */

  if (!initialized)
  {
    // if mysqld's been started with --skip-grant-tables option
    strmake(mpvio->auth_info.authenticated_as, 
            mpvio->auth_info.user_name, USERNAME_LENGTH);

    mpvio->status= MPVIO_EXT::SUCCESS;
    DBUG_RETURN(0);
  }

#ifndef NO_EMBEDDED_ACCESS_CHECKS
  if (find_mpvio_user(thd, mpvio))
  {
    DBUG_RETURN(1);
  }

  const char *client_plugin;
  if (protocol->has_client_capability(CLIENT_PLUGIN_AUTH))
  {
    client_plugin= ptr + 2;
    if (client_plugin >= end)
    {
      my_error(ER_UNKNOWN_COM_ERROR, MYF(0));
      DBUG_RETURN(1);
    }
  }
  else
    client_plugin= native_password_plugin_name.str;

  size_t bytes_remaining_in_packet= end - ptr;

  if (protocol->has_client_capability(CLIENT_CONNECT_ATTRS) &&
      read_client_connect_attrs(&ptr, &bytes_remaining_in_packet,
                                mpvio->charset_adapter->charset()))
    return MY_TEST(packet_error);

  DBUG_PRINT("info", ("client_plugin=%s, restart", client_plugin));
  /* 
    Remember the data part of the packet, to present it to plugin in 
    read_packet() 
  */
  mpvio->cached_client_reply.pkt= passwd;
  mpvio->cached_client_reply.pkt_len= passwd_len;
  mpvio->cached_client_reply.plugin= client_plugin;
  mpvio->status= MPVIO_EXT::RESTART;
#endif /* NO_EMBEDDED_ACCESS_CHECKS */

  DBUG_RETURN (0);
}


#ifndef EMBEDDED_LIBRARY

/** Get a string according to the protocol of the underlying buffer. */
typedef char * (*get_proto_string_func_t) (char **, size_t *, size_t *);

/**
  Get a string formatted according to the 4.1 version of the MySQL protocol.

  @param buffer[in, out]    Pointer to the user-supplied buffer to be scanned.
  @param max_bytes_available[in, out]  Limit the bytes to scan.
  @param string_length[out] The number of characters scanned not including
                            the null character.

  @remark Strings are always null character terminated in this version of the
          protocol.

  @remark The string_length does not include the terminating null character.
          However, after the call, the buffer is increased by string_length+1
          bytes, beyond the null character if there still available bytes to
          scan.

  @return pointer to beginning of the string scanned.
    @retval NULL The buffer content is malformed
*/

static
char *get_41_protocol_string(char **buffer,
                             size_t *max_bytes_available,
                             size_t *string_length)
{
  char *str= (char *)memchr(*buffer, '\0', *max_bytes_available);

  if (str == NULL)
    return NULL;

  *string_length= (size_t)(str - *buffer);
  *max_bytes_available-= *string_length + 1;
  str= *buffer;
  *buffer += *string_length + 1;

  return str;
}


/**
  Get a string formatted according to the 4.0 version of the MySQL protocol.

  @param buffer[in, out]    Pointer to the user-supplied buffer to be scanned.
  @param max_bytes_available[in, out]  Limit the bytes to scan.
  @param string_length[out] The number of characters scanned not including
                            the null character.

  @remark If there are not enough bytes left after the current position of
          the buffer to satisfy the current string, the string is considered
          to be empty and a pointer to empty_c_string is returned.

  @remark A string at the end of the packet is not null terminated.

  @return Pointer to beginning of the string scanned, or a pointer to a empty
          string.
*/
static
char *get_40_protocol_string(char **buffer,
                             size_t *max_bytes_available,
                             size_t *string_length)
{
  char *str;
  size_t len;

  /* No bytes to scan left, treat string as empty. */
  if ((*max_bytes_available) == 0)
  {
    *string_length= 0;
    return empty_c_string;
  }

  str= (char *) memchr(*buffer, '\0', *max_bytes_available);

  /*
    If the string was not null terminated by the client,
    the remainder of the packet is the string. Otherwise,
    advance the buffer past the end of the null terminated
    string.
  */
  if (str == NULL)
    len= *string_length= *max_bytes_available;
  else
    len= (*string_length= (size_t)(str - *buffer)) + 1;

  str= *buffer;
  *buffer+= len;
  *max_bytes_available-= len;

  return str;
}

/**
  Get a length encoded string from a user-supplied buffer.

  @param buffer[in, out] The buffer to scan; updates position after scan.
  @param max_bytes_available[in, out] Limit the number of bytes to scan
  @param string_length[out] Number of characters scanned

  @remark In case the length is zero, then the total size of the string is
    considered to be 1 byte; the size byte.

  @return pointer to first byte after the header in buffer.
    @retval NULL The buffer content is malformed
*/

static
char *get_56_lenc_string(char **buffer,
                         size_t *max_bytes_available,
                         size_t *string_length)
{
  static char empty_string[1]= { '\0' };
  char *begin= *buffer;

  if (*max_bytes_available == 0)
    return NULL;

  /*
    If the length encoded string has the length 0
    the total size of the string is only one byte long (the size byte)
  */
  if (*begin == 0)
  {
    *string_length= 0;
    --*max_bytes_available;
    ++*buffer;
    /*
      Return a pointer to the \0 character so the return value will be
      an empty string.
    */
    return empty_string;
  }

  *string_length= (size_t)net_field_length_ll((uchar **)buffer);

  size_t len_len= (size_t)(*buffer - begin);
  
  if (*string_length + len_len > *max_bytes_available)
    return NULL;

  *max_bytes_available -= *string_length + len_len;
  *buffer += *string_length;
  return (char *)(begin + len_len);
}


/**
  Get a length encoded string from a user-supplied buffer.

  @param buffer[in, out] The buffer to scan; updates position after scan.
  @param max_bytes_available[in, out] Limit the number of bytes to scan
  @param string_length[out] Number of characters scanned

  @remark In case the length is zero, then the total size of the string is
    considered to be 1 byte; the size byte.

  @note the maximum size of the string is 255 because the header is always 
    1 byte.
  @return pointer to first byte after the header in buffer.
    @retval NULL The buffer content is malformed
*/

static
char *get_41_lenc_string(char **buffer,
                         size_t *max_bytes_available,
                         size_t *string_length)
{
 if (*max_bytes_available == 0)
    return NULL;

  /* Do double cast to prevent overflow from signed / unsigned conversion */
  size_t str_len= (size_t)(unsigned char)**buffer;

  /*
    If the length encoded string has the length 0
    the total size of the string is only one byte long (the size byte)
  */
  if (str_len == 0)
  {
    ++*buffer;
    *string_length= 0;
    /*
      Return a pointer to the 0 character so the return value will be
      an empty string.
    */
    return *buffer-1;
  }

  if (str_len >= *max_bytes_available)
    return NULL;

  char *str= *buffer+1;
  *string_length= str_len;
  *max_bytes_available-= *string_length + 1;
  *buffer+= *string_length + 1;
  return str;
}
#endif /* EMBEDDED LIBRARY */


/* the packet format is described in send_client_reply_packet() */
static size_t parse_client_handshake_packet(THD *thd, MPVIO_EXT *mpvio,
                                            uchar **buff, size_t pkt_len)
{
#ifndef EMBEDDED_LIBRARY
  Protocol_classic *protocol = mpvio->protocol;
  char *end;
  bool packet_has_required_size= false;
  DBUG_ASSERT(mpvio->status == MPVIO_EXT::FAILURE);

  uint charset_code= 0;
  end= (char *)protocol->get_net()->read_pos;
  /*
    In order to safely scan a head for '\0' string terminators
    we must keep track of how many bytes remain in the allocated
    buffer or we might read past the end of the buffer.
  */
  size_t bytes_remaining_in_packet= pkt_len;
  
  /*
    Peek ahead on the client capability packet and determine which version of
    the protocol should be used.
  */
  if (bytes_remaining_in_packet < 2)
    return packet_error;
    
  protocol->set_client_capabilities(uint2korr(end));

  /*
    JConnector only sends server capabilities before starting SSL
    negotiation.  The below code is patch for this.
  */
  if (bytes_remaining_in_packet == 4 &&
      protocol->has_client_capability(CLIENT_SSL))
  {
    protocol->set_client_capabilities(uint4korr(end));
    mpvio->max_client_packet_length= 0xfffff;
    charset_code= global_system_variables.character_set_client->number;
    if (mpvio->charset_adapter->init_client_charset(charset_code))
      return packet_error;
    goto skip_to_ssl;
  }

  if (protocol->has_client_capability(CLIENT_PROTOCOL_41))
    packet_has_required_size= bytes_remaining_in_packet >= 
      AUTH_PACKET_HEADER_SIZE_PROTO_41;
  else
    packet_has_required_size= bytes_remaining_in_packet >=
      AUTH_PACKET_HEADER_SIZE_PROTO_40;
  
  if (!packet_has_required_size)
    return packet_error;
  
  if (protocol->has_client_capability(CLIENT_PROTOCOL_41))
  {
    protocol->set_client_capabilities(uint4korr(end));
    mpvio->max_client_packet_length= uint4korr(end + 4);
    charset_code= (uint)(uchar)*(end + 8);
    /*
      Skip 23 remaining filler bytes which have no particular meaning.
    */
    end+= AUTH_PACKET_HEADER_SIZE_PROTO_41;
    bytes_remaining_in_packet-= AUTH_PACKET_HEADER_SIZE_PROTO_41;
  }
  else
  {
    protocol->set_client_capabilities(uint2korr(end));
    mpvio->max_client_packet_length= uint3korr(end + 2);
    end+= AUTH_PACKET_HEADER_SIZE_PROTO_40;
    bytes_remaining_in_packet-= AUTH_PACKET_HEADER_SIZE_PROTO_40;
    /**
      Old clients didn't have their own charset. Instead the assumption
      was that they used what ever the server used.
    */
    charset_code= global_system_variables.character_set_client->number;
  }

  DBUG_PRINT("info", ("client_character_set: %u", charset_code));
  if (mpvio->charset_adapter->init_client_charset(charset_code))
    return packet_error;

skip_to_ssl:
#if defined(HAVE_OPENSSL)
  DBUG_PRINT("info", ("client capabilities: %lu",
                      protocol->get_client_capabilities()));
  
  /*
    If client requested SSL then we must stop parsing, try to switch to SSL,
    and wait for the client to send a new handshake packet.
    The client isn't expected to send any more bytes until SSL is initialized.
  */
  if (protocol->has_client_capability(CLIENT_SSL))
  {
    unsigned long errptr;

    /* Do the SSL layering. */
    if (!ssl_acceptor_fd)
      return packet_error;

    DBUG_PRINT("info", ("IO layer change in progress..."));
    if (sslaccept(ssl_acceptor_fd, protocol->get_vio(),
                  protocol->get_net()->read_timeout, &errptr))
    {
      DBUG_PRINT("error", ("Failed to accept new SSL connection"));
      return packet_error;
    }

    DBUG_PRINT("info", ("Reading user information over SSL layer"));
    int rc= protocol->read_packet();
    pkt_len= protocol->get_packet_length();
    if (rc)
    {
      DBUG_PRINT("error", ("Failed to read user information (pkt_len= %lu)",
                           static_cast<ulong>(pkt_len)));
      return packet_error;
    }
    /* mark vio as encrypted */
    mpvio->vio_is_encrypted= 1;
  
    /*
      A new packet was read and the statistics reflecting the remaining bytes
      in the packet must be updated.
    */
    bytes_remaining_in_packet= pkt_len;

    /*
      After the SSL handshake is performed the client resends the handshake
      packet but because of legacy reasons we chose not to parse the packet
      fields a second time and instead only assert the length of the packet.
    */
    if (protocol->has_client_capability(CLIENT_PROTOCOL_41))
    {
      packet_has_required_size= bytes_remaining_in_packet >= 
        AUTH_PACKET_HEADER_SIZE_PROTO_41;
      end= (char *)protocol->get_net()->read_pos
        + AUTH_PACKET_HEADER_SIZE_PROTO_41;
      bytes_remaining_in_packet -= AUTH_PACKET_HEADER_SIZE_PROTO_41;
    }
    else
    {
      packet_has_required_size= bytes_remaining_in_packet >= 
        AUTH_PACKET_HEADER_SIZE_PROTO_40;
      end= (char *)protocol->get_net()->read_pos
        + AUTH_PACKET_HEADER_SIZE_PROTO_40;
      bytes_remaining_in_packet -= AUTH_PACKET_HEADER_SIZE_PROTO_40;
    }
    
    if (!packet_has_required_size)
      return packet_error;
  }
#endif /* HAVE_OPENSSL */

  if ((protocol->has_client_capability(CLIENT_TRANSACTIONS)) &&
      opt_using_transactions)
    protocol->get_net()->return_status= mpvio->server_status;

  /*
    The 4.0 and 4.1 versions of the protocol differ on how strings
    are terminated. In the 4.0 version, if a string is at the end
    of the packet, the string is not null terminated. Do not assume
    that the returned string is always null terminated.
  */
  get_proto_string_func_t get_string;

  if (protocol->has_client_capability(CLIENT_PROTOCOL_41))
    get_string= get_41_protocol_string;
  else
    get_string= get_40_protocol_string;

  /*
    When the ability to change default plugin require that the initial password
   field can be of arbitrary size. However, the 41 client-server protocol limits
   the length of the auth-data-field sent from client to server to 255 bytes
   (CLIENT_SECURE_CONNECTION). The solution is to change the type of the field
   to a true length encoded string and indicate the protocol change with a new
   client capability flag: CLIENT_PLUGIN_AUTH_LENENC_CLIENT_DATA.
  */
  get_proto_string_func_t get_length_encoded_string;

  if (protocol->has_client_capability(CLIENT_PLUGIN_AUTH_LENENC_CLIENT_DATA))
    get_length_encoded_string= get_56_lenc_string;
  else
    get_length_encoded_string= get_41_lenc_string;

  /*
    In order to safely scan a head for '\0' string terminators
    we must keep track of how many bytes remain in the allocated
    buffer or we might read past the end of the buffer.
  */
  bytes_remaining_in_packet=
    pkt_len - (end - (char *)protocol->get_net()->read_pos);

  size_t user_len;
  char *user= get_string(&end, &bytes_remaining_in_packet, &user_len);
  if (user == NULL)
    return packet_error;

  /*
    Old clients send a null-terminated string as password; new clients send
    the size (1 byte) + string (not null-terminated). Hence in case of empty
    password both send '\0'.
  */
  size_t passwd_len= 0;
  char *passwd= NULL;

  passwd= get_length_encoded_string(&end, &bytes_remaining_in_packet,
                                    &passwd_len);
  if (passwd == NULL)
    return packet_error;

  size_t db_len= 0;
  char *db= NULL;

  if (protocol->has_client_capability(CLIENT_CONNECT_WITH_DB))
  {
    db= get_string(&end, &bytes_remaining_in_packet, &db_len);
    if (db == NULL)
      return packet_error;
  }

  /*
    Set the default for the password supplied flag for non-existing users
    as the default plugin (native passsword authentication) would do it
    for compatibility reasons.
  */
  if (passwd_len)
    mpvio->auth_info.password_used= PASSWORD_USED_YES;

  size_t client_plugin_len= 0;
  const char *client_plugin= get_string(&end, &bytes_remaining_in_packet,
                                  &client_plugin_len);
  if (client_plugin == NULL)
    client_plugin= &empty_c_string[0];

  if ((protocol->has_client_capability(CLIENT_CONNECT_ATTRS)) &&
      read_client_connect_attrs(&end, &bytes_remaining_in_packet,
                                mpvio->charset_adapter->charset()))
    return packet_error;

  char db_buff[NAME_LEN + 1];           // buffer to store db in utf8
  char user_buff[USERNAME_LENGTH + 1];  // buffer to store user in utf8
  uint dummy_errors;


  /*
    Copy and convert the user and database names to the character set used
    by the server. Since 4.1 all database names are stored in UTF-8. Also,
    ensure that the names are properly null-terminated as this is relied
    upon later.
  */
  if (db)
  {
    db_len= copy_and_convert(db_buff, sizeof(db_buff) - 1, system_charset_info,
                             db, db_len, mpvio->charset_adapter->charset(),
                             &dummy_errors);
    db_buff[db_len]= '\0';
    db= db_buff;
  }

  user_len= copy_and_convert(user_buff, sizeof(user_buff) - 1,
                             system_charset_info, user, user_len,
                             mpvio->charset_adapter->charset(),
                             &dummy_errors);
  user_buff[user_len]= '\0';
  user= user_buff;

  /* If username starts and ends in "'", chop them off */
  if (user_len > 1 && user[0] == '\'' && user[user_len - 1] == '\'')
  {
    user[user_len - 1]= 0;
    user++;
    user_len-= 2;
  }

  if (make_lex_string_root(mpvio->mem_root, 
                           &mpvio->db, db, db_len, 0) == 0)
    return packet_error; /* The error is set by make_lex_string(). */
  if (mpvio->auth_info.user_name)
    my_free(mpvio->auth_info.user_name);
  if (!(mpvio->auth_info.user_name= my_strndup(key_memory_MPVIO_EXT_auth_info,
                                               user, user_len, MYF(MY_WME))))
    return packet_error; /* The error is set by my_strdup(). */
  mpvio->auth_info.user_name_length= user_len;

  if (!initialized)
  {
    // if mysqld's been started with --skip-grant-tables option
    mpvio->status= MPVIO_EXT::SUCCESS;
    return packet_error;
  }

  if (find_mpvio_user(thd, mpvio))
    return packet_error;

  if (!(protocol->has_client_capability(CLIENT_PLUGIN_AUTH)))
  {
    /* An old client is connecting */
    client_plugin= native_password_plugin_name.str;
  }
  
  /*
    if the acl_user needs a different plugin to authenticate
    (specified in GRANT ... AUTHENTICATED VIA plugin_name ..)
    we need to restart the authentication in the server.
    But perhaps the client has already used the correct plugin -
    in that case the authentication on the client may not need to be
    restarted and a server auth plugin will read the data that the client
    has just send. Cache them to return in the next server_mpvio_read_packet().
  */
  if (my_strcasecmp(system_charset_info, mpvio->acl_user_plugin.str,
                    plugin_name(mpvio->plugin)->str) != 0)
  {
    mpvio->cached_client_reply.pkt= passwd;
    mpvio->cached_client_reply.pkt_len= passwd_len;
    mpvio->cached_client_reply.plugin= client_plugin;
    mpvio->status= MPVIO_EXT::RESTART;
    return packet_error;
  }

  /*
    ok, we don't need to restart the authentication on the server.
    but if the client used the wrong plugin, we need to restart
    the authentication on the client. Do it here, the server plugin
    doesn't need to know.
  */
  const char *client_auth_plugin=
    ((st_mysql_auth *) (plugin_decl(mpvio->plugin)->info))->client_auth_plugin;

  if (client_auth_plugin &&
      my_strcasecmp(system_charset_info, client_plugin, client_auth_plugin))
  {
    mpvio->cached_client_reply.plugin= client_plugin;
    if (send_plugin_request_packet(mpvio,
                                   (uchar*) mpvio->cached_server_packet.pkt,
                                   mpvio->cached_server_packet.pkt_len))
      return packet_error;

    mpvio->protocol->read_packet();
    passwd_len= protocol->get_packet_length();
    passwd= (char *)protocol->get_net()->read_pos;
  }

  *buff= (uchar *) passwd;
  return passwd_len;
#else
  return 0;
#endif /* EMBEDDED_LIBRARY */
}


/**
  Make sure that when sending plugin supplied data to the client they
  are not considered a special out-of-band command, like e.g. 
  \255 (error) or \254 (change user request packet) or \0 (OK).
  To avoid this the server will send all plugin data packets "wrapped" 
  in a command \1.
  Note that the client will continue sending its replies unrwapped.
*/

static inline int 
wrap_plguin_data_into_proper_command(NET *net, 
                                     const uchar *packet, int packet_len)
{
  return net_write_command(net, 1, (uchar *) "", 0, packet, packet_len);
}

/*
  Note: The following functions are declared inside extern "C" because
  they are used to initialize C structure MPVIO (see
  server_mpvio_initialize()).
*/

extern "C" {

/**
  vio->write_packet() callback method for server authentication plugins

  This function is called by a server authentication plugin, when it wants
  to send data to the client.

  It transparently wraps the data into a handshake packet,
  and handles plugin negotiation with the client. If necessary,
  it escapes the plugin data, if it starts with a mysql protocol packet byte.
*/
static int server_mpvio_write_packet(MYSQL_PLUGIN_VIO *param,
                                   const uchar *packet, int packet_len)
{
  MPVIO_EXT *mpvio= (MPVIO_EXT *) param;
  int res;
  Protocol_classic *protocol = mpvio->protocol;

  DBUG_ENTER("server_mpvio_write_packet");
  /* 
    Reset cached_client_reply if not an old client doing mysql_change_user, 
    as this is where the password from COM_CHANGE_USER is stored.
  */
  if (!((!(protocol->has_client_capability(CLIENT_PLUGIN_AUTH))) &&
        mpvio->status == MPVIO_EXT::RESTART &&
        mpvio->cached_client_reply.plugin == 
        ((st_mysql_auth *) (plugin_decl(mpvio->plugin)->info))->client_auth_plugin
        ))
    mpvio->cached_client_reply.pkt= 0;
  /* for the 1st packet we wrap plugin data into the handshake packet */
  if (mpvio->packets_written == 0)
    res= send_server_handshake_packet(mpvio, (char*) packet, packet_len);
  else if (mpvio->status == MPVIO_EXT::RESTART)
    res= send_plugin_request_packet(mpvio, packet, packet_len);
  else
    res= wrap_plguin_data_into_proper_command(protocol->get_net(),
                                              packet, packet_len);
  mpvio->packets_written++;
  DBUG_RETURN(res);
}

/**
  vio->read_packet() callback method for server authentication plugins

  This function is called by a server authentication plugin, when it wants
  to read data from the client.

  It transparently extracts the client plugin data, if embedded into
  a client authentication handshake packet, and handles plugin negotiation
  with the client, if necessary.
*/
static int server_mpvio_read_packet(MYSQL_PLUGIN_VIO *param, uchar **buf)
{
  MPVIO_EXT *mpvio= (MPVIO_EXT *) param;
  Protocol_classic *protocol = mpvio->protocol;
  size_t pkt_len;

  DBUG_ENTER("server_mpvio_read_packet");
  if (mpvio->packets_written == 0)
  {
    /*
      plugin wants to read the data without sending anything first.
      send an empty packet to force a server handshake packet to be sent
    */
    if (mpvio->write_packet(mpvio, 0, 0))
      pkt_len= packet_error;
    else
    {
      protocol->read_packet();
      pkt_len= protocol->get_packet_length();
    }
  }
  else if (mpvio->cached_client_reply.pkt)
  {
    DBUG_ASSERT(mpvio->status == MPVIO_EXT::RESTART);
    DBUG_ASSERT(mpvio->packets_read > 0);
    /*
      if the have the data cached from the last server_mpvio_read_packet
      (which can be the case if it's a restarted authentication)
      and a client has used the correct plugin, then we can return the
      cached data straight away and avoid one round trip.
    */
    const char *client_auth_plugin=
      ((st_mysql_auth *) (plugin_decl(mpvio->plugin)->info))->client_auth_plugin;
    if (client_auth_plugin == 0 ||
        my_strcasecmp(system_charset_info, mpvio->cached_client_reply.plugin,
                      client_auth_plugin) == 0)
    {
      mpvio->status= MPVIO_EXT::FAILURE;
      *buf= (uchar*) mpvio->cached_client_reply.pkt;
      mpvio->cached_client_reply.pkt= 0;
      mpvio->packets_read++;
      DBUG_RETURN ((int) mpvio->cached_client_reply.pkt_len);
    }

    /* older clients don't support change of client plugin request */
    if (!(protocol->has_client_capability(CLIENT_PLUGIN_AUTH)))
    {
      mpvio->status= MPVIO_EXT::FAILURE;
      pkt_len= packet_error;
      goto err;
    }

    /*
      But if the client has used the wrong plugin, the cached data are
      useless. Furthermore, we have to send a "change plugin" request
      to the client.
    */
    if (mpvio->write_packet(mpvio, 0, 0))
      pkt_len= packet_error;
    else
    {
      protocol->read_packet();
      pkt_len= protocol->get_packet_length();
    }
  }
  else
  {
    protocol->read_packet();
    pkt_len= protocol->get_packet_length();
  }

  if (pkt_len == packet_error)
    goto err;

  mpvio->packets_read++;

  /*
    the 1st packet has the plugin data wrapped into the client authentication
    handshake packet
  */
  if (mpvio->packets_read == 1)
  {
    pkt_len= parse_client_handshake_packet(current_thd, mpvio, buf, pkt_len);
    if (pkt_len == packet_error)
      goto err;
  }
  else
    *buf= protocol->get_net()->read_pos;

  DBUG_RETURN((int)pkt_len);

err:
  if (mpvio->status == MPVIO_EXT::FAILURE)
  {
    my_error(ER_HANDSHAKE_ERROR, MYF(0));
  }
  DBUG_RETURN(-1);
}

/**
  fills MYSQL_PLUGIN_VIO_INFO structure with the information about the
  connection
*/
static void server_mpvio_info(MYSQL_PLUGIN_VIO *vio,
                              MYSQL_PLUGIN_VIO_INFO *info)
{
  MPVIO_EXT *mpvio= (MPVIO_EXT *) vio;
  mpvio_info(mpvio->protocol->get_net()->vio, info);
}

} // extern "C"

static int do_auth_once(THD *thd, const LEX_CSTRING &auth_plugin_name,
                        MPVIO_EXT *mpvio)
{
  DBUG_ENTER("do_auth_once");
  int res= CR_OK, old_status= MPVIO_EXT::FAILURE;
  bool unlock_plugin= false;
  plugin_ref plugin= NULL;

  if (auth_plugin_name.str == native_password_plugin_name.str)
    plugin= native_password_plugin;
#ifndef EMBEDDED_LIBRARY
  else
  {
    if ((plugin= my_plugin_lock_by_name(thd, auth_plugin_name,
                                        MYSQL_AUTHENTICATION_PLUGIN)))
      unlock_plugin= true;
  }
#endif /* EMBEDDED_LIBRARY */

    
  mpvio->plugin= plugin;
  old_status= mpvio->status;
  
  if (plugin)
  {
    st_mysql_auth *auth= (st_mysql_auth *) plugin_decl(plugin)->info;
    res= auth->authenticate_user(mpvio, &mpvio->auth_info);

    if (unlock_plugin)
      plugin_unlock(thd, plugin);
  }
  else
  {
    /* Server cannot load the required plugin. */
    Host_errors errors;
    errors.m_no_auth_plugin= 1;
    inc_host_errors(mpvio->ip, &errors);
    my_error(ER_PLUGIN_IS_NOT_LOADED, MYF(0), auth_plugin_name.str);
    res= CR_ERROR;
  }

  /*
    If the status was MPVIO_EXT::RESTART before the authenticate_user() call
    it can never be MPVIO_EXT::RESTART after the call, because any call
    to write_packet() or read_packet() will reset the status.

    But (!) if a plugin never called a read_packet() or write_packet(), the
    status will stay unchanged. We'll fix it, by resetting the status here.
  */
  if (old_status == MPVIO_EXT::RESTART && mpvio->status == MPVIO_EXT::RESTART)
    mpvio->status= MPVIO_EXT::FAILURE; // reset to the default

  DBUG_RETURN(res);
}


static void
server_mpvio_initialize(THD *thd, MPVIO_EXT *mpvio,
                        Thd_charset_adapter *charset_adapter)
{
  LEX_CSTRING sctx_host_or_ip= thd->security_context()->host_or_ip();

  memset(mpvio, 0, sizeof(MPVIO_EXT));
  mpvio->read_packet= server_mpvio_read_packet;
  mpvio->write_packet= server_mpvio_write_packet;
  mpvio->info= server_mpvio_info;
  mpvio->auth_info.user_name= NULL;
  mpvio->auth_info.user_name_length= 0;
  mpvio->auth_info.host_or_ip= sctx_host_or_ip.str;
  mpvio->auth_info.host_or_ip_length= sctx_host_or_ip.length;

#if defined(HAVE_OPENSSL) && !defined(EMBEDDED_LIBRARY)
  if (thd->get_protocol()->get_ssl())
    mpvio->vio_is_encrypted= 1;
  else
#endif /* HAVE_OPENSSL && !EMBEDDED_LIBRARY */
    mpvio->vio_is_encrypted= 0;
  mpvio->status= MPVIO_EXT::FAILURE;
  mpvio->mem_root= thd->mem_root;
  mpvio->scramble= thd->scramble;
  mpvio->rand= &thd->rand;
  mpvio->thread_id= thd->thread_id();
  mpvio->server_status= &thd->server_status;
  mpvio->protocol= thd->get_protocol_classic();
  mpvio->ip= (char *) thd->security_context()->ip().str;
  mpvio->host= (char *) thd->security_context()->host().str;
  mpvio->charset_adapter= charset_adapter;
}



static void
server_mpvio_update_thd(THD *thd, MPVIO_EXT *mpvio)
{
  thd->max_client_packet_length= mpvio->max_client_packet_length;
  if (mpvio->protocol->has_client_capability(CLIENT_INTERACTIVE))
    thd->variables.net_wait_timeout= thd->variables.net_interactive_timeout;
  thd->security_context()->assign_user(
    mpvio->auth_info.user_name,
    (mpvio->auth_info.user_name ? strlen(mpvio->auth_info.user_name) : 0));
  if (mpvio->auth_info.user_name)
    my_free(mpvio->auth_info.user_name);
  LEX_CSTRING sctx_user= thd->security_context()->user();
  mpvio->auth_info.user_name= (char *) sctx_user.str;
  mpvio->auth_info.user_name_length= sctx_user.length;
  if (thd->get_protocol()->has_client_capability(CLIENT_IGNORE_SPACE))
    thd->variables.sql_mode|= MODE_IGNORE_SPACE;
}

/**
  Calculate the timestamp difference for password expiry

  @param thd			 thread handle
  @param acl_user		 ACL_USER handle

  @retval 0  password is valid
  @retval 1  password has expired
*/
bool
check_password_lifetime(THD *thd, const ACL_USER *acl_user)
{

  bool password_time_expired= false;

  if (likely(acl_user != NULL) && !acl_user->password_expired &&
      acl_user->password_last_changed.time_type != MYSQL_TIMESTAMP_ERROR
      && auth_plugin_is_built_in(acl_user->plugin.str)
      && (acl_user->use_default_password_lifetime ||
      acl_user->password_lifetime))
  {
    MYSQL_TIME cur_time, password_change_by;
    Interval interval;

    thd->set_time();
    thd->variables.time_zone->gmt_sec_to_TIME(&cur_time,
      static_cast<my_time_t>(thd->query_start()));
    password_change_by= acl_user->password_last_changed;
    memset(&interval, 0, sizeof(interval));

    if (!acl_user->use_default_password_lifetime)
      interval.day= acl_user->password_lifetime;
    else
    {
      Mutex_lock lock(&LOCK_default_password_lifetime);
      interval.day= default_password_lifetime;
    }
    if (interval.day)
    {
      if (!date_add_interval(&password_change_by, INTERVAL_DAY, interval))
        password_time_expired= my_time_compare(&password_change_by,
                                               &cur_time) >=0 ? false: true;
      else
      {
        DBUG_ASSERT(FALSE);
        /* Make the compiler happy. */
      }
    }
  }
  return password_time_expired;
}

/**
Logging connection for the general query log, extracted from
acl_authenticate() as it's reused at different times based on
whether proxy users are checked.

@param user                    authentication user name
@param host                    authentication user host or IP address
@param auth_as                 privilege user name
@param db                      default database
@param thd                     thread handle
@param command                 type of command(connect or change user)
*/
void
acl_log_connect(const char *user,
<<<<<<< HEAD
const char *host,
const char *auth_as,
const char *db,
THD *thd,
enum enum_server_command command)
=======
                const char *host,
                const char *auth_as,
                const char *db,
                THD *thd,
                enum enum_server_command command)
>>>>>>> 3924588e
{
  if (strcmp(auth_as, user) && (PROXY_FLAG != *auth_as))
  {
    query_logger.general_log_print(thd, command, "%s@%s as %s on %s",
      user,
      host,
      auth_as,
      db ? db : (char*) "");
  }
  else
  {
    query_logger.general_log_print(thd, command, (char*) "%s@%s on %s",
      user,
      host,
      db ? db : (char*) "");
  }
}

/**
  Perform the handshake, authorize the client and update thd sctx variables.

  @param thd                     thread handle
  @param command                 the command to be executed, it can be either a
                                 COM_CHANGE_USER or COM_CONNECT (if
                                 it's a new connection)

  @retval 0  success, thd is updated.
  @retval 1  error
*/
int
acl_authenticate(THD *thd, enum_server_command command)
{
  int res= CR_OK;
  MPVIO_EXT mpvio;
  LEX_CSTRING auth_plugin_name= default_auth_plugin_name;
  Thd_charset_adapter charset_adapter(thd);

  DBUG_ENTER("acl_authenticate");
  compile_time_assert(MYSQL_USERNAME_LENGTH == USERNAME_LENGTH);
  DBUG_ASSERT(command == COM_CONNECT || command == COM_CHANGE_USER);

  server_mpvio_initialize(thd, &mpvio, &charset_adapter);
  /*
    Clear thd->db as it points to something, that will be freed when
    connection is closed. We don't want to accidentally free a wrong
    pointer if connect failed.
  */
  thd->reset_db(NULL_CSTR);

  auth_plugin_name= default_auth_plugin_name;
  /* acl_authenticate() takes the data from net->read_pos */
  thd->get_protocol_classic()->get_net()->read_pos=
    thd->get_protocol_classic()->get_raw_packet();
  DBUG_PRINT("info", ("com_change_user_pkt_len=%u",
    mpvio.protocol->get_packet_length()));

  if (command == COM_CHANGE_USER)
  {
    mpvio.packets_written++; // pretend that a server handshake packet was sent
    mpvio.packets_read++;    // take COM_CHANGE_USER packet into account

    /* Clear variables that are allocated */
    thd->set_user_connect(NULL);

    if (parse_com_change_user_packet(thd, &mpvio,
                                     mpvio.protocol->get_packet_length()))
    {
      if (!thd->is_error())
        login_failed_error(thd, &mpvio, mpvio.auth_info.password_used);
      server_mpvio_update_thd(thd, &mpvio);
      DBUG_RETURN(1);
    }

    DBUG_ASSERT(mpvio.status == MPVIO_EXT::RESTART ||
                mpvio.status == MPVIO_EXT::SUCCESS);
  }
  else
  {
    /* mark the thd as having no scramble yet */
    mpvio.scramble[SCRAMBLE_LENGTH]= 1;
    
    /*
     perform the first authentication attempt, with the default plugin.
     This sends the server handshake packet, reads the client reply
     with a user name, and performs the authentication if everyone has used
     the correct plugin.
    */

    res= do_auth_once(thd, auth_plugin_name, &mpvio);
  }

  /*
   retry the authentication, if - after receiving the user name -
   we found that we need to switch to a non-default plugin
  */
  if (mpvio.status == MPVIO_EXT::RESTART)
  {
    DBUG_ASSERT(mpvio.acl_user);
    DBUG_ASSERT(command == COM_CHANGE_USER ||
                my_strcasecmp(system_charset_info, auth_plugin_name.str,
                              mpvio.acl_user->plugin.str));
    auth_plugin_name= mpvio.acl_user->plugin;
    res= do_auth_once(thd, auth_plugin_name, &mpvio);
    if (res <= CR_OK)
    {
      if (auth_plugin_name.str == native_password_plugin_name.str)
        thd->variables.old_passwords= 0;
      if (auth_plugin_name.str == sha256_password_plugin_name.str)
        thd->variables.old_passwords= 2;
    }
  }

  server_mpvio_update_thd(thd, &mpvio);

  Security_context *sctx= thd->security_context();
  const ACL_USER *acl_user= mpvio.acl_user;
  bool proxy_check= check_proxy_users && !*mpvio.auth_info.authenticated_as;

  DBUG_PRINT("info", ("proxy_check=%s", proxy_check ? "true" : "false"));

<<<<<<< HEAD
=======
  thd->password= mpvio.auth_info.password_used;  // remember for error messages

>>>>>>> 3924588e
  // reset authenticated_as because flag value received, but server
  // proxy mapping is disabled:
  if ((!check_proxy_users) && acl_user && !*mpvio.auth_info.authenticated_as)
  {
    DBUG_PRINT("info", ("setting authenticated_as to %s as check_proxy_user is OFF.",
      mpvio.auth_info.user_name));
    strcpy(mpvio.auth_info.authenticated_as, acl_user->user ? acl_user->user : "");
  }
  /*
    Log the command here so that the user can check the log
    for the tried logins and also to detect break-in attempts.

    if sctx->user is unset it's protocol failure, bad packet.
  */
  if (mpvio.auth_info.user_name && !proxy_check)
  {
<<<<<<< HEAD
	  acl_log_connect(mpvio.auth_info.user_name, mpvio.auth_info.host_or_ip,
		  mpvio.auth_info.authenticated_as, mpvio.db.str, thd, command);
=======
    acl_log_connect(mpvio.auth_info.user_name, mpvio.auth_info.host_or_ip,
      mpvio.auth_info.authenticated_as, mpvio.db.str, thd, command);
>>>>>>> 3924588e
  }
  if (!mpvio.can_authenticate() && res == CR_OK)
  {
    res= CR_ERROR;
  }

  if (res > CR_OK && mpvio.status != MPVIO_EXT::SUCCESS)
  {
    Host_errors errors;
    DBUG_ASSERT(mpvio.status == MPVIO_EXT::FAILURE);
    switch (res)
    {
    case CR_AUTH_PLUGIN_ERROR:
      errors.m_auth_plugin= 1;
      break;
    case CR_AUTH_HANDSHAKE:
      errors.m_handshake= 1;
      break;
    case CR_AUTH_USER_CREDENTIALS:
      errors.m_authentication= 1;
      break;
    case CR_ERROR:
    default:
      /* Unknown of unspecified auth plugin error. */
      errors.m_auth_plugin= 1;
      break;
    }
    inc_host_errors(mpvio.ip, &errors);
<<<<<<< HEAD
	if (mpvio.auth_info.user_name && proxy_check)
=======
    if (mpvio.auth_info.user_name && proxy_check)
>>>>>>> 3924588e
    {
      acl_log_connect(mpvio.auth_info.user_name, mpvio.auth_info.host_or_ip,
        mpvio.auth_info.authenticated_as, mpvio.db.str, thd, command);
    }
    if (!thd->is_error())
      login_failed_error(thd, &mpvio, mpvio.auth_info.password_used);
    DBUG_RETURN (1);
  }

  sctx->assign_proxy_user("", 0);

  if (initialized) // if not --skip-grant-tables
  {
#ifndef NO_EMBEDDED_ACCESS_CHECKS
    bool is_proxy_user= FALSE;
    bool password_time_expired= false;
    const char *auth_user = acl_user->user ? acl_user->user : "";
    ACL_PROXY_USER *proxy_user;
    /* check if the user is allowed to proxy as another user */
    {
      Read_lock rlk_guard(&proxy_users_rwlock);
      proxy_user= acl_find_proxy_user(auth_user, sctx->host().str,
                                       sctx->ip().str,
                                       mpvio.auth_info.authenticated_as,
                                       &is_proxy_user);
    }
<<<<<<< HEAD
	if (mpvio.auth_info.user_name && proxy_check)
=======
    if (mpvio.auth_info.user_name && proxy_check)
>>>>>>> 3924588e
    {
      acl_log_connect(mpvio.auth_info.user_name, mpvio.auth_info.host_or_ip,
        mpvio.auth_info.authenticated_as, mpvio.db.str, thd, command);
    }

    if (is_proxy_user)
    {
      ACL_USER *acl_proxy_user;
      char proxy_user_buf[USERNAME_LENGTH + MAX_HOSTNAME + 5];

      /* we need to find the proxy user, but there was none */
      if (!proxy_user)
      {
        Host_errors errors;
        errors.m_proxy_user= 1;
        inc_host_errors(mpvio.ip, &errors);
        if (!thd->is_error())
          login_failed_error(thd, &mpvio, mpvio.auth_info.password_used);
        DBUG_RETURN(1);
      }

      my_snprintf(proxy_user_buf, sizeof(proxy_user_buf) - 1,
                  "'%s'@'%s'", auth_user,
                  acl_user->host.get_host() ? acl_user->host.get_host() : "");
      sctx->assign_proxy_user(proxy_user_buf, strlen(proxy_user_buf));

      /* we're proxying : find the proxy user definition */
      mysql_mutex_lock(&acl_cache->lock);
      acl_proxy_user= find_acl_user(proxy_user->get_proxied_host() ? 
                                    proxy_user->get_proxied_host() : "",
                                    mpvio.auth_info.authenticated_as, TRUE);
      if (!acl_proxy_user)
      {
        Host_errors errors;
        errors.m_proxy_user_acl= 1;
        inc_host_errors(mpvio.ip, &errors);
        if (!thd->is_error())
          login_failed_error(thd, &mpvio, mpvio.auth_info.password_used);
        mysql_mutex_unlock(&acl_cache->lock);
        DBUG_RETURN(1);
      }
      acl_user= acl_proxy_user->copy(thd->mem_root);
      DBUG_PRINT("info", ("User %s is a PROXY and will assume a PROXIED"
                          " identity %s", auth_user, acl_user->user));
      mysql_mutex_unlock(&acl_cache->lock);
    }
#endif /* NO_EMBEDDED_ACCESS_CHECKS */

    sctx->set_master_access(acl_user->access);
    sctx->assign_priv_user(acl_user->user, acl_user->user ?
                                           strlen(acl_user->user) : 0);
    sctx->assign_priv_host(acl_user->host.get_host(),
                           acl_user->host.get_host() ?
                           strlen(acl_user->host.get_host()) : 0);

    if (!(sctx->check_access(SUPER_ACL)) && !thd->is_error())
    {
      mysql_mutex_lock(&LOCK_offline_mode);
      bool tmp_offline_mode= MY_TEST(offline_mode);
      mysql_mutex_unlock(&LOCK_offline_mode);

      if (tmp_offline_mode)
      {
	my_error(ER_SERVER_OFFLINE_MODE, MYF(0));
        DBUG_RETURN(1);
      }
    }

#ifndef NO_EMBEDDED_ACCESS_CHECKS
    /*
      OK. Let's check the SSL. Historically it was checked after the password,
      as an additional layer, not instead of the password
      (in which case it would've been a plugin too).
    */
    if (acl_check_ssl(thd, acl_user))
    {
      Host_errors errors;
      errors.m_ssl= 1;
      inc_host_errors(mpvio.ip, &errors);
      if (!thd->is_error())
        login_failed_error(thd, &mpvio, thd->password);
      DBUG_RETURN(1);
    }

    /*
      Check whether the account has been locked.
    */
    if (unlikely(mpvio.acl_user->account_locked))
    {
      locked_account_connection_count++;

      my_error(ER_ACCOUNT_HAS_BEEN_LOCKED, MYF(0),
               mpvio.acl_user->user, mpvio.auth_info.host_or_ip);
      sql_print_information(ER_DEFAULT(ER_ACCOUNT_HAS_BEEN_LOCKED),
                            mpvio.acl_user->user, mpvio.auth_info.host_or_ip);
      DBUG_RETURN(1);
    }

    /* checking password_time_expire for connecting user */
    password_time_expired= check_password_lifetime(thd, mpvio.acl_user);

    if (unlikely(mpvio.acl_user && (mpvio.acl_user->password_expired ||
        password_time_expired) &&
        !(mpvio.protocol->has_client_capability(
            CLIENT_CAN_HANDLE_EXPIRED_PASSWORDS))
        && disconnect_on_expired_password))
    {
      /*
        Clients that don't signal password expiration support
        get a connect error.
      */
      Host_errors errors;

      my_error(ER_MUST_CHANGE_PASSWORD_LOGIN, MYF(0));
      query_logger.general_log_print(thd, COM_CONNECT,
                                     ER_DEFAULT(ER_MUST_CHANGE_PASSWORD_LOGIN));
      sql_print_information("%s", ER_DEFAULT(ER_MUST_CHANGE_PASSWORD_LOGIN));

      errors.m_authentication= 1;
      inc_host_errors(mpvio.ip, &errors);
      DBUG_RETURN(1);
    }

    /* Don't allow the user to connect if he has done too many queries */
    if ((acl_user->user_resource.questions || acl_user->user_resource.updates ||
         acl_user->user_resource.conn_per_hour ||
         acl_user->user_resource.user_conn ||
         global_system_variables.max_user_connections) &&
        get_or_create_user_conn(thd,
          (opt_old_style_user_limits ? sctx->user().str :
                                       sctx->priv_user().str),
          (opt_old_style_user_limits ? sctx->host_or_ip().str :
                                       sctx->priv_host().str),
          &acl_user->user_resource))
      DBUG_RETURN(1); // The error is set by get_or_create_user_conn()

    /*
      We are copying the connected user's password expired flag to the security
      context.
      This allows proxy user to execute queries even if proxied user password
      expires.
    */
    sctx->set_password_expired(mpvio.acl_user->password_expired ||
                               password_time_expired);
#endif /* NO_EMBEDDED_ACCESS_CHECKS */
  }
  else
    sctx->skip_grants();

  const USER_CONN *uc;
  if ((uc= thd->get_user_connect()) &&
      (uc->user_resources.conn_per_hour || uc->user_resources.user_conn ||
       global_system_variables.max_user_connections) &&
       check_for_max_user_connections(thd, uc))
  {
    DBUG_RETURN(1); // The error is set in check_for_max_user_connections()
  }

  DBUG_PRINT("info",
             ("Capabilities: %lu  packet_length: %ld  Host: '%s'  "
              "Login user: '%s' Priv_user: '%s'  Using password: %s "
              "Access: %lu  db: '%s'",
              thd->get_protocol()->get_client_capabilities(),
              thd->max_client_packet_length,
              sctx->host_or_ip().str, sctx->user().str, sctx->priv_user().str,
              thd->password ? "yes": "no",
              sctx->master_access(), mpvio.db.str));

  if (command == COM_CONNECT &&
      !(thd->m_main_security_ctx.check_access(SUPER_ACL)))
  {
#ifndef EMBEDDED_LIBRARY
    if (!Connection_handler_manager::get_instance()->valid_connection_count())
    {                                         // too many connections
      release_user_connection(thd);
      my_error(ER_CON_COUNT_ERROR, MYF(0));
      DBUG_RETURN(1);
    }
#endif // !EMBEDDED_LIBRARY
  }

  /*
    This is the default access rights for the current database.  It's
    set to 0 here because we don't have an active database yet (and we
    may not have an active database to set.
  */
  sctx->set_db_access(0);

  /* Change a database if necessary */
  if (mpvio.db.length)
  {
    if (mysql_change_db(thd, to_lex_cstring(mpvio.db), false))
    {
      /* mysql_change_db() has pushed the error message. */
      release_user_connection(thd);
      Host_errors errors;
      errors.m_default_database= 1;
      inc_host_errors(mpvio.ip, &errors);
      DBUG_RETURN(1);
    }
  }

  if (mpvio.auth_info.external_user[0])
    sctx->assign_external_user(mpvio.auth_info.external_user,
                               strlen(mpvio.auth_info.external_user));


  if (res == CR_OK_HANDSHAKE_COMPLETE)
    thd->get_stmt_da()->disable_status();
  else
    my_ok(thd);

#ifdef HAVE_PSI_THREAD_INTERFACE
  LEX_CSTRING main_sctx_user= thd->m_main_security_ctx.user();
  LEX_CSTRING main_sctx_host_or_ip= thd->m_main_security_ctx.host_or_ip();
  PSI_THREAD_CALL(set_thread_account)
    (main_sctx_user.str, main_sctx_user.length,
     main_sctx_host_or_ip.str, main_sctx_host_or_ip.length);
#endif /* HAVE_PSI_THREAD_INTERFACE */

  /* Ready to handle queries */
  DBUG_RETURN(0);
}

int generate_native_password(char *outbuf, unsigned int *buflen,
                             const char *inbuf, unsigned int inbuflen)
{
  if (my_validate_password_policy(inbuf, inbuflen))
    return 1;
  /* for empty passwords */
  if (inbuflen == 0)
  {
    *buflen= 0;
    return 0;
  }
  char *buffer= (char*)my_malloc(PSI_NOT_INSTRUMENTED,
                                 SCRAMBLED_PASSWORD_CHAR_LENGTH+1,
                                 MYF(0));
  if (buffer == NULL)
    return 1;
  my_make_scrambled_password_sha1(buffer, inbuf, inbuflen);
  /*
    if buffer specified by server is smaller than the buffer given
    by plugin then return error
  */
  if (*buflen < strlen(buffer))
  {
    my_free(buffer);
    return 1;
  }
  *buflen= SCRAMBLED_PASSWORD_CHAR_LENGTH;
  memcpy(outbuf, buffer, *buflen);
  my_free(buffer);
  return 0;
}

int validate_native_password_hash(char* const inbuf, unsigned int buflen)
{
  /* empty password is also valid */
  if ((buflen &&
      buflen == SCRAMBLED_PASSWORD_CHAR_LENGTH && inbuf[0] == '*') ||
      buflen == 0)
    return 0;
  return 1;
}

int set_native_salt(const char* password, unsigned int password_len,
                    unsigned char* salt, unsigned char *salt_len)
{
  /* for empty passwords salt_len is 0 */
  if (password_len == 0)
    *salt_len= 0;
  else
  {
    if (password_len == SCRAMBLED_PASSWORD_CHAR_LENGTH)
    {
      get_salt_from_password(salt, password);
      *salt_len= SCRAMBLE_LENGTH;
    }
  }
  return 0;
}

#if defined(HAVE_OPENSSL)
int generate_sha256_password(char *outbuf, unsigned int *buflen,
                             const char *inbuf, unsigned int inbuflen)
{
  if (my_validate_password_policy(inbuf, inbuflen))
    return 1;
  if (inbuflen == 0)
  {
    *buflen= 0;
    return 0;
  }
  char *buffer= (char*)my_malloc(PSI_NOT_INSTRUMENTED,
                                 CRYPT_MAX_PASSWORD_SIZE+1,
                                 MYF(0));
  if (buffer == NULL)
    return 1;
  my_make_scrambled_password(buffer, inbuf, inbuflen);
  memcpy(outbuf, buffer, CRYPT_MAX_PASSWORD_SIZE);
  /*
    if buffer specified by server is smaller than the buffer given
    by plugin then return error
  */
  if (*buflen < strlen(buffer))
  {
    my_free(buffer);
    return 1;
  }
  *buflen= strlen(buffer);
  my_free(buffer);
  return 0;
}

int validate_sha256_password_hash(char* const inbuf, unsigned int buflen)
{
  if ((inbuf && inbuf[0] == '$' &&
      inbuf[1] == '5' && inbuf[2] == '$' &&
      buflen < CRYPT_MAX_PASSWORD_SIZE+1) ||
      buflen == 0)
    return 0;
  return 1;
}

int set_sha256_salt(const char* password __attribute__((unused)),
                    unsigned int password_len __attribute__((unused)),
                    unsigned char* salt __attribute__((unused)),
                    unsigned char *salt_len)
{
  *salt_len= 0;
  return 0;
}

#endif


/**
  MySQL Server Password Authentication Plugin

  In the MySQL authentication protocol:
  1. the server sends the random scramble to the client
  2. client sends the encrypted password back to the server
  3. the server checks the password.
*/
static int native_password_authenticate(MYSQL_PLUGIN_VIO *vio,
                                        MYSQL_SERVER_AUTH_INFO *info)
{
  uchar *pkt;
  int pkt_len;
  MPVIO_EXT *mpvio= (MPVIO_EXT *) vio;

  DBUG_ENTER("native_password_authenticate");

  /* generate the scramble, or reuse the old one */
  if (mpvio->scramble[SCRAMBLE_LENGTH])
    generate_user_salt(mpvio->scramble, SCRAMBLE_LENGTH + 1);

  /* send it to the client */
  if (mpvio->write_packet(mpvio, (uchar*) mpvio->scramble, SCRAMBLE_LENGTH + 1))
    DBUG_RETURN(CR_AUTH_HANDSHAKE);

  /* reply and authenticate */

  /*
    <digression>
      This is more complex than it looks.

      The plugin (we) may be called right after the client was connected -
      and will need to send a scramble, read reply, authenticate.

      Or the plugin may be called after another plugin has sent a scramble,
      and read the reply. If the client has used the correct client-plugin,
      we won't need to read anything here from the client, the client
      has already sent a reply with everything we need for authentication.

      Or the plugin may be called after another plugin has sent a scramble,
      and read the reply, but the client has used the wrong client-plugin.
      We'll need to sent a "switch to another plugin" packet to the
      client and read the reply. "Use the short scramble" packet is a special
      case of "switch to another plugin" packet.

      Or, perhaps, the plugin may be called after another plugin has
      done the handshake but did not send a useful scramble. We'll need
      to send a scramble (and perhaps a "switch to another plugin" packet)
      and read the reply.

      Besides, a client may be an old one, that doesn't understand plugins.
      Or doesn't even understand 4.0 scramble.

      And we want to keep the same protocol on the wire  unless non-native
      plugins are involved.

      Anyway, it still looks simple from a plugin point of view:
      "send the scramble, read the reply and authenticate"
      All the magic is transparently handled by the server.
    </digression>
  */

  /* read the reply with the encrypted password */
  if ((pkt_len= mpvio->read_packet(mpvio, &pkt)) < 0)
    DBUG_RETURN(CR_AUTH_HANDSHAKE);
  DBUG_PRINT("info", ("reply read : pkt_len=%d", pkt_len));

#ifdef NO_EMBEDDED_ACCESS_CHECKS
  DBUG_RETURN(CR_OK);
#endif /* NO_EMBEDDED_ACCESS_CHECKS */

  DBUG_EXECUTE_IF("native_password_bad_reply",
                  {
                    /* This should cause a HANDSHAKE ERROR */
                    pkt_len= 12;
                  }
                  );
  if (mysql_native_password_proxy_users)
  {
    *info->authenticated_as= PROXY_FLAG;
	DBUG_PRINT("info", ("mysql_native_authentication_proxy_users is enabled, setting authenticated_as to NULL"));
  }
  if (pkt_len == 0) /* no password */
    DBUG_RETURN(mpvio->acl_user->salt_len != 0 ?
                CR_AUTH_USER_CREDENTIALS : CR_OK);

  info->password_used= PASSWORD_USED_YES;
  if (pkt_len == SCRAMBLE_LENGTH)
  {
    if (!mpvio->acl_user->salt_len)
      DBUG_RETURN(CR_AUTH_USER_CREDENTIALS);

    DBUG_RETURN(check_scramble(pkt, mpvio->scramble, mpvio->acl_user->salt) ?
                CR_AUTH_USER_CREDENTIALS : CR_OK);
  }

  my_error(ER_HANDSHAKE_ERROR, MYF(0));
  DBUG_RETURN(CR_AUTH_HANDSHAKE);
}

/**
  Interface for querying the MYSQL_PUBLIC_VIO about encryption state.
 
*/

int my_vio_is_encrypted(MYSQL_PLUGIN_VIO *vio)
{
  MPVIO_EXT *mpvio= (MPVIO_EXT *) vio;
  return (mpvio->vio_is_encrypted);
}

#if defined(HAVE_OPENSSL)
#ifndef HAVE_YASSL

int show_rsa_public_key(THD *thd, SHOW_VAR *var, char *buff)
{ 
  var->type= SHOW_CHAR;
  var->value= const_cast<char *>(g_rsa_keys.get_public_key_as_pem());
    
  return 0;
}

void deinit_rsa_keys(void)
{
  g_rsa_keys.free_memory();  
}

// Wraps a FILE handle, to ensure we always close it when returning.
class FileCloser
{
  FILE *m_file;
public:
  FileCloser(FILE *to_be_closed) : m_file(to_be_closed) {}
  ~FileCloser()
  {
    if (m_file != NULL)
      fclose(m_file);
  }
};

/**
  Loads the RSA key pair from disk and store them in a global variable. 
 
 @see init_ssl()
 
 @return Error code
   @retval false Success
   @retval true Error
*/

bool init_rsa_keys(void)
{
  return ((do_auto_rsa_keys_generation() == false) ||
          g_rsa_keys.read_rsa_keys());
}
#endif /* HAVE_YASSL */

static MYSQL_PLUGIN plugin_info_ptr;

int init_sha256_password_handler(MYSQL_PLUGIN plugin_ref)
{
  plugin_info_ptr= plugin_ref;
  return 0;
}

/**

 @param vio Virtual input-, output interface
 @param scramble - Scramble to be saved

 Save the scramble in mpvio for future re-use.
 It is useful when we need to pass the scramble to another plugin.
 Especially in case when old 5.1 client with no CLIENT_PLUGIN_AUTH capability
 tries to connect to server with default-authentication-plugin set to
 sha256_password

*/

void static inline auth_save_scramble(MYSQL_PLUGIN_VIO *vio, const char *scramble)
{
  MPVIO_EXT *mpvio= (MPVIO_EXT *) vio;
  strncpy(mpvio->scramble, scramble, SCRAMBLE_LENGTH+1);
}


/** 
 
 @param vio Virtual input-, output interface
 @param info[out] Connection information
 
 Authenticate the user by recieving a RSA or TLS encrypted password and
 calculate a hash digest which should correspond to the user record digest
 
 RSA keys are assumed to be pre-generated and supplied when server starts. If
 the client hasn't got a public key it can request one.
 
 TLS certificates and keys are assumed to be pre-generated and supplied when
 server starts.
 
*/

static int sha256_password_authenticate(MYSQL_PLUGIN_VIO *vio,
                                        MYSQL_SERVER_AUTH_INFO *info)
{
  uchar *pkt;
  int pkt_len;
  char  *user_salt_begin;
  char  *user_salt_end;
  char scramble[SCRAMBLE_LENGTH + 1];
  char stage2[CRYPT_MAX_PASSWORD_SIZE + 1];
  String scramble_response_packet;
#if !defined(HAVE_YASSL)
  int cipher_length= 0;
  unsigned char plain_text[MAX_CIPHER_LENGTH + 1];
  RSA *private_key= NULL;
  RSA *public_key= NULL;
#endif /* HAVE_YASSL */

  DBUG_ENTER("sha256_password_authenticate");

  generate_user_salt(scramble, SCRAMBLE_LENGTH + 1);

  /*
    Note: The nonce is split into 8 + 12 bytes according to
http://dev.mysql.com/doc/internals/en/connection-phase-packets.html#packet-Protocol::HandshakeV10
    Native authentication sent 20 bytes + '\0' character = 21 bytes.
    This plugin must do the same to stay consistent with historical behavior
    if it is set to operate as a default plugin.
  */
  if (vio->write_packet(vio, (unsigned char *) scramble, SCRAMBLE_LENGTH + 1))
    DBUG_RETURN(CR_ERROR);

  /*
    Save the scramble so it could be used by native plugin in case
    the authentication on the server side needs to be restarted
  */
  auth_save_scramble(vio, scramble);

  /*
    After the call to read_packet() the user name will appear in
    mpvio->acl_user and info will contain current data.
  */
  if ((pkt_len= vio->read_packet(vio, &pkt)) == -1)
    DBUG_RETURN(CR_ERROR);

  /*
    If first packet is a 0 byte then the client isn't sending any password
    else the client will send a password.
  */
  if (pkt_len == 1 && *pkt == 0)
  {
    info->password_used= PASSWORD_USED_NO;
    /*
      Send OK signal; the authentication might still be rejected based on
      host mask.
    */
<<<<<<< HEAD
	if (info->auth_string_length == 0)
	{
=======
    if (info->auth_string_length == 0)
    {
>>>>>>> 3924588e
      if (sha256_password_proxy_users)
      {
        *info->authenticated_as = PROXY_FLAG;
        DBUG_PRINT("info", ("sha256_password_proxy_users is enabled \
                             , setting authenticated_as to NULL"));
      }
      DBUG_RETURN(CR_OK);
    }
    else
      DBUG_RETURN(CR_ERROR);
  }
  else
    info->password_used= PASSWORD_USED_YES;

  if (!my_vio_is_encrypted(vio))
  {
 #if !defined(HAVE_YASSL)
    /*
      Since a password is being used it must be encrypted by RSA since no
      other encryption is being active.
    */
    private_key= g_rsa_keys.get_private_key();
    public_key=  g_rsa_keys.get_public_key();

    /*
      Without the keys encryption isn't possible.
    */
    if (private_key == NULL || public_key == NULL)
    {
      my_plugin_log_message(&plugin_info_ptr, MY_ERROR_LEVEL, 
        "Authentication requires either RSA keys or SSL encryption");
      DBUG_RETURN(CR_ERROR);
    }
      

    if ((cipher_length= g_rsa_keys.get_cipher_length()) > MAX_CIPHER_LENGTH)
    {
      my_plugin_log_message(&plugin_info_ptr, MY_ERROR_LEVEL, 
        "RSA key cipher length of %u is too long. Max value is %u.",
        g_rsa_keys.get_cipher_length(), MAX_CIPHER_LENGTH);
      DBUG_RETURN(CR_ERROR);
    }

    /*
      Client sent a "public key request"-packet ?
      If the first packet is 1 then the client will require a public key before
      encrypting the password.
    */
    if (pkt_len == 1 && *pkt == 1)
    {
      uint pem_length= static_cast<uint>(strlen(g_rsa_keys.get_public_key_as_pem()));
      if (vio->write_packet(vio,
                            (unsigned char *)g_rsa_keys.get_public_key_as_pem(),
                            pem_length))
        DBUG_RETURN(CR_ERROR);
      /* Get the encrypted response from the client */
      if ((pkt_len= vio->read_packet(vio, &pkt)) == -1)
        DBUG_RETURN(CR_ERROR);
    }

    /*
      The packet will contain the cipher used. The length of the packet
      must correspond to the expected cipher length.
    */
    if (pkt_len != cipher_length)
      DBUG_RETURN(CR_ERROR);
    
    /* Decrypt password */
    RSA_private_decrypt(cipher_length, pkt, plain_text, private_key,
                        RSA_PKCS1_OAEP_PADDING);

    plain_text[cipher_length]= '\0'; // safety
    xor_string((char *) plain_text, cipher_length,
               (char *) scramble, SCRAMBLE_LENGTH);

    /*
      Set packet pointers and length for the hash digest function below 
    */
    pkt= plain_text;
    pkt_len= strlen((char *) plain_text) + 1; // include \0 intentionally.

    if (pkt_len == 1)
      DBUG_RETURN(CR_ERROR);
#else
    DBUG_RETURN(CR_ERROR);
#endif /* HAVE_YASSL */
  } // if(!my_vio_is_encrypter())

  /* A password was sent to an account without a password */
  if (info->auth_string_length == 0)
    DBUG_RETURN(CR_ERROR);
  
  /*
    Fetch user authentication_string and extract the password salt
  */
  user_salt_begin= (char *) info->auth_string;
  user_salt_end= (char *) (info->auth_string + info->auth_string_length);
  if (extract_user_salt(&user_salt_begin, &user_salt_end) != CRYPT_SALT_LENGTH)
  {
    /* User salt is not correct */
    my_plugin_log_message(&plugin_info_ptr, MY_ERROR_LEVEL, 
      "Password salt for user '%s' is corrupt.",
      info->user_name);
    DBUG_RETURN(CR_ERROR);
  }

  /* Create hash digest */
  my_crypt_genhash(stage2,
                     CRYPT_MAX_PASSWORD_SIZE,
                     (char *) pkt,
                     pkt_len-1, 
                     (char *) user_salt_begin,
                     (const char **) 0);

  /* Compare the newly created hash digest with the password record */
  int result= memcmp(info->auth_string,
                     stage2,
                     info->auth_string_length);

  if (result == 0)
  {
    if (sha256_password_proxy_users)
    {
      *info->authenticated_as= PROXY_FLAG;
       DBUG_PRINT("info", ("mysql_native_authentication_proxy_users is enabled \
						   , setting authenticated_as to NULL"));
    }
    DBUG_RETURN(CR_OK);
  }

  DBUG_RETURN(CR_ERROR);
}

#if !defined(HAVE_YASSL)
static MYSQL_SYSVAR_STR(private_key_path, auth_rsa_private_key_path,
        PLUGIN_VAR_READONLY,
        "A fully qualified path to the private RSA key used for authentication",
        NULL, NULL, AUTH_DEFAULT_RSA_PRIVATE_KEY);
static MYSQL_SYSVAR_STR(public_key_path, auth_rsa_public_key_path,
        PLUGIN_VAR_READONLY,
        "A fully qualified path to the public RSA key used for authentication",
        NULL, NULL, AUTH_DEFAULT_RSA_PUBLIC_KEY);
static MYSQL_SYSVAR_BOOL(auto_generate_rsa_keys, auth_rsa_auto_generate_rsa_keys,
        PLUGIN_VAR_READONLY | PLUGIN_VAR_OPCMDARG,
        "Auto generate RSA keys at server startup if correpsonding "
        "system variables are not specified and key files are not present "
        "at the default location.",
        NULL, NULL, TRUE);

static struct st_mysql_sys_var* sha256_password_sysvars[]= {
  MYSQL_SYSVAR(private_key_path),
  MYSQL_SYSVAR(public_key_path),
  MYSQL_SYSVAR(auto_generate_rsa_keys),
  0
};


typedef std::string Sql_string_t;

/*
  Exception free resize

  @param content [in/out] : string handle
  @param size [in] : New size


  @returns
    @retval false : Error
    @retval true : Successfully resized
*/
static
bool resize_no_exception(Sql_string_t &content, size_t size)
{
  try
  {
    content.resize(size);
  }
  catch (const std::length_error& le)
  {
    return false;
  }
  catch (std::bad_alloc& ba)
  {
    return false;
  }
  return true;
}


/**

  FILE_IO : Wrapper around std::fstream
  1> Provides READ/WRITE handle to a file
  2> Records error on READ/WRITE operations
  3> Closes file before destruction

*/

class File_IO
{
public:
  File_IO(const File_IO& src)
    : m_file_name(src.file_name()),
      m_read(src.read_mode()),
      m_error_state(src.get_error())
  {
    m_file.open(m_file_name.c_str(),
                m_read ? std::ios::in :
                         std::ios::out|std::ios::trunc);
  }

  File_IO & operator=(const File_IO& src)
  {
    m_file_name= src.file_name();
    m_read= src.read_mode();
    m_file.open(m_file_name.c_str(),
                m_read ? std::ios::in :
                         std::ios::out|std::ios::trunc);

    return *this;
  }

  ~File_IO()
  {
    close();
  }

  /*
    Close an already open file.
  */
  void close()
  {
    if (m_file.is_open())
      m_file.close();
  }

  /*
    Get name of the file. Used by copy constructor
  */
  const Sql_string_t & file_name() const
  { return m_file_name; }

  /*
    Get file IO mode. Used by copy constructor.
  */
  bool read_mode() const
  { return m_read; }

  /*
    Get READ/WRITE error status.
  */
  bool get_error() const
  { return m_error_state; }

  /*
    Set error. Used by >> and << functions.
  */
  void set_error()
  { m_error_state= true; }

  void reset_error()
  { m_error_state= false; }

  File_IO & operator>>(Sql_string_t &s);
  File_IO & operator<<(const Sql_string_t &output_string);

protected:
  File_IO() {};
  File_IO(const Sql_string_t filename, bool read)
    : m_file_name(filename),
      m_read(read),
      m_error_state(false)
  {
    m_file.open(m_file_name.c_str(),
                m_read ? std::ios::in :
                         std::ios::out|std::ios::trunc);
  }
private:
  Sql_string_t m_file_name;
  bool m_read;
  bool m_error_state;
  std::fstream m_file;
  /* Only File_creator can create File_IO */
  friend class File_creator;
};


/*
  Read an open file.

  @param op [in/out] : Handle to FILE_IO
  @param s [out] : String buffer

  Assumption : Caller will free string buffer

  returns File_IO reference. Optionally sets error.
*/
File_IO &
File_IO::operator>>(Sql_string_t &s)
{
  DBUG_ASSERT(read_mode() && m_file.is_open());

  m_file.seekg(0, std::ios::end);
  if (resize_no_exception(s, m_file.tellg()) == false)
    set_error();
  else
  {
    m_file.seekg(0, std::ios::beg);
    m_file.read(&s[0], s.size());
    close();
  }
  return *this;
}


/*
  Write into an open file

  @param op [in/out] : Handle to File_IO
  @parma output_string[in] : content to be written

  Assumption : string must be non-empty.

  @returns File_IO reference. Optionally sets error.
*/
File_IO &
File_IO::operator<<(const Sql_string_t &output_string)
{
  DBUG_ASSERT(!read_mode() && m_file.is_open());

  if (!output_string.size())
    set_error();
  else
    m_file << output_string;

  close();
  return *this;
}


/*
  Helper class to create a File_IO handle.
  Can be extended in future to set more file specific properties.
  Frees allocated memory in destructor.
*/
class File_creator
{
public:
  File_creator() {};

  ~File_creator()
  {
    for(std::vector<File_IO *>::iterator it= m_file_vector.begin();
        it != m_file_vector.end();
        ++it)
      delete(*it);
  }

  /*
    Note : Do not free memory.
  */
  File_IO * operator()(const Sql_string_t filename, bool read=false)
  {
    File_IO * f= new File_IO(filename, read);
    m_file_vector.push_back(f);
    return f;
  }

private:
  std::vector<File_IO *> m_file_vector;
};


/*
  This class encapsulates OpenSSL specific details of RSA key generation.
  It provides interfaces to:

  1> Get RSA structure
  2> Get EVP_PKEY structure
  3> Write Private/Public key into a string
  4> Free RSA/EVP_PKEY structures
*/
class RSA_gen
{
public:
  RSA_gen(uint32_t key_size= 2048, uint32_t exponent= RSA_F4)
    : m_key_size(key_size),
      m_exponent(exponent) {};

  ~RSA_gen() {};

  /**
    Passing key type is a violation against the principle of generic
    programming when this operator is used in an algorithm
    but it at the same time increases usefulness of this class when used
    stand alone.
   */
  RSA *operator()(void)
  {
    /* generate RSA keys */
    RSA *rsa= RSA_generate_key(m_key_size, m_exponent, NULL, NULL);
    return rsa; // pass ownership
  }

private:

  uint32_t m_key_size;
  uint32_t m_exponent;
};


EVP_PKEY *evp_pkey_generate(RSA *rsa)
{
  if (rsa)
  {
    EVP_PKEY *pkey= EVP_PKEY_new();
    EVP_PKEY_assign_RSA(pkey, rsa);
    return pkey;
  }
  return NULL;
}


/*
  Write private key in a string buffer

  @param rsa [in] : Handle to RSA structure where private key is stored

  @returns Sql_string_t object with private key stored in it.
*/
static
Sql_string_t rsa_priv_key_write(RSA *rsa)
{
  DBUG_ASSERT(rsa);
  BIO *buf= BIO_new(BIO_s_mem());
  Sql_string_t read_buffer;
  if (PEM_write_bio_RSAPrivateKey(buf, rsa, NULL, NULL,
                                  0, NULL, NULL))
  {
    size_t len= BIO_pending(buf);
    if (resize_no_exception(read_buffer, len+1) == true)
    {
      BIO_read(buf, (void *)read_buffer.c_str(), len);
      read_buffer[len]='\0';
    }
  }
  BIO_free(buf);
  return read_buffer;
}


/*
  Write public key in a string buffer

  @param rsa [in] : Handle to RSA structure where public key is stored

  @returns Sql_string_t object with public key stored in it.
*/
static
Sql_string_t rsa_pub_key_write(RSA *rsa)
{
  DBUG_ASSERT(rsa);
  BIO *buf= BIO_new(BIO_s_mem());
  Sql_string_t read_buffer;
  if (PEM_write_bio_RSA_PUBKEY(buf, rsa))
  {
    size_t len= BIO_pending(buf);
    if (resize_no_exception(read_buffer, len+1) == true)
    {
      BIO_read(buf, (void *)read_buffer.c_str(), len);
      read_buffer[len]='\0';
    }
  }
  BIO_free(buf);
  return read_buffer;
}


/*
  This class encapsulates OpenSSL specific details of X509 certificate
  generation. It provides interfaces to:

  1> Generate X509 certificate
  2> Read/Write X509 certificate from/to a string
  3> Read/Write Private key from/to a string
  4> Free X509/EVP_PKEY structures
*/
class X509_gen
{
public:
  X509 * operator()(EVP_PKEY *pkey,
                    const Sql_string_t cn,
                    uint32_t serial,
                    uint32_t notbefore,
                    uint32_t notafter,
                    bool self_sign= true,
                    X509 *ca_x509= NULL,
                    EVP_PKEY *ca_pkey= NULL)
  {
    X509 *x509= X509_new();
    ASN1_INTEGER_set(X509_get_serialNumber(x509), serial);
    X509_gmtime_adj(X509_get_notBefore(x509), notbefore);
    X509_gmtime_adj(X509_get_notAfter(x509), notafter);
    /* Set public key */
    X509_set_pubkey(x509, pkey);
    X509_NAME *name= X509_get_subject_name(x509);
    X509_NAME_add_entry_by_txt(name, "CN", MBSTRING_ASC,
      (const unsigned char *)cn.c_str(), -1, -1, 0);

    X509_set_issuer_name(x509,
                         self_sign ? name : X509_get_subject_name(ca_x509));
    X509_sign(x509, self_sign ? pkey : ca_pkey, EVP_sha256());

    return x509;
  }
};


/*
  Read a X509 certificate into X509 format

  @param input_string [in] : Content of X509 certificate file.

  @returns Handle to X509 structure.

  Assumption : Caller will free X509 object
*/
static
X509 * x509_cert_read(const Sql_string_t &input_string)
{
  X509 * x509= NULL;

  if (!input_string.size())
    return x509;

  BIO *buf= BIO_new(BIO_s_mem());
  BIO_write(buf, input_string.c_str(), input_string.size());
  x509= PEM_read_bio_X509(buf, NULL, NULL, NULL);
  BIO_free(buf);
  return x509;
}


/*
  Write X509 certificate into a string

  @param cert [in] : Certificate information in X509 format.

  @returns certificate information in string format.
*/
static
Sql_string_t x509_cert_write(X509 *cert)
{
  DBUG_ASSERT(cert);
  BIO *buf= BIO_new(BIO_s_mem());
  Sql_string_t read_buffer;
  if (PEM_write_bio_X509(buf, cert))
  {
    size_t len= BIO_pending(buf);
    if (resize_no_exception(read_buffer, len+1) == true)
    {
      BIO_read(buf, (void *)read_buffer.c_str(), len);
      read_buffer[len]='\0';
    }
  }
  BIO_free(buf);
  return read_buffer;
}


/*
  Read Private key into EVP_PKEY structure

  @param input_string [in] : Content of private key file.

  @returns Handle to EVP_PKEY structure.

  Assumption : Caller will free EVP_PKEY object
*/
static
EVP_PKEY * x509_key_read(const Sql_string_t &input_string)
{
  EVP_PKEY *pkey= NULL;
  RSA *rsa= NULL;

  if (!input_string.size())
    return pkey;

  BIO *buf= BIO_new(BIO_s_mem());
  BIO_write(buf, input_string.c_str(), input_string.size());
  rsa= PEM_read_bio_RSAPrivateKey(buf, NULL, NULL, NULL);
  pkey= evp_pkey_generate(rsa);
  BIO_free(buf);
  return pkey;
}


/*
  Write X509 certificate into a string

  @param pkey [in] : Private key information.

  @returns private key information in string format.
*/
static
Sql_string_t x509_key_write(EVP_PKEY *pkey)
{
  DBUG_ASSERT(pkey);
  BIO *buf= BIO_new(BIO_s_mem());
  RSA *rsa= EVP_PKEY_get1_RSA(pkey);
  Sql_string_t read_buffer;
  if (PEM_write_bio_RSAPrivateKey(buf, rsa, NULL, NULL,
                                  10, NULL, NULL))
  {
    size_t len= BIO_pending(buf);
    if (resize_no_exception(read_buffer, len+1) == true)
    {
      BIO_read(buf, (void *)read_buffer.c_str(), len);
      read_buffer[len]='\0';
    }
  }
  BIO_free(buf);
  RSA_free(rsa);
  return read_buffer;
}


/*
  Algorithm to create X509 certificate.
  Relies on:
  1> RSA key generator
  2> X509 certificate generator
  3> FILE reader/writer

  Overwrites key/certificate files if already present.

  @param rsa_gen [in] : RSA generator
  @param cn [in] : Common name field of X509 certificate.
  @param serial [in] : Certificate serial number
  @param cert_filename [in] : File name for X509 certificate
  @param key_filename [in] : File name for private key
  @param filecr [in] : File creator
  @param ca_key_file [in] : CA private key file
  @param ca_cert_file [in] : CA certificate file

  @returns generation status
    @retval false : Error in key/certificate generation.
    @retval true : key/certificate files are generated successfully.
*/

template <typename RSA_generator_func, typename File_creation_func>
bool create_x509_certificate(RSA_generator_func &rsa_gen,
                             const Sql_string_t cn,
                             uint32_t serial,
                             const Sql_string_t cert_filename,
                             const Sql_string_t key_filename,
                             File_creation_func &filecr,
                             const Sql_string_t ca_key_file= "",
                             const Sql_string_t ca_cert_file= "")
{
  bool ret_val= true;
  bool self_sign= true;
  Sql_string_t ca_key_str;
  Sql_string_t ca_cert_str;
  RSA *rsa= NULL;
  EVP_PKEY *pkey= NULL;
  EVP_PKEY *ca_key= NULL;
  X509 *x509= NULL;
  X509 *ca_x509= NULL;
  File_IO *x509_key_file_ostream= NULL;
  File_IO *x509_cert_file_ostream= NULL;
  File_IO *x509_ca_key_file_istream= NULL;
  File_IO *x509_ca_cert_file_istream= NULL;
  X509_gen x509_gen;

  x509_key_file_ostream= filecr(key_filename);

  /* Generate private key for X509 certificate */
  rsa= rsa_gen();
  DBUG_EXECUTE_IF("null_rsa_error",
                  {
                    RSA_free(rsa);
                    rsa= NULL;
                  });

  if (!rsa)
  {
    sql_print_error("Could not generate RSA private key "
                    "required for X509 certificate.");
    ret_val= false;
    goto end;
  }

  /* Obtain EVP_PKEY */
  pkey= evp_pkey_generate(rsa);

  /* Write private key information to file and set file permission */
  (*x509_key_file_ostream) << x509_key_write(pkey);
  DBUG_EXECUTE_IF("key_file_write_error",
                  {
                    x509_key_file_ostream->set_error();
                  });
  if (x509_key_file_ostream->get_error())
  {
    sql_print_error("Could not write key file: %s", key_filename.c_str());
    ret_val= false;
    goto end;
  }

  if (MY_TEST(my_chmod(key_filename.c_str(),
      USER_READ|USER_WRITE, MYF(MY_FAE+MY_WME))))
  {
    sql_print_error("Could not set file permission for %s",
                    key_filename.c_str());
    ret_val= false;
    goto end;
  }

  /*
    Read CA key/certificate files in PEM format.
  */
  if (ca_key_file.size() && ca_cert_file.size())
  {
    x509_ca_key_file_istream= filecr(ca_key_file, true);
    x509_ca_cert_file_istream= filecr(ca_cert_file, true);
    (*x509_ca_key_file_istream) >> ca_key_str;
    ca_key= x509_key_read(ca_key_str);
    DBUG_EXECUTE_IF("ca_key_read_error",
                    {
                      EVP_PKEY_free(ca_key);
                      ca_key= NULL;
                    });
    if (!ca_key)
    {
      sql_print_error("Could not read CA key file: %s", ca_key_file.c_str());
      ret_val= false;
      goto end;
    }

    (*x509_ca_cert_file_istream) >> ca_cert_str;
    ca_x509= x509_cert_read(ca_cert_str);
    DBUG_EXECUTE_IF("ca_cert_read_error",
                    {
                      X509_free(ca_x509);
                      ca_x509= NULL;
                    });
    if (!ca_x509)
    {
      sql_print_error("Could not read CA certificate file: %s", ca_cert_file.c_str());
      ret_val= false;
      goto end;
    }

    self_sign= false;
  }

  /* Create X509 certificate with validity of 1 year */
  x509= x509_gen(pkey, cn, serial, 0, 365L*24*60*60,
                 self_sign, ca_x509, ca_key);
  DBUG_EXECUTE_IF("x509_cert_generation_error",
                  {
                    X509_free(x509);
                    x509= NULL;
                  });
  if (!x509)
  {
    sql_print_error("Could not generate X509 certificate.");
    ret_val= false;
    goto end;
  }

  /* Write X509 certificate to file and set permission */
  x509_cert_file_ostream= filecr(cert_filename);
  (*x509_cert_file_ostream)<< x509_cert_write(x509);
  DBUG_EXECUTE_IF("cert_pub_key_write_error",
                  {
                    x509_cert_file_ostream->set_error();
                  });
  if (x509_cert_file_ostream->get_error())
  {
    sql_print_error("Could not write certificate file: %s", cert_filename.c_str());
    ret_val= false;
    goto end;
  }

  if (MY_TEST(my_chmod(cert_filename.c_str(),
               USER_READ|USER_WRITE|GROUP_READ|OTHERS_READ,
               MYF(MY_FAE+MY_WME))))
  {
    sql_print_error("Could not set file permission for %s",
                    cert_filename.c_str());
    ret_val= false;
    goto end;
  }

end:

  if (pkey)
    EVP_PKEY_free(pkey);                /* Frees rsa too */
  if (ca_key)
    EVP_PKEY_free(ca_key);
  if (x509)
    X509_free(x509);
  if (ca_x509)
    X509_free(ca_x509);
  return ret_val;
}


/*
  Algorithm to generate RSA key pair.
  Relies on:
  1> RSA generator
  2> File reader/writer

  Overwrites existing Private/Public key file if any.

  @param rsa_gen [in] : RSA key pair generator
  @param priv_key_filename [in] : File name of private key
  @param pub_key_filename [in] : File name of public key
  @param filecr [in] : File creator

  @returns status of RSA key pair generation.
    @retval false Error in RSA key pair generation.
    @retval true Private/Public keys are successfully generated.
*/
template <typename RSA_generator_func, typename File_creation_func>
bool create_RSA_key_pair(RSA_generator_func &rsa_gen,
                         const Sql_string_t priv_key_filename,
                         const Sql_string_t pub_key_filename,
                         File_creation_func &filecr)
{
  bool ret_val= true;
  File_IO * priv_key_file_ostream= NULL;
  File_IO * pub_key_file_ostream= NULL;

  DBUG_ASSERT(priv_key_filename.size() && pub_key_filename.size());

  RSA *rsa= rsa_gen();
  DBUG_EXECUTE_IF("null_rsa_error",
                  {
                    RSA_free(rsa);
                    rsa= NULL;
                  });

  if (!rsa)
  {
    sql_print_error("Could not generate RSA Private/Public key pair");
    ret_val= false;
    goto end;
  }

  priv_key_file_ostream= filecr(priv_key_filename);
  (*priv_key_file_ostream)<< rsa_priv_key_write(rsa);

  DBUG_EXECUTE_IF("key_file_write_error",
                  {
                    priv_key_file_ostream->set_error();
                  });
  if (priv_key_file_ostream->get_error())
  {
    sql_print_error("Could not write private key file: %s", priv_key_filename.c_str());
    ret_val= false;
    goto end;
  }
  if (MY_TEST(my_chmod(priv_key_filename.c_str(),
               USER_READ|USER_WRITE, MYF(MY_FAE+MY_WME))))
  {
    sql_print_error("Could not set file permission for %s",
                    priv_key_filename.c_str());
    ret_val= false;
    goto end;
  }

  pub_key_file_ostream= filecr(pub_key_filename);
  (*pub_key_file_ostream)<< rsa_pub_key_write(rsa);
  DBUG_EXECUTE_IF("cert_pub_key_write_error",
                  {
                    pub_key_file_ostream->set_error();
                  });

  if (pub_key_file_ostream->get_error())
  {
    sql_print_error("Could not write public key file: %s", pub_key_filename.c_str());
    ret_val= false;
    goto end;
  }
  if (MY_TEST(my_chmod(pub_key_filename.c_str(),
               USER_READ|USER_WRITE|GROUP_READ|OTHERS_READ,
               MYF(MY_FAE+MY_WME))))
  {
    sql_print_error("Could not set file permission for %s",
                    pub_key_filename.c_str());
    ret_val= false;
    goto end;
  }

end:
  if (rsa)
    RSA_free(rsa);
  return ret_val;
}


/*
  Check auto_generate_certs option and generate
  SSL certificates if required.

  SSL Certificates are generated iff following conditions are met.
  1> auto_generate_certs is set to ON.
  2> None of the SSL system variables are specified.
  3> Following files are not present in data directory.
     a> ca.pem
     b> server_cert.pem
     c> server_key.pem

  If above mentioned conditions are satisfied, following action will be taken:

  1> 6 File are generated and placed data directory:
     a> ca.pem
     b> ca_key.pem
     c> server_cert.pem
     d> server_key.pem
     e> client_cert.pem
     f> client_key.pem

     ca.pem is self signed auto generated CA certificate. server_cert.pem
     and client_cert.pem are signed using auto genreated CA.

     ca_key.pem, client_cert.pem and client_key.pem are overwritten if
     they are present in data directory.

  Path of following system variables are set if certificates are either
  generated or already present in data directory.
  a> ssl-ca
  b> ssl-cert
  c> ssl-key

  Assumption : auto_detect_ssl() is called before control reaches to
  do_auto_cert_generation().

  @param auto_detection_status [IN] Status of SSL artifacts detection process

  @returns
    @retval true i Generation is successful or skipped
    @retval false Generation failed.
*/
bool do_auto_cert_generation(ssl_artifacts_status auto_detection_status)
{
  if (opt_auto_generate_certs == true)
  {
    /*
      Do not generate SSL certificates/RSA keys,
      If any of the SSL option was specified.
    */

    if (auto_detection_status == SSL_ARTIFACTS_VIA_OPTIONS)
    {
      sql_print_information("Skipping generation of SSL certificates "
                            "as options related to SSL are specified.");
      return true;
    }
    else if(auto_detection_status == SSL_ARTIFACTS_AUTO_DETECTED)
    {
      sql_print_information("Skipping generation of SSL certificates as "
                            "certificate files are present in data "
                            "directory.");
      return true;
    }
    else
    {
      DBUG_ASSERT(auto_detection_status == SSL_ARTIFACTS_NOT_FOUND);
      /* Initialize the key pair generator. It can also be used stand alone */
      RSA_gen rsa_gen;
      /*
         Initialize the file creator.
       */
      File_creator fcr;
      Sql_string_t ca_name= "MySQL_Server_";
      Sql_string_t server_name= "MySQL_Server_";
      Sql_string_t client_name= "MySQL_Server_";

      ca_name.append(server_version);
      ca_name.append("_Auto_Generated_CA_Certificate");
      server_name.append(server_version);
      server_name.append("_Auto_Generated_Server_Certificate");
      client_name.append(server_version);
      client_name.append("_Auto_Generated_Client_Certificate");
      /* Create and write the certa and keys on disk */
      if ((create_x509_certificate(rsa_gen, ca_name, 1, DEFAULT_SSL_CA_CERT,
                                   DEFAULT_SSL_CA_KEY, fcr) == false) ||
          (create_x509_certificate(rsa_gen, server_name, 2,
                                   DEFAULT_SSL_SERVER_CERT,
                                   DEFAULT_SSL_SERVER_KEY, fcr,
                                   DEFAULT_SSL_CA_KEY,
                                   DEFAULT_SSL_CA_CERT) == false) ||
          (create_x509_certificate(rsa_gen, client_name, 3,
                                   DEFAULT_SSL_CLIENT_CERT,
                                   DEFAULT_SSL_CLIENT_KEY, fcr,
                                   DEFAULT_SSL_CA_KEY,
                                   DEFAULT_SSL_CA_CERT) == false))
      {
        return false;
      }
      opt_ssl_ca= (char *)DEFAULT_SSL_CA_CERT;
      opt_ssl_cert= (char *)DEFAULT_SSL_SERVER_CERT;
      opt_ssl_key= (char *)DEFAULT_SSL_SERVER_KEY;
      sql_print_information("Auto generated SSL certificates are placed "
                            "in data directory.");
    }
    return true;
  }
  else
  {
    sql_print_information("Skipping generation of SSL certificates as "
                          "--auto_generate_certs is set to OFF.");
    return true;
  }
}


/*
  Check sha256_password_auto_generate_rsa_keys option and generate
  RSA key pair if required.

  RSA key pair is generated iff following conditions are met.
  1> sha256_password_auto_generate_rsa_keys is set to ON.
  2> sha256_password_private_key_path or sha256_password_public_key_path
     are pointing to non-default locations.
  3> Following files are not present in data directory.
     a> private_key.pem
     b> public_key.pem

  If above mentioned conditions are satified private_key.pem and
  public_key.pem files are generated and placed in data directory.
*/
static bool do_auto_rsa_keys_generation()
{
  if (auth_rsa_auto_generate_rsa_keys == true)
  {
    MY_STAT priv_stat, pub_stat;
    if (strcmp(auth_rsa_private_key_path, AUTH_DEFAULT_RSA_PRIVATE_KEY) ||
        strcmp(auth_rsa_public_key_path, AUTH_DEFAULT_RSA_PUBLIC_KEY))
    {
      sql_print_information("Skipping generation of RSA key pair as "
                            "options related to RSA keys are specified.");
      return true;
    }
    else if (my_stat(AUTH_DEFAULT_RSA_PRIVATE_KEY, &priv_stat, MYF(0)) ||
             my_stat(AUTH_DEFAULT_RSA_PUBLIC_KEY, &pub_stat, MYF(0)))
    {
      sql_print_information("Skipping generation of RSA key pair as "
                            "key files are present in data directory.");
      return true;
    }
    else
    {
      /* Initialize the key pair generator. */
      RSA_gen rsa_gen;
      /* Initialize the file creator. */
      File_creator fcr;

      if (create_RSA_key_pair(rsa_gen, "private_key.pem", "public_key.pem",
                              fcr) == false)
        return false;

      sql_print_information("Auto generated RSA key files are "
                            "placed in data directory.");
      return true;
    }
  }
  else
  {
    sql_print_information("Skipping generation of RSA key pair as "
                          "--sha256_password_auto_generate_rsa_keys "
                          "is set to OFF.");
    return true;
  }
}
#endif /* HAVE_YASSL */
#endif /* HAVE_OPENSSL */

bool MPVIO_EXT::can_authenticate()
{
  return (acl_user && acl_user->can_authenticate);
}

static struct st_mysql_auth native_password_handler=
{
  MYSQL_AUTHENTICATION_INTERFACE_VERSION,
  native_password_plugin_name.str,
  native_password_authenticate,
  generate_native_password,
  validate_native_password_hash,
  set_native_salt
};

#if defined(HAVE_OPENSSL)
static struct st_mysql_auth sha256_password_handler=
{
  MYSQL_AUTHENTICATION_INTERFACE_VERSION,
  sha256_password_plugin_name.str,
  sha256_password_authenticate,
  generate_sha256_password,
  validate_sha256_password_hash,
  set_sha256_salt
};

#endif /* HAVE_OPENSSL */

mysql_declare_plugin(mysql_password)
{
  MYSQL_AUTHENTICATION_PLUGIN,                  /* type constant    */
  &native_password_handler,                     /* type descriptor  */
  native_password_plugin_name.str,              /* Name             */
  "R.J.Silk, Sergei Golubchik",                 /* Author           */
  "Native MySQL authentication",                /* Description      */
  PLUGIN_LICENSE_GPL,                           /* License          */
  NULL,                                         /* Init function    */
  NULL,                                         /* Deinit function  */
  0x0101,                                       /* Version (1.0)    */
  NULL,                                         /* status variables */
  NULL,                                         /* system variables */
  NULL,                                         /* config options   */
  0,                                            /* flags            */
}
#if defined(HAVE_OPENSSL)
,
{
  MYSQL_AUTHENTICATION_PLUGIN,                  /* type constant    */
  &sha256_password_handler,                     /* type descriptor  */
  sha256_password_plugin_name.str,              /* Name             */
  "Oracle",                                     /* Author           */
  "SHA256 password authentication",             /* Description      */
  PLUGIN_LICENSE_GPL,                           /* License          */
  &init_sha256_password_handler,                /* Init function    */
  NULL,                                         /* Deinit function  */
  0x0101,                                       /* Version (1.0)    */
  NULL,                                         /* status variables */
#if !defined(HAVE_YASSL)
  sha256_password_sysvars,                      /* system variables */
#else
  NULL,
#endif /* HAVE_YASSL */
  NULL,                                         /* config options   */
  0                                             /* flags            */
}
#endif /* HAVE_OPENSSL */
mysql_declare_plugin_end;
<|MERGE_RESOLUTION|>--- conflicted
+++ resolved
@@ -2031,19 +2031,11 @@
 */
 void
 acl_log_connect(const char *user,
-<<<<<<< HEAD
-const char *host,
-const char *auth_as,
-const char *db,
-THD *thd,
-enum enum_server_command command)
-=======
                 const char *host,
                 const char *auth_as,
                 const char *db,
                 THD *thd,
                 enum enum_server_command command)
->>>>>>> 3924588e
 {
   if (strcmp(auth_as, user) && (PROXY_FLAG != *auth_as))
   {
@@ -2164,11 +2156,8 @@
 
   DBUG_PRINT("info", ("proxy_check=%s", proxy_check ? "true" : "false"));
 
-<<<<<<< HEAD
-=======
   thd->password= mpvio.auth_info.password_used;  // remember for error messages
 
->>>>>>> 3924588e
   // reset authenticated_as because flag value received, but server
   // proxy mapping is disabled:
   if ((!check_proxy_users) && acl_user && !*mpvio.auth_info.authenticated_as)
@@ -2185,13 +2174,8 @@
   */
   if (mpvio.auth_info.user_name && !proxy_check)
   {
-<<<<<<< HEAD
-	  acl_log_connect(mpvio.auth_info.user_name, mpvio.auth_info.host_or_ip,
-		  mpvio.auth_info.authenticated_as, mpvio.db.str, thd, command);
-=======
     acl_log_connect(mpvio.auth_info.user_name, mpvio.auth_info.host_or_ip,
       mpvio.auth_info.authenticated_as, mpvio.db.str, thd, command);
->>>>>>> 3924588e
   }
   if (!mpvio.can_authenticate() && res == CR_OK)
   {
@@ -2220,11 +2204,7 @@
       break;
     }
     inc_host_errors(mpvio.ip, &errors);
-<<<<<<< HEAD
-	if (mpvio.auth_info.user_name && proxy_check)
-=======
     if (mpvio.auth_info.user_name && proxy_check)
->>>>>>> 3924588e
     {
       acl_log_connect(mpvio.auth_info.user_name, mpvio.auth_info.host_or_ip,
         mpvio.auth_info.authenticated_as, mpvio.db.str, thd, command);
@@ -2251,11 +2231,7 @@
                                        mpvio.auth_info.authenticated_as,
                                        &is_proxy_user);
     }
-<<<<<<< HEAD
-	if (mpvio.auth_info.user_name && proxy_check)
-=======
     if (mpvio.auth_info.user_name && proxy_check)
->>>>>>> 3924588e
     {
       acl_log_connect(mpvio.auth_info.user_name, mpvio.auth_info.host_or_ip,
         mpvio.auth_info.authenticated_as, mpvio.db.str, thd, command);
@@ -2849,13 +2825,8 @@
       Send OK signal; the authentication might still be rejected based on
       host mask.
     */
-<<<<<<< HEAD
-	if (info->auth_string_length == 0)
-	{
-=======
     if (info->auth_string_length == 0)
     {
->>>>>>> 3924588e
       if (sha256_password_proxy_users)
       {
         *info->authenticated_as = PROXY_FLAG;
