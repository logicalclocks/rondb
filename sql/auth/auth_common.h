#ifndef AUTH_COMMON_INCLUDED
#define AUTH_COMMON_INCLUDED

/* Copyright (c) 2000, 2015, Oracle and/or its affiliates. All rights reserved.

   This program is free software; you can redistribute it and/or modify
   it under the terms of the GNU General Public License as published by
   the Free Software Foundation; version 2 of the License.

   This program is distributed in the hope that it will be useful,
   but WITHOUT ANY WARRANTY; without even the implied warranty of
   MERCHANTABILITY or FITNESS FOR A PARTICULAR PURPOSE.  See the
   GNU General Public License for more details.

   You should have received a copy of the GNU General Public License
   along with this program; if not, write to the Free Software Foundation,
   51 Franklin Street, Suite 500, Boston, MA 02110-1335 USA */

#include "my_global.h"                          /* NO_EMBEDDED_ACCESS_CHECKS */
#include "auth_acls.h"                          /* ACL information */
#include "sql_string.h"                         /* String */
<<<<<<< HEAD
#include "mysql_com.h"                          /* enum_server_command */
#include "sql_list.h"                           /* List */
#include "template_utils.h"

/* Forward Declarations */
class Alter_info;
class Field_iterator_table_ref;
class LEX_COLUMN;
class THD;
typedef struct st_grant_internal_info GRANT_INTERNAL_INFO;
typedef struct st_lex_user LEX_USER;
typedef struct st_ha_create_information HA_CREATE_INFO;
struct GRANT_INFO;
class Item;
struct LEX;
typedef struct user_conn USER_CONN;
class Security_context;
struct TABLE;
struct TABLE_LIST;
=======
#include "table.h"                              /* TABLE_LIST */
#include "field.h"

/* Forward Declarations */
class LEX_COLUMN;
class THD;
struct GRANT_INFO;
struct LEX;
typedef struct user_conn USER_CONN;
>>>>>>> a9fa3e59

/* Classes */

enum ACL_internal_access_result
{
  /**
    Access granted for all the requested privileges,
    do not use the grant tables.
    This flag is used only for the INFORMATION_SCHEMA privileges,
    for compatibility reasons.
  */
  ACL_INTERNAL_ACCESS_GRANTED,
  /** Access denied, do not use the grant tables. */
  ACL_INTERNAL_ACCESS_DENIED,
  /** No decision yet, use the grant tables. */
  ACL_INTERNAL_ACCESS_CHECK_GRANT
};

/**
  Per internal table ACL access rules.
  This class is an interface.
  Per table(s) specific access rule should be implemented in a subclass.
  @sa ACL_internal_schema_access
*/
class ACL_internal_table_access
{
public:
  ACL_internal_table_access()
  {}

  virtual ~ACL_internal_table_access()
  {}

  /**
    Check access to an internal table.
    When a privilege is granted, this method add the requested privilege
    to save_priv.
    @param want_access the privileges requested
    @param [in, out] save_priv the privileges granted
    @return
      @retval ACL_INTERNAL_ACCESS_GRANTED All the requested privileges
      are granted, and saved in save_priv.
      @retval ACL_INTERNAL_ACCESS_DENIED At least one of the requested
      privileges was denied.
      @retval ACL_INTERNAL_ACCESS_CHECK_GRANT No requested privilege
      was denied, and grant should be checked for at least one
      privilege. Requested privileges that are granted, if any, are saved
      in save_priv.
  */
  virtual ACL_internal_access_result check(ulong want_access,
                                           ulong *save_priv) const= 0;
};

/**
  Per internal schema ACL access rules.
  This class is an interface.
  Each per schema specific access rule should be implemented
  in a different subclass, and registered.
  Per schema access rules can control:
  - every schema privileges on schema.*
  - every table privileges on schema.table
  @sa ACL_internal_schema_registry
*/
class ACL_internal_schema_access
{
public:
  ACL_internal_schema_access()
  {}

  virtual ~ACL_internal_schema_access()
  {}

  /**
    Check access to an internal schema.
    @param want_access the privileges requested
    @param [in, out] save_priv the privileges granted
    @return
      @retval ACL_INTERNAL_ACCESS_GRANTED All the requested privileges
      are granted, and saved in save_priv.
      @retval ACL_INTERNAL_ACCESS_DENIED At least one of the requested
      privileges was denied.
      @retval ACL_INTERNAL_ACCESS_CHECK_GRANT No requested privilege
      was denied, and grant should be checked for at least one
      privilege. Requested privileges that are granted, if any, are saved
      in save_priv.
  */
  virtual ACL_internal_access_result check(ulong want_access,
                                           ulong *save_priv) const= 0;

  /**
    Search for per table ACL access rules by table name.
    @param name the table name
    @return per table access rules, or NULL
  */
  virtual const ACL_internal_table_access *lookup(const char *name) const= 0;
};

/**
  A registry for per internal schema ACL.
  An 'internal schema' is a database schema maintained by the
  server implementation, such as 'performance_schema' and 'INFORMATION_SCHEMA'.
*/
class ACL_internal_schema_registry
{
public:
  static void register_schema(const LEX_STRING &name,
                              const ACL_internal_schema_access *access);
  static const ACL_internal_schema_access *lookup(const char *name);
};

/**
  Extension of ACL_internal_schema_access for Information Schema
*/
class IS_internal_schema_access : public ACL_internal_schema_access
{
public:
  IS_internal_schema_access()
  {}

  ~IS_internal_schema_access()
  {}

  ACL_internal_access_result check(ulong want_access,
                                   ulong *save_priv) const;

  const ACL_internal_table_access *lookup(const char *name) const;
};

/* Data Structures */

extern const char *command_array[];
extern uint        command_lengths[];

enum mysql_db_table_field
{
  MYSQL_DB_FIELD_HOST = 0,
  MYSQL_DB_FIELD_DB,
  MYSQL_DB_FIELD_USER,
  MYSQL_DB_FIELD_SELECT_PRIV,
  MYSQL_DB_FIELD_INSERT_PRIV,
  MYSQL_DB_FIELD_UPDATE_PRIV,
  MYSQL_DB_FIELD_DELETE_PRIV,
  MYSQL_DB_FIELD_CREATE_PRIV,
  MYSQL_DB_FIELD_DROP_PRIV,
  MYSQL_DB_FIELD_GRANT_PRIV,
  MYSQL_DB_FIELD_REFERENCES_PRIV,
  MYSQL_DB_FIELD_INDEX_PRIV,
  MYSQL_DB_FIELD_ALTER_PRIV,
  MYSQL_DB_FIELD_CREATE_TMP_TABLE_PRIV,
  MYSQL_DB_FIELD_LOCK_TABLES_PRIV,
  MYSQL_DB_FIELD_CREATE_VIEW_PRIV,
  MYSQL_DB_FIELD_SHOW_VIEW_PRIV,
  MYSQL_DB_FIELD_CREATE_ROUTINE_PRIV,
  MYSQL_DB_FIELD_ALTER_ROUTINE_PRIV,
  MYSQL_DB_FIELD_EXECUTE_PRIV,
  MYSQL_DB_FIELD_EVENT_PRIV,
  MYSQL_DB_FIELD_TRIGGER_PRIV,
  MYSQL_DB_FIELD_COUNT
};

enum mysql_user_table_field
{
  MYSQL_USER_FIELD_HOST= 0,
  MYSQL_USER_FIELD_USER,
  MYSQL_USER_FIELD_SELECT_PRIV,
  MYSQL_USER_FIELD_INSERT_PRIV,
  MYSQL_USER_FIELD_UPDATE_PRIV,
  MYSQL_USER_FIELD_DELETE_PRIV,
  MYSQL_USER_FIELD_CREATE_PRIV,
  MYSQL_USER_FIELD_DROP_PRIV,
  MYSQL_USER_FIELD_RELOAD_PRIV,
  MYSQL_USER_FIELD_SHUTDOWN_PRIV,
  MYSQL_USER_FIELD_PROCESS_PRIV,
  MYSQL_USER_FIELD_FILE_PRIV,
  MYSQL_USER_FIELD_GRANT_PRIV,
  MYSQL_USER_FIELD_REFERENCES_PRIV,
  MYSQL_USER_FIELD_INDEX_PRIV,
  MYSQL_USER_FIELD_ALTER_PRIV,
  MYSQL_USER_FIELD_SHOW_DB_PRIV,
  MYSQL_USER_FIELD_SUPER_PRIV,
  MYSQL_USER_FIELD_CREATE_TMP_TABLE_PRIV,
  MYSQL_USER_FIELD_LOCK_TABLES_PRIV,
  MYSQL_USER_FIELD_EXECUTE_PRIV,
  MYSQL_USER_FIELD_REPL_SLAVE_PRIV,
  MYSQL_USER_FIELD_REPL_CLIENT_PRIV,
  MYSQL_USER_FIELD_CREATE_VIEW_PRIV,
  MYSQL_USER_FIELD_SHOW_VIEW_PRIV,
  MYSQL_USER_FIELD_CREATE_ROUTINE_PRIV,
  MYSQL_USER_FIELD_ALTER_ROUTINE_PRIV,
  MYSQL_USER_FIELD_CREATE_USER_PRIV,
  MYSQL_USER_FIELD_EVENT_PRIV,
  MYSQL_USER_FIELD_TRIGGER_PRIV,
  MYSQL_USER_FIELD_CREATE_TABLESPACE_PRIV,
  MYSQL_USER_FIELD_SSL_TYPE,
  MYSQL_USER_FIELD_SSL_CIPHER,
  MYSQL_USER_FIELD_X509_ISSUER,
  MYSQL_USER_FIELD_X509_SUBJECT,
  MYSQL_USER_FIELD_MAX_QUESTIONS,
  MYSQL_USER_FIELD_MAX_UPDATES,
  MYSQL_USER_FIELD_MAX_CONNECTIONS,
  MYSQL_USER_FIELD_MAX_USER_CONNECTIONS,
  MYSQL_USER_FIELD_PLUGIN,
  MYSQL_USER_FIELD_AUTHENTICATION_STRING,
  MYSQL_USER_FIELD_PASSWORD_EXPIRED,
  MYSQL_USER_FIELD_PASSWORD_LAST_CHANGED,
  MYSQL_USER_FIELD_PASSWORD_LIFETIME,
  MYSQL_USER_FIELD_ACCOUNT_LOCKED,
  MYSQL_USER_FIELD_COUNT
};

/* When we run mysql_upgrade we must make sure that the server can be run
   using previous mysql.user table schema during acl_load.

   Acl_load_user_table_schema is a common interface for the current and the
                              previous mysql.user table schema.
 */
class Acl_load_user_table_schema
{
public:
  virtual uint host_idx()= 0;
  virtual uint user_idx()= 0;
  virtual uint password_idx()= 0;
  virtual uint select_priv_idx()= 0;
  virtual uint insert_priv_idx()= 0;
  virtual uint update_priv_idx()= 0;
  virtual uint delete_priv_idx()= 0;
  virtual uint create_priv_idx()= 0;
  virtual uint drop_priv_idx()= 0;
  virtual uint reload_priv_idx()= 0;
  virtual uint shutdown_priv_idx()= 0;
  virtual uint process_priv_idx()= 0;
  virtual uint file_priv_idx()= 0;
  virtual uint grant_priv_idx()= 0;
  virtual uint references_priv_idx()= 0;
  virtual uint index_priv_idx()= 0;
  virtual uint alter_priv_idx()= 0;
  virtual uint show_db_priv_idx()= 0;
  virtual uint super_priv_idx()= 0;
  virtual uint create_tmp_table_priv_idx()= 0;
  virtual uint lock_tables_priv_idx()= 0;
  virtual uint execute_priv_idx()= 0;
  virtual uint repl_slave_priv_idx()= 0;
  virtual uint repl_client_priv_idx()= 0;
  virtual uint create_view_priv_idx()= 0;
  virtual uint show_view_priv_idx()= 0;
  virtual uint create_routine_priv_idx()= 0;
  virtual uint alter_routine_priv_idx()= 0;
  virtual uint create_user_priv_idx()= 0;
  virtual uint event_priv_idx()= 0;
  virtual uint trigger_priv_idx()= 0;
  virtual uint create_tablespace_priv_idx()= 0;
  virtual uint ssl_type_idx()= 0;
  virtual uint ssl_cipher_idx()= 0;
  virtual uint x509_issuer_idx()= 0;
  virtual uint x509_subject_idx()= 0;
  virtual uint max_questions_idx()= 0;
  virtual uint max_updates_idx()= 0;
  virtual uint max_connections_idx()= 0;
  virtual uint max_user_connections_idx()= 0;
  virtual uint plugin_idx()= 0;
  virtual uint authentication_string_idx()= 0;
  virtual uint password_expired_idx()= 0;
  virtual uint password_last_changed_idx()= 0;
  virtual uint password_lifetime_idx()= 0;
  virtual uint account_locked_idx()= 0;

  virtual ~Acl_load_user_table_schema() {}
};

/*
  This class describes indices for the current mysql.user table schema.
 */
class Acl_load_user_table_current_schema : public Acl_load_user_table_schema
{
public:
  uint host_idx() { return MYSQL_USER_FIELD_HOST; }
  uint user_idx() { return MYSQL_USER_FIELD_USER; }
  //not available
  uint password_idx() { DBUG_ASSERT(0); return MYSQL_USER_FIELD_COUNT; }
  uint select_priv_idx() { return MYSQL_USER_FIELD_SELECT_PRIV; }
  uint insert_priv_idx() { return MYSQL_USER_FIELD_INSERT_PRIV; }
  uint update_priv_idx() { return MYSQL_USER_FIELD_UPDATE_PRIV; }
  uint delete_priv_idx() { return MYSQL_USER_FIELD_DELETE_PRIV; }
  uint create_priv_idx() { return MYSQL_USER_FIELD_CREATE_PRIV; }
  uint drop_priv_idx() { return MYSQL_USER_FIELD_DROP_PRIV; }
  uint reload_priv_idx() { return MYSQL_USER_FIELD_RELOAD_PRIV; }
  uint shutdown_priv_idx() { return MYSQL_USER_FIELD_SHUTDOWN_PRIV; }
  uint process_priv_idx() { return MYSQL_USER_FIELD_PROCESS_PRIV; }
  uint file_priv_idx() { return MYSQL_USER_FIELD_FILE_PRIV; }
  uint grant_priv_idx() { return MYSQL_USER_FIELD_GRANT_PRIV; }
  uint references_priv_idx() { return MYSQL_USER_FIELD_REFERENCES_PRIV; }
  uint index_priv_idx() { return MYSQL_USER_FIELD_INDEX_PRIV; }
  uint alter_priv_idx() { return MYSQL_USER_FIELD_ALTER_PRIV; }
  uint show_db_priv_idx() { return MYSQL_USER_FIELD_SHOW_DB_PRIV; }
  uint super_priv_idx() { return MYSQL_USER_FIELD_SUPER_PRIV; }
  uint create_tmp_table_priv_idx()
  {
    return MYSQL_USER_FIELD_CREATE_TMP_TABLE_PRIV;
  }
  uint lock_tables_priv_idx() { return MYSQL_USER_FIELD_LOCK_TABLES_PRIV; }
  uint execute_priv_idx() { return MYSQL_USER_FIELD_EXECUTE_PRIV; }
  uint repl_slave_priv_idx() { return MYSQL_USER_FIELD_REPL_SLAVE_PRIV; }
  uint repl_client_priv_idx() { return MYSQL_USER_FIELD_REPL_CLIENT_PRIV; }
  uint create_view_priv_idx() { return MYSQL_USER_FIELD_CREATE_VIEW_PRIV; }
  uint show_view_priv_idx() { return MYSQL_USER_FIELD_SHOW_VIEW_PRIV; }
  uint create_routine_priv_idx()
  {
    return MYSQL_USER_FIELD_CREATE_ROUTINE_PRIV;
  }
  uint alter_routine_priv_idx() { return MYSQL_USER_FIELD_ALTER_ROUTINE_PRIV; }
  uint create_user_priv_idx() { return MYSQL_USER_FIELD_CREATE_USER_PRIV; }
  uint event_priv_idx() { return MYSQL_USER_FIELD_EVENT_PRIV; }
  uint trigger_priv_idx() { return MYSQL_USER_FIELD_TRIGGER_PRIV; }
  uint create_tablespace_priv_idx()
  {
    return MYSQL_USER_FIELD_CREATE_TABLESPACE_PRIV;
  }
  uint ssl_type_idx() { return MYSQL_USER_FIELD_SSL_TYPE; }
  uint ssl_cipher_idx() { return MYSQL_USER_FIELD_SSL_CIPHER; }
  uint x509_issuer_idx() { return MYSQL_USER_FIELD_X509_ISSUER; }
  uint x509_subject_idx() { return MYSQL_USER_FIELD_X509_SUBJECT; }
  uint max_questions_idx() { return MYSQL_USER_FIELD_MAX_QUESTIONS; }
  uint max_updates_idx() { return MYSQL_USER_FIELD_MAX_UPDATES; }
  uint max_connections_idx() { return MYSQL_USER_FIELD_MAX_CONNECTIONS; }
  uint max_user_connections_idx()
  {
    return MYSQL_USER_FIELD_MAX_USER_CONNECTIONS;
  }
  uint plugin_idx() { return MYSQL_USER_FIELD_PLUGIN; }
  uint authentication_string_idx()
  {
    return MYSQL_USER_FIELD_AUTHENTICATION_STRING;
  }
  uint password_expired_idx() { return MYSQL_USER_FIELD_PASSWORD_EXPIRED; }
  uint password_last_changed_idx()
  {
    return MYSQL_USER_FIELD_PASSWORD_LAST_CHANGED;
  }
  uint password_lifetime_idx() { return MYSQL_USER_FIELD_PASSWORD_LIFETIME; }
  uint account_locked_idx() { return MYSQL_USER_FIELD_ACCOUNT_LOCKED; }
};

/*
  This class describes indices for the old mysql.user table schema.
 */
class Acl_load_user_table_old_schema : public Acl_load_user_table_schema
{
public:
  enum mysql_user_table_field_56
  {
    MYSQL_USER_FIELD_HOST_56= 0,
    MYSQL_USER_FIELD_USER_56,
    MYSQL_USER_FIELD_PASSWORD_56,
    MYSQL_USER_FIELD_SELECT_PRIV_56,
    MYSQL_USER_FIELD_INSERT_PRIV_56,
    MYSQL_USER_FIELD_UPDATE_PRIV_56,
    MYSQL_USER_FIELD_DELETE_PRIV_56,
    MYSQL_USER_FIELD_CREATE_PRIV_56,
    MYSQL_USER_FIELD_DROP_PRIV_56,
    MYSQL_USER_FIELD_RELOAD_PRIV_56,
    MYSQL_USER_FIELD_SHUTDOWN_PRIV_56,
    MYSQL_USER_FIELD_PROCESS_PRIV_56,
    MYSQL_USER_FIELD_FILE_PRIV_56,
    MYSQL_USER_FIELD_GRANT_PRIV_56,
    MYSQL_USER_FIELD_REFERENCES_PRIV_56,
    MYSQL_USER_FIELD_INDEX_PRIV_56,
    MYSQL_USER_FIELD_ALTER_PRIV_56,
    MYSQL_USER_FIELD_SHOW_DB_PRIV_56,
    MYSQL_USER_FIELD_SUPER_PRIV_56,
    MYSQL_USER_FIELD_CREATE_TMP_TABLE_PRIV_56,
    MYSQL_USER_FIELD_LOCK_TABLES_PRIV_56,
    MYSQL_USER_FIELD_EXECUTE_PRIV_56,
    MYSQL_USER_FIELD_REPL_SLAVE_PRIV_56,
    MYSQL_USER_FIELD_REPL_CLIENT_PRIV_56,
    MYSQL_USER_FIELD_CREATE_VIEW_PRIV_56,
    MYSQL_USER_FIELD_SHOW_VIEW_PRIV_56,
    MYSQL_USER_FIELD_CREATE_ROUTINE_PRIV_56,
    MYSQL_USER_FIELD_ALTER_ROUTINE_PRIV_56,
    MYSQL_USER_FIELD_CREATE_USER_PRIV_56,
    MYSQL_USER_FIELD_EVENT_PRIV_56,
    MYSQL_USER_FIELD_TRIGGER_PRIV_56,
    MYSQL_USER_FIELD_CREATE_TABLESPACE_PRIV_56,
    MYSQL_USER_FIELD_SSL_TYPE_56,
    MYSQL_USER_FIELD_SSL_CIPHER_56,
    MYSQL_USER_FIELD_X509_ISSUER_56,
    MYSQL_USER_FIELD_X509_SUBJECT_56,
    MYSQL_USER_FIELD_MAX_QUESTIONS_56,
    MYSQL_USER_FIELD_MAX_UPDATES_56,
    MYSQL_USER_FIELD_MAX_CONNECTIONS_56,
    MYSQL_USER_FIELD_MAX_USER_CONNECTIONS_56,
    MYSQL_USER_FIELD_PLUGIN_56,
    MYSQL_USER_FIELD_AUTHENTICATION_STRING_56,
    MYSQL_USER_FIELD_PASSWORD_EXPIRED_56,
    MYSQL_USER_FIELD_COUNT_56
  };

  uint host_idx() { return MYSQL_USER_FIELD_HOST_56; }
  uint user_idx() { return MYSQL_USER_FIELD_USER_56; }
  uint password_idx() { return MYSQL_USER_FIELD_PASSWORD_56; }
  uint select_priv_idx() { return MYSQL_USER_FIELD_SELECT_PRIV_56; }
  uint insert_priv_idx() { return MYSQL_USER_FIELD_INSERT_PRIV_56; }
  uint update_priv_idx() { return MYSQL_USER_FIELD_UPDATE_PRIV_56; }
  uint delete_priv_idx() { return MYSQL_USER_FIELD_DELETE_PRIV_56; }
  uint create_priv_idx() { return MYSQL_USER_FIELD_CREATE_PRIV_56; }
  uint drop_priv_idx() { return MYSQL_USER_FIELD_DROP_PRIV_56; }
  uint reload_priv_idx() { return MYSQL_USER_FIELD_RELOAD_PRIV_56; }
  uint shutdown_priv_idx() { return MYSQL_USER_FIELD_SHUTDOWN_PRIV_56; }
  uint process_priv_idx() { return MYSQL_USER_FIELD_PROCESS_PRIV_56; }
  uint file_priv_idx() { return MYSQL_USER_FIELD_FILE_PRIV_56; }
  uint grant_priv_idx() { return MYSQL_USER_FIELD_GRANT_PRIV_56; }
  uint references_priv_idx() { return MYSQL_USER_FIELD_REFERENCES_PRIV_56; }
  uint index_priv_idx() { return MYSQL_USER_FIELD_INDEX_PRIV_56; }
  uint alter_priv_idx() { return MYSQL_USER_FIELD_ALTER_PRIV_56; }
  uint show_db_priv_idx() { return MYSQL_USER_FIELD_SHOW_DB_PRIV_56; }
  uint super_priv_idx() { return MYSQL_USER_FIELD_SUPER_PRIV_56; }
  uint create_tmp_table_priv_idx()
  {
    return MYSQL_USER_FIELD_CREATE_TMP_TABLE_PRIV_56;
  }
  uint lock_tables_priv_idx() { return MYSQL_USER_FIELD_LOCK_TABLES_PRIV_56; }
  uint execute_priv_idx() { return MYSQL_USER_FIELD_EXECUTE_PRIV_56; }
  uint repl_slave_priv_idx() { return MYSQL_USER_FIELD_REPL_SLAVE_PRIV_56; }
  uint repl_client_priv_idx() { return MYSQL_USER_FIELD_REPL_CLIENT_PRIV_56; }
  uint create_view_priv_idx() { return MYSQL_USER_FIELD_CREATE_VIEW_PRIV_56; }
  uint show_view_priv_idx() { return MYSQL_USER_FIELD_SHOW_VIEW_PRIV_56; }
  uint create_routine_priv_idx()
  {
    return MYSQL_USER_FIELD_CREATE_ROUTINE_PRIV_56;
  }
  uint alter_routine_priv_idx()
  {
    return MYSQL_USER_FIELD_ALTER_ROUTINE_PRIV_56;
  }
  uint create_user_priv_idx() { return MYSQL_USER_FIELD_CREATE_USER_PRIV_56; }
  uint event_priv_idx() { return MYSQL_USER_FIELD_EVENT_PRIV_56; }
  uint trigger_priv_idx() { return MYSQL_USER_FIELD_TRIGGER_PRIV_56; }
  uint create_tablespace_priv_idx()
  {
    return MYSQL_USER_FIELD_CREATE_TABLESPACE_PRIV_56;
  }
  uint ssl_type_idx() { return MYSQL_USER_FIELD_SSL_TYPE_56; }
  uint ssl_cipher_idx() { return MYSQL_USER_FIELD_SSL_CIPHER_56; }
  uint x509_issuer_idx() { return MYSQL_USER_FIELD_X509_ISSUER_56; }
  uint x509_subject_idx() { return MYSQL_USER_FIELD_X509_SUBJECT_56; }
  uint max_questions_idx() { return MYSQL_USER_FIELD_MAX_QUESTIONS_56; }
  uint max_updates_idx() { return MYSQL_USER_FIELD_MAX_UPDATES_56; }
  uint max_connections_idx() { return MYSQL_USER_FIELD_MAX_CONNECTIONS_56; }
  uint max_user_connections_idx()
  {
    return MYSQL_USER_FIELD_MAX_USER_CONNECTIONS_56;
  }
  uint plugin_idx() { return MYSQL_USER_FIELD_PLUGIN_56; }
  uint authentication_string_idx()
  {
    return MYSQL_USER_FIELD_AUTHENTICATION_STRING_56;
  }
  uint password_expired_idx() { return MYSQL_USER_FIELD_PASSWORD_EXPIRED_56; }

  //those fields are not available in 5.6 db schema
  uint password_last_changed_idx() { return MYSQL_USER_FIELD_COUNT_56; }
  uint password_lifetime_idx() { return MYSQL_USER_FIELD_COUNT_56; }
  uint account_locked_idx() { return MYSQL_USER_FIELD_COUNT_56; }
};


class Acl_load_user_table_schema_factory
{
public:
  virtual Acl_load_user_table_schema* get_user_table_schema(TABLE *table)
  {
    return is_old_user_table_schema(table) ?
<<<<<<< HEAD
      implicit_cast<Acl_load_user_table_schema*>
      (new Acl_load_user_table_old_schema()) :
      implicit_cast<Acl_load_user_table_schema*>
      (new Acl_load_user_table_current_schema());
  }

  virtual bool is_old_user_table_schema(TABLE* table);
  virtual ~Acl_load_user_table_schema_factory() {}
};

=======
      (Acl_load_user_table_schema*) new Acl_load_user_table_old_schema():
      (Acl_load_user_table_schema*) new Acl_load_user_table_current_schema();
  }

  virtual bool is_old_user_table_schema(TABLE* table)
  {
    Field *password_field=
      table->field[Acl_load_user_table_old_schema::MYSQL_USER_FIELD_PASSWORD_56];
    return strncmp(password_field->field_name, "Password", 8) == 0;
  }
  virtual ~Acl_load_user_table_schema_factory() {}
};

extern const TABLE_FIELD_DEF mysql_db_table_def;
>>>>>>> a9fa3e59
extern bool mysql_user_table_is_in_short_password_format;
extern my_bool disconnect_on_expired_password;
extern const char *any_db;	// Special symbol for check_access
/** controls the extra checks on plugin availability for mysql.user records */

#ifndef NO_EMBEDDED_ACCESS_CHECKS
extern my_bool validate_user_plugins;
#endif /* NO_EMBEDDED_ACCESS_CHECKS */

/* Function Declarations */

/* sql_authentication */

int set_default_auth_plugin(char *plugin_name, size_t plugin_name_length);
void acl_log_connect(const char *user, const char *host, const char *auth_as,
	const char *db, THD *thd,
enum enum_server_command command);
int acl_authenticate(THD *thd, enum_server_command command);
bool acl_check_host(const char *host, const char *ip);

/*
  User Attributes are the once which are defined during CREATE/ALTER/GRANT
  statement. These attributes are divided into following catagories.
*/

#define NONE_ATTR               0L
#define DEFAULT_AUTH_ATTR       (1L << 0)    /* update defaults auth */
#define PLUGIN_ATTR             (1L << 1)    /* update plugin */
                                             /* authentication_string */
#define SSL_ATTR                (1L << 2)    /* ex: SUBJECT,CIPHER.. */
#define RESOURCE_ATTR           (1L << 3)    /* ex: MAX_QUERIES_PER_HOUR.. */
#define PASSWORD_EXPIRE_ATTR    (1L << 4)    /* update password expire col */
#define ACCESS_RIGHTS_ATTR      (1L << 5)    /* update privileges */
#define ACCOUNT_LOCK_ATTR       (1L << 6)    /* update account lock status */

/* rewrite CREATE/ALTER/GRANT user */
void mysql_rewrite_create_alter_user(THD *thd, String *rlb);
void mysql_rewrite_grant(THD *thd, String *rlb);

/* sql_user */
void append_user(THD *thd, String *str, LEX_USER *user,
                 bool comma, bool ident);
void append_user_new(THD *thd, String *str, LEX_USER *user, bool comma);
int check_change_password(THD *thd, const char *host, const char *user,
                          const char *password, size_t password_len);
bool change_password(THD *thd, const char *host, const char *user,
                     char *password);
bool mysql_create_user(THD *thd, List <LEX_USER> &list);
bool mysql_alter_user(THD *thd, List <LEX_USER> &list);
bool mysql_drop_user(THD *thd, List <LEX_USER> &list);
bool mysql_rename_user(THD *thd, List <LEX_USER> &list);

bool set_and_validate_user_attributes(THD *thd,
                                      LEX_USER *Str,
                                      ulong &what_to_set,
                                      bool is_privileged_user);

/* sql_auth_cache */
int wild_case_compare(CHARSET_INFO *cs, const char *str,const char *wildstr);
bool hostname_requires_resolving(const char *hostname);
my_bool acl_init(bool dont_read_acl_tables);
void acl_free(bool end=0);
<<<<<<< HEAD
my_bool acl_reload(THD *thd);
my_bool grant_init();
=======
my_bool acl_reload(THD *thd); 
bool grant_init(bool skip_grant_tables);
>>>>>>> a9fa3e59
void grant_free(void);
my_bool grant_reload(THD *thd);
ulong acl_get(const char *host, const char *ip,
              const char *user, const char *db, my_bool db_is_pattern);
bool is_acl_user(const char *host, const char *user);
bool acl_getroot(Security_context *sctx, char *user,
                 char *host, char *ip, const char *db);

/* sql_authorization */
bool mysql_grant(THD *thd, const char *db, List <LEX_USER> &user_list,
                 ulong rights, bool revoke, bool is_proxy);
bool mysql_routine_grant(THD *thd, TABLE_LIST *table, bool is_proc,
                         List <LEX_USER> &user_list, ulong rights,
                         bool revoke, bool write_to_binlog);
int mysql_table_grant(THD *thd, TABLE_LIST *table, List <LEX_USER> &user_list,
                       List <LEX_COLUMN> &column_list, ulong rights,
                       bool revoke);
bool check_grant(THD *thd, ulong want_access, TABLE_LIST *tables,
                 bool any_combination_will_do, uint number, bool no_errors);
bool check_grant_column (THD *thd, GRANT_INFO *grant,
                         const char *db_name, const char *table_name,
                         const char *name, size_t length,
                         Security_context *sctx, ulong want_privilege);
bool check_column_grant_in_table_ref(THD *thd, TABLE_LIST * table_ref,
                                     const char *name, size_t length,
                                     ulong want_privilege);
<<<<<<< HEAD
bool check_grant_all_columns(THD *thd, ulong want_access,
                             Field_iterator_table_ref *fields);
bool check_grant_routine(THD *thd, ulong want_access,
                         TABLE_LIST *procs, bool is_proc, bool no_error);
=======
bool check_grant_all_columns(THD *thd, ulong want_access, 
                             Field_iterator_table_ref *fields);
bool check_grant_routine(THD *thd, ulong want_access,
                         TABLE_LIST *procs, bool is_proc, bool no_error);
bool check_routine_level_acl(THD *thd, const char *db, const char *name,
                             bool is_proc);
>>>>>>> a9fa3e59
bool check_grant_db(THD *thd,const char *db);
bool acl_check_proxy_grant_access(THD *thd, const char *host, const char *user,
                                  bool with_grant);
void get_privilege_desc(char *to, uint max_length, ulong access);
void get_mqh(const char *user, const char *host, USER_CONN *uc);
ulong get_table_grant(THD *thd, TABLE_LIST *table);
ulong get_column_grant(THD *thd, GRANT_INFO *grant,
                       const char *db_name, const char *table_name,
                       const char *field_name);
bool mysql_show_grants(THD *thd, LEX_USER *user);
bool mysql_show_create_user(THD *thd, LEX_USER *user);
bool mysql_revoke_all(THD *thd, List <LEX_USER> &list);
bool sp_revoke_privileges(THD *thd, const char *sp_db, const char *sp_name,
                          bool is_proc);
bool sp_grant_privileges(THD *thd, const char *sp_db, const char *sp_name,
                         bool is_proc);
void fill_effective_table_privileges(THD *thd, GRANT_INFO *grant,
                                     const char *db, const char *table);
int fill_schema_user_privileges(THD *thd, TABLE_LIST *tables, Item *cond);
int fill_schema_schema_privileges(THD *thd, TABLE_LIST *tables, Item *cond);
int fill_schema_table_privileges(THD *thd, TABLE_LIST *tables, Item *cond);
int fill_schema_column_privileges(THD *thd, TABLE_LIST *tables, Item *cond);
const ACL_internal_schema_access *
get_cached_schema_access(GRANT_INTERNAL_INFO *grant_internal_info,
                         const char *schema_name);

bool select_precheck(THD *thd, LEX *lex, TABLE_LIST *tables,
                     TABLE_LIST *first_table);
bool multi_delete_precheck(THD *thd, TABLE_LIST *tables);
bool delete_precheck(THD *thd, TABLE_LIST *tables);
bool lock_tables_precheck(THD *thd, TABLE_LIST *tables);
bool create_table_precheck(THD *thd, TABLE_LIST *tables,
                           TABLE_LIST *create_table);
bool check_fk_parent_table_access(THD *thd,
                                  HA_CREATE_INFO *create_info,
                                  Alter_info *alter_info);
bool check_readonly(THD *thd, bool err_if_readonly);
void err_readonly(THD *thd);

<<<<<<< HEAD
=======
bool is_secure_transport(int vio_type);

>>>>>>> a9fa3e59
#ifndef NO_EMBEDDED_ACCESS_CHECKS

bool check_one_table_access(THD *thd, ulong privilege, TABLE_LIST *tables);
bool check_single_table_access(THD *thd, ulong privilege,
			   TABLE_LIST *tables, bool no_errors);
bool check_routine_access(THD *thd, ulong want_access, const char *db,
                          char *name, bool is_proc, bool no_errors);
bool check_some_access(THD *thd, ulong want_access, TABLE_LIST *table);
bool check_some_routine_access(THD *thd, const char *db, const char *name, bool is_proc);
bool check_access(THD *thd, ulong want_access, const char *db, ulong *save_priv,
                  GRANT_INTERNAL_INFO *grant_internal_info,
                  bool dont_check_global_grants, bool no_errors);
bool check_table_access(THD *thd, ulong requirements,TABLE_LIST *tables,
                        bool any_combination_of_privileges_will_do,
                        uint number,
                        bool no_errors);
#else
inline bool check_one_table_access(THD *thd, ulong privilege, TABLE_LIST *tables)
{ return false; }
inline bool check_single_table_access(THD *thd, ulong privilege,
			   TABLE_LIST *tables, bool no_errors)
{ return false; }
inline bool check_routine_access(THD *thd,ulong want_access,const char *db,
                                 char *name, bool is_proc, bool no_errors)
{ return false; }
<<<<<<< HEAD

bool check_some_access(THD *thd, ulong want_access, TABLE_LIST *table);

=======
inline bool check_some_access(THD *thd, ulong want_access, TABLE_LIST *table)
{
  table->grant.privilege= want_access;
  return false;
}
>>>>>>> a9fa3e59
inline bool check_some_routine_access(THD *thd, const char *db,
                                      const char *name, bool is_proc)
{ return false; }
inline bool check_access(THD *, ulong, const char *, ulong *save_priv,
                         GRANT_INTERNAL_INFO *, bool, bool)
{
  if (save_priv)
    *save_priv= GLOBAL_ACLS;
  return false;
}
inline bool
check_table_access(THD *thd, ulong requirements,TABLE_LIST *tables,
                   bool any_combination_of_privileges_will_do,
                   uint number,
                   bool no_errors)
{ return false; }
#endif /*NO_EMBEDDED_ACCESS_CHECKS*/

<<<<<<< HEAD
=======
/* These was under the INNODB_COMPATIBILITY_HOOKS */

>>>>>>> a9fa3e59
bool check_global_access(THD *thd, ulong want_access);

#ifdef NO_EMBEDDED_ACCESS_CHECKS
#define check_grant(A,B,C,D,E,F) 0
#define check_grant_db(A,B) 0
#endif

/* sql_user_table */
void close_acl_tables(THD *thd);

#ifndef EMBEDDED_LIBRARY
typedef enum ssl_artifacts_status
{
  SSL_ARTIFACTS_NOT_FOUND= 0,
  SSL_ARTIFACTS_VIA_OPTIONS,
  SSL_ARTIFACT_TRACES_FOUND,
  SSL_ARTIFACTS_AUTO_DETECTED
} ssl_artifacts_status;

#endif /* EMBEDDED_LIBRARY */

#if defined(HAVE_OPENSSL) && !defined(HAVE_YASSL)
extern my_bool opt_auto_generate_certs;
bool do_auto_cert_generation(ssl_artifacts_status auto_detection_status);
#endif /* HAVE_OPENSSL && !HAVE_YASSL */
<<<<<<< HEAD

#endif /* AUTH_COMMON_INCLUDED */
=======
#endif /* AUTH_COMMON_INCLUDED */
>>>>>>> a9fa3e59
<|MERGE_RESOLUTION|>--- conflicted
+++ resolved
@@ -19,7 +19,6 @@
 #include "my_global.h"                          /* NO_EMBEDDED_ACCESS_CHECKS */
 #include "auth_acls.h"                          /* ACL information */
 #include "sql_string.h"                         /* String */
-<<<<<<< HEAD
 #include "mysql_com.h"                          /* enum_server_command */
 #include "sql_list.h"                           /* List */
 #include "template_utils.h"
@@ -39,17 +38,6 @@
 class Security_context;
 struct TABLE;
 struct TABLE_LIST;
-=======
-#include "table.h"                              /* TABLE_LIST */
-#include "field.h"
-
-/* Forward Declarations */
-class LEX_COLUMN;
-class THD;
-struct GRANT_INFO;
-struct LEX;
-typedef struct user_conn USER_CONN;
->>>>>>> a9fa3e59
 
 /* Classes */
 
@@ -521,7 +509,6 @@
   virtual Acl_load_user_table_schema* get_user_table_schema(TABLE *table)
   {
     return is_old_user_table_schema(table) ?
-<<<<<<< HEAD
       implicit_cast<Acl_load_user_table_schema*>
       (new Acl_load_user_table_old_schema()) :
       implicit_cast<Acl_load_user_table_schema*>
@@ -532,22 +519,6 @@
   virtual ~Acl_load_user_table_schema_factory() {}
 };
 
-=======
-      (Acl_load_user_table_schema*) new Acl_load_user_table_old_schema():
-      (Acl_load_user_table_schema*) new Acl_load_user_table_current_schema();
-  }
-
-  virtual bool is_old_user_table_schema(TABLE* table)
-  {
-    Field *password_field=
-      table->field[Acl_load_user_table_old_schema::MYSQL_USER_FIELD_PASSWORD_56];
-    return strncmp(password_field->field_name, "Password", 8) == 0;
-  }
-  virtual ~Acl_load_user_table_schema_factory() {}
-};
-
-extern const TABLE_FIELD_DEF mysql_db_table_def;
->>>>>>> a9fa3e59
 extern bool mysql_user_table_is_in_short_password_format;
 extern my_bool disconnect_on_expired_password;
 extern const char *any_db;	// Special symbol for check_access
@@ -610,13 +581,8 @@
 bool hostname_requires_resolving(const char *hostname);
 my_bool acl_init(bool dont_read_acl_tables);
 void acl_free(bool end=0);
-<<<<<<< HEAD
 my_bool acl_reload(THD *thd);
 my_bool grant_init();
-=======
-my_bool acl_reload(THD *thd); 
-bool grant_init(bool skip_grant_tables);
->>>>>>> a9fa3e59
 void grant_free(void);
 my_bool grant_reload(THD *thd);
 ulong acl_get(const char *host, const char *ip,
@@ -643,19 +609,10 @@
 bool check_column_grant_in_table_ref(THD *thd, TABLE_LIST * table_ref,
                                      const char *name, size_t length,
                                      ulong want_privilege);
-<<<<<<< HEAD
 bool check_grant_all_columns(THD *thd, ulong want_access,
                              Field_iterator_table_ref *fields);
 bool check_grant_routine(THD *thd, ulong want_access,
                          TABLE_LIST *procs, bool is_proc, bool no_error);
-=======
-bool check_grant_all_columns(THD *thd, ulong want_access, 
-                             Field_iterator_table_ref *fields);
-bool check_grant_routine(THD *thd, ulong want_access,
-                         TABLE_LIST *procs, bool is_proc, bool no_error);
-bool check_routine_level_acl(THD *thd, const char *db, const char *name,
-                             bool is_proc);
->>>>>>> a9fa3e59
 bool check_grant_db(THD *thd,const char *db);
 bool acl_check_proxy_grant_access(THD *thd, const char *host, const char *user,
                                   bool with_grant);
@@ -695,11 +652,8 @@
 bool check_readonly(THD *thd, bool err_if_readonly);
 void err_readonly(THD *thd);
 
-<<<<<<< HEAD
-=======
 bool is_secure_transport(int vio_type);
 
->>>>>>> a9fa3e59
 #ifndef NO_EMBEDDED_ACCESS_CHECKS
 
 bool check_one_table_access(THD *thd, ulong privilege, TABLE_LIST *tables);
@@ -725,17 +679,9 @@
 inline bool check_routine_access(THD *thd,ulong want_access,const char *db,
                                  char *name, bool is_proc, bool no_errors)
 { return false; }
-<<<<<<< HEAD
 
 bool check_some_access(THD *thd, ulong want_access, TABLE_LIST *table);
 
-=======
-inline bool check_some_access(THD *thd, ulong want_access, TABLE_LIST *table)
-{
-  table->grant.privilege= want_access;
-  return false;
-}
->>>>>>> a9fa3e59
 inline bool check_some_routine_access(THD *thd, const char *db,
                                       const char *name, bool is_proc)
 { return false; }
@@ -754,11 +700,6 @@
 { return false; }
 #endif /*NO_EMBEDDED_ACCESS_CHECKS*/
 
-<<<<<<< HEAD
-=======
-/* These was under the INNODB_COMPATIBILITY_HOOKS */
-
->>>>>>> a9fa3e59
 bool check_global_access(THD *thd, ulong want_access);
 
 #ifdef NO_EMBEDDED_ACCESS_CHECKS
@@ -784,9 +725,5 @@
 extern my_bool opt_auto_generate_certs;
 bool do_auto_cert_generation(ssl_artifacts_status auto_detection_status);
 #endif /* HAVE_OPENSSL && !HAVE_YASSL */
-<<<<<<< HEAD
 
 #endif /* AUTH_COMMON_INCLUDED */
-=======
-#endif /* AUTH_COMMON_INCLUDED */
->>>>>>> a9fa3e59
