/* Copyright (c) 2000, 2018, Oracle and/or its affiliates. All rights reserved.

   This program is free software; you can redistribute it and/or modify
   it under the terms of the GNU General Public License, version 2.0,
   as published by the Free Software Foundation.

   This program is also distributed with certain software (including
   but not limited to OpenSSL) that is licensed under separate terms,
   as designated in a particular file or component or in included license
   documentation.  The authors of MySQL hereby grant you an additional
   permission to link the program and your derivative works with the
   separately licensed software that they have included with MySQL.

   This program is distributed in the hope that it will be useful,
   but WITHOUT ANY WARRANTY; without even the implied warranty of
   MERCHANTABILITY or FITNESS FOR A PARTICULAR PURPOSE.  See the
   GNU General Public License, version 2.0, for more details.

   You should have received a copy of the GNU General Public License
   along with this program; if not, write to the Free Software
   Foundation, Inc., 51 Franklin St, Fifth Floor, Boston, MA 02110-1301  USA */

/**
  @addtogroup Replication
  @{

  @file sql/rpl_slave.cc

  @brief Code to run the io thread and the sql thread on the
  replication slave.
*/

#include "sql/rpl_slave.h"

#include "my_config.h"

#include <errno.h>
#include <fcntl.h>
#include <math.h>
#include <signal.h>
#include <stdio.h>
#include <stdlib.h>
#include <string.h>

#include "mysql/components/services/log_builtins.h"
#include "mysql/components/services/psi_memory_bits.h"
#include "mysql/components/services/psi_stage_bits.h"
#include "mysql/plugin.h"
#include "mysql/psi/mysql_cond.h"
#include "mysql/psi/mysql_mutex.h"
#include "mysql/psi/psi_base.h"
#include "mysql/status_var.h"
#include "sql/rpl_channel_service_interface.h"
#ifdef HAVE_SYS_TIME_H
#include <sys/time.h>
#endif
#include <time.h>
#ifdef HAVE_UNISTD_H
#include <unistd.h>
#endif
#include <algorithm>
#include <atomic>
#include <map>
#include <string>
#include <utility>
#include <vector>

#include "binary_log_types.h"
#include "binlog_event.h"
#include "control_events.h"
#include "debug_vars.h"
#include "errmsg.h"  // CR_*
#include "lex_string.h"
#include "m_ctype.h"
#include "m_string.h"
#include "my_bitmap.h"  // MY_BITMAP
#include "my_byteorder.h"
#include "my_command.h"
#include "my_compiler.h"
#include "my_dbug.h"
#include "my_dir.h"
#include "my_io.h"
#include "my_loglevel.h"
#include "my_macros.h"
#include "my_sys.h"
#include "my_systime.h"
#include "my_thread_local.h"  // thread_local_key_t
#include "mysql.h"            // MYSQL
#include "mysql/psi/mysql_file.h"
#include "mysql/psi/mysql_memory.h"
#include "mysql/psi/mysql_thread.h"
#include "mysql/service_mysql_alloc.h"
#include "mysql/thread_type.h"
#include "mysql_com.h"
#include "mysqld_error.h"
#include "pfs_thread_provider.h"
#include "prealloced_array.h"
#include "sql/auth/auth_acls.h"
#include "sql/auth/sql_security_ctx.h"
#include "sql/binlog.h"
#include "sql/current_thd.h"
#include "sql/debug_sync.h"   // DEBUG_SYNC
#include "sql/derror.h"       // ER_THD
#include "sql/dynamic_ids.h"  // Server_ids
#include "sql/handler.h"
#include "sql/item.h"
#include "sql/log.h"
#include "sql/log_event.h"  // Rotate_log_event
#include "sql/mdl.h"
#include "sql/mysqld.h"              // ER
#include "sql/mysqld_thd_manager.h"  // Global_THD_manager
#include "sql/protocol.h"
#include "sql/protocol_classic.h"
#include "sql/psi_memory_key.h"
#include "sql/query_options.h"
#include "sql/rpl_filter.h"
#include "sql/rpl_group_replication.h"
#include "sql/rpl_gtid.h"
#include "sql/rpl_handler.h"  // RUN_HOOK
#include "sql/rpl_info.h"
#include "sql/rpl_info_factory.h"  // Rpl_info_factory
#include "sql/rpl_info_handler.h"
#include "sql/rpl_mi.h"
#include "sql/rpl_msr.h"  // Multisource_info
#include "sql/rpl_mts_submode.h"
#include "sql/rpl_reporting.h"
#include "sql/rpl_rli.h"                         // Relay_log_info
#include "sql/rpl_rli_pdb.h"                     // Slave_worker
#include "sql/rpl_slave_commit_order_manager.h"  // Commit_order_manager
#include "sql/rpl_slave_until_options.h"
#include "sql/rpl_trx_boundary_parser.h"
#include "sql/rpl_utility.h"
#include "sql/sql_backup_lock.h"  // is_instance_backup_locked
#include "sql/sql_class.h"        // THD
#include "sql/sql_const.h"
#include "sql/sql_error.h"
#include "sql/sql_lex.h"
#include "sql/sql_list.h"
#include "sql/sql_parse.h"   // execute_init_command
#include "sql/sql_plugin.h"  // opt_plugin_dir_ptr
#include "sql/system_variables.h"
#include "sql/table.h"
#include "sql/transaction.h"  // trans_begin
#include "sql/transaction_info.h"
#include "sql_common.h"  // end_server
#include "sql_string.h"
#include "typelib.h"

struct mysql_cond_t;
struct mysql_mutex_t;

using binary_log::Log_event_header;
using binary_log::checksum_crc32;
using std::max;
using std::min;

#define FLAGSTR(V, F) ((V) & (F) ? #F " " : "")

/*
  a parameter of sql_slave_killed() to defer the killed status
*/
#define SLAVE_WAIT_GROUP_DONE 60
bool use_slave_mask = 0;
MY_BITMAP slave_error_mask;
char slave_skip_error_names[SHOW_VAR_FUNC_BUFF_SIZE];

char *slave_load_tmpdir = 0;
bool replicate_same_server_id;
ulonglong relay_log_space_limit = 0;

const char *relay_log_index = 0;
const char *relay_log_basename = 0;

/*
  MTS load-ballancing parameter.
  Max length of one MTS Worker queue. The value also determines the size
  of Relay_log_info::gaq (see @c slave_start_workers()).
  It can be set to any value in [1, ULONG_MAX - 1] range.
*/
const ulong mts_slave_worker_queue_len_max = 16384;

/*
  Statistics go to the error log every # of seconds when
  --log_error_verbosity > 2
*/
const long mts_online_stat_period = 60 * 2;

/*
  MTS load-ballancing parameter.
  Time unit in microsecs to sleep by MTS Coordinator to avoid extra thread
  signalling in the case of Worker queues are close to be filled up.
*/
const ulong mts_coordinator_basic_nap = 5;

/*
  MTS load-ballancing parameter.
  Percent of Worker queue size at which Worker is considered to become
  hungry.

  C enqueues --+                   . underrun level
               V                   "
   +----------+-+------------------+--------------+
   | empty    |.|::::::::::::::::::|xxxxxxxxxxxxxx| ---> Worker dequeues
   +----------+-+------------------+--------------+

   Like in the above diagram enqueuing to the x-d area would indicate
   actual underrruning by Worker.
*/
const ulong mts_worker_underrun_level = 10;

/*
  When slave thread exits, we need to remember the temporary tables so we
  can re-use them on slave start.

  TODO: move the vars below under Master_info
*/

int disconnect_slave_event_count = 0, abort_slave_event_count = 0;

static thread_local Master_info *RPL_MASTER_INFO = nullptr;

enum enum_slave_reconnect_actions {
  SLAVE_RECON_ACT_REG = 0,
  SLAVE_RECON_ACT_DUMP = 1,
  SLAVE_RECON_ACT_EVENT = 2,
  SLAVE_RECON_ACT_MAX
};

enum enum_slave_reconnect_messages {
  SLAVE_RECON_MSG_WAIT = 0,
  SLAVE_RECON_MSG_KILLED_WAITING = 1,
  SLAVE_RECON_MSG_AFTER = 2,
  SLAVE_RECON_MSG_FAILED = 3,
  SLAVE_RECON_MSG_COMMAND = 4,
  SLAVE_RECON_MSG_KILLED_AFTER = 5,
  SLAVE_RECON_MSG_MAX
};

static const char *reconnect_messages[SLAVE_RECON_ACT_MAX][SLAVE_RECON_MSG_MAX] =
    {{"Waiting to reconnect after a failed registration on master",
      "Slave I/O thread killed while waiting to reconnect after a failed \
registration on master",
      "Reconnecting after a failed registration on master",
      "failed registering on master, reconnecting to try again, \
log '%s' at position %s",
      "COM_REGISTER_SLAVE",
      "Slave I/O thread killed during or after reconnect"},
     {"Waiting to reconnect after a failed binlog dump request",
      "Slave I/O thread killed while retrying master dump",
      "Reconnecting after a failed binlog dump request",
      "failed dump request, reconnecting to try again, log '%s' at position %s",
      "COM_BINLOG_DUMP", "Slave I/O thread killed during or after reconnect"},
     {"Waiting to reconnect after a failed master event read",
      "Slave I/O thread killed while waiting to reconnect after a failed read",
      "Reconnecting after a failed master event read",
      "Slave I/O thread: Failed reading log event, reconnecting to retry, \
log '%s' at position %s",
      "",
      "Slave I/O thread killed during or after a reconnect done to recover from \
failed read"}};

enum enum_slave_apply_event_and_update_pos_retval {
  SLAVE_APPLY_EVENT_AND_UPDATE_POS_OK = 0,
  SLAVE_APPLY_EVENT_AND_UPDATE_POS_APPLY_ERROR = 1,
  SLAVE_APPLY_EVENT_AND_UPDATE_POS_UPDATE_POS_ERROR = 2,
  SLAVE_APPLY_EVENT_AND_UPDATE_POS_APPEND_JOB_ERROR = 3,
  SLAVE_APPLY_EVENT_AND_UPDATE_POS_MAX
};

static int process_io_rotate(Master_info *mi, Rotate_log_event *rev);
static bool wait_for_relay_log_space(Relay_log_info *rli);
static inline bool io_slave_killed(THD *thd, Master_info *mi);
static inline bool is_autocommit_off_and_infotables(THD *thd);
static int init_slave_thread(THD *thd, SLAVE_THD_TYPE thd_type);
static void print_slave_skip_errors(void);
static int safe_connect(THD *thd, MYSQL *mysql, Master_info *mi);
static int safe_reconnect(THD *thd, MYSQL *mysql, Master_info *mi,
                          bool suppress_warnings);
static int connect_to_master(THD *thd, MYSQL *mysql, Master_info *mi,
                             bool reconnect, bool suppress_warnings);
static int get_master_version_and_clock(MYSQL *mysql, Master_info *mi);
static int get_master_uuid(MYSQL *mysql, Master_info *mi);
int io_thread_init_commands(MYSQL *mysql, Master_info *mi);
static Log_event *next_event(Relay_log_info *rli);
static int terminate_slave_thread(THD *thd, mysql_mutex_t *term_lock,
                                  mysql_cond_t *term_cond,
                                  std::atomic<uint> *slave_running,
                                  ulong *stop_wait_timeout, bool need_lock_term,
                                  bool force = false);
static bool check_io_slave_killed(THD *thd, Master_info *mi, const char *info);
static int mts_event_coord_cmp(LOG_POS_COORD *id1, LOG_POS_COORD *id2);

static int check_slave_sql_config_conflict(const Relay_log_info *rli);

/*
  Applier thread InnoDB priority.
  When two transactions conflict inside InnoDB, the one with
  greater priority wins.

  @param thd       Thread handler for slave
  @param priority  Thread priority
*/
static void set_thd_tx_priority(THD *thd, int priority) {
  DBUG_ENTER("set_thd_tx_priority");
  DBUG_ASSERT(thd->system_thread == SYSTEM_THREAD_SLAVE_SQL ||
              thd->system_thread == SYSTEM_THREAD_SLAVE_WORKER);

  thd->thd_tx_priority = priority;
  DBUG_EXECUTE_IF("dbug_set_high_prio_sql_thread",
                  { thd->thd_tx_priority = 1; });

  DBUG_VOID_RETURN;
}

/*
  Function to set the slave's max_allowed_packet based on the value
  of slave_max_allowed_packet.

    @in_param    thd    Thread handler for slave
    @in_param    mysql  MySQL connection handle
*/

static void set_slave_max_allowed_packet(THD *thd, MYSQL *mysql) {
  DBUG_ENTER("set_slave_max_allowed_packet");
  // thd and mysql must be valid
  DBUG_ASSERT(thd && mysql);

  thd->variables.max_allowed_packet = slave_max_allowed_packet;
  /*
    Adding MAX_LOG_EVENT_HEADER_LEN to the max_packet_size on the I/O
    thread and the mysql->option max_allowed_packet, since a
    replication event can become this much  larger than
    the corresponding packet (query) sent from client to master.
  */
  thd->get_protocol_classic()->set_max_packet_size(slave_max_allowed_packet +
                                                   MAX_LOG_EVENT_HEADER);
  /*
    Skipping the setting of mysql->net.max_packet size to slave
    max_allowed_packet since this is done during mysql_real_connect.
  */
  mysql->options.max_allowed_packet =
      slave_max_allowed_packet + MAX_LOG_EVENT_HEADER;
  DBUG_VOID_RETURN;
}

/*
  Find out which replications threads are running

  SYNOPSIS
    init_thread_mask()
    mask                Return value here
    mi                  master_info for slave
    inverse             If set, returns which threads are not running

  IMPLEMENTATION
    Get a bit mask for which threads are running so that we can later restart
    these threads.

  RETURN
    mask        If inverse == 0, running threads
                If inverse == 1, stopped threads
*/

void init_thread_mask(int *mask, Master_info *mi, bool inverse) {
  bool set_io = mi->slave_running, set_sql = mi->rli->slave_running;
  int tmp_mask = 0;
  DBUG_ENTER("init_thread_mask");

  if (set_io) tmp_mask |= SLAVE_IO;
  if (set_sql) tmp_mask |= SLAVE_SQL;
  if (inverse) tmp_mask ^= (SLAVE_IO | SLAVE_SQL);
  *mask = tmp_mask;
  DBUG_VOID_RETURN;
}

/*
  lock_slave_threads()
*/

void lock_slave_threads(Master_info *mi) {
  DBUG_ENTER("lock_slave_threads");

  // TODO: see if we can do this without dual mutex
  mysql_mutex_lock(&mi->run_lock);
  mysql_mutex_lock(&mi->rli->run_lock);
  DBUG_VOID_RETURN;
}

/*
  unlock_slave_threads()
*/

void unlock_slave_threads(Master_info *mi) {
  DBUG_ENTER("unlock_slave_threads");

  // TODO: see if we can do this without dual mutex
  mysql_mutex_unlock(&mi->rli->run_lock);
  mysql_mutex_unlock(&mi->run_lock);
  DBUG_VOID_RETURN;
}

#ifdef HAVE_PSI_INTERFACE

static PSI_memory_key key_memory_rli_mts_coor;

static PSI_thread_key key_thread_slave_io, key_thread_slave_sql,
    key_thread_slave_worker;

static PSI_thread_info all_slave_threads[] = {
    {&key_thread_slave_io, "slave_io", PSI_FLAG_SINGLETON, 0, PSI_DOCUMENT_ME},
    {&key_thread_slave_sql, "slave_sql", PSI_FLAG_SINGLETON, 0,
     PSI_DOCUMENT_ME},
    {&key_thread_slave_worker, "slave_worker", PSI_FLAG_SINGLETON, 0,
     PSI_DOCUMENT_ME}};

static PSI_memory_info all_slave_memory[] = {{&key_memory_rli_mts_coor,
                                              "Relay_log_info::mts_coor", 0, 0,
                                              PSI_DOCUMENT_ME}};

static void init_slave_psi_keys(void) {
  const char *category = "sql";
  int count;

  count = static_cast<int>(array_elements(all_slave_threads));
  mysql_thread_register(category, all_slave_threads, count);

  count = static_cast<int>(array_elements(all_slave_memory));
  mysql_memory_register(category, all_slave_memory, count);
}
#endif /* HAVE_PSI_INTERFACE */

/* Initialize slave structures */

int init_slave() {
  DBUG_ENTER("init_slave");
  int error = 0;
  int thread_mask = SLAVE_SQL | SLAVE_IO;
  Master_info *mi = NULL;

#ifdef HAVE_PSI_INTERFACE
  init_slave_psi_keys();
#endif

  /*
    This is called when mysqld starts. Before client connections are
    accepted. However bootstrap may conflict with us if it does START SLAVE.
    So it's safer to take the lock.
  */
  channel_map.wrlock();

  RPL_MASTER_INFO = nullptr;

  /*
    Create slave info objects by reading repositories of individual
    channels and add them into channel_map
  */
  if ((error = Rpl_info_factory::create_slave_info_objects(
           opt_mi_repository_id, opt_rli_repository_id, thread_mask,
           &channel_map)))
    LogErr(ERROR_LEVEL,
           ER_RPL_SLAVE_FAILED_TO_CREATE_OR_RECOVER_INFO_REPOSITORIES);

#ifndef DBUG_OFF
  /* @todo: Print it for all the channels */
  {
    Master_info *default_mi;
    default_mi = channel_map.get_default_channel_mi();
    if (default_mi && default_mi->rli) {
      DBUG_PRINT("info",
                 ("init group master %s %lu  group relay %s %lu event %s %lu\n",
                  default_mi->rli->get_group_master_log_name(),
                  (ulong)default_mi->rli->get_group_master_log_pos(),
                  default_mi->rli->get_group_relay_log_name(),
                  (ulong)default_mi->rli->get_group_relay_log_pos(),
                  default_mi->rli->get_event_relay_log_name(),
                  (ulong)default_mi->rli->get_event_relay_log_pos()));
    }
  }
#endif

  if (get_gtid_mode(GTID_MODE_LOCK_CHANNEL_MAP) == GTID_MODE_OFF) {
    for (mi_map::iterator it = channel_map.begin(); it != channel_map.end();
         it++) {
      Master_info *mi = it->second;
      if (mi != NULL && mi->is_auto_position()) {
        LogErr(WARNING_LEVEL,
               ER_RPL_SLAVE_AUTO_POSITION_IS_1_AND_GTID_MODE_IS_OFF,
               mi->get_channel(), mi->get_channel());
      }
    }
  }

  if (check_slave_sql_config_conflict(NULL)) {
    error = 1;
    goto err;
  }

  /*
    Loop through the channel_map and start slave threads for each channel.
  */
  if (!opt_skip_slave_start) {
    for (mi_map::iterator it = channel_map.begin(); it != channel_map.end();
         it++) {
      mi = it->second;

      /* If server id is not set, start_slave_thread() will say it */
<<<<<<< HEAD
      if (Master_info::is_configured(mi)) {
        /* same as in start_slave() cache the global var values into rli's
         * members */
        mi->rli->opt_slave_parallel_workers = opt_mts_slave_parallel_workers;
        mi->rli->checkpoint_group = opt_mts_checkpoint_group;
=======
      if (mi && mi->host[0] && mi->rli->inited)
      {
        /* same as in start_slave() cache the global var values into rli's members */
        mi->rli->opt_slave_parallel_workers= opt_mts_slave_parallel_workers;
        mi->rli->checkpoint_group= opt_mts_checkpoint_group;
>>>>>>> 7d6110ec
        if (mts_parallel_option == MTS_PARALLEL_TYPE_DB_NAME)
          mi->rli->channel_mts_submode = MTS_PARALLEL_TYPE_DB_NAME;
        else
          mi->rli->channel_mts_submode = MTS_PARALLEL_TYPE_LOGICAL_CLOCK;
        if (start_slave_threads(true /*need_lock_slave=true*/,
                                false /*wait_for_start=false*/, mi,
                                thread_mask)) {
          LogErr(ERROR_LEVEL, ER_FAILED_TO_START_SLAVE_THREAD,
                 mi->get_channel());
        }
      }
      else
      {
        sql_print_information("Failed to start slave threads for channel '%s'",
                              mi->get_channel());
      }
    }
  }

err:

  channel_map.unlock();
  if (error) LogErr(INFORMATION_LEVEL, ER_SLAVE_NOT_STARTED_ON_SOME_CHANNELS);

  DBUG_RETURN(error);
}

/**
   Function to start a slave for all channels.
   Used in Multisource replication.
   @param[in]        thd           THD object of the client.

   @retval false success
   @retval true error

    @todo  It is good to continue to start other channels
           when a slave start failed for other channels.

    @todo  The problem with the below code is if the slave is already
           stared, we would multple warnings called
           "Slave was already running" for each channel.
           A nice warning message  would be to add
           "Slave for channel '%s" was already running"
           but error messages are in different languages and cannot be tampered
           with so, we have to handle it case by case basis, whether
           only default channel exists or not and properly continue with
           starting other channels if one channel fails clearly giving
           an error message by displaying failed channels.
*/
bool start_slave(THD *thd) {
  DBUG_ENTER("start_slave(THD)");
  Master_info *mi;
  bool channel_configured, error = false;

  if (channel_map.get_num_instances() == 1) {
    mi = channel_map.get_default_channel_mi();
    DBUG_ASSERT(mi);
    if (start_slave(thd, &thd->lex->slave_connection, &thd->lex->mi,
                    thd->lex->slave_thd_opt, mi, true))
      DBUG_RETURN(true);
  } else {
    /*
      Users cannot start more than one channel's applier thread
      if sql_slave_skip_counter > 0. It throws an error to the session.
    */
    mysql_mutex_lock(&LOCK_sql_slave_skip_counter);
    /* sql_slave_skip_counter > 0 && !(START SLAVE IO_THREAD) */
    if (sql_slave_skip_counter > 0 && !(thd->lex->slave_thd_opt & SLAVE_IO)) {
      my_error(ER_SLAVE_CHANNEL_SQL_SKIP_COUNTER, MYF(0));
      mysql_mutex_unlock(&LOCK_sql_slave_skip_counter);
      DBUG_RETURN(true);
    }
    mysql_mutex_unlock(&LOCK_sql_slave_skip_counter);

    for (mi_map::iterator it = channel_map.begin(); it != channel_map.end();
         it++) {
      mi = it->second;

<<<<<<< HEAD
      channel_configured =
          mi && mi->inited && mi->host[0];  // channel properly configured.
=======
      channel_configured= mi && // Master_info exists
                          (mi->inited || mi->reset) // It is inited or was reset
                          && mi->host[0]; // host is set
>>>>>>> 7d6110ec

      if (channel_configured) {
        if (start_slave(thd, &thd->lex->slave_connection, &thd->lex->mi,
                        thd->lex->slave_thd_opt, mi, true)) {
          LogErr(ERROR_LEVEL, ER_RPL_SLAVE_CANT_START_SLAVE_FOR_CHANNEL,
                 mi->get_channel());
          error = true;
        }
      }
    }
  }
  if (!error) {
    /* no error */
    my_ok(thd);
  }
  DBUG_RETURN(error);
}

/**
   Function to stop a slave for all channels.
   Used in Multisource replication.
   @param[in]        thd           THD object of the client.

   @return
    @retval           0            success
    @retval           1           error

    @todo  It is good to continue to stop other channels
           when a slave start failed for other channels.
*/
int stop_slave(THD *thd) {
  DBUG_ENTER("stop_slave(THD)");
  bool push_temp_table_warning = true;
  Master_info *mi = 0;
  int error = 0;

  if (channel_map.get_num_instances() == 1) {
    mi = channel_map.get_default_channel_mi();

    DBUG_ASSERT(!strcmp(mi->get_channel(), channel_map.get_default_channel()));

    error = stop_slave(thd, mi, 1, false /*for_one_channel*/,
                       &push_temp_table_warning);
  } else {
    for (mi_map::iterator it = channel_map.begin(); it != channel_map.end();
         it++) {
      mi = it->second;

      if (Master_info::is_configured(mi)) {
        if (stop_slave(thd, mi, 1, false /*for_one_channel*/,
                       &push_temp_table_warning)) {
          LogErr(ERROR_LEVEL, ER_RPL_SLAVE_CANT_STOP_SLAVE_FOR_CHANNEL,
                 mi->get_channel());
          error = 1;
        }
      }
    }
  }

  if (!error) {
    /* no error */
    my_ok(thd);
  }

  DBUG_RETURN(error);
}

/**
  Entry point to the START SLAVE command. The function
  decides to start replication threads on several channels
  or a single given channel.

  @param[in]   thd        the client thread carrying the command.

  @return
    @retval      false      ok
    @retval      true       not ok.
*/
bool start_slave_cmd(THD *thd) {
  DBUG_ENTER("start_slave_cmd");

  Master_info *mi;
  LEX *lex = thd->lex;
  bool res = true; /* default, an error */

  channel_map.wrlock();

  if (!is_slave_configured()) {
    my_error(ER_SLAVE_CONFIGURATION, MYF(0));
    goto err;
  }

  if (!lex->mi.for_channel) {
    /*
      If slave_until options are provided when multiple channels exist
      without explicitly providing FOR CHANNEL clause, error out.
    */
    if (lex->mi.slave_until && channel_map.get_num_instances() > 1) {
      my_error(ER_SLAVE_MULTIPLE_CHANNELS_CMD, MYF(0));
      goto err;
    }

    res = start_slave(thd);
  } else {
    mi = channel_map.get_mi(lex->mi.channel);

    /*
      If the channel being used is a group replication channel we need to
      disable this command here as, in some cases, group replication does not
      support them.

      For channel group_replication_applier we disable START SLAVE [IO_THREAD]
      command.

      For channel group_replication_recovery we disable START SLAVE command
      and its two thread variants.
    */
    if (mi &&
        channel_map.is_group_replication_channel_name(mi->get_channel()) &&
        ((!thd->lex->slave_thd_opt || (thd->lex->slave_thd_opt & SLAVE_IO)) ||
         (!(channel_map.is_group_replication_channel_name(mi->get_channel(),
                                                          true)) &&
          (thd->lex->slave_thd_opt & SLAVE_SQL)))) {
      const char *command = "START SLAVE FOR CHANNEL";
      if (thd->lex->slave_thd_opt & SLAVE_IO)
        command = "START SLAVE IO_THREAD FOR CHANNEL";
      else if (thd->lex->slave_thd_opt & SLAVE_SQL)
        command = "START SLAVE SQL_THREAD FOR CHANNEL";

      my_error(ER_SLAVE_CHANNEL_OPERATION_NOT_ALLOWED, MYF(0), command,
               mi->get_channel(), command);

      goto err;
    }

    if (mi)
      res = start_slave(thd, &thd->lex->slave_connection, &thd->lex->mi,
                        thd->lex->slave_thd_opt, mi, true);
    else if (strcmp(channel_map.get_default_channel(), lex->mi.channel))
      my_error(ER_SLAVE_CHANNEL_DOES_NOT_EXIST, MYF(0), lex->mi.channel);

    if (!res) my_ok(thd);
  }
err:
  channel_map.unlock();
  DBUG_RETURN(res);
}

/**
  Entry point for the STOP SLAVE command. This function stops replication
  threads for all channels or a single channel based on the  command
  options supplied.

  @param[in]     thd         the client thread.

  @return
   @retval       false            ok
   @retval       true             not ok.
*/
bool stop_slave_cmd(THD *thd) {
  DBUG_ENTER("stop_slave_cmd");

  Master_info *mi;
  bool push_temp_table_warning = true;
  LEX *lex = thd->lex;
  bool res = true; /*default, an error */

  channel_map.rdlock();

  if (!is_slave_configured()) {
    my_error(ER_SLAVE_CONFIGURATION, MYF(0));
    channel_map.unlock();
    DBUG_RETURN(res = true);
  }

  if (!lex->mi.for_channel)
    res = stop_slave(thd);
  else {
    mi = channel_map.get_mi(lex->mi.channel);

    /*
      If the channel being used is a group replication channel we need to
      disable this command here as, in some cases, group replication does not
      support them.

      For channel group_replication_applier we disable STOP SLAVE [IO_THREAD]
      command.

      For channel group_replication_recovery we disable STOP SLAVE command
      and its two thread variants.
    */
    if (mi &&
        channel_map.is_group_replication_channel_name(mi->get_channel()) &&
        ((!thd->lex->slave_thd_opt || (thd->lex->slave_thd_opt & SLAVE_IO)) ||
         (!(channel_map.is_group_replication_channel_name(mi->get_channel(),
                                                          true)) &&
          (thd->lex->slave_thd_opt & SLAVE_SQL)))) {
      const char *command = "STOP SLAVE FOR CHANNEL";
      if (thd->lex->slave_thd_opt & SLAVE_IO)
        command = "STOP SLAVE IO_THREAD FOR CHANNEL";
      else if (thd->lex->slave_thd_opt & SLAVE_SQL)
        command = "STOP SLAVE SQL_THREAD FOR CHANNEL";

      my_error(ER_SLAVE_CHANNEL_OPERATION_NOT_ALLOWED, MYF(0), command,
               mi->get_channel(), command);

      channel_map.unlock();
      DBUG_RETURN(true);
    }

    if (mi)
      res = stop_slave(thd, mi, 1 /*net report */, true /*for_one_channel*/,
                       &push_temp_table_warning);
    else if (strcmp(channel_map.get_default_channel(), lex->mi.channel))
      my_error(ER_SLAVE_CHANNEL_DOES_NOT_EXIST, MYF(0), lex->mi.channel);
  }

  channel_map.unlock();

  DBUG_RETURN(res);
}

/**
   Parse the given relay log and identify the rotate event from the master.
   Ignore the Format description event, Previous_gtid log event and ignorable
   events within the relay log. When a rotate event is found check if it is a
   rotate that is originated from the master or not based on the server_id. If
   the rotate is from slave or if it is a fake rotate event ignore the event.
   If any other events are encountered apart from the above events generate an
   error. From the rotate event extract the master's binary log name and
   position.

   @param filename
          Relay log name which needs to be parsed.

   @param[out] master_log_file
          Set the master_log_file to the log file name that is extracted from
          rotate event. The master_log_file should contain string of len
          FN_REFLEN.

   @param[out] master_log_pos
          Set the master_log_pos to the log position extracted from rotate
          event.

   @retval FOUND_ROTATE: When rotate event is found in the relay log
   @retval NOT_FOUND_ROTATE: When rotate event is not found in the relay log
   @retval ERROR: On error
 */
enum enum_read_rotate_from_relay_log_status {
  FOUND_ROTATE,
  NOT_FOUND_ROTATE,
  ERROR
};

static enum_read_rotate_from_relay_log_status read_rotate_from_relay_log(
    char *filename, char *master_log_file, my_off_t *master_log_pos) {
  DBUG_ENTER("read_rotate_from_relay_log");
  /*
    Create a Format_description_log_event that is used to read the
    first event of the log.
   */
  Format_description_log_event fd_ev, *fd_ev_p = &fd_ev;
  DBUG_ASSERT(fd_ev.is_valid());
  IO_CACHE log;
  const char *errmsg = NULL;
  File file = open_binlog_file(&log, filename, &errmsg);
  if (file < 0) {
    LogErr(ERROR_LEVEL, ER_RPL_RECOVERY_ERROR, errmsg);
    DBUG_RETURN(ERROR);
  }
  my_b_seek(&log, BIN_LOG_HEADER_SIZE);
  Log_event *ev = NULL;
  bool done = false;
  enum_read_rotate_from_relay_log_status ret = NOT_FOUND_ROTATE;
  while (!done &&
         (ev = Log_event::read_log_event(
              &log, 0, fd_ev_p, opt_slave_sql_verify_checksum)) != NULL) {
    DBUG_PRINT("info", ("Read event of type %s", ev->get_type_str()));
    switch (ev->get_type_code()) {
      case binary_log::FORMAT_DESCRIPTION_EVENT:
        if (fd_ev_p != &fd_ev) delete fd_ev_p;
        fd_ev_p = (Format_description_log_event *)ev;
        break;
      case binary_log::ROTATE_EVENT:
        /*
          Check for rotate event from the master. Ignore the ROTATE event if it
          is a fake rotate event with server_id=0.
         */
        if (ev->server_id && ev->server_id != ::server_id) {
          Rotate_log_event *rotate_ev = (Rotate_log_event *)ev;
          DBUG_ASSERT(FN_REFLEN >= rotate_ev->ident_len + 1);
          memcpy(master_log_file, rotate_ev->new_log_ident,
                 rotate_ev->ident_len + 1);
          *master_log_pos = rotate_ev->pos;
          ret = FOUND_ROTATE;
          done = true;
        }
        break;
      case binary_log::PREVIOUS_GTIDS_LOG_EVENT:
        break;
      case binary_log::IGNORABLE_LOG_EVENT:
        break;
      default:
        LogErr(ERROR_LEVEL, ER_RPL_RECOVERY_NO_ROTATE_EVENT_FROM_MASTER);
        ret = ERROR;
        done = true;
        break;
    }
    if (ev != fd_ev_p) delete ev;
  }
  if (log.error < 0) {
    LogErr(ERROR_LEVEL, ER_RPL_RECOVERY_ERROR_READ_RELAY_LOG, log.error);
    DBUG_RETURN(ERROR);
  }

  if (fd_ev_p != &fd_ev) {
    delete fd_ev_p;
    fd_ev_p = &fd_ev;
  }

  if (mysql_file_close(file, MYF(MY_WME))) DBUG_RETURN(ERROR);
  if (end_io_cache(&log)) {
    LogErr(ERROR_LEVEL, ER_RPL_RECOVERY_ERROR_FREEING_IO_CACHE);
    DBUG_RETURN(ERROR);
  }
  DBUG_RETURN(ret);
}

/**
   Reads relay logs one by one starting from the first relay log. Looks for
   the first rotate event from the master. If rotate is not found in the relay
   log search continues to next relay log. If rotate event from master is
   found then the extracted master_log_file and master_log_pos are used to set
   rli->group_master_log_name and rli->group_master_log_pos. If an error has
   occurred the error code is retuned back.

   @param rli
          Relay_log_info object to read relay log files and to set
          group_master_log_name and group_master_log_pos.

   @retval 0 On success
   @retval 1 On failure
 */
static int find_first_relay_log_with_rotate_from_master(Relay_log_info *rli) {
  DBUG_ENTER("find_first_relay_log_with_rotate_from_master");
  int error = 0;
  LOG_INFO linfo;
  bool got_rotate_from_master = false;
  int pos;
  char master_log_file[FN_REFLEN];
  my_off_t master_log_pos = 0;

  if (channel_map.is_group_replication_channel_name(rli->get_channel())) {
    LogErr(INFORMATION_LEVEL,
           ER_RPL_RECOVERY_SKIPPED_GROUP_REPLICATION_CHANNEL);
    goto err;
  }

  for (pos = rli->relay_log.find_log_pos(&linfo, NULL, true); !pos;
       pos = rli->relay_log.find_next_log(&linfo, true)) {
    switch (read_rotate_from_relay_log(linfo.log_file_name, master_log_file,
                                       &master_log_pos)) {
      case ERROR:
        error = 1;
        break;
      case FOUND_ROTATE:
        got_rotate_from_master = true;
        break;
      case NOT_FOUND_ROTATE:
        break;
    }
    if (error || got_rotate_from_master) break;
  }
  if (pos == LOG_INFO_IO) {
    error = 1;
    LogErr(ERROR_LEVEL, ER_RPL_RECOVERY_IO_ERROR_READING_RELAY_LOG_INDEX);
    goto err;
  }
  if (pos == LOG_INFO_EOF) {
    error = 1;
    LogErr(ERROR_LEVEL, ER_RPL_RECOVERY_NO_ROTATE_EVENT_FROM_MASTER);
    goto err;
  }
  if (!error && got_rotate_from_master) {
    rli->set_group_master_log_name(master_log_file);
    rli->set_group_master_log_pos(master_log_pos);
  }
err:
  DBUG_RETURN(error);
}

/*
  Updates the master info based on the information stored in the
  relay info and ignores relay logs previously retrieved by the IO
  thread, which thus starts fetching again based on to the
  master_log_pos and master_log_name. Eventually, the old
  relay logs will be purged by the normal purge mechanism.

  When GTID's are enabled the "Retrieved GTID" set should be cleared
  so that partial read events are discarded and they are
  fetched once again

  @param mi    pointer to Master_info instance
*/
static void recover_relay_log(Master_info *mi) {
  Relay_log_info *rli = mi->rli;
  // Set Receiver Thread's positions as per the recovered Applier Thread.
  mi->set_master_log_pos(
      max<ulonglong>(BIN_LOG_HEADER_SIZE, rli->get_group_master_log_pos()));
  mi->set_master_log_name(rli->get_group_master_log_name());

  LogErr(WARNING_LEVEL, ER_RPL_RECOVERY_FILE_MASTER_POS_INFO,
         (ulong)mi->get_master_log_pos(), mi->get_master_log_name(),
         mi->get_for_channel_str(), rli->get_group_relay_log_pos(),
         rli->get_group_relay_log_name());

  // Start with a fresh relay log.
  rli->set_group_relay_log_name(rli->relay_log.get_log_fname());
  rli->set_event_relay_log_name(rli->relay_log.get_log_fname());
  rli->set_group_relay_log_pos(BIN_LOG_HEADER_SIZE);
  rli->set_event_relay_log_pos(BIN_LOG_HEADER_SIZE);
  /*
    Clear the retrieved GTID set so that events that are written partially
    will be fetched again.
  */
  if (mi->get_gtid_mode_from_copy(GTID_MODE_LOCK_NONE) == GTID_MODE_ON &&
      !channel_map.is_group_replication_channel_name(rli->get_channel())) {
    rli->get_sid_lock()->wrlock();
    (const_cast<Gtid_set *>(rli->get_gtid_set()))->clear_set_and_sid_map();
    rli->get_sid_lock()->unlock();
  }
}

/*
  Updates the master info based on the information stored in the
  relay info and ignores relay logs previously retrieved by the IO
  thread, which thus starts fetching again based on to the
  master_log_pos and master_log_name. Eventually, the old
  relay logs will be purged by the normal purge mechanism.

  There can be a special case where rli->group_master_log_name and
  rli->group_master_log_pos are not intialized, as the sql thread was never
  started at all. In those cases all the existing relay logs are parsed
  starting from the first one and the initial rotate event that was received
  from the master is identified. From the rotate event master_log_name and
  master_log_pos are extracted and they are set to rli->group_master_log_name
  and rli->group_master_log_pos.

  In the feature, we should improve this routine in order to avoid throwing
  away logs that are safely stored in the disk. Note also that this recovery
  routine relies on the correctness of the relay-log.info and only tolerates
  coordinate problems in master.info.

  In this function, there is no need for a mutex as the caller
  (i.e. init_slave) already has one acquired.

  Specifically, the following structures are updated:

  1 - mi->master_log_pos  <-- rli->group_master_log_pos
  2 - mi->master_log_name <-- rli->group_master_log_name
  3 - It moves the relay log to the new relay log file, by
      rli->group_relay_log_pos  <-- BIN_LOG_HEADER_SIZE;
      rli->event_relay_log_pos  <-- BIN_LOG_HEADER_SIZE;
      rli->group_relay_log_name <-- rli->relay_log.get_log_fname();
      rli->event_relay_log_name <-- rli->relay_log.get_log_fname();

   If there is an error, it returns (1), otherwise returns (0).
 */
int init_recovery(Master_info *mi) {
  DBUG_ENTER("init_recovery");

  int error = 0;
  Relay_log_info *rli = mi->rli;
  char *group_master_log_name = NULL;
  if (rli->recovery_parallel_workers) {
    /*
      This is not idempotent and a crash after this function and before
      the recovery is actually done may lead the system to an inconsistent
      state.

      This may happen because the gap is not persitent stored anywhere
      and eventually old relay log files will be removed and further
      calculations on the gaps will be impossible.

      We need to improve this. /Alfranio.
    */
    error = mts_recovery_groups(rli);
    if (rli->mts_recovery_group_cnt) {
      if (mi->get_gtid_mode_from_copy(GTID_MODE_LOCK_NONE) == GTID_MODE_ON) {
        rli->recovery_parallel_workers = 0;
        rli->clear_mts_recovery_groups();
      } else
        DBUG_RETURN(error);
    }
  }

  group_master_log_name = const_cast<char *>(rli->get_group_master_log_name());
  if (!error) {
    if (!group_master_log_name[0]) {
      if (rli->replicate_same_server_id) {
        error = 1;
        LogErr(ERROR_LEVEL,
               ER_RPL_RECOVERY_REPLICATE_SAME_SERVER_ID_REQUIRES_POSITION);
        DBUG_RETURN(error);
      }
      error = find_first_relay_log_with_rotate_from_master(rli);
      if (error) DBUG_RETURN(error);
    }
    recover_relay_log(mi);
  }
  DBUG_RETURN(error);
}

/*
  Relay log recovery in the case of MTS, is handled by the following function.
  Gaps in MTS execution are filled using implicit execution of
  START SLAVE UNTIL SQL_AFTER_MTS_GAPS call. Once slave reaches a consistent
  gapless state receiver thread's positions are initialized to applier thread's
  positions and the old relay logs are discarded. This completes the recovery
  process.

  @param mi    pointer to Master_info instance.

  @retval 0 success
  @retval 1 error
*/
static inline int fill_mts_gaps_and_recover(Master_info *mi) {
  DBUG_ENTER("fill_mts_gaps_and_recover");
  Relay_log_info *rli = mi->rli;
  int recovery_error = 0;
  rli->is_relay_log_recovery = false;
  Until_mts_gap *until_mg = new Until_mts_gap(rli);
  rli->set_until_option(until_mg);
  rli->until_condition = Relay_log_info::UNTIL_SQL_AFTER_MTS_GAPS;
  until_mg->init();
  rli->channel_mts_submode = (mts_parallel_option == MTS_PARALLEL_TYPE_DB_NAME)
                                 ? MTS_PARALLEL_TYPE_DB_NAME
                                 : MTS_PARALLEL_TYPE_LOGICAL_CLOCK;
  LogErr(INFORMATION_LEVEL, ER_RPL_MTS_RECOVERY_STARTING_COORDINATOR);
  recovery_error = start_slave_thread(
#ifdef HAVE_PSI_THREAD_INTERFACE
      key_thread_slave_sql,
#endif
      handle_slave_sql, &rli->run_lock, &rli->run_lock, &rli->start_cond,
      &rli->slave_running, &rli->slave_run_id, mi);

  if (recovery_error) {
    LogErr(WARNING_LEVEL, ER_RPL_MTS_RECOVERY_FAILED_TO_START_COORDINATOR);
    goto err;
  }
  mysql_mutex_lock(&rli->run_lock);
  mysql_cond_wait(&rli->stop_cond, &rli->run_lock);
  mysql_mutex_unlock(&rli->run_lock);
  if (rli->until_condition != Relay_log_info::UNTIL_DONE) {
    LogErr(WARNING_LEVEL, ER_RPL_MTS_AUTOMATIC_RECOVERY_FAILED);
    goto err;
  }
  rli->clear_until_option();
  /*
    We need a mutex while we are changing master info parameters to
    keep other threads from reading bogus info
  */
  mysql_mutex_lock(&mi->data_lock);
  mysql_mutex_lock(&rli->data_lock);
  recover_relay_log(mi);

  const char *msg;
  if (rli->init_relay_log_pos(rli->get_group_relay_log_name(),
                              rli->get_group_relay_log_pos(),
                              false /*need_data_lock=false*/, &msg, 0)) {
    char llbuf[22];
    LogErr(ERROR_LEVEL, ER_RPL_MTS_RECOVERY_CANT_OPEN_RELAY_LOG,
           rli->get_group_relay_log_name(),
           llstr(rli->get_group_relay_log_pos(), llbuf));

    recovery_error = 1;
    mysql_mutex_unlock(&mi->data_lock);
    mysql_mutex_unlock(&rli->data_lock);
    goto err;
  }
  if (mi->flush_info(true) || rli->flush_info(true)) {
    recovery_error = 1;
    mysql_mutex_unlock(&mi->data_lock);
    mysql_mutex_unlock(&rli->data_lock);
    goto err;
  }
  rli->inited = 1;
  rli->error_on_rli_init_info = false;
  mysql_mutex_unlock(&mi->data_lock);
  mysql_mutex_unlock(&rli->data_lock);
  LogErr(INFORMATION_LEVEL, ER_RPL_MTS_RECOVERY_SUCCESSFUL);
  DBUG_RETURN(recovery_error);
err:
  /*
    If recovery failed means we failed to initialize rli object in the case
    of MTS. We should not allow the START SLAVE command to work as we do in
    the case of STS. i.e if init_recovery call fails then we set inited=0.
  */
  rli->end_info();
  rli->inited = 0;
  rli->error_on_rli_init_info = true;
  rli->clear_until_option();
  DBUG_RETURN(recovery_error);
}

int load_mi_and_rli_from_repositories(Master_info *mi, bool ignore_if_no_info,
                                      int thread_mask) {
  DBUG_ENTER("init_info");
  DBUG_ASSERT(mi != NULL && mi->rli != NULL);
  int init_error = 0;
  enum_return_check check_return = ERROR_CHECKING_REPOSITORY;
  THD *thd = current_thd;

  /*
    We need a mutex while we are changing master info parameters to
    keep other threads from reading bogus info
  */
  mysql_mutex_lock(&mi->data_lock);
  mysql_mutex_lock(&mi->rli->data_lock);

  /*
    When info tables are used and autocommit= 0 we force a new
    transaction start to avoid table access deadlocks when START SLAVE
    is executed after RESET SLAVE.
  */
  if (is_autocommit_off_and_infotables(thd)) {
    if (trans_begin(thd)) {
      init_error = 1;
      goto end;
    }
  }

  /*
    This takes care of the startup dependency between the master_info
    and relay_info. It initializes the master info if the SLAVE_IO
    thread is being started and the relay log info if either the
    SLAVE_SQL thread is being started or was not initialized as it is
    required by the SLAVE_IO thread.
  */
  check_return = mi->check_info();
  if (check_return == ERROR_CHECKING_REPOSITORY) {
    init_error = 1;
    goto end;
  }

  if (!(ignore_if_no_info && check_return == REPOSITORY_DOES_NOT_EXIST)) {
    if ((thread_mask & SLAVE_IO) != 0 && mi->mi_init_info()) init_error = 1;
  }

  check_return = mi->rli->check_info();
  if (check_return == ERROR_CHECKING_REPOSITORY) {
    init_error = 1;
    goto end;
  }
  if (!(ignore_if_no_info && check_return == REPOSITORY_DOES_NOT_EXIST)) {
    if (((thread_mask & SLAVE_SQL) != 0 || !(mi->rli->inited)) &&
        mi->rli->rli_init_info())
      init_error = 1;
    else {
      /*
        During rli_init_info() above, the relay log is opened (if rli was not
        initialized yet). The function below expects the relay log to be opened
        to get its coordinates and store as the last flushed relay log
        coordinates from I/O thread point of view.
      */
      mi->update_flushed_relay_log_info();
    }
  }

  DBUG_EXECUTE_IF("enable_mts_worker_failure_init",
                  { DBUG_SET("+d,mts_worker_thread_init_fails"); });
end:
  /*
    When info tables are used and autocommit= 0 we force transaction
    commit to avoid table access deadlocks when START SLAVE is executed
    after RESET SLAVE.
  */
  if (is_autocommit_off_and_infotables(thd))
    if (trans_commit(thd)) init_error = 1;

  mysql_mutex_unlock(&mi->rli->data_lock);
  mysql_mutex_unlock(&mi->data_lock);

  /*
    Handling MTS Relay-log recovery after successful initialization of mi and
    rli objects.

    MTS Relay-log recovery is handled by SSUG command. In order to start the
    slave applier thread rli needs to be inited and mi->rli->data_lock should
    be in released state. Hence we do the MTS recovery at this point of time
    where both conditions are satisfied.
  */
  if (!init_error && mi->rli->is_relay_log_recovery &&
      mi->rli->mts_recovery_group_cnt)
    init_error = fill_mts_gaps_and_recover(mi);
  DBUG_RETURN(init_error);
}

void end_info(Master_info *mi) {
  DBUG_ENTER("end_info");
  DBUG_ASSERT(mi != NULL && mi->rli != NULL);

  /*
    The previous implementation was not acquiring locks.  We do the same here.
    However, this is quite strange.
  */
  mi->end_info();
  mi->rli->end_info();

  DBUG_VOID_RETURN;
}

int remove_info(Master_info *mi) {
  int error = 1;
  DBUG_ENTER("remove_info");
  DBUG_ASSERT(mi != NULL && mi->rli != NULL);

  /*
    The previous implementation was not acquiring locks.
    We do the same here. However, this is quite strange.
  */
  /*
    Reset errors (the idea is that we forget about the
    old master).
  */
  mi->clear_error();
  mi->rli->clear_error();
  if (mi->rli->workers_array_initialized) {
    for (size_t i = 0; i < mi->rli->get_worker_count(); i++) {
      mi->rli->get_worker(i)->clear_error();
    }
  }
  mi->rli->clear_sql_delay();

  mi->end_info();
  mi->rli->end_info();

  if (mi->remove_info() || Rpl_info_factory::reset_workers(mi->rli) ||
      mi->rli->remove_info())
    goto err;

  error = 0;

err:
  DBUG_RETURN(error);
}

int flush_master_info(Master_info *mi, bool force, bool need_lock,
                      bool do_flush_relay_log) {
  DBUG_ENTER("flush_master_info");
  DBUG_ASSERT(mi != NULL && mi->rli != NULL);
  DBUG_EXECUTE_IF("fail_to_flush_master_info", { DBUG_RETURN(1); });
  /*
    With the appropriate recovery process, we will not need to flush
    the content of the current log.

    For now, we flush the relay log BEFORE the master.info file, because
    if we crash, we will get a duplicate event in the relay log at restart.
    If we change the order, there might be missing events.

    If we don't do this and the slave server dies when the relay log has
    some parts (its last kilobytes) in memory only, with, say, from master's
    position 100 to 150 in memory only (not on disk), and with position 150
    in master.info, there will be missing information. When the slave restarts,
    the I/O thread will fetch binlogs from 150, so in the relay log we will
    have "[0, 100] U [150, infinity[" and nobody will notice it, so the SQL
    thread will jump from 100 to 150, and replication will silently break.
  */
  mysql_mutex_t *log_lock = mi->rli->relay_log.get_log_lock();
  mysql_mutex_t *data_lock = &mi->data_lock;

  if (need_lock) {
    mysql_mutex_lock(log_lock);
    mysql_mutex_lock(data_lock);
  } else {
    mysql_mutex_assert_owner(log_lock);
    mysql_mutex_assert_owner(&mi->data_lock);
  }

  int err = 0;
  /*
    We can skip flushing the relay log when this function is called from
    queue_event(), as after_write_to_relay_log() will already flush it.
  */
  if (do_flush_relay_log) err |= mi->rli->flush_current_log();

  err |= mi->flush_info(force);

  if (need_lock) {
    mysql_mutex_unlock(data_lock);
    mysql_mutex_unlock(log_lock);
  }

  DBUG_RETURN(err);
}

/**
  Convert slave skip errors bitmap into a printable string.
*/

static void print_slave_skip_errors(void) {
  /*
    To be safe, we want 10 characters of room in the buffer for a number
    plus terminators. Also, we need some space for constant strings.
    10 characters must be sufficient for a number plus {',' | '...'}
    plus a NUL terminator. That is a max 6 digit number.
  */
  const size_t MIN_ROOM = 10;
  DBUG_ENTER("print_slave_skip_errors");
  DBUG_ASSERT(sizeof(slave_skip_error_names) > MIN_ROOM);
  DBUG_ASSERT(MAX_SLAVE_ERROR <= 999999);  // 6 digits

  if (!use_slave_mask || bitmap_is_clear_all(&slave_error_mask)) {
    /* purecov: begin tested */
    memcpy(slave_skip_error_names, STRING_WITH_LEN("OFF"));
    /* purecov: end */
  } else if (bitmap_is_set_all(&slave_error_mask)) {
    /* purecov: begin tested */
    memcpy(slave_skip_error_names, STRING_WITH_LEN("ALL"));
    /* purecov: end */
  } else {
    char *buff = slave_skip_error_names;
    char *bend = buff + sizeof(slave_skip_error_names);
    int errnum;

    for (errnum = 0; errnum < MAX_SLAVE_ERROR; errnum++) {
      if (bitmap_is_set(&slave_error_mask, errnum)) {
        if (buff + MIN_ROOM >= bend) break; /* purecov: tested */
        buff = int10_to_str(errnum, buff, 10);
        *buff++ = ',';
      }
    }
    if (buff != slave_skip_error_names) buff--;  // Remove last ','
    /*
      The range for client side error is [2000-2999]
      so if the errnum doesn't lie in that and if less
      than MAX_SLAVE_ERROR[10000] we enter the if loop.
    */
    if (errnum < MAX_SLAVE_ERROR &&
        (errnum < CR_MIN_ERROR || errnum > CR_MAX_ERROR)) {
      /* Couldn't show all errors */
      buff = my_stpcpy(buff, "..."); /* purecov: tested */
    }
    *buff = 0;
  }
  DBUG_PRINT("init", ("error_names: '%s'", slave_skip_error_names));
  DBUG_VOID_RETURN;
}

/**
 Change arg to the string with the nice, human-readable skip error values.
   @param slave_skip_errors_ptr
          The pointer to be changed
*/
void set_slave_skip_errors(char **slave_skip_errors_ptr) {
  DBUG_ENTER("set_slave_skip_errors");
  print_slave_skip_errors();
  *slave_skip_errors_ptr = slave_skip_error_names;
  DBUG_VOID_RETURN;
}

/**
  Init function to set up array for errors that should be skipped for slave
*/
static void init_slave_skip_errors() {
  DBUG_ENTER("init_slave_skip_errors");
  DBUG_ASSERT(!use_slave_mask);  // not already initialized

  if (bitmap_init(&slave_error_mask, 0, MAX_SLAVE_ERROR, 0)) {
    fprintf(stderr, "Badly out of memory, please check your system status\n");
    exit(MYSQLD_ABORT_EXIT);
  }
  use_slave_mask = 1;
  DBUG_VOID_RETURN;
}

static void add_slave_skip_errors(const uint *errors, uint n_errors) {
  DBUG_ENTER("add_slave_skip_errors");
  DBUG_ASSERT(errors);
  DBUG_ASSERT(use_slave_mask);

  for (uint i = 0; i < n_errors; i++) {
    const uint err_code = errors[i];
    /*
      The range for client side error is [2000-2999]
      so if the err_code doesn't lie in that and if less
      than MAX_SLAVE_ERROR[14000] we enter the if loop.
    */
    if (err_code < MAX_SLAVE_ERROR &&
        (err_code < CR_MIN_ERROR || err_code > CR_MAX_ERROR))
      bitmap_set_bit(&slave_error_mask, err_code);
  }
  DBUG_VOID_RETURN;
}

/*
  Add errors that should be skipped for slave

  SYNOPSIS
    add_slave_skip_errors()
    arg         List of errors numbers to be added to skip, separated with ','

  NOTES
    Called from get_options() in mysqld.cc on start-up
*/

void add_slave_skip_errors(const char *arg) {
  const char *p = NULL;
  /*
    ALL is only valid when nothing else is provided.
  */
  const uchar SKIP_ALL[] = "all";
  size_t SIZE_SKIP_ALL = strlen((const char *)SKIP_ALL) + 1;
  /*
    IGNORE_DDL_ERRORS can be combined with other parameters
    but must be the first one provided.
  */
  const uchar SKIP_DDL_ERRORS[] = "ddl_exist_errors";
  size_t SIZE_SKIP_DDL_ERRORS = strlen((const char *)SKIP_DDL_ERRORS);
  DBUG_ENTER("add_slave_skip_errors");

  // initialize mask if not done yet
  if (!use_slave_mask) init_slave_skip_errors();

  for (; my_isspace(system_charset_info, *arg); ++arg) /* empty */
    ;
  if (!my_strnncoll(system_charset_info, (uchar *)arg, SIZE_SKIP_ALL, SKIP_ALL,
                    SIZE_SKIP_ALL)) {
    bitmap_set_all(&slave_error_mask);
    DBUG_VOID_RETURN;
  }
  if (!my_strnncoll(system_charset_info, (uchar *)arg, SIZE_SKIP_DDL_ERRORS,
                    SKIP_DDL_ERRORS, SIZE_SKIP_DDL_ERRORS)) {
    // DDL errors to be skipped for relaxed 'exist' handling
    const uint ddl_errors[] = {
        // error codes with create/add <schema object>
        ER_DB_CREATE_EXISTS, ER_TABLE_EXISTS_ERROR, ER_DUP_KEYNAME,
        ER_MULTIPLE_PRI_KEY,
        // error codes with change/rename <schema object>
        ER_BAD_FIELD_ERROR, ER_NO_SUCH_TABLE, ER_DUP_FIELDNAME,
        // error codes with drop <schema object>
        ER_DB_DROP_EXISTS, ER_BAD_TABLE_ERROR, ER_CANT_DROP_FIELD_OR_KEY};

    add_slave_skip_errors(ddl_errors,
                          sizeof(ddl_errors) / sizeof(ddl_errors[0]));
    /*
      After processing the SKIP_DDL_ERRORS, the pointer is
      increased to the position after the comma.
    */
    if (strlen(arg) > SIZE_SKIP_DDL_ERRORS + 1) arg += SIZE_SKIP_DDL_ERRORS + 1;
  }
  for (p = arg; *p;) {
    long err_code;
    if (!(p = str2int(p, 10, 0, LONG_MAX, &err_code))) break;
    if (err_code < MAX_SLAVE_ERROR)
      bitmap_set_bit(&slave_error_mask, (uint)err_code);
    while (!my_isdigit(system_charset_info, *p) && *p) p++;
  }
  DBUG_VOID_RETURN;
}

static void set_thd_in_use_temporary_tables(Relay_log_info *rli) {
  TABLE *table;

  for (table = rli->save_temporary_tables; table; table = table->next) {
    table->in_use = rli->info_thd;
    if (table->file != NULL) {
      /*
        Since we are stealing opened temporary tables from one thread to
        another, we need to let the performance schema know that, for aggregates
        per thread to work properly.
      */
      table->file->unbind_psi();
      table->file->rebind_psi();
    }
  }
}

int terminate_slave_threads(Master_info *mi, int thread_mask,
                            ulong stop_wait_timeout, bool need_lock_term) {
  DBUG_ENTER("terminate_slave_threads");

  if (!mi->inited) DBUG_RETURN(0); /* successfully do nothing */
  int error, force_all = (thread_mask & SLAVE_FORCE_ALL);
  mysql_mutex_t *sql_lock = &mi->rli->run_lock, *io_lock = &mi->run_lock;
  mysql_mutex_t *log_lock = mi->rli->relay_log.get_log_lock();
  /*
    Set it to a variable, so the value is shared by both stop methods.
    This guarantees that the user defined value for the timeout value is for
    the time the 2 threads take to shutdown, and not the time of each thread
    stop operation.
  */
  ulong total_stop_wait_timeout = stop_wait_timeout;

  if (thread_mask & (SLAVE_SQL | SLAVE_FORCE_ALL)) {
    DBUG_PRINT("info", ("Terminating SQL thread"));
    mi->rli->abort_slave = 1;
    if ((error = terminate_slave_thread(
             mi->rli->info_thd, sql_lock, &mi->rli->stop_cond,
             &mi->rli->slave_running, &total_stop_wait_timeout,
             need_lock_term)) &&
        !force_all) {
      if (error == 1) {
        DBUG_RETURN(ER_STOP_SLAVE_SQL_THREAD_TIMEOUT);
      }
      DBUG_RETURN(error);
    }

    DBUG_PRINT("info", ("Flushing relay-log info file."));
    if (current_thd)
      THD_STAGE_INFO(current_thd, stage_flushing_relay_log_info_file);

    /*
      Flushes the relay log info regardles of the sync_relay_log_info option.
    */
    if (mi->rli->flush_info(true)) {
      DBUG_RETURN(ER_ERROR_DURING_FLUSH_LOGS);
    }
  }
  if (thread_mask & (SLAVE_IO | SLAVE_FORCE_ALL)) {
    DBUG_PRINT("info", ("Terminating IO thread"));
    mi->abort_slave = 1;
    DBUG_EXECUTE_IF("pause_after_queue_event", {
      const char act[] = "now SIGNAL reached_stopping_io_thread";
      DBUG_ASSERT(!debug_sync_set_action(current_thd, STRING_WITH_LEN(act)));
    };);
    /*
      If the I/O thread is running and waiting for disk space,
      the signal above will not make it to stop.
    */
    bool io_waiting_disk_space =
        mi->slave_running && mi->info_thd->is_waiting_for_disk_space();

    /*
      If we are shutting down the server and the I/O thread is waiting for
      disk space, tell the terminate_slave_thread to forcefully kill the I/O
      thread by sending a KILL_CONNECTION signal that will be listened by
      my_write function.
    */
    bool force_io_stop =
        io_waiting_disk_space && (thread_mask & SLAVE_FORCE_ALL);

    // If not shutting down, let the user to decide to abort I/O thread or wait
    if (io_waiting_disk_space && !force_io_stop) {
      LogErr(WARNING_LEVEL, ER_STOP_SLAVE_IO_THREAD_DISK_SPACE,
             mi->get_channel());
      DBUG_EXECUTE_IF("simulate_io_thd_wait_for_disk_space", {
        const char act[] = "now SIGNAL reached_stopping_io_thread";
        DBUG_ASSERT(!debug_sync_set_action(current_thd, STRING_WITH_LEN(act)));
      };);
    }

    if ((error = terminate_slave_thread(
             mi->info_thd, io_lock, &mi->stop_cond, &mi->slave_running,
             &total_stop_wait_timeout, need_lock_term, force_io_stop)) &&
        !force_all) {
      if (error == 1) {
        DBUG_RETURN(ER_STOP_SLAVE_IO_THREAD_TIMEOUT);
      }
      DBUG_RETURN(error);
    }

#ifndef DBUG_OFF
    if (force_io_stop) {
      if (DBUG_EVALUATE_IF("simulate_io_thd_wait_for_disk_space", 1, 0)) {
        DBUG_SET("-d,simulate_io_thd_wait_for_disk_space");
      }
    }
#endif

    mysql_mutex_lock(log_lock);

    DBUG_PRINT("info", ("Flushing relay log and master info repository."));
    if (current_thd)
      THD_STAGE_INFO(current_thd,
                     stage_flushing_relay_log_and_master_info_repository);

    /*
      Flushes the master info regardles of the sync_master_info option.
    */
    mysql_mutex_lock(&mi->data_lock);
    if (mi->flush_info(true)) {
      mysql_mutex_unlock(&mi->data_lock);
      mysql_mutex_unlock(log_lock);
      DBUG_RETURN(ER_ERROR_DURING_FLUSH_LOGS);
    }
    mysql_mutex_unlock(&mi->data_lock);

    /*
      Flushes the relay log regardles of the sync_relay_log option.
    */
    if (mi->rli->relay_log.is_open() &&
        mi->rli->relay_log.flush_and_sync(true)) {
      mysql_mutex_unlock(log_lock);
      DBUG_RETURN(ER_ERROR_DURING_FLUSH_LOGS);
    }

    mysql_mutex_unlock(log_lock);
  }
  DBUG_RETURN(0);
}

/**
   Wait for a slave thread to terminate.

   This function is called after requesting the thread to terminate
   (by setting @c abort_slave member of @c Relay_log_info or @c
   Master_info structure to 1). Termination of the thread is
   controlled with the the predicate <code>*slave_running</code>.

   Function will acquire @c term_lock before waiting on the condition
   unless @c need_lock_term is false in which case the mutex should be
   owned by the caller of this function and will remain acquired after
   return from the function.

   @param thd
          Current session.
   @param term_lock
          Associated lock to use when waiting for @c term_cond

   @param term_cond
          Condition that is signalled when the thread has terminated

   @param slave_running
          Pointer to predicate to check for slave thread termination

   @param stop_wait_timeout
          A pointer to a variable that denotes the time the thread has
          to stop before we time out and throw an error.

   @param need_lock_term
          If @c false the lock will not be acquired before waiting on
          the condition. In this case, it is assumed that the calling
          function acquires the lock before calling this function.

   @param force
          Force the slave thread to stop by sending a KILL_CONNECTION
          signal to it. This is used to forcefully stop the I/O thread
          when it is waiting for disk space and the server is shutting
          down.

   @retval 0 All OK, 1 on "STOP SLAVE" command timeout,
   ER_SLAVE_CHANNEL_NOT_RUNNING otherwise.

   @note  If the executing thread has to acquire term_lock
          (need_lock_term is true, the negative running status does not
          represent any issue therefore no error is reported.

 */
static int terminate_slave_thread(THD *thd, mysql_mutex_t *term_lock,
                                  mysql_cond_t *term_cond,
                                  std::atomic<uint> *slave_running,
                                  ulong *stop_wait_timeout, bool need_lock_term,
                                  bool force) {
  DBUG_ENTER("terminate_slave_thread");
  if (need_lock_term) {
    mysql_mutex_lock(term_lock);
  } else {
    mysql_mutex_assert_owner(term_lock);
  }
  if (!*slave_running) {
    if (need_lock_term) {
      /*
        if run_lock (term_lock) is acquired locally then either
        slave_running status is fine
      */
      mysql_mutex_unlock(term_lock);
      DBUG_RETURN(0);
    } else {
      DBUG_RETURN(ER_SLAVE_CHANNEL_NOT_RUNNING);
    }
  }
  DBUG_ASSERT(thd != 0);
  THD_CHECK_SENTRY(thd);

  /*
    Is is critical to test if the slave is running. Otherwise, we might
    be referening freed memory trying to kick it
  */

  while (*slave_running)  // Should always be true
  {
    DBUG_PRINT("loop", ("killing slave thread"));

    mysql_mutex_lock(&thd->LOCK_thd_data);
    /*
      Error codes from pthread_kill are:
      EINVAL: invalid signal number (can't happen)
      ESRCH: thread already killed (can happen, should be ignored)
    */
#ifndef _WIN32
    int err MY_ATTRIBUTE((unused)) = pthread_kill(thd->real_id, SIGUSR1);
    DBUG_ASSERT(err != EINVAL);
#endif
    if (force)
      thd->awake(THD::KILL_CONNECTION);
    else
      thd->awake(THD::NOT_KILLED);
    mysql_mutex_unlock(&thd->LOCK_thd_data);

    /*
      There is a small chance that slave thread might miss the first
      alarm. To protect againts it, resend the signal until it reacts
    */
    struct timespec abstime;
    set_timespec(&abstime, 2);
#ifndef DBUG_OFF
    int error =
#endif
        mysql_cond_timedwait(term_cond, term_lock, &abstime);
    if ((*stop_wait_timeout) >= 2)
      (*stop_wait_timeout) = (*stop_wait_timeout) - 2;
    else if (*slave_running) {
      if (need_lock_term) mysql_mutex_unlock(term_lock);
      DBUG_RETURN(1);
    }
    DBUG_ASSERT(error == ETIMEDOUT || error == 0);
  }

  DBUG_ASSERT(*slave_running == 0);

  if (need_lock_term) mysql_mutex_unlock(term_lock);
  DBUG_RETURN(0);
}

bool start_slave_thread(
#ifdef HAVE_PSI_THREAD_INTERFACE
    PSI_thread_key thread_key,
#endif
    my_start_routine h_func, mysql_mutex_t *start_lock,
    mysql_mutex_t *cond_lock, mysql_cond_t *start_cond,
    std::atomic<uint> *slave_running, std::atomic<ulong> *slave_run_id,
    Master_info *mi) {
  bool is_error = false;
  my_thread_handle th;
  ulong start_id;
  DBUG_ENTER("start_slave_thread");

  if (start_lock) mysql_mutex_lock(start_lock);
  if (!server_id) {
    if (start_cond) mysql_cond_broadcast(start_cond);
    LogErr(ERROR_LEVEL, ER_RPL_SERVER_ID_MISSING, mi->get_for_channel_str());
    my_error(ER_BAD_SLAVE, MYF(0));
    goto err;
  }

  if (*slave_running) {
    if (start_cond) mysql_cond_broadcast(start_cond);
    my_error(ER_SLAVE_CHANNEL_MUST_STOP, MYF(0), mi->get_channel());
    goto err;
  }
  start_id = *slave_run_id;
  DBUG_PRINT("info", ("Creating new slave thread"));
  if (mysql_thread_create(thread_key, &th, &connection_attrib, h_func,
                          (void *)mi)) {
    LogErr(ERROR_LEVEL, ER_RPL_CANT_CREATE_SLAVE_THREAD,
           mi->get_for_channel_str());
    my_error(ER_SLAVE_THREAD, MYF(0));
    goto err;
  }
  if (start_cond && cond_lock)  // caller has cond_lock
  {
    THD *thd = current_thd;
    while (start_id == *slave_run_id && thd != NULL) {
      DBUG_PRINT("sleep", ("Waiting for slave thread to start"));
      PSI_stage_info saved_stage = {0, "", 0, ""};
      thd->ENTER_COND(start_cond, cond_lock,
                      &stage_waiting_for_slave_thread_to_start, &saved_stage);
      /*
        It is not sufficient to test this at loop bottom. We must test
        it after registering the mutex in enter_cond(). If the kill
        happens after testing of thd->killed and before the mutex is
        registered, we could otherwise go waiting though thd->killed is
        set.
      */
      if (!thd->killed) mysql_cond_wait(start_cond, cond_lock);
      mysql_mutex_unlock(cond_lock);
      thd->EXIT_COND(&saved_stage);
      mysql_mutex_lock(cond_lock);  // re-acquire it
      if (thd->killed) {
        my_error(thd->killed, MYF(0));
        goto err;
      }
    }
  }

  goto end;
err:
  is_error = true;
end:

  if (start_lock) mysql_mutex_unlock(start_lock);
  DBUG_RETURN(is_error);
}

/*
  start_slave_threads()

  NOTES
    SLAVE_FORCE_ALL is not implemented here on purpose since it does not make
    sense to do that for starting a slave--we always care if it actually
    started the threads that were not previously running
*/

bool start_slave_threads(bool need_lock_slave, bool wait_for_start,
                         Master_info *mi, int thread_mask) {
  mysql_mutex_t *lock_io = 0, *lock_sql = 0, *lock_cond_io = 0,
                *lock_cond_sql = 0;
  mysql_cond_t *cond_io = 0, *cond_sql = 0;
  bool is_error = 0;
  DBUG_ENTER("start_slave_threads");
  DBUG_EXECUTE_IF("uninitialized_master-info_structure", mi->inited = false;);

  if (!mi->inited || !mi->rli->inited) {
    int error = (!mi->inited ? ER_SLAVE_MI_INIT_REPOSITORY
                             : ER_SLAVE_RLI_INIT_REPOSITORY);
    Rpl_info *info = (!mi->inited ? mi : static_cast<Rpl_info *>(mi->rli));
    const char *prefix =
        current_thd ? ER_THD(current_thd, error) : ER_DEFAULT(error);
    info->report(ERROR_LEVEL,
                 (!mi->inited ? ER_SERVER_SLAVE_MI_INIT_REPOSITORY
                              : ER_SERVER_SLAVE_RLI_INIT_REPOSITORY),
                 prefix, NULL);
    my_error(error, MYF(0));
    DBUG_RETURN(true);
  }

  if (mi->is_auto_position() && (thread_mask & SLAVE_IO) &&
      mi->get_gtid_mode_from_copy(GTID_MODE_LOCK_NONE) == GTID_MODE_OFF) {
    my_error(ER_CANT_USE_AUTO_POSITION_WITH_GTID_MODE_OFF, MYF(0),
             mi->get_for_channel_str());
    DBUG_RETURN(true);
  }

  if (need_lock_slave) {
    lock_io = &mi->run_lock;
    lock_sql = &mi->rli->run_lock;
  }
  if (wait_for_start) {
    cond_io = &mi->start_cond;
    cond_sql = &mi->rli->start_cond;
    lock_cond_io = &mi->run_lock;
    lock_cond_sql = &mi->rli->run_lock;
  }

  if (thread_mask & SLAVE_IO)
    is_error = start_slave_thread(
#ifdef HAVE_PSI_THREAD_INTERFACE
        key_thread_slave_io,
#endif
        handle_slave_io, lock_io, lock_cond_io, cond_io, &mi->slave_running,
        &mi->slave_run_id, mi);
  if (!is_error && (thread_mask & SLAVE_SQL)) {
    /*
      MTS-recovery gaps gathering is placed onto common execution path
      for either START-SLAVE and --skip-start-slave= 0
    */
    if (mi->rli->recovery_parallel_workers != 0) {
      if (mts_recovery_groups(mi->rli)) {
        is_error = true;
        my_error(ER_MTS_RECOVERY_FAILURE, MYF(0));
      }
    }
    if (!is_error)
      is_error = start_slave_thread(
#ifdef HAVE_PSI_THREAD_INTERFACE
          key_thread_slave_sql,
#endif
          handle_slave_sql, lock_sql, lock_cond_sql, cond_sql,
          &mi->rli->slave_running, &mi->rli->slave_run_id, mi);
    if (is_error)
      terminate_slave_threads(mi, thread_mask & SLAVE_IO,
                              rpl_stop_slave_timeout, need_lock_slave);
  }
  DBUG_RETURN(is_error);
}

/*
  Release slave threads at time of executing shutdown.

  SYNOPSIS
    end_slave()
*/

void end_slave() {
  DBUG_ENTER("end_slave");

  Master_info *mi = 0;

  /*
    This is called when the server terminates, in close_connections().
    It terminates slave threads. However, some CHANGE MASTER etc may still be
    running presently. If a START SLAVE was in progress, the mutex lock below
    will make us wait until slave threads have started, and START SLAVE
    returns, then we terminate them here.
  */
  channel_map.wrlock();

  /* traverse through the map and terminate the threads */
  for (mi_map::iterator it = channel_map.begin(); it != channel_map.end();
       it++) {
    mi = it->second;

    if (mi)
      terminate_slave_threads(mi, SLAVE_FORCE_ALL, rpl_stop_slave_timeout);
  }
  channel_map.unlock();
  DBUG_VOID_RETURN;
}

/**
   Free all resources used by slave threads at time of executing shutdown.
   The routine must be called after all possible users of channel_map
   have left.

*/
void delete_slave_info_objects() {
  DBUG_ENTER("delete_slave_info_objects");

  Master_info *mi = 0;

  channel_map.wrlock();

  for (mi_map::iterator it = channel_map.begin(); it != channel_map.end();
       it++) {
    mi = it->second;

    if (mi) {
      mi->channel_wrlock();
      end_info(mi);
      if (mi->rli) delete mi->rli;
      delete mi;
      it->second = 0;
    }
  }

  // Clean other types of channel
  for (mi_map::iterator it = channel_map.begin(GROUP_REPLICATION_CHANNEL);
       it != channel_map.end(GROUP_REPLICATION_CHANNEL); it++) {
    mi = it->second;

    if (mi) {
      mi->channel_wrlock();
      end_info(mi);
      if (mi->rli) delete mi->rli;
      delete mi;
      it->second = 0;
    }
  }

  channel_map.unlock();

  DBUG_VOID_RETURN;
}

/**
   Check if multi-statement transaction mode and master and slave info
   repositories are set to table.

   @param thd    THD object

   @retval true  Success
   @retval false Failure
*/
static bool is_autocommit_off_and_infotables(THD *thd) {
  DBUG_ENTER("is_autocommit_off_and_infotables");
  DBUG_RETURN((thd && thd->in_multi_stmt_transaction_mode() &&
               (opt_mi_repository_id == INFO_REPOSITORY_TABLE ||
                opt_rli_repository_id == INFO_REPOSITORY_TABLE))
                  ? true
                  : false);
}

static bool io_slave_killed(THD *thd, Master_info *mi) {
  DBUG_ENTER("io_slave_killed");

  DBUG_ASSERT(mi->info_thd == thd);
  DBUG_ASSERT(mi->slave_running);  // tracking buffer overrun
  DBUG_RETURN(mi->abort_slave || connection_events_loop_aborted() ||
              thd->killed);
}

/**
   The function analyzes a possible killed status and makes
   a decision whether to accept it or not.
   Normally upon accepting the sql thread goes to shutdown.
   In the event of deferring decision @c rli->last_event_start_time waiting
   timer is set to force the killed status be accepted upon its expiration.

   Notice Multi-Threaded-Slave behaves similarly in that when it's being
   stopped and the current group of assigned events has not yet scheduled
   completely, Coordinator defers to accept to leave its read-distribute
   state. The above timeout ensures waiting won't last endlessly, and in
   such case an error is reported.

   @param thd   pointer to a THD instance
   @param rli   pointer to Relay_log_info instance

   @return true the killed status is recognized, false a possible killed
           status is deferred.
*/
bool sql_slave_killed(THD *thd, Relay_log_info *rli) {
  bool is_parallel_warn = false;

  DBUG_ENTER("sql_slave_killed");

  DBUG_ASSERT(rli->info_thd == thd);
  DBUG_ASSERT(rli->slave_running == 1);
  if (rli->sql_thread_kill_accepted) DBUG_RETURN(true);
  DBUG_EXECUTE_IF("stop_when_mts_in_group", rli->abort_slave = 1;
                  DBUG_SET("-d,stop_when_mts_in_group");
                  DBUG_SET("-d,simulate_stop_when_mts_in_group");
                  DBUG_RETURN(false););
  if (connection_events_loop_aborted() || thd->killed || rli->abort_slave) {
    rli->sql_thread_kill_accepted = true;
    is_parallel_warn =
        (rli->is_parallel_exec() && (rli->is_mts_in_group() || thd->killed));
    /*
      Slave can execute stop being in one of two MTS or Single-Threaded mode.
      The modes define different criteria to accept the stop.
      In particular that relates to the concept of groupping.
      Killed Coordinator thread expects the worst so it warns on
      possible consistency issue.
    */
    if (is_parallel_warn || (!rli->is_parallel_exec() &&
                             thd->get_transaction()->cannot_safely_rollback(
                                 Transaction_ctx::SESSION) &&
                             rli->is_in_group())) {
      char msg_stopped[] =
          "... Slave SQL Thread stopped with incomplete event group "
          "having non-transactional changes. "
          "If the group consists solely of row-based events, you can try "
          "to restart the slave with --slave-exec-mode=IDEMPOTENT, which "
          "ignores duplicate key, key not found, and similar errors (see "
          "documentation for details).";
      char msg_stopped_mts[] =
          "... The slave coordinator and worker threads are stopped, possibly "
          "leaving data in inconsistent state. A restart should "
          "restore consistency automatically, although using non-transactional "
          "storage for data or info tables or DDL queries could lead to "
          "problems. "
          "In such cases you have to examine your data (see documentation for "
          "details).";

      if (rli->abort_slave) {
        DBUG_PRINT("info",
                   ("Request to stop slave SQL Thread received while "
                    "applying an MTS group or a group that "
                    "has non-transactional "
                    "changes; waiting for completion of the group ... "));

        /*
          Slave sql thread shutdown in face of unfinished group modified
          Non-trans table is handled via a timer. The slave may eventually
          give out to complete the current group and in that case there
          might be issues at consequent slave restart, see the error message.
          WL#2975 offers a robust solution requiring to store the last exectuted
          event's coordinates along with the group's coordianates
          instead of waiting with @c last_event_start_time the timer.
        */

        if (rli->last_event_start_time == 0)
          rli->last_event_start_time = my_time(0);
        rli->sql_thread_kill_accepted =
            difftime(my_time(0), rli->last_event_start_time) <=
                    SLAVE_WAIT_GROUP_DONE
                ? false
                : true;

        DBUG_EXECUTE_IF("stop_slave_middle_group",
                        DBUG_EXECUTE_IF("incomplete_group_in_relay_log",
                                        rli->sql_thread_kill_accepted =
                                            true;););  // time is over

        if (!rli->sql_thread_kill_accepted && !rli->reported_unsafe_warning) {
          rli->report(
              WARNING_LEVEL, 0,
              !is_parallel_warn
                  ? "Request to stop slave SQL Thread received while "
                    "applying a group that has non-transactional "
                    "changes; waiting for completion of the group ... "
                  : "Coordinator thread of multi-threaded slave is being "
                    "stopped in the middle of assigning a group of events; "
                    "deferring to exit until the group completion ... ");
          rli->reported_unsafe_warning = true;
        }
      }
      if (rli->sql_thread_kill_accepted) {
        rli->last_event_start_time = 0;
        if (rli->mts_group_status == Relay_log_info::MTS_IN_GROUP) {
          rli->mts_group_status = Relay_log_info::MTS_KILLED_GROUP;
        }
        if (is_parallel_warn)
          rli->report(!rli->is_error()
                          ? ERROR_LEVEL
                          : WARNING_LEVEL,  // an error was reported by Worker
                      ER_MTS_INCONSISTENT_DATA,
                      ER_THD(thd, ER_MTS_INCONSISTENT_DATA), msg_stopped_mts);
        else
          rli->report(ERROR_LEVEL, ER_SLAVE_FATAL_ERROR,
                      ER_THD(thd, ER_SLAVE_FATAL_ERROR), msg_stopped);
      }
    }
  }
  DBUG_RETURN(rli->sql_thread_kill_accepted);
}

bool net_request_file(NET *net, const char *fname) {
  DBUG_ENTER("net_request_file");
  DBUG_RETURN(net_write_command(net, 251, (uchar *)fname, strlen(fname),
                                (uchar *)"", 0));
}

/*
  From other comments and tests in code, it looks like
  sometimes Query_log_event and Load_log_event can have db == 0
  (see rewrite_db() above for example)
  (cases where this happens are unclear; it may be when the master is 3.23).
*/

const char *print_slave_db_safe(const char *db) {
  DBUG_ENTER("*print_slave_db_safe");

  DBUG_RETURN((db ? db : ""));
}

/*
  Check if the error is caused by network.
  @param[in]   errorno   Number of the error.
  RETURNS:
  true         network error
  false        not network error
*/

static bool is_network_error(uint errorno) {
  return errorno == CR_CONNECTION_ERROR || errorno == CR_CONN_HOST_ERROR ||
         errorno == CR_SERVER_GONE_ERROR || errorno == CR_SERVER_LOST ||
         errorno == ER_CON_COUNT_ERROR || errorno == ER_SERVER_SHUTDOWN ||
         errorno == ER_NET_READ_INTERRUPTED ||
         errorno == ER_NET_WRITE_INTERRUPTED;
}

/**
  Execute an initialization query for the IO thread.

  If there is an error, then this function calls mysql_free_result;
  otherwise the MYSQL object holds the result after this call.  If
  there is an error other than allowed_error, then this function
  prints a message and returns -1.

  @param mysql MYSQL object.
  @param query Query string.
  @param allowed_error Allowed error code, or 0 if no errors are allowed.
  @param[out] master_res If this is not NULL and there is no error, then
  mysql_store_result() will be called and the result stored in this pointer.
  @param[out] master_row If this is not NULL and there is no error, then
  mysql_fetch_row() will be called and the result stored in this pointer.

  @retval COMMAND_STATUS_OK No error.
  @retval COMMAND_STATUS_ALLOWED_ERROR There was an error and the
  error code was 'allowed_error'.
  @retval COMMAND_STATUS_ERROR There was an error and the error code
  was not 'allowed_error'.
*/
enum enum_command_status {
  COMMAND_STATUS_OK,
  COMMAND_STATUS_ERROR,
  COMMAND_STATUS_ALLOWED_ERROR
};
static enum_command_status io_thread_init_command(
    Master_info *mi, const char *query, int allowed_error,
    MYSQL_RES **master_res = NULL, MYSQL_ROW *master_row = NULL) {
  DBUG_ENTER("io_thread_init_command");
  DBUG_PRINT("info", ("IO thread initialization command: '%s'", query));
  MYSQL *mysql = mi->mysql;
  int ret = mysql_real_query(mysql, query, static_cast<ulong>(strlen(query)));
  if (io_slave_killed(mi->info_thd, mi)) {
    LogErr(INFORMATION_LEVEL, ER_RPL_SLAVE_IO_THREAD_WAS_KILLED,
           mi->get_for_channel_str(), query);
    mysql_free_result(mysql_store_result(mysql));
    DBUG_RETURN(COMMAND_STATUS_ERROR);
  }
  if (ret != 0) {
    int err = mysql_errno(mysql);
    mysql_free_result(mysql_store_result(mysql));
    if (!err || err != allowed_error) {
      mi->report(is_network_error(err) ? WARNING_LEVEL : ERROR_LEVEL, err,
                 "The slave IO thread stops because the initialization query "
                 "'%s' failed with error '%s'.",
                 query, mysql_error(mysql));
      DBUG_RETURN(COMMAND_STATUS_ERROR);
    }
    DBUG_RETURN(COMMAND_STATUS_ALLOWED_ERROR);
  }
  if (master_res != NULL) {
    if ((*master_res = mysql_store_result(mysql)) == NULL) {
      mi->report(WARNING_LEVEL, mysql_errno(mysql),
                 "The slave IO thread stops because the initialization query "
                 "'%s' did not return any result.",
                 query);
      DBUG_RETURN(COMMAND_STATUS_ERROR);
    }
    if (master_row != NULL) {
      if ((*master_row = mysql_fetch_row(*master_res)) == NULL) {
        mysql_free_result(*master_res);
        mi->report(WARNING_LEVEL, mysql_errno(mysql),
                   "The slave IO thread stops because the initialization query "
                   "'%s' did not return any row.",
                   query);
        DBUG_RETURN(COMMAND_STATUS_ERROR);
      }
    }
  } else
    DBUG_ASSERT(master_row == NULL);
  DBUG_RETURN(COMMAND_STATUS_OK);
}

/**
  Set user variables after connecting to the master.

  @param  mysql MYSQL to request uuid from master.
  @param  mi    Master_info to set master_uuid

  @return 0: Success, 1: Fatal error, 2: Transient network error.
 */
int io_thread_init_commands(MYSQL *mysql, Master_info *mi) {
  char query[256];
  int ret = 0;
  DBUG_EXECUTE_IF("fake_5_5_version_slave", return ret;);

  sprintf(query, "SET @slave_uuid= '%s'", server_uuid);
  if (mysql_real_query(mysql, query, static_cast<ulong>(strlen(query))) &&
      !check_io_slave_killed(mi->info_thd, mi, NULL))
    goto err;

  mysql_free_result(mysql_store_result(mysql));
  return ret;

err:
  if (mysql_errno(mysql) && is_network_error(mysql_errno(mysql))) {
    mi->report(WARNING_LEVEL, mysql_errno(mysql),
               "The initialization command '%s' failed with the following"
               " error: '%s'.",
               query, mysql_error(mysql));
    ret = 2;
  } else {
    char errmsg[512];
    const char *errmsg_fmt =
        "The slave I/O thread stops because a fatal error is encountered "
        "when it tries to send query to master(query: %s).";

    sprintf(errmsg, errmsg_fmt, query);
    mi->report(ERROR_LEVEL, ER_SLAVE_FATAL_ERROR,
               ER_THD(current_thd, ER_SLAVE_FATAL_ERROR), errmsg);
    ret = 1;
  }
  mysql_free_result(mysql_store_result(mysql));
  return ret;
}

/**
  Get master's uuid on connecting.

  @param  mysql MYSQL to request uuid from master.
  @param  mi    Master_info to set master_uuid

  @return 0: Success, 1: Fatal error, 2: Transient network error.
*/
static int get_master_uuid(MYSQL *mysql, Master_info *mi) {
  const char *errmsg;
  MYSQL_RES *master_res = NULL;
  MYSQL_ROW master_row = NULL;
  int ret = 0;
  char query_buf[] = "SELECT @@GLOBAL.SERVER_UUID";

  DBUG_EXECUTE_IF("dbug.return_null_MASTER_UUID", {
    mi->master_uuid[0] = 0;
    return 0;
  };);

  DBUG_EXECUTE_IF("dbug.before_get_MASTER_UUID", {
    const char act[] = "now wait_for signal.get_master_uuid";
    DBUG_ASSERT(opt_debug_sync_timeout > 0);
    DBUG_ASSERT(!debug_sync_set_action(current_thd, STRING_WITH_LEN(act)));
  };);

  DBUG_EXECUTE_IF("dbug.simulate_busy_io", {
    const char act[] = "now signal Reached wait_for signal.got_stop_slave";
    DBUG_ASSERT(opt_debug_sync_timeout > 0);
    DBUG_ASSERT(!debug_sync_set_action(current_thd, STRING_WITH_LEN(act)));
  };);
#ifndef DBUG_OFF
  DBUG_EXECUTE_IF("dbug.simulate_no_such_var_server_uuid", {
    query_buf[strlen(query_buf) - 1] = '_';  // currupt the last char
  });
#endif
  if (!mysql_real_query(mysql, STRING_WITH_LEN(query_buf)) &&
      (master_res = mysql_store_result(mysql)) &&
      (master_row = mysql_fetch_row(master_res))) {
    if (!strcmp(::server_uuid, master_row[0]) &&
        !mi->rli->replicate_same_server_id) {
      errmsg =
          "The slave I/O thread stops because master and slave have equal "
          "MySQL server UUIDs; these UUIDs must be different for "
          "replication to work.";
      mi->report(ERROR_LEVEL, ER_SLAVE_FATAL_ERROR,
                 ER_THD(current_thd, ER_SLAVE_FATAL_ERROR), errmsg);
      // Fatal error
      ret = 1;
    } else {
      if (mi->master_uuid[0] != 0 && strcmp(mi->master_uuid, master_row[0]))
        LogErr(WARNING_LEVEL, ER_RPL_SLAVE_MASTER_UUID_HAS_CHANGED,
               mi->master_uuid);
      strncpy(mi->master_uuid, master_row[0], UUID_LENGTH);
      mi->master_uuid[UUID_LENGTH] = 0;
    }
  } else if (mysql_errno(mysql) != ER_UNKNOWN_SYSTEM_VARIABLE) {
    if (is_network_error(mysql_errno(mysql))) {
      mi->report(WARNING_LEVEL, mysql_errno(mysql),
                 "Get master SERVER_UUID failed with error: %s",
                 mysql_error(mysql));
      ret = 2;
    } else {
      /* Fatal error */
      errmsg =
          "The slave I/O thread stops because a fatal error is encountered "
          "when it tries to get the value of SERVER_UUID variable from master.";
      mi->report(ERROR_LEVEL, ER_SLAVE_FATAL_ERROR,
                 ER_THD(current_thd, ER_SLAVE_FATAL_ERROR), errmsg);
      ret = 1;
    }
  } else {
    mi->master_uuid[0] = 0;
    mi->report(
        WARNING_LEVEL, ER_UNKNOWN_SYSTEM_VARIABLE,
        "Unknown system variable 'SERVER_UUID' on master. "
        "A probable cause is that the variable is not supported on the "
        "master (version: %s), even though it is on the slave (version: %s)",
        mysql->server_version, server_version);
  }

  if (master_res) mysql_free_result(master_res);
  return ret;
}

/**
  Determine, case-sensitively, if short_string is equal to
  long_string, or a true prefix of long_string, or not a prefix.

  @retval 0 short_string is not a prefix of long_string.
  @retval 1 short_string is a true prefix of long_string (not equal).
  @retval 2 short_string is equal to long_string.
*/
static int is_str_prefix_case(const char *short_string,
                              const char *long_string) {
  int i;
  for (i = 0; short_string[i]; i++)
    if (my_toupper(system_charset_info, short_string[i]) !=
        my_toupper(system_charset_info, long_string[i]))
      return 0;
  return long_string[i] ? 1 : 2;
}

/*
  Note that we rely on the master's version (3.23, 4.0.14 etc) instead of
  relying on the binlog's version. This is not perfect: imagine an upgrade
  of the master without waiting that all slaves are in sync with the master;
  then a slave could be fooled about the binlog's format. This is what happens
  when people upgrade a 3.23 master to 4.0 without doing RESET MASTER: 4.0
  slaves are fooled. So we do this only to distinguish between 3.23 and more
  recent masters (it's too late to change things for 3.23).

  RETURNS
  0       ok
  1       error
  2       transient network problem, the caller should try to reconnect
*/

static int get_master_version_and_clock(MYSQL *mysql, Master_info *mi) {
  char err_buff[MAX_SLAVE_ERRMSG];
  const char *errmsg = 0;
  int err_code = 0;
  int version_number = 0;
  version_number = atoi(mysql->server_version);

  MYSQL_RES *master_res = 0;
  MYSQL_ROW master_row;
  DBUG_ENTER("get_master_version_and_clock");

  DBUG_EXECUTE_IF("unrecognized_master_version", { version_number = 1; };);

  if (!my_isdigit(&my_charset_bin, *mysql->server_version) ||
      version_number < 5) {
    errmsg = "Master reported unrecognized MySQL version";
    err_code = ER_SLAVE_FATAL_ERROR;
    sprintf(err_buff, ER_THD(current_thd, err_code), errmsg);
    goto err;
  }

  mysql_mutex_lock(mi->rli->relay_log.get_log_lock());
  mysql_mutex_lock(&mi->data_lock);
  mi->set_mi_description_event(new Format_description_log_event());
  /* as we are here, we tried to allocate the event */
  if (mi->get_mi_description_event() == NULL) {
    mysql_mutex_unlock(&mi->data_lock);
    mysql_mutex_unlock(mi->rli->relay_log.get_log_lock());
    errmsg = "default Format_description_log_event";
    err_code = ER_SLAVE_CREATE_EVENT_FAILURE;
    sprintf(err_buff, ER_THD(current_thd, err_code), errmsg);
    goto err;
  }

  /*
    FD_q's (A) is set initially from RL's (A): FD_q.(A) := RL.(A).
    It's necessary to adjust FD_q.(A) at this point because in the following
    course FD_q is going to be dumped to RL.
    Generally FD_q is derived from a received FD_m (roughly FD_q := FD_m)
    in queue_event and the master's (A) is installed.
    At one step with the assignment the Relay-Log's checksum alg is set to
    a new value: RL.(A) := FD_q.(A). If the slave service is stopped
    the last time assigned RL.(A) will be passed over to the restarting
    service (to the current execution point).
    RL.A is a "codec" to verify checksum in queue_event() almost all the time
    the first fake Rotate event.
    Starting from this point IO thread will executes the following checksum
    warmup sequence  of actions:

    FD_q.A := RL.A,
    A_m^0 := master.@@global.binlog_checksum,
    {queue_event(R_f): verifies(R_f, A_m^0)},
    {queue_event(FD_m): verifies(FD_m, FD_m.A), dump(FD_q), rotate(RL),
                        FD_q := FD_m, RL.A := FD_q.A)}

    See legends definition on MYSQL_BIN_LOG::relay_log_checksum_alg
    docs lines (binlog.h).
    In above A_m^0 - the value of master's
    @@binlog_checksum determined in the upcoming handshake (stored in
    mi->checksum_alg_before_fd).


    After the warm-up sequence IO gets to "normal" checksum verification mode
    to use RL.A in

    {queue_event(E_m): verifies(E_m, RL.A)}

    until it has received a new FD_m.
  */
  mi->get_mi_description_event()->common_footer->checksum_alg =
      mi->rli->relay_log.relay_log_checksum_alg;

  DBUG_ASSERT(mi->get_mi_description_event()->common_footer->checksum_alg !=
              binary_log::BINLOG_CHECKSUM_ALG_UNDEF);
  DBUG_ASSERT(mi->rli->relay_log.relay_log_checksum_alg !=
              binary_log::BINLOG_CHECKSUM_ALG_UNDEF);

  mysql_mutex_unlock(&mi->data_lock);
  mysql_mutex_unlock(mi->rli->relay_log.get_log_lock());

  /*
    Compare the master and slave's clock. Do not die if master's clock is
    unavailable (very old master not supporting UNIX_TIMESTAMP()?).
  */

  DBUG_EXECUTE_IF("dbug.before_get_UNIX_TIMESTAMP", {
    const char act[] =
        "now "
        "wait_for signal.get_unix_timestamp";
    DBUG_ASSERT(opt_debug_sync_timeout > 0);
    DBUG_ASSERT(!debug_sync_set_action(current_thd, STRING_WITH_LEN(act)));
  };);

  master_res = NULL;
  if (!mysql_real_query(mysql, STRING_WITH_LEN("SELECT UNIX_TIMESTAMP()")) &&
      (master_res = mysql_store_result(mysql)) &&
      (master_row = mysql_fetch_row(master_res))) {
    mysql_mutex_lock(&mi->data_lock);
    mi->clock_diff_with_master =
        (long)(time((time_t *)0) - strtoul(master_row[0], 0, 10));
    DBUG_EXECUTE_IF("dbug.mts.force_clock_diff_eq_0",
                    mi->clock_diff_with_master = 0;);
    mysql_mutex_unlock(&mi->data_lock);
  } else if (check_io_slave_killed(mi->info_thd, mi, NULL))
    goto slave_killed_err;
  else if (is_network_error(mysql_errno(mysql))) {
    mi->report(WARNING_LEVEL, mysql_errno(mysql),
               "Get master clock failed with error: %s", mysql_error(mysql));
    goto network_err;
  } else {
    mysql_mutex_lock(&mi->data_lock);
    mi->clock_diff_with_master = 0; /* The "most sensible" value */
    mysql_mutex_unlock(&mi->data_lock);
    LogErr(WARNING_LEVEL, ER_RPL_SLAVE_SECONDS_BEHIND_MASTER_DUBIOUS,
           mysql_error(mysql), mysql_errno(mysql));
  }
  if (master_res) {
    mysql_free_result(master_res);
    master_res = NULL;
  }

  /*
    Check that the master's server id and ours are different. Because if they
    are equal (which can result from a simple copy of master's datadir to slave,
    thus copying some my.cnf), replication will work but all events will be
    skipped.
    Do not die if SELECT @@SERVER_ID fails on master (very old master?).
    Note: we could have put a @@SERVER_ID in the previous SELECT
    UNIX_TIMESTAMP() instead, but this would not have worked on 3.23 masters.
  */
  DBUG_EXECUTE_IF("dbug.before_get_SERVER_ID", {
    const char act[] =
        "now "
        "wait_for signal.get_server_id";
    DBUG_ASSERT(opt_debug_sync_timeout > 0);
    DBUG_ASSERT(!debug_sync_set_action(current_thd, STRING_WITH_LEN(act)));
  };);
  master_res = NULL;
  master_row = NULL;
  DBUG_EXECUTE_IF("get_master_server_id.ER_NET_READ_INTERRUPTED", {
    DBUG_SET("+d,inject_ER_NET_READ_INTERRUPTED");
    DBUG_SET(
        "-d,get_master_server_id."
        "ER_NET_READ_INTERRUPTED");
  });
  if (!mysql_real_query(mysql, STRING_WITH_LEN("SELECT @@GLOBAL.SERVER_ID")) &&
      (master_res = mysql_store_result(mysql)) &&
      (master_row = mysql_fetch_row(master_res))) {
    if ((::server_id == (mi->master_id = strtoul(master_row[0], 0, 10))) &&
        !mi->rli->replicate_same_server_id) {
      errmsg =
          "The slave I/O thread stops because master and slave have equal \
MySQL server ids; these ids must be different for replication to work (or \
the --replicate-same-server-id option must be used on slave but this does \
not always make sense; please check the manual before using it).";
      err_code = ER_SLAVE_FATAL_ERROR;
      sprintf(err_buff, ER_THD(current_thd, err_code), errmsg);
      goto err;
    }
  } else if (mysql_errno(mysql) != ER_UNKNOWN_SYSTEM_VARIABLE) {
    if (check_io_slave_killed(mi->info_thd, mi, NULL))
      goto slave_killed_err;
    else if (is_network_error(mysql_errno(mysql))) {
      mi->report(WARNING_LEVEL, mysql_errno(mysql),
                 "Get master SERVER_ID failed with error: %s",
                 mysql_error(mysql));
      goto network_err;
    }
    /* Fatal error */
    errmsg =
        "The slave I/O thread stops because a fatal error is encountered \
when it try to get the value of SERVER_ID variable from master.";
    err_code = mysql_errno(mysql);
    sprintf(err_buff, "%s Error: %s", errmsg, mysql_error(mysql));
    goto err;
  } else {
    mi->report(WARNING_LEVEL, ER_SERVER_UNKNOWN_SYSTEM_VARIABLE,
               "Unknown system variable 'SERVER_ID' on master, \
maybe it is a *VERY OLD MASTER*.");
  }
  if (master_res) {
    mysql_free_result(master_res);
    master_res = NULL;
  }
  if (mi->master_id == 0 && mi->ignore_server_ids->dynamic_ids.size() > 0) {
    errmsg =
        "Slave configured with server id filtering could not detect the master "
        "server id.";
    err_code = ER_SLAVE_FATAL_ERROR;
    sprintf(err_buff, ER_THD(current_thd, err_code), errmsg);
    goto err;
  }

  if (mi->heartbeat_period != 0.0) {
    char llbuf[22];
    const char query_format[] = "SET @master_heartbeat_period= %s";
    char query[sizeof(query_format) - 2 + sizeof(llbuf)];
    /*
       the period is an ulonglong of nano-secs.
    */
    llstr((ulonglong)(mi->heartbeat_period * 1000000000UL), llbuf);
    sprintf(query, query_format, llbuf);

    if (mysql_real_query(mysql, query, static_cast<ulong>(strlen(query)))) {
      if (check_io_slave_killed(mi->info_thd, mi, NULL)) goto slave_killed_err;

      if (is_network_error(mysql_errno(mysql))) {
        mi->report(
            WARNING_LEVEL, mysql_errno(mysql),
            "SET @master_heartbeat_period to master failed with error: %s",
            mysql_error(mysql));
        mysql_free_result(mysql_store_result(mysql));
        goto network_err;
      } else {
        /* Fatal error */
        errmsg =
            "The slave I/O thread stops because a fatal error is encountered "
            " when it tries to SET @master_heartbeat_period on master.";
        err_code = ER_SLAVE_FATAL_ERROR;
        sprintf(err_buff, "%s Error: %s", errmsg, mysql_error(mysql));
        mysql_free_result(mysql_store_result(mysql));
        goto err;
      }
    }
    mysql_free_result(mysql_store_result(mysql));
  }

  /*
    Querying if master is capable to checksum and notifying it about own
    CRC-awareness. The master's side instant value of @@global.binlog_checksum
    is stored in the dump thread's uservar area as well as cached locally
    to become known in consensus by master and slave.
  */
  if (DBUG_EVALUATE_IF("simulate_slave_unaware_checksum", 0, 1)) {
    int rc;
    const char query[] =
        "SET @master_binlog_checksum= @@global.binlog_checksum";
    master_res = NULL;
    // initially undefined
    mi->checksum_alg_before_fd = binary_log::BINLOG_CHECKSUM_ALG_UNDEF;
    /*
      @c checksum_alg_before_fd is queried from master in this block.
      If master is old checksum-unaware the value stays undefined.
      Once the first FD will be received its alg descriptor will replace
      the being queried one.
    */
    rc = mysql_real_query(mysql, query, static_cast<ulong>(strlen(query)));
    if (rc != 0) {
      mi->checksum_alg_before_fd = binary_log::BINLOG_CHECKSUM_ALG_OFF;
      if (check_io_slave_killed(mi->info_thd, mi, NULL)) goto slave_killed_err;

      if (mysql_errno(mysql) == ER_UNKNOWN_SYSTEM_VARIABLE) {
        // this is tolerable as OM -> NS is supported
        mi->report(WARNING_LEVEL, mysql_errno(mysql),
                   "Notifying master by %s failed with "
                   "error: %s",
                   query, mysql_error(mysql));
      } else {
        if (is_network_error(mysql_errno(mysql))) {
          mi->report(WARNING_LEVEL, mysql_errno(mysql),
                     "Notifying master by %s failed with "
                     "error: %s",
                     query, mysql_error(mysql));
          mysql_free_result(mysql_store_result(mysql));
          goto network_err;
        } else {
          errmsg =
              "The slave I/O thread stops because a fatal error is encountered "
              "when it tried to SET @master_binlog_checksum on master.";
          err_code = ER_SLAVE_FATAL_ERROR;
          sprintf(err_buff, "%s Error: %s", errmsg, mysql_error(mysql));
          mysql_free_result(mysql_store_result(mysql));
          goto err;
        }
      }
    } else {
      mysql_free_result(mysql_store_result(mysql));
      if (!mysql_real_query(
              mysql, STRING_WITH_LEN("SELECT @master_binlog_checksum")) &&
          (master_res = mysql_store_result(mysql)) &&
          (master_row = mysql_fetch_row(master_res)) &&
          (master_row[0] != NULL)) {
        mi->checksum_alg_before_fd = static_cast<enum_binlog_checksum_alg>(
            find_type(master_row[0], &binlog_checksum_typelib, 1) - 1);

        DBUG_EXECUTE_IF("undefined_algorithm_on_slave",
                        mi->checksum_alg_before_fd =
                            binary_log::BINLOG_CHECKSUM_ALG_UNDEF;);
        if (mi->checksum_alg_before_fd ==
            binary_log::BINLOG_CHECKSUM_ALG_UNDEF) {
          errmsg =
              "The slave I/O thread was stopped because a fatal error is "
              "encountered "
              "The checksum algorithm used by master is unknown to slave.";
          err_code = ER_SLAVE_FATAL_ERROR;
          sprintf(err_buff, "%s Error: %s", errmsg, mysql_error(mysql));
          mysql_free_result(mysql_store_result(mysql));
          goto err;
        }

        // valid outcome is either of
        DBUG_ASSERT(mi->checksum_alg_before_fd ==
                        binary_log::BINLOG_CHECKSUM_ALG_OFF ||
                    mi->checksum_alg_before_fd ==
                        binary_log::BINLOG_CHECKSUM_ALG_CRC32);
      } else if (check_io_slave_killed(mi->info_thd, mi, NULL))
        goto slave_killed_err;
      else if (is_network_error(mysql_errno(mysql))) {
        mi->report(WARNING_LEVEL, mysql_errno(mysql),
                   "Get master BINLOG_CHECKSUM failed with error: %s",
                   mysql_error(mysql));
        goto network_err;
      } else {
        errmsg =
            "The slave I/O thread stops because a fatal error is encountered "
            "when it tried to SELECT @master_binlog_checksum.";
        err_code = ER_SLAVE_FATAL_ERROR;
        sprintf(err_buff, "%s Error: %s", errmsg, mysql_error(mysql));
        mysql_free_result(mysql_store_result(mysql));
        goto err;
      }
    }
    if (master_res) {
      mysql_free_result(master_res);
      master_res = NULL;
    }
  } else
    mi->checksum_alg_before_fd = binary_log::BINLOG_CHECKSUM_ALG_OFF;

  if (DBUG_EVALUATE_IF("simulate_slave_unaware_gtid", 0, 1)) {
    enum_gtid_mode master_gtid_mode = GTID_MODE_OFF;
    enum_gtid_mode slave_gtid_mode =
        mi->get_gtid_mode_from_copy(GTID_MODE_LOCK_NONE);
    switch (io_thread_init_command(mi, "SELECT @@GLOBAL.GTID_MODE",
                                   ER_UNKNOWN_SYSTEM_VARIABLE, &master_res,
                                   &master_row)) {
      case COMMAND_STATUS_ERROR:
        DBUG_RETURN(2);
      case COMMAND_STATUS_ALLOWED_ERROR:
        // master is old and does not have @@GLOBAL.GTID_MODE
        master_gtid_mode = GTID_MODE_OFF;
        break;
      case COMMAND_STATUS_OK: {
        bool error = false;
        const char *master_gtid_mode_string = master_row[0];
        DBUG_EXECUTE_IF("simulate_master_has_gtid_mode_on_something",
                        { master_gtid_mode_string = "on_something"; });
        DBUG_EXECUTE_IF("simulate_master_has_gtid_mode_off_something",
                        { master_gtid_mode_string = "off_something"; });
        DBUG_EXECUTE_IF("simulate_master_has_unknown_gtid_mode",
                        { master_gtid_mode_string = "Krakel Spektakel"; });
        master_gtid_mode = get_gtid_mode(master_gtid_mode_string, &error);
        if (error) {
          // For potential future compatibility, allow unknown
          // GTID_MODEs that begin with ON/OFF (treating them as ON/OFF
          // respectively).
          enum_gtid_mode mode = GTID_MODE_OFF;
          for (int i = 0; i < 2; i++) {
            switch (is_str_prefix_case(get_gtid_mode_string(mode),
                                       master_gtid_mode_string)) {
              case 0:  // is not a prefix; continue loop
                break;
              case 1:  // is a true prefix, i.e. not equal
                mi->report(WARNING_LEVEL, ER_UNKNOWN_ERROR,
                           "The master uses an unknown GTID_MODE '%s'. "
                           "Treating it as '%s'.",
                           master_gtid_mode_string, get_gtid_mode_string(mode));
                // fall through
              case 2:  // is equal
                error = false;
                master_gtid_mode = mode;
                break;
            }
            mode = GTID_MODE_ON;
          }
        }
        if (error) {
          mi->report(ERROR_LEVEL, ER_SLAVE_FATAL_ERROR,
                     "The slave IO thread stops because the master has "
                     "an unknown @@GLOBAL.GTID_MODE '%s'.",
                     master_gtid_mode_string);
          mysql_free_result(master_res);
          DBUG_RETURN(1);
        }
        mysql_free_result(master_res);
        break;
      }
    }
    if ((slave_gtid_mode == GTID_MODE_OFF &&
         master_gtid_mode >= GTID_MODE_ON_PERMISSIVE) ||
        (slave_gtid_mode == GTID_MODE_ON &&
         master_gtid_mode <= GTID_MODE_OFF_PERMISSIVE)) {
      mi->report(ERROR_LEVEL, ER_SLAVE_FATAL_ERROR,
                 "The replication receiver thread cannot start because "
                 "the master has GTID_MODE = %.192s and this server has "
                 "GTID_MODE = %.192s.",
                 get_gtid_mode_string(master_gtid_mode),
                 get_gtid_mode_string(slave_gtid_mode));
      DBUG_RETURN(1);
    }
    if (mi->is_auto_position() && master_gtid_mode != GTID_MODE_ON) {
      mi->report(ERROR_LEVEL, ER_SLAVE_FATAL_ERROR,
                 "The replication receiver thread cannot start in "
                 "AUTO_POSITION mode: the master has GTID_MODE = %.192s "
                 "instead of ON.",
                 get_gtid_mode_string(master_gtid_mode));
      DBUG_RETURN(1);
    }
  }

err:
  if (errmsg) {
    if (master_res) mysql_free_result(master_res);
    DBUG_ASSERT(err_code != 0);
    mi->report(ERROR_LEVEL, err_code, "%s", err_buff);
    DBUG_RETURN(1);
  }

  DBUG_RETURN(0);

network_err:
  if (master_res) mysql_free_result(master_res);
  DBUG_RETURN(2);

slave_killed_err:
  if (master_res) mysql_free_result(master_res);
  DBUG_RETURN(2);
}

static bool wait_for_relay_log_space(Relay_log_info *rli) {
  bool slave_killed = 0;
  Master_info *mi = rli->mi;
  PSI_stage_info old_stage;
  THD *thd = mi->info_thd;
  DBUG_ENTER("wait_for_relay_log_space");

  mysql_mutex_lock(&rli->log_space_lock);
  thd->ENTER_COND(&rli->log_space_cond, &rli->log_space_lock,
                  &stage_waiting_for_relay_log_space, &old_stage);
  while (rli->log_space_limit < rli->log_space_total &&
         !(slave_killed = io_slave_killed(thd, mi)) &&
         !rli->ignore_log_space_limit)
    mysql_cond_wait(&rli->log_space_cond, &rli->log_space_lock);

  /*
    Makes the IO thread read only one event at a time
    until the SQL thread is able to purge the relay
    logs, freeing some space.

    Therefore, once the SQL thread processes this next
    event, it goes to sleep (no more events in the queue),
    sets ignore_log_space_limit=true and wakes the IO thread.
    However, this event may have been enough already for
    the SQL thread to purge some log files, freeing
    rli->log_space_total .

    This guarantees that the SQL and IO thread move
    forward only one event at a time (to avoid deadlocks),
    when the relay space limit is reached. It also
    guarantees that when the SQL thread is prepared to
    rotate (to be able to purge some logs), the IO thread
    will know about it and will rotate.

    NOTE: The ignore_log_space_limit is only set when the SQL
          thread sleeps waiting for events.

   */
  if (rli->ignore_log_space_limit) {
#ifndef DBUG_OFF
    {
      char llbuf1[22], llbuf2[22];
      DBUG_PRINT("info", ("log_space_limit=%s "
                          "log_space_total=%s "
                          "ignore_log_space_limit=%d "
                          "sql_force_rotate_relay=%d",
                          llstr(rli->log_space_limit, llbuf1),
                          llstr(rli->log_space_total, llbuf2),
                          (int)rli->ignore_log_space_limit,
                          (int)rli->sql_force_rotate_relay));
    }
#endif
    if (rli->sql_force_rotate_relay) {
      rotate_relay_log(mi);
      rli->sql_force_rotate_relay = false;
    }

    rli->ignore_log_space_limit = false;
  }

  mysql_mutex_unlock(&rli->log_space_lock);
  thd->EXIT_COND(&old_stage);
  DBUG_RETURN(slave_killed);
}

/*
  Builds a Rotate and writes it to relay log.

  The caller must hold mi->data_lock.

  @param thd pointer to I/O Thread's Thd.
  @param mi  point to I/O Thread metadata class.

  @return 0 if everything went fine, 1 otherwise.
*/
static int write_rotate_to_master_pos_into_relay_log(THD *thd,
                                                     Master_info *mi) {
  Relay_log_info *rli = mi->rli;
  int error = 0;
  DBUG_ENTER("write_rotate_to_master_pos_into_relay_log");

  DBUG_ASSERT(thd == mi->info_thd);
  mysql_mutex_assert_owner(rli->relay_log.get_log_lock());

  DBUG_PRINT("info", ("writing a Rotate event to the relay log"));
  Rotate_log_event *ev = new Rotate_log_event(mi->get_master_log_name(), 0,
                                              mi->get_master_log_pos(),
                                              Rotate_log_event::DUP_NAME);

  DBUG_EXECUTE_IF("fail_generating_rotate_event_on_write_rotate_to_master_pos",
                  {
                    if (likely((bool)ev)) {
                      delete ev;
                      ev = NULL;
                    }
                  });

  if (likely((bool)ev)) {
    if (mi->get_mi_description_event() != NULL)
      ev->common_footer->checksum_alg =
          mi->get_mi_description_event()->common_footer->checksum_alg;

    ev->server_id = 0;  // don't be ignored by slave SQL thread
    if (unlikely(rli->relay_log.write_event(ev, mi) != 0))
      mi->report(ERROR_LEVEL, ER_SLAVE_RELAY_LOG_WRITE_FAILURE,
                 ER_THD(thd, ER_SLAVE_RELAY_LOG_WRITE_FAILURE),
                 "failed to write a Rotate event"
                 " to the relay log, SHOW SLAVE STATUS may be"
                 " inaccurate");
    mysql_mutex_lock(&mi->data_lock);
    if (flush_master_info(mi, true, false, false)) {
      error = 1;
      LogErr(ERROR_LEVEL, ER_RPL_SLAVE_CANT_FLUSH_MASTER_INFO_FILE);
    }
    mysql_mutex_unlock(&mi->data_lock);
    delete ev;
  } else {
    error = 1;
    mi->report(ERROR_LEVEL, ER_SLAVE_CREATE_EVENT_FAILURE,
               ER_THD(thd, ER_SLAVE_CREATE_EVENT_FAILURE),
               "Rotate_event (out of memory?),"
               " SHOW SLAVE STATUS may be inaccurate");
  }

  DBUG_RETURN(error);
}

/*
  Builds a Rotate from the ignored events' info and writes it to relay log.

  @param thd pointer to I/O Thread's Thd.
  @param mi  point to I/O Thread metadata class.

  @return 0 if everything went fine, 1 otherwise.
*/
static int write_ignored_events_info_to_relay_log(THD *thd, Master_info *mi) {
  Relay_log_info *rli = mi->rli;
  mysql_mutex_t *end_pos_lock = rli->relay_log.get_binlog_end_pos_lock();
  int error = 0;
  DBUG_ENTER("write_ignored_events_info_to_relay_log");

  DBUG_ASSERT(thd == mi->info_thd);
  mysql_mutex_lock(rli->relay_log.get_log_lock());
  mysql_mutex_lock(end_pos_lock);

  if (rli->ign_master_log_name_end[0]) {
    DBUG_PRINT("info", ("writing a Rotate event to track down ignored events"));
    /*
      If the ignored events' info still hold, they should have same info as
      the mi->get_master_log_[name|pos].
    */
    DBUG_ASSERT(
        strcmp(rli->ign_master_log_name_end, mi->get_master_log_name()) == 0);
    DBUG_ASSERT(rli->ign_master_log_pos_end == mi->get_master_log_pos());

    /* Avoid the applier to get the ignored event' info by rli->ign* */
    rli->ign_master_log_name_end[0] = 0;
    /* can unlock before writing as the relay log will soon have our Rotate */
    mysql_mutex_unlock(end_pos_lock);

    /* Generate the rotate based on mi position */
    error = write_rotate_to_master_pos_into_relay_log(thd, mi);
  } else
    mysql_mutex_unlock(end_pos_lock);

  mysql_mutex_unlock(rli->relay_log.get_log_lock());
  DBUG_RETURN(error);
}

static int register_slave_on_master(MYSQL *mysql, Master_info *mi,
                                    bool *suppress_warnings) {
  uchar buf[1024], *pos = buf;
  size_t report_host_len = 0, report_user_len = 0, report_password_len = 0;
  DBUG_ENTER("register_slave_on_master");

  *suppress_warnings = false;
  if (report_host) report_host_len = strlen(report_host);
  if (report_host_len > HOSTNAME_LENGTH) {
    LogErr(WARNING_LEVEL, ER_RPL_SLAVE_REPORT_HOST_TOO_LONG, report_host_len,
           HOSTNAME_LENGTH, mi->get_for_channel_str());
    DBUG_RETURN(0);
  }

  if (report_user) report_user_len = strlen(report_user);
  if (report_user_len > USERNAME_LENGTH) {
    LogErr(WARNING_LEVEL, ER_RPL_SLAVE_REPORT_USER_TOO_LONG, report_user_len,
           USERNAME_LENGTH, mi->get_for_channel_str());
    DBUG_RETURN(0);
  }

  if (report_password) report_password_len = strlen(report_password);
  if (report_password_len > MAX_PASSWORD_LENGTH) {
    LogErr(WARNING_LEVEL, ER_RPL_SLAVE_REPORT_PASSWORD_TOO_LONG,
           report_password_len, MAX_PASSWORD_LENGTH, mi->get_for_channel_str());
    DBUG_RETURN(0);
  }

  int4store(pos, server_id);
  pos += 4;
  pos = net_store_data(pos, (uchar *)report_host, report_host_len);
  pos = net_store_data(pos, (uchar *)report_user, report_user_len);
  pos = net_store_data(pos, (uchar *)report_password, report_password_len);
  int2store(pos, (uint16)report_port);
  pos += 2;
  /*
    Fake rpl_recovery_rank, which was removed in BUG#13963,
    so that this server can register itself on old servers,
    see BUG#49259.
   */
  int4store(pos, /* rpl_recovery_rank */ 0);
  pos += 4;
  /* The master will fill in master_id */
  int4store(pos, 0);
  pos += 4;

  if (simple_command(mysql, COM_REGISTER_SLAVE, buf, (size_t)(pos - buf), 0)) {
    if (mysql_errno(mysql) == ER_NET_READ_INTERRUPTED) {
      *suppress_warnings = true;  // Suppress reconnect warning
    } else if (!check_io_slave_killed(mi->info_thd, mi, NULL)) {
      char buf[256];
      snprintf(buf, sizeof(buf), "%s (Errno: %d)", mysql_error(mysql),
               mysql_errno(mysql));
      mi->report(ERROR_LEVEL, ER_SLAVE_MASTER_COM_FAILURE,
                 ER_THD(current_thd, ER_SLAVE_MASTER_COM_FAILURE),
                 "COM_REGISTER_SLAVE", buf);
    }
    DBUG_RETURN(1);
  }

  DBUG_EXECUTE_IF("simulate_register_slave_killed", {
    mi->abort_slave = 1;
    DBUG_RETURN(1);
  };);
  DBUG_RETURN(0);
}

/**
    Function that fills the metadata required for SHOW SLAVE STATUS.
    This function shall be used in two cases:
     1) SHOW SLAVE STATUS FOR ALL CHANNELS
     2) SHOW SLAVE STATUS for a channel

     @param[in,out]  field_list        field_list to fill the metadata
     @param[in]      io_gtid_set_size  the size to be allocated to store
                                       the retrieved gtid set
     @param[in]      sql_gtid_set_size the size to be allocated to store
                                       the executed gtid set

     @todo  return a bool after adding catching the exceptions to the
            push_back() methods for field_list.
*/

static void show_slave_status_metadata(List<Item> &field_list,
                                       int io_gtid_set_size,
                                       int sql_gtid_set_size) {
  field_list.push_back(new Item_empty_string("Slave_IO_State", 14));
  field_list.push_back(
      new Item_empty_string("Master_Host", HOSTNAME_LENGTH + 1));
  field_list.push_back(
      new Item_empty_string("Master_User", USERNAME_LENGTH + 1));
  field_list.push_back(new Item_return_int("Master_Port", 7, MYSQL_TYPE_LONG));
  field_list.push_back(
      new Item_return_int("Connect_Retry", 10, MYSQL_TYPE_LONG));
  field_list.push_back(new Item_empty_string("Master_Log_File", FN_REFLEN));
  field_list.push_back(
      new Item_return_int("Read_Master_Log_Pos", 10, MYSQL_TYPE_LONGLONG));
  field_list.push_back(new Item_empty_string("Relay_Log_File", FN_REFLEN));
  field_list.push_back(
      new Item_return_int("Relay_Log_Pos", 10, MYSQL_TYPE_LONGLONG));
  field_list.push_back(
      new Item_empty_string("Relay_Master_Log_File", FN_REFLEN));
  field_list.push_back(new Item_empty_string("Slave_IO_Running", 3));
  field_list.push_back(new Item_empty_string("Slave_SQL_Running", 3));
  field_list.push_back(new Item_empty_string("Replicate_Do_DB", 20));
  field_list.push_back(new Item_empty_string("Replicate_Ignore_DB", 20));
  field_list.push_back(new Item_empty_string("Replicate_Do_Table", 20));
  field_list.push_back(new Item_empty_string("Replicate_Ignore_Table", 23));
  field_list.push_back(new Item_empty_string("Replicate_Wild_Do_Table", 24));
  field_list.push_back(
      new Item_empty_string("Replicate_Wild_Ignore_Table", 28));
  field_list.push_back(new Item_return_int("Last_Errno", 4, MYSQL_TYPE_LONG));
  field_list.push_back(new Item_empty_string("Last_Error", 20));
  field_list.push_back(
      new Item_return_int("Skip_Counter", 10, MYSQL_TYPE_LONG));
  field_list.push_back(
      new Item_return_int("Exec_Master_Log_Pos", 10, MYSQL_TYPE_LONGLONG));
  field_list.push_back(
      new Item_return_int("Relay_Log_Space", 10, MYSQL_TYPE_LONGLONG));
  field_list.push_back(new Item_empty_string("Until_Condition", 6));
  field_list.push_back(new Item_empty_string("Until_Log_File", FN_REFLEN));
  field_list.push_back(
      new Item_return_int("Until_Log_Pos", 10, MYSQL_TYPE_LONGLONG));
  field_list.push_back(new Item_empty_string("Master_SSL_Allowed", 7));
  field_list.push_back(new Item_empty_string("Master_SSL_CA_File", FN_REFLEN));
  field_list.push_back(new Item_empty_string("Master_SSL_CA_Path", FN_REFLEN));
  field_list.push_back(new Item_empty_string("Master_SSL_Cert", FN_REFLEN));
  field_list.push_back(new Item_empty_string("Master_SSL_Cipher", FN_REFLEN));
  field_list.push_back(new Item_empty_string("Master_SSL_Key", FN_REFLEN));
  field_list.push_back(
      new Item_return_int("Seconds_Behind_Master", 10, MYSQL_TYPE_LONGLONG));
  field_list.push_back(
      new Item_empty_string("Master_SSL_Verify_Server_Cert", 3));
  field_list.push_back(
      new Item_return_int("Last_IO_Errno", 4, MYSQL_TYPE_LONG));
  field_list.push_back(new Item_empty_string("Last_IO_Error", 20));
  field_list.push_back(
      new Item_return_int("Last_SQL_Errno", 4, MYSQL_TYPE_LONG));
  field_list.push_back(new Item_empty_string("Last_SQL_Error", 20));
  field_list.push_back(
      new Item_empty_string("Replicate_Ignore_Server_Ids", FN_REFLEN));
  field_list.push_back(
      new Item_return_int("Master_Server_Id", sizeof(ulong), MYSQL_TYPE_LONG));
  field_list.push_back(new Item_empty_string("Master_UUID", UUID_LENGTH));
  field_list.push_back(
      new Item_empty_string("Master_Info_File", 2 * FN_REFLEN));
  field_list.push_back(new Item_return_int("SQL_Delay", 10, MYSQL_TYPE_LONG));
  field_list.push_back(
      new Item_return_int("SQL_Remaining_Delay", 8, MYSQL_TYPE_LONG));
  field_list.push_back(new Item_empty_string("Slave_SQL_Running_State", 20));
  field_list.push_back(
      new Item_return_int("Master_Retry_Count", 10, MYSQL_TYPE_LONGLONG));
  field_list.push_back(
      new Item_empty_string("Master_Bind", HOSTNAME_LENGTH + 1));
  field_list.push_back(new Item_empty_string("Last_IO_Error_Timestamp", 20));
  field_list.push_back(new Item_empty_string("Last_SQL_Error_Timestamp", 20));
  field_list.push_back(new Item_empty_string("Master_SSL_Crl", FN_REFLEN));
  field_list.push_back(new Item_empty_string("Master_SSL_Crlpath", FN_REFLEN));
  field_list.push_back(
      new Item_empty_string("Retrieved_Gtid_Set", io_gtid_set_size));
  field_list.push_back(
      new Item_empty_string("Executed_Gtid_Set", sql_gtid_set_size));
  field_list.push_back(
      new Item_return_int("Auto_Position", sizeof(ulong), MYSQL_TYPE_LONG));
  field_list.push_back(new Item_empty_string("Replicate_Rewrite_DB", 24));
  field_list.push_back(
      new Item_empty_string("Channel_Name", CHANNEL_NAME_LENGTH));
  field_list.push_back(new Item_empty_string("Master_TLS_Version", FN_REFLEN));
  field_list.push_back(
      new Item_empty_string("Master_public_key_path", FN_REFLEN));
  field_list.push_back(new Item_return_int("Get_master_public_key",
                                           sizeof(ulong), MYSQL_TYPE_LONG));
}

/**
    Send the data to the client of a Master_info during show_slave_status()
    This function has to be called after calling show_slave_status_metadata().
    Just before sending the data, thd->get_protocol() is prepared to (re)send;

    @param[in]     thd         client thread
    @param[in]     mi          the master info. In the case of multisource
                               replication, this master info corresponds to a
                                channel.

    @param[in]     io_gtid_set_buffer    buffer related to Retrieved GTID set
                                          for each channel.
    @param[in]     sql_gtid_set_buffer   buffer related to Executed GTID set
                                           for each channel.
    @return
     @retval        0     success
     @retval        1     Error
*/

static bool show_slave_status_send_data(THD *thd, Master_info *mi,
                                        char *io_gtid_set_buffer,
                                        char *sql_gtid_set_buffer) {
  DBUG_ENTER("show_slave_status_send_data");

  Protocol *protocol = thd->get_protocol();
  char *slave_sql_running_state = NULL;
  Rpl_filter *rpl_filter = mi->rli->rpl_filter;

  DBUG_PRINT("info", ("host is set: '%s'", mi->host));

  protocol->start_row();

  /*
    slave_running can be accessed without run_lock but not other
    non-volatile members like mi->info_thd or rli->info_thd, for
    them either info_thd_lock or run_lock hold is required.
  */
  mysql_mutex_lock(&mi->info_thd_lock);
  protocol->store(mi->info_thd ? mi->info_thd->get_proc_info() : "",
                  &my_charset_bin);
  mysql_mutex_unlock(&mi->info_thd_lock);

  mysql_mutex_lock(&mi->rli->info_thd_lock);
  slave_sql_running_state = const_cast<char *>(
      mi->rli->info_thd ? mi->rli->info_thd->get_proc_info() : "");
  mysql_mutex_unlock(&mi->rli->info_thd_lock);

  mysql_mutex_lock(&mi->data_lock);
  mysql_mutex_lock(&mi->rli->data_lock);
  mysql_mutex_lock(&mi->err_lock);
  mysql_mutex_lock(&mi->rli->err_lock);

  DEBUG_SYNC(thd, "wait_after_lock_active_mi_and_rli_data_lock_is_acquired");
  protocol->store(mi->host, &my_charset_bin);
  protocol->store(mi->get_user(), &my_charset_bin);
  protocol->store((uint32)mi->port);
  protocol->store((uint32)mi->connect_retry);
  protocol->store(mi->get_master_log_name(), &my_charset_bin);
  protocol->store((ulonglong)mi->get_master_log_pos());
  protocol->store(mi->rli->get_group_relay_log_name() +
                      dirname_length(mi->rli->get_group_relay_log_name()),
                  &my_charset_bin);
  protocol->store((ulonglong)mi->rli->get_group_relay_log_pos());
  protocol->store(mi->rli->get_group_master_log_name(), &my_charset_bin);
  protocol->store(
      mi->slave_running == MYSQL_SLAVE_RUN_CONNECT
          ? "Yes"
          : (mi->slave_running == MYSQL_SLAVE_RUN_NOT_CONNECT ? "Connecting"
                                                              : "No"),
      &my_charset_bin);
  protocol->store(mi->rli->slave_running ? "Yes" : "No", &my_charset_bin);

  /*
    Acquire the read lock, because the filter may be modified by
    CHANGE REPLICATION FILTER when slave is not running.
  */
  rpl_filter->rdlock();
  store(protocol, rpl_filter->get_do_db());
  store(protocol, rpl_filter->get_ignore_db());

  char buf[256];
  String tmp(buf, sizeof(buf), &my_charset_bin);
  rpl_filter->get_do_table(&tmp);
  protocol->store(&tmp);
  rpl_filter->get_ignore_table(&tmp);
  protocol->store(&tmp);
  rpl_filter->get_wild_do_table(&tmp);
  protocol->store(&tmp);
  rpl_filter->get_wild_ignore_table(&tmp);
  protocol->store(&tmp);

  protocol->store(mi->rli->last_error().number);
  protocol->store(mi->rli->last_error().message, &my_charset_bin);
  protocol->store((uint32)mi->rli->slave_skip_counter);
  protocol->store((ulonglong)mi->rli->get_group_master_log_pos());
  protocol->store((ulonglong)mi->rli->log_space_total);

  const char *until_type = "";

  switch (mi->rli->until_condition) {
    case Relay_log_info::UNTIL_NONE:
      until_type = "None";
      break;
    case Relay_log_info::UNTIL_MASTER_POS:
      until_type = "Master";
      break;
    case Relay_log_info::UNTIL_RELAY_POS:
      until_type = "Relay";
      break;
    case Relay_log_info::UNTIL_SQL_BEFORE_GTIDS:
      until_type = "SQL_BEFORE_GTIDS";
      break;
    case Relay_log_info::UNTIL_SQL_AFTER_GTIDS:
      until_type = "SQL_AFTER_GTIDS";
      break;
    case Relay_log_info::UNTIL_SQL_VIEW_ID:
      until_type = "SQL_VIEW_ID";
      break;
    case Relay_log_info::UNTIL_SQL_AFTER_MTS_GAPS:
      until_type = "SQL_AFTER_MTS_GAPS";
      break;
    case Relay_log_info::UNTIL_DONE:
      until_type = "DONE";
      break;
    default:
      DBUG_ASSERT(0);
  }
  protocol->store(until_type, &my_charset_bin);
  protocol->store(mi->rli->get_until_log_name(), &my_charset_bin);
  protocol->store((ulonglong)mi->rli->get_until_log_pos());

#ifdef HAVE_OPENSSL
  protocol->store(mi->ssl ? "Yes" : "No", &my_charset_bin);
#else
  protocol->store(mi->ssl ? "Ignored" : "No", &my_charset_bin);
#endif
  protocol->store(mi->ssl_ca, &my_charset_bin);
  protocol->store(mi->ssl_capath, &my_charset_bin);
  protocol->store(mi->ssl_cert, &my_charset_bin);
  protocol->store(mi->ssl_cipher, &my_charset_bin);
  protocol->store(mi->ssl_key, &my_charset_bin);

  /*
     The pseudo code to compute Seconds_Behind_Master:
     if (SQL thread is running)
     {
       if (SQL thread processed all the available relay log)
       {
         if (IO thread is running)
            print 0;
         else
            print NULL;
       }
        else
          compute Seconds_Behind_Master;
      }
      else
       print NULL;
  */

  if (mi->rli->slave_running) {
    /*
       Check if SQL thread is at the end of relay log
       Checking should be done using two conditions
       condition1: compare the log positions and
       condition2: compare the file names (to handle rotation case)
    */
    if ((mi->get_master_log_pos() == mi->rli->get_group_master_log_pos()) &&
        (!strcmp(mi->get_master_log_name(),
                 mi->rli->get_group_master_log_name()))) {
      if (mi->slave_running == MYSQL_SLAVE_RUN_CONNECT)
        protocol->store(0LL);
      else
        protocol->store_null();
    } else {
      long time_diff = ((long)(time(0) - mi->rli->last_master_timestamp) -
                        mi->clock_diff_with_master);
      /*
        Apparently on some systems time_diff can be <0. Here are possible
        reasons related to MySQL:
        - the master is itself a slave of another master whose time is ahead.
        - somebody used an explicit SET TIMESTAMP on the master.
        Possible reason related to granularity-to-second of time functions
        (nothing to do with MySQL), which can explain a value of -1:
        assume the master's and slave's time are perfectly synchronized, and
        that at slave's connection time, when the master's timestamp is read,
        it is at the very end of second 1, and (a very short time later) when
        the slave's timestamp is read it is at the very beginning of second
        2. Then the recorded value for master is 1 and the recorded value for
        slave is 2. At SHOW SLAVE STATUS time, assume that the difference
        between timestamp of slave and rli->last_master_timestamp is 0
        (i.e. they are in the same second), then we get 0-(2-1)=-1 as a result.
        This confuses users, so we don't go below 0: hence the max().

        last_master_timestamp == 0 (an "impossible" timestamp 1970) is a
        special marker to say "consider we have caught up".
      */
      protocol->store(
          (longlong)(mi->rli->last_master_timestamp ? max(0L, time_diff) : 0));
    }
  } else {
    protocol->store_null();
  }
  protocol->store(mi->ssl_verify_server_cert ? "Yes" : "No", &my_charset_bin);

  // Last_IO_Errno
  protocol->store(mi->last_error().number);
  // Last_IO_Error
  protocol->store(mi->last_error().message, &my_charset_bin);
  // Last_SQL_Errno
  protocol->store(mi->rli->last_error().number);
  // Last_SQL_Error
  protocol->store(mi->rli->last_error().message, &my_charset_bin);
  // Replicate_Ignore_Server_Ids
  {
    char buff[FN_REFLEN];
    ulong i, cur_len;
    for (i = 0, buff[0] = 0, cur_len = 0;
         i < mi->ignore_server_ids->dynamic_ids.size(); i++) {
      ulong s_id, slen;
      char sbuff[FN_REFLEN];
      s_id = mi->ignore_server_ids->dynamic_ids[i];
      slen = sprintf(sbuff, (i == 0 ? "%lu" : ", %lu"), s_id);
      if (cur_len + slen + 4 > FN_REFLEN) {
        /*
          break the loop whenever remained space could not fit
          ellipses on the next cycle
        */
        sprintf(buff + cur_len, "...");
        break;
      }
      cur_len += sprintf(buff + cur_len, "%s", sbuff);
    }
    protocol->store(buff, &my_charset_bin);
  }
  // Master_Server_id
  protocol->store((uint32)mi->master_id);
  protocol->store(mi->master_uuid, &my_charset_bin);
  // Master_Info_File
  protocol->store(mi->get_description_info(), &my_charset_bin);
  // SQL_Delay
  protocol->store((uint32)mi->rli->get_sql_delay());
  // SQL_Remaining_Delay
  if (slave_sql_running_state == stage_sql_thd_waiting_until_delay.m_name) {
    time_t t = my_time(0), sql_delay_end = mi->rli->get_sql_delay_end();
    protocol->store((uint32)(t < sql_delay_end ? sql_delay_end - t : 0));
  } else
    protocol->store_null();
  // Slave_SQL_Running_State
  protocol->store(slave_sql_running_state, &my_charset_bin);
  // Master_Retry_Count
  protocol->store((ulonglong)mi->retry_count);
  // Master_Bind
  protocol->store(mi->bind_addr, &my_charset_bin);
  // Last_IO_Error_Timestamp
  protocol->store(mi->last_error().timestamp, &my_charset_bin);
  // Last_SQL_Error_Timestamp
  protocol->store(mi->rli->last_error().timestamp, &my_charset_bin);
  // Master_Ssl_Crl
  protocol->store(mi->ssl_crl, &my_charset_bin);
  // Master_Ssl_Crlpath
  protocol->store(mi->ssl_crlpath, &my_charset_bin);
  // Retrieved_Gtid_Set
  protocol->store(io_gtid_set_buffer, &my_charset_bin);
  // Executed_Gtid_Set
  protocol->store(sql_gtid_set_buffer, &my_charset_bin);
  // Auto_Position
  protocol->store(mi->is_auto_position() ? 1 : 0);
  // Replicate_Rewrite_DB
  rpl_filter->get_rewrite_db(&tmp);
  protocol->store(&tmp);
  // channel_name
  protocol->store(mi->get_channel(), &my_charset_bin);
  // Master_TLS_Version
  protocol->store(mi->tls_version, &my_charset_bin);
  // Master_public_key_path
  protocol->store(mi->public_key_path, &my_charset_bin);
  // Get_master_public_key
  protocol->store(mi->get_public_key ? 1 : 0);

  rpl_filter->unlock();
  mysql_mutex_unlock(&mi->rli->err_lock);
  mysql_mutex_unlock(&mi->err_lock);
  mysql_mutex_unlock(&mi->rli->data_lock);
  mysql_mutex_unlock(&mi->data_lock);

  DBUG_RETURN(false);
}

/**
   Method to the show the replication status in all channels.

   @param[in]       thd        the client thread

   @return
     @retval        0           success
     @retval        1           Error

*/
bool show_slave_status(THD *thd) {
  List<Item> field_list;
  Protocol *protocol = thd->get_protocol();
  int sql_gtid_set_size = 0, io_gtid_set_size = 0;
  Master_info *mi = NULL;
  char *sql_gtid_set_buffer = NULL;
  char **io_gtid_set_buffer_array;
  /*
    We need the maximum size of the retrieved gtid set (i.e io_gtid_set_size).
    This size is needed to reserve the place in show_slave_status_metadata().
    So, we travel all the mi's and find out the maximum size of io_gtid_set_size
    and pass it through show_slave_status_metadata()
  */
  int max_io_gtid_set_size = io_gtid_set_size;
  uint idx;
  uint num_io_gtid_sets;
  bool ret = true;

  DBUG_ENTER("show_slave_status(THD)");

  channel_map.assert_some_lock();

  num_io_gtid_sets = channel_map.get_num_instances();

  io_gtid_set_buffer_array =
      (char **)my_malloc(key_memory_show_slave_status_io_gtid_set,
                         num_io_gtid_sets * sizeof(char *), MYF(MY_WME));

  if (io_gtid_set_buffer_array == NULL) DBUG_RETURN(true);

  global_sid_lock->wrlock();

  const Gtid_set *sql_gtid_set = gtid_state->get_executed_gtids();
  sql_gtid_set_size = sql_gtid_set->to_string(&sql_gtid_set_buffer);

  global_sid_lock->unlock();

  idx = 0;
  for (mi_map::iterator it = channel_map.begin(); it != channel_map.end();
       it++) {
    mi = it->second;
    /*
      The following statement is needed because, when mi->host[0]=0
      we don't alloc memory for retried_gtid_set. However, we try
      to free it at the end, causing a crash. To be on safeside,
      we initialize it to NULL, so that my_free() takes care of it.
    */
    io_gtid_set_buffer_array[idx] = NULL;

    if (Master_info::is_configured(mi)) {
      const Gtid_set *io_gtid_set = mi->rli->get_gtid_set();
      mi->rli->get_sid_lock()->wrlock();

      /*
         @todo: a single memory allocation improves speed,
         instead of doing it for each loop
      */

      if ((io_gtid_set_size =
               io_gtid_set->to_string(&io_gtid_set_buffer_array[idx])) < 0) {
        my_eof(thd);
        my_free(sql_gtid_set_buffer);

        for (uint i = 0; i < idx - 1; i++) {
          my_free(io_gtid_set_buffer_array[i]);
        }
        my_free(io_gtid_set_buffer_array);

        mi->rli->get_sid_lock()->unlock();
        DBUG_RETURN(true);
      } else
        max_io_gtid_set_size = max_io_gtid_set_size > io_gtid_set_size
                                   ? max_io_gtid_set_size
                                   : io_gtid_set_size;

      mi->rli->get_sid_lock()->unlock();
    }
    idx++;
  }

  show_slave_status_metadata(field_list, max_io_gtid_set_size,
                             sql_gtid_set_size);

  if (thd->send_result_metadata(&field_list,
                                Protocol::SEND_NUM_ROWS | Protocol::SEND_EOF)) {
    goto err;
  }

  /* Run through each mi */

  idx = 0;
  for (mi_map::iterator it = channel_map.begin(); it != channel_map.end();
       it++) {
    mi = it->second;

    if (Master_info::is_configured(mi)) {
      if (show_slave_status_send_data(thd, mi, io_gtid_set_buffer_array[idx],
                                      sql_gtid_set_buffer))
        goto err;

      if (protocol->end_row()) goto err;
    }
    idx++;
  }

  ret = false;
err:
  my_eof(thd);
  for (uint i = 0; i < num_io_gtid_sets; i++) {
    my_free(io_gtid_set_buffer_array[i]);
  }
  my_free(io_gtid_set_buffer_array);
  my_free(sql_gtid_set_buffer);

  DBUG_RETURN(ret);
}

/**
  Execute a SHOW SLAVE STATUS statement.

  @param thd Pointer to THD object for the client thread executing the
  statement.

  @param mi Pointer to Master_info object for the IO thread.

  @retval false success
  @retval true failure

  Currently, show slave status works for a channel too, in multisource
  replication. But using performance schema tables is better.

*/
bool show_slave_status(THD *thd, Master_info *mi) {
  List<Item> field_list;
  Protocol *protocol = thd->get_protocol();
  char *sql_gtid_set_buffer = NULL, *io_gtid_set_buffer = NULL;
  int sql_gtid_set_size = 0, io_gtid_set_size = 0;
  DBUG_ENTER("show_slave_status(THD, Master_info)");

  if (mi != NULL) {
    global_sid_lock->wrlock();
    const Gtid_set *sql_gtid_set = gtid_state->get_executed_gtids();
    sql_gtid_set_size = sql_gtid_set->to_string(&sql_gtid_set_buffer);
    global_sid_lock->unlock();

    mi->rli->get_sid_lock()->wrlock();
    const Gtid_set *io_gtid_set = mi->rli->get_gtid_set();
    io_gtid_set_size = io_gtid_set->to_string(&io_gtid_set_buffer);
    mi->rli->get_sid_lock()->unlock();

    if (sql_gtid_set_size < 0 || io_gtid_set_size < 0) {
      my_eof(thd);
      my_free(sql_gtid_set_buffer);
      my_free(io_gtid_set_buffer);
      DBUG_RETURN(true);
    }
  }

  /* Fill the metadata required for show slave status. */

  show_slave_status_metadata(field_list, io_gtid_set_size, sql_gtid_set_size);

  if (thd->send_result_metadata(&field_list,
                                Protocol::SEND_NUM_ROWS | Protocol::SEND_EOF)) {
    my_free(sql_gtid_set_buffer);
    my_free(io_gtid_set_buffer);
    DBUG_RETURN(true);
  }

  if (Master_info::is_configured(mi)) {
    if (show_slave_status_send_data(thd, mi, io_gtid_set_buffer,
                                    sql_gtid_set_buffer))
      DBUG_RETURN(true);

    if (protocol->end_row()) {
      my_free(sql_gtid_set_buffer);
      my_free(io_gtid_set_buffer);
      DBUG_RETURN(true);
    }
  }
  my_eof(thd);
  my_free(sql_gtid_set_buffer);
  my_free(io_gtid_set_buffer);
  DBUG_RETURN(false);
}

/**
  Entry point for SHOW SLAVE STATUS command. Function displayes
  the slave status for all channels or for a single channel
  based on the FOR CHANNEL  clause.

  @param[in]       thd          the client thread.

  @return
    @retval        false          ok
    @retval        true          not ok
*/
bool show_slave_status_cmd(THD *thd) {
  Master_info *mi = 0;
  LEX *lex = thd->lex;
  bool res;

  DBUG_ENTER("show_slave_status_cmd");

  channel_map.rdlock();

  if (!lex->mi.for_channel)
    res = show_slave_status(thd);
  else {
    mi = channel_map.get_mi(lex->mi.channel);

    /*
      When mi is NULL, that means the channel doesn't exist, SSS
      will throw an error.
    */
    if (mi == NULL) {
      my_error(ER_SLAVE_CHANNEL_DOES_NOT_EXIST, MYF(0), lex->mi.channel);
      channel_map.unlock();
      DBUG_RETURN(true);
    }

    /*
      If the channel being used is a group replication applier channel we
      need to disable the SHOW SLAVE STATUS commannd as its output is not
      compatible with this command.
    */
    if (channel_map.is_group_replication_channel_name(mi->get_channel(),
                                                      true)) {
      my_error(ER_SLAVE_CHANNEL_OPERATION_NOT_ALLOWED, MYF(0),
               "SHOW SLAVE STATUS", mi->get_channel());
      channel_map.unlock();
      DBUG_RETURN(true);
    }

    res = show_slave_status(thd, mi);
  }

  channel_map.unlock();

  DBUG_RETURN(res);
}

void set_slave_thread_options(THD *thd) {
  DBUG_ENTER("set_slave_thread_options");
  /*
     It's nonsense to constrain the slave threads with max_join_size; if a
     query succeeded on master, we HAVE to execute it. So set
     OPTION_BIG_SELECTS. Setting max_join_size to HA_POS_ERROR is not enough
     (and it's not needed if we have OPTION_BIG_SELECTS) because an INSERT
     SELECT examining more than 4 billion rows would still fail (yes, because
     when max_join_size is 4G, OPTION_BIG_SELECTS is automatically set, but
     only for client threads.
  */
  ulonglong options = thd->variables.option_bits | OPTION_BIG_SELECTS;
  if (opt_log_slave_updates)
    options |= OPTION_BIN_LOG;
  else
    options &= ~OPTION_BIN_LOG;
  thd->variables.option_bits = options;
  thd->variables.completion_type = 0;

  /*
    Set autocommit= 1 when info tables are used and autocommit == 0 to
    avoid trigger asserts on mysql_execute_command(THD *thd) caused by
    info tables updates which do not commit, like Rotate, Stop and
    skipped events handling.
  */
  if ((thd->variables.option_bits & OPTION_NOT_AUTOCOMMIT) &&
      (opt_mi_repository_id == INFO_REPOSITORY_TABLE ||
       opt_rli_repository_id == INFO_REPOSITORY_TABLE)) {
    thd->variables.option_bits |= OPTION_AUTOCOMMIT;
    thd->variables.option_bits &= ~OPTION_NOT_AUTOCOMMIT;
    thd->server_status |= SERVER_STATUS_AUTOCOMMIT;
  }

  /*
    Set thread InnoDB high priority.
  */
  DBUG_EXECUTE_IF("dbug_set_high_prio_sql_thread", {
    if (thd->system_thread == SYSTEM_THREAD_SLAVE_SQL ||
        thd->system_thread == SYSTEM_THREAD_SLAVE_WORKER)
      thd->thd_tx_priority = 1;
  });

  DBUG_VOID_RETURN;
}

void set_slave_thread_default_charset(THD *thd, Relay_log_info const *rli) {
  DBUG_ENTER("set_slave_thread_default_charset");

  thd->variables.character_set_client =
      global_system_variables.character_set_client;
  thd->variables.collation_connection =
      global_system_variables.collation_connection;
  thd->variables.collation_server = global_system_variables.collation_server;
  thd->update_charset();

  /*
    We use a const cast here since the conceptual (and externally
    visible) behavior of the function is to set the default charset of
    the thread.  That the cache has to be invalidated is a secondary
    effect.
   */
  const_cast<Relay_log_info *>(rli)->cached_charset_invalidate();
  DBUG_VOID_RETURN;
}

/*
  init_slave_thread()
*/

static int init_slave_thread(THD *thd, SLAVE_THD_TYPE thd_type) {
  DBUG_ENTER("init_slave_thread");
#if !defined(DBUG_OFF)
  int simulate_error = 0;
#endif
  thd->system_thread = (thd_type == SLAVE_THD_WORKER)
                           ? SYSTEM_THREAD_SLAVE_WORKER
                           : (thd_type == SLAVE_THD_SQL)
                                 ? SYSTEM_THREAD_SLAVE_SQL
                                 : SYSTEM_THREAD_SLAVE_IO;
  thd->security_context()->skip_grants();
  thd->get_protocol_classic()->init_net(0);
  thd->slave_thread = 1;
  thd->enable_slow_log = opt_log_slow_slave_statements;
  set_slave_thread_options(thd);

  /*
    Replication threads are:
    - background threads in the server, not user sessions,
    - yet still assigned a PROCESSLIST_ID,
      for historical reasons (displayed in SHOW PROCESSLIST).
  */
  thd->set_new_thread_id();

#ifdef HAVE_PSI_THREAD_INTERFACE
  /*
    Populate the PROCESSLIST_ID in the instrumentation.
  */
  struct PSI_thread *psi = PSI_THREAD_CALL(get_thread)();
  PSI_THREAD_CALL(set_thread_id)(psi, thd->thread_id());
#endif /* HAVE_PSI_THREAD_INTERFACE */

  DBUG_EXECUTE_IF("simulate_io_slave_error_on_init",
                  simulate_error |= (1 << SLAVE_THD_IO););
  DBUG_EXECUTE_IF("simulate_sql_slave_error_on_init",
                  simulate_error |= (1 << SLAVE_THD_SQL););
#if !defined(DBUG_OFF)
  if (thd->store_globals() || simulate_error & (1 << thd_type))
#else
  if (thd->store_globals())
#endif
  {
    DBUG_RETURN(-1);
  }

  if (thd_type == SLAVE_THD_SQL) {
    THD_STAGE_INFO(thd, stage_waiting_for_the_next_event_in_relay_log);
    thd->set_command(
        COM_QUERY);  // the SQL thread does not use the server protocol
  } else {
    THD_STAGE_INFO(thd, stage_waiting_for_master_update);
  }
  thd->set_time();
  /* Do not use user-supplied timeout value for system threads. */
  thd->variables.lock_wait_timeout = LONG_TIMEOUT;
  DBUG_RETURN(0);
}

/**
  Sleep for a given amount of time or until killed.

  @param thd        Thread context of the current thread.
  @param seconds    The number of seconds to sleep.
  @param func       Function object to check if the thread has been killed.
  @param info       The Rpl_info object associated with this sleep.

  @retval True if the thread has been killed, false otherwise.
*/
template <typename killed_func, typename rpl_info>
static inline bool slave_sleep(THD *thd, time_t seconds, killed_func func,
                               rpl_info info) {
  bool ret;
  struct timespec abstime;
  mysql_mutex_t *lock = &info->sleep_lock;
  mysql_cond_t *cond = &info->sleep_cond;

  /* Absolute system time at which the sleep time expires. */
  set_timespec(&abstime, seconds);

  mysql_mutex_lock(lock);
  thd->ENTER_COND(cond, lock, NULL, NULL);

  while (!(ret = func(thd, info))) {
    int error = mysql_cond_timedwait(cond, lock, &abstime);
    if (is_timeout(error)) break;
  }

  mysql_mutex_unlock(lock);
  thd->EXIT_COND(NULL);

  return ret;
}

/**
  Callback function for mysql_binlog_open().

  Sets gtid data in the command packet.

  @param rpl              Replication stream information.
  @param packet_gtid_set  Pointer to command packet where gtid
                          data should be stored.
*/
static void fix_gtid_set(MYSQL_RPL *rpl, uchar *packet_gtid_set) {
  Gtid_set *gtid_set = (Gtid_set *)rpl->gtid_set_arg;

  gtid_set->encode(packet_gtid_set);
}

static int request_dump(THD *thd, MYSQL *mysql, MYSQL_RPL *rpl, Master_info *mi,
                        bool *suppress_warnings) {
  DBUG_ENTER("request_dump");
  enum_server_command command =
      mi->is_auto_position() ? COM_BINLOG_DUMP_GTID : COM_BINLOG_DUMP;
  /*
    Note: binlog_flags is always 0.  However, in versions up to 5.6
    RC, the master would check the lowest bit and do something
    unexpected if it was set; in early versions of 5.6 it would also
    use the two next bits.  Therefore, for backward compatibility,
    if we ever start to use the flags, we should leave the three
    lowest bits unused.
  */
  uint binlog_flags = 0;

  *suppress_warnings = false;
  if (RUN_HOOK(binlog_relay_io, before_request_transmit,
               (thd, mi, binlog_flags)))
    DBUG_RETURN(1);

  rpl->server_id = server_id;
  rpl->flags = binlog_flags;

  Sid_map sid_map(NULL); /* No lock needed */
  /*
    Note: should be declared at the same level as the mysql_binlog_open() call,
    as the latter might call fix_gtid_set() which in turns calls
    gtid_executed->encode().
  */
  Gtid_set gtid_executed(&sid_map);

  if (command == COM_BINLOG_DUMP_GTID) {
    // get set of GTIDs
    mi->rli->get_sid_lock()->wrlock();

    if (gtid_executed.add_gtid_set(mi->rli->get_gtid_set()) !=
        RETURN_STATUS_OK) {
      mi->rli->get_sid_lock()->unlock();
      DBUG_RETURN(1);
    }
    mi->rli->get_sid_lock()->unlock();

    global_sid_lock->wrlock();
    gtid_state->dbug_print();

    if (gtid_executed.add_gtid_set(gtid_state->get_executed_gtids()) !=
        RETURN_STATUS_OK) {
      global_sid_lock->unlock();
      DBUG_RETURN(1);
    }
    global_sid_lock->unlock();

    rpl->file_name = NULL; /* No need to set rpl.file_name_length */
    rpl->start_position = 4;
    rpl->flags |= MYSQL_RPL_GTID;
    rpl->gtid_set_encoded_size = gtid_executed.get_encoded_length();
    rpl->fix_gtid_set = fix_gtid_set;
    rpl->gtid_set_arg = (void *)&gtid_executed;
  } else {
    rpl->file_name_length = 0;
    rpl->file_name = mi->get_master_log_name();
    rpl->start_position = DBUG_EVALUATE_IF("request_master_log_pos_3", 3,
                                           mi->get_master_log_pos());
  }
  if (mysql_binlog_open(mysql, rpl)) {
    /*
      Something went wrong, so we will just reconnect and retry later
      in the future, we should do a better error analysis, but for
      now we just fill up the error log :-)
    */
    if (mysql_errno(mysql) == ER_NET_READ_INTERRUPTED)
      *suppress_warnings = true;  // Suppress reconnect warning
    else
      LogErr(ERROR_LEVEL, ER_RPL_SLAVE_ERROR_RETRYING,
             command_name[command].str, mysql_errno(mysql), mysql_error(mysql),
             mi->connect_retry);
    DBUG_RETURN(1);
  }

  DBUG_RETURN(0);
}

/**
  Read one event from the master.

  @param mysql               MySQL connection.
  @param rpl                 Replication stream information.
  @param mi                  Master connection information.
  @param suppress_warnings   true when a normal net read timeout has caused us
                             to try a reconnect. We do not want to print
                             anything to the error log in this case because
                             this an abnormal event in an idle server.

  @retval 'packet_error'     Error.
  @retval  number            Length of packet.
*/

static ulong read_event(MYSQL *mysql, MYSQL_RPL *rpl, Master_info *mi,
                        bool *suppress_warnings) {
  DBUG_ENTER("read_event");

  *suppress_warnings = false;
  /*
    my_real_read() will time us out
    We check if we were told to die, and if not, try reading again
  */
#ifndef DBUG_OFF
  if (disconnect_slave_event_count && !(mi->events_until_exit--))
    DBUG_RETURN(packet_error);
#endif

  if (mysql_binlog_fetch(mysql, rpl)) {
    if (mysql_errno(mysql) == ER_NET_READ_INTERRUPTED) {
      /*
        We are trying a normal reconnect after a read timeout;
        we suppress prints to .err file as long as the reconnect
        happens without problems
      */
      *suppress_warnings = true;
    } else if (!mi->abort_slave) {
      LogErr(ERROR_LEVEL, ER_RPL_SLAVE_ERROR_READING_FROM_SERVER,
             mi->get_for_channel_str(), mysql_error(mysql), mysql_errno(mysql));
    }
    DBUG_RETURN(packet_error);
  }

  /* Check if eof packet */
  if (rpl->size == 0) {
    LogErr(SYSTEM_LEVEL, ER_RPL_SLAVE_DUMP_THREAD_KILLED_BY_MASTER,
           mi->get_for_channel_str(), ::server_uuid, mysql_error(mysql));
    DBUG_RETURN(packet_error);
  }

  DBUG_PRINT("exit", ("len: %lu  net->read_pos[4]: %d", rpl->size,
                      mysql->net.read_pos[4]));
  DBUG_RETURN(rpl->size - 1);
}

/**
  If this is a lagging slave (specified with CHANGE MASTER TO MASTER_DELAY = X),
  delays accordingly. Also unlocks rli->data_lock.

  Design note: this is the place to unlock rli->data_lock. The lock
  must be held when reading delay info from rli, but it should not be
  held while sleeping.

  @param ev Event that is about to be executed.

  @param thd The sql thread's THD object.

  @param rli The sql thread's Relay_log_info structure.

  @retval 0 If the delay timed out and the event shall be executed.

  @retval nonzero If the delay was interrupted and the event shall be skipped.
*/
static int sql_delay_event(Log_event *ev, THD *thd, Relay_log_info *rli) {
  time_t sql_delay = rli->get_sql_delay();

  DBUG_ENTER("sql_delay_event");
  mysql_mutex_assert_owner(&rli->data_lock);
  DBUG_ASSERT(!rli->belongs_to_client());

  if (sql_delay) {
    int type = ev->get_type_code();
    time_t sql_delay_end = 0;

    if (rli->commit_timestamps_status == Relay_log_info::COMMIT_TS_UNKNOWN &&
        (type == binary_log::GTID_LOG_EVENT ||
         type == binary_log::ANONYMOUS_GTID_LOG_EVENT)) {
      if (static_cast<Gtid_log_event *>(ev)->has_commit_timestamps &&
          DBUG_EVALUATE_IF("sql_delay_without_timestamps", 0, 1)) {
        rli->commit_timestamps_status = Relay_log_info::COMMIT_TS_FOUND;
      } else {
        rli->commit_timestamps_status = Relay_log_info::COMMIT_TS_NOT_FOUND;
      }
    }

    if (rli->commit_timestamps_status == Relay_log_info::COMMIT_TS_FOUND) {
      if (type == binary_log::GTID_LOG_EVENT ||
          type == binary_log::ANONYMOUS_GTID_LOG_EVENT) {
        /*
          Calculate when we should execute the event.
          The immediate master timestamp is expressed in microseconds.
          Delayed replication is defined in seconds.
          Hence convert immediate_commit_timestamp to seconds here.
        */
        sql_delay_end = ceil((static_cast<Gtid_log_event *>(ev)
                                  ->immediate_commit_timestamp) /
                             1000000.00) +
                        sql_delay;
      }
    } else {
      /*
        the immediate master does not support commit timestamps
        in Gtid_log_events
      */
      if (type != binary_log::ROTATE_EVENT &&
          type != binary_log::FORMAT_DESCRIPTION_EVENT &&
          type != binary_log::PREVIOUS_GTIDS_LOG_EVENT) {
        // Calculate when we should execute the event.
        sql_delay_end = ev->common_header->when.tv_sec +
                        rli->mi->clock_diff_with_master + sql_delay;
      }
    }
    if (sql_delay_end != 0) {
      // The current time.
      time_t now = my_time(0);
      // The amount of time we will have to sleep before executing the event.
      time_t nap_time = 0;

      if (sql_delay_end > now) {
        nap_time = sql_delay_end - now;

        DBUG_PRINT("info",
                   ("sql_delay= %lu "
                    "now= %ld "
                    "sql_delay_end= %ld "
                    "nap_time= %ld",
                    sql_delay, (long)now, (long)sql_delay_end, (long)nap_time));
        DBUG_PRINT("info", ("delaying replication event %lu secs", nap_time));
        rli->start_sql_delay(sql_delay_end);
        mysql_mutex_unlock(&rli->data_lock);
        DBUG_RETURN(slave_sleep(thd, nap_time, sql_slave_killed, rli));
      } else {
        DBUG_PRINT("info", ("sql_delay= %lu "
                            "now= %ld "
                            "sql_delay_end= %ld ",
                            sql_delay, (long)now, (long)sql_delay_end));
      }
    }
  }
  mysql_mutex_unlock(&rli->data_lock);
  DBUG_RETURN(0);
}

/**
  Applies the given event and advances the relay log position.

  This is needed by the sql thread to execute events from the binlog,
  and by clients executing BINLOG statements.  Conceptually, this
  function does:

  @code
    ev->apply_event(rli);
    ev->update_pos(rli);
  @endcode

  It also does the following maintainance:

   - Initializes the thread's server_id and time; and the event's
     thread.

   - If !rli->belongs_to_client() (i.e., if it belongs to the slave
     sql thread instead of being used for executing BINLOG
     statements), it does the following things: (1) skips events if it
     is needed according to the server id or slave_skip_counter; (2)
     unlocks rli->data_lock; (3) sleeps if required by 'CHANGE MASTER
     TO MASTER_DELAY=X'; (4) maintains the running state of the sql
     thread (rli->thread_state).

   - Reports errors as needed.

  @param ptr_ev a pointer to a reference to the event to apply.

  @param thd The client thread that executes the event (i.e., the
  slave sql thread if called from a replication slave, or the client
  thread if called to execute a BINLOG statement).

  @param rli The relay log info (i.e., the slave's rli if called from
  a replication slave, or the client's thd->rli_fake if called to
  execute a BINLOG statement).

  @note MTS can store NULL to @c ptr_ev location to indicate
        the event is taken over by a Worker.

  @retval SLAVE_APPLY_EVENT_AND_UPDATE_POS_OK
          OK.

  @retval SLAVE_APPLY_EVENT_AND_UPDATE_POS_APPLY_ERROR
          Error calling ev->apply_event().

  @retval SLAVE_APPLY_EVENT_AND_UPDATE_POS_UPDATE_POS_ERROR
          No error calling ev->apply_event(), but error calling
          ev->update_pos().

  @retval SLAVE_APPLY_EVENT_AND_UPDATE_POS_APPEND_JOB_ERROR
          append_item_to_jobs() failed, thread was killed while waiting
          for successful enqueue on worker.
*/
static enum enum_slave_apply_event_and_update_pos_retval
apply_event_and_update_pos(Log_event **ptr_ev, THD *thd, Relay_log_info *rli) {
  int exec_res = 0;
  bool skip_event = false;
  Log_event *ev = *ptr_ev;
  Log_event::enum_skip_reason reason = Log_event::EVENT_SKIP_NOT;

  DBUG_ENTER("apply_event_and_update_pos");

  DBUG_PRINT("exec_event",
             ("%s(type_code: %d; server_id: %d)", ev->get_type_str(),
              ev->get_type_code(), ev->server_id));
  DBUG_PRINT("info",
             ("thd->options: %s%s; rli->last_event_start_time: %lu",
              FLAGSTR(thd->variables.option_bits, OPTION_NOT_AUTOCOMMIT),
              FLAGSTR(thd->variables.option_bits, OPTION_BEGIN),
              (ulong)rli->last_event_start_time));

  /*
    Execute the event to change the database and update the binary
    log coordinates, but first we set some data that is needed for
    the thread.

    The event will be executed unless it is supposed to be skipped.

    Queries originating from this server must be skipped.  Low-level
    events (Format_description_log_event, Rotate_log_event,
    Stop_log_event) from this server must also be skipped. But for
    those we don't want to modify 'group_master_log_pos', because
    these events did not exist on the master.
    Format_description_log_event is not completely skipped.

    Skip queries specified by the user in 'slave_skip_counter'.  We
    can't however skip events that has something to do with the log
    files themselves.

    Filtering on own server id is extremely important, to ignore
    execution of events created by the creation/rotation of the relay
    log (remember that now the relay log starts with its Format_desc,
    has a Rotate etc).
  */
  /*
     Set the unmasked and actual server ids from the event
   */
  thd->server_id = ev->server_id;  // use the original server id for logging
  thd->unmasked_server_id = ev->common_header->unmasked_server_id;
  thd->set_time();  // time the query
  thd->lex->set_current_select(0);
  if (!ev->common_header->when.tv_sec)
    my_micro_time_to_timeval(my_micro_time(), &ev->common_header->when);
  ev->thd = thd;  // because up to this point, ev->thd == 0

  if (!(rli->is_mts_recovery() &&
        bitmap_is_set(&rli->recovery_groups, rli->mts_recovery_index))) {
    reason = ev->shall_skip(rli);
  }
#ifndef DBUG_OFF
  if (rli->is_mts_recovery()) {
    DBUG_PRINT("mts",
               ("Mts is recovering %d, number of bits set %d, "
                "bitmap is set %d, index %lu.\n",
                rli->is_mts_recovery(), bitmap_bits_set(&rli->recovery_groups),
                bitmap_is_set(&rli->recovery_groups, rli->mts_recovery_index),
                rli->mts_recovery_index));
  }
#endif
  if (reason == Log_event::EVENT_SKIP_COUNT) {
    --rli->slave_skip_counter;
    skip_event = true;
  }
  set_timespec_nsec(&rli->ts_exec[0], 0);
  rli->stats_read_time += diff_timespec(&rli->ts_exec[0], &rli->ts_exec[1]);

  if (reason == Log_event::EVENT_SKIP_NOT) {
    // Sleeps if needed, and unlocks rli->data_lock.
    if (sql_delay_event(ev, thd, rli))
      DBUG_RETURN(SLAVE_APPLY_EVENT_AND_UPDATE_POS_OK);

    exec_res = ev->apply_event(rli);

    DBUG_EXECUTE_IF("simulate_stop_when_mts_in_group",
                    if (rli->mts_group_status == Relay_log_info::MTS_IN_GROUP &&
                        rli->curr_group_seen_begin)
                        DBUG_SET("+d,stop_when_mts_in_group"););

    if (!exec_res && (ev->worker != rli)) {
      if (ev->worker) {
        Slave_job_item item = {ev, rli->get_event_relay_log_number(),
                               rli->get_event_start_pos()};
        Slave_job_item *job_item = &item;
        Slave_worker *w = (Slave_worker *)ev->worker;
        // specially marked group typically with OVER_MAX_DBS_IN_EVENT_MTS db:s
        bool need_sync = ev->is_mts_group_isolated();

        // all events except BEGIN-query must be marked with a non-NULL Worker
        DBUG_ASSERT(((Slave_worker *)ev->worker) == rli->last_assigned_worker);

        DBUG_PRINT("Log_event::apply_event:",
                   ("-> job item data %p to W_%lu", job_item->data, w->id));

        // Reset mts in-group state
        if (rli->mts_group_status == Relay_log_info::MTS_END_GROUP) {
          // CGAP cleanup
          rli->curr_group_assigned_parts.clear();
          // reset the B-group and Gtid-group marker
          rli->curr_group_seen_begin = rli->curr_group_seen_gtid = false;
          rli->last_assigned_worker = NULL;
        }
        /*
           Stroring GAQ index of the group that the event belongs to
           in the event. Deferred events are handled similarly below.
        */
        ev->mts_group_idx = rli->gaq->assigned_group_index;

        bool append_item_to_jobs_error = false;
        if (rli->curr_group_da.size() > 0) {
          /*
            the current event sorted out which partion the current group
            belongs to. It's time now to processed deferred array events.
          */
          for (uint i = 0; i < rli->curr_group_da.size(); i++) {
            Slave_job_item da_item = rli->curr_group_da[i];
            DBUG_PRINT("mts", ("Assigning job %llu to worker %lu",
                               (da_item.data)->common_header->log_pos, w->id));
            da_item.data->mts_group_idx =
                rli->gaq->assigned_group_index;  // similarly to above
            if (!append_item_to_jobs_error)
              append_item_to_jobs_error = append_item_to_jobs(&da_item, w, rli);
            if (append_item_to_jobs_error) delete da_item.data;
          }
          rli->curr_group_da.clear();
        }
        if (append_item_to_jobs_error)
          DBUG_RETURN(SLAVE_APPLY_EVENT_AND_UPDATE_POS_APPEND_JOB_ERROR);

        DBUG_PRINT("mts", ("Assigning job %llu to worker %lu\n",
                           job_item->data->common_header->log_pos, w->id));

        /* Notice `ev' instance can be destoyed after `append()' */
        if (append_item_to_jobs(job_item, w, rli))
          DBUG_RETURN(SLAVE_APPLY_EVENT_AND_UPDATE_POS_APPEND_JOB_ERROR);
        if (need_sync) {
          /*
            combination of over-max db:s and end of the current group
            forces to wait for the assigned groups completion by assigned
            to the event worker.
            Indeed MTS group status could be safely set to MTS_NOT_IN_GROUP
            after wait_() returns.
            No need to know a possible error out of synchronization call.
          */
          (void)rli->current_mts_submode->wait_for_workers_to_finish(rli);
        }
      }
      *ptr_ev = NULL;  // announcing the event is passed to w-worker

      if (rli->is_parallel_exec() && rli->mts_events_assigned % 1024 == 1) {
        time_t my_now = my_time(0);

        if ((my_now - rli->mts_last_online_stat) >= mts_online_stat_period) {
          LogErr(INFORMATION_LEVEL, ER_RPL_MTS_STATISTICS,
                 rli->get_for_channel_str(),
                 static_cast<unsigned long>(my_now - rli->mts_last_online_stat),
                 rli->mts_events_assigned, rli->mts_wq_overrun_cnt,
                 rli->mts_wq_overfill_cnt, rli->wq_size_waits_cnt,
                 rli->mts_total_wait_overlap.load(),
                 rli->mts_wq_no_underrun_cnt, rli->mts_total_wait_worker_avail);
          rli->mts_last_online_stat = my_now;
        }
      }
    }
  } else
    mysql_mutex_unlock(&rli->data_lock);

  set_timespec_nsec(&rli->ts_exec[1], 0);
  rli->stats_exec_time += diff_timespec(&rli->ts_exec[1], &rli->ts_exec[0]);

  DBUG_PRINT("info", ("apply_event error = %d", exec_res));
  if (exec_res == 0) {
    /*
      Positions are not updated here when an XID is processed. To make
      a slave crash-safe, positions must be updated while processing a
      XID event and as such do not need to be updated here again.

      However, if the event needs to be skipped, this means that it
      will not be processed and then positions need to be updated here.

      DDL:s that are not yet committed, as indicated by
      @c has_ddl_committed flag, visit the block.

      See sql/rpl_rli.h for further details.
    */
    int error = 0;
    if (*ptr_ev &&
        ((ev->get_type_code() != binary_log::XID_EVENT &&
          !is_committed_ddl(*ptr_ev)) ||
         skip_event ||
         (rli->is_mts_recovery() && !is_gtid_event(ev) &&
          (ev->ends_group() || !rli->mts_recovery_group_seen_begin) &&
          bitmap_is_set(&rli->recovery_groups, rli->mts_recovery_index)))) {
#ifndef DBUG_OFF
      /*
        This only prints information to the debug trace.

        TODO: Print an informational message to the error log?
      */
      static const char *const explain[] = {
          // EVENT_SKIP_NOT,
          "not skipped",
          // EVENT_SKIP_IGNORE,
          "skipped because event should be ignored",
          // EVENT_SKIP_COUNT
          "skipped because event skip counter was non-zero"};
      DBUG_PRINT("info",
                 ("OPTION_BEGIN: %d; IN_STMT: %d",
                  static_cast<bool>(thd->variables.option_bits & OPTION_BEGIN),
                  rli->get_flag(Relay_log_info::IN_STMT)));
      DBUG_PRINT("skip_event",
                 ("%s event was %s", ev->get_type_str(), explain[reason]));
#endif

      error = ev->update_pos(rli);
      /*
        Slave skips an event if the slave_skip_counter is greater than zero.
        We have to free thd's mem_root here after we update the positions
        in the repository table if the event is a skipped event.
        Otherwise, imagine a situation where slave_skip_counter is big number
        and slave is skipping the events and updating the repository.
        All the memory used while these operations are going on is never
        freed unless slave starts executing the events (after slave_skip_counter
        becomes zero).

        Hence we free thd's mem_root here if it is a skipped event.
        (freeing mem_root generally happens from Query_log_event::do_apply_event
        or Rows_log_event::do_apply_event when they find the end of
        the group event).
      */
      if (skip_event) free_root(thd->mem_root, MYF(MY_KEEP_PREALLOC));

#ifndef DBUG_OFF
      DBUG_PRINT("info", ("update_pos error = %d", error));
      if (!rli->belongs_to_client()) {
        char buf[22];
        DBUG_PRINT("info",
                   ("group %s %s", llstr(rli->get_group_relay_log_pos(), buf),
                    rli->get_group_relay_log_name()));
        DBUG_PRINT("info",
                   ("event %s %s", llstr(rli->get_event_relay_log_pos(), buf),
                    rli->get_event_relay_log_name()));
      }
#endif
    } else {
      /*
        INTVAR_EVENT, RAND_EVENT, USER_VAR_EVENT and ROWS_QUERY_LOG_EVENT are
        deferred event. It means ev->worker is NULL.
      */
      DBUG_ASSERT(*ptr_ev == ev || rli->is_parallel_exec() ||
                  (!ev->worker &&
                   (ev->get_type_code() == binary_log::INTVAR_EVENT ||
                    ev->get_type_code() == binary_log::RAND_EVENT ||
                    ev->get_type_code() == binary_log::USER_VAR_EVENT ||
                    ev->get_type_code() == binary_log::ROWS_QUERY_LOG_EVENT)));

      rli->inc_event_relay_log_pos();
    }

    if (!error && rli->is_mts_recovery() &&
        ev->get_type_code() != binary_log::ROTATE_EVENT &&
        ev->get_type_code() != binary_log::FORMAT_DESCRIPTION_EVENT &&
        ev->get_type_code() != binary_log::PREVIOUS_GTIDS_LOG_EVENT) {
      if (ev->starts_group()) {
        rli->mts_recovery_group_seen_begin = true;
      } else if ((ev->ends_group() || !rli->mts_recovery_group_seen_begin) &&
                 !is_gtid_event(ev)) {
        rli->mts_recovery_index++;
        if (--rli->mts_recovery_group_cnt == 0) {
          rli->mts_recovery_index = 0;
          LogErr(INFORMATION_LEVEL, ER_RPL_MTS_RECOVERY_COMPLETE,
                 rli->get_for_channel_str(), rli->get_group_relay_log_name(),
                 rli->get_group_relay_log_pos(),
                 rli->get_group_master_log_name(),
                 rli->get_group_master_log_pos());
          /*
             Few tests wait for UNTIL_SQL_AFTER_MTS_GAPS completion.
             Due to exisiting convention the status won't change
             prior to slave restarts.
             So making of UNTIL_SQL_AFTER_MTS_GAPS completion isdone here,
             and only in the debug build to make the test to catch the change
             despite a faulty design of UNTIL checking before execution.
          */
          if (rli->until_condition ==
              Relay_log_info::UNTIL_SQL_AFTER_MTS_GAPS) {
            rli->until_condition = Relay_log_info::UNTIL_DONE;
          }
          // reset the Worker tables to remove last slave session time info
          if ((error = rli->mts_finalize_recovery())) {
            (void)Rpl_info_factory::reset_workers(rli);
          }
        }
        rli->mts_recovery_group_seen_begin = false;
        if (!error) error = rli->flush_info(true);
      }
    }

    if (error) {
      /*
        The update should not fail, so print an error message and
        return an error code.

        TODO: Replace this with a decent error message when merged
        with BUG#24954 (which adds several new error message).
      */
      char buf[22];
      rli->report(ERROR_LEVEL, ER_UNKNOWN_ERROR,
                  "It was not possible to update the positions"
                  " of the relay log information: the slave may"
                  " be in an inconsistent state."
                  " Stopped in %s position %s",
                  rli->get_group_relay_log_name(),
                  llstr(rli->get_group_relay_log_pos(), buf));
      DBUG_RETURN(SLAVE_APPLY_EVENT_AND_UPDATE_POS_UPDATE_POS_ERROR);
    }
  }

  DBUG_RETURN(exec_res ? SLAVE_APPLY_EVENT_AND_UPDATE_POS_APPLY_ERROR
                       : SLAVE_APPLY_EVENT_AND_UPDATE_POS_OK);
}

/**
  Let the worker applying the current group to rollback and gracefully
  finish its work before.

  @param rli The slave's relay log info.

  @param ev a pointer to the event on hold before applying this rollback
  procedure.

  @retval false The rollback succeeded.

  @retval true  There was an error while injecting events.
*/
static bool coord_handle_partial_binlogged_transaction(Relay_log_info *rli,
                                                       const Log_event *ev) {
  DBUG_ENTER("coord_handle_partial_binlogged_transaction");
  /*
    This function is called holding the rli->data_lock.
    We must return it still holding this lock, except in the case of returning
    error.
  */
  mysql_mutex_assert_owner(&rli->data_lock);
  THD *thd = rli->info_thd;

  if (!rli->curr_group_seen_begin) {
    DBUG_PRINT("info", ("Injecting QUERY(BEGIN) to rollback worker"));
    Log_event *begin_event = new Query_log_event(thd, STRING_WITH_LEN("BEGIN"),
                                                 true,  /* using_trans */
                                                 false, /* immediate */
                                                 true,  /* suppress_use */
                                                 0,     /* error */
                                                 true /* ignore_command */);
    ((Query_log_event *)begin_event)->db = "";
    begin_event->common_header->data_written = 0;
    begin_event->server_id = ev->server_id;
    /*
      We must be careful to avoid SQL thread increasing its position
      farther than the event that triggered this QUERY(BEGIN).
    */
    begin_event->common_header->log_pos = ev->common_header->log_pos;
    begin_event->future_event_relay_log_pos = ev->future_event_relay_log_pos;

    if (apply_event_and_update_pos(&begin_event, thd, rli) !=
        SLAVE_APPLY_EVENT_AND_UPDATE_POS_OK) {
      delete begin_event;
      DBUG_RETURN(true);
    }
    mysql_mutex_lock(&rli->data_lock);
  }

  DBUG_PRINT("info", ("Injecting QUERY(ROLLBACK) to rollback worker"));
  Log_event *rollback_event = new Query_log_event(
      thd, STRING_WITH_LEN("ROLLBACK"), true, /* using_trans */
      false,                                  /* immediate */
      true,                                   /* suppress_use */
      0,                                      /* error */
      true /* ignore_command */);
  ((Query_log_event *)rollback_event)->db = "";
  rollback_event->common_header->data_written = 0;
  rollback_event->server_id = ev->server_id;
  /*
    We must be careful to avoid SQL thread increasing its position
    farther than the event that triggered this QUERY(ROLLBACK).
  */
  rollback_event->common_header->log_pos = ev->common_header->log_pos;
  rollback_event->future_event_relay_log_pos = ev->future_event_relay_log_pos;

  ((Query_log_event *)rollback_event)->rollback_injected_by_coord = true;

  if (apply_event_and_update_pos(&rollback_event, thd, rli) !=
      SLAVE_APPLY_EVENT_AND_UPDATE_POS_OK) {
    delete rollback_event;
    DBUG_RETURN(true);
  }
  mysql_mutex_lock(&rli->data_lock);

  DBUG_RETURN(false);
}

/**
  Top-level function for executing the next event in the relay log.
  This is called from the SQL thread.

  This function reads the event from the relay log, executes it, and
  advances the relay log position.  It also handles errors, etc.

  This function may fail to apply the event for the following reasons:

   - The position specfied by the UNTIL condition of the START SLAVE
     command is reached.

   - It was not possible to read the event from the log.

   - The slave is killed.

   - An error occurred when applying the event, and the event has been
     tried slave_trans_retries times.  If the event has been retried
     fewer times, 0 is returned.

   - init_info or init_relay_log_pos failed. (These are called
     if a failure occurs when applying the event.)

   - An error occurred when updating the binlog position.

  @retval 0 The event was applied.

  @retval 1 The event was not applied.
*/
static int exec_relay_log_event(THD *thd, Relay_log_info *rli) {
  DBUG_ENTER("exec_relay_log_event");

  /*
     We acquire this mutex since we need it for all operations except
     event execution. But we will release it in places where we will
     wait for something for example inside of next_event().
   */
  mysql_mutex_lock(&rli->data_lock);

  Log_event *ev = next_event(rli), **ptr_ev;
  RLI_current_event_raii rli_c_ev(rli, ev);

  DBUG_ASSERT(rli->info_thd == thd);

  if (sql_slave_killed(thd, rli)) {
    mysql_mutex_unlock(&rli->data_lock);
    delete ev;
    DBUG_RETURN(1);
  }
  if (ev) {
    enum enum_slave_apply_event_and_update_pos_retval exec_res;

    ptr_ev = &ev;
    /*
      Even if we don't execute this event, we keep the master timestamp,
      so that seconds behind master shows correct delta (there are events
      that are not replayed, so we keep falling behind).

      If it is an artificial event, or a relay log event (IO thread generated
      event) or ev->when is set to 0, or a FD from master, or a heartbeat
      event with server_id '0' then  we don't update the last_master_timestamp.

      In case of parallel execution last_master_timestamp is only updated when
      a job is taken out of GAQ. Thus when last_master_timestamp is 0 (which
      indicates that GAQ is empty, all slave workers are waiting for events from
      the Coordinator), we need to initialize it with a timestamp from the first
      event to be executed in parallel.
    */
    if ((!rli->is_parallel_exec() || rli->last_master_timestamp == 0) &&
        !(ev->is_artificial_event() || ev->is_relay_log_event() ||
          ev->get_type_code() == binary_log::FORMAT_DESCRIPTION_EVENT ||
          ev->server_id == 0)) {
      rli->last_master_timestamp =
          ev->common_header->when.tv_sec + (time_t)ev->exec_time;
      DBUG_ASSERT(rli->last_master_timestamp >= 0);
    }

    if (rli->is_until_satisfied_before_dispatching_event(ev)) {
      /*
        Setting abort_slave flag because we do not want additional message about
        error in query execution to be printed.
      */
      rli->abort_slave = 1;
      mysql_mutex_unlock(&rli->data_lock);
      delete ev;
      DBUG_RETURN(1);
    }

    { /**
         The following failure injecion works in cooperation with tests
         setting @@global.debug= 'd,incomplete_group_in_relay_log'.
         Xid or Commit events are not executed to force the slave sql
         read hanging if the realy log does not have any more events.
      */
      DBUG_EXECUTE_IF(
          "incomplete_group_in_relay_log",
          if ((ev->get_type_code() == binary_log::XID_EVENT) ||
              ((ev->get_type_code() == binary_log::QUERY_EVENT) &&
               strcmp("COMMIT", ((Query_log_event *)ev)->query) == 0)) {
            DBUG_ASSERT(thd->get_transaction()->cannot_safely_rollback(
                Transaction_ctx::SESSION));
            rli->abort_slave = 1;
            mysql_mutex_unlock(&rli->data_lock);
            delete ev;
            rli->inc_event_relay_log_pos();
            DBUG_RETURN(0);
          };);
    }

    /*
      GTID protocol will put a FORMAT_DESCRIPTION_EVENT from the master with
      log_pos != 0 after each (re)connection if auto positioning is enabled.
      This means that the SQL thread might have already started to apply the
      current group but, as the IO thread had to reconnect, it left this
      group incomplete and will start it again from the beginning.
      So, before applying this FORMAT_DESCRIPTION_EVENT, we must let the
      worker roll back the current group and gracefully finish its work,
      before starting to apply the new (complete) copy of the group.
    */
    if (ev->get_type_code() == binary_log::FORMAT_DESCRIPTION_EVENT &&
        ev->server_id != ::server_id && ev->common_header->log_pos != 0 &&
        rli->is_parallel_exec() && rli->curr_group_seen_gtid) {
      if (coord_handle_partial_binlogged_transaction(rli, ev))
        /*
          In the case of an error, coord_handle_partial_binlogged_transaction
          will not try to get the rli->data_lock again.
        */
        DBUG_RETURN(1);
    }

    /* ptr_ev can change to NULL indicating MTS coorinator passed to a Worker */
    exec_res = apply_event_and_update_pos(ptr_ev, thd, rli);
    /*
      Note: the above call to apply_event_and_update_pos executes
      mysql_mutex_unlock(&rli->data_lock);
    */

    /* For deferred events, the ptr_ev is set to NULL
        in Deferred_log_events::add() function.
        Hence deferred events wont be deleted here.
        They will be deleted in Deferred_log_events::rewind() funciton.
    */
    if (*ptr_ev) {
      DBUG_ASSERT(*ptr_ev == ev);  // event remains to belong to Coordinator

      DBUG_EXECUTE_IF("dbug.calculate_sbm_after_previous_gtid_log_event", {
        if (ev->get_type_code() == binary_log::PREVIOUS_GTIDS_LOG_EVENT) {
          const char act[] =
              "now signal signal.reached wait_for signal.done_sbm_calculation";
          DBUG_ASSERT(opt_debug_sync_timeout > 0);
          DBUG_ASSERT(!debug_sync_set_action(thd, STRING_WITH_LEN(act)));
        }
      };);
      DBUG_EXECUTE_IF("dbug.calculate_sbm_after_fake_rotate_log_event", {
        if (ev->get_type_code() == binary_log::ROTATE_EVENT &&
            ev->is_artificial_event()) {
          const char act[] =
              "now signal signal.reached wait_for signal.done_sbm_calculation";
          DBUG_ASSERT(opt_debug_sync_timeout > 0);
          DBUG_ASSERT(!debug_sync_set_action(thd, STRING_WITH_LEN(act)));
        }
      };);
      /*
        Format_description_log_event should not be deleted because it will be
        used to read info about the relay log's format; it will be deleted when
        the SQL thread does not need it, i.e. when this thread terminates.
        ROWS_QUERY_LOG_EVENT is destroyed at the end of the current statement
        clean-up routine.
      */
      if (ev->get_type_code() != binary_log::FORMAT_DESCRIPTION_EVENT &&
          ev->get_type_code() != binary_log::ROWS_QUERY_LOG_EVENT) {
        DBUG_PRINT("info", ("Deleting the event after it has been executed"));
        delete ev;
        /*
          Raii guard is explicitly instructed to invalidate
          otherwise bogus association of the execution context with the being
          destroyed above event.
        */
        ev = rli->current_event = NULL;
      }
    }

    /*
      exec_res == SLAVE_APPLY_EVENT_AND_UPDATE_POS_UPDATE_POS_ERROR
                  update_log_pos failed: this should not happen, so we
                  don't retry.
      exec_res == SLAVE_APPLY_EVENT_AND_UPDATE_POS_APPEND_JOB_ERROR
                  append_item_to_jobs() failed, this happened because
                  thread was killed while waiting for enqueue on worker.
    */
    if (exec_res >= SLAVE_APPLY_EVENT_AND_UPDATE_POS_UPDATE_POS_ERROR) {
      delete ev;
      DBUG_RETURN(1);
    }

    if (slave_trans_retries) {
      int temp_err = 0;
      bool silent = false;
      if (exec_res && !is_mts_worker(thd) /* no reexecution in MTS mode */ &&
          (temp_err = rli->has_temporary_error(thd, 0, &silent)) &&
          !thd->get_transaction()->cannot_safely_rollback(
              Transaction_ctx::SESSION)) {
        const char *errmsg;
        /*
          We were in a transaction which has been rolled back because of a
          temporary error;
          let's seek back to BEGIN log event and retry it all again.
          Note, if lock wait timeout (innodb_lock_wait_timeout exceeded)
          there is no rollback since 5.0.13 (ref: manual).
          We have to not only seek but also
          a) init_info(), to seek back to hot relay log's start for later
          (for when we will come back to this hot log after re-processing the
          possibly existing old logs where BEGIN is: check_binlog_magic() will
          then need the cache to be at position 0 (see comments at beginning of
          init_info()).
          b) init_relay_log_pos(), because the BEGIN may be an older relay log.
        */
        if (rli->trans_retries < slave_trans_retries) {
          /*
            The transactions has to be rolled back before
            load_mi_and_rli_from_repositories is called. Because
            load_mi_and_rli_from_repositories will starts a new
            transaction if master_info_repository is TABLE.
          */
          rli->cleanup_context(thd, 1);
          /*
            Temporary error status is both unneeded and harmful for following
            open-and-lock slave system tables.
          */
          thd->clear_error();
          /*
             We need to figure out if there is a test case that covers
             this part. \Alfranio.
          */
          if (load_mi_and_rli_from_repositories(rli->mi, false, SLAVE_SQL))
            LogErr(ERROR_LEVEL,
                   ER_RPL_SLAVE_FAILED_TO_INIT_MASTER_INFO_STRUCTURE,
                   rli->get_for_channel_str());
          else if (rli->init_relay_log_pos(rli->get_group_relay_log_name(),
                                           rli->get_group_relay_log_pos(),
                                           true /*need_data_lock=true*/,
                                           &errmsg, 1))
            LogErr(ERROR_LEVEL, ER_RPL_SLAVE_CANT_INIT_RELAY_LOG_POSITION,
                   rli->get_for_channel_str(), errmsg);
          else {
            exec_res = SLAVE_APPLY_EVENT_AND_UPDATE_POS_OK;
            /* chance for concurrent connection to get more locks */
            slave_sleep(thd,
                        min<ulong>(rli->trans_retries, MAX_SLAVE_RETRY_PAUSE),
                        sql_slave_killed, rli);
            mysql_mutex_lock(&rli->data_lock);  // because of SHOW STATUS
            if (!silent) rli->trans_retries++;

            rli->retried_trans++;
            mysql_mutex_unlock(&rli->data_lock);
            DBUG_PRINT("info", ("Slave retries transaction "
                                "rli->trans_retries: %lu",
                                rli->trans_retries));
          }
        } else {
          thd->is_fatal_error = 1;
          rli->report(ERROR_LEVEL, thd->get_stmt_da()->mysql_errno(),
                      "Slave SQL thread retried transaction %lu time(s) "
                      "in vain, giving up. Consider raising the value of "
                      "the slave_transaction_retries variable.",
                      rli->trans_retries);
        }
      } else if ((exec_res && !temp_err) ||
                 (opt_using_transactions &&
                  rli->get_group_relay_log_pos() ==
                      rli->get_event_relay_log_pos())) {
        /*
          Only reset the retry counter if the entire group succeeded
          or failed with a non-transient error.  On a successful
          event, the execution will proceed as usual; in the case of a
          non-transient error, the slave will stop with an error.
         */
        rli->trans_retries = 0;  // restart from fresh
        DBUG_PRINT("info", ("Resetting retry counter, rli->trans_retries: %lu",
                            rli->trans_retries));
      }
    }
    if (exec_res) {
      delete ev;
      /* Raii object is explicitly updated 'cos this branch doesn't end func */
      rli->current_event = NULL;
    } else if (rli->is_until_satisfied_after_dispatching_event()) {
      mysql_mutex_lock(&rli->data_lock);
      rli->abort_slave = 1;
      mysql_mutex_unlock(&rli->data_lock);
      DBUG_RETURN(1);
    }
    DBUG_RETURN(exec_res);
  }
  mysql_mutex_unlock(&rli->data_lock);
  rli->report(ERROR_LEVEL, ER_SLAVE_RELAY_LOG_READ_FAILURE,
              ER_THD(thd, ER_SLAVE_RELAY_LOG_READ_FAILURE),
              "\
Could not parse relay log event entry. The possible reasons are: the master's \
binary log is corrupted (you can check this by running 'mysqlbinlog' on the \
binary log), the slave's relay log is corrupted (you can check this by running \
'mysqlbinlog' on the relay log), a network problem, or a bug in the master's \
or slave's MySQL code. If you want to check the master's binary log or slave's \
relay log, you will be able to know their names by issuing 'SHOW SLAVE STATUS' \
on this slave.\
");
  DBUG_RETURN(1);
}

static bool check_io_slave_killed(THD *thd, Master_info *mi, const char *info) {
  if (io_slave_killed(thd, mi)) {
    if (info)
      LogErr(INFORMATION_LEVEL, ER_RPL_IO_THREAD_KILLED, info,
             mi->get_for_channel_str());
    return true;
  }
  return false;
}

/**
  @brief Try to reconnect slave IO thread.

  @details Terminates current connection to master, sleeps for
  @c mi->connect_retry msecs and initiates new connection with
  @c safe_reconnect(). Variable pointed by @c retry_count is increased -
  if it exceeds @c mi->retry_count then connection is not re-established
  and function signals error.
  Unless @c suppres_warnings is true, a warning is put in the server error log
  when reconnecting. The warning message and messages used to report errors
  are taken from @c messages array. In case @c mi->retry_count is exceeded,
  no messages are added to the log.

  @param[in]     thd                 Thread context.
  @param[in]     mysql               MySQL connection.
  @param[in]     mi                  Master connection information.
  @param[in,out] retry_count         Number of attempts to reconnect.
  @param[in]     suppress_warnings   true when a normal net read timeout
                                     has caused to reconnecting.
  @param[in]     messages            Messages to print/log, see
                                     reconnect_messages[] array.

  @retval        0                   OK.
  @retval        1                   There was an error.
*/

static int try_to_reconnect(THD *thd, MYSQL *mysql, Master_info *mi,
                            uint *retry_count, bool suppress_warnings,
                            const char *messages[SLAVE_RECON_MSG_MAX]) {
  mi->slave_running = MYSQL_SLAVE_RUN_NOT_CONNECT;
  thd->proc_info = messages[SLAVE_RECON_MSG_WAIT];
  thd->clear_active_vio();
  end_server(mysql);
  if ((*retry_count)++) {
    if (*retry_count > mi->retry_count) return 1;  // Don't retry forever
    slave_sleep(thd, mi->connect_retry, io_slave_killed, mi);
  }
  if (check_io_slave_killed(thd, mi, messages[SLAVE_RECON_MSG_KILLED_WAITING]))
    return 1;
  thd->proc_info = messages[SLAVE_RECON_MSG_AFTER];
  if (!suppress_warnings) {
    char llbuff[22];
    /*
      Raise a warining during registering on master/requesting dump.
      Log a message reading event.
    */
    if (messages[SLAVE_RECON_MSG_COMMAND][0]) {
      char buf[256];
      snprintf(buf, sizeof(buf), messages[SLAVE_RECON_MSG_FAILED],
               mi->get_io_rpl_log_name(),
               llstr(mi->get_master_log_pos(), llbuff));

      mi->report(WARNING_LEVEL, ER_SLAVE_MASTER_COM_FAILURE,
                 ER_THD(thd, ER_SLAVE_MASTER_COM_FAILURE),
                 messages[SLAVE_RECON_MSG_COMMAND], buf);
    } else {
      LogErr(INFORMATION_LEVEL, ER_SLAVE_RECONNECT_FAILED,
             mi->get_io_rpl_log_name(), llstr(mi->get_master_log_pos(), llbuff),
             mi->get_for_channel_str());
    }
  }
  if (safe_reconnect(thd, mysql, mi, 1) || io_slave_killed(thd, mi)) {
    LogErr(INFORMATION_LEVEL, ER_SLAVE_KILLED_AFTER_RECONNECT);
    return 1;
  }
  return 0;
}

/**
  Slave IO thread entry point.

  @param arg Pointer to Master_info struct that holds information for
  the IO thread.

  @return Always 0.
*/
extern "C" void *handle_slave_io(void *arg) {
  THD *thd = NULL;  // needs to be first for thread_stack
  bool thd_added = false;
  MYSQL *mysql;
  Master_info *mi = (Master_info *)arg;
  Relay_log_info *rli = mi->rli;
  char llbuff[22];
  uint retry_count;
  bool suppress_warnings;
  int ret;
#ifndef DBUG_OFF
  uint retry_count_reg = 0, retry_count_dump = 0, retry_count_event = 0;
#endif
  Global_THD_manager *thd_manager = Global_THD_manager::get_instance();
  // needs to call my_thread_init(), otherwise we get a coredump in DBUG_ stuff
  my_thread_init();
  DBUG_ENTER("handle_slave_io");

  DBUG_ASSERT(mi->inited);
  mysql = NULL;
  retry_count = 0;

  mysql_mutex_lock(&mi->run_lock);
  /* Inform waiting threads that slave has started */
  mi->slave_run_id++;

#ifndef DBUG_OFF
  mi->events_until_exit = disconnect_slave_event_count;
#endif

  thd = new THD;  // note that contructor of THD uses DBUG_ !
  THD_CHECK_SENTRY(thd);
  mi->info_thd = thd;

#ifdef HAVE_PSI_THREAD_INTERFACE
  // save the instrumentation for IO thread in mi->info_thd
  struct PSI_thread *psi = PSI_THREAD_CALL(get_thread)();
  thd_set_psi(mi->info_thd, psi);
#endif

  thd->thread_stack = (char *)&thd;  // remember where our stack is
  mi->clear_error();
  mi->slave_running = 1;
  if (init_slave_thread(thd, SLAVE_THD_IO)) {
    mysql_cond_broadcast(&mi->start_cond);
    mysql_mutex_unlock(&mi->run_lock);
    mi->report(ERROR_LEVEL, ER_SLAVE_FATAL_ERROR,
               ER_THD(thd, ER_SLAVE_FATAL_ERROR),
               "Failed during slave I/O thread initialization ");
    goto err;
  }

  thd_manager->add_thd(thd);
  thd_added = true;

  mi->abort_slave = 0;
  mysql_mutex_unlock(&mi->run_lock);
  mysql_cond_broadcast(&mi->start_cond);

  DBUG_PRINT("master_info",
             ("log_file_name: '%s'  position: %s", mi->get_master_log_name(),
              llstr(mi->get_master_log_pos(), llbuff)));

  /* This must be called before run any binlog_relay_io hooks */
  RPL_MASTER_INFO = mi;

  if (RUN_HOOK(binlog_relay_io, thread_start, (thd, mi))) {
    mi->report(ERROR_LEVEL, ER_SLAVE_FATAL_ERROR,
               ER_THD(thd, ER_SLAVE_FATAL_ERROR),
               "Failed to run 'thread_start' hook");
    goto err;
  }

  if (!(mi->mysql = mysql = mysql_init(NULL))) {
    mi->report(ERROR_LEVEL, ER_SLAVE_FATAL_ERROR,
               ER_THD(thd, ER_SLAVE_FATAL_ERROR), "error in mysql_init()");
    goto err;
  }

  THD_STAGE_INFO(thd, stage_connecting_to_master);
  // we can get killed during safe_connect
  if (!safe_connect(thd, mysql, mi)) {
    LogErr(SYSTEM_LEVEL, ER_RPL_SLAVE_CONNECTED_TO_MASTER_REPLICATION_STARTED,
           mi->get_for_channel_str(), mi->get_user(), mi->host, mi->port,
           mi->get_io_rpl_log_name(), llstr(mi->get_master_log_pos(), llbuff));
  } else {
    LogErr(INFORMATION_LEVEL, ER_RPL_SLAVE_IO_THREAD_KILLED,
           mi->get_for_channel_str());
    goto err;
  }

connected:

  /*
    When using auto positioning, the slave IO thread will always start reading
    a transaction from the beginning of the transaction (transaction's first
    event). So, we have to reset the transaction boundary parser after
    (re)connecting.
    If not using auto positioning, the Relay_log_info::rli_init_info() took
    care of putting the mi->transaction_parser in the correct state when
    initializing Received_gtid_set from relay log during slave server starts,
    as the IO thread might had stopped in the middle of a transaction.
  */
  if (mi->is_auto_position()) {
    mi->transaction_parser.reset();
    mi->clear_queueing_trx(true /* need_lock*/);
  }

  DBUG_EXECUTE_IF("dbug.before_get_running_status_yes", {
    const char act[] =
        "now "
        "wait_for signal.io_thread_let_running";
    DBUG_ASSERT(opt_debug_sync_timeout > 0);
    DBUG_ASSERT(!debug_sync_set_action(thd, STRING_WITH_LEN(act)));
  };);
  DBUG_EXECUTE_IF("dbug.calculate_sbm_after_previous_gtid_log_event", {
    /* Fake that thread started 3 minutes ago */
    thd->start_time.tv_sec -= 180;
  };);
  DBUG_EXECUTE_IF("dbug.calculate_sbm_after_fake_rotate_log_event", {
    /* Fake that thread started 3 minutes ago */
    thd->start_time.tv_sec -= 180;
  };);
  mysql_mutex_lock(&mi->run_lock);
  mi->slave_running = MYSQL_SLAVE_RUN_CONNECT;
  mysql_mutex_unlock(&mi->run_lock);

  THD_STAGE_INFO(thd, stage_checking_master_version);
  ret = get_master_version_and_clock(mysql, mi);
  if (!ret) ret = get_master_uuid(mysql, mi);
  if (!ret) ret = io_thread_init_commands(mysql, mi);

  if (ret == 1) /* Fatal error */
    goto err;

  if (ret == 2) {
    if (check_io_slave_killed(
            mi->info_thd, mi,
            "Slave I/O thread killed "
            "while calling get_master_version_and_clock(...)"))
      goto err;
    suppress_warnings = false;
    /* Try to reconnect because the error was caused by a transient network
     * problem */
    if (try_to_reconnect(thd, mysql, mi, &retry_count, suppress_warnings,
                         reconnect_messages[SLAVE_RECON_ACT_REG]))
      goto err;
    goto connected;
  }

  /*
    Register ourselves with the master.
  */
  THD_STAGE_INFO(thd, stage_registering_slave_on_master);
  if (register_slave_on_master(mysql, mi, &suppress_warnings)) {
    if (!check_io_slave_killed(thd, mi,
                               "Slave I/O thread killed "
                               "while registering slave on master")) {
      LogErr(ERROR_LEVEL, ER_RPL_SLAVE_IO_THREAD_CANT_REGISTER_ON_MASTER);
      if (try_to_reconnect(thd, mysql, mi, &retry_count, suppress_warnings,
                           reconnect_messages[SLAVE_RECON_ACT_REG]))
        goto err;
    } else
      goto err;
    goto connected;
  }

  DBUG_EXECUTE_IF("FORCE_SLAVE_TO_RECONNECT_REG", if (!retry_count_reg) {
    retry_count_reg++;
    LogErr(INFORMATION_LEVEL, ER_RPL_SLAVE_FORCING_TO_RECONNECT_IO_THREAD,
           mi->get_for_channel_str());
    if (try_to_reconnect(thd, mysql, mi, &retry_count, suppress_warnings,
                         reconnect_messages[SLAVE_RECON_ACT_REG]))
      goto err;
    goto connected;
  });

  DBUG_PRINT("info", ("Starting reading binary log from master"));
  while (!io_slave_killed(thd, mi)) {
    MYSQL_RPL rpl;

    THD_STAGE_INFO(thd, stage_requesting_binlog_dump);
    if (request_dump(thd, mysql, &rpl, mi, &suppress_warnings)) {
      LogErr(ERROR_LEVEL, ER_RPL_SLAVE_ERROR_REQUESTING_BINLOG_DUMP,
             mi->get_for_channel_str());
      if (check_io_slave_killed(thd, mi,
                                "Slave I/O thread killed while \
requesting master dump") ||
          try_to_reconnect(thd, mysql, mi, &retry_count, suppress_warnings,
                           reconnect_messages[SLAVE_RECON_ACT_DUMP]))
        goto err;
      goto connected;
    }
    DBUG_EXECUTE_IF("FORCE_SLAVE_TO_RECONNECT_DUMP", if (!retry_count_dump) {
      retry_count_dump++;
      LogErr(INFORMATION_LEVEL, ER_RPL_SLAVE_FORCING_TO_RECONNECT_IO_THREAD,
             mi->get_for_channel_str());
      if (try_to_reconnect(thd, mysql, mi, &retry_count, suppress_warnings,
                           reconnect_messages[SLAVE_RECON_ACT_DUMP]))
        goto err;
      goto connected;
    });
    const char *event_buf;

    DBUG_ASSERT(mi->last_error().number == 0);
    while (!io_slave_killed(thd, mi)) {
      ulong event_len;
      /*
         We say "waiting" because read_event() will wait if there's nothing to
         read. But if there's something to read, it will not wait. The
         important thing is to not confuse users by saying "reading" whereas
         we're in fact receiving nothing.
      */
      THD_STAGE_INFO(thd, stage_waiting_for_master_to_send_event);
      event_len = read_event(mysql, &rpl, mi, &suppress_warnings);
      if (check_io_slave_killed(thd, mi,
                                "Slave I/O thread killed while \
reading event"))
        goto err;
      DBUG_EXECUTE_IF(
          "FORCE_SLAVE_TO_RECONNECT_EVENT", if (!retry_count_event) {
            retry_count_event++;
            LogErr(INFORMATION_LEVEL,
                   ER_RPL_SLAVE_FORCING_TO_RECONNECT_IO_THREAD,
                   mi->get_for_channel_str());
            if (try_to_reconnect(thd, mysql, mi, &retry_count,
                                 suppress_warnings,
                                 reconnect_messages[SLAVE_RECON_ACT_EVENT]))
              goto err;
            goto connected;
          });

      if (event_len == packet_error) {
        uint mysql_error_number = mysql_errno(mysql);
        switch (mysql_error_number) {
          case CR_NET_PACKET_TOO_LARGE:
            LogErr(ERROR_LEVEL,
                   ER_RPL_LOG_ENTRY_EXCEEDS_SLAVE_MAX_ALLOWED_PACKET,
                   slave_max_allowed_packet);
            mi->report(
                ERROR_LEVEL, ER_SERVER_NET_PACKET_TOO_LARGE, "%s",
                "Got a packet bigger than 'slave_max_allowed_packet' bytes");
            goto err;
          case ER_MASTER_FATAL_ERROR_READING_BINLOG:
            mi->report(ERROR_LEVEL, ER_SERVER_MASTER_FATAL_ERROR_READING_BINLOG,
                       ER_THD(thd, ER_MASTER_FATAL_ERROR_READING_BINLOG),
                       mysql_error_number, mysql_error(mysql));
            goto err;
          case ER_OUT_OF_RESOURCES:
            LogErr(ERROR_LEVEL, ER_RPL_SLAVE_STOPPING_AS_MASTER_OOM);
            mi->report(ERROR_LEVEL, ER_SERVER_OUT_OF_RESOURCES, "%s",
                       ER_THD(thd, ER_SERVER_OUT_OF_RESOURCES));
            goto err;
        }
        if (try_to_reconnect(thd, mysql, mi, &retry_count, suppress_warnings,
                             reconnect_messages[SLAVE_RECON_ACT_EVENT]))
          goto err;
        goto connected;
      }  // if (event_len == packet_error)

      retry_count = 0;  // ok event, reset retry counter
      THD_STAGE_INFO(thd, stage_queueing_master_event_to_the_relay_log);
      event_buf = (const char *)mysql->net.read_pos + 1;
      DBUG_PRINT("info", ("IO thread received event of type %s",
                          Log_event::get_type_str(
                              (Log_event_type)event_buf[EVENT_TYPE_OFFSET])));
      if (RUN_HOOK(binlog_relay_io, after_read_event,
                   (thd, mi, (const char *)mysql->net.read_pos + 1, event_len,
                    &event_buf, &event_len))) {
        mi->report(ERROR_LEVEL, ER_SLAVE_FATAL_ERROR,
                   ER_THD(thd, ER_SLAVE_FATAL_ERROR),
                   "Failed to run 'after_read_event' hook");
        goto err;
      }

      /* XXX: 'synced' should be updated by queue_event to indicate
         whether event has been synced to disk */
      bool synced = 0;
#ifndef DBUG_OFF
      bool was_in_trx = false;
      if (mi->is_queueing_trx()) {
        was_in_trx = true;
        DBUG_EXECUTE_IF("rpl_ps_tables_queue", {
          const char act[] =
              "now SIGNAL signal.rpl_ps_tables_queue_before "
              "WAIT_FOR signal.rpl_ps_tables_queue_finish";
          DBUG_ASSERT(opt_debug_sync_timeout > 0);
          DBUG_ASSERT(
              !debug_sync_set_action(current_thd, STRING_WITH_LEN(act)));
        };);
      }
#endif
      QUEUE_EVENT_RESULT queue_res = queue_event(mi, event_buf, event_len);
      if (queue_res == QUEUE_EVENT_ERROR_QUEUING) {
        mi->report(ERROR_LEVEL, ER_SLAVE_RELAY_LOG_WRITE_FAILURE,
                   ER_THD(thd, ER_SLAVE_RELAY_LOG_WRITE_FAILURE),
                   "could not queue event from master");
        goto err;
      }
#ifndef DBUG_OFF
      if (was_in_trx && !mi->is_queueing_trx()) {
        DBUG_EXECUTE_IF("rpl_ps_tables", {
          const char act[] =
              "now SIGNAL signal.rpl_ps_tables_queue_after_finish "
              "WAIT_FOR signal.rpl_ps_tables_queue_continue";
          DBUG_ASSERT(opt_debug_sync_timeout > 0);
          DBUG_ASSERT(
              !debug_sync_set_action(current_thd, STRING_WITH_LEN(act)));
        };);
      }
#endif
      if (RUN_HOOK(binlog_relay_io, after_queue_event,
                   (thd, mi, event_buf, event_len, synced))) {
        mi->report(ERROR_LEVEL, ER_SLAVE_FATAL_ERROR,
                   ER_THD(thd, ER_SLAVE_FATAL_ERROR),
                   "Failed to run 'after_queue_event' hook");
        goto err;
      }

      /* The event was queued, but there was a failure flushing master info */
      if (queue_res == QUEUE_EVENT_ERROR_FLUSHING_INFO) {
        mi->report(ERROR_LEVEL, ER_SLAVE_FATAL_ERROR,
                   ER_THD(thd, ER_SLAVE_FATAL_ERROR),
                   "Failed to flush master info.");
        goto err;
      }

      DBUG_ASSERT(queue_res == QUEUE_EVENT_OK);
      /*
        Pause the IO thread execution and wait for
        'continue_after_queue_event' signal to continue IO thread
        execution.
      */
      DBUG_EXECUTE_IF("pause_after_queue_event", {
        const char act[] =
            "now SIGNAL reached_after_queue_event "
            "WAIT_FOR continue_after_queue_event";
        DBUG_ASSERT(!debug_sync_set_action(current_thd, STRING_WITH_LEN(act)));
      };);

      /*
        See if the relay logs take too much space.
        We don't lock mi->rli->log_space_lock here; this dirty read saves time
        and does not introduce any problem:
        - if mi->rli->ignore_log_space_limit is 1 but becomes 0 just after (so
        the clean value is 0), then we are reading only one more event as we
        should, and we'll block only at the next event. No big deal.
        - if mi->rli->ignore_log_space_limit is 0 but becomes 1 just after (so
        the clean value is 1), then we are going into wait_for_relay_log_space()
        for no reason, but this function will do a clean read, notice the clean
        value and exit immediately.
      */
#ifndef DBUG_OFF
      {
        char llbuf1[22], llbuf2[22];
        DBUG_PRINT("info", ("log_space_limit=%s log_space_total=%s \
ignore_log_space_limit=%d",
                            llstr(rli->log_space_limit, llbuf1),
                            llstr(rli->log_space_total, llbuf2),
                            (int)rli->ignore_log_space_limit));
      }
#endif

      if (rli->log_space_limit && rli->log_space_limit < rli->log_space_total &&
          !rli->ignore_log_space_limit)
        if (wait_for_relay_log_space(rli)) {
          LogErr(ERROR_LEVEL,
                 ER_RPL_SLAVE_IO_THREAD_ABORTED_WAITING_FOR_RELAY_LOG_SPACE);
          goto err;
        }
      DBUG_EXECUTE_IF("flush_after_reading_user_var_event", {
        if (event_buf[EVENT_TYPE_OFFSET] == binary_log::USER_VAR_EVENT) {
          const char act[] =
              "now signal Reached wait_for signal.flush_complete_continue";
          DBUG_ASSERT(opt_debug_sync_timeout > 0);
          DBUG_ASSERT(
              !debug_sync_set_action(current_thd, STRING_WITH_LEN(act)));
        }
      });
      DBUG_EXECUTE_IF(
          "stop_io_after_reading_gtid_log_event",
          if (event_buf[EVENT_TYPE_OFFSET] == binary_log::GTID_LOG_EVENT)
              thd->killed = THD::KILLED_NO_VALUE;);
      DBUG_EXECUTE_IF(
          "stop_io_after_reading_query_log_event",
          if (event_buf[EVENT_TYPE_OFFSET] == binary_log::QUERY_EVENT)
              thd->killed = THD::KILLED_NO_VALUE;);
      DBUG_EXECUTE_IF(
          "stop_io_after_reading_user_var_log_event",
          if (event_buf[EVENT_TYPE_OFFSET] == binary_log::USER_VAR_EVENT)
              thd->killed = THD::KILLED_NO_VALUE;);
      DBUG_EXECUTE_IF(
          "stop_io_after_reading_table_map_event",
          if (event_buf[EVENT_TYPE_OFFSET] == binary_log::TABLE_MAP_EVENT)
              thd->killed = THD::KILLED_NO_VALUE;);
      DBUG_EXECUTE_IF("stop_io_after_reading_xid_log_event",
                      if (event_buf[EVENT_TYPE_OFFSET] == binary_log::XID_EVENT)
                          thd->killed = THD::KILLED_NO_VALUE;);
      DBUG_EXECUTE_IF(
          "stop_io_after_reading_write_rows_log_event",
          if (event_buf[EVENT_TYPE_OFFSET] == binary_log::WRITE_ROWS_EVENT)
              thd->killed = THD::KILLED_NO_VALUE;);
      DBUG_EXECUTE_IF(
          "stop_io_after_reading_unknown_event",
          if (event_buf[EVENT_TYPE_OFFSET] >= binary_log::ENUM_END_EVENT)
              thd->killed = THD::KILLED_NO_VALUE;);
      DBUG_EXECUTE_IF("stop_io_after_queuing_event",
                      thd->killed = THD::KILLED_NO_VALUE;);
      /*
        After event is flushed to relay log file, memory used
        by thread's mem_root is not required any more.
        Hence adding free_root(thd->mem_root,...) to do the
        cleanup, otherwise a long running IO thread can
        cause OOM error.
      */
      free_root(thd->mem_root, MYF(MY_KEEP_PREALLOC));
    }
  }

  // error = 0;
err:
  // print the current replication position
  LogErr(INFORMATION_LEVEL, ER_RPL_SLAVE_IO_THREAD_EXITING,
         mi->get_for_channel_str(), mi->get_io_rpl_log_name(),
         llstr(mi->get_master_log_pos(), llbuff));
  /* At this point the I/O thread will not try to reconnect anymore. */
  mi->atomic_is_stopping = true;
  (void)RUN_HOOK(binlog_relay_io, thread_stop, (thd, mi));
  /*
    Pause the IO thread and wait for 'continue_to_stop_io_thread'
    signal to continue to shutdown the IO thread.
  */
  DBUG_EXECUTE_IF("pause_after_io_thread_stop_hook", {
    const char act[] =
        "now SIGNAL reached_stopping_io_thread "
        "WAIT_FOR continue_to_stop_io_thread";
    DBUG_ASSERT(!debug_sync_set_action(thd, STRING_WITH_LEN(act)));
  };);
  thd->reset_query();
  thd->reset_db(NULL_CSTR);
  if (mysql) {
    /*
      Here we need to clear the active VIO before closing the
      connection with the master.  The reason is that THD::awake()
      might be called from terminate_slave_thread() because somebody
      issued a STOP SLAVE.  If that happends, the shutdown_active_vio()
      can be called in the middle of closing the VIO associated with
      the 'mysql' object, causing a crash.
    */
    thd->clear_active_vio();
    mysql_close(mysql);
    mi->mysql = 0;
  }
  write_ignored_events_info_to_relay_log(thd, mi);
  THD_STAGE_INFO(thd, stage_waiting_for_slave_mutex_on_exit);
  mysql_mutex_lock(&mi->run_lock);
  /*
    Clean information used to start slave in order to avoid
    security issues.
  */
  mi->reset_start_info();
  /* Forget the relay log's format */
  mysql_mutex_lock(rli->relay_log.get_log_lock());
  mi->set_mi_description_event(NULL);
  mysql_mutex_unlock(rli->relay_log.get_log_lock());

  // destructor will not free it, because net.vio is 0
  thd->get_protocol_classic()->end_net();

  thd->release_resources();
  THD_CHECK_SENTRY(thd);
  if (thd_added) thd_manager->remove_thd(thd);

  mi->abort_slave = 0;
  mi->slave_running = 0;
  mi->atomic_is_stopping = false;
  mysql_mutex_lock(&mi->info_thd_lock);
  mi->info_thd = NULL;
  mysql_mutex_unlock(&mi->info_thd_lock);

  /*
    The thd can only be destructed after indirect references
    through mi->info_thd are cleared: mi->info_thd= NULL.

    For instance, user thread might be issuing show_slave_status
    and attempting to read mi->info_thd->get_proc_info().
    Therefore thd must only be deleted after info_thd is set
    to NULL.
  */
  delete thd;

  /*
    Note: the order of the two following calls (first broadcast, then unlock)
    is important. Otherwise a killer_thread can execute between the calls and
    delete the mi structure leading to a crash! (see BUG#25306 for details)
   */
  mysql_cond_broadcast(&mi->stop_cond);  // tell the world we are done
  DBUG_EXECUTE_IF("simulate_slave_delay_at_terminate_bug38694", sleep(5););
  mysql_mutex_unlock(&mi->run_lock);
  DBUG_LEAVE;  // Must match DBUG_ENTER()
  my_thread_end();
#ifndef HAVE_WOLFSSL
#if OPENSSL_VERSION_NUMBER < 0x10100000L
  ERR_remove_thread_state(0);
#endif /* OPENSSL_VERSION_NUMBER < 0x10100000L */
#endif /* HAVE_WOLFSSL */
  my_thread_exit(0);
  return (0);  // Avoid compiler warnings
}

/*
  Check the temporary directory used by commands like
  LOAD DATA INFILE.
 */
static int check_temp_dir(char *tmp_file, const char *channel_name) {
  int fd;
  MY_DIR *dirp;
  char tmp_dir[FN_REFLEN];
  size_t tmp_dir_size;

  DBUG_ENTER("check_temp_dir");

  /*
    Get the directory from the temporary file.
  */
  dirname_part(tmp_dir, tmp_file, &tmp_dir_size);

  /*
    Check if the directory exists.
   */
  if (!(dirp = my_dir(tmp_dir, MYF(MY_WME)))) DBUG_RETURN(1);
  my_dirend(dirp);

  /*
    Check permissions to create a file.
   */
  // append the server UUID to the temp file name.
  constexpr uint size_of_tmp_file_name = 768;
  static_assert(size_of_tmp_file_name >= FN_REFLEN + TEMP_FILE_MAX_LEN, "");
  char *unique_tmp_file_name = (char *)my_malloc(
      key_memory_rpl_slave_check_temp_dir, size_of_tmp_file_name, MYF(0));
  /*
    In the case of Multisource replication, the file create
    sometimes fail because of there is a race that a second SQL
    thread might create the same file and the creation fails.
    TO overcome this, we add a channel name to get a unique file name.
  */

  /* @TODO: dangerous. Prevent this buffer flow */
  snprintf(unique_tmp_file_name, size_of_tmp_file_name, "%s%s%s", tmp_file,
           channel_name, server_uuid);
  if ((fd = mysql_file_create(key_file_misc, unique_tmp_file_name, CREATE_MODE,
                              O_WRONLY | O_EXCL | O_NOFOLLOW, MYF(MY_WME))) < 0)
    DBUG_RETURN(1);

  /*
    Clean up.
   */
  mysql_file_close(fd, MYF(0));

  mysql_file_delete(key_file_misc, unique_tmp_file_name, MYF(0));
  my_free(unique_tmp_file_name);
  DBUG_RETURN(0);
}

/*
  Worker thread for the parallel execution of the replication events.
*/
extern "C" {
static void *handle_slave_worker(void *arg) {
  THD *thd; /* needs to be first for thread_stack */
  bool thd_added = false;
  int error = 0;
  Slave_worker *w = (Slave_worker *)arg;
  Relay_log_info *rli = w->c_rli;
  ulong purge_cnt = 0;
  ulonglong purge_size = 0;
  struct slave_job_item _item, *job_item = &_item;
  Global_THD_manager *thd_manager = Global_THD_manager::get_instance();
#ifdef HAVE_PSI_THREAD_INTERFACE
  struct PSI_thread *psi;
#endif

  my_thread_init();
  DBUG_ENTER("handle_slave_worker");

  thd = new THD;
  if (!thd) {
    LogErr(ERROR_LEVEL, ER_RPL_SLAVE_CANT_INITIALIZE_SLAVE_WORKER,
           rli->get_for_channel_str());
    goto err;
  }
  mysql_mutex_lock(&w->info_thd_lock);
  w->info_thd = thd;
  mysql_mutex_unlock(&w->info_thd_lock);
  thd->thread_stack = (char *)&thd;

#ifdef HAVE_PSI_THREAD_INTERFACE
  // save the instrumentation for worker thread in w->info_thd
  psi = PSI_THREAD_CALL(get_thread)();
  thd_set_psi(w->info_thd, psi);
#endif

  if (init_slave_thread(thd, SLAVE_THD_WORKER)) {
    // todo make SQL thread killed
    LogErr(ERROR_LEVEL, ER_RPL_SLAVE_CANT_INITIALIZE_SLAVE_WORKER,
           rli->get_for_channel_str());
    goto err;
  }
  thd->rli_slave = w;
  thd->init_query_mem_roots();

  w->set_filter(rli->rpl_filter);

  if ((w->deferred_events_collecting = w->rpl_filter->is_on()))
    w->deferred_events = new Deferred_log_events();
  DBUG_ASSERT(thd->rli_slave->info_thd == thd);

  /* Set applier thread InnoDB priority */
  set_thd_tx_priority(thd, rli->get_thd_tx_priority());

  thd_manager->add_thd(thd);
  thd_added = true;

  if (w->update_is_transactional()) {
    rli->report(ERROR_LEVEL, ER_SLAVE_FATAL_ERROR,
                ER_THD(thd, ER_SLAVE_FATAL_ERROR),
                "Error checking if the worker repository is transactional.");
    goto err;
  }

  mysql_mutex_lock(&w->jobs_lock);
  w->running_status = Slave_worker::RUNNING;
  mysql_cond_signal(&w->jobs_cond);

  mysql_mutex_unlock(&w->jobs_lock);

  DBUG_ASSERT(thd->is_slave_error == 0);

  w->stats_exec_time = w->stats_read_time = 0;
  set_timespec_nsec(&w->ts_exec[0], 0);
  set_timespec_nsec(&w->ts_exec[1], 0);
  set_timespec_nsec(&w->stats_begin, 0);

  while (!error) {
    error = slave_worker_exec_job_group(w, rli);
  }

  /*
     Cleanup after an error requires clear_error() go first.
     Otherwise assert(!all) in binlog_rollback()
  */
  thd->clear_error();
  w->cleanup_context(thd, error);

  mysql_mutex_lock(&w->jobs_lock);

  while (de_queue(&w->jobs, job_item)) {
    purge_cnt++;
    purge_size += job_item->data->common_header->data_written;
    DBUG_ASSERT(job_item->data);
    delete job_item->data;
  }

  DBUG_ASSERT(w->jobs.len == 0);

  mysql_mutex_unlock(&w->jobs_lock);

  mysql_mutex_lock(&rli->pending_jobs_lock);
  rli->pending_jobs -= purge_cnt;
  rli->mts_pending_jobs_size -= purge_size;
  DBUG_ASSERT(rli->mts_pending_jobs_size < rli->mts_pending_jobs_size_max);

  mysql_mutex_unlock(&rli->pending_jobs_lock);

  /*
     In MTS case cleanup_after_session() has be called explicitly.
     TODO: to make worker thd be deleted before Slave_worker instance.
  */
  if (thd->rli_slave) {
    w->cleanup_after_session();
    thd->rli_slave = NULL;
  }
  mysql_mutex_lock(&w->jobs_lock);

  struct timespec stats_end;
  set_timespec_nsec(&stats_end, 0);
  DBUG_PRINT("info",
             ("Worker %lu statistics: "
              "events processed = %lu "
              "online time = %llu "
              "events exec time = %llu "
              "events read time = %llu "
              "hungry waits = %lu "
              "priv queue overfills = %llu ",
              w->id, w->events_done, diff_timespec(&stats_end, &w->stats_begin),
              w->stats_exec_time, w->stats_read_time, w->wq_empty_waits,
              w->jobs.waited_overfill));

  w->running_status = Slave_worker::NOT_RUNNING;
  mysql_cond_signal(&w->jobs_cond);  // famous last goodbye

  mysql_mutex_unlock(&w->jobs_lock);

err:

  if (thd) {
    /*
       The slave code is very bad. Notice that it is missing
       several clean up calls here. I've just added what was
       necessary to avoid valgrind errors.

       /Alfranio
    */
    thd->get_protocol_classic()->end_net();

    /*
      to avoid close_temporary_tables() closing temp tables as those
      are Coordinator's burden.
    */
    thd->system_thread = NON_SYSTEM_THREAD;
    thd->release_resources();

    THD_CHECK_SENTRY(thd);
    if (thd_added) thd_manager->remove_thd(thd);
    delete thd;
  }

  my_thread_end();
#ifndef HAVE_WOLFSSL
#if OPENSSL_VERSION_NUMBER < 0x10100000L
  ERR_remove_thread_state(0);
#endif /* OPENSSL_VERSION_NUMBER < 0x10100000L */
#endif /* HAVE_WOLFSSL */
  my_thread_exit(0);
  DBUG_RETURN(0);
}
}  // extern "C"

/**
   Orders jobs by comparing relay log information.
*/

int mts_event_coord_cmp(LOG_POS_COORD *id1, LOG_POS_COORD *id2) {
  longlong filecmp = strcmp(id1->file_name, id2->file_name);
  longlong poscmp = id1->pos - id2->pos;
  return (filecmp < 0
              ? -1
              : (filecmp > 0 ? 1 : (poscmp < 0 ? -1 : (poscmp > 0 ? 1 : 0))));
}

bool mts_recovery_groups(Relay_log_info *rli) {
  Log_event *ev = NULL;
  bool is_error = false;
  const char *errmsg = NULL;
  bool flag_group_seen_begin = false;
  uint recovery_group_cnt = 0;
  bool not_reached_commit = true;

  // Value-initialization, to avoid compiler warnings on push_back.
  Slave_job_group job_worker = Slave_job_group();

  IO_CACHE log;
  File file;
  LOG_INFO linfo;
  my_off_t offset = 0;
  MY_BITMAP *groups = &rli->recovery_groups;
  THD *thd = current_thd;

  DBUG_ENTER("mts_recovery_groups");

  DBUG_ASSERT(rli->slave_parallel_workers == 0);

  /*
     Although mts_recovery_groups() is reentrant it returns
     early if the previous invocation raised any bit in
     recovery_groups bitmap.
  */
  if (rli->is_mts_recovery()) DBUG_RETURN(0);

  /*
    Parallel applier recovery is based on master log name and
    position, on Group Replication we have several masters what
    makes impossible to recover parallel applier from that information.
    Since we always have GTID_MODE=ON on Group Replication, we can
    ignore the positions completely, seek the current relay log to the
    beginning and start from there. Already applied transactions will be
    skipped due to GTIDs auto skip feature and applier will resume from
    the last applied transaction.
  */
  if (channel_map.is_group_replication_channel_name(rli->get_channel(), true)) {
    rli->recovery_parallel_workers = 0;
    rli->mts_recovery_group_cnt = 0;
    rli->set_group_relay_log_pos(BIN_LOG_HEADER_SIZE);
    rli->set_event_relay_log_pos(BIN_LOG_HEADER_SIZE);
    DBUG_RETURN(0);
  }

  /*
    Save relay log position to compare with worker's position.
  */
  LOG_POS_COORD cp = {(char *)rli->get_group_master_log_name(),
                      rli->get_group_master_log_pos()};

  Format_description_log_event fdle, *p_fdle = &fdle;
  DBUG_ASSERT(p_fdle->is_valid());

  /*
    Gathers information on valuable workers and stores it in
    above_lwm_jobs in asc ordered by the master binlog coordinates.
  */
  Prealloced_array<Slave_job_group, 16> above_lwm_jobs(PSI_NOT_INSTRUMENTED);
  above_lwm_jobs.reserve(rli->recovery_parallel_workers);

  /*
    When info tables are used and autocommit= 0 we force a new
    transaction start to avoid table access deadlocks when START SLAVE
    is executed after STOP SLAVE with MTS enabled.
  */
  if (is_autocommit_off_and_infotables(thd))
    if (trans_begin(thd)) goto err;

  for (uint id = 0; id < rli->recovery_parallel_workers; id++) {
    Slave_worker *worker =
        Rpl_info_factory::create_worker(opt_rli_repository_id, id, rli, true);

    if (!worker) {
      if (is_autocommit_off_and_infotables(thd)) trans_rollback(thd);
      goto err;
    }

    LOG_POS_COORD w_last = {
        const_cast<char *>(worker->get_group_master_log_name()),
        worker->get_group_master_log_pos()};
    if (mts_event_coord_cmp(&w_last, &cp) > 0) {
      /*
        Inserts information into a dynamic array for further processing.
        The jobs/workers are ordered by the last checkpoint positions
        workers have seen.
      */
      job_worker.worker = worker;
      job_worker.checkpoint_log_pos = worker->checkpoint_master_log_pos;
      job_worker.checkpoint_log_name = worker->checkpoint_master_log_name;

      above_lwm_jobs.push_back(job_worker);
    } else {
      /*
        Deletes the worker because its jobs are included in the latest
        checkpoint.
      */
      delete worker;
    }
  }

  /*
    When info tables are used and autocommit= 0 we force transaction
    commit to avoid table access deadlocks when START SLAVE is executed
    after STOP SLAVE with MTS enabled.
  */
  if (is_autocommit_off_and_infotables(thd))
    if (trans_commit(thd)) goto err;

  /*
    In what follows, the group Recovery Bitmap is constructed.

     seek(lwm);

     while(w= next(above_lwm_w))
       do
         read G
         if G == w->last_comm
           w.B << group_cnt++;
           RB |= w.B;
            break;
         else
           group_cnt++;
        while(!eof);
        continue;
  */
  DBUG_ASSERT(!rli->recovery_groups_inited);

  if (!above_lwm_jobs.empty()) {
    bitmap_init(groups, NULL, MTS_MAX_BITS_IN_GROUP, false);
    rli->recovery_groups_inited = true;
    bitmap_clear_all(groups);
  }
  rli->mts_recovery_group_cnt = 0;
  for (Slave_job_group *jg = above_lwm_jobs.begin(); jg != above_lwm_jobs.end();
       ++jg) {
    Slave_worker *w = jg->worker;
    LOG_POS_COORD w_last = {const_cast<char *>(w->get_group_master_log_name()),
                            w->get_group_master_log_pos()};
    bool checksum_detected = false;

    LogErr(INFORMATION_LEVEL,
           ER_RPL_MTS_GROUP_RECOVERY_RELAY_LOG_INFO_FOR_WORKER, w->id,
           w->get_group_relay_log_name(), w->get_group_relay_log_pos(),
           w->get_group_master_log_name(), w->get_group_master_log_pos());

    recovery_group_cnt = 0;
    not_reached_commit = true;
    if (rli->relay_log.find_log_pos(&linfo, rli->get_group_relay_log_name(),
                                    1)) {
      LogErr(ERROR_LEVEL, ER_RPL_ERROR_LOOKING_FOR_LOG,
             rli->get_group_relay_log_name());
      goto err;
    }
    offset = rli->get_group_relay_log_pos();
    for (int checking = 0; not_reached_commit; checking++) {
      if ((file = open_binlog_file(&log, linfo.log_file_name, &errmsg)) < 0) {
        LogErr(ERROR_LEVEL, ER_BINLOG_FILE_OPEN_FAILED, errmsg);
        goto err;
      }
      /*
        Looking for the actual relay checksum algorithm that is present in
        a FD at head events of the relay log.
      */
      if (!checksum_detected) {
        int i = 0;
        while (i < 4 && (ev = Log_event::read_log_event(
                             &log, (mysql_mutex_t *)0, p_fdle, 0))) {
          if (ev->get_type_code() == binary_log::FORMAT_DESCRIPTION_EVENT) {
            p_fdle->common_footer->checksum_alg =
                ev->common_footer->checksum_alg;
            checksum_detected = true;
          }
          delete ev;
          i++;
        }
        if (!checksum_detected) {
          LogErr(ERROR_LEVEL, ER_BINLOG_MALFORMED_OR_OLD_RELAY_LOG);
          goto err;
        }
      }

      my_b_seek(&log, offset);

      while (not_reached_commit &&
             (ev = Log_event::read_log_event(&log, 0, p_fdle,
                                             opt_slave_sql_verify_checksum))) {
        DBUG_ASSERT(ev->is_valid());

        if (ev->get_type_code() == binary_log::FORMAT_DESCRIPTION_EVENT)
          p_fdle->common_footer->checksum_alg = ev->common_footer->checksum_alg;

        if (ev->get_type_code() == binary_log::ROTATE_EVENT ||
            ev->get_type_code() == binary_log::FORMAT_DESCRIPTION_EVENT ||
            ev->get_type_code() == binary_log::PREVIOUS_GTIDS_LOG_EVENT) {
          delete ev;
          ev = NULL;
          continue;
        }

        DBUG_PRINT(
            "mts",
            ("Event Recoverying relay log info "
             "group_mster_log_name %s, event_master_log_pos %llu type code %u.",
             linfo.log_file_name, ev->common_header->log_pos,
             ev->get_type_code()));

        if (ev->starts_group()) {
          flag_group_seen_begin = true;
        } else if ((ev->ends_group() || !flag_group_seen_begin) &&
                   !is_gtid_event(ev)) {
          int ret = 0;
          LOG_POS_COORD ev_coord = {(char *)rli->get_group_master_log_name(),
                                    ev->common_header->log_pos};
          flag_group_seen_begin = false;
          recovery_group_cnt++;

          LogErr(INFORMATION_LEVEL, ER_RPL_MTS_GROUP_RECOVERY_RELAY_LOG_INFO,
                 rli->get_group_master_log_name(), ev->common_header->log_pos);
          if ((ret = mts_event_coord_cmp(&ev_coord, &w_last)) == 0) {
#ifndef DBUG_OFF
            for (uint i = 0; i <= w->checkpoint_seqno; i++) {
              if (bitmap_is_set(&w->group_executed, i))
                DBUG_PRINT("mts", ("Bit %u is set.", i));
              else
                DBUG_PRINT("mts", ("Bit %u is not set.", i));
            }
#endif
            DBUG_PRINT("mts", ("Doing a shift ini(%lu) end(%lu).",
                               (w->checkpoint_seqno + 1) - recovery_group_cnt,
                               w->checkpoint_seqno));

            for (uint i = (w->checkpoint_seqno + 1) - recovery_group_cnt, j = 0;
                 i <= w->checkpoint_seqno; i++, j++) {
              if (bitmap_is_set(&w->group_executed, i)) {
                DBUG_PRINT("mts", ("Setting bit %u.", j));
                bitmap_fast_test_and_set(groups, j);
              }
            }
            not_reached_commit = false;
          } else
            DBUG_ASSERT(ret < 0);
        }
        delete ev;
        ev = NULL;
      }
      end_io_cache(&log);
      mysql_file_close(file, MYF(MY_WME));
      offset = BIN_LOG_HEADER_SIZE;
      if (not_reached_commit && rli->relay_log.find_next_log(&linfo, 1)) {
        LogErr(ERROR_LEVEL, ER_RPL_CANT_FIND_FOLLOWUP_FILE,
               linfo.log_file_name);
        goto err;
      }
    }

    rli->mts_recovery_group_cnt =
        (rli->mts_recovery_group_cnt < recovery_group_cnt
             ? recovery_group_cnt
             : rli->mts_recovery_group_cnt);
  }

  DBUG_ASSERT(!rli->recovery_groups_inited ||
              rli->mts_recovery_group_cnt <= groups->n_bits);

  goto end;
err:
  is_error = true;
end:

  for (Slave_job_group *jg = above_lwm_jobs.begin(); jg != above_lwm_jobs.end();
       ++jg) {
    delete jg->worker;
  }

  if (rli->mts_recovery_group_cnt == 0) rli->clear_mts_recovery_groups();

  DBUG_RETURN(is_error);
}

/**
   Processing rli->gaq to find out the low-water-mark (lwm) coordinates
   which is stored into the cental recovery table.

   @param rli            pointer to Relay-log-info of Coordinator
   @param period         period of processing GAQ, normally derived from
                         @c mts_checkpoint_period
   @param force          if true then hang in a loop till some progress
   @param need_data_lock False if rli->data_lock mutex is aquired by
                         the caller.

   @return false success, true otherwise
*/
bool mts_checkpoint_routine(Relay_log_info *rli, ulonglong period, bool force,
                            bool need_data_lock) {
  ulong cnt;
  bool error = false;
  struct timespec curr_clock;
  time_t ts = 0;

  DBUG_ENTER("checkpoint_routine");

#ifndef DBUG_OFF
  if (DBUG_EVALUATE_IF("check_slave_debug_group", 1, 0)) {
    if (!rli->gaq->count_done(rli)) DBUG_RETURN(false);
  }
  DBUG_EXECUTE_IF("mts_checkpoint", {
    const char act[] = "now signal mts_checkpoint_start";
    DBUG_ASSERT(!debug_sync_set_action(rli->info_thd, STRING_WITH_LEN(act)));
  };);
#endif

  /*
    rli->checkpoint_group can have two possible values due to
    two possible status of the last (being scheduled) group.
  */
  DBUG_ASSERT(!rli->gaq->full() ||
              ((rli->checkpoint_seqno == rli->checkpoint_group - 1 &&
                (rli->mts_group_status == Relay_log_info::MTS_IN_GROUP ||
                 rli->mts_group_status == Relay_log_info::MTS_KILLED_GROUP)) ||
               rli->checkpoint_seqno == rli->checkpoint_group));

  /*
    Currently, the checkpoint routine is being called by the SQL Thread.
    For that reason, this function is called call from appropriate points
    in the SQL Thread's execution path and the elapsed time is calculated
    here to check if it is time to execute it.
  */
  set_timespec_nsec(&curr_clock, 0);
  ulonglong diff = diff_timespec(&curr_clock, &rli->last_clock);
  if (!force && diff < period) {
    /*
      We do not need to execute the checkpoint now because
      the time elapsed is not enough.
    */
    DBUG_RETURN(false);
  }

  do {
    if (!is_mts_db_partitioned(rli)) mysql_mutex_lock(&rli->mts_gaq_LOCK);

    cnt = rli->gaq->move_queue_head(&rli->workers);

    if (!is_mts_db_partitioned(rli)) mysql_mutex_unlock(&rli->mts_gaq_LOCK);
#ifndef DBUG_OFF
    if (DBUG_EVALUATE_IF("check_slave_debug_group", 1, 0) &&
        cnt != opt_mts_checkpoint_period)
      LogErr(ERROR_LEVEL, ER_RPL_MTS_CHECKPOINT_PERIOD_DIFFERS_FROM_CNT);
#endif
  } while (!sql_slave_killed(rli->info_thd, rli) && cnt == 0 && force &&
           !DBUG_EVALUATE_IF("check_slave_debug_group", 1, 0) &&
           (my_sleep(rli->mts_coordinator_basic_nap), 1));
  /*
    This checks how many consecutive jobs where processed.
    If this value is different than zero the checkpoint
    routine can proceed. Otherwise, there is nothing to be
    done.
  */
  if (cnt == 0) goto end;

  /*
     The workers have completed  cnt jobs from the gaq. This means that we
     should increment C->jobs_done by cnt.
   */
  if (!is_mts_worker(rli->info_thd) && !is_mts_db_partitioned(rli)) {
    DBUG_PRINT("info", ("jobs_done this itr=%ld", cnt));
    static_cast<Mts_submode_logical_clock *>(rli->current_mts_submode)
        ->jobs_done += cnt;
  }

  /* TODO:
     to turn the least occupied selection in terms of jobs pieces
  */
  for (Slave_worker **it = rli->workers.begin(); it != rli->workers.begin();
       ++it) {
    Slave_worker *w_i = *it;
    rli->least_occupied_workers[w_i->id] = w_i->jobs.len;
  };
  std::sort(rli->least_occupied_workers.begin(),
            rli->least_occupied_workers.end());

  if (need_data_lock)
    mysql_mutex_lock(&rli->data_lock);
  else
    mysql_mutex_assert_owner(&rli->data_lock);

  /*
    "Coordinator::commit_positions"

    rli->gaq->lwm has been updated in move_queue_head() and
    to contain all but rli->group_master_log_name which
    is altered solely by Coordinator at special checkpoints.
  */
  rli->set_group_master_log_pos(rli->gaq->lwm.group_master_log_pos);
  rli->set_group_relay_log_pos(rli->gaq->lwm.group_relay_log_pos);
  DBUG_PRINT(
      "mts",
      ("New checkpoint %llu %llu %s", rli->gaq->lwm.group_master_log_pos,
       rli->gaq->lwm.group_relay_log_pos, rli->gaq->lwm.group_relay_log_name));

  if (rli->gaq->lwm.group_relay_log_name[0] != 0)
    rli->set_group_relay_log_name(rli->gaq->lwm.group_relay_log_name);

  /*
     todo: uncomment notifies when UNTIL will be supported

     rli->notify_group_master_log_name_update();
     rli->notify_group_relay_log_name_update();

     Todo: optimize with if (wait_flag) broadcast
         waiter: set wait_flag; waits....; drops wait_flag;
  */

  error = rli->flush_info(true);

  mysql_cond_broadcast(&rli->data_cond);
  if (need_data_lock) mysql_mutex_unlock(&rli->data_lock);

  /*
    We need to ensure that this is never called at this point when
    cnt is zero. This value means that the checkpoint information
    will be completely reset.
  */

  /*
    Update the rli->last_master_timestamp for reporting correct
    Seconds_behind_master.

    If GAQ is empty, set it to zero.
    Else, update it with the timestamp of the first job of the Slave_job_queue
    which was assigned in the Log_event::get_slave_worker() function.
  */
  ts = rli->gaq->empty()
           ? 0
           : reinterpret_cast<Slave_job_group *>(rli->gaq->head_queue())->ts;
  rli->reset_notified_checkpoint(cnt, ts, need_data_lock, true);
  /* end-of "Coordinator::"commit_positions" */

end:
  error = error || rli->info_thd->killed != THD::NOT_KILLED;
#ifndef DBUG_OFF
  if (DBUG_EVALUATE_IF("check_slave_debug_group", 1, 0)) DBUG_SUICIDE();
  DBUG_EXECUTE_IF("mts_checkpoint", {
    const char act[] = "now signal mts_checkpoint_end";
    DBUG_ASSERT(!debug_sync_set_action(rli->info_thd, STRING_WITH_LEN(act)));
  };);
#endif
  set_timespec_nsec(&rli->last_clock, 0);

  DBUG_RETURN(error);
}

/**
   Instantiation of a Slave_worker and forking out a single Worker thread.

   @param  rli  Coordinator's Relay_log_info pointer
   @param  i    identifier of the Worker

   @return 0 suppress or 1 if fails
*/
static int slave_start_single_worker(Relay_log_info *rli, ulong i) {
  int error = 0;
  my_thread_handle th;
  Slave_worker *w = NULL;

  mysql_mutex_assert_owner(&rli->run_lock);

  if (!(w = Rpl_info_factory::create_worker(opt_rli_repository_id, i, rli,
                                            false))) {
    LogErr(ERROR_LEVEL, ER_RPL_SLAVE_WORKER_THREAD_CREATION_FAILED,
           rli->get_for_channel_str());
    error = 1;
    goto err;
  }

  if (w->init_worker(rli, i)) {
    LogErr(ERROR_LEVEL, ER_RPL_SLAVE_WORKER_THREAD_CREATION_FAILED,
           rli->get_for_channel_str());
    error = 1;
    goto err;
  }

  // We assume that workers are added in sequential order here.
  DBUG_ASSERT(i == rli->workers.size());
  if (i >= rli->workers.size()) rli->workers.resize(i + 1);
  rli->workers[i] = w;

  if (DBUG_EVALUATE_IF("mts_worker_thread_fails", i == 1, 0) ||
      (error =
           mysql_thread_create(key_thread_slave_worker, &th, &connection_attrib,
                               handle_slave_worker, (void *)w))) {
    LogErr(ERROR_LEVEL, ER_RPL_SLAVE_WORKER_THREAD_CREATION_FAILED_WITH_ERRNO,
           rli->get_for_channel_str(), error);
    error = 1;
    goto err;
  }

  mysql_mutex_lock(&w->jobs_lock);
  if (w->running_status == Slave_worker::NOT_RUNNING)
    mysql_cond_wait(&w->jobs_cond, &w->jobs_lock);
  mysql_mutex_unlock(&w->jobs_lock);
  // Least occupied inited with zero
  {
    ulong jobs_len = w->jobs.len;
    rli->least_occupied_workers.push_back(jobs_len);
  }
err:
  if (error && w) {
    // Free the current submode object
    delete w->current_mts_submode;
    w->current_mts_submode = 0;
    delete w;
    /*
      Any failure after array inserted must follow with deletion
      of just created item.
    */
    if (rli->workers.size() == i + 1) rli->workers.erase(i);
  }
  return error;
}

/**
   Initialization of the central rli members for Coordinator's role,
   communication channels such as Assigned Partition Hash (APH),
   and starting the Worker pool.

   @param rli             Pointer to Coordinator's Relay_log_info instance.
   @param n               Number of configured Workers in the upcoming session.
   @param[out] mts_inited If the initialization processed was started.

   @return 0         success
           non-zero  as failure
*/
static int slave_start_workers(Relay_log_info *rli, ulong n, bool *mts_inited) {
  uint i;
  int error = 0;

  mysql_mutex_assert_owner(&rli->run_lock);

  if (n == 0 && rli->mts_recovery_group_cnt == 0) {
    rli->workers.clear();
    goto end;
  }

  *mts_inited = true;

  /*
    The requested through argument number of Workers can be different
     from the previous time which ended with an error. Thereby
     the effective number of configured Workers is max of the two.
  */
  rli->init_workers(max(n, rli->recovery_parallel_workers));

  rli->last_assigned_worker = NULL;  // associated with curr_group_assigned
  // Least_occupied_workers array to hold items size of Slave_jobs_queue::len
  rli->least_occupied_workers.resize(n);

  /*
     GAQ  queue holds seqno:s of scheduled groups. C polls workers in
     @c opt_mts_checkpoint_period to update GAQ (see @c next_event())
     The length of GAQ is set to be equal to checkpoint_group.
     Notice, the size matters for mts_checkpoint_routine's progress loop.
  */

  rli->gaq = new Slave_committed_queue(rli->checkpoint_group, n);
  if (!rli->gaq->inited) return 1;

  // length of WQ is actually constant though can be made configurable
  rli->mts_slave_worker_queue_len_max = mts_slave_worker_queue_len_max;
  rli->mts_pending_jobs_size = 0;
  rli->mts_pending_jobs_size_max = ::opt_mts_pending_jobs_size_max;
  rli->mts_wq_underrun_w_id = MTS_WORKER_UNDEF;
  rli->mts_wq_excess_cnt = 0;
  rli->mts_wq_overrun_cnt = 0;
  rli->mts_wq_oversize = false;
  rli->mts_coordinator_basic_nap = mts_coordinator_basic_nap;
  rli->mts_worker_underrun_level = mts_worker_underrun_level;
  rli->curr_group_seen_begin = rli->curr_group_seen_gtid = false;
  rli->curr_group_isolated = false;
  rli->checkpoint_seqno = 0;
  rli->mts_last_online_stat = my_time(0);
  rli->mts_group_status = Relay_log_info::MTS_NOT_IN_GROUP;
  // clear monitoring information
  rli->clear_gtid_monitoring_info();

  if (init_hash_workers(rli))  // MTS: mapping_db_to_worker
  {
    LogErr(ERROR_LEVEL, ER_RPL_SLAVE_FAILED_TO_INIT_PARTITIONS_HASH);
    error = 1;
    goto err;
  }

  for (i = 0; i < n; i++) {
    if ((error = slave_start_single_worker(rli, i))) goto err;
    rli->slave_parallel_workers++;
  }

end:
  /*
    Free the buffer that was being used to report worker's status through
    the table performance_schema.table_replication_applier_status_by_worker
    between stop slave and next start slave.
  */
  for (int i = static_cast<int>(rli->workers_copy_pfs.size()) - 1; i >= 0; i--)
    delete rli->workers_copy_pfs[i];
  rli->workers_copy_pfs.clear();

  // Effective end of the recovery right now when there is no gaps
  if (!error && rli->mts_recovery_group_cnt == 0) {
    if ((error = rli->mts_finalize_recovery()))
      (void)Rpl_info_factory::reset_workers(rli);
    if (!error) error = rli->flush_info(true);
  }

err:
  return error;
}

/*
   Ending Worker threads.

   Not in case Coordinator is killed itself, it first waits for
   Workers have finished their assignements, and then updates checkpoint.
   Workers are notified with setting KILLED status
   and waited for their acknowledgment as specified by
   worker's running_status.
   Coordinator finalizes with its MTS running status to reset few objects.
*/
static void slave_stop_workers(Relay_log_info *rli, bool *mts_inited) {
  THD *thd = rli->info_thd;

  if (!*mts_inited)
    return;
  else if (rli->slave_parallel_workers == 0)
    goto end;

  /*
    If request for stop slave is received notify worker
    to stop.
  */
  // Initialize worker exit count and max_updated_index to 0 during each stop.
  rli->exit_counter = 0;
  rli->max_updated_index = (rli->until_condition != Relay_log_info::UNTIL_NONE)
                               ? rli->mts_groups_assigned
                               : 0;
  if (!rli->workers.empty()) {
    for (int i = static_cast<int>(rli->workers.size()) - 1; i >= 0; i--) {
      Slave_worker *w = rli->workers[i];
      struct slave_job_item item = {NULL, 0, 0};
      struct slave_job_item *job_item = &item;
      mysql_mutex_lock(&w->jobs_lock);

      if (w->running_status != Slave_worker::RUNNING) {
        mysql_mutex_unlock(&w->jobs_lock);
        continue;
      }

      w->running_status = Slave_worker::STOP;
      (void)set_max_updated_index_on_stop(w, job_item);
      mysql_cond_signal(&w->jobs_cond);

      mysql_mutex_unlock(&w->jobs_lock);

      DBUG_PRINT("info", ("Notifying worker %lu%s to exit, thd %p", w->id,
                          w->get_for_channel_str(), w->info_thd));
    }
  }
  thd_proc_info(thd, "Waiting for workers to exit");

  for (Slave_worker **it = rli->workers.begin(); it != rli->workers.end();
       ++it) {
    Slave_worker *w = *it;
    mysql_mutex_lock(&w->jobs_lock);
    while (w->running_status != Slave_worker::NOT_RUNNING) {
      PSI_stage_info old_stage;
      DBUG_ASSERT(w->running_status == Slave_worker::ERROR_LEAVING ||
                  w->running_status == Slave_worker::STOP ||
                  w->running_status == Slave_worker::STOP_ACCEPTED);

      thd->ENTER_COND(&w->jobs_cond, &w->jobs_lock,
                      &stage_slave_waiting_workers_to_exit, &old_stage);
      mysql_cond_wait(&w->jobs_cond, &w->jobs_lock);
      mysql_mutex_unlock(&w->jobs_lock);
      thd->EXIT_COND(&old_stage);
      mysql_mutex_lock(&w->jobs_lock);
    }
    mysql_mutex_unlock(&w->jobs_lock);
  }

  for (Slave_worker **it = rli->workers.begin(); it != rli->workers.end();
       ++it) {
    Slave_worker *w = *it;

    /*
      Make copies for reporting through the performance schema tables.
      This is preserved until the next START SLAVE.
    */
    Slave_worker *worker_copy = new Slave_worker(
        NULL
#ifdef HAVE_PSI_INTERFACE
        ,
        &key_relay_log_info_run_lock, &key_relay_log_info_data_lock,
        &key_relay_log_info_sleep_lock, &key_relay_log_info_thd_lock,
        &key_relay_log_info_data_cond, &key_relay_log_info_start_cond,
        &key_relay_log_info_stop_cond, &key_relay_log_info_sleep_cond
#endif
        ,
        w->id, rli->get_channel());
    worker_copy->copy_values_for_PFS(w->id, w->running_status, w->info_thd,
                                     w->last_error(),
                                     w->get_gtid_monitoring_info());
    rli->workers_copy_pfs.push_back(worker_copy);
  }

  if (thd->killed == THD::NOT_KILLED)
    (void)mts_checkpoint_routine(
        rli, 0, false, true /*need_data_lock=true*/);  // TODO:consider to
                                                       // propagate an error out
                                                       // of the function

  while (!rli->workers.empty()) {
    Slave_worker *w = rli->workers.back();
    // Free the current submode object
    delete w->current_mts_submode;
    w->current_mts_submode = 0;
    rli->workers.pop_back();
    delete w;
  }
  struct timespec stats_end;
  set_timespec_nsec(&stats_end, 0);

  DBUG_PRINT(
      "info",
      ("Total MTS session statistics: "
       "events processed = %llu; "
       "online time = %llu "
       "worker queues filled over overrun level = %lu "
       "waited due a Worker queue full = %lu "
       "waited due the total size = %lu "
       "total wait at clock conflicts = %llu "
       "found (count) workers occupied = %lu "
       "waited when workers occupied = %llu",
       rli->mts_events_assigned, diff_timespec(&stats_end, &rli->stats_begin),
       rli->mts_wq_overrun_cnt, rli->mts_wq_overfill_cnt,
       rli->wq_size_waits_cnt, rli->mts_total_wait_overlap.load(),
       rli->mts_wq_no_underrun_cnt, rli->mts_total_wait_worker_avail));

  DBUG_ASSERT(rli->pending_jobs == 0);
  DBUG_ASSERT(rli->mts_pending_jobs_size == 0);

end:
  rli->mts_group_status = Relay_log_info::MTS_NOT_IN_GROUP;
  destroy_hash_workers(rli);
  delete rli->gaq;
  rli->least_occupied_workers.clear();

  // Destroy buffered events of the current group prior to exit.
  for (uint i = 0; i < rli->curr_group_da.size(); i++)
    delete rli->curr_group_da[i].data;
  rli->curr_group_da.clear();  // GCDA

  rli->curr_group_assigned_parts.clear();  // GCAP
  rli->deinit_workers();
  rli->workers_array_initialized = false;
  rli->slave_parallel_workers = 0;

  *mts_inited = false;
}

/**
  Slave SQL thread entry point.

  @param arg Pointer to Relay_log_info object that holds information
  for the SQL thread.

  @return Always 0.
*/
extern "C" void *handle_slave_sql(void *arg) {
  THD *thd; /* needs to be first for thread_stack */
  bool thd_added = false;
  char llbuff[22], llbuff1[22];
  char saved_log_name[FN_REFLEN];
  char saved_master_log_name[FN_REFLEN];
  my_off_t saved_log_pos = 0;
  my_off_t saved_master_log_pos = 0;
  my_off_t saved_skip = 0;

  Relay_log_info *rli = ((Master_info *)arg)->rli;
  const char *errmsg;
  longlong slave_errno = 0;
  bool mts_inited = false;
  Global_THD_manager *thd_manager = Global_THD_manager::get_instance();
  Commit_order_manager *commit_order_mngr = NULL;

  // needs to call my_thread_init(), otherwise we get a coredump in DBUG_ stuff
  my_thread_init();
  DBUG_ENTER("handle_slave_sql");

  DBUG_ASSERT(rli->inited);
  mysql_mutex_lock(&rli->run_lock);
  DBUG_ASSERT(!rli->slave_running);
  errmsg = 0;
#ifndef DBUG_OFF
  rli->events_until_exit = abort_slave_event_count;
#endif

  thd = new THD;                     // note that contructor of THD uses DBUG_ !
  thd->thread_stack = (char *)&thd;  // remember where our stack is
  mysql_mutex_lock(&rli->info_thd_lock);
  rli->info_thd = thd;

#ifdef HAVE_PSI_THREAD_INTERFACE
  // save the instrumentation for SQL thread in rli->info_thd
  struct PSI_thread *psi = PSI_THREAD_CALL(get_thread)();
  thd_set_psi(rli->info_thd, psi);
#endif

  if (rli->channel_mts_submode != MTS_PARALLEL_TYPE_DB_NAME)
    rli->current_mts_submode = new Mts_submode_logical_clock();
  else
    rli->current_mts_submode = new Mts_submode_database();

  if (opt_slave_preserve_commit_order && rli->opt_slave_parallel_workers > 0 &&
      opt_bin_log && opt_log_slave_updates)
    commit_order_mngr =
        new Commit_order_manager(rli->opt_slave_parallel_workers);

  rli->set_commit_order_manager(commit_order_mngr);

  mysql_mutex_unlock(&rli->info_thd_lock);

  /* Inform waiting threads that slave has started */
  rli->slave_run_id++;
  rli->slave_running = 1;
  rli->reported_unsafe_warning = false;
  rli->sql_thread_kill_accepted = false;

  if (init_slave_thread(thd, SLAVE_THD_SQL)) {
    /*
      TODO: this is currently broken - slave start and change master
      will be stuck if we fail here
    */
    mysql_cond_broadcast(&rli->start_cond);
    mysql_mutex_unlock(&rli->run_lock);
    rli->report(ERROR_LEVEL, ER_SLAVE_FATAL_ERROR,
                ER_THD(thd, ER_SLAVE_FATAL_ERROR),
                "Failed during slave thread initialization");
    goto err;
  }
  thd->init_query_mem_roots();

  if ((rli->deferred_events_collecting = rli->rpl_filter->is_on()))
    rli->deferred_events = new Deferred_log_events();
  thd->rli_slave = rli;
  DBUG_ASSERT(thd->rli_slave->info_thd == thd);

  thd->temporary_tables = rli->save_temporary_tables;  // restore temp tables
  set_thd_in_use_temporary_tables(
      rli);  // (re)set sql_thd in use for saved temp tables
  /* Set applier thread InnoDB priority */
  set_thd_tx_priority(thd, rli->get_thd_tx_priority());

  thd_manager->add_thd(thd);
  thd_added = true;

  rli->stats_exec_time = rli->stats_read_time = 0;
  set_timespec_nsec(&rli->ts_exec[0], 0);
  set_timespec_nsec(&rli->ts_exec[1], 0);
  set_timespec_nsec(&rli->stats_begin, 0);

  if (RUN_HOOK(binlog_relay_io, applier_start, (thd, rli->mi))) {
    mysql_cond_broadcast(&rli->start_cond);
    mysql_mutex_unlock(&rli->run_lock);
    rli->report(ERROR_LEVEL, ER_SLAVE_FATAL_ERROR,
                ER_THD(thd, ER_SLAVE_FATAL_ERROR),
                "Failed to run 'applier_start' hook");
    goto err;
  }

  /* MTS: starting the worker pool */
  if (slave_start_workers(rli, rli->opt_slave_parallel_workers, &mts_inited) !=
      0) {
    mysql_cond_broadcast(&rli->start_cond);
    mysql_mutex_unlock(&rli->run_lock);
    rli->report(ERROR_LEVEL, ER_SLAVE_FATAL_ERROR,
                ER_THD(thd, ER_SLAVE_FATAL_ERROR),
                "Failed during slave workers initialization");
    goto err;
  }
  /*
    We are going to set slave_running to 1. Assuming slave I/O thread is
    alive and connected, this is going to make Seconds_Behind_Master be 0
    i.e. "caught up". Even if we're just at start of thread. Well it's ok, at
    the moment we start we can think we are caught up, and the next second we
    start receiving data so we realize we are not caught up and
    Seconds_Behind_Master grows. No big deal.
  */
  rli->abort_slave = 0;

  /*
    Reset errors for a clean start (otherwise, if the master is idle, the SQL
    thread may execute no Query_log_event, so the error will remain even
    though there's no problem anymore). Do not reset the master timestamp
    (imagine the slave has caught everything, the STOP SLAVE and START SLAVE:
    as we are not sure that we are going to receive a query, we want to
    remember the last master timestamp (to say how many seconds behind we are
    now.
    But the master timestamp is reset by RESET SLAVE & CHANGE MASTER.
  */
  rli->clear_error();
  if (rli->workers_array_initialized) {
    for (size_t i = 0; i < rli->get_worker_count(); i++) {
      rli->get_worker(i)->clear_error();
    }
  }

  if (rli->update_is_transactional()) {
    mysql_cond_broadcast(&rli->start_cond);
    mysql_mutex_unlock(&rli->run_lock);
    rli->report(ERROR_LEVEL, ER_SLAVE_FATAL_ERROR,
                ER_THD(thd, ER_SLAVE_FATAL_ERROR),
                "Error checking if the relay log repository is transactional.");
    goto err;
  }

  if (!rli->is_transactional())
    rli->report(WARNING_LEVEL, 0,
                "If a crash happens this configuration does not guarantee that "
                "the relay "
                "log info will be consistent");

  mysql_mutex_unlock(&rli->run_lock);
  mysql_cond_broadcast(&rli->start_cond);

  DEBUG_SYNC(thd, "after_start_slave");

  // tell the I/O thread to take relay_log_space_limit into account from now on
  mysql_mutex_lock(&rli->log_space_lock);
  rli->ignore_log_space_limit = 0;
  mysql_mutex_unlock(&rli->log_space_lock);
  rli->trans_retries = 0;  // start from "no error"
  DBUG_PRINT("info", ("rli->trans_retries: %lu", rli->trans_retries));

  if (rli->init_relay_log_pos(rli->get_group_relay_log_name(),
                              rli->get_group_relay_log_pos(),
                              true /*need_data_lock=true*/, &errmsg,
                              1 /*look for a description_event*/)) {
    rli->report(ERROR_LEVEL, ER_SLAVE_FATAL_ERROR,
                "Error initializing relay log position: %s", errmsg);
    goto err;
  }
  THD_CHECK_SENTRY(thd);
#ifndef DBUG_OFF
  {
    char llbuf1[22], llbuf2[22];
    DBUG_PRINT("info",
               ("my_b_tell(rli->cache_buf)=%s rli->event_relay_log_pos=%s",
                llstr(my_b_tell(&rli->cache_buf), llbuf1),
                llstr(rli->get_event_relay_log_pos(), llbuf2)));
    DBUG_ASSERT(rli->get_event_relay_log_pos() >= BIN_LOG_HEADER_SIZE);
    /*
      Wonder if this is correct. I (Guilhem) wonder if my_b_tell() returns the
      correct position when it's called just after my_b_seek() (the questionable
      stuff is those "seek is done on next read" comments in the my_b_seek()
      source code).
      The crude reality is that this assertion randomly fails whereas
      replication seems to work fine. And there is no easy explanation why it
      fails (as we my_b_seek(rli->event_relay_log_pos) at the very end of
      init_relay_log_pos() called above). Maybe the assertion would be
      meaningful if we held rli->data_lock between the my_b_seek() and the
      DBUG_ASSERT().

      DBUG_ASSERT(my_b_tell(rli->cur_log) == rli->get_event_relay_log_pos());
    */
  }
#endif
  DBUG_ASSERT(rli->info_thd == thd);

  DBUG_PRINT("master_info", ("log_file_name: %s  position: %s",
                             rli->get_group_master_log_name(),
                             llstr(rli->get_group_master_log_pos(), llbuff)));
  LogErr(INFORMATION_LEVEL, ER_RPL_SLAVE_SQL_THREAD_STARTING,
         rli->get_for_channel_str(), rli->get_rpl_log_name(),
         llstr(rli->get_group_master_log_pos(), llbuff),
         rli->get_group_relay_log_name(),
         llstr(rli->get_group_relay_log_pos(), llbuff1));

  if (check_temp_dir(rli->slave_patternload_file, rli->get_channel())) {
    rli->report(ERROR_LEVEL, thd->get_stmt_da()->mysql_errno(),
                "Unable to use slave's temporary directory %s - %s",
                slave_load_tmpdir, thd->get_stmt_da()->message_text());
    goto err;
  }

  /* execute init_slave variable */
  if (opt_init_slave.length) {
    execute_init_command(thd, &opt_init_slave, &LOCK_sys_init_slave);
    if (thd->is_slave_error) {
      rli->report(ERROR_LEVEL, ER_SERVER_SLAVE_INIT_QUERY_FAILED,
                  ER_THD(current_thd, ER_SERVER_SLAVE_INIT_QUERY_FAILED),
                  thd->get_stmt_da()->mysql_errno(),
                  thd->get_stmt_da()->message_text());
      goto err;
    }
  }

  /*
    First check until condition - probably there is nothing to execute. We
    do not want to wait for next event in this case.
  */
  mysql_mutex_lock(&rli->data_lock);
  if (rli->slave_skip_counter) {
    strmake(saved_log_name, rli->get_group_relay_log_name(), FN_REFLEN - 1);
    strmake(saved_master_log_name, rli->get_group_master_log_name(),
            FN_REFLEN - 1);
    saved_log_pos = rli->get_group_relay_log_pos();
    saved_master_log_pos = rli->get_group_master_log_pos();
    saved_skip = rli->slave_skip_counter;
  }
  if (rli->is_until_satisfied_at_start_slave()) {
    mysql_mutex_unlock(&rli->data_lock);
    goto err;
  }
  mysql_mutex_unlock(&rli->data_lock);

  /* Read queries from the IO/THREAD until this thread is killed */

  while (!sql_slave_killed(thd, rli)) {
    THD_STAGE_INFO(thd, stage_reading_event_from_the_relay_log);
    DBUG_ASSERT(rli->info_thd == thd);
    THD_CHECK_SENTRY(thd);

    if (saved_skip && rli->slave_skip_counter == 0) {
      LogErr(INFORMATION_LEVEL, ER_RPL_SLAVE_SKIP_COUNTER_EXECUTED,
             (ulong)saved_skip, saved_log_name, (ulong)saved_log_pos,
             saved_master_log_name, (ulong)saved_master_log_pos,
             rli->get_group_relay_log_name(),
             (ulong)rli->get_group_relay_log_pos(),
             rli->get_group_master_log_name(),
             (ulong)rli->get_group_master_log_pos());
      saved_skip = 0;
    }

    if (exec_relay_log_event(thd, rli)) {
      DBUG_PRINT("info", ("exec_relay_log_event() failed"));
      // do not scare the user if SQL thread was simply killed or stopped
      if (!sql_slave_killed(thd, rli)) {
        /*
          retrieve as much info as possible from the thd and, error
          codes and warnings and print this to the error log as to
          allow the user to locate the error
        */
        uint32 const last_errno = rli->last_error().number;

        if (thd->is_error()) {
          char const *const errmsg = thd->get_stmt_da()->message_text();

          DBUG_PRINT("info", ("thd->get_stmt_da()->get_mysql_errno()=%d; "
                              "rli->last_error.number=%d",
                              thd->get_stmt_da()->mysql_errno(), last_errno));
          if (last_errno == 0) {
            /*
              This function is reporting an error which was not reported
              while executing exec_relay_log_event().
            */
            rli->report(ERROR_LEVEL, thd->get_stmt_da()->mysql_errno(), "%s",
                        errmsg);
          } else if (last_errno != thd->get_stmt_da()->mysql_errno()) {
            /*
             * An error was reported while executing exec_relay_log_event()
             * however the error code differs from what is in the thread.
             * This function prints out more information to help finding
             * what caused the problem.
             */
            LogErr(ERROR_LEVEL, ER_RPL_SLAVE_ADDITIONAL_ERROR_INFO_FROM_DA,
                   errmsg, thd->get_stmt_da()->mysql_errno());
          }
        }

        /* Print any warnings issued */
        Diagnostics_area::Sql_condition_iterator it =
            thd->get_stmt_da()->sql_conditions();
        const Sql_condition *err;
        /*
          Added controlled slave thread cancel for replication
          of user-defined variables.
        */
        bool udf_error = false;
        while ((err = it++)) {
          if (err->mysql_errno() == ER_CANT_OPEN_LIBRARY) udf_error = true;
          LogErr(WARNING_LEVEL, ER_RPL_SLAVE_ERROR_INFO_FROM_DA,
                 err->message_text(), err->mysql_errno());
        }
        if (udf_error)
          slave_errno = ER_RPL_SLAVE_ERROR_LOADING_USER_DEFINED_LIBRARY;
        else
          slave_errno = ER_RPL_SLAVE_ERROR_RUNNING_QUERY;
      }
      goto err;
    }
  }

err:
  /* At this point the SQL thread will not try to work anymore. */
  rli->atomic_is_stopping = true;
  (void)RUN_HOOK(
      binlog_relay_io, applier_stop,
      (thd, rli->mi, rli->is_error() || !rli->sql_thread_kill_accepted));

  slave_stop_workers(rli, &mts_inited);  // stopping worker pool
  /* Thread stopped. Print the current replication position to the log */
  if (slave_errno)
    LogErr(ERROR_LEVEL, slave_errno, rli->get_rpl_log_name(),
           llstr(rli->get_group_master_log_pos(), llbuff));
  else
    LogErr(INFORMATION_LEVEL, ER_RPL_SLAVE_SQL_THREAD_EXITING,
           rli->get_for_channel_str(), rli->get_rpl_log_name(),
           llstr(rli->get_group_master_log_pos(), llbuff));

  delete rli->current_mts_submode;
  rli->current_mts_submode = 0;
  rli->clear_mts_recovery_groups();

  /*
    Some events set some playgrounds, which won't be cleared because thread
    stops. Stopping of this thread may not be known to these events ("stop"
    request is detected only by the present function, not by events), so we
    must "proactively" clear playgrounds:
  */
  thd->clear_error();
  rli->cleanup_context(thd, 1);
  /*
    Some extra safety, which should not been needed (normally, event deletion
    should already have done these assignments (each event which sets these
    variables is supposed to set them to 0 before terminating)).
  */
  thd->set_catalog(NULL_CSTR);
  thd->reset_query();
  thd->reset_db(NULL_CSTR);

  /*
    Pause the SQL thread and wait for 'continue_to_stop_sql_thread'
    signal to continue to shutdown the SQL thread.
  */
  DBUG_EXECUTE_IF("pause_after_sql_thread_stop_hook", {
    const char act[] =
        "now SIGNAL reached_stopping_sql_thread "
        "WAIT_FOR continue_to_stop_sql_thread";
    DBUG_ASSERT(!debug_sync_set_action(thd, STRING_WITH_LEN(act)));
  };);

  THD_STAGE_INFO(thd, stage_waiting_for_slave_mutex_on_exit);
  mysql_mutex_lock(&rli->run_lock);
  /* We need data_lock, at least to wake up any waiting master_pos_wait() */
  mysql_mutex_lock(&rli->data_lock);
  DBUG_ASSERT(rli->slave_running == 1);  // tracking buffer overrun
  /* When master_pos_wait() wakes up it will check this and terminate */
  rli->slave_running = 0;
  rli->atomic_is_stopping = false;
  /* Forget the relay log's format */
  rli->set_rli_description_event(NULL);
  /* Wake up master_pos_wait() */
  mysql_mutex_unlock(&rli->data_lock);
  DBUG_PRINT("info",
             ("Signaling possibly waiting master_pos_wait() functions"));
  mysql_cond_broadcast(&rli->data_cond);
  rli->ignore_log_space_limit = 0; /* don't need any lock */
  /* we die so won't remember charset - re-update them on next thread start */
  rli->cached_charset_invalidate();
  rli->save_temporary_tables = thd->temporary_tables;

  /*
    TODO: see if we can do this conditionally in next_event() instead
    to avoid unneeded position re-init
  */
  thd->temporary_tables = 0;  // remove tempation from destructor to close them
  // destructor will not free it, because we are weird
  thd->get_protocol_classic()->end_net();
  DBUG_ASSERT(rli->info_thd == thd);
  THD_CHECK_SENTRY(thd);
  mysql_mutex_lock(&rli->info_thd_lock);
  rli->info_thd = NULL;
  if (commit_order_mngr) {
    delete commit_order_mngr;
    rli->set_commit_order_manager(NULL);
  }

  mysql_mutex_unlock(&rli->info_thd_lock);
  set_thd_in_use_temporary_tables(
      rli);  // (re)set info_thd in use for saved temp tables

  thd->release_resources();
  THD_CHECK_SENTRY(thd);
  if (thd_added) thd_manager->remove_thd(thd);

  /*
    The thd can only be destructed after indirect references
    through mi->rli->info_thd are cleared: mi->rli->info_thd= NULL.

    For instance, user thread might be issuing show_slave_status
    and attempting to read mi->rli->info_thd->get_proc_info().
    Therefore thd must only be deleted after info_thd is set
    to NULL.
  */
  delete thd;

  /*
   Note: the order of the broadcast and unlock calls below (first broadcast,
   then unlock) is important. Otherwise a killer_thread can execute between the
   calls and delete the mi structure leading to a crash! (see BUG#25306 for
   details)
  */
  mysql_cond_broadcast(&rli->stop_cond);
  DBUG_EXECUTE_IF("simulate_slave_delay_at_terminate_bug38694", sleep(5););
  mysql_mutex_unlock(&rli->run_lock);  // tell the world we are done

  DBUG_LEAVE;  // Must match DBUG_ENTER()
  my_thread_end();
#ifndef HAVE_WOLFSSL
#if OPENSSL_VERSION_NUMBER < 0x10100000L
  ERR_remove_thread_state(0);
#endif /* OPENSSL_VERSION_NUMBER < 0x10100000L */
#endif /* HAVE_WOLFSSL */
  my_thread_exit(0);
  return 0;  // Avoid compiler warnings
}

/**
  Used by the slave IO thread when it receives a rotate event from the
  master.

  Updates the master info with the place in the next binary log where
  we should start reading.  Rotate the relay log to avoid mixed-format
  relay logs.

  @param mi master_info for the slave
  @param rev The rotate log event read from the master

  @note The caller must hold mi->data_lock before invoking this function.

  @retval 0 ok
  @retval 1 error
*/
static int process_io_rotate(Master_info *mi, Rotate_log_event *rev) {
  DBUG_ENTER("process_io_rotate");
  mysql_mutex_assert_owner(mi->rli->relay_log.get_log_lock());

  if (unlikely(!rev->is_valid())) DBUG_RETURN(1);

#ifndef DBUG_OFF
  /*
    If we do not do this, we will be getting the first
    rotate event forever, so we need to not disconnect after one.
  */
  if (disconnect_slave_event_count) mi->events_until_exit++;
#endif

  /*
    Master will send a FD event immediately after the Roate event, so don't log
    the current FD event.
  */
  int ret = rotate_relay_log(mi, false, false);

  mysql_mutex_lock(&mi->data_lock);
  /* Safe copy as 'rev' has been "sanitized" in Rotate_log_event's ctor */
  memcpy(const_cast<char *>(mi->get_master_log_name()), rev->new_log_ident,
         rev->ident_len + 1);
  mi->set_master_log_pos(rev->pos);
  DBUG_PRINT("info",
             ("new (master_log_name, master_log_pos): ('%s', %lu)",
              mi->get_master_log_name(), (ulong)mi->get_master_log_pos()));
  mysql_mutex_unlock(&mi->data_lock);

  DBUG_RETURN(ret);
}

/**
  Store an event received from the master connection into the relay
  log.

  @param mi The Master_info object representing this connection.
  @param buf Pointer to the event data.
  @param event_len Length of event data.
  @param do_flush_mi True to flush master info after successfully queuing the
                     event.

  @retval QUEUE_EVENT_OK                  on success.
  @retval QUEUE_EVENT_ERROR_QUEUING       if there was an error while queuing.
  @retval QUEUE_EVENT_ERROR_FLUSHING_INFO if there was an error while
                                          flushing master info.

  @todo Make this a member of Master_info.
*/
QUEUE_EVENT_RESULT queue_event(Master_info *mi, const char *buf,
                               ulong event_len, bool do_flush_mi) {
  QUEUE_EVENT_RESULT res = QUEUE_EVENT_OK;
  ulong inc_pos = 0;
  Relay_log_info *rli = mi->rli;
  mysql_mutex_t *log_lock = rli->relay_log.get_log_lock();
  ulong s_id;
  int lock_count = 0;
  /*
    FD_q must have been prepared for the first R_a event
    inside get_master_version_and_clock()
    Show-up of FD:s affects checksum_alg at once because
    that changes FD_queue.
  */
  enum_binlog_checksum_alg checksum_alg =
      mi->checksum_alg_before_fd != binary_log::BINLOG_CHECKSUM_ALG_UNDEF
          ? mi->checksum_alg_before_fd
          : mi->rli->relay_log.relay_log_checksum_alg;

  char *save_buf = NULL;  // needed for checksumming the fake Rotate event
  char rot_buf[LOG_EVENT_HEADER_LEN + Binary_log_event::ROTATE_HEADER_LEN +
               FN_REFLEN];
  Gtid gtid = {0, 0};
  ulonglong immediate_commit_timestamp = 0;
  ulonglong original_commit_timestamp = 0;
  Log_event_type event_type = (Log_event_type)buf[EVENT_TYPE_OFFSET];

  DBUG_ASSERT(checksum_alg == binary_log::BINLOG_CHECKSUM_ALG_OFF ||
              checksum_alg == binary_log::BINLOG_CHECKSUM_ALG_UNDEF ||
              checksum_alg == binary_log::BINLOG_CHECKSUM_ALG_CRC32);

  DBUG_ENTER("queue_event");

  /*
    Pause the IO thread execution and wait for 'continue_queuing_event'
    signal to continue IO thread execution.
  */
  DBUG_EXECUTE_IF("pause_on_queuing_event", {
    const char act[] =
        "now SIGNAL reached_queuing_event "
        "WAIT_FOR continue_queuing_event";
    DBUG_ASSERT(!debug_sync_set_action(current_thd, STRING_WITH_LEN(act)));
  };);

  /*
    FD_queue checksum alg description does not apply in a case of
    FD itself. The one carries both parts of the checksum data.
  */
  if (event_type == binary_log::FORMAT_DESCRIPTION_EVENT) {
    checksum_alg = Log_event_footer::get_checksum_alg(buf, event_len);
  }

  // does not hold always because of old binlog can work with NM
  // DBUG_ASSERT(checksum_alg != BINLOG_CHECKSUM_ALG_UNDEF);

  // should hold unless manipulations with RL. Tests that do that
  // will have to refine the clause.
  DBUG_ASSERT(mi->rli->relay_log.relay_log_checksum_alg !=
              binary_log::BINLOG_CHECKSUM_ALG_UNDEF);

  // Emulate the network corruption
  DBUG_EXECUTE_IF(
      "corrupt_queue_event",
      if (event_type != binary_log::FORMAT_DESCRIPTION_EVENT) {
        char *debug_event_buf_c = (char *)buf;
        int debug_cor_pos = rand() % (event_len - BINLOG_CHECKSUM_LEN);
        debug_event_buf_c[debug_cor_pos] = ~debug_event_buf_c[debug_cor_pos];
        DBUG_PRINT("info",
                   ("Corrupt the event at queue_event: byte on position %d",
                    debug_cor_pos));
        DBUG_SET("");
      });
  binary_log_debug::debug_checksum_test =
      DBUG_EVALUATE_IF("simulate_checksum_test_failure", true, false);
  binary_log_debug::debug_checksum_test =
      DBUG_EVALUATE_IF("gr_simulate_checksum_test_failure", true,
                       binary_log_debug::debug_checksum_test);
  if (Log_event_footer::event_checksum_test((uchar *)buf, event_len,
                                            checksum_alg)) {
    mi->report(ERROR_LEVEL, ER_NETWORK_READ_EVENT_CHECKSUM_FAILURE, "%s",
               ER_THD(current_thd, ER_NETWORK_READ_EVENT_CHECKSUM_FAILURE));
    goto err;
  }

  /*
    From now, and up to finishing queuing the event, no other thread is allowed
    to write to the relay log, or to rotate it.
  */
  mysql_mutex_lock(log_lock);
  DBUG_ASSERT(lock_count == 0);
  lock_count = 1;

  if (mi->get_mi_description_event() == NULL) {
    LogErr(ERROR_LEVEL, ER_RPL_SLAVE_QUEUE_EVENT_FAILED_INVALID_CONFIGURATION,
           mi->get_channel());
    goto err;
  }

  /*
    Simulate an unknown ignorable log event by rewriting a Xid
    log event before queuing it into relay log.
  */
  DBUG_EXECUTE_IF(
      "simulate_unknown_ignorable_log_event_with_xid",
      if (event_type == binary_log::XID_EVENT) {
        uchar *ev_buf = (uchar *)buf;
        /* Overwrite the log event type with an unknown type. */
        ev_buf[EVENT_TYPE_OFFSET] = binary_log::ENUM_END_EVENT + 1;
        /* Set LOG_EVENT_IGNORABLE_F for the log event. */
        int2store(ev_buf + FLAGS_OFFSET,
                  uint2korr(ev_buf + FLAGS_OFFSET) | LOG_EVENT_IGNORABLE_F);
        /* Recalc event's CRC */
        ha_checksum ev_crc = checksum_crc32(0L, NULL, 0);
        ev_crc = checksum_crc32(ev_crc, (const uchar *)ev_buf,
                                event_len - BINLOG_CHECKSUM_LEN);
        int4store(&ev_buf[event_len - BINLOG_CHECKSUM_LEN], ev_crc);
        /*
          We will skip writing this event to the relay log in order to let
          the startup procedure to not finding it and assuming this transaction
          is incomplete.
          But we have to keep the unknown ignorable error to let the
          "stop_io_after_reading_unknown_event" debug point to work after
          "queuing" this event.
        */
        mysql_mutex_lock(&mi->data_lock);
        mi->set_master_log_pos(mi->get_master_log_pos() + event_len);
        lock_count = 2;
        goto end;
      });

  /*
    This transaction parser is used to ensure that the GTID of the transaction
    (if it has one) will only be added to the Retrieved_Gtid_Set after the
    last event of the transaction be queued.
    It will also be used to avoid rotating the relay log in the middle of
    a transaction.
  */
  if (mi->transaction_parser.feed_event(buf, event_len,
                                        mi->get_mi_description_event(), true)) {
    /*
      The transaction parser detected a problem while changing state and threw
      a warning message. We are taking care of avoiding transaction boundary
      issues, but it can happen.

      Transaction boundary errors might happen mostly because of bad master
      positioning in 'CHANGE MASTER TO' (or bad manipulation of master.info)
      when GTID auto positioning is off. Errors can also happen when using
      cross-version replication, replicating from a master that supports more
      event types than this slave.

      The IO thread will keep working and queuing events regardless of the
      transaction parser error, but we will throw another warning message to
      log the relay log file and position of the parser error to help
      forensics.
    */
    LogErr(WARNING_LEVEL,
           ER_RPL_SLAVE_IO_THREAD_DETECTED_UNEXPECTED_EVENT_SEQUENCE,
           mi->get_master_log_name(), mi->get_master_log_pos());
  }

  switch (event_type) {
    case binary_log::STOP_EVENT:
      /*
        We needn't write this event to the relay log. Indeed, it just indicates
        a master server shutdown. The only thing this does is cleaning. But
        cleaning is already done on a per-master-thread basis (as the master
        server is shutting down cleanly, it has written all DROP TEMPORARY TABLE
        prepared statements' deletion are TODO only when we binlog prep stmts).

        We don't even increment mi->get_master_log_pos(), because we may be just
        after a Rotate event. Btw, in a few milliseconds we are going to have a
        Start event from the next binlog (unless the master is presently running
        without --log-bin).
      */
      do_flush_mi = false;
      goto end;
    case binary_log::ROTATE_EVENT: {
      Rotate_log_event rev(buf,
                           checksum_alg != binary_log::BINLOG_CHECKSUM_ALG_OFF
                               ? event_len - BINLOG_CHECKSUM_LEN
                               : event_len,
                           mi->get_mi_description_event());

      if (unlikely(process_io_rotate(mi, &rev))) {
        // This error will be reported later at handle_slave_io().
        goto err;
      }
      /*
         Checksum special cases for the fake Rotate (R_f) event caused by the
         protocol of events generation and serialization in RL where Rotate of
         master is queued right next to FD of slave. Since it's only FD that
         carries the alg desc of FD_s has to apply to R_m. Two special rules
         apply only to the first R_f which comes in before any FD_m. The 2nd R_f
         should be compatible with the FD_s that must have taken over the last
         seen FD_m's (A).

         RSC_1: If OM \and fake Rotate \and slave is configured to
                to compute checksum for its first FD event for RL
                the fake Rotate gets checksummed here.
      */
      if (uint4korr(&buf[0]) == 0 &&
          checksum_alg == binary_log::BINLOG_CHECKSUM_ALG_OFF &&
          mi->rli->relay_log.relay_log_checksum_alg !=
              binary_log::BINLOG_CHECKSUM_ALG_OFF) {
        ha_checksum rot_crc = checksum_crc32(0L, NULL, 0);
        event_len += BINLOG_CHECKSUM_LEN;
        memcpy(rot_buf, buf, event_len - BINLOG_CHECKSUM_LEN);
        int4store(&rot_buf[EVENT_LEN_OFFSET],
                  uint4korr(rot_buf + EVENT_LEN_OFFSET) + BINLOG_CHECKSUM_LEN);
        rot_crc = checksum_crc32(rot_crc, (const uchar *)rot_buf,
                                 event_len - BINLOG_CHECKSUM_LEN);
        int4store(&rot_buf[event_len - BINLOG_CHECKSUM_LEN], rot_crc);
        DBUG_ASSERT(event_len == uint4korr(&rot_buf[EVENT_LEN_OFFSET]));
        DBUG_ASSERT(
            mi->get_mi_description_event()->common_footer->checksum_alg ==
            mi->rli->relay_log.relay_log_checksum_alg);
        /* the first one */
        DBUG_ASSERT(mi->checksum_alg_before_fd !=
                    binary_log::BINLOG_CHECKSUM_ALG_UNDEF);
        save_buf = (char *)buf;
        buf = rot_buf;
      } else
          /*
            RSC_2: If NM \and fake Rotate \and slave does not compute checksum
            the fake Rotate's checksum is stripped off before relay-logging.
          */
          if (uint4korr(&buf[0]) == 0 &&
              checksum_alg != binary_log::BINLOG_CHECKSUM_ALG_OFF &&
              mi->rli->relay_log.relay_log_checksum_alg ==
                  binary_log::BINLOG_CHECKSUM_ALG_OFF) {
        event_len -= BINLOG_CHECKSUM_LEN;
        memcpy(rot_buf, buf, event_len);
        int4store(&rot_buf[EVENT_LEN_OFFSET],
                  uint4korr(rot_buf + EVENT_LEN_OFFSET) - BINLOG_CHECKSUM_LEN);
        DBUG_ASSERT(event_len == uint4korr(&rot_buf[EVENT_LEN_OFFSET]));
        DBUG_ASSERT(
            mi->get_mi_description_event()->common_footer->checksum_alg ==
            mi->rli->relay_log.relay_log_checksum_alg);
        /* the first one */
        DBUG_ASSERT(mi->checksum_alg_before_fd !=
                    binary_log::BINLOG_CHECKSUM_ALG_UNDEF);
        save_buf = (char *)buf;
        buf = rot_buf;
      }
      /*
        Now the I/O thread has just changed its mi->get_master_log_name(), so
        incrementing mi->get_master_log_pos() is nonsense.
      */
      inc_pos = 0;
      break;
    }
    case binary_log::FORMAT_DESCRIPTION_EVENT: {
      /*
        Create an event, and save it (when we rotate the relay log, we will have
        to write this event again).
      */
      /*
        We are the only thread which reads/writes mi_description_event.
        The relay_log struct does not move (though some members of it can
        change), so we needn't any lock (no rli->data_lock, no log lock).
      */
      const char *errmsg_unused;
      // mark it as undefined that is irrelevant anymore
      mi->checksum_alg_before_fd = binary_log::BINLOG_CHECKSUM_ALG_UNDEF;
      Format_description_log_event *new_fdle =
          (Format_description_log_event *)Log_event::read_log_event(
              buf, event_len, &errmsg_unused, mi->get_mi_description_event(),
              1);
      /// @todo: don't ignore 'errmsg_unused'; instead report correct error here
      if (new_fdle == NULL) {
        // This error will be reported later at handle_slave_io().
        goto err;
      }
      if (new_fdle->common_footer->checksum_alg ==
          binary_log::BINLOG_CHECKSUM_ALG_UNDEF)
        new_fdle->common_footer->checksum_alg =
            binary_log::BINLOG_CHECKSUM_ALG_OFF;

      mi->set_mi_description_event(new_fdle);

      /* installing new value of checksum Alg for relay log */
      mi->rli->relay_log.relay_log_checksum_alg =
          new_fdle->common_footer->checksum_alg;

      /*
         Though this does some conversion to the slave's format, this will
         preserve the master's binlog format version, and number of event types.
      */
      /*
         If the event was not requested by the slave (the slave did not ask for
         it), i.e. has end_log_pos=0, we do not increment
         mi->get_master_log_pos()
      */
      inc_pos = uint4korr(buf + LOG_POS_OFFSET) ? event_len : 0;
      DBUG_PRINT("info", ("binlog format is now %d",
                          mi->get_mi_description_event()->binlog_version));

    } break;

    case binary_log::HEARTBEAT_LOG_EVENT: {
      /*
        HB (heartbeat) cannot come before RL (Relay)
      */
      Heartbeat_log_event hb(buf,
                             mi->rli->relay_log.relay_log_checksum_alg !=
                                     binary_log::BINLOG_CHECKSUM_ALG_OFF
                                 ? event_len - BINLOG_CHECKSUM_LEN
                                 : event_len,
                             mi->get_mi_description_event());
      if (!hb.is_valid()) {
        char errbuf[1024];
        char llbuf[22];
        sprintf(errbuf,
                "inconsistent heartbeat event content; the event's data: "
                "log_file_name %-.512s log_pos %s",
                hb.get_log_ident(), llstr(hb.common_header->log_pos, llbuf));
        mi->report(ERROR_LEVEL, ER_SLAVE_HEARTBEAT_FAILURE,
                   ER_THD(current_thd, ER_SLAVE_HEARTBEAT_FAILURE), errbuf);
        goto err;
      }
      mysql_mutex_lock(&mi->data_lock);
      mi->received_heartbeats++;
      mi->last_heartbeat = my_getsystime() / 10;

      /*
        During GTID protocol, if the master skips transactions,
        a heartbeat event is sent to the slave at the end of last
        skipped transaction to update coordinates.

        I/O thread receives the heartbeat event and updates mi
        only if the received heartbeat position is greater than
        mi->get_master_log_pos(). This event is written to the
        relay log as an ignored Rotate event. SQL thread reads
        the rotate event only to update the coordinates corresponding
        to the last skipped transaction. Note that,
        we update only the positions and not the file names, as a ROTATE
        EVENT from the master prior to this will update the file name.
      */
      if (mi->is_auto_position() &&
          mi->get_master_log_pos() < hb.common_header->log_pos &&
          mi->get_master_log_name() != NULL) {
        DBUG_ASSERT(memcmp(const_cast<char *>(mi->get_master_log_name()),
                           hb.get_log_ident(), hb.get_ident_len()) == 0);

        mi->set_master_log_pos(hb.common_header->log_pos);

        /*
           Put this heartbeat event in the relay log as a Rotate Event.
        */
        inc_pos = 0;
        mysql_mutex_unlock(&mi->data_lock);
        if (write_rotate_to_master_pos_into_relay_log(mi->info_thd, mi))
          goto end;
        do_flush_mi = false; /* write_rotate_... above flushed master info */
      } else
        mysql_mutex_unlock(&mi->data_lock);

      /*
         compare local and event's versions of log_file, log_pos.

         Heartbeat is sent only after an event corresponding to the corrdinates
         the heartbeat carries.
         Slave can not have a difference in coordinates except in the only
         special case when mi->get_master_log_name(), mi->get_master_log_pos()
         have never been updated by Rotate event i.e when slave does not have
         any history with the master (and thereafter mi->get_master_log_pos() is
         NULL).

         TODO: handling `when' for SHOW SLAVE STATUS' snds behind
      */
      if (memcmp(const_cast<char *>(mi->get_master_log_name()),
                 hb.get_log_ident(), hb.get_ident_len()) ||
          (mi->get_master_log_pos() > hb.common_header->log_pos)) {
        /* missed events of heartbeat from the past */
        char errbuf[1024];
        char llbuf[22];
        sprintf(errbuf,
                "heartbeat is not compatible with local info; "
                "the event's data: log_file_name %-.512s log_pos %s",
                hb.get_log_ident(), llstr(hb.common_header->log_pos, llbuf));
        mi->report(ERROR_LEVEL, ER_SLAVE_HEARTBEAT_FAILURE,
                   ER_THD(current_thd, ER_SLAVE_HEARTBEAT_FAILURE), errbuf);
        goto err;
      }
      goto end;
    } break;

    case binary_log::PREVIOUS_GTIDS_LOG_EVENT: {
      /*
        This event does not have any meaning for the slave and
        was just sent to show the slave the master is making
        progress and avoid possible deadlocks.
        So at this point, the event is replaced by a rotate
        event what will make the slave to update what it knows
        about the master's coordinates.
      */
      inc_pos = 0;
      mysql_mutex_lock(&mi->data_lock);
      mi->set_master_log_pos(mi->get_master_log_pos() + event_len);
      mysql_mutex_unlock(&mi->data_lock);

      if (write_rotate_to_master_pos_into_relay_log(mi->info_thd, mi)) goto err;

      do_flush_mi = false; /* write_rotate_... above flushed master info */
      goto end;
    } break;

    case binary_log::GTID_LOG_EVENT: {
      /*
        This can happen if the master uses GTID_MODE=OFF_PERMISSIVE, and
        sends GTID events to the slave. A possible scenario is that user
        does not follow the upgrade procedure for GTIDs, and creates a
        topology like A->B->C, where A uses GTID_MODE=ON_PERMISSIVE, B
        uses GTID_MODE=OFF_PERMISSIVE, and C uses GTID_MODE=OFF.  Each
        connection is allowed, but the master A will generate GTID
        transactions which will be sent through B to C.  Then C will hit
        this error.
      */
      if (mi->get_gtid_mode_from_copy(GTID_MODE_LOCK_NONE) == GTID_MODE_OFF) {
        mi->report(
            ERROR_LEVEL, ER_CANT_REPLICATE_GTID_WITH_GTID_MODE_OFF,
            ER_THD(current_thd, ER_CANT_REPLICATE_GTID_WITH_GTID_MODE_OFF),
            mi->get_master_log_name(), mi->get_master_log_pos());
        goto err;
      }
      Gtid_log_event gtid_ev(buf,
                             checksum_alg != binary_log::BINLOG_CHECKSUM_ALG_OFF
                                 ? event_len - BINLOG_CHECKSUM_LEN
                                 : event_len,
                             mi->get_mi_description_event());
      rli->get_sid_lock()->rdlock();
      gtid.sidno = gtid_ev.get_sidno(rli->get_gtid_set()->get_sid_map());
      rli->get_sid_lock()->unlock();
      if (gtid.sidno < 0) goto err;
      gtid.gno = gtid_ev.get_gno();
      original_commit_timestamp = gtid_ev.original_commit_timestamp;
      immediate_commit_timestamp = gtid_ev.immediate_commit_timestamp;
      inc_pos = event_len;
    } break;

    case binary_log::ANONYMOUS_GTID_LOG_EVENT: {
      /*
        This cannot normally happen, because the master has a check that
        prevents it from sending anonymous events when auto_position is
        enabled.  However, the master could be something else than
        mysqld, which could contain bugs that we have no control over.
        So we need this check on the slave to be sure that whoever is on
        the other side of the protocol does not break the protocol.
      */
      if (mi->is_auto_position()) {
        mi->report(
            ERROR_LEVEL, ER_CANT_REPLICATE_ANONYMOUS_WITH_AUTO_POSITION,
            ER_THD(current_thd, ER_CANT_REPLICATE_ANONYMOUS_WITH_AUTO_POSITION),
            mi->get_master_log_name(), mi->get_master_log_pos());
        goto err;
      }
      /*
        This can happen if the master uses GTID_MODE=ON_PERMISSIVE, and
        sends an anonymous event to the slave. A possible scenario is
        that user does not follow the upgrade procedure for GTIDs, and
        creates a topology like A->B->C, where A uses
        GTID_MODE=OFF_PERMISSIVE, B uses GTID_MODE=ON_PERMISSIVE, and C
        uses GTID_MODE=ON.  Each connection is allowed, but the master A
        will generate anonymous transactions which will be sent through
        B to C.  Then C will hit this error.
      */
      else {
        if (mi->get_gtid_mode_from_copy(GTID_MODE_LOCK_NONE) == GTID_MODE_ON) {
          mi->report(ERROR_LEVEL, ER_CANT_REPLICATE_ANONYMOUS_WITH_GTID_MODE_ON,
                     ER_THD(current_thd,
                            ER_CANT_REPLICATE_ANONYMOUS_WITH_GTID_MODE_ON),
                     mi->get_master_log_name(), mi->get_master_log_pos());
          goto err;
        }
      }
      /*
       save the original_commit_timestamp and the immediate_commit_timestamp to
       be later used for monitoring
      */
      Gtid_log_event anon_gtid_ev(
          buf,
          checksum_alg != binary_log::BINLOG_CHECKSUM_ALG_OFF
              ? event_len - BINLOG_CHECKSUM_LEN
              : event_len,
          mi->get_mi_description_event());
      original_commit_timestamp = anon_gtid_ev.original_commit_timestamp;
      immediate_commit_timestamp = anon_gtid_ev.immediate_commit_timestamp;
    }
    /* fall through */
    default:
      inc_pos = event_len;
      break;
  }

  /*
    Simulate an unknown ignorable log event by rewriting the write_rows log
    event and previous_gtids log event before writing them in relay log.
  */
  DBUG_EXECUTE_IF(
      "simulate_unknown_ignorable_log_event",
      if (event_type == binary_log::WRITE_ROWS_EVENT ||
          event_type == binary_log::PREVIOUS_GTIDS_LOG_EVENT) {
        char *event_buf = const_cast<char *>(buf);
        /* Overwrite the log event type with an unknown type. */
        event_buf[EVENT_TYPE_OFFSET] = binary_log::ENUM_END_EVENT + 1;
        /* Set LOG_EVENT_IGNORABLE_F for the log event. */
        int2store(event_buf + FLAGS_OFFSET,
                  uint2korr(event_buf + FLAGS_OFFSET) | LOG_EVENT_IGNORABLE_F);
      });

  /*
     If this event is originating from this server, don't queue it.
     We don't check this for 3.23 events because it's simpler like this; 3.23
     will be filtered anyway by the SQL slave thread which also tests the
     server id (we must also keep this test in the SQL thread, in case somebody
     upgrades a 4.0 slave which has a not-filtered relay log).

     ANY event coming from ourselves can be ignored: it is obvious for queries;
     for STOP_EVENT/ROTATE_EVENT/START_EVENT: these cannot come from ourselves
     (--log-slave-updates would not log that) unless this slave is also its
     direct master (an unsupported, useless setup!).
  */

  s_id = uint4korr(buf + SERVER_ID_OFFSET);

  /*
    If server_id_bits option is set we need to mask out irrelevant bits
    when checking server_id, but we still put the full unmasked server_id
    into the Relay log so that it can be accessed when applying the event
  */
  s_id &= opt_server_id_mask;

  if ((s_id == ::server_id && !mi->rli->replicate_same_server_id) ||
      /*
        the following conjunction deals with IGNORE_SERVER_IDS, if set
        If the master is on the ignore list, execution of
        format description log events and rotate events is necessary.
      */
      (mi->ignore_server_ids->dynamic_ids.size() > 0 &&
       mi->shall_ignore_server_id(s_id) &&
       /* everything is filtered out from non-master */
       (s_id != mi->master_id ||
        /* for the master meta information is necessary */
        (event_type != binary_log::FORMAT_DESCRIPTION_EVENT &&
         event_type != binary_log::ROTATE_EVENT)))) {
    /*
      Do not write it to the relay log.
      a) We still want to increment mi->get_master_log_pos(), so that we won't
      re-read this event from the master if the slave IO thread is now
      stopped/restarted (more efficient if the events we are ignoring are big
      LOAD DATA INFILE).
      b) We want to record that we are skipping events, for the information of
      the slave SQL thread, otherwise that thread may let
      rli->group_relay_log_pos stay too small if the last binlog's event is
      ignored.
      But events which were generated by this slave and which do not exist in
      the master's binlog (i.e. Format_desc, Rotate & Stop) should not increment
      mi->get_master_log_pos().
      If the event is originated remotely and is being filtered out by
      IGNORE_SERVER_IDS it increments mi->get_master_log_pos()
      as well as rli->group_relay_log_pos.
    */
    if (!(s_id == ::server_id && !mi->rli->replicate_same_server_id) ||
        (event_type != binary_log::FORMAT_DESCRIPTION_EVENT &&
         event_type != binary_log::ROTATE_EVENT &&
         event_type != binary_log::STOP_EVENT)) {
      rli->relay_log.lock_binlog_end_pos();
      mi->set_master_log_pos(mi->get_master_log_pos() + inc_pos);
      memcpy(rli->ign_master_log_name_end, mi->get_master_log_name(),
             FN_REFLEN);
      DBUG_ASSERT(rli->ign_master_log_name_end[0]);
      rli->ign_master_log_pos_end = mi->get_master_log_pos();
      // the slave SQL thread needs to re-check
      rli->relay_log.update_binlog_end_pos(false /*need_lock*/);
      rli->relay_log.unlock_binlog_end_pos();
    }
    DBUG_PRINT(
        "info",
        ("master_log_pos: %lu, event originating from %u server, ignored",
         (ulong)mi->get_master_log_pos(), uint4korr(buf + SERVER_ID_OFFSET)));
  } else {
    bool is_error = false;
    /* write the event to the relay log */
    if (likely(rli->relay_log.write_buffer(buf, event_len, mi) == 0)) {
      DBUG_SIGNAL_WAIT_FOR(current_thd,
                           "pause_on_queue_event_after_write_buffer",
                           "receiver_reached_pause_on_queue_event",
                           "receiver_continue_queuing_event");
      mysql_mutex_lock(&mi->data_lock);
      lock_count = 2;
      mi->set_master_log_pos(mi->get_master_log_pos() + inc_pos);
      DBUG_PRINT("info",
                 ("master_log_pos: %lu", (ulong)mi->get_master_log_pos()));

      /*
        If we are starting an anonymous transaction, we will discard
        the GTID of the partial transaction that was not finished (if
        there is one) when calling mi->started_queueing().
      */
#ifndef DBUG_OFF
      if (event_type == binary_log::ANONYMOUS_GTID_LOG_EVENT) {
        if (!mi->get_queueing_trx_gtid()->is_empty()) {
          DBUG_PRINT("info", ("Discarding Gtid(%d, %lld) as the transaction "
                              "wasn't complete and we found an "
                              "ANONYMOUS_GTID_LOG_EVENT.",
                              mi->get_queueing_trx_gtid()->sidno,
                              mi->get_queueing_trx_gtid()->gno));
        }
      }
#endif

      /*
        We have to mark this GTID (either anonymous or not) as started
        to be queued.

        Also, if this event is a GTID_LOG_EVENT, we have to store its GTID to
        add to the Retrieved_Gtid_Set later, when the last event of the
        transaction be queued. The call to mi->started_queueing() will save
        the GTID to be used later.
      */
      if (event_type == binary_log::GTID_LOG_EVENT ||
          event_type == binary_log::ANONYMOUS_GTID_LOG_EVENT) {
        // set the timestamp for the start time of queueing this transaction
        mi->started_queueing(gtid, original_commit_timestamp,
                             immediate_commit_timestamp);
      }
    } else {
      /*
        We failed to write the event and didn't updated slave positions.

        We have to "rollback" the transaction parser state, or else, when
        restarting the I/O thread without GTID auto positing the parser
        would assume the failed event as queued.
      */
      mi->transaction_parser.rollback();
      is_error = true;
    }

    if (save_buf != NULL) buf = save_buf;
    if (is_error) {
      // This error will be reported later at handle_slave_io().
      goto err;
    }
  }
  goto end;

err:
  res = QUEUE_EVENT_ERROR_QUEUING;

end:
  if (res == QUEUE_EVENT_OK && do_flush_mi) {
    /*
      Take a ride in the already locked LOCK_log to flush master info.

      JAG: TODO: Notice that we could only flush master info if we are
                 not in the middle of a transaction. Having a proper
                 relay log recovery can allow us to do this.
    */
    if (lock_count == 1) {
      mysql_mutex_lock(&mi->data_lock);
      lock_count = 2;
    }

    if (flush_master_info(mi, false /*force*/, lock_count == 0 /*need_lock*/,
                          false /*flush_relay_log*/))
      res = QUEUE_EVENT_ERROR_FLUSHING_INFO;
  }
  if (lock_count >= 2) mysql_mutex_unlock(&mi->data_lock);
  if (lock_count >= 1) mysql_mutex_unlock(log_lock);
  DBUG_PRINT("info", ("queue result: %d", res));
  DBUG_RETURN(res);
}

/**
  Hook to detach the active VIO before closing a connection handle.

  The client API might close the connection (and associated data)
  in case it encounters a unrecoverable (network) error. This hook
  is called from the client code before the VIO handle is deleted
  allows the thread to detach the active vio so it does not point
  to freed memory.

  Other calls to THD::clear_active_vio throughout this module are
  redundant due to the hook but are left in place for illustrative
  purposes.
*/

void slave_io_thread_detach_vio() {
  THD *thd = current_thd;
  if (thd && thd->slave_thread) thd->clear_active_vio();
}

/*
  Try to connect until successful or slave killed

  SYNPOSIS
    safe_connect()
    thd                 Thread handler for slave
    mysql               MySQL connection handle
    mi                  Replication handle

  RETURN
    0   ok
    #   Error
*/

static int safe_connect(THD *thd, MYSQL *mysql, Master_info *mi) {
  DBUG_ENTER("safe_connect");

  DBUG_RETURN(connect_to_master(thd, mysql, mi, 0, 0));
}

/*
  SYNPOSIS
    connect_to_master()

  IMPLEMENTATION
    Try to connect until successful or slave killed or we have retried
    mi->retry_count times
*/

static int connect_to_master(THD *thd, MYSQL *mysql, Master_info *mi,
                             bool reconnect, bool suppress_warnings) {
  int slave_was_killed = 0;
  int last_errno = -2;  // impossible error
  ulong err_count = 0;
  char llbuff[22];
  char password[MAX_PASSWORD_LENGTH + 1];
  size_t password_size = sizeof(password);
  DBUG_ENTER("connect_to_master");
  set_slave_max_allowed_packet(thd, mysql);
#ifndef DBUG_OFF
  mi->events_until_exit = disconnect_slave_event_count;
#endif
  ulong client_flag = CLIENT_REMEMBER_OPTIONS;
  if (opt_slave_compressed_protocol)
    client_flag |= CLIENT_COMPRESS; /* We will use compression */

  /* Always reset public key to remove cached copy */
  mysql_reset_server_public_key();

  mysql_options(mysql, MYSQL_OPT_CONNECT_TIMEOUT, (char *)&slave_net_timeout);
  mysql_options(mysql, MYSQL_OPT_READ_TIMEOUT, (char *)&slave_net_timeout);

  if (mi->bind_addr[0]) {
    DBUG_PRINT("info", ("bind_addr: %s", mi->bind_addr));
    mysql_options(mysql, MYSQL_OPT_BIND, mi->bind_addr);
  }

#ifdef HAVE_OPENSSL
  /* By default the channel is not configured to use SSL */
  enum mysql_ssl_mode ssl_mode = SSL_MODE_DISABLED;
  if (mi->ssl) {
    /* The channel is configured to use SSL */
    mysql_ssl_set(mysql, mi->ssl_key[0] ? mi->ssl_key : 0,
                  mi->ssl_cert[0] ? mi->ssl_cert : 0,
                  mi->ssl_ca[0] ? mi->ssl_ca : 0,
                  mi->ssl_capath[0] ? mi->ssl_capath : 0,
                  mi->ssl_cipher[0] ? mi->ssl_cipher : 0);
#ifdef HAVE_WOLFSSL
    mi->ssl_crl[0] = '\0';
    mi->ssl_crlpath[0] = '\0';
#endif
    mysql_options(mysql, MYSQL_OPT_SSL_CRL, mi->ssl_crl[0] ? mi->ssl_crl : 0);
    mysql_options(mysql, MYSQL_OPT_TLS_VERSION,
                  mi->tls_version[0] ? mi->tls_version : 0);
    mysql_options(mysql, MYSQL_OPT_SSL_CRLPATH,
                  mi->ssl_crlpath[0] ? mi->ssl_crlpath : 0);
    if (mi->ssl_verify_server_cert)
      ssl_mode = SSL_MODE_VERIFY_IDENTITY;
    else if (mi->ssl_ca[0] || mi->ssl_capath[0])
      ssl_mode = SSL_MODE_VERIFY_CA;
    else
      ssl_mode = SSL_MODE_REQUIRED;
  }
  mysql_options(mysql, MYSQL_OPT_SSL_MODE, &ssl_mode);
#endif

  /*
    If server's default charset is not supported (like utf16, utf32) as client
    charset, then set client charset to 'latin1' (default client charset).
  */
  if (is_supported_parser_charset(default_charset_info))
    mysql_options(mysql, MYSQL_SET_CHARSET_NAME, default_charset_info->csname);
  else {
    LogErr(INFORMATION_LEVEL, ER_RPL_SLAVE_CANT_USE_CHARSET,
           default_charset_info->csname, default_client_charset_info->csname);
    mysql_options(mysql, MYSQL_SET_CHARSET_NAME,
                  default_client_charset_info->csname);
  }

  if (mi->is_start_plugin_auth_configured()) {
    DBUG_PRINT("info", ("Slaving is using MYSQL_DEFAULT_AUTH %s",
                        mi->get_start_plugin_auth()));
    mysql_options(mysql, MYSQL_DEFAULT_AUTH, mi->get_start_plugin_auth());
  }

  if (mi->is_start_plugin_dir_configured()) {
    DBUG_PRINT("info", ("Slaving is using MYSQL_PLUGIN_DIR %s",
                        mi->get_start_plugin_dir()));
    mysql_options(mysql, MYSQL_PLUGIN_DIR, mi->get_start_plugin_dir());
  }
  /* Set MYSQL_PLUGIN_DIR in case master asks for an external authentication
     plugin */
  else if (opt_plugin_dir_ptr && *opt_plugin_dir_ptr)
    mysql_options(mysql, MYSQL_PLUGIN_DIR, opt_plugin_dir_ptr);

  if (mi->public_key_path[0]) {
    /* Set public key path */
    DBUG_PRINT("info", ("Set master's public key path"));
    mysql_options(mysql, MYSQL_SERVER_PUBLIC_KEY, mi->public_key_path);
  }

  /* Get public key from master */
  DBUG_PRINT("info", ("Set preference to get public key from master"));
  mysql_options(mysql, MYSQL_OPT_GET_SERVER_PUBLIC_KEY, &mi->get_public_key);

  if (!mi->is_start_user_configured())
    LogErr(WARNING_LEVEL, ER_RPL_SLAVE_INSECURE_CHANGE_MASTER);

  if (mi->get_password(password, &password_size)) {
    mi->report(ERROR_LEVEL, ER_SLAVE_FATAL_ERROR,
               ER_THD(thd, ER_SLAVE_FATAL_ERROR),
               "Unable to configure password when attempting to "
               "connect to the master server. Connection attempt "
               "terminated.");
    DBUG_RETURN(1);
  }

  const char *user = mi->get_user();
  if (user == NULL || user[0] == 0) {
    mi->report(ERROR_LEVEL, ER_SLAVE_FATAL_ERROR,
               ER_THD(thd, ER_SLAVE_FATAL_ERROR),
               "Invalid (empty) username when attempting to "
               "connect to the master server. Connection attempt "
               "terminated.");
    DBUG_RETURN(1);
  }

  mysql_options4(mysql, MYSQL_OPT_CONNECT_ATTR_ADD, "program_name", "mysqld");
  mysql_options4(mysql, MYSQL_OPT_CONNECT_ATTR_ADD, "_client_role",
                 "binary_log_listener");
  mysql_options4(mysql, MYSQL_OPT_CONNECT_ATTR_ADD,
                 "_client_replication_channel_name", mi->get_channel());

  while (!(slave_was_killed = io_slave_killed(thd, mi)) &&
         (reconnect ? mysql_reconnect(mysql) != 0
                    : mysql_real_connect(mysql, mi->host, user, password, 0,
                                         mi->port, 0, client_flag) == 0)) {
    /*
       SHOW SLAVE STATUS will display the number of retries which
       would be real retry counts instead of mi->retry_count for
       each connection attempt by 'Last_IO_Error' entry.
    */
    last_errno = mysql_errno(mysql);
    suppress_warnings = 0;
    mi->report(ERROR_LEVEL, last_errno,
               "error %s to master '%s@%s:%d'"
               " - retry-time: %d  retries: %lu",
               (reconnect ? "reconnecting" : "connecting"), mi->get_user(),
               mi->host, mi->port, mi->connect_retry, err_count + 1);
    /*
      By default we try forever. The reason is that failure will trigger
      master election, so if the user did not set mi->retry_count we
      do not want to have election triggered on the first failure to
      connect
    */
    if (++err_count == mi->retry_count) {
      slave_was_killed = 1;
      break;
    }
    slave_sleep(thd, mi->connect_retry, io_slave_killed, mi);
  }

  if (!slave_was_killed) {
    mi->clear_error();  // clear possible left over reconnect error
    if (reconnect) {
      if (!suppress_warnings)
        LogErr(
            SYSTEM_LEVEL, ER_RPL_SLAVE_CONNECTED_TO_MASTER_REPLICATION_RESUMED,
            mi->get_for_channel_str(), mi->get_user(), mi->host, mi->port,
            mi->get_io_rpl_log_name(), llstr(mi->get_master_log_pos(), llbuff));
    } else {
      query_logger.general_log_print(thd, COM_CONNECT_OUT, "%s@%s:%d",
                                     mi->get_user(), mi->host, mi->port);
    }

    thd->set_active_vio(mysql->net.vio);
  }
  mysql->reconnect = 1;
  DBUG_PRINT("exit", ("slave_was_killed: %d", slave_was_killed));
  DBUG_RETURN(slave_was_killed);
}

/*
  safe_reconnect()

  IMPLEMENTATION
    Try to connect until successful or slave killed or we have retried
    mi->retry_count times
*/

static int safe_reconnect(THD *thd, MYSQL *mysql, Master_info *mi,
                          bool suppress_warnings) {
  DBUG_ENTER("safe_reconnect");
  DBUG_RETURN(connect_to_master(thd, mysql, mi, 1, suppress_warnings));
}

static void relay_log_space_verification(Relay_log_info *rli) {
  /*
    Possible deadlock :
    - the I/O thread has reached log_space_limit
    - the SQL thread has read all relay logs, but cannot purge for some
    reason:
      * it has already purged all logs except the current one
      * there are other logs than the current one but they're involved in
      a transaction that finishes in the current one (or is not finished)
    Solution :
    Wake up the possibly waiting I/O thread, and set a boolean asking
    the I/O thread to temporarily ignore the log_space_limit
    constraint, because we do not want the I/O thread to block because of
    space (it's ok if it blocks for any other reason (e.g. because the
    master does not send anything). Then the I/O thread stops waiting
    and reads one more event and starts honoring log_space_limit again.

    If the SQL thread needs more events to be able to rotate the log (it
    might need to finish the current group first), then it can ask for one
    more at a time. Thus we don't outgrow the relay log indefinitely,
    but rather in a controlled manner, until the next rotate.

    When the SQL thread starts it sets ignore_log_space_limit to false.
    We should also reset ignore_log_space_limit to 0 when the user does
    RESET SLAVE, but in fact, no need as RESET SLAVE requires that the slave
    be stopped, and the SQL thread sets ignore_log_space_limit to 0 when
    it stops.
  */
  mysql_mutex_lock(&rli->log_space_lock);

  /*
    If we have reached the limit of the relay space and we
    are going to sleep, waiting for more events:

    1. If outside a group, SQL thread asks the IO thread
       to force a rotation so that the SQL thread purges
       logs next time it processes an event (thus space is
       freed).

    2. If in a group, SQL thread asks the IO thread to
       ignore the limit and queues yet one more event
       so that the SQL thread finishes the group and
       is are able to rotate and purge sometime soon.
   */
  if (rli->log_space_limit && rli->log_space_limit < rli->log_space_total) {
    /* force rotation if not in an unfinished group */
    if (!rli->is_parallel_exec()) {
      rli->sql_force_rotate_relay = !rli->is_in_group();
    } else {
      rli->sql_force_rotate_relay =
          (rli->mts_group_status != Relay_log_info::MTS_IN_GROUP);
    }
    /* ask for one more event */
    rli->ignore_log_space_limit = true;
  }

  /*
    If the I/O thread is blocked, unblock it.  Ok to broadcast
    after unlock, because the mutex is only destroyed in
    ~Relay_log_info(), i.e. when rli is destroyed, and rli will
    not be destroyed before we exit the present function.
  */
  mysql_mutex_unlock(&rli->log_space_lock);
  mysql_cond_broadcast(&rli->log_space_cond);
}

/**
  Wait until we get a signal that the relay log has been updated.

  @param[in] thd        Thread variable
  @param[in] relay_log  The relay log to wait for updates
  @param[in] timeout    a pointer to a timespec;
                        NULL means to wait w/o timeout.

  @retval    0          if got signalled on update
  @retval    non-0      if wait timeout elapsed

  @note
    One must have a lock on LOCK_binlog_end_pos before calling this function.
*/
int wait_new_relaylog_events(THD *thd, MYSQL_BIN_LOG *relay_log,
                             const struct timespec *timeout) {
  int ret = 0;
  PSI_stage_info old_stage;
  mysql_mutex_assert_owner(relay_log->get_binlog_end_pos_lock());
  thd->ENTER_COND(relay_log->get_log_cond(),
                  relay_log->get_binlog_end_pos_lock(),
                  &stage_slave_has_read_all_relay_log, &old_stage);

  ret = relay_log->wait_for_update(timeout);
  relay_log->unlock_binlog_end_pos();
  thd->EXIT_COND(&old_stage);
  return ret;
}

#ifndef DBUG_OFF
void dump_next_event_debug_information(Relay_log_info *rli,
                                       my_off_t current_read_pos,
                                       my_off_t relaylog_end_pos,
                                       bool hot_log) {
  DBUG_PRINT(
      "info",
      ("assertion skip %lu file pos %lu event relay log pos %lu file %s\n",
       (ulong)rli->slave_skip_counter, (ulong)current_read_pos,
       (ulong)rli->get_event_relay_log_pos(), rli->get_event_relay_log_name()));

  /* This is an assertion which sometimes fails, let's try to track it */
  char llbuf1[22], llbuf2[22];
  DBUG_PRINT("info", ("my_b_tell(cur_log)=%s rli->event_relay_log_pos=%s",
                      llstr(current_read_pos, llbuf1),
                      llstr(rli->get_event_relay_log_pos(), llbuf2)));

  DBUG_ASSERT(current_read_pos >= BIN_LOG_HEADER_SIZE);
  DBUG_ASSERT(current_read_pos == rli->get_event_relay_log_pos() ||
              rli->is_parallel_exec());

  DBUG_PRINT(
      "info",
      ("next_event group master %s %lu group relay %s %lu event %s %lu\n",
       rli->get_group_master_log_name(), (ulong)rli->get_group_master_log_pos(),
       rli->get_group_relay_log_name(), (ulong)rli->get_group_relay_log_pos(),
       rli->get_event_relay_log_name(), (ulong)rli->get_event_relay_log_pos()));

  DBUG_PRINT("info",
             ("rli->relay_log.get_binlog_end_pos()= %llu", relaylog_end_pos));
  DBUG_PRINT("info", ("hot_log= %s", hot_log ? "true" : "false"));
}
#endif

/**
  Reads next event from the relay log.  Should be called from the
  slave SQL thread.

  @param rli Relay_log_info structure for the slave SQL thread.

  @return The event read, or NULL on error.  If an error occurs, the
  error is reported through the LogErr() method.
*/
static Log_event *next_event(Relay_log_info *rli) {
  Log_event *ev;
  IO_CACHE *cur_log = &rli->cache_buf;
  mysql_mutex_t *end_pos_lock = rli->relay_log.get_binlog_end_pos_lock();
  const char *errmsg = 0;
  THD *thd = rli->info_thd;
  DBUG_ENTER("next_event");

  DBUG_ASSERT(thd != 0);

#ifndef DBUG_OFF
  if (abort_slave_event_count && !rli->events_until_exit--) DBUG_RETURN(0);
#endif

  /*
    For most operations we need to protect rli members with data_lock,
    so we assume calling function acquired this mutex for us and we will
    hold it for the most of the loop below However, we will release it
    whenever it is worth the hassle,  and in the cases when we go into a
    mysql_cond_wait() with the non-data_lock mutex
  */
  mysql_mutex_assert_owner(&rli->data_lock);

  while (!sql_slave_killed(thd, rli)) {
    my_off_t current_read_pos = my_b_tell(cur_log);
    my_off_t relaylog_end_pos = rli->relay_log.get_binlog_end_pos();
    bool hot_log =
        likely(rli->relay_log.is_active(rli->get_event_relay_log_name()));

#ifndef DBUG_OFF
    if (DBUG_EVALUATE_IF("force_sql_thread_error", 1, 0)) goto err;

    dump_next_event_debug_information(rli, current_read_pos, relaylog_end_pos,
                                      hot_log);
#endif
    rli->set_event_start_pos(current_read_pos);

    bool can_read_event = !hot_log || current_read_pos < relaylog_end_pos;
    DBUG_PRINT("info",
               ("can_read_event= %s", can_read_event ? "true" : "false"));

    if (can_read_event && (ev = Log_event::read_log_event(
                               cur_log, 0, rli->get_rli_description_event(),
                               opt_slave_sql_verify_checksum))) {
      DBUG_ASSERT(thd == rli->info_thd);
      /*
        read it while we have a lock, to avoid a mutex lock in
        inc_event_relay_log_pos()
      */
      rli->set_future_event_relay_log_pos(my_b_tell(cur_log));
      ev->future_event_relay_log_pos = rli->get_future_event_relay_log_pos();

      /*
         MTS checkpoint in the successful read branch.
         The following block makes sure that
         a. GAQ the job assignment control resource is not run out of space, and
         b. Last executed transaction coordinates are advanced whenever
            there's been progress by Workers.
         Notice, MTS logical clock scheduler does not introduce any
         own specfics even though internally it may need to learn about
         the done status of a job.
      */
      bool force = (rli->checkpoint_seqno > (rli->checkpoint_group - 1));
      if (rli->is_parallel_exec() &&
          (opt_mts_checkpoint_period != 0 || force)) {
        ulonglong period =
            static_cast<ulonglong>(opt_mts_checkpoint_period * 1000000ULL);
        mysql_mutex_unlock(&rli->data_lock);
        /*
          At this point the coordinator has is delegating jobs to workers and
          the checkpoint routine must be periodically invoked.
        */
        (void)mts_checkpoint_routine(
            rli, period, force,
            true /*need_data_lock=true*/);  // TODO: ALFRANIO ERROR
        DBUG_ASSERT(
            !force ||
            (force && (rli->checkpoint_seqno <= (rli->checkpoint_group - 1))) ||
            sql_slave_killed(thd, rli));
        mysql_mutex_lock(&rli->data_lock);
      }
      DBUG_RETURN(ev);
    }
    DBUG_ASSERT(thd == rli->info_thd);
    if (cur_log->error < 0) {
      errmsg = "slave SQL thread aborted because of I/O error";
      if (rli->mts_group_status == Relay_log_info::MTS_IN_GROUP)
        /*
          MTS group status is set to MTS_KILLED_GROUP, whenever a read event
          error happens and there was already a non-terminal event scheduled.
        */
        rli->mts_group_status = Relay_log_info::MTS_KILLED_GROUP;
      goto err;
    }
    if (!cur_log->error) /* Seems EOF: no error reading the event */
    {
      /*
        On a hot log, EOF means that there are no more updates to
        process and we must block until I/O thread adds some and
        signals us to continue.

        If can_read_event is false, it means we reached the limit
        imposed by the I/O thread. We must also block until changes
        into the relay log signal us to continue.
      */
      if (!can_read_event) {
        /*
          We are about to wait for updates. Lock relay_log.LOCK_binlog_end_pos
          to avoid missing update signals from the receiver thread.
        */
        mysql_mutex_lock(end_pos_lock);
        /*
          If the relay log was updated before reaching this waiting point,
          there is no need to wait.
        */
        if (rli->relay_log.get_binlog_end_pos() >
                rli->get_event_relay_log_pos() ||
            !rli->relay_log.is_active(rli->get_event_relay_log_name())) {
          mysql_mutex_unlock(end_pos_lock);
          continue;
        }

        /*
          We say in Seconds_Behind_Master that we have "caught up". Note that
          for example if network link is broken but I/O slave thread hasn't
          noticed it (slave_net_timeout not elapsed), then we'll say "caught
          up" whereas we're not really caught up. Fixing that would require
          internally cutting timeout in smaller pieces in network read, no
          thanks. Another example: SQL has caught up on I/O, now I/O has read
          a new event and is queuing it; the false "0" will exist until SQL
          finishes executing the new event; it will be look abnormal only if
          the events have old timestamps (then you get "many", 0, "many").

          Transient phases like this can be fixed with implemeting
          Heartbeat event which provides the slave the status of the
          master at time the master does not have any new update to send.
          Seconds_Behind_Master would be zero only when master has no
          more updates in binlog for slave. The heartbeat can be sent
          in a (small) fraction of slave_net_timeout. Until it's done
          rli->last_master_timestamp is temporarely (for time of
          waiting for the following event) reset whenever EOF is
          reached.
        */

        /* shows zero while it is sleeping (and until the next event
           is about to be executed).  Note, in MTS case
           Seconds_Behind_Master resetting follows slightly different
           schema where reaching EOF is not enough.  The status
           parameter is updated per some number of processed group of
           events. The number can't be greater than
           @@global.slave_checkpoint_group and anyway SBM updating
           rate does not exceed @@global.slave_checkpoint_period.
           Notice that SBM is set to a new value after processing the
           terminal event (e.g Commit) of a group.  Coordinator resets
           SBM when notices no more groups left neither to read from
           Relay-log nor to process by Workers.
        */
        if (!rli->is_parallel_exec()) rli->last_master_timestamp = 0;

        if (rli->ign_master_log_name_end[0]) {
          /* We generate and return a Rotate, to make our positions advance */
          DBUG_PRINT("info", ("seeing an ignored end segment"));
          ev = new Rotate_log_event(rli->ign_master_log_name_end, 0,
                                    rli->ign_master_log_pos_end,
                                    Rotate_log_event::DUP_NAME);
          rli->ign_master_log_name_end[0] = 0;
          mysql_mutex_unlock(end_pos_lock);
          if (unlikely(!ev)) {
            errmsg =
                "Slave SQL thread failed to create a Rotate event "
                "(out of memory?), SHOW SLAVE STATUS may be inaccurate";
            goto err;
          }
          ev->server_id = 0;  // don't be ignored by slave SQL thread
          DBUG_RETURN(ev);
        }

        /*
          We can, and should release data_lock while we are waiting for
          update. If we do not, show slave status will block
        */
        mysql_mutex_unlock(&rli->data_lock);

        relay_log_space_verification(rli);

        if (rli->is_parallel_exec() &&
            (opt_mts_checkpoint_period != 0 ||
             DBUG_EVALUATE_IF("check_slave_debug_group", 1, 0))) {
          int ret = 0;
          struct timespec waittime;
          ulonglong period =
              static_cast<ulonglong>(opt_mts_checkpoint_period * 1000000ULL);
          ulong signal_cnt = rli->relay_log.signal_cnt;

          mysql_mutex_unlock(end_pos_lock);
          do {
            /*
              At this point the coordinator has no job to delegate to workers.
              However, workers are executing their assigned jobs and as such
              the checkpoint routine must be periodically invoked.
            */
            (void)mts_checkpoint_routine(
                rli, period, false,
                true /*need_data_lock=true*/);  // TODO: ALFRANIO ERROR
            mysql_mutex_lock(end_pos_lock);

            if (DBUG_EVALUATE_IF("check_slave_debug_group", 1, 0))
              period = 10000000ULL;

            set_timespec_nsec(&waittime, period);
            ret = wait_new_relaylog_events(thd, &rli->relay_log, &waittime);
          } while (is_timeout(ret) /* todo:remove */ &&
                   signal_cnt == rli->relay_log.signal_cnt && !thd->killed);
        } else {
          wait_new_relaylog_events(thd, &rli->relay_log, NULL);
        }

        // re-acquire data lock since we released it earlier
        mysql_mutex_lock(&rli->data_lock);
        continue;
      }
      /*
        If the log was not hot, we need to move to the next log in
        sequence. The next log could be hot or cold, we deal with both
        cases separately after doing some common initialization
      */
      end_io_cache(cur_log);
      DBUG_ASSERT(rli->cur_log_fd >= 0);
      mysql_file_close(rli->cur_log_fd, MYF(MY_WME));
      rli->cur_log_fd = -1;

      Is_instance_backup_locked_result is_instance_locked;
      is_instance_locked = is_instance_backup_locked(thd);

      int i = 0;
      while (is_instance_locked == Is_instance_backup_locked_result::OOM &&
             i < MYSQL_BIN_LOG::MAX_RETRIES_BY_OOM) {
        /* Sleep 1 microsecond per try to avoid temporary 'out of memory' */
        my_sleep(1);
        is_instance_locked = is_instance_backup_locked(thd);
        i++;
      }

      if (is_instance_locked == Is_instance_backup_locked_result::OOM) {
        errmsg = "OOM happened when checking if instance was locked for backup";
        goto err;
      }

      if (relay_log_purge &&
          is_instance_locked == Is_instance_backup_locked_result::NOT_LOCKED) {
        /*
          purge_first_log will properly set up relay log coordinates in rli.
          If the group's coordinates are equal to the event's coordinates
          (i.e. the relay log was not rotated in the middle of a group),
          we can purge this relay log too.
          We do ulonglong and string comparisons, this may be slow but
          - purging the last relay log is nice (it can save 1GB of disk), so we
          like to detect the case where we can do it, and given this,
          - I see no better detection method
          - purge_first_log is not called that often
        */
        if (!rli->relay_log.is_open() ||
            (rli->relay_log.purge_first_log(
                rli, rli->get_group_relay_log_pos() ==
                             rli->get_event_relay_log_pos() &&
                         !strcmp(rli->get_group_relay_log_name(),
                                 rli->get_event_relay_log_name())))) {
          errmsg = "Error purging processed logs";
          goto err;
        }
        DBUG_PRINT("info", ("next_event group master %s %lu  group relay %s "
                            "%lu event %s %lu\n",
                            rli->get_group_master_log_name(),
                            (ulong)rli->get_group_master_log_pos(),
                            rli->get_group_relay_log_name(),
                            (ulong)rli->get_group_relay_log_pos(),
                            rli->get_event_relay_log_name(),
                            (ulong)rli->get_event_relay_log_pos()));
      } else {
        /*
          According to Sasha, the only time this code will ever be executed
          is if we are recovering from a bug.
        */
        if (rli->relay_log.find_next_log(&rli->linfo, true)) {
          errmsg = "error switching to the next log";
          goto err;
        }
        rli->set_event_relay_log_pos(BIN_LOG_HEADER_SIZE);
        rli->set_event_relay_log_name(rli->linfo.log_file_name);
        /*
          We may update the worker here but this is not extremlly
          necessary. /Alfranio
        */
        rli->flush_info();
      }

      /* Reset the relay-log-change-notified status of  Slave Workers */
      if (rli->is_parallel_exec()) {
        DBUG_PRINT("info",
                   ("next_event: MTS group relay log changes to %s %lu\n",
                    rli->get_group_relay_log_name(),
                    (ulong)rli->get_group_relay_log_pos()));
        rli->reset_notified_relay_log_change();
      }

#ifdef EXTRA_DEBUG
      LogErr(INFORMATION_LEVEL,
             rli->relay_log.is_active(rli->linfo.log_file_name)
                 ? ER_RPL_SLAVE_NEXT_LOG_IS_ACTIVE
                 : ER_RPL_SLAVE_NEXT_LOG_IS_INACTIVE,
             rli->linfo.log_file_name);
#endif
      // open_binlog_file() will check the magic header
      if ((rli->cur_log_fd = open_binlog_file(cur_log, rli->linfo.log_file_name,
                                              &errmsg)) < 0)
        goto err;
    } else {
      /*
        Read failed with a non-EOF error.
        TODO: come up with something better to handle this error
      */
      LogErr(ERROR_LEVEL, ER_RPL_SLAVE_SQL_THREAD_IO_ERROR_READING_EVENT,
             rli->get_for_channel_str(), my_errno(), cur_log->error);
      // set read position to the beginning of the event
      my_b_seek(cur_log, rli->get_event_relay_log_pos());
      /* otherwise, we have had a partial read */
      errmsg = "Aborting slave SQL thread because of partial event read";
      break;  // To end of function
    }
  }
  if (!errmsg) {
    LogErr(INFORMATION_LEVEL, ER_RPL_SLAVE_ERROR_READING_RELAY_LOG_EVENTS,
           rli->get_for_channel_str(), "slave SQL thread was killed");
    DBUG_RETURN(0);
  }

err:
  if (errmsg)
    LogErr(ERROR_LEVEL, ER_RPL_SLAVE_ERROR_READING_RELAY_LOG_EVENTS,
           rli->get_for_channel_str(), errmsg);
  DBUG_RETURN(0);
}

/*
  Rotate a relay log (this is used only by FLUSH LOGS; the automatic rotation
  because of size is simpler because when we do it we already have all relevant
  locks; here we don't, so this function is mainly taking locks).
  Returns nothing as we cannot catch any error (MYSQL_BIN_LOG::new_file()
  is void).
*/

int rotate_relay_log(Master_info *mi, bool log_master_fd, bool need_lock) {
  DBUG_ENTER("rotate_relay_log");

  Relay_log_info *rli = mi->rli;

  if (need_lock)
    mysql_mutex_lock(rli->relay_log.get_log_lock());
  else
    mysql_mutex_assert_owner(rli->relay_log.get_log_lock());
  DBUG_EXECUTE_IF("crash_before_rotate_relaylog", DBUG_SUICIDE(););

  int error = 0;

  /*
     We need to test inited because otherwise, new_file() will attempt to lock
     LOCK_log, which may not be inited (if we're not a slave).
  */
  if (!rli->inited) {
    DBUG_PRINT("info", ("rli->inited == 0"));
    goto end;
  }

  /* If the relay log is closed, new_file() will do nothing. */
  if (log_master_fd)
    error =
        rli->relay_log.new_file_without_locking(mi->get_mi_description_event());
  else
    error = rli->relay_log.new_file_without_locking(NULL);
  if (error != 0) goto end;

  /*
    We harvest now, because otherwise BIN_LOG_HEADER_SIZE will not immediately
    be counted, so imagine a succession of FLUSH LOGS  and assume the slave
    threads are started:
    relay_log_space decreases by the size of the deleted relay log, but does
    not increase, so flush-after-flush we may become negative, which is wrong.
    Even if this will be corrected as soon as a query is replicated on the
    slave (because the I/O thread will then call harvest_bytes_written() which
    will harvest all these BIN_LOG_HEADER_SIZE we forgot), it may give strange
    output in SHOW SLAVE STATUS meanwhile. So we harvest now.
    If the log is closed, then this will just harvest the last writes, probably
    0 as they probably have been harvested.
  */
  rli->relay_log.harvest_bytes_written(&rli->log_space_total);
end:
  if (need_lock) mysql_mutex_unlock(rli->relay_log.get_log_lock());
  DBUG_RETURN(error);
}

/**
  flushes the relay logs of a replication channel.

  @param[in]         mi      Master_info corresponding to the
                             channel.
  @return
    @retval          true     fail
    @retval          false     ok.
*/
bool flush_relay_logs(Master_info *mi) {
  DBUG_ENTER("flush_relay_logs");
  bool error = false;

  if (mi) {
    if (rotate_relay_log(mi)) error = true;
  }
  DBUG_RETURN(error);
}

/**
   Entry point for FLUSH RELAYLOGS command or to flush relaylogs for
   the FLUSH LOGS command.
   FLUSH LOGS or FLUSH RELAYLOGS needs to flush the relaylogs of all
   the replciaiton channels in multisource replication.
   FLUSH RELAYLOGS FOR CHANNEL flushes only the relaylogs pertaining to
   a channel.

   @param[in]         thd              the client thread carrying the command.

   @return
     @retval           true                fail
     @retval           false              success
*/
bool flush_relay_logs_cmd(THD *thd) {
  DBUG_ENTER("flush_relay_logs_cmd");
  Master_info *mi = 0;
  LEX *lex = thd->lex;
  bool error = false;

  channel_map.wrlock();

  /*
     lex->mi.channel is NULL, for FLUSH LOGS or when the client thread
     is not present. (See tmp_thd in  the caller).
     When channel is not provided, lex->mi.for_channel is false.
  */
  if (!lex->mi.channel || !lex->mi.for_channel) {
    for (mi_map::iterator it = channel_map.begin(); it != channel_map.end();
         it++) {
      mi = it->second;

      if ((error = flush_relay_logs(mi))) break;
    }
  } else {
    mi = channel_map.get_mi(lex->mi.channel);

    if (mi) {
      /*
        Disallow flush on Group Replication applier channel to avoid
        split transactions among relay log files due to DBA action.
      */
      if (channel_map.is_group_replication_channel_name(lex->mi.channel,
                                                        true)) {
        if (thd->system_thread == SYSTEM_THREAD_SLAVE_SQL ||
            thd->system_thread == SYSTEM_THREAD_SLAVE_WORKER) {
          /*
            Log warning on SQL or worker threads.
          */
          LogErr(WARNING_LEVEL, ER_RPL_SLAVE_FLUSH_RELAY_LOGS_NOT_ALLOWED,
                 lex->mi.channel);
        } else {
          /*
            Return error on client sessions.
          */
          error = true;
          my_error(ER_SLAVE_CHANNEL_OPERATION_NOT_ALLOWED, MYF(0),
                   "FLUSH RELAY LOGS", lex->mi.channel);
        }
      } else
        error = flush_relay_logs(mi);
    } else {
      if (thd->system_thread == SYSTEM_THREAD_SLAVE_SQL ||
          thd->system_thread == SYSTEM_THREAD_SLAVE_WORKER) {
        /*
          Log warning on SQL or worker threads.
        */
        LogErr(WARNING_LEVEL, ER_RPL_SLAVE_INCORRECT_CHANNEL, lex->mi.channel);
      } else {
        /*
          Return error on client sessions.
        */
        error = true;
        my_error(ER_SLAVE_CHANNEL_DOES_NOT_EXIST, MYF(0), lex->mi.channel);
      }
    }
  }

  channel_map.unlock();

  DBUG_RETURN(error);
}

/**
   Detects, based on master's version (as found in the relay log), if master
   has a certain bug.
   @param rli Relay_log_info which tells the master's version
   @param bug_id Number of the bug as found in bugs.mysql.com
   @param report bool report error message, default true

   @param pred Predicate function that will be called with @c param to
   check for the bug. If the function return @c true, the bug is present,
   otherwise, it is not.

   @param param  State passed to @c pred function.

   @return true if master has the bug, false if it does not.
*/
bool rpl_master_has_bug(const Relay_log_info *rli, uint bug_id, bool report,
                        bool (*pred)(const void *), const void *param) {
  struct st_version_range_for_one_bug {
    uint bug_id;
    const uchar introduced_in[3];  // first version with bug
    const uchar fixed_in[3];       // first version with fix
  };
  static struct st_version_range_for_one_bug versions_for_all_bugs[] = {
      {24432, {5, 0, 24}, {5, 0, 38}}, {24432, {5, 1, 12}, {5, 1, 17}},
      {33029, {5, 0, 0}, {5, 0, 58}},  {33029, {5, 1, 0}, {5, 1, 12}},
      {37426, {5, 1, 0}, {5, 1, 26}},
  };
  const uchar *master_ver =
      rli->get_rli_description_event()->server_version_split;

  DBUG_ASSERT(sizeof(rli->get_rli_description_event()->server_version_split) ==
              3);

  for (uint i = 0;
       i < sizeof(versions_for_all_bugs) / sizeof(*versions_for_all_bugs);
       i++) {
    const uchar *introduced_in = versions_for_all_bugs[i].introduced_in,
                *fixed_in = versions_for_all_bugs[i].fixed_in;
    if ((versions_for_all_bugs[i].bug_id == bug_id) &&
        (memcmp(introduced_in, master_ver, 3) <= 0) &&
        (memcmp(fixed_in, master_ver, 3) > 0) &&
        (pred == NULL || (*pred)(param))) {
      if (!report) return true;
      // a short message for SHOW SLAVE STATUS (message length constraints)
      my_printf_error(ER_UNKNOWN_ERROR,
                      "master may suffer from"
                      " http://bugs.mysql.com/bug.php?id=%u"
                      " so slave stops; check error log on slave"
                      " for more info",
                      MYF(0), bug_id);
      // a verbose message for the error log
      enum loglevel report_level = INFORMATION_LEVEL;
      if (!ignored_error_code(ER_UNKNOWN_ERROR)) {
        report_level = ERROR_LEVEL;
        current_thd->is_slave_error = 1;
      }
      /*
        In case of ignored errors report warnings only if
        log_error_verbosity > 2.
      */
      else if (log_error_verbosity > 2)
        report_level = WARNING_LEVEL;

      if (report_level != INFORMATION_LEVEL)
        rli->report(report_level, ER_SERVER_UNKNOWN_ERROR,
                    "According to the master's version ('%s'),"
                    " it is probable that master suffers from this bug:"
                    " http://bugs.mysql.com/bug.php?id=%u"
                    " and thus replicating the current binary log event"
                    " may make the slave's data become different from the"
                    " master's data."
                    " To take no risk, slave refuses to replicate"
                    " this event and stops."
                    " We recommend that all updates be stopped on the"
                    " master and slave, that the data of both be"
                    " manually synchronized,"
                    " that master's binary logs be deleted,"
                    " that master be upgraded to a version at least"
                    " equal to '%d.%d.%d'. Then replication can be"
                    " restarted.",
                    rli->get_rli_description_event()->server_version, bug_id,
                    fixed_in[0], fixed_in[1], fixed_in[2]);
      return true;
    }
  }
  return false;
}

/**
   BUG#33029, For all 5.0 up to 5.0.58 exclusive, and 5.1 up to 5.1.12
   exclusive, if one statement in a SP generated AUTO_INCREMENT value
   by the top statement, all statements after it would be considered
   generated AUTO_INCREMENT value by the top statement, and a
   erroneous INSERT_ID value might be associated with these statement,
   which could cause duplicate entry error and stop the slave.

   Detect buggy master to work around.
 */
bool rpl_master_erroneous_autoinc(THD *thd) {
  if (thd->rli_slave && thd->rli_slave->info_thd == thd) {
    Relay_log_info *c_rli = thd->rli_slave->get_c_rli();

    DBUG_EXECUTE_IF("simulate_bug33029", return true;);
    return rpl_master_has_bug(c_rli, 33029, false, NULL, NULL);
  }
  return false;
}

/**
  a copy of active_mi->rli->slave_skip_counter, for showing in SHOW GLOBAL
  VARIABLES, INFORMATION_SCHEMA.GLOBAL_VARIABLES and @@sql_slave_skip_counter
  without taking all the mutexes needed to access
  active_mi->rli->slave_skip_counter properly.
*/
uint sql_slave_skip_counter;

/**
   Executes a START SLAVE statement.

  @param thd                 Pointer to THD object for the client thread
                             executing the statement.

   @param connection_param   Connection parameters for starting threads

   @param master_param       Master parameters used for starting threads

   @param thread_mask_input  The thread mask that identifies which threads to
                             start. If 0 is passed (start no thread) then this
                             parameter is ignored and all stopped threads are
                             started

   @param mi                 Pointer to Master_info object for the slave's IO
                             thread.

   @param set_mts_settings   If true, the channel uses the server MTS
                             configured settings when starting the applier
                             thread.

   @retval false success
   @retval true error
*/
bool start_slave(THD *thd, LEX_SLAVE_CONNECTION *connection_param,
                 LEX_MASTER_INFO *master_param, int thread_mask_input,
                 Master_info *mi, bool set_mts_settings) {
  bool is_error = false;
  int thread_mask;

  DBUG_ENTER("start_slave(THD, lex, lex, int, Master_info, bool");

  /*
    START SLAVE command should ignore 'read-only' and 'super_read_only'
    options so that it can update 'mysql.slave_master_info' and
    'mysql.slave_relay_log_info' replication repository tables.
  */
  thd->set_skip_readonly_check();
  Security_context *sctx = thd->security_context();
  if (!sctx->check_access(SUPER_ACL) &&
      !sctx->has_global_grant(STRING_WITH_LEN("REPLICATION_SLAVE_ADMIN"))
           .first) {
    my_error(ER_SPECIFIC_ACCESS_DENIED_ERROR, MYF(0),
             "SUPER or REPLICATION_SLAVE_ADMIN");
    DBUG_RETURN(1);
  }

  mi->channel_wrlock();

  if (connection_param->user || connection_param->password) {
    if (!thd->get_ssl()) {
      push_warning(thd, Sql_condition::SL_NOTE, ER_INSECURE_PLAIN_TEXT,
                   ER_THD(thd, ER_INSECURE_PLAIN_TEXT));
    }
  }

  lock_slave_threads(mi);  // this allows us to cleanly read slave_running
  // Get a mask of _stopped_ threads
  init_thread_mask(&thread_mask, mi, 1 /* inverse */);
  /*
    Below we will start all stopped threads.  But if the user wants to
    start only one thread, do as if the other thread was running (as we
    don't wan't to touch the other thread), so set the bit to 0 for the
    other thread
  */
  if (thread_mask_input) {
    thread_mask &= thread_mask_input;
  }
  if (thread_mask)  // some threads are stopped, start them
  {
    if (load_mi_and_rli_from_repositories(mi, false, thread_mask)) {
      is_error = true;
      my_error(ER_MASTER_INFO, MYF(0));
    } else if (*mi->host || !(thread_mask & SLAVE_IO)) {
      /*
        If we will start IO thread we need to take care of possible
        options provided through the START SLAVE if there is any.
      */
      if (thread_mask & SLAVE_IO) {
        if (connection_param->user) {
          mi->set_start_user_configured(true);
          mi->set_user(connection_param->user);
        }
        if (connection_param->password) {
          mi->set_start_user_configured(true);
          mi->set_password(connection_param->password);
        }
        if (connection_param->plugin_auth)
          mi->set_plugin_auth(connection_param->plugin_auth);
        if (connection_param->plugin_dir)
          mi->set_plugin_dir(connection_param->plugin_dir);
      }

      /*
        If we will start SQL thread we will care about UNTIL options If
        not and they are specified we will ignore them and warn user
        about this fact.
      */
      if (thread_mask & SLAVE_SQL) {
        /*
          sql_slave_skip_counter only effects the applier thread which is
          first started. So after sql_slave_skip_counter is copied to
          rli->slave_skip_counter, it is reset to 0.
        */
        mysql_mutex_lock(&LOCK_sql_slave_skip_counter);
        mi->rli->slave_skip_counter = sql_slave_skip_counter;
        sql_slave_skip_counter = 0;
        mysql_mutex_unlock(&LOCK_sql_slave_skip_counter);
        /*
          To cache the MTS system var values and used them in the following
          runtime. The system vars can change meanwhile but having no other
          effects.
          It also allows the per channel definition of this variables.
        */
        if (set_mts_settings) {
          mi->rli->opt_slave_parallel_workers = opt_mts_slave_parallel_workers;
          if (mts_parallel_option == MTS_PARALLEL_TYPE_DB_NAME)
            mi->rli->channel_mts_submode = MTS_PARALLEL_TYPE_DB_NAME;
          else
            mi->rli->channel_mts_submode = MTS_PARALLEL_TYPE_LOGICAL_CLOCK;

#ifndef DBUG_OFF
          if (!DBUG_EVALUATE_IF("check_slave_debug_group", 1, 0))
#endif
            mi->rli->checkpoint_group = opt_mts_checkpoint_group;
        }

        int slave_errno = mi->rli->init_until_option(thd, master_param);
        if (slave_errno) {
          my_error(slave_errno, MYF(0));
          is_error = true;
        }

        if (!is_error) is_error = check_slave_sql_config_conflict(mi->rli);
      } else if (master_param->pos || master_param->relay_log_pos ||
                 master_param->gtid)
        push_warning(thd, Sql_condition::SL_NOTE, ER_UNTIL_COND_IGNORED,
                     ER_THD(thd, ER_UNTIL_COND_IGNORED));

      if (!is_error)
        is_error =
            start_slave_threads(false /*need_lock_slave=false*/,
                                true /*wait_for_start=true*/, mi, thread_mask);
    } else {
      is_error = true;
      my_error(ER_BAD_SLAVE, MYF(0));
    }
  } else {
    /* no error if all threads are already started, only a warning */
    push_warning_printf(
        thd, Sql_condition::SL_NOTE, ER_SLAVE_CHANNEL_WAS_RUNNING,
        ER_THD(thd, ER_SLAVE_CHANNEL_WAS_RUNNING), mi->get_channel());
  }

  /*
    Clean up start information if there was an attempt to start
    the IO thread to avoid any security issue.
  */
  if (is_error && (thread_mask & SLAVE_IO) == SLAVE_IO) mi->reset_start_info();

  unlock_slave_threads(mi);

  mi->channel_unlock();

  DBUG_RETURN(is_error);
}

/**
  Execute a STOP SLAVE statement.

  @param thd              Pointer to THD object for the client thread executing
                          the statement.

  @param mi               Pointer to Master_info object for the slave's IO
                          thread.

  @param net_report       If true, saves the exit status into Diagnostics_area.

  @param for_one_channel  If the method is being invoked only for one channel

  @param push_temp_tables_warning  If it should push a "have temp tables
                                   warning" once having open temp tables. This
                                   avoids multiple warnings when there is more
                                   than one channel with open temp tables.
                                   This parameter can be removed when the
                                   warning is issued with per-channel
                                   information.

  @retval 0 success
  @retval 1 error
*/
int stop_slave(THD *thd, Master_info *mi, bool net_report, bool for_one_channel,
               bool *push_temp_tables_warning) {
  DBUG_ENTER("stop_slave(THD, Master_info, bool, bool");

  int slave_errno;
  if (!thd) thd = current_thd;

  /*
    STOP SLAVE command should ignore 'read-only' and 'super_read_only'
    options so that it can update 'mysql.slave_master_info' and
    'mysql.slave_relay_log_info' replication repository tables.
  */
  thd->set_skip_readonly_check();

  Security_context *sctx = thd->security_context();
  if (!sctx->check_access(SUPER_ACL) &&
      !sctx->has_global_grant(STRING_WITH_LEN("REPLICATION_SLAVE_ADMIN"))
           .first) {
    my_error(ER_SPECIFIC_ACCESS_DENIED_ERROR, MYF(0),
             "SUPER or REPLICATION_SLAVE_ADMIN");
    DBUG_RETURN(1);
  }

  mi->channel_wrlock();

  THD_STAGE_INFO(thd, stage_killing_slave);
  int thread_mask;
  lock_slave_threads(mi);

  DBUG_EXECUTE_IF("simulate_hold_run_locks_on_stop_slave", my_sleep(10000000););

  // Get a mask of _running_ threads
  init_thread_mask(&thread_mask, mi, 0 /* not inverse*/);

  /*
    Below we will stop all running threads.
    But if the user wants to stop only one thread, do as if the other thread
    was stopped (as we don't wan't to touch the other thread), so set the
    bit to 0 for the other thread
  */
  if (thd->lex->slave_thd_opt) thread_mask &= thd->lex->slave_thd_opt;

  if (thread_mask) {
    slave_errno =
        terminate_slave_threads(mi, thread_mask, rpl_stop_slave_timeout,
                                false /*need_lock_term=false*/);
  } else {
    // no error if both threads are already stopped, only a warning
    slave_errno = 0;
    push_warning_printf(
        thd, Sql_condition::SL_NOTE, ER_SLAVE_CHANNEL_WAS_NOT_RUNNING,
        ER_THD(thd, ER_SLAVE_CHANNEL_WAS_NOT_RUNNING), mi->get_channel());
  }

  /*
    If the slave has open temp tables and there is a following CHANGE MASTER
    there is a possibility that the temporary tables are left open forever.
    Though we dont restrict failover here, we do warn users. In future, we
    should have a command to delete open temp tables the slave has replicated.
    See WL#7441 regarding this command.
  */

  if (mi->rli->atomic_channel_open_temp_tables && *push_temp_tables_warning) {
    push_warning(thd, Sql_condition::SL_WARNING,
                 ER_WARN_OPEN_TEMP_TABLES_MUST_BE_ZERO,
                 ER_THD(thd, ER_WARN_OPEN_TEMP_TABLES_MUST_BE_ZERO));
    *push_temp_tables_warning = false;
  }

  unlock_slave_threads(mi);

  mi->channel_unlock();

  if (slave_errno) {
    if ((slave_errno == ER_STOP_SLAVE_SQL_THREAD_TIMEOUT) ||
        (slave_errno == ER_STOP_SLAVE_IO_THREAD_TIMEOUT)) {
      push_warning(thd, Sql_condition::SL_NOTE, slave_errno,
                   ER_THD(thd, slave_errno));

      /*
        If new slave_errno is added in the if() condition above then make sure
        that there are no % in the error message or change the logging API
        to use verbatim() to avoid % substitutions.
      */
      longlong log_errno = (slave_errno == ER_STOP_SLAVE_SQL_THREAD_TIMEOUT)
                               ? ER_RPL_SLAVE_SQL_THREAD_STOP_CMD_EXEC_TIMEOUT
                               : ER_RPL_SLAVE_IO_THREAD_STOP_CMD_EXEC_TIMEOUT;
      LogErr(WARNING_LEVEL, log_errno);
    }
    if (net_report) my_error(slave_errno, MYF(0));
    DBUG_RETURN(1);
  } else if (net_report && for_one_channel)
    my_ok(thd);

  DBUG_RETURN(0);
}

/**
  Execute a RESET SLAVE (for all channels), used in Multisource replication.
  If resetting of a particular channel fails, it exits out.

  @param[in]  thd  THD object of the client.

  @retval     0    success
  @retval     1    error
 */

int reset_slave(THD *thd) {
  DBUG_ENTER("reset_slave(THD)");

  channel_map.assert_some_wrlock();

<<<<<<< HEAD
  Master_info *mi = 0;
  int result = 0;
  mi_map::iterator it;
  if (thd->lex->reset_slave_info.all) {
=======
  Master_info *mi= 0;
  int result= 0;
  mi_map::iterator it, gr_channel_map_it;

  if (thd->lex->reset_slave_info.all)
  {
>>>>>>> 7d6110ec
    /* First do reset_slave for default channel */
    mi = channel_map.get_default_channel_mi();
    if (mi && reset_slave(thd, mi, thd->lex->reset_slave_info.all))
      DBUG_RETURN(1);
    /* Do while iteration for rest of the channels */
    it = channel_map.begin();
    while (it != channel_map.end()) {
      if (!it->first.compare(channel_map.get_default_channel())) {
        it++;
        continue;
      }
      mi = it->second;
      DBUG_ASSERT(mi);
      if ((result = reset_slave(thd, mi, thd->lex->reset_slave_info.all)))
        break;
      it = channel_map.begin();
    }
<<<<<<< HEAD
  } else {
    it = channel_map.begin();
    while (it != channel_map.end()) {
      mi = it->second;
=======
    /* RESET group replication specific channels */
    gr_channel_map_it= channel_map.begin(GROUP_REPLICATION_CHANNEL);
    while (gr_channel_map_it != channel_map.end(GROUP_REPLICATION_CHANNEL))
    {
      mi= gr_channel_map_it->second;
      DBUG_ASSERT(mi);
      /*
        We cannot RESET a group replication channel while the group
        replication is running.
      */
      if (is_group_replication_running())
      {
        my_error(ER_SLAVE_CHANNEL_OPERATION_NOT_ALLOWED, MYF(0),
                 "RESET SLAVE ALL FOR CHANNEL", mi->get_channel());
        DBUG_RETURN(1);
      }
      if ((result= reset_slave(thd, mi, thd->lex->reset_slave_info.all)))
        break;
      gr_channel_map_it= channel_map.begin(GROUP_REPLICATION_CHANNEL);
    }
  }
  else
  {
    it= channel_map.begin();
    while (it != channel_map.end())
    {
      mi= it->second;
>>>>>>> 7d6110ec
      DBUG_ASSERT(mi);
      if ((result = reset_slave(thd, mi, thd->lex->reset_slave_info.all)))
        break;
      it++;
    }
    /*
      RESET group replication specific channels.

      We cannot RESET a group replication channel while the group
      replication is running.
    */
    gr_channel_map_it= channel_map.begin(GROUP_REPLICATION_CHANNEL);
    while (gr_channel_map_it != channel_map.end(GROUP_REPLICATION_CHANNEL))
    {
      mi= gr_channel_map_it->second;
      DBUG_ASSERT(mi);
      if (is_group_replication_running())
      {
        my_error(ER_SLAVE_CHANNEL_OPERATION_NOT_ALLOWED, MYF(0),
                 "RESET SLAVE FOR CHANNEL", mi->get_channel());
        DBUG_RETURN(1);
      }
      if ((result= reset_slave(thd, mi, thd->lex->reset_slave_info.all)))
        break;
      gr_channel_map_it++;
    }
  }
  DBUG_RETURN(result);
}

/**
  Execute a RESET SLAVE statement.
  Locks slave threads and unlocks the slave threads after executing
  reset slave.

  @param thd        Pointer to THD object of the client thread executing the
                    statement.

  @param mi         Pointer to Master_info object for the slave.

  @param reset_all  Do a full reset or only clean master info structures

  @retval 0   success
  @retval !=0 error
*/
int reset_slave(THD *thd, Master_info *mi, bool reset_all) {
  int thread_mask = 0, error = 0;
  const char *errmsg = "Unknown error occured while reseting slave";
  DBUG_ENTER("reset_slave");

<<<<<<< HEAD
  bool no_init_after_delete = false;
=======
  bool is_default_channel= strcmp(mi->get_channel(),
                                  channel_map.get_default_channel()) == 0;
>>>>>>> 7d6110ec

  /*
    RESET SLAVE command should ignore 'read-only' and 'super_read_only'
    options so that it can update 'mysql.slave_master_info' and
    'mysql.slave_relay_log_info' replication repository tables.
  */
  thd->set_skip_readonly_check();
  mi->channel_wrlock();

  lock_slave_threads(mi);
  init_thread_mask(&thread_mask, mi, 0 /* not inverse */);
  if (thread_mask)  // We refuse if any slave thread is running
  {
    my_error(ER_SLAVE_CHANNEL_MUST_STOP, MYF(0), mi->get_channel());
    error = ER_SLAVE_CHANNEL_MUST_STOP;
    unlock_slave_threads(mi);
    mi->channel_unlock();
    goto err;
  }

  ha_reset_slave(thd);

  // delete relay logs, clear relay log coordinates
<<<<<<< HEAD

  /*
     For named channels, we have to delete the index and log files
     and not init them
  */
  if (strcmp(mi->get_channel(), channel_map.get_default_channel()))
    no_init_after_delete = true;

  if ((error = mi->rli->purge_relay_logs(thd, 1 /* just reset */, &errmsg,
                                         no_init_after_delete))) {
=======
  if ((error= mi->rli->purge_relay_logs(thd,
                                        1 /* just reset */,
                                        &errmsg,
                                        reset_all && !is_default_channel)))
  {
>>>>>>> 7d6110ec
    my_error(ER_RELAY_LOG_FAIL, MYF(0), errmsg);
    error = ER_RELAY_LOG_FAIL;
    unlock_slave_threads(mi);
    mi->channel_unlock();
    goto err;
  }

  /* Clear master's log coordinates and associated information */
  DBUG_ASSERT(!mi->rli || !mi->rli->slave_running);  // none writes in rli table
  if (remove_info(mi)) {
    error = ER_UNKNOWN_ERROR;
    my_error(ER_UNKNOWN_ERROR, MYF(0));
    unlock_slave_threads(mi);
    mi->channel_unlock();
    goto err;
  }
<<<<<<< HEAD
  if (!reset_all) mi->init_master_log_pos();
=======
  if (!reset_all)
  {
    mi->init_master_log_pos();
    mi->master_uuid[0]= 0;
    /*
      This shall prevent the channel to vanish if server is restarted
      after this RESET SLAVE and before the channel be started.
    */
    if (mi->reset &&
        opt_mi_repository_id == INFO_REPOSITORY_TABLE &&
        opt_rli_repository_id == INFO_REPOSITORY_TABLE &&
        mi->flush_info(true))
    {
      error= ER_MASTER_INFO;
      my_error(ER_MASTER_INFO, MYF(0));
      unlock_slave_threads(mi);
      mi->channel_unlock();
      goto err;
    }
  }
>>>>>>> 7d6110ec

  unlock_slave_threads(mi);

  (void)RUN_HOOK(binlog_relay_io, after_reset_slave, (thd, mi));

  /*
     RESET SLAVE ALL deletes the channels(except default channel), so their mi
     and rli objects are removed. For default channel, its mi and rli are
     deleted and recreated to keep in clear status.
  */
  if (reset_all) {
    bool is_default =
        !strcmp(mi->get_channel(), channel_map.get_default_channel());

    channel_map.delete_mi(mi->get_channel());

    if (is_default) {
      if (!Rpl_info_factory::create_mi_and_rli_objects(
              opt_mi_repository_id, opt_rli_repository_id,
              channel_map.get_default_channel(), true, &channel_map)) {
        error = ER_MASTER_INFO;
        my_message(ER_MASTER_INFO, ER_THD(thd, ER_MASTER_INFO), MYF(0));
      }
    }
  } else {
    mi->channel_unlock();
  }

err:
  DBUG_RETURN(error);
}

/**
  Entry function for RESET SLAVE command. Function either resets
  the slave for all channels or for a single channel.
  When RESET SLAVE ALL is given, the slave_info_objects (mi, rli & workers)
  are destroyed.

  @param[in]           thd          the client thread with the command.

  @return
    @retval            false            OK
    @retval            true            not OK
*/
bool reset_slave_cmd(THD *thd) {
  DBUG_ENTER("reset_slave_cmd");

  Master_info *mi;
  LEX *lex = thd->lex;
  bool res = true;  // default, an error

  channel_map.wrlock();

  if (!is_slave_configured()) {
    my_error(ER_SLAVE_CONFIGURATION, MYF(0));
    channel_map.unlock();
    DBUG_RETURN(res = true);
  }

  if (!lex->mi.for_channel)
    res = reset_slave(thd);
  else {
    mi = channel_map.get_mi(lex->mi.channel);
    /*
      If the channel being used is a group replication channel and
      group_replication is still running we need to disable RESET SLAVE [ALL]
      command.
    */
    if (mi &&
        channel_map.is_group_replication_channel_name(mi->get_channel(),
                                                      true) &&
        is_group_replication_running()) {
      my_error(ER_SLAVE_CHANNEL_OPERATION_NOT_ALLOWED, MYF(0),
               "RESET SLAVE [ALL] FOR CHANNEL", mi->get_channel());
      channel_map.unlock();
      DBUG_RETURN(true);
    }

    if (mi)
      res = reset_slave(thd, mi, thd->lex->reset_slave_info.all);
    else if (strcmp(channel_map.get_default_channel(), lex->mi.channel))
      my_error(ER_SLAVE_CHANNEL_DOES_NOT_EXIST, MYF(0), lex->mi.channel);
  }

  channel_map.unlock();

  DBUG_RETURN(res);
}

/**
   This function checks if the given CHANGE MASTER command has any receive
   option being set or changed.

   - used in change_master().

  @param  lex_mi structure that holds all change master options given on the
          change master command.

  @retval false No change master receive option.
  @retval true  At least one receive option was there.
*/

static bool have_change_master_receive_option(const LEX_MASTER_INFO *lex_mi) {
  bool have_receive_option = false;

  DBUG_ENTER("have_change_master_receive_option");

  /* Check if *at least one* receive option is given on change master command*/
  if (lex_mi->host || lex_mi->user || lex_mi->password ||
      lex_mi->log_file_name || lex_mi->pos || lex_mi->bind_addr ||
      lex_mi->port || lex_mi->connect_retry || lex_mi->server_id ||
      lex_mi->ssl != LEX_MASTER_INFO::LEX_MI_UNCHANGED ||
      lex_mi->ssl_verify_server_cert != LEX_MASTER_INFO::LEX_MI_UNCHANGED ||
      lex_mi->heartbeat_opt != LEX_MASTER_INFO::LEX_MI_UNCHANGED ||
      lex_mi->retry_count_opt != LEX_MASTER_INFO::LEX_MI_UNCHANGED ||
      lex_mi->ssl_key || lex_mi->ssl_cert || lex_mi->ssl_ca ||
      lex_mi->ssl_capath || lex_mi->tls_version || lex_mi->ssl_cipher ||
      lex_mi->ssl_crl || lex_mi->ssl_crlpath ||
      lex_mi->repl_ignore_server_ids_opt == LEX_MASTER_INFO::LEX_MI_ENABLE ||
      lex_mi->public_key_path ||
      lex_mi->get_public_key != LEX_MASTER_INFO::LEX_MI_UNCHANGED)
    have_receive_option = true;

  DBUG_RETURN(have_receive_option);
}

/**
   This function checks if the given CHANGE MASTER command has any execute
   option being set or changed.

   - used in change_master().

  @param  lex_mi structure that holds all change master options given on the
          change master command.

  @param[out] need_relay_log_purge
              - If relay_log_file/relay_log_pos options are used,
                we wont delete relaylogs. We set this boolean flag to false.
              - If relay_log_file/relay_log_pos options are NOT used,
                we return the boolean flag UNCHANGED.
              - Used in change_receive_options() and change_master().

  @retval false No change master execute option.
  @retval true  At least one execute option was there.
*/

static bool have_change_master_execute_option(const LEX_MASTER_INFO *lex_mi,
                                              bool *need_relay_log_purge) {
  bool have_execute_option = false;

  DBUG_ENTER("have_change_master_execute_option");

  /* Check if *at least one* execute option is given on change master command*/
  if (lex_mi->relay_log_name || lex_mi->relay_log_pos ||
      lex_mi->sql_delay != -1)
    have_execute_option = true;

  if (lex_mi->relay_log_name || lex_mi->relay_log_pos)
    *need_relay_log_purge = false;

  DBUG_RETURN(have_execute_option);
}

/**
   This function is called if the change master command had at least one
   receive option. This function then sets or alters the receive option(s)
   given in the command. The execute options are handled in the function
   change_execute_options()

   - used in change_master().
   - Receiver threads should be stopped when this function is called.

  @param thd    Pointer to THD object for the client thread executing the
                statement.

  @param lex_mi structure that holds all change master options given on the
                change master command.
                Coming from the an executing statement or set directly this
                shall contain connection settings like hostname, user, password
                and other settings like the number of connection retries.

  @param mi     Pointer to Master_info object belonging to the slave's IO
                thread.

  @retval 0    no error i.e., success.
  @retval !=0  error.
*/

static int change_receive_options(THD *thd, LEX_MASTER_INFO *lex_mi,
                                  Master_info *mi) {
  int ret = 0; /* return value. Set if there is an error. */

  DBUG_ENTER("change_receive_options");

  /*
    If the user specified host or port without binlog or position,
    reset binlog's name to FIRST and position to 4.
  */

  if ((lex_mi->host && strcmp(lex_mi->host, mi->host)) ||
      (lex_mi->port && lex_mi->port != mi->port)) {
    /*
      This is necessary because the primary key, i.e. host or port, has
      changed.

      The repository does not support direct changes on the primary key,
      so the row is dropped and re-inserted with a new primary key. If we
      don't do that, the master info repository we will end up with several
      rows.
    */
    if (mi->clean_info()) {
      ret = 1;
      goto err;
    }
    mi->master_uuid[0] = 0;
    mi->master_id = 0;
  }

  if ((lex_mi->host || lex_mi->port) && !lex_mi->log_file_name &&
      !lex_mi->pos) {
    char *var_master_log_name = NULL;
    var_master_log_name = const_cast<char *>(mi->get_master_log_name());
    var_master_log_name[0] = '\0';
    mi->set_master_log_pos(BIN_LOG_HEADER_SIZE);
  }

  if (lex_mi->log_file_name) mi->set_master_log_name(lex_mi->log_file_name);
  if (lex_mi->pos) {
    mi->set_master_log_pos(lex_mi->pos);
  }

  if (lex_mi->log_file_name && !lex_mi->pos)
    push_warning(thd, Sql_condition::SL_WARNING,
                 ER_WARN_ONLY_MASTER_LOG_FILE_NO_POS,
                 ER_THD(thd, ER_WARN_ONLY_MASTER_LOG_FILE_NO_POS));

  DBUG_PRINT("info", ("master_log_pos: %lu", (ulong)mi->get_master_log_pos()));

  if (lex_mi->user || lex_mi->password) {
    if (!thd->get_ssl()) {
      push_warning(thd, Sql_condition::SL_NOTE, ER_INSECURE_PLAIN_TEXT,
                   ER_THD(thd, ER_INSECURE_PLAIN_TEXT));
    }
    push_warning(thd, Sql_condition::SL_NOTE, ER_INSECURE_CHANGE_MASTER,
                 ER_THD(thd, ER_INSECURE_CHANGE_MASTER));
  }

  if (lex_mi->user) mi->set_user(lex_mi->user);
  if (lex_mi->password) mi->set_password(lex_mi->password);
  if (lex_mi->host) strmake(mi->host, lex_mi->host, sizeof(mi->host) - 1);
  if (lex_mi->bind_addr)
    strmake(mi->bind_addr, lex_mi->bind_addr, sizeof(mi->bind_addr) - 1);
  /*
    Setting channel's port number explicitly to '0' should be allowed.
    Eg: 'group_replication_recovery' channel (*after recovery is done*)
    or 'group_replication_applier' channel wants to set the port number
    to '0' as there is no actual network usage on these channels.
  */
  if (lex_mi->port || lex_mi->port_opt == LEX_MASTER_INFO::LEX_MI_ENABLE)
    mi->port = lex_mi->port;
  if (lex_mi->connect_retry) mi->connect_retry = lex_mi->connect_retry;
  if (lex_mi->retry_count_opt != LEX_MASTER_INFO::LEX_MI_UNCHANGED)
    mi->retry_count = lex_mi->retry_count;

  if (lex_mi->heartbeat_opt != LEX_MASTER_INFO::LEX_MI_UNCHANGED)
    mi->heartbeat_period = lex_mi->heartbeat_period;
  else if (lex_mi->host || lex_mi->port) {
    /*
      If the user specified host or port or both without heartbeat_period,
      we use default value for heartbeat_period. By default, We want to always
      have heartbeat enabled when we switch master unless
      master_heartbeat_period is explicitly set to zero (heartbeat disabled).

      Here is the default value for heartbeat period if CHANGE MASTER did not
      specify it.  (no data loss in conversion as hb period has a max)
    */
    mi->heartbeat_period =
        min<float>(SLAVE_MAX_HEARTBEAT_PERIOD, (slave_net_timeout / 2.0f));
    DBUG_ASSERT(mi->heartbeat_period > (float)0.001 ||
                mi->heartbeat_period == 0);

    // counter is cleared if master is CHANGED.
    mi->received_heartbeats = 0;
    // clear timestamp of last heartbeat as well.
    mi->last_heartbeat = 0;
  }

  /*
    reset the last time server_id list if the current CHANGE MASTER
    is mentioning IGNORE_SERVER_IDS= (...)
  */
  if (lex_mi->repl_ignore_server_ids_opt == LEX_MASTER_INFO::LEX_MI_ENABLE)
    mi->ignore_server_ids->dynamic_ids.clear();
  for (size_t i = 0; i < lex_mi->repl_ignore_server_ids.size(); i++) {
    ulong s_id = lex_mi->repl_ignore_server_ids[i];
    if (s_id == ::server_id && replicate_same_server_id) {
      ret = ER_SLAVE_IGNORE_SERVER_IDS;
      my_error(ER_SLAVE_IGNORE_SERVER_IDS, MYF(0), static_cast<int>(s_id));
      goto err;
    } else {
      // Keep the array sorted, ignore duplicates.
      mi->ignore_server_ids->dynamic_ids.insert_unique(s_id);
    }
  }

  if (lex_mi->ssl != LEX_MASTER_INFO::LEX_MI_UNCHANGED)
    mi->ssl = (lex_mi->ssl == LEX_MASTER_INFO::LEX_MI_ENABLE);

  if (lex_mi->ssl_verify_server_cert != LEX_MASTER_INFO::LEX_MI_UNCHANGED)
    mi->ssl_verify_server_cert =
        (lex_mi->ssl_verify_server_cert == LEX_MASTER_INFO::LEX_MI_ENABLE);

  if (lex_mi->public_key_path)
    strmake(mi->public_key_path, lex_mi->public_key_path,
            sizeof(mi->public_key_path) - 1);

  if (lex_mi->get_public_key != LEX_MASTER_INFO::LEX_MI_UNCHANGED)
    mi->get_public_key =
        (lex_mi->get_public_key == LEX_MASTER_INFO::LEX_MI_ENABLE);

  if (lex_mi->ssl_ca)
    strmake(mi->ssl_ca, lex_mi->ssl_ca, sizeof(mi->ssl_ca) - 1);
  if (lex_mi->ssl_capath)
    strmake(mi->ssl_capath, lex_mi->ssl_capath, sizeof(mi->ssl_capath) - 1);
  if (lex_mi->tls_version)
    strmake(mi->tls_version, lex_mi->tls_version, sizeof(mi->tls_version) - 1);
  if (lex_mi->ssl_cert)
    strmake(mi->ssl_cert, lex_mi->ssl_cert, sizeof(mi->ssl_cert) - 1);
  if (lex_mi->ssl_cipher)
    strmake(mi->ssl_cipher, lex_mi->ssl_cipher, sizeof(mi->ssl_cipher) - 1);
  if (lex_mi->ssl_key)
    strmake(mi->ssl_key, lex_mi->ssl_key, sizeof(mi->ssl_key) - 1);
  if (lex_mi->ssl_crl)
    strmake(mi->ssl_crl, lex_mi->ssl_crl, sizeof(mi->ssl_crl) - 1);
  if (lex_mi->ssl_crlpath)
    strmake(mi->ssl_crlpath, lex_mi->ssl_crlpath, sizeof(mi->ssl_crlpath) - 1);
#ifndef HAVE_OPENSSL
  if (lex_mi->ssl || lex_mi->ssl_ca || lex_mi->ssl_capath || lex_mi->ssl_cert ||
      lex_mi->ssl_cipher || lex_mi->ssl_key || lex_mi->ssl_verify_server_cert ||
      lex_mi->ssl_crl || lex_mi->ssl_crlpath || lex_mi->tls_version)
    push_warning(thd, Sql_condition::SL_NOTE, ER_SLAVE_IGNORED_SSL_PARAMS,
                 ER_THD(thd, ER_SLAVE_IGNORED_SSL_PARAMS));
#endif

err:
  DBUG_RETURN(ret);
}

/**
   This function is called if the change master command had at least one
   execute option. This function then sets or alters the execute option(s)
   given in the command. The receive options are handled in the function
   change_receive_options()

   - used in change_master().
   - Execute threads should be stopped before this function is called.

  @param lex_mi structure that holds all change master options given on the
                change master command.

  @param mi     Pointer to Master_info object belonging to the slave's IO
                thread.
*/

static void change_execute_options(LEX_MASTER_INFO *lex_mi, Master_info *mi) {
  DBUG_ENTER("change_execute_options");

  if (lex_mi->relay_log_name) {
    char relay_log_name[FN_REFLEN];
    mi->rli->relay_log.make_log_name(relay_log_name, lex_mi->relay_log_name);
    mi->rli->set_group_relay_log_name(relay_log_name);
    mi->rli->set_event_relay_log_name(relay_log_name);
    mi->rli->is_group_master_log_pos_invalid = true;
  }

  if (lex_mi->relay_log_pos) {
    mi->rli->set_group_relay_log_pos(lex_mi->relay_log_pos);
    mi->rli->set_event_relay_log_pos(lex_mi->relay_log_pos);
    mi->rli->is_group_master_log_pos_invalid = true;
  }

  if (lex_mi->sql_delay != -1) mi->rli->set_sql_delay(lex_mi->sql_delay);

  DBUG_VOID_RETURN;
}

/**
  This function shall issue a deprecation warning if
  there are server ids tokenized from the CHANGE MASTER
  TO command while @@global.gtid_mode=ON.
 */
static void issue_deprecation_warnings_for_channel(THD *thd) {
  LEX_MASTER_INFO *lex_mi = &thd->lex->mi;

  /*
    Deprecation of GTID_MODE + IGNORE_SERVER_IDS

    Generate deprecation warning when user executes CHANGE
    MASTER TO IGNORE_SERVER_IDS if GTID_MODE=ON.
  */
  enum_gtid_mode gtid_mode = get_gtid_mode(GTID_MODE_LOCK_CHANNEL_MAP);
  if (lex_mi->repl_ignore_server_ids.size() > 0 && gtid_mode == GTID_MODE_ON) {
    push_warning_printf(thd, Sql_condition::SL_WARNING,
                        ER_WARN_DEPRECATED_SYNTAX,
                        ER_THD(thd, ER_WARN_DEPRECATED_SYNTAX_NO_REPLACEMENT),
                        "CHANGE MASTER TO ... IGNORE_SERVER_IDS='...' "
                        "(when @@GLOBAL.GTID_MODE = ON)",
                        "");
  }
}

/**
  Execute a CHANGE MASTER statement.

  Apart from changing the receive/execute configurations/positions,
  this function also does the following:
  - May leave replicated open temporary table after warning.
  - Purges relay logs if no threads running and no relay log file/pos options.
  - Delete worker info in mysql.slave_worker_info table if applier not running.

  @param thd            Pointer to THD object for the client thread executing
                        the statement.

  @param mi             Pointer to Master_info object belonging to the slave's
                        IO thread.

  @param lex_mi         Lex information with master connection data.
                        Coming from the an executing statement or set directly
                        this shall contain connection settings like hostname,
                        user, password and other settings like the number of
                        connection retries.

  @param preserve_logs  If the decision of purging the logs should be always be
                        false even if no relay log name/position is given to
                        the method. The preserve_logs parameter will not be
                        respected when the relay log info repository is not
                        initialized.

  @retval 0   success
  @retval !=0 error
*/
int change_master(THD *thd, Master_info *mi, LEX_MASTER_INFO *lex_mi,
                  bool preserve_logs) {
  int error = 0;

  /* Do we have at least one receive related (IO thread) option? */
  bool have_receive_option = false;
  /* Do we have at least one execute related (SQL/coord/worker) option? */
  bool have_execute_option = false;
  /* If there are no mts gaps, we delete the rows in this table. */
  bool mts_remove_worker_info = false;
  /* used as a bit mask to indicate running slave threads. */
  int thread_mask;
  /*
    Relay logs are purged only if both receive and execute threads are
    stopped before executing CHANGE MASTER and relay_log_file/relay_log_pos
    options are not used.
  */
  bool need_relay_log_purge = 1;

  /*
    We want to save the old receive configurations so that we can use them to
    print the changes in these configurations (from-to form). This is used in
    LogErr() later.
  */
  char saved_host[HOSTNAME_LENGTH + 1], saved_bind_addr[HOSTNAME_LENGTH + 1];
  uint saved_port = 0;
  char saved_log_name[FN_REFLEN];
  my_off_t saved_log_pos = 0;

  DBUG_ENTER("change_master");

  /*
    CHANGE MASTER command should ignore 'read-only' and 'super_read_only'
    options so that it can update 'mysql.slave_master_info' replication
    repository tables.
  */
  thd->set_skip_readonly_check();
  mi->channel_wrlock();
  /*
    When we change master, we first decide which thread is running and
    which is not. We dont want this assumption to break while we change master.

    Suppose we decide that receiver thread is running and thus it is
    safe to change receive related options in mi. By this time if
    the receive thread is started, we may have a race condition between
    the client thread and receiver thread.
  */
  lock_slave_threads(mi);

  /*
    Get a bit mask for the slave threads that are running.
    Since the third argument is 0, thread_mask after the function
    returns stands for running threads.
  */
  init_thread_mask(&thread_mask, mi, 0);

  /*
    change master with master_auto_position=1 requires stopping both
    receiver and applier threads. If any slave thread is running,
    we report an error.
  */
  if (thread_mask) /* If any thread is running */
  {
    if (lex_mi->auto_position != LEX_MASTER_INFO::LEX_MI_UNCHANGED) {
      error = ER_SLAVE_CHANNEL_MUST_STOP;
      my_error(ER_SLAVE_CHANNEL_MUST_STOP, MYF(0), mi->get_channel());
      goto err;
    }
    /*
      Prior to WL#6120, we imposed the condition that STOP SLAVE is required
      before CHANGE MASTER. Since the slave threads die on STOP SLAVE, it was
      fine if we purged relay logs.

      Now that we do allow CHANGE MASTER with a running receiver/applier thread,
      we need to make sure that the relay logs are purged only if both
      receiver and applier threads are stopped otherwise we could lose events.

      The idea behind purging relay logs if both the threads are stopped is to
      keep consistency with the old behavior. If the user/application is doing
      a CHANGE MASTER without stopping any one thread, the relay log purge
      should be controlled via the 'relay_log_purge' option.
    */
    need_relay_log_purge = 0;
  }

  /*
    We cannot specify auto position and set either the coordinates
    on master or slave. If we try to do so, an error message is
    printed out.
  */
  if (lex_mi->log_file_name != NULL || lex_mi->pos != 0 ||
      lex_mi->relay_log_name != NULL || lex_mi->relay_log_pos != 0) {
    if (lex_mi->auto_position == LEX_MASTER_INFO::LEX_MI_ENABLE ||
        (lex_mi->auto_position != LEX_MASTER_INFO::LEX_MI_DISABLE &&
         mi->is_auto_position())) {
      error = ER_BAD_SLAVE_AUTO_POSITION;
      my_error(ER_BAD_SLAVE_AUTO_POSITION, MYF(0));
      goto err;
    }
  }

  /* CHANGE MASTER TO MASTER_AUTO_POSITION = 1 requires GTID_MODE != OFF */
  if (lex_mi->auto_position == LEX_MASTER_INFO::LEX_MI_ENABLE &&
      /*
        We hold channel_map lock for the duration of the CHANGE MASTER.
        This is important since it prevents that a concurrent
        connection changes to GTID_MODE=OFF between this check and the
        point where AUTO_POSITION is stored in the table and in mi.
      */
      get_gtid_mode(GTID_MODE_LOCK_CHANNEL_MAP) == GTID_MODE_OFF) {
    error = ER_AUTO_POSITION_REQUIRES_GTID_MODE_NOT_OFF;
    my_error(ER_AUTO_POSITION_REQUIRES_GTID_MODE_NOT_OFF, MYF(0));
    goto err;
  }

  /* Check if at least one receive option is given on change master */
  have_receive_option = have_change_master_receive_option(lex_mi);

  /* Check if at least one execute option is given on change master */
  have_execute_option =
      have_change_master_execute_option(lex_mi, &need_relay_log_purge);

  if (need_relay_log_purge && /* If we should purge the logs for this channel */
      preserve_logs &&        /* And we were asked to keep them */
      mi->rli->inited)        /* And the channel was initialized properly */
  {
    need_relay_log_purge = false;
  }

  /* With receiver thread running, we dont allow changing receive options. */
  if (have_receive_option && (thread_mask & SLAVE_IO)) {
    error = ER_SLAVE_CHANNEL_IO_THREAD_MUST_STOP;
    my_error(ER_SLAVE_CHANNEL_IO_THREAD_MUST_STOP, MYF(0), mi->get_channel());
    goto err;
  }

  /* With an execute thread running, we don't allow changing execute options. */
  if (have_execute_option && (thread_mask & SLAVE_SQL)) {
    error = ER_SLAVE_CHANNEL_SQL_THREAD_MUST_STOP;
    my_error(ER_SLAVE_CHANNEL_SQL_THREAD_MUST_STOP, MYF(0), mi->get_channel());
    goto err;
  }

  /*
    We need to check if there is an empty master_host. Otherwise
    change master succeeds, a master.info file is created containing
    empty master_host string and when issuing: start slave; an error
    is thrown stating that the server is not configured as slave.
    (See BUG#28796).
  */
  if (lex_mi->host && !*lex_mi->host) {
    error = ER_WRONG_ARGUMENTS;
    my_error(ER_WRONG_ARGUMENTS, MYF(0), "MASTER_HOST");
    goto err;
  }

  THD_STAGE_INFO(thd, stage_changing_master);

  int thread_mask_stopped_threads;

  /*
    Before load_mi_and_rli_from_repositories() call, get a bit mask to indicate
    stopped threads in thread_mask_stopped_threads. Since the third argguement
    is 1, thread_mask when the function returns stands for stopped threads.
  */

  init_thread_mask(&thread_mask_stopped_threads, mi, 1);

  if (load_mi_and_rli_from_repositories(mi, false,
                                        thread_mask_stopped_threads)) {
    error = ER_MASTER_INFO;
    my_error(ER_MASTER_INFO, MYF(0));
    goto err;
  }

  if ((thread_mask & SLAVE_SQL) == 0)  // If execute threads are stopped
  {
    if (mi->rli->mts_recovery_group_cnt) {
      /*
        Change-Master can't be done if there is a mts group gap.
        That requires mts-recovery which START SLAVE provides.
      */
      DBUG_ASSERT(mi->rli->recovery_parallel_workers);

      error = ER_MTS_CHANGE_MASTER_CANT_RUN_WITH_GAPS;
      my_error(ER_MTS_CHANGE_MASTER_CANT_RUN_WITH_GAPS, MYF(0));
      goto err;
    } else {
      /*
        Lack of mts group gaps makes Workers info stale regardless of
        need_relay_log_purge computation. We set the mts_remove_worker_info
        flag here and call reset_workers() later to delete the worker info
        in mysql.slave_worker_info table.
      */
      if (mi->rli->recovery_parallel_workers) mts_remove_worker_info = true;
    }
  }

  /*
    When give a warning?
    CHANGE MASTER command is used in three ways:
    a) To change a connection configuration but remain connected to
       the same master.
    b) To change positions in binary or relay log(eg: master_log_pos).
    c) To change the master you are replicating from.
    We give a warning in cases b and c.
  */
  if ((lex_mi->host || lex_mi->port || lex_mi->log_file_name || lex_mi->pos ||
       lex_mi->relay_log_name || lex_mi->relay_log_pos) &&
      (mi->rli->atomic_channel_open_temp_tables > 0))
    push_warning(thd, Sql_condition::SL_WARNING,
                 ER_WARN_OPEN_TEMP_TABLES_MUST_BE_ZERO,
                 ER_THD(thd, ER_WARN_OPEN_TEMP_TABLES_MUST_BE_ZERO));

  /*
    auto_position is the only option that affects both receive
    and execute sections of replication. So, this code is kept
    outside both if (have_receive_option) and if (have_execute_option)

    Here, we check if the auto_position option was used and set the flag
    if the slave should connect to the master and look for GTIDs.
  */
  if (lex_mi->auto_position != LEX_MASTER_INFO::LEX_MI_UNCHANGED)
    mi->set_auto_position(
        (lex_mi->auto_position == LEX_MASTER_INFO::LEX_MI_ENABLE));

  if (have_receive_option) {
    strmake(saved_host, mi->host, HOSTNAME_LENGTH);
    strmake(saved_bind_addr, mi->bind_addr, HOSTNAME_LENGTH);
    saved_port = mi->port;
    strmake(saved_log_name, mi->get_master_log_name(), FN_REFLEN - 1);
    saved_log_pos = mi->get_master_log_pos();

    if ((error = change_receive_options(thd, lex_mi, mi))) {
      goto err;
    }
  }

  /*
    If user didn't specify neither host nor port nor any log name nor any log
    pos, i.e. he specified only user/password/master_connect_retry,
    master_delay, he probably  wants replication to resume from where it had
    left, i.e. from the coordinates of the **SQL** thread (imagine the case
    where the I/O is ahead of the SQL; restarting from the coordinates of the
    I/O would lose some events which is probably unwanted when you are just
    doing minor changes like changing master_connect_retry). Note: coordinates
    of the SQL thread must be read before the block which resets them.
  */
  if (need_relay_log_purge) {
    /*
      A side-effect is that if only the I/O thread was started, this thread may
      restart from ''/4 after the CHANGE MASTER. That's a minor problem (it is a
      much more unlikely situation than the one we are fixing here).
    */
    if (!lex_mi->host && !lex_mi->port && !lex_mi->log_file_name &&
        !lex_mi->pos) {
      /*
        Sometimes mi->rli->master_log_pos == 0 (it happens when the SQL thread
        is not initialized), so we use a max(). What happens to
        mi->rli->master_log_pos during the initialization stages of replication
        is not 100% clear, so we guard against problems using max().
      */
      mi->set_master_log_pos(max<ulonglong>(
          BIN_LOG_HEADER_SIZE, mi->rli->get_group_master_log_pos()));
      mi->set_master_log_name(mi->rli->get_group_master_log_name());
    }
  }

  if (have_receive_option)
    LogErr(SYSTEM_LEVEL, ER_SLAVE_CHANGE_MASTER_TO_EXECUTED,
           mi->get_for_channel_str(true), saved_host, saved_port,
           saved_log_name, (ulong)saved_log_pos, saved_bind_addr, mi->host,
           mi->port, mi->get_master_log_name(), (ulong)mi->get_master_log_pos(),
           mi->bind_addr);

  if (have_execute_option) change_execute_options(lex_mi, mi);

  /* If the receiver is stopped, flush master_info to disk. */
  if ((thread_mask & SLAVE_IO) == 0 && flush_master_info(mi, true)) {
    error = ER_RELAY_LOG_INIT;
    my_error(ER_RELAY_LOG_INIT, MYF(0), "Failed to flush master info file");
    goto err;
  }

  if ((thread_mask & SLAVE_SQL) == 0) /* Applier module is not executing */
  {
    /*
      The following code for purging logs can be improved. We currently use
      3 flags-
      1) need_relay_log_purge,
      2) relay_log_purge(global) and
      3) save_relay_log_purge.

      The use of the global variable 'relay_log_purge' is bad. So, when
      refactoring the code for purge logs, please consider improving this code.
    */

    /*
      Used as a temporary variable while logs are being purged.

      We save the value of the global variable 'relay_log_purge' here and then
      set/unset it as required in if (need_relay_log_purge){}else{} block
      following which we restore relay_log_purge value from its saved value.
    */
    bool save_relay_log_purge = relay_log_purge;

    if (need_relay_log_purge) {
      /*
        'if (need_relay_log_purge)' implicitly means that all slave threads are
        stopped and there is no use of relay_log_file/relay_log_pos options.
        We need not check these here again.
      */

      /* purge_relay_log() returns pointer to an error message here. */
      const char *errmsg = 0;
      /*
        purge_relay_log() assumes that we have run_lock and no slave threads
        are running.
      */
      relay_log_purge = 1;
      THD_STAGE_INFO(thd, stage_purging_old_relay_logs);
      if (mi->rli->purge_relay_logs(
              thd, 0 /* not only reset, but also reinit */, &errmsg)) {
        error = ER_RELAY_LOG_FAIL;
        my_error(ER_RELAY_LOG_FAIL, MYF(0), errmsg);
        goto err;
      }
    } else {
      /*
        If our applier module is executing and we want to switch to another
        master without disturbing it, relay log position need not be disturbed.
        The SQL/coordinator thread will continue reasding whereever it is
        placed at the moement, finish events from the old master and
        then start with the new relay log containing events from new master
        on its own. So we only  do this when the relay logs are not purged.

        execute this when the applier is NOT executing.
      */
      const char *msg;
      relay_log_purge = 0;

      /* Relay log must be already initialized */
      DBUG_ASSERT(mi->rli->inited);
      if (mi->rli->init_relay_log_pos(mi->rli->get_group_relay_log_name(),
                                      mi->rli->get_group_relay_log_pos(),
                                      true /*we do need mi->rli->data_lock*/,
                                      &msg, 0)) {
        error = ER_RELAY_LOG_INIT;
        my_error(ER_RELAY_LOG_INIT, MYF(0), msg);
        goto err;
      }
    }

    relay_log_purge = save_relay_log_purge;

    /*
      Coordinates in rli were spoilt by the 'if (need_relay_log_purge)' block,
      so restore them to good values. If we left them to ''/0, that would work;
      but that would fail in the case of 2 successive CHANGE MASTER (without a
      START SLAVE in between): because first one would set the coords in mi to
      the good values of those in rli, then set those i>n rli to ''/0, then
      second CHANGE MASTER would set the coords in mi to those of rli, i.e. to
      ''/0: we have lost all copies of the original good coordinates.
      That's why we always save good coords in rli.
    */
    if (need_relay_log_purge) {
      mi->rli->set_group_master_log_pos(mi->get_master_log_pos());
      DBUG_PRINT("info",
                 ("master_log_pos: %lu", (ulong)mi->get_master_log_pos()));
      mi->rli->set_group_master_log_name(mi->get_master_log_name());
    }

    char *var_group_master_log_name =
        const_cast<char *>(mi->rli->get_group_master_log_name());

    if (!var_group_master_log_name[0])  // uninitialized case
      mi->rli->set_group_master_log_pos(0);

    mi->rli->abort_pos_wait++; /* for MASTER_POS_WAIT() to abort */

    /* Clear the errors, for a clean start */
    mi->rli->clear_error();
    if (mi->rli->workers_array_initialized) {
      for (size_t i = 0; i < mi->rli->get_worker_count(); i++) {
        mi->rli->get_worker(i)->clear_error();
      }
    }

    /*
      If we don't write new coordinates to disk now, then old will remain in
      relay-log.info until START SLAVE is issued; but if mysqld is shutdown
      before START SLAVE, then old will remain in relay-log.info, and will be
      the in-memory value at restart (thus causing errors, as the old relay log
      does not exist anymore).

      Notice that the rli table is available exclusively as slave is not
      running.
    */
    if (mi->rli->flush_info(true)) {
      error = ER_RELAY_LOG_INIT;
      my_error(ER_RELAY_LOG_INIT, MYF(0), "Failed to flush relay info file.");
      goto err;
    }

  } /* end 'if (thread_mask & SLAVE_SQL == 0)' */

  if (mts_remove_worker_info)
    if (Rpl_info_factory::reset_workers(mi->rli)) {
      error = ER_MTS_RESET_WORKERS;
      my_error(ER_MTS_RESET_WORKERS, MYF(0));
      goto err;
    }
err:

  unlock_slave_threads(mi);
  mi->channel_unlock();
  DBUG_RETURN(error);
}

/**
   This function is first called when the Master_info object
   corresponding to a channel in a multisourced slave does not
   exist. But before a new channel is created, certain
   conditions have to be met. The below function apriorily
   checks if all such conditions are met. If all the
   conditions are met then it creates a channel i.e
   mi<->rli

   @param[in,out]  mi                When new {mi,rli} are created,
                                     the reference is stored in *mi
   @param[in]      channel           The channel on which the change
                                     master was introduced.
*/
int add_new_channel(Master_info **mi, const char *channel) {
  DBUG_ENTER("add_new_channel");

  int error = 0;
  Ident_name_check ident_check_status;

  /*
    Refuse to create a new channel if the repositories does not support this.
  */

  if (opt_mi_repository_id == INFO_REPOSITORY_FILE ||
      opt_rli_repository_id == INFO_REPOSITORY_FILE) {
    LogErr(ERROR_LEVEL,
           ER_RPL_SLAVE_NEW_MASTER_INFO_NEEDS_REPOS_TYPE_OTHER_THAN_FILE);
    error = ER_SLAVE_NEW_CHANNEL_WRONG_REPOSITORY;
    my_error(ER_SLAVE_NEW_CHANNEL_WRONG_REPOSITORY, MYF(0));
    goto err;
  }

  /*
    Return if max num of replication channels exceeded already.
  */

  if (!channel_map.is_valid_channel_count()) {
    error = ER_SLAVE_MAX_CHANNELS_EXCEEDED;
    my_error(ER_SLAVE_MAX_CHANNELS_EXCEEDED, MYF(0));
    goto err;
  }

  /*
    Now check the sanity of the channel name. It's length etc. The channel
    identifier is similar to table names. So, use  check_table_function.
  */
  if (channel) {
    ident_check_status = check_table_name(channel, strlen(channel));
  } else
    ident_check_status = Ident_name_check::WRONG;

  if (ident_check_status != Ident_name_check::OK) {
    error = ER_SLAVE_CHANNEL_NAME_INVALID_OR_TOO_LONG;
    my_error(ER_SLAVE_CHANNEL_NAME_INVALID_OR_TOO_LONG, MYF(0));
    goto err;
  }

  if (!((*mi) = Rpl_info_factory::create_mi_and_rli_objects(
            opt_mi_repository_id, opt_rli_repository_id, channel, false,
            &channel_map))) {
    error = ER_MASTER_INFO;
    my_error(ER_MASTER_INFO, MYF(0));
    goto err;
  }

err:

  DBUG_RETURN(error);
}

/**
   Method used to check if the user is trying to update any other option for
   the change master apart from the MASTER_USER and MASTER_PASSWORD.
   In case user tries to update any other parameter apart from these two,
   this method will return error.

   @param  lex_mi structure that holds all change master options given on
           the change master command.

   @retval true - The CHANGE MASTER is updating a unsupported parameter for the
                  recovery channel.

   @retval false - Everything is fine. The CHANGE MASTER can execute with the
                   given option(s) for the recovery channel.
*/
static bool is_invalid_change_master_for_group_replication_recovery(
    const LEX_MASTER_INFO *lex_mi) {
  DBUG_ENTER("is_invalid_change_master_for_group_replication_recovery");
  bool have_extra_option_received = false;

  /* Check if *at least one* receive/execute option is given on change master
   * command*/
  if (lex_mi->host || lex_mi->log_file_name || lex_mi->pos ||
      lex_mi->bind_addr || lex_mi->port || lex_mi->connect_retry ||
      lex_mi->server_id ||
      lex_mi->auto_position != LEX_MASTER_INFO::LEX_MI_UNCHANGED ||
      lex_mi->ssl != LEX_MASTER_INFO::LEX_MI_UNCHANGED ||
      lex_mi->ssl_verify_server_cert != LEX_MASTER_INFO::LEX_MI_UNCHANGED ||
      lex_mi->heartbeat_opt != LEX_MASTER_INFO::LEX_MI_UNCHANGED ||
      lex_mi->retry_count_opt != LEX_MASTER_INFO::LEX_MI_UNCHANGED ||
      lex_mi->ssl_key || lex_mi->ssl_cert || lex_mi->ssl_ca ||
      lex_mi->ssl_capath || lex_mi->tls_version || lex_mi->ssl_cipher ||
      lex_mi->ssl_crl || lex_mi->ssl_crlpath ||
      lex_mi->repl_ignore_server_ids_opt == LEX_MASTER_INFO::LEX_MI_ENABLE ||
      lex_mi->relay_log_name || lex_mi->relay_log_pos ||
      lex_mi->sql_delay != -1 || lex_mi->public_key_path ||
      lex_mi->get_public_key != LEX_MASTER_INFO::LEX_MI_UNCHANGED)
    have_extra_option_received = true;

  DBUG_RETURN(have_extra_option_received);
}

/**
  Entry point for the CHANGE MASTER command. Function
  decides to create a new channel or create an existing one.

  @param[in]        thd        the client thread that issued the command.

  @return
    @retval         true        fail
    @retval         false       success.
*/
bool change_master_cmd(THD *thd) {
  DBUG_ENTER("change_master_cmd");

  Master_info *mi = 0;
  LEX *lex = thd->lex;
  bool res = false;

  channel_map.wrlock();

  /* The slave must have been initialized to allow CHANGE MASTER statements */
  if (!is_slave_configured()) {
    my_error(ER_SLAVE_CONFIGURATION, MYF(0));
    res = true;
    goto err;
  }

  // If the chosen name is for group_replication_applier channel we abort
  if (channel_map.is_group_replication_channel_name(lex->mi.channel, true)) {
    my_error(ER_SLAVE_CHANNEL_NAME_INVALID_OR_TOO_LONG, MYF(0));
    res = true;
    goto err;
  }

  // If the channel being used is group_replication_recovery we allow the
  // channel creation based on the check as to which field is being updated.
  if (channel_map.is_group_replication_channel_name(lex->mi.channel) &&
      !channel_map.is_group_replication_channel_name(lex->mi.channel, true)) {
    LEX_MASTER_INFO *lex_mi = &thd->lex->mi;
    if (is_invalid_change_master_for_group_replication_recovery(lex_mi)) {
      my_error(ER_SLAVE_CHANNEL_OPERATION_NOT_ALLOWED, MYF(0),
               "CHANGE MASTER with the given parameters", lex->mi.channel);
      res = true;
      goto err;
    }
  }

  /*
    Error out if number of replication channels are > 1 if FOR CHANNEL
    clause is not provided in the CHANGE MASTER command.
  */
  if (!lex->mi.for_channel && channel_map.get_num_instances() > 1) {
    my_error(ER_SLAVE_MULTIPLE_CHANNELS_CMD, MYF(0));
    res = true;
    goto err;
  }

  /* Get the Master_info of the channel */
  mi = channel_map.get_mi(lex->mi.channel);

  /* create a new channel if doesn't exist */
  if (!mi && strcmp(lex->mi.channel, channel_map.get_default_channel())) {
    /* The mi will be returned holding mi->channel_lock for writing */
    if (add_new_channel(&mi, lex->mi.channel)) goto err;
  }

  if (mi) {
    bool configure_filters = !Master_info::is_configured(mi);

    if (!(res = change_master(thd, mi, &thd->lex->mi))) {
      /*
        If the channel was just created or not configured before this
        "CHANGE MASTER", we need to configure rpl_filter for it.
      */
      if (configure_filters) {
        if ((res = Rpl_info_factory::configure_channel_replication_filters(
                 mi->rli, lex->mi.channel)))
          goto err;
      }

      /*
        Issuing deprecation warnings after the change (we make
        sure that we don't issue warning if there is an error).
      */
      issue_deprecation_warnings_for_channel(thd);

      my_ok(thd);
    }
  } else {
    /*
       Even default channel does not exist. So issue a previous
       backward compatible  error message (till 5.6).
       @TODO: This error message shall be improved.
    */
    my_error(ER_SLAVE_CONFIGURATION, MYF(0));
  }

err:
  channel_map.unlock();

  DBUG_RETURN(res);
}

/**
  Check if there is any slave SQL config conflict.

  @param[in] rli The slave's rli object.

  @return 0 is returned if there is no conflict, otherwise 1 is returned.
 */
static int check_slave_sql_config_conflict(const Relay_log_info *rli) {
  int channel_mts_submode, slave_parallel_workers;

  if (rli) {
    channel_mts_submode = rli->channel_mts_submode;
    slave_parallel_workers = rli->opt_slave_parallel_workers;
  } else {
    /*
      When the slave is first initialized, we collect the values from the
      command line options
    */
    channel_mts_submode = mts_parallel_option;
    slave_parallel_workers = opt_mts_slave_parallel_workers;
  }

  if (opt_slave_preserve_commit_order && slave_parallel_workers > 0) {
    if (channel_mts_submode == MTS_PARALLEL_TYPE_DB_NAME) {
      my_error(ER_DONT_SUPPORT_SLAVE_PRESERVE_COMMIT_ORDER, MYF(0),
               "when slave_parallel_type is DATABASE");
      return ER_DONT_SUPPORT_SLAVE_PRESERVE_COMMIT_ORDER;
    }

    if ((!opt_bin_log || !opt_log_slave_updates) &&
        channel_mts_submode == MTS_PARALLEL_TYPE_LOGICAL_CLOCK) {
      my_error(ER_DONT_SUPPORT_SLAVE_PRESERVE_COMMIT_ORDER, MYF(0),
               "unless both log_bin and log_slave_updates are enabled");
      return ER_DONT_SUPPORT_SLAVE_PRESERVE_COMMIT_ORDER;
    }
  }

  if (rli) {
    const char *channel = const_cast<Relay_log_info *>(rli)->get_channel();
    if (slave_parallel_workers > 0 &&
        (channel_mts_submode != MTS_PARALLEL_TYPE_LOGICAL_CLOCK ||
         (channel_mts_submode == MTS_PARALLEL_TYPE_LOGICAL_CLOCK &&
          !opt_slave_preserve_commit_order)) &&
        channel_map.is_group_replication_channel_name(channel, true)) {
      my_error(ER_SLAVE_CHANNEL_OPERATION_NOT_ALLOWED, MYF(0),
               "START SLAVE SQL_THREAD when SLAVE_PARALLEL_WORKERS > 0 "
               "and SLAVE_PARALLEL_TYPE != LOGICAL_CLOCK "
               "or SLAVE_PRESERVE_COMMIT_ORDER != ON",
               channel);
      return ER_SLAVE_CHANNEL_OPERATION_NOT_ALLOWED;
    }
  }

  return 0;
}

/**
  @} (end of group Replication)
*/<|MERGE_RESOLUTION|>--- conflicted
+++ resolved
@@ -504,19 +504,11 @@
       mi = it->second;
 
       /* If server id is not set, start_slave_thread() will say it */
-<<<<<<< HEAD
-      if (Master_info::is_configured(mi)) {
+      if (Master_info::is_configured(mi) && mi->rli->inited) {
         /* same as in start_slave() cache the global var values into rli's
          * members */
         mi->rli->opt_slave_parallel_workers = opt_mts_slave_parallel_workers;
         mi->rli->checkpoint_group = opt_mts_checkpoint_group;
-=======
-      if (mi && mi->host[0] && mi->rli->inited)
-      {
-        /* same as in start_slave() cache the global var values into rli's members */
-        mi->rli->opt_slave_parallel_workers= opt_mts_slave_parallel_workers;
-        mi->rli->checkpoint_group= opt_mts_checkpoint_group;
->>>>>>> 7d6110ec
         if (mts_parallel_option == MTS_PARALLEL_TYPE_DB_NAME)
           mi->rli->channel_mts_submode = MTS_PARALLEL_TYPE_DB_NAME;
         else
@@ -527,11 +519,9 @@
           LogErr(ERROR_LEVEL, ER_FAILED_TO_START_SLAVE_THREAD,
                  mi->get_channel());
         }
-      }
-      else
-      {
-        sql_print_information("Failed to start slave threads for channel '%s'",
-                              mi->get_channel());
+      } else {
+        LogErr(INFORMATION_LEVEL, ER_FAILED_TO_START_SLAVE_THREAD,
+               mi->get_channel());
       }
     }
   }
@@ -595,14 +585,10 @@
          it++) {
       mi = it->second;
 
-<<<<<<< HEAD
       channel_configured =
-          mi && mi->inited && mi->host[0];  // channel properly configured.
-=======
-      channel_configured= mi && // Master_info exists
-                          (mi->inited || mi->reset) // It is inited or was reset
-                          && mi->host[0]; // host is set
->>>>>>> 7d6110ec
+          mi &&                      // Master_info exists
+          (mi->inited || mi->reset)  // It is inited or was reset
+          && mi->host[0];            // host is set
 
       if (channel_configured) {
         if (start_slave(thd, &thd->lex->slave_connection, &thd->lex->mi,
@@ -9076,19 +9062,10 @@
 
   channel_map.assert_some_wrlock();
 
-<<<<<<< HEAD
   Master_info *mi = 0;
   int result = 0;
-  mi_map::iterator it;
+  mi_map::iterator it, gr_channel_map_it;
   if (thd->lex->reset_slave_info.all) {
-=======
-  Master_info *mi= 0;
-  int result= 0;
-  mi_map::iterator it, gr_channel_map_it;
-
-  if (thd->lex->reset_slave_info.all)
-  {
->>>>>>> 7d6110ec
     /* First do reset_slave for default channel */
     mi = channel_map.get_default_channel_mi();
     if (mi && reset_slave(thd, mi, thd->lex->reset_slave_info.all))
@@ -9106,40 +9083,28 @@
         break;
       it = channel_map.begin();
     }
-<<<<<<< HEAD
-  } else {
-    it = channel_map.begin();
-    while (it != channel_map.end()) {
-      mi = it->second;
-=======
     /* RESET group replication specific channels */
-    gr_channel_map_it= channel_map.begin(GROUP_REPLICATION_CHANNEL);
-    while (gr_channel_map_it != channel_map.end(GROUP_REPLICATION_CHANNEL))
-    {
-      mi= gr_channel_map_it->second;
+    gr_channel_map_it = channel_map.begin(GROUP_REPLICATION_CHANNEL);
+    while (gr_channel_map_it != channel_map.end(GROUP_REPLICATION_CHANNEL)) {
+      mi = gr_channel_map_it->second;
       DBUG_ASSERT(mi);
       /*
         We cannot RESET a group replication channel while the group
         replication is running.
       */
-      if (is_group_replication_running())
-      {
+      if (is_group_replication_running()) {
         my_error(ER_SLAVE_CHANNEL_OPERATION_NOT_ALLOWED, MYF(0),
                  "RESET SLAVE ALL FOR CHANNEL", mi->get_channel());
         DBUG_RETURN(1);
       }
-      if ((result= reset_slave(thd, mi, thd->lex->reset_slave_info.all)))
+      if ((result = reset_slave(thd, mi, thd->lex->reset_slave_info.all)))
         break;
-      gr_channel_map_it= channel_map.begin(GROUP_REPLICATION_CHANNEL);
-    }
-  }
-  else
-  {
-    it= channel_map.begin();
-    while (it != channel_map.end())
-    {
-      mi= it->second;
->>>>>>> 7d6110ec
+      gr_channel_map_it = channel_map.begin(GROUP_REPLICATION_CHANNEL);
+    }
+  } else {
+    it = channel_map.begin();
+    while (it != channel_map.end()) {
+      mi = it->second;
       DBUG_ASSERT(mi);
       if ((result = reset_slave(thd, mi, thd->lex->reset_slave_info.all)))
         break;
@@ -9151,18 +9116,16 @@
       We cannot RESET a group replication channel while the group
       replication is running.
     */
-    gr_channel_map_it= channel_map.begin(GROUP_REPLICATION_CHANNEL);
-    while (gr_channel_map_it != channel_map.end(GROUP_REPLICATION_CHANNEL))
-    {
-      mi= gr_channel_map_it->second;
+    gr_channel_map_it = channel_map.begin(GROUP_REPLICATION_CHANNEL);
+    while (gr_channel_map_it != channel_map.end(GROUP_REPLICATION_CHANNEL)) {
+      mi = gr_channel_map_it->second;
       DBUG_ASSERT(mi);
-      if (is_group_replication_running())
-      {
+      if (is_group_replication_running()) {
         my_error(ER_SLAVE_CHANNEL_OPERATION_NOT_ALLOWED, MYF(0),
                  "RESET SLAVE FOR CHANNEL", mi->get_channel());
         DBUG_RETURN(1);
       }
-      if ((result= reset_slave(thd, mi, thd->lex->reset_slave_info.all)))
+      if ((result = reset_slave(thd, mi, thd->lex->reset_slave_info.all)))
         break;
       gr_channel_map_it++;
     }
@@ -9190,12 +9153,8 @@
   const char *errmsg = "Unknown error occured while reseting slave";
   DBUG_ENTER("reset_slave");
 
-<<<<<<< HEAD
-  bool no_init_after_delete = false;
-=======
-  bool is_default_channel= strcmp(mi->get_channel(),
-                                  channel_map.get_default_channel()) == 0;
->>>>>>> 7d6110ec
+  bool is_default_channel =
+      strcmp(mi->get_channel(), channel_map.get_default_channel()) == 0;
 
   /*
     RESET SLAVE command should ignore 'read-only' and 'super_read_only'
@@ -9219,24 +9178,8 @@
   ha_reset_slave(thd);
 
   // delete relay logs, clear relay log coordinates
-<<<<<<< HEAD
-
-  /*
-     For named channels, we have to delete the index and log files
-     and not init them
-  */
-  if (strcmp(mi->get_channel(), channel_map.get_default_channel()))
-    no_init_after_delete = true;
-
   if ((error = mi->rli->purge_relay_logs(thd, 1 /* just reset */, &errmsg,
-                                         no_init_after_delete))) {
-=======
-  if ((error= mi->rli->purge_relay_logs(thd,
-                                        1 /* just reset */,
-                                        &errmsg,
-                                        reset_all && !is_default_channel)))
-  {
->>>>>>> 7d6110ec
+                                         reset_all && !is_default_channel))) {
     my_error(ER_RELAY_LOG_FAIL, MYF(0), errmsg);
     error = ER_RELAY_LOG_FAIL;
     unlock_slave_threads(mi);
@@ -9253,30 +9196,26 @@
     mi->channel_unlock();
     goto err;
   }
-<<<<<<< HEAD
-  if (!reset_all) mi->init_master_log_pos();
-=======
-  if (!reset_all)
-  {
+  if (!reset_all) {
     mi->init_master_log_pos();
-    mi->master_uuid[0]= 0;
+    mi->master_uuid[0] = 0;
     /*
       This shall prevent the channel to vanish if server is restarted
       after this RESET SLAVE and before the channel be started.
     */
-    if (mi->reset &&
-        opt_mi_repository_id == INFO_REPOSITORY_TABLE &&
+    mysql_mutex_lock(&mi->data_lock);
+    if (mi->reset && opt_mi_repository_id == INFO_REPOSITORY_TABLE &&
         opt_rli_repository_id == INFO_REPOSITORY_TABLE &&
-        mi->flush_info(true))
-    {
-      error= ER_MASTER_INFO;
+        (mi->flush_info(true))) {
+      error = ER_MASTER_INFO;
       my_error(ER_MASTER_INFO, MYF(0));
+      mysql_mutex_unlock(&mi->data_lock);
       unlock_slave_threads(mi);
       mi->channel_unlock();
       goto err;
     }
-  }
->>>>>>> 7d6110ec
+    mysql_mutex_unlock(&mi->data_lock);
+  }
 
   unlock_slave_threads(mi);
 
