--- conflicted
+++ resolved
@@ -6974,13 +6974,10 @@
                   mi->ssl_ca[0]?mi->ssl_ca:0,
                   mi->ssl_capath[0]?mi->ssl_capath:0,
                   mi->ssl_cipher[0]?mi->ssl_cipher:0);
-<<<<<<< HEAD
-=======
 #ifdef HAVE_YASSL
     mi->ssl_crl[0]= '\0';
     mi->ssl_crlpath[0]= '\0';
 #endif
->>>>>>> a55d1a21
     mysql_options(mysql, MYSQL_OPT_SSL_CRL,
                   mi->ssl_crl[0] ? mi->ssl_crl : 0);
     mysql_options(mysql, MYSQL_OPT_SSL_CRLPATH,
