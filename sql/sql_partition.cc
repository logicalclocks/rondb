--- conflicted
+++ resolved
@@ -4252,13 +4252,7 @@
   if (part_elem->part_max_rows != table_create_info->max_rows)
     option_diffs[errors++] = "MAX_ROWS";
   if (part_elem->part_min_rows != table_create_info->min_rows)
-<<<<<<< HEAD
     option_diffs[errors++] = "MIN_ROWS";
-  if (part_elem->data_file_name || table_create_info->data_file_name)
-    option_diffs[errors++] = "DATA DIRECTORY";
-=======
-    option_diffs[errors++]= "MIN_ROWS";
->>>>>>> 01916c32
   if (part_elem->index_file_name || table_create_info->index_file_name)
     option_diffs[errors++] = "INDEX DIRECTORY";
 
