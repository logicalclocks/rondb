--- conflicted
+++ resolved
@@ -622,16 +622,13 @@
 static sys_var_bool_ptr         sys_slave_allow_batching(&vars, "slave_allow_batching",
                                                          &slave_allow_batching);
 #endif
-<<<<<<< HEAD
+#endif
 static sys_var_set slave_type_conversions(&vars,
                                           "slave_type_conversions",
                                           &slave_type_conversions_options,
                                           &slave_type_conversions_typelib,
                                           0);
 
-=======
-#endif
->>>>>>> 758975d2
 static sys_var_long_ptr	sys_slow_launch_time(&vars, "slow_launch_time",
 					     &slow_launch_time);
 static sys_var_thd_ulong	sys_sort_buffer(&vars, "sort_buffer_size",
