--- conflicted
+++ resolved
@@ -104,12 +104,9 @@
   ER_BINLOG_UNSAFE_INSERT_TWO_KEYS,
   ER_BINLOG_UNSAFE_AUTOINC_NOT_FIRST,
   ER_BINLOG_UNSAFE_FULLTEXT_PLUGIN,
-<<<<<<< HEAD
   ER_BINLOG_UNSAFE_SKIP_LOCKED,
-  ER_BINLOG_UNSAFE_NOWAIT
-=======
+  ER_BINLOG_UNSAFE_NOWAIT,
   ER_BINLOG_UNSAFE_XA
->>>>>>> 5308f67c
 };
 
 
