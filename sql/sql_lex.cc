--- conflicted
+++ resolved
@@ -442,12 +442,9 @@
   lex->select_lex.ftfunc_list= &lex->select_lex.ftfunc_list_alloc;
   lex->select_lex.group_list.empty();
   lex->select_lex.order_list.empty();
-<<<<<<< HEAD
   if (lex->select_lex.order_list_ptrs)
     lex->select_lex.order_list_ptrs->clear();
-=======
   lex->select_lex.gorder_list.empty();
->>>>>>> 1289f8fa
   lex->duplicates= DUP_ERROR;
   lex->ignore= 0;
   lex->spname= NULL;
