--- conflicted
+++ resolved
@@ -141,18 +141,6 @@
 int allow_severity = LOG_INFO;
 int deny_severity = LOG_WARNING;
 
-<<<<<<< HEAD
-#ifdef __STDC__
-#define my_fromhost(A)	   fromhost(A)
-#define my_hosts_access(A) hosts_access(A)
-#define my_eval_client(A)  eval_client(A)
-#else
-#define my_fromhost(A)	   fromhost()
-#define my_hosts_access(A) hosts_access()
-#define my_eval_client(A)  eval_client()
-#endif /* __STDC__ */
-=======
->>>>>>> 45bd5ee6
 #endif /* HAVE_LIBWRAP */
 
 #ifdef HAVE_SYS_MMAN_H
