--- conflicted
+++ resolved
@@ -621,12 +621,7 @@
     DBUG_PRINT("info",("Waiting for select thread"));
 
 #ifndef DONT_USE_THR_ALARM
-<<<<<<< HEAD
-    if (pthread_kill(select_thread,
-                     thd_lib_detected == THD_LIB_LT ? SIGALRM : SIGUSR1))
-=======
     if (pthread_kill(select_thread, thr_client_alarm))
->>>>>>> 0e9a6468
       break;					// allready dead
 #endif
     set_timespec(abstime, 2);
@@ -2482,10 +2477,7 @@
   umask(((~my_umask) & 0666));
   tzset();			// Set tzname
 
-<<<<<<< HEAD
   max_system_variables.pseudo_thread_id= (ulong)~0;
-=======
->>>>>>> 0e9a6468
   start_time=time((time_t*) 0);
   if (init_thread_environment())
     return 1;
@@ -2506,7 +2498,6 @@
     strmake(system_time_zone, tzname[tm_tmp.tm_isdst != 0 ? 1 : 0],
             sizeof(system_time_zone)-1);
 
-<<<<<<< HEAD
  }
 #endif
   /*
@@ -2517,11 +2508,6 @@
   */
   global_system_variables.time_zone= my_tz_SYSTEM;
   
-=======
-  /* Set signal used to kill MySQL */
-  thr_kill_signal= thd_lib_detected == THD_LIB_LT ? SIGINT : SIGUSR2;
-
->>>>>>> 0e9a6468
   /*
     Init mutexes for the global MYSQL_LOG objects.
     As safe_mutex depends on what MY_INIT() does, we can't init the mutexes of
@@ -3151,6 +3137,9 @@
 
   MY_INIT(argv[0]);		// init my_sys library & pthreads
 
+  /* Set signal used to kill MySQL */
+  thr_kill_signal= thd_lib_detected == THD_LIB_LT ? SIGINT : SIGUSR2;
+
 #ifdef _CUSTOMSTARTUPCONFIG_
   if (_cust_check_startup())
   {
@@ -3159,7 +3148,6 @@
   }
 #endif
 
-  thd_lib_detected= get_thread_lib();
   if (init_common_variables(MYSQL_CONFIG_NAME,
 			    argc, argv, load_default_groups))
     unireg_abort(1);				// Will do exit
