/* Copyright (c) 2000, 2015, Oracle and/or its affiliates. All rights reserved.

   This program is free software; you can redistribute it and/or modify
   it under the terms of the GNU General Public License as published by
   the Free Software Foundation; version 2 of the License.

   This program is distributed in the hope that it will be useful,
   but WITHOUT ANY WARRANTY; without even the implied warranty of
   MERCHANTABILITY or FITNESS FOR A PARTICULAR PURPOSE.  See the
   GNU General Public License for more details.

   You should have received a copy of the GNU General Public License
   along with this program; if not, write to the Free Software
   Foundation, Inc., 51 Franklin St, Fifth Floor, Boston, MA 02110-1301  USA */

/**
  @file sql/mysqld.cc
  MySQL server daemon.
*/

/**
  @mainpage MySQL main page

  @section INTRO Introduction

  Welcome to the MySQL source code documentation.
  For the user manual, see http://dev.mysql.com/doc/refman/5.7/en/

  This present page is only an index, which lists the content available.

  @section OPT Optimizer

  See @ref PAGE_OPT_AGGREGATE_CHECKS

  See @ref PAGE_OPT_TRACE

  @section PFS Performance Schema

  See @ref PAGE_PFS

  See @ref PAGE_PFS_PSI

  See @ref PAGE_PFS_AGGREGATES

  @section RPL Replication

  See @ref PAGE_RPL_FIELD_METADATA

  @section INTERNAL Internals manual

  For the internals manual, see https://dev.mysql.com/doc/internals/en/index.html
*/

#include "mysqld.h"
#include "mysqld_daemon.h"

#include <vector>
#include <algorithm>
#include <functional>
#include <list>
#include <set>
#include <string>

#include <fenv.h>
#include <signal.h>
#ifdef HAVE_SYS_WAIT_H
#include <sys/wait.h>
#endif
#ifdef HAVE_PWD_H
#include <pwd.h>
#endif
#ifdef HAVE_GRP_H
#include <grp.h>
#endif
#ifdef HAVE_SYS_RESOURCE_H
#include <sys/resource.h>
#endif
#ifdef _WIN32
#include <crtdbg.h>
#endif

#include "psi_memory_key.h"
#include "sql_parse.h"    // test_if_data_home_dir
#include "sql_cache.h"    // query_cache, query_cache_*
#include "sql_locale.h"   // MY_LOCALES, my_locales, my_locale_by_name
#include "sql_show.h"     // free_status_vars, add_status_vars,
                          // reset_status_vars
#include "strfunc.h"      // find_set_from_flags
#include "parse_file.h"   // File_parser_dummy_hook
#include "sql_db.h"       // my_dboptions_cache_free
                          // my_dboptions_cache_init
#include "sql_table.h"    // release_ddl_log, execute_ddl_log_recovery
#include "sql_connect.h"  // free_max_user_conn, init_max_user_conn,
                          // handle_one_connection
#include "sql_time.h"     // known_date_time_formats,
                          // get_date_time_format_str
#include "tztime.h"       // my_tz_free, my_tz_init, my_tz_SYSTEM
#include "hostname.h"     // hostname_cache_free, hostname_cache_init
#include "auth_common.h"  // set_default_auth_plugin
                          // acl_free, acl_init
                          // grant_free, grant_init
#include "sql_base.h"     // table_def_free, table_def_init,
                          // Table_cache,
                          // cached_table_definitions
#include "sql_test.h"     // mysql_print_status
#include "item_create.h"  // item_create_cleanup, item_create_init
#include "sql_servers.h"  // servers_free, servers_init
#include "init.h"         // unireg_init
#include "derror.h"       // init_errmessage
#include "des_key_file.h" // load_des_key_file
#include "sql_manager.h"  // stop_handle_manager, start_handle_manager
#include "bootstrap.h"    // bootstrap
#include <m_ctype.h>
#include <my_dir.h>
#include <my_bit.h>
#include "options_mysqld.h"
#include "rpl_gtid.h"
#include "rpl_gtid_persist.h"
#include "rpl_slave.h"
#include "rpl_msr.h"
#include "rpl_master.h"
#include "rpl_mi.h"
#include "rpl_filter.h"
#include <sql_common.h>
#include <my_stacktrace.h>
#include "mysys_err.h"
#include "events.h"
#include "sql_audit.h"
#include "probes_mysql.h"
#include "debug_sync.h"
#include "sql_callback.h"
#include "opt_trace_context.h"
#include "opt_costconstantcache.h"
#include "sql_plugin.h"                         // plugin_shutdown
#include "sql_initialize.h"
#include "log_event.h"
#include "log.h"
#include "binlog.h"
#include "rpl_rli.h"     // Relay_log_info
#include "replication.h" // thd_enter_cond

#include "my_default.h"
#include "current_thd.h"
#include "mysql_version.h"

#ifdef WITH_PERFSCHEMA_STORAGE_ENGINE
#include "../storage/perfschema/pfs_server.h"
#include <pfs_idle_provider.h>
#endif /* WITH_PERFSCHEMA_STORAGE_ENGINE */

#include "pfs_file_provider.h"
#include "mysql/psi/mysql_file.h"

#include <mysql/psi/mysql_idle.h>
#include <mysql/psi/mysql_socket.h>
#include <mysql/psi/mysql_memory.h>
#include <mysql/psi/mysql_statement.h>

#include "mysql_com_server.h"
#include "keycaches.h"
#include "../storage/myisam/ha_myisam.h"
#include "set_var.h"
#include "sys_vars_shared.h"
#include "rpl_injector.h"
#include "rpl_handler.h"
#include <ft_global.h>
#include <errmsg.h>
#include "sp_rcontext.h"
#include "sql_reload.h"  // reload_acl_and_cache
#include "sp_head.h"  // init_sp_psi_keys
#include "event_data_objects.h" //init_scheduler_psi_keys
#include "my_timer.h"    // my_timer_init, my_timer_deinit
#include "table_cache.h"                // table_cache_manager
#include "connection_acceptor.h"        // Connection_acceptor
#include "connection_handler_impl.h"    // *_connection_handler
#include "connection_handler_manager.h" // Connection_handler_manager
#include "socket_connection.h"          // Mysqld_socket_listener
#include "mysqld_thd_manager.h"         // Global_THD_manager
#include "my_getopt.h"
#include "partitioning/partition_handler.h" // partitioning_init
#include "item_cmpfunc.h"               // arg_cmp_func
#include "item_strfunc.h"               // Item_func_uuid
#include "handler.h"

#ifdef _WIN32
#include "named_pipe.h"
#include "named_pipe_connection.h"
#include "shared_memory_connection.h"
#endif

using std::min;
using std::max;
using std::vector;

#define mysqld_charset &my_charset_latin1

#if defined(HAVE_SOLARIS_LARGE_PAGES) && defined(__GNUC__)
extern "C" int getpagesizes(size_t *, int);
extern "C" int memcntl(caddr_t, size_t, int, caddr_t, int, int);
#endif

#ifdef HAVE_FPU_CONTROL_H
# include <fpu_control.h>
#elif defined(__i386__)
# define fpu_control_t unsigned int
# define _FPU_EXTENDED 0x300
# define _FPU_DOUBLE 0x200
# if defined(__GNUC__) || defined(__SUNPRO_CC)
#  define _FPU_GETCW(cw) asm volatile ("fnstcw %0" : "=m" (*&cw))
#  define _FPU_SETCW(cw) asm volatile ("fldcw %0" : : "m" (*&cw))
# else
#  define _FPU_GETCW(cw) (cw= 0)
#  define _FPU_SETCW(cw)
# endif
#endif

inline void setup_fpu()
{
#ifdef HAVE_FEDISABLEEXCEPT
  fedisableexcept(FE_ALL_EXCEPT);
#endif

  /* Set FPU rounding mode to "round-to-nearest" */
  fesetround(FE_TONEAREST);

  /*
    x86 (32-bit) requires FPU precision to be explicitly set to 64 bit
    (double precision) for portable results of floating point operations.
    However, there is no need to do so if compiler is using SSE2 for floating
    point, double values will be stored and processed in 64 bits anyway.
  */
#if defined(__i386__) && !defined(__SSE2_MATH__)
#if defined(_WIN32)
#if !defined(_WIN64)
  _control87(_PC_53, MCW_PC);
#endif /* !_WIN64 */
#else /* !_WIN32 */
  fpu_control_t cw;
  _FPU_GETCW(cw);
  cw= (cw & ~_FPU_EXTENDED) | _FPU_DOUBLE;
  _FPU_SETCW(cw);
#endif /* _WIN32 && */
#endif /* __i386__ */

}

#ifndef EMBEDDED_LIBRARY
extern "C" void handle_fatal_signal(int sig);
#endif

/* Constants */

#include <welcome_copyright_notice.h> // ORACLE_WELCOME_COPYRIGHT_NOTICE

const char *show_comp_option_name[]= {"YES", "NO", "DISABLED"};

static const char *tc_heuristic_recover_names[]=
{
  "OFF", "COMMIT", "ROLLBACK", NullS
};
static TYPELIB tc_heuristic_recover_typelib=
{
  array_elements(tc_heuristic_recover_names)-1,"",
  tc_heuristic_recover_names, NULL
};

const char *first_keyword= "first", *binary_keyword= "BINARY";
const char *my_localhost= "localhost";

bool opt_large_files= sizeof(my_off_t) > 4;
static my_bool opt_autocommit; ///< for --autocommit command-line option

/*
  Used with --help for detailed option
*/
my_bool opt_help= 0, opt_verbose= 0;

arg_cmp_func Arg_comparator::comparator_matrix[5][2] =
{{&Arg_comparator::compare_string,     &Arg_comparator::compare_e_string},
 {&Arg_comparator::compare_real,       &Arg_comparator::compare_e_real},
 {&Arg_comparator::compare_int_signed, &Arg_comparator::compare_e_int},
 {&Arg_comparator::compare_row,        &Arg_comparator::compare_e_row},
 {&Arg_comparator::compare_decimal,    &Arg_comparator::compare_e_decimal}};

#ifdef HAVE_PSI_INTERFACE
#ifndef EMBEDDED_LIBRARY
#if defined(_WIN32)
static PSI_thread_key key_thread_handle_con_namedpipes;
static PSI_thread_key key_thread_handle_con_sharedmem;
static PSI_thread_key key_thread_handle_con_sockets;
static PSI_mutex_key key_LOCK_handler_count;
static PSI_cond_key key_COND_handler_count;
static PSI_thread_key key_thread_handle_shutdown;
#else
static PSI_mutex_key key_LOCK_socket_listener_active;
static PSI_cond_key key_COND_socket_listener_active;
static PSI_mutex_key key_LOCK_start_signal_handler;
static PSI_cond_key key_COND_start_signal_handler;
#endif // _WIN32
static PSI_mutex_key key_LOCK_server_started;
static PSI_cond_key key_COND_server_started;
#endif // !EMBEDDED_LIBRARY
#endif /* HAVE_PSI_INTERFACE */

/**
  Statement instrumentation key for replication.
*/
#ifdef HAVE_PSI_STATEMENT_INTERFACE
PSI_statement_info stmt_info_rpl;
#endif

/* the default log output is log tables */
static bool lower_case_table_names_used= 0;
#if !defined(_WIN32) && !defined(EMBEDDED_LIBRARY)
static bool socket_listener_active= false;
static int pipe_write_fd= -1;
static my_bool opt_daemonize= 0;
#endif
static my_bool opt_debugging= 0, opt_external_locking= 0, opt_console= 0;
static my_bool opt_short_log_format= 0;
static char *mysqld_user, *mysqld_chroot;
static char *default_character_set_name;
static char *character_set_filesystem_name;
static char *lc_messages;
static char *lc_time_names_name;
char *my_bind_addr_str;
static char *default_collation_name;
char *default_storage_engine;
char *default_tmp_storage_engine;
/**
   Use to mark which engine should be choosen to create internal
   temp table
 */
ulong internal_tmp_disk_storage_engine;
static char compiled_default_collation_name[]= MYSQL_DEFAULT_COLLATION_NAME;
static bool binlog_format_used= false;

LEX_STRING opt_init_connect, opt_init_slave;

/* Global variables */

bool opt_bin_log, opt_ignore_builtin_innodb= 0;
bool opt_general_log, opt_slow_log, opt_general_log_raw;
ulonglong log_output_options;
my_bool opt_log_queries_not_using_indexes= 0;
ulong opt_log_throttle_queries_not_using_indexes= 0;
bool opt_disable_networking=0, opt_skip_show_db=0;
bool opt_skip_name_resolve=0;
my_bool opt_character_set_client_handshake= 1;
bool server_id_supplied = false;
bool opt_endinfo, using_udf_functions;
my_bool locked_in_memory;
bool opt_using_transactions;
int32 volatile connection_events_loop_aborted_flag;
ulong log_warnings;
bool  opt_log_syslog_enable;
char *opt_log_syslog_tag= NULL;
#ifndef _WIN32
bool  opt_log_syslog_include_pid;
char *opt_log_syslog_facility;

#else
/*
  Thread handle of shutdown event handler thread.
  It is used as argument during thread join.
*/
my_thread_handle shutdown_thr_handle;
#endif
uint host_cache_size;
ulong log_error_verbosity= 3; // have a non-zero value during early start-up

#if MYSQL_VERSION_ID >= 50801
#error "show_compatibility_56 is to be removed in MySQL 5.8"
#else
/*
  Default value TRUE for the EMBEDDED_LIBRARY,
  default value from Sys_show_compatibility_56 otherwise.
*/
my_bool show_compatibility_56= TRUE;
#endif /* MYSQL_VERSION_ID >= 50800 */

#if defined(_WIN32) && !defined(EMBEDDED_LIBRARY)
ulong slow_start_timeout;
#endif

my_bool opt_bootstrap= 0;
my_bool opt_initialize= 0;
my_bool opt_skip_slave_start = 0; ///< If set, slave is not autostarted
my_bool opt_reckless_slave = 0;
my_bool opt_enable_named_pipe= 0;
my_bool opt_local_infile, opt_slave_compressed_protocol;
my_bool opt_safe_user_create = 0;
my_bool opt_show_slave_auth_info;
my_bool opt_log_slave_updates= 0;
char *opt_slave_skip_errors;
my_bool opt_slave_allow_batching= 0;

/**
  compatibility option:
    - index usage hints (USE INDEX without a FOR clause) behave as in 5.0
*/
my_bool old_mode;

/*
  Legacy global handlerton. These will be removed (please do not add more).
*/
handlerton *heap_hton;
handlerton *myisam_hton;
handlerton *innodb_hton;

char *opt_disabled_storage_engines;
uint opt_server_id_bits= 0;
ulong opt_server_id_mask= 0;
my_bool read_only= 0, opt_readonly= 0;
my_bool super_read_only= 0, opt_super_readonly= 0;
my_bool opt_require_secure_transport= 0;
my_bool use_temp_pool, relay_log_purge;
my_bool relay_log_recovery;
my_bool opt_allow_suspicious_udfs;
my_bool opt_secure_auth= 0;
char* opt_secure_file_priv;
my_bool opt_log_slow_admin_statements= 0;
my_bool opt_log_slow_slave_statements= 0;
my_bool lower_case_file_system= 0;
my_bool opt_large_pages= 0;
my_bool opt_super_large_pages= 0;
my_bool opt_myisam_use_mmap= 0;
my_bool offline_mode= 0;
my_bool opt_log_backward_compatible_user_definitions= 0;
uint   opt_large_page_size= 0;
uint default_password_lifetime= 0;

mysql_mutex_t LOCK_default_password_lifetime;

#if defined(ENABLED_DEBUG_SYNC)
MYSQL_PLUGIN_IMPORT uint    opt_debug_sync_timeout= 0;
#endif /* defined(ENABLED_DEBUG_SYNC) */
my_bool opt_old_style_user_limits= 0, trust_function_creators= 0;
my_bool check_proxy_users= 0, mysql_native_password_proxy_users= 0, sha256_password_proxy_users= 0;
/*
  True if there is at least one per-hour limit for some user, so we should
  check them before each query (and possibly reset counters when hour is
  changed). False otherwise.
*/
volatile bool mqh_used = 0;
my_bool opt_noacl= 0;
my_bool sp_automatic_privileges= 1;

ulong opt_binlog_rows_event_max_size;
const char *binlog_checksum_default= "NONE";
ulong binlog_checksum_options;
my_bool opt_master_verify_checksum= 0;
my_bool opt_slave_sql_verify_checksum= 1;
const char *binlog_format_names[]= {"MIXED", "STATEMENT", "ROW", NullS};
my_bool binlog_gtid_simple_recovery;
ulong binlog_error_action;
const char *binlog_error_action_list[]= {"IGNORE_ERROR", "ABORT_SERVER", NullS};
uint32 gtid_executed_compression_period= 0;

#ifdef HAVE_INITGROUPS
volatile sig_atomic_t calling_initgroups= 0; /**< Used in SIGSEGV handler. */
#endif
const char *timestamp_type_names[]= {"UTC", "SYSTEM", NullS};
ulong opt_log_timestamps;
uint mysqld_port, test_flags, select_errors, dropping_tables, ha_open_options;
uint mysqld_port_timeout;
ulong delay_key_write_options;
uint protocol_version;
uint lower_case_table_names;
long tc_heuristic_recover;
ulong back_log, connect_timeout, server_id;
ulong table_cache_size, table_def_size;
ulong table_cache_instances;
ulong table_cache_size_per_instance;
ulong what_to_log;
ulong slow_launch_time;
int32 slave_open_temp_tables;
ulong open_files_limit, max_binlog_size, max_relay_log_size;
ulong slave_trans_retries;
uint  slave_net_timeout;
ulong slave_exec_mode_options;
ulonglong slave_type_conversions_options;
ulong opt_mts_slave_parallel_workers;
ulonglong opt_mts_pending_jobs_size_max;
ulonglong slave_rows_search_algorithms_options;

#ifdef HAVE_REPLICATION
my_bool opt_slave_preserve_commit_order;
#endif

#ifndef DBUG_OFF
uint slave_rows_last_search_algorithm_used;
#endif
ulong mts_parallel_option;
ulong binlog_cache_size=0;
ulonglong  max_binlog_cache_size=0;
ulong slave_max_allowed_packet= 0;
ulong binlog_stmt_cache_size=0;
int32 opt_binlog_max_flush_queue_time= 0;
ulong opt_binlog_group_commit_sync_delay= 0;
ulong opt_binlog_group_commit_sync_no_delay_count= 0;
ulonglong  max_binlog_stmt_cache_size=0;
ulong query_cache_size=0;
ulong refresh_version;  /* Increments on each reload */
query_id_t global_query_id;
ulong aborted_threads;
ulong delayed_insert_timeout, delayed_insert_limit, delayed_queue_size;
ulong delayed_insert_threads, delayed_insert_writes, delayed_rows_in_use;
ulong delayed_insert_errors,flush_time;
ulong specialflag=0;
ulong binlog_cache_use= 0, binlog_cache_disk_use= 0;
ulong binlog_stmt_cache_use= 0, binlog_stmt_cache_disk_use= 0;
ulong max_connections, max_connect_errors;
ulong rpl_stop_slave_timeout= LONG_TIMEOUT;
my_bool log_bin_use_v1_row_events= 0;
bool thread_cache_size_specified= false;
bool host_cache_size_specified= false;
bool table_definition_cache_specified= false;
ulong locked_account_connection_count= 0;

/**
  Limit of the total number of prepared statements in the server.
  Is necessary to protect the server against out-of-memory attacks.
*/
ulong max_prepared_stmt_count;
/**
  Current total number of prepared statements in the server. This number
  is exact, and therefore may not be equal to the difference between
  `com_stmt_prepare' and `com_stmt_close' (global status variables), as
  the latter ones account for all registered attempts to prepare
  a statement (including unsuccessful ones).  Prepared statements are
  currently connection-local: if the same SQL query text is prepared in
  two different connections, this counts as two distinct prepared
  statements.
*/
ulong prepared_stmt_count=0;
ulong current_pid;
uint sync_binlog_period= 0, sync_relaylog_period= 0,
     sync_relayloginfo_period= 0, sync_masterinfo_period= 0,
     opt_mts_checkpoint_period, opt_mts_checkpoint_group;
ulong expire_logs_days = 0;
/**
  Soft upper limit for number of sp_head objects that can be stored
  in the sp_cache for one connection.
*/
ulong stored_program_cache_size= 0;
/**
  Compatibility option to prevent auto upgrade of old temporals
  during certain ALTER TABLE operations.
*/
my_bool avoid_temporal_upgrade;

const double log_10[] = {
  1e000, 1e001, 1e002, 1e003, 1e004, 1e005, 1e006, 1e007, 1e008, 1e009,
  1e010, 1e011, 1e012, 1e013, 1e014, 1e015, 1e016, 1e017, 1e018, 1e019,
  1e020, 1e021, 1e022, 1e023, 1e024, 1e025, 1e026, 1e027, 1e028, 1e029,
  1e030, 1e031, 1e032, 1e033, 1e034, 1e035, 1e036, 1e037, 1e038, 1e039,
  1e040, 1e041, 1e042, 1e043, 1e044, 1e045, 1e046, 1e047, 1e048, 1e049,
  1e050, 1e051, 1e052, 1e053, 1e054, 1e055, 1e056, 1e057, 1e058, 1e059,
  1e060, 1e061, 1e062, 1e063, 1e064, 1e065, 1e066, 1e067, 1e068, 1e069,
  1e070, 1e071, 1e072, 1e073, 1e074, 1e075, 1e076, 1e077, 1e078, 1e079,
  1e080, 1e081, 1e082, 1e083, 1e084, 1e085, 1e086, 1e087, 1e088, 1e089,
  1e090, 1e091, 1e092, 1e093, 1e094, 1e095, 1e096, 1e097, 1e098, 1e099,
  1e100, 1e101, 1e102, 1e103, 1e104, 1e105, 1e106, 1e107, 1e108, 1e109,
  1e110, 1e111, 1e112, 1e113, 1e114, 1e115, 1e116, 1e117, 1e118, 1e119,
  1e120, 1e121, 1e122, 1e123, 1e124, 1e125, 1e126, 1e127, 1e128, 1e129,
  1e130, 1e131, 1e132, 1e133, 1e134, 1e135, 1e136, 1e137, 1e138, 1e139,
  1e140, 1e141, 1e142, 1e143, 1e144, 1e145, 1e146, 1e147, 1e148, 1e149,
  1e150, 1e151, 1e152, 1e153, 1e154, 1e155, 1e156, 1e157, 1e158, 1e159,
  1e160, 1e161, 1e162, 1e163, 1e164, 1e165, 1e166, 1e167, 1e168, 1e169,
  1e170, 1e171, 1e172, 1e173, 1e174, 1e175, 1e176, 1e177, 1e178, 1e179,
  1e180, 1e181, 1e182, 1e183, 1e184, 1e185, 1e186, 1e187, 1e188, 1e189,
  1e190, 1e191, 1e192, 1e193, 1e194, 1e195, 1e196, 1e197, 1e198, 1e199,
  1e200, 1e201, 1e202, 1e203, 1e204, 1e205, 1e206, 1e207, 1e208, 1e209,
  1e210, 1e211, 1e212, 1e213, 1e214, 1e215, 1e216, 1e217, 1e218, 1e219,
  1e220, 1e221, 1e222, 1e223, 1e224, 1e225, 1e226, 1e227, 1e228, 1e229,
  1e230, 1e231, 1e232, 1e233, 1e234, 1e235, 1e236, 1e237, 1e238, 1e239,
  1e240, 1e241, 1e242, 1e243, 1e244, 1e245, 1e246, 1e247, 1e248, 1e249,
  1e250, 1e251, 1e252, 1e253, 1e254, 1e255, 1e256, 1e257, 1e258, 1e259,
  1e260, 1e261, 1e262, 1e263, 1e264, 1e265, 1e266, 1e267, 1e268, 1e269,
  1e270, 1e271, 1e272, 1e273, 1e274, 1e275, 1e276, 1e277, 1e278, 1e279,
  1e280, 1e281, 1e282, 1e283, 1e284, 1e285, 1e286, 1e287, 1e288, 1e289,
  1e290, 1e291, 1e292, 1e293, 1e294, 1e295, 1e296, 1e297, 1e298, 1e299,
  1e300, 1e301, 1e302, 1e303, 1e304, 1e305, 1e306, 1e307, 1e308
};

time_t server_start_time, flush_status_time;

char server_uuid[UUID_LENGTH+1];
const char *server_uuid_ptr;
char mysql_home[FN_REFLEN], pidfile_name[FN_REFLEN], system_time_zone[30];
char default_logfile_name[FN_REFLEN];
char *default_tz_name;
static char errorlog_filename_buff[FN_REFLEN];
const char *log_error_dest;
char glob_hostname[FN_REFLEN];
char mysql_real_data_home[FN_REFLEN],
     lc_messages_dir[FN_REFLEN], reg_ext[FN_EXTLEN],
     mysql_charsets_dir[FN_REFLEN],
     *opt_init_file, *opt_tc_log_file;
char *lc_messages_dir_ptr;
char mysql_unpacked_real_data_home[FN_REFLEN];
size_t mysql_unpacked_real_data_home_len;
size_t mysql_real_data_home_len, mysql_data_home_len= 1;
uint reg_ext_length;
const Key_map key_map_empty(0);
Key_map key_map_full(0);                        // Will be initialized later
char logname_path[FN_REFLEN];
char slow_logname_path[FN_REFLEN];
char secure_file_real_path[FN_REFLEN];

Date_time_format global_date_format, global_datetime_format, global_time_format;
Time_zone *default_tz;

char *mysql_data_home= const_cast<char*>(".");
const char *mysql_real_data_home_ptr= mysql_real_data_home;
char server_version[SERVER_VERSION_LENGTH];
char *mysqld_unix_port, *opt_mysql_tmpdir;

/** name of reference on left expression in rewritten IN subquery */
const char *in_left_expr_name= "<left expr>";
/** name of additional condition */
const char *in_additional_cond= "<IN COND>";
const char *in_having_cond= "<IN HAVING>";

my_decimal decimal_zero;
#ifndef EMBEDDED_LIBRARY
/** Number of connection errors from internal server errors. */
ulong connection_errors_internal= 0;
/** Number of errors when reading the peer address. */
ulong connection_errors_peer_addr= 0;
#endif

/* classes for comparation parsing/processing */
Eq_creator eq_creator;
Ne_creator ne_creator;
Equal_creator equal_creator;
Gt_creator gt_creator;
Lt_creator lt_creator;
Ge_creator ge_creator;
Le_creator le_creator;

Rpl_filter* rpl_filter;
Rpl_filter* binlog_filter;

struct System_variables global_system_variables;
struct System_variables max_system_variables;
struct System_status_var global_status_var;

MY_TMPDIR mysql_tmpdir_list;
MY_BITMAP temp_pool;

CHARSET_INFO *system_charset_info, *files_charset_info ;
CHARSET_INFO *national_charset_info, *table_alias_charset;
CHARSET_INFO *character_set_filesystem;
CHARSET_INFO *error_message_charset_info;

MY_LOCALE *my_default_lc_messages;
MY_LOCALE *my_default_lc_time_names;

SHOW_COMP_OPTION have_ssl, have_symlink, have_dlopen, have_query_cache;
SHOW_COMP_OPTION have_geometry, have_rtree_keys;
SHOW_COMP_OPTION have_crypt, have_compress;
SHOW_COMP_OPTION have_profiling;
SHOW_COMP_OPTION have_statement_timeout= SHOW_OPTION_DISABLED;

/* Thread specific variables */

thread_local_key_t THR_MALLOC;
bool THR_MALLOC_initialized= false;

mysql_mutex_t
  LOCK_status, LOCK_uuid_generator,
  LOCK_crypt,
  LOCK_global_system_variables,
  LOCK_user_conn, LOCK_slave_list, LOCK_msr_map,
  LOCK_error_messages;
mysql_mutex_t LOCK_sql_rand;

/**
  The below lock protects access to two global server variables:
  max_prepared_stmt_count and prepared_stmt_count. These variables
  set the limit and hold the current total number of prepared statements
  in the server, respectively. As PREPARE/DEALLOCATE rate in a loaded
  server may be fairly high, we need a dedicated lock.
*/
mysql_mutex_t LOCK_prepared_stmt_count;

/*
 The below two locks are introudced as guards (second mutex) for
  the global variables sql_slave_skip_counter and slave_net_timeout
  respectively. See fix_slave_skip_counter/fix_slave_net_timeout
  for more details
*/
mysql_mutex_t LOCK_sql_slave_skip_counter;
mysql_mutex_t LOCK_slave_net_timeout;
mysql_mutex_t LOCK_log_throttle_qni;
mysql_mutex_t LOCK_offline_mode;
#ifdef HAVE_OPENSSL
mysql_mutex_t LOCK_des_key_file;
#endif
mysql_rwlock_t LOCK_sys_init_connect, LOCK_sys_init_slave;
mysql_rwlock_t LOCK_system_variables_hash;
my_thread_handle signal_thread_id;
my_thread_attr_t connection_attrib;
mysql_mutex_t LOCK_server_started;
mysql_cond_t COND_server_started;
mysql_mutex_t LOCK_reset_gtid_table;
mysql_mutex_t LOCK_compress_gtid_table;
mysql_cond_t COND_compress_gtid_table;
#if !defined (EMBEDDED_LIBRARY) && !defined(_WIN32)
mysql_mutex_t LOCK_socket_listener_active;
mysql_cond_t COND_socket_listener_active;
mysql_mutex_t LOCK_start_signal_handler;
mysql_cond_t COND_start_signal_handler;
#endif

bool mysqld_server_started= false;

File_parser_dummy_hook file_parser_dummy_hook;

/* replication parameters, if master_host is not NULL, we are a slave */
uint report_port= 0;
ulong master_retry_count=0;
char *master_info_file;
char *relay_log_info_file, *report_user, *report_password, *report_host;
char *opt_relay_logname = 0, *opt_relaylog_index_name=0;
char *opt_general_logname, *opt_slow_logname, *opt_bin_logname;

/* Static variables */

static volatile sig_atomic_t kill_in_progress;


static my_bool opt_myisam_log;
static int cleanup_done;
static ulong opt_specialflag;
static char *opt_update_logname;
char *opt_binlog_index_name;
char *mysql_home_ptr, *pidfile_name_ptr;
char *default_auth_plugin;
/** Initial command line arguments (count), after load_defaults().*/
static int defaults_argc;
/**
  Initial command line arguments (arguments), after load_defaults().
  This memory is allocated by @c load_defaults() and should be freed
  using @c free_defaults().
  Do not modify defaults_argc / defaults_argv,
  use remaining_argc / remaining_argv instead to parse the command
  line arguments in multiple steps.
*/
static char **defaults_argv;
/** Remaining command line arguments (count), filtered by handle_options().*/
static int remaining_argc;
/** Remaining command line arguments (arguments), filtered by handle_options().*/
static char **remaining_argv;

int orig_argc;
char **orig_argv;

#if defined(HAVE_OPENSSL) && !defined(HAVE_YASSL)
bool init_rsa_keys(void);
void deinit_rsa_keys(void);
int show_rsa_public_key(THD *thd, SHOW_VAR *var, char *buff);
#endif

Connection_acceptor<Mysqld_socket_listener> *mysqld_socket_acceptor= NULL;
#ifdef _WIN32
Connection_acceptor<Named_pipe_listener> *named_pipe_acceptor= NULL;
Connection_acceptor<Shared_mem_listener> *shared_mem_acceptor= NULL;
#endif

Checkable_rwlock *global_sid_lock= NULL;
Sid_map *global_sid_map= NULL;
Gtid_state *gtid_state= NULL;
Gtid_table_persistor *gtid_table_persistor= NULL;


void set_remaining_args(int argc, char **argv)
{
  remaining_argc= argc;
  remaining_argv= argv;
}
/* 
  Multiple threads of execution use the random state maintained in global
  sql_rand to generate random numbers. sql_rnd_with_mutex use mutex
  LOCK_sql_rand to protect sql_rand across multiple instantiations that use
  sql_rand to generate random numbers.
 */
ulong sql_rnd_with_mutex()
{
  mysql_mutex_lock(&LOCK_sql_rand);
  ulong tmp=(ulong) (my_rnd(&sql_rand) * 0xffffffff); /* make all bits random */
  mysql_mutex_unlock(&LOCK_sql_rand);
  return tmp;
}


/**
  A log message for the error log, buffered in memory.
  Log messages are temporarily buffered when generated before the error log
  is initialized, and then printed once the error log is ready.
*/
class Buffered_log : public Sql_alloc
{
public:
  Buffered_log(enum loglevel level, const char *message);

  ~Buffered_log()
  {}

  void print(void);

private:
  /** Log message level. */
  enum loglevel m_level;
  /** Log message text. */
  String m_message;
};

/**
  Constructor.
  @param level          the message log level
  @param message        the message text
*/
Buffered_log::Buffered_log(enum loglevel level, const char *message)
  : m_level(level), m_message()
{
  m_message.copy(message, strlen(message), &my_charset_latin1);
}

/**
  Print a buffered log to the real log file.
*/
void Buffered_log::print()
{
  if (!(static_cast<ulong>(m_level) < log_error_verbosity))
    return;

  /*
    Since messages are buffered, they can be printed out
    of order with other entries in the log.
    Add "Buffered xxx" to the message text to prevent confusion.
  */
  switch(m_level)
  {
  case ERROR_LEVEL:
    sql_print_error("Buffered error: %s", m_message.c_ptr_safe());
    break;
  case WARNING_LEVEL:
    sql_print_warning("Buffered warning: %s", m_message.c_ptr_safe());
    break;
  case INFORMATION_LEVEL:
    /*
      Messages printed as "information" still end up in the mysqld *error* log,
      but with a [Note] tag instead of an [ERROR] tag.
    */
    sql_print_information("Buffered note: %s", m_message.c_ptr_safe());
    break;
  }
}

/**
  Collection of all the buffered log messages.
*/
class Buffered_logs
{
public:
  Buffered_logs()
  {}

  ~Buffered_logs()
  {}

  void init();
  void cleanup();

  void buffer(enum loglevel m_level, const char *msg);
  void print();
private:
  /**
    Memory root to use to store buffered logs.
    This memory root lifespan is between init and cleanup.
    Once the buffered logs are printed, they are not needed anymore,
    and all the memory used is reclaimed.
  */
  MEM_ROOT m_root;
  /** List of buffered log messages. */
  List<Buffered_log> m_list;
};

void Buffered_logs::init()
{
  init_alloc_root(key_memory_buffered_logs, &m_root, 1024, 0);
}

void Buffered_logs::cleanup()
{
  m_list.delete_elements();
  free_root(&m_root, MYF(0));
}

/**
  Add a log message to the buffer.
*/
void Buffered_logs::buffer(enum loglevel level, const char *msg)
{
  /*
    Do not let Sql_alloc::operator new(size_t) allocate memory,
    there is no memory root associated with the main() thread.
    Give explicitly the proper memory root to use to
    Sql_alloc::operator new(size_t, MEM_ROOT *) instead.
  */
  Buffered_log *log= new (&m_root) Buffered_log(level, msg);
  if (log)
    m_list.push_back(log, &m_root);
}

/**
  Print buffered log messages.
*/
void Buffered_logs::print()
{
  Buffered_log *log;
  List_iterator_fast<Buffered_log> it(m_list);
  while ((log= it++))
    log->print();
}

/** Logs reported before a logger is available. */
static Buffered_logs buffered_logs;

/**
  Error reporter that buffer log messages.
  @param level          log message level
  @param format         log message format string
*/
C_MODE_START
static void buffered_option_error_reporter(enum loglevel level,
                                           const char *format, ...)
{
  va_list args;
  char buffer[1024];

  va_start(args, format);
  my_vsnprintf(buffer, sizeof(buffer), format, args);
  va_end(args);
  buffered_logs.buffer(level, buffer);
}


/**
  Character set and collation error reporter that prints to sql error log.
  @param level          log message level
  @param format         log message format string

  This routine is used to print character set and collation
  warnings and errors inside an already running mysqld server,
  e.g. when a character set or collation is requested for the very first time
  and its initialization does not go well for some reasons.

  Note: At early mysqld initialization stage,
  when error log is not yet available,
  we use buffered_option_error_reporter() instead,
  to print general character set subsystem initialization errors,
  such as Index.xml syntax problems, bad XML tag hierarchy, etc.
*/
static void charset_error_reporter(enum loglevel level,
                                   const char *format, ...)
{
  va_list args;
  va_start(args, format);
  error_log_print(level, format, args);
  va_end(args);
}
C_MODE_END

struct rand_struct sql_rand; ///< used by sql_class.cc:THD::THD()

#ifndef EMBEDDED_LIBRARY
struct passwd *user_info= NULL;
#ifndef _WIN32
static my_thread_t main_thread_id;
#endif // !_WIN32
#endif // !EMBEDDED_LIBRARY

/* OS specific variables */

#ifdef _WIN32
#include <process.h>

static bool windows_service= false;
static bool use_opt_args;
static int opt_argc;
static char **opt_argv;

#if !defined(EMBEDDED_LIBRARY)
static mysql_mutex_t LOCK_handler_count;
static mysql_cond_t COND_handler_count;
static HANDLE hEventShutdown;
char *shared_memory_base_name= default_shared_memory_base_name;
my_bool opt_enable_shared_memory;
static char shutdown_event_name[40];
#include "nt_servc.h"
static   NTService  Service;        ///< Service object for WinNT
#endif /* EMBEDDED_LIBRARY */
#endif /* _WIN32 */

#ifndef EMBEDDED_LIBRARY
bool mysqld_embedded=0;
#else
bool mysqld_embedded=1;
#endif

static my_bool plugins_are_initialized= FALSE;

#ifndef DBUG_OFF
static const char* default_dbug_option;
#endif
ulong query_cache_min_res_unit= QUERY_CACHE_MIN_RESULT_DATA_SIZE;
Query_cache query_cache;

my_bool opt_use_ssl= 1;
char *opt_ssl_ca= NULL, *opt_ssl_capath= NULL, *opt_ssl_cert= NULL,
     *opt_ssl_cipher= NULL, *opt_ssl_key= NULL, *opt_ssl_crl= NULL,
     *opt_ssl_crlpath= NULL;

#ifdef HAVE_OPENSSL
char *des_key_file;
#ifndef EMBEDDED_LIBRARY
struct st_VioSSLFd *ssl_acceptor_fd;
SSL *ssl_acceptor;
#endif
#endif /* HAVE_OPENSSL */

/* Function declarations */

extern "C" void *signal_hand(void *arg);
static int mysql_init_variables(void);
static int get_options(int *argc_ptr, char ***argv_ptr);
static void add_terminator(vector<my_option> *options);
extern "C" my_bool mysqld_get_one_option(int, const struct my_option *, char *);
static void set_server_version(void);
static int init_thread_environment();
static char *get_relative_path(const char *path);
static int fix_paths(void);
static bool read_init_file(char *file_name);
static void clean_up(bool print_message);
static int test_if_case_insensitive(const char *dir_name);
static void end_ssl();

#ifndef EMBEDDED_LIBRARY
static bool pid_file_created= false;
static void usage(void);
static void clean_up_mutexes(void);
static void create_pid_file();
static void mysqld_exit(int exit_code) __attribute__((noreturn));
static void delete_pid_file(myf flags);
#ifdef HAVE_PSI_INTERFACE
static void init_server_psi_keys();
#endif
#endif // !EMBEDDED_LIBRARY


/**
  Notify any waiters that the server components have been initialized.
  Used by the signal handler thread and by Cluster.

  @see signal_hand
*/

static void server_components_initialized()
{
  mysql_mutex_lock(&LOCK_server_started);
  mysqld_server_started= true;
  mysql_cond_broadcast(&COND_server_started);
  mysql_mutex_unlock(&LOCK_server_started);
}


#ifndef EMBEDDED_LIBRARY
/**
  Block and wait until server components have been initialized.
*/

static void server_components_init_wait()
{
  mysql_mutex_lock(&LOCK_server_started);
  while (!mysqld_server_started)
    mysql_cond_wait(&COND_server_started, &LOCK_server_started);
  mysql_mutex_unlock(&LOCK_server_started);
}


/****************************************************************************
** Code to end mysqld
****************************************************************************/

/**
  This class implements callback function used by close_connections()
  to set KILL_CONNECTION flag on all thds in thd list.
  If m_kill_dump_thread_flag is not set it kills all other threads
  except dump threads. If this flag is set, it kills dump threads.
*/
class Set_kill_conn : public Do_THD_Impl
{
private:
  int m_dump_thread_count;
  bool m_kill_dump_threads_flag;
public:
  Set_kill_conn()
    : m_dump_thread_count(0),
      m_kill_dump_threads_flag(false)
  {}

  void set_dump_thread_flag()
  {
    m_kill_dump_threads_flag= true;
  }

  int get_dump_thread_count() const
  {
    return m_dump_thread_count;
  }

  virtual void operator()(THD *killing_thd)
  {
    DBUG_PRINT("quit",("Informing thread %u that it's time to die",
                       killing_thd->thread_id()));
    if (!m_kill_dump_threads_flag)
    {
      // We skip slave threads & scheduler on this first loop through.
      if (killing_thd->slave_thread)
        return;

      if (killing_thd->get_command() == COM_BINLOG_DUMP ||
          killing_thd->get_command() == COM_BINLOG_DUMP_GTID)
      {
        ++m_dump_thread_count;
        return;
      }
      DBUG_EXECUTE_IF("Check_dump_thread_is_alive",
                      {
                        DBUG_ASSERT(killing_thd->get_command() != COM_BINLOG_DUMP &&
                                    killing_thd->get_command() != COM_BINLOG_DUMP_GTID);
                      };);
    }
    mysql_mutex_lock(&killing_thd->LOCK_thd_data);
    killing_thd->killed= THD::KILL_CONNECTION;
    MYSQL_CALLBACK(Connection_handler_manager::event_functions,
                   post_kill_notification, (killing_thd));
    if (killing_thd->mysys_var)
    {
      mysql_mutex_lock(&killing_thd->LOCK_current_cond);
      killing_thd->mysys_var->abort= 1;
      if (killing_thd->current_cond)
      {
        mysql_mutex_lock(killing_thd->current_mutex);
        mysql_cond_broadcast(killing_thd->current_cond);
        mysql_mutex_unlock(killing_thd->current_mutex);
      }
      mysql_mutex_unlock(&killing_thd->LOCK_current_cond);
    }
    mysql_mutex_unlock(&killing_thd->LOCK_thd_data);
  }
};

/**
  This class implements callback function used by close_connections()
  to close vio connection for all thds in thd list
*/
class Call_close_conn : public Do_THD_Impl
{
public:
  Call_close_conn()
  {}

  virtual void operator()(THD *closing_thd)
  {
    if (closing_thd->vio_ok())
    {
      LEX_CSTRING main_sctx_user= closing_thd->m_main_security_ctx.user();
      sql_print_warning(ER_DEFAULT(ER_FORCING_CLOSE),my_progname,
                        closing_thd->thread_id(),
                        (main_sctx_user.length ? main_sctx_user.str : ""));
      close_connection(closing_thd);
    }
  }
};

static void close_connections(void)
{
  DBUG_ENTER("close_connections");
  (void) RUN_HOOK(server_state, before_server_shutdown, (NULL));

  Per_thread_connection_handler::kill_blocked_pthreads();

  uint dump_thread_count= 0;
  uint dump_thread_kill_retries= 8;

  // Close listeners.
  if (mysqld_socket_acceptor != NULL)
    mysqld_socket_acceptor->close_listener();
#ifdef _WIN32
  if (named_pipe_acceptor != NULL)
    named_pipe_acceptor->close_listener();

  if (shared_mem_acceptor != NULL)
    shared_mem_acceptor->close_listener();
#endif

  /*
    First signal all threads that it's time to die
    This will give the threads some time to gracefully abort their
    statements and inform their clients that the server is about to die.
  */

  Global_THD_manager *thd_manager= Global_THD_manager::get_instance();
  sql_print_information("Giving %d client threads a chance to die gracefully",
                        static_cast<int>(thd_manager->get_thd_count()));

  Set_kill_conn set_kill_conn;
  thd_manager->do_for_all_thd(&set_kill_conn);
  sql_print_information("Shutting down slave threads");
  end_slave();

  if (set_kill_conn.get_dump_thread_count())
  {
    /*
      Replication dump thread should be terminated after the clients are
      terminated. Wait for few more seconds for other sessions to end.
     */
    while (thd_manager->get_thd_count() > dump_thread_count &&
           dump_thread_kill_retries)
    {
      sleep(1);
      dump_thread_kill_retries--;
    }
    set_kill_conn.set_dump_thread_flag();
    thd_manager->do_for_all_thd(&set_kill_conn);
  }
  if (thd_manager->get_thd_count() > 0)
    sleep(2);         // Give threads time to die

  /*
    Force remaining threads to die by closing the connection to the client
    This will ensure that threads that are waiting for a command from the
    client on a blocking read call are aborted.
  */

  sql_print_information("Forcefully disconnecting %d remaining clients",
                        static_cast<int>(thd_manager->get_thd_count()));

  Call_close_conn call_close_conn;
  thd_manager->do_for_all_thd(&call_close_conn);

  /*
    All threads have now been aborted. Stop event scheduler thread
    after aborting all client connections, otherwise user may
    start/stop event scheduler after Events::deinit() deallocates
    scheduler object(static member in Events class)
  */
  Events::deinit();
  DBUG_PRINT("quit",("Waiting for threads to die (count=%u)",
                     thd_manager->get_thd_count()));
  thd_manager->wait_till_no_thd();

  delete_slave_info_objects();
  DBUG_PRINT("quit",("close_connections thread"));

  (void) RUN_HOOK(server_state, after_server_shutdown, (NULL));

  DBUG_VOID_RETURN;
}


void kill_mysql(void)
{
  DBUG_ENTER("kill_mysql");

#if defined(_WIN32)
  {
    if (!SetEvent(hEventShutdown))
    {
      DBUG_PRINT("error",("Got error: %ld from SetEvent",GetLastError()));
    }
    /*
      or:
      HANDLE hEvent=OpenEvent(0, FALSE, "MySqlShutdown");
      SetEvent(hEventShutdown);
      CloseHandle(hEvent);
    */
  }
#else
  if (pthread_kill(signal_thread_id.thread, SIGTERM))
  {
    DBUG_PRINT("error",("Got error %d from pthread_kill",errno)); /* purecov: inspected */
  }
#endif
  DBUG_PRINT("quit",("After pthread_kill"));
  DBUG_VOID_RETURN;
}


extern "C" void unireg_abort(int exit_code)
{
  DBUG_ENTER("unireg_abort");

  if (opt_help)
    usage();
  if (exit_code)
    sql_print_error("Aborting\n");

#ifndef _WIN32
  if (signal_thread_id.thread != 0)
  {
    // Make sure the signal thread isn't blocked when we are trying to exit.
    server_components_initialized();

    pthread_kill(signal_thread_id.thread, SIGTERM);
    my_thread_join(&signal_thread_id, NULL);
  }
  signal_thread_id.thread= 0;

  if (opt_daemonize)
  {
    mysqld::runtime::signal_parent(pipe_write_fd,0);
  }
#endif

  clean_up(!opt_help && (exit_code || !opt_bootstrap)); /* purecov: inspected */
  DBUG_PRINT("quit",("done with cleanup in unireg_abort"));
  mysqld_exit(exit_code);
}

static void mysqld_exit(int exit_code)
{
  DBUG_ASSERT(exit_code >= MYSQLD_SUCCESS_EXIT
              && exit_code <= MYSQLD_FAILURE_EXIT);
  log_syslog_exit();
  mysql_audit_finalize();
  delete_optimizer_cost_module();
  clean_up_mutexes();
  my_end(opt_endinfo ? MY_CHECK_ERROR | MY_GIVE_INFO : 0);
  local_message_hook= my_message_local_stderr;
  destroy_error_log();
#ifdef WITH_PERFSCHEMA_STORAGE_ENGINE
  shutdown_performance_schema();
#endif
#if defined(_WIN32)
  if (Service.IsNT() && windows_service)
  {
    Service.Stop();
  }
  else
  {
    Service.SetShutdownEvent(0);
    if (hEventShutdown)
      CloseHandle(hEventShutdown);
  }
#endif
  exit(exit_code); /* purecov: inspected */
}

#endif /* !EMBEDDED_LIBRARY */

/**
   GTID cleanup destroys objects and reset their pointer.
   Function is reentrant.
*/
void gtid_server_cleanup()
{
  if (gtid_state != NULL)
  {
    delete gtid_state;
    gtid_state= NULL;
  }
  if (global_sid_map != NULL)
  {
    delete global_sid_map;
    global_sid_map= NULL;
  }
  if (global_sid_lock != NULL)
  {
    delete global_sid_lock;
    global_sid_lock= NULL;
  }
  if (gtid_table_persistor != NULL)
  {
    delete gtid_table_persistor;
    gtid_table_persistor= NULL;
  }
  if (gtid_mode_lock)
  {
    delete gtid_mode_lock;
    gtid_mode_lock= NULL;
  }
}

/**
   GTID initialization.

   @return true if allocation does not succeed
           false if OK
*/
bool gtid_server_init()
{
  bool res=
    (!(global_sid_lock= new Checkable_rwlock(
#ifdef HAVE_PSI_INTERFACE
                                             key_rwlock_global_sid_lock
#endif
                                            )) ||
     !(gtid_mode_lock= new Checkable_rwlock(
#ifdef HAVE_PSI_INTERFACE
                                            key_rwlock_gtid_mode_lock
#endif
                                           )) ||
     !(global_sid_map= new Sid_map(global_sid_lock)) ||
     !(gtid_state= new Gtid_state(global_sid_lock, global_sid_map))||
     !(gtid_table_persistor= new Gtid_table_persistor()));
  if (res)
  {
    gtid_server_cleanup();
  }
  return res;
}

#ifndef EMBEDDED_LIBRARY
// Free connection acceptors
static void free_connection_acceptors()
{
  delete mysqld_socket_acceptor;
  mysqld_socket_acceptor= NULL;

#ifdef _WIN32
  delete named_pipe_acceptor;
  named_pipe_acceptor= NULL;
  delete shared_mem_acceptor;
  shared_mem_acceptor= NULL;
#endif
}
#endif


void clean_up(bool print_message)
{
  DBUG_PRINT("exit",("clean_up"));
  if (cleanup_done++)
    return; /* purecov: inspected */

  stop_handle_manager();
  release_ddl_log();

  memcached_shutdown();

  /*
    make sure that handlers finish up
    what they have that is dependent on the binlog
  */
  if ((opt_help == 0) || (opt_verbose > 0))
    sql_print_information("Binlog end");
  ha_binlog_end(current_thd);

  injector::free_instance();
  mysql_bin_log.cleanup();
  gtid_server_cleanup();

#ifdef HAVE_REPLICATION
  if (use_slave_mask)
    bitmap_free(&slave_error_mask);
#endif
  my_tz_free();
  my_dboptions_cache_free();
  ignore_db_dirs_free();
#ifndef NO_EMBEDDED_ACCESS_CHECKS
  servers_free(1);
  acl_free(1);
  grant_free();
#endif
  query_cache.destroy(NULL);
  hostname_cache_free();
  item_func_sleep_free();
  lex_free();       /* Free some memory */
  item_create_cleanup();
  if (!opt_noacl)
  {
    udf_free();
  }
  table_def_start_shutdown();
  plugin_shutdown();
  delete_optimizer_cost_module();
  ha_end();
  if (tc_log)
    tc_log->close();
  delegates_destroy();
  transaction_cache_free();
  table_def_free();
  mdl_destroy();
  key_caches.delete_elements((void (*)(const char*, uchar*)) free_key_cache);
  multi_keycache_free();
  free_status_vars();
  query_logger.cleanup();
  my_free_open_file_info();
  if (defaults_argv)
    free_defaults(defaults_argv);
  free_tmpdir(&mysql_tmpdir_list);
  my_free(opt_bin_logname);
  bitmap_free(&temp_pool);
  free_max_user_conn();
#ifdef HAVE_REPLICATION
  end_slave_list();
#endif
  delete binlog_filter;
  delete rpl_filter;
  end_ssl();
  vio_end();
  my_regex_end();
#if defined(ENABLED_DEBUG_SYNC)
  /* End the debug sync facility. See debug_sync.cc. */
  debug_sync_end();
#endif /* defined(ENABLED_DEBUG_SYNC) */

#ifndef EMBEDDED_LIBRARY
  delete_pid_file(MYF(0));
#endif

  if (print_message && my_default_lc_messages && server_start_time)
    sql_print_information(ER_DEFAULT(ER_SHUTDOWN_COMPLETE),my_progname);
  cleanup_errmsgs();

#ifndef EMBEDDED_LIBRARY
  free_connection_acceptors();
  Connection_handler_manager::destroy_instance();
#endif

  mysql_client_plugin_deinit();
  finish_client_errs();
  deinit_errmessage(); // finish server errs
  DBUG_PRINT("quit", ("Error messages freed"));

  free_charsets();
  sys_var_end();
  Global_THD_manager::destroy_instance();

  my_free(const_cast<char*>(log_bin_basename));
  my_free(const_cast<char*>(log_bin_index));
#ifndef EMBEDDED_LIBRARY
  my_free(const_cast<char*>(relay_log_basename));
  my_free(const_cast<char*>(relay_log_index));
#endif
  free_list(opt_plugin_load_list_ptr);

  if (THR_THD_initialized)
  {
    THR_THD_initialized= false;
    (void) my_delete_thread_local_key(THR_THD);
  }

  if (THR_MALLOC_initialized)
  {
    THR_MALLOC_initialized= false;
    (void) my_delete_thread_local_key(THR_MALLOC);
  }

  if (have_statement_timeout == SHOW_OPTION_YES)
    my_timer_deinitialize();

  have_statement_timeout= SHOW_OPTION_DISABLED;

  /*
    The following lines may never be executed as the main thread may have
    killed us
  */
  DBUG_PRINT("quit", ("done with cleanup"));
} /* clean_up */


#ifndef EMBEDDED_LIBRARY

static void clean_up_mutexes()
{
  mysql_mutex_destroy(&LOCK_log_throttle_qni);
  mysql_mutex_destroy(&LOCK_status);
  mysql_mutex_destroy(&LOCK_manager);
  mysql_mutex_destroy(&LOCK_crypt);
  mysql_mutex_destroy(&LOCK_user_conn);
#ifdef HAVE_OPENSSL
  mysql_mutex_destroy(&LOCK_des_key_file);
#endif
  mysql_mutex_destroy(&LOCK_msr_map);
  mysql_rwlock_destroy(&LOCK_sys_init_connect);
  mysql_rwlock_destroy(&LOCK_sys_init_slave);
  mysql_mutex_destroy(&LOCK_global_system_variables);
  mysql_rwlock_destroy(&LOCK_system_variables_hash);
  mysql_mutex_destroy(&LOCK_uuid_generator);
  mysql_mutex_destroy(&LOCK_sql_rand);
  mysql_mutex_destroy(&LOCK_prepared_stmt_count);
  mysql_mutex_destroy(&LOCK_sql_slave_skip_counter);
  mysql_mutex_destroy(&LOCK_slave_net_timeout);
  mysql_mutex_destroy(&LOCK_error_messages);
  mysql_mutex_destroy(&LOCK_offline_mode);
  mysql_mutex_destroy(&LOCK_default_password_lifetime);
  mysql_cond_destroy(&COND_manager);
#ifdef _WIN32
  mysql_cond_destroy(&COND_handler_count);
  mysql_mutex_destroy(&LOCK_handler_count);
#endif
#ifndef _WIN32
  mysql_cond_destroy(&COND_socket_listener_active);
  mysql_mutex_destroy(&LOCK_socket_listener_active);
  mysql_cond_destroy(&COND_start_signal_handler);
  mysql_mutex_destroy(&LOCK_start_signal_handler);
#endif
}


/****************************************************************************
** Init IP and UNIX socket
****************************************************************************/

static void set_ports()
{
  char  *env;
  if (!mysqld_port && !opt_disable_networking)
  {         // Get port if not from commandline
    mysqld_port= MYSQL_PORT;

    /*
      if builder specifically requested a default port, use that
      (even if it coincides with our factory default).
      only if they didn't do we check /etc/services (and, failing
      on that, fall back to the factory default of 3306).
      either default can be overridden by the environment variable
      MYSQL_TCP_PORT, which in turn can be overridden with command
      line options.
    */

#if MYSQL_PORT_DEFAULT == 0
    struct  servent *serv_ptr;
    if ((serv_ptr= getservbyname("mysql", "tcp")))
      mysqld_port= ntohs((u_short) serv_ptr->s_port); /* purecov: inspected */
#endif
    if ((env = getenv("MYSQL_TCP_PORT")))
      mysqld_port= (uint) atoi(env);    /* purecov: inspected */
  }
  if (!mysqld_unix_port)
  {
#ifdef _WIN32
    mysqld_unix_port= (char*) MYSQL_NAMEDPIPE;
#else
    mysqld_unix_port= (char*) MYSQL_UNIX_ADDR;
#endif
    if ((env = getenv("MYSQL_UNIX_PORT")))
      mysqld_unix_port= env;      /* purecov: inspected */
  }
}


#if !defined(_WIN32)
/* Change to run as another user if started with --user */

static struct passwd *check_user(const char *user)
{
  struct passwd *tmp_user_info;
  uid_t user_id= geteuid();

  // Don't bother if we aren't superuser
  if (user_id)
  {
    if (user)
    {
      /* Don't give a warning, if real user is same as given with --user */
      tmp_user_info= getpwnam(user);
      if ((!tmp_user_info || user_id != tmp_user_info->pw_uid))
        sql_print_warning(
                    "One can only use the --user switch if running as root\n");
    }
    return NULL;
  }
  if (!user)
  {
    if (!opt_bootstrap && !opt_help)
    {
      sql_print_error("Fatal error: Please read \"Security\" section of the manual to find out how to run mysqld as root!\n");
      unireg_abort(MYSQLD_ABORT_EXIT);
    }
    return NULL;
  }
  /* purecov: begin tested */
  if (!strcmp(user,"root"))
    return NULL;                        // Avoid problem with dynamic libraries

  if (!(tmp_user_info= getpwnam(user)))
  {
    // Allow a numeric uid to be used
    const char *pos;
    for (pos= user; my_isdigit(mysqld_charset,*pos); pos++) ;
    if (*pos)                                   // Not numeric id
      goto err;
    if (!(tmp_user_info= getpwuid(atoi(user))))
      goto err;
  }
  return tmp_user_info;
  /* purecov: end */

err:
  sql_print_error("Fatal error: Can't change to run as user '%s' ;  Please check that the user exists!\n",user);
  unireg_abort(MYSQLD_ABORT_EXIT);

#ifdef PR_SET_DUMPABLE
  if (test_flags & TEST_CORE_ON_SIGNAL)
  {
    /* inform kernel that process is dumpable */
    (void) prctl(PR_SET_DUMPABLE, 1);
  }
#endif

  return NULL;
}

static void set_user(const char *user, struct passwd *user_info_arg)
{
  /* purecov: begin tested */
  DBUG_ASSERT(user_info_arg != 0);
#ifdef HAVE_INITGROUPS
  /*
    We can get a SIGSEGV when calling initgroups() on some systems when NSS
    is configured to use LDAP and the server is statically linked.  We set
    calling_initgroups as a flag to the SIGSEGV handler that is then used to
    output a specific message to help the user resolve this problem.
  */
  calling_initgroups= 1;
  initgroups((char*) user, user_info_arg->pw_gid);
  calling_initgroups= 0;
#endif
  if (setgid(user_info_arg->pw_gid) == -1)
  {
    sql_print_error("setgid: %s", strerror(errno));
    unireg_abort(MYSQLD_ABORT_EXIT);
  }
  if (setuid(user_info_arg->pw_uid) == -1)
  {
    sql_print_error("setuid: %s", strerror(errno));
    unireg_abort(MYSQLD_ABORT_EXIT);
  }
  /* purecov: end */
}


static void set_effective_user(struct passwd *user_info_arg)
{
  DBUG_ASSERT(user_info_arg != 0);
  if (setregid((gid_t)-1, user_info_arg->pw_gid) == -1)
  {
    sql_print_error("setregid: %s", strerror(errno));
    unireg_abort(MYSQLD_ABORT_EXIT);
  }
  if (setreuid((uid_t)-1, user_info_arg->pw_uid) == -1)
  {
    sql_print_error("setreuid: %s", strerror(errno));
    unireg_abort(MYSQLD_ABORT_EXIT);
  }
}


/** Change root user if started with @c --chroot . */
static void set_root(const char *path)
{
  if (chroot(path) == -1)
  {
    sql_print_error("chroot: %s", strerror(errno));
    unireg_abort(MYSQLD_ABORT_EXIT);
  }
  my_setwd("/", MYF(0));
}
#endif // !_WIN32


static bool network_init(void)
{
  if (opt_bootstrap)
    return false;

  set_ports();

#ifdef HAVE_SYS_UN_H
  std::string const unix_sock_name(mysqld_unix_port ? mysqld_unix_port : "");
#else
  std::string const unix_sock_name("");
#endif

  if (!opt_disable_networking || unix_sock_name != "")
  {
    std::string const bind_addr_str(my_bind_addr_str ? my_bind_addr_str : "");

    Mysqld_socket_listener *mysqld_socket_listener=
      new (std::nothrow) Mysqld_socket_listener(bind_addr_str,
                                                mysqld_port, back_log,
                                                mysqld_port_timeout,
                                                unix_sock_name);
    if (mysqld_socket_listener == NULL)
      return true;

    mysqld_socket_acceptor=
      new (std::nothrow) Connection_acceptor<Mysqld_socket_listener>(mysqld_socket_listener);
    if (mysqld_socket_acceptor == NULL)
    {
      delete mysqld_socket_listener;
      return true;
    }

    if (mysqld_socket_acceptor->init_connection_acceptor())
    {
      delete mysqld_socket_acceptor;
      return true;
    }

    if (report_port == 0)
      report_port= mysqld_port;

    if (!opt_disable_networking)
      DBUG_ASSERT(report_port != 0);
  }
#ifdef _WIN32
  // Create named pipe
  if (opt_enable_named_pipe)
  {
    std::string pipe_name= mysqld_unix_port ? mysqld_unix_port : "";

    Named_pipe_listener *named_pipe_listener=
      new (std::nothrow) Named_pipe_listener(&pipe_name);
    if (named_pipe_listener == NULL)
      return true;

    named_pipe_acceptor=
      new (std::nothrow) Connection_acceptor<Named_pipe_listener>(named_pipe_listener);
    if (named_pipe_acceptor == NULL)
    {
      delete named_pipe_listener;
      return true;
    }

    if (named_pipe_acceptor->init_connection_acceptor())
    {
      delete named_pipe_acceptor;
      return true;
    }
  }

  // Setup shared_memory acceptor
  if (opt_enable_shared_memory)
  {
    std::string shared_mem_base_name= shared_memory_base_name ? shared_memory_base_name : "";

    Shared_mem_listener *shared_mem_listener=
      new (std::nothrow) Shared_mem_listener(&shared_mem_base_name);
    if (shared_mem_listener == NULL)
      return true;

    shared_mem_acceptor=
      new (std::nothrow) Connection_acceptor<Shared_mem_listener>(shared_mem_listener);
    if (shared_mem_acceptor == NULL)
    {
      delete shared_mem_acceptor;
      return true;
    }

    if (shared_mem_acceptor->init_connection_acceptor())
    {
      delete shared_mem_acceptor;
      return true;
    }
  }
#endif // _WIN32
  return false;
}

#ifdef _WIN32
static uint handler_count= 0;


static inline void decrement_handler_count()
{
  mysql_mutex_lock(&LOCK_handler_count);
  handler_count--;
  mysql_cond_signal(&COND_handler_count);
  mysql_mutex_unlock(&LOCK_handler_count);
}


extern "C" void *socket_conn_event_handler(void *arg)
{
  my_thread_init();

  Connection_acceptor<Mysqld_socket_listener> *conn_acceptor=
    static_cast<Connection_acceptor<Mysqld_socket_listener>*>(arg);
  conn_acceptor->connection_event_loop();

  decrement_handler_count();
  my_thread_end();
  return 0;
}


extern "C" void *named_pipe_conn_event_handler(void *arg)
{
  my_thread_init();

  Connection_acceptor<Named_pipe_listener> *conn_acceptor=
    static_cast<Connection_acceptor<Named_pipe_listener>*>(arg);
  conn_acceptor->connection_event_loop();

  decrement_handler_count();
  my_thread_end();
  return 0;
}


extern "C" void *shared_mem_conn_event_handler(void *arg)
{
  my_thread_init();

  Connection_acceptor<Shared_mem_listener> *conn_acceptor=
    static_cast<Connection_acceptor<Shared_mem_listener>*>(arg);
  conn_acceptor->connection_event_loop();

  decrement_handler_count();
  my_thread_end();
  return 0;
}


void setup_conn_event_handler_threads()
{
  my_thread_handle hThread;

  DBUG_ENTER("handle_connections_methods");

  if ((!have_tcpip || opt_disable_networking) &&
      !opt_enable_shared_memory && !opt_enable_named_pipe)
  {
    sql_print_error("TCP/IP, --shared-memory, or --named-pipe should be configured on NT OS");
    unireg_abort(MYSQLD_ABORT_EXIT);        // Will not return
  }

  mysql_mutex_lock(&LOCK_handler_count);
  handler_count=0;

  if (opt_enable_named_pipe)
  {
    int error= mysql_thread_create(key_thread_handle_con_namedpipes,
                                   &hThread, &connection_attrib,
                                   named_pipe_conn_event_handler,
                                   named_pipe_acceptor);
    if (!error)
      handler_count++;
    else
      sql_print_warning("Can't create thread to handle named pipes"
                        " (errno= %d)", error);
  }

  if (have_tcpip && !opt_disable_networking)
  {
    int error= mysql_thread_create(key_thread_handle_con_sockets,
                                   &hThread, &connection_attrib,
                                   socket_conn_event_handler,
                                   mysqld_socket_acceptor);
    if (!error)
      handler_count++;
    else
      sql_print_warning("Can't create thread to handle TCP/IP (errno= %d)",
                        error);
  }

  if (opt_enable_shared_memory)
  {
    int error= mysql_thread_create(key_thread_handle_con_sharedmem,
                                   &hThread, &connection_attrib,
                                   shared_mem_conn_event_handler,
                                   shared_mem_acceptor);
    if (!error)
      handler_count++;
    else
      sql_print_warning("Can't create thread to handle shared memory"
                        " (errno= %d)", error);
  }

  // Block until all connection listener threads have exited.
  while (handler_count > 0)
    mysql_cond_wait(&COND_handler_count, &LOCK_handler_count);
  mysql_mutex_unlock(&LOCK_handler_count);
  DBUG_VOID_RETURN;
}


/*
  On Windows, we use native SetConsoleCtrlHandler for handle events like Ctrl-C
  with graceful shutdown.
  Also, we do not use signal(), but SetUnhandledExceptionFilter instead - as it
  provides possibility to pass the exception to just-in-time debugger, collect
  dumps and potentially also the exception and thread context used to output
  callstack.
*/

static BOOL WINAPI console_event_handler( DWORD type )
{
  DBUG_ENTER("console_event_handler");
  if(type == CTRL_C_EVENT)
  {
     /*
       Do not shutdown before startup is finished and shutdown
       thread is initialized. Otherwise there is a race condition
       between main thread doing initialization and CTRL-C thread doing
       cleanup, which can result into crash.
     */
     if(hEventShutdown)
       kill_mysql();
     else
       sql_print_warning("CTRL-C ignored during startup");
     DBUG_RETURN(TRUE);
  }
  DBUG_RETURN(FALSE);
}


#ifdef DEBUG_UNHANDLED_EXCEPTION_FILTER
#define DEBUGGER_ATTACH_TIMEOUT 120
/*
  Wait for debugger to attach and break into debugger. If debugger is not attached,
  resume after timeout.
*/
static void wait_for_debugger(int timeout_sec)
{
   if(!IsDebuggerPresent())
   {
     int i;
     printf("Waiting for debugger to attach, pid=%u\n",GetCurrentProcessId());
     fflush(stdout);
     for(i= 0; i < timeout_sec; i++)
     {
       Sleep(1000);
       if(IsDebuggerPresent())
       {
         /* Break into debugger */
         __debugbreak();
         return;
       }
     }
     printf("pid=%u, debugger not attached after %d seconds, resuming\n",GetCurrentProcessId(),
       timeout_sec);
     fflush(stdout);
   }
}
#endif /* DEBUG_UNHANDLED_EXCEPTION_FILTER */

LONG WINAPI my_unhandler_exception_filter(EXCEPTION_POINTERS *ex_pointers)
{
   static BOOL first_time= TRUE;
   if(!first_time)
   {
     /*
       This routine can be called twice, typically
       when detaching in JIT debugger.
       Return EXCEPTION_EXECUTE_HANDLER to terminate process.
     */
     return EXCEPTION_EXECUTE_HANDLER;
   }
   first_time= FALSE;
#ifdef DEBUG_UNHANDLED_EXCEPTION_FILTER
   /*
    Unfortunately there is no clean way to debug unhandled exception filters,
    as debugger does not stop there(also documented in MSDN)
    To overcome, one could put a MessageBox, but this will not work in service.
    Better solution is to print error message and sleep some minutes
    until debugger is attached
  */
  wait_for_debugger(DEBUGGER_ATTACH_TIMEOUT);
#endif /* DEBUG_UNHANDLED_EXCEPTION_FILTER */
  __try
  {
    my_set_exception_pointers(ex_pointers);
    handle_fatal_signal(ex_pointers->ExceptionRecord->ExceptionCode);
  }
  __except(EXCEPTION_EXECUTE_HANDLER)
  {
    DWORD written;
    const char msg[] = "Got exception in exception handler!\n";
    WriteFile(GetStdHandle(STD_OUTPUT_HANDLE),msg, sizeof(msg)-1,
      &written,NULL);
  }
  /*
    Return EXCEPTION_CONTINUE_SEARCH to give JIT debugger
    (drwtsn32 or vsjitdebugger) possibility to attach,
    if JIT debugger is configured.
    Windows Error reporting might generate a dump here.
  */
  return EXCEPTION_CONTINUE_SEARCH;
}


void my_init_signals()
{
  if(opt_console)
    SetConsoleCtrlHandler(console_event_handler,TRUE);

    /* Avoid MessageBox()es*/
  _CrtSetReportMode(_CRT_WARN, _CRTDBG_MODE_FILE);
  _CrtSetReportFile(_CRT_WARN, _CRTDBG_FILE_STDERR);
  _CrtSetReportMode(_CRT_ERROR, _CRTDBG_MODE_FILE);
  _CrtSetReportFile(_CRT_ERROR, _CRTDBG_FILE_STDERR);
  _CrtSetReportMode(_CRT_ASSERT, _CRTDBG_MODE_FILE);
  _CrtSetReportFile(_CRT_ASSERT, _CRTDBG_FILE_STDERR);

   /*
     Do not use SEM_NOGPFAULTERRORBOX in the following SetErrorMode (),
     because it would prevent JIT debugger and Windows error reporting
     from working. We need WER or JIT-debugging, since our own unhandled
     exception filter is not guaranteed to work in all situation
     (like heap corruption or stack overflow)
   */
  SetErrorMode(SetErrorMode(0) | SEM_FAILCRITICALERRORS
                               | SEM_NOOPENFILEERRORBOX);
  SetUnhandledExceptionFilter(my_unhandler_exception_filter);
}

#else // !_WIN32

extern "C" {
static void empty_signal_handler(int sig __attribute__((unused)))
{ }
}


void my_init_signals()
{
  DBUG_ENTER("my_init_signals");
  struct sigaction sa;
  (void) sigemptyset(&sa.sa_mask);

  if (!(test_flags & TEST_NO_STACKTRACE) || (test_flags & TEST_CORE_ON_SIGNAL))
  {
#ifdef HAVE_STACKTRACE
    my_init_stacktrace();
#endif

    if (test_flags & TEST_CORE_ON_SIGNAL)
    {
      // Change limits so that we will get a core file.
      struct rlimit rl;
      rl.rlim_cur= rl.rlim_max= RLIM_INFINITY;
      if (setrlimit(RLIMIT_CORE, &rl))
        sql_print_warning("setrlimit could not change the size of core files to"
                          " 'infinity';  We may not be able to generate a"
                          " core file on signals");
    }

    /*
      SA_RESETHAND resets handler action to default when entering handler.
      SA_NODEFER allows receiving the same signal during handler.
      E.g. SIGABRT during our signal handler will dump core (default action).
    */
    sa.sa_flags= SA_RESETHAND | SA_NODEFER;
    sa.sa_handler= handle_fatal_signal;
    // Treat all these as fatal and handle them.
    (void) sigaction(SIGSEGV, &sa, NULL);
    (void) sigaction(SIGABRT, &sa, NULL);
    (void) sigaction(SIGBUS, &sa, NULL);
    (void) sigaction(SIGILL, &sa, NULL);
    (void) sigaction(SIGFPE, &sa, NULL);
  }

  // Ignore SIGPIPE and SIGALRM
  sa.sa_flags= 0;
  sa.sa_handler= SIG_IGN;
  (void) sigaction(SIGPIPE, &sa, NULL);
  (void) sigaction(SIGALRM, &sa, NULL);

  // SIGUSR1 is used to interrupt the socket listener.
  sa.sa_handler= empty_signal_handler;
  (void) sigaction(SIGUSR1, &sa, NULL);

  // Fix signals if ignored by parents (can happen on Mac OS X).
  sa.sa_handler= SIG_DFL;
  (void) sigaction(SIGTERM, &sa, NULL);
  (void) sigaction(SIGHUP, &sa, NULL);

  sigset_t set;
  (void) sigemptyset(&set);
  /*
    Block SIGQUIT, SIGHUP and SIGTERM.
    The signal handler thread does sigwait() on these.
  */
  (void) sigaddset(&set, SIGQUIT);
  (void) sigaddset(&set, SIGHUP);
  (void) sigaddset(&set, SIGTERM);
  (void) sigaddset(&set, SIGTSTP);
  /*
    Block SIGINT unless debugging to prevent Ctrl+C from causing
    unclean shutdown of the server.
  */
  if (!(test_flags & TEST_SIGINT))
    (void) sigaddset(&set, SIGINT);
  pthread_sigmask(SIG_SETMASK, &set, NULL);
  DBUG_VOID_RETURN;
}


static void start_signal_handler()
{
  int error;
  my_thread_attr_t thr_attr;
  DBUG_ENTER("start_signal_handler");

  (void) my_thread_attr_init(&thr_attr);
  (void) pthread_attr_setscope(&thr_attr, PTHREAD_SCOPE_SYSTEM);
  (void) pthread_attr_setdetachstate(&thr_attr, PTHREAD_CREATE_JOINABLE);

  size_t guardize= 0;
  (void) pthread_attr_getguardsize(&thr_attr, &guardize);
#if defined(__ia64__) || defined(__ia64)
  /*
    Peculiar things with ia64 platforms - it seems we only have half the
    stack size in reality, so we have to double it here
  */
  guardize= my_thread_stack_size;
#endif
  (void) my_thread_attr_setstacksize(&thr_attr, my_thread_stack_size + guardize);

  /*
    Set main_thread_id so that SIGTERM/SIGQUIT/SIGKILL can interrupt
    the socket listener successfully.
  */
  main_thread_id= my_thread_self();

  mysql_mutex_lock(&LOCK_start_signal_handler);
  if ((error=
       mysql_thread_create(key_thread_signal_hand,
                           &signal_thread_id, &thr_attr, signal_hand, 0)))
  {
    sql_print_error("Can't create interrupt-thread (error %d, errno: %d)",
                    error, errno);
    exit(MYSQLD_ABORT_EXIT);
  }
  mysql_cond_wait(&COND_start_signal_handler, &LOCK_start_signal_handler);
  mysql_mutex_unlock(&LOCK_start_signal_handler);

  (void) my_thread_attr_destroy(&thr_attr);
  DBUG_VOID_RETURN;
}


/** This thread handles SIGTERM, SIGQUIT and SIGHUP signals. */
/* ARGSUSED */
extern "C" void *signal_hand(void *arg __attribute__((unused)))
{
  my_thread_init();

  sigset_t set;
  (void) sigemptyset(&set);
  (void) sigaddset(&set, SIGTERM);
  (void) sigaddset(&set, SIGQUIT);
  (void) sigaddset(&set, SIGHUP);

  /*
    Signal to start_signal_handler that we are ready.
    This works by waiting for start_signal_handler to free mutex,
    after which we signal it that we are ready.
  */
  mysql_mutex_lock(&LOCK_start_signal_handler);
  mysql_cond_broadcast(&COND_start_signal_handler);
  mysql_mutex_unlock(&LOCK_start_signal_handler);

  /*
    Wait until that all server components have been successfully initialized.
    This step is mandatory since signal processing can be done safely only when
    all server components have been initialized.
  */
  server_components_init_wait();

  for (;;)
  {
    int sig;
    while (sigwait(&set, &sig) == EINTR)
    {}
    if (cleanup_done)
    {
      my_thread_end();
      my_thread_exit(0);      // Safety
      return NULL;            // Avoid compiler warnings
    }
    switch (sig) {
    case SIGTERM:
    case SIGQUIT:
      // Switch to the file log message processing.
      query_logger.set_handlers((log_output_options != LOG_NONE) ?
                                LOG_FILE : LOG_NONE);
      DBUG_PRINT("info", ("Got signal: %d  connection_events_loop_aborted: %d",
                 sig, connection_events_loop_aborted()));
      if (!connection_events_loop_aborted())
      {
        // Mark abort for threads.
        set_connection_events_loop_aborted(true);
#ifdef HAVE_PSI_THREAD_INTERFACE
        // Delete the instrumentation for the signal thread.
        PSI_THREAD_CALL(delete_current_thread)();
#endif
        /*
          Kill the socket listener.
          The main thread will then set socket_listener_active= false,
          and wait for us to finish all the cleanup below.
        */
        mysql_mutex_lock(&LOCK_socket_listener_active);
        while (socket_listener_active)
        {
          DBUG_PRINT("info",("Killing socket listener"));
          if (pthread_kill(main_thread_id, SIGUSR1))
          {
            DBUG_ASSERT(false);
            break;
          }
          mysql_cond_wait(&COND_socket_listener_active,
                          &LOCK_socket_listener_active);
        }
        mysql_mutex_unlock(&LOCK_socket_listener_active);

        close_connections();
      }
      my_thread_end();
      my_thread_exit(0);
      return NULL;  // Avoid compiler warnings
      break;
    case SIGHUP:
      if (!connection_events_loop_aborted())
      {
        int not_used;
        mysql_print_status();   // Print some debug info
        reload_acl_and_cache(NULL,
                             (REFRESH_LOG | REFRESH_TABLES | REFRESH_FAST |
                              REFRESH_GRANT | REFRESH_THREADS | REFRESH_HOSTS),
                             NULL, &not_used); // Flush logs
        // Reenable query logs after the options were reloaded.
        query_logger.set_handlers(log_output_options);
      }
      break;
    default:
      break;          /* purecov: tested */
    }
  }
  return NULL;        /* purecov: deadcode */
}

#endif // !_WIN32
#endif // !EMBEDDED_LIBRARY


#if HAVE_BACKTRACE && HAVE_ABI_CXA_DEMANGLE
#include <cxxabi.h>
extern "C" char *my_demangle(const char *mangled_name, int *status)
{
  return abi::__cxa_demangle(mangled_name, NULL, NULL, status);
}
#endif


/**
  All global error messages are sent here where the first one is stored
  for the client.
*/
/* ARGSUSED */
extern "C" void my_message_sql(uint error, const char *str, myf MyFlags);

void my_message_sql(uint error, const char *str, myf MyFlags)
{
  THD *thd= current_thd;
  DBUG_ENTER("my_message_sql");
  DBUG_PRINT("error", ("error: %u  message: '%s'", error, str));

  DBUG_ASSERT(str != NULL);
  /*
    An error should have a valid error number (!= 0), so it can be caught
    in stored procedures by SQL exception handlers.
    Calling my_error() with error == 0 is a bug.
    Remaining known places to fix:
    - storage/myisam/mi_create.c, my_printf_error()
    TODO:
    DBUG_ASSERT(error != 0);
  */

  if (error == 0)
  {
    /* At least, prevent new abuse ... */
    DBUG_ASSERT(strncmp(str, "MyISAM table", 12) == 0);
    error= ER_UNKNOWN_ERROR;
  }

#ifndef EMBEDDED_LIBRARY
  mysql_audit_general(thd, MYSQL_AUDIT_GENERAL_ERROR, error, str);
#endif

  if (thd)
  {
    if (MyFlags & ME_FATALERROR)
      thd->is_fatal_error= 1;
    (void) thd->raise_condition(error,
                                NULL,
                                Sql_condition::SL_ERROR,
                                str);
  }

  /* When simulating OOM, skip writing to error log to avoid mtr errors */
  DBUG_EXECUTE_IF("simulate_out_of_memory", DBUG_VOID_RETURN;);

  if (!thd || MyFlags & ME_ERRORLOG)
    sql_print_error("%s: %s",my_progname,str); /* purecov: inspected */
  DBUG_VOID_RETURN;
}


#ifndef EMBEDDED_LIBRARY
extern "C" void *my_str_malloc_mysqld(size_t size);
extern "C" void my_str_free_mysqld(void *ptr);
extern "C" void *my_str_realloc_mysqld(void *ptr, size_t size);

void *my_str_malloc_mysqld(size_t size)
{
  return my_malloc(key_memory_my_str_malloc,
                   size, MYF(MY_FAE));
}


void my_str_free_mysqld(void *ptr)
{
  my_free(ptr);
}

void *my_str_realloc_mysqld(void *ptr, size_t size)
{
  return my_realloc(key_memory_my_str_malloc,
                    ptr, size, MYF(MY_FAE));
}
#endif // !EMBEDDED_LIBRARY

const char *load_default_groups[]= {
#ifdef WITH_NDBCLUSTER_STORAGE_ENGINE
"mysql_cluster",
#endif
"mysqld","server", MYSQL_BASE_VERSION, 0, 0};

#if defined(_WIN32) && !defined(EMBEDDED_LIBRARY)
static const int load_default_groups_sz=
sizeof(load_default_groups)/sizeof(load_default_groups[0]);
#endif

#ifndef EMBEDDED_LIBRARY
/**
  This function is used to check for stack overrun for pathological
  cases of regular expressions and 'like' expressions.
  The call to current_thd is quite expensive, so we try to avoid it
  for the normal cases.
  The size of each stack frame for the wildcmp() routines is ~128 bytes,
  so checking *every* recursive call is not necessary.
 */
extern "C" int
check_enough_stack_size(int recurse_level)
{
  uchar stack_top;
  if (recurse_level % 16 != 0)
    return 0;

  THD *my_thd= current_thd;
  if (my_thd != NULL)
    return check_stack_overrun(my_thd, STACK_MIN_SIZE * 2, &stack_top);
  return 0;
}
#endif


/**
  Initialize one of the global date/time format variables.

  @param format_type    What kind of format should be supported

  @retval
    0 ok
  @retval
    1 error
*/

static bool init_global_datetime_format(timestamp_type format_type,
                                        Date_time_format *format)
{
  /*
    Get command line option
    format->format.str is already set by my_getopt
  */
  format->format.length= strlen(format->format.str);

  if (parse_date_time_format(format_type, format))
  {
    my_message_local(ERROR_LEVEL, "Wrong date/time format specifier: %s",
                     format->format.str);
    return true;
  }
  return false;
}

SHOW_VAR com_status_vars[]= {
  {"admin_commands",       (char*) offsetof(System_status_var, com_other),                                          SHOW_LONG_STATUS, SHOW_SCOPE_ALL},
  {"assign_to_keycache",   (char*) offsetof(System_status_var, com_stat[(uint) SQLCOM_ASSIGN_TO_KEYCACHE]),         SHOW_LONG_STATUS, SHOW_SCOPE_ALL},
  {"alter_db",             (char*) offsetof(System_status_var, com_stat[(uint) SQLCOM_ALTER_DB]),                   SHOW_LONG_STATUS, SHOW_SCOPE_ALL},
  {"alter_event",          (char*) offsetof(System_status_var, com_stat[(uint) SQLCOM_ALTER_EVENT]),                SHOW_LONG_STATUS, SHOW_SCOPE_ALL},
  {"alter_function",       (char*) offsetof(System_status_var, com_stat[(uint) SQLCOM_ALTER_FUNCTION]),             SHOW_LONG_STATUS, SHOW_SCOPE_ALL},
  {"alter_procedure",      (char*) offsetof(System_status_var, com_stat[(uint) SQLCOM_ALTER_PROCEDURE]),            SHOW_LONG_STATUS, SHOW_SCOPE_ALL},
  {"alter_server",         (char*) offsetof(System_status_var, com_stat[(uint) SQLCOM_ALTER_SERVER]),               SHOW_LONG_STATUS, SHOW_SCOPE_ALL},
  {"alter_table",          (char*) offsetof(System_status_var, com_stat[(uint) SQLCOM_ALTER_TABLE]),                SHOW_LONG_STATUS, SHOW_SCOPE_ALL},
  {"alter_tablespace",     (char*) offsetof(System_status_var, com_stat[(uint) SQLCOM_ALTER_TABLESPACE]),           SHOW_LONG_STATUS, SHOW_SCOPE_ALL},
  {"alter_user",           (char*) offsetof(System_status_var, com_stat[(uint) SQLCOM_ALTER_USER]),                 SHOW_LONG_STATUS, SHOW_SCOPE_ALL},
  {"analyze",              (char*) offsetof(System_status_var, com_stat[(uint) SQLCOM_ANALYZE]),                    SHOW_LONG_STATUS, SHOW_SCOPE_ALL},
  {"begin",                (char*) offsetof(System_status_var, com_stat[(uint) SQLCOM_BEGIN]),                      SHOW_LONG_STATUS, SHOW_SCOPE_ALL},
  {"binlog",               (char*) offsetof(System_status_var, com_stat[(uint) SQLCOM_BINLOG_BASE64_EVENT]),        SHOW_LONG_STATUS, SHOW_SCOPE_ALL},
  {"call_procedure",       (char*) offsetof(System_status_var, com_stat[(uint) SQLCOM_CALL]),                       SHOW_LONG_STATUS, SHOW_SCOPE_ALL},
  {"change_db",            (char*) offsetof(System_status_var, com_stat[(uint) SQLCOM_CHANGE_DB]),                  SHOW_LONG_STATUS, SHOW_SCOPE_ALL},
  {"change_master",        (char*) offsetof(System_status_var, com_stat[(uint) SQLCOM_CHANGE_MASTER]),              SHOW_LONG_STATUS, SHOW_SCOPE_ALL},
  {"change_repl_filter",   (char*) offsetof(System_status_var, com_stat[(uint) SQLCOM_CHANGE_REPLICATION_FILTER]),  SHOW_LONG_STATUS, SHOW_SCOPE_ALL},
  {"check",                (char*) offsetof(System_status_var, com_stat[(uint) SQLCOM_CHECK]),                      SHOW_LONG_STATUS, SHOW_SCOPE_ALL},
  {"checksum",             (char*) offsetof(System_status_var, com_stat[(uint) SQLCOM_CHECKSUM]),                   SHOW_LONG_STATUS, SHOW_SCOPE_ALL},
  {"commit",               (char*) offsetof(System_status_var, com_stat[(uint) SQLCOM_COMMIT]),                     SHOW_LONG_STATUS, SHOW_SCOPE_ALL},
  {"create_db",            (char*) offsetof(System_status_var, com_stat[(uint) SQLCOM_CREATE_DB]),                  SHOW_LONG_STATUS, SHOW_SCOPE_ALL},
  {"create_event",         (char*) offsetof(System_status_var, com_stat[(uint) SQLCOM_CREATE_EVENT]),               SHOW_LONG_STATUS, SHOW_SCOPE_ALL},
  {"create_function",      (char*) offsetof(System_status_var, com_stat[(uint) SQLCOM_CREATE_SPFUNCTION]),          SHOW_LONG_STATUS, SHOW_SCOPE_ALL},
  {"create_index",         (char*) offsetof(System_status_var, com_stat[(uint) SQLCOM_CREATE_INDEX]),               SHOW_LONG_STATUS, SHOW_SCOPE_ALL},
  {"create_procedure",     (char*) offsetof(System_status_var, com_stat[(uint) SQLCOM_CREATE_PROCEDURE]),           SHOW_LONG_STATUS, SHOW_SCOPE_ALL},
  {"create_server",        (char*) offsetof(System_status_var, com_stat[(uint) SQLCOM_CREATE_SERVER]),              SHOW_LONG_STATUS, SHOW_SCOPE_ALL},
  {"create_table",         (char*) offsetof(System_status_var, com_stat[(uint) SQLCOM_CREATE_TABLE]),               SHOW_LONG_STATUS, SHOW_SCOPE_ALL},
  {"create_trigger",       (char*) offsetof(System_status_var, com_stat[(uint) SQLCOM_CREATE_TRIGGER]),             SHOW_LONG_STATUS, SHOW_SCOPE_ALL},
  {"create_udf",           (char*) offsetof(System_status_var, com_stat[(uint) SQLCOM_CREATE_FUNCTION]),            SHOW_LONG_STATUS, SHOW_SCOPE_ALL},
  {"create_user",          (char*) offsetof(System_status_var, com_stat[(uint) SQLCOM_CREATE_USER]),                SHOW_LONG_STATUS, SHOW_SCOPE_ALL},
  {"create_view",          (char*) offsetof(System_status_var, com_stat[(uint) SQLCOM_CREATE_VIEW]),                SHOW_LONG_STATUS, SHOW_SCOPE_ALL},
  {"dealloc_sql",          (char*) offsetof(System_status_var, com_stat[(uint) SQLCOM_DEALLOCATE_PREPARE]),         SHOW_LONG_STATUS, SHOW_SCOPE_ALL},
  {"delete",               (char*) offsetof(System_status_var, com_stat[(uint) SQLCOM_DELETE]),                     SHOW_LONG_STATUS, SHOW_SCOPE_ALL},
  {"delete_multi",         (char*) offsetof(System_status_var, com_stat[(uint) SQLCOM_DELETE_MULTI]),               SHOW_LONG_STATUS, SHOW_SCOPE_ALL},
  {"do",                   (char*) offsetof(System_status_var, com_stat[(uint) SQLCOM_DO]),                         SHOW_LONG_STATUS, SHOW_SCOPE_ALL},
  {"drop_db",              (char*) offsetof(System_status_var, com_stat[(uint) SQLCOM_DROP_DB]),                    SHOW_LONG_STATUS, SHOW_SCOPE_ALL},
  {"drop_event",           (char*) offsetof(System_status_var, com_stat[(uint) SQLCOM_DROP_EVENT]),                 SHOW_LONG_STATUS, SHOW_SCOPE_ALL},
  {"drop_function",        (char*) offsetof(System_status_var, com_stat[(uint) SQLCOM_DROP_FUNCTION]),              SHOW_LONG_STATUS, SHOW_SCOPE_ALL},
  {"drop_index",           (char*) offsetof(System_status_var, com_stat[(uint) SQLCOM_DROP_INDEX]),                 SHOW_LONG_STATUS, SHOW_SCOPE_ALL},
  {"drop_procedure",       (char*) offsetof(System_status_var, com_stat[(uint) SQLCOM_DROP_PROCEDURE]),             SHOW_LONG_STATUS, SHOW_SCOPE_ALL},
  {"drop_server",          (char*) offsetof(System_status_var, com_stat[(uint) SQLCOM_DROP_SERVER]),                SHOW_LONG_STATUS, SHOW_SCOPE_ALL},
  {"drop_table",           (char*) offsetof(System_status_var, com_stat[(uint) SQLCOM_DROP_TABLE]),                 SHOW_LONG_STATUS, SHOW_SCOPE_ALL},
  {"drop_trigger",         (char*) offsetof(System_status_var, com_stat[(uint) SQLCOM_DROP_TRIGGER]),               SHOW_LONG_STATUS, SHOW_SCOPE_ALL},
  {"drop_user",            (char*) offsetof(System_status_var, com_stat[(uint) SQLCOM_DROP_USER]),                  SHOW_LONG_STATUS, SHOW_SCOPE_ALL},
  {"drop_view",            (char*) offsetof(System_status_var, com_stat[(uint) SQLCOM_DROP_VIEW]),                  SHOW_LONG_STATUS, SHOW_SCOPE_ALL},
  {"empty_query",          (char*) offsetof(System_status_var, com_stat[(uint) SQLCOM_EMPTY_QUERY]),                SHOW_LONG_STATUS, SHOW_SCOPE_ALL},
  {"execute_sql",          (char*) offsetof(System_status_var, com_stat[(uint) SQLCOM_EXECUTE]),                    SHOW_LONG_STATUS, SHOW_SCOPE_ALL},
  {"explain_other",        (char*) offsetof(System_status_var, com_stat[(uint) SQLCOM_EXPLAIN_OTHER]),              SHOW_LONG_STATUS, SHOW_SCOPE_ALL},
  {"flush",                (char*) offsetof(System_status_var, com_stat[(uint) SQLCOM_FLUSH]),                      SHOW_LONG_STATUS, SHOW_SCOPE_ALL},
  {"get_diagnostics",      (char*) offsetof(System_status_var, com_stat[(uint) SQLCOM_GET_DIAGNOSTICS]),            SHOW_LONG_STATUS, SHOW_SCOPE_ALL},
  {"grant",                (char*) offsetof(System_status_var, com_stat[(uint) SQLCOM_GRANT]),                      SHOW_LONG_STATUS, SHOW_SCOPE_ALL},
  {"ha_close",             (char*) offsetof(System_status_var, com_stat[(uint) SQLCOM_HA_CLOSE]),                   SHOW_LONG_STATUS, SHOW_SCOPE_ALL},
  {"ha_open",              (char*) offsetof(System_status_var, com_stat[(uint) SQLCOM_HA_OPEN]),                    SHOW_LONG_STATUS, SHOW_SCOPE_ALL},
  {"ha_read",              (char*) offsetof(System_status_var, com_stat[(uint) SQLCOM_HA_READ]),                    SHOW_LONG_STATUS, SHOW_SCOPE_ALL},
  {"help",                 (char*) offsetof(System_status_var, com_stat[(uint) SQLCOM_HELP]),                       SHOW_LONG_STATUS, SHOW_SCOPE_ALL},
  {"insert",               (char*) offsetof(System_status_var, com_stat[(uint) SQLCOM_INSERT]),                     SHOW_LONG_STATUS, SHOW_SCOPE_ALL},
  {"insert_select",        (char*) offsetof(System_status_var, com_stat[(uint) SQLCOM_INSERT_SELECT]),              SHOW_LONG_STATUS, SHOW_SCOPE_ALL},
  {"install_plugin",       (char*) offsetof(System_status_var, com_stat[(uint) SQLCOM_INSTALL_PLUGIN]),             SHOW_LONG_STATUS, SHOW_SCOPE_ALL},
  {"kill",                 (char*) offsetof(System_status_var, com_stat[(uint) SQLCOM_KILL]),                       SHOW_LONG_STATUS, SHOW_SCOPE_ALL},
  {"load",                 (char*) offsetof(System_status_var, com_stat[(uint) SQLCOM_LOAD]),                       SHOW_LONG_STATUS, SHOW_SCOPE_ALL},
  {"lock_tables",          (char*) offsetof(System_status_var, com_stat[(uint) SQLCOM_LOCK_TABLES]),                SHOW_LONG_STATUS, SHOW_SCOPE_ALL},
  {"optimize",             (char*) offsetof(System_status_var, com_stat[(uint) SQLCOM_OPTIMIZE]),                   SHOW_LONG_STATUS, SHOW_SCOPE_ALL},
  {"preload_keys",         (char*) offsetof(System_status_var, com_stat[(uint) SQLCOM_PRELOAD_KEYS]),               SHOW_LONG_STATUS, SHOW_SCOPE_ALL},
  {"prepare_sql",          (char*) offsetof(System_status_var, com_stat[(uint) SQLCOM_PREPARE]),                    SHOW_LONG_STATUS, SHOW_SCOPE_ALL},
  {"purge",                (char*) offsetof(System_status_var, com_stat[(uint) SQLCOM_PURGE]),                      SHOW_LONG_STATUS, SHOW_SCOPE_ALL},
  {"purge_before_date",    (char*) offsetof(System_status_var, com_stat[(uint) SQLCOM_PURGE_BEFORE]),               SHOW_LONG_STATUS, SHOW_SCOPE_ALL},
  {"release_savepoint",    (char*) offsetof(System_status_var, com_stat[(uint) SQLCOM_RELEASE_SAVEPOINT]),          SHOW_LONG_STATUS, SHOW_SCOPE_ALL},
  {"rename_table",         (char*) offsetof(System_status_var, com_stat[(uint) SQLCOM_RENAME_TABLE]),               SHOW_LONG_STATUS, SHOW_SCOPE_ALL},
  {"rename_user",          (char*) offsetof(System_status_var, com_stat[(uint) SQLCOM_RENAME_USER]),                SHOW_LONG_STATUS, SHOW_SCOPE_ALL},
  {"repair",               (char*) offsetof(System_status_var, com_stat[(uint) SQLCOM_REPAIR]),                     SHOW_LONG_STATUS, SHOW_SCOPE_ALL},
  {"replace",              (char*) offsetof(System_status_var, com_stat[(uint) SQLCOM_REPLACE]),                    SHOW_LONG_STATUS, SHOW_SCOPE_ALL},
  {"replace_select",       (char*) offsetof(System_status_var, com_stat[(uint) SQLCOM_REPLACE_SELECT]),             SHOW_LONG_STATUS, SHOW_SCOPE_ALL},
  {"reset",                (char*) offsetof(System_status_var, com_stat[(uint) SQLCOM_RESET]),                      SHOW_LONG_STATUS, SHOW_SCOPE_ALL},
  {"resignal",             (char*) offsetof(System_status_var, com_stat[(uint) SQLCOM_RESIGNAL]),                   SHOW_LONG_STATUS, SHOW_SCOPE_ALL},
  {"revoke",               (char*) offsetof(System_status_var, com_stat[(uint) SQLCOM_REVOKE]),                     SHOW_LONG_STATUS, SHOW_SCOPE_ALL},
  {"revoke_all",           (char*) offsetof(System_status_var, com_stat[(uint) SQLCOM_REVOKE_ALL]),                 SHOW_LONG_STATUS, SHOW_SCOPE_ALL},
  {"rollback",             (char*) offsetof(System_status_var, com_stat[(uint) SQLCOM_ROLLBACK]),                   SHOW_LONG_STATUS, SHOW_SCOPE_ALL},
  {"rollback_to_savepoint",(char*) offsetof(System_status_var, com_stat[(uint) SQLCOM_ROLLBACK_TO_SAVEPOINT]),      SHOW_LONG_STATUS, SHOW_SCOPE_ALL},
  {"savepoint",            (char*) offsetof(System_status_var, com_stat[(uint) SQLCOM_SAVEPOINT]),                  SHOW_LONG_STATUS, SHOW_SCOPE_ALL},
  {"select",               (char*) offsetof(System_status_var, com_stat[(uint) SQLCOM_SELECT]),                     SHOW_LONG_STATUS, SHOW_SCOPE_ALL},
  {"set_option",           (char*) offsetof(System_status_var, com_stat[(uint) SQLCOM_SET_OPTION]),                 SHOW_LONG_STATUS, SHOW_SCOPE_ALL},
  {"signal",               (char*) offsetof(System_status_var, com_stat[(uint) SQLCOM_SIGNAL]),                     SHOW_LONG_STATUS, SHOW_SCOPE_ALL},
  {"show_binlog_events",   (char*) offsetof(System_status_var, com_stat[(uint) SQLCOM_SHOW_BINLOG_EVENTS]),         SHOW_LONG_STATUS, SHOW_SCOPE_ALL},
  {"show_binlogs",         (char*) offsetof(System_status_var, com_stat[(uint) SQLCOM_SHOW_BINLOGS]),               SHOW_LONG_STATUS, SHOW_SCOPE_ALL},
  {"show_charsets",        (char*) offsetof(System_status_var, com_stat[(uint) SQLCOM_SHOW_CHARSETS]),              SHOW_LONG_STATUS, SHOW_SCOPE_ALL},
  {"show_collations",      (char*) offsetof(System_status_var, com_stat[(uint) SQLCOM_SHOW_COLLATIONS]),            SHOW_LONG_STATUS, SHOW_SCOPE_ALL},
  {"show_create_db",       (char*) offsetof(System_status_var, com_stat[(uint) SQLCOM_SHOW_CREATE_DB]),             SHOW_LONG_STATUS, SHOW_SCOPE_ALL},
  {"show_create_event",    (char*) offsetof(System_status_var, com_stat[(uint) SQLCOM_SHOW_CREATE_EVENT]),          SHOW_LONG_STATUS, SHOW_SCOPE_ALL},
  {"show_create_func",     (char*) offsetof(System_status_var, com_stat[(uint) SQLCOM_SHOW_CREATE_FUNC]),           SHOW_LONG_STATUS, SHOW_SCOPE_ALL},
  {"show_create_proc",     (char*) offsetof(System_status_var, com_stat[(uint) SQLCOM_SHOW_CREATE_PROC]),           SHOW_LONG_STATUS, SHOW_SCOPE_ALL},
  {"show_create_table",    (char*) offsetof(System_status_var, com_stat[(uint) SQLCOM_SHOW_CREATE]),                SHOW_LONG_STATUS, SHOW_SCOPE_ALL},
  {"show_create_trigger",  (char*) offsetof(System_status_var, com_stat[(uint) SQLCOM_SHOW_CREATE_TRIGGER]),        SHOW_LONG_STATUS, SHOW_SCOPE_ALL},
  {"show_databases",       (char*) offsetof(System_status_var, com_stat[(uint) SQLCOM_SHOW_DATABASES]),             SHOW_LONG_STATUS, SHOW_SCOPE_ALL},
  {"show_engine_logs",     (char*) offsetof(System_status_var, com_stat[(uint) SQLCOM_SHOW_ENGINE_LOGS]),           SHOW_LONG_STATUS, SHOW_SCOPE_ALL},
  {"show_engine_mutex",    (char*) offsetof(System_status_var, com_stat[(uint) SQLCOM_SHOW_ENGINE_MUTEX]),          SHOW_LONG_STATUS, SHOW_SCOPE_ALL},
  {"show_engine_status",   (char*) offsetof(System_status_var, com_stat[(uint) SQLCOM_SHOW_ENGINE_STATUS]),         SHOW_LONG_STATUS, SHOW_SCOPE_ALL},
  {"show_events",          (char*) offsetof(System_status_var, com_stat[(uint) SQLCOM_SHOW_EVENTS]),                SHOW_LONG_STATUS, SHOW_SCOPE_ALL},
  {"show_errors",          (char*) offsetof(System_status_var, com_stat[(uint) SQLCOM_SHOW_ERRORS]),                SHOW_LONG_STATUS, SHOW_SCOPE_ALL},
  {"show_fields",          (char*) offsetof(System_status_var, com_stat[(uint) SQLCOM_SHOW_FIELDS]),                SHOW_LONG_STATUS, SHOW_SCOPE_ALL},
  {"show_function_code",   (char*) offsetof(System_status_var, com_stat[(uint) SQLCOM_SHOW_FUNC_CODE]),             SHOW_LONG_STATUS, SHOW_SCOPE_ALL},
  {"show_function_status", (char*) offsetof(System_status_var, com_stat[(uint) SQLCOM_SHOW_STATUS_FUNC]),           SHOW_LONG_STATUS, SHOW_SCOPE_ALL},
  {"show_grants",          (char*) offsetof(System_status_var, com_stat[(uint) SQLCOM_SHOW_GRANTS]),                SHOW_LONG_STATUS, SHOW_SCOPE_ALL},
  {"show_keys",            (char*) offsetof(System_status_var, com_stat[(uint) SQLCOM_SHOW_KEYS]),                  SHOW_LONG_STATUS, SHOW_SCOPE_ALL},
  {"show_master_status",   (char*) offsetof(System_status_var, com_stat[(uint) SQLCOM_SHOW_MASTER_STAT]),           SHOW_LONG_STATUS, SHOW_SCOPE_ALL},
  {"show_open_tables",     (char*) offsetof(System_status_var, com_stat[(uint) SQLCOM_SHOW_OPEN_TABLES]),           SHOW_LONG_STATUS, SHOW_SCOPE_ALL},
  {"show_plugins",         (char*) offsetof(System_status_var, com_stat[(uint) SQLCOM_SHOW_PLUGINS]),               SHOW_LONG_STATUS, SHOW_SCOPE_ALL},
  {"show_privileges",      (char*) offsetof(System_status_var, com_stat[(uint) SQLCOM_SHOW_PRIVILEGES]),            SHOW_LONG_STATUS, SHOW_SCOPE_ALL},
  {"show_procedure_code",  (char*) offsetof(System_status_var, com_stat[(uint) SQLCOM_SHOW_PROC_CODE]),             SHOW_LONG_STATUS, SHOW_SCOPE_ALL},
  {"show_procedure_status",(char*) offsetof(System_status_var, com_stat[(uint) SQLCOM_SHOW_STATUS_PROC]),           SHOW_LONG_STATUS, SHOW_SCOPE_ALL},
  {"show_processlist",     (char*) offsetof(System_status_var, com_stat[(uint) SQLCOM_SHOW_PROCESSLIST]),           SHOW_LONG_STATUS, SHOW_SCOPE_ALL},
  {"show_profile",         (char*) offsetof(System_status_var, com_stat[(uint) SQLCOM_SHOW_PROFILE]),               SHOW_LONG_STATUS, SHOW_SCOPE_ALL},
  {"show_profiles",        (char*) offsetof(System_status_var, com_stat[(uint) SQLCOM_SHOW_PROFILES]),              SHOW_LONG_STATUS, SHOW_SCOPE_ALL},
  {"show_relaylog_events", (char*) offsetof(System_status_var, com_stat[(uint) SQLCOM_SHOW_RELAYLOG_EVENTS]),       SHOW_LONG_STATUS, SHOW_SCOPE_ALL},
  {"show_slave_hosts",     (char*) offsetof(System_status_var, com_stat[(uint) SQLCOM_SHOW_SLAVE_HOSTS]),           SHOW_LONG_STATUS, SHOW_SCOPE_ALL},
  {"show_slave_status",    (char*) offsetof(System_status_var, com_stat[(uint) SQLCOM_SHOW_SLAVE_STAT]),            SHOW_LONG_STATUS, SHOW_SCOPE_ALL},
  {"show_status",          (char*) offsetof(System_status_var, com_stat[(uint) SQLCOM_SHOW_STATUS]),                SHOW_LONG_STATUS, SHOW_SCOPE_ALL},
  {"show_storage_engines", (char*) offsetof(System_status_var, com_stat[(uint) SQLCOM_SHOW_STORAGE_ENGINES]),       SHOW_LONG_STATUS, SHOW_SCOPE_ALL},
  {"show_table_status",    (char*) offsetof(System_status_var, com_stat[(uint) SQLCOM_SHOW_TABLE_STATUS]),          SHOW_LONG_STATUS, SHOW_SCOPE_ALL},
  {"show_tables",          (char*) offsetof(System_status_var, com_stat[(uint) SQLCOM_SHOW_TABLES]),                SHOW_LONG_STATUS, SHOW_SCOPE_ALL},
  {"show_triggers",        (char*) offsetof(System_status_var, com_stat[(uint) SQLCOM_SHOW_TRIGGERS]),              SHOW_LONG_STATUS, SHOW_SCOPE_ALL},
  {"show_variables",       (char*) offsetof(System_status_var, com_stat[(uint) SQLCOM_SHOW_VARIABLES]),             SHOW_LONG_STATUS, SHOW_SCOPE_ALL},
  {"show_warnings",        (char*) offsetof(System_status_var, com_stat[(uint) SQLCOM_SHOW_WARNS]),                 SHOW_LONG_STATUS, SHOW_SCOPE_ALL},
  {"show_create_user",     (char*) offsetof(System_status_var, com_stat[(uint) SQLCOM_SHOW_CREATE_USER]),           SHOW_LONG_STATUS, SHOW_SCOPE_ALL},
  {"slave_start",          (char*) offsetof(System_status_var, com_stat[(uint) SQLCOM_SLAVE_START]),                SHOW_LONG_STATUS, SHOW_SCOPE_ALL},
  {"slave_stop",           (char*) offsetof(System_status_var, com_stat[(uint) SQLCOM_SLAVE_STOP]),                 SHOW_LONG_STATUS, SHOW_SCOPE_ALL},
  {"group_replication_start", (char*) offsetof(System_status_var, com_stat[(uint) SQLCOM_START_GROUP_REPLICATION]), SHOW_LONG_STATUS, SHOW_SCOPE_ALL},
  {"group_replication_stop",  (char*) offsetof(System_status_var, com_stat[(uint) SQLCOM_STOP_GROUP_REPLICATION]),  SHOW_LONG_STATUS, SHOW_SCOPE_ALL},
  {"stmt_execute",         (char*) offsetof(System_status_var, com_stmt_execute),                                   SHOW_LONG_STATUS, SHOW_SCOPE_ALL},
  {"stmt_close",           (char*) offsetof(System_status_var, com_stmt_close),                                     SHOW_LONG_STATUS, SHOW_SCOPE_ALL},
  {"stmt_fetch",           (char*) offsetof(System_status_var, com_stmt_fetch),                                     SHOW_LONG_STATUS, SHOW_SCOPE_ALL},
  {"stmt_prepare",         (char*) offsetof(System_status_var, com_stmt_prepare),                                   SHOW_LONG_STATUS, SHOW_SCOPE_ALL},
  {"stmt_reset",           (char*) offsetof(System_status_var, com_stmt_reset),                                     SHOW_LONG_STATUS, SHOW_SCOPE_ALL},
  {"stmt_send_long_data",  (char*) offsetof(System_status_var, com_stmt_send_long_data),                            SHOW_LONG_STATUS, SHOW_SCOPE_ALL},
  {"truncate",             (char*) offsetof(System_status_var, com_stat[(uint) SQLCOM_TRUNCATE]),                   SHOW_LONG_STATUS, SHOW_SCOPE_ALL},
  {"uninstall_plugin",     (char*) offsetof(System_status_var, com_stat[(uint) SQLCOM_UNINSTALL_PLUGIN]),           SHOW_LONG_STATUS, SHOW_SCOPE_ALL},
  {"unlock_tables",        (char*) offsetof(System_status_var, com_stat[(uint) SQLCOM_UNLOCK_TABLES]),              SHOW_LONG_STATUS, SHOW_SCOPE_ALL},
  {"update",               (char*) offsetof(System_status_var, com_stat[(uint) SQLCOM_UPDATE]),                     SHOW_LONG_STATUS, SHOW_SCOPE_ALL},
  {"update_multi",         (char*) offsetof(System_status_var, com_stat[(uint) SQLCOM_UPDATE_MULTI]),               SHOW_LONG_STATUS, SHOW_SCOPE_ALL},
  {"xa_commit",            (char*) offsetof(System_status_var, com_stat[(uint) SQLCOM_XA_COMMIT]),                  SHOW_LONG_STATUS, SHOW_SCOPE_ALL},
  {"xa_end",               (char*) offsetof(System_status_var, com_stat[(uint) SQLCOM_XA_END]),                     SHOW_LONG_STATUS, SHOW_SCOPE_ALL},
  {"xa_prepare",           (char*) offsetof(System_status_var, com_stat[(uint) SQLCOM_XA_PREPARE]),                 SHOW_LONG_STATUS, SHOW_SCOPE_ALL},
  {"xa_recover",           (char*) offsetof(System_status_var, com_stat[(uint) SQLCOM_XA_RECOVER]),                 SHOW_LONG_STATUS, SHOW_SCOPE_ALL},
  {"xa_rollback",          (char*) offsetof(System_status_var, com_stat[(uint) SQLCOM_XA_ROLLBACK]),                SHOW_LONG_STATUS, SHOW_SCOPE_ALL},
  {"xa_start",             (char*) offsetof(System_status_var, com_stat[(uint) SQLCOM_XA_START]),                   SHOW_LONG_STATUS, SHOW_SCOPE_ALL},
  {NullS, NullS, SHOW_LONG, SHOW_SCOPE_ALL}
};


#ifndef EMBEDDED_LIBRARY
LEX_CSTRING sql_statement_names[(uint) SQLCOM_END + 1];

static void init_sql_statement_names()
{
  static LEX_CSTRING empty= { C_STRING_WITH_LEN("") };

  char *first_com= (char*) offsetof(System_status_var, com_stat[0]);
  char *last_com= (char*) offsetof(System_status_var, com_stat[(uint) SQLCOM_END]);
  int record_size= (char*) offsetof(System_status_var, com_stat[1])
                   - (char*) offsetof(System_status_var, com_stat[0]);
  char *ptr;
  uint i;
  uint com_index;

  for (i= 0; i < ((uint) SQLCOM_END + 1); i++)
    sql_statement_names[i]= empty;

  SHOW_VAR *var= &com_status_vars[0];
  while (var->name != NULL)
  {
    ptr= var->value;
    if ((first_com <= ptr) && (ptr <= last_com))
    {
      com_index= ((int)(ptr - first_com))/record_size;
      DBUG_ASSERT(com_index < (uint) SQLCOM_END);
      sql_statement_names[com_index].str= var->name;
      /* TODO: Change SHOW_VAR::name to a LEX_STRING, to avoid strlen() */
      sql_statement_names[com_index].length= strlen(var->name);
    }
    var++;
  }

  DBUG_ASSERT(strcmp(sql_statement_names[(uint) SQLCOM_SELECT].str, "select") == 0);
  DBUG_ASSERT(strcmp(sql_statement_names[(uint) SQLCOM_SIGNAL].str, "signal") == 0);

  sql_statement_names[(uint) SQLCOM_END].str= "error";
}
#endif // !EMBEDDED_LIBRARY

#ifdef HAVE_PSI_STATEMENT_INTERFACE
PSI_statement_info sql_statement_info[(uint) SQLCOM_END + 1];
PSI_statement_info com_statement_info[(uint) COM_END + 1];

/**
  Initialize the command names array.
  Since we do not want to maintain a separate array,
  this is populated from data mined in com_status_vars,
  which already has one name for each command.
*/
void init_sql_statement_info()
{
  uint i;

  for (i= 0; i < ((uint) SQLCOM_END + 1); i++)
  {
    sql_statement_info[i].m_name= sql_statement_names[i].str;
    sql_statement_info[i].m_flags= 0;
  }

  /* "statement/sql/error" represents broken queries (syntax error). */
  sql_statement_info[(uint) SQLCOM_END].m_name= "error";
  sql_statement_info[(uint) SQLCOM_END].m_flags= 0;
}

void init_com_statement_info()
{
  uint index;

  for (index= 0; index < (uint) COM_END + 1; index++)
  {
    com_statement_info[index].m_name= command_name[index].str;
    com_statement_info[index].m_flags= 0;
  }

  /* "statement/abstract/query" can mutate into "statement/sql/..." */
  com_statement_info[(uint) COM_QUERY].m_flags= PSI_FLAG_MUTABLE;
}
#endif

/**
  Create a replication file name or base for file names.

  @param[in] opt Value of option, or NULL
  @param[in] def Default value if option value is not set.
  @param[in] ext Extension to use for the path

  @returns Pointer to string containing the full file path, or NULL if
  it was not possible to create the path.
 */
static inline const char *
rpl_make_log_name(PSI_memory_key key,
                  const char *opt,
                  const char *def,
                  const char *ext)
{
  DBUG_ENTER("rpl_make_log_name");
  DBUG_PRINT("enter", ("opt: %s, def: %s, ext: %s", opt, def, ext));
  char buff[FN_REFLEN];
  /*
    opt[0] needs to be checked to make sure opt name is not an empty
    string, incase it is an empty string default name will be considered
  */
  const char *base= (opt && opt[0]) ? opt : def;
  unsigned int options=
    MY_REPLACE_EXT | MY_UNPACK_FILENAME | MY_SAFE_PATH;

  /* mysql_real_data_home_ptr may be null if no value of datadir has been
     specified through command-line or througha cnf file. If that is the 
     case we make mysql_real_data_home_ptr point to mysql_real_data_home
     which, in that case holds the default path for data-dir.
  */

  DBUG_EXECUTE_IF("emulate_empty_datadir_param",
                  {
                    mysql_real_data_home_ptr= NULL;
                  };
                 );

  if(mysql_real_data_home_ptr == NULL)
    mysql_real_data_home_ptr= mysql_real_data_home;

  if (fn_format(buff, base, mysql_real_data_home_ptr, ext, options))
    DBUG_RETURN(my_strdup(key, buff, MYF(0)));
  else
    DBUG_RETURN(NULL);
}


int init_common_variables()
{
  umask(((~my_umask) & 0666));
  my_decimal_set_zero(&decimal_zero); // set decimal_zero constant;
  tzset();      // Set tzname

  max_system_variables.pseudo_thread_id= (my_thread_id) ~0;
  server_start_time= flush_status_time= my_time(0);

  rpl_filter= new Rpl_filter;
  binlog_filter= new Rpl_filter;
  if (!rpl_filter || !binlog_filter)
  {
    sql_print_error("Could not allocate replication and binlog filters: %s",
                    strerror(errno));
    return 1;
  }

  if (init_thread_environment() ||
      mysql_init_variables())
    return 1;

  ignore_db_dirs_init();

  {
    struct tm tm_tmp;
    localtime_r(&server_start_time,&tm_tmp);
    strmake(system_time_zone, tzname[tm_tmp.tm_isdst != 0 ? 1 : 0],
            sizeof(system_time_zone)-1);

 }

  /*
    We set SYSTEM time zone as reasonable default and
    also for failure of my_tz_init() and bootstrap mode.
    If user explicitly set time zone with --default-time-zone
    option we will change this value in my_tz_init().
  */
  global_system_variables.time_zone= my_tz_SYSTEM;

#ifdef HAVE_PSI_INTERFACE
  /*
    Complete the mysql_bin_log initialization.
    Instrumentation keys are known only after the performance schema initialization,
    and can not be set in the MYSQL_BIN_LOG constructor (called before main()).
  */
  mysql_bin_log.set_psi_keys(key_BINLOG_LOCK_index,
                             key_BINLOG_LOCK_commit,
                             key_BINLOG_LOCK_commit_queue,
                             key_BINLOG_LOCK_done,
                             key_BINLOG_LOCK_flush_queue,
                             key_BINLOG_LOCK_log,
                             key_BINLOG_LOCK_binlog_end_pos,
                             key_BINLOG_LOCK_sync,
                             key_BINLOG_LOCK_sync_queue,
                             key_BINLOG_LOCK_xids,
                             key_BINLOG_COND_done,
                             key_BINLOG_update_cond,
                             key_BINLOG_prep_xids_cond,
                             key_file_binlog,
                             key_file_binlog_index);
#endif

  /*
    Init mutexes for the global MYSQL_BIN_LOG objects.
    As safe_mutex depends on what MY_INIT() does, we can't init the mutexes of
    global MYSQL_BIN_LOGs in their constructors, because then they would be
    inited before MY_INIT(). So we do it here.
  */
  mysql_bin_log.init_pthread_objects();

  /* TODO: remove this when my_time_t is 64 bit compatible */
  if (!IS_TIME_T_VALID_FOR_TIMESTAMP(server_start_time))
  {
    sql_print_error("This MySQL server doesn't support dates later then 2038");
    return 1;
  }

  if (gethostname(glob_hostname,sizeof(glob_hostname)) < 0)
  {
    strmake(glob_hostname, STRING_WITH_LEN("localhost"));
    sql_print_warning("gethostname failed, using '%s' as hostname",
                      glob_hostname);
    strmake(default_logfile_name, STRING_WITH_LEN("mysql"));
  }
  else
    strmake(default_logfile_name, glob_hostname,
      sizeof(default_logfile_name)-5);

  strmake(pidfile_name, default_logfile_name, sizeof(pidfile_name)-5);
  my_stpcpy(fn_ext(pidfile_name),".pid");    // Add proper extension


  /*
    The default-storage-engine entry in my_long_options should have a
    non-null default value. It was earlier intialized as
    (longlong)"MyISAM" in my_long_options but this triggered a
    compiler error in the Sun Studio 12 compiler. As a work-around we
    set the def_value member to 0 in my_long_options and initialize it
    to the correct value here.

    From MySQL 5.5 onwards, the default storage engine is InnoDB
    (except in the embedded server, where the default continues to
    be MyISAM)
  */
#ifdef EMBEDDED_LIBRARY
  default_storage_engine= const_cast<char *>("MyISAM");
#else
  default_storage_engine= const_cast<char *>("InnoDB");
#endif
  default_tmp_storage_engine= default_storage_engine;


  /*
    Add server status variables to the dynamic list of
    status variables that is shown by SHOW STATUS.
    Later, in plugin_init, and mysql_install_plugin
    new entries could be added to that list.
  */
  if (add_status_vars(status_vars))
    return 1; // an error was already reported

#ifndef DBUG_OFF
  /*
    We have few debug-only commands in com_status_vars, only visible in debug
    builds. for simplicity we enable the assert only in debug builds

    There are 8 Com_ variables which don't have corresponding SQLCOM_ values:
    (TODO strictly speaking they shouldn't be here, should not have Com_ prefix
    that is. Perhaps Stmt_ ? Comstmt_ ? Prepstmt_ ?)

      Com_admin_commands       => com_other
      Com_stmt_close           => com_stmt_close
      Com_stmt_execute         => com_stmt_execute
      Com_stmt_fetch           => com_stmt_fetch
      Com_stmt_prepare         => com_stmt_prepare
      Com_stmt_reprepare       => com_stmt_reprepare
      Com_stmt_reset           => com_stmt_reset
      Com_stmt_send_long_data  => com_stmt_send_long_data

    With this correction the number of Com_ variables (number of elements in
    the array, excluding the last element - terminator) must match the number
    of SQLCOM_ constants.
  */
  compile_time_assert(sizeof(com_status_vars)/sizeof(com_status_vars[0]) - 1 ==
                     SQLCOM_END + 7);
#endif

  if (get_options(&remaining_argc, &remaining_argv))
    return 1;

  if (log_syslog_init())
    opt_log_syslog_enable= 0;

  if (set_default_auth_plugin(default_auth_plugin, strlen(default_auth_plugin)))
  {
    sql_print_error("Can't start server: "
		    "Invalid value for --default-authentication-plugin");
    return 1;
  }
  set_server_version();

  log_warnings= log_error_verbosity - 1; // backward compatibility

  sql_print_information("%s (mysqld %s) starting as process %lu ...",
                        my_progname, server_version, (ulong) getpid());


#ifndef EMBEDDED_LIBRARY
  if (opt_help && !opt_verbose)
    unireg_abort(MYSQLD_SUCCESS_EXIT);
#endif /*!EMBEDDED_LIBRARY*/

  DBUG_PRINT("info",("%s  Ver %s for %s on %s\n",my_progname,
         server_version, SYSTEM_TYPE,MACHINE_TYPE));

#ifdef HAVE_LINUX_LARGE_PAGES
  /* Initialize large page size */
  if (opt_large_pages && (opt_large_page_size= my_get_large_page_size()))
  {
      DBUG_PRINT("info", ("Large page set, large_page_size = %d",
                 opt_large_page_size));
      my_use_large_pages= 1;
      my_large_page_size= opt_large_page_size;
  }
  else
  {
    opt_large_pages= 0;
    /*
       Either not configured to use large pages or Linux haven't
       been compiled with large page support
    */
  }
#endif /* HAVE_LINUX_LARGE_PAGES */
#ifdef HAVE_SOLARIS_LARGE_PAGES
#define LARGE_PAGESIZE (4*1024*1024)  /* 4MB */
#define SUPER_LARGE_PAGESIZE (256*1024*1024)  /* 256MB */
  if (opt_large_pages)
  {
  /*
    tell the kernel that we want to use 4/256MB page for heap storage
    and also for the stack. We use 4 MByte as default and if the
    super-large-page is set we increase it to 256 MByte. 256 MByte
    is for server installations with GBytes of RAM memory where
    the MySQL Server will have page caches and other memory regions
    measured in a number of GBytes.
    We use as big pages as possible which isn't bigger than the above
    desired page sizes.
  */
   int nelem;
   size_t max_desired_page_size;
   if (opt_super_large_pages)
     max_desired_page_size= SUPER_LARGE_PAGESIZE;
   else
     max_desired_page_size= LARGE_PAGESIZE;
   nelem = getpagesizes(NULL, 0);
   if (nelem > 0)
   {
     size_t *pagesize = (size_t *) malloc(sizeof(size_t) * nelem);
     if (pagesize != NULL && getpagesizes(pagesize, nelem) > 0)
     {
       size_t max_page_size= 0;
       for (int i= 0; i < nelem; i++)
       {
         if (pagesize[i] > max_page_size &&
             pagesize[i] <= max_desired_page_size)
            max_page_size= pagesize[i];
       }
       free(pagesize);
       if (max_page_size > 0)
       {
         struct memcntl_mha mpss;

         mpss.mha_cmd= MHA_MAPSIZE_BSSBRK;
         mpss.mha_pagesize= max_page_size;
         mpss.mha_flags= 0;
         memcntl(NULL, 0, MC_HAT_ADVISE, (caddr_t)&mpss, 0, 0);
         mpss.mha_cmd= MHA_MAPSIZE_STACK;
         memcntl(NULL, 0, MC_HAT_ADVISE, (caddr_t)&mpss, 0, 0);
       }
     }
   }
  }
#endif /* HAVE_SOLARIS_LARGE_PAGES */

  longlong default_value;
  sys_var *var;
#ifndef EMBEDDED_LIBRARY
  /* Calculate and update default value for thread_cache_size. */
  if ((default_value= 8 + max_connections / 100) > 100)
    default_value= 100;
  var= intern_find_sys_var(STRING_WITH_LEN("thread_cache_size"));
  var->update_default(default_value);
#endif

  /* Calculate and update default value for host_cache_size. */
  if ((default_value= 128 + max_connections) > 628 &&
      (default_value= 628 + ((max_connections - 500) / 20)) > 2000)
    default_value= 2000;
  var= intern_find_sys_var(STRING_WITH_LEN("host_cache_size"));
  var->update_default(default_value);

#ifndef EMBEDDED_LIBRARY
  /* Fix thread_cache_size. */
  if (!thread_cache_size_specified &&
      (Per_thread_connection_handler::max_blocked_pthreads=
       8 + max_connections / 100) > 100)
    Per_thread_connection_handler::max_blocked_pthreads= 100;
#endif // !EMBEDDED_LIBRARY

  /* Fix host_cache_size. */
  if (!host_cache_size_specified &&
      (host_cache_size= 128 + max_connections) > 628 &&
      (host_cache_size= 628 + ((max_connections - 500) / 20)) > 2000)
    host_cache_size= 2000;

  /* Fix back_log */
  if (back_log == 0 && (back_log= 50 + max_connections / 5) > 900)
    back_log= 900;

  unireg_init(opt_specialflag); /* Set up extern variabels */
  if (!(my_default_lc_messages=
        my_locale_by_name(NULL, lc_messages)))
  {
    sql_print_error("Unknown locale: '%s'", lc_messages);
    return 1;
  }
  global_system_variables.lc_messages= my_default_lc_messages;
  if (init_errmessage())  /* Read error messages from file */
    return 1;
  init_client_errs();
  mysql_client_plugin_init();
  if (item_create_init())
    return 1;
  item_init();
#ifndef EMBEDDED_LIBRARY
  my_regex_init(&my_charset_latin1, check_enough_stack_size);
  my_string_stack_guard= check_enough_stack_size;
#else
  my_regex_init(&my_charset_latin1, NULL);
#endif
  /*
    Process a comma-separated character set list and choose
    the first available character set. This is mostly for
    test purposes, to be able to start "mysqld" even if
    the requested character set is not available (see bug#18743).
  */
  for (;;)
  {
    char *next_character_set_name= strchr(default_character_set_name, ',');
    if (next_character_set_name)
      *next_character_set_name++= '\0';
    if (!(default_charset_info=
          get_charset_by_csname(default_character_set_name,
                                MY_CS_PRIMARY, MYF(MY_WME))))
    {
      if (next_character_set_name)
      {
        default_character_set_name= next_character_set_name;
        default_collation_name= 0;          // Ignore collation
      }
      else
        return 1;                           // Eof of the list
    }
    else
      break;
  }

  if (default_collation_name)
  {
    CHARSET_INFO *default_collation;
    default_collation= get_charset_by_name(default_collation_name, MYF(0));
    if (!default_collation)
    {
#ifdef WITH_PERFSCHEMA_STORAGE_ENGINE
      buffered_logs.print();
      buffered_logs.cleanup();
#endif
      sql_print_error(ER_DEFAULT(ER_UNKNOWN_COLLATION), default_collation_name);
      return 1;
    }
    if (!my_charset_same(default_charset_info, default_collation))
    {
      sql_print_error(ER_DEFAULT(ER_COLLATION_CHARSET_MISMATCH),
          default_collation_name,
          default_charset_info->csname);
      return 1;
    }
    default_charset_info= default_collation;
  }
  /* Set collactions that depends on the default collation */
  global_system_variables.collation_server=  default_charset_info;
  global_system_variables.collation_database=  default_charset_info;

  if (is_supported_parser_charset(default_charset_info))
  {
    global_system_variables.collation_connection= default_charset_info;
    global_system_variables.character_set_results= default_charset_info;
    global_system_variables.character_set_client= default_charset_info;
  }
  else
  {
    sql_print_information("'%s' can not be used as client character set. "
                          "'%s' will be used as default client character set.",
                          default_charset_info->csname,
                          my_charset_latin1.csname);
    global_system_variables.collation_connection= &my_charset_latin1;
    global_system_variables.character_set_results= &my_charset_latin1;
    global_system_variables.character_set_client= &my_charset_latin1;
  }

  if (!(character_set_filesystem=
        get_charset_by_csname(character_set_filesystem_name,
                              MY_CS_PRIMARY, MYF(MY_WME))))
    return 1;
  global_system_variables.character_set_filesystem= character_set_filesystem;

  if (lex_init())
  {
    sql_print_error("Out of memory");
    return 1;
  }

  if (!(my_default_lc_time_names=
        my_locale_by_name(NULL, lc_time_names_name)))
  {
    sql_print_error("Unknown locale: '%s'", lc_time_names_name);
    return 1;
  }
  global_system_variables.lc_time_names= my_default_lc_time_names;

  /* check log options and issue warnings if needed */
  if (opt_general_log && opt_general_logname && !(log_output_options & LOG_FILE) &&
      !(log_output_options & LOG_NONE))
    sql_print_warning("Although a path was specified for the "
                      "--general-log-file option, log tables are used. "
                      "To enable logging to files use the --log-output=file option.");

  if (opt_slow_log && opt_slow_logname && !(log_output_options & LOG_FILE)
      && !(log_output_options & LOG_NONE))
    sql_print_warning("Although a path was specified for the "
                      "--slow-query-log-file option, log tables are used. "
                      "To enable logging to files use the --log-output=file option.");

#define FIX_LOG_VAR(VAR, ALT)                                   \
  if (!VAR || !*VAR)                                            \
    VAR= ALT;

  FIX_LOG_VAR(opt_general_logname,
              make_query_log_name(logname_path, QUERY_LOG_GENERAL));
  FIX_LOG_VAR(opt_slow_logname,
              make_query_log_name(slow_logname_path, QUERY_LOG_SLOW));

#if defined(ENABLED_DEBUG_SYNC)
  /* Initialize the debug sync facility. See debug_sync.cc. */
  if (debug_sync_init())
    return 1; /* purecov: tested */
#endif /* defined(ENABLED_DEBUG_SYNC) */

#if defined(__linux__)
  if (use_temp_pool && bitmap_init(&temp_pool,0,1024,1))
    return 1;
#else
  use_temp_pool= 0;
#endif

  if (my_dboptions_cache_init())
    return 1;

  /* create the data directory if requested */
  if (unlikely(opt_initialize) &&
      initialize_create_data_directory(mysql_real_data_home))
      return 1;


  /*
    Ensure that lower_case_table_names is set on system where we have case
    insensitive names.  If this is not done the users MyISAM tables will
    get corrupted if accesses with names of different case.
  */
  DBUG_PRINT("info", ("lower_case_table_names: %d", lower_case_table_names));
  lower_case_file_system= test_if_case_insensitive(mysql_real_data_home);
  if (!lower_case_table_names && lower_case_file_system == 1)
  {
    if (lower_case_table_names_used)
    {
      sql_print_warning("\
You have forced lower_case_table_names to 0 through a command-line \
option, even though your file system '%s' is case insensitive.  This means \
that you can corrupt a MyISAM table by accessing it with different cases. \
You should consider changing lower_case_table_names to 1 or 2",
      mysql_real_data_home);
    }
    else
    {
      sql_print_warning("Setting lower_case_table_names=2 because file system for %s is case insensitive", mysql_real_data_home);
      lower_case_table_names= 2;
    }
  }
  else if (lower_case_table_names == 2 &&
           !(lower_case_file_system=
             (test_if_case_insensitive(mysql_real_data_home) == 1)))
  {
    sql_print_warning("lower_case_table_names was set to 2, even though your "
                        "the file system '%s' is case sensitive.  Now setting "
                        "lower_case_table_names to 0 to avoid future problems.",
      mysql_real_data_home);
    lower_case_table_names= 0;
  }
  else
  {
    lower_case_file_system=
      (test_if_case_insensitive(mysql_real_data_home) == 1);
  }

  /* Reset table_alias_charset, now that lower_case_table_names is set. */
  table_alias_charset= (lower_case_table_names ?
      &my_charset_utf8_tolower_ci :
      &my_charset_bin);

  /*
    Build do_table and ignore_table rules to hush
    after the resetting of table_alias_charset
  */
  if (rpl_filter->build_do_table_hash() ||
      rpl_filter->build_ignore_table_hash())
  {
    sql_print_error("An error occurred while building do_table"
                    "and ignore_table rules to hush.");
    return 1;
  }

  if (ignore_db_dirs_process_additions())
  {
    sql_print_error("An error occurred while storing ignore_db_dirs to a hash.");
    return 1;
  }

  return 0;
}


static int init_thread_environment()
{
  mysql_mutex_init(key_LOCK_status, &LOCK_status, MY_MUTEX_INIT_FAST);
  mysql_mutex_init(key_LOCK_manager,
                   &LOCK_manager, MY_MUTEX_INIT_FAST);
  mysql_mutex_init(key_LOCK_crypt, &LOCK_crypt, MY_MUTEX_INIT_FAST);
  mysql_mutex_init(key_LOCK_user_conn, &LOCK_user_conn, MY_MUTEX_INIT_FAST);
  mysql_mutex_init(key_LOCK_msr_map, &LOCK_msr_map, MY_MUTEX_INIT_FAST);
  mysql_mutex_init(key_LOCK_global_system_variables,
                   &LOCK_global_system_variables, MY_MUTEX_INIT_FAST);
  mysql_rwlock_init(key_rwlock_LOCK_system_variables_hash,
                    &LOCK_system_variables_hash);
  mysql_mutex_init(key_LOCK_prepared_stmt_count,
                   &LOCK_prepared_stmt_count, MY_MUTEX_INIT_FAST);
  mysql_mutex_init(key_LOCK_sql_slave_skip_counter,
                   &LOCK_sql_slave_skip_counter, MY_MUTEX_INIT_FAST);
  mysql_mutex_init(key_LOCK_slave_net_timeout,
                   &LOCK_slave_net_timeout, MY_MUTEX_INIT_FAST);
  mysql_mutex_init(key_LOCK_error_messages,
                   &LOCK_error_messages, MY_MUTEX_INIT_FAST);
  mysql_mutex_init(key_LOCK_uuid_generator,
                   &LOCK_uuid_generator, MY_MUTEX_INIT_FAST);
  mysql_mutex_init(key_LOCK_sql_rand,
                   &LOCK_sql_rand, MY_MUTEX_INIT_FAST);
  mysql_mutex_init(key_LOCK_log_throttle_qni,
                   &LOCK_log_throttle_qni, MY_MUTEX_INIT_FAST);
  mysql_mutex_init(key_LOCK_offline_mode,
                   &LOCK_offline_mode, MY_MUTEX_INIT_FAST);
  mysql_mutex_init(key_LOCK_default_password_lifetime,
                   &LOCK_default_password_lifetime, MY_MUTEX_INIT_FAST);
#ifdef HAVE_OPENSSL
  mysql_mutex_init(key_LOCK_des_key_file,
                   &LOCK_des_key_file, MY_MUTEX_INIT_FAST);
#endif
  mysql_rwlock_init(key_rwlock_LOCK_sys_init_connect, &LOCK_sys_init_connect);
  mysql_rwlock_init(key_rwlock_LOCK_sys_init_slave, &LOCK_sys_init_slave);
  mysql_cond_init(key_COND_manager, &COND_manager);
  mysql_mutex_init(key_LOCK_server_started,
                   &LOCK_server_started, MY_MUTEX_INIT_FAST);
  mysql_cond_init(key_COND_server_started, &COND_server_started);
  mysql_mutex_init(key_LOCK_reset_gtid_table,
                   &LOCK_reset_gtid_table, MY_MUTEX_INIT_FAST);
  mysql_mutex_init(key_LOCK_compress_gtid_table,
                   &LOCK_compress_gtid_table, MY_MUTEX_INIT_FAST);
  mysql_cond_init(key_COND_compress_gtid_table,
                  &COND_compress_gtid_table);
#ifndef EMBEDDED_LIBRARY
  Events::init_mutexes();
#if defined(_WIN32)
  mysql_mutex_init(key_LOCK_handler_count,
                   &LOCK_handler_count, MY_MUTEX_INIT_FAST);
  mysql_cond_init(key_COND_handler_count, &COND_handler_count);
#else
  mysql_mutex_init(key_LOCK_socket_listener_active,
                   &LOCK_socket_listener_active, MY_MUTEX_INIT_FAST);
  mysql_cond_init(key_COND_socket_listener_active,
                  &COND_socket_listener_active);
  mysql_mutex_init(key_LOCK_start_signal_handler,
                   &LOCK_start_signal_handler, MY_MUTEX_INIT_FAST);
  mysql_cond_init(key_COND_start_signal_handler,
                  &COND_start_signal_handler);
#endif // _WIN32
#endif // !EMBEDDED_LIBRARY
  /* Parameter for threads created for connections */
  (void) my_thread_attr_init(&connection_attrib);
#ifndef _WIN32
  pthread_attr_setdetachstate(&connection_attrib, PTHREAD_CREATE_DETACHED);
  pthread_attr_setscope(&connection_attrib, PTHREAD_SCOPE_SYSTEM);
#endif

  DBUG_ASSERT(! THR_THD_initialized);
  DBUG_ASSERT(! THR_MALLOC_initialized);
  if (my_create_thread_local_key(&THR_THD,NULL) ||
      my_create_thread_local_key(&THR_MALLOC,NULL))
  {
    sql_print_error("Can't create thread-keys");
    return 1;
  }
  THR_THD_initialized= true;
  THR_MALLOC_initialized= true;
  return 0;
}

#ifndef EMBEDDED_LIBRARY
static ssl_artifacts_status auto_detect_ssl()
{
  MY_STAT cert_stat, cert_key, ca_stat;
  uint result= 1;
  ssl_artifacts_status ret_status= SSL_ARTIFACTS_VIA_OPTIONS;

  if ((!opt_ssl_cert || !opt_ssl_cert[0]) &&
      (!opt_ssl_key || !opt_ssl_key[0]) &&
      (!opt_ssl_ca || !opt_ssl_ca[0]) &&
      (!opt_ssl_capath || !opt_ssl_capath[0]) &&
      (!opt_ssl_crl || !opt_ssl_crl[0]) &&
      (!opt_ssl_crlpath || !opt_ssl_crlpath[0]))
  {
    result= result << (my_stat(DEFAULT_SSL_SERVER_CERT, &cert_stat, MYF(0)) ? 1 : 0)
                   << (my_stat(DEFAULT_SSL_SERVER_KEY, &cert_key, MYF(0)) ? 1 : 0)
                   << (my_stat(DEFAULT_SSL_CA_CERT, &ca_stat, MYF(0)) ? 1 : 0);

    switch(result)
    {
      case 8:
        opt_ssl_ca= (char *)DEFAULT_SSL_CA_CERT;
        opt_ssl_cert= (char *)DEFAULT_SSL_SERVER_CERT;
        opt_ssl_key= (char *)DEFAULT_SSL_SERVER_KEY;
        ret_status= SSL_ARTIFACTS_AUTO_DETECTED;
        break;
      case 4:
      case 2:
        ret_status= SSL_ARTIFACT_TRACES_FOUND;
        break;
      default:
        ret_status= SSL_ARTIFACTS_NOT_FOUND;
        break;
    };
  }

  return ret_status;
}

static int warn_one(const char *file_name)
{
  FILE *fp;
  char *issuer= NULL;
  char *subject= NULL;

  if (!(fp= my_fopen(file_name, O_RDONLY | O_BINARY, MYF(MY_WME))))
  {
    sql_print_error("Error opening CA certificate file");
    return 1;
  }

  X509 *ca_cert= PEM_read_X509(fp, 0, 0, 0);

  if (!ca_cert)
  {
    /* We are not interested in anything other than X509 certificates */
    my_fclose(fp, MYF(MY_WME));
    return 0;
  }

  issuer= X509_NAME_oneline(X509_get_issuer_name(ca_cert), 0, 0);
  subject= X509_NAME_oneline(X509_get_subject_name(ca_cert), 0, 0);

  if (!strcmp(issuer, subject))
  {
    sql_print_warning("CA certificate %s is self signed.", file_name);
  }

  OPENSSL_free(issuer);
  OPENSSL_free(subject);
  X509_free(ca_cert);
  my_fclose(fp, MYF(MY_WME));
  return 0;

}

static int warn_self_signed_ca()
{
  int ret_val= 0;
  if (opt_ssl_ca && opt_ssl_ca[0])
  {
    if (warn_one(opt_ssl_ca))
      return 1;
  }
#ifndef HAVE_YASSL
  if (opt_ssl_capath && opt_ssl_capath[0])
  {
    /* We have ssl-capath. So search all files in the dir */
    MY_DIR *ca_dir;
    uint file_count;
    DYNAMIC_STRING file_path;
    char dir_separator[FN_REFLEN];
    size_t dir_path_length;

    init_dynamic_string(&file_path, opt_ssl_capath, FN_REFLEN, FN_REFLEN);
    dir_separator[0]= FN_LIBCHAR;
    dir_separator[1]= 0;
    dynstr_append(&file_path, dir_separator);
    dir_path_length= file_path.length;

    if (!(ca_dir= my_dir(opt_ssl_capath,MY_WANT_STAT|MY_DONT_SORT|MY_WME)))
    {
      sql_print_error("Error accessing directory pointed by --ssl-capath");
      return 1;
    }

    for (file_count = 0; file_count < ca_dir->number_off_files; file_count++)
    {
      if (!MY_S_ISDIR(ca_dir->dir_entry[file_count].mystat->st_mode))
      {
        file_path.length= dir_path_length;
        dynstr_append(&file_path, ca_dir->dir_entry[file_count].name);
        if ((ret_val= warn_one(file_path.str)))
          break;
      }
    }
    my_dirend(ca_dir);
    dynstr_free(&file_path);

    ca_dir= 0;
    memset(&file_path, 0, sizeof(file_path));
  }
#endif /* HAVE_YASSL */
  return ret_val;
}

#endif /* EMBEDDED_LIBRARY */

static int init_ssl()
{
#ifdef HAVE_OPENSSL
#ifndef HAVE_YASSL
  CRYPTO_malloc_init();
#endif
  ssl_start();
#ifndef EMBEDDED_LIBRARY

  if (opt_use_ssl)
  {
    ssl_artifacts_status auto_detection_status= auto_detect_ssl();
    if (auto_detection_status == SSL_ARTIFACTS_AUTO_DETECTED)
      sql_print_information("Found %s, %s and %s in data directory. "
                            "Trying to enable SSL support using them.",
                            DEFAULT_SSL_CA_CERT, DEFAULT_SSL_SERVER_CERT,
                            DEFAULT_SSL_SERVER_KEY);
#ifndef HAVE_YASSL
    if (do_auto_cert_generation(auto_detection_status) == false)
      return 1;
#endif

    enum enum_ssl_init_error error= SSL_INITERR_NOERROR;

    /* having ssl_acceptor_fd != 0 signals the use of SSL */
    ssl_acceptor_fd= new_VioSSLAcceptorFd(opt_ssl_key, opt_ssl_cert,
					  opt_ssl_ca, opt_ssl_capath,
					  opt_ssl_cipher, &error,
                                          opt_ssl_crl, opt_ssl_crlpath);
    DBUG_PRINT("info",("ssl_acceptor_fd: 0x%lx", (long) ssl_acceptor_fd));
    ERR_remove_state(0);
    if (!ssl_acceptor_fd)
    {
      sql_print_warning("Failed to setup SSL");
      sql_print_warning("SSL error: %s", sslGetErrString(error));
      opt_use_ssl = 0;
      have_ssl= SHOW_OPTION_DISABLED;
    }
    else
    {
      /* Check if CA certificate is self signed */
      if (warn_self_signed_ca())
        return 1;
      /* create one SSL that we can use to read information from */
      if (!(ssl_acceptor= SSL_new(ssl_acceptor_fd->ssl_context)))
        return 1;
    }
  }
  else
  {
    have_ssl= SHOW_OPTION_DISABLED;
  }
#else
  have_ssl= SHOW_OPTION_DISABLED;
#endif /* ! EMBEDDED_LIBRARY */
  if (des_key_file)
    load_des_key_file(des_key_file);
#ifndef HAVE_YASSL
  if (init_rsa_keys())
    return 1;
#endif
#endif /* HAVE_OPENSSL */
  return 0;
}


static void end_ssl()
{
#ifdef HAVE_OPENSSL
#ifndef EMBEDDED_LIBRARY
  if (ssl_acceptor_fd)
  {
    if (ssl_acceptor)
      SSL_free(ssl_acceptor);
    free_vio_ssl_acceptor_fd(ssl_acceptor_fd);
    ssl_acceptor_fd= 0;
  }
#endif /* ! EMBEDDED_LIBRARY */
#ifndef HAVE_YASSL
  deinit_rsa_keys();
#endif
#endif /* HAVE_OPENSSL */
}

/**
  Generate a UUID and save it into server_uuid variable.

  @return Retur 0 or 1 if an error occurred.
 */
static int generate_server_uuid()
{
  THD *thd;
  Item_func_uuid *func_uuid;
  String uuid;

  /*
    To be able to run this from boot, we allocate a temporary THD
   */
  if (!(thd=new THD))
  {
    sql_print_error("Failed to generate a server UUID because it is failed"
                    " to allocate the THD.");
    return 1;
  }
  thd->thread_stack= (char*) &thd;
  thd->store_globals();

  /*
    Initialize the variables which are used during "uuid generator
    initialization" with values that should normally differ between
    mysqlds on the same host. This avoids that another mysqld started
    at the same time on the same host get the same "server_uuid".
  */
  sql_print_information("Salting uuid generator variables, current_pid: %lu, "
                        "server_start_time: %lu, bytes_sent: %llu, ",
                        current_pid,
                        (ulong)server_start_time, thd->status_var.bytes_sent);

  const time_t save_server_start_time= server_start_time;
  server_start_time+= ((ulonglong)current_pid << 48) + current_pid;
  thd->status_var.bytes_sent= (ulonglong)thd;

  lex_start(thd);
  func_uuid= new (thd->mem_root) Item_func_uuid();
  func_uuid->fixed= 1;
  func_uuid->val_str(&uuid);

  sql_print_information("Generated uuid: '%s', "
                        "server_start_time: %lu, bytes_sent: %llu",
                        uuid.c_ptr(),
                        (ulong)server_start_time, thd->status_var.bytes_sent);
  // Restore global variables used for salting
  server_start_time = save_server_start_time;

  delete thd;

  strncpy(server_uuid, uuid.c_ptr(), UUID_LENGTH);
  DBUG_EXECUTE_IF("server_uuid_deterministic",
                  strncpy(server_uuid, "00000000-1111-0000-1111-000000000000", UUID_LENGTH););
  server_uuid[UUID_LENGTH]= '\0';
  return 0;
}

/**
  Save all options which was auto-generated by server-self into the given file.

  @param fname The name of the file in which the auto-generated options will b
  e saved.

  @return Return 0 or 1 if an error occurred.
 */
static int flush_auto_options(const char* fname)
{
  File fd;
  IO_CACHE io_cache;
  int result= 0;

  if ((fd= my_open(fname, O_CREAT|O_RDWR, MYF(MY_WME))) < 0)
  {
    sql_print_error("Failed to create file(file: '%s', errno %d)", fname, my_errno);
    return 1;
  }

  if (init_io_cache(&io_cache, fd, IO_SIZE*2, WRITE_CACHE, 0L, 0, MYF(MY_WME)))
  {
    sql_print_error("Failed to create a cache on (file: %s', errno %d)", fname, my_errno);
    my_close(fd, MYF(MY_WME));
    return 1;
  }

  my_b_seek(&io_cache, 0L);
  my_b_printf(&io_cache, "%s\n", "[auto]");
  my_b_printf(&io_cache, "server-uuid=%s\n", server_uuid);

  if (flush_io_cache(&io_cache) || my_sync(fd, MYF(MY_WME)))
    result= 1;

  my_close(fd, MYF(MY_WME));
  end_io_cache(&io_cache);
  return result;
}

/**
  File 'auto.cnf' resides in the data directory to hold values of options that
  server evaluates itself and that needs to be durable to sustain the server
  restart. There is only a section ['auto'] in the file. All these options are
  in the section. Only one option exists now, it is server_uuid.
  Note, the user may not supply any literal value to these auto-options, and
  only allowed to trigger (re)evaluation.
  For instance, 'server_uuid' value will be evaluated and stored if there is
  no corresponding line in the file.
  Because of the specifics of the auto-options, they need a seperate storage.
  Meanwhile, it is the 'auto.cnf' that has the same structure as 'my.cnf'.

  @todo consider to implement sql-query-able persistent storage by WL#5279.
  @return Return 0 or 1 if an error occurred.
 */
static int init_server_auto_options()
{
  bool flush= false;
  char fname[FN_REFLEN];
  char *name= (char *)"auto";
  const char *groups[]= {"auto", NULL};
  char *uuid= 0;
  my_option auto_options[]= {
    {"server-uuid", 0, "", &uuid, &uuid,
      0, GET_STR, REQUIRED_ARG, 0, 0, 0, 0, 0, 0},
    {0, 0, 0, 0, 0, 0, GET_NO_ARG, NO_ARG, 0, 0, 0, 0, 0, 0}
  };

  DBUG_ENTER("init_server_auto_options");

  if (NULL == fn_format(fname, "auto.cnf", mysql_data_home, "",
                        MY_UNPACK_FILENAME | MY_SAFE_PATH))
    DBUG_RETURN(1);

  /* load_defaults require argv[0] is not null */
  char **argv= &name;
  int argc= 1;
  if (!check_file_permissions(fname))
  {
    /*
      Found a world writable file hence removing it as it is dangerous to write
      a new UUID into the same file.
     */
    my_delete(fname,MYF(MY_WME));
    sql_print_warning("World-writable config file '%s' has been removed.\n",
                      fname);
  }

  /* load all options in 'auto.cnf'. */
  if (my_load_defaults(fname, groups, &argc, &argv, NULL))
    DBUG_RETURN(1);

  /*
    Record the origial pointer allocated by my_load_defaults for free,
    because argv will be changed by handle_options
   */
  char **old_argv= argv;
  if (handle_options(&argc, &argv, auto_options, mysqld_get_one_option))
    DBUG_RETURN(1);

  DBUG_PRINT("info", ("uuid=%p=%s server_uuid=%s", uuid, uuid, server_uuid));
  if (uuid)
  {
    if (!binary_log::Uuid::is_valid(uuid))
    {
      sql_print_error("The server_uuid stored in auto.cnf file is not a valid UUID.");
      goto err;
    }
    strcpy(server_uuid, uuid);
  }
  else
  {
    DBUG_PRINT("info", ("generating server_uuid"));
    flush= TRUE;
    /* server_uuid will be set in the function */
    if (generate_server_uuid())
      goto err;
    DBUG_PRINT("info", ("generated server_uuid=%s", server_uuid));
    sql_print_warning("No existing UUID has been found, so we assume that this"
                      " is the first time that this server has been started."
                      " Generating a new UUID: %s.",
                      server_uuid);
  }
  /*
    The uuid has been copied to server_uuid, so the memory allocated by
    my_load_defaults can be freed now.
   */
  free_defaults(old_argv);

  if (flush)
    DBUG_RETURN(flush_auto_options(fname));
  DBUG_RETURN(0);
err:
  free_defaults(argv);
  DBUG_RETURN(1);
}


static bool
initialize_storage_engine(char *se_name, const char *se_kind,
                          plugin_ref *dest_plugin)
{
  LEX_STRING name= { se_name, strlen(se_name) };
  plugin_ref plugin;
  handlerton *hton;
  if ((plugin= ha_resolve_by_name(0, &name, FALSE)))
    hton= plugin_data<handlerton*>(plugin);
  else
  {
    sql_print_error("Unknown/unsupported storage engine: %s", se_name);
    return true;
  }
  if (!ha_storage_engine_is_enabled(hton))
  {
    if (!opt_bootstrap)
    {
      sql_print_error("Default%s storage engine (%s) is not available",
                      se_kind, se_name);
      return true;
    }
    DBUG_ASSERT(*dest_plugin);
  }
  else
  {
    /*
      Need to unlock as global_system_variables.table_plugin
      was acquired during plugin_init()
    */
    plugin_unlock(0, *dest_plugin);
    *dest_plugin= plugin;
  }
  return false;
}


static void init_server_query_cache()
{
  ulong set_cache_size;

  query_cache.set_min_res_unit(query_cache_min_res_unit);
  query_cache.init();
	
  set_cache_size= query_cache.resize(NULL, query_cache_size);
  if (set_cache_size != query_cache_size)
  {
    sql_print_warning(ER_DEFAULT(ER_WARN_QC_RESIZE), query_cache_size,
                      set_cache_size);
    query_cache_size= set_cache_size;
  }
}


static int init_server_components()
{
  DBUG_ENTER("init_server_components");
  /*
    We need to call each of these following functions to ensure that
    all things are initialized so that unireg_abort() doesn't fail
  */
  mdl_init();
  partitioning_init();
  if (table_def_init() | hostname_cache_init(host_cache_size))
    unireg_abort(MYSQLD_ABORT_EXIT);

  if (my_timer_initialize())
    sql_print_error("Failed to initialize timer component (errno %d).", errno);
  else
    have_statement_timeout= SHOW_OPTION_YES;

  init_server_query_cache();

  randominit(&sql_rand,(ulong) server_start_time,(ulong) server_start_time/2);
  setup_fpu();
#ifdef HAVE_REPLICATION
  init_slave_list();
#endif

  /* Setup logs */

  /*
    Enable old-fashioned error log, except when the user has requested
    help information. Since the implementation of plugin server
    variables the help output is now written much later.

    log_error_dest can be:
    disabled_my_option     --log-error was not used or --log-error=
    ""                     --log-error without arguments (no '=')
    filename               --log-error=filename
  */
#ifdef _WIN32
  /*
    Enable the error log file only if console option is not specified
    and MySQL is not running as a service.
  */
  bool log_errors_to_file= !opt_help && !opt_console && !windows_service;
#else
  /*
    Enable the error log file only if --log-error=filename or --log-error
    was used. Logging to file is disabled by default unlike on Windows.
  */
  bool log_errors_to_file= !opt_help && (log_error_dest != disabled_my_option);
#endif

  if (log_errors_to_file)
  {
    // Construct filename if no filename was given by the user.
    if (!log_error_dest[0] || log_error_dest == disabled_my_option)
      fn_format(errorlog_filename_buff, pidfile_name, mysql_data_home, ".err",
                MY_REPLACE_EXT); /* replace '.<domain>' by '.err', bug#4997 */
    else
      fn_format(errorlog_filename_buff, log_error_dest, mysql_data_home, ".err",
                MY_UNPACK_FILENAME);
    /*
      log_error_dest may have been set to disabled_my_option or "" if no
      argument was passed, but we need to show the real name in SHOW VARIABLES.
    */
    log_error_dest= errorlog_filename_buff;

    if (open_error_log(errorlog_filename_buff))
      unireg_abort(MYSQLD_ABORT_EXIT);
#ifdef _WIN32
    FreeConsole();        // Remove window
#endif
<<<<<<< HEAD

      if (res)
      {
        sql_print_error("Could not open %s file for error logging: %s.",
                        log_error_file, strerror(errno));
        unireg_abort(MYSQLD_ABORT_EXIT);
      }
    }
=======
>>>>>>> 04f4b76b
  }
  else // We are logging to stderr and SHOW VARIABLES should reflect that.
    log_error_dest= "stderr";

  enter_cond_hook= thd_enter_cond;
  exit_cond_hook= thd_exit_cond;

#ifdef WITH_PERFSCHEMA_STORAGE_ENGINE
  /*
    Parsing the performance schema command line option may have reported
    warnings/information messages.
    Now that the logger is finally available, and redirected
    to the proper file when the --log--error option is used,
    print the buffered messages to the log.
  */
  buffered_logs.print();
  buffered_logs.cleanup();
#endif /* WITH_PERFSCHEMA_STORAGE_ENGINE */

  /*
    Now that the logger is available, redirect character set
    errors directly to the logger
    (instead of the buffered_logs used at the server startup time).
  */
  my_charset_error_reporter= charset_error_reporter;

  if (transaction_cache_init())
  {
    sql_print_error("Out of memory");
    unireg_abort(MYSQLD_ABORT_EXIT);
  }

  /*
    initialize delegates for extension observers, errors have already
    been reported in the function
  */
  if (delegates_init())
    unireg_abort(MYSQLD_ABORT_EXIT);

  /* need to configure logging before initializing storage engines */
  if (opt_log_slave_updates && !opt_bin_log)
  {
    sql_print_warning("You need to use --log-bin to make "
                    "--log-slave-updates work.");
  }
  if (binlog_format_used && !opt_bin_log)
    sql_print_warning("You need to use --log-bin to make "
                      "--binlog-format work.");

  /* Check that we have not let the format to unspecified at this point */
  DBUG_ASSERT((uint)global_system_variables.binlog_format <=
              array_elements(binlog_format_names)-1);

#ifdef HAVE_REPLICATION
  if (opt_log_slave_updates && replicate_same_server_id)
  {
    if (opt_bin_log)
    {
      sql_print_error("using --replicate-same-server-id in conjunction with \
--log-slave-updates is impossible, it would lead to infinite loops in this \
server.");
      unireg_abort(MYSQLD_ABORT_EXIT);
    }
    else
      sql_print_warning("using --replicate-same-server-id in conjunction with \
--log-slave-updates would lead to infinite loops in this server. However this \
will be ignored as the --log-bin option is not defined.");
  }
#endif

  opt_server_id_mask = ~ulong(0);
#ifdef HAVE_REPLICATION
  opt_server_id_mask = (opt_server_id_bits == 32)?
    ~ ulong(0) : (1 << opt_server_id_bits) -1;
  if (server_id != (server_id & opt_server_id_mask))
  {
    sql_print_error("server-id configured is too large to represent with"
                    "server-id-bits configured.");
    unireg_abort(MYSQLD_ABORT_EXIT);
  }
#endif

  if (opt_bin_log)
  {
    /* Reports an error and aborts, if the --log-bin's path
       is a directory.*/
    if (opt_bin_logname &&
        opt_bin_logname[strlen(opt_bin_logname) - 1] == FN_LIBCHAR)
    {
      sql_print_error("Path '%s' is a directory name, please specify \
a file name for --log-bin option", opt_bin_logname);
      unireg_abort(MYSQLD_ABORT_EXIT);
    }

    /* Reports an error and aborts, if the --log-bin-index's path
       is a directory.*/
    if (opt_binlog_index_name &&
        opt_binlog_index_name[strlen(opt_binlog_index_name) - 1]
        == FN_LIBCHAR)
    {
      sql_print_error("Path '%s' is a directory name, please specify \
a file name for --log-bin-index option", opt_binlog_index_name);
      unireg_abort(MYSQLD_ABORT_EXIT);
    }

    char buf[FN_REFLEN];
    const char *ln;
    ln= mysql_bin_log.generate_name(opt_bin_logname, "-bin", buf);
    if (!opt_bin_logname && !opt_binlog_index_name)
    {
      /*
        User didn't give us info to name the binlog index file.
        Picking `hostname`-bin.index like did in 4.x, causes replication to
        fail if the hostname is changed later. So, we would like to instead
        require a name. But as we don't want to break many existing setups, we
        only give warning, not error.
      */
      sql_print_warning("No argument was provided to --log-bin, and "
                        "--log-bin-index was not used; so replication "
                        "may break when this MySQL server acts as a "
                        "master and has his hostname changed!! Please "
                        "use '--log-bin=%s' to avoid this problem.", ln);
    }
    if (ln == buf)
    {
      my_free(opt_bin_logname);
      opt_bin_logname=my_strdup(key_memory_opt_bin_logname,
                                buf, MYF(0));
    }
    if (mysql_bin_log.open_index_file(opt_binlog_index_name, ln, TRUE))
    {
      unireg_abort(MYSQLD_ABORT_EXIT);
    }
  }

  if (opt_bin_log)
  {
    /*
      opt_bin_logname[0] needs to be checked to make sure opt binlog name is
      not an empty string, incase it is an empty string default file
      extension will be passed
     */
    log_bin_basename=
      rpl_make_log_name(key_memory_MYSQL_BIN_LOG_basename,
                        opt_bin_logname, default_logfile_name,
                        (opt_bin_logname && opt_bin_logname[0]) ? "" : "-bin");
    log_bin_index=
      rpl_make_log_name(key_memory_MYSQL_BIN_LOG_index,
                        opt_binlog_index_name, log_bin_basename, ".index");
    if (log_bin_basename == NULL || log_bin_index == NULL)
    {
      sql_print_error("Unable to create replication path names:"
                      " out of memory or path names too long"
                      " (path name exceeds " STRINGIFY_ARG(FN_REFLEN)
                      " or file name exceeds " STRINGIFY_ARG(FN_LEN) ").");
      unireg_abort(MYSQLD_ABORT_EXIT);
    }
  }

#ifndef EMBEDDED_LIBRARY
  DBUG_PRINT("debug",
             ("opt_bin_logname: %s, opt_relay_logname: %s, pidfile_name: %s",
              opt_bin_logname, opt_relay_logname, pidfile_name));
  if (opt_relay_logname)
  {
    /*
      opt_relay_logname[0] needs to be checked to make sure opt relaylog name is
      not an empty string, incase it is an empty string default file
      extension will be passed
     */
    relay_log_basename=
      rpl_make_log_name(key_memory_MYSQL_RELAY_LOG_basename,
                        opt_relay_logname, default_logfile_name,
                        (opt_relay_logname && opt_relay_logname[0]) ? "" : "-relay-bin");
    relay_log_index=
      rpl_make_log_name(key_memory_MYSQL_RELAY_LOG_index,
                        opt_relaylog_index_name, relay_log_basename, ".index");
    if (relay_log_basename == NULL || relay_log_index == NULL)
    {
      sql_print_error("Unable to create replication path names:"
                      " out of memory or path names too long"
                      " (path name exceeds " STRINGIFY_ARG(FN_REFLEN)
                      " or file name exceeds " STRINGIFY_ARG(FN_LEN) ").");
      unireg_abort(MYSQLD_ABORT_EXIT);
    }
  }
#endif /* !EMBEDDED_LIBRARY */

  /* call ha_init_key_cache() on all key caches to init them */
  process_key_caches(&ha_init_key_cache);

  /* Allow storage engine to give real error messages */
  if (ha_init_errors())
    DBUG_RETURN(1);

  if (opt_ignore_builtin_innodb)
    sql_print_warning("ignore-builtin-innodb is ignored "
                      "and will be removed in future releases.");
  if (gtid_server_init())
  {
    sql_print_error("Failed to initialize GTID structures.");
    unireg_abort(MYSQLD_ABORT_EXIT);
  }

  /*
    Set tc_log to point to TC_LOG_DUMMY early in order to allow plugin_init()
    to commit attachable transaction after reading from mysql.plugin table.
    If necessary tc_log will be adjusted to point to correct TC_LOG instance
    later.
  */
  tc_log= &tc_log_dummy;

  /*
    Skip reading the plugin table when starting with --help in order
    to also skip initializing InnoDB. This provides a simpler and more
    uniform handling of various startup use cases, e.g. when the data
    directory does not exist, exists but is empty, exists with InnoDB
    system tablespaces present etc.
  */
  if (plugin_init(&remaining_argc, remaining_argv,
                  (opt_noacl ? PLUGIN_INIT_SKIP_PLUGIN_TABLE : 0) |
                  (opt_help ? (PLUGIN_INIT_SKIP_INITIALIZATION |
                               PLUGIN_INIT_SKIP_PLUGIN_TABLE) : 0)))
  {
    sql_print_error("Failed to initialize plugins.");
    unireg_abort(MYSQLD_ABORT_EXIT);
  }
  plugins_are_initialized= TRUE;  /* Don't separate from init function */

  Session_tracker session_track_system_variables_check;
  LEX_STRING var_list;
  char *tmp_str;
  size_t len= strlen(global_system_variables.track_sysvars_ptr);
  tmp_str= (char *)my_malloc(PSI_NOT_INSTRUMENTED, len*sizeof(char)+2,
                             MYF(MY_WME));
  strcpy(tmp_str,global_system_variables.track_sysvars_ptr);
  var_list.length= len;
  var_list.str= tmp_str;
  if (session_track_system_variables_check.server_boot_verify(system_charset_info,
	                                                      var_list))
  {
    sql_print_error("The variable session_track_system_variables either has "
	            "duplicate values or invalid values.");
    if (tmp_str)
      my_free(tmp_str);
    unireg_abort(MYSQLD_ABORT_EXIT);
  }
  if (tmp_str)
    my_free(tmp_str);
  /* we do want to exit if there are any other unknown options */
  if (remaining_argc > 1)
  {
    int ho_error;
    struct my_option no_opts[]=
    {
      {0, 0, 0, 0, 0, 0, GET_NO_ARG, NO_ARG, 0, 0, 0, 0, 0, 0}
    };
    /*
      We need to eat any 'loose' arguments first before we conclude
      that there are unprocessed options.
    */
    my_getopt_skip_unknown= 0;

    if ((ho_error= handle_options(&remaining_argc, &remaining_argv, no_opts,
                                  mysqld_get_one_option)))
      unireg_abort(MYSQLD_ABORT_EXIT);
    /* Add back the program name handle_options removes */
    remaining_argc++;
    remaining_argv--;
    my_getopt_skip_unknown= TRUE;

    if (remaining_argc > 1)
    {
      my_message_local(ERROR_LEVEL, "Too many arguments (first extra is '%s').",
                       remaining_argv[1]);
      my_message_local(INFORMATION_LEVEL, "Use --verbose --help to get a list "
                       "of available options!");
      unireg_abort(MYSQLD_ABORT_EXIT);

    }
  }

  if (opt_help)
    unireg_abort(MYSQLD_SUCCESS_EXIT);

  /* if the errmsg.sys is not loaded, terminate to maintain behaviour */
  if (!my_default_lc_messages->errmsgs->is_loaded())
  {
    sql_print_error("Unable to read errmsg.sys file");
    unireg_abort(MYSQLD_ABORT_EXIT);
  }

  /* We have to initialize the storage engines before CSV logging */
  if (ha_init())
  {
    sql_print_error("Can't init databases");
    unireg_abort(MYSQLD_ABORT_EXIT);
  }

  if (opt_bootstrap)
    log_output_options= LOG_FILE;

  /*
    Issue a warning if there were specified additional options to the
    log-output along with NONE. Probably this wasn't what user wanted.
  */
  if ((log_output_options & LOG_NONE) && (log_output_options & ~LOG_NONE))
    sql_print_warning("There were other values specified to "
                      "log-output besides NONE. Disabling slow "
                      "and general logs anyway.");

  if (log_output_options & LOG_TABLE)
  {
    /* Fall back to log files if the csv engine is not loaded. */
    LEX_CSTRING csv_name={C_STRING_WITH_LEN("csv")};
    if (!plugin_is_ready(csv_name, MYSQL_STORAGE_ENGINE_PLUGIN))
    {
      sql_print_error("CSV engine is not present, falling back to the "
                      "log files");
      log_output_options= (log_output_options & ~LOG_TABLE) | LOG_FILE;
    }
  }

  query_logger.set_handlers(log_output_options);

  // Open slow log file if enabled.
  if (opt_slow_log && query_logger.reopen_log_file(QUERY_LOG_SLOW))
    opt_slow_log= false;

  // Open general log file if enabled.
  if (opt_general_log && query_logger.reopen_log_file(QUERY_LOG_GENERAL))
    opt_general_log= false;

  /*
    Set the default storage engines
  */
  if (initialize_storage_engine(default_storage_engine, "",
                                &global_system_variables.table_plugin))
    unireg_abort(MYSQLD_ABORT_EXIT);
  if (initialize_storage_engine(default_tmp_storage_engine, " temp",
                                &global_system_variables.temp_table_plugin))
    unireg_abort(MYSQLD_ABORT_EXIT);

  if (!opt_bootstrap && !opt_noacl)
  {
    std::string disabled_se_str(opt_disabled_storage_engines);
    ha_set_normalized_disabled_se_str(disabled_se_str);
  }

  if (total_ha_2pc > 1 || (1 == total_ha_2pc && opt_bin_log))
  {
    if (opt_bin_log)
      tc_log= &mysql_bin_log;
    else
      tc_log= &tc_log_mmap;
  }

  if (tc_log->open(opt_bin_log ? opt_bin_logname : opt_tc_log_file))
  {
    sql_print_error("Can't init tc log");
    unireg_abort(MYSQLD_ABORT_EXIT);
  }
  (void)RUN_HOOK(server_state, before_recovery, (NULL));

  if (ha_recover(0))
  {
    unireg_abort(MYSQLD_ABORT_EXIT);
  }

  /// @todo: this looks suspicious, revisit this /sven
  enum_gtid_mode gtid_mode= get_gtid_mode(GTID_MODE_LOCK_NONE);

  if (gtid_mode == GTID_MODE_ON &&
      _gtid_consistency_mode != GTID_CONSISTENCY_MODE_ON)
  {
    sql_print_error("GTID_MODE = ON requires ENFORCE_GTID_CONSISTENCY = ON.");
    unireg_abort(MYSQLD_ABORT_EXIT);
  }

  if (opt_bin_log)
  {
    /*
      Configures what object is used by the current log to store processed
      gtid(s). This is necessary in the MYSQL_BIN_LOG::MYSQL_BIN_LOG to
      corretly compute the set of previous gtids.
    */
    DBUG_ASSERT(!mysql_bin_log.is_relay_log);
    mysql_mutex_t *log_lock= mysql_bin_log.get_log_lock();
    mysql_mutex_lock(log_lock);

    if (mysql_bin_log.open_binlog(opt_bin_logname, 0,
                                  max_binlog_size, false,
                                  true/*need_lock_index=true*/,
                                  true/*need_sid_lock=true*/,
                                  NULL))
    {
      mysql_mutex_unlock(log_lock);
      unireg_abort(MYSQLD_ABORT_EXIT);
    }
    mysql_mutex_unlock(log_lock);
  }

#ifdef HAVE_REPLICATION
  if (opt_bin_log && expire_logs_days)
  {
    time_t purge_time= server_start_time - expire_logs_days*24*60*60;
    if (purge_time >= 0)
      mysql_bin_log.purge_logs_before_date(purge_time, true);
  }
#endif

  if (opt_myisam_log)
    (void) mi_log(1);

#if defined(HAVE_MLOCKALL) && defined(MCL_CURRENT) && !defined(EMBEDDED_LIBRARY)
  if (locked_in_memory && !getuid())
  {
    if (setreuid((uid_t)-1, 0) == -1)
    {                        // this should never happen
      sql_print_error("setreuid: %s", strerror(errno));
      unireg_abort(MYSQLD_ABORT_EXIT);
    }
    if (mlockall(MCL_CURRENT))
    {
      sql_print_warning("Failed to lock memory. Errno: %d\n",errno); /* purecov: inspected */
      locked_in_memory= 0;
    }
#ifndef _WIN32
    if (user_info)
      set_user(mysqld_user, user_info);
#endif
  }
  else
#endif
    locked_in_memory=0;

  /* Initialize the optimizer cost module */
  init_optimizer_cost_module(true);
  ft_init_stopwords();

  init_max_user_conn();
  init_update_queries();
  DBUG_RETURN(0);
}


#ifndef EMBEDDED_LIBRARY
#ifdef _WIN32

extern "C" void *handle_shutdown(void *arg)
{
  MSG msg;
  my_thread_init();
  /* This call should create the message queue for this thread. */
  PeekMessage(&msg, NULL, 1, 65534,PM_NOREMOVE);
  if (WaitForSingleObject(hEventShutdown,INFINITE)==WAIT_OBJECT_0)
  {
    sql_print_information(ER_DEFAULT(ER_NORMAL_SHUTDOWN), my_progname);
    set_connection_events_loop_aborted(true);
    close_connections();
    my_thread_end();
    my_thread_exit(0);
  }
  return 0;
}


static void create_shutdown_thread()
{
  hEventShutdown=CreateEvent(0, FALSE, FALSE, shutdown_event_name);
  my_thread_attr_t thr_attr;
  DBUG_ENTER("create_shutdown_thread");

  my_thread_attr_init(&thr_attr);

  if (my_thread_create(&shutdown_thr_handle, &thr_attr, handle_shutdown, 0))
    sql_print_warning("Can't create thread to handle shutdown requests"
                      " (errno= %d)", errno);
  my_thread_attr_destroy(&thr_attr);
  // On "Stop Service" we have to do regular shutdown
  Service.SetShutdownEvent(hEventShutdown);
}
#endif /* _WIN32 */

#ifndef DBUG_OFF
/*
  Debugging helper function to keep the locale database
  (see sql_locale.cc) and max_month_name_length and
  max_day_name_length variable values in consistent state.
*/
static void test_lc_time_sz()
{
  DBUG_ENTER("test_lc_time_sz");
  for (MY_LOCALE **loc= my_locales; *loc; loc++)
  {
    size_t max_month_len= 0;
    size_t max_day_len = 0;
    for (const char **month= (*loc)->month_names->type_names; *month; month++)
    {
      set_if_bigger(max_month_len,
                    my_numchars_mb(&my_charset_utf8_general_ci,
                                   *month, *month + strlen(*month)));
    }
    for (const char **day= (*loc)->day_names->type_names; *day; day++)
    {
      set_if_bigger(max_day_len,
                    my_numchars_mb(&my_charset_utf8_general_ci,
                                   *day, *day + strlen(*day)));
    }
    if ((*loc)->max_month_name_length != max_month_len ||
        (*loc)->max_day_name_length != max_day_len)
    {
      DBUG_PRINT("Wrong max day name(or month name) length for locale:",
                 ("%s", (*loc)->name));
      DBUG_ASSERT(0);
    }
  }
  DBUG_VOID_RETURN;
}
#endif//DBUG_OFF

#ifdef _WIN32
int win_main(int argc, char **argv)
#else
int mysqld_main(int argc, char **argv)
#endif
{
  /*
    Perform basic thread library and malloc initialization,
    to be able to read defaults files and parse options.
  */
  my_progname= argv[0];

#ifndef _WIN32
#ifdef WITH_PERFSCHEMA_STORAGE_ENGINE
  pre_initialize_performance_schema();
#endif /*WITH_PERFSCHEMA_STORAGE_ENGINE */
  // For windows, my_init() is called from the win specific mysqld_main
  if (my_init())                 // init my_sys library & pthreads
  {
    my_message_local(ERROR_LEVEL, "my_init() failed.");
    return 1;
  }
#endif /* _WIN32 */

  orig_argc= argc;
  orig_argv= argv;
  my_getopt_use_args_separator= TRUE;
  if (load_defaults(MYSQL_CONFIG_NAME, load_default_groups, &argc, &argv))
    return 1;
  my_getopt_use_args_separator= FALSE;
  defaults_argc= argc;
  defaults_argv= argv;
  remaining_argc= argc;
  remaining_argv= argv;

  /* Must be initialized early for comparison of options name */
  system_charset_info= &my_charset_utf8_general_ci;

  int ho_error;

#ifdef WITH_PERFSCHEMA_STORAGE_ENGINE
  /*
    Initialize the array of performance schema instrument configurations.
  */
  init_pfs_instrument_array();
#endif /* WITH_PERFSCHEMA_STORAGE_ENGINE */

  ho_error= handle_early_options();

#if !defined(_WIN32) && !defined(EMBEDDED_LIBARARY)

  if (opt_bootstrap && opt_daemonize)
  {
    fprintf(stderr, "Bootstrap and daemon options are incompatible.\n");
    exit(MYSQLD_ABORT_EXIT);
  }

  if (opt_daemonize && (isatty(STDOUT_FILENO) || isatty(STDERR_FILENO)))
  {
    fprintf(stderr, "Please set appopriate redirections for "
                    "standard output and/or standard error in daemon mode.\n");
    exit(MYSQLD_ABORT_EXIT);
  }

  if (opt_daemonize)
  {
    if (chdir("/") < 0)
    {
      fprintf(stderr, "Cannot change to root director: %s\n",
                      strerror(errno));
      exit(MYSQLD_ABORT_EXIT);
    }

    if ((pipe_write_fd= mysqld::runtime::mysqld_daemonize()) < 0)
    {
      fprintf(stderr, "mysqld_daemonize failed \n");
      exit(MYSQLD_ABORT_EXIT);
    }
  }
#endif

  init_sql_statement_names();
  sys_var_init();
  ulong requested_open_files;
  adjust_related_options(&requested_open_files);

#ifdef WITH_PERFSCHEMA_STORAGE_ENGINE
  if (ho_error == 0)
  {
    if (!opt_help && !opt_bootstrap)
    {
      /* Add sizing hints from the server sizing parameters. */
      pfs_param.m_hints.m_table_definition_cache= table_def_size;
      pfs_param.m_hints.m_table_open_cache= table_cache_size;
      pfs_param.m_hints.m_max_connections= max_connections;
      pfs_param.m_hints.m_open_files_limit= requested_open_files;
      pfs_param.m_hints.m_max_prepared_stmt_count= max_prepared_stmt_count;

      PSI_hook= initialize_performance_schema(&pfs_param);
      if (PSI_hook == NULL && pfs_param.m_enabled)
      {
        pfs_param.m_enabled= false;
        buffered_logs.buffer(WARNING_LEVEL,
                             "Performance schema disabled (reason: init failed).");
      }
    }
  }
#else
  /*
    Other provider of the instrumentation interface should
    initialize PSI_hook here:
    - HAVE_PSI_INTERFACE is for the instrumentation interface
    - WITH_PERFSCHEMA_STORAGE_ENGINE is for one implementation
      of the interface,
    but there could be alternate implementations, which is why
    these two defines are kept separate.
  */
#endif /* WITH_PERFSCHEMA_STORAGE_ENGINE */

#ifdef HAVE_PSI_INTERFACE
  /*
    Obtain the current performance schema instrumentation interface,
    if available.
  */
  if (PSI_hook)
  {
    PSI *psi_server= (PSI*) PSI_hook->get_interface(PSI_CURRENT_VERSION);
    if (likely(psi_server != NULL))
    {
      set_psi_server(psi_server);

      /*
        Now that we have parsed the command line arguments, and have initialized
        the performance schema itself, the next step is to register all the
        server instruments.
      */
      init_server_psi_keys();
      /* Instrument the main thread */
      PSI_thread *psi= PSI_THREAD_CALL(new_thread)(key_thread_main, NULL, 0);
      PSI_THREAD_CALL(set_thread)(psi);

      /*
        Now that some instrumentation is in place,
        recreate objects which were initialised early,
        so that they are instrumented as well.
      */
      my_thread_global_reinit();
    }
  }
#endif /* HAVE_PSI_INTERFACE */

  init_error_log();
  local_message_hook= error_log_print;  // we never change this in embedded

  /* Initialize audit interface globals. Audit plugins are inited later. */
  mysql_audit_initialize();

  /*
    Perform basic query log initialization. Should be called after
    MY_INIT, as it initializes mutexes.
  */
  query_logger.init();

  if (ho_error)
  {
    /*
      Parsing command line option failed,
      Since we don't have a workable remaining_argc/remaining_argv
      to continue the server initialization, this is as far as this
      code can go.
      This is the best effort to log meaningful messages:
      - messages will be printed to stderr, which is not redirected yet,
      - messages will be printed in the NT event log, for windows.
    */
    buffered_logs.print();
    buffered_logs.cleanup();
    /*
      Not enough initializations for unireg_abort()
      Using exit() for windows.
    */
    exit (MYSQLD_ABORT_EXIT);
  }

  if (init_common_variables())
    unireg_abort(MYSQLD_ABORT_EXIT);        // Will do exit

  my_init_signals();

  size_t guardize= 0;
#ifndef _WIN32
  int retval= pthread_attr_getguardsize(&connection_attrib, &guardize);
  DBUG_ASSERT(retval == 0);
  if (retval != 0)
    guardize= my_thread_stack_size;
#endif

#if defined(__ia64__) || defined(__ia64)
  /*
    Peculiar things with ia64 platforms - it seems we only have half the
    stack size in reality, so we have to double it here
  */
  guardize= my_thread_stack_size;
#endif

  my_thread_attr_setstacksize(&connection_attrib,
                            my_thread_stack_size + guardize);

  {
    /* Retrieve used stack size;  Needed for checking stack overflows */
    size_t stack_size= 0;
    my_thread_attr_getstacksize(&connection_attrib, &stack_size);

    /* We must check if stack_size = 0 as Solaris 2.9 can return 0 here */
    if (stack_size && stack_size < (my_thread_stack_size + guardize))
    {
      sql_print_warning("Asked for %lu thread stack, but got %ld",
                        my_thread_stack_size + guardize, (long) stack_size);
#if defined(__ia64__) || defined(__ia64)
      my_thread_stack_size= stack_size / 2;
#else
      my_thread_stack_size= static_cast<ulong>(stack_size - guardize);
#endif
    }
  }

#ifndef DBUG_OFF
  test_lc_time_sz();
  srand(static_cast<uint>(time(NULL)));
#endif

  /*
    We have enough space for fiddling with the argv, continue
  */
  if (my_setwd(mysql_real_data_home,MYF(MY_WME)) && !opt_help)
  {
    sql_print_error("failed to set datadir to %s", mysql_real_data_home);
    unireg_abort(MYSQLD_ABORT_EXIT);        /* purecov: inspected */
  }

#ifndef _WIN32
  if ((user_info= check_user(mysqld_user)))
  {
    /* need to change the owner of the freshly created data directory */
    if (unlikely(opt_initialize)
#if HAVE_CHOWN
        && chown(mysql_real_data_home, user_info->pw_uid, user_info->pw_gid)
#endif
       )
    {
      sql_print_error("Can't change data directory owner to %s", mysqld_user);
      unireg_abort(1);
    }


#if defined(HAVE_MLOCKALL) && defined(MCL_CURRENT)
    if (locked_in_memory) // getuid() == 0 here
      set_effective_user(user_info);
    else
#endif
      set_user(mysqld_user, user_info);
  }
#endif // !_WIN32

  //If the binlog is enabled, one needs to provide a server-id
  if (opt_bin_log && !(server_id_supplied) )
  {
    sql_print_error("You have enabled the binary log, but you haven't provided "
                    "the mandatory server-id. Please refer to the proper "
                    "server start-up parameters documentation");
    unireg_abort(MYSQLD_ABORT_EXIT);
  }

  /* 
   The subsequent calls may take a long time : e.g. innodb log read.
   Thus set the long running service control manager timeout
  */
#if defined(_WIN32)
  Service.SetSlowStarting(slow_start_timeout);
#endif

  if (init_server_components())
    unireg_abort(MYSQLD_ABORT_EXIT);

  /*
    Each server should have one UUID. We will create it automatically, if it
    does not exist.
   */
  if (init_server_auto_options())
  {
    sql_print_error("Initialization of the server's UUID failed because it could"
                    " not be read from the auto.cnf file. If this is a new"
                    " server, the initialization failed because it was not"
                    " possible to generate a new UUID.");
    unireg_abort(MYSQLD_ABORT_EXIT);
  }

  /*
    Add server_uuid to the sid_map.  This must be done after
    server_uuid has been initialized in init_server_auto_options and
    after the binary log (and sid_map file) has been initialized in
    init_server_components().

    No error message is needed: init_sid_map() prints a message.

    Strictly speaking, this is not currently needed when
    opt_bin_log==0, since the variables that gtid_state->init
    initializes are not currently used in that case.  But we call it
    regardless to avoid possible future bugs if gtid_state ever
    needs to do anything else.
  */
  global_sid_lock->rdlock();
  int gtid_ret= gtid_state->init();
  global_sid_lock->unlock();

  if (gtid_ret)
    unireg_abort(MYSQLD_ABORT_EXIT);

  // Initialize executed_gtids from mysql.gtid_executed table.
  if (gtid_state->read_gtid_executed_from_table() == -1)
    unireg_abort(1);

  if (opt_bin_log)
  {
    /*
      Initialize GLOBAL.GTID_EXECUTED and GLOBAL.GTID_PURGED from
      gtid_executed table and binlog files during server startup.
    */
    Gtid_set *executed_gtids=
      const_cast<Gtid_set *>(gtid_state->get_executed_gtids());
    Gtid_set *lost_gtids=
      const_cast<Gtid_set *>(gtid_state->get_lost_gtids());
    Gtid_set *gtids_only_in_table=
      const_cast<Gtid_set *>(gtid_state->get_gtids_only_in_table());
    Gtid_set *previous_gtids_logged=
      const_cast<Gtid_set *>(gtid_state->get_previous_gtids_logged());

    Gtid_set purged_gtids_from_binlog(global_sid_map, global_sid_lock);
    Gtid_set gtids_in_binlog(global_sid_map, global_sid_lock);
    Gtid_set gtids_in_binlog_not_in_table(global_sid_map, global_sid_lock);

    if (mysql_bin_log.init_gtid_sets(&gtids_in_binlog,
                                     &purged_gtids_from_binlog,
                                     opt_master_verify_checksum,
                                     true/*true=need lock*/,
                                     NULL/*trx_parser*/,
                                     NULL/*gtid_partial_trx*/,
                                     true/*is_server_starting*/))
      unireg_abort(MYSQLD_ABORT_EXIT);

    global_sid_lock->wrlock();

    purged_gtids_from_binlog.dbug_print("purged_gtids_from_binlog");
    gtids_in_binlog.dbug_print("gtids_in_binlog");

    if (!gtids_in_binlog.is_empty() &&
        !gtids_in_binlog.is_subset(executed_gtids))
    {
      gtids_in_binlog_not_in_table.add_gtid_set(&gtids_in_binlog);
      if (!executed_gtids->is_empty())
        gtids_in_binlog_not_in_table.remove_gtid_set(executed_gtids);
      /*
        Save unsaved GTIDs into gtid_executed table, in the following
        four cases:
          1. the upgrade case.
          2. the case that a slave is provisioned from a backup of
             the master and the slave is cleaned by RESET MASTER
             and RESET SLAVE before this.
          3. the case that no binlog rotation happened from the
             last RESET MASTER on the server before it crashes.
          4. The set of GTIDs of the last binlog is not saved into the
             gtid_executed table if server crashes, so we save it into
             gtid_executed table and executed_gtids during recovery
             from the crash.
      */
      if (gtid_state->save(&gtids_in_binlog_not_in_table) == -1)
      {
        global_sid_lock->unlock();
        unireg_abort(MYSQLD_ABORT_EXIT);
      }
      executed_gtids->add_gtid_set(&gtids_in_binlog_not_in_table);
    }

    /* gtids_only_in_table= executed_gtids - gtids_in_binlog */
    if (gtids_only_in_table->add_gtid_set(executed_gtids) !=
        RETURN_STATUS_OK)
    {
      global_sid_lock->unlock();
      unireg_abort(MYSQLD_ABORT_EXIT);
    }
    gtids_only_in_table->remove_gtid_set(&gtids_in_binlog);
    /*
      lost_gtids = executed_gtids -
                   (gtids_in_binlog - purged_gtids_from_binlog)
                 = gtids_only_in_table + purged_gtids_from_binlog;
    */
    DBUG_ASSERT(lost_gtids->is_empty());
    if (lost_gtids->add_gtid_set(gtids_only_in_table) != RETURN_STATUS_OK ||
        lost_gtids->add_gtid_set(&purged_gtids_from_binlog) !=
        RETURN_STATUS_OK)
    {
      global_sid_lock->unlock();
      unireg_abort(MYSQLD_ABORT_EXIT);
    }

    /* Prepare previous_gtids_logged for next binlog */
    if (previous_gtids_logged->add_gtid_set(&gtids_in_binlog) !=
        RETURN_STATUS_OK)
    {
      global_sid_lock->unlock();
      unireg_abort(MYSQLD_ABORT_EXIT);
    }

    /*
      Write the previous set of gtids at this point because during
      the creation of the binary log this is not done as we cannot
      move the init_gtid_sets() to a place before openning the binary
      log. This requires some investigation.

      /Alfranio
    */
    Previous_gtids_log_event prev_gtids_ev(&gtids_in_binlog);

    global_sid_lock->unlock();

    (prev_gtids_ev.common_footer)->checksum_alg=
      static_cast<enum_binlog_checksum_alg>(binlog_checksum_options);

    if (prev_gtids_ev.write(mysql_bin_log.get_log_file()))
      unireg_abort(MYSQLD_ABORT_EXIT);
    mysql_bin_log.add_bytes_written(
      prev_gtids_ev.common_header->data_written);

    if (flush_io_cache(mysql_bin_log.get_log_file()) ||
        mysql_file_sync(mysql_bin_log.get_log_file()->file, MYF(MY_WME)))
      unireg_abort(MYSQLD_ABORT_EXIT);
    mysql_bin_log.update_binlog_end_pos();

    (void) RUN_HOOK(server_state, after_engine_recovery, (NULL));
  }


  if (init_ssl())
    unireg_abort(MYSQLD_ABORT_EXIT);
  if (network_init())
    unireg_abort(MYSQLD_ABORT_EXIT);

#ifdef _WIN32
#ifndef EMBEDDED_LIBRARY
  if (opt_require_secure_transport &&
      !opt_enable_shared_memory && !opt_use_ssl &&
      !opt_initialize && !opt_bootstrap)
  {
    sql_print_error("Server is started with --require-secure-transport=ON "
                    "but no secure transports (SSL or Shared Memory) are "
                    "configured.");
    unireg_abort(MYSQLD_ABORT_EXIT);
  }
#endif

#endif

  /*
   Initialize my_str_malloc(), my_str_realloc() and my_str_free()
  */
  my_str_malloc= &my_str_malloc_mysqld;
  my_str_free= &my_str_free_mysqld;
  my_str_realloc= &my_str_realloc_mysqld;

  error_handler_hook= my_message_sql;

  /* Save pid of this process in a file */
  if (!opt_bootstrap)
    create_pid_file();


  /* Read the optimizer cost model configuration tables */
  if (!opt_bootstrap)
    reload_optimizer_cost_constants();

  if (mysql_rm_tmp_tables() || acl_init(opt_noacl) ||
      my_tz_init((THD *)0, default_tz_name, opt_bootstrap))
  {
    set_connection_events_loop_aborted(true);

    delete_pid_file(MYF(MY_WME));

    unireg_abort(MYSQLD_ABORT_EXIT);
  }

  if (!opt_noacl)
    (void) grant_init();

  if (!opt_bootstrap)
    servers_init(0);

  if (!opt_noacl)
  {
    udf_init();
  }

  init_status_vars();
  /* If running with bootstrap, do not start replication. */
  if (opt_bootstrap)
    opt_skip_slave_start= 1;

  check_binlog_cache_size(NULL);
  check_binlog_stmt_cache_size(NULL);

  binlog_unsafe_map_init();

  /* If running with bootstrap, do not start replication. */
  if (!opt_bootstrap)
  {
    // Make @@slave_skip_errors show the nice human-readable value.
    set_slave_skip_errors(&opt_slave_skip_errors);

    /*
      init_slave() must be called after the thread keys are created.
    */
    if (server_id != 0)
      init_slave(); /* Ignoring errors while configuring replication. */
  }

#ifdef WITH_PERFSCHEMA_STORAGE_ENGINE
  initialize_performance_schema_acl(opt_bootstrap);
  /*
    Do not check the structure of the performance schema tables
    during bootstrap:
    - the tables are not supposed to exist yet, bootstrap will create them
    - a check would print spurious error messages
  */
  if (! opt_bootstrap)
    check_performance_schema();
#endif

  initialize_information_schema_acl();

  execute_ddl_log_recovery();
  (void) RUN_HOOK(server_state, after_recovery, (NULL));

  if (Events::init(opt_noacl || opt_bootstrap))
    unireg_abort(MYSQLD_ABORT_EXIT);

#ifndef _WIN32
  //  Start signal handler thread.
  start_signal_handler();
#endif

  if (opt_bootstrap)
  {
    // Make sure we can process SIGHUP during bootstrap.
    server_components_initialized();

    int error= bootstrap(mysql_stdin);
    unireg_abort(error ? MYSQLD_ABORT_EXIT : MYSQLD_SUCCESS_EXIT);
  }
  if (opt_init_file && *opt_init_file)
  {
    if (read_init_file(opt_init_file))
      unireg_abort(MYSQLD_ABORT_EXIT);
  }

#ifdef _WIN32
  create_shutdown_thread();
#endif
  start_handle_manager();

  create_compress_gtid_table_thread();

  sql_print_information(ER_DEFAULT(ER_STARTUP),
                        my_progname,
                        server_version,
#ifdef HAVE_SYS_UN_H
                        (opt_bootstrap ? (char*) "" : mysqld_unix_port),
#else
                        (char*) "",
#endif
                         mysqld_port,
                         MYSQL_COMPILATION_COMMENT);
#if defined(_WIN32)
  Service.SetRunning();
#endif

  server_components_initialized();

#ifdef WITH_NDBCLUSTER_STORAGE_ENGINE
  /* engine specific hook, to be made generic */
  if (ndb_wait_setup_func && ndb_wait_setup_func(opt_ndb_wait_setup))
  {
    sql_print_warning("NDB : Tables not available after %lu seconds."
                      "  Consider increasing --ndb-wait-setup value",
                      opt_ndb_wait_setup);
  }
#endif
  (void) RUN_HOOK(server_state, before_handle_connection, (NULL));

  DBUG_PRINT("info", ("Block, listening for incoming connections"));

  (void)MYSQL_SET_STAGE(0 ,__FILE__, __LINE__);

#if defined(_WIN32)
  setup_conn_event_handler_threads();
#else
  mysql_mutex_lock(&LOCK_socket_listener_active);
  // Make it possible for the signal handler to kill the listener.
  socket_listener_active= true;
  mysql_mutex_unlock(&LOCK_socket_listener_active);

  if (opt_daemonize)
    mysqld::runtime::signal_parent(pipe_write_fd,1);

  mysqld_socket_acceptor->connection_event_loop();
#endif /* _WIN32 */
  DBUG_PRINT("info", ("No longer listening for incoming connections"));

  terminate_compress_gtid_table_thread();
  /*
    Save set of GTIDs of the last binlog into gtid_executed table
    on server shutdown.
  */
  if (opt_bin_log)
    if (gtid_state->save_gtids_of_last_binlog_into_table(false))
      sql_print_warning("Failed to save the set of Global Transaction "
                        "Identifiers of the last binary log into the "
                        "mysql.gtid_executed table while the server was "
                        "shutting down. The next server restart will make "
                        "another attempt to save Global Transaction "
                        "Identifiers into the table.");

#ifndef _WIN32
  mysql_mutex_lock(&LOCK_socket_listener_active);
  // Notify the signal handler that we have stopped listening for connections.
  socket_listener_active= false;
  mysql_cond_broadcast(&COND_socket_listener_active);
  mysql_mutex_unlock(&LOCK_socket_listener_active);
#endif // !_WIN32

#ifdef HAVE_PSI_THREAD_INTERFACE
  /*
    Disable the main thread instrumentation,
    to avoid recording events during the shutdown.
  */
  PSI_THREAD_CALL(delete_current_thread)();
#endif

  DBUG_PRINT("info", ("Waiting for shutdown proceed"));
  int ret= 0;
#ifdef _WIN32
  if (shutdown_thr_handle.handle)
    ret= my_thread_join(&shutdown_thr_handle, NULL);
  shutdown_thr_handle.handle= NULL;
  if (0 != ret)
    sql_print_warning("Could not join shutdown thread. error:%d", ret);
#else
  if (signal_thread_id.thread != 0)
    ret= my_thread_join(&signal_thread_id, NULL);
  signal_thread_id.thread= 0;
  if (0 != ret)
    sql_print_warning("Could not join signal_thread. error:%d", ret);
#endif

  clean_up(1);
  mysqld_exit(MYSQLD_SUCCESS_EXIT);
}


/****************************************************************************
  Main and thread entry function for Win32
  (all this is needed only to run mysqld as a service on WinNT)
****************************************************************************/

#if defined(_WIN32)
int mysql_service(void *p)
{
  if (my_thread_init())
    return 1;

  if (use_opt_args)
    win_main(opt_argc, opt_argv);
  else
    win_main(Service.my_argc, Service.my_argv);

  my_thread_end();
  return 0;
}


/* Quote string if it contains space, else copy */

static char *add_quoted_string(char *to, const char *from, char *to_end)
{
  uint length= (uint) (to_end-to);

  if (!strchr(from, ' '))
    return strmake(to, from, length-1);
  return strxnmov(to, length-1, "\"", from, "\"", NullS);
}


/**
  Handle basic handling of services, like installation and removal.

  @param argv             Pointer to argument list
  @param servicename    Internal name of service
  @param displayname    Display name of service (in taskbar ?)
  @param file_path    Path to this program
  @param startup_option Startup option to mysqld

  @retval
    0   option handled
  @retval
    1   Could not handle option
*/

static bool
default_service_handling(char **argv,
       const char *servicename,
       const char *displayname,
       const char *file_path,
       const char *extra_opt,
       const char *account_name)
{
  char path_and_service[FN_REFLEN+FN_REFLEN+32], *pos, *end;
  const char *opt_delim;
  end= path_and_service + sizeof(path_and_service)-3;

  /* We have to quote filename if it contains spaces */
  pos= add_quoted_string(path_and_service, file_path, end);
  if (extra_opt && *extra_opt)
  {
    /*
     Add option after file_path. There will be zero or one extra option.  It's
     assumed to be --defaults-file=file but isn't checked.  The variable (not
     the option name) should be quoted if it contains a string.
    */
    *pos++= ' ';
    if (opt_delim= strchr(extra_opt, '='))
    {
      size_t length= ++opt_delim - extra_opt;
      pos= my_stpnmov(pos, extra_opt, length);
    }
    else
      opt_delim= extra_opt;

    pos= add_quoted_string(pos, opt_delim, end);
  }
  /* We must have servicename last */
  *pos++= ' ';
  (void) add_quoted_string(pos, servicename, end);

  if (Service.got_service_option(argv, "install"))
  {
    Service.Install(1, servicename, displayname, path_and_service,
                    account_name);
    return 0;
  }
  if (Service.got_service_option(argv, "install-manual"))
  {
    Service.Install(0, servicename, displayname, path_and_service,
                    account_name);
    return 0;
  }
  if (Service.got_service_option(argv, "remove"))
  {
    Service.Remove(servicename);
    return 0;
  }
  return 1;
}


int mysqld_main(int argc, char **argv)
{
  /*
    When several instances are running on the same machine, we
    need to have an  unique  named  hEventShudown  through the
    application PID e.g.: MySQLShutdown1890; MySQLShutdown2342
  */
  int10_to_str((int) GetCurrentProcessId(),my_stpcpy(shutdown_event_name,
                                                  "MySQLShutdown"), 10);

  /* Must be initialized early for comparison of service name */
  system_charset_info= &my_charset_utf8_general_ci;

#ifdef WITH_PERFSCHEMA_STORAGE_ENGINE
  pre_initialize_performance_schema();
#endif /*WITH_PERFSCHEMA_STORAGE_ENGINE */

  if (my_init())
  {
    my_message_local(ERROR_LEVEL, "my_init() failed.");
    return 1;
  }

  if (Service.GetOS())  /* true NT family */
  {
    char file_path[FN_REFLEN];
    my_path(file_path, argv[0], "");          /* Find name in path */
    fn_format(file_path,argv[0],file_path,"",
              MY_REPLACE_DIR | MY_UNPACK_FILENAME | MY_RESOLVE_SYMLINKS);

    if (argc == 2)
    {
      if (!default_service_handling(argv, MYSQL_SERVICENAME, MYSQL_SERVICENAME,
                                    file_path, "", NULL))
        return 0;
      if (Service.IsService(argv[1]))        /* Start an optional service */
      {
        /*
          Only add the service name to the groups read from the config file
          if it's not "MySQL". (The default service name should be 'mysqld'
          but we started a bad tradition by calling it MySQL from the start
          and we are now stuck with it.
        */
        if (my_strcasecmp(system_charset_info, argv[1],"mysql"))
          load_default_groups[load_default_groups_sz-2]= argv[1];
        windows_service= true;
        Service.Init(argv[1], mysql_service);
        return 0;
      }
    }
    else if (argc == 3) /* install or remove any optional service */
    {
      if (!default_service_handling(argv, argv[2], argv[2], file_path, "",
                                    NULL))
        return 0;
      if (Service.IsService(argv[2]))
      {
        /*
          mysqld was started as
          mysqld --defaults-file=my_path\my.ini service-name
        */
        use_opt_args=1;
        opt_argc= 2;        // Skip service-name
        opt_argv=argv;
        windows_service= true;
        if (my_strcasecmp(system_charset_info, argv[2],"mysql"))
          load_default_groups[load_default_groups_sz-2]= argv[2];
        Service.Init(argv[2], mysql_service);
        return 0;
      }
    }
    else if (argc == 4 || argc == 5)
    {
      /*
        This may seem strange, because we handle --local-service while
        preserving 4.1's behavior of allowing any one other argument that is
        passed to the service on startup. (The assumption is that this is
        --defaults-file=file, but that was not enforced in 4.1, so we don't
        enforce it here.)
      */
      const char *extra_opt= NullS;
      const char *account_name = NullS;
      int index;
      for (index = 3; index < argc; index++)
      {
        if (!strcmp(argv[index], "--local-service"))
          account_name= "NT AUTHORITY\\LocalService";
        else
          extra_opt= argv[index];
      }

      if (argc == 4 || account_name)
        if (!default_service_handling(argv, argv[2], argv[2], file_path,
                                      extra_opt, account_name))
          return 0;
    }
    else if (argc == 1 && Service.IsService(MYSQL_SERVICENAME))
    {
      /* start the default service */
      windows_service= true;
      Service.Init(MYSQL_SERVICENAME, mysql_service);
      return 0;
    }
  }
  /* Start as standalone server */
  Service.my_argc=argc;
  Service.my_argv=argv;
  mysql_service(NULL);
  return 0;
}
#endif // _WIN32
#endif // !EMBEDDED_LIBRARY


static bool read_init_file(char *file_name)
{
  MYSQL_FILE *file;
  DBUG_ENTER("read_init_file");
  DBUG_PRINT("enter",("name: %s",file_name));

  sql_print_information("Execution of init_file \'%s\' started.", file_name);

  if (!(file= mysql_file_fopen(key_file_init, file_name,
                               O_RDONLY, MYF(MY_WME))))
    DBUG_RETURN(TRUE);
  (void) bootstrap(file);
  mysql_file_fclose(file, MYF(MY_WME));

  sql_print_information("Execution of init_file \'%s\' ended.", file_name);

  DBUG_RETURN(FALSE);
}


/****************************************************************************
  Handle start options
******************************************************************************/

/**
  Process command line options flagged as 'early'.
  Some components needs to be initialized as early as possible,
  because the rest of the server initialization depends on them.
  Options that needs to be parsed early includes:
  - the performance schema, when compiled in,
  - options related to the help,
  - options related to the bootstrap
  The performance schema needs to be initialized as early as possible,
  before to-be-instrumented objects of the server are initialized.
*/
int handle_early_options()
{
  int ho_error;
  vector<my_option> all_early_options;
  all_early_options.reserve(100);

  my_getopt_register_get_addr(NULL);
  /* Skip unknown options so that they may be processed later */
  my_getopt_skip_unknown= TRUE;

  /* Add the system variables parsed early */
  sys_var_add_options(&all_early_options, sys_var::PARSE_EARLY);

  /* Add the command line options parsed early */
  for (my_option *opt= my_long_early_options;
       opt->name != NULL;
       opt++)
    all_early_options.push_back(*opt);

  add_terminator(&all_early_options);

  /*
    Logs generated while parsing the command line
    options are buffered and printed later.
  */
  buffered_logs.init();
  my_getopt_error_reporter= buffered_option_error_reporter;
  my_charset_error_reporter= buffered_option_error_reporter;

  ho_error= handle_options(&remaining_argc, &remaining_argv,
                           &all_early_options[0], mysqld_get_one_option);
  if (ho_error == 0)
  {
    /* Add back the program name handle_options removes */
    remaining_argc++;
    remaining_argv--;

    /* adjust the bootstrap options */
    if (opt_bootstrap)
    {
      my_message_local(WARNING_LEVEL,
                       "--bootstrap is deprecated. "
                       "Please consider using --initialize instead");
    }
    if (opt_initialize_insecure)
      opt_initialize= TRUE;
    if (opt_initialize)
    {
      if (opt_bootstrap)
      {
        my_getopt_error_reporter(ERROR_LEVEL,
                                 "Both --bootstrap and --initialize specified."
                                 " Please pick one. Exiting.");
        ho_error= EXIT_AMBIGUOUS_OPTION;
      }
      opt_bootstrap= TRUE;
    }
  }

  // Swap with an empty vector, i.e. delete elements and free allocated space.
  vector<my_option>().swap(all_early_options);

  return ho_error;
}

/**
  Adjust @c open_files_limit.
  Computation is  based on:
  - @c max_connections,
  - @c table_cache_size,
  - the platform max open file limit.
*/
void adjust_open_files_limit(ulong *requested_open_files)
{
  ulong limit_1;
  ulong limit_2;
  ulong limit_3;
  ulong request_open_files;
  ulong effective_open_files;

  /* MyISAM requires two file handles per table. */
  limit_1= 10 + max_connections + table_cache_size * 2;

  /*
    We are trying to allocate no less than max_connections*5 file
    handles (i.e. we are trying to set the limit so that they will
    be available).
  */
  limit_2= max_connections * 5;

  /* Try to allocate no less than 5000 by default. */
  limit_3= open_files_limit ? open_files_limit : 5000;

  request_open_files= max<ulong>(max<ulong>(limit_1, limit_2), limit_3);

  /* Notice: my_set_max_open_files() may return more than requested. */
  effective_open_files= my_set_max_open_files(request_open_files);

  if (effective_open_files < request_open_files)
  {
    char msg[1024];

    if (open_files_limit == 0)
    {
      my_snprintf(msg, sizeof(msg),
                  "Changed limits: max_open_files: %lu (requested %lu)",
                  effective_open_files, request_open_files);
      buffered_logs.buffer(WARNING_LEVEL, msg);
    }
    else
    {
      my_snprintf(msg, sizeof(msg),
                  "Could not increase number of max_open_files to "
                  "more than %lu (request: %lu)",
                  effective_open_files, request_open_files);
      buffered_logs.buffer(WARNING_LEVEL, msg);
    }
  }

  open_files_limit= effective_open_files;
  if (requested_open_files)
    *requested_open_files= min<ulong>(effective_open_files, request_open_files);
}

void adjust_max_connections(ulong requested_open_files)
{
  ulong limit;

  limit= requested_open_files - 10 - TABLE_OPEN_CACHE_MIN * 2;

  if (limit < max_connections)
  {
    char msg[1024];

    my_snprintf(msg, sizeof(msg),
                "Changed limits: max_connections: %lu (requested %lu)",
                limit, max_connections);
    buffered_logs.buffer(WARNING_LEVEL, msg);

    // This can be done unprotected since it is only called on startup.
    max_connections= limit;
  }
}

void adjust_table_cache_size(ulong requested_open_files)
{
  ulong limit;

  limit= max<ulong>((requested_open_files - 10 - max_connections) / 2,
                    TABLE_OPEN_CACHE_MIN);

  if (limit < table_cache_size)
  {
    char msg[1024];

    my_snprintf(msg, sizeof(msg),
                "Changed limits: table_open_cache: %lu (requested %lu)",
                limit, table_cache_size);
    buffered_logs.buffer(WARNING_LEVEL, msg);

    table_cache_size= limit;
  }

  table_cache_size_per_instance= table_cache_size / table_cache_instances;
}

void adjust_table_def_size()
{
  ulong default_value;
  sys_var *var;

  default_value= min<ulong> (400 + table_cache_size / 2, 2000);
  var= intern_find_sys_var(STRING_WITH_LEN("table_definition_cache"));
  DBUG_ASSERT(var != NULL);
  var->update_default(default_value);

  if (! table_definition_cache_specified)
    table_def_size= default_value;
}

void adjust_related_options(ulong *requested_open_files)
{
  /* In bootstrap, disable grant tables (we are about to create them) */
  if (opt_bootstrap)
    opt_noacl= 1;

  /* The order is critical here, because of dependencies. */
  adjust_open_files_limit(requested_open_files);
  adjust_max_connections(*requested_open_files);
  adjust_table_cache_size(*requested_open_files);
  adjust_table_def_size();
}

vector<my_option> all_options;

struct my_option my_long_early_options[]=
{
  {"bootstrap", OPT_BOOTSTRAP, "Used by mysql installation scripts.", 0, 0, 0,
   GET_NO_ARG, NO_ARG, 0, 0, 0, 0, 0, 0},
#if !defined(_WIN32) && !defined(EMBEDDED_LIBRARY)
  {"daemonize", 0, "Run mysqld as sysv daemon", &opt_daemonize,
    &opt_daemonize, 0, GET_BOOL, NO_ARG, 0, 0, 0, 0, 0,0},
#endif
  {"skip-grant-tables", 0,
   "Start without grant tables. This gives all users FULL ACCESS to all tables.",
   &opt_noacl, &opt_noacl, 0, GET_BOOL, NO_ARG, 0, 0, 0, 0, 0,
   0},
  {"help", '?', "Display this help and exit.",
   &opt_help, &opt_help, 0, GET_BOOL, NO_ARG, 0, 0, 0, 0,
   0, 0},
  {"verbose", 'v', "Used with --help option for detailed help.",
   &opt_verbose, &opt_verbose, 0, GET_BOOL, NO_ARG, 0, 0, 0, 0, 0, 0},
  {"version", 'V', "Output version information and exit.", 0, 0, 0, GET_NO_ARG,
   NO_ARG, 0, 0, 0, 0, 0, 0},
  {"initialize", 0, "Create the default database and exit."
   " Create a super user with a random expired password and store it into the log.",
   &opt_initialize, &opt_initialize, 0, GET_BOOL, NO_ARG, 0, 0, 0, 0, 0, 0},
  {"initialize-insecure", 0, "Create the default database and exit."
   " Create a super user with empty password.",
   &opt_initialize_insecure, &opt_initialize_insecure, 0, GET_BOOL, NO_ARG,
   0, 0, 0, 0, 0, 0},
  { 0, 0, 0, 0, 0, 0, GET_NO_ARG, NO_ARG, 0, 0, 0, 0, 0, 0 }
};

/**
  System variables are automatically command-line options (few
  exceptions are documented in sys_var.h), so don't need
  to be listed here.
*/

struct my_option my_long_options[]=
{
#ifdef HAVE_REPLICATION
  {"abort-slave-event-count", 0,
   "Option used by mysql-test for debugging and testing of replication.",
   &abort_slave_event_count,  &abort_slave_event_count,
   0, GET_INT, REQUIRED_ARG, 0, 0, 0, 0, 0, 0},
#endif /* HAVE_REPLICATION */
  {"allow-suspicious-udfs", 0,
   "Allows use of UDFs consisting of only one symbol xxx() "
   "without corresponding xxx_init() or xxx_deinit(). That also means "
   "that one can load any function from any library, for example exit() "
   "from libc.so",
   &opt_allow_suspicious_udfs, &opt_allow_suspicious_udfs,
   0, GET_BOOL, NO_ARG, 0, 0, 0, 0, 0, 0},
  {"ansi", 'a', "Use ANSI SQL syntax instead of MySQL syntax. This mode "
   "will also set transaction isolation level 'serializable'.", 0, 0, 0,
   GET_NO_ARG, NO_ARG, 0, 0, 0, 0, 0, 0},
  /*
    Because Sys_var_bit does not support command-line options, we need to
    explicitely add one for --autocommit
  */
  {"autocommit", 0, "Set default value for autocommit (0 or 1)",
   &opt_autocommit, &opt_autocommit, 0,
   GET_BOOL, OPT_ARG, 1, 0, 0, 0, 0, NULL},
  {"binlog-do-db", OPT_BINLOG_DO_DB,
   "Tells the master it should log updates for the specified database, "
   "and exclude all others not explicitly mentioned.",
   0, 0, 0, GET_STR, REQUIRED_ARG, 0, 0, 0, 0, 0, 0},
  {"binlog-ignore-db", OPT_BINLOG_IGNORE_DB,
   "Tells the master that updates to the given database should not be logged to the binary log.",
   0, 0, 0, GET_STR, REQUIRED_ARG, 0, 0, 0, 0, 0, 0},
  {"binlog-row-event-max-size", 0,
   "The maximum size of a row-based binary log event in bytes. Rows will be "
   "grouped into events smaller than this size if possible. "
   "The value has to be a multiple of 256.",
   &opt_binlog_rows_event_max_size, &opt_binlog_rows_event_max_size,
   0, GET_ULONG, REQUIRED_ARG,
   /* def_value */ 8192, /* min_value */  256, /* max_value */ ULONG_MAX,
   /* sub_size */     0, /* block_size */ 256,
   /* app_type */ 0
  },
  {"character-set-client-handshake", 0,
   "Don't ignore client side character set value sent during handshake.",
   &opt_character_set_client_handshake,
   &opt_character_set_client_handshake,
    0, GET_BOOL, NO_ARG, 1, 0, 0, 0, 0, 0},
  {"character-set-filesystem", 0,
   "Set the filesystem character set.",
   &character_set_filesystem_name,
   &character_set_filesystem_name,
   0, GET_STR, REQUIRED_ARG, 0, 0, 0, 0, 0, 0 },
  {"character-set-server", 'C', "Set the default character set.",
   &default_character_set_name, &default_character_set_name,
   0, GET_STR, REQUIRED_ARG, 0, 0, 0, 0, 0, 0 },
  {"chroot", 'r', "Chroot mysqld daemon during startup.",
   &mysqld_chroot, &mysqld_chroot, 0, GET_STR, REQUIRED_ARG,
   0, 0, 0, 0, 0, 0},
  {"collation-server", 0, "Set the default collation.",
   &default_collation_name, &default_collation_name,
   0, GET_STR, REQUIRED_ARG, 0, 0, 0, 0, 0, 0 },
  {"console", OPT_CONSOLE, "Write error output on screen; don't remove the console window on windows.",
   &opt_console, &opt_console, 0, GET_BOOL, NO_ARG, 0, 0, 0,
   0, 0, 0},
  {"core-file", OPT_WANT_CORE, "Write core on errors.", 0, 0, 0, GET_NO_ARG,
   NO_ARG, 0, 0, 0, 0, 0, 0},
  /* default-storage-engine should have "MyISAM" as def_value. Instead
     of initializing it here it is done in init_common_variables() due
     to a compiler bug in Sun Studio compiler. */
  {"default-storage-engine", 0, "The default storage engine for new tables",
   &default_storage_engine, 0, 0, GET_STR, REQUIRED_ARG,
   0, 0, 0, 0, 0, 0 },
  {"default-tmp-storage-engine", 0, 
    "The default storage engine for new explict temporary tables",
   &default_tmp_storage_engine, 0, 0, GET_STR, REQUIRED_ARG,
   0, 0, 0, 0, 0, 0 },
  {"default-time-zone", 0, "Set the default time zone.",
   &default_tz_name, &default_tz_name,
   0, GET_STR, REQUIRED_ARG, 0, 0, 0, 0, 0, 0 },
#ifdef HAVE_OPENSSL
  {"des-key-file", 0,
   "Load keys for des_encrypt() and des_encrypt from given file.",
   &des_key_file, &des_key_file, 0, GET_STR, REQUIRED_ARG,
   0, 0, 0, 0, 0, 0},
#endif /* HAVE_OPENSSL */
#ifdef HAVE_REPLICATION
  {"disconnect-slave-event-count", 0,
   "Option used by mysql-test for debugging and testing of replication.",
   &disconnect_slave_event_count, &disconnect_slave_event_count,
   0, GET_INT, REQUIRED_ARG, 0, 0, 0, 0, 0, 0},
#endif /* HAVE_REPLICATION */
  {"exit-info", 'T', "Used for debugging. Use at your own risk.", 0, 0, 0,
   GET_LONG, OPT_ARG, 0, 0, 0, 0, 0, 0},

  {"external-locking", 0, "Use system (external) locking (disabled by "
   "default).  With this option enabled you can run myisamchk to test "
   "(not repair) tables while the MySQL server is running. Disable with "
   "--skip-external-locking.", &opt_external_locking, &opt_external_locking,
   0, GET_BOOL, NO_ARG, 0, 0, 0, 0, 0, 0},
  /* We must always support the next option to make scripts like mysqltest
     easier to do */
  {"gdb", 0,
   "Set up signals usable for debugging.",
   &opt_debugging, &opt_debugging,
   0, GET_BOOL, NO_ARG, 0, 0, 0, 0, 0, 0},
#if defined(HAVE_LINUX_LARGE_PAGES) || defined (HAVE_SOLARIS_LARGE_PAGES)
  {"super-large-pages", 0, "Enable support for super large pages.",
   &opt_super_large_pages, &opt_super_large_pages, 0,
   GET_BOOL, OPT_ARG, 0, 0, 1, 0, 1, 0},
#endif
  {"ignore-db-dir", OPT_IGNORE_DB_DIRECTORY,
   "Specifies a directory to add to the ignore list when collecting "
   "database names from the datadir. Put a blank argument to reset "
   "the list accumulated so far.", 0, 0, 0, GET_STR, REQUIRED_ARG, 
   0, 0, 0, 0, 0, 0},
  {"language", 'L',
   "Client error messages in given language. May be given as a full path. "
   "Deprecated. Use --lc-messages-dir instead.",
   &lc_messages_dir_ptr, &lc_messages_dir_ptr, 0,
   GET_STR, REQUIRED_ARG, 0, 0, 0, 0, 0, 0},
  {"lc-messages", 0,
   "Set the language used for the error messages.",
   &lc_messages, &lc_messages, 0, GET_STR, REQUIRED_ARG,
   0, 0, 0, 0, 0, 0 },
  {"lc-time-names", 0,
   "Set the language used for the month names and the days of the week.",
   &lc_time_names_name, &lc_time_names_name,
   0, GET_STR, REQUIRED_ARG, 0, 0, 0, 0, 0, 0 },
  {"log-bin", OPT_BIN_LOG,
   "Log update queries in binary format. Optional (but strongly recommended "
   "to avoid replication problems if server's hostname changes) argument "
   "should be the chosen location for the binary log files.",
   &opt_bin_logname, &opt_bin_logname, 0, GET_STR_ALLOC,
   OPT_ARG, 0, 0, 0, 0, 0, 0},
  {"log-bin-index", 0,
   "File that holds the names for binary log files.",
   &opt_binlog_index_name, &opt_binlog_index_name, 0, GET_STR,
   REQUIRED_ARG, 0, 0, 0, 0, 0, 0},
  {"relay-log-index", 0,
   "File that holds the names for relay log files.",
   &opt_relaylog_index_name, &opt_relaylog_index_name, 0, GET_STR,
   REQUIRED_ARG, 0, 0, 0, 0, 0, 0},
  {"log-isam", OPT_ISAM_LOG, "Log all MyISAM changes to file.",
   &myisam_log_filename, &myisam_log_filename, 0, GET_STR,
   OPT_ARG, 0, 0, 0, 0, 0, 0},
  {"log-raw", 0,
   "Log to general log before any rewriting of the query. For use in debugging, not production as "
   "sensitive information may be logged.",
   &opt_general_log_raw, &opt_general_log_raw,
   0, GET_BOOL, NO_ARG, 0, 0, 1, 0, 1, 0 },
  {"log-short-format", 0,
   "Don't log extra information to update and slow-query logs.",
   &opt_short_log_format, &opt_short_log_format,
   0, GET_BOOL, NO_ARG, 0, 0, 0, 0, 0, 0},
  {"log-tc", 0,
   "Path to transaction coordinator log (used for transactions that affect "
   "more than one storage engine, when binary log is disabled).",
   &opt_tc_log_file, &opt_tc_log_file, 0, GET_STR,
   REQUIRED_ARG, 0, 0, 0, 0, 0, 0},
  {"log-tc-size", 0, "Size of transaction coordinator log.",
   &opt_tc_log_size, &opt_tc_log_size, 0, GET_ULONG,
   REQUIRED_ARG, TC_LOG_MIN_SIZE, TC_LOG_MIN_SIZE, ULONG_MAX, 0,
   TC_LOG_PAGE_SIZE, 0},
  {"master-info-file", 0,
   "The location and name of the file that remembers the master and where "
   "the I/O replication thread is in the master's binlogs.",
   &master_info_file, &master_info_file, 0, GET_STR,
   REQUIRED_ARG, 0, 0, 0, 0, 0, 0},
  {"master-retry-count", OPT_MASTER_RETRY_COUNT,
   "The number of tries the slave will make to connect to the master before giving up. "
   "Deprecated option, use 'CHANGE MASTER TO master_retry_count = <num>' instead.",
   &master_retry_count, &master_retry_count, 0, GET_ULONG,
   REQUIRED_ARG, 3600*24, 0, 0, 0, 0, 0},
#ifdef HAVE_REPLICATION
  {"max-binlog-dump-events", 0,
   "Option used by mysql-test for debugging and testing of replication.",
   &max_binlog_dump_events, &max_binlog_dump_events, 0,
   GET_INT, REQUIRED_ARG, 0, 0, 0, 0, 0, 0},
#endif /* HAVE_REPLICATION */
  {"memlock", 0, "Lock mysqld in memory.", &locked_in_memory,
   &locked_in_memory, 0, GET_BOOL, NO_ARG, 0, 0, 0, 0, 0, 0},
  {"old-style-user-limits", 0,
   "Enable old-style user limits (before 5.0.3, user resources were counted "
   "per each user+host vs. per account).",
   &opt_old_style_user_limits, &opt_old_style_user_limits,
   0, GET_BOOL, NO_ARG, 0, 0, 0, 0, 0, 0},
  {"port-open-timeout", 0,
   "Maximum time in seconds to wait for the port to become free. "
   "(Default: No wait).", &mysqld_port_timeout, &mysqld_port_timeout, 0,
   GET_UINT, REQUIRED_ARG, 0, 0, 0, 0, 0, 0},
  {"replicate-do-db", OPT_REPLICATE_DO_DB,
   "Tells the slave thread to restrict replication to the specified database. "
   "To specify more than one database, use the directive multiple times, "
   "once for each database. Note that this will only work if you do not use "
   "cross-database queries such as UPDATE some_db.some_table SET foo='bar' "
   "while having selected a different or no database. If you need cross "
   "database updates to work, make sure you have 3.23.28 or later, and use "
   "replicate-wild-do-table=db_name.%.",
   0, 0, 0, GET_STR, REQUIRED_ARG, 0, 0, 0, 0, 0, 0},
  {"replicate-do-table", OPT_REPLICATE_DO_TABLE,
   "Tells the slave thread to restrict replication to the specified table. "
   "To specify more than one table, use the directive multiple times, once "
   "for each table. This will work for cross-database updates, in contrast "
   "to replicate-do-db.", 0, 0, 0, GET_STR, REQUIRED_ARG, 0, 0, 0, 0, 0, 0},
  {"replicate-ignore-db", OPT_REPLICATE_IGNORE_DB,
   "Tells the slave thread to not replicate to the specified database. To "
   "specify more than one database to ignore, use the directive multiple "
   "times, once for each database. This option will not work if you use "
   "cross database updates. If you need cross database updates to work, "
   "make sure you have 3.23.28 or later, and use replicate-wild-ignore-"
   "table=db_name.%. ", 0, 0, 0, GET_STR, REQUIRED_ARG, 0, 0, 0, 0, 0, 0},
  {"replicate-ignore-table", OPT_REPLICATE_IGNORE_TABLE,
   "Tells the slave thread to not replicate to the specified table. To specify "
   "more than one table to ignore, use the directive multiple times, once for "
   "each table. This will work for cross-database updates, in contrast to "
   "replicate-ignore-db.", 0, 0, 0, GET_STR, REQUIRED_ARG, 0, 0, 0, 0, 0, 0},
  {"replicate-rewrite-db", OPT_REPLICATE_REWRITE_DB,
   "Updates to a database with a different name than the original. Example: "
   "replicate-rewrite-db=master_db_name->slave_db_name.",
   0, 0, 0, GET_STR, REQUIRED_ARG, 0, 0, 0, 0, 0, 0},
#ifdef HAVE_REPLICATION
  {"replicate-same-server-id", 0,
   "In replication, if set to 1, do not skip events having our server id. "
   "Default value is 0 (to break infinite loops in circular replication). "
   "Can't be set to 1 if --log-slave-updates is used.",
   &replicate_same_server_id, &replicate_same_server_id,
   0, GET_BOOL, NO_ARG, 0, 0, 0, 0, 0, 0},
#endif
  {"replicate-wild-do-table", OPT_REPLICATE_WILD_DO_TABLE,
   "Tells the slave thread to restrict replication to the tables that match "
   "the specified wildcard pattern. To specify more than one table, use the "
   "directive multiple times, once for each table. This will work for cross-"
   "database updates. Example: replicate-wild-do-table=foo%.bar% will "
   "replicate only updates to tables in all databases that start with foo "
   "and whose table names start with bar.",
   0, 0, 0, GET_STR, REQUIRED_ARG, 0, 0, 0, 0, 0, 0},
  {"replicate-wild-ignore-table", OPT_REPLICATE_WILD_IGNORE_TABLE,
   "Tells the slave thread to not replicate to the tables that match the "
   "given wildcard pattern. To specify more than one table to ignore, use "
   "the directive multiple times, once for each table. This will work for "
   "cross-database updates. Example: replicate-wild-ignore-table=foo%.bar% "
   "will not do updates to tables in databases that start with foo and whose "
   "table names start with bar.",
   0, 0, 0, GET_STR, REQUIRED_ARG, 0, 0, 0, 0, 0, 0},
  {"safe-user-create", 0,
   "Don't allow new user creation by the user who has no write privileges to the mysql.user table.",
   &opt_safe_user_create, &opt_safe_user_create, 0, GET_BOOL,
   NO_ARG, 0, 0, 0, 0, 0, 0},
  {"show-slave-auth-info", 0,
   "Show user and password in SHOW SLAVE HOSTS on this master.",
   &opt_show_slave_auth_info, &opt_show_slave_auth_info, 0,
   GET_BOOL, NO_ARG, 0, 0, 0, 0, 0, 0},
  {"skip-host-cache", OPT_SKIP_HOST_CACHE, "Don't cache host names.", 0, 0, 0,
   GET_NO_ARG, NO_ARG, 0, 0, 0, 0, 0, 0},
  {"skip-new", OPT_SKIP_NEW, "Don't use new, possibly wrong routines.",
   0, 0, 0, GET_NO_ARG, NO_ARG, 0, 0, 0, 0, 0, 0},
  {"skip-slave-start", 0,
   "If set, slave is not autostarted.", &opt_skip_slave_start,
   &opt_skip_slave_start, 0, GET_BOOL, NO_ARG, 0, 0, 0, 0, 0, 0},
  {"skip-stack-trace", OPT_SKIP_STACK_TRACE,
   "Don't print a stack trace on failure.", 0, 0, 0, GET_NO_ARG, NO_ARG, 0, 0,
   0, 0, 0, 0},
#if defined(_WIN32) && !defined(EMBEDDED_LIBRARY)
  {"slow-start-timeout", 0,
   "Maximum number of milliseconds that the service control manager should wait "
   "before trying to kill the windows service during startup"
   "(Default: 15000).", &slow_start_timeout, &slow_start_timeout, 0,
   GET_ULONG, REQUIRED_ARG, 15000, 0, 0, 0, 0, 0},
#endif
#ifdef HAVE_REPLICATION
  {"sporadic-binlog-dump-fail", 0,
   "Option used by mysql-test for debugging and testing of replication.",
   &opt_sporadic_binlog_dump_fail,
   &opt_sporadic_binlog_dump_fail, 0, GET_BOOL, NO_ARG, 0, 0, 0, 0, 0,
   0},
#endif /* HAVE_REPLICATION */
#ifdef HAVE_OPENSSL
  {"ssl", 0,
   "Enable SSL for connection (automatically enabled with other flags).",
   &opt_use_ssl, &opt_use_ssl, 0, GET_BOOL, OPT_ARG, 1, 0, 0,
   0, 0, 0},
#endif
#ifdef _WIN32
  {"standalone", 0,
  "Dummy option to start as a standalone program (NT).", 0, 0, 0, GET_NO_ARG,
   NO_ARG, 0, 0, 0, 0, 0, 0},
#endif
  {"symbolic-links", 's', "Enable symbolic link support.",
   &my_enable_symlinks, &my_enable_symlinks, 0, GET_BOOL, NO_ARG,
   1, 0, 0, 0, 0, 0},
  {"sysdate-is-now", 0,
   "Non-default option to alias SYSDATE() to NOW() to make it safe-replicable. "
   "Since 5.0, SYSDATE() returns a `dynamic' value different for different "
   "invocations, even within the same statement.",
   &global_system_variables.sysdate_is_now,
   0, 0, GET_BOOL, NO_ARG, 0, 0, 1, 0, 1, 0},
  {"tc-heuristic-recover", 0,
   "Decision to use in heuristic recover process. Possible values are OFF, "
   "COMMIT or ROLLBACK.", &tc_heuristic_recover, &tc_heuristic_recover,
   &tc_heuristic_recover_typelib, GET_ENUM, REQUIRED_ARG,
   TC_HEURISTIC_NOT_USED, 0, 0, 0, 0, 0},
#if defined(ENABLED_DEBUG_SYNC)
  {"debug-sync-timeout", OPT_DEBUG_SYNC_TIMEOUT,
   "Enable the debug sync facility "
   "and optionally specify a default wait timeout in seconds. "
   "A zero value keeps the facility disabled.",
   &opt_debug_sync_timeout, 0,
   0, GET_UINT, OPT_ARG, 0, 0, UINT_MAX, 0, 0, 0},
#endif /* defined(ENABLED_DEBUG_SYNC) */
  {"temp-pool", 0,
#if defined(__linux__)
   "Using this option will cause most temporary files created to use a small "
   "set of names, rather than a unique name for each new file.",
#else
   "This option is ignored on this OS.",
#endif
   &use_temp_pool, &use_temp_pool, 0, GET_BOOL, NO_ARG, 1,
   0, 0, 0, 0, 0},
  {"transaction-isolation", 0,
   "Default transaction isolation level.",
   &global_system_variables.tx_isolation,
   &global_system_variables.tx_isolation, &tx_isolation_typelib,
   GET_ENUM, REQUIRED_ARG, ISO_REPEATABLE_READ, 0, 0, 0, 0, 0},
  {"transaction-read-only", 0,
   "Default transaction access mode. "
   "True if transactions are read-only.",
   &global_system_variables.tx_read_only,
   &global_system_variables.tx_read_only, 0,
   GET_BOOL, OPT_ARG, 0, 0, 0, 0, 0, 0},
  {"user", 'u', "Run mysqld daemon as user.", 0, 0, 0, GET_STR, REQUIRED_ARG,
   0, 0, 0, 0, 0, 0},
  {"plugin-load", OPT_PLUGIN_LOAD,
   "Optional semicolon-separated list of plugins to load, where each plugin is "
   "identified as name=library, where name is the plugin name and library "
   "is the plugin library in plugin_dir.",
   0, 0, 0,
   GET_STR, REQUIRED_ARG, 0, 0, 0, 0, 0, 0},
  {"plugin-load-add", OPT_PLUGIN_LOAD_ADD,
   "Optional semicolon-separated list of plugins to load, where each plugin is "
   "identified as name=library, where name is the plugin name and library "
   "is the plugin library in plugin_dir. This option adds to the list "
   "specified by --plugin-load in an incremental way. "
   "Multiple --plugin-load-add are supported.",
   0, 0, 0,
   GET_STR, REQUIRED_ARG, 0, 0, 0, 0, 0, 0},

  {"innodb", OPT_SKIP_INNODB,
   "Deprecated option. Provided for backward compatibility only. "
   "The option has no effect on the server behaviour. InnoDB is always enabled. "
   "The option will be removed in a future release.",
   0, 0, 0, GET_BOOL, OPT_ARG,
   0, 0, 0, 0, 0, 0},

  {0, 0, 0, 0, 0, 0, GET_NO_ARG, NO_ARG, 0, 0, 0, 0, 0, 0}
};


static int show_queries(THD *thd, SHOW_VAR *var, char *buff)
{
  var->type= SHOW_LONGLONG;
  var->value= (char *)&thd->query_id;
  return 0;
}


static int show_net_compression(THD *thd, SHOW_VAR *var, char *buff)
{
  var->type= SHOW_MY_BOOL;
  var->value= buff;
  *((bool *)buff)= thd->get_protocol()->get_compression();
  return 0;
}

static int show_starttime(THD *thd, SHOW_VAR *var, char *buff)
{
  var->type= SHOW_LONGLONG;
  var->value= buff;
  *((longlong *)buff)= (longlong) (thd->query_start() - server_start_time);
  return 0;
}

static int show_max_used_connections_time(THD *thd, SHOW_VAR *var, char *buff)
{
  MYSQL_TIME max_used_connections_time;
  var->type= SHOW_CHAR;
  var->value= buff;
  thd->variables.time_zone->gmt_sec_to_TIME(&max_used_connections_time,
    Connection_handler_manager::max_used_connections_time);
  my_datetime_to_str(&max_used_connections_time, buff, 0);
  return 0;
}

static int show_num_thread_running(THD *thd, SHOW_VAR *var, char *buff)
{
  var->type= SHOW_LONGLONG;
  var->value= buff;
  long long *value= reinterpret_cast<long long*>(buff);
  *value= static_cast<long long>(Global_THD_manager::get_instance()->
                                 get_num_thread_running());
  return 0;
}


static int show_num_thread_created(THD *thd, SHOW_VAR *var, char *buff)
{
  var->type= SHOW_LONG;
  var->value= buff;
  long *value= reinterpret_cast<long*>(buff);
  *value= static_cast<long>(Global_THD_manager::get_instance()->
                            get_num_thread_created());
  return 0;
}

static int show_thread_id_count(THD *thd, SHOW_VAR *var, char *buff)
{
  var->type= SHOW_LONG;
  var->value= buff;
  long *value= reinterpret_cast<long*>(buff);
  *value= static_cast<long>(Global_THD_manager::get_instance()->
                            get_thread_id());
  return 0;
}


#ifndef EMBEDDED_LIBRARY
static int show_aborted_connects(THD *thd, SHOW_VAR *var, char *buff)
{
  var->type= SHOW_LONG;
  var->value= buff;
  long *value= reinterpret_cast<long*>(buff);
  *value= static_cast<long>(Connection_handler_manager::get_instance()->
                            aborted_connects());
  return 0;
}


static int show_connection_errors_max_connection(THD *thd, SHOW_VAR *var,
                                                 char *buff)
{
  var->type= SHOW_LONG;
  var->value= buff;
  long *value= reinterpret_cast<long*>(buff);
  *value= static_cast<long>(Connection_handler_manager::get_instance()->
                            connection_errors_max_connection());
  return 0;
}

static int show_connection_errors_select(THD *thd, SHOW_VAR *var, char *buff)
{
  var->type= SHOW_LONG;
  var->value= buff;
  long *value= reinterpret_cast<long*>(buff);
  *value=
    static_cast<long>(Mysqld_socket_listener::get_connection_errors_select());
  return 0;
}

static int show_connection_errors_accept(THD *thd, SHOW_VAR *var, char *buff)
{
  var->type= SHOW_LONG;
  var->value= buff;
  long *value= reinterpret_cast<long*>(buff);
  *value=
    static_cast<long>(Mysqld_socket_listener::get_connection_errors_accept());
  return 0;
}

static int show_connection_errors_tcpwrap(THD *thd, SHOW_VAR *var, char *buff)
{
  var->type= SHOW_LONG;
  var->value= buff;
  long *value= reinterpret_cast<long*>(buff);
  *value=
    static_cast<long>(Mysqld_socket_listener::get_connection_errors_tcpwrap());
  return 0;
}
#endif


#ifdef ENABLED_PROFILING
static int show_flushstatustime(THD *thd, SHOW_VAR *var, char *buff)
{
  var->type= SHOW_LONGLONG;
  var->value= buff;
  *((longlong *)buff)= (longlong) (thd->query_start() - flush_status_time);
  return 0;
}
#endif

#ifdef HAVE_REPLICATION
/**
  After Multisource replication, this function only shows the value
  of default channel.  default channel if created during init_slave()
  always exist and is not destroyed, LOCK_msr_map is not needed.
  Initially, a lock was needed which was removed for the bug????

  To know the status of other channels, performance schema replication
  tables comes to the rescue.

  @todo  Any warning needed if multiple channels exist to request
         the users to start using replication performance schema
         tables.
*/
static int show_slave_running(THD *thd, SHOW_VAR *var, char *buff)
{

  Master_info *mi =msr_map.get_mi(msr_map.get_default_channel());

  if (mi)
  {
    var->type= SHOW_MY_BOOL;
    var->value= buff;
    *((my_bool *)buff)= (my_bool) (mi &&
                                   mi->slave_running == MYSQL_SLAVE_RUN_CONNECT &&
                                   mi->rli->slave_running);
  }
  else
    var->type= SHOW_UNDEF;

  return 0;
}


/**
  This status variable is also exclusively (look comments on
  show_slave_running()) for default channel.
*/
static int show_slave_retried_trans(THD *thd, SHOW_VAR *var, char *buff)
{

  Master_info *mi;
  mi= msr_map.get_mi(msr_map.get_default_channel());

  if (mi)
  {
    var->type= SHOW_LONG;
    var->value= buff;
    *((long *)buff)= (long)mi->rli->retried_trans;
  }
  else
    var->type= SHOW_UNDEF;

  return 0;
}

/**
  Only for default channel. Refer to comments on show_slave_running()
*/
static int show_slave_received_heartbeats(THD *thd, SHOW_VAR *var, char *buff)
{
  Master_info *mi;
  mi= msr_map.get_mi(msr_map.get_default_channel());

  if (mi)
  {
    var->type= SHOW_LONGLONG;
    var->value= buff;
    *((longlong *)buff)= mi->received_heartbeats;
  }
  else
    var->type= SHOW_UNDEF;

  return 0;
}

/**
  Only for default channel. Refer to comments on show_slave_running()
*/
static int show_slave_last_heartbeat(THD *thd, SHOW_VAR *var, char *buff)
{
  MYSQL_TIME received_heartbeat_time;

  Master_info *mi;
  mi= msr_map.get_mi(msr_map.get_default_channel());

  if (mi)
  {
    var->type= SHOW_CHAR;
    var->value= buff;
    if (mi->last_heartbeat == 0)
      buff[0]='\0';
    else
    {
      thd->variables.time_zone->gmt_sec_to_TIME(&received_heartbeat_time, 
        static_cast<my_time_t>(mi->last_heartbeat));
      my_datetime_to_str(&received_heartbeat_time, buff, 0);
    }
  }
  else
    var->type= SHOW_UNDEF;

  return 0;
}

/**
  Only for default channel. For details, refer to show_slave_running()
*/
static int show_heartbeat_period(THD *thd, SHOW_VAR *var, char *buff)
{
  DEBUG_SYNC(thd, "dsync_show_heartbeat_period");

  Master_info *mi;
  mi=  msr_map.get_mi(msr_map.get_default_channel());

  if (mi)
  {
    var->type= SHOW_CHAR;
    var->value= buff;
    sprintf(buff, "%.3f", mi->heartbeat_period);
  }
  else
    var->type= SHOW_UNDEF;

  return 0;
}

#ifndef DBUG_OFF
static int show_slave_rows_last_search_algorithm_used(THD *thd, SHOW_VAR *var, char *buff)
{
  uint res= slave_rows_last_search_algorithm_used;
  const char* s= ((res == Rows_log_event::ROW_LOOKUP_TABLE_SCAN) ? "TABLE_SCAN" :
                  ((res == Rows_log_event::ROW_LOOKUP_HASH_SCAN) ? "HASH_SCAN" : 
                   "INDEX_SCAN"));

  var->type= SHOW_CHAR;
  var->value= buff;
  sprintf(buff, "%s", s);

  return 0;
}

static int show_ongoing_automatic_gtid_violating_transaction_count(
  THD *thd, SHOW_VAR *var, char *buf)
{
  var->type= SHOW_CHAR;
  var->value= buf;
  sprintf(buf, "%d",
          gtid_state->get_automatic_gtid_violating_transaction_count());
  return 0;
}

static int show_ongoing_anonymous_gtid_violating_transaction_count(
  THD *thd, SHOW_VAR *var, char *buf)
{
  var->type= SHOW_CHAR;
  var->value= buf;
  sprintf(buf, "%d",
          gtid_state->get_anonymous_gtid_violating_transaction_count());
  return 0;
}

#endif

static int show_ongoing_anonymous_transaction_count(
  THD *thd, SHOW_VAR *var, char *buf)
{
  var->type= SHOW_CHAR;
  var->value= buf;
  sprintf(buf, "%d", gtid_state->get_anonymous_ownership_count());
  return 0;
}

#endif /* HAVE_REPLICATION */

static int show_open_tables(THD *thd, SHOW_VAR *var, char *buff)
{
  var->type= SHOW_LONG;
  var->value= buff;
  *((long *)buff)= (long)table_cache_manager.cached_tables();
  return 0;
}

static int show_prepared_stmt_count(THD *thd, SHOW_VAR *var, char *buff)
{
  var->type= SHOW_LONG;
  var->value= buff;
  mysql_mutex_lock(&LOCK_prepared_stmt_count);
  *((long *)buff)= (long)prepared_stmt_count;
  mysql_mutex_unlock(&LOCK_prepared_stmt_count);
  return 0;
}

static int show_table_definitions(THD *thd, SHOW_VAR *var, char *buff)
{
  var->type= SHOW_LONG;
  var->value= buff;
  *((long *)buff)= (long)cached_table_definitions();
  return 0;
}

#if defined(HAVE_OPENSSL) && !defined(EMBEDDED_LIBRARY)
/* Functions relying on CTX */
static int show_ssl_ctx_sess_accept(THD *thd, SHOW_VAR *var, char *buff)
{
  var->type= SHOW_LONG;
  var->value= buff;
  *((long *)buff)= (!ssl_acceptor_fd ? 0 :
                     SSL_CTX_sess_accept(ssl_acceptor_fd->ssl_context));
  return 0;
}

static int show_ssl_ctx_sess_accept_good(THD *thd, SHOW_VAR *var, char *buff)
{
  var->type= SHOW_LONG;
  var->value= buff;
  *((long *)buff)= (!ssl_acceptor_fd ? 0 :
                     SSL_CTX_sess_accept_good(ssl_acceptor_fd->ssl_context));
  return 0;
}

static int show_ssl_ctx_sess_connect_good(THD *thd, SHOW_VAR *var, char *buff)
{
  var->type= SHOW_LONG;
  var->value= buff;
  *((long *)buff)= (!ssl_acceptor_fd ? 0 :
                     SSL_CTX_sess_connect_good(ssl_acceptor_fd->ssl_context));
  return 0;
}

static int show_ssl_ctx_sess_accept_renegotiate(THD *thd, SHOW_VAR *var, char *buff)
{
  var->type= SHOW_LONG;
  var->value= buff;
  *((long *)buff)= (!ssl_acceptor_fd ? 0 :
                     SSL_CTX_sess_accept_renegotiate(ssl_acceptor_fd->ssl_context));
  return 0;
}

static int show_ssl_ctx_sess_connect_renegotiate(THD *thd, SHOW_VAR *var, char *buff)
{
  var->type= SHOW_LONG;
  var->value= buff;
  *((long *)buff)= (!ssl_acceptor_fd ? 0 :
                     SSL_CTX_sess_connect_renegotiate(ssl_acceptor_fd->ssl_context));
  return 0;
}

static int show_ssl_ctx_sess_cb_hits(THD *thd, SHOW_VAR *var, char *buff)
{
  var->type= SHOW_LONG;
  var->value= buff;
  *((long *)buff)= (!ssl_acceptor_fd ? 0 :
                     SSL_CTX_sess_cb_hits(ssl_acceptor_fd->ssl_context));
  return 0;
}

static int show_ssl_ctx_sess_hits(THD *thd, SHOW_VAR *var, char *buff)
{
  var->type= SHOW_LONG;
  var->value= buff;
  *((long *)buff)= (!ssl_acceptor_fd ? 0 :
                     SSL_CTX_sess_hits(ssl_acceptor_fd->ssl_context));
  return 0;
}

static int show_ssl_ctx_sess_cache_full(THD *thd, SHOW_VAR *var, char *buff)
{
  var->type= SHOW_LONG;
  var->value= buff;
  *((long *)buff)= (!ssl_acceptor_fd ? 0 :
                     SSL_CTX_sess_cache_full(ssl_acceptor_fd->ssl_context));
  return 0;
}

static int show_ssl_ctx_sess_misses(THD *thd, SHOW_VAR *var, char *buff)
{
  var->type= SHOW_LONG;
  var->value= buff;
  *((long *)buff)= (!ssl_acceptor_fd ? 0 :
                     SSL_CTX_sess_misses(ssl_acceptor_fd->ssl_context));
  return 0;
}

static int show_ssl_ctx_sess_timeouts(THD *thd, SHOW_VAR *var, char *buff)
{
  var->type= SHOW_LONG;
  var->value= buff;
  *((long *)buff)= (!ssl_acceptor_fd ? 0 :
                     SSL_CTX_sess_timeouts(ssl_acceptor_fd->ssl_context));
  return 0;
}

static int show_ssl_ctx_sess_number(THD *thd, SHOW_VAR *var, char *buff)
{
  var->type= SHOW_LONG;
  var->value= buff;
  *((long *)buff)= (!ssl_acceptor_fd ? 0 :
                     SSL_CTX_sess_number(ssl_acceptor_fd->ssl_context));
  return 0;
}

static int show_ssl_ctx_sess_connect(THD *thd, SHOW_VAR *var, char *buff)
{
  var->type= SHOW_LONG;
  var->value= buff;
  *((long *)buff)= (!ssl_acceptor_fd ? 0 :
                     SSL_CTX_sess_connect(ssl_acceptor_fd->ssl_context));
  return 0;
}

static int show_ssl_ctx_sess_get_cache_size(THD *thd, SHOW_VAR *var, char *buff)
{
  var->type= SHOW_LONG;
  var->value= buff;
  *((long *)buff)= (!ssl_acceptor_fd ? 0 :
                     SSL_CTX_sess_get_cache_size(ssl_acceptor_fd->ssl_context));
  return 0;
}

static int show_ssl_ctx_get_verify_mode(THD *thd, SHOW_VAR *var, char *buff)
{
  var->type= SHOW_LONG;
  var->value= buff;
  *((long *)buff)= (!ssl_acceptor_fd ? 0 :
                     SSL_CTX_get_verify_mode(ssl_acceptor_fd->ssl_context));
  return 0;
}

static int show_ssl_ctx_get_verify_depth(THD *thd, SHOW_VAR *var, char *buff)
{
  var->type= SHOW_LONG;
  var->value= buff;
  *((long *)buff)= (!ssl_acceptor_fd ? 0 :
                     SSL_CTX_get_verify_depth(ssl_acceptor_fd->ssl_context));
  return 0;
}

static int show_ssl_ctx_get_session_cache_mode(THD *thd, SHOW_VAR *var, char *buff)
{
  var->type= SHOW_CHAR;
  if (!ssl_acceptor_fd)
    var->value= const_cast<char*>("NONE");
  else
    switch (SSL_CTX_get_session_cache_mode(ssl_acceptor_fd->ssl_context))
    {
    case SSL_SESS_CACHE_OFF:
      var->value= const_cast<char*>("OFF"); break;
    case SSL_SESS_CACHE_CLIENT:
      var->value= const_cast<char*>("CLIENT"); break;
    case SSL_SESS_CACHE_SERVER:
      var->value= const_cast<char*>("SERVER"); break;
    case SSL_SESS_CACHE_BOTH:
      var->value= const_cast<char*>("BOTH"); break;
    case SSL_SESS_CACHE_NO_AUTO_CLEAR:
      var->value= const_cast<char*>("NO_AUTO_CLEAR"); break;
    case SSL_SESS_CACHE_NO_INTERNAL_LOOKUP:
      var->value= const_cast<char*>("NO_INTERNAL_LOOKUP"); break;
    default:
      var->value= const_cast<char*>("Unknown"); break;
    }
  return 0;
}

/*
   Functions relying on SSL
   Note: In the show_ssl_* functions, we need to check if we have a
         valid vio-object since this isn't always true, specifically
         when session_status or global_status is requested from
         inside an Event.
 */
static int show_ssl_get_version(THD *thd, SHOW_VAR *var, char *buff)
{
  var->type= SHOW_CHAR;
  if (thd->get_protocol()->get_ssl())
    var->value=
      const_cast<char*>(SSL_get_version(thd->get_protocol()->get_ssl()));
  else
    var->value= (char *)"";
  return 0;
}

static int show_ssl_session_reused(THD *thd, SHOW_VAR *var, char *buff)
{
  var->type= SHOW_LONG;
  var->value= buff;
  if (thd->get_protocol()->get_ssl())
    *((long *)buff)=
        (long)SSL_session_reused(thd->get_protocol()->get_ssl());
  else
    *((long *)buff)= 0;
  return 0;
}

static int show_ssl_get_default_timeout(THD *thd, SHOW_VAR *var, char *buff)
{
  var->type= SHOW_LONG;
  var->value= buff;
  if (thd->get_protocol()->get_ssl())
    *((long *)buff)=
      (long)SSL_get_default_timeout(thd->get_protocol()->get_ssl());
  else
    *((long *)buff)= 0;
  return 0;
}

static int show_ssl_get_verify_mode(THD *thd, SHOW_VAR *var, char *buff)
{
  var->type= SHOW_LONG;
  var->value= buff;
  if (thd->get_protocol()->get_ssl())
    *((long *)buff)=
      (long)SSL_get_verify_mode(thd->get_protocol()->get_ssl());
  else
    *((long *)buff)= 0;
  return 0;
}

static int show_ssl_get_verify_depth(THD *thd, SHOW_VAR *var, char *buff)
{
  var->type= SHOW_LONG;
  var->value= buff;
  if (thd->get_protocol()->get_ssl())
    *((long *)buff)=
        (long)SSL_get_verify_depth(thd->get_protocol()->get_ssl());
  else
    *((long *)buff)= 0;
  return 0;
}

static int show_ssl_get_cipher(THD *thd, SHOW_VAR *var, char *buff)
{
  var->type= SHOW_CHAR;
  if (thd->get_protocol()->get_ssl())
    var->value=
      const_cast<char*>(SSL_get_cipher(thd->get_protocol()->get_ssl()));
  else
    var->value= (char *)"";
  return 0;
}

static int show_ssl_get_cipher_list(THD *thd, SHOW_VAR *var, char *buff)
{
  var->type= SHOW_CHAR;
  var->value= buff;
  if (thd->get_protocol()->get_ssl())
  {
    int i;
    const char *p;
    char *end= buff + SHOW_VAR_FUNC_BUFF_SIZE;
    for (i=0; (p= SSL_get_cipher_list(thd->get_protocol()->get_ssl(),i)) &&
               buff < end; i++)
    {
      buff= my_stpnmov(buff, p, end-buff-1);
      *buff++= ':';
    }
    if (i)
      buff--;
  }
  *buff=0;
  return 0;
}


#ifdef HAVE_YASSL

static char *
my_asn1_time_to_string(ASN1_TIME *time, char *buf, size_t len)
{
  return yaSSL_ASN1_TIME_to_string(time, buf, len);
}

#else /* openssl */

static char *
my_asn1_time_to_string(ASN1_TIME *time, char *buf, size_t len)
{
  int n_read;
  char *res= NULL;
  BIO *bio= BIO_new(BIO_s_mem());

  if (bio == NULL)
    return NULL;

  if (!ASN1_TIME_print(bio, time))
    goto end;

  n_read= BIO_read(bio, buf, (int) (len - 1));

  if (n_read > 0)
  {
    buf[n_read]= 0;
    res= buf;
  }

end:
  BIO_free(bio);
  return res;
}

#endif


/**
  Handler function for the 'ssl_get_server_not_before' variable

  @param      thd  the mysql thread structure
  @param      var  the data for the variable
  @param[out] buf  the string to put the value of the variable into

  @return          status
  @retval     0    success
*/

static int
show_ssl_get_server_not_before(THD *thd, SHOW_VAR *var, char *buff)
{
  var->type= SHOW_CHAR;
  if (ssl_acceptor_fd)
  {
    X509 *cert= SSL_get_certificate(ssl_acceptor);
    ASN1_TIME *not_before= X509_get_notBefore(cert);

    var->value= my_asn1_time_to_string(not_before, buff,
                                       SHOW_VAR_FUNC_BUFF_SIZE);
    if (!var->value)
      return 1;
    var->value= buff;
  }
  else
    var->value= empty_c_string;
  return 0;
}


/**
  Handler function for the 'ssl_get_server_not_after' variable

  @param      thd  the mysql thread structure
  @param      var  the data for the variable
  @param[out] buf  the string to put the value of the variable into

  @return          status
  @retval     0    success
*/

static int
show_ssl_get_server_not_after(THD *thd, SHOW_VAR *var, char *buff)
{
  var->type= SHOW_CHAR;
  if (ssl_acceptor_fd)
  {
    X509 *cert= SSL_get_certificate(ssl_acceptor);
    ASN1_TIME *not_after= X509_get_notAfter(cert);

    var->value= my_asn1_time_to_string(not_after, buff,
                                       SHOW_VAR_FUNC_BUFF_SIZE);
    if (!var->value)
      return 1;
  }
  else
    var->value= empty_c_string;
  return 0;
}

#endif /* HAVE_OPENSSL && !EMBEDDED_LIBRARY */


/*
  Variables shown by SHOW STATUS in alphabetical order
*/

SHOW_VAR status_vars[]= {
  {"Aborted_clients",          (char*) &aborted_threads,                              SHOW_LONG,               SHOW_SCOPE_GLOBAL},
#ifndef EMBEDDED_LIBRARY
  {"Aborted_connects",         (char*) &show_aborted_connects,                        SHOW_FUNC,               SHOW_SCOPE_GLOBAL},
#endif
#ifdef HAVE_REPLICATION
#ifndef DBUG_OFF
  {"Ongoing_anonymous_gtid_violating_transaction_count",(char*) &show_ongoing_anonymous_gtid_violating_transaction_count, SHOW_FUNC, SHOW_SCOPE_GLOBAL},
#endif//!DBUG_OFF
  {"Ongoing_anonymous_transaction_count",(char*) &show_ongoing_anonymous_transaction_count, SHOW_FUNC, SHOW_SCOPE_GLOBAL},
#ifndef DBUG_OFF
  {"Ongoing_automatic_gtid_violating_transaction_count",(char*) &show_ongoing_automatic_gtid_violating_transaction_count, SHOW_FUNC, SHOW_SCOPE_GLOBAL},
#endif//!DBUG_OFF
#endif//HAVE_REPLICATION
  {"Binlog_cache_disk_use",    (char*) &binlog_cache_disk_use,                        SHOW_LONG,               SHOW_SCOPE_GLOBAL},
  {"Binlog_cache_use",         (char*) &binlog_cache_use,                             SHOW_LONG,               SHOW_SCOPE_GLOBAL},
  {"Binlog_stmt_cache_disk_use",(char*) &binlog_stmt_cache_disk_use,                  SHOW_LONG,               SHOW_SCOPE_GLOBAL},
  {"Binlog_stmt_cache_use",    (char*) &binlog_stmt_cache_use,                        SHOW_LONG,               SHOW_SCOPE_GLOBAL},
  {"Bytes_received",           (char*) offsetof(System_status_var, bytes_received),          SHOW_LONGLONG_STATUS,    SHOW_SCOPE_ALL},
  {"Bytes_sent",               (char*) offsetof(System_status_var, bytes_sent),              SHOW_LONGLONG_STATUS,    SHOW_SCOPE_ALL},
  {"Com",                      (char*) com_status_vars,                               SHOW_ARRAY,              SHOW_SCOPE_ALL},
  {"Com_stmt_reprepare",       (char*) offsetof(System_status_var, com_stmt_reprepare),      SHOW_LONG_STATUS, SHOW_SCOPE_ALL},
  {"Compression",              (char*) &show_net_compression,                         SHOW_FUNC,               SHOW_SCOPE_SESSION},
  {"Connections",              (char*) &show_thread_id_count,                         SHOW_FUNC,               SHOW_SCOPE_GLOBAL},
#ifndef EMBEDDED_LIBRARY
  {"Connection_errors_accept",   (char*) &show_connection_errors_accept,              SHOW_FUNC,               SHOW_SCOPE_GLOBAL},
  {"Connection_errors_internal", (char*) &connection_errors_internal,                 SHOW_LONG,               SHOW_SCOPE_GLOBAL},
  {"Connection_errors_max_connections",   (char*) &show_connection_errors_max_connection, SHOW_FUNC,           SHOW_SCOPE_GLOBAL},
  {"Connection_errors_peer_address", (char*) &connection_errors_peer_addr,            SHOW_LONG,               SHOW_SCOPE_GLOBAL},
  {"Connection_errors_select",   (char*) &show_connection_errors_select,              SHOW_FUNC,               SHOW_SCOPE_GLOBAL},
  {"Connection_errors_tcpwrap",  (char*) &show_connection_errors_tcpwrap,             SHOW_FUNC,               SHOW_SCOPE_GLOBAL},
#endif
  {"Created_tmp_disk_tables",  (char*) offsetof(System_status_var, created_tmp_disk_tables), SHOW_LONGLONG_STATUS,    SHOW_SCOPE_ALL},
  {"Created_tmp_files",        (char*) &my_tmp_file_created,                          SHOW_LONG,               SHOW_SCOPE_GLOBAL},
  {"Created_tmp_tables",       (char*) offsetof(System_status_var, created_tmp_tables),      SHOW_LONGLONG_STATUS,    SHOW_SCOPE_ALL},
  {"Delayed_errors",           (char*) &delayed_insert_errors,                        SHOW_LONG,               SHOW_SCOPE_GLOBAL},
  {"Delayed_insert_threads",   (char*) &delayed_insert_threads,                       SHOW_LONG_NOFLUSH,       SHOW_SCOPE_GLOBAL},
  {"Delayed_writes",           (char*) &delayed_insert_writes,                        SHOW_LONG,               SHOW_SCOPE_GLOBAL},
  {"Flush_commands",           (char*) &refresh_version,                              SHOW_LONG_NOFLUSH,       SHOW_SCOPE_GLOBAL},
  {"Handler_commit",           (char*) offsetof(System_status_var, ha_commit_count),         SHOW_LONGLONG_STATUS,    SHOW_SCOPE_ALL},
  {"Handler_delete",           (char*) offsetof(System_status_var, ha_delete_count),         SHOW_LONGLONG_STATUS,    SHOW_SCOPE_ALL},
  {"Handler_discover",         (char*) offsetof(System_status_var, ha_discover_count),       SHOW_LONGLONG_STATUS,    SHOW_SCOPE_ALL},
  {"Handler_external_lock",    (char*) offsetof(System_status_var, ha_external_lock_count),  SHOW_LONGLONG_STATUS,    SHOW_SCOPE_ALL},
  {"Handler_mrr_init",         (char*) offsetof(System_status_var, ha_multi_range_read_init_count), SHOW_LONGLONG_STATUS, SHOW_SCOPE_ALL},
  {"Handler_prepare",          (char*) offsetof(System_status_var, ha_prepare_count),        SHOW_LONGLONG_STATUS,    SHOW_SCOPE_ALL},
  {"Handler_read_first",       (char*) offsetof(System_status_var, ha_read_first_count),     SHOW_LONGLONG_STATUS,    SHOW_SCOPE_ALL},
  {"Handler_read_key",         (char*) offsetof(System_status_var, ha_read_key_count),       SHOW_LONGLONG_STATUS,    SHOW_SCOPE_ALL},
  {"Handler_read_last",        (char*) offsetof(System_status_var, ha_read_last_count),      SHOW_LONGLONG_STATUS,    SHOW_SCOPE_ALL},
  {"Handler_read_next",        (char*) offsetof(System_status_var, ha_read_next_count),      SHOW_LONGLONG_STATUS,    SHOW_SCOPE_ALL},
  {"Handler_read_prev",        (char*) offsetof(System_status_var, ha_read_prev_count),      SHOW_LONGLONG_STATUS,    SHOW_SCOPE_ALL},
  {"Handler_read_rnd",         (char*) offsetof(System_status_var, ha_read_rnd_count),       SHOW_LONGLONG_STATUS,    SHOW_SCOPE_ALL},
  {"Handler_read_rnd_next",    (char*) offsetof(System_status_var, ha_read_rnd_next_count),  SHOW_LONGLONG_STATUS,    SHOW_SCOPE_ALL},
  {"Handler_rollback",         (char*) offsetof(System_status_var, ha_rollback_count),       SHOW_LONGLONG_STATUS,    SHOW_SCOPE_ALL},
  {"Handler_savepoint",        (char*) offsetof(System_status_var, ha_savepoint_count),      SHOW_LONGLONG_STATUS,    SHOW_SCOPE_ALL},
  {"Handler_savepoint_rollback",(char*) offsetof(System_status_var, ha_savepoint_rollback_count), SHOW_LONGLONG_STATUS, SHOW_SCOPE_ALL},
  {"Handler_update",           (char*) offsetof(System_status_var, ha_update_count),         SHOW_LONGLONG_STATUS,    SHOW_SCOPE_ALL},
  {"Handler_write",            (char*) offsetof(System_status_var, ha_write_count),          SHOW_LONGLONG_STATUS,    SHOW_SCOPE_ALL},
  {"Key_blocks_not_flushed",   (char*) offsetof(KEY_CACHE, global_blocks_changed),    SHOW_KEY_CACHE_LONG,     SHOW_SCOPE_GLOBAL},
  {"Key_blocks_unused",        (char*) offsetof(KEY_CACHE, blocks_unused),            SHOW_KEY_CACHE_LONG,     SHOW_SCOPE_GLOBAL},
  {"Key_blocks_used",          (char*) offsetof(KEY_CACHE, blocks_used),              SHOW_KEY_CACHE_LONG,     SHOW_SCOPE_GLOBAL},
  {"Key_read_requests",        (char*) offsetof(KEY_CACHE, global_cache_r_requests),  SHOW_KEY_CACHE_LONGLONG, SHOW_SCOPE_GLOBAL},
  {"Key_reads",                (char*) offsetof(KEY_CACHE, global_cache_read),        SHOW_KEY_CACHE_LONGLONG, SHOW_SCOPE_GLOBAL},
  {"Key_write_requests",       (char*) offsetof(KEY_CACHE, global_cache_w_requests),  SHOW_KEY_CACHE_LONGLONG, SHOW_SCOPE_GLOBAL},
  {"Key_writes",               (char*) offsetof(KEY_CACHE, global_cache_write),       SHOW_KEY_CACHE_LONGLONG, SHOW_SCOPE_GLOBAL},
  {"Last_query_cost",          (char*) offsetof(System_status_var, last_query_cost),         SHOW_DOUBLE_STATUS,      SHOW_SCOPE_SESSION},
  {"Last_query_partial_plans", (char*) offsetof(System_status_var, last_query_partial_plans),SHOW_LONGLONG_STATUS,    SHOW_SCOPE_SESSION},
#ifndef EMBEDDED_LIBRARY
  {"Locked_connects",          (char*) &locked_account_connection_count,              SHOW_LONG,               SHOW_SCOPE_GLOBAL},
#endif
  {"Max_execution_time_exceeded",   (char*) offsetof(System_status_var, max_execution_time_exceeded),   SHOW_LONGLONG_STATUS, SHOW_SCOPE_ALL},
  {"Max_execution_time_set",        (char*) offsetof(System_status_var, max_execution_time_set),        SHOW_LONGLONG_STATUS, SHOW_SCOPE_ALL},
  {"Max_execution_time_set_failed", (char*) offsetof(System_status_var, max_execution_time_set_failed), SHOW_LONGLONG_STATUS, SHOW_SCOPE_ALL},
  {"Max_used_connections",     (char*) &Connection_handler_manager::max_used_connections,        SHOW_LONG,        SHOW_SCOPE_GLOBAL},
  {"Max_used_connections_time",(char*) &show_max_used_connections_time,               SHOW_FUNC,               SHOW_SCOPE_GLOBAL},
  {"Not_flushed_delayed_rows", (char*) &delayed_rows_in_use,                          SHOW_LONG_NOFLUSH,       SHOW_SCOPE_GLOBAL},
  {"Open_files",               (char*) &my_file_opened,                               SHOW_LONG_NOFLUSH,       SHOW_SCOPE_GLOBAL},
  {"Open_streams",             (char*) &my_stream_opened,                             SHOW_LONG_NOFLUSH,       SHOW_SCOPE_GLOBAL},
  {"Open_table_definitions",   (char*) &show_table_definitions,                       SHOW_FUNC,               SHOW_SCOPE_GLOBAL},
  {"Open_tables",              (char*) &show_open_tables,                             SHOW_FUNC,               SHOW_SCOPE_ALL},
  {"Opened_files",             (char*) &my_file_total_opened,                         SHOW_LONG_NOFLUSH,       SHOW_SCOPE_GLOBAL},
  {"Opened_tables",            (char*) offsetof(System_status_var, opened_tables),           SHOW_LONGLONG_STATUS,    SHOW_SCOPE_ALL},
  {"Opened_table_definitions", (char*) offsetof(System_status_var, opened_shares),           SHOW_LONGLONG_STATUS,    SHOW_SCOPE_ALL},
  {"Prepared_stmt_count",      (char*) &show_prepared_stmt_count,                     SHOW_FUNC,               SHOW_SCOPE_GLOBAL},
  {"Qcache_free_blocks",       (char*) &query_cache.free_memory_blocks,               SHOW_LONG_NOFLUSH,       SHOW_SCOPE_GLOBAL},
  {"Qcache_free_memory",       (char*) &query_cache.free_memory,                      SHOW_LONG_NOFLUSH,       SHOW_SCOPE_GLOBAL},
  {"Qcache_hits",              (char*) &query_cache.hits,                             SHOW_LONG,               SHOW_SCOPE_GLOBAL},
  {"Qcache_inserts",           (char*) &query_cache.inserts,                          SHOW_LONG,               SHOW_SCOPE_GLOBAL},
  {"Qcache_lowmem_prunes",     (char*) &query_cache.lowmem_prunes,                    SHOW_LONG,               SHOW_SCOPE_GLOBAL},
  {"Qcache_not_cached",        (char*) &query_cache.refused,                          SHOW_LONG,               SHOW_SCOPE_GLOBAL},
  {"Qcache_queries_in_cache",  (char*) &query_cache.queries_in_cache,                 SHOW_LONG_NOFLUSH,       SHOW_SCOPE_GLOBAL},
  {"Qcache_total_blocks",      (char*) &query_cache.total_blocks,                     SHOW_LONG_NOFLUSH,       SHOW_SCOPE_GLOBAL},
  {"Queries",                  (char*) &show_queries,                                 SHOW_FUNC,               SHOW_SCOPE_ALL},
  {"Questions",                (char*) offsetof(System_status_var, questions),               SHOW_LONGLONG_STATUS,    SHOW_SCOPE_ALL},
  {"Select_full_join",         (char*) offsetof(System_status_var, select_full_join_count),  SHOW_LONGLONG_STATUS,    SHOW_SCOPE_ALL},
  {"Select_full_range_join",   (char*) offsetof(System_status_var, select_full_range_join_count), SHOW_LONGLONG_STATUS, SHOW_SCOPE_ALL},
  {"Select_range",             (char*) offsetof(System_status_var, select_range_count),       SHOW_LONGLONG_STATUS,   SHOW_SCOPE_ALL},
  {"Select_range_check",       (char*) offsetof(System_status_var, select_range_check_count), SHOW_LONGLONG_STATUS,   SHOW_SCOPE_ALL},
  {"Select_scan",	       (char*) offsetof(System_status_var, select_scan_count),              SHOW_LONGLONG_STATUS,   SHOW_SCOPE_ALL},
  {"Slave_open_temp_tables",   (char*) &slave_open_temp_tables,                        SHOW_INT,               SHOW_SCOPE_GLOBAL},
#ifdef HAVE_REPLICATION
  {"Slave_retried_transactions",(char*) &show_slave_retried_trans,                     SHOW_FUNC,              SHOW_SCOPE_GLOBAL},
  {"Slave_heartbeat_period",   (char*) &show_heartbeat_period,                         SHOW_FUNC,              SHOW_SCOPE_GLOBAL},
  {"Slave_received_heartbeats",(char*) &show_slave_received_heartbeats,                SHOW_FUNC,              SHOW_SCOPE_GLOBAL},
  {"Slave_last_heartbeat",     (char*) &show_slave_last_heartbeat,                     SHOW_FUNC,              SHOW_SCOPE_GLOBAL},
#ifndef DBUG_OFF
  {"Slave_rows_last_search_algorithm_used",(char*) &show_slave_rows_last_search_algorithm_used, SHOW_FUNC,     SHOW_SCOPE_GLOBAL},
#endif
  {"Slave_running",            (char*) &show_slave_running,                            SHOW_FUNC,              SHOW_SCOPE_GLOBAL},
#endif
#ifndef EMBEDDED_LIBRARY
  {"Slow_launch_threads",      (char*) &Per_thread_connection_handler::slow_launch_threads, SHOW_LONG,         SHOW_SCOPE_ALL},
#endif
  {"Slow_queries",             (char*) offsetof(System_status_var, long_query_count),         SHOW_LONGLONG_STATUS,   SHOW_SCOPE_ALL},
  {"Sort_merge_passes",        (char*) offsetof(System_status_var, filesort_merge_passes),    SHOW_LONGLONG_STATUS,   SHOW_SCOPE_ALL},
  {"Sort_range",               (char*) offsetof(System_status_var, filesort_range_count),     SHOW_LONGLONG_STATUS,   SHOW_SCOPE_ALL},
  {"Sort_rows",                (char*) offsetof(System_status_var, filesort_rows),            SHOW_LONGLONG_STATUS,   SHOW_SCOPE_ALL},
  {"Sort_scan",                (char*) offsetof(System_status_var, filesort_scan_count),      SHOW_LONGLONG_STATUS,   SHOW_SCOPE_ALL},
#ifdef HAVE_OPENSSL
#ifndef EMBEDDED_LIBRARY
  {"Ssl_accept_renegotiates",  (char*) &show_ssl_ctx_sess_accept_renegotiate,          SHOW_FUNC,              SHOW_SCOPE_GLOBAL},
  {"Ssl_accepts",              (char*) &show_ssl_ctx_sess_accept,                      SHOW_FUNC,              SHOW_SCOPE_GLOBAL},
  {"Ssl_callback_cache_hits",  (char*) &show_ssl_ctx_sess_cb_hits,                     SHOW_FUNC,              SHOW_SCOPE_GLOBAL},
  {"Ssl_cipher",               (char*) &show_ssl_get_cipher,                           SHOW_FUNC,              SHOW_SCOPE_ALL},
  {"Ssl_cipher_list",          (char*) &show_ssl_get_cipher_list,                      SHOW_FUNC,              SHOW_SCOPE_ALL},
  {"Ssl_client_connects",      (char*) &show_ssl_ctx_sess_connect,                     SHOW_FUNC,              SHOW_SCOPE_GLOBAL},
  {"Ssl_connect_renegotiates", (char*) &show_ssl_ctx_sess_connect_renegotiate,         SHOW_FUNC,              SHOW_SCOPE_GLOBAL},
  {"Ssl_ctx_verify_depth",     (char*) &show_ssl_ctx_get_verify_depth,                 SHOW_FUNC,              SHOW_SCOPE_GLOBAL},
  {"Ssl_ctx_verify_mode",      (char*) &show_ssl_ctx_get_verify_mode,                  SHOW_FUNC,              SHOW_SCOPE_GLOBAL},
  {"Ssl_default_timeout",      (char*) &show_ssl_get_default_timeout,                  SHOW_FUNC,              SHOW_SCOPE_ALL},
  {"Ssl_finished_accepts",     (char*) &show_ssl_ctx_sess_accept_good,                 SHOW_FUNC,              SHOW_SCOPE_GLOBAL},
  {"Ssl_finished_connects",    (char*) &show_ssl_ctx_sess_connect_good,                SHOW_FUNC,              SHOW_SCOPE_GLOBAL},
  {"Ssl_session_cache_hits",   (char*) &show_ssl_ctx_sess_hits,                        SHOW_FUNC,              SHOW_SCOPE_GLOBAL},
  {"Ssl_session_cache_misses", (char*) &show_ssl_ctx_sess_misses,                      SHOW_FUNC,              SHOW_SCOPE_GLOBAL},
  {"Ssl_session_cache_mode",   (char*) &show_ssl_ctx_get_session_cache_mode,           SHOW_FUNC,              SHOW_SCOPE_GLOBAL},
  {"Ssl_session_cache_overflows", (char*) &show_ssl_ctx_sess_cache_full,               SHOW_FUNC,              SHOW_SCOPE_GLOBAL},
  {"Ssl_session_cache_size",   (char*) &show_ssl_ctx_sess_get_cache_size,              SHOW_FUNC,              SHOW_SCOPE_GLOBAL},
  {"Ssl_session_cache_timeouts", (char*) &show_ssl_ctx_sess_timeouts,                  SHOW_FUNC,              SHOW_SCOPE_GLOBAL},
  {"Ssl_sessions_reused",      (char*) &show_ssl_session_reused,                       SHOW_FUNC,              SHOW_SCOPE_ALL},
  {"Ssl_used_session_cache_entries",(char*) &show_ssl_ctx_sess_number,                 SHOW_FUNC,              SHOW_SCOPE_GLOBAL},
  {"Ssl_verify_depth",         (char*) &show_ssl_get_verify_depth,                     SHOW_FUNC,              SHOW_SCOPE_ALL},
  {"Ssl_verify_mode",          (char*) &show_ssl_get_verify_mode,                      SHOW_FUNC,              SHOW_SCOPE_ALL},
  {"Ssl_version",              (char*) &show_ssl_get_version,                          SHOW_FUNC,              SHOW_SCOPE_ALL},
  {"Ssl_server_not_before",    (char*) &show_ssl_get_server_not_before,                SHOW_FUNC,              SHOW_SCOPE_ALL},
  {"Ssl_server_not_after",     (char*) &show_ssl_get_server_not_after,                 SHOW_FUNC,              SHOW_SCOPE_ALL},
#ifndef HAVE_YASSL
  {"Rsa_public_key",           (char*) &show_rsa_public_key,                           SHOW_FUNC,              SHOW_SCOPE_GLOBAL},
#endif
#endif
#endif /* HAVE_OPENSSL */
  {"Table_locks_immediate",    (char*) &locks_immediate,                               SHOW_LONG,              SHOW_SCOPE_GLOBAL},
  {"Table_locks_waited",       (char*) &locks_waited,                                  SHOW_LONG,              SHOW_SCOPE_GLOBAL},
  {"Table_open_cache_hits",    (char*) offsetof(System_status_var, table_open_cache_hits),    SHOW_LONGLONG_STATUS,   SHOW_SCOPE_ALL},
  {"Table_open_cache_misses",  (char*) offsetof(System_status_var, table_open_cache_misses),  SHOW_LONGLONG_STATUS,   SHOW_SCOPE_ALL},
  {"Table_open_cache_overflows",(char*) offsetof(System_status_var, table_open_cache_overflows), SHOW_LONGLONG_STATUS,SHOW_SCOPE_ALL},
  {"Tc_log_max_pages_used",    (char*) &tc_log_max_pages_used,                         SHOW_LONG,              SHOW_SCOPE_GLOBAL},
  {"Tc_log_page_size",         (char*) &tc_log_page_size,                              SHOW_LONG_NOFLUSH,      SHOW_SCOPE_GLOBAL},
  {"Tc_log_page_waits",        (char*) &tc_log_page_waits,                             SHOW_LONG,              SHOW_SCOPE_GLOBAL},
#ifndef EMBEDDED_LIBRARY
  {"Threads_cached",           (char*) &Per_thread_connection_handler::blocked_pthread_count, SHOW_LONG_NOFLUSH, SHOW_SCOPE_GLOBAL},
#endif
  {"Threads_connected",        (char*) &Connection_handler_manager::connection_count,  SHOW_INT,               SHOW_SCOPE_GLOBAL},
  {"Threads_created",          (char*) &show_num_thread_created,                       SHOW_FUNC,              SHOW_SCOPE_GLOBAL},
  {"Threads_running",          (char*) &show_num_thread_running,                       SHOW_FUNC,              SHOW_SCOPE_GLOBAL},
  {"Uptime",                   (char*) &show_starttime,                                SHOW_FUNC,              SHOW_SCOPE_GLOBAL},
#ifdef ENABLED_PROFILING
  {"Uptime_since_flush_status",(char*) &show_flushstatustime,                          SHOW_FUNC,              SHOW_SCOPE_GLOBAL},
#endif
  {NullS, NullS, SHOW_LONG, SHOW_SCOPE_ALL}
};

void add_terminator(vector<my_option> *options)
{
  my_option empty_element=
    {0, 0, 0, 0, 0, 0, GET_NO_ARG, NO_ARG, 0, 0, 0, 0, 0, 0};
  options->push_back(empty_element);
}

#ifndef EMBEDDED_LIBRARY
static void print_version(void)
{
  set_server_version();

  printf("%s  Ver %s for %s on %s (%s)\n",my_progname,
   server_version,SYSTEM_TYPE,MACHINE_TYPE, MYSQL_COMPILATION_COMMENT);
}

/** Compares two options' names, treats - and _ the same */
static bool operator<(const my_option &a, const my_option &b)
{
  const char *sa= a.name;
  const char *sb= b.name;
  for (; *sa || *sb; sa++, sb++)
  {
    if (*sa < *sb)
    {
      if (*sa == '-' && *sb == '_')
        continue;
      else
        return true;
    }
    if (*sa > *sb)
    {
      if (*sa == '_' && *sb == '-')
        continue;
      else
        return false;
    }
  }
  DBUG_ASSERT(a.name == b.name);
  return false;
}

static void print_help()
{
  MEM_ROOT mem_root;
  init_alloc_root(key_memory_help, &mem_root, 4096, 4096);

  all_options.pop_back();
  sys_var_add_options(&all_options, sys_var::PARSE_EARLY);
  for (my_option *opt= my_long_early_options;
       opt->name != NULL;
       opt++)
  {
    all_options.push_back(*opt);
  }
  add_plugin_options(&all_options, &mem_root);
  std::sort(all_options.begin(), all_options.end(), std::less<my_option>());
  add_terminator(&all_options);

  my_print_help(&all_options[0]);
  my_print_variables(&all_options[0]);

  free_root(&mem_root, MYF(0));
  vector<my_option>().swap(all_options);  // Deletes the vector contents.
}

static void usage(void)
{
  DBUG_ENTER("usage");
  if (!(default_charset_info= get_charset_by_csname(default_character_set_name,
                     MY_CS_PRIMARY,
               MYF(MY_WME))))
    exit(MYSQLD_ABORT_EXIT);
  if (!default_collation_name)
    default_collation_name= (char*) default_charset_info->name;
  print_version();
  puts(ORACLE_WELCOME_COPYRIGHT_NOTICE("2000"));
  puts("Starts the MySQL database server.\n");
  printf("Usage: %s [OPTIONS]\n", my_progname);
  if (!opt_verbose)
    puts("\nFor more help options (several pages), use mysqld --verbose --help.");
  else
  {
#ifdef _WIN32
  puts("NT and Win32 specific options:\n\
  --install                     Install the default service (NT).\n\
  --install-manual              Install the default service started manually (NT).\n\
  --install service_name        Install an optional service (NT).\n\
  --install-manual service_name Install an optional service started manually (NT).\n\
  --remove                      Remove the default service from the service list (NT).\n\
  --remove service_name         Remove the service_name from the service list (NT).\n\
  --enable-named-pipe           Only to be used for the default server (NT).\n\
  --standalone                  Dummy option to start as a standalone server (NT).\
");
  puts("");
#endif
  print_defaults(MYSQL_CONFIG_NAME,load_default_groups);
  puts("");
  set_ports();

  /* Print out all the options including plugin supplied options */
  print_help();

  if (! plugins_are_initialized)
  {
    puts("\n\
Plugins have parameters that are not reflected in this list\n\
because execution stopped before plugins were initialized.");
  }

  puts("\n\
To see what values a running MySQL server is using, type\n\
'mysqladmin variables' instead of 'mysqld --verbose --help'.");
  }
  DBUG_VOID_RETURN;
}
#endif /*!EMBEDDED_LIBRARY*/

/**
  Initialize MySQL global variables to default values.

  @note
    The reason to set a lot of global variables to zero is to allow one to
    restart the embedded server with a clean environment
    It's also needed on some exotic platforms where global variables are
    not set to 0 when a program starts.

    We don't need to set variables refered to in my_long_options
    as these are initialized by my_getopt.
*/

static int mysql_init_variables(void)
{
  /* Things reset to zero */
  opt_skip_slave_start= opt_reckless_slave = 0;
  mysql_home[0]= pidfile_name[0]= 0;
  myisam_test_invalid_symlink= test_if_data_home_dir;
  opt_general_log= opt_slow_log= false;
  opt_bin_log= 0;
  opt_disable_networking= opt_skip_show_db=0;
  opt_skip_name_resolve= 0;
  opt_ignore_builtin_innodb= 0;
  opt_general_logname= opt_update_logname= opt_binlog_index_name= opt_slow_logname= NULL;
  opt_tc_log_file= (char *)"tc.log";      // no hostname in tc_log file name !
  opt_secure_auth= 0;
  opt_myisam_log= 0;
  mqh_used= 0;
  kill_in_progress= 0;
  cleanup_done= 0;
  server_id_supplied= false;
  test_flags= select_errors= dropping_tables= ha_open_options=0;
  slave_open_temp_tables= 0;
  opt_endinfo= using_udf_functions= 0;
  opt_using_transactions= 0;
  set_connection_events_loop_aborted(false);
  aborted_threads= 0;
  delayed_insert_threads= delayed_insert_writes= delayed_rows_in_use= 0;
  delayed_insert_errors= 0;
  specialflag= 0;
  binlog_cache_use=  binlog_cache_disk_use= 0;
  mysqld_user= mysqld_chroot= opt_init_file= opt_bin_logname = 0;
  prepared_stmt_count= 0;
  mysqld_unix_port= opt_mysql_tmpdir= my_bind_addr_str= NullS;
  memset(&mysql_tmpdir_list, 0, sizeof(mysql_tmpdir_list));
  memset(&global_status_var, 0, sizeof(global_status_var));
  opt_large_pages= 0;
  opt_super_large_pages= 0;
#if defined(ENABLED_DEBUG_SYNC)
  opt_debug_sync_timeout= 0;
#endif /* defined(ENABLED_DEBUG_SYNC) */
  key_map_full.set_all();
  server_uuid[0]= 0;

  /* Character sets */
  system_charset_info= &my_charset_utf8_general_ci;
  files_charset_info= &my_charset_utf8_general_ci;
  national_charset_info= &my_charset_utf8_general_ci;
  table_alias_charset= &my_charset_bin;
  character_set_filesystem= &my_charset_bin;

  opt_specialflag= 0;
  mysql_home_ptr= mysql_home;
  pidfile_name_ptr= pidfile_name;
  lc_messages_dir_ptr= lc_messages_dir;
  protocol_version= PROTOCOL_VERSION;
  what_to_log= ~ (1L << (uint) COM_TIME);
  refresh_version= 1L;  /* Increments on each reload */
  global_query_id= 1L;
  my_stpcpy(server_version, MYSQL_SERVER_VERSION);
  key_caches.empty();
  if (!(dflt_key_cache= get_or_create_key_cache(default_key_cache_base.str,
                                                default_key_cache_base.length)))
  {
    sql_print_error("Cannot allocate the keycache");
    return 1;
  }
  /* set key_cache_hash.default_value = dflt_key_cache */
  multi_keycache_init();

  /* Set directory paths */
  mysql_real_data_home_len=
    strmake(mysql_real_data_home, get_relative_path(MYSQL_DATADIR),
            sizeof(mysql_real_data_home)-1) - mysql_real_data_home;
  /* Replication parameters */
  master_info_file= (char*) "master.info",
    relay_log_info_file= (char*) "relay-log.info";
  report_user= report_password = report_host= 0;  /* TO BE DELETED */
  opt_relay_logname= opt_relaylog_index_name= 0;
  log_bin_basename= NULL;
  log_bin_index= NULL;

  /* Handler variables */
  total_ha_2pc= 0;
  /* Variables in libraries */
  charsets_dir= 0;
  default_character_set_name= (char*) MYSQL_DEFAULT_CHARSET_NAME;
  default_collation_name= compiled_default_collation_name;
  character_set_filesystem_name= (char*) "binary";
  lc_messages= (char*) "en_US";
  lc_time_names_name= (char*) "en_US";

  /* Variables that depends on compile options */
#ifndef DBUG_OFF
  default_dbug_option=IF_WIN("d:t:i:O,\\mysqld.trace",
           "d:t:i:o,/tmp/mysqld.trace");
#endif
#ifdef ENABLED_PROFILING
    have_profiling = SHOW_OPTION_YES;
#else
    have_profiling = SHOW_OPTION_NO;
#endif

#ifdef HAVE_OPENSSL
  have_ssl=SHOW_OPTION_YES;
#else
  have_ssl=SHOW_OPTION_NO;
#endif

  have_symlink= SHOW_OPTION_YES;

  have_dlopen=SHOW_OPTION_YES;

  have_query_cache=SHOW_OPTION_YES;

  have_geometry=SHOW_OPTION_YES;

  have_rtree_keys=SHOW_OPTION_YES;

#ifdef HAVE_CRYPT
  have_crypt=SHOW_OPTION_YES;
#else
  have_crypt=SHOW_OPTION_NO;
#endif
#ifdef HAVE_COMPRESS
  have_compress= SHOW_OPTION_YES;
#else
  have_compress= SHOW_OPTION_NO;
#endif
#ifdef HAVE_OPENSSL
  des_key_file = 0;
#ifndef EMBEDDED_LIBRARY
  ssl_acceptor_fd= 0;
#endif /* ! EMBEDDED_LIBRARY */
#endif /* HAVE_OPENSSL */
#if defined (_WIN32) && !defined (EMBEDDED_LIBRARY)
  shared_memory_base_name= default_shared_memory_base_name;
#endif

#if defined(_WIN32)
  /* Allow Win32 users to move MySQL anywhere */
  {
    char prg_dev[LIBLEN];
    char executing_path_name[LIBLEN];
    if (!test_if_hard_path(my_progname))
    {
      // we don't want to use GetModuleFileName inside of my_path since
      // my_path is a generic path dereferencing function and here we care
      // only about the executing binary.
      GetModuleFileName(NULL, executing_path_name, sizeof(executing_path_name));
      my_path(prg_dev, executing_path_name, NULL);
    }
    else
      my_path(prg_dev, my_progname, "mysql/bin");
    strcat(prg_dev,"/../");     // Remove 'bin' to get base dir
    cleanup_dirname(mysql_home,prg_dev);
  }
#else
  const char *tmpenv;
  if (!(tmpenv = getenv("MY_BASEDIR_VERSION")))
    tmpenv = DEFAULT_MYSQL_HOME;
  (void) strmake(mysql_home, tmpenv, sizeof(mysql_home)-1);
#endif
  return 0;
}

my_bool
mysqld_get_one_option(int optid,
                      const struct my_option *opt __attribute__((unused)),
                      char *argument)
{
  switch(optid) {
  case '#':
#ifndef DBUG_OFF
    DBUG_SET_INITIAL(argument ? argument : default_dbug_option);
#endif
    opt_endinfo=1;        /* unireg: memory allocation */
    break;
  case 'a':
    global_system_variables.sql_mode= MODE_ANSI;
    global_system_variables.tx_isolation= ISO_SERIALIZABLE;
    break;
  case 'b':
    strmake(mysql_home,argument,sizeof(mysql_home)-1);
    break;
  case 'C':
    if (default_collation_name == compiled_default_collation_name)
      default_collation_name= 0;
    break;
  case 'h':
    strmake(mysql_real_data_home,argument, sizeof(mysql_real_data_home)-1);
    /* Correct pointer set by my_getopt (for embedded library) */
    mysql_real_data_home_ptr= mysql_real_data_home;
    break;
  case 'u':
    if (!mysqld_user || !strcmp(mysqld_user, argument))
      mysqld_user= argument;
    else
      sql_print_warning("Ignoring user change to '%s' because the user was set to '%s' earlier on the command line\n", argument, mysqld_user);
    break;
  case 'L':
    push_deprecated_warn(NULL, "--language/-l", "'--lc-messages-dir'");
    /* Note:  fall-through */
  case OPT_LC_MESSAGES_DIRECTORY:
    strmake(lc_messages_dir, argument, sizeof(lc_messages_dir)-1);
    lc_messages_dir_ptr= lc_messages_dir;
    break;
  case OPT_BINLOG_FORMAT:
    binlog_format_used= true;
    break;
#include <sslopt-case.h>
#ifndef EMBEDDED_LIBRARY
  case 'V':
    print_version();
    exit(MYSQLD_SUCCESS_EXIT);
#endif /*EMBEDDED_LIBRARY*/
  case 'W':
    push_deprecated_warn(NULL, "--log_warnings/-W", "'--log_error_verbosity'");
    if (!argument)
      log_error_verbosity++;
    else if (argument == disabled_my_option)
     log_error_verbosity= 1L;
    else
      log_error_verbosity= 1 + atoi(argument);
    log_error_verbosity= min(3UL, log_error_verbosity);
    break;
  case 'T':
    test_flags= argument ? (uint) atoi(argument) : 0;
    opt_endinfo=1;
    break;
  case (int) OPT_ISAM_LOG:
    opt_myisam_log=1;
    break;
  case (int) OPT_BIN_LOG:
    opt_bin_log= MY_TEST(argument != disabled_my_option);
    break;
#ifdef HAVE_REPLICATION
  case (int)OPT_REPLICATE_IGNORE_DB:
  {
    rpl_filter->add_ignore_db(argument);
    break;
  }
  case (int)OPT_REPLICATE_DO_DB:
  {
    rpl_filter->add_do_db(argument);
    break;
  }
  case (int)OPT_REPLICATE_REWRITE_DB:
  {
    char* key = argument,*p, *val;

    if (!(p= strstr(argument, "->")))
    {
      sql_print_error("Bad syntax in replicate-rewrite-db - missing '->'!\n");
      return 1;
    }
    val= p + 2;
    while(p > argument && my_isspace(mysqld_charset, p[-1]))
      p--;
    *p= 0;
    if (!*key)
    {
      sql_print_error("Bad syntax in replicate-rewrite-db - empty FROM db!\n");
      return 1;
    }
    while (*val && my_isspace(mysqld_charset, *val))
      val++;
    if (!*val)
    {
      sql_print_error("Bad syntax in replicate-rewrite-db - empty TO db!\n");
      return 1;
    }

    rpl_filter->add_db_rewrite(key, val);
    break;
  }

  case (int)OPT_BINLOG_IGNORE_DB:
  {
    binlog_filter->add_ignore_db(argument);
    break;
  }
  case (int)OPT_BINLOG_DO_DB:
  {
    binlog_filter->add_do_db(argument);
    break;
  }
  case (int)OPT_REPLICATE_DO_TABLE:
  {
    if (rpl_filter->add_do_table_array(argument))
    {
      sql_print_error("Could not add do table rule '%s'!\n", argument);
      return 1;
    }
    break;
  }
  case (int)OPT_REPLICATE_WILD_DO_TABLE:
  {
    if (rpl_filter->add_wild_do_table(argument))
    {
      sql_print_error("Could not add do table rule '%s'!\n", argument);
      return 1;
    }
    break;
  }
  case (int)OPT_REPLICATE_WILD_IGNORE_TABLE:
  {
    if (rpl_filter->add_wild_ignore_table(argument))
    {
      sql_print_error("Could not add ignore table rule '%s'!\n", argument);
      return 1;
    }
    break;
  }
  case (int)OPT_REPLICATE_IGNORE_TABLE:
  {
    if (rpl_filter->add_ignore_table_array(argument))
    {
      sql_print_error("Could not add ignore table rule '%s'!\n", argument);
      return 1;
    }
    break;
  }
#endif /* HAVE_REPLICATION */
  case (int) OPT_MASTER_RETRY_COUNT:
    push_deprecated_warn(NULL, "--master-retry-count", "'CHANGE MASTER TO master_retry_count = <num>'");
    break;
  case (int) OPT_SKIP_NEW:
    opt_specialflag|= SPECIAL_NO_NEW_FUNC;
    delay_key_write_options= DELAY_KEY_WRITE_NONE;
    myisam_concurrent_insert=0;
    myisam_recover_options= HA_RECOVER_OFF;
    sp_automatic_privileges=0;
    my_enable_symlinks= 0;
    ha_open_options&= ~(HA_OPEN_ABORT_IF_CRASHED | HA_OPEN_DELAY_KEY_WRITE);
    query_cache_size=0;
    break;
  case (int) OPT_SKIP_HOST_CACHE:
    opt_specialflag|= SPECIAL_NO_HOST_CACHE;
    break;
  case (int) OPT_SKIP_RESOLVE:
    opt_skip_name_resolve= 1;
    opt_specialflag|=SPECIAL_NO_RESOLVE;
    break;
  case (int) OPT_WANT_CORE:
    test_flags |= TEST_CORE_ON_SIGNAL;
    break;
  case (int) OPT_SKIP_STACK_TRACE:
    test_flags|=TEST_NO_STACKTRACE;
    break;
  case OPT_BOOTSTRAP:
    opt_bootstrap= 1;
    break;
  case OPT_SERVER_ID:
    /*
     Consider that one received a Server Id when 2 conditions are present:
     1) The argument is on the list
     2) There is a value present
    */
    server_id_supplied= (*argument != 0);

    break;
  case OPT_LOWER_CASE_TABLE_NAMES:
    lower_case_table_names_used= 1;
    break;
#if defined(ENABLED_DEBUG_SYNC)
  case OPT_DEBUG_SYNC_TIMEOUT:
    /*
      Debug Sync Facility. See debug_sync.cc.
      Default timeout for WAIT_FOR action.
      Default value is zero (facility disabled).
      If option is given without an argument, supply a non-zero value.
    */
    if (!argument)
    {
      /* purecov: begin tested */
      opt_debug_sync_timeout= DEBUG_SYNC_DEFAULT_WAIT_TIMEOUT;
      /* purecov: end */
    }
    break;
#endif /* defined(ENABLED_DEBUG_SYNC) */
  case OPT_LOG_ERROR:
    /*
      "No --log-error" == "write errors to stderr",
      "--log-error without argument" == "write errors to a file".
    */
    if (argument == NULL) /* no argument */
      log_error_dest= "";
    break;

  case OPT_IGNORE_DB_DIRECTORY:
    if (*argument == 0)
      ignore_db_dirs_reset();
    else
    {
      if (push_ignored_db_dir(argument))
      {
        sql_print_error("Can't start server: "
                        "cannot process --ignore-db-dir=%.*s", 
                        FN_REFLEN, argument);
        return 1;
      }
    }
    break;


  case OPT_PLUGIN_LOAD:
    free_list(opt_plugin_load_list_ptr);
    /* fall through */
  case OPT_PLUGIN_LOAD_ADD:
    opt_plugin_load_list_ptr->push_back(new i_string(argument));
    break;
  case OPT_SECURE_AUTH:
    push_deprecated_warn_no_replacement(NULL, "--secure-auth");
    if (!opt_secure_auth)
    {
      sql_print_error("Unsupported value 0 for secure-auth");
      return 1;
    }
    break;
  case OPT_PFS_INSTRUMENT:
    {
#ifdef WITH_PERFSCHEMA_STORAGE_ENGINE
#ifndef EMBEDDED_LIBRARY

      /*
        Parse instrument name and value from argument string. Handle leading
        and trailing spaces. Also handle single quotes.

        Acceptable:
          performance_schema_instrument = ' foo/%/bar/  =  ON  '
          performance_schema_instrument = '%=OFF'
        Not acceptable:
          performance_schema_instrument = '' foo/%/bar = ON ''
          performance_schema_instrument = '%='OFF''
      */
      char *name= argument,*p= NULL, *val= NULL;
      my_bool quote= false; /* true if quote detected */
      my_bool error= true;  /* false if no errors detected */
      const int PFS_BUFFER_SIZE= 128;
      char orig_argument[PFS_BUFFER_SIZE+1];
      orig_argument[0]= 0;

      if (!argument)
        goto pfs_error;

      /* Save original argument string for error reporting */
      strncpy(orig_argument, argument, PFS_BUFFER_SIZE);

      /* Split instrument name and value at the equal sign */
      if (!(p= strchr(argument, '=')))
        goto pfs_error;

      /* Get option value */
      val= p + 1;
      if (!*val)
        goto pfs_error;

      /* Trim leading spaces and quote from the instrument name */
      while (*name && (my_isspace(mysqld_charset, *name) || (*name == '\'')))
      {
        /* One quote allowed */
        if (*name == '\'')
        {
          if (!quote)
            quote= true;
          else
            goto pfs_error;
        }
        name++;
      }

      /* Trim trailing spaces from instrument name */
      while ((p > name) && my_isspace(mysqld_charset, p[-1]))
        p--;
      *p= 0;

      /* Remove trailing slash from instrument name */
      if (p > name && (p[-1] == '/'))
        p[-1]= 0;

      if (!*name)
        goto pfs_error;

      /* Trim leading spaces from option value */
      while (*val && my_isspace(mysqld_charset, *val))
        val++;

      /* Trim trailing spaces and matching quote from value */
      p= val + strlen(val);
      while (p > val && (my_isspace(mysqld_charset, p[-1]) || p[-1] == '\''))
      {
        /* One matching quote allowed */
        if (p[-1] == '\'')
        {
          if (quote)
            quote= false;
          else
            goto pfs_error;
        }
        p--;
      }

      *p= 0;

      if (!*val)
        goto pfs_error;

      /* Add instrument name and value to array of configuration options */
      if (add_pfs_instr_to_array(name, val))
        goto pfs_error;

      error= false;

pfs_error:
      if (error)
      {
        my_getopt_error_reporter(WARNING_LEVEL,
                                 "Invalid instrument name or value for "
                                 "performance_schema_instrument '%s'",
                                 orig_argument);
        return 0;
      }
#endif /* EMBEDDED_LIBRARY */
#endif /* WITH_PERFSCHEMA_STORAGE_ENGINE */
      break;
    }
  case OPT_THREAD_CACHE_SIZE:
    thread_cache_size_specified= true;
    break;
  case OPT_HOST_CACHE_SIZE:
    host_cache_size_specified= true;
    break;
  case OPT_TABLE_DEFINITION_CACHE:
    table_definition_cache_specified= true;
    break;
  case OPT_MDL_CACHE_SIZE:
    push_deprecated_warn_no_replacement(NULL, "--metadata_locks_cache_size");
    break;
  case OPT_MDL_HASH_INSTANCES:
    push_deprecated_warn_no_replacement(NULL,
                                        "--metadata_locks_hash_instances");
    break;
  case OPT_SKIP_INNODB:
    sql_print_warning("The use of InnoDB is mandatory since MySQL 5.7. "
                      "The former options like '--innodb=0/1/OFF/ON' or "
                      "'--skip-innodb' are ignored.");
  case OPT_AVOID_TEMPORAL_UPGRADE:
    push_deprecated_warn_no_replacement(NULL, "avoid_temporal_upgrade");
    break;
  case OPT_SHOW_OLD_TEMPORALS:
    push_deprecated_warn_no_replacement(NULL, "show_old_temporals");
    break;
  case OPT_ENFORCE_GTID_CONSISTENCY:
  {
    const char *wrong_value=
      fixup_enforce_gtid_consistency_command_line(argument);
    if (wrong_value != NULL)
      sql_print_warning("option 'enforce-gtid-consistency': value '%s' "
                        "was not recognized. Setting enforce-gtid-consistency "
                        "to OFF.", wrong_value);
  }
  }
  return 0;
}


/** Handle arguments for multiple key caches. */

C_MODE_START

static void*
mysql_getopt_value(const char *keyname, size_t key_length,
       const struct my_option *option, int *error)
{
  if (error)
    *error= 0;
  switch (option->id) {
  case OPT_KEY_BUFFER_SIZE:
  case OPT_KEY_CACHE_BLOCK_SIZE:
  case OPT_KEY_CACHE_DIVISION_LIMIT:
  case OPT_KEY_CACHE_AGE_THRESHOLD:
  {
    KEY_CACHE *key_cache;
    if (!(key_cache= get_or_create_key_cache(keyname, key_length)))
    {
      if (error)
        *error= EXIT_OUT_OF_MEMORY;
      return 0;
    }
    switch (option->id) {
    case OPT_KEY_BUFFER_SIZE:
      return &key_cache->param_buff_size;
    case OPT_KEY_CACHE_BLOCK_SIZE:
      return &key_cache->param_block_size;
    case OPT_KEY_CACHE_DIVISION_LIMIT:
      return &key_cache->param_division_limit;
    case OPT_KEY_CACHE_AGE_THRESHOLD:
      return &key_cache->param_age_threshold;
    }
  }
  }
  return option->value;
}

static void option_error_reporter(enum loglevel level, const char *format, ...)
{
  va_list args;
  va_start(args, format);

  /* Don't print warnings for --loose options during bootstrap */
  if (level == ERROR_LEVEL || !opt_bootstrap ||
      (log_error_verbosity > 1))
  {
    error_log_print(level, format, args);
  }
  va_end(args);
}

C_MODE_END

/**
  Ensure all the deprecared options with 1 possible value are
  within acceptable range.

  @retval true error in the values set
  @retval false all checked
*/
static bool check_ghost_options()
{
  if (global_system_variables.old_passwords == 1)
  {
    sql_print_error("Invalid old_passwords mode: 1. Valid values are 2 and 0\n");
    return true;
  }
  if (!opt_secure_auth)
  {
    sql_print_error("Invalid secure_auth mode: 0. Valid value is 1\n");
    return true;
  }

  return false;
}


/**
  Get server options from the command line,
  and perform related server initializations.
  @param [in, out] argc_ptr       command line options (count)
  @param [in, out] argv_ptr       command line options (values)
  @return 0 on success

  @todo
  - FIXME add EXIT_TOO_MANY_ARGUMENTS to "mysys_err.h" and return that code?
*/
static int get_options(int *argc_ptr, char ***argv_ptr)
{
  int ho_error;

  my_getopt_register_get_addr(mysql_getopt_value);
  my_getopt_error_reporter= option_error_reporter;

  /* prepare all_options array */
  all_options.reserve(array_elements(my_long_options));
  for (my_option *opt= my_long_options;
       opt < my_long_options + array_elements(my_long_options) - 1;
       opt++)
  {
    all_options.push_back(*opt);
  }
  sys_var_add_options(&all_options, sys_var::PARSE_NORMAL);
  add_terminator(&all_options);

  if (opt_help || opt_bootstrap)
  {
    /*
      Show errors during --help, but gag everything else so the info the
      user actually wants isn't lost in the spam.  (For --help --verbose,
      we need to set up far enough to be able to print variables provided
      by plugins, so a good number of warnings/notes might get printed.)
      Likewise for --bootstrap.
    */
    struct my_option *opt= &all_options[0];
    for (; opt->name; opt++)
      if (!strcmp("log_error_verbosity", opt->name))
        opt->def_value= opt_initialize ? 2 : 1;
  }

  /* Skip unknown options so that they may be processed later by plugins */
  my_getopt_skip_unknown= TRUE;

  if ((ho_error= handle_options(argc_ptr, argv_ptr, &all_options[0],
                                mysqld_get_one_option)))
    return ho_error;

  if (!opt_help)
    vector<my_option>().swap(all_options);  // Deletes the vector contents.

  /* Add back the program name handle_options removes */
  (*argc_ptr)++;
  (*argv_ptr)--;

  /*
    Options have been parsed. Now some of them need additional special
    handling, like custom value checking, checking of incompatibilites
    between options, setting of multiple variables, etc.
    Do them here.
  */

  if (!opt_help && opt_verbose)
    sql_print_error("--verbose is for use with --help; "
                    "did you mean --log-error-verbosity?");

  if ((opt_log_slow_admin_statements || opt_log_queries_not_using_indexes ||
       opt_log_slow_slave_statements) &&
      !opt_slow_log)
    sql_print_warning("options --log-slow-admin-statements, "
                      "--log-queries-not-using-indexes and "
                      "--log-slow-slave-statements have no effect if "
                      "--slow-query-log is not set");
  if (global_system_variables.net_buffer_length >
      global_system_variables.max_allowed_packet)
  {
    sql_print_warning("net_buffer_length (%lu) is set to be larger "
                      "than max_allowed_packet (%lu). Please rectify.",
                      global_system_variables.net_buffer_length,
                      global_system_variables.max_allowed_packet);
  }

  /*
    TIMESTAMP columns get implicit DEFAULT values when
    --explicit_defaults_for_timestamp is not set. 
    This behavior is deprecated now.
  */
  if (!opt_help && !global_system_variables.explicit_defaults_for_timestamp)
    sql_print_warning("TIMESTAMP with implicit DEFAULT value is deprecated. "
                      "Please use --explicit_defaults_for_timestamp server "
                      "option (see documentation for more details).");

  opt_init_connect.length=strlen(opt_init_connect.str);
  opt_init_slave.length=strlen(opt_init_slave.str);

  if (global_system_variables.low_priority_updates)
    thr_upgraded_concurrent_insert_lock= TL_WRITE_LOW_PRIORITY;

  if (ft_boolean_check_syntax_string((uchar*) ft_boolean_syntax))
  {
    sql_print_error("Invalid ft-boolean-syntax string: %s\n",
                    ft_boolean_syntax);
    return 1;
  }

  if (opt_disable_networking)
    mysqld_port= 0;

  if (opt_skip_show_db)
    opt_specialflag|= SPECIAL_SKIP_SHOW_DB;

  if (check_ghost_options())
    return 1;

  if (myisam_flush)
    flush_time= 0;

#ifdef HAVE_REPLICATION
  if (opt_slave_skip_errors)
    add_slave_skip_errors(opt_slave_skip_errors);
#endif

  if (global_system_variables.max_join_size == HA_POS_ERROR)
    global_system_variables.option_bits|= OPTION_BIG_SELECTS;
  else
    global_system_variables.option_bits&= ~OPTION_BIG_SELECTS;

  // Synchronize @@global.autocommit on --autocommit
  const ulonglong turn_bit_on= opt_autocommit ?
    OPTION_AUTOCOMMIT : OPTION_NOT_AUTOCOMMIT;
  global_system_variables.option_bits=
    (global_system_variables.option_bits &
     ~(OPTION_NOT_AUTOCOMMIT | OPTION_AUTOCOMMIT)) | turn_bit_on;

  global_system_variables.sql_mode=
    expand_sql_mode(global_system_variables.sql_mode, NULL);

  if (!(global_system_variables.sql_mode & MODE_NO_AUTO_CREATE_USER))
  {
    sql_print_warning("'NO_AUTO_CREATE_USER' sql mode was not set.");
  }

  if (!my_enable_symlinks)
    have_symlink= SHOW_OPTION_DISABLED;

  if (opt_debugging)
  {
    /* Allow break with SIGINT, no core or stack trace */
    test_flags|= TEST_SIGINT | TEST_NO_STACKTRACE;
    test_flags&= ~TEST_CORE_ON_SIGNAL;
  }
  /* Set global MyISAM variables from delay_key_write_options */
  fix_delay_key_write(0, 0, OPT_GLOBAL);

#ifndef EMBEDDED_LIBRARY
#ifndef _WIN32
  if (mysqld_chroot)
    set_root(mysqld_chroot);
#endif
#else
  max_allowed_packet= global_system_variables.max_allowed_packet;
  net_buffer_length= global_system_variables.net_buffer_length;
#endif
  if (fix_paths())
    return 1;

  /*
    Set some global variables from the global_system_variables
    In most cases the global variables will not be used
  */
  my_disable_locking= myisam_single_user= MY_TEST(opt_external_locking == 0);
  my_default_record_cache_size=global_system_variables.read_buff_size;

  global_system_variables.long_query_time= (ulonglong)
    (global_system_variables.long_query_time_double * 1e6);

  if (opt_short_log_format)
    opt_specialflag|= SPECIAL_SHORT_LOG_FORMAT;

  if (init_global_datetime_format(MYSQL_TIMESTAMP_DATE,
                                  &global_date_format) ||
      init_global_datetime_format(MYSQL_TIMESTAMP_TIME,
                                  &global_time_format) ||
      init_global_datetime_format(MYSQL_TIMESTAMP_DATETIME,
                                  &global_datetime_format))
    return 1;

#ifndef EMBEDDED_LIBRARY
  if (Connection_handler_manager::init())
  {
    sql_print_error("Could not allocate memory for connection handling");
    return 1;
  }
#endif
  if (Global_THD_manager::create_instance())
  {
    sql_print_error("Could not allocate memory for thread handling");
    return 1;
  }

  opt_readonly= read_only;

  return 0;
}


/*
  Create version name for running mysqld version
  We automaticly add suffixes -debug, -embedded, -log, -valgrind and -asan
  to the version name to make the version more descriptive.
  (MYSQL_SERVER_SUFFIX is set by the compilation environment)
*/

/*
  The following code is quite ugly as there is no portable way to easily set a
  string to the value of a macro
*/
#ifdef MYSQL_SERVER_SUFFIX
#define MYSQL_SERVER_SUFFIX_STR STRINGIFY_ARG(MYSQL_SERVER_SUFFIX)
#else
#define MYSQL_SERVER_SUFFIX_STR MYSQL_SERVER_SUFFIX_DEF
#endif

static void set_server_version(void)
{
  char *end= strxmov(server_version, MYSQL_SERVER_VERSION,
                     MYSQL_SERVER_SUFFIX_STR, NullS);
#ifdef EMBEDDED_LIBRARY
  end= my_stpcpy(end, "-embedded");
#endif
#ifndef DBUG_OFF
  if (!strstr(MYSQL_SERVER_SUFFIX_STR, "-debug"))
    end= my_stpcpy(end, "-debug");
#endif
  if (opt_general_log || opt_slow_log || opt_bin_log)
    end= my_stpcpy(end, "-log");          // This may slow down system
#ifdef HAVE_VALGRIND
  if (SERVER_VERSION_LENGTH - (end - server_version) >
      static_cast<int>(sizeof("-valgrind")))
    end= my_stpcpy(end, "-valgrind"); 
#endif
#ifdef HAVE_ASAN
  if (SERVER_VERSION_LENGTH - (end - server_version) >
      static_cast<int>(sizeof("-asan")))
    end= my_stpcpy(end, "-asan");
#endif
}


static char *get_relative_path(const char *path)
{
  if (test_if_hard_path(path) &&
      is_prefix(path,DEFAULT_MYSQL_HOME) &&
      strcmp(DEFAULT_MYSQL_HOME,FN_ROOTDIR))
  {
    path+= strlen(DEFAULT_MYSQL_HOME);
    while (*path == FN_LIBCHAR || *path == FN_LIBCHAR2)
      path++;
  }
  return (char*) path;
}


/**
  Fix filename and replace extension where 'dir' is relative to
  mysql_real_data_home.
  @return
    1 if len(path) > FN_REFLEN
*/

bool
fn_format_relative_to_data_home(char * to, const char *name,
        const char *dir, const char *extension)
{
  char tmp_path[FN_REFLEN];
  if (!test_if_hard_path(dir))
  {
    strxnmov(tmp_path,sizeof(tmp_path)-1, mysql_real_data_home,
       dir, NullS);
    dir=tmp_path;
  }
  return !fn_format(to, name, dir, extension,
        MY_APPEND_EXT | MY_UNPACK_FILENAME | MY_SAFE_PATH);
}


/**
  Test a file path to determine if the path is compatible with the secure file
  path restriction.

  @param path null terminated character string

  @return
    @retval TRUE The path is secure
    @retval FALSE The path isn't secure
*/

bool is_secure_file_path(char *path)
{
  char buff1[FN_REFLEN], buff2[FN_REFLEN];
  size_t opt_secure_file_priv_len;
  /*
    All paths are secure if opt_secure_file_priv is 0
  */
  if (!opt_secure_file_priv[0])
    return TRUE;

  opt_secure_file_priv_len= strlen(opt_secure_file_priv);

  if (strlen(path) >= FN_REFLEN)
    return FALSE;

  if (!my_strcasecmp(system_charset_info, opt_secure_file_priv, "NULL"))
    return FALSE;

  if (my_realpath(buff1, path, 0))
  {
    /*
      The supplied file path might have been a file and not a directory.
    */
    int length= (int)dirname_length(path);
    if (length >= FN_REFLEN)
      return FALSE;
    memcpy(buff2, path, length);
    buff2[length]= '\0';
    if (length == 0 || my_realpath(buff1, buff2, 0))
      return FALSE;
  }
  convert_dirname(buff2, buff1, NullS);
  if (!lower_case_file_system)
  {
    if (strncmp(opt_secure_file_priv, buff2, opt_secure_file_priv_len))
      return FALSE;
  }
  else
  {
    if (files_charset_info->coll->strnncoll(files_charset_info,
                                            (uchar *) buff2, strlen(buff2),
                                            (uchar *) opt_secure_file_priv,
                                            opt_secure_file_priv_len,
                                            TRUE))
      return FALSE;
  }
  return TRUE;
}


/**
  check_secure_file_priv_path : Checks path specified through
  --secure-file-priv and raises warning in following cases:
  1. If path is empty string or NULL and mysqld is not running
     with --bootstrap mode.
  2. If path can access data directory
  3. If path points to a directory which is accessible by
     all OS users (non-Windows build only)

  It throws error in following cases:

  1. If path normalization fails
  2. If it can not get stats of the directory

  Assumptions :
  1. Data directory path has been normalized
  2. opt_secure_file_priv has been normalized unless it is set
     to "NULL".

  @returns Status of validation
    @retval true : Validation is successful with/without warnings
    @retval false : Validation failed. Error is raised.
*/

static bool check_secure_file_priv_path()
{
  char datadir_buffer[FN_REFLEN+1]={0};
  char plugindir_buffer[FN_REFLEN+1]={0};
  char whichdir[20]= {0};
  size_t opt_plugindir_len= 0;
  size_t opt_datadir_len= 0;
  size_t opt_secure_file_priv_len= 0;
  bool warn= false;
  bool case_insensitive_fs;
#ifndef _WIN32
  MY_STAT dir_stat;
#endif

  if (!opt_secure_file_priv[0])
  {
    if (opt_bootstrap)
    {
      /*
        Do not impose --secure-file-priv restriction
        in --bootstrap mode
      */
      sql_print_information("Ignoring --secure-file-priv value as server is "
                            "running with --initialize(-insecure) or "
                            "--bootstrap.");
    }
    else
    {
      sql_print_warning("Insecure configuration for --secure-file-priv: "
                        "Current value does not restrict location of generated "
                        "files. Consider setting it to a valid, "
                        "non-empty path.");
    }
    return true;
  }

  /*
    Setting --secure-file-priv to NULL would disable
    reading/writing from/to file
  */
  if(!my_strcasecmp(system_charset_info, opt_secure_file_priv, "NULL"))
  {
    sql_print_information("--secure-file-priv is set to NULL. "
                          "Operations related to importing and exporting "
                          "data are disabled");
    return true;
  }

  /*
    Check if --secure-file-priv can access data directory
  */
  opt_secure_file_priv_len= strlen(opt_secure_file_priv);

  /*
    Adds dir seperator at the end.
    This is required in subsequent comparison
  */
  convert_dirname(datadir_buffer, mysql_unpacked_real_data_home, NullS);
  opt_datadir_len= strlen(datadir_buffer);

  case_insensitive_fs=
    (test_if_case_insensitive(datadir_buffer) == 1);

  if (!case_insensitive_fs)
  {
    if (!strncmp(datadir_buffer, opt_secure_file_priv,
          opt_datadir_len < opt_secure_file_priv_len ?
          opt_datadir_len : opt_secure_file_priv_len))
    {
      warn= true;
      strcpy(whichdir, "Data directory");
    }
  }
  else
  {
    if (!files_charset_info->coll->strnncoll(files_charset_info,
          (uchar *) datadir_buffer,
          opt_datadir_len,
          (uchar *) opt_secure_file_priv,
          opt_secure_file_priv_len,
          TRUE))
    {
      warn= true;
      strcpy(whichdir, "Data directory");
    }
  }

  /*
    Don't bother comparing --secure-file-priv with --plugin-dir
    if we already have a match against --datdir or
    --plugin-dir is not pointing to a valid directory.
  */
  if (!warn && !my_realpath(plugindir_buffer, opt_plugin_dir, 0))
  {
    convert_dirname(plugindir_buffer, plugindir_buffer, NullS);
    opt_plugindir_len= strlen(plugindir_buffer);

    if (!case_insensitive_fs)
    {
      if (!strncmp(plugindir_buffer, opt_secure_file_priv,
          opt_plugindir_len < opt_secure_file_priv_len ?
          opt_plugindir_len : opt_secure_file_priv_len))
      {
        warn= true;
        strcpy(whichdir, "Plugin directory");
      }
    }
    else
    {
      if (!files_charset_info->coll->strnncoll(files_charset_info,
          (uchar *) plugindir_buffer,
          opt_plugindir_len,
          (uchar *) opt_secure_file_priv,
          opt_secure_file_priv_len,
          TRUE))
      {
        warn= true;
        strcpy(whichdir, "Plugin directory");
      }
    }
  }


  if (warn)
    sql_print_warning("Insecure configuration for --secure-file-priv: "
                      "%s is accessible through "
                      "--secure-file-priv. Consider choosing a different "
                      "directory.", whichdir);

#ifndef _WIN32
  /*
     Check for --secure-file-priv directory's permission
  */
  if (!(my_stat(opt_secure_file_priv, &dir_stat, MYF(0))))
  {
    sql_print_error("Failed to get stat for directory pointed out "
                    "by --secure-file-priv");
    return false;
  }

  if (dir_stat.st_mode & S_IRWXO)
    sql_print_warning("Insecure configuration for --secure-file-priv: "
                      "Location is accessible to all OS users. "
                      "Consider choosing a different directory.");
#endif
  return true;
}

static int fix_paths(void)
{
  char buff[FN_REFLEN],*pos;
  bool secure_file_priv_nonempty= false;
  convert_dirname(mysql_home,mysql_home,NullS);
  /* Resolve symlinks to allow 'mysql_home' to be a relative symlink */
  my_realpath(mysql_home,mysql_home,MYF(0));
  /* Ensure that mysql_home ends in FN_LIBCHAR */
  pos=strend(mysql_home);
  if (pos[-1] != FN_LIBCHAR)
  {
    pos[0]= FN_LIBCHAR;
    pos[1]= 0;
  }
  convert_dirname(lc_messages_dir, lc_messages_dir, NullS);
  convert_dirname(mysql_real_data_home,mysql_real_data_home,NullS);
  (void) my_load_path(mysql_home,mysql_home,""); // Resolve current dir
  (void) my_load_path(mysql_real_data_home,mysql_real_data_home,mysql_home);
  (void) my_load_path(pidfile_name, pidfile_name_ptr, mysql_real_data_home);

  convert_dirname(opt_plugin_dir, opt_plugin_dir_ptr ? opt_plugin_dir_ptr : 
                                  get_relative_path(PLUGINDIR), NullS);
  (void) my_load_path(opt_plugin_dir, opt_plugin_dir, mysql_home);
  opt_plugin_dir_ptr= opt_plugin_dir;

  my_realpath(mysql_unpacked_real_data_home, mysql_real_data_home, MYF(0));
  mysql_unpacked_real_data_home_len=
    strlen(mysql_unpacked_real_data_home);
  if (mysql_unpacked_real_data_home[mysql_unpacked_real_data_home_len-1] == FN_LIBCHAR)
    --mysql_unpacked_real_data_home_len;

  char *sharedir=get_relative_path(SHAREDIR);
  if (test_if_hard_path(sharedir))
    strmake(buff,sharedir,sizeof(buff)-1);    /* purecov: tested */
  else
    strxnmov(buff,sizeof(buff)-1,mysql_home,sharedir,NullS);
  convert_dirname(buff,buff,NullS);
  (void) my_load_path(lc_messages_dir, lc_messages_dir, buff);

  /* If --character-sets-dir isn't given, use shared library dir */
  if (charsets_dir)
    strmake(mysql_charsets_dir, charsets_dir, sizeof(mysql_charsets_dir)-1);
  else
    strxnmov(mysql_charsets_dir, sizeof(mysql_charsets_dir)-1, buff,
       CHARSET_DIR, NullS);
  (void) my_load_path(mysql_charsets_dir, mysql_charsets_dir, buff);
  convert_dirname(mysql_charsets_dir, mysql_charsets_dir, NullS);
  charsets_dir=mysql_charsets_dir;

  if (init_tmpdir(&mysql_tmpdir_list, opt_mysql_tmpdir))
    return 1;
  if (!opt_mysql_tmpdir)
    opt_mysql_tmpdir= mysql_tmpdir;
#ifdef HAVE_REPLICATION
  if (!slave_load_tmpdir)
    slave_load_tmpdir= mysql_tmpdir;
#endif /* HAVE_REPLICATION */
  /*
    Convert the secure-file-priv option to system format, allowing
    a quick strcmp to check if read or write is in an allowed dir
  */
  if (opt_bootstrap)
    opt_secure_file_priv= EMPTY_STR.str;
  secure_file_priv_nonempty= opt_secure_file_priv[0] ? true : false;

  if (secure_file_priv_nonempty && strlen(opt_secure_file_priv) > FN_REFLEN)
  {
    sql_print_warning("Value for --secure-file-priv is longer than maximum "
                      "limit of %d", FN_REFLEN-1);
    return 1;
  }

  memset(buff, 0, sizeof(buff));
  if (secure_file_priv_nonempty &&
      my_strcasecmp(system_charset_info, opt_secure_file_priv, "NULL"))
  {
    int retval= my_realpath(buff, opt_secure_file_priv, MYF(MY_WME));
    if (!retval)
    {
      convert_dirname(secure_file_real_path, buff, NullS);
#ifdef WIN32
      MY_DIR *dir= my_dir(secure_file_real_path, MYF(MY_DONT_SORT+MY_WME));
      if (!dir)
      {
        retval= 1;
      }
      else
      {
        my_dirend(dir);
      }
#endif
    }

    if (retval)
    {
      char err_buffer[FN_REFLEN];
      my_snprintf(err_buffer, FN_REFLEN-1,
                  "Failed to access directory for --secure-file-priv."
                  " Please make sure that directory exists and is "
                  "accessible by MySQL Server. Supplied value : %s",
                  opt_secure_file_priv);
      err_buffer[FN_REFLEN-1]='\0';
      sql_print_error("%s", err_buffer);
      return 1;
    }
    opt_secure_file_priv= secure_file_real_path;
  }

  if (!check_secure_file_priv_path())
    return 1;

  return 0;
}

/**
  Check if file system used for databases is case insensitive.

  @param dir_name     Directory to test

  @retval
    -1  Don't know (Test failed)
  @retval
    0   File system is case sensitive
  @retval
    1   File system is case insensitive
*/

static int test_if_case_insensitive(const char *dir_name)
{
  int result= 0;
  File file;
  char buff[FN_REFLEN], buff2[FN_REFLEN];
  MY_STAT stat_info;
  DBUG_ENTER("test_if_case_insensitive");

  fn_format(buff, glob_hostname, dir_name, ".lower-test",
      MY_UNPACK_FILENAME | MY_REPLACE_EXT | MY_REPLACE_DIR);
  fn_format(buff2, glob_hostname, dir_name, ".LOWER-TEST",
      MY_UNPACK_FILENAME | MY_REPLACE_EXT | MY_REPLACE_DIR);
  mysql_file_delete(key_file_casetest, buff2, MYF(0));
  if ((file= mysql_file_create(key_file_casetest,
                               buff, 0666, O_RDWR, MYF(0))) < 0)
  {
    sql_print_warning("Can't create test file %s", buff);
    DBUG_RETURN(-1);
  }
  mysql_file_close(file, MYF(0));
  if (mysql_file_stat(key_file_casetest, buff2, &stat_info, MYF(0)))
    result= 1;          // Can access file
  mysql_file_delete(key_file_casetest, buff, MYF(MY_WME));
  DBUG_PRINT("exit", ("result: %d", result));
  DBUG_RETURN(result);
}


#ifndef EMBEDDED_LIBRARY

/**
  Create file to store pid number.
*/
static void create_pid_file()
{
  File file;
  if ((file= mysql_file_create(key_file_pid, pidfile_name, 0664,
                               O_WRONLY | O_TRUNC, MYF(MY_WME))) >= 0)
  {
    char buff[MAX_BIGINT_WIDTH + 1], *end;
    end= int10_to_str((long) getpid(), buff, 10);
    *end++= '\n';
    if (!mysql_file_write(file, (uchar*) buff, (uint) (end-buff),
                          MYF(MY_WME | MY_NABP)))
    {
      mysql_file_close(file, MYF(0));
      pid_file_created= true;
      return;
    }
    mysql_file_close(file, MYF(0));
  }
  sql_print_error("Can't start server: can't create PID file: %s",
                  strerror(errno));
  exit(MYSQLD_ABORT_EXIT);
}


/**
  Remove the process' pid file.

  @param  flags  file operation flags
*/

static void delete_pid_file(myf flags)
{
  File file;
  if (opt_bootstrap ||
      !pid_file_created ||
      !(file= mysql_file_open(key_file_pid, pidfile_name,
                              O_RDONLY, flags)))
    return;

  if (file == -1)
  {
    sql_print_information("Unable to delete pid file: %s", strerror(errno));
    return;
  }

  uchar buff[MAX_BIGINT_WIDTH + 1];
  /* Make sure that the pid file was created by the same process. */
  size_t error= mysql_file_read(file, buff, sizeof(buff), flags);
  mysql_file_close(file, flags);
  buff[sizeof(buff) - 1]= '\0';
  if (error != MY_FILE_ERROR &&
      atol((char *) buff) == (long) getpid())
  {
    mysql_file_delete(key_file_pid, pidfile_name, flags);
    pid_file_created= false;
  }
  return;
}
#endif /* EMBEDDED_LIBRARY */


/**
  Reset status for all threads.
*/
class Reset_thd_status : public Do_THD_Impl
{
public:
  Reset_thd_status() { }
  virtual void operator()(THD *thd)
  {
    /*
      Add thread's status variabes to global status
      and reset thread's status variables.
    */
    add_to_status(&global_status_var, &thd->status_var, true);
  }

};

/**
  Reset global and session status variables.
*/
void refresh_status(THD *thd)
{
  mysql_mutex_lock(&LOCK_status);

  if (show_compatibility_56)
  {
    /*
      Add thread's status variabes to global status
      and reset thread's status variables.
    */
    add_to_status(&global_status_var, &thd->status_var, true);
  }
  else
  {
    /* For all threads, add status to global status and then reset. */
    Reset_thd_status reset_thd_status;
    Global_THD_manager::get_instance()->do_for_all_thd_copy(&reset_thd_status);
#ifndef EMBEDDED_LIBRARY
#ifdef WITH_PERFSCHEMA_STORAGE_ENGINE
    /* Reset aggregated status counters. */
    reset_pfs_status_stats();
#endif
#endif
  }

  /* Reset some global variables. */
  reset_status_vars();

  /* Reset the counters of all key caches (default and named). */
  process_key_caches(reset_key_cache_counters);
  flush_status_time= time((time_t*) 0);
  mysql_mutex_unlock(&LOCK_status);

#ifndef EMBEDDED_LIBRARY
  /*
    Set max_used_connections to the number of currently open
    connections.  Do this out of LOCK_status to avoid deadlocks.
    Status reset becomes not atomic, but status data is not exact anyway.
  */
  Connection_handler_manager::reset_max_used_connections();
#endif
}


/*****************************************************************************
  Instantiate variables for missing storage engines
  This section should go away soon
*****************************************************************************/

#ifdef HAVE_PSI_INTERFACE
PSI_mutex_key key_LOCK_tc;

#ifdef HAVE_OPENSSL
PSI_mutex_key key_LOCK_des_key_file;
#endif /* HAVE_OPENSSL */

PSI_mutex_key key_BINLOG_LOCK_commit;
PSI_mutex_key key_BINLOG_LOCK_commit_queue;
PSI_mutex_key key_BINLOG_LOCK_done;
PSI_mutex_key key_BINLOG_LOCK_flush_queue;
PSI_mutex_key key_BINLOG_LOCK_index;
PSI_mutex_key key_BINLOG_LOCK_log;
PSI_mutex_key key_BINLOG_LOCK_binlog_end_pos;
PSI_mutex_key key_BINLOG_LOCK_sync;
PSI_mutex_key key_BINLOG_LOCK_sync_queue;
PSI_mutex_key key_BINLOG_LOCK_xids;
PSI_mutex_key
  key_hash_filo_lock, key_LOCK_msr_map,
  Gtid_state::key_gtid_executed_free_intervals_mutex,
  key_LOCK_crypt, key_LOCK_error_log,
  key_LOCK_gdl, key_LOCK_global_system_variables,
  key_LOCK_manager,
  key_LOCK_prepared_stmt_count,
  key_LOCK_status,
  key_LOCK_sql_slave_skip_counter,
  key_LOCK_slave_net_timeout,
  key_LOCK_system_variables_hash, key_LOCK_table_share, key_LOCK_thd_data,
  key_LOCK_thd_sysvar,
  key_LOCK_user_conn, key_LOCK_uuid_generator, key_LOG_LOCK_log,
  key_master_info_data_lock, key_master_info_run_lock,
  key_master_info_sleep_lock, key_master_info_thd_lock,
  key_mutex_slave_reporting_capability_err_lock, key_relay_log_info_data_lock,
  key_relay_log_info_sleep_lock, key_relay_log_info_thd_lock,
  key_relay_log_info_log_space_lock, key_relay_log_info_run_lock,
  key_mutex_slave_parallel_pend_jobs, key_mutex_mts_temp_tables_lock,
  key_mutex_slave_parallel_worker_count,
  key_mutex_slave_parallel_worker,
  key_structure_guard_mutex, key_TABLE_SHARE_LOCK_ha_data,
  key_LOCK_error_messages,
  key_LOCK_log_throttle_qni, key_LOCK_query_plan, key_LOCK_thd_query,
  key_LOCK_cost_const, key_LOCK_current_cond;
PSI_mutex_key key_RELAYLOG_LOCK_commit;
PSI_mutex_key key_RELAYLOG_LOCK_commit_queue;
PSI_mutex_key key_RELAYLOG_LOCK_done;
PSI_mutex_key key_RELAYLOG_LOCK_flush_queue;
PSI_mutex_key key_RELAYLOG_LOCK_index;
PSI_mutex_key key_RELAYLOG_LOCK_log;
PSI_mutex_key key_RELAYLOG_LOCK_sync;
PSI_mutex_key key_RELAYLOG_LOCK_sync_queue;
PSI_mutex_key key_RELAYLOG_LOCK_xids;
PSI_mutex_key key_LOCK_sql_rand;
PSI_mutex_key key_gtid_ensure_index_mutex;
PSI_mutex_key key_mts_temp_table_LOCK;
PSI_mutex_key key_LOCK_reset_gtid_table;
PSI_mutex_key key_LOCK_compress_gtid_table;
PSI_mutex_key key_mts_gaq_LOCK;
PSI_mutex_key key_thd_timer_mutex;
PSI_mutex_key key_LOCK_offline_mode;
PSI_mutex_key key_LOCK_default_password_lifetime;

#ifdef HAVE_REPLICATION
PSI_mutex_key key_commit_order_manager_mutex;
PSI_mutex_key key_mutex_slave_worker_hash;
#endif

#ifndef EMBEDDED_LIBRARY
static PSI_mutex_info all_server_mutexes[]=
{
  { &key_LOCK_tc, "TC_LOG_MMAP::LOCK_tc", 0},

#ifdef HAVE_OPENSSL
  { &key_LOCK_des_key_file, "LOCK_des_key_file", PSI_FLAG_GLOBAL},
#endif /* HAVE_OPENSSL */

  { &key_BINLOG_LOCK_commit, "MYSQL_BIN_LOG::LOCK_commit", 0 },
  { &key_BINLOG_LOCK_commit_queue, "MYSQL_BIN_LOG::LOCK_commit_queue", 0 },
  { &key_BINLOG_LOCK_done, "MYSQL_BIN_LOG::LOCK_done", 0 },
  { &key_BINLOG_LOCK_flush_queue, "MYSQL_BIN_LOG::LOCK_flush_queue", 0 },
  { &key_BINLOG_LOCK_index, "MYSQL_BIN_LOG::LOCK_index", 0},
  { &key_BINLOG_LOCK_log, "MYSQL_BIN_LOG::LOCK_log", 0},
  { &key_BINLOG_LOCK_binlog_end_pos, "MYSQL_BIN_LOG::LOCK_binlog_end_pos", 0},
  { &key_BINLOG_LOCK_sync, "MYSQL_BIN_LOG::LOCK_sync", 0},
  { &key_BINLOG_LOCK_sync_queue, "MYSQL_BIN_LOG::LOCK_sync_queue", 0 },
  { &key_BINLOG_LOCK_xids, "MYSQL_BIN_LOG::LOCK_xids", 0 },
  { &key_RELAYLOG_LOCK_commit, "MYSQL_RELAY_LOG::LOCK_commit", 0},
  { &key_RELAYLOG_LOCK_commit_queue, "MYSQL_RELAY_LOG::LOCK_commit_queue", 0 },
  { &key_RELAYLOG_LOCK_done, "MYSQL_RELAY_LOG::LOCK_done", 0 },
  { &key_RELAYLOG_LOCK_flush_queue, "MYSQL_RELAY_LOG::LOCK_flush_queue", 0 },
  { &key_RELAYLOG_LOCK_index, "MYSQL_RELAY_LOG::LOCK_index", 0},
  { &key_RELAYLOG_LOCK_log, "MYSQL_RELAY_LOG::LOCK_log", 0},
  { &key_RELAYLOG_LOCK_sync, "MYSQL_RELAY_LOG::LOCK_sync", 0},
  { &key_RELAYLOG_LOCK_sync_queue, "MYSQL_RELAY_LOG::LOCK_sync_queue", 0 },
  { &key_RELAYLOG_LOCK_xids, "MYSQL_RELAY_LOG::LOCK_xids", 0},
  { &key_hash_filo_lock, "hash_filo::lock", 0},
  { &key_LOCK_msr_map, "LOCK_msr_map", PSI_FLAG_GLOBAL},
  { &Gtid_state::key_gtid_executed_free_intervals_mutex, "Gtid_state::gtid_executed::free_intervals_mutex", 0 },
  { &key_LOCK_crypt, "LOCK_crypt", PSI_FLAG_GLOBAL},
  { &key_LOCK_error_log, "LOCK_error_log", PSI_FLAG_GLOBAL},
  { &key_LOCK_gdl, "LOCK_gdl", PSI_FLAG_GLOBAL},
  { &key_LOCK_global_system_variables, "LOCK_global_system_variables", PSI_FLAG_GLOBAL},
#if defined(_WIN32) && !defined(EMBEDDED_LIBRARY)
  { &key_LOCK_handler_count, "LOCK_handler_count", PSI_FLAG_GLOBAL},
#endif
  { &key_LOCK_manager, "LOCK_manager", PSI_FLAG_GLOBAL},
  { &key_LOCK_prepared_stmt_count, "LOCK_prepared_stmt_count", PSI_FLAG_GLOBAL},
  { &key_LOCK_sql_slave_skip_counter, "LOCK_sql_slave_skip_counter", PSI_FLAG_GLOBAL},
  { &key_LOCK_slave_net_timeout, "LOCK_slave_net_timeout", PSI_FLAG_GLOBAL},
  { &key_LOCK_server_started, "LOCK_server_started", PSI_FLAG_GLOBAL},
#if !defined(EMBEDDED_LIBRARY) && !defined(_WIN32)
  { &key_LOCK_socket_listener_active, "LOCK_socket_listener_active", PSI_FLAG_GLOBAL},
  { &key_LOCK_start_signal_handler, "LOCK_start_signal_handler", PSI_FLAG_GLOBAL},
#endif
  { &key_LOCK_status, "LOCK_status", PSI_FLAG_GLOBAL},
  { &key_LOCK_system_variables_hash, "LOCK_system_variables_hash", PSI_FLAG_GLOBAL},
  { &key_LOCK_table_share, "LOCK_table_share", PSI_FLAG_GLOBAL},
  { &key_LOCK_thd_data, "THD::LOCK_thd_data", 0},
  { &key_LOCK_thd_query, "THD::LOCK_thd_query", 0},
  { &key_LOCK_thd_sysvar, "THD::LOCK_thd_sysvar", 0},
  { &key_LOCK_user_conn, "LOCK_user_conn", PSI_FLAG_GLOBAL},
  { &key_LOCK_uuid_generator, "LOCK_uuid_generator", PSI_FLAG_GLOBAL},
  { &key_LOCK_sql_rand, "LOCK_sql_rand", PSI_FLAG_GLOBAL},
  { &key_LOG_LOCK_log, "LOG::LOCK_log", 0},
  { &key_master_info_data_lock, "Master_info::data_lock", 0},
  { &key_master_info_run_lock, "Master_info::run_lock", 0},
  { &key_master_info_sleep_lock, "Master_info::sleep_lock", 0},
  { &key_master_info_thd_lock, "Master_info::info_thd_lock", 0},
  { &key_mutex_slave_reporting_capability_err_lock, "Slave_reporting_capability::err_lock", 0},
  { &key_relay_log_info_data_lock, "Relay_log_info::data_lock", 0},
  { &key_relay_log_info_sleep_lock, "Relay_log_info::sleep_lock", 0},
  { &key_relay_log_info_thd_lock, "Relay_log_info::info_thd_lock", 0},
  { &key_relay_log_info_log_space_lock, "Relay_log_info::log_space_lock", 0},
  { &key_relay_log_info_run_lock, "Relay_log_info::run_lock", 0},
  { &key_mutex_slave_parallel_pend_jobs, "Relay_log_info::pending_jobs_lock", 0},
  { &key_mutex_slave_parallel_worker_count, "Relay_log_info::exit_count_lock", 0},
  { &key_mutex_mts_temp_tables_lock, "Relay_log_info::temp_tables_lock", 0},
  { &key_mutex_slave_parallel_worker, "Worker_info::jobs_lock", 0},
  { &key_structure_guard_mutex, "Query_cache::structure_guard_mutex", 0},
  { &key_TABLE_SHARE_LOCK_ha_data, "TABLE_SHARE::LOCK_ha_data", 0},
  { &key_LOCK_error_messages, "LOCK_error_messages", PSI_FLAG_GLOBAL},
  { &key_LOCK_log_throttle_qni, "LOCK_log_throttle_qni", PSI_FLAG_GLOBAL},
  { &key_gtid_ensure_index_mutex, "Gtid_state", PSI_FLAG_GLOBAL},
  { &key_LOCK_query_plan, "THD::LOCK_query_plan", 0},
  { &key_LOCK_cost_const, "Cost_constant_cache::LOCK_cost_const",
    PSI_FLAG_GLOBAL},  
  { &key_LOCK_current_cond, "THD::LOCK_current_cond", 0},
  { &key_mts_temp_table_LOCK, "key_mts_temp_table_LOCK", 0},
  { &key_LOCK_reset_gtid_table, "LOCK_reset_gtid_table", PSI_FLAG_GLOBAL},
  { &key_LOCK_compress_gtid_table, "LOCK_compress_gtid_table", PSI_FLAG_GLOBAL},
  { &key_mts_gaq_LOCK, "key_mts_gaq_LOCK", 0},
  { &key_thd_timer_mutex, "thd_timer_mutex", 0},
#ifdef HAVE_REPLICATION
  { &key_commit_order_manager_mutex, "Commit_order_manager::m_mutex", 0},
  { &key_mutex_slave_worker_hash, "Relay_log_info::slave_worker_hash_lock", 0},
#endif
  { &key_LOCK_offline_mode, "LOCK_offline_mode", PSI_FLAG_GLOBAL},
  { &key_LOCK_default_password_lifetime, "LOCK_default_password_lifetime", PSI_FLAG_GLOBAL}
};
#endif // !EMBEDDED_LIBRARY

PSI_rwlock_key key_rwlock_LOCK_grant, key_rwlock_LOCK_logger,
  key_rwlock_LOCK_sys_init_connect, key_rwlock_LOCK_sys_init_slave,
  key_rwlock_LOCK_system_variables_hash, key_rwlock_query_cache_query_lock,
  key_rwlock_global_sid_lock, key_rwlock_gtid_mode_lock;

PSI_rwlock_key key_rwlock_Trans_delegate_lock;
PSI_rwlock_key key_rwlock_Server_state_delegate_lock;
PSI_rwlock_key key_rwlock_Binlog_storage_delegate_lock;
#ifdef HAVE_REPLICATION
PSI_rwlock_key key_rwlock_Binlog_transmit_delegate_lock;
PSI_rwlock_key key_rwlock_Binlog_relay_IO_delegate_lock;
#endif

#ifndef EMBEDDED_LIBRARY
static PSI_rwlock_info all_server_rwlocks[]=
{
#ifdef HAVE_REPLICATION
  { &key_rwlock_Binlog_transmit_delegate_lock, "Binlog_transmit_delegate::lock", PSI_FLAG_GLOBAL},
  { &key_rwlock_Binlog_relay_IO_delegate_lock, "Binlog_relay_IO_delegate::lock", PSI_FLAG_GLOBAL},
#endif
  { &key_rwlock_LOCK_grant, "LOCK_grant", 0},
  { &key_rwlock_LOCK_logger, "LOGGER::LOCK_logger", 0},
  { &key_rwlock_LOCK_sys_init_connect, "LOCK_sys_init_connect", PSI_FLAG_GLOBAL},
  { &key_rwlock_LOCK_sys_init_slave, "LOCK_sys_init_slave", PSI_FLAG_GLOBAL},
  { &key_rwlock_LOCK_system_variables_hash, "LOCK_system_variables_hash", PSI_FLAG_GLOBAL},
  { &key_rwlock_query_cache_query_lock, "Query_cache_query::lock", 0},
  { &key_rwlock_global_sid_lock, "gtid_commit_rollback", PSI_FLAG_GLOBAL},
  { &key_rwlock_gtid_mode_lock, "gtid_mode_lock", PSI_FLAG_GLOBAL},
  { &key_rwlock_Trans_delegate_lock, "Trans_delegate::lock", PSI_FLAG_GLOBAL},
  { &key_rwlock_Server_state_delegate_lock, "Server_state_delegate::lock", PSI_FLAG_GLOBAL},
  { &key_rwlock_Binlog_storage_delegate_lock, "Binlog_storage_delegate::lock", PSI_FLAG_GLOBAL}
};
#endif // !EMBEDDED_LIBRARY

PSI_cond_key key_PAGE_cond, key_COND_active, key_COND_pool;
PSI_cond_key key_BINLOG_update_cond,
  key_COND_cache_status_changed, key_COND_manager,
  key_item_func_sleep_cond, key_master_info_data_cond,
  key_master_info_start_cond, key_master_info_stop_cond,
  key_master_info_sleep_cond,
  key_relay_log_info_data_cond, key_relay_log_info_log_space_cond,
  key_relay_log_info_start_cond, key_relay_log_info_stop_cond,
  key_relay_log_info_sleep_cond, key_cond_slave_parallel_pend_jobs,
  key_cond_slave_parallel_worker, key_cond_mts_gaq,
  key_cond_mts_submode_logical_clock,
  key_TABLE_SHARE_cond, key_user_level_lock_cond;
PSI_cond_key key_RELAYLOG_update_cond;
PSI_cond_key key_BINLOG_COND_done;
PSI_cond_key key_RELAYLOG_COND_done;
PSI_cond_key key_BINLOG_prep_xids_cond;
PSI_cond_key key_RELAYLOG_prep_xids_cond;
PSI_cond_key key_gtid_ensure_index_cond;
PSI_cond_key key_COND_compress_gtid_table;
#ifdef HAVE_REPLICATION
PSI_cond_key key_commit_order_manager_cond;
PSI_cond_key key_cond_slave_worker_hash;
#endif

#ifndef EMBEDDED_LIBRARY
static PSI_cond_info all_server_conds[]=
{
  { &key_PAGE_cond, "PAGE::cond", 0},
  { &key_COND_active, "TC_LOG_MMAP::COND_active", 0},
  { &key_COND_pool, "TC_LOG_MMAP::COND_pool", 0},
  { &key_BINLOG_COND_done, "MYSQL_BIN_LOG::COND_done", 0},
  { &key_BINLOG_update_cond, "MYSQL_BIN_LOG::update_cond", 0},
  { &key_BINLOG_prep_xids_cond, "MYSQL_BIN_LOG::prep_xids_cond", 0},
  { &key_RELAYLOG_COND_done, "MYSQL_RELAY_LOG::COND_done", 0},
  { &key_RELAYLOG_update_cond, "MYSQL_RELAY_LOG::update_cond", 0},
  { &key_RELAYLOG_prep_xids_cond, "MYSQL_RELAY_LOG::prep_xids_cond", 0},
  { &key_COND_cache_status_changed, "Query_cache::COND_cache_status_changed", 0},
#if defined(_WIN32) && !defined(EMBEDDED_LIBRARY)
  { &key_COND_handler_count, "COND_handler_count", PSI_FLAG_GLOBAL},
#endif
  { &key_COND_manager, "COND_manager", PSI_FLAG_GLOBAL},
  { &key_COND_server_started, "COND_server_started", PSI_FLAG_GLOBAL},
#if !defined(EMBEDDED_LIBRARY) && !defined(_WIN32)
  { &key_COND_socket_listener_active, "COND_socket_listener_active", PSI_FLAG_GLOBAL},
  { &key_COND_start_signal_handler, "COND_start_signal_handler", PSI_FLAG_GLOBAL},
#endif
  { &key_item_func_sleep_cond, "Item_func_sleep::cond", 0},
  { &key_master_info_data_cond, "Master_info::data_cond", 0},
  { &key_master_info_start_cond, "Master_info::start_cond", 0},
  { &key_master_info_stop_cond, "Master_info::stop_cond", 0},
  { &key_master_info_sleep_cond, "Master_info::sleep_cond", 0},
  { &key_relay_log_info_data_cond, "Relay_log_info::data_cond", 0},
  { &key_relay_log_info_log_space_cond, "Relay_log_info::log_space_cond", 0},
  { &key_relay_log_info_start_cond, "Relay_log_info::start_cond", 0},
  { &key_relay_log_info_stop_cond, "Relay_log_info::stop_cond", 0},
  { &key_relay_log_info_sleep_cond, "Relay_log_info::sleep_cond", 0},
  { &key_cond_slave_parallel_pend_jobs, "Relay_log_info::pending_jobs_cond", 0},
  { &key_cond_slave_parallel_worker, "Worker_info::jobs_cond", 0},
  { &key_cond_mts_gaq, "Relay_log_info::mts_gaq_cond", 0},
  { &key_TABLE_SHARE_cond, "TABLE_SHARE::cond", 0},
  { &key_user_level_lock_cond, "User_level_lock::cond", 0},
  { &key_gtid_ensure_index_cond, "Gtid_state", PSI_FLAG_GLOBAL},
  { &key_COND_compress_gtid_table, "COND_compress_gtid_table", PSI_FLAG_GLOBAL}
#ifdef HAVE_REPLICATION
  ,
  { &key_commit_order_manager_cond, "Commit_order_manager::m_workers.cond", 0},
  { &key_cond_slave_worker_hash, "Relay_log_info::slave_worker_hash_lock", 0}
#endif
};
#endif // !EMBEDDED_LIBRARY

PSI_thread_key key_thread_bootstrap, key_thread_handle_manager, key_thread_main,
  key_thread_one_connection, key_thread_signal_hand,
  key_thread_compress_gtid_table, key_thread_parser_service;
PSI_thread_key key_thread_timer_notifier;

#ifndef EMBEDDED_LIBRARY
static PSI_thread_info all_server_threads[]=
{
#if defined (_WIN32) && !defined (EMBEDDED_LIBRARY)
  { &key_thread_handle_con_namedpipes, "con_named_pipes", PSI_FLAG_GLOBAL},
  { &key_thread_handle_con_sharedmem, "con_shared_mem", PSI_FLAG_GLOBAL},
  { &key_thread_handle_con_sockets, "con_sockets", PSI_FLAG_GLOBAL},
  { &key_thread_handle_shutdown, "shutdown", PSI_FLAG_GLOBAL},
#endif /* _WIN32 && !EMBEDDED_LIBRARY */
  { &key_thread_timer_notifier, "thread_timer_notifier", PSI_FLAG_GLOBAL},
  { &key_thread_bootstrap, "bootstrap", PSI_FLAG_GLOBAL},
  { &key_thread_handle_manager, "manager", PSI_FLAG_GLOBAL},
  { &key_thread_main, "main", PSI_FLAG_GLOBAL},
  { &key_thread_one_connection, "one_connection", 0},
  { &key_thread_signal_hand, "signal_handler", PSI_FLAG_GLOBAL},
  { &key_thread_compress_gtid_table, "compress_gtid_table", PSI_FLAG_GLOBAL},
  { &key_thread_parser_service, "parser_service", PSI_FLAG_GLOBAL}
};
#endif // !EMBEDDED_LIBRARY

PSI_file_key key_file_map;
PSI_file_key key_file_binlog, key_file_binlog_index, key_file_casetest,
  key_file_dbopt, key_file_des_key_file, key_file_ERRMSG, key_select_to_file,
  key_file_fileparser, key_file_frm, key_file_global_ddl_log, key_file_load,
  key_file_loadfile, key_file_log_event_data, key_file_log_event_info,
  key_file_master_info, key_file_misc, key_file_partition_ddl_log,
  key_file_pid, key_file_relay_log_info, key_file_send_file, key_file_tclog,
  key_file_trg, key_file_trn, key_file_init;
PSI_file_key key_file_general_log, key_file_slow_log;
PSI_file_key key_file_relaylog, key_file_relaylog_index;

#ifndef EMBEDDED_LIBRARY
static PSI_file_info all_server_files[]=
{
  { &key_file_map, "map", 0},
  { &key_file_binlog, "binlog", 0},
  { &key_file_binlog_index, "binlog_index", 0},
  { &key_file_relaylog, "relaylog", 0},
  { &key_file_relaylog_index, "relaylog_index", 0},
  { &key_file_casetest, "casetest", 0},
  { &key_file_dbopt, "dbopt", 0},
  { &key_file_des_key_file, "des_key_file", 0},
  { &key_file_ERRMSG, "ERRMSG", 0},
  { &key_select_to_file, "select_to_file", 0},
  { &key_file_fileparser, "file_parser", 0},
  { &key_file_frm, "FRM", 0},
  { &key_file_global_ddl_log, "global_ddl_log", 0},
  { &key_file_load, "load", 0},
  { &key_file_loadfile, "LOAD_FILE", 0},
  { &key_file_log_event_data, "log_event_data", 0},
  { &key_file_log_event_info, "log_event_info", 0},
  { &key_file_master_info, "master_info", 0},
  { &key_file_misc, "misc", 0},
  { &key_file_partition_ddl_log, "partition_ddl_log", 0},
  { &key_file_pid, "pid", 0},
  { &key_file_general_log, "query_log", 0},
  { &key_file_relay_log_info, "relay_log_info", 0},
  { &key_file_send_file, "send_file", 0},
  { &key_file_slow_log, "slow_log", 0},
  { &key_file_tclog, "tclog", 0},
  { &key_file_trg, "trigger_name", 0},
  { &key_file_trn, "trigger", 0},
  { &key_file_init, "init", 0}
};
#endif /* !EMBEDDED_LIBRARY */
#endif /* HAVE_PSI_INTERFACE */

PSI_stage_info stage_after_create= { 0, "After create", 0};
PSI_stage_info stage_allocating_local_table= { 0, "allocating local table", 0};
PSI_stage_info stage_alter_inplace_prepare= { 0, "preparing for alter table", 0};
PSI_stage_info stage_alter_inplace= { 0, "altering table", 0};
PSI_stage_info stage_alter_inplace_commit= { 0, "committing alter table to storage engine", 0};
PSI_stage_info stage_changing_master= { 0, "Changing master", 0};
PSI_stage_info stage_checking_master_version= { 0, "Checking master version", 0};
PSI_stage_info stage_checking_permissions= { 0, "checking permissions", 0};
PSI_stage_info stage_checking_privileges_on_cached_query= { 0, "checking privileges on cached query", 0};
PSI_stage_info stage_checking_query_cache_for_query= { 0, "checking query cache for query", 0};
PSI_stage_info stage_cleaning_up= { 0, "cleaning up", 0};
PSI_stage_info stage_closing_tables= { 0, "closing tables", 0};
PSI_stage_info stage_compressing_gtid_table= { 0, "Compressing gtid_executed table", 0};
PSI_stage_info stage_connecting_to_master= { 0, "Connecting to master", 0};
PSI_stage_info stage_converting_heap_to_ondisk= { 0, "converting HEAP to ondisk", 0};
PSI_stage_info stage_copying_to_group_table= { 0, "Copying to group table", 0};
PSI_stage_info stage_copying_to_tmp_table= { 0, "Copying to tmp table", 0};
PSI_stage_info stage_copy_to_tmp_table= { 0, "copy to tmp table", PSI_FLAG_STAGE_PROGRESS};
PSI_stage_info stage_creating_sort_index= { 0, "Creating sort index", 0};
PSI_stage_info stage_creating_table= { 0, "creating table", 0};
PSI_stage_info stage_creating_tmp_table= { 0, "Creating tmp table", 0};
PSI_stage_info stage_deleting_from_main_table= { 0, "deleting from main table", 0};
PSI_stage_info stage_deleting_from_reference_tables= { 0, "deleting from reference tables", 0};
PSI_stage_info stage_discard_or_import_tablespace= { 0, "discard_or_import_tablespace", 0};
PSI_stage_info stage_end= { 0, "end", 0};
PSI_stage_info stage_executing= { 0, "executing", 0};
PSI_stage_info stage_execution_of_init_command= { 0, "Execution of init_command", 0};
PSI_stage_info stage_explaining= { 0, "explaining", 0};
PSI_stage_info stage_finished_reading_one_binlog_switching_to_next_binlog= { 0, "Finished reading one binlog; switching to next binlog", 0};
PSI_stage_info stage_flushing_relay_log_and_master_info_repository= { 0, "Flushing relay log and master info repository.", 0};
PSI_stage_info stage_flushing_relay_log_info_file= { 0, "Flushing relay-log info file.", 0};
PSI_stage_info stage_freeing_items= { 0, "freeing items", 0};
PSI_stage_info stage_fulltext_initialization= { 0, "FULLTEXT initialization", 0};
PSI_stage_info stage_got_handler_lock= { 0, "got handler lock", 0};
PSI_stage_info stage_got_old_table= { 0, "got old table", 0};
PSI_stage_info stage_init= { 0, "init", 0};
PSI_stage_info stage_insert= { 0, "insert", 0};
PSI_stage_info stage_invalidating_query_cache_entries_table= { 0, "invalidating query cache entries (table)", 0};
PSI_stage_info stage_invalidating_query_cache_entries_table_list= { 0, "invalidating query cache entries (table list)", 0};
PSI_stage_info stage_killing_slave= { 0, "Killing slave", 0};
PSI_stage_info stage_logging_slow_query= { 0, "logging slow query", 0};
PSI_stage_info stage_making_temp_file_append_before_load_data= { 0, "Making temporary file (append) before replaying LOAD DATA INFILE", 0};
PSI_stage_info stage_making_temp_file_create_before_load_data= { 0, "Making temporary file (create) before replaying LOAD DATA INFILE", 0};
PSI_stage_info stage_manage_keys= { 0, "manage keys", 0};
PSI_stage_info stage_master_has_sent_all_binlog_to_slave= { 0, "Master has sent all binlog to slave; waiting for more updates", 0};
PSI_stage_info stage_opening_tables= { 0, "Opening tables", 0};
PSI_stage_info stage_optimizing= { 0, "optimizing", 0};
PSI_stage_info stage_preparing= { 0, "preparing", 0};
PSI_stage_info stage_purging_old_relay_logs= { 0, "Purging old relay logs", 0};
PSI_stage_info stage_query_end= { 0, "query end", 0};
PSI_stage_info stage_queueing_master_event_to_the_relay_log= { 0, "Queueing master event to the relay log", 0};
PSI_stage_info stage_reading_event_from_the_relay_log= { 0, "Reading event from the relay log", 0};
PSI_stage_info stage_registering_slave_on_master= { 0, "Registering slave on master", 0};
PSI_stage_info stage_removing_duplicates= { 0, "Removing duplicates", 0};
PSI_stage_info stage_removing_tmp_table= { 0, "removing tmp table", 0};
PSI_stage_info stage_rename= { 0, "rename", 0};
PSI_stage_info stage_rename_result_table= { 0, "rename result table", 0};
PSI_stage_info stage_requesting_binlog_dump= { 0, "Requesting binlog dump", 0};
PSI_stage_info stage_reschedule= { 0, "reschedule", 0};
PSI_stage_info stage_searching_rows_for_update= { 0, "Searching rows for update", 0};
PSI_stage_info stage_sending_binlog_event_to_slave= { 0, "Sending binlog event to slave", 0};
PSI_stage_info stage_sending_cached_result_to_client= { 0, "sending cached result to client", 0};
PSI_stage_info stage_sending_data= { 0, "Sending data", 0};
PSI_stage_info stage_setup= { 0, "setup", 0};
PSI_stage_info stage_slave_has_read_all_relay_log= { 0, "Slave has read all relay log; waiting for more updates", 0};
PSI_stage_info stage_slave_waiting_event_from_coordinator= { 0, "Waiting for an event from Coordinator", 0};
PSI_stage_info stage_slave_waiting_for_workers_to_process_queue= { 0, "Waiting for slave workers to process their queues", 0};
PSI_stage_info stage_slave_waiting_worker_queue= { 0, "Waiting for Slave Worker queue", 0};
PSI_stage_info stage_slave_waiting_worker_to_free_events= { 0, "Waiting for Slave Workers to free pending events", 0};
PSI_stage_info stage_slave_waiting_worker_to_release_partition= { 0, "Waiting for Slave Worker to release partition", 0};
PSI_stage_info stage_slave_waiting_workers_to_exit= { 0, "Waiting for workers to exit", 0};
PSI_stage_info stage_sorting_for_group= { 0, "Sorting for group", 0};
PSI_stage_info stage_sorting_for_order= { 0, "Sorting for order", 0};
PSI_stage_info stage_sorting_result= { 0, "Sorting result", 0};
PSI_stage_info stage_statistics= { 0, "statistics", 0};
PSI_stage_info stage_sql_thd_waiting_until_delay= { 0, "Waiting until MASTER_DELAY seconds after master executed event", 0 };
PSI_stage_info stage_storing_result_in_query_cache= { 0, "storing result in query cache", 0};
PSI_stage_info stage_storing_row_into_queue= { 0, "storing row into queue", 0};
PSI_stage_info stage_system_lock= { 0, "System lock", 0};
PSI_stage_info stage_update= { 0, "update", 0};
PSI_stage_info stage_updating= { 0, "updating", 0};
PSI_stage_info stage_updating_main_table= { 0, "updating main table", 0};
PSI_stage_info stage_updating_reference_tables= { 0, "updating reference tables", 0};
PSI_stage_info stage_upgrading_lock= { 0, "upgrading lock", 0};
PSI_stage_info stage_user_sleep= { 0, "User sleep", 0};
PSI_stage_info stage_verifying_table= { 0, "verifying table", 0};
PSI_stage_info stage_waiting_for_gtid_to_be_committed= { 0, "Waiting for GTID to be committed", 0};
PSI_stage_info stage_waiting_for_handler_insert= { 0, "waiting for handler insert", 0};
PSI_stage_info stage_waiting_for_handler_lock= { 0, "waiting for handler lock", 0};
PSI_stage_info stage_waiting_for_handler_open= { 0, "waiting for handler open", 0};
PSI_stage_info stage_waiting_for_insert= { 0, "Waiting for INSERT", 0};
PSI_stage_info stage_waiting_for_master_to_send_event= { 0, "Waiting for master to send event", 0};
PSI_stage_info stage_waiting_for_master_update= { 0, "Waiting for master update", 0};
PSI_stage_info stage_waiting_for_relay_log_space= { 0, "Waiting for the slave SQL thread to free enough relay log space", 0};
PSI_stage_info stage_waiting_for_slave_mutex_on_exit= { 0, "Waiting for slave mutex on exit", 0};
PSI_stage_info stage_waiting_for_slave_thread_to_start= { 0, "Waiting for slave thread to start", 0};
PSI_stage_info stage_waiting_for_table_flush= { 0, "Waiting for table flush", 0};
PSI_stage_info stage_waiting_for_query_cache_lock= { 0, "Waiting for query cache lock", 0};
PSI_stage_info stage_waiting_for_the_next_event_in_relay_log= { 0, "Waiting for the next event in relay log", 0};
PSI_stage_info stage_waiting_for_the_slave_thread_to_advance_position= { 0, "Waiting for the slave SQL thread to advance position", 0};
PSI_stage_info stage_waiting_to_finalize_termination= { 0, "Waiting to finalize termination", 0};
PSI_stage_info stage_worker_waiting_for_its_turn_to_commit= { 0, "Waiting for preceding transaction to commit", 0};
PSI_stage_info stage_worker_waiting_for_commit_parent= { 0, "Waiting for dependent transaction to commit", 0};
PSI_stage_info stage_suspending= { 0, "Suspending", 0};
PSI_stage_info stage_starting= { 0, "starting", 0};

#ifdef HAVE_PSI_INTERFACE

PSI_stage_info *all_server_stages[]=
{
  & stage_after_create,
  & stage_allocating_local_table,
  & stage_alter_inplace_prepare,
  & stage_alter_inplace,
  & stage_alter_inplace_commit,
  & stage_changing_master,
  & stage_checking_master_version,
  & stage_checking_permissions,
  & stage_checking_privileges_on_cached_query,
  & stage_checking_query_cache_for_query,
  & stage_cleaning_up,
  & stage_closing_tables,
  & stage_compressing_gtid_table,
  & stage_connecting_to_master,
  & stage_converting_heap_to_ondisk,
  & stage_copying_to_group_table,
  & stage_copying_to_tmp_table,
  & stage_copy_to_tmp_table,
  & stage_creating_sort_index,
  & stage_creating_table,
  & stage_creating_tmp_table,
  & stage_deleting_from_main_table,
  & stage_deleting_from_reference_tables,
  & stage_discard_or_import_tablespace,
  & stage_end,
  & stage_executing,
  & stage_execution_of_init_command,
  & stage_explaining,
  & stage_finished_reading_one_binlog_switching_to_next_binlog,
  & stage_flushing_relay_log_and_master_info_repository,
  & stage_flushing_relay_log_info_file,
  & stage_freeing_items,
  & stage_fulltext_initialization,
  & stage_got_handler_lock,
  & stage_got_old_table,
  & stage_init,
  & stage_insert,
  & stage_invalidating_query_cache_entries_table,
  & stage_invalidating_query_cache_entries_table_list,
  & stage_killing_slave,
  & stage_logging_slow_query,
  & stage_making_temp_file_append_before_load_data,
  & stage_making_temp_file_create_before_load_data,
  & stage_manage_keys,
  & stage_master_has_sent_all_binlog_to_slave,
  & stage_opening_tables,
  & stage_optimizing,
  & stage_preparing,
  & stage_purging_old_relay_logs,
  & stage_query_end,
  & stage_queueing_master_event_to_the_relay_log,
  & stage_reading_event_from_the_relay_log,
  & stage_registering_slave_on_master,
  & stage_removing_duplicates,
  & stage_removing_tmp_table,
  & stage_rename,
  & stage_rename_result_table,
  & stage_requesting_binlog_dump,
  & stage_reschedule,
  & stage_searching_rows_for_update,
  & stage_sending_binlog_event_to_slave,
  & stage_sending_cached_result_to_client,
  & stage_sending_data,
  & stage_setup,
  & stage_slave_has_read_all_relay_log,
  & stage_slave_waiting_event_from_coordinator,
  & stage_slave_waiting_for_workers_to_process_queue,
  & stage_slave_waiting_worker_queue,
  & stage_slave_waiting_worker_to_free_events,
  & stage_slave_waiting_worker_to_release_partition,
  & stage_slave_waiting_workers_to_exit,
  & stage_sorting_for_group,
  & stage_sorting_for_order,
  & stage_sorting_result,
  & stage_sql_thd_waiting_until_delay,
  & stage_statistics,
  & stage_storing_result_in_query_cache,
  & stage_storing_row_into_queue,
  & stage_system_lock,
  & stage_update,
  & stage_updating,
  & stage_updating_main_table,
  & stage_updating_reference_tables,
  & stage_upgrading_lock,
  & stage_user_sleep,
  & stage_verifying_table,
  & stage_waiting_for_gtid_to_be_committed,
  & stage_waiting_for_handler_insert,
  & stage_waiting_for_handler_lock,
  & stage_waiting_for_handler_open,
  & stage_waiting_for_insert,
  & stage_waiting_for_master_to_send_event,
  & stage_waiting_for_master_update,
  & stage_waiting_for_relay_log_space,
  & stage_waiting_for_slave_mutex_on_exit,
  & stage_waiting_for_slave_thread_to_start,
  & stage_waiting_for_table_flush,
  & stage_waiting_for_query_cache_lock,
  & stage_waiting_for_the_next_event_in_relay_log,
  & stage_waiting_for_the_slave_thread_to_advance_position,
  & stage_waiting_to_finalize_termination,
  & stage_worker_waiting_for_its_turn_to_commit,
  & stage_worker_waiting_for_commit_parent,
  & stage_suspending,
  & stage_starting
};

PSI_socket_key key_socket_tcpip, key_socket_unix, key_socket_client_connection;

#ifndef EMBEDDED_LIBRARY
static PSI_socket_info all_server_sockets[]=
{
  { &key_socket_tcpip, "server_tcpip_socket", PSI_FLAG_GLOBAL},
  { &key_socket_unix, "server_unix_socket", PSI_FLAG_GLOBAL},
  { &key_socket_client_connection, "client_connection", 0}
};
#endif // !EMBEDDED_LIBRARY

/* TODO: find a good header */
extern "C" void init_client_psi_keys(void);

/**
  Initialise all the performance schema instrumentation points
  used by the server.
*/
#ifndef EMBEDDED_LIBRARY
static void init_server_psi_keys(void)
{
  const char* category= "sql";
  int count;

  count= array_elements(all_server_mutexes);
  mysql_mutex_register(category, all_server_mutexes, count);

  count= array_elements(all_server_rwlocks);
  mysql_rwlock_register(category, all_server_rwlocks, count);

  count= array_elements(all_server_conds);
  mysql_cond_register(category, all_server_conds, count);

  count= array_elements(all_server_threads);
  mysql_thread_register(category, all_server_threads, count);

  count= array_elements(all_server_files);
  mysql_file_register(category, all_server_files, count);

  count= array_elements(all_server_stages);
  mysql_stage_register(category, all_server_stages, count);

  count= array_elements(all_server_sockets);
  mysql_socket_register(category, all_server_sockets, count);

  register_server_memory_keys();

#ifdef HAVE_PSI_STATEMENT_INTERFACE
  init_sql_statement_info();
  count= array_elements(sql_statement_info);
  mysql_statement_register(category, sql_statement_info, count);

  init_sp_psi_keys();

  init_scheduler_psi_keys();

  category= "com";
  init_com_statement_info();

  /*
    Register [0 .. COM_QUERY - 1] as "statement/com/..."
  */
  count= (int) COM_QUERY;
  mysql_statement_register(category, com_statement_info, count);

  /*
    Register [COM_QUERY + 1 .. COM_END] as "statement/com/..."
  */
  count= (int) COM_END - (int) COM_QUERY;
  mysql_statement_register(category, & com_statement_info[(int) COM_QUERY + 1], count);

  category= "abstract";
  /*
    Register [COM_QUERY] as "statement/abstract/com_query"
  */
  mysql_statement_register(category, & com_statement_info[(int) COM_QUERY], 1);

  /*
    When a new packet is received,
    it is instrumented as "statement/abstract/new_packet".
    Based on the packet type found, it later mutates to the
    proper narrow type, for example
    "statement/abstract/query" or "statement/com/ping".
    In cases of "statement/abstract/query", SQL queries are given to
    the parser, which mutates the statement type to an even more
    narrow classification, for example "statement/sql/select".
  */
  stmt_info_new_packet.m_key= 0;
  stmt_info_new_packet.m_name= "new_packet";
  stmt_info_new_packet.m_flags= PSI_FLAG_MUTABLE;
  mysql_statement_register(category, &stmt_info_new_packet, 1);

  /*
    Statements processed from the relay log are initially instrumented as
    "statement/abstract/relay_log". The parser will mutate the statement type to
    a more specific classification, for example "statement/sql/insert".
  */
  stmt_info_rpl.m_key= 0;
  stmt_info_rpl.m_name= "relay_log";
  stmt_info_rpl.m_flags= PSI_FLAG_MUTABLE;
  mysql_statement_register(category, &stmt_info_rpl, 1);
#endif

  /* Common client and server code. */
  init_client_psi_keys();
  /* Vio */
  init_vio_psi_keys();
}
#endif /* !EMBEDDED_LIBRARY */
#endif /* HAVE_PSI_INTERFACE */
<|MERGE_RESOLUTION|>--- conflicted
+++ resolved
@@ -965,6 +965,10 @@
   to print general character set subsystem initialization errors,
   such as Index.xml syntax problems, bad XML tag hierarchy, etc.
 */
+static void charset_error_reporter(enum loglevel level,
+                                   const char *format, ...)
+  __attribute__((format(printf, 2, 3)));
+
 static void charset_error_reporter(enum loglevel level,
                                    const char *format, ...)
 {
@@ -3897,21 +3901,14 @@
     log_error_dest= errorlog_filename_buff;
 
     if (open_error_log(errorlog_filename_buff))
+    {
+      sql_print_error("Could not open %s file for error logging: %s.",
+                      log_error_dest, strerror(errno));
       unireg_abort(MYSQLD_ABORT_EXIT);
+    }
 #ifdef _WIN32
     FreeConsole();        // Remove window
 #endif
-<<<<<<< HEAD
-
-      if (res)
-      {
-        sql_print_error("Could not open %s file for error logging: %s.",
-                        log_error_file, strerror(errno));
-        unireg_abort(MYSQLD_ABORT_EXIT);
-      }
-    }
-=======
->>>>>>> 04f4b76b
   }
   else // We are logging to stderr and SHOW VARIABLES should reflect that.
     log_error_dest= "stderr";
@@ -7549,6 +7546,9 @@
 }
 
 static void option_error_reporter(enum loglevel level, const char *format, ...)
+  __attribute__((format(printf, 2, 3)));
+
+static void option_error_reporter(enum loglevel level, const char *format, ...)
 {
   va_list args;
   va_start(args, format);
