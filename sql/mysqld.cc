/* Copyright (c) 2000, 2010, Oracle and/or its affiliates. All rights reserved.

   This program is free software; you can redistribute it and/or modify
   it under the terms of the GNU General Public License as published by
   the Free Software Foundation; version 2 of the License.

   This program is distributed in the hope that it will be useful,
   but WITHOUT ANY WARRANTY; without even the implied warranty of
   MERCHANTABILITY or FITNESS FOR A PARTICULAR PURPOSE.  See the
   GNU General Public License for more details.

   You should have received a copy of the GNU General Public License
   along with this program; if not, write to the Free Software
   Foundation, Inc., 59 Temple Place, Suite 330, Boston, MA  02111-1307  USA */

#include "my_global.h"                          /* NO_EMBEDDED_ACCESS_CHECKS */
#include "sql_priv.h"
#include "unireg.h"
#include <signal.h>
#ifndef __WIN__
#include <netdb.h>        // getservbyname, servent
#endif
#include "sql_parse.h"    // test_if_data_home_dir
#include "sql_cache.h"    // query_cache, query_cache_*
#include "sql_locale.h"   // MY_LOCALES, my_locales, my_locale_by_name
#include "sql_show.h"     // free_status_vars, add_status_vars,
                          // reset_status_vars
#include "strfunc.h"      // find_set_from_flags
#include "parse_file.h"   // File_parser_dummy_hook
#include "sql_db.h"       // my_dboptions_cache_free
                          // my_dboptions_cache_init
#include "sql_table.h"    // release_ddl_log, execute_ddl_log_recovery
#include "sql_connect.h"  // free_max_user_conn, init_max_user_conn,
                          // handle_one_connection
#include "sql_time.h"     // known_date_time_formats,
                          // get_date_time_format_str,
                          // date_time_format_make
#include "tztime.h"       // my_tz_free, my_tz_init, my_tz_SYSTEM
#include "hostname.h"     // hostname_cache_free, hostname_cache_init
#include "sql_acl.h"      // acl_free, grant_free, acl_init,
                          // grant_init
#include "sql_base.h"     // table_def_free, table_def_init,
                          // cached_open_tables,
                          // cached_table_definitions
#include "sql_test.h"     // mysql_print_status
#include "item_create.h"  // item_create_cleanup, item_create_init
#include "sql_servers.h"  // servers_free, servers_init
#include "init.h"         // unireg_init
#include "derror.h"       // init_errmessage
#include "derror.h"       // init_errmessage
#include "des_key_file.h" // load_des_key_file
#include "sql_manager.h"  // stop_handle_manager, start_handle_manager
#include <m_ctype.h>
#include <my_dir.h>
#include <my_bit.h>
#include "rpl_slave.h"
#include "rpl_master.h"
#include "rpl_mi.h"
#include "rpl_filter.h"
#include <sql_common.h>
#include <my_stacktrace.h>
#include "mysqld_suffix.h"
#include "mysys_err.h"
#include "events.h"
#include "sql_audit.h"
#include "probes_mysql.h"
#include "scheduler.h"
#include "debug_sync.h"
#include "sql_callback.h"

#ifdef WITH_PERFSCHEMA_STORAGE_ENGINE
#include "../storage/perfschema/pfs_server.h"
#endif /* WITH_PERFSCHEMA_STORAGE_ENGINE */

#include "keycaches.h"
#include "../storage/myisam/ha_myisam.h"
#include "set_var.h"

#include "rpl_injector.h"

#include "rpl_handler.h"

#ifdef HAVE_SYS_PRCTL_H
#include <sys/prctl.h>
#endif

#include <thr_alarm.h>
#include <ft_global.h>
#include <errmsg.h>
#include "sp_rcontext.h"
#include "sp_cache.h"
#include "sql_reload.h"  // reload_acl_and_cache

#ifdef HAVE_POLL_H
#include <poll.h>
#endif

#define mysqld_charset &my_charset_latin1

/* We have HAVE_purify below as this speeds up the shutdown of MySQL */

#if defined(HAVE_DEC_3_2_THREADS) || defined(SIGNALS_DONT_BREAK_READ) || defined(HAVE_purify) && defined(__linux__)
#define HAVE_CLOSE_SERVER_SOCK 1
#endif

extern "C" {					// Because of SCO 3.2V4.2
#include <errno.h>
#include <sys/stat.h>
#ifndef __GNU_LIBRARY__
#define __GNU_LIBRARY__				// Skip warnings in getopt.h
#endif
#include <my_getopt.h>
#ifdef HAVE_SYSENT_H
#include <sysent.h>
#endif
#ifdef HAVE_PWD_H
#include <pwd.h>				// For getpwent
#endif
#ifdef HAVE_GRP_H
#include <grp.h>
#endif
#include <my_net.h>

#if !defined(__WIN__)
#include <sys/resource.h>
#ifdef HAVE_SYS_UN_H
#include <sys/un.h>
#endif
#ifdef HAVE_SELECT_H
#include <select.h>
#endif
#ifdef HAVE_SYS_SELECT_H
#include <sys/select.h>
#endif
#include <sys/utsname.h>
#endif /* __WIN__ */

#include <my_libwrap.h>

#ifdef HAVE_SYS_MMAN_H
#include <sys/mman.h>
#endif

#ifdef __WIN__ 
#include <crtdbg.h>
#define SIGNAL_FMT "exception 0x%x"
#else
#define SIGNAL_FMT "signal %d"
#endif

#ifdef HAVE_SOLARIS_LARGE_PAGES
#include <sys/mman.h>
#if defined(__sun__) && defined(__GNUC__) && defined(__cplusplus) \
    && defined(_XOPEN_SOURCE)
extern int getpagesizes(size_t *, int);
extern int getpagesizes2(size_t *, int);
extern int memcntl(caddr_t, size_t, int, caddr_t, int, int);
#endif /* __sun__ ... */
#endif /* HAVE_SOLARIS_LARGE_PAGES */

#ifdef _AIX41
int initgroups(const char *,unsigned int);
#endif

#if defined(__FreeBSD__) && defined(HAVE_IEEEFP_H)
#include <ieeefp.h>
#ifdef HAVE_FP_EXCEPT				// Fix type conflict
typedef fp_except fp_except_t;
#endif
#endif /* __FreeBSD__ && HAVE_IEEEFP_H */
#ifdef HAVE_SYS_FPU_H
/* for IRIX to use set_fpc_csr() */
#include <sys/fpu.h>
#endif
#ifdef HAVE_FPU_CONTROL_H
#include <fpu_control.h>
#endif
#if defined(__i386__) && !defined(HAVE_FPU_CONTROL_H)
# define fpu_control_t unsigned int
# define _FPU_EXTENDED 0x300
# define _FPU_DOUBLE 0x200
# if defined(__GNUC__) || (defined(__SUNPRO_CC) && __SUNPRO_CC >= 0x590)
#  define _FPU_GETCW(cw) asm volatile ("fnstcw %0" : "=m" (*&cw))
#  define _FPU_SETCW(cw) asm volatile ("fldcw %0" : : "m" (*&cw))
# else
#  define _FPU_GETCW(cw) (cw= 0)
#  define _FPU_SETCW(cw)
# endif
#endif

extern "C" my_bool reopen_fstreams(const char *filename,
                                   FILE *outstream, FILE *errstream);

inline void setup_fpu()
{
#if defined(__FreeBSD__) && defined(HAVE_IEEEFP_H)
  /* We can't handle floating point exceptions with threads, so disable
     this on freebsd
     Don't fall for overflow, underflow,divide-by-zero or loss of precision
  */
#if defined(__i386__)
  fpsetmask(~(FP_X_INV | FP_X_DNML | FP_X_OFL | FP_X_UFL | FP_X_DZ |
	      FP_X_IMP));
#else
  fpsetmask(~(FP_X_INV |             FP_X_OFL | FP_X_UFL | FP_X_DZ |
              FP_X_IMP));
#endif /* __i386__ */
#endif /* __FreeBSD__ && HAVE_IEEEFP_H */

#ifdef HAVE_FESETROUND
    /* Set FPU rounding mode to "round-to-nearest" */
  fesetround(FE_TONEAREST);
#endif /* HAVE_FESETROUND */

  /*
    x86 (32-bit) requires FPU precision to be explicitly set to 64 bit
    (double precision) for portable results of floating point operations.
    However, there is no need to do so if compiler is using SSE2 for floating
    point, double values will be stored and processed in 64 bits anyway.
  */
#if defined(__i386__) && !defined(__SSE2_MATH__)
#if defined(_WIN32)
#if !defined(_WIN64)
  _control87(_PC_53, MCW_PC);
#endif /* !_WIN64 */
#else /* !_WIN32 */
  fpu_control_t cw;
  _FPU_GETCW(cw);
  cw= (cw & ~_FPU_EXTENDED) | _FPU_DOUBLE;
  _FPU_SETCW(cw);
#endif /* _WIN32 && */
#endif /* __i386__ */

#if defined(__sgi) && defined(HAVE_SYS_FPU_H)
  /* Enable denormalized DOUBLE values support for IRIX */
  union fpc_csr n;
  n.fc_word = get_fpc_csr();
  n.fc_struct.flush = 0;
  set_fpc_csr(n.fc_word);
#endif
}

} /* cplusplus */

#define MYSQL_KILL_SIGNAL SIGTERM

#ifdef HAVE_GLIBC2_STYLE_GETHOSTBYNAME_R
#include <sys/types.h>
#else
#include <my_pthread.h>			// For thr_setconcurency()
#endif

#ifdef SOLARIS
extern "C" int gethostname(char *name, int namelen);
#endif

extern "C" sig_handler handle_segfault(int sig);

#if defined(__linux__)
#define ENABLE_TEMP_POOL 1
#else
#define ENABLE_TEMP_POOL 0
#endif

/* Constants */

#include <welcome_copyright_notice.h> // ORACLE_WELCOME_COPYRIGHT_NOTICE

const char *show_comp_option_name[]= {"YES", "NO", "DISABLED"};

static const char *tc_heuristic_recover_names[]=
{
  "COMMIT", "ROLLBACK", NullS
};
static TYPELIB tc_heuristic_recover_typelib=
{
  array_elements(tc_heuristic_recover_names)-1,"",
  tc_heuristic_recover_names, NULL
};

const char *first_keyword= "first", *binary_keyword= "BINARY";
const char *my_localhost= "localhost", *delayed_user= "DELAYED";

bool opt_large_files= sizeof(my_off_t) > 4;

/*
  Used with --help for detailed option
*/
static my_bool opt_help= 0, opt_verbose= 0;

arg_cmp_func Arg_comparator::comparator_matrix[5][2] =
{{&Arg_comparator::compare_string,     &Arg_comparator::compare_e_string},
 {&Arg_comparator::compare_real,       &Arg_comparator::compare_e_real},
 {&Arg_comparator::compare_int_signed, &Arg_comparator::compare_e_int},
 {&Arg_comparator::compare_row,        &Arg_comparator::compare_e_row},
 {&Arg_comparator::compare_decimal,    &Arg_comparator::compare_e_decimal}};

/* static variables */

#ifdef HAVE_PSI_INTERFACE
#if (defined(_WIN32) || defined(HAVE_SMEM)) && !defined(EMBEDDED_LIBRARY)
static PSI_thread_key key_thread_handle_con_namedpipes;
static PSI_cond_key key_COND_handler_count;
#endif /* _WIN32 || HAVE_SMEM && !EMBEDDED_LIBRARY */

#if defined(HAVE_SMEM) && !defined(EMBEDDED_LIBRARY)
static PSI_thread_key key_thread_handle_con_sharedmem;
#endif /* HAVE_SMEM && !EMBEDDED_LIBRARY */

#if (defined(_WIN32) || defined(HAVE_SMEM)) && !defined(EMBEDDED_LIBRARY)
static PSI_thread_key key_thread_handle_con_sockets;
#endif /* _WIN32 || HAVE_SMEM && !EMBEDDED_LIBRARY */

#ifdef __WIN__
static PSI_thread_key key_thread_handle_shutdown;
#endif /* __WIN__ */

#if defined (HAVE_OPENSSL) && !defined(HAVE_YASSL)
static PSI_rwlock_key key_rwlock_openssl;
#endif
#endif /* HAVE_PSI_INTERFACE */

/* the default log output is log tables */
static bool lower_case_table_names_used= 0;
static bool volatile select_thread_in_use, signal_thread_in_use;
static bool volatile ready_to_exit;
static my_bool opt_debugging= 0, opt_external_locking= 0, opt_console= 0;
static my_bool opt_short_log_format= 0;
static uint kill_cached_threads, wake_thread;
static ulong killed_threads;
static ulong max_used_connections;
static volatile ulong cached_thread_count= 0;
static char *mysqld_user, *mysqld_chroot;
static char *default_character_set_name;
static char *character_set_filesystem_name;
static char *lc_messages;
static char *lc_time_names_name;
<<<<<<< HEAD
static char *my_bind_addr_str;
=======
char *my_bind_addr_str;
>>>>>>> 20ca15d4
static char *default_collation_name;
char *default_storage_engine;
static char compiled_default_collation_name[]= MYSQL_DEFAULT_COLLATION_NAME;
static I_List<THD> thread_cache;
static bool binlog_format_used= false;

LEX_STRING opt_init_connect, opt_init_slave;

static mysql_cond_t COND_thread_cache, COND_flush_thread_cache;

/* Global variables */

bool opt_bin_log, opt_ignore_builtin_innodb= 0;
my_bool opt_log, opt_slow_log;
ulonglong log_output_options;
my_bool opt_log_queries_not_using_indexes= 0;
bool opt_error_log= IF_WIN(1,0);
bool opt_disable_networking=0, opt_skip_show_db=0;
bool opt_skip_name_resolve=0;
my_bool opt_character_set_client_handshake= 1;
bool server_id_supplied = 0;
bool opt_endinfo, using_udf_functions;
my_bool locked_in_memory;
bool opt_using_transactions;
bool volatile abort_loop;
bool volatile shutdown_in_progress;
/*
  True if the bootstrap thread is running. Protected by LOCK_thread_count,
  just like thread_count.
  Used in bootstrap() function to determine if the bootstrap thread
  has completed. Note, that we can't use 'thread_count' instead,
  since in 5.1, in presence of the Event Scheduler, there may be
  event threads running in parallel, so it's impossible to know
  what value of 'thread_count' is a sign of completion of the
  bootstrap thread.

  At the same time, we can't start the event scheduler after
  bootstrap either, since we want to be able to process event-related
  SQL commands in the init file and in --bootstrap mode.
*/
bool in_bootstrap= FALSE;
/**
   @brief 'grant_option' is used to indicate if privileges needs
   to be checked, in which case the lock, LOCK_grant, is used
   to protect access to the grant table.
   @note This flag is dropped in 5.1 
   @see grant_init()
 */
bool volatile grant_option;

my_bool opt_skip_slave_start = 0; ///< If set, slave is not autostarted
my_bool opt_reckless_slave = 0;
my_bool opt_enable_named_pipe= 0;
my_bool opt_local_infile, opt_slave_compressed_protocol;
my_bool opt_safe_user_create = 0;
my_bool opt_show_slave_auth_info;
my_bool opt_log_slave_updates= 0;
char *opt_slave_skip_errors;

/**
  compatibility option:
    - index usage hints (USE INDEX without a FOR clause) behave as in 5.0
*/
my_bool old_mode;

/*
  Legacy global handlerton. These will be removed (please do not add more).
*/
handlerton *heap_hton;
handlerton *myisam_hton;
handlerton *partition_hton;

my_bool opt_readonly= 0, use_temp_pool, relay_log_purge;
my_bool relay_log_recovery;
my_bool opt_sync_frm, opt_allow_suspicious_udfs;
my_bool opt_secure_auth= 0;
char* opt_secure_file_priv;
my_bool opt_log_slow_admin_statements= 0;
my_bool opt_log_slow_slave_statements= 0;
my_bool lower_case_file_system= 0;
my_bool opt_large_pages= 0;
my_bool opt_super_large_pages= 0;
my_bool opt_myisam_use_mmap= 0;
uint   opt_large_page_size= 0;
#if defined(ENABLED_DEBUG_SYNC)
uint    opt_debug_sync_timeout= 0;
#endif /* defined(ENABLED_DEBUG_SYNC) */
my_bool opt_old_style_user_limits= 0, trust_function_creators= 0;
/*
  True if there is at least one per-hour limit for some user, so we should
  check them before each query (and possibly reset counters when hour is
  changed). False otherwise.
*/
volatile bool mqh_used = 0;
my_bool opt_noacl;
my_bool sp_automatic_privileges= 1;

ulong opt_binlog_rows_event_max_size;
const char *binlog_format_names[]= {"MIXED", "STATEMENT", "ROW", NullS};
#ifdef HAVE_INITGROUPS
static bool calling_initgroups= FALSE; /**< Used in SIGSEGV handler. */
#endif
uint mysqld_port, test_flags, select_errors, dropping_tables, ha_open_options;
uint mysqld_port_timeout;
ulong delay_key_write_options;
uint protocol_version;
uint lower_case_table_names;
ulong tc_heuristic_recover= 0;
uint volatile thread_count;
int32 thread_running;
ulong thread_created;
ulong back_log, connect_timeout, concurrency, server_id;
ulong table_cache_size, table_def_size;
ulong what_to_log;
ulong slow_launch_time, slave_open_temp_tables;
ulong open_files_limit, max_binlog_size, max_relay_log_size;
ulong slave_trans_retries;
uint  slave_net_timeout;
ulong slave_exec_mode_options;
ulonglong slave_type_conversions_options;
ulong thread_cache_size=0;
ulong binlog_cache_size=0;
ulonglong  max_binlog_cache_size=0;
ulong query_cache_size=0;
ulong refresh_version;  /* Increments on each reload */
query_id_t global_query_id;
my_atomic_rwlock_t global_query_id_lock;
my_atomic_rwlock_t thread_running_lock;
ulong aborted_threads, aborted_connects;
ulong delayed_insert_timeout, delayed_insert_limit, delayed_queue_size;
ulong delayed_insert_threads, delayed_insert_writes, delayed_rows_in_use;
ulong delayed_insert_errors,flush_time;
ulong specialflag=0;
ulong binlog_cache_use= 0, binlog_cache_disk_use= 0;
ulong max_connections, max_connect_errors;
/**
  Limit of the total number of prepared statements in the server.
  Is necessary to protect the server against out-of-memory attacks.
*/
ulong max_prepared_stmt_count;
/**
  Current total number of prepared statements in the server. This number
  is exact, and therefore may not be equal to the difference between
  `com_stmt_prepare' and `com_stmt_close' (global status variables), as
  the latter ones account for all registered attempts to prepare
  a statement (including unsuccessful ones).  Prepared statements are
  currently connection-local: if the same SQL query text is prepared in
  two different connections, this counts as two distinct prepared
  statements.
*/
ulong prepared_stmt_count=0;
ulong thread_id=1L,current_pid;
ulong slow_launch_threads = 0;
uint sync_binlog_period= 0, sync_relaylog_period= 0,
     sync_relayloginfo_period= 0, sync_masterinfo_period= 0;
ulong expire_logs_days = 0;

const double log_10[] = {
  1e000, 1e001, 1e002, 1e003, 1e004, 1e005, 1e006, 1e007, 1e008, 1e009,
  1e010, 1e011, 1e012, 1e013, 1e014, 1e015, 1e016, 1e017, 1e018, 1e019,
  1e020, 1e021, 1e022, 1e023, 1e024, 1e025, 1e026, 1e027, 1e028, 1e029,
  1e030, 1e031, 1e032, 1e033, 1e034, 1e035, 1e036, 1e037, 1e038, 1e039,
  1e040, 1e041, 1e042, 1e043, 1e044, 1e045, 1e046, 1e047, 1e048, 1e049,
  1e050, 1e051, 1e052, 1e053, 1e054, 1e055, 1e056, 1e057, 1e058, 1e059,
  1e060, 1e061, 1e062, 1e063, 1e064, 1e065, 1e066, 1e067, 1e068, 1e069,
  1e070, 1e071, 1e072, 1e073, 1e074, 1e075, 1e076, 1e077, 1e078, 1e079,
  1e080, 1e081, 1e082, 1e083, 1e084, 1e085, 1e086, 1e087, 1e088, 1e089,
  1e090, 1e091, 1e092, 1e093, 1e094, 1e095, 1e096, 1e097, 1e098, 1e099,
  1e100, 1e101, 1e102, 1e103, 1e104, 1e105, 1e106, 1e107, 1e108, 1e109,
  1e110, 1e111, 1e112, 1e113, 1e114, 1e115, 1e116, 1e117, 1e118, 1e119,
  1e120, 1e121, 1e122, 1e123, 1e124, 1e125, 1e126, 1e127, 1e128, 1e129,
  1e130, 1e131, 1e132, 1e133, 1e134, 1e135, 1e136, 1e137, 1e138, 1e139,
  1e140, 1e141, 1e142, 1e143, 1e144, 1e145, 1e146, 1e147, 1e148, 1e149,
  1e150, 1e151, 1e152, 1e153, 1e154, 1e155, 1e156, 1e157, 1e158, 1e159,
  1e160, 1e161, 1e162, 1e163, 1e164, 1e165, 1e166, 1e167, 1e168, 1e169,
  1e170, 1e171, 1e172, 1e173, 1e174, 1e175, 1e176, 1e177, 1e178, 1e179,
  1e180, 1e181, 1e182, 1e183, 1e184, 1e185, 1e186, 1e187, 1e188, 1e189,
  1e190, 1e191, 1e192, 1e193, 1e194, 1e195, 1e196, 1e197, 1e198, 1e199,
  1e200, 1e201, 1e202, 1e203, 1e204, 1e205, 1e206, 1e207, 1e208, 1e209,
  1e210, 1e211, 1e212, 1e213, 1e214, 1e215, 1e216, 1e217, 1e218, 1e219,
  1e220, 1e221, 1e222, 1e223, 1e224, 1e225, 1e226, 1e227, 1e228, 1e229,
  1e230, 1e231, 1e232, 1e233, 1e234, 1e235, 1e236, 1e237, 1e238, 1e239,
  1e240, 1e241, 1e242, 1e243, 1e244, 1e245, 1e246, 1e247, 1e248, 1e249,
  1e250, 1e251, 1e252, 1e253, 1e254, 1e255, 1e256, 1e257, 1e258, 1e259,
  1e260, 1e261, 1e262, 1e263, 1e264, 1e265, 1e266, 1e267, 1e268, 1e269,
  1e270, 1e271, 1e272, 1e273, 1e274, 1e275, 1e276, 1e277, 1e278, 1e279,
  1e280, 1e281, 1e282, 1e283, 1e284, 1e285, 1e286, 1e287, 1e288, 1e289,
  1e290, 1e291, 1e292, 1e293, 1e294, 1e295, 1e296, 1e297, 1e298, 1e299,
  1e300, 1e301, 1e302, 1e303, 1e304, 1e305, 1e306, 1e307, 1e308
};

time_t server_start_time, flush_status_time;

char server_uuid[UUID_LENGTH+1];
const char *server_uuid_ptr;
char mysql_home[FN_REFLEN], pidfile_name[FN_REFLEN], system_time_zone[30];
char default_logfile_name[FN_REFLEN];
char *default_tz_name;
char log_error_file[FN_REFLEN], glob_hostname[FN_REFLEN];
char mysql_real_data_home[FN_REFLEN],
     lc_messages_dir[FN_REFLEN], reg_ext[FN_EXTLEN],
     mysql_charsets_dir[FN_REFLEN],
     *opt_init_file, *opt_tc_log_file;
char *lc_messages_dir_ptr, *log_error_file_ptr;
char mysql_unpacked_real_data_home[FN_REFLEN];
int mysql_unpacked_real_data_home_len;
uint mysql_real_data_home_len, mysql_data_home_len= 1;
uint reg_ext_length;
const key_map key_map_empty(0);
key_map key_map_full(0);                        // Will be initialized later

DATE_TIME_FORMAT global_date_format, global_datetime_format, global_time_format;
Time_zone *default_tz;

char *mysql_data_home= const_cast<char*>(".");
const char *mysql_real_data_home_ptr= mysql_real_data_home;
char server_version[SERVER_VERSION_LENGTH];
char *mysqld_unix_port, *opt_mysql_tmpdir;
ulong thread_handling;

/** name of reference on left expression in rewritten IN subquery */
const char *in_left_expr_name= "<left expr>";
/** name of additional condition */
const char *in_additional_cond= "<IN COND>";
const char *in_having_cond= "<IN HAVING>";

my_decimal decimal_zero;
/* classes for comparation parsing/processing */
Eq_creator eq_creator;
Ne_creator ne_creator;
Gt_creator gt_creator;
Lt_creator lt_creator;
Ge_creator ge_creator;
Le_creator le_creator;

MYSQL_FILE *bootstrap_file;
int bootstrap_error;

I_List<THD> threads;
Rpl_filter* rpl_filter;
Rpl_filter* binlog_filter;

struct system_variables global_system_variables;
struct system_variables max_system_variables;
struct system_status_var global_status_var;

MY_TMPDIR mysql_tmpdir_list;
MY_BITMAP temp_pool;

CHARSET_INFO *system_charset_info, *files_charset_info ;
CHARSET_INFO *national_charset_info, *table_alias_charset;
CHARSET_INFO *character_set_filesystem;
CHARSET_INFO *error_message_charset_info;

MY_LOCALE *my_default_lc_messages;
MY_LOCALE *my_default_lc_time_names;

SHOW_COMP_OPTION have_ssl, have_symlink, have_dlopen, have_query_cache;
SHOW_COMP_OPTION have_geometry, have_rtree_keys;
SHOW_COMP_OPTION have_crypt, have_compress;
SHOW_COMP_OPTION have_profiling;

/* Thread specific variables */

pthread_key(MEM_ROOT**,THR_MALLOC);
pthread_key(THD*, THR_THD);
mysql_mutex_t LOCK_thread_count;
mysql_mutex_t
  LOCK_status, LOCK_global_read_lock,
  LOCK_error_log, LOCK_uuid_generator,
  LOCK_delayed_insert, LOCK_delayed_status, LOCK_delayed_create,
  LOCK_crypt,
  LOCK_global_system_variables,
  LOCK_user_conn, LOCK_slave_list, LOCK_active_mi,
  LOCK_connection_count, LOCK_error_messages;
/**
  The below lock protects access to two global server variables:
  max_prepared_stmt_count and prepared_stmt_count. These variables
  set the limit and hold the current total number of prepared statements
  in the server, respectively. As PREPARE/DEALLOCATE rate in a loaded
  server may be fairly high, we need a dedicated lock.
*/
mysql_mutex_t LOCK_prepared_stmt_count;
#ifdef HAVE_OPENSSL
mysql_mutex_t LOCK_des_key_file;
#endif
mysql_rwlock_t LOCK_grant, LOCK_sys_init_connect, LOCK_sys_init_slave;
mysql_rwlock_t LOCK_system_variables_hash;
mysql_cond_t COND_thread_count;
mysql_cond_t COND_global_read_lock;
pthread_t signal_thread;
pthread_attr_t connection_attrib;
mysql_mutex_t LOCK_server_started;
mysql_cond_t COND_server_started;

int mysqld_server_started= 0;

File_parser_dummy_hook file_parser_dummy_hook;

/* replication parameters, if master_host is not NULL, we are a slave */
uint report_port= MYSQL_PORT;
ulong master_retry_count=0;
char *master_info_file;
char *relay_log_info_file, *report_user, *report_password, *report_host;
char *opt_relay_logname = 0, *opt_relaylog_index_name=0;
char *opt_logname, *opt_slow_logname;

/* Static variables */

static bool kill_in_progress, segfaulted;
static my_bool opt_bootstrap, opt_myisam_log;
static int cleanup_done;
static ulong opt_specialflag;
<<<<<<< HEAD
static char *opt_update_logname, *opt_binlog_index_name;
=======
static char *opt_update_logname;
char *opt_binlog_index_name;
>>>>>>> 20ca15d4
char *mysql_home_ptr, *pidfile_name_ptr;
/** Initial command line arguments (count), after load_defaults().*/
static int defaults_argc;
/**
  Initial command line arguments (arguments), after load_defaults().
  This memory is allocated by @c load_defaults() and should be freed
  using @c free_defaults().
  Do not modify defaults_argc / defaults_argv,
  use remaining_argc / remaining_argv instead to parse the command
  line arguments in multiple steps.
*/
static char **defaults_argv;
/** Remaining command line arguments (count), filtered by handle_options().*/
static int remaining_argc;
/** Remaining command line arguments (arguments), filtered by handle_options().*/
static char **remaining_argv;
static char *opt_bin_logname;

int orig_argc;
char **orig_argv;

/*
  Since buffered_option_error_reporter is only used currently
  for parsing performance schema options, this code is not needed
  when the performance schema is not compiled in.
*/
#ifdef WITH_PERFSCHEMA_STORAGE_ENGINE
/**
  A log message for the error log, buffered in memory.
  Log messages are temporarily buffered when generated before the error log
  is initialized, and then printed once the error log is ready.
*/
class Buffered_log : public Sql_alloc
{
public:
  Buffered_log(enum loglevel level, const char *message);

  ~Buffered_log()
  {}

  void print(void);

private:
  /** Log message level. */
  enum loglevel m_level;
  /** Log message text. */
  String m_message;
};

/**
  Constructor.
  @param level          the message log level
  @param message        the message text
*/
Buffered_log::Buffered_log(enum loglevel level, const char *message)
  : m_level(level), m_message()
{
  m_message.copy(message, strlen(message), &my_charset_latin1);
}

/**
  Print a buffered log to the real log file.
*/
void Buffered_log::print()
{
  /*
    Since messages are buffered, they can be printed out
    of order with other entries in the log.
    Add "Buffered xxx" to the message text to prevent confusion.
  */
  switch(m_level)
  {
  case ERROR_LEVEL:
    sql_print_error("Buffered error: %s\n", m_message.c_ptr_safe());
    break;
  case WARNING_LEVEL:
    sql_print_warning("Buffered warning: %s\n", m_message.c_ptr_safe());
    break;
  case INFORMATION_LEVEL:
    /*
      Messages printed as "information" still end up in the mysqld *error* log,
      but with a [Note] tag instead of an [ERROR] tag.
      While this is probably fine for a human reading the log,
      it is upsetting existing automated scripts used to parse logs,
      because such scripts are likely to not already handle [Note] properly.
      INFORMATION_LEVEL messages are simply silenced, on purpose,
      to avoid un needed verbosity.
    */
    break;
  }
}

/**
  Collection of all the buffered log messages.
*/
class Buffered_logs
{
public:
  Buffered_logs()
  {}

  ~Buffered_logs()
  {}

  void init();
  void cleanup();

  void buffer(enum loglevel m_level, const char *msg);
  void print();
private:
  /**
    Memory root to use to store buffered logs.
    This memory root lifespan is between init and cleanup.
    Once the buffered logs are printed, they are not needed anymore,
    and all the memory used is reclaimed.
  */
  MEM_ROOT m_root;
  /** List of buffered log messages. */
  List<Buffered_log> m_list;
};

void Buffered_logs::init()
{
  init_alloc_root(&m_root, 1024, 0);
}

void Buffered_logs::cleanup()
{
  m_list.delete_elements();
  free_root(&m_root, MYF(0));
}

/**
  Add a log message to the buffer.
*/
void Buffered_logs::buffer(enum loglevel level, const char *msg)
{
  /*
    Do not let Sql_alloc::operator new(size_t) allocate memory,
    there is no memory root associated with the main() thread.
    Give explicitly the proper memory root to use to
    Sql_alloc::operator new(size_t, MEM_ROOT *) instead.
  */
  Buffered_log *log= new (&m_root) Buffered_log(level, msg);
  if (log)
    m_list.push_back(log, &m_root);
}

/**
  Print buffered log messages.
*/
void Buffered_logs::print()
{
  Buffered_log *log;
  List_iterator_fast<Buffered_log> it(m_list);
  while ((log= it++))
    log->print();
}

/** Logs reported before a logger is available. */
static Buffered_logs buffered_logs;

#ifndef EMBEDDED_LIBRARY
/**
  Error reporter that buffer log messages.
  @param level          log message level
  @param format         log message format string
*/
C_MODE_START
static void buffered_option_error_reporter(enum loglevel level,
                                           const char *format, ...)
{
  va_list args;
  char buffer[1024];

  va_start(args, format);
  my_vsnprintf(buffer, sizeof(buffer), format, args);
  va_end(args);
  buffered_logs.buffer(level, buffer);
}
C_MODE_END
#endif /* !EMBEDDED_LIBRARY */
#endif /* WITH_PERFSCHEMA_STORAGE_ENGINE */

static my_socket unix_sock,ip_sock;
struct rand_struct sql_rand; ///< used by sql_class.cc:THD::THD()

#ifndef EMBEDDED_LIBRARY
struct passwd *user_info;
static pthread_t select_thread;
static uint thr_kill_signal;
#endif

/* OS specific variables */

#ifdef __WIN__
#undef	 getpid
#include <process.h>

static mysql_cond_t COND_handler_count;
static uint handler_count;
static bool start_mode=0, use_opt_args;
static int opt_argc;
static char **opt_argv;

#if !defined(EMBEDDED_LIBRARY)
static HANDLE hEventShutdown;
static char shutdown_event_name[40];
#include "nt_servc.h"
static	 NTService  Service;	      ///< Service object for WinNT
#endif /* EMBEDDED_LIBRARY */
#endif /* __WIN__ */

#ifdef _WIN32
static char pipe_name[512];
static SECURITY_ATTRIBUTES saPipeSecurity;
static SECURITY_DESCRIPTOR sdPipeDescriptor;
static HANDLE hPipe = INVALID_HANDLE_VALUE;
#endif

#ifndef EMBEDDED_LIBRARY
bool mysqld_embedded=0;
#else
bool mysqld_embedded=1;
#endif

static my_bool plugins_are_initialized= FALSE;

#ifndef DBUG_OFF
static const char* default_dbug_option;
#endif
#ifdef HAVE_LIBWRAP
const char *libwrapName= NULL;
int allow_severity = LOG_INFO;
int deny_severity = LOG_WARNING;
#endif
#ifdef HAVE_QUERY_CACHE
ulong query_cache_min_res_unit= QUERY_CACHE_MIN_RESULT_DATA_SIZE;
Query_cache query_cache;
#endif
#ifdef HAVE_SMEM
char *shared_memory_base_name= default_shared_memory_base_name;
my_bool opt_enable_shared_memory;
HANDLE smem_event_connect_request= 0;
#endif

my_bool opt_use_ssl  = 0;
char *opt_ssl_ca= NULL, *opt_ssl_capath= NULL, *opt_ssl_cert= NULL,
     *opt_ssl_cipher= NULL, *opt_ssl_key= NULL;

#ifdef HAVE_OPENSSL
#include <openssl/crypto.h>
#ifndef HAVE_YASSL
typedef struct CRYPTO_dynlock_value
{
  mysql_rwlock_t lock;
} openssl_lock_t;

static openssl_lock_t *openssl_stdlocks;
static openssl_lock_t *openssl_dynlock_create(const char *, int);
static void openssl_dynlock_destroy(openssl_lock_t *, const char *, int);
static void openssl_lock_function(int, int, const char *, int);
static void openssl_lock(int, openssl_lock_t *, const char *, int);
static unsigned long openssl_id_function();
#endif
char *des_key_file;
#ifndef EMBEDDED_LIBRARY
struct st_VioSSLFd *ssl_acceptor_fd;
#endif
#endif /* HAVE_OPENSSL */

/**
  Number of currently active user connections. The variable is protected by
  LOCK_connection_count.
*/
uint connection_count= 0;

/* Function declarations */

pthread_handler_t signal_hand(void *arg);
static int mysql_init_variables(void);
static int get_options(int *argc_ptr, char ***argv_ptr);
static bool add_terminator(DYNAMIC_ARRAY *options);
extern "C" my_bool mysqld_get_one_option(int, const struct my_option *, char *);
static void set_server_version(void);
static int init_thread_environment();
static char *get_relative_path(const char *path);
static int fix_paths(void);
void handle_connections_sockets();
#ifdef _WIN32
pthread_handler_t handle_connections_sockets_thread(void *arg);
#endif
pthread_handler_t kill_server_thread(void *arg);
static void bootstrap(MYSQL_FILE *file);
static bool read_init_file(char *file_name);
#ifdef _WIN32
pthread_handler_t handle_connections_namedpipes(void *arg);
#endif
#ifdef HAVE_SMEM
pthread_handler_t handle_connections_shared_memory(void *arg);
#endif
pthread_handler_t handle_slave(void *arg);
static void clean_up(bool print_message);
static int test_if_case_insensitive(const char *dir_name);

#ifndef EMBEDDED_LIBRARY
static void usage(void);
static void start_signal_handler(void);
static void close_server_sock();
static void clean_up_mutexes(void);
static void wait_for_signal_thread_to_end(void);
static void create_pid_file();
static void mysqld_exit(int exit_code) __attribute__((noreturn));
#endif
static void end_ssl();


#ifndef EMBEDDED_LIBRARY
/****************************************************************************
** Code to end mysqld
****************************************************************************/

static void close_connections(void)
{
#ifdef EXTRA_DEBUG
  int count=0;
#endif
  DBUG_ENTER("close_connections");

  /* Clear thread cache */
  kill_cached_threads++;
  flush_thread_cache();

  /* kill connection thread */
#if !defined(__WIN__)
  DBUG_PRINT("quit", ("waiting for select thread: 0x%lx",
                      (ulong) select_thread));
  mysql_mutex_lock(&LOCK_thread_count);

  while (select_thread_in_use)
  {
    struct timespec abstime;
    int error;
    LINT_INIT(error);
    DBUG_PRINT("info",("Waiting for select thread"));

#ifndef DONT_USE_THR_ALARM
    if (pthread_kill(select_thread, thr_client_alarm))
      break;					// allready dead
#endif
    set_timespec(abstime, 2);
    for (uint tmp=0 ; tmp < 10 && select_thread_in_use; tmp++)
    {
      error= mysql_cond_timedwait(&COND_thread_count, &LOCK_thread_count,
                                  &abstime);
      if (error != EINTR)
	break;
    }
#ifdef EXTRA_DEBUG
    if (error != 0 && !count++)
      sql_print_error("Got error %d from mysql_cond_timedwait", error);
#endif
    close_server_sock();
  }
  mysql_mutex_unlock(&LOCK_thread_count);
#endif /* __WIN__ */


  /* Abort listening to new connections */
  DBUG_PRINT("quit",("Closing sockets"));
  if (!opt_disable_networking )
  {
    if (ip_sock != INVALID_SOCKET)
    {
      (void) shutdown(ip_sock, SHUT_RDWR);
      (void) closesocket(ip_sock);
      ip_sock= INVALID_SOCKET;
    }
  }
#ifdef _WIN32
  if (hPipe != INVALID_HANDLE_VALUE && opt_enable_named_pipe)
  {
    HANDLE temp;
    DBUG_PRINT("quit", ("Closing named pipes") );

    /* Create connection to the handle named pipe handler to break the loop */
    if ((temp = CreateFile(pipe_name,
			   GENERIC_READ | GENERIC_WRITE,
			   0,
			   NULL,
			   OPEN_EXISTING,
			   0,
			   NULL )) != INVALID_HANDLE_VALUE)
    {
      WaitNamedPipe(pipe_name, 1000);
      DWORD dwMode = PIPE_READMODE_BYTE | PIPE_WAIT;
      SetNamedPipeHandleState(temp, &dwMode, NULL, NULL);
      CancelIo(temp);
      DisconnectNamedPipe(temp);
      CloseHandle(temp);
    }
  }
#endif
#ifdef HAVE_SYS_UN_H
  if (unix_sock != INVALID_SOCKET)
  {
    (void) shutdown(unix_sock, SHUT_RDWR);
    (void) closesocket(unix_sock);
    (void) unlink(mysqld_unix_port);
    unix_sock= INVALID_SOCKET;
  }
#endif
  end_thr_alarm(0);			 // Abort old alarms.

  /*
    First signal all threads that it's time to die
    This will give the threads some time to gracefully abort their
    statements and inform their clients that the server is about to die.
  */

  THD *tmp;
  mysql_mutex_lock(&LOCK_thread_count); // For unlink from list

  I_List_iterator<THD> it(threads);
  while ((tmp=it++))
  {
    DBUG_PRINT("quit",("Informing thread %ld that it's time to die",
		       tmp->thread_id));
    /* We skip slave threads & scheduler on this first loop through. */
    if (tmp->slave_thread)
      continue;

    tmp->killed= THD::KILL_CONNECTION;
    MYSQL_CALLBACK(thread_scheduler, post_kill_notification, (tmp));
    mysql_mutex_lock(&tmp->LOCK_thd_data);
    if (tmp->mysys_var)
    {
      tmp->mysys_var->abort=1;
      mysql_mutex_lock(&tmp->mysys_var->mutex);
      if (tmp->mysys_var->current_cond)
      {
        mysql_mutex_lock(tmp->mysys_var->current_mutex);
        mysql_cond_broadcast(tmp->mysys_var->current_cond);
        mysql_mutex_unlock(tmp->mysys_var->current_mutex);
      }
      mysql_mutex_unlock(&tmp->mysys_var->mutex);
    }
    mysql_mutex_unlock(&tmp->LOCK_thd_data);
  }
  mysql_mutex_unlock(&LOCK_thread_count); // For unlink from list

  Events::deinit();
  end_slave();

  if (thread_count)
    sleep(2);					// Give threads time to die

  /*
    Force remaining threads to die by closing the connection to the client
    This will ensure that threads that are waiting for a command from the
    client on a blocking read call are aborted.
  */

  for (;;)
  {
    DBUG_PRINT("quit",("Locking LOCK_thread_count"));
    mysql_mutex_lock(&LOCK_thread_count); // For unlink from list
    if (!(tmp=threads.get()))
    {
      DBUG_PRINT("quit",("Unlocking LOCK_thread_count"));
      mysql_mutex_unlock(&LOCK_thread_count);
      break;
    }
#ifndef __bsdi__				// Bug in BSDI kernel
    if (tmp->vio_ok())
    {
      if (global_system_variables.log_warnings)
        sql_print_warning(ER_DEFAULT(ER_FORCING_CLOSE),my_progname,
                          tmp->thread_id,
                          (tmp->main_security_ctx.user ?
                           tmp->main_security_ctx.user : ""));
      close_connection(tmp,0,0);
    }
#endif
    DBUG_PRINT("quit",("Unlocking LOCK_thread_count"));
    mysql_mutex_unlock(&LOCK_thread_count);
  }
  /* All threads has now been aborted */
  DBUG_PRINT("quit",("Waiting for threads to die (count=%u)",thread_count));
  mysql_mutex_lock(&LOCK_thread_count);
  while (thread_count)
  {
    mysql_cond_wait(&COND_thread_count, &LOCK_thread_count);
    DBUG_PRINT("quit",("One thread died (count=%u)",thread_count));
  }
  mysql_mutex_unlock(&LOCK_thread_count);

  close_active_mi();
  DBUG_PRINT("quit",("close_connections thread"));
  DBUG_VOID_RETURN;
}


static void close_server_sock()
{
#ifdef HAVE_CLOSE_SERVER_SOCK
  DBUG_ENTER("close_server_sock");
  my_socket tmp_sock;
  tmp_sock=ip_sock;
  if (tmp_sock != INVALID_SOCKET)
  {
    ip_sock=INVALID_SOCKET;
    DBUG_PRINT("info",("calling shutdown on TCP/IP socket"));
    (void) shutdown(tmp_sock, SHUT_RDWR);
  }
  tmp_sock=unix_sock;
  if (tmp_sock != INVALID_SOCKET)
  {
    unix_sock=INVALID_SOCKET;
    DBUG_PRINT("info",("calling shutdown on unix socket"));
    (void) shutdown(tmp_sock, SHUT_RDWR);
    (void) unlink(mysqld_unix_port);
  }
  DBUG_VOID_RETURN;
#endif
}

#endif /*EMBEDDED_LIBRARY*/


void kill_mysql(void)
{
  DBUG_ENTER("kill_mysql");

#if defined(SIGNALS_DONT_BREAK_READ) && !defined(EMBEDDED_LIBRARY)
  abort_loop=1;					// Break connection loops
  close_server_sock();				// Force accept to wake up
#endif

#if defined(__WIN__)
#if !defined(EMBEDDED_LIBRARY)
  {
    if (!SetEvent(hEventShutdown))
    {
      DBUG_PRINT("error",("Got error: %ld from SetEvent",GetLastError()));
    }
    /*
      or:
      HANDLE hEvent=OpenEvent(0, FALSE, "MySqlShutdown");
      SetEvent(hEventShutdown);
      CloseHandle(hEvent);
    */
  }
#endif
#elif defined(HAVE_PTHREAD_KILL)
  if (pthread_kill(signal_thread, MYSQL_KILL_SIGNAL))
  {
    DBUG_PRINT("error",("Got error %d from pthread_kill",errno)); /* purecov: inspected */
  }
#elif !defined(SIGNALS_DONT_BREAK_READ)
  kill(current_pid, MYSQL_KILL_SIGNAL);
#endif
  DBUG_PRINT("quit",("After pthread_kill"));
  shutdown_in_progress=1;			// Safety if kill didn't work
#ifdef SIGNALS_DONT_BREAK_READ
  if (!kill_in_progress)
  {
    pthread_t tmp;
    abort_loop=1;
    if (mysql_thread_create(0, /* Not instrumented */
                            &tmp, &connection_attrib, kill_server_thread,
                            (void*) 0))
      sql_print_error("Can't create thread to kill server");
  }
#endif
  DBUG_VOID_RETURN;
}

/**
  Force server down. Kill all connections and threads and exit.

  @param  sig_ptr       Signal number that caused kill_server to be called.

  @note
    A signal number of 0 mean that the function was not called
    from a signal handler and there is thus no signal to block
    or stop, we just want to kill the server.
*/

#if !defined(__WIN__)
static void *kill_server(void *sig_ptr)
#define RETURN_FROM_KILL_SERVER return 0
#else
static void __cdecl kill_server(int sig_ptr)
#define RETURN_FROM_KILL_SERVER return
#endif
{
  DBUG_ENTER("kill_server");
#ifndef EMBEDDED_LIBRARY
  int sig=(int) (long) sig_ptr;			// This is passed a int
  // if there is a signal during the kill in progress, ignore the other
  if (kill_in_progress)				// Safety
  {
    DBUG_LEAVE;
    RETURN_FROM_KILL_SERVER;
  }
  kill_in_progress=TRUE;
  abort_loop=1;					// This should be set
  if (sig != 0) // 0 is not a valid signal number
    my_sigset(sig, SIG_IGN);                    /* purify inspected */
  if (sig == MYSQL_KILL_SIGNAL || sig == 0)
    sql_print_information(ER_DEFAULT(ER_NORMAL_SHUTDOWN),my_progname);
  else
    sql_print_error(ER_DEFAULT(ER_GOT_SIGNAL),my_progname,sig); /* purecov: inspected */

#if defined(HAVE_SMEM) && defined(__WIN__)    
  /*    
   Send event to smem_event_connect_request for aborting    
   */    
  if (!SetEvent(smem_event_connect_request))    
  {      
	  DBUG_PRINT("error",
		("Got error: %ld from SetEvent of smem_event_connect_request",
		 GetLastError()));    
  }
#endif  
  
  close_connections();
  if (sig != MYSQL_KILL_SIGNAL &&
      sig != 0)
    unireg_abort(1);				/* purecov: inspected */
  else
    unireg_end();

  /* purecov: begin deadcode */
  DBUG_LEAVE;                                   // Must match DBUG_ENTER()
  my_thread_end();
  pthread_exit(0);
  /* purecov: end */

  RETURN_FROM_KILL_SERVER;                      // Avoid compiler warnings

#else /* EMBEDDED_LIBRARY*/

  DBUG_LEAVE;
  RETURN_FROM_KILL_SERVER;

#endif /* EMBEDDED_LIBRARY */
}


#if defined(USE_ONE_SIGNAL_HAND)
pthread_handler_t kill_server_thread(void *arg __attribute__((unused)))
{
  my_thread_init();				// Initialize new thread
  kill_server(0);
  /* purecov: begin deadcode */
  my_thread_end();
  pthread_exit(0);
  return 0;
  /* purecov: end */
}
#endif


extern "C" sig_handler print_signal_warning(int sig)
{
  if (global_system_variables.log_warnings)
    sql_print_warning("Got signal %d from thread %ld", sig,my_thread_id());
#ifdef SIGNAL_HANDLER_RESET_ON_DELIVERY
  my_sigset(sig,print_signal_warning);		/* int. thread system calls */
#endif
#if !defined(__WIN__)
  if (sig == SIGALRM)
    alarm(2);					/* reschedule alarm */
#endif
}

#ifndef EMBEDDED_LIBRARY

static void init_error_log_mutex()
{
  mysql_mutex_init(key_LOCK_error_log, &LOCK_error_log, MY_MUTEX_INIT_FAST);
}


static void clean_up_error_log_mutex()
{
  mysql_mutex_destroy(&LOCK_error_log);
}


/**
  cleanup all memory and end program nicely.

    If SIGNALS_DONT_BREAK_READ is defined, this function is called
    by the main thread. To get MySQL to shut down nicely in this case
    (Mac OS X) we have to call exit() instead if pthread_exit().

  @note
    This function never returns.
*/
void unireg_end(void)
{
  clean_up(1);
  my_thread_end();
#if defined(SIGNALS_DONT_BREAK_READ)
  exit(0);
#else
  pthread_exit(0);				// Exit is in main thread
#endif
}


extern "C" void unireg_abort(int exit_code)
{
  DBUG_ENTER("unireg_abort");

  if (opt_help)
    usage();
  if (exit_code)
    sql_print_error("Aborting\n");
  clean_up(!opt_help && (exit_code || !opt_bootstrap)); /* purecov: inspected */
  DBUG_PRINT("quit",("done with cleanup in unireg_abort"));
  mysqld_exit(exit_code);
}

static void mysqld_exit(int exit_code)
{
  /*
    Important note: we wait for the signal thread to end,
    but if a kill -15 signal was sent, the signal thread did
    spawn the kill_server_thread thread, which is running concurrently.
  */
  wait_for_signal_thread_to_end();
  mysql_audit_finalize();
  clean_up_mutexes();
  clean_up_error_log_mutex();
#ifdef WITH_PERFSCHEMA_STORAGE_ENGINE
  /*
    Bug#56666 needs to be fixed before calling:
    shutdown_performance_schema();
  */
#endif
  my_end(opt_endinfo ? MY_CHECK_ERROR | MY_GIVE_INFO : 0);
  exit(exit_code); /* purecov: inspected */
}

#endif /* !EMBEDDED_LIBRARY */

void clean_up(bool print_message)
{
  DBUG_PRINT("exit",("clean_up"));
  if (cleanup_done++)
    return; /* purecov: inspected */

  stop_handle_manager();
  release_ddl_log();

  /*
    make sure that handlers finish up
    what they have that is dependent on the binlog
  */
  ha_binlog_end(current_thd);

  logger.cleanup_base();

  injector::free_instance();
  mysql_bin_log.cleanup();

#ifdef HAVE_REPLICATION
  if (use_slave_mask)
    bitmap_free(&slave_error_mask);
#endif
  my_tz_free();
  my_dboptions_cache_free();
#ifndef NO_EMBEDDED_ACCESS_CHECKS
  servers_free(1);
  acl_free(1);
  grant_free();
#endif
  query_cache_destroy();
  hostname_cache_free();
  item_user_lock_free();
  lex_free();				/* Free some memory */
  item_create_cleanup();
  free_charsets();
  if (!opt_noacl)
  {
#ifdef HAVE_DLOPEN
    udf_free();
#endif
  }
  table_def_start_shutdown();
  plugin_shutdown();
  ha_end();
  if (tc_log)
    tc_log->close();
  delegates_destroy();
  xid_cache_free();
  table_def_free();
  mdl_destroy();
  key_caches.delete_elements((void (*)(const char*, uchar*)) free_key_cache);
  multi_keycache_free();
  free_status_vars();
  end_thr_alarm(1);			/* Free allocated memory */
  my_free_open_file_info();
  if (defaults_argv)
    free_defaults(defaults_argv);
  free_tmpdir(&mysql_tmpdir_list);
  my_free(opt_bin_logname);
  bitmap_free(&temp_pool);
  free_max_user_conn();
#ifdef HAVE_REPLICATION
  end_slave_list();
#endif
  delete binlog_filter;
  delete rpl_filter;
  end_ssl();
  vio_end();
  my_regex_end();
#if defined(ENABLED_DEBUG_SYNC)
  /* End the debug sync facility. See debug_sync.cc. */
  debug_sync_end();
#endif /* defined(ENABLED_DEBUG_SYNC) */

#if !defined(EMBEDDED_LIBRARY)
  if (!opt_bootstrap)
    mysql_file_delete(key_file_pid, pidfile_name, MYF(0)); // This may not always exist
#endif
  if (print_message && my_default_lc_messages && server_start_time)
    sql_print_information(ER_DEFAULT(ER_SHUTDOWN_COMPLETE),my_progname);
  cleanup_errmsgs();
  MYSQL_CALLBACK(thread_scheduler, end, ());
  mysql_client_plugin_deinit();
  finish_client_errs();
  (void) my_error_unregister(ER_ERROR_FIRST, ER_ERROR_LAST); // finish server errs
  DBUG_PRINT("quit", ("Error messages freed"));
  /* Tell main we are ready */
  logger.cleanup_end();
  my_atomic_rwlock_destroy(&global_query_id_lock);
  my_atomic_rwlock_destroy(&thread_running_lock);
  mysql_mutex_lock(&LOCK_thread_count);
  DBUG_PRINT("quit", ("got thread count lock"));
  ready_to_exit=1;
  /* do the broadcast inside the lock to ensure that my_end() is not called */
  mysql_cond_broadcast(&COND_thread_count);
  mysql_mutex_unlock(&LOCK_thread_count);
  sys_var_end();

  /*
    The following lines may never be executed as the main thread may have
    killed us
  */
  DBUG_PRINT("quit", ("done with cleanup"));
} /* clean_up */


#ifndef EMBEDDED_LIBRARY

/**
  This is mainly needed when running with purify, but it's still nice to
  know that all child threads have died when mysqld exits.
*/
static void wait_for_signal_thread_to_end()
{
  uint i;
  /*
    Wait up to 10 seconds for signal thread to die. We use this mainly to
    avoid getting warnings that my_thread_end has not been called
  */
  for (i= 0 ; i < 100 && signal_thread_in_use; i++)
  {
    if (pthread_kill(signal_thread, MYSQL_KILL_SIGNAL) != ESRCH)
      break;
    my_sleep(100);				// Give it time to die
  }
}


static void clean_up_mutexes()
{
  mysql_rwlock_destroy(&LOCK_grant);
  mysql_mutex_destroy(&LOCK_thread_count);
  mysql_mutex_destroy(&LOCK_status);
  mysql_mutex_destroy(&LOCK_delayed_insert);
  mysql_mutex_destroy(&LOCK_delayed_status);
  mysql_mutex_destroy(&LOCK_delayed_create);
  mysql_mutex_destroy(&LOCK_manager);
  mysql_mutex_destroy(&LOCK_crypt);
  mysql_mutex_destroy(&LOCK_user_conn);
  mysql_mutex_destroy(&LOCK_connection_count);
  Events::destroy_mutexes();
#ifdef HAVE_OPENSSL
  mysql_mutex_destroy(&LOCK_des_key_file);
#ifndef HAVE_YASSL
  for (int i= 0; i < CRYPTO_num_locks(); ++i)
    mysql_rwlock_destroy(&openssl_stdlocks[i].lock);
  OPENSSL_free(openssl_stdlocks);
#endif
#endif
  mysql_mutex_destroy(&LOCK_active_mi);
  mysql_rwlock_destroy(&LOCK_sys_init_connect);
  mysql_rwlock_destroy(&LOCK_sys_init_slave);
  mysql_mutex_destroy(&LOCK_global_system_variables);
  mysql_rwlock_destroy(&LOCK_system_variables_hash);
  mysql_mutex_destroy(&LOCK_global_read_lock);
  mysql_mutex_destroy(&LOCK_uuid_generator);
  mysql_mutex_destroy(&LOCK_prepared_stmt_count);
  mysql_mutex_destroy(&LOCK_error_messages);
  mysql_cond_destroy(&COND_thread_count);
  mysql_cond_destroy(&COND_global_read_lock);
  mysql_cond_destroy(&COND_thread_cache);
  mysql_cond_destroy(&COND_flush_thread_cache);
  mysql_cond_destroy(&COND_manager);
}
#endif /*EMBEDDED_LIBRARY*/


/****************************************************************************
** Init IP and UNIX socket
****************************************************************************/

#ifndef EMBEDDED_LIBRARY
static void set_ports()
{
  char	*env;
  if (!mysqld_port && !opt_disable_networking)
  {					// Get port if not from commandline
    mysqld_port= MYSQL_PORT;

    /*
      if builder specifically requested a default port, use that
      (even if it coincides with our factory default).
      only if they didn't do we check /etc/services (and, failing
      on that, fall back to the factory default of 3306).
      either default can be overridden by the environment variable
      MYSQL_TCP_PORT, which in turn can be overridden with command
      line options.
    */

#if MYSQL_PORT_DEFAULT == 0
    struct  servent *serv_ptr;
    if ((serv_ptr= getservbyname("mysql", "tcp")))
      mysqld_port= ntohs((u_short) serv_ptr->s_port); /* purecov: inspected */
#endif
    if ((env = getenv("MYSQL_TCP_PORT")))
      mysqld_port= (uint) atoi(env);		/* purecov: inspected */
  }
  if (!mysqld_unix_port)
  {
#ifdef __WIN__
    mysqld_unix_port= (char*) MYSQL_NAMEDPIPE;
#else
    mysqld_unix_port= (char*) MYSQL_UNIX_ADDR;
#endif
    if ((env = getenv("MYSQL_UNIX_PORT")))
      mysqld_unix_port= env;			/* purecov: inspected */
  }
}

/* Change to run as another user if started with --user */

static struct passwd *check_user(const char *user)
{
#if !defined(__WIN__)
  struct passwd *tmp_user_info;
  uid_t user_id= geteuid();

  // Don't bother if we aren't superuser
  if (user_id)
  {
    if (user)
    {
      /* Don't give a warning, if real user is same as given with --user */
      /* purecov: begin tested */
      tmp_user_info= getpwnam(user);
      if ((!tmp_user_info || user_id != tmp_user_info->pw_uid) &&
	  global_system_variables.log_warnings)
        sql_print_warning(
                    "One can only use the --user switch if running as root\n");
      /* purecov: end */
    }
    return NULL;
  }
  if (!user)
  {
    if (!opt_bootstrap)
    {
      sql_print_error("Fatal error: Please read \"Security\" section of the manual to find out how to run mysqld as root!\n");
      unireg_abort(1);
    }
    return NULL;
  }
  /* purecov: begin tested */
  if (!strcmp(user,"root"))
    return NULL;                        // Avoid problem with dynamic libraries

  if (!(tmp_user_info= getpwnam(user)))
  {
    // Allow a numeric uid to be used
    const char *pos;
    for (pos= user; my_isdigit(mysqld_charset,*pos); pos++) ;
    if (*pos)                                   // Not numeric id
      goto err;
    if (!(tmp_user_info= getpwuid(atoi(user))))
      goto err;
  }
  return tmp_user_info;
  /* purecov: end */

err:
  sql_print_error("Fatal error: Can't change to run as user '%s' ;  Please check that the user exists!\n",user);
  unireg_abort(1);

#ifdef PR_SET_DUMPABLE
  if (test_flags & TEST_CORE_ON_SIGNAL)
  {
    /* inform kernel that process is dumpable */
    (void) prctl(PR_SET_DUMPABLE, 1);
  }
#endif

#endif
  return NULL;
}

static void set_user(const char *user, struct passwd *user_info_arg)
{
  /* purecov: begin tested */
#if !defined(__WIN__)
  DBUG_ASSERT(user_info_arg != 0);
#ifdef HAVE_INITGROUPS
  /*
    We can get a SIGSEGV when calling initgroups() on some systems when NSS
    is configured to use LDAP and the server is statically linked.  We set
    calling_initgroups as a flag to the SIGSEGV handler that is then used to
    output a specific message to help the user resolve this problem.
  */
  calling_initgroups= TRUE;
  initgroups((char*) user, user_info_arg->pw_gid);
  calling_initgroups= FALSE;
#endif
  if (setgid(user_info_arg->pw_gid) == -1)
  {
    sql_perror("setgid");
    unireg_abort(1);
  }
  if (setuid(user_info_arg->pw_uid) == -1)
  {
    sql_perror("setuid");
    unireg_abort(1);
  }
#endif
  /* purecov: end */
}


static void set_effective_user(struct passwd *user_info_arg)
{
#if !defined(__WIN__)
  DBUG_ASSERT(user_info_arg != 0);
  if (setregid((gid_t)-1, user_info_arg->pw_gid) == -1)
  {
    sql_perror("setregid");
    unireg_abort(1);
  }
  if (setreuid((uid_t)-1, user_info_arg->pw_uid) == -1)
  {
    sql_perror("setreuid");
    unireg_abort(1);
  }
#endif
}


/** Change root user if started with @c --chroot . */
static void set_root(const char *path)
{
#if !defined(__WIN__)
  if (chroot(path) == -1)
  {
    sql_perror("chroot");
    unireg_abort(1);
  }
  my_setwd("/", MYF(0));
#endif
}


static void network_init(void)
{
#ifdef HAVE_SYS_UN_H
  struct sockaddr_un	UNIXaddr;
#endif
  int	arg;
  int   ret;
  uint  waited;
  uint  this_wait;
  uint  retry;
  char port_buf[NI_MAXSERV];
  DBUG_ENTER("network_init");
  LINT_INIT(ret);

  if (MYSQL_CALLBACK_ELSE(thread_scheduler, init, (), 0))
    unireg_abort(1);			/* purecov: inspected */

  set_ports();

  if (mysqld_port != 0 && !opt_disable_networking && !opt_bootstrap)
  {
    struct addrinfo *ai, *a;
    struct addrinfo hints;
    int error;
    DBUG_PRINT("general",("IP Socket is %d",mysqld_port));

    bzero(&hints, sizeof (hints));
    hints.ai_flags= AI_PASSIVE;
    hints.ai_socktype= SOCK_STREAM;
    hints.ai_family= AF_UNSPEC;

    my_snprintf(port_buf, NI_MAXSERV, "%d", mysqld_port);
    error= getaddrinfo(my_bind_addr_str, port_buf, &hints, &ai);
    if (error != 0)
    {
      DBUG_PRINT("error",("Got error: %d from getaddrinfo()", error));
      sql_perror(ER_DEFAULT(ER_IPSOCK_ERROR));  /* purecov: tested */
      unireg_abort(1);				/* purecov: tested */
    }

    for (a= ai; a != NULL; a= a->ai_next)
    {
      ip_sock= socket(a->ai_family, a->ai_socktype, a->ai_protocol);
      if (ip_sock != INVALID_SOCKET)
        break;
    }

    if (ip_sock == INVALID_SOCKET)
    {
      DBUG_PRINT("error",("Got error: %d from socket()",socket_errno));
      sql_perror(ER_DEFAULT(ER_IPSOCK_ERROR));  /* purecov: tested */
      unireg_abort(1);				/* purecov: tested */
    }

#ifndef __WIN__
    /*
      We should not use SO_REUSEADDR on windows as this would enable a
      user to open two mysqld servers with the same TCP/IP port.
    */
    arg= 1;
    (void) setsockopt(ip_sock,SOL_SOCKET,SO_REUSEADDR,(char*)&arg,sizeof(arg));
#endif /* __WIN__ */

#ifdef IPV6_V6ONLY
     /*
       For interoperability with older clients, IPv6 socket should
       listen on both IPv6 and IPv4 wildcard addresses.
       Turn off IPV6_V6ONLY option.

       NOTE: this will work starting from Windows Vista only.
       On Windows XP dual stack is not available, so it will not
       listen on the corresponding IPv4-address.
     */
    if (a->ai_family == AF_INET6)
    {
      arg= 0;
      (void) setsockopt(ip_sock, IPPROTO_IPV6, IPV6_V6ONLY, (char*)&arg,
                sizeof(arg));
    }
#endif
    /*
      Sometimes the port is not released fast enough when stopping and
      restarting the server. This happens quite often with the test suite
      on busy Linux systems. Retry to bind the address at these intervals:
      Sleep intervals: 1, 2, 4,  6,  9, 13, 17, 22, ...
      Retry at second: 1, 3, 7, 13, 22, 35, 52, 74, ...
      Limit the sequence by mysqld_port_timeout (set --port-open-timeout=#).
    */
    for (waited= 0, retry= 1; ; retry++, waited+= this_wait)
    {
      if (((ret= bind(ip_sock, a->ai_addr, a->ai_addrlen)) >= 0 ) ||
          (socket_errno != SOCKET_EADDRINUSE) ||
          (waited >= mysqld_port_timeout))
        break;
      sql_print_information("Retrying bind on TCP/IP port %u", mysqld_port);
      this_wait= retry * retry / 3 + 1;
      sleep(this_wait);
    }
    freeaddrinfo(ai);
    if (ret < 0)
    {
      DBUG_PRINT("error",("Got error: %d from bind",socket_errno));
      sql_perror("Can't start server: Bind on TCP/IP port");
      sql_print_error("Do you already have another mysqld server running on port: %d ?",mysqld_port);
      unireg_abort(1);
    }
    if (listen(ip_sock,(int) back_log) < 0)
    {
      sql_perror("Can't start server: listen() on TCP/IP port");
      sql_print_error("listen() on TCP/IP failed with error %d",
		      socket_errno);
      unireg_abort(1);
    }
  }

#ifdef _WIN32
  /* create named pipe */
  if (Service.IsNT() && mysqld_unix_port[0] && !opt_bootstrap &&
      opt_enable_named_pipe)
  {
    strxnmov(pipe_name, sizeof(pipe_name)-1, "\\\\.\\pipe\\",
	     mysqld_unix_port, NullS);
    bzero((char*) &saPipeSecurity, sizeof(saPipeSecurity));
    bzero((char*) &sdPipeDescriptor, sizeof(sdPipeDescriptor));
    if (!InitializeSecurityDescriptor(&sdPipeDescriptor,
				      SECURITY_DESCRIPTOR_REVISION))
    {
      sql_perror("Can't start server : Initialize security descriptor");
      unireg_abort(1);
    }
    if (!SetSecurityDescriptorDacl(&sdPipeDescriptor, TRUE, NULL, FALSE))
    {
      sql_perror("Can't start server : Set security descriptor");
      unireg_abort(1);
    }
    saPipeSecurity.nLength = sizeof(SECURITY_ATTRIBUTES);
    saPipeSecurity.lpSecurityDescriptor = &sdPipeDescriptor;
    saPipeSecurity.bInheritHandle = FALSE;
    if ((hPipe= CreateNamedPipe(pipe_name,
				PIPE_ACCESS_DUPLEX|FILE_FLAG_OVERLAPPED,
				PIPE_TYPE_BYTE |
				PIPE_READMODE_BYTE |
				PIPE_WAIT,
				PIPE_UNLIMITED_INSTANCES,
				(int) global_system_variables.net_buffer_length,
				(int) global_system_variables.net_buffer_length,
				NMPWAIT_USE_DEFAULT_WAIT,
				&saPipeSecurity)) == INVALID_HANDLE_VALUE)
      {
	LPVOID lpMsgBuf;
	int error=GetLastError();
	FormatMessage(FORMAT_MESSAGE_ALLOCATE_BUFFER |
		      FORMAT_MESSAGE_FROM_SYSTEM,
		      NULL, error, MAKELANGID(LANG_NEUTRAL, SUBLANG_DEFAULT),
		      (LPTSTR) &lpMsgBuf, 0, NULL );
	sql_perror((char *)lpMsgBuf);
	LocalFree(lpMsgBuf);
	unireg_abort(1);
      }
  }
#endif

#if defined(HAVE_SYS_UN_H)
  /*
  ** Create the UNIX socket
  */
  if (mysqld_unix_port[0] && !opt_bootstrap)
  {
    DBUG_PRINT("general",("UNIX Socket is %s",mysqld_unix_port));

    if (strlen(mysqld_unix_port) > (sizeof(UNIXaddr.sun_path) - 1))
    {
      sql_print_error("The socket file path is too long (> %u): %s",
                      (uint) sizeof(UNIXaddr.sun_path) - 1, mysqld_unix_port);
      unireg_abort(1);
    }
    if ((unix_sock= socket(AF_UNIX, SOCK_STREAM, 0)) < 0)
    {
      sql_perror("Can't start server : UNIX Socket "); /* purecov: inspected */
      unireg_abort(1);				/* purecov: inspected */
    }
    bzero((char*) &UNIXaddr, sizeof(UNIXaddr));
    UNIXaddr.sun_family = AF_UNIX;
    strmov(UNIXaddr.sun_path, mysqld_unix_port);
    (void) unlink(mysqld_unix_port);
    arg= 1;
    (void) setsockopt(unix_sock,SOL_SOCKET,SO_REUSEADDR,(char*)&arg,
		      sizeof(arg));
    umask(0);
    if (bind(unix_sock, reinterpret_cast<struct sockaddr *>(&UNIXaddr),
	     sizeof(UNIXaddr)) < 0)
    {
      sql_perror("Can't start server : Bind on unix socket"); /* purecov: tested */
      sql_print_error("Do you already have another mysqld server running on socket: %s ?",mysqld_unix_port);
      unireg_abort(1);					/* purecov: tested */
    }
    umask(((~my_umask) & 0666));
#if defined(S_IFSOCK) && defined(SECURE_SOCKETS)
    (void) chmod(mysqld_unix_port,S_IFSOCK);	/* Fix solaris 2.6 bug */
#endif
    if (listen(unix_sock,(int) back_log) < 0)
      sql_print_warning("listen() on Unix socket failed with error %d",
		      socket_errno);
  }
#endif
  DBUG_PRINT("info",("server started"));
  DBUG_VOID_RETURN;
}

#endif /*!EMBEDDED_LIBRARY*/


#ifndef EMBEDDED_LIBRARY
/**
  Close a connection.

  @param thd		Thread handle
  @param errcode	Error code to print to console
  @param lock	        1 if we have have to lock LOCK_thread_count

  @note
    For the connection that is doing shutdown, this is called twice
*/
void close_connection(THD *thd, uint errcode, bool lock)
{
  st_vio *vio;
  DBUG_ENTER("close_connection");
  DBUG_PRINT("enter",("fd: %s  error: '%s'",
		      thd->net.vio ? vio_description(thd->net.vio) :
		      "(not connected)",
		      errcode ? ER_DEFAULT(errcode) : ""));
  if (lock)
    mysql_mutex_lock(&LOCK_thread_count);
  thd->killed= THD::KILL_CONNECTION;
  if ((vio= thd->net.vio) != 0)
  {
    if (errcode)
      net_send_error(thd, errcode,
                     ER_DEFAULT(errcode), NULL); /* purecov: inspected */
    vio_close(vio);			/* vio is freed in delete thd */
  }
  if (lock)
    mysql_mutex_unlock(&LOCK_thread_count);
  MYSQL_CONNECTION_DONE((int) errcode, thd->thread_id);
  if (MYSQL_CONNECTION_DONE_ENABLED())
  {
    sleep(0); /* Workaround to avoid tailcall optimisation */
  }
  DBUG_VOID_RETURN;
}
#endif /* EMBEDDED_LIBRARY */


/** Called when a thread is aborted. */
/* ARGSUSED */
extern "C" sig_handler end_thread_signal(int sig __attribute__((unused)))
{
  THD *thd=current_thd;
  DBUG_ENTER("end_thread_signal");
  if (thd && ! thd->bootstrap)
  {
    statistic_increment(killed_threads, &LOCK_status);
    MYSQL_CALLBACK(thread_scheduler, end_thread, (thd,0)); /* purecov: inspected */
  }
  DBUG_VOID_RETURN;				/* purecov: deadcode */
}


/*
  Unlink thd from global list of available connections and free thd

  SYNOPSIS
    unlink_thd()
    thd		 Thread handler

  NOTES
    LOCK_thread_count is locked and left locked
*/

void unlink_thd(THD *thd)
{
  DBUG_ENTER("unlink_thd");
  DBUG_PRINT("enter", ("thd: 0x%lx", (long) thd));
  thd->cleanup();

  mysql_mutex_lock(&LOCK_connection_count);
  --connection_count;
  mysql_mutex_unlock(&LOCK_connection_count);

  mysql_mutex_lock(&LOCK_thread_count);
  thread_count--;
  delete thd;
  DBUG_VOID_RETURN;
}


/*
  Store thread in cache for reuse by new connections

  SYNOPSIS
    cache_thread()

  NOTES
    LOCK_thread_count has to be locked

  RETURN
    0  Thread was not put in cache
    1  Thread is to be reused by new connection.
       (ie, caller should return, not abort with pthread_exit())
*/


static bool cache_thread()
{
  mysql_mutex_assert_owner(&LOCK_thread_count);
  if (cached_thread_count < thread_cache_size &&
      ! abort_loop && !kill_cached_threads)
  {
    /* Don't kill the thread, just put it in cache for reuse */
    DBUG_PRINT("info", ("Adding thread to cache"));
    cached_thread_count++;

#ifdef HAVE_PSI_INTERFACE
    /*
      Delete the instrumentation for the job that just completed,
      before parking this pthread in the cache (blocked on COND_thread_cache).
    */
    if (likely(PSI_server != NULL))
      PSI_server->delete_current_thread();
#endif

    while (!abort_loop && ! wake_thread && ! kill_cached_threads)
      mysql_cond_wait(&COND_thread_cache, &LOCK_thread_count);
    cached_thread_count--;
    if (kill_cached_threads)
      mysql_cond_signal(&COND_flush_thread_cache);
    if (wake_thread)
    {
      THD *thd;
      wake_thread--;
      thd= thread_cache.get();
      thd->thread_stack= (char*) &thd;          // For store_globals
      (void) thd->store_globals();

#ifdef HAVE_PSI_INTERFACE
      /*
        Create new instrumentation for the new THD job,
        and attach it to this running pthread.
      */
      if (likely(PSI_server != NULL))
      {
        PSI_thread *psi= PSI_server->new_thread(key_thread_one_connection,
                                                thd, thd->thread_id);
        if (likely(psi != NULL))
          PSI_server->set_thread(psi);
      }
#endif

      /*
        THD::mysys_var::abort is associated with physical thread rather
        than with THD object. So we need to reset this flag before using
        this thread for handling of new THD object/connection.
      */
      thd->mysys_var->abort= 0;
      thd->thr_create_utime= my_micro_time();
      threads.append(thd);
      return(1);
    }
  }
  return(0);
}


/*
  End thread for the current connection

  SYNOPSIS
    one_thread_per_connection_end()
    thd		  Thread handler
    put_in_cache  Store thread in cache, if there is room in it
                  Normally this is true in all cases except when we got
                  out of resources initializing the current thread

  NOTES
    If thread is cached, we will wait until thread is scheduled to be
    reused and then we will return.
    If thread is not cached, we end the thread.

  RETURN
    0    Signal to handle_one_connection to reuse connection
*/

bool one_thread_per_connection_end(THD *thd, bool put_in_cache)
{
  DBUG_ENTER("one_thread_per_connection_end");
  unlink_thd(thd);
  if (put_in_cache)
    put_in_cache= cache_thread();
  mysql_mutex_unlock(&LOCK_thread_count);
  if (put_in_cache)
    DBUG_RETURN(0);                             // Thread is reused

  /* It's safe to broadcast outside a lock (COND... is not deleted here) */
  DBUG_PRINT("signal", ("Broadcasting COND_thread_count"));
  DBUG_LEAVE;                                   // Must match DBUG_ENTER()
  my_thread_end();
  mysql_cond_broadcast(&COND_thread_count);

  pthread_exit(0);
  return 0;                                     // Avoid compiler warnings
}


void flush_thread_cache()
{
  mysql_mutex_lock(&LOCK_thread_count);
  kill_cached_threads++;
  while (cached_thread_count)
  {
    mysql_cond_broadcast(&COND_thread_cache);
    mysql_cond_wait(&COND_flush_thread_cache, &LOCK_thread_count);
  }
  kill_cached_threads--;
  mysql_mutex_unlock(&LOCK_thread_count);
}


#ifdef THREAD_SPECIFIC_SIGPIPE
/**
  Aborts a thread nicely. Comes here on SIGPIPE.

  @todo
    One should have to fix that thr_alarm know about this thread too.
*/
extern "C" sig_handler abort_thread(int sig __attribute__((unused)))
{
  THD *thd=current_thd;
  DBUG_ENTER("abort_thread");
  if (thd)
    thd->killed= THD::KILL_CONNECTION;
  DBUG_VOID_RETURN;
}
#endif


/******************************************************************************
  Setup a signal thread with handles all signals.
  Because Linux doesn't support schemas use a mutex to check that
  the signal thread is ready before continuing
******************************************************************************/

#if defined(__WIN__)


/*
  On Windows, we use native SetConsoleCtrlHandler for handle events like Ctrl-C
  with graceful shutdown.
  Also, we do not use signal(), but SetUnhandledExceptionFilter instead - as it
  provides possibility to pass the exception to just-in-time debugger, collect
  dumps and potentially also the exception and thread context used to output
  callstack.
*/

static BOOL WINAPI console_event_handler( DWORD type ) 
{
  DBUG_ENTER("console_event_handler");
#ifndef EMBEDDED_LIBRARY
  if(type == CTRL_C_EVENT)
  {
     /*
       Do not shutdown before startup is finished and shutdown
       thread is initialized. Otherwise there is a race condition 
       between main thread doing initialization and CTRL-C thread doing
       cleanup, which can result into crash.
     */
#ifndef EMBEDDED_LIBRARY
     if(hEventShutdown)
       kill_mysql();
     else
#endif
       sql_print_warning("CTRL-C ignored during startup");
     DBUG_RETURN(TRUE);
  }
#endif
  DBUG_RETURN(FALSE);
}




#ifdef DEBUG_UNHANDLED_EXCEPTION_FILTER
#define DEBUGGER_ATTACH_TIMEOUT 120
/*
  Wait for debugger to attach and break into debugger. If debugger is not attached,
  resume after timeout.
*/
static void wait_for_debugger(int timeout_sec)
{
   if(!IsDebuggerPresent())
   {
     int i;
     printf("Waiting for debugger to attach, pid=%u\n",GetCurrentProcessId());
     fflush(stdout);
     for(i= 0; i < timeout_sec; i++)
     {
       Sleep(1000);
       if(IsDebuggerPresent())
       {
         /* Break into debugger */
         __debugbreak();
         return;
       }
     }
     printf("pid=%u, debugger not attached after %d seconds, resuming\n",GetCurrentProcessId(),
       timeout_sec);
     fflush(stdout);
   }
}
#endif /* DEBUG_UNHANDLED_EXCEPTION_FILTER */

LONG WINAPI my_unhandler_exception_filter(EXCEPTION_POINTERS *ex_pointers)
{
   static BOOL first_time= TRUE;
   if(!first_time)
   {
     /*
       This routine can be called twice, typically
       when detaching in JIT debugger.
       Return EXCEPTION_EXECUTE_HANDLER to terminate process.
     */
     return EXCEPTION_EXECUTE_HANDLER;
   }
   first_time= FALSE;
#ifdef DEBUG_UNHANDLED_EXCEPTION_FILTER
   /*
    Unfortunately there is no clean way to debug unhandled exception filters,
    as debugger does not stop there(also documented in MSDN) 
    To overcome, one could put a MessageBox, but this will not work in service.
    Better solution is to print error message and sleep some minutes 
    until debugger is attached
  */
  wait_for_debugger(DEBUGGER_ATTACH_TIMEOUT);
#endif /* DEBUG_UNHANDLED_EXCEPTION_FILTER */
  __try
  {
    my_set_exception_pointers(ex_pointers);
    handle_segfault(ex_pointers->ExceptionRecord->ExceptionCode);
  }
  __except(EXCEPTION_EXECUTE_HANDLER)
  {
    DWORD written;
    const char msg[] = "Got exception in exception handler!\n";
    WriteFile(GetStdHandle(STD_OUTPUT_HANDLE),msg, sizeof(msg)-1, 
      &written,NULL);
  }
  /*
    Return EXCEPTION_CONTINUE_SEARCH to give JIT debugger
    (drwtsn32 or vsjitdebugger) possibility to attach,
    if JIT debugger is configured.
    Windows Error reporting might generate a dump here.
  */
  return EXCEPTION_CONTINUE_SEARCH;
}


static void init_signals(void)
{
  if(opt_console)
    SetConsoleCtrlHandler(console_event_handler,TRUE);

    /* Avoid MessageBox()es*/
  _CrtSetReportMode(_CRT_WARN, _CRTDBG_MODE_FILE);
  _CrtSetReportFile(_CRT_WARN, _CRTDBG_FILE_STDERR);
  _CrtSetReportMode(_CRT_ERROR, _CRTDBG_MODE_FILE);
  _CrtSetReportFile(_CRT_ERROR, _CRTDBG_FILE_STDERR);
  _CrtSetReportMode(_CRT_ASSERT, _CRTDBG_MODE_FILE);
  _CrtSetReportFile(_CRT_ASSERT, _CRTDBG_FILE_STDERR);

   /*
     Do not use SEM_NOGPFAULTERRORBOX in the following SetErrorMode (),
     because it would prevent JIT debugger and Windows error reporting
     from working. We need WER or JIT-debugging, since our own unhandled
     exception filter is not guaranteed to work in all situation
     (like heap corruption or stack overflow)
   */
  SetErrorMode(SetErrorMode(0) | SEM_FAILCRITICALERRORS
                               | SEM_NOOPENFILEERRORBOX);
  SetUnhandledExceptionFilter(my_unhandler_exception_filter);
}


static void start_signal_handler(void)
{
#ifndef EMBEDDED_LIBRARY
  // Save vm id of this process
  if (!opt_bootstrap)
    create_pid_file();
#endif /* EMBEDDED_LIBRARY */
}


static void check_data_home(const char *path)
{}

#endif /* __WIN__ */

#ifdef HAVE_LINUXTHREADS
#define UNSAFE_DEFAULT_LINUX_THREADS 200
#endif


#if BACKTRACE_DEMANGLE
#include <cxxabi.h>
extern "C" char *my_demangle(const char *mangled_name, int *status)
{
  return abi::__cxa_demangle(mangled_name, NULL, NULL, status);
}
#endif


extern "C" sig_handler handle_segfault(int sig)
{
  time_t curr_time;
  struct tm tm;

  /*
    Strictly speaking, one needs a mutex here
    but since we have got SIGSEGV already, things are a mess
    so not having the mutex is not as bad as possibly using a buggy
    mutex - so we keep things simple
  */
  if (segfaulted)
  {
    fprintf(stderr, "Fatal " SIGNAL_FMT " while backtracing\n", sig);
    exit(1);
  }

  segfaulted = 1;

  curr_time= my_time(0);
  localtime_r(&curr_time, &tm);

  fprintf(stderr,"\
%02d%02d%02d %2d:%02d:%02d - mysqld got " SIGNAL_FMT " ;\n\
This could be because you hit a bug. It is also possible that this binary\n\
or one of the libraries it was linked against is corrupt, improperly built,\n\
or misconfigured. This error can also be caused by malfunctioning hardware.\n",
          tm.tm_year % 100, tm.tm_mon+1, tm.tm_mday,
          tm.tm_hour, tm.tm_min, tm.tm_sec,
	  sig);
  fprintf(stderr, "\
We will try our best to scrape up some info that will hopefully help diagnose\n\
the problem, but since we have already crashed, something is definitely wrong\n\
and this may fail.\n\n");
  fprintf(stderr, "key_buffer_size=%lu\n",
          (ulong) dflt_key_cache->key_cache_mem_size);
  fprintf(stderr, "read_buffer_size=%ld\n", (long) global_system_variables.read_buff_size);
  fprintf(stderr, "max_used_connections=%lu\n", max_used_connections);
  fprintf(stderr, "max_threads=%u\n", thread_scheduler->max_threads);
  fprintf(stderr, "thread_count=%u\n", thread_count);
  fprintf(stderr, "connection_count=%u\n", connection_count);
  fprintf(stderr, "It is possible that mysqld could use up to \n\
key_buffer_size + (read_buffer_size + sort_buffer_size)*max_threads = %lu K\n\
bytes of memory\n", ((ulong) dflt_key_cache->key_cache_mem_size +
		     (global_system_variables.read_buff_size +
		      global_system_variables.sortbuff_size) *
		     thread_scheduler->max_threads +
                     max_connections * sizeof(THD)) / 1024);
  fprintf(stderr, "Hope that's ok; if not, decrease some variables in the equation.\n\n");

#if defined(HAVE_LINUXTHREADS)
  if (sizeof(char*) == 4 && thread_count > UNSAFE_DEFAULT_LINUX_THREADS)
  {
    fprintf(stderr, "\
You seem to be running 32-bit Linux and have %d concurrent connections.\n\
If you have not changed STACK_SIZE in LinuxThreads and built the binary \n\
yourself, LinuxThreads is quite likely to steal a part of the global heap for\n\
the thread stack. Please read http://dev.mysql.com/doc/mysql/en/linux.html\n\n",
	    thread_count);
  }
#endif /* HAVE_LINUXTHREADS */

#ifdef HAVE_STACKTRACE
  THD *thd=current_thd;

  if (!(test_flags & TEST_NO_STACKTRACE))
  {
    fprintf(stderr, "thd: 0x%lx\n",(long) thd);
    fprintf(stderr, "Attempting backtrace. You can use the following "
                    "information to find out\nwhere mysqld died. If "
                    "you see no messages after this, something went\n"
                    "terribly wrong...\n");
    my_print_stacktrace(thd ? (uchar*) thd->thread_stack : NULL,
                        my_thread_stack_size);
  }
  if (thd)
  {
    const char *kreason= "UNKNOWN";
    switch (thd->killed) {
    case THD::NOT_KILLED:
      kreason= "NOT_KILLED";
      break;
    case THD::KILL_BAD_DATA:
      kreason= "KILL_BAD_DATA";
      break;
    case THD::KILL_CONNECTION:
      kreason= "KILL_CONNECTION";
      break;
    case THD::KILL_QUERY:
      kreason= "KILL_QUERY";
      break;
    case THD::KILLED_NO_VALUE:
      kreason= "KILLED_NO_VALUE";
      break;
    }
    fprintf(stderr, "Trying to get some variables.\n\
Some pointers may be invalid and cause the dump to abort...\n");
    my_safe_print_str("thd->query", thd->query(), 1024);
    fprintf(stderr, "thd->thread_id=%lu\n", (ulong) thd->thread_id);
    fprintf(stderr, "thd->killed=%s\n", kreason);
  }
  fprintf(stderr, "\
The manual page at http://dev.mysql.com/doc/mysql/en/crashing.html contains\n\
information that should help you find out what is causing the crash.\n");
  fflush(stderr);
#endif /* HAVE_STACKTRACE */

#ifdef HAVE_INITGROUPS
  if (calling_initgroups)
    fprintf(stderr, "\n\
This crash occured while the server was calling initgroups(). This is\n\
often due to the use of a mysqld that is statically linked against glibc\n\
and configured to use LDAP in /etc/nsswitch.conf. You will need to either\n\
upgrade to a version of glibc that does not have this problem (2.3.4 or\n\
later when used with nscd), disable LDAP in your nsswitch.conf, or use a\n\
mysqld that is not statically linked.\n");
#endif

#ifdef HAVE_NPTL
  if (thd_lib_detected == THD_LIB_LT && !getenv("LD_ASSUME_KERNEL"))
    fprintf(stderr,"\n\
You are running a statically-linked LinuxThreads binary on an NPTL system.\n\
This can result in crashes on some distributions due to LT/NPTL conflicts.\n\
You should either build a dynamically-linked binary, or force LinuxThreads\n\
to be used with the LD_ASSUME_KERNEL environment variable. Please consult\n\
the documentation for your distribution on how to do that.\n");
#endif
  
  if (locked_in_memory)
  {
    fprintf(stderr, "\n\
The \"--memlock\" argument, which was enabled, uses system calls that are\n\
unreliable and unstable on some operating systems and operating-system\n\
versions (notably, some versions of Linux).  This crash could be due to use\n\
of those buggy OS calls.  You should consider whether you really need the\n\
\"--memlock\" parameter and/or consult the OS distributer about \"mlockall\"\n\
bugs.\n");
  }

#ifdef HAVE_WRITE_CORE
  if (test_flags & TEST_CORE_ON_SIGNAL)
  {
    fprintf(stderr, "Writing a core file\n");
    fflush(stderr);
    my_write_core(sig);
  }
#endif

#ifndef __WIN__
  /* On Windows, do not terminate, but pass control to exception filter */
  exit(1);
#endif
}

#if !defined(__WIN__)
#ifndef SA_RESETHAND
#define SA_RESETHAND 0
#endif
#ifndef SA_NODEFER
#define SA_NODEFER 0
#endif

#ifndef EMBEDDED_LIBRARY

static void init_signals(void)
{
  sigset_t set;
  struct sigaction sa;
  DBUG_ENTER("init_signals");

  my_sigset(THR_SERVER_ALARM,print_signal_warning); // Should never be called!

  if (!(test_flags & TEST_NO_STACKTRACE) || (test_flags & TEST_CORE_ON_SIGNAL))
  {
    sa.sa_flags = SA_RESETHAND | SA_NODEFER;
    sigemptyset(&sa.sa_mask);
    sigprocmask(SIG_SETMASK,&sa.sa_mask,NULL);

#ifdef HAVE_STACKTRACE
    my_init_stacktrace();
#endif
#if defined(__amiga__)
    sa.sa_handler=(void(*)())handle_segfault;
#else
    sa.sa_handler=handle_segfault;
#endif
    sigaction(SIGSEGV, &sa, NULL);
    sigaction(SIGABRT, &sa, NULL);
#ifdef SIGBUS
    sigaction(SIGBUS, &sa, NULL);
#endif
    sigaction(SIGILL, &sa, NULL);
    sigaction(SIGFPE, &sa, NULL);
  }

#ifdef HAVE_GETRLIMIT
  if (test_flags & TEST_CORE_ON_SIGNAL)
  {
    /* Change limits so that we will get a core file */
    STRUCT_RLIMIT rl;
    rl.rlim_cur = rl.rlim_max = RLIM_INFINITY;
    if (setrlimit(RLIMIT_CORE, &rl) && global_system_variables.log_warnings)
      sql_print_warning("setrlimit could not change the size of core files to 'infinity';  We may not be able to generate a core file on signals");
  }
#endif
  (void) sigemptyset(&set);
  my_sigset(SIGPIPE,SIG_IGN);
  sigaddset(&set,SIGPIPE);
#ifndef IGNORE_SIGHUP_SIGQUIT
  sigaddset(&set,SIGQUIT);
  sigaddset(&set,SIGHUP);
#endif
  sigaddset(&set,SIGTERM);

  /* Fix signals if blocked by parents (can happen on Mac OS X) */
  sigemptyset(&sa.sa_mask);
  sa.sa_flags = 0;
  sa.sa_handler = print_signal_warning;
  sigaction(SIGTERM, &sa, (struct sigaction*) 0);
  sa.sa_flags = 0;
  sa.sa_handler = print_signal_warning;
  sigaction(SIGHUP, &sa, (struct sigaction*) 0);
#ifdef SIGTSTP
  sigaddset(&set,SIGTSTP);
#endif
  if (thd_lib_detected != THD_LIB_LT)
    sigaddset(&set,THR_SERVER_ALARM);
  if (test_flags & TEST_SIGINT)
  {
    my_sigset(thr_kill_signal, end_thread_signal);
    // May be SIGINT
    sigdelset(&set, thr_kill_signal);
  }
  else
    sigaddset(&set,SIGINT);
  sigprocmask(SIG_SETMASK,&set,NULL);
  pthread_sigmask(SIG_SETMASK,&set,NULL);
  DBUG_VOID_RETURN;
}


static void start_signal_handler(void)
{
  int error;
  pthread_attr_t thr_attr;
  DBUG_ENTER("start_signal_handler");

  (void) pthread_attr_init(&thr_attr);
#if !defined(HAVE_DEC_3_2_THREADS)
  pthread_attr_setscope(&thr_attr,PTHREAD_SCOPE_SYSTEM);
  (void) pthread_attr_setdetachstate(&thr_attr,PTHREAD_CREATE_DETACHED);
#if defined(__ia64__) || defined(__ia64)
  /*
    Peculiar things with ia64 platforms - it seems we only have half the
    stack size in reality, so we have to double it here
  */
  pthread_attr_setstacksize(&thr_attr,my_thread_stack_size*2);
#else
  pthread_attr_setstacksize(&thr_attr,my_thread_stack_size);
#endif
#endif

  mysql_mutex_lock(&LOCK_thread_count);
  if ((error= mysql_thread_create(key_thread_signal_hand,
                                  &signal_thread, &thr_attr, signal_hand, 0)))
  {
    sql_print_error("Can't create interrupt-thread (error %d, errno: %d)",
		    error,errno);
    exit(1);
  }
  mysql_cond_wait(&COND_thread_count, &LOCK_thread_count);
  mysql_mutex_unlock(&LOCK_thread_count);

  (void) pthread_attr_destroy(&thr_attr);
  DBUG_VOID_RETURN;
}


/** This threads handles all signals and alarms. */
/* ARGSUSED */
pthread_handler_t signal_hand(void *arg __attribute__((unused)))
{
  sigset_t set;
  int sig;
  my_thread_init();				// Init new thread
  DBUG_ENTER("signal_hand");
  signal_thread_in_use= 1;

  /*
    Setup alarm handler
    This should actually be '+ max_number_of_slaves' instead of +10,
    but the +10 should be quite safe.
  */
  init_thr_alarm(thread_scheduler->max_threads +
		 global_system_variables.max_insert_delayed_threads + 10);
  if (thd_lib_detected != THD_LIB_LT && (test_flags & TEST_SIGINT))
  {
    (void) sigemptyset(&set);			// Setup up SIGINT for debug
    (void) sigaddset(&set,SIGINT);		// For debugging
    (void) pthread_sigmask(SIG_UNBLOCK,&set,NULL);
  }
  (void) sigemptyset(&set);			// Setup up SIGINT for debug
#ifdef USE_ONE_SIGNAL_HAND
  (void) sigaddset(&set,THR_SERVER_ALARM);	// For alarms
#endif
#ifndef IGNORE_SIGHUP_SIGQUIT
  (void) sigaddset(&set,SIGQUIT);
  (void) sigaddset(&set,SIGHUP);
#endif
  (void) sigaddset(&set,SIGTERM);
  (void) sigaddset(&set,SIGTSTP);

  /* Save pid to this process (or thread on Linux) */
  if (!opt_bootstrap)
    create_pid_file();

  /*
    signal to start_signal_handler that we are ready
    This works by waiting for start_signal_handler to free mutex,
    after which we signal it that we are ready.
    At this pointer there is no other threads running, so there
    should not be any other mysql_cond_signal() calls.
  */
  mysql_mutex_lock(&LOCK_thread_count);
  mysql_mutex_unlock(&LOCK_thread_count);
  mysql_cond_broadcast(&COND_thread_count);

  (void) pthread_sigmask(SIG_BLOCK,&set,NULL);
  for (;;)
  {
    int error;					// Used when debugging
    if (shutdown_in_progress && !abort_loop)
    {
      sig= SIGTERM;
      error=0;
    }
    else
      while ((error=my_sigwait(&set,&sig)) == EINTR) ;
    if (cleanup_done)
    {
      DBUG_PRINT("quit",("signal_handler: calling my_thread_end()"));
      my_thread_end();
      signal_thread_in_use= 0;
      DBUG_LEAVE;                               // Must match DBUG_ENTER()
      pthread_exit(0);				// Safety
      return 0;                                 // Avoid compiler warnings
    }
    switch (sig) {
    case SIGTERM:
    case SIGQUIT:
    case SIGKILL:
#ifdef EXTRA_DEBUG
      sql_print_information("Got signal %d to shutdown mysqld",sig);
#endif
      /* switch to the old log message processing */
      logger.set_handlers(LOG_FILE, opt_slow_log ? LOG_FILE:LOG_NONE,
                          opt_log ? LOG_FILE:LOG_NONE);
      DBUG_PRINT("info",("Got signal: %d  abort_loop: %d",sig,abort_loop));
      if (!abort_loop)
      {
	abort_loop=1;				// mark abort for threads
#ifdef HAVE_PSI_INTERFACE
        /* Delete the instrumentation for the signal thread */
        if (likely(PSI_server != NULL))
          PSI_server->delete_current_thread();
#endif
#ifdef USE_ONE_SIGNAL_HAND
	pthread_t tmp;
        if (mysql_thread_create(0, /* Not instrumented */
                                &tmp, &connection_attrib, kill_server_thread,
                                (void*) &sig))
	  sql_print_error("Can't create thread to kill server");
#else
	kill_server((void*) sig);	// MIT THREAD has a alarm thread
#endif
      }
      break;
    case SIGHUP:
      if (!abort_loop)
      {
        bool not_used;
	mysql_print_status();		// Print some debug info
	reload_acl_and_cache((THD*) 0,
			     (REFRESH_LOG | REFRESH_TABLES | REFRESH_FAST |
			      REFRESH_GRANT |
			      REFRESH_THREADS | REFRESH_HOSTS),
			     (TABLE_LIST*) 0, &not_used); // Flush logs
      }
      /* reenable logs after the options were reloaded */
      if (log_output_options & LOG_NONE)
      {
        logger.set_handlers(LOG_FILE,
                            opt_slow_log ? LOG_TABLE : LOG_NONE,
                            opt_log ? LOG_TABLE : LOG_NONE);
      }
      else
      {
        logger.set_handlers(LOG_FILE,
                            opt_slow_log ? log_output_options : LOG_NONE,
                            opt_log ? log_output_options : LOG_NONE);
      }
      break;
#ifdef USE_ONE_SIGNAL_HAND
    case THR_SERVER_ALARM:
      process_alarm(sig);			// Trigger alarms.
      break;
#endif
    default:
#ifdef EXTRA_DEBUG
      sql_print_warning("Got signal: %d  error: %d",sig,error); /* purecov: tested */
#endif
      break;					/* purecov: tested */
    }
  }
  return(0);					/* purecov: deadcode */
}

static void check_data_home(const char *path)
{}

#endif /*!EMBEDDED_LIBRARY*/
#endif	/* __WIN__*/


/**
  All global error messages are sent here where the first one is stored
  for the client.
*/
/* ARGSUSED */
extern "C" void my_message_sql(uint error, const char *str, myf MyFlags);

void my_message_sql(uint error, const char *str, myf MyFlags)
{
  THD *thd= current_thd;
  DBUG_ENTER("my_message_sql");
  DBUG_PRINT("error", ("error: %u  message: '%s'", error, str));

  DBUG_ASSERT(str != NULL);
  /*
    An error should have a valid error number (!= 0), so it can be caught
    in stored procedures by SQL exception handlers.
    Calling my_error() with error == 0 is a bug.
    Remaining known places to fix:
    - storage/myisam/mi_create.c, my_printf_error()
    TODO:
    DBUG_ASSERT(error != 0);
  */

  if (error == 0)
  {
    /* At least, prevent new abuse ... */
    DBUG_ASSERT(strncmp(str, "MyISAM table", 12) == 0);
    error= ER_UNKNOWN_ERROR;
  }

  mysql_audit_general(thd, MYSQL_AUDIT_GENERAL_ERROR, error, str);

  if (thd)
  {
    if (MyFlags & ME_FATALERROR)
      thd->is_fatal_error= 1;
    (void) thd->raise_condition(error,
                                NULL,
                                MYSQL_ERROR::WARN_LEVEL_ERROR,
                                str);
  }

  /* When simulating OOM, skip writing to error log to avoid mtr errors */
  DBUG_EXECUTE_IF("simulate_out_of_memory", DBUG_VOID_RETURN;);

  if (!thd || MyFlags & ME_NOREFRESH)
    sql_print_error("%s: %s",my_progname,str); /* purecov: inspected */
  DBUG_VOID_RETURN;
}


#ifndef EMBEDDED_LIBRARY
extern "C" void *my_str_malloc_mysqld(size_t size);
extern "C" void my_str_free_mysqld(void *ptr);

void *my_str_malloc_mysqld(size_t size)
{
  return my_malloc(size, MYF(MY_FAE));
}


void my_str_free_mysqld(void *ptr)
{
  my_free(ptr);
}
#endif /* EMBEDDED_LIBRARY */


#ifdef __WIN__

pthread_handler_t handle_shutdown(void *arg)
{
  MSG msg;
  my_thread_init();

  /* this call should create the message queue for this thread */
  PeekMessage(&msg, NULL, 1, 65534,PM_NOREMOVE);
#if !defined(EMBEDDED_LIBRARY)
  if (WaitForSingleObject(hEventShutdown,INFINITE)==WAIT_OBJECT_0)
#endif /* EMBEDDED_LIBRARY */
     kill_server(MYSQL_KILL_SIGNAL);
  return 0;
}
#endif

const char *load_default_groups[]= {
#ifdef WITH_NDBCLUSTER_STORAGE_ENGINE
"mysql_cluster",
#endif
"mysqld","server", MYSQL_BASE_VERSION, 0, 0};

#if defined(__WIN__) && !defined(EMBEDDED_LIBRARY)
static const int load_default_groups_sz=
sizeof(load_default_groups)/sizeof(load_default_groups[0]);
#endif


/**
  Initialize one of the global date/time format variables.

  @param format_type		What kind of format should be supported
  @param var_ptr		Pointer to variable that should be updated

  @retval
    0 ok
  @retval
    1 error
*/

static bool init_global_datetime_format(timestamp_type format_type,
                                        DATE_TIME_FORMAT *format)
{
  /*
    Get command line option
    format->format.str is already set by my_getopt
  */
  format->format.length= strlen(format->format.str);

  if (parse_date_time_format(format_type, format))
  {
    fprintf(stderr, "Wrong date/time format specifier: %s\n",
            format->format.str);
    return true;
  }
  return false;
}

SHOW_VAR com_status_vars[]= {
  {"admin_commands",       (char*) offsetof(STATUS_VAR, com_other), SHOW_LONG_STATUS},
  {"assign_to_keycache",   (char*) offsetof(STATUS_VAR, com_stat[(uint) SQLCOM_ASSIGN_TO_KEYCACHE]), SHOW_LONG_STATUS},
  {"alter_db",             (char*) offsetof(STATUS_VAR, com_stat[(uint) SQLCOM_ALTER_DB]), SHOW_LONG_STATUS},
  {"alter_db_upgrade",     (char*) offsetof(STATUS_VAR, com_stat[(uint) SQLCOM_ALTER_DB_UPGRADE]), SHOW_LONG_STATUS},
  {"alter_event",          (char*) offsetof(STATUS_VAR, com_stat[(uint) SQLCOM_ALTER_EVENT]), SHOW_LONG_STATUS},
  {"alter_function",       (char*) offsetof(STATUS_VAR, com_stat[(uint) SQLCOM_ALTER_FUNCTION]), SHOW_LONG_STATUS},
  {"alter_procedure",      (char*) offsetof(STATUS_VAR, com_stat[(uint) SQLCOM_ALTER_PROCEDURE]), SHOW_LONG_STATUS},
  {"alter_server",         (char*) offsetof(STATUS_VAR, com_stat[(uint) SQLCOM_ALTER_SERVER]), SHOW_LONG_STATUS},
  {"alter_table",          (char*) offsetof(STATUS_VAR, com_stat[(uint) SQLCOM_ALTER_TABLE]), SHOW_LONG_STATUS},
  {"alter_tablespace",     (char*) offsetof(STATUS_VAR, com_stat[(uint) SQLCOM_ALTER_TABLESPACE]), SHOW_LONG_STATUS},
  {"analyze",              (char*) offsetof(STATUS_VAR, com_stat[(uint) SQLCOM_ANALYZE]), SHOW_LONG_STATUS},
  {"begin",                (char*) offsetof(STATUS_VAR, com_stat[(uint) SQLCOM_BEGIN]), SHOW_LONG_STATUS},
  {"binlog",               (char*) offsetof(STATUS_VAR, com_stat[(uint) SQLCOM_BINLOG_BASE64_EVENT]), SHOW_LONG_STATUS},
  {"call_procedure",       (char*) offsetof(STATUS_VAR, com_stat[(uint) SQLCOM_CALL]), SHOW_LONG_STATUS},
  {"change_db",            (char*) offsetof(STATUS_VAR, com_stat[(uint) SQLCOM_CHANGE_DB]), SHOW_LONG_STATUS},
  {"change_master",        (char*) offsetof(STATUS_VAR, com_stat[(uint) SQLCOM_CHANGE_MASTER]), SHOW_LONG_STATUS},
  {"check",                (char*) offsetof(STATUS_VAR, com_stat[(uint) SQLCOM_CHECK]), SHOW_LONG_STATUS},
  {"checksum",             (char*) offsetof(STATUS_VAR, com_stat[(uint) SQLCOM_CHECKSUM]), SHOW_LONG_STATUS},
  {"commit",               (char*) offsetof(STATUS_VAR, com_stat[(uint) SQLCOM_COMMIT]), SHOW_LONG_STATUS},
  {"create_db",            (char*) offsetof(STATUS_VAR, com_stat[(uint) SQLCOM_CREATE_DB]), SHOW_LONG_STATUS},
  {"create_event",         (char*) offsetof(STATUS_VAR, com_stat[(uint) SQLCOM_CREATE_EVENT]), SHOW_LONG_STATUS},
  {"create_function",      (char*) offsetof(STATUS_VAR, com_stat[(uint) SQLCOM_CREATE_SPFUNCTION]), SHOW_LONG_STATUS},
  {"create_index",         (char*) offsetof(STATUS_VAR, com_stat[(uint) SQLCOM_CREATE_INDEX]), SHOW_LONG_STATUS},
  {"create_procedure",     (char*) offsetof(STATUS_VAR, com_stat[(uint) SQLCOM_CREATE_PROCEDURE]), SHOW_LONG_STATUS},
  {"create_server",        (char*) offsetof(STATUS_VAR, com_stat[(uint) SQLCOM_CREATE_SERVER]), SHOW_LONG_STATUS},
  {"create_table",         (char*) offsetof(STATUS_VAR, com_stat[(uint) SQLCOM_CREATE_TABLE]), SHOW_LONG_STATUS},
  {"create_trigger",       (char*) offsetof(STATUS_VAR, com_stat[(uint) SQLCOM_CREATE_TRIGGER]), SHOW_LONG_STATUS},
  {"create_udf",           (char*) offsetof(STATUS_VAR, com_stat[(uint) SQLCOM_CREATE_FUNCTION]), SHOW_LONG_STATUS},
  {"create_user",          (char*) offsetof(STATUS_VAR, com_stat[(uint) SQLCOM_CREATE_USER]), SHOW_LONG_STATUS},
  {"create_view",          (char*) offsetof(STATUS_VAR, com_stat[(uint) SQLCOM_CREATE_VIEW]), SHOW_LONG_STATUS},
  {"dealloc_sql",          (char*) offsetof(STATUS_VAR, com_stat[(uint) SQLCOM_DEALLOCATE_PREPARE]), SHOW_LONG_STATUS},
  {"delete",               (char*) offsetof(STATUS_VAR, com_stat[(uint) SQLCOM_DELETE]), SHOW_LONG_STATUS},
  {"delete_multi",         (char*) offsetof(STATUS_VAR, com_stat[(uint) SQLCOM_DELETE_MULTI]), SHOW_LONG_STATUS},
  {"do",                   (char*) offsetof(STATUS_VAR, com_stat[(uint) SQLCOM_DO]), SHOW_LONG_STATUS},
  {"drop_db",              (char*) offsetof(STATUS_VAR, com_stat[(uint) SQLCOM_DROP_DB]), SHOW_LONG_STATUS},
  {"drop_event",           (char*) offsetof(STATUS_VAR, com_stat[(uint) SQLCOM_DROP_EVENT]), SHOW_LONG_STATUS},
  {"drop_function",        (char*) offsetof(STATUS_VAR, com_stat[(uint) SQLCOM_DROP_FUNCTION]), SHOW_LONG_STATUS},
  {"drop_index",           (char*) offsetof(STATUS_VAR, com_stat[(uint) SQLCOM_DROP_INDEX]), SHOW_LONG_STATUS},
  {"drop_procedure",       (char*) offsetof(STATUS_VAR, com_stat[(uint) SQLCOM_DROP_PROCEDURE]), SHOW_LONG_STATUS},
  {"drop_server",          (char*) offsetof(STATUS_VAR, com_stat[(uint) SQLCOM_DROP_SERVER]), SHOW_LONG_STATUS},
  {"drop_table",           (char*) offsetof(STATUS_VAR, com_stat[(uint) SQLCOM_DROP_TABLE]), SHOW_LONG_STATUS},
  {"drop_trigger",         (char*) offsetof(STATUS_VAR, com_stat[(uint) SQLCOM_DROP_TRIGGER]), SHOW_LONG_STATUS},
  {"drop_user",            (char*) offsetof(STATUS_VAR, com_stat[(uint) SQLCOM_DROP_USER]), SHOW_LONG_STATUS},
  {"drop_view",            (char*) offsetof(STATUS_VAR, com_stat[(uint) SQLCOM_DROP_VIEW]), SHOW_LONG_STATUS},
  {"empty_query",          (char*) offsetof(STATUS_VAR, com_stat[(uint) SQLCOM_EMPTY_QUERY]), SHOW_LONG_STATUS},
  {"execute_sql",          (char*) offsetof(STATUS_VAR, com_stat[(uint) SQLCOM_EXECUTE]), SHOW_LONG_STATUS},
  {"flush",                (char*) offsetof(STATUS_VAR, com_stat[(uint) SQLCOM_FLUSH]), SHOW_LONG_STATUS},
  {"grant",                (char*) offsetof(STATUS_VAR, com_stat[(uint) SQLCOM_GRANT]), SHOW_LONG_STATUS},
  {"ha_close",             (char*) offsetof(STATUS_VAR, com_stat[(uint) SQLCOM_HA_CLOSE]), SHOW_LONG_STATUS},
  {"ha_open",              (char*) offsetof(STATUS_VAR, com_stat[(uint) SQLCOM_HA_OPEN]), SHOW_LONG_STATUS},
  {"ha_read",              (char*) offsetof(STATUS_VAR, com_stat[(uint) SQLCOM_HA_READ]), SHOW_LONG_STATUS},
  {"help",                 (char*) offsetof(STATUS_VAR, com_stat[(uint) SQLCOM_HELP]), SHOW_LONG_STATUS},
  {"insert",               (char*) offsetof(STATUS_VAR, com_stat[(uint) SQLCOM_INSERT]), SHOW_LONG_STATUS},
  {"insert_select",        (char*) offsetof(STATUS_VAR, com_stat[(uint) SQLCOM_INSERT_SELECT]), SHOW_LONG_STATUS},
  {"install_plugin",       (char*) offsetof(STATUS_VAR, com_stat[(uint) SQLCOM_INSTALL_PLUGIN]), SHOW_LONG_STATUS},
  {"kill",                 (char*) offsetof(STATUS_VAR, com_stat[(uint) SQLCOM_KILL]), SHOW_LONG_STATUS},
  {"load",                 (char*) offsetof(STATUS_VAR, com_stat[(uint) SQLCOM_LOAD]), SHOW_LONG_STATUS},
  {"lock_tables",          (char*) offsetof(STATUS_VAR, com_stat[(uint) SQLCOM_LOCK_TABLES]), SHOW_LONG_STATUS},
  {"optimize",             (char*) offsetof(STATUS_VAR, com_stat[(uint) SQLCOM_OPTIMIZE]), SHOW_LONG_STATUS},
  {"preload_keys",         (char*) offsetof(STATUS_VAR, com_stat[(uint) SQLCOM_PRELOAD_KEYS]), SHOW_LONG_STATUS},
  {"prepare_sql",          (char*) offsetof(STATUS_VAR, com_stat[(uint) SQLCOM_PREPARE]), SHOW_LONG_STATUS},
  {"purge",                (char*) offsetof(STATUS_VAR, com_stat[(uint) SQLCOM_PURGE]), SHOW_LONG_STATUS},
  {"purge_before_date",    (char*) offsetof(STATUS_VAR, com_stat[(uint) SQLCOM_PURGE_BEFORE]), SHOW_LONG_STATUS},
  {"release_savepoint",    (char*) offsetof(STATUS_VAR, com_stat[(uint) SQLCOM_RELEASE_SAVEPOINT]), SHOW_LONG_STATUS},
  {"rename_table",         (char*) offsetof(STATUS_VAR, com_stat[(uint) SQLCOM_RENAME_TABLE]), SHOW_LONG_STATUS},
  {"rename_user",          (char*) offsetof(STATUS_VAR, com_stat[(uint) SQLCOM_RENAME_USER]), SHOW_LONG_STATUS},
  {"repair",               (char*) offsetof(STATUS_VAR, com_stat[(uint) SQLCOM_REPAIR]), SHOW_LONG_STATUS},
  {"replace",              (char*) offsetof(STATUS_VAR, com_stat[(uint) SQLCOM_REPLACE]), SHOW_LONG_STATUS},
  {"replace_select",       (char*) offsetof(STATUS_VAR, com_stat[(uint) SQLCOM_REPLACE_SELECT]), SHOW_LONG_STATUS},
  {"reset",                (char*) offsetof(STATUS_VAR, com_stat[(uint) SQLCOM_RESET]), SHOW_LONG_STATUS},
  {"resignal",             (char*) offsetof(STATUS_VAR, com_stat[(uint) SQLCOM_RESIGNAL]), SHOW_LONG_STATUS},
  {"revoke",               (char*) offsetof(STATUS_VAR, com_stat[(uint) SQLCOM_REVOKE]), SHOW_LONG_STATUS},
  {"revoke_all",           (char*) offsetof(STATUS_VAR, com_stat[(uint) SQLCOM_REVOKE_ALL]), SHOW_LONG_STATUS},
  {"rollback",             (char*) offsetof(STATUS_VAR, com_stat[(uint) SQLCOM_ROLLBACK]), SHOW_LONG_STATUS},
  {"rollback_to_savepoint",(char*) offsetof(STATUS_VAR, com_stat[(uint) SQLCOM_ROLLBACK_TO_SAVEPOINT]), SHOW_LONG_STATUS},
  {"savepoint",            (char*) offsetof(STATUS_VAR, com_stat[(uint) SQLCOM_SAVEPOINT]), SHOW_LONG_STATUS},
  {"select",               (char*) offsetof(STATUS_VAR, com_stat[(uint) SQLCOM_SELECT]), SHOW_LONG_STATUS},
  {"set_option",           (char*) offsetof(STATUS_VAR, com_stat[(uint) SQLCOM_SET_OPTION]), SHOW_LONG_STATUS},
  {"signal",               (char*) offsetof(STATUS_VAR, com_stat[(uint) SQLCOM_SIGNAL]), SHOW_LONG_STATUS},
  {"show_authors",         (char*) offsetof(STATUS_VAR, com_stat[(uint) SQLCOM_SHOW_AUTHORS]), SHOW_LONG_STATUS},
  {"show_binlog_events",   (char*) offsetof(STATUS_VAR, com_stat[(uint) SQLCOM_SHOW_BINLOG_EVENTS]), SHOW_LONG_STATUS},
  {"show_binlogs",         (char*) offsetof(STATUS_VAR, com_stat[(uint) SQLCOM_SHOW_BINLOGS]), SHOW_LONG_STATUS},
  {"show_charsets",        (char*) offsetof(STATUS_VAR, com_stat[(uint) SQLCOM_SHOW_CHARSETS]), SHOW_LONG_STATUS},
  {"show_collations",      (char*) offsetof(STATUS_VAR, com_stat[(uint) SQLCOM_SHOW_COLLATIONS]), SHOW_LONG_STATUS},
  {"show_contributors",    (char*) offsetof(STATUS_VAR, com_stat[(uint) SQLCOM_SHOW_CONTRIBUTORS]), SHOW_LONG_STATUS},
  {"show_create_db",       (char*) offsetof(STATUS_VAR, com_stat[(uint) SQLCOM_SHOW_CREATE_DB]), SHOW_LONG_STATUS},
  {"show_create_event",    (char*) offsetof(STATUS_VAR, com_stat[(uint) SQLCOM_SHOW_CREATE_EVENT]), SHOW_LONG_STATUS},
  {"show_create_func",     (char*) offsetof(STATUS_VAR, com_stat[(uint) SQLCOM_SHOW_CREATE_FUNC]), SHOW_LONG_STATUS},
  {"show_create_proc",     (char*) offsetof(STATUS_VAR, com_stat[(uint) SQLCOM_SHOW_CREATE_PROC]), SHOW_LONG_STATUS},
  {"show_create_table",    (char*) offsetof(STATUS_VAR, com_stat[(uint) SQLCOM_SHOW_CREATE]), SHOW_LONG_STATUS},
  {"show_create_trigger",  (char*) offsetof(STATUS_VAR, com_stat[(uint) SQLCOM_SHOW_CREATE_TRIGGER]), SHOW_LONG_STATUS},
  {"show_databases",       (char*) offsetof(STATUS_VAR, com_stat[(uint) SQLCOM_SHOW_DATABASES]), SHOW_LONG_STATUS},
  {"show_engine_logs",     (char*) offsetof(STATUS_VAR, com_stat[(uint) SQLCOM_SHOW_ENGINE_LOGS]), SHOW_LONG_STATUS},
  {"show_engine_mutex",    (char*) offsetof(STATUS_VAR, com_stat[(uint) SQLCOM_SHOW_ENGINE_MUTEX]), SHOW_LONG_STATUS},
  {"show_engine_status",   (char*) offsetof(STATUS_VAR, com_stat[(uint) SQLCOM_SHOW_ENGINE_STATUS]), SHOW_LONG_STATUS},
  {"show_events",          (char*) offsetof(STATUS_VAR, com_stat[(uint) SQLCOM_SHOW_EVENTS]), SHOW_LONG_STATUS},
  {"show_errors",          (char*) offsetof(STATUS_VAR, com_stat[(uint) SQLCOM_SHOW_ERRORS]), SHOW_LONG_STATUS},
  {"show_fields",          (char*) offsetof(STATUS_VAR, com_stat[(uint) SQLCOM_SHOW_FIELDS]), SHOW_LONG_STATUS},
#ifndef DBUG_OFF
  {"show_function_code",   (char*) offsetof(STATUS_VAR, com_stat[(uint) SQLCOM_SHOW_FUNC_CODE]), SHOW_LONG_STATUS},
#endif
  {"show_function_status", (char*) offsetof(STATUS_VAR, com_stat[(uint) SQLCOM_SHOW_STATUS_FUNC]), SHOW_LONG_STATUS},
  {"show_grants",          (char*) offsetof(STATUS_VAR, com_stat[(uint) SQLCOM_SHOW_GRANTS]), SHOW_LONG_STATUS},
  {"show_keys",            (char*) offsetof(STATUS_VAR, com_stat[(uint) SQLCOM_SHOW_KEYS]), SHOW_LONG_STATUS},
  {"show_master_status",   (char*) offsetof(STATUS_VAR, com_stat[(uint) SQLCOM_SHOW_MASTER_STAT]), SHOW_LONG_STATUS},
  {"show_new_master",      (char*) offsetof(STATUS_VAR, com_stat[(uint) SQLCOM_SHOW_NEW_MASTER]), SHOW_LONG_STATUS},
  {"show_open_tables",     (char*) offsetof(STATUS_VAR, com_stat[(uint) SQLCOM_SHOW_OPEN_TABLES]), SHOW_LONG_STATUS},
  {"show_plugins",         (char*) offsetof(STATUS_VAR, com_stat[(uint) SQLCOM_SHOW_PLUGINS]), SHOW_LONG_STATUS},
  {"show_privileges",      (char*) offsetof(STATUS_VAR, com_stat[(uint) SQLCOM_SHOW_PRIVILEGES]), SHOW_LONG_STATUS},
#ifndef DBUG_OFF
  {"show_procedure_code",  (char*) offsetof(STATUS_VAR, com_stat[(uint) SQLCOM_SHOW_PROC_CODE]), SHOW_LONG_STATUS},
#endif
  {"show_procedure_status",(char*) offsetof(STATUS_VAR, com_stat[(uint) SQLCOM_SHOW_STATUS_PROC]), SHOW_LONG_STATUS},
  {"show_processlist",     (char*) offsetof(STATUS_VAR, com_stat[(uint) SQLCOM_SHOW_PROCESSLIST]), SHOW_LONG_STATUS},
  {"show_profile",         (char*) offsetof(STATUS_VAR, com_stat[(uint) SQLCOM_SHOW_PROFILE]), SHOW_LONG_STATUS},
  {"show_profiles",        (char*) offsetof(STATUS_VAR, com_stat[(uint) SQLCOM_SHOW_PROFILES]), SHOW_LONG_STATUS},
  {"show_relaylog_events", (char*) offsetof(STATUS_VAR, com_stat[(uint) SQLCOM_SHOW_RELAYLOG_EVENTS]), SHOW_LONG_STATUS},
  {"show_slave_hosts",     (char*) offsetof(STATUS_VAR, com_stat[(uint) SQLCOM_SHOW_SLAVE_HOSTS]), SHOW_LONG_STATUS},
  {"show_slave_status",    (char*) offsetof(STATUS_VAR, com_stat[(uint) SQLCOM_SHOW_SLAVE_STAT]), SHOW_LONG_STATUS},
  {"show_status",          (char*) offsetof(STATUS_VAR, com_stat[(uint) SQLCOM_SHOW_STATUS]), SHOW_LONG_STATUS},
  {"show_storage_engines", (char*) offsetof(STATUS_VAR, com_stat[(uint) SQLCOM_SHOW_STORAGE_ENGINES]), SHOW_LONG_STATUS},
  {"show_table_status",    (char*) offsetof(STATUS_VAR, com_stat[(uint) SQLCOM_SHOW_TABLE_STATUS]), SHOW_LONG_STATUS},
  {"show_tables",          (char*) offsetof(STATUS_VAR, com_stat[(uint) SQLCOM_SHOW_TABLES]), SHOW_LONG_STATUS},
  {"show_triggers",        (char*) offsetof(STATUS_VAR, com_stat[(uint) SQLCOM_SHOW_TRIGGERS]), SHOW_LONG_STATUS},
  {"show_variables",       (char*) offsetof(STATUS_VAR, com_stat[(uint) SQLCOM_SHOW_VARIABLES]), SHOW_LONG_STATUS},
  {"show_warnings",        (char*) offsetof(STATUS_VAR, com_stat[(uint) SQLCOM_SHOW_WARNS]), SHOW_LONG_STATUS},
  {"slave_start",          (char*) offsetof(STATUS_VAR, com_stat[(uint) SQLCOM_SLAVE_START]), SHOW_LONG_STATUS},
  {"slave_stop",           (char*) offsetof(STATUS_VAR, com_stat[(uint) SQLCOM_SLAVE_STOP]), SHOW_LONG_STATUS},
  {"stmt_close",           (char*) offsetof(STATUS_VAR, com_stmt_close), SHOW_LONG_STATUS},
  {"stmt_execute",         (char*) offsetof(STATUS_VAR, com_stmt_execute), SHOW_LONG_STATUS},
  {"stmt_fetch",           (char*) offsetof(STATUS_VAR, com_stmt_fetch), SHOW_LONG_STATUS},
  {"stmt_prepare",         (char*) offsetof(STATUS_VAR, com_stmt_prepare), SHOW_LONG_STATUS},
  {"stmt_reprepare",       (char*) offsetof(STATUS_VAR, com_stmt_reprepare), SHOW_LONG_STATUS},
  {"stmt_reset",           (char*) offsetof(STATUS_VAR, com_stmt_reset), SHOW_LONG_STATUS},
  {"stmt_send_long_data",  (char*) offsetof(STATUS_VAR, com_stmt_send_long_data), SHOW_LONG_STATUS},
  {"truncate",             (char*) offsetof(STATUS_VAR, com_stat[(uint) SQLCOM_TRUNCATE]), SHOW_LONG_STATUS},
  {"uninstall_plugin",     (char*) offsetof(STATUS_VAR, com_stat[(uint) SQLCOM_UNINSTALL_PLUGIN]), SHOW_LONG_STATUS},
  {"unlock_tables",        (char*) offsetof(STATUS_VAR, com_stat[(uint) SQLCOM_UNLOCK_TABLES]), SHOW_LONG_STATUS},
  {"update",               (char*) offsetof(STATUS_VAR, com_stat[(uint) SQLCOM_UPDATE]), SHOW_LONG_STATUS},
  {"update_multi",         (char*) offsetof(STATUS_VAR, com_stat[(uint) SQLCOM_UPDATE_MULTI]), SHOW_LONG_STATUS},
  {"xa_commit",            (char*) offsetof(STATUS_VAR, com_stat[(uint) SQLCOM_XA_COMMIT]),SHOW_LONG_STATUS},
  {"xa_end",               (char*) offsetof(STATUS_VAR, com_stat[(uint) SQLCOM_XA_END]),SHOW_LONG_STATUS},
  {"xa_prepare",           (char*) offsetof(STATUS_VAR, com_stat[(uint) SQLCOM_XA_PREPARE]),SHOW_LONG_STATUS},
  {"xa_recover",           (char*) offsetof(STATUS_VAR, com_stat[(uint) SQLCOM_XA_RECOVER]),SHOW_LONG_STATUS},
  {"xa_rollback",          (char*) offsetof(STATUS_VAR, com_stat[(uint) SQLCOM_XA_ROLLBACK]),SHOW_LONG_STATUS},
  {"xa_start",             (char*) offsetof(STATUS_VAR, com_stat[(uint) SQLCOM_XA_START]),SHOW_LONG_STATUS},
  {NullS, NullS, SHOW_LONG}
};

/**
  Create the name of the default general log file
  
  @param[IN] buff    Location for building new string.
  @param[IN] log_ext The extension for the file (e.g .log)
  @returns Pointer to a new string containing the name
*/
static inline char *make_default_log_name(char *buff,const char* log_ext)
{
  return make_log_name(buff, default_logfile_name, log_ext);
}

<<<<<<< HEAD
=======
/**
  Create a replication file name or base for file names.

  @param[in] opt Value of option, or NULL
  @param[in] def Default value if option value is not set.
  @param[in] ext Extension to use for the path

  @returns Pointer to string containing the full file path, or NULL if
  it was not possible to create the path.
 */
static inline const char *
rpl_make_log_name(const char *opt,
                  const char *def,
                  const char *ext)
{
  DBUG_ENTER("rpl_make_log_name");
  DBUG_PRINT("enter", ("opt: %s, def: %s, ext: %s", opt, def, ext));
  char buff[FN_REFLEN];
  const char *base= opt ? opt : def;
  unsigned int options=
    MY_REPLACE_EXT | MY_UNPACK_FILENAME | MY_SAFE_PATH;
  if (fn_format(buff, base, mysql_real_data_home_ptr, ext, options))
    DBUG_RETURN(strdup(buff));
  else
    DBUG_RETURN(NULL);
}


>>>>>>> 20ca15d4
static int init_common_variables()
{
  char buff[FN_REFLEN];
  umask(((~my_umask) & 0666));
  my_decimal_set_zero(&decimal_zero); // set decimal_zero constant;
  tzset();			// Set tzname

  max_system_variables.pseudo_thread_id= (ulong)~0;
  server_start_time= flush_status_time= my_time(0);
  /* TODO: remove this when my_time_t is 64 bit compatible */
  if (server_start_time >= (time_t) MY_TIME_T_MAX)
  {
    sql_print_error("This MySQL server doesn't support dates later then 2038");
    return 1;
  }

  rpl_filter= new Rpl_filter;
  binlog_filter= new Rpl_filter;
  if (!rpl_filter || !binlog_filter)
  {
    sql_perror("Could not allocate replication and binlog filters");
    return 1;
  }

  if (init_thread_environment() ||
      mysql_init_variables())
    return 1;

#ifdef HAVE_TZNAME
  {
    struct tm tm_tmp;
    localtime_r(&server_start_time,&tm_tmp);
    strmake(system_time_zone, tzname[tm_tmp.tm_isdst != 0 ? 1 : 0],
            sizeof(system_time_zone)-1);

 }
#endif
  /*
    We set SYSTEM time zone as reasonable default and
    also for failure of my_tz_init() and bootstrap mode.
    If user explicitly set time zone with --default-time-zone
    option we will change this value in my_tz_init().
  */
  global_system_variables.time_zone= my_tz_SYSTEM;

  /*
    Init mutexes for the global MYSQL_BIN_LOG objects.
    As safe_mutex depends on what MY_INIT() does, we can't init the mutexes of
    global MYSQL_BIN_LOGs in their constructors, because then they would be
    inited before MY_INIT(). So we do it here.
  */
  mysql_bin_log.init_pthread_objects();

  if (gethostname(glob_hostname,sizeof(glob_hostname)) < 0)
  {
    strmake(glob_hostname, STRING_WITH_LEN("localhost"));
    sql_print_warning("gethostname failed, using '%s' as hostname",
                      glob_hostname);
    strmake(default_logfile_name, STRING_WITH_LEN("mysql"));
  }
  else
    strmake(default_logfile_name, glob_hostname, 
	    sizeof(default_logfile_name)-5);

  strmake(pidfile_name, default_logfile_name, sizeof(pidfile_name)-5);
  strmov(fn_ext(pidfile_name),".pid");		// Add proper extension

  
  /*
    The default-storage-engine entry in my_long_options should have a
    non-null default value. It was earlier intialized as
    (longlong)"MyISAM" in my_long_options but this triggered a
    compiler error in the Sun Studio 12 compiler. As a work-around we
    set the def_value member to 0 in my_long_options and initialize it
    to the correct value here.

    From MySQL 5.5 onwards, the default storage engine is InnoDB
    (except in the embedded server, where the default continues to
    be MyISAM)
  */
#ifdef EMBEDDED_LIBRARY
  default_storage_engine= const_cast<char *>("MyISAM");
#else
  default_storage_engine= const_cast<char *>("InnoDB");
#endif

  /*
    The default-storage-engine entry in my_long_options should have a
    non-null default value. It was earlier intialized as
    (longlong)"MyISAM" in my_long_options but this triggered a
    compiler error in the Sun Studio 12 compiler. As a work-around we
    set the def_value member to 0 in my_long_options and initialize it
    to the correct value here.

    From MySQL 5.5 onwards, the default storage engine is InnoDB
    (except in the embedded server, where the default continues to
    be MyISAM)
  */
#ifdef EMBEDDED_LIBRARY
  default_storage_engine= const_cast<char *>("MyISAM");
#else
  default_storage_engine= const_cast<char *>("InnoDB");
#endif

  /*
    Add server status variables to the dynamic list of
    status variables that is shown by SHOW STATUS.
    Later, in plugin_init, and mysql_install_plugin
    new entries could be added to that list.
  */
  if (add_status_vars(status_vars))
    return 1; // an error was already reported

#ifndef DBUG_OFF
  /*
    We have few debug-only commands in com_status_vars, only visible in debug
    builds. for simplicity we enable the assert only in debug builds

    There are 8 Com_ variables which don't have corresponding SQLCOM_ values:
    (TODO strictly speaking they shouldn't be here, should not have Com_ prefix
    that is. Perhaps Stmt_ ? Comstmt_ ? Prepstmt_ ?)

      Com_admin_commands       => com_other
      Com_stmt_close           => com_stmt_close
      Com_stmt_execute         => com_stmt_execute
      Com_stmt_fetch           => com_stmt_fetch
      Com_stmt_prepare         => com_stmt_prepare
      Com_stmt_reprepare       => com_stmt_reprepare
      Com_stmt_reset           => com_stmt_reset
      Com_stmt_send_long_data  => com_stmt_send_long_data

    With this correction the number of Com_ variables (number of elements in
    the array, excluding the last element - terminator) must match the number
    of SQLCOM_ constants.
  */
  compile_time_assert(sizeof(com_status_vars)/sizeof(com_status_vars[0]) - 1 ==
                     SQLCOM_END + 8);
#endif

  if (get_options(&remaining_argc, &remaining_argv))
    return 1;
  set_server_version();

#ifndef EMBEDDED_LIBRARY
  if (opt_help && !opt_verbose)
    unireg_abort(0);
#endif /*!EMBEDDED_LIBRARY*/

  DBUG_PRINT("info",("%s  Ver %s for %s on %s\n",my_progname,
		     server_version, SYSTEM_TYPE,MACHINE_TYPE));

#ifdef HAVE_LARGE_PAGES
  /* Initialize large page size */
  if (opt_large_pages && (opt_large_page_size= my_get_large_page_size()))
  {
      DBUG_PRINT("info", ("Large page set, large_page_size = %d",
                 opt_large_page_size));
      my_use_large_pages= 1;
      my_large_page_size= opt_large_page_size;
  }
  else
  {
    opt_large_pages= 0;
    /* 
       Either not configured to use large pages or Linux haven't
       been compiled with large page support
    */
  }
#endif /* HAVE_LARGE_PAGES */
#ifdef HAVE_SOLARIS_LARGE_PAGES
#define LARGE_PAGESIZE (4*1024*1024)  /* 4MB */
#define SUPER_LARGE_PAGESIZE (256*1024*1024)  /* 256MB */
  if (opt_large_pages)
  {
  /*
    tell the kernel that we want to use 4/256MB page for heap storage
    and also for the stack. We use 4 MByte as default and if the
    super-large-page is set we increase it to 256 MByte. 256 MByte
    is for server installations with GBytes of RAM memory where
    the MySQL Server will have page caches and other memory regions
    measured in a number of GBytes.
    We use as big pages as possible which isn't bigger than the above
    desired page sizes.
  */
   int nelem;
   size_t max_desired_page_size;
   if (opt_super_large_pages)
     max_desired_page_size= SUPER_LARGE_PAGESIZE;
   else
     max_desired_page_size= LARGE_PAGESIZE;
   nelem = getpagesizes(NULL, 0);
   if (nelem > 0)
   {
     size_t *pagesize = (size_t *) malloc(sizeof(size_t) * nelem);
     if (pagesize != NULL && getpagesizes(pagesize, nelem) > 0)
     {
       size_t i, max_page_size= 0;
       for (i= 0; i < nelem; i++)
       {
         if (pagesize[i] > max_page_size &&
             pagesize[i] <= max_desired_page_size)
            max_page_size= pagesize[i];
       }
       free(pagesize);
       if (max_page_size > 0)
       {
         struct memcntl_mha mpss;

         mpss.mha_cmd= MHA_MAPSIZE_BSSBRK;
         mpss.mha_pagesize= max_page_size;
         mpss.mha_flags= 0;
         memcntl(NULL, 0, MC_HAT_ADVISE, (caddr_t)&mpss, 0, 0);
         mpss.mha_cmd= MHA_MAPSIZE_STACK;
         memcntl(NULL, 0, MC_HAT_ADVISE, (caddr_t)&mpss, 0, 0);
       }
     }
   }
  }
#endif /* HAVE_SOLARIS_LARGE_PAGES */

  /* connections and databases needs lots of files */
  {
    uint files, wanted_files, max_open_files;

    /* MyISAM requires two file handles per table. */
    wanted_files= 10+max_connections+table_cache_size*2;
    /*
      We are trying to allocate no less than max_connections*5 file
      handles (i.e. we are trying to set the limit so that they will
      be available).  In addition, we allocate no less than how much
      was already allocated.  However below we report a warning and
      recompute values only if we got less file handles than were
      explicitly requested.  No warning and re-computation occur if we
      can't get max_connections*5 but still got no less than was
      requested (value of wanted_files).
    */
    max_open_files= max(max(wanted_files, max_connections*5),
                        open_files_limit);
    files= my_set_max_open_files(max_open_files);

    if (files < wanted_files)
    {
      if (!open_files_limit)
      {
        /*
          If we have requested too much file handles than we bring
          max_connections in supported bounds.
        */
        max_connections= (ulong) min(files-10-TABLE_OPEN_CACHE_MIN*2,
                                     max_connections);
        /*
          Decrease table_cache_size according to max_connections, but
          not below TABLE_OPEN_CACHE_MIN.  Outer min() ensures that we
          never increase table_cache_size automatically (that could
          happen if max_connections is decreased above).
        */
        table_cache_size= (ulong) min(max((files-10-max_connections)/2,
                                          TABLE_OPEN_CACHE_MIN),
                                      table_cache_size);
	DBUG_PRINT("warning",
		   ("Changed limits: max_open_files: %u  max_connections: %ld  table_cache: %ld",
		    files, max_connections, table_cache_size));
	if (global_system_variables.log_warnings)
	  sql_print_warning("Changed limits: max_open_files: %u  max_connections: %ld  table_cache: %ld",
			files, max_connections, table_cache_size);
      }
      else if (global_system_variables.log_warnings)
	sql_print_warning("Could not increase number of max_open_files to more than %u (request: %u)", files, wanted_files);
    }
    open_files_limit= files;
  }
  unireg_init(opt_specialflag); /* Set up extern variabels */
  if (!(my_default_lc_messages=
        my_locale_by_name(lc_messages)))
  {
    sql_print_error("Unknown locale: '%s'", lc_messages);
    return 1;
  }
  global_system_variables.lc_messages= my_default_lc_messages;
  if (init_errmessage())	/* Read error messages from file */
    return 1;
  init_client_errs();
  mysql_client_plugin_init();
  lex_init();
  if (item_create_init())
    return 1;
  item_init();
  my_regex_init(&my_charset_latin1);
  /*
    Process a comma-separated character set list and choose
    the first available character set. This is mostly for
    test purposes, to be able to start "mysqld" even if
    the requested character set is not available (see bug#18743).
  */
  for (;;)
  {
    char *next_character_set_name= strchr(default_character_set_name, ',');
    if (next_character_set_name)
      *next_character_set_name++= '\0';
    if (!(default_charset_info=
          get_charset_by_csname(default_character_set_name,
                                MY_CS_PRIMARY, MYF(MY_WME))))
    {
      if (next_character_set_name)
      {
        default_character_set_name= next_character_set_name;
        default_collation_name= 0;          // Ignore collation
      }
      else
        return 1;                           // Eof of the list
    }
    else
      break;
  }

  if (default_collation_name)
  {
    CHARSET_INFO *default_collation;
    default_collation= get_charset_by_name(default_collation_name, MYF(0));
    if (!default_collation)
    {
      sql_print_error(ER_DEFAULT(ER_UNKNOWN_COLLATION), default_collation_name);
      return 1;
    }
    if (!my_charset_same(default_charset_info, default_collation))
    {
      sql_print_error(ER_DEFAULT(ER_COLLATION_CHARSET_MISMATCH),
		      default_collation_name,
		      default_charset_info->csname);
      return 1;
    }
    default_charset_info= default_collation;
  }
  /* Set collactions that depends on the default collation */
  global_system_variables.collation_server=	 default_charset_info;
  global_system_variables.collation_database=	 default_charset_info;
  global_system_variables.collation_connection=  default_charset_info;
  global_system_variables.character_set_results= default_charset_info;
  global_system_variables.character_set_client=  default_charset_info;
  if (!(character_set_filesystem= 
        get_charset_by_csname(character_set_filesystem_name,
                              MY_CS_PRIMARY, MYF(MY_WME))))
    return 1;
  global_system_variables.character_set_filesystem= character_set_filesystem;

  if (!(my_default_lc_time_names=
        my_locale_by_name(lc_time_names_name)))
  {
    sql_print_error("Unknown locale: '%s'", lc_time_names_name);
    return 1;
  }
  global_system_variables.lc_time_names= my_default_lc_time_names;

  /* check log options and issue warnings if needed */
  if (opt_log && opt_logname && !(log_output_options & LOG_FILE) &&
      !(log_output_options & LOG_NONE))
    sql_print_warning("Although a path was specified for the "
                      "--log option, log tables are used. "
                      "To enable logging to files use the --log-output option.");

  if (opt_slow_log && opt_slow_logname && !(log_output_options & LOG_FILE)
      && !(log_output_options & LOG_NONE))
    sql_print_warning("Although a path was specified for the "
                      "--log-slow-queries option, log tables are used. "
                      "To enable logging to files use the --log-output=file option.");

#define FIX_LOG_VAR(VAR, ALT)                                   \
  if (!VAR || !*VAR)                                            \
  {                                                             \
    my_free(VAR); /* it could be an allocated empty string "" */ \
    VAR= my_strdup(ALT, MYF(0));                                \
  }

  FIX_LOG_VAR(opt_logname,
              make_default_log_name(buff, ".log"));
  FIX_LOG_VAR(opt_slow_logname,
              make_default_log_name(buff, "-slow.log"));

#if defined(ENABLED_DEBUG_SYNC)
  /* Initialize the debug sync facility. See debug_sync.cc. */
  if (debug_sync_init())
    return 1; /* purecov: tested */
#endif /* defined(ENABLED_DEBUG_SYNC) */

#if (ENABLE_TEMP_POOL)
  if (use_temp_pool && bitmap_init(&temp_pool,0,1024,1))
    return 1;
#else
  use_temp_pool= 0;
#endif

  if (my_dboptions_cache_init())
    return 1;

  /*
    Ensure that lower_case_table_names is set on system where we have case
    insensitive names.  If this is not done the users MyISAM tables will
    get corrupted if accesses with names of different case.
  */
  DBUG_PRINT("info", ("lower_case_table_names: %d", lower_case_table_names));
  lower_case_file_system= test_if_case_insensitive(mysql_real_data_home);
  if (!lower_case_table_names && lower_case_file_system == 1)
  {
    if (lower_case_table_names_used)
    {
      if (global_system_variables.log_warnings)
	sql_print_warning("\
You have forced lower_case_table_names to 0 through a command-line \
option, even though your file system '%s' is case insensitive.  This means \
that you can corrupt a MyISAM table by accessing it with different cases. \
You should consider changing lower_case_table_names to 1 or 2",
			mysql_real_data_home);
    }
    else
    {
      if (global_system_variables.log_warnings)
	sql_print_warning("Setting lower_case_table_names=2 because file system for %s is case insensitive", mysql_real_data_home);
      lower_case_table_names= 2;
    }
  }
  else if (lower_case_table_names == 2 &&
           !(lower_case_file_system=
             (test_if_case_insensitive(mysql_real_data_home) == 1)))
  {
    if (global_system_variables.log_warnings)
      sql_print_warning("lower_case_table_names was set to 2, even though your "
                        "the file system '%s' is case sensitive.  Now setting "
                        "lower_case_table_names to 0 to avoid future problems.",
			mysql_real_data_home);
    lower_case_table_names= 0;
  }
  else
  {
    lower_case_file_system=
      (test_if_case_insensitive(mysql_real_data_home) == 1);
  }

  /* Reset table_alias_charset, now that lower_case_table_names is set. */
  table_alias_charset= (lower_case_table_names ?
			&my_charset_utf8_tolower_ci :
			&my_charset_bin);

  /*
    Build do_table and ignore_table rules to hush
    after the resetting of table_alias_charset
  */
  if (rpl_filter->build_do_table_hash() ||
      rpl_filter->build_ignore_table_hash())
  {
    sql_print_error("An error occurred while building do_table"
                    "and ignore_table rules to hush.");
    return 1;
  }

  return 0;
}


static int init_thread_environment()
{
  mysql_mutex_init(key_LOCK_thread_count, &LOCK_thread_count, MY_MUTEX_INIT_FAST);
  mysql_mutex_init(key_LOCK_status, &LOCK_status, MY_MUTEX_INIT_FAST);
  mysql_mutex_init(key_LOCK_delayed_insert,
                   &LOCK_delayed_insert, MY_MUTEX_INIT_FAST);
  mysql_mutex_init(key_LOCK_delayed_status,
                   &LOCK_delayed_status, MY_MUTEX_INIT_FAST);
  mysql_mutex_init(key_LOCK_delayed_create,
                   &LOCK_delayed_create, MY_MUTEX_INIT_SLOW);
  mysql_mutex_init(key_LOCK_manager,
                   &LOCK_manager, MY_MUTEX_INIT_FAST);
  mysql_mutex_init(key_LOCK_crypt, &LOCK_crypt, MY_MUTEX_INIT_FAST);
  mysql_mutex_init(key_LOCK_user_conn, &LOCK_user_conn, MY_MUTEX_INIT_FAST);
  mysql_mutex_init(key_LOCK_active_mi, &LOCK_active_mi, MY_MUTEX_INIT_FAST);
  mysql_mutex_init(key_LOCK_global_system_variables,
                   &LOCK_global_system_variables, MY_MUTEX_INIT_FAST);
  mysql_rwlock_init(key_rwlock_LOCK_system_variables_hash,
                    &LOCK_system_variables_hash);
  mysql_mutex_init(key_LOCK_global_read_lock,
                   &LOCK_global_read_lock, MY_MUTEX_INIT_FAST);
  mysql_mutex_init(key_LOCK_prepared_stmt_count,
                   &LOCK_prepared_stmt_count, MY_MUTEX_INIT_FAST);
  mysql_mutex_init(key_LOCK_error_messages,
                   &LOCK_error_messages, MY_MUTEX_INIT_FAST);
  mysql_mutex_init(key_LOCK_uuid_generator,
                   &LOCK_uuid_generator, MY_MUTEX_INIT_FAST);
  mysql_mutex_init(key_LOCK_connection_count,
                   &LOCK_connection_count, MY_MUTEX_INIT_FAST);
#ifdef HAVE_OPENSSL
  mysql_mutex_init(key_LOCK_des_key_file,
                   &LOCK_des_key_file, MY_MUTEX_INIT_FAST);
#ifndef HAVE_YASSL
  openssl_stdlocks= (openssl_lock_t*) OPENSSL_malloc(CRYPTO_num_locks() *
                                                     sizeof(openssl_lock_t));
  for (int i= 0; i < CRYPTO_num_locks(); ++i)
    mysql_rwlock_init(key_rwlock_openssl, &openssl_stdlocks[i].lock);
  CRYPTO_set_dynlock_create_callback(openssl_dynlock_create);
  CRYPTO_set_dynlock_destroy_callback(openssl_dynlock_destroy);
  CRYPTO_set_dynlock_lock_callback(openssl_lock);
  CRYPTO_set_locking_callback(openssl_lock_function);
  CRYPTO_set_id_callback(openssl_id_function);
#endif
#endif
  mysql_rwlock_init(key_rwlock_LOCK_sys_init_connect, &LOCK_sys_init_connect);
  mysql_rwlock_init(key_rwlock_LOCK_sys_init_slave, &LOCK_sys_init_slave);
  mysql_rwlock_init(key_rwlock_LOCK_grant, &LOCK_grant);
  mysql_cond_init(key_COND_thread_count, &COND_thread_count, NULL);
  mysql_cond_init(key_COND_global_read_lock, &COND_global_read_lock, NULL);
  mysql_cond_init(key_COND_thread_cache, &COND_thread_cache, NULL);
  mysql_cond_init(key_COND_flush_thread_cache, &COND_flush_thread_cache, NULL);
  mysql_cond_init(key_COND_manager, &COND_manager, NULL);
  mysql_mutex_init(key_LOCK_server_started,
                   &LOCK_server_started, MY_MUTEX_INIT_FAST);
  mysql_cond_init(key_COND_server_started, &COND_server_started, NULL);
  sp_cache_init();
#ifdef HAVE_EVENT_SCHEDULER
  Events::init_mutexes();
#endif
  /* Parameter for threads created for connections */
  (void) pthread_attr_init(&connection_attrib);
  (void) pthread_attr_setdetachstate(&connection_attrib,
				     PTHREAD_CREATE_DETACHED);
  pthread_attr_setscope(&connection_attrib, PTHREAD_SCOPE_SYSTEM);

  if (pthread_key_create(&THR_THD,NULL) ||
      pthread_key_create(&THR_MALLOC,NULL))
  {
    sql_print_error("Can't create thread-keys");
    return 1;
  }
  return 0;
}


#if defined(HAVE_OPENSSL) && !defined(HAVE_YASSL)
static unsigned long openssl_id_function()
{ 
  return (unsigned long) pthread_self();
} 


static openssl_lock_t *openssl_dynlock_create(const char *file, int line)
{ 
  openssl_lock_t *lock= new openssl_lock_t;
  mysql_rwlock_init(key_rwlock_openssl, &lock->lock);
  return lock;
}


static void openssl_dynlock_destroy(openssl_lock_t *lock, const char *file, 
				    int line)
{
  mysql_rwlock_destroy(&lock->lock);
  delete lock;
}


static void openssl_lock_function(int mode, int n, const char *file, int line)
{
  if (n < 0 || n > CRYPTO_num_locks())
  {
    /* Lock number out of bounds. */
    sql_print_error("Fatal: OpenSSL interface problem (n = %d)", n);
    abort();
  }
  openssl_lock(mode, &openssl_stdlocks[n], file, line);
}


static void openssl_lock(int mode, openssl_lock_t *lock, const char *file, 
			 int line)
{
  int err;
  char const *what;

  switch (mode) {
  case CRYPTO_LOCK|CRYPTO_READ:
    what = "read lock";
    err= mysql_rwlock_rdlock(&lock->lock);
    break;
  case CRYPTO_LOCK|CRYPTO_WRITE:
    what = "write lock";
    err= mysql_rwlock_wrlock(&lock->lock);
    break;
  case CRYPTO_UNLOCK|CRYPTO_READ:
  case CRYPTO_UNLOCK|CRYPTO_WRITE:
    what = "unlock";
    err= mysql_rwlock_unlock(&lock->lock);
    break;
  default:
    /* Unknown locking mode. */
    sql_print_error("Fatal: OpenSSL interface problem (mode=0x%x)", mode);
    abort();
  }
  if (err) 
  {
    sql_print_error("Fatal: can't %s OpenSSL lock", what);
    abort();
  }
}
#endif /* HAVE_OPENSSL */


static void init_ssl()
{
#ifdef HAVE_OPENSSL
#ifndef EMBEDDED_LIBRARY
  if (opt_use_ssl)
  {
    enum enum_ssl_init_error error= SSL_INITERR_NOERROR;

    /* having ssl_acceptor_fd != 0 signals the use of SSL */
    ssl_acceptor_fd= new_VioSSLAcceptorFd(opt_ssl_key, opt_ssl_cert,
					  opt_ssl_ca, opt_ssl_capath,
					  opt_ssl_cipher, &error);
    DBUG_PRINT("info",("ssl_acceptor_fd: 0x%lx", (long) ssl_acceptor_fd));
    if (!ssl_acceptor_fd)
    {
      sql_print_warning("Failed to setup SSL");
      sql_print_warning("SSL error: %s", sslGetErrString(error));
      opt_use_ssl = 0;
      have_ssl= SHOW_OPTION_DISABLED;
    }
  }
  else
  {
    have_ssl= SHOW_OPTION_DISABLED;
  }
#else
  have_ssl= SHOW_OPTION_DISABLED;
#endif /* ! EMBEDDED_LIBRARY */
  if (des_key_file)
    load_des_key_file(des_key_file);
#endif /* HAVE_OPENSSL */
}


static void end_ssl()
{
#ifdef HAVE_OPENSSL
#ifndef EMBEDDED_LIBRARY
  if (ssl_acceptor_fd)
  {
    free_vio_ssl_acceptor_fd(ssl_acceptor_fd);
    ssl_acceptor_fd= 0;
  }
#endif /* ! EMBEDDED_LIBRARY */
#endif /* HAVE_OPENSSL */
}

/**
  Generate a UUID and save it into server_uuid variable.

  @return Retur 0 or 1 if an error occurred.
 */
static int generate_server_uuid()
{
  THD *thd;
  Item_func_uuid *func_uuid;
  String uuid;

  /*
    To be able to run this from boot, we allocate a temporary THD
   */
  if (!(thd=new THD))
  {
    sql_print_error("Failed to generate a server UUID because it is failed"
                    " to allocate the THD.");
    return 1;
  }
  thd->thread_stack= (char*) &thd;
  thd->store_globals();
  lex_start(thd);
  func_uuid= new (thd->mem_root) Item_func_uuid();
  func_uuid->fixed= 1;
  func_uuid->val_str(&uuid);
  delete thd;
  /* Remember that we don't have a THD */
  my_pthread_setspecific_ptr(THR_THD,  0);

  strncpy(server_uuid, uuid.c_ptr(), UUID_LENGTH);
  server_uuid[UUID_LENGTH]= '\0';
  return 0;
}

/**
  Save all options which was auto-generated by server-self into the given file.

  @param fname The name of the file in which the auto-generated options will b
  e saved.

  @return Return 0 or 1 if an error occurred.
 */
int flush_auto_options(const char* fname)
{
  File fd;
  IO_CACHE io_cache;
  int result= 0;

  if ((fd= my_open((const char *)fname, O_CREAT|O_RDWR, MYF(MY_WME))) < 0)
<<<<<<< HEAD
  {
    sql_print_error("Failed to create file(file: '%s', errno %d)", fname, my_errno);
    return 1;
  }

  if (init_io_cache(&io_cache, fd, IO_SIZE*2, WRITE_CACHE, 0L, 0, MYF(MY_WME)))
  {
    sql_print_error("Failed to create a cache on (file: %s', errno %d)", fname, my_errno);
    my_close(fd, MYF(MY_WME));
    return 1;
  }

  my_b_seek(&io_cache, 0L);
  my_b_printf(&io_cache, "%s\n", "[auto]");
  my_b_printf(&io_cache, "server-uuid=%s\n", server_uuid);

  if (flush_io_cache(&io_cache) || my_sync(fd, MYF(MY_WME)))
    result= 1;

  my_close(fd, MYF(MY_WME));
  end_io_cache(&io_cache);
  return result;
}

/**
  File 'auto.cnf' resides in the data directory to hold values of options that
  server evaluates itself and that needs to be durable to sustain the server
  restart. There is only a section ['auto'] in the file. All these options are
  in the section. Only one option exists now, it is server_uuid.
  Note, the user may not supply any literal value to these auto-options, and
  only allowed to trigger (re)evaluation.
  For instance, 'server_uuid' value will be evaluated and stored if there is
  no corresponding line in the file.
  Because of the specifics of the auto-options, they need a seperate storage.
  Meanwhile, it is the 'auto.cnf' that has the same structure as 'my.cnf'.

  @todo consider to implement sql-query-able persistent storage by WL#5279.
  @return Return 0 or 1 if an error occurred.
 */
static int init_server_auto_options()
{
  bool flush= false;
  char fname[FN_REFLEN];
  char *name= (char *)"auto";
  const char *groups[]= {"auto", NULL};
  char *uuid= 0;
  my_option auto_options[]= {
    {"server-uuid", 0, "", &uuid, &uuid,
      0, GET_STR, REQUIRED_ARG, 0, 0, 0, 0, 0, 0},
    {0, 0, 0, 0, 0, 0, GET_NO_ARG, NO_ARG, 0, 0, 0, 0, 0, 0}
  };

  DBUG_ENTER("init_server_auto_options");

  if (NULL == fn_format(fname, "auto.cnf", mysql_data_home, "",
                        MY_UNPACK_FILENAME | MY_SAFE_PATH))
    DBUG_RETURN(1);

  /* load_defaults require argv[0] is not null */
  char **argv= &name;
  int argc= 1;
  /* load all options in 'auto.cnf'. */
  if (my_load_defaults(fname, groups, &argc, &argv, NULL))
    DBUG_RETURN(1);

  /*
    Record the origial pointer allocated by my_load_defaults for free,
    because argv will be changed by handle_options
   */
  char **old_argv= argv;
  if (handle_options(&argc, &argv, auto_options, mysqld_get_one_option))
    DBUG_RETURN(1);

  if (uuid)
  {
    if (strlen(uuid) != UUID_LENGTH)
    {
      sql_print_error("The UUID stored in auto.cnf file is the wrong length.");
      goto err;
    }
    strcpy(server_uuid, uuid);
  }
  else
  {
    flush= TRUE;
    /* server_uuid will be set in the function */
    if (generate_server_uuid())
      goto err;
    sql_print_warning("No existing UUID has been found, so we assume that this"
                      " is the first time that this server has been started."
                      " Generating a new UUID: %s.",
                      server_uuid);
  }
  /*
    The uuid has been copied to server_uuid, so the memory allocated by
    my_load_defaults can be freed now.
   */
  free_defaults(old_argv);

  if (flush)
    DBUG_RETURN(flush_auto_options(fname));
  DBUG_RETURN(0);
err:
  free_defaults(argv);
  DBUG_RETURN(1);
}

static int init_server_components()
{
  DBUG_ENTER("init_server_components");
  /*
    We need to call each of these following functions to ensure that
    all things are initialized so that unireg_abort() doesn't fail
  */
  mdl_init();
  if (table_def_init() | hostname_cache_init())
    unireg_abort(1);

  query_cache_set_min_res_unit(query_cache_min_res_unit);
  query_cache_init();
  query_cache_resize(query_cache_size);
  randominit(&sql_rand,(ulong) server_start_time,(ulong) server_start_time/2);
  setup_fpu();
  init_thr_lock();
#ifdef HAVE_REPLICATION
  init_slave_list();
#endif

  /* Setup logs */

  /*
    Enable old-fashioned error log, except when the user has requested
    help information. Since the implementation of plugin server
    variables the help output is now written much later.
  */
  if (opt_error_log && !opt_help)
  {
=======
  {
    sql_print_error("Failed to create file(file: '%s', errno %d)", fname, my_errno);
    return 1;
  }

  if (init_io_cache(&io_cache, fd, IO_SIZE*2, WRITE_CACHE, 0L, 0, MYF(MY_WME)))
  {
    sql_print_error("Failed to create a cache on (file: %s', errno %d)", fname, my_errno);
    my_close(fd, MYF(MY_WME));
    return 1;
  }

  my_b_seek(&io_cache, 0L);
  my_b_printf(&io_cache, "%s\n", "[auto]");
  my_b_printf(&io_cache, "server-uuid=%s\n", server_uuid);

  if (flush_io_cache(&io_cache) || my_sync(fd, MYF(MY_WME)))
    result= 1;

  my_close(fd, MYF(MY_WME));
  end_io_cache(&io_cache);
  return result;
}

/**
  File 'auto.cnf' resides in the data directory to hold values of options that
  server evaluates itself and that needs to be durable to sustain the server
  restart. There is only a section ['auto'] in the file. All these options are
  in the section. Only one option exists now, it is server_uuid.
  Note, the user may not supply any literal value to these auto-options, and
  only allowed to trigger (re)evaluation.
  For instance, 'server_uuid' value will be evaluated and stored if there is
  no corresponding line in the file.
  Because of the specifics of the auto-options, they need a seperate storage.
  Meanwhile, it is the 'auto.cnf' that has the same structure as 'my.cnf'.

  @todo consider to implement sql-query-able persistent storage by WL#5279.
  @return Return 0 or 1 if an error occurred.
 */
static int init_server_auto_options()
{
  bool flush= false;
  char fname[FN_REFLEN];
  char *name= (char *)"auto";
  const char *groups[]= {"auto", NULL};
  char *uuid= 0;
  my_option auto_options[]= {
    {"server-uuid", 0, "", &uuid, &uuid,
      0, GET_STR, REQUIRED_ARG, 0, 0, 0, 0, 0, 0},
    {0, 0, 0, 0, 0, 0, GET_NO_ARG, NO_ARG, 0, 0, 0, 0, 0, 0}
  };

  DBUG_ENTER("init_server_auto_options");

  if (NULL == fn_format(fname, "auto.cnf", mysql_data_home, "",
                        MY_UNPACK_FILENAME | MY_SAFE_PATH))
    DBUG_RETURN(1);

  /* load_defaults require argv[0] is not null */
  char **argv= &name;
  int argc= 1;
  /* load all options in 'auto.cnf'. */
  if (my_load_defaults(fname, groups, &argc, &argv, NULL))
    DBUG_RETURN(1);

  /*
    Record the origial pointer allocated by my_load_defaults for free,
    because argv will be changed by handle_options
   */
  char **old_argv= argv;
  if (handle_options(&argc, &argv, auto_options, mysqld_get_one_option))
    DBUG_RETURN(1);

  if (uuid)
  {
    if (strlen(uuid) != UUID_LENGTH)
    {
      sql_print_error("The UUID stored in auto.cnf file is the wrong length.");
      goto err;
    }
    strcpy(server_uuid, uuid);
  }
  else
  {
    flush= TRUE;
    /* server_uuid will be set in the function */
    if (generate_server_uuid())
      goto err;
    sql_print_warning("No existing UUID has been found, so we assume that this"
                      " is the first time that this server has been started."
                      " Generating a new UUID: %s.",
                      server_uuid);
  }
  /*
    The uuid has been copied to server_uuid, so the memory allocated by
    my_load_defaults can be freed now.
   */
  free_defaults(old_argv);

  if (flush)
    DBUG_RETURN(flush_auto_options(fname));
  DBUG_RETURN(0);
err:
  free_defaults(argv);
  DBUG_RETURN(1);
}

static int init_server_components()
{
  DBUG_ENTER("init_server_components");
  /*
    We need to call each of these following functions to ensure that
    all things are initialized so that unireg_abort() doesn't fail
  */
  mdl_init();
  if (table_def_init() | hostname_cache_init())
    unireg_abort(1);

  query_cache_set_min_res_unit(query_cache_min_res_unit);
  query_cache_init();
  query_cache_resize(query_cache_size);
  randominit(&sql_rand,(ulong) server_start_time,(ulong) server_start_time/2);
  setup_fpu();
  init_thr_lock();
#ifdef HAVE_REPLICATION
  init_slave_list();
#endif

  /* Setup logs */

  /*
    Enable old-fashioned error log, except when the user has requested
    help information. Since the implementation of plugin server
    variables the help output is now written much later.
  */
  if (opt_error_log && !opt_help)
  {
>>>>>>> 20ca15d4
    if (!log_error_file_ptr[0])
      fn_format(log_error_file, pidfile_name, mysql_data_home, ".err",
                MY_REPLACE_EXT); /* replace '.<domain>' by '.err', bug#4997 */
    else
      fn_format(log_error_file, log_error_file_ptr, mysql_data_home, ".err",
                MY_UNPACK_FILENAME | MY_SAFE_PATH);
    /*
      _ptr may have been set to my_disabled_option or "" if no argument was
      passed, but we need to show the real name in SHOW VARIABLES:
    */
    log_error_file_ptr= log_error_file;
    if (!log_error_file[0])
      opt_error_log= 0;                         // Too long file name
    else
    {
      my_bool res;
#ifndef EMBEDDED_LIBRARY
      res= reopen_fstreams(log_error_file, stdout, stderr);
#else
      res= reopen_fstreams(log_error_file, NULL, stderr);
#endif

      if (!res)
        setbuf(stderr, NULL);
    }
  }

  proc_info_hook= set_thd_proc_info;

#ifdef WITH_PERFSCHEMA_STORAGE_ENGINE
  /*
    Parsing the performance schema command line option may have reported
    warnings/information messages.
    Now that the logger is finally available, and redirected
    to the proper file when the --log--error option is used,
    print the buffered messages to the log.
  */
  buffered_logs.print();
  buffered_logs.cleanup();
#endif /* WITH_PERFSCHEMA_STORAGE_ENGINE */

  if (xid_cache_init())
  {
    sql_print_error("Out of memory");
    unireg_abort(1);
  }

<<<<<<< HEAD
  /* initialize delegates for extension observers */
  if (delegates_init())
  {
    sql_print_error("Initialize extension delegates failed");
    unireg_abort(1);
  }
=======
  /*
    initialize delegates for extension observers, errors have already
    been reported in the function
  */
  if (delegates_init())
    unireg_abort(1);
>>>>>>> 20ca15d4

  /* need to configure logging before initializing storage engines */
  if (opt_log_slave_updates && !opt_bin_log)
  {
    sql_print_warning("You need to use --log-bin to make "
                    "--log-slave-updates work.");
  }
  if (!opt_bin_log && binlog_format_used)
    sql_print_warning("You need to use --log-bin to make "
                      "--binlog-format work.");

  /* Check that we have not let the format to unspecified at this point */
  DBUG_ASSERT((uint)global_system_variables.binlog_format <=
              array_elements(binlog_format_names)-1);

#ifdef HAVE_REPLICATION
  if (opt_log_slave_updates && replicate_same_server_id)
  {
    if (opt_bin_log)
    {
      sql_print_error("using --replicate-same-server-id in conjunction with \
--log-slave-updates is impossible, it would lead to infinite loops in this \
server.");
      unireg_abort(1);
    }
    else
      sql_print_warning("using --replicate-same-server-id in conjunction with \
--log-slave-updates would lead to infinite loops in this server. However this \
will be ignored as the --log-bin option is not defined.");
  }
#endif

  if (opt_bin_log)
  {
    /* Reports an error and aborts, if the --log-bin's path 
       is a directory.*/
    if (opt_bin_logname && 
        opt_bin_logname[strlen(opt_bin_logname) - 1] == FN_LIBCHAR)
    {
      sql_print_error("Path '%s' is a directory name, please specify \
a file name for --log-bin option", opt_bin_logname);
      unireg_abort(1);
    }

    /* Reports an error and aborts, if the --log-bin-index's path 
       is a directory.*/
    if (opt_binlog_index_name && 
        opt_binlog_index_name[strlen(opt_binlog_index_name) - 1] 
        == FN_LIBCHAR)
    {
      sql_print_error("Path '%s' is a directory name, please specify \
a file name for --log-bin-index option", opt_binlog_index_name);
      unireg_abort(1);
    }

    char buf[FN_REFLEN];
    const char *ln;
    ln= mysql_bin_log.generate_name(opt_bin_logname, "-bin", 1, buf);
    if (!opt_bin_logname && !opt_binlog_index_name)
    {
      /*
        User didn't give us info to name the binlog index file.
        Picking `hostname`-bin.index like did in 4.x, causes replication to
        fail if the hostname is changed later. So, we would like to instead
        require a name. But as we don't want to break many existing setups, we
        only give warning, not error.
      */
      sql_print_warning("No argument was provided to --log-bin, and "
                        "--log-bin-index was not used; so replication "
                        "may break when this MySQL server acts as a "
                        "master and has his hostname changed!! Please "
                        "use '--log-bin=%s' to avoid this problem.", ln);
    }
    if (ln == buf)
    {
      my_free(opt_bin_logname);
      opt_bin_logname=my_strdup(buf, MYF(0));
    }
    if (mysql_bin_log.open_index_file(opt_binlog_index_name, ln, TRUE))
    {
      unireg_abort(1);
    }
  }

  if (opt_bin_log)
  {
    log_bin_basename=
      rpl_make_log_name(opt_bin_logname, pidfile_name,
                        opt_bin_logname ? "" : "-bin");
    log_bin_index=
      rpl_make_log_name(opt_binlog_index_name, log_bin_basename, ".index");
    if (log_bin_basename == NULL || log_bin_index == NULL)
    {
      sql_print_error("Unable to create replication path names:"
                      " out of memory or path names too long"
                      " (path name exceeds " STRINGIFY_ARG(FN_REFLEN)
                      " or file name exceeds " STRINGIFY_ARG(FN_LEN) ").");
      unireg_abort(1);
    }
  }

#ifndef EMBEDDED_LIBRARY
  DBUG_PRINT("debug",
             ("opt_bin_logname: %s, opt_relay_logname: %s, pidfile_name: %s",
              opt_bin_logname, opt_relay_logname, pidfile_name));
  if (opt_relay_logname)
  {
    relay_log_basename=
      rpl_make_log_name(opt_relay_logname, pidfile_name,
                        opt_relay_logname ? "" : "-relay-bin");
    relay_log_index=
      rpl_make_log_name(opt_relaylog_index_name, relay_log_basename, ".index");
    if (relay_log_basename == NULL || relay_log_index == NULL)
    {
      sql_print_error("Unable to create replication path names:"
                      " out of memory or path names too long"
                      " (path name exceeds " STRINGIFY_ARG(FN_REFLEN)
                      " or file name exceeds " STRINGIFY_ARG(FN_LEN) ").");
      unireg_abort(1);
    }
  }
#endif /* !EMBEDDED_LIBRARY */

  /* call ha_init_key_cache() on all key caches to init them */
  process_key_caches(&ha_init_key_cache);

  /* Allow storage engine to give real error messages */
  if (ha_init_errors())
    DBUG_RETURN(1);

  if (plugin_init(&remaining_argc, remaining_argv,
                  (opt_noacl ? PLUGIN_INIT_SKIP_PLUGIN_TABLE : 0) |
                  (opt_help ? PLUGIN_INIT_SKIP_INITIALIZATION : 0)))
  {
    sql_print_error("Failed to initialize plugins.");
    unireg_abort(1);
  }
  plugins_are_initialized= TRUE;  /* Don't separate from init function */
<<<<<<< HEAD

  have_csv= plugin_status(STRING_WITH_LEN("csv"),
                          MYSQL_STORAGE_ENGINE_PLUGIN);
  have_ndbcluster= plugin_status(STRING_WITH_LEN("ndbcluster"),
                                 MYSQL_STORAGE_ENGINE_PLUGIN);
  have_partitioning= plugin_status(STRING_WITH_LEN("partition"),
                                   MYSQL_STORAGE_ENGINE_PLUGIN);
=======
>>>>>>> 20ca15d4

  /* we do want to exit if there are any other unknown options */
  if (remaining_argc > 1)
  {
    int ho_error;
    struct my_option no_opts[]=
    {
      {0, 0, 0, 0, 0, 0, GET_NO_ARG, NO_ARG, 0, 0, 0, 0, 0, 0}
    };
    /*
      We need to eat any 'loose' arguments first before we conclude
      that there are unprocessed options.
    */
    my_getopt_skip_unknown= 0;

    if ((ho_error= handle_options(&remaining_argc, &remaining_argv, no_opts,
                                  mysqld_get_one_option)))
      unireg_abort(ho_error);
    /* Add back the program name handle_options removes */
    remaining_argc++;
    remaining_argv--;
    my_getopt_skip_unknown= TRUE;

    if (remaining_argc > 1)
    {
      fprintf(stderr, "%s: Too many arguments (first extra is '%s').\n"
              "Use --verbose --help to get a list of available options\n",
              my_progname, remaining_argv[1]);
      unireg_abort(1);
    }
  }

  if (opt_help)
    unireg_abort(0);

  /* if the errmsg.sys is not loaded, terminate to maintain behaviour */
  if (!DEFAULT_ERRMSGS[0][0])
    unireg_abort(1);  

  /* We have to initialize the storage engines before CSV logging */
  if (ha_init())
  {
    sql_print_error("Can't init databases");
    unireg_abort(1);
  }

#ifdef WITH_CSV_STORAGE_ENGINE
  if (opt_bootstrap)
    log_output_options= LOG_FILE;
  else
    logger.init_log_tables();

  if (log_output_options & LOG_NONE)
  {
    /*
      Issue a warining if there were specified additional options to the
      log-output along with NONE. Probably this wasn't what user wanted.
    */
    if ((log_output_options & LOG_NONE) && (log_output_options & ~LOG_NONE))
      sql_print_warning("There were other values specified to "
                        "log-output besides NONE. Disabling slow "
                        "and general logs anyway.");
    logger.set_handlers(LOG_FILE, LOG_NONE, LOG_NONE);
  }
  else
  {
    /* fall back to the log files if tables are not present */
    LEX_STRING csv_name={C_STRING_WITH_LEN("csv")};
    if (!plugin_is_ready(&csv_name, MYSQL_STORAGE_ENGINE_PLUGIN))
    {
      /* purecov: begin inspected */
      sql_print_error("CSV engine is not present, falling back to the "
                      "log files");
      log_output_options= (log_output_options & ~LOG_TABLE) | LOG_FILE;
      /* purecov: end */
    }

    logger.set_handlers(LOG_FILE, opt_slow_log ? log_output_options:LOG_NONE,
                        opt_log ? log_output_options:LOG_NONE);
  }
#else
  logger.set_handlers(LOG_FILE, opt_slow_log ? LOG_FILE:LOG_NONE,
                      opt_log ? LOG_FILE:LOG_NONE);
#endif

  /*
    Set the default storage engine
  */
  LEX_STRING name= { default_storage_engine, strlen(default_storage_engine) };
  plugin_ref plugin;
  handlerton *hton;
  if ((plugin= ha_resolve_by_name(0, &name)))
    hton= plugin_data(plugin, handlerton*);
  else
  {
    sql_print_error("Unknown/unsupported storage engine: %s",
                    default_storage_engine);
    unireg_abort(1);
  }
  if (!ha_storage_engine_is_enabled(hton))
  {
    if (!opt_bootstrap)
    {
      sql_print_error("Default storage engine (%s) is not available",
                      default_storage_engine);
      unireg_abort(1);
    }
    DBUG_ASSERT(global_system_variables.table_plugin);
  }
  else
  {
    /*
      Need to unlock as global_system_variables.table_plugin
      was acquired during plugin_init()
    */
    plugin_unlock(0, global_system_variables.table_plugin);
    global_system_variables.table_plugin= plugin;
  }

  tc_log= (total_ha_2pc > 1 ? (opt_bin_log  ?
                               (TC_LOG *) &mysql_bin_log :
                               (TC_LOG *) &tc_log_mmap) :
           (TC_LOG *) &tc_log_dummy);

  if (tc_log->open(opt_bin_log ? opt_bin_logname : opt_tc_log_file))
  {
    sql_print_error("Can't init tc log");
    unireg_abort(1);
  }

  if (ha_recover(0))
  {
    unireg_abort(1);
  }

  if (opt_bin_log && mysql_bin_log.open(opt_bin_logname, LOG_BIN, 0,
                                        WRITE_CACHE, 0, max_binlog_size, 0, TRUE))
    unireg_abort(1);

#ifdef HAVE_REPLICATION
  if (opt_bin_log && expire_logs_days)
  {
    time_t purge_time= server_start_time - expire_logs_days*24*60*60;
    if (purge_time >= 0)
      mysql_bin_log.purge_logs_before_date(purge_time);
  }
#endif

  if (opt_myisam_log)
    (void) mi_log(1);

#if defined(HAVE_MLOCKALL) && defined(MCL_CURRENT) && !defined(EMBEDDED_LIBRARY)
  if (locked_in_memory && !getuid())
  {
    if (setreuid((uid_t)-1, 0) == -1)
    {                        // this should never happen
      sql_perror("setreuid");
      unireg_abort(1);
    }
    if (mlockall(MCL_CURRENT))
    {
      if (global_system_variables.log_warnings)
	sql_print_warning("Failed to lock memory. Errno: %d\n",errno);
      locked_in_memory= 0;
    }
    if (user_info)
      set_user(mysqld_user, user_info);
  }
  else
#endif
    locked_in_memory=0;

  ft_init_stopwords();

  init_max_user_conn();
  init_update_queries();
  DBUG_RETURN(0);
}


#ifndef EMBEDDED_LIBRARY

static void create_shutdown_thread()
{
#ifdef __WIN__
  hEventShutdown=CreateEvent(0, FALSE, FALSE, shutdown_event_name);
  pthread_t hThread;
  if (mysql_thread_create(key_thread_handle_shutdown,
                          &hThread, &connection_attrib, handle_shutdown, 0))
    sql_print_warning("Can't create thread to handle shutdown requests");

  // On "Stop Service" we have to do regular shutdown
  Service.SetShutdownEvent(hEventShutdown);
#endif /* __WIN__ */
}

#endif /* EMBEDDED_LIBRARY */


#if (defined(_WIN32) || defined(HAVE_SMEM)) && !defined(EMBEDDED_LIBRARY)
static void handle_connections_methods()
{
  pthread_t hThread;
  DBUG_ENTER("handle_connections_methods");
  if (hPipe == INVALID_HANDLE_VALUE &&
      (!have_tcpip || opt_disable_networking) &&
      !opt_enable_shared_memory)
  {
    sql_print_error("TCP/IP, --shared-memory, or --named-pipe should be configured on NT OS");
    unireg_abort(1);				// Will not return
  }

  mysql_mutex_lock(&LOCK_thread_count);
  mysql_cond_init(key_COND_handler_count, &COND_handler_count, NULL);
  handler_count=0;
  if (hPipe != INVALID_HANDLE_VALUE)
  {
    handler_count++;
    if (mysql_thread_create(key_thread_handle_con_namedpipes,
                            &hThread, &connection_attrib,
                            handle_connections_namedpipes, 0))
    {
      sql_print_warning("Can't create thread to handle named pipes");
      handler_count--;
    }
  }
  if (have_tcpip && !opt_disable_networking)
  {
    handler_count++;
    if (mysql_thread_create(key_thread_handle_con_sockets,
                            &hThread, &connection_attrib,
                            handle_connections_sockets_thread, 0))
    {
      sql_print_warning("Can't create thread to handle TCP/IP");
      handler_count--;
    }
  }
#ifdef HAVE_SMEM
  if (opt_enable_shared_memory)
  {
    handler_count++;
    if (mysql_thread_create(key_thread_handle_con_sharedmem,
                            &hThread, &connection_attrib,
                            handle_connections_shared_memory, 0))
    {
      sql_print_warning("Can't create thread to handle shared memory");
      handler_count--;
    }
  }
#endif 

  while (handler_count > 0)
    mysql_cond_wait(&COND_handler_count, &LOCK_thread_count);
  mysql_mutex_unlock(&LOCK_thread_count);
  DBUG_VOID_RETURN;
}

void decrement_handler_count()
{
  mysql_mutex_lock(&LOCK_thread_count);
  handler_count--;
  mysql_cond_signal(&COND_handler_count);
  mysql_mutex_unlock(&LOCK_thread_count);
  my_thread_end();
}
#else
#define decrement_handler_count()
#endif /* defined(_WIN32) || defined(HAVE_SMEM) */


#ifndef EMBEDDED_LIBRARY
#ifndef DBUG_OFF
/*
  Debugging helper function to keep the locale database
  (see sql_locale.cc) and max_month_name_length and
  max_day_name_length variable values in consistent state.
*/
static void test_lc_time_sz()
{
  DBUG_ENTER("test_lc_time_sz");
  for (MY_LOCALE **loc= my_locales; *loc; loc++)
  {
    uint max_month_len= 0;
    uint max_day_len = 0;
    for (const char **month= (*loc)->month_names->type_names; *month; month++)
    {
      set_if_bigger(max_month_len,
                    my_numchars_mb(&my_charset_utf8_general_ci,
                                   *month, *month + strlen(*month)));
    }
    for (const char **day= (*loc)->day_names->type_names; *day; day++)
    {
      set_if_bigger(max_day_len,
                    my_numchars_mb(&my_charset_utf8_general_ci,
                                   *day, *day + strlen(*day)));
    }
    if ((*loc)->max_month_name_length != max_month_len ||
        (*loc)->max_day_name_length != max_day_len)
    {
      DBUG_PRINT("Wrong max day name(or month name) length for locale:",
                 ("%s", (*loc)->name));
      DBUG_ASSERT(0);
    }
  }
  DBUG_VOID_RETURN;
}
#endif//DBUG_OFF

#ifdef __WIN__
int win_main(int argc, char **argv)
#else
int mysqld_main(int argc, char **argv)
#endif
{
  /*
    Perform basic thread library and malloc initialization,
    to be able to read defaults files and parse options.
  */
  my_progname= argv[0];
  if (my_basic_init())
  {
    fprintf(stderr, "my_basic_init() failed.");
    return 1;
  }

  orig_argc= argc;
  orig_argv= argv;
  if (load_defaults(MYSQL_CONFIG_NAME, load_default_groups, &argc, &argv))
    return 1;
  defaults_argc= argc;
  defaults_argv= argv;
  remaining_argc= argc;
  remaining_argv= argv;

  /* Must be initialized early for comparison of options name */
  system_charset_info= &my_charset_utf8_general_ci;

  sys_var_init();

#ifdef WITH_PERFSCHEMA_STORAGE_ENGINE
  /*
    The performance schema needs to be initialized as early as possible,
    before to-be-instrumented objects of the server are initialized.
  */
  int ho_error;
  DYNAMIC_ARRAY all_early_options;

  my_getopt_register_get_addr(NULL);
  /* Skip unknown options so that they may be processed later */
  my_getopt_skip_unknown= TRUE;

  /* prepare all_early_options array */
  my_init_dynamic_array(&all_early_options, sizeof(my_option), 100, 25);
  sys_var_add_options(&all_early_options, sys_var::PARSE_EARLY);
  add_terminator(&all_early_options);

  /*
    Logs generated while parsing the command line
    options are buffered and printed later.
  */
  buffered_logs.init();
  my_getopt_error_reporter= buffered_option_error_reporter;

  ho_error= handle_options(&remaining_argc, &remaining_argv,
                           (my_option*)(all_early_options.buffer), NULL);
  delete_dynamic(&all_early_options);
  if (ho_error == 0)
  {
    /* Add back the program name handle_options removes */
    remaining_argc++;
    remaining_argv--;
    if (pfs_param.m_enabled)
    {
      PSI_hook= initialize_performance_schema(&pfs_param);
      if (PSI_hook == NULL)
      {
        pfs_param.m_enabled= false;
        buffered_logs.buffer(WARNING_LEVEL,
                             "Performance schema disabled (reason: init failed).");
      }
    }
  }
#else
  /*
    Other provider of the instrumentation interface should
    initialize PSI_hook here:
    - HAVE_PSI_INTERFACE is for the instrumentation interface
    - WITH_PERFSCHEMA_STORAGE_ENGINE is for one implementation
      of the interface,
    but there could be alternate implementations, which is why
    these two defines are kept separate.
  */
#endif /* WITH_PERFSCHEMA_STORAGE_ENGINE */

#ifdef HAVE_PSI_INTERFACE
  /*
    Obtain the current performance schema instrumentation interface,
    if available.
  */
  if (PSI_hook)
    PSI_server= (PSI*) PSI_hook->get_interface(PSI_CURRENT_VERSION);

  if (PSI_server)
  {
    /*
      Now that we have parsed the command line arguments, and have initialized
      the performance schema itself, the next step is to register all the
      server instruments.
    */
    init_server_psi_keys();
    /* Instrument the main thread */
    PSI_thread *psi= PSI_server->new_thread(key_thread_main, NULL, 0);
    if (psi)
      PSI_server->set_thread(psi);

    /*
      Now that some instrumentation is in place,
      recreate objects which were initialised early,
      so that they are instrumented as well.
    */
    my_thread_basic_global_reinit();
  }
#endif /* HAVE_PSI_INTERFACE */

  my_init();                                   // init my_sys library & pthreads
  init_error_log_mutex();

  /* Set signal used to kill MySQL */
#if defined(SIGUSR2)
  thr_kill_signal= thd_lib_detected == THD_LIB_LT ? SIGINT : SIGUSR2;
#else
  thr_kill_signal= SIGINT;
#endif

  /* Initialize audit interface globals. Audit plugins are inited later. */
  mysql_audit_initialize();

  /*
    Perform basic logger initialization logger. Should be called after
    MY_INIT, as it initializes mutexes. Log tables are inited later.
  */
  logger.init_base();

#ifdef WITH_PERFSCHEMA_STORAGE_ENGINE
  if (ho_error)
  {
    /*
      Parsing command line option failed,
      Since we don't have a workable remaining_argc/remaining_argv
      to continue the server initialization, this is as far as this
      code can go.
      This is the best effort to log meaningful messages:
      - messages will be printed to stderr, which is not redirected yet,
      - messages will be printed in the NT event log, for windows.
    */
    buffered_logs.print();
    buffered_logs.cleanup();
    /*
      Not enough initializations for unireg_abort()
      Using exit() for windows.
    */
    exit (ho_error);
  }
#endif /* WITH_PERFSCHEMA_STORAGE_ENGINE */

#ifdef _CUSTOMSTARTUPCONFIG_
  if (_cust_check_startup())
  {
    / * _cust_check_startup will report startup failure error * /
    exit(1);
  }
#endif

  if (init_common_variables())
    unireg_abort(1);				// Will do exit

  init_signals();
#if defined(__ia64__) || defined(__ia64)
  /*
    Peculiar things with ia64 platforms - it seems we only have half the
    stack size in reality, so we have to double it here
  */
  pthread_attr_setstacksize(&connection_attrib,my_thread_stack_size*2);
#else
  pthread_attr_setstacksize(&connection_attrib,my_thread_stack_size);
#endif
#ifdef HAVE_PTHREAD_ATTR_GETSTACKSIZE
  {
    /* Retrieve used stack size;  Needed for checking stack overflows */
    size_t stack_size= 0;
    pthread_attr_getstacksize(&connection_attrib, &stack_size);
#if defined(__ia64__) || defined(__ia64)
    stack_size/= 2;
#endif
    /* We must check if stack_size = 0 as Solaris 2.9 can return 0 here */
    if (stack_size && stack_size < my_thread_stack_size)
    {
      if (global_system_variables.log_warnings)
	sql_print_warning("Asked for %lu thread stack, but got %ld",
			  my_thread_stack_size, (long) stack_size);
#if defined(__ia64__) || defined(__ia64)
      my_thread_stack_size= stack_size*2;
#else
      my_thread_stack_size= stack_size;
#endif
    }
  }
#endif

  (void) thr_setconcurrency(concurrency);	// 10 by default

  select_thread=pthread_self();
  select_thread_in_use=1;

#ifdef HAVE_LIBWRAP
  libwrapName= my_progname+dirname_length(my_progname);
  openlog(libwrapName, LOG_PID, LOG_AUTH);
#endif

#ifndef DBUG_OFF
  test_lc_time_sz();
#endif

  /*
    We have enough space for fiddling with the argv, continue
  */
  check_data_home(mysql_real_data_home);
  if (my_setwd(mysql_real_data_home,MYF(MY_WME)) && !opt_help)
    unireg_abort(1);				/* purecov: inspected */

  if ((user_info= check_user(mysqld_user)))
  {
#if defined(HAVE_MLOCKALL) && defined(MCL_CURRENT)
    if (locked_in_memory) // getuid() == 0 here
      set_effective_user(user_info);
    else
#endif
      set_user(mysqld_user, user_info);
  }

  if (opt_bin_log && !server_id)
  {
    server_id= 1;
#ifdef EXTRA_DEBUG
    sql_print_warning("You have enabled the binary log, but you haven't set "
                      "server-id to a non-zero value: we force server id to 1; "
                      "updates will be logged to the binary log, but "
                      "connections from slaves will not be accepted.");
#endif
  }

  if (init_server_components())
    unireg_abort(1);

  /*
    Each server should have one UUID. We will create it automatically, if it
    does not exist.
   */
  if (!opt_bootstrap && init_server_auto_options())
  {
    sql_print_error("Initialzation of the server's UUID failed because it could"
                    " not be read from the auto.cnf file. If this is a new"
                    " server, the initialization failed because it was not"
                    " possible to generate a new UUID.");
    unireg_abort(1);
  }

  init_ssl();
  network_init();

#ifdef __WIN__
  if (!opt_console)
  {
    if (reopen_fstreams(log_error_file, stdout, stderr))
      unireg_abort(1);
    setbuf(stderr, NULL);
    FreeConsole();				// Remove window
  }
#endif

  /*
   Initialize my_str_malloc() and my_str_free()
  */
  my_str_malloc= &my_str_malloc_mysqld;
  my_str_free= &my_str_free_mysqld;

  /*
    init signals & alarm
    After this we can't quit by a simple unireg_abort
  */
  error_handler_hook= my_message_sql;
  start_signal_handler();				// Creates pidfile

  if (mysql_rm_tmp_tables() || acl_init(opt_noacl) ||
      my_tz_init((THD *)0, default_tz_name, opt_bootstrap))
  {
    abort_loop=1;
    select_thread_in_use=0;

    (void) pthread_kill(signal_thread, MYSQL_KILL_SIGNAL);


    if (!opt_bootstrap)
      mysql_file_delete(key_file_pid, pidfile_name, MYF(MY_WME)); // Not needed anymore

    if (unix_sock != INVALID_SOCKET)
      unlink(mysqld_unix_port);
    exit(1);
  }

  if (!opt_noacl)
    (void) grant_init();

  if (!opt_bootstrap)
    servers_init(0);

  if (!opt_noacl)
  {
#ifdef HAVE_DLOPEN
    udf_init();
#endif
  }

  init_status_vars();
  if (opt_bootstrap) /* If running with bootstrap, do not start replication. */
    opt_skip_slave_start= 1;

<<<<<<< HEAD
=======
  check_binlog_cache_size(NULL);

>>>>>>> 20ca15d4
  binlog_unsafe_map_init();
  /*
    init_slave() must be called after the thread keys are created.
    Some parts of the code (e.g. SHOW STATUS LIKE 'slave_running' and other
    places) assume that active_mi != 0, so let's fail if it's 0 (out of
    memory); a message has already been printed.
  */
  if (init_slave() && !active_mi)
  {
    unireg_abort(1);
  }

#ifdef WITH_PERFSCHEMA_STORAGE_ENGINE
  initialize_performance_schema_acl(opt_bootstrap);
  /*
    Do not check the structure of the performance schema tables
    during bootstrap:
    - the tables are not supposed to exist yet, bootstrap will create them
    - a check would print spurious error messages
  */
  if (! opt_bootstrap)
    check_performance_schema();
#endif

  initialize_information_schema_acl();

  execute_ddl_log_recovery();

  if (Events::init(opt_noacl || opt_bootstrap))
    unireg_abort(1);

  if (opt_bootstrap)
  {
    select_thread_in_use= 0;                    // Allow 'kill' to work
    bootstrap(mysql_stdin);
    unireg_abort(bootstrap_error ? 1 : 0);
  }
  if (opt_init_file && *opt_init_file)
  {
    if (read_init_file(opt_init_file))
      unireg_abort(1);
  }

  create_shutdown_thread();
  start_handle_manager();

  sql_print_information(ER_DEFAULT(ER_STARTUP),my_progname,server_version,
                        ((unix_sock == INVALID_SOCKET) ? (char*) ""
                                                       : mysqld_unix_port),
                         mysqld_port,
                         MYSQL_COMPILATION_COMMENT);
#if defined(_WIN32) && !defined(EMBEDDED_LIBRARY)
  Service.SetRunning();
#endif


  /* Signal threads waiting for server to be started */
  mysql_mutex_lock(&LOCK_server_started);
  mysqld_server_started= 1;
  mysql_cond_signal(&COND_server_started);
  mysql_mutex_unlock(&LOCK_server_started);

#if defined(_WIN32) || defined(HAVE_SMEM)
  handle_connections_methods();
#else
  handle_connections_sockets();
#endif /* _WIN32 || HAVE_SMEM */

  /* (void) pthread_attr_destroy(&connection_attrib); */
  
  DBUG_PRINT("quit",("Exiting main thread"));

#ifndef __WIN__
#ifdef EXTRA_DEBUG2
  sql_print_error("Before Lock_thread_count");
#endif
  mysql_mutex_lock(&LOCK_thread_count);
  DBUG_PRINT("quit", ("Got thread_count mutex"));
  select_thread_in_use=0;			// For close_connections
  mysql_mutex_unlock(&LOCK_thread_count);
  mysql_cond_broadcast(&COND_thread_count);
#ifdef EXTRA_DEBUG2
  sql_print_error("After lock_thread_count");
#endif
#endif /* __WIN__ */

#ifdef HAVE_PSI_INTERFACE
  /*
    Disable the main thread instrumentation,
    to avoid recording events during the shutdown.
  */
  if (PSI_server)
    PSI_server->delete_current_thread();
#endif

  /* Wait until cleanup is done */
  mysql_mutex_lock(&LOCK_thread_count);
  while (!ready_to_exit)
    mysql_cond_wait(&COND_thread_count, &LOCK_thread_count);
  mysql_mutex_unlock(&LOCK_thread_count);

#if defined(__WIN__) && !defined(EMBEDDED_LIBRARY)
  if (Service.IsNT() && start_mode)
    Service.Stop();
  else
  {
    Service.SetShutdownEvent(0);
    if (hEventShutdown)
      CloseHandle(hEventShutdown);
  }
#endif
  clean_up(1);
  mysqld_exit(0);
}

#endif /* !EMBEDDED_LIBRARY */


/****************************************************************************
  Main and thread entry function for Win32
  (all this is needed only to run mysqld as a service on WinNT)
****************************************************************************/

#if defined(__WIN__) && !defined(EMBEDDED_LIBRARY)
int mysql_service(void *p)
{
  if (use_opt_args)
    win_main(opt_argc, opt_argv);
  else
    win_main(Service.my_argc, Service.my_argv);
  return 0;
}


/* Quote string if it contains space, else copy */

static char *add_quoted_string(char *to, const char *from, char *to_end)
{
  uint length= (uint) (to_end-to);

  if (!strchr(from, ' '))
    return strmake(to, from, length-1);
  return strxnmov(to, length-1, "\"", from, "\"", NullS);
}


/**
  Handle basic handling of services, like installation and removal.

  @param argv	   	        Pointer to argument list
  @param servicename		Internal name of service
  @param displayname		Display name of service (in taskbar ?)
  @param file_path		Path to this program
  @param startup_option	Startup option to mysqld

  @retval
    0		option handled
  @retval
    1		Could not handle option
*/

static bool
default_service_handling(char **argv,
			 const char *servicename,
			 const char *displayname,
			 const char *file_path,
			 const char *extra_opt,
			 const char *account_name)
{
  char path_and_service[FN_REFLEN+FN_REFLEN+32], *pos, *end;
  const char *opt_delim;
  end= path_and_service + sizeof(path_and_service)-3;

  /* We have to quote filename if it contains spaces */
  pos= add_quoted_string(path_and_service, file_path, end);
  if (*extra_opt)
  {
    /* 
     Add option after file_path. There will be zero or one extra option.  It's 
     assumed to be --defaults-file=file but isn't checked.  The variable (not
     the option name) should be quoted if it contains a string.  
    */
    *pos++= ' ';
    if (opt_delim= strchr(extra_opt, '='))
    {
      size_t length= ++opt_delim - extra_opt;
      pos= strnmov(pos, extra_opt, length);
    }
    else
      opt_delim= extra_opt;
    
    pos= add_quoted_string(pos, opt_delim, end);
  }
  /* We must have servicename last */
  *pos++= ' ';
  (void) add_quoted_string(pos, servicename, end);

  if (Service.got_service_option(argv, "install"))
  {
    Service.Install(1, servicename, displayname, path_and_service,
                    account_name);
    return 0;
  }
  if (Service.got_service_option(argv, "install-manual"))
  {
    Service.Install(0, servicename, displayname, path_and_service,
                    account_name);
    return 0;
  }
  if (Service.got_service_option(argv, "remove"))
  {
    Service.Remove(servicename);
    return 0;
  }
  return 1;
}


int mysqld_main(int argc, char **argv)
{
  /*
    When several instances are running on the same machine, we
    need to have an  unique  named  hEventShudown  through the
    application PID e.g.: MySQLShutdown1890; MySQLShutdown2342
  */
  int10_to_str((int) GetCurrentProcessId(),strmov(shutdown_event_name,
                                                  "MySQLShutdown"), 10);

  /* Must be initialized early for comparison of service name */
  system_charset_info= &my_charset_utf8_general_ci;

  if (Service.GetOS())	/* true NT family */
  {
    char file_path[FN_REFLEN];
    my_path(file_path, argv[0], "");		      /* Find name in path */
    fn_format(file_path,argv[0],file_path,"",
	      MY_REPLACE_DIR | MY_UNPACK_FILENAME | MY_RESOLVE_SYMLINKS);

    if (argc == 2)
    {
      if (!default_service_handling(argv, MYSQL_SERVICENAME, MYSQL_SERVICENAME,
				   file_path, "", NULL))
	return 0;
      if (Service.IsService(argv[1]))        /* Start an optional service */
      {
	/*
	  Only add the service name to the groups read from the config file
	  if it's not "MySQL". (The default service name should be 'mysqld'
	  but we started a bad tradition by calling it MySQL from the start
	  and we are now stuck with it.
	*/
	if (my_strcasecmp(system_charset_info, argv[1],"mysql"))
	  load_default_groups[load_default_groups_sz-2]= argv[1];
        start_mode= 1;
        Service.Init(argv[1], mysql_service);
        return 0;
      }
    }
    else if (argc == 3) /* install or remove any optional service */
    {
      if (!default_service_handling(argv, argv[2], argv[2], file_path, "",
                                    NULL))
	return 0;
      if (Service.IsService(argv[2]))
      {
	/*
	  mysqld was started as
	  mysqld --defaults-file=my_path\my.ini service-name
	*/
	use_opt_args=1;
	opt_argc= 2;				// Skip service-name
	opt_argv=argv;
	start_mode= 1;
	if (my_strcasecmp(system_charset_info, argv[2],"mysql"))
	  load_default_groups[load_default_groups_sz-2]= argv[2];
	Service.Init(argv[2], mysql_service);
	return 0;
      }
    }
    else if (argc == 4 || argc == 5)
    {
      /*
        This may seem strange, because we handle --local-service while
        preserving 4.1's behavior of allowing any one other argument that is
        passed to the service on startup. (The assumption is that this is
        --defaults-file=file, but that was not enforced in 4.1, so we don't
        enforce it here.)
      */
      const char *extra_opt= NullS;
      const char *account_name = NullS;
      int index;
      for (index = 3; index < argc; index++)
      {
        if (!strcmp(argv[index], "--local-service"))
          account_name= "NT AUTHORITY\\LocalService";
        else
          extra_opt= argv[index];
      }

      if (argc == 4 || account_name)
        if (!default_service_handling(argv, argv[2], argv[2], file_path,
                                      extra_opt, account_name))
          return 0;
    }
    else if (argc == 1 && Service.IsService(MYSQL_SERVICENAME))
    {
      /* start the default service */
      start_mode= 1;
      Service.Init(MYSQL_SERVICENAME, mysql_service);
      return 0;
    }
  }
  /* Start as standalone server */
  Service.my_argc=argc;
  Service.my_argv=argv;
  mysql_service(NULL);
  return 0;
}
#endif


/**
  Execute all commands from a file. Used by the mysql_install_db script to
  create MySQL privilege tables without having to start a full MySQL server.
*/

static void bootstrap(MYSQL_FILE *file)
{
  DBUG_ENTER("bootstrap");

  THD *thd= new THD;
  thd->bootstrap=1;
  my_net_init(&thd->net,(st_vio*) 0);
  thd->max_client_packet_length= thd->net.max_packet;
  thd->security_ctx->master_access= ~(ulong)0;
  thd->thread_id= thd->variables.pseudo_thread_id= thread_id++;
  thread_count++;
  in_bootstrap= TRUE;

  bootstrap_file=file;
#ifndef EMBEDDED_LIBRARY			// TODO:  Enable this
  if (mysql_thread_create(key_thread_bootstrap,
                          &thd->real_id, &connection_attrib, handle_bootstrap,
                          (void*) thd))
  {
    sql_print_warning("Can't create thread to handle bootstrap");
    bootstrap_error=-1;
    DBUG_VOID_RETURN;
  }
  /* Wait for thread to die */
  mysql_mutex_lock(&LOCK_thread_count);
  while (in_bootstrap)
  {
    mysql_cond_wait(&COND_thread_count, &LOCK_thread_count);
    DBUG_PRINT("quit",("One thread died (count=%u)",thread_count));
  }
  mysql_mutex_unlock(&LOCK_thread_count);
#else
  thd->mysql= 0;
  do_handle_bootstrap(thd);
#endif

  DBUG_VOID_RETURN;
}


static bool read_init_file(char *file_name)
{
  MYSQL_FILE *file;
  DBUG_ENTER("read_init_file");
  DBUG_PRINT("enter",("name: %s",file_name));
  if (!(file= mysql_file_fopen(key_file_init, file_name,
                               O_RDONLY, MYF(MY_WME))))
    DBUG_RETURN(TRUE);
  bootstrap(file);
  mysql_file_fclose(file, MYF(MY_WME));
  DBUG_RETURN(FALSE);
}


#ifndef EMBEDDED_LIBRARY

/*
   Simple scheduler that use the main thread to handle the request

   NOTES
     This is only used for debugging, when starting mysqld with
     --thread-handling=no-threads or --one-thread

     When we enter this function, LOCK_thread_count is hold!
*/

void handle_connection_in_main_thread(THD *thd)
{
  mysql_mutex_assert_owner(&LOCK_thread_count);
  thread_cache_size=0;			// Safety
  threads.append(thd);
  mysql_mutex_unlock(&LOCK_thread_count);
  thd->start_utime= my_micro_time();
  do_handle_one_connection(thd);
}


/*
  Scheduler that uses one thread per connection
*/

void create_thread_to_handle_connection(THD *thd)
{
  if (cached_thread_count > wake_thread)
  {
    /* Get thread from cache */
    thread_cache.append(thd);
    wake_thread++;
    mysql_cond_signal(&COND_thread_cache);
  }
  else
  {
    char error_message_buff[MYSQL_ERRMSG_SIZE];
    /* Create new thread to handle connection */
    int error;
    thread_created++;
    threads.append(thd);
    DBUG_PRINT("info",(("creating thread %lu"), thd->thread_id));
    thd->prior_thr_create_utime= thd->start_utime= my_micro_time();
    if ((error= mysql_thread_create(key_thread_one_connection,
                                    &thd->real_id, &connection_attrib,
                                    handle_one_connection,
                                    (void*) thd)))
    {
      /* purecov: begin inspected */
      DBUG_PRINT("error",
                 ("Can't create thread to handle request (error %d)",
                  error));
      thread_count--;
      thd->killed= THD::KILL_CONNECTION;			// Safety
      mysql_mutex_unlock(&LOCK_thread_count);

      mysql_mutex_lock(&LOCK_connection_count);
      --connection_count;
      mysql_mutex_unlock(&LOCK_connection_count);

      statistic_increment(aborted_connects,&LOCK_status);
      /* Can't use my_error() since store_globals has not been called. */
      my_snprintf(error_message_buff, sizeof(error_message_buff),
<<<<<<< HEAD
                  ER(ER_CANT_CREATE_THREAD), error);
=======
                  ER_THD(thd, ER_CANT_CREATE_THREAD), error);
>>>>>>> 20ca15d4
      net_send_error(thd, ER_CANT_CREATE_THREAD, error_message_buff, NULL);
      mysql_mutex_lock(&LOCK_thread_count);
      close_connection(thd,0,0);
      delete thd;
      mysql_mutex_unlock(&LOCK_thread_count);
      return;
      /* purecov: end */
    }
  }
  mysql_mutex_unlock(&LOCK_thread_count);
  DBUG_PRINT("info",("Thread created"));
}


/**
  Create new thread to handle incoming connection.

    This function will create new thread to handle the incoming
    connection.  If there are idle cached threads one will be used.
    'thd' will be pushed into 'threads'.

    In single-threaded mode (\#define ONE_THREAD) connection will be
    handled inside this function.

  @param[in,out] thd    Thread handle of future thread.
*/

static void create_new_thread(THD *thd)
{
  DBUG_ENTER("create_new_thread");

  /*
    Don't allow too many connections. We roughly check here that we allow
    only (max_connections + 1) connections.
  */

  mysql_mutex_lock(&LOCK_connection_count);

  if (connection_count >= max_connections + 1 || abort_loop)
  {
    mysql_mutex_unlock(&LOCK_connection_count);

    DBUG_PRINT("error",("Too many connections"));
    close_connection(thd, ER_CON_COUNT_ERROR, 1);
    delete thd;
    DBUG_VOID_RETURN;
  }

  ++connection_count;

  if (connection_count > max_used_connections)
    max_used_connections= connection_count;

  mysql_mutex_unlock(&LOCK_connection_count);

  /* Start a new thread to handle connection. */

  mysql_mutex_lock(&LOCK_thread_count);

  /*
    The initialization of thread_id is done in create_embedded_thd() for
    the embedded library.
    TODO: refactor this to avoid code duplication there
  */
  thd->thread_id= thd->variables.pseudo_thread_id= thread_id++;

  thread_count++;

  MYSQL_CALLBACK(thread_scheduler, add_connection, (thd));

  DBUG_VOID_RETURN;
}
#endif /* EMBEDDED_LIBRARY */


#ifdef SIGNALS_DONT_BREAK_READ
inline void kill_broken_server()
{
  /* hack to get around signals ignored in syscalls for problem OS's */
  if (unix_sock == INVALID_SOCKET ||
      (!opt_disable_networking && ip_sock == INVALID_SOCKET))
  {
    select_thread_in_use = 0;
    /* The following call will never return */
    kill_server((void*) MYSQL_KILL_SIGNAL);
  }
}
#define MAYBE_BROKEN_SYSCALL kill_broken_server();
#else
#define MAYBE_BROKEN_SYSCALL
#endif

	/* Handle new connections and spawn new process to handle them */

#ifndef EMBEDDED_LIBRARY

void handle_connections_sockets()
{
  my_socket UNINIT_VAR(sock), UNINIT_VAR(new_sock);
  uint error_count=0;
  THD *thd;
  struct sockaddr_storage cAddr;
  int ip_flags=0,socket_flags=0,flags=0,retval;
  st_vio *vio_tmp;
#ifdef HAVE_POLL
  int socket_count= 0;
  struct pollfd fds[2]; // for ip_sock and unix_sock
#else
  fd_set readFDs,clientFDs;
  uint max_used_connection= (uint) (max(ip_sock,unix_sock)+1);
#endif

  DBUG_ENTER("handle_connections_sockets");

#ifndef HAVE_POLL
  FD_ZERO(&clientFDs);
#endif

  if (ip_sock != INVALID_SOCKET)
  {
#ifdef HAVE_POLL
    fds[socket_count].fd= ip_sock;
    fds[socket_count].events= POLLIN;
    socket_count++;
#else
    FD_SET(ip_sock,&clientFDs);
#endif    
#ifdef HAVE_FCNTL
    ip_flags = fcntl(ip_sock, F_GETFL, 0);
#endif
  }
#ifdef HAVE_SYS_UN_H
#ifdef HAVE_POLL
  fds[socket_count].fd= unix_sock;
  fds[socket_count].events= POLLIN;
  socket_count++;
#else
  FD_SET(unix_sock,&clientFDs);
#endif
#ifdef HAVE_FCNTL
  socket_flags=fcntl(unix_sock, F_GETFL, 0);
#endif
#endif

  DBUG_PRINT("general",("Waiting for connections."));
  MAYBE_BROKEN_SYSCALL;
  while (!abort_loop)
  {
#ifdef HAVE_POLL
    retval= poll(fds, socket_count, -1);
#else
    readFDs=clientFDs;

    retval= select((int) max_used_connection,&readFDs,0,0,0);
#endif

    if (retval < 0)
    {
      if (socket_errno != SOCKET_EINTR)
      {
	if (!select_errors++ && !abort_loop)	/* purecov: inspected */
	  sql_print_error("mysqld: Got error %d from select",socket_errno); /* purecov: inspected */
      }
      MAYBE_BROKEN_SYSCALL
      continue;
    }

    if (abort_loop)
    {
      MAYBE_BROKEN_SYSCALL;
      break;
    }

    /* Is this a new connection request ? */
#ifdef HAVE_POLL
    for (int i= 0; i < socket_count; ++i) 
    {
      if (fds[i].revents & POLLIN)
      {
        sock= fds[i].fd;
#ifdef HAVE_FCNTL
        flags= fcntl(sock, F_GETFL, 0);
#else
        flags= 0;
#endif // HAVE_FCNTL
        break;
      }
    }
#else  // HAVE_POLL
#ifdef HAVE_SYS_UN_H
    if (FD_ISSET(unix_sock,&readFDs))
    {
      sock = unix_sock;
      flags= socket_flags;
    }
    else
#endif // HAVE_SYS_UN_H
    {
      sock = ip_sock;
      flags= ip_flags;
    }
#endif // HAVE_POLL

#if !defined(NO_FCNTL_NONBLOCK)
    if (!(test_flags & TEST_BLOCKING))
    {
#if defined(O_NONBLOCK)
      fcntl(sock, F_SETFL, flags | O_NONBLOCK);
#elif defined(O_NDELAY)
      fcntl(sock, F_SETFL, flags | O_NDELAY);
#endif
    }
#endif /* NO_FCNTL_NONBLOCK */
    for (uint retry=0; retry < MAX_ACCEPT_RETRY; retry++)
    {
      size_socket length= sizeof(struct sockaddr_storage);
      new_sock= accept(sock, (struct sockaddr *)(&cAddr),
                       &length);
      if (new_sock != INVALID_SOCKET ||
	  (socket_errno != SOCKET_EINTR && socket_errno != SOCKET_EAGAIN))
	break;
      MAYBE_BROKEN_SYSCALL;
#if !defined(NO_FCNTL_NONBLOCK)
      if (!(test_flags & TEST_BLOCKING))
      {
	if (retry == MAX_ACCEPT_RETRY - 1)
	  fcntl(sock, F_SETFL, flags);		// Try without O_NONBLOCK
      }
#endif
    }
#if !defined(NO_FCNTL_NONBLOCK)
    if (!(test_flags & TEST_BLOCKING))
      fcntl(sock, F_SETFL, flags);
#endif
    if (new_sock == INVALID_SOCKET)
    {
      if ((error_count++ & 255) == 0)		// This can happen often
	sql_perror("Error in accept");
      MAYBE_BROKEN_SYSCALL;
      if (socket_errno == SOCKET_ENFILE || socket_errno == SOCKET_EMFILE)
	sleep(1);				// Give other threads some time
      continue;
    }

#ifdef HAVE_LIBWRAP
    {
      if (sock == ip_sock)
      {
	struct request_info req;
	signal(SIGCHLD, SIG_DFL);
	request_init(&req, RQ_DAEMON, libwrapName, RQ_FILE, new_sock, NULL);
	my_fromhost(&req);
	if (!my_hosts_access(&req))
	{
	  /*
	    This may be stupid but refuse() includes an exit(0)
	    which we surely don't want...
	    clean_exit() - same stupid thing ...
	  */
	  syslog(deny_severity, "refused connect from %s",
		 my_eval_client(&req));

	  /*
	    C++ sucks (the gibberish in front just translates the supplied
	    sink function pointer in the req structure from a void (*sink)();
	    to a void(*sink)(int) if you omit the cast, the C++ compiler
	    will cry...
	  */
	  if (req.sink)
	    ((void (*)(int))req.sink)(req.fd);

	  (void) shutdown(new_sock, SHUT_RDWR);
	  (void) closesocket(new_sock);
	  continue;
	}
      }
    }
#endif /* HAVE_LIBWRAP */

    {
      size_socket dummyLen;
      struct sockaddr_storage dummy;
      dummyLen = sizeof(dummy);
      if (  getsockname(new_sock,(struct sockaddr *)&dummy, 
                  (SOCKET_SIZE_TYPE *)&dummyLen) < 0  )
      {
	sql_perror("Error on new connection socket");
	(void) shutdown(new_sock, SHUT_RDWR);
	(void) closesocket(new_sock);
	continue;
      }
    }

    /*
    ** Don't allow too many connections
    */

    if (!(thd= new THD))
    {
      (void) shutdown(new_sock, SHUT_RDWR);
      (void) closesocket(new_sock);
      continue;
    }
    if (!(vio_tmp=vio_new(new_sock,
			  sock == unix_sock ? VIO_TYPE_SOCKET :
			  VIO_TYPE_TCPIP,
			  sock == unix_sock ? VIO_LOCALHOST: 0)) ||
	my_net_init(&thd->net,vio_tmp))
    {
      /*
        Only delete the temporary vio if we didn't already attach it to the
        NET object. The destructor in THD will delete any initialized net
        structure.
      */
      if (vio_tmp && thd->net.vio != vio_tmp)
        vio_delete(vio_tmp);
      else
      {
	(void) shutdown(new_sock, SHUT_RDWR);
	(void) closesocket(new_sock);
      }
      delete thd;
      continue;
    }
    if (sock == unix_sock)
      thd->security_ctx->host=(char*) my_localhost;

    create_new_thread(thd);
  }
  DBUG_VOID_RETURN;
}


#ifdef _WIN32
pthread_handler_t handle_connections_sockets_thread(void *arg)
{
  my_thread_init();
  handle_connections_sockets();
  decrement_handler_count();
  return 0;
}

pthread_handler_t handle_connections_namedpipes(void *arg)
{
  HANDLE hConnectedPipe;
  OVERLAPPED connectOverlapped= {0};
  THD *thd;
  my_thread_init();
  DBUG_ENTER("handle_connections_namedpipes");
  connectOverlapped.hEvent= CreateEvent(NULL, TRUE, FALSE, NULL);
  if (!connectOverlapped.hEvent)
  {
    sql_print_error("Can't create event, last error=%u", GetLastError());
    unireg_abort(1);
  }
  DBUG_PRINT("general",("Waiting for named pipe connections."));
  while (!abort_loop)
  {
    /* wait for named pipe connection */
    BOOL fConnected= ConnectNamedPipe(hPipe, &connectOverlapped);
    if (!fConnected && (GetLastError() == ERROR_IO_PENDING))
    {
        /*
          ERROR_IO_PENDING says async IO has started but not yet finished.
          GetOverlappedResult will wait for completion.
        */
        DWORD bytes;
        fConnected= GetOverlappedResult(hPipe, &connectOverlapped,&bytes, TRUE);
    }
    if (abort_loop)
      break;
    if (!fConnected)
      fConnected = GetLastError() == ERROR_PIPE_CONNECTED;
    if (!fConnected)
    {
      CloseHandle(hPipe);
      if ((hPipe= CreateNamedPipe(pipe_name,
                                  PIPE_ACCESS_DUPLEX |
                                  FILE_FLAG_OVERLAPPED,
                                  PIPE_TYPE_BYTE |
                                  PIPE_READMODE_BYTE |
                                  PIPE_WAIT,
                                  PIPE_UNLIMITED_INSTANCES,
                                  (int) global_system_variables.
                                  net_buffer_length,
                                  (int) global_system_variables.
                                  net_buffer_length,
                                  NMPWAIT_USE_DEFAULT_WAIT,
                                  &saPipeSecurity)) ==
	  INVALID_HANDLE_VALUE)
      {
	sql_perror("Can't create new named pipe!");
	break;					// Abort
      }
    }
    hConnectedPipe = hPipe;
    /* create new pipe for new connection */
    if ((hPipe = CreateNamedPipe(pipe_name,
                 PIPE_ACCESS_DUPLEX |
                 FILE_FLAG_OVERLAPPED,
				 PIPE_TYPE_BYTE |
				 PIPE_READMODE_BYTE |
				 PIPE_WAIT,
				 PIPE_UNLIMITED_INSTANCES,
				 (int) global_system_variables.net_buffer_length,
				 (int) global_system_variables.net_buffer_length,
				 NMPWAIT_USE_DEFAULT_WAIT,
				 &saPipeSecurity)) ==
	INVALID_HANDLE_VALUE)
    {
      sql_perror("Can't create new named pipe!");
      hPipe=hConnectedPipe;
      continue;					// We have to try again
    }

    if (!(thd = new THD))
    {
      DisconnectNamedPipe(hConnectedPipe);
      CloseHandle(hConnectedPipe);
      continue;
    }
    if (!(thd->net.vio= vio_new_win32pipe(hConnectedPipe)) ||
	my_net_init(&thd->net, thd->net.vio))
    {
      close_connection(thd, ER_OUT_OF_RESOURCES, 1);
      delete thd;
      continue;
    }
    /* Host is unknown */
    thd->security_ctx->host= my_strdup(my_localhost, MYF(0));
    create_new_thread(thd);
  }
  CloseHandle(connectOverlapped.hEvent);
  DBUG_LEAVE;
  decrement_handler_count();
  return 0;
}
#endif /* _WIN32 */


#ifdef HAVE_SMEM

/**
  Thread of shared memory's service.

  @param arg                              Arguments of thread
*/
pthread_handler_t handle_connections_shared_memory(void *arg)
{
  /* file-mapping object, use for create shared memory */
  HANDLE handle_connect_file_map= 0;
  char  *handle_connect_map= 0;                 // pointer on shared memory
  HANDLE event_connect_answer= 0;
  ulong smem_buffer_length= shared_memory_buffer_length + 4;
  ulong connect_number= 1;
  char *tmp= NULL;
  char *suffix_pos;
  char connect_number_char[22], *p;
  const char *errmsg= 0;
  SECURITY_ATTRIBUTES *sa_event= 0, *sa_mapping= 0;
  my_thread_init();
  DBUG_ENTER("handle_connections_shared_memorys");
  DBUG_PRINT("general",("Waiting for allocated shared memory."));

  /*
     get enough space base-name + '_' + longest suffix we might ever send
   */
  if (!(tmp= (char *)my_malloc(strlen(shared_memory_base_name) + 32L, MYF(MY_FAE))))
    goto error;

  if (my_security_attr_create(&sa_event, &errmsg,
                              GENERIC_ALL, SYNCHRONIZE | EVENT_MODIFY_STATE))
    goto error;

  if (my_security_attr_create(&sa_mapping, &errmsg,
                             GENERIC_ALL, FILE_MAP_READ | FILE_MAP_WRITE))
    goto error;

  /*
    The name of event and file-mapping events create agree next rule:
      shared_memory_base_name+unique_part
    Where:
      shared_memory_base_name is unique value for each server
      unique_part is unique value for each object (events and file-mapping)
  */
  suffix_pos= strxmov(tmp,shared_memory_base_name,"_",NullS);
  strmov(suffix_pos, "CONNECT_REQUEST");
  if ((smem_event_connect_request= CreateEvent(sa_event,
                                               FALSE, FALSE, tmp)) == 0)
  {
    errmsg= "Could not create request event";
    goto error;
  }
  strmov(suffix_pos, "CONNECT_ANSWER");
  if ((event_connect_answer= CreateEvent(sa_event, FALSE, FALSE, tmp)) == 0)
  {
    errmsg="Could not create answer event";
    goto error;
  }
  strmov(suffix_pos, "CONNECT_DATA");
  if ((handle_connect_file_map=
       CreateFileMapping(INVALID_HANDLE_VALUE, sa_mapping,
                         PAGE_READWRITE, 0, sizeof(connect_number), tmp)) == 0)
  {
    errmsg= "Could not create file mapping";
    goto error;
  }
  if ((handle_connect_map= (char *)MapViewOfFile(handle_connect_file_map,
						  FILE_MAP_WRITE,0,0,
						  sizeof(DWORD))) == 0)
  {
    errmsg= "Could not create shared memory service";
    goto error;
  }

  while (!abort_loop)
  {
    /* Wait a request from client */
    WaitForSingleObject(smem_event_connect_request,INFINITE);

    /*
       it can be after shutdown command
    */
    if (abort_loop)
      goto error;

    HANDLE handle_client_file_map= 0;
    char  *handle_client_map= 0;
    HANDLE event_client_wrote= 0;
    HANDLE event_client_read= 0;    // for transfer data server <-> client
    HANDLE event_server_wrote= 0;
    HANDLE event_server_read= 0;
    HANDLE event_conn_closed= 0;
    THD *thd= 0;

    p= int10_to_str(connect_number, connect_number_char, 10);
    /*
      The name of event and file-mapping events create agree next rule:
        shared_memory_base_name+unique_part+number_of_connection
        Where:
	  shared_memory_base_name is uniquel value for each server
	  unique_part is unique value for each object (events and file-mapping)
	  number_of_connection is connection-number between server and client
    */
    suffix_pos= strxmov(tmp,shared_memory_base_name,"_",connect_number_char,
			 "_",NullS);
    strmov(suffix_pos, "DATA");
    if ((handle_client_file_map=
         CreateFileMapping(INVALID_HANDLE_VALUE, sa_mapping,
                           PAGE_READWRITE, 0, smem_buffer_length, tmp)) == 0)
    {
      errmsg= "Could not create file mapping";
      goto errorconn;
    }
    if ((handle_client_map= (char*)MapViewOfFile(handle_client_file_map,
						  FILE_MAP_WRITE,0,0,
						  smem_buffer_length)) == 0)
    {
      errmsg= "Could not create memory map";
      goto errorconn;
    }
    strmov(suffix_pos, "CLIENT_WROTE");
    if ((event_client_wrote= CreateEvent(sa_event, FALSE, FALSE, tmp)) == 0)
    {
      errmsg= "Could not create client write event";
      goto errorconn;
    }
    strmov(suffix_pos, "CLIENT_READ");
    if ((event_client_read= CreateEvent(sa_event, FALSE, FALSE, tmp)) == 0)
    {
      errmsg= "Could not create client read event";
      goto errorconn;
    }
    strmov(suffix_pos, "SERVER_READ");
    if ((event_server_read= CreateEvent(sa_event, FALSE, FALSE, tmp)) == 0)
    {
      errmsg= "Could not create server read event";
      goto errorconn;
    }
    strmov(suffix_pos, "SERVER_WROTE");
    if ((event_server_wrote= CreateEvent(sa_event,
                                         FALSE, FALSE, tmp)) == 0)
    {
      errmsg= "Could not create server write event";
      goto errorconn;
    }
    strmov(suffix_pos, "CONNECTION_CLOSED");
    if ((event_conn_closed= CreateEvent(sa_event,
                                        TRUE, FALSE, tmp)) == 0)
    {
      errmsg= "Could not create closed connection event";
      goto errorconn;
    }
    if (abort_loop)
      goto errorconn;
    if (!(thd= new THD))
      goto errorconn;
    /* Send number of connection to client */
    int4store(handle_connect_map, connect_number);
    if (!SetEvent(event_connect_answer))
    {
      errmsg= "Could not send answer event";
      goto errorconn;
    }
    /* Set event that client should receive data */
    if (!SetEvent(event_client_read))
    {
      errmsg= "Could not set client to read mode";
      goto errorconn;
    }
    if (!(thd->net.vio= vio_new_win32shared_memory(handle_client_file_map,
                                                   handle_client_map,
                                                   event_client_wrote,
                                                   event_client_read,
                                                   event_server_wrote,
                                                   event_server_read,
                                                   event_conn_closed)) ||
                        my_net_init(&thd->net, thd->net.vio))
    {
      close_connection(thd, ER_OUT_OF_RESOURCES, 1);
      errmsg= 0;
      goto errorconn;
    }
    thd->security_ctx->host= my_strdup(my_localhost, MYF(0)); /* Host is unknown */
    create_new_thread(thd);
    connect_number++;
    continue;

errorconn:
    /* Could not form connection;  Free used handlers/memort and retry */
    if (errmsg)
    {
      char buff[180];
      strxmov(buff, "Can't create shared memory connection: ", errmsg, ".",
	      NullS);
      sql_perror(buff);
    }
    if (handle_client_file_map)
      CloseHandle(handle_client_file_map);
    if (handle_client_map)
      UnmapViewOfFile(handle_client_map);
    if (event_server_wrote)
      CloseHandle(event_server_wrote);
    if (event_server_read)
      CloseHandle(event_server_read);
    if (event_client_wrote)
      CloseHandle(event_client_wrote);
    if (event_client_read)
      CloseHandle(event_client_read);
    if (event_conn_closed)
      CloseHandle(event_conn_closed);
    delete thd;
  }

  /* End shared memory handling */
error:
  if (tmp)
    my_free(tmp);

  if (errmsg)
  {
    char buff[180];
    strxmov(buff, "Can't create shared memory service: ", errmsg, ".", NullS);
    sql_perror(buff);
  }
  my_security_attr_free(sa_event);
  my_security_attr_free(sa_mapping);
  if (handle_connect_map)	UnmapViewOfFile(handle_connect_map);
  if (handle_connect_file_map)	CloseHandle(handle_connect_file_map);
  if (event_connect_answer)	CloseHandle(event_connect_answer);
  if (smem_event_connect_request) CloseHandle(smem_event_connect_request);
  DBUG_LEAVE;
  decrement_handler_count();
  return 0;
}
#endif /* HAVE_SMEM */
#endif /* EMBEDDED_LIBRARY */


/****************************************************************************
  Handle start options
******************************************************************************/

DYNAMIC_ARRAY all_options;

/**
  System variables are automatically command-line options (few
  exceptions are documented in sys_var.h), so don't need
  to be listed here.
*/

struct my_option my_long_options[]=
{
  {"help", '?', "Display this help and exit.", 
   &opt_help, &opt_help, 0, GET_BOOL, NO_ARG, 0, 0, 0, 0,
   0, 0},
#ifdef HAVE_REPLICATION
  {"abort-slave-event-count", 0,
   "Option used by mysql-test for debugging and testing of replication.",
   &abort_slave_event_count,  &abort_slave_event_count,
   0, GET_INT, REQUIRED_ARG, 0, 0, 0, 0, 0, 0},
#endif /* HAVE_REPLICATION */
  {"allow-suspicious-udfs", 0,
   "Allows use of UDFs consisting of only one symbol xxx() "
   "without corresponding xxx_init() or xxx_deinit(). That also means "
   "that one can load any function from any library, for example exit() "
   "from libc.so",
   &opt_allow_suspicious_udfs, &opt_allow_suspicious_udfs,
   0, GET_BOOL, NO_ARG, 0, 0, 0, 0, 0, 0},
  {"ansi", 'a', "Use ANSI SQL syntax instead of MySQL syntax. This mode "
   "will also set transaction isolation level 'serializable'.", 0, 0, 0,
   GET_NO_ARG, NO_ARG, 0, 0, 0, 0, 0, 0},
<<<<<<< HEAD
  {"bind-address", OPT_BIND_ADDRESS, "IP address to bind to.",
   &my_bind_addr_str, &my_bind_addr_str, 0, GET_STR,
   REQUIRED_ARG, 0, 0, 0, 0, 0, 0},
=======
  /*
    Because Sys_var_bit does not support command-line options, we need to
    explicitely add one for --autocommit
  */
  {"autocommit", OPT_AUTOCOMMIT, "Set default value for autocommit (0 or 1)",
   NULL, NULL, 0, GET_BOOL, OPT_ARG, 0, 0, 0, 0, 0, NULL},
>>>>>>> 20ca15d4
  {"binlog-do-db", OPT_BINLOG_DO_DB,
   "Tells the master it should log updates for the specified database, "
   "and exclude all others not explicitly mentioned.",
   0, 0, 0, GET_STR, REQUIRED_ARG, 0, 0, 0, 0, 0, 0},
  {"binlog-ignore-db", OPT_BINLOG_IGNORE_DB,
   "Tells the master that updates to the given database should not be logged to the binary log.",
   0, 0, 0, GET_STR, REQUIRED_ARG, 0, 0, 0, 0, 0, 0},
  {"binlog-row-event-max-size", 0,
   "The maximum size of a row-based binary log event in bytes. Rows will be "
   "grouped into events smaller than this size if possible. "
   "The value has to be a multiple of 256.",
   &opt_binlog_rows_event_max_size, &opt_binlog_rows_event_max_size,
   0, GET_ULONG, REQUIRED_ARG,
   /* def_value */ 1024, /* min_value */  256, /* max_value */ ULONG_MAX, 
   /* sub_size */     0, /* block_size */ 256, 
   /* app_type */ 0
  },
#ifndef DISABLE_GRANT_OPTIONS
  {"bootstrap", OPT_BOOTSTRAP, "Used by mysql installation scripts.", 0, 0, 0,
   GET_NO_ARG, NO_ARG, 0, 0, 0, 0, 0, 0},
#endif
  {"character-set-client-handshake", 0,
   "Don't ignore client side character set value sent during handshake.",
   &opt_character_set_client_handshake,
   &opt_character_set_client_handshake,
    0, GET_BOOL, NO_ARG, 1, 0, 0, 0, 0, 0},
  {"character-set-filesystem", 0,
   "Set the filesystem character set.",
   &character_set_filesystem_name,
   &character_set_filesystem_name,
   0, GET_STR, REQUIRED_ARG, 0, 0, 0, 0, 0, 0 },
  {"character-set-server", 'C', "Set the default character set.",
   &default_character_set_name, &default_character_set_name,
   0, GET_STR, REQUIRED_ARG, 0, 0, 0, 0, 0, 0 },
  {"chroot", 'r', "Chroot mysqld daemon during startup.",
   &mysqld_chroot, &mysqld_chroot, 0, GET_STR, REQUIRED_ARG,
   0, 0, 0, 0, 0, 0},
  {"collation-server", 0, "Set the default collation.",
   &default_collation_name, &default_collation_name,
   0, GET_STR, REQUIRED_ARG, 0, 0, 0, 0, 0, 0 },
  {"console", OPT_CONSOLE, "Write error output on screen; don't remove the console window on windows.",
   &opt_console, &opt_console, 0, GET_BOOL, NO_ARG, 0, 0, 0,
   0, 0, 0},
  {"core-file", OPT_WANT_CORE, "Write core on errors.", 0, 0, 0, GET_NO_ARG,
   NO_ARG, 0, 0, 0, 0, 0, 0},
  /* default-storage-engine should have "MyISAM" as def_value. Instead
     of initializing it here it is done in init_common_variables() due
     to a compiler bug in Sun Studio compiler. */
  {"default-storage-engine", 0, "The default storage engine for new tables",
   &default_storage_engine, 0, 0, GET_STR, REQUIRED_ARG,
   0, 0, 0, 0, 0, 0 },
  {"default-time-zone", 0, "Set the default time zone.",
   &default_tz_name, &default_tz_name,
   0, GET_STR, REQUIRED_ARG, 0, 0, 0, 0, 0, 0 },
#ifdef HAVE_OPENSSL
  {"des-key-file", 0,
   "Load keys for des_encrypt() and des_encrypt from given file.",
   &des_key_file, &des_key_file, 0, GET_STR, REQUIRED_ARG,
   0, 0, 0, 0, 0, 0},
#endif /* HAVE_OPENSSL */
#ifdef HAVE_REPLICATION
  {"disconnect-slave-event-count", 0,
   "Option used by mysql-test for debugging and testing of replication.",
   &disconnect_slave_event_count, &disconnect_slave_event_count,
   0, GET_INT, REQUIRED_ARG, 0, 0, 0, 0, 0, 0},
#endif /* HAVE_REPLICATION */
  {"exit-info", 'T', "Used for debugging. Use at your own risk.", 0, 0, 0,
   GET_LONG, OPT_ARG, 0, 0, 0, 0, 0, 0},

  {"external-locking", 0, "Use system (external) locking (disabled by "
   "default).  With this option enabled you can run myisamchk to test "
   "(not repair) tables while the MySQL server is running. Disable with "
   "--skip-external-locking.", &opt_external_locking, &opt_external_locking,
   0, GET_BOOL, NO_ARG, 0, 0, 0, 0, 0, 0},
  /* We must always support the next option to make scripts like mysqltest
     easier to do */
  {"gdb", 0,
   "Set up signals usable for debugging.",
   &opt_debugging, &opt_debugging,
   0, GET_BOOL, NO_ARG, 0, 0, 0, 0, 0, 0},
#ifdef HAVE_LARGE_PAGE_OPTION
  {"super-large-pages", 0, "Enable support for super large pages.",
   &opt_super_large_pages, &opt_super_large_pages, 0,
   GET_BOOL, OPT_ARG, 0, 0, 1, 0, 1, 0},
#endif
  {"language", 'L',
   "Client error messages in given language. May be given as a full path. "
   "Deprecated. Use --lc-messages-dir instead.",
   &lc_messages_dir_ptr, &lc_messages_dir_ptr, 0,
   GET_STR, REQUIRED_ARG, 0, 0, 0, 0, 0, 0},
  {"lc-messages", 0,
   "Set the language used for the error messages.",
   &lc_messages, &lc_messages, 0, GET_STR, REQUIRED_ARG,
   0, 0, 0, 0, 0, 0 },
  {"lc-time-names", 0,
   "Set the language used for the month names and the days of the week.",
   &lc_time_names_name, &lc_time_names_name,
   0, GET_STR, REQUIRED_ARG, 0, 0, 0, 0, 0, 0 },
<<<<<<< HEAD
  {"log", 'l', "Log connections and queries to file (deprecated option, use "
   "--general-log/--general-log-file instead).", &opt_logname, &opt_logname,
   0, GET_STR_ALLOC, OPT_ARG, 0, 0, 0, 0, 0, 0},
=======
>>>>>>> 20ca15d4
  {"log-bin", OPT_BIN_LOG,
   "Log update queries in binary format. Optional (but strongly recommended "
   "to avoid replication problems if server's hostname changes) argument "
   "should be the chosen location for the binary log files.",
   &opt_bin_logname, &opt_bin_logname, 0, GET_STR_ALLOC,
   OPT_ARG, 0, 0, 0, 0, 0, 0},
  {"log-bin-index", 0,
<<<<<<< HEAD
   "File that holds the names for last binary log files.",
   &opt_binlog_index_name, &opt_binlog_index_name, 0, GET_STR,
   REQUIRED_ARG, 0, 0, 0, 0, 0, 0},
=======
   "File that holds the names for binary log files.",
   &opt_binlog_index_name, &opt_binlog_index_name, 0, GET_STR,
   REQUIRED_ARG, 0, 0, 0, 0, 0, 0},
  {"relay-log-index", 0,
   "File that holds the names for relay log files.",
   &opt_relaylog_index_name, &opt_relaylog_index_name, 0, GET_STR,
   REQUIRED_ARG, 0, 0, 0, 0, 0, 0},
>>>>>>> 20ca15d4
  {"log-isam", OPT_ISAM_LOG, "Log all MyISAM changes to file.",
   &myisam_log_filename, &myisam_log_filename, 0, GET_STR,
   OPT_ARG, 0, 0, 0, 0, 0, 0},
  {"log-short-format", 0,
   "Don't log extra information to update and slow-query logs.",
   &opt_short_log_format, &opt_short_log_format,
   0, GET_BOOL, NO_ARG, 0, 0, 0, 0, 0, 0},
  {"log-slow-admin-statements", 0,
   "Log slow OPTIMIZE, ANALYZE, ALTER and other administrative statements to "
   "the slow log if it is open.", &opt_log_slow_admin_statements,
   &opt_log_slow_admin_statements, 0, GET_BOOL, NO_ARG, 0, 0, 0, 0, 0, 0},
 {"log-slow-slave-statements", 0,
  "Log slow statements executed by slave thread to the slow log if it is open.",
  &opt_log_slow_slave_statements, &opt_log_slow_slave_statements,
  0, GET_BOOL, NO_ARG, 0, 0, 0, 0, 0, 0},
<<<<<<< HEAD
  {"log-slow-queries", OPT_SLOW_QUERY_LOG,
   "Log slow queries to a table or log file. Defaults logging to table "
   "mysql.slow_log or hostname-slow.log if --log-output=file is used. "
   "Must be enabled to activate other slow log options. "
   "Deprecated option, use --slow-query-log/--slow-query-log-file instead.",
   &opt_slow_logname, &opt_slow_logname, 0, GET_STR_ALLOC, OPT_ARG,
   0, 0, 0, 0, 0, 0},
=======
>>>>>>> 20ca15d4
  {"log-tc", 0,
   "Path to transaction coordinator log (used for transactions that affect "
   "more than one storage engine, when binary log is disabled).",
   &opt_tc_log_file, &opt_tc_log_file, 0, GET_STR,
   REQUIRED_ARG, 0, 0, 0, 0, 0, 0},
#ifdef HAVE_MMAP
  {"log-tc-size", 0, "Size of transaction coordinator log.",
   &opt_tc_log_size, &opt_tc_log_size, 0, GET_ULONG,
   REQUIRED_ARG, TC_LOG_MIN_SIZE, TC_LOG_MIN_SIZE, ULONG_MAX, 0,
   TC_LOG_PAGE_SIZE, 0},
#endif
  {"master-info-file", 0,
   "The location and name of the file that remembers the master and where "
   "the I/O replication thread is in the master's binlogs.",
   &master_info_file, &master_info_file, 0, GET_STR,
   REQUIRED_ARG, 0, 0, 0, 0, 0, 0},
<<<<<<< HEAD
  {"master-retry-count", 0,
   "The number of tries the slave will make to connect to the master before giving up.",
=======
  {"master-retry-count", OPT_MASTER_RETRY_COUNT,
   "The number of tries the slave will make to connect to the master before giving up. "
   "Deprecated option, use 'CHANGE MASTER TO master_retry_count = <num>' instead.", 
>>>>>>> 20ca15d4
   &master_retry_count, &master_retry_count, 0, GET_ULONG,
   REQUIRED_ARG, 3600*24, 0, 0, 0, 0, 0},
#ifdef HAVE_REPLICATION
  {"max-binlog-dump-events", 0,
   "Option used by mysql-test for debugging and testing of replication.",
   &max_binlog_dump_events, &max_binlog_dump_events, 0,
   GET_INT, REQUIRED_ARG, 0, 0, 0, 0, 0, 0},
#endif /* HAVE_REPLICATION */
  {"memlock", 0, "Lock mysqld in memory.", &locked_in_memory,
   &locked_in_memory, 0, GET_BOOL, NO_ARG, 0, 0, 0, 0, 0, 0},
<<<<<<< HEAD
  {"one-thread", OPT_ONE_THREAD,
   "(Deprecated): Only use one thread (for debugging under Linux). Use "
   "thread-handling=no-threads instead.",
   0, 0, 0, GET_NO_ARG, NO_ARG, 0, 0, 0, 0, 0, 0},
=======
>>>>>>> 20ca15d4
  {"old-style-user-limits", 0,
   "Enable old-style user limits (before 5.0.3, user resources were counted "
   "per each user+host vs. per account).",
   &opt_old_style_user_limits, &opt_old_style_user_limits,
   0, GET_BOOL, NO_ARG, 0, 0, 0, 0, 0, 0},
  {"port-open-timeout", 0,
   "Maximum time in seconds to wait for the port to become free. "
   "(Default: No wait).", &mysqld_port_timeout, &mysqld_port_timeout, 0,
   GET_UINT, REQUIRED_ARG, 0, 0, 0, 0, 0, 0},
  {"replicate-do-db", OPT_REPLICATE_DO_DB,
   "Tells the slave thread to restrict replication to the specified database. "
   "To specify more than one database, use the directive multiple times, "
   "once for each database. Note that this will only work if you do not use "
   "cross-database queries such as UPDATE some_db.some_table SET foo='bar' "
   "while having selected a different or no database. If you need cross "
   "database updates to work, make sure you have 3.23.28 or later, and use "
   "replicate-wild-do-table=db_name.%.",
   0, 0, 0, GET_STR, REQUIRED_ARG, 0, 0, 0, 0, 0, 0},
  {"replicate-do-table", OPT_REPLICATE_DO_TABLE,
   "Tells the slave thread to restrict replication to the specified table. "
   "To specify more than one table, use the directive multiple times, once "
   "for each table. This will work for cross-database updates, in contrast "
   "to replicate-do-db.", 0, 0, 0, GET_STR, REQUIRED_ARG, 0, 0, 0, 0, 0, 0},
  {"replicate-ignore-db", OPT_REPLICATE_IGNORE_DB,
   "Tells the slave thread to not replicate to the specified database. To "
   "specify more than one database to ignore, use the directive multiple "
   "times, once for each database. This option will not work if you use "
   "cross database updates. If you need cross database updates to work, "
   "make sure you have 3.23.28 or later, and use replicate-wild-ignore-"
   "table=db_name.%. ", 0, 0, 0, GET_STR, REQUIRED_ARG, 0, 0, 0, 0, 0, 0},
  {"replicate-ignore-table", OPT_REPLICATE_IGNORE_TABLE,
   "Tells the slave thread to not replicate to the specified table. To specify "
   "more than one table to ignore, use the directive multiple times, once for "
   "each table. This will work for cross-database updates, in contrast to "
   "replicate-ignore-db.", 0, 0, 0, GET_STR, REQUIRED_ARG, 0, 0, 0, 0, 0, 0},
  {"replicate-rewrite-db", OPT_REPLICATE_REWRITE_DB,
   "Updates to a database with a different name than the original. Example: "
   "replicate-rewrite-db=master_db_name->slave_db_name.",
   0, 0, 0, GET_STR, REQUIRED_ARG, 0, 0, 0, 0, 0, 0},
#ifdef HAVE_REPLICATION
  {"replicate-same-server-id", 0,
   "In replication, if set to 1, do not skip events having our server id. "
   "Default value is 0 (to break infinite loops in circular replication). "
   "Can't be set to 1 if --log-slave-updates is used.",
   &replicate_same_server_id, &replicate_same_server_id,
   0, GET_BOOL, NO_ARG, 0, 0, 0, 0, 0, 0},
#endif
  {"replicate-wild-do-table", OPT_REPLICATE_WILD_DO_TABLE,
   "Tells the slave thread to restrict replication to the tables that match "
   "the specified wildcard pattern. To specify more than one table, use the "
   "directive multiple times, once for each table. This will work for cross-"
   "database updates. Example: replicate-wild-do-table=foo%.bar% will "
   "replicate only updates to tables in all databases that start with foo "
   "and whose table names start with bar.",
   0, 0, 0, GET_STR, REQUIRED_ARG, 0, 0, 0, 0, 0, 0},
  {"replicate-wild-ignore-table", OPT_REPLICATE_WILD_IGNORE_TABLE,
   "Tells the slave thread to not replicate to the tables that match the "
   "given wildcard pattern. To specify more than one table to ignore, use "
   "the directive multiple times, once for each table. This will work for "
   "cross-database updates. Example: replicate-wild-ignore-table=foo%.bar% "
   "will not do updates to tables in databases that start with foo and whose "
   "table names start with bar.",
   0, 0, 0, GET_STR, REQUIRED_ARG, 0, 0, 0, 0, 0, 0},
  {"safe-mode", OPT_SAFE, "Skip some optimize stages (for testing).",
   0, 0, 0, GET_NO_ARG, NO_ARG, 0, 0, 0, 0, 0, 0},
  {"safe-user-create", 0,
   "Don't allow new user creation by the user who has no write privileges to the mysql.user table.",
   &opt_safe_user_create, &opt_safe_user_create, 0, GET_BOOL,
   NO_ARG, 0, 0, 0, 0, 0, 0},
  {"show-slave-auth-info", 0,
   "Show user and password in SHOW SLAVE HOSTS on this master.",
   &opt_show_slave_auth_info, &opt_show_slave_auth_info, 0,
   GET_BOOL, NO_ARG, 0, 0, 0, 0, 0, 0},
#ifndef DISABLE_GRANT_OPTIONS
  {"skip-grant-tables", 0,
   "Start without grant tables. This gives all users FULL ACCESS to all tables.",
   &opt_noacl, &opt_noacl, 0, GET_BOOL, NO_ARG, 0, 0, 0, 0, 0,
   0},
#endif
  {"skip-host-cache", OPT_SKIP_HOST_CACHE, "Don't cache host names.", 0, 0, 0,
   GET_NO_ARG, NO_ARG, 0, 0, 0, 0, 0, 0},
  {"skip-new", OPT_SKIP_NEW, "Don't use new, possibly wrong routines.",
   0, 0, 0, GET_NO_ARG, NO_ARG, 0, 0, 0, 0, 0, 0},
  {"skip-slave-start", 0,
   "If set, slave is not autostarted.", &opt_skip_slave_start,
   &opt_skip_slave_start, 0, GET_BOOL, NO_ARG, 0, 0, 0, 0, 0, 0},
  {"skip-stack-trace", OPT_SKIP_STACK_TRACE,
   "Don't print a stack trace on failure.", 0, 0, 0, GET_NO_ARG, NO_ARG, 0, 0,
   0, 0, 0, 0},
<<<<<<< HEAD
  {"skip-thread-priority", OPT_SKIP_PRIOR,
   "Don't give threads different priorities. This option is deprecated "
   "because it has no effect; the implied behavior is already the default.",
   0, 0, 0, GET_NO_ARG, NO_ARG, 0, 0, 0, 0, 0, 0},
=======
>>>>>>> 20ca15d4
#ifdef HAVE_REPLICATION
  {"sporadic-binlog-dump-fail", 0,
   "Option used by mysql-test for debugging and testing of replication.",
   &opt_sporadic_binlog_dump_fail,
   &opt_sporadic_binlog_dump_fail, 0, GET_BOOL, NO_ARG, 0, 0, 0, 0, 0,
   0},
#endif /* HAVE_REPLICATION */
#ifdef HAVE_OPENSSL
  {"ssl", 0,
   "Enable SSL for connection (automatically enabled with other flags).",
   &opt_use_ssl, &opt_use_ssl, 0, GET_BOOL, OPT_ARG, 0, 0, 0,
   0, 0, 0},
#endif
#ifdef __WIN__
  {"standalone", 0,
  "Dummy option to start as a standalone program (NT).", 0, 0, 0, GET_NO_ARG,
   NO_ARG, 0, 0, 0, 0, 0, 0},
#endif
  {"symbolic-links", 's', "Enable symbolic link support.",
   &my_use_symdir, &my_use_symdir, 0, GET_BOOL, NO_ARG,
   /*
     The system call realpath() produces warnings under valgrind and
     purify. These are not suppressed: instead we disable symlinks
     option if compiled with valgrind support.
   */
   IF_PURIFY(0,1), 0, 0, 0, 0, 0},
  {"sysdate-is-now", 0,
   "Non-default option to alias SYSDATE() to NOW() to make it safe-replicable. "
   "Since 5.0, SYSDATE() returns a `dynamic' value different for different "
   "invocations, even within the same statement.",
   &global_system_variables.sysdate_is_now,
   0, 0, GET_BOOL, NO_ARG, 0, 0, 1, 0, 1, 0},
  {"tc-heuristic-recover", 0,
   "Decision to use in heuristic recover process. Possible values are COMMIT "
   "or ROLLBACK.", &tc_heuristic_recover, &tc_heuristic_recover,
   &tc_heuristic_recover_typelib, GET_ENUM, REQUIRED_ARG, 0, 0, 0, 0, 0, 0},
#if defined(ENABLED_DEBUG_SYNC)
  {"debug-sync-timeout", OPT_DEBUG_SYNC_TIMEOUT,
   "Enable the debug sync facility "
   "and optionally specify a default wait timeout in seconds. "
   "A zero value keeps the facility disabled.",
   &opt_debug_sync_timeout, 0,
   0, GET_UINT, OPT_ARG, 0, 0, UINT_MAX, 0, 0, 0},
#endif /* defined(ENABLED_DEBUG_SYNC) */
  {"temp-pool", 0,
#if (ENABLE_TEMP_POOL)
   "Using this option will cause most temporary files created to use a small "
   "set of names, rather than a unique name for each new file.",
#else
   "This option is ignored on this OS.",
#endif
   &use_temp_pool, &use_temp_pool, 0, GET_BOOL, NO_ARG, 1,
   0, 0, 0, 0, 0},
  {"transaction-isolation", 0,
   "Default transaction isolation level.",
   &global_system_variables.tx_isolation,
   &global_system_variables.tx_isolation, &tx_isolation_typelib,
   GET_ENUM, REQUIRED_ARG, ISO_REPEATABLE_READ, 0, 0, 0, 0, 0},
  {"user", 'u', "Run mysqld daemon as user.", 0, 0, 0, GET_STR, REQUIRED_ARG,
   0, 0, 0, 0, 0, 0},
  {"verbose", 'v', "Used with --help option for detailed help.",
   &opt_verbose, &opt_verbose, 0, GET_BOOL, NO_ARG, 0, 0, 0, 0, 0, 0},
  {"version", 'V', "Output version information and exit.", 0, 0, 0, GET_NO_ARG,
   NO_ARG, 0, 0, 0, 0, 0, 0},
  {"plugin-load", 0,
   "Optional semicolon-separated list of plugins to load, where each plugin is "
   "identified as name=library, where name is the plugin name and library "
   "is the plugin library in plugin_dir.",
   &opt_plugin_load, &opt_plugin_load, 0,
   GET_STR, REQUIRED_ARG, 0, 0, 0, 0, 0, 0},
  {"table_cache", 0, "Deprecated; use --table-open-cache instead.",
   &table_cache_size, &table_cache_size, 0, GET_ULONG,
   REQUIRED_ARG, TABLE_OPEN_CACHE_DEFAULT, 1, 512*1024L, 0, 1, 0},
  {0, 0, 0, 0, 0, 0, GET_NO_ARG, NO_ARG, 0, 0, 0, 0, 0, 0}
};


static int show_queries(THD *thd, SHOW_VAR *var, char *buff)
{
  var->type= SHOW_LONGLONG;
  var->value= (char *)&thd->query_id;
  return 0;
}


static int show_net_compression(THD *thd, SHOW_VAR *var, char *buff)
{
  var->type= SHOW_MY_BOOL;
  var->value= (char *)&thd->net.compress;
  return 0;
}

static int show_starttime(THD *thd, SHOW_VAR *var, char *buff)
{
  var->type= SHOW_LONG;
  var->value= buff;
  *((long *)buff)= (long) (thd->query_start() - server_start_time);
  return 0;
}

#ifdef ENABLED_PROFILING
static int show_flushstatustime(THD *thd, SHOW_VAR *var, char *buff)
{
  var->type= SHOW_LONG;
  var->value= buff;
  *((long *)buff)= (long) (thd->query_start() - flush_status_time);
  return 0;
}
#endif

#ifdef HAVE_REPLICATION
static int show_slave_running(THD *thd, SHOW_VAR *var, char *buff)
{
  var->type= SHOW_MY_BOOL;
  mysql_mutex_lock(&LOCK_active_mi);
  var->value= buff;
  *((my_bool *)buff)= (my_bool) (active_mi && 
                                 active_mi->slave_running == MYSQL_SLAVE_RUN_CONNECT &&
<<<<<<< HEAD
                                 active_mi->rli.slave_running);
=======
                                 active_mi->rli->slave_running);
>>>>>>> 20ca15d4
  mysql_mutex_unlock(&LOCK_active_mi);
  return 0;
}

static int show_slave_retried_trans(THD *thd, SHOW_VAR *var, char *buff)
{
  /*
    TODO: with multimaster, have one such counter per line in
    SHOW SLAVE STATUS, and have the sum over all lines here.
  */
  mysql_mutex_lock(&LOCK_active_mi);
  if (active_mi)
  {
    var->type= SHOW_LONG;
    var->value= buff;
<<<<<<< HEAD
    mysql_mutex_lock(&active_mi->rli.data_lock);
    *((long *)buff)= (long)active_mi->rli.retried_trans;
    mysql_mutex_unlock(&active_mi->rli.data_lock);
=======
    mysql_mutex_lock(&active_mi->rli->data_lock);
    *((long *)buff)= (long)active_mi->rli->retried_trans;
    mysql_mutex_unlock(&active_mi->rli->data_lock);
>>>>>>> 20ca15d4
  }
  else
    var->type= SHOW_UNDEF;
  mysql_mutex_unlock(&LOCK_active_mi);
  return 0;
}

static int show_slave_received_heartbeats(THD *thd, SHOW_VAR *var, char *buff)
{
  mysql_mutex_lock(&LOCK_active_mi);
  if (active_mi)
  {
    var->type= SHOW_LONGLONG;
    var->value= buff;
<<<<<<< HEAD
    mysql_mutex_lock(&active_mi->rli.data_lock);
    *((longlong *)buff)= active_mi->received_heartbeats;
    mysql_mutex_unlock(&active_mi->rli.data_lock);
=======
    mysql_mutex_lock(&active_mi->rli->data_lock);
    *((longlong *)buff)= active_mi->received_heartbeats;
    mysql_mutex_unlock(&active_mi->rli->data_lock);
>>>>>>> 20ca15d4
  }
  else
    var->type= SHOW_UNDEF;
  mysql_mutex_unlock(&LOCK_active_mi);
  return 0;
}

static int show_heartbeat_period(THD *thd, SHOW_VAR *var, char *buff)
{
  mysql_mutex_lock(&LOCK_active_mi);
  if (active_mi)
  {
    var->type= SHOW_CHAR;
    var->value= buff;
    sprintf(buff, "%.3f", active_mi->heartbeat_period);
  }
  else
    var->type= SHOW_UNDEF;
  mysql_mutex_unlock(&LOCK_active_mi);
  return 0;
}


#endif /* HAVE_REPLICATION */

static int show_open_tables(THD *thd, SHOW_VAR *var, char *buff)
{
  var->type= SHOW_LONG;
  var->value= buff;
  *((long *)buff)= (long)cached_open_tables();
  return 0;
}

static int show_prepared_stmt_count(THD *thd, SHOW_VAR *var, char *buff)
{
  var->type= SHOW_LONG;
  var->value= buff;
  mysql_mutex_lock(&LOCK_prepared_stmt_count);
  *((long *)buff)= (long)prepared_stmt_count;
  mysql_mutex_unlock(&LOCK_prepared_stmt_count);
  return 0;
}

static int show_table_definitions(THD *thd, SHOW_VAR *var, char *buff)
{
  var->type= SHOW_LONG;
  var->value= buff;
  *((long *)buff)= (long)cached_table_definitions();
  return 0;
}

#if defined(HAVE_OPENSSL) && !defined(EMBEDDED_LIBRARY)
/* Functions relying on CTX */
static int show_ssl_ctx_sess_accept(THD *thd, SHOW_VAR *var, char *buff)
{
  var->type= SHOW_LONG;
  var->value= buff;
  *((long *)buff)= (!ssl_acceptor_fd ? 0 :
                     SSL_CTX_sess_accept(ssl_acceptor_fd->ssl_context));
  return 0;
}

static int show_ssl_ctx_sess_accept_good(THD *thd, SHOW_VAR *var, char *buff)
{
  var->type= SHOW_LONG;
  var->value= buff;
  *((long *)buff)= (!ssl_acceptor_fd ? 0 :
                     SSL_CTX_sess_accept_good(ssl_acceptor_fd->ssl_context));
  return 0;
}

static int show_ssl_ctx_sess_connect_good(THD *thd, SHOW_VAR *var, char *buff)
{
  var->type= SHOW_LONG;
  var->value= buff;
  *((long *)buff)= (!ssl_acceptor_fd ? 0 :
                     SSL_CTX_sess_connect_good(ssl_acceptor_fd->ssl_context));
  return 0;
}

static int show_ssl_ctx_sess_accept_renegotiate(THD *thd, SHOW_VAR *var, char *buff)
{
  var->type= SHOW_LONG;
  var->value= buff;
  *((long *)buff)= (!ssl_acceptor_fd ? 0 :
                     SSL_CTX_sess_accept_renegotiate(ssl_acceptor_fd->ssl_context));
  return 0;
}

static int show_ssl_ctx_sess_connect_renegotiate(THD *thd, SHOW_VAR *var, char *buff)
{
  var->type= SHOW_LONG;
  var->value= buff;
  *((long *)buff)= (!ssl_acceptor_fd ? 0 :
                     SSL_CTX_sess_connect_renegotiate(ssl_acceptor_fd->ssl_context));
  return 0;
}

static int show_ssl_ctx_sess_cb_hits(THD *thd, SHOW_VAR *var, char *buff)
{
  var->type= SHOW_LONG;
  var->value= buff;
  *((long *)buff)= (!ssl_acceptor_fd ? 0 :
                     SSL_CTX_sess_cb_hits(ssl_acceptor_fd->ssl_context));
  return 0;
}

static int show_ssl_ctx_sess_hits(THD *thd, SHOW_VAR *var, char *buff)
{
  var->type= SHOW_LONG;
  var->value= buff;
  *((long *)buff)= (!ssl_acceptor_fd ? 0 :
                     SSL_CTX_sess_hits(ssl_acceptor_fd->ssl_context));
  return 0;
}

static int show_ssl_ctx_sess_cache_full(THD *thd, SHOW_VAR *var, char *buff)
{
  var->type= SHOW_LONG;
  var->value= buff;
  *((long *)buff)= (!ssl_acceptor_fd ? 0 :
                     SSL_CTX_sess_cache_full(ssl_acceptor_fd->ssl_context));
  return 0;
}

static int show_ssl_ctx_sess_misses(THD *thd, SHOW_VAR *var, char *buff)
{
  var->type= SHOW_LONG;
  var->value= buff;
  *((long *)buff)= (!ssl_acceptor_fd ? 0 :
                     SSL_CTX_sess_misses(ssl_acceptor_fd->ssl_context));
  return 0;
}

static int show_ssl_ctx_sess_timeouts(THD *thd, SHOW_VAR *var, char *buff)
{
  var->type= SHOW_LONG;
  var->value= buff;
  *((long *)buff)= (!ssl_acceptor_fd ? 0 :
                     SSL_CTX_sess_timeouts(ssl_acceptor_fd->ssl_context));
  return 0;
}

static int show_ssl_ctx_sess_number(THD *thd, SHOW_VAR *var, char *buff)
{
  var->type= SHOW_LONG;
  var->value= buff;
  *((long *)buff)= (!ssl_acceptor_fd ? 0 :
                     SSL_CTX_sess_number(ssl_acceptor_fd->ssl_context));
  return 0;
}

static int show_ssl_ctx_sess_connect(THD *thd, SHOW_VAR *var, char *buff)
{
  var->type= SHOW_LONG;
  var->value= buff;
  *((long *)buff)= (!ssl_acceptor_fd ? 0 :
                     SSL_CTX_sess_connect(ssl_acceptor_fd->ssl_context));
  return 0;
}

static int show_ssl_ctx_sess_get_cache_size(THD *thd, SHOW_VAR *var, char *buff)
{
  var->type= SHOW_LONG;
  var->value= buff;
  *((long *)buff)= (!ssl_acceptor_fd ? 0 :
                     SSL_CTX_sess_get_cache_size(ssl_acceptor_fd->ssl_context));
  return 0;
}

static int show_ssl_ctx_get_verify_mode(THD *thd, SHOW_VAR *var, char *buff)
{
  var->type= SHOW_LONG;
  var->value= buff;
  *((long *)buff)= (!ssl_acceptor_fd ? 0 :
                     SSL_CTX_get_verify_mode(ssl_acceptor_fd->ssl_context));
  return 0;
}

static int show_ssl_ctx_get_verify_depth(THD *thd, SHOW_VAR *var, char *buff)
{
  var->type= SHOW_LONG;
  var->value= buff;
  *((long *)buff)= (!ssl_acceptor_fd ? 0 :
                     SSL_CTX_get_verify_depth(ssl_acceptor_fd->ssl_context));
  return 0;
}

static int show_ssl_ctx_get_session_cache_mode(THD *thd, SHOW_VAR *var, char *buff)
{
  var->type= SHOW_CHAR;
  if (!ssl_acceptor_fd)
    var->value= const_cast<char*>("NONE");
  else
    switch (SSL_CTX_get_session_cache_mode(ssl_acceptor_fd->ssl_context))
    {
    case SSL_SESS_CACHE_OFF:
      var->value= const_cast<char*>("OFF"); break;
    case SSL_SESS_CACHE_CLIENT:
      var->value= const_cast<char*>("CLIENT"); break;
    case SSL_SESS_CACHE_SERVER:
      var->value= const_cast<char*>("SERVER"); break;
    case SSL_SESS_CACHE_BOTH:
      var->value= const_cast<char*>("BOTH"); break;
    case SSL_SESS_CACHE_NO_AUTO_CLEAR:
      var->value= const_cast<char*>("NO_AUTO_CLEAR"); break;
    case SSL_SESS_CACHE_NO_INTERNAL_LOOKUP:
      var->value= const_cast<char*>("NO_INTERNAL_LOOKUP"); break;
    default:
      var->value= const_cast<char*>("Unknown"); break;
    }
  return 0;
}

/*
   Functions relying on SSL 
   Note: In the show_ssl_* functions, we need to check if we have a
         valid vio-object since this isn't always true, specifically
         when session_status or global_status is requested from
         inside an Event.
 */
static int show_ssl_get_version(THD *thd, SHOW_VAR *var, char *buff)
{
  var->type= SHOW_CHAR;
  if( thd->vio_ok() && thd->net.vio->ssl_arg )
    var->value= const_cast<char*>(SSL_get_version((SSL*) thd->net.vio->ssl_arg));
  else
    var->value= (char *)"";
  return 0;
}

static int show_ssl_session_reused(THD *thd, SHOW_VAR *var, char *buff)
{
  var->type= SHOW_LONG;
  var->value= buff;
  if( thd->vio_ok() && thd->net.vio->ssl_arg )
    *((long *)buff)= (long)SSL_session_reused((SSL*) thd->net.vio->ssl_arg);
  else
    *((long *)buff)= 0;
  return 0;
}

static int show_ssl_get_default_timeout(THD *thd, SHOW_VAR *var, char *buff)
{
  var->type= SHOW_LONG;
  var->value= buff;
  if( thd->vio_ok() && thd->net.vio->ssl_arg )
    *((long *)buff)= (long)SSL_get_default_timeout((SSL*)thd->net.vio->ssl_arg);
  else
    *((long *)buff)= 0;
  return 0;
}

static int show_ssl_get_verify_mode(THD *thd, SHOW_VAR *var, char *buff)
{
  var->type= SHOW_LONG;
  var->value= buff;
  if( thd->net.vio && thd->net.vio->ssl_arg )
    *((long *)buff)= (long)SSL_get_verify_mode((SSL*)thd->net.vio->ssl_arg);
  else
    *((long *)buff)= 0;
  return 0;
}

static int show_ssl_get_verify_depth(THD *thd, SHOW_VAR *var, char *buff)
{
  var->type= SHOW_LONG;
  var->value= buff;
  if( thd->vio_ok() && thd->net.vio->ssl_arg )
    *((long *)buff)= (long)SSL_get_verify_depth((SSL*)thd->net.vio->ssl_arg);
  else
    *((long *)buff)= 0;
  return 0;
}

static int show_ssl_get_cipher(THD *thd, SHOW_VAR *var, char *buff)
{
  var->type= SHOW_CHAR;
  if( thd->vio_ok() && thd->net.vio->ssl_arg )
    var->value= const_cast<char*>(SSL_get_cipher((SSL*) thd->net.vio->ssl_arg));
  else
    var->value= (char *)"";
  return 0;
}

static int show_ssl_get_cipher_list(THD *thd, SHOW_VAR *var, char *buff)
{
  var->type= SHOW_CHAR;
  var->value= buff;
  if (thd->vio_ok() && thd->net.vio->ssl_arg)
  {
    int i;
    const char *p;
    char *end= buff + SHOW_VAR_FUNC_BUFF_SIZE;
    for (i=0; (p= SSL_get_cipher_list((SSL*) thd->net.vio->ssl_arg,i)) &&
               buff < end; i++)
    {
      buff= strnmov(buff, p, end-buff-1);
      *buff++= ':';
    }
    if (i)
      buff--;
  }
  *buff=0;
  return 0;
}

#endif /* HAVE_OPENSSL && !EMBEDDED_LIBRARY */


/*
  Variables shown by SHOW STATUS in alphabetical order
*/

SHOW_VAR status_vars[]= {
  {"Aborted_clients",          (char*) &aborted_threads,        SHOW_LONG},
  {"Aborted_connects",         (char*) &aborted_connects,       SHOW_LONG},
  {"Binlog_cache_disk_use",    (char*) &binlog_cache_disk_use,  SHOW_LONG},
  {"Binlog_cache_use",         (char*) &binlog_cache_use,       SHOW_LONG},
  {"Bytes_received",           (char*) offsetof(STATUS_VAR, bytes_received), SHOW_LONGLONG_STATUS},
  {"Bytes_sent",               (char*) offsetof(STATUS_VAR, bytes_sent), SHOW_LONGLONG_STATUS},
  {"Com",                      (char*) com_status_vars, SHOW_ARRAY},
  {"Compression",              (char*) &show_net_compression, SHOW_FUNC},
  {"Connections",              (char*) &thread_id,              SHOW_LONG_NOFLUSH},
  {"Created_tmp_disk_tables",  (char*) offsetof(STATUS_VAR, created_tmp_disk_tables), SHOW_LONG_STATUS},
  {"Created_tmp_files",	       (char*) &my_tmp_file_created,	SHOW_LONG},
  {"Created_tmp_tables",       (char*) offsetof(STATUS_VAR, created_tmp_tables), SHOW_LONG_STATUS},
  {"Delayed_errors",           (char*) &delayed_insert_errors,  SHOW_LONG},
  {"Delayed_insert_threads",   (char*) &delayed_insert_threads, SHOW_LONG_NOFLUSH},
  {"Delayed_writes",           (char*) &delayed_insert_writes,  SHOW_LONG},
  {"Flush_commands",           (char*) &refresh_version,        SHOW_LONG_NOFLUSH},
  {"Handler_commit",           (char*) offsetof(STATUS_VAR, ha_commit_count), SHOW_LONG_STATUS},
  {"Handler_delete",           (char*) offsetof(STATUS_VAR, ha_delete_count), SHOW_LONG_STATUS},
  {"Handler_discover",         (char*) offsetof(STATUS_VAR, ha_discover_count), SHOW_LONG_STATUS},
  {"Handler_mrr_init",         (char*) offsetof(STATUS_VAR, ha_multi_range_read_init_count),  SHOW_LONG_STATUS},
  {"Handler_prepare",          (char*) offsetof(STATUS_VAR, ha_prepare_count),  SHOW_LONG_STATUS},
  {"Handler_read_first",       (char*) offsetof(STATUS_VAR, ha_read_first_count), SHOW_LONG_STATUS},
  {"Handler_read_key",         (char*) offsetof(STATUS_VAR, ha_read_key_count), SHOW_LONG_STATUS},
  {"Handler_read_last",        (char*) offsetof(STATUS_VAR, ha_read_last_count), SHOW_LONG_STATUS},
  {"Handler_read_next",        (char*) offsetof(STATUS_VAR, ha_read_next_count), SHOW_LONG_STATUS},
  {"Handler_read_prev",        (char*) offsetof(STATUS_VAR, ha_read_prev_count), SHOW_LONG_STATUS},
  {"Handler_read_rnd",         (char*) offsetof(STATUS_VAR, ha_read_rnd_count), SHOW_LONG_STATUS},
  {"Handler_read_rnd_next",    (char*) offsetof(STATUS_VAR, ha_read_rnd_next_count), SHOW_LONG_STATUS},
  {"Handler_rollback",         (char*) offsetof(STATUS_VAR, ha_rollback_count), SHOW_LONG_STATUS},
  {"Handler_savepoint",        (char*) offsetof(STATUS_VAR, ha_savepoint_count), SHOW_LONG_STATUS},
  {"Handler_savepoint_rollback",(char*) offsetof(STATUS_VAR, ha_savepoint_rollback_count), SHOW_LONG_STATUS},
  {"Handler_update",           (char*) offsetof(STATUS_VAR, ha_update_count), SHOW_LONG_STATUS},
  {"Handler_write",            (char*) offsetof(STATUS_VAR, ha_write_count), SHOW_LONG_STATUS},
  {"Key_blocks_not_flushed",   (char*) offsetof(KEY_CACHE, global_blocks_changed), SHOW_KEY_CACHE_LONG},
  {"Key_blocks_unused",        (char*) offsetof(KEY_CACHE, blocks_unused), SHOW_KEY_CACHE_LONG},
  {"Key_blocks_used",          (char*) offsetof(KEY_CACHE, blocks_used), SHOW_KEY_CACHE_LONG},
  {"Key_read_requests",        (char*) offsetof(KEY_CACHE, global_cache_r_requests), SHOW_KEY_CACHE_LONGLONG},
  {"Key_reads",                (char*) offsetof(KEY_CACHE, global_cache_read), SHOW_KEY_CACHE_LONGLONG},
  {"Key_write_requests",       (char*) offsetof(KEY_CACHE, global_cache_w_requests), SHOW_KEY_CACHE_LONGLONG},
  {"Key_writes",               (char*) offsetof(KEY_CACHE, global_cache_write), SHOW_KEY_CACHE_LONGLONG},
  {"Last_query_cost",          (char*) offsetof(STATUS_VAR, last_query_cost), SHOW_DOUBLE_STATUS},
  {"Max_used_connections",     (char*) &max_used_connections,  SHOW_LONG},
  {"Not_flushed_delayed_rows", (char*) &delayed_rows_in_use,    SHOW_LONG_NOFLUSH},
  {"Open_files",               (char*) &my_file_opened,         SHOW_LONG_NOFLUSH},
  {"Open_streams",             (char*) &my_stream_opened,       SHOW_LONG_NOFLUSH},
  {"Open_table_definitions",   (char*) &show_table_definitions, SHOW_FUNC},
  {"Open_tables",              (char*) &show_open_tables,       SHOW_FUNC},
  {"Opened_files",             (char*) &my_file_total_opened, SHOW_LONG_NOFLUSH},
  {"Opened_tables",            (char*) offsetof(STATUS_VAR, opened_tables), SHOW_LONG_STATUS},
  {"Opened_table_definitions", (char*) offsetof(STATUS_VAR, opened_shares), SHOW_LONG_STATUS},
  {"Prepared_stmt_count",      (char*) &show_prepared_stmt_count, SHOW_FUNC},
#ifdef HAVE_QUERY_CACHE
  {"Qcache_free_blocks",       (char*) &query_cache.free_memory_blocks, SHOW_LONG_NOFLUSH},
  {"Qcache_free_memory",       (char*) &query_cache.free_memory, SHOW_LONG_NOFLUSH},
  {"Qcache_hits",              (char*) &query_cache.hits,       SHOW_LONG},
  {"Qcache_inserts",           (char*) &query_cache.inserts,    SHOW_LONG},
  {"Qcache_lowmem_prunes",     (char*) &query_cache.lowmem_prunes, SHOW_LONG},
  {"Qcache_not_cached",        (char*) &query_cache.refused,    SHOW_LONG},
  {"Qcache_queries_in_cache",  (char*) &query_cache.queries_in_cache, SHOW_LONG_NOFLUSH},
  {"Qcache_total_blocks",      (char*) &query_cache.total_blocks, SHOW_LONG_NOFLUSH},
#endif /*HAVE_QUERY_CACHE*/
  {"Queries",                  (char*) &show_queries,            SHOW_FUNC},
  {"Questions",                (char*) offsetof(STATUS_VAR, questions), SHOW_LONG_STATUS},
  {"Select_full_join",         (char*) offsetof(STATUS_VAR, select_full_join_count), SHOW_LONG_STATUS},
  {"Select_full_range_join",   (char*) offsetof(STATUS_VAR, select_full_range_join_count), SHOW_LONG_STATUS},
  {"Select_range",             (char*) offsetof(STATUS_VAR, select_range_count), SHOW_LONG_STATUS},
  {"Select_range_check",       (char*) offsetof(STATUS_VAR, select_range_check_count), SHOW_LONG_STATUS},
  {"Select_scan",	       (char*) offsetof(STATUS_VAR, select_scan_count), SHOW_LONG_STATUS},
  {"Slave_open_temp_tables",   (char*) &slave_open_temp_tables, SHOW_LONG},
#ifdef HAVE_REPLICATION
  {"Slave_retried_transactions",(char*) &show_slave_retried_trans, SHOW_FUNC},
  {"Slave_heartbeat_period",   (char*) &show_heartbeat_period, SHOW_FUNC},
  {"Slave_received_heartbeats",(char*) &show_slave_received_heartbeats, SHOW_FUNC},
  {"Slave_running",            (char*) &show_slave_running,     SHOW_FUNC},
#endif
  {"Slow_launch_threads",      (char*) &slow_launch_threads,    SHOW_LONG},
  {"Slow_queries",             (char*) offsetof(STATUS_VAR, long_query_count), SHOW_LONG_STATUS},
  {"Sort_merge_passes",	       (char*) offsetof(STATUS_VAR, filesort_merge_passes), SHOW_LONG_STATUS},
  {"Sort_range",	       (char*) offsetof(STATUS_VAR, filesort_range_count), SHOW_LONG_STATUS},
  {"Sort_rows",		       (char*) offsetof(STATUS_VAR, filesort_rows), SHOW_LONG_STATUS},
  {"Sort_scan",		       (char*) offsetof(STATUS_VAR, filesort_scan_count), SHOW_LONG_STATUS},
#ifdef HAVE_OPENSSL
#ifndef EMBEDDED_LIBRARY
  {"Ssl_accept_renegotiates",  (char*) &show_ssl_ctx_sess_accept_renegotiate, SHOW_FUNC},
  {"Ssl_accepts",              (char*) &show_ssl_ctx_sess_accept, SHOW_FUNC},
  {"Ssl_callback_cache_hits",  (char*) &show_ssl_ctx_sess_cb_hits, SHOW_FUNC},
  {"Ssl_cipher",               (char*) &show_ssl_get_cipher, SHOW_FUNC},
  {"Ssl_cipher_list",          (char*) &show_ssl_get_cipher_list, SHOW_FUNC},
  {"Ssl_client_connects",      (char*) &show_ssl_ctx_sess_connect, SHOW_FUNC},
  {"Ssl_connect_renegotiates", (char*) &show_ssl_ctx_sess_connect_renegotiate, SHOW_FUNC},
  {"Ssl_ctx_verify_depth",     (char*) &show_ssl_ctx_get_verify_depth, SHOW_FUNC},
  {"Ssl_ctx_verify_mode",      (char*) &show_ssl_ctx_get_verify_mode, SHOW_FUNC},
  {"Ssl_default_timeout",      (char*) &show_ssl_get_default_timeout, SHOW_FUNC},
  {"Ssl_finished_accepts",     (char*) &show_ssl_ctx_sess_accept_good, SHOW_FUNC},
  {"Ssl_finished_connects",    (char*) &show_ssl_ctx_sess_connect_good, SHOW_FUNC},
  {"Ssl_session_cache_hits",   (char*) &show_ssl_ctx_sess_hits, SHOW_FUNC},
  {"Ssl_session_cache_misses", (char*) &show_ssl_ctx_sess_misses, SHOW_FUNC},
  {"Ssl_session_cache_mode",   (char*) &show_ssl_ctx_get_session_cache_mode, SHOW_FUNC},
  {"Ssl_session_cache_overflows", (char*) &show_ssl_ctx_sess_cache_full, SHOW_FUNC},
  {"Ssl_session_cache_size",   (char*) &show_ssl_ctx_sess_get_cache_size, SHOW_FUNC},
  {"Ssl_session_cache_timeouts", (char*) &show_ssl_ctx_sess_timeouts, SHOW_FUNC},
  {"Ssl_sessions_reused",      (char*) &show_ssl_session_reused, SHOW_FUNC},
  {"Ssl_used_session_cache_entries",(char*) &show_ssl_ctx_sess_number, SHOW_FUNC},
  {"Ssl_verify_depth",         (char*) &show_ssl_get_verify_depth, SHOW_FUNC},
  {"Ssl_verify_mode",          (char*) &show_ssl_get_verify_mode, SHOW_FUNC},
  {"Ssl_version",              (char*) &show_ssl_get_version, SHOW_FUNC},
#endif
#endif /* HAVE_OPENSSL */
  {"Table_locks_immediate",    (char*) &locks_immediate,        SHOW_LONG},
  {"Table_locks_waited",       (char*) &locks_waited,           SHOW_LONG},
#ifdef HAVE_MMAP
  {"Tc_log_max_pages_used",    (char*) &tc_log_max_pages_used,  SHOW_LONG},
  {"Tc_log_page_size",         (char*) &tc_log_page_size,       SHOW_LONG},
  {"Tc_log_page_waits",        (char*) &tc_log_page_waits,      SHOW_LONG},
#endif
  {"Threads_cached",           (char*) &cached_thread_count,    SHOW_LONG_NOFLUSH},
  {"Threads_connected",        (char*) &connection_count,       SHOW_INT},
  {"Threads_created",	       (char*) &thread_created,		SHOW_LONG_NOFLUSH},
  {"Threads_running",          (char*) &thread_running,         SHOW_INT},
  {"Uptime",                   (char*) &show_starttime,         SHOW_FUNC},
#ifdef ENABLED_PROFILING
  {"Uptime_since_flush_status",(char*) &show_flushstatustime,   SHOW_FUNC},
#endif
  {NullS, NullS, SHOW_LONG}
};

bool add_terminator(DYNAMIC_ARRAY *options)
{
  my_option empty_element= {0, 0, 0, 0, 0, 0, GET_NO_ARG, NO_ARG, 0, 0, 0, 0, 0, 0};
  return insert_dynamic(options, (uchar *)&empty_element);
}

#ifndef EMBEDDED_LIBRARY
static void print_version(void)
{
  set_server_version();

  printf("%s  Ver %s for %s on %s (%s)\n",my_progname,
	 server_version,SYSTEM_TYPE,MACHINE_TYPE, MYSQL_COMPILATION_COMMENT);
}

/** Compares two options' names, treats - and _ the same */
static int option_cmp(my_option *a, my_option *b)
{
  const char *sa= a->name;
  const char *sb= b->name;
  for (; *sa || *sb; sa++, sb++)
  {
    if (*sa < *sb)
    {
      if (*sa == '-' && *sb == '_')
        continue;
      else
        return -1;
    }
    if (*sa > *sb)
    {
      if (*sa == '_' && *sb == '-')
        continue;
      else
        return 1;
    }
  }
  DBUG_ASSERT(a->name == b->name);
  return 0;
}

static void print_help()
{
  MEM_ROOT mem_root;
  init_alloc_root(&mem_root, 4096, 4096);

  pop_dynamic(&all_options);
  sys_var_add_options(&all_options, sys_var::PARSE_EARLY);
  add_plugin_options(&all_options, &mem_root);
  sort_dynamic(&all_options, (qsort_cmp) option_cmp);
  add_terminator(&all_options);

  my_print_help((my_option*) all_options.buffer);
  my_print_variables((my_option*) all_options.buffer);

  free_root(&mem_root, MYF(0));
  delete_dynamic(&all_options);
}

static void usage(void)
{
  DBUG_ENTER("usage");
  if (!(default_charset_info= get_charset_by_csname(default_character_set_name,
					           MY_CS_PRIMARY,
						   MYF(MY_WME))))
    exit(1);
  if (!default_collation_name)
    default_collation_name= (char*) default_charset_info->name;
  print_version();
  puts(ORACLE_WELCOME_COPYRIGHT_NOTICE("2000, 2010"));
  puts("Starts the MySQL database server.\n");
  printf("Usage: %s [OPTIONS]\n", my_progname);
  if (!opt_verbose)
    puts("\nFor more help options (several pages), use mysqld --verbose --help.");
  else
  {
#ifdef __WIN__
  puts("NT and Win32 specific options:\n\
  --install                     Install the default service (NT).\n\
  --install-manual              Install the default service started manually (NT).\n\
  --install service_name        Install an optional service (NT).\n\
  --install-manual service_name Install an optional service started manually (NT).\n\
  --remove                      Remove the default service from the service list (NT).\n\
  --remove service_name         Remove the service_name from the service list (NT).\n\
  --enable-named-pipe           Only to be used for the default server (NT).\n\
  --standalone                  Dummy option to start as a standalone server (NT).\
");
  puts("");
#endif
  print_defaults(MYSQL_CONFIG_NAME,load_default_groups);
  puts("");
  set_ports();

  /* Print out all the options including plugin supplied options */
  print_help();

  if (! plugins_are_initialized)
  {
    puts("\n\
Plugins have parameters that are not reflected in this list\n\
because execution stopped before plugins were initialized.");
  }

  puts("\n\
To see what values a running MySQL server is using, type\n\
'mysqladmin variables' instead of 'mysqld --verbose --help'.");
  }
  DBUG_VOID_RETURN;
}
#endif /*!EMBEDDED_LIBRARY*/

/**
  Initialize MySQL global variables to default values.

  @note
    The reason to set a lot of global variables to zero is to allow one to
    restart the embedded server with a clean environment
    It's also needed on some exotic platforms where global variables are
    not set to 0 when a program starts.

    We don't need to set variables refered to in my_long_options
    as these are initialized by my_getopt.
*/

static int mysql_init_variables(void)
{
  /* Things reset to zero */
  opt_skip_slave_start= opt_reckless_slave = 0;
  mysql_home[0]= pidfile_name[0]= log_error_file[0]= 0;
  myisam_test_invalid_symlink= test_if_data_home_dir;
  opt_log= opt_slow_log= 0;
  opt_bin_log= 0;
  opt_disable_networking= opt_skip_show_db=0;
  opt_skip_name_resolve= 0;
  opt_ignore_builtin_innodb= 0;
  opt_logname= opt_update_logname= opt_binlog_index_name= opt_slow_logname= 0;
  opt_tc_log_file= (char *)"tc.log";      // no hostname in tc_log file name !
  opt_secure_auth= 0;
  opt_bootstrap= opt_myisam_log= 0;
  mqh_used= 0;
  segfaulted= kill_in_progress= 0;
  cleanup_done= 0;
  server_id_supplied= 0;
  test_flags= select_errors= dropping_tables= ha_open_options=0;
  thread_count= thread_running= kill_cached_threads= wake_thread=0;
  slave_open_temp_tables= 0;
  cached_thread_count= 0;
  opt_endinfo= using_udf_functions= 0;
  opt_using_transactions= 0;
  abort_loop= select_thread_in_use= signal_thread_in_use= 0;
  ready_to_exit= shutdown_in_progress= grant_option= 0;
  aborted_threads= aborted_connects= 0;
  delayed_insert_threads= delayed_insert_writes= delayed_rows_in_use= 0;
  delayed_insert_errors= thread_created= 0;
  specialflag= 0;
  binlog_cache_use=  binlog_cache_disk_use= 0;
  max_used_connections= slow_launch_threads = 0;
  mysqld_user= mysqld_chroot= opt_init_file= opt_bin_logname = 0;
  prepared_stmt_count= 0;
  mysqld_unix_port= opt_mysql_tmpdir= my_bind_addr_str= NullS;
  bzero((uchar*) &mysql_tmpdir_list, sizeof(mysql_tmpdir_list));
  bzero((char *) &global_status_var, sizeof(global_status_var));
  opt_large_pages= 0;
  opt_super_large_pages= 0;
#if defined(ENABLED_DEBUG_SYNC)
  opt_debug_sync_timeout= 0;
#endif /* defined(ENABLED_DEBUG_SYNC) */
  key_map_full.set_all();
  server_uuid[0]= 0;

  /* Character sets */
  system_charset_info= &my_charset_utf8_general_ci;
  files_charset_info= &my_charset_utf8_general_ci;
  national_charset_info= &my_charset_utf8_general_ci;
  table_alias_charset= &my_charset_bin;
  character_set_filesystem= &my_charset_bin;

  opt_specialflag= SPECIAL_ENGLISH;
  unix_sock= ip_sock= INVALID_SOCKET;
  mysql_home_ptr= mysql_home;
  pidfile_name_ptr= pidfile_name;
  log_error_file_ptr= log_error_file;
  lc_messages_dir_ptr= lc_messages_dir;
  protocol_version= PROTOCOL_VERSION;
  what_to_log= ~ (1L << (uint) COM_TIME);
  refresh_version= 1L;	/* Increments on each reload */
  global_query_id= thread_id= 1L;
  my_atomic_rwlock_init(&global_query_id_lock);
  my_atomic_rwlock_init(&thread_running_lock);
  strmov(server_version, MYSQL_SERVER_VERSION);
  threads.empty();
  thread_cache.empty();
  key_caches.empty();
  if (!(dflt_key_cache= get_or_create_key_cache(default_key_cache_base.str,
                                                default_key_cache_base.length)))
  {
    sql_print_error("Cannot allocate the keycache");
    return 1;
  }
  /* set key_cache_hash.default_value = dflt_key_cache */
  multi_keycache_init();

  /* Set directory paths */
  mysql_real_data_home_len=
    strmake(mysql_real_data_home, get_relative_path(MYSQL_DATADIR),
            sizeof(mysql_real_data_home)-1) - mysql_real_data_home;
  /* Replication parameters */
  master_info_file= (char*) "master.info",
    relay_log_info_file= (char*) "relay-log.info";
  report_user= report_password = report_host= 0;	/* TO BE DELETED */
  opt_relay_logname= opt_relaylog_index_name= 0;

  /* Variables in libraries */
  charsets_dir= 0;
  default_character_set_name= (char*) MYSQL_DEFAULT_CHARSET_NAME;
  default_collation_name= compiled_default_collation_name;
  character_set_filesystem_name= (char*) "binary";
  lc_messages= (char*) "en_US";
  lc_time_names_name= (char*) "en_US";
  
  /* Variables that depends on compile options */
#ifndef DBUG_OFF
  default_dbug_option=IF_WIN("d:t:i:O,\\mysqld.trace",
			     "d:t:i:o,/tmp/mysqld.trace");
#endif
  opt_error_log= IF_WIN(1,0);
#ifdef ENABLED_PROFILING
    have_profiling = SHOW_OPTION_YES;
#else
    have_profiling = SHOW_OPTION_NO;
#endif

#ifdef HAVE_OPENSSL
  have_ssl=SHOW_OPTION_YES;
#else
  have_ssl=SHOW_OPTION_NO;
#endif
#ifdef HAVE_BROKEN_REALPATH
  have_symlink=SHOW_OPTION_NO;
#else
  have_symlink=SHOW_OPTION_YES;
#endif
#ifdef HAVE_DLOPEN
  have_dlopen=SHOW_OPTION_YES;
#else
  have_dlopen=SHOW_OPTION_NO;
#endif
#ifdef HAVE_QUERY_CACHE
  have_query_cache=SHOW_OPTION_YES;
#else
  have_query_cache=SHOW_OPTION_NO;
#endif
#ifdef HAVE_SPATIAL
  have_geometry=SHOW_OPTION_YES;
#else
  have_geometry=SHOW_OPTION_NO;
#endif
#ifdef HAVE_RTREE_KEYS
  have_rtree_keys=SHOW_OPTION_YES;
#else
  have_rtree_keys=SHOW_OPTION_NO;
#endif
#ifdef HAVE_CRYPT
  have_crypt=SHOW_OPTION_YES;
#else
  have_crypt=SHOW_OPTION_NO;
#endif
#ifdef HAVE_COMPRESS
  have_compress= SHOW_OPTION_YES;
#else
  have_compress= SHOW_OPTION_NO;
#endif
#ifdef HAVE_LIBWRAP
  libwrapName= NullS;
#endif
#ifdef HAVE_OPENSSL
  des_key_file = 0;
#ifndef EMBEDDED_LIBRARY
  ssl_acceptor_fd= 0;
#endif /* ! EMBEDDED_LIBRARY */
#endif /* HAVE_OPENSSL */
#ifdef HAVE_SMEM
  shared_memory_base_name= default_shared_memory_base_name;
#endif

#if defined(__WIN__)
  /* Allow Win32 users to move MySQL anywhere */
  {
    char prg_dev[LIBLEN];
    char executing_path_name[LIBLEN];
    if (!test_if_hard_path(my_progname))
    {
      // we don't want to use GetModuleFileName inside of my_path since
      // my_path is a generic path dereferencing function and here we care
      // only about the executing binary.
      GetModuleFileName(NULL, executing_path_name, sizeof(executing_path_name));
      my_path(prg_dev, executing_path_name, NULL);
    }
    else
      my_path(prg_dev, my_progname, "mysql/bin");
    strcat(prg_dev,"/../");			// Remove 'bin' to get base dir
    cleanup_dirname(mysql_home,prg_dev);
  }
#else
  const char *tmpenv;
  if (!(tmpenv = getenv("MY_BASEDIR_VERSION")))
    tmpenv = DEFAULT_MYSQL_HOME;
  (void) strmake(mysql_home, tmpenv, sizeof(mysql_home)-1);
#endif
  return 0;
}

my_bool
mysqld_get_one_option(int optid,
                      const struct my_option *opt __attribute__((unused)),
                      char *argument)
{
  switch(optid) {
  case '#':
#ifndef DBUG_OFF
    DBUG_SET_INITIAL(argument ? argument : default_dbug_option);
#endif
    opt_endinfo=1;				/* unireg: memory allocation */
    break;
  case 'a':
    global_system_variables.sql_mode= MODE_ANSI;
    global_system_variables.tx_isolation= ISO_SERIALIZABLE;
    break;
  case 'b':
    strmake(mysql_home,argument,sizeof(mysql_home)-1);
    break;
  case 'C':
    if (default_collation_name == compiled_default_collation_name)
      default_collation_name= 0;
    break;
<<<<<<< HEAD
  case 'l':
    WARN_DEPRECATED(NULL, 7, 0, "--log", "'--general-log'/'--general-log-file'");
    opt_log=1;
    break;
=======
>>>>>>> 20ca15d4
  case 'h':
    strmake(mysql_real_data_home,argument, sizeof(mysql_real_data_home)-1);
    /* Correct pointer set by my_getopt (for embedded library) */
    mysql_real_data_home_ptr= mysql_real_data_home;
    break;
  case 'u':
    if (!mysqld_user || !strcmp(mysqld_user, argument))
      mysqld_user= argument;
    else
      sql_print_warning("Ignoring user change to '%s' because the user was set to '%s' earlier on the command line\n", argument, mysqld_user);
    break;
  case 'L':
<<<<<<< HEAD
=======
    WARN_DEPRECATED(NULL, "--language/-l", "'--lc-messages-dir'");
    /* Note:  fall-through */
  case OPT_LC_MESSAGES_DIRECTORY:
>>>>>>> 20ca15d4
    strmake(lc_messages_dir, argument, sizeof(lc_messages_dir)-1);
    lc_messages_dir_ptr= lc_messages_dir;
    break;
  case OPT_BINLOG_FORMAT:
    binlog_format_used= true;
    break;
#include <sslopt-case.h>
#ifndef EMBEDDED_LIBRARY
  case 'V':
    print_version();
    exit(0);
#endif /*EMBEDDED_LIBRARY*/
  case 'W':
    if (!argument)
      global_system_variables.log_warnings++;
    else if (argument == disabled_my_option)
      global_system_variables.log_warnings= 0L;
    else
      global_system_variables.log_warnings= atoi(argument);
    break;
  case 'T':
    test_flags= argument ? (uint) atoi(argument) : 0;
    opt_endinfo=1;
    break;
  case (int) OPT_ISAM_LOG:
    opt_myisam_log=1;
    break;
  case (int) OPT_BIN_LOG:
    opt_bin_log= test(argument != disabled_my_option);
    break;
#ifdef HAVE_REPLICATION
  case (int)OPT_REPLICATE_IGNORE_DB:
  {
    rpl_filter->add_ignore_db(argument);
    break;
  }
  case (int)OPT_REPLICATE_DO_DB:
  {
    rpl_filter->add_do_db(argument);
    break;
  }
  case (int)OPT_REPLICATE_REWRITE_DB:
  {
    char* key = argument,*p, *val;

    if (!(p= strstr(argument, "->")))
    {
      sql_print_error("Bad syntax in replicate-rewrite-db - missing '->'!\n");
      return 1;
    }
    val= p--;
    while (my_isspace(mysqld_charset, *p) && p > argument)
      *p-- = 0;
    if (p == argument)
    {
      sql_print_error("Bad syntax in replicate-rewrite-db - empty FROM db!\n");
      return 1;
    }
    *val= 0;
    val+= 2;
    while (*val && my_isspace(mysqld_charset, *val))
      val++;
    if (!*val)
    {
      sql_print_error("Bad syntax in replicate-rewrite-db - empty TO db!\n");
      return 1;
    }

    rpl_filter->add_db_rewrite(key, val);
    break;
  }

  case (int)OPT_BINLOG_IGNORE_DB:
  {
    binlog_filter->add_ignore_db(argument);
    break;
  }
  case (int)OPT_BINLOG_DO_DB:
  {
    binlog_filter->add_do_db(argument);
    break;
  }
  case (int)OPT_REPLICATE_DO_TABLE:
  {
    if (rpl_filter->add_do_table_array(argument))
    {
      sql_print_error("Could not add do table rule '%s'!\n", argument);
      return 1;
    }
    break;
  }
  case (int)OPT_REPLICATE_WILD_DO_TABLE:
  {
    if (rpl_filter->add_wild_do_table(argument))
    {
      sql_print_error("Could not add do table rule '%s'!\n", argument);
      return 1;
    }
    break;
  }
  case (int)OPT_REPLICATE_WILD_IGNORE_TABLE:
  {
    if (rpl_filter->add_wild_ignore_table(argument))
    {
      sql_print_error("Could not add ignore table rule '%s'!\n", argument);
      return 1;
    }
    break;
  }
  case (int)OPT_REPLICATE_IGNORE_TABLE:
  {
    if (rpl_filter->add_ignore_table_array(argument))
    {
      sql_print_error("Could not add ignore table rule '%s'!\n", argument);
      return 1;
    }
    break;
  }
#endif /* HAVE_REPLICATION */
<<<<<<< HEAD
  case (int) OPT_SLOW_QUERY_LOG:
    WARN_DEPRECATED(NULL, 7, 0, "--log-slow-queries", "'--slow-query-log'/'--slow-query-log-file'");
    opt_slow_log= 1;
=======
  case (int) OPT_MASTER_RETRY_COUNT:
    WARN_DEPRECATED(NULL, "--master-retry-count", "'CHANGE MASTER TO master_retry_count = <num>'");
>>>>>>> 20ca15d4
    break;
  case (int) OPT_SKIP_NEW:
    opt_specialflag|= SPECIAL_NO_NEW_FUNC;
    delay_key_write_options= DELAY_KEY_WRITE_NONE;
    myisam_concurrent_insert=0;
    myisam_recover_options= HA_RECOVER_OFF;
    sp_automatic_privileges=0;
    my_use_symdir=0;
    ha_open_options&= ~(HA_OPEN_ABORT_IF_CRASHED | HA_OPEN_DELAY_KEY_WRITE);
#ifdef HAVE_QUERY_CACHE
    query_cache_size=0;
#endif
    break;
  case (int) OPT_SAFE:
    opt_specialflag|= SPECIAL_SAFE_MODE;
    delay_key_write_options= DELAY_KEY_WRITE_NONE;
    myisam_recover_options= HA_RECOVER_DEFAULT;
    ha_open_options&= ~(HA_OPEN_DELAY_KEY_WRITE);
    break;
<<<<<<< HEAD
  case (int) OPT_SKIP_PRIOR:
    opt_specialflag|= SPECIAL_NO_PRIOR;
    sql_print_warning("The --skip-thread-priority startup option is deprecated "
                      "and will be removed in MySQL 7.0. This option has no effect "
                      "as the implied behavior is already the default.");
    break;
=======
>>>>>>> 20ca15d4
  case (int) OPT_SKIP_HOST_CACHE:
    opt_specialflag|= SPECIAL_NO_HOST_CACHE;
    break;
  case (int) OPT_SKIP_RESOLVE:
    opt_skip_name_resolve= 1;
    opt_specialflag|=SPECIAL_NO_RESOLVE;
    break;
  case (int) OPT_WANT_CORE:
    test_flags |= TEST_CORE_ON_SIGNAL;
    break;
  case (int) OPT_SKIP_STACK_TRACE:
    test_flags|=TEST_NO_STACKTRACE;
    break;
  case (int) OPT_BIND_ADDRESS:
    {
      struct addrinfo *res_lst, hints;    

      bzero(&hints, sizeof(struct addrinfo));
      hints.ai_socktype= SOCK_STREAM;
      hints.ai_protocol= IPPROTO_TCP;

      if (getaddrinfo(argument, NULL, &hints, &res_lst) != 0) 
      {
        sql_print_error("Can't start server: cannot resolve hostname!");
        return 1;
      }

      if (res_lst->ai_next)
      {
        sql_print_error("Can't start server: bind-address refers to multiple interfaces!");
        return 1;
      }
      freeaddrinfo(res_lst);
    }
    break;
  case OPT_CONSOLE:
    if (opt_console)
      opt_error_log= 0;			// Force logs to stdout
    break;
  case OPT_BOOTSTRAP:
    opt_noacl=opt_bootstrap=1;
    break;
  case OPT_SERVER_ID:
    server_id_supplied = 1;
    break;
<<<<<<< HEAD
  case OPT_ONE_THREAD:
    thread_handling= SCHEDULER_ONE_THREAD_PER_CONNECTION;
    break;
=======
>>>>>>> 20ca15d4
  case OPT_LOWER_CASE_TABLE_NAMES:
    lower_case_table_names_used= 1;
    break;
#if defined(ENABLED_DEBUG_SYNC)
  case OPT_DEBUG_SYNC_TIMEOUT:
    /*
      Debug Sync Facility. See debug_sync.cc.
      Default timeout for WAIT_FOR action.
      Default value is zero (facility disabled).
      If option is given without an argument, supply a non-zero value.
    */
    if (!argument)
    {
      /* purecov: begin tested */
      opt_debug_sync_timeout= DEBUG_SYNC_DEFAULT_WAIT_TIMEOUT;
      /* purecov: end */
    }
    break;
#endif /* defined(ENABLED_DEBUG_SYNC) */
  case OPT_ENGINE_CONDITION_PUSHDOWN:
    /*
      The last of --engine-condition-pushdown and --optimizer_switch on
      command line wins (see get_options().
    */
    if (global_system_variables.engine_condition_pushdown)
      global_system_variables.optimizer_switch|=
        OPTIMIZER_SWITCH_ENGINE_CONDITION_PUSHDOWN;
    else
      global_system_variables.optimizer_switch&=
        ~OPTIMIZER_SWITCH_ENGINE_CONDITION_PUSHDOWN;
    break;
  case OPT_LOG_ERROR:
    /*
      "No --log-error" == "write errors to stderr",
      "--log-error without argument" == "write errors to a file".
    */
    if (argument == NULL) /* no argument */
      log_error_file_ptr= const_cast<char*>("");
    break;
<<<<<<< HEAD
=======
  case OPT_AUTOCOMMIT:
    const ulonglong turn_bit_on= (argument && (atoi(argument) == 0)) ?
      OPTION_NOT_AUTOCOMMIT : OPTION_AUTOCOMMIT;
    global_system_variables.option_bits=
      (global_system_variables.option_bits &
       ~(OPTION_NOT_AUTOCOMMIT | OPTION_AUTOCOMMIT)) | turn_bit_on;
    break;
>>>>>>> 20ca15d4
  }
  return 0;
}


/** Handle arguments for multiple key caches. */

C_MODE_START

static void*
mysql_getopt_value(const char *keyname, uint key_length,
		   const struct my_option *option, int *error)
{
  if (error)
    *error= 0;
  switch (option->id) {
  case OPT_KEY_BUFFER_SIZE:
  case OPT_KEY_CACHE_BLOCK_SIZE:
  case OPT_KEY_CACHE_DIVISION_LIMIT:
  case OPT_KEY_CACHE_AGE_THRESHOLD:
  {
    KEY_CACHE *key_cache;
    if (!(key_cache= get_or_create_key_cache(keyname, key_length)))
    {
      if (error)
        *error= EXIT_OUT_OF_MEMORY;
      return 0;
    }
    switch (option->id) {
    case OPT_KEY_BUFFER_SIZE:
      return &key_cache->param_buff_size;
    case OPT_KEY_CACHE_BLOCK_SIZE:
      return &key_cache->param_block_size;
    case OPT_KEY_CACHE_DIVISION_LIMIT:
      return &key_cache->param_division_limit;
    case OPT_KEY_CACHE_AGE_THRESHOLD:
      return &key_cache->param_age_threshold;
    }
  }
  }
  return option->value;
}

static void option_error_reporter(enum loglevel level, const char *format, ...)
{
  va_list args;
  va_start(args, format);

  /* Don't print warnings for --loose options during bootstrap */
  if (level == ERROR_LEVEL || !opt_bootstrap ||
      global_system_variables.log_warnings)
  {
    vprint_msg_to_log(level, format, args);
  }
  va_end(args);
}

C_MODE_END

/**
  Get server options from the command line,
  and perform related server initializations.
  @param [in, out] argc_ptr       command line options (count)
  @param [in, out] argv_ptr       command line options (values)
  @return 0 on success

  @todo
  - FIXME add EXIT_TOO_MANY_ARGUMENTS to "mysys_err.h" and return that code?
*/
static int get_options(int *argc_ptr, char ***argv_ptr)
{
  int ho_error;

  my_getopt_register_get_addr(mysql_getopt_value);
  my_getopt_error_reporter= option_error_reporter;

  /* prepare all_options array */
  my_init_dynamic_array(&all_options, sizeof(my_option),
                        array_elements(my_long_options),
                        array_elements(my_long_options)/4);
  for (my_option *opt= my_long_options;
       opt < my_long_options + array_elements(my_long_options) - 1;
       opt++)
    insert_dynamic(&all_options, (uchar*) opt);
  sys_var_add_options(&all_options, sys_var::PARSE_NORMAL);
  add_terminator(&all_options);

  /* Skip unknown options so that they may be processed later by plugins */
  my_getopt_skip_unknown= TRUE;

  if ((ho_error= handle_options(argc_ptr, argv_ptr, (my_option*)(all_options.buffer),
                                mysqld_get_one_option)))
    return ho_error;

  if (!opt_help)
    delete_dynamic(&all_options);

  /* Add back the program name handle_options removes */
  (*argc_ptr)++;
  (*argv_ptr)--;

  /*
    Options have been parsed. Now some of them need additional special
    handling, like custom value checking, checking of incompatibilites
    between options, setting of multiple variables, etc.
    Do them here.
  */

  if ((opt_log_slow_admin_statements || opt_log_queries_not_using_indexes ||
       opt_log_slow_slave_statements) &&
      !opt_slow_log)
    sql_print_warning("options --log-slow-admin-statements, --log-queries-not-using-indexes and --log-slow-slave-statements have no effect if --log_slow_queries is not set");

  if (log_error_file_ptr != disabled_my_option)
    opt_error_log= 1;
  else
    log_error_file_ptr= const_cast<char*>("");

  opt_init_connect.length=strlen(opt_init_connect.str);
  opt_init_slave.length=strlen(opt_init_slave.str);

  if (global_system_variables.low_priority_updates)
    thr_upgraded_concurrent_insert_lock= TL_WRITE_LOW_PRIORITY;

  if (ft_boolean_check_syntax_string((uchar*) ft_boolean_syntax))
  {
    sql_print_error("Invalid ft-boolean-syntax string: %s\n",
                    ft_boolean_syntax);
    return 1;
  }

  if (opt_disable_networking)
    mysqld_port= 0;

  if (opt_skip_show_db)
    opt_specialflag|= SPECIAL_SKIP_SHOW_DB;

  if (myisam_flush)
    flush_time= 0;

#ifdef HAVE_REPLICATION
  if (opt_slave_skip_errors)
    init_slave_skip_errors(opt_slave_skip_errors);
#endif

  if (global_system_variables.max_join_size == HA_POS_ERROR)
    global_system_variables.option_bits|= OPTION_BIG_SELECTS;
  else
    global_system_variables.option_bits&= ~OPTION_BIG_SELECTS;

  if (global_system_variables.option_bits & OPTION_AUTOCOMMIT)
    global_system_variables.option_bits&= ~OPTION_NOT_AUTOCOMMIT;
  else
    global_system_variables.option_bits|= OPTION_NOT_AUTOCOMMIT;

  global_system_variables.sql_mode=
    expand_sql_mode(global_system_variables.sql_mode);
#if defined(HAVE_BROKEN_REALPATH)
  my_use_symdir=0;
  my_disable_symlinks=1;
  have_symlink=SHOW_OPTION_NO;
#else
  if (!my_use_symdir)
  {
    my_disable_symlinks=1;
    have_symlink=SHOW_OPTION_DISABLED;
  }
#endif
  if (opt_debugging)
  {
    /* Allow break with SIGINT, no core or stack trace */
    test_flags|= TEST_SIGINT | TEST_NO_STACKTRACE;
    test_flags&= ~TEST_CORE_ON_SIGNAL;
  }
  /* Set global MyISAM variables from delay_key_write_options */
  fix_delay_key_write(0, 0, OPT_GLOBAL);

#ifndef EMBEDDED_LIBRARY
  if (mysqld_chroot)
    set_root(mysqld_chroot);
#else
  thread_handling = SCHEDULER_NO_THREADS;
  max_allowed_packet= global_system_variables.max_allowed_packet;
  net_buffer_length= global_system_variables.net_buffer_length;
#endif
  if (fix_paths())
    return 1;

  /*
    Set some global variables from the global_system_variables
    In most cases the global variables will not be used
  */
  my_disable_locking= myisam_single_user= test(opt_external_locking == 0);
  my_default_record_cache_size=global_system_variables.read_buff_size;

  global_system_variables.long_query_time= (ulonglong)
    (global_system_variables.long_query_time_double * 1e6);

  if (opt_short_log_format)
    opt_specialflag|= SPECIAL_SHORT_LOG_FORMAT;

  if (init_global_datetime_format(MYSQL_TIMESTAMP_DATE,
                                  &global_date_format) ||
      init_global_datetime_format(MYSQL_TIMESTAMP_TIME,
                                  &global_time_format) ||
      init_global_datetime_format(MYSQL_TIMESTAMP_DATETIME,
                                  &global_datetime_format))
    return 1;

#ifdef EMBEDDED_LIBRARY
  one_thread_scheduler();
#else
  if (thread_handling <= SCHEDULER_ONE_THREAD_PER_CONNECTION)
    one_thread_per_connection_scheduler();
  else                  /* thread_handling == SCHEDULER_NO_THREADS) */
    one_thread_scheduler();
#endif

  global_system_variables.engine_condition_pushdown=
    test(global_system_variables.optimizer_switch &
         OPTIMIZER_SWITCH_ENGINE_CONDITION_PUSHDOWN);

  return 0;
}


/*
  Create version name for running mysqld version
  We automaticly add suffixes -debug, -embedded and -log to the version
  name to make the version more descriptive.
  (MYSQL_SERVER_SUFFIX is set by the compilation environment)
*/

static void set_server_version(void)
{
  char *end= strxmov(server_version, MYSQL_SERVER_VERSION,
                     MYSQL_SERVER_SUFFIX_STR, NullS);
#ifdef EMBEDDED_LIBRARY
  end= strmov(end, "-embedded");
#endif
#ifndef DBUG_OFF
  if (!strstr(MYSQL_SERVER_SUFFIX_STR, "-debug"))
    end= strmov(end, "-debug");
#endif
  if (opt_log || opt_slow_log || opt_bin_log)
    strmov(end, "-log");                        // This may slow down system
}


static char *get_relative_path(const char *path)
{
  if (test_if_hard_path(path) &&
      is_prefix(path,DEFAULT_MYSQL_HOME) &&
      strcmp(DEFAULT_MYSQL_HOME,FN_ROOTDIR))
  {
    path+=(uint) strlen(DEFAULT_MYSQL_HOME);
    while (*path == FN_LIBCHAR || *path == FN_LIBCHAR2)
      path++;
  }
  return (char*) path;
}


/**
  Fix filename and replace extension where 'dir' is relative to
  mysql_real_data_home.
  @return
    1 if len(path) > FN_REFLEN
*/

bool
fn_format_relative_to_data_home(char * to, const char *name,
				const char *dir, const char *extension)
{
  char tmp_path[FN_REFLEN];
  if (!test_if_hard_path(dir))
  {
    strxnmov(tmp_path,sizeof(tmp_path)-1, mysql_real_data_home,
	     dir, NullS);
    dir=tmp_path;
  }
  return !fn_format(to, name, dir, extension,
		    MY_APPEND_EXT | MY_UNPACK_FILENAME | MY_SAFE_PATH);
}


/**
  Test a file path to determine if the path is compatible with the secure file
  path restriction.
 
  @param path null terminated character string

  @return
    @retval TRUE The path is secure
    @retval FALSE The path isn't secure
*/

bool is_secure_file_path(char *path)
{
  char buff1[FN_REFLEN], buff2[FN_REFLEN];
  /*
    All paths are secure if opt_secure_file_path is 0
  */
  if (!opt_secure_file_priv)
    return TRUE;

  if (strlen(path) >= FN_REFLEN)
    return FALSE;

  if (my_realpath(buff1, path, 0))
  {
    /*
      The supplied file path might have been a file and not a directory.
    */
    int length= (int)dirname_length(path);
    if (length >= FN_REFLEN)
      return FALSE;
    memcpy(buff2, path, length);
    buff2[length]= '\0';
    if (length == 0 || my_realpath(buff1, buff2, 0))
      return FALSE;
  }
  convert_dirname(buff2, buff1, NullS);
  if (strncmp(opt_secure_file_priv, buff2, strlen(opt_secure_file_priv)))
    return FALSE;
  return TRUE;
}

static int fix_paths(void)
{
  char buff[FN_REFLEN],*pos;
  convert_dirname(mysql_home,mysql_home,NullS);
  /* Resolve symlinks to allow 'mysql_home' to be a relative symlink */
  my_realpath(mysql_home,mysql_home,MYF(0));
  /* Ensure that mysql_home ends in FN_LIBCHAR */
  pos=strend(mysql_home);
  if (pos[-1] != FN_LIBCHAR)
  {
    pos[0]= FN_LIBCHAR;
    pos[1]= 0;
  }
  convert_dirname(lc_messages_dir, lc_messages_dir, NullS);
  convert_dirname(mysql_real_data_home,mysql_real_data_home,NullS);
  (void) my_load_path(mysql_home,mysql_home,""); // Resolve current dir
  (void) my_load_path(mysql_real_data_home,mysql_real_data_home,mysql_home);
  (void) my_load_path(pidfile_name, pidfile_name_ptr, mysql_real_data_home);
  (void) my_load_path(opt_plugin_dir, opt_plugin_dir_ptr ? opt_plugin_dir_ptr :
                                      get_relative_path(PLUGINDIR), mysql_home);
  opt_plugin_dir_ptr= opt_plugin_dir;

  my_realpath(mysql_unpacked_real_data_home, mysql_real_data_home, MYF(0));
  mysql_unpacked_real_data_home_len= 
    (int) strlen(mysql_unpacked_real_data_home);
  if (mysql_unpacked_real_data_home[mysql_unpacked_real_data_home_len-1] == FN_LIBCHAR)
    --mysql_unpacked_real_data_home_len;

  char *sharedir=get_relative_path(SHAREDIR);
  if (test_if_hard_path(sharedir))
    strmake(buff,sharedir,sizeof(buff)-1);		/* purecov: tested */
  else
    strxnmov(buff,sizeof(buff)-1,mysql_home,sharedir,NullS);
  convert_dirname(buff,buff,NullS);
  (void) my_load_path(lc_messages_dir, lc_messages_dir, buff);

  /* If --character-sets-dir isn't given, use shared library dir */
  if (charsets_dir)
    strmake(mysql_charsets_dir, charsets_dir, sizeof(mysql_charsets_dir)-1);
  else
    strxnmov(mysql_charsets_dir, sizeof(mysql_charsets_dir)-1, buff,
	     CHARSET_DIR, NullS);
  (void) my_load_path(mysql_charsets_dir, mysql_charsets_dir, buff);
  convert_dirname(mysql_charsets_dir, mysql_charsets_dir, NullS);
  charsets_dir=mysql_charsets_dir;

  if (init_tmpdir(&mysql_tmpdir_list, opt_mysql_tmpdir))
    return 1;
  if (!opt_mysql_tmpdir)
    opt_mysql_tmpdir= mysql_tmpdir;
#ifdef HAVE_REPLICATION
  if (!slave_load_tmpdir)
    slave_load_tmpdir= mysql_tmpdir;
#endif /* HAVE_REPLICATION */
  /*
    Convert the secure-file-priv option to system format, allowing
    a quick strcmp to check if read or write is in an allowed dir
   */
  if (opt_secure_file_priv)
  {
    if (*opt_secure_file_priv == 0)
    {
      opt_secure_file_priv= 0;
    }
    else
    {
      if (strlen(opt_secure_file_priv) >= FN_REFLEN)
        opt_secure_file_priv[FN_REFLEN-1]= '\0';
      if (my_realpath(buff, opt_secure_file_priv, 0))
      {
        sql_print_warning("Failed to normalize the argument for --secure-file-priv.");
        return 1;
      }
      char *secure_file_real_path= (char *)my_malloc(FN_REFLEN, MYF(MY_FAE));
      convert_dirname(secure_file_real_path, buff, NullS);
      my_free(opt_secure_file_priv);
      opt_secure_file_priv= secure_file_real_path;
    }
  }
  
  return 0;
}

/**
  Check if file system used for databases is case insensitive.

  @param dir_name			Directory to test

  @retval
    -1  Don't know (Test failed)
  @retval
    0   File system is case sensitive
  @retval
    1   File system is case insensitive
*/

static int test_if_case_insensitive(const char *dir_name)
{
  int result= 0;
  File file;
  char buff[FN_REFLEN], buff2[FN_REFLEN];
  MY_STAT stat_info;
  DBUG_ENTER("test_if_case_insensitive");

  fn_format(buff, glob_hostname, dir_name, ".lower-test",
	    MY_UNPACK_FILENAME | MY_REPLACE_EXT | MY_REPLACE_DIR);
  fn_format(buff2, glob_hostname, dir_name, ".LOWER-TEST",
	    MY_UNPACK_FILENAME | MY_REPLACE_EXT | MY_REPLACE_DIR);
  mysql_file_delete(key_file_casetest, buff2, MYF(0));
  if ((file= mysql_file_create(key_file_casetest,
                               buff, 0666, O_RDWR, MYF(0))) < 0)
  {
    sql_print_warning("Can't create test file %s", buff);
    DBUG_RETURN(-1);
  }
  mysql_file_close(file, MYF(0));
  if (mysql_file_stat(key_file_casetest, buff2, &stat_info, MYF(0)))
    result= 1;					// Can access file
  mysql_file_delete(key_file_casetest, buff, MYF(MY_WME));
  DBUG_PRINT("exit", ("result: %d", result));
  DBUG_RETURN(result);
}


#ifndef EMBEDDED_LIBRARY

/**
  Create file to store pid number.
*/
static void create_pid_file()
{
  File file;
  if ((file= mysql_file_create(key_file_pid, pidfile_name, 0664,
                               O_WRONLY | O_TRUNC, MYF(MY_WME))) >= 0)
  {
    char buff[21], *end;
    end= int10_to_str((long) getpid(), buff, 10);
    *end++= '\n';
    if (!mysql_file_write(file, (uchar*) buff, (uint) (end-buff),
                          MYF(MY_WME | MY_NABP)))
    {
      mysql_file_close(file, MYF(0));
      return;
    }
    mysql_file_close(file, MYF(0));
  }
  sql_perror("Can't start server: can't create PID file");
  exit(1);
}
#endif /* EMBEDDED_LIBRARY */

/** Clear most status variables. */
void refresh_status(THD *thd)
{
  mysql_mutex_lock(&LOCK_status);

  /* Add thread's status variabes to global status */
  add_to_status(&global_status_var, &thd->status_var);

  /* Reset thread's status variables */
  bzero((uchar*) &thd->status_var, sizeof(thd->status_var));

  /* Reset some global variables */
  reset_status_vars();

  /* Reset the counters of all key caches (default and named). */
  process_key_caches(reset_key_cache_counters);
  flush_status_time= time((time_t*) 0);
  mysql_mutex_unlock(&LOCK_status);

  /*
    Set max_used_connections to the number of currently open
    connections.  Lock LOCK_thread_count out of LOCK_status to avoid
    deadlocks.  Status reset becomes not atomic, but status data is
    not exact anyway.
  */
  mysql_mutex_lock(&LOCK_thread_count);
  max_used_connections= thread_count-delayed_insert_threads;
  mysql_mutex_unlock(&LOCK_thread_count);
}


/*****************************************************************************
  Instantiate variables for missing storage engines
  This section should go away soon
*****************************************************************************/

/*****************************************************************************
  Instantiate templates
*****************************************************************************/

#ifdef HAVE_EXPLICIT_TEMPLATE_INSTANTIATION
/* Used templates */
template class I_List<THD>;
template class I_List_iterator<THD>;
template class I_List<i_string>;
template class I_List<i_string_pair>;
template class I_List<Statement>;
template class I_List_iterator<Statement>;
#endif

#ifdef HAVE_PSI_INTERFACE
#ifdef HAVE_MMAP
PSI_mutex_key key_PAGE_lock, key_LOCK_sync, key_LOCK_active, key_LOCK_pool;
#endif /* HAVE_MMAP */

#ifdef HAVE_OPENSSL
PSI_mutex_key key_LOCK_des_key_file;
#endif /* HAVE_OPENSSL */

PSI_mutex_key key_BINLOG_LOCK_index, key_BINLOG_LOCK_prep_xids,
  key_delayed_insert_mutex, key_hash_filo_lock, key_LOCK_active_mi,
  key_LOCK_connection_count, key_LOCK_crypt, key_LOCK_delayed_create,
  key_LOCK_delayed_insert, key_LOCK_delayed_status, key_LOCK_error_log,
  key_LOCK_gdl, key_LOCK_global_read_lock, key_LOCK_global_system_variables,
  key_LOCK_manager,
  key_LOCK_prepared_stmt_count,
  key_LOCK_server_started, key_LOCK_status,
  key_LOCK_system_variables_hash, key_LOCK_table_share, key_LOCK_thd_data,
  key_LOCK_user_conn, key_LOCK_uuid_generator, key_LOG_LOCK_log,
  key_master_info_data_lock, key_master_info_run_lock,
  key_mutex_slave_reporting_capability_err_lock, key_relay_log_info_data_lock,
  key_relay_log_info_log_space_lock, key_relay_log_info_run_lock,
  key_structure_guard_mutex, key_TABLE_SHARE_LOCK_ha_data,
  key_LOCK_error_messages, key_LOG_INFO_lock, key_LOCK_thread_count,
  key_PARTITION_LOCK_auto_inc;

static PSI_mutex_info all_server_mutexes[]=
{
#ifdef HAVE_MMAP
  { &key_PAGE_lock, "PAGE::lock", 0},
  { &key_LOCK_sync, "TC_LOG_MMAP::LOCK_sync", 0},
  { &key_LOCK_active, "TC_LOG_MMAP::LOCK_active", 0},
  { &key_LOCK_pool, "TC_LOG_MMAP::LOCK_pool", 0},
#endif /* HAVE_MMAP */

#ifdef HAVE_OPENSSL
  { &key_LOCK_des_key_file, "LOCK_des_key_file", PSI_FLAG_GLOBAL},
#endif /* HAVE_OPENSSL */

  { &key_BINLOG_LOCK_index, "MYSQL_BIN_LOG::LOCK_index", 0},
  { &key_BINLOG_LOCK_prep_xids, "MYSQL_BIN_LOG::LOCK_prep_xids", 0},
  { &key_delayed_insert_mutex, "Delayed_insert::mutex", 0},
  { &key_hash_filo_lock, "hash_filo::lock", 0},
  { &key_LOCK_active_mi, "LOCK_active_mi", PSI_FLAG_GLOBAL},
  { &key_LOCK_connection_count, "LOCK_connection_count", PSI_FLAG_GLOBAL},
  { &key_LOCK_crypt, "LOCK_crypt", PSI_FLAG_GLOBAL},
  { &key_LOCK_delayed_create, "LOCK_delayed_create", PSI_FLAG_GLOBAL},
  { &key_LOCK_delayed_insert, "LOCK_delayed_insert", PSI_FLAG_GLOBAL},
  { &key_LOCK_delayed_status, "LOCK_delayed_status", PSI_FLAG_GLOBAL},
  { &key_LOCK_error_log, "LOCK_error_log", PSI_FLAG_GLOBAL},
  { &key_LOCK_gdl, "LOCK_gdl", PSI_FLAG_GLOBAL},
  { &key_LOCK_global_read_lock, "LOCK_global_read_lock", PSI_FLAG_GLOBAL},
  { &key_LOCK_global_system_variables, "LOCK_global_system_variables", PSI_FLAG_GLOBAL},
  { &key_LOCK_manager, "LOCK_manager", PSI_FLAG_GLOBAL},
  { &key_LOCK_prepared_stmt_count, "LOCK_prepared_stmt_count", PSI_FLAG_GLOBAL},
  { &key_LOCK_server_started, "LOCK_server_started", PSI_FLAG_GLOBAL},
  { &key_LOCK_status, "LOCK_status", PSI_FLAG_GLOBAL},
  { &key_LOCK_system_variables_hash, "LOCK_system_variables_hash", PSI_FLAG_GLOBAL},
  { &key_LOCK_table_share, "LOCK_table_share", PSI_FLAG_GLOBAL},
  { &key_LOCK_thd_data, "THD::LOCK_thd_data", 0},
  { &key_LOCK_user_conn, "LOCK_user_conn", PSI_FLAG_GLOBAL},
  { &key_LOCK_uuid_generator, "LOCK_uuid_generator", PSI_FLAG_GLOBAL},
  { &key_LOG_LOCK_log, "LOG::LOCK_log", 0},
  { &key_master_info_data_lock, "Master_info::data_lock", 0},
  { &key_master_info_run_lock, "Master_info::run_lock", 0},
  { &key_mutex_slave_reporting_capability_err_lock, "Slave_reporting_capability::err_lock", 0},
  { &key_relay_log_info_data_lock, "Relay_log_info::data_lock", 0},
  { &key_relay_log_info_log_space_lock, "Relay_log_info::log_space_lock", 0},
  { &key_relay_log_info_run_lock, "Relay_log_info::run_lock", 0},
  { &key_structure_guard_mutex, "Query_cache::structure_guard_mutex", 0},
  { &key_TABLE_SHARE_LOCK_ha_data, "TABLE_SHARE::LOCK_ha_data", 0},
  { &key_LOCK_error_messages, "LOCK_error_messages", PSI_FLAG_GLOBAL},
  { &key_LOG_INFO_lock, "LOG_INFO::lock", 0},
  { &key_LOCK_thread_count, "LOCK_thread_count", PSI_FLAG_GLOBAL},
  { &key_PARTITION_LOCK_auto_inc, "HA_DATA_PARTITION::LOCK_auto_inc", 0}
};

PSI_rwlock_key key_rwlock_LOCK_grant, key_rwlock_LOCK_logger,
  key_rwlock_LOCK_sys_init_connect, key_rwlock_LOCK_sys_init_slave,
  key_rwlock_LOCK_system_variables_hash, key_rwlock_query_cache_query_lock;

static PSI_rwlock_info all_server_rwlocks[]=
{
#if defined (HAVE_OPENSSL) && !defined(HAVE_YASSL)
  { &key_rwlock_openssl, "CRYPTO_dynlock_value::lock", 0},
#endif
  { &key_rwlock_LOCK_grant, "LOCK_grant", PSI_FLAG_GLOBAL},
  { &key_rwlock_LOCK_logger, "LOGGER::LOCK_logger", 0},
  { &key_rwlock_LOCK_sys_init_connect, "LOCK_sys_init_connect", PSI_FLAG_GLOBAL},
  { &key_rwlock_LOCK_sys_init_slave, "LOCK_sys_init_slave", PSI_FLAG_GLOBAL},
  { &key_rwlock_LOCK_system_variables_hash, "LOCK_system_variables_hash", PSI_FLAG_GLOBAL},
  { &key_rwlock_query_cache_query_lock, "Query_cache_query::lock", 0}
};

#ifdef HAVE_MMAP
PSI_cond_key key_PAGE_cond, key_COND_active, key_COND_pool;
#endif /* HAVE_MMAP */

PSI_cond_key key_BINLOG_COND_prep_xids, key_BINLOG_update_cond,
  key_COND_cache_status_changed, key_COND_global_read_lock, key_COND_manager,
  key_COND_server_started,
  key_delayed_insert_cond, key_delayed_insert_cond_client,
  key_item_func_sleep_cond, key_master_info_data_cond,
  key_master_info_start_cond, key_master_info_stop_cond,
  key_relay_log_info_data_cond, key_relay_log_info_log_space_cond,
  key_relay_log_info_start_cond, key_relay_log_info_stop_cond,
  key_TABLE_SHARE_cond, key_user_level_lock_cond,
  key_COND_thread_count, key_COND_thread_cache, key_COND_flush_thread_cache;

static PSI_cond_info all_server_conds[]=
{
#if (defined(_WIN32) || defined(HAVE_SMEM)) && !defined(EMBEDDED_LIBRARY)
  { &key_COND_handler_count, "COND_handler_count", PSI_FLAG_GLOBAL},
#endif /* _WIN32 || HAVE_SMEM && !EMBEDDED_LIBRARY */
#ifdef HAVE_MMAP
  { &key_PAGE_cond, "PAGE::cond", 0},
  { &key_COND_active, "TC_LOG_MMAP::COND_active", 0},
  { &key_COND_pool, "TC_LOG_MMAP::COND_pool", 0},
#endif /* HAVE_MMAP */
  { &key_BINLOG_COND_prep_xids, "MYSQL_BIN_LOG::COND_prep_xids", 0},
  { &key_BINLOG_update_cond, "MYSQL_BIN_LOG::update_cond", 0},
  { &key_COND_cache_status_changed, "Query_cache::COND_cache_status_changed", 0},
  { &key_COND_global_read_lock, "COND_global_read_lock", PSI_FLAG_GLOBAL},
  { &key_COND_manager, "COND_manager", PSI_FLAG_GLOBAL},
  { &key_COND_server_started, "COND_server_started", PSI_FLAG_GLOBAL},
  { &key_delayed_insert_cond, "Delayed_insert::cond", 0},
  { &key_delayed_insert_cond_client, "Delayed_insert::cond_client", 0},
  { &key_item_func_sleep_cond, "Item_func_sleep::cond", 0},
  { &key_master_info_data_cond, "Master_info::data_cond", 0},
  { &key_master_info_start_cond, "Master_info::start_cond", 0},
  { &key_master_info_stop_cond, "Master_info::stop_cond", 0},
  { &key_relay_log_info_data_cond, "Relay_log_info::data_cond", 0},
  { &key_relay_log_info_log_space_cond, "Relay_log_info::log_space_cond", 0},
  { &key_relay_log_info_start_cond, "Relay_log_info::start_cond", 0},
  { &key_relay_log_info_stop_cond, "Relay_log_info::stop_cond", 0},
  { &key_TABLE_SHARE_cond, "TABLE_SHARE::cond", 0},
  { &key_user_level_lock_cond, "User_level_lock::cond", 0},
  { &key_COND_thread_count, "COND_thread_count", PSI_FLAG_GLOBAL},
  { &key_COND_thread_cache, "COND_thread_cache", PSI_FLAG_GLOBAL},
  { &key_COND_flush_thread_cache, "COND_flush_thread_cache", PSI_FLAG_GLOBAL}
};

PSI_thread_key key_thread_bootstrap, key_thread_delayed_insert,
  key_thread_handle_manager, key_thread_main,
  key_thread_one_connection, key_thread_signal_hand;

static PSI_thread_info all_server_threads[]=
{
#if (defined(_WIN32) || defined(HAVE_SMEM)) && !defined(EMBEDDED_LIBRARY)
  { &key_thread_handle_con_namedpipes, "con_named_pipes", PSI_FLAG_GLOBAL},
#endif /* _WIN32 || HAVE_SMEM && !EMBEDDED_LIBRARY */

#if defined(HAVE_SMEM) && !defined(EMBEDDED_LIBRARY)
  { &key_thread_handle_con_sharedmem, "con_shared_mem", PSI_FLAG_GLOBAL},
#endif /* HAVE_SMEM && !EMBEDDED_LIBRARY */

#if (defined(_WIN32) || defined(HAVE_SMEM)) && !defined(EMBEDDED_LIBRARY)
  { &key_thread_handle_con_sockets, "con_sockets", PSI_FLAG_GLOBAL},
#endif /* _WIN32 || HAVE_SMEM && !EMBEDDED_LIBRARY */

#ifdef __WIN__
  { &key_thread_handle_shutdown, "shutdown", PSI_FLAG_GLOBAL},
#endif /* __WIN__ */

  { &key_thread_bootstrap, "bootstrap", PSI_FLAG_GLOBAL},
  { &key_thread_delayed_insert, "delayed_insert", 0},
  { &key_thread_handle_manager, "manager", PSI_FLAG_GLOBAL},
  { &key_thread_main, "main", PSI_FLAG_GLOBAL},
  { &key_thread_one_connection, "one_connection", 0},
  { &key_thread_signal_hand, "signal_handler", PSI_FLAG_GLOBAL}
};

#ifdef HAVE_MMAP
PSI_file_key key_file_map;
#endif /* HAVE_MMAP */

PSI_file_key key_file_binlog, key_file_binlog_index, key_file_casetest,
  key_file_dbopt, key_file_des_key_file, key_file_ERRMSG, key_select_to_file,
  key_file_fileparser, key_file_frm, key_file_global_ddl_log, key_file_load,
  key_file_loadfile, key_file_log_event_data, key_file_log_event_info,
<<<<<<< HEAD
  key_file_master_info, key_file_misc, key_file_MYSQL_LOG, key_file_partition,
  key_file_pid, key_file_relay_log_info, key_file_send_file, key_file_tclog,
  key_file_trg, key_file_trn, key_file_init;
=======
  key_file_master_info, key_file_misc, key_file_partition,
  key_file_pid, key_file_relay_log_info, key_file_send_file, key_file_tclog,
  key_file_trg, key_file_trn, key_file_init;
PSI_file_key key_file_query_log, key_file_slow_log;
>>>>>>> 20ca15d4

static PSI_file_info all_server_files[]=
{
#ifdef HAVE_MMAP
  { &key_file_map, "map", 0},
#endif /* HAVE_MMAP */
  { &key_file_binlog, "binlog", 0},
  { &key_file_binlog_index, "binlog_index", 0},
  { &key_file_casetest, "casetest", 0},
  { &key_file_dbopt, "dbopt", 0},
  { &key_file_des_key_file, "des_key_file", 0},
  { &key_file_ERRMSG, "ERRMSG", 0},
  { &key_select_to_file, "select_to_file", 0},
  { &key_file_fileparser, "file_parser", 0},
  { &key_file_frm, "FRM", 0},
  { &key_file_global_ddl_log, "global_ddl_log", 0},
  { &key_file_load, "load", 0},
  { &key_file_loadfile, "LOAD_FILE", 0},
  { &key_file_log_event_data, "log_event_data", 0},
  { &key_file_log_event_info, "log_event_info", 0},
  { &key_file_master_info, "master_info", 0},
  { &key_file_misc, "misc", 0},
<<<<<<< HEAD
  { &key_file_MYSQL_LOG, "MYSQL_LOG", 0},
  { &key_file_partition, "partition", 0},
  { &key_file_pid, "pid", 0},
  { &key_file_relay_log_info, "relay_log_info", 0},
  { &key_file_send_file, "send_file", 0},
=======
  { &key_file_partition, "partition", 0},
  { &key_file_pid, "pid", 0},
  { &key_file_query_log, "query_log", 0},
  { &key_file_relay_log_info, "relay_log_info", 0},
  { &key_file_send_file, "send_file", 0},
  { &key_file_slow_log, "slow_log", 0},
>>>>>>> 20ca15d4
  { &key_file_tclog, "tclog", 0},
  { &key_file_trg, "trigger_name", 0},
  { &key_file_trn, "trigger", 0},
  { &key_file_init, "init", 0}
};

/**
  Initialise all the performance schema instrumentation points
  used by the server.
*/
void init_server_psi_keys(void)
{
  const char* category= "sql";
  int count;

  if (PSI_server == NULL)
    return;

  count= array_elements(all_server_mutexes);
  PSI_server->register_mutex(category, all_server_mutexes, count);

  count= array_elements(all_server_rwlocks);
  PSI_server->register_rwlock(category, all_server_rwlocks, count);

  count= array_elements(all_server_conds);
  PSI_server->register_cond(category, all_server_conds, count);

  count= array_elements(all_server_threads);
  PSI_server->register_thread(category, all_server_threads, count);

  count= array_elements(all_server_files);
  PSI_server->register_file(category, all_server_files, count);
}

#endif /* HAVE_PSI_INTERFACE */
<|MERGE_RESOLUTION|>--- conflicted
+++ resolved
@@ -335,11 +335,7 @@
 static char *character_set_filesystem_name;
 static char *lc_messages;
 static char *lc_time_names_name;
-<<<<<<< HEAD
-static char *my_bind_addr_str;
-=======
 char *my_bind_addr_str;
->>>>>>> 20ca15d4
 static char *default_collation_name;
 char *default_storage_engine;
 static char compiled_default_collation_name[]= MYSQL_DEFAULT_COLLATION_NAME;
@@ -653,12 +649,8 @@
 static my_bool opt_bootstrap, opt_myisam_log;
 static int cleanup_done;
 static ulong opt_specialflag;
-<<<<<<< HEAD
-static char *opt_update_logname, *opt_binlog_index_name;
-=======
 static char *opt_update_logname;
 char *opt_binlog_index_name;
->>>>>>> 20ca15d4
 char *mysql_home_ptr, *pidfile_name_ptr;
 /** Initial command line arguments (count), after load_defaults().*/
 static int defaults_argc;
@@ -3083,8 +3075,6 @@
   return make_log_name(buff, default_logfile_name, log_ext);
 }
 
-<<<<<<< HEAD
-=======
 /**
   Create a replication file name or base for file names.
 
@@ -3113,7 +3103,6 @@
 }
 
 
->>>>>>> 20ca15d4
 static int init_common_variables()
 {
   char buff[FN_REFLEN];
@@ -3182,24 +3171,6 @@
   strmov(fn_ext(pidfile_name),".pid");		// Add proper extension
 
   
-  /*
-    The default-storage-engine entry in my_long_options should have a
-    non-null default value. It was earlier intialized as
-    (longlong)"MyISAM" in my_long_options but this triggered a
-    compiler error in the Sun Studio 12 compiler. As a work-around we
-    set the def_value member to 0 in my_long_options and initialize it
-    to the correct value here.
-
-    From MySQL 5.5 onwards, the default storage engine is InnoDB
-    (except in the embedded server, where the default continues to
-    be MyISAM)
-  */
-#ifdef EMBEDDED_LIBRARY
-  default_storage_engine= const_cast<char *>("MyISAM");
-#else
-  default_storage_engine= const_cast<char *>("InnoDB");
-#endif
-
   /*
     The default-storage-engine entry in my_long_options should have a
     non-null default value. It was earlier intialized as
@@ -3813,7 +3784,6 @@
   int result= 0;
 
   if ((fd= my_open((const char *)fname, O_CREAT|O_RDWR, MYF(MY_WME))) < 0)
-<<<<<<< HEAD
   {
     sql_print_error("Failed to create file(file: '%s', errno %d)", fname, my_errno);
     return 1;
@@ -3951,145 +3921,6 @@
   */
   if (opt_error_log && !opt_help)
   {
-=======
-  {
-    sql_print_error("Failed to create file(file: '%s', errno %d)", fname, my_errno);
-    return 1;
-  }
-
-  if (init_io_cache(&io_cache, fd, IO_SIZE*2, WRITE_CACHE, 0L, 0, MYF(MY_WME)))
-  {
-    sql_print_error("Failed to create a cache on (file: %s', errno %d)", fname, my_errno);
-    my_close(fd, MYF(MY_WME));
-    return 1;
-  }
-
-  my_b_seek(&io_cache, 0L);
-  my_b_printf(&io_cache, "%s\n", "[auto]");
-  my_b_printf(&io_cache, "server-uuid=%s\n", server_uuid);
-
-  if (flush_io_cache(&io_cache) || my_sync(fd, MYF(MY_WME)))
-    result= 1;
-
-  my_close(fd, MYF(MY_WME));
-  end_io_cache(&io_cache);
-  return result;
-}
-
-/**
-  File 'auto.cnf' resides in the data directory to hold values of options that
-  server evaluates itself and that needs to be durable to sustain the server
-  restart. There is only a section ['auto'] in the file. All these options are
-  in the section. Only one option exists now, it is server_uuid.
-  Note, the user may not supply any literal value to these auto-options, and
-  only allowed to trigger (re)evaluation.
-  For instance, 'server_uuid' value will be evaluated and stored if there is
-  no corresponding line in the file.
-  Because of the specifics of the auto-options, they need a seperate storage.
-  Meanwhile, it is the 'auto.cnf' that has the same structure as 'my.cnf'.
-
-  @todo consider to implement sql-query-able persistent storage by WL#5279.
-  @return Return 0 or 1 if an error occurred.
- */
-static int init_server_auto_options()
-{
-  bool flush= false;
-  char fname[FN_REFLEN];
-  char *name= (char *)"auto";
-  const char *groups[]= {"auto", NULL};
-  char *uuid= 0;
-  my_option auto_options[]= {
-    {"server-uuid", 0, "", &uuid, &uuid,
-      0, GET_STR, REQUIRED_ARG, 0, 0, 0, 0, 0, 0},
-    {0, 0, 0, 0, 0, 0, GET_NO_ARG, NO_ARG, 0, 0, 0, 0, 0, 0}
-  };
-
-  DBUG_ENTER("init_server_auto_options");
-
-  if (NULL == fn_format(fname, "auto.cnf", mysql_data_home, "",
-                        MY_UNPACK_FILENAME | MY_SAFE_PATH))
-    DBUG_RETURN(1);
-
-  /* load_defaults require argv[0] is not null */
-  char **argv= &name;
-  int argc= 1;
-  /* load all options in 'auto.cnf'. */
-  if (my_load_defaults(fname, groups, &argc, &argv, NULL))
-    DBUG_RETURN(1);
-
-  /*
-    Record the origial pointer allocated by my_load_defaults for free,
-    because argv will be changed by handle_options
-   */
-  char **old_argv= argv;
-  if (handle_options(&argc, &argv, auto_options, mysqld_get_one_option))
-    DBUG_RETURN(1);
-
-  if (uuid)
-  {
-    if (strlen(uuid) != UUID_LENGTH)
-    {
-      sql_print_error("The UUID stored in auto.cnf file is the wrong length.");
-      goto err;
-    }
-    strcpy(server_uuid, uuid);
-  }
-  else
-  {
-    flush= TRUE;
-    /* server_uuid will be set in the function */
-    if (generate_server_uuid())
-      goto err;
-    sql_print_warning("No existing UUID has been found, so we assume that this"
-                      " is the first time that this server has been started."
-                      " Generating a new UUID: %s.",
-                      server_uuid);
-  }
-  /*
-    The uuid has been copied to server_uuid, so the memory allocated by
-    my_load_defaults can be freed now.
-   */
-  free_defaults(old_argv);
-
-  if (flush)
-    DBUG_RETURN(flush_auto_options(fname));
-  DBUG_RETURN(0);
-err:
-  free_defaults(argv);
-  DBUG_RETURN(1);
-}
-
-static int init_server_components()
-{
-  DBUG_ENTER("init_server_components");
-  /*
-    We need to call each of these following functions to ensure that
-    all things are initialized so that unireg_abort() doesn't fail
-  */
-  mdl_init();
-  if (table_def_init() | hostname_cache_init())
-    unireg_abort(1);
-
-  query_cache_set_min_res_unit(query_cache_min_res_unit);
-  query_cache_init();
-  query_cache_resize(query_cache_size);
-  randominit(&sql_rand,(ulong) server_start_time,(ulong) server_start_time/2);
-  setup_fpu();
-  init_thr_lock();
-#ifdef HAVE_REPLICATION
-  init_slave_list();
-#endif
-
-  /* Setup logs */
-
-  /*
-    Enable old-fashioned error log, except when the user has requested
-    help information. Since the implementation of plugin server
-    variables the help output is now written much later.
-  */
-  if (opt_error_log && !opt_help)
-  {
->>>>>>> 20ca15d4
     if (!log_error_file_ptr[0])
       fn_format(log_error_file, pidfile_name, mysql_data_home, ".err",
                 MY_REPLACE_EXT); /* replace '.<domain>' by '.err', bug#4997 */
@@ -4137,21 +3968,12 @@
     unireg_abort(1);
   }
 
-<<<<<<< HEAD
-  /* initialize delegates for extension observers */
-  if (delegates_init())
-  {
-    sql_print_error("Initialize extension delegates failed");
-    unireg_abort(1);
-  }
-=======
   /*
     initialize delegates for extension observers, errors have already
     been reported in the function
   */
   if (delegates_init())
     unireg_abort(1);
->>>>>>> 20ca15d4
 
   /* need to configure logging before initializing storage engines */
   if (opt_log_slave_updates && !opt_bin_log)
@@ -4290,16 +4112,6 @@
     unireg_abort(1);
   }
   plugins_are_initialized= TRUE;  /* Don't separate from init function */
-<<<<<<< HEAD
-
-  have_csv= plugin_status(STRING_WITH_LEN("csv"),
-                          MYSQL_STORAGE_ENGINE_PLUGIN);
-  have_ndbcluster= plugin_status(STRING_WITH_LEN("ndbcluster"),
-                                 MYSQL_STORAGE_ENGINE_PLUGIN);
-  have_partitioning= plugin_status(STRING_WITH_LEN("partition"),
-                                   MYSQL_STORAGE_ENGINE_PLUGIN);
-=======
->>>>>>> 20ca15d4
 
   /* we do want to exit if there are any other unknown options */
   if (remaining_argc > 1)
@@ -4927,11 +4739,8 @@
   if (opt_bootstrap) /* If running with bootstrap, do not start replication. */
     opt_skip_slave_start= 1;
 
-<<<<<<< HEAD
-=======
   check_binlog_cache_size(NULL);
 
->>>>>>> 20ca15d4
   binlog_unsafe_map_init();
   /*
     init_slave() must be called after the thread keys are created.
@@ -5377,11 +5186,7 @@
       statistic_increment(aborted_connects,&LOCK_status);
       /* Can't use my_error() since store_globals has not been called. */
       my_snprintf(error_message_buff, sizeof(error_message_buff),
-<<<<<<< HEAD
-                  ER(ER_CANT_CREATE_THREAD), error);
-=======
                   ER_THD(thd, ER_CANT_CREATE_THREAD), error);
->>>>>>> 20ca15d4
       net_send_error(thd, ER_CANT_CREATE_THREAD, error_message_buff, NULL);
       mysql_mutex_lock(&LOCK_thread_count);
       close_connection(thd,0,0);
@@ -6094,18 +5899,12 @@
   {"ansi", 'a', "Use ANSI SQL syntax instead of MySQL syntax. This mode "
    "will also set transaction isolation level 'serializable'.", 0, 0, 0,
    GET_NO_ARG, NO_ARG, 0, 0, 0, 0, 0, 0},
-<<<<<<< HEAD
-  {"bind-address", OPT_BIND_ADDRESS, "IP address to bind to.",
-   &my_bind_addr_str, &my_bind_addr_str, 0, GET_STR,
-   REQUIRED_ARG, 0, 0, 0, 0, 0, 0},
-=======
   /*
     Because Sys_var_bit does not support command-line options, we need to
     explicitely add one for --autocommit
   */
   {"autocommit", OPT_AUTOCOMMIT, "Set default value for autocommit (0 or 1)",
    NULL, NULL, 0, GET_BOOL, OPT_ARG, 0, 0, 0, 0, 0, NULL},
->>>>>>> 20ca15d4
   {"binlog-do-db", OPT_BINLOG_DO_DB,
    "Tells the master it should log updates for the specified database, "
    "and exclude all others not explicitly mentioned.",
@@ -6204,12 +6003,6 @@
    "Set the language used for the month names and the days of the week.",
    &lc_time_names_name, &lc_time_names_name,
    0, GET_STR, REQUIRED_ARG, 0, 0, 0, 0, 0, 0 },
-<<<<<<< HEAD
-  {"log", 'l', "Log connections and queries to file (deprecated option, use "
-   "--general-log/--general-log-file instead).", &opt_logname, &opt_logname,
-   0, GET_STR_ALLOC, OPT_ARG, 0, 0, 0, 0, 0, 0},
-=======
->>>>>>> 20ca15d4
   {"log-bin", OPT_BIN_LOG,
    "Log update queries in binary format. Optional (but strongly recommended "
    "to avoid replication problems if server's hostname changes) argument "
@@ -6217,11 +6010,6 @@
    &opt_bin_logname, &opt_bin_logname, 0, GET_STR_ALLOC,
    OPT_ARG, 0, 0, 0, 0, 0, 0},
   {"log-bin-index", 0,
-<<<<<<< HEAD
-   "File that holds the names for last binary log files.",
-   &opt_binlog_index_name, &opt_binlog_index_name, 0, GET_STR,
-   REQUIRED_ARG, 0, 0, 0, 0, 0, 0},
-=======
    "File that holds the names for binary log files.",
    &opt_binlog_index_name, &opt_binlog_index_name, 0, GET_STR,
    REQUIRED_ARG, 0, 0, 0, 0, 0, 0},
@@ -6229,7 +6017,6 @@
    "File that holds the names for relay log files.",
    &opt_relaylog_index_name, &opt_relaylog_index_name, 0, GET_STR,
    REQUIRED_ARG, 0, 0, 0, 0, 0, 0},
->>>>>>> 20ca15d4
   {"log-isam", OPT_ISAM_LOG, "Log all MyISAM changes to file.",
    &myisam_log_filename, &myisam_log_filename, 0, GET_STR,
    OPT_ARG, 0, 0, 0, 0, 0, 0},
@@ -6245,16 +6032,6 @@
   "Log slow statements executed by slave thread to the slow log if it is open.",
   &opt_log_slow_slave_statements, &opt_log_slow_slave_statements,
   0, GET_BOOL, NO_ARG, 0, 0, 0, 0, 0, 0},
-<<<<<<< HEAD
-  {"log-slow-queries", OPT_SLOW_QUERY_LOG,
-   "Log slow queries to a table or log file. Defaults logging to table "
-   "mysql.slow_log or hostname-slow.log if --log-output=file is used. "
-   "Must be enabled to activate other slow log options. "
-   "Deprecated option, use --slow-query-log/--slow-query-log-file instead.",
-   &opt_slow_logname, &opt_slow_logname, 0, GET_STR_ALLOC, OPT_ARG,
-   0, 0, 0, 0, 0, 0},
-=======
->>>>>>> 20ca15d4
   {"log-tc", 0,
    "Path to transaction coordinator log (used for transactions that affect "
    "more than one storage engine, when binary log is disabled).",
@@ -6271,14 +6048,9 @@
    "the I/O replication thread is in the master's binlogs.",
    &master_info_file, &master_info_file, 0, GET_STR,
    REQUIRED_ARG, 0, 0, 0, 0, 0, 0},
-<<<<<<< HEAD
-  {"master-retry-count", 0,
-   "The number of tries the slave will make to connect to the master before giving up.",
-=======
   {"master-retry-count", OPT_MASTER_RETRY_COUNT,
    "The number of tries the slave will make to connect to the master before giving up. "
    "Deprecated option, use 'CHANGE MASTER TO master_retry_count = <num>' instead.", 
->>>>>>> 20ca15d4
    &master_retry_count, &master_retry_count, 0, GET_ULONG,
    REQUIRED_ARG, 3600*24, 0, 0, 0, 0, 0},
 #ifdef HAVE_REPLICATION
@@ -6289,13 +6061,6 @@
 #endif /* HAVE_REPLICATION */
   {"memlock", 0, "Lock mysqld in memory.", &locked_in_memory,
    &locked_in_memory, 0, GET_BOOL, NO_ARG, 0, 0, 0, 0, 0, 0},
-<<<<<<< HEAD
-  {"one-thread", OPT_ONE_THREAD,
-   "(Deprecated): Only use one thread (for debugging under Linux). Use "
-   "thread-handling=no-threads instead.",
-   0, 0, 0, GET_NO_ARG, NO_ARG, 0, 0, 0, 0, 0, 0},
-=======
->>>>>>> 20ca15d4
   {"old-style-user-limits", 0,
    "Enable old-style user limits (before 5.0.3, user resources were counted "
    "per each user+host vs. per account).",
@@ -6385,13 +6150,6 @@
   {"skip-stack-trace", OPT_SKIP_STACK_TRACE,
    "Don't print a stack trace on failure.", 0, 0, 0, GET_NO_ARG, NO_ARG, 0, 0,
    0, 0, 0, 0},
-<<<<<<< HEAD
-  {"skip-thread-priority", OPT_SKIP_PRIOR,
-   "Don't give threads different priorities. This option is deprecated "
-   "because it has no effect; the implied behavior is already the default.",
-   0, 0, 0, GET_NO_ARG, NO_ARG, 0, 0, 0, 0, 0, 0},
-=======
->>>>>>> 20ca15d4
 #ifdef HAVE_REPLICATION
   {"sporadic-binlog-dump-fail", 0,
    "Option used by mysql-test for debugging and testing of replication.",
@@ -6510,11 +6268,7 @@
   var->value= buff;
   *((my_bool *)buff)= (my_bool) (active_mi && 
                                  active_mi->slave_running == MYSQL_SLAVE_RUN_CONNECT &&
-<<<<<<< HEAD
-                                 active_mi->rli.slave_running);
-=======
                                  active_mi->rli->slave_running);
->>>>>>> 20ca15d4
   mysql_mutex_unlock(&LOCK_active_mi);
   return 0;
 }
@@ -6530,15 +6284,9 @@
   {
     var->type= SHOW_LONG;
     var->value= buff;
-<<<<<<< HEAD
-    mysql_mutex_lock(&active_mi->rli.data_lock);
-    *((long *)buff)= (long)active_mi->rli.retried_trans;
-    mysql_mutex_unlock(&active_mi->rli.data_lock);
-=======
     mysql_mutex_lock(&active_mi->rli->data_lock);
     *((long *)buff)= (long)active_mi->rli->retried_trans;
     mysql_mutex_unlock(&active_mi->rli->data_lock);
->>>>>>> 20ca15d4
   }
   else
     var->type= SHOW_UNDEF;
@@ -6553,15 +6301,9 @@
   {
     var->type= SHOW_LONGLONG;
     var->value= buff;
-<<<<<<< HEAD
-    mysql_mutex_lock(&active_mi->rli.data_lock);
-    *((longlong *)buff)= active_mi->received_heartbeats;
-    mysql_mutex_unlock(&active_mi->rli.data_lock);
-=======
     mysql_mutex_lock(&active_mi->rli->data_lock);
     *((longlong *)buff)= active_mi->received_heartbeats;
     mysql_mutex_unlock(&active_mi->rli->data_lock);
->>>>>>> 20ca15d4
   }
   else
     var->type= SHOW_UNDEF;
@@ -7338,13 +7080,6 @@
     if (default_collation_name == compiled_default_collation_name)
       default_collation_name= 0;
     break;
-<<<<<<< HEAD
-  case 'l':
-    WARN_DEPRECATED(NULL, 7, 0, "--log", "'--general-log'/'--general-log-file'");
-    opt_log=1;
-    break;
-=======
->>>>>>> 20ca15d4
   case 'h':
     strmake(mysql_real_data_home,argument, sizeof(mysql_real_data_home)-1);
     /* Correct pointer set by my_getopt (for embedded library) */
@@ -7357,12 +7092,9 @@
       sql_print_warning("Ignoring user change to '%s' because the user was set to '%s' earlier on the command line\n", argument, mysqld_user);
     break;
   case 'L':
-<<<<<<< HEAD
-=======
     WARN_DEPRECATED(NULL, "--language/-l", "'--lc-messages-dir'");
     /* Note:  fall-through */
   case OPT_LC_MESSAGES_DIRECTORY:
->>>>>>> 20ca15d4
     strmake(lc_messages_dir, argument, sizeof(lc_messages_dir)-1);
     lc_messages_dir_ptr= lc_messages_dir;
     break;
@@ -7482,14 +7214,8 @@
     break;
   }
 #endif /* HAVE_REPLICATION */
-<<<<<<< HEAD
-  case (int) OPT_SLOW_QUERY_LOG:
-    WARN_DEPRECATED(NULL, 7, 0, "--log-slow-queries", "'--slow-query-log'/'--slow-query-log-file'");
-    opt_slow_log= 1;
-=======
   case (int) OPT_MASTER_RETRY_COUNT:
     WARN_DEPRECATED(NULL, "--master-retry-count", "'CHANGE MASTER TO master_retry_count = <num>'");
->>>>>>> 20ca15d4
     break;
   case (int) OPT_SKIP_NEW:
     opt_specialflag|= SPECIAL_NO_NEW_FUNC;
@@ -7509,15 +7235,6 @@
     myisam_recover_options= HA_RECOVER_DEFAULT;
     ha_open_options&= ~(HA_OPEN_DELAY_KEY_WRITE);
     break;
-<<<<<<< HEAD
-  case (int) OPT_SKIP_PRIOR:
-    opt_specialflag|= SPECIAL_NO_PRIOR;
-    sql_print_warning("The --skip-thread-priority startup option is deprecated "
-                      "and will be removed in MySQL 7.0. This option has no effect "
-                      "as the implied behavior is already the default.");
-    break;
-=======
->>>>>>> 20ca15d4
   case (int) OPT_SKIP_HOST_CACHE:
     opt_specialflag|= SPECIAL_NO_HOST_CACHE;
     break;
@@ -7563,12 +7280,6 @@
   case OPT_SERVER_ID:
     server_id_supplied = 1;
     break;
-<<<<<<< HEAD
-  case OPT_ONE_THREAD:
-    thread_handling= SCHEDULER_ONE_THREAD_PER_CONNECTION;
-    break;
-=======
->>>>>>> 20ca15d4
   case OPT_LOWER_CASE_TABLE_NAMES:
     lower_case_table_names_used= 1;
     break;
@@ -7608,8 +7319,6 @@
     if (argument == NULL) /* no argument */
       log_error_file_ptr= const_cast<char*>("");
     break;
-<<<<<<< HEAD
-=======
   case OPT_AUTOCOMMIT:
     const ulonglong turn_bit_on= (argument && (atoi(argument) == 0)) ?
       OPTION_NOT_AUTOCOMMIT : OPTION_AUTOCOMMIT;
@@ -7617,7 +7326,6 @@
       (global_system_variables.option_bits &
        ~(OPTION_NOT_AUTOCOMMIT | OPTION_AUTOCOMMIT)) | turn_bit_on;
     break;
->>>>>>> 20ca15d4
   }
   return 0;
 }
@@ -8327,16 +8035,10 @@
   key_file_dbopt, key_file_des_key_file, key_file_ERRMSG, key_select_to_file,
   key_file_fileparser, key_file_frm, key_file_global_ddl_log, key_file_load,
   key_file_loadfile, key_file_log_event_data, key_file_log_event_info,
-<<<<<<< HEAD
-  key_file_master_info, key_file_misc, key_file_MYSQL_LOG, key_file_partition,
-  key_file_pid, key_file_relay_log_info, key_file_send_file, key_file_tclog,
-  key_file_trg, key_file_trn, key_file_init;
-=======
   key_file_master_info, key_file_misc, key_file_partition,
   key_file_pid, key_file_relay_log_info, key_file_send_file, key_file_tclog,
   key_file_trg, key_file_trn, key_file_init;
 PSI_file_key key_file_query_log, key_file_slow_log;
->>>>>>> 20ca15d4
 
 static PSI_file_info all_server_files[]=
 {
@@ -8359,20 +8061,12 @@
   { &key_file_log_event_info, "log_event_info", 0},
   { &key_file_master_info, "master_info", 0},
   { &key_file_misc, "misc", 0},
-<<<<<<< HEAD
-  { &key_file_MYSQL_LOG, "MYSQL_LOG", 0},
-  { &key_file_partition, "partition", 0},
-  { &key_file_pid, "pid", 0},
-  { &key_file_relay_log_info, "relay_log_info", 0},
-  { &key_file_send_file, "send_file", 0},
-=======
   { &key_file_partition, "partition", 0},
   { &key_file_pid, "pid", 0},
   { &key_file_query_log, "query_log", 0},
   { &key_file_relay_log_info, "relay_log_info", 0},
   { &key_file_send_file, "send_file", 0},
   { &key_file_slow_log, "slow_log", 0},
->>>>>>> 20ca15d4
   { &key_file_tclog, "tclog", 0},
   { &key_file_trg, "trigger_name", 0},
   { &key_file_trn, "trigger", 0},
