/* Copyright (C) 2000 MySQL AB & MySQL Finland AB & TCX DataKonsult AB

   This program is free software; you can redistribute it and/or modify
   it under the terms of the GNU General Public License as published by
   the Free Software Foundation; either version 2 of the License, or
   (at your option) any later version.

   This program is distributed in the hope that it will be useful,
   but WITHOUT ANY WARRANTY; without even the implied warranty of
   MERCHANTABILITY or FITNESS FOR A PARTICULAR PURPOSE.  See the
   GNU General Public License for more details.

   You should have received a copy of the GNU General Public License
   along with this program; if not, write to the Free Software
   Foundation, Inc., 59 Temple Place, Suite 330, Boston, MA  02111-1307  USA */


/*****************************************************************************
**
** This file implements classes defined in sql_class.h
** Especially the classes to handle a result from a select
**
*****************************************************************************/

#ifdef USE_PRAGMA_IMPLEMENTATION
#pragma implementation				// gcc: Class implementation
#endif

#include "mysql_priv.h"
#include <my_bitmap.h>
#include "log_event.h"
#include <m_ctype.h>
#include <sys/stat.h>
#include <thr_alarm.h>
#ifdef	__WIN__
#include <io.h>
#endif
#include <mysys_err.h>

#include "sp_rcontext.h"
#include "sp_cache.h"

/*
  The following is used to initialise Table_ident with a internal
  table name
*/
char internal_table_name[2]= "*";

const char * const THD::DEFAULT_WHERE= "field list";


/*****************************************************************************
** Instansiate templates
*****************************************************************************/

#ifdef HAVE_EXPLICIT_TEMPLATE_INSTANTIATION
/* Used templates */
template class List<Key>;
template class List_iterator<Key>;
template class List<key_part_spec>;
template class List_iterator<key_part_spec>;
template class List<Alter_drop>;
template class List_iterator<Alter_drop>;
template class List<Alter_column>;
template class List_iterator<Alter_column>;
#endif

/****************************************************************************
** User variables
****************************************************************************/

extern "C" byte *get_var_key(user_var_entry *entry, uint *length,
			     my_bool not_used __attribute__((unused)))
{
  *length=(uint) entry->name.length;
  return (byte*) entry->name.str;
}

extern "C" void free_user_var(user_var_entry *entry)
{
  char *pos= (char*) entry+ALIGN_SIZE(sizeof(*entry));
  if (entry->value && entry->value != pos)
    my_free(entry->value, MYF(0));
  my_free((char*) entry,MYF(0));
}

bool key_part_spec::operator==(const key_part_spec& other) const
{
  return length == other.length && !strcmp(field_name, other.field_name);
}


/*
  Test if a foreign key (= generated key) is a prefix of the given key
  (ignoring key name, key type and order of columns)

  NOTES:
    This is only used to test if an index for a FOREIGN KEY exists

  IMPLEMENTATION
    We only compare field names

  RETURN
    0	Generated key is a prefix of other key
    1	Not equal
*/

bool foreign_key_prefix(Key *a, Key *b)
{
  /* Ensure that 'a' is the generated key */
  if (a->generated)
  {
    if (b->generated && a->columns.elements > b->columns.elements)
      swap_variables(Key*, a, b);               // Put shorter key in 'a'
  }
  else
  {
    if (!b->generated)
      return TRUE;                              // No foreign key
    swap_variables(Key*, a, b);                 // Put generated key in 'a'
  }

  /* Test if 'a' is a prefix of 'b' */
  if (a->columns.elements > b->columns.elements)
    return TRUE;                                // Can't be prefix

  List_iterator<key_part_spec> col_it1(a->columns);
  List_iterator<key_part_spec> col_it2(b->columns);
  const key_part_spec *col1, *col2;

#ifdef ENABLE_WHEN_INNODB_CAN_HANDLE_SWAPED_FOREIGN_KEY_COLUMNS
  while ((col1= col_it1++))
  {
    bool found= 0;
    col_it2.rewind();
    while ((col2= col_it2++))
    {
      if (*col1 == *col2)
      {
        found= TRUE;
	break;
      }
    }
    if (!found)
      return TRUE;                              // Error
  }
  return FALSE;                                 // Is prefix
#else
  while ((col1= col_it1++))
  {
    col2= col_it2++;
    if (!(*col1 == *col2))
      return TRUE;
  }
  return FALSE;                                 // Is prefix
#endif
}


/****************************************************************************
** Thread specific functions
****************************************************************************/

Open_tables_state::Open_tables_state(ulong version_arg)
  :version(version_arg)
{
  reset_open_tables_state();
}


/*
  Pass nominal parameters to Statement constructor only to ensure that
  the destructor works OK in case of error. The main_mem_root will be
  re-initialized in init().
*/

THD::THD()
  :Statement(CONVENTIONAL_EXECUTION, 0, ALLOC_ROOT_MIN_BLOCK_SIZE, 0),
   Open_tables_state(refresh_version), rli_fake(0),
   lock_id(&main_lock_id),
   user_time(0), in_sub_stmt(0), global_read_lock(0), is_fatal_error(0),
   rand_used(0), time_zone_used(0),
   last_insert_id_used(0), insert_id_used(0), clear_next_insert_id(0),
   in_lock_tables(0), bootstrap(0), derived_tables_processing(FALSE),
   spcont(NULL)
{
  stmt_arena= this;
  thread_stack= 0;
  db= 0;
  catalog= (char*)"std"; // the only catalog we have for now
  main_security_ctx.init();
  security_ctx= &main_security_ctx;
  locked=some_tables_deleted=no_errors=password= 0;
  query_start_used= 0;
  count_cuted_fields= CHECK_FIELD_IGNORE;
  killed= NOT_KILLED;
  db_length= col_access=0;
  query_error= tmp_table_used= 0;
  next_insert_id=last_insert_id=0;
  hash_clear(&handler_tables_hash);
  tmp_table=0;
  used_tables=0;
  cuted_fields= sent_row_count= 0L;
  limit_found_rows= 0;
  statement_id_counter= 0UL;
  // Must be reset to handle error with THD's created for init of mysqld
  lex->current_select= 0;
  start_time=(time_t) 0;
  current_linfo =  0;
  slave_thread = 0;
  variables.pseudo_thread_id= 0;
  one_shot_set= 0;
  file_id = 0;
  query_id= 0;
  warn_id= 0;
  db_charset= global_system_variables.collation_database;
  bzero(ha_data, sizeof(ha_data));
  mysys_var=0;
  binlog_evt_union.do_union= FALSE;
#ifndef DBUG_OFF
  dbug_sentry=THD_SENTRY_MAGIC;
#endif
#ifndef EMBEDDED_LIBRARY
  net.vio=0;
#endif
  client_capabilities= 0;                       // minimalistic client
  net.last_error[0]=0;                          // If error on boot
  net.query_cache_query=0;                      // If error on boot
  ull=0;
  system_thread= cleanup_done= abort_on_warning= no_warnings_for_error= 0;
  peer_port= 0;					// For SHOW PROCESSLIST
#ifdef HAVE_ROW_BASED_REPLICATION
  transaction.m_pending_rows_event= 0;
#endif
#ifdef	__WIN__
  real_id = 0;
#endif
#ifdef SIGNAL_WITH_VIO_CLOSE
  active_vio = 0;
#endif
  pthread_mutex_init(&LOCK_delete, MY_MUTEX_INIT_FAST);

  /* Variables with default values */
  proc_info="login";
  where= THD::DEFAULT_WHERE;
  server_id = ::server_id;
  slave_net = 0;
  command=COM_CONNECT;
  *scramble= '\0';

  init();
  /* Initialize sub structures */
  init_sql_alloc(&warn_root, WARN_ALLOC_BLOCK_SIZE, WARN_ALLOC_PREALLOC_SIZE);
  user_connect=(USER_CONN *)0;
  hash_init(&user_vars, system_charset_info, USER_VARS_HASH_SIZE, 0, 0,
	    (hash_get_key) get_var_key,
	    (hash_free_key) free_user_var, 0);

  sp_proc_cache= NULL;
  sp_func_cache= NULL;

  /* For user vars replication*/
  if (opt_bin_log)
    my_init_dynamic_array(&user_var_events,
			  sizeof(BINLOG_USER_VAR_EVENT *), 16, 16);
  else
    bzero((char*) &user_var_events, sizeof(user_var_events));

  /* Protocol */
  protocol= &protocol_simple;			// Default protocol
  protocol_simple.init(this);
  protocol_prep.init(this);

  tablespace_op=FALSE;
  ulong tmp=sql_rnd_with_mutex();
  randominit(&rand, tmp + (ulong) &rand, tmp + (ulong) ::query_id);
  thr_lock_info_init(&lock_info); /* safety: will be reset after start */
  thr_lock_owner_init(&main_lock_id, &lock_info);
}


/*
  Init common variables that has to be reset on start and on change_user
*/

void THD::init(void)
{
  pthread_mutex_lock(&LOCK_global_system_variables);
  variables= global_system_variables;
  variables.time_format= date_time_format_copy((THD*) 0,
					       variables.time_format);
  variables.date_format= date_time_format_copy((THD*) 0,
					       variables.date_format);
  variables.datetime_format= date_time_format_copy((THD*) 0,
						   variables.datetime_format);
#ifdef WITH_NDBCLUSTER_STORAGE_ENGINE
  variables.ndb_use_transactions= 1;
#endif
  pthread_mutex_unlock(&LOCK_global_system_variables);
  server_status= SERVER_STATUS_AUTOCOMMIT;
  if (variables.sql_mode & MODE_NO_BACKSLASH_ESCAPES)
    server_status|= SERVER_STATUS_NO_BACKSLASH_ESCAPES;
  options= thd_startup_options;
  open_options=ha_open_options;
  update_lock_default= (variables.low_priority_updates ?
			TL_WRITE_LOW_PRIORITY :
			TL_WRITE);
  session_tx_isolation= (enum_tx_isolation) variables.tx_isolation;
  warn_list.empty();
  bzero((char*) warn_count, sizeof(warn_count));
  total_warn_count= 0;
  update_charset();
  bzero((char *) &status_var, sizeof(status_var));
}


/*
  Init THD for query processing.
  This has to be called once before we call mysql_parse.
  See also comments in sql_class.h.
*/

void THD::init_for_queries()
{
  ha_enable_transaction(this,TRUE);

  reset_root_defaults(mem_root, variables.query_alloc_block_size,
                      variables.query_prealloc_size);
#ifdef USING_TRANSACTIONS
  reset_root_defaults(&transaction.mem_root,
                      variables.trans_alloc_block_size,
                      variables.trans_prealloc_size);
#endif
  transaction.xid_state.xid.null();
  transaction.xid_state.in_thd=1;
}


/*
  Do what's needed when one invokes change user

  SYNOPSIS
    change_user()

  IMPLEMENTATION
    Reset all resources that are connection specific
*/


void THD::change_user(void)
{
  cleanup();
  cleanup_done= 0;
  init();
  stmt_map.reset();
  hash_init(&user_vars, system_charset_info, USER_VARS_HASH_SIZE, 0, 0,
	    (hash_get_key) get_var_key,
	    (hash_free_key) free_user_var, 0);
  sp_cache_clear(&sp_proc_cache);
  sp_cache_clear(&sp_func_cache);
}


/* Do operations that may take a long time */

void THD::cleanup(void)
{
  DBUG_ENTER("THD::cleanup");
#ifdef ENABLE_WHEN_BINLOG_WILL_BE_ABLE_TO_PREPARE
  if (transaction.xid_state.xa_state == XA_PREPARED)
  {
#error xid_state in the cache should be replaced by the allocated value
  }
#endif
  {
    ha_rollback(this);
    xid_cache_delete(&transaction.xid_state);
  }
  if (locked_tables)
  {
    lock=locked_tables; locked_tables=0;
    close_thread_tables(this);
  }
  mysql_ha_flush(this, (TABLE_LIST*) 0,
                 MYSQL_HA_CLOSE_FINAL | MYSQL_HA_FLUSH_ALL, FALSE);
  hash_free(&handler_tables_hash);
  delete_dynamic(&user_var_events);
  hash_free(&user_vars);
  close_temporary_tables(this);
  my_free((char*) variables.time_format, MYF(MY_ALLOW_ZERO_PTR));
  my_free((char*) variables.date_format, MYF(MY_ALLOW_ZERO_PTR));
  my_free((char*) variables.datetime_format, MYF(MY_ALLOW_ZERO_PTR));
  
  sp_cache_clear(&sp_proc_cache);
  sp_cache_clear(&sp_func_cache);

  if (global_read_lock)
    unlock_global_read_lock(this);
  if (ull)
  {
    pthread_mutex_lock(&LOCK_user_locks);
    item_user_lock_release(ull);
    pthread_mutex_unlock(&LOCK_user_locks);
    ull= 0;
  }

  cleanup_done=1;
  DBUG_VOID_RETURN;
}


THD::~THD()
{
  THD_CHECK_SENTRY(this);
  DBUG_ENTER("~THD()");
  /* Ensure that no one is using THD */
  pthread_mutex_lock(&LOCK_delete);
  pthread_mutex_unlock(&LOCK_delete);
  add_to_status(&global_status_var, &status_var);

  /* Close connection */
#ifndef EMBEDDED_LIBRARY
  if (net.vio)
  {
    vio_delete(net.vio);
    net_end(&net);
  }
#endif
  stmt_map.destroy();                     /* close all prepared statements */
  DBUG_ASSERT(lock_info.n_cursors == 0);
  if (!cleanup_done)
    cleanup();

  ha_close_connection(this);

  DBUG_PRINT("info", ("freeing security context"));
  main_security_ctx.destroy();
  safeFree(db);
  free_root(&warn_root,MYF(0));
#ifdef USING_TRANSACTIONS
  free_root(&transaction.mem_root,MYF(0));
#endif
  mysys_var=0;					// Safety (shouldn't be needed)
  pthread_mutex_destroy(&LOCK_delete);
#ifndef DBUG_OFF
  dbug_sentry= THD_SENTRY_GONE;
#endif  
#ifndef EMBEDDED_LIBRARY
  if (rli_fake)
    delete rli_fake;
#endif

  DBUG_VOID_RETURN;
}


/*
  Add to one status variable another status variable

  NOTES
    This function assumes that all variables are long/ulong.
    If this assumption will change, then we have to explictely add
    the other variables after the while loop
*/

void add_to_status(STATUS_VAR *to_var, STATUS_VAR *from_var)
{
  ulong *end= (ulong*) ((byte*) to_var + offsetof(STATUS_VAR,
						  last_system_status_var) +
			sizeof(ulong));
  ulong *to= (ulong*) to_var, *from= (ulong*) from_var;

  while (to != end)
    *(to++)+= *(from++);
  /* it doesn't make sense to add last_query_cost values */
}


void THD::awake(THD::killed_state state_to_set)
{
  THD_CHECK_SENTRY(this);
  safe_mutex_assert_owner(&LOCK_delete); 

  killed= state_to_set;
  if (state_to_set != THD::KILL_QUERY)
  {
    thr_alarm_kill(real_id);
#ifdef SIGNAL_WITH_VIO_CLOSE
    close_active_vio();
#endif    
  }
  if (mysys_var)
  {
    pthread_mutex_lock(&mysys_var->mutex);
    if (!system_thread)		// Don't abort locks
      mysys_var->abort=1;
    /*
      This broadcast could be up in the air if the victim thread
      exits the cond in the time between read and broadcast, but that is
      ok since all we want to do is to make the victim thread get out
      of waiting on current_cond.
      If we see a non-zero current_cond: it cannot be an old value (because
      then exit_cond() should have run and it can't because we have mutex); so
      it is the true value but maybe current_mutex is not yet non-zero (we're
      in the middle of enter_cond() and there is a "memory order
      inversion"). So we test the mutex too to not lock 0.

      Note that there is a small chance we fail to kill. If victim has locked
      current_mutex, but hasn't yet entered enter_cond() (which means that
      current_cond and current_mutex are 0), then the victim will not get
      a signal and it may wait "forever" on the cond (until
      we issue a second KILL or the status it's waiting for happens).
      It's true that we have set its thd->killed but it may not
      see it immediately and so may have time to reach the cond_wait().
    */
    if (mysys_var->current_cond && mysys_var->current_mutex)
    {
      pthread_mutex_lock(mysys_var->current_mutex);
      pthread_cond_broadcast(mysys_var->current_cond);
      pthread_mutex_unlock(mysys_var->current_mutex);
    }
    pthread_mutex_unlock(&mysys_var->mutex);
  }
}

/*
  Remember the location of thread info, the structure needed for
  sql_alloc() and the structure for the net buffer
*/

bool THD::store_globals()
{
  /*
    Assert that thread_stack is initialized: it's necessary to be able
    to track stack overrun.
  */
  DBUG_ASSERT(this->thread_stack);

  if (my_pthread_setspecific_ptr(THR_THD,  this) ||
      my_pthread_setspecific_ptr(THR_MALLOC, &mem_root))
    return 1;
  mysys_var=my_thread_var;
  dbug_thread_id=my_thread_id();
  /*
    By default 'slave_proxy_id' is 'thread_id'. They may later become different
    if this is the slave SQL thread.
  */
  variables.pseudo_thread_id= thread_id;
  /*
    We have to call thr_lock_info_init() again here as THD may have been
    created in another thread
  */
  thr_lock_info_init(&lock_info);
  return 0;
}


/* Cleanup after a query */

void THD::cleanup_after_query()
{
  if (clear_next_insert_id)
  {
    clear_next_insert_id= 0;
    next_insert_id= 0;
  }
  /* Free Items that were created during this execution */
  free_items();
  /* Reset where. */
  where= THD::DEFAULT_WHERE;
}

/*
  Convert a string to another character set

  SYNOPSIS
    convert_string()
    to				Store new allocated string here
    to_cs			New character set for allocated string
    from			String to convert
    from_length			Length of string to convert
    from_cs			Original character set

  NOTES
    to will be 0-terminated to make it easy to pass to system funcs

  RETURN
    0	ok
    1	End of memory.
        In this case to->str will point to 0 and to->length will be 0.
*/

bool THD::convert_string(LEX_STRING *to, CHARSET_INFO *to_cs,
			 const char *from, uint from_length,
			 CHARSET_INFO *from_cs)
{
  DBUG_ENTER("convert_string");
  size_s new_length= to_cs->mbmaxlen * from_length;
  uint dummy_errors;
  if (!(to->str= alloc(new_length+1)))
  {
    to->length= 0;				// Safety fix
    DBUG_RETURN(1);				// EOM
  }
  to->length= copy_and_convert((char*) to->str, new_length, to_cs,
			       from, from_length, from_cs, &dummy_errors);
  to->str[to->length]=0;			// Safety
  DBUG_RETURN(0);
}


/*
  Convert string from source character set to target character set inplace.

  SYNOPSIS
    THD::convert_string

  DESCRIPTION
    Convert string using convert_buffer - buffer for character set 
    conversion shared between all protocols.

  RETURN
    0   ok
   !0   out of memory
*/

bool THD::convert_string(String *s, CHARSET_INFO *from_cs, CHARSET_INFO *to_cs)
{
  uint dummy_errors;
  if (convert_buffer.copy(s->ptr(), s->length(), from_cs, to_cs, &dummy_errors))
    return TRUE;
  /* If convert_buffer >> s copying is more efficient long term */
  if (convert_buffer.alloced_length() >= convert_buffer.length() * 2 ||
      !s->is_alloced())
  {
    return s->copy(convert_buffer);
  }
  s->swap(convert_buffer);
  return FALSE;
}


/*
  Update some cache variables when character set changes
*/

void THD::update_charset()
{
  uint32 not_used;
  charset_is_system_charset= !String::needs_conversion(0,charset(),
                                                       system_charset_info,
                                                       &not_used);
  charset_is_collation_connection= 
    !String::needs_conversion(0,charset(),variables.collation_connection,
                              &not_used);
}


/* routings to adding tables to list of changed in transaction tables */

inline static void list_include(CHANGED_TABLE_LIST** prev,
				CHANGED_TABLE_LIST* curr,
				CHANGED_TABLE_LIST* new_table)
{
  if (new_table)
  {
    *prev = new_table;
    (*prev)->next = curr;
  }
}

/* add table to list of changed in transaction tables */

void THD::add_changed_table(TABLE *table)
{
  DBUG_ENTER("THD::add_changed_table(table)");

  DBUG_ASSERT((options & (OPTION_NOT_AUTOCOMMIT | OPTION_BEGIN)) &&
	      table->file->has_transactions());
  add_changed_table(table->s->table_cache_key.str,
                    table->s->table_cache_key.length);
  DBUG_VOID_RETURN;
}


void THD::add_changed_table(const char *key, long key_length)
{
  DBUG_ENTER("THD::add_changed_table(key)");
  CHANGED_TABLE_LIST **prev_changed = &transaction.changed_tables;
  CHANGED_TABLE_LIST *curr = transaction.changed_tables;

  for (; curr; prev_changed = &(curr->next), curr = curr->next)
  {
    int cmp =  (long)curr->key_length - (long)key_length;
    if (cmp < 0)
    {
      list_include(prev_changed, curr, changed_table_dup(key, key_length));
      DBUG_PRINT("info", 
		 ("key_length %u %u", key_length, (*prev_changed)->key_length));
      DBUG_VOID_RETURN;
    }
    else if (cmp == 0)
    {
      cmp = memcmp(curr->key, key, curr->key_length);
      if (cmp < 0)
      {
	list_include(prev_changed, curr, changed_table_dup(key, key_length));
	DBUG_PRINT("info", 
		   ("key_length %u %u", key_length,
		    (*prev_changed)->key_length));
	DBUG_VOID_RETURN;
      }
      else if (cmp == 0)
      {
	DBUG_PRINT("info", ("already in list"));
	DBUG_VOID_RETURN;
      }
    }
  }
  *prev_changed = changed_table_dup(key, key_length);
  DBUG_PRINT("info", ("key_length %u %u", key_length,
		      (*prev_changed)->key_length));
  DBUG_VOID_RETURN;
}


CHANGED_TABLE_LIST* THD::changed_table_dup(const char *key, long key_length)
{
  CHANGED_TABLE_LIST* new_table = 
    (CHANGED_TABLE_LIST*) trans_alloc(ALIGN_SIZE(sizeof(CHANGED_TABLE_LIST))+
				      key_length + 1);
  if (!new_table)
  {
    my_error(EE_OUTOFMEMORY, MYF(ME_BELL),
             ALIGN_SIZE(sizeof(TABLE_LIST)) + key_length + 1);
    killed= KILL_CONNECTION;
    return 0;
  }

  new_table->key = (char *) (((byte*)new_table)+
			     ALIGN_SIZE(sizeof(CHANGED_TABLE_LIST)));
  new_table->next = 0;
  new_table->key_length = key_length;
  ::memcpy(new_table->key, key, key_length);
  return new_table;
}


int THD::send_explain_fields(select_result *result)
{
  List<Item> field_list;
  Item *item;
  CHARSET_INFO *cs= system_charset_info;
  field_list.push_back(new Item_return_int("id",3, MYSQL_TYPE_LONGLONG));
  field_list.push_back(new Item_empty_string("select_type", 19, cs));
  field_list.push_back(item= new Item_empty_string("table", NAME_LEN, cs));
  item->maybe_null= 1;
#ifdef WITH_PARTITION_STORAGE_ENGINE
  if (lex->describe & DESCRIBE_PARTITIONS)
  {
    field_list.push_back(item= new Item_empty_string("partitions", 10, cs));
    item->maybe_null= 1;
  }
#endif
  field_list.push_back(item= new Item_empty_string("type", 10, cs));
  item->maybe_null= 1;
  field_list.push_back(item=new Item_empty_string("possible_keys",
						  NAME_LEN*MAX_KEY, cs));
  item->maybe_null=1;
  field_list.push_back(item=new Item_empty_string("key", NAME_LEN, cs));
  item->maybe_null=1;
  field_list.push_back(item=new Item_empty_string("key_len",
						  NAME_LEN*MAX_KEY));
  item->maybe_null=1;
  field_list.push_back(item=new Item_empty_string("ref",
						  NAME_LEN*MAX_REF_PARTS, cs));
  item->maybe_null=1;
  field_list.push_back(item= new Item_return_int("rows", 10,
                                                 MYSQL_TYPE_LONGLONG));
  item->maybe_null= 1;
  field_list.push_back(new Item_empty_string("Extra", 255, cs));
  return (result->send_fields(field_list,
                              Protocol::SEND_NUM_ROWS | Protocol::SEND_EOF));
}

#ifdef SIGNAL_WITH_VIO_CLOSE
void THD::close_active_vio()
{
  DBUG_ENTER("close_active_vio");
  safe_mutex_assert_owner(&LOCK_delete); 
#ifndef EMBEDDED_LIBRARY
  if (active_vio)
  {
    vio_close(active_vio);
    active_vio = 0;
  }
#endif
  DBUG_VOID_RETURN;
}
#endif


struct Item_change_record: public ilink
{
  Item **place;
  Item *old_value;
  /* Placement new was hidden by `new' in ilink (TODO: check): */
  static void *operator new(size_t size, void *mem) { return mem; }
  static void operator delete(void *ptr, size_t size) {}
  static void operator delete(void *ptr, void *mem) { /* never called */ }
};


/*
  Register an item tree tree transformation, performed by the query
  optimizer. We need a pointer to runtime_memroot because it may be !=
  thd->mem_root (due to possible set_n_backup_active_arena called for thd).
*/

void THD::nocheck_register_item_tree_change(Item **place, Item *old_value,
                                            MEM_ROOT *runtime_memroot)
{
  Item_change_record *change;
  /*
    Now we use one node per change, which adds some memory overhead,
    but still is rather fast as we use alloc_root for allocations.
    A list of item tree changes of an average query should be short.
  */
  void *change_mem= alloc_root(runtime_memroot, sizeof(*change));
  if (change_mem == 0)
  {
    /*
      OOM, thd->fatal_error() is called by the error handler of the
      memroot. Just return.
    */
    return;
  }
  change= new (change_mem) Item_change_record;
  change->place= place;
  change->old_value= old_value;
  change_list.append(change);
}


void THD::rollback_item_tree_changes()
{
  I_List_iterator<Item_change_record> it(change_list);
  Item_change_record *change;
  DBUG_ENTER("rollback_item_tree_changes");

  while ((change= it++))
    *change->place= change->old_value;
  /* We can forget about changes memory: it's allocated in runtime memroot */
  change_list.empty();
  DBUG_VOID_RETURN;
}


/*****************************************************************************
** Functions to provide a interface to select results
*****************************************************************************/

select_result::select_result()
{
  thd=current_thd;
}

void select_result::send_error(uint errcode,const char *err)
{
  my_message(errcode, err, MYF(0));
}


void select_result::cleanup()
{
  /* do nothing */
}

static String default_line_term("\n",default_charset_info);
static String default_escaped("\\",default_charset_info);
static String default_field_term("\t",default_charset_info);

sql_exchange::sql_exchange(char *name,bool flag)
  :file_name(name), opt_enclosed(0), dumpfile(flag), skip_lines(0)
{
  field_term= &default_field_term;
  enclosed=   line_start= &my_empty_string;
  line_term=  &default_line_term;
  escaped=    &default_escaped;
}

bool select_send::send_fields(List<Item> &list, uint flags)
{
  bool res;
  if (!(res= thd->protocol->send_fields(&list, flags)))
    status= 1;
  return res;
}

void select_send::abort()
{
  DBUG_ENTER("select_send::abort");
  if (status && thd->spcont &&
      thd->spcont->find_handler(thd->net.last_errno,
                                MYSQL_ERROR::WARN_LEVEL_ERROR))
  {
    /*
      Executing stored procedure without a handler.
      Here we should actually send an error to the client,
      but as an error will break a multiple result set, the only thing we
      can do for now is to nicely end the current data set and remembering
      the error so that the calling routine will abort
    */
    thd->net.report_error= 0;
    send_eof();
    thd->net.report_error= 1; // Abort SP
  }
  DBUG_VOID_RETURN;
}


/* Send data to client. Returns 0 if ok */

bool select_send::send_data(List<Item> &items)
{
  if (unit->offset_limit_cnt)
  {						// using limit offset,count
    unit->offset_limit_cnt--;
    return 0;
  }

#ifdef WITH_INNOBASE_STORAGE_ENGINE
  /*
    We may be passing the control from mysqld to the client: release the
    InnoDB adaptive hash S-latch to avoid thread deadlocks if it was reserved
    by thd
  */
    ha_release_temporary_latches(thd);
#endif

  List_iterator_fast<Item> li(items);
  Protocol *protocol= thd->protocol;
  char buff[MAX_FIELD_WIDTH];
  String buffer(buff, sizeof(buff), &my_charset_bin);
  DBUG_ENTER("send_data");

  protocol->prepare_for_resend();
  Item *item;
  while ((item=li++))
  {
    if (item->send(protocol, &buffer))
    {
      protocol->free();				// Free used buffer
      my_message(ER_OUT_OF_RESOURCES, ER(ER_OUT_OF_RESOURCES), MYF(0));
      break;
    }
  }
  thd->sent_row_count++;
  if (!thd->vio_ok())
    DBUG_RETURN(0);
  if (!thd->net.report_error)
    DBUG_RETURN(protocol->write());
  DBUG_RETURN(1);
}

bool select_send::send_eof()
{
#ifdef WITH_INNOBASE_STORAGE_ENGINE
  /* We may be passing the control from mysqld to the client: release the
     InnoDB adaptive hash S-latch to avoid thread deadlocks if it was reserved
     by thd */
    ha_release_temporary_latches(thd);
#endif

  /* Unlock tables before sending packet to gain some speed */
  if (thd->lock)
  {
    mysql_unlock_tables(thd, thd->lock);
    thd->lock=0;
  }
  if (!thd->net.report_error)
  {
    ::send_eof(thd);
    status= 0;
    return 0;
  }
  else
    return 1;
}


/************************************************************************
  Handling writing to file
************************************************************************/

void select_to_file::send_error(uint errcode,const char *err)
{
  my_message(errcode, err, MYF(0));
  if (file > 0)
  {
    (void) end_io_cache(&cache);
    (void) my_close(file,MYF(0));
    (void) my_delete(path,MYF(0));		// Delete file on error
    file= -1;
  }
}


bool select_to_file::send_eof()
{
  int error= test(end_io_cache(&cache));
  if (my_close(file,MYF(MY_WME)))
    error= 1;
  if (!error)
    ::send_ok(thd,row_count);
  file= -1;
  return error;
}


void select_to_file::cleanup()
{
  /* In case of error send_eof() may be not called: close the file here. */
  if (file >= 0)
  {
    (void) end_io_cache(&cache);
    (void) my_close(file,MYF(0));
    file= -1;
  }
  path[0]= '\0';
  row_count= 0;
}


select_to_file::~select_to_file()
{
  if (file >= 0)
  {					// This only happens in case of error
    (void) end_io_cache(&cache);
    (void) my_close(file,MYF(0));
    file= -1;
  }
}

/***************************************************************************
** Export of select to textfile
***************************************************************************/

select_export::~select_export()
{
  thd->sent_row_count=row_count;
}


/*
  Create file with IO cache

  SYNOPSIS
    create_file()
    thd			Thread handle
    path		File name
    exchange		Excange class
    cache		IO cache

  RETURN
    >= 0 	File handle
   -1		Error
*/


static File create_file(THD *thd, char *path, sql_exchange *exchange,
			IO_CACHE *cache)
{
  File file;
  uint option= MY_UNPACK_FILENAME;

#ifdef DONT_ALLOW_FULL_LOAD_DATA_PATHS
  option|= MY_REPLACE_DIR;			// Force use of db directory
#endif

  if (!dirname_length(exchange->file_name))
  {
    strxnmov(path, FN_REFLEN-1, mysql_real_data_home, thd->db ? thd->db : "",
             NullS);
    (void) fn_format(path, exchange->file_name, path, "", option);
  }
  else
    (void) fn_format(path, exchange->file_name, mysql_real_data_home, "", option);
    
  if (!access(path, F_OK))
  {
    my_error(ER_FILE_EXISTS_ERROR, MYF(0), exchange->file_name);
    return -1;
  }
  /* Create the file world readable */
  if ((file= my_create(path, 0666, O_WRONLY|O_EXCL, MYF(MY_WME))) < 0)
    return file;
#ifdef HAVE_FCHMOD
  (void) fchmod(file, 0666);			// Because of umask()
#else
  (void) chmod(path, 0666);
#endif
  if (init_io_cache(cache, file, 0L, WRITE_CACHE, 0L, 1, MYF(MY_WME)))
  {
    my_close(file, MYF(0));
    my_delete(path, MYF(0));  // Delete file on error, it was just created 
    return -1;
  }
  return file;
}


int
select_export::prepare(List<Item> &list, SELECT_LEX_UNIT *u)
{
  bool blob_flag=0;
  unit= u;
  if ((uint) strlen(exchange->file_name) + NAME_LEN >= FN_REFLEN)
    strmake(path,exchange->file_name,FN_REFLEN-1);

  if ((file= create_file(thd, path, exchange, &cache)) < 0)
    return 1;
  /* Check if there is any blobs in data */
  {
    List_iterator_fast<Item> li(list);
    Item *item;
    while ((item=li++))
    {
      if (item->max_length >= MAX_BLOB_WIDTH)
      {
	blob_flag=1;
	break;
      }
    }
  }
  field_term_length=exchange->field_term->length();
  if (!exchange->line_term->length())
    exchange->line_term=exchange->field_term;	// Use this if it exists
  field_sep_char= (exchange->enclosed->length() ? (*exchange->enclosed)[0] :
		   field_term_length ? (*exchange->field_term)[0] : INT_MAX);
  escape_char=	(exchange->escaped->length() ? (*exchange->escaped)[0] : -1);
  line_sep_char= (exchange->line_term->length() ?
		  (*exchange->line_term)[0] : INT_MAX);
  if (!field_term_length)
    exchange->opt_enclosed=0;
  if (!exchange->enclosed->length())
    exchange->opt_enclosed=1;			// A little quicker loop
  fixed_row_size= (!field_term_length && !exchange->enclosed->length() &&
		   !blob_flag);
  return 0;
}


bool select_export::send_data(List<Item> &items)
{

  DBUG_ENTER("send_data");
  char buff[MAX_FIELD_WIDTH],null_buff[2],space[MAX_FIELD_WIDTH];
  bool space_inited=0;
  String tmp(buff,sizeof(buff),&my_charset_bin),*res;
  tmp.length(0);

  if (unit->offset_limit_cnt)
  {						// using limit offset,count
    unit->offset_limit_cnt--;
    DBUG_RETURN(0);
  }
  row_count++;
  Item *item;
  char *buff_ptr=buff;
  uint used_length=0,items_left=items.elements;
  List_iterator_fast<Item> li(items);

  if (my_b_write(&cache,(byte*) exchange->line_start->ptr(),
		 exchange->line_start->length()))
    goto err;
  while ((item=li++))
  {
    Item_result result_type=item->result_type();
    res=item->str_result(&tmp);
    if (res && (!exchange->opt_enclosed || result_type == STRING_RESULT))
    {
      if (my_b_write(&cache,(byte*) exchange->enclosed->ptr(),
		     exchange->enclosed->length()))
	goto err;
    }
    if (!res)
    {						// NULL
      if (!fixed_row_size)
      {
	if (escape_char != -1)			// Use \N syntax
	{
	  null_buff[0]=escape_char;
	  null_buff[1]='N';
	  if (my_b_write(&cache,(byte*) null_buff,2))
	    goto err;
	}
	else if (my_b_write(&cache,(byte*) "NULL",4))
	  goto err;
      }
      else
      {
	used_length=0;				// Fill with space
      }
    }
    else
    {
      if (fixed_row_size)
	used_length=min(res->length(),item->max_length);
      else
	used_length=res->length();
      if (result_type == STRING_RESULT && escape_char != -1)
      {
	char *pos,*start,*end;

	for (start=pos=(char*) res->ptr(),end=pos+used_length ;
	     pos != end ;
	     pos++)
	{
#ifdef USE_MB
          CHARSET_INFO *res_charset=res->charset();
	  if (use_mb(res_charset))
	  {
	    int l;
	    if ((l=my_ismbchar(res_charset, pos, end)))
	    {
	      pos += l-1;
	      continue;
	    }
	  }
#endif
	  if ((int) *pos == escape_char || (int) *pos == field_sep_char ||
	      (int) *pos == line_sep_char || !*pos)
	  {
	    char tmp_buff[2];
	    tmp_buff[0]= escape_char;
	    tmp_buff[1]= *pos ? *pos : '0';
	    if (my_b_write(&cache,(byte*) start,(uint) (pos-start)) ||
		my_b_write(&cache,(byte*) tmp_buff,2))
	      goto err;
	    start=pos+1;
	  }
	}
	if (my_b_write(&cache,(byte*) start,(uint) (pos-start)))
	  goto err;
      }
      else if (my_b_write(&cache,(byte*) res->ptr(),used_length))
	goto err;
    }
    if (fixed_row_size)
    {						// Fill with space
      if (item->max_length > used_length)
      {
	/* QQ:  Fix by adding a my_b_fill() function */
	if (!space_inited)
	{
	  space_inited=1;
	  bfill(space,sizeof(space),' ');
	}
	uint length=item->max_length-used_length;
	for (; length > sizeof(space) ; length-=sizeof(space))
	{
	  if (my_b_write(&cache,(byte*) space,sizeof(space)))
	    goto err;
	}
	if (my_b_write(&cache,(byte*) space,length))
	  goto err;
      }
    }
    buff_ptr=buff;				// Place separators here
    if (res && (!exchange->opt_enclosed || result_type == STRING_RESULT))
    {
      memcpy(buff_ptr,exchange->enclosed->ptr(),exchange->enclosed->length());
      buff_ptr+=exchange->enclosed->length();
    }
    if (--items_left)
    {
      memcpy(buff_ptr,exchange->field_term->ptr(),field_term_length);
      buff_ptr+=field_term_length;
    }
    if (my_b_write(&cache,(byte*) buff,(uint) (buff_ptr-buff)))
      goto err;
  }
  if (my_b_write(&cache,(byte*) exchange->line_term->ptr(),
		 exchange->line_term->length()))
    goto err;
  DBUG_RETURN(0);
err:
  DBUG_RETURN(1);
}


/***************************************************************************
** Dump  of select to a binary file
***************************************************************************/


int
select_dump::prepare(List<Item> &list __attribute__((unused)),
		     SELECT_LEX_UNIT *u)
{
  unit= u;
  return (int) ((file= create_file(thd, path, exchange, &cache)) < 0);
}


bool select_dump::send_data(List<Item> &items)
{
  List_iterator_fast<Item> li(items);
  char buff[MAX_FIELD_WIDTH];
  String tmp(buff,sizeof(buff),&my_charset_bin),*res;
  tmp.length(0);
  Item *item;
  DBUG_ENTER("send_data");

  if (unit->offset_limit_cnt)
  {						// using limit offset,count
    unit->offset_limit_cnt--;
    DBUG_RETURN(0);
  }
  if (row_count++ > 1) 
  {
    my_message(ER_TOO_MANY_ROWS, ER(ER_TOO_MANY_ROWS), MYF(0));
    goto err;
  }
  while ((item=li++))
  {
    res=item->str_result(&tmp);
    if (!res)					// If NULL
    {
      if (my_b_write(&cache,(byte*) "",1))
	goto err;
    }
    else if (my_b_write(&cache,(byte*) res->ptr(),res->length()))
    {
      my_error(ER_ERROR_ON_WRITE, MYF(0), path, my_errno);
      goto err;
    }
  }
  DBUG_RETURN(0);
err:
  DBUG_RETURN(1);
}


select_subselect::select_subselect(Item_subselect *item_arg)
{
  item= item_arg;
}


bool select_singlerow_subselect::send_data(List<Item> &items)
{
  DBUG_ENTER("select_singlerow_subselect::send_data");
  Item_singlerow_subselect *it= (Item_singlerow_subselect *)item;
  if (it->assigned())
  {
    my_message(ER_SUBQUERY_NO_1_ROW, ER(ER_SUBQUERY_NO_1_ROW), MYF(0));
    DBUG_RETURN(1);
  }
  if (unit->offset_limit_cnt)
  {				          // Using limit offset,count
    unit->offset_limit_cnt--;
    DBUG_RETURN(0);
  }
  List_iterator_fast<Item> li(items);
  Item *val_item;
  for (uint i= 0; (val_item= li++); i++)
    it->store(i, val_item);
  it->assigned(1);
  DBUG_RETURN(0);
}


void select_max_min_finder_subselect::cleanup()
{
  DBUG_ENTER("select_max_min_finder_subselect::cleanup");
  cache= 0;
  DBUG_VOID_RETURN;
}


bool select_max_min_finder_subselect::send_data(List<Item> &items)
{
  DBUG_ENTER("select_max_min_finder_subselect::send_data");
  Item_maxmin_subselect *it= (Item_maxmin_subselect *)item;
  List_iterator_fast<Item> li(items);
  Item *val_item= li++;
  it->register_value();
  if (it->assigned())
  {
    cache->store(val_item);
    if ((this->*op)())
      it->store(0, cache);
  }
  else
  {
    if (!cache)
    {
      cache= Item_cache::get_cache(val_item->result_type());
      switch (val_item->result_type())
      {
      case REAL_RESULT:
	op= &select_max_min_finder_subselect::cmp_real;
	break;
      case INT_RESULT:
	op= &select_max_min_finder_subselect::cmp_int;
	break;
      case STRING_RESULT:
	op= &select_max_min_finder_subselect::cmp_str;
	break;
      case DECIMAL_RESULT:
        op= &select_max_min_finder_subselect::cmp_decimal;
        break;
      case ROW_RESULT:
        // This case should never be choosen
	DBUG_ASSERT(0);
	op= 0;
      }
    }
    cache->store(val_item);
    it->store(0, cache);
  }
  it->assigned(1);
  DBUG_RETURN(0);
}

bool select_max_min_finder_subselect::cmp_real()
{
  Item *maxmin= ((Item_singlerow_subselect *)item)->el(0);
  double val1= cache->val_real(), val2= maxmin->val_real();
  if (fmax)
    return (cache->null_value && !maxmin->null_value) ||
      (!cache->null_value && !maxmin->null_value &&
       val1 > val2);
  return (maxmin->null_value && !cache->null_value) ||
    (!cache->null_value && !maxmin->null_value &&
     val1 < val2);
}

bool select_max_min_finder_subselect::cmp_int()
{
  Item *maxmin= ((Item_singlerow_subselect *)item)->el(0);
  longlong val1= cache->val_int(), val2= maxmin->val_int();
  if (fmax)
    return (cache->null_value && !maxmin->null_value) ||
      (!cache->null_value && !maxmin->null_value &&
       val1 > val2);
  return (maxmin->null_value && !cache->null_value) ||
    (!cache->null_value && !maxmin->null_value &&
     val1 < val2);
}

bool select_max_min_finder_subselect::cmp_decimal()
{
  Item *maxmin= ((Item_singlerow_subselect *)item)->el(0);
  my_decimal cval, *cvalue= cache->val_decimal(&cval);
  my_decimal mval, *mvalue= maxmin->val_decimal(&mval);
  if (fmax)
    return (cache->null_value && !maxmin->null_value) ||
      (!cache->null_value && !maxmin->null_value &&
       my_decimal_cmp(cvalue, mvalue) > 0) ;
  return (maxmin->null_value && !cache->null_value) ||
    (!cache->null_value && !maxmin->null_value &&
     my_decimal_cmp(cvalue,mvalue) < 0);
}

bool select_max_min_finder_subselect::cmp_str()
{
  String *val1, *val2, buf1, buf2;
  Item *maxmin= ((Item_singlerow_subselect *)item)->el(0);
  /*
    as far as both operand is Item_cache buf1 & buf2 will not be used,
    but added for safety
  */
  val1= cache->val_str(&buf1);
  val2= maxmin->val_str(&buf1);
  if (fmax)
    return (cache->null_value && !maxmin->null_value) ||
      (!cache->null_value && !maxmin->null_value &&
       sortcmp(val1, val2, cache->collation.collation) > 0) ;
  return (maxmin->null_value && !cache->null_value) ||
    (!cache->null_value && !maxmin->null_value &&
     sortcmp(val1, val2, cache->collation.collation) < 0);
}

bool select_exists_subselect::send_data(List<Item> &items)
{
  DBUG_ENTER("select_exists_subselect::send_data");
  Item_exists_subselect *it= (Item_exists_subselect *)item;
  if (unit->offset_limit_cnt)
  {				          // Using limit offset,count
    unit->offset_limit_cnt--;
    DBUG_RETURN(0);
  }
  it->value= 1;
  it->assigned(1);
  DBUG_RETURN(0);
}


/***************************************************************************
  Dump of select to variables
***************************************************************************/

int select_dumpvar::prepare(List<Item> &list, SELECT_LEX_UNIT *u)
{
  List_iterator_fast<Item> li(list);
  List_iterator_fast<my_var> gl(var_list);
  Item *item;

  local_vars.empty();				// Clear list if SP
  unit= u;
  row_count= 0;

  if (var_list.elements != list.elements)
  {
    my_message(ER_WRONG_NUMBER_OF_COLUMNS_IN_SELECT,
               ER(ER_WRONG_NUMBER_OF_COLUMNS_IN_SELECT), MYF(0));
    return 1;
  }
  while ((item=li++))
  {
    my_var *mv= gl++;
    if (mv->local)
    {
      Item_splocal *var= new Item_splocal(mv->s, mv->offset, mv->type);
      (void)local_vars.push_back(var);
#ifndef DBUG_OFF
      var->m_sp= mv->sp;
#endif
    }
    else
    {
      Item_func_set_user_var *var= new Item_func_set_user_var(mv->s, item);
      /*
        Item_func_set_user_var can't substitute something else on its place =>
        0 can be passed as last argument (reference on item)
        Item_func_set_user_var can't be fixed after creation, so we do not
        check var->fixed
      */
      var->fix_fields(thd, 0);
      var->fix_length_and_dec();
      vars.push_back(var);
    }
  }
  return 0;
}


void select_dumpvar::cleanup()
{
  vars.empty();
  row_count=0;
}


Query_arena::Type Query_arena::type() const
{
  DBUG_ASSERT(0); /* Should never be called */
  return STATEMENT;
}


void Query_arena::free_items()
{
  Item *next;
  DBUG_ENTER("Query_arena::free_items");
  /* This works because items are allocated with sql_alloc() */
  for (; free_list; free_list= next)
  {
    next= free_list->next;
    free_list->delete_self();
  }
  /* Postcondition: free_list is 0 */
  DBUG_VOID_RETURN;
}


void Query_arena::set_query_arena(Query_arena *set)
{
  mem_root=  set->mem_root;
  free_list= set->free_list;
  state= set->state;
}


void Query_arena::cleanup_stmt()
{
  DBUG_ASSERT("Query_arena::cleanup_stmt()" == "not implemented");
}

/*
  Statement functions 
*/

Statement::Statement(enum enum_state state_arg, ulong id_arg,
                     ulong alloc_block_size, ulong prealloc_size)
  :Query_arena(&main_mem_root, state_arg),
  id(id_arg),
  set_query_id(1),
  lex(&main_lex),
  query(0),
  query_length(0),
  cursor(0)
{
  name.str= NULL;
  init_sql_alloc(&main_mem_root, alloc_block_size, prealloc_size);
}


Query_arena::Type Statement::type() const
{
  return STATEMENT;
}


void Statement::set_statement(Statement *stmt)
{
  id=             stmt->id;
  set_query_id=   stmt->set_query_id;
  lex=            stmt->lex;
  query=          stmt->query;
  query_length=   stmt->query_length;
  cursor=         stmt->cursor;
}


void
Statement::set_n_backup_statement(Statement *stmt, Statement *backup)
{
  DBUG_ENTER("Statement::set_n_backup_statement");
  backup->set_statement(this);
  set_statement(stmt);
  DBUG_VOID_RETURN;
}


void Statement::restore_backup_statement(Statement *stmt, Statement *backup)
{
  DBUG_ENTER("Statement::restore_backup_statement");
  stmt->set_statement(this);
  set_statement(backup);
  DBUG_VOID_RETURN;
}


void THD::end_statement()
{
  /* Cleanup SQL processing state to resuse this statement in next query. */
  lex_end(lex);
  delete lex->result;
  lex->result= 0;
  /* Note that free_list is freed in cleanup_after_query() */

  /*
    Don't free mem_root, as mem_root is freed in the end of dispatch_command
    (once for any command).
  */
}


void THD::set_n_backup_active_arena(Query_arena *set, Query_arena *backup)
{
  DBUG_ENTER("THD::set_n_backup_active_arena");
  DBUG_ASSERT(backup->is_backup_arena == FALSE);

  backup->set_query_arena(this);
  set_query_arena(set);
#ifndef DBUG_OFF
  backup->is_backup_arena= TRUE;
#endif
  DBUG_VOID_RETURN;
}


void THD::restore_active_arena(Query_arena *set, Query_arena *backup)
{
  DBUG_ENTER("THD::restore_active_arena");
  DBUG_ASSERT(backup->is_backup_arena);
  set->set_query_arena(this);
  set_query_arena(backup);
#ifndef DBUG_OFF
  backup->is_backup_arena= FALSE;
#endif
  DBUG_VOID_RETURN;
}

Statement::~Statement()
{
  /*
    We must free `main_mem_root', not `mem_root' (pointer), to work
    correctly if this statement is used as a backup statement,
    for which `mem_root' may point to some other statement.
  */
  free_root(&main_mem_root, MYF(0));
}

C_MODE_START

static byte *
get_statement_id_as_hash_key(const byte *record, uint *key_length,
                             my_bool not_used __attribute__((unused)))
{
  const Statement *statement= (const Statement *) record; 
  *key_length= sizeof(statement->id);
  return (byte *) &((const Statement *) statement)->id;
}

static void delete_statement_as_hash_key(void *key)
{
  delete (Statement *) key;
}

static byte *get_stmt_name_hash_key(Statement *entry, uint *length,
                                    my_bool not_used __attribute__((unused)))
{
  *length=(uint) entry->name.length;
  return (byte*) entry->name.str;
}

C_MODE_END

Statement_map::Statement_map() :
  last_found_statement(0)
{
  enum
  {
    START_STMT_HASH_SIZE = 16,
    START_NAME_HASH_SIZE = 16
  };
  hash_init(&st_hash, &my_charset_bin, START_STMT_HASH_SIZE, 0, 0,
            get_statement_id_as_hash_key,
            delete_statement_as_hash_key, MYF(0));
  hash_init(&names_hash, system_charset_info, START_NAME_HASH_SIZE, 0, 0,
            (hash_get_key) get_stmt_name_hash_key,
            NULL,MYF(0));
}


int Statement_map::insert(Statement *statement)
{
  int res= my_hash_insert(&st_hash, (byte *) statement);
  if (res)
    return res;
  if (statement->name.str)
  {
    if ((res= my_hash_insert(&names_hash, (byte*)statement)))
    {
      hash_delete(&st_hash, (byte*)statement);
      return res;
    }
  }
  last_found_statement= statement;
  return res;
}


void Statement_map::close_transient_cursors()
{
#ifdef TO_BE_IMPLEMENTED
  Statement *stmt;
  while ((stmt= transient_cursor_list.head()))
    stmt->close_cursor();                 /* deletes itself from the list */
#endif
}


bool select_dumpvar::send_data(List<Item> &items)
{
  List_iterator_fast<Item_func_set_user_var> li(vars);
  List_iterator_fast<Item_splocal> var_li(local_vars);
  List_iterator_fast<my_var> my_li(var_list);
  List_iterator<Item> it(items);
  Item_func_set_user_var *xx;
  Item_splocal *yy;
  my_var *zz;
  DBUG_ENTER("send_data");
  if (unit->offset_limit_cnt)
  {						// using limit offset,count
    unit->offset_limit_cnt--;
    DBUG_RETURN(0);
  }

  if (unit->offset_limit_cnt)
  {				          // Using limit offset,count
    unit->offset_limit_cnt--;
    DBUG_RETURN(0);
  }
  if (row_count++) 
  {
    my_message(ER_TOO_MANY_ROWS, ER(ER_TOO_MANY_ROWS), MYF(0));
    DBUG_RETURN(1);
  }
  while ((zz=my_li++) && (it++))
  {
    if (zz->local)
    {
      if ((yy=var_li++)) 
      {
	if (thd->spcont->set_variable(current_thd, yy->get_var_idx(),
                                      *it.ref()))
	  DBUG_RETURN(1);
      }
    }
    else
    {
      if ((xx=li++))
      {
        xx->check();
	xx->update();
      }
    }
  }
  DBUG_RETURN(0);
}

bool select_dumpvar::send_eof()
{
  if (! row_count)
    push_warning(thd, MYSQL_ERROR::WARN_LEVEL_WARN,
                 ER_SP_FETCH_NO_DATA, ER(ER_SP_FETCH_NO_DATA));
  ::send_ok(thd,row_count);
  return 0;
}

/****************************************************************************
  TMP_TABLE_PARAM
****************************************************************************/

void TMP_TABLE_PARAM::init()
{
  field_count= sum_func_count= func_count= hidden_field_count= 0;
  group_parts= group_length= group_null_parts= 0;
  quick_group= 1;
  table_charset= 0;
  precomputed_group_by= 0;
}


void thd_increment_bytes_sent(ulong length)
{
  THD *thd=current_thd;
  if (likely(thd != 0))
  { /* current_thd==0 when close_connection() calls net_send_error() */
    thd->status_var.bytes_sent+= length;
  }
}


void thd_increment_bytes_received(ulong length)
{
  current_thd->status_var.bytes_received+= length;
}


void thd_increment_net_big_packet_count(ulong length)
{
  current_thd->status_var.net_big_packet_count+= length;
}


void THD::set_status_var_init()
{
  bzero((char*) &status_var, sizeof(status_var));
}


void Security_context::init()
{
  host= user= priv_user= ip= 0;
  host_or_ip= "connecting host";
#ifndef NO_EMBEDDED_ACCESS_CHECKS
  db_access= NO_ACCESS;
#endif
}


void Security_context::destroy()
{
  // If not pointer to constant
  if (host != my_localhost)
    safeFree(host);
  if (user != delayed_user)
    safeFree(user);
  safeFree(ip);
}


void Security_context::skip_grants()
{
  /* privileges for the user are unknown everything is allowed */
  host_or_ip= (char *)"";
  master_access= ~NO_ACCESS;
  priv_user= (char *)"";
  *priv_host= '\0';
}


/****************************************************************************
  Handling of open and locked tables states.

  This is used when we want to open/lock (and then close) some tables when
  we already have a set of tables open and locked. We use these methods for
  access to mysql.proc table to find definitions of stored routines.
****************************************************************************/

void THD::reset_n_backup_open_tables_state(Open_tables_state *backup)
{
  DBUG_ENTER("reset_n_backup_open_tables_state");
  backup->set_open_tables_state(this);
  reset_open_tables_state();
  DBUG_VOID_RETURN;
}


void THD::restore_backup_open_tables_state(Open_tables_state *backup)
{
  DBUG_ENTER("restore_backup_open_tables_state");
  /*
    Before we will throw away current open tables state we want
    to be sure that it was properly cleaned up.
  */
  DBUG_ASSERT(open_tables == 0 && temporary_tables == 0 &&
              handler_tables == 0 && derived_tables == 0 &&
              lock == 0 && locked_tables == 0 &&
              prelocked_mode == NON_PRELOCKED);
  set_open_tables_state(backup);
  DBUG_VOID_RETURN;
}



/****************************************************************************
  Handling of statement states in functions and triggers.

  This is used to ensure that the function/trigger gets a clean state
  to work with and does not cause any side effects of the calling statement.

  It also allows most stored functions and triggers to replicate even
  if they are used items that would normally be stored in the binary
  replication (like last_insert_id() etc...)

  The following things is done
  - Disable binary logging for the duration of the statement
  - Disable multi-result-sets for the duration of the statement
  - Value of last_insert_id() is reset and restored
  - Value set by 'SET INSERT_ID=#' is reset and restored
  - Value for found_rows() is reset and restored
  - examined_row_count is added to the total
  - cuted_fields is added to the total
  - new savepoint level is created and destroyed

  NOTES:
    Seed for random() is saved for the first! usage of RAND()
    We reset examined_row_count and cuted_fields and add these to the
    result to ensure that if we have a bug that would reset these within
    a function, we are not loosing any rows from the main statement.
****************************************************************************/

void THD::reset_sub_statement_state(Sub_statement_state *backup,
                                    uint new_state)
{
  backup->options=         options;
  backup->in_sub_stmt=     in_sub_stmt;
  backup->no_send_ok=      net.no_send_ok;
  backup->enable_slow_log= enable_slow_log;
  backup->last_insert_id=  last_insert_id;
  backup->next_insert_id=  next_insert_id;
  backup->insert_id_used=  insert_id_used;
  backup->clear_next_insert_id= clear_next_insert_id;
  backup->limit_found_rows= limit_found_rows;
  backup->examined_row_count= examined_row_count;
  backup->sent_row_count=   sent_row_count;
  backup->cuted_fields=     cuted_fields;
  backup->client_capabilities= client_capabilities;
  backup->savepoints= transaction.savepoints;

#ifdef HAVE_ROW_BASED_REPLICATION
  /*
    For row-based replication and before executing a function/trigger,
    the pending rows event has to be flushed.  The function/trigger
    might execute statement that require the pending event to be
    flushed. A simple example:

      CREATE FUNCTION foo() RETURNS INT
      BEGIN
        SAVEPOINT x;
        RETURN 0;
      END

      INSERT INTO t1 VALUES (1), (foo()), (2);
  */
  if (binlog_row_based)
    binlog_flush_pending_rows_event(false);
#endif /* HAVE_ROW_BASED_REPLICATION */

  if ((!lex->requires_prelocking() || is_update_query(lex->sql_command)) &&
      !binlog_row_based)
    options&= ~OPTION_BIN_LOG;
  /* Disable result sets */
  client_capabilities &= ~CLIENT_MULTI_RESULTS;
  in_sub_stmt|= new_state;
  last_insert_id= 0;
  next_insert_id= 0;
  insert_id_used= 0;
  examined_row_count= 0;
  sent_row_count= 0;
  cuted_fields= 0;
  transaction.savepoints= 0;

#ifndef EMBEDDED_LIBRARY
  /* Surpress OK packets in case if we will execute statements */
  net.no_send_ok= TRUE;
#endif
}


void THD::restore_sub_statement_state(Sub_statement_state *backup)
{
  /*
    To save resources we want to release savepoints which were created
    during execution of function or trigger before leaving their savepoint
    level. It is enough to release first savepoint set on this level since
    all later savepoints will be released automatically.
  */
  if (transaction.savepoints)
  {
    SAVEPOINT *sv;
    for (sv= transaction.savepoints; sv->prev; sv= sv->prev)
    {}
    /* ha_release_savepoint() never returns error. */
    (void)ha_release_savepoint(this, sv);
  }
  transaction.savepoints= backup->savepoints;
  options=          backup->options;
  in_sub_stmt=      backup->in_sub_stmt;
  net.no_send_ok=   backup->no_send_ok;
  enable_slow_log=  backup->enable_slow_log;
  last_insert_id=   backup->last_insert_id;
  next_insert_id=   backup->next_insert_id;
  insert_id_used=   backup->insert_id_used;
  clear_next_insert_id= backup->clear_next_insert_id;
  limit_found_rows= backup->limit_found_rows;
  sent_row_count=   backup->sent_row_count;
  client_capabilities= backup->client_capabilities;

  /*
    The following is added to the old values as we are interested in the
    total complexity of the query
  */
  examined_row_count+= backup->examined_row_count;
  cuted_fields+=       backup->cuted_fields;
}


/***************************************************************************
  Handling of XA id cacheing
***************************************************************************/

pthread_mutex_t LOCK_xid_cache;
HASH xid_cache;

static byte *xid_get_hash_key(const byte *ptr,uint *length,
                                  my_bool not_used __attribute__((unused)))
{
  *length=((XID_STATE*)ptr)->xid.key_length();
  return ((XID_STATE*)ptr)->xid.key();
}

static void xid_free_hash (void *ptr)
{
  if (!((XID_STATE*)ptr)->in_thd)
    my_free((gptr)ptr, MYF(0));
}

bool xid_cache_init()
{
  pthread_mutex_init(&LOCK_xid_cache, MY_MUTEX_INIT_FAST);
  return hash_init(&xid_cache, &my_charset_bin, 100, 0, 0,
                   xid_get_hash_key, xid_free_hash, 0) != 0;
}

void xid_cache_free()
{
  if (hash_inited(&xid_cache))
  {
    hash_free(&xid_cache);
    pthread_mutex_destroy(&LOCK_xid_cache);
  }
}

XID_STATE *xid_cache_search(XID *xid)
{
  pthread_mutex_lock(&LOCK_xid_cache);
  XID_STATE *res=(XID_STATE *)hash_search(&xid_cache, xid->key(), xid->key_length());
  pthread_mutex_unlock(&LOCK_xid_cache);
  return res;
}


bool xid_cache_insert(XID *xid, enum xa_states xa_state)
{
  XID_STATE *xs;
  my_bool res;
  pthread_mutex_lock(&LOCK_xid_cache);
  if (hash_search(&xid_cache, xid->key(), xid->key_length()))
    res=0;
  else if (!(xs=(XID_STATE *)my_malloc(sizeof(*xs), MYF(MY_WME))))
    res=1;
  else
  {
    xs->xa_state=xa_state;
    xs->xid.set(xid);
    xs->in_thd=0;
    res=my_hash_insert(&xid_cache, (byte*)xs);
  }
  pthread_mutex_unlock(&LOCK_xid_cache);
  return res;
}


bool xid_cache_insert(XID_STATE *xid_state)
{
  pthread_mutex_lock(&LOCK_xid_cache);
  DBUG_ASSERT(hash_search(&xid_cache, xid_state->xid.key(),
                          xid_state->xid.key_length())==0);
  my_bool res=my_hash_insert(&xid_cache, (byte*)xid_state);
  pthread_mutex_unlock(&LOCK_xid_cache);
  return res;
}


void xid_cache_delete(XID_STATE *xid_state)
{
  pthread_mutex_lock(&LOCK_xid_cache);
  hash_delete(&xid_cache, (byte *)xid_state);
  pthread_mutex_unlock(&LOCK_xid_cache);
}

/*
  Implementation of interface to write rows to the binary log through the
  thread.  The thread is responsible for writing the rows it has
  inserted/updated/deleted.
*/

#ifndef MYSQL_CLIENT
#ifdef HAVE_ROW_BASED_REPLICATION

/*
  Template member function for ensuring that there is an rows log
  event of the apropriate type before proceeding.

  PRE CONDITION:
    - Events of type 'RowEventT' have the type code 'type_code'.
    
  POST CONDITION:
    If a non-NULL pointer is returned, the pending event for thread 'thd' will
    be an event of type 'RowEventT' (which have the type code 'type_code')
    will either empty or have enough space to hold 'needed' bytes.  In
    addition, the columns bitmap will be correct for the row, meaning that
    the pending event will be flushed if the columns in the event differ from
    the columns suppled to the function.

  RETURNS
    If no error, a non-NULL pending event (either one which already existed or
    the newly created one).
    If error, NULL.
 */

template <class RowsEventT> Rows_log_event* 
THD::binlog_prepare_pending_rows_event(TABLE* table, uint32 serv_id,
                                       MY_BITMAP const* cols,
                                       my_size_t colcnt,
                                       my_size_t needed,
                                       bool is_transactional,
				       RowsEventT *hint __attribute__((unused)))
{
  /* Pre-conditions */
  DBUG_ASSERT(table->s->table_map_id != ULONG_MAX);

  /* Fetch the type code for the RowsEventT template parameter */
  int const type_code= RowsEventT::TYPE_CODE;

  /*
    There is no good place to set up the transactional data, so we
    have to do it here.
  */
  if (binlog_setup_trx_data())
    return NULL;

  Rows_log_event* pending= binlog_get_pending_rows_event();

  if (unlikely(pending && !pending->is_valid()))
    return NULL;

  /*
    Check if the current event is non-NULL and a write-rows
    event. Also check if the table provided is mapped: if it is not,
    then we have switched to writing to a new table.
    If there is no pending event, we need to create one. If there is a pending
    event, but it's not about the same table id, or not of the same type
    (between Write, Update and Delete), or not the same affected columns, or
    going to be too big, flush this event to disk and create a new pending
    event.
  */
  if (!pending ||
      pending->server_id != serv_id || 
      pending->get_table_id() != table->s->table_map_id ||
      pending->get_type_code() != type_code || 
      pending->get_data_size() + needed > opt_binlog_rows_event_max_size || 
      pending->get_width() != colcnt ||
      !bitmap_cmp(pending->get_cols(), cols)) 
  {
    /* Create a new RowsEventT... */
    Rows_log_event* const
	ev= new RowsEventT(this, table, table->s->table_map_id, cols,
                           is_transactional);
    if (unlikely(!ev))
      return NULL;
    ev->server_id= serv_id; // I don't like this, it's too easy to forget.
    /*
      flush the pending event and replace it with the newly created
      event...
    */
    if (unlikely(mysql_bin_log.flush_and_set_pending_rows_event(this, ev)))
    {
      delete ev;
      return NULL;
    }

    return ev;                  /* This is the new pending event */
  }
  return pending;              /* This is the current pending event */
}

/*
  Instansiate the versions we need, we have -fno-implicit-template as
  compiling option.
*/
template Rows_log_event*
<<<<<<< HEAD
THD::binlog_prepare_pending_rows_event<Write_rows_log_event>
(TABLE*, uint32, MY_BITMAP const*, my_size_t colcnt, my_size_t, bool);

template Rows_log_event*
THD::binlog_prepare_pending_rows_event<Delete_rows_log_event>
(TABLE*, uint32, MY_BITMAP const*, my_size_t colcnt, my_size_t, bool);

template Rows_log_event* 
THD::binlog_prepare_pending_rows_event<Update_rows_log_event>
(TABLE*, uint32, MY_BITMAP const*, my_size_t colcnt, my_size_t, bool);
=======
THD::binlog_prepare_pending_rows_event(TABLE*, uint32, MY_BITMAP const*,
				       my_size_t, my_size_t, bool,
				       Write_rows_log_event*);

template Rows_log_event*
THD::binlog_prepare_pending_rows_event(TABLE*, uint32, MY_BITMAP const*,
				       my_size_t colcnt, my_size_t, bool,
				       Delete_rows_log_event *);

template Rows_log_event* 
THD::binlog_prepare_pending_rows_event(TABLE*, uint32, MY_BITMAP const*,
				       my_size_t colcnt, my_size_t, bool,
				       Update_rows_log_event *);
>>>>>>> e72e0fdd

static char const* 
field_type_name(enum_field_types type) 
{
  switch (type) 
  {
  case MYSQL_TYPE_DECIMAL:
    return "MYSQL_TYPE_DECIMAL";
  case MYSQL_TYPE_TINY:
    return "MYSQL_TYPE_TINY";
  case MYSQL_TYPE_SHORT:
    return "MYSQL_TYPE_SHORT";
  case MYSQL_TYPE_LONG:
    return "MYSQL_TYPE_LONG";
  case MYSQL_TYPE_FLOAT:
    return "MYSQL_TYPE_FLOAT";
  case MYSQL_TYPE_DOUBLE:
    return "MYSQL_TYPE_DOUBLE";
  case MYSQL_TYPE_NULL:
    return "MYSQL_TYPE_NULL";
  case MYSQL_TYPE_TIMESTAMP:
    return "MYSQL_TYPE_TIMESTAMP";
  case MYSQL_TYPE_LONGLONG:
    return "MYSQL_TYPE_LONGLONG";
  case MYSQL_TYPE_INT24:
    return "MYSQL_TYPE_INT24";
  case MYSQL_TYPE_DATE:
    return "MYSQL_TYPE_DATE";
  case MYSQL_TYPE_TIME:
    return "MYSQL_TYPE_TIME";
  case MYSQL_TYPE_DATETIME:
    return "MYSQL_TYPE_DATETIME";
  case MYSQL_TYPE_YEAR:
    return "MYSQL_TYPE_YEAR";
  case MYSQL_TYPE_NEWDATE:
    return "MYSQL_TYPE_NEWDATE";
  case MYSQL_TYPE_VARCHAR:
    return "MYSQL_TYPE_VARCHAR";
  case MYSQL_TYPE_BIT:
    return "MYSQL_TYPE_BIT";
  case MYSQL_TYPE_NEWDECIMAL:
    return "MYSQL_TYPE_NEWDECIMAL";
  case MYSQL_TYPE_ENUM:
    return "MYSQL_TYPE_ENUM";
  case MYSQL_TYPE_SET:
    return "MYSQL_TYPE_SET";
  case MYSQL_TYPE_TINY_BLOB:
    return "MYSQL_TYPE_TINY_BLOB";
  case MYSQL_TYPE_MEDIUM_BLOB:
    return "MYSQL_TYPE_MEDIUM_BLOB";
  case MYSQL_TYPE_LONG_BLOB:
    return "MYSQL_TYPE_LONG_BLOB";
  case MYSQL_TYPE_BLOB:
    return "MYSQL_TYPE_BLOB";
  case MYSQL_TYPE_VAR_STRING:
    return "MYSQL_TYPE_VAR_STRING";
  case MYSQL_TYPE_STRING:
    return "MYSQL_TYPE_STRING";
  case MYSQL_TYPE_GEOMETRY:
    return "MYSQL_TYPE_GEOMETRY";
  }
  return "Unknown";
}

my_size_t THD::max_row_length_blob(TABLE *table, const byte *data) const
{
  my_size_t length= 0;
  TABLE_SHARE *table_s= table->s;
  uint* const beg= table_s->blob_field;
  uint* const end= beg + table_s->blob_fields;

  for (uint *ptr= beg ; ptr != end ; ++ptr)
  {
    Field_blob* const blob= (Field_blob*) table->field[*ptr];
    length+= blob->get_length(data + blob->offset()) + 2;
  }

  return length;
}

my_size_t THD::pack_row(TABLE *table, MY_BITMAP const* cols, byte *row_data, 
                        const byte *record) const
{
  Field **p_field= table->field, *field= *p_field;
  int n_null_bytes= table->s->null_bytes;
  my_ptrdiff_t const offset= record - (byte*) table->record[0];

  memcpy(row_data, record, n_null_bytes);
  byte *ptr= row_data+n_null_bytes;

  for (int i= 0 ; field ; i++, p_field++, field= *p_field)
  {
    if (bitmap_is_set(cols,i))
      ptr= (byte*)field->pack(ptr, field->ptr + offset);
  }

  /*
    my_ptrdiff_t is signed, size_t is unsigned. Assert that the
    conversion will work correctly.
  */
  DBUG_ASSERT(ptr - row_data >= 0);
  return (static_cast<size_t>(ptr - row_data));
}

int THD::binlog_write_row(TABLE* table, bool is_trans, 
                          MY_BITMAP const* cols, my_size_t colcnt, 
                          byte const *record) 
{ 
  DBUG_ASSERT(binlog_row_based && mysql_bin_log.is_open());

  /* 
     Pack records into format for transfer. We are allocating more
     memory than needed, but that doesn't matter.
  */
  bool error= 0;
  byte *row_data= table->write_row_record;
  my_size_t const max_len= max_row_length(table, record);

  /*
   * Allocate room for a row (if needed)
   */
  if (!row_data)
  {
    if (!table->s->blob_fields)
    {
      /* multiply max_len by 2 so it can be used for update_row as well */
      table->write_row_record= alloc_root(&table->mem_root, 2*max_len);
      if (!table->write_row_record)
        return HA_ERR_OUT_OF_MEM;
      row_data= table->write_row_record;
    }
    else if (unlikely(!(row_data= my_malloc(max_len, MYF(MY_WME)))))
      return HA_ERR_OUT_OF_MEM;
  }
  my_size_t const len= pack_row(table, cols, row_data, record);

  Rows_log_event* const ev=
    binlog_prepare_pending_rows_event(table, server_id, cols, colcnt,
				      len, is_trans,
				      static_cast<Write_rows_log_event*>(0));

  /* add_row_data copies row_data to internal buffer */
  error= likely(ev != 0) ? ev->add_row_data(row_data,len) : HA_ERR_OUT_OF_MEM ;

  if (table->write_row_record == 0)
    my_free(row_data, MYF(MY_WME));

  return error;
}

int THD::binlog_update_row(TABLE* table, bool is_trans,
                           MY_BITMAP const* cols, my_size_t colcnt,
                           const byte *before_record,
                           const byte *after_record)
{ 
  DBUG_ASSERT(binlog_row_based && mysql_bin_log.is_open());

  bool error= 0;
  my_size_t const before_maxlen = max_row_length(table, before_record);
  my_size_t const after_maxlen  = max_row_length(table, after_record);

  byte *row_data= table->write_row_record;
  byte *before_row, *after_row;
  if (row_data != 0)
  {
    before_row= row_data;
    after_row= before_row + before_maxlen;
  }
  else
  {
    if (unlikely(!(row_data= (byte*)my_multi_malloc(MYF(MY_WME),
                                             &before_row, before_maxlen,
                                             &after_row, after_maxlen,
                                             NULL))))
      return HA_ERR_OUT_OF_MEM;
  }

  my_size_t const before_size= pack_row(table, cols, before_row, 
                                        before_record);
  my_size_t const after_size= pack_row(table, cols, after_row, 
                                       after_record);
  
  Rows_log_event* const ev=
    binlog_prepare_pending_rows_event(table, server_id, cols, colcnt,
				      before_size + after_size, is_trans,
				      static_cast<Update_rows_log_event*>(0));

  error= (unlikely(!ev)) || ev->add_row_data(before_row, before_size) ||
    ev->add_row_data(after_row, after_size);

  if (!table->write_row_record)
  {
    /* add_row_data copies row_data to internal buffer */
    my_free((gptr)row_data, MYF(MY_WME));
  }
  
  return error;
}

int THD::binlog_delete_row(TABLE* table, bool is_trans, 
                           MY_BITMAP const* cols, my_size_t colcnt,
                           byte const *record)
{ 
  DBUG_ASSERT(binlog_row_based && mysql_bin_log.is_open());

  /* 
     Pack records into format for transfer. We are allocating more
     memory than needed, but that doesn't matter.
  */
  bool error= 0;
  my_size_t const max_len= max_row_length(table, record);
  byte *row_data= table->write_row_record;
  if (!row_data && unlikely(!(row_data= (byte*)my_malloc(max_len, MYF(MY_WME)))))
    return HA_ERR_OUT_OF_MEM;
  my_size_t const len= pack_row(table, cols, row_data, record);

  Rows_log_event* const ev=
    binlog_prepare_pending_rows_event(table, server_id, cols, colcnt,
				      len, is_trans,
				      static_cast<Delete_rows_log_event*>(0));

  error= (unlikely(!ev)) || ev->add_row_data(row_data, len);

  /* add_row_data copies row_data */
  if (table->write_row_record == 0)
    my_free((gptr)row_data, MYF(MY_WME));

  return error;
}


int THD::binlog_flush_pending_rows_event(bool stmt_end)
{
  DBUG_ENTER("THD::binlog_flush_pending_rows_event");
  if (!binlog_row_based || !mysql_bin_log.is_open())
    DBUG_RETURN(0);

  /*
    Mark the event as the last event of a statement if the stmt_end
    flag is set.
  */
  int error= 0;
  if (Rows_log_event *pending= binlog_get_pending_rows_event())
  {
    if (stmt_end)
    {
      pending->set_flags(Rows_log_event::STMT_END_F);
      pending->flags|= LOG_EVENT_UPDATE_TABLE_MAP_VERSION_F;
    }

    /*
      We only bother to set the pending event if it is non-NULL.  This
      is essential for correctness, since there is not necessarily a
      trx_data created for the thread if the pending event is NULL.
    */
    error= mysql_bin_log.flush_and_set_pending_rows_event(this, 0);
  }

  DBUG_RETURN(error);
}


void THD::binlog_delete_pending_rows_event()
{
  if (Rows_log_event *pending= binlog_get_pending_rows_event())
  {
    delete pending;
    binlog_set_pending_rows_event(0);
  }
}

#endif /* HAVE_ROW_BASED_REPLICATION */

/*
  Member function that will log query, either row-based or
  statement-based depending on the value of the 'binlog_row_based'
  variable and the value of the 'qtype' flag.

  This function should be called after the all calls to ha_*_row()
  functions have been issued, but before tables are unlocked and
  closed.

  RETURN VALUE
    Error code, or 0 if no error.
*/
int THD::binlog_query(THD::enum_binlog_query_type qtype,
                      char const *query, ulong query_len,
                      bool is_trans, bool suppress_use)
{
  DBUG_ENTER("THD::binlog_query");
  DBUG_ASSERT(query && mysql_bin_log.is_open());
  int error= binlog_flush_pending_rows_event(true);
  switch (qtype)
  {
  case THD::MYSQL_QUERY_TYPE:
    /*
      Using this query type is a conveniece hack, since we have been
      moving back and forth between using RBR for replication of
      system tables and not using it.

      Make sure to change in check_table_binlog_row_based() according
      to how you treat this.
    */
  case THD::ROW_QUERY_TYPE:
    if (binlog_row_based)
      DBUG_RETURN(binlog_flush_pending_rows_event(true));
    /* Otherwise, we fall through */
  case THD::STMT_QUERY_TYPE:
    /*
       Most callers of binlog_query() ignore the error code, assuming
       that the statement will always be written to the binlog.  In
       case of error above, we therefore just continue and write the
       statement to the binary log.
     */
    {
      Query_log_event qinfo(this, query, query_len, is_trans, suppress_use);
      qinfo.flags|= LOG_EVENT_UPDATE_TABLE_MAP_VERSION_F;
      DBUG_RETURN(mysql_bin_log.write(&qinfo));
    }
    break;

  case THD::QUERY_TYPE_COUNT:
  default:
    DBUG_ASSERT(0 <= qtype && qtype < QUERY_TYPE_COUNT);
  }
  DBUG_RETURN(0);
}

#endif /* !defined(MYSQL_CLIENT) */<|MERGE_RESOLUTION|>--- conflicted
+++ resolved
@@ -2239,18 +2239,6 @@
   compiling option.
 */
 template Rows_log_event*
-<<<<<<< HEAD
-THD::binlog_prepare_pending_rows_event<Write_rows_log_event>
-(TABLE*, uint32, MY_BITMAP const*, my_size_t colcnt, my_size_t, bool);
-
-template Rows_log_event*
-THD::binlog_prepare_pending_rows_event<Delete_rows_log_event>
-(TABLE*, uint32, MY_BITMAP const*, my_size_t colcnt, my_size_t, bool);
-
-template Rows_log_event* 
-THD::binlog_prepare_pending_rows_event<Update_rows_log_event>
-(TABLE*, uint32, MY_BITMAP const*, my_size_t colcnt, my_size_t, bool);
-=======
 THD::binlog_prepare_pending_rows_event(TABLE*, uint32, MY_BITMAP const*,
 				       my_size_t, my_size_t, bool,
 				       Write_rows_log_event*);
@@ -2264,8 +2252,6 @@
 THD::binlog_prepare_pending_rows_event(TABLE*, uint32, MY_BITMAP const*,
 				       my_size_t colcnt, my_size_t, bool,
 				       Update_rows_log_event *);
->>>>>>> e72e0fdd
-
 static char const* 
 field_type_name(enum_field_types type) 
 {
