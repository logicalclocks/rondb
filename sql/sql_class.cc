/* Copyright (C) 2000 MySQL AB & MySQL Finland AB & TCX DataKonsult AB

   This program is free software; you can redistribute it and/or modify
   it under the terms of the GNU General Public License as published by
   the Free Software Foundation; either version 2 of the License, or
   (at your option) any later version.

   This program is distributed in the hope that it will be useful,
   but WITHOUT ANY WARRANTY; without even the implied warranty of
   MERCHANTABILITY or FITNESS FOR A PARTICULAR PURPOSE.  See the
   GNU General Public License for more details.

   You should have received a copy of the GNU General Public License
   along with this program; if not, write to the Free Software
   Foundation, Inc., 59 Temple Place, Suite 330, Boston, MA  02111-1307  USA */


/*****************************************************************************
**
** This file implements classes defined in sql_class.h
** Especially the classes to handle a result from a select
**
*****************************************************************************/

#ifdef __GNUC__
#pragma implementation				// gcc: Class implementation
#endif

#include "mysql_priv.h"
#include "sql_acl.h"
#include <m_ctype.h>
#include <sys/stat.h>
#include <thr_alarm.h>
#ifdef	__WIN__
#include <io.h>
#endif
#include <mysys_err.h>

/*
  The following is used to initialise Table_ident with a internal
  table name
*/
char internal_table_name[2]= "*";


/*****************************************************************************
** Instansiate templates
*****************************************************************************/

#ifdef __GNUC__
/* Used templates */
template class List<Key>;
template class List_iterator<Key>;
template class List<key_part_spec>;
template class List_iterator<key_part_spec>;
template class List<Alter_drop>;
template class List_iterator<Alter_drop>;
template class List<Alter_column>;
template class List_iterator<Alter_column>;
#endif

/****************************************************************************
** User variables
****************************************************************************/

extern "C" byte *get_var_key(user_var_entry *entry, uint *length,
			     my_bool not_used __attribute__((unused)))
{
  *length=(uint) entry->name.length;
  return (byte*) entry->name.str;
}

extern "C" void free_user_var(user_var_entry *entry)
{
  char *pos= (char*) entry+ALIGN_SIZE(sizeof(*entry));
  if (entry->value && entry->value != pos)
    my_free(entry->value, MYF(0));
  my_free((char*) entry,MYF(0));
}

bool key_part_spec::operator==(const key_part_spec& other) const
{
  return length == other.length && !strcmp(field_name, other.field_name);
}


/*
  Test if a foreign key (= generated key) is a prefix of the given key
  (ignoring key name, key type and order of columns)

  NOTES:
    This is only used to test if an index for a FOREIGN KEY exists

  IMPLEMENTATION
    We only compare field names

  RETURN
    0	Generated key is a prefix of other key
    1	Not equal
*/

bool foreign_key_prefix(Key *a, Key *b)
{
  /* Ensure that 'a' is the generated key */
  if (a->generated)
  {
    if (b->generated && a->columns.elements > b->columns.elements)
      swap_variables(Key*, a, b);               // Put shorter key in 'a'
  }
  else
  {
    if (!b->generated)
      return TRUE;                              // No foreign key
    swap_variables(Key*, a, b);                 // Put generated key in 'a'
  }

  /* Test if 'a' is a prefix of 'b' */
  if (a->columns.elements > b->columns.elements)
    return TRUE;                                // Can't be prefix

  List_iterator<key_part_spec> col_it1(a->columns);
  List_iterator<key_part_spec> col_it2(b->columns);
  const key_part_spec *col1, *col2;

#ifdef ENABLE_WHEN_INNODB_CAN_HANDLE_SWAPED_FOREIGN_KEY_COLUMNS
  while ((col1= col_it1++))
  {
    bool found= 0;
    col_it2.rewind();
    while ((col2= col_it2++))
    {
      if (*col1 == *col2)
      {
        found= TRUE;
	break;
      }
    }
    if (!found)
      return TRUE;                              // Error
  }
  return FALSE;                                 // Is prefix
#else
  while ((col1= col_it1++))
  {
    col2= col_it2++;
    if (!(*col1 == *col2))
      return TRUE;
  }
  return FALSE;                                 // Is prefix
#endif
}


/****************************************************************************
** Thread specific functions
****************************************************************************/

THD::THD()
  :user_time(0), global_read_lock(0), is_fatal_error(0),
   last_insert_id_used(0),
   insert_id_used(0), rand_used(0), time_zone_used(0),
   in_lock_tables(0), bootstrap(0)
{
  current_arena= this;
  host= user= priv_user= db= ip=0;
  host_or_ip= "connecting host";
  locked=some_tables_deleted=no_errors=password= 0;
  killed=0;
  query_start_used= 0;
  count_cuted_fields= CHECK_FIELD_IGNORE;
  db_length= col_access= 0;
  query_error= tmp_table_used= 0;
  next_insert_id=last_insert_id=0;
  open_tables= temporary_tables= handler_tables= derived_tables= 0;
  tmp_table=0;
  lock=locked_tables=0;
  used_tables=0;
  cuted_fields= sent_row_count= 0L;
  statement_id_counter= 0UL;
  // Must be reset to handle error with THD's created for init of mysqld
  lex->current_select= 0;
  start_time=(time_t) 0;
  current_linfo =  0;
  slave_thread = 0;
  variables.pseudo_thread_id= 0;
  one_shot_set= 0;
  file_id = 0;
  warn_id= 0;
  db_charset= global_system_variables.collation_database;
  mysys_var=0;
#ifndef DBUG_OFF
  dbug_sentry=THD_SENTRY_MAGIC;
#endif
#ifndef EMBEDDED_LIBRARY  
  net.vio=0;
#endif
  net.last_error[0]=0;				// If error on boot
  ull=0;
  system_thread=cleanup_done=0;
  peer_port= 0;					// For SHOW PROCESSLIST
  transaction.changed_tables = 0;
#ifdef	__WIN__
  real_id = 0;
#endif
#ifdef SIGNAL_WITH_VIO_CLOSE
  active_vio = 0;
#endif  
  pthread_mutex_init(&LOCK_delete, MY_MUTEX_INIT_FAST);

  /* Variables with default values */
  proc_info="login";
  where="field list";
  server_id = ::server_id;
  slave_net = 0;
  command=COM_CONNECT;
#ifndef NO_EMBEDDED_ACCESS_CHECKS
  db_access=NO_ACCESS;
#endif
  version=refresh_version;			// For boot
  *scramble= '\0';

  init();
  /* Initialize sub structures */
  clear_alloc_root(&transaction.mem_root);
  init_alloc_root(&warn_root, WARN_ALLOC_BLOCK_SIZE, WARN_ALLOC_PREALLOC_SIZE);
  user_connect=(USER_CONN *)0;
  hash_init(&user_vars, &my_charset_bin, USER_VARS_HASH_SIZE, 0, 0,
	    (hash_get_key) get_var_key,
	    (hash_free_key) free_user_var,0);

  /* For user vars replication*/
  if (opt_bin_log)
    my_init_dynamic_array(&user_var_events,
			  sizeof(BINLOG_USER_VAR_EVENT *),
			  16,
			  16);
  else
    bzero((char*) &user_var_events, sizeof(user_var_events));

  /* Protocol */
  protocol= &protocol_simple;			// Default protocol
  protocol_simple.init(this);
  protocol_prep.init(this);

  tablespace_op=FALSE;
#ifdef USING_TRANSACTIONS
  bzero((char*) &transaction,sizeof(transaction));
  /*
    Binlog is always open (if needed) before a THD is created (including
    bootstrap).
  */
  if (opt_using_transactions && mysql_bin_log.is_open())
  {
    if (open_cached_file(&transaction.trans_log,
			 mysql_tmpdir, LOG_PREFIX, binlog_cache_size,
			 MYF(MY_WME)))
      killed=1;
    transaction.trans_log.end_of_file= max_binlog_cache_size;
  }
#endif
  {
    ulong tmp=sql_rnd_with_mutex();
    randominit(&rand, tmp + (ulong) &rand, tmp + (ulong) ::query_id);
  }
}


/*
  Init common variables that has to be reset on start and on change_user
*/

void THD::init(void)
{
  pthread_mutex_lock(&LOCK_global_system_variables);
  variables= global_system_variables;
  variables.time_format= date_time_format_copy((THD*) 0,
					       variables.time_format);
  variables.date_format= date_time_format_copy((THD*) 0,
					       variables.date_format);
  variables.datetime_format= date_time_format_copy((THD*) 0,
						   variables.datetime_format);
  pthread_mutex_unlock(&LOCK_global_system_variables);
  server_status= SERVER_STATUS_AUTOCOMMIT;
  options= thd_startup_options;
  open_options=ha_open_options;
  update_lock_default= (variables.low_priority_updates ?
			TL_WRITE_LOW_PRIORITY :
			TL_WRITE);
  session_tx_isolation= (enum_tx_isolation) variables.tx_isolation;
  warn_list.empty();
  bzero((char*) warn_count, sizeof(warn_count));
  total_warn_count= 0;
  update_charset();
}


/*
  Init THD for query processing.
  This has to be called once before we call mysql_parse.
  See also comments in sql_class.h.
*/

void THD::init_for_queries()
{
  ha_enable_transaction(this,TRUE);
  init_sql_alloc(&mem_root,
                 variables.query_alloc_block_size,
                 variables.query_prealloc_size);
  init_sql_alloc(&transaction.mem_root,         
		 variables.trans_alloc_block_size, 
		 variables.trans_prealloc_size);
}


/*
  Do what's needed when one invokes change user

  SYNOPSIS
    change_user()

  IMPLEMENTATION
    Reset all resources that are connection specific
*/


void THD::change_user(void)
{
  cleanup();
  cleanup_done= 0;
  init();
  hash_init(&user_vars, &my_charset_bin, USER_VARS_HASH_SIZE, 0, 0,
	    (hash_get_key) get_var_key,
	    (hash_free_key) free_user_var, 0);
}


/* Do operations that may take a long time */

void THD::cleanup(void)
{
  DBUG_ENTER("THD::cleanup");
  ha_rollback(this);
  if (locked_tables)
  {
    lock=locked_tables; locked_tables=0;
    close_thread_tables(this);
  }
  if (handler_tables)
  {
    open_tables=handler_tables; handler_tables=0;
    close_thread_tables(this);
  }
  close_temporary_tables(this);
  my_free((char*) variables.time_format, MYF(MY_ALLOW_ZERO_PTR));
  my_free((char*) variables.date_format, MYF(MY_ALLOW_ZERO_PTR));
  my_free((char*) variables.datetime_format, MYF(MY_ALLOW_ZERO_PTR));
  delete_dynamic(&user_var_events);
  hash_free(&user_vars);
  if (global_read_lock)
    unlock_global_read_lock(this);
  if (ull)
  {
    pthread_mutex_lock(&LOCK_user_locks);
    item_user_lock_release(ull);
    pthread_mutex_unlock(&LOCK_user_locks);
    ull= 0;
  }
  cleanup_done=1;
  DBUG_VOID_RETURN;
}


THD::~THD()
{
  THD_CHECK_SENTRY(this);
  DBUG_ENTER("~THD()");
  /* Ensure that no one is using THD */
  pthread_mutex_lock(&LOCK_delete);
  pthread_mutex_unlock(&LOCK_delete);

  /* Close connection */
#ifndef EMBEDDED_LIBRARY  
  if (net.vio)
  {
    vio_delete(net.vio);
    net_end(&net); 
  }
#endif
  if (!cleanup_done)
    cleanup();
#ifdef USING_TRANSACTIONS
  if (opt_using_transactions)
  {
    close_cached_file(&transaction.trans_log);
    ha_close_connection(this);
  }
#endif

  DBUG_PRINT("info", ("freeing host"));
  if (host != my_localhost)			// If not pointer to constant
    safeFree(host);
  if (user != delayed_user)
    safeFree(user);
  safeFree(ip);
  safeFree(db);
  free_root(&warn_root,MYF(0));
  free_root(&transaction.mem_root,MYF(0));
  mysys_var=0;					// Safety (shouldn't be needed)
  pthread_mutex_destroy(&LOCK_delete);
#ifndef DBUG_OFF
  dbug_sentry = THD_SENTRY_GONE;
#endif  
  /* Reset stmt_backup.mem_root to not double-free memory from thd.mem_root */
  clear_alloc_root(&stmt_backup.mem_root);
  DBUG_VOID_RETURN;
}


void THD::awake(bool prepare_to_die)
{
  THD_CHECK_SENTRY(this);
  safe_mutex_assert_owner(&LOCK_delete); 

  if (prepare_to_die)
    killed = 1;
  thr_alarm_kill(real_id);
#ifdef SIGNAL_WITH_VIO_CLOSE
  close_active_vio();
#endif    
  if (mysys_var)
  {
    pthread_mutex_lock(&mysys_var->mutex);
    if (!system_thread)		// Don't abort locks
      mysys_var->abort=1;
    /*
      This broadcast could be up in the air if the victim thread
      exits the cond in the time between read and broadcast, but that is
      ok since all we want to do is to make the victim thread get out
      of waiting on current_cond.
      If we see a non-zero current_cond: it cannot be an old value (because
      then exit_cond() should have run and it can't because we have mutex); so
      it is the true value but maybe current_mutex is not yet non-zero (we're
      in the middle of enter_cond() and there is a "memory order
      inversion"). So we test the mutex too to not lock 0.

      Note that there is a small chance we fail to kill. If victim has locked
      current_mutex, but hasn't yet entered enter_cond() (which means that
      current_cond and current_mutex are 0), then the victim will not get
      a signal and it may wait "forever" on the cond (until
      we issue a second KILL or the status it's waiting for happens).
      It's true that we have set its thd->killed but it may not
      see it immediately and so may have time to reach the cond_wait().
    */
    if (mysys_var->current_cond && mysys_var->current_mutex)
    {
      pthread_mutex_lock(mysys_var->current_mutex);
      pthread_cond_broadcast(mysys_var->current_cond);
      pthread_mutex_unlock(mysys_var->current_mutex);
    }
    pthread_mutex_unlock(&mysys_var->mutex);
  }
}

/*
  Remember the location of thread info, the structure needed for
  sql_alloc() and the structure for the net buffer
*/

bool THD::store_globals()
{
  if (my_pthread_setspecific_ptr(THR_THD,  this) ||
      my_pthread_setspecific_ptr(THR_MALLOC, &mem_root))
    return 1;
  mysys_var=my_thread_var;
  dbug_thread_id=my_thread_id();
  /*
    By default 'slave_proxy_id' is 'thread_id'. They may later become different
    if this is the slave SQL thread.
  */
  variables.pseudo_thread_id= thread_id;
  return 0;
}


/*
  Convert a string to another character set

  SYNOPSIS
    convert_string()
    to				Store new allocated string here
    to_cs			New character set for allocated string
    from			String to convert
    from_length			Length of string to convert
    from_cs			Original character set

  NOTES
    to will be 0-terminated to make it easy to pass to system funcs

  RETURN
    0	ok
    1	End of memory.
        In this case to->str will point to 0 and to->length will be 0.
*/

bool THD::convert_string(LEX_STRING *to, CHARSET_INFO *to_cs,
			 const char *from, uint from_length,
			 CHARSET_INFO *from_cs)
{
  DBUG_ENTER("convert_string");
  size_s new_length= to_cs->mbmaxlen * from_length;
  if (!(to->str= alloc(new_length+1)))
  {
    to->length= 0;				// Safety fix
    DBUG_RETURN(1);				// EOM
  }
  to->length= copy_and_convert((char*) to->str, new_length, to_cs,
			       from, from_length, from_cs);
  to->str[to->length]=0;			// Safety
  DBUG_RETURN(0);
}


/*
  Convert string from source character set to target character set inplace.

  SYNOPSIS
    THD::convert_string

  DESCRIPTION
    Convert string using convert_buffer - buffer for character set 
    conversion shared between all protocols.

  RETURN
    0   ok
   !0   out of memory
*/

bool THD::convert_string(String *s, CHARSET_INFO *from_cs, CHARSET_INFO *to_cs)
{
  if (convert_buffer.copy(s->ptr(), s->length(), from_cs, to_cs))
    return TRUE;
  /* If convert_buffer >> s copying is more efficient long term */
  if (convert_buffer.alloced_length() >= convert_buffer.length() * 2 ||
      !s->is_alloced())
  {
    return s->copy(convert_buffer);
  }
  s->swap(convert_buffer);
  return FALSE;
}


/*
  Update some cache variables when character set changes
*/

void THD::update_charset()
{
  uint32 not_used;
  charset_is_system_charset= !String::needs_conversion(0,charset(),
                                                       system_charset_info,
                                                       &not_used);
  charset_is_collation_connection= 
    !String::needs_conversion(0,charset(),variables.collation_connection,
                              &not_used);
}


/* routings to adding tables to list of changed in transaction tables */

inline static void list_include(CHANGED_TABLE_LIST** prev,
				CHANGED_TABLE_LIST* curr,
				CHANGED_TABLE_LIST* new_table)
{
  if (new_table)
  {
    *prev = new_table;
    (*prev)->next = curr;
  }
}

/* add table to list of changed in transaction tables */

void THD::add_changed_table(TABLE *table)
{
  DBUG_ENTER("THD::add_changed_table(table)");

  DBUG_ASSERT((options & (OPTION_NOT_AUTOCOMMIT | OPTION_BEGIN)) &&
	      table->file->has_transactions());
  add_changed_table(table->table_cache_key, table->key_length);
  DBUG_VOID_RETURN;
}


void THD::add_changed_table(const char *key, long key_length)
{
  DBUG_ENTER("THD::add_changed_table(key)");
  CHANGED_TABLE_LIST **prev_changed = &transaction.changed_tables;
  CHANGED_TABLE_LIST *curr = transaction.changed_tables;

  for (; curr; prev_changed = &(curr->next), curr = curr->next)
  {
    int cmp =  (long)curr->key_length - (long)key_length;
    if (cmp < 0)
    {
      list_include(prev_changed, curr, changed_table_dup(key, key_length));
      DBUG_PRINT("info", 
		 ("key_length %u %u", key_length, (*prev_changed)->key_length));
      DBUG_VOID_RETURN;
    }
    else if (cmp == 0)
    {
      cmp = memcmp(curr->key, key, curr->key_length);
      if (cmp < 0)
      {
	list_include(prev_changed, curr, changed_table_dup(key, key_length));
	DBUG_PRINT("info", 
		   ("key_length %u %u", key_length,
		    (*prev_changed)->key_length));
	DBUG_VOID_RETURN;
      }
      else if (cmp == 0)
      {
	DBUG_PRINT("info", ("already in list"));
	DBUG_VOID_RETURN;
      }
    }
  }
  *prev_changed = changed_table_dup(key, key_length);
  DBUG_PRINT("info", ("key_length %u %u", key_length,
		      (*prev_changed)->key_length));
  DBUG_VOID_RETURN;
}


CHANGED_TABLE_LIST* THD::changed_table_dup(const char *key, long key_length)
{
  CHANGED_TABLE_LIST* new_table = 
    (CHANGED_TABLE_LIST*) trans_alloc(ALIGN_SIZE(sizeof(CHANGED_TABLE_LIST))+
				      key_length + 1);
  if (!new_table)
  {
    my_error(EE_OUTOFMEMORY, MYF(ME_BELL),
	     ALIGN_SIZE(sizeof(TABLE_LIST)) + key_length + 1);
    killed= 1;
    return 0;
  }

  new_table->key = (char *) (((byte*)new_table)+
			     ALIGN_SIZE(sizeof(CHANGED_TABLE_LIST)));
  new_table->next = 0;
  new_table->key_length = key_length;
  ::memcpy(new_table->key, key, key_length);
  return new_table;
}

int THD::send_explain_fields(select_result *result)
{
  List<Item> field_list;
  Item *item;
  field_list.push_back(new Item_return_int("id",3, MYSQL_TYPE_LONGLONG));
  field_list.push_back(new Item_empty_string("select_type",19));
  field_list.push_back(new Item_empty_string("table",NAME_LEN));
  field_list.push_back(new Item_empty_string("type",10));
  field_list.push_back(item=new Item_empty_string("possible_keys",
						  NAME_LEN*MAX_KEY));
  item->maybe_null=1;
  field_list.push_back(item=new Item_empty_string("key",NAME_LEN));
  item->maybe_null=1;
  field_list.push_back(item=new Item_return_int("key_len",3,
						MYSQL_TYPE_LONGLONG));
  item->maybe_null=1;
  field_list.push_back(item=new Item_empty_string("ref",
						  NAME_LEN*MAX_REF_PARTS));
  item->maybe_null=1;
  field_list.push_back(new Item_return_int("rows",10, MYSQL_TYPE_LONGLONG));
  field_list.push_back(new Item_empty_string("Extra",255));
  return (result->send_fields(field_list,1));
}

#ifdef SIGNAL_WITH_VIO_CLOSE
void THD::close_active_vio()
{
  DBUG_ENTER("close_active_vio");
  safe_mutex_assert_owner(&LOCK_delete); 
#ifndef EMBEDDED_LIBRARY
  if (active_vio)
  {
    vio_close(active_vio);
    active_vio = 0;
  }
#endif
  DBUG_VOID_RETURN;
}
#endif


/*****************************************************************************
** Functions to provide a interface to select results
*****************************************************************************/

select_result::select_result()
{
  thd=current_thd;
}

void select_result::send_error(uint errcode,const char *err)
{
  ::send_error(thd, errcode, err);
}


void select_result::cleanup()
{
  /* do nothing */
}

static String default_line_term("\n",default_charset_info);
static String default_escaped("\\",default_charset_info);
static String default_field_term("\t",default_charset_info);

sql_exchange::sql_exchange(char *name,bool flag)
  :file_name(name), opt_enclosed(0), dumpfile(flag), skip_lines(0)
{
  field_term= &default_field_term;
  enclosed=   line_start= &my_empty_string;
  line_term=  &default_line_term;
  escaped=    &default_escaped;
}

bool select_send::send_fields(List<Item> &list,uint flag)
{
  return thd->protocol->send_fields(&list,flag);
}

/* Send data to client. Returns 0 if ok */

bool select_send::send_data(List<Item> &items)
{
  if (unit->offset_limit_cnt)
  {						// using limit offset,count
    unit->offset_limit_cnt--;
    return 0;
  }

#ifdef HAVE_INNOBASE_DB
  /*
    We may be passing the control from mysqld to the client: release the
    InnoDB adaptive hash S-latch to avoid thread deadlocks if it was reserved
    by thd
  */
  if (thd->transaction.all.innobase_tid)
    ha_release_temporary_latches(thd);
#endif

  List_iterator_fast<Item> li(items);
  Protocol *protocol= thd->protocol;
  char buff[MAX_FIELD_WIDTH];
  String buffer(buff, sizeof(buff), &my_charset_bin);
  DBUG_ENTER("send_data");

  protocol->prepare_for_resend();
  Item *item;
  while ((item=li++))
  {
    if (item->send(protocol, &buffer))
    {
      protocol->free();				// Free used buffer
      my_message(ER_OUT_OF_RESOURCES, ER(ER_OUT_OF_RESOURCES), MYF(0));
      break;
    }
  }
  thd->sent_row_count++;
  if (!thd->vio_ok())
    DBUG_RETURN(0);
  if (!thd->net.report_error)
    DBUG_RETURN(protocol->write());
  DBUG_RETURN(1);
}

bool select_send::send_eof()
{
#ifdef HAVE_INNOBASE_DB
  /* We may be passing the control from mysqld to the client: release the
     InnoDB adaptive hash S-latch to avoid thread deadlocks if it was reserved
     by thd */
  if (thd->transaction.all.innobase_tid)
    ha_release_temporary_latches(thd);
#endif

  /* Unlock tables before sending packet to gain some speed */
  if (thd->lock)
  {
    mysql_unlock_tables(thd, thd->lock); thd->lock=0;
  }
  if (!thd->net.report_error)
  {
    ::send_eof(thd);
    return 0;
  }
  else
    return 1;
}


/************************************************************************
  Handling writing to file
************************************************************************/

void select_to_file::send_error(uint errcode,const char *err)
{
  ::send_error(thd,errcode,err);
  if (file > 0)
  {
    (void) end_io_cache(&cache);
    (void) my_close(file,MYF(0));
    (void) my_delete(path,MYF(0));		// Delete file on error
    file= -1;
  }
}


bool select_to_file::send_eof()
{
  int error= test(end_io_cache(&cache));
  if (my_close(file,MYF(MY_WME)))
    error= 1;
  if (!error)
    ::send_ok(thd,row_count);
  file= -1;
  return error;
}


void select_to_file::cleanup()
{
  /* In case of error send_eof() may be not called: close the file here. */
  if (file >= 0)
  {
    (void) end_io_cache(&cache);
    (void) my_close(file,MYF(0));
    file= -1;
  }
  path[0]= '\0';
  row_count= 0;
}


select_to_file::~select_to_file()
{
  if (file >= 0)
  {					// This only happens in case of error
    (void) end_io_cache(&cache);
    (void) my_close(file,MYF(0));
    file= -1;
  }
}

/***************************************************************************
** Export of select to textfile
***************************************************************************/

select_export::~select_export()
{
  thd->sent_row_count=row_count;
}


/*
  Create file with IO cache

  SYNOPSIS
    create_file()
    thd			Thread handle
    path		File name
    exchange		Excange class
    cache		IO cache

  RETURN
    >= 0 	File handle
   -1		Error
*/


static File create_file(THD *thd, char *path, sql_exchange *exchange,
			IO_CACHE *cache)
{
  File file;
  uint option= MY_UNPACK_FILENAME;

#ifdef DONT_ALLOW_FULL_LOAD_DATA_PATHS
  option|= MY_REPLACE_DIR;			// Force use of db directory
#endif

<<<<<<< HEAD
  strxnmov(path, FN_REFLEN, mysql_real_data_home, thd->db ? thd->db : "",
           NullS);
  (void) fn_format(path, exchange->file_name, path, "", option);
=======
  if (!dirname_length(exchange->file_name))
  {
    strxnmov(path, FN_REFLEN, mysql_real_data_home, thd->db ? thd->db : "", NullS);
    (void) fn_format(path, exchange->file_name, path, "", option);
  }
  else
    (void) fn_format(path, exchange->file_name, mysql_real_data_home, "", option);
    

>>>>>>> 610913c8
  if (!access(path, F_OK))
  {
    my_error(ER_FILE_EXISTS_ERROR, MYF(0), exchange->file_name);
    return -1;
  }
  /* Create the file world readable */
  if ((file= my_create(path, 0666, O_WRONLY, MYF(MY_WME))) < 0)
    return file;
#ifdef HAVE_FCHMOD
  (void) fchmod(file, 0666);			// Because of umask()
#else
  (void) chmod(path, 0666);
#endif
  if (init_io_cache(cache, file, 0L, WRITE_CACHE, 0L, 1, MYF(MY_WME)))
  {
    my_close(file, MYF(0));
    my_delete(path, MYF(0));  // Delete file on error, it was just created 
    return -1;
  }
  return file;
}


int
select_export::prepare(List<Item> &list, SELECT_LEX_UNIT *u)
{
  bool blob_flag=0;
  unit= u;
  if ((uint) strlen(exchange->file_name) + NAME_LEN >= FN_REFLEN)
    strmake(path,exchange->file_name,FN_REFLEN-1);

  if ((file= create_file(thd, path, exchange, &cache)) < 0)
    return 1;
  /* Check if there is any blobs in data */
  {
    List_iterator_fast<Item> li(list);
    Item *item;
    while ((item=li++))
    {
      if (item->max_length >= MAX_BLOB_WIDTH)
      {
	blob_flag=1;
	break;
      }
    }
  }
  field_term_length=exchange->field_term->length();
  if (!exchange->line_term->length())
    exchange->line_term=exchange->field_term;	// Use this if it exists
  field_sep_char= (exchange->enclosed->length() ? (*exchange->enclosed)[0] :
		   field_term_length ? (*exchange->field_term)[0] : INT_MAX);
  escape_char=	(exchange->escaped->length() ? (*exchange->escaped)[0] : -1);
  line_sep_char= (exchange->line_term->length() ?
		  (*exchange->line_term)[0] : INT_MAX);
  if (!field_term_length)
    exchange->opt_enclosed=0;
  if (!exchange->enclosed->length())
    exchange->opt_enclosed=1;			// A little quicker loop
  fixed_row_size= (!field_term_length && !exchange->enclosed->length() &&
		   !blob_flag);
  return 0;
}


bool select_export::send_data(List<Item> &items)
{

  DBUG_ENTER("send_data");
  char buff[MAX_FIELD_WIDTH],null_buff[2],space[MAX_FIELD_WIDTH];
  bool space_inited=0;
  String tmp(buff,sizeof(buff),&my_charset_bin),*res;
  tmp.length(0);

  if (unit->offset_limit_cnt)
  {						// using limit offset,count
    unit->offset_limit_cnt--;
    DBUG_RETURN(0);
  }
  row_count++;
  Item *item;
  char *buff_ptr=buff;
  uint used_length=0,items_left=items.elements;
  List_iterator_fast<Item> li(items);

  if (my_b_write(&cache,(byte*) exchange->line_start->ptr(),
		 exchange->line_start->length()))
    goto err;
  while ((item=li++))
  {
    Item_result result_type=item->result_type();
    res=item->str_result(&tmp);
    if (res && (!exchange->opt_enclosed || result_type == STRING_RESULT))
    {
      if (my_b_write(&cache,(byte*) exchange->enclosed->ptr(),
		     exchange->enclosed->length()))
	goto err;
    }
    if (!res)
    {						// NULL
      if (!fixed_row_size)
      {
	if (escape_char != -1)			// Use \N syntax
	{
	  null_buff[0]=escape_char;
	  null_buff[1]='N';
	  if (my_b_write(&cache,(byte*) null_buff,2))
	    goto err;
	}
	else if (my_b_write(&cache,(byte*) "NULL",4))
	  goto err;
      }
      else
      {
	used_length=0;				// Fill with space
      }
    }
    else
    {
      if (fixed_row_size)
	used_length=min(res->length(),item->max_length);
      else
	used_length=res->length();
      if (result_type == STRING_RESULT && escape_char != -1)
      {
	char *pos,*start,*end;

	for (start=pos=(char*) res->ptr(),end=pos+used_length ;
	     pos != end ;
	     pos++)
	{
#ifdef USE_MB
          CHARSET_INFO *res_charset=res->charset();
	  if (use_mb(res_charset))
	  {
	    int l;
	    if ((l=my_ismbchar(res_charset, pos, end)))
	    {
	      pos += l-1;
	      continue;
	    }
	  }
#endif
	  if ((int) *pos == escape_char || (int) *pos == field_sep_char ||
	      (int) *pos == line_sep_char || !*pos)
	  {
	    char tmp_buff[2];
	    tmp_buff[0]= escape_char;
	    tmp_buff[1]= *pos ? *pos : '0';
	    if (my_b_write(&cache,(byte*) start,(uint) (pos-start)) ||
		my_b_write(&cache,(byte*) tmp_buff,2))
	      goto err;
	    start=pos+1;
	  }
	}
	if (my_b_write(&cache,(byte*) start,(uint) (pos-start)))
	  goto err;
      }
      else if (my_b_write(&cache,(byte*) res->ptr(),used_length))
	goto err;
    }
    if (fixed_row_size)
    {						// Fill with space
      if (item->max_length > used_length)
      {
	/* QQ:  Fix by adding a my_b_fill() function */
	if (!space_inited)
	{
	  space_inited=1;
	  bfill(space,sizeof(space),' ');
	}
	uint length=item->max_length-used_length;
	for (; length > sizeof(space) ; length-=sizeof(space))
	{
	  if (my_b_write(&cache,(byte*) space,sizeof(space)))
	    goto err;
	}
	if (my_b_write(&cache,(byte*) space,length))
	  goto err;
      }
    }
    buff_ptr=buff;				// Place separators here
    if (res && (!exchange->opt_enclosed || result_type == STRING_RESULT))
    {
      memcpy(buff_ptr,exchange->enclosed->ptr(),exchange->enclosed->length());
      buff_ptr+=exchange->enclosed->length();
    }
    if (--items_left)
    {
      memcpy(buff_ptr,exchange->field_term->ptr(),field_term_length);
      buff_ptr+=field_term_length;
    }
    if (my_b_write(&cache,(byte*) buff,(uint) (buff_ptr-buff)))
      goto err;
  }
  if (my_b_write(&cache,(byte*) exchange->line_term->ptr(),
		 exchange->line_term->length()))
    goto err;
  DBUG_RETURN(0);
err:
  DBUG_RETURN(1);
}


/***************************************************************************
** Dump  of select to a binary file
***************************************************************************/


int
select_dump::prepare(List<Item> &list __attribute__((unused)),
		     SELECT_LEX_UNIT *u)
{
  unit= u;
  return (int) ((file= create_file(thd, path, exchange, &cache)) < 0);
}


bool select_dump::send_data(List<Item> &items)
{
  List_iterator_fast<Item> li(items);
  char buff[MAX_FIELD_WIDTH];
  String tmp(buff,sizeof(buff),&my_charset_bin),*res;
  tmp.length(0);
  Item *item;
  DBUG_ENTER("send_data");

  if (unit->offset_limit_cnt)
  {						// using limit offset,count
    unit->offset_limit_cnt--;
    DBUG_RETURN(0);
  }
  if (row_count++ > 1) 
  {
    my_error(ER_TOO_MANY_ROWS, MYF(0));
    goto err;
  }
  while ((item=li++))
  {
    res=item->str_result(&tmp);
    if (!res)					// If NULL
    {
      if (my_b_write(&cache,(byte*) "",1))
	goto err;
    }
    else if (my_b_write(&cache,(byte*) res->ptr(),res->length()))
    {
      my_error(ER_ERROR_ON_WRITE,MYF(0), path, my_errno);
      goto err;
    }
  }
  DBUG_RETURN(0);
err:
  DBUG_RETURN(1);
}


select_subselect::select_subselect(Item_subselect *item_arg)
{
  item= item_arg;
}


bool select_singlerow_subselect::send_data(List<Item> &items)
{
  DBUG_ENTER("select_singlerow_subselect::send_data");
  Item_singlerow_subselect *it= (Item_singlerow_subselect *)item;
  if (it->assigned())
  {
    my_message(ER_SUBQUERY_NO_1_ROW, ER(ER_SUBQUERY_NO_1_ROW), MYF(0));
    DBUG_RETURN(1);
  }
  if (unit->offset_limit_cnt)
  {				          // Using limit offset,count
    unit->offset_limit_cnt--;
    DBUG_RETURN(0);
  }
  List_iterator_fast<Item> li(items);
  Item *val_item;
  for (uint i= 0; (val_item= li++); i++)
    it->store(i, val_item);
  it->assigned(1);
  DBUG_RETURN(0);
}


bool select_max_min_finder_subselect::send_data(List<Item> &items)
{
  DBUG_ENTER("select_max_min_finder_subselect::send_data");
  Item_singlerow_subselect *it= (Item_singlerow_subselect *)item;
  List_iterator_fast<Item> li(items);
  Item *val_item= li++;
  if (it->assigned())
  {
    cache->store(val_item);
    if ((this->*op)())
      it->store(0, cache);
  }
  else
  {
    if (!cache)
    {
      cache= Item_cache::get_cache(val_item->result_type());
      switch (val_item->result_type())
      {
      case REAL_RESULT:
	op= &select_max_min_finder_subselect::cmp_real;
	break;
      case INT_RESULT:
	op= &select_max_min_finder_subselect::cmp_int;
	break;
      case STRING_RESULT:
	op= &select_max_min_finder_subselect::cmp_str;
	break;
      case ROW_RESULT:
        // This case should never be choosen
	DBUG_ASSERT(0);
	op= 0;
      }
    }
    cache->store(val_item);
    it->store(0, cache);
  }
  it->assigned(1);
  DBUG_RETURN(0);
}

bool select_max_min_finder_subselect::cmp_real()
{
  Item *maxmin= ((Item_singlerow_subselect *)item)->el(0);
  double val1= cache->val(), val2= maxmin->val();
  if (fmax)
    return (cache->null_value && !maxmin->null_value) ||
      (!cache->null_value && !maxmin->null_value &&
       val1 > val2);
  else
    return (maxmin->null_value && !cache->null_value) ||
      (!cache->null_value && !maxmin->null_value &&
       val1 < val2);
}

bool select_max_min_finder_subselect::cmp_int()
{
  Item *maxmin= ((Item_singlerow_subselect *)item)->el(0);
  longlong val1= cache->val_int(), val2= maxmin->val_int();
  if (fmax)
    return (cache->null_value && !maxmin->null_value) ||
      (!cache->null_value && !maxmin->null_value &&
       val1 > val2);
  else
    return (maxmin->null_value && !cache->null_value) ||
      (!cache->null_value && !maxmin->null_value &&
       val1 < val2);
}

bool select_max_min_finder_subselect::cmp_str()
{
  String *val1, *val2, buf1, buf2;
  Item *maxmin= ((Item_singlerow_subselect *)item)->el(0);
  /*
    as far as both operand is Item_cache buf1 & buf2 will not be used,
    but added for safety
  */
  val1= cache->val_str(&buf1);
  val2= maxmin->val_str(&buf1);
  if (fmax)
    return (cache->null_value && !maxmin->null_value) ||
      (!cache->null_value && !maxmin->null_value &&
       sortcmp(val1, val2, cache->collation.collation) > 0) ;
  else
    return (maxmin->null_value && !cache->null_value) ||
      (!cache->null_value && !maxmin->null_value &&
       sortcmp(val1, val2, cache->collation.collation) < 0);
}

bool select_exists_subselect::send_data(List<Item> &items)
{
  DBUG_ENTER("select_exists_subselect::send_data");
  Item_exists_subselect *it= (Item_exists_subselect *)item;
  if (unit->offset_limit_cnt)
  {				          // Using limit offset,count
    unit->offset_limit_cnt--;
    DBUG_RETURN(0);
  }
  it->value= 1;
  it->assigned(1);
  DBUG_RETURN(0);
}


/***************************************************************************
  Dump of select to variables
***************************************************************************/

int select_dumpvar::prepare(List<Item> &list, SELECT_LEX_UNIT *u)
{
  List_iterator_fast<Item> li(list);
  List_iterator_fast<LEX_STRING> gl(var_list);
  Item *item;
  LEX_STRING *ls;
  if (var_list.elements != list.elements)
  {
    my_error(ER_WRONG_NUMBER_OF_COLUMNS_IN_SELECT, MYF(0));
    return 1;
  }
  unit=u;
  while ((item=li++))
  {
    ls= gl++;
    Item_func_set_user_var *xx = new Item_func_set_user_var(*ls,item);
    /*
      Item_func_set_user_var can't substitute something else on its place =>
      0 can be passed as last argument (reference on item)
    */
    xx->fix_fields(thd,(TABLE_LIST*) thd->lex->select_lex.table_list.first,
		   0);
    xx->fix_length_and_dec();
    vars.push_back(xx);
  }
  return 0;
}


void select_dumpvar::cleanup()
{
  vars.empty();
  row_count=0;
}


Item_arena::Item_arena(THD* thd)
  :free_list(0),
  state(INITIALIZED)
{
  init_sql_alloc(&mem_root,
                 thd->variables.query_alloc_block_size,
                 thd->variables.query_prealloc_size);
}


/* This constructor is called when Item_arena is a subobject of THD */

Item_arena::Item_arena()
  :free_list(0),
  state(CONVENTIONAL_EXECUTION)
{
  clear_alloc_root(&mem_root);
}


Item_arena::Item_arena(bool init_mem_root)
  :free_list(0),
  state(INITIALIZED)
{
  if (init_mem_root)
    clear_alloc_root(&mem_root);
}

Item_arena::Type Item_arena::type() const
{
  DBUG_ASSERT("Item_arena::type()" == "abstract");
  return STATEMENT;
}


Item_arena::~Item_arena()
{}


/*
  Statement functions 
*/

Statement::Statement(THD *thd)
  :Item_arena(thd),
  id(++thd->statement_id_counter),
  set_query_id(1),
  allow_sum_func(0),
  lex(&main_lex),
  query(0),
  query_length(0)
{
  name.str= NULL;
}

/*
  This constructor is called when statement is a subobject of THD:
  Some variables are initialized in THD::init due to locking problems
  This statement object will be used to 
*/

Statement::Statement()
  :id(0),
  set_query_id(1),
  allow_sum_func(0),                            /* initialized later */
  lex(&main_lex),
  query(0),                                     /* these two are set */ 
  query_length(0)                               /* in alloc_query() */
{
}


Item_arena::Type Statement::type() const
{
  return STATEMENT;
}


void Statement::set_statement(Statement *stmt)
{
  id=             stmt->id;
  set_query_id=   stmt->set_query_id;
  allow_sum_func= stmt->allow_sum_func;
  lex=            stmt->lex;
  query=          stmt->query;
  query_length=   stmt->query_length;
}


void
Statement::set_n_backup_statement(Statement *stmt, Statement *backup)
{
  backup->set_statement(this);
  set_statement(stmt);
}


void Statement::restore_backup_statement(Statement *stmt, Statement *backup)
{
  stmt->set_statement(this);
  set_statement(backup);
}


void Statement::end_statement()
{
  /* Cleanup SQL processing state to resuse this statement in next query. */
  lex_end(lex);
  delete lex->result;
  lex->result= 0;
  free_items(free_list);
  free_list= 0;
  /*
    Don't free mem_root, as mem_root is freed in the end of dispatch_command
    (once for any command).
  */
}


void Item_arena::set_n_backup_item_arena(Item_arena *set, Item_arena *backup)
{
  backup->set_item_arena(this);
  set_item_arena(set);
}


void Item_arena::restore_backup_item_arena(Item_arena *set, Item_arena *backup)
{
  set->set_item_arena(this);
  set_item_arena(backup);
  // reset backup mem_root to avoid its freeing
  init_alloc_root(&backup->mem_root, 0, 0);
}

void Item_arena::set_item_arena(Item_arena *set)
{
  mem_root= set->mem_root;
  free_list= set->free_list;
  state= set->state;
}

Statement::~Statement()
{
  free_root(&mem_root, MYF(0));
}

C_MODE_START

static byte *
get_statement_id_as_hash_key(const byte *record, uint *key_length,
                             my_bool not_used __attribute__((unused)))
{
  const Statement *statement= (const Statement *) record; 
  *key_length= sizeof(statement->id);
  return (byte *) &((const Statement *) statement)->id;
}

static void delete_statement_as_hash_key(void *key)
{
  delete (Statement *) key;
}

static byte *get_stmt_name_hash_key(Statement *entry, uint *length,
                                    my_bool not_used __attribute__((unused)))
{
  *length=(uint) entry->name.length;
  return (byte*) entry->name.str;
}

C_MODE_END

Statement_map::Statement_map() :
  last_found_statement(0)
{
  enum
  {
    START_STMT_HASH_SIZE = 16,
    START_NAME_HASH_SIZE = 16
  };
  hash_init(&st_hash, &my_charset_bin, START_STMT_HASH_SIZE, 0, 0,
            get_statement_id_as_hash_key,
            delete_statement_as_hash_key, MYF(0));
  hash_init(&names_hash, system_charset_info, START_NAME_HASH_SIZE, 0, 0,
            (hash_get_key) get_stmt_name_hash_key,
            NULL,MYF(0));
}

int Statement_map::insert(Statement *statement)
{
  int rc= my_hash_insert(&st_hash, (byte *) statement);
  if (rc == 0)
    last_found_statement= statement;
  if (statement->name.str)
  {
    /*
      If there is a statement with the same name, remove it. It is ok to 
      remove old and fail to insert new one at the same time.
    */
    Statement *old_stmt;
    if ((old_stmt= find_by_name(&statement->name)))
      erase(old_stmt); 
    if ((rc= my_hash_insert(&names_hash, (byte*)statement)))
      hash_delete(&st_hash, (byte*)statement);
  }
  return rc;
}


bool select_dumpvar::send_data(List<Item> &items)
{
  List_iterator_fast<Item_func_set_user_var> li(vars);
  Item_func_set_user_var *xx;
  DBUG_ENTER("send_data");

  if (unit->offset_limit_cnt)
  {				          // Using limit offset,count
    unit->offset_limit_cnt--;
    DBUG_RETURN(0);
  }
  if (row_count++) 
  {
    my_error(ER_TOO_MANY_ROWS, MYF(0));
    DBUG_RETURN(1);
  }
  while ((xx=li++))
  {
    xx->check();
    xx->update();
  }
  DBUG_RETURN(0);
}

bool select_dumpvar::send_eof()
{
  if (row_count)
  {
    ::send_ok(thd,row_count);
    return 0;
  }
  else
  {
    my_error(ER_EMPTY_QUERY,MYF(0));
    return 1;
  }
}

/****************************************************************************
  TMP_TABLE_PARAM
****************************************************************************/

void TMP_TABLE_PARAM::init()
{
  field_count= sum_func_count= func_count= hidden_field_count= 0;
  group_parts= group_length= group_null_parts= 0;
  quick_group= 1;
}<|MERGE_RESOLUTION|>--- conflicted
+++ resolved
@@ -892,11 +892,6 @@
   option|= MY_REPLACE_DIR;			// Force use of db directory
 #endif
 
-<<<<<<< HEAD
-  strxnmov(path, FN_REFLEN, mysql_real_data_home, thd->db ? thd->db : "",
-           NullS);
-  (void) fn_format(path, exchange->file_name, path, "", option);
-=======
   if (!dirname_length(exchange->file_name))
   {
     strxnmov(path, FN_REFLEN, mysql_real_data_home, thd->db ? thd->db : "", NullS);
@@ -905,8 +900,6 @@
   else
     (void) fn_format(path, exchange->file_name, mysql_real_data_home, "", option);
     
-
->>>>>>> 610913c8
   if (!access(path, F_OK))
   {
     my_error(ER_FILE_EXISTS_ERROR, MYF(0), exchange->file_name);
