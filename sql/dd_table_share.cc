--- conflicted
+++ resolved
@@ -2329,100 +2329,6 @@
   DBUG_RETURN(true);
 }
 
-<<<<<<< HEAD
-//////////////////////////////////////////////////////////////////////////
-
-/**
-  Check if Index_element represents prefix key part on the column.
-
-  @note This function is in sync with how we evaluate HA_PART_KEY_SEG.
-        As result it returns funny results for BLOB/GIS types (TODO/FIXME
-        check this logic).
-
-  TODO/FIXME: Consider making it proper method of Index_element.
-*/
-
-/* purecov: begin deadcode */
-bool dd_index_element_is_prefix(const dd::Index_element *idx_el)
-{
-  uint interval_parts;
-  const dd::Column& col= idx_el->column();
-  enum_field_types field_type= dd_get_old_field_type(col.type());
-
-  if (field_type == MYSQL_TYPE_ENUM || field_type == MYSQL_TYPE_SET)
-    interval_parts= col.elements_count();
-  else
-    interval_parts= 0;
-
-  return calc_key_length(field_type,
-                         col.char_length(),
-                         col.numeric_scale(),
-                         col.is_unsigned(),
-                         interval_parts) != idx_el->length();
-}
-/* purecov: end */
-
-
-/**
-  Check if Index represents candidate key.
-
-  @note This function is in sync with how we evaluate TABLE_SHARE::primary_key.
-
-  TODO/FIXME: Consider making it proper method of Index.
-*/
-
-/* purecov: begin deadcode */
-bool dd_index_is_candidate_key(const dd::Index *idx_obj)
-{
-  if (idx_obj->type() != dd::Index::IT_PRIMARY &&
-      idx_obj->type() != dd::Index::IT_UNIQUE)
-    return false;
-
-  for (const dd::Index_element *idx_elem_obj : idx_obj->elements())
-  {
-    // Skip hidden index elements
-    if (idx_elem_obj->is_hidden())
-      continue;
-
-    if (idx_elem_obj->column().is_nullable())
-      return false;
-
-    if (idx_elem_obj->column().is_virtual())
-      return false;
-
-    /*
-      Probably we should adjust is_prefix() to take these two scenarios
-      into account. But this also means that we probably need avoid
-      setting HA_PART_KEY_SEG in them.
-    */
-
-    if ((idx_elem_obj->column().type() == dd::enum_column_types::TINY_BLOB &&
-         idx_elem_obj->length() == 255) ||
-        (idx_elem_obj->column().type() == dd::enum_column_types::BLOB &&
-         idx_elem_obj->length() == 65535) ||
-        (idx_elem_obj->column().type() == dd::enum_column_types::MEDIUM_BLOB &&
-         idx_elem_obj->length() == (1 << 24) - 1) ||
-        (idx_elem_obj->column().type() == dd::enum_column_types::LONG_BLOB &&
-         idx_elem_obj->length() == (1LL << 32) - 1))
-      continue;
-
-    if (idx_elem_obj->column().type() == dd::enum_column_types::GEOMETRY)
-    {
-      uint32 sub_type;
-      idx_elem_obj->column().options().get_uint32("geom_type", &sub_type);
-      if (sub_type ==  Field::GEOM_POINT &&
-          idx_elem_obj->length() == MAX_LEN_GEOM_POINT_FIELD)
-        continue;
-    }
-
-
-    if (dd_index_element_is_prefix(idx_elem_obj))
-      return false;
-  }
-  return true;
-}
-/* purecov: end */
-=======
 
 /*
   Ignore errors related to invalid collation and missing parser during
@@ -2454,5 +2360,4 @@
 }
 
 
-//////////////////////////////////////////////////////////////////////////
->>>>>>> 7cecc90f
+//////////////////////////////////////////////////////////////////////////