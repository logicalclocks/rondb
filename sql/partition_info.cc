/* Copyright (c) 2006, 2012, Oracle and/or its affiliates. All rights reserved.

   This program is free software; you can redistribute it and/or modify
   it under the terms of the GNU General Public License as published by
   the Free Software Foundation; version 2 of the License.

   This program is distributed in the hope that it will be useful,
   but WITHOUT ANY WARRANTY; without even the implied warranty of
   MERCHANTABILITY or FITNESS FOR A PARTICULAR PURPOSE.  See the
   GNU General Public License for more details.

   You should have received a copy of the GNU General Public License
   along with this program; if not, write to the Free Software
   Foundation, Inc., 51 Franklin St, Fifth Floor, Boston, MA 02110-1301  USA */

/* Some general useful functions */

#include "sql_priv.h"
// Required to get server definitions for mysql/plugin.h right
#include "sql_plugin.h"
#include "sql_partition.h"                 // partition_info.h: LIST_PART_ENTRY
                                           // NOT_A_PARTITION_ID
#include "partition_info.h"
#include "sql_parse.h"                        // test_if_data_home_dir
#include "sql_acl.h"                          // *_ACL
#include "table.h"                            // TABLE_LIST
#include "my_bitmap.h"                        // bitmap*
<<<<<<< HEAD
=======
#include "sql_base.h"                         // fill_record
>>>>>>> 53d17a2f

#ifdef WITH_PARTITION_STORAGE_ENGINE
#include "ha_partition.h"


partition_info *partition_info::get_clone()
{
  DBUG_ENTER("partition_info::get_clone");
  if (!this)
    DBUG_RETURN(NULL);
  List_iterator<partition_element> part_it(partitions);
  partition_element *part;
  partition_info *clone= new partition_info();
  if (!clone)
  {
    mem_alloc_error(sizeof(partition_info));
    DBUG_RETURN(NULL);
  }
  memcpy(clone, this, sizeof(partition_info));
  memset(&(clone->read_partitions), 0, sizeof(clone->read_partitions));
  memset(&(clone->lock_partitions), 0, sizeof(clone->lock_partitions));
  clone->bitmaps_are_initialized= FALSE;
  clone->partitions.empty();

  while ((part= (part_it++)))
  {
    List_iterator<partition_element> subpart_it(part->subpartitions);
    partition_element *subpart;
    partition_element *part_clone= new partition_element();
    if (!part_clone)
    {
      mem_alloc_error(sizeof(partition_element));
      DBUG_RETURN(NULL);
    }
    memcpy(part_clone, part, sizeof(partition_element));
    part_clone->subpartitions.empty();
    while ((subpart= (subpart_it++)))
    {
      partition_element *subpart_clone= new partition_element();
      if (!subpart_clone)
      {
        mem_alloc_error(sizeof(partition_element));
        DBUG_RETURN(NULL);
      }
      memcpy(subpart_clone, subpart, sizeof(partition_element));
      part_clone->subpartitions.push_back(subpart_clone);
    }
    clone->partitions.push_back(part_clone);
  }
  DBUG_RETURN(clone);
}


/**
<<<<<<< HEAD
=======
  Mark named [sub]partition to be used/locked.

  @param part_name  Partition name to match.
  @param length     Partition name length.

  @return Success if partition found
    @retval true  Partition found
    @retval false Partition not found
*/

bool partition_info::add_named_partition(const char *part_name,
                                         uint length)
{
  HASH *part_name_hash;
  PART_NAME_DEF *part_def;
  Partition_share *part_share;
  DBUG_ENTER("partition_info::add_named_partition");
  DBUG_ASSERT(table && table->s && table->s->ha_share);
  part_share= static_cast<Partition_share*>((table->s->ha_share));
  DBUG_ASSERT(part_share->partition_name_hash_initialized);
  part_name_hash= &part_share->partition_name_hash;
  DBUG_ASSERT(part_name_hash->records);

  part_def= (PART_NAME_DEF*) my_hash_search(part_name_hash,
                                            (const uchar*) part_name,
                                            length);
  if (!part_def)
  {
    my_error(ER_UNKNOWN_PARTITION, MYF(0), part_name, table->alias);
    DBUG_RETURN(true);
  }

  if (part_def->is_subpart)
  {
    bitmap_set_bit(&read_partitions, part_def->part_id);
  }
  else
  {
    if (is_sub_partitioned())
    {
      /* Mark all subpartitions in the partition */
      uint j, start= part_def->part_id;
      uint end= start + num_subparts;
      for (j= start; j < end; j++)
        bitmap_set_bit(&read_partitions, j);
    }
    else
      bitmap_set_bit(&read_partitions, part_def->part_id);
  }
  DBUG_PRINT("info", ("Found partition %u is_subpart %d for name %s",
                      part_def->part_id, part_def->is_subpart,
                      part_name));
  DBUG_RETURN(false);
}


/**
  Mark named [sub]partition to be used/locked.

  @param part_elem  Partition element that matched.
*/

bool partition_info::set_named_partition_bitmap(const char *part_name,
                                                uint length)
{
  DBUG_ENTER("partition_info::set_named_partition_bitmap");
  bitmap_clear_all(&read_partitions);
  if (add_named_partition(part_name, length))
    DBUG_RETURN(true);
  bitmap_copy(&lock_partitions, &read_partitions);
  DBUG_RETURN(false);
}



/**
>>>>>>> 53d17a2f
  Prune away partitions not mentioned in the PARTITION () clause,
  if used.

    @param table_list  Table list pointing to table to prune.

  @return Operation status
    @retval true  Failure
    @retval false Success
*/
bool partition_info::prune_partition_bitmaps(TABLE_LIST *table_list)
{
  List_iterator<String> partition_names_it(*(table_list->partition_names));
  uint num_names= table_list->partition_names->elements;
  uint i= 0;
<<<<<<< HEAD
  HASH *part_name_hash;
  Partition_share *part_share;
  DBUG_ENTER("partition_info::prune_partition_bitmaps");

  DBUG_ASSERT(table && table->s && table->s->ha_share);
  part_share= static_cast<Partition_share*>((table->s->ha_share));
  DBUG_ASSERT(part_share->partition_name_hash_initialized);
  part_name_hash= &part_share->partition_name_hash;
  DBUG_ASSERT(part_name_hash->records);
=======
  DBUG_ENTER("partition_info::prune_partition_bitmaps");

>>>>>>> 53d17a2f
  if (num_names < 1)
    DBUG_RETURN(true);

  /*
    TODO: When adding support for FK in partitioned tables, the referenced
    table must probably lock all partitions for read, and also write depending
    of ON DELETE/UPDATE.
  */
  bitmap_clear_all(&read_partitions);

  /* No check for duplicate names or overlapping partitions/subpartitions. */

  DBUG_PRINT("info", ("Searching through partition_name_hash"));
  do
  {
    String *part_name_str= partition_names_it++;
<<<<<<< HEAD
    const char *part_name= part_name_str->c_ptr();
    PART_NAME_DEF *part_def;
    part_def= (PART_NAME_DEF*) my_hash_search(part_name_hash,
                                              (const uchar*) part_name,
                                              part_name_str->length());
    if (!part_def)
    {
      my_error(ER_NO_SUCH_PARTITION, MYF(0), part_name);
      DBUG_RETURN(true);
    }

    if (part_def->is_subpart)
    {
      bitmap_set_bit(&read_partitions, part_def->part_id);
    }
    else
    {
      if (is_sub_partitioned())
      {
        /* Mark all subpartitions in the partition */
        uint j, start= part_def->part_id;
        uint end= start + num_subparts;
        for (j= start; j < end; j++)
          bitmap_set_bit(&read_partitions, j);
      }
      else
        bitmap_set_bit(&read_partitions, part_def->part_id);
    }

    DBUG_PRINT("info", ("Found partition %u is_subpart %d for name %s",
                        part_def->part_id, part_def->is_subpart,
                        part_name));
=======
    if (add_named_partition(part_name_str->c_ptr(), part_name_str->length()))
      DBUG_RETURN(true);
>>>>>>> 53d17a2f
  } while (++i < num_names);
  DBUG_RETURN(false);
}


/**
  Set read/lock_partitions bitmap over non pruned partitions

  @param table_list   Possible TABLE_LIST which can contain
                      list of partition names to query

  @return Operation status
    @retval FALSE  OK
    @retval TRUE   Failed to allocate memory for bitmap or list of partitions
                   did not match

  @note OK to call multiple times without the need for free_bitmaps.
*/

bool partition_info::set_partition_bitmaps(TABLE_LIST *table_list)
{
  DBUG_ENTER("partition_info::set_partition_bitmaps");

  DBUG_ASSERT(bitmaps_are_initialized);
  DBUG_ASSERT(table);
<<<<<<< HEAD
=======
  is_pruning_completed= false;
>>>>>>> 53d17a2f
  if (!bitmaps_are_initialized)
    DBUG_RETURN(TRUE);

  if (table_list &&
      table_list->partition_names &&
      table_list->partition_names->elements)
  {
    if (prune_partition_bitmaps(table_list))
      DBUG_RETURN(TRUE);
  }
  else
  {
    bitmap_set_all(&read_partitions);
    DBUG_PRINT("info", ("Set all partitions"));
  }
  bitmap_copy(&lock_partitions, &read_partitions);
<<<<<<< HEAD
  DBUG_RETURN(FALSE);
=======
  DBUG_ASSERT(bitmap_get_first_set(&lock_partitions) != MY_BIT_NONE);
  DBUG_RETURN(FALSE);
}


/**
  Checks if possible to do prune partitions on insert.

  @param thd           Thread context
  @param duplic        How to handle duplicates
  @param update        In case of ON DUPLICATE UPDATE, default function fields
  @param update_fields In case of ON DUPLICATE UPDATE, which fields to update
  @param fields        Listed fields
  @param empty_values  True if values is empty (only defaults)
  @param[out] prune_needs_default_values  Set on return if copying of default
                                          values is needed
  @param[out] can_prune_partitions        Enum showing if possible to prune
  @param[inout] used_partitions           If possible to prune the bitmap
                                          is initialized and cleared

  @return Operation status
    @retval false  Success
    @retval true   Failure
*/

bool partition_info::can_prune_insert(THD* thd,
                                      enum_duplicates duplic,
                                      COPY_INFO &update,
                                      List<Item> &update_fields,
                                      List<Item> &fields,
                                      bool empty_values,
                                      enum_can_prune *can_prune_partitions,
                                      bool *prune_needs_default_values,
                                      MY_BITMAP *used_partitions)
{
  uint32 *bitmap_buf;
  uint bitmap_bytes;
  uint num_partitions= 0;
  *can_prune_partitions= PRUNE_NO;
  DBUG_ASSERT(bitmaps_are_initialized);
  DBUG_ENTER("partition_info::can_prune_insert");

  if (table->s->db_type()->partition_flags() & HA_USE_AUTO_PARTITION)
    DBUG_RETURN(false); /* Should not prune auto partitioned tables */

  /*
    If under LOCK TABLES pruning will skip start_stmt instead of external_lock
    for unused partitions.

    Cannot prune if there are BEFORE INSERT triggers that changes any
    partitioning column, since they may change the row to be in another
    partition.
  */
  if (table->triggers &&
      table->triggers->has_triggers(TRG_EVENT_INSERT, TRG_ACTION_BEFORE) &&
      table->triggers->is_fields_updated_in_trigger(&full_part_field_set,
                                                    TRG_EVENT_INSERT,
                                                    TRG_ACTION_BEFORE))
    DBUG_RETURN(false);

  if (table->found_next_number_field)
  {
    /*
      If the field is used in the partitioning expression, we cannot prune.
      TODO: If all rows have not null values and
      is not 0 (with NO_AUTO_VALUE_ON_ZERO sql_mode), then pruning is possible!
    */
    if (bitmap_is_set(&full_part_field_set,
        table->found_next_number_field->field_index))
      DBUG_RETURN(false);
  }

  /*
    If updating a field in the partitioning expression, we cannot prune.

    Note: TIMESTAMP_AUTO_SET_ON_INSERT is handled by converting Item_null
    to the start time of the statement. Which will be the same as in
    write_row(). So pruning of TIMESTAMP DEFAULT CURRENT_TIME will work.
    But TIMESTAMP_AUTO_SET_ON_UPDATE cannot be pruned if the timestamp
    column is a part of any part/subpart expression.
  */
  if (duplic == DUP_UPDATE)
  {
    /*
      Cannot prune if any field in the partitioning expression can
      be updated by ON DUPLICATE UPDATE.
    */
    if (update.function_defaults_apply_on_columns(&full_part_field_set))
      DBUG_RETURN(false);
 
    /*
      TODO: add check for static update values, which can be pruned.
    */
    if (is_field_in_part_expr(update_fields))
      DBUG_RETURN(false);

    /*
      Cannot prune if there are BEFORE UPDATE triggers that changes any
      partitioning column, since they may change the row to be in another
      partition.
    */
    if (table->triggers &&
        table->triggers->has_triggers(TRG_EVENT_UPDATE,
                                      TRG_ACTION_BEFORE) &&
        table->triggers->is_fields_updated_in_trigger(&full_part_field_set,
                                                      TRG_EVENT_UPDATE,
                                                      TRG_ACTION_BEFORE))
    {
      DBUG_RETURN(false);
    }
  }

  /*
    If not all partitioning fields are given,
    we also must set all non given partitioning fields
    to get correct defaults.
    TODO: If any gain, we could enhance this by only copy the needed default
    fields by
      1) check which fields needs to be set.
      2) only copy those fields from the default record.
  */
  *prune_needs_default_values= false;
  if (fields.elements)
  {
    if (!is_full_part_expr_in_fields(fields))
      *prune_needs_default_values= true;
  }
  else if (empty_values)
  {
    *prune_needs_default_values= true; // like 'INSERT INTO t () VALUES ()'
  }
  else
  {
     /*
       In case of INSERT INTO t VALUES (...) we must get values for
       all fields in table from VALUES (...) part, so no defaults
       are needed.
     */
  }

  /* Pruning possible, have to initialize the used_partitions bitmap. */
  num_partitions= lock_partitions.n_bits;
  bitmap_bytes= bitmap_buffer_size(num_partitions);
  if (!(bitmap_buf= (uint32*) thd->alloc(bitmap_bytes)))
  {
    mem_alloc_error(bitmap_bytes);
    DBUG_RETURN(true);
  }
  /* Also clears all bits. */
  if (bitmap_init(used_partitions, bitmap_buf, num_partitions, false))
  {
    /* purecov: begin deadcode */
    /* Cannot happen, due to pre-alloc. */
    mem_alloc_error(bitmap_bytes);
    DBUG_RETURN(true);
    /* purecov: end */
  }
  /*
    If no partitioning field in set (e.g. defaults) check pruning only once.
  */
  if (fields.elements &&
      !is_field_in_part_expr(fields))
    *can_prune_partitions= PRUNE_DEFAULTS;
  else
    *can_prune_partitions= PRUNE_YES;

  DBUG_RETURN(false);
}


/**
  Mark the partition, the record belongs to, as used.

  @param fields           Fields to set
  @param values           Values to use
  @param info             COPY_INFO used for default values handling
  @param copy_default_values  True if we should copy default values
  @param used_partitions  Bitmap to set

  @returns Operational status
    @retval false  Success
    @retval true   Failure
*/

bool partition_info::set_used_partition(List<Item> &fields,
                                        List<Item> &values,
                                        COPY_INFO &info,
                                        bool copy_default_values,
                                        MY_BITMAP *used_partitions)
{
  THD *thd= table->in_use;
  uint32 part_id;
  longlong func_value;
  Dummy_error_handler error_handler;
  bool ret= true;
  DBUG_ENTER("set_partition");
  DBUG_ASSERT(thd);

  /* Only allow checking of constant values */
  List_iterator_fast<Item> v(values);
  Item *item;
  thd->push_internal_handler(&error_handler);
  while ((item= v++))
  {
    if (!item->const_item())
      goto err;
  }

  if (copy_default_values)
    restore_record(table,s->default_values);

  if (fields.elements || !values.elements)
  {
    if (fill_record(thd, fields, values, false, &full_part_field_set))
      goto err;
  }
  else
  {
    if (fill_record(thd, table->field, values, false, &full_part_field_set))
      goto err;
  }
  DBUG_ASSERT(!table->auto_increment_field_not_null);

  /*
    Evaluate DEFAULT functions like CURRENT_TIMESTAMP.
    TODO: avoid setting non partitioning fields default value, to avoid
    overhead. Not yet done, since mostly only one DEFAULT function per
    table, or at least very few such columns.
  */
  if (info.function_defaults_apply_on_columns(&full_part_field_set))
    info.set_function_defaults(table);

  {
    /*
      This function is used in INSERT; 'values' are supplied by user,
      or are default values, not values read from a table, so read_set is
      irrelevant.
    */
    my_bitmap_map *old_map= dbug_tmp_use_all_columns(table, table->read_set);
    const int rc= get_partition_id(this, &part_id, &func_value);
    dbug_tmp_restore_column_map(table->read_set, old_map);
    if (rc)
      goto err;
  }

  DBUG_PRINT("info", ("Insert into partition %u", part_id));
  bitmap_set_bit(used_partitions, part_id);
  ret= false;

err:
  thd->pop_internal_handler();
  DBUG_RETURN(ret);
>>>>>>> 53d17a2f
}


/*
  Create a memory area where default partition names are stored and fill it
  up with the names.

  SYNOPSIS
    create_default_partition_names()
    part_no                         Partition number for subparts
    num_parts                       Number of partitions
    start_no                        Starting partition number
    subpart                         Is it subpartitions

  RETURN VALUE
    A pointer to the memory area of the default partition names

  DESCRIPTION
    A support routine for the partition code where default values are
    generated.
    The external routine needing this code is check_partition_info
*/

#define MAX_PART_NAME_SIZE 8

char *partition_info::create_default_partition_names(uint part_no,
                                                     uint num_parts_arg,
                                                     uint start_no)
{
  char *ptr= (char*) sql_calloc(num_parts_arg*MAX_PART_NAME_SIZE);
  char *move_ptr= ptr;
  uint i= 0;
  DBUG_ENTER("create_default_partition_names");

  if (likely(ptr != 0))
  {
    do
    {
      sprintf(move_ptr, "p%u", (start_no + i));
      move_ptr+= MAX_PART_NAME_SIZE;
    } while (++i < num_parts_arg);
  }
  else
  {
    mem_alloc_error(num_parts_arg*MAX_PART_NAME_SIZE);
  }
  DBUG_RETURN(ptr);
}


/*
  Generate a version string for partition expression
  This function must be updated every time there is a possibility for
  a new function of a higher version number than 5.5.0.

  SYNOPSIS
    set_show_version_string()
  RETURN VALUES
    None
*/
void partition_info::set_show_version_string(String *packet)
{
  int version= 0;
  if (column_list)
    packet->append(STRING_WITH_LEN("\n/*!50500"));
  else
  {
    if (part_expr)
      part_expr->walk(&Item::intro_version, 0, (uchar*)&version);
    if (subpart_expr)
      subpart_expr->walk(&Item::intro_version, 0, (uchar*)&version);
    if (version == 0)
    {
      /* No new functions in partition function */
      packet->append(STRING_WITH_LEN("\n/*!50100"));
    }
    else
    {
      char buf[65];
      char *buf_ptr= longlong10_to_str((longlong)version, buf, 10);
      packet->append(STRING_WITH_LEN("\n/*!"));
      packet->append(buf, (size_t)(buf_ptr - buf));
    }
  }
}

/*
  Create a unique name for the subpartition as part_name'sp''subpart_no'
  SYNOPSIS
    create_default_subpartition_name()
    subpart_no                  Number of subpartition
    part_name                   Name of partition
  RETURN VALUES
    >0                          A reference to the created name string
    0                           Memory allocation error
*/

char *partition_info::create_default_subpartition_name(uint subpart_no,
                                               const char *part_name)
{
  uint size_alloc= strlen(part_name) + MAX_PART_NAME_SIZE;
  char *ptr= (char*) sql_calloc(size_alloc);
  DBUG_ENTER("create_default_subpartition_name");

  if (likely(ptr != NULL))
  {
    my_snprintf(ptr, size_alloc, "%ssp%u", part_name, subpart_no);
  }
  else
  {
    mem_alloc_error(size_alloc);
  }
  DBUG_RETURN(ptr);
}


/*
  Set up all the default partitions not set-up by the user in the SQL
  statement. Also perform a number of checks that the user hasn't tried
  to use default values where no defaults exists.

  SYNOPSIS
    set_up_default_partitions()
    file                A reference to a handler of the table
    info                Create info
    start_no            Starting partition number

  RETURN VALUE
    TRUE                Error, attempted default values not possible
    FALSE               Ok, default partitions set-up

  DESCRIPTION
    The routine uses the underlying handler of the partitioning to define
    the default number of partitions. For some handlers this requires
    knowledge of the maximum number of rows to be stored in the table.
    This routine only accepts HASH and KEY partitioning and thus there is
    no subpartitioning if this routine is successful.
    The external routine needing this code is check_partition_info
*/

bool partition_info::set_up_default_partitions(handler *file,
                                               HA_CREATE_INFO *info,
                                               uint start_no)
{
  uint i;
  char *default_name;
  bool result= TRUE;
  DBUG_ENTER("partition_info::set_up_default_partitions");

  if (part_type != HASH_PARTITION)
  {
    const char *error_string;
    if (part_type == RANGE_PARTITION)
      error_string= partition_keywords[PKW_RANGE].str;
    else
      error_string= partition_keywords[PKW_LIST].str;
    my_error(ER_PARTITIONS_MUST_BE_DEFINED_ERROR, MYF(0), error_string);
    goto end;
  }

  if ((num_parts == 0) &&
      ((num_parts= file->get_default_no_partitions(info)) == 0))
  {
    my_error(ER_PARTITION_NOT_DEFINED_ERROR, MYF(0), "partitions");
    goto end;
  }

  if (unlikely(num_parts > MAX_PARTITIONS))
  {
    my_error(ER_TOO_MANY_PARTITIONS_ERROR, MYF(0));
    goto end;
  }
  if (unlikely((!(default_name= create_default_partition_names(0, num_parts,
                                                               start_no)))))
    goto end;
  i= 0;
  do
  {
    partition_element *part_elem= new partition_element();
    if (likely(part_elem != 0 &&
               (!partitions.push_back(part_elem))))
    {
      part_elem->engine_type= default_engine_type;
      part_elem->partition_name= default_name;
      default_name+=MAX_PART_NAME_SIZE;
    }
    else
    {
      mem_alloc_error(sizeof(partition_element));
      goto end;
    }
  } while (++i < num_parts);
  result= FALSE;
end:
  DBUG_RETURN(result);
}


/*
  Set up all the default subpartitions not set-up by the user in the SQL
  statement. Also perform a number of checks that the default partitioning
  becomes an allowed partitioning scheme.

  SYNOPSIS
    set_up_default_subpartitions()
    file                A reference to a handler of the table
    info                Create info

  RETURN VALUE
    TRUE                Error, attempted default values not possible
    FALSE               Ok, default partitions set-up

  DESCRIPTION
    The routine uses the underlying handler of the partitioning to define
    the default number of partitions. For some handlers this requires
    knowledge of the maximum number of rows to be stored in the table.
    This routine is only called for RANGE or LIST partitioning and those
    need to be specified so only subpartitions are specified.
    The external routine needing this code is check_partition_info
*/

bool partition_info::set_up_default_subpartitions(handler *file, 
                                                  HA_CREATE_INFO *info)
{
  uint i, j;
  bool result= TRUE;
  partition_element *part_elem;
  List_iterator<partition_element> part_it(partitions);
  DBUG_ENTER("partition_info::set_up_default_subpartitions");

  if (num_subparts == 0)
    num_subparts= file->get_default_no_partitions(info);
  if (unlikely((num_parts * num_subparts) > MAX_PARTITIONS))
  {
    my_error(ER_TOO_MANY_PARTITIONS_ERROR, MYF(0));
    goto end;
  }
  i= 0;
  do
  {
    part_elem= part_it++;
    j= 0;
    do
    {
      partition_element *subpart_elem= new partition_element(part_elem);
      if (likely(subpart_elem != 0 &&
          (!part_elem->subpartitions.push_back(subpart_elem))))
      {
        char *ptr= create_default_subpartition_name(j,
                                                    part_elem->partition_name);
        if (!ptr)
          goto end;
        subpart_elem->engine_type= default_engine_type;
        subpart_elem->partition_name= ptr;
      }
      else
      {
        mem_alloc_error(sizeof(partition_element));
        goto end;
      }
    } while (++j < num_subparts);
  } while (++i < num_parts);
  result= FALSE;
end:
  DBUG_RETURN(result);
}


/*
  Support routine for check_partition_info

  SYNOPSIS
    set_up_defaults_for_partitioning()
    file                A reference to a handler of the table
    info                Create info
    start_no            Starting partition number

  RETURN VALUE
    TRUE                Error, attempted default values not possible
    FALSE               Ok, default partitions set-up

  DESCRIPTION
    Set up defaults for partition or subpartition (cannot set-up for both,
    this will return an error.
*/

bool partition_info::set_up_defaults_for_partitioning(handler *file,
                                                      HA_CREATE_INFO *info, 
                                                      uint start_no)
{
  DBUG_ENTER("partition_info::set_up_defaults_for_partitioning");

  if (!default_partitions_setup)
  {
    default_partitions_setup= TRUE;
    if (use_default_partitions)
      DBUG_RETURN(set_up_default_partitions(file, info, start_no));
    if (is_sub_partitioned() && 
        use_default_subpartitions)
      DBUG_RETURN(set_up_default_subpartitions(file, info));
  }
  DBUG_RETURN(FALSE);
}


/*
  Support routine for check_partition_info

  SYNOPSIS
    find_duplicate_field
    no parameters

  RETURN VALUE
    Erroneus field name  Error, there are two fields with same name
    NULL                 Ok, no field defined twice

  DESCRIPTION
    Check that the user haven't defined the same field twice in
    key or column list partitioning.
*/
char* partition_info::find_duplicate_field()
{
  char *field_name_outer, *field_name_inner;
  List_iterator<char> it_outer(part_field_list);
  uint num_fields= part_field_list.elements;
  uint i,j;
  DBUG_ENTER("partition_info::find_duplicate_field");

  for (i= 0; i < num_fields; i++)
  {
    field_name_outer= it_outer++;
    List_iterator<char> it_inner(part_field_list);
    for (j= 0; j < num_fields; j++)
    {
      field_name_inner= it_inner++;
      if (i >= j)
        continue;
      if (!(my_strcasecmp(system_charset_info,
                          field_name_outer,
                          field_name_inner)))
      {
        DBUG_RETURN(field_name_outer);
      }
    }
  }
  DBUG_RETURN(NULL);
}


/**
  @brief Get part_elem and part_id from partition name
<<<<<<< HEAD

  @param partition_name Name of partition to search for.
  @param file_name[out] Partition file name (part after table name,
                        #P#<part>[#SP#<subpart>]), skipped if NULL.
  @param part_id[out]   Id of found partition or NOT_A_PARTITION_ID.

=======

  @param partition_name Name of partition to search for.
  @param file_name[out] Partition file name (part after table name,
                        #P#<part>[#SP#<subpart>]), skipped if NULL.
  @param part_id[out]   Id of found partition or NOT_A_PARTITION_ID.

>>>>>>> 53d17a2f
  @retval Pointer to part_elem of [sub]partition, if not found NULL

  @note Since names of partitions AND subpartitions must be unique,
  this function searches both partitions and subpartitions and if name of
  a partition is given for a subpartitioned table, part_elem will be
  the partition, but part_id will be NOT_A_PARTITION_ID and file_name not set.
*/
partition_element *partition_info::get_part_elem(const char *partition_name,
                                                 char *file_name,
                                                 uint32 *part_id)
{
  List_iterator<partition_element> part_it(partitions);
  uint i= 0;
  DBUG_ENTER("partition_info::get_part_elem");
  DBUG_ASSERT(part_id);
  *part_id= NOT_A_PARTITION_ID;
  do
  {
    partition_element *part_elem= part_it++;
    if (is_sub_partitioned())
    {
      List_iterator<partition_element> sub_part_it(part_elem->subpartitions);
      uint j= 0;
      do
      {
        partition_element *sub_part_elem= sub_part_it++;
        if (!my_strcasecmp(system_charset_info,
                           sub_part_elem->partition_name, partition_name))
        {
          if (file_name)
            create_subpartition_name(file_name, "",
                                     part_elem->partition_name,
                                     partition_name,
                                     NORMAL_PART_NAME);
          *part_id= j + (i * num_subparts);
          DBUG_RETURN(sub_part_elem);
        }
      } while (++j < num_subparts);

      /* Naming a partition (first level) on a subpartitioned table. */
      if (!my_strcasecmp(system_charset_info,
                            part_elem->partition_name, partition_name))
        DBUG_RETURN(part_elem);
    }
    else if (!my_strcasecmp(system_charset_info,
                            part_elem->partition_name, partition_name))
    {
      if (file_name)
        create_partition_name(file_name, "", partition_name,
                              NORMAL_PART_NAME, TRUE);
      *part_id= i;
      DBUG_RETURN(part_elem);
    }
  } while (++i < num_parts);
  DBUG_RETURN(NULL);
}


/**
  Helper function to find_duplicate_name.
*/

static const char *get_part_name_from_elem(const char *name, size_t *length,
                                      my_bool not_used __attribute__((unused)))
{
  *length= strlen(name);
  return name;
}

/*
  A support function to check partition names for duplication in a
  partitioned table

  SYNOPSIS
    find_duplicate_name()

  RETURN VALUES
    NULL               Has unique part and subpart names
    !NULL              Pointer to duplicated name

  DESCRIPTION
    Checks that the list of names in the partitions doesn't contain any
    duplicated names.
*/

char *partition_info::find_duplicate_name()
{
  HASH partition_names;
  uint max_names;
  const uchar *curr_name= NULL;
  List_iterator<partition_element> parts_it(partitions);
  partition_element *p_elem;
<<<<<<< HEAD

  DBUG_ENTER("partition_info::find_duplicate_name");

  /*
    TODO: If table->s->ha_part_data->partition_name_hash.elements is > 0,
    then we could just return NULL, but that has not been verified.
    And this only happens when in ALTER TABLE with full table copy.
  */

=======

  DBUG_ENTER("partition_info::find_duplicate_name");

  /*
    TODO: If table->s->ha_part_data->partition_name_hash.elements is > 0,
    then we could just return NULL, but that has not been verified.
    And this only happens when in ALTER TABLE with full table copy.
  */

>>>>>>> 53d17a2f
  max_names= num_parts;
  if (is_sub_partitioned())
    max_names+= num_parts * num_subparts;
  if (my_hash_init(&partition_names, system_charset_info, max_names, 0, 0,
                   (my_hash_get_key) get_part_name_from_elem, 0, HASH_UNIQUE))
<<<<<<< HEAD
  {
    DBUG_ASSERT(0);
    curr_name= (const uchar*) "Internal failure";
    goto error;
  }
  while ((p_elem= (parts_it++)))
  {
=======
  {
    DBUG_ASSERT(0);
    curr_name= (const uchar*) "Internal failure";
    goto error;
  }
  while ((p_elem= (parts_it++)))
  {
>>>>>>> 53d17a2f
    curr_name= (const uchar*) p_elem->partition_name;
    if (my_hash_insert(&partition_names, curr_name))
      goto error;

    if (!p_elem->subpartitions.is_empty())
    {
      List_iterator<partition_element> subparts_it(p_elem->subpartitions);
      partition_element *subp_elem;
      while ((subp_elem= (subparts_it++)))
      {
        curr_name= (const uchar*) subp_elem->partition_name;
        if (my_hash_insert(&partition_names, curr_name))
          goto error;
      }
    }
  }
  my_hash_free(&partition_names);
  DBUG_RETURN(NULL);
error:
  my_hash_free(&partition_names);
  DBUG_RETURN((char*) curr_name);
}


/*
  Check that the partition/subpartition is setup to use the correct
  storage engine
  SYNOPSIS
    check_engine_condition()
    p_elem                   Partition element
    table_engine_set         Have user specified engine on table level
    inout::engine_type       Current engine used
    inout::first             Is it first partition
  RETURN VALUE
    TRUE                     Failed check
    FALSE                    Ok
  DESCRIPTION
    Specified engine for table and partitions p0 and pn
    Must be correct both on CREATE and ALTER commands
    table p0 pn res (0 - OK, 1 - FAIL)
        -  -  - 0
        -  -  x 1
        -  x  - 1
        -  x  x 0
        x  -  - 0
        x  -  x 0
        x  x  - 0
        x  x  x 0
    i.e:
    - All subpartitions must use the same engine
      AND it must be the same as the partition.
    - All partitions must use the same engine
      AND it must be the same as the table.
    - if one does NOT specify an engine on the table level
      then one must either NOT specify any engine on any
      partition/subpartition OR for ALL partitions/subpartitions
    Note:
    When ALTER a table, the engines are already set for all levels
    (table, all partitions and subpartitions). So if one want to
    change the storage engine, one must specify it on the table level

*/

static bool check_engine_condition(partition_element *p_elem,
                                   bool table_engine_set,
                                   handlerton **engine_type,
                                   bool *first)
{
  DBUG_ENTER("check_engine_condition");

  DBUG_PRINT("enter", ("p_eng %s t_eng %s t_eng_set %u first %u state %u",
                       ha_resolve_storage_engine_name(p_elem->engine_type),
                       ha_resolve_storage_engine_name(*engine_type),
                       table_engine_set, *first, p_elem->part_state));
  if (*first && !table_engine_set)
  {
    *engine_type= p_elem->engine_type;
    DBUG_PRINT("info", ("setting table_engine = %s",
                         ha_resolve_storage_engine_name(*engine_type)));
  }
  *first= FALSE;
  if ((table_engine_set &&
      (p_elem->engine_type != (*engine_type) &&
       p_elem->engine_type)) ||
      (!table_engine_set &&
       p_elem->engine_type != (*engine_type)))
  {
    DBUG_RETURN(TRUE);
  }

  DBUG_RETURN(FALSE);
}


/*
  Check engine mix that it is correct
  Current limitation is that all partitions and subpartitions
  must use the same storage engine.
  SYNOPSIS
    check_engine_mix()
    inout::engine_type       Current engine used
    table_engine_set         Have user specified engine on table level
  RETURN VALUE
    TRUE                     Error, mixed engines
    FALSE                    Ok, no mixed engines
  DESCRIPTION
    Current check verifies only that all handlers are the same.
    Later this check will be more sophisticated.
    (specified partition handler ) specified table handler
    (NDB, NDB) NDB           OK
    (MYISAM, MYISAM) -       OK
    (MYISAM, -)      -       NOT OK
    (MYISAM, -)    MYISAM    OK
    (- , MYISAM)   -         NOT OK
    (- , -)        MYISAM    OK
    (-,-)          -         OK
    (NDB, MYISAM) *          NOT OK
*/

bool partition_info::check_engine_mix(handlerton *engine_type,
                                      bool table_engine_set)
{
  handlerton *old_engine_type= engine_type;
  bool first= TRUE;
  uint n_parts= partitions.elements;
  DBUG_ENTER("partition_info::check_engine_mix");
  DBUG_PRINT("info", ("in: engine_type = %s, table_engine_set = %u",
                       ha_resolve_storage_engine_name(engine_type),
                       table_engine_set));
  if (n_parts)
  {
    List_iterator<partition_element> part_it(partitions);
    uint i= 0;
    do
    {
      partition_element *part_elem= part_it++;
      DBUG_PRINT("info", ("part = %d engine = %s table_engine_set %u",
                 i, ha_resolve_storage_engine_name(part_elem->engine_type),
                 table_engine_set));
      if (is_sub_partitioned() &&
          part_elem->subpartitions.elements)
      {
        uint n_subparts= part_elem->subpartitions.elements;
        uint j= 0;
        List_iterator<partition_element> sub_it(part_elem->subpartitions);
        do
        {
          partition_element *sub_elem= sub_it++;
          DBUG_PRINT("info", ("sub = %d engine = %s table_engie_set %u",
                     j, ha_resolve_storage_engine_name(sub_elem->engine_type),
                     table_engine_set));
          if (check_engine_condition(sub_elem, table_engine_set,
                                     &engine_type, &first))
            goto error;
        } while (++j < n_subparts);
        /* ensure that the partition also has correct engine */
        if (check_engine_condition(part_elem, table_engine_set,
                                   &engine_type, &first))
          goto error;
      }
      else if (check_engine_condition(part_elem, table_engine_set,
                                      &engine_type, &first))
        goto error;
    } while (++i < n_parts);
  }
  DBUG_PRINT("info", ("engine_type = %s",
                       ha_resolve_storage_engine_name(engine_type)));
  if (!engine_type)
    engine_type= old_engine_type;
  if (engine_type->flags & HTON_NO_PARTITION)
  {
    my_error(ER_PARTITION_MERGE_ERROR, MYF(0));
    DBUG_RETURN(TRUE);
  }
  DBUG_PRINT("info", ("out: engine_type = %s",
                       ha_resolve_storage_engine_name(engine_type)));
  DBUG_ASSERT(engine_type != partition_hton);
  DBUG_RETURN(FALSE);
error:
  /*
    Mixed engines not yet supported but when supported it will need
    the partition handler
  */
  DBUG_RETURN(TRUE);
}


/*
  This routine allocates an array for all range constants to achieve a fast
  check what partition a certain value belongs to. At the same time it does
  also check that the range constants are defined in increasing order and
  that the expressions are constant integer expressions.

  SYNOPSIS
    check_range_constants()
    thd                          Thread object

  RETURN VALUE
    TRUE                An error occurred during creation of range constants
    FALSE               Successful creation of range constant mapping

  DESCRIPTION
    This routine is called from check_partition_info to get a quick error
    before we came too far into the CREATE TABLE process. It is also called
    from fix_partition_func every time we open the .frm file. It is only
    called for RANGE PARTITIONed tables.
*/

bool partition_info::check_range_constants(THD *thd)
{
  partition_element* part_def;
  bool first= TRUE;
  uint i;
  List_iterator<partition_element> it(partitions);
  int result= TRUE;
  DBUG_ENTER("partition_info::check_range_constants");
  DBUG_PRINT("enter", ("RANGE with %d parts, column_list = %u", num_parts,
                                                         column_list));

  if (column_list)
  {
    part_column_list_val *loc_range_col_array;
    part_column_list_val *UNINIT_VAR(current_largest_col_val);
    uint num_column_values= part_field_list.elements;
    uint size_entries= sizeof(part_column_list_val) * num_column_values;
    range_col_array= (part_column_list_val*)sql_calloc(num_parts *
                                                       size_entries);
    if (unlikely(range_col_array == NULL))
    {
      mem_alloc_error(num_parts * size_entries);
      goto end;
    }
    loc_range_col_array= range_col_array;
    i= 0;
    do
    {
      part_def= it++;
      {
        List_iterator<part_elem_value> list_val_it(part_def->list_val_list);
        part_elem_value *range_val= list_val_it++;
        part_column_list_val *col_val= range_val->col_val_array;
        DBUG_ASSERT(part_def->list_val_list.elements == 1);

        if (fix_column_value_functions(thd, range_val, i))
          goto end;
        memcpy(loc_range_col_array, (const void*)col_val, size_entries);
        loc_range_col_array+= num_column_values;
        if (!first)
        {
          if (compare_column_values((const void*)current_largest_col_val,
                                    (const void*)col_val) >= 0)
            goto range_not_increasing_error;
        }
        current_largest_col_val= col_val;
      }
      first= FALSE;
    } while (++i < num_parts);
  }
  else
  {
    longlong UNINIT_VAR(current_largest);
    longlong part_range_value;
    bool signed_flag= !part_expr->unsigned_flag;

    range_int_array= (longlong*)sql_alloc(num_parts * sizeof(longlong));
    if (unlikely(range_int_array == NULL))
    {
      mem_alloc_error(num_parts * sizeof(longlong));
      goto end;
    }
    i= 0;
    do
    {
      part_def= it++;
      if ((i != (num_parts - 1)) || !defined_max_value)
      {
        part_range_value= part_def->range_value;
        if (!signed_flag)
          part_range_value-= 0x8000000000000000ULL;
      }
      else
        part_range_value= LONGLONG_MAX;

      if (!first)
      {
        if (unlikely(current_largest > part_range_value) ||
            (unlikely(current_largest == part_range_value) &&
            (part_range_value < LONGLONG_MAX ||
             i != (num_parts - 1) ||
             !defined_max_value)))
          goto range_not_increasing_error;
      }
      range_int_array[i]= part_range_value;
      current_largest= part_range_value;
      first= FALSE;
    } while (++i < num_parts);
  }
  result= FALSE;
end:
  DBUG_RETURN(result);

range_not_increasing_error:
  my_error(ER_RANGE_NOT_INCREASING_ERROR, MYF(0));
  goto end;
}


/*
  Support routines for check_list_constants used by qsort to sort the
  constant list expressions. One routine for integers and one for
  column lists.

  SYNOPSIS
    list_part_cmp()
      a                First list constant to compare with
      b                Second list constant to compare with

  RETURN VALUE
    +1                 a > b
    0                  a  == b
    -1                 a < b
*/

extern "C"
int partition_info_list_part_cmp(const void* a, const void* b)
{
  longlong a1= ((LIST_PART_ENTRY*)a)->list_value;
  longlong b1= ((LIST_PART_ENTRY*)b)->list_value;
  if (a1 < b1)
    return -1;
  else if (a1 > b1)
    return +1;
  else
    return 0;
}


int partition_info::list_part_cmp(const void* a, const void* b)
{
  return partition_info_list_part_cmp(a, b);
}


/*
  Compare two lists of column values in RANGE/LIST partitioning
  SYNOPSIS
    compare_column_values()
    first                    First column list argument
    second                   Second column list argument
  RETURN VALUES
    0                        Equal
    -1                       First argument is smaller
    +1                       First argument is larger
*/

extern "C"
int partition_info_compare_column_values(const void *first_arg,
                                         const void *second_arg)
{
  const part_column_list_val *first= (part_column_list_val*)first_arg;
  const part_column_list_val *second= (part_column_list_val*)second_arg;
  partition_info *part_info= first->part_info;
  Field **field;

  for (field= part_info->part_field_array; *field;
       field++, first++, second++)
  {
    if (first->max_value || second->max_value)
    {
      if (first->max_value && second->max_value)
        return 0;
      if (second->max_value)
        return -1;
      else
        return +1;
    }
    if (first->null_value || second->null_value)
    {
      if (first->null_value && second->null_value)
        continue;
      if (second->null_value)
        return +1;
      else
        return -1;
    }
    int res= (*field)->cmp((const uchar*)first->column_value,
                           (const uchar*)second->column_value);
    if (res)
      return res;
  }
  return 0;
}


int partition_info::compare_column_values(const void *first_arg,
                                          const void *second_arg)
{
  return partition_info_compare_column_values(first_arg, second_arg);
}


/*
  This routine allocates an array for all list constants to achieve a fast
  check what partition a certain value belongs to. At the same time it does
  also check that there are no duplicates among the list constants and that
  that the list expressions are constant integer expressions.

  SYNOPSIS
    check_list_constants()
    thd                            Thread object

  RETURN VALUE
    TRUE                  An error occurred during creation of list constants
    FALSE                 Successful creation of list constant mapping

  DESCRIPTION
    This routine is called from check_partition_info to get a quick error
    before we came too far into the CREATE TABLE process. It is also called
    from fix_partition_func every time we open the .frm file. It is only
    called for LIST PARTITIONed tables.
*/

bool partition_info::check_list_constants(THD *thd)
{
  uint i, size_entries, num_column_values;
  uint list_index= 0;
  part_elem_value *list_value;
  bool result= TRUE;
  longlong type_add, calc_value;
  void *curr_value;
  void *UNINIT_VAR(prev_value);
  partition_element* part_def;
  bool found_null= FALSE;
  qsort_cmp compare_func;
  void *ptr;
  List_iterator<partition_element> list_func_it(partitions);
  DBUG_ENTER("partition_info::check_list_constants");

  num_list_values= 0;
  /*
    We begin by calculating the number of list values that have been
    defined in the first step.

    We use this number to allocate a properly sized array of structs
    to keep the partition id and the value to use in that partition.
    In the second traversal we assign them values in the struct array.

    Finally we sort the array of structs in order of values to enable
    a quick binary search for the proper value to discover the
    partition id.
    After sorting the array we check that there are no duplicates in the
    list.
  */

  i= 0;
  do
  {
    part_def= list_func_it++;
    if (part_def->has_null_value)
    {
      if (found_null)
      {
        my_error(ER_MULTIPLE_DEF_CONST_IN_LIST_PART_ERROR, MYF(0));
        goto end;
      }
      has_null_value= TRUE;
      has_null_part_id= i;
      found_null= TRUE;
    }
    List_iterator<part_elem_value> list_val_it1(part_def->list_val_list);
    while (list_val_it1++)
      num_list_values++;
  } while (++i < num_parts);
  list_func_it.rewind();
  num_column_values= part_field_list.elements;
  size_entries= column_list ?
        (num_column_values * sizeof(part_column_list_val)) :
        sizeof(LIST_PART_ENTRY);
  ptr= sql_calloc((num_list_values+1) * size_entries);
  if (unlikely(ptr == NULL))
  {
    mem_alloc_error(num_list_values * size_entries);
    goto end;
  }
  if (column_list)
  {
    part_column_list_val *loc_list_col_array;
    loc_list_col_array= (part_column_list_val*)ptr;
    list_col_array= (part_column_list_val*)ptr;
    compare_func= partition_info_compare_column_values;
    i= 0;
    do
    {
      part_def= list_func_it++;
      List_iterator<part_elem_value> list_val_it2(part_def->list_val_list);
      while ((list_value= list_val_it2++))
      {
        part_column_list_val *col_val= list_value->col_val_array;
        if (unlikely(fix_column_value_functions(thd, list_value, i)))
        {
          DBUG_RETURN(TRUE);
        }
        memcpy(loc_list_col_array, (const void*)col_val, size_entries);
        loc_list_col_array+= num_column_values;
      }
    } while (++i < num_parts);
  }
  else
  {
    compare_func= partition_info_list_part_cmp;
    list_array= (LIST_PART_ENTRY*)ptr;
    i= 0;
    /*
      Fix to be able to reuse signed sort functions also for unsigned
      partition functions.
    */
    type_add= (longlong)(part_expr->unsigned_flag ?
                                       0x8000000000000000ULL :
                                       0ULL);

    do
    {
      part_def= list_func_it++;
      List_iterator<part_elem_value> list_val_it2(part_def->list_val_list);
      while ((list_value= list_val_it2++))
      {
        calc_value= list_value->value - type_add;
        list_array[list_index].list_value= calc_value;
        list_array[list_index++].partition_id= i;
      }
    } while (++i < num_parts);
  }
  DBUG_ASSERT(fixed);
  if (num_list_values)
  {
    bool first= TRUE;
    /*
      list_array and list_col_array are unions, so this works for both
      variants of LIST partitioning.
    */
    my_qsort((void*)list_array, num_list_values, size_entries,
             compare_func);

    i= 0;
    do
    {
      DBUG_ASSERT(i < num_list_values);
      curr_value= column_list ? (void*)&list_col_array[num_column_values * i] :
                                (void*)&list_array[i];
      if (likely(first || compare_func(curr_value, prev_value)))
      {
        prev_value= curr_value;
        first= FALSE;
      }
      else
      {
        my_error(ER_MULTIPLE_DEF_CONST_IN_LIST_PART_ERROR, MYF(0));
        goto end;
      }
    } while (++i < num_list_values);
  }
  result= FALSE;
end:
  DBUG_RETURN(result);
}

/**
  Check if we allow DATA/INDEX DIRECTORY, if not warn and set them to NULL.

  @param thd  THD also containing sql_mode (looks from MODE_NO_DIR_IN_CREATE).
  @param part_elem partition_element to check.
*/
static void warn_if_dir_in_part_elem(THD *thd, partition_element *part_elem)
{
  if (thd->variables.sql_mode & MODE_NO_DIR_IN_CREATE)
  {
    if (part_elem->data_file_name)
      push_warning_printf(thd, Sql_condition::WARN_LEVEL_WARN,
                          WARN_OPTION_IGNORED, ER(WARN_OPTION_IGNORED),
                          "DATA DIRECTORY");
    if (part_elem->index_file_name)
      push_warning_printf(thd, Sql_condition::WARN_LEVEL_WARN,
                          WARN_OPTION_IGNORED, ER(WARN_OPTION_IGNORED),
                          "INDEX DIRECTORY");
    part_elem->data_file_name= part_elem->index_file_name= NULL;
  }
}


/*
  This code is used early in the CREATE TABLE and ALTER TABLE process.

  SYNOPSIS
    check_partition_info()
    thd                 Thread object
    eng_type            Return value for used engine in partitions
    file                A reference to a handler of the table
    info                Create info
    add_or_reorg_part   Is it ALTER TABLE ADD/REORGANIZE command

  RETURN VALUE
    TRUE                 Error, something went wrong
    FALSE                Ok, full partition data structures are now generated

  DESCRIPTION
    We will check that the partition info requested is possible to set-up in
    this version. This routine is an extension of the parser one could say.
    If defaults were used we will generate default data structures for all
    partitions.

*/

bool partition_info::check_partition_info(THD *thd, handlerton **eng_type,
                                          handler *file, HA_CREATE_INFO *info,
                                          bool add_or_reorg_part)
{
  handlerton *table_engine= default_engine_type;
  uint i, tot_partitions;
  bool result= TRUE, table_engine_set;
  char *same_name;
  DBUG_ENTER("partition_info::check_partition_info");
  DBUG_ASSERT(default_engine_type != partition_hton);

  DBUG_PRINT("info", ("default table_engine = %s",
                      ha_resolve_storage_engine_name(table_engine)));
  if (!add_or_reorg_part)
  {
    int err= 0;

    if (!list_of_part_fields)
    {
      DBUG_ASSERT(part_expr);
      err= part_expr->walk(&Item::check_partition_func_processor, 0,
                           NULL);
      if (!err && is_sub_partitioned() && !list_of_subpart_fields)
        err= subpart_expr->walk(&Item::check_partition_func_processor, 0,
                                NULL);
    }
    if (err)
    {
      my_error(ER_PARTITION_FUNCTION_IS_NOT_ALLOWED, MYF(0));
      goto end;
    }
    if (thd->lex->sql_command == SQLCOM_CREATE_TABLE &&
        fix_parser_data(thd))
      goto end;
  }
  if (unlikely(!is_sub_partitioned() && 
               !(use_default_subpartitions && use_default_num_subpartitions)))
  {
    my_error(ER_SUBPARTITION_ERROR, MYF(0));
    goto end;
  }
  if (unlikely(is_sub_partitioned() &&
              (!(part_type == RANGE_PARTITION || 
                 part_type == LIST_PARTITION))))
  {
    /* Only RANGE and LIST partitioning can be subpartitioned */
    my_error(ER_SUBPARTITION_ERROR, MYF(0));
    goto end;
  }
  if (unlikely(set_up_defaults_for_partitioning(file, info, (uint)0)))
    goto end;
  if (!(tot_partitions= get_tot_partitions()))
  {
    my_error(ER_PARTITION_NOT_DEFINED_ERROR, MYF(0), "partitions");
    goto end;
  }
  if (unlikely(tot_partitions > MAX_PARTITIONS))
  {
    my_error(ER_TOO_MANY_PARTITIONS_ERROR, MYF(0));
    goto end;
  }
  /*
    if NOT specified ENGINE = <engine>:
      If Create, always use create_info->db_type
      else, use previous tables db_type 
      either ALL or NONE partition should be set to
      default_engine_type when not table_engine_set
      Note: after a table is created its storage engines for
      the table and all partitions/subpartitions are set.
      So when ALTER it is already set on table level
  */
  if (info && info->used_fields & HA_CREATE_USED_ENGINE)
  {
    table_engine_set= TRUE;
    table_engine= info->db_type;
    /* if partition_hton, use thd->lex->create_info */
    if (table_engine == partition_hton)
      table_engine= thd->lex->create_info.db_type;
    DBUG_ASSERT(table_engine != partition_hton);
    DBUG_PRINT("info", ("Using table_engine = %s",
                        ha_resolve_storage_engine_name(table_engine)));
  }
  else
  {
    table_engine_set= FALSE;
    if (thd->lex->sql_command != SQLCOM_CREATE_TABLE)
    {
      table_engine_set= TRUE;
      DBUG_PRINT("info", ("No create, table_engine = %s",
                          ha_resolve_storage_engine_name(table_engine)));
      DBUG_ASSERT(table_engine && table_engine != partition_hton);
    }
  }

  if (part_field_list.elements > 0 &&
      (same_name= find_duplicate_field()))
  {
    my_error(ER_SAME_NAME_PARTITION_FIELD, MYF(0), same_name);
    goto end;
  }
  if ((same_name= find_duplicate_name()))
  {
    my_error(ER_SAME_NAME_PARTITION, MYF(0), same_name);
    goto end;
  }
  i= 0;
  {
    List_iterator<partition_element> part_it(partitions);
    uint num_parts_not_set= 0;
    uint prev_num_subparts_not_set= num_subparts + 1;
    do
    {
      partition_element *part_elem= part_it++;
      warn_if_dir_in_part_elem(thd, part_elem);
      if (!is_sub_partitioned())
      {
        if (part_elem->engine_type == NULL)
        {
          num_parts_not_set++;
          part_elem->engine_type= default_engine_type;
        }
        enum_ident_name_check ident_check_status=
          check_table_name(part_elem->partition_name,
                           strlen(part_elem->partition_name), FALSE);
        if (ident_check_status == IDENT_NAME_WRONG)
        {
          my_error(ER_WRONG_PARTITION_NAME, MYF(0));
          goto end;
        }
        else if (ident_check_status == IDENT_NAME_TOO_LONG)
        {
          my_error(ER_TOO_LONG_IDENT, MYF(0));
          goto end;
        }
        DBUG_PRINT("info", ("part = %d engine = %s",
                   i, ha_resolve_storage_engine_name(part_elem->engine_type)));
      }
      else
      {
        uint j= 0;
        uint num_subparts_not_set= 0;
        List_iterator<partition_element> sub_it(part_elem->subpartitions);
        partition_element *sub_elem;
        do
        {
          sub_elem= sub_it++;
          warn_if_dir_in_part_elem(thd, sub_elem);
          enum_ident_name_check ident_check_status=
            check_table_name(sub_elem->partition_name,
                             strlen(sub_elem->partition_name), FALSE);
          if (ident_check_status == IDENT_NAME_WRONG)
          {
            my_error(ER_WRONG_PARTITION_NAME, MYF(0));
            goto end;
          }
          else if (ident_check_status == IDENT_NAME_TOO_LONG)
          {
            my_error(ER_TOO_LONG_IDENT, MYF(0));
            goto end;
          }
          if (sub_elem->engine_type == NULL)
          {
            if (part_elem->engine_type != NULL)
              sub_elem->engine_type= part_elem->engine_type;
            else
            {
              sub_elem->engine_type= default_engine_type;
              num_subparts_not_set++;
            }
          }
          DBUG_PRINT("info", ("part = %d sub = %d engine = %s", i, j,
                     ha_resolve_storage_engine_name(sub_elem->engine_type)));
        } while (++j < num_subparts);

        if (prev_num_subparts_not_set == (num_subparts + 1) &&
            (num_subparts_not_set == 0 ||
             num_subparts_not_set == num_subparts))
          prev_num_subparts_not_set= num_subparts_not_set;

        if (!table_engine_set &&
            prev_num_subparts_not_set != num_subparts_not_set)
        {
          DBUG_PRINT("info", ("num_subparts_not_set = %u num_subparts = %u",
                     num_subparts_not_set, num_subparts));
          my_error(ER_MIX_HANDLER_ERROR, MYF(0));
          goto end;
        }

        if (part_elem->engine_type == NULL)
        {
          if (num_subparts_not_set == 0)
            part_elem->engine_type= sub_elem->engine_type;
          else
          {
            num_parts_not_set++;
            part_elem->engine_type= default_engine_type;
          }
        }
      }
    } while (++i < num_parts);
    if (!table_engine_set &&
        num_parts_not_set != 0 &&
        num_parts_not_set != num_parts)
    {
      DBUG_PRINT("info", ("num_parts_not_set = %u num_parts = %u",
                 num_parts_not_set, num_subparts));
      my_error(ER_MIX_HANDLER_ERROR, MYF(0));
      goto end;
    }
  }
  if (unlikely(check_engine_mix(table_engine, table_engine_set)))
  {
    my_error(ER_MIX_HANDLER_ERROR, MYF(0));
    goto end;
  }

  DBUG_ASSERT(table_engine != partition_hton &&
              default_engine_type == table_engine);
  if (eng_type)
    *eng_type= table_engine;


  /*
    We need to check all constant expressions that they are of the correct
    type and that they are increasing for ranges and not overlapping for
    list constants.
  */

  if (add_or_reorg_part)
  {
    if (unlikely((part_type == RANGE_PARTITION &&
                  check_range_constants(thd)) ||
                 (part_type == LIST_PARTITION &&
                  check_list_constants(thd))))
      goto end;
  }
  result= FALSE;
end:
  DBUG_RETURN(result);
}


/*
  Print error for no partition found

  SYNOPSIS
    print_no_partition_found()
    table                        Table object

  RETURN VALUES
*/

void partition_info::print_no_partition_found(TABLE *table_arg)
{
  char buf[100];
  char *buf_ptr= (char*)&buf;
  TABLE_LIST table_list;

  memset(&table_list, 0, sizeof(table_list));
  table_list.db= table_arg->s->db.str;
  table_list.table_name= table_arg->s->table_name.str;

  if (check_single_table_access(current_thd,
                                SELECT_ACL, &table_list, TRUE))
  {
    my_message(ER_NO_PARTITION_FOR_GIVEN_VALUE,
               ER(ER_NO_PARTITION_FOR_GIVEN_VALUE_SILENT), MYF(0));
  }
  else
  {
    if (column_list)
      buf_ptr= (char*)"from column_list";
    else
    {
      my_bitmap_map *old_map= dbug_tmp_use_all_columns(table_arg, table_arg->read_set);
      if (part_expr->null_value)
        buf_ptr= (char*)"NULL";
      else
        longlong2str(err_value, buf,
                     part_expr->unsigned_flag ? 10 : -10);
      dbug_tmp_restore_column_map(table_arg->read_set, old_map);
    }
    my_error(ER_NO_PARTITION_FOR_GIVEN_VALUE, MYF(0), buf_ptr);
  }
}


/*
  Set fields related to partition expression
  SYNOPSIS
    set_part_expr()
    start_token               Start of partition function string
    item_ptr                  Pointer to item tree
    end_token                 End of partition function string
    is_subpart                Subpartition indicator
  RETURN VALUES
    TRUE                      Memory allocation error
    FALSE                     Success
*/

bool partition_info::set_part_expr(char *start_token, Item *item_ptr,
                                   char *end_token, bool is_subpart)
{
  uint expr_len= end_token - start_token;
  char *func_string= (char*) sql_memdup(start_token, expr_len);

  if (!func_string)
  {
    mem_alloc_error(expr_len);
    return TRUE;
  }
  if (is_subpart)
  {
    list_of_subpart_fields= FALSE;
    subpart_expr= item_ptr;
    subpart_func_string= func_string;
    subpart_func_len= expr_len;
  }
  else
  {
    list_of_part_fields= FALSE;
    part_expr= item_ptr;
    part_func_string= func_string;
    part_func_len= expr_len;
  }
  return FALSE;
}


/*
  Check that partition fields and subpartition fields are not too long

  SYNOPSIS
    check_partition_field_length()

  RETURN VALUES
    TRUE                             Total length was too big
    FALSE                            Length is ok
*/

bool partition_info::check_partition_field_length()
{
  uint store_length= 0;
  uint i;
  DBUG_ENTER("partition_info::check_partition_field_length");

  for (i= 0; i < num_part_fields; i++)
    store_length+= get_partition_field_store_length(part_field_array[i]);
  if (store_length > MAX_KEY_LENGTH)
    DBUG_RETURN(TRUE);
  store_length= 0;
  for (i= 0; i < num_subpart_fields; i++)
    store_length+= get_partition_field_store_length(subpart_field_array[i]);
  if (store_length > MAX_KEY_LENGTH)
    DBUG_RETURN(TRUE);
  DBUG_RETURN(FALSE);
}


/*
  Set up buffers and arrays for fields requiring preparation
  SYNOPSIS
    set_up_charset_field_preps()

  RETURN VALUES
    TRUE                             Memory Allocation error
    FALSE                            Success

  DESCRIPTION
    Set up arrays and buffers for fields that require special care for
    calculation of partition id. This is used for string fields with
    variable length or string fields with fixed length that isn't using
    the binary collation.
*/

bool partition_info::set_up_charset_field_preps()
{
  Field *field, **ptr;
  uchar **char_ptrs;
  unsigned i;
  size_t size;
  uint tot_fields= 0;
  uint tot_part_fields= 0;
  uint tot_subpart_fields= 0;
  DBUG_ENTER("set_up_charset_field_preps");

  if (!(part_type == HASH_PARTITION &&
        list_of_part_fields) &&
        check_part_func_fields(part_field_array, FALSE))
  {
    ptr= part_field_array;
    /* Set up arrays and buffers for those fields */
    while ((field= *(ptr++)))
    {
      if (field_is_partition_charset(field))
      {
        tot_part_fields++;
        tot_fields++;
      }
    }
    size= tot_part_fields * sizeof(char*);
    if (!(char_ptrs= (uchar**)sql_calloc(size)))
      goto error;
    part_field_buffers= char_ptrs;
    if (!(char_ptrs= (uchar**)sql_calloc(size)))
      goto error;
    restore_part_field_ptrs= char_ptrs;
    size= (tot_part_fields + 1) * sizeof(Field*);
    if (!(char_ptrs= (uchar**)sql_alloc(size)))
      goto error;
    part_charset_field_array= (Field**)char_ptrs;
    ptr= part_field_array;
    i= 0;
    while ((field= *(ptr++)))
    {
      if (field_is_partition_charset(field))
      {
        uchar *field_buf;
        size= field->pack_length();
        if (!(field_buf= (uchar*) sql_calloc(size)))
          goto error;
        part_charset_field_array[i]= field;
        part_field_buffers[i++]= field_buf;
      }
    }
    part_charset_field_array[i]= NULL;
  }
  if (is_sub_partitioned() && !list_of_subpart_fields &&
      check_part_func_fields(subpart_field_array, FALSE))
  {
    /* Set up arrays and buffers for those fields */
    ptr= subpart_field_array;
    while ((field= *(ptr++)))
    {
      if (field_is_partition_charset(field))
      {
        tot_subpart_fields++;
        tot_fields++;
      }
    }
    size= tot_subpart_fields * sizeof(char*);
    if (!(char_ptrs= (uchar**) sql_calloc(size)))
      goto error;
    subpart_field_buffers= char_ptrs;
    if (!(char_ptrs= (uchar**) sql_calloc(size)))
      goto error;
    restore_subpart_field_ptrs= char_ptrs;
    size= (tot_subpart_fields + 1) * sizeof(Field*);
    if (!(char_ptrs= (uchar**) sql_alloc(size)))
      goto error;
    subpart_charset_field_array= (Field**)char_ptrs;
    ptr= subpart_field_array;
    i= 0;
    while ((field= *(ptr++)))
    {
      uchar *field_buf;
      LINT_INIT(field_buf);

      if (!field_is_partition_charset(field))
        continue;
      size= field->pack_length();
      if (!(field_buf= (uchar*) sql_calloc(size)))
        goto error;
      subpart_charset_field_array[i]= field;
      subpart_field_buffers[i++]= field_buf;
    }
    subpart_charset_field_array[i]= NULL;
  }
  DBUG_RETURN(FALSE);
error:
  mem_alloc_error(size);
  DBUG_RETURN(TRUE);
}


/*
  Check if path does not contain mysql data home directory
  for partition elements with data directory and index directory

  SYNOPSIS
    check_partition_dirs()
    part_info               partition_info struct 

  RETURN VALUES
    0	ok
    1	error  
*/

bool check_partition_dirs(partition_info *part_info)
{
  if (!part_info)
    return 0;

  partition_element *part_elem;
  List_iterator<partition_element> part_it(part_info->partitions);
  while ((part_elem= part_it++))
  {
    if (part_elem->subpartitions.elements)
    {
      List_iterator<partition_element> sub_it(part_elem->subpartitions);
      partition_element *subpart_elem;
      while ((subpart_elem= sub_it++))
      {
        if (test_if_data_home_dir(subpart_elem->data_file_name))
          goto dd_err;
        if (test_if_data_home_dir(subpart_elem->index_file_name))
          goto id_err;
      }
    }
    else
    {
      if (test_if_data_home_dir(part_elem->data_file_name))
        goto dd_err;
      if (test_if_data_home_dir(part_elem->index_file_name))
        goto id_err;
    }
  }
  return 0;

dd_err:
  my_error(ER_WRONG_ARGUMENTS,MYF(0),"DATA DIRECTORY");
  return 1;

id_err:
  my_error(ER_WRONG_ARGUMENTS,MYF(0),"INDEX DIRECTORY");
  return 1;
}


/**
  Check what kind of error to report.

  @param use_subpart_expr Use the subpart_expr instead of part_expr
*/

void partition_info::report_part_expr_error(bool use_subpart_expr)
{
  Item *expr= part_expr;
  DBUG_ENTER("partition_info::report_part_expr_error");
  if (use_subpart_expr)
    expr= subpart_expr;

  if (expr->type() == Item::FIELD_ITEM)
  {
    partition_type type= part_type;
    bool list_of_fields= list_of_part_fields;
    Item_field *item_field= (Item_field*) expr;
    /*
      The expression consists of a single field.
      It must be of integer type unless KEY or COLUMNS partitioning.
    */
    if (use_subpart_expr)
    {
      type= subpart_type;
      list_of_fields= list_of_subpart_fields;
    }
    if (!column_list &&
        item_field->field &&
        item_field->field->result_type() != INT_RESULT &&
        !(type == HASH_PARTITION && list_of_fields))
    {
      my_error(ER_FIELD_TYPE_NOT_ALLOWED_AS_PARTITION_FIELD, MYF(0),
               item_field->item_name.ptr());
      DBUG_VOID_RETURN;
    }
  }
  if (use_subpart_expr)
    my_error(ER_PARTITION_FUNC_NOT_ALLOWED_ERROR, MYF(0), "SUBPARTITION");
  else
    my_error(ER_PARTITION_FUNC_NOT_ALLOWED_ERROR, MYF(0), "PARTITION");
  DBUG_VOID_RETURN;
}


/**
  Check if fields are in the partitioning expression.

  @param fields  List of Items (fields)

  @return True if any field in the fields list is used by a partitioning expr.
    @retval true  At least one field in the field list is found.
    @retval false No field is within any partitioning expression.
*/

bool partition_info::is_field_in_part_expr(List<Item> &fields)
{
  List_iterator<Item> it(fields);
  Item *item;
  Item_field *field;
  DBUG_ENTER("is_fields_in_part_expr");
  while ((item= it++))
  {
    field= item->field_for_view_update();
    DBUG_ASSERT(field->field->table == table);
    if (bitmap_is_set(&full_part_field_set, field->field->field_index))
      DBUG_RETURN(true);
  }
  DBUG_RETURN(false);
}
 

/**
<<<<<<< HEAD
  Create a new column value in current list with maxvalue.

=======
  Check if all partitioning fields are included.
*/

bool partition_info::is_full_part_expr_in_fields(List<Item> &fields)
{
  Field **part_field= full_part_field_array;
  DBUG_ASSERT(*part_field);
  DBUG_ENTER("is_full_part_expr_in_fields");
  /*
    It is very seldom many fields in full_part_field_array, so it is OK
    to loop over all of them instead of creating a bitmap fields argument
    to compare with.
  */
  do
  {
    List_iterator<Item> it(fields);
    Item *item;
    Item_field *field;
    bool found= false;
  
    while ((item= it++))
    {
      field= item->field_for_view_update();
      DBUG_ASSERT(field->field->table == table);
      if (*part_field == field->field)
      {
        found= true;
        break;
      }
    }
    if (!found)
      DBUG_RETURN(false);
  } while (*(++part_field));
  DBUG_RETURN(true);
}
 

/**
  Create a new column value in current list with maxvalue.

>>>>>>> 53d17a2f
  @return Operation status
    @retval TRUE   Error
    @retval FALSE  Success

  @note Called from parser.
*/

bool partition_info::add_max_value()
{
  DBUG_ENTER("partition_info::add_max_value");

  part_column_list_val *col_val;
  if (!(col_val= add_column_value()))
  {
    DBUG_RETURN(TRUE);
  }
  col_val->max_value= TRUE;
  DBUG_RETURN(FALSE);
}


/**
  Create a new column value in current list.

  @return Pointer to a new part_column_list_val
    @retval  != 0  A part_column_list_val object which have been
                   inserted into its list
    @retval  NULL  Memory allocation failure
    
  @note Called from parser.
*/

part_column_list_val *partition_info::add_column_value()
{
  uint max_val= num_columns ? num_columns : MAX_REF_PARTS;
  DBUG_ENTER("add_column_value");
  DBUG_PRINT("enter", ("num_columns = %u, curr_list_object %u, max_val = %u",
                        num_columns, curr_list_object, max_val));
  if (curr_list_object < max_val)
  {
    curr_list_val->added_items++;
    DBUG_RETURN(&curr_list_val->col_val_array[curr_list_object++]);
  }
  if (!num_columns && part_type == LIST_PARTITION)
  {
    /*
      We're trying to add more than MAX_REF_PARTS, this can happen
      in ALTER TABLE using List partitions where the first partition
      uses VALUES IN (1,2,3...,17) where the number of fields in
      the list is more than MAX_REF_PARTS, in this case we know
      that the number of columns must be 1 and we thus reorganize
      into the structure used for 1 column. After this we call
      ourselves recursively which should always succeed.
    */
    if (!reorganize_into_single_field_col_val() && !init_column_part())
    {
      DBUG_RETURN(add_column_value());
    }
    DBUG_RETURN(NULL);
  }
  if (column_list)
  {
    my_error(ER_PARTITION_COLUMN_LIST_ERROR, MYF(0));
  }
  else
  {
    if (part_type == RANGE_PARTITION)
      my_error(ER_TOO_MANY_VALUES_ERROR, MYF(0), "RANGE");
    else
      my_error(ER_TOO_MANY_VALUES_ERROR, MYF(0), "LIST");
  }
  DBUG_RETURN(NULL);
}


/**
  Initialise part_elem_value object at setting of a new object.

  @param col_val  Column value object to be initialised
  @param item     Item object representing column value

  @return Operation status
    @retval TRUE   Failure
    @retval FALSE  Success

  @note Helper functions to functions called by parser.
*/

void partition_info::init_col_val(part_column_list_val *col_val, Item *item)
{
  DBUG_ENTER("partition_info::init_col_val");

  col_val->item_expression= item;
  col_val->null_value= item->null_value;
  if (item->result_type() == INT_RESULT)
  {
    /*
      This could be both column_list partitioning and function
      partitioning, but it doesn't hurt to set the function
      partitioning flags about unsignedness.
    */
    curr_list_val->value= item->val_int();
    curr_list_val->unsigned_flag= TRUE;
    if (!item->unsigned_flag &&
        curr_list_val->value < 0)
      curr_list_val->unsigned_flag= FALSE;
    if (!curr_list_val->unsigned_flag)
      curr_part_elem->signed_flag= TRUE;
  }
  col_val->part_info= NULL;
  DBUG_VOID_RETURN;
}


/**
  Add a column value in VALUES LESS THAN or VALUES IN.

  @param thd   Thread object
  @param item  Item object representing column value

  @return Operation status
    @retval TRUE   Failure
    @retval FALSE  Success

  @note Called from parser.
*/

bool partition_info::add_column_list_value(THD *thd, Item *item)
{
  part_column_list_val *col_val;
  Name_resolution_context *context= &thd->lex->current_select->context;
  TABLE_LIST *save_list= context->table_list;
  const char *save_where= thd->where;
  DBUG_ENTER("partition_info::add_column_list_value");

  if (part_type == LIST_PARTITION &&
      num_columns == 1U)
  {
    if (init_column_part())
    {
      DBUG_RETURN(TRUE);
    }
  }

  context->table_list= 0;
  if (column_list)
    thd->where= "field list";
  else
    thd->where= "partition function";

  if (item->walk(&Item::check_partition_func_processor, 0,
                 NULL))
  {
    my_error(ER_PARTITION_FUNCTION_IS_NOT_ALLOWED, MYF(0));
    DBUG_RETURN(TRUE);
  }
  if (item->fix_fields(thd, (Item**)0) ||
      ((context->table_list= save_list), FALSE) ||
      (!item->const_item()))
  {
    context->table_list= save_list;
    thd->where= save_where;
    my_error(ER_PARTITION_FUNCTION_IS_NOT_ALLOWED, MYF(0));
    DBUG_RETURN(TRUE);
  }
  thd->where= save_where;

  if (!(col_val= add_column_value()))
  {
    DBUG_RETURN(TRUE);
  }
  init_col_val(col_val, item);
  DBUG_RETURN(FALSE);
}


/**
  Initialize a new column for VALUES {LESS THAN|IN}.

  Initialize part_info object for receiving a set of column values
  for a partition, called when parser reaches VALUES LESS THAN or
  VALUES IN.

  @return Operation status
    @retval TRUE   Failure
    @retval FALSE  Success
*/

bool partition_info::init_column_part()
{
  partition_element *p_elem= curr_part_elem;
  part_column_list_val *col_val_array;
  part_elem_value *list_val;
  uint loc_num_columns;
  DBUG_ENTER("partition_info::init_column_part");

  if (!(list_val=
      (part_elem_value*)sql_calloc(sizeof(part_elem_value))) ||
       p_elem->list_val_list.push_back(list_val))
  {
    mem_alloc_error(sizeof(part_elem_value));
    DBUG_RETURN(TRUE);
  }
  if (num_columns)
    loc_num_columns= num_columns;
  else
    loc_num_columns= MAX_REF_PARTS;
  if (!(col_val_array=
        (part_column_list_val*)sql_calloc(loc_num_columns *
         sizeof(part_column_list_val))))
  {
    mem_alloc_error(loc_num_columns * sizeof(part_elem_value));
    DBUG_RETURN(TRUE);
  }
  list_val->col_val_array= col_val_array;
  list_val->added_items= 0;
  curr_list_val= list_val;
  curr_list_object= 0;
  DBUG_RETURN(FALSE);
}


/**
  Reorganize the preallocated buffer into a single field col list.

  @return Operation status
    @retval  true   Failure
    @retval  false  Success

  @note In the case of ALTER TABLE ADD/REORGANIZE PARTITION for LIST
  partitions we can specify list values as:
  VALUES IN (v1, v2,,,, v17) if we're using the first partitioning
  variant with a function or a column list partitioned table with
  one partition field. In this case the parser knows not the
  number of columns start with and allocates MAX_REF_PARTS in the
  array. If we try to allocate something beyond MAX_REF_PARTS we
  will call this function to reorganize into a structure with
  num_columns = 1. Also when the parser knows that we used LIST
  partitioning and we used a VALUES IN like above where number of
  values was smaller than MAX_REF_PARTS or equal, then we will
  reorganize after discovering this in the parser.
*/

bool partition_info::reorganize_into_single_field_col_val()
{
  part_column_list_val *col_val, *new_col_val;
  part_elem_value *val= curr_list_val;
  uint num_values= num_columns;
  uint i;
  DBUG_ENTER("partition_info::reorganize_into_single_field_col_val");
  DBUG_ASSERT(part_type == LIST_PARTITION);
  DBUG_ASSERT(!num_columns || num_columns == val->added_items);

  if (!num_values)
    num_values= val->added_items;
  num_columns= 1;
  val->added_items= 1U;
  col_val= &val->col_val_array[0];
  init_col_val(col_val, col_val->item_expression);
  for (i= 1; i < num_values; i++)
  {
    col_val= &val->col_val_array[i];
    if (init_column_part())
    {
      DBUG_RETURN(TRUE);
    }
    if (!(new_col_val= add_column_value()))
    {
      DBUG_RETURN(TRUE);
    }
    memcpy(new_col_val, col_val, sizeof(*col_val));
    init_col_val(new_col_val, col_val->item_expression);
  }
  curr_list_val= val;
  DBUG_RETURN(FALSE);
}


/**
  This function handles the case of function-based partitioning.
  
  It fixes some data structures created in the parser and puts
  them in the format required by the rest of the partitioning
  code.

  @param thd        Thread object
  @param col_val    Array of one value
  @param part_elem  The partition instance
  @param part_id    Id of partition instance

  @return Operation status
    @retval TRUE   Failure
    @retval FALSE  Success
*/

bool partition_info::fix_partition_values(THD *thd,
                                          part_elem_value *val,
                                          partition_element *part_elem,
                                          uint part_id)
{
  part_column_list_val *col_val= val->col_val_array;
  DBUG_ENTER("partition_info::fix_partition_values");

  if (col_val->fixed)
  {
    DBUG_RETURN(FALSE);
  }
  if (val->added_items != 1)
  {
    my_error(ER_PARTITION_COLUMN_LIST_ERROR, MYF(0));
    DBUG_RETURN(TRUE);
  }
  if (col_val->max_value)
  {
    /* The parser ensures we're not LIST partitioned here */
    DBUG_ASSERT(part_type == RANGE_PARTITION);
    if (defined_max_value)
    {
      my_error(ER_PARTITION_MAXVALUE_ERROR, MYF(0));
      DBUG_RETURN(TRUE);
    }
    if (part_id == (num_parts - 1))
    {
      defined_max_value= TRUE;
      part_elem->max_value= TRUE;
      part_elem->range_value= LONGLONG_MAX;
    }
    else
    {
      my_error(ER_PARTITION_MAXVALUE_ERROR, MYF(0));
      DBUG_RETURN(TRUE);
    }
  }
  else
  {
    Item *item_expr= col_val->item_expression;
    if ((val->null_value= item_expr->null_value))
    {
      if (part_elem->has_null_value)
      {
         my_error(ER_MULTIPLE_DEF_CONST_IN_LIST_PART_ERROR, MYF(0));
         DBUG_RETURN(TRUE);
      }
      part_elem->has_null_value= TRUE;
    }
    else if (item_expr->result_type() != INT_RESULT)
    {
      my_error(ER_VALUES_IS_NOT_INT_TYPE_ERROR, MYF(0),
               part_elem->partition_name);
      DBUG_RETURN(TRUE);
    }
    if (part_type == RANGE_PARTITION)
    {
      if (part_elem->has_null_value)
      {
        my_error(ER_NULL_IN_VALUES_LESS_THAN, MYF(0));
        DBUG_RETURN(TRUE);
      }
      part_elem->range_value= val->value;
    }
  }
  col_val->fixed= 2;
  DBUG_RETURN(FALSE);
}


/**
  Get column item with a proper character set according to the field.

  @param item   Item object to start with
  @param field  Field for which the item will be compared to

  @return Column item
    @retval NULL  Error
    @retval item  Returned item
*/

Item* partition_info::get_column_item(Item *item, Field *field)
{
  if (field->result_type() == STRING_RESULT &&
      item->collation.collation != field->charset())
  {
    if (!(item= convert_charset_partition_constant(item,
                                                   field->charset())))
    {
      my_error(ER_PARTITION_FUNCTION_IS_NOT_ALLOWED, MYF(0));
      return NULL;
    }
  }
  return item;
}


/**
  Evaluate VALUES functions for column list values.

  @param thd      Thread object
  @param col_val  List of column values
  @param part_id  Partition id we are fixing

  @return Operation status
    @retval TRUE   Error
    @retval FALSE  Success
  
  @note Fix column VALUES and store in memory array adapted to the data type.
*/

bool partition_info::fix_column_value_functions(THD *thd,
                                                part_elem_value *val,
                                                uint part_id)
{
  uint n_columns= part_field_list.elements;
  bool result= FALSE;
  uint i;
  part_column_list_val *col_val= val->col_val_array;
  DBUG_ENTER("partition_info::fix_column_value_functions");

  if (col_val->fixed > 1)
  {
    DBUG_RETURN(FALSE);
  }
  for (i= 0; i < n_columns; col_val++, i++)
  {
    Item *column_item= col_val->item_expression;
    Field *field= part_field_array[i];
    col_val->part_info= this;
    col_val->partition_id= part_id;
    if (col_val->max_value)
      col_val->column_value= NULL;
    else
    {
      col_val->column_value= NULL;
      if (!col_val->null_value)
      {
        uchar *val_ptr;
        uint len= field->pack_length();
        sql_mode_t save_sql_mode;
        bool save_got_warning;

        if (!(column_item= get_column_item(column_item,
                                           field)))
        {
          result= TRUE;
          goto end;
        }
        save_sql_mode= thd->variables.sql_mode;
        thd->variables.sql_mode= 0;
        save_got_warning= thd->got_warning;
        thd->got_warning= 0;
        if (column_item->save_in_field(field, TRUE) ||
            thd->got_warning)
        {
          my_error(ER_WRONG_TYPE_COLUMN_VALUE_ERROR, MYF(0));
          result= TRUE;
          goto end;
        }
        thd->got_warning= save_got_warning;
        thd->variables.sql_mode= save_sql_mode;
        if (!(val_ptr= (uchar*) sql_calloc(len)))
        {
          mem_alloc_error(len);
          result= TRUE;
          goto end;
        }
        col_val->column_value= val_ptr;
        memcpy(val_ptr, field->ptr, len);
      }
    }
    col_val->fixed= 2;
  }
end:
  DBUG_RETURN(result);
}

/**
  Fix partition data from parser.

  @details The parser generates generic data structures, we need to set them
  up as the rest of the code expects to find them. This is in reality part
  of the syntax check of the parser code.

  It is necessary to call this function in the case of a CREATE TABLE
  statement, in this case we do it early in the check_partition_info
  function.

  It is necessary to call this function for ALTER TABLE where we
  assign a completely new partition structure, in this case we do it
  in prep_alter_part_table after discovering that the partition
  structure is entirely redefined.

  It's necessary to call this method also for ALTER TABLE ADD/REORGANIZE
  of partitions, in this we call it in prep_alter_part_table after
  making some initial checks but before going deep to check the partition
  info, we also assign the column_list variable before calling this function
  here.

  Finally we also call it immediately after returning from parsing the
  partitioning text found in the frm file.

  This function mainly fixes the VALUES parts, these are handled differently
  whether or not we use column list partitioning. Since the parser doesn't
  know which we are using we need to set-up the old data structures after
  the parser is complete when we know if what type of partitioning the
  base table is using.

  For column lists we will handle this in the fix_column_value_function.
  For column lists it is sufficient to verify that the number of columns
  and number of elements are in synch with each other. So only partitioning
  using functions need to be set-up to their data structures.

  @param thd  Thread object

  @return Operation status
    @retval TRUE   Failure
    @retval FALSE  Success
*/

bool partition_info::fix_parser_data(THD *thd)
{
  List_iterator<partition_element> it(partitions);
  partition_element *part_elem;
  uint num_elements;
  uint i= 0, j, k;
  DBUG_ENTER("partition_info::fix_parser_data");

  if (!(part_type == RANGE_PARTITION ||
        part_type == LIST_PARTITION))
  {
    /* Nothing to do for HASH/KEY partitioning */
    DBUG_RETURN(FALSE);
  }
  do
  {
    part_elem= it++;
    List_iterator<part_elem_value> list_val_it(part_elem->list_val_list);
    j= 0;
    num_elements= part_elem->list_val_list.elements;
    DBUG_ASSERT(part_type == RANGE_PARTITION ?
                num_elements == 1U : TRUE);
    do
    {
      part_elem_value *val= list_val_it++;
      if (column_list)
      {
        if (val->added_items != num_columns)
        {
          my_error(ER_PARTITION_COLUMN_LIST_ERROR, MYF(0));
          DBUG_RETURN(TRUE);
        }
        for (k= 0; k < num_columns; k++)
        {
          part_column_list_val *col_val= &val->col_val_array[k];
          if (col_val->null_value && part_type == RANGE_PARTITION)
          {
            my_error(ER_NULL_IN_VALUES_LESS_THAN, MYF(0));
            DBUG_RETURN(TRUE);
          }
        }
      }
      else
      {
        if (fix_partition_values(thd, val, part_elem, i))
        {
          DBUG_RETURN(TRUE);
        }
        if (val->null_value)
        {
          /*
            Null values aren't required in the value part, they are kept per
            partition instance, only LIST partitions have NULL values.
          */
          list_val_it.remove();
        }
      }
    } while (++j < num_elements);
  } while (++i < num_parts);
  DBUG_RETURN(FALSE);
}


void partition_info::print_debug(const char *str, uint *value)
{
  DBUG_ENTER("print_debug");
  if (value)
    DBUG_PRINT("info", ("parser: %s, val = %u", str, *value));
  else
    DBUG_PRINT("info", ("parser: %s", str));
  DBUG_VOID_RETURN;
}
#else /* WITH_PARTITION_STORAGE_ENGINE */
 /*
   For builds without partitioning we need to define these functions
   since we they are called from the parser. The parser cannot
   remove code parts using ifdef, but the code parts cannot be called
   so we simply need to add empty functions to make the linker happy.
 */
part_column_list_val *partition_info::add_column_value()
{
  return NULL;
}

bool partition_info::set_part_expr(char *start_token, Item *item_ptr,
                                   char *end_token, bool is_subpart)
{
  (void)start_token;
  (void)item_ptr;
  (void)end_token;
  (void)is_subpart;
  return FALSE;
}

bool partition_info::reorganize_into_single_field_col_val()
{
  return 0;
}

bool partition_info::init_column_part()
{
  return FALSE;
}

bool partition_info::add_column_list_value(THD *thd, Item *item)
{
  return FALSE;
}

bool partition_info::add_max_value()
{
  return false;
}

void partition_info::print_debug(const char *str, uint *value)
{
}

#endif /* WITH_PARTITION_STORAGE_ENGINE */<|MERGE_RESOLUTION|>--- conflicted
+++ resolved
@@ -25,10 +25,7 @@
 #include "sql_acl.h"                          // *_ACL
 #include "table.h"                            // TABLE_LIST
 #include "my_bitmap.h"                        // bitmap*
-<<<<<<< HEAD
-=======
 #include "sql_base.h"                         // fill_record
->>>>>>> 53d17a2f
 
 #ifdef WITH_PARTITION_STORAGE_ENGINE
 #include "ha_partition.h"
@@ -83,8 +80,6 @@
 
 
 /**
-<<<<<<< HEAD
-=======
   Mark named [sub]partition to be used/locked.
 
   @param part_name  Partition name to match.
@@ -161,7 +156,6 @@
 
 
 /**
->>>>>>> 53d17a2f
   Prune away partitions not mentioned in the PARTITION () clause,
   if used.
 
@@ -176,20 +170,8 @@
   List_iterator<String> partition_names_it(*(table_list->partition_names));
   uint num_names= table_list->partition_names->elements;
   uint i= 0;
-<<<<<<< HEAD
-  HASH *part_name_hash;
-  Partition_share *part_share;
   DBUG_ENTER("partition_info::prune_partition_bitmaps");
 
-  DBUG_ASSERT(table && table->s && table->s->ha_share);
-  part_share= static_cast<Partition_share*>((table->s->ha_share));
-  DBUG_ASSERT(part_share->partition_name_hash_initialized);
-  part_name_hash= &part_share->partition_name_hash;
-  DBUG_ASSERT(part_name_hash->records);
-=======
-  DBUG_ENTER("partition_info::prune_partition_bitmaps");
-
->>>>>>> 53d17a2f
   if (num_names < 1)
     DBUG_RETURN(true);
 
@@ -206,43 +188,8 @@
   do
   {
     String *part_name_str= partition_names_it++;
-<<<<<<< HEAD
-    const char *part_name= part_name_str->c_ptr();
-    PART_NAME_DEF *part_def;
-    part_def= (PART_NAME_DEF*) my_hash_search(part_name_hash,
-                                              (const uchar*) part_name,
-                                              part_name_str->length());
-    if (!part_def)
-    {
-      my_error(ER_NO_SUCH_PARTITION, MYF(0), part_name);
-      DBUG_RETURN(true);
-    }
-
-    if (part_def->is_subpart)
-    {
-      bitmap_set_bit(&read_partitions, part_def->part_id);
-    }
-    else
-    {
-      if (is_sub_partitioned())
-      {
-        /* Mark all subpartitions in the partition */
-        uint j, start= part_def->part_id;
-        uint end= start + num_subparts;
-        for (j= start; j < end; j++)
-          bitmap_set_bit(&read_partitions, j);
-      }
-      else
-        bitmap_set_bit(&read_partitions, part_def->part_id);
-    }
-
-    DBUG_PRINT("info", ("Found partition %u is_subpart %d for name %s",
-                        part_def->part_id, part_def->is_subpart,
-                        part_name));
-=======
     if (add_named_partition(part_name_str->c_ptr(), part_name_str->length()))
       DBUG_RETURN(true);
->>>>>>> 53d17a2f
   } while (++i < num_names);
   DBUG_RETURN(false);
 }
@@ -268,10 +215,7 @@
 
   DBUG_ASSERT(bitmaps_are_initialized);
   DBUG_ASSERT(table);
-<<<<<<< HEAD
-=======
   is_pruning_completed= false;
->>>>>>> 53d17a2f
   if (!bitmaps_are_initialized)
     DBUG_RETURN(TRUE);
 
@@ -288,9 +232,6 @@
     DBUG_PRINT("info", ("Set all partitions"));
   }
   bitmap_copy(&lock_partitions, &read_partitions);
-<<<<<<< HEAD
-  DBUG_RETURN(FALSE);
-=======
   DBUG_ASSERT(bitmap_get_first_set(&lock_partitions) != MY_BIT_NONE);
   DBUG_RETURN(FALSE);
 }
@@ -543,7 +484,6 @@
 err:
   thd->pop_internal_handler();
   DBUG_RETURN(ret);
->>>>>>> 53d17a2f
 }
 
 
@@ -895,21 +835,12 @@
 
 /**
   @brief Get part_elem and part_id from partition name
-<<<<<<< HEAD
 
   @param partition_name Name of partition to search for.
   @param file_name[out] Partition file name (part after table name,
                         #P#<part>[#SP#<subpart>]), skipped if NULL.
   @param part_id[out]   Id of found partition or NOT_A_PARTITION_ID.
 
-=======
-
-  @param partition_name Name of partition to search for.
-  @param file_name[out] Partition file name (part after table name,
-                        #P#<part>[#SP#<subpart>]), skipped if NULL.
-  @param part_id[out]   Id of found partition or NOT_A_PARTITION_ID.
-
->>>>>>> 53d17a2f
   @retval Pointer to part_elem of [sub]partition, if not found NULL
 
   @note Since names of partitions AND subpartitions must be unique,
@@ -1002,7 +933,6 @@
   const uchar *curr_name= NULL;
   List_iterator<partition_element> parts_it(partitions);
   partition_element *p_elem;
-<<<<<<< HEAD
 
   DBUG_ENTER("partition_info::find_duplicate_name");
 
@@ -1012,23 +942,11 @@
     And this only happens when in ALTER TABLE with full table copy.
   */
 
-=======
-
-  DBUG_ENTER("partition_info::find_duplicate_name");
-
-  /*
-    TODO: If table->s->ha_part_data->partition_name_hash.elements is > 0,
-    then we could just return NULL, but that has not been verified.
-    And this only happens when in ALTER TABLE with full table copy.
-  */
-
->>>>>>> 53d17a2f
   max_names= num_parts;
   if (is_sub_partitioned())
     max_names+= num_parts * num_subparts;
   if (my_hash_init(&partition_names, system_charset_info, max_names, 0, 0,
                    (my_hash_get_key) get_part_name_from_elem, 0, HASH_UNIQUE))
-<<<<<<< HEAD
   {
     DBUG_ASSERT(0);
     curr_name= (const uchar*) "Internal failure";
@@ -1036,15 +954,6 @@
   }
   while ((p_elem= (parts_it++)))
   {
-=======
-  {
-    DBUG_ASSERT(0);
-    curr_name= (const uchar*) "Internal failure";
-    goto error;
-  }
-  while ((p_elem= (parts_it++)))
-  {
->>>>>>> 53d17a2f
     curr_name= (const uchar*) p_elem->partition_name;
     if (my_hash_insert(&partition_names, curr_name))
       goto error;
@@ -2259,10 +2168,6 @@
  
 
 /**
-<<<<<<< HEAD
-  Create a new column value in current list with maxvalue.
-
-=======
   Check if all partitioning fields are included.
 */
 
@@ -2303,7 +2208,6 @@
 /**
   Create a new column value in current list with maxvalue.
 
->>>>>>> 53d17a2f
   @return Operation status
     @retval TRUE   Error
     @retval FALSE  Success
