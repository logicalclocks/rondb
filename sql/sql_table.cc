--- conflicted
+++ resolved
@@ -5451,7 +5451,6 @@
   uint not_used;
   DBUG_ENTER("mysql_create_like_table");
 
-<<<<<<< HEAD
 #ifndef MCP_GLOBAL_SCHEMA_LOCK 
   Ha_global_schema_lock_guard global_schema_lock(thd);
  
@@ -5459,8 +5458,6 @@
     (void)global_schema_lock.lock();
 #endif
 
-=======
->>>>>>> 21940bac
   /*
     We the open source table to get its description in HA_CREATE_INFO
     and Alter_info objects. This also acquires a shared metadata lock
