--- conflicted
+++ resolved
@@ -3815,43 +3815,8 @@
 
 static bool prepare_set_field(THD *thd, Create_field *sql_field)
 {
-<<<<<<< HEAD
   DBUG_ENTER("prepare_set_field");
   DBUG_ASSERT(sql_field->sql_type == MYSQL_TYPE_SET);
-=======
-  const char	*key_name;
-  Create_field	*sql_field,*dup_field;
-  uint		field,null_fields,blob_columns,max_key_length;
-  size_t	record_offset= 0;
-  KEY		*key_info;
-  KEY_PART_INFO *key_part_info;
-  int		field_no,dup_no;
-  int		select_field_pos,auto_increment=0;
-  List_iterator<Create_field> it(alter_info->create_list);
-  List_iterator<Create_field> it2(alter_info->create_list);
-  uint total_uneven_bit_length= 0;
-  DBUG_ENTER("mysql_prepare_create_table");
-
-  LEX_STRING* connect_string = &create_info->connect_string;
-  if (connect_string->length != 0 &&
-      connect_string->length > CONNECT_STRING_MAXLEN &&
-      (system_charset_info->cset->charpos(system_charset_info,
-                                          connect_string->str,
-                                          (connect_string->str +
-                                           connect_string->length),
-                                          CONNECT_STRING_MAXLEN)
-      < connect_string->length))
-  {
-    my_error(ER_WRONG_STRING_LENGTH, MYF(0),
-             connect_string->str, "CONNECTION", CONNECT_STRING_MAXLEN);
-    DBUG_RETURN(TRUE);
-  }
-
-  select_field_pos= alter_info->create_list.elements - select_field_count;
-  null_fields=blob_columns=0;
-  create_info->varchar= 0;
-  max_key_length= file->max_key_length();
->>>>>>> 9428cd78
 
   /*
     Create typelib from interval_list, and if necessary
@@ -5147,6 +5112,21 @@
   /*
     Validation of table properties.
   */
+  LEX_STRING* connect_string = &create_info->connect_string;
+  if (connect_string->length != 0 &&
+      connect_string->length > CONNECT_STRING_MAXLEN &&
+      (system_charset_info->cset->charpos(system_charset_info,
+                                          connect_string->str,
+                                          (connect_string->str +
+                                           connect_string->length),
+                                          CONNECT_STRING_MAXLEN)
+      < connect_string->length))
+  {
+    my_error(ER_WRONG_STRING_LENGTH, MYF(0),
+             connect_string->str, "CONNECTION", CONNECT_STRING_MAXLEN);
+    DBUG_RETURN(TRUE);
+  }
+
   LEX_STRING *compress= &create_info->compress;
   if (compress->length != 0 &&
       compress->length > TABLE_COMMENT_MAXLEN &&
