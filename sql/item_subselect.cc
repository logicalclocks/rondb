/* Copyright (c) 2002, 2012, Oracle and/or its affiliates. All rights reserved.

   This program is free software; you can redistribute it and/or modify
   it under the terms of the GNU General Public License as published by
   the Free Software Foundation; version 2 of the License.

   This program is distributed in the hope that it will be useful,
   but WITHOUT ANY WARRANTY; without even the implied warranty of
   MERCHANTABILITY or FITNESS FOR A PARTICULAR PURPOSE.  See the
   GNU General Public License for more details.

   You should have received a copy of the GNU General Public License
   along with this program; if not, write to the Free Software Foundation,
   51 Franklin Street, Suite 500, Boston, MA 02110-1335 USA */

/**
  @file

  @brief
  subselect Item

  @todo
    - add function from mysql_select that use JOIN* as parameter to JOIN
    methods (sql_select.h/sql_select.cc)
*/

#include "sql_priv.h"
/*
  It is necessary to include set_var.h instead of item.h because there
  are dependencies on include order for set_var.h and item.h. This
  will be resolved later.
*/
#include "sql_class.h"                          // set_var.h: THD
#include "set_var.h"
#include "sql_select.h"
#include "opt_trace.h"
#include "sql_parse.h"                          // check_stack_overrun
#include "sql_derived.h"                        // mysql_derived_create, ...
#include "debug_sync.h"
#include "sql_test.h"
#include "sql_join_buffer.h"                    // JOIN_CACHE
#include "sql_optimizer.h"                      // JOIN
#include "opt_explain_format.h"

Item_subselect::Item_subselect():
  Item_result_field(), value_assigned(0), traced_before(false),
  substitution(NULL), in_cond_of_tab(INT_MIN), engine(NULL), old_engine(NULL),
  used_tables_cache(0), have_to_be_excluded(0), const_item_cache(1),
  engine_changed(false), changed(false)
{
  with_subselect= 1;
  reset();
  /*
    Item value is NULL if select_result_interceptor didn't change this value
    (i.e. some rows will be found returned)
  */
  null_value= TRUE;
}


void Item_subselect::init(st_select_lex *select_lex,
			  select_result_interceptor *result)
{
  /*
    Please see Item_singlerow_subselect::invalidate_and_restore_select_lex(),
    which depends on alterations to the parse tree implemented here.
  */

  DBUG_ENTER("Item_subselect::init");
  DBUG_PRINT("enter", ("select_lex: 0x%lx", (long) select_lex));
  unit= select_lex->master_unit();

  if (unit->item)
  {
    /*
      Item can be changed in JOIN::prepare while engine in JOIN::optimize
      => we do not copy old_engine here
    */
    engine= unit->item->engine;
    parsing_place= unit->item->parsing_place;
    unit->item->engine= 0;
    unit->item= this;
    engine->change_result(this, result);
  }
  else
  {
    SELECT_LEX *outer_select= unit->outer_select();
    /*
      do not take into account expression inside aggregate functions because
      they can access original table fields
    */
    parsing_place= (outer_select->in_sum_expr ?
                    NO_MATTER :
                    outer_select->parsing_place);
    if (unit->is_union())
      engine= new subselect_union_engine(unit, result, this);
    else
      engine= new subselect_single_select_engine(select_lex, result, this);
  }
  {
    SELECT_LEX *upper= unit->outer_select();
    if (upper->parsing_place == IN_HAVING)
      upper->subquery_in_having= 1;
  }
  DBUG_VOID_RETURN;
}


void Item_subselect::cleanup()
{
  DBUG_ENTER("Item_subselect::cleanup");
  Item_result_field::cleanup();
  if (old_engine)
  {
    if (engine)
    {
      engine->cleanup();
      delete engine;
    }
    engine= old_engine;
    old_engine= 0;
  }
  if (engine)
    engine->cleanup();
  reset();
  value_assigned= 0;
  traced_before= false;
  in_cond_of_tab= INT_MIN;
  DBUG_VOID_RETURN;
}


void Item_singlerow_subselect::cleanup()
{
  DBUG_ENTER("Item_singlerow_subselect::cleanup");
  value= 0; row= 0;
  Item_subselect::cleanup();
  DBUG_VOID_RETURN;
}


bool Item_in_subselect::finalize_exists_transform(SELECT_LEX *select_lex)
{
  DBUG_ASSERT(exec_method == EXEC_EXISTS_OR_MAT ||
              exec_method == EXEC_EXISTS);
  /*
    Change
      SELECT expr1, expr2
    to
      SELECT 1,1
    because EXISTS does not care about the selected expressions, only about
    the existence of rows.

    If UNION, we have to modify the SELECT list of each SELECT in the
    UNION, fortunately this function is indeed called for each SELECT_LEX.

    If this is a prepared statement, we must allow the next execution to use
    materialization. So, we should back up the original SELECT list. If this
    is a UNION, this means backing up the N original SELECT lists. To
    avoid this constraint, we change the SELECT list only if this is not a
    prepared statement.
  */
  if (unit->thd->stmt_arena->is_conventional()) // not prepared stmt
  {
    uint cnt= select_lex->item_list.elements;
    select_lex->item_list.empty();
    for(; cnt > 0; cnt--)
      select_lex->item_list.push_back(new Item_int(NAME_STRING("Not_used"),
                                                   (longlong) 1,
                                                   MY_INT64_NUM_DECIMAL_DIGITS));
    Opt_trace_context * const trace= &unit->thd->opt_trace;
    OPT_TRACE_TRANSFORM(trace, oto0, oto1,
                        select_lex->select_number,
                        "IN (SELECT)", "EXISTS (CORRELATED SELECT)");
    oto1.add("put_1_in_SELECT_list", true);
  }
  /*
    Note that if the subquery is "SELECT1 UNION SELECT2" then this is not
    working optimally (Bug#14215895).
  */
  unit->global_parameters->select_limit= new Item_int((int32) 1);
  unit->set_limit(unit->global_parameters);

  select_lex->join->allow_outer_refs= true;   // for JOIN::set_prefix_tables()
  exec_method= EXEC_EXISTS;
  return false;
}



/*
  Removes every predicate injected by IN->EXISTS.

  This function is different from others:
  - it wants to remove all traces of IN->EXISTS (for
  materialization)
  - remove_subq_pushed_predicates() and remove_additional_cond() want to
  remove only the conditions of IN->EXISTS which index lookup already
  satisfies (they are just an optimization).

  Code reading suggests that remove_additional_cond() is equivalent to
  "if in_subs->left_expr->cols()==1 then remove_in2exists_conds(where)"
  but that would still not fix Bug#13915291 of remove_additional_cond().

  @param conds  condition
  @returns      new condition
*/
Item *Item_in_subselect::remove_in2exists_conds(Item* conds)
{
  if (conds->created_by_in2exists())
    return NULL;
  if (conds->type() != Item::COND_ITEM)
    return conds;
  Item_cond *cnd= static_cast<Item_cond *>(conds);
  /*
    If IN->EXISTS has added something to 'conds', cnd must be AND list and we
    must inspect each member.
  */
  if (cnd->functype() != Item_func::COND_AND_FUNC)
    return conds;
  List_iterator<Item> li(*(cnd->argument_list()));
  Item *item;
  while ((item= li++))
  {
    // remove() does not invalidate iterator.
    if (item->created_by_in2exists())
      li.remove();
  }
  switch (cnd->argument_list()->elements)
  {
  case 0:
    return NULL;
  case 1: // AND(x) is the same as x, return x
    return cnd->argument_list()->head();
  default: // otherwise return AND
    return conds;
  }
}


bool Item_in_subselect::finalize_materialization_transform(JOIN *join)
{
  DBUG_ASSERT(exec_method == EXEC_EXISTS_OR_MAT);
  DBUG_ASSERT(engine->engine_type() == subselect_engine::SINGLE_SELECT_ENGINE);
  THD * const thd= unit->thd;
  subselect_single_select_engine *old_engine_derived=
    static_cast<subselect_single_select_engine*>(engine);

  DBUG_ASSERT(join == old_engine_derived->join);
  // No UNION in materialized subquery so this holds:
  DBUG_ASSERT(join->select_lex == unit->first_select());
  DBUG_ASSERT(join->unit == unit);
  DBUG_ASSERT(unit->global_parameters->select_limit == NULL);

  exec_method= EXEC_MATERIALIZATION;

  /*
    We need to undo several changes which IN->EXISTS had done. But we first
    back them up, so that the next execution of the statement is allowed to
    choose IN->EXISTS.
  */

  /*
    Undo conditions injected by IN->EXISTS.
    Condition guards, which those conditions maybe used, are not needed
    anymore.
    Subquery becomes 'not dependent' again, as before IN->EXISTS.
  */
  if (join->conds)
    join->conds= remove_in2exists_conds(join->conds);
  if (join->having)
    join->having= remove_in2exists_conds(join->having);
  DBUG_ASSERT(!originally_dependent());
  join->select_lex->uncacheable&= ~UNCACHEABLE_DEPENDENT;
  /*
    IN->EXISTS uses master_unit(); however, as we cannot have a UNION here,
    'unit' must be correct too.
  */
  DBUG_ASSERT(unit == join->select_lex->master_unit());
  unit->uncacheable&= ~UNCACHEABLE_DEPENDENT;

  OPT_TRACE_TRANSFORM(&thd->opt_trace, oto0, oto1,
                      old_engine_derived->join->select_lex->select_number,
                      "IN (SELECT)", "materialization");
  oto1.add("chosen", true);

  subselect_hash_sj_engine * const new_engine=
    new subselect_hash_sj_engine(thd, this, old_engine_derived);
  if (!new_engine)
    return true;
  if (new_engine->setup(unit->get_unit_column_types()))
  {
    /*
      For some reason we cannot use materialization for this IN predicate.
      Delete all materialization-related objects, and return error.
    */
    delete new_engine;
    return true;
  }
  if (change_engine(new_engine))
    return true;

  join->allow_outer_refs= false;              // for JOIN::set_prefix_tables()
  return false;
}


void Item_in_subselect::cleanup()
{
  DBUG_ENTER("Item_in_subselect::cleanup");
  if (left_expr_cache)
  {
    left_expr_cache->delete_elements();
    delete left_expr_cache;
    left_expr_cache= NULL;
  }
  left_expr_cache_filled= false;
  need_expr_cache= TRUE;

  switch(exec_method)
  {
  case EXEC_MATERIALIZATION:
    unit->first_select()->uncacheable|= UNCACHEABLE_DEPENDENT;
    unit->uncacheable|= UNCACHEABLE_DEPENDENT;
    // fall through
  case EXEC_EXISTS:
    /*
      Back to EXISTS_OR_MAT, so that next execution of this statement can
      choose between the two.
    */
    unit->global_parameters->select_limit= NULL;
    exec_method= EXEC_EXISTS_OR_MAT;
    break;
  default:
    break;
  }

  Item_subselect::cleanup();
  DBUG_VOID_RETURN;
}

Item_subselect::~Item_subselect()
{
  delete engine;
}

Item_subselect::trans_res
Item_subselect::select_transformer(JOIN *join)
{
  DBUG_ENTER("Item_subselect::select_transformer");
  DBUG_RETURN(RES_OK);
}


bool Item_subselect::fix_fields(THD *thd, Item **ref)
{
  char const *save_where= thd->where;
  uint8 uncacheable;
  bool res;

  DBUG_ASSERT(fixed == 0);
  /*
    Pointers to THD must match. unit::thd may vary over the lifetime of the
    item (for example triggers, and thus their Item-s, are in a cache shared
    by all connections), but reinit_stmt_before_use() keeps it up-to-date,
    which we check here. subselect_union_engine functions also do sanity
    checks.
  */
  DBUG_ASSERT(thd == unit->thd);
#ifndef DBUG_OFF
  // Engine accesses THD via its 'item' pointer, check it:
  DBUG_ASSERT(engine->get_item() == this);
#endif

  engine->set_thd_for_result();

  if (check_stack_overrun(thd, STACK_MIN_SIZE, (uchar*)&res))
    return TRUE;

  if (!(res= engine->prepare()))
  {
    // all transformation is done (used by prepared statements)
    changed= 1;

    /*
      Substitute the current item with an Item_in_optimizer that was
      created by Item_in_subselect::select_in_like_transformer and
      call fix_fields for the substituted item which in turn calls
      engine->prepare for the subquery predicate.
    */
    if (substitution)
    {
      int ret= 0;

      // did we changed top item of WHERE condition
      if (unit->outer_select()->where == (*ref))
	unit->outer_select()->where= substitution; // correct WHERE for PS
      else if (unit->outer_select()->having == (*ref))
	unit->outer_select()->having= substitution; // correct HAVING for PS

      (*ref)= substitution;
      substitution->item_name= item_name;
      if (have_to_be_excluded)
	engine->exclude();
      substitution= 0;
      thd->where= "checking transformed subquery";
      if (!(*ref)->fixed)
	ret= (*ref)->fix_fields(thd, ref);
      thd->where= save_where;
      return ret;
    }
    // Is it one field subselect?
    if (engine->cols() > max_columns)
    {
      my_error(ER_OPERAND_COLUMNS, MYF(0), 1);
      return TRUE;
    }
    fix_length_and_dec();
  }
  else
    goto err;
  
  if ((uncacheable= engine->uncacheable()))
  {
    const_item_cache= 0;
    if (uncacheable & UNCACHEABLE_RAND)
      used_tables_cache|= RAND_TABLE_BIT;
  }
  fixed= 1;

err:
  thd->where= save_where;
  return res;
}

/**
  Workaround for bug in gcc 4.1. @See Item_in_subselect::walk()
*/
bool Item_subselect::walk_body(Item_processor processor, bool walk_subquery,
                               uchar *argument)
{
  if (walk_subquery)
  {
    for (SELECT_LEX *lex= unit->first_select(); lex; lex= lex->next_select())
    {
      List_iterator<Item> li(lex->item_list);
      Item *item;
      ORDER *order;

      if (lex->where && (lex->where)->walk(processor, walk_subquery, argument))
        return 1;
      if (lex->having && (lex->having)->walk(processor, walk_subquery,
                                             argument))
        return 1;

      while ((item=li++))
      {
        if (item->walk(processor, walk_subquery, argument))
          return 1;
      }
      for (order= lex->order_list.first ; order; order= order->next)
      {
        if ((*order->item)->walk(processor, walk_subquery, argument))
          return 1;
      }
      for (order= lex->group_list.first ; order; order= order->next)
      {
        if ((*order->item)->walk(processor, walk_subquery, argument))
          return 1;
      }
    }
  }
  return (this->*processor)(argument);
}

bool Item_subselect::walk(Item_processor processor, bool walk_subquery,
                          uchar *argument)
{
  return walk_body(processor, walk_subquery, argument);
}


/**
  Mark a subquery unit with information provided

  A subquery may belong to WHERE, HAVING, ORDER BY or GROUP BY item trees.
  This "processor" qualifies subqueries by outer clause type.
  
  @note For the WHERE clause of the JOIN query this function also associates
        a related table with the unit.

  @param arg    Explain_subquery_marker structure

  @retval false

  @note We always return "false" as far as we don't want to dive deeper because
        we explain inner subqueries in their joins contexts.
*/

bool Item_subselect::explain_subquery_checker(uchar **arg)
{
  Explain_subquery_marker *m= 
    *reinterpret_cast<Explain_subquery_marker **>(arg);

  if (m->type == CTX_WHERE)
  {
    /*
      A subquery in the WHERE clause may be associated with a few JOIN_TABs
      simultaneously.
    */
    if (unit->explain_marker == CTX_NONE)
      unit->explain_marker= CTX_WHERE;
    else
      DBUG_ASSERT(unit->explain_marker == CTX_WHERE);
    m->destination->register_where_subquery(unit);
    return false;
  }

  if (m->type == CTX_HAVING && unit->explain_marker == CTX_WHERE)
  {
    /*
      This subquery was in SELECT list of outer subquery transformed
      with IN->EXISTS, so is referenced by WHERE and HAVING;
      see Item_in_subselect::single_value_in_to_exists_transformer()
    */
    return false;
  }

  if (unit->explain_marker == CTX_NONE)
    goto overwrite;

  if (unit->explain_marker == m->type)
    return false;

  /*
    GROUP BY subqueries may be listed in different item trees simultaneously:
     1) in GROUP BY items,
     2) in ORDER BY items and/or
     3) in SELECT list.
    If such a subquery in the SELECT list, we mark the subquery as if it
    belongs to SELECT list, otherwise we mark it as "GROUP BY" subquery.

    ORDER BY subqueries may be listed twice in SELECT list and ORDER BY list.
    In this case we mark such a subquery as "SELECT list" subquery.
  */
  if (unit->explain_marker == CTX_GROUP_BY_SQ && m->type == CTX_ORDER_BY_SQ)
    return false;
  if (unit->explain_marker == CTX_ORDER_BY_SQ && m->type == CTX_GROUP_BY_SQ)
    goto overwrite;

  if (unit->explain_marker == CTX_SELECT_LIST &&
      (m->type == CTX_ORDER_BY_SQ || m->type == CTX_GROUP_BY_SQ))
    return false;
  if ((unit->explain_marker == CTX_ORDER_BY_SQ ||
       unit->explain_marker == CTX_GROUP_BY_SQ) && m->type == CTX_SELECT_LIST)
    goto overwrite;

  DBUG_ASSERT(!"Unexpected combination of item trees!");
  return false;

overwrite:
  unit->explain_marker= m->type;
  return false;
}


bool Item_subselect::exec()
{
  DBUG_ENTER("Item_subselect::exec");
  /*
    Do not execute subselect in case of a fatal error
    or if the query has been killed.
  */
  THD * const thd= unit->thd;
  if (thd->is_error() || thd->killed)
    DBUG_RETURN(true);

  DBUG_ASSERT(!thd->lex->context_analysis_only);
  /*
    Simulate a failure in sub-query execution. Used to test e.g.
    out of memory or query being killed conditions.
  */
  DBUG_EXECUTE_IF("subselect_exec_fail", DBUG_RETURN(true););

  /*
    Disable tracing of subquery execution if
    1) this is not the first time the subselect is executed, and
    2) REPEATED_SUBSELECT is disabled
  */
#ifdef OPTIMIZER_TRACE
  Opt_trace_context * const trace= &thd->opt_trace;
  const bool disable_trace=
    traced_before &&
    !trace->feature_enabled(Opt_trace_context::REPEATED_SUBSELECT);
  Opt_trace_disable_I_S disable_trace_wrapper(trace, disable_trace);
  traced_before= true;

  Opt_trace_object trace_wrapper(trace);
  Opt_trace_object trace_exec(trace, "subselect_execution");
  trace_exec.add_select_number(unit->first_select()->select_number);
  Opt_trace_array trace_steps(trace, "steps");
#endif

  bool res= engine->exec();

  if (engine_changed)
  {
    engine_changed= 0;
    res= exec();
    DBUG_RETURN(res);
  }
  DBUG_RETURN(res);
}


/**
  Fix used tables information for a subquery after query transformations.
  Common actions for all predicates involving subqueries.
  Most actions here involve re-resolving information for conditions
  and items belonging to the subquery.
  Notice that the usage information from underlying expressions is not
  propagated to the subquery predicate, as it belongs to inner layers
  of the query operator structure.
  However, when underlying expressions contain outer references into
  a select_lex on this level, the relevant information must be updated
  when these expressions are resolved.
*/

void Item_subselect::fix_after_pullout(st_select_lex *parent_select,
                                       st_select_lex *removed_select,
                                       Item **ref)

{
  /* Clear usage information for this subquery predicate object */
  used_tables_cache= 0;

  /*
    Go through all query specification objects of the subquery and re-resolve
    all relevant expressions belonging to them.
  */
  for (SELECT_LEX *sel= unit->first_select(); sel; sel= sel->next_select())
  {
    if (sel->where)
      sel->where->fix_after_pullout(parent_select, removed_select,
                                    &sel->where);

    if (sel->having)
      sel->having->fix_after_pullout(parent_select, removed_select,
                                     &sel->having);

    List_iterator<Item> li(sel->item_list);
    Item *item;
    while ((item=li++))
      item->fix_after_pullout(parent_select, removed_select, li.ref());

    /*
      No need to call fix_after_pullout() for outer-join conditions, as these
      cannot have outer references.
    */

    /* Re-resolve ORDER BY and GROUP BY fields */

    for (ORDER *order= (ORDER*) sel->order_list.first;
         order;
         order= order->next)
      (*order->item)->fix_after_pullout(parent_select, removed_select,
                                        order->item);

    for (ORDER *group= (ORDER*) sel->group_list.first;
         group;
         group= group->next)
      (*group->item)->fix_after_pullout(parent_select, removed_select,
                                        group->item);
  }
}

bool Item_in_subselect::walk(Item_processor processor, bool walk_subquery,
                             uchar *argument)
{
  if (left_expr->walk(processor, walk_subquery, argument))
    return true;
  /*
    Cannot call "Item_subselect::walk(...)" because with gcc 4.1
    Item_in_subselect::walk() was incorrectly called instead.
    Using Item_subselect::walk_body() instead is a workaround.
  */
  return walk_body(processor, walk_subquery, argument);
}

/*
  Compute the IN predicate if the left operand's cache changed.
*/

bool Item_in_subselect::exec()
{
  DBUG_ENTER("Item_in_subselect::exec");
  DBUG_ASSERT(exec_method != EXEC_MATERIALIZATION ||
              (exec_method == EXEC_MATERIALIZATION &&
               engine->engine_type() == subselect_engine::HASH_SJ_ENGINE));
  /*
    Initialize the cache of the left predicate operand. This has to be done as
    late as now, because Cached_item directly contains a resolved field (not
    an item, and in some cases (when temp tables are created), these fields
    end up pointing to the wrong field. One solution is to change Cached_item
    to not resolve its field upon creation, but to resolve it dynamically
    from a given Item_ref object.
    Do not init the cache if a previous execution decided that it is not needed.
    TODO: the cache should be applied conditionally based on:
    - rules - e.g. only if the left operand is known to be ordered, and/or
    - on a cost-based basis, that takes into account the cost of a cache
      lookup, the cache hit rate, and the savings per cache hit.
  */
  if (need_expr_cache && !left_expr_cache &&
      exec_method == EXEC_MATERIALIZATION &&
      init_left_expr_cache())
    DBUG_RETURN(TRUE);

  if (left_expr_cache != NULL)
  {
    const int result= test_if_item_cache_changed(*left_expr_cache);
    if (left_expr_cache_filled &&               // cache was previously filled
        result < 0)         // new value is identical to previous cached value
    {
      /*
        We needn't do a full execution, can just reuse "value", "was_null",
        "null_value" of the previous execution.
      */
      DBUG_RETURN(false);
    }
    left_expr_cache_filled= true;
  }

  null_value= was_null= false;
  const bool retval= Item_subselect::exec();
  DBUG_RETURN(retval);
}


Item::Type Item_subselect::type() const
{
  return SUBSELECT_ITEM;
}


void Item_subselect::fix_length_and_dec()
{
  engine->fix_length_and_dec(0);
}


table_map Item_subselect::used_tables() const
{
  return (table_map) (engine->uncacheable() ? used_tables_cache : 0L);
}


bool Item_subselect::const_item() const
{
  if (unit->thd->lex->context_analysis_only)
    return false;
  /* Not constant until tables are locked. */
  if (!unit->thd->lex->is_query_tables_locked())
    return false;
  return const_item_cache;
}

Item *Item_subselect::get_tmp_table_item(THD *thd_arg)
{
  if (!with_sum_func && !const_item())
    return new Item_field(result_field);
  return copy_or_same(thd_arg);
}

void Item_subselect::update_used_tables()
{
  if (!engine->uncacheable())
  {
    // did all used tables become static?
    if (!(used_tables_cache & ~engine->upper_select_const_tables()))
      const_item_cache= 1;
  }
}


void Item_subselect::print(String *str, enum_query_type query_type)
{
  if (engine)
  {
    str->append('(');
    engine->print(str, query_type);
    str->append(')');
  }
  else
    str->append("(...)");
}


Item_singlerow_subselect::Item_singlerow_subselect(st_select_lex *select_lex)
  :Item_subselect(), value(0), no_rows(false)
{
  DBUG_ENTER("Item_singlerow_subselect::Item_singlerow_subselect");
  init(select_lex, new select_singlerow_subselect(this));
  maybe_null= 1;
  max_columns= UINT_MAX;
  DBUG_VOID_RETURN;
}

st_select_lex *
Item_singlerow_subselect::invalidate_and_restore_select_lex()
{
  DBUG_ENTER("Item_singlerow_subselect::invalidate_and_restore_select_lex");
  st_select_lex *result= unit->first_select();

  DBUG_ASSERT(result);

  /*
    This code restore the parse tree in it's state before the execution of
    Item_singlerow_subselect::Item_singlerow_subselect(),
    and in particular decouples this object from the SELECT_LEX,
    so that the SELECT_LEX can be used with a different flavor
    or Item_subselect instead, as part of query rewriting.
  */
  unit->item= NULL;

  DBUG_RETURN(result);
}

Item_maxmin_subselect::Item_maxmin_subselect(THD *thd_param,
                                             Item_subselect *parent,
                                             st_select_lex *select_lex,
                                             bool max_arg,
                                             bool ignore_nulls)
  :Item_singlerow_subselect(), was_values(false)
{
  DBUG_ENTER("Item_maxmin_subselect::Item_maxmin_subselect");
  max= max_arg;
  init(select_lex, new select_max_min_finder_subselect(this, max_arg,
                                                       ignore_nulls));
  max_columns= 1;
  maybe_null= 1;
  max_columns= 1;

  /*
    Following information was collected during performing fix_fields()
    of Items belonged to subquery, which will be not repeated
  */
  used_tables_cache= parent->get_used_tables_cache();
  const_item_cache= parent->get_const_item_cache();

  DBUG_VOID_RETURN;
}

void Item_maxmin_subselect::cleanup()
{
  DBUG_ENTER("Item_maxmin_subselect::cleanup");
  Item_singlerow_subselect::cleanup();

  was_values= false;
  DBUG_VOID_RETURN;
}


void Item_maxmin_subselect::print(String *str, enum_query_type query_type)
{
  str->append(max?"<max>":"<min>", 5);
  Item_singlerow_subselect::print(str, query_type);
}


void Item_singlerow_subselect::reset()
{
  null_value= TRUE;
  if (value)
    value->null_value= TRUE;
}


/**
  @todo
  - We cant change name of Item_field or Item_ref, because it will
  prevent it's correct resolving, but we should save name of
  removed item => we do not make optimization if top item of
  list is field or reference.
  - switch off this optimization for prepare statement,
  because we do not rollback this changes.
  Make rollback for it, or special name resolving mode in 5.0.
*/
Item_subselect::trans_res
Item_singlerow_subselect::select_transformer(JOIN *join)
{
  DBUG_ENTER("Item_singlerow_subselect::select_transformer");
  if (changed)
    DBUG_RETURN(RES_OK);

  SELECT_LEX *select_lex= join->select_lex;
  THD * const thd= unit->thd;
  Query_arena *arena= thd->stmt_arena;
 
  if (!select_lex->master_unit()->is_union() &&
      !select_lex->table_list.elements &&
      select_lex->item_list.elements == 1 &&
      !select_lex->item_list.head()->with_sum_func &&
      /*
	We cant change name of Item_field or Item_ref, because it will
	prevent it's correct resolving, but we should save name of
	removed item => we do not make optimization if top item of
	list is field or reference.
	TODO: solve above problem
      */
      !(select_lex->item_list.head()->type() == FIELD_ITEM ||
	select_lex->item_list.head()->type() == REF_ITEM) &&
      !join->conds && !join->having &&
      /*
        switch off this optimization for prepare statement,
        because we do not rollback this changes
        TODO: make rollback for it, or special name resolving mode in 5.0.
      */
      !arena->is_stmt_prepare_or_first_sp_execute()
      )
  {

    have_to_be_excluded= 1;
    if (thd->lex->describe)
    {
      char warn_buff[MYSQL_ERRMSG_SIZE];
      sprintf(warn_buff, ER(ER_SELECT_REDUCED), select_lex->select_number);
      push_warning(thd, Sql_condition::WARN_LEVEL_NOTE,
		   ER_SELECT_REDUCED, warn_buff);
    }
    substitution= select_lex->item_list.head();
    /*
      as far as we moved content to upper level, field which depend of
      'upper' select is not really dependent => we remove this dependence
    */
    substitution->walk(&Item::remove_dependence_processor, 0,
		       (uchar *) select_lex->outer_select());
    DBUG_RETURN(RES_REDUCE);
  }
  DBUG_RETURN(RES_OK);
}


void Item_singlerow_subselect::store(uint i, Item *item)
{
  row[i]->store(item);
  row[i]->cache_value();
}

enum Item_result Item_singlerow_subselect::result_type() const
{
  return engine->type();
}

/* 
 Don't rely on the result type to calculate field type. 
 Ask the engine instead.
*/
enum_field_types Item_singlerow_subselect::field_type() const
{
  return engine->field_type();
}

void Item_singlerow_subselect::fix_length_and_dec()
{
  if ((max_columns= engine->cols()) == 1)
  {
    engine->fix_length_and_dec(row= &value);
  }
  else
  {
    if (!(row= (Item_cache**) sql_alloc(sizeof(Item_cache*)*max_columns)))
      return;
    engine->fix_length_and_dec(row);
    value= *row;
  }
  unsigned_flag= value->unsigned_flag;
  /*
    If there are not tables in subquery then ability to have NULL value
    depends on SELECT list (if single row subquery have tables then it
    always can be NULL if there are not records fetched).
  */
  if (engine->no_tables())
    maybe_null= engine->may_be_null();
}

void Item_singlerow_subselect::no_rows_in_result()
{
  no_rows= true;
}

uint Item_singlerow_subselect::cols()
{
  return engine->cols();
}

bool Item_singlerow_subselect::check_cols(uint c)
{
  if (c != engine->cols())
  {
    my_error(ER_OPERAND_COLUMNS, MYF(0), c);
    return 1;
  }
  return 0;
}

bool Item_singlerow_subselect::null_inside()
{
  for (uint i= 0; i < max_columns ; i++)
  {
    if (row[i]->null_value)
      return 1;
  }
  return 0;
}

void Item_singlerow_subselect::bring_value()
{
  if (!exec() && assigned())
    null_value= 0;
  else
    reset();
}

double Item_singlerow_subselect::val_real()
{
  DBUG_ASSERT(fixed == 1);
  if (!no_rows && !exec() && !value->null_value)
  {
    null_value= FALSE;
    return value->val_real();
  }
  else
  {
    reset();
    return 0;
  }
}

longlong Item_singlerow_subselect::val_int()
{
  DBUG_ASSERT(fixed == 1);
  if (!no_rows && !exec() && !value->null_value)
  {
    null_value= FALSE;
    return value->val_int();
  }
  else
  {
    reset();
    return 0;
  }
}

String *Item_singlerow_subselect::val_str(String *str)
{
  if (!no_rows && !exec() && !value->null_value)
  {
    null_value= FALSE;
    return value->val_str(str);
  }
  else
  {
    reset();
    return 0;
  }
}


my_decimal *Item_singlerow_subselect::val_decimal(my_decimal *decimal_value)
{
  if (!no_rows && !exec() && !value->null_value)
  {
    null_value= FALSE;
    return value->val_decimal(decimal_value);
  }
  else
  {
    reset();
    return 0;
  }
}


bool Item_singlerow_subselect::get_date(MYSQL_TIME *ltime, uint fuzzydate)
{
  if (!no_rows && !exec() && !value->null_value)
  {
    null_value= false;
    return value->get_date(ltime, fuzzydate);
  }
  else
  {
    reset();
    return true;
  }
}


bool Item_singlerow_subselect::get_time(MYSQL_TIME *ltime)
{
  if (!no_rows && !exec() && !value->null_value)
  {
    null_value= false;
    return value->get_time(ltime);
  }
  else
  {
    reset();
    return true;
  }
}


bool Item_singlerow_subselect::val_bool()
{
  if (!no_rows && !exec() && !value->null_value)
  {
    null_value= FALSE;
    return value->val_bool();
  }
  else
  {
    reset();
    return 0;
  }
}


Item_exists_subselect::Item_exists_subselect(st_select_lex *select_lex):
  Item_subselect(), value(FALSE), exec_method(EXEC_UNSPECIFIED),
     sj_convert_priority(0), embedding_join_nest(NULL)
{
  DBUG_ENTER("Item_exists_subselect::Item_exists_subselect");
  init(select_lex, new select_exists_subselect(this));
  max_columns= UINT_MAX;
  null_value= FALSE; //can't be NULL
  maybe_null= 0; //can't be NULL
  DBUG_VOID_RETURN;
}


void Item_exists_subselect::print(String *str, enum_query_type query_type)
{
  str->append(STRING_WITH_LEN("exists"));
  Item_subselect::print(str, query_type);
}


bool Item_in_subselect::test_limit(st_select_lex_unit *unit_arg)
{
  if (unit_arg->fake_select_lex &&
      unit_arg->fake_select_lex->test_limit())
    return(1);

  SELECT_LEX *sl= unit_arg->first_select();
  for (; sl; sl= sl->next_select())
  {
    if (sl->test_limit())
      return(1);
  }
  return(0);
}

Item_in_subselect::Item_in_subselect(Item * left_exp,
				     st_select_lex *select_lex):
  Item_exists_subselect(), left_expr(left_exp), left_expr_cache(NULL),
  left_expr_cache_filled(false), need_expr_cache(TRUE), expr(NULL),
  optimizer(NULL), was_null(FALSE), abort_on_null(FALSE),
  in2exists_info(NULL), pushed_cond_guards(NULL), upper_item(NULL)
{
  DBUG_ENTER("Item_in_subselect::Item_in_subselect");
  init(select_lex, new select_exists_subselect(this));
  max_columns= UINT_MAX;
  maybe_null= 1;
  reset();
  //if test_limit will fail then error will be reported to client
  test_limit(select_lex->master_unit());
  DBUG_VOID_RETURN;
}

Item_allany_subselect::Item_allany_subselect(Item * left_exp,
                                             chooser_compare_func_creator fc,
					     st_select_lex *select_lex,
					     bool all_arg)
  :Item_in_subselect(), func_creator(fc), all(all_arg)
{
  DBUG_ENTER("Item_allany_subselect::Item_allany_subselect");
  left_expr= left_exp;
  func= func_creator(all_arg);
  init(select_lex, new select_exists_subselect(this));
  max_columns= 1;
  abort_on_null= 0;
  reset();
  //if test_limit will fail then error will be reported to client
  test_limit(select_lex->master_unit());
  DBUG_VOID_RETURN;
}


void Item_exists_subselect::fix_length_and_dec()
{
   decimals= 0;
   max_length= 1;
   max_columns= engine->cols();
   if (exec_method == EXEC_EXISTS)
   {
     /*
       We need only 1 row to determine existence.
       Note that if the subquery is "SELECT1 UNION SELECT2" then this is not
       working optimally (Bug#14215895).
     */
     unit->global_parameters->select_limit= new Item_int((int32) 1);
   }
}

double Item_exists_subselect::val_real()
{
  DBUG_ASSERT(fixed == 1);
  if (exec())
  {
    reset();
    return 0;
  }
  return (double) value;
}

longlong Item_exists_subselect::val_int()
{
  DBUG_ASSERT(fixed == 1);
  if (exec())
  {
    reset();
    return 0;
  }
  return value;
}


/**
  Return the result of EXISTS as a string value

  Converts the true/false result into a string value.
  Note that currently this cannot be NULL, so if the query exection fails
  it will return 0.

  @param decimal_value[out]    buffer to hold the resulting string value
  @retval                      Pointer to the converted string.
                               Can't be a NULL pointer, as currently
                               EXISTS cannot return NULL.
*/

String *Item_exists_subselect::val_str(String *str)
{
  DBUG_ASSERT(fixed == 1);
  if (exec())
    reset();
  str->set((ulonglong)value,&my_charset_bin);
  return str;
}


/**
  Return the result of EXISTS as a decimal value

  Converts the true/false result into a decimal value.
  Note that currently this cannot be NULL, so if the query exection fails
  it will return 0.

  @param decimal_value[out]    Buffer to hold the resulting decimal value
  @retval                      Pointer to the converted decimal.
                               Can't be a NULL pointer, as currently
                               EXISTS cannot return NULL.
*/

my_decimal *Item_exists_subselect::val_decimal(my_decimal *decimal_value)
{
  DBUG_ASSERT(fixed == 1);
  if (exec())
    reset();
  int2my_decimal(E_DEC_FATAL_ERROR, value, 0, decimal_value);
  return decimal_value;
}


bool Item_exists_subselect::val_bool()
{
  DBUG_ASSERT(fixed == 1);
  if (exec())
  {
    reset();
    return 0;
  }
  return value != 0;
}


double Item_in_subselect::val_real()
{
  /*
    As far as Item_in_subselect called only from Item_in_optimizer this
    method should not be used
  */
  DBUG_ASSERT(0);
  DBUG_ASSERT(fixed == 1);
  if (exec())
  {
    reset();
    return 0;
  }
  if (was_null && !value)
    null_value= TRUE;
  return (double) value;
}


longlong Item_in_subselect::val_int()
{
  /*
    As far as Item_in_subselect called only from Item_in_optimizer this
    method should not be used
  */
  DBUG_ASSERT(0);
  DBUG_ASSERT(fixed == 1);
  if (exec())
  {
    reset();
    return 0;
  }
  if (was_null && !value)
    null_value= TRUE;
  return value;
}


String *Item_in_subselect::val_str(String *str)
{
  /*
    As far as Item_in_subselect called only from Item_in_optimizer this
    method should not be used
  */
  DBUG_ASSERT(0);
  DBUG_ASSERT(fixed == 1);
  if (exec())
  {
    reset();
    return 0;
  }
  if (was_null && !value)
  {
    null_value= TRUE;
    return 0;
  }
  str->set((ulonglong)value, &my_charset_bin);
  return str;
}


bool Item_in_subselect::val_bool()
{
  DBUG_ASSERT(fixed == 1);
  if (exec())
  {
    reset();
    return 0;
  }
  if (was_null && !value)
    null_value= TRUE;
  return value;
}

my_decimal *Item_in_subselect::val_decimal(my_decimal *decimal_value)
{
  /*
    As far as Item_in_subselect called only from Item_in_optimizer this
    method should not be used
  */
  DBUG_ASSERT(0);
  DBUG_ASSERT(fixed == 1);
  if (exec())
  {
    reset();
    return 0;
  }
  if (was_null && !value)
    null_value= TRUE;
  int2my_decimal(E_DEC_FATAL_ERROR, value, 0, decimal_value);
  return decimal_value;
}


/* 
  Rewrite a single-column IN/ALL/ANY subselect

  SYNOPSIS
    Item_in_subselect::single_value_transformer()
      join  Join object of the subquery (i.e. 'child' join).
      func  Subquery comparison creator

  DESCRIPTION
    Rewrite a single-column subquery using rule-based approach. The subquery
    
       oe $cmp$ (SELECT ie FROM ... WHERE subq_where ... HAVING subq_having)
    
    First, try to convert the subquery to scalar-result subquery in one of
    the forms:
    
       - oe $cmp$ (SELECT MAX(...) )  // handled by Item_singlerow_subselect
       - oe $cmp$ <max>(SELECT ...)   // handled by Item_maxmin_subselect
   
    If that fails, the subquery will be handled with class Item_in_optimizer.
    There are two possibilites:
    - If the subquery execution method is materialization, then the subquery is
      not transformed any further.
    - Otherwise the IN predicates is transformed into EXISTS by injecting
      equi-join predicates and possibly other helper predicates. For details
      see method single_value_in_like_transformer().

  RETURN
    RES_OK     Either subquery was transformed, or appopriate
                       predicates where injected into it.
    RES_REDUCE The subquery was reduced to non-subquery
    RES_ERROR  Error
*/

Item_subselect::trans_res
Item_in_subselect::single_value_transformer(JOIN *join,
					    Comp_creator *func)
{
  SELECT_LEX *select_lex= join->select_lex;
  bool subquery_maybe_null= false;
  DBUG_ENTER("Item_in_subselect::single_value_transformer");

  /*
    Check that the right part of the subselect contains no more than one
    column. E.g. in SELECT 1 IN (SELECT * ..) the right part is (SELECT * ...)
  */
  // psergey: duplicated_subselect_card_check
  if (select_lex->item_list.elements > 1)
  {
    my_error(ER_OPERAND_COLUMNS, MYF(0), 1);
    DBUG_RETURN(RES_ERROR);
  }

  THD * const thd= unit->thd;

  /*
    Check the nullability of the subquery. The subquery should return
    only one column, so we check the nullability of the first item in
    SELECT_LEX::item_list. In case the subquery is a union, check the
    nullability of the first item of each SELECT_LEX belonging to the
    union.
  */
  for (SELECT_LEX* lex= select_lex->master_unit()->first_select();
       lex != NULL && lex->master_unit() == select_lex->master_unit();
       lex= lex->next_select())
    if (lex->item_list.head()->maybe_null)
      subquery_maybe_null= true;

  /*
    If this is an ALL/ANY single-value subquery predicate, try to rewrite
    it with a MIN/MAX subquery.

    E.g. SELECT * FROM t1 WHERE b > ANY (SELECT a FROM t2) can be rewritten
    with SELECT * FROM t1 WHERE b > (SELECT MIN(a) FROM t2).

    A predicate may be transformed to use a MIN/MAX subquery if it:
    1. has a greater than/less than comparison operator, and
    2. is not correlated with the outer query, and
    3. UNKNOWN results are treated as FALSE, or can never be generated, and
  */
  if (!func->eqne_op() &&                                             // 1
      !select_lex->master_unit()->uncacheable &&                      // 2
      (abort_on_null || (upper_item && upper_item->top_level()) ||    // 3
       (!left_expr->maybe_null && !subquery_maybe_null)))
  {
    if (substitution)
    {
      // It is second (third, ...) SELECT of UNION => All is done
      DBUG_RETURN(RES_OK);
    }

    Item *subs;
    if (!select_lex->group_list.elements &&
        !select_lex->having &&
        !select_lex->with_sum_func &&
        !(select_lex->next_select()) &&
        select_lex->table_list.elements &&
        !(substype() == ALL_SUBS && subquery_maybe_null))
    {
      OPT_TRACE_TRANSFORM(&thd->opt_trace, oto0, oto1,
                          select_lex->select_number,
                          "> ALL/ANY (SELECT)", "SELECT(MIN)");
      oto1.add("chosen", true);
      Item_sum_hybrid *item;
      nesting_map save_allow_sum_func;
      if (func->l_op())
      {
	/*
	  (ALL && (> || =>)) || (ANY && (< || =<))
	  for ALL condition is inverted
	*/
	item= new Item_sum_max(join->ref_ptrs[0]);
      }
      else
      {
	/*
	  (ALL && (< || =<)) || (ANY && (> || =>))
	  for ALL condition is inverted
	*/
	item= new Item_sum_min(join->ref_ptrs[0]);
      }
      if (upper_item)
        upper_item->set_sum_test(item);
      join->ref_ptrs[0]= item;
      {
	List_iterator<Item> it(select_lex->item_list);
	it++;
	it.replace(item);
      }

      DBUG_EXECUTE("where",
                   print_where(item, "rewrite with MIN/MAX", QT_ORDINARY););
      if (thd->variables.sql_mode & MODE_ONLY_FULL_GROUP_BY)
      {
        /*
          If the argument is a field, we assume that fix_fields() has
          tagged the select_lex with non_agg_field_used.
          We reverse that decision after this rewrite with MIN/MAX.
         */
        if (item->get_arg(0)->type() == Item::FIELD_ITEM)
          DBUG_ASSERT(select_lex->non_agg_field_used());
        select_lex->set_non_agg_field_used(false);
      }

      save_allow_sum_func= thd->lex->allow_sum_func;
      thd->lex->allow_sum_func|= 1 << thd->lex->current_select->nest_level;
      /*
	Item_sum_(max|min) can't substitute other item => we can use 0 as
        reference, also Item_sum_(max|min) can't be fixed after creation, so
        we do not check item->fixed
      */
      if (item->fix_fields(thd, 0))
	DBUG_RETURN(RES_ERROR);
      thd->lex->allow_sum_func= save_allow_sum_func; 
      /* we added aggregate function => we have to change statistic */
      count_field_types(select_lex, &join->tmp_table_param, join->all_fields, 
                        0);

      subs= new Item_singlerow_subselect(select_lex);
    }
    else
    {
      OPT_TRACE_TRANSFORM(&thd->opt_trace, oto0, oto1,
                          select_lex->select_number,
                          "> ALL/ANY (SELECT)", "MIN (SELECT)");
      oto1.add("chosen", true);
      Item_maxmin_subselect *item;
      subs= item= new Item_maxmin_subselect(thd, this, select_lex, func->l_op(),
                                            substype()==ANY_SUBS);
      if (upper_item)
        upper_item->set_sub_test(item);
    }
    if (upper_item)
      upper_item->set_subselect(this);
    /* fix fields is already called for  left expression */
    substitution= func->create(left_expr, subs);
    DBUG_RETURN(RES_OK);
  }

  if (!substitution)
  {
    /* We're invoked for the 1st (or the only) SELECT in the subquery UNION */
    SELECT_LEX_UNIT *master_unit= select_lex->master_unit();
    substitution= optimizer;

    SELECT_LEX *current= thd->lex->current_select;

    thd->lex->current_select= current->outer_select();
    //optimizer never use Item **ref => we can pass 0 as parameter
    if (!optimizer || optimizer->fix_left(thd, 0))
    {
      thd->lex->current_select= current;
      DBUG_RETURN(RES_ERROR);
    }
    thd->lex->current_select= current;

    /* We will refer to upper level cache array => we have to save it for SP */
    optimizer->keep_top_level_cache();

    /*
      As far as  Item_ref_in_optimizer do not substitute itself on fix_fields
      we can use same item for all selects.
    */
    expr= new Item_direct_ref(&select_lex->context,
                              (Item**)optimizer->get_cache(),
			      (char *)"<no matter>",
			      (char *)in_left_expr_name);

    DBUG_ASSERT(in2exists_info == NULL);
    in2exists_info= new In2exists_info;
    in2exists_info->originally_dependent=
      master_unit->uncacheable & UNCACHEABLE_DEPENDENT;
    master_unit->uncacheable|= UNCACHEABLE_DEPENDENT;
  }

  if (!abort_on_null && left_expr->maybe_null && !pushed_cond_guards)
  {
    if (!(pushed_cond_guards= (bool*)join->thd->alloc(sizeof(bool))))
      DBUG_RETURN(RES_ERROR);
    pushed_cond_guards[0]= TRUE;
  }

  /* Perform the IN=>EXISTS transformation. */
  const trans_res retval= single_value_in_to_exists_transformer(join, func);
  DBUG_RETURN(retval);
}


/**
  Transofrm an IN predicate into EXISTS via predicate injection.

  @details The transformation injects additional predicates into the subquery
  (and makes the subquery correlated) as follows.

  - If the subquery has aggregates, GROUP BY, or HAVING, convert to

    SELECT ie FROM ...  HAVING subq_having AND 
                               trigcond(oe $cmp$ ref_or_null_helper<ie>)
                                   
    the addition is wrapped into trigger only when we want to distinguish
    between NULL and FALSE results.

  - Otherwise (no aggregates/GROUP BY/HAVING) convert it to one of the
    following:

    = If we don't need to distinguish between NULL and FALSE subquery:
        
      SELECT 1 FROM ... WHERE (oe $cmp$ ie) AND subq_where

    = If we need to distinguish between those:

      SELECT 1 FROM ...
        WHERE  subq_where AND trigcond((oe $cmp$ ie) OR (ie IS NULL))
        HAVING trigcond(<is_not_null_test>(ie))

  At JOIN::optimize() we will compare costs of materialization and EXISTS; if
  the former is cheaper we will switch to it.

    @param join  Join object of the subquery (i.e. 'child' join).
    @param func  Subquery comparison creator

    @retval RES_OK     Either subquery was transformed, or appopriate
                       predicates where injected into it.
    @retval RES_REDUCE The subquery was reduced to non-subquery
    @retval RES_ERROR  Error
*/

Item_subselect::trans_res
Item_in_subselect::single_value_in_to_exists_transformer(JOIN * join, Comp_creator *func)
{
  SELECT_LEX *select_lex= join->select_lex;
  THD * const thd= unit->thd;
  DBUG_ENTER("Item_in_subselect::single_value_in_to_exists_transformer");

  OPT_TRACE_TRANSFORM(&thd->opt_trace, oto0, oto1, select_lex->select_number,
                      "IN (SELECT)", "EXISTS (CORRELATED SELECT)");
  oto1.add("chosen", true);

  select_lex->uncacheable|= UNCACHEABLE_DEPENDENT;
  in2exists_info->added_to_where= false;

  if (join->having || select_lex->with_sum_func ||
      select_lex->group_list.elements)
  {
    bool tmp;
    Item_bool_func *item= func->create(expr,
                             new Item_ref_null_helper(&select_lex->context,
                                                      this,
                                                      &join->ref_ptrs[0],
                                                      (char *)"<ref>",
                                                      this->full_name()));
    item->set_created_by_in2exists();
    if (!abort_on_null && left_expr->maybe_null)
    {
      /* 
        We can encounter "NULL IN (SELECT ...)". Wrap the added condition
        within a trig_cond.
      */
      item= new Item_func_trig_cond(item, get_cond_guard(0), NULL,
                                    Item_func_trig_cond::
                                    OUTER_FIELD_IS_NOT_NULL);
      item->set_created_by_in2exists();
    }

    /*
      AND and comparison functions can't be changed during fix_fields()
      we can assign select_lex->having here, and pass 0 as last
      argument (reference) to fix_fields()
    */
    select_lex->having= join->having= and_items(join->having, item);
    if (join->having == item)
      item->item_name.set(in_having_cond);
    select_lex->having->top_level_item();
    select_lex->having_fix_field= 1;
    /*
      we do not check join->having->fixed, because Item_and (from and_items)
      or comparison function (from func->create) can't be fixed after creation
    */
    Opt_trace_array having_trace(&thd->opt_trace,
                                 "evaluating_constant_having_conditions");
    tmp= join->having->fix_fields(thd, 0);
    select_lex->having_fix_field= 0;
    if (tmp)
      DBUG_RETURN(RES_ERROR);
  }
  else
  {
    Item *orig_item= select_lex->item_list.head()->real_item();

    if (select_lex->table_list.elements)
    {
      bool tmp;
      Item_bool_func *item= func->create(expr, orig_item);
      /*
        We may soon add a 'OR inner IS NULL' to 'item', but that may later be
        removed if 'inner' is not nullable, so the in2exists mark must be on
        'item' too. Not only on the OR node.
      */
      item->set_created_by_in2exists();
      if (!abort_on_null && orig_item->maybe_null)
      {
	Item_bool_func *having= new Item_is_not_null_test(this, orig_item);
        having->set_created_by_in2exists();
        if (left_expr->maybe_null)
        {
          if (!(having= new Item_func_trig_cond(having,
                                                get_cond_guard(0), NULL,
                                                Item_func_trig_cond::
                                                OUTER_FIELD_IS_NOT_NULL)))
            DBUG_RETURN(RES_ERROR);
          having->set_created_by_in2exists();
        }
	/*
	  Item_is_not_null_test can't be changed during fix_fields()
	  we can assign select_lex->having here, and pass 0 as last
	  argument (reference) to fix_fields()
	*/
        having->item_name.set(in_having_cond);
	select_lex->having= join->having= having;
	select_lex->having_fix_field= 1;
        /*
          we do not check join->having->fixed, because Item_and (from
          and_items) or comparison function (from func->create) can't be
          fixed after creation
        */
        Opt_trace_array having_trace(&thd->opt_trace,
                                     "evaluating_constant_having_conditions");
	tmp= join->having->fix_fields(thd, 0);
        select_lex->having_fix_field= 0;
        if (tmp)
	  DBUG_RETURN(RES_ERROR);
	item= new Item_cond_or(item,
			       new Item_func_isnull(orig_item));
        item->set_created_by_in2exists();
      }
      /* 
        If we may encounter NULL IN (SELECT ...) and care whether subquery
        result is NULL or FALSE, wrap condition in a trig_cond.
      */
      if (!abort_on_null && left_expr->maybe_null)
      {
        if (!(item= new Item_func_trig_cond(item, get_cond_guard(0), NULL,
                                            Item_func_trig_cond::
                                            OUTER_FIELD_IS_NOT_NULL)))
          DBUG_RETURN(RES_ERROR);
        item->set_created_by_in2exists();
      }
      /*
        The following is intentionally not done in row_value_transformer(),
        see comment of JOIN::remove_subq_pushed_predicates().
      */
      item->item_name.set(in_additional_cond);

      /*
	AND can't be changed during fix_fields()
	we can assign select_lex->having here, and pass 0 as last
	argument (reference) to fix_fields()
      */
      select_lex->where= join->conds= and_items(join->conds, item);
      select_lex->where->top_level_item();
      in2exists_info->added_to_where= true;
      /*
        we do not check join->conds->fixed, because Item_and can't be fixed
        after creation
      */
      Opt_trace_array where_trace(&thd->opt_trace,
                                  "evaluating_constant_where_conditions");
      if (join->conds->fix_fields(thd, 0))
	DBUG_RETURN(RES_ERROR);
    }
    else
    {
      bool tmp;
      if (select_lex->master_unit()->is_union())
      {
	/*
	  comparison functions can't be changed during fix_fields()
	  we can assign select_lex->having here, and pass 0 as last
	  argument (reference) to fix_fields()
	*/
        Item_bool_func *new_having=
          func->create(expr,
                       new Item_ref_null_helper(&select_lex->context, this,
                                            &join->ref_ptrs[0],
                                            (char *)"<no matter>",
                                            (char *)"<result>"));
        new_having->set_created_by_in2exists();
        if (!abort_on_null && left_expr->maybe_null)
        {
          if (!(new_having= new Item_func_trig_cond(new_having,
                                                    get_cond_guard(0),
                                                    NULL,
                                                    Item_func_trig_cond::
                                                    OUTER_FIELD_IS_NOT_NULL)))
            DBUG_RETURN(RES_ERROR);
          new_having->set_created_by_in2exists();
        }
        new_having->item_name.set(in_having_cond);
	select_lex->having= join->having= new_having;
	select_lex->having_fix_field= 1;
        
        /*
          we do not check join->having->fixed, because comparison function
          (from func->create) can't be fixed after creation
        */
        Opt_trace_array having_trace(&thd->opt_trace,
                                     "evaluating_constant_having_conditions");
	tmp= join->having->fix_fields(thd, 0);
        select_lex->having_fix_field= 0;
        if (tmp)
	  DBUG_RETURN(RES_ERROR);
      }
      else
      {
	// it is single select without tables => possible optimization
        // remove the dependence mark since the item is moved to upper
        // select and is not outer anymore.
        orig_item->walk(&Item::remove_dependence_processor, 0,
                        (uchar *) select_lex->outer_select());
	Item_bool_func *item= func->create(left_expr, orig_item);
	// fix_field of item will be done in time of substituting
	substitution= item;
	have_to_be_excluded= 1;
	if (thd->lex->describe)
	{
	  char warn_buff[MYSQL_ERRMSG_SIZE];
	  sprintf(warn_buff, ER(ER_SELECT_REDUCED), select_lex->select_number);
	  push_warning(thd, Sql_condition::WARN_LEVEL_NOTE,
		       ER_SELECT_REDUCED, warn_buff);
	}
	DBUG_RETURN(RES_REDUCE);
      }
    }
  }
  join->having_for_explain= join->having;

  DBUG_RETURN(RES_OK);
}


Item_subselect::trans_res
Item_in_subselect::row_value_transformer(JOIN *join)
{
  SELECT_LEX *select_lex= join->select_lex;
  uint cols_num= left_expr->cols();

  DBUG_ENTER("Item_in_subselect::row_value_transformer");

  // psergey: duplicated_subselect_card_check
  if (select_lex->item_list.elements != left_expr->cols())
  {
    my_error(ER_OPERAND_COLUMNS, MYF(0), left_expr->cols());
    DBUG_RETURN(RES_ERROR);
  }

  /*
    Wrap the current IN predicate in an Item_in_optimizer. The actual
    substitution in the Item tree takes place in Item_subselect::fix_fields.
  */
  if (!substitution)
  {
    //first call for this unit
    SELECT_LEX_UNIT *master_unit= select_lex->master_unit();
    substitution= optimizer;

    THD * const thd= unit->thd;
    SELECT_LEX *current= thd->lex->current_select;
    thd->lex->current_select= current->outer_select();
    //optimizer never use Item **ref => we can pass 0 as parameter
    if (!optimizer || optimizer->fix_left(thd, 0))
    {
      thd->lex->current_select= current;
      DBUG_RETURN(RES_ERROR);
    }

    // we will refer to upper level cache array => we have to save it in PS
    optimizer->keep_top_level_cache();

    thd->lex->current_select= current;
    DBUG_ASSERT(in2exists_info == NULL);
    in2exists_info= new In2exists_info;
    in2exists_info->originally_dependent=
      master_unit->uncacheable & UNCACHEABLE_DEPENDENT;
    master_unit->uncacheable|= UNCACHEABLE_DEPENDENT;

    if (!abort_on_null && left_expr->maybe_null && !pushed_cond_guards)
    {
      if (!(pushed_cond_guards= (bool*)join->thd->alloc(sizeof(bool) *
                                                        left_expr->cols())))
        DBUG_RETURN(RES_ERROR);
      for (uint i= 0; i < cols_num; i++)
        pushed_cond_guards[i]= TRUE;
    }
  }

  /* Perform the IN=>EXISTS transformation. */
  DBUG_RETURN(row_value_in_to_exists_transformer(join));
}


/**
  Tranform a (possibly non-correlated) IN subquery into a correlated EXISTS.

  @todo
  The IF-ELSE below can be refactored so that there is no duplication of the
  statements that create the new conditions. For this we have to invert the IF
  and the FOR statements as this:
  for (each left operand)
    create the equi-join condition
    if (is_having_used || !abort_on_null)
      create the "is null" and is_not_null_test items
    if (is_having_used)
      add the equi-join and the null tests to HAVING
    else
      add the equi-join and the "is null" to WHERE
      add the is_not_null_test to HAVING
*/

Item_subselect::trans_res
Item_in_subselect::row_value_in_to_exists_transformer(JOIN * join)
{
  SELECT_LEX *select_lex= join->select_lex;
  THD * const thd= unit->thd;
  Item *having_item= 0;
  uint cols_num= left_expr->cols();
  bool is_having_used= (join->having || select_lex->with_sum_func ||
                        select_lex->group_list.first ||
                        !select_lex->table_list.elements);

  DBUG_ENTER("Item_in_subselect::row_value_in_to_exists_transformer");
  OPT_TRACE_TRANSFORM(&thd->opt_trace, oto0, oto1, select_lex->select_number,
                      "IN (SELECT)", "EXISTS (CORRELATED SELECT)");
  oto1.add("chosen", true);

  select_lex->uncacheable|= UNCACHEABLE_DEPENDENT;
  in2exists_info->added_to_where= false;

  if (is_having_used)
  {
    /*
      (l1, l2, l3) IN (SELECT v1, v2, v3 ... HAVING having) =>
      EXISTS (SELECT ... HAVING having and
                                (l1 = v1 or is null v1) and
                                (l2 = v2 or is null v2) and
                                (l3 = v3 or is null v3) and
                                is_not_null_test(v1) and
                                is_not_null_test(v2) and
                                is_not_null_test(v3))
      where is_not_null_test used to register nulls in case if we have
      not found matching to return correct NULL value
      TODO: say here explicitly if the order of AND parts matters or not.
    */
    Item *item_having_part2= 0;
    for (uint i= 0; i < cols_num; i++)
    {
      Item *item_i= join->ref_ptrs[i];
      Item **pitem_i= &join->ref_ptrs[i];
      DBUG_ASSERT((left_expr->fixed && item_i->fixed) ||
                  (item_i->type() == REF_ITEM &&
                   ((Item_ref*)(item_i))->ref_type() == Item_ref::OUTER_REF));
      if (item_i-> check_cols(left_expr->element_index(i)->cols()))
        DBUG_RETURN(RES_ERROR);
      Item_bool_func *item_eq=
        new Item_func_eq(new
                         Item_ref(&select_lex->context,
                                  (*optimizer->get_cache())->
                                  addr(i),
                                  (char *)"<no matter>",
                                  (char *)in_left_expr_name),
                         new
                         Item_ref(&select_lex->context,
                                  pitem_i,
                                  (char *)"<no matter>",
                                  (char *)"<list ref>")
                        );
      item_eq->set_created_by_in2exists();
      Item_bool_func *item_isnull=
        new Item_func_isnull(new
                             Item_ref(&select_lex->context,
                                      pitem_i,
                                      (char *)"<no matter>",
                                      (char *)"<list ref>")
                            );
      item_isnull->set_created_by_in2exists();
      Item_bool_func *col_item= new Item_cond_or(item_eq, item_isnull);
      col_item->set_created_by_in2exists();
      if (!abort_on_null && left_expr->element_index(i)->maybe_null)
      {
        if (!(col_item= new Item_func_trig_cond(col_item, get_cond_guard(i),
                                                NULL, Item_func_trig_cond::
                                                OUTER_FIELD_IS_NOT_NULL)))
          DBUG_RETURN(RES_ERROR);
        col_item->set_created_by_in2exists();
      }
      having_item= and_items(having_item, col_item);
      
      Item_bool_func *item_nnull_test= 
         new Item_is_not_null_test(this,
                                   new Item_ref(&select_lex->context,
                                                pitem_i,
                                                (char *)"<no matter>",
                                                (char *)"<list ref>"));
      item_nnull_test->set_created_by_in2exists();
      if (!abort_on_null && left_expr->element_index(i)->maybe_null)
      {
        if (!(item_nnull_test= 
              new Item_func_trig_cond(item_nnull_test, get_cond_guard(i),
                                      NULL, Item_func_trig_cond::
                                      OUTER_FIELD_IS_NOT_NULL)))
          DBUG_RETURN(RES_ERROR);
        item_nnull_test->set_created_by_in2exists();
      }
      item_having_part2= and_items(item_having_part2, item_nnull_test);
      item_having_part2->top_level_item();
    }
    having_item= and_items(having_item, item_having_part2);
    having_item->top_level_item();
  }
  else
  {
    /*
      (l1, l2, l3) IN (SELECT v1, v2, v3 ... WHERE where) =>
      EXISTS (SELECT ... WHERE where and
                               (l1 = v1 or is null v1) and
                               (l2 = v2 or is null v2) and
                               (l3 = v3 or is null v3)
                         HAVING is_not_null_test(v1) and
                                is_not_null_test(v2) and
                                is_not_null_test(v3))
      where is_not_null_test register NULLs values but reject rows

      in case when we do not need correct NULL, we have simplier construction:
      EXISTS (SELECT ... WHERE where and
                               (l1 = v1) and
                               (l2 = v2) and
                               (l3 = v3)
    */
    Item *where_item= 0;
    for (uint i= 0; i < cols_num; i++)
    {
      Item *item_i= join->ref_ptrs[i];
      Item **pitem_i= &join->ref_ptrs[i];
      DBUG_ASSERT((left_expr->fixed && item_i->fixed) ||
                  (item_i->type() == REF_ITEM &&
                   ((Item_ref*)(item_i))->ref_type() == Item_ref::OUTER_REF));
      if (item_i->check_cols(left_expr->element_index(i)->cols()))
        DBUG_RETURN(RES_ERROR);
      Item_bool_func *item=
        new Item_func_eq(new
                         Item_direct_ref(&select_lex->context,
                                         (*optimizer->get_cache())->
                                         addr(i),
                                         (char *)"<no matter>",
                                         (char *)in_left_expr_name),
                         new
                         Item_direct_ref(&select_lex->context,
                                         pitem_i,
                                         (char *)"<no matter>",
                                         (char *)"<list ref>")
                        );
      item->set_created_by_in2exists();
      if (!abort_on_null)
      {
        Item_bool_func *having_col_item=
          new Item_is_not_null_test(this,
                                    new
                                    Item_ref(&select_lex->context, 
                                             pitem_i,
                                             (char *)"<no matter>",
                                             (char *)"<list ref>"));
        
        having_col_item->set_created_by_in2exists();
        Item_bool_func *item_isnull= new
          Item_func_isnull(new
                           Item_direct_ref(&select_lex->context,
                                           pitem_i,
                                           (char *)"<no matter>",
                                           (char *)"<list ref>")
                          );
        item_isnull->set_created_by_in2exists();
        item= new Item_cond_or(item, item_isnull);
        item->set_created_by_in2exists();
        /* 
          TODO: why we create the above for cases where the right part
                cant be NULL?
        */
        if (left_expr->element_index(i)->maybe_null)
        {
          if (!(item= new Item_func_trig_cond(item, get_cond_guard(i), NULL,
                                              Item_func_trig_cond::
                                              OUTER_FIELD_IS_NOT_NULL)))
            DBUG_RETURN(RES_ERROR);
          item->set_created_by_in2exists();
          if (!(having_col_item=
                new Item_func_trig_cond(having_col_item, get_cond_guard(i),
                                        NULL,
                                        Item_func_trig_cond::
                                        OUTER_FIELD_IS_NOT_NULL)))
            DBUG_RETURN(RES_ERROR);
          having_col_item->set_created_by_in2exists();
        }
        having_item= and_items(having_item, having_col_item);
      }

      where_item= and_items(where_item, item);
    }
    /*
      AND can't be changed during fix_fields()
      we can assign select_lex->where here, and pass 0 as last
      argument (reference) to fix_fields()
    */
    select_lex->where= join->conds= and_items(join->conds, where_item);
    select_lex->where->top_level_item();
    in2exists_info->added_to_where= true;
    Opt_trace_array where_trace(&thd->opt_trace,
                                "evaluating_constant_where_conditions");
    if (join->conds->fix_fields(thd, 0))
      DBUG_RETURN(RES_ERROR);
  }
  if (having_item)
  {
    bool res;
    select_lex->having= join->having= join->having_for_explain=
      and_items(join->having, having_item);
    if (having_item == select_lex->having)
      having_item->item_name.set(in_having_cond);
    select_lex->having->top_level_item();
    /*
      AND can't be changed during fix_fields()
      we can assign select_lex->having here, and pass 0 as last
      argument (reference) to fix_fields()
    */
    select_lex->having_fix_field= 1;
    Opt_trace_array having_trace(&thd->opt_trace,
                                 "evaluating_constant_having_conditions");
    res= join->having->fix_fields(thd, 0);
    select_lex->having_fix_field= 0;
    if (res)
    {
      DBUG_RETURN(RES_ERROR);
    }
  }

  DBUG_RETURN(RES_OK);
}


Item_subselect::trans_res
Item_in_subselect::select_transformer(JOIN *join)
{
  return select_in_like_transformer(join, &eq_creator);
}


/**
  Prepare IN/ALL/ANY/SOME subquery transformation and call appropriate
  transformation function.

    To decide which transformation procedure (scalar or row) applicable here
    we have to call fix_fields() for left expression to be able to call
    cols() method on it. Also this method make arena management for
    underlying transformation methods.

  @param join    JOIN object of transforming subquery
  @param func    creator of condition function of subquery

  @retval
    RES_OK      OK
  @retval
    RES_REDUCE  OK, and current subquery was reduced during
    transformation
  @retval
    RES_ERROR   Error
*/

Item_subselect::trans_res
Item_in_subselect::select_in_like_transformer(JOIN *join, Comp_creator *func)
{
  Query_arena *arena, backup;
  THD * const thd= unit->thd;
  SELECT_LEX *current= thd->lex->current_select;
  const char *save_where= thd->where;
  Item_subselect::trans_res res= RES_ERROR;
  bool result;

  DBUG_ENTER("Item_in_subselect::select_in_like_transformer");

#ifndef DBUG_OFF
  {
    /*
      IN/SOME/ALL/ANY subqueries don't support LIMIT clause. Without
      it, ORDER BY becomes meaningless and should already have been
      removed in resolve_subquery()
    */
    SELECT_LEX *sl= current->master_unit()->first_select();
    for (; sl; sl= sl->next_select())
      if (sl->join)
        DBUG_ASSERT(!sl->join->order || sl->join->order.src == ESC_GROUP_BY);
  }
#endif

  if (changed)
    DBUG_RETURN(RES_OK);

  thd->where= "IN/ALL/ANY subquery";

  /*
    In some optimisation cases we will not need this Item_in_optimizer
    object, but we can't know it here, but here we need address correct
    reference on left expresion.

    //psergey: he means confluent cases like "... IN (SELECT 1)"
  */
  if (!optimizer)
  {
    arena= thd->activate_stmt_arena_if_needed(&backup);
    result= (!(optimizer= new Item_in_optimizer(left_expr, this)));
    if (arena)
      thd->restore_active_arena(arena, &backup);
    if (result)
      goto err;
  }

  thd->lex->current_select= current->outer_select();
  result= (!left_expr->fixed &&
           left_expr->fix_fields(thd, optimizer->arguments()));
  /* fix_fields can change reference to left_expr, we need reassign it */
  left_expr= optimizer->arguments()[0];

  thd->lex->current_select= current;
  if (result)
    goto err;

  /*
    If we didn't choose an execution method up to this point, we choose
    the IN=>EXISTS transformation, at least temporarily.
  */
  if (exec_method == EXEC_UNSPECIFIED)
    exec_method= EXEC_EXISTS_OR_MAT;
  arena= thd->activate_stmt_arena_if_needed(&backup);

  /*
    Both transformers call fix_fields() only for Items created inside them,
    and all those items do not make permanent changes in the current item arena
    which allows us to call them with changed arena (if we do not know the
    nature of Item, we have to call fix_fields() for it only with the original
    arena to avoid memory leak).
  */
  if (left_expr->cols() == 1)
    res= single_value_transformer(join, func);
  else
  {
    /* we do not support row operation for ALL/ANY/SOME */
    if (func != &eq_creator)
    {
      if (arena)
        thd->restore_active_arena(arena, &backup);
      my_error(ER_OPERAND_COLUMNS, MYF(0), 1);
      DBUG_RETURN(RES_ERROR);
    }
    res= row_value_transformer(join);
  }
  if (arena)
    thd->restore_active_arena(arena, &backup);
err:
  thd->where= save_where;
  DBUG_RETURN(res);
}


void Item_in_subselect::print(String *str, enum_query_type query_type)
{
  if (exec_method == EXEC_EXISTS_OR_MAT || exec_method == EXEC_EXISTS)
    str->append(STRING_WITH_LEN("<exists>"));
  else
  {
    left_expr->print(str, query_type);
    str->append(STRING_WITH_LEN(" in "));
  }
  Item_subselect::print(str, query_type);
}


bool Item_in_subselect::fix_fields(THD *thd_arg, Item **ref)
{
  bool result = 0;

  if (exec_method == EXEC_SEMI_JOIN)
    return !( (*ref)= new Item_int(1));

  if ((thd_arg->lex->context_analysis_only & CONTEXT_ANALYSIS_ONLY_VIEW) &&
      left_expr && !left_expr->fixed)
    result = left_expr->fix_fields(thd_arg, &left_expr);

  return result || Item_subselect::fix_fields(thd_arg, ref);
}


void Item_in_subselect::fix_after_pullout(st_select_lex *parent_select,
                                          st_select_lex *removed_select,
                                          Item **ref)
{
  Item_subselect::fix_after_pullout(parent_select, removed_select, ref);

  left_expr->fix_after_pullout(parent_select, removed_select, &left_expr);

  used_tables_cache|= left_expr->used_tables();
}


/**
  Initialize the cache of the left operand of the IN predicate.

  @note This method has the same purpose as alloc_group_fields(),
  but it takes a different kind of collection of items, and the
  list we push to is dynamically allocated.

  @retval TRUE  if a memory allocation error occurred
  @retval FALSE if success
*/

bool Item_in_subselect::init_left_expr_cache()
{
  JOIN *outer_join;
  Next_select_func end_select;
  bool use_result_field= FALSE;

  outer_join= unit->outer_select()->join;
  /*
    An IN predicate might be evaluated in a query for which all tables have
    been optimzied away.
  */ 
  if (!outer_join || !outer_join->tables || !outer_join->tables_list)
  {
    need_expr_cache= FALSE;
    return FALSE;
  }

  /*
    If we use end_[send | write]_group to handle complete rows of the outer
    query, make the cache of the left IN operand use Item_field::result_field
    instead of Item_field::field.  We need this because normally
    Cached_item_field uses Item::field to fetch field data, while
    copy_ref_key() that copies the left IN operand into a lookup key uses
    Item::result_field. In the case end_[send | write]_group result_field is
    one row behind field.
  */
  end_select= outer_join->join_tab[outer_join->primary_tables-1].next_select;
  if (end_select == end_send_group || end_select == end_write_group)
    use_result_field= TRUE;

  if (!(left_expr_cache= new List<Cached_item>))
    return TRUE;

  for (uint i= 0; i < left_expr->cols(); i++)
  {
    Cached_item *cur_item_cache= new_Cached_item(unit->thd,
                                                 left_expr->element_index(i),
                                                 use_result_field);
    if (!cur_item_cache || left_expr_cache->push_front(cur_item_cache))
      return TRUE;
  }
  return FALSE;
}


/**
   Tells an Item that it is in the condition of a JOIN_TAB

  @param 'join_tab_index'  index of JOIN_TAB in JOIN's array

   The Item records this fact and can deduce from it the estimated number of
   times that it will be evaluated.
*/
bool Item_subselect::inform_item_in_cond_of_tab(uchar *join_tab_index)
{
  in_cond_of_tab= *reinterpret_cast<int *>(join_tab_index);
  return false;
}


Item_subselect::trans_res
Item_allany_subselect::select_transformer(JOIN *join)
{
  DBUG_ENTER("Item_allany_subselect::select_transformer");
  if (upper_item)
    upper_item->show= 1;
  trans_res retval= select_in_like_transformer(join, func);
  DBUG_RETURN(retval);
}


void Item_allany_subselect::print(String *str, enum_query_type query_type)
{
  if (exec_method == EXEC_EXISTS_OR_MAT || exec_method == EXEC_EXISTS)
    str->append(STRING_WITH_LEN("<exists>"));
  else
  {
    left_expr->print(str, query_type);
    str->append(' ');
    str->append(func->symbol(all));
    str->append(all ? " all " : " any ", 5);
  }
  Item_subselect::print(str, query_type);
}


void subselect_engine::set_thd_for_result()
{
  /*
    select_result's constructor sets neither select_result::thd nor
    select_result::unit.
  */
  if (result)
    result->set_thd(item->unit->thd);
}


subselect_single_select_engine::
subselect_single_select_engine(st_select_lex *select,
			       select_result_interceptor *result_arg,
			       Item_subselect *item_arg)
  :subselect_engine(item_arg, result_arg),
   prepared(0), executed(0), optimize_error(0), select_lex(select), join(0)
{
  select_lex->master_unit()->item= item_arg;
}


void subselect_single_select_engine::cleanup()
{
  DBUG_ENTER("subselect_single_select_engine::cleanup");
  prepared= executed= optimize_error= false;
  join= 0;
  result->cleanup();
  DBUG_VOID_RETURN;
}


void subselect_union_engine::cleanup()
{
  DBUG_ENTER("subselect_union_engine::cleanup");
  result->cleanup();
  DBUG_VOID_RETURN;
}


bool subselect_union_engine::is_executed() const
{
  return unit->executed;
}


subselect_union_engine::subselect_union_engine(st_select_lex_unit *u,
					       select_result_interceptor *result_arg,
					       Item_subselect *item_arg)
  :subselect_engine(item_arg, result_arg)
{
  unit= u;
  unit->item= item_arg;
}


/**
  Create and prepare the JOIN object that represents the query execution
  plan for the subquery.

  @detail
  This method is called from Item_subselect::fix_fields. For prepared
  statements it is called both during the PREPARE and EXECUTE phases in the
  following ways:
  - During PREPARE the optimizer needs some properties
    (join->fields_list.elements) of the JOIN to proceed with preparation of
    the remaining query (namely to complete ::fix_fields for the subselect
    related classes. In the end of PREPARE the JOIN is deleted.
  - When we EXECUTE the query, Item_subselect::fix_fields is called again, and
    the JOIN object is re-created again, prepared and executed. In the end of
    execution it is deleted.
  In all cases the JOIN is created in runtime memory (not in the permanent
  memory root).

  @todo
  Re-check what properties of 'join' are needed during prepare, and see if
  we can avoid creating a JOIN during JOIN::prepare of the outer join.

  @retval 0  if success
  @retval 1  if error
*/

bool subselect_single_select_engine::prepare()
{
  if (prepared)
    return 0;
  THD * const thd= item->unit->thd;
  join= new JOIN(thd, select_lex->item_list,
		 select_lex->options | SELECT_NO_UNLOCK, result);
  if (!join || !result)
    return 1; /* Fatal error is set already. */
  prepared= 1;
  SELECT_LEX *save_select= thd->lex->current_select;
  thd->lex->current_select= select_lex;
  if (join->prepare(select_lex->table_list.first,
		    select_lex->with_wild,
		    select_lex->where,
		    select_lex->order_list.elements +
		    select_lex->group_list.elements,
		    select_lex->order_list.first,
		    select_lex->group_list.first,
		    select_lex->having,
		    select_lex,
		    select_lex->master_unit()))
    return 1;
  thd->lex->current_select= save_select;
  return 0;
}


bool subselect_union_engine::prepare()
{
  THD * const thd= unit->thd;
  // We can access THD as above, or via 'item', verify equality:
  DBUG_ASSERT(thd == item->unit->thd);
  return unit->prepare(thd, result, SELECT_NO_UNLOCK);
}


bool subselect_indexsubquery_engine::prepare()
{
  /* Should never be called. */
  DBUG_ASSERT(FALSE);
  return 1;
}


/* 
 makes storage for the output values for the subquery and calcuates 
 their data and column types and their nullability.
*/ 
void subselect_engine::set_row(List<Item> &item_list, Item_cache **row)
{
  Item *sel_item;
  List_iterator_fast<Item> li(item_list);
  res_type= STRING_RESULT;
  res_field_type= MYSQL_TYPE_VAR_STRING;
  for (uint i= 0; (sel_item= li++); i++)
  {
    item->max_length= sel_item->max_length;
    res_type= sel_item->result_type();
    res_field_type= sel_item->field_type();
    item->decimals= sel_item->decimals;
    item->unsigned_flag= sel_item->unsigned_flag;
    maybe_null= sel_item->maybe_null;
    if (!(row[i]= Item_cache::get_cache(sel_item)))
      return;
    row[i]->setup(sel_item);
    row[i]->store(sel_item);
  }
  if (item_list.elements > 1)
    res_type= ROW_RESULT;
}

void subselect_single_select_engine::fix_length_and_dec(Item_cache **row)
{
  DBUG_ASSERT(row || select_lex->item_list.elements==1);
  set_row(select_lex->item_list, row);
  item->collation.set(row[0]->collation);
  if (cols() != 1)
    maybe_null= 0;
}

void subselect_union_engine::fix_length_and_dec(Item_cache **row)
{
  DBUG_ASSERT(row || unit->first_select()->item_list.elements==1);

  if (unit->first_select()->item_list.elements == 1)
  {
    set_row(unit->types, row);
    item->collation.set(row[0]->collation);
  }
  else
  {
    bool maybe_null_saved= maybe_null;
    set_row(unit->types, row);
    maybe_null= maybe_null_saved;
  }
}

void subselect_indexsubquery_engine::fix_length_and_dec(Item_cache **row)
{
  //this never should be called
  DBUG_ASSERT(0);
}

int read_first_record_seq(JOIN_TAB *tab);
int rr_sequential(READ_RECORD *info);

bool subselect_single_select_engine::exec()
{
  DBUG_ENTER("subselect_single_select_engine::exec");

  if (optimize_error)
    DBUG_RETURN(true);

  int rc= 0;
  THD * const thd= item->unit->thd;
  char const *save_where= thd->where;
  SELECT_LEX *save_select= thd->lex->current_select;
  thd->lex->current_select= select_lex;
  if (!join->optimized)
  {
    SELECT_LEX_UNIT *unit= select_lex->master_unit();

    unit->set_limit(unit->global_parameters);

    DBUG_EXECUTE_IF("bug11747970_simulate_error",
                    DBUG_SET("+d,bug11747970_raise_error"););

    if (join->optimize())
    {
      optimize_error= true;
      rc= join->error ? join->error : 1;
      goto exit;
    }
    if (item->engine_changed)
    {
      rc= 1;
      goto exit;
    }
  }
  if (select_lex->uncacheable &&
      select_lex->uncacheable != UNCACHEABLE_EXPLAIN
      && executed)
  {
    join->reset();
    item->reset();
    item->assigned((executed= 0));
  }
  if (!executed)
  {
    item->reset_value_registration();
    JOIN_TAB *changed_tabs[MAX_TABLES];
    JOIN_TAB **last_changed_tab= changed_tabs;
    if (item->have_guarded_conds())
    {
      /*
        For at least one of the pushed predicates the following is true:
        We should not apply optimizations based on the condition that was
        pushed down into the subquery. Those optimizations are ref[_or_null]
        acceses. Change them to be full table scans.
      */
      for (uint i= join->const_tables; i < join->primary_tables; i++)
      {
        JOIN_TAB *tab=join->join_tab+i;
        if (tab && tab->keyuse)
        {
          for (uint i= 0; i < tab->ref.key_parts; i++)
          {
            bool *cond_guard= tab->ref.cond_guards[i];
            if (cond_guard && !*cond_guard)
            {
              /*
                Can't use BKA if switching from ref to "full scan on
                NULL key" 

                @see Item_in_optimizer::val_int()
                @see TABLE_REF::cond_guards
                @see push_index_cond()
                @see setup_join_buffering()
              */
              DBUG_ASSERT(tab->use_join_cache != JOIN_CACHE::ALG_BKA);
              DBUG_ASSERT(tab->use_join_cache != JOIN_CACHE::ALG_BKA_UNIQUE);

              /* Change the access method to full table scan */
              tab->save_read_first_record= tab->read_first_record;
              tab->save_read_record= tab->read_record.read_record;
              tab->read_record.read_record= rr_sequential;
              tab->read_first_record= read_first_record_seq;
              tab->read_record.record= tab->table->record[0];
              tab->read_record.thd= join->thd;
              tab->read_record.ref_length= tab->table->file->ref_length;
              tab->read_record.unlock_row= rr_unlock_row;
              *(last_changed_tab++)= tab;
              break;
            }
          }
        }
      }
    }
    
    join->exec();

    /* Enable the optimizations back */
    for (JOIN_TAB **ptab= changed_tabs; ptab != last_changed_tab; ptab++)
    {
      JOIN_TAB *tab= *ptab;
      tab->read_record.record= 0;
      tab->read_record.ref_length= 0;
      tab->read_first_record= tab->save_read_first_record; 
      tab->read_record.read_record= tab->save_read_record;
      tab->save_read_first_record= NULL;
    }
    executed= true;
    
    rc= join->error || thd->is_fatal_error;
  }

exit:
  thd->where= save_where;
  thd->lex->current_select= save_select;
  DBUG_RETURN(rc);
}

bool subselect_union_engine::exec()
{
  THD * const thd= unit->thd;
  DBUG_ASSERT(thd == item->unit->thd);
  char const *save_where= thd->where;
  const bool res= (unit->optimize() || unit->exec());
  thd->where= save_where;
  return res;
}


/**
  Search, using a table scan, for at least one row satisfying select
  condition.

  The caller must set item's 'value' to 'false' before calling this
  function. This function will set it to 'true' if it finds a matching row.

  @returns false if ok, true if read error.
*/
bool subselect_indexsubquery_engine::scan_table()
{
  int error;
  TABLE *table= tab->table;
  DBUG_ENTER("subselect_indexsubquery_engine::scan_table");

<<<<<<< HEAD
  // We never need to do a table scan of the materialized table.
  DBUG_ASSERT(engine_type() != HASH_SJ_ENGINE);

  if (table->file->inited &&
      (error= table->file->ha_index_end()))
  {
    (void) report_handler_error(table, error);
    DBUG_RETURN(true);
  }
 
  if ((error= table->file->ha_rnd_init(1)))
  {
    (void) report_handler_error(table, error);
    DBUG_RETURN(true);
  }
=======
  if ((table->file->inited &&
       (error= table->file->ha_index_end())) ||
      (error= table->file->ha_rnd_init(1)))
  {
    (void) report_error(table, error);
    DBUG_RETURN(true);
  }

>>>>>>> 7046fd09
  table->file->extra_opt(HA_EXTRA_CACHE,
                         current_thd->variables.read_buff_size);
  table->null_row= 0;
  for (;;)
  {
    error=table->file->ha_rnd_next(table->record[0]);
    if (error && error != HA_ERR_END_OF_FILE)
    {
      error= report_handler_error(table, error);
      break;
    }
    /* No more rows */
    if (table->status)
      break;

    if (!cond || cond->val_int())
    {
      static_cast<Item_in_subselect*>(item)->value= true;
      break;
    }
  }

  table->file->ha_rnd_end();
  DBUG_RETURN(error != 0);
}


/**
  Copy ref key and check for null parts in it

  Construct a search tuple to be used for index lookup. If one of the
  key parts have a NULL value, the following logic applies:

  For top level items, e.g.

     "WHERE <outer_value_list> IN (SELECT <inner_value_list>...)"

  where one of the outer values are NULL, the IN predicate evaluates
  to false/UNKNOWN (we don't care) and it's not necessary to evaluate
  the subquery. That shortcut is taken in
  Item_in_optimizer::val_int(). Thus, if a key part with a NULL value
  is found here, the NULL is either not outer or this subquery is not
  top level. Therefore we cannot shortcut subquery execution if a NULL
  is found here.

  Thus, if one of the key parts have a NULL value there are two
  possibilities:

  a) The NULL is from the outer_value_list. Since this is not a top
     level item (see above) we need to check whether this predicate
     evaluates to NULL or false. That is done by checking if the
     subquery has a row if the conditions based on outer NULL values
     are disabled. Index lookup cannot be used for this, so a table
     scan must be done.

  b) The NULL is local to the subquery, e.g.:

        "WHERE ... IN (SELECT ... WHERE inner_col IS NULL)"

     In this case we're looking for rows with the exact inner_col
     value of NULL, not rows that match if the "inner_col IS NULL"
     condition is disabled. Index lookup can be used for this.

  @see subselect_indexsubquery_engine::exec()
  @see Item_in_optimizer::val_int()

  @param[out] require_scan   true if a NULL value is found that falls 
                             into category a) above, false if index 
                             lookup can be used.
  @param[out] convert_error  true if an error occured during conversion
                             of values from one type to another, false
                             otherwise.
  
*/
void subselect_indexsubquery_engine::copy_ref_key(bool *require_scan,
                                                  bool *convert_error)
{
  DBUG_ENTER("subselect_indexsubquery_engine::copy_ref_key");

  *require_scan= false;
  *convert_error= false;
  for (uint part_no= 0; part_no < tab->ref.key_parts; part_no++)
  {
    store_key *s_key= tab->ref.key_copy[part_no];
    if (s_key == NULL)
      continue; // key is const and does not need to be reevaluated

    const enum store_key::store_key_result store_res= s_key->copy();
    tab->ref.key_err= store_res;

    if (s_key->null_key)
    {
      /*
        If we have materialized the subquery:
        - this NULL ref item cannot be local to the subquery (any such
        conditions was handled during materialization)
        - neither can it be outer, because this case is
        separately managed in subselect_hash_sj_engine::exec().
      */
      DBUG_ASSERT(engine_type() != HASH_SJ_ENGINE);

      const bool *cond_guard= tab->ref.cond_guards[part_no];

      /*
        NULL value is from the outer_value_list if the key part has a
        cond guard that deactivates the condition. @see
        TABLE_REF::cond_guards

      */
      if (cond_guard && !*cond_guard)
      {
        DBUG_ASSERT(!(static_cast <Item_in_subselect*>(item)
                      ->is_top_level_item()));

        *require_scan= true;
        DBUG_VOID_RETURN;
      }
    }

    /*
      Check if the error is equal to STORE_KEY_FATAL. This is not expressed 
      using the store_key::store_key_result enum because ref.key_err is a 
      boolean and we want to detect both TRUE and STORE_KEY_FATAL from the 
      space of the union of the values of [TRUE, FALSE] and 
      store_key::store_key_result.  
      TODO: fix the variable an return types.
    */
    if (store_res == store_key::STORE_KEY_FATAL)
    {
      /*
       Error converting the left IN operand to the column type of the right
       IN operand. 
      */
      tab->table->status= STATUS_NOT_FOUND;
<<<<<<< HEAD
      *convert_error= true;
      DBUG_VOID_RETURN;
=======
      break;
    }
  }
  DBUG_RETURN(0);
}


/*
  Execute subselect

  SYNOPSIS
    subselect_uniquesubquery_engine::exec()

  DESCRIPTION
    Find rows corresponding to the ref key using index access.
    If some part of the lookup key is NULL, then we're evaluating
      NULL IN (SELECT ... )
    This is a special case, we don't need to search for NULL in the table,
    instead, the result value is 
      - NULL  if select produces empty row set
      - FALSE otherwise.

    In some cases (IN subselect is a top level item, i.e. abort_on_null==TRUE)
    the caller doesn't distinguish between NULL and FALSE result and we just
    return FALSE. 
    Otherwise we make a full table scan to see if there is at least one 
    matching row.
    
    The result of this function (info about whether a row was found) is
    stored in this->empty_result_set.
  NOTE
    
  RETURN
    FALSE - ok
    TRUE  - an error occured while scanning
*/

int subselect_uniquesubquery_engine::exec()
{
  DBUG_ENTER("subselect_uniquesubquery_engine::exec");
  int error;
  TABLE *table= tab->table;
  empty_result_set= TRUE;
  table->status= 0;
 
  /* TODO: change to use of 'full_scan' here? */
  if (copy_ref_key())
    DBUG_RETURN(1);
  if (table->status)
  {
    /* 
      We know that there will be no rows even if we scan. 
      Can be set in copy_ref_key.
    */
    ((Item_in_subselect *) item)->value= 0;
    DBUG_RETURN(0);
  }

  if (null_keypart)
    DBUG_RETURN(scan_table());

  if (!table->file->inited &&
      (error= table->file->ha_index_init(tab->ref.key, 0)))
  {
    (void) report_error(table, error);
    DBUG_RETURN(true);
  }

  error= table->file->index_read_map(table->record[0],
                                     tab->ref.key_buff,
                                     make_prev_keypart_map(tab->ref.key_parts),
                                     HA_READ_KEY_EXACT);
  if (error &&
      error != HA_ERR_KEY_NOT_FOUND && error != HA_ERR_END_OF_FILE)
    error= report_error(table, error);
  else
  {
    error= 0;
    table->null_row= 0;
    if (!table->status && (!cond || cond->val_int()))
    {
      ((Item_in_subselect *) item)->value= 1;
      empty_result_set= FALSE;
>>>>>>> 7046fd09
    }
  }
  DBUG_VOID_RETURN;
}


/*
  Index-lookup subselect 'engine' - run the subquery

  SYNOPSIS
    subselect_indexsubquery_engine:exec()
      full_scan 

  DESCRIPTION
    The engine is used to resolve subqueries in form

      oe IN (SELECT key FROM tbl WHERE subq_where) 

    The value of the predicate is calculated as follows: 
    1. If oe IS NULL, this is a special case, do a full table scan on
       table tbl and search for row that satisfies subq_where. If such 
       row is found, return NULL, otherwise return FALSE.
    2. Make an index lookup via key=oe, search for a row that satisfies
       subq_where. If found, return TRUE.
    3. If check_null==TRUE, make another lookup via key=NULL, search for a 
       row that satisfies subq_where. If found, return NULL, otherwise
       return FALSE.
    4. If unique==true, there can be only one row with key=oe and only one row
       with key=NULL, we use that fact to shorten the search process.

  TODO
    The step #1 can be optimized further when the index has several key
    parts. Consider a subquery:
    
      (oe1, oe2) IN (SELECT keypart1, keypart2 FROM tbl WHERE subq_where)

    and suppose we need to evaluate it for {oe1, oe2}=={const1, NULL}.
    Current code will do a full table scan and obtain correct result. There
    is a better option: instead of evaluating

      SELECT keypart1, keypart2 FROM tbl WHERE subq_where            (1)

    and checking if it has produced any matching rows, evaluate
    
      SELECT keypart2 FROM tbl WHERE subq_where AND keypart1=const1  (2)

    If this query produces a row, the result is NULL (as we're evaluating 
    "(const1, NULL) IN { (const1, X), ... }", which has a value of UNKNOWN,
    i.e. NULL).  If the query produces no rows, the result is FALSE.

    We currently evaluate (1) by doing a full table scan. (2) can be
    evaluated by doing a "ref" scan on "keypart1=const1", which can be much
    cheaper. We can use index statistics to quickly check whether "ref" scan
    will be cheaper than full table scan.

  RETURN
    0
    1
*/

bool subselect_indexsubquery_engine::exec()
{
  DBUG_ENTER("subselect_indexsubquery_engine::exec");
  int error;
  bool null_finding= 0;
  TABLE *table= tab->table;
  // 'tl' is NULL if this is a tmp table created by subselect_hash_sj_engine.
  TABLE_LIST *tl= table->pos_in_table_list;
  Item_in_subselect *const item_in= static_cast<Item_in_subselect*>(item);
  item_in->value= false;
  table->status= 0;

  if (tl && tl->uses_materialization() && !tab->materialized)
  {
    bool err= mysql_handle_single_derived(table->in_use->lex, tl,
                                          mysql_derived_create) ||
              mysql_handle_single_derived(table->in_use->lex, tl,
                                          mysql_derived_materialize);
    if (!tab->table->in_use->lex->describe)
      mysql_handle_single_derived(table->in_use->lex, tl,
                                  mysql_derived_cleanup);
    if (err)
      DBUG_RETURN(1);

    tab->materialized= true;
  }

  if (check_null)
  {
    /* We need to check for NULL if there wasn't a matching value */
    *tab->ref.null_ref_key= 0;			// Search first for not null
    item_in->was_null= false;
  }

  /* Copy the ref key and check for nulls... */
  bool require_scan, convert_error;
  copy_ref_key(&require_scan, &convert_error);
  if (convert_error)
    DBUG_RETURN(0);

  if (require_scan)
  {
    const bool scan_result= scan_table();
    DBUG_RETURN(scan_result);
  }

<<<<<<< HEAD
  if (!table->file->inited &&
      (error= table->file->ha_index_init(tab->ref.key, !unique /* sorted */)))
  {
    (void) report_handler_error(table, error);
    DBUG_RETURN(true);
  }
  error= table->file->ha_index_read_map(table->record[0],
                                        tab->ref.key_buff,
                                        make_prev_keypart_map(tab->ref.key_parts),
                                        HA_READ_KEY_EXACT);
=======
  if (null_keypart)
    DBUG_RETURN(scan_table());

  if (!table->file->inited &&
      (error= table->file->ha_index_init(tab->ref.key, 1)))
  {
    (void) report_error(table, error);
    DBUG_RETURN(true);
  }
  error= table->file->index_read_map(table->record[0],
                                     tab->ref.key_buff,
                                     make_prev_keypart_map(tab->ref.key_parts),
                                     HA_READ_KEY_EXACT);
>>>>>>> 7046fd09
  if (error &&
      error != HA_ERR_KEY_NOT_FOUND && error != HA_ERR_END_OF_FILE)
    error= report_handler_error(table, error);
  else
  {
    for (;;)
    {
      error= 0;
      table->null_row= 0;
      if (!table->status)
      {
        if ((!cond || cond->val_int()) && (!having || having->val_int()))
        {
          item_in->value= true;
          if (null_finding)
          {
            /*
              This is dead code; subqueries with check_null==true are always
              transformed with IN-to-EXISTS and thus their artificial HAVING
              rejects NULL values...
            */
            DBUG_ASSERT(false);
            item_in->was_null= true;
          }
          break;
        }
        if (unique)
          break;
        error= table->file->ha_index_next_same(table->record[0],
                                              tab->ref.key_buff,
                                              tab->ref.key_length);
        if (error && error != HA_ERR_END_OF_FILE)
        {
          error= report_handler_error(table, error);
          break;
        }
      }
      else
      {
        if (!check_null || null_finding)
          break;			/* We don't need to check nulls */
        /*
          Check if there exists a row with a null value in the index. We come
          here only if ref_or_null, and ref_or_null is always on a single
          column (first keypart of the index). So we have only one NULL bit to
          turn on:
        */
        *tab->ref.null_ref_key= 1;
        null_finding= 1;
        if ((error= (safe_index_read(tab) == 1)))
          break;
      }
    }
  }
  DBUG_RETURN(error != 0);
}


uint subselect_single_select_engine::cols() const
{
  return select_lex->item_list.elements;
}


uint subselect_union_engine::cols() const
{
  DBUG_ASSERT(unit->is_prepared());  // should be called after fix_fields()
  return unit->types.elements;
}


uint8 subselect_single_select_engine::uncacheable() const
{
  return select_lex->uncacheable;
}


uint8 subselect_union_engine::uncacheable() const
{
  return unit->uncacheable;
}


void subselect_single_select_engine::exclude()
{
  select_lex->master_unit()->exclude_level();
}

void subselect_union_engine::exclude()
{
  unit->exclude_level();
}


void subselect_indexsubquery_engine::exclude()
{
  //this never should be called
  DBUG_ASSERT(0);
}


table_map subselect_engine::calc_const_tables(TABLE_LIST *table)
{
  table_map map= 0;
  for (; table; table= table->next_leaf)
  {
    TABLE *tbl= table->table;
    if (tbl && tbl->const_table)
      map|= tbl->map;
  }
  return map;
}


table_map subselect_single_select_engine::upper_select_const_tables() const
{
  return calc_const_tables(select_lex->outer_select()->leaf_tables);
}


table_map subselect_union_engine::upper_select_const_tables() const
{
  return calc_const_tables(unit->outer_select()->leaf_tables);
}


void subselect_single_select_engine::print(String *str,
                                           enum_query_type query_type)
{
  select_lex->print(item->unit->thd, str, query_type);
}


void subselect_union_engine::print(String *str, enum_query_type query_type)
{
  unit->print(str, query_type);
}


/*
TODO:
The ::print method below should be changed as follows. Do it after
all other tests pass.

void subselect_indexsubquery_engine::print(String *str)
{
  KEY *key_info= tab->table->key_info + tab->ref.key;
  str->append(STRING_WITH_LEN("<primary_index_lookup>("));
  for (uint i= 0; i < key_info->key_parts; i++)
    tab->ref.items[i]->print(str);
  str->append(STRING_WITH_LEN(" in "));
  str->append(tab->table->s->table_name.str, tab->table->s->table_name.length);
  str->append(STRING_WITH_LEN(" on "));
  str->append(key_info->name);
  if (cond)
  {
    str->append(STRING_WITH_LEN(" where "));
    cond->print(str);
  }
  str->append(')');
}
*/

void subselect_indexsubquery_engine::print(String *str,
                                           enum_query_type query_type)
{
  if (unique)
    str->append(STRING_WITH_LEN("<primary_index_lookup>("));
  else
    str->append(STRING_WITH_LEN("<index_lookup>("));
  tab->ref.items[0]->print(str, query_type);
  str->append(STRING_WITH_LEN(" in "));
  if (tab->table->pos_in_table_list &&
           tab->table->pos_in_table_list->uses_materialization())
  {
    /*
      For materialized derived tables/views use table/view alias instead of
      temporary table name, as it changes on each run and not acceptable for
      EXPLAIN EXTENDED.
    */
    str->append(tab->table->alias, strlen(tab->table->alias));
  }
  else if (tab->table->s->table_category == TABLE_CATEGORY_TEMPORARY)
  {
    // Could be from subselect_hash_sj_engine.
    str->append(STRING_WITH_LEN("<temporary table>"));
  }
  else
    str->append(tab->table->s->table_name.str, tab->table->s->table_name.length);
  KEY *key_info= tab->table->key_info+ tab->ref.key;
  str->append(STRING_WITH_LEN(" on "));
  str->append(key_info->name);
  if (check_null)
    str->append(STRING_WITH_LEN(" checking NULL"));
  if (cond)
  {
    str->append(STRING_WITH_LEN(" where "));
    cond->print(str, query_type);
  }
  if (having)
  {
    str->append(STRING_WITH_LEN(" having "));
    having->print(str, query_type);
  }
  str->append(')');
}

/**
  change select_result object of engine.

  @param si		new subselect Item
  @param res		new select_result object

  @retval
    FALSE OK
  @retval
    TRUE  error
*/

bool subselect_single_select_engine::change_result(Item_subselect *si,
                                                 select_result_interceptor *res)
{
  item= si;
  result= res;
  return select_lex->join->change_result(result);
}


/**
  change select_result object of engine.

  @param si		new subselect Item
  @param res		new select_result object

  @retval
    FALSE OK
  @retval
    TRUE  error
*/

bool subselect_union_engine::change_result(Item_subselect *si,
                                           select_result_interceptor *res)
{
  item= si;
  int rc= unit->change_result(res, result);
  result= res;
  return rc;
}


/**
  change select_result emulation, never should be called.

  @param si		new subselect Item
  @param res		new select_result object

  @retval
    FALSE OK
  @retval
    TRUE  error
*/

bool subselect_indexsubquery_engine::change_result(Item_subselect *si,
                                                   select_result_interceptor *res)
{
  DBUG_ASSERT(0);
  return TRUE;
}


/**
  Report about presence of tables in subquery.

  @retval
    TRUE  there are not tables used in subquery
  @retval
    FALSE there are some tables in subquery
*/
bool subselect_single_select_engine::no_tables() const
{
  return(select_lex->table_list.elements == 0);
}


/*
  Check statically whether the subquery can return NULL

  SINOPSYS
    subselect_single_select_engine::may_be_null()

  RETURN
    FALSE  can guarantee that the subquery never return NULL
    TRUE   otherwise
*/
bool subselect_single_select_engine::may_be_null() const
{
  return ((no_tables() && !join->conds && !join->having) ? maybe_null : 1);
}


/**
  Report about presence of tables in subquery.

  @retval
    TRUE  there are not tables used in subquery
  @retval
    FALSE there are some tables in subquery
*/
bool subselect_union_engine::no_tables() const
{
  for (SELECT_LEX *sl= unit->first_select(); sl; sl= sl->next_select())
  {
    if (sl->table_list.elements)
      return FALSE;
  }
  return TRUE;
}


/**
  Report about presence of tables in subquery.

  @retval
    TRUE  there are not tables used in subquery
  @retval
    FALSE there are some tables in subquery
*/

bool subselect_indexsubquery_engine::no_tables() const
{
  /* returning value is correct, but this method should never be called */
  return 0;
}


/******************************************************************************
  WL#1110 - Implementation of class subselect_hash_sj_engine
******************************************************************************/


/**
  Create all structures needed for subquery execution using hash semijoin.

  @detail
  - Create a temporary table to store the result of the IN subquery. The
    temporary table has one hash index on all its columns. If single-column,
    the index allows at most one NULL row.
  - Create a new result sink that sends the result stream of the subquery to
    the temporary table,
  - Create and initialize a new JOIN_TAB, and TABLE_REF objects to perform
    lookups into the indexed temporary table.

  @param tmp_columns  columns of temporary table

  @notice:
    Currently Item_subselect::init() already chooses and creates at parse
    time an engine with a corresponding JOIN to execute the subquery.

  @retval TRUE  if error
  @retval FALSE otherwise
*/

bool subselect_hash_sj_engine::setup(List<Item> *tmp_columns)
{
  /* The result sink where we will materialize the subquery result. */
  select_union  *tmp_result_sink;
  /* The table into which the subquery is materialized. */
  TABLE         *tmp_table;
  KEY           *tmp_key; /* The only index on the temporary table. */
  uint          tmp_key_parts; /* Number of keyparts in tmp_key. */
  Item_in_subselect *item_in= (Item_in_subselect *) item;

  DBUG_ENTER("subselect_hash_sj_engine::setup");

  /* 1. Create/initialize materialization related objects. */

  /*
    Create and initialize a select result interceptor that stores the
    result stream in a temporary table. The temporary table itself is
    managed (created/filled/etc) internally by the interceptor.
  */
  if (!(tmp_result_sink= new select_union))
    DBUG_RETURN(TRUE);
  THD * const thd= item->unit->thd;
  if (tmp_result_sink->create_result_table(
                         thd, tmp_columns, true,
                         thd->variables.option_bits | TMP_TABLE_ALL_COLUMNS,
                         "materialized-subquery", true, true))
    DBUG_RETURN(TRUE);

  tmp_table= tmp_result_sink->table;
  tmp_key= tmp_table->key_info;
  tmp_key_parts= tmp_key->key_parts;

  /*
     If the subquery has blobs, or the total key lenght is bigger than some
     length, then the created index cannot be used for lookups and we
     can't use hash semi join. If this is the case, delete the temporary
     table since it will not be used, and tell the caller we failed to
     initialize the engine.
  */
  if (tmp_table->s->keys == 0)
  {
    DBUG_ASSERT(tmp_table->s->db_type() == myisam_hton);
    DBUG_ASSERT(
      tmp_table->s->uniques ||
      tmp_table->key_info->key_length >= tmp_table->file->max_key_length() ||
      tmp_table->key_info->key_parts > tmp_table->file->max_key_parts());
    free_tmp_table(thd, tmp_table);
    delete result;
    result= NULL;
    DBUG_RETURN(TRUE);
  }
  result= tmp_result_sink;

  /*
    Make sure there is only one index on the temp table, and it doesn't have
    the extra key part created when s->uniques > 0.
  */
  DBUG_ASSERT(tmp_table->s->keys == 1 &&
              tmp_columns->elements == tmp_key_parts);

  /* 2. Create/initialize execution related objects. */

  /*
    Create and initialize the JOIN_TAB that represents an index lookup
    plan operator into the materialized subquery result. Notice that:
    - this JOIN_TAB has no corresponding JOIN (and doesn't need one), and
    - here we initialize only those members that are used by
      subselect_indexsubquery_engine, so these objects are incomplete.
  */ 
  JOIN_TAB * const tmp_tab= new (thd->mem_root) JOIN_TAB;
  if (tmp_tab == NULL)
    DBUG_RETURN(TRUE);
  tmp_tab->table= tmp_table;
  tmp_tab->ref.key= 0; /* The only temp table index. */
  tmp_tab->ref.key_length= tmp_key->key_length;
  if (!(tmp_tab->ref.key_buff=
        (uchar*) thd->calloc(ALIGN_SIZE(tmp_key->key_length) * 2)) ||
      !(tmp_tab->ref.key_copy=
        (store_key**) thd->alloc((sizeof(store_key*) * tmp_key_parts))) ||
      !(tmp_tab->ref.items=
        (Item**) thd->alloc(sizeof(Item*) * tmp_key_parts)))
    DBUG_RETURN(TRUE);

  uchar *cur_ref_buff= tmp_tab->ref.key_buff;

  /*
    Like semijoin-materialization-lookup (see create_subquery_equalities()),
    create an artificial condition to post-filter those rows matched by index
    lookups that cannot be distinguished by the index lookup procedure, e.g.
    because of truncation (if the outer column type's length is bigger than
    the inner column type's, index lookup will use a truncated outer
    value as search key, yielding false positives).
    Prepared statements execution requires that fix_fields is called
    for every execution. In order to call fix_fields we need to create a
    Name_resolution_context and a corresponding TABLE_LIST for the temporary
    table for the subquery, so that all column references to the materialized
    subquery table can be resolved correctly.
  */
  DBUG_ASSERT(cond == NULL);
  if (!(cond= new Item_cond_and))
    DBUG_RETURN(TRUE);
  /*
    Table reference for tmp_table that is used to resolve column references
    (Item_fields) to columns in tmp_table.
  */
  TABLE_LIST *tmp_table_ref;
  if (!(tmp_table_ref= (TABLE_LIST*) thd->calloc(sizeof(TABLE_LIST))))
    DBUG_RETURN(TRUE);

  tmp_table_ref->init_one_table("", 0, "materialized-subquery", 21,
                                "materialized-subquery", TL_READ);
  tmp_table_ref->table= tmp_table;

  /* Name resolution context for all tmp_table columns created below. */
  Name_resolution_context *context= new Name_resolution_context;
  context->init();
  context->first_name_resolution_table=
    context->last_name_resolution_table= tmp_table_ref;
  
  KEY_PART_INFO *key_parts= tmp_key->key_part;
  for (uint part_no= 0; part_no < tmp_key_parts; part_no++)
  {
    /* New equi-join condition for the current column. */
    Item_func_eq *eq_cond; 
    /* Item for the corresponding field from the materialized temp table. */
    Item_field *right_col_item;
    const bool nullable= key_parts[part_no].field->real_maybe_null();
    tmp_tab->ref.items[part_no]= item_in->left_expr->element_index(part_no);

    if (!(right_col_item= new Item_field(thd, context, 
                                         key_parts[part_no].field)) ||
        !(eq_cond= new Item_func_eq(tmp_tab->ref.items[part_no],
                                    right_col_item)) ||
        ((Item_cond_and*)cond)->add(eq_cond))
    {
      delete cond;
      cond= NULL;
      DBUG_RETURN(TRUE);
    }

    tmp_tab->ref.key_copy[part_no]= 
      new store_key_item(thd, key_parts[part_no].field,
                         /* TODO:
                            the NULL byte is taken into account in
                            key_parts[part_no].store_length, so instead of
                            cur_ref_buff + test(maybe_null), we could
                            use that information instead.
                         */
                         cur_ref_buff + (nullable ? 1 : 0),
                         nullable ? cur_ref_buff : 0,
                         key_parts[part_no].length,
                         tmp_tab->ref.items[part_no]);
    if (nullable &&          // nullable column in tmp table,
        // and UNKNOWN should not be interpreted as FALSE
        !item_in->is_top_level_item())
    {
      // It must be the single column, or we wouldn't be here
      DBUG_ASSERT(tmp_key_parts == 1);
      // Be ready to search for NULL into inner column:
      tmp_tab->ref.null_ref_key= cur_ref_buff;
      mat_table_has_nulls= NEX_UNKNOWN;
    }
    else
    {
      tmp_tab->ref.null_ref_key= NULL;
      mat_table_has_nulls= NEX_IRRELEVANT_OR_FALSE;
    }

    cur_ref_buff+= key_parts[part_no].store_length;
  }
  tmp_tab->ref.key_err= 1;
  tmp_tab->ref.key_parts= tmp_key_parts;

  if (cond->fix_fields(thd, &cond))
    DBUG_RETURN(TRUE);

  // Set 'tab' only when function cannot fail, because of assert in destructor
  tab= tmp_tab;

  /*
    Create and optimize the JOIN that will be used to materialize
    the subquery if not yet created.
  */
  materialize_engine->prepare();
  /* Let our engine reuse this query plan for materialization. */
  materialize_engine->join->change_result(result);

  DBUG_RETURN(FALSE);
}


subselect_hash_sj_engine::~subselect_hash_sj_engine()
{
  /* Assure that cleanup has been called for this engine. */
  DBUG_ASSERT(!tab);

  delete result;
}


/**
  Cleanup performed after each PS execution.

  @detail
  Called in the end of JOIN::prepare for PS from Item_subselect::cleanup.
*/

void subselect_hash_sj_engine::cleanup()
{
  DBUG_ENTER("subselect_hash_sj_engine::cleanup");
  is_materialized= false;
  result->cleanup(); /* Resets the temp table as well. */
  THD * const thd= item->unit->thd;
  DEBUG_SYNC(thd, "before_index_end_in_subselect");
  if (tab->table->file->inited)
    tab->table->file->ha_index_end();  // Close the scan over the index
  free_tmp_table(thd, tab->table);
  tab= NULL;
  materialize_engine->cleanup();
  DBUG_VOID_RETURN;
}


/**
  Execute a subquery IN predicate via materialization.

  @detail
  If needed materialize the subquery into a temporary table, then
  copmpute the predicate via a lookup into this table.

  @retval TRUE  if error
  @retval FALSE otherwise
*/

bool subselect_hash_sj_engine::exec()
{
  Item_in_subselect *item_in= (Item_in_subselect *) item;
  TABLE *const table= tab->table;
  DBUG_ENTER("subselect_hash_sj_engine::exec");

  /*
    Optimize and materialize the subquery during the first execution of
    the subquery predicate.
  */
  if (!is_materialized)
  {
    bool res;
    THD * const thd= item->unit->thd;
    SELECT_LEX *save_select= thd->lex->current_select;
    thd->lex->current_select= materialize_engine->select_lex;
    if ((res= materialize_engine->join->optimize()))
      goto err; /* purecov: inspected */

    materialize_engine->join->exec();
    if ((res= test(materialize_engine->join->error || thd->is_fatal_error)))
      goto err;

    /*
      TODO:
      - Unlock all subquery tables as we don't need them. To implement this
        we need to add new functionality to JOIN::join_free that can unlock
        all tables in a subquery (and all its subqueries).
      - The temp table used for grouping in the subquery can be freed
        immediately after materialization (yet it's done together with
        unlocking).
     */
    is_materialized= TRUE;

    // Calculate row count:
    table->file->info(HA_STATUS_VARIABLE);

    /* Set tmp_param only if its usable, i.e. tmp_param->copy_field != NULL. */
    tmp_param= &(item_in->unit->outer_select()->join->tmp_table_param);
    if (tmp_param && !tmp_param->copy_field)
      tmp_param= NULL;

err:
    thd->lex->current_select= save_select;
    if (res)
      DBUG_RETURN(res);
  } // if (!is_materialized)

  if (table->file->stats.records == 0)
  {
    // The correct answer is FALSE.
    item_in->value= false;
    DBUG_RETURN(false);
  }
  /*
    Here we could be brutal and set item_in->null_value. But we prefer to be
    well-behaved and rather set the properties which
    Item_in_subselect::val_bool() and Item_in_optimizer::val_int() expect,
    and then those functions will set null_value based on those properties.
  */
  if (item_in->left_expr->element_index(0)->null_value)
  {
    /*
      The first outer expression oe1 is NULL. It is the single outer
      expression because if there would be more ((oe1,oe2,...)IN(...)) then
      either they would be non-nullable (so we wouldn't be here) or the
      predicate would be top-level (so we wouldn't be here,
      Item_in_optimizer::val_int() would have short-cut). The correct answer
      is UNKNOWN. Do as if searching with all triggered conditions disabled:
      this would surely find a row. The caller will translate this to UNKNOWN.
    */
    DBUG_ASSERT(item_in->left_expr->cols() == 1);
    item_in->value= true;
    DBUG_RETURN(false);
  }

  if (subselect_indexsubquery_engine::exec())  // Search with index
    DBUG_RETURN(true);

  if (!item_in->value && // no exact match
      mat_table_has_nulls != NEX_IRRELEVANT_OR_FALSE)
  {
    /*
      There is only one outer expression. It's not NULL. exec() above has set
      the answer to FALSE, but if there exists an inner NULL in the temporary
      table, then the correct answer is UNKNOWN, so let's find out.
    */
    if (mat_table_has_nulls == NEX_UNKNOWN)   // We do not know yet
    {
      // Search for NULL inside tmp table, and remember the outcome.
      *tab->ref.null_ref_key= 1;
      if (!table->file->inited &&
          table->file->ha_index_init(tab->ref.key, false /* sorted */))
        DBUG_RETURN(true);
      if (safe_index_read(tab) == 1)
        DBUG_RETURN(true);
      *tab->ref.null_ref_key= 0; // prepare for next searches of non-NULL
      mat_table_has_nulls=
        (table->status == 0) ? NEX_TRUE : NEX_IRRELEVANT_OR_FALSE;
    }
    if (mat_table_has_nulls == NEX_TRUE)
    {
      /*
        There exists an inner NULL. The correct answer is UNKNOWN.
        Do as if searching with all triggered conditions enabled; that
        would not find any match, but Item_is_not_null_test would notice a
        NULL:
      */
      item_in->value= false;
      item_in->was_null= true;
    }
  }
  DBUG_RETURN(false);
}


/**
  Print the state of this engine into a string for debugging and views.
*/

void subselect_hash_sj_engine::print(String *str, enum_query_type query_type)
{
  str->append(STRING_WITH_LEN(" <materialize> ("));
  materialize_engine->print(str, query_type);
  str->append(STRING_WITH_LEN(" ), "));
  if (tab)
    subselect_indexsubquery_engine::print(str, query_type);
  else
    str->append(STRING_WITH_LEN(
           "<the access method for lookups is not yet created>"
         ));
}<|MERGE_RESOLUTION|>--- conflicted
+++ resolved
@@ -2766,32 +2766,17 @@
   TABLE *table= tab->table;
   DBUG_ENTER("subselect_indexsubquery_engine::scan_table");
 
-<<<<<<< HEAD
   // We never need to do a table scan of the materialized table.
   DBUG_ASSERT(engine_type() != HASH_SJ_ENGINE);
 
-  if (table->file->inited &&
-      (error= table->file->ha_index_end()))
-  {
-    (void) report_handler_error(table, error);
-    DBUG_RETURN(true);
-  }
- 
-  if ((error= table->file->ha_rnd_init(1)))
-  {
-    (void) report_handler_error(table, error);
-    DBUG_RETURN(true);
-  }
-=======
   if ((table->file->inited &&
        (error= table->file->ha_index_end())) ||
       (error= table->file->ha_rnd_init(1)))
   {
-    (void) report_error(table, error);
+    (void) report_handler_error(table, error);
     DBUG_RETURN(true);
   }
 
->>>>>>> 7046fd09
   table->file->extra_opt(HA_EXTRA_CACHE,
                          current_thd->variables.read_buff_size);
   table->null_row= 0;
@@ -2926,94 +2911,8 @@
        IN operand. 
       */
       tab->table->status= STATUS_NOT_FOUND;
-<<<<<<< HEAD
       *convert_error= true;
       DBUG_VOID_RETURN;
-=======
-      break;
-    }
-  }
-  DBUG_RETURN(0);
-}
-
-
-/*
-  Execute subselect
-
-  SYNOPSIS
-    subselect_uniquesubquery_engine::exec()
-
-  DESCRIPTION
-    Find rows corresponding to the ref key using index access.
-    If some part of the lookup key is NULL, then we're evaluating
-      NULL IN (SELECT ... )
-    This is a special case, we don't need to search for NULL in the table,
-    instead, the result value is 
-      - NULL  if select produces empty row set
-      - FALSE otherwise.
-
-    In some cases (IN subselect is a top level item, i.e. abort_on_null==TRUE)
-    the caller doesn't distinguish between NULL and FALSE result and we just
-    return FALSE. 
-    Otherwise we make a full table scan to see if there is at least one 
-    matching row.
-    
-    The result of this function (info about whether a row was found) is
-    stored in this->empty_result_set.
-  NOTE
-    
-  RETURN
-    FALSE - ok
-    TRUE  - an error occured while scanning
-*/
-
-int subselect_uniquesubquery_engine::exec()
-{
-  DBUG_ENTER("subselect_uniquesubquery_engine::exec");
-  int error;
-  TABLE *table= tab->table;
-  empty_result_set= TRUE;
-  table->status= 0;
- 
-  /* TODO: change to use of 'full_scan' here? */
-  if (copy_ref_key())
-    DBUG_RETURN(1);
-  if (table->status)
-  {
-    /* 
-      We know that there will be no rows even if we scan. 
-      Can be set in copy_ref_key.
-    */
-    ((Item_in_subselect *) item)->value= 0;
-    DBUG_RETURN(0);
-  }
-
-  if (null_keypart)
-    DBUG_RETURN(scan_table());
-
-  if (!table->file->inited &&
-      (error= table->file->ha_index_init(tab->ref.key, 0)))
-  {
-    (void) report_error(table, error);
-    DBUG_RETURN(true);
-  }
-
-  error= table->file->index_read_map(table->record[0],
-                                     tab->ref.key_buff,
-                                     make_prev_keypart_map(tab->ref.key_parts),
-                                     HA_READ_KEY_EXACT);
-  if (error &&
-      error != HA_ERR_KEY_NOT_FOUND && error != HA_ERR_END_OF_FILE)
-    error= report_error(table, error);
-  else
-  {
-    error= 0;
-    table->null_row= 0;
-    if (!table->status && (!cond || cond->val_int()))
-    {
-      ((Item_in_subselect *) item)->value= 1;
-      empty_result_set= FALSE;
->>>>>>> 7046fd09
     }
   }
   DBUG_VOID_RETURN;
@@ -3120,7 +3019,6 @@
     DBUG_RETURN(scan_result);
   }
 
-<<<<<<< HEAD
   if (!table->file->inited &&
       (error= table->file->ha_index_init(tab->ref.key, !unique /* sorted */)))
   {
@@ -3131,21 +3029,6 @@
                                         tab->ref.key_buff,
                                         make_prev_keypart_map(tab->ref.key_parts),
                                         HA_READ_KEY_EXACT);
-=======
-  if (null_keypart)
-    DBUG_RETURN(scan_table());
-
-  if (!table->file->inited &&
-      (error= table->file->ha_index_init(tab->ref.key, 1)))
-  {
-    (void) report_error(table, error);
-    DBUG_RETURN(true);
-  }
-  error= table->file->index_read_map(table->record[0],
-                                     tab->ref.key_buff,
-                                     make_prev_keypart_map(tab->ref.key_parts),
-                                     HA_READ_KEY_EXACT);
->>>>>>> 7046fd09
   if (error &&
       error != HA_ERR_KEY_NOT_FOUND && error != HA_ERR_END_OF_FILE)
     error= report_handler_error(table, error);
