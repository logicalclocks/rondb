--- conflicted
+++ resolved
@@ -2171,12 +2171,7 @@
 			       select_result_interceptor *result_arg,
 			       Item_subselect *item_arg)
   :subselect_engine(item_arg, result_arg),
-<<<<<<< HEAD
-   prepared(0), executed(0), select_lex(select), join(0)
-=======
-   prepared(0), optimized(0), executed(0), optimize_error(0),
-   select_lex(select), join(0)
->>>>>>> d0762ef5
+   prepared(0), executed(0), optimize_error(0), select_lex(select), join(0)
 {
   select_lex->master_unit()->item= item_arg;
 }
@@ -2185,11 +2180,7 @@
 void subselect_single_select_engine::cleanup()
 {
   DBUG_ENTER("subselect_single_select_engine::cleanup");
-<<<<<<< HEAD
-  prepared= executed= 0;
-=======
-  prepared= optimized= executed= optimize_error= 0;
->>>>>>> d0762ef5
+  prepared= executed= optimize_error= false;
   join= 0;
   result->cleanup();
   DBUG_VOID_RETURN;
@@ -2401,15 +2392,12 @@
 bool subselect_single_select_engine::exec()
 {
   DBUG_ENTER("subselect_single_select_engine::exec");
-<<<<<<< HEAD
+
+  if (optimize_error)
+    DBUG_RETURN(true);
+
   int rc= 0;
   THD * const thd= item->unit->thd;
-=======
-
-  if (optimize_error)
-    DBUG_RETURN(1);
-
->>>>>>> d0762ef5
   char const *save_where= thd->where;
   SELECT_LEX *save_select= thd->lex->current_select;
   thd->lex->current_select= select_lex;
@@ -2417,26 +2405,16 @@
   {
     SELECT_LEX_UNIT *unit= select_lex->master_unit();
 
-<<<<<<< HEAD
     unit->set_limit(unit->global_parameters);
+
+    DBUG_EXECUTE_IF("bug11747970_simulate_error",
+                    DBUG_SET("+d,bug11747970_raise_error"););
+
     if (join->optimize())
     {
-      executed= true;
+      optimize_error= true;
       rc= join->error ? join->error : 1;
       goto exit;
-=======
-    DBUG_EXECUTE_IF("bug11747970_simulate_error",
-                    DBUG_SET("+d,bug11747970_raise_error"););
-
-    optimized= 1;
-    unit->set_limit(unit->global_parameters);
-    if (join->optimize())
-    {
-      thd->where= save_where;
-      optimize_error= 1;
-      thd->lex->current_select= save_select;
-      DBUG_RETURN(join->error ? join->error : 1);
->>>>>>> d0762ef5
     }
     if (save_join_if_explain())
     {
