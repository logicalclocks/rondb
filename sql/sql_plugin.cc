/* Copyright (c) 2005, 2019, Oracle and/or its affiliates. All rights reserved.

   This program is free software; you can redistribute it and/or modify
   it under the terms of the GNU General Public License, version 2.0,
   as published by the Free Software Foundation.

   This program is also distributed with certain software (including
   but not limited to OpenSSL) that is licensed under separate terms,
   as designated in a particular file or component or in included license
   documentation.  The authors of MySQL hereby grant you an additional
   permission to link the program and your derivative works with the
   separately licensed software that they have included with MySQL.

   This program is distributed in the hope that it will be useful,
   but WITHOUT ANY WARRANTY; without even the implied warranty of
   MERCHANTABILITY or FITNESS FOR A PARTICULAR PURPOSE.  See the
   GNU General Public License, version 2.0, for more details.

   You should have received a copy of the GNU General Public License
   along with this program; if not, write to the Free Software
   Foundation, Inc., 51 Franklin St, Fifth Floor, Boston, MA 02110-1301  USA */

#include "sql/sql_plugin.h"

#include "my_config.h"

#include <stdarg.h>
#include <stdio.h>
#include <string.h>

#include "m_ctype.h"
#include "m_string.h"
#include "map_helpers.h"
#include "mutex_lock.h"  // MUTEX_LOCK
#include "my_alloc.h"
#include "my_base.h"
#include "my_compiler.h"
#include "my_dbug.h"
#include "my_default.h"  // free_defaults
#include "my_getopt.h"
#include "my_inttypes.h"
#include "my_list.h"
#include "my_loglevel.h"
#include "my_macros.h"
#include "my_psi_config.h"
#include "my_sharedlib.h"
#include "my_sys.h"
#include "my_thread_local.h"
#include "mysql/components/services/log_builtins.h"
#include "mysql/components/services/log_shared.h"
#include "mysql/components/services/psi_memory_bits.h"
#include "mysql/components/services/psi_mutex_bits.h"
#include "mysql/components/services/system_variable_source_type.h"
#include "mysql/plugin_audit.h"
#include "mysql/plugin_auth.h"
#include "mysql/plugin_clone.h"
#include "mysql/plugin_group_replication.h"
#include "mysql/plugin_keyring.h"
#include "mysql/plugin_validate_password.h"
#include "mysql/psi/mysql_memory.h"
#include "mysql/psi/mysql_mutex.h"
#include "mysql/psi/mysql_rwlock.h"
#include "mysql/psi/mysql_system.h"
#include "mysql/psi/mysql_thread.h"
#include "mysql/psi/psi_base.h"
#include "mysql/service_mysql_alloc.h"
#include "mysql_com.h"
#include "mysql_version.h"
#include "mysqld_error.h"
#include "prealloced_array.h"
#include "sql/auth/auth_acls.h"
#include "sql/auth/auth_common.h"  // check_table_access
#include "sql/auto_thd.h"          // Auto_THD
#include "sql/current_thd.h"
#include "sql/dd/cache/dictionary_client.h"  // dd::cache::Dictionary_client
#include "sql/dd/dd_schema.h"                // dd::Schema_MDL_locker
#include "sql/dd/info_schema/metadata.h"  // dd::info_schema::store_dynamic_p...
#include "sql/dd/string_type.h"           // dd::String_type
#include "sql/dd_sql_view.h"              // update_referencing_views_metadata
#include "sql/debug_sync.h"               // DEBUG_SYNC
#include "sql/derror.h"                   // ER_THD
#include "sql/field.h"
#include "sql/handler.h"  // ha_initalize_handlerton
#include "sql/key.h"      // key_copy
#include "sql/lock.h"     // acquire_shared_global...
#include "sql/log.h"
#include "sql/mdl.h"
#include "sql/mysqld.h"              // files_charset_info
#include "sql/persisted_variable.h"  // Persisted_variables_cache
#include "sql/protocol_classic.h"
#include "sql/psi_memory_key.h"
#include "sql/records.h"  // unique_ptr_destroy_only<RowIterator>
#include "sql/row_iterator.h"
#include "sql/set_var.h"
#include "sql/sql_audit.h"        // mysql_audit_acquire_plugins
#include "sql/sql_backup_lock.h"  // acquire_shared_backup_lock
#include "sql/sql_base.h"         // close_mysql_tables
#include "sql/sql_class.h"        // THD
#include "sql/sql_const.h"
#include "sql/sql_error.h"
#include "sql/sql_lex.h"
#include "sql/sql_list.h"
#include "sql/sql_parse.h"  // check_string_char_length
#include "sql/sql_plugin_var.h"
#include "sql/sql_show.h"  // add_status_vars
#include "sql/sql_table.h"
#include "sql/sys_vars_resource_mgr.h"
#include "sql/sys_vars_shared.h"  // intern_find_sys_var
#include "sql/system_variables.h"
#include "sql/table.h"
#include "sql/thd_raii.h"
#include "sql/thr_malloc.h"
#include "sql/transaction.h"  // trans_rollback_stmt
#include "sql_string.h"
#include "template_utils.h"  // pointer_cast
#include "thr_lock.h"
#include "thr_mutex.h"
#include "typelib.h"

/* clang-format off */
/**
  @page page_ext_plugins Plugins

  The Big Picture
  ----------------

  @startuml
  actor "SQL client" as client
  box "MySQL Server" #LightBlue
    participant "Server Code" as server
    participant "Plugin" as plugin
  endbox

  == INSTALL PLUGIN ==
  server -> plugin : initialize
  activate plugin
  plugin --> server : initialization done

  == CLIENT SESSION ==
  loop many
    client -> server : SQL command
    server -> server : Add reference for Plugin if absent
    loop one or many
      server -> plugin : plugin API call
      plugin --> server : plugin API call result
    end
    server -> server : Optionally release reference for Plugin
    server --> client : SQL command reply
  end

  == UNINSTALL PLUGIN ==
  server -> plugin : deinitialize
  plugin --> server : deinitialization done
  deactivate plugin
  @enduml

  @sa Sql_cmd_install_plugin, Sql_cmd_uninstall_plugin.
*/

/**
  @page page_ext_plugin_services Plugin Services

  Adding Plugin Services Into The Big Picture
  ------------------------------------

  You probably remember the big picture for @ref page_ext_plugins.
  Below is an extended version of it with plugin services added.

  @startuml

  actor "SQL client" as client
  box "MySQL Server" #LightBlue
    participant "Server Code" as server
    participant "Plugin" as plugin
  endbox

  == INSTALL PLUGIN ==
  server -> plugin : initialize
  activate plugin

  loop zero or many
    plugin -> server : service API call
    server --> plugin : service API result
  end
  plugin --> server : initialization done

  == CLIENT SESSION ==
  loop many
    client -> server : SQL command
    server -> server : Add reference for Plugin if absent
    loop one or many
      server -> plugin : plugin API call
      loop zero or many
        plugin -> server : service API call
        server --> plugin : service API result
      end
      plugin --> server : plugin API call result
    end
    server -> server : Optionally release reference for Plugin
    server --> client : SQL command reply
  end

  == UNINSTALL PLUGIN ==
  server -> plugin : deinitialize
  loop zero or many
    plugin -> server : service API call
    server --> plugin : service API result
  end
  plugin --> server : deinitialization done
  deactivate plugin
  @enduml

  Understanding and creating plugin services
  -----------------------------

  - @subpage page_ext_plugin_svc_anathomy
  - @subpage page_ext_plugin_svc_new_service_howto
  - @subpage page_ext_plugin_api_goodservices

  @section sect_ext_plugin_svc_reference Plugin Services Reference

   See @ref group_ext_plugin_services
*/

/**
  @page page_ext_plugin_svc_anathomy Plugin Service Anathomy

  A "service" is a struct of C function pointers.

  It is a tool to expose a pre-exitsing set of server functions to plugins.
  You need the actual server functions as a starting point.

  The server has all service structs defined and initialized so
  that the the function pointers point to the actual service implementation
  functions.

  The server also keeps a global list of the plugin service reference
  structures called ::list_of_services.

  See ::st_service_ref for details of what a service reference is.

  The server copies of all plugin structures are filled in at compile time
  with the function pointers of the actual server functions that implement
  the service functions. References to them are stored into the relevant
  element of ::list_of_services.

  Each plugin must export pointer symbols for every plugin service that
  the server knows about.

  The plugin service pointers are initialized with the version of the plugin
  service that the plugin expects.

  When a dynamic plugin shared object is loaded by ::plugin_dl_add it will
  iterate over ::list_of_services, find the plugin symbol by name,
  check the service version stored in that symbol against the one stored into
  ::st_service_ref and then will replace the version stored in plugin's struct
  pointer with the actual pointer of the server's copy of the same structure.

  When that is filled in the plugin can use the newly set server structure
  through its local pointer to call into the service method pointers that point
  to the server implementaiton functions.

  Once set to the server's structure, the plugin's service pointer value is
  never reset back to service version.

  The plugin service header also defines a set of convenience macros
  that replace top level plugin service calls with the corresponding function
  pointer call, i.e. for service foo:

  ~~~~
  struct foo_service_st {
     int (*foo_mtd_1)(int a);
  }

  struct foo_service_st *foo_service;
  ~~~~

  a convenience macro is defined for `foo_mtd_1` as follows:

  ~~~~
  #define foo_mtd_1(a)  foo_service->foo_mtd_1(a)
  ~~~~

  This trick allows plugin service functions to look as top level function
  calls inside the plugin code.

  @sa plugin_add, plugin_del, plugin_dl_add, plugin_dl_del, list_of_services,
    st_service_ref
*/
/* clang-format on */

#ifdef HAVE_DLFCN_H
#include <dlfcn.h>
#endif

#include <algorithm>
#include <memory>
#include <new>
#include <unordered_map>
#include <utility>

#include "sql/srv_session.h"  // Srv_session::check_for_stale_threads()

using std::max;
using std::min;

#define REPORT_TO_LOG 1
#define REPORT_TO_USER 2

#ifndef DBUG_OFF
static PSI_memory_key key_memory_plugin_ref;
#endif

static PSI_memory_key key_memory_plugin_mem_root;
static PSI_memory_key key_memory_plugin_init_tmp;
static PSI_memory_key key_memory_plugin_int_mem_root;
static PSI_memory_key key_memory_mysql_plugin;
static PSI_memory_key key_memory_mysql_plugin_dl;
static PSI_memory_key key_memory_plugin_bookmark;

extern st_mysql_plugin *mysql_optional_plugins[];
extern st_mysql_plugin *mysql_mandatory_plugins[];

/**
  @note The order of the enumeration is critical.
  @see construct_options
*/
const char *global_plugin_typelib_names[] = {"OFF", "ON", "FORCE",
                                             "FORCE_PLUS_PERMANENT", NULL};
static TYPELIB global_plugin_typelib = {
    array_elements(global_plugin_typelib_names) - 1, "",
    global_plugin_typelib_names, NULL};

static I_List<i_string> opt_plugin_load_list;
I_List<i_string> *opt_plugin_load_list_ptr = &opt_plugin_load_list;
static I_List<i_string> opt_early_plugin_load_list;
I_List<i_string> *opt_early_plugin_load_list_ptr = &opt_early_plugin_load_list;
char *opt_plugin_dir_ptr;
char opt_plugin_dir[FN_REFLEN];
/*
  When you ad a new plugin type, add both a string and make sure that the
  init and deinit array are correctly updated.
*/
const LEX_CSTRING plugin_type_names[MYSQL_MAX_PLUGIN_TYPE_NUM] = {
    {STRING_WITH_LEN("UDF")},
    {STRING_WITH_LEN("STORAGE ENGINE")},
    {STRING_WITH_LEN("FTPARSER")},
    {STRING_WITH_LEN("DAEMON")},
    {STRING_WITH_LEN("INFORMATION SCHEMA")},
    {STRING_WITH_LEN("AUDIT")},
    {STRING_WITH_LEN("REPLICATION")},
    {STRING_WITH_LEN("AUTHENTICATION")},
    {STRING_WITH_LEN("VALIDATE PASSWORD")},
    {STRING_WITH_LEN("GROUP REPLICATION")},
    {STRING_WITH_LEN("KEYRING")},
    {STRING_WITH_LEN("CLONE")}};

extern int initialize_schema_table(st_plugin_int *plugin);
extern int finalize_schema_table(st_plugin_int *plugin);

/*
  The number of elements in both plugin_type_initialize and
  plugin_type_deinitialize should equal to the number of plugins
  defined.
*/
plugin_type_init plugin_type_initialize[MYSQL_MAX_PLUGIN_TYPE_NUM] = {
    0,
    ha_initialize_handlerton,
    0,
    0,
    initialize_schema_table,
    initialize_audit_plugin,
    0,
    0,
    0};

plugin_type_init plugin_type_deinitialize[MYSQL_MAX_PLUGIN_TYPE_NUM] = {
    0,
    ha_finalize_handlerton,
    0,
    0,
    finalize_schema_table,
    finalize_audit_plugin,
    0,
    0,
    0};

static const char *plugin_interface_version_sym =
    "_mysql_plugin_interface_version_";
static const char *sizeof_st_plugin_sym = "_mysql_sizeof_struct_st_plugin_";
static const char *plugin_declarations_sym = "_mysql_plugin_declarations_";
static int min_plugin_interface_version =
    MYSQL_PLUGIN_INTERFACE_VERSION & ~0xFF;

static void *innodb_callback_data;

/* Note that 'int version' must be the first field of every plugin
   sub-structure (plugin->info).
*/
static int min_plugin_info_interface_version[MYSQL_MAX_PLUGIN_TYPE_NUM] = {
    0x0000,
    MYSQL_HANDLERTON_INTERFACE_VERSION,
    MYSQL_FTPARSER_INTERFACE_VERSION,
    MYSQL_DAEMON_INTERFACE_VERSION,
    MYSQL_INFORMATION_SCHEMA_INTERFACE_VERSION,
    MYSQL_AUDIT_INTERFACE_VERSION,
    MYSQL_REPLICATION_INTERFACE_VERSION,
    MYSQL_AUTHENTICATION_INTERFACE_VERSION,
    MYSQL_VALIDATE_PASSWORD_INTERFACE_VERSION,
    MYSQL_GROUP_REPLICATION_INTERFACE_VERSION,
    MYSQL_KEYRING_INTERFACE_VERSION,
    MYSQL_CLONE_INTERFACE_VERSION};
static int cur_plugin_info_interface_version[MYSQL_MAX_PLUGIN_TYPE_NUM] = {
    0x0000, /* UDF: not implemented */
    MYSQL_HANDLERTON_INTERFACE_VERSION,
    MYSQL_FTPARSER_INTERFACE_VERSION,
    MYSQL_DAEMON_INTERFACE_VERSION,
    MYSQL_INFORMATION_SCHEMA_INTERFACE_VERSION,
    MYSQL_AUDIT_INTERFACE_VERSION,
    MYSQL_REPLICATION_INTERFACE_VERSION,
    MYSQL_AUTHENTICATION_INTERFACE_VERSION,
    MYSQL_VALIDATE_PASSWORD_INTERFACE_VERSION,
    MYSQL_GROUP_REPLICATION_INTERFACE_VERSION,
    MYSQL_KEYRING_INTERFACE_VERSION,
    MYSQL_CLONE_INTERFACE_VERSION};

/* support for Services */

#include "sql/sql_plugin_services.h"

/*
  A mutex LOCK_plugin_delete must be acquired before calling plugin_del
  function.
*/
mysql_mutex_t LOCK_plugin_delete;

/**
  Serializes access to the global plugin memory list.

  LOCK_plugin must be acquired before accessing
  plugin_dl_array, plugin_array and plugin_hash.
  We are always manipulating ref count, so a rwlock here is unneccessary.
  If it must be taken together with the LOCK_system_variables_hash then
  LOCK_plugin must be taken before LOCK_system_variables_hash.
*/
mysql_mutex_t LOCK_plugin;
/**
  Serializes the INSTALL and UNINSTALL PLUGIN commands.
  Must be taken before LOCK_plugin.
*/
mysql_mutex_t LOCK_plugin_install;
static Prealloced_array<st_plugin_dl *, 16> *plugin_dl_array;
static Prealloced_array<st_plugin_int *, 16> *plugin_array;
static collation_unordered_map<std::string, st_plugin_int *>
    *plugin_hash[MYSQL_MAX_PLUGIN_TYPE_NUM] = {nullptr};
static bool reap_needed = false;
static int plugin_array_version = 0;

static bool initialized = false;

static MEM_ROOT plugin_mem_root;
static uint global_variables_dynamic_size = 0;
static malloc_unordered_map<std::string, st_bookmark *> *bookmark_hash;
/** Hash for system variables of string type with MEMALLOC flag. */
static malloc_unordered_map<std::string, st_bookmark *>
    *malloced_string_type_sysvars_bookmark_hash;

/* prototypes */
static void plugin_load(MEM_ROOT *tmp_root, int *argc, char **argv);
static bool plugin_load_list(MEM_ROOT *tmp_root, int *argc, char **argv,
                             const char *list, bool load_early);
static bool check_if_option_is_deprecated(int optid,
                                          const struct my_option *opt,
                                          char *argument);
static int test_plugin_options(MEM_ROOT *, st_plugin_int *, int *, char **);
static bool register_builtin(st_mysql_plugin *, st_plugin_int *,
                             st_plugin_int **);
static void unlock_variables(struct System_variables *vars);
static void cleanup_variables(THD *thd, struct System_variables *vars);
static void plugin_vars_free_values(sys_var *vars);
static void plugin_var_memalloc_free(struct System_variables *vars);
static void restore_pluginvar_names(sys_var *first);
#define my_intern_plugin_lock(A, B) intern_plugin_lock(A, B)
#define my_intern_plugin_lock_ci(A, B) intern_plugin_lock(A, B)
static plugin_ref intern_plugin_lock(LEX *lex, plugin_ref plugin);
static void intern_plugin_unlock(LEX *lex, plugin_ref plugin);
static void reap_plugins(void);

malloc_unordered_map<std::string, st_bookmark *> *get_bookmark_hash(void) {
  return bookmark_hash;
}

/**
 @warning Make sure all errors reported to the log here are
 defined at least twice in share/errmsg-utf8.txt

 @arg where_to  a combination of @ref REPORT_TO_USER and @ref REPORT_TO_LOG
 @arg error  the code for the mysql_error()
*/
static void report_error(int where_to, uint error, ...) {
  va_list args;
  if (where_to & REPORT_TO_USER) {
    va_start(args, error);
    my_printv_error(error, ER_THD_NONCONST(current_thd, error), MYF(0), args);
    va_end(args);
  }
  if (where_to & REPORT_TO_LOG) {
    longlong ecode = 0;
    switch (error) {
      case ER_UDF_NO_PATHS:
        ecode = ER_NO_PATH_FOR_SHARED_LIBRARY;
        break;
      case ER_CANT_OPEN_LIBRARY:
        ecode = ER_FAILED_TO_OPEN_SHARED_LIBRARY;
        break;
      case ER_CANT_FIND_DL_ENTRY:
        ecode = ER_FAILED_TO_FIND_DL_ENTRY;
        break;
      case ER_OUTOFMEMORY:
        ecode = ER_SERVER_OUTOFMEMORY;
        break;
      case ER_UDF_EXISTS:
        ecode = ER_UDF_ALREADY_EXISTS;
        break;
      case ER_PLUGIN_NO_INSTALL:
        ecode = ER_PLUGIN_NO_INSTALL_DUP;
        break;
      case ER_PLUGIN_NOT_EARLY:
        ecode = ER_PLUGIN_NOT_EARLY_DUP;
        break;
      default:
        DBUG_ASSERT(false);
        return;
    }
    va_start(args, error);
    LogEvent().type(LOG_TYPE_ERROR).prio(ERROR_LEVEL).lookupv(ecode, args);
    va_end(args);
  }
}

/**
   Check if the provided path is valid in the sense that it does cause
   a relative reference outside the directory.

   @note Currently, this function only check if there are any
   characters in FN_DIRSEP in the string, but it might change in the
   future.

   @code
   check_valid_path("../foo.so") -> true
   check_valid_path("foo.so") -> false
   @endcode
 */
bool check_valid_path(const char *path, size_t len) {
  size_t prefix = my_strcspn(files_charset_info, path, path + len, FN_DIRSEP,
                             strlen(FN_DIRSEP));
  return prefix < len;
}

/****************************************************************************
  Plugin support code
****************************************************************************/

static st_plugin_dl *plugin_dl_find(const LEX_STRING *dl) {
  DBUG_TRACE;
  for (st_plugin_dl **it = plugin_dl_array->begin();
       it != plugin_dl_array->end(); ++it) {
    st_plugin_dl *tmp = *it;
    if (tmp->ref_count &&
        !my_strnncoll(files_charset_info, pointer_cast<uchar *>(dl->str),
                      dl->length, pointer_cast<uchar *>(tmp->dl.str),
                      tmp->dl.length))
      return tmp;
  }
  return NULL;
}

static st_plugin_dl *plugin_dl_insert_or_reuse(st_plugin_dl *plugin_dl) {
  DBUG_TRACE;
  st_plugin_dl *tmp;
  for (st_plugin_dl **it = plugin_dl_array->begin();
       it != plugin_dl_array->end(); ++it) {
    tmp = *it;
    if (!tmp->ref_count) {
      memcpy(tmp, plugin_dl, sizeof(st_plugin_dl));
      return tmp;
    }
  }
  if (plugin_dl_array->push_back(plugin_dl)) return NULL;
  tmp = plugin_dl_array->back() = static_cast<st_plugin_dl *>(
      memdup_root(&plugin_mem_root, plugin_dl, sizeof(st_plugin_dl)));
  return tmp;
}

static inline void free_plugin_mem(st_plugin_dl *p) {
  /*
     The valgrind leak report is done at the end of the program execution.
     But since the plugins are unloaded from the memory,
     it is impossible for valgrind to correctly report the leak locations.
     So leave the shared objects (.DLL/.so) open for the symbols definition.
   */
  bool preserve_shared_objects_after_unload = false;
  DBUG_EXECUTE_IF("preserve_shared_objects_after_unload",
                  { preserve_shared_objects_after_unload = true; });
  if (p->handle != nullptr && !preserve_shared_objects_after_unload) {
#ifdef HAVE_PSI_SYSTEM_INTERFACE
    PSI_SYSTEM_CALL(unload_plugin)
    (std::string(p->dl.str, p->dl.length).c_str());
#endif
    dlclose(p->handle);
  }
  my_free(p->dl.str);
  if (p->version != MYSQL_PLUGIN_INTERFACE_VERSION) my_free(p->plugins);
}

/**
  Loads a dynamic plugin

  Fills in a ::st_plugin_dl structure.
  Initializes the plugin services pointer inside the plugin.
  Does not initialize the individual plugins.
  Must have LOCK_plugin and LOCK_system_variables locked(write).
  On error releases LOCK_system_variables and LOCK_plugin.

  @arg dl      The path to the plugin binary to load
  @arg report  a bitmask that's passed down to report_error()
  @arg load_early true if loading the "early" plugins (--early-plugin-load etc)

  @return      A plugin reference.
  @retval      NULL      failed to load the plugin
*/
static st_plugin_dl *plugin_dl_add(const LEX_STRING *dl, int report,
                                   bool load_early) {
  char dlpath[FN_REFLEN];
  uint dummy_errors, i;
  size_t plugin_dir_len, dlpathlen;
  st_plugin_dl *tmp, plugin_dl;
  void *sym;
  DBUG_TRACE;
  DBUG_PRINT("enter",
             ("dl->str: '%s', dl->length: %d", dl->str, (int)dl->length));
  plugin_dir_len = strlen(opt_plugin_dir);
  /*
    Ensure that the dll doesn't have a path.
    This is done to ensure that only approved libraries from the
    plugin directory are used (to make this even remotely secure).
  */
  LEX_CSTRING dl_cstr = {dl->str, dl->length};
  if (check_valid_path(dl->str, dl->length) ||
      check_string_char_length(dl_cstr, "", NAME_CHAR_LEN, system_charset_info,
                               1) ||
      plugin_dir_len + dl->length + 1 >= FN_REFLEN) {
    mysql_rwlock_unlock(&LOCK_system_variables_hash);
    mysql_mutex_unlock(&LOCK_plugin);
    report_error(report, ER_UDF_NO_PATHS);
    return NULL;
  }
  /* If this dll is already loaded just increase ref_count. */
  if ((tmp = plugin_dl_find(dl))) {
    tmp->ref_count++;
    return tmp;
  }
  memset(&plugin_dl, 0, sizeof(plugin_dl));
  /* Compile dll path */
  dlpathlen = strxnmov(dlpath, sizeof(dlpath) - 1, opt_plugin_dir, "/", dl->str,
                       NullS) -
              dlpath;
  (void)unpack_filename(dlpath, dlpath);
  plugin_dl.ref_count = 1;
  /* Open new dll handle */
  mysql_mutex_assert_owner(&LOCK_plugin);
  if (!(plugin_dl.handle = dlopen(dlpath, RTLD_NOW))) {
    const char *errmsg;
    int error_number = dlopen_errno;
    /*
      Conforming applications should use a critical section to retrieve
      the error pointer and buffer...
    */
    DLERROR_GENERATE(errmsg, error_number);

    if (!strncmp(
            dlpath, errmsg,
            dlpathlen)) {  // if errmsg starts from dlpath, trim this prefix.
      errmsg += dlpathlen;
      if (*errmsg == ':') errmsg++;
      if (*errmsg == ' ') errmsg++;
    }
    mysql_rwlock_unlock(&LOCK_system_variables_hash);
    mysql_mutex_unlock(&LOCK_plugin);
    report_error(report, ER_CANT_OPEN_LIBRARY, dlpath, error_number, errmsg);

    /*
      "The messages returned by dlerror() may reside in a static buffer
       that is overwritten on each call to dlerror()."

      Some implementations have a static pointer instead, and the memory it
      points to may be reported as "still reachable" by Valgrind.
      Calling dlerror() once more will free the memory.
     */
#if !defined(_WIN32)
    errmsg = dlerror();
    DBUG_ASSERT(errmsg == NULL);
#endif
    return NULL;
  }
  /* Determine interface version */
  if (!(sym = dlsym(plugin_dl.handle, plugin_interface_version_sym))) {
    free_plugin_mem(&plugin_dl);
    mysql_rwlock_unlock(&LOCK_system_variables_hash);
    mysql_mutex_unlock(&LOCK_plugin);
    report_error(report, ER_CANT_FIND_DL_ENTRY, plugin_interface_version_sym);
    return NULL;
  }
  plugin_dl.version = *(int *)sym;
  /* Versioning */
  if (plugin_dl.version < min_plugin_interface_version ||
      (plugin_dl.version >> 8) > (MYSQL_PLUGIN_INTERFACE_VERSION >> 8)) {
    free_plugin_mem(&plugin_dl);
    mysql_rwlock_unlock(&LOCK_system_variables_hash);
    mysql_mutex_unlock(&LOCK_plugin);
    report_error(report, ER_CANT_OPEN_LIBRARY, dlpath, 0,
                 "plugin interface version mismatch");
    return NULL;
  }

  /* link the services in */
  for (i = 0; i < array_elements(list_of_services); i++) {
    if ((sym = dlsym(plugin_dl.handle, list_of_services[i].name))) {
      uint ver = (uint)(intptr) * (void **)sym;
      if ((*(void **)sym) !=
              list_of_services[i].service && /* already replaced */
          (ver > list_of_services[i].version ||
           (ver >> 8) < (list_of_services[i].version >> 8))) {
        char buf[MYSQL_ERRMSG_SIZE];
        snprintf(buf, sizeof(buf), "service '%s' interface version mismatch",
                 list_of_services[i].name);
        mysql_rwlock_unlock(&LOCK_system_variables_hash);
        mysql_mutex_unlock(&LOCK_plugin);
        report_error(report, ER_CANT_OPEN_LIBRARY, dlpath, 0, buf);
        return NULL;
      }
      *(void **)sym = list_of_services[i].service;
    }
  }

  /* Find plugin declarations */
  if (!(sym = dlsym(plugin_dl.handle, plugin_declarations_sym))) {
    free_plugin_mem(&plugin_dl);
    mysql_rwlock_unlock(&LOCK_system_variables_hash);
    mysql_mutex_unlock(&LOCK_plugin);
    report_error(report, ER_CANT_FIND_DL_ENTRY, plugin_declarations_sym);
    return NULL;
  }

  if (plugin_dl.version != MYSQL_PLUGIN_INTERFACE_VERSION) {
    uint sizeof_st_plugin;
    st_mysql_plugin *old, *cur;
    char *ptr = (char *)sym;

    if ((sym = dlsym(plugin_dl.handle, sizeof_st_plugin_sym)))
      sizeof_st_plugin = *(int *)sym;
    else {
      /*
        When the following assert starts failing, we'll have to call
        report_error(report, ER_CANT_FIND_DL_ENTRY, sizeof_st_plugin_sym);
      */
      DBUG_ASSERT(min_plugin_interface_version == 0);
      sizeof_st_plugin = (int)offsetof(st_mysql_plugin, version);
    }

    /*
      What's the purpose of this loop? If the goal is to catch a
      missing 0 record at the end of a list, it will fail miserably
      since the compiler is likely to optimize this away. /Matz
     */
    for (i = 0; ((st_mysql_plugin *)(ptr + i * sizeof_st_plugin))->info; i++)
      /* no op */;

    cur = (st_mysql_plugin *)my_malloc(key_memory_mysql_plugin,
                                       (i + 1) * sizeof(st_mysql_plugin),
                                       MYF(MY_ZEROFILL | MY_WME));
    if (!cur) {
      free_plugin_mem(&plugin_dl);
      mysql_rwlock_unlock(&LOCK_system_variables_hash);
      mysql_mutex_unlock(&LOCK_plugin);
      report_error(report, ER_OUTOFMEMORY,
                   static_cast<int>(plugin_dl.dl.length));
      return NULL;
    }
    /*
      All st_plugin fields not initialized in the plugin explicitly, are
      set to 0. It matches C standard behaviour for struct initializers that
      have less values than the struct definition.
    */
    for (i = 0; (old = (st_mysql_plugin *)(ptr + i * sizeof_st_plugin))->info;
         i++)
      memcpy(cur + i, old, min<size_t>(sizeof(cur[i]), sizeof_st_plugin));

    sym = cur;
  }
  plugin_dl.plugins = (st_mysql_plugin *)sym;

  /*
    If report is REPORT_TO_USER, we were called from
    mysql_install_plugin. Otherwise, we are called
    indirectly from plugin_register_dynamic_and_init_all().
   */
  if (report == REPORT_TO_USER) {
    st_mysql_plugin *plugin = plugin_dl.plugins;
    for (; plugin->info; ++plugin)
      if (plugin->flags & PLUGIN_OPT_NO_INSTALL) {
        mysql_rwlock_unlock(&LOCK_system_variables_hash);
        mysql_mutex_unlock(&LOCK_plugin);
        report_error(report, ER_PLUGIN_NO_INSTALL, plugin->name);
        free_plugin_mem(&plugin_dl);
        return NULL;
      }
  }

  if (load_early) {
    st_mysql_plugin *plugin = plugin_dl.plugins;
    for (; plugin->info; ++plugin)
      if (!(plugin->flags & PLUGIN_OPT_ALLOW_EARLY)) {
        mysql_rwlock_unlock(&LOCK_system_variables_hash);
        mysql_mutex_unlock(&LOCK_plugin);
        report_error(report, ER_PLUGIN_NOT_EARLY, plugin->name);
        free_plugin_mem(&plugin_dl);
        return NULL;
      }
  }

  /* Duplicate and convert dll name */
  plugin_dl.dl.length = dl->length * files_charset_info->mbmaxlen + 1;
  if (!(plugin_dl.dl.str = (char *)my_malloc(key_memory_mysql_plugin_dl,
                                             plugin_dl.dl.length, MYF(0)))) {
    mysql_rwlock_unlock(&LOCK_system_variables_hash);
    mysql_mutex_unlock(&LOCK_plugin);
    free_plugin_mem(&plugin_dl);
    report_error(report, ER_OUTOFMEMORY, static_cast<int>(plugin_dl.dl.length));
    return NULL;
  }
  plugin_dl.dl.length = copy_and_convert(
      plugin_dl.dl.str, plugin_dl.dl.length, files_charset_info, dl->str,
      dl->length, system_charset_info, &dummy_errors);
  plugin_dl.dl.str[plugin_dl.dl.length] = 0;
  /* Add this dll to array */
  if (!(tmp = plugin_dl_insert_or_reuse(&plugin_dl))) {
    mysql_rwlock_unlock(&LOCK_system_variables_hash);
    mysql_mutex_unlock(&LOCK_plugin);
    free_plugin_mem(&plugin_dl);
    report_error(report, ER_OUTOFMEMORY,
                 static_cast<int>(sizeof(st_plugin_dl)));
    return NULL;
  }
  return tmp;
}

static void plugin_dl_del(const LEX_STRING *dl) {
  DBUG_TRACE;

  mysql_mutex_assert_owner(&LOCK_plugin);

  for (st_plugin_dl **it = plugin_dl_array->begin();
       it != plugin_dl_array->end(); ++it) {
    st_plugin_dl *tmp = *it;
    if (tmp->ref_count &&
        !my_strnncoll(files_charset_info, pointer_cast<uchar *>(dl->str),
                      dl->length, pointer_cast<uchar *>(tmp->dl.str),
                      tmp->dl.length)) {
      /* Do not remove this element, unless no other plugin uses this dll. */
      if (!--tmp->ref_count) {
        free_plugin_mem(tmp);
        memset(tmp, 0, sizeof(st_plugin_dl));
      }
      break;
    }
  }
}

static st_plugin_int *plugin_find_internal(const LEX_CSTRING &name, int type) {
  uint i;
  DBUG_TRACE;
  if (!initialized) return NULL;

  mysql_mutex_assert_owner(&LOCK_plugin);

  if (type == MYSQL_ANY_PLUGIN) {
    for (i = 0; i < MYSQL_MAX_PLUGIN_TYPE_NUM; i++) {
      const auto it = plugin_hash[i]->find(to_string(name));
      if (it != plugin_hash[i]->end()) return it->second;
    }
  } else
    return find_or_nullptr(*plugin_hash[type], to_string(name));
  return NULL;
}

static SHOW_COMP_OPTION plugin_status(const LEX_CSTRING &name, int type) {
  SHOW_COMP_OPTION rc = SHOW_OPTION_NO;
  st_plugin_int *plugin;
  DBUG_TRACE;
  mysql_mutex_lock(&LOCK_plugin);
  if ((plugin = plugin_find_internal(name, type))) {
    rc = SHOW_OPTION_DISABLED;
    if (plugin->state == PLUGIN_IS_READY) rc = SHOW_OPTION_YES;
  }
  mysql_mutex_unlock(&LOCK_plugin);
  return rc;
}

bool plugin_is_ready(const LEX_CSTRING &name, int type) {
  bool rc = false;
  if (plugin_status(name, type) == SHOW_OPTION_YES) rc = true;
  return rc;
}

SHOW_COMP_OPTION plugin_status(const char *name, size_t len, int type) {
  LEX_CSTRING plugin_name = {name, len};
  return plugin_status(plugin_name, type);
}

static plugin_ref intern_plugin_lock(LEX *lex, plugin_ref rc) {
  st_plugin_int *pi = plugin_ref_to_int(rc);
  DBUG_TRACE;

  mysql_mutex_assert_owner(&LOCK_plugin);

  if (pi->state & (PLUGIN_IS_READY | PLUGIN_IS_UNINITIALIZED)) {
    plugin_ref plugin;
#ifdef DBUG_OFF
    /* built-in plugins don't need ref counting */
    if (!pi->plugin_dl) return pi;

    plugin = pi;
#else
    /*
      For debugging, we do an additional malloc which allows the
      memory manager and/or valgrind to track locked references and
      double unlocks to aid resolving reference counting problems.
    */
    if (!(plugin = (plugin_ref)my_malloc(key_memory_plugin_ref, sizeof(pi),
                                         MYF(MY_WME))))
      return NULL;

    *plugin = pi;
#endif
    pi->ref_count++;
    DBUG_PRINT("info", ("thd: %p, plugin: \"%s\", ref_count: %d", current_thd,
                        pi->name.str, pi->ref_count));
    if (lex) lex->plugins.push_back(plugin);
    return plugin;
  }
  return NULL;
}

plugin_ref plugin_lock(THD *thd, plugin_ref *ptr) {
  LEX *lex = thd ? thd->lex : 0;
  plugin_ref rc;
  DBUG_TRACE;
  mysql_mutex_lock(&LOCK_plugin);
  rc = my_intern_plugin_lock_ci(lex, *ptr);
  mysql_mutex_unlock(&LOCK_plugin);
  return rc;
}

plugin_ref plugin_lock_by_name(THD *thd, const LEX_CSTRING &name, int type) {
  LEX *lex = thd ? thd->lex : 0;
  plugin_ref rc = NULL;
  st_plugin_int *plugin;
  DBUG_TRACE;
  mysql_mutex_lock(&LOCK_plugin);
  if ((plugin = plugin_find_internal(name, type)))
    rc = my_intern_plugin_lock_ci(lex, plugin_int_to_ref(plugin));
  mysql_mutex_unlock(&LOCK_plugin);
  return rc;
}

static st_plugin_int *plugin_insert_or_reuse(st_plugin_int *plugin) {
  DBUG_TRACE;
  st_plugin_int *tmp;
  /* During server bootstrap, don't reuse free slot. In case some early plugin
  load like key_ring fails, an user plugin could occupy that empty slot and
  get installed before mandatory plugins like PFS. This will cause issue if
  the plugin has dependency on PFS like creating dynamic PFS table. This issue
  is observed during clone plugin testing. */
  bool reuse_free_slot = (get_server_state() != SERVER_BOOTING);

  for (st_plugin_int **it = plugin_array->begin();
       reuse_free_slot && it != plugin_array->end(); ++it) {
    tmp = *it;
    if (tmp->state == PLUGIN_IS_FREED) {
      *tmp = std::move(*plugin);
      return tmp;
    }
  }
  if (plugin_array->push_back(plugin)) return NULL;
  tmp = plugin_array->back() =
      new (&plugin_mem_root) st_plugin_int(std::move(*plugin));
  return tmp;
}

/**
  Adds a plugin to the global plugin list.

  Also installs the plugin variables.
  In case of error releases ::LOCK_system_variables_hash and ::LOCK_plugin
  and reports the error.
  @note Requires that a write-lock is held on ::LOCK_plugin and
  ::LOCK_system_variables_hash
*/
static bool plugin_add(MEM_ROOT *tmp_root, LEX_CSTRING name,
                       const LEX_STRING *dl, int *argc, char **argv, int report,
                       bool load_early) {
  st_plugin_int tmp;
  st_mysql_plugin *plugin;
  DBUG_TRACE;

  mysql_mutex_assert_owner(&LOCK_plugin);
  if (plugin_find_internal(name, MYSQL_ANY_PLUGIN)) {
    mysql_rwlock_unlock(&LOCK_system_variables_hash);
    mysql_mutex_unlock(&LOCK_plugin);
    report_error(report, ER_UDF_EXISTS, name.str);
    return true;
  }
  if (!(tmp.plugin_dl = plugin_dl_add(dl, report, load_early))) return true;
  /* Find plugin by name */
  for (plugin = tmp.plugin_dl->plugins; plugin->info; plugin++) {
    size_t name_len = strlen(plugin->name);
    if (plugin->type >= 0 && plugin->type < MYSQL_MAX_PLUGIN_TYPE_NUM &&
        !my_strnncoll(system_charset_info,
                      pointer_cast<const uchar *>(name.str), name.length,
                      pointer_cast<const uchar *>(plugin->name), name_len)) {
      st_plugin_int *tmp_plugin_ptr;
      if (*(int *)plugin->info <
              min_plugin_info_interface_version[plugin->type] ||
          ((*(int *)plugin->info) >> 8) >
              (cur_plugin_info_interface_version[plugin->type] >> 8)) {
        char buf[256], dl_name[FN_REFLEN];
        strxnmov(buf, sizeof(buf) - 1, "API version for ",
                 plugin_type_names[plugin->type].str,
                 " plugin is too different", NullS);
        /* copy the library name so we can release the mutex */
        strncpy(dl_name, dl->str, sizeof(dl_name) - 1);
        dl_name[sizeof(dl_name) - 1] = 0;
        plugin_dl_del(dl);
        mysql_rwlock_unlock(&LOCK_system_variables_hash);
        mysql_mutex_unlock(&LOCK_plugin);
        report_error(report, ER_CANT_OPEN_LIBRARY, dl_name, 0, buf);
        return true;
      }
      tmp.plugin = plugin;
      tmp.name.str = plugin->name;
      tmp.name.length = name_len;
      tmp.ref_count = 0;
      tmp.state = PLUGIN_IS_UNINITIALIZED;
      tmp.load_option = PLUGIN_ON;
      if (test_plugin_options(tmp_root, &tmp, argc, argv))
        tmp.state = PLUGIN_IS_DISABLED;

      if ((tmp_plugin_ptr = plugin_insert_or_reuse(&tmp))) {
        plugin_array_version++;
        if (plugin_hash[plugin->type]
                ->emplace(to_string(tmp_plugin_ptr->name), tmp_plugin_ptr)
                .second) {
          init_alloc_root(key_memory_plugin_int_mem_root,
                          &tmp_plugin_ptr->mem_root, 4096, 4096);
          return false;
        }
        tmp_plugin_ptr->state = PLUGIN_IS_FREED;
      }
      mysql_del_sys_var_chain(tmp.system_vars);
      restore_pluginvar_names(tmp.system_vars);
      plugin_dl_del(dl);
      mysql_rwlock_unlock(&LOCK_system_variables_hash);
      mysql_mutex_unlock(&LOCK_plugin);
      return true;
    }
  }
  plugin_dl_del(dl);
  mysql_rwlock_unlock(&LOCK_system_variables_hash);
  mysql_mutex_unlock(&LOCK_plugin);
  report_error(report, ER_CANT_FIND_DL_ENTRY, name.str);
  return true;
}

static void plugin_deinitialize(st_plugin_int *plugin, bool ref_check) {
  /*
    we don't want to hold the LOCK_plugin mutex as it may cause
    deinitialization to deadlock if plugins have worker threads
    with plugin locks
  */
  mysql_mutex_assert_not_owner(&LOCK_plugin);

  if (plugin->plugin->status_vars) {
    remove_status_vars(plugin->plugin->status_vars);
  }

  if (plugin_type_deinitialize[plugin->plugin->type]) {
    if ((*plugin_type_deinitialize[plugin->plugin->type])(plugin)) {
      LogErr(ERROR_LEVEL, ER_PLUGIN_FAILED_DEINITIALIZATION, plugin->name.str,
             plugin_type_names[plugin->plugin->type].str);
    }
  } else if (plugin->plugin->deinit) {
    DBUG_PRINT("info", ("Deinitializing plugin: '%s'", plugin->name.str));
    if (plugin->plugin->deinit(plugin)) {
      DBUG_PRINT("warning", ("Plugin '%s' deinit function returned error.",
                             plugin->name.str));
    }
  }
  plugin->state = PLUGIN_IS_UNINITIALIZED;

  Srv_session::check_for_stale_threads(plugin);
  /*
    We do the check here because NDB has a worker THD which doesn't
    exit until NDB is shut down.
  */
  if (ref_check && plugin->ref_count)
    LogErr(ERROR_LEVEL, ER_PLUGIN_HAS_NONZERO_REFCOUNT_AFTER_DEINITIALIZATION,
           plugin->name.str, plugin->ref_count);
}

/*
  Unload a plugin.
  Note: During valgrind testing, the plugin's shared object (.dll/.so)
        is not unloaded in order to keep the call stack
        of the leaked objects.
*/
static void plugin_del(st_plugin_int *plugin) {
  DBUG_TRACE;
  mysql_mutex_assert_owner(&LOCK_plugin);
  mysql_mutex_assert_owner(&LOCK_plugin_delete);
  /* Free allocated strings before deleting the plugin. */
  mysql_rwlock_wrlock(&LOCK_system_variables_hash);
  mysql_del_sys_var_chain(plugin->system_vars);
  mysql_rwlock_unlock(&LOCK_system_variables_hash);
  restore_pluginvar_names(plugin->system_vars);
  plugin_vars_free_values(plugin->system_vars);
  plugin_hash[plugin->plugin->type]->erase(to_string(plugin->name));

  if (plugin->plugin_dl) plugin_dl_del(&plugin->plugin_dl->dl);
  plugin->state = PLUGIN_IS_FREED;
  plugin_array_version++;
  free_root(&plugin->mem_root, MYF(0));
}

static void reap_plugins(void) {
  st_plugin_int *plugin, **reap, **list;

  mysql_mutex_assert_owner(&LOCK_plugin);

  if (!reap_needed) return;

  reap_needed = false;
  const size_t count = plugin_array->size();
  reap = (st_plugin_int **)my_alloca(sizeof(plugin) * (count + 1));
  *(reap++) = NULL;

  for (size_t idx = 0; idx < count; idx++) {
    plugin = plugin_array->at(idx);
    if (plugin->state == PLUGIN_IS_DELETED && !plugin->ref_count) {
      /* change the status flag to prevent reaping by another thread */
      plugin->state = PLUGIN_IS_DYING;
      *(reap++) = plugin;
    }
  }

  mysql_mutex_unlock(&LOCK_plugin);

  list = reap;
  while ((plugin = *(--list))) {
    if (!opt_initialize)
      LogErr(INFORMATION_LEVEL, ER_PLUGIN_SHUTTING_DOWN_PLUGIN,
             plugin->name.str);
    plugin_deinitialize(plugin, true);
  }

  mysql_mutex_lock(&LOCK_plugin_delete);
  mysql_mutex_lock(&LOCK_plugin);

  while ((plugin = *(--reap))) plugin_del(plugin);

  mysql_mutex_unlock(&LOCK_plugin_delete);
}

static void intern_plugin_unlock(LEX *lex, plugin_ref plugin) {
  st_plugin_int *pi;
  DBUG_TRACE;

  mysql_mutex_assert_owner(&LOCK_plugin);

  if (!plugin) return;

  pi = plugin_ref_to_int(plugin);

#ifdef DBUG_OFF
  if (!pi->plugin_dl) return;
#else
  my_free(plugin);
#endif

  DBUG_PRINT("info", ("unlocking plugin, name= %s, ref_count= %d", pi->name.str,
                      pi->ref_count));
  if (lex) {
    /*
      Remove one instance of this plugin from the use list.
      We are searching backwards so that plugins locked last
      could be unlocked faster - optimizing for LIFO semantics.
    */
    plugin_ref *iter = lex->plugins.end() - 1;
    bool found_it MY_ATTRIBUTE((unused)) = false;
    for (; iter >= lex->plugins.begin() - 1; --iter) {
      if (plugin == *iter) {
        lex->plugins.erase(iter);
        found_it = true;
        break;
      }
    }
    DBUG_ASSERT(found_it);
  }

  DBUG_ASSERT(pi->ref_count);
  pi->ref_count--;

  if (pi->state == PLUGIN_IS_DELETED && !pi->ref_count) reap_needed = true;
}

void plugin_unlock(THD *thd, plugin_ref plugin) {
  LEX *lex = thd ? thd->lex : 0;
  DBUG_TRACE;
  if (!plugin) return;
#ifdef DBUG_OFF
  /* built-in plugins don't need ref counting */
  if (!plugin_dlib(plugin)) return;
#endif
  mysql_mutex_lock(&LOCK_plugin);
  intern_plugin_unlock(lex, plugin);
  reap_plugins();
  mysql_mutex_unlock(&LOCK_plugin);
}

void plugin_unlock_list(THD *thd, plugin_ref *list, size_t count) {
  LEX *lex = thd ? thd->lex : 0;
  DBUG_TRACE;
  DBUG_ASSERT(list);

  /*
    In unit tests, LOCK_plugin may be uninitialized, so do not lock it.
    Besides: there's no point in locking it, if there are no plugins to unlock.
   */
  if (count == 0) return;

  mysql_mutex_lock(&LOCK_plugin);
  while (count--) intern_plugin_unlock(lex, *list++);
  reap_plugins();
  mysql_mutex_unlock(&LOCK_plugin);
}

static int plugin_initialize(st_plugin_int *plugin) {
  int ret = 1;
  DBUG_TRACE;

  mysql_mutex_assert_owner(&LOCK_plugin);
  uint state = plugin->state;
  DBUG_ASSERT(state == PLUGIN_IS_UNINITIALIZED);

  mysql_mutex_unlock(&LOCK_plugin);

  DEBUG_SYNC(current_thd, "in_plugin_initialize");

  if (plugin_type_initialize[plugin->plugin->type]) {
    if ((*plugin_type_initialize[plugin->plugin->type])(plugin)) {
      LogErr(ERROR_LEVEL, ER_PLUGIN_REGISTRATION_FAILED, plugin->name.str,
             plugin_type_names[plugin->plugin->type].str);
      goto err;
    }

    /* FIXME: Need better solution to transfer the callback function
    array to memcached */
    if (strcmp(plugin->name.str, "InnoDB") == 0) {
      innodb_callback_data = ((handlerton *)plugin->data)->data;
    }
  } else if (plugin->plugin->init) {
    if (strcmp(plugin->name.str, "daemon_memcached") == 0) {
      plugin->data = innodb_callback_data;
    }

    if (plugin->plugin->init(plugin)) {
      LogErr(ERROR_LEVEL, ER_PLUGIN_INIT_FAILED, plugin->name.str);
      goto err;
    }
  }
  state = PLUGIN_IS_READY;  // plugin->init() succeeded

  if (plugin->plugin->status_vars) {
    if (add_status_vars(plugin->plugin->status_vars)) goto err;
  }

  /*
    set the plugin attribute of plugin's sys vars so they are pointing
    to the active plugin
  */
  if (plugin->system_vars) {
    sys_var_pluginvar *var = plugin->system_vars->cast_pluginvar();
    for (;;) {
      var->plugin = plugin;
      if (!var->next) break;
      var = var->next->cast_pluginvar();
    }
  }

  ret = 0;

err:
  mysql_mutex_lock(&LOCK_plugin);
  plugin->state = state;

  return ret;
}

static inline void convert_dash_to_underscore(char *str, size_t len) {
  for (char *p = str; p <= str + len; p++)
    if (*p == '-') *p = '_';
}

#ifdef HAVE_PSI_INTERFACE
static PSI_mutex_key key_LOCK_plugin;
static PSI_mutex_key key_LOCK_plugin_delete;
static PSI_mutex_key key_LOCK_plugin_install;

/* clang-format off */
static PSI_mutex_info all_plugin_mutexes[]=
{
  { &key_LOCK_plugin, "LOCK_plugin", PSI_FLAG_SINGLETON, 0, PSI_DOCUMENT_ME},
  { &key_LOCK_plugin_delete, "LOCK_plugin_delete", PSI_FLAG_SINGLETON, 0, PSI_DOCUMENT_ME},
  { &key_LOCK_plugin_install, "LOCK_plugin_install", PSI_FLAG_SINGLETON, 0, PSI_DOCUMENT_ME}
};
/* clang-format on */

/* clang-format off */
static PSI_memory_info all_plugin_memory[]=
{
#ifndef DBUG_OFF
  { &key_memory_plugin_ref, "plugin_ref", PSI_FLAG_ONLY_GLOBAL_STAT, 0, PSI_DOCUMENT_ME},
#endif
  { &key_memory_plugin_mem_root, "plugin_mem_root", PSI_FLAG_ONLY_GLOBAL_STAT, 0, PSI_DOCUMENT_ME},
  { &key_memory_plugin_init_tmp, "plugin_init_tmp", 0, 0, PSI_DOCUMENT_ME},
  { &key_memory_plugin_int_mem_root, "plugin_int_mem_root", 0, 0, PSI_DOCUMENT_ME},
  { &key_memory_mysql_plugin_dl, "mysql_plugin_dl", PSI_FLAG_ONLY_GLOBAL_STAT, 0, PSI_DOCUMENT_ME},
  { &key_memory_mysql_plugin, "mysql_plugin", PSI_FLAG_ONLY_GLOBAL_STAT, 0, PSI_DOCUMENT_ME},
  { &key_memory_plugin_bookmark, "plugin_bookmark", PSI_FLAG_ONLY_GLOBAL_STAT, 0, PSI_DOCUMENT_ME}
};
/* clang-format on */

static void init_plugin_psi_keys(void) {
  const char *category = "sql";
  int count;

  count = array_elements(all_plugin_mutexes);
  mysql_mutex_register(category, all_plugin_mutexes, count);

  count = array_elements(all_plugin_memory);
  mysql_memory_register(category, all_plugin_memory, count);
}
#endif /* HAVE_PSI_INTERFACE */

/**
  Initialize the internals of the plugin system. Allocate required
  resources, initialize mutex, etc.

  @return Operation outcome, false means no errors
 */
static bool plugin_init_internals() {
#ifdef HAVE_PSI_INTERFACE
  init_plugin_psi_keys();
#endif

  init_alloc_root(key_memory_plugin_mem_root, &plugin_mem_root, 4096, 4096);

  bookmark_hash = new malloc_unordered_map<std::string, st_bookmark *>(
      key_memory_plugin_bookmark);

  malloced_string_type_sysvars_bookmark_hash =
      new malloc_unordered_map<std::string, st_bookmark *>(
          key_memory_plugin_bookmark);

  mysql_mutex_init(key_LOCK_plugin, &LOCK_plugin, MY_MUTEX_INIT_FAST);
  mysql_mutex_init(key_LOCK_plugin_delete, &LOCK_plugin_delete,
                   MY_MUTEX_INIT_FAST);
  mysql_mutex_init(key_LOCK_plugin_install, &LOCK_plugin_install,
                   MY_MUTEX_INIT_FAST);

  plugin_dl_array = new (std::nothrow)
      Prealloced_array<st_plugin_dl *, 16>(key_memory_mysql_plugin_dl);
  plugin_array = new (std::nothrow)
      Prealloced_array<st_plugin_int *, 16>(key_memory_mysql_plugin);
  if (plugin_dl_array == NULL || plugin_array == NULL) goto err;

  for (uint i = 0; i < MYSQL_MAX_PLUGIN_TYPE_NUM; i++) {
    plugin_hash[i] = new collation_unordered_map<std::string, st_plugin_int *>(
        system_charset_info, key_memory_plugin_mem_root);
  }
  return false;

err:
  return true;
}

/**
  Initialize the plugins. Reap those that fail to initialize.

  @return Operation outcome, false means no errors
 */
static bool plugin_init_initialize_and_reap() {
  struct st_plugin_int *plugin_ptr;
  struct st_plugin_int **reap;

  /* Now we initialize all plugins that are not already initialized */
  mysql_mutex_lock(&LOCK_plugin);
  reap =
      (st_plugin_int **)my_alloca((plugin_array->size() + 1) * sizeof(void *));
  *(reap++) = NULL;

  for (st_plugin_int **it = plugin_array->begin(); it != plugin_array->end();
       ++it) {
    plugin_ptr = *it;
    if (plugin_ptr->state == PLUGIN_IS_UNINITIALIZED) {
      if (plugin_initialize(plugin_ptr)) {
        plugin_ptr->state = PLUGIN_IS_DYING;
        *(reap++) = plugin_ptr;
      }
    }
  }

  /* Check if any plugins have to be reaped */
  bool reaped_mandatory_plugin = false;
  while ((plugin_ptr = *(--reap))) {
    mysql_mutex_unlock(&LOCK_plugin);
    if (plugin_ptr->load_option == PLUGIN_FORCE ||
        plugin_ptr->load_option == PLUGIN_FORCE_PLUS_PERMANENT)
      reaped_mandatory_plugin = true;
    plugin_deinitialize(plugin_ptr, true);
    mysql_mutex_lock(&LOCK_plugin_delete);
    mysql_mutex_lock(&LOCK_plugin);
    plugin_del(plugin_ptr);
    mysql_mutex_unlock(&LOCK_plugin_delete);
  }

  mysql_mutex_unlock(&LOCK_plugin);
  if (reaped_mandatory_plugin) return true;

  return false;
}

/**
   Register and initialize early plugins.

   @param argc  Command line argument counter
   @param argv  Command line arguments
   @param flags Flags to control whether dynamic loading
                and plugin initialization should be skipped

   @return Operation outcome, false if no errors
*/
bool plugin_register_early_plugins(int *argc, char **argv, int flags) {
  bool retval = false;
  DBUG_TRACE;

  /* Don't allow initializing twice */
  DBUG_ASSERT(!initialized);

  /* Make sure the internals are initialized */
  if ((retval = plugin_init_internals())) return retval;

  /* Allocate the temporary mem root, will be freed before returning */
  MEM_ROOT tmp_root;
  init_alloc_root(key_memory_plugin_init_tmp, &tmp_root, 4096, 4096);

  I_List_iterator<i_string> iter(opt_early_plugin_load_list);
  i_string *item;
  while (NULL != (item = iter++))
    plugin_load_list(&tmp_root, argc, argv, item->ptr, true);

  /* Temporary mem root not needed anymore, can free it here */
  free_root(&tmp_root, MYF(0));

  if (!(flags & PLUGIN_INIT_SKIP_INITIALIZATION))
    retval = plugin_init_initialize_and_reap();

  return retval;
}

/**
  Register the builtin plugins. Some of the plugins (MyISAM, CSV and InnoDB)
  are also initialized.

  @param argc number of arguments, propagated to the plugin
  @param argv actual arguments, propagated to the plugin
  @return Operation outcome, false means no errors
 */
bool plugin_register_builtin_and_init_core_se(int *argc, char **argv) {
  bool mandatory = true;
  DBUG_TRACE;

  /* Don't allow initializing twice */
  DBUG_ASSERT(!initialized);

  /* Allocate the temporary mem root, will be freed before returning */
  MEM_ROOT tmp_root;
  init_alloc_root(key_memory_plugin_init_tmp, &tmp_root, 4096, 4096);

  mysql_mutex_lock(&LOCK_plugin);
  initialized = true;

  /* First we register the builtin mandatory and optional plugins */
  for (struct st_mysql_plugin **builtins = mysql_mandatory_plugins;
       *builtins || mandatory; builtins++) {
    /* Switch to optional plugins when done with the mandatory ones */
    if (!*builtins) {
      builtins = mysql_optional_plugins;
      mandatory = false;
      if (!*builtins) break;
    }
    for (struct st_mysql_plugin *plugin = *builtins; plugin->info; plugin++) {
      struct st_plugin_int tmp;
      tmp.plugin = plugin;
      tmp.name.str = plugin->name;
      tmp.name.length = strlen(plugin->name);
      tmp.state = 0;
      tmp.load_option = mandatory ? PLUGIN_FORCE : PLUGIN_ON;

      /*
        If the performance schema is compiled in,
        treat the storage engine plugin as 'mandatory',
        to suppress any plugin-level options such as '--performance-schema'.
        This is specific to the performance schema, and is done on purpose:
        the server-level option '--performance-schema' controls the overall
        performance schema initialization, which consists of much more that
        the underlying storage engine initialization.
        See mysqld.cc, set_vars.cc.
        Suppressing ways to interfere directly with the storage engine alone
        prevents awkward situations where:
        - the user wants the performance schema functionality, by using
          '--enable-performance-schema' (the server option),
        - yet disable explicitly a component needed for the functionality
          to work, by using '--skip-performance-schema' (the plugin)
      */
      if (!my_strcasecmp(&my_charset_latin1, plugin->name,
                         "PERFORMANCE_SCHEMA")) {
        tmp.load_option = PLUGIN_FORCE;
      }

      free_root(&tmp_root, MYF(MY_MARK_BLOCKS_FREE));
      if (test_plugin_options(&tmp_root, &tmp, argc, argv))
        tmp.state = PLUGIN_IS_DISABLED;
      else
        tmp.state = PLUGIN_IS_UNINITIALIZED;

      struct st_plugin_int *plugin_ptr;  // Pointer to registered plugin
      if (register_builtin(plugin, &tmp, &plugin_ptr)) goto err_unlock;

      /*
        Only initialize MyISAM, InnoDB and CSV at this stage.
        Note that when the --help option is supplied, InnoDB is not
        initialized because the plugin table will not be read anyway,
        as indicated by the flag set when the plugin_init() function
        is called.
      */
      bool is_myisam =
          !my_strcasecmp(&my_charset_latin1, plugin->name, "MyISAM");
      bool is_innodb =
          !my_strcasecmp(&my_charset_latin1, plugin->name, "InnoDB");
      if (!is_myisam && (!is_innodb || is_help_or_validate_option()) &&
          my_strcasecmp(&my_charset_latin1, plugin->name, "CSV"))
        continue;

      if (plugin_ptr->state != PLUGIN_IS_UNINITIALIZED ||
          plugin_initialize(plugin_ptr))
        goto err_unlock;

      /*
        Initialize the global default storage engine so that it may
        not be null in any child thread.
      */
      if (is_myisam) {
        DBUG_ASSERT(!global_system_variables.table_plugin);
        DBUG_ASSERT(!global_system_variables.temp_table_plugin);
        global_system_variables.table_plugin =
            my_intern_plugin_lock(NULL, plugin_int_to_ref(plugin_ptr));
        global_system_variables.temp_table_plugin =
            my_intern_plugin_lock(NULL, plugin_int_to_ref(plugin_ptr));
        DBUG_ASSERT(plugin_ptr->ref_count == 2);
      }
    }
  }

  /* Should now be set to MyISAM storage engine */
  DBUG_ASSERT(global_system_variables.table_plugin);
  DBUG_ASSERT(global_system_variables.temp_table_plugin);

  mysql_mutex_unlock(&LOCK_plugin);

  free_root(&tmp_root, MYF(0));
  return false;

err_unlock:
  mysql_mutex_unlock(&LOCK_plugin);
  free_root(&tmp_root, MYF(0));
  return true;
}

bool is_builtin_and_core_se_initialized() { return initialized; }

/**
  Register and initialize the dynamic plugins. Also initialize
  the remaining builtin plugins that are not initialized
  already.

  @param argc  Command line argument counter
  @param argv  Command line arguments
  @param flags Flags to control whether dynamic loading
               and plugin initialization should be skipped

  @return Operation outcome, false if no errors
*/
bool plugin_register_dynamic_and_init_all(int *argc, char **argv, int flags) {
  DBUG_TRACE;

  /* Make sure the internals are initialized and builtins registered */
  if (!initialized) return true;

  /* Allocate the temporary mem root, will be freed before returning */
  MEM_ROOT tmp_root;
  init_alloc_root(key_memory_plugin_init_tmp, &tmp_root, 4096, 4096);

  /* Register all dynamic plugins */
  if (!(flags & PLUGIN_INIT_SKIP_DYNAMIC_LOADING)) {
    I_List_iterator<i_string> iter(opt_plugin_load_list);
    i_string *item;
    while (NULL != (item = iter++))
      plugin_load_list(&tmp_root, argc, argv, item->ptr, false);

    if (!(flags & PLUGIN_INIT_SKIP_PLUGIN_TABLE))
      plugin_load(&tmp_root, argc, argv);
  }

  /* Temporary mem root not needed anymore, can free it here */
  free_root(&tmp_root, MYF(0));

  Auto_THD fake_session;
  Disable_autocommit_guard autocommit_guard(fake_session.thd);
  dd::cache::Dictionary_client::Auto_releaser releaser(
      fake_session.thd->dd_client());
  if (!(flags & PLUGIN_INIT_SKIP_INITIALIZATION))
    if (plugin_init_initialize_and_reap()) {
      return ::end_transaction(fake_session.thd, true);
    }

  return ::end_transaction(fake_session.thd, false);
}

static bool register_builtin(st_mysql_plugin *plugin, st_plugin_int *tmp,
                             st_plugin_int **ptr) {
  DBUG_TRACE;
  tmp->ref_count = 0;
  tmp->plugin_dl = 0;

  if (plugin_array->push_back(tmp)) return true;

  *ptr = plugin_array->back() =
      new (&plugin_mem_root) st_plugin_int(std::move(*tmp));

  plugin_hash[plugin->type]->emplace(to_string((*ptr)->name), *ptr);

  return 0;
}

/**
  Reads the plugins from mysql.plugin and loads them

  Called only by plugin_register_dynamic_and_init_all()
  a.k.a. the bootstrap sequence.

  @arg tmp_root  memory root to use for plugin_add()
  @arg argc      number of command line arguments to process
  @arg argv      array of command line argument to read values from
  @retval true   failure
  @retval false  success
*/
static void plugin_load(MEM_ROOT *tmp_root, int *argc, char **argv) {
  THD thd;
  TABLE *table;
  int error;
  THD *new_thd = &thd;
  bool result;
  DBUG_TRACE;

  TABLE_LIST tables("mysql", "plugin", TL_READ);
  new_thd->thread_stack = (char *)&tables;
  new_thd->store_globals();
  LEX_CSTRING db_lex_cstr = {STRING_WITH_LEN("mysql")};
  new_thd->set_db(db_lex_cstr);
  thd.get_protocol_classic()->wipe_net();

  result = open_trans_system_tables_for_read(new_thd, &tables);

  if (result) {
    DBUG_PRINT("error", ("Can't open plugin table"));
    LogErr(ERROR_LEVEL, ER_PLUGIN_CANT_OPEN_PLUGIN_TABLE);
    return;
  }
  table = tables.table;
  unique_ptr_destroy_only<RowIterator> iterator =
      init_table_iterator(new_thd, table, NULL, false,
                          /*ignore_not_found_rows=*/false);
  if (iterator == nullptr) {
    close_trans_system_tables(new_thd);
    return;
  }
  table->use_all_columns();
  /*
    there're no other threads running yet, so we don't need a mutex.
    but plugin_add() before is designed to work in multi-threaded
    environment, and it uses mysql_mutex_assert_owner(), so we lock
    the mutex here to satisfy the assert
  */
  while (!(error = iterator->Read())) {
    DBUG_PRINT("info", ("init plugin record"));
    String str_name, str_dl;
    get_field(tmp_root, table->field[0], &str_name);
    get_field(tmp_root, table->field[1], &str_dl);

    LEX_CSTRING name = str_name.lex_cstring();
    LEX_STRING dl = str_dl.lex_string();

    /*
      The whole locking sequence is not strictly speaking needed since this
      is a function that's executed only during server bootstrap, but we do
      it properly for uniformity of the environment for plugin_add.
      Note that it must be done for each iteration since, unlike INSTALL PLUGIN
      the bootstrap process just reports the error and goes on.
      So to ensure the right sequence of lock and unlock we need to take and
      release both the wlock and the mutex.
    */
    mysql_mutex_lock(&LOCK_plugin);
    mysql_rwlock_wrlock(&LOCK_system_variables_hash);
    if (plugin_add(tmp_root, name, &dl, argc, argv, REPORT_TO_LOG, false)) {
      LogErr(WARNING_LEVEL, ER_PLUGIN_CANT_LOAD, str_name.c_ptr(),
             str_dl.c_ptr());
    } else {
      mysql_rwlock_unlock(&LOCK_system_variables_hash);
      mysql_mutex_unlock(&LOCK_plugin);
    }
    free_root(tmp_root, MYF(MY_MARK_BLOCKS_FREE));
  }
  if (error > 0) {
    char errbuf[MYSQL_ERRMSG_SIZE];
    LogErr(ERROR_LEVEL, ER_GET_ERRNO_FROM_STORAGE_ENGINE, my_errno(),
           my_strerror(errbuf, MYSQL_ERRMSG_SIZE, my_errno()));
  }
  iterator.reset();
  table->m_needs_reopen = true;  // Force close to free memory

  close_trans_system_tables(new_thd);
}

/**
  Load a list of plugins

  Called by plugin_register_early_plugins() and
  plugin_register_dynamic_and_init_all(), a.k.a. the bootstrap sequence.

  @arg tmp_root  memory root to use for plugin_add()
  @arg argc      number of command line arguments to process
  @arg argv      array of command line argument to read values from
  @arg list      list of plugins to load. Ends with a NULL pointer
  @arg load_early true if loading plugins via --early-plugin-load or migration
  @retval true   failure
  @retval false  success
*/
static bool plugin_load_list(MEM_ROOT *tmp_root, int *argc, char **argv,
                             const char *list, bool load_early) {
  char buffer[FN_REFLEN];
  LEX_STRING name = {buffer, 0}, dl = {NULL, 0}, *str = &name;
  st_plugin_dl *plugin_dl;
  st_mysql_plugin *plugin;
  char *p = buffer;
  DBUG_TRACE;
  while (list) {
    if (p == buffer + sizeof(buffer) - 1) {
      LogErr(ERROR_LEVEL, ER_PLUGIN_LOAD_PARAMETER_TOO_LONG);
      return true;
    }

    switch ((*(p++) = *(list++))) {
      case '\0':
        list = NULL; /* terminate the loop */
                     /* fall through */
      case ';':
#ifndef _WIN32
      case ':': /* can't use this as delimiter as it may be drive letter */
#endif
        str->str[str->length] = '\0';
        if (str == &name)  // load all plugins in named module
        {
          if (!name.length) {
            p--; /* reset pointer */
            continue;
          }

          dl = name;
          /*
            The whole locking sequence is not strictly speaking needed since
            this is a function that's executed only during server bootstrap, but
            we do it properly for uniformity of the environment for plugin_add.
          */
          mysql_mutex_lock(&LOCK_plugin);
          mysql_rwlock_wrlock(&LOCK_system_variables_hash);
          if ((plugin_dl = plugin_dl_add(&dl, REPORT_TO_LOG, load_early))) {
            for (plugin = plugin_dl->plugins; plugin->info; plugin++) {
              name.str = const_cast<char *>(plugin->name);
              name.length = strlen(name.str);

              free_root(tmp_root, MYF(MY_MARK_BLOCKS_FREE));
              if (plugin_add(tmp_root, to_lex_cstring(name), &dl, argc, argv,
                             REPORT_TO_LOG, load_early))
                goto error;
            }
            plugin_dl_del(&dl);  // reduce ref count
          } else
            goto error;
        } else {
          free_root(tmp_root, MYF(MY_MARK_BLOCKS_FREE));
          /*
            The whole locking sequence is not strictly speaking needed since
            this is a function that's executed only during server bootstrap, but
            we do it properly for uniformity of the environment for plugin_add.
          */
          mysql_mutex_lock(&LOCK_plugin);
          mysql_rwlock_wrlock(&LOCK_system_variables_hash);
          if (plugin_add(tmp_root, to_lex_cstring(name), &dl, argc, argv,
                         REPORT_TO_LOG, load_early))
            goto error;
        }
        mysql_rwlock_unlock(&LOCK_system_variables_hash);
        mysql_mutex_unlock(&LOCK_plugin);
        name.length = dl.length = 0;
        dl.str = NULL;
        name.str = p = buffer;
        str = &name;
        continue;
      case '=':
      case '#':
        if (str == &name) {
          name.str[name.length] = '\0';
          str = &dl;
          str->str = p;
          continue;
        }
        // Fall through.
      default:
        str->length++;
        continue;
    }
  }
  return false;
error:
  LogErr(ERROR_LEVEL, ER_PLUGIN_CANT_LOAD, name.str, dl.str);
  return true;
}

/*
  Shutdown memcached plugin before binlog shuts down
*/
void memcached_shutdown(void) {
  if (initialized) {
    for (st_plugin_int **it = plugin_array->begin(); it != plugin_array->end();
         ++it) {
      st_plugin_int *plugin = *it;

      if (plugin->state == PLUGIN_IS_READY &&
          strcmp(plugin->name.str, "daemon_memcached") == 0) {
        plugin_deinitialize(plugin, true);

        mysql_mutex_lock(&LOCK_plugin_delete);
        mysql_mutex_lock(&LOCK_plugin);
        plugin->state = PLUGIN_IS_DYING;
        plugin_del(plugin);
        mysql_mutex_unlock(&LOCK_plugin);
        mysql_mutex_unlock(&LOCK_plugin_delete);
      }
    }
  }
}

/*
  Deinitialize and unload all the loaded plugins.
  Note: During valgrind testing, the shared objects (.dll/.so)
        are not unloaded in order to keep the call stack
        of the leaked objects.
*/
void plugin_shutdown(void) {
  size_t i;
  st_plugin_int **plugins, *plugin;
  st_plugin_dl **dl;
  bool skip_binlog = true;

  DBUG_TRACE;

  if (initialized) {
    size_t count = plugin_array->size();
    mysql_mutex_lock(&LOCK_plugin);

    reap_needed = true;

    /*
      We want to shut down plugins in a reasonable order, this will
      become important when we have plugins which depend upon each other.
      Circular references cannot be reaped so they are forced afterwards.
      TODO: Have an additional step here to notify all active plugins that
      shutdown is requested to allow plugins to deinitialize in parallel.
    */
    while (reap_needed && (count = plugin_array->size())) {
      reap_plugins();
      for (i = 0; i < count; i++) {
        plugin = plugin_array->at(i);

        if (plugin->state == PLUGIN_IS_READY &&
            strcmp(plugin->name.str, "binlog") == 0 && skip_binlog) {
          skip_binlog = false;

        } else if (plugin->state == PLUGIN_IS_READY) {
          plugin->state = PLUGIN_IS_DELETED;
          reap_needed = true;
        }
      }
      if (!reap_needed) {
        /*
          release any plugin references held.
        */
        unlock_variables(&global_system_variables);
        unlock_variables(&max_system_variables);
      }
    }

    plugins = (st_plugin_int **)my_alloca(sizeof(void *) * (count + 1));

    /*
      If we have any plugins which did not die cleanly, we force shutdown
    */
    for (i = 0; i < count; i++) {
      plugins[i] = plugin_array->at(i);
      /* change the state to ensure no reaping races */
      if (plugins[i]->state == PLUGIN_IS_DELETED)
        plugins[i]->state = PLUGIN_IS_DYING;
    }
    mysql_mutex_unlock(&LOCK_plugin);

    /*
      We loop through all plugins and call deinit() if they have one.
    */
    for (i = 0; i < count; i++)
      if (!(plugins[i]->state &
            (PLUGIN_IS_UNINITIALIZED | PLUGIN_IS_FREED | PLUGIN_IS_DISABLED))) {
        LogErr(WARNING_LEVEL, ER_PLUGIN_FORCING_SHUTDOWN, plugins[i]->name.str);
        /*
          We are forcing deinit on plugins so we don't want to do a ref_count
          check until we have processed all the plugins.
        */
        plugin_deinitialize(plugins[i], false);
      }

    /*
      It's perfectly safe not to lock LOCK_plugin, LOCK_plugin_delete, as
      there're no concurrent threads anymore. But some functions called from
      here use mysql_mutex_assert_owner(), so we lock the mutex to satisfy it
    */
    mysql_mutex_lock(&LOCK_plugin_delete);
    mysql_mutex_lock(&LOCK_plugin);

    /*
      We defer checking ref_counts until after all plugins are deinitialized
      as some may have worker threads holding on to plugin references.
    */
    for (i = 0; i < count; i++) {
      if (plugins[i]->ref_count)
        LogErr(ERROR_LEVEL, ER_PLUGIN_HAS_NONZERO_REFCOUNT_AFTER_SHUTDOWN,
               plugins[i]->name.str, plugins[i]->ref_count);
      if (plugins[i]->state & PLUGIN_IS_UNINITIALIZED) plugin_del(plugins[i]);
    }

    /*
      Now we can deallocate all memory.
    */

    cleanup_variables(NULL, &global_system_variables);
    cleanup_variables(NULL, &max_system_variables);
    mysql_mutex_unlock(&LOCK_plugin);
    mysql_mutex_unlock(&LOCK_plugin_delete);

    initialized = false;
    mysql_mutex_destroy(&LOCK_plugin);
    mysql_mutex_destroy(&LOCK_plugin_delete);
    mysql_mutex_destroy(&LOCK_plugin_install);
  }

  /* Dispose of the memory */

  for (i = 0; i < MYSQL_MAX_PLUGIN_TYPE_NUM; i++) {
    delete plugin_hash[i];
    plugin_hash[i] = nullptr;
  }
  delete plugin_array;
  plugin_array = NULL;

  if (plugin_dl_array != NULL) {
    size_t count = plugin_dl_array->size();
    dl = (st_plugin_dl **)my_alloca(sizeof(void *) * count);
    for (i = 0; i < count; i++) dl[i] = plugin_dl_array->at(i);
    for (i = 0; i < plugin_dl_array->size(); i++) free_plugin_mem(dl[i]);
    delete plugin_dl_array;
    plugin_dl_array = NULL;
  }

  delete bookmark_hash;
  bookmark_hash = nullptr;
  delete malloced_string_type_sysvars_bookmark_hash;
  malloced_string_type_sysvars_bookmark_hash = nullptr;
  free_root(&plugin_mem_root, MYF(0));

  global_variables_dynamic_size = 0;
}

// Helper function to do rollback or commit, depending on error.
bool end_transaction(THD *thd, bool error) {
  if (error) {
    // Rollback the statement before we can rollback the real transaction.
    trans_rollback_stmt(thd);
    trans_rollback(thd);
  } else if (trans_commit_stmt(thd) || trans_commit(thd)) {
    error = true;
    trans_rollback(thd);
  }

  // Close tables regardless of error.
  close_thread_tables(thd);
  return error;
}

/**
  Initialize one plugin. This function is used to early load one single
  plugin. This function is used by key migration tool.

   @param[in]   argc  Command line argument counter
   @param[in]   argv  Command line arguments
   @param[in]   plugin library file name

   @return Operation status
     @retval 0 OK
     @retval 1 ERROR
*/
bool plugin_early_load_one(int *argc, char **argv, const char *plugin) {
  bool retval = false;
  DBUG_TRACE;

  /* Make sure the internals are initialized */
  if (!initialized) {
    if ((retval = plugin_init_internals()))
      return retval;
    else
      initialized = true;
  }
  /* Allocate the temporary mem root, will be freed before returning */
  MEM_ROOT tmp_root;
  init_alloc_root(PSI_NOT_INSTRUMENTED, &tmp_root, 4096, 4096);

  plugin_load_list(&tmp_root, argc, argv, plugin, true);

  /* Temporary mem root not needed anymore, can free it here */
  free_root(&tmp_root, MYF(0));

  retval = plugin_init_initialize_and_reap();

  return retval;
}

static bool mysql_install_plugin(THD *thd, LEX_CSTRING name,
                                 const LEX_STRING *dl) {
  TABLE *table;
  bool error = true;
  int argc = orig_argc;
  char **argv = orig_argv;
  st_plugin_int *tmp = nullptr;
  bool store_infoschema_metadata = false;
  dd::Schema_MDL_locker mdl_handler(thd);
  Persisted_variables_cache *pv = Persisted_variables_cache::get_instance();

  DBUG_TRACE;

  Disable_autocommit_guard autocommit_guard(thd);
  dd::cache::Dictionary_client::Auto_releaser releaser(thd->dd_client());

  TABLE_LIST tables("mysql", "plugin", TL_WRITE);

  if (!opt_noacl &&
      check_table_access(thd, INSERT_ACL, &tables, false, 1, false))
    return true;

  if (acquire_shared_global_read_lock(thd, thd->variables.lock_wait_timeout) ||
      acquire_shared_backup_lock(thd, thd->variables.lock_wait_timeout))
    return true;

  /* need to open before acquiring LOCK_plugin or it will deadlock */
  if (!(table = open_ltable(thd, &tables, TL_WRITE, MYSQL_LOCK_IGNORE_TIMEOUT)))
    return true;

  /*
    Pre-acquire audit plugins for events that may potentially occur
    during [UN]INSTALL PLUGIN.

    When audit event is triggered, audit subsystem acquires interested
    plugins by walking through plugin list. Evidently plugin list
    iterator protects plugin list by acquiring LOCK_plugin, see
    plugin_foreach_with_mask().

    On the other hand [UN]INSTALL PLUGIN is acquiring LOCK_plugin
    rather for a long time.

    When audit event is triggered during [UN]INSTALL PLUGIN, plugin
    list iterator acquires the same lock (within the same thread)
    second time.

    This hack should be removed when LOCK_plugin is fixed so it
    protects only what it supposed to protect.
    */
  mysql_audit_acquire_plugins(thd, MYSQL_AUDIT_GENERAL_CLASS,
                              MYSQL_AUDIT_GENERAL_ALL);

  mysql_mutex_lock(&LOCK_plugin_install);
  mysql_mutex_lock(&LOCK_plugin);
  DEBUG_SYNC(thd, "acquired_LOCK_plugin");
  mysql_rwlock_wrlock(&LOCK_system_variables_hash);

  {
    MEM_ROOT alloc{PSI_NOT_INSTRUMENTED, 512};
    my_getopt_use_args_separator = true;
    if (my_load_defaults(MYSQL_CONFIG_NAME, load_default_groups, &argc, &argv,
                         &alloc, NULL)) {
      mysql_rwlock_unlock(&LOCK_system_variables_hash);
      mysql_mutex_unlock(&LOCK_plugin);
      report_error(REPORT_TO_USER, ER_PLUGIN_IS_NOT_LOADED, name.str);
      goto err;
    }
    my_getopt_use_args_separator = false;
    /*
     Append static variables present in mysqld-auto.cnf file for the
     newly installed plugin to process those options which are specific
     to this plugin.
    */
    if (pv && pv->append_read_only_variables(&argc, &argv, true)) {
      mysql_rwlock_unlock(&LOCK_system_variables_hash);
      mysql_mutex_unlock(&LOCK_plugin);
      report_error(REPORT_TO_USER, ER_PLUGIN_IS_NOT_LOADED, name.str);
      goto err;
    }
    error =
        plugin_add(thd->mem_root, name, dl, &argc, argv, REPORT_TO_USER, false);
  }

  /* LOCK_plugin and LOCK_system_variables_hash already unlocked by plugin_add()
     if error */
  if (error) goto err;

  mysql_rwlock_unlock(&LOCK_system_variables_hash);
  if (!(tmp = plugin_find_internal(name, MYSQL_ANY_PLUGIN))) {
    mysql_mutex_unlock(&LOCK_plugin);
    goto err;
  }

  error = false;
  if (tmp->state == PLUGIN_IS_DISABLED) {
    push_warning_printf(thd, Sql_condition::SL_WARNING, ER_CANT_INITIALIZE_UDF,
                        ER_THD(thd, ER_CANT_INITIALIZE_UDF), name.str,
                        "Plugin is disabled");
  }

  // Check if we need to store I_S plugin metadata in DD.
  store_infoschema_metadata =
      (tmp->plugin->type == MYSQL_INFORMATION_SCHEMA_PLUGIN &&
       tmp->state != PLUGIN_IS_DISABLED);
  mysql_mutex_unlock(&LOCK_plugin);

  // Acquire MDL lock if we are storing metadata in DD.
  if (store_infoschema_metadata) {
    if (!mdl_handler.ensure_locked(INFORMATION_SCHEMA_NAME.str)) {
      MDL_request mdl_request;
      MDL_REQUEST_INIT(&mdl_request, MDL_key::TABLE,
                       INFORMATION_SCHEMA_NAME.str, tmp->name.str,
                       MDL_EXCLUSIVE, MDL_TRANSACTION);
      if (thd->mdl_context.acquire_lock(&mdl_request,
                                        thd->variables.lock_wait_timeout))
        error = true;
    } else
      error = true;

    if (error) {
<<<<<<< HEAD
      report_error(REPORT_TO_USER, ER_PLUGIN_INSTALL_ERROR, name.str,
=======
      report_error(REPORT_TO_USER, ER_DA_PLUGIN_INSTALL_ERROR, name->str,
>>>>>>> 9ad4638e
                   "error acquiring metadata lock");
    }
  }

  /*
    We do not replicate the INSTALL PLUGIN statement. Disable binlogging
    of the insert into the plugin table, so that it is not replicated in
    row based mode.
  */
  if (!error) {
    Disable_binlog_guard binlog_guard(thd);
    table->use_all_columns();
    restore_record(table, s->default_values);
    table->field[0]->store(name.str, name.length, system_charset_info);
    table->field[1]->store(dl->str, dl->length, files_charset_info);
    error = table->file->ha_write_row(table->record[0]);
    if (error) {
      const char msg[] = "got '%s' writing to mysql.plugin";
      char buf[MYSQL_ERRMSG_SIZE + sizeof(msg) - 2];
      char errbuf[MYSQL_ERRMSG_SIZE];
      my_strerror(errbuf, sizeof(errbuf), error);
      snprintf(buf, sizeof(buf), msg, errbuf);
<<<<<<< HEAD
      report_error(REPORT_TO_USER, ER_PLUGIN_INSTALL_ERROR, name.str, buf);
=======
      report_error(REPORT_TO_USER, ER_DA_PLUGIN_INSTALL_ERROR, name->str, buf);
>>>>>>> 9ad4638e
    } else {
      mysql_mutex_lock(&LOCK_plugin);

      if (tmp->state != PLUGIN_IS_DISABLED && plugin_initialize(tmp)) {
        my_error(ER_CANT_INITIALIZE_UDF, MYF(0), name.str,
                 "Plugin initialization function failed.");
        error = true;
      }

      /*
        Store plugin I_S table metadata into DD tables. The
        tables are closed before the function returns.
       */
      error = error || thd->transaction_rollback_request;
      if (!error && store_infoschema_metadata) {
        error = dd::info_schema::store_dynamic_plugin_I_S_metadata(thd, tmp);
        if (error) {
<<<<<<< HEAD
          report_error(REPORT_TO_USER, ER_PLUGIN_INSTALL_ERROR, name.str,
=======
          report_error(REPORT_TO_USER, ER_DA_PLUGIN_INSTALL_ERROR, name->str,
>>>>>>> 9ad4638e
                       "error storing metadata");
        }
      }
      mysql_mutex_unlock(&LOCK_plugin);

      if (!error && store_infoschema_metadata) {
        Uncommitted_tables_guard uncommitted_tables(thd);
        error = update_referencing_views_metadata(
            thd, INFORMATION_SCHEMA_NAME.str, tmp->name.str, false,
            &uncommitted_tables);
        if (error) {
<<<<<<< HEAD
          report_error(REPORT_TO_USER, ER_PLUGIN_INSTALL_ERROR, name.str,
=======
          report_error(REPORT_TO_USER, ER_DA_PLUGIN_INSTALL_ERROR, name->str,
>>>>>>> 9ad4638e
                       "error updating metadata");
        }
      }
    }
  }

  if (error) {
    mysql_mutex_lock(&LOCK_plugin);
    tmp->state = PLUGIN_IS_DELETED;
    reap_needed = true;
    reap_plugins();
    mysql_mutex_unlock(&LOCK_plugin);
  }

err:
  mysql_mutex_unlock(&LOCK_plugin_install);
  return end_transaction(thd, error);
}

static bool mysql_uninstall_plugin(THD *thd, LEX_CSTRING name) {
  TABLE *table;
  st_plugin_int *plugin;
  bool error = true;
  int rc = 0;
  bool remove_IS_metadata_from_dd = false;
  dd::Schema_MDL_locker mdl_handler(thd);
  dd::String_type orig_plugin_name;

  DBUG_TRACE;

  TABLE_LIST tables("mysql", 5, "plugin", 6, "plugin", TL_WRITE);

  if (!opt_noacl &&
      check_table_access(thd, DELETE_ACL, &tables, false, 1, false)) {
    DBUG_ASSERT(thd->is_error());
    return true;
  }

  if (acquire_shared_global_read_lock(thd, thd->variables.lock_wait_timeout) ||
      acquire_shared_backup_lock(thd, thd->variables.lock_wait_timeout))
    return true;

  Disable_autocommit_guard autocommit_guard(thd);
  dd::cache::Dictionary_client::Auto_releaser releaser(thd->dd_client());
  /* need to open before acquiring LOCK_plugin or it will deadlock */
  if (!(table =
            open_ltable(thd, &tables, TL_WRITE, MYSQL_LOCK_IGNORE_TIMEOUT))) {
    DBUG_ASSERT(thd->is_error());
    return true;
  }

  mysql_mutex_lock(&LOCK_plugin_install);
  if (!table->key_info) {
    my_error(ER_MISSING_KEY, MYF(0), table->s->db.str,
             table->s->table_name.str);
    goto err;
  }

  /*
    Pre-acquire audit plugins for events that may potentially occur
    during [UN]INSTALL PLUGIN.

    When audit event is triggered, audit subsystem acquires interested
    plugins by walking through plugin list. Evidently plugin list
    iterator protects plugin list by acquiring LOCK_plugin, see
    plugin_foreach_with_mask().

    On the other hand [UN]INSTALL PLUGIN is acquiring LOCK_plugin
    rather for a long time.

    When audit event is triggered during [UN]INSTALL PLUGIN, plugin
    list iterator acquires the same lock (within the same thread)
    second time.

    This hack should be removed when LOCK_plugin is fixed so it
    protects only what it supposed to protect.
  */
  mysql_audit_acquire_plugins(thd, MYSQL_AUDIT_GENERAL_CLASS,
                              MYSQL_AUDIT_GENERAL_ALL);

  mysql_mutex_lock(&LOCK_plugin);
  if (!(plugin = plugin_find_internal(name, MYSQL_ANY_PLUGIN)) ||
      plugin->state & (PLUGIN_IS_UNINITIALIZED | PLUGIN_IS_DYING)) {
    mysql_mutex_unlock(&LOCK_plugin);
    my_error(ER_SP_DOES_NOT_EXIST, MYF(0), "PLUGIN", name.str);
    goto err;
  }
  if (!plugin->plugin_dl) {
    mysql_mutex_unlock(&LOCK_plugin);
    my_error(ER_PLUGIN_DELETE_BUILTIN, MYF(0));
    goto err;
  }
  if (plugin->load_option == PLUGIN_FORCE_PLUS_PERMANENT) {
    mysql_mutex_unlock(&LOCK_plugin);
    my_error(ER_PLUGIN_IS_PERMANENT, MYF(0), name.str);
    goto err;
  }
  /*
    Error message for ER_PLUGIN_IS_PERMANENT is not suitable for
    plugins marked as not dynamically uninstallable, so we have a
    separate one instead of changing the old one.
   */
  if (plugin->plugin->flags & PLUGIN_OPT_NO_UNINSTALL) {
    mysql_mutex_unlock(&LOCK_plugin);
    my_error(ER_PLUGIN_NO_UNINSTALL, MYF(0), plugin->plugin->name);
    goto err;
  }

  /*
    FIXME: plugin rpl_semi_sync_master, check_uninstall() function.
  */

  /* Block Uninstallation of semi_sync plugins (Master/Slave)
     when they are busy
   */
  char buff[20];
  size_t buff_length;
  /*
    Master: If there are active semi sync slaves for this Master,
    then that means it is busy and rpl_semi_sync_master plugin
    cannot be uninstalled. To check whether the master
    has any semi sync slaves or not, check Rpl_semi_sync_master_cliens
    status variable value, if it is not 0, that means it is busy.
  */
  if (!strcmp(name.str, "rpl_semi_sync_master") &&
      get_status_var(thd, plugin->plugin->status_vars,
                     "Rpl_semi_sync_master_clients", buff, OPT_DEFAULT,
                     &buff_length) &&
      strcmp(buff, "0")) {
    mysql_mutex_unlock(&LOCK_plugin);
    my_error(ER_PLUGIN_CANNOT_BE_UNINSTALLED, MYF(0), name.str,
             "Stop any active semisynchronous slaves of this master first.");
    goto err;
  }

  /*
    FIXME: plugin rpl_semi_sync_slave, check_uninstall() function.
  */

  /* Slave: If there is semi sync enabled IO thread active on this Slave,
    then that means plugin is busy and rpl_semi_sync_slave plugin
    cannot be uninstalled. To check whether semi sync
    IO thread is active or not, check Rpl_semi_sync_slave_status status
    variable value, if it is ON, that means it is busy.
  */
  if (!strcmp(name.str, "rpl_semi_sync_slave") &&
      get_status_var(thd, plugin->plugin->status_vars,
                     "Rpl_semi_sync_slave_status", buff, OPT_DEFAULT,
                     &buff_length) &&
      !strcmp(buff, "ON")) {
    mysql_mutex_unlock(&LOCK_plugin);
    my_error(
        ER_PLUGIN_CANNOT_BE_UNINSTALLED, MYF(0), name.str,
        "Stop any active semisynchronous I/O threads on this slave first.");
    goto err;
  }

  if ((plugin->plugin->check_uninstall) && (plugin->state == PLUGIN_IS_READY)) {
    int check;
    /*
      Prevent other threads to uninstall concurrently this plugin.
    */
    plugin->state = PLUGIN_IS_DYING;
    mysql_mutex_unlock(&LOCK_plugin);

    DEBUG_SYNC(current_thd, "in_plugin_check_uninstall");

    /*
      Check uninstall may perform complex operations,
      including acquiring MDL locks, which in turn may need LOCK_plugin.
    */
    DBUG_PRINT("info", ("check uninstall plugin: '%s'", plugin->name.str));
    check = plugin->plugin->check_uninstall(plugin);

    mysql_mutex_lock(&LOCK_plugin);
    DBUG_ASSERT(plugin->state == PLUGIN_IS_DYING);

    if (check) {
      DBUG_PRINT("warning",
                 ("Plugin '%s' blocked uninstall.", plugin->name.str));
      plugin->state = PLUGIN_IS_READY;
      mysql_mutex_unlock(&LOCK_plugin);
      my_error(ER_PLUGIN_CANNOT_BE_UNINSTALLED, MYF(0), name.str,
               "Plugin is still in use.");
      goto err;
    }
  }

  plugin->state = PLUGIN_IS_DELETED;
  if (plugin->ref_count)
    push_warning(thd, Sql_condition::SL_WARNING, WARN_PLUGIN_BUSY,
                 ER_THD(thd, WARN_PLUGIN_BUSY));
  else
    reap_needed = true;

  // Check if we need to remove I_S plugin metadata from DD.
  remove_IS_metadata_from_dd =
      (plugin->plugin->type == MYSQL_INFORMATION_SCHEMA_PLUGIN &&
       plugin->load_option != PLUGIN_OFF);

  orig_plugin_name = dd::String_type(plugin->name.str, plugin->name.length);
  reap_plugins();
  mysql_mutex_unlock(&LOCK_plugin);

  uchar user_key[MAX_KEY_LENGTH];
  table->use_all_columns();
  table->field[0]->store(name.str, name.length, system_charset_info);
  key_copy(user_key, table->record[0], table->key_info,
           table->key_info->key_length);

  if ((rc = table->file->ha_index_read_idx_map(
           table->record[0], 0, user_key, HA_WHOLE_KEY, HA_READ_KEY_EXACT)) ==
      0) {
    /*
      We do not replicate the UNINSTALL PLUGIN statement. Disable binlogging
      of the delete from the plugin table, so that it is not replicated in
      row based mode.
    */
    DBUG_ASSERT(!thd->is_error());
    Disable_binlog_guard binlog_guard(thd);
    rc = table->file->ha_delete_row(table->record[0]);
    if (rc) {
      DBUG_ASSERT(thd->is_error());
    } else
      error = false;
  } else if (rc != HA_ERR_KEY_NOT_FOUND && rc != HA_ERR_END_OF_FILE) {
    DBUG_ASSERT(thd->is_error());
  } else
    error = false;

  if (error) {
    const char msg[] = "got '%s' deleting from mysql.plugin";
    char buf[MYSQL_ERRMSG_SIZE + sizeof(msg) - 2];
    char errbuf[MYSQL_ERRMSG_SIZE];
    my_strerror(errbuf, sizeof(errbuf), error);
    snprintf(buf, sizeof(buf), msg, errbuf);
    report_error(REPORT_TO_USER, ER_PLUGIN_UNINSTALL_ERROR, name.str, buf);
  }

  if (!error && !thd->transaction_rollback_request &&
      remove_IS_metadata_from_dd) {
    error = dd::info_schema::remove_I_S_view_metadata(
        thd,
        dd::String_type(orig_plugin_name.c_str(), orig_plugin_name.length()));
    DBUG_ASSERT(!error || thd->is_error());

    if (!error) {
      Uncommitted_tables_guard uncommitted_tables(thd);
      error = update_referencing_views_metadata(
          thd, INFORMATION_SCHEMA_NAME.str, orig_plugin_name.c_str(), false,
          &uncommitted_tables);
    }

    if (error) {
      report_error(REPORT_TO_USER, ER_PLUGIN_UNINSTALL_ERROR, name.str,
                   "error updating metadata");
    }
  }

err:
  mysql_mutex_unlock(&LOCK_plugin_install);
  return end_transaction(thd, error || thd->transaction_rollback_request);
}

bool plugin_foreach_with_mask(THD *thd, plugin_foreach_func **funcs, int type,
                              uint state_mask, void *arg) {
  size_t idx, total;
  st_plugin_int *plugin, **plugins;
  int version = plugin_array_version;
  DBUG_TRACE;

  if (!initialized) return false;

  state_mask = ~state_mask;  // do it only once

  mysql_mutex_lock(&LOCK_plugin);
  total = type == MYSQL_ANY_PLUGIN ? plugin_array->size()
                                   : plugin_hash[type]->size();
  size_t binlog_index = 0;
  bool found_binlog = false;
  /*
    Do the alloca out here in case we do have a working alloca:
        leaving the nested stack frame invalidates alloca allocation.
  */
  plugins = (st_plugin_int **)my_alloca(total * sizeof(plugin));
  if (type == MYSQL_ANY_PLUGIN) {
    for (idx = 0; idx < total; idx++) {
      plugin = plugin_array->at(idx);
      plugins[idx] = !(plugin->state & state_mask) ? plugin : NULL;
    }
  } else {
    collation_unordered_map<std::string, st_plugin_int *> *hash =
        plugin_hash[type];
    idx = 0;
    for (const auto &key_and_value : *hash) {
      plugin = key_and_value.second;
      /* Note index of binlog */
      if (type == MYSQL_STORAGE_ENGINE_PLUGIN &&
          (0 == std::strcmp(plugin->name.str, "binlog"))) {
        binlog_index = idx;
        found_binlog = true;
      }
      plugins[idx++] = !(plugin->state & state_mask) ? plugin : NULL;
    }
  }
  mysql_mutex_unlock(&LOCK_plugin);

  for (; *funcs != NULL; ++funcs) {
    /* Call binlog engine function first. This is required as GTID is generated
    by binlog to be used by othe SE. */
    if (found_binlog) {
      DBUG_ASSERT(type == MYSQL_STORAGE_ENGINE_PLUGIN);
      plugin = plugins[binlog_index];
      if (plugin && (*funcs)(thd, plugin_int_to_ref(plugin), arg)) goto err;
      plugins[binlog_index] = nullptr;
    }
    for (idx = 0; idx < total; idx++) {
      if (unlikely(version != plugin_array_version)) {
        mysql_mutex_lock(&LOCK_plugin);
        for (size_t i = idx; i < total; i++)
          if (plugins[i] && plugins[i]->state & state_mask) plugins[i] = 0;
        mysql_mutex_unlock(&LOCK_plugin);
      }
      plugin = plugins[idx];
      /* It will stop iterating on first engine error when "func" returns true
       */
      if (plugin && (*funcs)(thd, plugin_int_to_ref(plugin), arg)) goto err;
    }
  }

  return false;
err:
  return true;
}

bool plugin_foreach_with_mask(THD *thd, plugin_foreach_func *func, int type,
                              uint state_mask, void *arg) {
  plugin_foreach_func *funcs[] = {func, NULL};

  return plugin_foreach_with_mask(thd, funcs, type, state_mask, arg);
}

/****************************************************************************
  System Variables support
****************************************************************************/
/*
  This function is not thread safe as the pointer returned at the end of
  the function is outside mutex.
*/

void lock_plugin_mutex() { mysql_mutex_lock(&LOCK_plugin); }

void unlock_plugin_mutex() { mysql_mutex_unlock(&LOCK_plugin); }

sys_var *find_sys_var_ex(THD *thd, const char *str, size_t length,
                         bool throw_error, bool locked) {
  sys_var *var;
  sys_var_pluginvar *pi = NULL;
  plugin_ref plugin;
  DBUG_TRACE;

  if (!locked) mysql_mutex_lock(&LOCK_plugin);
  mysql_rwlock_rdlock(&LOCK_system_variables_hash);
  if ((var = intern_find_sys_var(str, length)) &&
      (pi = var->cast_pluginvar()) && pi->is_plugin) {
    mysql_rwlock_unlock(&LOCK_system_variables_hash);
    LEX *lex = thd ? thd->lex : 0;
    if (!(plugin = my_intern_plugin_lock(lex, plugin_int_to_ref(pi->plugin))))
      var = NULL; /* failed to lock it, it must be uninstalling */
    else if (!(plugin_state(plugin) & PLUGIN_IS_READY)) {
      /* initialization not completed */
      var = NULL;
      intern_plugin_unlock(lex, plugin);
    }
  } else
    mysql_rwlock_unlock(&LOCK_system_variables_hash);
  if (!locked) mysql_mutex_unlock(&LOCK_plugin);

  if (!throw_error && !var) my_error(ER_UNKNOWN_SYSTEM_VARIABLE, MYF(0), str);
  return var;
}

sys_var *find_sys_var(THD *thd, const char *str, size_t length) {
  return find_sys_var_ex(thd, str, length, false, false);
}

/*
  returns a bookmark for thd-local variables, creating if neccessary.
  returns null for non thd-local variables.
  Requires that a write lock is obtained on LOCK_system_variables_hash
*/
static st_bookmark *register_var(const char *plugin, const char *name,
                                 int flags) {
  size_t length = strlen(plugin) + strlen(name) + 3, size = 0, offset, new_size;
  st_bookmark *result;
  char *varname, *p;

  if (!(flags & PLUGIN_VAR_THDLOCAL)) return NULL;

  switch (flags & PLUGIN_VAR_TYPEMASK) {
    case PLUGIN_VAR_BOOL:
      size = sizeof(bool);
      break;
    case PLUGIN_VAR_INT:
      size = sizeof(int);
      break;
    case PLUGIN_VAR_LONG:
    case PLUGIN_VAR_ENUM:
      size = sizeof(long);
      break;
    case PLUGIN_VAR_LONGLONG:
    case PLUGIN_VAR_SET:
      size = sizeof(ulonglong);
      break;
    case PLUGIN_VAR_STR:
      size = sizeof(char *);
      break;
    case PLUGIN_VAR_DOUBLE:
      size = sizeof(double);
      break;
    default:
      DBUG_ASSERT(0);
      return NULL;
  };

  varname = ((char *)my_alloca(length));
  strxmov(varname + 1, plugin, "_", name, NullS);
  for (p = varname + 1; *p; p++)
    if (*p == '-') *p = '_';

  if (!(result = find_bookmark(NULL, varname + 1, flags))) {
    result =
        (st_bookmark *)plugin_mem_root.Alloc(sizeof(st_bookmark) + length - 1);
    varname[0] = flags & PLUGIN_VAR_TYPEMASK;
    memcpy(result->key, varname, length);
    result->name_len = length - 2;
    result->offset = -1;

    DBUG_ASSERT(size && !(size & (size - 1))); /* must be power of 2 */

    offset = global_system_variables.dynamic_variables_size;
    offset = (offset + size - 1) & ~(size - 1);
    result->offset = (int)offset;

    new_size = (offset + size + 63) & ~63;

    if (new_size > global_variables_dynamic_size) {
      global_system_variables.dynamic_variables_ptr = (char *)my_realloc(
          key_memory_global_system_variables,
          global_system_variables.dynamic_variables_ptr, new_size,
          MYF(MY_WME | MY_FAE | MY_ALLOW_ZERO_PTR));
      max_system_variables.dynamic_variables_ptr = (char *)my_realloc(
          key_memory_global_system_variables,
          max_system_variables.dynamic_variables_ptr, new_size,
          MYF(MY_WME | MY_FAE | MY_ALLOW_ZERO_PTR));
      /*
        Clear the new variable value space. This is required for string
        variables. If their value is non-NULL, it must point to a valid
        string.
      */
      memset(global_system_variables.dynamic_variables_ptr +
                 global_variables_dynamic_size,
             0, new_size - global_variables_dynamic_size);
      memset(max_system_variables.dynamic_variables_ptr +
                 global_variables_dynamic_size,
             0, new_size - global_variables_dynamic_size);
      global_variables_dynamic_size = new_size;
    }

    global_system_variables.dynamic_variables_head = offset;
    max_system_variables.dynamic_variables_head = offset;
    global_system_variables.dynamic_variables_size = offset + size;
    max_system_variables.dynamic_variables_size = offset + size;
    global_system_variables.dynamic_variables_version++;
    max_system_variables.dynamic_variables_version++;

    result->version = global_system_variables.dynamic_variables_version;

    /* this should succeed because we have already checked if a dup exists */
    std::string key(result->key, result->name_len + 1);
    bookmark_hash->emplace(key, result);

    /*
      Hashing vars of string type with MEMALLOC flag.
    */
    if (((flags & PLUGIN_VAR_TYPEMASK) == PLUGIN_VAR_STR) &&
        (flags & PLUGIN_VAR_MEMALLOC) &&
        !malloced_string_type_sysvars_bookmark_hash->emplace(key, result)
             .second) {
      fprintf(stderr,
              "failed to add placeholder to"
              " hash of malloced string type sysvars");
      DBUG_ASSERT(0);
    }
  }
  return result;
}

static void restore_pluginvar_names(sys_var *first) {
  for (sys_var *var = first; var; var = var->next) {
    sys_var_pluginvar *pv = var->cast_pluginvar();
    pv->plugin_var->name = pv->orig_pluginvar_name;
  }
}

/**
  Allocate memory and copy dynamic variables from global system variables
  to per-thread system variables copy.

  @param thd              thread context
  @param global_lock      If true LOCK_global_system_variables should be
                          acquired while copying variables from global
                          variables copy.
*/
void alloc_and_copy_thd_dynamic_variables(THD *thd, bool global_lock) {
  mysql_rwlock_rdlock(&LOCK_system_variables_hash);

  if (global_lock) mysql_mutex_lock(&LOCK_global_system_variables);

  mysql_mutex_assert_owner(&LOCK_global_system_variables);

  /*
    MAINTAINER:
    The following assert is wrong on purpose, useful to debug
    when thd dynamic variables are expanded:
    DBUG_ASSERT(thd->variables.dynamic_variables_ptr == NULL);
  */

  thd->variables.dynamic_variables_ptr = (char *)my_realloc(
      key_memory_THD_variables, thd->variables.dynamic_variables_ptr,
      global_variables_dynamic_size, MYF(MY_WME | MY_FAE | MY_ALLOW_ZERO_PTR));

  /*
    Debug hook which allows tests to check that this code is not
    called for InnoDB after connection was created.
  */
  DBUG_EXECUTE_IF("verify_innodb_thdvars", DBUG_ASSERT(0););

  memcpy(thd->variables.dynamic_variables_ptr +
             thd->variables.dynamic_variables_size,
         global_system_variables.dynamic_variables_ptr +
             thd->variables.dynamic_variables_size,
         global_system_variables.dynamic_variables_size -
             thd->variables.dynamic_variables_size);

  /*
    Iterate through newly copied vars of string type with MEMALLOC
    flag and strdup value.
  */
  for (const auto &key_and_value :
       *malloced_string_type_sysvars_bookmark_hash) {
    sys_var_pluginvar *pi;
    sys_var *var;
    int varoff;
    char **thdvar, **sysvar;
    st_bookmark *v = key_and_value.second;

    if (v->version <= thd->variables.dynamic_variables_version ||
        !(var = intern_find_sys_var(v->key + 1, v->name_len)) ||
        !(pi = var->cast_pluginvar()) ||
        v->key[0] != (pi->plugin_var->flags & PLUGIN_VAR_TYPEMASK))
      continue;

    varoff = *(int *)(pi->plugin_var + 1);
    thdvar = (char **)(thd->variables.dynamic_variables_ptr + varoff);
    sysvar = (char **)(global_system_variables.dynamic_variables_ptr + varoff);
    *thdvar = NULL;
    plugin_var_memalloc_session_update(thd, NULL, thdvar, *sysvar);
  }

  if (global_lock) mysql_mutex_unlock(&LOCK_global_system_variables);

  thd->variables.dynamic_variables_version =
      global_system_variables.dynamic_variables_version;
  thd->variables.dynamic_variables_head =
      global_system_variables.dynamic_variables_head;
  thd->variables.dynamic_variables_size =
      global_system_variables.dynamic_variables_size;

  mysql_rwlock_unlock(&LOCK_system_variables_hash);
}

/**
  For correctness and simplicity's sake, a pointer to a function
  must be compatible with pointed-to type, that is, the return and
  parameters types must be the same. Thus, a callback function is
  defined for each scalar type. The functions are assigned in
  construct_options to their respective types.
*/

static bool *mysql_sys_var_bool(THD *thd, int offset) {
  return (bool *)intern_sys_var_ptr(thd, offset, true);
}

static int *mysql_sys_var_int(THD *thd, int offset) {
  return (int *)intern_sys_var_ptr(thd, offset, true);
}

static unsigned int *mysql_sys_var_uint(THD *thd, int offset) {
  return (unsigned int *)intern_sys_var_ptr(thd, offset, true);
}

static unsigned long *mysql_sys_var_ulong(THD *thd, int offset) {
  return (unsigned long *)intern_sys_var_ptr(thd, offset, true);
}

static unsigned long long *mysql_sys_var_ulonglong(THD *thd, int offset) {
  return (unsigned long long *)intern_sys_var_ptr(thd, offset, true);
}

static char **mysql_sys_var_str(THD *thd, int offset) {
  return (char **)intern_sys_var_ptr(thd, offset, true);
}

static double *mysql_sys_var_double(THD *thd, int offset) {
  return (double *)intern_sys_var_ptr(thd, offset, true);
}

void plugin_thdvar_init(THD *thd, bool enable_plugins) {
  plugin_ref old_table_plugin = thd->variables.table_plugin;
  plugin_ref old_temp_table_plugin = thd->variables.temp_table_plugin;
  DBUG_TRACE;

  thd->variables.table_plugin = NULL;
  thd->variables.temp_table_plugin = NULL;
  cleanup_variables(thd, &thd->variables);

  mysql_mutex_lock(&LOCK_global_system_variables);
  thd->variables = global_system_variables;
  thd->variables.table_plugin = NULL;
  thd->variables.temp_table_plugin = NULL;

  thd->variables.dynamic_variables_version = 0;
  thd->variables.dynamic_variables_size = 0;
  thd->variables.dynamic_variables_ptr = 0;

  if (enable_plugins) {
    mysql_mutex_lock(&LOCK_plugin);
    thd->variables.table_plugin =
        my_intern_plugin_lock(NULL, global_system_variables.table_plugin);
    intern_plugin_unlock(NULL, old_table_plugin);
    thd->variables.temp_table_plugin =
        my_intern_plugin_lock(NULL, global_system_variables.temp_table_plugin);
    intern_plugin_unlock(NULL, old_temp_table_plugin);
    mysql_mutex_unlock(&LOCK_plugin);
  }
  mysql_mutex_unlock(&LOCK_global_system_variables);

  /* Initialize all Sys_var_charptr variables here. */

  // @@session.session_track_system_variables
  thd->session_sysvar_res_mgr.init(&thd->variables.track_sysvars_ptr);
}

/*
  Unlocks all system variables which hold a reference
*/
static void unlock_variables(struct System_variables *vars) {
  intern_plugin_unlock(NULL, vars->table_plugin);
  intern_plugin_unlock(NULL, vars->temp_table_plugin);
  vars->table_plugin = NULL;
  vars->temp_table_plugin = NULL;
}

/*
  Frees memory used by system variables

  Unlike plugin_vars_free_values() it frees all variables of all plugins,
  it's used on shutdown.
*/
static void cleanup_variables(THD *thd, struct System_variables *vars) {
  if (thd) {
    /* Block the Performance Schema from accessing THD::variables. */
    mysql_mutex_lock(&thd->LOCK_thd_data);

    plugin_var_memalloc_free(&thd->variables);
    /* Remove references to session_sysvar_res_mgr memory before freeing it. */
    thd->variables.track_sysvars_ptr = NULL;
    thd->session_sysvar_res_mgr.deinit();
  }
  DBUG_ASSERT(vars->table_plugin == NULL);
  DBUG_ASSERT(vars->temp_table_plugin == NULL);

  my_free(vars->dynamic_variables_ptr);
  vars->dynamic_variables_ptr = NULL;
  vars->dynamic_variables_size = 0;
  vars->dynamic_variables_version = 0;

  if (thd) mysql_mutex_unlock(&thd->LOCK_thd_data);
}

void plugin_thdvar_cleanup(THD *thd, bool enable_plugins) {
  DBUG_TRACE;

  if (enable_plugins) {
    MUTEX_LOCK(plugin_lock, &LOCK_plugin);
    unlock_variables(&thd->variables);
    size_t idx;
    if ((idx = thd->lex->plugins.size())) {
      plugin_ref *list = thd->lex->plugins.end() - 1;
      DBUG_PRINT("info", ("unlocking %u plugins", static_cast<uint>(idx)));
      while (list >= thd->lex->plugins.begin())
        intern_plugin_unlock(thd->lex, *list--);
    }

    reap_plugins();
    thd->lex->plugins.clear();
  }
  cleanup_variables(thd, &thd->variables);
}

/**
  @brief Free values of thread variables of a plugin.

  This must be called before a plugin is deleted. Otherwise its
  variables are no longer accessible and the value space is lost. Note
  that only string values with PLUGIN_VAR_MEMALLOC are allocated and
  must be freed.

  @param[in]        vars        Chain of system variables of a plugin
*/

static void plugin_vars_free_values(sys_var *vars) {
  DBUG_TRACE;

  for (sys_var *var = vars; var; var = var->next) {
    sys_var_pluginvar *piv = var->cast_pluginvar();
    if (piv &&
        ((piv->plugin_var->flags & PLUGIN_VAR_TYPEMASK) == PLUGIN_VAR_STR) &&
        (piv->plugin_var->flags & PLUGIN_VAR_MEMALLOC)) {
      /* Free the string from global_system_variables. */
      char **valptr = (char **)piv->real_value_ptr(NULL, OPT_GLOBAL);
      DBUG_PRINT("plugin",
                 ("freeing value for: '%s'  addr: %p", var->name.str, valptr));
      my_free(*valptr);
      *valptr = NULL;
    }
  }
}

/**
  Set value for a thread local variable.

  @param[in]     thd   Thread context.
  @param[in]     var   Plugin variable.
  @param[in,out] dest  Destination memory pointer.
  @param[in]     value New value.

  Note: new value should be '\0'-terminated for string variables.

  Used in plugin.h:THDVAR_SET(thd, name, value) macro.
*/

void plugin_thdvar_safe_update(THD *thd, SYS_VAR *var, char **dest,
                               const char *value) {
  DBUG_ASSERT(thd == current_thd);

  if (var->flags & PLUGIN_VAR_THDLOCAL) {
    if ((var->flags & PLUGIN_VAR_TYPEMASK) == PLUGIN_VAR_STR &&
        var->flags & PLUGIN_VAR_MEMALLOC)
      plugin_var_memalloc_session_update(thd, var, dest, value);
    else
      var->update(thd, var, dest, value);
  }
}

/**
  Free all elements allocated by plugin_var_memalloc_session_update().

  @param[in]     vars  system variables structure

  @see plugin_var_memalloc_session_update
*/

static void plugin_var_memalloc_free(struct System_variables *vars) {
  LIST *next, *root;
  DBUG_TRACE;
  for (root = vars->dynamic_variables_allocs; root; root = next) {
    next = root->next;
    my_free(root);
  }
  vars->dynamic_variables_allocs = NULL;
}

extern "C" bool get_one_plugin_option(int, const struct my_option *, char *);

bool get_one_plugin_option(int, const struct my_option *, char *) { return 0; }

/**
  Creates a set of my_option objects associated with a specified plugin-
  handle.

  @param mem_root Memory allocator to be used.
  @param tmp A pointer to a plugin handle
  @param[out] options A pointer to a pre-allocated static array

  The set is stored in the pre-allocated static array supplied to the function.
  The size of the array is calculated as (number_of_plugin_varaibles*2+3). The
  reason is that each option can have a prefix '--plugin-' in addtion to the
  shorter form '--&lt;plugin-name&gt;'. There is also space allocated for
  terminating NULL pointers.

  @return
    @retval -1 An error occurred
    @retval 0 Success
*/

static int construct_options(MEM_ROOT *mem_root, st_plugin_int *tmp,
                             my_option *options) {
  const char *plugin_name = tmp->plugin->name;
  const LEX_CSTRING plugin_dash = {STRING_WITH_LEN("plugin-")};
  size_t plugin_name_len = strlen(plugin_name);
  size_t optnamelen;
  const int max_comment_len = 180;
  char *comment = (char *)mem_root->Alloc(max_comment_len + 1);
  char *optname;

  int index = 0, offset = 0;
  SYS_VAR *opt, **plugin_option;
  st_bookmark *v;

  /** Used to circumvent the const attribute on my_option::name */
  char *plugin_name_ptr, *plugin_name_with_prefix_ptr;

  DBUG_TRACE;

  plugin_name_ptr = (char *)mem_root->Alloc(plugin_name_len + 1);
  strcpy(plugin_name_ptr, plugin_name);
  my_casedn_str(&my_charset_latin1, plugin_name_ptr);
  convert_underscore_to_dash(plugin_name_ptr, plugin_name_len);
  plugin_name_with_prefix_ptr =
      (char *)mem_root->Alloc(plugin_name_len + plugin_dash.length + 1);
  strxmov(plugin_name_with_prefix_ptr, plugin_dash.str, plugin_name_ptr, NullS);

  if (tmp->load_option != PLUGIN_FORCE &&
      tmp->load_option != PLUGIN_FORCE_PLUS_PERMANENT) {
    /* support --skip-plugin-foo syntax */
    options[0].name = plugin_name_ptr;
    options[1].name = plugin_name_with_prefix_ptr;
    options[0].id = 0;
    options[1].id = -1;
    options[0].var_type = options[1].var_type = GET_ENUM;
    options[0].arg_type = options[1].arg_type = OPT_ARG;
    options[0].def_value = options[1].def_value = 1; /* ON */
    options[0].typelib = options[1].typelib = &global_plugin_typelib;

    strxnmov(comment, max_comment_len, "Enable or disable ", plugin_name,
             " plugin. Possible values are ON, OFF, FORCE (don't start "
             "if the plugin fails to load).",
             NullS);
    options[0].comment = comment;
    /*
      Allocate temporary space for the value of the tristate.
      This option will have a limited lifetime and is not used beyond
      server initialization.
      GET_ENUM value is an unsigned long integer.
    */
    options[0].value = options[1].value =
        (uchar **)mem_root->Alloc(sizeof(ulong));
    *((ulong *)options[0].value) = (ulong)options[0].def_value;

    options[0].arg_source = options[1].arg_source =
        (get_opt_arg_source *)mem_root->Alloc(sizeof(get_opt_arg_source));
    memset(options[0].arg_source, 0, sizeof(get_opt_arg_source));
    options[0].arg_source->m_path_name[0] = 0;
    options[1].arg_source->m_path_name[0] = 0;
    options[0].arg_source->m_source = options[1].arg_source->m_source =
        enum_variable_source::COMPILED;

    options += 2;
  }

  if (!my_strcasecmp(&my_charset_latin1, plugin_name_ptr, "NDBCLUSTER")) {
    plugin_name_ptr = const_cast<char *>("ndb");  // Use legacy "ndb" prefix
    plugin_name_len = 3;
  }

  /*
    Two passes as the 2nd pass will take pointer addresses for use
    by my_getopt and register_var() in the first pass uses realloc
  */

  for (plugin_option = tmp->plugin->system_vars;
       plugin_option && *plugin_option; plugin_option++, index++) {
    opt = *plugin_option;
    if (!(opt->flags & PLUGIN_VAR_THDLOCAL)) continue;
    if (!(register_var(plugin_name_ptr, opt->name, opt->flags))) continue;
    switch (opt->flags & PLUGIN_VAR_TYPEMASK) {
      case PLUGIN_VAR_BOOL:
        ((thdvar_bool_t *)opt)->resolve = mysql_sys_var_bool;
        break;
      case PLUGIN_VAR_INT:
        // All PLUGIN_VAR_INT variables are actually uint,
        // see struct System_variables
        // Except: plugin variables declared with MYSQL_THDVAR_INT,
        // which may actually be signed.
        if (((thdvar_int_t *)opt)->offset == -1 &&
            !(opt->flags & PLUGIN_VAR_UNSIGNED))
          ((thdvar_int_t *)opt)->resolve = mysql_sys_var_int;
        else
          ((thdvar_uint_t *)opt)->resolve = mysql_sys_var_uint;
        break;
      case PLUGIN_VAR_LONG:
        // All PLUGIN_VAR_LONG variables are actually ulong,
        // see struct System_variables
        ((thdvar_ulong_t *)opt)->resolve = mysql_sys_var_ulong;
        break;
      case PLUGIN_VAR_LONGLONG:
        // All PLUGIN_VAR_LONGLONG variables are actually ulonglong,
        // see struct System_variables
        ((thdvar_ulonglong_t *)opt)->resolve = mysql_sys_var_ulonglong;
        break;
      case PLUGIN_VAR_STR:
        ((thdvar_str_t *)opt)->resolve = mysql_sys_var_str;
        break;
      case PLUGIN_VAR_ENUM:
        ((thdvar_enum_t *)opt)->resolve = mysql_sys_var_ulong;
        break;
      case PLUGIN_VAR_SET:
        ((thdvar_set_t *)opt)->resolve = mysql_sys_var_ulonglong;
        break;
      case PLUGIN_VAR_DOUBLE:
        ((thdvar_double_t *)opt)->resolve = mysql_sys_var_double;
        break;
      default:
        LogErr(ERROR_LEVEL, ER_PLUGIN_UNKNOWN_VARIABLE_TYPE, opt->flags,
               plugin_name);
        return -1;
    };
  }

  for (plugin_option = tmp->plugin->system_vars;
       plugin_option && *plugin_option; plugin_option++, index++) {
    switch ((opt = *plugin_option)->flags & PLUGIN_VAR_TYPEMASK) {
      case PLUGIN_VAR_BOOL:
        if (!opt->check) opt->check = check_func_bool;
        if (!opt->update) opt->update = update_func_bool;
        break;
      case PLUGIN_VAR_INT:
        if (!opt->check) opt->check = check_func_int;
        if (!opt->update) opt->update = update_func_int;
        break;
      case PLUGIN_VAR_LONG:
        if (!opt->check) opt->check = check_func_long;
        if (!opt->update) opt->update = update_func_long;
        break;
      case PLUGIN_VAR_LONGLONG:
        if (!opt->check) opt->check = check_func_longlong;
        if (!opt->update) opt->update = update_func_longlong;
        break;
      case PLUGIN_VAR_STR:
        if (!opt->check) opt->check = check_func_str;
        if (!opt->update) {
          opt->update = update_func_str;
          if (!(opt->flags & (PLUGIN_VAR_MEMALLOC | PLUGIN_VAR_READONLY))) {
            opt->flags |= PLUGIN_VAR_READONLY;
            LogErr(WARNING_LEVEL, ER_PLUGIN_VARIABLE_SET_READ_ONLY, opt->name,
                   plugin_name);
          }
        }
        break;
      case PLUGIN_VAR_ENUM:
        if (!opt->check) opt->check = check_func_enum;
        if (!opt->update) opt->update = update_func_long;
        break;
      case PLUGIN_VAR_SET:
        if (!opt->check) opt->check = check_func_set;
        if (!opt->update) opt->update = update_func_longlong;
        break;
      case PLUGIN_VAR_DOUBLE:
        if (!opt->check) opt->check = check_func_double;
        if (!opt->update) opt->update = update_func_double;
        break;
      default:
        LogErr(ERROR_LEVEL, ER_PLUGIN_UNKNOWN_VARIABLE_TYPE, opt->flags,
               plugin_name);
        return -1;
    }

    if ((opt->flags & (PLUGIN_VAR_NOCMDOPT | PLUGIN_VAR_THDLOCAL)) ==
        PLUGIN_VAR_NOCMDOPT)
      continue;

    if (!opt->name) {
      LogErr(ERROR_LEVEL, ER_PLUGIN_VARIABLE_MISSING_NAME, plugin_name);
      return -1;
    }

    if (!(opt->flags & PLUGIN_VAR_THDLOCAL)) {
      optnamelen = strlen(opt->name);
      optname = (char *)mem_root->Alloc(plugin_name_len + optnamelen + 2);
      strxmov(optname, plugin_name_ptr, "-", opt->name, NullS);
      optnamelen = plugin_name_len + optnamelen + 1;
    } else {
      /* this should not fail because register_var should create entry */
      if (!(v = find_bookmark(plugin_name_ptr, opt->name, opt->flags))) {
        LogErr(ERROR_LEVEL, ER_PLUGIN_VARIABLE_NOT_ALLOCATED_THREAD_LOCAL,
               opt->name, plugin_name);
        return -1;
      }

      *(int *)(opt + 1) = offset = v->offset;

      if (opt->flags & PLUGIN_VAR_NOCMDOPT) continue;

      optname = (char *)memdup_root(mem_root, v->key + 1,
                                    (optnamelen = v->name_len) + 1);
    }

    convert_underscore_to_dash(optname, optnamelen);

    options->name = optname;
    options->comment = opt->comment;
    options->app_type = opt;
    options->id = 0;

    plugin_opt_set_limits(options, opt);

    if (opt->flags & PLUGIN_VAR_THDLOCAL)
      options->value = options->u_max_value =
          (uchar **)(global_system_variables.dynamic_variables_ptr + offset);
    else
      options->value = options->u_max_value = *(uchar ***)(opt + 1);

    char *option_name_ptr;
    options[1] = options[0];
    options[1].id = -1;
    options[1].name = option_name_ptr =
        (char *)mem_root->Alloc(plugin_dash.length + optnamelen + 1);
    options[1].comment = 0; /* Hidden from the help text */
    strxmov(option_name_ptr, plugin_dash.str, optname, NullS);

    options[0].arg_source = options[1].arg_source =
        (get_opt_arg_source *)mem_root->Alloc(sizeof(get_opt_arg_source));
    memset(options[0].arg_source, 0, sizeof(get_opt_arg_source));
    options[0].arg_source->m_path_name[0] = 0;
    options[1].arg_source->m_path_name[0] = 0;
    options[0].arg_source->m_source = options[1].arg_source->m_source =
        enum_variable_source::COMPILED;

    options += 2;
  }

  return 0;
}

static my_option *construct_help_options(MEM_ROOT *mem_root, st_plugin_int *p) {
  SYS_VAR **opt;
  my_option *opts;
  uint count = EXTRA_OPTIONS;
  DBUG_TRACE;

  for (opt = p->plugin->system_vars; opt && *opt; opt++, count += 2)
    ;

  if (!(opts = (my_option *)mem_root->Alloc(sizeof(my_option) * count)))
    return NULL;

  memset(opts, 0, sizeof(my_option) * count);

  /**
    some plugin variables (those that don't have PLUGIN_VAR_EXPERIMENTAL flag)
    have their names prefixed with the plugin name. Restore the names here
    to get the correct (not double-prefixed) help text.
    We won't need @@sysvars anymore and don't care about their proper names.
  */
  restore_pluginvar_names(p->system_vars);

  if (construct_options(mem_root, p, opts)) return NULL;

  return opts;
}

/**
  Check option being used and raise deprecation warning if required.

  @param optid ID of the option that was passed through command line
  @param opt List of options
  @param argument unused

  A deprecation warning will be raised if --plugin-xxx type of option
  is used.

  @return Always returns success as purpose of the function is to raise
  warning only.
  @retval 0 Success
*/

static bool check_if_option_is_deprecated(
    int optid, const struct my_option *opt,
    char *argument MY_ATTRIBUTE((unused))) {
  if (optid == -1) {
    push_deprecated_warn(NULL, opt->name, (opt->name + strlen("plugin-")));
  }
  return 0;
}

/**
  Create and register system variables supplied from the plugin and
  assigns initial values from corresponding command line arguments.

  @param tmp_root Temporary scratch space
  @param[out] tmp Internal plugin structure
  @param argc Number of command line arguments
  @param argv Command line argument vector

  The plugin will be updated with a policy on how to handle errors during
  initialization.

  @note Requires that a write-lock is held on LOCK_system_variables_hash

  @return How initialization of the plugin should be handled.
    @retval  0 Initialization should proceed.
    @retval  1 Plugin is disabled.
    @retval -1 An error has occurred.
*/

static int test_plugin_options(MEM_ROOT *tmp_root, st_plugin_int *tmp,
                               int *argc, char **argv) {
  struct sys_var_chain chain = {NULL, NULL};
  bool disable_plugin;
  enum_plugin_load_option plugin_load_option = tmp->load_option;

  /*
    We should use tmp->mem_root here instead of the global plugin_mem_root,
    but tmp->root is not always properly freed, so it will cause leaks in
    Valgrind (e.g. the main.validate_password_plugin test).
  */
  MEM_ROOT *mem_root = &plugin_mem_root;
  SYS_VAR **opt;
  my_option *opts = NULL;
  LEX_CSTRING plugin_name;
  char *varname;
  int error;
  sys_var *v MY_ATTRIBUTE((unused));
  st_bookmark *var;
  size_t len;
  uint count = EXTRA_OPTIONS;
  DBUG_TRACE;
  DBUG_ASSERT(tmp->plugin && tmp->name.str);

  /*
    The 'federated' and 'ndbcluster' storage engines are always disabled by
    default.
  */
  if (!(my_strcasecmp(&my_charset_latin1, tmp->name.str, "federated") &&
        my_strcasecmp(&my_charset_latin1, tmp->name.str, "ndbcluster")))
    plugin_load_option = PLUGIN_OFF;

  for (opt = tmp->plugin->system_vars; opt && *opt; opt++)
    count += 2; /* --{plugin}-{optname} and --plugin-{plugin}-{optname} */

  if (count > EXTRA_OPTIONS || (*argc > 1)) {
    if (!(opts = (my_option *)tmp_root->Alloc(sizeof(my_option) * count))) {
      LogErr(ERROR_LEVEL, ER_PLUGIN_OOM, tmp->name.str);
      return -1;
    }
    memset(opts, 0, sizeof(my_option) * count);

    if (construct_options(tmp_root, tmp, opts)) {
      LogErr(ERROR_LEVEL, ER_PLUGIN_BAD_OPTIONS, tmp->name.str);
      return -1;
    }

    /*
      We adjust the default value to account for the hardcoded exceptions
      we have set for the federated and ndbcluster storage engines.
    */
    if (tmp->load_option != PLUGIN_FORCE &&
        tmp->load_option != PLUGIN_FORCE_PLUS_PERMANENT)
      opts[0].def_value = opts[1].def_value = plugin_load_option;

    error = handle_options(argc, &argv, opts, check_if_option_is_deprecated);
    (*argc)++; /* add back one for the program name */

    if (error) {
      LogErr(ERROR_LEVEL, ER_PLUGIN_PARSING_OPTIONS_FAILED, tmp->name.str);
      goto err;
    }
    /*
     Set plugin loading policy from option value. First element in the option
     list is always the <plugin name> option value.
    */
    if (tmp->load_option != PLUGIN_FORCE &&
        tmp->load_option != PLUGIN_FORCE_PLUS_PERMANENT)
      plugin_load_option = (enum_plugin_load_option) * (ulong *)opts[0].value;
  }

  disable_plugin = (plugin_load_option == PLUGIN_OFF);
  tmp->load_option = plugin_load_option;

  /*
    If the plugin is disabled it should not be initialized.
  */
  if (disable_plugin) {
    LogErr(INFORMATION_LEVEL, ER_PLUGIN_DISABLED, tmp->name.str);
    if (opts) my_cleanup_options(opts);
    return 1;
  }

  if (!my_strcasecmp(&my_charset_latin1, tmp->name.str, "NDBCLUSTER")) {
    plugin_name.str = const_cast<char *>("ndb");  // Use legacy "ndb" prefix
    plugin_name.length = 3;
  } else
    plugin_name = tmp->name;

  error = 1;
  for (opt = tmp->plugin->system_vars; opt && *opt; opt++) {
    SYS_VAR *o;
    if (((o = *opt)->flags & PLUGIN_VAR_NOSYSVAR)) continue;
    if ((var = find_bookmark(plugin_name.str, o->name, o->flags)))
      v = new (mem_root) sys_var_pluginvar(&chain, var->key + 1, o);
    else {
      len = plugin_name.length + strlen(o->name) + 2;
      varname = (char *)mem_root->Alloc(len);
      strxmov(varname, plugin_name.str, "-", o->name, NullS);
      my_casedn_str(&my_charset_latin1, varname);
      convert_dash_to_underscore(varname, len - 1);
      v = new (mem_root) sys_var_pluginvar(&chain, varname, o);
    }
    DBUG_ASSERT(v); /* check that an object was actually constructed */

    const my_option *optp = opts;
    if (findopt(o->name, strlen(o->name), &optp))
      v->set_arg_source(optp->arg_source);
  } /* end for */
  if (chain.first) {
    chain.last->next = NULL;
    if (mysql_add_sys_var_chain(chain.first)) {
      LogErr(ERROR_LEVEL, ER_PLUGIN_HAS_CONFLICTING_SYSTEM_VARIABLES,
             tmp->name.str);
      goto err;
    }
    tmp->system_vars = chain.first;
  }

  /*
    Once server is started and if there are few persisted plugin variables
    which needs to be handled, we do it here.
  */
  if (mysqld_server_started) {
    Persisted_variables_cache *pv = Persisted_variables_cache::get_instance();
    if (pv && pv->set_persist_options(true)) {
      LogErr(ERROR_LEVEL, ER_PLUGIN_CANT_SET_PERSISTENT_OPTIONS, tmp->name.str);
      goto err;
    }
  }
  return 0;

err:
  if (opts) my_cleanup_options(opts);
  return error;
}

/****************************************************************************
  Help Verbose text with Plugin System Variables
****************************************************************************/

void add_plugin_options(std::vector<my_option> *options, MEM_ROOT *mem_root) {
  my_option *opt;

  if (!initialized) return;

  for (st_plugin_int **it = plugin_array->begin(); it != plugin_array->end();
       ++it) {
    st_plugin_int *p = *it;

    if (!(opt = construct_help_options(mem_root, p))) continue;

    /* Only options with a non-NULL comment are displayed in help text */
    for (; opt->name; opt++)
      if (opt->comment) options->push_back(*opt);
  }
}

/**
  Searches for a correctly loaded plugin of a particular type by name

  @param plugin   the name of the plugin we're looking for
  @param type     type of the plugin (0-MYSQL_MAX_PLUGIN_TYPE_NUM)
  @return plugin, or NULL if not found
*/
st_plugin_int *plugin_find_by_type(const LEX_CSTRING &plugin, int type) {
  st_plugin_int *ret;
  DBUG_TRACE;

  ret = plugin_find_internal(plugin, type);
  return ret && ret->state == PLUGIN_IS_READY ? ret : NULL;
}

/**
  Locks the plugin strucutres so calls to plugin_find_inner can be issued.

  Must be followed by unlock_plugin_data.
*/
int lock_plugin_data() {
  DBUG_TRACE;
  return mysql_mutex_lock(&LOCK_plugin);
}

/**
  Unlocks the plugin strucutres as locked by lock_plugin_data()
*/
int unlock_plugin_data() {
  DBUG_TRACE;
  return mysql_mutex_unlock(&LOCK_plugin);
}

bool Sql_cmd_install_plugin::execute(THD *thd) {
  bool st = mysql_install_plugin(thd, m_comment, &m_ident);
  if (!st) my_ok(thd);
  mysql_audit_release(thd);
  return st;
}

bool Sql_cmd_uninstall_plugin::execute(THD *thd) {
  bool st = mysql_uninstall_plugin(thd, m_comment);
  if (!st) my_ok(thd);
  return st;
}<|MERGE_RESOLUTION|>--- conflicted
+++ resolved
@@ -2202,11 +2202,7 @@
       error = true;
 
     if (error) {
-<<<<<<< HEAD
-      report_error(REPORT_TO_USER, ER_PLUGIN_INSTALL_ERROR, name.str,
-=======
-      report_error(REPORT_TO_USER, ER_DA_PLUGIN_INSTALL_ERROR, name->str,
->>>>>>> 9ad4638e
+      report_error(REPORT_TO_USER, ER_DA_PLUGIN_INSTALL_ERROR, name.str,
                    "error acquiring metadata lock");
     }
   }
@@ -2229,11 +2225,7 @@
       char errbuf[MYSQL_ERRMSG_SIZE];
       my_strerror(errbuf, sizeof(errbuf), error);
       snprintf(buf, sizeof(buf), msg, errbuf);
-<<<<<<< HEAD
-      report_error(REPORT_TO_USER, ER_PLUGIN_INSTALL_ERROR, name.str, buf);
-=======
-      report_error(REPORT_TO_USER, ER_DA_PLUGIN_INSTALL_ERROR, name->str, buf);
->>>>>>> 9ad4638e
+      report_error(REPORT_TO_USER, ER_DA_PLUGIN_INSTALL_ERROR, name.str, buf);
     } else {
       mysql_mutex_lock(&LOCK_plugin);
 
@@ -2251,11 +2243,7 @@
       if (!error && store_infoschema_metadata) {
         error = dd::info_schema::store_dynamic_plugin_I_S_metadata(thd, tmp);
         if (error) {
-<<<<<<< HEAD
-          report_error(REPORT_TO_USER, ER_PLUGIN_INSTALL_ERROR, name.str,
-=======
-          report_error(REPORT_TO_USER, ER_DA_PLUGIN_INSTALL_ERROR, name->str,
->>>>>>> 9ad4638e
+          report_error(REPORT_TO_USER, ER_DA_PLUGIN_INSTALL_ERROR, name.str,
                        "error storing metadata");
         }
       }
@@ -2267,11 +2255,7 @@
             thd, INFORMATION_SCHEMA_NAME.str, tmp->name.str, false,
             &uncommitted_tables);
         if (error) {
-<<<<<<< HEAD
-          report_error(REPORT_TO_USER, ER_PLUGIN_INSTALL_ERROR, name.str,
-=======
-          report_error(REPORT_TO_USER, ER_DA_PLUGIN_INSTALL_ERROR, name->str,
->>>>>>> 9ad4638e
+          report_error(REPORT_TO_USER, ER_DA_PLUGIN_INSTALL_ERROR, name.str,
                        "error updating metadata");
         }
       }
