--- conflicted
+++ resolved
@@ -3591,10 +3591,6 @@
   List<LEX_STRING> db_names;
   List_iterator_fast<LEX_STRING> it(db_names);
   Item *partial_cond= 0;
-<<<<<<< HEAD
-  uint derived_tables= lex->derived_tables; 
-=======
->>>>>>> fcf11a4c
   int error= 1;
   Open_tables_backup open_tables_state_backup;
 #ifndef NO_EMBEDDED_ACCESS_CHECKS
@@ -7983,7 +7979,7 @@
   /*
     Open the table by name in order to load Table_triggers_list object.
   */
-  if (open_tables(thd, &lst, &num_tables, MYSQL_OPEN_SKIP_TEMPORARY |
+  if (open_tables(thd, &lst, &num_tables,
                   MYSQL_OPEN_FORCE_SHARED_HIGH_PRIO_MDL))
   {
     my_error(ER_TRG_CANT_OPEN_TABLE, MYF(0),
