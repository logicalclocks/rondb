--- conflicted
+++ resolved
@@ -57,10 +57,7 @@
 extern PSI_memory_key key_memory_Gtid_state_to_string;
 extern PSI_memory_key key_memory_Group_cache_to_string;
 extern PSI_memory_key key_memory_Gtid_set_Interval_chunk;
-<<<<<<< HEAD
-=======
 extern PSI_memory_key key_memory_Gtid_state_group_commit_sidno;
->>>>>>> 807891a9
 
 /**
   This macro is used to check that the given character, pointed to by the
@@ -2372,12 +2369,8 @@
     executed_gtids(sid_map, sid_lock),
     gtids_only_in_table(sid_map, sid_lock),
     previous_gtids_logged(sid_map, sid_lock),
-<<<<<<< HEAD
-    owned_gtids(sid_lock) {}
-=======
     owned_gtids(sid_lock),
     commit_group_sidnos(key_memory_Gtid_state_group_commit_sidno) {}
->>>>>>> 807891a9
   /**
     Add @@GLOBAL.SERVER_UUID to this binlog's Sid_map.
 
@@ -2439,8 +2432,6 @@
   */
   enum_return_status acquire_ownership(THD *thd, const Gtid &gtid);
   /**
-<<<<<<< HEAD
-=======
     This function updates both the THD and the Gtid_state to reflect that
     the transaction set of transactions has ended, and it does this for the
     whole commit group (by following the thd->next_to_commit pointer).
@@ -2461,7 +2452,6 @@
   */
   void update_commit_group(THD *first_thd);
   /**
->>>>>>> 807891a9
     Remove the GTID owned by thread from owned GTIDs, stating that
     thd->owned_gtid was committed.
 
@@ -2684,8 +2674,6 @@
     @retval >0 The GNO for the GTID.
   */
   rpl_gno get_automatic_gno(rpl_sidno sidno) const;
-<<<<<<< HEAD
-=======
   /**
     The next_free_gno variable will be set with the supposed next free GNO
     every time a new GNO is delivered automatically or when a transaction is
@@ -2707,7 +2695,6 @@
       and lock_sidno(get_server_sidno()).
   */
   rpl_gno next_free_gno;
->>>>>>> 807891a9
 public:
   /**
     Return the last executed GNO for a given SIDNO, e.g.
@@ -2726,8 +2713,6 @@
     @param THD The thread.
     @param specified_sidno Externaly generated sidno.
     @param specified_gno   Externaly generated gno.
-<<<<<<< HEAD
-=======
     @param[in,out] locked_sidno This parameter should be used when there is
                                 a need of generating many GTIDs without having
                                 to acquire/release a sidno_lock many times.
@@ -2737,20 +2722,15 @@
                                 The caller must not hold global_sid_lock when
                                 locked_sidno==NULL.
                                 See comments on function code to more details.
->>>>>>> 807891a9
 
     @return RETURN_STATUS_OK or RETURN_STATUS_ERROR. Error can happen
     in case of out of memory or if the range of GNOs was exhausted.
   */
   enum_return_status generate_automatic_gtid(THD *thd,
                                              rpl_sidno specified_sidno= 0,
-<<<<<<< HEAD
-                                             rpl_gno specified_gno= 0);
-=======
                                              rpl_gno specified_gno= 0,
                                              rpl_sidno *locked_sidno= NULL);
 
->>>>>>> 807891a9
   /// Locks a mutex for the given SIDNO.
   void lock_sidno(rpl_sidno sidno) { sid_locks.lock(sidno); }
   /// Unlocks a mutex for the given SIDNO.
@@ -2779,7 +2759,6 @@
     @retval false Success.
     @retval true Failure: either timeout or thread was killed.  If
     thread was killed, the error has been generated.
-<<<<<<< HEAD
   */
   bool wait_for_sidno(THD *thd, rpl_sidno sidno, struct timespec *abstime);
   /**
@@ -2787,15 +2766,6 @@
     additional debug printouts and assertions for the case when the
     caller waits for one specific GTID.
   */
-=======
-  */
-  bool wait_for_sidno(THD *thd, rpl_sidno sidno, struct timespec *abstime);
-  /**
-    This is only a shorthand for wait_for_sidno, which contains
-    additional debug printouts and assertions for the case when the
-    caller waits for one specific GTID.
-  */
->>>>>>> 807891a9
   bool wait_for_gtid(THD *thd, const Gtid &gtid, struct timespec* abstime= NULL);
   /**
     Wait until the given Gtid_set is included in @@GLOBAL.GTID_EXECUTED.
@@ -3019,7 +2989,8 @@
   */
   bool warn_or_err_on_modify_gtid_table(THD *thd, TABLE_LIST *table);
 #endif
-<<<<<<< HEAD
+
+private:
   /**
     Remove the GTID owned by thread from owned GTIDs.
 
@@ -3038,30 +3009,6 @@
     @param[in] thd - Thread for which owned groups are updated.
   */
   void update_gtids_impl(THD *thd, bool is_commit);
-
-private:
-=======
-
-private:
-  /**
-    Remove the GTID owned by thread from owned GTIDs.
-
-    This will:
-
-    - Clean up the thread state if the thread owned GTIDs is empty.
-    - Release ownership of all GTIDs owned by the THD. This removes
-      the GTID from Owned_gtids and clears the ownership status in the
-      THD object.
-    - Add the owned GTID to executed_gtids if the is_commit flag is
-      set.
-    - Decrease counters of GTID-violating transactions.
-    - Send a broadcast on the condition variable for every sidno for
-      which we released ownership.
-
-    @param[in] thd - Thread for which owned groups are updated.
-  */
-  void update_gtids_impl(THD *thd, bool is_commit);
->>>>>>> 807891a9
 #ifdef HAVE_GTID_NEXT_LIST
   /// Lock all SIDNOs owned by the given THD.
   void lock_owned_sidnos(const THD *thd);
@@ -3118,8 +3065,6 @@
     the case of a thread that needs to skip GTID operations when it has
     "failed to commit".
 
-<<<<<<< HEAD
-=======
     Administrative commands [CHECK|REPAIR|OPTIMIZE|ANALYZE] TABLE
     are written to the binary log even when they fail.  When the
     commands fail, they will call update_on_rollback; later they will
@@ -3363,7 +3308,6 @@
 };
 
 
->>>>>>> 807891a9
 /**
   Enumeration of group types formed inside a transactions.
   The structure of a group is as follows:
