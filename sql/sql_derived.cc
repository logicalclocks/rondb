--- conflicted
+++ resolved
@@ -378,7 +378,7 @@
   TABLE *table= derived->table;
   SELECT_LEX_UNIT *unit= derived->get_unit();
   bool res= FALSE;
-  DBUG_ENTER("mysql_derived_filling");
+  DBUG_ENTER("mysql_derived_materialize");
 
   DBUG_ASSERT(unit && table && table->created);
 
@@ -409,7 +409,6 @@
     res= join->error;
     lex->current_select= save_current_select;
   }
-<<<<<<< HEAD
 
   if (!res)
   {
@@ -423,10 +422,7 @@
     derived->materialized= TRUE;
   }
 
-  return res;
-=======
   DBUG_RETURN(res);
->>>>>>> 39b2de98
 }
 
 
