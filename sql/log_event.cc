--- conflicted
+++ resolved
@@ -2102,18 +2102,12 @@
       d= i64 / 1000000;
       t= i64 % 1000000;
       my_b_printf(file, "%04d-%02d-%02d %02d:%02d:%02d",
-<<<<<<< HEAD
-                  d / 10000, (d % 10000) / 100, d % 100,
-                  t / 10000, (t % 10000) / 100, t % 100);
-=======
                   static_cast<int>(d / 10000),
                   static_cast<int>(d % 10000) / 100,
                   static_cast<int>(d % 100),
                   static_cast<int>(t / 10000),
                   static_cast<int>(t % 10000) / 100,
                   static_cast<int>(t % 100));
-      my_snprintf(typestr, typestr_length, "DATETIME");
->>>>>>> 305586ea
       return 8;
     }
 
@@ -2326,19 +2320,8 @@
     if (bitmap_is_set(cols_bitmap, i) == 0)
       continue;
     
-<<<<<<< HEAD
-    my_b_printf(file, "###   @%d=", i + 1);
+    my_b_printf(file, "###   @%d=", static_cast<int>(i + 1));
     size_t size= log_event_print_value(file,is_null? NULL: value,
-=======
-    if (is_null)
-    {
-      my_b_printf(file, "###   @%d=NULL", static_cast<int>(i + 1));
-    }
-    else
-    {
-      my_b_printf(file, "###   @%d=", static_cast<int>(i + 1));
-      size_t size= log_event_print_value(file, value,
->>>>>>> 305586ea
                                          td->type(i), td->field_metadata(i),
                                          typestr, sizeof(typestr));
     if (!size)
