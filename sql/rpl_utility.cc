/* Copyright (c) 2006, 2011, Oracle and/or its affiliates. All rights reserved.

   This program is free software; you can redistribute it and/or modify
   it under the terms of the GNU General Public License as published by
   the Free Software Foundation; version 2 of the License.

   This program is distributed in the hope that it will be useful,
   but WITHOUT ANY WARRANTY; without even the implied warranty of
   MERCHANTABILITY or FITNESS FOR A PARTICULAR PURPOSE.  See the
   GNU General Public License for more details.

   You should have received a copy of the GNU General Public License
   along with this program; if not, write to the Free Software
   Foundation, Inc., 51 Franklin St, Fifth Floor, Boston, MA 02110-1301  USA */

#include "rpl_utility.h"

#ifndef MYSQL_CLIENT
#include "unireg.h"                      // REQUIRED by later includes
#include "rpl_rli.h"
#include "sql_tmp_table.h"               // tmp tables
#include "rpl_rli.h"
#include "log_event.h"

#include <algorithm>

using std::min;
using std::max;


/**
   Function to compare two size_t integers for their relative
   order. Used below.
 */
static int compare(size_t a, size_t b)
{
  if (a < b)
    return -1;
  if (b < a)
    return 1;
  return 0;
}


/**
   Max value for an unsigned integer of 'bits' bits.

   The somewhat contorted expression is to avoid overflow.
 */
static uint32 uint_max(int bits) {
  return (((1UL << (bits - 1)) - 1) << 1) | 1;
}


/**
   Compute the maximum display length of a field.

   @param sql_type Type of the field
   @param metadata The metadata from the master for the field.
   @return Maximum length of the field in bytes.
 */
static uint32
max_display_length_for_field(enum_field_types sql_type, unsigned int metadata)
{
  DBUG_PRINT("debug", ("sql_type: %d, metadata: 0x%x", sql_type, metadata));
  DBUG_ASSERT(metadata >> 16 == 0);

  switch (sql_type) {
  case MYSQL_TYPE_NEWDECIMAL:
    return metadata >> 8;

  case MYSQL_TYPE_FLOAT:
    return 12;

  case MYSQL_TYPE_DOUBLE:
    return 22;

  case MYSQL_TYPE_SET:
  case MYSQL_TYPE_ENUM:
      return metadata & 0x00ff;

  case MYSQL_TYPE_STRING:
  {
    uchar type= metadata >> 8;
    if (type == MYSQL_TYPE_SET || type == MYSQL_TYPE_ENUM)
      return metadata & 0xff;
    else
      /* This is taken from Field_string::unpack. */
      return (((metadata >> 4) & 0x300) ^ 0x300) + (metadata & 0x00ff);
  }

  case MYSQL_TYPE_YEAR:
  case MYSQL_TYPE_TINY:
    return 4;

  case MYSQL_TYPE_SHORT:
    return 6;

  case MYSQL_TYPE_INT24:
    return 9;

  case MYSQL_TYPE_LONG:
    return 11;

#ifdef HAVE_LONG_LONG
  case MYSQL_TYPE_LONGLONG:
    return 20;

#endif
  case MYSQL_TYPE_NULL:
    return 0;

  case MYSQL_TYPE_NEWDATE:
    return 3;

  case MYSQL_TYPE_DATE:
  case MYSQL_TYPE_TIME:
  case MYSQL_TYPE_TIME2:
    return 3;

  case MYSQL_TYPE_TIMESTAMP:
  case MYSQL_TYPE_TIMESTAMP2:
    return 4;

  case MYSQL_TYPE_DATETIME:
  case MYSQL_TYPE_DATETIME2:
    return 8;

  case MYSQL_TYPE_BIT:
    /*
      Decode the size of the bit field from the master.
    */
    DBUG_ASSERT((metadata & 0xff) <= 7);
    return 8 * (metadata >> 8U) + (metadata & 0x00ff);

  case MYSQL_TYPE_VAR_STRING:
  case MYSQL_TYPE_VARCHAR:
    return metadata;

    /*
      The actual length for these types does not really matter since
      they are used to calc_pack_length, which ignores the given
      length for these types.

      Since we want this to be accurate for other uses, we return the
      maximum size in bytes of these BLOBs.
    */

  case MYSQL_TYPE_TINY_BLOB:
    return uint_max(1 * 8);

  case MYSQL_TYPE_MEDIUM_BLOB:
    return uint_max(3 * 8);

  case MYSQL_TYPE_BLOB:
    /*
      For the blob type, Field::real_type() lies and say that all
      blobs are of type MYSQL_TYPE_BLOB. In that case, we have to look
      at the length instead to decide what the max display size is.
     */
    return uint_max(metadata * 8);

  case MYSQL_TYPE_LONG_BLOB:
  case MYSQL_TYPE_GEOMETRY:
    return uint_max(4 * 8);

  default:
    return ~(uint32) 0;
  }
}


/*
  Compare the pack lengths of a source field (on the master) and a
  target field (on the slave).

  @param field    Target field.
  @param type     Source field type.
  @param metadata Source field metadata.

  @retval -1 The length of the source field is smaller than the target field.
  @retval  0 The length of the source and target fields are the same.
  @retval  1 The length of the source field is greater than the target field.
 */
int compare_lengths(Field *field, enum_field_types source_type, uint16 metadata)
{
  DBUG_ENTER("compare_lengths");
  size_t const source_length=
    max_display_length_for_field(source_type, metadata);
  size_t const target_length= field->max_display_length();
  DBUG_PRINT("debug", ("source_length: %lu, source_type: %u,"
                       " target_length: %lu, target_type: %u",
                       (unsigned long) source_length, source_type,
                       (unsigned long) target_length, field->real_type()));
  int result= compare(source_length, target_length);
  DBUG_PRINT("result", ("%d", result));
  DBUG_RETURN(result);
}


/*********************************************************************
 *                   table_def member definitions                    *
 *********************************************************************/

/*
  This function returns the field size in raw bytes based on the type
  and the encoded field data from the master's raw data.
*/
uint32 table_def::calc_field_size(uint col, uchar *master_data) const
{
  uint32 length;

  switch (type(col)) {
  case MYSQL_TYPE_NEWDECIMAL:
    length= my_decimal_get_binary_size(m_field_metadata[col] >> 8, 
                                       m_field_metadata[col] & 0xff);
    break;
  case MYSQL_TYPE_DECIMAL:
  case MYSQL_TYPE_FLOAT:
  case MYSQL_TYPE_DOUBLE:
    length= m_field_metadata[col];
    break;
  /*
    The cases for SET and ENUM are include for completeness, however
    both are mapped to type MYSQL_TYPE_STRING and their real types
    are encoded in the field metadata.
  */
  case MYSQL_TYPE_SET:
  case MYSQL_TYPE_ENUM:
  case MYSQL_TYPE_STRING:
  {
    uchar type= m_field_metadata[col] >> 8U;
    if ((type == MYSQL_TYPE_SET) || (type == MYSQL_TYPE_ENUM))
      length= m_field_metadata[col] & 0x00ff;
    else
    {
      /*
        We are reading the actual size from the master_data record
        because this field has the actual lengh stored in the first
        one or two bytes.
      */
      length= max_display_length_for_field(MYSQL_TYPE_STRING, m_field_metadata[col]) > 255 ? 2 : 1;

      /* As in Field_string::unpack */
      length+= ((length == 1) ? *master_data : uint2korr(master_data));
    }
    break;
  }
  case MYSQL_TYPE_YEAR:
  case MYSQL_TYPE_TINY:
    length= 1;
    break;
  case MYSQL_TYPE_SHORT:
    length= 2;
    break;
  case MYSQL_TYPE_INT24:
    length= 3;
    break;
  case MYSQL_TYPE_LONG:
    length= 4;
    break;
#ifdef HAVE_LONG_LONG
  case MYSQL_TYPE_LONGLONG:
    length= 8;
    break;
#endif
  case MYSQL_TYPE_NULL:
    length= 0;
    break;
  case MYSQL_TYPE_NEWDATE:
    length= 3;
    break;
  case MYSQL_TYPE_DATE:
  case MYSQL_TYPE_TIME:
    length= 3;
    break;
  case MYSQL_TYPE_TIME2:
    length= my_time_binary_length(m_field_metadata[col]);
    break;
  case MYSQL_TYPE_TIMESTAMP:
    length= 4;
    break;
  case MYSQL_TYPE_TIMESTAMP2:
    length= my_timestamp_binary_length(m_field_metadata[col]);
    break;
  case MYSQL_TYPE_DATETIME:
    length= 8;
    break;
  case MYSQL_TYPE_DATETIME2:
    length= my_datetime_binary_length(m_field_metadata[col]);
    break;
  case MYSQL_TYPE_BIT:
  {
    /*
      Decode the size of the bit field from the master.
        from_len is the length in bytes from the master
        from_bit_len is the number of extra bits stored in the master record
      If from_bit_len is not 0, add 1 to the length to account for accurate
      number of bytes needed.
    */
    uint from_len= (m_field_metadata[col] >> 8U) & 0x00ff;
    uint from_bit_len= m_field_metadata[col] & 0x00ff;
    DBUG_ASSERT(from_bit_len <= 7);
    length= from_len + ((from_bit_len > 0) ? 1 : 0);
    break;
  }
  case MYSQL_TYPE_VARCHAR:
  {
    length= m_field_metadata[col] > 255 ? 2 : 1; // c&p of Field_varstring::data_length()
    length+= length == 1 ? (uint32) *master_data : uint2korr(master_data);
    break;
  }
  case MYSQL_TYPE_TINY_BLOB:
  case MYSQL_TYPE_MEDIUM_BLOB:
  case MYSQL_TYPE_LONG_BLOB:
  case MYSQL_TYPE_BLOB:
  case MYSQL_TYPE_GEOMETRY:
  {
#if 1
    /*
      BUG#29549: 
      This is currently broken for NDB, which is using big-endian
      order when packing length of BLOB. Once they have decided how to
      fix the issue, we can enable the code below to make sure to
      always read the length in little-endian order.
    */
    Field_blob fb(m_field_metadata[col]);
    length= fb.get_packed_size(master_data, TRUE);
#else
    /*
      Compute the length of the data. We cannot use get_length() here
      since it is dependent on the specific table (and also checks the
      packlength using the internal 'table' pointer) and replication
      is using a fixed format for storing data in the binlog.
    */
    switch (m_field_metadata[col]) {
    case 1:
      length= *master_data;
      break;
    case 2:
      length= uint2korr(master_data);
      break;
    case 3:
      length= uint3korr(master_data);
      break;
    case 4:
      length= uint4korr(master_data);
      break;
    default:
      DBUG_ASSERT(0);		// Should not come here
      break;
    }

    length+= m_field_metadata[col];
#endif
    break;
  }
  default:
    length= ~(uint32) 0;
  }
  return length;
}


/**
 */
static void show_sql_type(enum_field_types type, uint16 metadata, String *str,
                          const CHARSET_INFO *field_cs)
{
  DBUG_ENTER("show_sql_type");
  DBUG_PRINT("enter", ("type: %d, metadata: 0x%x", type, metadata));

  switch (type)
  {
  case MYSQL_TYPE_TINY:
    str->set_ascii(STRING_WITH_LEN("tinyint"));
    break;

  case MYSQL_TYPE_SHORT:
    str->set_ascii(STRING_WITH_LEN("smallint"));
    break;

  case MYSQL_TYPE_LONG:
    str->set_ascii(STRING_WITH_LEN("int"));
    break;

  case MYSQL_TYPE_FLOAT:
    str->set_ascii(STRING_WITH_LEN("float"));
    break;

  case MYSQL_TYPE_DOUBLE:
    str->set_ascii(STRING_WITH_LEN("double"));
    break;

  case MYSQL_TYPE_NULL:
    str->set_ascii(STRING_WITH_LEN("null"));
    break;

  case MYSQL_TYPE_TIMESTAMP:
  case MYSQL_TYPE_TIMESTAMP2:
    str->set_ascii(STRING_WITH_LEN("timestamp"));
    break;

  case MYSQL_TYPE_LONGLONG:
    str->set_ascii(STRING_WITH_LEN("bigint"));
    break;

  case MYSQL_TYPE_INT24:
    str->set_ascii(STRING_WITH_LEN("mediumint"));
    break;

  case MYSQL_TYPE_NEWDATE:
  case MYSQL_TYPE_DATE:
    str->set_ascii(STRING_WITH_LEN("date"));
    break;

  case MYSQL_TYPE_TIME:
  case MYSQL_TYPE_TIME2:
    str->set_ascii(STRING_WITH_LEN("time"));
    break;

  case MYSQL_TYPE_DATETIME:
  case MYSQL_TYPE_DATETIME2:
    str->set_ascii(STRING_WITH_LEN("datetime"));
    break;

  case MYSQL_TYPE_YEAR:
    str->set_ascii(STRING_WITH_LEN("year"));
    break;

  case MYSQL_TYPE_VAR_STRING:
  case MYSQL_TYPE_VARCHAR:
    {
      const CHARSET_INFO *cs= str->charset();
      uint32 length=
        cs->cset->snprintf(cs, (char*) str->ptr(), str->alloced_length(),
                           "varchar(%u)", metadata);
      str->length(length);
    }
    break;

  case MYSQL_TYPE_BIT:
    {
      const CHARSET_INFO *cs= str->charset();
      int bit_length= 8 * (metadata >> 8) + (metadata & 0xFF);
      uint32 length=
        cs->cset->snprintf(cs, (char*) str->ptr(), str->alloced_length(),
                           "bit(%d)", bit_length);
      str->length(length);
    }
    break;

  case MYSQL_TYPE_DECIMAL:
    {
      const CHARSET_INFO *cs= str->charset();
      uint32 length=
        cs->cset->snprintf(cs, (char*) str->ptr(), str->alloced_length(),
                           "decimal(%d,?)", metadata);
      str->length(length);
    }
    break;

  case MYSQL_TYPE_NEWDECIMAL:
    {
      const CHARSET_INFO *cs= str->charset();
      uint32 length=
        cs->cset->snprintf(cs, (char*) str->ptr(), str->alloced_length(),
                           "decimal(%d,%d)", metadata >> 8, metadata & 0xff);
      str->length(length);
    }
    break;

  case MYSQL_TYPE_ENUM:
    str->set_ascii(STRING_WITH_LEN("enum"));
    break;

  case MYSQL_TYPE_SET:
    str->set_ascii(STRING_WITH_LEN("set"));
    break;

  case MYSQL_TYPE_BLOB:
    /*
      Field::real_type() lies regarding the actual type of a BLOB, so
      it is necessary to check the pack length to figure out what kind
      of blob it really is.
     */
    switch (get_blob_type_from_length(metadata))
    {
    case MYSQL_TYPE_TINY_BLOB:
      str->set_ascii(STRING_WITH_LEN("tinyblob"));
      break;

    case MYSQL_TYPE_MEDIUM_BLOB:
      str->set_ascii(STRING_WITH_LEN("mediumblob"));
      break;

    case MYSQL_TYPE_LONG_BLOB:
      str->set_ascii(STRING_WITH_LEN("longblob"));
      break;

    case MYSQL_TYPE_BLOB:
      str->set_ascii(STRING_WITH_LEN("blob"));
      break;

    default:
      DBUG_ASSERT(0);
      break;
    }
    break;

  case MYSQL_TYPE_STRING:
    {
      /*
        This is taken from Field_string::unpack.
      */
      const CHARSET_INFO *cs= str->charset();
      uint bytes= (((metadata >> 4) & 0x300) ^ 0x300) + (metadata & 0x00ff);
      uint32 length=
        cs->cset->snprintf(cs, (char*) str->ptr(), str->alloced_length(),
                           "char(%d)", bytes / field_cs->mbmaxlen);
      str->length(length);
    }
    break;

  case MYSQL_TYPE_GEOMETRY:
    str->set_ascii(STRING_WITH_LEN("geometry"));
    break;

  default:
    str->set_ascii(STRING_WITH_LEN("<unknown type>"));
  }
  DBUG_VOID_RETURN;
}


/**
   Check the order variable and print errors if the order is not
   acceptable according to the current settings.

   @param order  The computed order of the conversion needed.
   @param rli    The relay log info data structure: for error reporting.
 */
bool is_conversion_ok(int order, Relay_log_info *rli)
{
  DBUG_ENTER("is_conversion_ok");
  bool allow_non_lossy, allow_lossy;

  allow_non_lossy = slave_type_conversions_options &
                    (ULL(1) << SLAVE_TYPE_CONVERSIONS_ALL_NON_LOSSY);
  allow_lossy= slave_type_conversions_options &
               (ULL(1) << SLAVE_TYPE_CONVERSIONS_ALL_LOSSY);

  DBUG_PRINT("enter", ("order: %d, flags:%s%s", order,
                       allow_non_lossy ? " ALL_NON_LOSSY" : "",
                       allow_lossy ? " ALL_LOSSY" : ""));
  if (order < 0 && !allow_non_lossy)
  {
    /* !!! Add error message saying that non-lossy conversions need to be allowed. */
    DBUG_RETURN(false);
  }

  if (order > 0 && !allow_lossy)
  {
    /* !!! Add error message saying that lossy conversions need to be allowed. */
    DBUG_RETURN(false);
  }

  DBUG_RETURN(true);
}


/**
   Can a type potentially be converted to another type?

   This function check if the types are convertible and what
   conversion is required.

   If conversion is not possible, and error is printed.

   If conversion is possible:

   - *order will be set to -1 if source type is smaller than target
     type and a non-lossy conversion can be required. This includes
     the case where the field types are different but types could
     actually be converted in either direction.

   - *order will be set to 0 if no conversion is required.

   - *order will be set to 1 if the source type is strictly larger
      than the target type and that conversion is potentially lossy.

   @param[in] field    Target field
   @param[in] type     Source field type
   @param[in] metadata Source field metadata
   @param[in] rli      Relay log info (for error reporting)
   @param[in] mflags   Flags from the table map event
   @param[out] order   Order between source field and target field

   @return @c true if conversion is possible according to the current
   settings, @c false if conversion is not possible according to the
   current setting.
 */
static bool
can_convert_field_to(Field *field,
                     enum_field_types source_type, uint16 metadata,
                     Relay_log_info *rli, uint16 mflags,
                     int *order_var)
{
  DBUG_ENTER("can_convert_field_to");
#ifndef DBUG_OFF
  char field_type_buf[MAX_FIELD_WIDTH];
  String field_type(field_type_buf, sizeof(field_type_buf), &my_charset_latin1);
  field->sql_type(field_type);
  DBUG_PRINT("enter", ("field_type: %s, target_type: %d, source_type: %d, source_metadata: 0x%x",
                       field_type.c_ptr_safe(), field->real_type(), source_type, metadata));
#endif
  /*
    If the real type is the same, we need to check the metadata to
    decide if conversions are allowed.
   */
  if (field->real_type() == source_type)
  {
    if (metadata == 0) // Metadata can only be zero if no metadata was provided
    {
      /*
        If there is no metadata, we either have an old event where no
        metadata were supplied, or a type that does not require any
        metadata. In either case, conversion can be done but no
        conversion table is necessary.
       */
      DBUG_PRINT("debug", ("Base types are identical, but there is no metadata"));
      *order_var= 0;
      DBUG_RETURN(true);
    }

    DBUG_PRINT("debug", ("Base types are identical, doing field size comparison"));
    if (field->compatible_field_size(metadata, rli, mflags, order_var))
      DBUG_RETURN(is_conversion_ok(*order_var, rli));
    else
      DBUG_RETURN(false);
  }
  else if (metadata == 0 &&
           ((field->real_type() == MYSQL_TYPE_TIMESTAMP2 &&
             source_type == MYSQL_TYPE_TIMESTAMP) ||
            (field->real_type() == MYSQL_TYPE_TIME2 &&
             source_type == MYSQL_TYPE_TIME) ||
            (field->real_type() == MYSQL_TYPE_DATETIME2 &&
             source_type == MYSQL_TYPE_DATETIME)))
  {
    /*
      TS-TODO: conversion from FSP1>FSP2.
      Can do non-lossy conversion
      from old TIME, TIMESTAMP, DATETIME
      to new TIME(0), TIMESTAMP(0), DATETIME(0).
    */
    *order_var= -1;
    DBUG_RETURN(true);
  }
  else if (!slave_type_conversions_options)
    DBUG_RETURN(false);

  /*
    Here, from and to will always be different. Since the types are
    different, we cannot use the compatible_field_size() function, but
    have to rely on hard-coded max-sizes for fields.
  */

  DBUG_PRINT("debug", ("Base types are different, checking conversion"));
  switch (source_type)                      // Source type (on master)
  {
  case MYSQL_TYPE_DECIMAL:
  case MYSQL_TYPE_NEWDECIMAL:
  case MYSQL_TYPE_FLOAT:
  case MYSQL_TYPE_DOUBLE:
    switch (field->real_type())
    {
    case MYSQL_TYPE_NEWDECIMAL:
      /*
        Then the other type is either FLOAT, DOUBLE, or old style
        DECIMAL, so we require lossy conversion.
      */
      *order_var= 1;
      DBUG_RETURN(is_conversion_ok(*order_var, rli));
      
    case MYSQL_TYPE_DECIMAL:
    case MYSQL_TYPE_FLOAT:
    case MYSQL_TYPE_DOUBLE:
    {
      if (source_type == MYSQL_TYPE_NEWDECIMAL ||
          source_type == MYSQL_TYPE_DECIMAL)
        *order_var = 1;                         // Always require lossy conversions
      else
        *order_var= compare_lengths(field, source_type, metadata);
      DBUG_ASSERT(*order_var != 0);
      DBUG_RETURN(is_conversion_ok(*order_var, rli));
    }

    default:
      DBUG_RETURN(false);
    }
    break;

  /*
    The length comparison check will do the correct job of comparing
    the field lengths (in bytes) of two integer types.
  */
  case MYSQL_TYPE_TINY:
  case MYSQL_TYPE_SHORT:
  case MYSQL_TYPE_INT24:
  case MYSQL_TYPE_LONG:
  case MYSQL_TYPE_LONGLONG:
    switch (field->real_type())
    {
    case MYSQL_TYPE_TINY:
    case MYSQL_TYPE_SHORT:
    case MYSQL_TYPE_INT24:
    case MYSQL_TYPE_LONG:
    case MYSQL_TYPE_LONGLONG:
      *order_var= compare_lengths(field, source_type, metadata);
      DBUG_ASSERT(*order_var != 0);
      DBUG_RETURN(is_conversion_ok(*order_var, rli));

    default:
      DBUG_RETURN(false);
    }
    break;

  /*
    Since source and target type is different, and it is not possible
    to convert bit types to anything else, this will return false.
   */
  case MYSQL_TYPE_BIT:
    DBUG_RETURN(false);

  /*
    If all conversions are disabled, it is not allowed to convert
    between these types. Since the TEXT vs. BINARY is distinguished by
    the charset, and the charset is not replicated, we cannot
    currently distinguish between , e.g., TEXT and BLOB.
   */
  case MYSQL_TYPE_TINY_BLOB:
  case MYSQL_TYPE_MEDIUM_BLOB:
  case MYSQL_TYPE_LONG_BLOB:
  case MYSQL_TYPE_BLOB:
  case MYSQL_TYPE_STRING:
  case MYSQL_TYPE_VAR_STRING:
  case MYSQL_TYPE_VARCHAR:
    switch (field->real_type())
    {
    case MYSQL_TYPE_TINY_BLOB:
    case MYSQL_TYPE_MEDIUM_BLOB:
    case MYSQL_TYPE_LONG_BLOB:
    case MYSQL_TYPE_BLOB:
    case MYSQL_TYPE_STRING:
    case MYSQL_TYPE_VAR_STRING:
    case MYSQL_TYPE_VARCHAR:
      *order_var= compare_lengths(field, source_type, metadata);
      /*
        Here we know that the types are different, so if the order
        gives that they do not require any conversion, we still need
        to have non-lossy conversion enabled to allow conversion
        between different (string) types of the same length.
       */
      if (*order_var == 0)
        *order_var= -1;
      DBUG_RETURN(is_conversion_ok(*order_var, rli));

    default:
      DBUG_RETURN(false);
    }
    break;

  case MYSQL_TYPE_GEOMETRY:
  case MYSQL_TYPE_TIMESTAMP:
  case MYSQL_TYPE_DATE:
  case MYSQL_TYPE_TIME:
  case MYSQL_TYPE_DATETIME:
  case MYSQL_TYPE_YEAR:
  case MYSQL_TYPE_NEWDATE:
  case MYSQL_TYPE_NULL:
  case MYSQL_TYPE_ENUM:
  case MYSQL_TYPE_SET:
  case MYSQL_TYPE_TIMESTAMP2:
  case MYSQL_TYPE_DATETIME2:
  case MYSQL_TYPE_TIME2:
    DBUG_RETURN(false);
  }
  DBUG_RETURN(false);                                 // To keep GCC happy
}


/**
  Is the definition compatible with a table?

  This function will compare the master table with an existing table
  on the slave and see if they are compatible with respect to the
  current settings of @c SLAVE_TYPE_CONVERSIONS.

  If the tables are compatible and conversions are required, @c
  *tmp_table_var will be set to a virtual temporary table with field
  pointers for the fields that require conversions.  This allow simple
  checking of whether a conversion are to be applied or not.

  If tables are compatible, but no conversions are necessary, @c
  *tmp_table_var will be set to NULL.

  @param rli_arg[in]
  Relay log info, for error reporting.

  @param table[in]
  Table to compare with

  @param tmp_table_var[out]
  Virtual temporary table for performing conversions, if necessary.

  @retval true Master table is compatible with slave table.
  @retval false Master table is not compatible with slave table.
*/
bool
table_def::compatible_with(THD *thd, Relay_log_info *rli,
                           TABLE *table, TABLE **conv_table_var)
  const
{
  /*
    We only check the initial columns for the tables.
  */
  uint const cols_to_check= min<ulong>(table->s->fields, size());
  TABLE *tmp_table= NULL;

  for (uint col= 0 ; col < cols_to_check ; ++col)
  {
    Field *const field= table->field[col];
    int order;
    if (can_convert_field_to(field, type(col), field_metadata(col), rli, m_flags, &order))
    {
      DBUG_PRINT("debug", ("Checking column %d -"
                           " field '%s' can be converted - order: %d",
                           col, field->field_name, order));
      DBUG_ASSERT(order >= -1 && order <= 1);

      /*
        If order is not 0, a conversion is required, so we need to set
        up the conversion table.
       */
      if (order != 0 && tmp_table == NULL)
      {
        /*
          This will create the full table with all fields. This is
          necessary to ge the correct field lengths for the record.
        */
        tmp_table= create_conversion_table(thd, rli, table);
        if (tmp_table == NULL)
            return false;
        /*
          Clear all fields up to, but not including, this column.
        */
        for (unsigned int i= 0; i < col; ++i)
          tmp_table->field[i]= NULL;
      }

      if (order == 0 && tmp_table != NULL)
        tmp_table->field[col]= NULL;
    }
    else
    {
      DBUG_PRINT("debug", ("Checking column %d -"
                           " field '%s' can not be converted",
                           col, field->field_name));
      DBUG_ASSERT(col < size() && col < table->s->fields);
      DBUG_ASSERT(table->s->db.str && table->s->table_name.str);
      const char *db_name= table->s->db.str;
      const char *tbl_name= table->s->table_name.str;
      char source_buf[MAX_FIELD_WIDTH];
      char target_buf[MAX_FIELD_WIDTH];
      String source_type(source_buf, sizeof(source_buf), &my_charset_latin1);
      String target_type(target_buf, sizeof(target_buf), &my_charset_latin1);
      show_sql_type(type(col), field_metadata(col), &source_type, field->charset());
      field->sql_type(target_type);
      rli->report(ERROR_LEVEL, ER_SLAVE_CONVERSION_FAILED,
                  ER(ER_SLAVE_CONVERSION_FAILED),
                  col, db_name, tbl_name,
                  source_type.c_ptr_safe(), target_type.c_ptr_safe());
      return false;
    }
  }

#ifndef DBUG_OFF
  if (tmp_table)
  {
    for (unsigned int col= 0; col < tmp_table->s->fields; ++col)
      if (tmp_table->field[col])
      {
        char source_buf[MAX_FIELD_WIDTH];
        char target_buf[MAX_FIELD_WIDTH];
        String source_type(source_buf, sizeof(source_buf), &my_charset_latin1);
        String target_type(target_buf, sizeof(target_buf), &my_charset_latin1);
        tmp_table->field[col]->sql_type(source_type);
        table->field[col]->sql_type(target_type);
        DBUG_PRINT("debug", ("Field %s - conversion required."
                             " Source type: '%s', Target type: '%s'",
                             tmp_table->field[col]->field_name,
                             source_type.c_ptr_safe(), target_type.c_ptr_safe()));
      }
  }
#endif

  *conv_table_var= tmp_table;
  return true;
}

/**
  Create a conversion table.

  If the function is unable to create the conversion table, an error
  will be printed and NULL will be returned.

  @return Pointer to conversion table, or NULL if unable to create
  conversion table.
 */

TABLE *table_def::create_conversion_table(THD *thd, Relay_log_info *rli, TABLE *target_table) const
{
  DBUG_ENTER("table_def::create_conversion_table");

  List<Create_field> field_list;

  for (uint col= 0 ; col < size() ; ++col)
  {
    Create_field *field_def=
      (Create_field*) alloc_root(thd->mem_root, sizeof(Create_field));
    if (field_list.push_back(field_def))
      DBUG_RETURN(NULL);

    uint decimals= 0;
    TYPELIB* interval= NULL;
    uint pack_length= 0;
    uint32 max_length=
      max_display_length_for_field(type(col), field_metadata(col));

    switch(type(col))
    {
      int precision;
    case MYSQL_TYPE_ENUM:
    case MYSQL_TYPE_SET:
      interval= static_cast<Field_enum*>(target_table->field[col])->typelib;
      pack_length= field_metadata(col) & 0x00ff;
      break;

    case MYSQL_TYPE_NEWDECIMAL:
      /*
        The display length of a DECIMAL type is not the same as the
        length that should be supplied to make_field, so we correct
        the length here.
       */
      precision= field_metadata(col) >> 8;
      decimals= field_metadata(col) & 0x00ff;
      max_length=
        my_decimal_precision_to_length(precision, decimals, FALSE);
      break;

    case MYSQL_TYPE_DECIMAL:
      precision= field_metadata(col);
      decimals= static_cast<Field_num*>(target_table->field[col])->dec;
      max_length= field_metadata(col);
      break;

    case MYSQL_TYPE_TINY_BLOB:
    case MYSQL_TYPE_MEDIUM_BLOB:
    case MYSQL_TYPE_LONG_BLOB:
    case MYSQL_TYPE_BLOB:
    case MYSQL_TYPE_GEOMETRY:
      pack_length= field_metadata(col) & 0x00ff;
      break;

    default:
      break;
    }

    DBUG_PRINT("debug", ("sql_type: %d, target_field: '%s', max_length: %d, decimals: %d,"
                         " maybe_null: %d, unsigned_flag: %d, pack_length: %u",
                         binlog_type(col), target_table->field[col]->field_name,
                         max_length, decimals, TRUE, FALSE, pack_length));
    field_def->init_for_tmp_table(type(col),
                                  max_length,
                                  decimals,
                                  TRUE,         // maybe_null
                                  FALSE,        // unsigned_flag
                                  pack_length);
    field_def->charset= target_table->field[col]->charset();
    field_def->interval= interval;
  }

  TABLE *conv_table= create_virtual_tmp_table(thd, field_list);
  if (conv_table == NULL)
    rli->report(ERROR_LEVEL, ER_SLAVE_CANT_CREATE_CONVERSION,
                ER(ER_SLAVE_CANT_CREATE_CONVERSION),
                target_table->s->db.str,
                target_table->s->table_name.str);
  DBUG_RETURN(conv_table);
}

#endif /* MYSQL_CLIENT */

table_def::table_def(unsigned char *types, ulong size,
                     uchar *field_metadata, int metadata_size,
                     uchar *null_bitmap, uint16 flags)
  : m_size(size), m_type(0), m_field_metadata_size(metadata_size),
    m_field_metadata(0), m_null_bits(0), m_flags(flags),
    m_memory(NULL)
{
  m_memory= (uchar *)my_multi_malloc(MYF(MY_WME),
                                     &m_type, size,
                                     &m_field_metadata,
                                     size * sizeof(uint16),
                                     &m_null_bits, (size + 7) / 8,
                                     NULL);

  memset(m_field_metadata, 0, size * sizeof(uint16));

  if (m_type)
    memcpy(m_type, types, size);
  else
    m_size= 0;
  /*
    Extract the data from the table map into the field metadata array
    iff there is field metadata. The variable metadata_size will be
    0 if we are replicating from an older version server since no field
    metadata was written to the table map. This can also happen if 
    there were no fields in the master that needed extra metadata.
  */
  if (m_size && metadata_size)
  { 
    int index= 0;
    for (unsigned int i= 0; i < m_size; i++)
    {
      switch (binlog_type(i)) {
      case MYSQL_TYPE_TINY_BLOB:
      case MYSQL_TYPE_BLOB:
      case MYSQL_TYPE_MEDIUM_BLOB:
      case MYSQL_TYPE_LONG_BLOB:
      case MYSQL_TYPE_DOUBLE:
      case MYSQL_TYPE_FLOAT:
      case MYSQL_TYPE_GEOMETRY:
      {
        /*
          These types store a single byte.
        */
        m_field_metadata[i]= field_metadata[index];
        index++;
        break;
      }
      case MYSQL_TYPE_SET:
      case MYSQL_TYPE_ENUM:
      case MYSQL_TYPE_STRING:
      {
        uint16 x= field_metadata[index++] << 8U; // real_type
        x+= field_metadata[index++];            // pack or field length
        m_field_metadata[i]= x;
        break;
      }
      case MYSQL_TYPE_BIT:
      {
        uint16 x= field_metadata[index++];
        x = x + (field_metadata[index++] << 8U);
        m_field_metadata[i]= x;
        break;
      }
      case MYSQL_TYPE_VARCHAR:
      {
        /*
          These types store two bytes.
        */
        char *ptr= (char *)&field_metadata[index];
        m_field_metadata[i]= uint2korr(ptr);
        index= index + 2;
        break;
      }
      case MYSQL_TYPE_NEWDECIMAL:
      {
        uint16 x= field_metadata[index++] << 8U; // precision
        x+= field_metadata[index++];            // decimals
        m_field_metadata[i]= x;
        break;
      }
      case MYSQL_TYPE_TIME2:
      case MYSQL_TYPE_DATETIME2:
      case MYSQL_TYPE_TIMESTAMP2:
        m_field_metadata[i]= field_metadata[index++];
        break;
      default:
        m_field_metadata[i]= 0;
        break;
      }
    }
  }
  if (m_size && null_bitmap)
    memcpy(m_null_bits, null_bitmap, (m_size + 7) / 8);
}


table_def::~table_def()
{
  my_free(m_memory);
#ifndef DBUG_OFF
  m_type= 0;
  m_size= 0;
#endif
}

/**
   @param   even_buf    point to the buffer containing serialized event
   @param   event_len   length of the event accounting possible checksum alg

   @return  TRUE        if test fails
            FALSE       as success
*/
bool event_checksum_test(uchar *event_buf, ulong event_len, uint8 alg)
{
  bool res= FALSE;
  uint16 flags= 0; // to store in FD's buffer flags orig value

  if (alg != BINLOG_CHECKSUM_ALG_OFF && alg != BINLOG_CHECKSUM_ALG_UNDEF)
  {
    ha_checksum incoming;
    ha_checksum computed;

    if (event_buf[EVENT_TYPE_OFFSET] == FORMAT_DESCRIPTION_EVENT)
    {
#ifndef DBUG_OFF
      int8 fd_alg= event_buf[event_len - BINLOG_CHECKSUM_LEN -
                             BINLOG_CHECKSUM_ALG_DESC_LEN];
#endif
      /*
        FD event is checksummed and therefore verified w/o the binlog-in-use flag
      */
      flags= uint2korr(event_buf + FLAGS_OFFSET);
      if (flags & LOG_EVENT_BINLOG_IN_USE_F)
        event_buf[FLAGS_OFFSET] &= ~LOG_EVENT_BINLOG_IN_USE_F;
      /*
         The only algorithm currently is CRC32. Zero indicates
         the binlog file is checksum-free *except* the FD-event.
      */
      DBUG_ASSERT(fd_alg == BINLOG_CHECKSUM_ALG_CRC32 || fd_alg == 0);
      DBUG_ASSERT(alg == BINLOG_CHECKSUM_ALG_CRC32);
      /*
        Complile time guard to watch over  the max number of alg
      */
      compile_time_assert(BINLOG_CHECKSUM_ALG_ENUM_END <= 0x80);
    }
    incoming= uint4korr(event_buf + event_len - BINLOG_CHECKSUM_LEN);
    computed= my_checksum(0L, NULL, 0);
    /* checksum the event content but the checksum part itself */
    computed= my_checksum(computed, (const uchar*) event_buf,
                          event_len - BINLOG_CHECKSUM_LEN);
    if (flags != 0)
    {
      /* restoring the orig value of flags of FD */
      DBUG_ASSERT(event_buf[EVENT_TYPE_OFFSET] == FORMAT_DESCRIPTION_EVENT);
      event_buf[FLAGS_OFFSET]= flags;
    }
    res= !(computed == incoming);
  }
  return DBUG_EVALUATE_IF("simulate_checksum_test_failure", TRUE, res);
}

<<<<<<< HEAD
#ifndef MYSQL_CLIENT

#define HASH_ROWS_POS_SEARCH_INVALID -1

/**
  Utility methods for handling row based operations.
 */

static uchar*
hash_slave_rows_get_key(const uchar *record,
                        size_t *length,
                        my_bool not_used __attribute__((unused)))
{
  DBUG_ENTER("get_key");

  HASH_ROW_ENTRY *entry=(HASH_ROW_ENTRY *) record;
  HASH_ROW_PREAMBLE *preamble= entry->preamble;
  *length= preamble->length;

  DBUG_RETURN((uchar*) &preamble->hash_value);
}

static void
hash_slave_rows_free_entry(HASH_ROW_ENTRY *entry)
{
  DBUG_ENTER("free_entry");
  if (entry)
  {
    if (entry->preamble)
      my_free(entry->preamble);
    if (entry->positions)
      my_free(entry->positions);
    my_free(entry);
  }
  DBUG_VOID_RETURN;
}

bool Hash_slave_rows::is_empty(void)
{
  return (m_hash.records == 0);
}

/**
   Hashing commodity structures and functions.
 */

bool Hash_slave_rows::init(void)
{
  if (my_hash_init(&m_hash,
                   &my_charset_bin,                /* the charater set information */
                   16 /* TODO */,                  /* growth size */
                   0,                              /* key offset */
                   0,                              /* key length */
                   hash_slave_rows_get_key,                        /* get function pointer */
                   (my_hash_free_key) hash_slave_rows_free_entry,  /* freefunction pointer */
                   MYF(0)))                        /* flags */
    return true;
  return false;
}

bool Hash_slave_rows::deinit(void)
{
  if (my_hash_inited(&m_hash))
    my_hash_free(&m_hash);

  return 0;
}

int Hash_slave_rows::size()
{
  return m_hash.records;
}

HASH_ROW_ENTRY* Hash_slave_rows::make_entry(const uchar* bi_start, const uchar* bi_ends,
                                            const uchar* ai_start, const uchar* ai_ends)
{
  DBUG_ENTER("Hash_slave_rows::make_entry");

  HASH_ROW_ENTRY *entry= (HASH_ROW_ENTRY*) my_malloc(sizeof(HASH_ROW_ENTRY), MYF(0));
  HASH_ROW_PREAMBLE *preamble= (HASH_ROW_PREAMBLE *) my_malloc(sizeof(HASH_ROW_PREAMBLE), MYF(0));
  HASH_ROW_POS *pos= (HASH_ROW_POS *) my_malloc(sizeof(HASH_ROW_POS), MYF(0));

  if (!entry || !preamble || !pos)
    goto err;

  /**
     Filling in the preamble.
   */
  preamble->hash_value= 0;
  preamble->length= sizeof(my_hash_value_type);
  preamble->search_state= HASH_ROWS_POS_SEARCH_INVALID;
  preamble->is_search_state_inited= false;

  /**
     Filling in the positions.
   */
  pos->bi_start= (const uchar *) bi_start;
  pos->bi_ends= (const uchar *) bi_ends;
  pos->ai_start= (const uchar *) ai_start;
  pos->ai_ends= (const uchar *) ai_ends;

  /**
    Filling in the entry
   */
  entry->preamble= preamble;
  entry->positions= pos;

  DBUG_RETURN(entry);

err:
  if (entry)
    my_free(entry);
  if (preamble)
    my_free(entry);
  if (pos)
    my_free(pos);
  DBUG_RETURN(NULL);
}

bool
Hash_slave_rows::put(TABLE *table,
                     MY_BITMAP *cols,
                     HASH_ROW_ENTRY* entry)
{

  DBUG_ENTER("Hash_slave_rows::put");

  HASH_ROW_PREAMBLE* preamble= entry->preamble;

  /**
     Skip blobs and BIT fields from key calculation.
     Handle X bits.
     Handle nulled fields.
     Handled fields not signaled.
  */
  preamble->hash_value= make_hash_key(table, cols);

  my_hash_insert(&m_hash, (uchar *) entry);
  DBUG_PRINT("debug", ("Added record to hash with key=%u", preamble->hash_value));
  DBUG_RETURN(false);
}

HASH_ROW_ENTRY*
Hash_slave_rows::get(TABLE *table, MY_BITMAP *cols)
{
  DBUG_ENTER("Hash_slave_rows::get");
  HASH_SEARCH_STATE state;
  my_hash_value_type key;
  HASH_ROW_ENTRY *entry= NULL;

  key= make_hash_key(table, cols);

  DBUG_PRINT("debug", ("Looking for record with key=%u in the hash.", key));

  entry= (HASH_ROW_ENTRY*) my_hash_first(&m_hash,
                                         (const uchar*) &key,
                                         sizeof(my_hash_value_type),
                                         &state);
  if (entry)
  {
    DBUG_PRINT("debug", ("Found record with key=%u in the hash.", key));

    /**
       Save the search state in case we need to go through entries for
       the given key.
    */
    entry->preamble->search_state= state;
    entry->preamble->is_search_state_inited= true;
  }

  DBUG_RETURN(entry);
}

bool Hash_slave_rows::next(HASH_ROW_ENTRY** entry)
{
  DBUG_ENTER("Hash_slave_rows::next");
  DBUG_ASSERT(*entry);

  if (*entry == NULL)
    DBUG_RETURN(true);

  HASH_ROW_PREAMBLE *preamble= (*entry)->preamble;

  if (!preamble->is_search_state_inited)
    DBUG_RETURN(true);

  my_hash_value_type key= preamble->hash_value;
  HASH_SEARCH_STATE state= preamble->search_state;

  /*
    Invalidate search for current preamble, because it is going to be
    used in the search below (and search state is used in a
    one-time-only basis).
   */
  preamble->search_state= HASH_ROWS_POS_SEARCH_INVALID;
  preamble->is_search_state_inited= false;

  DBUG_PRINT("debug", ("Looking for record with key=%u in the hash (next).", key));

  /**
     Do the actual search in the hash table.
   */
  *entry= (HASH_ROW_ENTRY*) my_hash_next(&m_hash,
                                         (const uchar*) &key,
                                         sizeof(my_hash_value_type),
                                         &state);
  if (*entry)
  {
    DBUG_PRINT("debug", ("Found record with key=%u in the hash (next).", key));
    preamble= (*entry)->preamble;

    /**
       Save the search state for next iteration (if any).
     */
    preamble->search_state= state;
    preamble->is_search_state_inited= true;
  }

  DBUG_RETURN(false);
}

bool
Hash_slave_rows::del(HASH_ROW_ENTRY *entry)
{
  DBUG_ENTER("Hash_slave_rows::del");
  DBUG_ASSERT(entry);

  if (my_hash_delete(&m_hash, (uchar *) entry))
    DBUG_RETURN(true);
  DBUG_RETURN(false);
}

my_hash_value_type
Hash_slave_rows::make_hash_key(TABLE *table, MY_BITMAP *cols)
{
  DBUG_ENTER("Hash_slave_rows::make_hash_key");
  ha_checksum crc= 0L;

  uchar *record= table->record[0];
  uchar saved_x= 0, saved_filler= 0;

  if (table->s->null_bytes > 0)
  {
    /*
      If we have an X bit then we need to take care of it.
    */
    if (!(table->s->db_options_in_use & HA_OPTION_PACK_RECORD))
    {
      saved_x= record[0];
      record[0]|= 1U;
    }

    /*
      If (last_null_bit_pos == 0 && null_bytes > 1), then:
      X bit (if any) + N nullable fields + M Field_bit fields = 8 bits
      Ie, the entire byte is used.
    */
    if (table->s->last_null_bit_pos > 0)
    {
      saved_filler= record[table->s->null_bytes - 1];
      record[table->s->null_bytes - 1]|=
        256U - (1U << table->s->last_null_bit_pos);
    }
  }

  /*
    We can only checksum the bytes if all fields have been signaled
    in the before image. Otherwise, unpack_row will not have set the
    null_flags correctly (because it only unpacks those fields and
    their flags that were actually in the before image).

    @c record_compare, as it also skips null_flags if the read_set
    was not marked completely.
   */
  if (bitmap_is_set_all(cols))
    crc= my_checksum(crc, table->null_flags, table->s->null_bytes);

  for (Field **ptr=table->field ;
       *ptr && ((*ptr)->field_index < cols->n_bits);
       ptr++)
  {
    Field *f= (*ptr);

    /* field is set in the read_set and is not a blob or a BIT */
    if (bitmap_is_set(cols, f->field_index) &&
        (f->type() != MYSQL_TYPE_BLOB) && (f->type() != MYSQL_TYPE_BIT))
      crc= my_checksum(crc, f->ptr, f->data_length());
  }

  /*
    Restore the saved bytes.

    TODO[record format ndb]: Remove this code once NDB returns the
    correct record format.
  */
  if (table->s->null_bytes > 0)
  {
    if (!(table->s->db_options_in_use & HA_OPTION_PACK_RECORD))
      record[0]= saved_x;

    if (table->s->last_null_bit_pos)
      record[table->s->null_bytes - 1]= saved_filler;
  }

  DBUG_PRINT("debug", ("Created key=%u", crc));
  DBUG_RETURN(crc);
}


#endif
=======
#if defined(MYSQL_SERVER) && defined(HAVE_REPLICATION)

Deferred_log_events::Deferred_log_events(Relay_log_info *rli) : last_added(NULL)
{
  my_init_dynamic_array(&array, sizeof(Log_event *), 32, 16);
}

Deferred_log_events::~Deferred_log_events() 
{
  delete_dynamic(&array);
}

int Deferred_log_events::add(Log_event *ev)
{
  last_added= ev;
  insert_dynamic(&array, (uchar*) &ev);
  ev->worker= NULL; // to mark event busy avoiding deletion
  return 0;
}

bool Deferred_log_events::is_empty()
{  
  return array.elements == 0;
}

bool Deferred_log_events::execute(Relay_log_info *rli)
{
  bool res= false;

  DBUG_ASSERT(rli->deferred_events_collecting);

  rli->deferred_events_collecting= false;
  for (uint i=  0; !res && i < array.elements; i++)
  {
    Log_event *ev= (* (Log_event **)
                    dynamic_array_ptr(&array, i));
    res= ev->apply_event(rli);
  }
  rli->deferred_events_collecting= true;
  return res;
}

void Deferred_log_events::rewind()
{
  /*
    Reset preceeding Query log event events which execution was
    deferred because of slave side filtering.
  */
  if (!is_empty())
  {
    for (uint i=  0; i < array.elements; i++)
    {
      Log_event *ev= *(Log_event **) dynamic_array_ptr(&array, i);
      delete ev;
    }
    if (array.elements > array.max_element)
      freeze_size(&array);
    reset_dynamic(&array);
  }
}

#endif
>>>>>>> 8cd7daca
<|MERGE_RESOLUTION|>--- conflicted
+++ resolved
@@ -1163,7 +1163,6 @@
   return DBUG_EVALUATE_IF("simulate_checksum_test_failure", TRUE, res);
 }
 
-<<<<<<< HEAD
 #ifndef MYSQL_CLIENT
 
 #define HASH_ROWS_POS_SEARCH_INVALID -1
@@ -1474,7 +1473,7 @@
 
 
 #endif
-=======
+
 #if defined(MYSQL_SERVER) && defined(HAVE_REPLICATION)
 
 Deferred_log_events::Deferred_log_events(Relay_log_info *rli) : last_added(NULL)
@@ -1536,5 +1535,4 @@
   }
 }
 
-#endif
->>>>>>> 8cd7daca
+#endif