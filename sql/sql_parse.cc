--- conflicted
+++ resolved
@@ -43,31 +43,13 @@
 #include "sql_connect.h"      // decrease_user_connections
 #include "sql_db.h"           // mysql_change_db
 #include "sql_delete.h"       // mysql_delete
-<<<<<<< HEAD
 #include "sql_do.h"           // mysql_do
 #include "sql_handler.h"      // mysql_ha_rm_tables
 #include "sql_help.h"         // mysqld_help
 #include "sql_insert.h"       // Query_result_create
 #include "sql_load.h"         // mysql_load
 #include "sql_prepare.h"      // mysql_stmt_execute
-=======
-#include "sql_insert.h"       // mysql_insert
-#include "sql_update.h"       // mysql_update, mysql_multi_update
-#include "sql_partition.h"    // struct partition_info
-#ifdef WITH_PARTITION_STORAGE_ENGINE
 #include "partition_info.h"   // has_external_data_or_index_dir
-#endif /* WITH_PARTITION_STORAGE_ENGINE */
-#include "sql_db.h"           // mysql_change_db, mysql_create_db,
-                              // mysql_rm_db, mysql_upgrade_db,
-                              // mysql_alter_db,
-                              // check_db_dir_existence,
-                              // my_dbopt_cleanup
-#include "sql_table.h"        // mysql_create_like_table,
-                              // mysql_create_table,
-                              // mysql_alter_table,
-                              // mysql_backup_table,
-                              // mysql_restore_table
->>>>>>> 9af2af01
 #include "sql_reload.h"       // reload_acl_and_cache
 #include "sql_rename.h"       // mysql_rename_tables
 #include "sql_select.h"       // handle_query
