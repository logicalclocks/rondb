/* Copyright (c) 2000, 2016, Oracle and/or its affiliates. All rights reserved.

   This program is free software; you can redistribute it and/or modify
   it under the terms of the GNU General Public License as published by
   the Free Software Foundation; version 2 of the License.

   This program is distributed in the hope that it will be useful,
   but WITHOUT ANY WARRANTY; without even the implied warranty of
   MERCHANTABILITY or FITNESS FOR A PARTICULAR PURPOSE.  See the
   GNU General Public License for more details.

   You should have received a copy of the GNU General Public License
   along with this program; if not, write to the Free Software
   Foundation, Inc., 51 Franklin St, Fifth Floor, Boston, MA 02110-1301  USA */

/**
  @file sql/sql_select.cc

  @brief Evaluate query expressions, throughout resolving, optimization and
         execution.

  @defgroup Query_Optimizer  Query Optimizer
  @{
*/

#include "sql_select.h"

#include <string.h>
#include <algorithm>

#include "auth_acls.h"
#include "auth_common.h"         // *_ACL
#include "current_thd.h"
#include "debug_sync.h"          // DEBUG_SYNC
#include "enum_query_type.h"
#include "error_handler.h"       // Ignore_error_handler
#include "filesort.h"            // filesort_free_buffers
#include "handler.h"
#include "item_func.h"
#include "item_subselect.h"
#include "item_sum.h"            // Item_sum
#include "key.h"                 // key_copy, key_cmp, key_cmp_if_same
#include "lock.h"                // mysql_unlock_some_tables,
#include "my_compiler.h"
#include "my_decimal.h"
#include "my_pointer_arithmetic.h"
#include "my_sys.h"
#include "mysql/service_my_snprintf.h"
#include "mysql_com.h"
#include "mysqld.h"              // stage_init
#include "mysqld_error.h"
#include "opt_explain.h"
#include "opt_explain_format.h"
#include "opt_hints.h"           // hint_key_state()
#include "opt_range.h"           // QUICK_SELECT_I
#include "opt_trace.h"
#include "query_options.h"
#include "query_result.h"
#include "records.h"             // init_read_record, end_read_record
#include "sql_analyse.h"         // Query_result_analyse
#include "sql_base.h"
#include "sql_cache.h"           // query_cache
#include "sql_do.h"
#include "sql_executor.h"
#include "sql_join_buffer.h"     // JOIN_CACHE
#include "sql_list.h"
#include "sql_optimizer.h"       // JOIN
#include "sql_planner.h"         // calculate_condition_filter
#include "sql_show.h"            // append_identifier
#include "sql_sort.h"
#include "sql_test.h"            // misc. debug printing utilities
#include "sql_timer.h"           // thd_timer_set
#include "sql_tmp_table.h"       // tmp tables
#include "temp_table_param.h"
#include "template_utils.h"
#include "thr_lock.h"

class Opt_trace_context;

using std::max;
using std::min;

const char store_key_const_item::static_name[]= "const";

static store_key *get_store_key(THD *thd,
				Key_use *keyuse, table_map used_tables,
				KEY_PART_INFO *key_part, uchar *key_buff,
				uint maybe_null);
static uint actual_key_flags(KEY *key_info);
bool const_expression_in_where(Item *conds,Item *item, Item **comp_item);

/**
  Handle data manipulation query which is not represented by Sql_cmd_dml class.
  @todo: Integrate with Sql_cmd_dml::prepare() and ::execute()

  @param thd       thread handler
  @param lex       query to be processed
  @param result    sink of result of query execution.
                   may be protocol object (for passing result to a client),
                   insert object, update object, delete object, etc.
  @param added_options additional options for detailed control over execution
  @param removed_options options that are not applicable for this command

  @returns false if success, true if error

  @details
    Processing a query goes through 5 phases (parsing is already done)
     - Preparation
     - Locking of tables
     - Optimization
     - Execution or explain
     - Cleanup

    The statements handled by this function are:

      CREATE TABLE with SELECT clause
      SHOW statements
*/

bool handle_query(THD *thd, LEX *lex, Query_result *result,
                  ulonglong added_options, ulonglong removed_options)
{
  DBUG_ENTER("handle_query");

  SELECT_LEX_UNIT *const unit= lex->unit;
  SELECT_LEX *const select= unit->first_select();
  bool res;

  DBUG_ASSERT(thd == unit->thd);

  DBUG_ASSERT(!unit->is_prepared() && !unit->is_optimized() &&
              !unit->is_executed());

  const bool single_query= unit->is_simple();

  lex->used_tables=0;                         // Updated by setup_fields

  THD_STAGE_INFO(thd, stage_init);

  if (thd->lex->set_var_list.elements &&
      resolve_var_assignments(thd, lex))
    goto err;

  if (single_query)
  {
    if (unit->prepare_limit(thd, unit->global_parameters()))
      goto err;                      /* purecov: inspected */

    select->context.resolve_in_select_list= true;
    select->set_query_result(result);
    select->make_active_options(added_options, removed_options);
    select->fields_list= select->item_list;

    if (select->prepare(thd))
      goto err;

    unit->set_prepared();
  }
  else
  {
    if (unit->prepare(thd, result, SELECT_NO_UNLOCK | added_options,
                      removed_options))
      goto err;
  }

  DBUG_ASSERT(!lex->is_query_tables_locked());
  /*
    Locking of tables is done after preparation but before optimization.
    This allows to do better partition pruning and avoid locking unused
    partitions. As a consequence, in such a case, prepare stage can rely only
    on metadata about tables used and not data from them.
  */
  if (lock_tables(thd, lex->query_tables, lex->table_count, 0))
    goto err;

  /*
    Register query result in cache.
    Tables must be locked before storing the query in the query cache.
    Transactional engines must be signalled that the statement has started,
    by calling external_lock().
  */
  query_cache.store_query(thd, lex->query_tables);

  if (single_query)
  {
    if (unit->set_limit(thd, unit->global_parameters()))
      goto err;                      /* purecov: inspected */
    if (select->optimize(thd))
      goto err;

    unit->set_optimized();
  }
  else
  {
    if (unit->optimize(thd))
      goto err;
  }

  if (lex->is_explain())
  {
    if (explain_query(thd, unit))
      goto err;     /* purecov: inspected */
  }
  else
  {
    if (single_query)
    {
      select->join->exec();
      unit->set_executed();
      if (thd->is_error())
        goto err;
    }
    else
    {
      if (unit->execute(thd))
        goto err;
    }
  }

  DBUG_ASSERT(!thd->is_error());

  thd->update_previous_found_rows();
  THD_STAGE_INFO(thd, stage_end);

  // Do partial cleanup (preserve plans for EXPLAIN).
  res= unit->cleanup(false);

  DBUG_RETURN(res);

err:
  DBUG_ASSERT(thd->is_error() || thd->killed);
  DBUG_PRINT("info",("report_error: %d", thd->is_error()));
  THD_STAGE_INFO(thd, stage_end);

  (void) unit->cleanup(false);

  // Abort the result set (if it has been prepared).
  result->abort_result_set();

  DBUG_RETURN(thd->is_error());
}


/**
  Get the maximum execution time for a statement.

  @return Length of time in milliseconds.

  @remark A zero timeout means that no timeout should be
          applied to this particular statement.

*/
static inline ulong get_max_execution_time(THD *thd)
{
  return (thd->lex->max_execution_time ? thd->lex->max_execution_time :
                                        thd->variables.max_execution_time);
}


/**
  Check whether max statement time is applicable to statement or not.


  @param  thd   Thread (session) context.

  @return true  if max statement time is applicable to statement
  @return false otherwise.
*/
static inline bool is_timer_applicable_to_statement(THD *thd)
{
  /*
    The following conditions must be met:
      - is SELECT statement.
      - timer support is implemented and it is initialized.
      - statement is not made by the slave threads.
      - timer is not set for statement
      - timer out value of is set
      - SELECT statement is not from any stored programs.
  */
  return (thd->lex->sql_command == SQLCOM_SELECT &&
          (have_statement_timeout == SHOW_OPTION_YES) &&
          !thd->slave_thread &&
          !thd->timer &&
          (thd->lex->max_execution_time ||
           thd->variables.max_execution_time) &&
          !thd->sp_runtime_ctx);
}


/**
  Set the time until the currently running statement is aborted.

  @param  thd   Thread (session) context.

  @return true if the timer was armed.
*/

bool set_statement_timer(THD *thd)
{
  ulong max_execution_time= get_max_execution_time(thd);

  /**
    whether timer can be set for the statement or not should be checked before
    calling set_statement_timer function.
  */
  DBUG_ASSERT(is_timer_applicable_to_statement(thd) == true);
  DBUG_ASSERT(thd->timer == NULL);

  thd->timer= thd_timer_set(thd, thd->timer_cache, max_execution_time);
  thd->timer_cache= NULL;

  if (thd->timer)
    thd->status_var.max_execution_time_set++;
  else
    thd->status_var.max_execution_time_set_failed++;

  return thd->timer;
}

/**
  Deactivate the timer associated with the statement that was executed.

  @param  thd   Thread (session) context.
*/

void reset_statement_timer(THD *thd)
{
  DBUG_ASSERT(thd->timer);
  /* Cache the timer object if it can be reused. */
  thd->timer_cache= thd_timer_reset(thd->timer);
  thd->timer= NULL;
}


/**
  Prepare a DML statement.

  @param thd       thread handler

  @returns false if success, true if error
*/
bool Sql_cmd_dml::prepare(THD *thd)
{
  DBUG_ENTER("Sql_cmd_dml::prepare");

  // @todo: Move this to constructor?
  lex= thd->lex;
  result= lex->result;

  SELECT_LEX_UNIT *const unit= lex->unit;

  DBUG_ASSERT(thd == unit->thd && !is_prepared());

  DBUG_ASSERT(!unit->is_prepared() && !unit->is_optimized() &&
              !unit->is_executed());

  // Perform a coarse statement-specific privilege check.
  if (precheck(thd))
    goto err;

  // Trigger out_of_memory condition inside open_tables_for_query()
  DBUG_EXECUTE_IF("sql_cmd_dml_prepare__out_of_memory",
                  DBUG_SET("+d,simulate_out_of_memory"););
  /*
    Open tables and expand views.
    During prepare of query (not as part of an execute), acquire only
    S metadata locks instead of SW locks to be compatible with concurrent
    LOCK TABLES WRITE and global read lock.
  */
  if (open_tables_for_query(thd, lex->query_tables,
                            needs_explicit_preparation() ?
                              MYSQL_OPEN_FORCE_SHARED_MDL : 0))
  {
    if (thd->is_error())   // @todo - dictionary code should be fixed
      goto err;
    (void) unit->cleanup(false);
    DBUG_RETURN(true);
  }
#ifndef DBUG_OFF
  if (sql_command_code() == SQLCOM_SELECT)
    DEBUG_SYNC(thd, "after_table_open");
#endif
  if (lex->set_var_list.elements && resolve_var_assignments(thd, lex))
    goto err;                      /* purecov: inspected */

  /*
    @todo add consistent error tracking for all query preparation by adding
    this line: (when done, remove all other occurrences in preparation code)

    Prepare_error_tracker tracker(thd);
  */

  if (prepare_inner(thd))
    goto err;

  set_prepared();

  DBUG_RETURN(false);

err:
  DBUG_ASSERT(thd->is_error());
  DBUG_PRINT("info",("report_error: %d", thd->is_error()));

  (void) unit->cleanup(false);

  DBUG_RETURN(true);
}


/**
  Prepare a SELECT statement.
*/

bool Sql_cmd_select::prepare_inner(THD *thd)
{
  lex->used_tables=0;                         // Updated by setup_fields

  if (lex->is_explain())
  {
    /*
      Always use Query_result_send for EXPLAIN, even if it's an EXPLAIN for
      SELECT ... INTO OUTFILE: a user application should be able to prepend
      EXPLAIN to any query and receive output for it, even if the query itself
      redirects the output.
    */
    Prepared_stmt_arena_holder ps_arena_holder(thd);
    result= new (thd->mem_root) Query_result_send(thd);
    if (!result)
      return true; /* purecov: inspected */
  }
  else
  {
    Prepared_stmt_arena_holder ps_arena_holder(thd);
    if (lex->result == NULL)
    {
      if (sql_command_code() == SQLCOM_SELECT)
        lex->result= new (thd->mem_root) Query_result_send(thd);
      else if (sql_command_code() == SQLCOM_DO)
        lex->result= new (thd->mem_root) Query_result_do(thd);
      if (lex->result == NULL)
        return true;                          /* purecov: inspected */
    }
    result= lex->result;
    Query_result *analyse_result= NULL;
    if (lex->proc_analyse)
    {
      if ((result= analyse_result=
           new (thd->mem_root) Query_result_analyse(thd, result,
                                                    lex->proc_analyse)) == NULL)
        return true;                      /* purecov: inspected */
    }
  }

  SELECT_LEX_UNIT *const unit= lex->unit;
  SELECT_LEX *parameters= unit->global_parameters();
  if (!parameters->explicit_limit)
  {
    parameters->select_limit=
      new (thd->mem_root) Item_uint(ulonglong(thd->variables.select_limit));
    if (parameters->select_limit == NULL)
      return true;                        /* purecov: inspected */
  }
  if (unit->prepare_limit(thd, parameters))
    return true;                          /* purecov: inspected */

  if (unit->is_simple())
  {
    SELECT_LEX *const select= unit->first_select();
    select->context.resolve_in_select_list= true;
    select->set_query_result(result);
    select->make_active_options(0, 0);
    select->fields_list= select->item_list;

    if (select->prepare(thd))
      return true;

    unit->set_prepared();
  }
  else
  {
    if (unit->prepare(thd, result, SELECT_NO_UNLOCK, 0))
      return true;
  }

  return false;
}


/**
  Execute a DML statement.

  @param thd       thread handler

  @returns false if success, true if error

  @details
    Processing a statement goes through 6 phases (parsing is already done)
     - Prelocking
     - Preparation
     - Locking of tables
     - Optimization
     - Execution or explain
     - Cleanup

    If the statement is already prepared, this step is skipped.

    The queries handled by this function are:

    SELECT
    INSERT ... SELECT
    INSERT ... VALUES
    REPLACE ... SELECT
    REPLACE ... VALUES
    UPDATE (single-table and multi-table)
    DELETE (single-table and multi-table)
    DO

  @todo make this function also handle SET.
*/

bool Sql_cmd_dml::execute(THD *thd)
{
  DBUG_ENTER("Sql_cmd_dml::execute");

  lex= thd->lex;
  result= lex->result;

  SELECT_LEX_UNIT *const unit= lex->unit;

  bool statement_timer_armed= false;
  bool error_handler_active= false;
  bool res;

  Ignore_error_handler ignore_handler;
  Strict_error_handler strict_handler;

  DBUG_ASSERT(thd == unit->thd);
  // @todo - enable when needs_explicit_preparation is changed
  // DBUG_ASSERT(!needs_explicit_preparation() || is_prepared());

  // If a timer is applicable to statement, then set it.
  if (is_timer_applicable_to_statement(thd))
    statement_timer_armed= set_statement_timer(thd);

  if (!is_prepared())
  {
    prepare_only= false; // Indicate that call is from execute
    if (prepare(thd))
      goto err;
    prepare_only= true;
  }
  else
  {
    /*
      When statement is prepared, authorization check and opening of tables is
      still needed.
    */
    if (precheck(thd))
      goto err;
    if (open_tables_for_query(thd, lex->query_tables, 0))
      goto err;
#ifndef DBUG_OFF
  if (sql_command_code() == SQLCOM_SELECT)
    DEBUG_SYNC(thd, "after_table_open");
#endif
  }

  DBUG_EXECUTE_IF("use_attachable_trx",
                  thd->begin_attachable_ro_transaction(););

  THD_STAGE_INFO(thd, stage_init);

  thd->clear_current_query_costs();

  thd->current_changed_rows= 0;

  if (is_data_change_stmt())
  {
    // Replication may require extra check of data change statements
    if (run_before_dml_hook(thd))
      goto err;

    // Push ignore / strict error handler
    if (lex->is_ignore())
    {
      thd->push_internal_handler(&ignore_handler);
      error_handler_active= true;
      /*
        UPDATE IGNORE can be unsafe. We therefore use row based
        logging if mixed or row based logging is available.
        TODO: Check if the order of the output of the select statement is
        deterministic. Waiting for BUG#42415
      */
      if (lex->sql_command == SQLCOM_UPDATE)
        lex->set_stmt_unsafe(LEX::BINLOG_STMT_UNSAFE_UPDATE_IGNORE);
    }
    else if (thd->is_strict_mode())
    {
      thd->push_internal_handler(&strict_handler);
      error_handler_active= true;
    }
  }

  DBUG_ASSERT(!lex->is_query_tables_locked());
  /*
    Locking of tables is done after preparation but before optimization.
    This allows to do better partition pruning and avoid locking unused
    partitions. As a consequence, in such a case, prepare stage can rely only
    on metadata about tables used and not data from them.
  */
  if (!is_empty_query())
  {
    if (lock_tables(thd, lex->query_tables, lex->table_count, 0))
      goto err;

    /*
      Register query result in cache.
      Tables must be locked before storing the query in the query cache.
      Transactional engines must be signalled that the statement has started,
      by calling external_lock().
    */
    query_cache.store_query(thd, lex->query_tables);
  }

  // Perform statement-specific execution
  if (execute_inner(thd))
    goto err;

  DBUG_ASSERT(!thd->is_error());

  // Pop ignore / strict error handler
  if (error_handler_active)
  {
    thd->pop_internal_handler();
    error_handler_active= false;
  }

  THD_STAGE_INFO(thd, stage_end);

  // Do partial cleanup (preserve plans for EXPLAIN).
  res= unit->cleanup(false);

  // Perform statement-specific cleanup for Query_result
  if (result != NULL)
    result->cleanup();

  thd->save_current_query_costs();

  thd->update_previous_found_rows();

  DBUG_EXECUTE_IF("use_attachable_trx",
                  thd->end_attachable_transaction(););

  if (statement_timer_armed && thd->timer)
    reset_statement_timer(thd);

  // "unprepare" this object since unit->cleanup actually unprepares.
  unprepare(thd);

  DBUG_RETURN(res);

err:
  DBUG_ASSERT(thd->is_error() || thd->killed);
  DBUG_PRINT("info",("report_error: %d", thd->is_error()));
  THD_STAGE_INFO(thd, stage_end);
  prepare_only= true;

  (void) unit->cleanup(false);

  // Abort and cleanup the result set (if it has been prepared).
  if (result != NULL)
  {
    result->abort_result_set();
    result->cleanup();
  }
  if (error_handler_active)
    thd->pop_internal_handler();

  if (statement_timer_armed && thd->timer)
    reset_statement_timer(thd);

  /*
    There are situations where we want to know the cost of a query that
    has failed during execution, e.g because of a timeout.
  */
  thd->save_current_query_costs();

  DBUG_EXECUTE_IF("use_attachable_trx",
                  thd->end_attachable_transaction(););

  if (is_prepared())
    unprepare(thd);

  DBUG_RETURN(thd->is_error());
}


/**
  Execute a DML statement.
  This is the default implementation for a DML statement and uses a
  nested-loop join processor per outer-most query block.
  The implementation is split in two: One for query expressions containing
  a single query block and one for query expressions containing multiple
  query blocks combined with UNION.
*/

bool Sql_cmd_dml::execute_inner(THD *thd)
{
  SELECT_LEX_UNIT *unit= lex->unit;

  if (unit->is_simple())
  {
    if (unit->set_limit(thd, unit->global_parameters()))
      return true;                      /* purecov: inspected */
    if (unit->first_select()->optimize(thd))
      return true;

    unit->set_optimized();
  }
  else
  {
    if (unit->optimize(thd))
      return true;
  }

  if (lex->is_explain())
  {
    if (explain_query(thd, unit))
      return true;     /* purecov: inspected */
  }
  else
  {
    if (unit->is_simple())
    {
      unit->first_select()->join->exec();
      unit->set_executed();
      if (thd->is_error())
        return true;
    }
    else
    {
      if (unit->execute(thd))
        return true;
    }
  }

  return false;
}


/**
  Performs access check for the locking clause, if present.

  @param thd Current session, used for checking access and raising error.

  @param tables Tables in the query's from clause.

  @retval true There was a locking clause and access was denied. An error has
  been raised.

  @retval false There was no locking clause or access was allowed to it. This
  is always returned in an embedded build.
*/
static bool check_locking_clause_access(THD *thd, Global_tables_list tables)
{
#ifndef NO_EMBEDDED_ACCESS_CHECKS

  for (TABLE_LIST *table_ref : tables)
    if (table_ref->lock_descriptor().action != THR_DEFAULT)
    {
      bool access_is_granted= false;
      /*
        If either of these privileges is present along with SELECT, access is
        granted.
      */
      for (uint allowed_priv : { UPDATE_ACL, DELETE_ACL, LOCK_TABLES_ACL })
      {
        ulong priv= SELECT_ACL | allowed_priv;
        if (!check_table_access(thd, priv, table_ref, false, 1, true))
          access_is_granted= true;
      }

      if (!access_is_granted)
      {
        const Security_context *sctx= thd->security_context();

        my_error(ER_TABLEACCESS_DENIED_ERROR, MYF(0),
                 "SELECT with locking clause",
                 sctx->priv_user().str,
                 sctx->host_or_ip().str,
                 table_ref->get_table_name());

        return true;
      }
    }

#endif

  return false;
}


/**
  Perform an authorization precheck for a SELECT statement.
*/

bool Sql_cmd_select::precheck(THD *thd)
{
  bool res;
  /*
    lex->exchange != NULL implies SELECT .. INTO OUTFILE and this
    requires FILE_ACL access.
  */
  ulong privileges_requested= lex->exchange ? SELECT_ACL | FILE_ACL :
                                              SELECT_ACL;

  TABLE_LIST *tables= lex->query_tables;
  //TABLE_LIST *first_table= tables;

  if (tables)
  {
    res= check_table_access(thd,
                            privileges_requested,
                            tables, false, UINT_MAX, false); // ||
         /*
           @todo: The lines below should be enabled when this function is
           extended to handle SHOW statements as well.

         (first_table && first_table->schema_table_reformed &&
          check_show_access(thd, first_table));
         */
  }
  else
    res= check_access(thd, privileges_requested, any_db, NULL, NULL, 0, 0);

  if (!res)
    res= check_locking_clause_access(thd, tables);

  return res;
}


/*****************************************************************************
  Check fields, find best join, do the select and output fields.
  All tables must be opened.
*****************************************************************************/

/**
  @brief Check if two items are compatible wrt. materialization.

  @param outer Expression from outer query
  @param inner Expression from inner query

  @retval TRUE   If subquery types allow materialization.
  @retval FALSE  Otherwise.
*/

bool types_allow_materialization(Item *outer, Item *inner)

{
  if (outer->result_type() != inner->result_type())
    return false;
  switch (outer->result_type()) {
  case ROW_RESULT:
    // Materialization of rows nested inside rows is not currently supported.
    return false;
  case STRING_RESULT:
    if (outer->is_temporal_with_date() != inner->is_temporal_with_date())
      return false;
    if (!(outer->collation.collation == inner->collation.collation
        /*&& outer->max_length <= inner->max_length */))
      return false;
  /*case INT_RESULT:
    if (!(outer->unsigned_flag ^ inner->unsigned_flag))
      return false; */
  default:
    ;                 /* suitable for materialization */
  }
  return true;
}


/*
  Check if the table's rowid is included in the temptable

  SYNOPSIS
    sj_table_is_included()
      join      The join
      join_tab  The table to be checked

  DESCRIPTION
    SemiJoinDuplicateElimination: check the table's rowid should be included
    in the temptable. This is so if

    1. The table is not embedded within some semi-join nest
    2. The has been pulled out of a semi-join nest, or

    3. The table is functionally dependent on some previous table

    [4. This is also true for constant tables that can't be
        NULL-complemented but this function is not called for such tables]

  RETURN
    TRUE  - Include table's rowid
    FALSE - Don't
*/

static bool sj_table_is_included(JOIN *join, JOIN_TAB *join_tab)
{
  if (join_tab->emb_sj_nest)
    return FALSE;
  
  /* Check if this table is functionally dependent on the tables that
     are within the same outer join nest
  */
  TABLE_LIST *embedding= join_tab->table_ref->embedding;
  if (join_tab->type() == JT_EQ_REF)
  {
    table_map depends_on= 0;
    uint idx;
    
    for (uint kp= 0; kp < join_tab->ref().key_parts; kp++)
      depends_on |= join_tab->ref().items[kp]->used_tables();

    Table_map_iterator it(depends_on & ~PSEUDO_TABLE_BITS);
    while ((idx= it.next_bit())!=Table_map_iterator::BITMAP_END)
    {
      JOIN_TAB *ref_tab= join->map2table[idx];
      if (embedding != ref_tab->table_ref->embedding)
        return TRUE;
    }
    /* Ok, functionally dependent */
    return FALSE;
  }
  /* Not functionally dependent => need to include*/
  return TRUE;
}


/**
  Setup the strategies to eliminate semi-join duplicates.
  
  @param join           Join to process
  @param no_jbuf_after  Do not use join buffering after the table with this 
                        number

  @retval FALSE  OK 
  @retval TRUE   Out of memory error

    Setup the strategies to eliminate semi-join duplicates.
    At the moment there are 5 strategies:

    -# DuplicateWeedout (use of temptable to remove duplicates based on rowids
                         of row combinations)
    -# FirstMatch (pick only the 1st matching row combination of inner tables)
    -# LooseScan (scanning the sj-inner table in a way that groups duplicates
                  together and picking the 1st one)
    -# MaterializeLookup (Materialize inner tables, then setup a scan over
                          outer correlated tables, lookup in materialized table)
    -# MaterializeScan (Materialize inner tables, then setup a scan over
                        materialized tables, perform lookup in outer tables)

    The join order has "duplicate-generating ranges", and every range is
    served by one strategy or a combination of FirstMatch with with some
    other strategy.

    "Duplicate-generating range" is defined as a range within the join order
    that contains all of the inner tables of a semi-join. All ranges must be
    disjoint, if tables of several semi-joins are interleaved, then the ranges
    are joined together, which is equivalent to converting

     `SELECT ... WHERE oe1 IN (SELECT ie1 ...) AND oe2 IN (SELECT ie2 )`

    to

      `SELECT ... WHERE (oe1, oe2) IN (SELECT ie1, ie2 ... ...)`.

    Applicability conditions are as follows:

    @par DuplicateWeedout strategy

    @code
      (ot|nt)*  [ it ((it|ot|nt)* (it|ot))]  (nt)*
      +------+  +=========================+  +---+
        (1)                 (2)               (3)
    @endcode

    -# Prefix of OuterTables (those that participate in IN-equality and/or are
       correlated with subquery) and outer Non-correlated tables.

    -# The handled range. The range starts with the first sj-inner table, and
       covers all sj-inner and outer tables Within the range, Inner, Outer,
       outer non-correlated tables may follow in any order.

    -# The suffix of outer non-correlated tables.

    @par FirstMatch strategy

    @code
      (ot|nt)*  [ it ((it|nt)* it) ]  (nt)*
      +------+  +==================+  +---+
        (1)             (2)          (3)

    @endcode
    -# Prefix of outer correlated and non-correlated tables

    -# The handled range, which may contain only inner and non-correlated
       tables.

    -# The suffix of outer non-correlated tables.

    @par LooseScan strategy

    @code
     (ot|ct|nt) [ loosescan_tbl (ot|nt|it)* it ]  (ot|nt)*
     +--------+   +===========+ +=============+   +------+
        (1)           (2)          (3)              (4)
    @endcode

    -# Prefix that may contain any outer tables. The prefix must contain all
       the non-trivially correlated outer tables. (non-trivially means that
       the correlation is not just through the IN-equality).

    -# Inner table for which the LooseScan scan is performed.  Notice that
       special requirements for existence of certain indexes apply to this
       table, @see class Loose_scan_opt.

    -# The remainder of the duplicate-generating range. It is served by
       application of FirstMatch strategy. Outer IN-correlated tables must be
       correlated to the LooseScan table but not to the inner tables in this
       range. (Currently, there can be no outer tables in this range because
       of implementation restrictions, @see
       Optimize_table_order::advance_sj_state()).

    -# The suffix of outer correlated and non-correlated tables.

    @par MaterializeLookup strategy

    @code
     (ot|nt)*  [ it (it)* ]  (nt)*
     +------+  +==========+  +---+
        (1)         (2)        (3)
    @endcode

    -# Prefix of outer correlated and non-correlated tables.

    -# The handled range, which may contain only inner tables.
            The inner tables are materialized in a temporary table that is
            later used as a lookup structure for the outer correlated tables.

    -# The suffix of outer non-correlated tables.

    @par MaterializeScan strategy

    @code
     (ot|nt)*  [ it (it)* ]  (ot|nt)*
     +------+  +==========+  +-----+
        (1)         (2)         (3)
    @endcode

    -# Prefix of outer correlated and non-correlated tables.

    -# The handled range, which may contain only inner tables.
            The inner tables are materialized in a temporary table which is
            later used to setup a scan.

    -# The suffix of outer correlated and non-correlated tables.

  Note that MaterializeLookup and MaterializeScan has overlap in their
  patterns. It may be possible to consolidate the materialization strategies
  into one.

  The choice between the strategies is made by the join optimizer (see
  advance_sj_state() and fix_semijoin_strategies()).  This function sets up
  all fields/structures/etc needed for execution except for
  setup/initialization of semi-join materialization which is done in
  setup_materialized_table().
*/

static bool setup_semijoin_dups_elimination(JOIN *join, uint no_jbuf_after)
{
  uint tableno;
  THD *thd= join->thd;
  DBUG_ENTER("setup_semijoin_dups_elimination");
  ASSERT_BEST_REF_IN_JOIN_ORDER(join);

  if (join->select_lex->sj_nests.is_empty())
    DBUG_RETURN(FALSE);

  QEP_TAB *const qep_array= join->qep_tab;
  for (tableno= join->const_tables; tableno < join->primary_tables; )
  {
#ifndef DBUG_OFF
    const bool tab_in_sj_nest= join->best_ref[tableno]->emb_sj_nest != NULL;
#endif
    QEP_TAB *const tab= &qep_array[tableno];
    POSITION *const pos= tab->position();

    if (pos->sj_strategy == SJ_OPT_NONE)
    {
      tableno++;  // nothing to do
      continue;
    }
    QEP_TAB *last_sj_tab= tab + pos->n_sj_tables - 1;
    switch (pos->sj_strategy) {
      case SJ_OPT_MATERIALIZE_LOOKUP:
      case SJ_OPT_MATERIALIZE_SCAN:
        DBUG_ASSERT(false); // Should not occur among "primary" tables
        // Do nothing
        tableno+= pos->n_sj_tables;
        break;
      case SJ_OPT_LOOSE_SCAN:
      {
        DBUG_ASSERT(tab_in_sj_nest); // First table must be inner
        /* We jump from the last table to the first one */
        tab->match_tab= last_sj_tab->idx();

        /* For LooseScan, duplicate elimination is based on rows being sorted 
           on key. We need to make sure that range select keeps the sorted index
           order. (When using MRR it may not.)  

           Note: need_sorted_output() implementations for range select classes 
           that do not support sorted output, will trigger an assert. This 
           should not happen since LooseScan strategy is only picked if sorted 
           output is supported.
        */
        if (tab->quick())
        {
          DBUG_ASSERT(tab->quick()->index == pos->loosescan_key);
          tab->quick()->need_sorted_output();
        }

        const uint keyno= pos->loosescan_key;
        DBUG_ASSERT(tab->keys().is_set(keyno));
        tab->set_index(keyno);

        /* Calculate key length */
        uint keylen= 0;
        for (uint kp= 0; kp < pos->loosescan_parts; kp++)
          keylen+= tab->table()->key_info[keyno].key_part[kp].store_length;
        tab->loosescan_key_len= keylen;

        if (pos->n_sj_tables > 1)
        {
          last_sj_tab->firstmatch_return= tab->idx();
          last_sj_tab->match_tab= last_sj_tab->idx();
        }
        tableno+= pos->n_sj_tables;
        break;
      }
      case SJ_OPT_DUPS_WEEDOUT:
      {
        DBUG_ASSERT(tab_in_sj_nest); // First table must be inner
        /*
          Consider a semijoin of one outer and one inner table, both
          with two rows. The inner table is assumed to be confluent
          (See sj_opt_materialize_lookup)

          If normal nested loop execution is used, we do not need to
          include semi-join outer table rowids in the duplicate
          weedout temp table since NL guarantees that outer table rows
          are encountered only consecutively and because all rows in
          the temp table are deleted for every new outer table
          combination (example is with a confluent inner table):

            ot1.row1|it1.row1 
                 '-> temp table's have_confluent_row == FALSE 
                   |-> output ot1.row1
                   '-> set have_confluent_row= TRUE
            ot1.row1|it1.row2
                 |-> temp table's have_confluent_row == TRUE
                 | '-> do not output ot1.row1
                 '-> no more join matches - set have_confluent_row= FALSE
            ot1.row2|it1.row1 
                 '-> temp table's have_confluent_row == FALSE 
                   |-> output ot1.row2
                   '-> set have_confluent_row= TRUE
              ...                 

          Note: not having outer table rowids in the temp table and
          then emptying the temp table when a new outer table row
          combinition is encountered is an optimization. Including
          outer table rowids in the temp table is not harmful but
          wastes memory.

          Now consider the join buffering algorithms (BNL/BKA). These
          algorithms join each inner row with outer rows in "reverse"
          order compared to NL. Effectively, this means that outer
          table rows may be encountered multiple times in a
          non-consecutive manner:

            NL:                 BNL/BKA:
            ot1.row1|it1.row1   ot1.row1|it1.row1
            ot1.row1|it1.row2   ot1.row2|it1.row1
            ot1.row2|it1.row1   ot1.row1|it1.row2
            ot1.row2|it1.row2   ot1.row2|it1.row2

          It is clear from the above that there is no place we can
          empty the temp table like we do in NL to avoid storing outer
          table rowids. 

          Below we check if join buffering might be used. If so, set
          first_table to the first non-constant table so that outer
          table rowids are included in the temp table. Do not destroy
          other duplicate elimination methods. 
        */
        uint first_table= tableno;
        for (uint sj_tableno= tableno; 
             sj_tableno < tableno + pos->n_sj_tables; 
             sj_tableno++)
        {
          if (join->best_ref[sj_tableno]->use_join_cache() &&
              sj_tableno <= no_jbuf_after)
          {
            /* Join buffering will probably be used */
            first_table= join->const_tables;
            break;
          }
        }

        QEP_TAB *const first_sj_tab= qep_array + first_table;
        if (last_sj_tab->first_inner() != NO_PLAN_IDX &&
            first_sj_tab->first_inner() != last_sj_tab->first_inner())
        {
          /*
            The first duplicate weedout table is an outer table of an outer join
            and the last duplicate weedout table is one of the inner tables of
            the outer join.
            In this case, we must assure that all the inner tables of the
            outer join are part of the duplicate weedout operation.
            This is to assure that NULL-extension for inner tables of an
            outer join is performed before duplicate elimination is performed,
            otherwise we will have extra NULL-extended rows being output, which
            should have been eliminated as duplicates.
          */
          QEP_TAB *tab2= &qep_array[last_sj_tab->first_inner()];
          /*
            First, locate the table that is the first inner table of the
            outer join operation that first_sj_tab is outer for.
          */
          while (tab2->first_upper() != NO_PLAN_IDX &&
                 tab2->first_upper() != first_sj_tab->first_inner())
            tab2= qep_array + tab2->first_upper();
          // Then, extend the range with all inner tables of the join nest:
          if (qep_array[tab2->first_inner()].last_inner() > last_sj_tab->idx())
            last_sj_tab= &qep_array[qep_array[tab2->first_inner()].last_inner()];
        }

        SJ_TMP_TABLE::TAB sjtabs[MAX_TABLES];
        SJ_TMP_TABLE::TAB *last_tab= sjtabs;
        uint jt_rowid_offset= 0; // # tuple bytes are already occupied (w/o NULL bytes)
        uint jt_null_bits= 0;    // # null bits in tuple bytes
        /*
          Walk through the range and remember
           - tables that need their rowids to be put into temptable
           - the last outer table
        */
        for (QEP_TAB *tab_in_range= qep_array + first_table;
             tab_in_range <= last_sj_tab; 
             tab_in_range++)
        {
          if (sj_table_is_included(join, join->best_ref[tab_in_range->idx()]))
          {
            last_tab->qep_tab= tab_in_range;
            last_tab->rowid_offset= jt_rowid_offset;
            jt_rowid_offset += tab_in_range->table()->file->ref_length;
            if (tab_in_range->table()->is_nullable())
            {
              last_tab->null_byte= jt_null_bits / 8;
              last_tab->null_bit= jt_null_bits++;
            }
            last_tab++;
            tab_in_range->table()->prepare_for_position();
            tab_in_range->keep_current_rowid= true;
          }
        }

        SJ_TMP_TABLE *sjtbl;
        if (jt_rowid_offset) /* Temptable has at least one rowid */
        {
          size_t tabs_size= (last_tab - sjtabs) * sizeof(SJ_TMP_TABLE::TAB);
          if (!(sjtbl= new (thd->mem_root) SJ_TMP_TABLE) ||
              !(sjtbl->tabs= (SJ_TMP_TABLE::TAB*) thd->alloc(tabs_size)))
            DBUG_RETURN(TRUE); /* purecov: inspected */
          memcpy(sjtbl->tabs, sjtabs, tabs_size);
          sjtbl->is_confluent= FALSE;
          sjtbl->tabs_end= sjtbl->tabs + (last_tab - sjtabs);
          sjtbl->rowid_len= jt_rowid_offset;
          sjtbl->null_bits= jt_null_bits;
          sjtbl->null_bytes= (jt_null_bits + 7)/8;
          sjtbl->tmp_table= 
            create_duplicate_weedout_tmp_table(thd, 
                                               sjtbl->rowid_len + 
                                               sjtbl->null_bytes,
                                               sjtbl);
          if (sjtbl->tmp_table->hash_field)
            sjtbl->tmp_table->file->ha_index_init(0, 0);
          join->sj_tmp_tables.push_back(sjtbl->tmp_table);
        }
        else
        {
          /* 
            This is confluent case where the entire subquery predicate does 
            not depend on anything at all, ie this is 
              WHERE const IN (uncorrelated select)
          */
          if (!(sjtbl= new (thd->mem_root) SJ_TMP_TABLE))
            DBUG_RETURN(TRUE); /* purecov: inspected */
          sjtbl->tmp_table= NULL;
          sjtbl->is_confluent= TRUE;
          sjtbl->have_confluent_row= FALSE;
        }
        qep_array[first_table].flush_weedout_table= sjtbl;
        last_sj_tab->check_weed_out_table= sjtbl;

        tableno+= pos->n_sj_tables;
        break;
      }
      case SJ_OPT_FIRST_MATCH:
      {
        /*
          Setup a "jump" from the last table in the range of inner tables
          to the last outer table before the inner tables.
          If there are outer tables inbetween the inner tables, we have to
          setup a "split jump": Jump from the last inner table to the last
          outer table within the range, then from the last inner table
          before the outer table(s), jump to the last outer table before
          this range of inner tables, etc.
        */
        plan_idx jump_to= tab->idx() - 1;
        DBUG_ASSERT(tab_in_sj_nest); // First table must be inner
        for (QEP_TAB *tab_in_range= tab;
             tab_in_range <= last_sj_tab; 
             tab_in_range++)
        {
          if (!join->best_ref[tab_in_range->idx()]->emb_sj_nest)
          {
            /*
              Let last non-correlated table be jump target for
              subsequent inner tables.
            */
            jump_to= tab_in_range->idx();
          }
          else
          {
            /*
              Assign jump target for last table in a consecutive range of 
              inner tables.
            */
            if (tab_in_range == last_sj_tab ||
                !join->best_ref[tab_in_range->idx() + 1]->emb_sj_nest)
            {
              tab_in_range->firstmatch_return= jump_to;
              tab_in_range->match_tab= last_sj_tab->idx();
            }
          }
        }
        tableno+= pos->n_sj_tables;
        break;
      }
    }
  }
  DBUG_RETURN(FALSE);
}


/*
  Destroy all temporary tables created by NL-semijoin runtime
*/

static void destroy_sj_tmp_tables(JOIN *join)
{
  List_iterator<TABLE> it(join->sj_tmp_tables);
  TABLE *table;
  while ((table= it++))
  {
    /* 
      SJ-Materialization tables are initialized for either sequential reading 
      or index lookup, DuplicateWeedout tables are not initialized for read 
      (we only write to them), so need to call ha_index_or_rnd_end.
    */
    table->file->ha_index_or_rnd_end();
    free_tmp_table(join->thd, table);
  }
  join->sj_tmp_tables.empty();
}


/**
  Remove all rows from all temp tables used by NL-semijoin runtime

  @param join  The join to remove tables for

  All rows must be removed from all temporary tables before every join
  re-execution.
*/

static int clear_sj_tmp_tables(JOIN *join)
{
  int res;
  List_iterator<TABLE> it(join->sj_tmp_tables);
  TABLE *table;
  while ((table= it++))
  {
    if ((res= table->file->ha_delete_all_rows()))
      return res; /* purecov: inspected */
  }
  if (join->qep_tab)
  {
    Semijoin_mat_exec *sjm;
    List_iterator<Semijoin_mat_exec> it2(join->sjm_exec_list);
    while ((sjm= it2++))
    {
      {
        QEP_TAB *const tab= &join->qep_tab[sjm->mat_table_index];
        /*
          If zero_result_cause is set, we have not gone through
          pick_table_access_method() which sets materialize_table, so the
          assertion is disabled in this case.
        */
        DBUG_ASSERT(join->zero_result_cause || tab->materialize_table);
        tab->table()->materialized= false;
        // The materialized table must be re-read on next evaluation:
        tab->table()->status= STATUS_GARBAGE | STATUS_NOT_FOUND;
      }
    }
  }
  return 0;
}


/**
  Reset the state of this join object so that it is ready for a
  new execution.
*/

void JOIN::reset()
{
  DBUG_ENTER("JOIN::reset");

  if (!executed)
    DBUG_VOID_RETURN;

  unit->offset_limit_cnt= (ha_rows)(select_lex->offset_limit ?
                                    select_lex->offset_limit->val_uint() :
                                    0ULL);

  first_record= false;
  group_sent= false;
  reset_executed();

  if (tmp_tables)
  {
    for (uint tmp= primary_tables; tmp < primary_tables + tmp_tables; tmp++)
    {
      TABLE *const tmp_table= qep_tab[tmp].table();
      if (!tmp_table->is_created())
        continue;
      tmp_table->file->extra(HA_EXTRA_RESET_STATE);
      tmp_table->file->ha_delete_all_rows();
      free_io_cache(tmp_table);
      filesort_free_buffers(tmp_table,0);
    }
  }
  clear_sj_tmp_tables(this);
  if (current_ref_item_slice != REF_SLICE_SAVE)
  {
    set_ref_item_slice(REF_SLICE_SAVE);
    set_group_rpa= false;
  }

  /* need to reset ref access state (see join_read_key) */
  if (qep_tab)
  {
    for (uint i= 0; i < tables; i++)
    {
      QEP_TAB *const tab= &qep_tab[i];
      /*
        If qep_tab==NULL, we may still have done ref access (to read a const
        table); const tables will not be re-read in the next execution of this
        subquery, so resetting key_err is not needed.
      */
      tab->ref().key_err= TRUE;
      /*
        If the finished execution used "filesort", it may have reset "quick"
        or "condition" when it didn't need them anymore. Restore them for the
        new execution (the new filesort will need them when it starts).
      */
      tab->restore_quick_optim_and_condition();
      tab->m_fetched_rows= 0;
    }
  }

  /* Reset of sum functions */
  if (sum_funcs)
  {
    Item_sum *func, **func_ptr= sum_funcs;
    while ((func= *(func_ptr++)))
      func->clear();
  }

  if (select_lex->has_ft_funcs())
  {
    /* TODO: move the code to JOIN::exec */
    (void)init_ftfuncs(thd, select_lex);
  }

  DBUG_VOID_RETURN;
}


/**
  Prepare join result.

  @details Prepare join result prior to join execution or describing.
  Instantiate derived tables and get schema tables result if necessary.

  @return
    TRUE  An error during derived or schema tables instantiation.
    FALSE Ok
*/

bool JOIN::prepare_result()
{
  DBUG_ENTER("JOIN::prepare_result");

  error= 0;
  // Create result tables for materialized views/derived tables
  if (select_lex->materialized_derived_table_count && !zero_result_cause)
  {
    for (TABLE_LIST *tl= select_lex->leaf_tables; tl; tl= tl->next_leaf)
    {
      if (tl->is_view_or_derived() && tl->create_derived(thd))
        goto err;                 /* purecov: inspected */
    }
  }

  if (select_lex->query_result()->prepare2())
    goto err;

  if ((select_lex->active_options() & OPTION_SCHEMA_TABLE) &&
      get_schema_tables_result(this, PROCESSED_BY_JOIN_EXEC))
    goto err;

  DBUG_RETURN(false);

err:
  error= 1;
  DBUG_RETURN(true);
}


/**
  Clean up and destroy join object.

  @return false if previous execution was successful, and true otherwise
*/

bool JOIN::destroy()
{
  DBUG_ENTER("JOIN::destroy");

  cond_equal= 0;

  set_plan_state(NO_PLAN);

  if (qep_tab)
  {
    DBUG_ASSERT(!join_tab);
    for (uint i= 0; i < tables; i++)
      qep_tab[i].cleanup();
  }
  if (join_tab || best_ref)
  {
    for (uint i= 0; i < tables; i++)
    {
      JOIN_TAB *const tab= join_tab ? &join_tab[i] : best_ref[i];
      tab->cleanup();
    }
  }

  /*
    We are not using tables anymore
    Unlock all tables. We may be in an INSERT .... SELECT statement.
  */

  // Run Cached_item DTORs!
  group_fields.delete_elements();

  /*
    We can't call delete_elements() on copy_funcs as this will cause
    problems in free_elements() as some of the elements are then deleted.
  */
  tmp_table_param.copy_funcs.empty();
  tmp_table_param.cleanup();
 /* Cleanup items referencing temporary table columns */
  cleanup_item_list(tmp_all_fields[REF_SLICE_TMP1]);
  cleanup_item_list(tmp_all_fields[REF_SLICE_TMP3]);
  destroy_sj_tmp_tables(this);

  List_iterator<Semijoin_mat_exec> sjm_list_it(sjm_exec_list);
  Semijoin_mat_exec *sjm;
  while ((sjm= sjm_list_it++))
    delete sjm;
  sjm_exec_list.empty();

  keyuse_array.clear();
  DBUG_RETURN(error);
}


void JOIN::cleanup_item_list(List<Item> &items) const
{
  if (!items.is_empty())
  {
    List_iterator_fast<Item> it(items);
    Item *item;
    while ((item= it++))
      item->cleanup();
  }
}


/**
  Optimize a query block and all inner query expressions

  @param thd    thread handler
  @returns false if success, true if error
*/

bool SELECT_LEX::optimize(THD *thd)
{
  DBUG_ENTER("SELECT_LEX::optimize");

  DBUG_ASSERT(join == NULL);
  JOIN *const join_local= new JOIN(thd, this);
  if (!join_local)
    DBUG_RETURN(true);  /* purecov: inspected */

  set_join(join_local);

  if (join->optimize())
    DBUG_RETURN(true);

  for (SELECT_LEX_UNIT *unit= first_inner_unit(); unit; unit= unit->next_unit())
  {
    // Derived tables and const subqueries are already optimized
    if (!unit->is_optimized() && unit->optimize(thd))
      DBUG_RETURN(true);
  }

  DBUG_RETURN(false);
}

/*****************************************************************************
  Go through all combinations of not marked tables and find the one
  which uses least records
*****************************************************************************/

/**
  Find how much space the prevous read not const tables takes in cache.
*/

void calc_used_field_length(THD *thd,
                            TABLE *table,
                            bool keep_current_rowid,
                            uint *p_used_fields,
                            uint *p_used_fieldlength,
                            uint *p_used_blobs,
                            bool *p_used_null_fields,
                            bool *p_used_uneven_bit_fields)
{
  uint null_fields,blobs,fields,rec_length;
  Field **f_ptr,*field;
  uint uneven_bit_fields;
  MY_BITMAP *read_set= table->read_set;

  uneven_bit_fields= null_fields= blobs= fields= rec_length= 0;
  for (f_ptr= table->field ; (field= *f_ptr) ; f_ptr++)
  {
    if (bitmap_is_set(read_set, field->field_index))
    {
      uint flags= field->flags;
      fields++;
      rec_length+= field->pack_length();
      if (flags & BLOB_FLAG)
	blobs++;
      if (!(flags & NOT_NULL_FLAG))
        null_fields++;
      if (field->type() == MYSQL_TYPE_BIT &&
          ((Field_bit*)field)->bit_len)
        uneven_bit_fields++;
    }
  }
  if (null_fields || uneven_bit_fields)
    rec_length+= (table->s->null_fields + 7) / 8;
  if (table->is_nullable())
    rec_length+= sizeof(my_bool);
  if (blobs)
  {
    uint blob_length=(uint) (table->file->stats.mean_rec_length-
			     (table->s->reclength - rec_length));
    rec_length+= max<uint>(4U, blob_length);
  }

  if (keep_current_rowid)
  {
    rec_length+= table->file->ref_length;
    fields++;
  }

  *p_used_fields= fields;
  *p_used_fieldlength= rec_length;
  *p_used_blobs= blobs;
  *p_used_null_fields= null_fields;
  *p_used_uneven_bit_fields= uneven_bit_fields;
}


bool JOIN::init_ref_access()
{
  DBUG_ENTER("JOIN::init_ref_access");
  ASSERT_BEST_REF_IN_JOIN_ORDER(this);

  for (uint tableno= const_tables; tableno < tables; tableno++)
  {
    JOIN_TAB *const tab= best_ref[tableno];

    if (tab->type() == JT_REF) // Here JT_REF means all kinds of ref access
    {
      DBUG_ASSERT(tab->position() && tab->position()->key);
      if (create_ref_for_key(this, tab, tab->position()->key,
                             tab->prefix_tables()))
        DBUG_RETURN(true);
    }
  }

  DBUG_RETURN(false);
}


/**
  Set the first_sj_inner_tab and last_sj_inner_tab fields for all tables
  inside the semijoin nests of the query.
*/
void JOIN::set_semijoin_info()
{
  ASSERT_BEST_REF_IN_JOIN_ORDER(this);
  if (select_lex->sj_nests.is_empty())
    return;

  for (uint tableno= const_tables; tableno < tables; )
  {
    JOIN_TAB *const tab= best_ref[tableno];
    const POSITION *const pos= tab->position();

    if (!pos)
    {
      tableno++;
      continue;
    }
    switch (pos->sj_strategy)
    {
    case SJ_OPT_NONE:
      tableno++;
      break;
    case SJ_OPT_MATERIALIZE_LOOKUP:
    case SJ_OPT_MATERIALIZE_SCAN:
    case SJ_OPT_LOOSE_SCAN:
    case SJ_OPT_DUPS_WEEDOUT:
    case SJ_OPT_FIRST_MATCH:
      /*
        Remember the first and last semijoin inner tables; this serves to tell
        a JOIN_TAB's semijoin strategy (like in setup_join_buffering()).
      */
      plan_idx last_sj_tab= tableno + pos->n_sj_tables - 1;
      plan_idx last_sj_inner=
        (pos->sj_strategy == SJ_OPT_DUPS_WEEDOUT) ?
        /* Range may end with non-inner table so cannot set last_sj_inner_tab */
        NO_PLAN_IDX : last_sj_tab;
      for (plan_idx tab_in_range= tableno;
           tab_in_range <= last_sj_tab;
           tab_in_range++)
      {
        best_ref[tab_in_range]->set_first_sj_inner(tableno);
        best_ref[tab_in_range]->set_last_sj_inner(last_sj_inner);
      }
      tableno+= pos->n_sj_tables;
      break;
    }
  }
}


void calc_length_and_keyparts(Key_use *keyuse, JOIN_TAB *tab, const uint key,
                              table_map used_tables,Key_use **chosen_keyuses,
                              uint *length_out, uint *keyparts_out,
                              table_map *dep_map, bool *maybe_null)
{
  DBUG_ASSERT(!dep_map || maybe_null);
  uint keyparts= 0, length= 0;
  uint found_part_ref_or_null= 0;
  KEY *const keyinfo= tab->table()->key_info + key;

  do
  {
    /*
      This Key_use is chosen if:
      - it involves a key part at the right place (if index is (a,b) we
      can have a search criterion on 'b' only if we also have a criterion
      on 'a'),
      - it references only tables earlier in the plan.
      Moreover, the execution layer is limited to maximum one ref_or_null
      keypart, as TABLE_REF::null_ref_key is only one byte.
    */
    if (!(~used_tables & keyuse->used_tables) &&
        keyparts == keyuse->keypart &&
        !(found_part_ref_or_null & keyuse->optimize))
    {
      DBUG_ASSERT(keyparts <= MAX_REF_PARTS);
      if (chosen_keyuses)
        chosen_keyuses[keyparts]= keyuse;
      keyparts++;
      length+= keyinfo->key_part[keyuse->keypart].store_length;
      found_part_ref_or_null|= keyuse->optimize;
      if (dep_map)
      {
        *dep_map|= keyuse->val->used_tables();
        *maybe_null|= keyinfo->key_part[keyuse->keypart].null_bit &&
          (keyuse->optimize & KEY_OPTIMIZE_REF_OR_NULL);
      }
    }
    keyuse++;
  } while (keyuse->table_ref == tab->table_ref && keyuse->key == key);
  DBUG_ASSERT(keyparts > 0);
  *length_out= length;
  *keyparts_out= keyparts;
}


/**
  Setup a ref access for looking up rows via an index (a key).

  @param join          The join object being handled
  @param j             The join_tab which will have the ref access populated
  @param org_keyuse  First key part of (possibly multi-part) key
  @param used_tables   Bitmap of available tables

  @return False if success, True if error

  Given a Key_use structure that specifies the fields that can be used
  for index access, this function creates and set up the structure
  used for index look up via one of the access methods {JT_FT,
  JT_CONST, JT_REF_OR_NULL, JT_REF, JT_EQ_REF} for the plan operator
  'j'. Generally the function sets up the structure j->ref (of type
  TABLE_REF), and the access method j->type.

  @note We cannot setup fields used for ref access before we have sorted
        the items within multiple equalities according to the final order of
        the tables involved in the join operation. Currently, this occurs in
        @see substitute_for_best_equal_field().
        The exception is ref access for const tables, which are fixed
        before the greedy search planner is invoked.  
*/

bool create_ref_for_key(JOIN *join, JOIN_TAB *j, Key_use *org_keyuse,
                        table_map used_tables)
{
  DBUG_ENTER("create_ref_for_key");

  Key_use *keyuse= org_keyuse;
  const uint key= keyuse->key;
  const bool ftkey= (keyuse->keypart == FT_KEYPART);
  THD  *const thd= join->thd;
  uint keyparts, length;
  TABLE *const table= j->table();
  KEY   *const keyinfo= table->key_info+key;
  Key_use *chosen_keyuses[MAX_REF_PARTS];

  DBUG_ASSERT(j->keys().is_set(org_keyuse->key));

  /* Calculate the length of the used key. */
  if (ftkey)
  {
    Item_func_match *ifm=(Item_func_match *)keyuse->val;

    length=0;
    keyparts=1;
    ifm->get_master()->join_key= 1;
  }
  else /* not ftkey */
    calc_length_and_keyparts(keyuse, j, key, used_tables, chosen_keyuses,
                             &length, &keyparts, NULL, NULL);
  /* set up fieldref */
  j->ref().key_parts=keyparts;
  j->ref().key_length=length;
  j->ref().key=(int) key;
  if (!(j->ref().key_buff= (uchar*) thd->mem_calloc(ALIGN_SIZE(length)*2)) ||
      !(j->ref().key_copy= (store_key**) thd->alloc((sizeof(store_key*) *
                                                   (keyparts)))) ||
      !(j->ref().items=    (Item**) thd->alloc(sizeof(Item*)*keyparts)) ||
      !(j->ref().cond_guards= (bool**) thd->alloc(sizeof(uint*)*keyparts)))
  {
    DBUG_RETURN(TRUE);
  }
  j->ref().key_buff2=j->ref().key_buff+ALIGN_SIZE(length);
  j->ref().key_err=1;
  j->ref().has_record= FALSE;
  j->ref().null_rejecting= 0;
  j->ref().use_count= 0;
  j->ref().disable_cache= FALSE;
  keyuse=org_keyuse;

  uchar *key_buff= j->ref().key_buff;
  uchar *null_ref_key= NULL;
  bool keyuse_uses_no_tables= true;
  if (ftkey)
  {
    j->ref().items[0]=((Item_func*)(keyuse->val))->key_item();
    /* Predicates pushed down into subquery can't be used FT access */
    j->ref().cond_guards[0]= NULL;
    if (keyuse->used_tables)
      DBUG_RETURN(TRUE);                        // not supported yet. SerG

    j->set_type(JT_FT);
    j->set_ft_func((Item_func_match *)keyuse->val);
    memset(j->ref().key_copy, 0, sizeof(j->ref().key_copy[0]) * keyparts);
  }
  else
  {
    // Set up TABLE_REF based on chosen Key_use-s.
    for (uint part_no= 0 ; part_no < keyparts ; part_no++)
    {
      keyuse= chosen_keyuses[part_no];
      uint maybe_null= MY_TEST(keyinfo->key_part[part_no].null_bit);

      if (keyuse->val->type() == Item::FIELD_ITEM)
      {
        // Look up the most appropriate field to base the ref access on.
        keyuse->val= get_best_field(static_cast<Item_field *>(keyuse->val),
                                    join->cond_equal);
        keyuse->used_tables= keyuse->val->used_tables();
      }
      j->ref().items[part_no]=keyuse->val;        // Save for cond removal
      j->ref().cond_guards[part_no]= keyuse->cond_guard;
      if (keyuse->null_rejecting) 
        j->ref().null_rejecting|= (key_part_map)1 << part_no;
      keyuse_uses_no_tables= keyuse_uses_no_tables && !keyuse->used_tables;

      store_key* s_key= get_store_key(thd,
                                      keyuse,join->const_table_map,
                                      &keyinfo->key_part[part_no],
                                      key_buff, maybe_null);
      if (unlikely(!s_key || thd->is_fatal_error))
        DBUG_RETURN(TRUE);

      if (keyuse->used_tables)
        /* Comparing against a non-constant. */
        j->ref().key_copy[part_no]= s_key;
      else
      {
        /**
           The outer reference is to a const table, so we copy the value
           straight from that table now (during optimization), instead of from
           the temporary table created during execution.

           TODO: Synchronize with the temporary table creation code, so that
           there is no need to create a column for this value.
        */
        bool dummy_value= false;
        keyuse->val->walk(&Item::repoint_const_outer_ref,
                          Item::WALK_PREFIX,
                          pointer_cast<uchar*>(&dummy_value));
        /*
          key is const, copy value now and possibly skip it while ::exec().

          Note:
            Result check of store_key::copy() is unnecessary,
            it could be an error returned by store_key::copy() method
            but stored value is not null and default value could be used
            in this case. Methods which used for storing the value
            should be responsible for proper null value setting
            in case of an error. Thus it's enough to check s_key->null_key
            value only.
        */
        (void) s_key->copy();
        /*
          It should be reevaluated in ::exec() if
          constant evaluated to NULL value which we might need to 
          handle as a special case during JOIN::exec()
          (As in : 'Full scan on NULL key')
        */
        if (s_key->null_key)
          j->ref().key_copy[part_no]= s_key; // Reevaluate in JOIN::exec()
        else
          j->ref().key_copy[part_no]= NULL;
      }
      /*
	Remember if we are going to use REF_OR_NULL
	But only if field _really_ can be null i.e. we force JT_REF
	instead of JT_REF_OR_NULL in case if field can't be null
      */
      if ((keyuse->optimize & KEY_OPTIMIZE_REF_OR_NULL) && maybe_null)
      {
        DBUG_ASSERT(null_ref_key == NULL); // or we would overwrite it below
        null_ref_key= key_buff;
      }
      key_buff+=keyinfo->key_part[part_no].store_length;
    }
  } /* not ftkey */
  if (j->type() == JT_FT)
    DBUG_RETURN(false);
  if (j->type() == JT_CONST)
    j->table()->const_table= 1;
  else if (((actual_key_flags(keyinfo) & 
             (HA_NOSAME | HA_NULL_PART_KEY)) != HA_NOSAME) ||
	   keyparts != actual_key_parts(keyinfo) || null_ref_key)
  {
    /* Must read with repeat */
    j->set_type(null_ref_key ? JT_REF_OR_NULL : JT_REF);
    j->ref().null_ref_key= null_ref_key;
  }
  else if (keyuse_uses_no_tables &&
           !(table->file->ha_table_flags() & HA_BLOCK_CONST_TABLE))
  {
    /*
      This happen if we are using a constant expression in the ON part
      of an LEFT JOIN.
      SELECT * FROM a LEFT JOIN b ON b.key=30
      Here we should not mark the table as a 'const' as a field may
      have a 'normal' value or a NULL value.
    */
    j->set_type(JT_CONST);
    j->position()->rows_fetched= 1.0;
  }
  else
  {
    j->set_type(JT_EQ_REF);
    j->position()->rows_fetched= 1.0;
  }

  DBUG_RETURN(false);
}



static store_key *
get_store_key(THD *thd, Key_use *keyuse, table_map used_tables,
              KEY_PART_INFO *key_part, uchar *key_buff, uint maybe_null)
{
  if (!((~used_tables) & keyuse->used_tables))		// if const item
  {
    return new store_key_const_item(thd,
                                    key_part->field,
                                    key_buff + maybe_null,
                                    maybe_null ? key_buff : 0,
                                    key_part->length,
                                    keyuse->val);
  }

  Item_field *field_item= NULL;
  if (keyuse->val->type() == Item::FIELD_ITEM)  
    field_item= static_cast<Item_field*>(keyuse->val->real_item());
  else if (keyuse->val->type() == Item::REF_ITEM)
  {
    Item_ref *item_ref= static_cast<Item_ref*>(keyuse->val);
    if (item_ref->ref_type() == Item_ref::OUTER_REF)
    {
      if ((*item_ref->ref)->type() == Item::FIELD_ITEM)
        field_item= static_cast<Item_field*>(item_ref->real_item());
      else if ((*(Item_ref**)(item_ref)->ref)->ref_type()
               == Item_ref::DIRECT_REF
               && 
               item_ref->real_item()->type() == Item::FIELD_ITEM)
        field_item= static_cast<Item_field*>(item_ref->real_item());
    }
  }
  if (field_item)
    return new store_key_field(thd,
                               key_part->field,
                               key_buff + maybe_null,
                               maybe_null ? key_buff : 0,
                               key_part->length,
                               field_item->field,
                               keyuse->val->full_name());

  return new store_key_item(thd,
                            key_part->field,
                            key_buff + maybe_null,
                            maybe_null ? key_buff : 0,
                            key_part->length,
                            keyuse->val);
}


enum store_key::store_key_result store_key_hash_item::copy_inner()
{
  enum store_key_result res= store_key_item::copy_inner();
  if (res != STORE_KEY_FATAL)
    *hash= unique_hash(to_field, hash);
  return res;
}


/**
  Extend e1 by AND'ing e2 to the condition e1 points to. The resulting
  condition is fixed. Requirement: the input Items must already have
  been fixed.

  @param[in,out]   e1 Pointer to condition that will be extended with e2
  @param           e2 Condition that will extend e1

  @retval true   if there was a memory allocation error, in which case
                 e1 remains unchanged
  @retval false  otherwise
*/

bool and_conditions(Item **e1, Item *e2)
{
  DBUG_ASSERT(!(*e1) || (*e1)->fixed);
  DBUG_ASSERT(!e2 || e2->fixed);
  if (*e1)
  {
    if (!e2)
      return false;
    Item *res= new Item_cond_and(*e1, e2);
    if (unlikely(!res))
      return true;

    *e1= res;
    res->quick_fix_field();
    res->update_used_tables();

  }
  else
    *e1= e2;
  return false;
}


#define ICP_COND_USES_INDEX_ONLY 10

/*
  Get a part of the condition that can be checked using only index fields

  SYNOPSIS
    make_cond_for_index()
      cond           The source condition
      table          The table that is partially available
      keyno          The index in the above table. Only fields covered by the index
                     are available
      other_tbls_ok  TRUE <=> Fields of other non-const tables are allowed

  DESCRIPTION
    Get a part of the condition that can be checked when for the given table 
    we have values only of fields covered by some index. The condition may
    refer to other tables, it is assumed that we have values of all of their 
    fields.

    Example:
      make_cond_for_index(
         "cond(t1.field) AND cond(t2.key1) AND cond(t2.non_key) AND cond(t2.key2)",
          t2, keyno(t2.key1)) 
      will return
        "cond(t1.field) AND cond(t2.key2)"

  RETURN
    Index condition, or NULL if no condition could be inferred.
*/

static Item *make_cond_for_index(Item *cond, TABLE *table, uint keyno,
                                 bool other_tbls_ok)
{
  DBUG_ASSERT(cond != NULL);

  if (cond->type() == Item::COND_ITEM)
  {
    uint n_marked= 0;
    if (((Item_cond*) cond)->functype() == Item_func::COND_AND_FUNC)
    {
      table_map used_tables= 0;
      Item_cond_and *new_cond=new Item_cond_and;
      if (!new_cond)
        return NULL;
      List_iterator<Item> li(*((Item_cond*) cond)->argument_list());
      Item *item;
      while ((item=li++))
      {
        Item *fix= make_cond_for_index(item, table, keyno, other_tbls_ok);
        if (fix)
        {
          new_cond->argument_list()->push_back(fix);
          used_tables|= fix->used_tables();
        }
        n_marked += MY_TEST(item->marker == ICP_COND_USES_INDEX_ONLY);
      }
      if (n_marked ==((Item_cond*)cond)->argument_list()->elements)
        cond->marker= ICP_COND_USES_INDEX_ONLY;
      switch (new_cond->argument_list()->elements) {
      case 0:
        return NULL;
      case 1:
        new_cond->set_used_tables(used_tables);
        return new_cond->argument_list()->head();
      default:
        new_cond->quick_fix_field();
        new_cond->set_used_tables(used_tables);
        return new_cond;
      }
    }
    else /* It's OR */
    {
      Item_cond_or *new_cond=new Item_cond_or;
      if (!new_cond)
        return NULL;
      List_iterator<Item> li(*((Item_cond*) cond)->argument_list());
      Item *item;
      while ((item=li++))
      {
        Item *fix= make_cond_for_index(item, table, keyno, other_tbls_ok);
        if (!fix)
          return NULL;
        new_cond->argument_list()->push_back(fix);
        n_marked += MY_TEST(item->marker == ICP_COND_USES_INDEX_ONLY);
      }
      if (n_marked ==((Item_cond*)cond)->argument_list()->elements)
        cond->marker= ICP_COND_USES_INDEX_ONLY;
      new_cond->quick_fix_field();
      new_cond->set_used_tables(cond->used_tables());
      new_cond->top_level_item();
      return new_cond;
    }
  }
  
  if (!uses_index_fields_only(cond, table, keyno, other_tbls_ok))
  {
    /* 
      Reset marker since it might have the value
      ICP_COND_USES_INDEX_ONLY if this condition is part of the select
      condition for multiple tables.
    */
    cond->marker= 0;
    return NULL;
  }
  cond->marker= ICP_COND_USES_INDEX_ONLY;
  return cond;
}


static Item *make_cond_remainder(Item *cond, bool exclude_index)
{
  if (exclude_index && cond->marker == ICP_COND_USES_INDEX_ONLY)
    return 0; /* Already checked */

  if (cond->type() == Item::COND_ITEM)
  {
    table_map tbl_map= 0;
    if (((Item_cond*) cond)->functype() == Item_func::COND_AND_FUNC)
    {
      /* Create new top level AND item */
      Item_cond_and *new_cond=new Item_cond_and;
      if (!new_cond)
	return (Item*) 0;
      List_iterator<Item> li(*((Item_cond*) cond)->argument_list());
      Item *item;
      while ((item=li++))
      {
	Item *fix= make_cond_remainder(item, exclude_index);
	if (fix)
        {
	  new_cond->argument_list()->push_back(fix);
          tbl_map |= fix->used_tables();
        }
      }
      switch (new_cond->argument_list()->elements) {
      case 0:
	return (Item*) 0;
      case 1:
	return new_cond->argument_list()->head();
      default:
	new_cond->quick_fix_field();
        new_cond->set_used_tables(tbl_map);
	return new_cond;
      }
    }
    else /* It's OR */
    {
      Item_cond_or *new_cond=new Item_cond_or;
      if (!new_cond)
	return (Item*) 0;
      List_iterator<Item> li(*((Item_cond*) cond)->argument_list());
      Item *item;
      while ((item=li++))
      {
	Item *fix= make_cond_remainder(item, FALSE);
	if (!fix)
	  return (Item*) 0;
	new_cond->argument_list()->push_back(fix);
        tbl_map |= fix->used_tables();
      }
      new_cond->quick_fix_field();
      new_cond->set_used_tables(tbl_map);
      new_cond->top_level_item();
      return new_cond;
    }
  }
  return cond;
}


/**
  Try to extract and push the index condition down to table handler

  @param  join_tab       join_tab for table
  @param  keyno          Index for which extract and push the condition
  @param  trace_obj      trace object where information is to be added
*/
void QEP_TAB::push_index_cond(const JOIN_TAB *join_tab,
                              uint keyno,
                              Opt_trace_object *trace_obj)
{
  JOIN *const join_= join();
  DBUG_ENTER("push_index_cond");

  ASSERT_BEST_REF_IN_JOIN_ORDER(join_);
  DBUG_ASSERT(join_tab == join_->best_ref[idx()]);

  if (join_tab->reversed_access) // @todo: historical limitation, lift it!
    DBUG_VOID_RETURN;

  TABLE *const tbl= table();

  // Disable ICP for Innodb intrinsic temp table because of performance
  if (internal_tmp_disk_storage_engine == TMP_TABLE_INNODB &&
      tbl->s->db_type() == innodb_hton &&
      tbl->s->tmp_table != NO_TMP_TABLE &&
      tbl->s->tmp_table != TRANSACTIONAL_TMP_TABLE)
    DBUG_VOID_RETURN;

  // TODO: Currently, index on virtual generated column doesn't support ICP
  if (tbl->vfield && tbl->index_contains_some_virtual_gcol(keyno))
    DBUG_VOID_RETURN;

  /*
    Fields of other non-const tables aren't allowed in following cases:
       type is:
        (JT_ALL | JT_INDEX_SCAN | JT_RANGE | JT_INDEX_MERGE)
       and BNL is used.
    and allowed otherwise.
  */
  const bool other_tbls_ok=
    !((type() == JT_ALL || type() == JT_INDEX_SCAN ||
       type() == JT_RANGE || type() ==  JT_INDEX_MERGE) &&
      join_tab->use_join_cache() == JOIN_CACHE::ALG_BNL);

  /*
    We will only attempt to push down an index condition when the
    following criteria are true:
    0. The table has a select condition
    1. The storage engine supports ICP.
    2. The index_condition_pushdown switch is on and
       the use of ICP is not disabled by the NO_ICP hint.
    3. The query is not a multi-table update or delete statement. The reason
       for this requirement is that the same handler will be used 
       both for doing the select/join and the update. The pushed index
       condition might then also be applied by the storage engine
       when doing the update part and result in either not finding
       the record to update or updating the wrong record.
    4. The JOIN_TAB is not part of a subquery that has guarded conditions
       that can be turned on or off during execution of a 'Full scan on NULL 
       key'.
       @see Item_in_optimizer::val_int()
       @see subselect_single_select_engine::exec()
       @see TABLE_REF::cond_guards
       @see setup_join_buffering
    5. The join type is not CONST or SYSTEM. The reason for excluding
       these join types, is that these are optimized to only read the
       record once from the storage engine and later re-use it. In a
       join where a pushed index condition evaluates fields from
       tables earlier in the join sequence, the pushed condition would
       only be evaluated the first time the record value was needed.
    6. The index is not a clustered index. The performance improvement
       of pushing an index condition on a clustered key is much lower 
       than on a non-clustered key. This restriction should be 
       re-evaluated when WL#6061 is implemented.
    7. The index on virtual generated columns is not supported for ICP.
  */
  if (condition() &&
      tbl->file->index_flags(keyno, 0, 1) &
      HA_DO_INDEX_COND_PUSHDOWN &&
      hint_key_state(join_->thd, table_ref, keyno, ICP_HINT_ENUM,
                     OPTIMIZER_SWITCH_INDEX_CONDITION_PUSHDOWN) &&
      join_->thd->lex->sql_command != SQLCOM_UPDATE_MULTI &&
      join_->thd->lex->sql_command != SQLCOM_DELETE_MULTI &&
      !has_guarded_conds() &&
      type() != JT_CONST && type() != JT_SYSTEM &&
      !(keyno == tbl->s->primary_key &&
        tbl->file->primary_key_is_clustered()))
  {
    DBUG_EXECUTE("where", print_where(condition(), "full cond",
                 QT_ORDINARY););
    Item *idx_cond= make_cond_for_index(condition(), tbl,
                                        keyno, other_tbls_ok);
    DBUG_EXECUTE("where", print_where(idx_cond, "idx cond", QT_ORDINARY););
    if (idx_cond)
    {
      /*
        Check that the condition to push actually contains fields from
        the index. Without any fields from the index it is unlikely
        that it will filter out any records since the conditions on
        fields from other tables in most cases have already been
        evaluated.
      */
      idx_cond->update_used_tables();
      if ((idx_cond->used_tables() & table_ref->map()) == 0)
      {
        /*
          The following assert is to check that we only skip pushing the
          index condition for the following situations:
          1. We actually are allowed to generate an index condition on another
             table.
          2. The index condition is a constant item.
          3. The index condition contains an updatable user variable
             (test this by checking that the RAND_TABLE_BIT is set).
        */
        DBUG_ASSERT(other_tbls_ok ||                                  // 1
                    idx_cond->const_item() ||                         // 2
                    (idx_cond->used_tables() & RAND_TABLE_BIT) );     // 3
        DBUG_VOID_RETURN;
      }

      Item *idx_remainder_cond= 0;

      /*
        For BKA cache we store condition to special BKA cache field
        because evaluation of the condition requires additional operations
        before the evaluation. This condition is used in 
        JOIN_CACHE_BKA[_UNIQUE]::skip_index_tuple() functions.
      */
      if (join_tab->use_join_cache() &&
          /*
            if cache is used then the value is TRUE only 
            for BKA[_UNIQUE] cache (see setup_join_buffering() func).
            In this case other_tbls_ok is an equivalent of
            cache->is_key_access().
          */
          other_tbls_ok &&
          (idx_cond->used_tables() &
           ~(table_ref->map() | join_->const_table_map)))
      {
        cache_idx_cond= idx_cond;
        trace_obj->add("pushed_to_BKA", true);
      }
      else
      {
        idx_remainder_cond= tbl->file->idx_cond_push(keyno, idx_cond);
        DBUG_EXECUTE("where",
                     print_where(tbl->file->pushed_idx_cond, "icp cond", 
                                 QT_ORDINARY););
      }
      /*
        Disable eq_ref's "lookup cache" if we've pushed down an index
        condition. 
        TODO: This check happens to work on current ICP implementations, but
        there may exist a compliant implementation that will not work 
        correctly with it. Sort this out when we stabilize the condition
        pushdown APIs.
      */
      if (idx_remainder_cond != idx_cond)
      {
        ref().disable_cache= TRUE;
        trace_obj->add("pushed_index_condition", idx_cond);
      }

      Item *row_cond= make_cond_remainder(condition(), TRUE);
      DBUG_EXECUTE("where", print_where(row_cond, "remainder cond",
                   QT_ORDINARY););
      
      if (row_cond)
      {
        if (idx_remainder_cond)
          and_conditions(&row_cond, idx_remainder_cond);
        idx_remainder_cond= row_cond;
      }
      set_condition(idx_remainder_cond);
      trace_obj->add("table_condition_attached", idx_remainder_cond);
    }
  }
  DBUG_VOID_RETURN;
}


/**
  Setup the materialized table for a semi-join nest

  @param tab       join_tab for the materialized semi-join table
  @param tableno   table number of materialized table
  @param inner_pos information about the first inner table of the subquery
  @param sjm_pos   information about the materialized semi-join table,
                   to be filled with data.

  @details
    Setup execution structures for one semi-join materialization nest:
    - Create the materialization temporary table, including TABLE_LIST object.
    - Create a list of Item_field objects per column in the temporary table.
    - Create a keyuse array describing index lookups into the table
      (for MaterializeLookup)

  @return False if OK, True if error
*/

bool JOIN::setup_semijoin_materialized_table(JOIN_TAB *tab, uint tableno,
                                             const POSITION *inner_pos,
                                             POSITION *sjm_pos)
{
  DBUG_ENTER("JOIN::setup_semijoin_materialized_table");
  const TABLE_LIST *const emb_sj_nest= inner_pos->table->emb_sj_nest;
  Semijoin_mat_optimize *const sjm_opt= &emb_sj_nest->nested_join->sjm;
  Semijoin_mat_exec *const sjm_exec= tab->sj_mat_exec();
  const uint field_count= emb_sj_nest->nested_join->sj_inner_exprs.elements;

  DBUG_ASSERT(inner_pos->sj_strategy == SJ_OPT_MATERIALIZE_LOOKUP ||
              inner_pos->sj_strategy == SJ_OPT_MATERIALIZE_SCAN);

  /* 
    Set up the table to write to, do as
    Query_result_union::create_result_table does
  */
  sjm_exec->table_param= Temp_table_param();
  count_field_types(select_lex, &sjm_exec->table_param,
                    emb_sj_nest->nested_join->sj_inner_exprs, false, true);
  sjm_exec->table_param.bit_fields_as_long= true;

  char buffer[NAME_LEN];
  const size_t len= my_snprintf(buffer, sizeof(buffer) - 1, "<subquery%u>",
                                emb_sj_nest->nested_join->query_block_id);
  char *name= (char *)alloc_root(thd->mem_root, len + 1);
  if (name == NULL)
    DBUG_RETURN(true); /* purecov: inspected */

  memcpy(name, buffer, len);
  name[len] = '\0';
  TABLE *table;
  if (!(table= create_tmp_table(thd, &sjm_exec->table_param, 
                                emb_sj_nest->nested_join->sj_inner_exprs,
                                NULL, 
                                true /* distinct */, 
                                true /* save_sum_fields */,
                                thd->variables.option_bits |
                                TMP_TABLE_ALL_COLUMNS, 
                                HA_POS_ERROR /* rows_limit */, 
                                name)))
    DBUG_RETURN(true); /* purecov: inspected */
  sjm_exec->table= table;
  map2table[tableno]= tab;
  table->file->extra(HA_EXTRA_WRITE_CACHE);
  table->file->extra(HA_EXTRA_IGNORE_DUP_KEY);
  sj_tmp_tables.push_back(table);
  sjm_exec_list.push_back(sjm_exec);

  /*
    Hash_field is not applicable for MATERIALIZE_LOOKUP. If hash_field is
    created for temporary table, semijoin_types_allow_materialization must
    assure that MATERIALIZE_LOOKUP can't be chosen.
  */
  DBUG_ASSERT((inner_pos->sj_strategy == SJ_OPT_MATERIALIZE_LOOKUP &&
              !table->hash_field) ||
              inner_pos->sj_strategy == SJ_OPT_MATERIALIZE_SCAN);

  TABLE_LIST *tl;
  if (!(tl= (TABLE_LIST *) alloc_root(thd->mem_root, sizeof(TABLE_LIST))))
    DBUG_RETURN(true);            /* purecov: inspected */
  // TODO: May have to setup outer-join info for this TABLE_LIST !!!

  tl->init_one_table("", 0, name, strlen(name), name, TL_IGNORE);

  tl->table= table;
  tl->set_tableno(tableno);

  table->pos_in_table_list= tl;

  if (!(sjm_opt->mat_fields=
    (Item_field **) alloc_root(thd->mem_root,
                               field_count * sizeof(Item_field **))))
    DBUG_RETURN(true);

  for (uint fieldno= 0; fieldno < field_count; fieldno++)
  {
    if (!(sjm_opt->mat_fields[fieldno]=
          new Item_field(table->visible_field_ptr()[fieldno])))
      DBUG_RETURN(true);
  }

  tab->table_ref= tl;
  tab->set_table(table);
  tab->set_position(sjm_pos);

  tab->worst_seeks= 1.0;
  tab->set_records((ha_rows)emb_sj_nest->nested_join->sjm.expected_rowcount);

  tab->found_records= tab->records();
  tab->read_time= emb_sj_nest->nested_join->sjm.scan_cost.total_cost();

  tab->init_join_cond_ref(tl);

  table->keys_in_use_for_query.set_all();
  sjm_pos->table= tab;
  sjm_pos->sj_strategy= SJ_OPT_NONE;

  sjm_pos->use_join_buffer= false;
  /*
    No need to recalculate filter_effect since there are no post-read
    conditions for materialized tables.
  */
  sjm_pos->filter_effect= 1.0;

  /*
    Key_use objects are required so that create_ref_for_key() can set up
    a proper ref access for this table.
  */
  Key_use_array *keyuse=
   create_keyuse_for_table(thd, table, field_count, sjm_opt->mat_fields,
                           emb_sj_nest->nested_join->sj_outer_exprs);
  if (!keyuse)
    DBUG_RETURN(true);

  double fanout= ((uint)tab->idx() == const_tables) ?
    1.0 : best_ref[tab->idx() - 1]->position()->prefix_rowcount;
  if (!sjm_exec->is_scan)
  {
    sjm_pos->key= keyuse->begin(); // MaterializeLookup will use the index
    sjm_pos->read_cost= emb_sj_nest->nested_join->sjm.lookup_cost.total_cost() *
                        fanout;      
    tab->set_keyuse(keyuse->begin());
    tab->keys().set_bit(0);          // There is one index - use it always
    tab->set_index(0);
    sjm_pos->rows_fetched= 1.0;   
    tab->set_type(JT_REF);
  }
  else
  {
    sjm_pos->key= NULL; // No index use for MaterializeScan
    sjm_pos->read_cost= tab->read_time * fanout;
    sjm_pos->rows_fetched= static_cast<double>(tab->records());
    tab->set_type(JT_ALL);
  }
  sjm_pos->set_prefix_join_cost((tab - join_tab), cost_model());

  DBUG_RETURN(false);
}


/**
  A helper function that allocates appropriate join cache object and
  sets next_select function of previous tab.
*/

void QEP_TAB::init_join_cache(JOIN_TAB *join_tab)
{
  JOIN *const join_= join();
  DBUG_ASSERT(idx() > 0);
  ASSERT_BEST_REF_IN_JOIN_ORDER(join_);
  DBUG_ASSERT(join_tab == join_->best_ref[idx()]);

  JOIN_CACHE *prev_cache= NULL;
  if ((uint)idx() > join_->const_tables)
  {
    QEP_TAB *prev_tab= this - 1;
    /*
      Link with the previous join cache, but make sure that we do not link
      join caches of two different operations when the previous operation was
      MaterializeLookup or MaterializeScan, ie if:
       1. the previous join_tab has join buffering enabled, and
       2. the previous join_tab belongs to a materialized semi-join nest, and
       3. this join_tab represents a regular table, or is part of a different
          semi-join interval than the previous join_tab.
    */
    prev_cache= (JOIN_CACHE*)prev_tab->op;
    if (prev_cache != NULL &&                                       // 1
        sj_is_materialize_strategy(prev_tab->get_sj_strategy()) &&   // 2
        first_sj_inner() != prev_tab->first_sj_inner())     // 3
      prev_cache= NULL;
  }
  switch (join_tab->use_join_cache())
  {
  case JOIN_CACHE::ALG_BNL:
    op= new JOIN_CACHE_BNL(join_, this, prev_cache);
    break;
  case JOIN_CACHE::ALG_BKA:
    op= new JOIN_CACHE_BKA(join_, this, join_tab->join_cache_flags, prev_cache);
    break;
  case JOIN_CACHE::ALG_BKA_UNIQUE:
    op= new JOIN_CACHE_BKA_UNIQUE(join_, this, join_tab->join_cache_flags, prev_cache);
    break;
  default:
    DBUG_ASSERT(0);

  }
  DBUG_EXECUTE_IF("jb_alloc_with_prev_fail",
                  if (prev_cache)
                  {
                    DBUG_SET("+d,jb_alloc_fail");
                    DBUG_SET("-d,jb_alloc_with_prev_fail");
                  });
  if (!op || op->init())
  {
    /*
      OOM. If it's in creation of "op" it has thrown error.
      If it's in init() (allocation of the join buffer) it has not,
      and there's a chance to execute the query:
      we remove this join buffer, and all others (as there may be
      dependencies due to outer joins).
      @todo Consider sending a notification of this problem (a warning to the
      client, or to the error log).
    */
    for (uint i= join_->const_tables; i < join_->tables; i++)
    {
      QEP_TAB *const q= &join_->qep_tab[i];
      if (!q->position())
        continue;
      JOIN_TAB *const t= join_->best_ref[i];
      if (t->use_join_cache() == JOIN_CACHE::ALG_NONE)
        continue;
      t->set_use_join_cache(JOIN_CACHE::ALG_NONE);
      /*
        Detach the join buffer from QEP_TAB so that EXPLAIN doesn't show
        'Using join buffer'. Destroy the join buffer.
      */
      if (q->op)
      {
        q->op->mem_free();
        delete q->op;
        q->op= NULL;
      }
      DBUG_ASSERT(i > 0);
      /*
        Make the immediately preceding QEP_TAB channel the work to the
        non-buffered nested loop algorithm:
      */
      q[-1].next_select= sub_select;
    }
  }
  else
    this[-1].next_select= sub_select_op;
}


/**
  Plan refinement stage: do various setup things for the executor

  @param join          Join being processed
  @param no_jbuf_after Don't use join buffering after table with this number.

  @return false if successful, true if error (Out of memory)

  @details
    Plan refinement stage: do various set ups for the executioner
      - setup join buffering use
      - push index conditions
      - increment relevant counters
      - etc
*/

bool
make_join_readinfo(JOIN *join, uint no_jbuf_after)
{
  const bool statistics= !join->thd->lex->is_explain();
  const bool prep_for_pos= join->need_tmp || join->select_distinct ||
                           join->group_list || join->order;

  DBUG_ENTER("make_join_readinfo");
  ASSERT_BEST_REF_IN_JOIN_ORDER(join);

  Opt_trace_context * const trace= &join->thd->opt_trace;
  Opt_trace_object wrapper(trace);
  Opt_trace_array trace_refine_plan(trace, "refine_plan");

  if (setup_semijoin_dups_elimination(join, no_jbuf_after))
    DBUG_RETURN(TRUE); /* purecov: inspected */


  for (uint i= join->const_tables; i < join->tables; i++)
  {
    QEP_TAB *const qep_tab= &join->qep_tab[i];

    if (!qep_tab->position())
      continue;

    JOIN_TAB *const tab= join->best_ref[i];
    TABLE    *const table= qep_tab->table();
    /*
     Need to tell handlers that to play it safe, it should fetch all
     columns of the primary key of the tables: this is because MySQL may
     build row pointers for the rows, and for all columns of the primary key
     the read set has not necessarily been set by the server code.
    */
    if (prep_for_pos)
      table->prepare_for_position();

    qep_tab->read_record.table= table;
    qep_tab->next_select=sub_select;		/* normal select */
    qep_tab->cache_idx_cond= NULL;
    table->status= STATUS_GARBAGE | STATUS_NOT_FOUND;
    DBUG_ASSERT(!qep_tab->read_first_record);
    qep_tab->read_record.read_record= NULL;
    qep_tab->read_record.unlock_row= rr_unlock_row;

    Opt_trace_object trace_refine_table(trace);
    trace_refine_table.add_utf8_table(qep_tab->table_ref);

    if (qep_tab->do_loosescan())
    {
      if (!(qep_tab->loosescan_buf= (uchar*)join->thd->alloc(qep_tab->loosescan_key_len)))
        DBUG_RETURN(TRUE); /* purecov: inspected */
    }

    if (tab->use_join_cache() != JOIN_CACHE::ALG_NONE)
      qep_tab->init_join_cache(tab);

    switch (qep_tab->type()) {
    case JT_EQ_REF:
    case JT_REF_OR_NULL:
    case JT_REF:
    case JT_SYSTEM:
    case JT_CONST:
      if (table->covering_keys.is_set(qep_tab->ref().key) &&
          !table->no_keyread)
        table->set_keyread(TRUE);
      else
        qep_tab->push_index_cond(tab, qep_tab->ref().key, &trace_refine_table);
      break;
    case JT_ALL:
      join->thd->set_status_no_index_used();
      /* Fall through */
    case JT_INDEX_SCAN:
      if (tab->position()->filter_effect != COND_FILTER_STALE_NO_CONST &&
          !tab->sj_mat_exec())
      {
        /*
          rows_w_const_cond is # of rows which will be read by the access
          method, minus those which will not pass the constant condition;
          that's how calculate_scan_cost() works. Such number is useful inside
          the planner, but obscure to the reader of EXPLAIN; so we put the
          real count of read rows into rows_fetched, and move the constant
          condition's filter to filter_effect.
        */
        double rows_w_const_cond= qep_tab->position()->rows_fetched;
        table->pos_in_table_list->fetch_number_of_rows();
        tab->position()->rows_fetched=
          static_cast<double>(table->file->stats.records);
        if (tab->position()->filter_effect != COND_FILTER_STALE)
        {
          // Constant condition moves to filter_effect:
          if (tab->position()->rows_fetched == 0) // avoid division by zero
            tab->position()->filter_effect= 0.0f;
          else
            tab->position()->filter_effect*=
              static_cast<float>(rows_w_const_cond/tab->position()->rows_fetched);
        }
      }
      if (tab->use_quick == QS_DYNAMIC_RANGE)
      {
	join->thd->set_status_no_good_index_used();
	if (statistics)
	  join->thd->inc_status_select_range_check();
      }
      else
      {
        if (statistics)
        {
          if (i == join->const_tables)
            join->thd->inc_status_select_scan();
          else
            join->thd->inc_status_select_full_join();
        }
      }
      break;
    case JT_RANGE:
    case JT_INDEX_MERGE:
      if (statistics)
      {
        if (i == join->const_tables)
          join->thd->inc_status_select_range();
        else
          join->thd->inc_status_select_full_range_join();
      }
      if (!table->no_keyread && qep_tab->type() == JT_RANGE)
      {
        if (table->covering_keys.is_set(qep_tab->quick()->index))
        {
          DBUG_ASSERT(qep_tab->quick()->index != MAX_KEY);
          table->set_keyread(TRUE);
        }
        if (!table->key_read)
          qep_tab->push_index_cond(tab, qep_tab->quick()->index,
                                   &trace_refine_table);
      }
      if (tab->position()->filter_effect != COND_FILTER_STALE_NO_CONST)
      {
        double rows_w_const_cond= qep_tab->position()->rows_fetched;
        qep_tab->position()->rows_fetched= rows2double(tab->quick()->records);
        if (tab->position()->filter_effect != COND_FILTER_STALE)
        {
          // Constant condition moves to filter_effect:
          if (tab->position()->rows_fetched == 0) // avoid division by zero
            tab->position()->filter_effect= 0.0f;
          else
            tab->position()->filter_effect*=
              static_cast<float>(rows_w_const_cond/tab->position()->rows_fetched);
        }
      }
      break;
    case JT_FT:
      if (tab->join()->fts_index_access(tab))
      {
        table->set_keyread(true);
        table->covering_keys.set_bit(tab->ft_func()->key);
      }
      break;
    default:
      DBUG_PRINT("error",("Table type %d found",qep_tab->type())); /* purecov: deadcode */
      DBUG_ASSERT(0);
      break;					/* purecov: deadcode */
    }

    if (tab->position()->filter_effect <= COND_FILTER_STALE)
    {
      /*
        Give a proper value for EXPLAIN.
        For performance reasons, we do not recalculate the filter for
        non-EXPLAIN queries; thus, EXPLAIN CONNECTION may show 100%
        for a query.
      */
      tab->position()->filter_effect=
        join->thd->lex->describe ?
        calculate_condition_filter(tab,
                                   (tab->ref().key != -1) ? tab->position()->key : NULL,
                                   tab->prefix_tables() & ~tab->table_ref->map(),
                                   tab->position()->rows_fetched,
                                   false) : COND_FILTER_ALLPASS;
    }

    DBUG_ASSERT(!qep_tab->table_ref->is_recursive_reference ||
                qep_tab->type() == JT_ALL);

    qep_tab->pick_table_access_method(tab);

    // Materialize derived tables prior to accessing them.
    if (tab->table_ref->uses_materialization())
      qep_tab->materialize_table= join_materialize_derived;

    if (qep_tab->sj_mat_exec())
      qep_tab->materialize_table= join_materialize_semijoin;

    qep_tab->set_reversed_access(tab->reversed_access);
  }

  DBUG_RETURN(FALSE);
}


/**
  Give error if we some tables are done with a full join.

  This is used by multi_table_update and multi_table_delete when running
  in safe mode.

  @param join		Join condition

  @retval
    0	ok
  @retval
    1	Error (full join used)
*/

bool error_if_full_join(JOIN *join)
{
  ASSERT_BEST_REF_IN_JOIN_ORDER(join);
  for (uint i= 0; i < join->primary_tables; i++)
  {
    JOIN_TAB *const tab= join->best_ref[i];

    if (tab->type() == JT_ALL && (!tab->quick()))
    {
      my_error(ER_UPDATE_WITHOUT_KEY_IN_SAFE_MODE, MYF(0));
      return true;
    }
  }
  return false;
}


/**
  Cleanup table of join operation.
*/

void JOIN_TAB::cleanup()
{
  // Delete parts specific of JOIN_TAB:

  if (table())
    table()->reginfo.join_tab= NULL;

  // Delete shared parts:
  if (join()->qep_tab)
  {
    // deletion will be done by QEP_TAB
  }
  else
    qs_cleanup();

  TRASH(this, sizeof(*this));
}


void QEP_TAB::cleanup()
{
  // Delete parts specific of QEP_TAB:
  delete filesort;
  filesort= NULL;
  end_read_record(&read_record);
  if (quick_optim() != quick())
    delete quick_optim();

  TABLE *const t= table();

  if (t)
    t->reginfo.qep_tab= NULL;

  // Delete shared parts:
  qs_cleanup();

  // Order of qs_cleanup() and this, matters:
  if (op)
  {
    if (op->type() == QEP_operation::OT_TMP_TABLE)
    {
      if (t) // Check tmp table is not yet freed.
        free_tmp_table(current_thd, t);
      delete tmp_table_param;
      tmp_table_param= NULL;
    }
    op->mem_free();
  }

  TRASH(this, sizeof(*this));
}


void QEP_shared_owner::qs_cleanup()
{
  /* Skip non-existing derived tables/views result tables */
  if (table() &&
      (table()->s->tmp_table != INTERNAL_TMP_TABLE || table()->is_created()))
  {
    table()->set_keyread(FALSE);
    table()->file->ha_index_or_rnd_end();
    free_io_cache(table());
    filesort_free_buffers(table(), true);
    TABLE_LIST *const table_ref= table()->pos_in_table_list;
    if (table_ref)
    {
      table_ref->derived_keys_ready= false;
      table_ref->derived_key_list.empty();
    }
  }
  delete quick();
  TRASH(this, sizeof(*this));
}


uint QEP_TAB::sjm_query_block_id() const
{
  DBUG_ASSERT(sj_is_materialize_strategy(get_sj_strategy()));
  for (uint i= 0; i < join()->primary_tables; ++i)
  {
    // Find the sj-mat tmp table whose sj nest contains us:
    Semijoin_mat_exec *const sjm= join()->qep_tab[i].sj_mat_exec();
    if (sjm &&
        (uint)idx() >= sjm->inner_table_index &&
        (uint)idx() <  sjm->inner_table_index + sjm->table_count)
      return sjm->sj_nest->nested_join->query_block_id;
  }
  DBUG_ASSERT(false);
  return 0;
}


/**
  Extend join_tab->cond by AND'ing add_cond to it

  @param add_cond    The condition to AND with the existing cond
                     for this JOIN_TAB

  @retval true   if there was a memory allocation error
  @retval false  otherwise
*/
bool QEP_shared_owner::and_with_condition(Item *add_cond)
{
  Item *tmp= condition();
  if (and_conditions(&tmp, add_cond))
    return true;
  set_condition(tmp);
  return false;
}


/**
  Partially cleanup JOIN after it has executed: close index or rnd read
  (table cursors), free quick selects.

    This function is called in the end of execution of a JOIN, before the used
    tables are unlocked and closed.

    For a join that is resolved using a temporary table, the first sweep is
    performed against actual tables and an intermediate result is inserted
    into the temprorary table.
    The last sweep is performed against the temporary table. Therefore,
    the base tables and associated buffers used to fill the temporary table
    are no longer needed, and this function is called to free them.

    For a join that is performed without a temporary table, this function
    is called after all rows are sent, but before EOF packet is sent.

    For a simple SELECT with no subqueries this function performs a full
    cleanup of the JOIN and calls mysql_unlock_read_tables to free used base
    tables.

    If a JOIN is executed for a subquery or if it has a subquery, we can't
    do the full cleanup and need to do a partial cleanup only.
    - If a JOIN is not the top level join, we must not unlock the tables
    because the outer select may not have been evaluated yet, and we
    can't unlock only selected tables of a query.
    - Additionally, if this JOIN corresponds to a correlated subquery, we
    should not free quick selects and join buffers because they will be
    needed for the next execution of the correlated subquery.
    - However, if this is a JOIN for a [sub]select, which is not
    a correlated subquery itself, but has subqueries, we can free it
    fully and also free JOINs of all its subqueries. The exception
    is a subquery in SELECT list, e.g:
    @code
    SELECT a, (select max(b) from t1) group by c
    @endcode
    This subquery will not be evaluated at first sweep and its value will
    not be inserted into the temporary table. Instead, it's evaluated
    when selecting from the temporary table. Therefore, it can't be freed
    here even though it's not correlated.

  @todo
    Unlock tables even if the join isn't top level select in the tree
*/

void JOIN::join_free()
{
  SELECT_LEX_UNIT *tmp_unit;
  SELECT_LEX *sl;
  /*
    Optimization: if not EXPLAIN and we are done with the JOIN,
    free all tables.
  */
  bool full= (!select_lex->uncacheable && !thd->lex->describe);
  bool can_unlock= full;
  DBUG_ENTER("JOIN::join_free");

  cleanup();

  for (tmp_unit= select_lex->first_inner_unit();
       tmp_unit;
       tmp_unit= tmp_unit->next_unit())
    for (sl= tmp_unit->first_select(); sl; sl= sl->next_select())
    {
      Item_subselect *subselect= sl->master_unit()->item;
      bool full_local= full && (!subselect || subselect->is_evaluated());
      /*
        If this join is evaluated, we can partially clean it up and clean up
        all its underlying joins even if they are correlated, only query plan
        is left in case a user will run EXPLAIN FOR CONNECTION.
        If this join is not yet evaluated, we still must clean it up to
        close its table cursors -- it may never get evaluated, as in case of
        ... HAVING FALSE OR a IN (SELECT ...))
        but all table cursors must be closed before the unlock.
      */
      sl->cleanup_all_joins();
      /* Can't unlock if at least one JOIN is still needed */
      can_unlock= can_unlock && full_local;
    }

  /*
    We are not using tables anymore
    Unlock all tables. We may be in an INSERT .... SELECT statement.
  */
  if (can_unlock && lock && thd->lock && ! thd->locked_tables_mode &&
      !(select_lex->active_options() & SELECT_NO_UNLOCK) &&
      !select_lex->subquery_in_having &&
      (select_lex == (thd->lex->unit->fake_select_lex ?
                      thd->lex->unit->fake_select_lex : thd->lex->select_lex)))
  {
    /*
      TODO: unlock tables even if the join isn't top level select in the
      tree.
    */
    mysql_unlock_read_tables(thd, lock);           // Don't free join->lock
    DEBUG_SYNC(thd, "after_join_free_unlock");
    lock= 0;
  }

  DBUG_VOID_RETURN;
}


/**
  Free resources of given join.

  @note
    With subquery this function definitely will be called several times,
    but even for simple query it can be called several times.
*/

void JOIN::cleanup()
{
  DBUG_ENTER("JOIN::cleanup");

  DBUG_ASSERT(const_tables <= primary_tables &&
              primary_tables <= tables);

  if (qep_tab || join_tab || best_ref)
  {
    for (uint i= 0; i < tables; i++)
    {
      QEP_TAB *qtab;
      TABLE *table;
      QEP_operation *op;
      if (qep_tab)
      {
        DBUG_ASSERT(!join_tab);
        qtab= &qep_tab[i];
        op= qtab->op;
        table= qtab->table();
      }
      else
      {
        qtab= NULL;
        op= NULL;
        table= (join_tab ? &join_tab[i] : best_ref[i])->table();
      }
      if (!table)
        continue;
      if (table->is_created())
      {
        table->file->ha_index_or_rnd_end();
        if (op && op->type() == QEP_operation::OT_TMP_TABLE)
        {
          int tmp;
          if ((tmp= table->file->extra(HA_EXTRA_NO_CACHE)))
            table->file->print_error(tmp, MYF(0));
        }
      }
      free_io_cache(table);
      filesort_free_buffers(table, false);
    }
  }

  /* Restore ref array to original state */
  if (current_ref_item_slice != REF_SLICE_SAVE)
  {
    set_ref_item_slice(REF_SLICE_SAVE);
    set_group_rpa= false;
  }
  DBUG_VOID_RETURN;
}


/**
  Filter out ORDER items those are equal to constants in WHERE

  This function is a limited version of remove_const() for use
  with non-JOIN statements (i.e. single-table UPDATE and DELETE).


  @param order            Linked list of ORDER BY arguments.
  @param where            Where condition.

  @return pointer to new filtered ORDER list or NULL if whole list eliminated

  @note
    This function overwrites input order list.
*/

ORDER *simple_remove_const(ORDER *order, Item *where)
{
  if (!order || !where)
    return order;

  ORDER *first= NULL, *prev= NULL;
  for (; order; order= order->next)
  {
    DBUG_ASSERT(!order->item[0]->with_sum_func); // should never happen
    if (!const_expression_in_where(where, order->item[0]))
    {
      if (!first)
        first= order;
      if (prev)
        prev->next= order;
      prev= order;
    }
  }
  if (prev)
    prev->next= NULL;
  return first;
}




/* 
  Check if equality can be used in removing components of GROUP BY/DISTINCT
  
  SYNOPSIS
    test_if_equality_guarantees_uniqueness()
      l          the left comparison argument (a field if any)
      r          the right comparison argument (a const of any)
  
  DESCRIPTION    
    Checks if an equality predicate can be used to take away 
    DISTINCT/GROUP BY because it is known to be true for exactly one 
    distinct value (e.g. <expr> == <const>).
    Arguments must be of the same type because e.g. 
    <string_field> = <int_const> may match more than 1 distinct value from 
    the column. 
    We must take into consideration and the optimization done for various 
    string constants when compared to dates etc (see Item_int_with_ref) as
    well as the collation of the arguments.
  
  RETURN VALUE  
    TRUE    can be used
    FALSE   cannot be used
*/
static bool
test_if_equality_guarantees_uniqueness(Item *l, Item *r)
{
  return r->const_item() &&
    /* elements must be compared as dates */
     (Arg_comparator::can_compare_as_dates(l, r, 0) ||
      /* or of the same result type */
      (r->result_type() == l->result_type() &&
       /* and must have the same collation if compared as strings */
       (l->result_type() != STRING_RESULT ||
        l->collation.collation == r->collation.collation)));
}


/*
  Return TRUE if i1 and i2 (if any) are equal items,
  or if i1 is a wrapper item around the f2 field.
*/

static bool equal(Item *i1, Item *i2, Field *f2)
{
  DBUG_ASSERT((i2 == NULL) ^ (f2 == NULL));

  if (i2 != NULL)
    return i1->eq(i2, 1);
  else if (i1->type() == Item::FIELD_ITEM)
    return f2->eq(((Item_field *) i1)->field);
  else
    return FALSE;
}


/**
  Test if a field or an item is equal to a constant value in WHERE

  @param        cond            WHERE clause expression
  @param        comp_item       Item to find in WHERE expression
                                (if comp_field != NULL)
  @param        comp_field      Field to find in WHERE expression
                                (if comp_item != NULL)
  @param[out]   const_item      intermediate arg, set to Item pointer to NULL 

  @return TRUE if the field is a constant value in WHERE

  @note
    comp_item and comp_field parameters are mutually exclusive.
*/
bool
const_expression_in_where(Item *cond, Item *comp_item, Field *comp_field,
                          Item **const_item)
{
  DBUG_ASSERT((comp_item == NULL) ^ (comp_field == NULL));

  Item *intermediate= NULL;
  if (const_item == NULL)
    const_item= &intermediate;

  if (cond->type() == Item::COND_ITEM)
  {
    bool and_level= (((Item_cond*) cond)->functype()
		     == Item_func::COND_AND_FUNC);
    List_iterator_fast<Item> li(*((Item_cond*) cond)->argument_list());
    Item *item;
    while ((item=li++))
    {
      bool res=const_expression_in_where(item, comp_item, comp_field,
                                         const_item);
      if (res)					// Is a const value
      {
	if (and_level)
	  return 1;
      }
      else if (!and_level)
	return 0;
    }
    return and_level ? 0 : 1;
  }
  else if (cond->eq_cmp_result() != Item::COND_OK)
  {						// boolean compare function
    Item_func* func= (Item_func*) cond;
    if (func->functype() != Item_func::EQUAL_FUNC &&
	func->functype() != Item_func::EQ_FUNC)
      return 0;
    Item *left_item=	((Item_func*) cond)->arguments()[0];
    Item *right_item= ((Item_func*) cond)->arguments()[1];
    if (equal(left_item, comp_item, comp_field))
    {
      if (test_if_equality_guarantees_uniqueness (left_item, right_item))
      {
	if (*const_item)
	  return right_item->eq(*const_item, 1);
	*const_item=right_item;
	return 1;
      }
    }
    else if (equal(right_item, comp_item, comp_field))
    {
      if (test_if_equality_guarantees_uniqueness (right_item, left_item))
      {
	if (*const_item)
	  return left_item->eq(*const_item, 1);
	*const_item=left_item;
	return 1;
      }
    }
  }
  return 0;
}


/**
  Update TMP_TABLE_PARAM with count of the different type of fields.

  This function counts the number of fields, functions and sum
  functions (items with type SUM_FUNC_ITEM) for use by
  create_tmp_table() and stores it in the Temp_table_param object. It
  also resets and calculates the quick_group property, which may have
  to be reverted if this function is called after deciding to use
  ROLLUP (see JOIN::optimize_rollup()).

  @param select_lex           SELECT_LEX of query
  @param param                Description of temp table
  @param fields               List of fields to count
  @param reset_with_sum_func  Whether to reset with_sum_func of func items
  @param save_sum_fields      Count in the way create_tmp_table() expects when
                              given the same parameter.
*/

void
count_field_types(SELECT_LEX *select_lex, Temp_table_param *param, 
                  List<Item> &fields, bool reset_with_sum_func,
                  bool save_sum_fields)
{
  List_iterator<Item> li(fields);
  Item *field;

  param->field_count= 0;
  param->sum_func_count= 0;
  param->func_count= 0;
  param->hidden_field_count= 0;
  param->outer_sum_func_count= 0;
  param->quick_group=1;
  /*
    Loose index scan guarantees that all grouping is done and MIN/MAX
    functions are computed, so create_tmp_table() treats this as if
    save_sum_fields is set.
  */
  save_sum_fields|= param->precomputed_group_by;

  while ((field=li++))
  {
    Item::Type real_type= field->real_item()->type();
    if (real_type == Item::FIELD_ITEM)
      param->field_count++;
    else if (real_type == Item::SUM_FUNC_ITEM)
    {
      if (! field->const_item())
      {
	Item_sum *sum_item=down_cast<Item_sum *>(field->real_item());
        if (sum_item->aggr_select == select_lex)
        {
          if (!sum_item->quick_group)
            param->quick_group=0;			// UDF SUM function
          param->sum_func_count++;

          for (uint i=0 ; i < sum_item->get_arg_count() ; i++)
          {
            if (sum_item->get_arg(i)->real_item()->type() == Item::FIELD_ITEM)
              param->field_count++;
            else
              param->func_count++;
          }
        }
        param->func_count++;
      }
      else if (save_sum_fields)
      {
        /*
          Count the way create_tmp_table() does if asked to preserve
          Item_sum_* functions in fields list.

          Item field is an Item_sum_* or a reference to such an
          item. We need to distinguish between these two cases since
          they are treated differently by create_tmp_table().
        */
        if (field->type() == Item::SUM_FUNC_ITEM) // An Item_sum_*
          param->field_count++;
        else // A reference to an Item_sum_*
        {
          param->func_count++;
          param->sum_func_count++;
        }
      }
    }
    else
    {
      param->func_count++;
      if (reset_with_sum_func)
	field->with_sum_func=0;
      if (field->with_sum_func)
        param->outer_sum_func_count++;
    }
  }
}


/**
  Return 1 if second is a subpart of first argument.

  If first parts has different direction, change it to second part
  (group is sorted like order)
*/

bool
test_if_subpart(ORDER *a,ORDER *b)
{
  for (; a && b; a=a->next,b=b->next)
  {
    if ((*a->item)->eq(*b->item,1))
      a->direction= b->direction;
    else
      return 0;
  }
  return MY_TEST(!b);
}

/**
  calc how big buffer we need for comparing group entries.
*/

void
calc_group_buffer(JOIN *join,ORDER *group)
{
  uint key_length=0, parts=0, null_parts=0;

  if (group)
    join->grouped= true;
  for (; group ; group=group->next)
  {
    Item *group_item= *group->item;
    Field *field= group_item->get_tmp_table_field();
    if (field)
    {
      enum_field_types type;
      if ((type= field->type()) == MYSQL_TYPE_BLOB)
	key_length+=MAX_BLOB_WIDTH;		// Can't be used as a key
      else if (type == MYSQL_TYPE_VARCHAR || type == MYSQL_TYPE_VAR_STRING)
        key_length+= field->field_length + HA_KEY_BLOB_LENGTH;
      else if (type == MYSQL_TYPE_BIT)
      {
        /* Bit is usually stored as a longlong key for group fields */
        key_length+= 8;                         // Big enough
      }
      else
	key_length+= field->pack_length();
    }
    else
    { 
      switch (group_item->result_type()) {
      case REAL_RESULT:
        key_length+= sizeof(double);
        break;
      case INT_RESULT:
        key_length+= sizeof(longlong);
        break;
      case DECIMAL_RESULT:
        key_length+= my_decimal_get_binary_size(group_item->max_length - 
                                                (group_item->decimals ? 1 : 0),
                                                group_item->decimals);
        break;
      case STRING_RESULT:
      {
        /*
          As items represented as DATE/TIME fields in the group buffer
          have STRING_RESULT result type, we increase the length 
          by 8 as maximum pack length of such fields.
        */
        if (group_item->is_temporal())
        {
          key_length+= 8;
        }
        else if (group_item->field_type() == MYSQL_TYPE_BLOB)
          key_length+= MAX_BLOB_WIDTH;		// Can't be used as a key
        else
        {
          /*
            Group strings are taken as varstrings and require an length field.
            A field is not yet created by create_tmp_field()
            and the sizes should match up.
          */
          key_length+= group_item->max_length + HA_KEY_BLOB_LENGTH;
        }
        break;
      }
      default:
        /* This case should never be choosen */
        DBUG_ASSERT(0);
        my_error(ER_OUT_OF_RESOURCES, MYF(ME_FATALERROR));
      }
    }
    parts++;
    if (group_item->maybe_null)
      null_parts++;
  }
  join->tmp_table_param.group_length=key_length+null_parts;
  join->tmp_table_param.group_parts=parts;
  join->tmp_table_param.group_null_parts=null_parts;
}



/**
  Make an array of pointers to sum_functions to speed up
  sum_func calculation.

  @retval
    0	ok
  @retval
    1	Error
*/

bool JOIN::alloc_func_list()
{
  uint func_count, group_parts;
  DBUG_ENTER("alloc_func_list");

  func_count= tmp_table_param.sum_func_count;
  /*
    If we are using rollup, we need a copy of the summary functions for
    each level
  */
  if (rollup.state != ROLLUP::STATE_NONE)
    func_count*= (send_group_parts+1);

  group_parts= send_group_parts;
  /*
    If distinct, reserve memory for possible
    disctinct->group_by optimization
  */
  if (select_distinct)
  {
    group_parts+= fields_list.elements;
    /*
      If the ORDER clause is specified then it's possible that
      it also will be optimized, so reserve space for it too
    */
    if (order)
    {
      ORDER *ord;
      for (ord= order; ord; ord= ord->next)
        group_parts++;
    }
  }

  /* This must use calloc() as rollup_make_fields depends on this */
  sum_funcs= (Item_sum**) thd->mem_calloc(sizeof(Item_sum**) * (func_count+1) +
				           sizeof(Item_sum***) * (group_parts+1));
  sum_funcs_end= (Item_sum***) (sum_funcs + func_count + 1);
  DBUG_RETURN(sum_funcs == 0);
}


/**
  Initialize 'sum_funcs' array with all Item_sum objects.

  @param field_list        All items
  @param send_result_set_metadata       Items in select list
  @param before_group_by   Set to 1 if this is called before GROUP BY handling
  @param recompute         Set to TRUE if sum_funcs must be recomputed

  @retval
    0  ok
  @retval
    1  error
*/

bool JOIN::make_sum_func_list(List<Item> &field_list,
                              List<Item> &send_result_set_metadata,
			      bool before_group_by, bool recompute)
{
  List_iterator_fast<Item> it(field_list);
  Item_sum **func;
  Item *item;
  DBUG_ENTER("make_sum_func_list");

  if (*sum_funcs && !recompute)
    DBUG_RETURN(FALSE); /* We have already initialized sum_funcs. */

  func= sum_funcs;
  while ((item=it++))
  {
    if (item->type() == Item::SUM_FUNC_ITEM &&
        !item->const_item() &&
        down_cast<Item_sum *>(item)->aggr_select == select_lex)
      *func++= down_cast<Item_sum *>(item);
  }
  if (before_group_by && rollup.state == ROLLUP::STATE_INITED)
  {
    rollup.state= ROLLUP::STATE_READY;
    if (rollup_make_fields(field_list, send_result_set_metadata, &func))
      DBUG_RETURN(TRUE);			// Should never happen
  }
  else if (rollup.state == ROLLUP::STATE_NONE)
  {
    for (uint i=0 ; i <= send_group_parts ;i++)
      sum_funcs_end[i]= func;
  }
  else if (rollup.state == ROLLUP::STATE_READY)
    DBUG_RETURN(FALSE);                         // Don't put end marker
  *func=0;					// End marker
  DBUG_RETURN(FALSE);
}


/**
  Free joins of subselect of this select.

  @param thd      THD pointer
  @param select   pointer to SELECT_LEX which subselects joins we will free

  @todo when the final use of this function (from SET statements) is removed,
  this function can be deleted.
*/

void free_underlaid_joins(THD *thd, SELECT_LEX *select)
{
  for (SELECT_LEX_UNIT *unit= select->first_inner_unit();
       unit;
       unit= unit->next_unit())
    unit->cleanup(false);
}

/****************************************************************************
  ROLLUP handling
****************************************************************************/

/**
   Wrap all constant Items in GROUP BY list.

   For ROLLUP queries each constant item referenced in GROUP BY list
   is wrapped up into an Item_func object yielding the same value
   as the constant item. The objects of the wrapper class are never
   considered as constant items and besides they inherit all
   properties of the Item_result_field class.
   This wrapping allows us to ensure writing constant items
   into temporary tables whenever the result of the ROLLUP
   operation has to be written into a temporary table, e.g. when
   ROLLUP is used together with DISTINCT in the SELECT list.
   Usually when creating temporary tables for a intermidiate
   result we do not include fields for constant expressions.

   @retval
     0  if ok
   @retval
     1  on error
*/

bool JOIN::rollup_process_const_fields()
{
  ORDER *group_tmp;
  Item *item;
  List_iterator<Item> it(all_fields);

  for (group_tmp= group_list; group_tmp; group_tmp= group_tmp->next)
  {
    if (!(*group_tmp->item)->const_item())
      continue;
    while ((item= it++))
    {
      if (*group_tmp->item == item)
      {
        Item* new_item= new Item_func_rollup_const(item);
        if (!new_item)
          return 1;
        new_item->fix_fields(thd, (Item **) 0);
        thd->change_item_tree(it.ref(), new_item);
        for (ORDER *tmp= group_tmp; tmp; tmp= tmp->next)
        {
          if (*tmp->item == item)
            thd->change_item_tree(tmp->item, new_item);
        }
        break;
      }
    }
    it.rewind();
  }
  return 0;
}
  

/**
  Fill up rollup structures with pointers to fields to use.

  Creates copies of item_sum items for each sum level.

  @param fields_arg		List of all fields (hidden and real ones)
  @param sel_fields		Pointer to selected fields
  @param func			Store here a pointer to all fields

  @retval
    0	if ok;
    In this case func is pointing to next not used element.
  @retval
    1    on error
*/

bool JOIN::rollup_make_fields(List<Item> &fields_arg, List<Item> &sel_fields,
			      Item_sum ***func)
{
  List_iterator_fast<Item> it(fields_arg);
  Item *first_field= sel_fields.head();
  uint level;

  /*
    Create field lists for the different levels

    The idea here is to have a separate field list for each rollup level to
    avoid all runtime checks of which columns should be NULL.

    The list is stored in reverse order to get sum function in such an order
    in func that it makes it easy to reset them with init_sum_functions()

    Assuming:  SELECT a, b, c SUM(b) FROM t1 GROUP BY a,b WITH ROLLUP

    rollup.fields[0] will contain list where a,b,c is NULL
    rollup.fields[1] will contain list where b,c is NULL
    ...
    rollup.ref_item_array[#] points to fields for rollup.fields[#]
    ...
    sum_funcs_end[0] points to all sum functions
    sum_funcs_end[1] points to all sum functions, except grand totals
    ...
  */

  for (level=0 ; level < send_group_parts ; level++)
  {
    uint i;
    uint pos= send_group_parts - level -1;
    bool real_fields= 0;
    Item *item;
    List_iterator<Item> new_it(rollup.fields[pos]);
    Ref_item_array ref_array_start= rollup.ref_item_arrays[pos];
    ORDER *start_group;

    /* Point to first hidden field */
    uint ref_array_ix= fields_arg.elements-1;

    /* Remember where the sum functions ends for the previous level */
    sum_funcs_end[pos+1]= *func;

    /* Find the start of the group for this level */
    for (i= 0, start_group= group_list ;
	 i++ < pos ;
	 start_group= start_group->next)
      ;

    it.rewind();
    while ((item= it++))
    {
      if (item == first_field)
      {
	real_fields= 1;				// End of hidden fields
        ref_array_ix= 0;
      }

      if (item->type() == Item::SUM_FUNC_ITEM &&
          !item->const_item() &&
          down_cast<Item_sum *>(item)->aggr_select == select_lex)
      {
	/*
	  This is a top level summary function that must be replaced with
	  a sum function that is reset for this level.

	  NOTE: This code creates an object which is not that nice in a
	  sub select.  Fortunately it's not common to have rollup in
	  sub selects.
	*/
	item= item->copy_or_same(thd);
	((Item_sum*) item)->make_unique();
	*(*func)= (Item_sum*) item;
	(*func)++;
      }
      else 
      {
	/* Check if this is something that is part of this group by */
	ORDER *group_tmp;
	for (group_tmp= start_group, i= pos ;
             group_tmp ; group_tmp= group_tmp->next, i++)
	{
          if (*group_tmp->item == item)
	  {
	    /*
	      This is an element that is used by the GROUP BY and should be
	      set to NULL in this level
	    */
            Item_null_result *null_item=
              new (thd->mem_root) Item_null_result(item->field_type(),
                                                   item->result_type());
            if (!null_item)
              return 1;
	    item->maybe_null= 1;		// Value will be null sometimes
            null_item->result_field= item->get_tmp_table_field();
            item= null_item;
	    break;
	  }
	}
      }
      ref_array_start[ref_array_ix]= item;
      if (real_fields)
      {
	(void) new_it++;			// Point to next item
	new_it.replace(item);			// Replace previous
	ref_array_ix++;
      }
      else
	ref_array_ix--;
    }
  }
  sum_funcs_end[0]= *func;			// Point to last function
  return 0;
}


/**
  clear results if there are not rows found for group
  (end_send_group/end_write_group)
  @retval
    FALSE if OK
  @retval
    TRUE on error  
*/

MY_ATTRIBUTE((warn_unused_result))
bool JOIN::clear()
{
  /* 
    must clear only the non-const tables, as const tables
    are not re-calculated.
  */
  for (uint tableno= const_tables; tableno < primary_tables; tableno++)
    qep_tab[tableno].table()->set_null_row();  // All fields are NULL

  if (copy_fields(&tmp_table_param, thd))
    return true;

  if (sum_funcs)
  {
    Item_sum *func, **func_ptr= sum_funcs;
    while ((func= *(func_ptr++)))
      func->clear();
  }
  return false;
}


/**
  Change the Query_result object of the query block.

  If old_result is not used, forward the call to the current
  Query_result in case it is a wrapper around old_result.

  Call prepare() and prepare2() on the new Query_result if we decide
  to use it.

  @param new_result New Query_result object
  @param old_result Old Query_result object (NULL to force change)

  @retval false Success
  @retval true  Error
*/

bool SELECT_LEX::change_query_result(Query_result_interceptor *new_result,
                                     Query_result_interceptor *old_result)
{
  DBUG_ENTER("SELECT_LEX::change_query_result");
  if (old_result == NULL || query_result() == old_result)
  {
    set_query_result(new_result);
    if (query_result()->prepare(fields_list, master_unit()) ||
        query_result()->prepare2())
      DBUG_RETURN(true); /* purecov: inspected */
    DBUG_RETURN(false);
  }
  else
  {
    const bool ret= query_result()->change_query_result(new_result);
    DBUG_RETURN(ret);
  }
}

/**
  Add having condition as a filter condition, which is applied when reading
  from the temp table.

  @param    curr_tmp_table  Table number to which having conds are added.
  @returns  false if success, true if error.
*/

bool JOIN::add_having_as_tmp_table_cond(uint curr_tmp_table)
{
  having_cond->update_used_tables();
  QEP_TAB *const curr_table= &qep_tab[curr_tmp_table];
  table_map used_tables;
  Opt_trace_context *const trace= &thd->opt_trace;

  DBUG_ENTER("JOIN::add_having_as_tmp_table_cond");

  if (curr_table->table_ref)
    used_tables= curr_table->table_ref->map();
  else
  {
    /*
      Pushing parts of HAVING to an internal temporary table.
      Fields in HAVING condition may have been replaced with fields in an
      internal temporary table. This table has map=1, hence we check that
      we have no fields from other tables (outer references are fine).
      Unfortunaly, update_used_tables() is not reliable for subquery
      items, which could thus still have other tables in their
      used_tables() information.
    */
    DBUG_ASSERT(having_cond->has_subquery() ||
                !(having_cond->used_tables() & ~(1 | PSEUDO_TABLE_BITS)));
    used_tables= 1;
  }

  /*
    All conditions which can be applied after reading from used_tables are
    added as filter conditions of curr_tmp_table. If condition's used_tables is
    not read yet for example subquery in having, then it will be kept as it is
    in original having_cond of join.
  */
  Item* sort_table_cond= make_cond_for_table(thd, having_cond, used_tables,
                                             (table_map) 0, false);
  if (sort_table_cond)
  {
    if (!curr_table->condition())
      curr_table->set_condition(sort_table_cond);
    else
    {
      curr_table->set_condition(new Item_cond_and(curr_table->condition(),
                                                  sort_table_cond));
      if (curr_table->condition()->fix_fields(thd, 0))
        DBUG_RETURN(true);
    }
    curr_table->condition()->top_level_item();
    DBUG_EXECUTE("where",print_where(curr_table->condition(),
				 "select and having",
                                     QT_ORDINARY););

    having_cond= make_cond_for_table(thd, having_cond, ~ (table_map) 0,
                                     ~used_tables, false);
    DBUG_EXECUTE("where",
                 print_where(having_cond, "having after sort",
                 QT_ORDINARY););

    Opt_trace_object trace_wrapper(trace);
    Opt_trace_object(trace, "sort_using_internal_table")
                .add("condition_for_sort", sort_table_cond)
                .add("having_after_sort", having_cond);
  }

  DBUG_RETURN(false);
}


/**
  Init tmp tables usage info.

  @details
  This function finalizes execution plan by taking following actions:
    .) tmp tables are created, but not instantiated (this is done during
       execution). JOIN_TABs dedicated to tmp tables are filled appropriately.
       see JOIN::create_intermediate_table.
    .) prepare fields lists (fields, all_fields, ref_item_array slices) for
       each required stage of execution. These fields lists are set for
       tmp tables' tabs and for the tab of last table in the join.
    .) fill info for sorting/grouping/dups removal is prepared and saved to
       appropriate tabs. Here is an example:
        SELECT * from t1,t2 WHERE ... GROUP BY t1.f1 ORDER BY t2.f2, t1.f2
        and lets assume that the table order in the plan is t1,t2.
       In this case optimizer will sort for group only the first table as the
       second one isn't mentioned in GROUP BY. The result will be materialized
       in tmp table.  As filesort can't sort join optimizer will sort tmp table
       also. The first sorting (for group) is called simple as is doesn't
       require tmp table.  The Filesort object for it is created here - in
       JOIN::create_intermediate_table.  Filesort for the second case is
       created here, in JOIN::make_tmp_tables_info.

  @note
  This function may change tmp_table_param.precomputed_group_by. This
  affects how create_tmp_table() treats aggregation functions, so
  count_field_types() must be called again to make sure this is taken
  into consideration.

  @returns
  false - Ok
  true  - Error
*/

bool JOIN::make_tmp_tables_info()
{
  DBUG_ASSERT(!join_tab);
  List<Item> *curr_all_fields= &all_fields;
  List<Item> *curr_fields_list= &fields_list;
  bool materialize_join= false;
  uint curr_tmp_table= const_tables;
  TABLE *exec_tmp_table= NULL;
  DBUG_ENTER("JOIN::make_tmp_tables_info");

  /*
    In this function, we may change having_cond into a condition on a
    temporary sort/group table, so we have to assign having_for_explain now:
  */
  having_for_explain= having_cond;

  const bool has_group_by= this->grouped;

  /*
    Setup last table to provide fields and all_fields lists to the next
    node in the plan.
  */
  if (qep_tab)
  {
    qep_tab[primary_tables - 1].fields= &fields_list;
    qep_tab[primary_tables - 1].all_fields= &all_fields;
  }
  /*
    The loose index scan access method guarantees that all grouping or
    duplicate row elimination (for distinct) is already performed
    during data retrieval, and that all MIN/MAX functions are already
    computed for each group. Thus all MIN/MAX functions should be
    treated as regular functions, and there is no need to perform
    grouping in the main execution loop.
    Notice that currently loose index scan is applicable only for
    single table queries, thus it is sufficient to test only the first
    join_tab element of the plan for its access method.
  */
  if (qep_tab && qep_tab[0].quick() && qep_tab[0].quick()->is_loose_index_scan())
    tmp_table_param.precomputed_group_by=
      !qep_tab[0].quick()->is_agg_loose_index_scan();

  /*
    Create the first temporary table if distinct elimination is requested or
    if the sort is too complicated to be evaluated as a filesort.
  */
  if (need_tmp)
  {
    curr_tmp_table= primary_tables;
    tmp_tables++;
    if (plan_is_const())
      first_select= sub_select_op;

    /*
      Make a copy of the base slice in the save slice.
      This is needed because later steps will overwrite the base slice with
      another slice (1-3).
      After this slice has been used, overwrite the base slice again with
      the copy in the save slice.
    */
    if (alloc_ref_item_slice(thd, REF_SLICE_SAVE))
      DBUG_RETURN(true);

    copy_ref_item_slice(REF_SLICE_SAVE, REF_SLICE_BASE);
    current_ref_item_slice= REF_SLICE_SAVE;

    /*
      Create temporary table for use in a single execution.
      (Will be reused if this is a subquery that is executed several times
       for one execution of the statement)
      Don't use tmp table grouping for json aggregate funcs as it's
      very ineffective.
    */
    ORDER_with_src tmp_group;
    if (!simple_group && !(test_flags & TEST_NO_KEY_GROUP) && !with_json_agg)
      tmp_group= group_list;
      
    tmp_table_param.hidden_field_count= 
      all_fields.elements - fields_list.elements;

    if (create_intermediate_table(&qep_tab[curr_tmp_table],
                                  &all_fields, tmp_group, 
                                  group_list && simple_group))
      DBUG_RETURN(true);
    exec_tmp_table= qep_tab[curr_tmp_table].table();

    if (exec_tmp_table->distinct)
      optimize_distinct();

    /*
      If there is no sorting or grouping, 'use_order'
      index result should not have been requested.
      Exception: LooseScan strategy for semijoin requires
      sorted access even if final result is not to be sorted.
    */
    DBUG_ASSERT(
      !(ordered_index_usage == ordered_index_void &&
        !plan_is_const() && 
        qep_tab[const_tables].position()->sj_strategy != SJ_OPT_LOOSE_SCAN &&
        qep_tab[const_tables].use_order()));

    /*
      Allocate a slice of ref items that describe the items to be copied
      from the first temporary table.
    */
    if (alloc_ref_item_slice(thd, REF_SLICE_TMP1))
      DBUG_RETURN(true);

    // Change sum_fields reference to calculated fields in tmp_table
    if (sort_and_group || qep_tab[curr_tmp_table].table()->group ||
        tmp_table_param.precomputed_group_by)
    {
      if (change_to_use_tmp_fields(thd,
                                   ref_items[REF_SLICE_TMP1],
                                   tmp_fields_list[REF_SLICE_TMP1],
                                   tmp_all_fields[REF_SLICE_TMP1],
                                   fields_list.elements,
                                   all_fields))
        DBUG_RETURN(true);
    }
    else
    {
      if (change_refs_to_tmp_fields(thd,
                                    ref_items[REF_SLICE_TMP1],
                                    tmp_fields_list[REF_SLICE_TMP1],
                                    tmp_all_fields[REF_SLICE_TMP1],
                                    fields_list.elements,
                                    all_fields))
        DBUG_RETURN(true);
    }
    curr_all_fields= &tmp_all_fields[REF_SLICE_TMP1];
    curr_fields_list= &tmp_fields_list[REF_SLICE_TMP1];
    // Need to set them now for correct group_fields setup, reset at the end.
    set_ref_item_slice(REF_SLICE_TMP1);
    qep_tab[curr_tmp_table].ref_item_slice= REF_SLICE_TMP1;
    qep_tab[curr_tmp_table].all_fields= &tmp_all_fields[REF_SLICE_TMP1];
    qep_tab[curr_tmp_table].fields= &tmp_fields_list[REF_SLICE_TMP1];
    setup_tmptable_write_func(&qep_tab[curr_tmp_table]);

    /*
      If having is not handled here, it will be checked before the row is sent
      to the client.
    */
    if (having_cond &&
        (sort_and_group || (exec_tmp_table->distinct && !group_list)))
    {
      /*
        If there is no select distinct then move the having to table conds of
        tmp table.
        NOTE : We cannot apply having after distinct. If columns of having are
               not part of select distinct, then distinct may remove rows
               which can satisfy having.
      */
      if (!select_distinct && add_having_as_tmp_table_cond(curr_tmp_table))
        DBUG_RETURN(true);

      /*
        Having condition which we are not able to add as tmp table conds are
        kept as before. And, this will be applied before storing the rows in
        tmp table.
      */
      qep_tab[curr_tmp_table].having= having_cond;
      having_cond= NULL; // Already done
    }

    tmp_table_param.func_count= 0;
    tmp_table_param.field_count+= tmp_table_param.func_count;
    if (sort_and_group || qep_tab[curr_tmp_table].table()->group)
    {
      tmp_table_param.field_count+= tmp_table_param.sum_func_count;
      tmp_table_param.sum_func_count= 0;
    }

    if (exec_tmp_table->group)
    {						// Already grouped
      if (!order && !no_order && !skip_sort_order)
      {
        if (!group_list.can_ignore_order())
          order= group_list;  /* order by group */
        else
        {
          /*
            Check whether an order was explicitly specified on a GROUP BY
            column. If so, we have to use filesort.
          */
          for (ORDER *ord= group_list; ord; ord= ord->next)
            if (ord->is_explicit)
            {
              order= group_list;  /* order by group */
              break;
            }
        }
      }
      group_list= NULL;
    }
    /*
      If we have different sort & group then we must sort the data by group
      and copy it to a second temporary table.
      This code is also used if we are using distinct something
      we haven't been able to store in the temporary table yet
      like SEC_TO_TIME(SUM(...)).
    */

    if ((group_list &&
         (!test_if_subpart(group_list, order) || select_distinct)) ||
        (select_distinct && tmp_table_param.using_outer_summary_function))
    {
      DBUG_PRINT("info",("Creating group table"));
      
      calc_group_buffer(this, group_list);
      count_field_types(select_lex, &tmp_table_param,
                        tmp_all_fields[REF_SLICE_TMP1],
                        select_distinct && !group_list, false);
      tmp_table_param.hidden_field_count= 
<<<<<<< HEAD
        tmp_all_fields[REF_SLICE_TMP1].elements -
        tmp_fields_list[REF_SLICE_TMP1].elements;
      
=======
        tmp_all_fields1.elements - tmp_fields_list1.elements;
      sort_and_group= false; 
>>>>>>> 7655951c
      if (!exec_tmp_table->group && !exec_tmp_table->distinct)
      {
        // 1st tmp table were materializing join result
        materialize_join= true;
        explain_flags.set(ESC_BUFFER_RESULT, ESP_USING_TMPTABLE);
      }
      curr_tmp_table++;
      tmp_tables++;

      /* group data to new table */
      /*
        If the access method is loose index scan then all MIN/MAX
        functions are precomputed, and should be treated as regular
        functions. See extended comment above.
      */
      if (qep_tab[0].quick() && qep_tab[0].quick()->is_loose_index_scan())
        tmp_table_param.precomputed_group_by= TRUE;

      tmp_table_param.hidden_field_count= 
        curr_all_fields->elements - curr_fields_list->elements;
      ORDER_with_src dummy= NULL; //TODO can use table->group here also

      if (create_intermediate_table(&qep_tab[curr_tmp_table],
                                    curr_all_fields, dummy, true))
	DBUG_RETURN(true);

      if (group_list)
      {
        explain_flags.set(group_list.src, ESP_USING_TMPTABLE);
        if (!plan_is_const())        // No need to sort a single row
        {
          if (add_sorting_to_table(curr_tmp_table - 1, &group_list))
            DBUG_RETURN(true);
        }

        if (make_group_fields(this, this))
          DBUG_RETURN(true);
      }

      // Setup sum funcs only when necessary, otherwise we might break info
      // for the first table
      if (group_list || tmp_table_param.sum_func_count)
      {
        if (make_sum_func_list(*curr_all_fields, *curr_fields_list, true, true))
          DBUG_RETURN(true);
        const bool need_distinct=
          !(qep_tab[0].quick() && qep_tab[0].quick()->is_agg_loose_index_scan());
        if (prepare_sum_aggregators(sum_funcs, need_distinct))
          DBUG_RETURN(true);
        group_list= NULL;
        if (setup_sum_funcs(thd, sum_funcs))
          DBUG_RETURN(true);
      }

      /*
        Allocate a slice of ref items that describe the items to be copied
        from the second temporary table.
      */
      if (alloc_ref_item_slice(thd, REF_SLICE_TMP2))
        DBUG_RETURN(true);

      // No sum funcs anymore
      if (change_to_use_tmp_fields(thd,
                                   ref_items[REF_SLICE_TMP2],
                                   tmp_fields_list[REF_SLICE_TMP2],
                                   tmp_all_fields[REF_SLICE_TMP2],
                                   fields_list.elements,
                                   tmp_all_fields[REF_SLICE_TMP1]))
        DBUG_RETURN(true);

      curr_fields_list= &tmp_fields_list[REF_SLICE_TMP2];
      curr_all_fields= &tmp_all_fields[REF_SLICE_TMP2];
      set_ref_item_slice(REF_SLICE_TMP2);
      qep_tab[curr_tmp_table].ref_item_slice= REF_SLICE_TMP2;
      qep_tab[curr_tmp_table].all_fields= &tmp_all_fields[REF_SLICE_TMP2];
      qep_tab[curr_tmp_table].fields= &tmp_fields_list[REF_SLICE_TMP2];
      setup_tmptable_write_func(&qep_tab[curr_tmp_table]);

      tmp_table_param.field_count+= tmp_table_param.sum_func_count;
      tmp_table_param.sum_func_count= 0;
    }
    if (qep_tab[curr_tmp_table].table()->distinct)
      select_distinct= false;               /* Each row is unique */

    if (select_distinct && !group_list)
    {
      if (having_cond)
      {
        qep_tab[curr_tmp_table].having= having_cond;
        having_cond->update_used_tables();
        having_cond= NULL;
      }
      qep_tab[curr_tmp_table].distinct= true;
      explain_flags.set(ESC_DISTINCT, ESP_DUPS_REMOVAL);
      select_distinct= false;
    }
    /* Clean tmp_table_param for the next tmp table. */
    tmp_table_param.field_count= tmp_table_param.sum_func_count=
      tmp_table_param.func_count= 0;

    tmp_table_param.copy_field= tmp_table_param.copy_field_end=0;
    first_record= sort_and_group=0;

    if (!group_optimized_away)
    {
      grouped= false;
    }
    else
    {
      /*
        If grouping has been optimized away, a temporary table is
        normally not needed unless we're explicitly requested to create
        one (e.g. due to a SQL_BUFFER_RESULT hint or INSERT ... SELECT).

        In this case (grouping was optimized away), temp_table was
        created without a grouping expression and JOIN::exec() will not
        perform the necessary grouping (by the use of end_send_group()
        or end_write_group()) if JOIN::group is set to false.
      */
      // the temporary table was explicitly requested
      DBUG_ASSERT(select_lex->active_options() & OPTION_BUFFER_RESULT);
      // the temporary table does not have a grouping expression
      DBUG_ASSERT(!qep_tab[curr_tmp_table].table()->group);
    }
    calc_group_buffer(this, group_list);
    count_field_types(select_lex, &tmp_table_param, *curr_all_fields, false,
                      false);
  }

  /*
    Set up structures for a temporary table but do not actually create
    the temporary table if one of these conditions are true:
    - The query is implicitly grouped.
    - The query is explicitly grouped and
        + implemented as a simple grouping, or
        + LIMIT 1 is specified, or
        + ROLLUP is specified, or
        + <some unknown condition>.
  */

  if (grouped || implicit_grouping)
  {
    if (make_group_fields(this, this))
      DBUG_RETURN(true);

    // "save" slice of ref_items array is needed due to overwriting strategy.
    if (ref_items[REF_SLICE_SAVE].is_null())
    {
      if (alloc_ref_item_slice(thd, REF_SLICE_SAVE))
        DBUG_RETURN(true);

      copy_ref_item_slice(REF_SLICE_SAVE, REF_SLICE_BASE);
      current_ref_item_slice= REF_SLICE_SAVE;
    }

    /*
      Allocate a slice of ref items that describe the items to be copied
      from the record buffer for this temporary table.
    */
    if (alloc_ref_item_slice(thd, REF_SLICE_TMP3))
      DBUG_RETURN(true);
    setup_copy_fields(thd,
                      &tmp_table_param,
                      ref_items[REF_SLICE_TMP3],
                      tmp_fields_list[REF_SLICE_TMP3],
                      tmp_all_fields[REF_SLICE_TMP3],
                      curr_fields_list->elements,
                      *curr_all_fields);

    curr_fields_list= &tmp_fields_list[REF_SLICE_TMP3];
    curr_all_fields= &tmp_all_fields[REF_SLICE_TMP3];
    set_ref_item_slice(REF_SLICE_TMP3);
    if (qep_tab)
    {
      // Set grouped fields on the last table
      qep_tab[primary_tables + tmp_tables - 1].ref_item_slice= REF_SLICE_TMP3;
      qep_tab[primary_tables + tmp_tables - 1].all_fields=
        &tmp_all_fields[REF_SLICE_TMP3];
      qep_tab[primary_tables + tmp_tables - 1].fields=
        &tmp_fields_list[REF_SLICE_TMP3];
    }
    if (make_sum_func_list(*curr_all_fields, *curr_fields_list, true, true))
      DBUG_RETURN(true);
    const bool need_distinct=
      !(qep_tab && qep_tab[0].quick() &&
        qep_tab[0].quick()->is_agg_loose_index_scan());
    if (prepare_sum_aggregators(sum_funcs, need_distinct))
      DBUG_RETURN(true);
    if (setup_sum_funcs(thd, sum_funcs) || thd->is_fatal_error)
      DBUG_RETURN(true);
  }
  if (qep_tab && (group_list || order))
  {
    ASSERT_BEST_REF_IN_JOIN_ORDER(this);
    DBUG_PRINT("info",("Sorting for send_result_set_metadata"));
    THD_STAGE_INFO(thd, stage_sorting_result);
    /* If we have already done the group, add HAVING to sorted table */
    if (having_cond && !group_list && !sort_and_group)
    {
      if (add_having_as_tmp_table_cond(curr_tmp_table))
        DBUG_RETURN(true);
    }

    if (grouped)
      m_select_limit= HA_POS_ERROR;
    else if (!need_tmp)
    {
      /*
        We can abort sorting after thd->select_limit rows if there are no
        filter conditions for any tables after the sorted one.
        Filter conditions come in several forms:
         1. as a condition item attached to the join_tab, or
         2. as a keyuse attached to the join_tab (ref access).
      */
      for (uint i= const_tables + 1; i < primary_tables; i++)
      {
        QEP_TAB *const tab= qep_tab + i;
        if (tab->condition() ||                 // 1
            (best_ref[tab->idx()]->keyuse() &&
             tab->first_inner() == NO_PLAN_IDX))    // 2
        {
          /* We have to sort all rows */
          m_select_limit= HA_POS_ERROR;
          break;
        }
      }
    }
    /*
      Here we add sorting stage for ORDER BY/GROUP BY clause, if the
      optimiser chose FILESORT to be faster than INDEX SCAN or there is
      no suitable index present.
      OPTION_FOUND_ROWS supersedes LIMIT and is taken into account.
    */
    DBUG_PRINT("info",("Sorting for order by/group by"));
    ORDER_with_src order_arg= group_list ?  group_list : order;
    if (qep_tab &&
        ordered_index_usage !=
        (group_list ? ordered_index_group_by : ordered_index_order_by) &&
        qep_tab[curr_tmp_table].type() != JT_CONST &&
        qep_tab[curr_tmp_table].type() != JT_EQ_REF) // Don't sort 1 row
    {
      // Sort either first non-const table or the last tmp table
      QEP_TAB *const sort_tab= &qep_tab[curr_tmp_table];
      if (need_tmp && !materialize_join && !exec_tmp_table->group)
        explain_flags.set(order_arg.src, ESP_USING_TMPTABLE);

      if (add_sorting_to_table(curr_tmp_table, &order_arg))
        DBUG_RETURN(true);
      /*
        filesort_limit:	 Return only this many rows from filesort().
        We can use select_limit_cnt only if we have no group_by and 1 table.
        This allows us to use Bounded_queue for queries like:
          "select SQL_CALC_FOUND_ROWS * from t1 order by b desc limit 1;"
        m_select_limit == HA_POS_ERROR (we need a full table scan)
        unit->select_limit_cnt == 1 (we only need one row in the result set)
      */
      sort_tab->filesort->limit=
        (has_group_by || (primary_tables > curr_tmp_table + 1)) ?
         m_select_limit : unit->select_limit_cnt;
    }
    if (!plan_is_const() &&
        !qep_tab[const_tables].table()->sort.io_cache)
    {
      /*
        If no IO cache exists for the first table then we are using an
        INDEX SCAN and no filesort. Thus we should not remove the sorted
        attribute on the INDEX SCAN.
      */
      skip_sort_order= true;
    }
  }
  fields= curr_fields_list;
  // Reset before execution
  set_ref_item_slice(REF_SLICE_SAVE);
  if (qep_tab)
  {
    qep_tab[primary_tables + tmp_tables - 1].next_select=
      get_end_select_func();
  }
  grouped= has_group_by;

  unplug_join_tabs();

  /*
    Tmp tables are a layer between the nested loop and the derived table's
    result, WITH RECURSIVE cannot work with them. This should not happen, as a
    recursive query cannot have clauses which use a tmp table (GROUP BY,
    etc).
  */
  DBUG_ASSERT(!select_lex->is_recursive() || !tmp_tables);
  DBUG_RETURN(false);
}

void JOIN::unplug_join_tabs()
{
  ASSERT_BEST_REF_IN_JOIN_ORDER(this);
  for (uint i= 0; i < tables; ++i)
    best_ref[i]->cleanup();

  best_ref= NULL;
}

/**
  @brief Add Filesort object to the given table to sort if with filesort

  @param idx        JOIN_TAB's position in the qep_tab array. The
                    created Filesort object gets attached to this.

  @param sort_order List of expressions to sort the table by

  @note This function moves tab->select, if any, to filesort->select

  @return false on success, true on OOM
*/

bool
JOIN::add_sorting_to_table(uint idx, ORDER_with_src *sort_order)
{
  ASSERT_BEST_REF_IN_JOIN_ORDER(this);
  DBUG_ASSERT(!select_lex->is_recursive());
  explain_flags.set(sort_order->src, ESP_USING_FILESORT);
  QEP_TAB *const tab= &qep_tab[idx]; 
  tab->filesort=
    new (thd->mem_root) Filesort(tab, *sort_order, HA_POS_ERROR);
  if (!tab->filesort)
    return true;
  {
    if (tab->ref().key >= 0)
    {
      TABLE *table= tab->table();
      if (tab->quick())
      {
        /*
          We can only use 'Only index' if quick key is same as ref_key
          and in index_merge 'Only index' cannot be used
        */
        if (((uint) tab->ref().key != tab->quick()->index))
          table->set_keyread(FALSE);
      }
      else
      {
        /*
          We have a ref on a const;  Change this to a range that filesort
          can use.
          For impossible ranges (like when doing a lookup on NULL on a NOT NULL
          field, quick will contain an empty record set.

          @TODO This should be either indicated as range or filesort
          should start using ref directly, without switching to quick.
        */
        JOIN_TAB *const jtab= best_ref[idx];
        QUICK_SELECT_I *q= tab->type() == JT_FT ?
          get_ft_select(thd, table, tab->ref().key) :
          get_quick_select_for_ref(thd, table, &tab->ref(), 
                                   jtab->found_records);
        if (!q)
          return true; /* purecov: inspected */
        tab->set_quick(q); // We keep it displaid as "ref".
      }
    }
  }
  tab->read_first_record= join_init_read_record;
  return false;
}

/**
  Find a cheaper access key than a given key.

  @param          tab                 NULL or JOIN_TAB of the accessed table
  @param          order               Linked list of ORDER BY arguments
  @param          table               Table if tab == NULL or tab->table()
  @param          usable_keys         Key map to find a cheaper key in
  @param          ref_key             
                * 0 <= key < MAX_KEY   - key number (hint) to start the search
                * -1                   - no key number provided
  @param          select_limit        LIMIT value, or HA_POS_ERROR if no limit
  @param [out]    new_key             Key number if success, otherwise undefined
  @param [out]    new_key_direction   Return -1 (reverse) or +1 if success,
                                      otherwise undefined
  @param [out]    new_select_limit    Return adjusted LIMIT
  @param [out]    new_used_key_parts  NULL by default, otherwise return number
                                      of new_key prefix columns if success
                                      or undefined if the function fails
  @param [out]  saved_best_key_parts  NULL by default, otherwise preserve the
                                      value for further use in QUICK_SELECT_DESC

  @note
    This function takes into account table->quick_condition_rows statistic
    (that is calculated by JOIN::make_join_plan()).
    However, single table procedures such as mysql_update() and mysql_delete()
    never call JOIN::make_join_plan(), so they have to update it manually
    (@see get_index_for_order()).
    This function resets bits in TABLE::quick_keys for indexes with mixed
    ASC/DESC keyparts as range scan doesn't support range reordering
    required for them.
*/

bool
test_if_cheaper_ordering(const JOIN_TAB *tab, ORDER_with_src *order,
                         TABLE *table, Key_map usable_keys,  int ref_key,
                         ha_rows select_limit,
                         int *new_key, int *new_key_direction,
                         ha_rows *new_select_limit, uint *new_used_key_parts,
                         uint *saved_best_key_parts)
{
  DBUG_ENTER("test_if_cheaper_ordering");
  /*
    Check whether there is an index compatible with the given order
    usage of which is cheaper than usage of the ref_key index (ref_key>=0)
    or a table scan.
    It may be the case if ORDER/GROUP BY is used with LIMIT.
  */
  ha_rows best_select_limit= HA_POS_ERROR;
  JOIN *join= tab ? tab->join() : NULL;
  if (join)
    ASSERT_BEST_REF_IN_JOIN_ORDER(join);
  uint nr;
  uint best_key_parts= 0;
  int best_key_direction= 0;
  ha_rows best_records= 0;
  double read_time;
  int best_key= -1;
  bool is_best_covering= FALSE;
  double fanout= 1;
  ha_rows table_records= table->file->stats.records;
  bool group= join && join->grouped && order == &join->group_list;
  double refkey_rows_estimate= static_cast<double>(table->quick_condition_rows);
  const bool has_limit= (select_limit != HA_POS_ERROR);
  const join_type cur_access_method= tab ? tab->type() : JT_ALL;

  if (join)
  {
    read_time= tab->position()->read_cost;
    for (uint jt= tab->idx() + 1; jt < join->primary_tables; jt++)
    {
      POSITION *pos= join->best_ref[jt]->position();
      fanout*= pos->rows_fetched * pos->filter_effect;
    }
  }
  else
    read_time= table->file->table_scan_cost().total_cost();

  /*
    Calculate the selectivity of the ref_key for REF_ACCESS. For
    RANGE_ACCESS we use table->quick_condition_rows.
  */
  if (ref_key >= 0 && cur_access_method == JT_REF)
  {
    if (table->quick_keys.is_set(ref_key))
      refkey_rows_estimate= static_cast<double>(table->quick_rows[ref_key]);
    else
    {
      const KEY *ref_keyinfo= table->key_info + ref_key;
      if (ref_keyinfo->has_records_per_key(tab->ref().key_parts - 1))
        refkey_rows_estimate=
          ref_keyinfo->records_per_key(tab->ref().key_parts - 1);
      else
        refkey_rows_estimate= 1.0;              // No index statistics
    }
    DBUG_ASSERT(refkey_rows_estimate >= 1.0);    
  }

  for (nr=0; nr < table->s->keys ; nr++)
  {
    int direction;
    uint used_key_parts;
    bool  skip_quick;

    if (usable_keys.is_set(nr) &&
        (direction= test_if_order_by_key(order, table, nr, &used_key_parts,
                                         &skip_quick)))
    {
      bool is_covering= table->covering_keys.is_set(nr) ||
                        (nr == table->s->primary_key &&
                        table->file->primary_key_is_clustered());
      // Don't allow backward scans on indexes with mixed ASC/DESC key parts
      if (skip_quick)
        tab->table()->quick_keys.clear_bit(nr);

      /* 
        Don't use an index scan with ORDER BY without limit.
        For GROUP BY without limit always use index scan
        if there is a suitable index. 
        Why we hold to this asymmetry hardly can be explained
        rationally. It's easy to demonstrate that using
        temporary table + filesort could be cheaper for grouping
        queries too.
      */ 
      if (is_covering ||
          select_limit != HA_POS_ERROR || 
          (ref_key < 0 && (group || table->force_index)))
      { 
        rec_per_key_t rec_per_key;
        KEY *keyinfo= table->key_info+nr;
        if (select_limit == HA_POS_ERROR)
          select_limit= table_records;
        if (group)
        {
          /* 
            Used_key_parts can be larger than keyinfo->key_parts
            when using a secondary index clustered with a primary 
            key (e.g. as in Innodb). 
            See Bug #28591 for details.
          */  
          rec_per_key= used_key_parts &&
                       used_key_parts <= actual_key_parts(keyinfo) ?
                       keyinfo->records_per_key(used_key_parts - 1) : 1.0f;
          set_if_bigger(rec_per_key, 1.0f);
          /*
            With a grouping query each group containing on average
            rec_per_key records produces only one row that will
            be included into the result set.
          */  
          if (select_limit > table_records/rec_per_key)
            select_limit= table_records;
          else
            select_limit= (ha_rows) (select_limit*rec_per_key);
        }
        /* 
          If tab=tk is not the last joined table tn then to get first
          L records from the result set we can expect to retrieve
          only L/fanout(tk,tn) where fanout(tk,tn) says how many
          rows in the record set on average will match each row tk.
          Usually our estimates for fanouts are too pessimistic.
          So the estimate for L/fanout(tk,tn) will be too optimistic
          and as result we'll choose an index scan when using ref/range
          access + filesort will be cheaper.
        */
        select_limit= (ha_rows) (select_limit < fanout ?
                                 1 : select_limit/fanout);
        /*
          We assume that each of the tested indexes is not correlated
          with ref_key. Thus, to select first N records we have to scan
          N/selectivity(ref_key) index entries. 
          selectivity(ref_key) = #scanned_records/#table_records =
          refkey_rows_estimate/table_records.
          In any case we can't select more than #table_records.
          N/(refkey_rows_estimate/table_records) > table_records
          <=> N > refkey_rows_estimate.
         */
        if (select_limit > refkey_rows_estimate)
          select_limit= table_records;
        else
          select_limit= (ha_rows) (select_limit *
                                   (double) table_records /
                                    refkey_rows_estimate);
        rec_per_key=
          keyinfo->records_per_key(keyinfo->user_defined_key_parts - 1);
        set_if_bigger(rec_per_key, 1.0f);
        /*
          Here we take into account the fact that rows are
          accessed in sequences rec_per_key records in each.
          Rows in such a sequence are supposed to be ordered
          by rowid/primary key. When reading the data
          in a sequence we'll touch not more pages than the
          table file contains.
          TODO. Use the formula for a disk sweep sequential access
          to calculate the cost of accessing data rows for one 
          index entry.
        */
        const Cost_estimate table_scan_time= table->file->table_scan_cost();
        const double index_scan_time= select_limit / rec_per_key *
          min<double>(table->cost_model()->page_read_cost(rec_per_key),
                      table_scan_time.total_cost());

        /*
          Switch to index that gives order if its scan time is smaller than
          read_time of current chosen access method. In addition, if the
          current chosen access method is index scan or table scan, always
          switch to the index that gives order when it is covering or when
          force index or group by is present.
        */
        if (((cur_access_method == JT_ALL || cur_access_method == JT_INDEX_SCAN)
             && (is_covering || group || table->force_index)) ||
            index_scan_time < read_time)
        {
          ha_rows quick_records= table_records;
          const ha_rows refkey_select_limit=
            (ref_key >= 0 && table->covering_keys.is_set(ref_key)) ?
            static_cast<ha_rows>(refkey_rows_estimate) :
            HA_POS_ERROR;

          if ((is_best_covering && !is_covering) ||
              (is_covering && refkey_select_limit < select_limit))
            continue;
          if (table->quick_keys.is_set(nr))
            quick_records= table->quick_rows[nr];
          if (best_key < 0 ||
              (select_limit <= min(quick_records,best_records) ?
               keyinfo->user_defined_key_parts < best_key_parts :
               quick_records < best_records) ||
               // We assume forward scan is faster than backward even if the
               // key is longer. This should be taken into account in cost
               // calculation.
               direction > best_key_direction)
          {
            best_key= nr;
            best_key_parts= keyinfo->user_defined_key_parts;
            if (saved_best_key_parts)
              *saved_best_key_parts= used_key_parts;
            best_records= quick_records;
            is_best_covering= is_covering;
            best_key_direction= direction; 
            best_select_limit= select_limit;
          }
        }   
      }      
    }
  }

  if (best_key < 0 || best_key == ref_key)
    DBUG_RETURN(FALSE);
  
  *new_key= best_key;
  *new_key_direction= best_key_direction;
  *new_select_limit= has_limit ? best_select_limit : table_records;
  if (new_used_key_parts != NULL)
    *new_used_key_parts= best_key_parts;

  DBUG_RETURN(TRUE);
}


/**
  Find a key to apply single table UPDATE/DELETE by a given ORDER

  @param       order           Linked list of ORDER BY arguments
  @param       tab             Table to find a key
  @param       limit           LIMIT clause parameter 
  @param [out] need_sort       TRUE if filesort needed
  @param [out] reverse
    TRUE if the key is reversed again given ORDER (undefined if key == MAX_KEY)

  @return
    - MAX_KEY if no key found                        (need_sort == TRUE)
    - MAX_KEY if quick select result order is OK     (need_sort == FALSE)
    - key number (either index scan or quick select) (need_sort == FALSE)

  @note
    Side effects:
    - may deallocate or deallocate and replace select->quick;
    - may set table->quick_condition_rows and table->quick_rows[...]
      to table->file->stats.records. 
*/

uint get_index_for_order(ORDER_with_src *order, QEP_TAB *tab,
                         ha_rows limit, bool *need_sort, bool *reverse)
{
  if (tab->quick() && tab->quick()->unique_key_range())
  { // Single row select (always "ordered"): Ok to use with key field UPDATE
    *need_sort= FALSE;
    /*
      Returning of MAX_KEY here prevents updating of used_key_is_modified
      in mysql_update(). Use quick select "as is".
    */
    return MAX_KEY;
  }

  TABLE *const table= tab->table();

  if (!*order)
  {
    *need_sort= FALSE;
    if (tab->quick())
      return tab->quick()->index; // index or MAX_KEY, use quick select as is
    else
      return table->file->key_used_on_scan; // MAX_KEY or index for some engines
  }

  if (!is_simple_order(*order)) // just to cut further expensive checks
  {
    *need_sort= TRUE;
    return MAX_KEY;
  }

  if (tab->quick())
  {
    if (tab->quick()->index == MAX_KEY)
    {
      *need_sort= TRUE;
      return MAX_KEY;
    }

    uint used_key_parts;
    bool skip_quick;
    switch (test_if_order_by_key(order, table, tab->quick()->index,
                                 &used_key_parts, &skip_quick)) {
    case 1: // desired order
      *need_sort= FALSE;
      return tab->quick()->index;
    case 0: // unacceptable order
      *need_sort= TRUE;
      return MAX_KEY;
    case -1: // desired order, but opposite direction
      {
        QUICK_SELECT_I *reverse_quick;
        if (!skip_quick &&
            (reverse_quick=
               tab->quick()->make_reverse(used_key_parts)))
        {
          delete tab->quick();
          tab->set_quick(reverse_quick);
          tab->set_type(calc_join_type(reverse_quick->get_type()));
          *need_sort= FALSE;
          return reverse_quick->index;
        }
        else
        {
          *need_sort= TRUE;
          return MAX_KEY;
        }
      }
    }
    DBUG_ASSERT(0);
  }
  else if (limit != HA_POS_ERROR)
  { // check if some index scan & LIMIT is more efficient than filesort
    
    /*
      Update quick_condition_rows since single table UPDATE/DELETE procedures
      don't call JOIN::make_join_plan() and leave this variable uninitialized.
    */
    table->quick_condition_rows= table->file->stats.records;
    
    int key, direction;
    if (test_if_cheaper_ordering(NULL, order, table,
                                 table->keys_in_use_for_order_by, -1,
                                 limit,
                                 &key, &direction, &limit))
    {
      *need_sort= FALSE;
      *reverse= (direction < 0);
      return key;
    }
  }
  *need_sort= TRUE;
  return MAX_KEY;
}


/**
  Returns number of key parts depending on
  OPTIMIZER_SWITCH_USE_INDEX_EXTENSIONS flag.

  @param  key_info  pointer to KEY structure

  @return number of key parts.
*/

uint actual_key_parts(const KEY *key_info)
{
  return key_info->table->in_use->
    optimizer_switch_flag(OPTIMIZER_SWITCH_USE_INDEX_EXTENSIONS) ?
    key_info->actual_key_parts : key_info->user_defined_key_parts;
}


/**
  Returns key flags depending on
  OPTIMIZER_SWITCH_USE_INDEX_EXTENSIONS flag.

  @param  key_info  pointer to KEY structure

  @return key flags.
*/

static uint actual_key_flags(KEY *key_info)
{
  return key_info->table->in_use->
    optimizer_switch_flag(OPTIMIZER_SWITCH_USE_INDEX_EXTENSIONS) ?
    key_info->actual_flags : key_info->flags;
}


join_type calc_join_type(int quick_type)
{
  if ((quick_type == QUICK_SELECT_I::QS_TYPE_INDEX_MERGE) ||
      (quick_type == QUICK_SELECT_I::QS_TYPE_ROR_INTERSECT) ||
      (quick_type == QUICK_SELECT_I::QS_TYPE_ROR_UNION))
    return JT_INDEX_MERGE;
  else
    return JT_RANGE;
}


/**
  @} (end of group Query_Optimizer)
*/<|MERGE_RESOLUTION|>--- conflicted
+++ resolved
@@ -4348,14 +4348,9 @@
                         tmp_all_fields[REF_SLICE_TMP1],
                         select_distinct && !group_list, false);
       tmp_table_param.hidden_field_count= 
-<<<<<<< HEAD
         tmp_all_fields[REF_SLICE_TMP1].elements -
         tmp_fields_list[REF_SLICE_TMP1].elements;
-      
-=======
-        tmp_all_fields1.elements - tmp_fields_list1.elements;
-      sort_and_group= false; 
->>>>>>> 7655951c
+      sort_and_group= false;
       if (!exec_tmp_table->group && !exec_tmp_table->distinct)
       {
         // 1st tmp table were materializing join result
