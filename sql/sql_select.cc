--- conflicted
+++ resolved
@@ -824,15 +824,11 @@
      The FROM clause must contain a single non-constant table.
   */
   if (tables - const_tables == 1 && (group_list || select_distinct) &&
-<<<<<<< HEAD
       !tmp_table_param.sum_func_count &&
       (!join_tab[const_tables].select ||
        !join_tab[const_tables].select->quick ||
        join_tab[const_tables].select->quick->get_type() != 
        QUICK_SELECT_I::QS_TYPE_GROUP_MIN_MAX))
-=======
-      !tmp_table_param.sum_func_count)
->>>>>>> 325f8209
   {
     if (group_list &&
        list_contains_unique_index(join_tab[const_tables].table,
@@ -9117,13 +9113,9 @@
     keyinfo->key_length=0;
     keyinfo->rec_per_key=0;
     keyinfo->algorithm= HA_KEY_ALG_UNDEF;
-<<<<<<< HEAD
     keyinfo->name= (char*) "group_key";
-    for (; group ; group=group->next,key_part_info++)
-=======
     ORDER *cur_group= group;
     for (; cur_group ; cur_group= cur_group->next, key_part_info++)
->>>>>>> 325f8209
     {
       Field *field=(*cur_group->item)->get_tmp_table_field();
       bool maybe_null=(*cur_group->item)->maybe_null;
@@ -9139,17 +9131,12 @@
 	0 : FIELDFLAG_BINARY;
       if (!using_unique_constraint)
       {
-<<<<<<< HEAD
-	group->buff=(char*) group_buff;
-	if (!(group->field= field->new_key_field(thd->mem_root,table,
+	cur_group->buff=(char*) group_buff;
+	if (!(cur_group->field= field->new_key_field(thd->mem_root,table,
                                                  (char*) group_buff +
                                                  test(maybe_null),
                                                  field->null_ptr,
                                                  field->null_bit)))
-=======
-	cur_group->buff=(char*) group_buff;
-	if (!(cur_group->field=field->new_field(thd->mem_root,table)))
->>>>>>> 325f8209
 	  goto err; /* purecov: inspected */
 	if (maybe_null)
 	{
@@ -9163,21 +9150,12 @@
 	  key_part_info->null_bit=field->null_bit;
 	  key_part_info->null_offset= (uint) (field->null_ptr -
 					      (uchar*) table->record[0]);
-<<<<<<< HEAD
-          group->buff++;                        // Pointer to field data
+          cur_group->buff++;                        // Pointer to field data
 	  group_buff++;                         // Skipp null flag
 	}
         /* In GROUP BY 'a' and 'a ' are equal for VARCHAR fields */
         key_part_info->key_part_flag|= HA_END_SPACE_ARE_EQUAL;
-	group_buff+= group->field->pack_length();
-=======
-	  cur_group->field->move_field((char*) ++cur_group->buff);
-	  group_buff++;
-	}
-	else
-	  cur_group->field->move_field((char*) group_buff);
-	group_buff+= key_part_info->length;
->>>>>>> 325f8209
+	group_buff+= cur_group->field->pack_length();
       }
       keyinfo->key_length+=  key_part_info->length;
     }
@@ -9257,11 +9235,7 @@
   */
   if (!group && !thd->lex->current_select->with_sum_func)
   {
-<<<<<<< HEAD
     set_if_smaller(table->s->max_rows, rows_limit);
-=======
-    set_if_smaller(table->max_rows, rows_limit);
->>>>>>> 325f8209
     param->end_write_records= rows_limit;
   }
 
@@ -9778,17 +9752,11 @@
         table->s->keys && !table->file->inited)
       table->file->ha_index_init(0);
   }
-<<<<<<< HEAD
   /* Set up select_end */
   Next_select_func end_select= setup_end_select_func(join);
   if (join->tables)
   {
     join->join_tab[join->tables-1].next_select= end_select;
-=======
-  if (join->tables)
-  {
-    join->join_tab[join->tables-1].next_select=end_select;
->>>>>>> 325f8209
 
     join_tab=join->join_tab+join->const_tables;
   }
@@ -9814,10 +9782,7 @@
   }
   else
   {
-<<<<<<< HEAD
     DBUG_ASSERT(join->tables);
-=======
->>>>>>> 325f8209
     DBUG_ASSERT(join_tab);
     error= sub_select(join,join_tab,0);
     if (error == NESTED_LOOP_OK || error == NESTED_LOOP_NO_MORE_ROWS)
