--- conflicted
+++ resolved
@@ -465,14 +465,11 @@
 */
 bool JOIN_CACHE::alloc_buffer()
 {
-<<<<<<< HEAD
-=======
   DBUG_EXECUTE_IF("jb_alloc_fail",
                    buff= NULL;
                    DBUG_SET("-d,jb_alloc_fail");
                    return true;
                   );
->>>>>>> a9800d0d
   buff= (uchar*) my_malloc(key_memory_JOIN_CACHE,
                            buff_size, MYF(0));
   return buff == NULL;
