--- conflicted
+++ resolved
@@ -3314,33 +3314,11 @@
 
   if (m_user_defined_partitioning)
   {
-<<<<<<< HEAD
     longlong func_value= 0;
     my_bitmap_map *old_map= dbug_tmp_use_all_columns(table, table->read_set);
     error= m_part_info->get_partition_id(m_part_info, &part_id, &func_value);
     dbug_tmp_restore_column_map(table->read_set, old_map);
     if (error)
-=======
-    Field *field= table->field[i];
-    /*
-      The use of table->write_set is tricky here. This is done as a temporary
-      workaround for BUG#22045.
-
-      There is some confusion on the precise meaning of write_set in write_row,
-      with REPLACE INTO and replication SQL thread having different opinions.
-      There is work on the way to sort that out, but until then we need to
-      implement different semantics depending on whether we are in the slave
-      SQL thread or not.
-
-        SQL thread -> use the write_set for writeTuple().
-        otherwise (REPLACE INTO) -> do not use write_set.
-    */
-    if (!(field->flags & PRI_KEY_FLAG) &&
-	(bitmap_is_set(table->write_set, i) ||
-         !m_use_write ||
-         !thd->slave_thread) &&
-        set_ndb_value(op, field, i, record-table->record[0], &set_blob_value))
->>>>>>> 26e4c564
     {
       m_part_info->err_value= func_value;
       DBUG_RETURN(error);
@@ -3360,21 +3338,6 @@
   if (table->timestamp_field_type & TIMESTAMP_AUTO_SET_ON_INSERT)
     table->timestamp_field->set_time();
 
-  /*
-    We do not use the table->write_set here.
-    The reason is that for REPLACE INTO t(a), the write_set is passed with
-    only column 'a' enabled.
-    But it is wrong not to write all columns in REPLACE, since REPLACE is
-    the same as DELETE+INSERT (ie. not writing all columns risks loosing
-    default values).
-  */
-  /*
-    ToDo: Actually, we have to use the write set, since otherwise replication
-    fails. Replication seems to rely on being able to replicate an update with
-    a write_row() with only some bits set in write_set, leaving other fields
-    intact.
-    This means that we now suffer from BUG#22045... :-/
-  */
   const MY_BITMAP *user_cols_written_bitmap;
   
   if (m_use_write)
@@ -3383,19 +3346,38 @@
     const uchar *key_row;
     uchar *mask;
 
-    /* Using write, the only user-visible cols we write are in the write_set */
-    user_cols_written_bitmap= table->write_set;
+#ifdef HAVE_NDB_BINLOG
+    /*
+      The use of table->write_set is tricky here. This is done as a temporary
+      workaround for BUG#22045.
+
+      There is some confusion on the precise meaning of write_set in write_row,
+      with REPLACE INTO and replication SQL thread having different opinions.
+      There is work on the way to sort that out, but until then we need to
+      implement different semantics depending on whether we are in the slave
+      SQL thread or not.
+
+        SQL thread -> use the write_set for writeTuple().
+        otherwise (REPLACE INTO) -> do not use write_set.
+    */
+    if (thd->slave_thread)
+      user_cols_written_bitmap= table->write_set;
+    else
+#endif
+      user_cols_written_bitmap= NULL;
 
     if (table_share->primary_key == MAX_KEY || m_user_defined_partitioning)
     {
-      mask= copy_column_set(table->write_set);
+      mask= user_cols_written_bitmap ?
+        copy_column_set(user_cols_written_bitmap) : NULL;
       if (m_user_defined_partitioning)
         request_partition_function_value(mask);
       if (table_share->primary_key == MAX_KEY)
         request_hidden_key(mask);
     }
     else
-      mask= (uchar *)(table->write_set->bitmap);
+      mask= user_cols_written_bitmap ?
+        (uchar *)(user_cols_written_bitmap->bitmap) : NULL;
 
     if (table_share->primary_key == MAX_KEY)
     {
